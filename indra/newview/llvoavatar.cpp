/** 
 * @File llvoavatar.cpp
 * @brief Implementation of LLVOAvatar class which is a derivation of LLViewerObject
 *
 * $LicenseInfo:firstyear=2001&license=viewerlgpl$
 * Second Life Viewer Source Code
 * Copyright (C) 2010, Linden Research, Inc.
 * 
 * This library is free software; you can redistribute it and/or
 * modify it under the terms of the GNU Lesser General Public
 * License as published by the Free Software Foundation;
 * version 2.1 of the License only.
 * 
 * This library is distributed in the hope that it will be useful,
 * but WITHOUT ANY WARRANTY; without even the implied warranty of
 * MERCHANTABILITY or FITNESS FOR A PARTICULAR PURPOSE.  See the GNU
 * Lesser General Public License for more details.
 * 
 * You should have received a copy of the GNU Lesser General Public
 * License along with this library; if not, write to the Free Software
 * Foundation, Inc., 51 Franklin Street, Fifth Floor, Boston, MA  02110-1301  USA
 * 
 * Linden Research, Inc., 945 Battery Street, San Francisco, CA  94111  USA
 * $/LicenseInfo$
 */

#if LL_MSVC
// disable warning about boost::lexical_cast returning uninitialized data
// when it fails to parse the string
#pragma warning (disable:4701)
#endif

#include "llviewerprecompiledheaders.h"

#include "llvoavatar.h"

#include <stdio.h>
#include <ctype.h>

#include "llaudioengine.h"
#include "noise.h"
#include "sound_ids.h"
#include "raytrace.h"

#include "aoengine.h"			// ## Zi: Animation Overrider
#include "llagent.h" //  Get state values from here
#include "llagentcamera.h"
#include "llagentwearables.h"
#include "llanimationstates.h"
#include "llavatarnamecache.h"
#include "llavatarpropertiesprocessor.h"
#include "llphysicsmotion.h"
#include "llviewercontrol.h"
#include "llcallingcard.h"		// IDEVO for LLAvatarTracker
#include "lldrawpoolavatar.h"
#include "lldriverparam.h"
#include "lleditingmotion.h"
#include "llemote.h"
//#include "llfirstuse.h"
#include "llfloatertools.h"
#include "llheadrotmotion.h"
#include "llhudeffecttrail.h"
#include "llhudmanager.h"
#include "llhudnametag.h"
#include "llhudtext.h"				// for mText/mDebugText
#include "llkeyframefallmotion.h"
#include "llkeyframestandmotion.h"
#include "llkeyframewalkmotion.h"
#include "llmanipscale.h"  // for get_default_max_prim_scale()
#include "llmeshrepository.h"
#include "llmutelist.h"
#include "llmoveview.h"
#include "llnotificationsutil.h"
#include "llquantize.h"
#include "llrand.h"
#include "llregionhandle.h"
#include "llresmgr.h"
#include "llselectmgr.h"
#include "llsprite.h"
#include "lltargetingmotion.h"
#include "lltexlayer.h"
#include "lltoolmorph.h"
#include "llviewercamera.h"
#include "llviewertexturelist.h"
#include "llviewermenu.h"
#include "llviewerobjectlist.h"
#include "llviewerparcelmgr.h"
#include "llviewershadermgr.h"
#include "llviewerstats.h"
#include "llvoavatarself.h"
#include "llvovolume.h"
#include "llworld.h"
#include "pipeline.h"
#include "llviewershadermgr.h"
#include "llsky.h"
#include "llanimstatelabels.h"
#include "lltrans.h"
#include "llappearancemgr.h"
// [RLVa:KB] - Checked: 2010-04-01 (RLVa-1.2.0c)
#include "rlvhandler.h"
// [/RLVa:KB]

#include "llgesturemgr.h" //needed to trigger the voice gesticulations
#include "llvoiceclient.h"
#include "llvoicevisualizer.h" // Ventrella
#include "llsdserialize.h"
#include "lldebugmessagebox.h"
#include "llsdutil.h"

// Firestorm includes
#include "fsdata.h"
#include "llcontrol.h"
#include "lggcontactsets.h"
#include "llfilepicker.h"	// Export avatar mesh
#include <boost/lexical_cast.hpp>

extern F32 SPEED_ADJUST_MAX;
extern F32 SPEED_ADJUST_MAX_SEC;
extern F32 ANIM_SPEED_MAX;
extern F32 ANIM_SPEED_MIN;

#if LL_MSVC
// disable boost::lexical_cast warning
#pragma warning (disable:4702)
#endif

// #define OUTPUT_BREAST_DATA

using namespace LLVOAvatarDefines;

// for macs
#if LL_DARWIN
size_t strnlen(const char *s, size_t n)
{
  const char *p = (const char *)memchr(s, 0, n);
  return(p ? p-s : n);
}
#endif


//-----------------------------------------------------------------------------
// Global constants
//-----------------------------------------------------------------------------
const LLUUID ANIM_AGENT_BODY_NOISE = LLUUID("9aa8b0a6-0c6f-9518-c7c3-4f41f2c001ad"); //"body_noise"
const LLUUID ANIM_AGENT_BREATHE_ROT	= LLUUID("4c5a103e-b830-2f1c-16bc-224aa0ad5bc8");  //"breathe_rot"
const LLUUID ANIM_AGENT_EDITING	= LLUUID("2a8eba1d-a7f8-5596-d44a-b4977bf8c8bb");  //"editing"
const LLUUID ANIM_AGENT_EYE	= LLUUID("5c780ea8-1cd1-c463-a128-48c023f6fbea");  //"eye"
const LLUUID ANIM_AGENT_FLY_ADJUST = LLUUID("db95561f-f1b0-9f9a-7224-b12f71af126e");  //"fly_adjust"
const LLUUID ANIM_AGENT_HAND_MOTION	= LLUUID("ce986325-0ba7-6e6e-cc24-b17c4b795578");  //"hand_motion"
const LLUUID ANIM_AGENT_HEAD_ROT = LLUUID("e6e8d1dd-e643-fff7-b238-c6b4b056a68d");  //"head_rot"
const LLUUID ANIM_AGENT_PELVIS_FIX = LLUUID("0c5dd2a2-514d-8893-d44d-05beffad208b");  //"pelvis_fix"
const LLUUID ANIM_AGENT_TARGET = LLUUID("0e4896cb-fba4-926c-f355-8720189d5b55");  //"target"
const LLUUID ANIM_AGENT_WALK_ADJUST	= LLUUID("829bc85b-02fc-ec41-be2e-74cc6dd7215d");  //"walk_adjust"
const LLUUID ANIM_AGENT_PHYSICS_MOTION = LLUUID("7360e029-3cb8-ebc4-863e-212df440d987");  //"physics_motion"


//-----------------------------------------------------------------------------
// Constants
//-----------------------------------------------------------------------------
const std::string AVATAR_DEFAULT_CHAR = "avatar";

const S32 MIN_PIXEL_AREA_FOR_COMPOSITE = 1024;
const F32 SHADOW_OFFSET_AMT = 0.03f;

const F32 DELTA_TIME_MIN = 0.01f;	// we clamp measured deltaTime to this
const F32 DELTA_TIME_MAX = 0.2f;	// range to insure stability of computations.

const F32 PELVIS_LAG_FLYING		= 0.22f;// pelvis follow half life while flying
const F32 PELVIS_LAG_WALKING	= 0.4f;	// ...while walking
const F32 PELVIS_LAG_MOUSELOOK = 0.15f;
const F32 MOUSELOOK_PELVIS_FOLLOW_FACTOR = 0.5f;
const F32 PELVIS_LAG_WHEN_FOLLOW_CAM_IS_ON = 0.0001f; // not zero! - something gets divided by this!
const F32 TORSO_NOISE_AMOUNT = 1.0f;	// Amount of deviation from up-axis, in degrees
const F32 TORSO_NOISE_SPEED = 0.2f;	// Time scale factor on torso noise.

const F32 BREATHE_ROT_MOTION_STRENGTH = 0.05f;
const F32 BREATHE_SCALE_MOTION_STRENGTH = 0.005f;

const F32 MIN_SHADOW_HEIGHT = 0.f;
const F32 MAX_SHADOW_HEIGHT = 0.3f;

const S32 MIN_REQUIRED_PIXEL_AREA_BODY_NOISE = 10000;
const S32 MIN_REQUIRED_PIXEL_AREA_BREATHE = 10000;
const S32 MIN_REQUIRED_PIXEL_AREA_PELVIS_FIX = 40;

const S32 TEX_IMAGE_SIZE_SELF = 512;
const S32 TEX_IMAGE_AREA_SELF = TEX_IMAGE_SIZE_SELF * TEX_IMAGE_SIZE_SELF;
const S32 TEX_IMAGE_SIZE_OTHER = 512 / 4;  // The size of local textures for other (!isSelf()) avatars

const F32 HEAD_MOVEMENT_AVG_TIME = 0.9f;

const S32 MORPH_MASK_REQUESTED_DISCARD = 0;

// Discard level at which to switch to baked textures
// Should probably be 4 or 3, but didn't want to change it while change other logic - SJB
const S32 SWITCH_TO_BAKED_DISCARD = 5;

const F32 FOOT_COLLIDE_FUDGE = 0.04f;

const F32 HOVER_EFFECT_MAX_SPEED = 3.f;
const F32 HOVER_EFFECT_STRENGTH = 0.f;
const F32 UNDERWATER_EFFECT_STRENGTH = 0.1f;
const F32 UNDERWATER_FREQUENCY_DAMP = 0.33f;
const F32 APPEARANCE_MORPH_TIME = 0.65f;
const F32 TIME_BEFORE_MESH_CLEANUP = 5.f; // seconds
const S32 AVATAR_RELEASE_THRESHOLD = 10; // number of avatar instances before releasing memory
const F32 FOOT_GROUND_COLLISION_TOLERANCE = 0.25f;
const F32 AVATAR_LOD_TWEAK_RANGE = 0.7f;
const S32 MAX_BUBBLE_CHAT_LENGTH = DB_CHAT_MSG_STR_LEN;
const S32 MAX_BUBBLE_CHAT_UTTERANCES = 12;
const F32 CHAT_FADE_TIME = 8.0;
const F32 BUBBLE_CHAT_TIME = CHAT_FADE_TIME * 3.f;

const LLColor4 DUMMY_COLOR = LLColor4(0.5,0.5,0.5,1.0);

enum ERenderName
{
	RENDER_NAME_NEVER,
	RENDER_NAME_ALWAYS,	
	RENDER_NAME_FADE
};

//-----------------------------------------------------------------------------
// Callback data
//-----------------------------------------------------------------------------

struct LLTextureMaskData
{
	LLTextureMaskData( const LLUUID& id ) :
		mAvatarID(id), 
		mLastDiscardLevel(S32_MAX) 
	{}
	LLUUID				mAvatarID;
	S32					mLastDiscardLevel;
};

/*********************************************************************************
 **                                                                             **
 ** Begin private LLVOAvatar Support classes
 **
 **/

//------------------------------------------------------------------------
// LLVOBoneInfo
// Trans/Scale/Rot etc. info about each avatar bone.  Used by LLVOAvatarSkeleton.
//------------------------------------------------------------------------
class LLVOAvatarBoneInfo
{
	friend class LLVOAvatar;
	friend class LLVOAvatarSkeletonInfo;
public:
	LLVOAvatarBoneInfo() : mIsJoint(FALSE) {}
	~LLVOAvatarBoneInfo()
	{
		std::for_each(mChildList.begin(), mChildList.end(), DeletePointer());
	}
	BOOL parseXml(LLXmlTreeNode* node);
	
private:
	std::string mName;
	BOOL mIsJoint;
	LLVector3 mPos;
	LLVector3 mRot;
	LLVector3 mScale;
	LLVector3 mPivot;
	typedef std::vector<LLVOAvatarBoneInfo*> child_list_t;
	child_list_t mChildList;
};

//------------------------------------------------------------------------
// LLVOAvatarSkeletonInfo
// Overall avatar skeleton
//------------------------------------------------------------------------
class LLVOAvatarSkeletonInfo
{
	friend class LLVOAvatar;
public:
	LLVOAvatarSkeletonInfo() :
		mNumBones(0), mNumCollisionVolumes(0) {}
	~LLVOAvatarSkeletonInfo()
	{
		std::for_each(mBoneInfoList.begin(), mBoneInfoList.end(), DeletePointer());
	}
	BOOL parseXml(LLXmlTreeNode* node);
	S32 getNumBones() const { return mNumBones; }
	S32 getNumCollisionVolumes() const { return mNumCollisionVolumes; }
	
private:
	S32 mNumBones;
	S32 mNumCollisionVolumes;
	typedef std::vector<LLVOAvatarBoneInfo*> bone_info_list_t;
	bone_info_list_t mBoneInfoList;
};

//-----------------------------------------------------------------------------
// class LLBodyNoiseMotion
//-----------------------------------------------------------------------------
class LLBodyNoiseMotion :
	public LLMotion
{
public:
	// Constructor
	LLBodyNoiseMotion(const LLUUID &id)
		: LLMotion(id)
	{
		mName = "body_noise";
		mTorsoState = new LLJointState;
	}

	// Destructor
	virtual ~LLBodyNoiseMotion() { }

public:
	//-------------------------------------------------------------------------
	// functions to support MotionController and MotionRegistry
	//-------------------------------------------------------------------------
	// static constructor
	// all subclasses must implement such a function and register it
	static LLMotion *create(const LLUUID &id) { return new LLBodyNoiseMotion(id); }

public:
	//-------------------------------------------------------------------------
	// animation callbacks to be implemented by subclasses
	//-------------------------------------------------------------------------

	// motions must specify whether or not they loop
	virtual BOOL getLoop() { return TRUE; }

	// motions must report their total duration
	virtual F32 getDuration() { return 0.0; }

	// motions must report their "ease in" duration
	virtual F32 getEaseInDuration() { return 0.0; }

	// motions must report their "ease out" duration.
	virtual F32 getEaseOutDuration() { return 0.0; }

	// motions must report their priority
	virtual LLJoint::JointPriority getPriority() { return LLJoint::HIGH_PRIORITY; }

	virtual LLMotionBlendType getBlendType() { return ADDITIVE_BLEND; }

	// called to determine when a motion should be activated/deactivated based on avatar pixel coverage
	virtual F32 getMinPixelArea() { return MIN_REQUIRED_PIXEL_AREA_BODY_NOISE; }

	// run-time (post constructor) initialization,
	// called after parameters have been set
	// must return true to indicate success and be available for activation
	virtual LLMotionInitStatus onInitialize(LLCharacter *character)
	{
		if( !mTorsoState->setJoint( character->getJoint("mTorso") ))
		{
			return STATUS_FAILURE;
		}

		mTorsoState->setUsage(LLJointState::ROT);

		addJointState( mTorsoState );
		return STATUS_SUCCESS;
	}

	// called when a motion is activated
	// must return TRUE to indicate success, or else
	// it will be deactivated
	virtual BOOL onActivate() { return TRUE; }

	// called per time step
	// must return TRUE while it is active, and
	// must return FALSE when the motion is completed.
	virtual BOOL onUpdate(F32 time, U8* joint_mask)
	{
		F32 nx[2];
		nx[0]=time*TORSO_NOISE_SPEED;
		nx[1]=0.0f;
		F32 ny[2];
		ny[0]=0.0f;
		ny[1]=time*TORSO_NOISE_SPEED;
		F32 noiseX = noise2(nx);
		F32 noiseY = noise2(ny);

		F32 rx = TORSO_NOISE_AMOUNT * DEG_TO_RAD * noiseX / 0.42f;
		F32 ry = TORSO_NOISE_AMOUNT * DEG_TO_RAD * noiseY / 0.42f;
		LLQuaternion tQn;
		tQn.setQuat( rx, ry, 0.0f );
		mTorsoState->setRotation( tQn );

		return TRUE;
	}

	// called when a motion is deactivated
	virtual void onDeactivate() {}

private:
	//-------------------------------------------------------------------------
	// joint states to be animated
	//-------------------------------------------------------------------------
	LLPointer<LLJointState> mTorsoState;
};

//-----------------------------------------------------------------------------
// class LLBreatheMotionRot
//-----------------------------------------------------------------------------
class LLBreatheMotionRot :
	public LLMotion
{
public:
	// Constructor
	LLBreatheMotionRot(const LLUUID &id) :
		LLMotion(id),
		mBreatheRate(1.f),
		mCharacter(NULL)
	{
		mName = "breathe_rot";
		mChestState = new LLJointState;
	}

	// Destructor
	virtual ~LLBreatheMotionRot() {}

public:
	//-------------------------------------------------------------------------
	// functions to support MotionController and MotionRegistry
	//-------------------------------------------------------------------------
	// static constructor
	// all subclasses must implement such a function and register it
	static LLMotion *create(const LLUUID &id) { return new LLBreatheMotionRot(id); }

public:
	//-------------------------------------------------------------------------
	// animation callbacks to be implemented by subclasses
	//-------------------------------------------------------------------------

	// motions must specify whether or not they loop
	virtual BOOL getLoop() { return TRUE; }

	// motions must report their total duration
	virtual F32 getDuration() { return 0.0; }

	// motions must report their "ease in" duration
	virtual F32 getEaseInDuration() { return 0.0; }

	// motions must report their "ease out" duration.
	virtual F32 getEaseOutDuration() { return 0.0; }

	// motions must report their priority
	virtual LLJoint::JointPriority getPriority() { return LLJoint::MEDIUM_PRIORITY; }

	virtual LLMotionBlendType getBlendType() { return NORMAL_BLEND; }

	// called to determine when a motion should be activated/deactivated based on avatar pixel coverage
	virtual F32 getMinPixelArea() { return MIN_REQUIRED_PIXEL_AREA_BREATHE; }

	// run-time (post constructor) initialization,
	// called after parameters have been set
	// must return true to indicate success and be available for activation
	virtual LLMotionInitStatus onInitialize(LLCharacter *character)
	{		
		mCharacter = character;
		BOOL success = true;

		if ( !mChestState->setJoint( character->getJoint( "mChest" ) ) ) { success = false; }

		if ( success )
		{
			mChestState->setUsage(LLJointState::ROT);
			addJointState( mChestState );
		}

		if ( success )
		{
			return STATUS_SUCCESS;
		}
		else
		{
			return STATUS_FAILURE;
		}
	}

	// called when a motion is activated
	// must return TRUE to indicate success, or else
	// it will be deactivated
	virtual BOOL onActivate() { return TRUE; }

	// called per time step
	// must return TRUE while it is active, and
	// must return FALSE when the motion is completed.
	virtual BOOL onUpdate(F32 time, U8* joint_mask)
	{
		mBreatheRate = 1.f;

		F32 breathe_amt = (sinf(mBreatheRate * time) * BREATHE_ROT_MOTION_STRENGTH);

		mChestState->setRotation(LLQuaternion(breathe_amt, LLVector3(0.f, 1.f, 0.f)));

		return TRUE;
	}

	// called when a motion is deactivated
	virtual void onDeactivate() {}

private:
	//-------------------------------------------------------------------------
	// joint states to be animated
	//-------------------------------------------------------------------------
	LLPointer<LLJointState> mChestState;
	F32					mBreatheRate;
	LLCharacter*		mCharacter;
};

//-----------------------------------------------------------------------------
// class LLPelvisFixMotion
//-----------------------------------------------------------------------------
class LLPelvisFixMotion :
	public LLMotion
{
public:
	// Constructor
	LLPelvisFixMotion(const LLUUID &id)
		: LLMotion(id), mCharacter(NULL)
	{
		mName = "pelvis_fix";

		mPelvisState = new LLJointState;
	}

	// Destructor
	virtual ~LLPelvisFixMotion() { }

public:
	//-------------------------------------------------------------------------
	// functions to support MotionController and MotionRegistry
	//-------------------------------------------------------------------------
	// static constructor
	// all subclasses must implement such a function and register it
	static LLMotion *create(const LLUUID& id) { return new LLPelvisFixMotion(id); }

public:
	//-------------------------------------------------------------------------
	// animation callbacks to be implemented by subclasses
	//-------------------------------------------------------------------------

	// motions must specify whether or not they loop
	virtual BOOL getLoop() { return TRUE; }

	// motions must report their total duration
	virtual F32 getDuration() { return 0.0; }

	// motions must report their "ease in" duration
	virtual F32 getEaseInDuration() { return 0.5f; }

	// motions must report their "ease out" duration.
	virtual F32 getEaseOutDuration() { return 0.5f; }

	// motions must report their priority
	virtual LLJoint::JointPriority getPriority() { return LLJoint::LOW_PRIORITY; }

	virtual LLMotionBlendType getBlendType() { return NORMAL_BLEND; }

	// called to determine when a motion should be activated/deactivated based on avatar pixel coverage
	virtual F32 getMinPixelArea() { return MIN_REQUIRED_PIXEL_AREA_PELVIS_FIX; }

	// run-time (post constructor) initialization,
	// called after parameters have been set
	// must return true to indicate success and be available for activation
	virtual LLMotionInitStatus onInitialize(LLCharacter *character)
	{
		mCharacter = character;

		if (!mPelvisState->setJoint( character->getJoint("mPelvis")))
		{
			return STATUS_FAILURE;
		}

		mPelvisState->setUsage(LLJointState::POS);

		addJointState( mPelvisState );
		return STATUS_SUCCESS;
	}

	// called when a motion is activated
	// must return TRUE to indicate success, or else
	// it will be deactivated
	virtual BOOL onActivate() { return TRUE; }

	// called per time step
	// must return TRUE while it is active, and
	// must return FALSE when the motion is completed.
	virtual BOOL onUpdate(F32 time, U8* joint_mask)
	{
		mPelvisState->setPosition(LLVector3::zero);

		return TRUE;
	}

	// called when a motion is deactivated
	virtual void onDeactivate() {}

private:
	//-------------------------------------------------------------------------
	// joint states to be animated
	//-------------------------------------------------------------------------
	LLPointer<LLJointState> mPelvisState;
	LLCharacter*		mCharacter;
};

/**
 **
 ** End LLVOAvatar Support classes
 **                                                                             **
 *********************************************************************************/


//-----------------------------------------------------------------------------
// Static Data
//-----------------------------------------------------------------------------
LLXmlTree LLVOAvatar::sXMLTree;
LLXmlTree LLVOAvatar::sSkeletonXMLTree;
LLVOAvatarSkeletonInfo* LLVOAvatar::sAvatarSkeletonInfo = NULL;
LLVOAvatar::LLVOAvatarXmlInfo* LLVOAvatar::sAvatarXmlInfo = NULL;
LLVOAvatarDictionary *LLVOAvatar::sAvatarDictionary = NULL;
S32 LLVOAvatar::sFreezeCounter = 0;
U32 LLVOAvatar::sMaxVisible = 12;
F32 LLVOAvatar::sRenderDistance = 256.f;
S32	LLVOAvatar::sNumVisibleAvatars = 0;
S32	LLVOAvatar::sNumLODChangesThisFrame = 0;

// const LLUUID LLVOAvatar::sStepSoundOnLand("e8af4a28-aa83-4310-a7c4-c047e15ea0df"); - <FS:PP> Commented out for FIRE-3169: Option to change the default footsteps sound
const LLUUID LLVOAvatar::sStepSounds[LL_MCODE_END] =
{
	SND_STONE_RUBBER,
	SND_METAL_RUBBER,
	SND_GLASS_RUBBER,
	SND_WOOD_RUBBER,
	SND_FLESH_RUBBER,
	SND_RUBBER_PLASTIC,
	SND_RUBBER_RUBBER
};

S32 LLVOAvatar::sRenderName = RENDER_NAME_ALWAYS;
BOOL LLVOAvatar::sRenderGroupTitles = TRUE;
S32 LLVOAvatar::sNumVisibleChatBubbles = 0;
BOOL LLVOAvatar::sDebugInvisible = FALSE;
BOOL LLVOAvatar::sShowAttachmentPoints = FALSE;
BOOL LLVOAvatar::sShowAnimationDebug = FALSE;
BOOL LLVOAvatar::sShowFootPlane = FALSE;
BOOL LLVOAvatar::sVisibleInFirstPerson = FALSE;
F32 LLVOAvatar::sLODFactor = 1.f;
F32 LLVOAvatar::sPhysicsLODFactor = 1.f;
BOOL LLVOAvatar::sUseImpostors = FALSE;
BOOL LLVOAvatar::sJointDebug = FALSE;
F32 LLVOAvatar::sUnbakedTime = 0.f;
F32 LLVOAvatar::sUnbakedUpdateTime = 0.f;
F32 LLVOAvatar::sGreyTime = 0.f;
F32 LLVOAvatar::sGreyUpdateTime = 0.f;

//-----------------------------------------------------------------------------
// Helper functions
//-----------------------------------------------------------------------------
static F32 calc_bouncy_animation(F32 x);

//-----------------------------------------------------------------------------
// LLVOAvatar()
//-----------------------------------------------------------------------------
LLVOAvatar::LLVOAvatar(const LLUUID& id,
					   const LLPCode pcode,
					   LLViewerRegion* regionp) :
	LLViewerObject(id, pcode, regionp),
	mIsDummy(FALSE),
	mSpecialRenderMode(0),
	mAttachmentGeometryBytes(0),
	mAttachmentSurfaceArea(0.f),
	mTurning(FALSE),
	mPelvisToFoot(0.f),
	mLastSkeletonSerialNum( 0 ),
	mHeadOffset(),
	mIsSitting(FALSE),
	mTimeVisible(),
	mTyping(FALSE),
	mMeshValid(FALSE),
	mVisible(FALSE),
	mWindFreq(0.f),
	mRipplePhase( 0.f ),
	mBelowWater(FALSE),
	mLastAppearanceBlendTime(0.f),
	mAppearanceAnimating(FALSE),
	mNameString(),
	mTitle(),
	mNameAway(false),
	mNameBusy(false),
	mNameMute(false),
	mNameAppearance(false),
	mNameFriend(false),
	mNameAlpha(0.f),
	mRenderGroupTitles(sRenderGroupTitles),
	mNameCloud(false),
	mFirstTEMessageReceived( FALSE ),
	mFirstAppearanceMessageReceived( FALSE ),
	mCulled( FALSE ),
	mVisibilityRank(0),
	mTexSkinColor( NULL ),
	mTexHairColor( NULL ),
	mTexEyeColor( NULL ),
	mNeedsSkin(FALSE),
	mLastSkinTime(0.f),
	mUpdatePeriod(1),
	mFirstFullyVisible(TRUE),
	mFullyLoaded(FALSE),
	mPreviousFullyLoaded(FALSE),
	mFullyLoadedInitialized(FALSE),
	mSupportsAlphaLayers(FALSE),
	mLoadedCallbacksPaused(FALSE),
	mHasPelvisOffset( FALSE ),
	mRenderUnloadedAvatar(LLCachedControl<bool>(gSavedSettings, "RenderUnloadedAvatar")),
	mLastRezzedStatus(-1)

{
	//VTResume();  // VTune
	
	// mVoiceVisualizer is created by the hud effects manager and uses the HUD Effects pipeline
	const BOOL needsSendToSim = false; // currently, this HUD effect doesn't need to pack and unpack data to do its job
	mVoiceVisualizer = ( LLVoiceVisualizer *)LLHUDManager::getInstance()->createViewerEffect( LLHUDObject::LL_HUD_EFFECT_VOICE_VISUALIZER, needsSendToSim );

	lldebugs << "LLVOAvatar Constructor (0x" << this << ") id:" << mID << llendl;

	mPelvisp = NULL;

	mBakedTextureDatas.resize(BAKED_NUM_INDICES);
	for (U32 i = 0; i < mBakedTextureDatas.size(); i++ )
	{
		mBakedTextureDatas[i].mLastTextureIndex = IMG_DEFAULT_AVATAR;
		mBakedTextureDatas[i].mTexLayerSet = NULL;
		mBakedTextureDatas[i].mIsLoaded = false;
		mBakedTextureDatas[i].mIsUsed = false;
		mBakedTextureDatas[i].mMaskTexName = 0;
		mBakedTextureDatas[i].mTextureIndex = LLVOAvatarDictionary::bakedToLocalTextureIndex((EBakedTextureIndex)i);
	}

	mDirtyMesh = 2;	// Dirty geometry, need to regenerate.
	mMeshTexturesDirty = FALSE;
	mHeadp = NULL;

	mIsBuilt = FALSE;

	mNumJoints = 0;
	mSkeleton = NULL;

	mNumCollisionVolumes = 0;
	mCollisionVolumes = NULL;

	// set up animation variables
	mSpeed = 0.f;
	setAnimationData("Speed", &mSpeed);

	mNeedsImpostorUpdate = TRUE;
	mNeedsAnimUpdate = TRUE;

	mImpostorDistance = 0;
	mImpostorPixelArea = 0;

	setNumTEs(TEX_NUM_INDICES);

	mbCanSelect = TRUE;

	mSignaledAnimations.clear();
	mPlayingAnimations.clear();

	mWasOnGroundLeft = FALSE;
	mWasOnGroundRight = FALSE;

	mTimeLast = 0.0f;
	mSpeedAccum = 0.0f;

	mRippleTimeLast = 0.f;

	mInAir = FALSE;

	mStepOnLand = TRUE;
	mStepMaterial = 0;

	mLipSyncActive = false;
	mOohMorph      = NULL;
	mAahMorph      = NULL;

	mCurrentGesticulationLevel = 0;

	mRuthTimer.reset();
	mRuthDebugTimer.reset();
	mDebugExistenceTimer.reset();
	mPelvisOffset = LLVector3(0.0f,0.0f,0.0f);
	mLastPelvisToFoot = 0.0f;
	mPelvisFixup = 0.0f;
	mLastPelvisFixup = 0.0f;
}

std::string LLVOAvatar::avString() const
{
	std::string viz_string = LLVOAvatar::rezStatusToString(getRezzedStatus());
	return " Avatar '" + getFullname() + "' " + viz_string + " ";
}

void LLVOAvatar::debugAvatarRezTime(std::string notification_name, std::string comment)
{
	LL_INFOS("Avatar") << "REZTIME: [ " << (U32)mDebugExistenceTimer.getElapsedTimeF32()
					   << "sec ]"
					   << avString() 
					   << "RuthTimer " << (U32)mRuthDebugTimer.getElapsedTimeF32()
					   << " Notification " << notification_name
					   << " : " << comment
					   << llendl;

	if (gSavedSettings.getBOOL("DebugAvatarRezTime"))
	{
		LLSD args;
		args["EXISTENCE"] = llformat("%d",(U32)mDebugExistenceTimer.getElapsedTimeF32());
		args["TIME"] = llformat("%d",(U32)mRuthDebugTimer.getElapsedTimeF32());
		args["NAME"] = getFullname();
		LLNotificationsUtil::add(notification_name,args);
	}
}

//------------------------------------------------------------------------
// LLVOAvatar::~LLVOAvatar()
//------------------------------------------------------------------------
LLVOAvatar::~LLVOAvatar()
{
	if (!mFullyLoaded)
	{
		debugAvatarRezTime("AvatarRezLeftCloudNotification","left after ruth seconds as cloud");
	}
	else
	{
		debugAvatarRezTime("AvatarRezLeftNotification","left sometime after declouding");
	}

	lldebugs << "LLVOAvatar Destructor (0x" << this << ") id:" << mID << llendl;

	mRoot.removeAllChildren();
	mJointMap.clear();

	deleteAndClearArray(mSkeleton);
	deleteAndClearArray(mCollisionVolumes);

	mNumJoints = 0;

	for (U32 i = 0; i < mBakedTextureDatas.size(); i++)
	{
		deleteAndClear(mBakedTextureDatas[i].mTexLayerSet);
		mBakedTextureDatas[i].mMeshes.clear();

		for (morph_list_t::iterator iter2 = mBakedTextureDatas[i].mMaskedMorphs.begin();
			 iter2 != mBakedTextureDatas[i].mMaskedMorphs.end(); iter2++)
		{
			LLMaskedMorph* masked_morph = (*iter2);
			delete masked_morph;
		}
	}

	std::for_each(mAttachmentPoints.begin(), mAttachmentPoints.end(), DeletePairedPointer());
	mAttachmentPoints.clear();

	deleteAndClear(mTexSkinColor);
	deleteAndClear(mTexHairColor);
	deleteAndClear(mTexEyeColor);

	std::for_each(mMeshes.begin(), mMeshes.end(), DeletePairedPointer());
	mMeshes.clear();

	for (std::vector<LLViewerJoint*>::iterator jointIter = mMeshLOD.begin();
		 jointIter != mMeshLOD.end(); 
		 ++jointIter)
	{
		LLViewerJoint* joint = (LLViewerJoint *) *jointIter;
		std::for_each(joint->mMeshParts.begin(), joint->mMeshParts.end(), DeletePointer());
		joint->mMeshParts.clear();
	}
	std::for_each(mMeshLOD.begin(), mMeshLOD.end(), DeletePointer());
	mMeshLOD.clear();
	
	mDead = TRUE;
	
	mAnimationSources.clear();
	LLLoadedCallbackEntry::cleanUpCallbackList(&mCallbackTextureList) ;

	getPhases().clearPhases();
	
	lldebugs << "LLVOAvatar Destructor end" << llendl;
}

void LLVOAvatar::markDead()
{
	if (mNameText)
	{
		mNameText->markDead();
		mNameText = NULL;
		sNumVisibleChatBubbles--;
	}
	mVoiceVisualizer->markDead();
	LLLoadedCallbackEntry::cleanUpCallbackList(&mCallbackTextureList) ;
	LLViewerObject::markDead();
}


BOOL LLVOAvatar::isFullyBaked()
{
	if (mIsDummy) return TRUE;
	if (getNumTEs() == 0) return FALSE;

	for (U32 i = 0; i < mBakedTextureDatas.size(); i++)
	{
		if (!isTextureDefined(mBakedTextureDatas[i].mTextureIndex)
			&& ( (i != BAKED_SKIRT) || isWearingWearableType(LLWearableType::WT_SKIRT) ) )
		{
			return FALSE;
		}
	}
	return TRUE;
}

BOOL LLVOAvatar::isFullyTextured() const
{
	for (S32 i = 0; i < mMeshLOD.size(); i++)
	{
		LLViewerJoint* joint = (LLViewerJoint*) mMeshLOD[i];
		if (i==MESH_ID_SKIRT && !isWearingWearableType(LLWearableType::WT_SKIRT))
		{
			continue; // don't care about skirt textures if we're not wearing one.
		}
		if (!joint)
		{
			continue; // nonexistent LOD OK.
		}
		std::vector<LLViewerJointMesh*>::iterator meshIter = joint->mMeshParts.begin();
		if (meshIter != joint->mMeshParts.end())
		{
			LLViewerJointMesh *mesh = (LLViewerJointMesh *) *meshIter;
			if (!mesh)
			{
				continue; // nonexistent mesh OK
			}
			if (mesh->mTexture.notNull() && mesh->mTexture->hasGLTexture())
			{
				continue; // Mesh exists and has a baked texture.
			}
			if (mesh->mLayerSet && mesh->mLayerSet->hasComposite())
			{
				continue; // Mesh exists and has a composite texture.
			}
			// Fail
			return FALSE;
		}
	}
	return TRUE;
}

BOOL LLVOAvatar::hasGray() const
{
	return !getIsCloud() && !isFullyTextured();
}

S32 LLVOAvatar::getRezzedStatus() const
{
	if (getIsCloud()) return 0;
	if (isFullyTextured()) return 2;
	llassert(hasGray());
	return 1; // gray
}

void LLVOAvatar::deleteLayerSetCaches(bool clearAll)
{
	for (U32 i = 0; i < mBakedTextureDatas.size(); i++)
	{
		if (mBakedTextureDatas[i].mTexLayerSet)
		{
			// ! BACKWARDS COMPATIBILITY !
			// Can be removed after hair baking is mandatory on the grid
			if ((i != BAKED_HAIR || isSelf()) && !clearAll)
			{
				mBakedTextureDatas[i].mTexLayerSet->deleteCaches();
			}
		}
		if (mBakedTextureDatas[i].mMaskTexName)
		{
			LLImageGL::deleteTextures(LLTexUnit::TT_TEXTURE, 0, -1, 1, (GLuint*)&(mBakedTextureDatas[i].mMaskTexName));
			mBakedTextureDatas[i].mMaskTexName = 0 ;
		}
	}
}

// static 
BOOL LLVOAvatar::areAllNearbyInstancesBaked(S32& grey_avatars)
{
	BOOL res = TRUE;
	grey_avatars = 0;
	for (std::vector<LLCharacter*>::iterator iter = LLCharacter::sInstances.begin();
		 iter != LLCharacter::sInstances.end(); ++iter)
	{
		LLVOAvatar* inst = (LLVOAvatar*) *iter;
		if( inst->isDead() )
		{
			continue;
		}
		else if( !inst->isFullyBaked() )
		{
			res = FALSE;
			if (inst->mHasGrey)
			{
				++grey_avatars;
			}
		}
	}
	return res;
}

// static
void LLVOAvatar::getNearbyRezzedStats(std::vector<S32>& counts)
{
	counts.clear();
	counts.resize(3);
	for (std::vector<LLCharacter*>::iterator iter = LLCharacter::sInstances.begin();
		 iter != LLCharacter::sInstances.end(); ++iter)
	{
		LLVOAvatar* inst = (LLVOAvatar*) *iter;
		if (!inst)
			continue;
		S32 rez_status = inst->getRezzedStatus();
		counts[rez_status]++;
	}
}

// static
std::string LLVOAvatar::rezStatusToString(S32 rez_status)
{
	if (rez_status==0) return "cloud";
	if (rez_status==1) return "gray";
	if (rez_status==2) return "textured";
	return "unknown";
}

// static
void LLVOAvatar::dumpBakedStatus()
{
	LLVector3d camera_pos_global = gAgentCamera.getCameraPositionGlobal();

	for (std::vector<LLCharacter*>::iterator iter = LLCharacter::sInstances.begin();
		 iter != LLCharacter::sInstances.end(); ++iter)
	{
		LLVOAvatar* inst = (LLVOAvatar*) *iter;
		llinfos << "Avatar ";

		LLNameValue* firstname = inst->getNVPair("FirstName");
		LLNameValue* lastname = inst->getNVPair("LastName");

		if( firstname )
		{
			llcont << firstname->getString();
		}
		if( lastname )
		{
			llcont << " " << lastname->getString();
		}

		llcont << " " << inst->mID;

		if( inst->isDead() )
		{
			llcont << " DEAD ("<< inst->getNumRefs() << " refs)";
		}

		if( inst->isSelf() )
		{
			llcont << " (self)";
		}


		F64 dist_to_camera = (inst->getPositionGlobal() - camera_pos_global).length();
		llcont << " " << dist_to_camera << "m ";

		llcont << " " << inst->mPixelArea << " pixels";

		if( inst->isVisible() )
		{
			llcont << " (visible)";
		}
		else
		{
			llcont << " (not visible)";
		}

		if( inst->isFullyBaked() )
		{
			llcont << " Baked";
		}
		else
		{
			llcont << " Unbaked (";
			
			for (LLVOAvatarDictionary::BakedTextures::const_iterator iter = LLVOAvatarDictionary::getInstance()->getBakedTextures().begin();
				 iter != LLVOAvatarDictionary::getInstance()->getBakedTextures().end();
				 ++iter)
			{
				const LLVOAvatarDictionary::BakedEntry *baked_dict = iter->second;
				const ETextureIndex index = baked_dict->mTextureIndex;
				if (!inst->isTextureDefined(index))
				{
					llcont << " " << LLVOAvatarDictionary::getInstance()->getTexture(index)->mName;
				}
			}
			llcont << " ) " << inst->getUnbakedPixelAreaRank();
			if( inst->isCulled() )
			{
				llcont << " culled";
			}
		}
		llcont << llendl;
	}
}

//static
void LLVOAvatar::restoreGL()
{
	if (!isAgentAvatarValid()) return;

	gAgentAvatarp->setCompositeUpdatesEnabled(TRUE);
	for (U32 i = 0; i < gAgentAvatarp->mBakedTextureDatas.size(); i++)
	{
		gAgentAvatarp->invalidateComposite(gAgentAvatarp->mBakedTextureDatas[i].mTexLayerSet, FALSE);
	}
	gAgentAvatarp->updateMeshTextures();
}

//static
void LLVOAvatar::destroyGL()
{
	deleteCachedImages();

	resetImpostors();
}

//static
void LLVOAvatar::resetImpostors()
{
	for (std::vector<LLCharacter*>::iterator iter = LLCharacter::sInstances.begin();
		 iter != LLCharacter::sInstances.end(); ++iter)
	{
		LLVOAvatar* avatar = (LLVOAvatar*) *iter;
		avatar->mImpostor.release();
	}
}

// static
void LLVOAvatar::deleteCachedImages(bool clearAll)
{	
	if (LLTexLayerSet::sHasCaches)
	{
		lldebugs << "Deleting layer set caches" << llendl;
		for (std::vector<LLCharacter*>::iterator iter = LLCharacter::sInstances.begin();
			 iter != LLCharacter::sInstances.end(); ++iter)
		{
			LLVOAvatar* inst = (LLVOAvatar*) *iter;
			inst->deleteLayerSetCaches(clearAll);
		}
		LLTexLayerSet::sHasCaches = FALSE;
	}
	LLVOAvatarSelf::deleteScratchTextures();
	LLTexLayerStaticImageList::getInstance()->deleteCachedImages();
}


//------------------------------------------------------------------------
// static
// LLVOAvatar::initClass()
//------------------------------------------------------------------------
void LLVOAvatar::initClass()
{ 
	std::string xmlFile;

	xmlFile = gDirUtilp->getExpandedFilename(LL_PATH_CHARACTER,AVATAR_DEFAULT_CHAR) + "_lad.xml";
	BOOL success = sXMLTree.parseFile( xmlFile, FALSE );
	if (!success)
	{
		llerrs << "Problem reading avatar configuration file:" << xmlFile << llendl;
	}

	// now sanity check xml file
	LLXmlTreeNode* root = sXMLTree.getRoot();
	if (!root) 
	{
		llerrs << "No root node found in avatar configuration file: " << xmlFile << llendl;
		return;
	}

	//-------------------------------------------------------------------------
	// <linden_avatar version="1.0"> (root)
	//-------------------------------------------------------------------------
	if( !root->hasName( "linden_avatar" ) )
	{
		llerrs << "Invalid avatar file header: " << xmlFile << llendl;
	}
	
	std::string version;
	static LLStdStringHandle version_string = LLXmlTree::addAttributeString("version");
	if( !root->getFastAttributeString( version_string, version ) || (version != "1.0") )
	{
		llerrs << "Invalid avatar file version: " << version << " in file: " << xmlFile << llendl;
	}

	S32 wearable_def_version = 1;
	static LLStdStringHandle wearable_definition_version_string = LLXmlTree::addAttributeString("wearable_definition_version");
	root->getFastAttributeS32( wearable_definition_version_string, wearable_def_version );
	LLWearable::setCurrentDefinitionVersion( wearable_def_version );

	std::string mesh_file_name;

	LLXmlTreeNode* skeleton_node = root->getChildByName( "skeleton" );
	if (!skeleton_node)
	{
		llerrs << "No skeleton in avatar configuration file: " << xmlFile << llendl;
		return;
	}
	
	std::string skeleton_file_name;
	static LLStdStringHandle file_name_string = LLXmlTree::addAttributeString("file_name");
	if (!skeleton_node->getFastAttributeString(file_name_string, skeleton_file_name))
	{
		llerrs << "No file name in skeleton node in avatar config file: " << xmlFile << llendl;
	}
	
	std::string skeleton_path;
	skeleton_path = gDirUtilp->getExpandedFilename(LL_PATH_CHARACTER,skeleton_file_name);
	if (!parseSkeletonFile(skeleton_path))
	{
		llerrs << "Error parsing skeleton file: " << skeleton_path << llendl;
	}

	// Process XML data

	// avatar_skeleton.xml
	if (sAvatarSkeletonInfo)
	{ //this can happen if a login attempt failed
		delete sAvatarSkeletonInfo;
	}
	sAvatarSkeletonInfo = new LLVOAvatarSkeletonInfo;
	if (!sAvatarSkeletonInfo->parseXml(sSkeletonXMLTree.getRoot()))
	{
		llerrs << "Error parsing skeleton XML file: " << skeleton_path << llendl;
	}
	// parse avatar_lad.xml
	if (sAvatarXmlInfo)
	{ //this can happen if a login attempt failed
		deleteAndClear(sAvatarXmlInfo);
	}
	sAvatarXmlInfo = new LLVOAvatarXmlInfo;
	if (!sAvatarXmlInfo->parseXmlSkeletonNode(root))
	{
		llerrs << "Error parsing skeleton node in avatar XML file: " << skeleton_path << llendl;
	}
	if (!sAvatarXmlInfo->parseXmlMeshNodes(root))
	{
		llerrs << "Error parsing skeleton node in avatar XML file: " << skeleton_path << llendl;
	}
	if (!sAvatarXmlInfo->parseXmlColorNodes(root))
	{
		llerrs << "Error parsing skeleton node in avatar XML file: " << skeleton_path << llendl;
	}
	if (!sAvatarXmlInfo->parseXmlLayerNodes(root))
	{
		llerrs << "Error parsing skeleton node in avatar XML file: " << skeleton_path << llendl;
	}
	if (!sAvatarXmlInfo->parseXmlDriverNodes(root))
	{
		llerrs << "Error parsing skeleton node in avatar XML file: " << skeleton_path << llendl;
	}
	if (!sAvatarXmlInfo->parseXmlMorphNodes(root))
	{
		llerrs << "Error parsing skeleton node in avatar XML file: " << skeleton_path << llendl;
	}

	gAnimLibrary.animStateSetString(ANIM_AGENT_BODY_NOISE,"body_noise");
	gAnimLibrary.animStateSetString(ANIM_AGENT_BREATHE_ROT,"breathe_rot");
	gAnimLibrary.animStateSetString(ANIM_AGENT_PHYSICS_MOTION,"physics_motion");
	gAnimLibrary.animStateSetString(ANIM_AGENT_EDITING,"editing");
	gAnimLibrary.animStateSetString(ANIM_AGENT_EYE,"eye");
	gAnimLibrary.animStateSetString(ANIM_AGENT_FLY_ADJUST,"fly_adjust");
	gAnimLibrary.animStateSetString(ANIM_AGENT_HAND_MOTION,"hand_motion");
	gAnimLibrary.animStateSetString(ANIM_AGENT_HEAD_ROT,"head_rot");
	gAnimLibrary.animStateSetString(ANIM_AGENT_PELVIS_FIX,"pelvis_fix");
	gAnimLibrary.animStateSetString(ANIM_AGENT_TARGET,"target");
	gAnimLibrary.animStateSetString(ANIM_AGENT_WALK_ADJUST,"walk_adjust");

	initCloud();
}


void LLVOAvatar::cleanupClass()
{
	deleteAndClear(sAvatarXmlInfo);
	sSkeletonXMLTree.cleanup();
	sXMLTree.cleanup();
}

LLPartSysData LLVOAvatar::sCloud;
LLPartSysData LLVOAvatar::sCloudMuted;
void LLVOAvatar::initCloud()
{
	// fancy particle cloud designed by Brent
	std::string filename = gDirUtilp->getExpandedFilename(LL_PATH_PER_SL_ACCOUNT, "cloud.xml");
	if(!gDirUtilp->fileExists(filename))
	{
		filename = gDirUtilp->getExpandedFilename(LL_PATH_USER_SETTINGS, "cloud.xml");
	}
	if(!gDirUtilp->fileExists(filename))
	{
		filename = gDirUtilp->getExpandedFilename(LL_PATH_APP_SETTINGS, "cloud.xml");
	}
	LLSD cloud;
	llifstream in_file(filename);
	LLSDSerialize::fromXMLDocument(cloud, in_file);
	sCloud.fromLLSD(cloud);
	LLViewerTexture* cloud_texture = LLViewerTextureManager::getFetchedTextureFromFile("cloud-particle.j2c");
	sCloud.mPartImageID = cloud_texture->getID();

	//Todo: have own image, de-copy-pasta
	LLSD cloud_muted;
	filename = gDirUtilp->getExpandedFilename(LL_PATH_PER_SL_ACCOUNT, "cloud_muted.xml");
	if(!gDirUtilp->fileExists(filename))
	{
		filename = gDirUtilp->getExpandedFilename(LL_PATH_USER_SETTINGS, "cloud_muted.xml");
	}
	if(!gDirUtilp->fileExists(filename))
	{
		filename = gDirUtilp->getExpandedFilename(LL_PATH_APP_SETTINGS, "cloud_muted.xml");
	}
	llifstream in_file_muted(filename);
	LLSDSerialize::fromXMLDocument(cloud_muted, in_file_muted);
	sCloudMuted.fromLLSD(cloud_muted);
	LLViewerTexture* cloud_muted_texture = LLViewerTextureManager::getFetchedTextureFromFile("cloud-particle.j2c");
	sCloudMuted.mPartImageID = cloud_muted_texture->getID();
}

void LLVOAvatar::initInstance(void)
{
	//-------------------------------------------------------------------------
	// initialize joint, mesh and shape members
	//-------------------------------------------------------------------------
	mRoot.setName( "mRoot" );
	
	for (LLVOAvatarDictionary::Meshes::const_iterator iter = LLVOAvatarDictionary::getInstance()->getMeshes().begin();
		 iter != LLVOAvatarDictionary::getInstance()->getMeshes().end();
		 ++iter)
	{
		const EMeshIndex mesh_index = iter->first;
		const LLVOAvatarDictionary::MeshEntry *mesh_dict = iter->second;
		LLViewerJoint* joint = new LLViewerJoint();
		joint->setName(mesh_dict->mName);
		joint->setMeshID(mesh_index);
		mMeshLOD.push_back(joint);
		
		/* mHairLOD.setName("mHairLOD");
		   mHairMesh0.setName("mHairMesh0");
		   mHairMesh0.setMeshID(MESH_ID_HAIR);
		   mHairMesh1.setName("mHairMesh1"); */
		for (U32 lod = 0; lod < mesh_dict->mLOD; lod++)
		{
			LLViewerJointMesh* mesh = new LLViewerJointMesh();
			std::string mesh_name = "m" + mesh_dict->mName + boost::lexical_cast<std::string>(lod);
			// We pre-pended an m - need to capitalize first character for camelCase
			mesh_name[1] = toupper(mesh_name[1]);
			mesh->setName(mesh_name);
			mesh->setMeshID(mesh_index);
			mesh->setPickName(mesh_dict->mPickName);
			mesh->setIsTransparent(FALSE);
			switch((int)mesh_index)
			{
				case MESH_ID_HAIR:
					mesh->setIsTransparent(TRUE);
					break;
				case MESH_ID_SKIRT:
					mesh->setIsTransparent(TRUE);
					break;
				case MESH_ID_EYEBALL_LEFT:
				case MESH_ID_EYEBALL_RIGHT:
					mesh->setSpecular( LLColor4( 1.0f, 1.0f, 1.0f, 1.0f ), 1.f );
					break;
			}
			
			joint->mMeshParts.push_back(mesh);
		}
	}
	
	//-------------------------------------------------------------------------
	// associate baked textures with meshes
	//-------------------------------------------------------------------------
	for (LLVOAvatarDictionary::Meshes::const_iterator iter = LLVOAvatarDictionary::getInstance()->getMeshes().begin();
		 iter != LLVOAvatarDictionary::getInstance()->getMeshes().end();
		 ++iter)
	{
		const EMeshIndex mesh_index = iter->first;
		const LLVOAvatarDictionary::MeshEntry *mesh_dict = iter->second;
		const EBakedTextureIndex baked_texture_index = mesh_dict->mBakedID;
		// Skip it if there's no associated baked texture.
		if (baked_texture_index == BAKED_NUM_INDICES) continue;
		
		for (std::vector<LLViewerJointMesh* >::iterator iter = mMeshLOD[mesh_index]->mMeshParts.begin();
			 iter != mMeshLOD[mesh_index]->mMeshParts.end(); 
			 ++iter)
		{
			LLViewerJointMesh* mesh = (LLViewerJointMesh*) *iter;
			mBakedTextureDatas[(int)baked_texture_index].mMeshes.push_back(mesh);
		}
	}
	
	
	//-------------------------------------------------------------------------
	// register motions
	//-------------------------------------------------------------------------
	if (LLCharacter::sInstances.size() == 1)
	{
		LLKeyframeMotion::setVFS(gStaticVFS);
		registerMotion( ANIM_AGENT_BUSY,					LLNullMotion::create );
		registerMotion( ANIM_AGENT_CROUCH,					LLKeyframeStandMotion::create );
		registerMotion( ANIM_AGENT_CROUCHWALK,				LLKeyframeWalkMotion::create );
		registerMotion( ANIM_AGENT_EXPRESS_AFRAID,			LLEmote::create );
		registerMotion( ANIM_AGENT_EXPRESS_ANGER,			LLEmote::create );
		registerMotion( ANIM_AGENT_EXPRESS_BORED,			LLEmote::create );
		registerMotion( ANIM_AGENT_EXPRESS_CRY,				LLEmote::create );
		registerMotion( ANIM_AGENT_EXPRESS_DISDAIN,			LLEmote::create );
		registerMotion( ANIM_AGENT_EXPRESS_EMBARRASSED,		LLEmote::create );
		registerMotion( ANIM_AGENT_EXPRESS_FROWN,			LLEmote::create );
		registerMotion( ANIM_AGENT_EXPRESS_KISS,			LLEmote::create );
		registerMotion( ANIM_AGENT_EXPRESS_LAUGH,			LLEmote::create );
		registerMotion( ANIM_AGENT_EXPRESS_OPEN_MOUTH,		LLEmote::create );
		registerMotion( ANIM_AGENT_EXPRESS_REPULSED,		LLEmote::create );
		registerMotion( ANIM_AGENT_EXPRESS_SAD,				LLEmote::create );
		registerMotion( ANIM_AGENT_EXPRESS_SHRUG,			LLEmote::create );
		registerMotion( ANIM_AGENT_EXPRESS_SMILE,			LLEmote::create );
		registerMotion( ANIM_AGENT_EXPRESS_SURPRISE,		LLEmote::create );
		registerMotion( ANIM_AGENT_EXPRESS_TONGUE_OUT,		LLEmote::create );
		registerMotion( ANIM_AGENT_EXPRESS_TOOTHSMILE,		LLEmote::create );
		registerMotion( ANIM_AGENT_EXPRESS_WINK,			LLEmote::create );
		registerMotion( ANIM_AGENT_EXPRESS_WORRY,			LLEmote::create );
		registerMotion( ANIM_AGENT_FEMALE_RUN_NEW,			LLKeyframeWalkMotion::create );
		registerMotion( ANIM_AGENT_FEMALE_WALK,				LLKeyframeWalkMotion::create );
		registerMotion( ANIM_AGENT_FEMALE_WALK_NEW,			LLKeyframeWalkMotion::create );
		registerMotion( ANIM_AGENT_RUN,						LLKeyframeWalkMotion::create );
		registerMotion( ANIM_AGENT_RUN_NEW,					LLKeyframeWalkMotion::create );
		registerMotion( ANIM_AGENT_STAND,					LLKeyframeStandMotion::create );
		registerMotion( ANIM_AGENT_STAND_1,					LLKeyframeStandMotion::create );
		registerMotion( ANIM_AGENT_STAND_2,					LLKeyframeStandMotion::create );
		registerMotion( ANIM_AGENT_STAND_3,					LLKeyframeStandMotion::create );
		registerMotion( ANIM_AGENT_STAND_4,					LLKeyframeStandMotion::create );
		registerMotion( ANIM_AGENT_STANDUP,					LLKeyframeFallMotion::create );
		registerMotion( ANIM_AGENT_TURNLEFT,				LLKeyframeWalkMotion::create );
		registerMotion( ANIM_AGENT_TURNRIGHT,				LLKeyframeWalkMotion::create );
		registerMotion( ANIM_AGENT_WALK,					LLKeyframeWalkMotion::create );
		registerMotion( ANIM_AGENT_WALK_NEW,				LLKeyframeWalkMotion::create );
		
		// motions without a start/stop bit
		registerMotion( ANIM_AGENT_BODY_NOISE,				LLBodyNoiseMotion::create );
		registerMotion( ANIM_AGENT_BREATHE_ROT,				LLBreatheMotionRot::create );
		registerMotion( ANIM_AGENT_PHYSICS_MOTION,			LLPhysicsMotionController::create );
		registerMotion( ANIM_AGENT_EDITING,					LLEditingMotion::create	);
		registerMotion( ANIM_AGENT_EYE,						LLEyeMotion::create	);
		registerMotion( ANIM_AGENT_FEMALE_WALK,				LLKeyframeWalkMotion::create );
		registerMotion( ANIM_AGENT_FLY_ADJUST,				LLFlyAdjustMotion::create );
		registerMotion( ANIM_AGENT_HAND_MOTION,				LLHandMotion::create );
		registerMotion( ANIM_AGENT_HEAD_ROT,				LLHeadRotMotion::create );
		registerMotion( ANIM_AGENT_PELVIS_FIX,				LLPelvisFixMotion::create );
		registerMotion( ANIM_AGENT_SIT_FEMALE,				LLKeyframeMotion::create );
		registerMotion( ANIM_AGENT_TARGET,					LLTargetingMotion::create );
		registerMotion( ANIM_AGENT_WALK_ADJUST,				LLWalkAdjustMotion::create );
		
	}
	
	buildCharacter();
	
	// preload specific motions here
	createMotion( ANIM_AGENT_CUSTOMIZE);
	createMotion( ANIM_AGENT_CUSTOMIZE_DONE);
	
	//VTPause();  // VTune
	
	mVoiceVisualizer->setVoiceEnabled( LLVoiceClient::getInstance()->getVoiceEnabled( mID ) );

}

const LLVector3 LLVOAvatar::getRenderPosition() const
{
	if (mDrawable.isNull() || mDrawable->getGeneration() < 0)
	{
		return getPositionAgent();
	}
	else if (isRoot())
	{
		if ( !mHasPelvisOffset )
		{
			return mDrawable->getPositionAgent();
		}
		else
		{
			//Apply a pelvis fixup (as defined by the avs skin)
			LLVector3 pos = mDrawable->getPositionAgent();
			pos[VZ] += mPelvisFixup;
			return pos;
		}
	}
	else
	{
		return getPosition() * mDrawable->getParent()->getRenderMatrix();
	}
}

void LLVOAvatar::updateDrawable(BOOL force_damped)
{
	clearChanged(SHIFTED);
}

void LLVOAvatar::onShift(const LLVector4a& shift_vector)
{
	const LLVector3& shift = reinterpret_cast<const LLVector3&>(shift_vector);
	mLastAnimExtents[0] += shift;
	mLastAnimExtents[1] += shift;
}

void LLVOAvatar::updateSpatialExtents(LLVector4a& newMin, LLVector4a &newMax)
{
	if (isImpostor() && !needsImpostorUpdate())
	{
		LLVector3 delta = getRenderPosition() -
			((LLVector3(mDrawable->getPositionGroup().getF32ptr())-mImpostorOffset));
		
		newMin.load3( (mLastAnimExtents[0] + delta).mV);
		newMax.load3( (mLastAnimExtents[1] + delta).mV);
	}
	else
	{
		getSpatialExtents(newMin,newMax);
		mLastAnimExtents[0].set(newMin.getF32ptr());
		mLastAnimExtents[1].set(newMax.getF32ptr());
		LLVector4a pos_group;
		pos_group.setAdd(newMin,newMax);
		pos_group.mul(0.5f);
		mImpostorOffset = LLVector3(pos_group.getF32ptr())-getRenderPosition();
		mDrawable->setPositionGroup(pos_group);
	}
}

void LLVOAvatar::getSpatialExtents(LLVector4a& newMin, LLVector4a& newMax)
{
	LLVector4a buffer(0.25f);
	LLVector4a pos;
	pos.load3(getRenderPosition().mV);
	newMin.setSub(pos, buffer);
	newMax.setAdd(pos, buffer);

	float max_attachment_span = get_default_max_prim_scale() * 5.0f;
	
	//stretch bounding box by joint positions
	for (polymesh_map_t::iterator i = mMeshes.begin(); i != mMeshes.end(); ++i)
	{
		LLPolyMesh* mesh = i->second;
		for (S32 joint_num = 0; joint_num < mesh->mJointRenderData.count(); joint_num++)
		{
			LLVector4a trans;
			trans.load3( mesh->mJointRenderData[joint_num]->mWorldMatrix->getTranslation().mV);
			update_min_max(newMin, newMax, trans);
		}
	}

	LLVector4a center, size;
	center.setAdd(newMin, newMax);
	center.mul(0.5f);

	size.setSub(newMax,newMin);
	size.mul(0.5f);

	mPixelArea = LLPipeline::calcPixelArea(center, size, *LLViewerCamera::getInstance());

	//stretch bounding box by attachments
	for (attachment_map_t::iterator iter = mAttachmentPoints.begin(); 
		 iter != mAttachmentPoints.end();
		 ++iter)
	{
		LLViewerJointAttachment* attachment = iter->second;

		if (!attachment->getValid())
		{
			continue ;
		}

		for (LLViewerJointAttachment::attachedobjs_vec_t::iterator attachment_iter = attachment->mAttachedObjects.begin();
			 attachment_iter != attachment->mAttachedObjects.end();
			 ++attachment_iter)
		{
			const LLViewerObject* attached_object = (*attachment_iter);
			if (attached_object && !attached_object->isHUDAttachment())
			{
				LLDrawable* drawable = attached_object->mDrawable;
				if (drawable && !drawable->isState(LLDrawable::RIGGED))
				{
					LLSpatialBridge* bridge = drawable->getSpatialBridge();
					if (bridge)
					{
						const LLVector4a* ext = bridge->getSpatialExtents();
						LLVector4a distance;
						distance.setSub(ext[1], ext[0]);
						LLVector4a max_span(max_attachment_span);

						S32 lt = distance.lessThan(max_span).getGatheredBits() & 0x7;
						
						// Only add the prim to spatial extents calculations if it isn't a megaprim.
						// max_attachment_span calculated at the start of the function 
						// (currently 5 times our max prim size) 
						if (lt == 0x7)
						{
							update_min_max(newMin,newMax,ext[0]);
							update_min_max(newMin,newMax,ext[1]);
						}
					}
				}
			}
		}
	}

	//pad bounding box	

	newMin.sub(buffer);
	newMax.add(buffer);
}

//-----------------------------------------------------------------------------
// renderCollisionVolumes()
//-----------------------------------------------------------------------------
void LLVOAvatar::renderCollisionVolumes()
{
	for (S32 i = 0; i < mNumCollisionVolumes; i++)
	{
		mCollisionVolumes[i].renderCollision();
	}

	if (mNameText.notNull())
	{
		LLVector3 unused;
		mNameText->lineSegmentIntersect(LLVector3(0,0,0), LLVector3(0,0,1), unused, TRUE);
	}
}

BOOL LLVOAvatar::lineSegmentIntersect(const LLVector3& start, const LLVector3& end,
									  S32 face,
									  BOOL pick_transparent,
									  S32* face_hit,
									  LLVector3* intersection,
									  LLVector2* tex_coord,
									  LLVector3* normal,
									  LLVector3* bi_normal)
{
	if ((isSelf() && !gAgent.needsRenderAvatar()) || !LLPipeline::sPickAvatar)
	{
		return FALSE;
	}

	if (lineSegmentBoundingBox(start, end))
	{
		for (S32 i = 0; i < mNumCollisionVolumes; ++i)
		{
			mCollisionVolumes[i].updateWorldMatrix();

			glh::matrix4f mat((F32*) mCollisionVolumes[i].getXform()->getWorldMatrix().mMatrix);
			glh::matrix4f inverse = mat.inverse();
			glh::matrix4f norm_mat = inverse.transpose();

			glh::vec3f p1(start.mV);
			glh::vec3f p2(end.mV);

			inverse.mult_matrix_vec(p1);
			inverse.mult_matrix_vec(p2);

			LLVector3 position;
			LLVector3 norm;

			if (linesegment_sphere(LLVector3(p1.v), LLVector3(p2.v), LLVector3(0,0,0), 1.f, position, norm))
			{
				glh::vec3f res_pos(position.mV);
				mat.mult_matrix_vec(res_pos);
				
				norm.normalize();
				glh::vec3f res_norm(norm.mV);
				norm_mat.mult_matrix_dir(res_norm);

				if (intersection)
				{
					*intersection = LLVector3(res_pos.v);
				}

				if (normal)
				{
					*normal = LLVector3(res_norm.v);
				}

				return TRUE;
			}
		}

		if (isSelf())
		{
			for (attachment_map_t::iterator iter = mAttachmentPoints.begin(); 
			 iter != mAttachmentPoints.end();
			 ++iter)
			{
				LLViewerJointAttachment* attachment = iter->second;

				for (LLViewerJointAttachment::attachedobjs_vec_t::iterator attachment_iter = attachment->mAttachedObjects.begin();
					 attachment_iter != attachment->mAttachedObjects.end();
					 ++attachment_iter)
				{
					LLViewerObject* attached_object = (*attachment_iter);
					
					if (attached_object && !attached_object->isDead() && attachment->getValid())
					{
						LLDrawable* drawable = attached_object->mDrawable;
						if (drawable->isState(LLDrawable::RIGGED))
						{ //regenerate octree for rigged attachment
							gPipeline.markRebuild(mDrawable, LLDrawable::REBUILD_RIGGED, TRUE);
						}
					}
				}
			}
		}
	}

	
	
	LLVector3 position;
	if (mNameText.notNull() && mNameText->lineSegmentIntersect(start, end, position))
	{
		if (intersection)
		{
			*intersection = position;
		}

		return TRUE;
	}

	return FALSE;
}

LLViewerObject* LLVOAvatar::lineSegmentIntersectRiggedAttachments(const LLVector3& start, const LLVector3& end,
									  S32 face,
									  BOOL pick_transparent,
									  S32* face_hit,
									  LLVector3* intersection,
									  LLVector2* tex_coord,
									  LLVector3* normal,
									  LLVector3* bi_normal)
{
	if (isSelf() && !gAgent.needsRenderAvatar())
	{
		return NULL;
	}

	LLViewerObject* hit = NULL;

	if (lineSegmentBoundingBox(start, end))
	{
		LLVector3 local_end = end;
		LLVector3 local_intersection;

		for (attachment_map_t::iterator iter = mAttachmentPoints.begin(); 
			iter != mAttachmentPoints.end();
			++iter)
		{
			LLViewerJointAttachment* attachment = iter->second;

			for (LLViewerJointAttachment::attachedobjs_vec_t::iterator attachment_iter = attachment->mAttachedObjects.begin();
					attachment_iter != attachment->mAttachedObjects.end();
					++attachment_iter)
			{
				LLViewerObject* attached_object = (*attachment_iter);
					
				if (attached_object->lineSegmentIntersect(start, local_end, face, pick_transparent, face_hit, &local_intersection, tex_coord, normal, bi_normal))
				{
					local_end = local_intersection;
					if (intersection)
					{
						*intersection = local_intersection;
					}
					
					hit = attached_object;
				}
			}
		}
	}
		
	return hit;
}

//-----------------------------------------------------------------------------
// parseSkeletonFile()
//-----------------------------------------------------------------------------
BOOL LLVOAvatar::parseSkeletonFile(const std::string& filename)
{
	//-------------------------------------------------------------------------
	// parse the file
	//-------------------------------------------------------------------------
	BOOL parsesuccess = sSkeletonXMLTree.parseFile( filename, FALSE );

	if (!parsesuccess)
	{
		llerrs << "Can't parse skeleton file: " << filename << llendl;
		return FALSE;
	}

	// now sanity check xml file
	LLXmlTreeNode* root = sSkeletonXMLTree.getRoot();
	if (!root) 
	{
		llerrs << "No root node found in avatar skeleton file: " << filename << llendl;
		return FALSE;
	}

	if( !root->hasName( "linden_skeleton" ) )
	{
		llerrs << "Invalid avatar skeleton file header: " << filename << llendl;
		return FALSE;
	}

	std::string version;
	static LLStdStringHandle version_string = LLXmlTree::addAttributeString("version");
	if( !root->getFastAttributeString( version_string, version ) || (version != "1.0") )
	{
		llerrs << "Invalid avatar skeleton file version: " << version << " in file: " << filename << llendl;
		return FALSE;
	}

	return TRUE;
}

//-----------------------------------------------------------------------------
// setupBone()
//-----------------------------------------------------------------------------
BOOL LLVOAvatar::setupBone(const LLVOAvatarBoneInfo* info, LLViewerJoint* parent, S32 &volume_num, S32 &joint_num)
{
	LLViewerJoint* joint = NULL;

	if (info->mIsJoint)
	{
		joint = (LLViewerJoint*)getCharacterJoint(joint_num);
		if (!joint)
		{
			llwarns << "Too many bones" << llendl;
			return FALSE;
		}
		joint->setName( info->mName );
	}
	else // collision volume
	{
		if (volume_num >= (S32)mNumCollisionVolumes)
		{
			llwarns << "Too many bones" << llendl;
			return FALSE;
		}
		joint = (LLViewerJoint*)(&mCollisionVolumes[volume_num]);
		joint->setName( info->mName );
	}

	// add to parent
	if (parent)
	{
		parent->addChild( joint );
	}

	joint->setPosition(info->mPos);
	joint->setRotation(mayaQ(info->mRot.mV[VX], info->mRot.mV[VY],
							 info->mRot.mV[VZ], LLQuaternion::XYZ));
	joint->setScale(info->mScale);

	joint->setDefaultFromCurrentXform();
	
	if (info->mIsJoint)
	{
		joint->setSkinOffset( info->mPivot );
		joint_num++;
	}
	else // collision volume
	{
		volume_num++;
	}

	// setup children
	LLVOAvatarBoneInfo::child_list_t::const_iterator iter;
	for (iter = info->mChildList.begin(); iter != info->mChildList.end(); ++iter)
	{
		LLVOAvatarBoneInfo *child_info = *iter;
		if (!setupBone(child_info, joint, volume_num, joint_num))
		{
			return FALSE;
		}
	}

	return TRUE;
}

//-----------------------------------------------------------------------------
// buildSkeleton()
//-----------------------------------------------------------------------------
BOOL LLVOAvatar::buildSkeleton(const LLVOAvatarSkeletonInfo *info)
{
	//-------------------------------------------------------------------------
	// allocate joints
	//-------------------------------------------------------------------------
	if (!allocateCharacterJoints(info->mNumBones))
	{
		llerrs << "Can't allocate " << info->mNumBones << " joints" << llendl;
		return FALSE;
	}
	
	//-------------------------------------------------------------------------
	// allocate volumes
	//-------------------------------------------------------------------------
	if (info->mNumCollisionVolumes)
	{
		if (!allocateCollisionVolumes(info->mNumCollisionVolumes))
		{
			llerrs << "Can't allocate " << info->mNumCollisionVolumes << " collision volumes" << llendl;
			return FALSE;
		}
	}

	S32 current_joint_num = 0;
	S32 current_volume_num = 0;
	LLVOAvatarSkeletonInfo::bone_info_list_t::const_iterator iter;
	for (iter = info->mBoneInfoList.begin(); iter != info->mBoneInfoList.end(); ++iter)
	{
		LLVOAvatarBoneInfo *info = *iter;
		if (!setupBone(info, NULL, current_volume_num, current_joint_num))
		{
			llerrs << "Error parsing bone in skeleton file" << llendl;
			return FALSE;
		}
	}

	return TRUE;
}

LLVOAvatar* LLVOAvatar::asAvatar()
{
	return this;
}

//-----------------------------------------------------------------------------
// LLVOAvatar::startDefaultMotions()
//-----------------------------------------------------------------------------
void LLVOAvatar::startDefaultMotions()
{
	//-------------------------------------------------------------------------
	// start default motions
	//-------------------------------------------------------------------------
	startMotion( ANIM_AGENT_HEAD_ROT );
	startMotion( ANIM_AGENT_EYE );
	startMotion( ANIM_AGENT_BODY_NOISE );
	startMotion( ANIM_AGENT_BREATHE_ROT );
	startMotion( ANIM_AGENT_PHYSICS_MOTION );
	startMotion( ANIM_AGENT_HAND_MOTION );
	startMotion( ANIM_AGENT_PELVIS_FIX );

	//-------------------------------------------------------------------------
	// restart any currently active motions
	//-------------------------------------------------------------------------
	processAnimationStateChanges();
}

//-----------------------------------------------------------------------------
// LLVOAvatar::buildCharacter()
// Deferred initialization and rebuild of the avatar.
//-----------------------------------------------------------------------------
void LLVOAvatar::buildCharacter()
{
	//-------------------------------------------------------------------------
	// remove all references to our existing skeleton
	// so we can rebuild it
	//-------------------------------------------------------------------------
	flushAllMotions();

	//-------------------------------------------------------------------------
	// remove all of mRoot's children
	//-------------------------------------------------------------------------
	mRoot.removeAllChildren();
	mJointMap.clear();
	mIsBuilt = FALSE;

	//-------------------------------------------------------------------------
	// clear mesh data
	//-------------------------------------------------------------------------
	for (std::vector<LLViewerJoint*>::iterator jointIter = mMeshLOD.begin();
		 jointIter != mMeshLOD.end(); ++jointIter)
	{
		LLViewerJoint* joint = (LLViewerJoint*) *jointIter;
		for (std::vector<LLViewerJointMesh*>::iterator meshIter = joint->mMeshParts.begin();
			 meshIter != joint->mMeshParts.end(); ++meshIter)
		{
			LLViewerJointMesh * mesh = (LLViewerJointMesh *) *meshIter;
			mesh->setMesh(NULL);
		}
	}

	//-------------------------------------------------------------------------
	// (re)load our skeleton and meshes
	//-------------------------------------------------------------------------
	LLTimer timer;

	BOOL status = loadAvatar();
	stop_glerror();

// 	gPrintMessagesThisFrame = TRUE;
	lldebugs << "Avatar load took " << timer.getElapsedTimeF32() << " seconds." << llendl;

	if (!status)
	{
		if (isSelf())
		{
			llerrs << "Unable to load user's avatar" << llendl;
		}
		else
		{
			llwarns << "Unable to load other's avatar" << llendl;
		}
		return;
	}

	//-------------------------------------------------------------------------
	// initialize "well known" joint pointers
	//-------------------------------------------------------------------------
	mPelvisp		= (LLViewerJoint*)mRoot.findJoint("mPelvis");
	mTorsop			= (LLViewerJoint*)mRoot.findJoint("mTorso");
	mChestp			= (LLViewerJoint*)mRoot.findJoint("mChest");
	mNeckp			= (LLViewerJoint*)mRoot.findJoint("mNeck");
	mHeadp			= (LLViewerJoint*)mRoot.findJoint("mHead");
	mSkullp			= (LLViewerJoint*)mRoot.findJoint("mSkull");
	mHipLeftp		= (LLViewerJoint*)mRoot.findJoint("mHipLeft");
	mHipRightp		= (LLViewerJoint*)mRoot.findJoint("mHipRight");
	mKneeLeftp		= (LLViewerJoint*)mRoot.findJoint("mKneeLeft");
	mKneeRightp		= (LLViewerJoint*)mRoot.findJoint("mKneeRight");
	mAnkleLeftp		= (LLViewerJoint*)mRoot.findJoint("mAnkleLeft");
	mAnkleRightp	= (LLViewerJoint*)mRoot.findJoint("mAnkleRight");
	mFootLeftp		= (LLViewerJoint*)mRoot.findJoint("mFootLeft");
	mFootRightp		= (LLViewerJoint*)mRoot.findJoint("mFootRight");
	mWristLeftp		= (LLViewerJoint*)mRoot.findJoint("mWristLeft");
	mWristRightp	= (LLViewerJoint*)mRoot.findJoint("mWristRight");
	mEyeLeftp		= (LLViewerJoint*)mRoot.findJoint("mEyeLeft");
	mEyeRightp		= (LLViewerJoint*)mRoot.findJoint("mEyeRight");

	//-------------------------------------------------------------------------
	// Make sure "well known" pointers exist
	//-------------------------------------------------------------------------
	if (!(mPelvisp && 
		  mTorsop &&
		  mChestp &&
		  mNeckp &&
		  mHeadp &&
		  mSkullp &&
		  mHipLeftp &&
		  mHipRightp &&
		  mKneeLeftp &&
		  mKneeRightp &&
		  mAnkleLeftp &&
		  mAnkleRightp &&
		  mFootLeftp &&
		  mFootRightp &&
		  mWristLeftp &&
		  mWristRightp &&
		  mEyeLeftp &&
		  mEyeRightp))
	{
		llerrs << "Failed to create avatar." << llendl;
		return;
	}

	//-------------------------------------------------------------------------
	// initialize the pelvis
	//-------------------------------------------------------------------------
	mPelvisp->setPosition( LLVector3(0.0f, 0.0f, 0.0f) );
	
	//-------------------------------------------------------------------------
	// set head offset from pelvis
	//-------------------------------------------------------------------------
	updateHeadOffset();

	//-------------------------------------------------------------------------
	// initialize lip sync morph pointers
	//-------------------------------------------------------------------------
	mOohMorph     = getVisualParam( "Lipsync_Ooh" );
	mAahMorph     = getVisualParam( "Lipsync_Aah" );

	// If we don't have the Ooh morph, use the Kiss morph
	if (!mOohMorph)
	{
		llwarns << "Missing 'Ooh' morph for lipsync, using fallback." << llendl;
		mOohMorph = getVisualParam( "Express_Kiss" );
	}

	// If we don't have the Aah morph, use the Open Mouth morph
	if (!mAahMorph)
	{
		llwarns << "Missing 'Aah' morph for lipsync, using fallback." << llendl;
		mAahMorph = getVisualParam( "Express_Open_Mouth" );
	}

	startDefaultMotions();

	//-------------------------------------------------------------------------
	// restart any currently active motions
	//-------------------------------------------------------------------------
	processAnimationStateChanges();

	mIsBuilt = TRUE;
	stop_glerror();

	mMeshValid = TRUE;
}


//-----------------------------------------------------------------------------
// releaseMeshData()
//-----------------------------------------------------------------------------
void LLVOAvatar::releaseMeshData()
{
	if (sInstances.size() < AVATAR_RELEASE_THRESHOLD || mIsDummy)
	{
		return;
	}

	//llinfos << "Releasing" << llendl;

	// cleanup mesh data
	for (std::vector<LLViewerJoint*>::iterator iter = mMeshLOD.begin();
		 iter != mMeshLOD.end(); 
		 ++iter)
	{
		LLViewerJoint* joint = (LLViewerJoint*) *iter;
		joint->setValid(FALSE, TRUE);
	}

	//cleanup data
	if (mDrawable.notNull())
	{
		LLFace* facep = mDrawable->getFace(0);
		if (facep)
		{
			facep->setSize(0, 0);
			for(S32 i = mNumInitFaces ; i < mDrawable->getNumFaces(); i++)
			{
				facep = mDrawable->getFace(i);
				if (facep)
				{
					facep->setSize(0, 0);
				}
			}
		}
	}
	
	for (attachment_map_t::iterator iter = mAttachmentPoints.begin(); 
		 iter != mAttachmentPoints.end();
		 ++iter)
	{
		LLViewerJointAttachment* attachment = iter->second;
		if (!attachment->getIsHUDAttachment())
		{
			attachment->setAttachmentVisibility(FALSE);
		}
	}
	mMeshValid = FALSE;
}

//-----------------------------------------------------------------------------
// restoreMeshData()
//-----------------------------------------------------------------------------
// virtual
void LLVOAvatar::restoreMeshData()
{
	llassert(!isSelf());
	
	//llinfos << "Restoring" << llendl;
	mMeshValid = TRUE;
	updateJointLODs();

	for (attachment_map_t::iterator iter = mAttachmentPoints.begin(); 
		 iter != mAttachmentPoints.end();
		 ++iter)
	{
		LLViewerJointAttachment* attachment = iter->second;
		if (!attachment->getIsHUDAttachment())
		{
			attachment->setAttachmentVisibility(TRUE);
		}
	}

	// force mesh update as LOD might not have changed to trigger this
	gPipeline.markRebuild(mDrawable, LLDrawable::REBUILD_GEOMETRY, TRUE);
}

//-----------------------------------------------------------------------------
// updateMeshData()
//-----------------------------------------------------------------------------
void LLVOAvatar::updateMeshData()
{
	if (mDrawable.notNull())
	{
		stop_glerror();

		S32 f_num = 0 ;
		const U32 VERTEX_NUMBER_THRESHOLD = 128 ;//small number of this means each part of an avatar has its own vertex buffer.
		const S32 num_parts = mMeshLOD.size();

		// this order is determined by number of LODS
		// if a mesh earlier in this list changed LODs while a later mesh doesn't,
		// the later mesh's index offset will be inaccurate
		for(S32 part_index = 0 ; part_index < num_parts ;)
		{
			S32 j = part_index ;
			U32 last_v_num = 0, num_vertices = 0 ;
			U32 last_i_num = 0, num_indices = 0 ;

			while(part_index < num_parts && num_vertices < VERTEX_NUMBER_THRESHOLD)
			{
				last_v_num = num_vertices ;
				last_i_num = num_indices ;

				mMeshLOD[part_index++]->updateFaceSizes(num_vertices, num_indices, mAdjustedPixelArea);
			}
			if(num_vertices < 1)//skip empty meshes
			{
				continue ;
			}
			if(last_v_num > 0)//put the last inserted part into next vertex buffer.
			{
				num_vertices = last_v_num ;
				num_indices = last_i_num ;	
				part_index-- ;
			}
		
			LLFace* facep = NULL;
			if(f_num < mDrawable->getNumFaces()) 
			{
				facep = mDrawable->getFace(f_num);
			}
			else
			{
				facep = mDrawable->getFace(0);
				if (facep)
				{
					facep = mDrawable->addFace(facep->getPool(), facep->getTexture()) ;
				}
			}
			if (!facep) continue;
			
			// resize immediately
			facep->setSize(num_vertices, num_indices);

			bool terse_update = false;

			facep->setGeomIndex(0);
			facep->setIndicesIndex(0);
		
			LLVertexBuffer* buff = facep->getVertexBuffer();
			if(!facep->getVertexBuffer())
			{
				buff = new LLVertexBufferAvatar();
				buff->allocateBuffer(num_vertices, num_indices, TRUE);
				facep->setVertexBuffer(buff);
			}
			else
			{
				if (buff->getNumIndices() == num_indices &&
					buff->getNumVerts() == num_vertices)
				{
					terse_update = true;
				}
				else
				{
					buff->resizeBuffer(num_vertices, num_indices);
				}
			}
			
		
			// This is a hack! Avatars have their own pool, so we are detecting
			//   the case of more than one avatar in the pool (thus > 0 instead of >= 0)
			if (facep->getGeomIndex() > 0)
			{
				llerrs << "non-zero geom index: " << facep->getGeomIndex() << " in LLVOAvatar::restoreMeshData" << llendl;
			}

			for(S32 k = j ; k < part_index ; k++)
			{
				bool rigid = false;
				if (k == MESH_ID_EYEBALL_LEFT ||
					k == MESH_ID_EYEBALL_RIGHT)
				{ //eyeballs can't have terse updates since they're never rendered with
					//the hardware skinning shader
					rigid = true;
				}
				
				mMeshLOD[k]->updateFaceData(facep, mAdjustedPixelArea, k == MESH_ID_HAIR, terse_update && !rigid);
			}

			stop_glerror();
			buff->flush();

			if(!f_num)
			{
				f_num += mNumInitFaces ;
			}
			else
			{
				f_num++ ;
			}
		}
	}
}

//------------------------------------------------------------------------

//------------------------------------------------------------------------
// The viewer can only suggest a good size for the agent,
// the simulator will keep it inside a reasonable range.
void LLVOAvatar::computeBodySize() 
{
	LLVector3 pelvis_scale = mPelvisp->getScale();

	// some of the joints have not been cached
	LLVector3 skull = mSkullp->getPosition();
	// <FS:CR> Unused variable as of 2012/1/12
	//LLVector3 skull_scale = mSkullp->getScale();

	LLVector3 neck = mNeckp->getPosition();
	LLVector3 neck_scale = mNeckp->getScale();

	LLVector3 chest = mChestp->getPosition();
	LLVector3 chest_scale = mChestp->getScale();

	// the rest of the joints have been cached
	LLVector3 head = mHeadp->getPosition();
	LLVector3 head_scale = mHeadp->getScale();

	LLVector3 torso = mTorsop->getPosition();
	LLVector3 torso_scale = mTorsop->getScale();

	LLVector3 hip = mHipLeftp->getPosition();
	LLVector3 hip_scale = mHipLeftp->getScale();

	LLVector3 knee = mKneeLeftp->getPosition();
	LLVector3 knee_scale = mKneeLeftp->getScale();

	LLVector3 ankle = mAnkleLeftp->getPosition();
	LLVector3 ankle_scale = mAnkleLeftp->getScale();

	LLVector3 foot  = mFootLeftp->getPosition();

	mPelvisToFoot = hip.mV[VZ] * pelvis_scale.mV[VZ] -
				 	knee.mV[VZ] * hip_scale.mV[VZ] -
				 	ankle.mV[VZ] * knee_scale.mV[VZ] -
				 	foot.mV[VZ] * ankle_scale.mV[VZ];

	LLVector3 new_body_size;
	new_body_size.mV[VZ] = mPelvisToFoot +
					   // the sqrt(2) correction below is an approximate
					   // correction to get to the top of the head
					   F_SQRT2 * (skull.mV[VZ] * head_scale.mV[VZ]) + 
					   head.mV[VZ] * neck_scale.mV[VZ] + 
					   neck.mV[VZ] * chest_scale.mV[VZ] + 
					   chest.mV[VZ] * torso_scale.mV[VZ] + 
					   torso.mV[VZ] * pelvis_scale.mV[VZ]; 

	// TODO -- measure the real depth and width
	new_body_size.mV[VX] = DEFAULT_AGENT_DEPTH;
	new_body_size.mV[VY] = DEFAULT_AGENT_WIDTH;

	if (new_body_size != mBodySize)
	{
		mBodySize = new_body_size;

		if (isSelf() && !LLAppearanceMgr::instance().isInUpdateAppearanceFromCOF())
		{	// notify simulator of change in size
			// but not if we are in the middle of updating appearance
			gAgent.sendAgentSetAppearance();
		}
	}
}

//------------------------------------------------------------------------
// LLVOAvatar::processUpdateMessage()
//------------------------------------------------------------------------
U32 LLVOAvatar::processUpdateMessage(LLMessageSystem *mesgsys,
									 void **user_data,
									 U32 block_num, const EObjectUpdateType update_type,
									 LLDataPacker *dp)
{
<<<<<<< HEAD
	LLMemType mt(LLMemType::MTYPE_AVATAR);
	
	// <FS:CR> Unused variable as of 2012/1/12
	//LLVector3 old_vel = getVelocity();
=======
	LLVector3 old_vel = getVelocity();
>>>>>>> cc15a08a
	const BOOL has_name = !getNVPair("FirstName");

	// Do base class updates...
	U32 retval = LLViewerObject::processUpdateMessage(mesgsys, user_data, block_num, update_type, dp);

	// Print out arrival information once we have name of avatar.
	if (has_name && getNVPair("FirstName"))
	{
		mDebugExistenceTimer.reset();
		debugAvatarRezTime("AvatarRezArrivedNotification","avatar arrived");
	}

	if(retval & LLViewerObject::INVALID_UPDATE)
	{
		if (isSelf())
		{
			//tell sim to cancel this update
			gAgent.teleportViaLocation(gAgent.getPositionGlobal());
		}
	}

	//llinfos << getRotation() << llendl;
	//llinfos << getPosition() << llendl;

	return retval;
}

// virtual
S32 LLVOAvatar::setTETexture(const U8 te, const LLUUID& uuid)
{
	// The core setTETexture() method requests images, so we need
	// to redirect certain avatar texture requests to different sims.
	if (isIndexBakedTexture((ETextureIndex)te))
	{
		LLHost target_host = getObjectHost();
		return setTETextureCore(te, uuid, target_host);
	}
	else
	{
		return setTETextureCore(te, uuid, LLHost::invalid);
	}
}

static LLFastTimer::DeclareTimer FTM_AVATAR_UPDATE("Avatar Update");
static LLFastTimer::DeclareTimer FTM_JOINT_UPDATE("Update Joints");

//------------------------------------------------------------------------
// LLVOAvatar::dumpAnimationState()
//------------------------------------------------------------------------
void LLVOAvatar::dumpAnimationState()
{
	llinfos << "==============================================" << llendl;
	for (LLVOAvatar::AnimIterator it = mSignaledAnimations.begin(); it != mSignaledAnimations.end(); ++it)
	{
		LLUUID id = it->first;
		std::string playtag = "";
		if (mPlayingAnimations.find(id) != mPlayingAnimations.end())
		{
			playtag = "*";
		}
		llinfos << gAnimLibrary.animationName(id) << playtag << llendl;
	}
	for (LLVOAvatar::AnimIterator it = mPlayingAnimations.begin(); it != mPlayingAnimations.end(); ++it)
	{
		LLUUID id = it->first;
		bool is_signaled = mSignaledAnimations.find(id) != mSignaledAnimations.end();
		if (!is_signaled)
		{
			llinfos << gAnimLibrary.animationName(id) << "!S" << llendl;
		}
	}
}

//------------------------------------------------------------------------
// idleUpdate()
//------------------------------------------------------------------------
void LLVOAvatar::idleUpdate(LLAgent &agent, LLWorld &world, const F64 &time)
{
	LLFastTimer t(FTM_AVATAR_UPDATE);

	if (isDead())
	{
		llinfos << "Warning!  Idle on dead avatar" << llendl;
		return;
	}	

 	if (!(gPipeline.hasRenderType(LLPipeline::RENDER_TYPE_AVATAR)))
	{
		return;
	}

	checkTextureLoading() ;
	
	// force immediate pixel area update on avatars using last frames data (before drawable or camera updates)
	setPixelAreaAndAngle(gAgent);

	// force asynchronous drawable update
	if(mDrawable.notNull())
	{	
		LLFastTimer t(FTM_JOINT_UPDATE);
	
		if (mIsSitting && getParent())
		{
			LLViewerObject *root_object = (LLViewerObject*)getRoot();
			LLDrawable* drawablep = root_object->mDrawable;
			// if this object hasn't already been updated by another avatar...
			if (drawablep) // && !drawablep->isState(LLDrawable::EARLY_MOVE))
			{
				if (root_object->isSelected())
				{
					gPipeline.updateMoveNormalAsync(drawablep);
				}
				else
				{
					gPipeline.updateMoveDampedAsync(drawablep);
				}
			}
		}
		else 
		{
			gPipeline.updateMoveDampedAsync(mDrawable);
		}
	}

	//--------------------------------------------------------------------
	// set alpha flag depending on state
	//--------------------------------------------------------------------

	if (isSelf())
	{
		LLViewerObject::idleUpdate(agent, world, time);
		
		// trigger fidget anims
		if (isAnyAnimationSignaled(AGENT_STAND_ANIMS, NUM_AGENT_STAND_ANIMS))
		{
			agent.fidget();
		}
	}
	else
	{
		// Should override the idleUpdate stuff and leave out the angular update part.
		LLQuaternion rotation = getRotation();
		LLViewerObject::idleUpdate(agent, world, time);
		setRotation(rotation);
	}

	// attach objects that were waiting for a drawable
	lazyAttach();
	
	// animate the character
	// store off last frame's root position to be consistent with camera position
	LLVector3 root_pos_last = mRoot.getWorldPosition();
	BOOL detailed_update = updateCharacter(agent);

	static LLUICachedControl<bool> visualizers_in_calls("ShowVoiceVisualizersInCalls", false);
	bool voice_enabled = (visualizers_in_calls || LLVoiceClient::getInstance()->inProximalChannel()) &&
						 LLVoiceClient::getInstance()->getVoiceEnabled(mID);

	idleUpdateVoiceVisualizer( voice_enabled );
	idleUpdateMisc( detailed_update );
	idleUpdateAppearanceAnimation();
	if (detailed_update)
	{
		idleUpdateLipSync( voice_enabled );
		idleUpdateLoadingEffect();
		idleUpdateBelowWater();	// wind effect uses this
		idleUpdateWindEffect();
	}
	
	idleUpdateNameTag( root_pos_last );
	idleUpdateRenderCost();
}

void LLVOAvatar::idleUpdateVoiceVisualizer(bool voice_enabled)
{
	bool render_visualizer = voice_enabled;
	
	// Don't render the user's own voice visualizer when in mouselook, or when opening the mic is disabled.
	if(isSelf())
	{
		// <FS:Ansariel> Faster debug settings
		//if(gAgentCamera.cameraMouselook() || gSavedSettings.getBOOL("VoiceDisableMic"))
		static LLCachedControl<bool> voiceDisableMic(gSavedSettings, "VoiceDisableMic");
		if (gAgentCamera.cameraMouselook() || voiceDisableMic)
		// </FS:Ansariel>
		{
			render_visualizer = false;
		}
	}
	
	// <FS:Ansariel> FIRE-1916: Hide voice dots over avatars
	static LLCachedControl<bool> fsShowVoiceVisualizer(gSavedSettings, "FSShowVoiceVisualizer");
	if (!fsShowVoiceVisualizer)
	{
		render_visualizer = false;
	}
	// </FS:Ansariel>

	mVoiceVisualizer->setVoiceEnabled(render_visualizer);
	
	if ( voice_enabled )
	{		
		//----------------------------------------------------------------
		// Only do gesture triggering for your own avatar, and only when you're in a proximal channel.
		//----------------------------------------------------------------
		if( isSelf() )
		{
			//----------------------------------------------------------------------------------------
			// The following takes the voice signal and uses that to trigger gesticulations. 
			//----------------------------------------------------------------------------------------
			int lastGesticulationLevel = mCurrentGesticulationLevel;
			mCurrentGesticulationLevel = mVoiceVisualizer->getCurrentGesticulationLevel();
			
			//---------------------------------------------------------------------------------------------------
			// If "current gesticulation level" changes, we catch this, and trigger the new gesture
			//---------------------------------------------------------------------------------------------------
			if ( lastGesticulationLevel != mCurrentGesticulationLevel )
			{
				if ( mCurrentGesticulationLevel != VOICE_GESTICULATION_LEVEL_OFF )
				{
					std::string gestureString = "unInitialized";
					if ( mCurrentGesticulationLevel == 0 )	{ gestureString = "/voicelevel1";	}
					else	if ( mCurrentGesticulationLevel == 1 )	{ gestureString = "/voicelevel2";	}
					else	if ( mCurrentGesticulationLevel == 2 )	{ gestureString = "/voicelevel3";	}
					else	{ llinfos << "oops - CurrentGesticulationLevel can be only 0, 1, or 2"  << llendl; }
					
					// this is the call that Karl S. created for triggering gestures from within the code.
					LLGestureMgr::instance().triggerAndReviseString( gestureString );
				}
			}
			
		} //if( isSelf() )
		
		//-----------------------------------------------------------------------------------------------------------------
		// If the avatar is speaking, then the voice amplitude signal is passed to the voice visualizer.
		// Also, here we trigger voice visualizer start and stop speaking, so it can animate the voice symbol.
		//
		// Notice the calls to "gAwayTimer.reset()". This resets the timer that determines how long the avatar has been
		// "away", so that the avatar doesn't lapse into away-mode (and slump over) while the user is still talking. 
		//-----------------------------------------------------------------------------------------------------------------
		if (LLVoiceClient::getInstance()->getIsSpeaking( mID ))
		{		
			if (!mVoiceVisualizer->getCurrentlySpeaking())
			{
				mVoiceVisualizer->setStartSpeaking();
				
				//printf( "gAwayTimer.reset();\n" );
			}
			
			mVoiceVisualizer->setSpeakingAmplitude( LLVoiceClient::getInstance()->getCurrentPower( mID ) );
			
			if( isSelf() )
			{
				gAgent.clearAFK();
			}
		}
		else
		{
			if ( mVoiceVisualizer->getCurrentlySpeaking() )
			{
				mVoiceVisualizer->setStopSpeaking();
				
				if ( mLipSyncActive )
				{
					if( mOohMorph ) mOohMorph->setWeight(mOohMorph->getMinWeight(), FALSE);
					if( mAahMorph ) mAahMorph->setWeight(mAahMorph->getMinWeight(), FALSE);
					
					mLipSyncActive = false;
					LLCharacter::updateVisualParams();
					dirtyMesh();
				}
			}
		}
		
		//--------------------------------------------------------------------------------------------
		// here we get the approximate head position and set as sound source for the voice symbol
		// (the following version uses a tweak of "mHeadOffset" which handle sitting vs. standing)
		//--------------------------------------------------------------------------------------------
		
		if ( mIsSitting )
		{
			LLVector3 headOffset = LLVector3( 0.0f, 0.0f, mHeadOffset.mV[2] );
			mVoiceVisualizer->setVoiceSourceWorldPosition( mRoot.getWorldPosition() + headOffset );
		}
		else 
		{
			LLVector3 tagPos = mRoot.getWorldPosition();
			tagPos[VZ] -= mPelvisToFoot;
			tagPos[VZ] += ( mBodySize[VZ] + 0.125f );
			mVoiceVisualizer->setVoiceSourceWorldPosition( tagPos );
		}
	}//if ( voiceEnabled )
}		

static LLFastTimer::DeclareTimer FTM_ATTACHMENT_UPDATE("Update Attachments");

void LLVOAvatar::idleUpdateMisc(bool detailed_update)
{
	if (LLVOAvatar::sJointDebug)
	{
		llinfos << getFullname() << ": joint touches: " << LLJoint::sNumTouches << " updates: " << LLJoint::sNumUpdates << llendl;
	}

	LLJoint::sNumUpdates = 0;
	LLJoint::sNumTouches = 0;

	BOOL visible = isVisible() || mNeedsAnimUpdate;

	// update attachments positions
	if (detailed_update || !sUseImpostors)
	{
		LLFastTimer t(FTM_ATTACHMENT_UPDATE);
		for (attachment_map_t::iterator iter = mAttachmentPoints.begin(); 
			 iter != mAttachmentPoints.end();
			 ++iter)
		{
			LLViewerJointAttachment* attachment = iter->second;

			for (LLViewerJointAttachment::attachedobjs_vec_t::iterator attachment_iter = attachment->mAttachedObjects.begin();
				 attachment_iter != attachment->mAttachedObjects.end();
				 ++attachment_iter)
			{
				LLViewerObject* attached_object = (*attachment_iter);
				BOOL visibleAttachment = visible || (attached_object && 
													 !(attached_object->mDrawable->getSpatialBridge() &&
													   attached_object->mDrawable->getSpatialBridge()->getRadius() < 2.0));
				
				if (visibleAttachment && attached_object && !attached_object->isDead() && attachment->getValid())
				{
					// if selecting any attachments, update all of them as non-damped
					if (LLSelectMgr::getInstance()->getSelection()->getObjectCount() && LLSelectMgr::getInstance()->getSelection()->isAttachment())
					{
						gPipeline.updateMoveNormalAsync(attached_object->mDrawable);
					}
					else
					{
						gPipeline.updateMoveDampedAsync(attached_object->mDrawable);
					}
					
					LLSpatialBridge* bridge = attached_object->mDrawable->getSpatialBridge();
					if (bridge)
					{
						gPipeline.updateMoveNormalAsync(bridge);
					}
					attached_object->updateText();	
				}
			}
		}
	}

	mNeedsAnimUpdate = FALSE;

	if (isImpostor() && !mNeedsImpostorUpdate)
	{
		LL_ALIGN_16(LLVector4a ext[2]);
		F32 distance;
		LLVector3 angle;

		getImpostorValues(ext, angle, distance);

		for (U32 i = 0; i < 3 && !mNeedsImpostorUpdate; i++)
		{
			F32 cur_angle = angle.mV[i];
			F32 old_angle = mImpostorAngle.mV[i];
			F32 angle_diff = fabsf(cur_angle-old_angle);
		
			if (angle_diff > F_PI/512.f*distance*mUpdatePeriod)
			{
				mNeedsImpostorUpdate = TRUE;
			}
		}

		if (detailed_update && !mNeedsImpostorUpdate)
		{	//update impostor if view angle, distance, or bounding box change
			//significantly
			
			F32 dist_diff = fabsf(distance-mImpostorDistance);
			if (dist_diff/mImpostorDistance > 0.1f)
			{
				mNeedsImpostorUpdate = TRUE;
			}
			else
			{
				//VECTORIZE THIS
				getSpatialExtents(ext[0], ext[1]);
				LLVector4a diff;
				diff.setSub(ext[1], mImpostorExtents[1]);
				if (diff.getLength3().getF32() > 0.05f)
				{
					mNeedsImpostorUpdate = TRUE;
				}
				else
				{
					diff.setSub(ext[0], mImpostorExtents[0]);
					if (diff.getLength3().getF32() > 0.05f)
					{
						mNeedsImpostorUpdate = TRUE;
					}
				}
			}
		}
	}

	mDrawable->movePartition();
	
	//force a move if sitting on an active object
	if (getParent() && ((LLViewerObject*) getParent())->mDrawable->isActive())
	{
		gPipeline.markMoved(mDrawable, TRUE);
	}
}

void LLVOAvatar::idleUpdateAppearanceAnimation()
{
	// update morphing params
	if (mAppearanceAnimating)
	{
		ESex avatar_sex = getSex();
		F32 appearance_anim_time = mAppearanceMorphTimer.getElapsedTimeF32();
		if (appearance_anim_time >= APPEARANCE_MORPH_TIME)
		{
			mAppearanceAnimating = FALSE;
			for (LLVisualParam *param = getFirstVisualParam(); 
				 param;
				 param = getNextVisualParam())
			{
				if (param->isTweakable())
				{
					param->stopAnimating(FALSE);
				}
			}
			updateVisualParams();
			if (isSelf())
			{
				gAgent.sendAgentSetAppearance();
			}
		}
		else
		{
			F32 morph_amt = calcMorphAmount();
			LLVisualParam *param;

			if (!isSelf())
			{
				// animate only top level params for non-self avatars
				for (param = getFirstVisualParam();
					 param;
					 param = getNextVisualParam())
				{
					if (param->isTweakable())
					{
						param->animate(morph_amt, FALSE);
					}
				}
			}

			// apply all params
			for (param = getFirstVisualParam();
				 param;
				 param = getNextVisualParam())
			{
				param->apply(avatar_sex);
			}

			mLastAppearanceBlendTime = appearance_anim_time;
		}
		dirtyMesh();
	}
}

F32 LLVOAvatar::calcMorphAmount()
{
	F32 appearance_anim_time = mAppearanceMorphTimer.getElapsedTimeF32();
	F32 blend_frac = calc_bouncy_animation(appearance_anim_time / APPEARANCE_MORPH_TIME);
	F32 last_blend_frac = calc_bouncy_animation(mLastAppearanceBlendTime / APPEARANCE_MORPH_TIME);

	F32 morph_amt;
	if (last_blend_frac == 1.f)
	{
		morph_amt = 1.f;
	}
	else
	{
		morph_amt = (blend_frac - last_blend_frac) / (1.f - last_blend_frac);
	}

	return morph_amt;
}

void LLVOAvatar::idleUpdateLipSync(bool voice_enabled)
{
	// Use the Lipsync_Ooh and Lipsync_Aah morphs for lip sync
	if ( voice_enabled && (LLVoiceClient::getInstance()->lipSyncEnabled()) && LLVoiceClient::getInstance()->getIsSpeaking( mID ) )
	{
		F32 ooh_morph_amount = 0.0f;
		F32 aah_morph_amount = 0.0f;

		mVoiceVisualizer->lipSyncOohAah( ooh_morph_amount, aah_morph_amount );

		if( mOohMorph )
		{
			F32 ooh_weight = mOohMorph->getMinWeight()
				+ ooh_morph_amount * (mOohMorph->getMaxWeight() - mOohMorph->getMinWeight());

			mOohMorph->setWeight( ooh_weight, FALSE );
		}

		if( mAahMorph )
		{
			F32 aah_weight = mAahMorph->getMinWeight()
				+ aah_morph_amount * (mAahMorph->getMaxWeight() - mAahMorph->getMinWeight());

			mAahMorph->setWeight( aah_weight, FALSE );
		}

		mLipSyncActive = true;
		LLCharacter::updateVisualParams();
		dirtyMesh();
	}
}

void LLVOAvatar::idleUpdateLoadingEffect()
{
	// update visibility when avatar is partially loaded
	if (updateIsFullyLoaded()) // changed?
	{
		if (isFullyLoaded() && mFirstFullyVisible && isSelf())
		{
			LL_INFOS("Avatar") << avString() << "self isFullyLoaded, mFirstFullyVisible" << LL_ENDL;
			mFirstFullyVisible = FALSE;
			LLAppearanceMgr::instance().onFirstFullyVisible();

				AOEngine::instance().onLoginComplete();		// ## Zi: Animation Overrider
		}
		if (isFullyLoaded() && mFirstFullyVisible && !isSelf())
		{
			LL_INFOS("Avatar") << avString() << "other isFullyLoaded, mFirstFullyVisible" << LL_ENDL;
			mFirstFullyVisible = FALSE;
		}
		if (isFullyLoaded())
		{
			deleteParticleSource();
			updateLOD();
		}
		else
		{
// [ LL Default Av Clouds ]
//			LLPartSysData particle_parameters;
//
//			// fancy particle cloud designed by Brent
//			particle_parameters.mPartData.mMaxAge            = 4.f;
//			particle_parameters.mPartData.mStartScale.mV[VX] = 0.8f;
//			particle_parameters.mPartData.mStartScale.mV[VX] = 0.8f;
//			particle_parameters.mPartData.mStartScale.mV[VY] = 1.0f;
//			particle_parameters.mPartData.mEndScale.mV[VX]   = 0.02f;
//			particle_parameters.mPartData.mEndScale.mV[VY]   = 0.02f;
//			particle_parameters.mPartData.mStartColor        = LLColor4(1, 1, 1, 0.5f);
//			particle_parameters.mPartData.mEndColor          = LLColor4(1, 1, 1, 0.0f);
//			particle_parameters.mPartData.mStartScale.mV[VX] = 0.8f;
//			LLViewerTexture* cloud = LLViewerTextureManager::getFetchedTextureFromFile("cloud-particle.j2c");
//			particle_parameters.mPartImageID                 = cloud->getID();
//			particle_parameters.mMaxAge                      = 0.f;
//			particle_parameters.mPattern                     = LLPartSysData::LL_PART_SRC_PATTERN_ANGLE_CONE;
//			particle_parameters.mInnerAngle                  = F_PI;
//			particle_parameters.mOuterAngle                  = 0.f;
//			particle_parameters.mBurstRate                   = 0.02f;
//			particle_parameters.mBurstRadius                 = 0.0f;
//			particle_parameters.mBurstPartCount              = 1;
//			particle_parameters.mBurstSpeedMin               = 0.1f;
//			particle_parameters.mBurstSpeedMax               = 1.f;
//			particle_parameters.mPartData.mFlags             = ( LLPartData::LL_PART_INTERP_COLOR_MASK | LLPartData::LL_PART_INTERP_SCALE_MASK |
//																 LLPartData::LL_PART_EMISSIVE_MASK | // LLPartData::LL_PART_FOLLOW_SRC_MASK |
//																 LLPartData::LL_PART_TARGET_POS_MASK );
//			
//			if (!isTooComplex()) // do not generate particles for overly-complex avatars
//			{
//				setParticleSource(particle_parameters, getID());
//			}

			// Firestorm Clouds
			if (!isTooComplex()) // do not generate particles for overly-complex avatars
            {
                if (!isSelf() && LLMuteList::getInstance()->isMuted(getID()))
                    setParticleSource(sCloudMuted, getID());
                else
                    setParticleSource(sCloud, getID());
            }


		}
	}
}	

void LLVOAvatar::idleUpdateWindEffect()
{
	// update wind effect
	if ((LLViewerShaderMgr::instance()->getVertexShaderLevel(LLViewerShaderMgr::SHADER_AVATAR) >= LLDrawPoolAvatar::SHADER_LEVEL_CLOTH))
	{
		F32 hover_strength = 0.f;
		F32 time_delta = mRippleTimer.getElapsedTimeF32() - mRippleTimeLast;
		mRippleTimeLast = mRippleTimer.getElapsedTimeF32();
		LLVector3 velocity = getVelocity();
		F32 speed = velocity.length();
		//RN: velocity varies too much frame to frame for this to work
		mRippleAccel.clearVec();//lerp(mRippleAccel, (velocity - mLastVel) * time_delta, LLCriticalDamp::getInterpolant(0.02f));
		mLastVel = velocity;
		LLVector4 wind;
		wind.setVec(getRegion()->mWind.getVelocityNoisy(getPositionAgent(), 4.f) - velocity);

		if (mInAir)
		{
			hover_strength = HOVER_EFFECT_STRENGTH * llmax(0.f, HOVER_EFFECT_MAX_SPEED - speed);
		}

		if (mBelowWater)
		{
			// TODO: make cloth flow more gracefully when underwater
			hover_strength += UNDERWATER_EFFECT_STRENGTH;
		}

		wind.mV[VZ] += hover_strength;
		wind.normalize();

		wind.mV[VW] = llmin(0.025f + (speed * 0.015f) + hover_strength, 0.5f);
		F32 interp;
		if (wind.mV[VW] > mWindVec.mV[VW])
		{
			interp = LLCriticalDamp::getInterpolant(0.2f);
		}
		else
		{
			interp = LLCriticalDamp::getInterpolant(0.4f);
		}
		mWindVec = lerp(mWindVec, wind, interp);
	
		F32 wind_freq = hover_strength + llclamp(8.f + (speed * 0.7f) + (noise1(mRipplePhase) * 4.f), 8.f, 25.f);
		mWindFreq = lerp(mWindFreq, wind_freq, interp); 

		if (mBelowWater)
		{
			mWindFreq *= UNDERWATER_FREQUENCY_DAMP;
		}

		mRipplePhase += (time_delta * mWindFreq);
		if (mRipplePhase > F_TWO_PI)
		{
			mRipplePhase = fmodf(mRipplePhase, F_TWO_PI);
		}
	}
}

void LLVOAvatar::idleUpdateNameTag(const LLVector3& root_pos_last)
{
	// update chat bubble
	//--------------------------------------------------------------------
	// draw text label over character's head
	//--------------------------------------------------------------------
	if (mChatTimer.getElapsedTimeF32() > BUBBLE_CHAT_TIME)
	{
		mChats.clear();
	}

	static LLCachedControl<F32> renderNameShowTime(gSavedSettings, "RenderNameShowTime");
	static LLCachedControl<F32> renderNameFadeDuration(gSavedSettings, "RenderNameFadeDuration");
	static LLCachedControl<bool> useChatBubbles(gSavedSettings, "UseChatBubbles");
	static LLCachedControl<bool> useTypingBubbles(gSavedSettings, "UseTypingBubbles");
	static LLCachedControl<bool> renderNameShowSelf(gSavedSettings, "RenderNameShowSelf");
	static LLCachedControl<S32> avatarNameTagMode(gSavedSettings, "AvatarNameTagMode");

	const F32 time_visible = mTimeVisible.getElapsedTimeF32();
	const F32 NAME_SHOW_TIME = F32(renderNameShowTime);	// seconds
	const F32 FADE_DURATION = F32(renderNameFadeDuration); // seconds
// [RLVa:KB] - Checked: 2010-04-04 (RLVa-1.2.2a) | Added: RLVa-0.2.0b
	bool fRlvShowNames = gRlvHandler.hasBehaviour(RLV_BHVR_SHOWNAMES);
// [/RLVa:KB]
	BOOL visible_avatar = isVisible() || mNeedsAnimUpdate;
	BOOL visible_chat = useChatBubbles && (mChats.size() || mTyping);
	BOOL visible_typing = useTypingBubbles && mTyping;
	BOOL render_name =	visible_chat ||
				visible_typing ||
		                (visible_avatar &&
// [RLVa:KB] - Checked: 2010-04-04 (RLVa-1.2.2a) | Added: RLVa-1.0.0h
						( (!fRlvShowNames) || (RlvSettings::getShowNameTags()) ) &&
// [/RLVa:KB]
		                ((sRenderName == RENDER_NAME_ALWAYS) ||
		                 (sRenderName == RENDER_NAME_FADE && time_visible < NAME_SHOW_TIME)));
	// If it's your own avatar, don't draw in mouselook, and don't
	// draw if we're specifically hiding our own name.
	if (isSelf())
	{
		render_name = render_name
			&& !gAgentCamera.cameraMouselook()
			&& (visible_chat || (renderNameShowSelf 
								 && S32(avatarNameTagMode) ));
	}

	if ( !render_name )
	{
		if (mNameText)
		{
			// ...clean up old name tag
			mNameText->markDead();
			mNameText = NULL;
			sNumVisibleChatBubbles--;
		}
		return;
	}

	BOOL new_name = FALSE;
	if (visible_chat != mVisibleChat)
	{
		mVisibleChat = visible_chat;
		new_name = TRUE;
	}
		if (visible_typing != mVisibleTyping)
		{
			mVisibleTyping = visible_typing;
			new_name = TRUE;
		}
		
// [RLVa:KB] - Checked: 2010-04-04 (RLVa-1.2.2a) | Added: RLVa-0.2.0b
		if (fRlvShowNames)
		{
			if (mRenderGroupTitles)
			{
				mRenderGroupTitles = FALSE;
				new_name = TRUE;
			}
		}
		else if (sRenderGroupTitles != mRenderGroupTitles)
// [/RLVa]
//		if (sRenderGroupTitles != mRenderGroupTitles)
	{
		mRenderGroupTitles = sRenderGroupTitles;
		new_name = TRUE;
	}

	// First Calculate Alpha
	// If alpha > 0, create mNameText if necessary, otherwise delete it
	F32 alpha = 0.f;
	if (mAppAngle > 5.f)
	{
		const F32 START_FADE_TIME = NAME_SHOW_TIME - FADE_DURATION;
		if (!visible_chat && !visible_typing && sRenderName == RENDER_NAME_FADE && time_visible > START_FADE_TIME)
		{
			alpha = 1.f - (time_visible - START_FADE_TIME) / FADE_DURATION;
		}
		else
		{
			// ...not fading, full alpha
			alpha = 1.f;
		}
	}
	else if (mAppAngle > 2.f)
	{
		// far away is faded out also
		alpha = (mAppAngle-2.f)/3.f;
	}

	if (alpha <= 0.f)
	{
		if (mNameText)
		{
			mNameText->markDead();
			mNameText = NULL;
			sNumVisibleChatBubbles--;
		}
		return;
	}

	if (!mNameText)
	{
		mNameText = static_cast<LLHUDNameTag*>( LLHUDObject::addHUDObject(
													LLHUDObject::LL_HUD_NAME_TAG) );
		//mNameText->setMass(10.f);
		mNameText->setSourceObject(this);
		mNameText->setVertAlignment(LLHUDNameTag::ALIGN_VERT_TOP);
		mNameText->setVisibleOffScreen(TRUE);
		mNameText->setMaxLines(11);
		mNameText->setFadeDistance(CHAT_NORMAL_RADIUS, 5.f);
		sNumVisibleChatBubbles++;
		new_name = TRUE;
	}
				
	LLVector3 name_position = idleUpdateNameTagPosition(root_pos_last);
	mNameText->setPositionAgent(name_position);
	idleUpdateNameTagText(new_name);
	// Wolfspirit: Following thing is already handled in LLHUDNameTag::lineSegmentIntersect
	// Fixing bubblechat alpha flashing with commenting this out.
	// idleUpdateNameTagAlpha(new_name, alpha);
}

void LLVOAvatar::idleUpdateNameTagText(BOOL new_name)
{
	LLNameValue *title = getNVPair("Title");
	LLNameValue* firstname = getNVPair("FirstName");
	LLNameValue* lastname = getNVPair("LastName");

	// Avatars must have a first and last name
	if (!firstname || !lastname) return;

// [RLVa:KB] - Checked: 2010-10-31 (RLVa-1.2.2a) | Added: RLVa-1.2.2a
	bool fRlvShowNames = gRlvHandler.hasBehaviour(RLV_BHVR_SHOWNAMES);
// [/RLVa:KB]
	bool is_away = mSignaledAnimations.find(ANIM_AGENT_AWAY)  != mSignaledAnimations.end();
	bool is_busy = mSignaledAnimations.find(ANIM_AGENT_BUSY) != mSignaledAnimations.end();
	bool is_appearance = mSignaledAnimations.find(ANIM_AGENT_CUSTOMIZE) != mSignaledAnimations.end();
	bool is_muted = (!isSelf() && LLMuteList::getInstance()->isMuted(getID()));
//	bool is_friend = LLAvatarTracker::instance().isBuddy(getID());
// [RLVa:KB] - Checked: 2010-10-31 (RLVa-1.2.2a) | Added: RLVa-1.2.2a
	bool is_friend = (!fRlvShowNames) && (LLAvatarTracker::instance().isBuddy(getID()));
// [/RLVa:KB]
	bool is_cloud = getIsCloud();

	if (is_appearance != mNameAppearance)
	{
		if (is_appearance)
		{
			debugAvatarRezTime("AvatarRezEnteredAppearanceNotification","entered appearance mode");
		}
		else
		{
			debugAvatarRezTime("AvatarRezLeftAppearanceNotification","left appearance mode");
		}
	}
	LLColor4 name_tag_color = getNameTagColor(is_friend);
	LLColor4 distance_color = name_tag_color;
	std::string distance_string;

	static LLCachedControl<bool> fsShowOwnTagColor(gSavedSettings, "FSShowOwnTagColor");
	if (isSelf() && fsShowOwnTagColor)
	{
		static LLCachedControl<LLColor4> firestormTagColor(gSavedPerAccountSettings, "FirestormTagColor");
		name_tag_color = firestormTagColor;
	}

	// Wolfspirit: If we don't need to display a friend,
	// if we aren't self, if we use colored Clienttags and if we have a color
	// then use that color as name_tag_color
	static LLUICachedControl<bool> show_friends("NameTagShowFriends");
	if(mClientTagData.has("color") && !(show_friends && (is_friend||LGGContactSets::getInstance()->hasFriendColorThatShouldShow(getID(),FALSE,TRUE))) && gSavedSettings.getU32("FSColorClienttags")>0 && !this->isSelf()){
		name_tag_color = mClientTagData["color"]; 
	}

	// <FS:Ansariel> Color name tags based on distance
	static LLCachedControl<bool> show_distance_color_tag(gSavedSettings, "FSTagShowDistanceColors");
	static LLCachedControl<bool> show_distance_in_tag(gSavedSettings, "FSTagShowDistance");
	// <FS:CR> FIRE-6664: Add whisper range to color tags
	static LLUIColor tag_whisper_color = LLUIColorTable::instance().getColor("NameTagWhisperDistanceColor", LLColor4::green);
	// </FS:CR> FIRE-6664: Add whisper range to color tags
	static LLUIColor tag_chat_color = LLUIColorTable::instance().getColor("NameTagChatDistanceColor", LLColor4::green);
	static LLUIColor tag_shout_color = LLUIColorTable::instance().getColor("NameTagShoutDistanceColor", LLColor4::yellow);
	static LLUIColor tag_beyond_shout_color = LLUIColorTable::instance().getColor("NameTagBeyondShoutDistanceColor", LLColor4::red);

	if (!isSelf() && (show_distance_color_tag || show_distance_in_tag))
	{
		F64 distance_squared = dist_vec_squared(getPositionGlobal(), gAgent.getPositionGlobal());
		// <FS:CR> FIRE-6664: Add whisper range color tag
		if (distance_squared <= CHAT_WHISPER_RADIUS_SQUARED)
		{
			distance_color = tag_whisper_color;
		}
		else if (distance_squared <= CHAT_NORMAL_RADIUS_SQUARED)
		// </FS:CR> FIRE-6664: Add whisper range color tag
		{
			distance_color = tag_chat_color;
		}
		else if (distance_squared <= CHAT_SHOUT_RADIUS_SQUARED)
		{
			distance_color = tag_shout_color;
		}
		else
		{
			distance_color = tag_beyond_shout_color;
		}

		if (show_distance_in_tag)
		{
			distance_string = llformat("%.02f m", sqrt(distance_squared));
		}

		// Override nametag color only if friend color is disabled
		// or avatar is not a friend nor has a contact set color
		if (show_distance_color_tag && !(show_friends && (is_friend || LGGContactSets::getInstance()->hasFriendColorThatShouldShow(getID(),FALSE,TRUE))))
		{
			name_tag_color = distance_color;
		}
	}
	// </FS:Ansariel>

	// Rebuild name tag if state change detected
	if (mNameString.empty()
		|| new_name
		|| (!title && !mTitle.empty())
		|| (title && mTitle != title->getString())
		|| is_away != mNameAway 
		|| is_busy != mNameBusy 
		|| is_muted != mNameMute
		|| is_appearance != mNameAppearance 
		|| is_friend != mNameFriend
		|| is_cloud != mNameCloud
		|| name_tag_color != mNameColor
		|| distance_string != mDistanceString)
	{

		//WS: If we got a uuid and if we know if it's id_based or not, ask FSDATA for the other tagdata, before we display it.
		if(mClientTagData.has("uuid") && mClientTagData.has("id_based")){			
			LLColor4 color;
			if(mClientTagData.has("tex_color")) color.setValue(mClientTagData["tex_color"]);
			else color = LLColor4::black;
			mClientTagData = FSData::getInstance()->resolveClientTag(LLUUID(mClientTagData["uuid"].asString()), mClientTagData["id_based"].asBoolean(),color);
		}

		clearNameTag();

		if (is_away || is_muted || is_busy || is_appearance)
		{
			std::string line;
			if (is_away)
			{
				line += LLTrans::getString("AvatarAway");
				line += ", ";
			}
			if (is_busy)
			{
				line += LLTrans::getString("AvatarBusy");
				line += ", ";
			}
			if (is_muted)
			{
				line += LLTrans::getString("AvatarMuted");
				line += ", ";
			}
			if (is_appearance)
			{
				line += LLTrans::getString("AvatarEditingAppearance");
				line += ", ";
			}
			if (is_cloud && !is_muted)
			{
				line += LLTrans::getString("LoadingData");
				line += ", ";
			}
			// trim last ", "
			line.resize( line.length() - 2 );
			addNameTagLine(line, name_tag_color, LLFontGL::NORMAL,
						   LLFontGL::getFontSansSerifSmall());
		}

//		if (sRenderGroupTitles
// [RLVa:KB] - Checked: 2010-10-31 (RLVa-1.2.2a) | Modified: RLVa-1.2.2a
		if (sRenderGroupTitles && !fRlvShowNames
// [/RLVa:KB]
			&& title && title->getString() && title->getString()[0] != '\0')
		{
			std::string title_str = title->getString();
			LLStringFn::replace_ascii_controlchars(title_str,LL_UNKNOWN_CHAR);
			addNameTagLine(title_str, name_tag_color, LLFontGL::NORMAL,
						   LLFontGL::getFontSansSerifSmall());
		}

		static LLUICachedControl<bool> show_display_names("NameTagShowDisplayNames");
		static LLUICachedControl<bool> show_usernames("NameTagShowUsernames");
		static LLUICachedControl<bool> show_legacynames("FSNameTagShowLegacyUsernames");
		static LLUICachedControl<bool> FScolor_username("FSColorUsername");
		static LLUICachedControl<LLColor4> FScolor_username_color("FSColorUsernameColor");
		

		if (LLAvatarNameCache::useDisplayNames())
		{
			LLAvatarName av_name;
			if (!LLAvatarNameCache::get(getID(), &av_name))
			{
				// ...call this function back when the name arrives
				// and force a rebuild
				LLAvatarNameCache::get(getID(), boost::bind(&LLVOAvatar::invalidateNameTag, _1));
			}

// [RLVa:KB] - Checked: 2010-10-31 (RLVa-1.2.2a) | Modified: RLVa-1.2.2a
			if ( (!fRlvShowNames) || (isSelf()) )
			{
// [/RLVa:KB]
				// Might be blank if name not available yet, that's OK
				if (show_display_names)
				{

					if (mClientTagData.has("name") && !mClientTagData["name"].asString().empty())
					{
						addNameTagLine(av_name.mDisplayName+" (" + mClientTagData["name"].asString() + ")",name_tag_color,LLFontGL::NORMAL, LLFontGL::getFontSansSerif());
					}
					else
					{
						addNameTagLine(av_name.mDisplayName, name_tag_color, LLFontGL::NORMAL, LLFontGL::getFontSansSerif());
					}
					
			}
				// Suppress SLID display if display name matches exactly (ugh)
				if (show_usernames && !av_name.mIsDisplayNameDefault)
			{
					// *HACK: Desaturate the color
					LLColor4 username_color;


					// Wolfspirit: If we want to display the username as orange (like Phoenix).
					if(!FScolor_username) username_color = name_tag_color * 0.83f;
					else username_color = FScolor_username_color;
					// Show user name as legacy name if selected -- TS
					std::string username = av_name.mUsername;
					if (show_legacynames)
					{
						username = LLCacheName::buildFullName( firstname->getString(), lastname->getString() );
					}
					addNameTagLine(username, username_color, LLFontGL::NORMAL,
						LLFontGL::getFontSansSerifSmall());
				}
// [RLVa:KB] - Checked: 2010-10-31 (RLVa-1.2.2a) | Modified: RLVa-1.2.2a
			}
			else
			{
				addNameTagLine(RlvStrings::getAnonym(av_name), name_tag_color, LLFontGL::NORMAL, LLFontGL::getFontSansSerif());
			}
// [/RLVa:KB]
		}
		else  // DISPLAY NAMES OFF
		{
			const LLFontGL* font = LLFontGL::getFontSansSerif();
			std::string full_name =
				LLCacheName::buildFullName( firstname->getString(), lastname->getString() );
// [RLVa:KB] - Checked: 2010-10-31 (RLVa-1.2.2a) | Modified: RLVa-1.2.2a
			if ( (fRlvShowNames) && (!isSelf()) )
			{
				full_name = RlvStrings::getAnonym(full_name);
				addNameTagLine(full_name, name_tag_color, LLFontGL::NORMAL, font);
			}
// [/RLVa:KB]
			else // Only check for client tags when not RLV anon -AO
			{
				if (mClientTagData.has("name") && !mClientTagData["name"].asString().empty())
				{
					lldebugs << "ClientTag is set! mClientTag=" << mClientTagData["name"].asString() << llendl;
					addNameTagLine(full_name+" (" + mClientTagData["name"].asString() + ")",name_tag_color,LLFontGL::NORMAL, LLFontGL::getFontSansSerif());
				}
				else
				{
					addNameTagLine(full_name, name_tag_color, LLFontGL::NORMAL, font);
		}
			}
		}

		// <FS:Ansariel> Show distance in tag
		if (show_distance_in_tag)
		{
			addNameTagLine(distance_string, distance_color, LLFontGL::NORMAL, LLFontGL::getFontSansSerifSmall());
		}
		// <FS:Ansariel> Show distance in tag

		mNameAway = is_away;
		mNameBusy = is_busy;
		mNameMute = is_muted;
		mNameAppearance = is_appearance;
		mNameFriend = is_friend;
		mNameCloud = is_cloud;
		mNameColor=name_tag_color;
		mDistanceString = distance_string;
		mTitle = title ? title->getString() : "";
		LLStringFn::replace_ascii_controlchars(mTitle,LL_UNKNOWN_CHAR);
		new_name = TRUE;
	}


	
	if (mVisibleChat || mVisibleTyping)
	{
		mNameText->setFont(LLFontGL::getFontSansSerif());
				mNameText->setTextAlignment(LLHUDNameTag::ALIGN_TEXT_LEFT);
		mNameText->setFadeDistance(CHAT_NORMAL_RADIUS * 2.f, 5.f);
			
		char line[MAX_STRING];		/* Flawfinder: ignore */
		line[0] = '\0';
		std::deque<LLChat>::iterator chat_iter = mChats.begin();
		mNameText->clearString();

		LLColor4 new_chat = LLUIColorTable::instance().getColor( isSelf() ? "UserChatColor" : "AgentChatColor" );
				//color based on contact sets prefs
				if(LGGContactSets::getInstance()->hasFriendColorThatShouldShow(getID(),TRUE))
				{
					new_chat = LGGContactSets::getInstance()->getFriendColor(getID());
				}
		
		if (mVisibleChat)
		{
		LLColor4 normal_chat = lerp(new_chat, LLColor4(0.8f, 0.8f, 0.8f, 1.f), 0.7f);
		LLColor4 old_chat = lerp(normal_chat, LLColor4(0.6f, 0.6f, 0.6f, 1.f), 0.7f);
		if (mTyping && mChats.size() >= MAX_BUBBLE_CHAT_UTTERANCES) 
		{
			++chat_iter;
		}

		for(; chat_iter != mChats.end(); ++chat_iter)
		{
			F32 chat_fade_amt = llclamp((F32)((LLFrameTimer::getElapsedSeconds() - chat_iter->mTime) / CHAT_FADE_TIME), 0.f, 4.f);
			LLFontGL::StyleFlags style;
			switch(chat_iter->mChatType)
			{
				case CHAT_TYPE_WHISPER:
				style = LLFontGL::ITALIC;
				break;
				case CHAT_TYPE_SHOUT:
				style = LLFontGL::BOLD;
				break;
				default:
				style = LLFontGL::NORMAL;
				break;
			}
			if (chat_fade_amt < 1.f)
			{
				F32 u = clamp_rescale(chat_fade_amt, 0.9f, 1.f, 0.f, 1.f);
				mNameText->addLine(chat_iter->mText, lerp(new_chat, normal_chat, u), style);
			}
			else if (chat_fade_amt < 2.f)
			{
				F32 u = clamp_rescale(chat_fade_amt, 1.9f, 2.f, 0.f, 1.f);
				mNameText->addLine(chat_iter->mText, lerp(normal_chat, old_chat, u), style);
			}
			else if (chat_fade_amt < 3.f)
			{
				// *NOTE: only remove lines down to minimum number
				mNameText->addLine(chat_iter->mText, old_chat, style);
			}
		}
		}
		mNameText->setVisibleOffScreen(TRUE);

		if (mVisibleTyping && mTyping)
		{
			S32 dot_count = (llfloor(mTypingTimer.getElapsedTimeF32() * 3.f) + 2) % 3 + 1;
			switch(dot_count)
			{
				case 1:
				mNameText->addLine(".", new_chat);
				break;
				case 2:
				mNameText->addLine("..", new_chat);
				break;
				case 3:
				mNameText->addLine("...", new_chat);
				break;
			}
		}
	}
	else
	{
		// ...not using chat bubbles, just names
		mNameText->setTextAlignment(LLHUDNameTag::ALIGN_TEXT_CENTER);
		mNameText->setFadeDistance(CHAT_NORMAL_RADIUS, 5.f);
		mNameText->setVisibleOffScreen(FALSE);
	}
}

void LLVOAvatar::addNameTagLine(const std::string& line, const LLColor4& color, S32 style, const LLFontGL* font)
{
	llassert(mNameText);
	if (mVisibleChat || mVisibleTyping)
	{
		mNameText->addLabel(line);
	}
	else
	{
		mNameText->addLine(line, color, (LLFontGL::StyleFlags)style, font);
	}
	mNameString += line;
	mNameString += '\n';
}

void LLVOAvatar::clearNameTag()
{
	mNameString.clear();
	if (mNameText)
	{
		mNameText->setLabel("");
		mNameText->setString( "" );
	}
}

//static
void LLVOAvatar::invalidateNameTag(const LLUUID& agent_id)
{
	LLViewerObject* obj = gObjectList.findObject(agent_id);
	if (!obj) return;

	LLVOAvatar* avatar = dynamic_cast<LLVOAvatar*>(obj);
	if (!avatar) return;

	avatar->clearNameTag();
}

//static
void LLVOAvatar::invalidateNameTags()
{
	std::vector<LLCharacter*>::iterator it = LLCharacter::sInstances.begin();
	for ( ; it != LLCharacter::sInstances.end(); ++it)
	{
		LLVOAvatar* avatar = dynamic_cast<LLVOAvatar*>(*it);
		if (!avatar) continue;
		if (avatar->isDead()) continue;

		avatar->clearNameTag();

	}
}

// Compute name tag position during idle update
LLVector3 LLVOAvatar::idleUpdateNameTagPosition(const LLVector3& root_pos_last)
{
	LLQuaternion root_rot = mRoot.getWorldRotation();
	LLVector3 pixel_right_vec;
	LLVector3 pixel_up_vec;
	LLViewerCamera::getInstance()->getPixelVectors(root_pos_last, pixel_up_vec, pixel_right_vec);
	LLVector3 camera_to_av = root_pos_last - LLViewerCamera::getInstance()->getOrigin();
	camera_to_av.normalize();
	LLVector3 local_camera_at = camera_to_av * ~root_rot;
	LLVector3 local_camera_up = camera_to_av % LLViewerCamera::getInstance()->getLeftAxis();
	local_camera_up.normalize();
	local_camera_up = local_camera_up * ~root_rot;

	local_camera_up.scaleVec(mBodySize * 0.5f);
	local_camera_at.scaleVec(mBodySize * 0.5f);

	LLVector3 name_position = mRoot.getWorldPosition();
	name_position[VZ] -= mPelvisToFoot;
	name_position[VZ] += (mBodySize[VZ]* 0.55f);
	name_position += (local_camera_up * root_rot) - (projected_vec(local_camera_at * root_rot, camera_to_av));	
	name_position += pixel_up_vec * 15.f;

	// Ansariel: Optional Z-offset correction for name tags
	static LLCachedControl<S32> fsNameTagOffset(gSavedSettings, "FSNameTagZOffsetCorrection");
	name_position[VZ] += fsNameTagOffset / 10.f;

	return name_position;
}

void LLVOAvatar::idleUpdateNameTagAlpha(BOOL new_name, F32 alpha)
{
	llassert(mNameText);

	if (new_name
		|| alpha != mNameAlpha)
	{
		mNameText->setAlpha(alpha);
		mNameAlpha = alpha;
	}
}

LLColor4 LLVOAvatar::getNameTagColor(bool is_friend)
{
	static LLUICachedControl<bool> show_friends("NameTagShowFriends");
	static LLUICachedControl<bool> use_old_color("FSUseV1TagColor");
	
	// ...not using display names
	const char* color_name= "NameTagLegacy";
	if (show_friends && is_friend)
	{
		color_name = "NameTagFriend";
	}
	else if (LLAvatarNameCache::useDisplayNames())
	{
		// ...color based on whether username "matches" a computed display
		// name
		LLAvatarName av_name;
		if (LLAvatarNameCache::get(getID(), &av_name)
			&& av_name.mIsDisplayNameDefault)
		{
			color_name = "NameTagMatch";
		}
		else
		{
			color_name = "NameTagMismatch";
		}
	}
	
	if(LGGContactSets::getInstance()->hasFriendColorThatShouldShow(getID(),FALSE,TRUE))
	{
		return LGGContactSets::getInstance()->getFriendColor(getID());
	}

	//Wolfspirit: If we don't display a friend, then use "NameTagV1"

	if(use_old_color && !(show_friends && is_friend)){
		return LLUIColorTable::getInstance()->getColor("NameTagV1");
	}

	return LLUIColorTable::getInstance()->getColor( color_name );
}

void LLVOAvatar::idleUpdateBelowWater()
{
	F32 avatar_height = (F32)(getPositionGlobal().mdV[VZ]);

	F32 water_height;
	water_height = getRegion()->getWaterHeight();

	BOOL wasBelowWater = mBelowWater;			// ## Zi: Animation Overrider
	mBelowWater =  avatar_height < water_height;
	// ## Zi: Animation Overrider
	if (isSelf() && wasBelowWater!=mBelowWater)
		AOEngine::instance().checkBelowWater(mBelowWater);
	// ## Zi: Animation Overrider
}

void LLVOAvatar::slamPosition()
{
	gAgent.setPositionAgent(getPositionAgent());
	mRoot.setWorldPosition(getPositionAgent()); // teleport
	setChanged(TRANSLATED);
	if (mDrawable.notNull())
	{
		gPipeline.updateMoveNormalAsync(mDrawable);
	}
	mRoot.updateWorldMatrixChildren();
}

bool LLVOAvatar::isVisuallyMuted() const
{
	static LLCachedControl<U32> max_attachment_bytes(gSavedSettings, "RenderAutoMuteByteLimit");
	static LLCachedControl<F32> max_attachment_area(gSavedSettings, "RenderAutoMuteSurfaceAreaLimit");
	
	return LLMuteList::getInstance()->isMuted(getID()) ||
			(mAttachmentGeometryBytes > max_attachment_bytes && max_attachment_bytes > 0) ||
			(mAttachmentSurfaceArea > max_attachment_area && max_attachment_area > 0.f);
}

//------------------------------------------------------------------------
// updateCharacter()
// called on both your avatar and other avatars
//------------------------------------------------------------------------
BOOL LLVOAvatar::updateCharacter(LLAgent &agent)
{
	// clear debug text
	mDebugText.clear();
	if (LLVOAvatar::sShowAnimationDebug)
	{
		for (LLMotionController::motion_list_t::iterator iter = mMotionController.getActiveMotions().begin();
			 iter != mMotionController.getActiveMotions().end(); ++iter)
		{
			LLMotion* motionp = *iter;
			if (motionp->getMinPixelArea() < getPixelArea())
			{
				std::string output;
				if (motionp->getName().empty())
				{
					output = llformat("%s - %d",
							  gAgent.isGodlikeWithoutAdminMenuFakery() ?
							  motionp->getID().asString().c_str() :
							  LLUUID::null.asString().c_str(),
							  (U32)motionp->getPriority());
				}
				else
				{
					output = llformat("%s - %d",
							  motionp->getName().c_str(),
							  (U32)motionp->getPriority());
				}
				addDebugText(output);
			}
		}
	}

	LLVector3d root_pos_global;

	if (!mIsBuilt)
	{
		return FALSE;
	}

	BOOL visible = isVisible();

	// For fading out the names above heads, only let the timer
	// run if we're visible.
	if (mDrawable.notNull() && !visible)
	{
		mTimeVisible.reset();
	}

	
	//--------------------------------------------------------------------
	// the rest should only be done occasionally for far away avatars
	//--------------------------------------------------------------------

	if (visible && (!isSelf() || isVisuallyMuted()) && !mIsDummy && sUseImpostors && !mNeedsAnimUpdate && !sFreezeCounter)
	{
		const LLVector4a* ext = mDrawable->getSpatialExtents();
		LLVector4a size;
		size.setSub(ext[1],ext[0]);
		F32 mag = size.getLength3().getF32()*0.5f;

		
		F32 impostor_area = 256.f*512.f*(8.125f - LLVOAvatar::sLODFactor*8.f);
		if (isVisuallyMuted())
		{ // muted avatars update at 16 hz
			mUpdatePeriod = 16;
		}
		else if (mVisibilityRank <= LLVOAvatar::sMaxVisible ||
			mDrawable->mDistanceWRTCamera < 1.f + mag)
		{ //first 25% of max visible avatars are not impostored
			//also, don't impostor avatars whose bounding box may be penetrating the 
			//impostor camera near clip plane
			mUpdatePeriod = 1;
		}
		else if (mVisibilityRank > LLVOAvatar::sMaxVisible * 4)
		{ //background avatars are REALLY slow updating impostors
			mUpdatePeriod = 16;
		}
		else if (mVisibilityRank > LLVOAvatar::sMaxVisible * 3)
		{ //back 25% of max visible avatars are slow updating impostors
			mUpdatePeriod = 8;
		}
		else if (mImpostorPixelArea <= impostor_area)
		{  // stuff in between gets an update period based on pixel area
			mUpdatePeriod = llclamp((S32) sqrtf(impostor_area*4.f/mImpostorPixelArea), 2, 8);
		}
		else
		{
			//nearby avatars, update the impostors more frequently.
			mUpdatePeriod = 4;
		}

		visible = (LLDrawable::getCurrentFrame()+mID.mData[0])%mUpdatePeriod == 0 ? TRUE : FALSE;
	}
	else
	{
		mUpdatePeriod = 1;
	}


	// don't early out for your own avatar, as we rely on your animations playing reliably
	// for example, the "turn around" animation when entering customize avatar needs to trigger
	// even when your avatar is offscreen
	if (!visible && !isSelf())
	{
		updateMotions(LLCharacter::HIDDEN_UPDATE);
		return FALSE;
	}

	// change animation time quanta based on avatar render load
	if (!isSelf() && !mIsDummy)
	{
		F32 time_quantum = clamp_rescale((F32)sInstances.size(), 10.f, 35.f, 0.f, 0.25f);
		F32 pixel_area_scale = clamp_rescale(mPixelArea, 100, 5000, 1.f, 0.f);
		F32 time_step = time_quantum * pixel_area_scale;
		if (time_step != 0.f)
		{
			// disable walk motion servo controller as it doesn't work with motion timesteps
			stopMotion(ANIM_AGENT_WALK_ADJUST);
			removeAnimationData("Walk Speed");
		}
		mMotionController.setTimeStep(time_step);
//		llinfos << "Setting timestep to " << time_quantum * pixel_area_scale << llendl;
	}

	if (getParent() && !mIsSitting)
	{
		sitOnObject((LLViewerObject*)getParent());
	}
	else if (!getParent() && mIsSitting && !isMotionActive(ANIM_AGENT_SIT_GROUND_CONSTRAINED))
	{
		getOffObject();
	}

	//--------------------------------------------------------------------
	// create local variables in world coords for region position values
	//--------------------------------------------------------------------
	F32 speed;
	LLVector3 normal;

	LLVector3 xyVel = getVelocity();
	xyVel.mV[VZ] = 0.0f;
	speed = xyVel.length();

	BOOL throttle = TRUE;

	if (!(mIsSitting && getParent()))
	{
		//--------------------------------------------------------------------
		// get timing info
		// handle initial condition case
		//--------------------------------------------------------------------
		F32 animation_time = mAnimTimer.getElapsedTimeF32();
		if (mTimeLast == 0.0f)
		{
			mTimeLast = animation_time;
			throttle = FALSE;

			// put the pelvis at slaved position/mRotation
			mRoot.setWorldPosition( getPositionAgent() ); // first frame
			mRoot.setWorldRotation( getRotation() );
		}
	
		//--------------------------------------------------------------------
		// dont' let dT get larger than 1/5th of a second
		//--------------------------------------------------------------------
		F32 deltaTime = animation_time - mTimeLast;

		deltaTime = llclamp( deltaTime, DELTA_TIME_MIN, DELTA_TIME_MAX );
		mTimeLast = animation_time;

		mSpeedAccum = (mSpeedAccum * 0.95f) + (speed * 0.05f);

		//--------------------------------------------------------------------
		// compute the position of the avatar's root
		//--------------------------------------------------------------------
		LLVector3d root_pos;
		LLVector3d ground_under_pelvis;

		if (isSelf())
		{
			gAgent.setPositionAgent(getRenderPosition());
		}

		root_pos = gAgent.getPosGlobalFromAgent(getRenderPosition());

		resolveHeightGlobal(root_pos, ground_under_pelvis, normal);
		F32 foot_to_ground = (F32) (root_pos.mdV[VZ] - mPelvisToFoot - ground_under_pelvis.mdV[VZ]);				
		BOOL in_air = ((!LLWorld::getInstance()->getRegionFromPosGlobal(ground_under_pelvis)) || 
						foot_to_ground > FOOT_GROUND_COLLISION_TOLERANCE);

		if (in_air && !mInAir)
		{
			mTimeInAir.reset();
		}
		mInAir = in_air;

		// correct for the fact that the pelvis is not necessarily the center 
		// of the agent's physical representation
		root_pos.mdV[VZ] -= (0.5f * mBodySize.mV[VZ]) - mPelvisToFoot;
		
		LLVector3 newPosition = gAgent.getPosAgentFromGlobal(root_pos);

		if (newPosition != mRoot.getXform()->getWorldPosition())
		{		
			mRoot.touch();
			mRoot.setWorldPosition( newPosition ); // regular update				
		}


		//--------------------------------------------------------------------
		// Propagate viewer object rotation to root of avatar
		//--------------------------------------------------------------------
		if (!isAnyAnimationSignaled(AGENT_NO_ROTATE_ANIMS, NUM_AGENT_NO_ROTATE_ANIMS))
		{
			LLQuaternion iQ;
			LLVector3 upDir( 0.0f, 0.0f, 1.0f );
			
			// Compute a forward direction vector derived from the primitive rotation
			// and the velocity vector.  When walking or jumping, don't let body deviate
			// more than 90 from the view, if necessary, flip the velocity vector.

			LLVector3 primDir;
			if (isSelf())
			{
				primDir = agent.getAtAxis() - projected_vec(agent.getAtAxis(), agent.getReferenceUpVector());
				primDir.normalize();
			}
			else
			{
				primDir = getRotation().getMatrix3().getFwdRow();
			}
			LLVector3 velDir = getVelocity();
			velDir.normalize();
			if (!gSavedSettings.getBOOL("TurnAroundWhenWalkingBackwards") && (mSignaledAnimations.find(ANIM_AGENT_WALK) != mSignaledAnimations.end()))
			{
				F32 vpD = velDir * primDir;
				if (vpD < -0.5f)
				{
					velDir *= -1.0f;
				}
			}
			LLVector3 fwdDir = lerp(primDir, velDir, clamp_rescale(speed, 0.5f, 2.0f, 0.0f, 1.0f));
			if (isSelf() && gAgentCamera.cameraMouselook())
			{
				// make sure fwdDir stays in same general direction as primdir
				if (gAgent.getFlying())
				{
					fwdDir = LLViewerCamera::getInstance()->getAtAxis();
				}
				else
				{
					LLVector3 at_axis = LLViewerCamera::getInstance()->getAtAxis();
					LLVector3 up_vector = gAgent.getReferenceUpVector();
					at_axis -= up_vector * (at_axis * up_vector);
					at_axis.normalize();
					
					F32 dot = fwdDir * at_axis;
					if (dot < 0.f)
					{
						fwdDir -= 2.f * at_axis * dot;
						fwdDir.normalize();
					}
				}
				
			}

			LLQuaternion root_rotation = mRoot.getWorldMatrix().quaternion();
			F32 root_roll, root_pitch, root_yaw;
			root_rotation.getEulerAngles(&root_roll, &root_pitch, &root_yaw);

			// When moving very slow, the pelvis is allowed to deviate from the
			// forward direction to allow it to hold it's position while the torso
			// and head turn.  Once in motion, it must conform however.
			BOOL self_in_mouselook = isSelf() && gAgentCamera.cameraMouselook();

			LLVector3 pelvisDir( mRoot.getWorldMatrix().getFwdRow4().mV );

			static LLCachedControl<F32> s_pelvis_rot_threshold_slow(gSavedSettings, "AvatarRotateThresholdSlow");
			static LLCachedControl<F32> s_pelvis_rot_threshold_fast(gSavedSettings, "AvatarRotateThresholdFast");

			F32 pelvis_rot_threshold = clamp_rescale(speed, 0.1f, 1.0f, s_pelvis_rot_threshold_slow, s_pelvis_rot_threshold_fast);
						
			if (self_in_mouselook)
			{
				pelvis_rot_threshold *= MOUSELOOK_PELVIS_FOLLOW_FACTOR;
			}
			pelvis_rot_threshold *= DEG_TO_RAD;

			F32 angle = angle_between( pelvisDir, fwdDir );

			// The avatar's root is allowed to have a yaw that deviates widely
			// from the forward direction, but if roll or pitch are off even
			// a little bit we need to correct the rotation.
			if(root_roll < 1.f * DEG_TO_RAD
			   && root_pitch < 5.f * DEG_TO_RAD)
			{
				// smaller correction vector means pelvis follows prim direction more closely
				if (!mTurning && angle > pelvis_rot_threshold*0.75f)
				{
					mTurning = TRUE;
				}

				// use tighter threshold when turning
				if (mTurning)
				{
					pelvis_rot_threshold *= 0.4f;
				}

				// am I done turning?
				if (angle < pelvis_rot_threshold)
				{
					mTurning = FALSE;
				}

				LLVector3 correction_vector = (pelvisDir - fwdDir) * clamp_rescale(angle, pelvis_rot_threshold*0.75f, pelvis_rot_threshold, 1.0f, 0.0f);
				fwdDir += correction_vector;
			}
			else
			{
				mTurning = FALSE;
			}

			// Now compute the full world space rotation for the whole body (wQv)
			LLVector3 leftDir = upDir % fwdDir;
			leftDir.normalize();
			fwdDir = leftDir % upDir;
			LLQuaternion wQv( fwdDir, leftDir, upDir );

			if (isSelf() && mTurning)
			{
				if ((fwdDir % pelvisDir) * upDir > 0.f)
				{
					gAgent.setControlFlags(AGENT_CONTROL_TURN_RIGHT);
				}
				else
				{
					gAgent.setControlFlags(AGENT_CONTROL_TURN_LEFT);
				}
			}

			// Set the root rotation, but do so incrementally so that it
			// lags in time by some fixed amount.
			//F32 u = LLCriticalDamp::getInterpolant(PELVIS_LAG);
			F32 pelvis_lag_time = 0.f;
			if (self_in_mouselook)
			{
				pelvis_lag_time = PELVIS_LAG_MOUSELOOK;
			}
			else if (mInAir)
			{
				pelvis_lag_time = PELVIS_LAG_FLYING;
				// increase pelvis lag time when moving slowly
				pelvis_lag_time *= clamp_rescale(mSpeedAccum, 0.f, 15.f, 3.f, 1.f);
			}
			else
			{
				pelvis_lag_time = PELVIS_LAG_WALKING;
			}

			F32 u = llclamp((deltaTime / pelvis_lag_time), 0.0f, 1.0f);	

			mRoot.setWorldRotation( slerp(u, mRoot.getWorldRotation(), wQv) );
			
		}
	}
	else if (mDrawable.notNull())
	{
		mRoot.setPosition(mDrawable->getPosition());
		mRoot.setRotation(mDrawable->getRotation());
	}
	
	//-------------------------------------------------------------------------
	// Update character motions
	//-------------------------------------------------------------------------
	// store data relevant to motions
	mSpeed = speed;

	// update animations
	if (mSpecialRenderMode == 1) // Animation Preview
		updateMotions(LLCharacter::FORCE_UPDATE);
	else
		updateMotions(LLCharacter::NORMAL_UPDATE);

	// update head position
	updateHeadOffset();

	//-------------------------------------------------------------------------
	// Find the ground under each foot, these are used for a variety
	// of things that follow
	//-------------------------------------------------------------------------
	LLVector3 ankle_left_pos_agent = mFootLeftp->getWorldPosition();
	LLVector3 ankle_right_pos_agent = mFootRightp->getWorldPosition();

	LLVector3 ankle_left_ground_agent = ankle_left_pos_agent;
	LLVector3 ankle_right_ground_agent = ankle_right_pos_agent;
	resolveHeightAgent(ankle_left_pos_agent, ankle_left_ground_agent, normal);
	resolveHeightAgent(ankle_right_pos_agent, ankle_right_ground_agent, normal);

	F32 leftElev = llmax(-0.2f, ankle_left_pos_agent.mV[VZ] - ankle_left_ground_agent.mV[VZ]);
	F32 rightElev = llmax(-0.2f, ankle_right_pos_agent.mV[VZ] - ankle_right_ground_agent.mV[VZ]);

	if (!mIsSitting)
	{
		//-------------------------------------------------------------------------
		// Figure out which foot is on ground
		//-------------------------------------------------------------------------
		if (!mInAir)
		{
			if ((leftElev < 0.0f) || (rightElev < 0.0f))
			{
				ankle_left_pos_agent = mFootLeftp->getWorldPosition();
				ankle_right_pos_agent = mFootRightp->getWorldPosition();
				leftElev = ankle_left_pos_agent.mV[VZ] - ankle_left_ground_agent.mV[VZ];
				rightElev = ankle_right_pos_agent.mV[VZ] - ankle_right_ground_agent.mV[VZ];
			}
		}
	}
	
	//-------------------------------------------------------------------------
	// Generate footstep sounds when feet hit the ground
	//-------------------------------------------------------------------------
	const LLUUID AGENT_FOOTSTEP_ANIMS[] = {ANIM_AGENT_WALK, ANIM_AGENT_RUN, ANIM_AGENT_LAND};
	const S32 NUM_AGENT_FOOTSTEP_ANIMS = LL_ARRAY_SIZE(AGENT_FOOTSTEP_ANIMS);

	if ( gAudiop && isAnyAnimationSignaled(AGENT_FOOTSTEP_ANIMS, NUM_AGENT_FOOTSTEP_ANIMS) )
	{
		BOOL playSound = FALSE;
		LLVector3 foot_pos_agent;

		BOOL onGroundLeft = (leftElev <= 0.05f);
		BOOL onGroundRight = (rightElev <= 0.05f);

		// did left foot hit the ground?
		if ( onGroundLeft && !mWasOnGroundLeft )
		{
			foot_pos_agent = ankle_left_pos_agent;
			playSound = TRUE;
		}

		// did right foot hit the ground?
		if ( onGroundRight && !mWasOnGroundRight )
		{
			foot_pos_agent = ankle_right_pos_agent;
			playSound = TRUE;
		}

		mWasOnGroundLeft = onGroundLeft;
		mWasOnGroundRight = onGroundRight;

		// <FS:PP> FIRE-3169: Option to change the default footsteps sound
		// if ( playSound )
		static LLCachedControl<bool> PlayModeUISndFootsteps(gSavedSettings, "PlayModeUISndFootsteps");
		if ( playSound && PlayModeUISndFootsteps )
		// </FS:PP>
		{
//			F32 gain = clamp_rescale( mSpeedAccum,
//							AUDIO_STEP_LO_SPEED, AUDIO_STEP_HI_SPEED,
//							AUDIO_STEP_LO_GAIN, AUDIO_STEP_HI_GAIN );

			const F32 STEP_VOLUME = 0.1f;
			const LLUUID& step_sound_id = getStepSound();

			LLVector3d foot_pos_global = gAgent.getPosGlobalFromAgent(foot_pos_agent);

			if (LLViewerParcelMgr::getInstance()->canHearSound(foot_pos_global)
				&& !LLMuteList::getInstance()->isMuted(getID(), LLMute::flagObjectSounds))
			{
				gAudiop->triggerSound(step_sound_id, getID(), STEP_VOLUME, LLAudioEngine::AUDIO_TYPE_AMBIENT, foot_pos_global);
			}
		}
	}

	mRoot.updateWorldMatrixChildren();

	if (!mDebugText.size() && mText.notNull())
	{
		mText->markDead();
		mText = NULL;
	}
	else if (mDebugText.size())
	{
		setDebugText(mDebugText);
	}

	//mesh vertices need to be reskinned
	mNeedsSkin = TRUE;

	return TRUE;
}
//-----------------------------------------------------------------------------
// updateHeadOffset()
//-----------------------------------------------------------------------------
void LLVOAvatar::updateHeadOffset()
{
	// since we only care about Z, just grab one of the eyes
	LLVector3 midEyePt = mEyeLeftp->getWorldPosition();
	midEyePt -= mDrawable.notNull() ? mDrawable->getWorldPosition() : mRoot.getWorldPosition();
	midEyePt.mV[VZ] = llmax(-mPelvisToFoot + LLViewerCamera::getInstance()->getNear(), midEyePt.mV[VZ]);

	if (mDrawable.notNull())
	{
		midEyePt = midEyePt * ~mDrawable->getWorldRotation();
	}
	if (mIsSitting)
	{
		mHeadOffset = midEyePt;	
	}
	else
	{
		F32 u = llmax(0.f, HEAD_MOVEMENT_AVG_TIME - (1.f / gFPSClamped));
		mHeadOffset = lerp(midEyePt, mHeadOffset,  u);
	}
}
//------------------------------------------------------------------------
// setPelvisOffset
//------------------------------------------------------------------------
void LLVOAvatar::setPelvisOffset( bool hasOffset, const LLVector3& offsetAmount, F32 pelvisFixup ) 
{
	mHasPelvisOffset = hasOffset;
	if ( mHasPelvisOffset )
	{
		//Store off last pelvis to foot value
		mLastPelvisToFoot = mPelvisToFoot;
		mPelvisOffset	  = offsetAmount;
		mLastPelvisFixup  = mPelvisFixup;
		mPelvisFixup	  = pelvisFixup;
	}
}
//------------------------------------------------------------------------
// postPelvisSetRecalc
//------------------------------------------------------------------------
void LLVOAvatar::postPelvisSetRecalc( void )
{	
	computeBodySize(); 
	mRoot.touch();
	mRoot.updateWorldMatrixChildren();	
	dirtyMesh();
	updateHeadOffset();
}
//------------------------------------------------------------------------
// pelisPoke
//------------------------------------------------------------------------
void LLVOAvatar::setPelvisOffset( F32 pelvisFixupAmount )
{	
	mHasPelvisOffset  = true;
	mLastPelvisFixup  = mPelvisFixup;	
	mPelvisFixup	  = pelvisFixupAmount;	
}
//------------------------------------------------------------------------
// updateVisibility()
//------------------------------------------------------------------------
void LLVOAvatar::updateVisibility()
{
	BOOL visible = FALSE;

	if (mIsDummy)
	{
		visible = TRUE;
	}
	else if (mDrawable.isNull())
	{
		visible = FALSE;
	}
	else
	{
		if (!mDrawable->getSpatialGroup() || mDrawable->getSpatialGroup()->isVisible())
		{
			visible = TRUE;
		}
		else
		{
			visible = FALSE;
		}

		if(isSelf())
		{
			if (!gAgentWearables.areWearablesLoaded())
			{
				visible = FALSE;
			}
		}
		else if( !mFirstAppearanceMessageReceived )
		{
			visible = FALSE;
		}

		if (sDebugInvisible)
		{
			LLNameValue* firstname = getNVPair("FirstName");
			if (firstname)
			{
				LL_DEBUGS("Avatar") << avString() << " updating visibility" << LL_ENDL;
			}
			else
			{
				llinfos << "Avatar " << this << " updating visiblity" << llendl;
			}

			if (visible)
			{
				llinfos << "Visible" << llendl;
			}
			else
			{
				llinfos << "Not visible" << llendl;
			}

			/*if (avatar_in_frustum)
			{
				llinfos << "Avatar in frustum" << llendl;
			}
			else
			{
				llinfos << "Avatar not in frustum" << llendl;
			}*/

			/*if (LLViewerCamera::getInstance()->sphereInFrustum(sel_pos_agent, 2.0f))
			{
				llinfos << "Sel pos visible" << llendl;
			}
			if (LLViewerCamera::getInstance()->sphereInFrustum(wrist_right_pos_agent, 0.2f))
			{
				llinfos << "Wrist pos visible" << llendl;
			}
			if (LLViewerCamera::getInstance()->sphereInFrustum(getPositionAgent(), getMaxScale()*2.f))
			{
				llinfos << "Agent visible" << llendl;
			}*/
			llinfos << "PA: " << getPositionAgent() << llendl;
			/*llinfos << "SPA: " << sel_pos_agent << llendl;
			llinfos << "WPA: " << wrist_right_pos_agent << llendl;*/
			for (attachment_map_t::iterator iter = mAttachmentPoints.begin(); 
				 iter != mAttachmentPoints.end();
				 ++iter)
			{
				LLViewerJointAttachment* attachment = iter->second;

				for (LLViewerJointAttachment::attachedobjs_vec_t::iterator attachment_iter = attachment->mAttachedObjects.begin();
					 attachment_iter != attachment->mAttachedObjects.end();
					 ++attachment_iter)
				{
					if (LLViewerObject *attached_object = (*attachment_iter))
					{
						if(attached_object->mDrawable->isVisible())
						{
							llinfos << attachment->getName() << " visible" << llendl;
						}
						else
						{
							llinfos << attachment->getName() << " not visible at " << mDrawable->getWorldPosition() << " and radius " << mDrawable->getRadius() << llendl;
						}
					}
				}
			}
		}
	}

	if (!visible && mVisible)
	{
		mMeshInvisibleTime.reset();
	}

	if (visible)
	{
		if (!mMeshValid)
		{
			restoreMeshData();
		}
	}
	else
	{
		if (mMeshValid && mMeshInvisibleTime.getElapsedTimeF32() > TIME_BEFORE_MESH_CLEANUP)
		{
			releaseMeshData();
		}
		// this breaks off-screen chat bubbles
		//if (mNameText)
		//{
		//	mNameText->markDead();
		//	mNameText = NULL;
		//	sNumVisibleChatBubbles--;
		//}
	}

	mVisible = visible;
}

// private
bool LLVOAvatar::shouldAlphaMask()
{
	const bool should_alpha_mask = mSupportsAlphaLayers && !LLDrawPoolAlpha::sShowDebugAlpha // Don't alpha mask if "Highlight Transparent" checked
							&& !LLDrawPoolAvatar::sSkipTransparent;

	return should_alpha_mask;

}

U32 LLVOAvatar::renderSkinnedAttachments()
{
	/*U32 num_indices = 0;
	
	const U32 data_mask =	LLVertexBuffer::MAP_VERTEX | 
							LLVertexBuffer::MAP_NORMAL | 
							LLVertexBuffer::MAP_TEXCOORD0 |
							LLVertexBuffer::MAP_COLOR |
							LLVertexBuffer::MAP_WEIGHT4;

	for (attachment_map_t::const_iterator iter = mAttachmentPoints.begin(); 
		 iter != mAttachmentPoints.end();
		 ++iter)
	{
		LLViewerJointAttachment* attachment = iter->second;
		for (LLViewerJointAttachment::attachedobjs_vec_t::iterator attachment_iter = attachment->mAttachedObjects.begin();
			 attachment_iter != attachment->mAttachedObjects.end();
			 ++attachment_iter)
		{
			const LLViewerObject* attached_object = (*attachment_iter);
			if (attached_object && !attached_object->isHUDAttachment())
			{
				const LLDrawable* drawable = attached_object->mDrawable;
				if (drawable)
				{
					for (S32 i = 0; i < drawable->getNumFaces(); ++i)
					{
						LLFace* face = drawable->getFace(i);
						if (face->isState(LLFace::RIGGED))
						{
							
				}
			}
		}
	}

	return num_indices;*/
	return 0;
}

//-----------------------------------------------------------------------------
// renderSkinned()
//-----------------------------------------------------------------------------
U32 LLVOAvatar::renderSkinned(EAvatarRenderPass pass)
{
	U32 num_indices = 0;

	if (!mIsBuilt)
	{
		return num_indices;
	}

	LLFace* face = mDrawable->getFace(0);

	bool needs_rebuild = !face || !face->getVertexBuffer() || mDrawable->isState(LLDrawable::REBUILD_GEOMETRY);

	if (needs_rebuild || mDirtyMesh)
	{	//LOD changed or new mesh created, allocate new vertex buffer if needed
		if (needs_rebuild || mDirtyMesh >= 2 || mVisibilityRank <= 4)
		{
			updateMeshData();
			mDirtyMesh = 0;
			mNeedsSkin = TRUE;
			mDrawable->clearState(LLDrawable::REBUILD_GEOMETRY);
		}
	}

	if (LLViewerShaderMgr::instance()->getVertexShaderLevel(LLViewerShaderMgr::SHADER_AVATAR) <= 0)
	{
		if (mNeedsSkin)
		{
			//generate animated mesh
			mMeshLOD[MESH_ID_LOWER_BODY]->updateJointGeometry();
			mMeshLOD[MESH_ID_UPPER_BODY]->updateJointGeometry();

			if( isWearingWearableType( LLWearableType::WT_SKIRT ) )
			{
				mMeshLOD[MESH_ID_SKIRT]->updateJointGeometry();
			}

			if (!isSelf() || gAgent.needsRenderHead() || LLPipeline::sShadowRender)
			{
				mMeshLOD[MESH_ID_EYELASH]->updateJointGeometry();
				mMeshLOD[MESH_ID_HEAD]->updateJointGeometry();
				mMeshLOD[MESH_ID_HAIR]->updateJointGeometry();
			}
			mNeedsSkin = FALSE;
			mLastSkinTime = gFrameTimeSeconds;

			LLFace * face = mDrawable->getFace(0);
			if (face)
			{
				LLVertexBuffer* vb = face->getVertexBuffer();
				if (vb)
				{
					vb->flush();
				}
			}
		}
	}
	else
	{
		mNeedsSkin = FALSE;
	}

	if (sDebugInvisible)
	{
		LLNameValue* firstname = getNVPair("FirstName");
		if (firstname)
		{
			LL_DEBUGS("Avatar") << avString() << " in render" << LL_ENDL;
		}
		else
		{
			llinfos << "Avatar " << this << " in render" << llendl;
		}
		if (!mIsBuilt)
		{
			llinfos << "Not built!" << llendl;
		}
		else if (!gAgent.needsRenderAvatar())
		{
			llinfos << "Doesn't need avatar render!" << llendl;
		}
		else
		{
			llinfos << "Rendering!" << llendl;
		}
	}

	if (!mIsBuilt)
	{
		return num_indices;
	}

	if (isSelf() && !gAgent.needsRenderAvatar())
	{
		return num_indices;
	}

	// render collision normal
	// *NOTE: this is disabled (there is no UI for enabling sShowFootPlane) due
	// to DEV-14477.  the code is left here to aid in tracking down the cause
	// of the crash in the future. -brad
	if (sShowFootPlane && mDrawable.notNull())
	{
		LLVector3 slaved_pos = mDrawable->getPositionAgent();
		LLVector3 foot_plane_normal(mFootPlane.mV[VX], mFootPlane.mV[VY], mFootPlane.mV[VZ]);
		F32 dist_from_plane = (slaved_pos * foot_plane_normal) - mFootPlane.mV[VW];
		LLVector3 collide_point = slaved_pos;
		collide_point.mV[VZ] -= foot_plane_normal.mV[VZ] * (dist_from_plane + COLLISION_TOLERANCE - FOOT_COLLIDE_FUDGE);

		gGL.begin(LLRender::LINES);
		{
			F32 SQUARE_SIZE = 0.2f;
			gGL.color4f(1.f, 0.f, 0.f, 1.f);
			
			gGL.vertex3f(collide_point.mV[VX] - SQUARE_SIZE, collide_point.mV[VY] - SQUARE_SIZE, collide_point.mV[VZ]);
			gGL.vertex3f(collide_point.mV[VX] + SQUARE_SIZE, collide_point.mV[VY] - SQUARE_SIZE, collide_point.mV[VZ]);

			gGL.vertex3f(collide_point.mV[VX] + SQUARE_SIZE, collide_point.mV[VY] - SQUARE_SIZE, collide_point.mV[VZ]);
			gGL.vertex3f(collide_point.mV[VX] + SQUARE_SIZE, collide_point.mV[VY] + SQUARE_SIZE, collide_point.mV[VZ]);
			
			gGL.vertex3f(collide_point.mV[VX] + SQUARE_SIZE, collide_point.mV[VY] + SQUARE_SIZE, collide_point.mV[VZ]);
			gGL.vertex3f(collide_point.mV[VX] - SQUARE_SIZE, collide_point.mV[VY] + SQUARE_SIZE, collide_point.mV[VZ]);
			
			gGL.vertex3f(collide_point.mV[VX] - SQUARE_SIZE, collide_point.mV[VY] + SQUARE_SIZE, collide_point.mV[VZ]);
			gGL.vertex3f(collide_point.mV[VX] - SQUARE_SIZE, collide_point.mV[VY] - SQUARE_SIZE, collide_point.mV[VZ]);
			
			gGL.vertex3f(collide_point.mV[VX], collide_point.mV[VY], collide_point.mV[VZ]);
			gGL.vertex3f(collide_point.mV[VX] + mFootPlane.mV[VX], collide_point.mV[VY] + mFootPlane.mV[VY], collide_point.mV[VZ] + mFootPlane.mV[VZ]);

		}
		gGL.end();
		gGL.flush();
	}
	//--------------------------------------------------------------------
	// render all geometry attached to the skeleton
	//--------------------------------------------------------------------
	static LLStat render_stat;

	LLViewerJointMesh::sRenderPass = pass;

	if (pass == AVATAR_RENDER_PASS_SINGLE)
	{

		bool should_alpha_mask = shouldAlphaMask();
		LLGLState test(GL_ALPHA_TEST, should_alpha_mask);
		
		if (should_alpha_mask && !LLGLSLShader::sNoFixedFunction)
		{
			gGL.setAlphaRejectSettings(LLRender::CF_GREATER, 0.5f);
		}
		
		BOOL first_pass = TRUE;
		if (!LLDrawPoolAvatar::sSkipOpaque)
		{
			if (!isSelf() || gAgent.needsRenderHead() || LLPipeline::sShadowRender)
			{
				if (isTextureVisible(TEX_HEAD_BAKED) || mIsDummy)
				{
					num_indices += mMeshLOD[MESH_ID_HEAD]->render(mAdjustedPixelArea, TRUE, mIsDummy);
					first_pass = FALSE;
				}
			}
			if (isTextureVisible(TEX_UPPER_BAKED) || mIsDummy)
			{
				num_indices += mMeshLOD[MESH_ID_UPPER_BODY]->render(mAdjustedPixelArea, first_pass, mIsDummy);
				first_pass = FALSE;
			}
			
			if (isTextureVisible(TEX_LOWER_BAKED) || mIsDummy)
			{
				num_indices += mMeshLOD[MESH_ID_LOWER_BODY]->render(mAdjustedPixelArea, first_pass, mIsDummy);
				first_pass = FALSE;
			}
		}

		if (should_alpha_mask && !LLGLSLShader::sNoFixedFunction)
		{
			gGL.setAlphaRejectSettings(LLRender::CF_DEFAULT);
		}

		if (!LLDrawPoolAvatar::sSkipTransparent || LLPipeline::sImpostorRender)
		{
			LLGLState blend(GL_BLEND, !mIsDummy);
			LLGLState test(GL_ALPHA_TEST, !mIsDummy);
			num_indices += renderTransparent(first_pass);
		}
	}
	
	LLViewerJointMesh::sRenderPass = AVATAR_RENDER_PASS_SINGLE;
	
	//llinfos << "Avatar render: " << render_timer.getElapsedTimeF32() << llendl;

	//render_stat.addValue(render_timer.getElapsedTimeF32()*1000.f);

	return num_indices;
}

U32 LLVOAvatar::renderTransparent(BOOL first_pass)
{
	U32 num_indices = 0;
	if( isWearingWearableType( LLWearableType::WT_SKIRT ) && (mIsDummy || isTextureVisible(TEX_SKIRT_BAKED)) )
	{
		gGL.setAlphaRejectSettings(LLRender::CF_GREATER, 0.25f);
		num_indices += mMeshLOD[MESH_ID_SKIRT]->render(mAdjustedPixelArea, FALSE);
		first_pass = FALSE;
		gGL.setAlphaRejectSettings(LLRender::CF_DEFAULT);
	}

	if (!isSelf() || gAgent.needsRenderHead() || LLPipeline::sShadowRender)
	{
		if (LLPipeline::sImpostorRender)
		{
			gGL.setAlphaRejectSettings(LLRender::CF_GREATER, 0.5f);
		}
		
		if (isTextureVisible(TEX_HEAD_BAKED))
		{
			num_indices += mMeshLOD[MESH_ID_EYELASH]->render(mAdjustedPixelArea, first_pass, mIsDummy);
			first_pass = FALSE;
		}
		// Can't test for baked hair being defined, since that won't always be the case (not all viewers send baked hair)
		// TODO: 1.25 will be able to switch this logic back to calling isTextureVisible();

		if ((getImage(TEX_HAIR_BAKED, 0)
			&& getImage(TEX_HAIR_BAKED, 0)->getID() != IMG_INVISIBLE) || LLDrawPoolAlpha::sShowDebugAlpha)
		{
			num_indices += mMeshLOD[MESH_ID_HAIR]->render(mAdjustedPixelArea, first_pass, mIsDummy);
			first_pass = FALSE;
		}
		if (LLPipeline::sImpostorRender)
		{
			gGL.setAlphaRejectSettings(LLRender::CF_DEFAULT);
		}
	}

	return num_indices;
}

//-----------------------------------------------------------------------------
// renderRigid()
//-----------------------------------------------------------------------------
U32 LLVOAvatar::renderRigid()
{
	U32 num_indices = 0;

	if (!mIsBuilt)
	{
		return 0;
	}

	if (isSelf() && (!gAgent.needsRenderAvatar() || !gAgent.needsRenderHead()))
	{
		return 0;
	}
	
	if (!mIsBuilt)
	{
		return 0;
	}

	bool should_alpha_mask = shouldAlphaMask();
	LLGLState test(GL_ALPHA_TEST, should_alpha_mask);

	if (should_alpha_mask && !LLGLSLShader::sNoFixedFunction)
	{
		gGL.setAlphaRejectSettings(LLRender::CF_GREATER, 0.5f);
	}

	if (isTextureVisible(TEX_EYES_BAKED)  || mIsDummy)
	{
		num_indices += mMeshLOD[MESH_ID_EYEBALL_LEFT]->render(mAdjustedPixelArea, TRUE, mIsDummy);
		num_indices += mMeshLOD[MESH_ID_EYEBALL_RIGHT]->render(mAdjustedPixelArea, TRUE, mIsDummy);
	}

	if (should_alpha_mask && !LLGLSLShader::sNoFixedFunction)
	{
		gGL.setAlphaRejectSettings(LLRender::CF_DEFAULT);
	}
	
	return num_indices;
}

U32 LLVOAvatar::renderImpostor(LLColor4U color, S32 diffuse_channel)
{
	if (!mImpostor.isComplete())
	{
		return 0;
	}

	LLVector3 pos(getRenderPosition()+mImpostorOffset);
	LLVector3 at = (pos - LLViewerCamera::getInstance()->getOrigin());
	at.normalize();
	LLVector3 left = LLViewerCamera::getInstance()->getUpAxis() % at;
	LLVector3 up = at%left;

	left *= mImpostorDim.mV[0];
	up *= mImpostorDim.mV[1];

	LLGLEnable test(GL_ALPHA_TEST);
	gGL.setAlphaRejectSettings(LLRender::CF_GREATER, 0.f);

	gGL.color4ubv(color.mV);
	gGL.getTexUnit(diffuse_channel)->bind(&mImpostor);
	gGL.begin(LLRender::QUADS);
	gGL.texCoord2f(0,0);
	gGL.vertex3fv((pos+left-up).mV);
	gGL.texCoord2f(1,0);
	gGL.vertex3fv((pos-left-up).mV);
	gGL.texCoord2f(1,1);
	gGL.vertex3fv((pos-left+up).mV);
	gGL.texCoord2f(0,1);
	gGL.vertex3fv((pos+left+up).mV);
	gGL.end();
	gGL.flush();

	return 6;
}

//------------------------------------------------------------------------
// LLVOAvatar::updateTextures()
//------------------------------------------------------------------------
void LLVOAvatar::updateTextures()
{
	BOOL render_avatar = TRUE;

	if (mIsDummy)
	{
		return;
	}

	if( isSelf() )
	{
		render_avatar = TRUE;
	}
	else
	{
		if(!isVisible())
		{
			return ;//do not update for invisible avatar.
		}

		render_avatar = !mCulled; //visible and not culled.
	}

	std::vector<BOOL> layer_baked;
	// GL NOT ACTIVE HERE - *TODO
	for (U32 i = 0; i < mBakedTextureDatas.size(); i++)
	{
		layer_baked.push_back(isTextureDefined(mBakedTextureDatas[i].mTextureIndex));
		// bind the texture so that they'll be decoded slightly 
		// inefficient, we can short-circuit this if we have to
		if (render_avatar && !gGLManager.mIsDisabled)
		{
			if (layer_baked[i] && !mBakedTextureDatas[i].mIsLoaded)
			{
				gGL.getTexUnit(0)->bind(getImage( mBakedTextureDatas[i].mTextureIndex, 0 ));
			}
		}
	}

	mMaxPixelArea = 0.f;
	mMinPixelArea = 99999999.f;
	mHasGrey = FALSE; // debug
	for (U32 texture_index = 0; texture_index < getNumTEs(); texture_index++)
	{
		LLWearableType::EType wearable_type = LLVOAvatarDictionary::getTEWearableType((ETextureIndex)texture_index);
		U32 num_wearables = gAgentWearables.getWearableCount(wearable_type);
		const LLTextureEntry *te = getTE(texture_index);

		// getTE can return 0.
		// Not sure yet why it does, but of course it crashes when te->mScale? gets used.
		// Put safeguard in place so this corner case get better handling and does not result in a crash.
		F32 texel_area_ratio = 1.0f;
		if( te )
		{
			texel_area_ratio = fabs(te->mScaleS * te->mScaleT);
		}
		else
		{
			llwarns << "getTE( " << texture_index << " ) returned 0" <<llendl;
		}

		LLViewerFetchedTexture *imagep = NULL;
		for (U32 wearable_index = 0; wearable_index < num_wearables; wearable_index++)
		{
			imagep = LLViewerTextureManager::staticCastToFetchedTexture(getImage(texture_index, wearable_index), TRUE);
			if (imagep)
			{
				const LLVOAvatarDictionary::TextureEntry *texture_dict = LLVOAvatarDictionary::getInstance()->getTexture((ETextureIndex)texture_index);
				const EBakedTextureIndex baked_index = texture_dict->mBakedTextureIndex;
				if (texture_dict->mIsLocalTexture)
				{
					addLocalTextureStats((ETextureIndex)texture_index, imagep, texel_area_ratio, render_avatar, layer_baked[baked_index]);
				}
			}
		}
		if (isIndexBakedTexture((ETextureIndex) texture_index) && render_avatar)
		{
			const S32 boost_level = getAvatarBakedBoostLevel();
			imagep = LLViewerTextureManager::staticCastToFetchedTexture(getImage(texture_index,0), TRUE);
			// Spam if this is a baked texture, not set to default image, without valid host info
			if (isIndexBakedTexture((ETextureIndex)texture_index)
				&& imagep->getID() != IMG_DEFAULT_AVATAR
				&& imagep->getID() != IMG_INVISIBLE
				&& !imagep->getTargetHost().isOk())
			{
				LL_WARNS_ONCE("Texture") << "LLVOAvatar::updateTextures No host for texture "
										 << imagep->getID() << " for avatar "
										 << (isSelf() ? "<myself>" : getID().asString()) 
										 << " on host " << getRegion()->getHost() << llendl;
			}

			addBakedTextureStats( imagep, mPixelArea, texel_area_ratio, boost_level );			
		}
	}

	if (gPipeline.hasRenderDebugMask(LLPipeline::RENDER_DEBUG_TEXTURE_AREA))
	{
		setDebugText(llformat("%4.0f:%4.0f", (F32) sqrt(mMinPixelArea),(F32) sqrt(mMaxPixelArea)));
	}	
}


void LLVOAvatar::addLocalTextureStats( ETextureIndex idx, LLViewerFetchedTexture* imagep,
									   F32 texel_area_ratio, BOOL render_avatar, BOOL covered_by_baked, U32 index )
{
	// No local texture stats for non-self avatars
	return;
}

const S32 MAX_TEXTURE_UPDATE_INTERVAL = 64 ; //need to call updateTextures() at least every 32 frames.	
const S32 MAX_TEXTURE_VIRTURE_SIZE_RESET_INTERVAL = S32_MAX ; //frames
void LLVOAvatar::checkTextureLoading()
{
	static const F32 MAX_INVISIBLE_WAITING_TIME = 15.f ; //seconds

	BOOL pause = !isVisible() ;
	if(!pause)
	{
		mInvisibleTimer.reset() ;
	}
	if(mLoadedCallbacksPaused == pause)
	{
		return ; 
	}
	
	if(mCallbackTextureList.empty()) //when is self or no callbacks. Note: this list for self is always empty.
	{
		mLoadedCallbacksPaused = pause ;
		return ; //nothing to check.
	}
	
	if(pause && mInvisibleTimer.getElapsedTimeF32() < MAX_INVISIBLE_WAITING_TIME)
	{
		return ; //have not been invisible for enough time.
	}
	
	for(LLLoadedCallbackEntry::source_callback_list_t::iterator iter = mCallbackTextureList.begin();
		iter != mCallbackTextureList.end(); ++iter)
	{
		LLViewerFetchedTexture* tex = gTextureList.findImage(*iter) ;
		if(tex)
		{
			if(pause)//pause texture fetching.
			{
				tex->pauseLoadedCallbacks(&mCallbackTextureList) ;

				//set to terminate texture fetching after MAX_TEXTURE_UPDATE_INTERVAL frames.
				tex->setMaxVirtualSizeResetInterval(MAX_TEXTURE_UPDATE_INTERVAL);
				tex->resetMaxVirtualSizeResetCounter() ;
			}
			else//unpause
			{
				static const F32 START_AREA = 100.f ;

				tex->unpauseLoadedCallbacks(&mCallbackTextureList) ;
				tex->addTextureStats(START_AREA); //jump start the fetching again
			}
		}		
	}			
	
	if(!pause)
	{
		updateTextures() ; //refresh texture stats.
	}
	mLoadedCallbacksPaused = pause ;
	return ;
}

const F32  SELF_ADDITIONAL_PRI = 0.75f ;
const F32  ADDITIONAL_PRI = 0.5f;
void LLVOAvatar::addBakedTextureStats( LLViewerFetchedTexture* imagep, F32 pixel_area, F32 texel_area_ratio, S32 boost_level)
{
	//Note:
	//if this function is not called for the last MAX_TEXTURE_VIRTURE_SIZE_RESET_INTERVAL frames, 
	//the texture pipeline will stop fetching this texture.

	imagep->resetTextureStats();
	// <FS:Ansariel> According to Monty Linden in BUG-871, baked textures can be fetched via HTTP, too!
	//imagep->setCanUseHTTP(false) ; //turn off http fetching for baked textures.
	static LLCachedControl<bool> useHttpBakedTextureFetch(gSavedSettings, "UseHTTPBakedTextureFetch");
	imagep->setCanUseHTTP(useHttpBakedTextureFetch);
	// </FS:Ansariel>
	imagep->setMaxVirtualSizeResetInterval(MAX_TEXTURE_VIRTURE_SIZE_RESET_INTERVAL);
	imagep->resetMaxVirtualSizeResetCounter() ;

	mMaxPixelArea = llmax(pixel_area, mMaxPixelArea);
	mMinPixelArea = llmin(pixel_area, mMinPixelArea);	
	imagep->addTextureStats(pixel_area / texel_area_ratio);
	imagep->setBoostLevel(boost_level);
	
	if(boost_level != LLViewerTexture::BOOST_AVATAR_BAKED_SELF)
	{
		imagep->setAdditionalDecodePriority(ADDITIONAL_PRI) ;
	}
	else
	{
		imagep->setAdditionalDecodePriority(SELF_ADDITIONAL_PRI) ;
	}
}

//virtual	
void LLVOAvatar::setImage(const U8 te, LLViewerTexture *imagep, const U32 index)
{
	setTEImage(te, imagep);
}

//virtual 
LLViewerTexture* LLVOAvatar::getImage(const U8 te, const U32 index) const
{
	return getTEImage(te);
}
//virtual 
const LLTextureEntry* LLVOAvatar::getTexEntry(const U8 te_num) const
{
	return getTE(te_num);
}

//virtual 
void LLVOAvatar::setTexEntry(const U8 index, const LLTextureEntry &te)
{
	setTE(index, te);
}

//-----------------------------------------------------------------------------
// resolveHeight()
//-----------------------------------------------------------------------------

void LLVOAvatar::resolveHeightAgent(const LLVector3 &in_pos_agent, LLVector3 &out_pos_agent, LLVector3 &out_norm)
{
	LLVector3d in_pos_global, out_pos_global;

	in_pos_global = gAgent.getPosGlobalFromAgent(in_pos_agent);
	resolveHeightGlobal(in_pos_global, out_pos_global, out_norm);
	out_pos_agent = gAgent.getPosAgentFromGlobal(out_pos_global);
}


void LLVOAvatar::resolveRayCollisionAgent(const LLVector3d start_pt, const LLVector3d end_pt, LLVector3d &out_pos, LLVector3 &out_norm)
{
	LLViewerObject *obj;
	LLWorld::getInstance()->resolveStepHeightGlobal(this, start_pt, end_pt, out_pos, out_norm, &obj);
}

void LLVOAvatar::resolveHeightGlobal(const LLVector3d &inPos, LLVector3d &outPos, LLVector3 &outNorm)
{
	LLVector3d zVec(0.0f, 0.0f, 0.5f);
	LLVector3d p0 = inPos + zVec;
	LLVector3d p1 = inPos - zVec;
	LLViewerObject *obj;
	LLWorld::getInstance()->resolveStepHeightGlobal(this, p0, p1, outPos, outNorm, &obj);
	if (!obj)
	{
		mStepOnLand = TRUE;
		mStepMaterial = 0;
		mStepObjectVelocity.setVec(0.0f, 0.0f, 0.0f);
	}
	else
	{
		mStepOnLand = FALSE;
		mStepMaterial = obj->getMaterial();

		// We want the primitive velocity, not our velocity... (which actually subtracts the
		// step object velocity)
		LLVector3 angularVelocity = obj->getAngularVelocity();
		LLVector3 relativePos = gAgent.getPosAgentFromGlobal(outPos) - obj->getPositionAgent();

		LLVector3 linearComponent = angularVelocity % relativePos;
//		llinfos << "Linear Component of Rotation Velocity " << linearComponent << llendl;
		mStepObjectVelocity = obj->getVelocity() + linearComponent;
	}
}


//-----------------------------------------------------------------------------
// getStepSound()
//-----------------------------------------------------------------------------
const LLUUID& LLVOAvatar::getStepSound() const
{
	if ( mStepOnLand )
	{
		// <FS:PP> FIRE-3169: Option to change the default footsteps sound
		// return sStepSoundOnLand;
		static LLCachedControl<std::string> UISndFootsteps(gSavedSettings, "UISndFootsteps");
		static const LLUUID sFootstepsSnd = LLUUID(UISndFootsteps);
		return sFootstepsSnd;
		// </FS:PP>
	}

	return sStepSounds[mStepMaterial];
}


//-----------------------------------------------------------------------------
// processAnimationStateChanges()
//-----------------------------------------------------------------------------
void LLVOAvatar::processAnimationStateChanges()
{
	if ( isAnyAnimationSignaled(AGENT_WALK_ANIMS, NUM_AGENT_WALK_ANIMS) )
	{
		startMotion(ANIM_AGENT_WALK_ADJUST);
		stopMotion(ANIM_AGENT_FLY_ADJUST);
	}
	else if (mInAir && !mIsSitting)
	{
		stopMotion(ANIM_AGENT_WALK_ADJUST);
		startMotion(ANIM_AGENT_FLY_ADJUST);
	}
	else
	{
		stopMotion(ANIM_AGENT_WALK_ADJUST);
		stopMotion(ANIM_AGENT_FLY_ADJUST);
	}

	if ( isAnyAnimationSignaled(AGENT_GUN_AIM_ANIMS, NUM_AGENT_GUN_AIM_ANIMS) )
	{
		startMotion(ANIM_AGENT_TARGET);
		stopMotion(ANIM_AGENT_BODY_NOISE);
	}
	else
	{
		stopMotion(ANIM_AGENT_TARGET);
		startMotion(ANIM_AGENT_BODY_NOISE);
	}
	
	// clear all current animations
	AnimIterator anim_it;
	for (anim_it = mPlayingAnimations.begin(); anim_it != mPlayingAnimations.end();)
	{
		AnimIterator found_anim = mSignaledAnimations.find(anim_it->first);

		// playing, but not signaled, so stop
		if (found_anim == mSignaledAnimations.end())
		{
			processSingleAnimationStateChange(anim_it->first, FALSE);
			mPlayingAnimations.erase(anim_it++);
			continue;
		}

		++anim_it;
	}

	// start up all new anims
	for (anim_it = mSignaledAnimations.begin(); anim_it != mSignaledAnimations.end();)
	{
		AnimIterator found_anim = mPlayingAnimations.find(anim_it->first);

		// signaled but not playing, or different sequence id, start motion
		if (found_anim == mPlayingAnimations.end() || found_anim->second != anim_it->second)
		{
			if (processSingleAnimationStateChange(anim_it->first, TRUE))
			{
				mPlayingAnimations[anim_it->first] = anim_it->second;
				++anim_it;
				continue;
			}
		}

		++anim_it;
	}

	// clear source information for animations which have been stopped
	if (isSelf())
	{
		AnimSourceIterator source_it = mAnimationSources.begin();

		for (source_it = mAnimationSources.begin(); source_it != mAnimationSources.end();)
		{
			if (mSignaledAnimations.find(source_it->second) == mSignaledAnimations.end())
			{
				mAnimationSources.erase(source_it++);
			}
			else
			{
				++source_it;
			}
		}
	}

	stop_glerror();
}


//-----------------------------------------------------------------------------
// processSingleAnimationStateChange();
//-----------------------------------------------------------------------------
BOOL LLVOAvatar::processSingleAnimationStateChange( const LLUUID& anim_id, BOOL start )
{
	BOOL result = FALSE;

	if ( start ) // start animation
	{
		if (anim_id == ANIM_AGENT_TYPE)
		{
			if (gAudiop)
			{
				LLVector3d char_pos_global = gAgent.getPosGlobalFromAgent(getCharacterPosition());
				if (LLViewerParcelMgr::getInstance()->canHearSound(char_pos_global)
				    && !LLMuteList::getInstance()->isMuted(getID(), LLMute::flagObjectSounds))
				{
					// RN: uncomment this to play on typing sound at fixed volume once sound engine is fixed
					// to support both spatialized and non-spatialized instances of the same sound
					//if (isSelf())
					//{
					//	gAudiop->triggerSound(LLUUID(gSavedSettings.getString("UISndTyping")), 1.0f, LLAudioEngine::AUDIO_TYPE_UI);
					//}
					//else

					// <FS:PP> FIRE-8190: Preview function for "UI Sounds" Panel
					// static LLCachedControl<bool> FSPlayTypingSound(gSavedSettings, "FSPlayTypingSound");
					// if (FSPlayTypingSound)
					static LLCachedControl<bool> PlayModeUISndTyping(gSavedSettings, "PlayModeUISndTyping");
					if (PlayModeUISndTyping)
					// </FS:PP> FIRE-8190: Preview function for "UI Sounds" Panel
					{
						static LLCachedControl<std::string> uiSndTyping(gSavedSettings, "UISndTyping");
						LLUUID sound_id = LLUUID(uiSndTyping);
						gAudiop->triggerSound(sound_id, getID(), 1.0f, LLAudioEngine::AUDIO_TYPE_SFX, char_pos_global);
					}
				}
			}
		}
		else if (anim_id == ANIM_AGENT_SIT_GROUND_CONSTRAINED)
		{
			sitDown(TRUE);
		}


		if (startMotion(anim_id))
		{
			result = TRUE;
		}
		else
		{
			llwarns << "Failed to start motion!" << llendl;
		}
	}
	else //stop animation
	{
		if (anim_id == ANIM_AGENT_SIT_GROUND_CONSTRAINED)
		{
			sitDown(FALSE);
		}
		stopMotion(anim_id);
		result = TRUE;
	}

	return result;
}

//-----------------------------------------------------------------------------
// isAnyAnimationSignaled()
//-----------------------------------------------------------------------------
BOOL LLVOAvatar::isAnyAnimationSignaled(const LLUUID *anim_array, const S32 num_anims) const
{
	for (S32 i = 0; i < num_anims; i++)
	{
		if(mSignaledAnimations.find(anim_array[i]) != mSignaledAnimations.end())
		{
			return TRUE;
		}
	}
	return FALSE;
}

//-----------------------------------------------------------------------------
// resetAnimations()
//-----------------------------------------------------------------------------
void LLVOAvatar::resetAnimations()
{
	LLKeyframeMotion::flushKeyframeCache();
	flushAllMotions();
}

// Override selectively based on avatar sex and whether we're using new
// animations.
LLUUID LLVOAvatar::remapMotionID(const LLUUID& id)
{
	static LLCachedControl<bool> use_new_walk_run(gSavedSettings, "UseNewWalkRun");
	LLUUID result = id;

	// start special case female walk for female avatars
	if (getSex() == SEX_FEMALE)
	{
		if (id == ANIM_AGENT_WALK)
		{
			if (use_new_walk_run)
				result = ANIM_AGENT_FEMALE_WALK_NEW;
			else
				result = ANIM_AGENT_FEMALE_WALK;
		}
		else if (id == ANIM_AGENT_RUN)
		{
			// There is no old female run animation, so only override
			// in one case.
			if (use_new_walk_run)
				result = ANIM_AGENT_FEMALE_RUN_NEW;
		}
		else if (id == ANIM_AGENT_SIT)
		{
			result = ANIM_AGENT_SIT_FEMALE;
		}
	}
	else
	{
		// Male avatar.
		if (id == ANIM_AGENT_WALK)
		{
			if (use_new_walk_run)
				result = ANIM_AGENT_WALK_NEW;
		}
		else if (id == ANIM_AGENT_RUN)
		{
			if (use_new_walk_run)
				result = ANIM_AGENT_RUN_NEW;
		}
	
	}

	return result;

}

//-----------------------------------------------------------------------------
// startMotion()
// id is the asset if of the animation to start
// time_offset is the offset into the animation at which to start playing
//-----------------------------------------------------------------------------
BOOL LLVOAvatar::startMotion(const LLUUID& id, F32 time_offset)
{
	lldebugs << "motion requested " << id.asString() << " " << gAnimLibrary.animationName(id) << llendl;

	// ## Zi: Animation Overrider
	LLUUID remap_id;
	if(isSelf())
	{
		remap_id=AOEngine::getInstance()->override(id,TRUE);
		if(remap_id.isNull())
			remap_id=remapMotionID(id);
		else
			gAgent.sendAnimationRequest(remap_id,ANIM_REQUEST_START);
	}
	else
		remap_id=remapMotionID(id);
	// ## Zi: Animation Overrider

	if (remap_id != id)
	{
		lldebugs << "motion resultant " << remap_id.asString() << " " << gAnimLibrary.animationName(remap_id) << llendl;
	}

	if (isSelf() && remap_id == ANIM_AGENT_AWAY)
	{
		gAgent.setAFK();
	}

	return LLCharacter::startMotion(remap_id, time_offset);
}

//-----------------------------------------------------------------------------
// stopMotion()
//-----------------------------------------------------------------------------
BOOL LLVOAvatar::stopMotion(const LLUUID& id, BOOL stop_immediate)
{
	lldebugs << "motion requested " << id.asString() << " " << gAnimLibrary.animationName(id) << llendl;

	// ## Zi: Animation Overrider
	LLUUID remap_id;
	if(isSelf())
	{
		remap_id=AOEngine::getInstance()->override(id,FALSE);
		if(remap_id.isNull())
			remap_id=remapMotionID(id);
		else
			gAgent.sendAnimationRequest(remap_id,ANIM_REQUEST_STOP);
	}
	else
		remap_id=remapMotionID(id);
	// ## Zi: Animation Overrider

	if (remap_id != id)
	{
		lldebugs << "motion resultant " << remap_id.asString() << " " << gAnimLibrary.animationName(remap_id) << llendl;
	}

	if (isSelf())
	{
		gAgent.onAnimStop(remap_id);
	}

	return LLCharacter::stopMotion(remap_id, stop_immediate);
}

//-----------------------------------------------------------------------------
// stopMotionFromSource()
//-----------------------------------------------------------------------------
// virtual
void LLVOAvatar::stopMotionFromSource(const LLUUID& source_id)
{
}

//-----------------------------------------------------------------------------
// getVolumePos()
//-----------------------------------------------------------------------------
LLVector3 LLVOAvatar::getVolumePos(S32 joint_index, LLVector3& volume_offset)
{
	if (joint_index > mNumCollisionVolumes)
	{
		return LLVector3::zero;
	}

	return mCollisionVolumes[joint_index].getVolumePos(volume_offset);
}

//-----------------------------------------------------------------------------
// findCollisionVolume()
//-----------------------------------------------------------------------------
LLJoint* LLVOAvatar::findCollisionVolume(U32 volume_id)
{
	if ((S32)volume_id > mNumCollisionVolumes)
	{
		return NULL;
	}
	
	return &mCollisionVolumes[volume_id];
}

//-----------------------------------------------------------------------------
// findCollisionVolume()
//-----------------------------------------------------------------------------
S32 LLVOAvatar::getCollisionVolumeID(std::string &name)
{
	for (S32 i = 0; i < mNumCollisionVolumes; i++)
	{
		if (mCollisionVolumes[i].getName() == name)
		{
			return i;
		}
	}

	return -1;
}

//-----------------------------------------------------------------------------
// addDebugText()
//-----------------------------------------------------------------------------
void LLVOAvatar::addDebugText(const std::string& text)
{
	mDebugText.append(1, '\n');
	mDebugText.append(text);
}

//-----------------------------------------------------------------------------
// getID()
//-----------------------------------------------------------------------------
const LLUUID& LLVOAvatar::getID() const
{
	return mID;
}

//-----------------------------------------------------------------------------
// getJoint()
//-----------------------------------------------------------------------------
// RN: avatar joints are multi-rooted to include screen-based attachments
LLJoint *LLVOAvatar::getJoint( const std::string &name )
{
	joint_map_t::iterator iter = mJointMap.find(name);

	LLJoint* jointp = NULL;

	if (iter == mJointMap.end() || iter->second == NULL)
	{ //search for joint and cache found joint in lookup table
		jointp = mRoot.findJoint(name);
		mJointMap[name] = jointp;
	}
	else
	{ //return cached pointer
		jointp = iter->second;
	}

	return jointp;
}

//-----------------------------------------------------------------------------
// resetJointPositions
//-----------------------------------------------------------------------------
void LLVOAvatar::resetJointPositions( void )
{
	for(S32 i = 0; i < (S32)mNumJoints; ++i)
	{
		mSkeleton[i].restoreOldXform();
		mSkeleton[i].setId( LLUUID::null );
	}
	mHasPelvisOffset = false;
	mPelvisFixup	 = mLastPelvisFixup;
}
//-----------------------------------------------------------------------------
// resetSpecificJointPosition
//-----------------------------------------------------------------------------
void LLVOAvatar::resetSpecificJointPosition( const std::string& name )
{
	LLJoint* pJoint = mRoot.findJoint( name );
	
	if ( pJoint  && pJoint->doesJointNeedToBeReset() )
	{
		pJoint->restoreOldXform();
		pJoint->setId( LLUUID::null );
		//If we're reseting the pelvis position make sure not to apply offset
		if ( name == "mPelvis" )
		{
			mHasPelvisOffset = false;
		}
	}
	else
	{
		llinfos<<"Did not find "<< name.c_str()<<llendl;
	}
}
//-----------------------------------------------------------------------------
// resetJointPositionsToDefault
//-----------------------------------------------------------------------------
void LLVOAvatar::resetJointPositionsToDefault( void )
{

	//Subsequent joints are relative to pelvis
	for( S32 i = 0; i < (S32)mNumJoints; ++i )
	{
		LLJoint* pJoint = (LLJoint*)&mSkeleton[i];
		if ( pJoint->doesJointNeedToBeReset() )
		{

			pJoint->setId( LLUUID::null );
			//restore joints to default positions, however skip over the pelvis
			if ( pJoint )
			{
				pJoint->restoreOldXform();
			}
		}
	}
	//make sure we don't apply the joint offset
	mHasPelvisOffset = false;
	mPelvisFixup	 = mLastPelvisFixup;
	postPelvisSetRecalc();
}
//-----------------------------------------------------------------------------
// getCharacterPosition()
//-----------------------------------------------------------------------------
LLVector3 LLVOAvatar::getCharacterPosition()
{
	if (mDrawable.notNull())
	{
		return mDrawable->getPositionAgent();
	}
	else
	{
		return getPositionAgent();
	}
}


//-----------------------------------------------------------------------------
// LLVOAvatar::getCharacterRotation()
//-----------------------------------------------------------------------------
LLQuaternion LLVOAvatar::getCharacterRotation()
{
	return getRotation();
}


//-----------------------------------------------------------------------------
// LLVOAvatar::getCharacterVelocity()
//-----------------------------------------------------------------------------
LLVector3 LLVOAvatar::getCharacterVelocity()
{
	return getVelocity() - mStepObjectVelocity;
}


//-----------------------------------------------------------------------------
// LLVOAvatar::getCharacterAngularVelocity()
//-----------------------------------------------------------------------------
LLVector3 LLVOAvatar::getCharacterAngularVelocity()
{
	return getAngularVelocity();
}

//-----------------------------------------------------------------------------
// LLVOAvatar::getGround()
//-----------------------------------------------------------------------------
void LLVOAvatar::getGround(const LLVector3 &in_pos_agent, LLVector3 &out_pos_agent, LLVector3 &outNorm)
{
	LLVector3d z_vec(0.0f, 0.0f, 1.0f);
	LLVector3d p0_global, p1_global;

	if (mIsDummy)
	{
		outNorm.setVec(z_vec);
		out_pos_agent = in_pos_agent;
		return;
	}
	
	p0_global = gAgent.getPosGlobalFromAgent(in_pos_agent) + z_vec;
	p1_global = gAgent.getPosGlobalFromAgent(in_pos_agent) - z_vec;
	LLViewerObject *obj;
	LLVector3d out_pos_global;
	LLWorld::getInstance()->resolveStepHeightGlobal(this, p0_global, p1_global, out_pos_global, outNorm, &obj);
	out_pos_agent = gAgent.getPosAgentFromGlobal(out_pos_global);
}

//-----------------------------------------------------------------------------
// LLVOAvatar::getTimeDilation()
//-----------------------------------------------------------------------------
F32 LLVOAvatar::getTimeDilation()
{
	return mTimeDilation;
}


//-----------------------------------------------------------------------------
// LLVOAvatar::getPixelArea()
//-----------------------------------------------------------------------------
F32 LLVOAvatar::getPixelArea() const
{
	if (mIsDummy)
	{
		return 100000.f;
	}
	return mPixelArea;
}


//-----------------------------------------------------------------------------
// LLVOAvatar::getHeadMesh()
//-----------------------------------------------------------------------------
LLPolyMesh*	LLVOAvatar::getHeadMesh()
{
	return mMeshLOD[MESH_ID_HEAD]->mMeshParts[0]->getMesh();
}


//-----------------------------------------------------------------------------
// LLVOAvatar::getUpperBodyMesh()
//-----------------------------------------------------------------------------
LLPolyMesh*	LLVOAvatar::getUpperBodyMesh()
{
	return mMeshLOD[MESH_ID_UPPER_BODY]->mMeshParts[0]->getMesh();
}


//-----------------------------------------------------------------------------
// LLVOAvatar::getPosGlobalFromAgent()
//-----------------------------------------------------------------------------
LLVector3d	LLVOAvatar::getPosGlobalFromAgent(const LLVector3 &position)
{
	return gAgent.getPosGlobalFromAgent(position);
}

//-----------------------------------------------------------------------------
// getPosAgentFromGlobal()
//-----------------------------------------------------------------------------
LLVector3	LLVOAvatar::getPosAgentFromGlobal(const LLVector3d &position)
{
	return gAgent.getPosAgentFromGlobal(position);
}

//-----------------------------------------------------------------------------
// allocateCharacterJoints()
//-----------------------------------------------------------------------------
BOOL LLVOAvatar::allocateCharacterJoints( U32 num )
{
	deleteAndClearArray(mSkeleton);
	mNumJoints = 0;

	mSkeleton = new LLViewerJoint[num];
	
	for(S32 joint_num = 0; joint_num < (S32)num; joint_num++)
	{
		mSkeleton[joint_num].setJointNum(joint_num);
	}

	if (!mSkeleton)
	{
		return FALSE;
	}

	mNumJoints = num;
	return TRUE;
}

//-----------------------------------------------------------------------------
// allocateCollisionVolumes()
//-----------------------------------------------------------------------------
BOOL LLVOAvatar::allocateCollisionVolumes( U32 num )
{
	deleteAndClearArray(mCollisionVolumes);
	mNumCollisionVolumes = 0;

	mCollisionVolumes = new LLViewerJointCollisionVolume[num];
	if (!mCollisionVolumes)
	{
		return FALSE;
	}

	mNumCollisionVolumes = num;
	return TRUE;
}


//-----------------------------------------------------------------------------
// getCharacterJoint()
//-----------------------------------------------------------------------------
LLJoint *LLVOAvatar::getCharacterJoint( U32 num )
{
	if ((S32)num >= mNumJoints 
	    || (S32)num < 0)
	{
		return NULL;
	}
	return (LLJoint*)&mSkeleton[num];
}

//-----------------------------------------------------------------------------
// requestStopMotion()
//-----------------------------------------------------------------------------
// virtual
void LLVOAvatar::requestStopMotion( LLMotion* motion )
{
	// Only agent avatars should handle the stop motion notifications.
}

//-----------------------------------------------------------------------------
// loadAvatar()
//-----------------------------------------------------------------------------
static LLFastTimer::DeclareTimer FTM_LOAD_AVATAR("Load Avatar");

BOOL LLVOAvatar::loadAvatar()
{
// 	LLFastTimer t(FTM_LOAD_AVATAR);
	
	// avatar_skeleton.xml
	if( !buildSkeleton(sAvatarSkeletonInfo) )
	{
		llwarns << "avatar file: buildSkeleton() failed" << llendl;
		return FALSE;
	}

	// avatar_lad.xml : <skeleton>
	if( !loadSkeletonNode() )
	{
		llwarns << "avatar file: loadNodeSkeleton() failed" << llendl;
		return FALSE;
	}
	
	// avatar_lad.xml : <mesh>
	if( !loadMeshNodes() )
	{
		llwarns << "avatar file: loadNodeMesh() failed" << llendl;
		return FALSE;
	}
	
	// avatar_lad.xml : <global_color>
	if( sAvatarXmlInfo->mTexSkinColorInfo )
	{
		mTexSkinColor = new LLTexGlobalColor( this );
		if( !mTexSkinColor->setInfo( sAvatarXmlInfo->mTexSkinColorInfo ) )
		{
			llwarns << "avatar file: mTexSkinColor->setInfo() failed" << llendl;
			return FALSE;
		}
	}
	else
	{
		llwarns << "<global_color> name=\"skin_color\" not found" << llendl;
		return FALSE;
	}
	if( sAvatarXmlInfo->mTexHairColorInfo )
	{
		mTexHairColor = new LLTexGlobalColor( this );
		if( !mTexHairColor->setInfo( sAvatarXmlInfo->mTexHairColorInfo ) )
		{
			llwarns << "avatar file: mTexHairColor->setInfo() failed" << llendl;
			return FALSE;
		}
	}
	else
	{
		llwarns << "<global_color> name=\"hair_color\" not found" << llendl;
		return FALSE;
	}
	if( sAvatarXmlInfo->mTexEyeColorInfo )
	{
		mTexEyeColor = new LLTexGlobalColor( this );
		if( !mTexEyeColor->setInfo( sAvatarXmlInfo->mTexEyeColorInfo ) )
		{
			llwarns << "avatar file: mTexEyeColor->setInfo() failed" << llendl;
			return FALSE;
		}
	}
	else
	{
		llwarns << "<global_color> name=\"eye_color\" not found" << llendl;
		return FALSE;
	}
	
	// avatar_lad.xml : <layer_set>
	if (sAvatarXmlInfo->mLayerInfoList.empty())
	{
		llwarns << "avatar file: missing <layer_set> node" << llendl;
		return FALSE;
	}

	if (sAvatarXmlInfo->mMorphMaskInfoList.empty())
	{
		llwarns << "avatar file: missing <morph_masks> node" << llendl;
		return FALSE;
	}

	// avatar_lad.xml : <morph_masks>
	for (LLVOAvatarXmlInfo::morph_info_list_t::iterator iter = sAvatarXmlInfo->mMorphMaskInfoList.begin();
		 iter != sAvatarXmlInfo->mMorphMaskInfoList.end();
		 ++iter)
	{
		LLVOAvatarXmlInfo::LLVOAvatarMorphInfo *info = *iter;

		EBakedTextureIndex baked = LLVOAvatarDictionary::findBakedByRegionName(info->mRegion); 
		if (baked != BAKED_NUM_INDICES)
		{
			LLPolyMorphTarget *morph_param;
			const std::string *name = &info->mName;
			morph_param = (LLPolyMorphTarget *)(getVisualParam(name->c_str()));
			if (morph_param)
			{
				BOOL invert = info->mInvert;
				addMaskedMorph(baked, morph_param, invert, info->mLayer);
			}
		}

	}

	loadLayersets();	
	
	// avatar_lad.xml : <driver_parameters>
	for (LLVOAvatarXmlInfo::driver_info_list_t::iterator iter = sAvatarXmlInfo->mDriverInfoList.begin();
		 iter != sAvatarXmlInfo->mDriverInfoList.end(); 
		 ++iter)
	{
		LLDriverParamInfo *info = *iter;
		LLDriverParam* driver_param = new LLDriverParam( this );
		if (driver_param->setInfo(info))
		{
			addVisualParam( driver_param );
			LLVisualParam*(LLVOAvatar::*avatar_function)(S32)const = &LLVOAvatar::getVisualParam; 
			if( !driver_param->linkDrivenParams(boost::bind(avatar_function,(LLVOAvatar*)this,_1 ), false))
			{
				llwarns << "could not link driven params for avatar " << this->getFullname() << " id: " << driver_param->getID() << llendl;
				continue;
			}
		}
		else
		{
			delete driver_param;
			llwarns << "avatar file: driver_param->parseData() failed" << llendl;
			return FALSE;
		}
	}

	
	return TRUE;
}

//-----------------------------------------------------------------------------
// loadSkeletonNode(): loads <skeleton> node from XML tree
//-----------------------------------------------------------------------------
BOOL LLVOAvatar::loadSkeletonNode ()
{
	mRoot.addChild( &mSkeleton[0] );

	for (std::vector<LLViewerJoint *>::iterator iter = mMeshLOD.begin();
		 iter != mMeshLOD.end(); 
		 ++iter)
	{
		LLViewerJoint *joint = (LLViewerJoint *) *iter;
		joint->mUpdateXform = FALSE;
		joint->setMeshesToChildren();
	}

	mRoot.addChild(mMeshLOD[MESH_ID_HEAD]);
	mRoot.addChild(mMeshLOD[MESH_ID_EYELASH]);
	mRoot.addChild(mMeshLOD[MESH_ID_UPPER_BODY]);
	mRoot.addChild(mMeshLOD[MESH_ID_LOWER_BODY]);
	mRoot.addChild(mMeshLOD[MESH_ID_SKIRT]);
	mRoot.addChild(mMeshLOD[MESH_ID_HEAD]);

	LLViewerJoint *skull = (LLViewerJoint*)mRoot.findJoint("mSkull");
	if (skull)
	{
		skull->addChild(mMeshLOD[MESH_ID_HAIR] );
	}

	LLViewerJoint *eyeL = (LLViewerJoint*)mRoot.findJoint("mEyeLeft");
	if (eyeL)
	{
		eyeL->addChild( mMeshLOD[MESH_ID_EYEBALL_LEFT] );
	}

	LLViewerJoint *eyeR = (LLViewerJoint*)mRoot.findJoint("mEyeRight");
	if (eyeR)
	{
		eyeR->addChild( mMeshLOD[MESH_ID_EYEBALL_RIGHT] );
	}

	// SKELETAL DISTORTIONS
	{
		LLVOAvatarXmlInfo::skeletal_distortion_info_list_t::iterator iter;
		for (iter = sAvatarXmlInfo->mSkeletalDistortionInfoList.begin();
			 iter != sAvatarXmlInfo->mSkeletalDistortionInfoList.end(); 
			 ++iter)
		{
			LLPolySkeletalDistortionInfo *info = *iter;
			LLPolySkeletalDistortion *param = new LLPolySkeletalDistortion(this);
			if (!param->setInfo(info))
			{
				delete param;
				return FALSE;
			}
			else
			{
				addVisualParam(param);
			}				
		}
	}
	
	// ATTACHMENTS
	{
		LLVOAvatarXmlInfo::attachment_info_list_t::iterator iter;
		for (iter = sAvatarXmlInfo->mAttachmentInfoList.begin();
			 iter != sAvatarXmlInfo->mAttachmentInfoList.end(); 
			 ++iter)
		{
			LLVOAvatarXmlInfo::LLVOAvatarAttachmentInfo *info = *iter;
			if (!isSelf() && info->mJointName == "mScreen")
			{ //don't process screen joint for other avatars
				continue;
			}

			LLViewerJointAttachment* attachment = new LLViewerJointAttachment();

			attachment->setName(info->mName);
			LLJoint *parentJoint = getJoint(info->mJointName);
			if (!parentJoint)
			{
				llwarns << "No parent joint by name " << info->mJointName << " found for attachment point " << info->mName << llendl;
				delete attachment;
				continue;
			}

			if (info->mHasPosition)
			{
				attachment->setOriginalPosition(info->mPosition);
			}

			if (info->mHasRotation)
			{
				LLQuaternion rotation;
				rotation.setQuat(info->mRotationEuler.mV[VX] * DEG_TO_RAD,
								 info->mRotationEuler.mV[VY] * DEG_TO_RAD,
								 info->mRotationEuler.mV[VZ] * DEG_TO_RAD);
				attachment->setRotation(rotation);
			}

			int group = info->mGroup;
			if (group >= 0)
			{
				if (group < 0 || group >= 10)
				{
					llwarns << "Invalid group number (" << group << ") for attachment point " << info->mName << llendl;
				}
				else
				{
					attachment->setGroup(group);
				}
			}

			S32 attachmentID = info->mAttachmentID;
			if (attachmentID < 1 || attachmentID > 255)
			{
				llwarns << "Attachment point out of range [1-255]: " << attachmentID << " on attachment point " << info->mName << llendl;
				delete attachment;
				continue;
			}
			if (mAttachmentPoints.find(attachmentID) != mAttachmentPoints.end())
			{
				llwarns << "Attachment point redefined with id " << attachmentID << " on attachment point " << info->mName << llendl;
				delete attachment;
				continue;
			}

			attachment->setPieSlice(info->mPieMenuSlice);
			attachment->setVisibleInFirstPerson(info->mVisibleFirstPerson);
			attachment->setIsHUDAttachment(info->mIsHUDAttachment);

			mAttachmentPoints[attachmentID] = attachment;

			// now add attachment joint
			parentJoint->addChild(attachment);
		}
	}

	return TRUE;
}

//-----------------------------------------------------------------------------
// loadMeshNodes(): loads <mesh> nodes from XML tree
//-----------------------------------------------------------------------------
BOOL LLVOAvatar::loadMeshNodes()
{
	for (LLVOAvatarXmlInfo::mesh_info_list_t::const_iterator meshinfo_iter = sAvatarXmlInfo->mMeshInfoList.begin();
		 meshinfo_iter != sAvatarXmlInfo->mMeshInfoList.end(); 
		 ++meshinfo_iter)
	{
		const LLVOAvatarXmlInfo::LLVOAvatarMeshInfo *info = *meshinfo_iter;
		const std::string &type = info->mType;
		S32 lod = info->mLOD;

		LLViewerJointMesh* mesh = NULL;
		U8 mesh_id = 0;
		BOOL found_mesh_id = FALSE;

		/* if (type == "hairMesh")
			switch(lod)
			  case 0:
				mesh = &mHairMesh0; */
		for (LLVOAvatarDictionary::Meshes::const_iterator mesh_iter = LLVOAvatarDictionary::getInstance()->getMeshes().begin();
			 mesh_iter != LLVOAvatarDictionary::getInstance()->getMeshes().end();
			 ++mesh_iter)
		{
			const EMeshIndex mesh_index = mesh_iter->first;
			const LLVOAvatarDictionary::MeshEntry *mesh_dict = mesh_iter->second;
			if (type.compare(mesh_dict->mName) == 0)
			{
				mesh_id = mesh_index;
				found_mesh_id = TRUE;
				break;
			}
		}

		if (found_mesh_id)
		{
			if (lod < (S32)mMeshLOD[mesh_id]->mMeshParts.size())
			{
				mesh = mMeshLOD[mesh_id]->mMeshParts[lod];
			}
			else
			{
				llwarns << "Avatar file: <mesh> has invalid lod setting " << lod << llendl;
				return FALSE;
			}
		}
		else 
		{
			llwarns << "Ignoring unrecognized mesh type: " << type << llendl;
			return FALSE;
		}

		//	llinfos << "Parsing mesh data for " << type << "..." << llendl;

		// If this isn't set to white (1.0), avatars will *ALWAYS* be darker than their surroundings.
		// Do not touch!!!
		mesh->setColor( 1.0f, 1.0f, 1.0f, 1.0f );

		LLPolyMesh *poly_mesh = NULL;

		if (!info->mReferenceMeshName.empty())
		{
			polymesh_map_t::const_iterator polymesh_iter = mMeshes.find(info->mReferenceMeshName);
			if (polymesh_iter != mMeshes.end())
			{
				poly_mesh = LLPolyMesh::getMesh(info->mMeshFileName, polymesh_iter->second);
				poly_mesh->setAvatar(this);
			}
			else
			{
				// This should never happen
				LL_WARNS("Avatar") << "Could not find avatar mesh: " << info->mReferenceMeshName << LL_ENDL;
			}
		}
		else
		{
			poly_mesh = LLPolyMesh::getMesh(info->mMeshFileName);
			poly_mesh->setAvatar(this);
		}

		if( !poly_mesh )
		{
			llwarns << "Failed to load mesh of type " << type << llendl;
			return FALSE;
		}

		// Multimap insert
		mMeshes.insert(std::make_pair(info->mMeshFileName, poly_mesh));
	
		mesh->setMesh( poly_mesh );
		mesh->setLOD( info->mMinPixelArea );

		for (LLVOAvatarXmlInfo::LLVOAvatarMeshInfo::morph_info_list_t::const_iterator xmlinfo_iter = info->mPolyMorphTargetInfoList.begin();
			 xmlinfo_iter != info->mPolyMorphTargetInfoList.end(); 
			 ++xmlinfo_iter)
		{
			const LLVOAvatarXmlInfo::LLVOAvatarMeshInfo::morph_info_pair_t *info_pair = &(*xmlinfo_iter);
			LLPolyMorphTarget *param = new LLPolyMorphTarget(mesh->getMesh());
			if (!param->setInfo(info_pair->first))
			{
				delete param;
				return FALSE;
			}
			else
			{
				if (info_pair->second)
				{
					addSharedVisualParam(param);
				}
				else
				{
					addVisualParam(param);
				}
			}				
		}
	}

	return TRUE;
}

//-----------------------------------------------------------------------------
// loadLayerSets()
//-----------------------------------------------------------------------------
BOOL LLVOAvatar::loadLayersets()
{
	BOOL success = TRUE;
	for (LLVOAvatarXmlInfo::layer_info_list_t::const_iterator layerset_iter = sAvatarXmlInfo->mLayerInfoList.begin();
		 layerset_iter != sAvatarXmlInfo->mLayerInfoList.end(); 
		 ++layerset_iter)
	{
		// Construct a layerset for each one specified in avatar_lad.xml and initialize it as such.
		LLTexLayerSetInfo *layerset_info = *layerset_iter;
		layerset_info->createVisualParams(this);
	}
	return success;
}

//-----------------------------------------------------------------------------
// updateVisualParams()
//-----------------------------------------------------------------------------
void LLVOAvatar::updateVisualParams()
{
	setSex( (getVisualParamWeight( "male" ) > 0.5f) ? SEX_MALE : SEX_FEMALE );

	LLCharacter::updateVisualParams();

	if (mLastSkeletonSerialNum != mSkeletonSerialNum)
	{
		computeBodySize();
		mLastSkeletonSerialNum = mSkeletonSerialNum;
		mRoot.updateWorldMatrixChildren();
	}

	dirtyMesh();
	updateHeadOffset();
}

//-----------------------------------------------------------------------------
// isActive()
//-----------------------------------------------------------------------------
BOOL LLVOAvatar::isActive() const
{
	return TRUE;
}

//-----------------------------------------------------------------------------
// setPixelAreaAndAngle()
//-----------------------------------------------------------------------------
void LLVOAvatar::setPixelAreaAndAngle(LLAgent &agent)
{
	if (mDrawable.isNull())
	{
		return;
	}

	const LLVector4a* ext = mDrawable->getSpatialExtents();
	LLVector4a center;
	center.setAdd(ext[1], ext[0]);
	center.mul(0.5f);
	LLVector4a size;
	size.setSub(ext[1], ext[0]);
	size.mul(0.5f);

	mImpostorPixelArea = LLPipeline::calcPixelArea(center, size, *LLViewerCamera::getInstance());

	F32 range = mDrawable->mDistanceWRTCamera;

	if (range < 0.001f)		// range == zero
	{
		mAppAngle = 180.f;
	}
	else
	{
		F32 radius = size.getLength3().getF32();
		mAppAngle = (F32) atan2( radius, range) * RAD_TO_DEG;
	}

	// We always want to look good to ourselves
	if( isSelf() )
	{
		mPixelArea = llmax( mPixelArea, F32(getTexImageSize() / 16) );
	}
}

//-----------------------------------------------------------------------------
// updateJointLODs()
//-----------------------------------------------------------------------------
BOOL LLVOAvatar::updateJointLODs()
{
	const F32 MAX_PIXEL_AREA = 100000000.f;
	F32 lod_factor = (sLODFactor * AVATAR_LOD_TWEAK_RANGE + (1.f - AVATAR_LOD_TWEAK_RANGE));
	F32 avatar_num_min_factor = clamp_rescale(sLODFactor, 0.f, 1.f, 0.25f, 0.6f);
	F32 avatar_num_factor = clamp_rescale((F32)sNumVisibleAvatars, 8, 25, 1.f, avatar_num_min_factor);
	F32 area_scale = 0.16f;

	{
		if (isSelf())
		{
			if(gAgentCamera.cameraCustomizeAvatar() || gAgentCamera.cameraMouselook())
			{
				mAdjustedPixelArea = MAX_PIXEL_AREA;
			}
			else
			{
				mAdjustedPixelArea = mPixelArea*area_scale;
			}
		}
		else if (mIsDummy)
		{
			mAdjustedPixelArea = MAX_PIXEL_AREA;
		}
		else
		{
			// reported avatar pixel area is dependent on avatar render load, based on number of visible avatars
			mAdjustedPixelArea = (F32)mPixelArea * area_scale * lod_factor * lod_factor * avatar_num_factor * avatar_num_factor;
		}

		// now select meshes to render based on adjusted pixel area
		BOOL res = mRoot.updateLOD(mAdjustedPixelArea, TRUE);
 		if (res)
		{
			sNumLODChangesThisFrame++;
			dirtyMesh(2);
			return TRUE;
		}
	}

	return FALSE;
}

//-----------------------------------------------------------------------------
// createDrawable()
//-----------------------------------------------------------------------------
LLDrawable *LLVOAvatar::createDrawable(LLPipeline *pipeline)
{
	pipeline->allocDrawable(this);
	mDrawable->setLit(FALSE);

	LLDrawPoolAvatar *poolp = (LLDrawPoolAvatar*) gPipeline.getPool(LLDrawPool::POOL_AVATAR);

	// Only a single face (one per avatar)
	//this face will be splitted into several if its vertex buffer is too long.
	mDrawable->setState(LLDrawable::ACTIVE);
	mDrawable->addFace(poolp, NULL);
	mDrawable->setRenderType(LLPipeline::RENDER_TYPE_AVATAR);
	
	mNumInitFaces = mDrawable->getNumFaces() ;

	dirtyMesh(2);
	return mDrawable;
}


void LLVOAvatar::updateGL()
{
	if (mMeshTexturesDirty)
	{
		updateMeshTextures();
		mMeshTexturesDirty = FALSE;
	}
}

//-----------------------------------------------------------------------------
// updateGeometry()
//-----------------------------------------------------------------------------
static LLFastTimer::DeclareTimer FTM_UPDATE_AVATAR("Update Avatar");
BOOL LLVOAvatar::updateGeometry(LLDrawable *drawable)
{
	LLFastTimer ftm(FTM_UPDATE_AVATAR);
 	if (!(gPipeline.hasRenderType(LLPipeline::RENDER_TYPE_AVATAR)))
	{
		return TRUE;
	}
	
	if (!mMeshValid)
	{
		return TRUE;
	}

	if (!drawable)
	{
		llerrs << "LLVOAvatar::updateGeometry() called with NULL drawable" << llendl;
	}

	return TRUE;
}

//-----------------------------------------------------------------------------
// updateSexDependentLayerSets()
//-----------------------------------------------------------------------------
void LLVOAvatar::updateSexDependentLayerSets( BOOL upload_bake )
{
	invalidateComposite( mBakedTextureDatas[BAKED_HEAD].mTexLayerSet, upload_bake );
	invalidateComposite( mBakedTextureDatas[BAKED_UPPER].mTexLayerSet, upload_bake );
	invalidateComposite( mBakedTextureDatas[BAKED_LOWER].mTexLayerSet, upload_bake );
}

//-----------------------------------------------------------------------------
// dirtyMesh()
//-----------------------------------------------------------------------------
void LLVOAvatar::dirtyMesh()
{
	dirtyMesh(1);
}
void LLVOAvatar::dirtyMesh(S32 priority)
{
	mDirtyMesh = llmax(mDirtyMesh, priority);
}
//-----------------------------------------------------------------------------
// hideSkirt()
//-----------------------------------------------------------------------------
void LLVOAvatar::hideSkirt()
{
	mMeshLOD[MESH_ID_SKIRT]->setVisible(FALSE, TRUE);
}

BOOL LLVOAvatar::setParent(LLViewerObject* parent)
{
	BOOL ret ;
	if (parent == NULL)
	{
		getOffObject();
		ret = LLViewerObject::setParent(parent);
		if (isSelf())
		{
			gAgentCamera.resetCamera();
		}
	}
	else
	{
		ret = LLViewerObject::setParent(parent);
		if(ret)
		{
			sitOnObject(parent);
		}
	}
	return ret ;
}

void LLVOAvatar::addChild(LLViewerObject *childp)
{
	childp->extractAttachmentItemID(); // find the inventory item this object is associated with.
	LLViewerObject::addChild(childp);
	if (childp->mDrawable)
	{
		attachObject(childp);
	}
	else
	{
		mPendingAttachment.push_back(childp);
	}
}

void LLVOAvatar::removeChild(LLViewerObject *childp)
{
	LLViewerObject::removeChild(childp);
	if (!detachObject(childp))
	{
		llwarns << "Calling detach on non-attached object " << llendl;
	}
}

LLViewerJointAttachment* LLVOAvatar::getTargetAttachmentPoint(LLViewerObject* viewer_object)
{
	S32 attachmentID = ATTACHMENT_ID_FROM_STATE(viewer_object->getState());

	// This should never happen unless the server didn't process the attachment point
	// correctly, but putting this check in here to be safe.
	if (attachmentID & ATTACHMENT_ADD)
	{
		llwarns << "Got an attachment with ATTACHMENT_ADD mask, removing ( attach pt:" << attachmentID << " )" << llendl;
		attachmentID &= ~ATTACHMENT_ADD;
	}
	
	LLViewerJointAttachment* attachment = get_if_there(mAttachmentPoints, attachmentID, (LLViewerJointAttachment*)NULL);

	if (!attachment)
	{
		if(attachmentID != 127 && !((attachmentID > 40) && (attachmentID <= 68)))
		{
			llwarns << "Object attachment point invalid: " << attachmentID << llendl;
		}
//		attachment = get_if_there(mAttachmentPoints, 1, (LLViewerJointAttachment*)NULL); // Arbitrary using 1 (chest)
// [SL:KB] - Patch: Appearance-LegacyMultiAttachment | Checked: 2010-08-28 (Catznip-2.6.0a) | Added: Catznip-2.1.2a
		S32 idxAttachPt = 1;
		if ( (!isSelf()) && (gSavedSettings.getBOOL("LegacyMultiAttachmentSupport")) && (attachmentID > 40) && (attachmentID <= 68) )
			idxAttachPt = attachmentID - 38;
		attachment = get_if_there(mAttachmentPoints, idxAttachPt, (LLViewerJointAttachment*)NULL);
// [/SL:KB]
	}

	return attachment;
}

//-----------------------------------------------------------------------------
// attachObject()
//-----------------------------------------------------------------------------
const LLViewerJointAttachment *LLVOAvatar::attachObject(LLViewerObject *viewer_object)
{
	LLViewerJointAttachment* attachment = getTargetAttachmentPoint(viewer_object);

	if (!attachment || !attachment->addObject(viewer_object))
	{
		return 0;
	}

	if (viewer_object->isSelected())
	{
		LLSelectMgr::getInstance()->updateSelectionCenter();
		LLSelectMgr::getInstance()->updatePointAt();
	}

	return attachment;
}

//-----------------------------------------------------------------------------
// attachObject()
//-----------------------------------------------------------------------------
U32 LLVOAvatar::getNumAttachments() const
{
	U32 num_attachments = 0;
	for (attachment_map_t::const_iterator iter = mAttachmentPoints.begin();
		 iter != mAttachmentPoints.end();
		 ++iter)
	{
		const LLViewerJointAttachment *attachment_pt = (*iter).second;
		num_attachments += attachment_pt->getNumObjects();
	}
	return num_attachments;
}

//-----------------------------------------------------------------------------
// canAttachMoreObjects()
//-----------------------------------------------------------------------------
BOOL LLVOAvatar::canAttachMoreObjects() const
{
	return (getNumAttachments() < MAX_AGENT_ATTACHMENTS);
}

//-----------------------------------------------------------------------------
// canAttachMoreObjects()
// Returns true if we can attach <n> more objects.
//-----------------------------------------------------------------------------
BOOL LLVOAvatar::canAttachMoreObjects(U32 n) const
{
	return (getNumAttachments() + n) <= MAX_AGENT_ATTACHMENTS;
}

//-----------------------------------------------------------------------------
// lazyAttach()
//-----------------------------------------------------------------------------
void LLVOAvatar::lazyAttach()
{
	std::vector<LLPointer<LLViewerObject> > still_pending;
	
	for (U32 i = 0; i < mPendingAttachment.size(); i++)
	{
		if (mPendingAttachment[i]->mDrawable)
		{
			attachObject(mPendingAttachment[i]);
		}
		else
		{
			still_pending.push_back(mPendingAttachment[i]);
		}
	}

	mPendingAttachment = still_pending;
}

void LLVOAvatar::resetHUDAttachments()
{
	for (attachment_map_t::iterator iter = mAttachmentPoints.begin(); 
		 iter != mAttachmentPoints.end();
		 ++iter)
	{
		LLViewerJointAttachment* attachment = iter->second;
		if (attachment->getIsHUDAttachment())
		{
			for (LLViewerJointAttachment::attachedobjs_vec_t::iterator attachment_iter = attachment->mAttachedObjects.begin();
				 attachment_iter != attachment->mAttachedObjects.end();
				 ++attachment_iter)
			{
				const LLViewerObject* attached_object = (*attachment_iter);
				if (attached_object && attached_object->mDrawable.notNull())
				{
					gPipeline.markMoved(attached_object->mDrawable);
				}
			}
		}
	}
}

void LLVOAvatar::rebuildRiggedAttachments( void )
{
	for ( attachment_map_t::iterator iter = mAttachmentPoints.begin(); iter != mAttachmentPoints.end(); ++iter )
	{
		LLViewerJointAttachment* pAttachment = iter->second;
		LLViewerJointAttachment::attachedobjs_vec_t::iterator attachmentIterEnd = pAttachment->mAttachedObjects.end();
		
		for ( LLViewerJointAttachment::attachedobjs_vec_t::iterator attachmentIter = pAttachment->mAttachedObjects.begin();
			 attachmentIter != attachmentIterEnd; ++attachmentIter)
		{
			const LLViewerObject* pAttachedObject =  *attachmentIter;
			if ( pAttachment && pAttachedObject->mDrawable.notNull() )
			{
				gPipeline.markRebuild(pAttachedObject->mDrawable);
			}
		}
	}
}
//-----------------------------------------------------------------------------
// cleanupAttachedMesh()
//-----------------------------------------------------------------------------
void LLVOAvatar::cleanupAttachedMesh( LLViewerObject* pVO )
{
	//If a VO has a skin that we'll reset the joint positions to their default
	if ( pVO && pVO->mDrawable )
	{
		LLVOVolume* pVObj = pVO->mDrawable->getVOVolume();
		if ( pVObj )
		{
			const LLMeshSkinInfo* pSkinData = gMeshRepo.getSkinInfo( pVObj->getVolume()->getParams().getSculptID(), pVObj );
			if ( pSkinData )
			{
				const int jointCnt = pSkinData->mJointNames.size();
				bool fullRig = ( jointCnt>=20 ) ? true : false;
				if ( fullRig )
				{
					const int bindCnt = pSkinData->mAlternateBindMatrix.size();							
					if ( bindCnt > 0 )
					{
						LLVOAvatar::resetJointPositionsToDefault();
						//Need to handle the repositioning of the cam, updating rig data etc during outfit editing 
						//This handles the case where we detach a replacement rig.
						if ( gAgentCamera.cameraCustomizeAvatar() )
						{
							gAgent.unpauseAnimation();
							//Still want to refocus on head bone
							gAgentCamera.changeCameraToCustomizeAvatar();
						}
					}
				}
			}				
		}
	}	
}
//-----------------------------------------------------------------------------
// detachObject()
//-----------------------------------------------------------------------------
BOOL LLVOAvatar::detachObject(LLViewerObject *viewer_object)
{
	for (attachment_map_t::iterator iter = mAttachmentPoints.begin(); 
		 iter != mAttachmentPoints.end();
		 ++iter)
	{
		LLViewerJointAttachment* attachment = iter->second;
		
		if (attachment->isObjectAttached(viewer_object))
		{
			cleanupAttachedMesh( viewer_object );
			attachment->removeObject(viewer_object);
			lldebugs << "Detaching object " << viewer_object->mID << " from " << attachment->getName() << llendl;
			return TRUE;
		}
	}

	std::vector<LLPointer<LLViewerObject> >::iterator iter = std::find(mPendingAttachment.begin(), mPendingAttachment.end(), viewer_object);
	if (iter != mPendingAttachment.end())
	{
		mPendingAttachment.erase(iter);
		return TRUE;
	}
	
	return FALSE;
}

//-----------------------------------------------------------------------------
// sitDown()
//-----------------------------------------------------------------------------
void LLVOAvatar::sitDown(BOOL bSitting)
{
	mIsSitting = bSitting;
	if (isSelf())
	{
		// Update Movement Controls according to own Sitting mode
		LLFloaterMove::setSittingMode(bSitting);

// [RLVa:KB] - Checked: 2010-08-29 (RLVa-1.2.1c) | Modified: RLVa-1.2.1c
		if (rlv_handler_t::isEnabled())
		{
			gRlvHandler.onSitOrStand(bSitting);
		}
// [/RLVa:KB]
	}
}

//-----------------------------------------------------------------------------
// sitOnObject()
//-----------------------------------------------------------------------------
void LLVOAvatar::sitOnObject(LLViewerObject *sit_object)
{
	if (isSelf())
	{
		// Might be first sit
		//LLFirstUse::useSit();

		gAgent.setFlying(FALSE);
		gAgentCamera.setThirdPersonHeadOffset(LLVector3::zero);
		//interpolate to new camera position
		gAgentCamera.startCameraAnimation();
		// make sure we are not trying to autopilot
		gAgent.stopAutoPilot();
		gAgentCamera.setupSitCamera();
		if (gAgentCamera.getForceMouselook())
		{
			gAgentCamera.changeCameraToMouselook();
		}

		//KC: revoke perms on sit
		U32 revoke_on = gSavedSettings.getU32("FSRevokePerms");
		if ((revoke_on == 1 || revoke_on == 3) && !sit_object->permYouOwner())
		{
			revokePermissionsOnObject(sit_object);
		}
	}

	if (mDrawable.isNull())
	{
		return;
	}
	LLQuaternion inv_obj_rot = ~sit_object->getRenderRotation();
	LLVector3 obj_pos = sit_object->getRenderPosition();

	LLVector3 rel_pos = getRenderPosition() - obj_pos;
	rel_pos.rotVec(inv_obj_rot);

	mDrawable->mXform.setPosition(rel_pos);
	mDrawable->mXform.setRotation(mDrawable->getWorldRotation() * inv_obj_rot);

	gPipeline.markMoved(mDrawable, TRUE);
	// Notice that removing sitDown() from here causes avatars sitting on
	// objects to be not rendered for new arrivals. See EXT-6835 and EXT-1655.
	sitDown(TRUE);
	mRoot.getXform()->setParent(&sit_object->mDrawable->mXform); // LLVOAvatar::sitOnObject
	mRoot.setPosition(getPosition());
	mRoot.updateWorldMatrixChildren();

	stopMotion(ANIM_AGENT_BODY_NOISE);

}

//-----------------------------------------------------------------------------
// getOffObject()
//-----------------------------------------------------------------------------
void LLVOAvatar::getOffObject()
{
	if (mDrawable.isNull())
	{
		return;
	}
	
	LLViewerObject* sit_object = (LLViewerObject*)getParent();

	if (sit_object) 
	{
		stopMotionFromSource(sit_object->getID());
		LLFollowCamMgr::setCameraActive(sit_object->getID(), FALSE);

		LLViewerObject::const_child_list_t& child_list = sit_object->getChildren();
		for (LLViewerObject::child_list_t::const_iterator iter = child_list.begin();
			 iter != child_list.end(); ++iter)
		{
			LLViewerObject* child_objectp = *iter;

			stopMotionFromSource(child_objectp->getID());
			LLFollowCamMgr::setCameraActive(child_objectp->getID(), FALSE);
		}
	}

	// assumes that transform will not be updated with drawable still having a parent
	LLVector3 cur_position_world = mDrawable->getWorldPosition();
	LLQuaternion cur_rotation_world = mDrawable->getWorldRotation();

	// set *local* position based on last *world* position, since we're unparenting the avatar
	mDrawable->mXform.setPosition(cur_position_world);
	mDrawable->mXform.setRotation(cur_rotation_world);	
	
	gPipeline.markMoved(mDrawable, TRUE);

	sitDown(FALSE);

	mRoot.getXform()->setParent(NULL); // LLVOAvatar::getOffObject
	mRoot.setPosition(cur_position_world);
	mRoot.setRotation(cur_rotation_world);
	mRoot.getXform()->update();

	startMotion(ANIM_AGENT_BODY_NOISE);

	if (isSelf())
	{
		LLQuaternion av_rot = gAgent.getFrameAgent().getQuaternion();
		LLQuaternion obj_rot = sit_object ? sit_object->getRenderRotation() : LLQuaternion::DEFAULT;
		av_rot = av_rot * obj_rot;
		LLVector3 at_axis = LLVector3::x_axis;
		at_axis = at_axis * av_rot;
		at_axis.mV[VZ] = 0.f;
		at_axis.normalize();
		gAgent.resetAxes(at_axis);

		//reset orientation
//		mRoot.setRotation(avWorldRot);
		gAgentCamera.setThirdPersonHeadOffset(LLVector3(0.f, 0.f, 1.f));

		gAgentCamera.setSitCamera(LLUUID::null);

		//KC: revoke perms on sit
		U32 revoke_on = gSavedSettings.getU32("FSRevokePerms");
		if ((revoke_on == 2 || revoke_on == 3) && !sit_object->permYouOwner())
		{
			revokePermissionsOnObject(sit_object);
		}
	}
}

//-----------------------------------------------------------------------------
// revokePermissionsOnObject()
//-----------------------------------------------------------------------------
void LLVOAvatar::revokePermissionsOnObject(LLViewerObject *sit_object)
{
	if (sit_object)
	{
		gMessageSystem->newMessageFast(_PREHASH_RevokePermissions);
		gMessageSystem->nextBlockFast(_PREHASH_AgentData);
		gMessageSystem->addUUIDFast(_PREHASH_AgentID, gAgent.getID());
		gMessageSystem->addUUIDFast(_PREHASH_SessionID, gAgent.getSessionID());
		gMessageSystem->nextBlockFast(_PREHASH_Data);
		gMessageSystem->addUUIDFast(_PREHASH_ObjectID, sit_object->getID());
		gMessageSystem->addU32Fast(_PREHASH_ObjectPermissions, 0xFFFFFFFF);
		gAgent.sendReliableMessage();
	}
}

//-----------------------------------------------------------------------------
// findAvatarFromAttachment()
//-----------------------------------------------------------------------------
// static 
LLVOAvatar* LLVOAvatar::findAvatarFromAttachment( LLViewerObject* obj )
{
	if( obj->isAttachment() )
	{
		do
		{
			obj = (LLViewerObject*) obj->getParent();
		}
		while( obj && !obj->isAvatar() );

		if( obj && !obj->isDead() )
		{
			return (LLVOAvatar*)obj;
		}
	}
	return NULL;
}

// warning: order(N) not order(1)
S32 LLVOAvatar::getAttachmentCount()
{
	S32 count = mAttachmentPoints.size();
	return count;
}

LLColor4 LLVOAvatar::getGlobalColor( const std::string& color_name ) const
{
	if (color_name=="skin_color" && mTexSkinColor)
	{
		return mTexSkinColor->getColor();
	}
	else if(color_name=="hair_color" && mTexHairColor)
	{
		return mTexHairColor->getColor();
	}
	if(color_name=="eye_color" && mTexEyeColor)
	{
		return mTexEyeColor->getColor();
	}
	else
	{
//		return LLColor4( .5f, .5f, .5f, .5f );
		return LLColor4( 0.f, 1.f, 1.f, 1.f ); // good debugging color
	}
}

// virtual
void LLVOAvatar::invalidateComposite( LLTexLayerSet* layerset, BOOL upload_result )
{
}

void LLVOAvatar::invalidateAll()
{
}

void LLVOAvatar::onGlobalColorChanged(const LLTexGlobalColor* global_color, BOOL upload_bake )
{
	if (global_color == mTexSkinColor)
	{
		invalidateComposite( mBakedTextureDatas[BAKED_HEAD].mTexLayerSet, upload_bake );
		invalidateComposite( mBakedTextureDatas[BAKED_UPPER].mTexLayerSet, upload_bake );
		invalidateComposite( mBakedTextureDatas[BAKED_LOWER].mTexLayerSet, upload_bake );
	}
	else if (global_color == mTexHairColor)
	{
		invalidateComposite( mBakedTextureDatas[BAKED_HEAD].mTexLayerSet, upload_bake );
		invalidateComposite( mBakedTextureDatas[BAKED_HAIR].mTexLayerSet, upload_bake );
		
		// ! BACKWARDS COMPATIBILITY !
		// Fix for dealing with avatars from viewers that don't bake hair.
		if (!isTextureDefined(mBakedTextureDatas[BAKED_HAIR].mTextureIndex))
		{
			LLColor4 color = mTexHairColor->getColor();
			for (U32 i = 0; i < mBakedTextureDatas[BAKED_HAIR].mMeshes.size(); i++)
			{
				mBakedTextureDatas[BAKED_HAIR].mMeshes[i]->setColor( color.mV[VX], color.mV[VY], color.mV[VZ], color.mV[VW] );
			}
		}
	} 
	else if (global_color == mTexEyeColor)
	{
//		llinfos << "invalidateComposite cause: onGlobalColorChanged( eyecolor )" << llendl; 
		invalidateComposite( mBakedTextureDatas[BAKED_EYES].mTexLayerSet,  upload_bake );
	}
	updateMeshTextures();
}

BOOL LLVOAvatar::isVisible() const
{
	return mDrawable.notNull()
		&& (mDrawable->isVisible() || mIsDummy);
}

// Determine if we have enough avatar data to render
BOOL LLVOAvatar::getIsCloud() const
{
	static LLUICachedControl<bool> muted_as_cloud("ShowMutedAvatarsAsCloud");
	
	// Do we have a shape?
	if ((const_cast<LLVOAvatar*>(this))->visualParamWeightsAreDefault())
	{
		return TRUE;
	}

	if (!isTextureDefined(TEX_LOWER_BAKED) || 
		!isTextureDefined(TEX_UPPER_BAKED) || 
		!isTextureDefined(TEX_HEAD_BAKED))
	{
		return TRUE;
	}

	if (muted_as_cloud && !isSelf() &&  LLMuteList::getInstance()->isMuted(getID()))
	{
		return TRUE;
	}
	
	if (isTooComplex())
	{
		return TRUE;
	}

	return FALSE;
}

void LLVOAvatar::updateRezzedStatusTimers()
{
	// State machine for rezzed status. Statuses are 0 = cloud, 1 = gray, 2 = textured.
	// Purpose is to collect time data for each period of cloud or cloud+gray.
	S32 rez_status = getRezzedStatus();
	if (rez_status != mLastRezzedStatus)
	{
		LL_DEBUGS("Avatar") << avString() << "rez state change: " << mLastRezzedStatus << " -> " << rez_status << LL_ENDL;
		bool is_cloud_or_gray = (rez_status==0 || rez_status==1);
		bool was_cloud_or_gray = (mLastRezzedStatus==0 || mLastRezzedStatus==1);
		bool is_cloud = (rez_status==0);
		bool was_cloud = (mLastRezzedStatus==0);

		// Non-cloud to cloud
		if (is_cloud && !was_cloud)
		{
			// start cloud timer.
			getPhases().startPhase("cloud");
		}
		else if (was_cloud && !is_cloud)
		{
			// stop cloud timer, which will capture stats.
			getPhases().stopPhase("cloud");
		}

		// Non-cloud-or-gray to cloud-or-gray
		if (is_cloud_or_gray && !was_cloud_or_gray)
		{
			// start cloud-or-gray timer.
			getPhases().startPhase("cloud-or-gray");
		}
		else if (was_cloud_or_gray && !is_cloud_or_gray)
		{
			// stop cloud-or-gray timer, which will capture stats.
			getPhases().stopPhase("cloud-or-gray");
		}
		
		mLastRezzedStatus = rez_status;
	}
}

// call periodically to keep isFullyLoaded up to date.
// returns true if the value has changed.
BOOL LLVOAvatar::updateIsFullyLoaded()
{
	const BOOL loading = getIsCloud();
	updateRezzedStatusTimers();
	updateRuthTimer(loading);
	return processFullyLoadedChange(loading);
}

void LLVOAvatar::updateRuthTimer(bool loading)
{
	if (isSelf() || !loading) 
	{
		return;
	}

	if (mPreviousFullyLoaded)
	{
		mRuthTimer.reset();
		debugAvatarRezTime("AvatarRezCloudNotification","became cloud");
	}
	
	const F32 LOADING_TIMEOUT__SECONDS = 120.f;
	if (mRuthTimer.getElapsedTimeF32() > LOADING_TIMEOUT__SECONDS)
	{
		LL_DEBUGS("Avatar") << avString()
				<< "Ruth Timer timeout: Missing texture data for '" << getFullname() << "' "
				<< "( Params loaded : " << !visualParamWeightsAreDefault() << " ) "
				<< "( Lower : " << isTextureDefined(TEX_LOWER_BAKED) << " ) "
				<< "( Upper : " << isTextureDefined(TEX_UPPER_BAKED) << " ) "
				<< "( Head : " << isTextureDefined(TEX_HEAD_BAKED) << " )."
				<< LL_ENDL;
		
		LLAvatarPropertiesProcessor::getInstance()->sendAvatarTexturesRequest(getID());
		mRuthTimer.reset();
	}
}

BOOL LLVOAvatar::processFullyLoadedChange(bool loading)
{
	// we wait a little bit before giving the all clear,
	// to let textures settle down
	const F32 PAUSE = 1.f;
	if (loading)
		mFullyLoadedTimer.reset();
	
	mFullyLoaded = (mFullyLoadedTimer.getElapsedTimeF32() > PAUSE);

	if (!mPreviousFullyLoaded && !loading && mFullyLoaded)
	{
		debugAvatarRezTime("AvatarRezNotification","fully loaded");
	}

	// did our loading state "change" from last call?
	// runway - why are we updating every 30 calls even if nothing has changed?
	const S32 UPDATE_RATE = 30;
	BOOL changed =
		((mFullyLoaded != mPreviousFullyLoaded) ||         // if the value is different from the previous call
		 (!mFullyLoadedInitialized) ||                     // if we've never been called before
		 (mFullyLoadedFrameCounter % UPDATE_RATE == 0));   // every now and then issue a change

	mPreviousFullyLoaded = mFullyLoaded;
	mFullyLoadedInitialized = TRUE;
	mFullyLoadedFrameCounter++;
	
	return changed;
}

BOOL LLVOAvatar::isFullyLoaded() const
{
//	return (mRenderUnloadedAvatar || mFullyLoaded);
// [SL:KB] - Patch: Appearance-SyncAttach | Checked: 2010-09-22 (Catznip-3.0.0a) | Added: Catznip-2.2.0a
	// Changes to LLAppearanceMgr::updateAppearanceFromCOF() expect this function to actually return mFullyLoaded for gAgentAvatarp
	return (mRenderUnloadedAvatar && !isSelf()) ||(mFullyLoaded);
// [/SL:KB]
}

bool LLVOAvatar::isTooComplex() const
{
	static LLCachedControl<S32> renderAvatarComplexityLimit(gSavedSettings, "RenderAvatarComplexityLimit");
	S32 limit(renderAvatarComplexityLimit);
	if (limit > 0 && mVisualComplexity >= limit)
	{
		return true;
	}

	return false;
}


//-----------------------------------------------------------------------------
// findMotion()
//-----------------------------------------------------------------------------
LLMotion* LLVOAvatar::findMotion(const LLUUID& id) const
{
	return mMotionController.findMotion(id);
}

//-----------------------------------------------------------------------------
// updateMeshTextures()
// Uses the current TE values to set the meshes' and layersets' textures.
//-----------------------------------------------------------------------------
void LLVOAvatar::updateMeshTextures()
{
    // llinfos << "updateMeshTextures" << llendl;
	// if user has never specified a texture, assign the default
	for (U32 i=0; i < getNumTEs(); i++)
	{
		const LLViewerTexture* te_image = getImage(i, 0);
		if(!te_image || te_image->getID().isNull() || (te_image->getID() == IMG_DEFAULT))
		{
			setImage(i, LLViewerTextureManager::getFetchedTexture(i == TEX_HAIR ? IMG_DEFAULT : IMG_DEFAULT_AVATAR), 0); // IMG_DEFAULT_AVATAR = a special texture that's never rendered.
		}
	}

	const BOOL self_customizing = isSelf() && gAgentCamera.cameraCustomizeAvatar(); // During face edit mode, we don't use baked textures
	const BOOL other_culled = !isSelf() && mCulled;
	LLLoadedCallbackEntry::source_callback_list_t* src_callback_list = NULL ;
	BOOL paused = FALSE;
	if(!isSelf())
	{
		src_callback_list = &mCallbackTextureList ;
		paused = !isVisible();
	}

	std::vector<BOOL> is_layer_baked;
	is_layer_baked.resize(mBakedTextureDatas.size(), false);

	std::vector<BOOL> use_lkg_baked_layer; // lkg = "last known good"
	use_lkg_baked_layer.resize(mBakedTextureDatas.size(), false);

	for (U32 i=0; i < mBakedTextureDatas.size(); i++)
	{
		is_layer_baked[i] = isTextureDefined(mBakedTextureDatas[i].mTextureIndex);

		if (!other_culled)
		{
			// When an avatar is changing clothes and not in Appearance mode,
			// use the last-known good baked texture until it finish the first
			// render of the new layerset.
			const BOOL layerset_invalid = mBakedTextureDatas[i].mTexLayerSet 
										  && ( !mBakedTextureDatas[i].mTexLayerSet->getComposite()->isInitialized()
										  || !mBakedTextureDatas[i].mTexLayerSet->isLocalTextureDataAvailable() );
			use_lkg_baked_layer[i] = (!is_layer_baked[i] 
									  && (mBakedTextureDatas[i].mLastTextureIndex != IMG_DEFAULT_AVATAR) 
									  && layerset_invalid);
			if (use_lkg_baked_layer[i])
			{
				mBakedTextureDatas[i].mTexLayerSet->setUpdatesEnabled(TRUE);
			}
		}
		else
		{
			use_lkg_baked_layer[i] = (!is_layer_baked[i] 
									  && mBakedTextureDatas[i].mLastTextureIndex != IMG_DEFAULT_AVATAR);
			if (mBakedTextureDatas[i].mTexLayerSet)
			{
				mBakedTextureDatas[i].mTexLayerSet->destroyComposite();
			}
		}

	}

	// Turn on alpha masking correctly for yourself and other avatars on 1.23+
	mSupportsAlphaLayers = isSelf() || is_layer_baked[BAKED_HAIR];

	// Baked textures should be requested from the sim this avatar is on. JC
	const LLHost target_host = getObjectHost();
	if (!target_host.isOk())
	{
		llwarns << "updateMeshTextures: invalid host for object: " << getID() << llendl;
	}
	
	for (U32 i=0; i < mBakedTextureDatas.size(); i++)
	{
		if (use_lkg_baked_layer[i] && !self_customizing )
		{
			LLViewerFetchedTexture* baked_img = LLViewerTextureManager::getFetchedTextureFromHost( mBakedTextureDatas[i].mLastTextureIndex, target_host );
			mBakedTextureDatas[i].mIsUsed = TRUE;
			for (U32 k=0; k < mBakedTextureDatas[i].mMeshes.size(); k++)
			{
				mBakedTextureDatas[i].mMeshes[k]->setTexture( baked_img );
			}
		}
		else if (!self_customizing && is_layer_baked[i])
		{
			LLViewerFetchedTexture* baked_img = LLViewerTextureManager::staticCastToFetchedTexture(getImage( mBakedTextureDatas[i].mTextureIndex, 0 ), TRUE) ;
			if( baked_img->getID() == mBakedTextureDatas[i].mLastTextureIndex )
			{
				// Even though the file may not be finished loading, we'll consider it loaded and use it (rather than doing compositing).
				useBakedTexture( baked_img->getID() );
			}
			else
			{
				mBakedTextureDatas[i].mIsLoaded = FALSE;
				if ( (baked_img->getID() != IMG_INVISIBLE) && ((i == BAKED_HEAD) || (i == BAKED_UPPER) || (i == BAKED_LOWER)) )
				{			
					baked_img->setLoadedCallback(onBakedTextureMasksLoaded, MORPH_MASK_REQUESTED_DISCARD, TRUE, TRUE, new LLTextureMaskData( mID ), 
						src_callback_list, paused);	
				}
				baked_img->setLoadedCallback(onBakedTextureLoaded, SWITCH_TO_BAKED_DISCARD, FALSE, FALSE, new LLUUID( mID ), 
					src_callback_list, paused );
			}
		}
		else if (mBakedTextureDatas[i].mTexLayerSet 
				 && !other_culled) 
		{
			mBakedTextureDatas[i].mTexLayerSet->createComposite();
			mBakedTextureDatas[i].mTexLayerSet->setUpdatesEnabled( TRUE );
			mBakedTextureDatas[i].mIsUsed = FALSE;
			for (U32 k=0; k < mBakedTextureDatas[i].mMeshes.size(); k++)
			{
				mBakedTextureDatas[i].mMeshes[k]->setLayerSet( mBakedTextureDatas[i].mTexLayerSet );
			}
		}
	}

	// set texture and color of hair manually if we are not using a baked image.
	// This can happen while loading hair for yourself, or for clients that did not
	// bake a hair texture. Still needed for yourself after 1.22 is depricated.
	if (!is_layer_baked[BAKED_HAIR] || self_customizing)
	{
		const LLColor4 color = mTexHairColor ? mTexHairColor->getColor() : LLColor4(1,1,1,1);
		LLViewerTexture* hair_img = getImage( TEX_HAIR, 0 );
		for (U32 i = 0; i < mBakedTextureDatas[BAKED_HAIR].mMeshes.size(); i++)
		{
			mBakedTextureDatas[BAKED_HAIR].mMeshes[i]->setColor( color.mV[VX], color.mV[VY], color.mV[VZ], color.mV[VW] );
			mBakedTextureDatas[BAKED_HAIR].mMeshes[i]->setTexture( hair_img );
		}
	} 
	
	
	for (LLVOAvatarDictionary::BakedTextures::const_iterator baked_iter = LLVOAvatarDictionary::getInstance()->getBakedTextures().begin();
		 baked_iter != LLVOAvatarDictionary::getInstance()->getBakedTextures().end();
		 ++baked_iter)
	{
		const EBakedTextureIndex baked_index = baked_iter->first;
		const LLVOAvatarDictionary::BakedEntry *baked_dict = baked_iter->second;
		
		for (texture_vec_t::const_iterator local_tex_iter = baked_dict->mLocalTextures.begin();
			 local_tex_iter != baked_dict->mLocalTextures.end();
			 ++local_tex_iter)
		{
			const ETextureIndex texture_index = *local_tex_iter;
			const BOOL is_baked_ready = (is_layer_baked[baked_index] && mBakedTextureDatas[baked_index].mIsLoaded) || other_culled;
			if (isSelf())
			{
				setBakedReady(texture_index, is_baked_ready);
			}
		}
	}
	removeMissingBakedTextures();
}

// virtual
//-----------------------------------------------------------------------------
// setLocalTexture()
//-----------------------------------------------------------------------------
void LLVOAvatar::setLocalTexture( ETextureIndex type, LLViewerTexture* in_tex, BOOL baked_version_ready, U32 index )
{
	// invalid for anyone but self
	llassert(0);
}

//virtual 
void LLVOAvatar::setBakedReady(LLVOAvatarDefines::ETextureIndex type, BOOL baked_version_exists, U32 index)
{
	// invalid for anyone but self
	llassert(0);
}

void LLVOAvatar::addChat(const LLChat& chat)
{
	std::deque<LLChat>::iterator chat_iter;

	mChats.push_back(chat);

	S32 chat_length = 0;
	for( chat_iter = mChats.begin(); chat_iter != mChats.end(); ++chat_iter)
	{
		chat_length += chat_iter->mText.size();
	}

	// remove any excess chat
	chat_iter = mChats.begin();
	while ((chat_length > MAX_BUBBLE_CHAT_LENGTH || mChats.size() > MAX_BUBBLE_CHAT_UTTERANCES) && chat_iter != mChats.end())
	{
		chat_length -= chat_iter->mText.size();
		mChats.pop_front();
		chat_iter = mChats.begin();
	}

	mChatTimer.reset();
}

void LLVOAvatar::clearChat()
{
	mChats.clear();
}

// adds a morph mask to the appropriate baked texture structure
void LLVOAvatar::addMaskedMorph(EBakedTextureIndex index, LLPolyMorphTarget* morph_target, BOOL invert, std::string layer)
{
	if (index < BAKED_NUM_INDICES)
	{
		LLMaskedMorph *morph = new LLMaskedMorph(morph_target, invert, layer);
		mBakedTextureDatas[index].mMaskedMorphs.push_front(morph);
	}
}

// returns TRUE if morph masks are present and not valid for a given baked texture, FALSE otherwise
BOOL LLVOAvatar::morphMaskNeedsUpdate(LLVOAvatarDefines::EBakedTextureIndex index)
{
	if (index >= BAKED_NUM_INDICES)
	{
		return FALSE;
	}

	if (!mBakedTextureDatas[index].mMaskedMorphs.empty())
	{
		if (isSelf())
		{
			LLTexLayerSet *layer_set = mBakedTextureDatas[index].mTexLayerSet;
			if (layer_set)
			{
				return !layer_set->isMorphValid();
			}
		}
		else
		{
			return FALSE;
		}
	}

	return FALSE;
}

void LLVOAvatar::applyMorphMask(U8* tex_data, S32 width, S32 height, S32 num_components, LLVOAvatarDefines::EBakedTextureIndex index)
{
	if (index >= BAKED_NUM_INDICES)
	{
		llwarns << "invalid baked texture index passed to applyMorphMask" << llendl;
		return;
	}

	for (morph_list_t::const_iterator iter = mBakedTextureDatas[index].mMaskedMorphs.begin();
		 iter != mBakedTextureDatas[index].mMaskedMorphs.end(); ++iter)
	{
		const LLMaskedMorph* maskedMorph = (*iter);
		maskedMorph->mMorphTarget->applyMask(tex_data, width, height, num_components, maskedMorph->mInvert);
	}
}


//-----------------------------------------------------------------------------
// releaseComponentTextures()
// release any component texture UUIDs for which we have a baked texture
// ! BACKWARDS COMPATIBILITY !
// This is only called for non-self avatars, it can be taken out once component
// textures aren't communicated by non-self avatars.
//-----------------------------------------------------------------------------
void LLVOAvatar::releaseComponentTextures()
{
	// ! BACKWARDS COMPATIBILITY !
	// Detect if the baked hair texture actually wasn't sent, and if so set to default
	if (isTextureDefined(TEX_HAIR_BAKED) && getImage(TEX_HAIR_BAKED,0)->getID() == getImage(TEX_SKIRT_BAKED,0)->getID())
	{
		if (getImage(TEX_HAIR_BAKED,0)->getID() != IMG_INVISIBLE)
		{
			// Regression case of messaging system. Expected 21 textures, received 20. last texture is not valid so set to default
			setTETexture(TEX_HAIR_BAKED, IMG_DEFAULT_AVATAR);
		}
	}

	for (U8 baked_index = 0; baked_index < BAKED_NUM_INDICES; baked_index++)
	{
		const LLVOAvatarDictionary::BakedEntry * bakedDicEntry = LLVOAvatarDictionary::getInstance()->getBakedTexture((EBakedTextureIndex)baked_index);
		// skip if this is a skirt and av is not wearing one, or if we don't have a baked texture UUID
		if (!isTextureDefined(bakedDicEntry->mTextureIndex)
			&& ( (baked_index != BAKED_SKIRT) || isWearingWearableType(LLWearableType::WT_SKIRT) ))
		{
			continue;
		}

		for (U8 texture = 0; texture < bakedDicEntry->mLocalTextures.size(); texture++)
		{
			const U8 te = (ETextureIndex)bakedDicEntry->mLocalTextures[texture];
			setTETexture(te, IMG_DEFAULT_AVATAR);
		}
	}
}

//static
BOOL LLVOAvatar::teToColorParams( ETextureIndex te, U32 *param_name )
{
	switch( te )
	{
		case TEX_UPPER_SHIRT:
			param_name[0] = 803; //"shirt_red";
			param_name[1] = 804; //"shirt_green";
			param_name[2] = 805; //"shirt_blue";
			break;

		case TEX_LOWER_PANTS:
			param_name[0] = 806; //"pants_red";
			param_name[1] = 807; //"pants_green";
			param_name[2] = 808; //"pants_blue";
			break;

		case TEX_LOWER_SHOES:
			param_name[0] = 812; //"shoes_red";
			param_name[1] = 813; //"shoes_green";
			param_name[2] = 817; //"shoes_blue";
			break;

		case TEX_LOWER_SOCKS:
			param_name[0] = 818; //"socks_red";
			param_name[1] = 819; //"socks_green";
			param_name[2] = 820; //"socks_blue";
			break;

		case TEX_UPPER_JACKET:
		case TEX_LOWER_JACKET:
			param_name[0] = 834; //"jacket_red";
			param_name[1] = 835; //"jacket_green";
			param_name[2] = 836; //"jacket_blue";
			break;

		case TEX_UPPER_GLOVES:
			param_name[0] = 827; //"gloves_red";
			param_name[1] = 829; //"gloves_green";
			param_name[2] = 830; //"gloves_blue";
			break;

		case TEX_UPPER_UNDERSHIRT:
			param_name[0] = 821; //"undershirt_red";
			param_name[1] = 822; //"undershirt_green";
			param_name[2] = 823; //"undershirt_blue";
			break;
	
		case TEX_LOWER_UNDERPANTS:
			param_name[0] = 824; //"underpants_red";
			param_name[1] = 825; //"underpants_green";
			param_name[2] = 826; //"underpants_blue";
			break;

		case TEX_SKIRT:
			param_name[0] = 921; //"skirt_red";
			param_name[1] = 922; //"skirt_green";
			param_name[2] = 923; //"skirt_blue";
			break;

		case TEX_HEAD_TATTOO:
		case TEX_LOWER_TATTOO:
		case TEX_UPPER_TATTOO:
			param_name[0] = 1071; //"tattoo_red";
			param_name[1] = 1072; //"tattoo_green";
			param_name[2] = 1073; //"tattoo_blue";
			break;	

		default:
			llassert(0);
			return FALSE;
	}

	return TRUE;
}

void LLVOAvatar::setClothesColor( ETextureIndex te, const LLColor4& new_color, BOOL upload_bake )
{
	U32 param_name[3];
	if( teToColorParams( te, param_name ) )
	{
		setVisualParamWeight( param_name[0], new_color.mV[VX], upload_bake );
		setVisualParamWeight( param_name[1], new_color.mV[VY], upload_bake );
		setVisualParamWeight( param_name[2], new_color.mV[VZ], upload_bake );
	}
}

LLColor4 LLVOAvatar::getClothesColor( ETextureIndex te )
{
	LLColor4 color;
	U32 param_name[3];
	if( teToColorParams( te, param_name ) )
	{
		color.mV[VX] = getVisualParamWeight( param_name[0] );
		color.mV[VY] = getVisualParamWeight( param_name[1] );
		color.mV[VZ] = getVisualParamWeight( param_name[2] );
	}
	return color;
}

// static
LLColor4 LLVOAvatar::getDummyColor()
{
	return DUMMY_COLOR;
}

void LLVOAvatar::dumpAvatarTEs( const std::string& context ) const
{	
	LL_DEBUGS("Avatar") << avString() << (isSelf() ? "Self: " : "Other: ") << context << LL_ENDL;
	for (LLVOAvatarDictionary::Textures::const_iterator iter = LLVOAvatarDictionary::getInstance()->getTextures().begin();
		 iter != LLVOAvatarDictionary::getInstance()->getTextures().end();
		 ++iter)
	{
		const LLVOAvatarDictionary::TextureEntry *texture_dict = iter->second;
		// TODO: MULTI-WEARABLE: handle multiple textures for self
		const LLViewerTexture* te_image = getImage(iter->first,0);
		if( !te_image )
		{
			LL_DEBUGS("Avatar") << avString() << "       " << texture_dict->mName << ": null ptr" << LL_ENDL;
		}
		else if( te_image->getID().isNull() )
		{
			LL_DEBUGS("Avatar") << avString() << "       " << texture_dict->mName << ": null UUID" << LL_ENDL;
		}
		else if( te_image->getID() == IMG_DEFAULT )
		{
			LL_DEBUGS("Avatar") << avString() << "       " << texture_dict->mName << ": IMG_DEFAULT" << LL_ENDL;
		}
		else if( te_image->getID() == IMG_DEFAULT_AVATAR )
		{
			LL_DEBUGS("Avatar") << avString() << "       " << texture_dict->mName << ": IMG_DEFAULT_AVATAR" << LL_ENDL;
		}
		else
		{
			LL_DEBUGS("Avatar") << avString() << "       " << texture_dict->mName << ": " << te_image->getID() << LL_ENDL;
		}
	}
}

// Unlike most wearable functions, this works for both self and other.
BOOL LLVOAvatar::isWearingWearableType(LLWearableType::EType type) const
{
	if (mIsDummy) return TRUE;

	switch(type)
	{
		case LLWearableType::WT_SHAPE:
		case LLWearableType::WT_SKIN:
		case LLWearableType::WT_HAIR:
		case LLWearableType::WT_EYES:
			return TRUE;  // everyone has all bodyparts
		default:
			break; // Do nothing
	}

	/* switch(type)
		case LLWearableType::WT_SHIRT:
			indicator_te = TEX_UPPER_SHIRT; */
	for (LLVOAvatarDictionary::Textures::const_iterator tex_iter = LLVOAvatarDictionary::getInstance()->getTextures().begin();
		 tex_iter != LLVOAvatarDictionary::getInstance()->getTextures().end();
		 ++tex_iter)
	{
		const LLVOAvatarDictionary::TextureEntry *texture_dict = tex_iter->second;
		if (texture_dict->mWearableType == type)
		{
			// If you're checking another avatar's clothing, you don't have component textures.
			// Thus, you must check to see if the corresponding baked texture is defined.
			// NOTE: this is a poor substitute if you actually want to know about individual pieces of clothing
			// this works for detecting a skirt (most important), but is ineffective at any piece of clothing that
			// gets baked into a texture that always exists (upper or lower).
			if (texture_dict->mIsUsedByBakedTexture)
			{
				const EBakedTextureIndex baked_index = texture_dict->mBakedTextureIndex;
				return isTextureDefined(LLVOAvatarDictionary::getInstance()->getBakedTexture(baked_index)->mTextureIndex);
			}
			return FALSE;
		}
	}
	return FALSE;
}

//-----------------------------------------------------------------------------
// clampAttachmentPositions()
//-----------------------------------------------------------------------------
void LLVOAvatar::clampAttachmentPositions()
{
	if (isDead())
	{
		return;
	}
	for (attachment_map_t::iterator iter = mAttachmentPoints.begin(); 
		 iter != mAttachmentPoints.end();
		 ++iter)
	{
		LLViewerJointAttachment* attachment = iter->second;
		if (attachment)
		{
			attachment->clampObjectPosition();
		}
	}
}

BOOL LLVOAvatar::hasHUDAttachment() const
{
	for (attachment_map_t::const_iterator iter = mAttachmentPoints.begin(); 
		 iter != mAttachmentPoints.end();
		 ++iter)
	{
		LLViewerJointAttachment* attachment = iter->second;
		if (attachment->getIsHUDAttachment() && attachment->getNumObjects() > 0)
		{
			return TRUE;
		}
	}
	return FALSE;
}

LLBBox LLVOAvatar::getHUDBBox() const
{
	LLBBox bbox;
	for (attachment_map_t::const_iterator iter = mAttachmentPoints.begin(); 
		 iter != mAttachmentPoints.end();
		 ++iter)
	{
		LLViewerJointAttachment* attachment = iter->second;
		if (attachment->getIsHUDAttachment())
		{
			for (LLViewerJointAttachment::attachedobjs_vec_t::iterator attachment_iter = attachment->mAttachedObjects.begin();
				 attachment_iter != attachment->mAttachedObjects.end();
				 ++attachment_iter)
			{
				const LLViewerObject* attached_object = (*attachment_iter);
				if (attached_object == NULL)
				{
					llwarns << "HUD attached object is NULL!" << llendl;
					continue;
				}
				// initialize bounding box to contain identity orientation and center point for attached object
				bbox.addPointLocal(attached_object->getPosition());
				// add rotated bounding box for attached object
				bbox.addBBoxAgent(attached_object->getBoundingBoxAgent());
				LLViewerObject::const_child_list_t& child_list = attached_object->getChildren();
				for (LLViewerObject::child_list_t::const_iterator iter = child_list.begin();
					 iter != child_list.end(); 
					 ++iter)
				{
					const LLViewerObject* child_objectp = *iter;
					bbox.addBBoxAgent(child_objectp->getBoundingBoxAgent());
				}
			}
		}
	}

	return bbox;
}

void LLVOAvatar::rebuildHUD()
{
}

//-----------------------------------------------------------------------------
// onFirstTEMessageReceived()
//-----------------------------------------------------------------------------
void LLVOAvatar::onFirstTEMessageReceived()
{
	LL_INFOS("Avatar") << avString() << LL_ENDL;
	if( !mFirstTEMessageReceived )
	{
		mFirstTEMessageReceived = TRUE;

		LLLoadedCallbackEntry::source_callback_list_t* src_callback_list = NULL ;
		BOOL paused = FALSE ;
		if(!isSelf())
		{
			src_callback_list = &mCallbackTextureList ;
			paused = !isVisible();
		}

		for (U32 i = 0; i < mBakedTextureDatas.size(); i++)
		{
			const BOOL layer_baked = isTextureDefined(mBakedTextureDatas[i].mTextureIndex);

			// Use any baked textures that we have even if they haven't downloaded yet.
			// (That is, don't do a transition from unbaked to baked.)
			if (layer_baked)
			{
				LLViewerFetchedTexture* image = LLViewerTextureManager::staticCastToFetchedTexture(getImage( mBakedTextureDatas[i].mTextureIndex, 0 ), TRUE) ;
				mBakedTextureDatas[i].mLastTextureIndex = image->getID();
				// If we have more than one texture for the other baked layers, we'll want to call this for them too.
				if ( (image->getID() != IMG_INVISIBLE) && ((i == BAKED_HEAD) || (i == BAKED_UPPER) || (i == BAKED_LOWER)) )
				{
					image->setLoadedCallback( onBakedTextureMasksLoaded, MORPH_MASK_REQUESTED_DISCARD, TRUE, TRUE, new LLTextureMaskData( mID ), 
						src_callback_list, paused);
				}
				LL_DEBUGS("Avatar") << avString() << "layer_baked, setting onInitialBakedTextureLoaded as callback" << LL_ENDL;
				image->setLoadedCallback( onInitialBakedTextureLoaded, MAX_DISCARD_LEVEL, FALSE, FALSE, new LLUUID( mID ), 
					src_callback_list, paused );
			}
		}

		mMeshTexturesDirty = TRUE;
		gPipeline.markGLRebuild(this);
	}
}

//-----------------------------------------------------------------------------
// bool visualParamWeightsAreDefault()
//-----------------------------------------------------------------------------
bool LLVOAvatar::visualParamWeightsAreDefault()
{
	bool rtn = true;

	bool is_wearing_skirt = isWearingWearableType(LLWearableType::WT_SKIRT);
	for (LLVisualParam *param = getFirstVisualParam(); 
	     param;
	     param = getNextVisualParam())
	{
		if (param->isTweakable())
		{
			LLViewerVisualParam* vparam = dynamic_cast<LLViewerVisualParam*>(param);
			llassert(vparam);
			bool is_skirt_param = vparam &&
				LLWearableType::WT_SKIRT == vparam->getWearableType();
			if (param->getWeight() != param->getDefaultWeight() &&
			    // we have to not care whether skirt weights are default, if we're not actually wearing a skirt
			    (is_wearing_skirt || !is_skirt_param))
			{
				//llinfos << "param '" << param->getName() << "'=" << param->getWeight() << " which differs from default=" << param->getDefaultWeight() << llendl;
				rtn = false;
				break;
			}
		}
	}

	//llinfos << "params are default ? " << int(rtn) << llendl;

	return rtn;
}


//-----------------------------------------------------------------------------
// processAvatarAppearance()
//-----------------------------------------------------------------------------
void LLVOAvatar::processAvatarAppearance( LLMessageSystem* mesgsys )
{
	if (gSavedSettings.getBOOL("BlockAvatarAppearanceMessages"))
	{
		llwarns << "Blocking AvatarAppearance message" << llendl;
		return;
	}
	
	BOOL is_first_appearance_message = !mFirstAppearanceMessageReceived;
	mFirstAppearanceMessageReceived = TRUE;

	LL_INFOS("Avatar") << avString() << "processAvatarAppearance start " << mID
			<< " first? " << is_first_appearance_message << " self? " << isSelf() << LL_ENDL;


	if( isSelf() )
	{
		llwarns << avString() << "Received AvatarAppearance for self" << llendl;
		if( mFirstTEMessageReceived )
		{
//			llinfos << "processAvatarAppearance end  " << mID << llendl;
			return;
		}
	}

	ESex old_sex = getSex();

//	llinfos << "LLVOAvatar::processAvatarAppearance()" << llendl;
//	dumpAvatarTEs( "PRE  processAvatarAppearance()" );
	unpackTEMessage(mesgsys, _PREHASH_ObjectData);
//	dumpAvatarTEs( "POST processAvatarAppearance()" );

	// <clientTags>
	//Wolfspirit: Read the UUID, system and Texturecolor
	LLTextureEntry* tex = getTE(0);
	const LLUUID tag_uuid = tex->getID();
	bool new_system=false;
	if(tex->getGlow() > 0.0f){
		new_system=true;
	}

	//WS: Write them into an LLSD map
	mClientTagData["uuid"]=tag_uuid.asString();
	mClientTagData["id_based"]=new_system;
	mClientTagData["tex_color"]=tex->getColor().getValue();

	//WS: Clear mNameString to force a rebuild
	mNameString.clear();
	// </clientTags>
	

	// prevent the overwriting of valid baked textures with invalid baked textures
	for (U8 baked_index = 0; baked_index < mBakedTextureDatas.size(); baked_index++)
	{
		if (!isTextureDefined(mBakedTextureDatas[baked_index].mTextureIndex) 
			&& mBakedTextureDatas[baked_index].mLastTextureIndex != IMG_DEFAULT
			&& baked_index != BAKED_SKIRT)
		{
			setTEImage(mBakedTextureDatas[baked_index].mTextureIndex, 
				LLViewerTextureManager::getFetchedTexture(mBakedTextureDatas[baked_index].mLastTextureIndex, TRUE, LLViewerTexture::BOOST_NONE, LLViewerTexture::LOD_TEXTURE));
		}
	}


	// runway - was
	// if (!is_first_appearance_message )
	// which means it would be called on second appearance message - probably wrong.
	if (is_first_appearance_message )
	{
		onFirstTEMessageReceived();
	}

	setCompositeUpdatesEnabled( FALSE );
	mMeshTexturesDirty = TRUE;
	gPipeline.markGLRebuild(this);

	// ! BACKWARDS COMPATIBILITY !
	// Non-self avatars will no longer have component textures
	if (!isSelf())
	{
		releaseComponentTextures();
	}
	
	// parse visual params
	S32 num_blocks = mesgsys->getNumberOfBlocksFast(_PREHASH_VisualParam);
	bool drop_visual_params_debug = gSavedSettings.getBOOL("BlockSomeAvatarAppearanceVisualParams") && (ll_rand(2) == 0); // pretend that ~12% of AvatarAppearance messages arrived without a VisualParam block, for testing
	if( num_blocks > 1 && !drop_visual_params_debug)
	{
		LL_DEBUGS("Avatar") << avString() << " handle visual params, num_blocks " << num_blocks << LL_ENDL;
		BOOL params_changed = FALSE;
		BOOL interp_params = FALSE;
		
		LLVisualParam* param = getFirstVisualParam();
		llassert(param); // if this ever fires, we should do the same as when num_blocks<=1
		if (!param)
		{
			llwarns << "No visual params!" << llendl;
		}
		else
		{
			for( S32 i = 0; i < num_blocks; i++ )
			{
				while( param && (param->getGroup() != VISUAL_PARAM_GROUP_TWEAKABLE) ) // should not be any of group VISUAL_PARAM_GROUP_TWEAKABLE_NO_TRANSMIT
				{
					param = getNextVisualParam();
				}
						
				if( !param )
				{
					// more visual params supplied than expected - just process what we know about
					break;
				}

				U8 value;
				mesgsys->getU8Fast(_PREHASH_VisualParam, _PREHASH_ParamValue, value, i);
				F32 newWeight = U8_to_F32(value, param->getMinWeight(), param->getMaxWeight());

				if (is_first_appearance_message || (param->getWeight() != newWeight))
				{
					//llinfos << "Received update for param " << param->getDisplayName() << " at value " << newWeight << llendl;
					params_changed = TRUE;
					if(is_first_appearance_message)
					{
						param->setWeight(newWeight, FALSE);
					}
					else
					{
						interp_params = TRUE;
						param->setAnimationTarget(newWeight, FALSE);
					}
				}
				param = getNextVisualParam();
			}
		}

		/*const S32 expected_tweakable_count = getVisualParamCountInGroup(VISUAL_PARAM_GROUP_TWEAKABLE); // don't worry about VISUAL_PARAM_GROUP_TWEAKABLE_NO_TRANSMIT
		if (num_blocks != expected_tweakable_count)
		{
			llinfos << "Number of params in AvatarAppearance msg (" << num_blocks << ") does not match number of tweakable params in avatar xml file (" << expected_tweakable_count << ").  Processing what we can.  object: " << getID() << llendl;
		}*/

		if (params_changed)
		{
			if (interp_params)
			{
				startAppearanceAnimation();
			}
			updateVisualParams();

			ESex new_sex = getSex();
			if( old_sex != new_sex )
			{
				updateSexDependentLayerSets( FALSE );
			}	
		}

		llassert( getSex() == ((getVisualParamWeight( "male" ) > 0.5f) ? SEX_MALE : SEX_FEMALE) );
	}
	else
	{
		// AvatarAppearance message arrived without visual params
		LL_DEBUGS("Avatar") << avString() << "no visual params" << LL_ENDL;
		if (drop_visual_params_debug)
		{
			llinfos << "Debug-faked lack of parameters on AvatarAppearance for object: "  << getID() << llendl;
		}
		else
		{
			llinfos << "AvatarAppearance msg received without any parameters, object: " << getID() << llendl;
		}

		const F32 LOADING_TIMEOUT_SECONDS = 60.f;
		// this isn't really a problem if we already have a non-default shape
		if (visualParamWeightsAreDefault() && mRuthTimer.getElapsedTimeF32() > LOADING_TIMEOUT_SECONDS)
		{
			// re-request appearance, hoping that it comes back with a shape next time
			llinfos << "Re-requesting AvatarAppearance for object: "  << getID() << llendl;
			LLAvatarPropertiesProcessor::getInstance()->sendAvatarTexturesRequest(getID());
			mRuthTimer.reset();
		}
		else
		{
			llinfos << "That's okay, we already have a non-default shape for object: "  << getID() << llendl;
			// we don't really care.
		}
	}

	setCompositeUpdatesEnabled( TRUE );

	// If all of the avatars are completely baked, release the global image caches to conserve memory.
	LLVOAvatar::cullAvatarsByPixelArea();

//	llinfos << "processAvatarAppearance end " << mID << llendl;
}

// static
void LLVOAvatar::getAnimLabels( LLDynamicArray<std::string>* labels )
{
	S32 i;
	for( i = 0; i < gUserAnimStatesCount; i++ )
	{
		labels->put( LLAnimStateLabels::getStateLabel( gUserAnimStates[i].mName ) );
	}

	// Special case to trigger away (AFK) state
	labels->put( "Away From Keyboard" );
}

// static 
void LLVOAvatar::getAnimNames( LLDynamicArray<std::string>* names )
{
	S32 i;

	for( i = 0; i < gUserAnimStatesCount; i++ )
	{
		names->put( std::string(gUserAnimStates[i].mName) );
	}

	// Special case to trigger away (AFK) state
	names->put( "enter_away_from_keyboard_state" );
}

void LLVOAvatar::onBakedTextureMasksLoaded( BOOL success, LLViewerFetchedTexture *src_vi, LLImageRaw* src, LLImageRaw* aux_src, S32 discard_level, BOOL final, void* userdata )
{
	if (!userdata) return;

	//llinfos << "onBakedTextureMasksLoaded: " << src_vi->getID() << llendl;
	const LLUUID id = src_vi->getID();
 
	LLTextureMaskData* maskData = (LLTextureMaskData*) userdata;
	LLVOAvatar* self = (LLVOAvatar*) gObjectList.findObject( maskData->mAvatarID );

	// if discard level is 2 less than last discard level we processed, or we hit 0,
	// then generate morph masks
	if(self && success && (discard_level < maskData->mLastDiscardLevel - 2 || discard_level == 0))
	{
		if(aux_src && aux_src->getComponents() == 1)
		{
			if (!aux_src->getData())
			{
				llerrs << "No auxiliary source data for onBakedTextureMasksLoaded" << llendl;
				return;
			}

			U32 gl_name;
			LLImageGL::generateTextures(LLTexUnit::TT_TEXTURE, GL_ALPHA8, 1, &gl_name );
			stop_glerror();

			gGL.getTexUnit(0)->bindManual(LLTexUnit::TT_TEXTURE, gl_name);
			stop_glerror();

			LLImageGL::setManualImage(
				GL_TEXTURE_2D, 0, GL_ALPHA8, 
				aux_src->getWidth(), aux_src->getHeight(),
				GL_ALPHA, GL_UNSIGNED_BYTE, aux_src->getData());
			stop_glerror();

			gGL.getTexUnit(0)->setTextureFilteringOption(LLTexUnit::TFO_BILINEAR);

			/* if( id == head_baked->getID() )
			     if (self->mBakedTextureDatas[BAKED_HEAD].mTexLayerSet)
				     //llinfos << "onBakedTextureMasksLoaded for head " << id << " discard = " << discard_level << llendl;
					 self->mBakedTextureDatas[BAKED_HEAD].mTexLayerSet->applyMorphMask(aux_src->getData(), aux_src->getWidth(), aux_src->getHeight(), 1);
					 maskData->mLastDiscardLevel = discard_level; */
			BOOL found_texture_id = false;
			for (LLVOAvatarDictionary::Textures::const_iterator iter = LLVOAvatarDictionary::getInstance()->getTextures().begin();
				 iter != LLVOAvatarDictionary::getInstance()->getTextures().end();
				 ++iter)
			{

				const LLVOAvatarDictionary::TextureEntry *texture_dict = iter->second;
				if (texture_dict->mIsUsedByBakedTexture)
				{
					const ETextureIndex texture_index = iter->first;
					const LLViewerTexture *baked_img = self->getImage(texture_index, 0);
					if (baked_img && id == baked_img->getID())
					{
						const EBakedTextureIndex baked_index = texture_dict->mBakedTextureIndex;
						self->applyMorphMask(aux_src->getData(), aux_src->getWidth(), aux_src->getHeight(), 1, baked_index);
						maskData->mLastDiscardLevel = discard_level;
						if (self->mBakedTextureDatas[baked_index].mMaskTexName)
						{
							LLImageGL::deleteTextures(LLTexUnit::TT_TEXTURE, 0, -1, 1, &(self->mBakedTextureDatas[baked_index].mMaskTexName));
						}
						self->mBakedTextureDatas[baked_index].mMaskTexName = gl_name;
						found_texture_id = true;
						break;
					}
				}
			}
			if (!found_texture_id)
			{
				llinfos << "onBakedTextureMasksLoaded(): unexpected image id: " << id << llendl;
			}
			self->dirtyMesh();
		}
		else
		{
            // this can happen when someone uses an old baked texture possibly provided by 
            // viewer-side baked texture caching
			llwarns << "Masks loaded callback but NO aux source!" << llendl;
		}
	}

	if (final || !success)
	{
		delete maskData;
	}
}

// static
void LLVOAvatar::onInitialBakedTextureLoaded( BOOL success, LLViewerFetchedTexture *src_vi, LLImageRaw* src, LLImageRaw* aux_src, S32 discard_level, BOOL final, void* userdata )
{

	
	LLUUID *avatar_idp = (LLUUID *)userdata;
	LLVOAvatar *selfp = (LLVOAvatar *)gObjectList.findObject(*avatar_idp);
	
	if (selfp)
	{
		LL_DEBUGS("Avatar") << selfp->avString() << "discard_level " << discard_level << " success " << success << " final " << final << LL_ENDL;
	}

	if (!success && selfp)
	{
		selfp->removeMissingBakedTextures();
	}
	if (final || !success )
	{
		delete avatar_idp;
	}
}

// Static
void LLVOAvatar::onBakedTextureLoaded(BOOL success,
									  LLViewerFetchedTexture *src_vi, LLImageRaw* src, LLImageRaw* aux_src,
									  S32 discard_level, BOOL final, void* userdata)
{
	//llinfos << "onBakedTextureLoaded: " << src_vi->getID() << llendl;

	LLUUID id = src_vi->getID();
	LLUUID *avatar_idp = (LLUUID *)userdata;
	LLVOAvatar *selfp = (LLVOAvatar *)gObjectList.findObject(*avatar_idp);
	if (selfp)
	{	
		LL_DEBUGS("Avatar") << selfp->avString() << "discard_level " << discard_level << " success " << success << " final " << final << " id " << src_vi->getID() << LL_ENDL;
	}

	if (selfp && !success)
	{
		selfp->removeMissingBakedTextures();
	}

	if( final || !success )
	{
		delete avatar_idp;
	}

	if( selfp && success && final )
	{
		selfp->useBakedTexture( id );
	}
}


// Called when baked texture is loaded and also when we start up with a baked texture
void LLVOAvatar::useBakedTexture( const LLUUID& id )
{

	
	/* if(id == head_baked->getID())
		 mHeadBakedLoaded = TRUE;
		 mLastHeadBakedID = id;
		 mHeadMesh0.setTexture( head_baked );
		 mHeadMesh1.setTexture( head_baked ); */
	for (U32 i = 0; i < mBakedTextureDatas.size(); i++)
	{
		LLViewerTexture* image_baked = getImage( mBakedTextureDatas[i].mTextureIndex, 0 );
		if (id == image_baked->getID())
		{
			LL_DEBUGS("Avatar") << avString() << " i " << i << " id " << id << LL_ENDL;
			mBakedTextureDatas[i].mIsLoaded = true;
			mBakedTextureDatas[i].mLastTextureIndex = id;
			mBakedTextureDatas[i].mIsUsed = true;
			for (U32 k = 0; k < mBakedTextureDatas[i].mMeshes.size(); k++)
			{
				mBakedTextureDatas[i].mMeshes[k]->setTexture( image_baked );
			}
			if (mBakedTextureDatas[i].mTexLayerSet)
			{
				//mBakedTextureDatas[i].mTexLayerSet->destroyComposite();
			}
			const LLVOAvatarDictionary::BakedEntry *baked_dict = LLVOAvatarDictionary::getInstance()->getBakedTexture((EBakedTextureIndex)i);
			for (texture_vec_t::const_iterator local_tex_iter = baked_dict->mLocalTextures.begin();
				 local_tex_iter != baked_dict->mLocalTextures.end();
				 ++local_tex_iter)
			{
				if (isSelf()) setBakedReady(*local_tex_iter, TRUE);
			}

			// ! BACKWARDS COMPATIBILITY !
			// Workaround for viewing avatars from old viewers that haven't baked hair textures.
			// This is paired with similar code in updateMeshTextures that sets hair mesh color.
			if (i == BAKED_HAIR)
			{
				for (U32 i = 0; i < mBakedTextureDatas[BAKED_HAIR].mMeshes.size(); i++)
				{
					mBakedTextureDatas[BAKED_HAIR].mMeshes[i]->setColor( 1.f, 1.f, 1.f, 1.f );
				}
			}
		}
	}

	dirtyMesh();
}

// static
void LLVOAvatar::dumpArchetypeXML( void* )
{
// <FS:CR> FIRE-8893  - Dump archetype xml to user defined file
	LLFilePicker& file_picker = LLFilePicker::instance();
	std::string filename = "new archetype.xml";
	if(!file_picker.getSaveFile(LLFilePicker::FFSAVE_XML, filename))
	{
		LL_INFOS("DumpArchetypeXML") << "User closed the filepicker" << LL_ENDL;
		return;
	}
// </FS:CR>
	LLAPRFile outfile;
// <FS:CR> FIRE-8893 - Dump archetype xml to user defined file
	//outfile.open(gDirUtilp->getExpandedFilename(LL_PATH_USER_SETTINGS,"new archetype.xml"), LL_APR_WB );
	outfile.open(file_picker.getFirstFile(), LL_APR_WB);
// </FS:CR>

	// <FS:ND> Remove LLVolatileAPRPool/apr_file_t and use FILE* instead
	//apr_file_t* file = outfile.getFileHandle();
	LLAPRFile::tFiletype* file = outfile.getFileHandle();
	// </FS:ND>

	if (!file)
	{
// <FS:CR> FIRE-8893 - Dump archetype xml to user defined file
		LL_WARNS("DumpArchetypeXML") << "No file to dump to!" << LL_ENDL;
// </FS:CR>
		return;
	}
	else
	{
// <FS:CR> FIRE-8893 - Dump archetype xml to user defined file
		//llinfos << "xmlfile write handle obtained : " << gDirUtilp->getExpandedFilename(LL_PATH_USER_SETTINGS,"new archetype.xml") << llendl;
		LL_INFOS("DumpArchetypeXML") << "xmlfile write handle obtained : " << file_picker.getFirstFile() << LL_ENDL;
// </FS:CR>
	}

	apr_file_printf( file, "<?xml version=\"1.0\" encoding=\"US-ASCII\" standalone=\"yes\"?>\n" );
	apr_file_printf( file, "<linden_genepool version=\"1.0\">\n" );
	apr_file_printf( file, "\n\t<archetype name=\"???\">\n" );

	// only body parts, not clothing.
	for (S32 type = LLWearableType::WT_SHAPE; type <= LLWearableType::WT_EYES; type++)
	{
		const std::string& wearable_name = LLWearableType::getTypeName((LLWearableType::EType)type);
		apr_file_printf( file, "\n\t\t<!-- wearable: %s -->\n", wearable_name.c_str() );

		for (LLVisualParam* param = gAgentAvatarp->getFirstVisualParam(); param; param = gAgentAvatarp->getNextVisualParam())
		{
			LLViewerVisualParam* viewer_param = (LLViewerVisualParam*)param;
			if( (viewer_param->getWearableType() == type) && 
				(viewer_param->isTweakable() ) )
			{
				apr_file_printf(file, "\t\t<param id=\"%d\" name=\"%s\" value=\"%.3f\"/>\n",
								viewer_param->getID(), viewer_param->getName().c_str(), viewer_param->getWeight());
			}
		}

		for (U8 te = 0; te < TEX_NUM_INDICES; te++)
		{
			if (LLVOAvatarDictionary::getTEWearableType((ETextureIndex)te) == type)
			{
				// MULTIPLE_WEARABLES: extend to multiple wearables?
				LLViewerTexture* te_image = ((LLVOAvatar *)(gAgentAvatarp))->getImage((ETextureIndex)te, 0);
				if( te_image )
				{
					std::string uuid_str;
					te_image->getID().toString( uuid_str );
					apr_file_printf( file, "\t\t<texture te=\"%i\" uuid=\"%s\"/>\n", te, uuid_str.c_str());
				}
			}
		}
	}
	apr_file_printf( file, "\t</archetype>\n" );
	apr_file_printf( file, "\n</linden_genepool>\n" );
	//explictly close the file if it is still open which it should be
	if (file)
	{
		outfile.close();
	}
// <FS:CR> FIRE-8893 - Dump archetype xml to user defined file
	LL_INFOS("DumpArchetypeXML") << "Archetype xml written successfully!" << LL_ENDL;
	LLNotificationsUtil::add("DumpArchetypeSuccess");
// </FS:CR>
}


void LLVOAvatar::setVisibilityRank(U32 rank)
{
	if (mDrawable.isNull() || mDrawable->isDead())
	{
		// do nothing
		return;
	}
	mVisibilityRank = rank;
}

// Assumes LLVOAvatar::sInstances has already been sorted.
S32 LLVOAvatar::getUnbakedPixelAreaRank()
{
	S32 rank = 1;
	for (std::vector<LLCharacter*>::iterator iter = LLCharacter::sInstances.begin();
		 iter != LLCharacter::sInstances.end(); ++iter)
	{
		LLVOAvatar* inst = (LLVOAvatar*) *iter;
		if (inst == this)
		{
			return rank;
		}
		else if (!inst->isDead() && !inst->isFullyBaked())
		{
			rank++;
		}
	}

	llassert(0);
	return 0;
}

struct CompareScreenAreaGreater
{
	BOOL operator()(const LLCharacter* const& lhs, const LLCharacter* const& rhs)
	{
		return lhs->getPixelArea() > rhs->getPixelArea();
	}
};

// static
void LLVOAvatar::cullAvatarsByPixelArea()
{
	std::sort(LLCharacter::sInstances.begin(), LLCharacter::sInstances.end(), CompareScreenAreaGreater());
	
	// Update the avatars that have changed status
	U32 rank = 2; //1 is reserved for self. 
	for (std::vector<LLCharacter*>::iterator iter = LLCharacter::sInstances.begin();
		 iter != LLCharacter::sInstances.end(); ++iter)
	{
		LLVOAvatar* inst = (LLVOAvatar*) *iter;
		BOOL culled;
		if (inst->isSelf() || inst->isFullyBaked())
		{
			culled = FALSE;
		}
		else 
		{
			culled = TRUE;
		}

		if (inst->mCulled != culled)
		{
			inst->mCulled = culled;
			lldebugs << "avatar " << inst->getID() << (culled ? " start culled" : " start not culled" ) << llendl;
			inst->updateMeshTextures();
		}

		if (inst->isSelf())
		{
			inst->setVisibilityRank(1);
		}
		else if (inst->mDrawable.notNull() && inst->mDrawable->isVisible())
		{
			inst->setVisibilityRank(rank++);
		}
	}

	// runway - this doesn't detect gray/grey state.
	// think we just need to be checking self av since it's the only
	// one with lltexlayer stuff.
	S32 grey_avatars = 0;
	if (LLVOAvatar::areAllNearbyInstancesBaked(grey_avatars))
	{
		LLVOAvatar::deleteCachedImages(false);
	}
	else
	{
		if (gFrameTimeSeconds != sUnbakedUpdateTime) // only update once per frame
		{
			sUnbakedUpdateTime = gFrameTimeSeconds;
			sUnbakedTime += gFrameIntervalSeconds;
		}
		if (grey_avatars > 0)
		{
			if (gFrameTimeSeconds != sGreyUpdateTime) // only update once per frame
			{
				sGreyUpdateTime = gFrameTimeSeconds;
				sGreyTime += gFrameIntervalSeconds;
			}
		}
	}
}

void LLVOAvatar::startAppearanceAnimation()
{
	if(!mAppearanceAnimating)
	{
		mAppearanceAnimating = TRUE;
		mAppearanceMorphTimer.reset();
		mLastAppearanceBlendTime = 0.f;
	}
}

// virtual
void LLVOAvatar::removeMissingBakedTextures()
{	
}

//-----------------------------------------------------------------------------
// LLVOAvatarXmlInfo
//-----------------------------------------------------------------------------

LLVOAvatar::LLVOAvatarXmlInfo::LLVOAvatarXmlInfo()
	: mTexSkinColorInfo(0), mTexHairColorInfo(0), mTexEyeColorInfo(0)
{
}

LLVOAvatar::LLVOAvatarXmlInfo::~LLVOAvatarXmlInfo()
{
	std::for_each(mMeshInfoList.begin(), mMeshInfoList.end(), DeletePointer());
	std::for_each(mSkeletalDistortionInfoList.begin(), mSkeletalDistortionInfoList.end(), DeletePointer());		
	std::for_each(mAttachmentInfoList.begin(), mAttachmentInfoList.end(), DeletePointer());
	deleteAndClear(mTexSkinColorInfo);
	deleteAndClear(mTexHairColorInfo);
	deleteAndClear(mTexEyeColorInfo);
	std::for_each(mLayerInfoList.begin(), mLayerInfoList.end(), DeletePointer());		
	std::for_each(mDriverInfoList.begin(), mDriverInfoList.end(), DeletePointer());
	std::for_each(mMorphMaskInfoList.begin(), mMorphMaskInfoList.end(), DeletePointer());
}

//-----------------------------------------------------------------------------
// LLVOAvatarBoneInfo::parseXml()
//-----------------------------------------------------------------------------
BOOL LLVOAvatarBoneInfo::parseXml(LLXmlTreeNode* node)
{
	if (node->hasName("bone"))
	{
		mIsJoint = TRUE;
		static LLStdStringHandle name_string = LLXmlTree::addAttributeString("name");
		if (!node->getFastAttributeString(name_string, mName))
		{
			llwarns << "Bone without name" << llendl;
			return FALSE;
		}
	}
	else if (node->hasName("collision_volume"))
	{
		mIsJoint = FALSE;
		static LLStdStringHandle name_string = LLXmlTree::addAttributeString("name");
		if (!node->getFastAttributeString(name_string, mName))
		{
			mName = "Collision Volume";
		}
	}
	else
	{
		llwarns << "Invalid node " << node->getName() << llendl;
		return FALSE;
	}

	static LLStdStringHandle pos_string = LLXmlTree::addAttributeString("pos");
	if (!node->getFastAttributeVector3(pos_string, mPos))
	{
		llwarns << "Bone without position" << llendl;
		return FALSE;
	}

	static LLStdStringHandle rot_string = LLXmlTree::addAttributeString("rot");
	if (!node->getFastAttributeVector3(rot_string, mRot))
	{
		llwarns << "Bone without rotation" << llendl;
		return FALSE;
	}
	
	static LLStdStringHandle scale_string = LLXmlTree::addAttributeString("scale");
	if (!node->getFastAttributeVector3(scale_string, mScale))
	{
		llwarns << "Bone without scale" << llendl;
		return FALSE;
	}

	if (mIsJoint)
	{
		static LLStdStringHandle pivot_string = LLXmlTree::addAttributeString("pivot");
		if (!node->getFastAttributeVector3(pivot_string, mPivot))
		{
			llwarns << "Bone without pivot" << llendl;
			return FALSE;
		}
	}

	// parse children
	LLXmlTreeNode* child;
	for( child = node->getFirstChild(); child; child = node->getNextChild() )
	{
		LLVOAvatarBoneInfo *child_info = new LLVOAvatarBoneInfo;
		if (!child_info->parseXml(child))
		{
			delete child_info;
			return FALSE;
		}
		mChildList.push_back(child_info);
	}
	return TRUE;
}

//-----------------------------------------------------------------------------
// LLVOAvatarSkeletonInfo::parseXml()
//-----------------------------------------------------------------------------
BOOL LLVOAvatarSkeletonInfo::parseXml(LLXmlTreeNode* node)
{
	static LLStdStringHandle num_bones_string = LLXmlTree::addAttributeString("num_bones");
	if (!node->getFastAttributeS32(num_bones_string, mNumBones))
	{
		llwarns << "Couldn't find number of bones." << llendl;
		return FALSE;
	}

	static LLStdStringHandle num_collision_volumes_string = LLXmlTree::addAttributeString("num_collision_volumes");
	node->getFastAttributeS32(num_collision_volumes_string, mNumCollisionVolumes);

	LLXmlTreeNode* child;
	for( child = node->getFirstChild(); child; child = node->getNextChild() )
	{
		LLVOAvatarBoneInfo *info = new LLVOAvatarBoneInfo;
		if (!info->parseXml(child))
		{
			delete info;
			llwarns << "Error parsing bone in skeleton file" << llendl;
			return FALSE;
		}
		mBoneInfoList.push_back(info);
	}
	return TRUE;
}

//-----------------------------------------------------------------------------
// parseXmlSkeletonNode(): parses <skeleton> nodes from XML tree
//-----------------------------------------------------------------------------
BOOL LLVOAvatar::LLVOAvatarXmlInfo::parseXmlSkeletonNode(LLXmlTreeNode* root)
{
	LLXmlTreeNode* node = root->getChildByName( "skeleton" );
	if( !node )
	{
		llwarns << "avatar file: missing <skeleton>" << llendl;
		return FALSE;
	}

	LLXmlTreeNode* child;

	// SKELETON DISTORTIONS
	for (child = node->getChildByName( "param" );
		 child;
		 child = node->getNextNamedChild())
	{
		if (!child->getChildByName("param_skeleton"))
		{
			if (child->getChildByName("param_morph"))
			{
				llwarns << "Can't specify morph param in skeleton definition." << llendl;
			}
			else
			{
				llwarns << "Unknown param type." << llendl;
			}
			continue;
		}
		
		LLPolySkeletalDistortionInfo *info = new LLPolySkeletalDistortionInfo;
		if (!info->parseXml(child))
		{
			delete info;
			return FALSE;
		}

		mSkeletalDistortionInfoList.push_back(info);
	}

	// ATTACHMENT POINTS
	for (child = node->getChildByName( "attachment_point" );
		 child;
		 child = node->getNextNamedChild())
	{
		LLVOAvatarAttachmentInfo* info = new LLVOAvatarAttachmentInfo();

		static LLStdStringHandle name_string = LLXmlTree::addAttributeString("name");
		if (!child->getFastAttributeString(name_string, info->mName))
		{
			llwarns << "No name supplied for attachment point." << llendl;
			delete info;
			continue;
		}

		static LLStdStringHandle joint_string = LLXmlTree::addAttributeString("joint");
		if (!child->getFastAttributeString(joint_string, info->mJointName))
		{
			llwarns << "No bone declared in attachment point " << info->mName << llendl;
			delete info;
			continue;
		}

		static LLStdStringHandle position_string = LLXmlTree::addAttributeString("position");
		if (child->getFastAttributeVector3(position_string, info->mPosition))
		{
			info->mHasPosition = TRUE;
		}

		static LLStdStringHandle rotation_string = LLXmlTree::addAttributeString("rotation");
		if (child->getFastAttributeVector3(rotation_string, info->mRotationEuler))
		{
			info->mHasRotation = TRUE;
		}
		 static LLStdStringHandle group_string = LLXmlTree::addAttributeString("group");
		if (child->getFastAttributeS32(group_string, info->mGroup))
		{
			if (info->mGroup == -1)
				info->mGroup = -1111; // -1 = none parsed, < -1 = bad value
		}

		static LLStdStringHandle id_string = LLXmlTree::addAttributeString("id");
		if (!child->getFastAttributeS32(id_string, info->mAttachmentID))
		{
			llwarns << "No id supplied for attachment point " << info->mName << llendl;
			delete info;
			continue;
		}

		static LLStdStringHandle slot_string = LLXmlTree::addAttributeString("pie_slice");
		child->getFastAttributeS32(slot_string, info->mPieMenuSlice);
			
		static LLStdStringHandle visible_in_first_person_string = LLXmlTree::addAttributeString("visible_in_first_person");
		child->getFastAttributeBOOL(visible_in_first_person_string, info->mVisibleFirstPerson);

		static LLStdStringHandle hud_attachment_string = LLXmlTree::addAttributeString("hud");
		child->getFastAttributeBOOL(hud_attachment_string, info->mIsHUDAttachment);

		mAttachmentInfoList.push_back(info);
	}

	return TRUE;
}

//-----------------------------------------------------------------------------
// parseXmlMeshNodes(): parses <mesh> nodes from XML tree
//-----------------------------------------------------------------------------
BOOL LLVOAvatar::LLVOAvatarXmlInfo::parseXmlMeshNodes(LLXmlTreeNode* root)
{
	for (LLXmlTreeNode* node = root->getChildByName( "mesh" );
		 node;
		 node = root->getNextNamedChild())
	{
		LLVOAvatarMeshInfo *info = new LLVOAvatarMeshInfo;

		// attribute: type
		static LLStdStringHandle type_string = LLXmlTree::addAttributeString("type");
		if( !node->getFastAttributeString( type_string, info->mType ) )
		{
			llwarns << "Avatar file: <mesh> is missing type attribute.  Ignoring element. " << llendl;
			delete info;
			return FALSE;  // Ignore this element
		}
		
		static LLStdStringHandle lod_string = LLXmlTree::addAttributeString("lod");
		if (!node->getFastAttributeS32( lod_string, info->mLOD ))
		{
			llwarns << "Avatar file: <mesh> is missing lod attribute.  Ignoring element. " << llendl;
			delete info;
			return FALSE;  // Ignore this element
		}

		static LLStdStringHandle file_name_string = LLXmlTree::addAttributeString("file_name");
		if( !node->getFastAttributeString( file_name_string, info->mMeshFileName ) )
		{
			llwarns << "Avatar file: <mesh> is missing file_name attribute.  Ignoring: " << info->mType << llendl;
			delete info;
			return FALSE;  // Ignore this element
		}

		static LLStdStringHandle reference_string = LLXmlTree::addAttributeString("reference");
		node->getFastAttributeString( reference_string, info->mReferenceMeshName );
		
		// attribute: min_pixel_area
		static LLStdStringHandle min_pixel_area_string = LLXmlTree::addAttributeString("min_pixel_area");
		static LLStdStringHandle min_pixel_width_string = LLXmlTree::addAttributeString("min_pixel_width");
		if (!node->getFastAttributeF32( min_pixel_area_string, info->mMinPixelArea ))
		{
			F32 min_pixel_area = 0.1f;
			if (node->getFastAttributeF32( min_pixel_width_string, min_pixel_area ))
			{
				// this is square root of pixel area (sensible to use linear space in defining lods)
				min_pixel_area = min_pixel_area * min_pixel_area;
			}
			info->mMinPixelArea = min_pixel_area;
		}
		
		// Parse visual params for this node only if we haven't already
		for (LLXmlTreeNode* child = node->getChildByName( "param" );
			 child;
			 child = node->getNextNamedChild())
		{
			if (!child->getChildByName("param_morph"))
			{
				if (child->getChildByName("param_skeleton"))
				{
					llwarns << "Can't specify skeleton param in a mesh definition." << llendl;
				}
				else
				{
					llwarns << "Unknown param type." << llendl;
				}
				continue;
			}

			LLPolyMorphTargetInfo *morphinfo = new LLPolyMorphTargetInfo();
			if (!morphinfo->parseXml(child))
			{
				delete morphinfo;
				delete info;
				return -1;
			}
			BOOL shared = FALSE;
			static LLStdStringHandle shared_string = LLXmlTree::addAttributeString("shared");
			child->getFastAttributeBOOL(shared_string, shared);

			info->mPolyMorphTargetInfoList.push_back(LLVOAvatarMeshInfo::morph_info_pair_t(morphinfo, shared));
		}

		mMeshInfoList.push_back(info);
	}
	return TRUE;
}

//-----------------------------------------------------------------------------
// parseXmlColorNodes(): parses <global_color> nodes from XML tree
//-----------------------------------------------------------------------------
BOOL LLVOAvatar::LLVOAvatarXmlInfo::parseXmlColorNodes(LLXmlTreeNode* root)
{
	for (LLXmlTreeNode* color_node = root->getChildByName( "global_color" );
		 color_node;
		 color_node = root->getNextNamedChild())
	{
		std::string global_color_name;
		static LLStdStringHandle name_string = LLXmlTree::addAttributeString("name");
		if (color_node->getFastAttributeString( name_string, global_color_name ) )
		{
			if( global_color_name == "skin_color" )
			{
				if (mTexSkinColorInfo)
				{
					llwarns << "avatar file: multiple instances of skin_color" << llendl;
					return FALSE;
				}
				mTexSkinColorInfo = new LLTexGlobalColorInfo;
				if( !mTexSkinColorInfo->parseXml( color_node ) )
				{
					deleteAndClear(mTexSkinColorInfo);
					llwarns << "avatar file: mTexSkinColor->parseXml() failed" << llendl;
					return FALSE;
				}
			}
			else if( global_color_name == "hair_color" )
			{
				if (mTexHairColorInfo)
				{
					llwarns << "avatar file: multiple instances of hair_color" << llendl;
					return FALSE;
				}
				mTexHairColorInfo = new LLTexGlobalColorInfo;
				if( !mTexHairColorInfo->parseXml( color_node ) )
				{
					deleteAndClear(mTexHairColorInfo);
					llwarns << "avatar file: mTexHairColor->parseXml() failed" << llendl;
					return FALSE;
				}
			}
			else if( global_color_name == "eye_color" )
			{
				if (mTexEyeColorInfo)
				{
					llwarns << "avatar file: multiple instances of eye_color" << llendl;
					return FALSE;
				}
				mTexEyeColorInfo = new LLTexGlobalColorInfo;
				if( !mTexEyeColorInfo->parseXml( color_node ) )
				{
					llwarns << "avatar file: mTexEyeColor->parseXml() failed" << llendl;
					return FALSE;
				}
			}
		}
	}
	return TRUE;
}

//-----------------------------------------------------------------------------
// parseXmlLayerNodes(): parses <layer_set> nodes from XML tree
//-----------------------------------------------------------------------------
BOOL LLVOAvatar::LLVOAvatarXmlInfo::parseXmlLayerNodes(LLXmlTreeNode* root)
{
	for (LLXmlTreeNode* layer_node = root->getChildByName( "layer_set" );
		 layer_node;
		 layer_node = root->getNextNamedChild())
	{
		LLTexLayerSetInfo* layer_info = new LLTexLayerSetInfo();
		if( layer_info->parseXml( layer_node ) )
		{
			mLayerInfoList.push_back(layer_info);
		}
		else
		{
			delete layer_info;
			llwarns << "avatar file: layer_set->parseXml() failed" << llendl;
			return FALSE;
		}
	}
	return TRUE;
}

//-----------------------------------------------------------------------------
// parseXmlDriverNodes(): parses <driver_parameters> nodes from XML tree
//-----------------------------------------------------------------------------
BOOL LLVOAvatar::LLVOAvatarXmlInfo::parseXmlDriverNodes(LLXmlTreeNode* root)
{
	LLXmlTreeNode* driver = root->getChildByName( "driver_parameters" );
	if( driver )
	{
		for (LLXmlTreeNode* grand_child = driver->getChildByName( "param" );
			 grand_child;
			 grand_child = driver->getNextNamedChild())
		{
			if( grand_child->getChildByName( "param_driver" ) )
			{
				LLDriverParamInfo* driver_info = new LLDriverParamInfo();
				if( driver_info->parseXml( grand_child ) )
				{
					mDriverInfoList.push_back(driver_info);
				}
				else
				{
					delete driver_info;
					llwarns << "avatar file: driver_param->parseXml() failed" << llendl;
					return FALSE;
				}
			}
		}
	}
	return TRUE;
}

//-----------------------------------------------------------------------------
// parseXmlDriverNodes(): parses <driver_parameters> nodes from XML tree
//-----------------------------------------------------------------------------
BOOL LLVOAvatar::LLVOAvatarXmlInfo::parseXmlMorphNodes(LLXmlTreeNode* root)
{
	LLXmlTreeNode* masks = root->getChildByName( "morph_masks" );
	if( !masks )
	{
		return FALSE;
	}

	for (LLXmlTreeNode* grand_child = masks->getChildByName( "mask" );
		 grand_child;
		 grand_child = masks->getNextNamedChild())
	{
		LLVOAvatarMorphInfo* info = new LLVOAvatarMorphInfo();

		static LLStdStringHandle name_string = LLXmlTree::addAttributeString("morph_name");
		if (!grand_child->getFastAttributeString(name_string, info->mName))
		{
			llwarns << "No name supplied for morph mask." << llendl;
			delete info;
			continue;
		}

		static LLStdStringHandle region_string = LLXmlTree::addAttributeString("body_region");
		if (!grand_child->getFastAttributeString(region_string, info->mRegion))
		{
			llwarns << "No region supplied for morph mask." << llendl;
			delete info;
			continue;
		}

		static LLStdStringHandle layer_string = LLXmlTree::addAttributeString("layer");
		if (!grand_child->getFastAttributeString(layer_string, info->mLayer))
		{
			llwarns << "No layer supplied for morph mask." << llendl;
			delete info;
			continue;
		}

		// optional parameter. don't throw a warning if not present.
		static LLStdStringHandle invert_string = LLXmlTree::addAttributeString("invert");
		grand_child->getFastAttributeBOOL(invert_string, info->mInvert);

		mMorphMaskInfoList.push_back(info);
	}

	return TRUE;
}

//virtual
void LLVOAvatar::updateRegion(LLViewerRegion *regionp)
{
	LLViewerObject::updateRegion(regionp);
}

std::string LLVOAvatar::getFullname() const
{
	std::string name;

	LLNameValue* first = getNVPair("FirstName"); 
	LLNameValue* last  = getNVPair("LastName"); 
	if (first && last)
	{
		name = LLCacheName::buildFullName( first->getString(), last->getString() );
	}

	return name;
}

LLHost LLVOAvatar::getObjectHost() const
{
	LLViewerRegion* region = getRegion();
	if (region && !isDead())
	{
		return region->getHost();
	}
	else
	{
		return LLHost::invalid;
	}
}

//static
void LLVOAvatar::updateFreezeCounter(S32 counter)
{
	if(counter)
	{
		sFreezeCounter = counter;
	}
	else if(sFreezeCounter > 0)
	{
		sFreezeCounter--;
	}
	else
	{
		sFreezeCounter = 0;
	}
}

BOOL LLVOAvatar::updateLOD()
{
	if (isImpostor())
	{
		return TRUE;
	}

	BOOL res = updateJointLODs();

	LLFace* facep = mDrawable->getFace(0);
	if (!facep || !facep->getVertexBuffer())
	{
		dirtyMesh(2);
	}

	if (mDirtyMesh >= 2 || mDrawable->isState(LLDrawable::REBUILD_GEOMETRY))
	{	//LOD changed or new mesh created, allocate new vertex buffer if needed
		updateMeshData();
		mDirtyMesh = 0;
		mNeedsSkin = TRUE;
		mDrawable->clearState(LLDrawable::REBUILD_GEOMETRY);
	}
	updateVisibility();

	return res;
}

void LLVOAvatar::updateLODRiggedAttachments( void )
{
	updateLOD();
	rebuildRiggedAttachments();
}
U32 LLVOAvatar::getPartitionType() const
{ 
	// Avatars merely exist as drawables in the bridge partition
	return LLViewerRegion::PARTITION_BRIDGE;
}

//static
void LLVOAvatar::updateImpostors() 
{
	LLCharacter::sAllowInstancesChange = FALSE ;

	for (std::vector<LLCharacter*>::iterator iter = LLCharacter::sInstances.begin();
		 iter != LLCharacter::sInstances.end(); ++iter)
	{
		LLVOAvatar* avatar = (LLVOAvatar*) *iter;
		if (!avatar->isDead() && avatar->needsImpostorUpdate() && avatar->isVisible() && avatar->isImpostor())
		{
			gPipeline.generateImpostor(avatar);
		}
	}

	LLCharacter::sAllowInstancesChange = TRUE ;
}

BOOL LLVOAvatar::isImpostor() const
{
	return (isVisuallyMuted() || (sUseImpostors && mUpdatePeriod >= IMPOSTOR_PERIOD)) ? TRUE : FALSE;
}


BOOL LLVOAvatar::needsImpostorUpdate() const
{
	return mNeedsImpostorUpdate;
}

const LLVector3& LLVOAvatar::getImpostorOffset() const
{
	return mImpostorOffset;
}

const LLVector2& LLVOAvatar::getImpostorDim() const
{
	return mImpostorDim;
}

void LLVOAvatar::setImpostorDim(const LLVector2& dim)
{
	mImpostorDim = dim;
}

void LLVOAvatar::cacheImpostorValues()
{
	getImpostorValues(mImpostorExtents, mImpostorAngle, mImpostorDistance);
}

void LLVOAvatar::getImpostorValues(LLVector4a* extents, LLVector3& angle, F32& distance) const
{
	const LLVector4a* ext = mDrawable->getSpatialExtents();
	extents[0] = ext[0];
	extents[1] = ext[1];

	LLVector3 at = LLViewerCamera::getInstance()->getOrigin()-(getRenderPosition()+mImpostorOffset);
	distance = at.normalize();
	F32 da = 1.f - (at*LLViewerCamera::getInstance()->getAtAxis());
	angle.mV[0] = LLViewerCamera::getInstance()->getYaw()*da;
	angle.mV[1] = LLViewerCamera::getInstance()->getPitch()*da;
	angle.mV[2] = da;
}

void LLVOAvatar::idleUpdateRenderCost()
{
	static const U32 ARC_BODY_PART_COST = 200;
	static const U32 ARC_LIMIT = 20000;

	static std::set<LLUUID> all_textures;

	if (gPipeline.hasRenderDebugMask(LLPipeline::RENDER_DEBUG_ATTACHMENT_BYTES))
	{ //set debug text to attachment geometry bytes here so render cost will override
		setDebugText(llformat("%.1f KB, %.2f m^2", mAttachmentGeometryBytes/1024.f, mAttachmentSurfaceArea));
	}

	if (!gPipeline.hasRenderDebugMask(LLPipeline::RENDER_DEBUG_SHAME))
	{
		return;
	}

	U32 cost = 0;
	LLVOVolume::texture_cost_t textures;

	for (U8 baked_index = 0; baked_index < BAKED_NUM_INDICES; baked_index++)
	{
		const LLVOAvatarDictionary::BakedEntry *baked_dict = LLVOAvatarDictionary::getInstance()->getBakedTexture((EBakedTextureIndex)baked_index);
		ETextureIndex tex_index = baked_dict->mTextureIndex;
		if ((tex_index != TEX_SKIRT_BAKED) || (isWearingWearableType(LLWearableType::WT_SKIRT)))
		{
			if (isTextureVisible(tex_index))
			{
				cost +=ARC_BODY_PART_COST;
			}
		}
	}


	for (attachment_map_t::const_iterator iter = mAttachmentPoints.begin(); 
		 iter != mAttachmentPoints.end();
		 ++iter)
	{
		LLViewerJointAttachment* attachment = iter->second;
		for (LLViewerJointAttachment::attachedobjs_vec_t::iterator attachment_iter = attachment->mAttachedObjects.begin();
			 attachment_iter != attachment->mAttachedObjects.end();
			 ++attachment_iter)
		{
			const LLViewerObject* attached_object = (*attachment_iter);
			if (attached_object && !attached_object->isHUDAttachment())
			{
				textures.clear();
				const LLDrawable* drawable = attached_object->mDrawable;
				if (drawable)
				{
					const LLVOVolume* volume = drawable->getVOVolume();
					if (volume)
					{
						cost += volume->getRenderCost(textures);

						const_child_list_t children = volume->getChildren();
						for (const_child_list_t::const_iterator child_iter = children.begin();
							  child_iter != children.end();
							  ++child_iter)
						{
							LLViewerObject* child_obj = *child_iter;
							LLVOVolume *child = dynamic_cast<LLVOVolume*>( child_obj );
							if (child)
							{
								cost += child->getRenderCost(textures);
							}
						}

						for (LLVOVolume::texture_cost_t::iterator iter = textures.begin(); iter != textures.end(); ++iter)
						{
							// add the cost of each individual texture in the linkset
							cost += iter->second;
						}
					}
				}
			}
		}

	}



	// Diagnostic output to identify all avatar-related textures.
	// Does not affect rendering cost calculation.
	// Could be wrapped in a debug option if output becomes problematic.
	if (isSelf())
	{
		// print any attachment textures we didn't already know about.
		for (LLVOVolume::texture_cost_t::iterator it = textures.begin(); it != textures.end(); ++it)
		{
			LLUUID image_id = it->first;
			if( image_id.isNull() || image_id == IMG_DEFAULT || image_id == IMG_DEFAULT_AVATAR)
				continue;
			if (all_textures.find(image_id) == all_textures.end())
			{
				// attachment texture not previously seen.
				llinfos << "attachment_texture: " << image_id.asString() << llendl;
				all_textures.insert(image_id);
			}
		}

		// print any avatar textures we didn't already know about
		for (LLVOAvatarDictionary::Textures::const_iterator iter = LLVOAvatarDictionary::getInstance()->getTextures().begin();
			 iter != LLVOAvatarDictionary::getInstance()->getTextures().end();
			 ++iter)
		{
			const LLVOAvatarDictionary::TextureEntry *texture_dict = iter->second;
			// TODO: MULTI-WEARABLE: handle multiple textures for self
			const LLViewerTexture* te_image = getImage(iter->first,0);
			if (!te_image)
				continue;
			LLUUID image_id = te_image->getID();
			if( image_id.isNull() || image_id == IMG_DEFAULT || image_id == IMG_DEFAULT_AVATAR)
				continue;
			if (all_textures.find(image_id) == all_textures.end())
			{
				llinfos << "local_texture: " << texture_dict->mName << ": " << image_id << llendl;
				all_textures.insert(image_id);
			}
		}
	}

	
	std::string viz_string = LLVOAvatar::rezStatusToString(getRezzedStatus());
	setDebugText(llformat("%s %d", viz_string.c_str(), cost));
	mVisualComplexity = cost;
	F32 green = 1.f-llclamp(((F32) cost-(F32)ARC_LIMIT)/(F32)ARC_LIMIT, 0.f, 1.f);
	F32 red = llmin((F32) cost/(F32)ARC_LIMIT, 1.f);
	mText->setColor(LLColor4(red,green,0,1));
}

// static
BOOL LLVOAvatar::isIndexLocalTexture(ETextureIndex index)
{
	if (index < 0 || index >= TEX_NUM_INDICES) return false;
	return LLVOAvatarDictionary::getInstance()->getTexture(index)->mIsLocalTexture;
}

// static
BOOL LLVOAvatar::isIndexBakedTexture(ETextureIndex index)
{
	if (index < 0 || index >= TEX_NUM_INDICES) return false;
	return LLVOAvatarDictionary::getInstance()->getTexture(index)->mIsBakedTexture;
}

const std::string LLVOAvatar::getBakedStatusForPrintout() const
{
	std::string line;

	for (LLVOAvatarDictionary::Textures::const_iterator iter = LLVOAvatarDictionary::getInstance()->getTextures().begin();
		 iter != LLVOAvatarDictionary::getInstance()->getTextures().end();
		 ++iter)
	{
		const ETextureIndex index = iter->first;
		const LLVOAvatarDictionary::TextureEntry *texture_dict = iter->second;
		if (texture_dict->mIsBakedTexture)
		{
			line += texture_dict->mName;
			if (isTextureDefined(index))
			{
				line += "_baked";
			}
			line += " ";
		}
	}
	return line;
}



//virtual
S32 LLVOAvatar::getTexImageSize() const
{
	return TEX_IMAGE_SIZE_OTHER;
}

//-----------------------------------------------------------------------------
// Utility functions
//-----------------------------------------------------------------------------

F32 calc_bouncy_animation(F32 x)
{
	return -(cosf(x * F_PI * 2.5f - F_PI_BY_TWO))*(0.4f + x * -0.1f) + x * 1.3f;
}

//virtual
BOOL LLVOAvatar::isTextureDefined(LLVOAvatarDefines::ETextureIndex te, U32 index ) const
{
	if (isIndexLocalTexture(te)) 
	{
		return FALSE;
	}

	if( !getImage( te, index ) )
	{
		llwarns << "getImage( " << te << ", " << index << " ) returned 0" << llendl;
		return FALSE;
	}

	// <FS:ND> getImage(te, index) can return 0 in some edge cases.
	if( !getImage( te, index ) || !ndIsValidPtr( getImage( te, index) ) )
	{
		llwarns << "getImage( " << (S32)te << ", " << index << " ) returned invalid ptr" << llendl;
		return FALSE;
	}
	// </FS:ND>

	return (getImage(te, index)->getID() != IMG_DEFAULT_AVATAR && 
			getImage(te, index)->getID() != IMG_DEFAULT);
}

//virtual
BOOL LLVOAvatar::isTextureVisible(LLVOAvatarDefines::ETextureIndex type, U32 index) const
{
	if (isIndexLocalTexture(type))
	{
		return isTextureDefined(type, index);
	}
	else
	{
		// baked textures can use TE images directly
		return ((isTextureDefined(type) || isSelf())
				&& (getTEImage(type)->getID() != IMG_INVISIBLE 
				|| LLDrawPoolAlpha::sShowDebugAlpha));
	}
}

//virtual
BOOL LLVOAvatar::isTextureVisible(LLVOAvatarDefines::ETextureIndex type, LLWearable *wearable) const
{
	// non-self avatars don't have wearables
	return FALSE;
}
<|MERGE_RESOLUTION|>--- conflicted
+++ resolved
@@ -2393,14 +2393,8 @@
 									 U32 block_num, const EObjectUpdateType update_type,
 									 LLDataPacker *dp)
 {
-<<<<<<< HEAD
-	LLMemType mt(LLMemType::MTYPE_AVATAR);
-	
 	// <FS:CR> Unused variable as of 2012/1/12
 	//LLVector3 old_vel = getVelocity();
-=======
-	LLVector3 old_vel = getVelocity();
->>>>>>> cc15a08a
 	const BOOL has_name = !getNVPair("FirstName");
 
 	// Do base class updates...
