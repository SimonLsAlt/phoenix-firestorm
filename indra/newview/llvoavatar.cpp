/**
 * @File llvoavatar.cpp
 * @brief Implementation of LLVOAvatar class which is a derivation of LLViewerObject
 *
 * $LicenseInfo:firstyear=2001&license=viewerlgpl$
 * Second Life Viewer Source Code
 * Copyright (C) 2010, Linden Research, Inc.
 *
 * This library is free software; you can redistribute it and/or
 * modify it under the terms of the GNU Lesser General Public
 * License as published by the Free Software Foundation;
 * version 2.1 of the License only.
 *
 * This library is distributed in the hope that it will be useful,
 * but WITHOUT ANY WARRANTY; without even the implied warranty of
 * MERCHANTABILITY or FITNESS FOR A PARTICULAR PURPOSE.  See the GNU
 * Lesser General Public License for more details.
 *
 * You should have received a copy of the GNU Lesser General Public
 * License along with this library; if not, write to the Free Software
 * Foundation, Inc., 51 Franklin Street, Fifth Floor, Boston, MA  02110-1301  USA
 *
 * Linden Research, Inc., 945 Battery Street, San Francisco, CA  94111  USA
 * $/LicenseInfo$
 */

#include "llviewerprecompiledheaders.h"

#include "llvoavatar.h"

#include <stdio.h>
#include <ctype.h>
#include <sstream>

#include "llaudioengine.h"
#include "noise.h"
#include "sound_ids.h"
#include "raytrace.h"

#include "aoengine.h"           // <FS:Zi> Animation Overrider
#include "llagent.h" //  Get state values from here
#include "llagentbenefits.h"
#include "llagentcamera.h"
#include "llagentwearables.h"
#include "llanimationstates.h"
#include "llavatarnamecache.h"
#include "llavatarpropertiesprocessor.h"
#include "llavatarrendernotifier.h"
#include "llcontrolavatar.h"
#include "llexperiencecache.h"
#include "llphysicsmotion.h"
#include "llviewercontrol.h"
#include "llcallingcard.h"      // IDEVO for LLAvatarTracker
#include "lldrawpoolavatar.h"
#include "lldriverparam.h"
#include "llpolyskeletaldistortion.h"
#include "lleditingmotion.h"
#include "llemote.h"
#include "llfloatertools.h"
#include "llheadrotmotion.h"
#include "llhudeffecttrail.h"
#include "llhudmanager.h"
#include "llhudnametag.h"
#include "llhudtext.h"              // for mText/mDebugText
#include "llimview.h"
#include "llinitparam.h"
#include "llkeyframefallmotion.h"
#include "llkeyframestandmotion.h"
#include "llkeyframewalkmotion.h"
#include "llmanipscale.h"  // for get_default_max_prim_scale()
#include "llmeshrepository.h"
#include "llmutelist.h"
#include "llmoveview.h"
#include "llnotificationsutil.h"
#include "llphysicsshapebuilderutil.h"
#include "llquantize.h"
#include "llrand.h"
#include "llregionhandle.h"
#include "llresmgr.h"
#include "llselectmgr.h"
#include "llsprite.h"
#include "lltargetingmotion.h"
#include "lltoolmgr.h"
#include "lltoolmorph.h"
#include "llviewercamera.h"
#include "llviewertexlayer.h"
#include "llviewertexturelist.h"
#include "llviewermenu.h"
#include "llviewerobjectlist.h"
#include "llviewerparcelmgr.h"
#include "llviewerregion.h"
#include "llviewershadermgr.h"
#include "llviewerstats.h"
#include "llviewerwearable.h"
#include "llvoavatarself.h"
#include "llvovolume.h"
#include "llworld.h"
#include "pipeline.h"
#include "llviewershadermgr.h"
#include "llsky.h"
#include "llanimstatelabels.h"
#include "lltrans.h"
#include "llappearancemgr.h"
// [RLVa:KB] - Checked: RLVa-2.0.1
#include "rlvactions.h"
#include "rlvhandler.h"
#include "rlvmodifiers.h"
// [/RLVa:KB]

#include "llgesturemgr.h" //needed to trigger the voice gesticulations
#include "llvoiceclient.h"
#include "llvoicevisualizer.h" // Ventrella

#include "lldebugmessagebox.h"
#include "llsdutil.h"
#include "llscenemonitor.h"
#include "llsdserialize.h"
#include "llrendersphere.h"
#include "llskinningutil.h"

#include "llperfstats.h"

#include <boost/lexical_cast.hpp>

#include "fscommon.h"
#include "fsdata.h"
#include "lfsimfeaturehandler.h"    // <FS:CR> Opensim
#include "lggcontactsets.h"
#include "llcontrol.h"
#include "llfilepicker.h"   // <FS:CR> FIRE-8893 - Dump archetype xml to user defined location
#include "llviewermenufile.h"
#include "llnetmap.h"
#include "llviewernetwork.h"    // [FS:CR] isInSecondlife()
#include "llsidepanelappearance.h"
#include "fsavatarrenderpersistence.h"
#include "fslslbridge.h" // <FS:PP> Movelock position refresh

#include "fsdiscordconnect.h" // <FS:LO> tapping a place that happens on landing in world to start up discord

extern F32 SPEED_ADJUST_MAX;
extern F32 SPEED_ADJUST_MAX_SEC;
extern F32 ANIM_SPEED_MAX;
extern F32 ANIM_SPEED_MIN;
extern U32 JOINT_COUNT_REQUIRED_FOR_FULLRIG;
const F32 MAX_HOVER_Z = 2.0f;
const F32 MIN_HOVER_Z = -2.0f;

const F32 MIN_ATTACHMENT_COMPLEXITY = 0.f;
const F32 DEFAULT_MAX_ATTACHMENT_COMPLEXITY = 1.0e6f;

// Unlike with 'self' avatar, server doesn't inform viewer about
// expected attachments so viewer has to wait to see if anything
// else will arrive
const F32 FIRST_APPEARANCE_CLOUD_MIN_DELAY = 3.f; // seconds
const F32 FIRST_APPEARANCE_CLOUD_MAX_DELAY = 15.f;
const F32 FIRST_APPEARANCE_CLOUD_IMPOSTOR_MODIFIER = 1.25f;

using namespace LLAvatarAppearanceDefines;

//-----------------------------------------------------------------------------
// Global constants
//-----------------------------------------------------------------------------
const LLUUID ANIM_AGENT_BODY_NOISE = LLUUID("9aa8b0a6-0c6f-9518-c7c3-4f41f2c001ad"); //"body_noise"
const LLUUID ANIM_AGENT_BREATHE_ROT = LLUUID("4c5a103e-b830-2f1c-16bc-224aa0ad5bc8");  //"breathe_rot"
const LLUUID ANIM_AGENT_EDITING = LLUUID("2a8eba1d-a7f8-5596-d44a-b4977bf8c8bb");  //"editing"
const LLUUID ANIM_AGENT_EYE = LLUUID("5c780ea8-1cd1-c463-a128-48c023f6fbea");  //"eye"
const LLUUID ANIM_AGENT_FLY_ADJUST = LLUUID("db95561f-f1b0-9f9a-7224-b12f71af126e");  //"fly_adjust"
const LLUUID ANIM_AGENT_HAND_MOTION = LLUUID("ce986325-0ba7-6e6e-cc24-b17c4b795578");  //"hand_motion"
const LLUUID ANIM_AGENT_HEAD_ROT = LLUUID("e6e8d1dd-e643-fff7-b238-c6b4b056a68d");  //"head_rot"
const LLUUID ANIM_AGENT_PELVIS_FIX = LLUUID("0c5dd2a2-514d-8893-d44d-05beffad208b");  //"pelvis_fix"
const LLUUID ANIM_AGENT_TARGET = LLUUID("0e4896cb-fba4-926c-f355-8720189d5b55");  //"target"
const LLUUID ANIM_AGENT_WALK_ADJUST = LLUUID("829bc85b-02fc-ec41-be2e-74cc6dd7215d");  //"walk_adjust"
const LLUUID ANIM_AGENT_PHYSICS_MOTION = LLUUID("7360e029-3cb8-ebc4-863e-212df440d987");  //"physics_motion"


//-----------------------------------------------------------------------------
// Constants
//-----------------------------------------------------------------------------
const F32 DELTA_TIME_MIN = 0.01f;   // we clamp measured delta_time to this
const F32 DELTA_TIME_MAX = 0.2f;    // range to insure stability of computations.

const F32 PELVIS_LAG_FLYING     = 0.22f;// pelvis follow half life while flying
const F32 PELVIS_LAG_WALKING    = 0.4f; // ...while walking
const F32 PELVIS_LAG_MOUSELOOK = 0.15f;
const F32 MOUSELOOK_PELVIS_FOLLOW_FACTOR = 0.5f;
const F32 TORSO_NOISE_AMOUNT = 1.0f;    // Amount of deviation from up-axis, in degrees
const F32 TORSO_NOISE_SPEED = 0.2f; // Time scale factor on torso noise.

const F32 BREATHE_ROT_MOTION_STRENGTH = 0.05f;

const S32 MIN_REQUIRED_PIXEL_AREA_BODY_NOISE = 10000;
const S32 MIN_REQUIRED_PIXEL_AREA_BREATHE = 10000;
const S32 MIN_REQUIRED_PIXEL_AREA_PELVIS_FIX = 40;

const S32 TEX_IMAGE_SIZE_OTHER = 512 / 4;  // The size of local textures for other (!isSelf()) avatars

const F32 HEAD_MOVEMENT_AVG_TIME = 0.9f;

const S32 MORPH_MASK_REQUESTED_DISCARD = 0;

const F32 MAX_STANDOFF_FROM_ORIGIN = 3;
const F32 MAX_STANDOFF_DISTANCE_CHANGE = 32;

// Discard level at which to switch to baked textures
// Should probably be 4 or 3, but didn't want to change it while change other logic - SJB
const S32 SWITCH_TO_BAKED_DISCARD = 5;

const F32 HOVER_EFFECT_MAX_SPEED = 3.f;
const F32 HOVER_EFFECT_STRENGTH = 0.f;
const F32 UNDERWATER_EFFECT_STRENGTH = 0.1f;
const F32 UNDERWATER_FREQUENCY_DAMP = 0.33f;
const F32 APPEARANCE_MORPH_TIME = 0.65f;
const F32 TIME_BEFORE_MESH_CLEANUP = 5.f; // seconds
const S32 AVATAR_RELEASE_THRESHOLD = 10; // number of avatar instances before releasing memory
const F32 FOOT_GROUND_COLLISION_TOLERANCE = 0.25f;
const F32 AVATAR_LOD_TWEAK_RANGE = 0.7f;
const S32 MAX_BUBBLE_CHAT_LENGTH = DB_CHAT_MSG_STR_LEN;
const S32 MAX_BUBBLE_CHAT_UTTERANCES = 12;
const F32 CHAT_FADE_TIME = 8.0;
const F32 BUBBLE_CHAT_TIME = CHAT_FADE_TIME * 3.f;
const F32 NAMETAG_UPDATE_THRESHOLD = 0.3f;
const F32 NAMETAG_VERTICAL_SCREEN_OFFSET = 25.f;
const F32 NAMETAG_VERT_OFFSET_WEIGHT = 0.17f;

const U32 LLVOAvatar::VISUAL_COMPLEXITY_UNKNOWN = 0;
const F64 HUD_OVERSIZED_TEXTURE_DATA_SIZE = 1024 * 1024;

const F32 MAX_TEXTURE_WAIT_TIME_SEC = 60.f;
const F32 MAX_ATTACHMENT_WAIT_TIME_SEC = 60;

const S32 MIN_NONTUNED_AVS = 5;

enum ERenderName
{
    RENDER_NAME_NEVER,
    RENDER_NAME_ALWAYS,
    RENDER_NAME_FADE
};

#define JELLYDOLLS_SHOULD_IMPOSTOR

//-----------------------------------------------------------------------------
// Callback data
//-----------------------------------------------------------------------------

struct LLTextureMaskData
{
    LLTextureMaskData( const LLUUID& id ) :
        mAvatarID(id),
        mLastDiscardLevel(S32_MAX)
    {}
    LLUUID              mAvatarID;
    S32                 mLastDiscardLevel;
};

/*********************************************************************************
 **                                                                             **
 ** Begin private LLVOAvatar Support classes
 **
 **/


struct LLAppearanceMessageContents: public LLRefCount
{
    LLAppearanceMessageContents():
        mAppearanceVersion(-1),
        mParamAppearanceVersion(-1),
        mCOFVersion(LLViewerInventoryCategory::VERSION_UNKNOWN)
    {
    }
    LLTEContents mTEContents;
    S32 mAppearanceVersion;
    S32 mParamAppearanceVersion;
    S32 mCOFVersion;
    // For future use:
    //U32 appearance_flags = 0;
    std::vector<F32> mParamWeights;
    std::vector<LLVisualParam*> mParams;
    LLVector3 mHoverOffset;
    bool mHoverOffsetWasSet;
};


//-----------------------------------------------------------------------------
// class LLBodyNoiseMotion
//-----------------------------------------------------------------------------
class LLBodyNoiseMotion :
    public LLMotion
{
public:
    // Constructor
    LLBodyNoiseMotion(const LLUUID &id)
        : LLMotion(id)
    {
        mName = "body_noise";
        mTorsoState = new LLJointState;
    }

    // Destructor
    virtual ~LLBodyNoiseMotion() { }

public:
    //-------------------------------------------------------------------------
    // functions to support MotionController and MotionRegistry
    //-------------------------------------------------------------------------
    // static constructor
    // all subclasses must implement such a function and register it
    static LLMotion *create(const LLUUID &id) { return new LLBodyNoiseMotion(id); }

public:
    //-------------------------------------------------------------------------
    // animation callbacks to be implemented by subclasses
    //-------------------------------------------------------------------------

    // motions must specify whether or not they loop
    virtual bool getLoop() { return true; }

    // motions must report their total duration
    virtual F32 getDuration() { return 0.0; }

    // motions must report their "ease in" duration
    virtual F32 getEaseInDuration() { return 0.0; }

    // motions must report their "ease out" duration.
    virtual F32 getEaseOutDuration() { return 0.0; }

    // motions must report their priority
    virtual LLJoint::JointPriority getPriority() { return LLJoint::HIGH_PRIORITY; }

    virtual LLMotionBlendType getBlendType() { return ADDITIVE_BLEND; }

    // called to determine when a motion should be activated/deactivated based on avatar pixel coverage
    virtual F32 getMinPixelArea() { return MIN_REQUIRED_PIXEL_AREA_BODY_NOISE; }

    // run-time (post constructor) initialization,
    // called after parameters have been set
    // must return true to indicate success and be available for activation
    virtual LLMotionInitStatus onInitialize(LLCharacter *character)
    {
        if( !mTorsoState->setJoint( character->getJoint("mTorso") ))
        {
            return STATUS_FAILURE;
        }

        mTorsoState->setUsage(LLJointState::ROT);

        addJointState( mTorsoState );
        return STATUS_SUCCESS;
    }

    // called when a motion is activated
    // must return true to indicate success, or else
    // it will be deactivated
    virtual bool onActivate() { return true; }

    // called per time step
    // must return true while it is active, and
    // must return false when the motion is completed.
    virtual bool onUpdate(F32 time, U8* joint_mask)
    {
        LL_PROFILE_ZONE_SCOPED_CATEGORY_AVATAR;
        F32 nx[2];
        nx[0]=time*TORSO_NOISE_SPEED;
        nx[1]=0.0f;
        F32 ny[2];
        ny[0]=0.0f;
        ny[1]=time*TORSO_NOISE_SPEED;
        F32 noiseX = noise2(nx);
        F32 noiseY = noise2(ny);

        F32 rx = TORSO_NOISE_AMOUNT * DEG_TO_RAD * noiseX / 0.42f;
        F32 ry = TORSO_NOISE_AMOUNT * DEG_TO_RAD * noiseY / 0.42f;
        LLQuaternion tQn;
        tQn.setQuat( rx, ry, 0.0f );
        mTorsoState->setRotation( tQn );

        return true;
    }

    // called when a motion is deactivated
    virtual void onDeactivate() {}

private:
    //-------------------------------------------------------------------------
    // joint states to be animated
    //-------------------------------------------------------------------------
    LLPointer<LLJointState> mTorsoState;
};

//-----------------------------------------------------------------------------
// class LLBreatheMotionRot
//-----------------------------------------------------------------------------
class LLBreatheMotionRot :
    public LLMotion
{
public:
    // Constructor
    LLBreatheMotionRot(const LLUUID &id) :
        LLMotion(id),
        mBreatheRate(1.f),
        mCharacter(NULL)
    {
        mName = "breathe_rot";
        mChestState = new LLJointState;
    }

    // Destructor
    virtual ~LLBreatheMotionRot() {}

public:
    //-------------------------------------------------------------------------
    // functions to support MotionController and MotionRegistry
    //-------------------------------------------------------------------------
    // static constructor
    // all subclasses must implement such a function and register it
    static LLMotion *create(const LLUUID &id) { return new LLBreatheMotionRot(id); }

public:
    //-------------------------------------------------------------------------
    // animation callbacks to be implemented by subclasses
    //-------------------------------------------------------------------------

    // motions must specify whether or not they loop
    virtual bool getLoop() { return true; }

    // motions must report their total duration
    virtual F32 getDuration() { return 0.0; }

    // motions must report their "ease in" duration
    virtual F32 getEaseInDuration() { return 0.0; }

    // motions must report their "ease out" duration.
    virtual F32 getEaseOutDuration() { return 0.0; }

    // motions must report their priority
    virtual LLJoint::JointPriority getPriority() { return LLJoint::MEDIUM_PRIORITY; }

    virtual LLMotionBlendType getBlendType() { return NORMAL_BLEND; }

    // called to determine when a motion should be activated/deactivated based on avatar pixel coverage
    virtual F32 getMinPixelArea() { return MIN_REQUIRED_PIXEL_AREA_BREATHE; }

    // run-time (post constructor) initialization,
    // called after parameters have been set
    // must return true to indicate success and be available for activation
    virtual LLMotionInitStatus onInitialize(LLCharacter *character)
    {
        mCharacter = character;
        bool success = true;

        if ( !mChestState->setJoint( character->getJoint( "mChest" ) ) )
        {
            success = false;
        }

        if ( success )
        {
            mChestState->setUsage(LLJointState::ROT);
            addJointState( mChestState );
        }

        if ( success )
        {
            return STATUS_SUCCESS;
        }
        else
        {
            return STATUS_FAILURE;
        }
    }

    // called when a motion is activated
    // must return true to indicate success, or else
    // it will be deactivated
    virtual bool onActivate() { return true; }

    // called per time step
    // must return true while it is active, and
    // must return false when the motion is completed.
    virtual bool onUpdate(F32 time, U8* joint_mask)
    {
        LL_PROFILE_ZONE_SCOPED_CATEGORY_AVATAR;
        mBreatheRate = 1.f;

        F32 breathe_amt = (sinf(mBreatheRate * time) * BREATHE_ROT_MOTION_STRENGTH);

        mChestState->setRotation(LLQuaternion(breathe_amt, LLVector3(0.f, 1.f, 0.f)));

        return true;
    }

    // called when a motion is deactivated
    virtual void onDeactivate() {}

private:
    //-------------------------------------------------------------------------
    // joint states to be animated
    //-------------------------------------------------------------------------
    LLPointer<LLJointState> mChestState;
    F32                 mBreatheRate;
    LLCharacter*        mCharacter;
};

//-----------------------------------------------------------------------------
// class LLPelvisFixMotion
//-----------------------------------------------------------------------------
class LLPelvisFixMotion :
    public LLMotion
{
public:
    // Constructor
    LLPelvisFixMotion(const LLUUID &id)
        : LLMotion(id), mCharacter(NULL)
    {
        mName = "pelvis_fix";

        mPelvisState = new LLJointState;
    }

    // Destructor
    virtual ~LLPelvisFixMotion() { }

public:
    //-------------------------------------------------------------------------
    // functions to support MotionController and MotionRegistry
    //-------------------------------------------------------------------------
    // static constructor
    // all subclasses must implement such a function and register it
    static LLMotion *create(const LLUUID& id) { return new LLPelvisFixMotion(id); }

public:
    //-------------------------------------------------------------------------
    // animation callbacks to be implemented by subclasses
    //-------------------------------------------------------------------------

    // motions must specify whether or not they loop
    virtual bool getLoop() { return true; }

    // motions must report their total duration
    virtual F32 getDuration() { return 0.0; }

    // motions must report their "ease in" duration
    virtual F32 getEaseInDuration() { return 0.5f; }

    // motions must report their "ease out" duration.
    virtual F32 getEaseOutDuration() { return 0.5f; }

    // motions must report their priority
    virtual LLJoint::JointPriority getPriority() { return LLJoint::LOW_PRIORITY; }

    virtual LLMotionBlendType getBlendType() { return NORMAL_BLEND; }

    // called to determine when a motion should be activated/deactivated based on avatar pixel coverage
    virtual F32 getMinPixelArea() { return MIN_REQUIRED_PIXEL_AREA_PELVIS_FIX; }

    // run-time (post constructor) initialization,
    // called after parameters have been set
    // must return true to indicate success and be available for activation
    virtual LLMotionInitStatus onInitialize(LLCharacter *character)
    {
        mCharacter = character;

        if (!mPelvisState->setJoint( character->getJoint("mPelvis")))
        {
            return STATUS_FAILURE;
        }

        mPelvisState->setUsage(LLJointState::POS);

        addJointState( mPelvisState );
        return STATUS_SUCCESS;
    }

    // called when a motion is activated
    // must return true to indicate success, or else
    // it will be deactivated
    virtual bool onActivate() { return true; }

    // called per time step
    // must return true while it is active, and
    // must return false when the motion is completed.
    virtual bool onUpdate(F32 time, U8* joint_mask)
    {
        LL_PROFILE_ZONE_SCOPED_CATEGORY_AVATAR;
        mPelvisState->setPosition(LLVector3::zero);

        return true;
    }

    // called when a motion is deactivated
    virtual void onDeactivate() {}

private:
    //-------------------------------------------------------------------------
    // joint states to be animated
    //-------------------------------------------------------------------------
    LLPointer<LLJointState> mPelvisState;
    LLCharacter*        mCharacter;
};

/**
 **
 ** End LLVOAvatar Support classes
 **                                                                             **
 *********************************************************************************/


//-----------------------------------------------------------------------------
// Static Data
//-----------------------------------------------------------------------------
U32 LLVOAvatar::sMaxNonImpostors = 12; // Set from RenderAvatarMaxNonImpostors
bool LLVOAvatar::sLimitNonImpostors = false; // True unless RenderAvatarMaxNonImpostors is 0 (unlimited)
F32 LLVOAvatar::sRenderDistance = 256.f;
S32 LLVOAvatar::sNumVisibleAvatars = 0;
S32 LLVOAvatar::sNumLODChangesThisFrame = 0;

// const LLUUID LLVOAvatar::sStepSoundOnLand("e8af4a28-aa83-4310-a7c4-c047e15ea0df"); - <FS:PP> Commented out for FIRE-3169: Option to change the default footsteps sound
const LLUUID LLVOAvatar::sStepSounds[LL_MCODE_END] =
{
    SND_STONE_RUBBER,
    SND_METAL_RUBBER,
    SND_GLASS_RUBBER,
    SND_WOOD_RUBBER,
    SND_FLESH_RUBBER,
    SND_RUBBER_PLASTIC,
    SND_RUBBER_RUBBER
};

S32 LLVOAvatar::sRenderName = RENDER_NAME_ALWAYS;
bool LLVOAvatar::sRenderGroupTitles = true;
S32 LLVOAvatar::sNumVisibleChatBubbles = 0;
bool LLVOAvatar::sDebugInvisible = false;
bool LLVOAvatar::sShowAttachmentPoints = false;
bool LLVOAvatar::sShowAnimationDebug = false;
bool LLVOAvatar::sVisibleInFirstPerson = false;
F32 LLVOAvatar::sLODFactor = 1.f;
F32 LLVOAvatar::sPhysicsLODFactor = 1.f;
bool LLVOAvatar::sJointDebug            = false;
bool LLVOAvatar::sLipSyncEnabled        = false;
F32 LLVOAvatar::sUnbakedTime = 0.f;
F32 LLVOAvatar::sUnbakedUpdateTime = 0.f;
F32 LLVOAvatar::sGreyTime = 0.f;
F32 LLVOAvatar::sGreyUpdateTime = 0.f;
LLPointer<LLViewerTexture> LLVOAvatar::sCloudTexture = NULL;
std::vector<LLUUID> LLVOAvatar::sAVsIgnoringARTLimit;
S32 LLVOAvatar::sAvatarsNearby = 0;

//-----------------------------------------------------------------------------
// Helper functions
//-----------------------------------------------------------------------------
static F32 calc_bouncy_animation(F32 x);

//-----------------------------------------------------------------------------
// LLVOAvatar()
//-----------------------------------------------------------------------------
LLVOAvatar::LLVOAvatar(const LLUUID& id,
                       const LLPCode pcode,
                       LLViewerRegion* regionp) :
    LLAvatarAppearance(&gAgentWearables),
    LLViewerObject(id, pcode, regionp),
    mSpecialRenderMode(0),
    mAttachmentSurfaceArea(0.f),
    mAttachmentVisibleTriangleCount(0),
    mAttachmentEstTriangleCount(0.f),
    mReportedVisualComplexity(VISUAL_COMPLEXITY_UNKNOWN),
    mTurning(false),
    mLastSkeletonSerialNum( 0 ),
    mIsSitting(false),
    mTimeVisible(),
    mTyping(false),
    mMeshValid(false),
    mVisible(false),
    mLastImpostorUpdateFrameTime(0.f),
    mLastImpostorUpdateReason(0),
    mWindFreq(0.f),
    mRipplePhase( 0.f ),
    mBelowWater(false),
    mLastAppearanceBlendTime(0.f),
    mAppearanceAnimating(false),
    mNameIsSet(false),
    // <FS:Ansariel> FIRE-13414: Avatar name isn't updated when the simulator sends a new name
    mNameFirstname(),
    mNameLastname(),
    // </FS:Ansariel>
    mTitle(),
    // <FS:Ansariel> Show Arc in nametag (for Jelly Dolls)
    mNameArc(0),
    mNameArcColor(LLColor4::white),
    // </FS:Ansariel>
    mNameAway(false),
    mNameDoNotDisturb(false),
    mNameAutoResponse(false), // <FS:Ansariel> Show auto-response in nametag,
    mNameIsTyping(false), // <FS:Ansariel> FIRE-3475: Show typing in nametag
    mNameMute(false),
    mNameAppearance(false),
    mNameFriend(false),
    mNameAlpha(0.f),
    mRenderGroupTitles(sRenderGroupTitles),
    mNameCloud(false),
    mFirstTEMessageReceived( false ),
    mFirstAppearanceMessageReceived( false ),
    mCulled( false ),
    mVisibilityRank(0),
    mNeedsSkin(false),
    mLastSkinTime(0.f),
    mUpdatePeriod(1),
    mOverallAppearance(AOA_INVISIBLE),
    mVisualComplexityStale(true),
    mVisuallyMuteSetting(AV_RENDER_NORMALLY),
    mMutedAVColor(LLColor4::white /* used for "uninitialize" */),
    mFirstFullyVisible(true),
    mFirstDecloudTime(-1.f),
    mFullyLoaded(false),
    mPreviousFullyLoaded(false),
    mFullyLoadedInitialized(false),
    mLastCloudAttachmentCount(0),
    mVisualComplexity(VISUAL_COMPLEXITY_UNKNOWN),
    mLoadedCallbacksPaused(false),
    mLoadedCallbackTextures(0),
    mRenderUnloadedAvatar(LLCachedControl<bool>(gSavedSettings, "RenderUnloadedAvatar", false)),
    mLastRezzedStatus(-1),
    mIsEditingAppearance(false),
    mUseLocalAppearance(false),
    // <FS:Ansariel> [Legacy Bake]
    mUseServerBakes(false),
    // </FS:Ansariel> [Legacy Bake]
    mLastUpdateRequestCOFVersion(-1),
    mLastUpdateReceivedCOFVersion(-1),
    mCachedMuteListUpdateTime(0),
    mCachedInMuteList(false),
    mIsControlAvatar(false),
    mIsUIAvatar(false),
    mEnableDefaultMotions(true)
{
    LL_DEBUGS("AvatarRender") << "LLVOAvatar Constructor (0x" << this << ") id:" << mID << LL_ENDL;

    //VTResume();  // VTune
    setHoverOffset(LLVector3(0.0, 0.0, 0.0));

    // mVoiceVisualizer is created by the hud effects manager and uses the HUD Effects pipeline
    const bool needsSendToSim = false; // currently, this HUD effect doesn't need to pack and unpack data to do its job
    mVoiceVisualizer = ( LLVoiceVisualizer *)LLHUDManager::getInstance()->createViewerEffect( LLHUDObject::LL_HUD_EFFECT_VOICE_VISUALIZER, needsSendToSim );

    LL_DEBUGS("Avatar","Message") << "LLVOAvatar Constructor (0x" << this << ") id:" << mID << LL_ENDL;
    mPelvisp = NULL;

    mDirtyMesh = 2; // Dirty geometry, need to regenerate.
    mMeshTexturesDirty = false;
    mHeadp = NULL;


    // set up animation variables
    mSpeed = 0.f;
    setAnimationData("Speed", &mSpeed);

    mNeedsImpostorUpdate = true;
    mLastImpostorUpdateReason = 0;
    mNeedsAnimUpdate = true;

    mNeedsExtentUpdate = true;

    mImpostorDistance = 0;
    mImpostorPixelArea = 0;

    setNumTEs(TEX_NUM_INDICES);

    mbCanSelect = true;

    mSignaledAnimations.clear();
    mPlayingAnimations.clear();

    mWasOnGroundLeft = false;
    mWasOnGroundRight = false;

    mTimeLast = 0.0f;
    mSpeedAccum = 0.0f;

    mRippleTimeLast = 0.f;

    mInAir = false;

    mStepOnLand = true;
    mStepMaterial = 0;

    mLipSyncActive = false;
    mOohMorph      = NULL;
    mAahMorph      = NULL;

    mCurrentGesticulationLevel = 0;

    mFirstAppearanceMessageTimer.reset();
    mRuthTimer.reset();
    mRuthDebugTimer.reset();
    mDebugExistenceTimer.reset();
    mLastAppearanceMessageTimer.reset();

    if(LLSceneMonitor::getInstance()->isEnabled())
    {
        LLSceneMonitor::getInstance()->freezeAvatar((LLCharacter*)this);
    }

    // <FS:Ansariel> [FS Persisted Avatar Render Settings]
    //mVisuallyMuteSetting = LLVOAvatar::VisualMuteSettings(LLRenderMuteList::getInstance()->getSavedVisualMuteSetting(getID()));
    mVisuallyMuteSetting = FSAvatarRenderPersistence::instance().getAvatarRenderSettings(id);

    sInstances.push_back(this);
}

//<FS:Beq> BOM constrain number of bake requests when BOM not supported
S32 LLVOAvatar::getNumBakes() const
{
#ifdef OPENSIM
    // BAKED_LEFT_ARM is equal to the pre-BOM BAKED_NUM_INDICES
    if(getRegion())
    {
        // LL_INFOS("BOMOS")
        //              << getFullname()
        //              << "Using avatar region settings [" << getRegion()->getName() << "]"
        //              << " bakesOnMesh = " << static_cast<const char *>(getRegion()->bakesOnMeshEnabled()?"True":"False")
        //              << LL_ENDL;
        return getRegion()->getRegionMaxBakes();
    }
    // LL_INFOS("BOMOS")
    //              << " Using fallback settings"
    //              << " bakesOnMesh = " << static_cast<const char *>(LLGridManager::instance().isInSecondLife()?"True":"False")
    //              << LL_ENDL;
    // fallback, in SL assume BOM, elsewhere assume not.
    return LLGridManager::instance().isInSecondLife()?BAKED_NUM_INDICES:BAKED_LEFT_ARM;
#else
    return BAKED_NUM_INDICES;
#endif
}

// U8 LLVOAvatar::getNumTEs() const
// {
// #ifdef OPENSIM
//  // TEX_HEAD_UNIVERSAL_TATTOO is equal to the pre-BOM TEX_NUM_INDICES
//  if(!mTEImages){return 0;}
//  if(getRegion())
//  {
//      return getRegion()->getRegionMaxTEs();
//  }
//  // fallback, in SL assume BOM, elsewhere assume not.
//  return LLGridManager::instance().isInSecondLife()?TEX_NUM_INDICES:TEX_HEAD_UNIVERSAL_TATTOO;
// #else
//  return TEX_NUM_INDICES;
// #endif
// }
//</FS:Beq>
std::string LLVOAvatar::avString() const
{
    if (isControlAvatar())
    {
        return " " + getFullname() + " ";
    }
    else
    {
        std::string viz_string = LLVOAvatar::rezStatusToString(getRezzedStatus());
        return " Avatar '" + getFullname() + "' " + viz_string + " ";
    }
}

void LLVOAvatar::debugAvatarRezTime(std::string notification_name, std::string comment)
{
    if (gDisconnected)
    {
        // If we disconected, these values are likely to be invalid and
        // avString() might crash due to a dead sAvatarDictionary
        return;
    }

    LL_INFOS("Avatar") << "REZTIME: [ " << (U32)mDebugExistenceTimer.getElapsedTimeF32()
                       << "sec ]"
                       << avString()
                       << "RuthTimer " << (U32)mRuthDebugTimer.getElapsedTimeF32()
                       << " Notification " << notification_name
                       << " : " << comment
                       << LL_ENDL;

    if (gSavedSettings.getBOOL("DebugAvatarRezTime"))
    {
        LLSD args;
        args["EXISTENCE"] = llformat("%d",(U32)mDebugExistenceTimer.getElapsedTimeF32());
        args["TIME"] = llformat("%d",(U32)mRuthDebugTimer.getElapsedTimeF32());
        args["NAME"] = getFullname();
        LLNotificationsUtil::add(notification_name,args);
    }
}

//------------------------------------------------------------------------
// LLVOAvatar::~LLVOAvatar()
//------------------------------------------------------------------------
LLVOAvatar::~LLVOAvatar()
{
    sInstances.remove(this);

    if (!mFullyLoaded)
    {
        debugAvatarRezTime("AvatarRezLeftCloudNotification","left after ruth seconds as cloud");
    }
    else
    {
        debugAvatarRezTime("AvatarRezLeftNotification","left sometime after declouding");
    }

    if(mTuned)
    {
        LLPerfStats::tunedAvatars--;
        mTuned = false;
    }
    sAVsIgnoringARTLimit.erase(std::remove(sAVsIgnoringARTLimit.begin(), sAVsIgnoringARTLimit.end(), mID), sAVsIgnoringARTLimit.end());

    // <FS:ND> only call logPendingPhases if we're still alive. Otherwise this can lead to shutdown crashes
    // logPendingPhases();
    if (isAgentAvatarValid())
        logPendingPhases();
    // </FS:ND>
    LL_DEBUGS("Avatar") << "LLVOAvatar Destructor (0x" << this << ") id:" << mID << LL_ENDL;

    std::for_each(mAttachmentPoints.begin(), mAttachmentPoints.end(), DeletePairedPointer());
    mAttachmentPoints.clear();

    mDead = true;

    mAnimationSources.clear();
    LLLoadedCallbackEntry::cleanUpCallbackList(&mCallbackTextureList) ;

    getPhases().clearPhases();

    LL_DEBUGS() << "LLVOAvatar Destructor end" << LL_ENDL;
}

void LLVOAvatar::markDead()
{
    if (mNameText)
    {
        mNameText->markDead();
        mNameText = NULL;
        sNumVisibleChatBubbles--;
    }
    mVoiceVisualizer->markDead();
    LLLoadedCallbackEntry::cleanUpCallbackList(&mCallbackTextureList) ;
    LLViewerObject::markDead();
}


bool LLVOAvatar::isFullyBaked()
{
    if (mIsDummy) return true;
    if (getNumTEs() == 0) return false;
    // <FS:Beq> OS BOM limit the tests to avoid "invalid face error"
    // for (U32 i = 0; i < mBakedTextureDatas.size(); i++)
    for (S32 i = 0; i < getNumBakes(); i++)
    {
        if (!isTextureDefined(mBakedTextureDatas[i].mTextureIndex)
            && ((i != BAKED_SKIRT) || isWearingWearableType(LLWearableType::WT_SKIRT))
            && (i != BAKED_LEFT_ARM) && (i != BAKED_LEFT_LEG) && (i != BAKED_AUX1) && (i != BAKED_AUX2) && (i != BAKED_AUX3))
        {
            return false;
        }
    }
    return true;
}

bool LLVOAvatar::isFullyTextured() const
{
    for (S32 i = 0; i < mMeshLOD.size(); i++)
    {
        LLAvatarJoint* joint = mMeshLOD[i];
        if (i==MESH_ID_SKIRT && !isWearingWearableType(LLWearableType::WT_SKIRT))
        {
            continue; // don't care about skirt textures if we're not wearing one.
        }
        if (!joint)
        {
            continue; // nonexistent LOD OK.
        }
        avatar_joint_mesh_list_t::iterator meshIter = joint->mMeshParts.begin();
        if (meshIter != joint->mMeshParts.end())
        {
            LLAvatarJointMesh *mesh = (*meshIter);
            if (!mesh)
            {
                continue; // nonexistent mesh OK
            }
            if (mesh->hasGLTexture())
            {
                continue; // Mesh exists and has a baked texture.
            }
            if (mesh->hasComposite())
            {
                continue; // Mesh exists and has a composite texture.
            }
            // Fail
            return false;
        }
    }
    return true;
}

bool LLVOAvatar::hasGray() const
{
    return !getIsCloud() && !isFullyTextured();
}

S32 LLVOAvatar::getRezzedStatus() const
{
    if (getIsCloud()) return 0;
    bool textured = isFullyTextured();
    bool all_baked_loaded = allBakedTexturesCompletelyDownloaded();
    if (textured && all_baked_loaded && getAttachmentCount() == mSimAttachments.size()) return 4;
    if (textured && all_baked_loaded) return 3;
    if (textured) return 2;
    llassert(hasGray());
    return 1; // gray
}

void LLVOAvatar::deleteLayerSetCaches(bool clearAll)
{
    for (U32 i = 0; i < mBakedTextureDatas.size(); i++)
    {
        if (mBakedTextureDatas[i].mTexLayerSet)
        {
            // ! BACKWARDS COMPATIBILITY !
            // Can be removed after hair baking is mandatory on the grid
            if ((i != BAKED_HAIR || isSelf()) && !clearAll)
            {
                mBakedTextureDatas[i].mTexLayerSet->deleteCaches();
            }
        }
        if (mBakedTextureDatas[i].mMaskTexName)
        {
            LLImageGL::deleteTextures(1, (GLuint*)&(mBakedTextureDatas[i].mMaskTexName));
            mBakedTextureDatas[i].mMaskTexName = 0 ;
        }
    }
}

// static
bool LLVOAvatar::areAllNearbyInstancesBaked(S32& grey_avatars)
{
    grey_avatars = 0;
    for (LLCharacter* character : LLCharacter::sInstances)
    {
        LLVOAvatar* inst = (LLVOAvatar*)character;
        if (!inst->isDead() && inst->mHasGrey && !inst->isFullyBaked())
        {
            ++grey_avatars;
        }
    }
    return !grey_avatars;
}

// static
void LLVOAvatar::getNearbyRezzedStats(std::vector<S32>& counts, F32& avg_cloud_time, S32& cloud_avatars)
{
    counts.clear();
    counts.resize(5);
    avg_cloud_time = 0;
    cloud_avatars = 0;
    S32 count_avg = 0;

    for (LLCharacter* character : LLCharacter::sInstances)
    {
        if (LLVOAvatar* inst = (LLVOAvatar*)character)
        {
            S32 rez_status = inst->getRezzedStatus();
            counts[rez_status]++;
            F32 time = inst->getFirstDecloudTime();
            if (time >= 0)
            {
                avg_cloud_time+=time;
                count_avg++;
            }
            if (!inst->isFullyLoaded() || time < 0)
            {
                // still renders as cloud
                cloud_avatars++;
            }
        }
    }

    if (count_avg > 0)
    {
        avg_cloud_time /= count_avg;
    }
}

// static
std::string LLVOAvatar::rezStatusToString(S32 rez_status)
{
    switch (rez_status)
    {
    case 0:
        return "cloud";
    case 1:
        return "gray";
    case 2:
        return "downloading baked";
    case 3:
        return "loading attachments";
    case 4:
        return "full";
    }
    return "unknown";
}

// static
void LLVOAvatar::dumpBakedStatus()
{
    LLVector3d camera_pos_global = gAgentCamera.getCameraPositionGlobal();

    for (LLCharacter* character : LLCharacter::sInstances)
    {
        LLVOAvatar* inst = (LLVOAvatar*)character;
        LL_INFOS() << "Avatar ";

        LLNameValue* firstname = inst->getNVPair("FirstName");
        LLNameValue* lastname = inst->getNVPair("LastName");

        if( firstname )
        {
            LL_CONT << firstname->getString();
        }
        if( lastname )
        {
            LL_CONT << " " << lastname->getString();
        }

        LL_CONT << " " << inst->mID;

        if( inst->isDead() )
        {
            LL_CONT << " DEAD ("<< inst->getNumRefs() << " refs)";
        }

        if( inst->isSelf() )
        {
            LL_CONT << " (self)";
        }


        F64 dist_to_camera = (inst->getPositionGlobal() - camera_pos_global).length();
        LL_CONT << " " << dist_to_camera << "m ";

        LL_CONT << " " << inst->mPixelArea << " pixels";

        if( inst->isVisible() )
        {
            LL_CONT << " (visible)";
        }
        else
        {
            LL_CONT << " (not visible)";
        }

        if( inst->isFullyBaked() )
        {
            LL_CONT << " Baked";
        }
        else
        {
            LL_CONT << " Unbaked (";

            for (LLAvatarAppearanceDictionary::BakedTextures::const_iterator iter = LLAvatarAppearance::getDictionary()->getBakedTextures().begin();
                 iter != LLAvatarAppearance::getDictionary()->getBakedTextures().end();
                 ++iter)
            {
                const LLAvatarAppearanceDictionary::BakedEntry *baked_dict = iter->second;
                const ETextureIndex index = baked_dict->mTextureIndex;
                if (!inst->isTextureDefined(index))
                {
                    LL_CONT << " " << (LLAvatarAppearance::getDictionary()->getTexture(index) ? LLAvatarAppearance::getDictionary()->getTexture(index)->mName : "");
                }
            }
            LL_CONT << " ) " << inst->getUnbakedPixelAreaRank();
            if( inst->isCulled() )
            {
                LL_CONT << " culled";
            }
        }
        LL_CONT << LL_ENDL;
    }
}

//static
void LLVOAvatar::restoreGL()
{
    if (!isAgentAvatarValid()) return;

    gAgentAvatarp->setCompositeUpdatesEnabled(true);
    for (U32 i = 0; i < gAgentAvatarp->mBakedTextureDatas.size(); i++)
    {
        // <FS:Ansariel> [Legacy Bake]
        //gAgentAvatarp->invalidateComposite(gAgentAvatarp->getTexLayerSet(i));
        gAgentAvatarp->invalidateComposite(gAgentAvatarp->getTexLayerSet(i), false);
    }
    gAgentAvatarp->updateMeshTextures();
}

//static
void LLVOAvatar::destroyGL()
{
    deleteCachedImages();

    resetImpostors();
}

//static
void LLVOAvatar::resetImpostors()
{
    for (LLCharacter* character : LLCharacter::sInstances)
    {
        LLVOAvatar* avatar = (LLVOAvatar*)character;
        avatar->mImpostor.release();
        avatar->mNeedsImpostorUpdate = true;
        avatar->mLastImpostorUpdateReason = 1;
    }
}

// static
void LLVOAvatar::deleteCachedImages(bool clearAll)
{
    if (LLViewerTexLayerSet::sHasCaches)
    {
        for (LLCharacter* character : LLCharacter::sInstances)
        {
            ((LLVOAvatar*)character)->deleteLayerSetCaches(clearAll);
        }
        LLViewerTexLayerSet::sHasCaches = false;
    }
    LLVOAvatarSelf::deleteScratchTextures();
    LLTexLayerStaticImageList::getInstance()->deleteCachedImages();
}


//------------------------------------------------------------------------
// static
// LLVOAvatar::initClass()
//------------------------------------------------------------------------
void LLVOAvatar::initClass()
{
    gAnimLibrary.animStateSetString(ANIM_AGENT_BODY_NOISE,"body_noise");
    gAnimLibrary.animStateSetString(ANIM_AGENT_BREATHE_ROT,"breathe_rot");
    gAnimLibrary.animStateSetString(ANIM_AGENT_PHYSICS_MOTION,"physics_motion");
    gAnimLibrary.animStateSetString(ANIM_AGENT_EDITING,"editing");
    gAnimLibrary.animStateSetString(ANIM_AGENT_EYE,"eye");
    gAnimLibrary.animStateSetString(ANIM_AGENT_FLY_ADJUST,"fly_adjust");
    gAnimLibrary.animStateSetString(ANIM_AGENT_HAND_MOTION,"hand_motion");
    gAnimLibrary.animStateSetString(ANIM_AGENT_HEAD_ROT,"head_rot");
    gAnimLibrary.animStateSetString(ANIM_AGENT_PELVIS_FIX,"pelvis_fix");
    gAnimLibrary.animStateSetString(ANIM_AGENT_TARGET,"target");
    gAnimLibrary.animStateSetString(ANIM_AGENT_WALK_ADJUST,"walk_adjust");

    // Where should this be set initially?
    LLJoint::setDebugJointNames(gSavedSettings.getString("DebugAvatarJoints"));

    LLControlAvatar::sRegionChangedSlot = gAgent.addRegionChangedCallback(&LLControlAvatar::onRegionChanged);

    sCloudTexture = LLViewerTextureManager::getFetchedTextureFromFile("cloud-particle.j2c");
    gSavedSettings.getControl("LipSyncEnabled")->getSignal()->connect(boost::bind(&LLVOAvatar::handleVOAvatarPrefsChanged, _2));

    initCloud();
}


void LLVOAvatar::cleanupClass()
{
}

bool LLVOAvatar::handleVOAvatarPrefsChanged(const LLSD &newvalue)
{
    sLipSyncEnabled = gSavedSettings.getBOOL("LipSyncEnabled");
    return true;
}

LLPartSysData LLVOAvatar::sCloud;
void LLVOAvatar::initCloud()
{
    // fancy particle cloud designed by Brent
    std::string filename = gDirUtilp->getExpandedFilename(LL_PATH_PER_SL_ACCOUNT, "cloud.xml");
    if(!gDirUtilp->fileExists(filename))
    {
        filename = gDirUtilp->getExpandedFilename(LL_PATH_USER_SETTINGS, "cloud.xml");
    }
    if(!gDirUtilp->fileExists(filename))
    {
        filename = gDirUtilp->getExpandedFilename(LL_PATH_APP_SETTINGS, "cloud.xml");
    }
    LLSD cloud;
    // <FS:ND> On Linux ifstream only has a const char* constructor
    // llifstream in_file(filename);
    llifstream in_file(filename.c_str());
    // </FS:ND>
    LLSDSerialize::fromXMLDocument(cloud, in_file);
    sCloud.fromLLSD(cloud);
    sCloud.mPartImageID = sCloudTexture->getID();

    //Todo: have own image, de-copy-pasta
    LLSD cloud_muted;
    filename = gDirUtilp->getExpandedFilename(LL_PATH_PER_SL_ACCOUNT, "cloud_muted.xml");
    if(!gDirUtilp->fileExists(filename))
    {
        filename = gDirUtilp->getExpandedFilename(LL_PATH_USER_SETTINGS, "cloud_muted.xml");
    }
    if(!gDirUtilp->fileExists(filename))
    {
        filename = gDirUtilp->getExpandedFilename(LL_PATH_APP_SETTINGS, "cloud_muted.xml");
    }
    // <FS:ND> On Linux ifstream only has a const char* constructor
    // llifstream in_file_muted(filename);
    llifstream in_file_muted(filename.c_str());
    // </FS:ND>
}

// virtual
void LLVOAvatar::initInstance()
{
    //-------------------------------------------------------------------------
    // register motions
    //-------------------------------------------------------------------------
    if (LLCharacter::sInstances.size() == 1)
    {
        registerMotion( ANIM_AGENT_DO_NOT_DISTURB,          LLNullMotion::create );
        registerMotion( ANIM_AGENT_CROUCH,                  LLKeyframeStandMotion::create );
        registerMotion( ANIM_AGENT_CROUCHWALK,              LLKeyframeWalkMotion::create );
        registerMotion( ANIM_AGENT_EXPRESS_AFRAID,          LLEmote::create );
        registerMotion( ANIM_AGENT_EXPRESS_ANGER,           LLEmote::create );
        registerMotion( ANIM_AGENT_EXPRESS_BORED,           LLEmote::create );
        registerMotion( ANIM_AGENT_EXPRESS_CRY,             LLEmote::create );
        registerMotion( ANIM_AGENT_EXPRESS_DISDAIN,         LLEmote::create );
        registerMotion( ANIM_AGENT_EXPRESS_EMBARRASSED,     LLEmote::create );
        registerMotion( ANIM_AGENT_EXPRESS_FROWN,           LLEmote::create );
        registerMotion( ANIM_AGENT_EXPRESS_KISS,            LLEmote::create );
        registerMotion( ANIM_AGENT_EXPRESS_LAUGH,           LLEmote::create );
        registerMotion( ANIM_AGENT_EXPRESS_OPEN_MOUTH,      LLEmote::create );
        registerMotion( ANIM_AGENT_EXPRESS_REPULSED,        LLEmote::create );
        registerMotion( ANIM_AGENT_EXPRESS_SAD,             LLEmote::create );
        registerMotion( ANIM_AGENT_EXPRESS_SHRUG,           LLEmote::create );
        registerMotion( ANIM_AGENT_EXPRESS_SMILE,           LLEmote::create );
        registerMotion( ANIM_AGENT_EXPRESS_SURPRISE,        LLEmote::create );
        registerMotion( ANIM_AGENT_EXPRESS_TONGUE_OUT,      LLEmote::create );
        registerMotion( ANIM_AGENT_EXPRESS_TOOTHSMILE,      LLEmote::create );
        registerMotion( ANIM_AGENT_EXPRESS_WINK,            LLEmote::create );
        registerMotion( ANIM_AGENT_EXPRESS_WORRY,           LLEmote::create );
        registerMotion( ANIM_AGENT_FEMALE_RUN_NEW,          LLKeyframeWalkMotion::create );
        registerMotion( ANIM_AGENT_FEMALE_WALK,             LLKeyframeWalkMotion::create );
        registerMotion( ANIM_AGENT_FEMALE_WALK_NEW,         LLKeyframeWalkMotion::create );
        registerMotion( ANIM_AGENT_RUN,                     LLKeyframeWalkMotion::create );
        registerMotion( ANIM_AGENT_RUN_NEW,                 LLKeyframeWalkMotion::create );
        registerMotion( ANIM_AGENT_STAND,                   LLKeyframeStandMotion::create );
        registerMotion( ANIM_AGENT_STAND_1,                 LLKeyframeStandMotion::create );
        registerMotion( ANIM_AGENT_STAND_2,                 LLKeyframeStandMotion::create );
        registerMotion( ANIM_AGENT_STAND_3,                 LLKeyframeStandMotion::create );
        registerMotion( ANIM_AGENT_STAND_4,                 LLKeyframeStandMotion::create );
        registerMotion( ANIM_AGENT_STANDUP,                 LLKeyframeFallMotion::create );
        registerMotion( ANIM_AGENT_TURNLEFT,                LLKeyframeWalkMotion::create );
        registerMotion( ANIM_AGENT_TURNRIGHT,               LLKeyframeWalkMotion::create );
        registerMotion( ANIM_AGENT_WALK,                    LLKeyframeWalkMotion::create );
        registerMotion( ANIM_AGENT_WALK_NEW,                LLKeyframeWalkMotion::create );

        // motions without a start/stop bit
        registerMotion( ANIM_AGENT_BODY_NOISE,              LLBodyNoiseMotion::create );
        registerMotion( ANIM_AGENT_BREATHE_ROT,             LLBreatheMotionRot::create );
        registerMotion( ANIM_AGENT_PHYSICS_MOTION,          LLPhysicsMotionController::create );
        registerMotion( ANIM_AGENT_EDITING,                 LLEditingMotion::create );
        registerMotion( ANIM_AGENT_EYE,                     LLEyeMotion::create );
        registerMotion( ANIM_AGENT_FEMALE_WALK,             LLKeyframeWalkMotion::create );
        registerMotion( ANIM_AGENT_FLY_ADJUST,              LLFlyAdjustMotion::create );
        registerMotion( ANIM_AGENT_HAND_MOTION,             LLHandMotion::create );
        registerMotion( ANIM_AGENT_HEAD_ROT,                LLHeadRotMotion::create );
        registerMotion( ANIM_AGENT_PELVIS_FIX,              LLPelvisFixMotion::create );
        registerMotion( ANIM_AGENT_SIT_FEMALE,              LLKeyframeMotion::create );
        registerMotion( ANIM_AGENT_TARGET,                  LLTargetingMotion::create );
        registerMotion( ANIM_AGENT_WALK_ADJUST,             LLWalkAdjustMotion::create );
    }

    LLAvatarAppearance::initInstance();

    // preload specific motions here
    createMotion( ANIM_AGENT_CUSTOMIZE);
    createMotion( ANIM_AGENT_CUSTOMIZE_DONE);

    //VTPause();  // VTune

    mVoiceVisualizer->setVoiceEnabled( LLVoiceClient::getInstance()->getVoiceEnabled( mID ) );

    mInitFlags |= 1<<1;
}

// virtual
LLAvatarJoint* LLVOAvatar::createAvatarJoint()
{
    return new LLViewerJoint();
}

// virtual
LLAvatarJoint* LLVOAvatar::createAvatarJoint(S32 joint_num)
{
    return new LLViewerJoint(joint_num);
}

// virtual
LLAvatarJointMesh* LLVOAvatar::createAvatarJointMesh()
{
    return new LLViewerJointMesh();
}

// virtual
LLTexLayerSet* LLVOAvatar::createTexLayerSet()
{
    return new LLViewerTexLayerSet(this);
}

const LLVector3 LLVOAvatar::getRenderPosition() const
{

    if (mDrawable.isNull() || mDrawable->getGeneration() < 0)
    {
        return getPositionAgent();
    }
    else if (isRoot())
    {
        F32 fixup;
        if ( hasPelvisFixup( fixup) )
        {
            //Apply a pelvis fixup (as defined by the avs skin)
            LLVector3 pos = mDrawable->getPositionAgent();
            pos[VZ] += fixup;
            return pos;
        }
        else
        {
            return mDrawable->getPositionAgent();
        }
    }
    else
    {
        return getPosition() * mDrawable->getParent()->getRenderMatrix();
    }
}

void LLVOAvatar::updateDrawable(bool force_damped)
{
    clearChanged(SHIFTED);
}

void LLVOAvatar::onShift(const LLVector4a& shift_vector)
{
    const LLVector3& shift = reinterpret_cast<const LLVector3&>(shift_vector);
    mLastAnimExtents[0] += shift;
    mLastAnimExtents[1] += shift;
}

void LLVOAvatar::updateSpatialExtents(LLVector4a& newMin, LLVector4a &newMax)
{
    if (mDrawable.isNull())
    {
        return;
    }

    if (mNeedsExtentUpdate)
    {
        calculateSpatialExtents(newMin,newMax);
        mLastAnimExtents[0].set(newMin.getF32ptr());
        mLastAnimExtents[1].set(newMax.getF32ptr());
        mLastAnimBasePos = mPelvisp->getWorldPosition();
        mNeedsExtentUpdate = false;
    }
    else
    {
        LLVector3 new_base_pos = mPelvisp->getWorldPosition();
        LLVector3 shift = new_base_pos-mLastAnimBasePos;
        mLastAnimExtents[0] += shift;
        mLastAnimExtents[1] += shift;
        mLastAnimBasePos = new_base_pos;

    }

    if (isImpostor() && !needsImpostorUpdate())
    {
        LLVector3 delta = getRenderPosition() -
            ((LLVector3(mDrawable->getPositionGroup().getF32ptr())-mImpostorOffset));

        newMin.load3( (mLastAnimExtents[0] + delta).mV);
        newMax.load3( (mLastAnimExtents[1] + delta).mV);
    }
    else
    {
        newMin.load3(mLastAnimExtents[0].mV);
        newMax.load3(mLastAnimExtents[1].mV);
        LLVector4a pos_group;
        pos_group.setAdd(newMin,newMax);
        pos_group.mul(0.5f);
        mImpostorOffset = LLVector3(pos_group.getF32ptr())-getRenderPosition();
        mDrawable->setPositionGroup(pos_group);
    }
}


void LLVOAvatar::calculateSpatialExtents(LLVector4a& newMin, LLVector4a& newMax)
{
    LL_PROFILE_ZONE_SCOPED_CATEGORY_AVATAR;

    const S32 BOX_DETAIL_DEFAULT = 3;
    S32 box_detail = BOX_DETAIL_DEFAULT;
    if (getOverallAppearance() != AOA_NORMAL)
    {
        if (isControlAvatar())
        {
            // Animated objects don't show system avatar but do need to include rigged meshes in their bounding box.
            box_detail = 3;
        }
        else
        {
            // Jellydolled avatars ignore attachments, etc, use only system avatar.
            box_detail = 1;
        }
    }

    // FIXME the update_min_max function used below assumes there is a
    // known starting point, but in general there isn't. Ideally the
    // box update logic should be modified to handle the no-point-yet
    // case. For most models, starting with the pelvis is safe though.
    LLVector3 zero_pos;
    LLVector4a pos;
    if (dist_vec(zero_pos, mPelvisp->getWorldPosition())<0.001)
    {
        // Don't use pelvis until av initialized
        pos.load3(getRenderPosition().mV);
    }
    else
    {
        pos.load3(mPelvisp->getWorldPosition().mV);
    }
    newMin = pos;
    newMax = pos;

    if (box_detail>=1 && !isControlAvatar())
    {
        //stretch bounding box by joint positions. Doing this for
        //control avs, where the polymeshes aren't maintained or
        //displayed, can give inaccurate boxes due to joints stuck at (0,0,0).
        for (polymesh_map_t::iterator i = mPolyMeshes.begin(); i != mPolyMeshes.end(); ++i)
        {
            LLPolyMesh* mesh = i->second;
            for (S32 joint_num = 0; joint_num < mesh->mJointRenderData.size(); joint_num++)
            {
                LLVector4a trans;
                trans.load3( mesh->mJointRenderData[joint_num]->mWorldMatrix->getTranslation().mV);
                update_min_max(newMin, newMax, trans);
            }
        }
    }

    // Pad bounding box for starting joint, plus polymesh if
    // applicable. Subsequent calcs should be accurate enough to not
    // need padding.
    LLVector4a padding(0.25);
    newMin.sub(padding);
    newMax.add(padding);


    //stretch bounding box by static attachments
    if (box_detail >= 2)
    {
        float max_attachment_span = get_default_max_prim_scale() * 5.0f;

        for (attachment_map_t::iterator iter = mAttachmentPoints.begin();
             iter != mAttachmentPoints.end();
             ++iter)
        {
            LLViewerJointAttachment* attachment = iter->second;

            // <FS:Ansariel> Possible crash fix
            //if (attachment->getValid())
            if (attachment && attachment->getValid())
            // </FS:Ansariel>
            {
                for (LLViewerJointAttachment::attachedobjs_vec_t::iterator attachment_iter = attachment->mAttachedObjects.begin();
                     attachment_iter != attachment->mAttachedObjects.end();
                     ++attachment_iter)
                {
                    // Don't we need to look at children of attached_object as well?
                    const LLViewerObject* attached_object = attachment_iter->get();
                    if (attached_object && !attached_object->isHUDAttachment())
                    {
                        const LLVOVolume *vol = dynamic_cast<const LLVOVolume*>(attached_object);
                        if (vol && vol->isAnimatedObject())
                        {
                            // Animated objects already have a bounding box in their control av, use that.
                            // Could lag by a frame if there's no guarantee on order of processing for avatars.
                            LLControlAvatar *cav = vol->getControlAvatar();
                            if (cav)
                            {
                                LLVector4a cav_min;
                                cav_min.load3(cav->mLastAnimExtents[0].mV);
                                LLVector4a cav_max;
                                cav_max.load3(cav->mLastAnimExtents[1].mV);
                                update_min_max(newMin,newMax,cav_min);
                                update_min_max(newMin,newMax,cav_max);
                                continue;
                            }
                        }
                        if (vol && vol->isRiggedMeshFast())
                        {
                            continue;
                        }
                        LLDrawable* drawable = attached_object->mDrawable;
                        if (drawable && !drawable->isState(LLDrawable::RIGGED | LLDrawable::RIGGED_CHILD)) // <-- don't extend bounding box if any rigged objects are present
                        {
                            LLSpatialBridge* bridge = drawable->getSpatialBridge();
                            if (bridge)
                            {
                                const LLVector4a* ext = bridge->getSpatialExtents();
                                LLVector4a distance;
                                distance.setSub(ext[1], ext[0]);
                                LLVector4a max_span(max_attachment_span);

                                S32 lt = distance.lessThan(max_span).getGatheredBits() & 0x7;

                                // Only add the prim to spatial extents calculations if it isn't a megaprim.
                                // max_attachment_span calculated at the start of the function
                                // (currently 5 times our max prim size)
                                if (lt == 0x7)
                                {
                                    update_min_max(newMin,newMax,ext[0]);
                                    update_min_max(newMin,newMax,ext[1]);
                                }
                            }
                        }
                    }
                }
            }
        }
    }

    // Stretch bounding box by rigged mesh joint boxes
    if (box_detail>=3)
    {
        updateRiggingInfo();
        for (S32 joint_num = 0; joint_num < LL_CHARACTER_MAX_ANIMATED_JOINTS; joint_num++)
        {
            LLJoint *joint = getJoint(joint_num);
            LLJointRiggingInfo *rig_info = NULL;
            if (joint_num < mJointRiggingInfoTab.size())
            {
                rig_info = &mJointRiggingInfoTab[joint_num];
            }

            if (joint && rig_info && rig_info->isRiggedTo())
            {
                LLViewerJointAttachment *as_joint_attach = dynamic_cast<LLViewerJointAttachment*>(joint);
                if (as_joint_attach && as_joint_attach->getIsHUDAttachment())
                {
                    // Ignore bounding box of HUD joints
                    continue;
                }
                LLMatrix4a mat;
                LLVector4a new_extents[2];
                mat.loadu(joint->getWorldMatrix());
                matMulBoundBox(mat, rig_info->getRiggedExtents(), new_extents);
                update_min_max(newMin, newMax, new_extents[0]);
                update_min_max(newMin, newMax, new_extents[1]);
                //if (isSelf())
                //{
                //    LL_INFOS() << joint->getName() << " extents " << new_extents[0] << "," << new_extents[1] << LL_ENDL;
                //    LL_INFOS() << joint->getName() << " av box is " << newMin << "," << newMax << LL_ENDL;
                //}
            }
        }
    }

    // Update pixel area
    LLVector4a center, size;
    center.setAdd(newMin, newMax);
    center.mul(0.5f);

    size.setSub(newMax,newMin);
    size.mul(0.5f);

    mPixelArea = LLPipeline::calcPixelArea(center, size, *LLViewerCamera::getInstance());
}

void render_sphere_and_line(const LLVector3& begin_pos, const LLVector3& end_pos, F32 sphere_scale, const LLVector3& occ_color, const LLVector3& visible_color)
{
    // Unoccluded bone portions
    LLGLDepthTest normal_depth(GL_TRUE);

    // Draw line segment for unoccluded joint
    gGL.diffuseColor3f(visible_color[0], visible_color[1], visible_color[2]);

    gGL.begin(LLRender::LINES);
    gGL.vertex3fv(begin_pos.mV);
    gGL.vertex3fv(end_pos.mV);
    gGL.end();


    // Draw sphere representing joint pos
    gGL.pushMatrix();
    gGL.scalef(sphere_scale, sphere_scale, sphere_scale);
    gSphere.renderGGL();
    gGL.popMatrix();

    LLGLDepthTest depth_under(GL_TRUE, GL_FALSE, GL_GREATER);

    // Occluded bone portions
    gGL.diffuseColor3f(occ_color[0], occ_color[1], occ_color[2]);

    gGL.begin(LLRender::LINES);
    gGL.vertex3fv(begin_pos.mV);
    gGL.vertex3fv(end_pos.mV);
    gGL.end();

    // Draw sphere representing joint pos
    gGL.pushMatrix();
    gGL.scalef(sphere_scale, sphere_scale, sphere_scale);
    gSphere.renderGGL();
    gGL.popMatrix();
}

//-----------------------------------------------------------------------------
// renderCollisionVolumes()
//-----------------------------------------------------------------------------
void LLVOAvatar::renderCollisionVolumes()
{
    std::ostringstream ostr;

    for (S32 i = 0; i < mNumCollisionVolumes; i++)
    {
        ostr << mCollisionVolumes[i].getName() << ", ";

        LLAvatarJointCollisionVolume& collision_volume = mCollisionVolumes[i];

        collision_volume.updateWorldMatrix();

        gGL.pushMatrix();
        gGL.multMatrix( &collision_volume.getXform()->getWorldMatrix().mMatrix[0][0] );

        LLVector3 begin_pos(0,0,0);
        LLVector3 end_pos(collision_volume.getEnd());
        static F32 sphere_scale = 1.0f;
        static F32 center_dot_scale = 0.05f;

        static LLVector3 BLUE(0.0f, 0.0f, 1.0f);
        static LLVector3 PASTEL_BLUE(0.5f, 0.5f, 1.0f);
        static LLVector3 RED(1.0f, 0.0f, 0.0f);
        static LLVector3 PASTEL_RED(1.0f, 0.5f, 0.5f);
        static LLVector3 WHITE(1.0f, 1.0f, 1.0f);


        LLVector3 cv_color_occluded;
        LLVector3 cv_color_visible;
        LLVector3 dot_color_occluded(WHITE);
        LLVector3 dot_color_visible(WHITE);
        if (isControlAvatar())
        {
            cv_color_occluded = RED;
            cv_color_visible = PASTEL_RED;
        }
        else
        {
            cv_color_occluded = BLUE;
            cv_color_visible = PASTEL_BLUE;
        }
        render_sphere_and_line(begin_pos, end_pos, sphere_scale, cv_color_occluded, cv_color_visible);
        render_sphere_and_line(begin_pos, end_pos, center_dot_scale, dot_color_occluded, dot_color_visible);

        gGL.popMatrix();
    }


    if (mNameText.notNull())
    {
        LLVector4a unused;

        mNameText->lineSegmentIntersect(unused, unused, unused, true);
    }
}

void LLVOAvatar::renderBones(const std::string &selected_joint)
{
    LLGLEnable blend(GL_BLEND);

    avatar_joint_list_t::iterator iter = mSkeleton.begin();
    avatar_joint_list_t::iterator end = mSkeleton.end();

    // For selected joints
    static LLVector3 SELECTED_COLOR_OCCLUDED(1.0f, 1.0f, 0.0f);
    static LLVector3 SELECTED_COLOR_VISIBLE(0.5f, 0.5f, 0.5f);
    // For bones with position overrides defined
    static LLVector3 OVERRIDE_COLOR_OCCLUDED(1.0f, 0.0f, 0.0f);
    static LLVector3 OVERRIDE_COLOR_VISIBLE(0.5f, 0.5f, 0.5f);
    // For bones which are rigged to by at least one attachment
    static LLVector3 RIGGED_COLOR_OCCLUDED(0.0f, 1.0f, 1.0f);
    static LLVector3 RIGGED_COLOR_VISIBLE(0.5f, 0.5f, 0.5f);
    // For bones not otherwise colored
    static LLVector3 OTHER_COLOR_OCCLUDED(0.0f, 1.0f, 0.0f);
    static LLVector3 OTHER_COLOR_VISIBLE(0.5f, 0.5f, 0.5f);

    static F32 SPHERE_SCALEF = 0.001f;

    for (; iter != end; ++iter)
    {
        LLJoint* jointp = *iter;
        if (!jointp)
        {
            continue;
        }

        jointp->updateWorldMatrix();

        LLVector3 occ_color, visible_color;

        LLVector3 pos;
        LLUUID mesh_id;
        F32 sphere_scale = SPHERE_SCALEF;

        // We are in render, so it is preferable to implement selection
        // in a different way, but since this is for debug/preview, this
        // is low priority
        if (jointp->getName() == selected_joint)
        {
            sphere_scale *= 16.f;
            occ_color = SELECTED_COLOR_OCCLUDED;
            visible_color = SELECTED_COLOR_VISIBLE;
        }
        else if (jointp->hasAttachmentPosOverride(pos,mesh_id))
        {
            occ_color = OVERRIDE_COLOR_OCCLUDED;
            visible_color = OVERRIDE_COLOR_VISIBLE;
        }
        else
        {
            if (jointIsRiggedTo(jointp))
            {
                occ_color = RIGGED_COLOR_OCCLUDED;
                visible_color = RIGGED_COLOR_VISIBLE;
            }
            else
            {
                occ_color = OTHER_COLOR_OCCLUDED;
                visible_color = OTHER_COLOR_VISIBLE;
            }
        }
        LLVector3 begin_pos(0,0,0);
        LLVector3 end_pos(jointp->getEnd());


        gGL.pushMatrix();
        gGL.multMatrix( &jointp->getXform()->getWorldMatrix().mMatrix[0][0] );

        render_sphere_and_line(begin_pos, end_pos, sphere_scale, occ_color, visible_color);

        gGL.popMatrix();
    }
}


void LLVOAvatar::renderJoints()
{
    std::ostringstream ostr;
    std::ostringstream nullstr;

    for (joint_map_t::iterator iter = mJointMap.begin(); iter != mJointMap.end(); ++iter)
    {
        LLJoint* jointp = iter->second;
        if (!jointp)
        {
            nullstr << iter->first << " is NULL" << std::endl;
            continue;
        }

        ostr << jointp->getName() << ", ";

        jointp->updateWorldMatrix();

        gGL.pushMatrix();
        gGL.multMatrix( &jointp->getXform()->getWorldMatrix().mMatrix[0][0] );

        gGL.diffuseColor3f( 1.f, 0.f, 1.f );

        gGL.begin(LLRender::LINES);

        LLVector3 v[] =
        {
            LLVector3(1,0,0),
            LLVector3(-1,0,0),
            LLVector3(0,1,0),
            LLVector3(0,-1,0),

            LLVector3(0,0,-1),
            LLVector3(0,0,1),
        };

        //sides
        gGL.vertex3fv(v[0].mV);
        gGL.vertex3fv(v[2].mV);

        gGL.vertex3fv(v[0].mV);
        gGL.vertex3fv(v[3].mV);

        gGL.vertex3fv(v[1].mV);
        gGL.vertex3fv(v[2].mV);

        gGL.vertex3fv(v[1].mV);
        gGL.vertex3fv(v[3].mV);


        //top
        gGL.vertex3fv(v[0].mV);
        gGL.vertex3fv(v[4].mV);

        gGL.vertex3fv(v[1].mV);
        gGL.vertex3fv(v[4].mV);

        gGL.vertex3fv(v[2].mV);
        gGL.vertex3fv(v[4].mV);

        gGL.vertex3fv(v[3].mV);
        gGL.vertex3fv(v[4].mV);


        //bottom
        gGL.vertex3fv(v[0].mV);
        gGL.vertex3fv(v[5].mV);

        gGL.vertex3fv(v[1].mV);
        gGL.vertex3fv(v[5].mV);

        gGL.vertex3fv(v[2].mV);
        gGL.vertex3fv(v[5].mV);

        gGL.vertex3fv(v[3].mV);
        gGL.vertex3fv(v[5].mV);

        gGL.end();

        gGL.popMatrix();
    }

    mDebugText.clear();
    addDebugText(ostr.str());
    addDebugText(nullstr.str());
}

bool LLVOAvatar::lineSegmentIntersect(const LLVector4a& start, const LLVector4a& end,
                                      S32 face,
                                      bool pick_transparent,
                                      bool pick_rigged,
                                      bool pick_unselectable,
                                      S32* face_hit,
                                      LLVector4a* intersection,
                                      LLVector2* tex_coord,
                                      LLVector4a* normal,
                                      LLVector4a* tangent)
{
    if ((isSelf() && !gAgent.needsRenderAvatar()) || !LLPipeline::sPickAvatar)
    {
        return false;
    }

    if (isControlAvatar())
    {
        return false;
    }

    if (lineSegmentBoundingBox(start, end))
    {
        for (S32 i = 0; i < mNumCollisionVolumes; ++i)
        {
            mCollisionVolumes[i].updateWorldMatrix();

            glh::matrix4f mat((F32*) mCollisionVolumes[i].getXform()->getWorldMatrix().mMatrix);
            glh::matrix4f inverse = mat.inverse();
            glh::matrix4f norm_mat = inverse.transpose();

            glh::vec3f p1(start.getF32ptr());
            glh::vec3f p2(end.getF32ptr());

            inverse.mult_matrix_vec(p1);
            inverse.mult_matrix_vec(p2);

            LLVector3 position;
            LLVector3 norm;

            if (linesegment_sphere(LLVector3(p1.v), LLVector3(p2.v), LLVector3(0,0,0), 1.f, position, norm))
            {
                glh::vec3f res_pos(position.mV);
                mat.mult_matrix_vec(res_pos);

                norm.normalize();
                glh::vec3f res_norm(norm.mV);
                norm_mat.mult_matrix_dir(res_norm);

                if (intersection)
                {
                    intersection->load3(res_pos.v);
                }

                if (normal)
                {
                    normal->load3(res_norm.v);
                }

                return true;
            }
        }

        if (isSelf())
        {
            for (attachment_map_t::iterator iter = mAttachmentPoints.begin();
             iter != mAttachmentPoints.end();
             ++iter)
            {
                LLViewerJointAttachment* attachment = iter->second;

                // <FS:Ansariel> Possible crash fix
                if (!attachment)
                {
                    continue;
                }
                // </FS:Ansariel>

                for (LLViewerJointAttachment::attachedobjs_vec_t::iterator attachment_iter = attachment->mAttachedObjects.begin();
                     attachment_iter != attachment->mAttachedObjects.end();
                     ++attachment_iter)
                {
                    LLViewerObject* attached_object = attachment_iter->get();

                    if (attached_object && !attached_object->isDead() && attachment->getValid())
                    {
                        LLDrawable* drawable = attached_object->mDrawable;
                        if (drawable->isState(LLDrawable::RIGGED))
                        { //regenerate octree for rigged attachment
                            gPipeline.markRebuild(mDrawable, LLDrawable::REBUILD_RIGGED);
                        }
                    }
                }
            }
        }
    }



    LLVector4a position;
    if (mNameText.notNull() && mNameText->lineSegmentIntersect(start, end, position))
    {
        if (intersection)
        {
            *intersection = position;
        }

        return true;
    }

    return false;
}

// virtual
LLViewerObject* LLVOAvatar::lineSegmentIntersectRiggedAttachments(const LLVector4a& start, const LLVector4a& end,
                                      S32 face,
                                      bool pick_transparent,
                                      bool pick_rigged,
                                      bool pick_unselectable,
                                      S32* face_hit,
                                      LLVector4a* intersection,
                                      LLVector2* tex_coord,
                                      LLVector4a* normal,
                                      LLVector4a* tangent)
{
    if (isSelf() && !gAgent.needsRenderAvatar())
    {
        return NULL;
    }

    LLViewerObject* hit = NULL;

    if (lineSegmentBoundingBox(start, end))
    {
        LLVector4a local_end = end;
        LLVector4a local_intersection;

        for (attachment_map_t::iterator iter = mAttachmentPoints.begin();
            iter != mAttachmentPoints.end();
            ++iter)
        {
            LLViewerJointAttachment* attachment = iter->second;

            // <FS:Ansariel> Possible crash fix
            if (!attachment)
            {
                continue;
            }
            // </FS:Ansariel>

            for (LLViewerJointAttachment::attachedobjs_vec_t::iterator attachment_iter = attachment->mAttachedObjects.begin();
                    attachment_iter != attachment->mAttachedObjects.end();
                    ++attachment_iter)
            {
                LLViewerObject* attached_object = attachment_iter->get();

                if (attached_object->lineSegmentIntersect(start, local_end, face, pick_transparent, pick_rigged, pick_unselectable, face_hit, &local_intersection, tex_coord, normal, tangent))
                {
                    local_end = local_intersection;
                    if (intersection)
                    {
                        *intersection = local_intersection;
                    }

                    hit = attached_object;
                }
            }
        }
    }

    return hit;
}


LLVOAvatar* LLVOAvatar::asAvatar()
{
    return this;
}

//-----------------------------------------------------------------------------
// LLVOAvatar::startDefaultMotions()
//-----------------------------------------------------------------------------
void LLVOAvatar::startDefaultMotions()
{
    //-------------------------------------------------------------------------
    // start default motions
    //-------------------------------------------------------------------------
    startMotion( ANIM_AGENT_HEAD_ROT );
    startMotion( ANIM_AGENT_EYE );
    startMotion( ANIM_AGENT_BODY_NOISE );
    startMotion( ANIM_AGENT_BREATHE_ROT );
    startMotion( ANIM_AGENT_PHYSICS_MOTION );
    startMotion( ANIM_AGENT_HAND_MOTION );
    startMotion( ANIM_AGENT_PELVIS_FIX );

    //-------------------------------------------------------------------------
    // restart any currently active motions
    //-------------------------------------------------------------------------
    processAnimationStateChanges();
}

//-----------------------------------------------------------------------------
// LLVOAvatar::buildCharacter()
// Deferred initialization and rebuild of the avatar.
//-----------------------------------------------------------------------------
// virtual
void LLVOAvatar::buildCharacter()
{
    LLAvatarAppearance::buildCharacter();

    // Not done building yet; more to do.
    mIsBuilt = false;

    //-------------------------------------------------------------------------
    // set head offset from pelvis
    //-------------------------------------------------------------------------
    updateHeadOffset();

    //-------------------------------------------------------------------------
    // initialize lip sync morph pointers
    //-------------------------------------------------------------------------
    mOohMorph     = getVisualParam( "Lipsync_Ooh" );
    mAahMorph     = getVisualParam( "Lipsync_Aah" );

    // If we don't have the Ooh morph, use the Kiss morph
    if (!mOohMorph)
    {
        LL_WARNS() << "Missing 'Ooh' morph for lipsync, using fallback." << LL_ENDL;
        mOohMorph = getVisualParam( "Express_Kiss" );
    }

    // If we don't have the Aah morph, use the Open Mouth morph
    if (!mAahMorph)
    {
        LL_WARNS() << "Missing 'Aah' morph for lipsync, using fallback." << LL_ENDL;
        mAahMorph = getVisualParam( "Express_Open_Mouth" );
    }

    // Currently disabled for control avatars (animated objects), enabled for all others.
    if (mEnableDefaultMotions)
    {
    startDefaultMotions();
    }

    //-------------------------------------------------------------------------
    // restart any currently active motions
    //-------------------------------------------------------------------------
    processAnimationStateChanges();

    mIsBuilt = true;
    stop_glerror();

    mMeshValid = true;
}

//-----------------------------------------------------------------------------
// resetVisualParams()
//-----------------------------------------------------------------------------
void LLVOAvatar::resetVisualParams()
{
    // Skeletal params
    {
        LLAvatarXmlInfo::skeletal_distortion_info_list_t::iterator iter;
        for (iter = sAvatarXmlInfo->mSkeletalDistortionInfoList.begin();
             iter != sAvatarXmlInfo->mSkeletalDistortionInfoList.end();
             ++iter)
        {
            LLPolySkeletalDistortionInfo *info = (LLPolySkeletalDistortionInfo*)*iter;
            LLPolySkeletalDistortion *param = dynamic_cast<LLPolySkeletalDistortion*>(getVisualParam(info->getID()));
            *param = LLPolySkeletalDistortion(this);
            llassert(param);
            if (!param->setInfo(info))
            {
                llassert(false);
            }
        }
    }

    // Driver parameters
    for (LLAvatarXmlInfo::driver_info_list_t::iterator iter = sAvatarXmlInfo->mDriverInfoList.begin();
         iter != sAvatarXmlInfo->mDriverInfoList.end();
         ++iter)
    {
        LLDriverParamInfo *info = *iter;
        LLDriverParam *param = dynamic_cast<LLDriverParam*>(getVisualParam(info->getID()));
        LLDriverParam::entry_list_t driven_list = param->getDrivenList();
        *param = LLDriverParam(this);
        llassert(param);
        if (!param->setInfo(info))
        {
            llassert(false);
        }
        param->setDrivenList(driven_list);
    }
}

void LLVOAvatar::applyDefaultParams()
{
    // These are params from avs with newly created copies of shape,
    // skin, hair, eyes, plus gender set as noted. Run arche_tool.py
    // to get params from some other xml appearance dump.
    std::map<S32, U8> male_params = {
        {1,33}, {2,61}, {4,85}, {5,23}, {6,58}, {7,127}, {8,63}, {10,85}, {11,63}, {12,42}, {13,0}, {14,85}, {15,63}, {16,36}, {17,85}, {18,95}, {19,153}, {20,63}, {21,34}, {22,0}, {23,63}, {24,109}, {25,88}, {27,132}, {31,63}, {33,136}, {34,81}, {35,85}, {36,103}, {37,136}, {38,127}, {80,255}, {93,203}, {98,0}, {99,0}, {105,127}, {108,0}, {110,0}, {111,127}, {112,0}, {113,0}, {114,127}, {115,0}, {116,0}, {117,0}, {119,127}, {130,114}, {131,127}, {132,99}, {133,63}, {134,127}, {135,140}, {136,127}, {137,127}, {140,0}, {141,0}, {142,0}, {143,191}, {150,0}, {155,104}, {157,0}, {162,0}, {163,0}, {165,0}, {166,0}, {167,0}, {168,0}, {169,0}, {177,0}, {181,145}, {182,216}, {183,133}, {184,0}, {185,127}, {192,0}, {193,127}, {196,170}, {198,0}, {503,0}, {505,127}, {506,127}, {507,109}, {508,85}, {513,127}, {514,127}, {515,63}, {517,85}, {518,42}, {603,100}, {604,216}, {605,214}, {606,204}, {607,204}, {608,204}, {609,51}, {616,25}, {617,89}, {619,76}, {624,204}, {625,0}, {629,127}, {637,0}, {638,0}, {646,144}, {647,85}, {649,127}, {650,132}, {652,127}, {653,85}, {654,0}, {656,127}, {659,127}, {662,127}, {663,127}, {664,127}, {665,127}, {674,59}, {675,127}, {676,85}, {678,127}, {682,127}, {683,106}, {684,47}, {685,79}, {690,127}, {692,127}, {693,204}, {700,63}, {701,0}, {702,0}, {703,0}, {704,0}, {705,127}, {706,127}, {707,0}, {708,0}, {709,0}, {710,0}, {711,127}, {712,0}, {713,159}, {714,0}, {715,0}, {750,178}, {752,127}, {753,36}, {754,85}, {755,131}, {756,127}, {757,127}, {758,127}, {759,153}, {760,95}, {762,0}, {763,140}, {764,74}, {765,27}, {769,127}, {773,127}, {775,0}, {779,214}, {780,204}, {781,198}, {785,0}, {789,0}, {795,63}, {796,30}, {799,127}, {800,226}, {801,255}, {802,198}, {803,255}, {804,255}, {805,255}, {806,255}, {807,255}, {808,255}, {812,255}, {813,255}, {814,255}, {815,204}, {816,0}, {817,255}, {818,255}, {819,255}, {820,255}, {821,255}, {822,255}, {823,255}, {824,255}, {825,255}, {826,255}, {827,255}, {828,0}, {829,255}, {830,255}, {834,255}, {835,255}, {836,255}, {840,0}, {841,127}, {842,127}, {844,255}, {848,25}, {858,100}, {859,255}, {860,255}, {861,255}, {862,255}, {863,84}, {868,0}, {869,0}, {877,0}, {879,51}, {880,132}, {921,255}, {922,255}, {923,255}, {10000,0}, {10001,0}, {10002,25}, {10003,0}, {10004,25}, {10005,23}, {10006,51}, {10007,0}, {10008,25}, {10009,23}, {10010,51}, {10011,0}, {10012,0}, {10013,25}, {10014,0}, {10015,25}, {10016,23}, {10017,51}, {10018,0}, {10019,0}, {10020,25}, {10021,0}, {10022,25}, {10023,23}, {10024,51}, {10025,0}, {10026,25}, {10027,23}, {10028,51}, {10029,0}, {10030,25}, {10031,23}, {10032,51}, {11000,1}, {11001,127}
    };
    std::map<S32, U8> female_params = {
        {1,33}, {2,61}, {4,85}, {5,23}, {6,58}, {7,127}, {8,63}, {10,85}, {11,63}, {12,42}, {13,0}, {14,85}, {15,63}, {16,36}, {17,85}, {18,95}, {19,153}, {20,63}, {21,34}, {22,0}, {23,63}, {24,109}, {25,88}, {27,132}, {31,63}, {33,136}, {34,81}, {35,85}, {36,103}, {37,136}, {38,127}, {80,0}, {93,203}, {98,0}, {99,0}, {105,127}, {108,0}, {110,0}, {111,127}, {112,0}, {113,0}, {114,127}, {115,0}, {116,0}, {117,0}, {119,127}, {130,114}, {131,127}, {132,99}, {133,63}, {134,127}, {135,140}, {136,127}, {137,127}, {140,0}, {141,0}, {142,0}, {143,191}, {150,0}, {155,104}, {157,0}, {162,0}, {163,0}, {165,0}, {166,0}, {167,0}, {168,0}, {169,0}, {177,0}, {181,145}, {182,216}, {183,133}, {184,0}, {185,127}, {192,0}, {193,127}, {196,170}, {198,0}, {503,0}, {505,127}, {506,127}, {507,109}, {508,85}, {513,127}, {514,127}, {515,63}, {517,85}, {518,42}, {603,100}, {604,216}, {605,214}, {606,204}, {607,204}, {608,204}, {609,51}, {616,25}, {617,89}, {619,76}, {624,204}, {625,0}, {629,127}, {637,0}, {638,0}, {646,144}, {647,85}, {649,127}, {650,132}, {652,127}, {653,85}, {654,0}, {656,127}, {659,127}, {662,127}, {663,127}, {664,127}, {665,127}, {674,59}, {675,127}, {676,85}, {678,127}, {682,127}, {683,106}, {684,47}, {685,79}, {690,127}, {692,127}, {693,204}, {700,63}, {701,0}, {702,0}, {703,0}, {704,0}, {705,127}, {706,127}, {707,0}, {708,0}, {709,0}, {710,0}, {711,127}, {712,0}, {713,159}, {714,0}, {715,0}, {750,178}, {752,127}, {753,36}, {754,85}, {755,131}, {756,127}, {757,127}, {758,127}, {759,153}, {760,95}, {762,0}, {763,140}, {764,74}, {765,27}, {769,127}, {773,127}, {775,0}, {779,214}, {780,204}, {781,198}, {785,0}, {789,0}, {795,63}, {796,30}, {799,127}, {800,226}, {801,255}, {802,198}, {803,255}, {804,255}, {805,255}, {806,255}, {807,255}, {808,255}, {812,255}, {813,255}, {814,255}, {815,204}, {816,0}, {817,255}, {818,255}, {819,255}, {820,255}, {821,255}, {822,255}, {823,255}, {824,255}, {825,255}, {826,255}, {827,255}, {828,0}, {829,255}, {830,255}, {834,255}, {835,255}, {836,255}, {840,0}, {841,127}, {842,127}, {844,255}, {848,25}, {858,100}, {859,255}, {860,255}, {861,255}, {862,255}, {863,84}, {868,0}, {869,0}, {877,0}, {879,51}, {880,132}, {921,255}, {922,255}, {923,255}, {10000,0}, {10001,0}, {10002,25}, {10003,0}, {10004,25}, {10005,23}, {10006,51}, {10007,0}, {10008,25}, {10009,23}, {10010,51}, {10011,0}, {10012,0}, {10013,25}, {10014,0}, {10015,25}, {10016,23}, {10017,51}, {10018,0}, {10019,0}, {10020,25}, {10021,0}, {10022,25}, {10023,23}, {10024,51}, {10025,0}, {10026,25}, {10027,23}, {10028,51}, {10029,0}, {10030,25}, {10031,23}, {10032,51}, {11000,1}, {11001,127}
    };
    std::map<S32, U8> *params = NULL;
    if (getSex() == SEX_MALE)
        params = &male_params;
    else
        params = &female_params;

    for( auto it = params->begin(); it != params->end(); ++it)
    {
        LLVisualParam* param = getVisualParam(it->first);
        if( !param )
        {
            // invalid id
            break;
        }

        U8 value = it->second;
        F32 newWeight = U8_to_F32(value, param->getMinWeight(), param->getMaxWeight());
        // <FS:Ansariel> [Legacy Bake]
        //param->setWeight(newWeight);
        param->setWeight(newWeight, false); // Most likely false is correct here because it's used in resetSkeleton, which is a local operation
    }
}

//-----------------------------------------------------------------------------
// resetSkeleton()
//-----------------------------------------------------------------------------
void LLVOAvatar::resetSkeleton(bool reset_animations)
{
    LL_DEBUGS("Avatar") << avString() << " reset starts" << LL_ENDL;
    if (!isControlAvatar() && !mLastProcessedAppearance)
    {
        LL_WARNS() << "Can't reset avatar " << getID() << "; no appearance message has been received yet." << LL_ENDL;
        return;
    }

    // Save mPelvis state
    //LLVector3 pelvis_pos = getJoint("mPelvis")->getPosition();
    //LLQuaternion pelvis_rot = getJoint("mPelvis")->getRotation();

    // Clear all attachment pos and scale overrides
    clearAttachmentOverrides();

    // Note that we call buildSkeleton twice in this function. The first time is
    // just to get the right scale for the collision volumes, because
    // this will be used in setting the mJointScales for the
    // LLPolySkeletalDistortions of which the CVs are children.
    if( !buildSkeleton(sAvatarSkeletonInfo) )
    {
        LL_ERRS() << "Error resetting skeleton" << LL_ENDL;
    }

    // Reset some params to default state, without propagating changes downstream.
    resetVisualParams();

    // Now we have to reset the skeleton again, because its state
    // got clobbered by the resetVisualParams() calls
    // above.
    if( !buildSkeleton(sAvatarSkeletonInfo) )
    {
        LL_ERRS() << "Error resetting skeleton" << LL_ENDL;
    }

    // Reset attachment points
    // BuildSkeleton only does bones and CVs but we still need to reinit huds
    // since huds can be animated.
    bool ignore_hud_joints = !isSelf();
    initAttachmentPoints(ignore_hud_joints);

    // Fix up collision volumes
    for (LLVisualParam *param = getFirstVisualParam();
         param;
         param = getNextVisualParam())
    {
        LLPolyMorphTarget *poly_morph = dynamic_cast<LLPolyMorphTarget*>(param);
        if (poly_morph)
        {
            // This is a kludgy way to correct for the fact that the
            // collision volumes have been reset out from under the
            // poly morph sliders.
            F32 delta_weight = poly_morph->getLastWeight() - poly_morph->getDefaultWeight();
            poly_morph->applyVolumeChanges(delta_weight);
        }
    }

    // Reset tweakable params to preserved state
    if (getOverallAppearance() == AOA_NORMAL)
    {
        if (mLastProcessedAppearance)
        {
            bool slam_params = true;
            applyParsedAppearanceMessage(*mLastProcessedAppearance, slam_params);
        }
    }
    else
    {
        // Stripped down approximation of
        // applyParsedAppearanceMessage, but with alternative default
        // (jellydoll) params
        setCompositeUpdatesEnabled( false );
        gPipeline.markGLRebuild(this);
        applyDefaultParams();
        setCompositeUpdatesEnabled( true );
        updateMeshTextures();
        updateMeshVisibility();
    }
    updateVisualParams();

    // Restore attachment pos overrides
    updateAttachmentOverrides();

    // Animations
    if (reset_animations)
    {
        if (isSelf())
        {
            // This is equivalent to "Stop Animating Me". Will reset
            // all animations and propagate the changes to other
            // viewers.
            gAgent.stopCurrentAnimations();
        }
        else
        {
            // Local viewer-side reset for non-self avatars.
            resetAnimations();
        }

        // <FS:Ansariel> FIRE-22135: Try to re-register LLPhysicsMotionController to see if that unfreezes stuck physics
        removeMotion(ANIM_AGENT_PHYSICS_MOTION);
        registerMotion(ANIM_AGENT_PHYSICS_MOTION, LLPhysicsMotionController::create);
        startMotion(ANIM_AGENT_PHYSICS_MOTION);
        // </FS:Ansariel>
    }

    LL_DEBUGS("Avatar") << avString() << " reset ends" << LL_ENDL;
}

//-----------------------------------------------------------------------------
// releaseMeshData()
//-----------------------------------------------------------------------------
void LLVOAvatar::releaseMeshData()
{
    if (sInstances.size() < AVATAR_RELEASE_THRESHOLD || isUIAvatar())
    {
        return;
    }

    // cleanup mesh data
    for (avatar_joint_list_t::iterator iter = mMeshLOD.begin();
         iter != mMeshLOD.end();
         ++iter)
    {
        LLAvatarJoint* joint = (*iter);
        joint->setValid(false, true);
    }

    //cleanup data
    if (mDrawable.notNull())
    {
        LLFace* facep = mDrawable->getFace(0);
        if (facep)
        {
        facep->setSize(0, 0);
        for(S32 i = mNumInitFaces ; i < mDrawable->getNumFaces(); i++)
        {
            facep = mDrawable->getFace(i);
                if (facep)
                {
            facep->setSize(0, 0);
        }
    }
        }
    }

    for (attachment_map_t::iterator iter = mAttachmentPoints.begin();
         iter != mAttachmentPoints.end();
         ++iter)
    {
        LLViewerJointAttachment* attachment = iter->second;
        // <FS:Ansariel> Possible crash fix
        //if (!attachment->getIsHUDAttachment())
        if (attachment && !attachment->getIsHUDAttachment())
        // </FS:Ansariel>
        {
            attachment->setAttachmentVisibility(false);
        }
    }
    mMeshValid = false;
}

//-----------------------------------------------------------------------------
// restoreMeshData()
//-----------------------------------------------------------------------------
// virtual
void LLVOAvatar::restoreMeshData()
{
    llassert(!isSelf());
    if (mDrawable.isNull())
    {
        return;
    }

    //LL_INFOS() << "Restoring" << LL_ENDL;
    mMeshValid = true;
    updateJointLODs();

    for (attachment_map_t::iterator iter = mAttachmentPoints.begin();
         iter != mAttachmentPoints.end();
         ++iter)
    {
        LLViewerJointAttachment* attachment = iter->second;
        if (!attachment->getIsHUDAttachment())
        {
            attachment->setAttachmentVisibility(true);
        }
    }

    // force mesh update as LOD might not have changed to trigger this
    gPipeline.markRebuild(mDrawable, LLDrawable::REBUILD_GEOMETRY);
}

//-----------------------------------------------------------------------------
// updateMeshData()
//-----------------------------------------------------------------------------
void LLVOAvatar::updateMeshData()
{
    if (mDrawable.notNull())
    {
        stop_glerror();

        S32 f_num = 0 ;
        const U32 VERTEX_NUMBER_THRESHOLD = 128 ;//small number of this means each part of an avatar has its own vertex buffer.
        const auto num_parts = mMeshLOD.size();

        // this order is determined by number of LODS
        // if a mesh earlier in this list changed LODs while a later mesh doesn't,
        // the later mesh's index offset will be inaccurate
        for(S32 part_index = 0 ; part_index < num_parts ;)
        {
            S32 j = part_index ;
            U32 last_v_num = 0, num_vertices = 0 ;
            U32 last_i_num = 0, num_indices = 0 ;

            while(part_index < num_parts && num_vertices < VERTEX_NUMBER_THRESHOLD)
            {
                last_v_num = num_vertices ;
                last_i_num = num_indices ;

                LLViewerJoint* part_mesh = getViewerJoint(part_index++);
                if (part_mesh)
                {
                    part_mesh->updateFaceSizes(num_vertices, num_indices, mAdjustedPixelArea);
                }
            }
            if(num_vertices < 1)//skip empty meshes
            {
                continue ;
            }
            if(last_v_num > 0)//put the last inserted part into next vertex buffer.
            {
                num_vertices = last_v_num ;
                num_indices = last_i_num ;
                part_index-- ;
            }

            LLFace* facep = NULL;
            if(f_num < mDrawable->getNumFaces())
            {
                facep = mDrawable->getFace(f_num);
            }
            else
            {
                facep = mDrawable->getFace(0);
                if (facep)
                {
                    facep = mDrawable->addFace(facep->getPool(), facep->getTexture()) ;
                }
            }
            if (!facep) continue;

            // resize immediately
            facep->setSize(num_vertices, num_indices);

            bool terse_update = false;

            facep->setGeomIndex(0);
            facep->setIndicesIndex(0);

            LLVertexBuffer* buff = facep->getVertexBuffer();
            if(!facep->getVertexBuffer())
            {
                buff = new LLVertexBuffer(LLDrawPoolAvatar::VERTEX_DATA_MASK);
                if (!buff->allocateBuffer(num_vertices, num_indices))
                {
                    LL_WARNS() << "Failed to allocate Vertex Buffer for Mesh to "
                        << num_vertices << " vertices and "
                        << num_indices << " indices" << LL_ENDL;
                    // Attempt to create a dummy triangle (one vertex, 3 indices, all 0)
                    facep->setSize(1, 3);
                    buff->allocateBuffer(1, 3);
                    memset((U8*) buff->getMappedData(), 0, buff->getSize());
                    memset((U8*) buff->getMappedIndices(), 0, buff->getIndicesSize());
                }
                facep->setVertexBuffer(buff);
            }
            else
            {
                if (buff->getNumIndices() == num_indices &&
                    buff->getNumVerts() == num_vertices)
                {
                    terse_update = true;
                }
                else
                {
                    buff = new LLVertexBuffer(buff->getTypeMask());
                    if (!buff->allocateBuffer(num_vertices, num_indices))
                    {
                        LL_WARNS() << "Failed to allocate vertex buffer for Mesh, Substituting" << LL_ENDL;
                        // Attempt to create a dummy triangle (one vertex, 3 indices, all 0)
                        facep->setSize(1, 3);
                        buff->allocateBuffer(1, 3);
                        memset((U8*) buff->getMappedData(), 0, buff->getSize());
                        memset((U8*) buff->getMappedIndices(), 0, buff->getIndicesSize());
                    }
                }
            }


            // This is a hack! Avatars have their own pool, so we are detecting
            //   the case of more than one avatar in the pool (thus > 0 instead of >= 0)
            if (facep->getGeomIndex() > 0)
            {
                LL_ERRS() << "non-zero geom index: " << facep->getGeomIndex() << " in LLVOAvatar::restoreMeshData" << LL_ENDL;
            }

            if (num_vertices == buff->getNumVerts() && num_indices == buff->getNumIndices())
            {
                for(S32 k = j ; k < part_index ; k++)
                {
                    bool rigid = false;
                    if (k == MESH_ID_EYEBALL_LEFT ||
                        k == MESH_ID_EYEBALL_RIGHT)
                    {
                        //eyeballs can't have terse updates since they're never rendered with
                        //the hardware skinning shader
                        rigid = true;
                    }

                    LLViewerJoint* mesh = getViewerJoint(k);
                    if (mesh)
                    {
                        mesh->updateFaceData(facep, mAdjustedPixelArea, k == MESH_ID_HAIR, terse_update && !rigid);
                    }
                }
            }

            stop_glerror();
            buff->unmapBuffer();

            if(!f_num)
            {
                f_num += mNumInitFaces ;
            }
            else
            {
                f_num++ ;
            }
        }
    }
}

//------------------------------------------------------------------------

//------------------------------------------------------------------------
// LLVOAvatar::processUpdateMessage()
//------------------------------------------------------------------------
U32 LLVOAvatar::processUpdateMessage(LLMessageSystem *mesgsys,
                                     void **user_data,
                                     U32 block_num, const EObjectUpdateType update_type,
                                     LLDataPacker *dp)
{
    const bool had_no_name = !getNVPair("FirstName");

    // Do base class updates...
    U32 retval = LLViewerObject::processUpdateMessage(mesgsys, user_data, block_num, update_type, dp);

    // Print out arrival information once we have name of avatar.
    const bool has_name = getNVPair("FirstName");
    if (had_no_name && has_name)
    {
        mDebugExistenceTimer.reset();
        debugAvatarRezTime("AvatarRezArrivedNotification", "avatar arrived");
    }

    if (retval & LLViewerObject::INVALID_UPDATE)
    {
        if (isSelf())
        {
            //tell sim to cancel this update
            gAgent.teleportViaLocation(gAgent.getPositionGlobal());
        }
    }

    return retval;
}

LLViewerFetchedTexture *LLVOAvatar::getBakedTextureImage(const U8 te, const LLUUID& uuid)
{
    LLViewerFetchedTexture *result = NULL;

    if (uuid == IMG_DEFAULT_AVATAR ||
        uuid == IMG_DEFAULT ||
        uuid == IMG_INVISIBLE)
    {
        // Should already exist, don't need to find it on sim or baked-texture host.
        result = gTextureList.findImage(uuid, TEX_LIST_STANDARD);
    }
    if (!result)
    {
        const std::string url = getImageURL(te,uuid);

        if (url.empty())
        {
            // <FS:Ansariel> [Legacy Bake]
            //LL_WARNS() << "unable to determine URL for te " << te << " uuid " << uuid << LL_ENDL;
            //return NULL;
            LL_DEBUGS("Avatar") << avString() << "get old-bake image from host " << uuid << LL_ENDL;
            LLHost host = getObjectHost();
            result = LLViewerTextureManager::getFetchedTexture(
                uuid, FTT_HOST_BAKE, true, LLGLTexture::BOOST_NONE, LLViewerTexture::LOD_TEXTURE, 0, 0, host);
            // </FS:Ansariel> [Legacy Bake]
        }
        LL_DEBUGS("Avatar") << avString() << "get server-bake image from URL " << url << LL_ENDL;
        result = LLViewerTextureManager::getFetchedTextureFromUrl(
            url, FTT_SERVER_BAKE, true, LLGLTexture::BOOST_NONE, LLViewerTexture::LOD_TEXTURE, 0, 0, uuid);
        if (result->isMissingAsset())
        {
            result->setIsMissingAsset(false);
        }

    }
    return result;
}

// virtual
S32 LLVOAvatar::setTETexture(const U8 te, const LLUUID& uuid)
{
    if (!isIndexBakedTexture((ETextureIndex)te))
    {
        // Sim still sends some uuids for non-baked slots sometimes - ignore.
        return LLViewerObject::setTETexture(te, LLUUID::null);
    }

    LLViewerFetchedTexture *image = getBakedTextureImage(te,uuid);
    llassert(image);
    return setTETextureCore(te, image);
}

//------------------------------------------------------------------------
// LLVOAvatar::dumpAnimationState()
//------------------------------------------------------------------------
void LLVOAvatar::dumpAnimationState()
{
    LL_INFOS() << "==============================================" << LL_ENDL;
    for (LLVOAvatar::AnimIterator it = mSignaledAnimations.begin(); it != mSignaledAnimations.end(); ++it)
    {
        LLUUID id = it->first;
        std::string playtag = "";
        if (mPlayingAnimations.find(id) != mPlayingAnimations.end())
        {
            playtag = "*";
        }
        LL_INFOS() << gAnimLibrary.animationName(id) << playtag << LL_ENDL;
    }
    for (LLVOAvatar::AnimIterator it = mPlayingAnimations.begin(); it != mPlayingAnimations.end(); ++it)
    {
        LLUUID id = it->first;
        bool is_signaled = mSignaledAnimations.find(id) != mSignaledAnimations.end();
        if (!is_signaled)
        {
            LL_INFOS() << gAnimLibrary.animationName(id) << "!S" << LL_ENDL;
        }
    }
}

//------------------------------------------------------------------------
// idleUpdate()
//------------------------------------------------------------------------
void LLVOAvatar::idleUpdate(LLAgent &agent, const F64 &time)
{
    LL_PROFILE_ZONE_SCOPED_CATEGORY_AVATAR;

    if (LLApp::isExiting())
        return;

    if (isDead())
    {
        LL_INFOS() << "Warning!  Idle on dead avatar" << LL_ENDL;
        return;
    }

    static LLCachedControl<bool> friends_only(gSavedSettings, "RenderAvatarFriendsOnly", false);
    if (friends_only()
        && !isUIAvatar()
        && !isControlAvatar()
        && !isSelf()
        && !isBuddy())
    {
        if (mNameText)
        {
            mNameIsSet = false;
            mNameText->markDead();
            mNameText = NULL;
            sNumVisibleChatBubbles--;
        }
        deleteParticleSource();
        mVoiceVisualizer->setVoiceEnabled(false);

        return;
    }

    // record time and refresh "tooSlow" status
    updateTooSlow();

    static LLCachedControl<bool> disable_all_render_types(gSavedSettings, "DisableAllRenderTypes");
    if (!(gPipeline.hasRenderType(mIsControlAvatar ? LLPipeline::RENDER_TYPE_CONTROL_AV : LLPipeline::RENDER_TYPE_AVATAR))
        && !disable_all_render_types && !isSelf())
    {
        if (!mIsControlAvatar)
        {
            idleUpdateNameTag(idleCalcNameTagPosition(mLastRootPos));
        }
        return;
    }

    // Update should be happening max once per frame.
    static LLCachedControl<S32> refreshPeriod(gSavedSettings, "AvatarExtentRefreshPeriodBatch");
    static LLCachedControl<S32> refreshMaxPerPeriod(gSavedSettings, "AvatarExtentRefreshMaxPerBatch");
    static S32 upd_freq = refreshPeriod; // initialise to a reasonable default of 1 batch
    static S32 lastRecalibrationFrame{ 0 };

    const S32 thisFrame = LLDrawable::getCurrentFrame();
    if (thisFrame - lastRecalibrationFrame >= upd_freq)
    {
        // Only update at the start of a cycle. .
        // update frequency = ((Num_Avatars -1 / NumberPerPeriod) + 1 ) * Periodicity
        // Given NumberPerPeriod = 5 and Periodicity = 4
        // | NumAvatars  | frequency |
        // +-------------+-----------+
        // |      1      |     4     |
        // |      2      |     4     |
        // |      5      |     4     |
        // |     10      |     8     |
        // |     25      |     20    |

        upd_freq = (((gObjectList.getAvatarCount() - 1) / refreshMaxPerPeriod) + 1)*refreshPeriod;
        lastRecalibrationFrame = thisFrame;
    }

    if ((mLastAnimExtents[0]==LLVector3())||
        (mLastAnimExtents[1])==LLVector3())
    {
        mNeedsExtentUpdate = true;
    }
    else
    {
        // Update extent if necessary.
        // if the frame counnter + the first byte of the UUID % upd_freq = 0 then update the extent.
        mNeedsExtentUpdate = ((thisFrame + mID.mData[0]) % upd_freq == 0);
    }

<<<<<<< HEAD
    // LLScopedContextString str("avatar_idle_update " + getFullname()); // <FS:Beq> remove unused scoped string

=======
>>>>>>> 8a22c311
    checkTextureLoading() ;

    // force immediate pixel area update on avatars using last frames data (before drawable or camera updates)
    setPixelAreaAndAngle(gAgent);

    // force asynchronous drawable update
    if(mDrawable.notNull())
    {
        if (isSitting() && getParent())
        {
            LLViewerObject *root_object = (LLViewerObject*)getRoot();
            LLDrawable* drawablep = root_object->mDrawable;
            // if this object hasn't already been updated by another avatar...
            if (drawablep) // && !drawablep->isState(LLDrawable::EARLY_MOVE))
            {
                if (root_object->isSelected())
                {
                    gPipeline.updateMoveNormalAsync(drawablep);
                }
                else
                {
                    gPipeline.updateMoveDampedAsync(drawablep);
                }
            }
        }
        else
        {
            gPipeline.updateMoveDampedAsync(mDrawable);
        }
    }

    //--------------------------------------------------------------------
    // set alpha flag depending on state
    //--------------------------------------------------------------------

    if (isSelf())
    {
        LLViewerObject::idleUpdate(agent, time);

        // trigger fidget anims
        if (isAnyAnimationSignaled(AGENT_STAND_ANIMS, NUM_AGENT_STAND_ANIMS))
        {
            agent.fidget();
        }
    }
    else
    {
        // Should override the idleUpdate stuff and leave out the angular update part.
        LLQuaternion rotation = getRotation();
        LLViewerObject::idleUpdate(agent, time);
        setRotation(rotation);
    }

    // attach objects that were waiting for a drawable
    lazyAttach();

    // animate the character
    // store off last frame's root position to be consistent with camera position
    mLastRootPos = mRoot->getWorldPosition();
    bool detailed_update = updateCharacter(agent);

    static LLUICachedControl<bool> visualizers_in_calls("ShowVoiceVisualizersInCalls", false);
    bool voice_enabled = (visualizers_in_calls || LLVoiceClient::getInstance()->inProximalChannel()) &&
                         LLVoiceClient::getInstance()->getVoiceEnabled(mID);

    LLVector3 hud_name_pos = idleCalcNameTagPosition(mLastRootPos);

    idleUpdateVoiceVisualizer(voice_enabled, hud_name_pos);
    idleUpdateMisc( detailed_update );
    idleUpdateAppearanceAnimation();
    if (detailed_update)
    {
        idleUpdateLipSync( voice_enabled );
        idleUpdateLoadingEffect();
        idleUpdateBelowWater(); // wind effect uses this
        idleUpdateWindEffect();
    }

    idleUpdateNameTag(hud_name_pos);

    // Complexity has stale mechanics, but updates still can be very rapid
    // so spread avatar complexity calculations over frames to lesen load from
    // rapid updates and to make sure all avatars are not calculated at once.
    S32 compl_upd_freq = 20;
    if (isControlAvatar())
    {
        // animeshes do not (or won't) have impostors nor change outfis,
        // no need for high frequency
        compl_upd_freq = 100;
    }
    else if (mLastRezzedStatus <= 0) //cloud or  init
    {
        compl_upd_freq = 60;
    }
    else if (isSelf())
    {
        compl_upd_freq = 5;
    }
    else if (mLastRezzedStatus == 1) //'grey', not fully loaded
    {
        compl_upd_freq = 40;
    }
    else if (isInMuteList()) //cheap, buffers value from search
    {
        compl_upd_freq = 100;
    }

    if ((LLFrameTimer::getFrameCount() + mID.mData[0]) % compl_upd_freq == 0)
    {
        // DEPRECATED
        // replace with LLPipeline::profileAvatar?
        // Avatar profile takes ~ 0.5ms while idleUpdateRenderComplexity takes ~5ms
        // (both are unacceptably costly)
        idleUpdateRenderComplexity();
    }
    idleUpdateDebugInfo();
}

void LLVOAvatar::idleUpdateVoiceVisualizer(bool voice_enabled, const LLVector3 &position)
{
    bool render_visualizer = voice_enabled;

    // Don't render the user's own voice visualizer when in mouselook, or when opening the mic is disabled.
    if(isSelf())
    {
        static LLCachedControl<bool> voice_disable_mic(gSavedSettings, "VoiceDisableMic");
        static LLCachedControl<bool> fsShowMyOwnVoiceVisualizer(gSavedSettings, "FSShowMyOwnVoiceVisualizer"); // <FS:PP> FIRE-21210: Don't show my voice visualizer
        if (gAgentCamera.cameraMouselook() || voice_disable_mic || !fsShowMyOwnVoiceVisualizer)
        {
            render_visualizer = false;
        }
    }

    // <FS:Ansariel> FIRE-1916: Hide voice dots over avatars
    static LLCachedControl<bool> fsShowVoiceVisualizer(gSavedSettings, "FSShowVoiceVisualizer");
    if (!fsShowVoiceVisualizer)
    {
        render_visualizer = false;
    }
    // </FS:Ansariel>

    mVoiceVisualizer->setVoiceEnabled(render_visualizer);

    if ( voice_enabled )
    {
        //----------------------------------------------------------------
        // Only do gesture triggering for your own avatar, and only when you're in a proximal channel.
        //----------------------------------------------------------------
        if( isSelf() )
        {
            //----------------------------------------------------------------------------------------
            // The following takes the voice signal and uses that to trigger gesticulations.
            //----------------------------------------------------------------------------------------
            int lastGesticulationLevel = mCurrentGesticulationLevel;
            mCurrentGesticulationLevel = mVoiceVisualizer->getCurrentGesticulationLevel();

            //---------------------------------------------------------------------------------------------------
            // If "current gesticulation level" changes, we catch this, and trigger the new gesture
            //---------------------------------------------------------------------------------------------------
            if ( lastGesticulationLevel != mCurrentGesticulationLevel )
            {
                if ( mCurrentGesticulationLevel != VOICE_GESTICULATION_LEVEL_OFF )
                {
                    std::string gestureString = "unInitialized";
                    if ( mCurrentGesticulationLevel == 0 )  { gestureString = "/voicelevel1";   }
                    else    if ( mCurrentGesticulationLevel == 1 )  { gestureString = "/voicelevel2";   }
                    else    if ( mCurrentGesticulationLevel == 2 )  { gestureString = "/voicelevel3";   }
                    else    { LL_INFOS() << "oops - CurrentGesticulationLevel can be only 0, 1, or 2"  << LL_ENDL; }

                    // this is the call that Karl S. created for triggering gestures from within the code.
                    LLGestureMgr::instance().triggerAndReviseString( gestureString );
                }
            }

        } //if( isSelf() )

        //-----------------------------------------------------------------------------------------------------------------
        // If the avatar is speaking, then the voice amplitude signal is passed to the voice visualizer.
        // Also, here we trigger voice visualizer start and stop speaking, so it can animate the voice symbol.
        //
        // Notice the calls to "gAwayTimer.reset()". This resets the timer that determines how long the avatar has been
        // "away", so that the avatar doesn't lapse into away-mode (and slump over) while the user is still talking.
        //-----------------------------------------------------------------------------------------------------------------
        if (LLVoiceClient::getInstance()->getIsSpeaking( mID ) && (!isInMuteList() || isSelf()))
        {
            if (!mVoiceVisualizer->getCurrentlySpeaking())
            {
                mVoiceVisualizer->setStartSpeaking();

                //printf( "gAwayTimer.reset();\n" );
            }

            mVoiceVisualizer->setSpeakingAmplitude( LLVoiceClient::getInstance()->getCurrentPower( mID ) );

            if( isSelf() )
            {
                gAgent.clearAFK();
            }
        }
        else
        {
            if ( mVoiceVisualizer->getCurrentlySpeaking() )
            {
                mVoiceVisualizer->setStopSpeaking();

                if ( mLipSyncActive )
                {
                    // <FS:Ansariel> [Legacy Bake]
                    //if( mOohMorph ) mOohMorph->setWeight(mOohMorph->getMinWeight());
                    //if( mAahMorph ) mAahMorph->setWeight(mAahMorph->getMinWeight());
                    if( mOohMorph ) mOohMorph->setWeight(mOohMorph->getMinWeight(), false);
                    if( mAahMorph ) mAahMorph->setWeight(mAahMorph->getMinWeight(), false);
                    // </FS:Ansariel> [Legacy Bake]

                    mLipSyncActive = false;
                    LLCharacter::updateVisualParams();
                    dirtyMesh();
                }
            }
        }
        mVoiceVisualizer->setPositionAgent(position);
    }//if ( voiceEnabled )
}

static void override_bbox(LLDrawable* drawable, LLVector4a* extents)
{
    LL_PROFILE_ZONE_SCOPED_CATEGORY_SPATIAL;
    drawable->setSpatialExtents(extents[0], extents[1]);
    drawable->setPositionGroup(LLVector4a(0, 0, 0));
    drawable->movePartition();
}

void LLVOAvatar::idleUpdateMisc(bool detailed_update)
{
    LL_PROFILE_ZONE_SCOPED_CATEGORY_AVATAR;
    if (LLVOAvatar::sJointDebug)
    {
        LL_INFOS() << getFullname() << ": joint touches: " << LLJoint::sNumTouches << " updates: " << LLJoint::sNumUpdates << LL_ENDL;
    }

    LLJoint::sNumUpdates = 0;
    LLJoint::sNumTouches = 0;

    bool visible = isVisible() || mNeedsAnimUpdate;

    // update attachments positions
    if (detailed_update)
    {
        U32 draw_order = 0;
        S32 attachment_selected = LLSelectMgr::getInstance()->getSelection()->getObjectCount() && LLSelectMgr::getInstance()->getSelection()->isAttachment();
        for (attachment_map_t::iterator iter = mAttachmentPoints.begin();
             iter != mAttachmentPoints.end();
             ++iter)
        {
            LLViewerJointAttachment* attachment = iter->second;

            // <FS:Ansariel> Possible crash fix
            if (!attachment)
            {
                continue;
            }
            // </FS:Ansariel>

            for (LLViewerJointAttachment::attachedobjs_vec_t::iterator attachment_iter = attachment->mAttachedObjects.begin();
                 attachment_iter != attachment->mAttachedObjects.end();
                 ++attachment_iter)
            {
                LLViewerObject* attached_object = attachment_iter->get();
                if (!attached_object
                    || attached_object->isDead()
                    || !attachment->getValid()
                    || attached_object->mDrawable.isNull())
                {
                    continue;
                }

                LLSpatialBridge* bridge = attached_object->mDrawable->getSpatialBridge();

                if (visible || !(bridge && bridge->getRadius() < 2.0f))
                {
                    //override rigged attachments' octree spatial extents with this avatar's bounding box
                    bool rigged = false;
                    if (bridge)
                    {
                        //transform avatar bounding box into attachment's coordinate frame
                        LLVector4a extents[2];
                        bridge->transformExtents(mDrawable->getSpatialExtents(), extents);

                        if (attached_object->mDrawable->isState(LLDrawable::RIGGED | LLDrawable::RIGGED_CHILD))
                        {
                            rigged = true;
                            override_bbox(attached_object->mDrawable, extents);
                        }
                    }

                    // if selecting any attachments, update all of them as non-damped
                    if (attachment_selected)
                    {
                        gPipeline.updateMoveNormalAsync(attached_object->mDrawable);
                    }
                    else
                    {
                        // Note: SL-17415; While most objects follow joints,
                        // some objects get position updates from server
                        gPipeline.updateMoveDampedAsync(attached_object->mDrawable);
                    }

                    // override_bbox calls movePartition() and getSpatialPartition(),
                    // so bridge might no longer be valid, get it again.
                    // ex: animesh stops being an animesh
                    bridge = attached_object->mDrawable->getSpatialBridge();
                    if (bridge)
                    {
                        if (!rigged)
                        {
                            gPipeline.updateMoveNormalAsync(bridge);
                        }
                        else
                        {
                            //specialized impl of updateMoveNormalAsync just for rigged attachment SpatialBridge
                            bridge->setState(LLDrawable::MOVE_UNDAMPED);
                            bridge->updateMove();
                            bridge->setState(LLDrawable::EARLY_MOVE);

                            LLSpatialGroup* group = attached_object->mDrawable->getSpatialGroup();
                            if (group)
                            { //set draw order of group
                                group->mAvatarp = this;
                                group->mRenderOrder = draw_order++;
                            }
                        }
                    }

                    attached_object->updateText();
                }
            }
        }
    }

    mNeedsAnimUpdate = false;

    if (isImpostor() && !mNeedsImpostorUpdate)
    {
        LL_ALIGN_16(LLVector4a ext[2]);
        F32 distance;
        LLVector3 angle;

        getImpostorValues(ext, angle, distance);

        for (U32 i = 0; i < 3 && !mNeedsImpostorUpdate; i++)
        {
            F32 cur_angle = angle.mV[i];
            F32 old_angle = mImpostorAngle.mV[i];
            F32 angle_diff = fabsf(cur_angle-old_angle);

            if (angle_diff > F_PI/512.f*distance*mUpdatePeriod)
            {
                mNeedsImpostorUpdate = true;
                mLastImpostorUpdateReason = 2;
            }
        }

        if (detailed_update && !mNeedsImpostorUpdate)
        {   //update impostor if view angle, distance, or bounding box change
            //significantly

            F32 dist_diff = fabsf(distance-mImpostorDistance);
            if (dist_diff/mImpostorDistance > 0.1f)
            {
                mNeedsImpostorUpdate = true;
                mLastImpostorUpdateReason = 3;
            }
            else
            {
                ext[0].load3(mLastAnimExtents[0].mV);
                ext[1].load3(mLastAnimExtents[1].mV);
                // Expensive. Just call this once per frame, in updateSpatialExtents();
                //calculateSpatialExtents(ext[0], ext[1]);
                LLVector4a diff;
                diff.setSub(ext[1], mImpostorExtents[1]);
                if (diff.getLength3().getF32() > 0.05f)
                {
                    mNeedsImpostorUpdate = true;
                    mLastImpostorUpdateReason = 4;
                }
                else
                {
                    diff.setSub(ext[0], mImpostorExtents[0]);
                    if (diff.getLength3().getF32() > 0.05f)
                    {
                        mNeedsImpostorUpdate = true;
                        mLastImpostorUpdateReason = 5;
                    }
                }
            }
        }
    }

    if (mDrawable.notNull())
    {
        mDrawable->movePartition();

        //force a move if sitting on an active object
        if (getParent() && ((LLViewerObject*) getParent())->mDrawable->isActive())
        {
            gPipeline.markMoved(mDrawable, true);
        }
    }
}

void LLVOAvatar::idleUpdateAppearanceAnimation()
{
    // update morphing params
    if (mAppearanceAnimating)
    {
        ESex avatar_sex = getSex();
        F32 appearance_anim_time = mAppearanceMorphTimer.getElapsedTimeF32();
        if (appearance_anim_time >= APPEARANCE_MORPH_TIME)
        {
            mAppearanceAnimating = false;
            for (LLVisualParam *param = getFirstVisualParam();
                 param;
                 param = getNextVisualParam())
            {
                if (param->isTweakable())
                {
                    // <FS:Ansariel> [Legacy Bake]
                    //param->stopAnimating();
                    param->stopAnimating(false);
                }
            }
            updateVisualParams();
            // <FS:Ansariel> [Legacy Bake]
            if (isSelf())
            {
                gAgent.sendAgentSetAppearance();
            }
            // </FS:Ansariel> [Legacy Bake]
        }
        else
        {
            if (!isSelf())
            {
                F32 morph_amt = calcMorphAmount();
                // animate only top level params for non-self avatars
                // <FS:Ansariel> [Legacy Bake]
                //animateTweakableVisualParams(morph_amt);
                animateTweakableVisualParams(morph_amt, false);
            }

            // apply all params
            applyAllVisualParams(avatar_sex);

            mLastAppearanceBlendTime = appearance_anim_time;
        }
        dirtyMesh();
    }
}

F32 LLVOAvatar::calcMorphAmount() const
{
    F32 appearance_anim_time = mAppearanceMorphTimer.getElapsedTimeF32();
    F32 blend_frac = calc_bouncy_animation(appearance_anim_time / APPEARANCE_MORPH_TIME);
    F32 last_blend_frac = calc_bouncy_animation(mLastAppearanceBlendTime / APPEARANCE_MORPH_TIME);

    F32 morph_amt;
    if (last_blend_frac == 1.f)
    {
        morph_amt = 1.f;
    }
    else
    {
        morph_amt = (blend_frac - last_blend_frac) / (1.f - last_blend_frac);
    }

    return morph_amt;
}

void LLVOAvatar::idleUpdateLipSync(bool voice_enabled)
{
    // Use the Lipsync_Ooh and Lipsync_Aah morphs for lip sync
    if ( voice_enabled
        && mLastRezzedStatus > 0 // no point updating lip-sync for clouds
        && sLipSyncEnabled
        && LLVoiceClient::getInstance()->getIsSpeaking( mID ) )
    {
        F32 ooh_morph_amount = 0.0f;
        F32 aah_morph_amount = 0.0f;

        mVoiceVisualizer->lipSyncOohAah( ooh_morph_amount, aah_morph_amount );

        if( mOohMorph )
        {
            F32 ooh_weight = mOohMorph->getMinWeight()
                + ooh_morph_amount * (mOohMorph->getMaxWeight() - mOohMorph->getMinWeight());

            // <FS:Ansariel> [Legacy Bake]
            //mOohMorph->setWeight( ooh_weight);
            mOohMorph->setWeight( ooh_weight, false);
        }

        if( mAahMorph )
        {
            F32 aah_weight = mAahMorph->getMinWeight()
                + aah_morph_amount * (mAahMorph->getMaxWeight() - mAahMorph->getMinWeight());

            // <FS:Ansariel> [Legacy Bake]
            //mAahMorph->setWeight( aah_weight);
            mAahMorph->setWeight( aah_weight, false);
        }

        mLipSyncActive = true;
        LLCharacter::updateVisualParams();
        dirtyMesh();
    }
}

void LLVOAvatar::idleUpdateLoadingEffect()
{
    // update visibility when avatar is partially loaded
    if (!mFullyLoaded && updateIsFullyLoaded()) // Avoid repeat calculations by checking if mFullyLoaded is true first.
    {
        if (isFullyLoaded())
        {
            if (mFirstFullyVisible)
            {
                mFirstFullyVisible = false;
                mFirstDecloudTime = mFirstAppearanceMessageTimer.getElapsedTimeF32();
                if (isSelf())
                {
                    LL_INFOS("Avatar") << avString() << "self isFullyLoaded, mFirstFullyVisible after " << mFirstDecloudTime << LL_ENDL;
                    LLAppearanceMgr::instance().onFirstFullyVisible();

                    // <FS:Zi> Animation Overrider
                    AOEngine::instance().onLoginComplete();

                    // <FS:LO> tapping a place that happens on landing in world to start up discord
                    FSDiscordConnect::instance().checkConnectionToDiscord(gSavedPerAccountSettings.getBOOL("FSEnableDiscordIntegration"));
                }
                else
                {
                    LL_INFOS("Avatar") << avString() << "other isFullyLoaded, mFirstFullyVisible after " << mFirstDecloudTime << LL_ENDL;
                }
            }

            deleteParticleSource();
            updateLOD();
        }
        else
        {
// <FS> Custom avatar particle cloud
//          LLPartSysData particle_parameters;
//
//          // fancy particle cloud designed by Brent
//          particle_parameters.mPartData.mMaxAge            = 4.f;
//          particle_parameters.mPartData.mStartScale.mV[VX] = 0.8f;
//          particle_parameters.mPartData.mStartScale.mV[VX] = 0.8f;
//          particle_parameters.mPartData.mStartScale.mV[VY] = 1.0f;
//          particle_parameters.mPartData.mEndScale.mV[VX]   = 0.02f;
//          particle_parameters.mPartData.mEndScale.mV[VY]   = 0.02f;
//          particle_parameters.mPartData.mStartColor        = LLColor4(1, 1, 1, 0.5f);
//          particle_parameters.mPartData.mEndColor          = LLColor4(1, 1, 1, 0.0f);
//          particle_parameters.mPartData.mStartScale.mV[VX] = 0.8f;
//          particle_parameters.mPartImageID                 = sCloudTexture->getID();
//          particle_parameters.mMaxAge                      = 0.f;
//          particle_parameters.mPattern                     = LLPartSysData::LL_PART_SRC_PATTERN_ANGLE_CONE;
//          particle_parameters.mInnerAngle                  = F_PI;
//          particle_parameters.mOuterAngle                  = 0.f;
//          particle_parameters.mBurstRate                   = 0.02f;
//          particle_parameters.mBurstRadius                 = 0.0f;
//          particle_parameters.mBurstPartCount              = 1;
//          particle_parameters.mBurstSpeedMin               = 0.1f;
//          particle_parameters.mBurstSpeedMax               = 1.f;
//          particle_parameters.mPartData.mFlags             = ( LLPartData::LL_PART_INTERP_COLOR_MASK | LLPartData::LL_PART_INTERP_SCALE_MASK |
//                                                               LLPartData::LL_PART_EMISSIVE_MASK | // LLPartData::LL_PART_FOLLOW_SRC_MASK |
//                                                               LLPartData::LL_PART_TARGET_POS_MASK );
//
//          // do not generate particles for dummy or overly-complex avatars
//          if (!mIsDummy && !isTooComplex())
//          {
//              setParticleSource(particle_parameters, getID());
//          }

            // Firestorm Clouds
            // do not generate particles for dummy or overly-complex avatars
            if (!mIsDummy && !isTooComplex() && !isTooSlow())
            {
                setParticleSource(sCloud, getID());
            }
        }
// </FS>
    }
}

void LLVOAvatar::idleUpdateWindEffect()
{
    // update wind effect
    if ((LLViewerShaderMgr::instance()->getShaderLevel(LLViewerShaderMgr::SHADER_AVATAR) >= LLDrawPoolAvatar::SHADER_LEVEL_CLOTH))
    {
        F32 hover_strength = 0.f;
        F32 time_delta = mRippleTimer.getElapsedTimeF32() - mRippleTimeLast;
        mRippleTimeLast = mRippleTimer.getElapsedTimeF32();
        LLVector3 velocity = getVelocity();
        F32 speed = velocity.length();
        //RN: velocity varies too much frame to frame for this to work
        mRippleAccel.clearVec();//lerp(mRippleAccel, (velocity - mLastVel) * time_delta, LLSmoothInterpolation::getInterpolant(0.02f));
        mLastVel = velocity;
        LLVector4 wind;
        wind.setVec(getRegion()->mWind.getVelocityNoisy(getPositionAgent(), 4.f) - velocity);

        if (mInAir)
        {
            hover_strength = HOVER_EFFECT_STRENGTH * llmax(0.f, HOVER_EFFECT_MAX_SPEED - speed);
        }

        if (mBelowWater)
        {
            // TODO: make cloth flow more gracefully when underwater
            hover_strength += UNDERWATER_EFFECT_STRENGTH;
        }

        wind.mV[VZ] += hover_strength;
        wind.normalize();

        wind.mV[VW] = llmin(0.025f + (speed * 0.015f) + hover_strength, 0.5f);
        F32 interp;
        if (wind.mV[VW] > mWindVec.mV[VW])
        {
            interp = LLSmoothInterpolation::getInterpolant(0.2f);
        }
        else
        {
            interp = LLSmoothInterpolation::getInterpolant(0.4f);
        }
        mWindVec = lerp(mWindVec, wind, interp);

        F32 wind_freq = hover_strength + llclamp(8.f + (speed * 0.7f) + (noise1(mRipplePhase) * 4.f), 8.f, 25.f);
        mWindFreq = lerp(mWindFreq, wind_freq, interp);

        if (mBelowWater)
        {
            mWindFreq *= UNDERWATER_FREQUENCY_DAMP;
        }

        mRipplePhase += (time_delta * mWindFreq);
        if (mRipplePhase > F_TWO_PI)
        {
            mRipplePhase = fmodf(mRipplePhase, F_TWO_PI);
        }
    }
}

void LLVOAvatar::idleUpdateNameTag(const LLVector3& root_pos_last)
{
    LL_PROFILE_ZONE_SCOPED_CATEGORY_AVATAR;

    // update chat bubble
    //--------------------------------------------------------------------
    // draw text label over character's head
    //--------------------------------------------------------------------
    if (mChatTimer.getElapsedTimeF32() > BUBBLE_CHAT_TIME)
    {
        mChats.clear();
    }

    const F32 time_visible = mTimeVisible.getElapsedTimeF32();
    static LLCachedControl<F32> NAME_SHOW_TIME(gSavedSettings, "RenderNameShowTime"); // seconds
    static LLCachedControl<F32> FADE_DURATION(gSavedSettings, "RenderNameFadeDuration"); // seconds
    static LLCachedControl<bool> use_chat_bubbles(gSavedSettings, "UseChatBubbles");
    static LLCachedControl<bool> use_typing_bubbles(gSavedSettings, "UseTypingBubbles");

// [RLVa:KB] - Checked: RLVa-2.0.1
    bool fRlvShowAvTag = true, fRlvShowAvName = true;
    if (RlvActions::isRlvEnabled())
    {
        fRlvShowAvTag = RlvActions::canShowNameTag(this);
        fRlvShowAvName = (fRlvShowAvTag) && (RlvActions::canShowName(RlvActions::SNC_DEFAULT, getID()));
    }
// [/RLVa:KB]
    bool visible_chat = use_chat_bubbles && (mChats.size() || mTyping);
    bool visible_typing = use_typing_bubbles && mTyping;
    bool render_name =  visible_chat ||
                visible_typing ||
// [RLVa:KB] - Checked: RLVa-2.0.1
                        ((fRlvShowAvTag) &&
// [/RLVa:KB]
                        ((sRenderName == RENDER_NAME_ALWAYS) ||
                         (sRenderName == RENDER_NAME_FADE && time_visible < NAME_SHOW_TIME)));
    // If it's your own avatar, don't draw in mouselook, and don't
    // draw if we're specifically hiding our own name.
    if (isSelf())
    {
        static LLCachedControl<bool> render_name_show_self(gSavedSettings, "RenderNameShowSelf");
        static LLCachedControl<S32> name_tag_mode(gSavedSettings, "AvatarNameTagMode");
        render_name = render_name
            && !gAgentCamera.cameraMouselook()
            && (visible_chat || (render_name_show_self && name_tag_mode));
    }

    if ( !render_name )
    {
        if (mNameText)
        {
            // ...clean up old name tag
            mNameText->markDead();
            mNameText = NULL;
            sNumVisibleChatBubbles--;
        }
        return;
    }

    bool new_name = false;
    if (visible_chat != mVisibleChat)
    {
        mVisibleChat = visible_chat;
        new_name = true;
    }
        if (visible_typing != mVisibleTyping)
        {
            mVisibleTyping = visible_typing;
            new_name = true;
        }

// [RLVa:KB] - Checked: RLVa-0.2.0
    if (!fRlvShowAvName)
    {
        if (mRenderGroupTitles)
        {
            mRenderGroupTitles = false;
            new_name = true;
        }
    }
    else if (sRenderGroupTitles != mRenderGroupTitles)
// [/RLVa]
//  if (sRenderGroupTitles != mRenderGroupTitles)
    {
        mRenderGroupTitles = sRenderGroupTitles;
        new_name = true;
    }

    // First Calculate Alpha
    // If alpha > 0, create mNameText if necessary, otherwise delete it
    F32 alpha = 0.f;
    if (mAppAngle > 5.f)
    {
        const F32 START_FADE_TIME = NAME_SHOW_TIME - FADE_DURATION;
        if (!visible_chat && !visible_typing && sRenderName == RENDER_NAME_FADE && time_visible > START_FADE_TIME)
        {
            alpha = 1.f - (time_visible - START_FADE_TIME) / FADE_DURATION;
        }
        else
        {
            // ...not fading, full alpha
            alpha = 1.f;
        }
    }
    else if (mAppAngle > 2.f)
    {
        // far away is faded out also
        alpha = (mAppAngle-2.f)/3.f;
    }

    if (alpha <= 0.f)
    {
        if (mNameText)
        {
            mNameText->markDead();
            mNameText = NULL;
            sNumVisibleChatBubbles--;
        }
        return;
    }

    if (!mNameText)
    {
        mNameText = static_cast<LLHUDNameTag*>( LLHUDObject::addHUDObject(
            LLHUDObject::LL_HUD_NAME_TAG) );
        //mNameText->setMass(10.f);
        mNameText->setSourceObject(this);
        mNameText->setVertAlignment(LLHUDNameTag::ALIGN_VERT_TOP);
        mNameText->setVisibleOffScreen(true);
        mNameText->setMaxLines(11);
        mNameText->setFadeDistance(CHAT_NORMAL_RADIUS, 5.f);
        sNumVisibleChatBubbles++;
        new_name = true;
    }

    mNameText->setPositionAgent(root_pos_last);

    idleUpdateNameTagText(new_name);
    // Wolfspirit: Following thing is already handled in LLHUDNameTag::lineSegmentIntersect
    // Fixing bubblechat alpha flashing with commenting this out.
    // idleUpdateNameTagAlpha(new_name, alpha);
}

void LLVOAvatar::idleUpdateNameTagText(bool new_name)
{
    LLNameValue *title = getNVPair("Title");
    LLNameValue* firstname = getNVPair("FirstName");
    LLNameValue* lastname = getNVPair("LastName");

    // Avatars must have a first and last name
    if (!firstname || !lastname) return;

    // <FS:Ansariel> OpenSim chat distance compatibility
    static const F32 chat_range_whisper_squared = (F32)(LFSimFeatureHandler::getInstance()->whisperRange() * LFSimFeatureHandler::getInstance()->whisperRange());
    static const F32 chat_range_say_squared = (F32)(LFSimFeatureHandler::getInstance()->sayRange() * LFSimFeatureHandler::getInstance()->sayRange());
    static const F32 chat_range_shout_squared = (F32)(LFSimFeatureHandler::getInstance()->shoutRange() * LFSimFeatureHandler::getInstance()->shoutRange());
    // </FS:Ansariel>

// [RLVa:KB] - Checked: RLVa-2.0.1
    bool fRlvShowAvName = RlvActions::canShowName(RlvActions::SNC_DEFAULT, getID());
// [/RLVa:KB]
    // <FS:Ansariel> Show auto-response in nametag
    static LLCachedControl<bool> fsAutorespondMode(gSavedPerAccountSettings, "FSAutorespondMode");
    static LLCachedControl<bool> fsAutorespondNonFriendsMode(gSavedPerAccountSettings, "FSAutorespondNonFriendsMode");
    static LLCachedControl<bool> fsShowAutorespondInNametag(gSavedSettings, "FSShowAutorespondInNametag");
    bool is_autoresponse = isSelf() && fsShowAutorespondInNametag && (fsAutorespondMode || fsAutorespondNonFriendsMode);
    // </FS:Ansariel>
    // <FS:Ansariel> FIRE-3475: Show typing in nametag
    static LLCachedControl<bool> fsShowTypingStateInNameTag(gSavedSettings, "FSShowTypingStateInNameTag");
    bool is_typing = !isSelf() && mTyping && fsShowTypingStateInNameTag;
    // </FS:Ansariel>
    bool is_away = mSignaledAnimations.find(ANIM_AGENT_AWAY)  != mSignaledAnimations.end();
    bool is_do_not_disturb = mSignaledAnimations.find(ANIM_AGENT_DO_NOT_DISTURB) != mSignaledAnimations.end();
    bool is_appearance = mSignaledAnimations.find(ANIM_AGENT_CUSTOMIZE) != mSignaledAnimations.end();
    bool is_muted;
    if (isSelf())
    {
        is_muted = false;
    }
    else
    {
        is_muted = isInMuteList();
    }
//  bool is_friend = isBuddy();
// [RLVa:KB] - Checked: RLVa-1.2.2
    bool is_friend = fRlvShowAvName && isBuddy();
// [/RLVa:KB]
    bool is_cloud = getIsCloud();

    if (is_appearance != mNameAppearance)
    {
        if (is_appearance)
        {
            debugAvatarRezTime("AvatarRezEnteredAppearanceNotification","entered appearance mode");
        }
        else
        {
            debugAvatarRezTime("AvatarRezLeftAppearanceNotification","left appearance mode");
        }
    }
    // <FS:CR> Colorize name tags
    //LLColor4 name_tag_color = getNameTagColor(is_friend);
    LLColor4 name_tag_color = getNameTagColor();
    // </FS:CR>
    LLColor4 distance_color = name_tag_color;
    std::string distance_string;

    // Wolfspirit: If we don't need to display a friend,
    // if we aren't self, if we use colored Clienttags and if we have a color
    // then use that color as name_tag_color
    static LLUICachedControl<bool> show_friends("NameTagShowFriends");
    static LLUICachedControl<U32> color_client_tags("FSColorClienttags");
    bool special_color_override = (show_friends && (is_friend || LGGContactSets::getInstance()->hasFriendColorThatShouldShow(getID(), ContactSetType::TAG))) ||
                                    LLNetMap::hasAvatarMarkColor(getID());
    if (mClientTagData.has("color")
        && !special_color_override
        && color_client_tags && !this->isSelf())
    {
        name_tag_color = mClientTagData["color"];
    }

    // <FS:Ansariel> Color name tags based on distance
    static LLCachedControl<bool> show_distance_color_tag(gSavedSettings, "FSTagShowDistanceColors");
    static LLCachedControl<bool> show_distance_in_tag(gSavedSettings, "FSTagShowDistance");
    // <FS:CR> FIRE-6664: Add whisper range to color tags
    static LLUIColor tag_whisper_color = LLUIColorTable::instance().getColor("NameTagWhisperDistanceColor", LLColor4::green);
    // </FS:CR> FIRE-6664: Add whisper range to color tags
    static LLUIColor tag_chat_color = LLUIColorTable::instance().getColor("NameTagChatDistanceColor", LLColor4::green);
    static LLUIColor tag_shout_color = LLUIColorTable::instance().getColor("NameTagShoutDistanceColor", LLColor4::yellow);
    static LLUIColor tag_beyond_shout_color = LLUIColorTable::instance().getColor("NameTagBeyondShoutDistanceColor", LLColor4::red);

    if (!isSelf() && (show_distance_color_tag || show_distance_in_tag))
    {
        F64 distance_squared = dist_vec_squared(getPositionGlobal(), gAgent.getPositionGlobal());
        // <FS:CR> FIRE-6664: Add whisper range color tag
        if (distance_squared <= chat_range_whisper_squared)
        {
            distance_color = tag_whisper_color;
        }
        else if (distance_squared <= chat_range_say_squared)
        // </FS:CR> FIRE-6664: Add whisper range color tag
        {
            distance_color = tag_chat_color;
        }
        else if (distance_squared <= chat_range_shout_squared)
        {
            distance_color = tag_shout_color;
        }
        else
        {
            distance_color = tag_beyond_shout_color;
        }

        if (show_distance_in_tag)
        {
            distance_string = llformat("%.02f m", sqrt(distance_squared));
        }

        // Override nametag color only if friend color is disabled
        // or avatar is not a friend nor has a contact set color
        if (show_distance_color_tag && !special_color_override)
        {
            name_tag_color = distance_color;
        }
    }
    // </FS:Ansariel>

    // <FS:Ansariel> Show ARW in nametag options (for Jelly Dolls)
    static LLCachedControl<bool> show_arw_tag(gSavedSettings, "FSTagShowARW");
    static LLCachedControl<bool> show_too_complex_only_arw_tag(gSavedSettings, "FSTagShowTooComplexOnlyARW");
    static LLCachedControl<bool> show_own_arw_tag(gSavedSettings, "FSTagShowOwnARW");
    U32 complexity(0);
    LLColor4 complexity_color(LLColor4::grey1); // default if we're not limiting the complexity

    if (show_arw_tag &&
       ((isSelf() && show_own_arw_tag) ||
       (!isSelf() && (!show_too_complex_only_arw_tag || isTooComplex()))))
    {
        complexity = mVisualComplexity;

        // Show complexity color if we're limiting and not showing our own ARW...
        static LLCachedControl<U32> max_render_cost(gSavedSettings, "RenderAvatarMaxComplexity", 0);
        if (max_render_cost != 0 && !isSelf())
        {
            // This calculation is copied from idleUpdateRenderComplexity()
            F32 green_level = 1.f - llclamp(((F32)complexity - (F32)max_render_cost) / (F32)max_render_cost, 0.f, 1.f);
            F32 red_level = llmin((F32)complexity / (F32)max_render_cost, 1.f);
            complexity_color.set(red_level, green_level, 0.f, 1.f);
        }
    }
    // </FS:Ansariel>

    // Rebuild name tag if state change detected
    if (!mNameIsSet
        || new_name
        // <FS:Ansariel> FIRE-13414: Avatar name isn't updated when the simulator sends a new name
        || (!LLGridManager::instance().isInSecondLife() && (firstname->getString() != mNameFirstname || lastname->getString() != mNameLastname))
        // </FS:Ansariel>
        || (!title && !mTitle.empty())
        || (title && mTitle != title->getString())
        || is_away != mNameAway
        || is_do_not_disturb != mNameDoNotDisturb
        || is_autoresponse != mNameAutoResponse
        || is_muted != mNameMute
        || is_appearance != mNameAppearance
        || is_friend != mNameFriend
        || is_cloud != mNameCloud
        || name_tag_color != mNameColor
        || is_typing != mNameIsTyping
        || distance_string != mDistanceString
        // <FS:Ansariel> Show Arc in nametag (for Jelly Dolls)
        || complexity != mNameArc
        || complexity_color != mNameArcColor)
    {

        //WS: If we got a uuid and if we know if it's id_based or not, ask FSDATA for the other tagdata, before we display it.
        if (mClientTagData.has("uuid") && mClientTagData.has("id_based"))
        {
            LLColor4 color;
            if (mClientTagData.has("tex_color"))
            {
                color.setValue(mClientTagData["tex_color"]);
            }
            else
            {
                color = LLColor4::black;
            }
            mClientTagData = FSData::getInstance()->resolveClientTag(LLUUID(mClientTagData["uuid"].asString()),
                                                                     mClientTagData["id_based"].asBoolean(),
                                                                     color);
        }

        clearNameTag();

        // <FS:Ansariel> Show auto-response in nametag
        //if (is_away || is_muted || is_do_not_disturb || is_appearance)
        if (is_away || is_muted || is_do_not_disturb || is_autoresponse || is_appearance || is_typing)
        // </FS:Ansariel>
        {
            std::string line;
            if (is_away)
            {
                line += LLTrans::getString("AvatarAway");
                line += ", ";
            }
            if (is_do_not_disturb)
            {
                line += LLTrans::getString("AvatarDoNotDisturb");
                line += ", ";
            }
            // <FS:Ansariel> Show auto-response in nametag
            if (is_autoresponse)
            {
                line += LLTrans::getString("AvatarAutoResponse");
                line += ", ";
            }
            // </FS:Ansariel>
            if (is_muted)
            {
                line += LLTrans::getString("AvatarMuted");
                line += ", ";
            }
            if (is_appearance)
            {
                line += LLTrans::getString("AvatarEditingAppearance");
                line += ", ";
            }
            if (is_cloud && !is_muted)
            {
                line += LLTrans::getString("LoadingData");
                line += ", ";
            }
            // <FS:Ansariel> FIRE-3475: Show typing in nametag
            if (is_typing)
            {
                line += LLTrans::getString("AvatarTyping");
                line += ", ";
            }
            // </FS:Ansariel>
            // trim last ", "
            line.resize( line.length() - 2 );
            addNameTagLine(line, name_tag_color, LLFontGL::NORMAL,
                LLFontGL::getFontSansSerifSmall());
        }

//      if (sRenderGroupTitles
// [RLVa:KB] - Checked: RLVa-1.2.2
        if (sRenderGroupTitles && fRlvShowAvName
// [/RLVa:KB]
            && title && title->getString() && title->getString()[0] != '\0')
        {
            std::string title_str = title->getString();
            LLStringFn::replace_ascii_controlchars(title_str,LL_UNKNOWN_CHAR);
            addNameTagLine(title_str, name_tag_color, LLFontGL::NORMAL,
                LLFontGL::getFontSansSerifSmall(), true);
        }

        static LLUICachedControl<bool> show_display_names("NameTagShowDisplayNames", true);
        static LLUICachedControl<bool> show_usernames("NameTagShowUsernames", true);
        static LLUICachedControl<bool> show_rez_status("NameTagDebugAVRezState", false);
        static LLUICachedControl<bool> colorize_username("FSColorUsername");    // <FS:CR> FIRE-1061
        static LLUICachedControl<bool> show_legacynames("FSNameTagShowLegacyUsernames");

        if (LLAvatarName::useDisplayNames())
        {
            LLAvatarName av_name;
            if (!LLAvatarNameCache::get(getID(), &av_name))
            {
                // Force a rebuild at next idle
                // Note: do not connect a callback on idle().
                clearNameTag();
            }

// [RLVa:KB] - Checked: RLVa-1.2.2
            if ( (fRlvShowAvName) || (isSelf()) )
            {
// [/RLVa:KB]
                // Might be blank if name not available yet, that's OK
                if (show_display_names)
                {

                    if (mClientTagData.has("name") && !mClientTagData["name"].asString().empty())
                    {
                        addNameTagLine((av_name.isDisplayNameDefault() ? av_name.getUserNameForDisplay() : av_name.getDisplayName()) +" (" + mClientTagData["name"].asString() + ")",name_tag_color,LLFontGL::NORMAL, LLFontGL::getFontSansSerif(), true, (!av_name.getDisplayName().empty()) );
                    }
                    else
                    {
                        addNameTagLine((av_name.isDisplayNameDefault() ? av_name.getUserNameForDisplay() : av_name.getDisplayName()), name_tag_color, LLFontGL::NORMAL, LLFontGL::getFontSansSerif(), true, true);
                    }
                }
                // Suppress SLID display if display name matches exactly (ugh)
                if (show_usernames && !av_name.isDisplayNameDefault())
                {
                    // *HACK: Desaturate the color
                    // <FS:CR> FIRE-1061
                    LLColor4 username_color;
                    if (colorize_username)
                    {
                        username_color = LLUIColorTable::instance().getColor("NameTagUsername", LLColor4::white);
                    }
                    else
                    {
                        username_color = name_tag_color * 0.83f;
                    }
                    // </FS:CR>

                    // <FS:CR> Show user name as legacy name if selected
                    std::string username( show_legacynames ? av_name.getUserNameForDisplay() : av_name.getAccountName() );

                    addNameTagLine(username, username_color, LLFontGL::NORMAL, LLFontGL::getFontSansSerifSmall(), true);
                }
// [RLVa:KB] - Checked: RLVa-1.2.2
            }
            else
            {
                addNameTagLine(RlvStrings::getAnonym(av_name), name_tag_color, LLFontGL::NORMAL, LLFontGL::getFontSansSerif(), true, (!av_name.getDisplayName().empty()) );
            }
// [/RLVa:KB]
        }
        else  // DISPLAY NAMES OFF
        {
            const LLFontGL* font = LLFontGL::getFontSansSerif();
            std::string full_name = LLCacheName::buildFullName( firstname->getString(), lastname->getString() );
// [RLVa:KB] - Checked: RLVa-1.2.2
            if ( (!fRlvShowAvName) && (!isSelf()) )
            {
                full_name = RlvStrings::getAnonym(full_name);
                addNameTagLine(full_name, name_tag_color, LLFontGL::NORMAL, font, true, true);
            }
// [/RLVa:KB]
            else // Only check for client tags when not RLV anon -AO
            {
                if (mClientTagData.has("name") && !mClientTagData["name"].asString().empty())
                {
                    addNameTagLine(full_name + " (" + mClientTagData["name"].asString() + ")", name_tag_color, LLFontGL::NORMAL, font, true, true);
                }
                else
                {
                    addNameTagLine(full_name, name_tag_color, LLFontGL::NORMAL, font, true, true);
                }
            }
        }

        // <FS:Ansariel> Show distance in tag
        if (show_distance_in_tag)
        {
            addNameTagLine(distance_string, distance_color, LLFontGL::NORMAL, LLFontGL::getFontSansSerifSmall());
        }
        // <FS:Ansariel> Show distance in tag

        // <FS:Ansariel> Show ARW in nametag options (for Jelly Dolls)
        static const std::string complexity_label = LLTrans::getString("Nametag_Complexity_Label");
        static const std::string texture_area_label = LLTrans::getString("Nametag_Texture_Area_Label");
        if (show_arw_tag &&
           ((isSelf() && show_own_arw_tag) ||
           (!isSelf() && (!show_too_complex_only_arw_tag || isTooComplex()))))
        {
            std::string complexity_string;
            LLLocale locale("");

            // always show complexity, even if the reason for a jelly baby is the texture area
            // this is technically not 100% correct but the decision logic with all of the
            // exceptions would be way too complex to justify the result - Zi
            LLResMgr::getInstance()->getIntegerString(complexity_string, complexity);
            LLStringUtil::format_map_t label_args;
            label_args["COMPLEXITY"] = complexity_string;

            addNameTagLine(format_string(complexity_label, label_args), complexity_color, LLFontGL::NORMAL, LLFontGL::getFontSansSerifSmall());

            // only show texture area if this is the reason for jelly baby rendering
            static LLCachedControl<F32> max_attachment_area(gSavedSettings, "RenderAutoMuteSurfaceAreaLimit", 1000.0f);
            if (max_attachment_area > 0.f && mAttachmentSurfaceArea > max_attachment_area)
            {
                LLResMgr::getInstance()->getIntegerString(complexity_string, (S32)mAttachmentSurfaceArea);
                label_args["TEXTURE_AREA"] = complexity_string;

                addNameTagLine(format_string(texture_area_label, label_args), LLColor4::red, LLFontGL::NORMAL, LLFontGL::getFontSansSerifSmall());
            }
        }
        // </FS:Ansariel>

        if (show_rez_status)
        {
            std::string av_string = LLVOAvatar::rezStatusToString(mLastRezzedStatus);
            addNameTagLine(av_string, name_tag_color, LLFontGL::NORMAL, LLFontGL::getFontSansSerifSmall(), true);
        }

        mNameAway = is_away;
        mNameDoNotDisturb = is_do_not_disturb;
        mNameAutoResponse = is_autoresponse; // <FS:Ansariel> Show auto-response in nametag
        mNameMute = is_muted;
        mNameAppearance = is_appearance;
        mNameFriend = is_friend;
        mNameCloud = is_cloud;
        mNameColor=name_tag_color;
        mDistanceString = distance_string;
        mTitle = title ? title->getString() : "";
        mNameIsTyping = is_typing;
        // <FS:Ansariel> FIRE-13414: Avatar name isn't updated when the simulator sends a new name
        mNameFirstname = firstname->getString();
        mNameLastname = lastname->getString();
        // </FS:Ansariel>
        // <FS:Ansariel> Show Arc in nametag (for Jelly Dolls)
        mNameArc = complexity;
        mNameArcColor = complexity_color;
        // </FS:Ansariel>
        LLStringFn::replace_ascii_controlchars(mTitle,LL_UNKNOWN_CHAR);
        new_name = true;
    }



    if (mVisibleChat || mVisibleTyping)
    {
        mNameText->setFont(LLFontGL::getFontSansSerif());
                mNameText->setTextAlignment(LLHUDNameTag::ALIGN_TEXT_LEFT);
        mNameText->setFadeDistance(CHAT_NORMAL_RADIUS * 2.f, 5.f);

        std::deque<LLChat>::iterator chat_iter = mChats.begin();
        mNameText->clearString();

        static const LLUIColor user_chat_color = LLUIColorTable::instance().getColor("UserChatColor");
        static const LLUIColor agent_chat_color = LLUIColorTable::instance().getColor("AgentChatColor");
        // <FS:CR> Colorize tags
        //const LLColor4& new_chat = isSelf() ? user_chat_color : agent_chat_color;
        LLColor4 new_chat = isSelf() ? user_chat_color : agent_chat_color;

        // <FS:CR> Colorize tags
        new_chat = LGGContactSets::getInstance()->colorize(getID(), new_chat, ContactSetType::CHAT);

        //color based on contact sets prefs
        LGGContactSets::getInstance()->hasFriendColorThatShouldShow(getID(), ContactSetType::CHAT, new_chat);
        // </FS:CR>

        if (mVisibleChat)
        {
        LLColor4 normal_chat = lerp(new_chat, LLColor4(0.8f, 0.8f, 0.8f, 1.f), 0.7f);
        LLColor4 old_chat = lerp(normal_chat, LLColor4(0.6f, 0.6f, 0.6f, 1.f), 0.7f);
        if (mTyping && mChats.size() >= MAX_BUBBLE_CHAT_UTTERANCES)
        {
            ++chat_iter;
        }

        for(; chat_iter != mChats.end(); ++chat_iter)
        {
            F32 chat_fade_amt = llclamp((F32)((LLFrameTimer::getElapsedSeconds() - chat_iter->mTime) / CHAT_FADE_TIME), 0.f, 4.f);
            LLFontGL::StyleFlags style;
            switch(chat_iter->mChatType)
            {
            case CHAT_TYPE_WHISPER:
                style = LLFontGL::ITALIC;
                break;
            case CHAT_TYPE_SHOUT:
                style = LLFontGL::BOLD;
                break;
            default:
                style = LLFontGL::NORMAL;
                break;
            }
            if (chat_fade_amt < 1.f)
            {
                F32 u = clamp_rescale(chat_fade_amt, 0.9f, 1.f, 0.f, 1.f);
                mNameText->addLine(chat_iter->mText, lerp(new_chat, normal_chat, u), style);
            }
            else if (chat_fade_amt < 2.f)
            {
                F32 u = clamp_rescale(chat_fade_amt, 1.9f, 2.f, 0.f, 1.f);
                mNameText->addLine(chat_iter->mText, lerp(normal_chat, old_chat, u), style);
            }
            else if (chat_fade_amt < 3.f)
            {
                // *NOTE: only remove lines down to minimum number
                mNameText->addLine(chat_iter->mText, old_chat, style);
            }
        }
        }
        mNameText->setVisibleOffScreen(true);

        if (mVisibleTyping && mTyping)
        {
            S32 dot_count = (llfloor(mTypingTimer.getElapsedTimeF32() * 3.f) + 2) % 3 + 1;
            switch(dot_count)
            {
            case 1:
                mNameText->addLine(".", new_chat);
                break;
            case 2:
                mNameText->addLine("..", new_chat);
                break;
            case 3:
                mNameText->addLine("...", new_chat);
                break;
            }

        }
    }
    else
    {
        // ...not using chat bubbles, just names
        mNameText->setTextAlignment(LLHUDNameTag::ALIGN_TEXT_CENTER);
        mNameText->setFadeDistance(CHAT_NORMAL_RADIUS, 5.f);
        mNameText->setVisibleOffScreen(false);
    }
}

// <FS:Ansariel> Fix nametag not properly updating when display name arrives
//void LLVOAvatar::addNameTagLine(const std::string& line, const LLColor4& color, S32 style, const LLFontGL* font, const bool use_ellipses)
void LLVOAvatar::addNameTagLine(const std::string& line, const LLColor4& color, S32 style, const LLFontGL* font, const bool use_ellipses, bool is_name /* = false */)
// </FS:Ansariel>
{
    // extra width (NAMETAG_MAX_WIDTH) is for names only, not for chat
    llassert(mNameText);
    if (mVisibleChat || mVisibleTyping)
    {
        mNameText->addLabel(line, LLHUDNameTag::NAMETAG_MAX_WIDTH);
    }
    else
    {
        mNameText->addLine(line, color, (LLFontGL::StyleFlags)style, font, use_ellipses, LLHUDNameTag::NAMETAG_MAX_WIDTH);
    }
    // <FS:Ansariel> Fix nametag not properly updating when display name arrives
    //mNameIsSet |= !line.empty();
    if (is_name)
    {
        mNameIsSet |= !line.empty();
    }
    // </FS:Ansariel>
}

void LLVOAvatar::clearNameTag()
{
    mNameIsSet = false;
    if (mNameText)
    {
        mNameText->setLabel("");
        mNameText->setString("");
    }
    mTimeVisible.reset();
}

// static
void LLVOAvatar::invalidateNameTag(const LLUUID& agent_id)
{
    if (LLViewerObject* obj = gObjectList.findObject(agent_id))
    {
        if (LLVOAvatar* avatar = dynamic_cast<LLVOAvatar*>(obj))
        {
            avatar->clearNameTag();
        }
    }
}

// static
void LLVOAvatar::invalidateNameTags()
{
    for (LLCharacter* character : LLCharacter::sInstances)
    {
        LLVOAvatar* avatar = (LLVOAvatar*)character;
        if (!avatar->isDead())
        {
            avatar->clearNameTag();
        }
    }
}

// Compute name tag position during idle update
LLVector3 LLVOAvatar::idleCalcNameTagPosition(const LLVector3 &root_pos_last)
{
    LLQuaternion root_rot = mRoot->getWorldRotation();
    LLQuaternion inv_root_rot = ~root_rot;
    LLVector3 pixel_right_vec;
    LLVector3 pixel_up_vec;
    LLViewerCamera::getInstance()->getPixelVectors(root_pos_last, pixel_up_vec, pixel_right_vec);
    LLVector3 camera_to_av = root_pos_last - LLViewerCamera::getInstance()->getOrigin();
    camera_to_av.normalize();
    LLVector3 local_camera_at = camera_to_av * inv_root_rot;
    LLVector3 local_camera_up = camera_to_av % LLViewerCamera::getInstance()->getLeftAxis();
    local_camera_up.normalize();
    local_camera_up = local_camera_up * inv_root_rot;

    // <FS:Ansariel> Optional legacy nametag position
    LLVector3 name_position;
    static LLCachedControl<bool> fsLegacyNametagPosition(gSavedSettings, "FSLegacyNametagPosition");
    if (fsLegacyNametagPosition)
    {
        local_camera_up.scaleVec((mBodySize + mAvatarOffset) * 0.5f);
        local_camera_at.scaleVec((mBodySize + mAvatarOffset) * 0.5f);

        name_position = mRoot->getWorldPosition();
        name_position[VZ] -= mPelvisToFoot;
        name_position[VZ] += ((mBodySize[VZ] - mAvatarOffset[VZ] * 0.9f) * 0.55f);
        name_position += (local_camera_up * root_rot) - (projected_vec(local_camera_at * root_rot, camera_to_av));
        name_position += pixel_up_vec * 15.f;
    }
    else
    {
    // </FS:Ansariel>
    // position is based on head position, does not require mAvatarOffset here. - Nyx
    LLVector3 avatar_ellipsoid(mBodySize.mV[VX] * 0.4f,
                                mBodySize.mV[VY] * 0.4f,
                                mBodySize.mV[VZ] * NAMETAG_VERT_OFFSET_WEIGHT);

    local_camera_up.scaleVec(avatar_ellipsoid);
    local_camera_at.scaleVec(avatar_ellipsoid);

    LLVector3 head_offset = (mHeadp->getLastWorldPosition() - mRoot->getLastWorldPosition()) * inv_root_rot;

    if (dist_vec(head_offset, mTargetRootToHeadOffset) > NAMETAG_UPDATE_THRESHOLD)
    {
        mTargetRootToHeadOffset = head_offset;
    }

    mCurRootToHeadOffset = lerp(mCurRootToHeadOffset, mTargetRootToHeadOffset, LLSmoothInterpolation::getInterpolant(0.2f));

    // <FS:Ansariel> Optional legacy nametag position
    //LLVector3 name_position = mRoot->getLastWorldPosition() + (mCurRootToHeadOffset * root_rot);
    name_position = mRoot->getLastWorldPosition() + (mCurRootToHeadOffset * root_rot);
    name_position += (local_camera_up * root_rot) - (projected_vec(local_camera_at * root_rot, camera_to_av));
    name_position += pixel_up_vec * NAMETAG_VERTICAL_SCREEN_OFFSET;
    // <FS:Ansariel> Optional legacy nametag position
    }
    // </FS:Ansariel>

    // <FS:Ansariel> Optional Z-offset correction for name tags
    static LLCachedControl<S32> fsNameTagOffset(gSavedSettings, "FSNameTagZOffsetCorrection");
    name_position[VZ] += fsNameTagOffset / 10.f;
    // </FS:Ansariel>

    const F32 water_height = getRegion()->getWaterHeight();
    static const F32 WATER_HEIGHT_DELTA = 0.25f;
    if (name_position[VZ] < water_height + WATER_HEIGHT_DELTA)
    {
        if (LLViewerCamera::getInstance()->getOrigin()[VZ] >= water_height)
        {
            name_position[VZ] = water_height;
        }
        else if (mNameText) // both camera and HUD are below watermark
        {
            F32 name_world_height = mNameText->getWorldHeight();
            F32 max_z_position = water_height - name_world_height;
            if (name_position[VZ] > max_z_position)
            {
                name_position[VZ] = max_z_position;
            }
        }
    }

    return name_position;
}

void LLVOAvatar::idleUpdateNameTagAlpha(bool new_name, F32 alpha)
{
    llassert(mNameText);

    if (new_name
        || alpha != mNameAlpha)
    {
        mNameText->setAlpha(alpha);
        mNameAlpha = alpha;
    }
}

// <FS:CR> Colorize tags
//LLColor4 LLVOAvatar::getNameTagColor(bool is_friend)
LLColor4 LLVOAvatar::getNameTagColor()
// </FS:CR>
{
    // ...not using display names
    LLColor4 color = LLUIColorTable::getInstance()->getColor("NameTagLegacy");
    if (LLAvatarName::useDisplayNames())
    {
        // ...color based on whether username "matches" a computed display name
        LLAvatarName av_name;
        if (LLAvatarNameCache::get(getID(), &av_name) && av_name.isDisplayNameDefault())
        {
            color = LLUIColorTable::getInstance()->getColor("NameTagMatch");
        }
        else
        {
            color = LLUIColorTable::getInstance()->getColor("NameTagMismatch");
        }
    }

    // <FS:CR> FIRE-1061 - Color friends, lindens, muted, etc
    color = LGGContactSets::getInstance()->colorize(getID(), color, ContactSetType::TAG);
    // </FS:CR>

    LGGContactSets::getInstance()->hasFriendColorThatShouldShow(getID(), ContactSetType::TAG, color);

    LLNetMap::getAvatarMarkColor(getID(), color);

    return color;
}

void LLVOAvatar::idleUpdateBelowWater()
{
    F32 avatar_height = (F32)(getPositionGlobal().mdV[VZ]);

    F32 water_height;
    water_height = getRegion()->getWaterHeight();

    // <FS:Zi> Animation Overrider
    bool wasBelowWater = mBelowWater;
    mBelowWater =  avatar_height < water_height;
    // <FS:Zi> Animation Overrider
    if (isSelf() && wasBelowWater != mBelowWater)
    {
        AOEngine::instance().checkBelowWater(mBelowWater);
    }
    // </FS:Zi> Animation Overrider
}

void LLVOAvatar::slamPosition()
{
    gAgent.setPositionAgent(getPositionAgent());
    // SL-315
    mRoot->setWorldPosition(getPositionAgent()); // teleport
    setChanged(TRANSLATED);
    if (mDrawable.notNull())
    {
        gPipeline.updateMoveNormalAsync(mDrawable);
    }
    mRoot->updateWorldMatrixChildren();
}

bool LLVOAvatar::isVisuallyMuted()
{
    LL_PROFILE_ZONE_SCOPED_CATEGORY_AVATAR; // <FS:Beq/> Tracy accounting for imposter testing.
    bool muted = false;

    // <FS:Ansariel> FIRE-11783: Always visually mute avatars that are muted
    if (!isSelf() && isInMuteList())
    {
        return true;
    }
    // </FS:Ansariel>

    // Priority order (highest priority first)
    // * own avatar is never visually muted
    // * if on the "always draw normally" list, draw them normally
    // * if on the "always visually mute" list, mute them
    // * check against the render cost and attachment limits
    if (!isSelf())
    {
// [RLVa:KB] - Checked: RLVa-2.2 (@setcam_avdist)
        if (isRlvSilhouette())
        {
            muted = true;
        }
        else if (mVisuallyMuteSetting == AV_ALWAYS_RENDER)
// [/RLVa:KB]
//      if (mVisuallyMuteSetting == AV_ALWAYS_RENDER)
        {
            muted = false;
        }
        else if (mVisuallyMuteSetting == AV_DO_NOT_RENDER)
        {
#ifdef JELLYDOLLS_SHOULD_IMPOSTOR
            muted = true;
            // Always want to see this AV as an impostor
#else
            muted = false;
#endif
        }
        // <FS:Ansariel> FIRE-11783: Always visually mute avatars that are muted
        //else if (isInMuteList())
        //{
        //    muted = true;
        //}
        // </FS:Ansariel>
        else if (mIsControlAvatar)
        {
            muted = isTooSlow();
        }
        else
        {
            muted = isTooComplex(); // <FS:Beq/> this should not trigger based on perfstats
        }
    }

    return muted;
}

bool LLVOAvatar::isInMuteList() const
{
    LL_PROFILE_ZONE_SCOPED_CATEGORY_AVATAR; // <FS:Beq/> Tracy accounting for imposter testing.
    bool muted = false;
    F64 now = LLFrameTimer::getTotalSeconds();
    if (now < mCachedMuteListUpdateTime)
    {
        muted = mCachedInMuteList;
    }
    else
    {
        muted = LLMuteList::getInstance()->isMuted(getID());

        const F64 SECONDS_BETWEEN_MUTE_UPDATES = 1;
        mCachedMuteListUpdateTime = now + SECONDS_BETWEEN_MUTE_UPDATES;
        mCachedInMuteList = muted;
    }
    return muted;
}

// [RLVa:KB] - Checked: RLVa-2.2 (@setcam_avdist)
bool LLVOAvatar::isRlvSilhouette() const
{
    if (!RlvActions::hasBehaviour(RLV_BHVR_SETCAM_AVDIST))
        return false;

    static RlvCachedBehaviourModifier<float> s_nSetCamAvDist(RLV_MODIFIER_SETCAM_AVDIST);

    const F64 now = LLFrameTimer::getTotalSeconds();
    if (now >= mCachedRlvSilhouetteUpdateTime)
    {
        const F64 SECONDS_BETWEEN_SILHOUETTE_UPDATES = .5f;
        bool fIsRlvSilhouette = dist_vec_squared(gAgent.getPositionGlobal(), getPositionGlobal()) > s_nSetCamAvDist() * s_nSetCamAvDist();
        if (fIsRlvSilhouette != mCachedIsRlvSilhouette)
        {
            mCachedIsRlvSilhouette = fIsRlvSilhouette;
            mNeedsImpostorUpdate = true;
        }
        mCachedRlvSilhouetteUpdateTime = now + SECONDS_BETWEEN_SILHOUETTE_UPDATES;
    }
    return mCachedIsRlvSilhouette;
}
// [/RLVa:KB]

void LLVOAvatar::updateAppearanceMessageDebugText()
{
        S32 central_bake_version = -1;
        if (getRegion())
        {
            central_bake_version = getRegion()->getCentralBakeVersion();
        }
        bool all_baked_downloaded = allBakedTexturesCompletelyDownloaded();
        bool all_local_downloaded = allLocalTexturesCompletelyDownloaded();
        std::string debug_line = llformat("%s%s - mLocal: %d, mEdit: %d, mUSB: %d, CBV: %d",
                                          isSelf() ? (all_local_downloaded ? "L" : "l") : "-",
                                          all_baked_downloaded ? "B" : "b",
                                          mUseLocalAppearance, mIsEditingAppearance,
                                          // <FS:Ansariel> [Legacy Bake]
                                          //1, central_bake_version);
                                          mUseServerBakes, central_bake_version);
                                          // </FS:Ansariel> [Legacy Bake]
        std::string origin_string = bakedTextureOriginInfo();
        debug_line += " [" + origin_string + "]";
        S32 curr_cof_version = LLAppearanceMgr::instance().getCOFVersion();
        S32 last_request_cof_version = mLastUpdateRequestCOFVersion;
        S32 last_received_cof_version = mLastUpdateReceivedCOFVersion;
        if (isSelf())
        {
            debug_line += llformat(" - cof: %d req: %d rcv:%d",
                                   curr_cof_version, last_request_cof_version, last_received_cof_version);
            static LLCachedControl<bool> debug_force_failure(gSavedSettings, "DebugForceAppearanceRequestFailure");
            if (debug_force_failure)
            {
                debug_line += " FORCING ERRS";
            }
        }
        else
        {
            debug_line += llformat(" - cof rcv:%d", last_received_cof_version);
        }
        debug_line += llformat(" bsz-z: %.3f", mBodySize[2]);
        if (mAvatarOffset[2] != 0.0f)
        {
            debug_line += llformat("avofs-z: %.3f", mAvatarOffset[2]);
        }
        bool hover_enabled = getRegion() && getRegion()->avatarHoverHeightEnabled();
        debug_line += hover_enabled ? " H" : " h";
        const LLVector3& hover_offset = getHoverOffset();
        if (hover_offset[2] != 0.0)
        {
            debug_line += llformat(" hov_z: %.3f", hover_offset[2]);
            debug_line += llformat(" %s", (isSitting() ? "S" : "T"));
            debug_line += llformat("%s", (isMotionActive(ANIM_AGENT_SIT_GROUND_CONSTRAINED) ? "G" : "-"));
        }
        if (mInAir)
        {
            debug_line += " A";

        }

        LLVector3 ankle_right_pos_agent = mFootRightp->getWorldPosition();
        LLVector3 normal;
        LLVector3 ankle_right_ground_agent = ankle_right_pos_agent;
        resolveHeightAgent(ankle_right_pos_agent, ankle_right_ground_agent, normal);
        F32 rightElev = llmax(-0.2f, ankle_right_pos_agent.mV[VZ] - ankle_right_ground_agent.mV[VZ]);
        debug_line += llformat(" relev %.3f", rightElev);

        LLVector3 root_pos = mRoot->getPosition();
        LLVector3 pelvis_pos = mPelvisp->getPosition();
        debug_line += llformat(" rp %.3f pp %.3f", root_pos[2], pelvis_pos[2]);

        const LLVector3& scale = getScale();
        debug_line += llformat(" scale-z %.3f", scale[2]);
        S32 is_visible = (S32) isVisible();
        S32 is_m_visible = (S32) mVisible;
        debug_line += llformat(" v %d/%d", is_visible, is_m_visible);

        AvatarOverallAppearance aoa = getOverallAppearance();
        if (aoa == AOA_NORMAL)
        {
            debug_line += " N";
        }
        else if (aoa == AOA_JELLYDOLL)
        {
            debug_line += " J";
        }
        else
        {
            debug_line += " I";
        }

        if (mMeshValid)
        {
            debug_line += "m";
        }
        else
        {
            debug_line += "-";
        }
        if (isImpostor())
        {
            debug_line += " Imp" + llformat("%d[%d]:%.1f", mUpdatePeriod, mLastImpostorUpdateReason, ((F32)(gFrameTimeSeconds-mLastImpostorUpdateFrameTime)));
        }

        addDebugText(debug_line);
}

LLViewerInventoryItem* getObjectInventoryItem(LLViewerObject *vobj, LLUUID asset_id)
{
    LLViewerInventoryItem *item = NULL;

    if (vobj)
    {
        if (vobj->getInventorySerial()<=0)
        {
            vobj->requestInventory();
    }
        item = vobj->getInventoryItemByAsset(asset_id);
    }
    return item;
}

LLViewerInventoryItem* recursiveGetObjectInventoryItem(LLViewerObject *vobj, LLUUID asset_id)
{
    LLViewerInventoryItem *item = getObjectInventoryItem(vobj, asset_id);
    if (!item)
    {
        LLViewerObject::const_child_list_t& children = vobj->getChildren();
        for (LLViewerObject::const_child_list_t::const_iterator it = children.begin();
             it != children.end(); ++it)
        {
            LLViewerObject *childp = *it;
            item = getObjectInventoryItem(childp, asset_id);
            if (item)
    {
                break;
            }
        }
    }
    return item;
}

void LLVOAvatar::updateAnimationDebugText()
{
    for (LLMotionController::motion_list_t::iterator iter = mMotionController.getActiveMotions().begin();
         iter != mMotionController.getActiveMotions().end(); ++iter)
    {
        LLMotion* motionp = *iter;
        if (motionp->getMinPixelArea() < getPixelArea())
        {
            std::string output;
            std::string motion_name = motionp->getName();
            if (motion_name.empty())
            {
                if (isControlAvatar())
                {
                    LLControlAvatar *control_av = dynamic_cast<LLControlAvatar*>(this);
                    // Try to get name from inventory of associated object
                    LLVOVolume *volp = control_av->mRootVolp;
                    LLViewerInventoryItem *item = recursiveGetObjectInventoryItem(volp,motionp->getID());
                    if (item)
                    {
                        motion_name = item->getName();
                    }
                }
                else
                {
                    if (motionp->getID() == ANIM_AGENT_BENTO_IDLE)
                    {
                        motion_name = "bento_idle";
                    }
                }
            }
            if (motion_name.empty())
            {
                std::string name;
                if (gAgent.isGodlikeWithoutAdminMenuFakery() || isSelf())
                {
                    name = motionp->getID().asString();
                    LLVOAvatar::AnimSourceIterator anim_it = mAnimationSources.begin();
                    for (; anim_it != mAnimationSources.end(); ++anim_it)
                    {
                        if (anim_it->second == motionp->getID())
                        {
                            LLViewerObject* object = gObjectList.findObject(anim_it->first);
                            if (!object)
                            {
                                break;
                            }
                            if (object->isAvatar())
                            {
                                if (mMotionController.mIsSelf)
                                {
                                    // Searching inventory by asset id is really long
                                    // so just mark as inventory
                                    // Also item is likely to be named by LLPreviewAnim
                                    name += "(inventory)";
                                }
                            }
                            else
                            {
                                LLViewerInventoryItem* item = NULL;
                                if (!object->isInventoryDirty())
                                {
                                    item = object->getInventoryItemByAsset(motionp->getID());
                                }
                                if (item)
                                {
                                    name = item->getName();
                                }
                                else if (object->isAttachment())
                                {
                                    name += "(att:" + getAttachmentItemName() + ")";
                                }
                                else
                                {
                                    // in-world object, name or content unknown
                                    name += "(in-world)";
                                }
                            }
                            break;
                        }
                    }
                }
                else
                {
                    name = LLUUID::null.asString();
                }
                motion_name = name;
            }
            std::string motion_tag = "";
            if (mPlayingAnimations.find(motionp->getID()) != mPlayingAnimations.end())
            {
                motion_tag = "*";
            }
            output = llformat("%s%s - %d",
                              motion_name.c_str(),
                              motion_tag.c_str(),
                              (U32)motionp->getPriority());
            addDebugText(output);
        }
    }
}

void LLVOAvatar::updateDebugText()
{
    // Leave mDebugText uncleared here, in case a derived class has added some state first

    static LLCachedControl<bool> debug_av_appearance_message(gSavedSettings, "DebugAvatarAppearanceMessage");
    if (debug_av_appearance_message)
    {
        updateAppearanceMessageDebugText();
    }

    static LLCachedControl<bool> debug_av_composite_baked(gSavedSettings, "DebugAvatarCompositeBaked");
    if (debug_av_composite_baked)
    {
        if (!mBakedTextureDebugText.empty())
            addDebugText(mBakedTextureDebugText);
    }

    // Develop -> Avatar -> Animation Info
    if (LLVOAvatar::sShowAnimationDebug)
    {
        updateAnimationDebugText();
    }

    if (!mDebugText.size() && mText.notNull())
    {
        mText->markDead();
        mText = NULL;
    }
    else if (mDebugText.size())
    {
        setDebugText(mDebugText);
    }
    mDebugText.clear();
}

//------------------------------------------------------------------------
// updateFootstepSounds
// Factored out from updateCharacter()
// Generate footstep sounds when feet hit the ground
//------------------------------------------------------------------------
void LLVOAvatar::updateFootstepSounds()
{
    if (mIsDummy)
    {
        return;
    }

    //-------------------------------------------------------------------------
    // Find the ground under each foot, these are used for a variety
    // of things that follow
    //-------------------------------------------------------------------------
    LLVector3 ankle_left_pos_agent = mFootLeftp->getWorldPosition();
    LLVector3 ankle_right_pos_agent = mFootRightp->getWorldPosition();

    LLVector3 ankle_left_ground_agent = ankle_left_pos_agent;
    LLVector3 ankle_right_ground_agent = ankle_right_pos_agent;
    LLVector3 normal;
    resolveHeightAgent(ankle_left_pos_agent, ankle_left_ground_agent, normal);
    resolveHeightAgent(ankle_right_pos_agent, ankle_right_ground_agent, normal);

    F32 leftElev = llmax(-0.2f, ankle_left_pos_agent.mV[VZ] - ankle_left_ground_agent.mV[VZ]);
    F32 rightElev = llmax(-0.2f, ankle_right_pos_agent.mV[VZ] - ankle_right_ground_agent.mV[VZ]);

    if (!isSitting())
    {
        //-------------------------------------------------------------------------
        // Figure out which foot is on ground
        //-------------------------------------------------------------------------
        if (!mInAir)
        {
            if ((leftElev < 0.0f) || (rightElev < 0.0f))
    {
                ankle_left_pos_agent = mFootLeftp->getWorldPosition();
                ankle_right_pos_agent = mFootRightp->getWorldPosition();
                leftElev = ankle_left_pos_agent.mV[VZ] - ankle_left_ground_agent.mV[VZ];
                rightElev = ankle_right_pos_agent.mV[VZ] - ankle_right_ground_agent.mV[VZ];
            }
        }
    }

    const LLUUID AGENT_FOOTSTEP_ANIMS[] = {ANIM_AGENT_WALK, ANIM_AGENT_RUN, ANIM_AGENT_LAND};
    const S32 NUM_AGENT_FOOTSTEP_ANIMS = LL_ARRAY_SIZE(AGENT_FOOTSTEP_ANIMS);

    if ( gAudiop && isAnyAnimationSignaled(AGENT_FOOTSTEP_ANIMS, NUM_AGENT_FOOTSTEP_ANIMS) )
    {
        bool playSound = false;
        LLVector3 foot_pos_agent;

        bool onGroundLeft = (leftElev <= 0.05f);
        bool onGroundRight = (rightElev <= 0.05f);

        // did left foot hit the ground?
        if ( onGroundLeft && !mWasOnGroundLeft )
        {
            foot_pos_agent = ankle_left_pos_agent;
            playSound = true;
        }

        // did right foot hit the ground?
        if ( onGroundRight && !mWasOnGroundRight )
    {
            foot_pos_agent = ankle_right_pos_agent;
            playSound = true;
    }

        mWasOnGroundLeft = onGroundLeft;
        mWasOnGroundRight = onGroundRight;

        // <FS:PP> FIRE-3169: Option to change the default footsteps sound
        // if ( playSound )
        static LLCachedControl<bool> PlayModeUISndFootsteps(gSavedSettings, "PlayModeUISndFootsteps");
        if ( playSound && PlayModeUISndFootsteps )
        // </FS:PP>
        {
            const F32 STEP_VOLUME = 0.1f;
            const LLUUID& step_sound_id = getStepSound();

            LLVector3d foot_pos_global = gAgent.getPosGlobalFromAgent(foot_pos_agent);

            if (LLViewerParcelMgr::getInstance()->canHearSound(foot_pos_global)
                && !LLMuteList::getInstance()->isMuted(getID(), LLMute::flagObjectSounds))
            {
                gAudiop->triggerSound(step_sound_id, getID(), STEP_VOLUME, LLAudioEngine::AUDIO_TYPE_AMBIENT, foot_pos_global);
            }
        }
    }
}

//------------------------------------------------------------------------
// computeUpdatePeriod()
// Factored out from updateCharacter()
// Set new value for mUpdatePeriod based on distance and various other factors.
//
// Note 10-2020: it turns out that none of these update period
// calculations have been having any effect, because
// mNeedsImpostorUpdate was not being set in updateCharacter(). So
// it's really open to question whether we want to enable time based updates, and if
// so, at what rate. Leaving the rates as given would lead to
// drastically more frequent impostor updates than we've been doing all these years.
// ------------------------------------------------------------------------
void LLVOAvatar::computeUpdatePeriod()
{
    bool visually_muted = isVisuallyMuted();
    bool slow = isTooSlowWithoutShadows();// <FS:Beq/> the geometry alone is forcing this to be slow so we must imposter
    if (mDrawable.notNull()
        && isVisible()
        && (!isSelf() || visually_muted)
        && !isUIAvatar()
        && (sLimitNonImpostors || visually_muted || slow) // <FS:Beq/> imposter slow avatars irrespective of nonimposter setting.
        && !mNeedsAnimUpdate)
    {
        const LLVector4a* ext = mDrawable->getSpatialExtents();
        LLVector4a size;
        size.setSub(ext[1],ext[0]);
        F32 mag = size.getLength3().getF32()*0.5f;

        const S32 UPDATE_RATE_SLOW = 64;
        const S32 UPDATE_RATE_MED = 48;
        const S32 UPDATE_RATE_FAST = 32;
        if(slow)
        {
            mUpdatePeriod = UPDATE_RATE_FAST;
        }
        else if (visually_muted)
        {   // visually muted avatars update at lowest rate
            mUpdatePeriod = UPDATE_RATE_SLOW;
        }
        else if (! shouldImpostor()
                 || mDrawable->mDistanceWRTCamera < 1.f + mag)
        {   // first 25% of max visible avatars are not impostored
            // also, don't impostor avatars whose bounding box may be penetrating the
            // impostor camera near clip plane
            mUpdatePeriod = 1;
        }
        else if ( shouldImpostor(4.0) )
        { //background avatars are REALLY slow updating impostors
            mUpdatePeriod = UPDATE_RATE_SLOW;
        }
        else if (mLastRezzedStatus <= 0)
        {
            // Don't update cloud avatars too often
            mUpdatePeriod = UPDATE_RATE_SLOW;
        }
        else if ( shouldImpostor(3.0) )
        { //back 25% of max visible avatars are slow updating impostors
            mUpdatePeriod = UPDATE_RATE_MED;
        }
        else
        {
            //nearby avatars, update the impostors more frequently.
            mUpdatePeriod = UPDATE_RATE_FAST;
        }
    }
    else
    {
        mUpdatePeriod = 1;
    }
}

//------------------------------------------------------------------------
// updateOrientation()
// Factored out from updateCharacter()
// This is used by updateCharacter() to update the avatar's orientation:
// - updates mTurning state
// - updates rotation of the mRoot joint in the skeleton
// - for self, calls setControlFlags() to notify the simulator about any turns
//------------------------------------------------------------------------
void LLVOAvatar::updateOrientation(LLAgent& agent, F32 speed, F32 delta_time)
{
            LLQuaternion iQ;
            LLVector3 upDir( 0.0f, 0.0f, 1.0f );

            // Compute a forward direction vector derived from the primitive rotation
            // and the velocity vector.  When walking or jumping, don't let body deviate
            // more than 90 from the view, if necessary, flip the velocity vector.

            LLVector3 primDir;
            if (isSelf())
            {
                primDir = agent.getAtAxis() - projected_vec(agent.getAtAxis(), agent.getReferenceUpVector());
                primDir.normalize();
            }
            else
            {
                primDir = getRotation().getMatrix3().getFwdRow();
            }
            LLVector3 velDir = getVelocity();
            velDir.normalize();
            // <FS> Disable avatar turning towards camera when walking backwards
            //if ( mSignaledAnimations.find(ANIM_AGENT_WALK) != mSignaledAnimations.end())
            static LLCachedControl<bool> walk_backwards(gSavedSettings, "FSDisableTurningAroundWhenWalkingBackwards");
            if (walk_backwards && mSignaledAnimations.find(ANIM_AGENT_WALK) != mSignaledAnimations.end())
            // </FS>
            {
                F32 vpD = velDir * primDir;
                if (vpD < -0.5f)
                {
                    velDir *= -1.0f;
                }
            }
            LLVector3 fwdDir = lerp(primDir, velDir, clamp_rescale(speed, 0.5f, 2.0f, 0.0f, 1.0f));
            if (isSelf() && gAgentCamera.cameraMouselook())
            {
                // make sure fwdDir stays in same general direction as primdir
                if (gAgent.getFlying())
                {
                    fwdDir = LLViewerCamera::getInstance()->getAtAxis();
                }
                else
                {
                    LLVector3 at_axis = LLViewerCamera::getInstance()->getAtAxis();
                    LLVector3 up_vector = gAgent.getReferenceUpVector();
                    at_axis -= up_vector * (at_axis * up_vector);
                    at_axis.normalize();

                    F32 dot = fwdDir * at_axis;
                    if (dot < 0.f)
                    {
                        fwdDir -= 2.f * at_axis * dot;
                        fwdDir.normalize();
                    }
                }
            }

            LLQuaternion root_rotation = mRoot->getWorldMatrix().quaternion();
            F32 root_roll, root_pitch, root_yaw;
            root_rotation.getEulerAngles(&root_roll, &root_pitch, &root_yaw);

            // When moving very slow, the pelvis is allowed to deviate from the
    // forward direction to allow it to hold its position while the torso
            // and head turn.  Once in motion, it must conform however.
            bool self_in_mouselook = isSelf() && gAgentCamera.cameraMouselook();

            LLVector3 pelvisDir( mRoot->getWorldMatrix().getFwdRow4().mV );

            // <FS:Beq> FIRE-34196 Restore the pelvis rotation threshold config removed by LL as "unused"
            // const F32 AVATAR_PELVIS_ROTATE_THRESHOLD_SLOW = 60.0f;
            // const F32 AVATAR_PELVIS_ROTATE_THRESHOLD_FAST = 2.0f;
            static LLCachedControl<F32> AVATAR_PELVIS_ROTATE_THRESHOLD_SLOW(gSavedSettings, "AvatarRotateThresholdSlow", 60.0);
            static LLCachedControl<F32> AVATAR_PELVIS_ROTATE_THRESHOLD_FAST(gSavedSettings, "AvatarRotateThresholdFast", 2.0);
            // </FS:Beq>

            F32 pelvis_rot_threshold = clamp_rescale(speed, 0.1f, 1.0f, AVATAR_PELVIS_ROTATE_THRESHOLD_SLOW, AVATAR_PELVIS_ROTATE_THRESHOLD_FAST);

            if (self_in_mouselook)
            {
                pelvis_rot_threshold *= MOUSELOOK_PELVIS_FOLLOW_FACTOR;
            }
            pelvis_rot_threshold *= DEG_TO_RAD;

            F32 angle = angle_between( pelvisDir, fwdDir );

            // The avatar's root is allowed to have a yaw that deviates widely
            // from the forward direction, but if roll or pitch are off even
            // a little bit we need to correct the rotation.
            if(root_roll < 1.f * DEG_TO_RAD
               && root_pitch < 5.f * DEG_TO_RAD)
            {
                // smaller correction vector means pelvis follows prim direction more closely
                if (!mTurning && angle > pelvis_rot_threshold*0.75f)
                {
                    mTurning = true;
                }

                // use tighter threshold when turning
                if (mTurning)
                {
                    pelvis_rot_threshold *= 0.4f;
                    // account for fps, assume that above value is for ~60fps
                    constexpr F32 default_frame_sec = 0.016f;
                    F32 prev_frame_sec = LLFrameTimer::getFrameDeltaTimeF32();
                    if (default_frame_sec > prev_frame_sec)
                    {
                        // reduce threshold since turn rate per second is constant,
                        // shorter frame means shorter turn.
                        pelvis_rot_threshold *= prev_frame_sec/default_frame_sec;
                    }
                }

                // am I done turning?
                if (angle < pelvis_rot_threshold)
                {
                    mTurning = false;
                }

                LLVector3 correction_vector = (pelvisDir - fwdDir) * clamp_rescale(angle, pelvis_rot_threshold*0.75f, pelvis_rot_threshold, 1.0f, 0.0f);
                fwdDir += correction_vector;
            }
            else
            {
                mTurning = false;
            }

            // Now compute the full world space rotation for the whole body (wQv)
            LLVector3 leftDir = upDir % fwdDir;
            leftDir.normalize();
            fwdDir = leftDir % upDir;
            LLQuaternion wQv( fwdDir, leftDir, upDir );

            if (isSelf() && mTurning)
            {
                if ((fwdDir % pelvisDir) * upDir > 0.f)
                {
                    gAgent.setControlFlags(AGENT_CONTROL_TURN_RIGHT);
                }
                else
                {
                    gAgent.setControlFlags(AGENT_CONTROL_TURN_LEFT);
                }
            }

            // Set the root rotation, but do so incrementally so that it
            // lags in time by some fixed amount.
            //F32 u = LLSmoothInterpolation::getInterpolant(PELVIS_LAG);
            F32 pelvis_lag_time = 0.f;
            if (self_in_mouselook)
            {
                pelvis_lag_time = PELVIS_LAG_MOUSELOOK;
            }
            else if (mInAir)
            {
                pelvis_lag_time = PELVIS_LAG_FLYING;
                // increase pelvis lag time when moving slowly
                pelvis_lag_time *= clamp_rescale(mSpeedAccum, 0.f, 15.f, 3.f, 1.f);
            }
            else
            {
                // <FS:Beq> FIRE-29581 remove stones from wet sack for Willow
                // pelvis_lag_time = PELVIS_LAG_WALKING;
                static constexpr F32 turn_rate_delta{0.0019f}; // linear scale
                static LLCachedControl<F32> turn_speed(gSavedSettings, "FSAvatarTurnSpeed", 0.0f); // 0 is default. We can't go slower.
                pelvis_lag_time = llmax(PELVIS_LAG_WALKING - (llclamp(turn_speed(), 0.f, 100.f) * turn_rate_delta), F_ALMOST_ZERO);
                // </FS:Beq>
            }

    F32 u = llclamp((delta_time / pelvis_lag_time), 0.0f, 1.0f);

            mRoot->setWorldRotation( slerp(u, mRoot->getWorldRotation(), wQv) );
}

//------------------------------------------------------------------------
// updateTimeStep()
// Factored out from updateCharacter().
//
// Updates the time step used by the motion controller, based on area
// and avatar count criteria.  This will also stop the
// ANIM_AGENT_WALK_ADJUST animation under some circumstances.
// ------------------------------------------------------------------------
void LLVOAvatar::updateTimeStep()
{
    // <FS:Zi> Optionally disable the usage of timesteps, testing if this affects performance or
    //         creates animation issues - FIRE-3657
    //if (!isSelf() && !isUIAvatar()) // ie, non-self avatars, and animated objects will be affected.
    static LLCachedControl<bool> use_timesteps(gSavedSettings, "UseAnimationTimeSteps");
    if (!isSelf() && !isUIAvatar() && use_timesteps)
    // </FS:Zi>
    {
        // Note that sInstances counts animated objects and
        // standard avatars in the same bucket. Is this desirable?
        F32 time_quantum = clamp_rescale((F32)sInstances.size(), 10.f, 35.f, 0.f, 0.25f);
        F32 pixel_area_scale = clamp_rescale(mPixelArea, 100, 5000, 1.f, 0.f);
        F32 time_step = time_quantum * pixel_area_scale;
        // Extrema:
        //   If number of avs is 10 or less, time_step is unmodified (flagged with 0.0).
        //   If area of av is 5000 or greater, time_step is unmodified (flagged with 0.0).
        //   If number of avs is 35 or greater, and area of av is 100 or less,
        //   time_step takes the maximum possible value of 0.25.
        //   Other situations will give values within the (0, 0.25) range.
        if (time_step != 0.f)
        {
            // disable walk motion servo controller as it doesn't work with motion timesteps
            stopMotion(ANIM_AGENT_WALK_ADJUST);
            removeAnimationData("Walk Speed");
        }
        // See SL-763 - playback with altered time step does not
        // appear to work correctly, odd behavior for distant avatars.
        // As of 11-2017, LLMotionController::updateMotions() will
        // ignore the value here. Need to re-enable if it's every
        // fixed.
        mMotionController.setTimeStep(time_step);
    }
    // <FS:Zi> Optionally disable the usage of timesteps, testing if this affects performance or
    //         creates animation issues - FIRE-3657
    else
    {
        mMotionController.setTimeStep(0.0f);
    }
    // </FS:Zi>
}

void LLVOAvatar::updateRootPositionAndRotation(LLAgent& agent, F32 speed, bool was_sit_ground_constrained)
{
    if (!(isSitting() && getParent()))
    {
        // This case includes all configurations except sitting on an
        // object, so does include ground sit.

        //--------------------------------------------------------------------
        // get timing info
        // handle initial condition case
        //--------------------------------------------------------------------
        F32 animation_time = mAnimTimer.getElapsedTimeF32();
        if (mTimeLast == 0.0f)
        {
            mTimeLast = animation_time;

            // Initially put the pelvis at slaved position/mRotation
            // SL-315
            mRoot->setWorldPosition( getPositionAgent() ); // first frame
            mRoot->setWorldRotation( getRotation() );
        }

        //--------------------------------------------------------------------
        // dont' let dT get larger than 1/5th of a second
        //--------------------------------------------------------------------
        F32 delta_time = animation_time - mTimeLast;

        delta_time = llclamp( delta_time, DELTA_TIME_MIN, DELTA_TIME_MAX );
        mTimeLast = animation_time;

        mSpeedAccum = (mSpeedAccum * 0.95f) + (speed * 0.05f);

        //--------------------------------------------------------------------
        // compute the position of the avatar's root
        //--------------------------------------------------------------------
        LLVector3d root_pos;
        LLVector3d ground_under_pelvis;

        if (isSelf())
        {
            gAgent.setPositionAgent(getRenderPosition());
        }

        root_pos = gAgent.getPosGlobalFromAgent(getRenderPosition());
        root_pos.mdV[VZ] += getVisualParamWeight(AVATAR_HOVER);

        LLVector3 normal;
        resolveHeightGlobal(root_pos, ground_under_pelvis, normal);
        F32 foot_to_ground = (F32) (root_pos.mdV[VZ] - mPelvisToFoot - ground_under_pelvis.mdV[VZ]);
        bool in_air = ((!LLWorld::getInstance()->getRegionFromPosGlobal(ground_under_pelvis)) ||
                        foot_to_ground > FOOT_GROUND_COLLISION_TOLERANCE);

        if (in_air && !mInAir)
        {
            mTimeInAir.reset();
        }
        mInAir = in_air;

        // SL-402: with the ability to animate the position of joints
        // that affect the body size calculation, computed body size
        // can get stale much more easily. Simplest fix is to update
        // it frequently.
        // SL-427: this appears to be too frequent, moving to only do on animation state change.
        //computeBodySize();

        // correct for the fact that the pelvis is not necessarily the center
        // of the agent's physical representation
        root_pos.mdV[VZ] -= (0.5f * mBodySize.mV[VZ]) - mPelvisToFoot;
        if (!isSitting() && !was_sit_ground_constrained)
        {
            root_pos += LLVector3d(getHoverOffset());
            if (getOverallAppearance() == AOA_JELLYDOLL)
            {
                F32 offz = -0.5f * (getScale()[VZ] - mBodySize.mV[VZ]);
                root_pos[2] += offz;
                // if (!isSelf() && !isControlAvatar())
                // {
                //  LL_DEBUGS("Avatar") << "av " << getFullname()
                //                      << " frame " << LLFrameTimer::getFrameCount()
                //                      << " root adjust offz " << offz
                //                      << " scalez " << getScale()[VZ]
                //                      << " bsz " << mBodySize.mV[VZ]
                //                      << LL_ENDL;
                // }
            }
        }
        // if (!isSelf() && !isControlAvatar())
        // {
        //  LL_DEBUGS("Avatar") << "av " << getFullname() << " aoa " << (S32) getOverallAppearance()
        //                      << " frame " << LLFrameTimer::getFrameCount()
        //                      << " scalez " << getScale()[VZ]
        //                      << " bsz " << mBodySize.mV[VZ]
        //                      << " root pos " << root_pos[2]
        //                      << " curr rootz " << mRoot->getPosition()[2]
        //                      << " pp-z " << mPelvisp->getPosition()[2]
        //                      << " renderpos " << getRenderPosition()
        //                      << LL_ENDL;
        // }

        LLControlAvatar *cav = dynamic_cast<LLControlAvatar*>(this);
        if (cav)
        {
            // SL-1350: Moved to LLDrawable::updateXform()
            cav->matchVolumeTransform();
        }
        else
        {
            LLVector3 newPosition = gAgent.getPosAgentFromGlobal(root_pos);
            // if (!isSelf() && !isControlAvatar())
            // {
            //  LL_DEBUGS("Avatar") << "av " << getFullname()
            //                      << " frame " << LLFrameTimer::getFrameCount()
            //                      << " newPosition " << newPosition
            //                      << " renderpos " << getRenderPosition()
            //                      << LL_ENDL;
            // }
            if (newPosition != mRoot->getXform()->getWorldPosition())
            {
                mRoot->touch();
                // SL-315
                mRoot->setWorldPosition( newPosition ); // regular update
            }
        }

        //--------------------------------------------------------------------
        // Propagate viewer object rotation to root of avatar
        //--------------------------------------------------------------------
        if (!isControlAvatar() && !isAnyAnimationSignaled(AGENT_NO_ROTATE_ANIMS, NUM_AGENT_NO_ROTATE_ANIMS))
        {
            // Rotation fixups for avatars in motion.
            // Skip for animated objects.
            updateOrientation(agent, speed, delta_time);
        }
    }
    else if (mDrawable.notNull())
    {
        // Sitting on an object - mRoot is slaved to mDrawable orientation.
        LLVector3 pos = mDrawable->getPosition();
        pos += getHoverOffset() * mDrawable->getRotation();
        // SL-315
        mRoot->setPosition(pos);
        mRoot->setRotation(mDrawable->getRotation());
    }
}

//------------------------------------------------------------------------
// LLVOAvatar::computeNeedsUpdate()
//
// Most of the logic here is to figure out when to periodically update impostors.
// Non-impostors have mUpdatePeriod == 1 and will need update every frame.
//------------------------------------------------------------------------
bool LLVOAvatar::computeNeedsUpdate()
{
    const F32 MAX_IMPOSTOR_INTERVAL = 4.0f;
    computeUpdatePeriod();

    bool needs_update_by_frame_count = ((LLDrawable::getCurrentFrame()+mID.mData[0])%mUpdatePeriod == 0);

    bool needs_update_by_max_time = ((gFrameTimeSeconds-mLastImpostorUpdateFrameTime)> MAX_IMPOSTOR_INTERVAL);
    bool needs_update = needs_update_by_frame_count || needs_update_by_max_time;

    if (needs_update && !isSelf())
    {
        if (needs_update_by_max_time)
        {
            mNeedsImpostorUpdate = true;
            mLastImpostorUpdateReason = 11;
        }
        else
        {
            //mNeedsImpostorUpdate = true;
            //mLastImpostorUpdateReason = 10;
        }
    }
    return needs_update;
}

// updateCharacter()
//
// This is called for all avatars, so there are 4 possible situations:
//
// 1) Avatar is your own. In this case the class is LLVOAvatarSelf,
// isSelf() is true, and agent specifies the corresponding agent
// information for you. In all the other cases, agent is irrelevant
// and it would be less confusing if it were null or something.
//
// 2) Avatar is controlled by another resident. Class is LLVOAvatar,
// and isSelf() is false.
//
// 3) Avatar is the controller for an animated object. Class is
// LLControlAvatar and mIsDummy is true. Avatar is a purely
// viewer-side entity with no representation on the simulator.
//
// 4) Avatar is a UI avatar used in some areas of the UI, such as when
// previewing uploaded animations. Class is LLUIAvatar, and mIsDummy
// is true. Avatar is purely viewer-side with no representation on the
// simulator.
//
//------------------------------------------------------------------------
bool LLVOAvatar::updateCharacter(LLAgent &agent)
{
    updateDebugText();

    if (!mIsBuilt)
    {
        return false;
    }

    bool visible = isVisible();
    bool is_control_avatar = isControlAvatar(); // capture state to simplify tracing
    bool is_attachment = false;

    if (is_control_avatar)
    {
        LLControlAvatar *cav = dynamic_cast<LLControlAvatar*>(this);
        is_attachment = cav && cav->mRootVolp && cav->mRootVolp->isAttachment(); // For attached animated objects
    }

    // For fading out the names above heads, only let the timer
    // run if we're visible.
    if (mDrawable.notNull() && !visible)
    {
        mTimeVisible.reset();
    }

    //--------------------------------------------------------------------
    // The rest should only be done occasionally for far away avatars.
    // Set mUpdatePeriod and visible based on distance and other criteria,
    // and flag for impostor update if needed.
    //--------------------------------------------------------------------
    bool needs_update = computeNeedsUpdate();

    //--------------------------------------------------------------------
    // Early out if does not need update and not self
    // don't early out for your own avatar, as we rely on your animations playing reliably
    // for example, the "turn around" animation when entering customize avatar needs to trigger
    // even when your avatar is offscreen
    //--------------------------------------------------------------------
    if (!needs_update && !isSelf())
    {
        updateMotions(LLCharacter::HIDDEN_UPDATE);
        return false;
    }

    //--------------------------------------------------------------------
    // Handle transitions between regular rendering, jellydoll, or invisible.
    // Can trigger skeleton reset or animation changes
    //--------------------------------------------------------------------
    updateOverallAppearance();

    //--------------------------------------------------------------------
    // change animation time quanta based on avatar render load
    //--------------------------------------------------------------------
    // SL-763 the time step quantization does not currently work.
    //updateTimeStep();

    //--------------------------------------------------------------------
    // Update sitting state based on parent and active animation info.
    //--------------------------------------------------------------------
    if (getParent() && !isSitting())
    {
        sitOnObject((LLViewerObject*)getParent());
    }
    else if (!getParent() && isSitting() && !isMotionActive(ANIM_AGENT_SIT_GROUND_CONSTRAINED))
    {
        // If we are starting up, motion might be loading
        LLMotion *motionp = mMotionController.findMotion(ANIM_AGENT_SIT_GROUND_CONSTRAINED);
        if (!motionp || !mMotionController.isMotionLoading(motionp))
        {
            getOffObject();
        }
    }

    //--------------------------------------------------------------------
    // create local variables in world coords for region position values
    //--------------------------------------------------------------------
    LLVector3 xyVel = getVelocity();
    xyVel.mV[VZ] = 0.0f;
    F32 speed = xyVel.length();
    // remembering the value here prevents a display glitch if the
    // animation gets toggled during this update.
    bool was_sit_ground_constrained = isMotionActive(ANIM_AGENT_SIT_GROUND_CONSTRAINED);

    //--------------------------------------------------------------------
    // This does a bunch of state updating, including figuring out
    // whether av is in the air, setting mRoot position and rotation
    // In some cases, calls updateOrientation() for a lot of the
    // work
    // --------------------------------------------------------------------
    updateRootPositionAndRotation(agent, speed, was_sit_ground_constrained);

    //-------------------------------------------------------------------------
    // Update character motions
    //-------------------------------------------------------------------------
    // store data relevant to motions
    mSpeed = speed;

    // update animations
    if (!visible && !isSelf()) // NOTE: never do a "hidden update" for self avatar as it interrupts controller processing
    {
        updateMotions(LLCharacter::HIDDEN_UPDATE);
    }
    else if (mSpecialRenderMode == 1) // Animation Preview
    {
        updateMotions(LLCharacter::FORCE_UPDATE);
    }
    else
    {
        // Might be better to do HIDDEN_UPDATE if cloud
        updateMotions(LLCharacter::NORMAL_UPDATE);
    }

    // Special handling for sitting on ground.
    if (!getParent() && (isSitting() || was_sit_ground_constrained))
    {

        F32 off_z = (F32)LLVector3d(getHoverOffset()).mdV[VZ];
        if (off_z != 0.0f)
        {
            LLVector3 pos = mRoot->getWorldPosition();
            pos.mV[VZ] += off_z;
            mRoot->touch();
            // SL-315
            mRoot->setWorldPosition(pos);
        }
    }

    // update head position
    updateHeadOffset();

    // Generate footstep sounds when feet hit the ground
    updateFootstepSounds();

    // Update child joints as needed.
    mRoot->updateWorldMatrixChildren();

    if (visible)
    {
        // System avatar mesh vertices need to be reskinned.
        mNeedsSkin = true;
    }

    return visible;
}

//-----------------------------------------------------------------------------
// updateHeadOffset()
//-----------------------------------------------------------------------------
void LLVOAvatar::updateHeadOffset()
{
    // since we only care about Z, just grab one of the eyes
    LLVector3 midEyePt = mEyeLeftp->getWorldPosition();
    midEyePt -= mDrawable.notNull() ? mDrawable->getWorldPosition() : mRoot->getWorldPosition();
    midEyePt.mV[VZ] = llmax(-mPelvisToFoot + LLViewerCamera::getInstance()->getNear(), midEyePt.mV[VZ]);

    if (mDrawable.notNull())
    {
        midEyePt = midEyePt * ~mDrawable->getWorldRotation();
    }
    if (isSitting())
    {
        mHeadOffset = midEyePt;
    }
    else
    {
        F32 u = llmax(0.f, HEAD_MOVEMENT_AVG_TIME - (1.f / gFPSClamped));
        mHeadOffset = lerp(midEyePt, mHeadOffset,  u);
    }
}

void LLVOAvatar::debugBodySize() const
{
    LLVector3 pelvis_scale = mPelvisp->getScale();

    // some of the joints have not been cached
    LLVector3 skull = mSkullp->getPosition();
    LL_DEBUGS("Avatar") << "skull pos " << skull << LL_ENDL;
    //LLVector3 skull_scale = mSkullp->getScale();

    LLVector3 neck = mNeckp->getPosition();
    LLVector3 neck_scale = mNeckp->getScale();
    LL_DEBUGS("Avatar") << "neck pos " << neck << " neck_scale " << neck_scale << LL_ENDL;

    LLVector3 chest = mChestp->getPosition();
    LLVector3 chest_scale = mChestp->getScale();
    LL_DEBUGS("Avatar") << "chest pos " << chest << " chest_scale " << chest_scale << LL_ENDL;

    // the rest of the joints have been cached
    LLVector3 head = mHeadp->getPosition();
    LLVector3 head_scale = mHeadp->getScale();
    LL_DEBUGS("Avatar") << "head pos " << head << " head_scale " << head_scale << LL_ENDL;

    LLVector3 torso = mTorsop->getPosition();
    LLVector3 torso_scale = mTorsop->getScale();
    LL_DEBUGS("Avatar") << "torso pos " << torso << " torso_scale " << torso_scale << LL_ENDL;

    LLVector3 hip = mHipLeftp->getPosition();
    LLVector3 hip_scale = mHipLeftp->getScale();
    LL_DEBUGS("Avatar") << "hip pos " << hip << " hip_scale " << hip_scale << LL_ENDL;

    LLVector3 knee = mKneeLeftp->getPosition();
    LLVector3 knee_scale = mKneeLeftp->getScale();
    LL_DEBUGS("Avatar") << "knee pos " << knee << " knee_scale " << knee_scale << LL_ENDL;

    LLVector3 ankle = mAnkleLeftp->getPosition();
    LLVector3 ankle_scale = mAnkleLeftp->getScale();
    LL_DEBUGS("Avatar") << "ankle pos " << ankle << " ankle_scale " << ankle_scale << LL_ENDL;

    LLVector3 foot  = mFootLeftp->getPosition();
    LL_DEBUGS("Avatar") << "foot pos " << foot << LL_ENDL;

    F32 new_offset = (const_cast<LLVOAvatar*>(this))->getVisualParamWeight(AVATAR_HOVER);
    LL_DEBUGS("Avatar") << "new_offset " << new_offset << LL_ENDL;

    F32 new_pelvis_to_foot = hip.mV[VZ] * pelvis_scale.mV[VZ] -
        knee.mV[VZ] * hip_scale.mV[VZ] -
        ankle.mV[VZ] * knee_scale.mV[VZ] -
        foot.mV[VZ] * ankle_scale.mV[VZ];
    LL_DEBUGS("Avatar") << "new_pelvis_to_foot " << new_pelvis_to_foot << LL_ENDL;

    LLVector3 new_body_size;
    new_body_size.mV[VZ] = new_pelvis_to_foot +
                       // the sqrt(2) correction below is an approximate
                       // correction to get to the top of the head
                       F_SQRT2 * (skull.mV[VZ] * head_scale.mV[VZ]) +
                       head.mV[VZ] * neck_scale.mV[VZ] +
                       neck.mV[VZ] * chest_scale.mV[VZ] +
                       chest.mV[VZ] * torso_scale.mV[VZ] +
                       torso.mV[VZ] * pelvis_scale.mV[VZ];

    // TODO -- measure the real depth and width
    new_body_size.mV[VX] = DEFAULT_AGENT_DEPTH;
    new_body_size.mV[VY] = DEFAULT_AGENT_WIDTH;

    LL_DEBUGS("Avatar") << "new_body_size " << new_body_size << LL_ENDL;
}

//------------------------------------------------------------------------
// postPelvisSetRecalc
//------------------------------------------------------------------------
void LLVOAvatar::postPelvisSetRecalc()
{
    mRoot->updateWorldMatrixChildren();
    computeBodySize();
    dirtyMesh(2);
}
//------------------------------------------------------------------------
// updateVisibility()
//------------------------------------------------------------------------
void LLVOAvatar::updateVisibility()
{
    bool visible = false;

    if (mIsDummy)
    {
        visible = false;
    }
    else if (mDrawable.isNull())
    {
        visible = false;
    }
    else
    {
        if (!mDrawable->getSpatialGroup() || mDrawable->getSpatialGroup()->isVisible())
        {
            visible = true;
        }
        else
        {
            visible = false;
        }

        if(isSelf())
        {
            if (!gAgentWearables.areWearablesLoaded())
            {
                visible = false;
            }
        }
        else if( !mFirstAppearanceMessageReceived )
        {
            visible = false;
        }

        if (sDebugInvisible)
        {
            LLNameValue* firstname = getNVPair("FirstName");
            if (firstname)
            {
                LL_DEBUGS("Avatar") << avString() << " updating visibility" << LL_ENDL;
            }
            else
            {
                LL_INFOS() << "Avatar " << this << " updating visiblity" << LL_ENDL;
            }

            if (visible)
            {
                LL_INFOS() << "Visible" << LL_ENDL;
            }
            else
            {
                LL_INFOS() << "Not visible" << LL_ENDL;
            }

            /*if (avatar_in_frustum)
            {
                LL_INFOS() << "Avatar in frustum" << LL_ENDL;
            }
            else
            {
                LL_INFOS() << "Avatar not in frustum" << LL_ENDL;
            }*/

            /*if (LLViewerCamera::getInstance()->sphereInFrustum(sel_pos_agent, 2.0f))
            {
                LL_INFOS() << "Sel pos visible" << LL_ENDL;
            }
            if (LLViewerCamera::getInstance()->sphereInFrustum(wrist_right_pos_agent, 0.2f))
            {
                LL_INFOS() << "Wrist pos visible" << LL_ENDL;
            }
            if (LLViewerCamera::getInstance()->sphereInFrustum(getPositionAgent(), getMaxScale()*2.f))
            {
                LL_INFOS() << "Agent visible" << LL_ENDL;
            }*/
            LL_INFOS() << "PA: " << getPositionAgent() << LL_ENDL;
            /*LL_INFOS() << "SPA: " << sel_pos_agent << LL_ENDL;
            LL_INFOS() << "WPA: " << wrist_right_pos_agent << LL_ENDL;*/
            for (attachment_map_t::iterator iter = mAttachmentPoints.begin();
                 iter != mAttachmentPoints.end();
                 ++iter)
            {
                LLViewerJointAttachment* attachment = iter->second;

                // <FS:Ansariel> Possible crash fix
                if (!attachment)
                {
                    continue;
                }
                // </FS:Ansariel>

                for (LLViewerJointAttachment::attachedobjs_vec_t::iterator attachment_iter = attachment->mAttachedObjects.begin();
                     attachment_iter != attachment->mAttachedObjects.end();
                     ++attachment_iter)
                {
                    if (LLViewerObject *attached_object = attachment_iter->get())
                    {
                        if(attached_object->mDrawable->isVisible())
                        {
                            LL_INFOS() << attachment->getName() << " visible" << LL_ENDL;
                        }
                        else
                        {
                            LL_INFOS() << attachment->getName() << " not visible at " << mDrawable->getWorldPosition() << " and radius " << mDrawable->getRadius() << LL_ENDL;
                        }
                    }
                }
            }
        }
    }

    if (!visible && mVisible)
    {
        mMeshInvisibleTime.reset();
    }

    if (visible)
    {
        if (!mMeshValid)
        {
            restoreMeshData();
        }
    }
    else
    {
        if (mMeshValid &&
            (isControlAvatar() || mMeshInvisibleTime.getElapsedTimeF32() > TIME_BEFORE_MESH_CLEANUP))
        {
            releaseMeshData();
        }
    }

    if ( visible != mVisible )
    {
        LL_DEBUGS("AvatarRender") << "visible was " << mVisible << " now " << visible << LL_ENDL;
    }
    mVisible = visible;
}

// private
bool LLVOAvatar::shouldAlphaMask()
{
    const bool should_alpha_mask = !LLDrawPoolAlpha::sShowDebugAlpha // Don't alpha mask if "Highlight Transparent" checked
                            && !LLDrawPoolAvatar::sSkipTransparent;

    return should_alpha_mask;

}

//-----------------------------------------------------------------------------
// renderSkinned()
//-----------------------------------------------------------------------------
U32 LLVOAvatar::renderSkinned()
{
    LL_PROFILE_ZONE_SCOPED_CATEGORY_AVATAR;

    U32 num_indices = 0;

    if (!mIsBuilt)
    {
        return num_indices;
    }

    if (mDrawable.isNull())
    {
        return num_indices;
    }

    LLFace* face = mDrawable->getFace(0);

    bool needs_rebuild = !face || !face->getVertexBuffer() || mDrawable->isState(LLDrawable::REBUILD_GEOMETRY);

    if (needs_rebuild || mDirtyMesh)
    {   //LOD changed or new mesh created, allocate new vertex buffer if needed
        if (needs_rebuild || mDirtyMesh >= 2 || mVisibilityRank <= 4)
        {
            updateMeshData();
            mDirtyMesh = 0;
            mNeedsSkin = true;
            mDrawable->clearState(LLDrawable::REBUILD_GEOMETRY);
        }
    }

    if (LLViewerShaderMgr::instance()->getShaderLevel(LLViewerShaderMgr::SHADER_AVATAR) <= 0)
    {
        if (mNeedsSkin)
        {
            //generate animated mesh
            LLViewerJoint* lower_mesh = getViewerJoint(MESH_ID_LOWER_BODY);
            LLViewerJoint* upper_mesh = getViewerJoint(MESH_ID_UPPER_BODY);
            LLViewerJoint* skirt_mesh = getViewerJoint(MESH_ID_SKIRT);
            LLViewerJoint* eyelash_mesh = getViewerJoint(MESH_ID_EYELASH);
            LLViewerJoint* head_mesh = getViewerJoint(MESH_ID_HEAD);
            LLViewerJoint* hair_mesh = getViewerJoint(MESH_ID_HAIR);

            if(upper_mesh)
            {
                upper_mesh->updateJointGeometry();
            }
            if (lower_mesh)
            {
                lower_mesh->updateJointGeometry();
            }

            if( isWearingWearableType( LLWearableType::WT_SKIRT ) )
            {
                if(skirt_mesh)
                {
                    skirt_mesh->updateJointGeometry();
                }
            }

            if (!isSelf() || gAgent.needsRenderHead() || LLPipeline::sShadowRender)
            {
                if(eyelash_mesh)
                {
                    eyelash_mesh->updateJointGeometry();
                }
                if(head_mesh)
                {
                    head_mesh->updateJointGeometry();
                }
                if(hair_mesh)
                {
                    hair_mesh->updateJointGeometry();
                }
            }
            mNeedsSkin = false;
            mLastSkinTime = gFrameTimeSeconds;

            LLFace * face = mDrawable->getFace(0);
            if (face)
            {
                LLVertexBuffer* vb = face->getVertexBuffer();
                if (vb)
                {
                    vb->unmapBuffer();
                }
            }
        }
    }
    else
    {
        mNeedsSkin = false;
    }

    if (sDebugInvisible)
    {
        LLNameValue* firstname = getNVPair("FirstName");
        if (firstname)
        {
            LL_DEBUGS("Avatar") << avString() << " in render" << LL_ENDL;
        }
        else
        {
            LL_INFOS() << "Avatar " << this << " in render" << LL_ENDL;
        }
        if (!mIsBuilt)
        {
            LL_INFOS() << "Not built!" << LL_ENDL;
        }
        else if (!gAgent.needsRenderAvatar())
        {
            LL_INFOS() << "Doesn't need avatar render!" << LL_ENDL;
        }
        else
        {
            LL_INFOS() << "Rendering!" << LL_ENDL;
        }
    }

    if (!mIsBuilt)
    {
        return num_indices;
    }

    if (isSelf() && !gAgent.needsRenderAvatar())
    {
        return num_indices;
    }

    //--------------------------------------------------------------------
    // render all geometry attached to the skeleton
    //--------------------------------------------------------------------

        bool first_pass = true;
        if (!LLDrawPoolAvatar::sSkipOpaque)
        {
            if (isUIAvatar() && mIsDummy)
            {
                LLViewerJoint* hair_mesh = getViewerJoint(MESH_ID_HAIR);
                if (hair_mesh)
                {
                    num_indices += hair_mesh->render(mAdjustedPixelArea, first_pass, mIsDummy);
                }
                first_pass = false;
            }
            if (!isSelf() || gAgent.needsRenderHead() || LLPipeline::sShadowRender)
            {

                if (isTextureVisible(TEX_HEAD_BAKED) || (getOverallAppearance() == AOA_JELLYDOLL && !isControlAvatar()) || isUIAvatar())
                {
                    LLViewerJoint* head_mesh = getViewerJoint(MESH_ID_HEAD);
                    if (head_mesh)
                    {
                        num_indices += head_mesh->render(mAdjustedPixelArea, first_pass, mIsDummy);
                    }
                    first_pass = false;
                }
            }
            if (isTextureVisible(TEX_UPPER_BAKED) || (getOverallAppearance() == AOA_JELLYDOLL && !isControlAvatar()) || isUIAvatar())
            {
                LLViewerJoint* upper_mesh = getViewerJoint(MESH_ID_UPPER_BODY);
                if (upper_mesh)
                {
                    num_indices += upper_mesh->render(mAdjustedPixelArea, first_pass, mIsDummy);
                }
                first_pass = false;
            }

            if (isTextureVisible(TEX_LOWER_BAKED) || (getOverallAppearance() == AOA_JELLYDOLL && !isControlAvatar()) || isUIAvatar())
            {
                LLViewerJoint* lower_mesh = getViewerJoint(MESH_ID_LOWER_BODY);
                if (lower_mesh)
                {
                    num_indices += lower_mesh->render(mAdjustedPixelArea, first_pass, mIsDummy);
                }
                first_pass = false;
            }
        }

        if (!LLDrawPoolAvatar::sSkipTransparent || LLPipeline::sImpostorRender)
        {
            LLGLState blend(GL_BLEND, !mIsDummy);
            num_indices += renderTransparent(first_pass);
        }

    return num_indices;
}

U32 LLVOAvatar::renderTransparent(bool first_pass)
{
    LL_PROFILE_ZONE_SCOPED_CATEGORY_AVATAR; // <FS:Beq/> Tracy accounting for render tracking
    U32 num_indices = 0;
    if( isWearingWearableType( LLWearableType::WT_SKIRT ) && (isUIAvatar() || isTextureVisible(TEX_SKIRT_BAKED)) )
    {
        gGL.flush();
        LLViewerJoint* skirt_mesh = getViewerJoint(MESH_ID_SKIRT);
        if (skirt_mesh)
        {
            num_indices += skirt_mesh->render(mAdjustedPixelArea, false);
        }
        first_pass = false;
        gGL.flush();
    }

    if (!isSelf() || gAgent.needsRenderHead() || LLPipeline::sShadowRender)
    {
        if (LLPipeline::sImpostorRender)
        {
            gGL.flush();
        }

        if (isTextureVisible(TEX_HEAD_BAKED))
        {
            LLViewerJoint* eyelash_mesh = getViewerJoint(MESH_ID_EYELASH);
            if (eyelash_mesh)
            {
                num_indices += eyelash_mesh->render(mAdjustedPixelArea, first_pass, mIsDummy);
            }
            first_pass = false;
        }
        if (isTextureVisible(TEX_HAIR_BAKED) && (getOverallAppearance() != AOA_JELLYDOLL))
        {
            LLViewerJoint* hair_mesh = getViewerJoint(MESH_ID_HAIR);
            if (hair_mesh)
            {
                num_indices += hair_mesh->render(mAdjustedPixelArea, first_pass, mIsDummy);
            }
            first_pass = false;
        }
        if (LLPipeline::sImpostorRender)
        {
            gGL.flush();
        }
    }

    return num_indices;
}

//-----------------------------------------------------------------------------
// renderRigid()
//-----------------------------------------------------------------------------
U32 LLVOAvatar::renderRigid()
{
    LL_PROFILE_ZONE_SCOPED_CATEGORY_AVATAR; // <FS:Beq/> Tracy accounting for render tracking
    U32 num_indices = 0;

    if (!mIsBuilt)
    {
        return 0;
    }

    if (isSelf() && (!gAgent.needsRenderAvatar() || !gAgent.needsRenderHead()))
    {
        return 0;
    }

    if (isTextureVisible(TEX_EYES_BAKED) || (getOverallAppearance() == AOA_JELLYDOLL && !isControlAvatar()) || isUIAvatar())
    {
        LLViewerJoint* eyeball_left = getViewerJoint(MESH_ID_EYEBALL_LEFT);
        LLViewerJoint* eyeball_right = getViewerJoint(MESH_ID_EYEBALL_RIGHT);
        if (eyeball_left)
        {
            num_indices += eyeball_left->render(mAdjustedPixelArea, true, mIsDummy);
        }
        if(eyeball_right)
        {
            num_indices += eyeball_right->render(mAdjustedPixelArea, true, mIsDummy);
        }
    }

    return num_indices;
}

U32 LLVOAvatar::renderImpostor(LLColor4U color, S32 diffuse_channel)
{
    LL_PROFILE_ZONE_SCOPED_CATEGORY_AVATAR; // <FS:Beq/> Tracy accounting for render tracking
    if (!mImpostor.isComplete())
    {
        return 0;
    }

    LLVector3 pos(getRenderPosition()+mImpostorOffset);
    LLVector3 at = (pos - LLViewerCamera::getInstance()->getOrigin());
    at.normalize();
    LLVector3 left = LLViewerCamera::getInstance()->getUpAxis() % at;
    LLVector3 up = at%left;

    left *= mImpostorDim.mV[0];
    up *= mImpostorDim.mV[1];

    if (gPipeline.hasRenderDebugMask(LLPipeline::RENDER_DEBUG_IMPOSTORS))
    {
        LLGLEnable blend(GL_BLEND);
        gGL.setSceneBlendType(LLRender::BT_ADD);
        gGL.getTexUnit(diffuse_channel)->unbind(LLTexUnit::TT_TEXTURE);

        // gGL.begin(LLRender::QUADS);
        // gGL.vertex3fv((pos+left-up).mV);
        // gGL.vertex3fv((pos-left-up).mV);
        // gGL.vertex3fv((pos-left+up).mV);
        // gGL.vertex3fv((pos+left+up).mV);
        // gGL.end();


        gGL.begin(LLRender::LINES);
        gGL.color4f(1.f,1.f,1.f,1.f);
        F32 thickness = llmax(F32(5.0f-5.0f*(gFrameTimeSeconds-mLastImpostorUpdateFrameTime)),1.0f);
        gGL.setLineWidth(thickness); // <FS> Line width OGL core profile fix by Rye Mutt
        gGL.vertex3fv((pos+left-up).mV);
        gGL.vertex3fv((pos-left-up).mV);
        gGL.vertex3fv((pos-left-up).mV);
        gGL.vertex3fv((pos-left+up).mV);
        gGL.vertex3fv((pos-left+up).mV);
        gGL.vertex3fv((pos+left+up).mV);
        gGL.vertex3fv((pos+left+up).mV);
        gGL.vertex3fv((pos+left-up).mV);
        gGL.end();
        gGL.flush();
    }
    {
    gGL.flush();

    gGL.color4ubv(color.mV);
    gGL.getTexUnit(diffuse_channel)->bind(&mImpostor);
    // <FS:Ansariel> Remove QUADS rendering mode
    //gGL.begin(LLRender::QUADS);
    //gGL.texCoord2f(0,0);
    //gGL.vertex3fv((pos+left-up).mV);
    //gGL.texCoord2f(1,0);
    //gGL.vertex3fv((pos-left-up).mV);
    //gGL.texCoord2f(1,1);
    //gGL.vertex3fv((pos-left+up).mV);
    //gGL.texCoord2f(0,1);
    //gGL.vertex3fv((pos+left+up).mV);
    //gGL.end();
    gGL.begin(LLRender::TRIANGLES);
    {
        gGL.texCoord2f(0.f, 0.f);
        gGL.vertex3fv((pos + left - up).mV);
        gGL.texCoord2f(1.f, 0.f);
        gGL.vertex3fv((pos - left - up).mV);
        gGL.texCoord2f(1.f, 1.f);
        gGL.vertex3fv((pos - left + up).mV);

        gGL.texCoord2f(0.f, 0.f);
        gGL.vertex3fv((pos + left - up).mV);
        gGL.texCoord2f(1.f, 1.f);
        gGL.vertex3fv((pos - left + up).mV);
        gGL.texCoord2f(0.f, 1.f);
        gGL.vertex3fv((pos + left + up).mV);
    }
    gGL.end();
    // </FS:Ansariel>
    gGL.flush();
    }

    return 6;
}

bool LLVOAvatar::allTexturesCompletelyDownloaded(std::set<LLUUID>& ids) const
{
    for (std::set<LLUUID>::const_iterator it = ids.begin(); it != ids.end(); ++it)
    {
        LLViewerFetchedTexture *imagep = gTextureList.findImage(*it, TEX_LIST_STANDARD);
        if (imagep && imagep->getDiscardLevel()!=0)
        {
            return false;
        }
    }
    return true;
}

bool LLVOAvatar::allLocalTexturesCompletelyDownloaded() const
{
    std::set<LLUUID> local_ids;
    collectLocalTextureUUIDs(local_ids);
    return allTexturesCompletelyDownloaded(local_ids);
}

bool LLVOAvatar::allBakedTexturesCompletelyDownloaded() const
{
    std::set<LLUUID> baked_ids;
    collectBakedTextureUUIDs(baked_ids);
    return allTexturesCompletelyDownloaded(baked_ids);
}

std::string LLVOAvatar::bakedTextureOriginInfo()
{
    std::string result;

    std::set<LLUUID> baked_ids;
    collectBakedTextureUUIDs(baked_ids);
    for (U32 i = 0; i < mBakedTextureDatas.size(); i++)
    {
        ETextureIndex texture_index = mBakedTextureDatas[i].mTextureIndex;
        LLViewerFetchedTexture *imagep =
            LLViewerTextureManager::staticCastToFetchedTexture(getImage(texture_index,0), true);
        if (!imagep ||
            imagep->getID() == IMG_DEFAULT ||
            imagep->getID() == IMG_DEFAULT_AVATAR)

        {
            result += "-";
        }
        else
        {
            bool has_url = false, has_host = false;
            if (!imagep->getUrl().empty())
            {
                has_url = true;
            }
            if (imagep->getTargetHost().isOk())
            {
                has_host = true;
            }
            S32 discard = imagep->getDiscardLevel();
            if (has_url && !has_host) result += discard ? "u" : "U"; // server-bake texture with url
            else if (has_host && !has_url) result += discard ? "h" : "H"; // old-style texture on sim
            else if (has_host && has_url) result += discard ? "x" : "X"; // both origins?
            else if (!has_host && !has_url) result += discard ? "n" : "N"; // no origin?
            if (discard != 0)
            {
                result += llformat("(%d/%d)",discard,imagep->getDesiredDiscardLevel());
            }
        }

    }
    return result;
}

S32Bytes LLVOAvatar::totalTextureMemForUUIDS(std::set<LLUUID>& ids)
{
    S32Bytes result(0);
    for (std::set<LLUUID>::const_iterator it = ids.begin(); it != ids.end(); ++it)
    {
        LLViewerFetchedTexture *imagep = gTextureList.findImage(*it, TEX_LIST_STANDARD);
        if (imagep)
        {
            result += imagep->getTextureMemory();
        }
    }
    return result;
}

void LLVOAvatar::collectLocalTextureUUIDs(std::set<LLUUID>& ids) const
{
    for (U32 texture_index = 0; texture_index < getNumTEs(); texture_index++)
    {
        LLWearableType::EType wearable_type = LLAvatarAppearance::getDictionary()->getTEWearableType((ETextureIndex)texture_index);
        U32 num_wearables = gAgentWearables.getWearableCount(wearable_type);

        LLViewerFetchedTexture *imagep = NULL;
        for (U32 wearable_index = 0; wearable_index < num_wearables; wearable_index++)
        {
            imagep = LLViewerTextureManager::staticCastToFetchedTexture(getImage(texture_index, wearable_index), true);
            if (imagep)
            {
                const LLAvatarAppearanceDictionary::TextureEntry *texture_dict = LLAvatarAppearance::getDictionary()->getTexture((ETextureIndex)texture_index);
                if (texture_dict && texture_dict->mIsLocalTexture)
                {
                    ids.insert(imagep->getID());
                }
            }
        }
    }
    ids.erase(IMG_DEFAULT);
    ids.erase(IMG_DEFAULT_AVATAR);
    ids.erase(IMG_INVISIBLE);
}

void LLVOAvatar::collectBakedTextureUUIDs(std::set<LLUUID>& ids) const
{
    for (U32 texture_index = 0; texture_index < getNumTEs(); texture_index++)
    {
        LLViewerFetchedTexture *imagep = NULL;
        if (isIndexBakedTexture((ETextureIndex) texture_index))
        {
            imagep = LLViewerTextureManager::staticCastToFetchedTexture(getImage(texture_index,0), true);
            if (imagep)
            {
                ids.insert(imagep->getID());
            }
        }
    }
    ids.erase(IMG_DEFAULT);
    ids.erase(IMG_DEFAULT_AVATAR);
    ids.erase(IMG_INVISIBLE);
}

void LLVOAvatar::collectTextureUUIDs(std::set<LLUUID>& ids)
{
    collectLocalTextureUUIDs(ids);
    collectBakedTextureUUIDs(ids);
}

void LLVOAvatar::releaseOldTextures()
{
    S32Bytes current_texture_mem;

    // Any textures that we used to be using but are no longer using should no longer be flagged as "NO_DELETE"
    std::set<LLUUID> baked_texture_ids;
    collectBakedTextureUUIDs(baked_texture_ids);
    S32Bytes new_baked_mem = totalTextureMemForUUIDS(baked_texture_ids);

    std::set<LLUUID> local_texture_ids;
    collectLocalTextureUUIDs(local_texture_ids);
    //S32 new_local_mem = totalTextureMemForUUIDS(local_texture_ids);

    std::set<LLUUID> new_texture_ids;
    new_texture_ids.insert(baked_texture_ids.begin(),baked_texture_ids.end());
    new_texture_ids.insert(local_texture_ids.begin(),local_texture_ids.end());
    S32Bytes new_total_mem = totalTextureMemForUUIDS(new_texture_ids);

    //S32 old_total_mem = totalTextureMemForUUIDS(mTextureIDs);
    //LL_DEBUGS("Avatar") << getFullname() << " old_total_mem: " << old_total_mem << " new_total_mem (L/B): " << new_total_mem << " (" << new_local_mem <<", " << new_baked_mem << ")" << LL_ENDL;
    if (!isSelf() && new_total_mem > new_baked_mem)
    {
            LL_WARNS() << "extra local textures stored for non-self av" << LL_ENDL;
    }
    for (std::set<LLUUID>::iterator it = mTextureIDs.begin(); it != mTextureIDs.end(); ++it)
    {
        if (new_texture_ids.find(*it) == new_texture_ids.end())
        {
            LLViewerFetchedTexture *imagep = gTextureList.findImage(*it, TEX_LIST_STANDARD);
            if (imagep)
            {
                current_texture_mem += imagep->getTextureMemory();
                if (imagep->getTextureState() == LLGLTexture::NO_DELETE)
                {
                    // This will allow the texture to be deleted if not in use.
                    imagep->forceActive();

                    // This resets the clock to texture being flagged
                    // as unused, preventing the texture from being
                    // deleted immediately. If other avatars or
                    // objects are using it, it can still be flagged
                    // no-delete by them.
                    imagep->forceUpdateBindStats();
                }
            }
        }
    }
    mTextureIDs = new_texture_ids;
}

void LLVOAvatar::updateTextures()
{
    releaseOldTextures();

    bool render_avatar = true;

    if (mIsDummy)
    {
        return;
    }

    if( isSelf() )
    {
        render_avatar = true;
    }
    else
    {
        if(!isVisible())
        {
            return ;//do not update for invisible avatar.
        }

        render_avatar = !mCulled; //visible and not culled.
    }

    std::vector<bool> layer_baked;
    // GL NOT ACTIVE HERE - *TODO
    for (U32 i = 0; i < mBakedTextureDatas.size(); i++)
    {
        layer_baked.push_back(isTextureDefined(mBakedTextureDatas[i].mTextureIndex));
        // bind the texture so that they'll be decoded slightly
        // inefficient, we can short-circuit this if we have to
        if (render_avatar && !gGLManager.mIsDisabled)
        {
            if (layer_baked[i] && !mBakedTextureDatas[i].mIsLoaded)
            {
                gGL.getTexUnit(0)->bind(getImage( mBakedTextureDatas[i].mTextureIndex, 0 ));
            }
        }
    }

    mMaxPixelArea = 0.f;
    mMinPixelArea = 99999999.f;
    mHasGrey = false; // debug
    for (U32 texture_index = 0; texture_index < getNumTEs(); texture_index++)
    {
        LLWearableType::EType wearable_type = LLAvatarAppearance::getDictionary()->getTEWearableType((ETextureIndex)texture_index);
        U32 num_wearables = gAgentWearables.getWearableCount(wearable_type);
        const LLTextureEntry *te = getTE(texture_index);

        // getTE can return 0.
        // Not sure yet why it does, but of course it crashes when te->mScale? gets used.
        // Put safeguard in place so this corner case get better handling and does not result in a crash.
        F32 texel_area_ratio = 1.0f;
        if( te )
        {
            texel_area_ratio = fabs(te->mScaleS * te->mScaleT);
        }
        else
        {
            LL_WARNS() << "getTE( " << texture_index << " ) returned 0" <<LL_ENDL;
        }

        LLViewerFetchedTexture *imagep = NULL;
        for (U32 wearable_index = 0; wearable_index < num_wearables; wearable_index++)
        {
            imagep = LLViewerTextureManager::staticCastToFetchedTexture(getImage(texture_index, wearable_index), true);
            if (imagep)
            {
                const LLAvatarAppearanceDictionary::TextureEntry *texture_dict = LLAvatarAppearance::getDictionary()->getTexture((ETextureIndex)texture_index);
                const EBakedTextureIndex baked_index = texture_dict ? texture_dict->mBakedTextureIndex : EBakedTextureIndex::BAKED_NUM_INDICES;
                if (texture_dict && texture_dict->mIsLocalTexture)
                {
                    addLocalTextureStats((ETextureIndex)texture_index, imagep, texel_area_ratio, render_avatar, mBakedTextureDatas[baked_index].mIsUsed);
                }
            }
        }
        if (isIndexBakedTexture((ETextureIndex) texture_index) && render_avatar)
        {
            const S32 boost_level = getAvatarBakedBoostLevel();
            imagep = LLViewerTextureManager::staticCastToFetchedTexture(getImage(texture_index,0), true);
            addBakedTextureStats( imagep, mPixelArea, texel_area_ratio, boost_level );
            // <FS:Ansariel> [Legacy Bake]
            // Spam if this is a baked texture, not set to default image, without valid host info
            if (isIndexBakedTexture((ETextureIndex)texture_index)
                && imagep->getID() != IMG_DEFAULT_AVATAR
                && imagep->getID() != IMG_INVISIBLE
                && !isUsingServerBakes()
                && !imagep->getTargetHost().isOk())
            {
                LL_WARNS_ONCE("Texture") << "LLVOAvatar::updateTextures No host for texture "
                                         << imagep->getID() << " for avatar "
                                         << (isSelf() ? "<myself>" : getID().asString())
                                         << " on host " << getRegion()->getHost() << LL_ENDL;
            }
            // </FS:Ansariel> [Legacy Bake]
        }
    }

    if (gPipeline.hasRenderDebugMask(LLPipeline::RENDER_DEBUG_TEXTURE_AREA))
    {
        setDebugText(llformat("%4.0f:%4.0f", (F32) sqrt(mMinPixelArea),(F32) sqrt(mMaxPixelArea)));
    }
}


void LLVOAvatar::addLocalTextureStats( ETextureIndex idx, LLViewerFetchedTexture* imagep,
                                       F32 texel_area_ratio, bool render_avatar, bool covered_by_baked)
{
    // No local texture stats for non-self avatars
    return;
}

const S32 MAX_TEXTURE_UPDATE_INTERVAL = 64 ; //need to call updateTextures() at least every 32 frames.
const S32 MAX_TEXTURE_VIRTUAL_SIZE_RESET_INTERVAL = S32_MAX ; //frames
void LLVOAvatar::checkTextureLoading()
{
    static const F32 MAX_INVISIBLE_WAITING_TIME = 15.f ; //seconds

    bool pause = !isVisible() ;
    if(!pause)
    {
        mInvisibleTimer.reset() ;
    }
    if(mLoadedCallbacksPaused == pause)
    {
        if (!pause && mFirstFullyVisible && mLoadedCallbackTextures < mCallbackTextureList.size())
        {
            // We still need to update 'loaded' textures count to decide on 'cloud' visibility
            // Alternatively this can be done on TextureLoaded callbacks, but is harder to properly track
            mLoadedCallbackTextures = 0;
            for (LLLoadedCallbackEntry::source_callback_list_t::iterator iter = mCallbackTextureList.begin();
                iter != mCallbackTextureList.end(); ++iter)
            {
                LLViewerFetchedTexture* tex = gTextureList.findImage(*iter);
                if (tex && (tex->getDiscardLevel() >= 0 || tex->isMissingAsset()))
                {
                    mLoadedCallbackTextures++;
                }
            }
        }
        return ;
    }

    if(mCallbackTextureList.empty()) //when is self or no callbacks. Note: this list for self is always empty.
    {
        mLoadedCallbacksPaused = pause ;
        mLoadedCallbackTextures = 0;
        return ; //nothing to check.
    }

    if(pause && mInvisibleTimer.getElapsedTimeF32() < MAX_INVISIBLE_WAITING_TIME)
    {
        return ; //have not been invisible for enough time.
    }

    mLoadedCallbackTextures = pause ? static_cast<S32>(mCallbackTextureList.size()) : 0;

    for(LLLoadedCallbackEntry::source_callback_list_t::iterator iter = mCallbackTextureList.begin();
        iter != mCallbackTextureList.end(); ++iter)
    {
        LLViewerFetchedTexture* tex = gTextureList.findImage(*iter) ;
        if(tex)
        {
            if(pause)//pause texture fetching.
            {
                tex->pauseLoadedCallbacks(&mCallbackTextureList) ;

                //set to terminate texture fetching after MAX_TEXTURE_UPDATE_INTERVAL frames.
                tex->setMaxVirtualSizeResetInterval(MAX_TEXTURE_UPDATE_INTERVAL);
                tex->resetMaxVirtualSizeResetCounter() ;
            }
            else//unpause
            {
                static const F32 START_AREA = 100.f ;

                tex->unpauseLoadedCallbacks(&mCallbackTextureList) ;
                tex->addTextureStats(START_AREA); //jump start the fetching again

                // technically shouldn't need to account for missing, but callback might not have happened yet
                if (tex->getDiscardLevel() >= 0 || tex->isMissingAsset())
                {
                    mLoadedCallbackTextures++; // consider it loaded (we have at least some data)
                }
            }
        }
    }

    if(!pause)
    {
        updateTextures() ; //refresh texture stats.
    }
    mLoadedCallbacksPaused = pause ;
    return ;
}

const F32  SELF_ADDITIONAL_PRI = 0.75f ;
void LLVOAvatar::addBakedTextureStats( LLViewerFetchedTexture* imagep, F32 pixel_area, F32 texel_area_ratio, S32 boost_level)
{
    //Note:
    //if this function is not called for the last MAX_TEXTURE_VIRTUAL_SIZE_RESET_INTERVAL frames,
    //the texture pipeline will stop fetching this texture.

    imagep->resetTextureStats();
    imagep->setMaxVirtualSizeResetInterval(MAX_TEXTURE_VIRTUAL_SIZE_RESET_INTERVAL);
    imagep->resetMaxVirtualSizeResetCounter() ;

    mMaxPixelArea = llmax(pixel_area, mMaxPixelArea);
    mMinPixelArea = llmin(pixel_area, mMinPixelArea);
    imagep->addTextureStats(pixel_area / texel_area_ratio);
    imagep->setBoostLevel(boost_level);
}

//virtual
void LLVOAvatar::setImage(const U8 te, LLViewerTexture *imagep, const U32 index)
{
    setTEImage(te, imagep);
}

//virtual
LLViewerTexture* LLVOAvatar::getImage(const U8 te, const U32 index) const
{
    return getTEImage(te);
}
//virtual
const LLTextureEntry* LLVOAvatar::getTexEntry(const U8 te_num) const
{
    return getTE(te_num);
}

//virtual
void LLVOAvatar::setTexEntry(const U8 index, const LLTextureEntry &te)
{
    setTE(index, te);
}

const std::string LLVOAvatar::getImageURL(const U8 te, const LLUUID &uuid)
{
    llassert(isIndexBakedTexture(ETextureIndex(te)));
    std::string url = "";
    // <FS:Ansariel> [Legacy Bake]
    if (isUsingServerBakes())
    {
    // </FS:Ansariel> [Legacy Bake]
    const std::string& appearance_service_url = LLAppearanceMgr::instance().getAppearanceServiceURL();
    if (appearance_service_url.empty())
    {
        // Probably a server-side issue if we get here:
        LL_WARNS() << "AgentAppearanceServiceURL not set - Baked texture requests will fail" << LL_ENDL;
        return url;
    }

    const LLAvatarAppearanceDictionary::TextureEntry* texture_entry = LLAvatarAppearance::getDictionary()->getTexture((ETextureIndex)te);
    if (texture_entry != NULL)
    {
        url = appearance_service_url + "texture/" + getID().asString() + "/" + texture_entry->mDefaultImageName + "/" + uuid.asString();
        //LL_INFOS() << "baked texture url: " << url << LL_ENDL;
    }
    // <FS:Ansariel> [Legacy Bake]
    }
    // </FS:Ansariel> [Legacy Bake]
    return url;
}

//-----------------------------------------------------------------------------
// resolveHeight()
//-----------------------------------------------------------------------------

void LLVOAvatar::resolveHeightAgent(const LLVector3 &in_pos_agent, LLVector3 &out_pos_agent, LLVector3 &out_norm)
{
    LLVector3d in_pos_global, out_pos_global;

    in_pos_global = gAgent.getPosGlobalFromAgent(in_pos_agent);
    resolveHeightGlobal(in_pos_global, out_pos_global, out_norm);
    out_pos_agent = gAgent.getPosAgentFromGlobal(out_pos_global);
}


void LLVOAvatar::resolveRayCollisionAgent(const LLVector3d start_pt, const LLVector3d end_pt, LLVector3d &out_pos, LLVector3 &out_norm)
{
    LLViewerObject *obj;
    LLWorld::getInstance()->resolveStepHeightGlobal(this, start_pt, end_pt, out_pos, out_norm, &obj);
}

void LLVOAvatar::resolveHeightGlobal(const LLVector3d &inPos, LLVector3d &outPos, LLVector3 &outNorm)
{
    LLVector3d zVec(0.0f, 0.0f, 0.5f);
    LLVector3d p0 = inPos + zVec;
    LLVector3d p1 = inPos - zVec;
    LLViewerObject *obj;
    LLWorld::getInstance()->resolveStepHeightGlobal(this, p0, p1, outPos, outNorm, &obj);
    if (!obj)
    {
        mStepOnLand = true;
        mStepMaterial = 0;
        mStepObjectVelocity.setVec(0.0f, 0.0f, 0.0f);
    }
    else
    {
        mStepOnLand = false;
        mStepMaterial = obj->getMaterial();

        // We want the primitive velocity, not our velocity... (which actually subtracts the
        // step object velocity)
        LLVector3 angularVelocity = obj->getAngularVelocity();
        LLVector3 relativePos = gAgent.getPosAgentFromGlobal(outPos) - obj->getPositionAgent();

        LLVector3 linearComponent = angularVelocity % relativePos;
//      LL_INFOS() << "Linear Component of Rotation Velocity " << linearComponent << LL_ENDL;
        mStepObjectVelocity = obj->getVelocity() + linearComponent;
    }
}


//-----------------------------------------------------------------------------
// getStepSound()
//-----------------------------------------------------------------------------
const LLUUID& LLVOAvatar::getStepSound() const
{
    if ( mStepOnLand )
    {
        // <FS:PP> FIRE-3169: Option to change the default footsteps sound
        // return sStepSoundOnLand;
        static LLCachedControl<std::string> UISndFootsteps(gSavedSettings, "UISndFootsteps");
        static const LLUUID sFootstepsSnd = LLUUID(UISndFootsteps);
        return sFootstepsSnd;
        // </FS:PP>
    }

    return sStepSounds[mStepMaterial];
}


//-----------------------------------------------------------------------------
// processAnimationStateChanges()
//-----------------------------------------------------------------------------
void LLVOAvatar::processAnimationStateChanges()
{
    if ( isAnyAnimationSignaled(AGENT_WALK_ANIMS, NUM_AGENT_WALK_ANIMS) )
    {
        startMotion(ANIM_AGENT_WALK_ADJUST);
        stopMotion(ANIM_AGENT_FLY_ADJUST);
    }
    else if (mInAir && !isSitting())
    {
        stopMotion(ANIM_AGENT_WALK_ADJUST);
        if (mEnableDefaultMotions)
        {
        startMotion(ANIM_AGENT_FLY_ADJUST);
    }
    }
    else
    {
        stopMotion(ANIM_AGENT_WALK_ADJUST);
        stopMotion(ANIM_AGENT_FLY_ADJUST);
    }

    if ( isAnyAnimationSignaled(AGENT_GUN_AIM_ANIMS, NUM_AGENT_GUN_AIM_ANIMS) )
    {
        if (mEnableDefaultMotions)
        {
        startMotion(ANIM_AGENT_TARGET);
        }
        stopMotion(ANIM_AGENT_BODY_NOISE);
    }
    else
    {
        stopMotion(ANIM_AGENT_TARGET);
        if (mEnableDefaultMotions)
        {
            startMotion(ANIM_AGENT_BODY_NOISE);
        }
    }

    // clear all current animations
    AnimIterator anim_it;
    for (anim_it = mPlayingAnimations.begin(); anim_it != mPlayingAnimations.end();)
    {
        AnimIterator found_anim = mSignaledAnimations.find(anim_it->first);

        // playing, but not signaled, so stop
        if (found_anim == mSignaledAnimations.end())
        {
            processSingleAnimationStateChange(anim_it->first, false);
            mPlayingAnimations.erase(anim_it++);
            continue;
        }

        ++anim_it;
    }

    // if jellydolled, shelve all playing animations
    if (getOverallAppearance() != AOA_NORMAL)
    {
        mPlayingAnimations.clear();
    }

    // start up all new anims
    if (getOverallAppearance() == AOA_NORMAL)
    {
        for (anim_it = mSignaledAnimations.begin(); anim_it != mSignaledAnimations.end();)
        {
            AnimIterator found_anim = mPlayingAnimations.find(anim_it->first);

            // signaled but not playing, or different sequence id, start motion
            if (found_anim == mPlayingAnimations.end() || found_anim->second != anim_it->second)
            {
                if (processSingleAnimationStateChange(anim_it->first, true))
                {
                    mPlayingAnimations[anim_it->first] = anim_it->second;
                    ++anim_it;
                    continue;
                }
            }

            ++anim_it;
        }
    }

    // clear source information for animations which have been stopped
    if (isSelf())
    {
        AnimSourceIterator source_it = mAnimationSources.begin();

        for (source_it = mAnimationSources.begin(); source_it != mAnimationSources.end();)
        {
            if (mSignaledAnimations.find(source_it->second) == mSignaledAnimations.end())
            {
                mAnimationSources.erase(source_it++);
            }
            else
            {
                ++source_it;
            }
        }
    }

    stop_glerror();
}


//-----------------------------------------------------------------------------
// processSingleAnimationStateChange();
//-----------------------------------------------------------------------------
bool LLVOAvatar::processSingleAnimationStateChange( const LLUUID& anim_id, bool start )
{
    // SL-402, SL-427 - we need to update body size often enough to
    // keep appearances in sync, but not so often that animations
    // cause constant jiggling of the body or camera. Possible
    // compromise is to do it on animation changes:
    computeBodySize();

    bool result = false;

    if ( start ) // start animation
    {
        if (anim_id == ANIM_AGENT_TYPE)
        {
            if (gAudiop)
            {
                LLVector3d char_pos_global = gAgent.getPosGlobalFromAgent(getCharacterPosition());
                if (LLViewerParcelMgr::getInstance()->canHearSound(char_pos_global)
                    && !LLMuteList::getInstance()->isMuted(getID(), LLMute::flagObjectSounds))
                {
                    // RN: uncomment this to play on typing sound at fixed volume once sound engine is fixed
                    // to support both spatialized and non-spatialized instances of the same sound
                    //if (isSelf())
                    //{
                    //  gAudiop->triggerSound(LLUUID(gSavedSettings.getString("UISndTyping")), 1.0f, LLAudioEngine::AUDIO_TYPE_UI);
                    //}
                    //else

                    // <FS:PP> FIRE-8190: Preview function for "UI Sounds" Panel
                    // static LLCachedControl<bool> FSPlayTypingSound(gSavedSettings, "FSPlayTypingSound");
                    // if (FSPlayTypingSound)
                    static LLCachedControl<bool> PlayModeUISndTyping(gSavedSettings, "PlayModeUISndTyping");
                    if (PlayModeUISndTyping)
                    // </FS:PP> FIRE-8190: Preview function for "UI Sounds" Panel
                    {
                        static LLCachedControl<std::string> ui_snd_string(gSavedSettings, "UISndTyping");
                        LLUUID sound_id = LLUUID(ui_snd_string);
                        gAudiop->triggerSound(sound_id, getID(), 1.0f, LLAudioEngine::AUDIO_TYPE_SFX, char_pos_global);
                    }
                }
            }
        }
        else if (anim_id == ANIM_AGENT_SIT_GROUND_CONSTRAINED)
        {
            sitDown(true);
        }


        if (startMotion(anim_id))
        {
            result = true;
        }
        else
        {
            LL_WARNS("Motion") << "Failed to start motion!" << LL_ENDL;
        }
    }
    else //stop animation
    {
        if (anim_id == ANIM_AGENT_SIT_GROUND_CONSTRAINED)
        {
            sitDown(false);
        }
        if ((anim_id == ANIM_AGENT_DO_NOT_DISTURB) && gAgent.isDoNotDisturb())
        {
            // re-assert DND tag animation
            gAgent.sendAnimationRequest(ANIM_AGENT_DO_NOT_DISTURB, ANIM_REQUEST_START);
            return result;
        }
        stopMotion(anim_id);
        result = true;
    }

    return result;
}

//-----------------------------------------------------------------------------
// isAnyAnimationSignaled()
//-----------------------------------------------------------------------------
bool LLVOAvatar::isAnyAnimationSignaled(const LLUUID *anim_array, const S32 num_anims) const
{
    for (S32 i = 0; i < num_anims; i++)
    {
        if(mSignaledAnimations.find(anim_array[i]) != mSignaledAnimations.end())
        {
            return true;
        }
    }
    return false;
}

//-----------------------------------------------------------------------------
// resetAnimations()
//-----------------------------------------------------------------------------
void LLVOAvatar::resetAnimations()
{
    LLKeyframeMotion::flushKeyframeCache();
    flushAllMotions();
}

// Override selectively based on avatar sex and whether we're using new
// animations.
LLUUID LLVOAvatar::remapMotionID(const LLUUID& id)
{
    static LLCachedControl<bool> use_new_walk_run(gSavedSettings, "UseNewWalkRun");
    LLUUID result = id;

    // start special case female walk for female avatars
    if (getSex() == SEX_FEMALE)
    {
        if (id == ANIM_AGENT_WALK)
        {
            if (use_new_walk_run)
                result = ANIM_AGENT_FEMALE_WALK_NEW;
            else
                result = ANIM_AGENT_FEMALE_WALK;
        }
        else if (id == ANIM_AGENT_RUN)
        {
            // There is no old female run animation, so only override
            // in one case.
            if (use_new_walk_run)
                result = ANIM_AGENT_FEMALE_RUN_NEW;
        }
        else if (id == ANIM_AGENT_SIT)
        {
            result = ANIM_AGENT_SIT_FEMALE;
        }
    }
    else
    {
        // Male avatar.
        if (id == ANIM_AGENT_WALK)
        {
            if (use_new_walk_run)
                result = ANIM_AGENT_WALK_NEW;
        }
        else if (id == ANIM_AGENT_RUN)
        {
            if (use_new_walk_run)
                result = ANIM_AGENT_RUN_NEW;
        }
        // keeps in sync with setSex() related code (viewer controls sit's sex)
        else if (id == ANIM_AGENT_SIT_FEMALE)
        {
            result = ANIM_AGENT_SIT;
        }

    }

    return result;

}

//-----------------------------------------------------------------------------
// startMotion()
// id is the asset if of the animation to start
// time_offset is the offset into the animation at which to start playing
//-----------------------------------------------------------------------------
bool LLVOAvatar::startMotion(const LLUUID& id, F32 time_offset)
{
    LL_DEBUGS("Motion") << "motion requested " << id.asString() << " " << gAnimLibrary.animationName(id) << LL_ENDL;

    // <FS:Zi> Animation Overrider
    //LLUUID remap_id = remapMotionID(id, getSex());
    LLUUID remap_id;
    if (isSelf())
    {
        remap_id = AOEngine::getInstance()->override(id, true);
        if (remap_id.isNull())
        {
            remap_id = remapMotionID(id);
        }
        else
        {
            gAgent.sendAnimationRequest(remap_id, ANIM_REQUEST_START);

            // since we did an override, there is no need to do anything else,
            // specifically not the startMotion() part at the bottom of this function
            // See FIRE-29020
            return true;
        }
    }
    else
    {
        remap_id = remapMotionID(id);
    }
    // </FS:Zi> Animation Overrider

    if (remap_id != id)
    {
        LL_DEBUGS("Motion") << "motion resultant " << remap_id.asString() << " " << gAnimLibrary.animationName(remap_id) << LL_ENDL;
    }

    if (isSelf() && remap_id == ANIM_AGENT_AWAY)
    {
        gAgent.setAFK();
    }

    return LLCharacter::startMotion(remap_id, time_offset);
}

//-----------------------------------------------------------------------------
// stopMotion()
//-----------------------------------------------------------------------------
bool LLVOAvatar::stopMotion(const LLUUID& id, bool stop_immediate)
{
    LL_DEBUGS("Motion") << "Motion requested " << id.asString() << " " << gAnimLibrary.animationName(id) << LL_ENDL;

    // <FS:Zi> Animation Overrider
    //LLUUID remap_id = remapMotionID(id);
    LLUUID remap_id;
    if (isSelf())
    {
        remap_id = AOEngine::getInstance()->override(id, false);
        if (remap_id.isNull())
        {
            remap_id = remapMotionID(id);
        }
        else
        {
            gAgent.sendAnimationRequest(remap_id, ANIM_REQUEST_STOP);

            // since we did an override, there is no need to do anything else,
            // specifically not the stopMotion() part at the bottom of this function
            // See FIRE-29020
            return true;
        }
    }
    else
    {
        remap_id = remapMotionID(id);
    }
    // </FS:Zi> Animation Overrider

    if (remap_id != id)
    {
        LL_DEBUGS("Motion") << "motion resultant " << remap_id.asString() << " " << gAnimLibrary.animationName(remap_id) << LL_ENDL;
    }

    if (isSelf())
    {
        gAgent.onAnimStop(remap_id);
    }

    return LLCharacter::stopMotion(remap_id, stop_immediate);
}

//-----------------------------------------------------------------------------
// hasMotionFromSource()
//-----------------------------------------------------------------------------
// virtual
bool LLVOAvatar::hasMotionFromSource(const LLUUID& source_id)
{
    return false;
}

//-----------------------------------------------------------------------------
// stopMotionFromSource()
//-----------------------------------------------------------------------------
// virtual
void LLVOAvatar::stopMotionFromSource(const LLUUID& source_id)
{
}

//-----------------------------------------------------------------------------
// addDebugText()
//-----------------------------------------------------------------------------
void LLVOAvatar::addDebugText(const std::string& text)
{
    mDebugText.append(1, '\n');
    mDebugText.append(text);
}

//-----------------------------------------------------------------------------
// getID()
//-----------------------------------------------------------------------------
const LLUUID& LLVOAvatar::getID() const
{
    return mID;
}

//-----------------------------------------------------------------------------
// getJoint()
//-----------------------------------------------------------------------------
// RN: avatar joints are multi-rooted to include screen-based attachments
//<FS:ND> Query by JointKey rather than just a string, the key can be a U32 index for faster lookup
//LLJoint *LLVOAvatar::getJoint( const std::string &name )
LLJoint *LLVOAvatar::getJoint( const JointKey &name )
// </FS:ND>
{
    LL_PROFILE_ZONE_SCOPED_CATEGORY_AVATAR;
//<FS:ND> Query by JointKey rather than just a string, the key can be a U32 index for faster lookup
    //joint_map_t::iterator iter = mJointMap.find( name );

    //LLJoint* jointp = NULL;

    //if( iter == mJointMap.end() || iter->second == NULL )
    //{ //search for joint and cache found joint in lookup table
    //  if (mJointAliasMap.empty())
    //  {
    //      getJointAliases();
    //  }
    //  joint_alias_map_t::const_iterator alias_iter = mJointAliasMap.find(name);
    //  std::string canonical_name;
    //  if (alias_iter != mJointAliasMap.end())
    //  {
    //      canonical_name = alias_iter->second;
    //  }
    //  else
    //  {
    //      canonical_name = name;
    //  }
    //  jointp = mRoot->findJoint(canonical_name);
    //  mJointMap[name] = jointp;
    //}
    //else
    //{ //return cached pointer
    //  jointp = iter->second;
    //}

    joint_map_t::iterator iter = mJointMap.find( name.mKey );

    LLJoint* jointp = NULL;

    if (iter == mJointMap.end() || iter->second == NULL)
    {   //search for joint and cache found joint in lookup table
        if (mJointAliasMap.empty())
        {
            getJointAliases();
        }
        joint_alias_map_t::const_iterator alias_iter = mJointAliasMap.find(name.mName);
        std::string canonical_name;
        if (alias_iter != mJointAliasMap.end())
        {
            canonical_name = alias_iter->second;
        }
        else
        {
            canonical_name = name.mName;
        }
        jointp = mRoot->findJoint(canonical_name);
        mJointMap[name.mKey] = jointp;
    }
    else
    {   //return cached pointer
        jointp = iter->second;
    }
// </FS:ND>

#ifndef LL_RELEASE_FOR_DOWNLOAD
    if (jointp && jointp->getName()!="mScreen" && jointp->getName()!="mRoot")
    {
        llassert(getJoint(jointp->getJointNum())==jointp);
    }
#endif
    return jointp;
}

LLJoint *LLVOAvatar::getJoint( S32 joint_num )
{
    LLJoint *pJoint = NULL;
    if (joint_num >= 0)
    {
        if (joint_num < mNumBones)
        {
            pJoint = mSkeleton[joint_num];
        }
        else if (joint_num < mNumBones + mNumCollisionVolumes)
        {
            S32 collision_id = joint_num - mNumBones;
            pJoint = &mCollisionVolumes[collision_id];
        }
        else
        {
            // Attachment IDs start at 1
            S32 attachment_id = joint_num - (mNumBones + mNumCollisionVolumes) + 1;
            attachment_map_t::iterator iter = mAttachmentPoints.find(attachment_id);
            if (iter != mAttachmentPoints.end())
            {
                pJoint = iter->second;
            }
        }
    }

    llassert(!pJoint || pJoint->getJointNum() == joint_num);
    return pJoint;
}

//-----------------------------------------------------------------------------
// getRiggedMeshID
//
// If viewer object is a rigged mesh, set the mesh id and return true.
// Otherwise, null out the id and return false.
//-----------------------------------------------------------------------------
// static
bool LLVOAvatar::getRiggedMeshID(LLViewerObject* pVO, LLUUID& mesh_id)
{
    mesh_id.setNull();

    //If a VO has a skin that we'll reset the joint positions to their default
    if ( pVO && pVO->mDrawable )
    {
        LLVOVolume* pVObj = pVO->mDrawable->getVOVolume();
        if ( pVObj )
        {
            const LLMeshSkinInfo* pSkinData = pVObj->getSkinInfo();
            if (pSkinData
                && pSkinData->mJointNames.size() > JOINT_COUNT_REQUIRED_FOR_FULLRIG // full rig
                && pSkinData->mAlternateBindMatrix.size() > 0 )
                    {
                        mesh_id = pSkinData->mMeshID;
                        return true;
                    }
        }
    }
    return false;
}

bool LLVOAvatar::jointIsRiggedTo(const LLJoint *joint) const
{
    if (joint)
    {
        const LLJointRiggingInfoTab& tab = mJointRiggingInfoTab;
        S32 joint_num = joint->getJointNum();
        if (joint_num < tab.size() && tab[joint_num].isRiggedTo())
            {
                return true;
            }
        }
    return false;
}

void LLVOAvatar::clearAttachmentOverrides()
{
    for (S32 i=0; i<LL_CHARACTER_MAX_ANIMATED_JOINTS; i++)
    {
        LLJoint *pJoint = getJoint(i);
        if (pJoint)
        {
            pJoint->clearAttachmentPosOverrides();
            pJoint->clearAttachmentScaleOverrides();
        }
    }

    if (mPelvisFixups.count()>0)
    {
        mPelvisFixups.clear();
        LLJoint* pJointPelvis = getJoint("mPelvis");
        if (pJointPelvis)
    {
            pJointPelvis->setPosition( LLVector3( 0.0f, 0.0f, 0.0f) );
        }
        postPelvisSetRecalc();
    }

    mActiveOverrideMeshes.clear();
    onActiveOverrideMeshesChanged();
}

//-----------------------------------------------------------------------------
// rebuildAttachmentOverrides
//-----------------------------------------------------------------------------
void LLVOAvatar::rebuildAttachmentOverrides()
{
    LL_DEBUGS("AnimatedObjects") << "rebuilding" << LL_ENDL;

    clearAttachmentOverrides();

    // Handle the case that we're resetting the skeleton of an animated object.
    LLControlAvatar *control_av = dynamic_cast<LLControlAvatar*>(this);
    if (control_av)
    {
        LLVOVolume *volp = control_av->mRootVolp;
        if (volp)
        {
            LL_DEBUGS("Avatar") << volp->getID() << " adding attachment overrides for root vol, prim count "
                                << (S32) (1+volp->numChildren()) << LL_ENDL;
            addAttachmentOverridesForObject(volp);
        }
    }

    // Attached objects
    for (attachment_map_t::iterator iter = mAttachmentPoints.begin();
         iter != mAttachmentPoints.end();
         ++iter)
    {
        LLViewerJointAttachment *attachment_pt = (*iter).second;
        if (attachment_pt)
        {
            for (LLViewerJointAttachment::attachedobjs_vec_t::iterator at_it = attachment_pt->mAttachedObjects.begin();
                 at_it != attachment_pt->mAttachedObjects.end(); ++at_it)
            {
                LLViewerObject *vo = at_it->get();
                // Attached animated objects affect joints in their control
                // avs, not the avs to which they are attached.
                if (vo && !vo->isAnimatedObject())
                {
                    addAttachmentOverridesForObject(vo);
                }
            }
        }
    }
}

//-----------------------------------------------------------------------------
// updateAttachmentOverrides
//
// This is intended to give the same results as
// rebuildAttachmentOverrides(), while avoiding redundant work.
// -----------------------------------------------------------------------------
void LLVOAvatar::updateAttachmentOverrides()
{
    LL_DEBUGS("AnimatedObjects") << "updating" << LL_ENDL;

    std::set<LLUUID> meshes_seen;

    // Handle the case that we're updating the skeleton of an animated object.
    LLControlAvatar *control_av = dynamic_cast<LLControlAvatar*>(this);
    if (control_av)
    {
        LLVOVolume *volp = control_av->mRootVolp;
        if (volp)
        {
            LL_DEBUGS("Avatar") << volp->getID() << " adding attachment overrides for root vol, prim count "
                                << (S32) (1+volp->numChildren()) << LL_ENDL;
            addAttachmentOverridesForObject(volp, &meshes_seen);
        }
    }

    // Attached objects
    for (attachment_map_t::iterator iter = mAttachmentPoints.begin();
         iter != mAttachmentPoints.end();
         ++iter)
    {
        LLViewerJointAttachment *attachment_pt = (*iter).second;
        if (attachment_pt)
        {
            for (LLViewerJointAttachment::attachedobjs_vec_t::iterator at_it = attachment_pt->mAttachedObjects.begin();
                 at_it != attachment_pt->mAttachedObjects.end(); ++at_it)
            {
                LLViewerObject *vo = at_it->get();
                // Attached animated objects affect joints in their control
                // avs, not the avs to which they are attached.
                if (vo && !vo->isAnimatedObject())
                {
                    addAttachmentOverridesForObject(vo, &meshes_seen);
                }
            }
        }
    }
    // Remove meshes that are no longer present on the skeleton

    // have to work with a copy because removeAttachmentOverrides() will change mActiveOverrideMeshes.
    std::set<LLUUID> active_override_meshes = mActiveOverrideMeshes;
    for (std::set<LLUUID>::iterator it = active_override_meshes.begin(); it != active_override_meshes.end(); ++it)
    {
        if (meshes_seen.find(*it) == meshes_seen.end())
        {
            removeAttachmentOverridesForObject(*it);
        }
    }


#ifdef ATTACHMENT_OVERRIDE_VALIDATION
    {
        std::vector<LLVector3OverrideMap> pos_overrides_by_joint;
        std::vector<LLVector3OverrideMap> scale_overrides_by_joint;
        LLVector3OverrideMap pelvis_fixups;

        // Capture snapshot of override state after update
        for (S32 joint_num = 0; joint_num < LL_CHARACTER_MAX_ANIMATED_JOINTS; joint_num++)
        {
            LLVector3OverrideMap pos_overrides;
            LLJoint *joint = getJoint(joint_num);
            if (joint)
            {
                pos_overrides_by_joint.push_back(joint->m_attachmentPosOverrides);
                scale_overrides_by_joint.push_back(joint->m_attachmentScaleOverrides);
            }
            else
            {
                // No joint, use default constructed empty maps
                pos_overrides_by_joint.push_back(LLVector3OverrideMap());
                scale_overrides_by_joint.push_back(LLVector3OverrideMap());
            }
        }
        pelvis_fixups = mPelvisFixups;
        //dumpArchetypeXML(getFullname() + "_paranoid_updated");

        // Rebuild and compare
        rebuildAttachmentOverrides();
        //dumpArchetypeXML(getFullname() + "_paranoid_rebuilt");
        bool mismatched = false;
        for (S32 joint_num = 0; joint_num < LL_CHARACTER_MAX_ANIMATED_JOINTS; joint_num++)
        {
            LLJoint *joint = getJoint(joint_num);
            if (joint)
            {
                if (pos_overrides_by_joint[joint_num] != joint->m_attachmentPosOverrides)
                {
                    mismatched = true;
                }
                if (scale_overrides_by_joint[joint_num] != joint->m_attachmentScaleOverrides)
                {
                    mismatched = true;
            }
        }
    }
        if (pelvis_fixups != mPelvisFixups)
        {
            mismatched = true;
        }
        if (mismatched)
        {
            LL_WARNS() << "MISMATCHED ATTACHMENT OVERRIDES" << LL_ENDL;
        }
    }
#endif
}

void LLVOAvatar::notifyAttachmentMeshLoaded()
{
    if (!isFullyLoaded())
    {
        // We just received mesh or skin info
        // Reset timer to wait for more potential meshes or changes
        mFullyLoadedTimer.reset();
    }
}

//-----------------------------------------------------------------------------
// addAttachmentOverridesForObject
//-----------------------------------------------------------------------------
void LLVOAvatar::addAttachmentOverridesForObject(LLViewerObject *vo, std::set<LLUUID>* meshes_seen, bool recursive)
{
    if (vo->getAvatar() != this && vo->getAvatarAncestor() != this)
    {
        LL_WARNS("Avatar") << "called with invalid avatar" << LL_ENDL;
        return;
    }

    if (getOverallAppearance() != AOA_NORMAL)
    {
        return;
    }

    LL_DEBUGS("AnimatedObjects") << "adding" << LL_ENDL;

    // Process all children
    if (recursive)
    {
    LLViewerObject::const_child_list_t& children = vo->getChildren();
    for (LLViewerObject::const_child_list_t::const_iterator it = children.begin();
         it != children.end(); ++it)
    {
        LLViewerObject *childp = *it;
            addAttachmentOverridesForObject(childp, meshes_seen, true);
        }
    }

    LLVOVolume *vobj = dynamic_cast<LLVOVolume*>(vo);
    bool pelvisGotSet = false;

    if (!vobj)
    {
        return;
    }

    LLViewerObject *root_object = (LLViewerObject*)vobj->getRoot();
    LL_DEBUGS("AnimatedObjects") << "trying to add attachment overrides for root object " << root_object->getID() << " prim is " << vobj << LL_ENDL;
    if (vobj->isMesh() &&
        ((vobj->getVolume() && !vobj->getVolume()->isMeshAssetLoaded()) || !gMeshRepo.meshRezEnabled()))
    {
        LL_DEBUGS("AnimatedObjects") << "failed to add attachment overrides for root object " << root_object->getID() << " mesh asset not loaded" << LL_ENDL;
        return;
    }
    const LLMeshSkinInfo*  pSkinData = vobj->getSkinInfo();

    if ( vobj && vobj->isMesh() && pSkinData )
    {
        const unsigned int bindCnt = static_cast<unsigned int>(pSkinData->mAlternateBindMatrix.size());
        const unsigned int jointCnt = static_cast<unsigned int>(pSkinData->mJointNames.size());
        if ((bindCnt > 0) && (bindCnt != jointCnt))
        {
            LL_WARNS_ONCE() << "invalid mesh, bindCnt " << bindCnt << "!= jointCnt " << jointCnt << ", joint overrides will be ignored." << LL_ENDL;
        }
        if ((bindCnt > 0) && (bindCnt == jointCnt))
        {
            const F32 pelvisZOffset = pSkinData->mPelvisOffset;
            const LLUUID& mesh_id = pSkinData->mMeshID;

            if (meshes_seen)
            {
                meshes_seen->insert(mesh_id);
            }
            bool mesh_overrides_loaded = (mActiveOverrideMeshes.find(mesh_id) != mActiveOverrideMeshes.end());
            if (mesh_overrides_loaded)
            {
                LL_DEBUGS("AnimatedObjects") << "skipping add attachment overrides for " << mesh_id
                                             << " to root object " << root_object->getID()
                                             << ", already loaded"
                                             << LL_ENDL;
            }
            else
            {
                LL_DEBUGS("AnimatedObjects") << "adding attachment overrides for " << mesh_id
                                             << " to root object " << root_object->getID() << LL_ENDL;
            }
            bool fullRig = jointCnt >= JOINT_COUNT_REQUIRED_FOR_FULLRIG;
            if ( fullRig && !mesh_overrides_loaded )
            {
                for (unsigned int i = 0; i < jointCnt; ++i)
                {
//<FS:ND> Query by JointKey rather than just a string, the key can be a U32 index for faster lookup
//                  std::string lookingForJoint = pSkinData->mJointNames[ i ].c_str();
                    JointKey lookingForJoint  = pSkinData->mJointNames[ i ];
// </FS:ND>

                    LLJoint* pJoint = getJoint( lookingForJoint );
                    if (pJoint)
                    {
                        const LLVector3& jointPos = LLVector3(pSkinData->mAlternateBindMatrix[i].getTranslation());
                        if (pJoint->aboveJointPosThreshold(jointPos))
                        {
                            bool override_changed;
                            pJoint->addAttachmentPosOverride( jointPos, mesh_id, avString(), override_changed );

                            if (override_changed)
                            {
                                //If joint is a pelvis then handle old/new pelvis to foot values
//<FS:ND> Query by JointKey rather than just a string, the key can be a U32 index for faster lookup
//                              if( lookingForJoint == "mPelvis" )
                                if( lookingForJoint.mName == "mPelvis" )
// </FS:ND>
                                {
                                    pelvisGotSet = true;
                                }
                            }
                            if (pSkinData->mLockScaleIfJointPosition)
                            {
                                // Note that unlike positions, there's no threshold check here,
                                // just a lock at the default value.
                                pJoint->addAttachmentScaleOverride(pJoint->getDefaultScale(), mesh_id, avString());
                            }
                        }
                    }
                }

                if (pelvisZOffset != 0.0F)
                {
                    F32 pelvis_fixup_before;
                    bool has_fixup_before =  hasPelvisFixup(pelvis_fixup_before);
                    addPelvisFixup( pelvisZOffset, mesh_id );
                    F32 pelvis_fixup_after;
                    hasPelvisFixup(pelvis_fixup_after); // Don't have to check bool here because we just added it...
                    if (!has_fixup_before || (pelvis_fixup_before != pelvis_fixup_after))
                    {
                        pelvisGotSet = true;
                    }

                }
                mActiveOverrideMeshes.insert(mesh_id);
                onActiveOverrideMeshesChanged();
            }
        }
    }
    else
    {
        LL_DEBUGS("AnimatedObjects") << "failed to add attachment overrides for root object " << root_object->getID() << " not mesh or no pSkinData" << LL_ENDL;
    }

    //Rebuild body data if we altered joints/pelvis
    if ( pelvisGotSet )
    {
        postPelvisSetRecalc();
    }
}

//-----------------------------------------------------------------------------
// getAttachmentOverrideNames
//-----------------------------------------------------------------------------
void LLVOAvatar::getAttachmentOverrideNames(std::set<std::string>& pos_names, std::set<std::string>& scale_names) const
{
    LLVector3 pos;
    LLVector3 scale;
    LLUUID mesh_id;

    // Bones
    for (avatar_joint_list_t::const_iterator iter = mSkeleton.begin();
         iter != mSkeleton.end(); ++iter)
    {
        const LLJoint* pJoint = (*iter);
        if (pJoint && pJoint->hasAttachmentPosOverride(pos,mesh_id))
        {
            pos_names.insert(pJoint->getName());
        }
        if (pJoint && pJoint->hasAttachmentScaleOverride(scale,mesh_id))
        {
            scale_names.insert(pJoint->getName());
        }
    }

    // Attachment points
    for (attachment_map_t::const_iterator iter = mAttachmentPoints.begin();
         iter != mAttachmentPoints.end();
         ++iter)
    {
        const LLViewerJointAttachment *attachment_pt = (*iter).second;
        if (attachment_pt && attachment_pt->hasAttachmentPosOverride(pos,mesh_id))
        {
            pos_names.insert(attachment_pt->getName());
        }
        // Attachment points don't have scales.
    }
}

//-----------------------------------------------------------------------------
// showAttachmentOverrides
//-----------------------------------------------------------------------------
void LLVOAvatar::showAttachmentOverrides(bool verbose) const
{
    std::set<std::string> pos_names, scale_names;
    getAttachmentOverrideNames(pos_names, scale_names);
    if (pos_names.size())
    {
        std::stringstream ss;
        std::copy(pos_names.begin(), pos_names.end(), std::ostream_iterator<std::string>(ss, ","));
        LL_INFOS() << getFullname() << " attachment positions defined for joints: " << ss.str() << "\n" << LL_ENDL;
    }
    else
    {
        LL_DEBUGS("Avatar") << getFullname() << " no attachment positions defined for any joints" << "\n" << LL_ENDL;
    }

    if (scale_names.size())
    {
        std::stringstream ss;
        std::copy(scale_names.begin(), scale_names.end(), std::ostream_iterator<std::string>(ss, ","));
        LL_INFOS() << getFullname() << " attachment scales defined for joints: " << ss.str() << "\n" << LL_ENDL;
    }
    else
    {
        LL_INFOS() << getFullname() << " no attachment scales defined for any joints" << "\n" << LL_ENDL;
    }

    if (!verbose)
    {
        return;
    }

    LLVector3 pos, scale;
    LLUUID mesh_id;
    S32 count = 0;

    // Bones
    for (avatar_joint_list_t::const_iterator iter = mSkeleton.begin();
         iter != mSkeleton.end(); ++iter)
    {
        const LLJoint* pJoint = (*iter);
        if (pJoint && pJoint->hasAttachmentPosOverride(pos,mesh_id))
        {
            pJoint->showAttachmentPosOverrides(getFullname());
            count++;
        }
        if (pJoint && pJoint->hasAttachmentScaleOverride(scale,mesh_id))
        {
            pJoint->showAttachmentScaleOverrides(getFullname());
            count++;
        }
    }

    // Attachment points
    for (attachment_map_t::const_iterator iter = mAttachmentPoints.begin();
         iter != mAttachmentPoints.end();
         ++iter)
    {
        const LLViewerJointAttachment *attachment_pt = (*iter).second;
        if (attachment_pt && attachment_pt->hasAttachmentPosOverride(pos,mesh_id))
        {
            attachment_pt->showAttachmentPosOverrides(getFullname());
            count++;
        }
    }

    if (count)
    {
        LL_DEBUGS("Avatar") << avString() << " end of pos, scale overrides" << LL_ENDL;
        LL_DEBUGS("Avatar") << "=================================" << LL_ENDL;
    }
}

//-----------------------------------------------------------------------------
// removeAttachmentOverridesForObject
//-----------------------------------------------------------------------------
void LLVOAvatar::removeAttachmentOverridesForObject(LLViewerObject *vo)
{
    if (vo->getAvatar() != this && vo->getAvatarAncestor() != this)
    {
        LL_WARNS("Avatar") << "called with invalid avatar" << LL_ENDL;
        return;
    }

    // Process all children
    LLViewerObject::const_child_list_t& children = vo->getChildren();
    for (LLViewerObject::const_child_list_t::const_iterator it = children.begin();
         it != children.end(); ++it)
    {
        LLViewerObject *childp = *it;
        removeAttachmentOverridesForObject(childp);
    }

    // Process self.
    LLUUID mesh_id;
    if (getRiggedMeshID(vo,mesh_id))
    {
        removeAttachmentOverridesForObject(mesh_id);
    }
}

//-----------------------------------------------------------------------------
// removeAttachmentOverridesForObject
//-----------------------------------------------------------------------------
void LLVOAvatar::removeAttachmentOverridesForObject(const LLUUID& mesh_id)
{
//<FS:ND> Query by JointKey rather than just a string, the key can be a U32 index for faster lookup
//  LLJoint* pJointPelvis = getJoint( "mPelvis" );
    LLJoint* pJointPelvis = getJoint( JointKey::construct( "mPelvis" ) );
// </FS:ND>

    const std::string av_string = avString();
    for (S32 joint_num = 0; joint_num < LL_CHARACTER_MAX_ANIMATED_JOINTS; joint_num++)
    {
        LLJoint *pJoint = getJoint(joint_num);
        if (pJoint)
        {
            bool dummy; // unused
            pJoint->removeAttachmentPosOverride(mesh_id, av_string, dummy);
            pJoint->removeAttachmentScaleOverride(mesh_id, av_string);
        }
        if (pJoint && pJoint == pJointPelvis)
        {
            removePelvisFixup(mesh_id);
            // SL-315
            pJoint->setPosition(LLVector3( 0.0f, 0.0f, 0.0f));
        }
    }

    postPelvisSetRecalc();

    mActiveOverrideMeshes.erase(mesh_id);
    onActiveOverrideMeshesChanged();
}

//-----------------------------------------------------------------------------
// getCharacterPosition()
//-----------------------------------------------------------------------------
LLVector3 LLVOAvatar::getCharacterPosition()
{
    if (mDrawable.notNull())
    {
        return mDrawable->getPositionAgent();
    }
    else
    {
        return getPositionAgent();
    }
}

//-----------------------------------------------------------------------------
// LLVOAvatar::getCharacterRotation()
//-----------------------------------------------------------------------------
LLQuaternion LLVOAvatar::getCharacterRotation()
{
    return getRotation();
}

//-----------------------------------------------------------------------------
// LLVOAvatar::getCharacterVelocity()
//-----------------------------------------------------------------------------
LLVector3 LLVOAvatar::getCharacterVelocity()
{
    return getVelocity() - mStepObjectVelocity;
}

//-----------------------------------------------------------------------------
// LLVOAvatar::getCharacterAngularVelocity()
//-----------------------------------------------------------------------------
LLVector3 LLVOAvatar::getCharacterAngularVelocity()
{
    return getAngularVelocity();
}

//-----------------------------------------------------------------------------
// LLVOAvatar::getGround()
//-----------------------------------------------------------------------------
void LLVOAvatar::getGround(const LLVector3 &in_pos_agent, LLVector3 &out_pos_agent, LLVector3 &outNorm)
{
    LLVector3d z_vec(0.0f, 0.0f, 1.0f);
    LLVector3d p0_global, p1_global;

    if (isUIAvatar())
    {
        outNorm.setVec(z_vec);
        out_pos_agent = in_pos_agent;
        return;
    }

    p0_global = gAgent.getPosGlobalFromAgent(in_pos_agent) + z_vec;
    p1_global = gAgent.getPosGlobalFromAgent(in_pos_agent) - z_vec;
    LLViewerObject *obj;
    LLVector3d out_pos_global;
    LLWorld::getInstance()->resolveStepHeightGlobal(this, p0_global, p1_global, out_pos_global, outNorm, &obj);
    out_pos_agent = gAgent.getPosAgentFromGlobal(out_pos_global);
}

//-----------------------------------------------------------------------------
// LLVOAvatar::getTimeDilation()
//-----------------------------------------------------------------------------
F32 LLVOAvatar::getTimeDilation()
{
    return mRegionp ? mRegionp->getTimeDilation() : 1.f;
}

//-----------------------------------------------------------------------------
// LLVOAvatar::getPixelArea()
//-----------------------------------------------------------------------------
F32 LLVOAvatar::getPixelArea() const
{
    if (isUIAvatar())
    {
        return 100000.f;
    }
    return mPixelArea;
}

//-----------------------------------------------------------------------------
// LLVOAvatar::getPosGlobalFromAgent()
//-----------------------------------------------------------------------------
LLVector3d  LLVOAvatar::getPosGlobalFromAgent(const LLVector3 &position)
{
    return gAgent.getPosGlobalFromAgent(position);
}

//-----------------------------------------------------------------------------
// getPosAgentFromGlobal()
//-----------------------------------------------------------------------------
LLVector3   LLVOAvatar::getPosAgentFromGlobal(const LLVector3d &position)
{
    return gAgent.getPosAgentFromGlobal(position);
}

//-----------------------------------------------------------------------------
// requestStopMotion()
//-----------------------------------------------------------------------------
// virtual
void LLVOAvatar::requestStopMotion( LLMotion* motion )
{
    // Only agent avatars should handle the stop motion notifications.
}

//-----------------------------------------------------------------------------
// loadSkeletonNode(): loads <skeleton> node from XML tree
//-----------------------------------------------------------------------------
//virtual
bool LLVOAvatar::loadSkeletonNode ()
{
    if (!LLAvatarAppearance::loadSkeletonNode())
    {
        return false;
    }

    bool ignore_hud_joints = false;
    initAttachmentPoints(ignore_hud_joints);

    return true;
}

//-----------------------------------------------------------------------------
// initAttachmentPoints(): creates attachment points if needed, sets state based on avatar_lad.xml.
//-----------------------------------------------------------------------------
void LLVOAvatar::initAttachmentPoints(bool ignore_hud_joints)
{
    LLAvatarXmlInfo::attachment_info_list_t::iterator iter;
    for (iter = sAvatarXmlInfo->mAttachmentInfoList.begin();
         iter != sAvatarXmlInfo->mAttachmentInfoList.end();
         ++iter)
    {
        LLAvatarXmlInfo::LLAvatarAttachmentInfo *info = *iter;
        if (info->mIsHUDAttachment && (!isSelf() || ignore_hud_joints))
        {
            //don't process hud joint for other avatars.
            continue;
        }

        S32 attachmentID = info->mAttachmentID;
        if (attachmentID < 1 || attachmentID > 255)
        {
            LL_WARNS() << "Attachment point out of range [1-255]: " << attachmentID << " on attachment point " << info->mName << LL_ENDL;
            continue;
        }

        LLViewerJointAttachment* attachment = NULL;
        bool newly_created = false;
        if (mAttachmentPoints.find(attachmentID) == mAttachmentPoints.end())
        {
            attachment = new LLViewerJointAttachment();
            newly_created = true;
        }
        else
        {
            attachment = mAttachmentPoints[attachmentID];
        }

        attachment->setName(info->mName);

//<FS:ND> Query by JointKey rather than just a string, the key can be a U32 index for faster lookup
//      LLJoint *parent_joint = getJoint(info->mJointName);
        LLJoint *parent_joint = getJoint( JointKey::construct( info->mJointName ) );
// </FS:ND>

        if (!parent_joint)
        {
            // If the intended parent for attachment point is unavailable, avatar_lad.xml is corrupt.
            LL_WARNS() << "No parent joint by name " << info->mJointName << " found for attachment point " << info->mName << LL_ENDL;
            LL_ERRS() << "Invalid avatar_lad.xml file" << LL_ENDL;
        }

        if (info->mHasPosition)
        {
            attachment->setOriginalPosition(info->mPosition);
            attachment->setDefaultPosition(info->mPosition);
        }

        if (info->mHasRotation)
        {
            LLQuaternion rotation;
            rotation.setQuat(info->mRotationEuler.mV[VX] * DEG_TO_RAD,
                             info->mRotationEuler.mV[VY] * DEG_TO_RAD,
                             info->mRotationEuler.mV[VZ] * DEG_TO_RAD);
            attachment->setRotation(rotation);
        }

        int group = info->mGroup;
        if (group >= 0)
        {
            if (group < 0 || group > 9)
            {
                LL_WARNS() << "Invalid group number (" << group << ") for attachment point " << info->mName << LL_ENDL;
            }
            else
            {
                attachment->setGroup(group);
            }
        }

        attachment->setPieSlice(info->mPieMenuSlice);
        attachment->setVisibleInFirstPerson(info->mVisibleFirstPerson);
        attachment->setIsHUDAttachment(info->mIsHUDAttachment);
        // attachment can potentially be animated, needs a number.
        attachment->setJointNum(mNumBones + mNumCollisionVolumes + attachmentID - 1);

        if (newly_created)
        {
            mAttachmentPoints[attachmentID] = attachment;

            // now add attachment joint
            parent_joint->addChild(attachment);
        }
    }
}

//-----------------------------------------------------------------------------
// updateVisualParams()
//-----------------------------------------------------------------------------
void LLVOAvatar::updateVisualParams()
{
    ESex avatar_sex = (getVisualParamWeight("male") > 0.5f) ? SEX_MALE : SEX_FEMALE;
    if (getSex() != avatar_sex)
    {
        if (mIsSitting && findMotion(avatar_sex == SEX_MALE ? ANIM_AGENT_SIT_FEMALE : ANIM_AGENT_SIT) != NULL)
        {
            // In some cases of gender change server changes sit motion with motion message,
            // but in case of some avatars (legacy?) there is no update from server side,
            // likely because server doesn't know about difference between motions
            // (female and male sit ids are same server side, so it is likely unaware that it
            // need to send update)
            // Make sure motion is up to date
            stopMotion(ANIM_AGENT_SIT);
            setSex(avatar_sex);
            startMotion(ANIM_AGENT_SIT);
        }
        else
        {
            setSex(avatar_sex);
        }
    }

    LLCharacter::updateVisualParams();

    if (mLastSkeletonSerialNum != mSkeletonSerialNum)
    {
        computeBodySize();
        mLastSkeletonSerialNum = mSkeletonSerialNum;
        mRoot->updateWorldMatrixChildren();
    }

    dirtyMesh();
    updateHeadOffset();
}
//-----------------------------------------------------------------------------
// isActive()
//-----------------------------------------------------------------------------
bool LLVOAvatar::isActive() const
{
    return true;
}

//-----------------------------------------------------------------------------
// setPixelAreaAndAngle()
//-----------------------------------------------------------------------------
void LLVOAvatar::setPixelAreaAndAngle(LLAgent &agent)
{
    if (mDrawable.isNull())
    {
        return;
    }

    const LLVector4a* ext = mDrawable->getSpatialExtents();
    LLVector4a center;
    center.setAdd(ext[1], ext[0]);
    center.mul(0.5f);
    LLVector4a size;
    size.setSub(ext[1], ext[0]);
    size.mul(0.5f);

    mImpostorPixelArea = LLPipeline::calcPixelArea(center, size, *LLViewerCamera::getInstance());
    mPixelArea = mImpostorPixelArea;

    F32 range = mDrawable->mDistanceWRTCamera;

    if (range < 0.001f)     // range == zero
    {
        mAppAngle = 180.f;
    }
    else
    {
        F32 radius = size.getLength3().getF32();
        mAppAngle = (F32) atan2( radius, range) * RAD_TO_DEG;
    }

    // We always want to look good to ourselves
    if( isSelf() )
    {
        mPixelArea = llmax( mPixelArea, F32(getTexImageSize() / 16) );
    }
}

//-----------------------------------------------------------------------------
// updateJointLODs()
//-----------------------------------------------------------------------------
bool LLVOAvatar::updateJointLODs()
{
    const F32 MAX_PIXEL_AREA = 100000000.f;
    F32 lod_factor = (sLODFactor * AVATAR_LOD_TWEAK_RANGE + (1.f - AVATAR_LOD_TWEAK_RANGE));
    F32 avatar_num_min_factor = clamp_rescale(sLODFactor, 0.f, 1.f, 0.25f, 0.6f);
    F32 avatar_num_factor = clamp_rescale((F32)sNumVisibleAvatars, 8, 25, 1.f, avatar_num_min_factor);
    F32 area_scale = 0.16f;

        if (isSelf())
        {
            if(gAgentCamera.cameraCustomizeAvatar() || gAgentCamera.cameraMouselook())
            {
                mAdjustedPixelArea = MAX_PIXEL_AREA;
            }
            else
            {
                mAdjustedPixelArea = mPixelArea*area_scale;
            }
        }
        else if (mIsDummy)
        {
            mAdjustedPixelArea = MAX_PIXEL_AREA;
        }
        else
        {
            // reported avatar pixel area is dependent on avatar render load, based on number of visible avatars
            mAdjustedPixelArea = (F32)mPixelArea * area_scale * lod_factor * lod_factor * avatar_num_factor * avatar_num_factor;
        }

        // now select meshes to render based on adjusted pixel area
        LLViewerJoint* root = dynamic_cast<LLViewerJoint*>(mRoot);
        bool res = false;
        if (root)
        {
            res = root->updateLOD(mAdjustedPixelArea, true);
        }
        if (res)
        {
            sNumLODChangesThisFrame++;
            dirtyMesh(2);
            return true;
        }

    return false;
}

//-----------------------------------------------------------------------------
// createDrawable()
//-----------------------------------------------------------------------------
LLDrawable *LLVOAvatar::createDrawable(LLPipeline *pipeline)
{
    pipeline->allocDrawable(this);
    mDrawable->setLit(false);

    LLDrawPoolAvatar *poolp = (LLDrawPoolAvatar*)gPipeline.getPool(mIsControlAvatar ? LLDrawPool::POOL_CONTROL_AV : LLDrawPool::POOL_AVATAR);

    // Only a single face (one per avatar)
    //this face will be splitted into several if its vertex buffer is too long.
    mDrawable->setState(LLDrawable::ACTIVE);
    mDrawable->addFace(poolp, NULL);
    mDrawable->setRenderType(mIsControlAvatar ? LLPipeline::RENDER_TYPE_CONTROL_AV : LLPipeline::RENDER_TYPE_AVATAR);

    mNumInitFaces = mDrawable->getNumFaces() ;

    dirtyMesh(2);
    poolp->mAvatar = this;   // <FS:Zi> Add avatar hitbox debug - remember avatar pointer in case avatar draw face breaks
    return mDrawable;
}


void LLVOAvatar::updateGL()
{
    if (mMeshTexturesDirty)
    {
        LL_PROFILE_ZONE_SCOPED_CATEGORY_AVATAR;
        updateMeshTextures();
        mMeshTexturesDirty = false;
    }
}

//-----------------------------------------------------------------------------
// updateGeometry()
//-----------------------------------------------------------------------------
bool LLVOAvatar::updateGeometry(LLDrawable *drawable)
{
    LL_PROFILE_ZONE_SCOPED_CATEGORY_AVATAR;
    if (!(gPipeline.hasRenderType(mIsControlAvatar ? LLPipeline::RENDER_TYPE_CONTROL_AV : LLPipeline::RENDER_TYPE_AVATAR)))
    {
        return true;
    }

    if (!mMeshValid)
    {
        return true;
    }

    if (!drawable)
    {
        LL_ERRS() << "LLVOAvatar::updateGeometry() called with NULL drawable" << LL_ENDL;
    }

    return true;
}

//-----------------------------------------------------------------------------
// updateSexDependentLayerSets()
//-----------------------------------------------------------------------------
// <FS:Ansariel> [Legacy Bake]
//void LLVOAvatar::updateSexDependentLayerSets()
//{
//  invalidateComposite( mBakedTextureDatas[BAKED_HEAD].mTexLayerSet);
//  invalidateComposite( mBakedTextureDatas[BAKED_UPPER].mTexLayerSet);
//  invalidateComposite( mBakedTextureDatas[BAKED_LOWER].mTexLayerSet);
//}
void LLVOAvatar::updateSexDependentLayerSets(bool upload_bake)
{
    invalidateComposite( mBakedTextureDatas[BAKED_HEAD].mTexLayerSet, upload_bake);
    invalidateComposite( mBakedTextureDatas[BAKED_UPPER].mTexLayerSet, upload_bake);
    invalidateComposite( mBakedTextureDatas[BAKED_LOWER].mTexLayerSet, upload_bake);
}
// </FS:Ansariel> [Legacy Bake]

//-----------------------------------------------------------------------------
// dirtyMesh()
//-----------------------------------------------------------------------------
void LLVOAvatar::dirtyMesh()
{
    dirtyMesh(1);
}
void LLVOAvatar::dirtyMesh(S32 priority)
{
    mDirtyMesh = llmax(mDirtyMesh, priority);
}

//-----------------------------------------------------------------------------
// getViewerJoint()
//-----------------------------------------------------------------------------
LLViewerJoint*  LLVOAvatar::getViewerJoint(S32 idx)
{
    return dynamic_cast<LLViewerJoint*>(mMeshLOD[idx]);
}

//-----------------------------------------------------------------------------
// hideHair()
//-----------------------------------------------------------------------------
void LLVOAvatar::hideHair()
{
    mMeshLOD[MESH_ID_HAIR]->setVisible(false, true);
}

//-----------------------------------------------------------------------------
// hideSkirt()
//-----------------------------------------------------------------------------
void LLVOAvatar::hideSkirt()
{
    mMeshLOD[MESH_ID_SKIRT]->setVisible(false, true);
}

bool LLVOAvatar::setParent(LLViewerObject* parent)
{
    bool ret ;
    if (parent == NULL)
    {
        getOffObject();
        ret = LLViewerObject::setParent(parent);
        if (isSelf())
        {
            gAgentCamera.resetCamera();
        }
    }
    else
    {
        ret = LLViewerObject::setParent(parent);
        if(ret)
        {
            sitOnObject(parent);
        }
    }
    return ret ;
}

void LLVOAvatar::addChild(LLViewerObject *childp)
{
    childp->extractAttachmentItemID(); // find the inventory item this object is associated with.
    if (isSelf())
    {
        const LLUUID& item_id = childp->getAttachmentItemID();
        LLViewerInventoryItem *item = gInventory.getItem(item_id);
        LL_DEBUGS("Avatar") << "ATT attachment child added " << (item ? item->getName() : "UNKNOWN") << " id " << item_id << LL_ENDL;

    }

    LLViewerObject::addChild(childp);
    if (childp->mDrawable)
    {
        if (!attachObject(childp))
        {
            LL_WARNS() << "ATT addChild() failed for "
                    << childp->getID()
                    << " item " << childp->getAttachmentItemID()
                    << LL_ENDL;
            // MAINT-3312 backout
            // mPendingAttachment.push_back(childp);
        }
    }
    else
    {
        mPendingAttachment.push_back(childp);
    }
}

void LLVOAvatar::removeChild(LLViewerObject *childp)
{
    LLViewerObject::removeChild(childp);
    if (!detachObject(childp))
    {
        LL_WARNS() << "Calling detach on non-attached object " << LL_ENDL;
    }
}

LLViewerJointAttachment* LLVOAvatar::getTargetAttachmentPoint(LLViewerObject* viewer_object)
{
    S32 attachmentID = ATTACHMENT_ID_FROM_STATE(viewer_object->getAttachmentState());

    // This should never happen unless the server didn't process the attachment point
    // correctly, but putting this check in here to be safe.
    if (attachmentID & ATTACHMENT_ADD)
    {
        LL_WARNS() << "Got an attachment with ATTACHMENT_ADD mask, removing ( attach pt:" << attachmentID << " )" << LL_ENDL;
        attachmentID &= ~ATTACHMENT_ADD;
    }

    LLViewerJointAttachment* attachment = get_if_there(mAttachmentPoints, attachmentID, (LLViewerJointAttachment*)NULL);

    if (!attachment)
    {
        if(attachmentID != 127)
        {
        LL_WARNS() << "Object attachment point invalid: " << attachmentID
            << " trying to use 1 (chest)"
            << LL_ENDL;
        }
        attachment = get_if_there(mAttachmentPoints, 1, (LLViewerJointAttachment*)NULL); // Arbitrary using 1 (chest)
        if (attachment)
        {
            LL_WARNS() << "Object attachment point invalid: " << attachmentID
                << " on object " << viewer_object->getID()
                << " attachment item " << viewer_object->getAttachmentItemID()
                << " falling back to 1 (chest)"
                << LL_ENDL;
        }
        else
        {
            LL_WARNS() << "Object attachment point invalid: " << attachmentID
                << " on object " << viewer_object->getID()
                << " attachment item " << viewer_object->getAttachmentItemID()
                << "Unable to use fallback attachment point 1 (chest)"
                << LL_ENDL;
        }
    }

    return attachment;
}

//-----------------------------------------------------------------------------
// attachObject()
//-----------------------------------------------------------------------------
const LLViewerJointAttachment *LLVOAvatar::attachObject(LLViewerObject *viewer_object)
{
    if (isSelf())
    {
        const LLUUID& item_id = viewer_object->getAttachmentItemID();
        LLViewerInventoryItem *item = gInventory.getItem(item_id);
        LL_DEBUGS("Avatar") << "ATT attaching object "
                            << (item ? item->getName() : "UNKNOWN") << " id " << item_id << LL_ENDL;
    }
    LLViewerJointAttachment* attachment = getTargetAttachmentPoint(viewer_object);

    if (!attachment || !attachment->addObject(viewer_object))
    {
        const LLUUID& item_id = viewer_object->getAttachmentItemID();
        LLViewerInventoryItem *item = gInventory.getItem(item_id);
        LL_WARNS("Avatar") << "ATT attach failed "
                           << (item ? item->getName() : "UNKNOWN") << " id " << item_id << LL_ENDL;
        return 0;
    }

    if (!viewer_object->isAnimatedObject())
    {
        updateAttachmentOverrides();
    }

    updateVisualComplexity();

    if (viewer_object->isSelected())
    {
        LLSelectMgr::getInstance()->updateSelectionCenter();
        LLSelectMgr::getInstance()->updatePointAt();
    }

    viewer_object->refreshBakeTexture();


    LLViewerObject::const_child_list_t& child_list = viewer_object->getChildren();
    for (LLViewerObject::child_list_t::const_iterator iter = child_list.begin();
        iter != child_list.end(); ++iter)
    {
        LLViewerObject* objectp = *iter;
        if (objectp)
        {
            objectp->refreshBakeTexture();
        }
    }

    updateMeshVisibility();

    return attachment;
}

//-----------------------------------------------------------------------------
// getNumAttachments()
//-----------------------------------------------------------------------------
U32 LLVOAvatar::getNumAttachments() const
{
    U32 num_attachments = 0;
    for (attachment_map_t::const_iterator iter = mAttachmentPoints.begin();
         iter != mAttachmentPoints.end();
         ++iter)
    {
        const LLViewerJointAttachment *attachment_pt = (*iter).second;
        // <FS:Ansariel> Possible crash fix
        if (!attachment_pt)
        {
            continue;
        }
        // </FS:Ansariel>
        num_attachments += attachment_pt->getNumObjects();
    }
    return num_attachments;
}

//-----------------------------------------------------------------------------
// getMaxAttachments()
//-----------------------------------------------------------------------------
S32 LLVOAvatar::getMaxAttachments() const
{
    return LLAgentBenefitsMgr::current().getAttachmentLimit();
}

//-----------------------------------------------------------------------------
// canAttachMoreObjects()
// Returns true if we can attach <n> more objects.
//-----------------------------------------------------------------------------
bool LLVOAvatar::canAttachMoreObjects(U32 n) const
{
    return (getNumAttachments() + n) <= (U32)getMaxAttachments();
}

//-----------------------------------------------------------------------------
// getNumAnimatedObjectAttachments()
//-----------------------------------------------------------------------------
U32 LLVOAvatar::getNumAnimatedObjectAttachments() const
{
    U32 num_attachments = 0;
    for (attachment_map_t::const_iterator iter = mAttachmentPoints.begin();
         iter != mAttachmentPoints.end();
         ++iter)
    {
        const LLViewerJointAttachment *attachment_pt = (*iter).second;
        num_attachments += attachment_pt->getNumAnimatedObjects();
    }
    return num_attachments;
}

//-----------------------------------------------------------------------------
// getMaxAnimatedObjectAttachments()
// Gets from simulator feature if available, otherwise 0.
//-----------------------------------------------------------------------------
S32 LLVOAvatar::getMaxAnimatedObjectAttachments() const
{
    return LLAgentBenefitsMgr::current().getAnimatedObjectLimit();
}

//-----------------------------------------------------------------------------
// canAttachMoreAnimatedObjects()
// Returns true if we can attach <n> more animated objects.
//-----------------------------------------------------------------------------
bool LLVOAvatar::canAttachMoreAnimatedObjects(U32 n) const
{
    return (getNumAnimatedObjectAttachments() + n) <= (U32)getMaxAnimatedObjectAttachments();
}

//-----------------------------------------------------------------------------
// lazyAttach()
//-----------------------------------------------------------------------------
void LLVOAvatar::lazyAttach()
{
    std::vector<LLPointer<LLViewerObject> > still_pending;

    for (U32 i = 0; i < mPendingAttachment.size(); i++)
    {
        LLPointer<LLViewerObject> cur_attachment = mPendingAttachment[i];
        // Object might have died while we were waiting for drawable
        if (!cur_attachment->isDead())
        {
            if (cur_attachment->mDrawable)
            {
                if (isSelf())
                {
                    const LLUUID& item_id = cur_attachment->getAttachmentItemID();
                    LLViewerInventoryItem *item = gInventory.getItem(item_id);
                    LL_DEBUGS("Avatar") << "ATT attaching object "
                        << (item ? item->getName() : "UNKNOWN") << " id " << item_id << LL_ENDL;
                }
                if (!attachObject(cur_attachment))
                {   // Drop it
                    LL_WARNS() << "attachObject() failed for "
                        << cur_attachment->getID()
                        << " item " << cur_attachment->getAttachmentItemID()
                        << LL_ENDL;
                    // MAINT-3312 backout
                    //still_pending.push_back(cur_attachment);
                }
            }
            else
            {
                still_pending.push_back(cur_attachment);
            }
        }
    }

    mPendingAttachment = still_pending;
}

void LLVOAvatar::resetHUDAttachments()
{

    for (attachment_map_t::iterator iter = mAttachmentPoints.begin();
         iter != mAttachmentPoints.end();
         ++iter)
    {
        LLViewerJointAttachment* attachment = iter->second;
        // <FS:Ansariel> Fix possible crash
        //if (attachment->getIsHUDAttachment())
        if (attachment && attachment->getIsHUDAttachment())
        // </FS:Ansariel>
        {
            for (LLViewerJointAttachment::attachedobjs_vec_t::iterator attachment_iter = attachment->mAttachedObjects.begin();
                 attachment_iter != attachment->mAttachedObjects.end();
                 ++attachment_iter)
            {
                const LLViewerObject* attached_object = attachment_iter->get();
                if (attached_object && attached_object->mDrawable.notNull())
                {
                    gPipeline.markMoved(attached_object->mDrawable);
                }
            }
        }
    }
}

void LLVOAvatar::rebuildRiggedAttachments( void )
{
    for ( attachment_map_t::iterator iter = mAttachmentPoints.begin(); iter != mAttachmentPoints.end(); ++iter )
    {
        LLViewerJointAttachment* pAttachment = iter->second;

        // <FS:Ansariel> Possible crash fix
        if (!pAttachment)
        {
            continue;
        }
        // </FS:Ansariel>

        LLViewerJointAttachment::attachedobjs_vec_t::iterator attachmentIterEnd = pAttachment->mAttachedObjects.end();

        for ( LLViewerJointAttachment::attachedobjs_vec_t::iterator attachmentIter = pAttachment->mAttachedObjects.begin();
             attachmentIter != attachmentIterEnd; ++attachmentIter)
        {
            const LLViewerObject* pAttachedObject =  *attachmentIter;
            if ( pAttachment && pAttachedObject->mDrawable.notNull() )
            {
                gPipeline.markRebuild(pAttachedObject->mDrawable);
            }
        }
    }
}
//-----------------------------------------------------------------------------
// cleanupAttachedMesh()
//-----------------------------------------------------------------------------
void LLVOAvatar::cleanupAttachedMesh( LLViewerObject* pVO )
{
    LLUUID mesh_id;
    if (getRiggedMeshID(pVO, mesh_id))
    {
        // FIXME this seems like an odd place for this code.
        if ( gAgentCamera.cameraCustomizeAvatar() )
        {
            gAgent.unpauseAnimation();
            //Still want to refocus on head bone
            gAgentCamera.changeCameraToCustomizeAvatar();
        }
    }
}
// <FS:Beq> remove mesh rezzing delay
// bool LLVOAvatar::hasPendingAttachedMeshes()
// {
//     for (attachment_map_t::iterator iter = mAttachmentPoints.begin();
//          iter != mAttachmentPoints.end();
//          ++iter)
//     {
//         LLViewerJointAttachment* attachment = iter->second;
//         if (attachment)
//         {
//             for (LLViewerJointAttachment::attachedobjs_vec_t::iterator attachment_iter = attachment->mAttachedObjects.begin();
//                  attachment_iter != attachment->mAttachedObjects.end();
//                  ++attachment_iter)
//             {
//                 LLViewerObject* objectp = attachment_iter->get();
//                 if (objectp)
//                 {
//                     LLViewerObject::const_child_list_t& child_list = objectp->getChildren();
//                     for (LLViewerObject::child_list_t::const_iterator iter1 = child_list.begin();
//                          iter1 != child_list.end(); ++iter1)
//                     {
//                         LLViewerObject* objectchild = *iter1;
//                         if (objectchild && objectchild->getVolume())
//                         {
//                             const LLUUID& mesh_id = objectchild->getVolume()->getParams().getSculptID();
//                             if (mesh_id.isNull())
//                             {
//                                 // No mesh nor skin info needed
//                                 continue;
//                             }

//                             if (objectchild->getVolume()->isMeshAssetUnavaliable())
//                             {
//                                 // Mesh failed to load, do not expect it
//                                 continue;
//                             }

//                             if (objectchild->mDrawable)
//                             {
//                                 LLVOVolume* pvobj = objectchild->mDrawable->getVOVolume();
//                                 if (pvobj)
//                                 {
//                                     if (!pvobj->isMesh())
//                                     {
//                                         // Not a mesh
//                                         continue;
//                                     }

//                                     if (!objectchild->getVolume()->isMeshAssetLoaded())
//                                     {
//                                         // Waiting for mesh
//                                         return true;
//                                     }

//                                     const LLMeshSkinInfo* skin_data = pvobj->getSkinInfo();
//                                     if (skin_data)
//                                     {
//                                         // Skin info present, done
//                                         continue;
//                                     }

//                                     if (pvobj->isSkinInfoUnavaliable())
//                                     {
//                                         // Load failed or info not present, don't expect it
//                                         continue;
//                                     }
//                                 }

//                                 // objectchild is not ready
//                                 return true;
//                             }
//                         }
//                     }
//                 }
//             }
//         }
//     }
//     return false;
// }
// </FS:Beq>

//-----------------------------------------------------------------------------
// detachObject()
//-----------------------------------------------------------------------------
bool LLVOAvatar::detachObject(LLViewerObject *viewer_object)
{
    for (attachment_map_t::iterator iter = mAttachmentPoints.begin();
         iter != mAttachmentPoints.end();
         ++iter)
    {
        LLViewerJointAttachment* attachment = iter->second;

        // <FS:Ansariel> Possible crash fix
        //if (attachment->isObjectAttached(viewer_object))
        if (attachment && attachment->isObjectAttached(viewer_object))
        // </FS:Ansariel>
        {
            updateVisualComplexity();
            bool is_animated_object = viewer_object->isAnimatedObject();
            cleanupAttachedMesh(viewer_object);

            attachment->removeObject(viewer_object);
            if (!is_animated_object)
            {
                updateAttachmentOverrides();
            }
            viewer_object->refreshBakeTexture();

            LLViewerObject::const_child_list_t& child_list = viewer_object->getChildren();
            for (LLViewerObject::child_list_t::const_iterator iter1 = child_list.begin();
                iter1 != child_list.end(); ++iter1)
            {
                LLViewerObject* objectp = *iter1;
                if (objectp)
            {
                    objectp->refreshBakeTexture();
                }
            }

            updateMeshVisibility();

            LL_DEBUGS() << "Detaching object " << viewer_object->mID << " from " << attachment->getName() << LL_ENDL;
            return true;
        }
    }

    std::vector<LLPointer<LLViewerObject> >::iterator iter = std::find(mPendingAttachment.begin(), mPendingAttachment.end(), viewer_object);
    if (iter != mPendingAttachment.end())
    {
        mPendingAttachment.erase(iter);
        return true;
    }

    return false;
}

//-----------------------------------------------------------------------------
// sitDown()
//-----------------------------------------------------------------------------
void LLVOAvatar::sitDown(bool bSitting)
{
    mIsSitting = bSitting;
    if (isSelf())
    {
        // Update Movement Controls according to own Sitting mode
        LLFloaterMove::setSittingMode(bSitting);

// [RLVa:KB] - Checked: 2010-08-29 (RLVa-1.2.1c) | Modified: RLVa-1.2.1c
        if (rlv_handler_t::isEnabled())
        {
            gRlvHandler.onSitOrStand(bSitting);
        }
// [/RLVa:KB]

        // <FS:PP> Refresh movelock position after sitting down to prevent pulling avatar back to previous one after standing up
        if (bSitting && gSavedPerAccountSettings.getBOOL("UseMoveLock") && gSavedPerAccountSettings.getBOOL("RelockMoveLockAfterMovement"))
        {
            FSLSLBridge::instance().viewerToLSL("UseMoveLock|1|noreport");
        }
        // </FS:PP>
    }
}

//-----------------------------------------------------------------------------
// sitOnObject()
//-----------------------------------------------------------------------------
void LLVOAvatar::sitOnObject(LLViewerObject *sit_object)
{
    if (isSelf())
    {
        // Might be first sit
        //LLFirstUse::useSit();

        gAgent.setFlying(false);
        gAgentCamera.setThirdPersonHeadOffset(LLVector3::zero);
        //interpolate to new camera position
        gAgentCamera.startCameraAnimation();
        // make sure we are not trying to autopilot
        gAgent.stopAutoPilot();
        gAgentCamera.setupSitCamera();
        if (gAgentCamera.getForceMouselook())
        {
            gAgentCamera.changeCameraToMouselook();
        }

        if (gAgentCamera.getFocusOnAvatar() && LLToolMgr::getInstance()->inEdit())
        {
            LLSelectNode* node = LLSelectMgr::getInstance()->getSelection()->getFirstRootNode();
            if (node && node->mValid)
            {
                LLViewerObject* root_object = node->getObject();
                if (root_object == sit_object)
                {
                    LLFloaterTools::sPreviousFocusOnAvatar = true;
                }
            }
        }

        // <FS:KC> revoke perms on sit
        U32 revoke_on = gSavedSettings.getU32("FSRevokePerms");
        if ((revoke_on == 1 || revoke_on == 3) && !sit_object->permYouOwner())
        {
            revokePermissionsOnObject(sit_object);
        }
        // </FS:KC>
    }

    if (mDrawable.isNull())
    {
        return;
    }
    LLQuaternion inv_obj_rot = ~sit_object->getRenderRotation();
    LLVector3 obj_pos = sit_object->getRenderPosition();

    LLVector3 rel_pos = getRenderPosition() - obj_pos;
    rel_pos.rotVec(inv_obj_rot);

    mDrawable->mXform.setPosition(rel_pos);
    mDrawable->mXform.setRotation(mDrawable->getWorldRotation() * inv_obj_rot);

    gPipeline.markMoved(mDrawable, true);
    // Notice that removing sitDown() from here causes avatars sitting on
    // objects to be not rendered for new arrivals. See EXT-6835 and EXT-1655.
    sitDown(true);
    mRoot->getXform()->setParent(&sit_object->mDrawable->mXform); // LLVOAvatar::sitOnObject
    // SL-315
    mRoot->setPosition(getPosition());
    mRoot->updateWorldMatrixChildren();

    stopMotion(ANIM_AGENT_BODY_NOISE);

    gAgentCamera.setInitSitRot(gAgent.getFrameAgent().getQuaternion());
}

//-----------------------------------------------------------------------------
// getOffObject()
//-----------------------------------------------------------------------------
void LLVOAvatar::getOffObject()
{
    if (mDrawable.isNull())
    {
        return;
    }

    LLViewerObject* sit_object = (LLViewerObject*)getParent();

    if (sit_object)
    {
        stopMotionFromSource(sit_object->getID());
        LLFollowCamMgr::getInstance()->setCameraActive(sit_object->getID(), false);

        LLViewerObject::const_child_list_t& child_list = sit_object->getChildren();
        for (LLViewerObject::child_list_t::const_iterator iter = child_list.begin();
             iter != child_list.end(); ++iter)
        {
            LLViewerObject* child_objectp = *iter;

            stopMotionFromSource(child_objectp->getID());
            LLFollowCamMgr::getInstance()->setCameraActive(child_objectp->getID(), false);
        }
    }

    // assumes that transform will not be updated with drawable still having a parent
    // or that drawable had no parent from the start
    LLVector3 cur_position_world = mDrawable->getWorldPosition();
    LLQuaternion cur_rotation_world = mDrawable->getWorldRotation();

    if (mLastRootPos.length() >= MAX_STANDOFF_FROM_ORIGIN
        && (cur_position_world.length() < MAX_STANDOFF_FROM_ORIGIN
            || dist_vec(cur_position_world, mLastRootPos) > MAX_STANDOFF_DISTANCE_CHANGE))
    {
        // Most likely drawable got updated too early or some updates were missed - we got relative position to non-existing parent
        // restore coordinates from cache
        cur_position_world = mLastRootPos;
    }

    // set *local* position based on last *world* position, since we're unparenting the avatar
    mDrawable->mXform.setPosition(cur_position_world);
    mDrawable->mXform.setRotation(cur_rotation_world);

    gPipeline.markMoved(mDrawable, true);

    sitDown(false);

    mRoot->getXform()->setParent(NULL); // LLVOAvatar::getOffObject
    // SL-315
    mRoot->setPosition(cur_position_world);
    mRoot->setRotation(cur_rotation_world);
    mRoot->getXform()->update();

    if (mEnableDefaultMotions)
    {
    startMotion(ANIM_AGENT_BODY_NOISE);
    }

    if (isSelf())
    {
        LLQuaternion av_rot = gAgent.getFrameAgent().getQuaternion();
        LLQuaternion obj_rot = sit_object ? sit_object->getRenderRotation() : LLQuaternion::DEFAULT;
        av_rot = av_rot * obj_rot;
        LLVector3 at_axis = LLVector3::x_axis;
        at_axis = at_axis * av_rot;
        at_axis.mV[VZ] = 0.f;
        at_axis.normalize();
        gAgent.resetAxes(at_axis);
        gAgentCamera.setThirdPersonHeadOffset(LLVector3(0.f, 0.f, 1.f));
        gAgentCamera.setSitCamera(LLUUID::null);

        //KC: revoke perms on sit
        U32 revoke_on = gSavedSettings.getU32("FSRevokePerms");
        if ((revoke_on == 2 || revoke_on == 3) && (sit_object && !sit_object->permYouOwner()))
        {
            revokePermissionsOnObject(sit_object);
        }
    }
}

//-----------------------------------------------------------------------------
// revokePermissionsOnObject()
//-----------------------------------------------------------------------------
void LLVOAvatar::revokePermissionsOnObject(LLViewerObject *sit_object)
{
    if (sit_object)
    {
        gMessageSystem->newMessageFast(_PREHASH_RevokePermissions);
        gMessageSystem->nextBlockFast(_PREHASH_AgentData);
        gMessageSystem->addUUIDFast(_PREHASH_AgentID, gAgent.getID());
        gMessageSystem->addUUIDFast(_PREHASH_SessionID, gAgent.getSessionID());
        gMessageSystem->nextBlockFast(_PREHASH_Data);
        gMessageSystem->addUUIDFast(_PREHASH_ObjectID, sit_object->getID());
        gMessageSystem->addU32Fast(_PREHASH_ObjectPermissions, 0xFFFFFFFF);
        gAgent.sendReliableMessage();
    }
}

//-----------------------------------------------------------------------------
// findAvatarFromAttachment()
//-----------------------------------------------------------------------------
// static
LLVOAvatar* LLVOAvatar::findAvatarFromAttachment( LLViewerObject* obj )
{
    if( obj->isAttachment() )
    {
        do
        {
            obj = (LLViewerObject*) obj->getParent();
        }
        while( obj && !obj->isAvatar() );

        if( obj && !obj->isDead() )
        {
            return (LLVOAvatar*)obj;
        }
    }
    return NULL;
}

S32 LLVOAvatar::getAttachmentCount() const
{
    size_t count = 0;

    for (attachment_map_t::const_iterator iter = mAttachmentPoints.begin(); iter != mAttachmentPoints.end(); ++iter)
    {
        LLViewerJointAttachment* pAttachment = iter->second;
        count += pAttachment->mAttachedObjects.size();
    }

    return static_cast<S32>(count);
}

bool LLVOAvatar::isWearingWearableType(LLWearableType::EType type) const
{
    if (mIsDummy) return true;

    if (isSelf())
    {
        return LLAvatarAppearance::isWearingWearableType(type);
    }

    switch(type)
    {
        case LLWearableType::WT_SHAPE:
        case LLWearableType::WT_SKIN:
        case LLWearableType::WT_HAIR:
        case LLWearableType::WT_EYES:
            return true;  // everyone has all bodyparts
        default:
            break; // Do nothing
    }


    // <FS:ND> Gets called quite a lot from processObjectUpdates. Remove the frequent getInstance calls.

    // for (LLAvatarAppearanceDictionary::Textures::const_iterator tex_iter = LLAvatarAppearance::getDictionary()->getTextures().begin();
    //   tex_iter != LLAvatarAppearance::getDictionary()->getTextures().end();
    //   ++tex_iter)

    LLAvatarAppearanceDictionary::Textures::const_iterator itrEnd = LLAvatarAppearance::getDictionary()->getTextures().end();
    for (LLAvatarAppearanceDictionary::Textures::const_iterator tex_iter = LLAvatarAppearance::getDictionary()->getTextures().begin();
         tex_iter != itrEnd;
         ++tex_iter)
    {
        const LLAvatarAppearanceDictionary::TextureEntry *texture_dict = tex_iter->second;
        if (texture_dict->mWearableType == type)
        {
            // Thus, you must check to see if the corresponding baked texture is defined.
            // NOTE: this is a poor substitute if you actually want to know about individual pieces of clothing
            // this works for detecting a skirt (most important), but is ineffective at any piece of clothing that
            // gets baked into a texture that always exists (upper or lower).
            if (texture_dict->mIsUsedByBakedTexture)
            {
                const EBakedTextureIndex baked_index = texture_dict->mBakedTextureIndex;
                return isTextureDefined(LLAvatarAppearance::getDictionary()->getBakedTexture(baked_index)->mTextureIndex);
            }
            return false;
        }
    }
    return false;
}

LLViewerObject *    LLVOAvatar::findAttachmentByID( const LLUUID & target_id ) const
{
    for(attachment_map_t::const_iterator attachment_points_iter = mAttachmentPoints.begin();
        attachment_points_iter != gAgentAvatarp->mAttachmentPoints.end();
        ++attachment_points_iter)
    {
        LLViewerJointAttachment* attachment = attachment_points_iter->second;

        // <FS:Ansariel> Possible crash fix
        if (!attachment)
        {
            continue;
        }
        // </FS:Ansariel>

        for (LLViewerJointAttachment::attachedobjs_vec_t::iterator attachment_iter = attachment->mAttachedObjects.begin();
             attachment_iter != attachment->mAttachedObjects.end();
             ++attachment_iter)
        {
            LLViewerObject *attached_object = attachment_iter->get();
            if (attached_object &&
                attached_object->getID() == target_id)
            {
                return attached_object;
            }
        }
    }

    return NULL;
}

// virtual
// <FS:Ansariel> [Legacy Bake]
//void LLVOAvatar::invalidateComposite( LLTexLayerSet* layerset)
void LLVOAvatar::invalidateComposite( LLTexLayerSet* layerset, bool upload_result)
{
}

void LLVOAvatar::invalidateAll()
{
}

// virtual
// <FS:Ansariel> [Legacy Bake]
//void LLVOAvatar::onGlobalColorChanged(const LLTexGlobalColor* global_color)
void LLVOAvatar::onGlobalColorChanged(const LLTexGlobalColor* global_color, bool upload_bake)
{
    if (global_color == mTexSkinColor)
    {
        // <FS:Ansariel> [Legacy Bake]
        //invalidateComposite( mBakedTextureDatas[BAKED_HEAD].mTexLayerSet);
        //invalidateComposite( mBakedTextureDatas[BAKED_UPPER].mTexLayerSet);
        //invalidateComposite( mBakedTextureDatas[BAKED_LOWER].mTexLayerSet);
        invalidateComposite( mBakedTextureDatas[BAKED_HEAD].mTexLayerSet, upload_bake);
        invalidateComposite( mBakedTextureDatas[BAKED_UPPER].mTexLayerSet, upload_bake);
        invalidateComposite( mBakedTextureDatas[BAKED_LOWER].mTexLayerSet, upload_bake);
        // </FS:Ansariel> [Legacy Bake]
    }
    else if (global_color == mTexHairColor)
    {
        // <FS:Ansariel> [Legacy Bake]
        //invalidateComposite( mBakedTextureDatas[BAKED_HEAD].mTexLayerSet);
        //invalidateComposite( mBakedTextureDatas[BAKED_HAIR].mTexLayerSet);
        invalidateComposite( mBakedTextureDatas[BAKED_HEAD].mTexLayerSet, upload_bake);
        invalidateComposite( mBakedTextureDatas[BAKED_HAIR].mTexLayerSet, upload_bake);
        // </FS:Ansariel> [Legacy Bake]

        // ! BACKWARDS COMPATIBILITY !
        // Fix for dealing with avatars from viewers that don't bake hair.
        if (!isTextureDefined(mBakedTextureDatas[BAKED_HAIR].mTextureIndex))
        {
            LLColor4 color = mTexHairColor->getColor();
            avatar_joint_mesh_list_t::iterator iter = mBakedTextureDatas[BAKED_HAIR].mJointMeshes.begin();
            avatar_joint_mesh_list_t::iterator end  = mBakedTextureDatas[BAKED_HAIR].mJointMeshes.end();
            for (; iter != end; ++iter)
            {
                LLAvatarJointMesh* mesh = (*iter);
                if (mesh)
            {
                    mesh->setColor( color );
                }
            }
        }
    }
    else if (global_color == mTexEyeColor)
    {
        // LL_INFOS() << "invalidateComposite cause: onGlobalColorChanged( eyecolor )" << LL_ENDL;
        // <FS:Ansariel> [Legacy Bake]
        //invalidateComposite( mBakedTextureDatas[BAKED_EYES].mTexLayerSet);
        invalidateComposite( mBakedTextureDatas[BAKED_EYES].mTexLayerSet, upload_bake);
    }
    updateMeshTextures();
}

// virtual
// Do rigged mesh attachments display with this av?
bool LLVOAvatar::shouldRenderRigged() const
{
    LL_PROFILE_ZONE_SCOPED_CATEGORY_AVATAR;

    if (getOverallAppearance() == AOA_NORMAL)
    {
        return true;
    }
    // TBD - render for AOA_JELLYDOLL?
    return false;
}

// FIXME: We have an mVisible member, set in updateVisibility(), but this
// function doesn't return it! isVisible() and mVisible are used
// different places for different purposes. mVisible seems to be more
// related to whether the actual avatar mesh is shown, and isVisible()
// to whether anything about the avatar is displayed in the scene.
// Maybe better naming could make this clearer?
bool LLVOAvatar::isVisible() const
{
    static LLCachedControl<bool> friends_only(gSavedSettings, "RenderAvatarFriendsOnly", false);
    return mDrawable.notNull()
        && (!mOrphaned || isSelf())
        && (mDrawable->isVisible() || mIsDummy)
        && (!friends_only() || isUIAvatar() || isSelf() || isControlAvatar() || isBuddy());
}

// Determine if we have enough avatar data to render
bool LLVOAvatar::getIsCloud() const
{
    if (mIsDummy)
    {
        return false;
    }

    return (   ((const_cast<LLVOAvatar*>(this))->visualParamWeightsAreDefault())// Do we have a shape?
            || (   !isTextureDefined(TEX_LOWER_BAKED)
                || !isTextureDefined(TEX_UPPER_BAKED)
                || !isTextureDefined(TEX_HEAD_BAKED)
                )
            );
}

void LLVOAvatar::updateRezzedStatusTimers(S32 rez_status)
{
    // State machine for rezzed status. Statuses are -1 on startup, 0
    // = cloud, 1 = gray, 2 = downloading, 3 = waiting for attachments, 4 = full.
    // Purpose is to collect time data for each it takes avatar to reach
    // various loading landmarks: gray, textured (partial), textured fully.

    if (rez_status != mLastRezzedStatus)
    {
        LL_DEBUGS("Avatar") << avString() << "rez state change: " << mLastRezzedStatus << " -> " << rez_status << LL_ENDL;

        if (mLastRezzedStatus == -1 && rez_status != -1)
        {
            // First time initialization, start all timers.
            for (S32 i = 1; i < 4; i++)
            {
                startPhase("load_" + LLVOAvatar::rezStatusToString(i));
                startPhase("first_load_" + LLVOAvatar::rezStatusToString(i));
            }
        }
        if (rez_status < mLastRezzedStatus)
        {
            // load level has decreased. start phase timers for higher load levels.
            for (S32 i = rez_status+1; i <= mLastRezzedStatus; i++)
            {
                startPhase("load_" + LLVOAvatar::rezStatusToString(i));
            }
        }
        else if (rez_status > mLastRezzedStatus)
        {
            // load level has increased. stop phase timers for lower and equal load levels.
            for (S32 i = llmax(mLastRezzedStatus+1,1); i <= rez_status; i++)
            {
                stopPhase("load_" + LLVOAvatar::rezStatusToString(i));
                stopPhase("first_load_" + LLVOAvatar::rezStatusToString(i), false);
            }
            if (rez_status == 4)
            {
                // "fully loaded", mark any pending appearance change complete.
                selfStopPhase("update_appearance_from_cof");
                selfStopPhase("wear_inventory_category", false);
                selfStopPhase("process_initial_wearables_update", false);

                updateVisualComplexity();
            }
        }
        mLastRezzedStatus = rez_status;

        static LLUICachedControl<bool> show_rez_status("NameTagDebugAVRezState", false);
        if (show_rez_status)
        {
            mNameIsSet = false;
        }
    }
}

void LLVOAvatar::clearPhases()
{
    getPhases().clearPhases();
}

void LLVOAvatar::startPhase(const std::string& phase_name)
{
    F32 elapsed = 0.0;
    bool completed = false;
    bool found = getPhases().getPhaseValues(phase_name, elapsed, completed);
    //LL_DEBUGS("Avatar") << avString() << " phase state " << phase_name
    //                  << " found " << found << " elapsed " << elapsed << " completed " << completed << LL_ENDL;
    if (found)
    {
        if (!completed)
        {
            LL_DEBUGS("Avatar") << avString() << "no-op, start when started already for " << phase_name << LL_ENDL;
            return;
        }
    }
    LL_DEBUGS("Avatar") << "started phase " << phase_name << LL_ENDL;
    getPhases().startPhase(phase_name);
}

void LLVOAvatar::stopPhase(const std::string& phase_name, bool err_check)
{
    F32 elapsed = 0.0;
    bool completed = false;
    if (getPhases().getPhaseValues(phase_name, elapsed, completed))
    {
        if (!completed)
        {
            getPhases().stopPhase(phase_name);
            completed = true;
            logMetricsTimerRecord(phase_name, elapsed, completed);
            LL_DEBUGS("Avatar") << avString() << "stopped phase " << phase_name << " elapsed " << elapsed << LL_ENDL;
        }
        else
        {
            if (err_check)
            {
                LL_DEBUGS("Avatar") << "no-op, stop when stopped already for " << phase_name << LL_ENDL;
            }
        }
    }
    else
    {
        if (err_check)
        {
            LL_DEBUGS("Avatar") << "no-op, stop when not started for " << phase_name << LL_ENDL;
        }
    }
}

void LLVOAvatar::logPendingPhases()
{
    if (!isAgentAvatarValid())
    {
        return;
    }

    for (LLViewerStats::phase_map_t::iterator it = getPhases().begin();
         it != getPhases().end();
         ++it)
    {
        const std::string& phase_name = it->first;
        F32 elapsed;
        bool completed;
        if (getPhases().getPhaseValues(phase_name, elapsed, completed))
        {
            if (!completed)
            {
                logMetricsTimerRecord(phase_name, elapsed, completed);
            }
        }
    }
}

//static
void LLVOAvatar::logPendingPhasesAllAvatars()
{
    for (LLCharacter* character : LLCharacter::sInstances)
    {
        LLVOAvatar* avatar = (LLVOAvatar*)character;
        if (!avatar->isDead())
        {
            avatar->logPendingPhases();
        }
    }
}

void LLVOAvatar::logMetricsTimerRecord(const std::string& phase_name, F32 elapsed, bool completed)
{
    if (!isAgentAvatarValid())
    {
        return;
    }

    LLSD record;
    record["timer_name"] = phase_name;
    record["avatar_id"] = getID();
    record["elapsed"] = elapsed;
    record["completed"] = completed;
    U32 grid_x(0), grid_y(0);
    if (getRegion() && LLWorld::instance().isRegionListed(getRegion()))
    {
        record["central_bake_version"] = LLSD::Integer(getRegion()->getCentralBakeVersion());
        grid_from_region_handle(getRegion()->getHandle(), &grid_x, &grid_y);
    }
    record["grid_x"] = LLSD::Integer(grid_x);
    record["grid_y"] = LLSD::Integer(grid_y);
    // <FS:Ansariel> [Legacy Bake]
    //record["is_using_server_bakes"] = true;
    record["is_using_server_bakes"] = isUsingServerBakes();
    record["is_self"] = isSelf();

    if (isAgentAvatarValid())
    {
        gAgentAvatarp->addMetricsTimerRecord(record);
    }
}

// call periodically to keep isFullyLoaded up to date.
// returns true if the value has changed.
bool LLVOAvatar::updateIsFullyLoaded()
{
    S32 rez_status = getRezzedStatus();
    bool loading = rez_status == 0;
    if (mFirstFullyVisible && !mIsControlAvatar)
    {
        loading = ((rez_status < 2)
                   // Wait at least 60s for unfinished textures to finish on first load,
                   // don't wait forever, it might fail. Even if it will eventually load by
                   // itself and update mLoadedCallbackTextures (or fail and clean the list),
                   // avatars are more time-sensitive than textures and can't wait that long.
                   || (mLoadedCallbackTextures < mCallbackTextureList.size() && mLastTexCallbackAddedTime.getElapsedTimeF32() < MAX_TEXTURE_WAIT_TIME_SEC)
                   || !mPendingAttachment.empty()
                   || (rez_status < 3 && !isFullyBaked())
                //    || hasPendingAttachedMeshes() // <FS:Beq/>
                  );

        // compare amount of attachments to one reported by simulator
        if (!loading && !isSelf() && rez_status < 4 && mLastCloudAttachmentCount < mSimAttachments.size())
        {
            S32 attachment_count = getAttachmentCount();
            if (mLastCloudAttachmentCount != attachment_count)
            {
                mLastCloudAttachmentCount = attachment_count;
                if (attachment_count != mSimAttachments.size())
                {
                    // attachment count changed, but still below desired, wait for more updates
                    mLastCloudAttachmentChangeTime.reset();
                    loading = true;
                }
            }
            else if (mLastCloudAttachmentChangeTime.getElapsedTimeF32() < MAX_ATTACHMENT_WAIT_TIME_SEC)
            {
                // waiting
                loading = true;
            }
        }
    }
    updateRezzedStatusTimers(rez_status);
    updateRuthTimer(loading);
    return processFullyLoadedChange(loading);
}

void LLVOAvatar::updateRuthTimer(bool loading)
{
    if (isSelf() || !loading)
    {
        return;
    }

    if (mPreviousFullyLoaded)
    {
        mRuthTimer.reset();
        debugAvatarRezTime("AvatarRezCloudNotification","became cloud");
    }

    const F32 LOADING_TIMEOUT__SECONDS = 120.f;
    if (mRuthTimer.getElapsedTimeF32() > LOADING_TIMEOUT__SECONDS)
    {
        LL_DEBUGS("Avatar") << avString()
                << "Ruth Timer timeout: Missing texture data for '" << getFullname() << "' "
                << "( Params loaded : " << !visualParamWeightsAreDefault() << " ) "
                << "( Lower : " << isTextureDefined(TEX_LOWER_BAKED) << " ) "
                << "( Upper : " << isTextureDefined(TEX_UPPER_BAKED) << " ) "
                << "( Head : " << isTextureDefined(TEX_HEAD_BAKED) << " )."
                << LL_ENDL;

        LLAvatarPropertiesProcessor::getInstance()->sendAvatarTexturesRequest(getID());
        mRuthTimer.reset();
    }
}

bool LLVOAvatar::processFullyLoadedChange(bool loading)
{
    // We wait a little bit before giving the 'all clear', to let things to
    // settle down: models to snap into place, textures to get first packets,
    // LODs to load.
    const F32 LOADED_DELAY = 1.f;

    if (loading)
    {
        mFullyLoadedTimer.reset();
    }

    if (mFirstFullyVisible)
    {
        F32 first_use_delay = FIRST_APPEARANCE_CLOUD_MIN_DELAY;
        if (!isSelf() && loading)
        {
                // Note that textures can causes 60s delay on thier own
                // so this delay might end up on top of textures' delay
                first_use_delay = llclamp(
                    mFirstAppearanceMessageTimer.getElapsedTimeF32(),
                    FIRST_APPEARANCE_CLOUD_MIN_DELAY,
                    FIRST_APPEARANCE_CLOUD_MAX_DELAY);

                if (shouldImpostor())
                {
                    // Impostors are less of a priority,
                    // let them stay cloud longer
                    first_use_delay *= FIRST_APPEARANCE_CLOUD_IMPOSTOR_MODIFIER;
                }
        }
        mFullyLoaded = (mFullyLoadedTimer.getElapsedTimeF32() > first_use_delay);
    }
    else
    {
        mFullyLoaded = (mFullyLoadedTimer.getElapsedTimeF32() > LOADED_DELAY);
    }

    if (!mPreviousFullyLoaded && !loading && mFullyLoaded)
    {
        debugAvatarRezTime("AvatarRezNotification", "fully loaded");
    }

    // did our loading state "change" from last call?
    // FIXME runway - why are we updating every 30 calls even if nothing has changed?
    // This causes updateLOD() to run every 30 frames, among other things.
    const S32 UPDATE_RATE = 30;
    bool changed =
        ((mFullyLoaded != mPreviousFullyLoaded) ||         // if the value is different from the previous call
         (!mFullyLoadedInitialized) ||                     // if we've never been called before
         (mFullyLoadedFrameCounter % UPDATE_RATE == 0));   // every now and then issue a change
    bool fully_loaded_changed = (mFullyLoaded != mPreviousFullyLoaded);

    mPreviousFullyLoaded = mFullyLoaded;
    mFullyLoadedInitialized = true;
    mFullyLoadedFrameCounter++;

    if (changed && isSelf())
    {
        // to know about outfit switching
        LLAvatarRenderNotifier::getInstance()->updateNotificationState();
    }

    if (fully_loaded_changed && !isSelf() && mFullyLoaded && isImpostor())
    {
        // Fix for jellydoll initially invisible
        mNeedsImpostorUpdate = true;
        mLastImpostorUpdateReason = 6;
    }
    return changed;
}

bool LLVOAvatar::isFullyLoaded() const
{
    return (mRenderUnloadedAvatar || mFullyLoaded);
}

bool LLVOAvatar::isTooComplex() const
{
    bool too_complex;
    static LLCachedControl<S32> compelxity_render_mode(gSavedSettings, "RenderAvatarComplexityMode");
    bool render_friend =  (isBuddy() && compelxity_render_mode > AV_RENDER_LIMIT_BY_COMPLEXITY);

    if (isSelf() || render_friend || mVisuallyMuteSetting == AV_ALWAYS_RENDER)
    {
        too_complex = false;
    }
    else if (compelxity_render_mode == AV_RENDER_ONLY_SHOW_FRIENDS && !mIsControlAvatar)
    {
        too_complex = true;
    }
    else
    {
        // Determine if visually muted or not
        static LLCachedControl<U32> max_render_cost(gSavedSettings, "RenderAvatarMaxComplexity", 0U);
        static LLCachedControl<F32> max_attachment_area(gSavedSettings, "RenderAutoMuteSurfaceAreaLimit", 1000.0f);
        // If the user has chosen unlimited max complexity, we also disregard max attachment area
        // so that unlimited will completely disable the overly complex impostor rendering
        // yes, this leaves them vulnerable to griefing objects... their choice
        too_complex = (   max_render_cost > 0
                          && (mVisualComplexity > max_render_cost
                           || (max_attachment_area > 0.0f && mAttachmentSurfaceArea > max_attachment_area)
                           ));
    }

    return too_complex;
}

bool LLVOAvatar::isTooSlow() const
{
    if (mIsControlAvatar)
    {
        return mTooSlow;
    }

    static LLCachedControl<S32> compelxity_render_mode(gSavedSettings, "RenderAvatarComplexityMode");
    static LLCachedControl<bool> friends_only(gSavedSettings, "RenderAvatarFriendsOnly", false);
    bool is_friend = isBuddy();
    bool render_friend = is_friend && compelxity_render_mode > AV_RENDER_LIMIT_BY_COMPLEXITY;

    if (render_friend || mVisuallyMuteSetting == AV_ALWAYS_RENDER)
    {
        return false;
    }
    else if (compelxity_render_mode == AV_RENDER_ONLY_SHOW_FRIENDS)
    {
        return true;
    }
    else if (!is_friend && friends_only())
    {
        return true;
    }

    return mTooSlow;
}

// Udpate Avatar state based on render time
void LLVOAvatar::updateTooSlow()
{
    LL_PROFILE_ZONE_SCOPED_CATEGORY_AVATAR;
    static LLCachedControl<S32> compelxity_render_mode(gSavedSettings, "RenderAvatarComplexityMode");
    static LLCachedControl<bool> allowSelfImpostor(gSavedSettings, "AllowSelfImpostor");
    const auto id = getID();
    bool changed_slow_state{false}; // <FS:Beq> Post LL merge, force dirty when slowness state changes

    // mTooSlow - Is the avatar flagged as being slow (includes shadow time)
    // mTooSlowWithoutShadows - Is the avatar flagged as being slow even with shadows removed.

    // get max render time in ms
    F32 max_art_ms = (F32) (LLPerfStats::renderAvatarMaxART_ns / 1000000.0);

    bool autotune = LLPerfStats::tunables.userAutoTuneEnabled && !mIsControlAvatar && !isSelf();

    bool ignore_tune = false;
    if (autotune && sAVsIgnoringARTLimit.size() > 0)
    {
        auto it = std::find(sAVsIgnoringARTLimit.begin(), sAVsIgnoringARTLimit.end(), mID);
        if (it != sAVsIgnoringARTLimit.end())
        {
            S32 index = (S32)(it - sAVsIgnoringARTLimit.begin());
            ignore_tune = (index < (MIN_NONTUNED_AVS - sAvatarsNearby + 1 + LLPerfStats::tunedAvatars));
        }
    }

    bool exceeds_max_ART =
        ((LLPerfStats::renderAvatarMaxART_ns > 0) &&
            (mGPURenderTime >= max_art_ms)); // NOTE: don't use getGPURenderTime accessor here to avoid "isTooSlow" feedback loop

    if (exceeds_max_ART && !ignore_tune)
    {
        mTooSlow = true;

        if(!mTooSlowWithoutShadows) // if we were not previously above the full impostor cap
        {
            bool always_render_friends = compelxity_render_mode > AV_RENDER_LIMIT_BY_COMPLEXITY;
            bool render_friend_or_exception =   (always_render_friends && isBuddy()) ||
                ( getVisualMuteSettings() == LLVOAvatar::AV_ALWAYS_RENDER );
            if( (!isSelf() || allowSelfImpostor) && !render_friend_or_exception)
            {
                // Note: slow rendering Friends still get their shadows zapped.
                mTooSlowWithoutShadows = (getGPURenderTime()*2.f >= max_art_ms)  // NOTE: assumes shadow rendering doubles render time
                    || (compelxity_render_mode == AV_RENDER_ONLY_SHOW_FRIENDS && !mIsControlAvatar);
            }
            if(mTooSlowWithoutShadows)
            {
                changed_slow_state = true;
                // </FS:Beq>
            }

        }
    }
    else
    {
        // <FS:Beq> better state change flagging
        if( mTooSlow || mTooSlowWithoutShadows )
        {
            changed_slow_state = true;
        }
        // </FS:Beq>
        mTooSlow = false;
        mTooSlowWithoutShadows = false;

        if (ignore_tune)
        {
            return;
        }
    }
    if(mTooSlow && !mTuned)
    {
        LLPerfStats::tunedAvatars++; // increment the number of avatars that have been tweaked.
        mTuned = true;
    }
    else if(!mTooSlow && mTuned)
    {
        LLPerfStats::tunedAvatars--;
        mTuned = false;
    }
    // <FS:Beq> better state change flagging
    if( changed_slow_state )
    {
        gPipeline.markRebuild(mDrawable, LLDrawable::REBUILD_GEOMETRY);
    }
    // </FS:Beq>
}

//-----------------------------------------------------------------------------
// findMotion()
//-----------------------------------------------------------------------------
LLMotion* LLVOAvatar::findMotion(const LLUUID& id) const
{
    return mMotionController.findMotion(id);
}

// This is a semi-deprecated debugging tool - meshes will not show as
// colorized if using deferred rendering.
void LLVOAvatar::debugColorizeSubMeshes(U32 i, const LLColor4& color)
{
    static LLCachedControl<bool> debug_av_composite_baked(gSavedSettings, "DebugAvatarCompositeBaked");
    if (debug_av_composite_baked)
    {
        avatar_joint_mesh_list_t::iterator iter = mBakedTextureDatas[i].mJointMeshes.begin();
        avatar_joint_mesh_list_t::iterator end  = mBakedTextureDatas[i].mJointMeshes.end();
        for (; iter != end; ++iter)
        {
            LLAvatarJointMesh* mesh = (*iter);
            if (mesh)
            {
                mesh->setColor(color);
            }
        }
    }
}


//-----------------------------------------------------------------------------
// updateMeshVisibility()
// Hide the mesh joints if attachments are using baked textures
//-----------------------------------------------------------------------------
void LLVOAvatar::updateMeshVisibility()
{
    bool bake_flag[BAKED_NUM_INDICES];
    memset(bake_flag, 0, BAKED_NUM_INDICES*sizeof(bool));

    if (getOverallAppearance() == AOA_NORMAL)
    {
        for (attachment_map_t::iterator iter = mAttachmentPoints.begin();
             iter != mAttachmentPoints.end();
             ++iter)
        {
            LLViewerJointAttachment* attachment = iter->second;
            if (attachment)
            {
                for (LLViewerJointAttachment::attachedobjs_vec_t::iterator attachment_iter = attachment->mAttachedObjects.begin();
                     attachment_iter != attachment->mAttachedObjects.end();
                     ++attachment_iter)
                {
                    LLViewerObject *objectp = attachment_iter->get();
                    if (objectp)
                    {
                        for (int face_index = 0; face_index < objectp->getNumTEs(); face_index++)
                        {
                            LLTextureEntry* tex_entry = objectp->getTE(face_index);
                            if (tex_entry)
                            {
                                bake_flag[BAKED_HEAD] |= (tex_entry->getID() == IMG_USE_BAKED_HEAD);
                                bake_flag[BAKED_EYES] |= (tex_entry->getID() == IMG_USE_BAKED_EYES);
                                bake_flag[BAKED_HAIR] |= (tex_entry->getID() == IMG_USE_BAKED_HAIR);
                                bake_flag[BAKED_LOWER] |= (tex_entry->getID() == IMG_USE_BAKED_LOWER);
                                bake_flag[BAKED_UPPER] |= (tex_entry->getID() == IMG_USE_BAKED_UPPER);
                                bake_flag[BAKED_SKIRT] |= (tex_entry->getID() == IMG_USE_BAKED_SKIRT);
                            bake_flag[BAKED_LEFT_ARM] |= (tex_entry->getID() == IMG_USE_BAKED_LEFTARM);
                            bake_flag[BAKED_LEFT_LEG] |= (tex_entry->getID() == IMG_USE_BAKED_LEFTLEG);
                            bake_flag[BAKED_AUX1] |= (tex_entry->getID() == IMG_USE_BAKED_AUX1);
                            bake_flag[BAKED_AUX2] |= (tex_entry->getID() == IMG_USE_BAKED_AUX2);
                            bake_flag[BAKED_AUX3] |= (tex_entry->getID() == IMG_USE_BAKED_AUX3);
                            }
                        }
                    }

                    LLViewerObject::const_child_list_t& child_list = objectp->getChildren();
                    for (LLViewerObject::child_list_t::const_iterator iter1 = child_list.begin();
                         iter1 != child_list.end(); ++iter1)
                    {
                        LLViewerObject* objectchild = *iter1;
                        if (objectchild)
                        {
                            for (int face_index = 0; face_index < objectchild->getNumTEs(); face_index++)
                            {
                                LLTextureEntry* tex_entry = objectchild->getTE(face_index);
                                if (tex_entry)
                                {
                                    bake_flag[BAKED_HEAD] |= (tex_entry->getID() == IMG_USE_BAKED_HEAD);
                                    bake_flag[BAKED_EYES] |= (tex_entry->getID() == IMG_USE_BAKED_EYES);
                                    bake_flag[BAKED_HAIR] |= (tex_entry->getID() == IMG_USE_BAKED_HAIR);
                                    bake_flag[BAKED_LOWER] |= (tex_entry->getID() == IMG_USE_BAKED_LOWER);
                                    bake_flag[BAKED_UPPER] |= (tex_entry->getID() == IMG_USE_BAKED_UPPER);
                                    bake_flag[BAKED_SKIRT] |= (tex_entry->getID() == IMG_USE_BAKED_SKIRT);
                                bake_flag[BAKED_LEFT_ARM] |= (tex_entry->getID() == IMG_USE_BAKED_LEFTARM);
                                bake_flag[BAKED_LEFT_LEG] |= (tex_entry->getID() == IMG_USE_BAKED_LEFTLEG);
                                bake_flag[BAKED_AUX1] |= (tex_entry->getID() == IMG_USE_BAKED_AUX1);
                                bake_flag[BAKED_AUX2] |= (tex_entry->getID() == IMG_USE_BAKED_AUX2);
                                bake_flag[BAKED_AUX3] |= (tex_entry->getID() == IMG_USE_BAKED_AUX3);
                                }
                            }
                        }
                    }
                }
            }
        }
    }

    //LL_INFOS() << "head " << bake_flag[BAKED_HEAD] << "eyes " << bake_flag[BAKED_EYES] << "hair " << bake_flag[BAKED_HAIR] << "lower " << bake_flag[BAKED_LOWER] << "upper " << bake_flag[BAKED_UPPER] << "skirt " << bake_flag[BAKED_SKIRT] << LL_ENDL;

    for (S32 i = 0; i < mMeshLOD.size(); i++)
    {
        LLAvatarJoint* joint = mMeshLOD[i];
        if (i == MESH_ID_HAIR)
        {
            joint->setVisible(!bake_flag[BAKED_HAIR], true);
        }
        else if (i == MESH_ID_HEAD)
        {
            joint->setVisible(!bake_flag[BAKED_HEAD], true);
        }
        else if (i == MESH_ID_SKIRT)
        {
            joint->setVisible(!bake_flag[BAKED_SKIRT], true);
        }
        else if (i == MESH_ID_UPPER_BODY)
        {
            joint->setVisible(!bake_flag[BAKED_UPPER], true);
        }
        else if (i == MESH_ID_LOWER_BODY)
        {
            joint->setVisible(!bake_flag[BAKED_LOWER], true);
        }
        else if (i == MESH_ID_EYEBALL_LEFT)
        {
            joint->setVisible(!bake_flag[BAKED_EYES], true);
        }
        else if (i == MESH_ID_EYEBALL_RIGHT)
        {
            joint->setVisible(!bake_flag[BAKED_EYES], true);
        }
        else if (i == MESH_ID_EYELASH)
        {
            joint->setVisible(!bake_flag[BAKED_HEAD], true);
        }
    }
}

//-----------------------------------------------------------------------------
// updateMeshTextures()
// Uses the current TE values to set the meshes' and layersets' textures.
//-----------------------------------------------------------------------------
// virtual
void LLVOAvatar::updateMeshTextures()
{
    LL_PROFILE_ZONE_SCOPED_CATEGORY_AVATAR;
    static S32 update_counter = 0;
    mBakedTextureDebugText.clear();

    // if user has never specified a texture, assign the default
    for (U32 i=0; i < getNumTEs(); i++)
    {
        const LLViewerTexture* te_image = getImage(i, 0);
        if(!te_image || te_image->getID().isNull() || (te_image->getID() == IMG_DEFAULT))
        {
            // IMG_DEFAULT_AVATAR = a special texture that's never rendered.
            const LLUUID& image_id = (i == TEX_HAIR ? IMG_DEFAULT : IMG_DEFAULT_AVATAR);
            setImage(i, LLViewerTextureManager::getFetchedTexture(image_id), 0);
        }
    }

    const bool other_culled = !isSelf() && mCulled;
    LLLoadedCallbackEntry::source_callback_list_t* src_callback_list = NULL ;
    bool paused = false;
    if(!isSelf())
    {
        src_callback_list = &mCallbackTextureList ;
        paused = !isVisible();
    }

    std::vector<bool> is_layer_baked;
    is_layer_baked.resize(mBakedTextureDatas.size(), false);

    std::vector<bool> use_lkg_baked_layer; // lkg = "last known good"
    use_lkg_baked_layer.resize(mBakedTextureDatas.size(), false);

    mBakedTextureDebugText += llformat("%06d\n",update_counter++);
    mBakedTextureDebugText += "indx layerset linvld ltda ilb ulkg ltid\n";
    // <FS:Beq> BOM OS
    // for (U32 i=0; i < mBakedTextureDatas.size(); i++)
    for (S32 i=0; i < getNumBakes(); i++)
    {
        is_layer_baked[i] = isTextureDefined(mBakedTextureDatas[i].mTextureIndex);
        LLViewerTexLayerSet* layerset = NULL;
        bool layerset_invalid = false;
        if (!other_culled)
        {
            // When an avatar is changing clothes and not in Appearance mode,
            // use the last-known good baked texture until it finishes the first
            // render of the new layerset.
            layerset = getTexLayerSet(i);
            layerset_invalid = layerset && ( !layerset->getViewerComposite()->isInitialized()
                                             || !layerset->isLocalTextureDataAvailable() );
            use_lkg_baked_layer[i] = (!is_layer_baked[i]
                                      && (mBakedTextureDatas[i].mLastTextureID != IMG_DEFAULT_AVATAR)
                                      && layerset_invalid);
            if (use_lkg_baked_layer[i])
            {
                layerset->setUpdatesEnabled(true);
            }
        }
        else
        {
            use_lkg_baked_layer[i] = (!is_layer_baked[i]
                                      && mBakedTextureDatas[i].mLastTextureID != IMG_DEFAULT_AVATAR);
        }

        std::string last_id_string;
        if (mBakedTextureDatas[i].mLastTextureID == IMG_DEFAULT_AVATAR)
            last_id_string = "A";
        else if (mBakedTextureDatas[i].mLastTextureID == IMG_DEFAULT)
            last_id_string = "D";
        else if (mBakedTextureDatas[i].mLastTextureID == IMG_INVISIBLE)
            last_id_string = "I";
        else
            last_id_string = "*";
        bool is_ltda = layerset
            && layerset->getViewerComposite()->isInitialized()
            && layerset->isLocalTextureDataAvailable();
        mBakedTextureDebugText += llformat("%4d   %4s     %4d %4d %4d %4d %4s\n",
                                           i,
                                           (layerset?"*":"0"),
                                           layerset_invalid,
                                           is_ltda,
                                           is_layer_baked[i],
                                           use_lkg_baked_layer[i],
                                           last_id_string.c_str());
    }
    // <FS:Beq> BOM OS
    // for (U32 i=0; i < mBakedTextureDatas.size(); i++)
    for (S32 i=0; i < getNumBakes(); i++)
    // </FS:Beq>
    {
        debugColorizeSubMeshes(i, LLColor4::white);

        LLViewerTexLayerSet* layerset = getTexLayerSet(i);
        if (use_lkg_baked_layer[i] && !isUsingLocalAppearance() )
        {
            // use last known good layer (no new one)
            LLViewerFetchedTexture* baked_img = LLViewerTextureManager::getFetchedTexture(mBakedTextureDatas[i].mLastTextureID);
            mBakedTextureDatas[i].mIsUsed = true;

            debugColorizeSubMeshes(i,LLColor4::red);

            avatar_joint_mesh_list_t::iterator iter = mBakedTextureDatas[i].mJointMeshes.begin();
            avatar_joint_mesh_list_t::iterator end  = mBakedTextureDatas[i].mJointMeshes.end();
            for (; iter != end; ++iter)
            {
                LLAvatarJointMesh* mesh = (*iter);
                if (mesh)
                {
                    mesh->setTexture( baked_img );
                }
            }
        }
        else if (!isUsingLocalAppearance() && is_layer_baked[i])
        {
            // use new layer
            LLViewerFetchedTexture* baked_img =
                LLViewerTextureManager::staticCastToFetchedTexture(
                    getImage( mBakedTextureDatas[i].mTextureIndex, 0 ), true) ;
            if( baked_img->getID() == mBakedTextureDatas[i].mLastTextureID )
            {
                // Even though the file may not be finished loading,
                // we'll consider it loaded and use it (rather than
                // doing compositing).
                useBakedTexture( baked_img->getID() );
                                mLoadedCallbacksPaused |= !isVisible();
                                checkTextureLoading();
            }
            else
            {
                mBakedTextureDatas[i].mIsLoaded = false;
                if ( (baked_img->getID() != IMG_INVISIBLE) &&
                     ((i == BAKED_HEAD) || (i == BAKED_UPPER) || (i == BAKED_LOWER)) )
                {
                    baked_img->setLoadedCallback(onBakedTextureMasksLoaded, MORPH_MASK_REQUESTED_DISCARD, true, true, new LLTextureMaskData( mID ),
                        src_callback_list, paused);
                }
                baked_img->setLoadedCallback(onBakedTextureLoaded, SWITCH_TO_BAKED_DISCARD, false, false, new LLUUID( mID ),
                    src_callback_list, paused );
                if (baked_img->getDiscardLevel() < 0 && !paused)
                {
                    // mLoadedCallbackTextures will be updated by checkTextureLoading() below
                    mLastTexCallbackAddedTime.reset();
                }

                // this could add paused texture callbacks
                mLoadedCallbacksPaused |= paused;
                checkTextureLoading();
            }
        }
        else if (layerset && isUsingLocalAppearance())
        {
            debugColorizeSubMeshes(i,LLColor4::yellow );

            layerset->createComposite();
            layerset->setUpdatesEnabled( true );
            mBakedTextureDatas[i].mIsUsed = false;

            avatar_joint_mesh_list_t::iterator iter = mBakedTextureDatas[i].mJointMeshes.begin();
            avatar_joint_mesh_list_t::iterator end  = mBakedTextureDatas[i].mJointMeshes.end();
            for (; iter != end; ++iter)
            {
                LLAvatarJointMesh* mesh = (*iter);
                if (mesh)
                {
                    mesh->setLayerSet( layerset );
                }
            }
        }
        else
        {
            debugColorizeSubMeshes(i,LLColor4::blue);
        }
    }

    // set texture and color of hair manually if we are not using a baked image.
    // This can happen while loading hair for yourself, or for clients that did not
    // bake a hair texture. Still needed for yourself after 1.22 is depricated.
    if (!is_layer_baked[BAKED_HAIR])
    {
        const LLColor4 color = mTexHairColor ? mTexHairColor->getColor() : LLColor4(1,1,1,1);
        LLViewerTexture* hair_img = getImage( TEX_HAIR, 0 );
        avatar_joint_mesh_list_t::iterator iter = mBakedTextureDatas[BAKED_HAIR].mJointMeshes.begin();
        avatar_joint_mesh_list_t::iterator end  = mBakedTextureDatas[BAKED_HAIR].mJointMeshes.end();
        for (; iter != end; ++iter)
        {
            LLAvatarJointMesh* mesh = (*iter);
            if (mesh)
            {
                mesh->setColor( color );
                mesh->setTexture( hair_img );
            }
        }
    }


    for (LLAvatarAppearanceDictionary::BakedTextures::const_iterator baked_iter =
             LLAvatarAppearance::getDictionary()->getBakedTextures().begin();
         baked_iter != LLAvatarAppearance::getDictionary()->getBakedTextures().end();
         ++baked_iter)
    {
        const EBakedTextureIndex baked_index = baked_iter->first;
        const LLAvatarAppearanceDictionary::BakedEntry *baked_dict = baked_iter->second;

        for (texture_vec_t::const_iterator local_tex_iter = baked_dict->mLocalTextures.begin();
             local_tex_iter != baked_dict->mLocalTextures.end();
             ++local_tex_iter)
        {
            const ETextureIndex texture_index = *local_tex_iter;
            const bool is_baked_ready = (is_layer_baked[baked_index] && mBakedTextureDatas[baked_index].mIsLoaded) || other_culled;
            if (isSelf())
            {
                setBakedReady(texture_index, is_baked_ready);
            }
        }
    }

    // removeMissingBakedTextures() will call back into this rountine if something is removed, and can blow up the stack
    static bool call_remove_missing = true;
    if (call_remove_missing)
    {
        call_remove_missing = false;
        removeMissingBakedTextures();   // May call back into this function if anything is removed
        call_remove_missing = true;
    }

    //refresh bakes on any attached objects
    for (attachment_map_t::iterator iter = mAttachmentPoints.begin();
        iter != mAttachmentPoints.end();
        ++iter)
    {
        LLViewerJointAttachment* attachment = iter->second;

        for (LLViewerJointAttachment::attachedobjs_vec_t::iterator attachment_iter = attachment->mAttachedObjects.begin();
            attachment_iter != attachment->mAttachedObjects.end();
            ++attachment_iter)
        {
            LLViewerObject* attached_object = attachment_iter->get();
            if (attached_object && !attached_object->isDead())
            {
                attached_object->refreshBakeTexture();

                LLViewerObject::const_child_list_t& child_list = attached_object->getChildren();
                for (LLViewerObject::child_list_t::const_iterator iter = child_list.begin();
                    iter != child_list.end(); ++iter)
                {
                    LLViewerObject* objectp = *iter;
                    if (objectp && !objectp->isDead())
                    {
                        objectp->refreshBakeTexture();
                    }
                }
            }
        }
    }



}

// virtual
//-----------------------------------------------------------------------------
// setLocalTexture()
//-----------------------------------------------------------------------------
void LLVOAvatar::setLocalTexture( ETextureIndex type, LLViewerTexture* in_tex, bool baked_version_ready, U32 index )
{
    // invalid for anyone but self
    llassert(0);
}

//virtual
void LLVOAvatar::setBakedReady(LLAvatarAppearanceDefines::ETextureIndex type, bool baked_version_exists, U32 index)
{
    // invalid for anyone but self
    llassert(0);
}

void LLVOAvatar::addChat(const LLChat& chat)
{
    std::deque<LLChat>::iterator chat_iter;

    mChats.push_back(chat);

    size_t chat_length = 0;
    for( chat_iter = mChats.begin(); chat_iter != mChats.end(); ++chat_iter)
    {
        chat_length += chat_iter->mText.size();
    }

    // remove any excess chat
    chat_iter = mChats.begin();
    while ((chat_length > MAX_BUBBLE_CHAT_LENGTH || mChats.size() > MAX_BUBBLE_CHAT_UTTERANCES) && chat_iter != mChats.end())
    {
        chat_length -= chat_iter->mText.size();
        mChats.pop_front();
        chat_iter = mChats.begin();
    }

    mChatTimer.reset();
}

void LLVOAvatar::clearChat()
{
    mChats.clear();
}


void LLVOAvatar::applyMorphMask(const U8* tex_data, S32 width, S32 height, S32 num_components, LLAvatarAppearanceDefines::EBakedTextureIndex index)
{
    if (index >= BAKED_NUM_INDICES)
    {
        LL_WARNS() << "invalid baked texture index passed to applyMorphMask" << LL_ENDL;
        return;
    }

    for (morph_list_t::const_iterator iter = mBakedTextureDatas[index].mMaskedMorphs.begin();
         iter != mBakedTextureDatas[index].mMaskedMorphs.end(); ++iter)
    {
        const LLMaskedMorph* maskedMorph = (*iter);
        LLPolyMorphTarget* morph_target = dynamic_cast<LLPolyMorphTarget*>(maskedMorph->mMorphTarget);
        if (morph_target)
        {
            morph_target->applyMask(tex_data, width, height, num_components, maskedMorph->mInvert);
        }
    }
}

// returns true if morph masks are present and not valid for a given baked texture, false otherwise
bool LLVOAvatar::morphMaskNeedsUpdate(LLAvatarAppearanceDefines::EBakedTextureIndex index)
{
    if (index >= BAKED_NUM_INDICES)
    {
        return false;
    }

    if (!mBakedTextureDatas[index].mMaskedMorphs.empty())
    {
        if (isSelf())
        {
            LLViewerTexLayerSet *layer_set = getTexLayerSet(index);
            if (layer_set)
            {
                return !layer_set->isMorphValid();
            }
        }
        else
        {
            return false;
        }
    }

    return false;
}

//-----------------------------------------------------------------------------
// releaseComponentTextures()
// release any component texture UUIDs for which we have a baked texture
// ! BACKWARDS COMPATIBILITY !
// This is only called for non-self avatars, it can be taken out once component
// textures aren't communicated by non-self avatars.
//-----------------------------------------------------------------------------
void LLVOAvatar::releaseComponentTextures()
{
    // ! BACKWARDS COMPATIBILITY !
    // Detect if the baked hair texture actually wasn't sent, and if so set to default
    if (isTextureDefined(TEX_HAIR_BAKED) && getImage(TEX_HAIR_BAKED,0)->getID() == getImage(TEX_SKIRT_BAKED,0)->getID())
    {
        if (getImage(TEX_HAIR_BAKED,0)->getID() != IMG_INVISIBLE)
        {
            // Regression case of messaging system. Expected 21 textures, received 20. last texture is not valid so set to default
            setTETexture(TEX_HAIR_BAKED, IMG_DEFAULT_AVATAR);
        }
    }

    //<FS:Beq> BOM constrain number of bake requests when BOM not supported
    // for (U8 baked_index = 0; baked_index < BAKED_NUM_INDICES; baked_index++)
    for (U8 baked_index = 0; baked_index < getNumBakes(); baked_index++)
        //</FS:Beq>
    {
        const LLAvatarAppearanceDictionary::BakedEntry * bakedDicEntry = LLAvatarAppearance::getDictionary()->getBakedTexture((EBakedTextureIndex)baked_index);
        // skip if this is a skirt and av is not wearing one, or if we don't have a baked texture UUID
        if (!isTextureDefined(bakedDicEntry->mTextureIndex)
            && ( (baked_index != BAKED_SKIRT) || isWearingWearableType(LLWearableType::WT_SKIRT) ))
        {
            continue;
        }

        for (U8 texture = 0; texture < bakedDicEntry->mLocalTextures.size(); texture++)
        {
            const U8 te = (ETextureIndex)bakedDicEntry->mLocalTextures[texture];
            setTETexture(te, IMG_DEFAULT_AVATAR);
        }
    }
}

void LLVOAvatar::dumpAvatarTEs( const std::string& context ) const
{
    LL_DEBUGS("Avatar") << avString() << (isSelf() ? "Self: " : "Other: ") << context << LL_ENDL;
    for (LLAvatarAppearanceDictionary::Textures::const_iterator iter = LLAvatarAppearance::getDictionary()->getTextures().begin();
         iter != LLAvatarAppearance::getDictionary()->getTextures().end();
         ++iter)
    {
        const LLAvatarAppearanceDictionary::TextureEntry *texture_dict = iter->second;
        // TODO: MULTI-WEARABLE: handle multiple textures for self
        const LLViewerTexture* te_image = getImage(iter->first,0);
        if( !te_image )
        {
            LL_DEBUGS("Avatar") << avString() << "       " << texture_dict->mName << ": null ptr" << LL_ENDL;
        }
        else if( te_image->getID().isNull() )
        {
            LL_DEBUGS("Avatar") << avString() << "       " << texture_dict->mName << ": null UUID" << LL_ENDL;
        }
        else if( te_image->getID() == IMG_DEFAULT )
        {
            LL_DEBUGS("Avatar") << avString() << "       " << texture_dict->mName << ": IMG_DEFAULT" << LL_ENDL;
        }
        else if( te_image->getID() == IMG_DEFAULT_AVATAR )
        {
            LL_DEBUGS("Avatar") << avString() << "       " << texture_dict->mName << ": IMG_DEFAULT_AVATAR" << LL_ENDL;
        }
        else
        {
            LL_DEBUGS("Avatar") << avString() << "       " << texture_dict->mName << ": " << te_image->getID() << LL_ENDL;
        }
    }
}

//-----------------------------------------------------------------------------
// clampAttachmentPositions()
//-----------------------------------------------------------------------------
void LLVOAvatar::clampAttachmentPositions()
{
    if (isDead())
    {
        return;
    }
    for (attachment_map_t::iterator iter = mAttachmentPoints.begin();
         iter != mAttachmentPoints.end();
         ++iter)
    {
        LLViewerJointAttachment* attachment = iter->second;
        if (attachment)
        {
            attachment->clampObjectPosition();
        }
    }
}

bool LLVOAvatar::hasHUDAttachment() const
{
    for (attachment_map_t::const_iterator iter = mAttachmentPoints.begin();
         iter != mAttachmentPoints.end();
         ++iter)
    {
        LLViewerJointAttachment* attachment = iter->second;

        // <FS:Ansariel> Possible crash fix
        if (!attachment)
        {
            continue;
        }
        // </FS:Ansariel>

        if (attachment->getIsHUDAttachment() && attachment->getNumObjects() > 0)
        {
            return true;
        }
    }
    return false;
}

LLBBox LLVOAvatar::getHUDBBox() const
{
    LLBBox bbox;
    for (attachment_map_t::const_iterator iter = mAttachmentPoints.begin();
         iter != mAttachmentPoints.end();
         ++iter)
    {
        LLViewerJointAttachment* attachment = iter->second;
        // <FS:Ansariel> Possible crash fix
        //if (attachment->getIsHUDAttachment())
        if (attachment && attachment->getIsHUDAttachment())
        // </FS:Ansariel>
        {
            for (LLViewerJointAttachment::attachedobjs_vec_t::iterator attachment_iter = attachment->mAttachedObjects.begin();
                 attachment_iter != attachment->mAttachedObjects.end();
                 ++attachment_iter)
            {
                const LLViewerObject* attached_object = attachment_iter->get();
                if (attached_object == NULL)
                {
                    LL_WARNS() << "HUD attached object is NULL!" << LL_ENDL;
                    continue;
                }
                // initialize bounding box to contain identity orientation and center point for attached object
                bbox.addPointLocal(attached_object->getPosition());
                // add rotated bounding box for attached object
                bbox.addBBoxAgent(attached_object->getBoundingBoxAgent());
                LLViewerObject::const_child_list_t& child_list = attached_object->getChildren();
                for (LLViewerObject::child_list_t::const_iterator iter = child_list.begin();
                     iter != child_list.end();
                     ++iter)
                {
                    const LLViewerObject* child_objectp = *iter;
                    bbox.addBBoxAgent(child_objectp->getBoundingBoxAgent());
                }
            }
        }
    }

    return bbox;
}

//-----------------------------------------------------------------------------
// onFirstTEMessageReceived()
//-----------------------------------------------------------------------------
void LLVOAvatar::onFirstTEMessageReceived()
{
    LL_DEBUGS("Avatar") << avString() << LL_ENDL;
    if( !mFirstTEMessageReceived )
    {
        mFirstTEMessageReceived = true;

        LLLoadedCallbackEntry::source_callback_list_t* src_callback_list = NULL ;
        bool paused = false ;
        if(!isSelf())
        {
            src_callback_list = &mCallbackTextureList ;
            paused = !isVisible();
        }

        for (U32 i = 0; i < mBakedTextureDatas.size(); i++)
        {
            const bool layer_baked = isTextureDefined(mBakedTextureDatas[i].mTextureIndex);

            // Use any baked textures that we have even if they haven't downloaded yet.
            // (That is, don't do a transition from unbaked to baked.)
            if (layer_baked)
            {
                LLViewerFetchedTexture* image = LLViewerTextureManager::staticCastToFetchedTexture(getImage( mBakedTextureDatas[i].mTextureIndex, 0 ), true) ;
                mBakedTextureDatas[i].mLastTextureID = image->getID();
                // If we have more than one texture for the other baked layers, we'll want to call this for them too.
                if ( (image->getID() != IMG_INVISIBLE) && ((i == BAKED_HEAD) || (i == BAKED_UPPER) || (i == BAKED_LOWER)) )
                {
                    image->setLoadedCallback( onBakedTextureMasksLoaded, MORPH_MASK_REQUESTED_DISCARD, true, true, new LLTextureMaskData( mID ),
                        src_callback_list, paused);
                }
                LL_DEBUGS("Avatar") << avString() << "layer_baked, setting onInitialBakedTextureLoaded as callback" << LL_ENDL;
                image->setLoadedCallback( onInitialBakedTextureLoaded, MAX_DISCARD_LEVEL, false, false, new LLUUID( mID ),
                    src_callback_list, paused );
                if (image->getDiscardLevel() < 0 && !paused)
                {
                    mLastTexCallbackAddedTime.reset();
                }
                               // this could add paused texture callbacks
                               mLoadedCallbacksPaused |= paused;
            }
        }

        mMeshTexturesDirty = true;
        gPipeline.markGLRebuild(this);

        mFirstAppearanceMessageTimer.reset();
        mFullyLoadedTimer.reset();
    }
}

//-----------------------------------------------------------------------------
// bool visualParamWeightsAreDefault()
//-----------------------------------------------------------------------------
bool LLVOAvatar::visualParamWeightsAreDefault()
{
    bool rtn = true;

    bool is_wearing_skirt = isWearingWearableType(LLWearableType::WT_SKIRT);
    for (LLVisualParam *param = getFirstVisualParam();
         param;
         param = getNextVisualParam())
    {
        if (param->isTweakable())
        {
            LLViewerVisualParam* vparam = dynamic_cast<LLViewerVisualParam*>(param);
            llassert(vparam);
            bool is_skirt_param = vparam &&
                LLWearableType::WT_SKIRT == vparam->getWearableType();
            if (param->getWeight() != param->getDefaultWeight() &&
                // we have to not care whether skirt weights are default, if we're not actually wearing a skirt
                (is_wearing_skirt || !is_skirt_param))
            {
                //LL_INFOS() << "param '" << param->getName() << "'=" << param->getWeight() << " which differs from default=" << param->getDefaultWeight() << LL_ENDL;
                rtn = false;
                break;
            }
        }
    }

    //LL_INFOS() << "params are default ? " << int(rtn) << LL_ENDL;

    return rtn;
}

// <FS:ND> Remove LLVolatileAPRPool/apr_file_t and use FILE* instead
//void dump_visual_param(apr_file_t* file, LLVisualParam* viewer_param, F32 value)
void dump_visual_param(LLAPRFile::tFiletype* file, LLVisualParam* viewer_param, F32 value)
// </FS:ND>
{
    std::string type_string = "unknown";
    if (dynamic_cast<LLTexLayerParamAlpha*>(viewer_param))
        type_string = "param_alpha";
    if (dynamic_cast<LLTexLayerParamColor*>(viewer_param))
        type_string = "param_color";
    if (dynamic_cast<LLDriverParam*>(viewer_param))
        type_string = "param_driver";
    if (dynamic_cast<LLPolyMorphTarget*>(viewer_param))
        type_string = "param_morph";
    if (dynamic_cast<LLPolySkeletalDistortion*>(viewer_param))
        type_string = "param_skeleton";
    S32 wtype = -1;
    LLViewerVisualParam *vparam = dynamic_cast<LLViewerVisualParam*>(viewer_param);
    if (vparam)
    {
        wtype = vparam->getWearableType();
    }
    S32 u8_value = F32_to_U8(value,viewer_param->getMinWeight(),viewer_param->getMaxWeight());
    apr_file_printf(file, "\t\t<param id=\"%d\" name=\"%s\" display=\"%s\" value=\"%.3f\" u8=\"%d\" type=\"%s\" wearable=\"%s\" group=\"%d\"/>\n",
                    viewer_param->getID(), viewer_param->getName().c_str(), viewer_param->getDisplayName().c_str(), value, u8_value, type_string.c_str(),
                    LLWearableType::getInstance()->getTypeName(LLWearableType::EType(wtype)).c_str(),
                    viewer_param->getGroup());
    }


void LLVOAvatar::dumpAppearanceMsgParams( const std::string& dump_prefix,
    const LLAppearanceMessageContents& contents)
{
    std::string outfilename = get_sequential_numbered_file_name(dump_prefix,".xml");
    const std::vector<F32>& params_for_dump = contents.mParamWeights;
    const LLTEContents& tec = contents.mTEContents;

    LLAPRFile outfile;
    std::string fullpath = gDirUtilp->getExpandedFilename(LL_PATH_LOGS,outfilename);
    outfile.open(fullpath, LL_APR_WB );

    // <FS:ND> Remove LLVolatileAPRPool/apr_file_t and use FILE* instead
    // apr_file_t* file = outfile.getFileHandle();
    LLAPRFile::tFiletype* file = outfile.getFileHandle();
    // </FS:ND>

    if (!file)
    {
        return;
    }
    else
    {
        LL_DEBUGS("Avatar") << "dumping appearance message to " << fullpath << LL_ENDL;
    }

    apr_file_printf(file, "<header>\n");
    apr_file_printf(file, "\t\t<cof_version %i />\n", contents.mCOFVersion);
    apr_file_printf(file, "\t\t<appearance_version %i />\n", contents.mAppearanceVersion);
    apr_file_printf(file, "</header>\n");

    apr_file_printf(file, "\n<params>\n");
    LLVisualParam* param = getFirstVisualParam();
    for (S32 i = 0; i < params_for_dump.size(); i++)
    {
        while( param && ((param->getGroup() != VISUAL_PARAM_GROUP_TWEAKABLE) &&
                         (param->getGroup() != VISUAL_PARAM_GROUP_TRANSMIT_NOT_TWEAKABLE)) ) // should not be any of group VISUAL_PARAM_GROUP_TWEAKABLE_NO_TRANSMIT
        {
            param = getNextVisualParam();
        }
        LLViewerVisualParam* viewer_param = (LLViewerVisualParam*)param;
        F32 value = params_for_dump[i];
        dump_visual_param(file, viewer_param, value);
        param = getNextVisualParam();
    }
    apr_file_printf(file, "</params>\n");

    apr_file_printf(file, "\n<textures>\n");
    for (U32 i = 0; i < tec.face_count; i++)
    {
        std::string uuid_str;
        ((LLUUID*)tec.image_data)[i].toString(uuid_str);
        apr_file_printf( file, "\t\t<texture te=\"%i\" uuid=\"%s\"/>\n", i, uuid_str.c_str());
    }
    apr_file_printf(file, "</textures>\n");
}

void LLVOAvatar::parseAppearanceMessage(LLMessageSystem* mesgsys, LLAppearanceMessageContents& contents)
{
    parseTEMessage(mesgsys, _PREHASH_ObjectData, -1, contents.mTEContents);

    // Parse the AppearanceData field, if any.
    if (mesgsys->has(_PREHASH_AppearanceData))
    {
        U8 av_u8;
        mesgsys->getU8Fast(_PREHASH_AppearanceData, _PREHASH_AppearanceVersion, av_u8, 0);
        contents.mAppearanceVersion = av_u8;
        //LL_DEBUGS("Avatar") << "appversion set by AppearanceData field: " << contents.mAppearanceVersion << LL_ENDL;
        mesgsys->getS32Fast(_PREHASH_AppearanceData, _PREHASH_CofVersion, contents.mCOFVersion, 0);
        // For future use:
        //mesgsys->getU32Fast(_PREHASH_AppearanceData, _PREHASH_Flags, appearance_flags, 0);
    }

    // Parse the AppearanceHover field, if any.
    contents.mHoverOffsetWasSet = false;
    if (mesgsys->has(_PREHASH_AppearanceHover))
    {
        LLVector3 hover;
        mesgsys->getVector3Fast(_PREHASH_AppearanceHover, _PREHASH_HoverHeight, hover);
        //LL_DEBUGS("Avatar") << avString() << " hover received " << hover.mV[ VX ] << "," << hover.mV[ VY ] << "," << hover.mV[ VZ ] << LL_ENDL;
        contents.mHoverOffset = hover;
        contents.mHoverOffsetWasSet = true;
    }

    // Get attachment info, if sent
    LLUUID attachment_id;
    U8     attach_point;
    S32    attach_count = mesgsys->getNumberOfBlocksFast(_PREHASH_AttachmentBlock);
    LL_DEBUGS("AVAppearanceAttachments") << "Agent " << getID() << " has "
                                         << attach_count << " attachments" << LL_ENDL;
    size_t old_size = mSimAttachments.size();
    mSimAttachments.clear();
    for (S32 attach_i = 0; attach_i < attach_count; attach_i++)
    {
        mesgsys->getUUIDFast(_PREHASH_AttachmentBlock, _PREHASH_ID, attachment_id, attach_i);
        mesgsys->getU8Fast(_PREHASH_AttachmentBlock, _PREHASH_AttachmentPoint, attach_point, attach_i);
        LL_DEBUGS("AVAppearanceAttachments") << "AV " << getID() << " has attachment " << attach_i << " "
            << (attachment_id.isNull() ? "pending" : attachment_id.asString())
            << " on point " << (S32)attach_point << LL_ENDL;

        if (attachment_id.notNull())
        {
        mSimAttachments[attachment_id] = attach_point;
    }
        else
        {
            // at the moment viewer is only interested in non-null attachments
            LL_DEBUGS("AVAppearanceAttachments") << "AV " << getID()
                << " has null attachment on point " << (S32)attach_point
                << ", discarding" << LL_ENDL;
        }
    }

    // todo? Doesn't detect if attachments were switched
    if (old_size != mSimAttachments.size())
    {
        mLastCloudAttachmentCount = 0;
        mLastCloudAttachmentChangeTime.reset();
        if (!isFullyLoaded())
        {
            mFullyLoadedTimer.reset();
        }
    }

    // Parse visual params, if any.
    S32 num_blocks = mesgsys->getNumberOfBlocksFast(_PREHASH_VisualParam);
    if( num_blocks > 1)
    {
        //LL_DEBUGS("Avatar") << avString() << " handle visual params, num_blocks " << num_blocks << LL_ENDL;

        LLVisualParam* param = getFirstVisualParam();
        llassert(param); // if this ever fires, we should do the same as when num_blocks<=1
        if (!param)
        {
            LL_WARNS() << "No visual params!" << LL_ENDL;
        }
        else
        {
            for( S32 i = 0; i < num_blocks; i++ )
            {
                while( param && ((param->getGroup() != VISUAL_PARAM_GROUP_TWEAKABLE) &&
                                 (param->getGroup() != VISUAL_PARAM_GROUP_TRANSMIT_NOT_TWEAKABLE)) ) // should not be any of group VISUAL_PARAM_GROUP_TWEAKABLE_NO_TRANSMIT
                {
                    param = getNextVisualParam();
                }

                if( !param )
                {
                    // more visual params supplied than expected - just process what we know about
                    break;
                }

                U8 value;
                mesgsys->getU8Fast(_PREHASH_VisualParam, _PREHASH_ParamValue, value, i);
                F32 newWeight = U8_to_F32(value, param->getMinWeight(), param->getMaxWeight());
                contents.mParamWeights.push_back(newWeight);
                contents.mParams.push_back(param);

                param = getNextVisualParam();
            }
        }

        const S32 expected_tweakable_count = getVisualParamCountInGroup(VISUAL_PARAM_GROUP_TWEAKABLE) +
                                             getVisualParamCountInGroup(VISUAL_PARAM_GROUP_TRANSMIT_NOT_TWEAKABLE); // don't worry about VISUAL_PARAM_GROUP_TWEAKABLE_NO_TRANSMIT
        if (num_blocks != expected_tweakable_count)
        {
            LL_DEBUGS("Avatar") << "Number of params in AvatarAppearance msg (" << num_blocks << ") does not match number of tweakable params in avatar xml file (" << expected_tweakable_count << ").  Processing what we can.  object: " << getID() << LL_ENDL;
        }
    }
    else
    {
            LL_DEBUGS("Avatar") << "AvatarAppearance msg received without any parameters, object: " << getID() << LL_ENDL;
        }

    LLVisualParam* appearance_version_param = getVisualParam(11000);
    if (appearance_version_param)
    {
        std::vector<LLVisualParam*>::iterator it = std::find(contents.mParams.begin(), contents.mParams.end(),appearance_version_param);
        if (it != contents.mParams.end())
        {
            S32 index = (S32)(it - contents.mParams.begin());
            contents.mParamAppearanceVersion = ll_round(contents.mParamWeights[index]);
            //LL_DEBUGS("Avatar") << "appversion req by appearance_version param: " << contents.mParamAppearanceVersion << LL_ENDL;
        }
    }
}

bool resolve_appearance_version(const LLAppearanceMessageContents& contents, S32& appearance_version)
{
    appearance_version = -1;

    if ((contents.mAppearanceVersion) >= 0 &&
        (contents.mParamAppearanceVersion >= 0) &&
        (contents.mAppearanceVersion != contents.mParamAppearanceVersion))
    {
        LL_WARNS() << "inconsistent appearance_version settings - field: " <<
            contents.mAppearanceVersion << ", param: " <<  contents.mParamAppearanceVersion << LL_ENDL;
        return false;
    }
    // <FS:Ansariel> [Legacy Bake]
    //if (contents.mParamAppearanceVersion >= 0) // use visual param if available.
    //{
    //  appearance_version = contents.mParamAppearanceVersion;
    //}
    //else if (contents.mAppearanceVersion > 0)
    //{
    //  appearance_version = contents.mAppearanceVersion;
    //}
    //else // still not set, go with 1.
    //{
    //  appearance_version = 1;
    //}
    if (contents.mParamAppearanceVersion >= 0) // use visual param if available.
    {
        appearance_version = contents.mParamAppearanceVersion;
    }
    if (contents.mAppearanceVersion >= 0)
    {
        appearance_version = contents.mAppearanceVersion;
    }
    if (appearance_version < 0) // still not set, go with 0.
    {
        appearance_version = 0;
    }
    // </FS:Ansariel> [Legacy Bake]
    //LL_DEBUGS("Avatar") << "appearance version info - field " << contents.mAppearanceVersion
    //                  << " param: " << contents.mParamAppearanceVersion
    //                  << " final: " << appearance_version << LL_ENDL;
    return true;
}

//-----------------------------------------------------------------------------
// processAvatarAppearance()
//-----------------------------------------------------------------------------
void LLVOAvatar::processAvatarAppearance( LLMessageSystem* mesgsys )
{
    static LLCachedControl<bool> enable_verbose_dumps(gSavedSettings, "DebugAvatarAppearanceMessage");
    static LLCachedControl<bool> block_avatar_appearance_messages(gSavedSettings, "BlockAvatarAppearanceMessages");

    std::string dump_prefix = getFullname() + "_" + (isSelf()?"s":"o") + "_";
    if (block_avatar_appearance_messages)
    {
        LL_WARNS() << "Blocking AvatarAppearance message" << LL_ENDL;
        return;
    }

    mLastAppearanceMessageTimer.reset();

    LLPointer<LLAppearanceMessageContents> contents(new LLAppearanceMessageContents);
    parseAppearanceMessage(mesgsys, *contents);
    if (enable_verbose_dumps)
    {
        std::string dump_prefix = getFullname() + "_" + (isSelf()?"s":"o") + "_";
        dumpAppearanceMsgParams(dump_prefix + "appearance_msg", *contents);
    }

    S32 appearance_version;
    if (!resolve_appearance_version(*contents, appearance_version))
    {
        LL_WARNS() << "bad appearance version info, discarding" << LL_ENDL;
        return;
    }
    //llassert(appearance_version > 0);
    if (appearance_version > 1)
    {
        LL_WARNS() << "unsupported appearance version " << appearance_version << ", discarding appearance message" << LL_ENDL;
        return;
    }

    S32 thisAppearanceVersion(contents->mCOFVersion);
    if (isSelf())
    {   // In the past this was considered to be the canonical COF version,
        // that is no longer the case.  The canonical version is maintained
        // by the AIS code and should match the COF version there. Even so,
        // we must prevent rolling this one backwards backwards or processing
        // stale versions.

        S32 aisCOFVersion(LLAppearanceMgr::instance().getCOFVersion());

        LL_DEBUGS("Avatar") << "handling self appearance message #" << thisAppearanceVersion <<
            " (highest seen #" << mLastUpdateReceivedCOFVersion <<
            ") (AISCOF=#" << aisCOFVersion << ")" << LL_ENDL;

        // <FS:Ansariel> [Legacy Bake]
        if (mFirstTEMessageReceived && (appearance_version == 0))
        {
            return;
        }
        // </FS:Ansariel> [Legacy Bake]

// <FS:Beq> appearance fail fix from Rye
        // if (mLastUpdateReceivedCOFVersion >= thisAppearanceVersion)
        if (appearance_version > 0 && mLastUpdateReceivedCOFVersion >= thisAppearanceVersion)
// </FS:Beq>
        {
            LL_WARNS("Avatar") << "Stale appearance received #" << thisAppearanceVersion <<
                " attempt to roll back from #" << mLastUpdateReceivedCOFVersion <<
                "... dropping." << LL_ENDL;
            return;
        }
        if (isEditingAppearance())
        {
            LL_DEBUGS("Avatar") << "Editing appearance.  Dropping appearance update." << LL_ENDL;
            return;
        }

    }

    // SUNSHINE CLEANUP - is this case OK now?
    auto num_params = contents->mParamWeights.size();
    if (num_params <= 1)
    {
        // In this case, we have no reliable basis for knowing
        // appearance version, which may cause us to look for baked
        // textures in the wrong place and flag them as missing
        // assets.
        // <FS:Beq> Attempt to deal with empty appearance for self
        if(isSelf() && mLastUpdateReceivedCOFVersion != -1)
        {
            LL_INFOS("Avatar") << "Empty appearance for self. Forcing a refresh" << LL_ENDL;
            LLNotificationsUtil::add("AvatarRezSelfBakeForceUpdateNotification");
            LLAppearanceMgr::instance().syncCofVersionAndRefresh();
        }
        else
        // </FS:Beq>
        LL_DEBUGS("Avatar") << "ignoring appearance message due to lack of params" << LL_ENDL;
        return;
    }

    // No backsies zone - if we get here, the message should be valid and usable, will be processed.
    // Note:
    // RequestAgentUpdateAppearanceResponder::onRequestRequested()
    // assumes that cof version is only updated with server-bake
    // appearance messages.
    if (isSelf())
    {
        LL_INFOS("Avatar") << "Processing appearance message version " << thisAppearanceVersion << LL_ENDL;
    }
    else
    {
        LL_INFOS("Avatar") << "Processing appearance message for " << getID() << ", version " << thisAppearanceVersion << LL_ENDL;
    }

    // Note:
    // locally the COF is maintained via LLInventoryModel::accountForUpdate
    // which is called from various places.  This should match the simhost's
    // idea of what the COF version is.  AIS however maintains its own version
    // of the COF that should be considered canonical.
    mLastUpdateReceivedCOFVersion = thisAppearanceVersion;

    // <FS:Ansariel> [Legacy Bake]
    setIsUsingServerBakes(appearance_version > 0);
    mLastProcessedAppearance = contents;

    bool slam_params = false;
    applyParsedAppearanceMessage(*contents, slam_params);
    if (getOverallAppearance() != AOA_NORMAL)
    {
        resetSkeleton(false);
    }
}

void LLVOAvatar::applyParsedAppearanceMessage(LLAppearanceMessageContents& contents, bool slam_params)
{
    auto num_params = contents.mParamWeights.size();
    ESex old_sex = getSex();

    if (applyParsedTEMessage(contents.mTEContents) > 0 && isChanged(TEXTURE))
    {
        updateVisualComplexity();
    }

    // <FS:clientTags>
    if (!LLGridManager::getInstance()->isInSecondLife())
    {
        //Wolfspirit: Read the UUID, system and Texturecolor
        const LLTEContents& tec = contents.mTEContents;
        const LLUUID tag_uuid = tec.image_data[TEX_HEAD_BODYPAINT];
        bool new_system = (tec.glow[TEX_HEAD_BODYPAINT]);

        //WS: Write them into an LLSD map
        mClientTagData["uuid"] = tag_uuid.asString();
        mClientTagData["id_based"] = new_system;
        mClientTagData["tex_color"] = tec.colors[TEX_HEAD_BODYPAINT].getValue();

        //WS: Clear mNameString to force a rebuild
        mNameIsSet = false;
    }
    // </FS:clientTags>

    // prevent the overwriting of valid baked textures with invalid baked textures
    for (U8 baked_index = 0; baked_index < mBakedTextureDatas.size(); baked_index++)
    {
        // <FS:Beq> refactor a little to help debug
        // if (!isTextureDefined(mBakedTextureDatas[baked_index].mTextureIndex)
        auto isDefined = isTextureDefined(mBakedTextureDatas[baked_index].mTextureIndex);
        LL_DEBUGS("Avatar") << avString() << "sb " << (S32) isUsingServerBakes() << " baked_index " << (S32) baked_index << " textureDefined= " << isDefined << LL_ENDL;
        if (!isDefined
        // </FS:Beq>
            && mBakedTextureDatas[baked_index].mLastTextureID != IMG_DEFAULT
            && baked_index != BAKED_SKIRT && baked_index != BAKED_LEFT_ARM && baked_index != BAKED_LEFT_LEG && baked_index != BAKED_AUX1 && baked_index != BAKED_AUX2 && baked_index != BAKED_AUX3)
        {
            // <FS:Ansariel> [Legacy Bake]
            //LL_DEBUGS("Avatar") << avString() << " baked_index " << (S32) baked_index << " using mLastTextureID " << mBakedTextureDatas[baked_index].mLastTextureID << LL_ENDL;
            LL_DEBUGS("Avatar") << avString() << "sb " << (S32) isUsingServerBakes() << " baked_index " << (S32) baked_index << " using mLastTextureID " << mBakedTextureDatas[baked_index].mLastTextureID << LL_ENDL;
            setTEImage(mBakedTextureDatas[baked_index].mTextureIndex,
                LLViewerTextureManager::getFetchedTexture(mBakedTextureDatas[baked_index].mLastTextureID, FTT_DEFAULT, true, LLGLTexture::BOOST_NONE, LLViewerTexture::LOD_TEXTURE));
        }
        else
        {
            // <FS:Ansariel> [Legacy Bake]
            //LL_DEBUGS("Avatar") << avString() << " baked_index " << (S32) baked_index << " using texture id "
            LL_DEBUGS("Avatar") << avString() << "sb " << (S32) isUsingServerBakes() << " baked_index " << (S32) baked_index << " using texture id "
                                << getTEref(mBakedTextureDatas[baked_index].mTextureIndex).getID() << LL_ENDL;
        }
    }

    // runway - was
    // if (!is_first_appearance_message )
    // which means it would be called on second appearance message - probably wrong.
    bool is_first_appearance_message = !mFirstAppearanceMessageReceived;
    mFirstAppearanceMessageReceived = true;

    //LL_DEBUGS("Avatar") << avString() << "processAvatarAppearance start " << mID
    //                    << " first? " << is_first_appearance_message << " self? " << isSelf() << LL_ENDL;

    if (is_first_appearance_message )
    {
        onFirstTEMessageReceived();
    }

    setCompositeUpdatesEnabled( false );
    gPipeline.markGLRebuild(this);

    // Apply visual params
    if( num_params > 1)
    {
        //LL_DEBUGS("Avatar") << avString() << " handle visual params, num_params " << num_params << LL_ENDL;
        bool params_changed = false;
        bool interp_params = false;
        S32 params_changed_count = 0;

        for( size_t i = 0; i < num_params; i++ )
        {
            LLVisualParam* param = contents.mParams[i];
            F32 newWeight = contents.mParamWeights[i];

            if (slam_params || is_first_appearance_message || (param->getWeight() != newWeight))
            {
                params_changed = true;
                params_changed_count++;

                if(is_first_appearance_message || slam_params)
                {
                    //LL_DEBUGS("Avatar") << "param slam " << i << " " << newWeight << LL_ENDL;
                    // <FS:Ansariel> [Legacy Bake]
                    //param->setWeight(newWeight);
                    param->setWeight(newWeight, false);
                }
                else
                {
                    interp_params = true;
                    // <FS:Ansariel> [Legacy Bake]
                    //param->setAnimationTarget(newWeight);
                    param->setAnimationTarget(newWeight, false);
                }
            }
        }
        const S32 expected_tweakable_count = getVisualParamCountInGroup(VISUAL_PARAM_GROUP_TWEAKABLE) +
                                             getVisualParamCountInGroup(VISUAL_PARAM_GROUP_TRANSMIT_NOT_TWEAKABLE); // don't worry about VISUAL_PARAM_GROUP_TWEAKABLE_NO_TRANSMIT
        if (num_params != expected_tweakable_count)
        {
            LL_DEBUGS("Avatar") << "Number of params in AvatarAppearance msg (" << num_params << ") does not match number of tweakable params in avatar xml file (" << expected_tweakable_count << ").  Processing what we can.  object: " << getID() << LL_ENDL;
        }

        LL_DEBUGS("Avatar") << "Changed " << params_changed_count << " params" << LL_ENDL;
        if (params_changed)
        {
            if (interp_params)
            {
                startAppearanceAnimation();
            }
            updateVisualParams();

            ESex new_sex = getSex();
            if( old_sex != new_sex )
            {
                // <FS:Ansariel> [Legacy Bake]
                //updateSexDependentLayerSets();
                updateSexDependentLayerSets(false);
            }
        }

        llassert( getSex() == ((getVisualParamWeight( "male" ) > 0.5f) ? SEX_MALE : SEX_FEMALE) );
    }
    else
    {
        // AvatarAppearance message arrived without visual params
        LL_DEBUGS("Avatar") << avString() << "no visual params" << LL_ENDL;

        const F32 LOADING_TIMEOUT_SECONDS = 60.f;
        // this isn't really a problem if we already have a non-default shape
        if (visualParamWeightsAreDefault() && mRuthTimer.getElapsedTimeF32() > LOADING_TIMEOUT_SECONDS)
        {
            // re-request appearance, hoping that it comes back with a shape next time
            LL_INFOS() << "Re-requesting AvatarAppearance for object: "  << getID() << LL_ENDL;
            LLAvatarPropertiesProcessor::getInstance()->sendAvatarTexturesRequest(getID());
            mRuthTimer.reset();
        }
        else
        {
            LL_INFOS() << "That's okay, we already have a non-default shape for object: "  << getID() << LL_ENDL;
            // we don't really care.
        }
    }

    if (contents.mHoverOffsetWasSet && !isSelf())
    {
        // Got an update for some other avatar
        // Ignore updates for self, because we have a more authoritative value in the preferences.
        setHoverOffset(contents.mHoverOffset);
        LL_DEBUGS("Avatar") << avString() << "setting hover to " << contents.mHoverOffset[2] << LL_ENDL;
    }

    if (!contents.mHoverOffsetWasSet && !isSelf())
    {
        // If we don't get a value at all, we are presumably in a
        // region that does not support hover height.
        LL_WARNS() << avString() << "zeroing hover because not defined in appearance message" << LL_ENDL;
        setHoverOffset(LLVector3(0.0, 0.0, 0.0));
    }

    setCompositeUpdatesEnabled( true );

    // If all of the avatars are completely baked, release the global image caches to conserve memory.
    LLVOAvatar::cullAvatarsByPixelArea();

    if (isSelf())
    {
        mUseLocalAppearance = false;
    }

    updateMeshTextures();
    updateMeshVisibility();
}

LLViewerTexture* LLVOAvatar::getBakedTexture(const U8 te)
{
    //<FS:Beq> BOM constrain number of bake requests when BOM not supported
    // prior to BOM BAKES beyond BAKED_HAIR were not supported.
    // if (te < 0 || te >= BAKED_NUM_INDICES)
    if (te < 0 || te >= getNumBakes())
    //</FS:Beq>
    {
        return NULL;
    }

    bool is_layer_baked = isTextureDefined(mBakedTextureDatas[te].mTextureIndex);

    LLViewerTexLayerSet* layerset = NULL;
    layerset = getTexLayerSet(te);


    if (!isEditingAppearance() && is_layer_baked)
    {
        LLViewerFetchedTexture* baked_img = LLViewerTextureManager::staticCastToFetchedTexture(getImage(mBakedTextureDatas[te].mTextureIndex, 0), true);
        return baked_img;
    }
    else if (layerset && isEditingAppearance())
    {
        layerset->createComposite();
        layerset->setUpdatesEnabled(true);

        return layerset->getViewerComposite();
    }

    return NULL;


}

const LLVOAvatar::MatrixPaletteCache& LLVOAvatar::updateSkinInfoMatrixPalette(const LLMeshSkinInfo* skin)
{
    U64 hash = skin->mHash;
    MatrixPaletteCache& entry = mMatrixPaletteCache[hash];

    if (entry.mFrame != gFrameCount)
    {
        LL_PROFILE_ZONE_SCOPED_CATEGORY_AVATAR;

        entry.mFrame = gFrameCount;

        //build matrix palette
        U32 count = LLSkinningUtil::getMeshJointCount(skin);
        entry.mMatrixPalette.resize(count);
        LLSkinningUtil::initSkinningMatrixPalette(&(entry.mMatrixPalette[0]), count, skin, this);

        const LLMatrix4a* mat = &(entry.mMatrixPalette[0]);

        entry.mGLMp.resize(count * 12);

        F32* mp = &(entry.mGLMp[0]);

        for (U32 i = 0; i < count; ++i)
        {
            F32* m = (F32*)mat[i].mMatrix[0].getF32ptr();

            U32 idx = i * 12;

            mp[idx + 0] = m[0];
            mp[idx + 1] = m[1];
            mp[idx + 2] = m[2];
            mp[idx + 3] = m[12];

            mp[idx + 4] = m[4];
            mp[idx + 5] = m[5];
            mp[idx + 6] = m[6];
            mp[idx + 7] = m[13];

            mp[idx + 8] = m[8];
            mp[idx + 9] = m[9];
            mp[idx + 10] = m[10];
            mp[idx + 11] = m[14];
        }
    }

    return entry;
}

// static
void LLVOAvatar::getAnimLabels( std::vector<std::string>* labels )
{
    S32 i;
    labels->reserve(gUserAnimStatesCount);
    for( i = 0; i < gUserAnimStatesCount; i++ )
    {
        labels->push_back( LLAnimStateLabels::getStateLabel( gUserAnimStates[i].mName ) );
    }

    // Special case to trigger away (AFK) state
    labels->push_back( "Away From Keyboard" );
}

// static
void LLVOAvatar::getAnimNames( std::vector<std::string>* names )
{
    S32 i;

    names->reserve(gUserAnimStatesCount);
    for( i = 0; i < gUserAnimStatesCount; i++ )
    {
        names->push_back( std::string(gUserAnimStates[i].mName) );
    }

    // Special case to trigger away (AFK) state
    names->push_back( "enter_away_from_keyboard_state" );
}

// static
void LLVOAvatar::onBakedTextureMasksLoaded( bool success, LLViewerFetchedTexture *src_vi, LLImageRaw* src, LLImageRaw* aux_src, S32 discard_level, bool final, void* userdata )
{
    if (!userdata) return;

    //LL_INFOS() << "onBakedTextureMasksLoaded: " << src_vi->getID() << LL_ENDL;
    const LLUUID id = src_vi->getID();

    LLTextureMaskData* maskData = (LLTextureMaskData*) userdata;
    LLVOAvatar* self = (LLVOAvatar*) gObjectList.findObject( maskData->mAvatarID );

    // if discard level is 2 less than last discard level we processed, or we hit 0,
    // then generate morph masks
    if(self && success && (discard_level < maskData->mLastDiscardLevel - 2 || discard_level == 0))
    {
        if(aux_src && aux_src->getComponents() == 1)
        {
            LLImageDataSharedLock lock(aux_src);

            if (!aux_src->getData())
            {
                // <FS:Ansariel> FIRE-16122: Don't crash if we didn't receive any data
                //LL_ERRS() << "No auxiliary source (morph mask) data for image id " << id << LL_ENDL;
                LL_WARNS() << "No auxiliary source (morph mask) data for image id " << id << LL_ENDL;
                // </FS:Ansariel>
                return;
            }

            U32 gl_name;
            LLImageGL::generateTextures(1, &gl_name );
            stop_glerror();

            gGL.getTexUnit(0)->bindManual(LLTexUnit::TT_TEXTURE, gl_name);
            stop_glerror();

            LLImageGL::setManualImage(
                GL_TEXTURE_2D, 0, GL_ALPHA8,
                aux_src->getWidth(), aux_src->getHeight(),
                GL_ALPHA, GL_UNSIGNED_BYTE, aux_src->getData());
            stop_glerror();

            gGL.getTexUnit(0)->setTextureFilteringOption(LLTexUnit::TFO_BILINEAR);

            /* if( id == head_baked->getID() )
                 if (self->mBakedTextureDatas[BAKED_HEAD].mTexLayerSet)
                     //LL_INFOS() << "onBakedTextureMasksLoaded for head " << id << " discard = " << discard_level << LL_ENDL;
                     self->mBakedTextureDatas[BAKED_HEAD].mTexLayerSet->applyMorphMask(aux_src->getData(), aux_src->getWidth(), aux_src->getHeight(), 1);
                     maskData->mLastDiscardLevel = discard_level; */
            bool found_texture_id = false;
            for (LLAvatarAppearanceDictionary::Textures::const_iterator iter = LLAvatarAppearance::getDictionary()->getTextures().begin();
                 iter != LLAvatarAppearance::getDictionary()->getTextures().end();
                 ++iter)
            {

                const LLAvatarAppearanceDictionary::TextureEntry *texture_dict = iter->second;
                if (texture_dict->mIsUsedByBakedTexture)
                {
                    const ETextureIndex texture_index = iter->first;
                    const LLViewerTexture *baked_img = self->getImage(texture_index, 0);
                    if (baked_img && id == baked_img->getID())
                    {
                        const EBakedTextureIndex baked_index = texture_dict->mBakedTextureIndex;
                        self->applyMorphMask(aux_src->getData(), aux_src->getWidth(), aux_src->getHeight(), 1, baked_index);
                        maskData->mLastDiscardLevel = discard_level;
                        if (self->mBakedTextureDatas[baked_index].mMaskTexName)
                        {
                            LLImageGL::deleteTextures(1, &(self->mBakedTextureDatas[baked_index].mMaskTexName));
                        }
                        self->mBakedTextureDatas[baked_index].mMaskTexName = gl_name;
                        found_texture_id = true;
                        break;
                    }
                }
            }
            if (!found_texture_id)
            {
                LL_INFOS() << "unexpected image id: " << id << LL_ENDL;
            }
            self->dirtyMesh();
        }
        else
        {
            // this can happen when someone uses an old baked texture possibly provided by
            // viewer-side baked texture caching
            LL_WARNS() << "Masks loaded callback but NO aux source, id " << id << LL_ENDL;
        }
    }

    if (final || !success)
    {
        delete maskData;
    }
}

// static
void LLVOAvatar::onInitialBakedTextureLoaded( bool success, LLViewerFetchedTexture *src_vi, LLImageRaw* src, LLImageRaw* aux_src, S32 discard_level, bool final, void* userdata )
{
    LLUUID *avatar_idp = (LLUUID *)userdata;
    LLVOAvatar *selfp = (LLVOAvatar *)gObjectList.findObject(*avatar_idp);

    if (selfp)
    {
        //LL_DEBUGS("Avatar") << selfp->avString() << "discard_level " << discard_level << " success " << success << " final " << final << LL_ENDL;
    }

    if (!success && selfp)
    {
        selfp->removeMissingBakedTextures();
    }
    if (final || !success )
    {
        delete avatar_idp;
    }
}

// Static
void LLVOAvatar::onBakedTextureLoaded(bool success,
                                      LLViewerFetchedTexture *src_vi, LLImageRaw* src, LLImageRaw* aux_src,
                                      S32 discard_level, bool final, void* userdata)
{
    //LL_DEBUGS("Avatar") << "onBakedTextureLoaded: " << src_vi->getID() << LL_ENDL;

    LLUUID id = src_vi->getID();
    LLUUID *avatar_idp = (LLUUID *)userdata;
    LLVOAvatar *selfp = (LLVOAvatar *)gObjectList.findObject(*avatar_idp);
    if (selfp)
    {
        //LL_DEBUGS("Avatar") << selfp->avString() << "discard_level " << discard_level << " success " << success << " final " << final << " id " << src_vi->getID() << LL_ENDL;
    }

    if (selfp && !success)
    {
        selfp->removeMissingBakedTextures();
    }

    if( final || !success )
    {
        delete avatar_idp;
    }

    if( selfp && success && final )
    {
        selfp->useBakedTexture( id );
    }
}


// Called when baked texture is loaded and also when we start up with a baked texture
void LLVOAvatar::useBakedTexture( const LLUUID& id )
{
    for (U32 i = 0; i < mBakedTextureDatas.size(); i++)
    {
        LLViewerTexture* image_baked = getImage( mBakedTextureDatas[i].mTextureIndex, 0 );
        if (id == image_baked->getID())
        {
            //LL_DEBUGS("Avatar") << avString() << " i " << i << " id " << id << LL_ENDL;
            mBakedTextureDatas[i].mIsLoaded = true;
            mBakedTextureDatas[i].mLastTextureID = id;
            mBakedTextureDatas[i].mIsUsed = true;

            if (isUsingLocalAppearance())
            {
                LL_INFOS() << "not changing to baked texture while isUsingLocalAppearance" << LL_ENDL;
            }
            else
            {
                debugColorizeSubMeshes(i,LLColor4::green);

                avatar_joint_mesh_list_t::iterator iter = mBakedTextureDatas[i].mJointMeshes.begin();
                avatar_joint_mesh_list_t::iterator end  = mBakedTextureDatas[i].mJointMeshes.end();
                for (; iter != end; ++iter)
                {
                    LLAvatarJointMesh* mesh = (*iter);
                    if (mesh)
                    {
                        mesh->setTexture( image_baked );
                    }
                }
            }

            const LLAvatarAppearanceDictionary::BakedEntry *baked_dict =
                LLAvatarAppearance::getDictionary()->getBakedTexture((EBakedTextureIndex)i);
            for (texture_vec_t::const_iterator local_tex_iter = baked_dict->mLocalTextures.begin();
                 local_tex_iter != baked_dict->mLocalTextures.end();
                 ++local_tex_iter)
            {
                if (isSelf()) setBakedReady(*local_tex_iter, true);
            }

            // ! BACKWARDS COMPATIBILITY !
            // Workaround for viewing avatars from old viewers that haven't baked hair textures.
            // This is paired with similar code in updateMeshTextures that sets hair mesh color.
            if (i == BAKED_HAIR)
            {
                avatar_joint_mesh_list_t::iterator iter = mBakedTextureDatas[i].mJointMeshes.begin();
                avatar_joint_mesh_list_t::iterator end  = mBakedTextureDatas[i].mJointMeshes.end();
                for (; iter != end; ++iter)
                {
                    LLAvatarJointMesh* mesh = (*iter);
                    if (mesh)
                    {
                        mesh->setColor( LLColor4::white );
                    }
                }
            }
        }
    }

    dirtyMesh();
}

std::string get_sequential_numbered_file_name(const std::string& prefix,
                                              const std::string& suffix)
{
    typedef std::map<std::string,S32> file_num_type;
    static  file_num_type file_nums;
    file_num_type::iterator it = file_nums.find(prefix);
    S32 num = 0;
    if (it != file_nums.end())
    {
        num = it->second;
    }
    file_nums[prefix] = num+1;
    std::string outfilename = prefix + " " + llformat("%04d",num) + ".xml";
    std::replace(outfilename.begin(),outfilename.end(),' ','_');
    return outfilename;
}

void dump_sequential_xml(const std::string outprefix, const LLSD& content)
{
    std::string outfilename = get_sequential_numbered_file_name(outprefix,".xml");
    std::string fullpath = gDirUtilp->getExpandedFilename(LL_PATH_LOGS,outfilename);
    llofstream ofs(fullpath.c_str(), std::ios_base::out);
    ofs << LLSDOStreamer<LLSDXMLFormatter>(content, LLSDFormatter::OPTIONS_PRETTY);
    LL_DEBUGS("Avatar") << "results saved to: " << fullpath << LL_ENDL;
}

void LLVOAvatar::getSortedJointNames(S32 joint_type, std::vector<std::string>& result) const
{
    result.clear();
    if (joint_type==0)
    {
        avatar_joint_list_t::const_iterator iter = mSkeleton.begin();
        avatar_joint_list_t::const_iterator end  = mSkeleton.end();
        for (; iter != end; ++iter)
        {
            LLJoint* pJoint = (*iter);
            result.push_back(pJoint->getName());
        }
    }
    else if (joint_type==1)
    {
        for (S32 i = 0; i < mNumCollisionVolumes; i++)
        {
            LLAvatarJointCollisionVolume* pJoint = &mCollisionVolumes[i];
            result.push_back(pJoint->getName());
        }
    }
    else if (joint_type==2)
    {
        for (LLVOAvatar::attachment_map_t::const_iterator iter = mAttachmentPoints.begin();
             iter != mAttachmentPoints.end(); ++iter)
        {
            LLViewerJointAttachment* pJoint = iter->second;
            if (!pJoint) continue;
            result.push_back(pJoint->getName());
        }
    }
    std::sort(result.begin(), result.end());
}

void LLVOAvatar::dumpArchetypeXML(const std::string& prefix, bool group_by_wearables )
{
    std::string outprefix(prefix);
    if (outprefix.empty())
    {
        outprefix = getFullname() + (isSelf()?"_s":"_o");
    }
    if (outprefix.empty())
    {
        outprefix = std::string("new_archetype");
    }
    std::string outfilename = get_sequential_numbered_file_name(outprefix,".xml");

// <FS:CR> FIRE-8893  - Dump archetype xml to user defined location
    LLFilePickerReplyThread::startPicker(boost::bind(&LLVOAvatar::dumpArchetypeXMLCallback, this, _1, group_by_wearables),
        LLFilePicker::FFSAVE_XML, outfilename);
}

void LLVOAvatar::dumpArchetypeXMLCallback(const std::vector<std::string>& filenames, bool group_by_wearables)
{
// </FS:CR>
    LLAPRFile outfile;
    LLWearableType *wr_inst = LLWearableType::getInstance();
// <FS:CR> FIRE-8893 - Dump archetype xml to user defined location
    //std::string fullpath = gDirUtilp->getExpandedFilename(LL_PATH_LOGS,outfilename);
    std::string fullpath = filenames[0];
// </FS:CR>
    if (APR_SUCCESS == outfile.open(fullpath, LL_APR_WB ))
    {
        // <FS:ND> Remove LLVolatileAPRPool/apr_file_t and use FILE* instead
        //apr_file_t* file = outfile.getFileHandle();
        LLAPRFile::tFiletype* file = outfile.getFileHandle();
        // </FS:ND>

        LL_INFOS() << "xmlfile write handle obtained : " << fullpath << LL_ENDL;

        apr_file_printf( file, "<?xml version=\"1.0\" encoding=\"US-ASCII\" standalone=\"yes\"?>\n" );
        apr_file_printf( file, "<linden_genepool version=\"1.0\">\n" );
        apr_file_printf( file, "\n\t<archetype name=\"???\">\n" );

        bool agent_is_godlike = gAgent.isGodlikeWithoutAdminMenuFakery();

        if (group_by_wearables)
        {
            for (S32 type = LLWearableType::WT_SHAPE; type < LLWearableType::WT_COUNT; type++)
            {
                const std::string& wearable_name = wr_inst->getTypeName((LLWearableType::EType)type);
                apr_file_printf( file, "\n\t\t<!-- wearable: %s -->\n", wearable_name.c_str() );

                for (LLVisualParam* param = getFirstVisualParam(); param; param = getNextVisualParam())
                {
                    LLViewerVisualParam* viewer_param = (LLViewerVisualParam*)param;
                    if( (viewer_param->getWearableType() == type) &&
                       (viewer_param->isTweakable() ) )
                    {
                        dump_visual_param(file, viewer_param, viewer_param->getWeight());
                    }
                }

                for (U8 te = 0; te < TEX_NUM_INDICES; te++)
                {
                    if (LLAvatarAppearance::getDictionary()->getTEWearableType((ETextureIndex)te) == type)
                    {
                        // MULTIPLE_WEARABLES: extend to multiple wearables?
                        LLViewerTexture* te_image = getImage((ETextureIndex)te, 0);
                        if( te_image )
                        {
                            std::string uuid_str = LLUUID().asString();
                            if (agent_is_godlike)
                            {
                                te_image->getID().toString(uuid_str);
                            }
                            apr_file_printf( file, "\t\t<texture te=\"%i\" uuid=\"%s\"/>\n", te, uuid_str.c_str());
                        }
                    }
                }
            }
        }
        else
        {
            // Just dump all params sequentially.
            for (LLVisualParam* param = getFirstVisualParam(); param; param = getNextVisualParam())
            {
                LLViewerVisualParam* viewer_param = (LLViewerVisualParam*)param;
                dump_visual_param(file, viewer_param, viewer_param->getWeight());
            }

            for (U8 te = 0; te < TEX_NUM_INDICES; te++)
            {
                // MULTIPLE_WEARABLES: extend to multiple wearables?
                LLViewerTexture* te_image = getImage((ETextureIndex)te, 0);
                if( te_image )
                {
                    std::string uuid_str = LLUUID().asString();
                    if (agent_is_godlike)
                    {
                        te_image->getID().toString(uuid_str);
                    }
                    apr_file_printf( file, "\t\t<texture te=\"%i\" uuid=\"%s\"/>\n", te, uuid_str.c_str());
                }
            }
        }

        // Root joint
        const LLVector3& pos = mRoot->getPosition();
        const LLVector3& scale = mRoot->getScale();
        apr_file_printf( file, "\t\t<root name=\"%s\" position=\"%f %f %f\" scale=\"%f %f %f\"/>\n",
                         mRoot->getName().c_str(), pos[0], pos[1], pos[2], scale[0], scale[1], scale[2]);

        // Bones
        std::vector<std::string> bone_names, cv_names, attach_names, all_names;
        getSortedJointNames(0, bone_names);
        getSortedJointNames(1, cv_names);
        getSortedJointNames(2, attach_names);
        all_names.insert(all_names.end(), bone_names.begin(), bone_names.end());
        all_names.insert(all_names.end(), cv_names.begin(), cv_names.end());
        all_names.insert(all_names.end(), attach_names.begin(), attach_names.end());

        for (std::vector<std::string>::iterator name_iter = bone_names.begin();
             name_iter != bone_names.end(); ++name_iter)
        {
            LLJoint *pJoint = getJoint(*name_iter);
            const LLVector3& pos = pJoint->getPosition();
            const LLVector3& scale = pJoint->getScale();
            apr_file_printf( file, "\t\t<bone name=\"%s\" position=\"%f %f %f\" scale=\"%f %f %f\"/>\n",
                             pJoint->getName().c_str(), pos[0], pos[1], pos[2], scale[0], scale[1], scale[2]);
        }

        // Collision volumes
        for (std::vector<std::string>::iterator name_iter = cv_names.begin();
             name_iter != cv_names.end(); ++name_iter)
        {
            LLJoint *pJoint = getJoint(*name_iter);
            const LLVector3& pos = pJoint->getPosition();
            const LLVector3& scale = pJoint->getScale();
            apr_file_printf( file, "\t\t<collision_volume name=\"%s\" position=\"%f %f %f\" scale=\"%f %f %f\"/>\n",
                             pJoint->getName().c_str(), pos[0], pos[1], pos[2], scale[0], scale[1], scale[2]);
        }

        // Attachment joints
        for (std::vector<std::string>::iterator name_iter = attach_names.begin();
             name_iter != attach_names.end(); ++name_iter)
        {
            LLJoint *pJoint = getJoint(*name_iter);
            if (!pJoint) continue;
            const LLVector3& pos = pJoint->getPosition();
            const LLVector3& scale = pJoint->getScale();
            apr_file_printf( file, "\t\t<attachment_point name=\"%s\" position=\"%f %f %f\" scale=\"%f %f %f\"/>\n",
                             pJoint->getName().c_str(), pos[0], pos[1], pos[2], scale[0], scale[1], scale[2]);
        }

        // Joint pos overrides
        for (std::vector<std::string>::iterator name_iter = all_names.begin();
             name_iter != all_names.end(); ++name_iter)
        {
            LLJoint *pJoint = getJoint(*name_iter);

            LLVector3 pos;
            LLUUID mesh_id;

            if (pJoint && pJoint->hasAttachmentPosOverride(pos,mesh_id))
            {
                S32 num_pos_overrides;
                std::set<LLVector3> distinct_pos_overrides;
                pJoint->getAllAttachmentPosOverrides(num_pos_overrides, distinct_pos_overrides);
                apr_file_printf( file, "\t\t<joint_offset name=\"%s\" position=\"%f %f %f\" mesh_id=\"%s\" count=\"%d\" distinct=\"%d\"/>\n",
                                 pJoint->getName().c_str(), pos[0], pos[1], pos[2], mesh_id.asString().c_str(),
                                 num_pos_overrides, (S32) distinct_pos_overrides.size());
            }
        }
        // Joint scale overrides
        for (std::vector<std::string>::iterator name_iter = all_names.begin();
             name_iter != all_names.end(); ++name_iter)
        {
            LLJoint *pJoint = getJoint(*name_iter);

            LLVector3 scale;
            LLUUID mesh_id;

            if (pJoint && pJoint->hasAttachmentScaleOverride(scale,mesh_id))
            {
                S32 num_scale_overrides;
                std::set<LLVector3> distinct_scale_overrides;
                pJoint->getAllAttachmentPosOverrides(num_scale_overrides, distinct_scale_overrides);
                apr_file_printf( file, "\t\t<joint_scale name=\"%s\" scale=\"%f %f %f\" mesh_id=\"%s\" count=\"%d\" distinct=\"%d\"/>\n",
                                 pJoint->getName().c_str(), scale[0], scale[1], scale[2], mesh_id.asString().c_str(),
                                 num_scale_overrides, (S32) distinct_scale_overrides.size());
            }
        }
        F32 pelvis_fixup;
        LLUUID mesh_id;
        if (hasPelvisFixup(pelvis_fixup, mesh_id))
        {
            apr_file_printf( file, "\t\t<pelvis_fixup z=\"%f\" mesh_id=\"%s\"/>\n",
                             pelvis_fixup, mesh_id.asString().c_str());
        }

        LLVector3 rp = getRootJoint()->getWorldPosition();
        LLVector4a rpv;
        rpv.load3(rp.mV);

        for (S32 joint_num = 0; joint_num < LL_CHARACTER_MAX_ANIMATED_JOINTS; joint_num++)
        {
            LLJoint *joint = getJoint(joint_num);
            if (joint_num < mJointRiggingInfoTab.size())
            {
                LLJointRiggingInfo& rig_info = mJointRiggingInfoTab[joint_num];
                if (rig_info.isRiggedTo())
                {
                    LLMatrix4a mat;
                    LLVector4a new_extents[2];
                    mat.loadu(joint->getWorldMatrix());
                    matMulBoundBox(mat, rig_info.getRiggedExtents(), new_extents);
                    LLVector4a rrp[2];
                    rrp[0].setSub(new_extents[0],rpv);
                    rrp[1].setSub(new_extents[1],rpv);
                    apr_file_printf( file, "\t\t<joint_rig_info num=\"%d\" name=\"%s\" min=\"%f %f %f\" max=\"%f %f %f\" tmin=\"%f %f %f\" tmax=\"%f %f %f\"/>\n",
                                     joint_num,
                                     joint->getName().c_str(),
                                     rig_info.getRiggedExtents()[0][0],
                                     rig_info.getRiggedExtents()[0][1],
                                     rig_info.getRiggedExtents()[0][2],
                                     rig_info.getRiggedExtents()[1][0],
                                     rig_info.getRiggedExtents()[1][1],
                                     rig_info.getRiggedExtents()[1][2],
                                     rrp[0][0],
                                     rrp[0][1],
                                     rrp[0][2],
                                     rrp[1][0],
                                     rrp[1][1],
                                     rrp[1][2] );
                }
            }
        }

        bool ultra_verbose = false;
        if (isSelf() && ultra_verbose)
        {
            // show the cloned params inside the wearables as well.
            gAgentAvatarp->dumpWearableInfo(outfile);
        }

        apr_file_printf( file, "\t</archetype>\n" );
        apr_file_printf( file, "\n</linden_genepool>\n" );

        LLSD args;
        args["PATH"] = fullpath;
        LLNotificationsUtil::add("AppearanceToXMLSaved", args);
    }
    else
    {
        LLNotificationsUtil::add("AppearanceToXMLFailed");
    }
    // File will close when handle goes out of scope
}


void LLVOAvatar::setVisibilityRank(U32 rank)
{
    if (mDrawable.isNull() || mDrawable->isDead())
    {
        // do nothing
        return;
    }
    mVisibilityRank = rank;
}

// Assumes LLVOAvatar::sInstances has already been sorted.
S32 LLVOAvatar::getUnbakedPixelAreaRank()
{
    S32 rank = 1;

    for (LLCharacter* character : LLCharacter::sInstances)
    {
        if (character == this)
        {
            return rank;
        }

        LLVOAvatar* avatar = (LLVOAvatar*)character;
        if (!avatar->isDead() && !avatar->isFullyBaked())
        {
            rank++;
        }
    }

    llassert(0);
    return 0;
}

// static
void LLVOAvatar::cullAvatarsByPixelArea()
{
    LLCharacter::sInstances.sort([](LLCharacter* lhs, LLCharacter* rhs)
        {
            return lhs->getPixelArea() > rhs->getPixelArea();
        });

    // Update the avatars that have changed status
    {
        U32 rank = 2; //1 is reserved for self.
        for (LLCharacter* character : LLCharacter::sInstances)
        {
            LLVOAvatar* inst = (LLVOAvatar*)character;
            bool culled = !inst->isSelf() && !inst->isFullyBaked();

            if (inst->mCulled != culled)
            {
                inst->mCulled = culled;
                LL_DEBUGS() << "avatar " << inst->getID() << (culled ? " start culled" : " start not culled" ) << LL_ENDL;
                inst->updateMeshTextures();
            }

            if (inst->isSelf())
            {
                inst->setVisibilityRank(1);
            }
            else if (inst->mDrawable.notNull() && inst->mDrawable->isVisible())
            {
                inst->setVisibilityRank(rank++);
            }
        }
    }

    // runway - this doesn't really detect gray/grey state.
    S32 grey_avatars = 0;
    if (!LLVOAvatar::areAllNearbyInstancesBaked(grey_avatars))
    {
        if (gFrameTimeSeconds != sUnbakedUpdateTime) // only update once per frame
        {
            sUnbakedUpdateTime = gFrameTimeSeconds;
            sUnbakedTime += gFrameIntervalSeconds.value();
        }
        if (grey_avatars > 0)
        {
            if (gFrameTimeSeconds != sGreyUpdateTime) // only update once per frame
            {
                sGreyUpdateTime = gFrameTimeSeconds;
                sGreyTime += gFrameIntervalSeconds.value();
            }
        }
    }
}

void LLVOAvatar::startAppearanceAnimation()
{
    if(!mAppearanceAnimating)
    {
        mAppearanceAnimating = true;
        mAppearanceMorphTimer.reset();
        mLastAppearanceBlendTime = 0.f;
    }
}

// virtual
void LLVOAvatar::removeMissingBakedTextures()
{
}

//virtual
void LLVOAvatar::updateRegion(LLViewerRegion *regionp)
{
    LLViewerObject::updateRegion(regionp);
}

// virtual
std::string LLVOAvatar::getFullname() const
{
    std::string name;

    LLNameValue* first = getNVPair("FirstName");
    LLNameValue* last  = getNVPair("LastName");
    if (first && last)
    {
        name = LLCacheName::buildFullName( first->getString(), last->getString() );
    }

    return name;
}

LLHost LLVOAvatar::getObjectHost() const
{
    LLViewerRegion* region = getRegion();
    if (region && !isDead())
    {
        return region->getHost();
    }
    else
    {
        return LLHost();
    }
}

bool LLVOAvatar::updateLOD()
{
    if (mDrawable.isNull())
    {
        return false;
    }

    if (!LLPipeline::sImpostorRender && isImpostor() && 0 != mDrawable->getNumFaces() && mDrawable->getFace(0)->hasGeometry())
    {
        return true;
    }

    bool res = updateJointLODs();

    LLFace* facep = mDrawable->getFace(0);
    if (!facep || !facep->getVertexBuffer())
    {
        dirtyMesh(2);
    }

    if (mDirtyMesh >= 2 || mDrawable->isState(LLDrawable::REBUILD_GEOMETRY))
    {   //LOD changed or new mesh created, allocate new vertex buffer if needed
        updateMeshData();
        mDirtyMesh = 0;
        mNeedsSkin = true;
        mDrawable->clearState(LLDrawable::REBUILD_GEOMETRY);
    }
    updateVisibility();

    return res;
}

void LLVOAvatar::updateLODRiggedAttachments()
{
    updateLOD();
    rebuildRiggedAttachments();
}

void showRigInfoTabExtents(LLVOAvatar *avatar, LLJointRiggingInfoTab& tab, S32& count_rigged, S32& count_box)
{
    count_rigged = count_box = 0;
    LLVector4a zero_vec;
    zero_vec.clear();
    for (S32 i=0; i<tab.size(); i++)
    {
        if (tab[i].isRiggedTo())
        {
            count_rigged++;
            LLJoint *joint = avatar->getJoint(i);
            LL_DEBUGS("RigSpam") << "joint " << i << " name " << joint->getName() << " box "
                                 << tab[i].getRiggedExtents()[0] << ", " << tab[i].getRiggedExtents()[1] << LL_ENDL;
            if ((!tab[i].getRiggedExtents()[0].equals3(zero_vec)) ||
                (!tab[i].getRiggedExtents()[1].equals3(zero_vec)))
            {
                count_box++;
            }
       }
    }
}

void LLVOAvatar::getAssociatedVolumes(std::vector<LLVOVolume*>& volumes)
{
    LL_PROFILE_ZONE_SCOPED_CATEGORY_AVATAR;
    for (const auto& iter : mAttachmentPoints)
    {
        LLViewerJointAttachment* attachment = iter.second;
        LLViewerJointAttachment::attachedobjs_vec_t::iterator attach_end = attachment->mAttachedObjects.end();

        for (LLViewerObject* attached_object : attachment->mAttachedObjects)
        {
            if (attached_object->isDead())
                continue;

            if (attached_object->getPCode() == LL_PCODE_VOLUME)
            {
                LLVOVolume* volume = (LLVOVolume*)attached_object;
                volumes.push_back(volume);
                if (volume->isAnimatedObject())
                {
                    // For animated object attachment, don't need
                    // the children. Will just get bounding box
                    // from the control avatar.
                    continue;
                }
            }

            for (LLViewerObject* childp : attached_object->getChildren())
            {
                if (!childp->isDead() &&  childp->getPCode() == LL_PCODE_VOLUME)
                {
                    volumes.push_back((LLVOVolume*)childp);
                }
            }
        }
    }

    LLControlAvatar *control_av = dynamic_cast<LLControlAvatar*>(this);
    if (control_av)
    {
        LLVOVolume *volp = control_av->mRootVolp;
        if (volp)
        {
            volumes.push_back(volp);
            LLViewerObject::const_child_list_t& children = volp->getChildren();
            for (LLViewerObject::const_child_list_t::const_iterator it = children.begin();
                 it != children.end(); ++it)
            {
                LLViewerObject *childp = *it;
                LLVOVolume *volume = dynamic_cast<LLVOVolume*>(childp);
                if (volume)
                {
                    volumes.push_back(volume);
                }
            }
        }
    }
}

// virtual
void LLVOAvatar::updateRiggingInfo()
{
    LL_PROFILE_ZONE_SCOPED_CATEGORY_AVATAR;

    //LL_DEBUGS("RigSpammish") << getFullname() << " updating rig tab" << LL_ENDL; // <FS:Ansariel> Performance tweak

    std::vector<LLVOVolume*> volumes;

    getAssociatedVolumes(volumes);

    std::map<LLUUID, S32> curr_rigging_info_key;

    // Get current rigging info key
    for (LLVOVolume* vol : volumes)
    {
        if (vol->isMesh() && vol->getVolume())
        {
            const LLUUID& mesh_id = vol->getVolume()->getParams().getSculptID();
            S32 max_lod = llmax(vol->getLOD(), vol->mLastRiggingInfoLOD);
            curr_rigging_info_key[mesh_id] = max_lod;
        }
    }

    // Check for key change, which indicates some change in volume composition or LOD.
    if (curr_rigging_info_key == mLastRiggingInfoKey)
    {
        return;
    }

    // Something changed. Update.
    // <FS:Ansariel> Performance tweak
    //mLastRiggingInfoKey = curr_rigging_info_key;
    mLastRiggingInfoKey.swap(curr_rigging_info_key);
    // </FS:Ansariel>
    mJointRiggingInfoTab.clear();
    for (LLVOVolume* vol : volumes)
    {
        vol->updateRiggingInfo();
        mJointRiggingInfoTab.merge(vol->mJointRiggingInfoTab);
    }

    //LL_INFOS() << "done update rig count is " << countRigInfoTab(mJointRiggingInfoTab) << LL_ENDL;
    // Remove debug only stuff on hot path
    // LL_DEBUGS("RigSpammish") << getFullname() << " after update rig tab:" << LL_ENDL;
    // S32 joint_count, box_count;
    // showRigInfoTabExtents(this, mJointRiggingInfoTab, joint_count, box_count);
    // LL_DEBUGS("RigSpammish") << "uses " << joint_count << " joints " << " nonzero boxes: " << box_count << LL_ENDL;
}

// virtual
void LLVOAvatar::onActiveOverrideMeshesChanged()
{
    mJointRiggingInfoTab.setNeedsUpdate(true);
}

U32 LLVOAvatar::getPartitionType() const
{
    // Avatars merely exist as drawables in the bridge partition
    return mIsControlAvatar ? LLViewerRegion::PARTITION_CONTROL_AV : LLViewerRegion::PARTITION_AVATAR;
}

//static
void LLVOAvatar::updateImpostors()
{
    LLViewerCamera::sCurCameraID = LLViewerCamera::CAMERA_WORLD;

    for (LLCharacter* character : LLCharacter::sInstances)
    {
        LLVOAvatar* avatar = (LLVOAvatar*)character;
        if (!avatar->isDead()
            && avatar->isVisible()
            && avatar->isImpostor()
            && avatar->needsImpostorUpdate())
        {
            avatar->calcMutedAVColor();
            gPipeline.generateImpostor(avatar);
        }
    }

    LLCharacter::sAllowInstancesChange = true;
}

// virtual
bool LLVOAvatar::isImpostor()
{
// <FS:Beq> render time handling using tooSlow()
//  return isVisuallyMuted() || (sLimitNonImpostors && (mUpdatePeriod > 1));
    return (
            isVisuallyMuted() ||
            isTooSlowWithoutShadows() ||
            (sLimitNonImpostors && (mUpdatePeriod > 1) )
    );
// </FS:Beq>
}

bool LLVOAvatar::shouldImpostor(const F32 rank_factor)
{
    if (isSelf())
    {
        return false;
    }
    if (isVisuallyMuted())
    {
        return true;
    }
// <FS:Beq> render time handling using tooSlow()
    // return sLimitNonImpostors && (mVisibilityRank > sMaxNonImpostors * rank_factor);
    // static LLCachedControl<bool> render_jellys_As_imposters(gSavedSettings, "RenderJellyDollsAsImpostors");

    if (isTooSlowWithoutShadows())
    {
        return true;
    }
// </FS:Beq>
    return sLimitNonImpostors && (mVisibilityRank > sMaxNonImpostors * rank_factor);
}

bool LLVOAvatar::needsImpostorUpdate() const
{
    return mNeedsImpostorUpdate;
}

const LLVector3& LLVOAvatar::getImpostorOffset() const
{
    return mImpostorOffset;
}

const LLVector2& LLVOAvatar::getImpostorDim() const
{
    return mImpostorDim;
}

void LLVOAvatar::setImpostorDim(const LLVector2& dim)
{
    mImpostorDim = dim;
}

void LLVOAvatar::cacheImpostorValues()
{
    getImpostorValues(mImpostorExtents, mImpostorAngle, mImpostorDistance);
}

void LLVOAvatar::getImpostorValues(LLVector4a* extents, LLVector3& angle, F32& distance) const
{
    const LLVector4a* ext = mDrawable->getSpatialExtents();
    extents[0] = ext[0];
    extents[1] = ext[1];

    LLVector3 at = LLViewerCamera::getInstance()->getOrigin()-(getRenderPosition()+mImpostorOffset);
    distance = at.normalize();
    F32 da = 1.f - (at*LLViewerCamera::getInstance()->getAtAxis());
    angle.mV[0] = LLViewerCamera::getInstance()->getYaw()*da;
    angle.mV[1] = LLViewerCamera::getInstance()->getPitch()*da;
    angle.mV[2] = da;
}

// static
const U32 LLVOAvatar::NON_IMPOSTORS_MAX_SLIDER = 66; /* Must equal the maximum allowed the RenderAvatarMaxNonImpostors
                                           * slider in panel_preferences_graphics1.xml */

// static
void LLVOAvatar::updateImpostorRendering(U32 newMaxNonImpostorsValue)
{
    U32  oldmax = sMaxNonImpostors;
    bool oldflg = sLimitNonImpostors;

    if (NON_IMPOSTORS_MAX_SLIDER <= newMaxNonImpostorsValue)
    {
        sMaxNonImpostors = 0;
    }
    else
    {
        sMaxNonImpostors = newMaxNonImpostorsValue;
    }
    // the sLimitNonImpostors flag depends on whether or not sMaxNonImpostors is set to the no-limit value (0)
    sLimitNonImpostors = (0 != sMaxNonImpostors);
    if ( oldflg != sLimitNonImpostors )
    {
        LL_DEBUGS("AvatarRender")
            << "was " << (oldflg ? "use" : "don't use" ) << " impostors (max " << oldmax << "); "
            << "now " << (sLimitNonImpostors ? "use" : "don't use" ) << " impostors (max " << sMaxNonImpostors << "); "
            << LL_ENDL;
    }
}


void LLVOAvatar::idleUpdateRenderComplexity()
{
    LL_PROFILE_ZONE_SCOPED_CATEGORY_AVATAR;
    if (isControlAvatar())
    {
        LLControlAvatar *cav = dynamic_cast<LLControlAvatar*>(this);
        bool is_attachment = cav && cav->mRootVolp && cav->mRootVolp->isAttachment(); // For attached animated objects
        if (is_attachment)
        {
            // ARC for animated object attachments is accounted with the avatar they're attached to.
            return;
        }
    }

    // Render Complexity
    calculateUpdateRenderComplexity(); // Update mVisualComplexity if needed

    bool autotune = LLPerfStats::tunables.userAutoTuneEnabled && !mIsControlAvatar && !isSelf();
    if (autotune && !isDead())
    {
        static LLCachedControl<F32> render_far_clip(gSavedSettings, "RenderFarClip", 64);
        F32 radius = render_far_clip * render_far_clip;

        bool is_nearby = true;
        if ((dist_vec_squared(getPositionGlobal(), gAgent.getPositionGlobal()) > radius) &&
            (dist_vec_squared(getPositionGlobal(), gAgentCamera.getCameraPositionGlobal()) > radius))
        {
            is_nearby = false;
        }

        if (is_nearby && (sAVsIgnoringARTLimit.size() < MIN_NONTUNED_AVS))
        {
            if (std::count(sAVsIgnoringARTLimit.begin(), sAVsIgnoringARTLimit.end(), mID) == 0)
            {
                sAVsIgnoringARTLimit.push_back(mID);
            }
        }
        else if (!is_nearby)
        {
            sAVsIgnoringARTLimit.erase(std::remove(sAVsIgnoringARTLimit.begin(), sAVsIgnoringARTLimit.end(), mID),
                                       sAVsIgnoringARTLimit.end());
        }
        updateNearbyAvatarCount();
    }
}

void LLVOAvatar::updateNearbyAvatarCount()
{
    static LLFrameTimer agent_update_timer;

    if (agent_update_timer.getElapsedTimeF32() > 1.0f)
    {
        S32 avs_nearby = 0;
        static LLCachedControl<F32> render_far_clip(gSavedSettings, "RenderFarClip", 64);
        F32 radius = render_far_clip * render_far_clip;
        for (LLCharacter* character : LLCharacter::sInstances)
        {
            LLVOAvatar* avatar = (LLVOAvatar*)character;
            if (!avatar->isDead() && !avatar->isControlAvatar())
            {
                if ((dist_vec_squared(avatar->getPositionGlobal(), gAgent.getPositionGlobal()) <= radius) ||
                    (dist_vec_squared(avatar->getPositionGlobal(), gAgentCamera.getCameraPositionGlobal()) <= radius))
                {
                    avs_nearby++;
                }
            }
        }
        sAvatarsNearby = avs_nearby;
        agent_update_timer.reset();
    }
}

void LLVOAvatar::idleUpdateDebugInfo()
{
    if (gPipeline.hasRenderDebugMask(LLPipeline::RENDER_DEBUG_AVATAR_DRAW_INFO))
    {
        std::string info_line;
        F32 red_level;
        F32 green_level;
        LLColor4 info_color;
        LLFontGL::StyleFlags info_style;

        if ( !mText )
        {
            initHudText();
            mText->setFadeDistance(20.0, 5.0); // limit clutter in large crowds
        }
        else
        {
            mText->clearString(); // clear debug text
        }

        /*
         * NOTE: the logic for whether or not each of the values below
         * controls muting MUST match that in the isVisuallyMuted and isTooComplex methods.
         */

        static LLCachedControl<U32> max_render_cost(gSavedSettings, "RenderAvatarMaxComplexity", 0);
        info_line = llformat("%d Complexity", mVisualComplexity);

        if (max_render_cost != 0) // zero means don't care, so don't bother coloring based on this
        {
            green_level = 1.f-llclamp(((F32) mVisualComplexity-(F32)max_render_cost)/(F32)max_render_cost, 0.f, 1.f);
            red_level   = llmin((F32) mVisualComplexity/(F32)max_render_cost, 1.f);
            info_color.set(red_level, green_level, 0.0, 1.0);
            info_style = (  mVisualComplexity > max_render_cost
                          ? LLFontGL::BOLD : LLFontGL::NORMAL );
        }
        else
        {
            info_color.set(LLColor4::grey);
            info_style = LLFontGL::NORMAL;
        }
        mText->addLine(info_line, info_color, info_style);

        // Visual rank
        info_line = llformat("%d rank", mVisibilityRank);
        // Use grey for imposters, white for normal rendering or no impostors
        info_color.set(isImpostor() ? LLColor4::grey : (isControlAvatar() ? LLColor4::yellow : LLColor4::white));
        info_style = LLFontGL::NORMAL;
        mText->addLine(info_line, info_color, info_style);

        // Triangle count
        mText->addLine(std::string("VisTris ") + LLStringOps::getReadableNumber(mAttachmentVisibleTriangleCount),
                       info_color, info_style);
        mText->addLine(std::string("EstMaxTris ") + LLStringOps::getReadableNumber(mAttachmentEstTriangleCount),
                       info_color, info_style);

        // Attachment Surface Area
        static LLCachedControl<F32> max_attachment_area(gSavedSettings, "RenderAutoMuteSurfaceAreaLimit", 1000.0f);
        info_line = llformat("%.0f m^2", mAttachmentSurfaceArea);

        if (max_render_cost != 0 && max_attachment_area != 0) // zero means don't care, so don't bother coloring based on this
        {
            green_level = 1.f-llclamp((mAttachmentSurfaceArea-max_attachment_area)/max_attachment_area, 0.f, 1.f);
            red_level   = llmin(mAttachmentSurfaceArea/max_attachment_area, 1.f);
            info_color.set(red_level, green_level, 0.0, 1.0);
            info_style = (  mAttachmentSurfaceArea > max_attachment_area
                          ? LLFontGL::BOLD : LLFontGL::NORMAL );

        }
        else
        {
            info_color.set(LLColor4::grey);
            info_style = LLFontGL::NORMAL;
        }

        mText->addLine(info_line, info_color, info_style);

        updateText(); // corrects position
    }
}

void LLVOAvatar::updateVisualComplexity()
{
    LL_DEBUGS("AvatarRender") << "avatar " << getID() << " appearance changed" << LL_ENDL;
    // Set the cache time to in the past so it's updated ASAP
    mVisualComplexityStale = true;
}


// Account for the complexity of a single top-level object associated
// with an avatar. This will be either an attached object or an animated
// object.
void LLVOAvatar::accountRenderComplexityForObject(
    LLViewerObject *attached_object,
    const F32 max_attachment_complexity,
    LLVOVolume::texture_cost_t& textures,
    U32& cost,
    hud_complexity_list_t& hud_complexity_list,
    object_complexity_list_t& object_complexity_list,
    // <FS:Ansariel> Show per-item complexity in COF
    std::map<LLUUID, U32>& item_complexity,
    std::map<LLUUID, U32>& temp_item_complexity)
    // </FS:Ansariel>
{
    LL_PROFILE_ZONE_SCOPED_CATEGORY_AVATAR;
    if (attached_object && !attached_object->isHUDAttachment())
    {
        mAttachmentVisibleTriangleCount += attached_object->recursiveGetTriangleCount();
        mAttachmentEstTriangleCount += attached_object->recursiveGetEstTrianglesMax();
        mAttachmentSurfaceArea += attached_object->recursiveGetScaledSurfaceArea();

        textures.clear();
        const LLDrawable* drawable = attached_object->mDrawable;
        if (drawable)
        {
            const LLVOVolume* volume = drawable->getVOVolume();
            if (volume)
            {
                F32 attachment_total_cost = 0;
                F32 attachment_volume_cost = 0;
                F32 attachment_texture_cost = 0;
                F32 attachment_children_cost = 0;
                            const F32 animated_object_attachment_surcharge = 1000;

                if (volume->isAnimatedObjectFast())
                {
                    attachment_volume_cost += animated_object_attachment_surcharge;
                }
                attachment_volume_cost += volume->getRenderCost(textures);

                const_child_list_t children = volume->getChildren();
                for (const_child_list_t::const_iterator child_iter = children.begin();
                    child_iter != children.end();
                    ++child_iter)
                {
                    LLViewerObject* child_obj = *child_iter;
                    LLVOVolume* child = dynamic_cast<LLVOVolume*>(child_obj);
                    if (child)
                    {
                        attachment_children_cost += child->getRenderCost(textures);
                    }
                }

                for (LLVOVolume::texture_cost_t::iterator volume_texture = textures.begin();
                    volume_texture != textures.end();
                    ++volume_texture)
                {
                    // add the cost of each individual texture in the linkset
                    attachment_texture_cost += LLVOVolume::getTextureCost(*volume_texture);
                }
                attachment_total_cost = attachment_volume_cost + attachment_texture_cost + attachment_children_cost;
                LL_DEBUGS("ARCdetail") << "Attachment costs " << attached_object->getAttachmentItemID()
                    << " total: " << attachment_total_cost
                    << ", volume: " << attachment_volume_cost
                    << ", " << textures.size()
                    << " textures: " << attachment_texture_cost
                    << ", " << volume->numChildren()
                    << " children: " << attachment_children_cost
                    << LL_ENDL;
                // Limit attachment complexity to avoid signed integer flipping of the wearer's ACI
                cost += (U32)llclamp(attachment_total_cost, MIN_ATTACHMENT_COMPLEXITY, max_attachment_complexity);

                if (isSelf())
                {
                    LLObjectComplexity object_complexity;
                    object_complexity.objectName = attached_object->getAttachmentItemName();
                    object_complexity.objectId = attached_object->getAttachmentItemID();
                    object_complexity.objectCost = (U32)attachment_total_cost;
                    object_complexity_list.push_back(object_complexity);
                }

                // <FS:Ansariel> Show per-item complexity in COF
                if (isSelf())
                {
                    if (!attached_object->isTempAttachment())
                    {
                        item_complexity.insert(std::make_pair(attached_object->getAttachmentItemID(), (U32)attachment_total_cost));
                    }
                    else
                    {
                        temp_item_complexity.insert(std::make_pair(attached_object->getID(), (U32)attachment_total_cost));
                    }
                }
                // </FS:Ansariel>
            }
        }
    }
    if (isSelf()
        && attached_object
        && attached_object->isHUDAttachment()
        && !attached_object->isTempAttachment()
        && attached_object->mDrawable)
    {
        textures.clear();
        mAttachmentSurfaceArea += attached_object->recursiveGetScaledSurfaceArea();

        const LLVOVolume* volume = attached_object->mDrawable->getVOVolume();
        if (volume)
        {
            bool is_rigged_mesh = volume->isRiggedMeshFast();
            LLHUDComplexity hud_object_complexity;
            hud_object_complexity.objectName = attached_object->getAttachmentItemName();
            hud_object_complexity.objectId = attached_object->getAttachmentItemID();
            std::string joint_name;
            gAgentAvatarp->getAttachedPointName(attached_object->getAttachmentItemID(), joint_name);
            hud_object_complexity.jointName = joint_name;
            // get cost and individual textures
            hud_object_complexity.objectsCost += volume->getRenderCost(textures);
            hud_object_complexity.objectsCount++;

            LLViewerObject::const_child_list_t& child_list = attached_object->getChildren();
            for (LLViewerObject::child_list_t::const_iterator iter = child_list.begin();
                iter != child_list.end(); ++iter)
            {
                LLViewerObject* childp = *iter;
                const LLVOVolume* chld_volume = dynamic_cast<LLVOVolume*>(childp);
                if (chld_volume)
                {
                    is_rigged_mesh = is_rigged_mesh || chld_volume->isRiggedMeshFast();
                    // get cost and individual textures
                    hud_object_complexity.objectsCost += chld_volume->getRenderCost(textures);
                    hud_object_complexity.objectsCount++;
                }
            }
            if (is_rigged_mesh && !attached_object->mRiggedAttachedWarned)
            {
                LLSD args;
                LLViewerInventoryItem* itemp = gInventory.getItem(attached_object->getAttachmentItemID());
                args["NAME"] = itemp ? itemp->getName() : LLTrans::getString("Unknown");
                args["POINT"] = LLTrans::getString(getTargetAttachmentPoint(attached_object)->getName());
                LLNotificationsUtil::add("RiggedMeshAttachedToHUD", args);

                attached_object->mRiggedAttachedWarned = true;
            }

            hud_object_complexity.texturesCount += static_cast<U32>(textures.size());

            for (LLVOVolume::texture_cost_t::iterator volume_texture = textures.begin();
                volume_texture != textures.end();
                ++volume_texture)
            {
                // add the cost of each individual texture (ignores duplicates)
                hud_object_complexity.texturesCost += LLVOVolume::getTextureCost(*volume_texture);
                const LLViewerTexture* img = *volume_texture;
                if (img->getType() == LLViewerTexture::FETCHED_TEXTURE)
                {
                    LLViewerFetchedTexture* tex = (LLViewerFetchedTexture*)img;
                    // Note: Texture memory might be incorect since texture might be still loading.
                    hud_object_complexity.texturesMemoryTotal += tex->getTextureMemory();
                    if (tex->getOriginalHeight() * tex->getOriginalWidth() >= HUD_OVERSIZED_TEXTURE_DATA_SIZE)
                    {
                        hud_object_complexity.largeTexturesCount++;
                    }
                }
            }
            hud_complexity_list.push_back(hud_object_complexity);
        }
    }
}

// Calculations for mVisualComplexity value
void LLVOAvatar::calculateUpdateRenderComplexity()
{
    /*****************************************************************
     * This calculation should not be modified by third party viewers,
     * since it is used to limit rendering and should be uniform for
     * everyone. If you have suggested improvements, submit them to
     * the official viewer for consideration.
     *****************************************************************/
    if (mVisualComplexityStale)
    {
        LL_PROFILE_ZONE_SCOPED_CATEGORY_AVATAR;

        static const U32 COMPLEXITY_BODY_PART_COST = 200;
        static LLCachedControl<F32> max_complexity_setting(gSavedSettings, "MaxAttachmentComplexity");
        F32 max_attachment_complexity = max_complexity_setting;
        max_attachment_complexity = llmax(max_attachment_complexity, DEFAULT_MAX_ATTACHMENT_COMPLEXITY);

        // Diagnostic list of all textures on our avatar
        // <FS:Ansariel> Disable useless diagnostics
        //static std::unordered_set<const LLViewerTexture*> all_textures;

        // <FS:Ansariel> Show per-item complexity in COF
        std::map<LLUUID, U32> item_complexity;
        std::map<LLUUID, U32> temp_item_complexity;
        U32 body_parts_complexity;
        // </FS:Ansariel>

        U32 cost = VISUAL_COMPLEXITY_UNKNOWN;
        LLVOVolume::texture_cost_t textures;
        hud_complexity_list_t hud_complexity_list;
        object_complexity_list_t object_complexity_list;

        //<FS:Beq> BOM constrain number of bake requests when BOM not supported
        // for (U8 baked_index = 0; baked_index < BAKED_NUM_INDICES; baked_index++)
        for (U8 baked_index = 0; baked_index < getNumBakes(); baked_index++)
        //</FS:Beq>
        {
            const LLAvatarAppearanceDictionary::BakedEntry *baked_dict
                = LLAvatarAppearance::getDictionary()->getBakedTexture((EBakedTextureIndex)baked_index);
            ETextureIndex tex_index = baked_dict->mTextureIndex;
            if ((tex_index != TEX_SKIRT_BAKED) || (isWearingWearableType(LLWearableType::WT_SKIRT)))
            {
                // Same as isTextureVisible(), but doesn't account for isSelf to ensure identical numbers for all avatars
                if (isIndexLocalTexture(tex_index))
                {
                    if (isTextureDefined(tex_index, 0))
                    {
                        cost += COMPLEXITY_BODY_PART_COST;
                    }
                }
                else
                {
                    // baked textures can use TE images directly
                    if (isTextureDefined(tex_index)
                        && (getTEImage(tex_index)->getID() != IMG_INVISIBLE || LLDrawPoolAlpha::sShowDebugAlpha))
                    {
                        cost += COMPLEXITY_BODY_PART_COST;
                    }
                }
            }
        }
        LL_DEBUGS("ARCdetail") << "Avatar body parts complexity: " << cost << LL_ENDL;
        body_parts_complexity = cost; // <FS:Ansariel> Show per-item complexity in COF

        mAttachmentVisibleTriangleCount = 0;
        mAttachmentEstTriangleCount = 0.f;
        mAttachmentSurfaceArea = 0.f;

        // A standalone animated object needs to be accounted for
        // using its associated volume. Attached animated objects
        // will be covered by the subsequent loop over attachments.
        LLControlAvatar *control_av = dynamic_cast<LLControlAvatar*>(this);
        if (control_av)
        {
            LLVOVolume *volp = control_av->mRootVolp;
            if (volp && !volp->isAttachment())
            {
                accountRenderComplexityForObject(volp, max_attachment_complexity,
                                                 // <FS:Ansariel> Show per-item complexity in COF
                                                 //textures, cost, hud_complexity_list, object_complexity_list);
                                                 textures, cost, hud_complexity_list, object_complexity_list, item_complexity, temp_item_complexity);
                                                 // </FS:Ansariel>
            }
        }

        // Account for complexity of all attachments.
        for (attachment_map_t::const_iterator attachment_point = mAttachmentPoints.begin();
             attachment_point != mAttachmentPoints.end();
             ++attachment_point)
        {
            LLViewerJointAttachment* attachment = attachment_point->second;

            // <FS:Ansariel> Possible crash fix
            if (!attachment)
            {
                continue;
            }
            // </FS:Ansariel>

            for (LLViewerJointAttachment::attachedobjs_vec_t::iterator attachment_iter = attachment->mAttachedObjects.begin();
                 attachment_iter != attachment->mAttachedObjects.end();
                 ++attachment_iter)
            {
                LLViewerObject* attached_object = attachment_iter->get();
                accountRenderComplexityForObject(attached_object, max_attachment_complexity,
                                                 // <FS:Ansariel> Show per-item complexity in COF
                                                 //textures, cost, hud_complexity_list, object_complexity_list);
                                                 textures, cost, hud_complexity_list, object_complexity_list, item_complexity, temp_item_complexity);
                                                 // </FS:Ansariel>
            }
        }

        if ( cost != mVisualComplexity )
        {
            LL_DEBUGS("AvatarRender") << "Avatar "<< getID()
                                      << " complexity updated was " << mVisualComplexity << " now " << cost
                                      << " reported " << mReportedVisualComplexity
                                      << LL_ENDL;
        }
        else
        {
            LL_DEBUGS("AvatarRender") << "Avatar "<< getID()
                                      << " complexity updated no change " << mVisualComplexity
                                      << " reported " << mReportedVisualComplexity
                                      << LL_ENDL;
        }
        mVisualComplexity = cost;
        mVisualComplexityStale = false;

        static LLCachedControl<U32> show_my_complexity_changes(gSavedSettings, "ShowMyComplexityChanges", 20);

        if (isSelf() && show_my_complexity_changes)
        {
            // Avatar complexity
            LLAvatarRenderNotifier::getInstance()->updateNotificationAgent(mVisualComplexity);
            LLAvatarRenderNotifier::getInstance()->setObjectComplexityList(object_complexity_list);
            // HUD complexity
            LLHUDRenderNotifier::getInstance()->updateNotificationHUD(hud_complexity_list);
        }

        // <FS:Ansariel> Show avatar complexity in appearance floater
        if (isSelf())
        {
            LLSidepanelAppearance::updateAvatarComplexity(mVisualComplexity, item_complexity, temp_item_complexity, body_parts_complexity);
        }
        // </FS:Ansariel>


        //schedule an update to ART next frame if needed
        if (LLPerfStats::tunables.userAutoTuneEnabled &&
            LLPerfStats::tunables.userFPSTuningStrategy != LLPerfStats::TUNE_SCENE_ONLY &&
            !isVisuallyMuted())
        {
            LLUUID id = getID(); // <== use id to make sure this avatar didn't get deleted between frames
            LL::WorkQueue::getInstance("mainloop")->post([this, id]()
                {
                    if (gObjectList.findObject(id) != nullptr)
                    {
                        gPipeline.profileAvatar(this);
                    }
                });
        }
    }
}

void LLVOAvatar::setVisualMuteSettings(VisualMuteSettings set)
{
    mVisuallyMuteSetting = set;
    mNeedsImpostorUpdate = true;
    mLastImpostorUpdateReason = 7;

    // <FS:Ansariel> [FS Persisted Avatar Render Settings]
    //LLRenderMuteList::getInstance()->saveVisualMuteSetting(getID(), S32(set));
    FSAvatarRenderPersistence::instance().setAvatarRenderSettings(getID(), set);
}


void LLVOAvatar::setOverallAppearanceNormal()
{
    if (isControlAvatar())
        return;

    LLVector3 pelvis_pos = getJoint("mPelvis")->getPosition();
    if (isControlAvatar() || mLastProcessedAppearance)
    {
        resetSkeleton(false);
    }
    getJoint("mPelvis")->setPosition(pelvis_pos);

    for (auto it = mJellyAnims.begin(); it !=  mJellyAnims.end(); ++it)
    {
        bool is_playing = (mPlayingAnimations.find(*it) != mPlayingAnimations.end());
        LL_DEBUGS("Avatar") << "jelly anim " << *it << " " << is_playing << LL_ENDL;
        if (!is_playing)
        {
            // Anim was not requested for this av by sim, but may be playing locally
            stopMotion(*it);
        }
    }
    mJellyAnims.clear();

    processAnimationStateChanges();
}

void LLVOAvatar::setOverallAppearanceJellyDoll()
{
    if (isControlAvatar())
        return;

    // stop current animations
    {
        for ( LLVOAvatar::AnimIterator anim_it= mPlayingAnimations.begin();
              anim_it != mPlayingAnimations.end();
              ++anim_it)
        {
            {
                stopMotion(anim_it->first, true);
            }
        }
    }
    processAnimationStateChanges();

    // Start any needed anims for jellydoll
    updateOverallAppearanceAnimations();

    LLVector3 pelvis_pos = getJoint("mPelvis")->getPosition();
    resetSkeleton(false);
    getJoint("mPelvis")->setPosition(pelvis_pos);

}

void LLVOAvatar::setOverallAppearanceInvisible()
{
}

void LLVOAvatar::updateOverallAppearance()
{
    AvatarOverallAppearance new_overall = getOverallAppearance();
    if (new_overall != mOverallAppearance)
    {
        switch (new_overall)
        {
            case AOA_NORMAL:
                setOverallAppearanceNormal();
                break;
            case AOA_JELLYDOLL:
                setOverallAppearanceJellyDoll();
                break;
            case AOA_INVISIBLE:
                setOverallAppearanceInvisible();
                break;
        }
        mOverallAppearance = new_overall;
        if (!isSelf())
        {
            mNeedsImpostorUpdate = true;
            mLastImpostorUpdateReason = 8;
        }
        updateMeshVisibility();
    }

    // This needs to be done even if overall appearance has not
    // changed, since sit/stand status can be different.
    updateOverallAppearanceAnimations();
}

void LLVOAvatar::updateOverallAppearanceAnimations()
{
    if (isControlAvatar())
        return;

    if (getOverallAppearance() == AOA_JELLYDOLL)
    {
        LLUUID motion_id;
        if (isSitting() && getParent()) // sitting on object
        {
            motion_id = ANIM_AGENT_SIT_FEMALE;
        }
        else if (isSitting()) // sitting on ground
        {
            motion_id = ANIM_AGENT_SIT_GROUND_CONSTRAINED;
        }
        else // standing
        {
            motion_id = ANIM_AGENT_STAND;
        }
        if (mJellyAnims.find(motion_id) == mJellyAnims.end())
        {
            for (auto it = mJellyAnims.begin(); it !=  mJellyAnims.end(); ++it)
            {
                bool is_playing = (mPlayingAnimations.find(*it) != mPlayingAnimations.end());
                LL_DEBUGS("Avatar") << "jelly anim " << *it << " " << is_playing << LL_ENDL;
                if (!is_playing)
                {
                    // Anim was not requested for this av by sim, but may be playing locally
                    stopMotion(*it, true);
                }
            }
            mJellyAnims.clear();

            startMotion(motion_id);
            mJellyAnims.insert(motion_id);

            processAnimationStateChanges();
        }
    }
}

// Based on isVisuallyMuted(), but has 3 possible results.
LLVOAvatar::AvatarOverallAppearance LLVOAvatar::getOverallAppearance() const
{
    LL_PROFILE_ZONE_SCOPED_CATEGORY_AVATAR;
    AvatarOverallAppearance result = AOA_NORMAL;

    // Priority order (highest priority first)
    // * own avatar is always drawn normally
    // * if on the "always draw normally" list, draw them normally
    // * if on the "always visually mute" list, show as jellydoll
    // * if explicitly muted (blocked), show as invisible
    // * check against the render cost and attachment limits - if too complex, show as jellydoll
    if (isSelf())
    {
        result = AOA_NORMAL;
    }
    else // !isSelf()
    {
        if (isInMuteList())
        {
            result = AOA_INVISIBLE;
        }
        else if (mVisuallyMuteSetting == AV_ALWAYS_RENDER)
        {
            result = AOA_NORMAL;
        }
        else if (mVisuallyMuteSetting == AV_DO_NOT_RENDER)
        {   // Always want to see this AV as an impostor
            result = AOA_JELLYDOLL;
        }
        else if (isTooComplex() || isTooSlowWithoutShadows()) // <FS:Beq/> correct for misplaced check
        {
            result = AOA_JELLYDOLL;
        }
    }

    return result;
}

void LLVOAvatar::calcMutedAVColor()
{
    LLColor4 new_color(mMutedAVColor);
    std::string change_msg;
    LLUUID av_id(getID());

// [RLVa:KB] - Checked: RLVa-2.2 (@setcam_avdist)
    if (isRlvSilhouette())
    {
        new_color = LLColor4::silhouette;
        change_msg = " not rendered: color is silhouette";
    }
    else if (getVisualMuteSettings() == AV_DO_NOT_RENDER)
// [/RLVa:KB]
//    if (getVisualMuteSettings() == AV_DO_NOT_RENDER)
    {
        // explicitly not-rendered avatars are light grey
        new_color = LLColor4::grey4;
        change_msg = " not rendered: color is grey4";
    }
    else if (isInMuteList()) // the user blocked them
    {
        // blocked avatars are dark grey
        new_color = LLColor4::grey4;
        change_msg = " blocked: color is grey4";
    }
    // <FS:Beq> we don't want jelly dolls
    // else if (!isTooComplex() && !isTooSlow())
    else if (!isTooComplex())
    // </FS:Beq>
    {
        new_color = LLColor4::white;
        change_msg = " simple imposter ";
    }
#ifdef COLORIZE_JELLYDOLLS
    else if ( mMutedAVColor == LLColor4::white || mMutedAVColor == LLColor4::grey3 || mMutedAVColor == LLColor4::grey4 )
    {
        // select a color based on the first byte of the agents uuid so any muted agent is always the same color
        F32 color_value = (F32) (av_id.mData[0]);
        F32 spectrum = (color_value / 256.0);          // spectrum is between 0 and 1.f

        // Array of colors.  These are arranged so only one RGB color changes between each step,
        // and it loops back to red so there is an even distribution.  It is not a heat map
        const S32 NUM_SPECTRUM_COLORS = 7;
        static LLColor4 * spectrum_color[NUM_SPECTRUM_COLORS] = { &LLColor4::red, &LLColor4::magenta, &LLColor4::blue, &LLColor4::cyan, &LLColor4::green, &LLColor4::yellow, &LLColor4::red };

        spectrum = spectrum * (NUM_SPECTRUM_COLORS - 1);               // Scale to range of number of colors
        S32 spectrum_index_1  = floor(spectrum);                               // Desired color will be after this index
        S32 spectrum_index_2  = spectrum_index_1 + 1;                  //    and before this index (inclusive)
        F32 fractBetween = spectrum - (F32)(spectrum_index_1);  // distance between the two indexes (0-1)

        new_color = lerp(*spectrum_color[spectrum_index_1], *spectrum_color[spectrum_index_2], fractBetween);
        new_color.normalize();
        new_color *= 0.28f;            // Tone it down
    }
#endif
    else
    {
        new_color = LLColor4::grey4;
        change_msg = " over limit color ";
    }

    if (mMutedAVColor != new_color)
    {
        LL_DEBUGS("AvatarRender") << "avatar "<< av_id << change_msg << std::setprecision(3) << new_color << LL_ENDL;
        mMutedAVColor = new_color;
    }
}

// static
bool LLVOAvatar::isIndexLocalTexture(ETextureIndex index)
{
    return (index < 0 || index >= TEX_NUM_INDICES)
        ? false
        : LLAvatarAppearance::getDictionary()->getTexture(index)->mIsLocalTexture;
}

// static
bool LLVOAvatar::isIndexBakedTexture(ETextureIndex index)
{
    return (index < 0 || index >= TEX_NUM_INDICES)
        ? false
        : LLAvatarAppearance::getDictionary()->getTexture(index)->mIsBakedTexture;
}

const std::string LLVOAvatar::getBakedStatusForPrintout() const
{
    std::string line;

    for (LLAvatarAppearanceDictionary::Textures::const_iterator iter = LLAvatarAppearance::getDictionary()->getTextures().begin();
         iter != LLAvatarAppearance::getDictionary()->getTextures().end();
         ++iter)
    {
        const ETextureIndex index = iter->first;
        const LLAvatarAppearanceDictionary::TextureEntry *texture_dict = iter->second;
        if (texture_dict->mIsBakedTexture)
        {
            line += texture_dict->mName;
            if (isTextureDefined(index))
            {
                line += "_baked";
            }
            line += " ";
        }
    }
    return line;
}



//virtual
S32 LLVOAvatar::getTexImageSize() const
{
    return TEX_IMAGE_SIZE_OTHER;
}

//-----------------------------------------------------------------------------
// Utility functions
//-----------------------------------------------------------------------------

F32 calc_bouncy_animation(F32 x)
{
    return -(cosf(x * F_PI * 2.5f - F_PI_BY_TWO))*(0.4f + x * -0.1f) + x * 1.3f;
}

//virtual
bool LLVOAvatar::isTextureDefined(LLAvatarAppearanceDefines::ETextureIndex te, U32 index ) const
{
    if (isIndexLocalTexture(te))
    {
        return false;
    }

    LLViewerTexture* tex = getImage(te, index);
    if (!tex)
    {
        LL_WARNS() << "getImage( " << te << ", " << index << " ) returned 0" << LL_ENDL;
        return false;
    }

    return (tex->getID() != IMG_DEFAULT_AVATAR &&
            tex->getID() != IMG_DEFAULT);
}

//virtual
bool LLVOAvatar::isTextureVisible(LLAvatarAppearanceDefines::ETextureIndex type, U32 index) const
{
    if (isIndexLocalTexture(type))
    {
        return isTextureDefined(type, index);
    }

    // baked textures can use TE images directly
    return ((isTextureDefined(type) || isSelf()) &&
            (getTEImage(type)->getID() != IMG_INVISIBLE || LLDrawPoolAlpha::sShowDebugAlpha));
}

//virtual
bool LLVOAvatar::isTextureVisible(LLAvatarAppearanceDefines::ETextureIndex type, LLViewerWearable *wearable) const
{
    // non-self avatars don't have wearables
    return false;
}

void LLVOAvatar::placeProfileQuery()
{
    if (mGPUTimerQuery == 0)
    {
        glGenQueries(1, &mGPUTimerQuery);
    }

    glBeginQuery(GL_TIME_ELAPSED, mGPUTimerQuery);
}

void LLVOAvatar::readProfileQuery(S32 retries)
{
    if (!mGPUProfilePending)
    {
        glEndQuery(GL_TIME_ELAPSED);
        mGPUProfilePending = true;
    }

    GLuint64 result = 0;
    glGetQueryObjectui64v(mGPUTimerQuery, GL_QUERY_RESULT_AVAILABLE, &result);

    if (result == GL_TRUE || --retries <= 0)
    { // query available, readback result
        GLuint64 time_elapsed = 0;
        glGetQueryObjectui64v(mGPUTimerQuery, GL_QUERY_RESULT, &time_elapsed);
        mGPURenderTime = time_elapsed / 1000000.f;
        mGPUProfilePending = false;

        setDebugText(llformat("%d", (S32)(mGPURenderTime * 1000.f)));

    }
    else
    { // wait until next frame
        LLUUID id = getID();

        LL::WorkQueue::getInstance("mainloop")->post([id, retries] {
            LLVOAvatar* avatar = (LLVOAvatar*) gObjectList.findObject(id);
            if(avatar)
            {
                avatar->readProfileQuery(retries);
            }
            });
    }
}


F32 LLVOAvatar::getGPURenderTime()
{
    return isVisuallyMuted() ? 0.f : mGPURenderTime;
}

// static
F32 LLVOAvatar::getTotalGPURenderTime()
{
    LL_PROFILE_ZONE_SCOPED_CATEGORY_AVATAR;

    F32 ret = 0.f;

    for (LLCharacter* character : LLCharacter::sInstances)
    {
        ret += ((LLVOAvatar*)character)->getGPURenderTime();
    }

    return ret;
}

F32 LLVOAvatar::getMaxGPURenderTime()
{
    LL_PROFILE_ZONE_SCOPED_CATEGORY_AVATAR;

    F32 ret = 0.f;

    for (LLCharacter* character : LLCharacter::sInstances)
    {
        ret = llmax(((LLVOAvatar*)character)->getGPURenderTime(), ret);
    }

    return ret;
}

F32 LLVOAvatar::getAverageGPURenderTime()
{
    LL_PROFILE_ZONE_SCOPED_CATEGORY_AVATAR;

    F32 ret = 0.f;

    S32 count = 0;

    for (LLCharacter* character : LLCharacter::sInstances)
    {
        LLVOAvatar* avatar = (LLVOAvatar*)character;
        if (!avatar->isTooSlow())
        {
            ret += avatar->getGPURenderTime();
            ++count;
        }
    }

    if (count > 0)
    {
        ret /= count;
    }

    return ret;
}

bool LLVOAvatar::isBuddy() const
{
    bool is_friend = false;
    F64 now = LLFrameTimer::getTotalSeconds();
    if (now < mCachedBuddyListUpdateTime)
    {
        is_friend = mCachedInBuddyList;
    }
    else
    {
        is_friend = LLAvatarTracker::instance().isBuddy(getID());

        const F64 SECONDS_BETWEEN_BUDDY_UPDATES = 1;
        mCachedBuddyListUpdateTime = now + SECONDS_BETWEEN_BUDDY_UPDATES;
        mCachedInBuddyList = is_friend;
    }
    return is_friend;
}


// <FS:Ansariel> [Legacy Bake]
//-----------------------------------------------------------------------------
// Legacy baking
//-----------------------------------------------------------------------------
void LLVOAvatar::bakedTextureOriginCounts(S32 &sb_count, // server-bake, has origin URL.
                                          S32 &host_count, // host-based bake, has host.
                                          S32 &both_count, // error - both host and URL set.
                                          S32 &neither_count) // error - neither set.
{
    sb_count = host_count = both_count = neither_count = 0;

    std::set<LLUUID> baked_ids;
    collectBakedTextureUUIDs(baked_ids);
    for (std::set<LLUUID>::const_iterator it = baked_ids.begin(); it != baked_ids.end(); ++it)
    {
        LLViewerFetchedTexture *imagep = gTextureList.findImage(*it, TEX_LIST_STANDARD);
        bool has_url = false, has_host = false;
        if (!imagep->getUrl().empty())
        {
            has_url = true;
        }
        if (imagep->getTargetHost().isOk())
        {
            has_host = true;
        }
        if (has_url && !has_host) sb_count++;
        else if (has_host && !has_url) host_count++;
        else if (has_host && has_url) both_count++;
        else if (!has_host && !has_url) neither_count++;
    }
}

// virtual
void LLVOAvatar::bodySizeChanged()
{
    if (isSelf() && !LLAppearanceMgr::instance().isInUpdateAppearanceFromCOF())
    {   // notify simulator of change in size
        // but not if we are in the middle of updating appearance
        gAgent.sendAgentSetAppearance();
}
}

bool LLVOAvatar::isUsingServerBakes() const
{
#if 1
    // Sanity check - visual param for appearance version should match mUseServerBakes
    LLVisualParam* appearance_version_param = getVisualParam(11000);
    llassert(appearance_version_param);
    F32 wt = appearance_version_param->getWeight();
    F32 expect_wt = mUseServerBakes ? 1.0f : 0.0f;
    if (!is_approx_equal(wt,expect_wt))
    {
        LL_WARNS() << "wt " << wt << " differs from expected " << expect_wt << LL_ENDL;
    }
#endif

    return mUseServerBakes;
}

void LLVOAvatar::setIsUsingServerBakes(bool newval)
{
    mUseServerBakes = newval;
    LLVisualParam* appearance_version_param = getVisualParam(11000);
    llassert(appearance_version_param);
    appearance_version_param->setWeight(newval ? 1.0f : 0.0f, false);
}
// </FS:Ansariel> [Legacy Bake]<|MERGE_RESOLUTION|>--- conflicted
+++ resolved
@@ -2821,11 +2821,6 @@
         mNeedsExtentUpdate = ((thisFrame + mID.mData[0]) % upd_freq == 0);
     }
 
-<<<<<<< HEAD
-    // LLScopedContextString str("avatar_idle_update " + getFullname()); // <FS:Beq> remove unused scoped string
-
-=======
->>>>>>> 8a22c311
     checkTextureLoading() ;
 
     // force immediate pixel area update on avatars using last frames data (before drawable or camera updates)
