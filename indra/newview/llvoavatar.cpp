﻿/** 
 * @File llvoavatar.cpp
 * @brief Implementation of LLVOAvatar class which is a derivation of LLViewerObject
 *
 * $LicenseInfo:firstyear=2001&license=viewerlgpl$
 * Second Life Viewer Source Code
 * Copyright (C) 2010, Linden Research, Inc.
 * 
 * This library is free software; you can redistribute it and/or
 * modify it under the terms of the GNU Lesser General Public
 * License as published by the Free Software Foundation;
 * version 2.1 of the License only.
 * 
 * This library is distributed in the hope that it will be useful,
 * but WITHOUT ANY WARRANTY; without even the implied warranty of
 * MERCHANTABILITY or FITNESS FOR A PARTICULAR PURPOSE.  See the GNU
 * Lesser General Public License for more details.
 * 
 * You should have received a copy of the GNU Lesser General Public
 * License along with this library; if not, write to the Free Software
 * Foundation, Inc., 51 Franklin Street, Fifth Floor, Boston, MA  02110-1301  USA
 * 
 * Linden Research, Inc., 945 Battery Street, San Francisco, CA  94111  USA
 * $/LicenseInfo$
 */

#include "llviewerprecompiledheaders.h"

#include "llvoavatar.h"

#include <stdio.h>
#include <ctype.h>
#include <sstream>

#include "llaudioengine.h"
#include "noise.h"
#include "sound_ids.h"
#include "raytrace.h"

#include "aoengine.h"			// ## Zi: Animation Overrider
#include "llagent.h" //  Get state values from here
#include "llagentbenefits.h"
#include "llagentcamera.h"
#include "llagentwearables.h"
#include "llanimationstates.h"
#include "llavatarnamecache.h"
#include "llavatarpropertiesprocessor.h"
#include "llavatarrendernotifier.h"
#include "llcontrolavatar.h"
#include "llexperiencecache.h"
#include "llphysicsmotion.h"
#include "llviewercontrol.h"
#include "llcallingcard.h"		// IDEVO for LLAvatarTracker
#include "lldrawpoolavatar.h"
#include "lldriverparam.h"
#include "llpolyskeletaldistortion.h"
#include "lleditingmotion.h"
#include "llemote.h"
#include "llfloatertools.h"
#include "llheadrotmotion.h"
#include "llhudeffecttrail.h"
#include "llhudmanager.h"
#include "llhudnametag.h"
#include "llhudtext.h"				// for mText/mDebugText
#include "llimview.h"
#include "llinitparam.h"
#include "llkeyframefallmotion.h"
#include "llkeyframestandmotion.h"
#include "llkeyframewalkmotion.h"
#include "llmanipscale.h"  // for get_default_max_prim_scale()
#include "llmeshrepository.h"
#include "llmutelist.h"
#include "llmoveview.h"
#include "llnotificationsutil.h"
#include "llphysicsshapebuilderutil.h"
#include "llquantize.h"
#include "llrand.h"
#include "llregionhandle.h"
#include "llresmgr.h"
#include "llselectmgr.h"
#include "llsprite.h"
#include "lltargetingmotion.h"
#include "lltoolmgr.h"
#include "lltoolmorph.h"
#include "llviewercamera.h"
#include "llviewertexlayer.h"
#include "llviewertexturelist.h"
#include "llviewermenu.h"
#include "llviewerobjectlist.h"
#include "llviewerparcelmgr.h"
#include "llviewerregion.h"
#include "llviewershadermgr.h"
#include "llviewerstats.h"
#include "llviewerwearable.h"
#include "llvoavatarself.h"
#include "llvovolume.h"
#include "llworld.h"
#include "pipeline.h"
#include "llviewershadermgr.h"
#include "llsky.h"
#include "llanimstatelabels.h"
#include "lltrans.h"
#include "llappearancemgr.h"
// [RLVa:KB] - Checked: RLVa-2.0.1
#include "rlvactions.h"
#include "rlvhandler.h"
#include "rlvmodifiers.h"
// [/RLVa:KB]

#include "llgesturemgr.h" //needed to trigger the voice gesticulations
#include "llvoiceclient.h"
#include "llvoicevisualizer.h" // Ventrella

#include "lldebugmessagebox.h"
#include "llsdutil.h"
#include "llscenemonitor.h"
#include "llsdserialize.h"
#include "llcallstack.h"
#include "llrendersphere.h"

#include <boost/lexical_cast.hpp>

#include "fscommon.h"
#include "fsdata.h"
#include "lfsimfeaturehandler.h"	// <FS:CR> Opensim
#include "lggcontactsets.h"
#include "llcontrol.h"
#include "llfilepicker.h"	// <FS:CR> FIRE-8893 - Dump archetype xml to user defined location
#include "llviewermenufile.h"
#include "llnetmap.h"
#include "llviewernetwork.h"	// [FS:CR] isInSecondlife()
#include "llsidepanelappearance.h"
#include "fsavatarrenderpersistence.h"

#include "fsdiscordconnect.h" // <FS:LO> tapping a place that happens on landing in world to start up discord

extern F32 SPEED_ADJUST_MAX;
extern F32 SPEED_ADJUST_MAX_SEC;
extern F32 ANIM_SPEED_MAX;
extern F32 ANIM_SPEED_MIN;
extern U32 JOINT_COUNT_REQUIRED_FOR_FULLRIG;
const F32 MAX_HOVER_Z = 2.0f;
const F32 MIN_HOVER_Z = -2.0f;

const F32 MIN_ATTACHMENT_COMPLEXITY = 0.f;
const F32 DEFAULT_MAX_ATTACHMENT_COMPLEXITY = 1.0e6f;

using namespace LLAvatarAppearanceDefines;

//-----------------------------------------------------------------------------
// Global constants
//-----------------------------------------------------------------------------
const LLUUID ANIM_AGENT_BODY_NOISE = LLUUID("9aa8b0a6-0c6f-9518-c7c3-4f41f2c001ad"); //"body_noise"
const LLUUID ANIM_AGENT_BREATHE_ROT	= LLUUID("4c5a103e-b830-2f1c-16bc-224aa0ad5bc8");  //"breathe_rot"
const LLUUID ANIM_AGENT_EDITING	= LLUUID("2a8eba1d-a7f8-5596-d44a-b4977bf8c8bb");  //"editing"
const LLUUID ANIM_AGENT_EYE	= LLUUID("5c780ea8-1cd1-c463-a128-48c023f6fbea");  //"eye"
const LLUUID ANIM_AGENT_FLY_ADJUST = LLUUID("db95561f-f1b0-9f9a-7224-b12f71af126e");  //"fly_adjust"
const LLUUID ANIM_AGENT_HAND_MOTION	= LLUUID("ce986325-0ba7-6e6e-cc24-b17c4b795578");  //"hand_motion"
const LLUUID ANIM_AGENT_HEAD_ROT = LLUUID("e6e8d1dd-e643-fff7-b238-c6b4b056a68d");  //"head_rot"
const LLUUID ANIM_AGENT_PELVIS_FIX = LLUUID("0c5dd2a2-514d-8893-d44d-05beffad208b");  //"pelvis_fix"
const LLUUID ANIM_AGENT_TARGET = LLUUID("0e4896cb-fba4-926c-f355-8720189d5b55");  //"target"
const LLUUID ANIM_AGENT_WALK_ADJUST	= LLUUID("829bc85b-02fc-ec41-be2e-74cc6dd7215d");  //"walk_adjust"
const LLUUID ANIM_AGENT_PHYSICS_MOTION = LLUUID("7360e029-3cb8-ebc4-863e-212df440d987");  //"physics_motion"


//-----------------------------------------------------------------------------
// Constants
//-----------------------------------------------------------------------------
const F32 DELTA_TIME_MIN = 0.01f;	// we clamp measured delta_time to this
const F32 DELTA_TIME_MAX = 0.2f;	// range to insure stability of computations.

const F32 PELVIS_LAG_FLYING		= 0.22f;// pelvis follow half life while flying
const F32 PELVIS_LAG_WALKING	= 0.4f;	// ...while walking
const F32 PELVIS_LAG_MOUSELOOK = 0.15f;
const F32 MOUSELOOK_PELVIS_FOLLOW_FACTOR = 0.5f;
const F32 TORSO_NOISE_AMOUNT = 1.0f;	// Amount of deviation from up-axis, in degrees
const F32 TORSO_NOISE_SPEED = 0.2f;	// Time scale factor on torso noise.

const F32 BREATHE_ROT_MOTION_STRENGTH = 0.05f;

const S32 MIN_REQUIRED_PIXEL_AREA_BODY_NOISE = 10000;
const S32 MIN_REQUIRED_PIXEL_AREA_BREATHE = 10000;
const S32 MIN_REQUIRED_PIXEL_AREA_PELVIS_FIX = 40;

const S32 TEX_IMAGE_SIZE_OTHER = 512 / 4;  // The size of local textures for other (!isSelf()) avatars

const F32 HEAD_MOVEMENT_AVG_TIME = 0.9f;

const S32 MORPH_MASK_REQUESTED_DISCARD = 0;

const F32 MAX_STANDOFF_FROM_ORIGIN = 3;
const F32 MAX_STANDOFF_DISTANCE_CHANGE = 32;

// Discard level at which to switch to baked textures
// Should probably be 4 or 3, but didn't want to change it while change other logic - SJB
const S32 SWITCH_TO_BAKED_DISCARD = 5;

const F32 FOOT_COLLIDE_FUDGE = 0.04f;

const F32 HOVER_EFFECT_MAX_SPEED = 3.f;
const F32 HOVER_EFFECT_STRENGTH = 0.f;
const F32 UNDERWATER_EFFECT_STRENGTH = 0.1f;
const F32 UNDERWATER_FREQUENCY_DAMP = 0.33f;
const F32 APPEARANCE_MORPH_TIME = 0.65f;
const F32 TIME_BEFORE_MESH_CLEANUP = 5.f; // seconds
const S32 AVATAR_RELEASE_THRESHOLD = 10; // number of avatar instances before releasing memory
const F32 FOOT_GROUND_COLLISION_TOLERANCE = 0.25f;
const F32 AVATAR_LOD_TWEAK_RANGE = 0.7f;
const S32 MAX_BUBBLE_CHAT_LENGTH = DB_CHAT_MSG_STR_LEN;
const S32 MAX_BUBBLE_CHAT_UTTERANCES = 12;
const F32 CHAT_FADE_TIME = 8.0;
const F32 BUBBLE_CHAT_TIME = CHAT_FADE_TIME * 3.f;
const F32 NAMETAG_UPDATE_THRESHOLD = 0.3f;
const F32 NAMETAG_VERTICAL_SCREEN_OFFSET = 25.f;
const F32 NAMETAG_VERT_OFFSET_WEIGHT = 0.17f;

const U32 LLVOAvatar::VISUAL_COMPLEXITY_UNKNOWN = 0;
const F64 HUD_OVERSIZED_TEXTURE_DATA_SIZE = 1024 * 1024;

const F32 MAX_TEXTURE_WAIT_TIME_SEC = 60.f;

enum ERenderName
{
	RENDER_NAME_NEVER,
	RENDER_NAME_ALWAYS,	
	RENDER_NAME_FADE
};

//-----------------------------------------------------------------------------
// Callback data
//-----------------------------------------------------------------------------

struct LLTextureMaskData
{
	LLTextureMaskData( const LLUUID& id ) :
		mAvatarID(id), 
		mLastDiscardLevel(S32_MAX) 
	{}
	LLUUID				mAvatarID;
	S32					mLastDiscardLevel;
};

/*********************************************************************************
 **                                                                             **
 ** Begin private LLVOAvatar Support classes
 **
 **/


struct LLAppearanceMessageContents: public LLRefCount
{
	LLAppearanceMessageContents():
		mAppearanceVersion(-1),
		mParamAppearanceVersion(-1),
		mCOFVersion(LLViewerInventoryCategory::VERSION_UNKNOWN)
	{
	}
	LLTEContents mTEContents;
	S32 mAppearanceVersion;
	S32 mParamAppearanceVersion;
	S32 mCOFVersion;
	// For future use:
	//U32 appearance_flags = 0;
	std::vector<F32> mParamWeights;
	std::vector<LLVisualParam*> mParams;
	LLVector3 mHoverOffset;
	bool mHoverOffsetWasSet;
};


//-----------------------------------------------------------------------------
// class LLBodyNoiseMotion
//-----------------------------------------------------------------------------
class LLBodyNoiseMotion :
	public LLMotion
{
public:
	// Constructor
	LLBodyNoiseMotion(const LLUUID &id)
		: LLMotion(id)
	{
		mName = "body_noise";
		mTorsoState = new LLJointState;
	}

	// Destructor
	virtual ~LLBodyNoiseMotion() { }

public:
	//-------------------------------------------------------------------------
	// functions to support MotionController and MotionRegistry
	//-------------------------------------------------------------------------
	// static constructor
	// all subclasses must implement such a function and register it
	static LLMotion *create(const LLUUID &id) { return new LLBodyNoiseMotion(id); }

public:
	//-------------------------------------------------------------------------
	// animation callbacks to be implemented by subclasses
	//-------------------------------------------------------------------------

	// motions must specify whether or not they loop
	virtual BOOL getLoop() { return TRUE; }

	// motions must report their total duration
	virtual F32 getDuration() { return 0.0; }

	// motions must report their "ease in" duration
	virtual F32 getEaseInDuration() { return 0.0; }

	// motions must report their "ease out" duration.
	virtual F32 getEaseOutDuration() { return 0.0; }

	// motions must report their priority
	virtual LLJoint::JointPriority getPriority() { return LLJoint::HIGH_PRIORITY; }

	virtual LLMotionBlendType getBlendType() { return ADDITIVE_BLEND; }

	// called to determine when a motion should be activated/deactivated based on avatar pixel coverage
	virtual F32 getMinPixelArea() { return MIN_REQUIRED_PIXEL_AREA_BODY_NOISE; }

	// run-time (post constructor) initialization,
	// called after parameters have been set
	// must return true to indicate success and be available for activation
	virtual LLMotionInitStatus onInitialize(LLCharacter *character)
	{
		if( !mTorsoState->setJoint( character->getJoint("mTorso") ))
		{
			return STATUS_FAILURE;
		}

		mTorsoState->setUsage(LLJointState::ROT);

		addJointState( mTorsoState );
		return STATUS_SUCCESS;
	}

	// called when a motion is activated
	// must return TRUE to indicate success, or else
	// it will be deactivated
	virtual BOOL onActivate() { return TRUE; }

	// called per time step
	// must return TRUE while it is active, and
	// must return FALSE when the motion is completed.
	virtual BOOL onUpdate(F32 time, U8* joint_mask)
	{
		F32 nx[2];
		nx[0]=time*TORSO_NOISE_SPEED;
		nx[1]=0.0f;
		F32 ny[2];
		ny[0]=0.0f;
		ny[1]=time*TORSO_NOISE_SPEED;
		F32 noiseX = noise2(nx);
		F32 noiseY = noise2(ny);

		F32 rx = TORSO_NOISE_AMOUNT * DEG_TO_RAD * noiseX / 0.42f;
		F32 ry = TORSO_NOISE_AMOUNT * DEG_TO_RAD * noiseY / 0.42f;
		LLQuaternion tQn;
		tQn.setQuat( rx, ry, 0.0f );
		mTorsoState->setRotation( tQn );

		return TRUE;
	}

	// called when a motion is deactivated
	virtual void onDeactivate() {}

private:
	//-------------------------------------------------------------------------
	// joint states to be animated
	//-------------------------------------------------------------------------
	LLPointer<LLJointState> mTorsoState;
};

//-----------------------------------------------------------------------------
// class LLBreatheMotionRot
//-----------------------------------------------------------------------------
class LLBreatheMotionRot :
	public LLMotion
{
public:
	// Constructor
	LLBreatheMotionRot(const LLUUID &id) :
		LLMotion(id),
		mBreatheRate(1.f),
		mCharacter(NULL)
	{
		mName = "breathe_rot";
		mChestState = new LLJointState;
	}

	// Destructor
	virtual ~LLBreatheMotionRot() {}

public:
	//-------------------------------------------------------------------------
	// functions to support MotionController and MotionRegistry
	//-------------------------------------------------------------------------
	// static constructor
	// all subclasses must implement such a function and register it
	static LLMotion *create(const LLUUID &id) { return new LLBreatheMotionRot(id); }

public:
	//-------------------------------------------------------------------------
	// animation callbacks to be implemented by subclasses
	//-------------------------------------------------------------------------

	// motions must specify whether or not they loop
	virtual BOOL getLoop() { return TRUE; }

	// motions must report their total duration
	virtual F32 getDuration() { return 0.0; }

	// motions must report their "ease in" duration
	virtual F32 getEaseInDuration() { return 0.0; }

	// motions must report their "ease out" duration.
	virtual F32 getEaseOutDuration() { return 0.0; }

	// motions must report their priority
	virtual LLJoint::JointPriority getPriority() { return LLJoint::MEDIUM_PRIORITY; }

	virtual LLMotionBlendType getBlendType() { return NORMAL_BLEND; }

	// called to determine when a motion should be activated/deactivated based on avatar pixel coverage
	virtual F32 getMinPixelArea() { return MIN_REQUIRED_PIXEL_AREA_BREATHE; }

	// run-time (post constructor) initialization,
	// called after parameters have been set
	// must return true to indicate success and be available for activation
	virtual LLMotionInitStatus onInitialize(LLCharacter *character)
	{		
		mCharacter = character;
		BOOL success = true;

		if ( !mChestState->setJoint( character->getJoint( "mChest" ) ) )
		{
			success = false;
		}

		if ( success )
		{
			mChestState->setUsage(LLJointState::ROT);
			addJointState( mChestState );
		}

		if ( success )
		{
			return STATUS_SUCCESS;
		}
		else
		{
			return STATUS_FAILURE;
		}
	}

	// called when a motion is activated
	// must return TRUE to indicate success, or else
	// it will be deactivated
	virtual BOOL onActivate() { return TRUE; }

	// called per time step
	// must return TRUE while it is active, and
	// must return FALSE when the motion is completed.
	virtual BOOL onUpdate(F32 time, U8* joint_mask)
	{
		mBreatheRate = 1.f;

		F32 breathe_amt = (sinf(mBreatheRate * time) * BREATHE_ROT_MOTION_STRENGTH);

		mChestState->setRotation(LLQuaternion(breathe_amt, LLVector3(0.f, 1.f, 0.f)));

		return TRUE;
	}

	// called when a motion is deactivated
	virtual void onDeactivate() {}

private:
	//-------------------------------------------------------------------------
	// joint states to be animated
	//-------------------------------------------------------------------------
	LLPointer<LLJointState> mChestState;
	F32					mBreatheRate;
	LLCharacter*		mCharacter;
};

//-----------------------------------------------------------------------------
// class LLPelvisFixMotion
//-----------------------------------------------------------------------------
class LLPelvisFixMotion :
	public LLMotion
{
public:
	// Constructor
	LLPelvisFixMotion(const LLUUID &id)
		: LLMotion(id), mCharacter(NULL)
	{
		mName = "pelvis_fix";

		mPelvisState = new LLJointState;
	}

	// Destructor
	virtual ~LLPelvisFixMotion() { }

public:
	//-------------------------------------------------------------------------
	// functions to support MotionController and MotionRegistry
	//-------------------------------------------------------------------------
	// static constructor
	// all subclasses must implement such a function and register it
	static LLMotion *create(const LLUUID& id) { return new LLPelvisFixMotion(id); }

public:
	//-------------------------------------------------------------------------
	// animation callbacks to be implemented by subclasses
	//-------------------------------------------------------------------------

	// motions must specify whether or not they loop
	virtual BOOL getLoop() { return TRUE; }

	// motions must report their total duration
	virtual F32 getDuration() { return 0.0; }

	// motions must report their "ease in" duration
	virtual F32 getEaseInDuration() { return 0.5f; }

	// motions must report their "ease out" duration.
	virtual F32 getEaseOutDuration() { return 0.5f; }

	// motions must report their priority
	virtual LLJoint::JointPriority getPriority() { return LLJoint::LOW_PRIORITY; }

	virtual LLMotionBlendType getBlendType() { return NORMAL_BLEND; }

	// called to determine when a motion should be activated/deactivated based on avatar pixel coverage
	virtual F32 getMinPixelArea() { return MIN_REQUIRED_PIXEL_AREA_PELVIS_FIX; }

	// run-time (post constructor) initialization,
	// called after parameters have been set
	// must return true to indicate success and be available for activation
	virtual LLMotionInitStatus onInitialize(LLCharacter *character)
	{
		mCharacter = character;

		if (!mPelvisState->setJoint( character->getJoint("mPelvis")))
		{
			return STATUS_FAILURE;
		}

		mPelvisState->setUsage(LLJointState::POS);

		addJointState( mPelvisState );
		return STATUS_SUCCESS;
	}

	// called when a motion is activated
	// must return TRUE to indicate success, or else
	// it will be deactivated
	virtual BOOL onActivate() { return TRUE; }

	// called per time step
	// must return TRUE while it is active, and
	// must return FALSE when the motion is completed.
	virtual BOOL onUpdate(F32 time, U8* joint_mask)
	{
		mPelvisState->setPosition(LLVector3::zero);

		return TRUE;
	}

	// called when a motion is deactivated
	virtual void onDeactivate() {}

private:
	//-------------------------------------------------------------------------
	// joint states to be animated
	//-------------------------------------------------------------------------
	LLPointer<LLJointState> mPelvisState;
	LLCharacter*		mCharacter;
};

/**
 **
 ** End LLVOAvatar Support classes
 **                                                                             **
 *********************************************************************************/


//-----------------------------------------------------------------------------
// Static Data
//-----------------------------------------------------------------------------
LLAvatarAppearanceDictionary *LLVOAvatar::sAvatarDictionary = NULL;
S32 LLVOAvatar::sFreezeCounter = 0;
U32 LLVOAvatar::sMaxNonImpostors = 12; // overridden based on graphics setting
F32 LLVOAvatar::sRenderDistance = 256.f;
S32	LLVOAvatar::sNumVisibleAvatars = 0;
S32	LLVOAvatar::sNumLODChangesThisFrame = 0;

// const LLUUID LLVOAvatar::sStepSoundOnLand("e8af4a28-aa83-4310-a7c4-c047e15ea0df"); - <FS:PP> Commented out for FIRE-3169: Option to change the default footsteps sound
const LLUUID LLVOAvatar::sStepSounds[LL_MCODE_END] =
{
	SND_STONE_RUBBER,
	SND_METAL_RUBBER,
	SND_GLASS_RUBBER,
	SND_WOOD_RUBBER,
	SND_FLESH_RUBBER,
	SND_RUBBER_PLASTIC,
	SND_RUBBER_RUBBER
};

S32 LLVOAvatar::sRenderName = RENDER_NAME_ALWAYS;
BOOL LLVOAvatar::sRenderGroupTitles = TRUE;
S32 LLVOAvatar::sNumVisibleChatBubbles = 0;
BOOL LLVOAvatar::sDebugInvisible = FALSE;
BOOL LLVOAvatar::sShowAttachmentPoints = FALSE;
BOOL LLVOAvatar::sShowAnimationDebug = FALSE;
BOOL LLVOAvatar::sShowFootPlane = FALSE;
BOOL LLVOAvatar::sVisibleInFirstPerson = FALSE;
F32 LLVOAvatar::sLODFactor = 1.f;
F32 LLVOAvatar::sPhysicsLODFactor = 1.f;
bool LLVOAvatar::sUseImpostors = false; // overwridden by RenderAvatarMaxNonImpostors
BOOL LLVOAvatar::sJointDebug = FALSE;
F32 LLVOAvatar::sUnbakedTime = 0.f;
F32 LLVOAvatar::sUnbakedUpdateTime = 0.f;
F32 LLVOAvatar::sGreyTime = 0.f;
F32 LLVOAvatar::sGreyUpdateTime = 0.f;
//-----------------------------------------------------------------------------
// Helper functions
//-----------------------------------------------------------------------------
static F32 calc_bouncy_animation(F32 x);

//-----------------------------------------------------------------------------
// LLVOAvatar()
//-----------------------------------------------------------------------------
LLVOAvatar::LLVOAvatar(const LLUUID& id,
					   const LLPCode pcode,
					   LLViewerRegion* regionp) :
	LLAvatarAppearance(&gAgentWearables),
	LLViewerObject(id, pcode, regionp),
	mSpecialRenderMode(0),
	mAttachmentSurfaceArea(0.f),
	mAttachmentVisibleTriangleCount(0),
	mAttachmentEstTriangleCount(0.f),
	mReportedVisualComplexity(VISUAL_COMPLEXITY_UNKNOWN),
	mTurning(FALSE),
	mLastSkeletonSerialNum( 0 ),
	mIsSitting(FALSE),
	mTimeVisible(),
	mTyping(FALSE),
	mMeshValid(FALSE),
	mVisible(FALSE),
	mLastImpostorUpdateFrameTime(0.f),
	mWindFreq(0.f),
	mRipplePhase( 0.f ),
	mBelowWater(FALSE),
	mLastAppearanceBlendTime(0.f),
	mAppearanceAnimating(FALSE),
    mNameIsSet(false),
	// <FS:Ansariel> FIRE-13414: Avatar name isn't updated when the simulator sends a new name
	mNameFirstname(),
	mNameLastname(),
	// </FS:Ansariel>
	mTitle(),
	// <FS:Ansariel> Show Arc in nametag (for Jelly Dolls)
	mNameArc(0),
	mNameArcColor(LLColor4::white),
	// </FS:Ansariel>
	mNameAway(false),
	mNameDoNotDisturb(false),
	mNameAutoResponse(false), // <FS:Ansariel> Show auto-response in nametag,
	mNameIsTyping(false), // <FS:Ansariel> FIRE-3475: Show typing in nametag
	mNameMute(false),
	mNameAppearance(false),
	mNameFriend(false),
	mNameAlpha(0.f),
	mRenderGroupTitles(sRenderGroupTitles),
	mNameCloud(false),
	mFirstTEMessageReceived( FALSE ),
	mFirstAppearanceMessageReceived( FALSE ),
	mCulled( FALSE ),
	mVisibilityRank(0),
	mNeedsSkin(FALSE),
	mLastSkinTime(0.f),
	mUpdatePeriod(1),
	mVisualComplexityStale(true),
	mVisuallyMuteSetting(AV_RENDER_NORMALLY),
	mMutedAVColor(LLColor4::white /* used for "uninitialize" */),
	mFirstFullyVisible(TRUE),
	mFullyLoaded(FALSE),
	mPreviousFullyLoaded(FALSE),
	mFullyLoadedInitialized(FALSE),
	mVisualComplexity(VISUAL_COMPLEXITY_UNKNOWN),
	mLoadedCallbacksPaused(FALSE),
	mLoadedCallbackTextures(0),
	mRenderUnloadedAvatar(LLCachedControl<bool>(gSavedSettings, "RenderUnloadedAvatar", false)),
	mLastRezzedStatus(-1),
	mIsEditingAppearance(FALSE),
	mUseLocalAppearance(FALSE),
	// <FS:Ansariel> [Legacy Bake]
	mUseServerBakes(FALSE),
	// </FS:Ansariel> [Legacy Bake]
	mLastUpdateRequestCOFVersion(-1),
	mLastUpdateReceivedCOFVersion(-1),
	mCachedMuteListUpdateTime(0),
	mCachedInMuteList(false),
    mIsControlAvatar(false),
    mIsUIAvatar(false),
    mEnableDefaultMotions(true)
{
	LL_DEBUGS("AvatarRender") << "LLVOAvatar Constructor (0x" << this << ") id:" << mID << LL_ENDL;

	//VTResume();  // VTune
	setHoverOffset(LLVector3(0.0, 0.0, 0.0));

	// mVoiceVisualizer is created by the hud effects manager and uses the HUD Effects pipeline
	const BOOL needsSendToSim = false; // currently, this HUD effect doesn't need to pack and unpack data to do its job
	mVoiceVisualizer = ( LLVoiceVisualizer *)LLHUDManager::getInstance()->createViewerEffect( LLHUDObject::LL_HUD_EFFECT_VOICE_VISUALIZER, needsSendToSim );

	LL_DEBUGS("Avatar","Message") << "LLVOAvatar Constructor (0x" << this << ") id:" << mID << LL_ENDL;
	mPelvisp = NULL;

	mDirtyMesh = 2;	// Dirty geometry, need to regenerate.
	mMeshTexturesDirty = FALSE;
	mHeadp = NULL;


	// set up animation variables
	mSpeed = 0.f;
	setAnimationData("Speed", &mSpeed);

	mNeedsImpostorUpdate = TRUE;
	mNeedsAnimUpdate = TRUE;

	mNeedsExtentUpdate = true;

	mImpostorDistance = 0;
	mImpostorPixelArea = 0;
	setNumTEs(TEX_NUM_INDICES);
	mbCanSelect = TRUE;

	mSignaledAnimations.clear();
	mPlayingAnimations.clear();

	mWasOnGroundLeft = FALSE;
	mWasOnGroundRight = FALSE;

	mTimeLast = 0.0f;
	mSpeedAccum = 0.0f;

	mRippleTimeLast = 0.f;

	mInAir = FALSE;

	mStepOnLand = TRUE;
	mStepMaterial = 0;

	mLipSyncActive = false;
	mOohMorph      = NULL;
	mAahMorph      = NULL;

	mCurrentGesticulationLevel = 0;

    
	mRuthTimer.reset();
	mRuthDebugTimer.reset();
	mDebugExistenceTimer.reset();
	mLastAppearanceMessageTimer.reset();

	if(LLSceneMonitor::getInstance()->isEnabled())
	{
	    LLSceneMonitor::getInstance()->freezeAvatar((LLCharacter*)this);
	}

	// <FS:Ansariel> [FS Persisted Avatar Render Settings]
	//mVisuallyMuteSetting = LLVOAvatar::VisualMuteSettings(LLRenderMuteList::getInstance()->getSavedVisualMuteSetting(getID()));
	mVisuallyMuteSetting = FSAvatarRenderPersistence::instance().getAvatarRenderSettings(id);
}

//<FS:Beq> BOM constrain number of bake requests when BOM not supported
S32 LLVOAvatar::getNumBakes() const 
{
#ifdef OPENSIM
	// BAKED_LEFT_ARM is equal to the pre-BOM BAKED_NUM_INDICES
	if(getRegion())
	{
		// LL_INFOS("BOMOS") 
		// 				<< getFullname()
		// 				<< "Using avatar region settings [" << getRegion()->getName() << "]"
		// 				<< " bakesOnMesh = " << static_cast<const char *>(getRegion()->bakesOnMeshEnabled()?"True":"False")
		// 				<< LL_ENDL;
		return getRegion()->getRegionMaxBakes();
	}
	// LL_INFOS("BOMOS") 
	// 				<< " Using fallback settings"
	// 				<< " bakesOnMesh = " << static_cast<const char *>(LLGridManager::instance().isInSecondLife()?"True":"False")
	// 				<< LL_ENDL;
	// fallback, in SL assume BOM, elsewhere assume not.
	return LLGridManager::instance().isInSecondLife()?BAKED_NUM_INDICES:BAKED_LEFT_ARM;
#else
	return BAKED_NUM_INDICES;
#endif
}

// U8 LLVOAvatar::getNumTEs() const
// {
// #ifdef OPENSIM
// 	// TEX_HEAD_UNIVERSAL_TATTOO is equal to the pre-BOM TEX_NUM_INDICES
// 	if(!mTEImages){return 0;}
// 	if(getRegion())
// 	{
// 		return getRegion()->getRegionMaxTEs();
// 	}
// 	// fallback, in SL assume BOM, elsewhere assume not.
// 	return LLGridManager::instance().isInSecondLife()?TEX_NUM_INDICES:TEX_HEAD_UNIVERSAL_TATTOO;
// #else
// 	return TEX_NUM_INDICES;
// #endif
// }
//</FS:Beq>
std::string LLVOAvatar::avString() const
{
    if (isControlAvatar())
    {
        return getFullname();
    }
    else
    {
	std::string viz_string = LLVOAvatar::rezStatusToString(getRezzedStatus());
	return " Avatar '" + getFullname() + "' " + viz_string + " ";
    }
}

void LLVOAvatar::debugAvatarRezTime(std::string notification_name, std::string comment)
{
	LL_INFOS("Avatar") << "REZTIME: [ " << (U32)mDebugExistenceTimer.getElapsedTimeF32()
					   << "sec ]"
					   << avString() 
					   << "RuthTimer " << (U32)mRuthDebugTimer.getElapsedTimeF32()
					   << " Notification " << notification_name
					   << " : " << comment
					   << LL_ENDL;

	if (gSavedSettings.getBOOL("DebugAvatarRezTime"))
	{
		LLSD args;
		args["EXISTENCE"] = llformat("%d",(U32)mDebugExistenceTimer.getElapsedTimeF32());
		args["TIME"] = llformat("%d",(U32)mRuthDebugTimer.getElapsedTimeF32());
		args["NAME"] = getFullname();
		LLNotificationsUtil::add(notification_name,args);
	}
}

//------------------------------------------------------------------------
// LLVOAvatar::~LLVOAvatar()
//------------------------------------------------------------------------
LLVOAvatar::~LLVOAvatar()
{
	if (!mFullyLoaded)
	{
		debugAvatarRezTime("AvatarRezLeftCloudNotification","left after ruth seconds as cloud");
	}
	else
	{
		debugAvatarRezTime("AvatarRezLeftNotification","left sometime after declouding");
	}

	// <FS:ND> only call logPendingPhases if we're still alive. Otherwise this can lead to shutdown crashes 

	// logPendingPhases();
	if (isAgentAvatarValid())
		logPendingPhases();
	
	// </FS:ND>
	LL_DEBUGS("Avatar") << "LLVOAvatar Destructor (0x" << this << ") id:" << mID << LL_ENDL;

	std::for_each(mAttachmentPoints.begin(), mAttachmentPoints.end(), DeletePairedPointer());
	mAttachmentPoints.clear();

	mDead = TRUE;
	
	mAnimationSources.clear();
	LLLoadedCallbackEntry::cleanUpCallbackList(&mCallbackTextureList) ;

	getPhases().clearPhases();
	
	LL_DEBUGS() << "LLVOAvatar Destructor end" << LL_ENDL;
}

void LLVOAvatar::markDead()
{
	if (mNameText)
	{
		mNameText->markDead();
		mNameText = NULL;
		sNumVisibleChatBubbles--;
	}
	mVoiceVisualizer->markDead();
	LLLoadedCallbackEntry::cleanUpCallbackList(&mCallbackTextureList) ;
	LLViewerObject::markDead();
}


BOOL LLVOAvatar::isFullyBaked()
{
	if (mIsDummy) return TRUE;
	if (getNumTEs() == 0) return FALSE;
	// <FS:Beq> OS BOM limit the tests to avoid "invalid face error"
	// for (U32 i = 0; i < mBakedTextureDatas.size(); i++)
	for (U32 i = 0; i < getNumBakes(); i++)
	{
		if (!isTextureDefined(mBakedTextureDatas[i].mTextureIndex)
			&& ((i != BAKED_SKIRT) || isWearingWearableType(LLWearableType::WT_SKIRT))
			&& (i != BAKED_LEFT_ARM) && (i != BAKED_LEFT_LEG) && (i != BAKED_AUX1) && (i != BAKED_AUX2) && (i != BAKED_AUX3))
		{
			return FALSE;
		}
	}
	return TRUE;
}

BOOL LLVOAvatar::isFullyTextured() const
{
	for (S32 i = 0; i < mMeshLOD.size(); i++)
	{
		LLAvatarJoint* joint = mMeshLOD[i];
		if (i==MESH_ID_SKIRT && !isWearingWearableType(LLWearableType::WT_SKIRT))
		{
			continue; // don't care about skirt textures if we're not wearing one.
		}
		if (!joint)
		{
			continue; // nonexistent LOD OK.
		}
		avatar_joint_mesh_list_t::iterator meshIter = joint->mMeshParts.begin();
		if (meshIter != joint->mMeshParts.end())
		{
			LLAvatarJointMesh *mesh = (*meshIter);
			if (!mesh)
			{
				continue; // nonexistent mesh OK
			}
			if (mesh->hasGLTexture())
			{
				continue; // Mesh exists and has a baked texture.
			}
			if (mesh->hasComposite())
			{
				continue; // Mesh exists and has a composite texture.
			}
			// Fail
			return FALSE;
		}
	}
	return TRUE;
}

BOOL LLVOAvatar::hasGray() const
{
	return !getIsCloud() && !isFullyTextured();
}

S32 LLVOAvatar::getRezzedStatus() const
{
	if (getIsCloud()) return 0;
	bool textured = isFullyTextured();
	if (textured && allBakedTexturesCompletelyDownloaded()) return 3;
	if (textured) return 2;
	llassert(hasGray());
	return 1; // gray
}

void LLVOAvatar::deleteLayerSetCaches(bool clearAll)
{
	for (U32 i = 0; i < mBakedTextureDatas.size(); i++)
	{
		if (mBakedTextureDatas[i].mTexLayerSet)
		{
			// ! BACKWARDS COMPATIBILITY !
			// Can be removed after hair baking is mandatory on the grid
			if ((i != BAKED_HAIR || isSelf()) && !clearAll)
			{
				mBakedTextureDatas[i].mTexLayerSet->deleteCaches();
			}
		}
		if (mBakedTextureDatas[i].mMaskTexName)
		{
			LLImageGL::deleteTextures(1, (GLuint*)&(mBakedTextureDatas[i].mMaskTexName));
			mBakedTextureDatas[i].mMaskTexName = 0 ;
		}
	}
}

// static 
BOOL LLVOAvatar::areAllNearbyInstancesBaked(S32& grey_avatars)
{
	BOOL res = TRUE;
	grey_avatars = 0;
	for (std::vector<LLCharacter*>::iterator iter = LLCharacter::sInstances.begin();
		 iter != LLCharacter::sInstances.end(); ++iter)
	{
		LLVOAvatar* inst = (LLVOAvatar*) *iter;
		if( inst->isDead() )
		{
			continue;
		}
		else if( !inst->isFullyBaked() )
		{
			res = FALSE;
			if (inst->mHasGrey)
			{
				++grey_avatars;
			}
		}
	}
	return res;
}

// static
void LLVOAvatar::getNearbyRezzedStats(std::vector<S32>& counts)
{
	counts.clear();
	counts.resize(4);
	for (std::vector<LLCharacter*>::iterator iter = LLCharacter::sInstances.begin();
		 iter != LLCharacter::sInstances.end(); ++iter)
	{
		LLVOAvatar* inst = (LLVOAvatar*) *iter;
		if (inst)
		{
			S32 rez_status = inst->getRezzedStatus();
			counts[rez_status]++;
		}
	}
}

// static
std::string LLVOAvatar::rezStatusToString(S32 rez_status)
{
	if (rez_status==0) return "cloud";
	if (rez_status==1) return "gray";
	if (rez_status==2) return "downloading";
	if (rez_status==3) return "full";
	return "unknown";
}

// static
void LLVOAvatar::dumpBakedStatus()
{
	LLVector3d camera_pos_global = gAgentCamera.getCameraPositionGlobal();

	for (std::vector<LLCharacter*>::iterator iter = LLCharacter::sInstances.begin();
		 iter != LLCharacter::sInstances.end(); ++iter)
	{
		LLVOAvatar* inst = (LLVOAvatar*) *iter;
		LL_INFOS() << "Avatar ";

		LLNameValue* firstname = inst->getNVPair("FirstName");
		LLNameValue* lastname = inst->getNVPair("LastName");

		if( firstname )
		{
			LL_CONT << firstname->getString();
		}
		if( lastname )
		{
			LL_CONT << " " << lastname->getString();
		}

		LL_CONT << " " << inst->mID;

		if( inst->isDead() )
		{
			LL_CONT << " DEAD ("<< inst->getNumRefs() << " refs)";
		}

		if( inst->isSelf() )
		{
			LL_CONT << " (self)";
		}


		F64 dist_to_camera = (inst->getPositionGlobal() - camera_pos_global).length();
		LL_CONT << " " << dist_to_camera << "m ";

		LL_CONT << " " << inst->mPixelArea << " pixels";

		if( inst->isVisible() )
		{
			LL_CONT << " (visible)";
		}
		else
		{
			LL_CONT << " (not visible)";
		}

		if( inst->isFullyBaked() )
		{
			LL_CONT << " Baked";
		}
		else
		{
			LL_CONT << " Unbaked (";
			
			for (LLAvatarAppearanceDictionary::BakedTextures::const_iterator iter = LLAvatarAppearanceDictionary::getInstance()->getBakedTextures().begin();
				 iter != LLAvatarAppearanceDictionary::getInstance()->getBakedTextures().end();
				 ++iter)
			{
				const LLAvatarAppearanceDictionary::BakedEntry *baked_dict = iter->second;
				const ETextureIndex index = baked_dict->mTextureIndex;
				if (!inst->isTextureDefined(index))
				{
					LL_CONT << " " << (LLAvatarAppearanceDictionary::getInstance()->getTexture(index) ? LLAvatarAppearanceDictionary::getInstance()->getTexture(index)->mName : "");
				}
			}
			LL_CONT << " ) " << inst->getUnbakedPixelAreaRank();
			if( inst->isCulled() )
			{
				LL_CONT << " culled";
			}
		}
		LL_CONT << LL_ENDL;
	}
}

//static
void LLVOAvatar::restoreGL()
{
	if (!isAgentAvatarValid()) return;

	gAgentAvatarp->setCompositeUpdatesEnabled(TRUE);
	for (U32 i = 0; i < gAgentAvatarp->mBakedTextureDatas.size(); i++)
	{
		// <FS:Ansariel> [Legacy Bake]
		//gAgentAvatarp->invalidateComposite(gAgentAvatarp->getTexLayerSet(i));
		gAgentAvatarp->invalidateComposite(gAgentAvatarp->getTexLayerSet(i), FALSE);
	}
	gAgentAvatarp->updateMeshTextures();
}

//static
void LLVOAvatar::destroyGL()
{
	deleteCachedImages();

	resetImpostors();
}

//static
void LLVOAvatar::resetImpostors()
{
	for (std::vector<LLCharacter*>::iterator iter = LLCharacter::sInstances.begin();
		 iter != LLCharacter::sInstances.end(); ++iter)
	{
		LLVOAvatar* avatar = (LLVOAvatar*) *iter;
		avatar->mImpostor.release();
		avatar->mNeedsImpostorUpdate = TRUE;
	}
}

// static
void LLVOAvatar::deleteCachedImages(bool clearAll)
{	
	if (LLViewerTexLayerSet::sHasCaches)
	{
		for (std::vector<LLCharacter*>::iterator iter = LLCharacter::sInstances.begin();
			 iter != LLCharacter::sInstances.end(); ++iter)
		{
			LLVOAvatar* inst = (LLVOAvatar*) *iter;
			inst->deleteLayerSetCaches(clearAll);
		}
		LLViewerTexLayerSet::sHasCaches = FALSE;
	}
	LLVOAvatarSelf::deleteScratchTextures();
	LLTexLayerStaticImageList::getInstance()->deleteCachedImages();
}


//------------------------------------------------------------------------
// static
// LLVOAvatar::initClass()
//------------------------------------------------------------------------
void LLVOAvatar::initClass()
{ 
	gAnimLibrary.animStateSetString(ANIM_AGENT_BODY_NOISE,"body_noise");
	gAnimLibrary.animStateSetString(ANIM_AGENT_BREATHE_ROT,"breathe_rot");
	gAnimLibrary.animStateSetString(ANIM_AGENT_PHYSICS_MOTION,"physics_motion");
	gAnimLibrary.animStateSetString(ANIM_AGENT_EDITING,"editing");
	gAnimLibrary.animStateSetString(ANIM_AGENT_EYE,"eye");
	gAnimLibrary.animStateSetString(ANIM_AGENT_FLY_ADJUST,"fly_adjust");
	gAnimLibrary.animStateSetString(ANIM_AGENT_HAND_MOTION,"hand_motion");
	gAnimLibrary.animStateSetString(ANIM_AGENT_HEAD_ROT,"head_rot");
	gAnimLibrary.animStateSetString(ANIM_AGENT_PELVIS_FIX,"pelvis_fix");
	gAnimLibrary.animStateSetString(ANIM_AGENT_TARGET,"target");
	gAnimLibrary.animStateSetString(ANIM_AGENT_WALK_ADJUST,"walk_adjust");

    // Where should this be set initially?
    LLJoint::setDebugJointNames(gSavedSettings.getString("DebugAvatarJoints"));

	LLControlAvatar::sRegionChangedSlot = gAgent.addRegionChangedCallback(&LLControlAvatar::onRegionChanged);

	initCloud();
}


void LLVOAvatar::cleanupClass()
{
}

LLPartSysData LLVOAvatar::sCloud;
void LLVOAvatar::initCloud()
{
	// fancy particle cloud designed by Brent
	std::string filename = gDirUtilp->getExpandedFilename(LL_PATH_PER_SL_ACCOUNT, "cloud.xml");
	if(!gDirUtilp->fileExists(filename))
	{
		filename = gDirUtilp->getExpandedFilename(LL_PATH_USER_SETTINGS, "cloud.xml");
	}
	if(!gDirUtilp->fileExists(filename))
	{
		filename = gDirUtilp->getExpandedFilename(LL_PATH_APP_SETTINGS, "cloud.xml");
	}
	LLSD cloud;
	// <FS:ND> On Linux ifstream only has a const char* constructor
	// llifstream in_file(filename);
	llifstream in_file(filename.c_str());
	// </FS:ND>
	LLSDSerialize::fromXMLDocument(cloud, in_file);
	sCloud.fromLLSD(cloud);
	LLViewerTexture* cloud_texture = LLViewerTextureManager::getFetchedTextureFromFile("cloud-particle.j2c");
	sCloud.mPartImageID = cloud_texture->getID();

	//Todo: have own image, de-copy-pasta
	LLSD cloud_muted;
	filename = gDirUtilp->getExpandedFilename(LL_PATH_PER_SL_ACCOUNT, "cloud_muted.xml");
	if(!gDirUtilp->fileExists(filename))
	{
		filename = gDirUtilp->getExpandedFilename(LL_PATH_USER_SETTINGS, "cloud_muted.xml");
	}
	if(!gDirUtilp->fileExists(filename))
	{
		filename = gDirUtilp->getExpandedFilename(LL_PATH_APP_SETTINGS, "cloud_muted.xml");
	}
	// <FS:ND> On Linux ifstream only has a const char* constructor
	// llifstream in_file_muted(filename);
	llifstream in_file_muted(filename.c_str());
	// </FS:ND>
}

// virtual
void LLVOAvatar::initInstance()
{
	//-------------------------------------------------------------------------
	// register motions
	//-------------------------------------------------------------------------
	if (LLCharacter::sInstances.size() == 1)
	{
		LLKeyframeMotion::setVFS(gStaticVFS);
		registerMotion( ANIM_AGENT_DO_NOT_DISTURB,					LLNullMotion::create );
		registerMotion( ANIM_AGENT_CROUCH,					LLKeyframeStandMotion::create );
		registerMotion( ANIM_AGENT_CROUCHWALK,				LLKeyframeWalkMotion::create );
		registerMotion( ANIM_AGENT_EXPRESS_AFRAID,			LLEmote::create );
		registerMotion( ANIM_AGENT_EXPRESS_ANGER,			LLEmote::create );
		registerMotion( ANIM_AGENT_EXPRESS_BORED,			LLEmote::create );
		registerMotion( ANIM_AGENT_EXPRESS_CRY,				LLEmote::create );
		registerMotion( ANIM_AGENT_EXPRESS_DISDAIN,			LLEmote::create );
		registerMotion( ANIM_AGENT_EXPRESS_EMBARRASSED,		LLEmote::create );
		registerMotion( ANIM_AGENT_EXPRESS_FROWN,			LLEmote::create );
		registerMotion( ANIM_AGENT_EXPRESS_KISS,			LLEmote::create );
		registerMotion( ANIM_AGENT_EXPRESS_LAUGH,			LLEmote::create );
		registerMotion( ANIM_AGENT_EXPRESS_OPEN_MOUTH,		LLEmote::create );
		registerMotion( ANIM_AGENT_EXPRESS_REPULSED,		LLEmote::create );
		registerMotion( ANIM_AGENT_EXPRESS_SAD,				LLEmote::create );
		registerMotion( ANIM_AGENT_EXPRESS_SHRUG,			LLEmote::create );
		registerMotion( ANIM_AGENT_EXPRESS_SMILE,			LLEmote::create );
		registerMotion( ANIM_AGENT_EXPRESS_SURPRISE,		LLEmote::create );
		registerMotion( ANIM_AGENT_EXPRESS_TONGUE_OUT,		LLEmote::create );
		registerMotion( ANIM_AGENT_EXPRESS_TOOTHSMILE,		LLEmote::create );
		registerMotion( ANIM_AGENT_EXPRESS_WINK,			LLEmote::create );
		registerMotion( ANIM_AGENT_EXPRESS_WORRY,			LLEmote::create );
		registerMotion( ANIM_AGENT_FEMALE_RUN_NEW,			LLKeyframeWalkMotion::create );
		registerMotion( ANIM_AGENT_FEMALE_WALK,				LLKeyframeWalkMotion::create );
		registerMotion( ANIM_AGENT_FEMALE_WALK_NEW,			LLKeyframeWalkMotion::create );
		registerMotion( ANIM_AGENT_RUN,						LLKeyframeWalkMotion::create );
		registerMotion( ANIM_AGENT_RUN_NEW,					LLKeyframeWalkMotion::create );
		registerMotion( ANIM_AGENT_STAND,					LLKeyframeStandMotion::create );
		registerMotion( ANIM_AGENT_STAND_1,					LLKeyframeStandMotion::create );
		registerMotion( ANIM_AGENT_STAND_2,					LLKeyframeStandMotion::create );
		registerMotion( ANIM_AGENT_STAND_3,					LLKeyframeStandMotion::create );
		registerMotion( ANIM_AGENT_STAND_4,					LLKeyframeStandMotion::create );
		registerMotion( ANIM_AGENT_STANDUP,					LLKeyframeFallMotion::create );
		registerMotion( ANIM_AGENT_TURNLEFT,				LLKeyframeWalkMotion::create );
		registerMotion( ANIM_AGENT_TURNRIGHT,				LLKeyframeWalkMotion::create );
		registerMotion( ANIM_AGENT_WALK,					LLKeyframeWalkMotion::create );
		registerMotion( ANIM_AGENT_WALK_NEW,				LLKeyframeWalkMotion::create );
		
		// motions without a start/stop bit
		registerMotion( ANIM_AGENT_BODY_NOISE,				LLBodyNoiseMotion::create );
		registerMotion( ANIM_AGENT_BREATHE_ROT,				LLBreatheMotionRot::create );
		registerMotion( ANIM_AGENT_PHYSICS_MOTION,			LLPhysicsMotionController::create );
		registerMotion( ANIM_AGENT_EDITING,					LLEditingMotion::create	);
		registerMotion( ANIM_AGENT_EYE,						LLEyeMotion::create	);
		registerMotion( ANIM_AGENT_FEMALE_WALK,				LLKeyframeWalkMotion::create );
		registerMotion( ANIM_AGENT_FLY_ADJUST,				LLFlyAdjustMotion::create );
		registerMotion( ANIM_AGENT_HAND_MOTION,				LLHandMotion::create );
		registerMotion( ANIM_AGENT_HEAD_ROT,				LLHeadRotMotion::create );
		registerMotion( ANIM_AGENT_PELVIS_FIX,				LLPelvisFixMotion::create );
		registerMotion( ANIM_AGENT_SIT_FEMALE,				LLKeyframeMotion::create );
		registerMotion( ANIM_AGENT_TARGET,					LLTargetingMotion::create );
		registerMotion( ANIM_AGENT_WALK_ADJUST,				LLWalkAdjustMotion::create );
	}
	
	LLAvatarAppearance::initInstance();
	
	// preload specific motions here
	createMotion( ANIM_AGENT_CUSTOMIZE);
	createMotion( ANIM_AGENT_CUSTOMIZE_DONE);
	
	//VTPause();  // VTune
	
	mVoiceVisualizer->setVoiceEnabled( LLVoiceClient::getInstance()->getVoiceEnabled( mID ) );

    mInitFlags |= 1<<1;
}

// virtual
LLAvatarJoint* LLVOAvatar::createAvatarJoint()
{
	return new LLViewerJoint();
}

// virtual
LLAvatarJoint* LLVOAvatar::createAvatarJoint(S32 joint_num)
{
	return new LLViewerJoint(joint_num);
}

// virtual
LLAvatarJointMesh* LLVOAvatar::createAvatarJointMesh()
{
	return new LLViewerJointMesh();
}

// virtual
LLTexLayerSet* LLVOAvatar::createTexLayerSet()
{
	return new LLViewerTexLayerSet(this);
}

const LLVector3 LLVOAvatar::getRenderPosition() const
{

	if (mDrawable.isNull() || mDrawable->getGeneration() < 0)
	{
		return getPositionAgent();
	}
	else if (isRoot())
	{
		F32 fixup;
		if ( hasPelvisFixup( fixup) )
		{
			//Apply a pelvis fixup (as defined by the avs skin)
			LLVector3 pos = mDrawable->getPositionAgent();
			pos[VZ] += fixup;
			return pos;
		}
		else
		{
			return mDrawable->getPositionAgent();
		}
	}
	else
	{
		return getPosition() * mDrawable->getParent()->getRenderMatrix();
	}
}

void LLVOAvatar::updateDrawable(BOOL force_damped)
{
	clearChanged(SHIFTED);
}

void LLVOAvatar::onShift(const LLVector4a& shift_vector)
{
	const LLVector3& shift = reinterpret_cast<const LLVector3&>(shift_vector);
	mLastAnimExtents[0] += shift;
	mLastAnimExtents[1] += shift;
}

void LLVOAvatar::updateSpatialExtents(LLVector4a& newMin, LLVector4a &newMax)
{
    if (mDrawable.isNull())
    {
        return;
    }

    if (mNeedsExtentUpdate)
    {
        calculateSpatialExtents(newMin,newMax);
        mLastAnimExtents[0].set(newMin.getF32ptr());
        mLastAnimExtents[1].set(newMax.getF32ptr());
		mLastAnimBasePos = mPelvisp->getWorldPosition();
        mNeedsExtentUpdate = false;
    }
	else
	{
		LLVector3 new_base_pos = mPelvisp->getWorldPosition();
		LLVector3 shift = new_base_pos-mLastAnimBasePos;
		mLastAnimExtents[0] += shift;
		mLastAnimExtents[1] += shift;
		mLastAnimBasePos = new_base_pos;

	}
          
	if (isImpostor() && !needsImpostorUpdate())
	{
		LLVector3 delta = getRenderPosition() -
			((LLVector3(mDrawable->getPositionGroup().getF32ptr())-mImpostorOffset));
		
		newMin.load3( (mLastAnimExtents[0] + delta).mV);
		newMax.load3( (mLastAnimExtents[1] + delta).mV);
	}
	else
	{
        newMin.load3(mLastAnimExtents[0].mV);
        newMax.load3(mLastAnimExtents[1].mV);
		LLVector4a pos_group;
		pos_group.setAdd(newMin,newMax);
		pos_group.mul(0.5f);
		mImpostorOffset = LLVector3(pos_group.getF32ptr())-getRenderPosition();
		mDrawable->setPositionGroup(pos_group);
	}
}


static LLTrace::BlockTimerStatHandle FTM_AVATAR_EXTENT_UPDATE("Av Upd Extent");

void LLVOAvatar::calculateSpatialExtents(LLVector4a& newMin, LLVector4a& newMax)
{
    LL_RECORD_BLOCK_TIME(FTM_AVATAR_EXTENT_UPDATE);
//<FS:Beq> not called as often as it used to be but still no harm in optimising
//    S32 box_detail = gSavedSettings.getS32("AvatarBoundingBoxComplexity");
	static const LLCachedControl<S32> box_detail(gSavedSettings, "AvatarBoundingBoxComplexity");
//<FS:Beq>
    // FIXME the update_min_max function used below assumes there is a
    // known starting point, but in general there isn't. Ideally the
    // box update logic should be modified to handle the no-point-yet
    // case. For most models, starting with the pelvis is safe though.
    LLVector3 zero_pos;
	LLVector4a pos;
    if (dist_vec(zero_pos, mPelvisp->getWorldPosition())<0.001)
    {
        // Don't use pelvis until av initialized
	pos.load3(getRenderPosition().mV);
    }
    else
    {
        pos.load3(mPelvisp->getWorldPosition().mV);
    }
	newMin = pos;
	newMax = pos;

	//stretch bounding box by joint positions. Doing this for
	//control avs, where the polymeshes aren't maintained or
	//displayed, can give inaccurate boxes due to joints stuck at (0,0,0).
    if ((box_detail>=1) && !isControlAvatar())
    {
	for (polymesh_map_t::iterator i = mPolyMeshes.begin(); i != mPolyMeshes.end(); ++i)
	{
		LLPolyMesh* mesh = i->second;
		for (S32 joint_num = 0; joint_num < mesh->mJointRenderData.size(); joint_num++)
		{
			LLVector4a trans;
			trans.load3( mesh->mJointRenderData[joint_num]->mWorldMatrix->getTranslation().mV);
			update_min_max(newMin, newMax, trans);
		}
	}

    }

	// Pad bounding box for starting joint, plus polymesh if
	// applicable. Subsequent calcs should be accurate enough to not
	// need padding.
	LLVector4a padding(0.25);
	newMin.sub(padding);
	newMax.add(padding);


	//stretch bounding box by static attachments
    if (box_detail >= 2)
    {
        float max_attachment_span = get_default_max_prim_scale() * 5.0f;
	
	for (attachment_map_t::iterator iter = mAttachmentPoints.begin(); 
		 iter != mAttachmentPoints.end();
		 ++iter)
	{
		LLViewerJointAttachment* attachment = iter->second;

		// <FS:Ansariel> Possible crash fix
		//if (attachment->getValid())
		if (attachment && attachment->getValid())
		// </FS:Ansariel>
		{
			for (LLViewerJointAttachment::attachedobjs_vec_t::iterator attachment_iter = attachment->mAttachedObjects.begin();
				 attachment_iter != attachment->mAttachedObjects.end();
				 ++attachment_iter)
			{
                    // Don't we need to look at children of attached_object as well?
                const LLViewerObject* attached_object = attachment_iter->get();
				if (attached_object && !attached_object->isHUDAttachment())
				{
                        const LLVOVolume *vol = dynamic_cast<const LLVOVolume*>(attached_object);
                        if (vol && vol->isAnimatedObject())
                        {
                            // Animated objects already have a bounding box in their control av, use that. 
                            // Could lag by a frame if there's no guarantee on order of processing for avatars.
                            LLControlAvatar *cav = vol->getControlAvatar();
                            if (cav)
                            {
                                LLVector4a cav_min;
                                cav_min.load3(cav->mLastAnimExtents[0].mV);
                                LLVector4a cav_max;
                                cav_max.load3(cav->mLastAnimExtents[1].mV);
                                update_min_max(newMin,newMax,cav_min);
                                update_min_max(newMin,newMax,cav_max);
                                continue;
                            }
                        }
                        if (vol && vol->isRiggedMesh())
                        {
                            continue;
                        }
					LLDrawable* drawable = attached_object->mDrawable;
					if (drawable && !drawable->isState(LLDrawable::RIGGED))
					{
						LLSpatialBridge* bridge = drawable->getSpatialBridge();
						if (bridge)
						{
							const LLVector4a* ext = bridge->getSpatialExtents();
							LLVector4a distance;
							distance.setSub(ext[1], ext[0]);
							LLVector4a max_span(max_attachment_span);

							S32 lt = distance.lessThan(max_span).getGatheredBits() & 0x7;
						
							// Only add the prim to spatial extents calculations if it isn't a megaprim.
							// max_attachment_span calculated at the start of the function 
							// (currently 5 times our max prim size) 
							if (lt == 0x7)
							{
								update_min_max(newMin,newMax,ext[0]);
								update_min_max(newMin,newMax,ext[1]);
							}
						}
					}
				}
			}
		}
	}
    }

    // Stretch bounding box by rigged mesh joint boxes
    if (box_detail>=3)
    {
		updateRiggingInfo();
        for (S32 joint_num = 0; joint_num < LL_CHARACTER_MAX_ANIMATED_JOINTS; joint_num++)
        {
            LLJoint *joint = getJoint(joint_num);
            LLJointRiggingInfo *rig_info = NULL;
            if (joint_num < mJointRiggingInfoTab.size())
            {
                rig_info = &mJointRiggingInfoTab[joint_num];
            }

            if (joint && rig_info && rig_info->isRiggedTo())
            {
                LLViewerJointAttachment *as_joint_attach = dynamic_cast<LLViewerJointAttachment*>(joint);
                if (as_joint_attach && as_joint_attach->getIsHUDAttachment())
                {
                    // Ignore bounding box of HUD joints
                    continue;
                }
                LLMatrix4a mat;
                LLVector4a new_extents[2];
                mat.loadu(joint->getWorldMatrix());
                matMulBoundBox(mat, rig_info->getRiggedExtents(), new_extents);
                update_min_max(newMin, newMax, new_extents[0]);
                update_min_max(newMin, newMax, new_extents[1]);
                //if (isSelf())
                //{
                //    LL_INFOS() << joint->getName() << " extents " << new_extents[0] << "," << new_extents[1] << LL_ENDL;
                //    LL_INFOS() << joint->getName() << " av box is " << newMin << "," << newMax << LL_ENDL;
                //}
            }
        }
    }

    // Update pixel area
    LLVector4a center, size;
    center.setAdd(newMin, newMax);
    center.mul(0.5f);
    
    size.setSub(newMax,newMin);
    size.mul(0.5f);
    
    mPixelArea = LLPipeline::calcPixelArea(center, size, *LLViewerCamera::getInstance());
}

void render_sphere_and_line(const LLVector3& begin_pos, const LLVector3& end_pos, F32 sphere_scale, const LLVector3& occ_color, const LLVector3& visible_color)
{
    // Unoccluded bone portions
    LLGLDepthTest normal_depth(GL_TRUE);

    // Draw line segment for unoccluded joint
    gGL.diffuseColor3f(visible_color[0], visible_color[1], visible_color[2]);

    gGL.begin(LLRender::LINES);
    gGL.vertex3fv(begin_pos.mV); 
    gGL.vertex3fv(end_pos.mV);
    gGL.end();
        

    // Draw sphere representing joint pos
    gGL.pushMatrix();
    gGL.scalef(sphere_scale, sphere_scale, sphere_scale);
    gSphere.renderGGL();
    gGL.popMatrix();
        
    LLGLDepthTest depth_under(GL_TRUE, GL_FALSE, GL_GREATER);

    // Occluded bone portions
    gGL.diffuseColor3f(occ_color[0], occ_color[1], occ_color[2]);

    gGL.begin(LLRender::LINES);
    gGL.vertex3fv(begin_pos.mV); 
    gGL.vertex3fv(end_pos.mV);
    gGL.end();

    // Draw sphere representing joint pos
    gGL.pushMatrix();
    gGL.scalef(sphere_scale, sphere_scale, sphere_scale);
    gSphere.renderGGL();
    gGL.popMatrix();
}

//-----------------------------------------------------------------------------
// renderCollisionVolumes()
//-----------------------------------------------------------------------------
void LLVOAvatar::renderCollisionVolumes()
{
	std::ostringstream ostr;

	for (S32 i = 0; i < mNumCollisionVolumes; i++)
	{
		ostr << mCollisionVolumes[i].getName() << ", ";

        LLAvatarJointCollisionVolume& collision_volume = mCollisionVolumes[i];

		collision_volume.updateWorldMatrix();

		gGL.pushMatrix();
		gGL.multMatrix( &collision_volume.getXform()->getWorldMatrix().mMatrix[0][0] );

        LLVector3 begin_pos(0,0,0);
        LLVector3 end_pos(collision_volume.getEnd());
        static F32 sphere_scale = 1.0f;
        static F32 center_dot_scale = 0.05f;

        static LLVector3 BLUE(0.0f, 0.0f, 1.0f);
        static LLVector3 PASTEL_BLUE(0.5f, 0.5f, 1.0f);
        static LLVector3 RED(1.0f, 0.0f, 0.0f);
        static LLVector3 PASTEL_RED(1.0f, 0.5f, 0.5f);
        static LLVector3 WHITE(1.0f, 1.0f, 1.0f);
        

        LLVector3 cv_color_occluded;
        LLVector3 cv_color_visible;
        LLVector3 dot_color_occluded(WHITE);
        LLVector3 dot_color_visible(WHITE);
        if (isControlAvatar())
        {
            cv_color_occluded = RED;
            cv_color_visible = PASTEL_RED;
        }
        else
        {
            cv_color_occluded = BLUE;
            cv_color_visible = PASTEL_BLUE;
        }
        render_sphere_and_line(begin_pos, end_pos, sphere_scale, cv_color_occluded, cv_color_visible);
        render_sphere_and_line(begin_pos, end_pos, center_dot_scale, dot_color_occluded, dot_color_visible);

        gGL.popMatrix();
    }

    
	if (mNameText.notNull())
	{
		LLVector4a unused;
	
		mNameText->lineSegmentIntersect(unused, unused, unused, TRUE);
	}
}

void LLVOAvatar::renderBones()
{
    LLGLEnable blend(GL_BLEND);

	avatar_joint_list_t::iterator iter = mSkeleton.begin();
	avatar_joint_list_t::iterator end  = mSkeleton.end();

    // For bones with position overrides defined
    static LLVector3 OVERRIDE_COLOR_OCCLUDED(1.0f, 0.0f, 0.0f);
    static LLVector3 OVERRIDE_COLOR_VISIBLE(0.5f, 0.5f, 0.5f);
    // For bones which are rigged to by at least one attachment
    static LLVector3 RIGGED_COLOR_OCCLUDED(0.0f, 1.0f, 1.0f);
    static LLVector3 RIGGED_COLOR_VISIBLE(0.5f, 0.5f, 0.5f);
    // For bones not otherwise colored
    static LLVector3 OTHER_COLOR_OCCLUDED(0.0f, 1.0f, 0.0f);
    static LLVector3 OTHER_COLOR_VISIBLE(0.5f, 0.5f, 0.5f);
    
    static F32 SPHERE_SCALEF = 0.001f;

	for (; iter != end; ++iter)
	{
		LLJoint* jointp = *iter;
		if (!jointp)
		{
			continue;
		}

		jointp->updateWorldMatrix();

        LLVector3 occ_color, visible_color;

        LLVector3 pos;
        LLUUID mesh_id;
        if (jointp->hasAttachmentPosOverride(pos,mesh_id))
        {
            occ_color = OVERRIDE_COLOR_OCCLUDED;
            visible_color = OVERRIDE_COLOR_VISIBLE;
        }
        else
        {
            if (jointIsRiggedTo(jointp))
            {
                occ_color = RIGGED_COLOR_OCCLUDED;
                visible_color = RIGGED_COLOR_VISIBLE;
            }
            else
            {
                occ_color = OTHER_COLOR_OCCLUDED;
                visible_color = OTHER_COLOR_VISIBLE;
            }
        }
        LLVector3 begin_pos(0,0,0);
        LLVector3 end_pos(jointp->getEnd());

        F32 sphere_scale = SPHERE_SCALEF;
        
		gGL.pushMatrix();
		gGL.multMatrix( &jointp->getXform()->getWorldMatrix().mMatrix[0][0] );

        render_sphere_and_line(begin_pos, end_pos, sphere_scale, occ_color, visible_color);
        
		gGL.popMatrix();
	}
}


void LLVOAvatar::renderJoints()
{
	std::ostringstream ostr;
	std::ostringstream nullstr;

	for (joint_map_t::iterator iter = mJointMap.begin(); iter != mJointMap.end(); ++iter)
	{
		LLJoint* jointp = iter->second;
		if (!jointp)
		{
			nullstr << iter->first << " is NULL" << std::endl;
			continue;
		}

		ostr << jointp->getName() << ", ";

		jointp->updateWorldMatrix();
	
		gGL.pushMatrix();
		gGL.multMatrix( &jointp->getXform()->getWorldMatrix().mMatrix[0][0] );

		gGL.diffuseColor3f( 1.f, 0.f, 1.f );
	
		gGL.begin(LLRender::LINES);
	
		LLVector3 v[] = 
		{
			LLVector3(1,0,0),
			LLVector3(-1,0,0),
			LLVector3(0,1,0),
			LLVector3(0,-1,0),

			LLVector3(0,0,-1),
			LLVector3(0,0,1),
		};

		//sides
		gGL.vertex3fv(v[0].mV); 
		gGL.vertex3fv(v[2].mV);

		gGL.vertex3fv(v[0].mV); 
		gGL.vertex3fv(v[3].mV);

		gGL.vertex3fv(v[1].mV); 
		gGL.vertex3fv(v[2].mV);

		gGL.vertex3fv(v[1].mV); 
		gGL.vertex3fv(v[3].mV);


		//top
		gGL.vertex3fv(v[0].mV); 
		gGL.vertex3fv(v[4].mV);

		gGL.vertex3fv(v[1].mV); 
		gGL.vertex3fv(v[4].mV);

		gGL.vertex3fv(v[2].mV); 
		gGL.vertex3fv(v[4].mV);

		gGL.vertex3fv(v[3].mV); 
		gGL.vertex3fv(v[4].mV);


		//bottom
		gGL.vertex3fv(v[0].mV); 
		gGL.vertex3fv(v[5].mV);

		gGL.vertex3fv(v[1].mV); 
		gGL.vertex3fv(v[5].mV);

		gGL.vertex3fv(v[2].mV); 
		gGL.vertex3fv(v[5].mV);

		gGL.vertex3fv(v[3].mV); 
		gGL.vertex3fv(v[5].mV);

		gGL.end();

		gGL.popMatrix();
	}

	mDebugText.clear();
	addDebugText(ostr.str());
	addDebugText(nullstr.str());
}

BOOL LLVOAvatar::lineSegmentIntersect(const LLVector4a& start, const LLVector4a& end,
									  S32 face,
									  BOOL pick_transparent,
									  BOOL pick_rigged,
									  S32* face_hit,
									  LLVector4a* intersection,
									  LLVector2* tex_coord,
									  LLVector4a* normal,
									  LLVector4a* tangent)
{
	if ((isSelf() && !gAgent.needsRenderAvatar()) || !LLPipeline::sPickAvatar)
	{
		return FALSE;
	}

    if (isControlAvatar())
    {
        return FALSE;
    }
    
	if (lineSegmentBoundingBox(start, end))
	{
		for (S32 i = 0; i < mNumCollisionVolumes; ++i)
		{
			mCollisionVolumes[i].updateWorldMatrix();
            
			glh::matrix4f mat((F32*) mCollisionVolumes[i].getXform()->getWorldMatrix().mMatrix);
			glh::matrix4f inverse = mat.inverse();
			glh::matrix4f norm_mat = inverse.transpose();

			glh::vec3f p1(start.getF32ptr());
			glh::vec3f p2(end.getF32ptr());

			inverse.mult_matrix_vec(p1);
			inverse.mult_matrix_vec(p2);

			LLVector3 position;
			LLVector3 norm;

			if (linesegment_sphere(LLVector3(p1.v), LLVector3(p2.v), LLVector3(0,0,0), 1.f, position, norm))
			{
				glh::vec3f res_pos(position.mV);
				mat.mult_matrix_vec(res_pos);
				
				norm.normalize();
				glh::vec3f res_norm(norm.mV);
				norm_mat.mult_matrix_dir(res_norm);

				if (intersection)
				{
					intersection->load3(res_pos.v);
				}

				if (normal)
				{
					normal->load3(res_norm.v);
				}

				return TRUE;
			}
		}

		if (isSelf())
		{
			for (attachment_map_t::iterator iter = mAttachmentPoints.begin(); 
			 iter != mAttachmentPoints.end();
			 ++iter)
			{
				LLViewerJointAttachment* attachment = iter->second;

				// <FS:Ansariel> Possible crash fix
				if (!attachment)
				{
					continue;
				}
				// </FS:Ansariel>

				for (LLViewerJointAttachment::attachedobjs_vec_t::iterator attachment_iter = attachment->mAttachedObjects.begin();
					 attachment_iter != attachment->mAttachedObjects.end();
					 ++attachment_iter)
				{
					LLViewerObject* attached_object = attachment_iter->get();
					
					if (attached_object && !attached_object->isDead() && attachment->getValid())
					{
						LLDrawable* drawable = attached_object->mDrawable;
						if (drawable->isState(LLDrawable::RIGGED))
						{ //regenerate octree for rigged attachment
							gPipeline.markRebuild(mDrawable, LLDrawable::REBUILD_RIGGED, TRUE);
						}
					}
				}
			}
		}
	}

	
	
	LLVector4a position;
	if (mNameText.notNull() && mNameText->lineSegmentIntersect(start, end, position))
	{
		if (intersection)
		{
			*intersection = position;
		}

		return TRUE;
	}

	return FALSE;
}

// virtual
LLViewerObject* LLVOAvatar::lineSegmentIntersectRiggedAttachments(const LLVector4a& start, const LLVector4a& end,
									  S32 face,
									  BOOL pick_transparent,
									  BOOL pick_rigged,
									  S32* face_hit,
									  LLVector4a* intersection,
									  LLVector2* tex_coord,
									  LLVector4a* normal,
									  LLVector4a* tangent)
{
	if (isSelf() && !gAgent.needsRenderAvatar())
	{
		return NULL;
	}

	LLViewerObject* hit = NULL;

	if (lineSegmentBoundingBox(start, end))
	{
		LLVector4a local_end = end;
		LLVector4a local_intersection;

		for (attachment_map_t::iterator iter = mAttachmentPoints.begin(); 
			iter != mAttachmentPoints.end();
			++iter)
		{
			LLViewerJointAttachment* attachment = iter->second;

			// <FS:Ansariel> Possible crash fix
			if (!attachment)
			{
				continue;
			}
			// </FS:Ansariel>

			for (LLViewerJointAttachment::attachedobjs_vec_t::iterator attachment_iter = attachment->mAttachedObjects.begin();
					attachment_iter != attachment->mAttachedObjects.end();
					++attachment_iter)
			{
				LLViewerObject* attached_object = attachment_iter->get();
					
				if (attached_object->lineSegmentIntersect(start, local_end, face, pick_transparent, pick_rigged, face_hit, &local_intersection, tex_coord, normal, tangent))
				{
					local_end = local_intersection;
					if (intersection)
					{
						*intersection = local_intersection;
					}
					
					hit = attached_object;
				}
			}
		}
	}
		
	return hit;
}


LLVOAvatar* LLVOAvatar::asAvatar()
{
	return this;
}

//-----------------------------------------------------------------------------
// LLVOAvatar::startDefaultMotions()
//-----------------------------------------------------------------------------
void LLVOAvatar::startDefaultMotions()
{
	//-------------------------------------------------------------------------
	// start default motions
	//-------------------------------------------------------------------------
	startMotion( ANIM_AGENT_HEAD_ROT );
	startMotion( ANIM_AGENT_EYE );
	startMotion( ANIM_AGENT_BODY_NOISE );
	startMotion( ANIM_AGENT_BREATHE_ROT );
	startMotion( ANIM_AGENT_PHYSICS_MOTION );
	startMotion( ANIM_AGENT_HAND_MOTION );
	startMotion( ANIM_AGENT_PELVIS_FIX );

	//-------------------------------------------------------------------------
	// restart any currently active motions
	//-------------------------------------------------------------------------
	processAnimationStateChanges();
}

//-----------------------------------------------------------------------------
// LLVOAvatar::buildCharacter()
// Deferred initialization and rebuild of the avatar.
//-----------------------------------------------------------------------------
// virtual
void LLVOAvatar::buildCharacter()
{
	LLAvatarAppearance::buildCharacter();

	// Not done building yet; more to do.
	mIsBuilt = FALSE;

	//-------------------------------------------------------------------------
	// set head offset from pelvis
	//-------------------------------------------------------------------------
	updateHeadOffset();

	//-------------------------------------------------------------------------
	// initialize lip sync morph pointers
	//-------------------------------------------------------------------------
	mOohMorph     = getVisualParam( "Lipsync_Ooh" );
	mAahMorph     = getVisualParam( "Lipsync_Aah" );

	// If we don't have the Ooh morph, use the Kiss morph
	if (!mOohMorph)
	{
		LL_WARNS() << "Missing 'Ooh' morph for lipsync, using fallback." << LL_ENDL;
		mOohMorph = getVisualParam( "Express_Kiss" );
	}

	// If we don't have the Aah morph, use the Open Mouth morph
	if (!mAahMorph)
	{
		LL_WARNS() << "Missing 'Aah' morph for lipsync, using fallback." << LL_ENDL;
		mAahMorph = getVisualParam( "Express_Open_Mouth" );
	}

    // Currently disabled for control avatars (animated objects), enabled for all others.
    if (mEnableDefaultMotions)
    {
	startDefaultMotions();
    }

	//-------------------------------------------------------------------------
	// restart any currently active motions
	//-------------------------------------------------------------------------
	processAnimationStateChanges();

	mIsBuilt = TRUE;
	stop_glerror();

	mMeshValid = TRUE;
}

//-----------------------------------------------------------------------------
// resetVisualParams()
//-----------------------------------------------------------------------------
void LLVOAvatar::resetVisualParams()
{
	// Skeletal params
	{
		LLAvatarXmlInfo::skeletal_distortion_info_list_t::iterator iter;
		for (iter = sAvatarXmlInfo->mSkeletalDistortionInfoList.begin();
			 iter != sAvatarXmlInfo->mSkeletalDistortionInfoList.end(); 
			 ++iter)
		{
			LLPolySkeletalDistortionInfo *info = (LLPolySkeletalDistortionInfo*)*iter;
			LLPolySkeletalDistortion *param = dynamic_cast<LLPolySkeletalDistortion*>(getVisualParam(info->getID()));
            *param = LLPolySkeletalDistortion(this);
            llassert(param);
			if (!param->setInfo(info))
			{
				llassert(false);
			}			
		}
	}

	// Driver parameters
	for (LLAvatarXmlInfo::driver_info_list_t::iterator iter = sAvatarXmlInfo->mDriverInfoList.begin();
		 iter != sAvatarXmlInfo->mDriverInfoList.end(); 
		 ++iter)
	{
		LLDriverParamInfo *info = *iter;
        LLDriverParam *param = dynamic_cast<LLDriverParam*>(getVisualParam(info->getID()));
        LLDriverParam::entry_list_t driven_list = param->getDrivenList();
        *param = LLDriverParam(this);
        llassert(param);
        if (!param->setInfo(info))
        {
            llassert(false);
        }			
        param->setDrivenList(driven_list);
	}
}

//-----------------------------------------------------------------------------
// resetSkeleton()
//-----------------------------------------------------------------------------
void LLVOAvatar::resetSkeleton(bool reset_animations)
{
    LL_DEBUGS("Avatar") << avString() << " reset starts" << LL_ENDL;
    if (!isControlAvatar() && !mLastProcessedAppearance)
    {
        LL_WARNS() << "Can't reset avatar; no appearance message has been received yet." << LL_ENDL;
        return;
    }

    // Save mPelvis state
    //LLVector3 pelvis_pos = getJoint("mPelvis")->getPosition();
    //LLQuaternion pelvis_rot = getJoint("mPelvis")->getRotation();

    // Clear all attachment pos and scale overrides
    clearAttachmentOverrides();

    // Note that we call buildSkeleton twice in this function. The first time is
    // just to get the right scale for the collision volumes, because
    // this will be used in setting the mJointScales for the
    // LLPolySkeletalDistortions of which the CVs are children.
	if( !buildSkeleton(sAvatarSkeletonInfo) )
    {
        LL_ERRS() << "Error resetting skeleton" << LL_ENDL;
	}

    // Reset some params to default state, without propagating changes downstream.
    resetVisualParams();

    // Now we have to reset the skeleton again, because its state
    // got clobbered by the resetVisualParams() calls
    // above.
	if( !buildSkeleton(sAvatarSkeletonInfo) )
    {
        LL_ERRS() << "Error resetting skeleton" << LL_ENDL;
	}

    // Reset attachment points
    // BuildSkeleton only does bones and CVs but we still need to reinit huds
    // since huds can be animated.
    bool ignore_hud_joints = !isSelf();
    initAttachmentPoints(ignore_hud_joints);

    // Fix up collision volumes
    for (LLVisualParam *param = getFirstVisualParam(); 
         param;
         param = getNextVisualParam())
    {
        LLPolyMorphTarget *poly_morph = dynamic_cast<LLPolyMorphTarget*>(param);
        if (poly_morph)
        {
            // This is a kludgy way to correct for the fact that the
            // collision volumes have been reset out from under the
            // poly morph sliders.
            F32 delta_weight = poly_morph->getLastWeight() - poly_morph->getDefaultWeight();
            poly_morph->applyVolumeChanges(delta_weight);
        }
    }

    // Reset tweakable params to preserved state
    if (mLastProcessedAppearance)
    {
    bool slam_params = true;
    applyParsedAppearanceMessage(*mLastProcessedAppearance, slam_params);
    }
    updateVisualParams();

    // Restore attachment pos overrides
    updateAttachmentOverrides();

    // Animations
    if (reset_animations)
    {
        if (isSelf())
        {
            // This is equivalent to "Stop Animating Me". Will reset
            // all animations and propagate the changes to other
            // viewers.
            gAgent.stopCurrentAnimations();
        }
        else
        {
            // Local viewer-side reset for non-self avatars.
            resetAnimations();
        }

        // <FS:Ansariel> FIRE-22135: Try to re-register LLPhysicsMotionController to see if that unfreezes stuck physics
        removeMotion(ANIM_AGENT_PHYSICS_MOTION);
        registerMotion(ANIM_AGENT_PHYSICS_MOTION, LLPhysicsMotionController::create);
        startMotion(ANIM_AGENT_PHYSICS_MOTION);
        // </FS:Ansariel>
    }
    
    LL_DEBUGS("Avatar") << avString() << " reset ends" << LL_ENDL;
}

//-----------------------------------------------------------------------------
// releaseMeshData()
//-----------------------------------------------------------------------------
void LLVOAvatar::releaseMeshData()
{
	if (sInstances.size() < AVATAR_RELEASE_THRESHOLD || isUIAvatar())
	{
		return;
	}

	// cleanup mesh data
	for (avatar_joint_list_t::iterator iter = mMeshLOD.begin();
		 iter != mMeshLOD.end(); 
		 ++iter)
	{
		LLAvatarJoint* joint = (*iter);
		joint->setValid(FALSE, TRUE);
	}

	//cleanup data
	if (mDrawable.notNull())
	{
		LLFace* facep = mDrawable->getFace(0);
		if (facep)
		{
		facep->setSize(0, 0);
		for(S32 i = mNumInitFaces ; i < mDrawable->getNumFaces(); i++)
		{
			facep = mDrawable->getFace(i);
				if (facep)
				{
			facep->setSize(0, 0);
		}
	}
		}
	}
	
	for (attachment_map_t::iterator iter = mAttachmentPoints.begin(); 
		 iter != mAttachmentPoints.end();
		 ++iter)
	{
		LLViewerJointAttachment* attachment = iter->second;
		// <FS:Ansariel> Possible crash fix
		//if (!attachment->getIsHUDAttachment())
		if (attachment && !attachment->getIsHUDAttachment())
		// </FS:Ansariel>
		{
			attachment->setAttachmentVisibility(FALSE);
		}
	}
	mMeshValid = FALSE;
}

//-----------------------------------------------------------------------------
// restoreMeshData()
//-----------------------------------------------------------------------------
// virtual
void LLVOAvatar::restoreMeshData()
{
	llassert(!isSelf());
    if (mDrawable.isNull())
    {
        return;
    }
	
	//LL_INFOS() << "Restoring" << LL_ENDL;
	mMeshValid = TRUE;
	updateJointLODs();

	for (attachment_map_t::iterator iter = mAttachmentPoints.begin(); 
		 iter != mAttachmentPoints.end();
		 ++iter)
	{
		LLViewerJointAttachment* attachment = iter->second;
		if (!attachment->getIsHUDAttachment())
		{
			attachment->setAttachmentVisibility(TRUE);
		}
	}

	// force mesh update as LOD might not have changed to trigger this
	gPipeline.markRebuild(mDrawable, LLDrawable::REBUILD_GEOMETRY, TRUE);
}

//-----------------------------------------------------------------------------
// updateMeshData()
//-----------------------------------------------------------------------------
void LLVOAvatar::updateMeshData()
{
	if (mDrawable.notNull())
	{
		stop_glerror();

		S32 f_num = 0 ;
		const U32 VERTEX_NUMBER_THRESHOLD = 128 ;//small number of this means each part of an avatar has its own vertex buffer.
		const S32 num_parts = mMeshLOD.size();

		// this order is determined by number of LODS
		// if a mesh earlier in this list changed LODs while a later mesh doesn't,
		// the later mesh's index offset will be inaccurate
		for(S32 part_index = 0 ; part_index < num_parts ;)
		{
			S32 j = part_index ;
			U32 last_v_num = 0, num_vertices = 0 ;
			U32 last_i_num = 0, num_indices = 0 ;

			while(part_index < num_parts && num_vertices < VERTEX_NUMBER_THRESHOLD)
			{
				last_v_num = num_vertices ;
				last_i_num = num_indices ;

				LLViewerJoint* part_mesh = getViewerJoint(part_index++);
				if (part_mesh)
				{
					part_mesh->updateFaceSizes(num_vertices, num_indices, mAdjustedPixelArea);
				}
			}
			if(num_vertices < 1)//skip empty meshes
			{
				continue ;
			}
			if(last_v_num > 0)//put the last inserted part into next vertex buffer.
			{
				num_vertices = last_v_num ;
				num_indices = last_i_num ;	
				part_index-- ;
			}
		
			LLFace* facep = NULL;
			if(f_num < mDrawable->getNumFaces()) 
			{
				facep = mDrawable->getFace(f_num);
			}
			else
			{
				facep = mDrawable->getFace(0);
				if (facep)
				{
					facep = mDrawable->addFace(facep->getPool(), facep->getTexture()) ;
				}
			}
			if (!facep) continue;
			
			// resize immediately
			facep->setSize(num_vertices, num_indices);

			bool terse_update = false;

			facep->setGeomIndex(0);
			facep->setIndicesIndex(0);
		
			LLVertexBuffer* buff = facep->getVertexBuffer();
			if(!facep->getVertexBuffer())
			{
				buff = new LLVertexBufferAvatar();
				if (!buff->allocateBuffer(num_vertices, num_indices, TRUE))
				{
					LL_WARNS() << "Failed to allocate Vertex Buffer for Mesh to "
						<< num_vertices << " vertices and "
						<< num_indices << " indices" << LL_ENDL;
					// Attempt to create a dummy triangle (one vertex, 3 indices, all 0)
					facep->setSize(1, 3);
					buff->allocateBuffer(1, 3, true);
					memset((U8*) buff->getMappedData(), 0, buff->getSize());
					memset((U8*) buff->getMappedIndices(), 0, buff->getIndicesSize());
				}
				facep->setVertexBuffer(buff);
			}
			else
			{
				if (buff->getNumIndices() == num_indices &&
					buff->getNumVerts() == num_vertices)
				{
					terse_update = true;
				}
				else
				{
					if (!buff->resizeBuffer(num_vertices, num_indices))
					{
						LL_WARNS() << "Failed to allocate vertex buffer for Mesh, Substituting" << LL_ENDL;
						// Attempt to create a dummy triangle (one vertex, 3 indices, all 0)
						facep->setSize(1, 3);
						buff->resizeBuffer(1, 3);
						memset((U8*) buff->getMappedData(), 0, buff->getSize());
						memset((U8*) buff->getMappedIndices(), 0, buff->getIndicesSize());
					}
				}
			}
			
		
			// This is a hack! Avatars have their own pool, so we are detecting
			//   the case of more than one avatar in the pool (thus > 0 instead of >= 0)
			if (facep->getGeomIndex() > 0)
			{
				LL_ERRS() << "non-zero geom index: " << facep->getGeomIndex() << " in LLVOAvatar::restoreMeshData" << LL_ENDL;
			}

			if (num_vertices == buff->getNumVerts() && num_indices == buff->getNumIndices())
			{
				for(S32 k = j ; k < part_index ; k++)
				{
					bool rigid = false;
					if (k == MESH_ID_EYEBALL_LEFT ||
						k == MESH_ID_EYEBALL_RIGHT)
					{
						//eyeballs can't have terse updates since they're never rendered with
						//the hardware skinning shader
						rigid = true;
					}
				
					LLViewerJoint* mesh = getViewerJoint(k);
					if (mesh)
					{
						mesh->updateFaceData(facep, mAdjustedPixelArea, k == MESH_ID_HAIR, terse_update && !rigid);
					}
				}
			}

			stop_glerror();
			buff->flush();

			if(!f_num)
			{
				f_num += mNumInitFaces ;
			}
			else
			{
				f_num++ ;
			}
		}
	}
}

//------------------------------------------------------------------------

//------------------------------------------------------------------------
// LLVOAvatar::processUpdateMessage()
//------------------------------------------------------------------------
U32 LLVOAvatar::processUpdateMessage(LLMessageSystem *mesgsys,
									 void **user_data,
									 U32 block_num, const EObjectUpdateType update_type,
									 LLDataPacker *dp)
{
	const BOOL has_name = !getNVPair("FirstName");

	// Do base class updates...
	U32 retval = LLViewerObject::processUpdateMessage(mesgsys, user_data, block_num, update_type, dp);

	// Print out arrival information once we have name of avatar.
    if (has_name && getNVPair("FirstName"))
    {
        mDebugExistenceTimer.reset();
        debugAvatarRezTime("AvatarRezArrivedNotification","avatar arrived");
    }

	if(retval & LLViewerObject::INVALID_UPDATE)
	{
		if (isSelf())
		{
			//tell sim to cancel this update
			gAgent.teleportViaLocation(gAgent.getPositionGlobal());
		}
	}

	return retval;
}

LLViewerFetchedTexture *LLVOAvatar::getBakedTextureImage(const U8 te, const LLUUID& uuid)
{
	LLViewerFetchedTexture *result = NULL;

	if (uuid == IMG_DEFAULT_AVATAR ||
		uuid == IMG_DEFAULT ||
		uuid == IMG_INVISIBLE)
	{
		// Should already exist, don't need to find it on sim or baked-texture host.
		result = gTextureList.findImage(uuid, TEX_LIST_STANDARD);
	}
	if (!result)
	{
		const std::string url = getImageURL(te,uuid);

		if (url.empty())
		{
			// <FS:Ansariel> [Legacy Bake]
			//LL_WARNS() << "unable to determine URL for te " << te << " uuid " << uuid << LL_ENDL;
			//return NULL;
			LL_DEBUGS("Avatar") << avString() << "get old-bake image from host " << uuid << LL_ENDL;
			LLHost host = getObjectHost();
			result = LLViewerTextureManager::getFetchedTexture(
				uuid, FTT_HOST_BAKE, TRUE, LLGLTexture::BOOST_NONE, LLViewerTexture::LOD_TEXTURE, 0, 0, host);
			// </FS:Ansariel> [Legacy Bake]
		}
		LL_DEBUGS("Avatar") << avString() << "get server-bake image from URL " << url << LL_ENDL;
		result = LLViewerTextureManager::getFetchedTextureFromUrl(
			url, FTT_SERVER_BAKE, TRUE, LLGLTexture::BOOST_NONE, LLViewerTexture::LOD_TEXTURE, 0, 0, uuid);
		if (result->isMissingAsset())
		{
			result->setIsMissingAsset(false);
		}
		
	}
	return result;
}

// virtual
S32 LLVOAvatar::setTETexture(const U8 te, const LLUUID& uuid)
{
	if (!isIndexBakedTexture((ETextureIndex)te))
	{
		// Sim still sends some uuids for non-baked slots sometimes - ignore.
		return LLViewerObject::setTETexture(te, LLUUID::null);
	}

	LLViewerFetchedTexture *image = getBakedTextureImage(te,uuid);
	llassert(image);
	return setTETextureCore(te, image);
}

static LLTrace::BlockTimerStatHandle FTM_AVATAR_UPDATE("Avatar Update");
static LLTrace::BlockTimerStatHandle FTM_AVATAR_UPDATE_COMPLEXITY("Avatar Update Complexity");
static LLTrace::BlockTimerStatHandle FTM_JOINT_UPDATE("Update Joints");

//------------------------------------------------------------------------
// LLVOAvatar::dumpAnimationState()
//------------------------------------------------------------------------
void LLVOAvatar::dumpAnimationState()
{
	LL_INFOS() << "==============================================" << LL_ENDL;
	for (LLVOAvatar::AnimIterator it = mSignaledAnimations.begin(); it != mSignaledAnimations.end(); ++it)
	{
		LLUUID id = it->first;
		std::string playtag = "";
		if (mPlayingAnimations.find(id) != mPlayingAnimations.end())
		{
			playtag = "*";
		}
		LL_INFOS() << gAnimLibrary.animationName(id) << playtag << LL_ENDL;
	}
	for (LLVOAvatar::AnimIterator it = mPlayingAnimations.begin(); it != mPlayingAnimations.end(); ++it)
	{
		LLUUID id = it->first;
		bool is_signaled = mSignaledAnimations.find(id) != mSignaledAnimations.end();
		if (!is_signaled)
		{
			LL_INFOS() << gAnimLibrary.animationName(id) << "!S" << LL_ENDL;
		}
	}
}

//------------------------------------------------------------------------
// idleUpdate()
//------------------------------------------------------------------------
void LLVOAvatar::idleUpdate(LLAgent &agent, const F64 &time)
{
	LL_RECORD_BLOCK_TIME(FTM_AVATAR_UPDATE);

	if (isDead())
	{
		LL_INFOS() << "Warning!  Idle on dead avatar" << LL_ENDL;
		return;
	}	

	// <FS:CR> Use LLCachedControl
	static LLCachedControl<bool> disable_all_render_types(gSavedSettings, "DisableAllRenderTypes");
	if (!(gPipeline.hasRenderType(LLPipeline::RENDER_TYPE_AVATAR))
		//&& !(gSavedSettings.getBOOL("DisableAllRenderTypes")) && !isSelf())
		&& !(disable_all_render_types) && !isSelf())
	// </FS:CR>
	{
		return;
	}

    // Update should be happening max once per frame.
<<<<<<< HEAD
	// <FS:Beq> enable dynamic spreading of the BB calculations
	static LLCachedControl<S32> refreshPeriod(gSavedSettings, "AvatarExtentRefreshPeriodBatch");
	static LLCachedControl<S32> refreshMaxPerPeriod(gSavedSettings, "AvatarExtentRefreshMaxPerBatch");
	static S32 upd_freq = refreshPeriod; // initialise to a reasonable defauilt of 1 batch
	static S32 lastRecalibrationFrame{ 0 };

	const S32 thisFrame = LLDrawable::getCurrentFrame(); 
	if (thisFrame - lastRecalibrationFrame >= upd_freq)
	{
		// Only update at the start of a cycle. .
		upd_freq = (((gObjectList.getAvatarCount() - 1) / refreshMaxPerPeriod) + 1)*refreshPeriod;
		lastRecalibrationFrame = thisFrame;
	}
	//</FS:Beq>
=======
>>>>>>> aaaf3189
	if ((mLastAnimExtents[0]==LLVector3())||
		(mLastAnimExtents[1])==LLVector3())
	{
		mNeedsExtentUpdate = true;
	}
	else
	{
<<<<<<< HEAD
		//<FS:Beq> enable dynamic spreading of the BB calculations
		//const S32 upd_freq = 4; // force update every upd_freq frames.
		//mNeedsExtentUpdate = ((LLDrawable::getCurrentFrame()+mID.mData[0]) % upd_freq == 0);
		mNeedsExtentUpdate = ((thisFrame + mID.mData[0]) % upd_freq == 0);
		//</FS:Beq>
=======
		const S32 upd_freq = 4; // force update every upd_freq frames.
		mNeedsExtentUpdate = ((LLDrawable::getCurrentFrame()+mID.mData[0])%upd_freq==0);
>>>>>>> aaaf3189
	}
    
    LLScopedContextString str("avatar_idle_update " + getFullname());
    
	checkTextureLoading() ;
	
	// force immediate pixel area update on avatars using last frames data (before drawable or camera updates)
	setPixelAreaAndAngle(gAgent);

	// force asynchronous drawable update
	if(mDrawable.notNull())
	{	
		LL_RECORD_BLOCK_TIME(FTM_JOINT_UPDATE);
	
		if (isSitting() && getParent())
		{
			LLViewerObject *root_object = (LLViewerObject*)getRoot();
			LLDrawable* drawablep = root_object->mDrawable;
			// if this object hasn't already been updated by another avatar...
			if (drawablep) // && !drawablep->isState(LLDrawable::EARLY_MOVE))
			{
				if (root_object->isSelected())
				{
					gPipeline.updateMoveNormalAsync(drawablep);
				}
				else
				{
					gPipeline.updateMoveDampedAsync(drawablep);
				}
			}
		}
		else 
		{
			gPipeline.updateMoveDampedAsync(mDrawable);
		}
	}

	//--------------------------------------------------------------------
	// set alpha flag depending on state
	//--------------------------------------------------------------------

	if (isSelf())
	{
		LLViewerObject::idleUpdate(agent, time);
		
		// trigger fidget anims
		if (isAnyAnimationSignaled(AGENT_STAND_ANIMS, NUM_AGENT_STAND_ANIMS))
		{
			agent.fidget();
		}
	}
	else
	{
		// Should override the idleUpdate stuff and leave out the angular update part.
		LLQuaternion rotation = getRotation();
		LLViewerObject::idleUpdate(agent, time);
		setRotation(rotation);
	}

	// attach objects that were waiting for a drawable
	lazyAttach();

	// animate the character
	// store off last frame's root position to be consistent with camera position
	mLastRootPos = mRoot->getWorldPosition();
	BOOL detailed_update = updateCharacter(agent);

	static LLUICachedControl<bool> visualizers_in_calls("ShowVoiceVisualizersInCalls", false);
	bool voice_enabled = (visualizers_in_calls || LLVoiceClient::getInstance()->inProximalChannel()) &&
						 LLVoiceClient::getInstance()->getVoiceEnabled(mID);

	idleUpdateVoiceVisualizer( voice_enabled );
	idleUpdateMisc( detailed_update );
	idleUpdateAppearanceAnimation();
	if (detailed_update)
	{
		idleUpdateLipSync( voice_enabled );
		idleUpdateLoadingEffect();
		idleUpdateBelowWater();	// wind effect uses this
		idleUpdateWindEffect();
	}
		
	idleUpdateNameTag( mLastRootPos );

    // Complexity has stale mechanics, but updates still can be very rapid
    // so spread avatar complexity calculations over frames to lesen load from
    // rapid updates and to make sure all avatars are not calculated at once.
    S32 compl_upd_freq = 20;
    if (isControlAvatar())
    {
        // animeshes do not (or won't) have impostors nor change outfis,
        // no need for high frequency
        compl_upd_freq = 100;
    }
    else if (mLastRezzedStatus <= 0) //cloud or  init
    {
        compl_upd_freq = 60;
    }
    else if (isSelf())
    {
        compl_upd_freq = 5;
    }
    else if (mLastRezzedStatus == 1) //'grey', not fully loaded
    {
        compl_upd_freq = 40;
    }
    else if (isInMuteList()) //cheap, buffers value from search
    {
        compl_upd_freq = 100;
    }

    if ((LLFrameTimer::getFrameCount() + mID.mData[0]) % compl_upd_freq == 0)
    {
        LL_RECORD_BLOCK_TIME(FTM_AVATAR_UPDATE_COMPLEXITY);
        idleUpdateRenderComplexity();
    }
    idleUpdateDebugInfo();
}

void LLVOAvatar::idleUpdateVoiceVisualizer(bool voice_enabled)
{
	bool render_visualizer = voice_enabled;
	
	// Don't render the user's own voice visualizer when in mouselook, or when opening the mic is disabled.
	if(isSelf())
	{
		// <FS:Ansariel> Faster debug settings
		//if(gAgentCamera.cameraMouselook() || gSavedSettings.getBOOL("VoiceDisableMic"))
		static LLCachedControl<bool> voiceDisableMic(gSavedSettings, "VoiceDisableMic");
		if (gAgentCamera.cameraMouselook() || voiceDisableMic)
		// </FS:Ansariel>
		{
			render_visualizer = false;
		}
	}
	
	// <FS:Ansariel> FIRE-1916: Hide voice dots over avatars
	static LLCachedControl<bool> fsShowVoiceVisualizer(gSavedSettings, "FSShowVoiceVisualizer");
	if (!fsShowVoiceVisualizer)
	{
		render_visualizer = false;
	}
	// </FS:Ansariel>

	mVoiceVisualizer->setVoiceEnabled(render_visualizer);
	
	if ( voice_enabled )
	{		
		//----------------------------------------------------------------
		// Only do gesture triggering for your own avatar, and only when you're in a proximal channel.
		//----------------------------------------------------------------
		if( isSelf() )
		{
			//----------------------------------------------------------------------------------------
			// The following takes the voice signal and uses that to trigger gesticulations. 
			//----------------------------------------------------------------------------------------
			int lastGesticulationLevel = mCurrentGesticulationLevel;
			mCurrentGesticulationLevel = mVoiceVisualizer->getCurrentGesticulationLevel();
			
			//---------------------------------------------------------------------------------------------------
			// If "current gesticulation level" changes, we catch this, and trigger the new gesture
			//---------------------------------------------------------------------------------------------------
			if ( lastGesticulationLevel != mCurrentGesticulationLevel )
			{
				if ( mCurrentGesticulationLevel != VOICE_GESTICULATION_LEVEL_OFF )
				{
					std::string gestureString = "unInitialized";
					if ( mCurrentGesticulationLevel == 0 )	{ gestureString = "/voicelevel1";	}
					else	if ( mCurrentGesticulationLevel == 1 )	{ gestureString = "/voicelevel2";	}
					else	if ( mCurrentGesticulationLevel == 2 )	{ gestureString = "/voicelevel3";	}
					else	{ LL_INFOS() << "oops - CurrentGesticulationLevel can be only 0, 1, or 2"  << LL_ENDL; }
					
					// this is the call that Karl S. created for triggering gestures from within the code.
					LLGestureMgr::instance().triggerAndReviseString( gestureString );
				}
			}
			
		} //if( isSelf() )
		
		//-----------------------------------------------------------------------------------------------------------------
		// If the avatar is speaking, then the voice amplitude signal is passed to the voice visualizer.
		// Also, here we trigger voice visualizer start and stop speaking, so it can animate the voice symbol.
		//
		// Notice the calls to "gAwayTimer.reset()". This resets the timer that determines how long the avatar has been
		// "away", so that the avatar doesn't lapse into away-mode (and slump over) while the user is still talking. 
		//-----------------------------------------------------------------------------------------------------------------
		if (LLVoiceClient::getInstance()->getIsSpeaking( mID ))
		{		
			if (!mVoiceVisualizer->getCurrentlySpeaking())
			{
				mVoiceVisualizer->setStartSpeaking();
				
				//printf( "gAwayTimer.reset();\n" );
			}
			
			mVoiceVisualizer->setSpeakingAmplitude( LLVoiceClient::getInstance()->getCurrentPower( mID ) );
			
			if( isSelf() )
			{
				gAgent.clearAFK();
			}
		}
		else
		{
			if ( mVoiceVisualizer->getCurrentlySpeaking() )
			{
				mVoiceVisualizer->setStopSpeaking();
				
				if ( mLipSyncActive )
				{
					// <FS:Ansariel> [Legacy Bake]
					//if( mOohMorph ) mOohMorph->setWeight(mOohMorph->getMinWeight());
					//if( mAahMorph ) mAahMorph->setWeight(mAahMorph->getMinWeight());
					if( mOohMorph ) mOohMorph->setWeight(mOohMorph->getMinWeight(), FALSE);
					if( mAahMorph ) mAahMorph->setWeight(mAahMorph->getMinWeight(), FALSE);
					// </FS:Ansariel> [Legacy Bake]
					
					mLipSyncActive = false;
					LLCharacter::updateVisualParams();
					dirtyMesh();
				}
			}
		}
		
		//--------------------------------------------------------------------------------------------
		// here we get the approximate head position and set as sound source for the voice symbol
		// (the following version uses a tweak of "mHeadOffset" which handle sitting vs. standing)
		//--------------------------------------------------------------------------------------------
		
		if ( isSitting() )
		{
			LLVector3 headOffset = LLVector3( 0.0f, 0.0f, mHeadOffset.mV[2] );
			mVoiceVisualizer->setVoiceSourceWorldPosition( mRoot->getWorldPosition() + headOffset );
		}
		else 
		{
			LLVector3 tagPos = mRoot->getWorldPosition();
			tagPos[VZ] -= mPelvisToFoot;
			tagPos[VZ] += ( mBodySize[VZ] + 0.125f ); // does not need mAvatarOffset -Nyx
			mVoiceVisualizer->setVoiceSourceWorldPosition( tagPos );
		}
	}//if ( voiceEnabled )
}		

static LLTrace::BlockTimerStatHandle FTM_ATTACHMENT_UPDATE("Update Attachments");

void LLVOAvatar::idleUpdateMisc(bool detailed_update)
{
	if (LLVOAvatar::sJointDebug)
	{
		LL_INFOS() << getFullname() << ": joint touches: " << LLJoint::sNumTouches << " updates: " << LLJoint::sNumUpdates << LL_ENDL;
	}

	LLJoint::sNumUpdates = 0;
	LLJoint::sNumTouches = 0;

	BOOL visible = isVisible() || mNeedsAnimUpdate;

	// update attachments positions
	// <FS:Ansariel> Fix LL impostor hacking; No detailed updates if muted when using no impostors
	//if (detailed_update || !sUseImpostors)
	if (detailed_update || (!sUseImpostors && !isInMuteList()))
	// </FS:Ansariel>
	{
		LL_RECORD_BLOCK_TIME(FTM_ATTACHMENT_UPDATE);
		for (attachment_map_t::iterator iter = mAttachmentPoints.begin(); 
			 iter != mAttachmentPoints.end();
			 ++iter)
		{
			LLViewerJointAttachment* attachment = iter->second;

			// <FS:Ansariel> Possible crash fix
			if (!attachment)
			{
				continue;
			}
			// </FS:Ansariel>

			for (LLViewerJointAttachment::attachedobjs_vec_t::iterator attachment_iter = attachment->mAttachedObjects.begin();
				 attachment_iter != attachment->mAttachedObjects.end();
				 ++attachment_iter)
			{
				LLViewerObject* attached_object = attachment_iter->get();
				BOOL visibleAttachment = visible || (attached_object && 
													 !(attached_object->mDrawable->getSpatialBridge() &&
													   attached_object->mDrawable->getSpatialBridge()->getRadius() < 2.0f));
				
				if (visibleAttachment && attached_object && !attached_object->isDead() && attachment->getValid())
				{
					// if selecting any attachments, update all of them as non-damped
					if (LLSelectMgr::getInstance()->getSelection()->getObjectCount() && LLSelectMgr::getInstance()->getSelection()->isAttachment())
					{
						gPipeline.updateMoveNormalAsync(attached_object->mDrawable);
					}
					else
					{
						gPipeline.updateMoveDampedAsync(attached_object->mDrawable);
					}
					
					LLSpatialBridge* bridge = attached_object->mDrawable->getSpatialBridge();
					if (bridge)
					{
						gPipeline.updateMoveNormalAsync(bridge);
					}
					attached_object->updateText();	
				}
			}
		}
	}

	mNeedsAnimUpdate = FALSE;

	if (isImpostor() && !mNeedsImpostorUpdate)
	{
		LL_ALIGN_16(LLVector4a ext[2]);
		F32 distance;
		LLVector3 angle;

		getImpostorValues(ext, angle, distance);

		for (U32 i = 0; i < 3 && !mNeedsImpostorUpdate; i++)
		{
			F32 cur_angle = angle.mV[i];
			F32 old_angle = mImpostorAngle.mV[i];
			F32 angle_diff = fabsf(cur_angle-old_angle);
		
			if (angle_diff > F_PI/512.f*distance*mUpdatePeriod)
			{
				mNeedsImpostorUpdate = TRUE;
			}
		}

		if (detailed_update && !mNeedsImpostorUpdate)
		{	//update impostor if view angle, distance, or bounding box change
			//significantly
			
			F32 dist_diff = fabsf(distance-mImpostorDistance);
			if (dist_diff/mImpostorDistance > 0.1f)
			{
				mNeedsImpostorUpdate = TRUE;
			}
			else
			{
				ext[0].load3(mLastAnimExtents[0].mV);
                ext[1].load3(mLastAnimExtents[1].mV);
                // Expensive. Just call this once per frame, in updateSpatialExtents();
                //calculateSpatialExtents(ext[0], ext[1]);
				LLVector4a diff;
				diff.setSub(ext[1], mImpostorExtents[1]);
				if (diff.getLength3().getF32() > 0.05f)
				{
					mNeedsImpostorUpdate = TRUE;
				}
				else
				{
					diff.setSub(ext[0], mImpostorExtents[0]);
					if (diff.getLength3().getF32() > 0.05f)
					{
						mNeedsImpostorUpdate = TRUE;
					}
				}
			}
		}
	}

    if (mDrawable.notNull())
    {
	mDrawable->movePartition();
	
	//force a move if sitting on an active object
	if (getParent() && ((LLViewerObject*) getParent())->mDrawable->isActive())
	{
		gPipeline.markMoved(mDrawable, TRUE);
	}
    }
}

void LLVOAvatar::idleUpdateAppearanceAnimation()
{
	// update morphing params
	if (mAppearanceAnimating)
	{
		ESex avatar_sex = getSex();
		F32 appearance_anim_time = mAppearanceMorphTimer.getElapsedTimeF32();
		if (appearance_anim_time >= APPEARANCE_MORPH_TIME)
		{
			mAppearanceAnimating = FALSE;
			for (LLVisualParam *param = getFirstVisualParam(); 
				 param;
				 param = getNextVisualParam())
			{
				if (param->isTweakable())
				{
					// <FS:Ansariel> [Legacy Bake]
					//param->stopAnimating();
					param->stopAnimating(FALSE);
				}
			}
			updateVisualParams();
			// <FS:Ansariel> [Legacy Bake]
			if (isSelf())
			{
				gAgent.sendAgentSetAppearance();
			}
			// </FS:Ansariel> [Legacy Bake]
		}
		else
		{
			F32 morph_amt = calcMorphAmount();
			LLVisualParam *param;

			if (!isSelf())
			{
				// animate only top level params for non-self avatars
				for (param = getFirstVisualParam();
					 param;
					 param = getNextVisualParam())
				{
					if (param->isTweakable())
					{
						// <FS:Ansariel> [Legacy Bake]
						//param->animate(morph_amt);
						param->animate(morph_amt, FALSE);
					}
				}
			}

			// apply all params
			for (param = getFirstVisualParam();
				 param;
				 param = getNextVisualParam())
			{
				param->apply(avatar_sex);
			}

			mLastAppearanceBlendTime = appearance_anim_time;
		}
		dirtyMesh();
	}
}

F32 LLVOAvatar::calcMorphAmount()
{
	F32 appearance_anim_time = mAppearanceMorphTimer.getElapsedTimeF32();
	F32 blend_frac = calc_bouncy_animation(appearance_anim_time / APPEARANCE_MORPH_TIME);
	F32 last_blend_frac = calc_bouncy_animation(mLastAppearanceBlendTime / APPEARANCE_MORPH_TIME);

	F32 morph_amt;
	if (last_blend_frac == 1.f)
	{
		morph_amt = 1.f;
	}
	else
	{
		morph_amt = (blend_frac - last_blend_frac) / (1.f - last_blend_frac);
	}

	return morph_amt;
}

void LLVOAvatar::idleUpdateLipSync(bool voice_enabled)
{
	// Use the Lipsync_Ooh and Lipsync_Aah morphs for lip sync
    if ( voice_enabled
        && mLastRezzedStatus > 0 // no point updating lip-sync for clouds
        && (LLVoiceClient::getInstance()->lipSyncEnabled())
        && LLVoiceClient::getInstance()->getIsSpeaking( mID ) )
	{
		F32 ooh_morph_amount = 0.0f;
		F32 aah_morph_amount = 0.0f;

		mVoiceVisualizer->lipSyncOohAah( ooh_morph_amount, aah_morph_amount );

		if( mOohMorph )
		{
			F32 ooh_weight = mOohMorph->getMinWeight()
				+ ooh_morph_amount * (mOohMorph->getMaxWeight() - mOohMorph->getMinWeight());

			// <FS:Ansariel> [Legacy Bake]
			//mOohMorph->setWeight( ooh_weight);
			mOohMorph->setWeight( ooh_weight, FALSE);
		}

		if( mAahMorph )
		{
			F32 aah_weight = mAahMorph->getMinWeight()
				+ aah_morph_amount * (mAahMorph->getMaxWeight() - mAahMorph->getMinWeight());

			// <FS:Ansariel> [Legacy Bake]
			//mAahMorph->setWeight( aah_weight);
			mAahMorph->setWeight( aah_weight, FALSE);
		}

		mLipSyncActive = true;
		LLCharacter::updateVisualParams();
		dirtyMesh();
	}
}

void LLVOAvatar::idleUpdateLoadingEffect()
{
	// update visibility when avatar is partially loaded
	if (updateIsFullyLoaded()) // changed?
	{
		if (isFullyLoaded())
		{
			if (mFirstFullyVisible)
			{
				mFirstFullyVisible = FALSE;
				if (isSelf())
				{
					LL_INFOS("Avatar") << avString() << "self isFullyLoaded, mFirstFullyVisible" << LL_ENDL;
					LLAppearanceMgr::instance().onFirstFullyVisible();

					// <FS:Zi> Animation Overrider
					AOEngine::instance().onLoginComplete();

					// <FS:LO> tapping a place that happens on landing in world to start up discord
					FSDiscordConnect::instance().checkConnectionToDiscord(gSavedPerAccountSettings.getBOOL("FSEnableDiscordIntegration"));
				}
				else
				{
					LL_INFOS("Avatar") << avString() << "other isFullyLoaded, mFirstFullyVisible" << LL_ENDL;
				}
			}

			deleteParticleSource();
			updateLOD();
		}
		else
		{
// <FS> Custom avatar particle cloud
//			LLPartSysData particle_parameters;
//
//			// fancy particle cloud designed by Brent
//			particle_parameters.mPartData.mMaxAge            = 4.f;
//			particle_parameters.mPartData.mStartScale.mV[VX] = 0.8f;
//			particle_parameters.mPartData.mStartScale.mV[VX] = 0.8f;
//			particle_parameters.mPartData.mStartScale.mV[VY] = 1.0f;
//			particle_parameters.mPartData.mEndScale.mV[VX]   = 0.02f;
//			particle_parameters.mPartData.mEndScale.mV[VY]   = 0.02f;
//			particle_parameters.mPartData.mStartColor        = LLColor4(1, 1, 1, 0.5f);
//			particle_parameters.mPartData.mEndColor          = LLColor4(1, 1, 1, 0.0f);
//			particle_parameters.mPartData.mStartScale.mV[VX] = 0.8f;
//			LLViewerTexture* cloud = LLViewerTextureManager::getFetchedTextureFromFile("cloud-particle.j2c");
//			particle_parameters.mPartImageID                 = cloud->getID();
//			particle_parameters.mMaxAge                      = 0.f;
//			particle_parameters.mPattern                     = LLPartSysData::LL_PART_SRC_PATTERN_ANGLE_CONE;
//			particle_parameters.mInnerAngle                  = F_PI;
//			particle_parameters.mOuterAngle                  = 0.f;
//			particle_parameters.mBurstRate                   = 0.02f;
//			particle_parameters.mBurstRadius                 = 0.0f;
//			particle_parameters.mBurstPartCount              = 1;
//			particle_parameters.mBurstSpeedMin               = 0.1f;
//			particle_parameters.mBurstSpeedMax               = 1.f;
//			particle_parameters.mPartData.mFlags             = ( LLPartData::LL_PART_INTERP_COLOR_MASK | LLPartData::LL_PART_INTERP_SCALE_MASK |
//																 LLPartData::LL_PART_EMISSIVE_MASK | // LLPartData::LL_PART_FOLLOW_SRC_MASK |
//																 LLPartData::LL_PART_TARGET_POS_MASK );
//			
//			// do not generate particles for dummy or overly-complex avatars
//			if (!mIsDummy && !isTooComplex())
//			{
//				setParticleSource(particle_parameters, getID());
//			}

			// Firestorm Clouds
			// do not generate particles for dummy or overly-complex avatars
			if (!mIsDummy && !isTooComplex())
			{
				setParticleSource(sCloud, getID());
			}
		}
// </FS>
	}
}	

void LLVOAvatar::idleUpdateWindEffect()
{
	// update wind effect
	if ((LLViewerShaderMgr::instance()->getShaderLevel(LLViewerShaderMgr::SHADER_AVATAR) >= LLDrawPoolAvatar::SHADER_LEVEL_CLOTH))
	{
		F32 hover_strength = 0.f;
		F32 time_delta = mRippleTimer.getElapsedTimeF32() - mRippleTimeLast;
		mRippleTimeLast = mRippleTimer.getElapsedTimeF32();
		LLVector3 velocity = getVelocity();
		F32 speed = velocity.length();
		//RN: velocity varies too much frame to frame for this to work
		mRippleAccel.clearVec();//lerp(mRippleAccel, (velocity - mLastVel) * time_delta, LLSmoothInterpolation::getInterpolant(0.02f));
		mLastVel = velocity;
		LLVector4 wind;
		wind.setVec(getRegion()->mWind.getVelocityNoisy(getPositionAgent(), 4.f) - velocity);

		if (mInAir)
		{
			hover_strength = HOVER_EFFECT_STRENGTH * llmax(0.f, HOVER_EFFECT_MAX_SPEED - speed);
		}

		if (mBelowWater)
		{
			// TODO: make cloth flow more gracefully when underwater
			hover_strength += UNDERWATER_EFFECT_STRENGTH;
		}

		wind.mV[VZ] += hover_strength;
		wind.normalize();

		wind.mV[VW] = llmin(0.025f + (speed * 0.015f) + hover_strength, 0.5f);
		F32 interp;
		if (wind.mV[VW] > mWindVec.mV[VW])
		{
			interp = LLSmoothInterpolation::getInterpolant(0.2f);
		}
		else
		{
			interp = LLSmoothInterpolation::getInterpolant(0.4f);
		}
		mWindVec = lerp(mWindVec, wind, interp);
	
		F32 wind_freq = hover_strength + llclamp(8.f + (speed * 0.7f) + (noise1(mRipplePhase) * 4.f), 8.f, 25.f);
		mWindFreq = lerp(mWindFreq, wind_freq, interp); 

		if (mBelowWater)
		{
			mWindFreq *= UNDERWATER_FREQUENCY_DAMP;
		}

		mRipplePhase += (time_delta * mWindFreq);
		if (mRipplePhase > F_TWO_PI)
		{
			mRipplePhase = fmodf(mRipplePhase, F_TWO_PI);
		}
	}
}

void LLVOAvatar::idleUpdateNameTag(const LLVector3& root_pos_last)
{
	// update chat bubble
	//--------------------------------------------------------------------
	// draw text label over character's head
	//--------------------------------------------------------------------
	if (mChatTimer.getElapsedTimeF32() > BUBBLE_CHAT_TIME)
	{
		mChats.clear();
	}

	static LLCachedControl<F32> renderNameShowTime(gSavedSettings, "RenderNameShowTime");
	static LLCachedControl<F32> renderNameFadeDuration(gSavedSettings, "RenderNameFadeDuration");
	static LLCachedControl<bool> useChatBubbles(gSavedSettings, "UseChatBubbles");
	static LLCachedControl<bool> useTypingBubbles(gSavedSettings, "UseTypingBubbles");
	static LLCachedControl<bool> renderNameShowSelf(gSavedSettings, "RenderNameShowSelf");
	static LLCachedControl<S32> avatarNameTagMode(gSavedSettings, "AvatarNameTagMode");

	const F32 time_visible = mTimeVisible.getElapsedTimeF32();
	const F32 NAME_SHOW_TIME = F32(renderNameShowTime);	// seconds
	const F32 FADE_DURATION = F32(renderNameFadeDuration); // seconds
// [RLVa:KB] - Checked: RLVa-2.0.1
	bool fRlvShowAvTag = true, fRlvShowAvName = true;
	if (RlvActions::isRlvEnabled())
	{
		fRlvShowAvTag = RlvActions::canShowName(RlvActions::SNC_NAMETAG, getID());
		fRlvShowAvName = (fRlvShowAvTag) && (RlvActions::canShowName(RlvActions::SNC_DEFAULT, getID()));
	}
// [/RLVa:KB]
	BOOL visible_avatar = isVisible() || mNeedsAnimUpdate;
	BOOL visible_chat = useChatBubbles && (mChats.size() || mTyping);
	BOOL visible_typing = useTypingBubbles && mTyping;
	BOOL render_name =	visible_chat ||
				visible_typing ||
		                (visible_avatar &&
// [RLVa:KB] - Checked: RLVa-2.0.1
						(fRlvShowAvTag) &&
// [/RLVa:KB]
		                ((sRenderName == RENDER_NAME_ALWAYS) ||
		                 (sRenderName == RENDER_NAME_FADE && time_visible < NAME_SHOW_TIME)));
	// If it's your own avatar, don't draw in mouselook, and don't
	// draw if we're specifically hiding our own name.
	if (isSelf())
	{
		render_name = render_name
			&& !gAgentCamera.cameraMouselook()
			&& (visible_chat || (renderNameShowSelf 
								 && S32(avatarNameTagMode) ));
	}

	if ( !render_name )
	{
		if (mNameText)
		{
			// ...clean up old name tag
			mNameText->markDead();
			mNameText = NULL;
			sNumVisibleChatBubbles--;
		}
		return;
	}

	BOOL new_name = FALSE;
	if (visible_chat != mVisibleChat)
	{
		mVisibleChat = visible_chat;
		new_name = TRUE;
	}
		if (visible_typing != mVisibleTyping)
		{
			mVisibleTyping = visible_typing;
			new_name = TRUE;
		}

// [RLVa:KB] - Checked: RLVa-0.2.0
	if (!fRlvShowAvName)
	{
		if (mRenderGroupTitles)
		{
			mRenderGroupTitles = FALSE;
			new_name = TRUE;
		}
	}
	else if (sRenderGroupTitles != mRenderGroupTitles)
// [/RLVa]
//	if (sRenderGroupTitles != mRenderGroupTitles)
	{
		mRenderGroupTitles = sRenderGroupTitles;
		new_name = TRUE;
	}

	// First Calculate Alpha
	// If alpha > 0, create mNameText if necessary, otherwise delete it
	F32 alpha = 0.f;
	if (mAppAngle > 5.f)
	{
		const F32 START_FADE_TIME = NAME_SHOW_TIME - FADE_DURATION;
		if (!visible_chat && !visible_typing && sRenderName == RENDER_NAME_FADE && time_visible > START_FADE_TIME)
		{
			alpha = 1.f - (time_visible - START_FADE_TIME) / FADE_DURATION;
		}
		else
		{
			// ...not fading, full alpha
			alpha = 1.f;
		}
	}
	else if (mAppAngle > 2.f)
	{
		// far away is faded out also
		alpha = (mAppAngle-2.f)/3.f;
	}

	if (alpha <= 0.f)
	{
		if (mNameText)
		{
			mNameText->markDead();
			mNameText = NULL;
			sNumVisibleChatBubbles--;
		}
		return;
	}

	if (!mNameText)
	{
		mNameText = static_cast<LLHUDNameTag*>( LLHUDObject::addHUDObject(
			LLHUDObject::LL_HUD_NAME_TAG) );
		//mNameText->setMass(10.f);
		mNameText->setSourceObject(this);
		mNameText->setVertAlignment(LLHUDNameTag::ALIGN_VERT_TOP);
		mNameText->setVisibleOffScreen(TRUE);
		mNameText->setMaxLines(11);
		mNameText->setFadeDistance(CHAT_NORMAL_RADIUS, 5.f);
		sNumVisibleChatBubbles++;
		new_name = TRUE;
    }
				
	idleUpdateNameTagPosition(root_pos_last);
	idleUpdateNameTagText(new_name);
	// Wolfspirit: Following thing is already handled in LLHUDNameTag::lineSegmentIntersect
	// Fixing bubblechat alpha flashing with commenting this out.
	// idleUpdateNameTagAlpha(new_name, alpha);
}

void LLVOAvatar::idleUpdateNameTagText(BOOL new_name)
{
	LLNameValue *title = getNVPair("Title");
	LLNameValue* firstname = getNVPair("FirstName");
	LLNameValue* lastname = getNVPair("LastName");

	// Avatars must have a first and last name
	if (!firstname || !lastname) return;

	// <FS:Ansariel> OpenSim chat distance compatibility
	static const F32 chat_range_whisper_squared = LFSimFeatureHandler::getInstance()->whisperRange() * LFSimFeatureHandler::getInstance()->whisperRange();
	static const F32 chat_range_say_squared = LFSimFeatureHandler::getInstance()->sayRange() * LFSimFeatureHandler::getInstance()->sayRange();
	static const F32 chat_range_shout_squared = LFSimFeatureHandler::getInstance()->shoutRange() * LFSimFeatureHandler::getInstance()->shoutRange();
	// </FS:Ansariel>

// [RLVa:KB] - Checked: RLVa-2.0.1
	bool fRlvShowAvName = RlvActions::canShowName(RlvActions::SNC_DEFAULT, getID());
// [/RLVa:KB]
	// <FS:Ansariel> Show auto-response in nametag
	static LLCachedControl<bool> fsAutorespondMode(gSavedPerAccountSettings, "FSAutorespondMode");
	static LLCachedControl<bool> fsAutorespondNonFriendsMode(gSavedPerAccountSettings, "FSAutorespondNonFriendsMode");
	static LLCachedControl<bool> fsShowAutorespondInNametag(gSavedSettings, "FSShowAutorespondInNametag");
	bool is_autoresponse = isSelf() && fsShowAutorespondInNametag && (fsAutorespondMode || fsAutorespondNonFriendsMode);
	// </FS:Ansariel>
	// <FS:Ansariel> FIRE-3475: Show typing in nametag
	static LLCachedControl<bool> fsShowTypingStateInNameTag(gSavedSettings, "FSShowTypingStateInNameTag");
	bool is_typing = !isSelf() && mTyping && fsShowTypingStateInNameTag;
	// </FS:Ansariel>
	bool is_away = mSignaledAnimations.find(ANIM_AGENT_AWAY)  != mSignaledAnimations.end();
	bool is_do_not_disturb = mSignaledAnimations.find(ANIM_AGENT_DO_NOT_DISTURB) != mSignaledAnimations.end();
	bool is_appearance = mSignaledAnimations.find(ANIM_AGENT_CUSTOMIZE) != mSignaledAnimations.end();
	bool is_muted;
	if (isSelf())
	{
		is_muted = false;
	}
	else
	{
		is_muted = isInMuteList();
	}
//	bool is_friend = LLAvatarTracker::instance().isBuddy(getID());
// [RLVa:KB] - Checked: RLVa-1.2.2
	bool is_friend = (fRlvShowAvName) && (LLAvatarTracker::instance().isBuddy(getID()));
// [/RLVa:KB]
	bool is_cloud = getIsCloud();

	if (is_appearance != mNameAppearance)
	{
		if (is_appearance)
		{
			debugAvatarRezTime("AvatarRezEnteredAppearanceNotification","entered appearance mode");
		}
		else
		{
			debugAvatarRezTime("AvatarRezLeftAppearanceNotification","left appearance mode");
		}
	}
	// <FS:CR> Colorize name tags
	//LLColor4 name_tag_color = getNameTagColor(is_friend);
	LLColor4 name_tag_color = getNameTagColor();
	// </FS:CR>
	LLColor4 distance_color = name_tag_color;
	std::string distance_string;

	// Wolfspirit: If we don't need to display a friend,
	// if we aren't self, if we use colored Clienttags and if we have a color
	// then use that color as name_tag_color
	static LLUICachedControl<bool> show_friends("NameTagShowFriends");
	static LLUICachedControl<U32> color_client_tags("FSColorClienttags");
	bool special_color_override = (show_friends && (is_friend || LGGContactSets::getInstance()->hasFriendColorThatShouldShow(getID(), LGG_CS_TAG))) ||
									LLNetMap::hasAvatarMarkColor(getID());
	if (mClientTagData.has("color")
		&& !special_color_override
		&& color_client_tags && !this->isSelf())
	{
		name_tag_color = mClientTagData["color"]; 
	}

	// <FS:Ansariel> Color name tags based on distance
	static LLCachedControl<bool> show_distance_color_tag(gSavedSettings, "FSTagShowDistanceColors");
	static LLCachedControl<bool> show_distance_in_tag(gSavedSettings, "FSTagShowDistance");
	// <FS:CR> FIRE-6664: Add whisper range to color tags
	static LLUIColor tag_whisper_color = LLUIColorTable::instance().getColor("NameTagWhisperDistanceColor", LLColor4::green);
	// </FS:CR> FIRE-6664: Add whisper range to color tags
	static LLUIColor tag_chat_color = LLUIColorTable::instance().getColor("NameTagChatDistanceColor", LLColor4::green);
	static LLUIColor tag_shout_color = LLUIColorTable::instance().getColor("NameTagShoutDistanceColor", LLColor4::yellow);
	static LLUIColor tag_beyond_shout_color = LLUIColorTable::instance().getColor("NameTagBeyondShoutDistanceColor", LLColor4::red);

	if (!isSelf() && (show_distance_color_tag || show_distance_in_tag))
	{
		F64 distance_squared = dist_vec_squared(getPositionGlobal(), gAgent.getPositionGlobal());
		// <FS:CR> FIRE-6664: Add whisper range color tag
		if (distance_squared <= chat_range_whisper_squared)
		{
			distance_color = tag_whisper_color;
		}
		else if (distance_squared <= chat_range_say_squared)
		// </FS:CR> FIRE-6664: Add whisper range color tag
		{
			distance_color = tag_chat_color;
		}
		else if (distance_squared <= chat_range_shout_squared)
		{
			distance_color = tag_shout_color;
		}
		else
		{
			distance_color = tag_beyond_shout_color;
		}

		if (show_distance_in_tag)
		{
			distance_string = llformat("%.02f m", sqrt(distance_squared));
		}

		// Override nametag color only if friend color is disabled
		// or avatar is not a friend nor has a contact set color
		if (show_distance_color_tag && !special_color_override)
		{
			name_tag_color = distance_color;
		}
	}
	// </FS:Ansariel>

	// <FS:Ansariel> Show ARW in nametag options (for Jelly Dolls)
	static LLCachedControl<bool> show_arw_tag(gSavedSettings, "FSTagShowARW");
	static LLCachedControl<bool> show_too_complex_only_arw_tag(gSavedSettings, "FSTagShowTooComplexOnlyARW");
	static LLCachedControl<bool> show_own_arw_tag(gSavedSettings, "FSTagShowOwnARW");
	U32 complexity(0);
	LLColor4 complexity_color(LLColor4::grey1); // default if we're not limiting the complexity

	if (show_arw_tag &&
	   ((isSelf() && show_own_arw_tag) ||
	   (!isSelf() && (!show_too_complex_only_arw_tag || isTooComplex()))))
	{
		complexity = mVisualComplexity;

		// Show complexity color if we're limiting and not showing our own ARW...
		static LLCachedControl<U32> max_render_cost(gSavedSettings, "RenderAvatarMaxComplexity", 0);
		if (max_render_cost != 0 && !isSelf())
		{
			// This calculation is copied from idleUpdateRenderComplexity()
			F32 green_level = 1.f - llclamp(((F32)complexity - (F32)max_render_cost) / (F32)max_render_cost, 0.f, 1.f);
			F32 red_level = llmin((F32)complexity / (F32)max_render_cost, 1.f);
			complexity_color.set(red_level, green_level, 0.f, 1.f);
		}
	}
	// </FS:Ansariel>

	// Rebuild name tag if state change detected
	if (!mNameIsSet
		|| new_name
		// <FS:Ansariel> FIRE-13414: Avatar name isn't updated when the simulator sends a new name
		|| (!LLGridManager::instance().isInSecondLife() && (firstname->getString() != mNameFirstname || lastname->getString() != mNameLastname))
		// </FS:Ansariel>
		|| (!title && !mTitle.empty())
		|| (title && mTitle != title->getString())
		|| is_away != mNameAway 
		|| is_do_not_disturb != mNameDoNotDisturb 
		|| is_autoresponse != mNameAutoResponse
		|| is_muted != mNameMute
		|| is_appearance != mNameAppearance 
		|| is_friend != mNameFriend
		|| is_cloud != mNameCloud
		|| name_tag_color != mNameColor
		|| is_typing != mNameIsTyping
		|| distance_string != mDistanceString
		// <FS:Ansariel> Show Arc in nametag (for Jelly Dolls)
		|| complexity != mNameArc
		|| complexity_color != mNameArcColor)
	{

		//WS: If we got a uuid and if we know if it's id_based or not, ask FSDATA for the other tagdata, before we display it.
		if (mClientTagData.has("uuid") && mClientTagData.has("id_based"))
		{
			LLColor4 color;
			if (mClientTagData.has("tex_color"))
			{
				color.setValue(mClientTagData["tex_color"]);
			}
			else
			{
				color = LLColor4::black;
			}
			mClientTagData = FSData::getInstance()->resolveClientTag(LLUUID(mClientTagData["uuid"].asString()),
																	 mClientTagData["id_based"].asBoolean(),
																	 color);
		}

		clearNameTag();

		// <FS:Ansariel> Show auto-response in nametag
		//if (is_away || is_muted || is_do_not_disturb || is_appearance)
		if (is_away || is_muted || is_do_not_disturb || is_autoresponse || is_appearance || is_typing)
		// </FS:Ansariel>
		{
			std::string line;
			if (is_away)
			{
				line += LLTrans::getString("AvatarAway");
				line += ", ";
			}
			if (is_do_not_disturb)
			{
				line += LLTrans::getString("AvatarDoNotDisturb");
				line += ", ";
			}
			// <FS:Ansariel> Show auto-response in nametag
			if (is_autoresponse)
			{
				line += LLTrans::getString("AvatarAutoResponse");
				line += ", ";
			}
			// </FS:Ansariel>
			if (is_muted)
			{
				line += LLTrans::getString("AvatarMuted");
				line += ", ";
			}
			if (is_appearance)
			{
				line += LLTrans::getString("AvatarEditingAppearance");
				line += ", ";
			}
			if (is_cloud && !is_muted)
			{
				line += LLTrans::getString("LoadingData");
				line += ", ";
			}
			// <FS:Ansariel> FIRE-3475: Show typing in nametag
			if (is_typing)
			{
				line += LLTrans::getString("AvatarTyping");
				line += ", ";
			}
			// </FS:Ansariel>
			// trim last ", "
			line.resize( line.length() - 2 );
			addNameTagLine(line, name_tag_color, LLFontGL::NORMAL,
				LLFontGL::getFontSansSerifSmall());
		}

//		if (sRenderGroupTitles
// [RLVa:KB] - Checked: RLVa-1.2.2
		if (sRenderGroupTitles && fRlvShowAvName
// [/RLVa:KB]
			&& title && title->getString() && title->getString()[0] != '\0')
		{
			std::string title_str = title->getString();
			LLStringFn::replace_ascii_controlchars(title_str,LL_UNKNOWN_CHAR);
			addNameTagLine(title_str, name_tag_color, LLFontGL::NORMAL,
				LLFontGL::getFontSansSerifSmall(), true);
		}

		static LLUICachedControl<bool> show_display_names("NameTagShowDisplayNames", true);
		static LLUICachedControl<bool> show_usernames("NameTagShowUsernames", true);
		static LLUICachedControl<bool> colorize_username("FSColorUsername");	// <FS:CR> FIRE-1061
		static LLUICachedControl<bool> show_legacynames("FSNameTagShowLegacyUsernames");

		if (LLAvatarName::useDisplayNames())
		{
			LLAvatarName av_name;
			if (!LLAvatarNameCache::get(getID(), &av_name))
			{
				// Force a rebuild at next idle
				// Note: do not connect a callback on idle().
				clearNameTag();
			}

// [RLVa:KB] - Checked: RLVa-1.2.2
			if ( (fRlvShowAvName) || (isSelf()) )
			{
<<<<<<< HEAD
// [/RLVa:KB]
				// Might be blank if name not available yet, that's OK
				if (show_display_names)
				{

					if (mClientTagData.has("name") && !mClientTagData["name"].asString().empty())
					{
						addNameTagLine((av_name.isDisplayNameDefault() ? av_name.getUserNameForDisplay() : av_name.getDisplayName()) +" (" + mClientTagData["name"].asString() + ")",name_tag_color,LLFontGL::NORMAL, LLFontGL::getFontSansSerif(), true, (!av_name.getDisplayName().empty()) );
					}
					else
					{
						addNameTagLine((av_name.isDisplayNameDefault() ? av_name.getUserNameForDisplay() : av_name.getDisplayName()), name_tag_color, LLFontGL::NORMAL, LLFontGL::getFontSansSerif(), true, true);
					}
				}
				// Suppress SLID display if display name matches exactly (ugh)
				if (show_usernames && !av_name.isDisplayNameDefault())
				{
					// *HACK: Desaturate the color
					// <FS:CR> FIRE-1061
					LLColor4 username_color;
					if (colorize_username)
					{
						username_color = LLUIColorTable::instance().getColor("NameTagUsername", LLColor4::white);
					}
					else
					{
						username_color = name_tag_color * 0.83f;
					}
					// </FS:CR>

					// <FS:CR> Show user name as legacy name if selected
					std::string username( show_legacynames ? av_name.getUserNameForDisplay() : av_name.getAccountName() );

					addNameTagLine(username, username_color, LLFontGL::NORMAL, LLFontGL::getFontSansSerifSmall(), true);
				}
// [RLVa:KB] - Checked: RLVa-1.2.2
=======
				addNameTagLine(av_name.getDisplayName(), name_tag_color, LLFontGL::NORMAL,
					LLFontGL::getFontSansSerif(), true);
>>>>>>> aaaf3189
			}
			else
			{
<<<<<<< HEAD
				addNameTagLine(RlvStrings::getAnonym(av_name), name_tag_color, LLFontGL::NORMAL, LLFontGL::getFontSansSerif(), true, (!av_name.getDisplayName().empty()) );
=======
				// *HACK: Desaturate the color
				LLColor4 username_color = name_tag_color * 0.83f;
				addNameTagLine(av_name.getUserName(), username_color, LLFontGL::NORMAL,
					LLFontGL::getFontSansSerifSmall(), true);
>>>>>>> aaaf3189
			}
// [/RLVa:KB]
		}
		else  // DISPLAY NAMES OFF
		{
			const LLFontGL* font = LLFontGL::getFontSansSerif();
			std::string full_name = LLCacheName::buildFullName( firstname->getString(), lastname->getString() );
<<<<<<< HEAD
// [RLVa:KB] - Checked: RLVa-1.2.2
			if ( (!fRlvShowAvName) && (!isSelf()) )
			{
				full_name = RlvStrings::getAnonym(full_name);
				addNameTagLine(full_name, name_tag_color, LLFontGL::NORMAL, font, true, true);
			}
// [/RLVa:KB]
			else // Only check for client tags when not RLV anon -AO
			{
				if (mClientTagData.has("name") && !mClientTagData["name"].asString().empty())
				{
					addNameTagLine(full_name + " (" + mClientTagData["name"].asString() + ")", name_tag_color, LLFontGL::NORMAL, font, true, true);
				}
				else
				{
					addNameTagLine(full_name, name_tag_color, LLFontGL::NORMAL, font, true, true);
				}
			}
		}

		// <FS:Ansariel> Show distance in tag
		if (show_distance_in_tag)
		{
			addNameTagLine(distance_string, distance_color, LLFontGL::NORMAL, LLFontGL::getFontSansSerifSmall());
		}
		// <FS:Ansariel> Show distance in tag

		// <FS:Ansariel> Show ARW in nametag options (for Jelly Dolls)
		static const std::string complexity_label = LLTrans::getString("Nametag_Complexity_Label");
		static const std::string texture_area_label = LLTrans::getString("Nametag_Texture_Area_Label");
		if (show_arw_tag &&
		   ((isSelf() && show_own_arw_tag) ||
		   (!isSelf() && (!show_too_complex_only_arw_tag || isTooComplex()))))
		{
			std::string complexity_string;
			LLLocale locale("");

			// always show complexity, even if the reason for a jelly baby is the texture area
			// this is technically not 100% correct but the decision logic with all of the
			// exceptions would be way too complex to justify the result - Zi
			LLResMgr::getInstance()->getIntegerString(complexity_string, complexity);
			LLStringUtil::format_map_t label_args;
			label_args["COMPLEXITY"] = complexity_string;

			addNameTagLine(format_string(complexity_label, label_args), complexity_color, LLFontGL::NORMAL, LLFontGL::getFontSansSerifSmall());

			// only show texture area if this is the reason for jelly baby rendering
			static LLCachedControl<F32> max_attachment_area(gSavedSettings, "RenderAutoMuteSurfaceAreaLimit", 1000.0f);
			if (max_attachment_area > 0.f && mAttachmentSurfaceArea > max_attachment_area)
			{
				LLResMgr::getInstance()->getIntegerString(complexity_string, mAttachmentSurfaceArea);
				label_args["TEXTURE_AREA"] = complexity_string;

				addNameTagLine(format_string(texture_area_label, label_args), LLColor4::red, LLFontGL::NORMAL, LLFontGL::getFontSansSerifSmall());
			}
=======
			addNameTagLine(full_name, name_tag_color, LLFontGL::NORMAL, font, true);
>>>>>>> aaaf3189
		}
		// </FS:Ansariel>

		mNameAway = is_away;
		mNameDoNotDisturb = is_do_not_disturb;
		mNameAutoResponse = is_autoresponse; // <FS:Ansariel> Show auto-response in nametag
		mNameMute = is_muted;
		mNameAppearance = is_appearance;
		mNameFriend = is_friend;
		mNameCloud = is_cloud;
		mNameColor=name_tag_color;
		mDistanceString = distance_string;
		mTitle = title ? title->getString() : "";
		mNameIsTyping = is_typing;
		// <FS:Ansariel> FIRE-13414: Avatar name isn't updated when the simulator sends a new name
		mNameFirstname = firstname->getString();
		mNameLastname = lastname->getString();
		// </FS:Ansariel>
		// <FS:Ansariel> Show Arc in nametag (for Jelly Dolls)
		mNameArc = complexity;
		mNameArcColor = complexity_color;
		// </FS:Ansariel>
		LLStringFn::replace_ascii_controlchars(mTitle,LL_UNKNOWN_CHAR);
		new_name = TRUE;
	}


	
	if (mVisibleChat || mVisibleTyping)
	{
		mNameText->setFont(LLFontGL::getFontSansSerif());
				mNameText->setTextAlignment(LLHUDNameTag::ALIGN_TEXT_LEFT);
		mNameText->setFadeDistance(CHAT_NORMAL_RADIUS * 2.f, 5.f);

		std::deque<LLChat>::iterator chat_iter = mChats.begin();
		mNameText->clearString();

		LLColor4 new_chat = LLUIColorTable::instance().getColor( isSelf() ? "UserChatColor" : "AgentChatColor" );
		
		// <FS:CR> Colorize tags
		new_chat = LGGContactSets::getInstance()->colorize(getID(), new_chat, LGG_CS_CHAT);
		
		//color based on contact sets prefs
		LGGContactSets::getInstance()->hasFriendColorThatShouldShow(getID(), LGG_CS_CHAT, new_chat);
		// </FS:CR>
		
		if (mVisibleChat)
		{
		LLColor4 normal_chat = lerp(new_chat, LLColor4(0.8f, 0.8f, 0.8f, 1.f), 0.7f);
		LLColor4 old_chat = lerp(normal_chat, LLColor4(0.6f, 0.6f, 0.6f, 1.f), 0.7f);
		if (mTyping && mChats.size() >= MAX_BUBBLE_CHAT_UTTERANCES) 
		{
			++chat_iter;
		}

		for(; chat_iter != mChats.end(); ++chat_iter)
		{
			F32 chat_fade_amt = llclamp((F32)((LLFrameTimer::getElapsedSeconds() - chat_iter->mTime) / CHAT_FADE_TIME), 0.f, 4.f);
			LLFontGL::StyleFlags style;
			switch(chat_iter->mChatType)
			{
			case CHAT_TYPE_WHISPER:
				style = LLFontGL::ITALIC;
				break;
			case CHAT_TYPE_SHOUT:
				style = LLFontGL::BOLD;
				break;
			default:
				style = LLFontGL::NORMAL;
				break;
			}
			if (chat_fade_amt < 1.f)
			{
				F32 u = clamp_rescale(chat_fade_amt, 0.9f, 1.f, 0.f, 1.f);
				mNameText->addLine(chat_iter->mText, lerp(new_chat, normal_chat, u), style);
			}
			else if (chat_fade_amt < 2.f)
			{
				F32 u = clamp_rescale(chat_fade_amt, 1.9f, 2.f, 0.f, 1.f);
				mNameText->addLine(chat_iter->mText, lerp(normal_chat, old_chat, u), style);
			}
			else if (chat_fade_amt < 3.f)
			{
				// *NOTE: only remove lines down to minimum number
				mNameText->addLine(chat_iter->mText, old_chat, style);
			}
		}
		}
		mNameText->setVisibleOffScreen(TRUE);

		if (mVisibleTyping && mTyping)
		{
			S32 dot_count = (llfloor(mTypingTimer.getElapsedTimeF32() * 3.f) + 2) % 3 + 1;
			switch(dot_count)
			{
			case 1:
				mNameText->addLine(".", new_chat);
				break;
			case 2:
				mNameText->addLine("..", new_chat);
				break;
			case 3:
				mNameText->addLine("...", new_chat);
				break;
			}

		}
	}
	else
	{
		// ...not using chat bubbles, just names
		mNameText->setTextAlignment(LLHUDNameTag::ALIGN_TEXT_CENTER);
		mNameText->setFadeDistance(CHAT_NORMAL_RADIUS, 5.f);
		mNameText->setVisibleOffScreen(FALSE);
	}
}

<<<<<<< HEAD
// <FS:Ansariel> Fix nametag not properly updating when display name arrives
//void LLVOAvatar::addNameTagLine(const std::string& line, const LLColor4& color, S32 style, const LLFontGL* font, const bool use_ellipses)
void LLVOAvatar::addNameTagLine(const std::string& line, const LLColor4& color, S32 style, const LLFontGL* font, const bool use_ellipses, bool is_name /* = false */)
// </FS:Ansariel>
=======
void LLVOAvatar::addNameTagLine(const std::string& line, const LLColor4& color, S32 style, const LLFontGL* font, const bool use_ellipses)
>>>>>>> aaaf3189
{
	llassert(mNameText);
	if (mVisibleChat || mVisibleTyping)
	{
		mNameText->addLabel(line);
	}
	else
	{
		mNameText->addLine(line, color, (LLFontGL::StyleFlags)style, font, use_ellipses);
<<<<<<< HEAD
	}
	// <FS:Ansariel> Fix nametag not properly updating when display name arrives
    //mNameIsSet |= !line.empty();
	if (is_name)
	{
		mNameIsSet |= !line.empty();
=======
>>>>>>> aaaf3189
	}
	// </FS:Ansariel>
}

void LLVOAvatar::clearNameTag()
{
    mNameIsSet = false;
	if (mNameText)
	{
		mNameText->setLabel("");
		mNameText->setString("");
	}
	mTimeVisible.reset();
}

//static
void LLVOAvatar::invalidateNameTag(const LLUUID& agent_id)
{
	LLViewerObject* obj = gObjectList.findObject(agent_id);
	if (!obj) return;

	LLVOAvatar* avatar = dynamic_cast<LLVOAvatar*>(obj);
	if (!avatar) return;

	avatar->clearNameTag();
}

//static
void LLVOAvatar::invalidateNameTags()
{
	std::vector<LLCharacter*>::iterator it = LLCharacter::sInstances.begin();
	for ( ; it != LLCharacter::sInstances.end(); ++it)
	{
		LLVOAvatar* avatar = dynamic_cast<LLVOAvatar*>(*it);
		if (!avatar) continue;
		if (avatar->isDead()) continue;

		avatar->clearNameTag();
	}
}

// Compute name tag position during idle update
void LLVOAvatar::idleUpdateNameTagPosition(const LLVector3& root_pos_last)
{
	LLQuaternion root_rot = mRoot->getWorldRotation();
	LLQuaternion inv_root_rot = ~root_rot;
	LLVector3 pixel_right_vec;
	LLVector3 pixel_up_vec;
	LLViewerCamera::getInstance()->getPixelVectors(root_pos_last, pixel_up_vec, pixel_right_vec);
	LLVector3 camera_to_av = root_pos_last - LLViewerCamera::getInstance()->getOrigin();
	camera_to_av.normalize();
	LLVector3 local_camera_at = camera_to_av * inv_root_rot;
	LLVector3 local_camera_up = camera_to_av % LLViewerCamera::getInstance()->getLeftAxis();
	local_camera_up.normalize();
	local_camera_up = local_camera_up * inv_root_rot;

	// <FS:Ansariel> Optional legacy nametag position
	LLVector3 name_position;
	static LLCachedControl<bool> fsLegacyNametagPosition(gSavedSettings, "FSLegacyNametagPosition");
	if (fsLegacyNametagPosition)
	{
		local_camera_up.scaleVec((mBodySize + mAvatarOffset) * 0.5f);
		local_camera_at.scaleVec((mBodySize + mAvatarOffset) * 0.5f);

		name_position = mRoot->getWorldPosition();
		name_position[VZ] -= mPelvisToFoot;
		name_position[VZ] += ((mBodySize[VZ] - mAvatarOffset[VZ] * 0.9f) * 0.55f);
		name_position += (local_camera_up * root_rot) - (projected_vec(local_camera_at * root_rot, camera_to_av));	
		name_position += pixel_up_vec * 15.f;
	}
	else
	{
	// </FS:Ansariel>
	// position is based on head position, does not require mAvatarOffset here. - Nyx
	LLVector3 avatar_ellipsoid(mBodySize.mV[VX] * 0.4f,
								mBodySize.mV[VY] * 0.4f,
								mBodySize.mV[VZ] * NAMETAG_VERT_OFFSET_WEIGHT);

	local_camera_up.scaleVec(avatar_ellipsoid);
	local_camera_at.scaleVec(avatar_ellipsoid);

	LLVector3 head_offset = (mHeadp->getLastWorldPosition() - mRoot->getLastWorldPosition()) * inv_root_rot;

	if (dist_vec(head_offset, mTargetRootToHeadOffset) > NAMETAG_UPDATE_THRESHOLD)
	{
		mTargetRootToHeadOffset = head_offset;
	}
	
	mCurRootToHeadOffset = lerp(mCurRootToHeadOffset, mTargetRootToHeadOffset, LLSmoothInterpolation::getInterpolant(0.2f));

	// <FS:Ansariel> Optional legacy nametag position
	//LLVector3 name_position = mRoot->getLastWorldPosition() + (mCurRootToHeadOffset * root_rot);
	name_position = mRoot->getLastWorldPosition() + (mCurRootToHeadOffset * root_rot);
	name_position += (local_camera_up * root_rot) - (projected_vec(local_camera_at * root_rot, camera_to_av));	
	name_position += pixel_up_vec * NAMETAG_VERTICAL_SCREEN_OFFSET;
	// <FS:Ansariel> Optional legacy nametag position
	}
	// </FS:Ansariel>

	// <FS:Ansariel> Optional Z-offset correction for name tags
	static LLCachedControl<S32> fsNameTagOffset(gSavedSettings, "FSNameTagZOffsetCorrection");
	name_position[VZ] += fsNameTagOffset / 10.f;
	// </FS:Ansariel>

	mNameText->setPositionAgent(name_position);				
}

void LLVOAvatar::idleUpdateNameTagAlpha(BOOL new_name, F32 alpha)
{
	llassert(mNameText);

	if (new_name
		|| alpha != mNameAlpha)
	{
		mNameText->setAlpha(alpha);
		mNameAlpha = alpha;
	}
}

// <FS:CR> Colorize tags
//LLColor4 LLVOAvatar::getNameTagColor(bool is_friend)
LLColor4 LLVOAvatar::getNameTagColor()
// </FS:CR>
{
	// ...not using display names
	LLColor4 color = LLUIColorTable::getInstance()->getColor("NameTagLegacy");
	if (LLAvatarName::useDisplayNames())
	{
		// ...color based on whether username "matches" a computed display name
		LLAvatarName av_name;
		if (LLAvatarNameCache::get(getID(), &av_name) && av_name.isDisplayNameDefault())
		{
			color = LLUIColorTable::getInstance()->getColor("NameTagMatch");
		}
		else
		{
			color = LLUIColorTable::getInstance()->getColor("NameTagMismatch");
		}
	}
	
	// <FS:CR> FIRE-1061 - Color friends, lindens, muted, etc
	color = LGGContactSets::getInstance()->colorize(getID(), color, LGG_CS_TAG);
	// </FS:CR>
	
	LGGContactSets::getInstance()->hasFriendColorThatShouldShow(getID(), LGG_CS_TAG, color);

	LLNetMap::getAvatarMarkColor(getID(), color);

	return color;
}

void LLVOAvatar::idleUpdateBelowWater()
{
	F32 avatar_height = (F32)(getPositionGlobal().mdV[VZ]);

	F32 water_height;
	water_height = getRegion()->getWaterHeight();

	// <FS:Zi> Animation Overrider
	BOOL wasBelowWater = mBelowWater;
	mBelowWater =  avatar_height < water_height;
	// <FS:Zi> Animation Overrider
	if (isSelf() && wasBelowWater != mBelowWater)
	{
		AOEngine::instance().checkBelowWater(mBelowWater);
	}
	// </FS:Zi> Animation Overrider
}

void LLVOAvatar::slamPosition()
{
	gAgent.setPositionAgent(getPositionAgent());
	// SL-315
	mRoot->setWorldPosition(getPositionAgent()); // teleport
	setChanged(TRANSLATED);
	if (mDrawable.notNull())
	{
		gPipeline.updateMoveNormalAsync(mDrawable);
	}
	mRoot->updateWorldMatrixChildren();
}

bool LLVOAvatar::isVisuallyMuted()
{
	bool muted = false;

	// <FS:Ansariel> FIRE-11783: Always visually mute avatars that are muted
	if (!isSelf() && isInMuteList())
	{
		return true;
	}
	// </FS:Ansariel>

	// Priority order (highest priority first)
	// * own avatar is never visually muted
	// * if on the "always draw normally" list, draw them normally
	// * if on the "always visually mute" list, mute them
	// * check against the render cost and attachment limits
	if (!isSelf())
	{
		if (mVisuallyMuteSetting == AV_ALWAYS_RENDER)
		{
			muted = false;
		}
		else if (mVisuallyMuteSetting == AV_DO_NOT_RENDER)
		{	// Always want to see this AV as an impostor
			muted = true;
		}
		// <FS:Ansariel> FIRE-11783: Always visually mute avatars that are muted
        //else if (isInMuteList())
        //{
        //    muted = true;
        //}
		// </FS:Ansariel>
// [RLVa:KB] - Checked: RLVa-2.2 (@setcam_avdist)
		else if (isRlvSilhouette())
		{
			muted = true;
		}
// [/RLVa:KB]
		else
		{
			muted = isTooComplex();
		}
	}

	return muted;
}

bool LLVOAvatar::isInMuteList()
{
	bool muted = false;
	F64 now = LLFrameTimer::getTotalSeconds();
	if (now < mCachedMuteListUpdateTime)
	{
		muted = mCachedInMuteList;
	}
	else
	{
		muted = LLMuteList::getInstance()->isMuted(getID());

		const F64 SECONDS_BETWEEN_MUTE_UPDATES = 1;
		mCachedMuteListUpdateTime = now + SECONDS_BETWEEN_MUTE_UPDATES;
		mCachedInMuteList = muted;
	}
	return muted;
}

// [RLVa:KB] - Checked: RLVa-2.2 (@setcam_avdist)
bool LLVOAvatar::isRlvSilhouette()
{
	if (!gRlvHandler.hasBehaviour(RLV_BHVR_SETCAM_AVDIST))
		return false;

	static RlvCachedBehaviourModifier<float> s_nSetCamAvDist(RLV_MODIFIER_SETCAM_AVDIST);

	const F64 now = LLFrameTimer::getTotalSeconds();
	if (now >= mCachedRlvSilhouetteUpdateTime)
	{
		const F64 SECONDS_BETWEEN_NEARBY_UPDATES = .5f;
		bool fIsRlvSilhouette = dist_vec_squared(gAgent.getPositionGlobal(), getPositionGlobal()) > s_nSetCamAvDist() * s_nSetCamAvDist();
		if (fIsRlvSilhouette != mCachedIsRlvSilhouette)
		{
			mCachedIsRlvSilhouette = fIsRlvSilhouette;
			mNeedsImpostorUpdate = TRUE;
		}
		mCachedRlvSilhouetteUpdateTime = now + SECONDS_BETWEEN_NEARBY_UPDATES;
	}
	return mCachedIsRlvSilhouette;
}
// [/RLVa:KB]

void LLVOAvatar::updateAppearanceMessageDebugText()
{
		S32 central_bake_version = -1;
		if (getRegion())
		{
			central_bake_version = getRegion()->getCentralBakeVersion();
		}
		bool all_baked_downloaded = allBakedTexturesCompletelyDownloaded();
		bool all_local_downloaded = allLocalTexturesCompletelyDownloaded();
		std::string debug_line = llformat("%s%s - mLocal: %d, mEdit: %d, mUSB: %d, CBV: %d",
										  isSelf() ? (all_local_downloaded ? "L" : "l") : "-",
										  all_baked_downloaded ? "B" : "b",
										  mUseLocalAppearance, mIsEditingAppearance,
										  // <FS:Ansariel> [Legacy Bake]
										  //1, central_bake_version);
										  mUseServerBakes, central_bake_version);
										  // </FS:Ansariel> [Legacy Bake]
		std::string origin_string = bakedTextureOriginInfo();
		debug_line += " [" + origin_string + "]";
		S32 curr_cof_version = LLAppearanceMgr::instance().getCOFVersion();
		S32 last_request_cof_version = mLastUpdateRequestCOFVersion;
		S32 last_received_cof_version = mLastUpdateReceivedCOFVersion;
		if (isSelf())
		{
			debug_line += llformat(" - cof: %d req: %d rcv:%d",
								   curr_cof_version, last_request_cof_version, last_received_cof_version);
			// <FS:CR> Use LLCachedControl
			//if (gSavedSettings.getBOOL("DebugForceAppearanceRequestFailure"))
			static LLCachedControl<bool> debug_force_appearance_request_failure(gSavedSettings, "DebugForceAppearanceRequestFailure");
			if (debug_force_appearance_request_failure)
			// </FS:CR>
			{
				debug_line += " FORCING ERRS";
			}
		}
		else
		{
			debug_line += llformat(" - cof rcv:%d", last_received_cof_version);
		}
		debug_line += llformat(" bsz-z: %.3f", mBodySize[2]);
        if (mAvatarOffset[2] != 0.0f)
        {
            debug_line += llformat("avofs-z: %.3f", mAvatarOffset[2]);
        }
		bool hover_enabled = getRegion() && getRegion()->avatarHoverHeightEnabled();
		debug_line += hover_enabled ? " H" : " h";
		const LLVector3& hover_offset = getHoverOffset();
		if (hover_offset[2] != 0.0)
		{
			debug_line += llformat(" hov_z: %.3f", hover_offset[2]);
        debug_line += llformat(" %s", (isSitting() ? "S" : "T"));
			debug_line += llformat("%s", (isMotionActive(ANIM_AGENT_SIT_GROUND_CONSTRAINED) ? "G" : "-"));
		}

        LLVector3 ankle_right_pos_agent = mFootRightp->getWorldPosition();
		LLVector3 normal;
        LLVector3 ankle_right_ground_agent = ankle_right_pos_agent;
        resolveHeightAgent(ankle_right_pos_agent, ankle_right_ground_agent, normal);
        F32 rightElev = llmax(-0.2f, ankle_right_pos_agent.mV[VZ] - ankle_right_ground_agent.mV[VZ]);
        debug_line += llformat(" relev %.3f", rightElev);

        LLVector3 root_pos = mRoot->getPosition();
        LLVector3 pelvis_pos = mPelvisp->getPosition();
        debug_line += llformat(" rp %.3f pp %.3f", root_pos[2], pelvis_pos[2]);

    S32 is_visible = (S32) isVisible();
    S32 is_m_visible = (S32) mVisible;
    debug_line += llformat(" v %d/%d", is_visible, is_m_visible);

		addDebugText(debug_line);
}

LLViewerInventoryItem* getObjectInventoryItem(LLViewerObject *vobj, LLUUID asset_id)
{
    LLViewerInventoryItem *item = NULL;

    if (vobj)
    {
        if (vobj->getInventorySerial()<=0)
        {
            vobj->requestInventory(); 
	}
        item = vobj->getInventoryItemByAsset(asset_id);
    }
    return item;
}

LLViewerInventoryItem* recursiveGetObjectInventoryItem(LLViewerObject *vobj, LLUUID asset_id)
{
    LLViewerInventoryItem *item = getObjectInventoryItem(vobj, asset_id);
    if (!item)
    {
        LLViewerObject::const_child_list_t& children = vobj->getChildren();
        for (LLViewerObject::const_child_list_t::const_iterator it = children.begin();
             it != children.end(); ++it)
        {
            LLViewerObject *childp = *it;
            item = getObjectInventoryItem(childp, asset_id);
            if (item)
	{
                break;
            }
        }
	}
    return item;
}

void LLVOAvatar::updateAnimationDebugText()
{
		for (LLMotionController::motion_list_t::iterator iter = mMotionController.getActiveMotions().begin();
			 iter != mMotionController.getActiveMotions().end(); ++iter)
		{
			LLMotion* motionp = *iter;
			if (motionp->getMinPixelArea() < getPixelArea())
			{
				std::string output;
            std::string motion_name = motionp->getName();
            if (motion_name.empty())
            {
                if (isControlAvatar())
                {
                    LLControlAvatar *control_av = dynamic_cast<LLControlAvatar*>(this);
                    // Try to get name from inventory of associated object
                    LLVOVolume *volp = control_av->mRootVolp;
                    LLViewerInventoryItem *item = recursiveGetObjectInventoryItem(volp,motionp->getID());
                    if (item)
                    {
                        motion_name = item->getName();
                    }
                }
            }
            if (motion_name.empty())
				{
					std::string name;
					if (gAgent.isGodlikeWithoutAdminMenuFakery() || isSelf())
					{
						name = motionp->getID().asString();
						LLVOAvatar::AnimSourceIterator anim_it = mAnimationSources.begin();
						for (; anim_it != mAnimationSources.end(); ++anim_it)
						{
							if (anim_it->second == motionp->getID())
							{
								LLViewerObject* object = gObjectList.findObject(anim_it->first);
								if (!object)
								{
									break;
								}
								if (object->isAvatar())
								{
									if (mMotionController.mIsSelf)
									{
										// Searching inventory by asset id is really long
										// so just mark as inventory
										// Also item is likely to be named by LLPreviewAnim
										name += "(inventory)";
									}
								}
								else
								{
									LLViewerInventoryItem* item = NULL;
									if (!object->isInventoryDirty())
									{
										item = object->getInventoryItemByAsset(motionp->getID());
									}
									if (item)
									{
										name = item->getName();
									}
									else if (object->isAttachment())
									{
										name += "(" + getAttachmentItemName() + ")";
									}
									else
									{
										// in-world object, name or content unknown
										name += "(in-world)";
									}
								}
								break;
							}
						}
					}
					else
					{
						name = LLUUID::null.asString();
					}
					output = llformat("%s - %d",
							  name.c_str(),
							  (U32)motionp->getPriority());
				}
				else
				{
					output = llformat("%s - %d",
                                  motion_name.c_str(),
							  (U32)motionp->getPriority());
				}
				addDebugText(output);
			}
		}
}

void LLVOAvatar::updateDebugText()
{
    // Leave mDebugText uncleared here, in case a derived class has added some state first

	// <FS:Ansariel> Use cached controls
	//if (gSavedSettings.getBOOL("DebugAvatarAppearanceMessage"))
	static LLCachedControl<bool> debug_avatar_appearance_message(gSavedSettings, "DebugAvatarAppearanceMessage");
	if (debug_avatar_appearance_message)
	// </FS:Ansariel>
	{
        updateAppearanceMessageDebugText();
	}

	// <FS:Ansariel> Use cached controls
	//if (gSavedSettings.getBOOL("DebugAvatarCompositeBaked"))
	static LLCachedControl<bool> debug_avatar_composite_baked(gSavedSettings, "DebugAvatarCompositeBaked");
	if (debug_avatar_composite_baked)
	// </FS:Ansariel>
	{
		if (!mBakedTextureDebugText.empty())
			addDebugText(mBakedTextureDebugText);
	}

    // Develop -> Avatar -> Animation Info
	if (LLVOAvatar::sShowAnimationDebug)
	{
        updateAnimationDebugText();
	}

	if (!mDebugText.size() && mText.notNull())
	{
		mText->markDead();
		mText = NULL;
	}
	else if (mDebugText.size())
	{
		setDebugText(mDebugText);
	}
	mDebugText.clear();
}

//------------------------------------------------------------------------
// updateFootstepSounds
// Factored out from updateCharacter()
// Generate footstep sounds when feet hit the ground
//------------------------------------------------------------------------
void LLVOAvatar::updateFootstepSounds()
{
    if (mIsDummy)
    {
        return;
    }
	
	//-------------------------------------------------------------------------
	// Find the ground under each foot, these are used for a variety
	// of things that follow
	//-------------------------------------------------------------------------
	LLVector3 ankle_left_pos_agent = mFootLeftp->getWorldPosition();
	LLVector3 ankle_right_pos_agent = mFootRightp->getWorldPosition();

	LLVector3 ankle_left_ground_agent = ankle_left_pos_agent;
	LLVector3 ankle_right_ground_agent = ankle_right_pos_agent;
    LLVector3 normal;
	resolveHeightAgent(ankle_left_pos_agent, ankle_left_ground_agent, normal);
	resolveHeightAgent(ankle_right_pos_agent, ankle_right_ground_agent, normal);

	F32 leftElev = llmax(-0.2f, ankle_left_pos_agent.mV[VZ] - ankle_left_ground_agent.mV[VZ]);
	F32 rightElev = llmax(-0.2f, ankle_right_pos_agent.mV[VZ] - ankle_right_ground_agent.mV[VZ]);

	if (!isSitting())
	{
		//-------------------------------------------------------------------------
		// Figure out which foot is on ground
		//-------------------------------------------------------------------------
		if (!mInAir)
		{
			if ((leftElev < 0.0f) || (rightElev < 0.0f))
	{
				ankle_left_pos_agent = mFootLeftp->getWorldPosition();
				ankle_right_pos_agent = mFootRightp->getWorldPosition();
				leftElev = ankle_left_pos_agent.mV[VZ] - ankle_left_ground_agent.mV[VZ];
				rightElev = ankle_right_pos_agent.mV[VZ] - ankle_right_ground_agent.mV[VZ];
			}
		}
	}
	
	const LLUUID AGENT_FOOTSTEP_ANIMS[] = {ANIM_AGENT_WALK, ANIM_AGENT_RUN, ANIM_AGENT_LAND};
	const S32 NUM_AGENT_FOOTSTEP_ANIMS = LL_ARRAY_SIZE(AGENT_FOOTSTEP_ANIMS);

	if ( gAudiop && isAnyAnimationSignaled(AGENT_FOOTSTEP_ANIMS, NUM_AGENT_FOOTSTEP_ANIMS) )
	{
		BOOL playSound = FALSE;
		LLVector3 foot_pos_agent;

		BOOL onGroundLeft = (leftElev <= 0.05f);
		BOOL onGroundRight = (rightElev <= 0.05f);

		// did left foot hit the ground?
		if ( onGroundLeft && !mWasOnGroundLeft )
		{
			foot_pos_agent = ankle_left_pos_agent;
			playSound = TRUE;
		}

		// did right foot hit the ground?
		if ( onGroundRight && !mWasOnGroundRight )
	{
			foot_pos_agent = ankle_right_pos_agent;
			playSound = TRUE;
	}

		mWasOnGroundLeft = onGroundLeft;
		mWasOnGroundRight = onGroundRight;

		// <FS:PP> FIRE-3169: Option to change the default footsteps sound
		// if ( playSound )
		static LLCachedControl<bool> PlayModeUISndFootsteps(gSavedSettings, "PlayModeUISndFootsteps");
		if ( playSound && PlayModeUISndFootsteps )
		// </FS:PP>
		{
			const F32 STEP_VOLUME = 0.1f;
			const LLUUID& step_sound_id = getStepSound();

			LLVector3d foot_pos_global = gAgent.getPosGlobalFromAgent(foot_pos_agent);

			if (LLViewerParcelMgr::getInstance()->canHearSound(foot_pos_global)
				&& !LLMuteList::getInstance()->isMuted(getID(), LLMute::flagObjectSounds))
			{
				gAudiop->triggerSound(step_sound_id, getID(), STEP_VOLUME, LLAudioEngine::AUDIO_TYPE_AMBIENT, foot_pos_global);
			}
		}
	}
}

//------------------------------------------------------------------------
// computeUpdatePeriodAndVisibility()
// Factored out from updateCharacter()
// Set new value for mUpdatePeriod based on distance and various other factors.
// Returs true if character needs an update
//------------------------------------------------------------------------
BOOL LLVOAvatar::computeUpdatePeriodAndVisibility()
{
	bool visually_muted = isVisuallyMuted();
    BOOL is_visible = isVisible(); // includes drawable check
    if ( is_visible 
        && (!isSelf() || visually_muted)
        && !isUIAvatar()
	// <FS:Ansariel> Fix LL impostor hacking; Adjust update period for muted avatars if using no impostors
        //&& sUseImpostors
        && (sUseImpostors || isInMuteList())
	// </FS:Ansariel>
        && !mNeedsAnimUpdate 
        && !sFreezeCounter)
	{
		const LLVector4a* ext = mDrawable->getSpatialExtents();
		LLVector4a size;
		size.setSub(ext[1],ext[0]);
		F32 mag = size.getLength3().getF32()*0.5f;
		
		F32 impostor_area = 256.f*512.f*(8.125f - LLVOAvatar::sLODFactor*8.f);
		if (visually_muted)
		{ // visually muted avatars update at 16 hz
			mUpdatePeriod = 16;
		}
		else if (! shouldImpostor()
				 || mDrawable->mDistanceWRTCamera < 1.f + mag)
		{   // first 25% of max visible avatars are not impostored
			// also, don't impostor avatars whose bounding box may be penetrating the 
			// impostor camera near clip plane
			mUpdatePeriod = 1;
		}
		else if ( shouldImpostor(4) )
		{ //background avatars are REALLY slow updating impostors
			mUpdatePeriod = 16;
		}
		else if (mLastRezzedStatus <= 0)
		{
			// Don't update cloud avatars too often
			mUpdatePeriod = 8;
		}
		else if ( shouldImpostor(3) )
		{ //back 25% of max visible avatars are slow updating impostors
			mUpdatePeriod = 8;
		}
		else if (mImpostorPixelArea <= impostor_area)
		{  // stuff in between gets an update period based on pixel area
			mUpdatePeriod = llclamp((S32) sqrtf(impostor_area*4.f/mImpostorPixelArea), 2, 8);
		}
		else
		{
			//nearby avatars, update the impostors more frequently.
			mUpdatePeriod = 4;
		}
		return (LLDrawable::getCurrentFrame() + mID.mData[0]) % mUpdatePeriod == 0 ? TRUE : FALSE;
	}
	else
	{
		mUpdatePeriod = 1;
		return is_visible;
	}

}

//------------------------------------------------------------------------
// updateOrientation()
// Factored out from updateCharacter()
// This is used by updateCharacter() to update the avatar's orientation:
// - updates mTurning state
// - updates rotation of the mRoot joint in the skeleton
// - for self, calls setControlFlags() to notify the simulator about any turns
//------------------------------------------------------------------------
void LLVOAvatar::updateOrientation(LLAgent& agent, F32 speed, F32 delta_time)
{
			LLQuaternion iQ;
			LLVector3 upDir( 0.0f, 0.0f, 1.0f );
					
			// Compute a forward direction vector derived from the primitive rotation
			// and the velocity vector.  When walking or jumping, don't let body deviate
			// more than 90 from the view, if necessary, flip the velocity vector.

			LLVector3 primDir;
			if (isSelf())
			{
				primDir = agent.getAtAxis() - projected_vec(agent.getAtAxis(), agent.getReferenceUpVector());
				primDir.normalize();
			}
			else
			{
				primDir = getRotation().getMatrix3().getFwdRow();
			}
			LLVector3 velDir = getVelocity();
			velDir.normalize();
			// <FS> Disable avatar turning towards camera when walking backwards
			//if ( mSignaledAnimations.find(ANIM_AGENT_WALK) != mSignaledAnimations.end())
			static LLCachedControl<bool> walk_backwards(gSavedSettings, "FSDisableTurningAroundWhenWalkingBackwards");
			if (walk_backwards && mSignaledAnimations.find(ANIM_AGENT_WALK) != mSignaledAnimations.end())
			// </FS>
			{
				F32 vpD = velDir * primDir;
				if (vpD < -0.5f)
				{
					velDir *= -1.0f;
				}
			}
			LLVector3 fwdDir = lerp(primDir, velDir, clamp_rescale(speed, 0.5f, 2.0f, 0.0f, 1.0f));
			if (isSelf() && gAgentCamera.cameraMouselook())
			{
				// make sure fwdDir stays in same general direction as primdir
				if (gAgent.getFlying())
				{
					fwdDir = LLViewerCamera::getInstance()->getAtAxis();
				}
				else
				{
					LLVector3 at_axis = LLViewerCamera::getInstance()->getAtAxis();
					LLVector3 up_vector = gAgent.getReferenceUpVector();
					at_axis -= up_vector * (at_axis * up_vector);
					at_axis.normalize();
					
					F32 dot = fwdDir * at_axis;
					if (dot < 0.f)
					{
						fwdDir -= 2.f * at_axis * dot;
						fwdDir.normalize();
					}
				}
			}

			LLQuaternion root_rotation = mRoot->getWorldMatrix().quaternion();
			F32 root_roll, root_pitch, root_yaw;
			root_rotation.getEulerAngles(&root_roll, &root_pitch, &root_yaw);

			// When moving very slow, the pelvis is allowed to deviate from the
    // forward direction to allow it to hold its position while the torso
			// and head turn.  Once in motion, it must conform however.
			BOOL self_in_mouselook = isSelf() && gAgentCamera.cameraMouselook();

			LLVector3 pelvisDir( mRoot->getWorldMatrix().getFwdRow4().mV );

			static LLCachedControl<F32> s_pelvis_rot_threshold_slow(gSavedSettings, "AvatarRotateThresholdSlow", 60.0);
			static LLCachedControl<F32> s_pelvis_rot_threshold_fast(gSavedSettings, "AvatarRotateThresholdFast", 2.0);

			F32 pelvis_rot_threshold = clamp_rescale(speed, 0.1f, 1.0f, s_pelvis_rot_threshold_slow, s_pelvis_rot_threshold_fast);
						
			if (self_in_mouselook)
			{
				pelvis_rot_threshold *= MOUSELOOK_PELVIS_FOLLOW_FACTOR;
			}
			pelvis_rot_threshold *= DEG_TO_RAD;

			F32 angle = angle_between( pelvisDir, fwdDir );

			// The avatar's root is allowed to have a yaw that deviates widely
			// from the forward direction, but if roll or pitch are off even
			// a little bit we need to correct the rotation.
			if(root_roll < 1.f * DEG_TO_RAD
			   && root_pitch < 5.f * DEG_TO_RAD)
			{
				// smaller correction vector means pelvis follows prim direction more closely
				if (!mTurning && angle > pelvis_rot_threshold*0.75f)
				{
					mTurning = TRUE;
				}

				// use tighter threshold when turning
				if (mTurning)
				{
					pelvis_rot_threshold *= 0.4f;
				}

				// am I done turning?
				if (angle < pelvis_rot_threshold)
				{
					mTurning = FALSE;
				}

				LLVector3 correction_vector = (pelvisDir - fwdDir) * clamp_rescale(angle, pelvis_rot_threshold*0.75f, pelvis_rot_threshold, 1.0f, 0.0f);
				fwdDir += correction_vector;
			}
			else
			{
				mTurning = FALSE;
			}

			// Now compute the full world space rotation for the whole body (wQv)
			LLVector3 leftDir = upDir % fwdDir;
			leftDir.normalize();
			fwdDir = leftDir % upDir;
			LLQuaternion wQv( fwdDir, leftDir, upDir );

			if (isSelf() && mTurning)
			{
				if ((fwdDir % pelvisDir) * upDir > 0.f)
				{
					gAgent.setControlFlags(AGENT_CONTROL_TURN_RIGHT);
				}
				else
				{
					gAgent.setControlFlags(AGENT_CONTROL_TURN_LEFT);
				}
			}

			// Set the root rotation, but do so incrementally so that it
			// lags in time by some fixed amount.
			//F32 u = LLSmoothInterpolation::getInterpolant(PELVIS_LAG);
			F32 pelvis_lag_time = 0.f;
			if (self_in_mouselook)
			{
				pelvis_lag_time = PELVIS_LAG_MOUSELOOK;
			}
			else if (mInAir)
			{
				pelvis_lag_time = PELVIS_LAG_FLYING;
				// increase pelvis lag time when moving slowly
				pelvis_lag_time *= clamp_rescale(mSpeedAccum, 0.f, 15.f, 3.f, 1.f);
			}
			else
			{
				pelvis_lag_time = PELVIS_LAG_WALKING;
			}

    F32 u = llclamp((delta_time / pelvis_lag_time), 0.0f, 1.0f);	

			mRoot->setWorldRotation( slerp(u, mRoot->getWorldRotation(), wQv) );
}

//------------------------------------------------------------------------
// updateTimeStep()
// Factored out from updateCharacter().
//
// Updates the time step used by the motion controller, based on area
// and avatar count criteria.  This will also stop the
// ANIM_AGENT_WALK_ADJUST animation under some circumstances.
// ------------------------------------------------------------------------
void LLVOAvatar::updateTimeStep()
{
	// <FS:Zi> Optionally disable the usage of timesteps, testing if this affects performance or
	//         creates animation issues - FIRE-3657
	//if (!isSelf() && !isUIAvatar()) // ie, non-self avatars, and animated objects will be affected.
	static LLCachedControl<bool> use_timesteps(gSavedSettings, "UseAnimationTimeSteps");
	if (!isSelf() && !isUIAvatar() && use_timesteps)
	// </FS:Zi>
	{
        // Note that sInstances counts animated objects and
        // standard avatars in the same bucket. Is this desirable?
		F32 time_quantum = clamp_rescale((F32)sInstances.size(), 10.f, 35.f, 0.f, 0.25f);
		F32 pixel_area_scale = clamp_rescale(mPixelArea, 100, 5000, 1.f, 0.f);
		F32 time_step = time_quantum * pixel_area_scale;
        // Extrema:
        //   If number of avs is 10 or less, time_step is unmodified (flagged with 0.0).
        //   If area of av is 5000 or greater, time_step is unmodified (flagged with 0.0).
        //   If number of avs is 35 or greater, and area of av is 100 or less,
        //   time_step takes the maximum possible value of 0.25.
        //   Other situations will give values within the (0, 0.25) range.
		if (time_step != 0.f)
		{
			// disable walk motion servo controller as it doesn't work with motion timesteps
			stopMotion(ANIM_AGENT_WALK_ADJUST);
			removeAnimationData("Walk Speed");
		}
        // See SL-763 - playback with altered time step does not
        // appear to work correctly, odd behavior for distant avatars.
        // As of 11-2017, LLMotionController::updateMotions() will
        // ignore the value here. Need to re-enable if it's every
        // fixed.
		mMotionController.setTimeStep(time_step);
	}
	// <FS:Zi> Optionally disable the usage of timesteps, testing if this affects performance or
	//         creates animation issues - FIRE-3657
	else
	{
		mMotionController.setTimeStep(0.0f);
	}
	// </FS:Zi>
}

void LLVOAvatar::updateRootPositionAndRotation(LLAgent& agent, F32 speed, bool was_sit_ground_constrained) 
{
	if (!(isSitting() && getParent()))
	{
		// This case includes all configurations except sitting on an
		// object, so does include ground sit.

		//--------------------------------------------------------------------
		// get timing info
		// handle initial condition case
		//--------------------------------------------------------------------
		F32 animation_time = mAnimTimer.getElapsedTimeF32();
		if (mTimeLast == 0.0f)
		{
			mTimeLast = animation_time;

			// Initially put the pelvis at slaved position/mRotation
			// SL-315
			mRoot->setWorldPosition( getPositionAgent() ); // first frame
			mRoot->setWorldRotation( getRotation() );
		}
			
		//--------------------------------------------------------------------
		// dont' let dT get larger than 1/5th of a second
		//--------------------------------------------------------------------
		F32 delta_time = animation_time - mTimeLast;

		delta_time = llclamp( delta_time, DELTA_TIME_MIN, DELTA_TIME_MAX );
		mTimeLast = animation_time;

		mSpeedAccum = (mSpeedAccum * 0.95f) + (speed * 0.05f);

		//--------------------------------------------------------------------
		// compute the position of the avatar's root
		//--------------------------------------------------------------------
		LLVector3d root_pos;
		LLVector3d ground_under_pelvis;

		if (isSelf())
		{
			gAgent.setPositionAgent(getRenderPosition());
		}

		root_pos = gAgent.getPosGlobalFromAgent(getRenderPosition());
		root_pos.mdV[VZ] += getVisualParamWeight(AVATAR_HOVER);

        LLVector3 normal;
		resolveHeightGlobal(root_pos, ground_under_pelvis, normal);
		F32 foot_to_ground = (F32) (root_pos.mdV[VZ] - mPelvisToFoot - ground_under_pelvis.mdV[VZ]);				
		BOOL in_air = ((!LLWorld::getInstance()->getRegionFromPosGlobal(ground_under_pelvis)) || 
						foot_to_ground > FOOT_GROUND_COLLISION_TOLERANCE);

		if (in_air && !mInAir)
		{
			mTimeInAir.reset();
		}
		mInAir = in_air;

        // SL-402: with the ability to animate the position of joints
        // that affect the body size calculation, computed body size
        // can get stale much more easily. Simplest fix is to update
        // it frequently.
        // SL-427: this appears to be too frequent, moving to only do on animation state change.
        //computeBodySize();
    
		// correct for the fact that the pelvis is not necessarily the center 
		// of the agent's physical representation
		root_pos.mdV[VZ] -= (0.5f * mBodySize.mV[VZ]) - mPelvisToFoot;
		if (!isSitting() && !was_sit_ground_constrained)
		{
			root_pos += LLVector3d(getHoverOffset());
		}

        LLControlAvatar *cav = dynamic_cast<LLControlAvatar*>(this);
        if (cav)
        {
            // SL-1350: Moved to LLDrawable::updateXform()
            cav->matchVolumeTransform();
        }
        else
        {
            LLVector3 newPosition = gAgent.getPosAgentFromGlobal(root_pos);
            if (newPosition != mRoot->getXform()->getWorldPosition())
            {		
                mRoot->touch();
                // SL-315
                mRoot->setWorldPosition( newPosition ); // regular update				
            }
        }

		//--------------------------------------------------------------------
		// Propagate viewer object rotation to root of avatar
		//--------------------------------------------------------------------
		if (!isControlAvatar() && !isAnyAnimationSignaled(AGENT_NO_ROTATE_ANIMS, NUM_AGENT_NO_ROTATE_ANIMS))
		{
            // Rotation fixups for avatars in motion.
            // Skip for animated objects.
            updateOrientation(agent, speed, delta_time);
		}
	}
	else if (mDrawable.notNull())
	{
        // Sitting on an object - mRoot is slaved to mDrawable orientation.
		LLVector3 pos = mDrawable->getPosition();
		pos += getHoverOffset() * mDrawable->getRotation();
		// SL-315
		mRoot->setPosition(pos);
		mRoot->setRotation(mDrawable->getRotation());
	}
}

//------------------------------------------------------------------------
// updateCharacter()
//
// This is called for all avatars, so there are 4 possible situations:
//
// 1) Avatar is your own. In this case the class is LLVOAvatarSelf,
// isSelf() is true, and agent specifies the corresponding agent
// information for you. In all the other cases, agent is irrelevant
// and it would be less confusing if it were null or something.
//
// 2) Avatar is controlled by another resident. Class is LLVOAvatar,
// and isSelf() is false.
//
// 3) Avatar is the controller for an animated object. Class is
// LLControlAvatar and mIsDummy is true. Avatar is a purely
// viewer-side entity with no representation on the simulator.
//
// 4) Avatar is a UI avatar used in some areas of the UI, such as when
// previewing uploaded animations. Class is LLUIAvatar, and mIsDummy
// is true. Avatar is purely viewer-side with no representation on the
// simulator.
//
//------------------------------------------------------------------------
BOOL LLVOAvatar::updateCharacter(LLAgent &agent)
{	
	updateDebugText();
	
	if (!mIsBuilt)
	{
		return FALSE;
	}

	BOOL visible = isVisible();
    bool is_control_avatar = isControlAvatar(); // capture state to simplify tracing
	bool is_attachment = false;
	if (is_control_avatar)
	{
        LLControlAvatar *cav = dynamic_cast<LLControlAvatar*>(this);
		is_attachment = cav && cav->mRootVolp && cav->mRootVolp->isAttachment(); // For attached animated objects
	}

    LLScopedContextString str("updateCharacter " + getFullname() + " is_control_avatar "
                              + boost::lexical_cast<std::string>(is_control_avatar) 
                              + " is_attachment " + boost::lexical_cast<std::string>(is_attachment));

	// For fading out the names above heads, only let the timer
	// run if we're visible.
	if (mDrawable.notNull() && !visible)
	{
		mTimeVisible.reset();
	}

	//--------------------------------------------------------------------
	// The rest should only be done occasionally for far away avatars.
    // Set mUpdatePeriod and visible based on distance and other criteria.
	//--------------------------------------------------------------------
<<<<<<< HEAD
    visible = computeUpdatePeriodAndVisibility();
=======
    computeUpdatePeriod();
    bool needs_update = (LLDrawable::getCurrentFrame()+mID.mData[0])%mUpdatePeriod == 0;
>>>>>>> aaaf3189

	//--------------------------------------------------------------------
	// Early out if does not need update and not self
	// don't early out for your own avatar, as we rely on your animations playing reliably
	// for example, the "turn around" animation when entering customize avatar needs to trigger
	// even when your avatar is offscreen
	//--------------------------------------------------------------------
<<<<<<< HEAD
	// <FS:Ansariel> Fix impostered animation speed based on a fix by Henri Beauchamp
	//if (!visible && !isSelf())
	//{
	//	updateMotions(LLCharacter::HIDDEN_UPDATE);
	//	return FALSE;
	//}
	// </FS:Ansariel>
=======
	if (!needs_update && !isSelf())
	{
		updateMotions(LLCharacter::HIDDEN_UPDATE);
		return FALSE;
	}
>>>>>>> aaaf3189

	//--------------------------------------------------------------------
	// change animation time quanta based on avatar render load
	//--------------------------------------------------------------------
    // SL-763 the time step quantization does not currently work.
    //updateTimeStep();
    
	// <FS:Ansariel> Fix impostered animation speed based on a fix by Henri Beauchamp
	// This was originally done in updateTimeStep(), but since that is globally disabled for now, we do it here
	mMotionController.setUpdateFactor(mUpdatePeriod);

	if (!visible && !isSelf())
	{
		updateMotions(LLCharacter::HIDDEN_UPDATE);
		return FALSE;
	}
	// </FS:Ansariel>

	//--------------------------------------------------------------------
    // Update sitting state based on parent and active animation info.
	//--------------------------------------------------------------------
	if (getParent() && !isSitting())
	{
		sitOnObject((LLViewerObject*)getParent());
	}
	else if (!getParent() && isSitting() && !isMotionActive(ANIM_AGENT_SIT_GROUND_CONSTRAINED))
	{
		getOffObject();
	}

	//--------------------------------------------------------------------
	// create local variables in world coords for region position values
	//--------------------------------------------------------------------
	LLVector3 xyVel = getVelocity();
	xyVel.mV[VZ] = 0.0f;
	F32 speed = xyVel.length();
	// remembering the value here prevents a display glitch if the
	// animation gets toggled during this update.
	bool was_sit_ground_constrained = isMotionActive(ANIM_AGENT_SIT_GROUND_CONSTRAINED);

	//--------------------------------------------------------------------
    // This does a bunch of state updating, including figuring out
    // whether av is in the air, setting mRoot position and rotation
    // In some cases, calls updateOrientation() for a lot of the
    // work
    // --------------------------------------------------------------------
    updateRootPositionAndRotation(agent, speed, was_sit_ground_constrained);
	
	//-------------------------------------------------------------------------
	// Update character motions
	//-------------------------------------------------------------------------
	// store data relevant to motions
	mSpeed = speed;

	// update animations
	if (!visible)
	{
		updateMotions(LLCharacter::HIDDEN_UPDATE);
	}
	else if (mSpecialRenderMode == 1) // Animation Preview
	{
		updateMotions(LLCharacter::FORCE_UPDATE);
	}
	else
	{
		// Might be better to do HIDDEN_UPDATE if cloud
		updateMotions(LLCharacter::NORMAL_UPDATE);
	}

	// Special handling for sitting on ground.
	if (!getParent() && (isSitting() || was_sit_ground_constrained))
	{
		
		F32 off_z = LLVector3d(getHoverOffset()).mdV[VZ];
		if (off_z != 0.0)
		{
			LLVector3 pos = mRoot->getWorldPosition();
			pos.mV[VZ] += off_z;
			mRoot->touch();
			// SL-315
			mRoot->setWorldPosition(pos);
		}
	}

	// update head position
	updateHeadOffset();

	// Generate footstep sounds when feet hit the ground
    updateFootstepSounds();

	// Update child joints as needed.
	mRoot->updateWorldMatrixChildren();

    if (visible)
    {
        // System avatar mesh vertices need to be reskinned.
        mNeedsSkin = TRUE;
    }

	return visible;
}

//-----------------------------------------------------------------------------
// updateHeadOffset()
//-----------------------------------------------------------------------------
void LLVOAvatar::updateHeadOffset()
{
	// since we only care about Z, just grab one of the eyes
	LLVector3 midEyePt = mEyeLeftp->getWorldPosition();
	midEyePt -= mDrawable.notNull() ? mDrawable->getWorldPosition() : mRoot->getWorldPosition();
	midEyePt.mV[VZ] = llmax(-mPelvisToFoot + LLViewerCamera::getInstance()->getNear(), midEyePt.mV[VZ]);

	if (mDrawable.notNull())
	{
		midEyePt = midEyePt * ~mDrawable->getWorldRotation();
	}
	if (isSitting())
	{
		mHeadOffset = midEyePt;	
	}
	else
	{
		F32 u = llmax(0.f, HEAD_MOVEMENT_AVG_TIME - (1.f / gFPSClamped));
		mHeadOffset = lerp(midEyePt, mHeadOffset,  u);
	}
}

void LLVOAvatar::debugBodySize() const
{
	LLVector3 pelvis_scale = mPelvisp->getScale();

	// some of the joints have not been cached
	LLVector3 skull = mSkullp->getPosition();
    LL_DEBUGS("Avatar") << "skull pos " << skull << LL_ENDL;
	//LLVector3 skull_scale = mSkullp->getScale();

	LLVector3 neck = mNeckp->getPosition();
	LLVector3 neck_scale = mNeckp->getScale();
    LL_DEBUGS("Avatar") << "neck pos " << neck << " neck_scale " << neck_scale << LL_ENDL;

	LLVector3 chest = mChestp->getPosition();
	LLVector3 chest_scale = mChestp->getScale();
    LL_DEBUGS("Avatar") << "chest pos " << chest << " chest_scale " << chest_scale << LL_ENDL;

	// the rest of the joints have been cached
	LLVector3 head = mHeadp->getPosition();
	LLVector3 head_scale = mHeadp->getScale();
    LL_DEBUGS("Avatar") << "head pos " << head << " head_scale " << head_scale << LL_ENDL;

	LLVector3 torso = mTorsop->getPosition();
	LLVector3 torso_scale = mTorsop->getScale();
    LL_DEBUGS("Avatar") << "torso pos " << torso << " torso_scale " << torso_scale << LL_ENDL;

	LLVector3 hip = mHipLeftp->getPosition();
	LLVector3 hip_scale = mHipLeftp->getScale();
    LL_DEBUGS("Avatar") << "hip pos " << hip << " hip_scale " << hip_scale << LL_ENDL;

	LLVector3 knee = mKneeLeftp->getPosition();
	LLVector3 knee_scale = mKneeLeftp->getScale();
    LL_DEBUGS("Avatar") << "knee pos " << knee << " knee_scale " << knee_scale << LL_ENDL;

	LLVector3 ankle = mAnkleLeftp->getPosition();
	LLVector3 ankle_scale = mAnkleLeftp->getScale();
    LL_DEBUGS("Avatar") << "ankle pos " << ankle << " ankle_scale " << ankle_scale << LL_ENDL;

	LLVector3 foot  = mFootLeftp->getPosition();
    LL_DEBUGS("Avatar") << "foot pos " << foot << LL_ENDL;

	F32 new_offset = (const_cast<LLVOAvatar*>(this))->getVisualParamWeight(AVATAR_HOVER);
    LL_DEBUGS("Avatar") << "new_offset " << new_offset << LL_ENDL;

	F32 new_pelvis_to_foot = hip.mV[VZ] * pelvis_scale.mV[VZ] -
        knee.mV[VZ] * hip_scale.mV[VZ] -
        ankle.mV[VZ] * knee_scale.mV[VZ] -
        foot.mV[VZ] * ankle_scale.mV[VZ];
    LL_DEBUGS("Avatar") << "new_pelvis_to_foot " << new_pelvis_to_foot << LL_ENDL;

	LLVector3 new_body_size;
	new_body_size.mV[VZ] = new_pelvis_to_foot +
					   // the sqrt(2) correction below is an approximate
					   // correction to get to the top of the head
					   F_SQRT2 * (skull.mV[VZ] * head_scale.mV[VZ]) + 
					   head.mV[VZ] * neck_scale.mV[VZ] + 
					   neck.mV[VZ] * chest_scale.mV[VZ] + 
					   chest.mV[VZ] * torso_scale.mV[VZ] + 
					   torso.mV[VZ] * pelvis_scale.mV[VZ]; 

	// TODO -- measure the real depth and width
	new_body_size.mV[VX] = DEFAULT_AGENT_DEPTH;
	new_body_size.mV[VY] = DEFAULT_AGENT_WIDTH;

    LL_DEBUGS("Avatar") << "new_body_size " << new_body_size << LL_ENDL;
}
   
//------------------------------------------------------------------------
// postPelvisSetRecalc
//------------------------------------------------------------------------
void LLVOAvatar::postPelvisSetRecalc()
{		
	mRoot->updateWorldMatrixChildren();			
	computeBodySize();
	dirtyMesh(2);
}
//------------------------------------------------------------------------
// updateVisibility()
//------------------------------------------------------------------------
void LLVOAvatar::updateVisibility()
{
	BOOL visible = FALSE;

	if (mIsDummy)
	{
		visible = FALSE;
	}
	else if (mDrawable.isNull())
	{
		visible = FALSE;
	}
	else
	{
		if (!mDrawable->getSpatialGroup() || mDrawable->getSpatialGroup()->isVisible())
		{
			visible = TRUE;
		}
		else
		{
			visible = FALSE;
		}

		if(isSelf())
		{
			if (!gAgentWearables.areWearablesLoaded())
			{
				visible = FALSE;
			}
		}
		else if( !mFirstAppearanceMessageReceived )
		{
			visible = FALSE;
		}

		if (sDebugInvisible)
		{
			LLNameValue* firstname = getNVPair("FirstName");
			if (firstname)
			{
				LL_DEBUGS("Avatar") << avString() << " updating visibility" << LL_ENDL;
			}
			else
			{
				LL_INFOS() << "Avatar " << this << " updating visiblity" << LL_ENDL;
			}

			if (visible)
			{
				LL_INFOS() << "Visible" << LL_ENDL;
			}
			else
			{
				LL_INFOS() << "Not visible" << LL_ENDL;
			}

			/*if (avatar_in_frustum)
			{
				LL_INFOS() << "Avatar in frustum" << LL_ENDL;
			}
			else
			{
				LL_INFOS() << "Avatar not in frustum" << LL_ENDL;
			}*/

			/*if (LLViewerCamera::getInstance()->sphereInFrustum(sel_pos_agent, 2.0f))
			{
				LL_INFOS() << "Sel pos visible" << LL_ENDL;
			}
			if (LLViewerCamera::getInstance()->sphereInFrustum(wrist_right_pos_agent, 0.2f))
			{
				LL_INFOS() << "Wrist pos visible" << LL_ENDL;
			}
			if (LLViewerCamera::getInstance()->sphereInFrustum(getPositionAgent(), getMaxScale()*2.f))
			{
				LL_INFOS() << "Agent visible" << LL_ENDL;
			}*/
			LL_INFOS() << "PA: " << getPositionAgent() << LL_ENDL;
			/*LL_INFOS() << "SPA: " << sel_pos_agent << LL_ENDL;
			LL_INFOS() << "WPA: " << wrist_right_pos_agent << LL_ENDL;*/
			for (attachment_map_t::iterator iter = mAttachmentPoints.begin(); 
				 iter != mAttachmentPoints.end();
				 ++iter)
			{
				LLViewerJointAttachment* attachment = iter->second;

				// <FS:Ansariel> Possible crash fix
				if (!attachment)
				{
					continue;
				}
				// </FS:Ansariel>

				for (LLViewerJointAttachment::attachedobjs_vec_t::iterator attachment_iter = attachment->mAttachedObjects.begin();
					 attachment_iter != attachment->mAttachedObjects.end();
					 ++attachment_iter)
				{
					if (LLViewerObject *attached_object = attachment_iter->get())
					{
						if(attached_object->mDrawable->isVisible())
						{
							LL_INFOS() << attachment->getName() << " visible" << LL_ENDL;
						}
						else
						{
							LL_INFOS() << attachment->getName() << " not visible at " << mDrawable->getWorldPosition() << " and radius " << mDrawable->getRadius() << LL_ENDL;
						}
					}
				}
			}
		}
	}

	if (!visible && mVisible)
	{
		mMeshInvisibleTime.reset();
	}

	if (visible)
	{
		if (!mMeshValid)
		{
			restoreMeshData();
		}
	}
	else
	{
		if (mMeshValid &&
            (isControlAvatar() || mMeshInvisibleTime.getElapsedTimeF32() > TIME_BEFORE_MESH_CLEANUP))
		{
			releaseMeshData();
		}
	}

    if ( visible != mVisible )
    {
        LL_DEBUGS("AvatarRender") << "visible was " << mVisible << " now " << visible << LL_ENDL;
    }
	mVisible = visible;
}

// private
bool LLVOAvatar::shouldAlphaMask()
{
	const bool should_alpha_mask = !LLDrawPoolAlpha::sShowDebugAlpha // Don't alpha mask if "Highlight Transparent" checked
							&& !LLDrawPoolAvatar::sSkipTransparent;

	return should_alpha_mask;

}

//-----------------------------------------------------------------------------
// renderSkinned()
//-----------------------------------------------------------------------------
U32 LLVOAvatar::renderSkinned()
{
	U32 num_indices = 0;

	if (!mIsBuilt)
	{
		return num_indices;
	}

    if (mDrawable.isNull())
    {
		return num_indices;
    }

	LLFace* face = mDrawable->getFace(0);

	bool needs_rebuild = !face || !face->getVertexBuffer() || mDrawable->isState(LLDrawable::REBUILD_GEOMETRY);

	if (needs_rebuild || mDirtyMesh)
	{	//LOD changed or new mesh created, allocate new vertex buffer if needed
		if (needs_rebuild || mDirtyMesh >= 2 || mVisibilityRank <= 4)
		{
			updateMeshData();
			mDirtyMesh = 0;
			mNeedsSkin = TRUE;
			mDrawable->clearState(LLDrawable::REBUILD_GEOMETRY);
		}
	}

	if (LLViewerShaderMgr::instance()->getShaderLevel(LLViewerShaderMgr::SHADER_AVATAR) <= 0)
	{
		if (mNeedsSkin)
		{
			//generate animated mesh
			LLViewerJoint* lower_mesh = getViewerJoint(MESH_ID_LOWER_BODY);
			LLViewerJoint* upper_mesh = getViewerJoint(MESH_ID_UPPER_BODY);
			LLViewerJoint* skirt_mesh = getViewerJoint(MESH_ID_SKIRT);
			LLViewerJoint* eyelash_mesh = getViewerJoint(MESH_ID_EYELASH);
			LLViewerJoint* head_mesh = getViewerJoint(MESH_ID_HEAD);
			LLViewerJoint* hair_mesh = getViewerJoint(MESH_ID_HAIR);

			if(upper_mesh)
			{
				upper_mesh->updateJointGeometry();
			}
			if (lower_mesh)
			{
				lower_mesh->updateJointGeometry();
			}

			if( isWearingWearableType( LLWearableType::WT_SKIRT ) )
			{
				if(skirt_mesh)
				{
					skirt_mesh->updateJointGeometry();
				}
			}

			if (!isSelf() || gAgent.needsRenderHead() || LLPipeline::sShadowRender)
			{
				if(eyelash_mesh)
				{
					eyelash_mesh->updateJointGeometry();
				}
				if(head_mesh)
				{
					head_mesh->updateJointGeometry();
				}
				if(hair_mesh)
				{
					hair_mesh->updateJointGeometry();
				}
			}
			mNeedsSkin = FALSE;
			mLastSkinTime = gFrameTimeSeconds;

			LLFace * face = mDrawable->getFace(0);
			if (face)
			{
				LLVertexBuffer* vb = face->getVertexBuffer();
				if (vb)
				{
					vb->flush();
				}
			}
		}
	}
	else
	{
		mNeedsSkin = FALSE;
	}

	if (sDebugInvisible)
	{
		LLNameValue* firstname = getNVPair("FirstName");
		if (firstname)
		{
			LL_DEBUGS("Avatar") << avString() << " in render" << LL_ENDL;
		}
		else
		{
			LL_INFOS() << "Avatar " << this << " in render" << LL_ENDL;
		}
		if (!mIsBuilt)
		{
			LL_INFOS() << "Not built!" << LL_ENDL;
		}
		else if (!gAgent.needsRenderAvatar())
		{
			LL_INFOS() << "Doesn't need avatar render!" << LL_ENDL;
		}
		else
		{
			LL_INFOS() << "Rendering!" << LL_ENDL;
		}
	}

	if (!mIsBuilt)
	{
		return num_indices;
	}

	if (isSelf() && !gAgent.needsRenderAvatar())
	{
		return num_indices;
	}

	// render collision normal
	// *NOTE: this is disabled (there is no UI for enabling sShowFootPlane) due
	// to DEV-14477.  the code is left here to aid in tracking down the cause
	// of the crash in the future. -brad
	if (sShowFootPlane && mDrawable.notNull())
	{
		LLVector3 slaved_pos = mDrawable->getPositionAgent();
		LLVector3 foot_plane_normal(mFootPlane.mV[VX], mFootPlane.mV[VY], mFootPlane.mV[VZ]);
		F32 dist_from_plane = (slaved_pos * foot_plane_normal) - mFootPlane.mV[VW];
		LLVector3 collide_point = slaved_pos;
		collide_point.mV[VZ] -= foot_plane_normal.mV[VZ] * (dist_from_plane + COLLISION_TOLERANCE - FOOT_COLLIDE_FUDGE);

		gGL.begin(LLRender::LINES);
		{
			F32 SQUARE_SIZE = 0.2f;
			gGL.color4f(1.f, 0.f, 0.f, 1.f);
			
			gGL.vertex3f(collide_point.mV[VX] - SQUARE_SIZE, collide_point.mV[VY] - SQUARE_SIZE, collide_point.mV[VZ]);
			gGL.vertex3f(collide_point.mV[VX] + SQUARE_SIZE, collide_point.mV[VY] - SQUARE_SIZE, collide_point.mV[VZ]);

			gGL.vertex3f(collide_point.mV[VX] + SQUARE_SIZE, collide_point.mV[VY] - SQUARE_SIZE, collide_point.mV[VZ]);
			gGL.vertex3f(collide_point.mV[VX] + SQUARE_SIZE, collide_point.mV[VY] + SQUARE_SIZE, collide_point.mV[VZ]);
			
			gGL.vertex3f(collide_point.mV[VX] + SQUARE_SIZE, collide_point.mV[VY] + SQUARE_SIZE, collide_point.mV[VZ]);
			gGL.vertex3f(collide_point.mV[VX] - SQUARE_SIZE, collide_point.mV[VY] + SQUARE_SIZE, collide_point.mV[VZ]);
			
			gGL.vertex3f(collide_point.mV[VX] - SQUARE_SIZE, collide_point.mV[VY] + SQUARE_SIZE, collide_point.mV[VZ]);
			gGL.vertex3f(collide_point.mV[VX] - SQUARE_SIZE, collide_point.mV[VY] - SQUARE_SIZE, collide_point.mV[VZ]);
			
			gGL.vertex3f(collide_point.mV[VX], collide_point.mV[VY], collide_point.mV[VZ]);
			gGL.vertex3f(collide_point.mV[VX] + mFootPlane.mV[VX], collide_point.mV[VY] + mFootPlane.mV[VY], collide_point.mV[VZ] + mFootPlane.mV[VZ]);

		}
		gGL.end();
		gGL.flush();
	}
	//--------------------------------------------------------------------
	// render all geometry attached to the skeleton
	//--------------------------------------------------------------------

		bool should_alpha_mask = shouldAlphaMask();
		LLGLState test(GL_ALPHA_TEST, should_alpha_mask);
		
		if (should_alpha_mask && !LLGLSLShader::sNoFixedFunction)
		{
			gGL.setAlphaRejectSettings(LLRender::CF_GREATER, 0.5f);
		}
		
		BOOL first_pass = TRUE;
		if (!LLDrawPoolAvatar::sSkipOpaque)
		{
			if (isUIAvatar() && mIsDummy)
			{
				LLViewerJoint* hair_mesh = getViewerJoint(MESH_ID_HAIR);
				if (hair_mesh)
				{
					num_indices += hair_mesh->render(mAdjustedPixelArea, first_pass, mIsDummy);
				}
				first_pass = FALSE;
			}
			if (!isSelf() || gAgent.needsRenderHead() || LLPipeline::sShadowRender)
			{
				if (isTextureVisible(TEX_HEAD_BAKED) || isUIAvatar())
				{
					LLViewerJoint* head_mesh = getViewerJoint(MESH_ID_HEAD);
					if (head_mesh)
					{
						num_indices += head_mesh->render(mAdjustedPixelArea, first_pass, mIsDummy);
					}
					first_pass = FALSE;
				}
			}
			if (isTextureVisible(TEX_UPPER_BAKED) || isUIAvatar())
			{
				LLViewerJoint* upper_mesh = getViewerJoint(MESH_ID_UPPER_BODY);
				if (upper_mesh)
				{
					num_indices += upper_mesh->render(mAdjustedPixelArea, first_pass, mIsDummy);
				}
				first_pass = FALSE;
			}
			
			if (isTextureVisible(TEX_LOWER_BAKED) || isUIAvatar())
			{
				LLViewerJoint* lower_mesh = getViewerJoint(MESH_ID_LOWER_BODY);
				if (lower_mesh)
				{
					num_indices += lower_mesh->render(mAdjustedPixelArea, first_pass, mIsDummy);
				}
				first_pass = FALSE;
			}
		}

		if (should_alpha_mask && !LLGLSLShader::sNoFixedFunction)
		{
			gGL.setAlphaRejectSettings(LLRender::CF_DEFAULT);
		}

		if (!LLDrawPoolAvatar::sSkipTransparent || LLPipeline::sImpostorRender)
		{
			LLGLState blend(GL_BLEND, !mIsDummy);
			LLGLState test(GL_ALPHA_TEST, !mIsDummy);
			num_indices += renderTransparent(first_pass);
		}

	return num_indices;
}

U32 LLVOAvatar::renderTransparent(BOOL first_pass)
{
	U32 num_indices = 0;
	if( isWearingWearableType( LLWearableType::WT_SKIRT ) && (isUIAvatar() || isTextureVisible(TEX_SKIRT_BAKED)) )
	{
		gGL.setAlphaRejectSettings(LLRender::CF_GREATER, 0.25f);
		LLViewerJoint* skirt_mesh = getViewerJoint(MESH_ID_SKIRT);
		if (skirt_mesh)
		{
			num_indices += skirt_mesh->render(mAdjustedPixelArea, FALSE);
		}
		first_pass = FALSE;
		gGL.setAlphaRejectSettings(LLRender::CF_DEFAULT);
	}

	if (!isSelf() || gAgent.needsRenderHead() || LLPipeline::sShadowRender)
	{
		if (LLPipeline::sImpostorRender)
		{
			gGL.setAlphaRejectSettings(LLRender::CF_GREATER, 0.5f);
		}
		
		if (isTextureVisible(TEX_HEAD_BAKED))
		{
			LLViewerJoint* eyelash_mesh = getViewerJoint(MESH_ID_EYELASH);
			if (eyelash_mesh)
			{
				num_indices += eyelash_mesh->render(mAdjustedPixelArea, first_pass, mIsDummy);
			}
			first_pass = FALSE;
		}
		if (isTextureVisible(TEX_HAIR_BAKED))
		{
			LLViewerJoint* hair_mesh = getViewerJoint(MESH_ID_HAIR);
			if (hair_mesh)
			{
				num_indices += hair_mesh->render(mAdjustedPixelArea, first_pass, mIsDummy);
			}
			first_pass = FALSE;
		}
		if (LLPipeline::sImpostorRender)
		{
			gGL.setAlphaRejectSettings(LLRender::CF_DEFAULT);
		}
	}
	
	return num_indices;
}

//-----------------------------------------------------------------------------
// renderRigid()
//-----------------------------------------------------------------------------
U32 LLVOAvatar::renderRigid()
{
	U32 num_indices = 0;

	if (!mIsBuilt)
	{
		return 0;
	}

	if (isSelf() && (!gAgent.needsRenderAvatar() || !gAgent.needsRenderHead()))
	{
		return 0;
	}
	
	if (!mIsBuilt)
	{
		return 0;
	}

	bool should_alpha_mask = shouldAlphaMask();
	LLGLState test(GL_ALPHA_TEST, should_alpha_mask);

	if (should_alpha_mask && !LLGLSLShader::sNoFixedFunction)
	{
		gGL.setAlphaRejectSettings(LLRender::CF_GREATER, 0.5f);
	}

	if (isTextureVisible(TEX_EYES_BAKED)  || isUIAvatar())
	{
		LLViewerJoint* eyeball_left = getViewerJoint(MESH_ID_EYEBALL_LEFT);
		LLViewerJoint* eyeball_right = getViewerJoint(MESH_ID_EYEBALL_RIGHT);
		if (eyeball_left)
		{
			num_indices += eyeball_left->render(mAdjustedPixelArea, TRUE, mIsDummy);
		}
		if(eyeball_right)
		{
			num_indices += eyeball_right->render(mAdjustedPixelArea, TRUE, mIsDummy);
		}
	}

	if (should_alpha_mask && !LLGLSLShader::sNoFixedFunction)
	{
		gGL.setAlphaRejectSettings(LLRender::CF_DEFAULT);
	}
	
	return num_indices;
}

U32 LLVOAvatar::renderImpostor(LLColor4U color, S32 diffuse_channel)
{
	if (!mImpostor.isComplete())
	{
		return 0;
	}

	LLVector3 pos(getRenderPosition()+mImpostorOffset);
	LLVector3 at = (pos - LLViewerCamera::getInstance()->getOrigin());
	at.normalize();
	LLVector3 left = LLViewerCamera::getInstance()->getUpAxis() % at;
	LLVector3 up = at%left;

	left *= mImpostorDim.mV[0];
	up *= mImpostorDim.mV[1];

	if (gPipeline.hasRenderDebugMask(LLPipeline::RENDER_DEBUG_IMPOSTORS))
	{
		LLGLEnable blend(GL_BLEND);
		gGL.setSceneBlendType(LLRender::BT_ADD);
		gGL.getTexUnit(diffuse_channel)->unbind(LLTexUnit::TT_TEXTURE);

		// gGL.begin(LLRender::QUADS);
		// gGL.vertex3fv((pos+left-up).mV);
		// gGL.vertex3fv((pos-left-up).mV);
		// gGL.vertex3fv((pos-left+up).mV);
		// gGL.vertex3fv((pos+left+up).mV);
		// gGL.end();


		gGL.begin(LLRender::LINES); 
		gGL.color4f(1.f,1.f,1.f,1.f);
		F32 thickness = llmax(F32(5.0f-5.0f*(gFrameTimeSeconds-mLastImpostorUpdateFrameTime)),1.0f);
		glLineWidth(thickness);
		gGL.vertex3fv((pos+left-up).mV);
		gGL.vertex3fv((pos-left-up).mV);
		gGL.vertex3fv((pos-left-up).mV);
		gGL.vertex3fv((pos-left+up).mV);
		gGL.vertex3fv((pos-left+up).mV);
		gGL.vertex3fv((pos+left+up).mV);
		gGL.vertex3fv((pos+left+up).mV);
		gGL.vertex3fv((pos+left-up).mV);
		gGL.end();
		gGL.flush();
	}
	{
	LLGLEnable test(GL_ALPHA_TEST);
	gGL.setAlphaRejectSettings(LLRender::CF_GREATER, 0.f);

	gGL.color4ubv(color.mV);
	gGL.getTexUnit(diffuse_channel)->bind(&mImpostor);
	// <FS:Ansariel> Remove QUADS rendering mode
	//gGL.begin(LLRender::QUADS);
	//gGL.texCoord2f(0,0);
	//gGL.vertex3fv((pos+left-up).mV);
	//gGL.texCoord2f(1,0);
	//gGL.vertex3fv((pos-left-up).mV);
	//gGL.texCoord2f(1,1);
	//gGL.vertex3fv((pos-left+up).mV);
	//gGL.texCoord2f(0,1);
	//gGL.vertex3fv((pos+left+up).mV);
	//gGL.end();
	gGL.begin(LLRender::TRIANGLES);
	{
		gGL.texCoord2f(0.f, 0.f);
		gGL.vertex3fv((pos + left - up).mV);
		gGL.texCoord2f(1.f, 0.f);
		gGL.vertex3fv((pos - left - up).mV);
		gGL.texCoord2f(1.f, 1.f);
		gGL.vertex3fv((pos - left + up).mV);

		gGL.texCoord2f(0.f, 0.f);
		gGL.vertex3fv((pos + left - up).mV);
		gGL.texCoord2f(1.f, 1.f);
		gGL.vertex3fv((pos - left + up).mV);
		gGL.texCoord2f(0.f, 1.f);
		gGL.vertex3fv((pos + left + up).mV);
	}
	gGL.end();
	// </FS:Ansariel>
	gGL.flush();
	}

	return 6;
}

bool LLVOAvatar::allTexturesCompletelyDownloaded(std::set<LLUUID>& ids) const
{
	for (std::set<LLUUID>::const_iterator it = ids.begin(); it != ids.end(); ++it)
	{
		LLViewerFetchedTexture *imagep = gTextureList.findImage(*it, TEX_LIST_STANDARD);
		if (imagep && imagep->getDiscardLevel()!=0)
		{
			return false;
		}
	}
	return true;
}

bool LLVOAvatar::allLocalTexturesCompletelyDownloaded() const
{
	std::set<LLUUID> local_ids;
	collectLocalTextureUUIDs(local_ids);
	return allTexturesCompletelyDownloaded(local_ids);
}

bool LLVOAvatar::allBakedTexturesCompletelyDownloaded() const
{
	std::set<LLUUID> baked_ids;
	collectBakedTextureUUIDs(baked_ids);
	return allTexturesCompletelyDownloaded(baked_ids);
}

std::string LLVOAvatar::bakedTextureOriginInfo()
{
	std::string result;
	
	std::set<LLUUID> baked_ids;
	collectBakedTextureUUIDs(baked_ids);
	for (U32 i = 0; i < mBakedTextureDatas.size(); i++)
	{
		ETextureIndex texture_index = mBakedTextureDatas[i].mTextureIndex;
		LLViewerFetchedTexture *imagep =
			LLViewerTextureManager::staticCastToFetchedTexture(getImage(texture_index,0), TRUE);
		if (!imagep ||
			imagep->getID() == IMG_DEFAULT ||
			imagep->getID() == IMG_DEFAULT_AVATAR)
			
		{
			result += "-";
		}
		else
		{
			bool has_url = false, has_host = false;
			if (!imagep->getUrl().empty())
			{
				has_url = true;
			}
			if (imagep->getTargetHost().isOk())
			{
				has_host = true;
			}
			S32 discard = imagep->getDiscardLevel();
			if (has_url && !has_host) result += discard ? "u" : "U"; // server-bake texture with url 
			else if (has_host && !has_url) result += discard ? "h" : "H"; // old-style texture on sim
			else if (has_host && has_url) result += discard ? "x" : "X"; // both origins?
			else if (!has_host && !has_url) result += discard ? "n" : "N"; // no origin?
			if (discard != 0)
			{
				result += llformat("(%d/%d)",discard,imagep->getDesiredDiscardLevel());
			}
		}

	}
	return result;
}

S32Bytes LLVOAvatar::totalTextureMemForUUIDS(std::set<LLUUID>& ids)
{
	S32Bytes result(0);
	for (std::set<LLUUID>::const_iterator it = ids.begin(); it != ids.end(); ++it)
	{
		LLViewerFetchedTexture *imagep = gTextureList.findImage(*it, TEX_LIST_STANDARD);
		if (imagep)
		{
			result += imagep->getTextureMemory();
		}
	}
	return result;
}
	
void LLVOAvatar::collectLocalTextureUUIDs(std::set<LLUUID>& ids) const
{
	for (U32 texture_index = 0; texture_index < getNumTEs(); texture_index++)
	{
		LLWearableType::EType wearable_type = LLAvatarAppearanceDictionary::getTEWearableType((ETextureIndex)texture_index);
		U32 num_wearables = gAgentWearables.getWearableCount(wearable_type);

		LLViewerFetchedTexture *imagep = NULL;
		for (U32 wearable_index = 0; wearable_index < num_wearables; wearable_index++)
		{
			imagep = LLViewerTextureManager::staticCastToFetchedTexture(getImage(texture_index, wearable_index), TRUE);
			if (imagep)
			{
				const LLAvatarAppearanceDictionary::TextureEntry *texture_dict = LLAvatarAppearanceDictionary::getInstance()->getTexture((ETextureIndex)texture_index);
				if (texture_dict && texture_dict->mIsLocalTexture)
				{
					ids.insert(imagep->getID());
				}
			}
		}
	}
	ids.erase(IMG_DEFAULT);
	ids.erase(IMG_DEFAULT_AVATAR);
	ids.erase(IMG_INVISIBLE);
}

void LLVOAvatar::collectBakedTextureUUIDs(std::set<LLUUID>& ids) const
{
	for (U32 texture_index = 0; texture_index < getNumTEs(); texture_index++)
	{
		LLViewerFetchedTexture *imagep = NULL;
		if (isIndexBakedTexture((ETextureIndex) texture_index))
		{
			imagep = LLViewerTextureManager::staticCastToFetchedTexture(getImage(texture_index,0), TRUE);
			if (imagep)
			{
				ids.insert(imagep->getID());
			}
		}
	}
	ids.erase(IMG_DEFAULT);
	ids.erase(IMG_DEFAULT_AVATAR);
	ids.erase(IMG_INVISIBLE);
}

void LLVOAvatar::collectTextureUUIDs(std::set<LLUUID>& ids)
{
	collectLocalTextureUUIDs(ids);
	collectBakedTextureUUIDs(ids);
}

void LLVOAvatar::releaseOldTextures()
{
	S32Bytes current_texture_mem;
	
	// Any textures that we used to be using but are no longer using should no longer be flagged as "NO_DELETE"
	std::set<LLUUID> baked_texture_ids;
	collectBakedTextureUUIDs(baked_texture_ids);
	S32Bytes new_baked_mem = totalTextureMemForUUIDS(baked_texture_ids);

	std::set<LLUUID> local_texture_ids;
	collectLocalTextureUUIDs(local_texture_ids);
	//S32 new_local_mem = totalTextureMemForUUIDS(local_texture_ids);

	std::set<LLUUID> new_texture_ids;
	new_texture_ids.insert(baked_texture_ids.begin(),baked_texture_ids.end());
	new_texture_ids.insert(local_texture_ids.begin(),local_texture_ids.end());
	S32Bytes new_total_mem = totalTextureMemForUUIDS(new_texture_ids);

	//S32 old_total_mem = totalTextureMemForUUIDS(mTextureIDs);
	//LL_DEBUGS("Avatar") << getFullname() << " old_total_mem: " << old_total_mem << " new_total_mem (L/B): " << new_total_mem << " (" << new_local_mem <<", " << new_baked_mem << ")" << LL_ENDL;  
	if (!isSelf() && new_total_mem > new_baked_mem)
	{
			LL_WARNS() << "extra local textures stored for non-self av" << LL_ENDL;
	}
	for (std::set<LLUUID>::iterator it = mTextureIDs.begin(); it != mTextureIDs.end(); ++it)
	{
		if (new_texture_ids.find(*it) == new_texture_ids.end())
		{
			LLViewerFetchedTexture *imagep = gTextureList.findImage(*it, TEX_LIST_STANDARD);
			if (imagep)
			{
				current_texture_mem += imagep->getTextureMemory();
				if (imagep->getTextureState() == LLGLTexture::NO_DELETE)
				{
					// This will allow the texture to be deleted if not in use.
					imagep->forceActive();

					// This resets the clock to texture being flagged
					// as unused, preventing the texture from being
					// deleted immediately. If other avatars or
					// objects are using it, it can still be flagged
					// no-delete by them.
					imagep->forceUpdateBindStats();
				}
			}
		}
	}
	mTextureIDs = new_texture_ids;
}

void LLVOAvatar::updateTextures()
{
	releaseOldTextures();
	
	BOOL render_avatar = TRUE;

	if (mIsDummy)
	{
		return;
	}

	if( isSelf() )
	{
		render_avatar = TRUE;
	}
	else
	{
		if(!isVisible())
		{
			return ;//do not update for invisible avatar.
		}

		render_avatar = !mCulled; //visible and not culled.
	}

	std::vector<BOOL> layer_baked;
	// GL NOT ACTIVE HERE - *TODO
	for (U32 i = 0; i < mBakedTextureDatas.size(); i++)
	{
		layer_baked.push_back(isTextureDefined(mBakedTextureDatas[i].mTextureIndex));
		// bind the texture so that they'll be decoded slightly 
		// inefficient, we can short-circuit this if we have to
		if (render_avatar && !gGLManager.mIsDisabled)
		{
			if (layer_baked[i] && !mBakedTextureDatas[i].mIsLoaded)
			{
				gGL.getTexUnit(0)->bind(getImage( mBakedTextureDatas[i].mTextureIndex, 0 ));
			}
		}
	}

	mMaxPixelArea = 0.f;
	mMinPixelArea = 99999999.f;
	mHasGrey = FALSE; // debug
	for (U32 texture_index = 0; texture_index < getNumTEs(); texture_index++)
	{
		LLWearableType::EType wearable_type = LLAvatarAppearanceDictionary::getTEWearableType((ETextureIndex)texture_index);
		U32 num_wearables = gAgentWearables.getWearableCount(wearable_type);
		const LLTextureEntry *te = getTE(texture_index);

		// getTE can return 0.
		// Not sure yet why it does, but of course it crashes when te->mScale? gets used.
		// Put safeguard in place so this corner case get better handling and does not result in a crash.
		F32 texel_area_ratio = 1.0f;
		if( te )
		{
			texel_area_ratio = fabs(te->mScaleS * te->mScaleT);
		}
		else
		{
			LL_WARNS() << "getTE( " << texture_index << " ) returned 0" <<LL_ENDL;
		}

		LLViewerFetchedTexture *imagep = NULL;
		for (U32 wearable_index = 0; wearable_index < num_wearables; wearable_index++)
		{
			imagep = LLViewerTextureManager::staticCastToFetchedTexture(getImage(texture_index, wearable_index), TRUE);
			if (imagep)
			{
				const LLAvatarAppearanceDictionary::TextureEntry *texture_dict = LLAvatarAppearanceDictionary::getInstance()->getTexture((ETextureIndex)texture_index);
				const EBakedTextureIndex baked_index = texture_dict ? texture_dict->mBakedTextureIndex : EBakedTextureIndex::BAKED_NUM_INDICES;
				if (texture_dict && texture_dict->mIsLocalTexture)
				{
					addLocalTextureStats((ETextureIndex)texture_index, imagep, texel_area_ratio, render_avatar, mBakedTextureDatas[baked_index].mIsUsed);
				}
			}
		}
		if (isIndexBakedTexture((ETextureIndex) texture_index) && render_avatar)
		{
			const S32 boost_level = getAvatarBakedBoostLevel();
			imagep = LLViewerTextureManager::staticCastToFetchedTexture(getImage(texture_index,0), TRUE);
			addBakedTextureStats( imagep, mPixelArea, texel_area_ratio, boost_level );			
			// <FS:Ansariel> [Legacy Bake]
			// Spam if this is a baked texture, not set to default image, without valid host info
			if (isIndexBakedTexture((ETextureIndex)texture_index)
				&& imagep->getID() != IMG_DEFAULT_AVATAR
				&& imagep->getID() != IMG_INVISIBLE
				&& !isUsingServerBakes() 
				&& !imagep->getTargetHost().isOk())
			{
				LL_WARNS_ONCE("Texture") << "LLVOAvatar::updateTextures No host for texture "
										 << imagep->getID() << " for avatar "
										 << (isSelf() ? "<myself>" : getID().asString()) 
										 << " on host " << getRegion()->getHost() << LL_ENDL;
			}
			// </FS:Ansariel> [Legacy Bake]
		}
	}

	if (gPipeline.hasRenderDebugMask(LLPipeline::RENDER_DEBUG_TEXTURE_AREA))
	{
		setDebugText(llformat("%4.0f:%4.0f", (F32) sqrt(mMinPixelArea),(F32) sqrt(mMaxPixelArea)));
	}	
}


void LLVOAvatar::addLocalTextureStats( ETextureIndex idx, LLViewerFetchedTexture* imagep,
									   F32 texel_area_ratio, BOOL render_avatar, BOOL covered_by_baked)
{
	// No local texture stats for non-self avatars
	return;
}

const S32 MAX_TEXTURE_UPDATE_INTERVAL = 64 ; //need to call updateTextures() at least every 32 frames.	
const S32 MAX_TEXTURE_VIRTUAL_SIZE_RESET_INTERVAL = S32_MAX ; //frames
void LLVOAvatar::checkTextureLoading()
{
	static const F32 MAX_INVISIBLE_WAITING_TIME = 15.f ; //seconds

	BOOL pause = !isVisible() ;
	if(!pause)
	{
		mInvisibleTimer.reset() ;
	}
	if(mLoadedCallbacksPaused == pause)
	{
        if (!pause && mFirstFullyVisible && mLoadedCallbackTextures < mCallbackTextureList.size())
        {
            // We still need to update 'loaded' textures count to decide on 'cloud' visibility
            // Alternatively this can be done on TextureLoaded callbacks, but is harder to properly track
            mLoadedCallbackTextures = 0;
            for (LLLoadedCallbackEntry::source_callback_list_t::iterator iter = mCallbackTextureList.begin();
                iter != mCallbackTextureList.end(); ++iter)
            {
                LLViewerFetchedTexture* tex = gTextureList.findImage(*iter);
                if (tex && (tex->getDiscardLevel() >= 0 || tex->isMissingAsset()))
                {
                    mLoadedCallbackTextures++;
                }
            }
        }
		return ; 
	}
	
	if(mCallbackTextureList.empty()) //when is self or no callbacks. Note: this list for self is always empty.
	{
		mLoadedCallbacksPaused = pause ;
		mLoadedCallbackTextures = 0;
		return ; //nothing to check.
	}
	
	if(pause && mInvisibleTimer.getElapsedTimeF32() < MAX_INVISIBLE_WAITING_TIME)
	{
		return ; //have not been invisible for enough time.
	}

	mLoadedCallbackTextures = pause ? mCallbackTextureList.size() : 0;

	for(LLLoadedCallbackEntry::source_callback_list_t::iterator iter = mCallbackTextureList.begin();
		iter != mCallbackTextureList.end(); ++iter)
	{
		LLViewerFetchedTexture* tex = gTextureList.findImage(*iter) ;
		if(tex)
		{
			if(pause)//pause texture fetching.
			{
				tex->pauseLoadedCallbacks(&mCallbackTextureList) ;

				//set to terminate texture fetching after MAX_TEXTURE_UPDATE_INTERVAL frames.
				tex->setMaxVirtualSizeResetInterval(MAX_TEXTURE_UPDATE_INTERVAL);
				tex->resetMaxVirtualSizeResetCounter() ;
			}
			else//unpause
			{
				static const F32 START_AREA = 100.f ;

				tex->unpauseLoadedCallbacks(&mCallbackTextureList) ;
				tex->addTextureStats(START_AREA); //jump start the fetching again

				// technically shouldn't need to account for missing, but callback might not have happened yet
				if (tex->getDiscardLevel() >= 0 || tex->isMissingAsset())
				{
					mLoadedCallbackTextures++; // consider it loaded (we have at least some data)
				}
			}
		}
	}
	
	if(!pause)
	{
		updateTextures() ; //refresh texture stats.
	}
	mLoadedCallbacksPaused = pause ;
	return ;
}

const F32  SELF_ADDITIONAL_PRI = 0.75f ;
const F32  ADDITIONAL_PRI = 0.5f;
void LLVOAvatar::addBakedTextureStats( LLViewerFetchedTexture* imagep, F32 pixel_area, F32 texel_area_ratio, S32 boost_level)
{
	//Note:
	//if this function is not called for the last MAX_TEXTURE_VIRTUAL_SIZE_RESET_INTERVAL frames, 
	//the texture pipeline will stop fetching this texture.

	imagep->resetTextureStats();
	imagep->setMaxVirtualSizeResetInterval(MAX_TEXTURE_VIRTUAL_SIZE_RESET_INTERVAL);
	imagep->resetMaxVirtualSizeResetCounter() ;

	mMaxPixelArea = llmax(pixel_area, mMaxPixelArea);
	mMinPixelArea = llmin(pixel_area, mMinPixelArea);	
	imagep->addTextureStats(pixel_area / texel_area_ratio);
	imagep->setBoostLevel(boost_level);
	
	if(boost_level != LLGLTexture::BOOST_AVATAR_BAKED_SELF)
	{
		imagep->setAdditionalDecodePriority(ADDITIONAL_PRI) ;
	}
	else
	{
		imagep->setAdditionalDecodePriority(SELF_ADDITIONAL_PRI) ;
	}
}

//virtual	
void LLVOAvatar::setImage(const U8 te, LLViewerTexture *imagep, const U32 index)
{
	setTEImage(te, imagep);
}

//virtual 
LLViewerTexture* LLVOAvatar::getImage(const U8 te, const U32 index) const
{
	return getTEImage(te);
}
//virtual 
const LLTextureEntry* LLVOAvatar::getTexEntry(const U8 te_num) const
{
	return getTE(te_num);
}

//virtual 
void LLVOAvatar::setTexEntry(const U8 index, const LLTextureEntry &te)
{
	setTE(index, te);
}

const std::string LLVOAvatar::getImageURL(const U8 te, const LLUUID &uuid)
{
	llassert(isIndexBakedTexture(ETextureIndex(te)));
	std::string url = "";
	// <FS:Ansariel> [Legacy Bake]
	if (isUsingServerBakes())
	{
	// </FS:Ansariel> [Legacy Bake]
	const std::string& appearance_service_url = LLAppearanceMgr::instance().getAppearanceServiceURL();
	if (appearance_service_url.empty())
	{
		// Probably a server-side issue if we get here:
		LL_WARNS() << "AgentAppearanceServiceURL not set - Baked texture requests will fail" << LL_ENDL;
		return url;
	}
	
	const LLAvatarAppearanceDictionary::TextureEntry* texture_entry = LLAvatarAppearanceDictionary::getInstance()->getTexture((ETextureIndex)te);
	if (texture_entry != NULL)
	{
		url = appearance_service_url + "texture/" + getID().asString() + "/" + texture_entry->mDefaultImageName + "/" + uuid.asString();
		//LL_INFOS() << "baked texture url: " << url << LL_ENDL;
	}
	// <FS:Ansariel> [Legacy Bake]
	}
	// </FS:Ansariel> [Legacy Bake]
	return url;
}

//-----------------------------------------------------------------------------
// resolveHeight()
//-----------------------------------------------------------------------------

void LLVOAvatar::resolveHeightAgent(const LLVector3 &in_pos_agent, LLVector3 &out_pos_agent, LLVector3 &out_norm)
{
	LLVector3d in_pos_global, out_pos_global;

	in_pos_global = gAgent.getPosGlobalFromAgent(in_pos_agent);
	resolveHeightGlobal(in_pos_global, out_pos_global, out_norm);
	out_pos_agent = gAgent.getPosAgentFromGlobal(out_pos_global);
}


void LLVOAvatar::resolveRayCollisionAgent(const LLVector3d start_pt, const LLVector3d end_pt, LLVector3d &out_pos, LLVector3 &out_norm)
{
	LLViewerObject *obj;
	LLWorld::getInstance()->resolveStepHeightGlobal(this, start_pt, end_pt, out_pos, out_norm, &obj);
}

void LLVOAvatar::resolveHeightGlobal(const LLVector3d &inPos, LLVector3d &outPos, LLVector3 &outNorm)
{
	LLVector3d zVec(0.0f, 0.0f, 0.5f);
	LLVector3d p0 = inPos + zVec;
	LLVector3d p1 = inPos - zVec;
	LLViewerObject *obj;
	LLWorld::getInstance()->resolveStepHeightGlobal(this, p0, p1, outPos, outNorm, &obj);
	if (!obj)
	{
		mStepOnLand = TRUE;
		mStepMaterial = 0;
		mStepObjectVelocity.setVec(0.0f, 0.0f, 0.0f);
	}
	else
	{
		mStepOnLand = FALSE;
		mStepMaterial = obj->getMaterial();

		// We want the primitive velocity, not our velocity... (which actually subtracts the
		// step object velocity)
		LLVector3 angularVelocity = obj->getAngularVelocity();
		LLVector3 relativePos = gAgent.getPosAgentFromGlobal(outPos) - obj->getPositionAgent();

		LLVector3 linearComponent = angularVelocity % relativePos;
//		LL_INFOS() << "Linear Component of Rotation Velocity " << linearComponent << LL_ENDL;
		mStepObjectVelocity = obj->getVelocity() + linearComponent;
	}
}


//-----------------------------------------------------------------------------
// getStepSound()
//-----------------------------------------------------------------------------
const LLUUID& LLVOAvatar::getStepSound() const
{
	if ( mStepOnLand )
	{
		// <FS:PP> FIRE-3169: Option to change the default footsteps sound
		// return sStepSoundOnLand;
		static LLCachedControl<std::string> UISndFootsteps(gSavedSettings, "UISndFootsteps");
		static const LLUUID sFootstepsSnd = LLUUID(UISndFootsteps);
		return sFootstepsSnd;
		// </FS:PP>
	}

	return sStepSounds[mStepMaterial];
}


//-----------------------------------------------------------------------------
// processAnimationStateChanges()
//-----------------------------------------------------------------------------
void LLVOAvatar::processAnimationStateChanges()
{
	if ( isAnyAnimationSignaled(AGENT_WALK_ANIMS, NUM_AGENT_WALK_ANIMS) )
	{
		startMotion(ANIM_AGENT_WALK_ADJUST);
		stopMotion(ANIM_AGENT_FLY_ADJUST);
	}
	else if (mInAir && !isSitting())
	{
		stopMotion(ANIM_AGENT_WALK_ADJUST);
        if (mEnableDefaultMotions)
        {
		startMotion(ANIM_AGENT_FLY_ADJUST);
	}
	}
	else
	{
		stopMotion(ANIM_AGENT_WALK_ADJUST);
		stopMotion(ANIM_AGENT_FLY_ADJUST);
	}

	if ( isAnyAnimationSignaled(AGENT_GUN_AIM_ANIMS, NUM_AGENT_GUN_AIM_ANIMS) )
	{
        if (mEnableDefaultMotions)
        {
		startMotion(ANIM_AGENT_TARGET);
        }
		stopMotion(ANIM_AGENT_BODY_NOISE);
	}
	else
	{
		stopMotion(ANIM_AGENT_TARGET);
        if (mEnableDefaultMotions)
        {
		startMotion(ANIM_AGENT_BODY_NOISE);
	}
	}
	
	// clear all current animations
	AnimIterator anim_it;
	for (anim_it = mPlayingAnimations.begin(); anim_it != mPlayingAnimations.end();)
	{
		AnimIterator found_anim = mSignaledAnimations.find(anim_it->first);

		// playing, but not signaled, so stop
		if (found_anim == mSignaledAnimations.end())
		{
			processSingleAnimationStateChange(anim_it->first, FALSE);
			mPlayingAnimations.erase(anim_it++);
			continue;
		}

		++anim_it;
	}

	// start up all new anims
	for (anim_it = mSignaledAnimations.begin(); anim_it != mSignaledAnimations.end();)
	{
		AnimIterator found_anim = mPlayingAnimations.find(anim_it->first);

		// signaled but not playing, or different sequence id, start motion
		if (found_anim == mPlayingAnimations.end() || found_anim->second != anim_it->second)
		{
			if (processSingleAnimationStateChange(anim_it->first, TRUE))
			{
				mPlayingAnimations[anim_it->first] = anim_it->second;
				++anim_it;
				continue;
			}
		}

		++anim_it;
	}

	// clear source information for animations which have been stopped
	if (isSelf())
	{
		AnimSourceIterator source_it = mAnimationSources.begin();

		for (source_it = mAnimationSources.begin(); source_it != mAnimationSources.end();)
		{
			if (mSignaledAnimations.find(source_it->second) == mSignaledAnimations.end())
			{
				mAnimationSources.erase(source_it++);
			}
			else
			{
				++source_it;
			}
		}
	}

	stop_glerror();
}


//-----------------------------------------------------------------------------
// processSingleAnimationStateChange();
//-----------------------------------------------------------------------------
BOOL LLVOAvatar::processSingleAnimationStateChange( const LLUUID& anim_id, BOOL start )
{
    // SL-402, SL-427 - we need to update body size often enough to
    // keep appearances in sync, but not so often that animations
    // cause constant jiggling of the body or camera. Possible
    // compromise is to do it on animation changes:
    computeBodySize();
    
	BOOL result = FALSE;

	if ( start ) // start animation
	{
		if (anim_id == ANIM_AGENT_TYPE)
		{
			if (gAudiop)
			{
				LLVector3d char_pos_global = gAgent.getPosGlobalFromAgent(getCharacterPosition());
				if (LLViewerParcelMgr::getInstance()->canHearSound(char_pos_global)
				    && !LLMuteList::getInstance()->isMuted(getID(), LLMute::flagObjectSounds))
				{
					// RN: uncomment this to play on typing sound at fixed volume once sound engine is fixed
					// to support both spatialized and non-spatialized instances of the same sound
					//if (isSelf())
					//{
					//	gAudiop->triggerSound(LLUUID(gSavedSettings.getString("UISndTyping")), 1.0f, LLAudioEngine::AUDIO_TYPE_UI);
					//}
					//else

					// <FS:PP> FIRE-8190: Preview function for "UI Sounds" Panel
					// static LLCachedControl<bool> FSPlayTypingSound(gSavedSettings, "FSPlayTypingSound");
					// if (FSPlayTypingSound)
					static LLCachedControl<bool> PlayModeUISndTyping(gSavedSettings, "PlayModeUISndTyping");
					if (PlayModeUISndTyping)
					// </FS:PP> FIRE-8190: Preview function for "UI Sounds" Panel
					{
						static LLCachedControl<std::string> uiSndTyping(gSavedSettings, "UISndTyping");
						LLUUID sound_id = LLUUID(uiSndTyping);
						gAudiop->triggerSound(sound_id, getID(), 1.0f, LLAudioEngine::AUDIO_TYPE_SFX, char_pos_global);
					}
				}
			}
		}
		else if (anim_id == ANIM_AGENT_SIT_GROUND_CONSTRAINED)
		{
			sitDown(TRUE);
		}


		if (startMotion(anim_id))
		{
			result = TRUE;
		}
		else
		{
			LL_WARNS("Motion") << "Failed to start motion!" << LL_ENDL;
		}
	}
	else //stop animation
	{
		if (anim_id == ANIM_AGENT_SIT_GROUND_CONSTRAINED)
		{
			sitDown(FALSE);
		}
		if ((anim_id == ANIM_AGENT_DO_NOT_DISTURB) && gAgent.isDoNotDisturb())
		{
			// re-assert DND tag animation
			gAgent.sendAnimationRequest(ANIM_AGENT_DO_NOT_DISTURB, ANIM_REQUEST_START);
			return result;
		}
		stopMotion(anim_id);
		result = TRUE;
	}

	return result;
}

//-----------------------------------------------------------------------------
// isAnyAnimationSignaled()
//-----------------------------------------------------------------------------
BOOL LLVOAvatar::isAnyAnimationSignaled(const LLUUID *anim_array, const S32 num_anims) const
{
	for (S32 i = 0; i < num_anims; i++)
	{
		if(mSignaledAnimations.find(anim_array[i]) != mSignaledAnimations.end())
		{
			return TRUE;
		}
	}
	return FALSE;
}

//-----------------------------------------------------------------------------
// resetAnimations()
//-----------------------------------------------------------------------------
void LLVOAvatar::resetAnimations()
{
	LLKeyframeMotion::flushKeyframeCache();
	flushAllMotions();
}

// Override selectively based on avatar sex and whether we're using new
// animations.
LLUUID LLVOAvatar::remapMotionID(const LLUUID& id)
{
	static LLCachedControl<bool> use_new_walk_run(gSavedSettings, "UseNewWalkRun");
	LLUUID result = id;

	// start special case female walk for female avatars
	if (getSex() == SEX_FEMALE)
	{
		if (id == ANIM_AGENT_WALK)
		{
			if (use_new_walk_run)
				result = ANIM_AGENT_FEMALE_WALK_NEW;
			else
				result = ANIM_AGENT_FEMALE_WALK;
		}
		else if (id == ANIM_AGENT_RUN)
		{
			// There is no old female run animation, so only override
			// in one case.
			if (use_new_walk_run)
				result = ANIM_AGENT_FEMALE_RUN_NEW;
		}
		else if (id == ANIM_AGENT_SIT)
		{
			result = ANIM_AGENT_SIT_FEMALE;
		}
	}
	else
	{
		// Male avatar.
		if (id == ANIM_AGENT_WALK)
		{
			if (use_new_walk_run)
				result = ANIM_AGENT_WALK_NEW;
		}
		else if (id == ANIM_AGENT_RUN)
		{
			if (use_new_walk_run)
				result = ANIM_AGENT_RUN_NEW;
		}
		// keeps in sync with setSex() related code (viewer controls sit's sex)
		else if (id == ANIM_AGENT_SIT_FEMALE)
		{
			result = ANIM_AGENT_SIT;
		}
	
	}

	return result;

}

//-----------------------------------------------------------------------------
// startMotion()
// id is the asset if of the animation to start
// time_offset is the offset into the animation at which to start playing
//-----------------------------------------------------------------------------
BOOL LLVOAvatar::startMotion(const LLUUID& id, F32 time_offset)
{
	LL_DEBUGS("Motion") << "motion requested " << id.asString() << " " << gAnimLibrary.animationName(id) << LL_ENDL;

	// <FS:Zi> Animation Overrider
	//LLUUID remap_id = remapMotionID(id, getSex());
	LLUUID remap_id;
	if (isSelf())
	{
		remap_id = AOEngine::getInstance()->override(id, TRUE);
		if (remap_id.isNull())
		{
			remap_id = remapMotionID(id);
		}
		else
		{
			gAgent.sendAnimationRequest(remap_id, ANIM_REQUEST_START);

			// since we did an override, there is no need to do anything else,
			// specifically not the startMotion() part at the bottom of this function
			// See FIRE-29020
			return true;
		}
	}
	else
	{
		remap_id = remapMotionID(id);
	}
	// </FS:Zi> Animation Overrider

	if (remap_id != id)
	{
		LL_DEBUGS("Motion") << "motion resultant " << remap_id.asString() << " " << gAnimLibrary.animationName(remap_id) << LL_ENDL;
	}

	if (isSelf() && remap_id == ANIM_AGENT_AWAY)
	{
		gAgent.setAFK();
	}

	return LLCharacter::startMotion(remap_id, time_offset);
}

//-----------------------------------------------------------------------------
// stopMotion()
//-----------------------------------------------------------------------------
BOOL LLVOAvatar::stopMotion(const LLUUID& id, BOOL stop_immediate)
{
	LL_DEBUGS("Motion") << "Motion requested " << id.asString() << " " << gAnimLibrary.animationName(id) << LL_ENDL;

	// <FS:Zi> Animation Overrider
	//LLUUID remap_id = remapMotionID(id);
	LLUUID remap_id;
	if (isSelf())
	{
		remap_id = AOEngine::getInstance()->override(id, FALSE);
		if (remap_id.isNull())
		{
			remap_id = remapMotionID(id);
		}
		else
		{
			gAgent.sendAnimationRequest(remap_id, ANIM_REQUEST_STOP);

			// since we did an override, there is no need to do anything else,
			// specifically not the stopMotion() part at the bottom of this function
			// See FIRE-29020
			return true;
		}
	}
	else
	{
		remap_id = remapMotionID(id);
	}
	// </FS:Zi> Animation Overrider
	
	if (remap_id != id)
	{
		LL_DEBUGS("Motion") << "motion resultant " << remap_id.asString() << " " << gAnimLibrary.animationName(remap_id) << LL_ENDL;
	}

	if (isSelf())
	{
		gAgent.onAnimStop(remap_id);
	}

	return LLCharacter::stopMotion(remap_id, stop_immediate);
}

//-----------------------------------------------------------------------------
// hasMotionFromSource()
//-----------------------------------------------------------------------------
// virtual
bool LLVOAvatar::hasMotionFromSource(const LLUUID& source_id)
{
	return false;
}

//-----------------------------------------------------------------------------
// stopMotionFromSource()
//-----------------------------------------------------------------------------
// virtual
void LLVOAvatar::stopMotionFromSource(const LLUUID& source_id)
{
}

//-----------------------------------------------------------------------------
// addDebugText()
//-----------------------------------------------------------------------------
void LLVOAvatar::addDebugText(const std::string& text)
{
	mDebugText.append(1, '\n');
	mDebugText.append(text);
}

//-----------------------------------------------------------------------------
// getID()
//-----------------------------------------------------------------------------
const LLUUID& LLVOAvatar::getID() const
{
	return mID;
}

//-----------------------------------------------------------------------------
// getJoint()
//-----------------------------------------------------------------------------
// RN: avatar joints are multi-rooted to include screen-based attachments
//<FS:ND> Query by JointKey rather than just a string, the key can be a U32 index for faster lookup
//LLJoint *LLVOAvatar::getJoint( const std::string &name )
LLJoint *LLVOAvatar::getJoint( const JointKey &name )
// </FS:ND>
{
//<FS:ND> Query by JointKey rather than just a string, the key can be a U32 index for faster lookup
	//joint_map_t::iterator iter = mJointMap.find( name );

	//LLJoint* jointp = NULL;

	//if( iter == mJointMap.end() || iter->second == NULL )
	//{ //search for joint and cache found joint in lookup table
	//	jointp = mRoot->findJoint( name );
	//	mJointMap[ name ] = jointp;
	//}
	//else
	//{ //return cached pointer
	//	jointp = iter->second;
	//}

	joint_map_t::iterator iter = mJointMap.find( name.mKey );

	LLJoint* jointp = NULL;

	if (iter == mJointMap.end() || iter->second == NULL)
	{   //search for joint and cache found joint in lookup table
		jointp = mRoot->findJoint( name.mName );
		mJointMap[ name.mKey ] = jointp;
	}
	else
	{   //return cached pointer
		jointp = iter->second;
	}
// </FS:ND>

#ifndef LL_RELEASE_FOR_DOWNLOAD
    if (jointp && jointp->getName()!="mScreen" && jointp->getName()!="mRoot")
    {
        llassert(getJoint(jointp->getJointNum())==jointp);
    }
#endif
	return jointp;
}

LLJoint *LLVOAvatar::getJoint( S32 joint_num )
{
    LLJoint *pJoint = NULL;
    S32 collision_start = mNumBones;
    S32 attachment_start = mNumBones + mNumCollisionVolumes;
    if (joint_num>=attachment_start)
    {
        // Attachment IDs start at 1
        S32 attachment_id = joint_num - attachment_start + 1;
        attachment_map_t::iterator iter = mAttachmentPoints.find(attachment_id);
        if (iter != mAttachmentPoints.end())
        {
            pJoint = iter->second;
        }
    }
    else if (joint_num>=collision_start)
    {
        S32 collision_id = joint_num-collision_start;
        pJoint = &mCollisionVolumes[collision_id];
    }
    else if (joint_num>=0)
    {
        pJoint = mSkeleton[joint_num];
    }
	llassert(!pJoint || pJoint->getJointNum() == joint_num);
    return pJoint;
}

//-----------------------------------------------------------------------------
// getRiggedMeshID
//
// If viewer object is a rigged mesh, set the mesh id and return true.
// Otherwise, null out the id and return false.
//-----------------------------------------------------------------------------
// static
bool LLVOAvatar::getRiggedMeshID(LLViewerObject* pVO, LLUUID& mesh_id)
{
	mesh_id.setNull();
	
	//If a VO has a skin that we'll reset the joint positions to their default
	if ( pVO && pVO->mDrawable )
	{
		LLVOVolume* pVObj = pVO->mDrawable->getVOVolume();
		if ( pVObj )
		{
			const LLMeshSkinInfo* pSkinData = pVObj->getSkinInfo();
			if (pSkinData 
				&& pSkinData->mJointNames.size() > JOINT_COUNT_REQUIRED_FOR_FULLRIG	// full rig
				&& pSkinData->mAlternateBindMatrix.size() > 0 )
					{				
						mesh_id = pSkinData->mMeshID;
						return true;
					}
		}
	}
	return false;
}

bool LLVOAvatar::jointIsRiggedTo(const LLJoint *joint) const
{
    if (joint)
	{
        const LLJointRiggingInfoTab& tab = mJointRiggingInfoTab;
        S32 joint_num = joint->getJointNum();
        if (joint_num < tab.size() && tab[joint_num].isRiggedTo())
            {
                return true;
            }
        }
    return false;
}

void LLVOAvatar::clearAttachmentOverrides()
{
    LLScopedContextString str("clearAttachmentOverrides " + getFullname());

    for (S32 i=0; i<LL_CHARACTER_MAX_ANIMATED_JOINTS; i++)
	{
        LLJoint *pJoint = getJoint(i);
        if (pJoint)
        {
			pJoint->clearAttachmentPosOverrides();
			pJoint->clearAttachmentScaleOverrides();
        }
	}

    if (mPelvisFixups.count()>0)
    {
        mPelvisFixups.clear();
        LLJoint* pJointPelvis = getJoint("mPelvis");
        if (pJointPelvis)
	{
			pJointPelvis->setPosition( LLVector3( 0.0f, 0.0f, 0.0f) );
        }
        postPelvisSetRecalc();	
	}

    mActiveOverrideMeshes.clear();
    onActiveOverrideMeshesChanged();
}

//-----------------------------------------------------------------------------
// rebuildAttachmentOverrides
//-----------------------------------------------------------------------------
void LLVOAvatar::rebuildAttachmentOverrides()
{
    LLScopedContextString str("rebuildAttachmentOverrides " + getFullname());

    LL_DEBUGS("AnimatedObjects") << "rebuilding" << LL_ENDL;
    dumpStack("AnimatedObjectsStack");
    
    clearAttachmentOverrides();

    // Handle the case that we're resetting the skeleton of an animated object.
    LLControlAvatar *control_av = dynamic_cast<LLControlAvatar*>(this);
    if (control_av)
	{
        LLVOVolume *volp = control_av->mRootVolp;
        if (volp)
        {
            LL_DEBUGS("Avatar") << volp->getID() << " adding attachment overrides for root vol, prim count " 
                                << (S32) (1+volp->numChildren()) << LL_ENDL;
            addAttachmentOverridesForObject(volp);
        }
    }

    // Attached objects
	for (attachment_map_t::iterator iter = mAttachmentPoints.begin();
		 iter != mAttachmentPoints.end();
		 ++iter)
	{
		LLViewerJointAttachment *attachment_pt = (*iter).second;
        if (attachment_pt)
        {
            for (LLViewerJointAttachment::attachedobjs_vec_t::iterator at_it = attachment_pt->mAttachedObjects.begin();
				 at_it != attachment_pt->mAttachedObjects.end(); ++at_it)
            {
                LLViewerObject *vo = at_it->get();
                // Attached animated objects affect joints in their control
                // avs, not the avs to which they are attached.
                if (vo && !vo->isAnimatedObject())
                {
                    addAttachmentOverridesForObject(vo);
                }
            }
        }
    }
}

//-----------------------------------------------------------------------------
// updateAttachmentOverrides
//
// This is intended to give the same results as
// rebuildAttachmentOverrides(), while avoiding redundant work.
// -----------------------------------------------------------------------------
void LLVOAvatar::updateAttachmentOverrides()
{
    LLScopedContextString str("updateAttachmentOverrides " + getFullname());

    LL_DEBUGS("AnimatedObjects") << "updating" << LL_ENDL;
    dumpStack("AnimatedObjectsStack");

    std::set<LLUUID> meshes_seen;
    
    // Handle the case that we're updating the skeleton of an animated object.
    LLControlAvatar *control_av = dynamic_cast<LLControlAvatar*>(this);
    if (control_av)
    {
        LLVOVolume *volp = control_av->mRootVolp;
        if (volp)
        {
            LL_DEBUGS("Avatar") << volp->getID() << " adding attachment overrides for root vol, prim count " 
                                << (S32) (1+volp->numChildren()) << LL_ENDL;
            addAttachmentOverridesForObject(volp, &meshes_seen);
        }
    }

    // Attached objects
	for (attachment_map_t::iterator iter = mAttachmentPoints.begin();
		 iter != mAttachmentPoints.end();
		 ++iter)
	{
		LLViewerJointAttachment *attachment_pt = (*iter).second;
        if (attachment_pt)
        {
            for (LLViewerJointAttachment::attachedobjs_vec_t::iterator at_it = attachment_pt->mAttachedObjects.begin();
				 at_it != attachment_pt->mAttachedObjects.end(); ++at_it)
            {
                LLViewerObject *vo = at_it->get();
                // Attached animated objects affect joints in their control
                // avs, not the avs to which they are attached.
                if (vo && !vo->isAnimatedObject())
                {
                    addAttachmentOverridesForObject(vo, &meshes_seen);
                }
            }
        }
    }
    // Remove meshes that are no longer present on the skeleton

	// have to work with a copy because removeAttachmentOverrides() will change mActiveOverrideMeshes.
    std::set<LLUUID> active_override_meshes = mActiveOverrideMeshes; 
    for (std::set<LLUUID>::iterator it = active_override_meshes.begin(); it != active_override_meshes.end(); ++it)
    {
        if (meshes_seen.find(*it) == meshes_seen.end())
        {
            removeAttachmentOverridesForObject(*it);
        }
    }


#ifdef ATTACHMENT_OVERRIDE_VALIDATION
    {
        std::vector<LLVector3OverrideMap> pos_overrides_by_joint;
        std::vector<LLVector3OverrideMap> scale_overrides_by_joint;
        LLVector3OverrideMap pelvis_fixups;

        // Capture snapshot of override state after update
        for (S32 joint_num = 0; joint_num < LL_CHARACTER_MAX_ANIMATED_JOINTS; joint_num++)
        {
            LLVector3OverrideMap pos_overrides;
            LLJoint *joint = getJoint(joint_num);
            if (joint)
            {
                pos_overrides_by_joint.push_back(joint->m_attachmentPosOverrides);
                scale_overrides_by_joint.push_back(joint->m_attachmentScaleOverrides);
            }
            else
            {
                // No joint, use default constructed empty maps
                pos_overrides_by_joint.push_back(LLVector3OverrideMap());
                scale_overrides_by_joint.push_back(LLVector3OverrideMap());
            }
        }
        pelvis_fixups = mPelvisFixups;
        //dumpArchetypeXML(getFullname() + "_paranoid_updated");

        // Rebuild and compare
        rebuildAttachmentOverrides();
        //dumpArchetypeXML(getFullname() + "_paranoid_rebuilt");
        bool mismatched = false;
        for (S32 joint_num = 0; joint_num < LL_CHARACTER_MAX_ANIMATED_JOINTS; joint_num++)
        {
            LLJoint *joint = getJoint(joint_num);
            if (joint)
            {
                if (pos_overrides_by_joint[joint_num] != joint->m_attachmentPosOverrides)
                {
                    mismatched = true;
                }
                if (scale_overrides_by_joint[joint_num] != joint->m_attachmentScaleOverrides)
                {
                    mismatched = true;
            }
        }
    }
        if (pelvis_fixups != mPelvisFixups)
        {
            mismatched = true;
        }
        if (mismatched)
        {
            LL_WARNS() << "MISMATCHED ATTACHMENT OVERRIDES" << LL_ENDL;
        }
    }
#endif
}

//-----------------------------------------------------------------------------
// addAttachmentOverridesForObject
//-----------------------------------------------------------------------------
void LLVOAvatar::addAttachmentOverridesForObject(LLViewerObject *vo, std::set<LLUUID>* meshes_seen, bool recursive)
{
    if (vo->getAvatar() != this && vo->getAvatarAncestor() != this)
	{
		LL_WARNS("Avatar") << "called with invalid avatar" << LL_ENDL;
        return;
	}

    LLScopedContextString str("addAttachmentOverridesForObject " + getFullname());
    
    LL_DEBUGS("AnimatedObjects") << "adding" << LL_ENDL;
    dumpStack("AnimatedObjectsStack");
    
	// Process all children
    if (recursive)
    {
	LLViewerObject::const_child_list_t& children = vo->getChildren();
	for (LLViewerObject::const_child_list_t::const_iterator it = children.begin();
		 it != children.end(); ++it)
	{
		LLViewerObject *childp = *it;
            addAttachmentOverridesForObject(childp, meshes_seen, true);
        }
	}

	LLVOVolume *vobj = dynamic_cast<LLVOVolume*>(vo);
	bool pelvisGotSet = false;

	if (!vobj)
	{
		return;
	}

	LLViewerObject *root_object = (LLViewerObject*)vobj->getRoot();
    LL_DEBUGS("AnimatedObjects") << "trying to add attachment overrides for root object " << root_object->getID() << " prim is " << vobj << LL_ENDL;
	if (vobj->isMesh() &&
		((vobj->getVolume() && !vobj->getVolume()->isMeshAssetLoaded()) || !gMeshRepo.meshRezEnabled()))
	{
        LL_DEBUGS("AnimatedObjects") << "failed to add attachment overrides for root object " << root_object->getID() << " mesh asset not loaded" << LL_ENDL;
		return;
	}
	const LLMeshSkinInfo*  pSkinData = vobj->getSkinInfo();

	if ( vobj && vobj->isMesh() && pSkinData )
	{
		const int bindCnt = pSkinData->mAlternateBindMatrix.size();								
        const int jointCnt = pSkinData->mJointNames.size();
        if ((bindCnt > 0) && (bindCnt != jointCnt))
        {
            LL_WARNS_ONCE() << "invalid mesh, bindCnt " << bindCnt << "!= jointCnt " << jointCnt << ", joint overrides will be ignored." << LL_ENDL;
        }
		if ((bindCnt > 0) && (bindCnt == jointCnt))
		{					
			const F32 pelvisZOffset = pSkinData->mPelvisOffset;
			const LLUUID& mesh_id = pSkinData->mMeshID;

            if (meshes_seen)
            {
                meshes_seen->insert(mesh_id);
            }
            bool mesh_overrides_loaded = (mActiveOverrideMeshes.find(mesh_id) != mActiveOverrideMeshes.end());
            if (mesh_overrides_loaded)
            {
                LL_DEBUGS("AnimatedObjects") << "skipping add attachment overrides for " << mesh_id 
                                             << " to root object " << root_object->getID()
                                             << ", already loaded"
                                             << LL_ENDL;
            }
            else
            {
                LL_DEBUGS("AnimatedObjects") << "adding attachment overrides for " << mesh_id 
                                             << " to root object " << root_object->getID() << LL_ENDL;
            }
			bool fullRig = (jointCnt>=JOINT_COUNT_REQUIRED_FOR_FULLRIG) ? true : false;								
			if ( fullRig && !mesh_overrides_loaded )
			{								
				for ( int i=0; i<jointCnt; ++i )
				{
//<FS:ND> Query by JointKey rather than just a string, the key can be a U32 index for faster lookup
//					std::string lookingForJoint = pSkinData->mJointNames[ i ].c_str();
					JointKey lookingForJoint  = pSkinData->mJointNames[ i ];
// </FS:ND>

					LLJoint* pJoint = getJoint( lookingForJoint );
					if (pJoint)
					{   									
						const LLVector3& jointPos = pSkinData->mAlternateBindMatrix[i].getTranslation();									
                        if (pJoint->aboveJointPosThreshold(jointPos))
                        {
                            bool override_changed;
                            pJoint->addAttachmentPosOverride( jointPos, mesh_id, avString(), override_changed );
                            
                            if (override_changed)
                            {
                                //If joint is a pelvis then handle old/new pelvis to foot values
//<FS:ND> Query by JointKey rather than just a string, the key can be a U32 index for faster lookup
//                              if( lookingForJoint == "mPelvis" )
                                if( lookingForJoint.mName == "mPelvis" )
// </FS:ND>
                                {	
                                    pelvisGotSet = true;											
                                }										
                            }
                            if (pSkinData->mLockScaleIfJointPosition)
                            {
                                // Note that unlike positions, there's no threshold check here,
                                // just a lock at the default value.
                                pJoint->addAttachmentScaleOverride(pJoint->getDefaultScale(), mesh_id, avString());
                            }
                        }
					}										
				}																
				if (pelvisZOffset != 0.0F)
				{
                    F32 pelvis_fixup_before;
                    bool has_fixup_before =  hasPelvisFixup(pelvis_fixup_before);
					addPelvisFixup( pelvisZOffset, mesh_id );
					F32 pelvis_fixup_after;
                    hasPelvisFixup(pelvis_fixup_after); // Don't have to check bool here because we just added it...
                    if (!has_fixup_before || (pelvis_fixup_before != pelvis_fixup_after))
                    {
                        pelvisGotSet = true;											
                    }
                    
				}
                mActiveOverrideMeshes.insert(mesh_id);
                onActiveOverrideMeshesChanged();
			}							
		}
	}
    else
    {
        LL_DEBUGS("AnimatedObjects") << "failed to add attachment overrides for root object " << root_object->getID() << " not mesh or no pSkinData" << LL_ENDL;
    }
					
	//Rebuild body data if we altered joints/pelvis
	if ( pelvisGotSet ) 
	{
		postPelvisSetRecalc();
	}		
}

//-----------------------------------------------------------------------------
// getAttachmentOverrideNames
//-----------------------------------------------------------------------------
void LLVOAvatar::getAttachmentOverrideNames(std::set<std::string>& pos_names, std::set<std::string>& scale_names) const
{
    LLVector3 pos;
    LLVector3 scale;
    LLUUID mesh_id;

    // Bones
	for (avatar_joint_list_t::const_iterator iter = mSkeleton.begin();
         iter != mSkeleton.end(); ++iter)
	{
		const LLJoint* pJoint = (*iter);
		if (pJoint && pJoint->hasAttachmentPosOverride(pos,mesh_id))
		{
            pos_names.insert(pJoint->getName());
		}
		if (pJoint && pJoint->hasAttachmentScaleOverride(scale,mesh_id))
		{
            scale_names.insert(pJoint->getName());
		}
	}

    // Attachment points
	for (attachment_map_t::const_iterator iter = mAttachmentPoints.begin();
		 iter != mAttachmentPoints.end();
		 ++iter)
	{
		const LLViewerJointAttachment *attachment_pt = (*iter).second;
        if (attachment_pt && attachment_pt->hasAttachmentPosOverride(pos,mesh_id))
        {
            pos_names.insert(attachment_pt->getName());
        }
        // Attachment points don't have scales.
    }

}

//-----------------------------------------------------------------------------
// showAttachmentOverrides
//-----------------------------------------------------------------------------
void LLVOAvatar::showAttachmentOverrides(bool verbose) const
{
    std::set<std::string> pos_names, scale_names;
    getAttachmentOverrideNames(pos_names, scale_names);
    if (pos_names.size())
    {
        std::stringstream ss;
        std::copy(pos_names.begin(), pos_names.end(), std::ostream_iterator<std::string>(ss, ","));
        LL_INFOS() << getFullname() << " attachment positions defined for joints: " << ss.str() << "\n" << LL_ENDL;
    }
    else
    {
        LL_DEBUGS("Avatar") << getFullname() << " no attachment positions defined for any joints" << "\n" << LL_ENDL;
    }
    if (scale_names.size())
    {
        std::stringstream ss;
        std::copy(scale_names.begin(), scale_names.end(), std::ostream_iterator<std::string>(ss, ","));
        LL_INFOS() << getFullname() << " attachment scales defined for joints: " << ss.str() << "\n" << LL_ENDL;
    }
    else
    {
        LL_INFOS() << getFullname() << " no attachment scales defined for any joints" << "\n" << LL_ENDL;
    }

    if (!verbose)
    {
        return;
    }

    LLVector3 pos, scale;
    LLUUID mesh_id;
    S32 count = 0;

    // Bones
	for (avatar_joint_list_t::const_iterator iter = mSkeleton.begin();
         iter != mSkeleton.end(); ++iter)
	{
		const LLJoint* pJoint = (*iter);
		if (pJoint && pJoint->hasAttachmentPosOverride(pos,mesh_id))
		{
			pJoint->showAttachmentPosOverrides(getFullname());
            count++;
		}
		if (pJoint && pJoint->hasAttachmentScaleOverride(scale,mesh_id))
		{
			pJoint->showAttachmentScaleOverrides(getFullname());
            count++;
        }
	}

    // Attachment points
	for (attachment_map_t::const_iterator iter = mAttachmentPoints.begin();
		 iter != mAttachmentPoints.end();
		 ++iter)
	{
		const LLViewerJointAttachment *attachment_pt = (*iter).second;
        if (attachment_pt && attachment_pt->hasAttachmentPosOverride(pos,mesh_id))
        {
            attachment_pt->showAttachmentPosOverrides(getFullname());
            count++;
        }
    }

    if (count)
    {
        LL_DEBUGS("Avatar") << avString() << " end of pos, scale overrides" << LL_ENDL;
        LL_DEBUGS("Avatar") << "=================================" << LL_ENDL;
    }
}

//-----------------------------------------------------------------------------
// removeAttachmentOverridesForObject
//-----------------------------------------------------------------------------
void LLVOAvatar::removeAttachmentOverridesForObject(LLViewerObject *vo)
{
    if (vo->getAvatar() != this && vo->getAvatarAncestor() != this)
	{
		LL_WARNS("Avatar") << "called with invalid avatar" << LL_ENDL;
        return;
	}
		
	// Process all children
	LLViewerObject::const_child_list_t& children = vo->getChildren();
	for (LLViewerObject::const_child_list_t::const_iterator it = children.begin();
		 it != children.end(); ++it)
	{
		LLViewerObject *childp = *it;
		removeAttachmentOverridesForObject(childp);
	}

	// Process self.
	LLUUID mesh_id;
	if (getRiggedMeshID(vo,mesh_id))
	{
		removeAttachmentOverridesForObject(mesh_id);
	}
}

//-----------------------------------------------------------------------------
// removeAttachmentOverridesForObject
//-----------------------------------------------------------------------------
void LLVOAvatar::removeAttachmentOverridesForObject(const LLUUID& mesh_id)
{	
//<FS:ND> Query by JointKey rather than just a string, the key can be a U32 index for faster lookup
//	LLJoint* pJointPelvis = getJoint( "mPelvis" );
	LLJoint* pJointPelvis = getJoint( JointKey::construct( "mPelvis" ) );
// </FS:ND>

    const std::string av_string = avString();
    for (S32 joint_num = 0; joint_num < LL_CHARACTER_MAX_ANIMATED_JOINTS; joint_num++)
	{
        LLJoint *pJoint = getJoint(joint_num);
		if ( pJoint )
		{			
            bool dummy; // unused
			pJoint->removeAttachmentPosOverride(mesh_id, av_string, dummy);
			pJoint->removeAttachmentScaleOverride(mesh_id, av_string);
		}		
		if ( pJoint && pJoint == pJointPelvis)
		{
			removePelvisFixup( mesh_id );
			// SL-315
			pJoint->setPosition( LLVector3( 0.0f, 0.0f, 0.0f) );
		}		
	}	
		
	postPelvisSetRecalc();	

    mActiveOverrideMeshes.erase(mesh_id);
    onActiveOverrideMeshesChanged();
}
//-----------------------------------------------------------------------------
// getCharacterPosition()
//-----------------------------------------------------------------------------
LLVector3 LLVOAvatar::getCharacterPosition()
{
	if (mDrawable.notNull())
	{
		return mDrawable->getPositionAgent();
	}
	else
	{
		return getPositionAgent();
	}
}


//-----------------------------------------------------------------------------
// LLVOAvatar::getCharacterRotation()
//-----------------------------------------------------------------------------
LLQuaternion LLVOAvatar::getCharacterRotation()
{
	return getRotation();
}


//-----------------------------------------------------------------------------
// LLVOAvatar::getCharacterVelocity()
//-----------------------------------------------------------------------------
LLVector3 LLVOAvatar::getCharacterVelocity()
{
	return getVelocity() - mStepObjectVelocity;
}


//-----------------------------------------------------------------------------
// LLVOAvatar::getCharacterAngularVelocity()
//-----------------------------------------------------------------------------
LLVector3 LLVOAvatar::getCharacterAngularVelocity()
{
	return getAngularVelocity();
}

//-----------------------------------------------------------------------------
// LLVOAvatar::getGround()
//-----------------------------------------------------------------------------
void LLVOAvatar::getGround(const LLVector3 &in_pos_agent, LLVector3 &out_pos_agent, LLVector3 &outNorm)
{
	LLVector3d z_vec(0.0f, 0.0f, 1.0f);
	LLVector3d p0_global, p1_global;

	if (isUIAvatar())
	{
		outNorm.setVec(z_vec);
		out_pos_agent = in_pos_agent;
		return;
	}
	
	p0_global = gAgent.getPosGlobalFromAgent(in_pos_agent) + z_vec;
	p1_global = gAgent.getPosGlobalFromAgent(in_pos_agent) - z_vec;
	LLViewerObject *obj;
	LLVector3d out_pos_global;
	LLWorld::getInstance()->resolveStepHeightGlobal(this, p0_global, p1_global, out_pos_global, outNorm, &obj);
	out_pos_agent = gAgent.getPosAgentFromGlobal(out_pos_global);
}

//-----------------------------------------------------------------------------
// LLVOAvatar::getTimeDilation()
//-----------------------------------------------------------------------------
F32 LLVOAvatar::getTimeDilation()
{
	return mRegionp ? mRegionp->getTimeDilation() : 1.f;
}


//-----------------------------------------------------------------------------
// LLVOAvatar::getPixelArea()
//-----------------------------------------------------------------------------
F32 LLVOAvatar::getPixelArea() const
{
	if (isUIAvatar())
	{
		return 100000.f;
	}
	return mPixelArea;
}



//-----------------------------------------------------------------------------
// LLVOAvatar::getPosGlobalFromAgent()
//-----------------------------------------------------------------------------
LLVector3d	LLVOAvatar::getPosGlobalFromAgent(const LLVector3 &position)
{
	return gAgent.getPosGlobalFromAgent(position);
}

//-----------------------------------------------------------------------------
// getPosAgentFromGlobal()
//-----------------------------------------------------------------------------
LLVector3	LLVOAvatar::getPosAgentFromGlobal(const LLVector3d &position)
{
	return gAgent.getPosAgentFromGlobal(position);
}


//-----------------------------------------------------------------------------
// requestStopMotion()
//-----------------------------------------------------------------------------
// virtual
void LLVOAvatar::requestStopMotion( LLMotion* motion )
{
	// Only agent avatars should handle the stop motion notifications.
}

//-----------------------------------------------------------------------------
// loadSkeletonNode(): loads <skeleton> node from XML tree
//-----------------------------------------------------------------------------
//virtual
BOOL LLVOAvatar::loadSkeletonNode ()
{
	if (!LLAvatarAppearance::loadSkeletonNode())
	{
		return FALSE;
	}
	
    bool ignore_hud_joints = false;
    initAttachmentPoints(ignore_hud_joints);

	return TRUE;
}

//-----------------------------------------------------------------------------
// initAttachmentPoints(): creates attachment points if needed, sets state based on avatar_lad.xml. 
//-----------------------------------------------------------------------------
void LLVOAvatar::initAttachmentPoints(bool ignore_hud_joints)
{
    LLAvatarXmlInfo::attachment_info_list_t::iterator iter;
    for (iter = sAvatarXmlInfo->mAttachmentInfoList.begin();
         iter != sAvatarXmlInfo->mAttachmentInfoList.end(); 
         ++iter)
    {
        LLAvatarXmlInfo::LLAvatarAttachmentInfo *info = *iter;
        if (info->mIsHUDAttachment && (!isSelf() || ignore_hud_joints))
        {
		    //don't process hud joint for other avatars.
            continue;
        }

        S32 attachmentID = info->mAttachmentID;
        if (attachmentID < 1 || attachmentID > 255)
        {
            LL_WARNS() << "Attachment point out of range [1-255]: " << attachmentID << " on attachment point " << info->mName << LL_ENDL;
            continue;
        }

        LLViewerJointAttachment* attachment = NULL;
        bool newly_created = false;
        if (mAttachmentPoints.find(attachmentID) == mAttachmentPoints.end())
        {
            attachment = new LLViewerJointAttachment();
            newly_created = true;
        }
        else
        {
            attachment = mAttachmentPoints[attachmentID];
        }

        attachment->setName(info->mName);

//<FS:ND> Query by JointKey rather than just a string, the key can be a U32 index for faster lookup
//		LLJoint *parent_joint = getJoint(info->mJointName);
		LLJoint *parent_joint = getJoint( JointKey::construct( info->mJointName ) );
// </FS:ND>

        if (!parent_joint)
        {
            // If the intended parent for attachment point is unavailable, avatar_lad.xml is corrupt.
            LL_WARNS() << "No parent joint by name " << info->mJointName << " found for attachment point " << info->mName << LL_ENDL;
            LL_ERRS() << "Invalid avatar_lad.xml file" << LL_ENDL;
        }

        if (info->mHasPosition)
        {
            attachment->setOriginalPosition(info->mPosition);
            attachment->setDefaultPosition(info->mPosition);
        }
			
        if (info->mHasRotation)
        {
            LLQuaternion rotation;
            rotation.setQuat(info->mRotationEuler.mV[VX] * DEG_TO_RAD,
                             info->mRotationEuler.mV[VY] * DEG_TO_RAD,
                             info->mRotationEuler.mV[VZ] * DEG_TO_RAD);
            attachment->setRotation(rotation);
        }

        int group = info->mGroup;
        if (group >= 0)
        {
            if (group < 0 || group > 9)
            {
                LL_WARNS() << "Invalid group number (" << group << ") for attachment point " << info->mName << LL_ENDL;
            }
            else
            {
                attachment->setGroup(group);
            }
        }

        attachment->setPieSlice(info->mPieMenuSlice);
        attachment->setVisibleInFirstPerson(info->mVisibleFirstPerson);
        attachment->setIsHUDAttachment(info->mIsHUDAttachment);
        // attachment can potentially be animated, needs a number.
        attachment->setJointNum(mNumBones + mNumCollisionVolumes + attachmentID - 1);

        if (newly_created)
        {
            mAttachmentPoints[attachmentID] = attachment;
            
            // now add attachment joint
            parent_joint->addChild(attachment);
        }
    }
}

//-----------------------------------------------------------------------------
// updateVisualParams()
//-----------------------------------------------------------------------------
void LLVOAvatar::updateVisualParams()
{
	ESex avatar_sex = (getVisualParamWeight("male") > 0.5f) ? SEX_MALE : SEX_FEMALE;
	if (getSex() != avatar_sex)
	{
		if (mIsSitting && findMotion(avatar_sex == SEX_MALE ? ANIM_AGENT_SIT_FEMALE : ANIM_AGENT_SIT) != NULL)
		{
			// In some cases of gender change server changes sit motion with motion message,
			// but in case of some avatars (legacy?) there is no update from server side,
			// likely because server doesn't know about difference between motions
			// (female and male sit ids are same server side, so it is likely unaware that it
			// need to send update)
			// Make sure motion is up to date
			stopMotion(ANIM_AGENT_SIT);
			setSex(avatar_sex);
			startMotion(ANIM_AGENT_SIT);
		}
		else
		{
			setSex(avatar_sex);
		}
	}

	LLCharacter::updateVisualParams();

	if (mLastSkeletonSerialNum != mSkeletonSerialNum)
	{
		computeBodySize();
		mLastSkeletonSerialNum = mSkeletonSerialNum;
		mRoot->updateWorldMatrixChildren();
	}

	dirtyMesh();
	updateHeadOffset();
}
//-----------------------------------------------------------------------------
// isActive()
//-----------------------------------------------------------------------------
BOOL LLVOAvatar::isActive() const
{
	return TRUE;
}

//-----------------------------------------------------------------------------
// setPixelAreaAndAngle()
//-----------------------------------------------------------------------------
void LLVOAvatar::setPixelAreaAndAngle(LLAgent &agent)
{
	if (mDrawable.isNull())
	{
		return;
	}

	const LLVector4a* ext = mDrawable->getSpatialExtents();
	LLVector4a center;
	center.setAdd(ext[1], ext[0]);
	center.mul(0.5f);
	LLVector4a size;
	size.setSub(ext[1], ext[0]);
	size.mul(0.5f);

	mImpostorPixelArea = LLPipeline::calcPixelArea(center, size, *LLViewerCamera::getInstance());

	F32 range = mDrawable->mDistanceWRTCamera;

	if (range < 0.001f)		// range == zero
	{
		mAppAngle = 180.f;
	}
	else
	{
		F32 radius = size.getLength3().getF32();
		mAppAngle = (F32) atan2( radius, range) * RAD_TO_DEG;
	}

	// We always want to look good to ourselves
	if( isSelf() )
	{
		mPixelArea = llmax( mPixelArea, F32(getTexImageSize() / 16) );
	}
}

//-----------------------------------------------------------------------------
// updateJointLODs()
//-----------------------------------------------------------------------------
BOOL LLVOAvatar::updateJointLODs()
{
	const F32 MAX_PIXEL_AREA = 100000000.f;
	F32 lod_factor = (sLODFactor * AVATAR_LOD_TWEAK_RANGE + (1.f - AVATAR_LOD_TWEAK_RANGE));
	F32 avatar_num_min_factor = clamp_rescale(sLODFactor, 0.f, 1.f, 0.25f, 0.6f);
	F32 avatar_num_factor = clamp_rescale((F32)sNumVisibleAvatars, 8, 25, 1.f, avatar_num_min_factor);
	F32 area_scale = 0.16f;

		if (isSelf())
		{
			if(gAgentCamera.cameraCustomizeAvatar() || gAgentCamera.cameraMouselook())
			{
				mAdjustedPixelArea = MAX_PIXEL_AREA;
			}
			else
			{
				mAdjustedPixelArea = mPixelArea*area_scale;
			}
		}
		else if (mIsDummy)
		{
			mAdjustedPixelArea = MAX_PIXEL_AREA;
		}
		else
		{
			// reported avatar pixel area is dependent on avatar render load, based on number of visible avatars
			mAdjustedPixelArea = (F32)mPixelArea * area_scale * lod_factor * lod_factor * avatar_num_factor * avatar_num_factor;
		}

		// now select meshes to render based on adjusted pixel area
		LLViewerJoint* root = dynamic_cast<LLViewerJoint*>(mRoot);
		BOOL res = FALSE;
		if (root)
		{
			res = root->updateLOD(mAdjustedPixelArea, TRUE);
		}
 		if (res)
		{
			sNumLODChangesThisFrame++;
			dirtyMesh(2);
			return TRUE;
		}

	return FALSE;
}

//-----------------------------------------------------------------------------
// createDrawable()
//-----------------------------------------------------------------------------
LLDrawable *LLVOAvatar::createDrawable(LLPipeline *pipeline)
{
	pipeline->allocDrawable(this);
	mDrawable->setLit(FALSE);

	LLDrawPoolAvatar *poolp = (LLDrawPoolAvatar*) gPipeline.getPool(LLDrawPool::POOL_AVATAR);

	// Only a single face (one per avatar)
	//this face will be splitted into several if its vertex buffer is too long.
	mDrawable->setState(LLDrawable::ACTIVE);
	mDrawable->addFace(poolp, NULL);
	mDrawable->setRenderType(LLPipeline::RENDER_TYPE_AVATAR);
	
	mNumInitFaces = mDrawable->getNumFaces() ;

	dirtyMesh(2);
	return mDrawable;
}


void LLVOAvatar::updateGL()
{
	if (mMeshTexturesDirty)
	{
		updateMeshTextures();
		mMeshTexturesDirty = FALSE;
	}
}

//-----------------------------------------------------------------------------
// updateGeometry()
//-----------------------------------------------------------------------------
static LLTrace::BlockTimerStatHandle FTM_UPDATE_AVATAR("Update Avatar");
BOOL LLVOAvatar::updateGeometry(LLDrawable *drawable)
{
	LL_RECORD_BLOCK_TIME(FTM_UPDATE_AVATAR);
 	if (!(gPipeline.hasRenderType(LLPipeline::RENDER_TYPE_AVATAR)))
	{
		return TRUE;
	}
	
	if (!mMeshValid)
	{
		return TRUE;
	}

	if (!drawable)
	{
		LL_ERRS() << "LLVOAvatar::updateGeometry() called with NULL drawable" << LL_ENDL;
	}

	return TRUE;
}

//-----------------------------------------------------------------------------
// updateSexDependentLayerSets()
//-----------------------------------------------------------------------------
// <FS:Ansariel> [Legacy Bake]
//void LLVOAvatar::updateSexDependentLayerSets()
//{
//	invalidateComposite( mBakedTextureDatas[BAKED_HEAD].mTexLayerSet);
//	invalidateComposite( mBakedTextureDatas[BAKED_UPPER].mTexLayerSet);
//	invalidateComposite( mBakedTextureDatas[BAKED_LOWER].mTexLayerSet);
//}
void LLVOAvatar::updateSexDependentLayerSets(BOOL upload_bake)
{
	invalidateComposite( mBakedTextureDatas[BAKED_HEAD].mTexLayerSet, upload_bake);
	invalidateComposite( mBakedTextureDatas[BAKED_UPPER].mTexLayerSet, upload_bake);
	invalidateComposite( mBakedTextureDatas[BAKED_LOWER].mTexLayerSet, upload_bake);
}
// </FS:Ansariel> [Legacy Bake]

//-----------------------------------------------------------------------------
// dirtyMesh()
//-----------------------------------------------------------------------------
void LLVOAvatar::dirtyMesh()
{
	dirtyMesh(1);
}
void LLVOAvatar::dirtyMesh(S32 priority)
{
	mDirtyMesh = llmax(mDirtyMesh, priority);
}

//-----------------------------------------------------------------------------
// getViewerJoint()
//-----------------------------------------------------------------------------
LLViewerJoint*	LLVOAvatar::getViewerJoint(S32 idx)
{
	return dynamic_cast<LLViewerJoint*>(mMeshLOD[idx]);
}

//-----------------------------------------------------------------------------
// hideSkirt()
//-----------------------------------------------------------------------------
void LLVOAvatar::hideSkirt()
{
	mMeshLOD[MESH_ID_SKIRT]->setVisible(FALSE, TRUE);
}

BOOL LLVOAvatar::setParent(LLViewerObject* parent)
{
	BOOL ret ;
	if (parent == NULL)
	{
		getOffObject();
		ret = LLViewerObject::setParent(parent);
		if (isSelf())
		{
			gAgentCamera.resetCamera();
		}
	}
	else
	{
		ret = LLViewerObject::setParent(parent);
		if(ret)
		{
			sitOnObject(parent);
		}
	}
	return ret ;
}

void LLVOAvatar::addChild(LLViewerObject *childp)
{
	childp->extractAttachmentItemID(); // find the inventory item this object is associated with.
	if (isSelf())
	{
	    const LLUUID& item_id = childp->getAttachmentItemID();
		LLViewerInventoryItem *item = gInventory.getItem(item_id);
		LL_DEBUGS("Avatar") << "ATT attachment child added " << (item ? item->getName() : "UNKNOWN") << " id " << item_id << LL_ENDL;

	}

	LLViewerObject::addChild(childp);
	if (childp->mDrawable)
	{
		if (!attachObject(childp))
		{
			LL_WARNS() << "ATT addChild() failed for " 
					<< childp->getID()
					<< " item " << childp->getAttachmentItemID()
					<< LL_ENDL;
			// MAINT-3312 backout
			// mPendingAttachment.push_back(childp);
		}
	}
	else
	{
		mPendingAttachment.push_back(childp);
	}
}

void LLVOAvatar::removeChild(LLViewerObject *childp)
{
	LLViewerObject::removeChild(childp);
	if (!detachObject(childp))
	{
		LL_WARNS() << "Calling detach on non-attached object " << LL_ENDL;
	}
}

LLViewerJointAttachment* LLVOAvatar::getTargetAttachmentPoint(LLViewerObject* viewer_object)
{
	S32 attachmentID = ATTACHMENT_ID_FROM_STATE(viewer_object->getAttachmentState());

	// This should never happen unless the server didn't process the attachment point
	// correctly, but putting this check in here to be safe.
	if (attachmentID & ATTACHMENT_ADD)
	{
		LL_WARNS() << "Got an attachment with ATTACHMENT_ADD mask, removing ( attach pt:" << attachmentID << " )" << LL_ENDL;
		attachmentID &= ~ATTACHMENT_ADD;
	}
	
	LLViewerJointAttachment* attachment = get_if_there(mAttachmentPoints, attachmentID, (LLViewerJointAttachment*)NULL);

	if (!attachment)
	{
		if(attachmentID != 127)
		{
		LL_WARNS() << "Object attachment point invalid: " << attachmentID 
			<< " trying to use 1 (chest)"
			<< LL_ENDL;
		}
		attachment = get_if_there(mAttachmentPoints, 1, (LLViewerJointAttachment*)NULL); // Arbitrary using 1 (chest)
		if (attachment)
		{
			LL_WARNS() << "Object attachment point invalid: " << attachmentID 
				<< " on object " << viewer_object->getID()
				<< " attachment item " << viewer_object->getAttachmentItemID()
				<< " falling back to 1 (chest)"
				<< LL_ENDL;
		}
		else
		{
			LL_WARNS() << "Object attachment point invalid: " << attachmentID 
				<< " on object " << viewer_object->getID()
				<< " attachment item " << viewer_object->getAttachmentItemID()
				<< "Unable to use fallback attachment point 1 (chest)"
				<< LL_ENDL;
		}
	}

	return attachment;
}

//-----------------------------------------------------------------------------
// attachObject()
//-----------------------------------------------------------------------------
const LLViewerJointAttachment *LLVOAvatar::attachObject(LLViewerObject *viewer_object)
{
	if (isSelf())
	{
		const LLUUID& item_id = viewer_object->getAttachmentItemID();
		LLViewerInventoryItem *item = gInventory.getItem(item_id);
		LL_DEBUGS("Avatar") << "ATT attaching object "
							<< (item ? item->getName() : "UNKNOWN") << " id " << item_id << LL_ENDL;	
	}
	LLViewerJointAttachment* attachment = getTargetAttachmentPoint(viewer_object);

	if (!attachment || !attachment->addObject(viewer_object))
	{
		const LLUUID& item_id = viewer_object->getAttachmentItemID();
		LLViewerInventoryItem *item = gInventory.getItem(item_id);
		LL_WARNS("Avatar") << "ATT attach failed "
						   << (item ? item->getName() : "UNKNOWN") << " id " << item_id << LL_ENDL;	
		return 0;
	}

    if (!viewer_object->isAnimatedObject())
    {
        updateAttachmentOverrides();
    }

	updateVisualComplexity();

	if (viewer_object->isSelected())
	{
		LLSelectMgr::getInstance()->updateSelectionCenter();
		LLSelectMgr::getInstance()->updatePointAt();
	}

	viewer_object->refreshBakeTexture();


	LLViewerObject::const_child_list_t& child_list = viewer_object->getChildren();
	for (LLViewerObject::child_list_t::const_iterator iter = child_list.begin();
		iter != child_list.end(); ++iter)
	{
		LLViewerObject* objectp = *iter;
		if (objectp)
		{
			objectp->refreshBakeTexture();
		}
	}

	updateMeshVisibility();

	return attachment;
}

//-----------------------------------------------------------------------------
// getNumAttachments()
//-----------------------------------------------------------------------------
U32 LLVOAvatar::getNumAttachments() const
{
	U32 num_attachments = 0;
	for (attachment_map_t::const_iterator iter = mAttachmentPoints.begin();
		 iter != mAttachmentPoints.end();
		 ++iter)
	{
		const LLViewerJointAttachment *attachment_pt = (*iter).second;
		// <FS:Ansariel> Possible crash fix
		if (!attachment_pt)
		{
			continue;
		}
		// </FS:Ansariel>
		num_attachments += attachment_pt->getNumObjects();
	}
	return num_attachments;
}

//-----------------------------------------------------------------------------
// getMaxAttachments()
//-----------------------------------------------------------------------------
S32 LLVOAvatar::getMaxAttachments() const
{
	return LLAgentBenefitsMgr::current().getAttachmentLimit();
}

//-----------------------------------------------------------------------------
// canAttachMoreObjects()
// Returns true if we can attach <n> more objects.
//-----------------------------------------------------------------------------
BOOL LLVOAvatar::canAttachMoreObjects(U32 n) const
{
	return (getNumAttachments() + n) <= getMaxAttachments();
}

//-----------------------------------------------------------------------------
// getNumAnimatedObjectAttachments()
//-----------------------------------------------------------------------------
U32 LLVOAvatar::getNumAnimatedObjectAttachments() const
{
	U32 num_attachments = 0;
	for (attachment_map_t::const_iterator iter = mAttachmentPoints.begin();
		 iter != mAttachmentPoints.end();
		 ++iter)
	{
		const LLViewerJointAttachment *attachment_pt = (*iter).second;
		num_attachments += attachment_pt->getNumAnimatedObjects();
	}
	return num_attachments;
}

//-----------------------------------------------------------------------------
// getMaxAnimatedObjectAttachments()
// Gets from simulator feature if available, otherwise 0.
//-----------------------------------------------------------------------------
S32 LLVOAvatar::getMaxAnimatedObjectAttachments() const
{
	return LLAgentBenefitsMgr::current().getAnimatedObjectLimit();
}

//-----------------------------------------------------------------------------
// canAttachMoreAnimatedObjects()
// Returns true if we can attach <n> more animated objects.
//-----------------------------------------------------------------------------
BOOL LLVOAvatar::canAttachMoreAnimatedObjects(U32 n) const
{
	return (getNumAnimatedObjectAttachments() + n) <= getMaxAnimatedObjectAttachments();
}

//-----------------------------------------------------------------------------
// lazyAttach()
//-----------------------------------------------------------------------------
void LLVOAvatar::lazyAttach()
{
	std::vector<LLPointer<LLViewerObject> > still_pending;
	
	for (U32 i = 0; i < mPendingAttachment.size(); i++)
	{
		LLPointer<LLViewerObject> cur_attachment = mPendingAttachment[i];
		// Object might have died while we were waiting for drawable
		if (!cur_attachment->isDead())
		{
			if (cur_attachment->mDrawable)
			{
				if (isSelf())
				{
					const LLUUID& item_id = cur_attachment->getAttachmentItemID();
					LLViewerInventoryItem *item = gInventory.getItem(item_id);
					LL_DEBUGS("Avatar") << "ATT attaching object "
						<< (item ? item->getName() : "UNKNOWN") << " id " << item_id << LL_ENDL;
				}
				if (!attachObject(cur_attachment))
				{	// Drop it
					LL_WARNS() << "attachObject() failed for "
						<< cur_attachment->getID()
						<< " item " << cur_attachment->getAttachmentItemID()
						<< LL_ENDL;
					// MAINT-3312 backout
					//still_pending.push_back(cur_attachment);
				}
			}
			else
			{
				still_pending.push_back(cur_attachment);
			}
		}
	}

	mPendingAttachment = still_pending;
}

void LLVOAvatar::resetHUDAttachments()
{

	for (attachment_map_t::iterator iter = mAttachmentPoints.begin(); 
		 iter != mAttachmentPoints.end();
		 ++iter)
	{
		LLViewerJointAttachment* attachment = iter->second;
		// <FS:Ansariel> Fix possible crash
		//if (attachment->getIsHUDAttachment())
		if (attachment && attachment->getIsHUDAttachment())
		// </FS:Ansariel>
		{
			for (LLViewerJointAttachment::attachedobjs_vec_t::iterator attachment_iter = attachment->mAttachedObjects.begin();
				 attachment_iter != attachment->mAttachedObjects.end();
				 ++attachment_iter)
			{
				const LLViewerObject* attached_object = attachment_iter->get();
				if (attached_object && attached_object->mDrawable.notNull())
				{
					gPipeline.markMoved(attached_object->mDrawable);
				}
			}
		}
	}
}

void LLVOAvatar::rebuildRiggedAttachments( void )
{
	for ( attachment_map_t::iterator iter = mAttachmentPoints.begin(); iter != mAttachmentPoints.end(); ++iter )
	{
		LLViewerJointAttachment* pAttachment = iter->second;

		// <FS:Ansariel> Possible crash fix
		if (!pAttachment)
		{
			continue;
		}
		// </FS:Ansariel>

		LLViewerJointAttachment::attachedobjs_vec_t::iterator attachmentIterEnd = pAttachment->mAttachedObjects.end();
		
		for ( LLViewerJointAttachment::attachedobjs_vec_t::iterator attachmentIter = pAttachment->mAttachedObjects.begin();
			 attachmentIter != attachmentIterEnd; ++attachmentIter)
		{
			const LLViewerObject* pAttachedObject =  *attachmentIter;
			if ( pAttachment && pAttachedObject->mDrawable.notNull() )
			{
				gPipeline.markRebuild(pAttachedObject->mDrawable);
			}
		}
	}
}
//-----------------------------------------------------------------------------
// cleanupAttachedMesh()
//-----------------------------------------------------------------------------
void LLVOAvatar::cleanupAttachedMesh( LLViewerObject* pVO )
{
	LLUUID mesh_id;
	if (getRiggedMeshID(pVO, mesh_id))
	{
        // FIXME this seems like an odd place for this code.
		if ( gAgentCamera.cameraCustomizeAvatar() )
		{
			gAgent.unpauseAnimation();
			//Still want to refocus on head bone
			gAgentCamera.changeCameraToCustomizeAvatar();
		}
	}
}

//-----------------------------------------------------------------------------
// detachObject()
//-----------------------------------------------------------------------------
BOOL LLVOAvatar::detachObject(LLViewerObject *viewer_object)
{
	for (attachment_map_t::iterator iter = mAttachmentPoints.begin(); 
		 iter != mAttachmentPoints.end();
		 ++iter)
	{
		LLViewerJointAttachment* attachment = iter->second;
		
		// <FS:Ansariel> Possible crash fix
		//if (attachment->isObjectAttached(viewer_object))
		if (attachment && attachment->isObjectAttached(viewer_object))
		// </FS:Ansariel>
		{
            updateVisualComplexity();
            bool is_animated_object = viewer_object->isAnimatedObject();
			cleanupAttachedMesh(viewer_object);

			attachment->removeObject(viewer_object);
            if (!is_animated_object)
            {
                updateAttachmentOverrides();
            }
			viewer_object->refreshBakeTexture();
		
			LLViewerObject::const_child_list_t& child_list = viewer_object->getChildren();
			for (LLViewerObject::child_list_t::const_iterator iter1 = child_list.begin();
				iter1 != child_list.end(); ++iter1)
			{
				LLViewerObject* objectp = *iter1;
				if (objectp)
            {
					objectp->refreshBakeTexture();
				}
            }

			updateMeshVisibility();

			LL_DEBUGS() << "Detaching object " << viewer_object->mID << " from " << attachment->getName() << LL_ENDL;
			return TRUE;
		}
	}

	std::vector<LLPointer<LLViewerObject> >::iterator iter = std::find(mPendingAttachment.begin(), mPendingAttachment.end(), viewer_object);
	if (iter != mPendingAttachment.end())
	{
		mPendingAttachment.erase(iter);
		return TRUE;
	}
	
	return FALSE;
}

//-----------------------------------------------------------------------------
// sitDown()
//-----------------------------------------------------------------------------
void LLVOAvatar::sitDown(BOOL bSitting)
{
	mIsSitting = bSitting;
	if (isSelf())
	{
		// Update Movement Controls according to own Sitting mode
		LLFloaterMove::setSittingMode(bSitting);

// [RLVa:KB] - Checked: 2010-08-29 (RLVa-1.2.1c) | Modified: RLVa-1.2.1c
		if (rlv_handler_t::isEnabled())
		{
			gRlvHandler.onSitOrStand(bSitting);
		}
// [/RLVa:KB]
	}
}

//-----------------------------------------------------------------------------
// sitOnObject()
//-----------------------------------------------------------------------------
void LLVOAvatar::sitOnObject(LLViewerObject *sit_object)
{
	if (isSelf())
	{
		// Might be first sit
		//LLFirstUse::useSit();

		gAgent.setFlying(FALSE);
		gAgentCamera.setThirdPersonHeadOffset(LLVector3::zero);
		//interpolate to new camera position
		gAgentCamera.startCameraAnimation();
		// make sure we are not trying to autopilot
		gAgent.stopAutoPilot();
		gAgentCamera.setupSitCamera();
		if (gAgentCamera.getForceMouselook())
		{
			gAgentCamera.changeCameraToMouselook();
		}

        if (gAgentCamera.getFocusOnAvatar() && LLToolMgr::getInstance()->inEdit())
        {
            LLSelectNode* node = LLSelectMgr::getInstance()->getSelection()->getFirstRootNode();
            if (node && node->mValid)
            {
                LLViewerObject* root_object = node->getObject();
                if (root_object == sit_object)
                {
                    LLFloaterTools::sPreviousFocusOnAvatar = true;
                }
            }
        }

		// <FS:KC> revoke perms on sit
		U32 revoke_on = gSavedSettings.getU32("FSRevokePerms");
		if ((revoke_on == 1 || revoke_on == 3) && !sit_object->permYouOwner())
		{
			revokePermissionsOnObject(sit_object);
		}
		// </FS:KC>
	}

	if (mDrawable.isNull())
	{
		return;
	}
	LLQuaternion inv_obj_rot = ~sit_object->getRenderRotation();
	LLVector3 obj_pos = sit_object->getRenderPosition();

	LLVector3 rel_pos = getRenderPosition() - obj_pos;
	rel_pos.rotVec(inv_obj_rot);

	mDrawable->mXform.setPosition(rel_pos);
	mDrawable->mXform.setRotation(mDrawable->getWorldRotation() * inv_obj_rot);

	gPipeline.markMoved(mDrawable, TRUE);
	// Notice that removing sitDown() from here causes avatars sitting on
	// objects to be not rendered for new arrivals. See EXT-6835 and EXT-1655.
	sitDown(TRUE);
	mRoot->getXform()->setParent(&sit_object->mDrawable->mXform); // LLVOAvatar::sitOnObject
	// SL-315
	mRoot->setPosition(getPosition());
	mRoot->updateWorldMatrixChildren();

	stopMotion(ANIM_AGENT_BODY_NOISE);
	
	gAgentCamera.setInitSitRot(gAgent.getFrameAgent().getQuaternion());
}

//-----------------------------------------------------------------------------
// getOffObject()
//-----------------------------------------------------------------------------
void LLVOAvatar::getOffObject()
{
	if (mDrawable.isNull())
	{
		return;
	}

	LLViewerObject* sit_object = (LLViewerObject*)getParent();

	if (sit_object)
	{
		stopMotionFromSource(sit_object->getID());
		LLFollowCamMgr::getInstance()->setCameraActive(sit_object->getID(), FALSE);

		LLViewerObject::const_child_list_t& child_list = sit_object->getChildren();
		for (LLViewerObject::child_list_t::const_iterator iter = child_list.begin();
			 iter != child_list.end(); ++iter)
		{
			LLViewerObject* child_objectp = *iter;

			stopMotionFromSource(child_objectp->getID());
			LLFollowCamMgr::getInstance()->setCameraActive(child_objectp->getID(), FALSE);
		}
	}

	// assumes that transform will not be updated with drawable still having a parent
	// or that drawable had no parent from the start
	LLVector3 cur_position_world = mDrawable->getWorldPosition();
	LLQuaternion cur_rotation_world = mDrawable->getWorldRotation();

	if (mLastRootPos.length() >= MAX_STANDOFF_FROM_ORIGIN
		&& (cur_position_world.length() < MAX_STANDOFF_FROM_ORIGIN
			|| dist_vec(cur_position_world, mLastRootPos) > MAX_STANDOFF_DISTANCE_CHANGE))
	{
		// Most likely drawable got updated too early or some updates were missed - we got relative position to non-existing parent
		// restore coordinates from cache
		cur_position_world = mLastRootPos;
	}

	// set *local* position based on last *world* position, since we're unparenting the avatar
	mDrawable->mXform.setPosition(cur_position_world);
	mDrawable->mXform.setRotation(cur_rotation_world);	
	
	gPipeline.markMoved(mDrawable, TRUE);

	sitDown(FALSE);

	mRoot->getXform()->setParent(NULL); // LLVOAvatar::getOffObject
	// SL-315
	mRoot->setPosition(cur_position_world);
	mRoot->setRotation(cur_rotation_world);
	mRoot->getXform()->update();

    if (mEnableDefaultMotions)
    {
	startMotion(ANIM_AGENT_BODY_NOISE);
    }

	if (isSelf())
	{
		LLQuaternion av_rot = gAgent.getFrameAgent().getQuaternion();
		LLQuaternion obj_rot = sit_object ? sit_object->getRenderRotation() : LLQuaternion::DEFAULT;
		av_rot = av_rot * obj_rot;
		LLVector3 at_axis = LLVector3::x_axis;
		at_axis = at_axis * av_rot;
		at_axis.mV[VZ] = 0.f;
		at_axis.normalize();
		gAgent.resetAxes(at_axis);
		gAgentCamera.setThirdPersonHeadOffset(LLVector3(0.f, 0.f, 1.f));
		gAgentCamera.setSitCamera(LLUUID::null);

		//KC: revoke perms on sit
		U32 revoke_on = gSavedSettings.getU32("FSRevokePerms");
		if ((revoke_on == 2 || revoke_on == 3) && (sit_object && !sit_object->permYouOwner()))
		{
			revokePermissionsOnObject(sit_object);
		}
	}
}

//-----------------------------------------------------------------------------
// revokePermissionsOnObject()
//-----------------------------------------------------------------------------
void LLVOAvatar::revokePermissionsOnObject(LLViewerObject *sit_object)
{
	if (sit_object)
	{
		gMessageSystem->newMessageFast(_PREHASH_RevokePermissions);
		gMessageSystem->nextBlockFast(_PREHASH_AgentData);
		gMessageSystem->addUUIDFast(_PREHASH_AgentID, gAgent.getID());
		gMessageSystem->addUUIDFast(_PREHASH_SessionID, gAgent.getSessionID());
		gMessageSystem->nextBlockFast(_PREHASH_Data);
		gMessageSystem->addUUIDFast(_PREHASH_ObjectID, sit_object->getID());
		gMessageSystem->addU32Fast(_PREHASH_ObjectPermissions, 0xFFFFFFFF);
		gAgent.sendReliableMessage();
	}
}

//-----------------------------------------------------------------------------
// findAvatarFromAttachment()
//-----------------------------------------------------------------------------
// static 
LLVOAvatar* LLVOAvatar::findAvatarFromAttachment( LLViewerObject* obj )
{
	if( obj->isAttachment() )
	{
		do
		{
			obj = (LLViewerObject*) obj->getParent();
		}
		while( obj && !obj->isAvatar() );

		if( obj && !obj->isDead() )
		{
			return (LLVOAvatar*)obj;
		}
	}
	return NULL;
}

S32 LLVOAvatar::getAttachmentCount()
{
	S32 count = mAttachmentPoints.size();
	return count;
}

BOOL LLVOAvatar::isWearingWearableType(LLWearableType::EType type) const
{
	if (mIsDummy) return TRUE;

	if (isSelf())
	{
		return LLAvatarAppearance::isWearingWearableType(type);
	}

	switch(type)
	{
		case LLWearableType::WT_SHAPE:
		case LLWearableType::WT_SKIN:
		case LLWearableType::WT_HAIR:
		case LLWearableType::WT_EYES:
			return TRUE;  // everyone has all bodyparts
		default:
			break; // Do nothing
	}


	// <FS:ND> Gets called quite a lot from processObjectUpdates. Remove the frequent getInstance calls.

	// for (LLAvatarAppearanceDictionary::Textures::const_iterator tex_iter = LLAvatarAppearanceDictionary::getInstance()->getTextures().begin();
	// 	 tex_iter != LLAvatarAppearanceDictionary::getInstance()->getTextures().end();
	// 	 ++tex_iter)

	LLAvatarAppearanceDictionary::Textures::const_iterator itrEnd = LLAvatarAppearanceDictionary::getInstance()->getTextures().end();
	for (LLAvatarAppearanceDictionary::Textures::const_iterator tex_iter = LLAvatarAppearanceDictionary::getInstance()->getTextures().begin();
		 tex_iter != itrEnd;
		 ++tex_iter)
	{
		const LLAvatarAppearanceDictionary::TextureEntry *texture_dict = tex_iter->second;
		if (texture_dict->mWearableType == type)
		{
			// Thus, you must check to see if the corresponding baked texture is defined.
			// NOTE: this is a poor substitute if you actually want to know about individual pieces of clothing
			// this works for detecting a skirt (most important), but is ineffective at any piece of clothing that
			// gets baked into a texture that always exists (upper or lower).
			if (texture_dict->mIsUsedByBakedTexture)
			{
				const EBakedTextureIndex baked_index = texture_dict->mBakedTextureIndex;
				return isTextureDefined(LLAvatarAppearanceDictionary::getInstance()->getBakedTexture(baked_index)->mTextureIndex);
			}
			return FALSE;
		}
	}
	return FALSE;
}

LLViewerObject *	LLVOAvatar::findAttachmentByID( const LLUUID & target_id ) const
{
	for(attachment_map_t::const_iterator attachment_points_iter = mAttachmentPoints.begin();
		attachment_points_iter != gAgentAvatarp->mAttachmentPoints.end();
		++attachment_points_iter)
	{
		LLViewerJointAttachment* attachment = attachment_points_iter->second;

		// <FS:Ansariel> Possible crash fix
		if (!attachment)
		{
			continue;
		}
		// </FS:Ansariel>

		for (LLViewerJointAttachment::attachedobjs_vec_t::iterator attachment_iter = attachment->mAttachedObjects.begin();
			 attachment_iter != attachment->mAttachedObjects.end();
			 ++attachment_iter)
		{
			LLViewerObject *attached_object = attachment_iter->get();
			if (attached_object &&
				attached_object->getID() == target_id)
			{
				return attached_object;
			}
		}
	}

	return NULL;
}

// virtual
// <FS:Ansariel> [Legacy Bake]
//void LLVOAvatar::invalidateComposite( LLTexLayerSet* layerset)
void LLVOAvatar::invalidateComposite( LLTexLayerSet* layerset, BOOL upload_result)
{
}

void LLVOAvatar::invalidateAll()
{
}

// virtual
// <FS:Ansariel> [Legacy Bake]
//void LLVOAvatar::onGlobalColorChanged(const LLTexGlobalColor* global_color)
void LLVOAvatar::onGlobalColorChanged(const LLTexGlobalColor* global_color, BOOL upload_bake)
{
	if (global_color == mTexSkinColor)
	{
		// <FS:Ansariel> [Legacy Bake]
		//invalidateComposite( mBakedTextureDatas[BAKED_HEAD].mTexLayerSet);
		//invalidateComposite( mBakedTextureDatas[BAKED_UPPER].mTexLayerSet);
		//invalidateComposite( mBakedTextureDatas[BAKED_LOWER].mTexLayerSet);
		invalidateComposite( mBakedTextureDatas[BAKED_HEAD].mTexLayerSet, upload_bake);
		invalidateComposite( mBakedTextureDatas[BAKED_UPPER].mTexLayerSet, upload_bake);
		invalidateComposite( mBakedTextureDatas[BAKED_LOWER].mTexLayerSet, upload_bake);
		// </FS:Ansariel> [Legacy Bake]
	}
	else if (global_color == mTexHairColor)
	{
		// <FS:Ansariel> [Legacy Bake]
		//invalidateComposite( mBakedTextureDatas[BAKED_HEAD].mTexLayerSet);
		//invalidateComposite( mBakedTextureDatas[BAKED_HAIR].mTexLayerSet);
		invalidateComposite( mBakedTextureDatas[BAKED_HEAD].mTexLayerSet, upload_bake);
		invalidateComposite( mBakedTextureDatas[BAKED_HAIR].mTexLayerSet, upload_bake);
		// </FS:Ansariel> [Legacy Bake]
		
		// ! BACKWARDS COMPATIBILITY !
		// Fix for dealing with avatars from viewers that don't bake hair.
		if (!isTextureDefined(mBakedTextureDatas[BAKED_HAIR].mTextureIndex))
		{
			LLColor4 color = mTexHairColor->getColor();
			avatar_joint_mesh_list_t::iterator iter = mBakedTextureDatas[BAKED_HAIR].mJointMeshes.begin();
			avatar_joint_mesh_list_t::iterator end  = mBakedTextureDatas[BAKED_HAIR].mJointMeshes.end();
			for (; iter != end; ++iter)
			{
				LLAvatarJointMesh* mesh = (*iter);
				if (mesh)
			{
					mesh->setColor( color );
				}
			}
		}
	} 
	else if (global_color == mTexEyeColor)
	{
		// LL_INFOS() << "invalidateComposite cause: onGlobalColorChanged( eyecolor )" << LL_ENDL; 
		// <FS:Ansariel> [Legacy Bake]
		//invalidateComposite( mBakedTextureDatas[BAKED_EYES].mTexLayerSet);
		invalidateComposite( mBakedTextureDatas[BAKED_EYES].mTexLayerSet, upload_bake);
	}
	updateMeshTextures();
}

// virtual
bool LLVOAvatar::shouldRenderRigged() const
{
    return true;
}

// FIXME: We have an mVisible member, set in updateVisibility(), but this
// function doesn't return it! isVisible() and mVisible are used
// different places for different purposes. mVisible seems to be more
// related to whether the actual avatar mesh is shown, and isVisible()
// to whether anything about the avatar is displayed in the scene.
// Maybe better naming could make this clearer?
BOOL LLVOAvatar::isVisible() const
{
	return mDrawable.notNull()
		&& (!mOrphaned || isSelf())
		&& (mDrawable->isVisible() || mIsDummy);
}

// Determine if we have enough avatar data to render
bool LLVOAvatar::getIsCloud() const
{
	if (mIsDummy)
	{
		return false;
	}

	return (   ((const_cast<LLVOAvatar*>(this))->visualParamWeightsAreDefault())// Do we have a shape?
			|| (   !isTextureDefined(TEX_LOWER_BAKED)
				|| !isTextureDefined(TEX_UPPER_BAKED)
				|| !isTextureDefined(TEX_HEAD_BAKED)
				)
			);
}

void LLVOAvatar::updateRezzedStatusTimers(S32 rez_status)
{
	// State machine for rezzed status. Statuses are -1 on startup, 0
	// = cloud, 1 = gray, 2 = downloading, 3 = full.
	// Purpose is to collect time data for each it takes avatar to reach
	// various loading landmarks: gray, textured (partial), textured fully.

	if (rez_status != mLastRezzedStatus)
	{
		LL_DEBUGS("Avatar") << avString() << "rez state change: " << mLastRezzedStatus << " -> " << rez_status << LL_ENDL;

		if (mLastRezzedStatus == -1 && rez_status != -1)
		{
			// First time initialization, start all timers.
			for (S32 i = 1; i < 4; i++)
			{
				startPhase("load_" + LLVOAvatar::rezStatusToString(i));
				startPhase("first_load_" + LLVOAvatar::rezStatusToString(i));
			}
		}
		if (rez_status < mLastRezzedStatus)
		{
			// load level has decreased. start phase timers for higher load levels.
			for (S32 i = rez_status+1; i <= mLastRezzedStatus; i++)
			{
				startPhase("load_" + LLVOAvatar::rezStatusToString(i));
			}
		}
		else if (rez_status > mLastRezzedStatus)
		{
			// load level has increased. stop phase timers for lower and equal load levels.
			for (S32 i = llmax(mLastRezzedStatus+1,1); i <= rez_status; i++)
			{
				stopPhase("load_" + LLVOAvatar::rezStatusToString(i));
				stopPhase("first_load_" + LLVOAvatar::rezStatusToString(i), false);
			}
			if (rez_status == 3)
			{
				// "fully loaded", mark any pending appearance change complete.
				selfStopPhase("update_appearance_from_cof");
				selfStopPhase("wear_inventory_category", false);
				selfStopPhase("process_initial_wearables_update", false);

                updateVisualComplexity();
			}
		}
		mLastRezzedStatus = rez_status;
	}
}

void LLVOAvatar::clearPhases()
{
	getPhases().clearPhases();
}

void LLVOAvatar::startPhase(const std::string& phase_name)
{
	F32 elapsed = 0.0;
	bool completed = false;
	bool found = getPhases().getPhaseValues(phase_name, elapsed, completed);
	//LL_DEBUGS("Avatar") << avString() << " phase state " << phase_name
	//					<< " found " << found << " elapsed " << elapsed << " completed " << completed << LL_ENDL;
	if (found)
	{
		if (!completed)
		{
			LL_DEBUGS("Avatar") << avString() << "no-op, start when started already for " << phase_name << LL_ENDL;
			return;
		}
	}
	LL_DEBUGS("Avatar") << "started phase " << phase_name << LL_ENDL;
	getPhases().startPhase(phase_name);
}

void LLVOAvatar::stopPhase(const std::string& phase_name, bool err_check)
{
	F32 elapsed = 0.0;
	bool completed = false;
	if (getPhases().getPhaseValues(phase_name, elapsed, completed))
	{
		if (!completed)
		{
			getPhases().stopPhase(phase_name);
			completed = true;
			logMetricsTimerRecord(phase_name, elapsed, completed);
			LL_DEBUGS("Avatar") << avString() << "stopped phase " << phase_name << " elapsed " << elapsed << LL_ENDL;
		}
		else
		{
			if (err_check)
			{
				LL_DEBUGS("Avatar") << "no-op, stop when stopped already for " << phase_name << LL_ENDL;
			}
		}
	}
	else
	{
		if (err_check)
		{
			LL_DEBUGS("Avatar") << "no-op, stop when not started for " << phase_name << LL_ENDL;
		}
	}
}

void LLVOAvatar::logPendingPhases()
{
	if (!isAgentAvatarValid())
	{
		return;
	}
	
	for (LLViewerStats::phase_map_t::iterator it = getPhases().begin();
		 it != getPhases().end();
		 ++it)
	{
		const std::string& phase_name = it->first;
		F32 elapsed;
		bool completed;
		if (getPhases().getPhaseValues(phase_name, elapsed, completed))
		{
			if (!completed)
			{
				logMetricsTimerRecord(phase_name, elapsed, completed);
			}
		}
	}
}

//static
void LLVOAvatar::logPendingPhasesAllAvatars()
{
	for (std::vector<LLCharacter*>::iterator iter = LLCharacter::sInstances.begin();
		 iter != LLCharacter::sInstances.end(); ++iter)
	{
		LLVOAvatar* inst = (LLVOAvatar*) *iter;
		if( inst->isDead() )
		{
			continue;
		}
		inst->logPendingPhases();
	}
}

void LLVOAvatar::logMetricsTimerRecord(const std::string& phase_name, F32 elapsed, bool completed)
{
	if (!isAgentAvatarValid())
	{
		return;
	}
	
	LLSD record;
	record["timer_name"] = phase_name;
	record["avatar_id"] = getID();
	record["elapsed"] = elapsed;
	record["completed"] = completed;
	U32 grid_x(0), grid_y(0);
	if (getRegion() && LLWorld::instance().isRegionListed(getRegion()))
	{
		record["central_bake_version"] = LLSD::Integer(getRegion()->getCentralBakeVersion());
		grid_from_region_handle(getRegion()->getHandle(), &grid_x, &grid_y);
	}
	record["grid_x"] = LLSD::Integer(grid_x);
	record["grid_y"] = LLSD::Integer(grid_y);
	// <FS:Ansariel> [Legacy Bake]
	//record["is_using_server_bakes"] = true;
	record["is_using_server_bakes"] = ((bool) isUsingServerBakes());
	record["is_self"] = isSelf();
		
	if (isAgentAvatarValid())
	{
		gAgentAvatarp->addMetricsTimerRecord(record);
	}
}

// call periodically to keep isFullyLoaded up to date.
// returns true if the value has changed.
BOOL LLVOAvatar::updateIsFullyLoaded()
{
	S32 rez_status = getRezzedStatus();
	bool loading = getIsCloud();
	if (mFirstFullyVisible && !mIsControlAvatar)
	{
        loading = ((rez_status < 2)
                   // Wait at least 60s for unfinished textures to finish on first load,
                   // don't wait forever, it might fail. Even if it will eventually load by
                   // itself and update mLoadedCallbackTextures (or fail and clean the list),
                   // avatars are more time-sensitive than textures and can't wait that long.
                   || (mLoadedCallbackTextures < mCallbackTextureList.size() && mLastTexCallbackAddedTime.getElapsedTimeF32() < MAX_TEXTURE_WAIT_TIME_SEC)
                   || !mPendingAttachment.empty()
                   || (rez_status < 3 && !isFullyBaked())
                  );
	}
	updateRezzedStatusTimers(rez_status);
	updateRuthTimer(loading);
	return processFullyLoadedChange(loading);
}

void LLVOAvatar::updateRuthTimer(bool loading)
{
	if (isSelf() || !loading) 
	{
		return;
	}

	if (mPreviousFullyLoaded)
	{
		mRuthTimer.reset();
		debugAvatarRezTime("AvatarRezCloudNotification","became cloud");
	}
	
	const F32 LOADING_TIMEOUT__SECONDS = 120.f;
	if (mRuthTimer.getElapsedTimeF32() > LOADING_TIMEOUT__SECONDS)
	{
		LL_DEBUGS("Avatar") << avString()
				<< "Ruth Timer timeout: Missing texture data for '" << getFullname() << "' "
				<< "( Params loaded : " << !visualParamWeightsAreDefault() << " ) "
				<< "( Lower : " << isTextureDefined(TEX_LOWER_BAKED) << " ) "
				<< "( Upper : " << isTextureDefined(TEX_UPPER_BAKED) << " ) "
				<< "( Head : " << isTextureDefined(TEX_HEAD_BAKED) << " )."
				<< LL_ENDL;
		
		LLAvatarPropertiesProcessor::getInstance()->sendAvatarTexturesRequest(getID());
		mRuthTimer.reset();
	}
}

BOOL LLVOAvatar::processFullyLoadedChange(bool loading)
{
	// We wait a little bit before giving the 'all clear', to let things to
	// settle down (models to snap into place, textures to get first packets)
	const F32 LOADED_DELAY = 1.f;
	const F32 FIRST_USE_DELAY = 3.f;

	if (loading)
		mFullyLoadedTimer.reset();

	if (mFirstFullyVisible)
	{
		mFullyLoaded = (mFullyLoadedTimer.getElapsedTimeF32() > FIRST_USE_DELAY);
	}
	else
	{
		mFullyLoaded = (mFullyLoadedTimer.getElapsedTimeF32() > LOADED_DELAY);
	}

	if (!mPreviousFullyLoaded && !loading && mFullyLoaded)
	{
		debugAvatarRezTime("AvatarRezNotification","fully loaded");
	}

	// did our loading state "change" from last call?
	// runway - why are we updating every 30 calls even if nothing has changed?
	const S32 UPDATE_RATE = 30;
	BOOL changed =
		((mFullyLoaded != mPreviousFullyLoaded) ||         // if the value is different from the previous call
		 (!mFullyLoadedInitialized) ||                     // if we've never been called before
		 (mFullyLoadedFrameCounter % UPDATE_RATE == 0));   // every now and then issue a change

	mPreviousFullyLoaded = mFullyLoaded;
	mFullyLoadedInitialized = TRUE;
	mFullyLoadedFrameCounter++;

    if (changed && isSelf())
    {
        // to know about outfit switching
        LLAvatarRenderNotifier::getInstance()->updateNotificationState();
    }
	
	return changed;
}

BOOL LLVOAvatar::isFullyLoaded() const
{
// [SL:KB] - Patch: Appearance-SyncAttach | Checked: Catznip-2.2
	// Changes to LLAppearanceMgr::updateAppearanceFromCOF() expect this function to actually return mFullyLoaded for gAgentAvatarp
	return (mRenderUnloadedAvatar && !isSelf()) ||(mFullyLoaded);
// [/SL:KB]
//	return (mRenderUnloadedAvatar || mFullyLoaded);
}

bool LLVOAvatar::isTooComplex() const
{
	bool too_complex;
	// <FS:Ansariel> Performance improvement
	//bool render_friend =  (LLAvatarTracker::instance().isBuddy(getID()) && gSavedSettings.getBOOL("AlwaysRenderFriends"));
	static LLCachedControl<bool> alwaysRenderFriends(gSavedSettings, "AlwaysRenderFriends");
	bool render_friend =  (LLAvatarTracker::instance().isBuddy(getID()) && alwaysRenderFriends);
	// </FS:Ansariel>

	if (isSelf() || render_friend || mVisuallyMuteSetting == AV_ALWAYS_RENDER)
	{
		too_complex = false;
	}
	else
	{
		// Determine if visually muted or not
		static LLCachedControl<U32> max_render_cost(gSavedSettings, "RenderAvatarMaxComplexity", 0U);
		static LLCachedControl<F32> max_attachment_area(gSavedSettings, "RenderAutoMuteSurfaceAreaLimit", 1000.0f);
		// If the user has chosen unlimited max complexity, we also disregard max attachment area
        // so that unlimited will completely disable the overly complex impostor rendering
        // yes, this leaves them vulnerable to griefing objects... their choice
        too_complex = (   max_render_cost > 0
                          && (mVisualComplexity > max_render_cost
                           || (max_attachment_area > 0.0f && mAttachmentSurfaceArea > max_attachment_area)
                           ));
	}

	return too_complex;
}

//-----------------------------------------------------------------------------
// findMotion()
//-----------------------------------------------------------------------------
LLMotion* LLVOAvatar::findMotion(const LLUUID& id) const
{
	return mMotionController.findMotion(id);
}

// This is a semi-deprecated debugging tool - meshes will not show as
// colorized if using deferred rendering.
void LLVOAvatar::debugColorizeSubMeshes(U32 i, const LLColor4& color)
{
	if (gSavedSettings.getBOOL("DebugAvatarCompositeBaked"))
	{
		avatar_joint_mesh_list_t::iterator iter = mBakedTextureDatas[i].mJointMeshes.begin();
		avatar_joint_mesh_list_t::iterator end  = mBakedTextureDatas[i].mJointMeshes.end();
		for (; iter != end; ++iter)
		{
			LLAvatarJointMesh* mesh = (*iter);
			if (mesh)
			{
				mesh->setColor(color);
			}
		}
	}
}


//-----------------------------------------------------------------------------
// updateMeshVisibility()
// Hide the mesh joints if attachments are using baked textures
//-----------------------------------------------------------------------------
void LLVOAvatar::updateMeshVisibility()
{
	bool bake_flag[BAKED_NUM_INDICES];
	memset(bake_flag, 0, BAKED_NUM_INDICES*sizeof(bool));

	for (attachment_map_t::iterator iter = mAttachmentPoints.begin();
		iter != mAttachmentPoints.end();
		++iter)
	{
		LLViewerJointAttachment* attachment = iter->second;
		if (attachment)
		{
			for (LLViewerJointAttachment::attachedobjs_vec_t::iterator attachment_iter = attachment->mAttachedObjects.begin();
				attachment_iter != attachment->mAttachedObjects.end();
				++attachment_iter)
			{
				LLViewerObject *objectp = attachment_iter->get();
				if (objectp)
				{
					for (int face_index = 0; face_index < objectp->getNumTEs(); face_index++)
					{
						LLTextureEntry* tex_entry = objectp->getTE(face_index);
						if (tex_entry)
						{
							bake_flag[BAKED_HEAD] |= (tex_entry->getID() == IMG_USE_BAKED_HEAD);
							bake_flag[BAKED_EYES] |= (tex_entry->getID() == IMG_USE_BAKED_EYES);
							bake_flag[BAKED_HAIR] |= (tex_entry->getID() == IMG_USE_BAKED_HAIR);
							bake_flag[BAKED_LOWER] |= (tex_entry->getID() == IMG_USE_BAKED_LOWER);
							bake_flag[BAKED_UPPER] |= (tex_entry->getID() == IMG_USE_BAKED_UPPER);
							bake_flag[BAKED_SKIRT] |= (tex_entry->getID() == IMG_USE_BAKED_SKIRT);
						bake_flag[BAKED_LEFT_ARM] |= (tex_entry->getID() == IMG_USE_BAKED_LEFTARM);
						bake_flag[BAKED_LEFT_LEG] |= (tex_entry->getID() == IMG_USE_BAKED_LEFTLEG);
						bake_flag[BAKED_AUX1] |= (tex_entry->getID() == IMG_USE_BAKED_AUX1);
						bake_flag[BAKED_AUX2] |= (tex_entry->getID() == IMG_USE_BAKED_AUX2);
						bake_flag[BAKED_AUX3] |= (tex_entry->getID() == IMG_USE_BAKED_AUX3);
						}
					}
				}

				LLViewerObject::const_child_list_t& child_list = objectp->getChildren();
				for (LLViewerObject::child_list_t::const_iterator iter1 = child_list.begin();
					iter1 != child_list.end(); ++iter1)
				{
					LLViewerObject* objectchild = *iter1;
					if (objectchild)
					{
						for (int face_index = 0; face_index < objectchild->getNumTEs(); face_index++)
						{
							LLTextureEntry* tex_entry = objectchild->getTE(face_index);
							if (tex_entry)
							{
								bake_flag[BAKED_HEAD] |= (tex_entry->getID() == IMG_USE_BAKED_HEAD);
								bake_flag[BAKED_EYES] |= (tex_entry->getID() == IMG_USE_BAKED_EYES);
								bake_flag[BAKED_HAIR] |= (tex_entry->getID() == IMG_USE_BAKED_HAIR);
								bake_flag[BAKED_LOWER] |= (tex_entry->getID() == IMG_USE_BAKED_LOWER);
								bake_flag[BAKED_UPPER] |= (tex_entry->getID() == IMG_USE_BAKED_UPPER);
								bake_flag[BAKED_SKIRT] |= (tex_entry->getID() == IMG_USE_BAKED_SKIRT);
							bake_flag[BAKED_LEFT_ARM] |= (tex_entry->getID() == IMG_USE_BAKED_LEFTARM);
							bake_flag[BAKED_LEFT_LEG] |= (tex_entry->getID() == IMG_USE_BAKED_LEFTLEG);
							bake_flag[BAKED_AUX1] |= (tex_entry->getID() == IMG_USE_BAKED_AUX1);
							bake_flag[BAKED_AUX2] |= (tex_entry->getID() == IMG_USE_BAKED_AUX2);
							bake_flag[BAKED_AUX3] |= (tex_entry->getID() == IMG_USE_BAKED_AUX3);
							}
						}
					}
				}
			}
		}
	}

	//LL_INFOS() << "head " << bake_flag[BAKED_HEAD] << "eyes " << bake_flag[BAKED_EYES] << "hair " << bake_flag[BAKED_HAIR] << "lower " << bake_flag[BAKED_LOWER] << "upper " << bake_flag[BAKED_UPPER] << "skirt " << bake_flag[BAKED_SKIRT] << LL_ENDL;

	for (S32 i = 0; i < mMeshLOD.size(); i++)
	{
		LLAvatarJoint* joint = mMeshLOD[i];
		if (i == MESH_ID_HAIR)
		{
			joint->setVisible(!bake_flag[BAKED_HAIR], TRUE);
		}
		else if (i == MESH_ID_HEAD)
		{
			joint->setVisible(!bake_flag[BAKED_HEAD], TRUE);
		}
		else if (i == MESH_ID_SKIRT)
		{
			joint->setVisible(!bake_flag[BAKED_SKIRT], TRUE);
		}
		else if (i == MESH_ID_UPPER_BODY)
		{
			joint->setVisible(!bake_flag[BAKED_UPPER], TRUE);
		}
		else if (i == MESH_ID_LOWER_BODY)
		{
			joint->setVisible(!bake_flag[BAKED_LOWER], TRUE);
		}
		else if (i == MESH_ID_EYEBALL_LEFT)
		{
			joint->setVisible(!bake_flag[BAKED_EYES], TRUE);
		}
		else if (i == MESH_ID_EYEBALL_RIGHT)
		{
			joint->setVisible(!bake_flag[BAKED_EYES], TRUE);
		}
		else if (i == MESH_ID_EYELASH)
		{
			joint->setVisible(!bake_flag[BAKED_HEAD], TRUE);
		}
	}
}

//-----------------------------------------------------------------------------
// updateMeshTextures()
// Uses the current TE values to set the meshes' and layersets' textures.
//-----------------------------------------------------------------------------
// virtual
void LLVOAvatar::updateMeshTextures()
{
	static S32 update_counter = 0;
	mBakedTextureDebugText.clear();
	
	// if user has never specified a texture, assign the default
	for (U32 i=0; i < getNumTEs(); i++)
	{
		const LLViewerTexture* te_image = getImage(i, 0);
		if(!te_image || te_image->getID().isNull() || (te_image->getID() == IMG_DEFAULT))
		{
			// IMG_DEFAULT_AVATAR = a special texture that's never rendered.
			const LLUUID& image_id = (i == TEX_HAIR ? IMG_DEFAULT : IMG_DEFAULT_AVATAR);
			setImage(i, LLViewerTextureManager::getFetchedTexture(image_id), 0); 
		}
	}

	const BOOL other_culled = !isSelf() && mCulled;
	LLLoadedCallbackEntry::source_callback_list_t* src_callback_list = NULL ;
	BOOL paused = FALSE;
	if(!isSelf())
	{
		src_callback_list = &mCallbackTextureList ;
		paused = !isVisible();
	}

	std::vector<BOOL> is_layer_baked;
	is_layer_baked.resize(mBakedTextureDatas.size(), false);

	std::vector<BOOL> use_lkg_baked_layer; // lkg = "last known good"
	use_lkg_baked_layer.resize(mBakedTextureDatas.size(), false);

	mBakedTextureDebugText += llformat("%06d\n",update_counter++);
	mBakedTextureDebugText += "indx layerset linvld ltda ilb ulkg ltid\n";
	// <FS:Beq> BOM OS
	// for (U32 i=0; i < mBakedTextureDatas.size(); i++)
	for (U32 i=0; i < getNumBakes(); i++)
	{
		is_layer_baked[i] = isTextureDefined(mBakedTextureDatas[i].mTextureIndex);
		LLViewerTexLayerSet* layerset = NULL;
		bool layerset_invalid = false;
		if (!other_culled)
		{
			// When an avatar is changing clothes and not in Appearance mode,
			// use the last-known good baked texture until it finishes the first
			// render of the new layerset.
			layerset = getTexLayerSet(i);
			layerset_invalid = layerset && ( !layerset->getViewerComposite()->isInitialized()
											 || !layerset->isLocalTextureDataAvailable() );
			use_lkg_baked_layer[i] = (!is_layer_baked[i] 
									  && (mBakedTextureDatas[i].mLastTextureID != IMG_DEFAULT_AVATAR) 
									  && layerset_invalid);
			if (use_lkg_baked_layer[i])
			{
				layerset->setUpdatesEnabled(TRUE);
			}
		}
		else
		{
			use_lkg_baked_layer[i] = (!is_layer_baked[i] 
									  && mBakedTextureDatas[i].mLastTextureID != IMG_DEFAULT_AVATAR);
		}

		std::string last_id_string;
		if (mBakedTextureDatas[i].mLastTextureID == IMG_DEFAULT_AVATAR)
			last_id_string = "A";
		else if (mBakedTextureDatas[i].mLastTextureID == IMG_DEFAULT)
			last_id_string = "D";
		else if (mBakedTextureDatas[i].mLastTextureID == IMG_INVISIBLE)
			last_id_string = "I";
		else
			last_id_string = "*";
		bool is_ltda = layerset
			&& layerset->getViewerComposite()->isInitialized()
			&& layerset->isLocalTextureDataAvailable();
		mBakedTextureDebugText += llformat("%4d   %4s     %4d %4d %4d %4d %4s\n",
										   i,
										   (layerset?"*":"0"),
										   layerset_invalid,
										   is_ltda,
										   is_layer_baked[i],
										   use_lkg_baked_layer[i],
										   last_id_string.c_str());
	}
	// <FS:Beq> BOM OS
	// for (U32 i=0; i < mBakedTextureDatas.size(); i++)
	for (U32 i=0; i < getNumBakes(); i++)
	// </FS:Beq>
	{
		debugColorizeSubMeshes(i, LLColor4::white);

		LLViewerTexLayerSet* layerset = getTexLayerSet(i);
		if (use_lkg_baked_layer[i] && !isUsingLocalAppearance() )
		{
			// use last known good layer (no new one)
			LLViewerFetchedTexture* baked_img = LLViewerTextureManager::getFetchedTexture(mBakedTextureDatas[i].mLastTextureID);
			mBakedTextureDatas[i].mIsUsed = TRUE;

			debugColorizeSubMeshes(i,LLColor4::red);
	
			avatar_joint_mesh_list_t::iterator iter = mBakedTextureDatas[i].mJointMeshes.begin();
			avatar_joint_mesh_list_t::iterator end  = mBakedTextureDatas[i].mJointMeshes.end();
			for (; iter != end; ++iter)
			{
				LLAvatarJointMesh* mesh = (*iter);
				if (mesh)
				{
					mesh->setTexture( baked_img );
				}
			}
		}
		else if (!isUsingLocalAppearance() && is_layer_baked[i])
		{
			// use new layer
			LLViewerFetchedTexture* baked_img =
				LLViewerTextureManager::staticCastToFetchedTexture(
					getImage( mBakedTextureDatas[i].mTextureIndex, 0 ), TRUE) ;
			if( baked_img->getID() == mBakedTextureDatas[i].mLastTextureID )
			{
				// Even though the file may not be finished loading,
				// we'll consider it loaded and use it (rather than
				// doing compositing).
				useBakedTexture( baked_img->getID() );
                                mLoadedCallbacksPaused |= !isVisible();
                                checkTextureLoading();
			}
			else
			{
				mBakedTextureDatas[i].mIsLoaded = FALSE;
				if ( (baked_img->getID() != IMG_INVISIBLE) &&
					 ((i == BAKED_HEAD) || (i == BAKED_UPPER) || (i == BAKED_LOWER)) )
				{			
					baked_img->setLoadedCallback(onBakedTextureMasksLoaded, MORPH_MASK_REQUESTED_DISCARD, TRUE, TRUE, new LLTextureMaskData( mID ), 
						src_callback_list, paused);
				}
				baked_img->setLoadedCallback(onBakedTextureLoaded, SWITCH_TO_BAKED_DISCARD, FALSE, FALSE, new LLUUID( mID ), 
					src_callback_list, paused );
				if (baked_img->getDiscardLevel() < 0 && !paused)
				{
					// mLoadedCallbackTextures will be updated by checkTextureLoading() below
					mLastTexCallbackAddedTime.reset();
				}

				// this could add paused texture callbacks
				mLoadedCallbacksPaused |= paused; 
				checkTextureLoading();
			}
		}
		else if (layerset && isUsingLocalAppearance())
		{
			debugColorizeSubMeshes(i,LLColor4::yellow );

			layerset->createComposite();
			layerset->setUpdatesEnabled( TRUE );
			mBakedTextureDatas[i].mIsUsed = FALSE;

			avatar_joint_mesh_list_t::iterator iter = mBakedTextureDatas[i].mJointMeshes.begin();
			avatar_joint_mesh_list_t::iterator end  = mBakedTextureDatas[i].mJointMeshes.end();
			for (; iter != end; ++iter)
			{
				LLAvatarJointMesh* mesh = (*iter);
				if (mesh)
				{
					mesh->setLayerSet( layerset );
				}
			}
		}
		else
		{
			debugColorizeSubMeshes(i,LLColor4::blue);
		}
	}

	// set texture and color of hair manually if we are not using a baked image.
	// This can happen while loading hair for yourself, or for clients that did not
	// bake a hair texture. Still needed for yourself after 1.22 is depricated.
	if (!is_layer_baked[BAKED_HAIR])
	{
		const LLColor4 color = mTexHairColor ? mTexHairColor->getColor() : LLColor4(1,1,1,1);
		LLViewerTexture* hair_img = getImage( TEX_HAIR, 0 );
		avatar_joint_mesh_list_t::iterator iter = mBakedTextureDatas[BAKED_HAIR].mJointMeshes.begin();
		avatar_joint_mesh_list_t::iterator end  = mBakedTextureDatas[BAKED_HAIR].mJointMeshes.end();
		for (; iter != end; ++iter)
		{
			LLAvatarJointMesh* mesh = (*iter);
			if (mesh)
			{
				mesh->setColor( color );
				mesh->setTexture( hair_img );
			}
		}
	} 
	
	
	for (LLAvatarAppearanceDictionary::BakedTextures::const_iterator baked_iter =
			 LLAvatarAppearanceDictionary::getInstance()->getBakedTextures().begin();
		 baked_iter != LLAvatarAppearanceDictionary::getInstance()->getBakedTextures().end();
		 ++baked_iter)
	{
		const EBakedTextureIndex baked_index = baked_iter->first;
		const LLAvatarAppearanceDictionary::BakedEntry *baked_dict = baked_iter->second;
		
		for (texture_vec_t::const_iterator local_tex_iter = baked_dict->mLocalTextures.begin();
			 local_tex_iter != baked_dict->mLocalTextures.end();
			 ++local_tex_iter)
		{
			const ETextureIndex texture_index = *local_tex_iter;
			const BOOL is_baked_ready = (is_layer_baked[baked_index] && mBakedTextureDatas[baked_index].mIsLoaded) || other_culled;
			if (isSelf())
			{
				setBakedReady(texture_index, is_baked_ready);
			}
		}
	}

	// removeMissingBakedTextures() will call back into this rountine if something is removed, and can blow up the stack
	static bool call_remove_missing = true;	
	if (call_remove_missing)
	{
		call_remove_missing = false;
		removeMissingBakedTextures();	// May call back into this function if anything is removed
		call_remove_missing = true;
	}

	//refresh bakes on any attached objects
	for (attachment_map_t::iterator iter = mAttachmentPoints.begin();
		iter != mAttachmentPoints.end();
		++iter)
	{
		LLViewerJointAttachment* attachment = iter->second;

		for (LLViewerJointAttachment::attachedobjs_vec_t::iterator attachment_iter = attachment->mAttachedObjects.begin();
			attachment_iter != attachment->mAttachedObjects.end();
			++attachment_iter)
		{
			LLViewerObject* attached_object = attachment_iter->get();
			if (attached_object && !attached_object->isDead())
			{
				attached_object->refreshBakeTexture();

				LLViewerObject::const_child_list_t& child_list = attached_object->getChildren();
				for (LLViewerObject::child_list_t::const_iterator iter = child_list.begin();
					iter != child_list.end(); ++iter)
				{
					LLViewerObject* objectp = *iter;
					if (objectp && !objectp->isDead())
					{
						objectp->refreshBakeTexture();
					}
				}
			}
		}
	}

	

}

// virtual
//-----------------------------------------------------------------------------
// setLocalTexture()
//-----------------------------------------------------------------------------
void LLVOAvatar::setLocalTexture( ETextureIndex type, LLViewerTexture* in_tex, BOOL baked_version_ready, U32 index )
{
	// invalid for anyone but self
	llassert(0);
}

//virtual 
void LLVOAvatar::setBakedReady(LLAvatarAppearanceDefines::ETextureIndex type, BOOL baked_version_exists, U32 index)
{
	// invalid for anyone but self
	llassert(0);
}

void LLVOAvatar::addChat(const LLChat& chat)
{
	std::deque<LLChat>::iterator chat_iter;

	mChats.push_back(chat);

	S32 chat_length = 0;
	for( chat_iter = mChats.begin(); chat_iter != mChats.end(); ++chat_iter)
	{
		chat_length += chat_iter->mText.size();
	}

	// remove any excess chat
	chat_iter = mChats.begin();
	while ((chat_length > MAX_BUBBLE_CHAT_LENGTH || mChats.size() > MAX_BUBBLE_CHAT_UTTERANCES) && chat_iter != mChats.end())
	{
		chat_length -= chat_iter->mText.size();
		mChats.pop_front();
		chat_iter = mChats.begin();
	}

	mChatTimer.reset();
}

void LLVOAvatar::clearChat()
{
	mChats.clear();
}


void LLVOAvatar::applyMorphMask(U8* tex_data, S32 width, S32 height, S32 num_components, LLAvatarAppearanceDefines::EBakedTextureIndex index)
{
	if (index >= BAKED_NUM_INDICES)
	{
		LL_WARNS() << "invalid baked texture index passed to applyMorphMask" << LL_ENDL;
		return;
	}

	for (morph_list_t::const_iterator iter = mBakedTextureDatas[index].mMaskedMorphs.begin();
		 iter != mBakedTextureDatas[index].mMaskedMorphs.end(); ++iter)
	{
		const LLMaskedMorph* maskedMorph = (*iter);
		LLPolyMorphTarget* morph_target = dynamic_cast<LLPolyMorphTarget*>(maskedMorph->mMorphTarget);
		if (morph_target)
		{
			morph_target->applyMask(tex_data, width, height, num_components, maskedMorph->mInvert);
		}
	}
}

// returns TRUE if morph masks are present and not valid for a given baked texture, FALSE otherwise
BOOL LLVOAvatar::morphMaskNeedsUpdate(LLAvatarAppearanceDefines::EBakedTextureIndex index)
{
	if (index >= BAKED_NUM_INDICES)
	{
		return FALSE;
	}

	if (!mBakedTextureDatas[index].mMaskedMorphs.empty())
	{
		if (isSelf())
		{
			LLViewerTexLayerSet *layer_set = getTexLayerSet(index);
			if (layer_set)
			{
				return !layer_set->isMorphValid();
			}
		}
		else
		{
			return FALSE;
		}
	}

	return FALSE;
}

//-----------------------------------------------------------------------------
// releaseComponentTextures()
// release any component texture UUIDs for which we have a baked texture
// ! BACKWARDS COMPATIBILITY !
// This is only called for non-self avatars, it can be taken out once component
// textures aren't communicated by non-self avatars.
//-----------------------------------------------------------------------------
void LLVOAvatar::releaseComponentTextures()
{
	// ! BACKWARDS COMPATIBILITY !
	// Detect if the baked hair texture actually wasn't sent, and if so set to default
	if (isTextureDefined(TEX_HAIR_BAKED) && getImage(TEX_HAIR_BAKED,0)->getID() == getImage(TEX_SKIRT_BAKED,0)->getID())
	{
		if (getImage(TEX_HAIR_BAKED,0)->getID() != IMG_INVISIBLE)
		{
			// Regression case of messaging system. Expected 21 textures, received 20. last texture is not valid so set to default
			setTETexture(TEX_HAIR_BAKED, IMG_DEFAULT_AVATAR);
		}
	}

	//<FS:Beq> BOM constrain number of bake requests when BOM not supported
	// for (U8 baked_index = 0; baked_index < BAKED_NUM_INDICES; baked_index++)
	for (U8 baked_index = 0; baked_index < getNumBakes(); baked_index++)
		//</FS:Beq>	
	{
		const LLAvatarAppearanceDictionary::BakedEntry * bakedDicEntry = LLAvatarAppearanceDictionary::getInstance()->getBakedTexture((EBakedTextureIndex)baked_index);
		// skip if this is a skirt and av is not wearing one, or if we don't have a baked texture UUID
		if (!isTextureDefined(bakedDicEntry->mTextureIndex)
			&& ( (baked_index != BAKED_SKIRT) || isWearingWearableType(LLWearableType::WT_SKIRT) ))
		{
			continue;
		}

		for (U8 texture = 0; texture < bakedDicEntry->mLocalTextures.size(); texture++)
		{
			const U8 te = (ETextureIndex)bakedDicEntry->mLocalTextures[texture];
			setTETexture(te, IMG_DEFAULT_AVATAR);
		}
	}
}

void LLVOAvatar::dumpAvatarTEs( const std::string& context ) const
{	
	LL_DEBUGS("Avatar") << avString() << (isSelf() ? "Self: " : "Other: ") << context << LL_ENDL;
	for (LLAvatarAppearanceDictionary::Textures::const_iterator iter = LLAvatarAppearanceDictionary::getInstance()->getTextures().begin();
		 iter != LLAvatarAppearanceDictionary::getInstance()->getTextures().end();
		 ++iter)
	{
		const LLAvatarAppearanceDictionary::TextureEntry *texture_dict = iter->second;
		// TODO: MULTI-WEARABLE: handle multiple textures for self
		const LLViewerTexture* te_image = getImage(iter->first,0);
		if( !te_image )
		{
			LL_DEBUGS("Avatar") << avString() << "       " << texture_dict->mName << ": null ptr" << LL_ENDL;
		}
		else if( te_image->getID().isNull() )
		{
			LL_DEBUGS("Avatar") << avString() << "       " << texture_dict->mName << ": null UUID" << LL_ENDL;
		}
		else if( te_image->getID() == IMG_DEFAULT )
		{
			LL_DEBUGS("Avatar") << avString() << "       " << texture_dict->mName << ": IMG_DEFAULT" << LL_ENDL;
		}
		else if( te_image->getID() == IMG_DEFAULT_AVATAR )
		{
			LL_DEBUGS("Avatar") << avString() << "       " << texture_dict->mName << ": IMG_DEFAULT_AVATAR" << LL_ENDL;
		}
		else
		{
			LL_DEBUGS("Avatar") << avString() << "       " << texture_dict->mName << ": " << te_image->getID() << LL_ENDL;
		}
	}
}

//-----------------------------------------------------------------------------
// clampAttachmentPositions()
//-----------------------------------------------------------------------------
void LLVOAvatar::clampAttachmentPositions()
{
	if (isDead())
	{
		return;
	}
	for (attachment_map_t::iterator iter = mAttachmentPoints.begin(); 
		 iter != mAttachmentPoints.end();
		 ++iter)
	{
		LLViewerJointAttachment* attachment = iter->second;
		if (attachment)
		{
			attachment->clampObjectPosition();
		}
	}
}

BOOL LLVOAvatar::hasHUDAttachment() const
{
	for (attachment_map_t::const_iterator iter = mAttachmentPoints.begin(); 
		 iter != mAttachmentPoints.end();
		 ++iter)
	{
		LLViewerJointAttachment* attachment = iter->second;

		// <FS:Ansariel> Possible crash fix
		if (!attachment)
		{
			continue;
		}
		// </FS:Ansariel>

		if (attachment->getIsHUDAttachment() && attachment->getNumObjects() > 0)
		{
			return TRUE;
		}
	}
	return FALSE;
}

LLBBox LLVOAvatar::getHUDBBox() const
{
	LLBBox bbox;
	for (attachment_map_t::const_iterator iter = mAttachmentPoints.begin(); 
		 iter != mAttachmentPoints.end();
		 ++iter)
	{
		LLViewerJointAttachment* attachment = iter->second;
		// <FS:Ansariel> Possible crash fix
		//if (attachment->getIsHUDAttachment())
		if (attachment && attachment->getIsHUDAttachment())
		// </FS:Ansariel>
		{
			for (LLViewerJointAttachment::attachedobjs_vec_t::iterator attachment_iter = attachment->mAttachedObjects.begin();
				 attachment_iter != attachment->mAttachedObjects.end();
				 ++attachment_iter)
			{
				const LLViewerObject* attached_object = attachment_iter->get();
				if (attached_object == NULL)
				{
					LL_WARNS() << "HUD attached object is NULL!" << LL_ENDL;
					continue;
				}
				// initialize bounding box to contain identity orientation and center point for attached object
				bbox.addPointLocal(attached_object->getPosition());
				// add rotated bounding box for attached object
				bbox.addBBoxAgent(attached_object->getBoundingBoxAgent());
				LLViewerObject::const_child_list_t& child_list = attached_object->getChildren();
				for (LLViewerObject::child_list_t::const_iterator iter = child_list.begin();
					 iter != child_list.end(); 
					 ++iter)
				{
					const LLViewerObject* child_objectp = *iter;
					bbox.addBBoxAgent(child_objectp->getBoundingBoxAgent());
				}
			}
		}
	}

	return bbox;
}

//-----------------------------------------------------------------------------
// onFirstTEMessageReceived()
//-----------------------------------------------------------------------------
void LLVOAvatar::onFirstTEMessageReceived()
{
	LL_DEBUGS("Avatar") << avString() << LL_ENDL;
	if( !mFirstTEMessageReceived )
	{
		mFirstTEMessageReceived = TRUE;

		LLLoadedCallbackEntry::source_callback_list_t* src_callback_list = NULL ;
		BOOL paused = FALSE ;
		if(!isSelf())
		{
			src_callback_list = &mCallbackTextureList ;
			paused = !isVisible();
		}

		for (U32 i = 0; i < mBakedTextureDatas.size(); i++)
		{
			const BOOL layer_baked = isTextureDefined(mBakedTextureDatas[i].mTextureIndex);

			// Use any baked textures that we have even if they haven't downloaded yet.
			// (That is, don't do a transition from unbaked to baked.)
			if (layer_baked)
			{
				LLViewerFetchedTexture* image = LLViewerTextureManager::staticCastToFetchedTexture(getImage( mBakedTextureDatas[i].mTextureIndex, 0 ), TRUE) ;
				mBakedTextureDatas[i].mLastTextureID = image->getID();
				// If we have more than one texture for the other baked layers, we'll want to call this for them too.
				if ( (image->getID() != IMG_INVISIBLE) && ((i == BAKED_HEAD) || (i == BAKED_UPPER) || (i == BAKED_LOWER)) )
				{
					image->setLoadedCallback( onBakedTextureMasksLoaded, MORPH_MASK_REQUESTED_DISCARD, TRUE, TRUE, new LLTextureMaskData( mID ), 
						src_callback_list, paused);
				}
				LL_DEBUGS("Avatar") << avString() << "layer_baked, setting onInitialBakedTextureLoaded as callback" << LL_ENDL;
				image->setLoadedCallback( onInitialBakedTextureLoaded, MAX_DISCARD_LEVEL, FALSE, FALSE, new LLUUID( mID ), 
					src_callback_list, paused );
				if (image->getDiscardLevel() < 0 && !paused)
				{
					mLastTexCallbackAddedTime.reset();
				}
                               // this could add paused texture callbacks
                               mLoadedCallbacksPaused |= paused; 
			}
		}

        mMeshTexturesDirty = TRUE;
		gPipeline.markGLRebuild(this);
	}
}

//-----------------------------------------------------------------------------
// bool visualParamWeightsAreDefault()
//-----------------------------------------------------------------------------
bool LLVOAvatar::visualParamWeightsAreDefault()
{
	bool rtn = true;

	bool is_wearing_skirt = isWearingWearableType(LLWearableType::WT_SKIRT);
	for (LLVisualParam *param = getFirstVisualParam(); 
	     param;
	     param = getNextVisualParam())
	{
		if (param->isTweakable())
		{
			LLViewerVisualParam* vparam = dynamic_cast<LLViewerVisualParam*>(param);
			llassert(vparam);
			bool is_skirt_param = vparam &&
				LLWearableType::WT_SKIRT == vparam->getWearableType();
			if (param->getWeight() != param->getDefaultWeight() &&
			    // we have to not care whether skirt weights are default, if we're not actually wearing a skirt
			    (is_wearing_skirt || !is_skirt_param))
			{
				//LL_INFOS() << "param '" << param->getName() << "'=" << param->getWeight() << " which differs from default=" << param->getDefaultWeight() << LL_ENDL;
				rtn = false;
				break;
			}
		}
	}

	//LL_INFOS() << "params are default ? " << int(rtn) << LL_ENDL;

	return rtn;
}

// <FS:ND> Remove LLVolatileAPRPool/apr_file_t and use FILE* instead
//void dump_visual_param(apr_file_t* file, LLVisualParam* viewer_param, F32 value)
void dump_visual_param(LLAPRFile::tFiletype* file, LLVisualParam* viewer_param, F32 value)
// </FS:ND>
{
	std::string type_string = "unknown";
	if (dynamic_cast<LLTexLayerParamAlpha*>(viewer_param))
		type_string = "param_alpha";
	if (dynamic_cast<LLTexLayerParamColor*>(viewer_param))
		type_string = "param_color";
	if (dynamic_cast<LLDriverParam*>(viewer_param))
		type_string = "param_driver";
	if (dynamic_cast<LLPolyMorphTarget*>(viewer_param))
		type_string = "param_morph";
	if (dynamic_cast<LLPolySkeletalDistortion*>(viewer_param))
		type_string = "param_skeleton";
	S32 wtype = -1;
	LLViewerVisualParam *vparam = dynamic_cast<LLViewerVisualParam*>(viewer_param);
	if (vparam)
	{
		wtype = vparam->getWearableType();
	}
	S32 u8_value = F32_to_U8(value,viewer_param->getMinWeight(),viewer_param->getMaxWeight());
	apr_file_printf(file, "\t\t<param id=\"%d\" name=\"%s\" display=\"%s\" value=\"%.3f\" u8=\"%d\" type=\"%s\" wearable=\"%s\" group=\"%d\"/>\n",
					viewer_param->getID(), viewer_param->getName().c_str(), viewer_param->getDisplayName().c_str(), value, u8_value, type_string.c_str(),
					LLWearableType::getTypeName(LLWearableType::EType(wtype)).c_str(),
					viewer_param->getGroup());
	}
	

void LLVOAvatar::dumpAppearanceMsgParams( const std::string& dump_prefix,
	const LLAppearanceMessageContents& contents)
{
	std::string outfilename = get_sequential_numbered_file_name(dump_prefix,".xml");
	const std::vector<F32>& params_for_dump = contents.mParamWeights;
	const LLTEContents& tec = contents.mTEContents;

	LLAPRFile outfile;
	std::string fullpath = gDirUtilp->getExpandedFilename(LL_PATH_LOGS,outfilename);
	outfile.open(fullpath, LL_APR_WB );

	// <FS:ND> Remove LLVolatileAPRPool/apr_file_t and use FILE* instead
	// apr_file_t* file = outfile.getFileHandle();
	LLAPRFile::tFiletype* file = outfile.getFileHandle();
	// </FS:ND>

	if (!file)
	{
		return;
	}
	else
	{
		LL_DEBUGS("Avatar") << "dumping appearance message to " << fullpath << LL_ENDL;
	}

	apr_file_printf(file, "<header>\n");
	apr_file_printf(file, "\t\t<cof_version %i />\n", contents.mCOFVersion);
	apr_file_printf(file, "\t\t<appearance_version %i />\n", contents.mAppearanceVersion);
	apr_file_printf(file, "</header>\n");

	apr_file_printf(file, "\n<params>\n");
	LLVisualParam* param = getFirstVisualParam();
	for (S32 i = 0; i < params_for_dump.size(); i++)
	{
		while( param && ((param->getGroup() != VISUAL_PARAM_GROUP_TWEAKABLE) && 
						 (param->getGroup() != VISUAL_PARAM_GROUP_TRANSMIT_NOT_TWEAKABLE)) ) // should not be any of group VISUAL_PARAM_GROUP_TWEAKABLE_NO_TRANSMIT
		{
			param = getNextVisualParam();
		}
		LLViewerVisualParam* viewer_param = (LLViewerVisualParam*)param;
		F32 value = params_for_dump[i];
		dump_visual_param(file, viewer_param, value);
		param = getNextVisualParam();
	}
	apr_file_printf(file, "</params>\n");

	apr_file_printf(file, "\n<textures>\n");
	for (U32 i = 0; i < tec.face_count; i++)
	{
		std::string uuid_str;
		((LLUUID*)tec.image_data)[i].toString(uuid_str);
		apr_file_printf( file, "\t\t<texture te=\"%i\" uuid=\"%s\"/>\n", i, uuid_str.c_str());
	}
	apr_file_printf(file, "</textures>\n");
}

void LLVOAvatar::parseAppearanceMessage(LLMessageSystem* mesgsys, LLAppearanceMessageContents& contents)
{
	parseTEMessage(mesgsys, _PREHASH_ObjectData, -1, contents.mTEContents);

	// Parse the AppearanceData field, if any.
	if (mesgsys->has(_PREHASH_AppearanceData))
	{
		U8 av_u8;
		mesgsys->getU8Fast(_PREHASH_AppearanceData, _PREHASH_AppearanceVersion, av_u8, 0);
		contents.mAppearanceVersion = av_u8;
		//LL_DEBUGS("Avatar") << "appversion set by AppearanceData field: " << contents.mAppearanceVersion << LL_ENDL;
		mesgsys->getS32Fast(_PREHASH_AppearanceData, _PREHASH_CofVersion, contents.mCOFVersion, 0);
		// For future use:
		//mesgsys->getU32Fast(_PREHASH_AppearanceData, _PREHASH_Flags, appearance_flags, 0);
	}

	// Parse the AppearanceData field, if any.
	contents.mHoverOffsetWasSet = false;
	if (mesgsys->has(_PREHASH_AppearanceHover))
	{
		LLVector3 hover;
		mesgsys->getVector3Fast(_PREHASH_AppearanceHover, _PREHASH_HoverHeight, hover);
		//LL_DEBUGS("Avatar") << avString() << " hover received " << hover.mV[ VX ] << "," << hover.mV[ VY ] << "," << hover.mV[ VZ ] << LL_ENDL;
		contents.mHoverOffset = hover;
		contents.mHoverOffsetWasSet = true;
	}
	
	// Parse visual params, if any.
	S32 num_blocks = mesgsys->getNumberOfBlocksFast(_PREHASH_VisualParam);
	bool drop_visual_params_debug = gSavedSettings.getBOOL("BlockSomeAvatarAppearanceVisualParams") && (ll_rand(2) == 0); // pretend that ~12% of AvatarAppearance messages arrived without a VisualParam block, for testing
	if( num_blocks > 1 && !drop_visual_params_debug)
	{
		//LL_DEBUGS("Avatar") << avString() << " handle visual params, num_blocks " << num_blocks << LL_ENDL;
		
		LLVisualParam* param = getFirstVisualParam();
		llassert(param); // if this ever fires, we should do the same as when num_blocks<=1
		if (!param)
		{
			LL_WARNS() << "No visual params!" << LL_ENDL;
		}
		else
		{
			for( S32 i = 0; i < num_blocks; i++ )
			{
				while( param && ((param->getGroup() != VISUAL_PARAM_GROUP_TWEAKABLE) && 
								 (param->getGroup() != VISUAL_PARAM_GROUP_TRANSMIT_NOT_TWEAKABLE)) ) // should not be any of group VISUAL_PARAM_GROUP_TWEAKABLE_NO_TRANSMIT
				{
					param = getNextVisualParam();
				}
						
				if( !param )
				{
					// more visual params supplied than expected - just process what we know about
					break;
				}

				U8 value;
				mesgsys->getU8Fast(_PREHASH_VisualParam, _PREHASH_ParamValue, value, i);
				F32 newWeight = U8_to_F32(value, param->getMinWeight(), param->getMaxWeight());
				contents.mParamWeights.push_back(newWeight);
				contents.mParams.push_back(param);

				param = getNextVisualParam();
			}
		}

		const S32 expected_tweakable_count = getVisualParamCountInGroup(VISUAL_PARAM_GROUP_TWEAKABLE) +
											 getVisualParamCountInGroup(VISUAL_PARAM_GROUP_TRANSMIT_NOT_TWEAKABLE); // don't worry about VISUAL_PARAM_GROUP_TWEAKABLE_NO_TRANSMIT
		if (num_blocks != expected_tweakable_count)
		{
			LL_DEBUGS("Avatar") << "Number of params in AvatarAppearance msg (" << num_blocks << ") does not match number of tweakable params in avatar xml file (" << expected_tweakable_count << ").  Processing what we can.  object: " << getID() << LL_ENDL;
		}
	}
	else
	{
		if (drop_visual_params_debug)
		{
			LL_INFOS() << "Debug-faked lack of parameters on AvatarAppearance for object: "  << getID() << LL_ENDL;
		}
		else
		{
			LL_DEBUGS("Avatar") << "AvatarAppearance msg received without any parameters, object: " << getID() << LL_ENDL;
		}
	}

	LLVisualParam* appearance_version_param = getVisualParam(11000);
	if (appearance_version_param)
	{
		std::vector<LLVisualParam*>::iterator it = std::find(contents.mParams.begin(), contents.mParams.end(),appearance_version_param);
		if (it != contents.mParams.end())
		{
			S32 index = it - contents.mParams.begin();
			contents.mParamAppearanceVersion = ll_round(contents.mParamWeights[index]);
			//LL_DEBUGS("Avatar") << "appversion req by appearance_version param: " << contents.mParamAppearanceVersion << LL_ENDL;
		}
	}
}

bool resolve_appearance_version(const LLAppearanceMessageContents& contents, S32& appearance_version)
{
	appearance_version = -1;
	
	if ((contents.mAppearanceVersion) >= 0 &&
		(contents.mParamAppearanceVersion >= 0) &&
		(contents.mAppearanceVersion != contents.mParamAppearanceVersion))
	{
		LL_WARNS() << "inconsistent appearance_version settings - field: " <<
			contents.mAppearanceVersion << ", param: " <<  contents.mParamAppearanceVersion << LL_ENDL;
		return false;
	}
	// <FS:Ansariel> [Legacy Bake]
	//if (contents.mParamAppearanceVersion >= 0) // use visual param if available.
	//{
	//	appearance_version = contents.mParamAppearanceVersion;
	//}
	//else if (contents.mAppearanceVersion > 0)
	//{
	//	appearance_version = contents.mAppearanceVersion;
	//}
	//else // still not set, go with 1.
	//{
	//	appearance_version = 1;
	//}
	if (contents.mParamAppearanceVersion >= 0) // use visual param if available.
	{
		appearance_version = contents.mParamAppearanceVersion;
	}
	if (contents.mAppearanceVersion >= 0)
	{
		appearance_version = contents.mAppearanceVersion;
	}
	if (appearance_version < 0) // still not set, go with 0.
	{
		appearance_version = 0;
	}
	// </FS:Ansariel> [Legacy Bake]
	//LL_DEBUGS("Avatar") << "appearance version info - field " << contents.mAppearanceVersion
	//					<< " param: " << contents.mParamAppearanceVersion
	//					<< " final: " << appearance_version << LL_ENDL;
	return true;
}

//-----------------------------------------------------------------------------
// processAvatarAppearance()
//-----------------------------------------------------------------------------
void LLVOAvatar::processAvatarAppearance( LLMessageSystem* mesgsys )
{
	// <FS:CR> Use LLCachedControl
	//bool enable_verbose_dumps = gSavedSettings.getBOOL("DebugAvatarAppearanceMessage");
	static LLCachedControl<bool> enable_verbose_dumps(gSavedSettings, "DebugAvatarAppearanceMessage");
	// </FS:CR>
	std::string dump_prefix = getFullname() + "_" + (isSelf()?"s":"o") + "_";
	if (gSavedSettings.getBOOL("BlockAvatarAppearanceMessages"))
	{
		LL_WARNS() << "Blocking AvatarAppearance message" << LL_ENDL;
		return;
	}

	mLastAppearanceMessageTimer.reset();

	LLPointer<LLAppearanceMessageContents> contents(new LLAppearanceMessageContents);
	parseAppearanceMessage(mesgsys, *contents);
	if (enable_verbose_dumps)
	{
		dumpAppearanceMsgParams(dump_prefix + "appearance_msg", *contents);
	}

	S32 appearance_version;
	if (!resolve_appearance_version(*contents, appearance_version))
	{
		LL_WARNS() << "bad appearance version info, discarding" << LL_ENDL;
		return;
	}
	//llassert(appearance_version > 0);
	if (appearance_version > 1)
	{
		LL_WARNS() << "unsupported appearance version " << appearance_version << ", discarding appearance message" << LL_ENDL;
		return;
	}

    S32 thisAppearanceVersion(contents->mCOFVersion);
    if (isSelf())
    {   // In the past this was considered to be the canonical COF version, 
        // that is no longer the case.  The canonical version is maintained 
        // by the AIS code and should match the COF version there. Even so,
        // we must prevent rolling this one backwards backwards or processing 
        // stale versions.

        S32 aisCOFVersion(LLAppearanceMgr::instance().getCOFVersion());

        LL_DEBUGS("Avatar") << "handling self appearance message #" << thisAppearanceVersion <<
            " (highest seen #" << mLastUpdateReceivedCOFVersion <<
            ") (AISCOF=#" << aisCOFVersion << ")" << LL_ENDL;

        // <FS:Ansariel> [Legacy Bake]
        if (mFirstTEMessageReceived && (appearance_version == 0))
        {
            return;
        }
        // </FS:Ansariel> [Legacy Bake]

        if (mLastUpdateReceivedCOFVersion >= thisAppearanceVersion)
        {
            LL_WARNS("Avatar") << "Stale appearance received #" << thisAppearanceVersion <<
                " attempt to roll back from #" << mLastUpdateReceivedCOFVersion <<
                "... dropping." << LL_ENDL;
            return;
        }
        if (isEditingAppearance())
        {
            LL_DEBUGS("Avatar") << "Editing appearance.  Dropping appearance update." << LL_ENDL;
            return;
        }

    }

	// SUNSHINE CLEANUP - is this case OK now?
	S32 num_params = contents->mParamWeights.size();
	if (num_params <= 1)
	{
		// In this case, we have no reliable basis for knowing
		// appearance version, which may cause us to look for baked
		// textures in the wrong place and flag them as missing
		// assets.
		LL_DEBUGS("Avatar") << "ignoring appearance message due to lack of params" << LL_ENDL;
		return;
	}

	// No backsies zone - if we get here, the message should be valid and usable, will be processed.
    LL_INFOS("Avatar") << "Processing appearance message version " << thisAppearanceVersion << LL_ENDL;

    // Note:
    // locally the COF is maintained via LLInventoryModel::accountForUpdate
    // which is called from various places.  This should match the simhost's 
    // idea of what the COF version is.  AIS however maintains its own version
    // of the COF that should be considered canonical. 
    mLastUpdateReceivedCOFVersion = thisAppearanceVersion;

    // <FS:Ansariel> [Legacy Bake]
    setIsUsingServerBakes(appearance_version > 0);
    mLastProcessedAppearance = contents;

    bool slam_params = false;
    applyParsedAppearanceMessage(*contents, slam_params);
}

void LLVOAvatar::applyParsedAppearanceMessage(LLAppearanceMessageContents& contents, bool slam_params)
{
	S32 num_params = contents.mParamWeights.size();
	ESex old_sex = getSex();

    if (applyParsedTEMessage(contents.mTEContents) > 0 && isChanged(TEXTURE))
    {
        updateVisualComplexity();
    }

	// <FS:clientTags>
	if (!LLGridManager::getInstance()->isInSecondLife())
	{
		//Wolfspirit: Read the UUID, system and Texturecolor
		const LLTEContents& tec = contents.mTEContents;
		const LLUUID tag_uuid = ((LLUUID*)tec.image_data)[TEX_HEAD_BODYPAINT];
		bool new_system = (tec.glow[TEX_HEAD_BODYPAINT]);

		//WS: Write them into an LLSD map
		mClientTagData["uuid"] = tag_uuid.asString();
		mClientTagData["id_based"] = new_system;
		mClientTagData["tex_color"] = LLColor4U(tec.colors).getValue();

		//WS: Clear mNameString to force a rebuild
		mNameIsSet = false;
	}
	// </FS:clientTags>

	// prevent the overwriting of valid baked textures with invalid baked textures
	for (U8 baked_index = 0; baked_index < mBakedTextureDatas.size(); baked_index++)
	{
		// <FS:Beq> refactor a little to help debug
		// if (!isTextureDefined(mBakedTextureDatas[baked_index].mTextureIndex) 
		auto isDefined = isTextureDefined(mBakedTextureDatas[baked_index].mTextureIndex);
		LL_DEBUGS("Avatar") << avString() << "sb " << (S32) isUsingServerBakes() << " baked_index " << (S32) baked_index << " textureDefined= " << isDefined << LL_ENDL;
		if (!isDefined 
		// </FS:Beq>
			&& mBakedTextureDatas[baked_index].mLastTextureID != IMG_DEFAULT
			&& baked_index != BAKED_SKIRT && baked_index != BAKED_LEFT_ARM && baked_index != BAKED_LEFT_LEG && baked_index != BAKED_AUX1 && baked_index != BAKED_AUX2 && baked_index != BAKED_AUX3)
		{
			// <FS:Ansariel> [Legacy Bake]
			//LL_DEBUGS("Avatar") << avString() << " baked_index " << (S32) baked_index << " using mLastTextureID " << mBakedTextureDatas[baked_index].mLastTextureID << LL_ENDL;
			LL_DEBUGS("Avatar") << avString() << "sb " << (S32) isUsingServerBakes() << " baked_index " << (S32) baked_index << " using mLastTextureID " << mBakedTextureDatas[baked_index].mLastTextureID << LL_ENDL;
			setTEImage(mBakedTextureDatas[baked_index].mTextureIndex, 
				LLViewerTextureManager::getFetchedTexture(mBakedTextureDatas[baked_index].mLastTextureID, FTT_DEFAULT, TRUE, LLGLTexture::BOOST_NONE, LLViewerTexture::LOD_TEXTURE));
		}
		else
		{
			// <FS:Ansariel> [Legacy Bake]
			//LL_DEBUGS("Avatar") << avString() << " baked_index " << (S32) baked_index << " using texture id "
			LL_DEBUGS("Avatar") << avString() << "sb " << (S32) isUsingServerBakes() << " baked_index " << (S32) baked_index << " using texture id "
								<< getTEref(mBakedTextureDatas[baked_index].mTextureIndex).getID() << LL_ENDL;
		}
	}

	// runway - was
	// if (!is_first_appearance_message )
	// which means it would be called on second appearance message - probably wrong.
	BOOL is_first_appearance_message = !mFirstAppearanceMessageReceived;
	mFirstAppearanceMessageReceived = TRUE;

	// LL_DEBUGS("Avatar") << avString() << "processAvatarAppearance start " << mID
    //                     << " first? " << is_first_appearance_message << " self? " << isSelf() << LL_ENDL;

	if (is_first_appearance_message )
	{
		onFirstTEMessageReceived();
	}

	setCompositeUpdatesEnabled( FALSE );
	gPipeline.markGLRebuild(this);

	// Apply visual params
	if( num_params > 1)
	{
		//LL_DEBUGS("Avatar") << avString() << " handle visual params, num_params " << num_params << LL_ENDL;
		BOOL params_changed = FALSE;
		BOOL interp_params = FALSE;
		S32 params_changed_count = 0;
		
		for( S32 i = 0; i < num_params; i++ )
		{
			LLVisualParam* param = contents.mParams[i];
			F32 newWeight = contents.mParamWeights[i];

			if (slam_params || is_first_appearance_message || (param->getWeight() != newWeight))
			{
				params_changed = TRUE;
				params_changed_count++;

				if(is_first_appearance_message || slam_params)
				{
					//LL_DEBUGS("Avatar") << "param slam " << i << " " << newWeight << LL_ENDL;
					// <FS:Ansariel> [Legacy Bake]
					//param->setWeight(newWeight);
					param->setWeight(newWeight, FALSE);
				}
				else
				{
					interp_params = TRUE;
					// <FS:Ansariel> [Legacy Bake]
					//param->setAnimationTarget(newWeight);
					param->setAnimationTarget(newWeight, FALSE);
				}
			}
		}
		const S32 expected_tweakable_count = getVisualParamCountInGroup(VISUAL_PARAM_GROUP_TWEAKABLE) +
											 getVisualParamCountInGroup(VISUAL_PARAM_GROUP_TRANSMIT_NOT_TWEAKABLE); // don't worry about VISUAL_PARAM_GROUP_TWEAKABLE_NO_TRANSMIT
		if (num_params != expected_tweakable_count)
		{
			LL_DEBUGS("Avatar") << "Number of params in AvatarAppearance msg (" << num_params << ") does not match number of tweakable params in avatar xml file (" << expected_tweakable_count << ").  Processing what we can.  object: " << getID() << LL_ENDL;
		}

		LL_DEBUGS("Avatar") << "Changed " << params_changed_count << " params" << LL_ENDL;
		if (params_changed)
		{
			if (interp_params)
			{
				startAppearanceAnimation();
			}
			updateVisualParams();

			ESex new_sex = getSex();
			if( old_sex != new_sex )
			{
				// <FS:Ansariel> [Legacy Bake]
				//updateSexDependentLayerSets();
				updateSexDependentLayerSets(FALSE);
			}	
		}

		llassert( getSex() == ((getVisualParamWeight( "male" ) > 0.5f) ? SEX_MALE : SEX_FEMALE) );
	}
	else
	{
		// AvatarAppearance message arrived without visual params
		LL_DEBUGS("Avatar") << avString() << "no visual params" << LL_ENDL;

		const F32 LOADING_TIMEOUT_SECONDS = 60.f;
		// this isn't really a problem if we already have a non-default shape
		if (visualParamWeightsAreDefault() && mRuthTimer.getElapsedTimeF32() > LOADING_TIMEOUT_SECONDS)
		{
			// re-request appearance, hoping that it comes back with a shape next time
			LL_INFOS() << "Re-requesting AvatarAppearance for object: "  << getID() << LL_ENDL;
			LLAvatarPropertiesProcessor::getInstance()->sendAvatarTexturesRequest(getID());
			mRuthTimer.reset();
		}
		else
		{
			LL_INFOS() << "That's okay, we already have a non-default shape for object: "  << getID() << LL_ENDL;
			// we don't really care.
		}
	}

	if (contents.mHoverOffsetWasSet && !isSelf())
	{
		// Got an update for some other avatar
		// Ignore updates for self, because we have a more authoritative value in the preferences.
		setHoverOffset(contents.mHoverOffset);
		LL_DEBUGS("Avatar") << avString() << "setting hover to " << contents.mHoverOffset[2] << LL_ENDL;
	}

	if (!contents.mHoverOffsetWasSet && !isSelf())
	{
		// If we don't get a value at all, we are presumably in a
		// region that does not support hover height.
		LL_WARNS() << avString() << "zeroing hover because not defined in appearance message" << LL_ENDL;
		setHoverOffset(LLVector3(0.0, 0.0, 0.0));
	}

	setCompositeUpdatesEnabled( TRUE );

	// If all of the avatars are completely baked, release the global image caches to conserve memory.
	LLVOAvatar::cullAvatarsByPixelArea();

	if (isSelf())
	{
		mUseLocalAppearance = false;
	}

	updateMeshTextures();
	updateMeshVisibility();

}

LLViewerTexture* LLVOAvatar::getBakedTexture(const U8 te)
{
	//<FS:Beq> BOM constrain number of bake requests when BOM not supported
	// prior to BOM BAKES beyond BAKED_HAIR were not supported.
	// if (te < 0 || te >= BAKED_NUM_INDICES)
	if (te < 0 || te >= getNumBakes())
	//</FS:Beq>
	{
		return NULL;
	}

	BOOL is_layer_baked = isTextureDefined(mBakedTextureDatas[te].mTextureIndex);
	
	LLViewerTexLayerSet* layerset = NULL;
	layerset = getTexLayerSet(te);
	

	if (!isEditingAppearance() && is_layer_baked)
	{
		LLViewerFetchedTexture* baked_img = LLViewerTextureManager::staticCastToFetchedTexture(getImage(mBakedTextureDatas[te].mTextureIndex, 0), TRUE);
		return baked_img;
	}
	else if (layerset && isEditingAppearance())
	{
		layerset->createComposite();
		layerset->setUpdatesEnabled(TRUE);

		return layerset->getViewerComposite();
	}

	return NULL;

	
}

// static
void LLVOAvatar::getAnimLabels( std::vector<std::string>* labels )
{
	S32 i;
	labels->reserve(gUserAnimStatesCount);
	for( i = 0; i < gUserAnimStatesCount; i++ )
	{
		labels->push_back( LLAnimStateLabels::getStateLabel( gUserAnimStates[i].mName ) );
	}

	// Special case to trigger away (AFK) state
	labels->push_back( "Away From Keyboard" );
}

// static 
void LLVOAvatar::getAnimNames( std::vector<std::string>* names )
{
	S32 i;

	names->reserve(gUserAnimStatesCount);
	for( i = 0; i < gUserAnimStatesCount; i++ )
	{
		names->push_back( std::string(gUserAnimStates[i].mName) );
	}

	// Special case to trigger away (AFK) state
	names->push_back( "enter_away_from_keyboard_state" );
}

// static
void LLVOAvatar::onBakedTextureMasksLoaded( BOOL success, LLViewerFetchedTexture *src_vi, LLImageRaw* src, LLImageRaw* aux_src, S32 discard_level, BOOL final, void* userdata )
{
	if (!userdata) return;

	//LL_INFOS() << "onBakedTextureMasksLoaded: " << src_vi->getID() << LL_ENDL;
	const LLUUID id = src_vi->getID();
 
	LLTextureMaskData* maskData = (LLTextureMaskData*) userdata;
	LLVOAvatar* self = (LLVOAvatar*) gObjectList.findObject( maskData->mAvatarID );

	// if discard level is 2 less than last discard level we processed, or we hit 0,
	// then generate morph masks
	if(self && success && (discard_level < maskData->mLastDiscardLevel - 2 || discard_level == 0))
	{
		if(aux_src && aux_src->getComponents() == 1)
		{
			if (!aux_src->getData())
			{
				// <FS:Ansariel> FIRE-16122: Don't crash if we didn't receive any data
				//LL_ERRS() << "No auxiliary source (morph mask) data for image id " << id << LL_ENDL;
				LL_WARNS() << "No auxiliary source (morph mask) data for image id " << id << LL_ENDL;
				// </FS:Ansariel>
				return;
			}

			U32 gl_name;
			LLImageGL::generateTextures(1, &gl_name );
			stop_glerror();

			gGL.getTexUnit(0)->bindManual(LLTexUnit::TT_TEXTURE, gl_name);
			stop_glerror();

			LLImageGL::setManualImage(
				GL_TEXTURE_2D, 0, GL_ALPHA8, 
				aux_src->getWidth(), aux_src->getHeight(),
				GL_ALPHA, GL_UNSIGNED_BYTE, aux_src->getData());
			stop_glerror();

			gGL.getTexUnit(0)->setTextureFilteringOption(LLTexUnit::TFO_BILINEAR);

			/* if( id == head_baked->getID() )
			     if (self->mBakedTextureDatas[BAKED_HEAD].mTexLayerSet)
				     //LL_INFOS() << "onBakedTextureMasksLoaded for head " << id << " discard = " << discard_level << LL_ENDL;
					 self->mBakedTextureDatas[BAKED_HEAD].mTexLayerSet->applyMorphMask(aux_src->getData(), aux_src->getWidth(), aux_src->getHeight(), 1);
					 maskData->mLastDiscardLevel = discard_level; */
			BOOL found_texture_id = false;
			for (LLAvatarAppearanceDictionary::Textures::const_iterator iter = LLAvatarAppearanceDictionary::getInstance()->getTextures().begin();
				 iter != LLAvatarAppearanceDictionary::getInstance()->getTextures().end();
				 ++iter)
			{

				const LLAvatarAppearanceDictionary::TextureEntry *texture_dict = iter->second;
				if (texture_dict->mIsUsedByBakedTexture)
				{
					const ETextureIndex texture_index = iter->first;
					const LLViewerTexture *baked_img = self->getImage(texture_index, 0);
					if (baked_img && id == baked_img->getID())
					{
						const EBakedTextureIndex baked_index = texture_dict->mBakedTextureIndex;
						self->applyMorphMask(aux_src->getData(), aux_src->getWidth(), aux_src->getHeight(), 1, baked_index);
						maskData->mLastDiscardLevel = discard_level;
						if (self->mBakedTextureDatas[baked_index].mMaskTexName)
						{
							LLImageGL::deleteTextures(1, &(self->mBakedTextureDatas[baked_index].mMaskTexName));
						}
						self->mBakedTextureDatas[baked_index].mMaskTexName = gl_name;
						found_texture_id = true;
						break;
					}
				}
			}
			if (!found_texture_id)
			{
				LL_INFOS() << "unexpected image id: " << id << LL_ENDL;
			}
			self->dirtyMesh();
		}
		else
		{
            // this can happen when someone uses an old baked texture possibly provided by 
            // viewer-side baked texture caching
			LL_WARNS() << "Masks loaded callback but NO aux source, id " << id << LL_ENDL;
		}
	}

	if (final || !success)
	{
		delete maskData;
	}
}

// static
void LLVOAvatar::onInitialBakedTextureLoaded( BOOL success, LLViewerFetchedTexture *src_vi, LLImageRaw* src, LLImageRaw* aux_src, S32 discard_level, BOOL final, void* userdata )
{
	LLUUID *avatar_idp = (LLUUID *)userdata;
	LLVOAvatar *selfp = (LLVOAvatar *)gObjectList.findObject(*avatar_idp);

	if (selfp)
	{
		//LL_DEBUGS("Avatar") << selfp->avString() << "discard_level " << discard_level << " success " << success << " final " << final << LL_ENDL;
	}

	if (!success && selfp)
	{
		selfp->removeMissingBakedTextures();
	}
	if (final || !success )
	{
		delete avatar_idp;
	}
}

// Static
void LLVOAvatar::onBakedTextureLoaded(BOOL success,
									  LLViewerFetchedTexture *src_vi, LLImageRaw* src, LLImageRaw* aux_src,
									  S32 discard_level, BOOL final, void* userdata)
{
	//LL_DEBUGS("Avatar") << "onBakedTextureLoaded: " << src_vi->getID() << LL_ENDL;

	LLUUID id = src_vi->getID();
	LLUUID *avatar_idp = (LLUUID *)userdata;
	LLVOAvatar *selfp = (LLVOAvatar *)gObjectList.findObject(*avatar_idp);
	if (selfp)
	{	
		//LL_DEBUGS("Avatar") << selfp->avString() << "discard_level " << discard_level << " success " << success << " final " << final << " id " << src_vi->getID() << LL_ENDL;
	}

	if (selfp && !success)
	{
		selfp->removeMissingBakedTextures();
	}

	if( final || !success )
	{
		delete avatar_idp;
	}

	if( selfp && success && final )
	{
		selfp->useBakedTexture( id );
	}
}


// Called when baked texture is loaded and also when we start up with a baked texture
void LLVOAvatar::useBakedTexture( const LLUUID& id )
{
	for (U32 i = 0; i < mBakedTextureDatas.size(); i++)
	{
		LLViewerTexture* image_baked = getImage( mBakedTextureDatas[i].mTextureIndex, 0 );
		if (id == image_baked->getID())
		{
			//LL_DEBUGS("Avatar") << avString() << " i " << i << " id " << id << LL_ENDL;
			mBakedTextureDatas[i].mIsLoaded = true;
			mBakedTextureDatas[i].mLastTextureID = id;
			mBakedTextureDatas[i].mIsUsed = true;

			if (isUsingLocalAppearance())
			{
				LL_INFOS() << "not changing to baked texture while isUsingLocalAppearance" << LL_ENDL;
			}
			else
			{
				debugColorizeSubMeshes(i,LLColor4::green);

				avatar_joint_mesh_list_t::iterator iter = mBakedTextureDatas[i].mJointMeshes.begin();
				avatar_joint_mesh_list_t::iterator end  = mBakedTextureDatas[i].mJointMeshes.end();
				for (; iter != end; ++iter)
				{
					LLAvatarJointMesh* mesh = (*iter);
					if (mesh)
					{
						mesh->setTexture( image_baked );
					}
				}
			}
			
			const LLAvatarAppearanceDictionary::BakedEntry *baked_dict =
				LLAvatarAppearanceDictionary::getInstance()->getBakedTexture((EBakedTextureIndex)i);
			for (texture_vec_t::const_iterator local_tex_iter = baked_dict->mLocalTextures.begin();
				 local_tex_iter != baked_dict->mLocalTextures.end();
				 ++local_tex_iter)
			{
				if (isSelf()) setBakedReady(*local_tex_iter, TRUE);
			}

			// ! BACKWARDS COMPATIBILITY !
			// Workaround for viewing avatars from old viewers that haven't baked hair textures.
			// This is paired with similar code in updateMeshTextures that sets hair mesh color.
			if (i == BAKED_HAIR)
			{
				avatar_joint_mesh_list_t::iterator iter = mBakedTextureDatas[i].mJointMeshes.begin();
				avatar_joint_mesh_list_t::iterator end  = mBakedTextureDatas[i].mJointMeshes.end();
				for (; iter != end; ++iter)
				{
					LLAvatarJointMesh* mesh = (*iter);
					if (mesh)
					{
						mesh->setColor( LLColor4::white );
					}
				}
			}
		}
	}

	dirtyMesh();
}

std::string get_sequential_numbered_file_name(const std::string& prefix,
											  const std::string& suffix)
{
	typedef std::map<std::string,S32> file_num_type;
	static  file_num_type file_nums;
	file_num_type::iterator it = file_nums.find(prefix);
	S32 num = 0;
	if (it != file_nums.end())
	{
		num = it->second;
	}
	file_nums[prefix] = num+1;
	std::string outfilename = prefix + " " + llformat("%04d",num) + ".xml";
	std::replace(outfilename.begin(),outfilename.end(),' ','_');
	return outfilename;
}

void dump_sequential_xml(const std::string outprefix, const LLSD& content)
{
	std::string outfilename = get_sequential_numbered_file_name(outprefix,".xml");
	std::string fullpath = gDirUtilp->getExpandedFilename(LL_PATH_LOGS,outfilename);
	llofstream ofs(fullpath.c_str(), std::ios_base::out);
	ofs << LLSDOStreamer<LLSDXMLFormatter>(content, LLSDFormatter::OPTIONS_PRETTY);
	LL_DEBUGS("Avatar") << "results saved to: " << fullpath << LL_ENDL;
}

void LLVOAvatar::getSortedJointNames(S32 joint_type, std::vector<std::string>& result) const
{
    result.clear();
    if (joint_type==0)
    {
        avatar_joint_list_t::const_iterator iter = mSkeleton.begin();
        avatar_joint_list_t::const_iterator end  = mSkeleton.end();
		for (; iter != end; ++iter)
		{
			LLJoint* pJoint = (*iter);
            result.push_back(pJoint->getName());
        }
    }
    else if (joint_type==1)
    {
        for (S32 i = 0; i < mNumCollisionVolumes; i++)
        {
            LLAvatarJointCollisionVolume* pJoint = &mCollisionVolumes[i];
            result.push_back(pJoint->getName());
        }
    }
    else if (joint_type==2)
    {
		for (LLVOAvatar::attachment_map_t::const_iterator iter = mAttachmentPoints.begin(); 
			 iter != mAttachmentPoints.end(); ++iter)
		{
			LLViewerJointAttachment* pJoint = iter->second;
			if (!pJoint) continue;
            result.push_back(pJoint->getName());
        }
    }
    std::sort(result.begin(), result.end());
}

void LLVOAvatar::dumpArchetypeXML(const std::string& prefix, bool group_by_wearables )
{
	std::string outprefix(prefix);
	if (outprefix.empty())
	{
		outprefix = getFullname() + (isSelf()?"_s":"_o");
	}
	if (outprefix.empty())
	{
		outprefix = std::string("new_archetype");
	}
	std::string outfilename = get_sequential_numbered_file_name(outprefix,".xml");
	
// <FS:CR> FIRE-8893  - Dump archetype xml to user defined location
	(new LLFilePickerReplyThread(boost::bind(&LLVOAvatar::dumpArchetypeXMLCallback, this, _1, group_by_wearables),
		LLFilePicker::FFSAVE_XML, outfilename))->getFile();
}

void LLVOAvatar::dumpArchetypeXMLCallback(const std::vector<std::string>& filenames, bool group_by_wearables)
{
// </FS:CR>
	LLAPRFile outfile;
// <FS:CR> FIRE-8893 - Dump archetype xml to user defined location
	//std::string fullpath = gDirUtilp->getExpandedFilename(LL_PATH_LOGS,outfilename);
	std::string fullpath = filenames[0];
// </FS:CR>
	if (APR_SUCCESS == outfile.open(fullpath, LL_APR_WB ))
	{
		// <FS:ND> Remove LLVolatileAPRPool/apr_file_t and use FILE* instead
		//apr_file_t* file = outfile.getFileHandle();
		LLAPRFile::tFiletype* file = outfile.getFileHandle();
		// </FS:ND>

		LL_INFOS() << "xmlfile write handle obtained : " << fullpath << LL_ENDL;

		apr_file_printf( file, "<?xml version=\"1.0\" encoding=\"US-ASCII\" standalone=\"yes\"?>\n" );
		apr_file_printf( file, "<linden_genepool version=\"1.0\">\n" );
		apr_file_printf( file, "\n\t<archetype name=\"???\">\n" );

		bool agent_is_godlike = gAgent.isGodlikeWithoutAdminMenuFakery();

		if (group_by_wearables)
		{
			for (S32 type = LLWearableType::WT_SHAPE; type < LLWearableType::WT_COUNT; type++)
			{
				const std::string& wearable_name = LLWearableType::getTypeName((LLWearableType::EType)type);
				apr_file_printf( file, "\n\t\t<!-- wearable: %s -->\n", wearable_name.c_str() );

				for (LLVisualParam* param = getFirstVisualParam(); param; param = getNextVisualParam())
				{
					LLViewerVisualParam* viewer_param = (LLViewerVisualParam*)param;
					if( (viewer_param->getWearableType() == type) && 
					   (viewer_param->isTweakable() ) )
					{
						dump_visual_param(file, viewer_param, viewer_param->getWeight());
					}
				}

				for (U8 te = 0; te < TEX_NUM_INDICES; te++)
				{
					if (LLAvatarAppearanceDictionary::getTEWearableType((ETextureIndex)te) == type)
					{
						// MULTIPLE_WEARABLES: extend to multiple wearables?
						LLViewerTexture* te_image = getImage((ETextureIndex)te, 0);
						if( te_image )
						{
							std::string uuid_str = LLUUID().asString();
							if (agent_is_godlike)
							{
								te_image->getID().toString(uuid_str);
							}
							apr_file_printf( file, "\t\t<texture te=\"%i\" uuid=\"%s\"/>\n", te, uuid_str.c_str());
						}
					}
				}
			}
		}
		else 
		{
			// Just dump all params sequentially.
			for (LLVisualParam* param = getFirstVisualParam(); param; param = getNextVisualParam())
			{
				LLViewerVisualParam* viewer_param = (LLViewerVisualParam*)param;
				dump_visual_param(file, viewer_param, viewer_param->getWeight());
			}

			for (U8 te = 0; te < TEX_NUM_INDICES; te++)
			{
				// MULTIPLE_WEARABLES: extend to multiple wearables?
				LLViewerTexture* te_image = getImage((ETextureIndex)te, 0);
				if( te_image )
				{
					std::string uuid_str = LLUUID().asString();
					if (agent_is_godlike)
					{
						te_image->getID().toString(uuid_str);
					}
					apr_file_printf( file, "\t\t<texture te=\"%i\" uuid=\"%s\"/>\n", te, uuid_str.c_str());
				}
			}
		}

        // Root joint
        const LLVector3& pos = mRoot->getPosition();
        const LLVector3& scale = mRoot->getScale();
        apr_file_printf( file, "\t\t<root name=\"%s\" position=\"%f %f %f\" scale=\"%f %f %f\"/>\n", 
                         mRoot->getName().c_str(), pos[0], pos[1], pos[2], scale[0], scale[1], scale[2]);

        // Bones
        std::vector<std::string> bone_names, cv_names, attach_names, all_names;
        getSortedJointNames(0, bone_names);
        getSortedJointNames(1, cv_names);
        getSortedJointNames(2, attach_names);
        all_names.insert(all_names.end(), bone_names.begin(), bone_names.end());
        all_names.insert(all_names.end(), cv_names.begin(), cv_names.end());
        all_names.insert(all_names.end(), attach_names.begin(), attach_names.end());

        for (std::vector<std::string>::iterator name_iter = bone_names.begin();
             name_iter != bone_names.end(); ++name_iter)
        {
            LLJoint *pJoint = getJoint(*name_iter);
			const LLVector3& pos = pJoint->getPosition();
			const LLVector3& scale = pJoint->getScale();
			apr_file_printf( file, "\t\t<bone name=\"%s\" position=\"%f %f %f\" scale=\"%f %f %f\"/>\n", 
							 pJoint->getName().c_str(), pos[0], pos[1], pos[2], scale[0], scale[1], scale[2]);
        }

        // Collision volumes
        for (std::vector<std::string>::iterator name_iter = cv_names.begin();
             name_iter != cv_names.end(); ++name_iter)
        {
            LLJoint *pJoint = getJoint(*name_iter);
			const LLVector3& pos = pJoint->getPosition();
			const LLVector3& scale = pJoint->getScale();
			apr_file_printf( file, "\t\t<collision_volume name=\"%s\" position=\"%f %f %f\" scale=\"%f %f %f\"/>\n", 
							 pJoint->getName().c_str(), pos[0], pos[1], pos[2], scale[0], scale[1], scale[2]);
        }

        // Attachment joints
        for (std::vector<std::string>::iterator name_iter = attach_names.begin();
             name_iter != attach_names.end(); ++name_iter)
        {
            LLJoint *pJoint = getJoint(*name_iter);
			if (!pJoint) continue;
			const LLVector3& pos = pJoint->getPosition();
			const LLVector3& scale = pJoint->getScale();
			apr_file_printf( file, "\t\t<attachment_point name=\"%s\" position=\"%f %f %f\" scale=\"%f %f %f\"/>\n", 
							 pJoint->getName().c_str(), pos[0], pos[1], pos[2], scale[0], scale[1], scale[2]);
        }
        
        // Joint pos overrides
        for (std::vector<std::string>::iterator name_iter = all_names.begin();
             name_iter != all_names.end(); ++name_iter)
        {
            LLJoint *pJoint = getJoint(*name_iter);
		
			LLVector3 pos;
			LLUUID mesh_id;

			if (pJoint && pJoint->hasAttachmentPosOverride(pos,mesh_id))
			{
                S32 num_pos_overrides;
                std::set<LLVector3> distinct_pos_overrides;
                pJoint->getAllAttachmentPosOverrides(num_pos_overrides, distinct_pos_overrides);
				apr_file_printf( file, "\t\t<joint_offset name=\"%s\" position=\"%f %f %f\" mesh_id=\"%s\" count=\"%d\" distinct=\"%d\"/>\n", 
								 pJoint->getName().c_str(), pos[0], pos[1], pos[2], mesh_id.asString().c_str(),
                                 num_pos_overrides, (S32) distinct_pos_overrides.size());
			}
		}
        // Joint scale overrides
        for (std::vector<std::string>::iterator name_iter = all_names.begin();
             name_iter != all_names.end(); ++name_iter)
        {
            LLJoint *pJoint = getJoint(*name_iter);
		
			LLVector3 scale;
			LLUUID mesh_id;

			if (pJoint && pJoint->hasAttachmentScaleOverride(scale,mesh_id))
			{
                S32 num_scale_overrides;
                std::set<LLVector3> distinct_scale_overrides;
                pJoint->getAllAttachmentPosOverrides(num_scale_overrides, distinct_scale_overrides);
				apr_file_printf( file, "\t\t<joint_scale name=\"%s\" scale=\"%f %f %f\" mesh_id=\"%s\" count=\"%d\" distinct=\"%d\"/>\n",
								 pJoint->getName().c_str(), scale[0], scale[1], scale[2], mesh_id.asString().c_str(),
                                 num_scale_overrides, (S32) distinct_scale_overrides.size());
			}
		}
		F32 pelvis_fixup;
		LLUUID mesh_id;
		if (hasPelvisFixup(pelvis_fixup, mesh_id))
		{
			apr_file_printf( file, "\t\t<pelvis_fixup z=\"%f\" mesh_id=\"%s\"/>\n", 
							 pelvis_fixup, mesh_id.asString().c_str());
		}

        LLVector3 rp = getRootJoint()->getWorldPosition();
        LLVector4a rpv;
        rpv.load3(rp.mV);
        
        for (S32 joint_num = 0; joint_num < LL_CHARACTER_MAX_ANIMATED_JOINTS; joint_num++)
        {
            LLJoint *joint = getJoint(joint_num);
            if (joint_num < mJointRiggingInfoTab.size())
            {
                LLJointRiggingInfo& rig_info = mJointRiggingInfoTab[joint_num];
                if (rig_info.isRiggedTo())
                {
                    LLMatrix4a mat;
                    LLVector4a new_extents[2];
                    mat.loadu(joint->getWorldMatrix());
                    matMulBoundBox(mat, rig_info.getRiggedExtents(), new_extents);
                    LLVector4a rrp[2];
                    rrp[0].setSub(new_extents[0],rpv);
                    rrp[1].setSub(new_extents[1],rpv);
                    apr_file_printf( file, "\t\t<joint_rig_info num=\"%d\" name=\"%s\" min=\"%f %f %f\" max=\"%f %f %f\" tmin=\"%f %f %f\" tmax=\"%f %f %f\"/>\n", 
                                     joint_num,
                                     joint->getName().c_str(),
                                     rig_info.getRiggedExtents()[0][0],
                                     rig_info.getRiggedExtents()[0][1],
                                     rig_info.getRiggedExtents()[0][2],
                                     rig_info.getRiggedExtents()[1][0],
                                     rig_info.getRiggedExtents()[1][1],
                                     rig_info.getRiggedExtents()[1][2],
                                     rrp[0][0],
                                     rrp[0][1],
                                     rrp[0][2],
                                     rrp[1][0],
                                     rrp[1][1],
                                     rrp[1][2] );
                }
            }
        }

		bool ultra_verbose = false;
		if (isSelf() && ultra_verbose)
		{
			// show the cloned params inside the wearables as well.
			gAgentAvatarp->dumpWearableInfo(outfile);
		}

		apr_file_printf( file, "\t</archetype>\n" );
		apr_file_printf( file, "\n</linden_genepool>\n" );

		LLSD args;
		args["PATH"] = fullpath;
		LLNotificationsUtil::add("AppearanceToXMLSaved", args);
	}
	else
	{
		LLNotificationsUtil::add("AppearanceToXMLFailed");
	}
	// File will close when handle goes out of scope
}


void LLVOAvatar::setVisibilityRank(U32 rank)
{
	if (mDrawable.isNull() || mDrawable->isDead())
	{
		// do nothing
		return;
	}
	mVisibilityRank = rank;
}

// Assumes LLVOAvatar::sInstances has already been sorted.
S32 LLVOAvatar::getUnbakedPixelAreaRank()
{
	S32 rank = 1;
	for (std::vector<LLCharacter*>::iterator iter = LLCharacter::sInstances.begin();
		 iter != LLCharacter::sInstances.end(); ++iter)
	{
		LLVOAvatar* inst = (LLVOAvatar*) *iter;
		if (inst == this)
		{
			return rank;
		}
		else if (!inst->isDead() && !inst->isFullyBaked())
		{
			rank++;
		}
	}

	llassert(0);
	return 0;
}

struct CompareScreenAreaGreater
{
	BOOL operator()(const LLCharacter* const& lhs, const LLCharacter* const& rhs)
	{
		return lhs->getPixelArea() > rhs->getPixelArea();
	}
};

// static
void LLVOAvatar::cullAvatarsByPixelArea()
{
	std::sort(LLCharacter::sInstances.begin(), LLCharacter::sInstances.end(), CompareScreenAreaGreater());
	
	// Update the avatars that have changed status
	U32 rank = 2; //1 is reserved for self. 
	for (std::vector<LLCharacter*>::iterator iter = LLCharacter::sInstances.begin();
		 iter != LLCharacter::sInstances.end(); ++iter)
	{
		LLVOAvatar* inst = (LLVOAvatar*) *iter;
		BOOL culled;
		if (inst->isSelf() || inst->isFullyBaked())
		{
			culled = FALSE;
		}
		else 
		{
			culled = TRUE;
		}

		if (inst->mCulled != culled)
		{
			inst->mCulled = culled;
			LL_DEBUGS() << "avatar " << inst->getID() << (culled ? " start culled" : " start not culled" ) << LL_ENDL;
			inst->updateMeshTextures();
		}

		if (inst->isSelf())
		{
			inst->setVisibilityRank(1);
		}
		else if (inst->mDrawable.notNull() && inst->mDrawable->isVisible())
		{
			inst->setVisibilityRank(rank++);
		}
	}

	// runway - this doesn't really detect gray/grey state.
	S32 grey_avatars = 0;
	if (!LLVOAvatar::areAllNearbyInstancesBaked(grey_avatars))
	{
		if (gFrameTimeSeconds != sUnbakedUpdateTime) // only update once per frame
		{
			sUnbakedUpdateTime = gFrameTimeSeconds;
			sUnbakedTime += gFrameIntervalSeconds.value();
		}
		if (grey_avatars > 0)
		{
			if (gFrameTimeSeconds != sGreyUpdateTime) // only update once per frame
			{
				sGreyUpdateTime = gFrameTimeSeconds;
				sGreyTime += gFrameIntervalSeconds.value();
			}
		}
	}
}

void LLVOAvatar::startAppearanceAnimation()
{
	if(!mAppearanceAnimating)
	{
		mAppearanceAnimating = TRUE;
		mAppearanceMorphTimer.reset();
		mLastAppearanceBlendTime = 0.f;
	}
}

// virtual
void LLVOAvatar::removeMissingBakedTextures()
{
}

//virtual
void LLVOAvatar::updateRegion(LLViewerRegion *regionp)
{
	LLViewerObject::updateRegion(regionp);
}

// virtual
std::string LLVOAvatar::getFullname() const
{
	std::string name;

	LLNameValue* first = getNVPair("FirstName"); 
	LLNameValue* last  = getNVPair("LastName"); 
	if (first && last)
	{
		name = LLCacheName::buildFullName( first->getString(), last->getString() );
	}

	return name;
}

LLHost LLVOAvatar::getObjectHost() const
{
	LLViewerRegion* region = getRegion();
	if (region && !isDead())
	{
		return region->getHost();
	}
	else
	{
		return LLHost();
	}
}

//static
void LLVOAvatar::updateFreezeCounter(S32 counter)
{
	if(counter)
	{
		sFreezeCounter = counter;
	}
	else if(sFreezeCounter > 0)
	{
		sFreezeCounter--;
	}
	else
	{
		sFreezeCounter = 0;
	}
}

BOOL LLVOAvatar::updateLOD()
{
    if (mDrawable.isNull())
    {
        return FALSE;
    }
 
	// <FS:Ansariel> Fix LL impostor hacking
	//if (isImpostor() && 0 != mDrawable->getNumFaces() && mDrawable->getFace(0)->hasGeometry())
	if (isImpostor() && !needsImpostorUpdate() && 0 != mDrawable->getNumFaces() && mDrawable->getFace(0)->hasGeometry())
	// </FS:Ansariel>
	{
		return TRUE;
	}

	BOOL res = updateJointLODs();

	LLFace* facep = mDrawable->getFace(0);
	if (!facep || !facep->getVertexBuffer())
	{
		dirtyMesh(2);
	}

	if (mDirtyMesh >= 2 || mDrawable->isState(LLDrawable::REBUILD_GEOMETRY))
	{	//LOD changed or new mesh created, allocate new vertex buffer if needed
		updateMeshData();
		mDirtyMesh = 0;
		mNeedsSkin = TRUE;
		mDrawable->clearState(LLDrawable::REBUILD_GEOMETRY);
	}
	updateVisibility();

	return res;
}

void LLVOAvatar::updateLODRiggedAttachments()
{
	updateLOD();
	rebuildRiggedAttachments();
}

void showRigInfoTabExtents(LLVOAvatar *avatar, LLJointRiggingInfoTab& tab, S32& count_rigged, S32& count_box)
{
    count_rigged = count_box = 0;
    LLVector4a zero_vec;
    zero_vec.clear();
    for (S32 i=0; i<tab.size(); i++)
    {
        if (tab[i].isRiggedTo())
        {
            count_rigged++;
            LLJoint *joint = avatar->getJoint(i);
            LL_DEBUGS("RigSpam") << "joint " << i << " name " << joint->getName() << " box " 
                                 << tab[i].getRiggedExtents()[0] << ", " << tab[i].getRiggedExtents()[1] << LL_ENDL;
            if ((!tab[i].getRiggedExtents()[0].equals3(zero_vec)) ||
                (!tab[i].getRiggedExtents()[1].equals3(zero_vec)))
            {
                count_box++;
            }
       }
    }
}

void LLVOAvatar::getAssociatedVolumes(std::vector<LLVOVolume*>& volumes)
{
	for ( LLVOAvatar::attachment_map_t::iterator iter = mAttachmentPoints.begin(); iter != mAttachmentPoints.end(); ++iter )
	{
		LLViewerJointAttachment* attachment = iter->second;
		LLViewerJointAttachment::attachedobjs_vec_t::iterator attach_end = attachment->mAttachedObjects.end();
		
		for (LLViewerJointAttachment::attachedobjs_vec_t::iterator attach_iter = attachment->mAttachedObjects.begin();
			 attach_iter != attach_end; ++attach_iter)
		{
			LLViewerObject* attached_object =  attach_iter->get();
            LLVOVolume *volume = dynamic_cast<LLVOVolume*>(attached_object);
            if (volume)
            {
                volumes.push_back(volume);
                if (volume->isAnimatedObject())
                {
                    // For animated object attachment, don't need
                    // the children. Will just get bounding box
                    // from the control avatar.
                    continue;
                }
            }
            LLViewerObject::const_child_list_t& children = attached_object->getChildren();
            for (LLViewerObject::const_child_list_t::const_iterator it = children.begin();
                 it != children.end(); ++it)
            {
                LLViewerObject *childp = *it;
                LLVOVolume *volume = dynamic_cast<LLVOVolume*>(childp);
                if (volume)
                {
                    volumes.push_back(volume);
                }
            }
        }
    }

    LLControlAvatar *control_av = dynamic_cast<LLControlAvatar*>(this);
    if (control_av)
    {
        LLVOVolume *volp = control_av->mRootVolp;
        if (volp)
        {
            volumes.push_back(volp);
            LLViewerObject::const_child_list_t& children = volp->getChildren();
            for (LLViewerObject::const_child_list_t::const_iterator it = children.begin();
                 it != children.end(); ++it)
            {
                LLViewerObject *childp = *it;
                LLVOVolume *volume = dynamic_cast<LLVOVolume*>(childp);
                if (volume)
                {
                    volumes.push_back(volume);
                }
            }
        }
    }
}

static LLTrace::BlockTimerStatHandle FTM_AVATAR_RIGGING_INFO_UPDATE("Av Upd Rig Info");
static LLTrace::BlockTimerStatHandle FTM_AVATAR_RIGGING_KEY_UPDATE("Av Upd Rig Key");
static LLTrace::BlockTimerStatHandle FTM_AVATAR_RIGGING_AVOL_UPDATE("Av Upd Avol");

// virtual
void LLVOAvatar::updateRiggingInfo()
{
    LL_RECORD_BLOCK_TIME(FTM_AVATAR_RIGGING_INFO_UPDATE);

    //LL_DEBUGS("RigSpammish") << getFullname() << " updating rig tab" << LL_ENDL; // <FS:Ansariel> Performance tweak

    std::vector<LLVOVolume*> volumes;

	{
		LL_RECORD_BLOCK_TIME(FTM_AVATAR_RIGGING_AVOL_UPDATE);
		getAssociatedVolumes(volumes);
	}

	std::map<LLUUID,S32> curr_rigging_info_key;
	{
		LL_RECORD_BLOCK_TIME(FTM_AVATAR_RIGGING_KEY_UPDATE);
		// Get current rigging info key
		// <FS:Ansariel> Performance tweak
		//for (std::vector<LLVOVolume*>::iterator it = volumes.begin(); it != volumes.end(); ++it)
		std::vector<LLVOVolume*>::iterator vol_end = volumes.end();
		for (std::vector<LLVOVolume*>::iterator it = volumes.begin(); it != vol_end; ++it)
		// </FS:Ansariel>
		{
			LLVOVolume *vol = *it;
			if (vol->isMesh() && vol->getVolume())
			{
				const LLUUID& mesh_id = vol->getVolume()->getParams().getSculptID();
				S32 max_lod = llmax(vol->getLOD(), vol->mLastRiggingInfoLOD);
				curr_rigging_info_key[mesh_id] = max_lod;
			}
		}
		
		// Check for key change, which indicates some change in volume composition or LOD.
		if (curr_rigging_info_key == mLastRiggingInfoKey)
		{
			return;
		}
	}

	// Something changed. Update.
	// <FS:Ansariel> Performance tweak
	//mLastRiggingInfoKey = curr_rigging_info_key;
	mLastRiggingInfoKey.swap(curr_rigging_info_key);
	// </FS:Ansariel>
    mJointRiggingInfoTab.clear();
    // <FS:Ansariel> Performance tweak
    //for (std::vector<LLVOVolume*>::iterator it = volumes.begin(); it != volumes.end(); ++it)
    std::vector<LLVOVolume*>::iterator vol_end = volumes.end();
    for (std::vector<LLVOVolume*>::iterator it = volumes.begin(); it != vol_end; ++it)
    // </FS:Ansariel>
    {
        LLVOVolume *vol = *it;
        vol->updateRiggingInfo();
        mJointRiggingInfoTab.merge(vol->mJointRiggingInfoTab);
    }

    //LL_INFOS() << "done update rig count is " << countRigInfoTab(mJointRiggingInfoTab) << LL_ENDL;
    //LL_DEBUGS("RigSpammish") << getFullname() << " after update rig tab:" << LL_ENDL; // <FS:Ansariel> Performance tweak
	//<FS:Beq> remove debug only stuff on hot path
    //S32 joint_count, box_count;
    //showRigInfoTabExtents(this, mJointRiggingInfoTab, joint_count, box_count);
	//</FS:Beq>
    //LL_DEBUGS("RigSpammish") << "uses " << joint_count << " joints " << " nonzero boxes: " << box_count << LL_ENDL; // <FS:Ansariel> Performance tweak
}

// virtual
void LLVOAvatar::onActiveOverrideMeshesChanged()
{
    mJointRiggingInfoTab.setNeedsUpdate(true);
}

U32 LLVOAvatar::getPartitionType() const
{ 
	// Avatars merely exist as drawables in the bridge partition
	return LLViewerRegion::PARTITION_BRIDGE;
}

//static
void LLVOAvatar::updateImpostors()
{
	LLViewerCamera::sCurCameraID = LLViewerCamera::CAMERA_WORLD;

    std::vector<LLCharacter*> instances_copy = LLCharacter::sInstances;
	for (std::vector<LLCharacter*>::iterator iter = instances_copy.begin();
		iter != instances_copy.end(); ++iter)
	{
		LLVOAvatar* avatar = (LLVOAvatar*) *iter;
		if (avatar && !avatar->isDead() && avatar->isVisible()
			&& (
                // <FS:Ansariel> Fix LL impostor hacking; Generate new impostor if update is needed
                //(avatar->isImpostor() || LLVOAvatar::AV_DO_NOT_RENDER == avatar->getVisualMuteSettings()) && avatar->needsImpostorUpdate())
                avatar->isImpostor() && avatar->needsImpostorUpdate())
                // </FS:Ansariel>
            )
		{
            avatar->calcMutedAVColor();
			gPipeline.generateImpostor(avatar);
		}
	}

	LLCharacter::sAllowInstancesChange = TRUE;
}

// virtual
BOOL LLVOAvatar::isImpostor()
{
	// <FS:Ansariel> Fix LL impostor hacking
	// IMPORTANT: LLPipeline::generateImpostor() will set sUseImporstors = FALSE when generating
	//            an impostor. If checking for isImpostor() somewhere else to skip parts in the
	//            rendering process, an additional check for needsImpostorUpdate() needs to be
	//            done to determine if the particular part can really be skipped
	//            (mNeedsImpostorUpdate = FALSE) or is currently needed to generate the
	//            impostor (mNeedsImpostorUpdate = TRUE).

	//return sUseImpostors && (isVisuallyMuted() || (mUpdatePeriod >= IMPOSTOR_PERIOD)) ? TRUE : FALSE;
	if (sUseImpostors)
	{
		return (isVisuallyMuted() || (mUpdatePeriod >= IMPOSTOR_PERIOD));
	}
	else
	{
		return (LLVOAvatar::AV_DO_NOT_RENDER == getVisualMuteSettings() || isInMuteList());
	}
	// </FS:Ansariel>
}

BOOL LLVOAvatar::shouldImpostor(const U32 rank_factor) const
{
	return (!isSelf() && sUseImpostors && mVisibilityRank > (sMaxNonImpostors * rank_factor));
}

BOOL LLVOAvatar::needsImpostorUpdate() const
{
	return mNeedsImpostorUpdate;
}

const LLVector3& LLVOAvatar::getImpostorOffset() const
{
	return mImpostorOffset;
}

const LLVector2& LLVOAvatar::getImpostorDim() const
{
	return mImpostorDim;
}

void LLVOAvatar::setImpostorDim(const LLVector2& dim)
{
	mImpostorDim = dim;
}

void LLVOAvatar::cacheImpostorValues()
{
	getImpostorValues(mImpostorExtents, mImpostorAngle, mImpostorDistance);
}

void LLVOAvatar::getImpostorValues(LLVector4a* extents, LLVector3& angle, F32& distance) const
{
	const LLVector4a* ext = mDrawable->getSpatialExtents();
	extents[0] = ext[0];
	extents[1] = ext[1];

	LLVector3 at = LLViewerCamera::getInstance()->getOrigin()-(getRenderPosition()+mImpostorOffset);
	distance = at.normalize();
	F32 da = 1.f - (at*LLViewerCamera::getInstance()->getAtAxis());
	angle.mV[0] = LLViewerCamera::getInstance()->getYaw()*da;
	angle.mV[1] = LLViewerCamera::getInstance()->getPitch()*da;
	angle.mV[2] = da;
}

// static
const U32 LLVOAvatar::IMPOSTORS_OFF = 66; /* Must equal the maximum allowed the RenderAvatarMaxNonImpostors
										   * slider in panel_preferences_graphics1.xml */

// static
void LLVOAvatar::updateImpostorRendering(U32 newMaxNonImpostorsValue)
{
	U32  oldmax = sMaxNonImpostors;
	bool oldflg = sUseImpostors;
	
	if (IMPOSTORS_OFF <= newMaxNonImpostorsValue)
	{
		sMaxNonImpostors = 0;
	}
	else
	{
		sMaxNonImpostors = newMaxNonImpostorsValue;
	}
	// the sUseImpostors flag depends on whether or not sMaxNonImpostors is set to the no-limit value (0)
	sUseImpostors = (0 != sMaxNonImpostors);
    if ( oldflg != sUseImpostors )
    {
        LL_DEBUGS("AvatarRender")
            << "was " << (oldflg ? "use" : "don't use" ) << " impostors (max " << oldmax << "); "
            << "now " << (sUseImpostors ? "use" : "don't use" ) << " impostors (max " << sMaxNonImpostors << "); "
            << LL_ENDL;
    }
}


void LLVOAvatar::idleUpdateRenderComplexity()
{
    if (isControlAvatar())
    {
        LLControlAvatar *cav = dynamic_cast<LLControlAvatar*>(this);
        bool is_attachment = cav && cav->mRootVolp && cav->mRootVolp->isAttachment(); // For attached animated objects
        if (is_attachment)
        {
            // ARC for animated object attachments is accounted with the avatar they're attached to.
            return;
        }
    }

    // Render Complexity
    calculateUpdateRenderComplexity(); // Update mVisualComplexity if needed	
}

void LLVOAvatar::idleUpdateDebugInfo()
{
	if (gPipeline.hasRenderDebugMask(LLPipeline::RENDER_DEBUG_AVATAR_DRAW_INFO))
	{
		std::string info_line;
		F32 red_level;
		F32 green_level;
		LLColor4 info_color;
		LLFontGL::StyleFlags info_style;
		
		if ( !mText )
		{
			initHudText();
			mText->setFadeDistance(20.0, 5.0); // limit clutter in large crowds
		}
		else
		{
			mText->clearString(); // clear debug text
		}

		/*
		 * NOTE: the logic for whether or not each of the values below
		 * controls muting MUST match that in the isVisuallyMuted and isTooComplex methods.
		 */

		static LLCachedControl<U32> max_render_cost(gSavedSettings, "RenderAvatarMaxComplexity", 0);
		info_line = llformat("%d Complexity", mVisualComplexity);

		if (max_render_cost != 0) // zero means don't care, so don't bother coloring based on this
		{
			green_level = 1.f-llclamp(((F32) mVisualComplexity-(F32)max_render_cost)/(F32)max_render_cost, 0.f, 1.f);
			red_level   = llmin((F32) mVisualComplexity/(F32)max_render_cost, 1.f);
			info_color.set(red_level, green_level, 0.0, 1.0);
			info_style = (  mVisualComplexity > max_render_cost
						  ? LLFontGL::BOLD : LLFontGL::NORMAL );
		}
		else
		{
			info_color.set(LLColor4::grey);
			info_style = LLFontGL::NORMAL;
		}
		mText->addLine(info_line, info_color, info_style);

		// Visual rank
		info_line = llformat("%d rank", mVisibilityRank);
		// Use grey for imposters, white for normal rendering or no impostors
		info_color.set(isImpostor() ? LLColor4::grey : (isControlAvatar() ? LLColor4::yellow : LLColor4::white));
		info_style = LLFontGL::NORMAL;
		mText->addLine(info_line, info_color, info_style);

        // Triangle count
        mText->addLine(std::string("VisTris ") + LLStringOps::getReadableNumber(mAttachmentVisibleTriangleCount), 
                       info_color, info_style);
        mText->addLine(std::string("EstMaxTris ") + LLStringOps::getReadableNumber(mAttachmentEstTriangleCount), 
                       info_color, info_style);

		// Attachment Surface Area
		static LLCachedControl<F32> max_attachment_area(gSavedSettings, "RenderAutoMuteSurfaceAreaLimit", 1000.0f);
		info_line = llformat("%.0f m^2", mAttachmentSurfaceArea);

		if (max_render_cost != 0 && max_attachment_area != 0) // zero means don't care, so don't bother coloring based on this
		{
			green_level = 1.f-llclamp((mAttachmentSurfaceArea-max_attachment_area)/max_attachment_area, 0.f, 1.f);
			red_level   = llmin(mAttachmentSurfaceArea/max_attachment_area, 1.f);
			info_color.set(red_level, green_level, 0.0, 1.0);
			info_style = (  mAttachmentSurfaceArea > max_attachment_area
						  ? LLFontGL::BOLD : LLFontGL::NORMAL );

		}
		else
		{
			info_color.set(LLColor4::grey);
			info_style = LLFontGL::NORMAL;
		}

		mText->addLine(info_line, info_color, info_style);

		updateText(); // corrects position
	}
}

void LLVOAvatar::updateVisualComplexity()
{
	LL_DEBUGS("AvatarRender") << "avatar " << getID() << " appearance changed" << LL_ENDL;
	// Set the cache time to in the past so it's updated ASAP
	mVisualComplexityStale = true;
}

// Account for the complexity of a single top-level object associated
// with an avatar. This will be either an attached object or an animated
// object.
void LLVOAvatar::accountRenderComplexityForObject(
    const LLViewerObject *attached_object,
    const F32 max_attachment_complexity,
    LLVOVolume::texture_cost_t& textures,
    U32& cost,
    hud_complexity_list_t& hud_complexity_list,
    // <FS:Ansariel> Show per-item complexity in COF
    std::map<LLUUID, U32>& item_complexity,
    std::map<LLUUID, U32>& temp_item_complexity)
    // </FS:Ansariel>
{
    if (attached_object && !attached_object->isHUDAttachment())
		{
        mAttachmentVisibleTriangleCount += attached_object->recursiveGetTriangleCount();
        mAttachmentEstTriangleCount += attached_object->recursiveGetEstTrianglesMax();
        mAttachmentSurfaceArea += attached_object->recursiveGetScaledSurfaceArea();

					textures.clear();
					const LLDrawable* drawable = attached_object->mDrawable;
					if (drawable)
					{
						const LLVOVolume* volume = drawable->getVOVolume();
						if (volume)
						{
                            F32 attachment_total_cost = 0;
                            F32 attachment_volume_cost = 0;
                            F32 attachment_texture_cost = 0;
                            F32 attachment_children_cost = 0;
                const F32 animated_object_attachment_surcharge = 1000;

                if (attached_object->isAnimatedObject())
                {
                    attachment_volume_cost += animated_object_attachment_surcharge;
                }
							attachment_volume_cost += volume->getRenderCost(textures);

							const_child_list_t children = volume->getChildren();
							for (const_child_list_t::const_iterator child_iter = children.begin();
								  child_iter != children.end();
								  ++child_iter)
							{
								LLViewerObject* child_obj = *child_iter;
								LLVOVolume *child = dynamic_cast<LLVOVolume*>( child_obj );
								if (child)
								{
									attachment_children_cost += child->getRenderCost(textures);
								}
							}

							for (LLVOVolume::texture_cost_t::iterator volume_texture = textures.begin();
								 volume_texture != textures.end();
								 ++volume_texture)
							{
								// add the cost of each individual texture in the linkset
								attachment_texture_cost += volume_texture->second;
							}
                            attachment_total_cost = attachment_volume_cost + attachment_texture_cost + attachment_children_cost;
                            LL_DEBUGS("ARCdetail") << "Attachment costs " << attached_object->getAttachmentItemID()
                                                   << " total: " << attachment_total_cost
                                                   << ", volume: " << attachment_volume_cost
                                                   << ", textures: " << attachment_texture_cost
                                                   << ", " << volume->numChildren()
                                                   << " children: " << attachment_children_cost
                                                   << LL_ENDL;
                            // Limit attachment complexity to avoid signed integer flipping of the wearer's ACI
                            cost += (U32)llclamp(attachment_total_cost, MIN_ATTACHMENT_COMPLEXITY, max_attachment_complexity);

							// <FS:Ansariel> Show per-item complexity in COF
							if (isSelf())
							{
								if (!attached_object->isTempAttachment())
								{
									item_complexity.insert(std::make_pair(attached_object->getAttachmentItemID(), (U32)attachment_total_cost));
								}
								else
								{
									temp_item_complexity.insert(std::make_pair(attached_object->getID(), (U32)attachment_total_cost));
								}
							}
							// </FS:Ansariel>
						}
					}
				}
                if (isSelf()
                    && attached_object
                    && attached_object->isHUDAttachment()
                    && !attached_object->isTempAttachment()
                    && attached_object->mDrawable)
                {
                    textures.clear();

        mAttachmentSurfaceArea += attached_object->recursiveGetScaledSurfaceArea();

                    const LLVOVolume* volume = attached_object->mDrawable->getVOVolume();
                    if (volume)
                    {
                        LLHUDComplexity hud_object_complexity;
                        hud_object_complexity.objectName = attached_object->getAttachmentItemName();
                        hud_object_complexity.objectId = attached_object->getAttachmentItemID();
                        std::string joint_name;
                        gAgentAvatarp->getAttachedPointName(attached_object->getAttachmentItemID(), joint_name);
                        hud_object_complexity.jointName = joint_name;
                        // get cost and individual textures
                        hud_object_complexity.objectsCost += volume->getRenderCost(textures);
                        hud_object_complexity.objectsCount++;

                        LLViewerObject::const_child_list_t& child_list = attached_object->getChildren();
                        for (LLViewerObject::child_list_t::const_iterator iter = child_list.begin();
                            iter != child_list.end(); ++iter)
                        {
                            LLViewerObject* childp = *iter;
                            const LLVOVolume* chld_volume = dynamic_cast<LLVOVolume*>(childp);
                            if (chld_volume)
                            {
                                // get cost and individual textures
                                hud_object_complexity.objectsCost += chld_volume->getRenderCost(textures);
                                hud_object_complexity.objectsCount++;
                            }
                        }

                        hud_object_complexity.texturesCount += textures.size();

                        for (LLVOVolume::texture_cost_t::iterator volume_texture = textures.begin();
                            volume_texture != textures.end();
                            ++volume_texture)
                        {
                            // add the cost of each individual texture (ignores duplicates)
                            hud_object_complexity.texturesCost += volume_texture->second;
                            LLViewerFetchedTexture *tex = LLViewerTextureManager::getFetchedTexture(volume_texture->first);
                            if (tex)
                            {
                                // Note: Texture memory might be incorect since texture might be still loading.
                                hud_object_complexity.texturesMemoryTotal += tex->getTextureMemory();
                                if (tex->getOriginalHeight() * tex->getOriginalWidth() >= HUD_OVERSIZED_TEXTURE_DATA_SIZE)
                                {
                                    hud_object_complexity.largeTexturesCount++;
                                }
                            }
                        }
                        hud_complexity_list.push_back(hud_object_complexity);
                    }
                }
}

// Calculations for mVisualComplexity value
void LLVOAvatar::calculateUpdateRenderComplexity()
{
    /*****************************************************************
     * This calculation should not be modified by third party viewers,
     * since it is used to limit rendering and should be uniform for
     * everyone. If you have suggested improvements, submit them to
     * the official viewer for consideration.
     *****************************************************************/
	static const U32 COMPLEXITY_BODY_PART_COST = 200;
	static LLCachedControl<F32> max_complexity_setting(gSavedSettings,"MaxAttachmentComplexity");
	F32 max_attachment_complexity = max_complexity_setting;
	max_attachment_complexity = llmax(max_attachment_complexity, DEFAULT_MAX_ATTACHMENT_COMPLEXITY);

	// Diagnostic list of all textures on our avatar
	// <FS:Ansariel> Disable useless diagnostics
	//static std::set<LLUUID> all_textures;

    if (mVisualComplexityStale)
	{
		
		// <FS:Ansariel> Show per-item complexity in COF
		std::map<LLUUID, U32> item_complexity;
		std::map<LLUUID, U32> temp_item_complexity;
		U32 body_parts_complexity;
		// </FS:Ansariel>

		U32 cost = VISUAL_COMPLEXITY_UNKNOWN;
		LLVOVolume::texture_cost_t textures;
		hud_complexity_list_t hud_complexity_list;
		//<FS:Beq> BOM constrain number of bake requests when BOM not supported
		// for (U8 baked_index = 0; baked_index < BAKED_NUM_INDICES; baked_index++)
		for (U8 baked_index = 0; baked_index < getNumBakes(); baked_index++)
		//</FS:Beq>
		{
		    const LLAvatarAppearanceDictionary::BakedEntry *baked_dict
				= LLAvatarAppearanceDictionary::getInstance()->getBakedTexture((EBakedTextureIndex)baked_index);
			ETextureIndex tex_index = baked_dict->mTextureIndex;
			if ((tex_index != TEX_SKIRT_BAKED) || (isWearingWearableType(LLWearableType::WT_SKIRT)))
			{
				if (isTextureVisible(tex_index))
				{
					cost +=COMPLEXITY_BODY_PART_COST;
				}
			}
		}
        LL_DEBUGS("ARCdetail") << "Avatar body parts complexity: " << cost << LL_ENDL;
		body_parts_complexity = cost; // <FS:Ansariel> Show per-item complexity in COF

        mAttachmentVisibleTriangleCount = 0;
        mAttachmentEstTriangleCount = 0.f;
        mAttachmentSurfaceArea = 0.f;
        
        // A standalone animated object needs to be accounted for
        // using its associated volume. Attached animated objects
        // will be covered by the subsequent loop over attachments.
        LLControlAvatar *control_av = dynamic_cast<LLControlAvatar*>(this);
        if (control_av)
        {
            LLVOVolume *volp = control_av->mRootVolp;
            if (volp && !volp->isAttachment())
            {
                accountRenderComplexityForObject(volp, max_attachment_complexity,
                                                 // <FS:Ansariel> Show per-item complexity in COF
                                                 //textures, cost, hud_complexity_list);
                                                 textures, cost, hud_complexity_list, item_complexity, temp_item_complexity);
                                                 // </FS:Ansariel>
            }
        }

        // Account for complexity of all attachments.
		for (attachment_map_t::const_iterator attachment_point = mAttachmentPoints.begin(); 
			 attachment_point != mAttachmentPoints.end();
			 ++attachment_point)
		{
			LLViewerJointAttachment* attachment = attachment_point->second;

			// <FS:Ansariel> Possible crash fix
			if (!attachment)
			{
				continue;
			}
			// </FS:Ansariel>

			for (LLViewerJointAttachment::attachedobjs_vec_t::iterator attachment_iter = attachment->mAttachedObjects.begin();
				 attachment_iter != attachment->mAttachedObjects.end();
				 ++attachment_iter)
			{
                const LLViewerObject* attached_object = attachment_iter->get();
                accountRenderComplexityForObject(attached_object, max_attachment_complexity,
                                                 // <FS:Ansariel> Show per-item complexity in COF
                                                 //textures, cost, hud_complexity_list);
                                                 textures, cost, hud_complexity_list, item_complexity, temp_item_complexity);
                                                 // </FS:Ansariel>
			}
		}

		// Diagnostic output to identify all avatar-related textures.
		// Does not affect rendering cost calculation.
		// Could be wrapped in a debug option if output becomes problematic.
		// <FS:Ansariel> Disable useless diagnostics
		//if (isSelf())
		//{
		//	// print any attachment textures we didn't already know about.
		//	for (LLVOVolume::texture_cost_t::iterator it = textures.begin(); it != textures.end(); ++it)
		//	{
		//		LLUUID image_id = it->first;
		//		if( ! (image_id.isNull() || image_id == IMG_DEFAULT || image_id == IMG_DEFAULT_AVATAR)
		//		   && (all_textures.find(image_id) == all_textures.end()))
		//		{
		//			// attachment texture not previously seen.
		//			LL_DEBUGS("ARCdetail") << "attachment_texture: " << image_id.asString() << LL_ENDL;
		//			all_textures.insert(image_id);
		//		}
		//	}

		//	// print any avatar textures we didn't already know about
		//    for (LLAvatarAppearanceDictionary::Textures::const_iterator iter = LLAvatarAppearanceDictionary::getInstance()->getTextures().begin();
		//	 iter != LLAvatarAppearanceDictionary::getInstance()->getTextures().end();
		//		 ++iter)
		//	{
		//	    const LLAvatarAppearanceDictionary::TextureEntry *texture_dict = iter->second;
		//		// TODO: MULTI-WEARABLE: handle multiple textures for self
		//		const LLViewerTexture* te_image = getImage(iter->first,0);
		//		if (!te_image)
		//			continue;
		//		LLUUID image_id = te_image->getID();
		//		if( image_id.isNull() || image_id == IMG_DEFAULT || image_id == IMG_DEFAULT_AVATAR)
		//			continue;
		//		if (all_textures.find(image_id) == all_textures.end())
		//		{
		//			LL_DEBUGS("ARCdetail") << "local_texture: " << texture_dict->mName << ": " << image_id << LL_ENDL;
		//			all_textures.insert(image_id);
		//		}
		//	}
		//}
		// </FS:Ansariel>

        if ( cost != mVisualComplexity )
        {
            LL_DEBUGS("AvatarRender") << "Avatar "<< getID()
                                      << " complexity updated was " << mVisualComplexity << " now " << cost
                                      << " reported " << mReportedVisualComplexity
                                      << LL_ENDL;
        }
        else
        {
            LL_DEBUGS("AvatarRender") << "Avatar "<< getID()
                                      << " complexity updated no change " << mVisualComplexity
                                      << " reported " << mReportedVisualComplexity
                                      << LL_ENDL;
        }
		mVisualComplexity = cost;
		mVisualComplexityStale = false;

        static LLCachedControl<U32> show_my_complexity_changes(gSavedSettings, "ShowMyComplexityChanges", 20);

        if (isSelf() && show_my_complexity_changes)
        {
            // Avatar complexity
            LLAvatarRenderNotifier::getInstance()->updateNotificationAgent(mVisualComplexity);

            // HUD complexity
            LLHUDRenderNotifier::getInstance()->updateNotificationHUD(hud_complexity_list);
        }

        // <FS:Ansariel> Show avatar complexity in appearance floater
        if (isSelf())
        {
            LLSidepanelAppearance::updateAvatarComplexity(mVisualComplexity, item_complexity, temp_item_complexity, body_parts_complexity);
        }
        // </FS:Ansariel>
    }
}

void LLVOAvatar::setVisualMuteSettings(VisualMuteSettings set)
{
    mVisuallyMuteSetting = set;
    mNeedsImpostorUpdate = TRUE;
    // <FS:Ansariel> [FS Persisted Avatar Render Settings]
    //LLRenderMuteList::getInstance()->saveVisualMuteSetting(getID(), S32(set));
    FSAvatarRenderPersistence::instance().setAvatarRenderSettings(getID(), set);
}

void LLVOAvatar::calcMutedAVColor()
{
    LLColor4 new_color(mMutedAVColor);
    std::string change_msg;
    LLUUID av_id(getID());

    if (getVisualMuteSettings() == AV_DO_NOT_RENDER)
    {
// [RLVa:KB] - Checked: RLVa-2.2 (@setcam_avdist)
		 if (isRlvSilhouette())
		 {
			 new_color = LLColor4::silhouette;
			 change_msg = " not rendered: color is silhouette";
		 }
		 else
		 {
// [/RLVa:KB]
			// explicitly not-rendered avatars are light grey
			 new_color = LLColor4::grey3;
			 change_msg = " not rendered: color is grey3";
// [RLVa:KB] - Checked: RLVa-2.2 (@setcam_avdist)
		 }
// [/RLVa:KB]
    }
    else if (LLMuteList::getInstance()->isMuted(av_id)) // the user blocked them
    {
        // blocked avatars are dark grey
        new_color = LLColor4::grey4;
        change_msg = " blocked: color is grey4";
    }
    else if (!isTooComplex())
    {
        new_color = LLColor4::white;
        change_msg = " simple imposter ";
    }
//    else if ( mMutedAVColor == LLColor4::white || mMutedAVColor == LLColor4::grey3 || mMutedAVColor == LLColor4::grey4 )
// [RLVa:KB] - Checked: RLVa-2.2 (@setcam_avdist)
	else if ( mMutedAVColor == LLColor4::white || mMutedAVColor == LLColor4::grey3 || mMutedAVColor == LLColor4::grey4 || mMutedAVColor == LLColor4::silhouette)
// [/RLVa:KB]
   {
        // select a color based on the first byte of the agents uuid so any muted agent is always the same color
        F32 color_value = (F32) (av_id.mData[0]);
        F32 spectrum = (color_value / 256.0);		// spectrum is between 0 and 1.f

        // Array of colors.  These are arranged so only one RGB color changes between each step, 
        // and it loops back to red so there is an even distribution.  It is not a heat map
        const S32 NUM_SPECTRUM_COLORS = 7;              
        static LLColor4 * spectrum_color[NUM_SPECTRUM_COLORS] = { &LLColor4::red, &LLColor4::magenta, &LLColor4::blue, &LLColor4::cyan, &LLColor4::green, &LLColor4::yellow, &LLColor4::red };
 
        spectrum = spectrum * (NUM_SPECTRUM_COLORS - 1);		// Scale to range of number of colors
        S32 spectrum_index_1  = floor(spectrum);				// Desired color will be after this index
        S32 spectrum_index_2  = spectrum_index_1 + 1;			//    and before this index (inclusive)
        F32 fractBetween = spectrum - (F32)(spectrum_index_1);  // distance between the two indexes (0-1)
 
        new_color = lerp(*spectrum_color[spectrum_index_1], *spectrum_color[spectrum_index_2], fractBetween);
        new_color.normalize();
        new_color *= 0.28f;		// Tone it down

        change_msg = " over limit color ";
    }

    if (mMutedAVColor != new_color) 
    {
        LL_DEBUGS("AvatarRender") << "avatar "<< av_id << change_msg << std::setprecision(3) << new_color << LL_ENDL;
        mMutedAVColor = new_color;
    }
}

// static
BOOL LLVOAvatar::isIndexLocalTexture(ETextureIndex index)
{
	return (index < 0 || index >= TEX_NUM_INDICES)
		? false
		: LLAvatarAppearanceDictionary::getInstance()->getTexture(index)->mIsLocalTexture;
}

// static
BOOL LLVOAvatar::isIndexBakedTexture(ETextureIndex index)
{
	return (index < 0 || index >= TEX_NUM_INDICES)
		? false
		: LLAvatarAppearanceDictionary::getInstance()->getTexture(index)->mIsBakedTexture;
}

const std::string LLVOAvatar::getBakedStatusForPrintout() const
{
	std::string line;

	for (LLAvatarAppearanceDictionary::Textures::const_iterator iter = LLAvatarAppearanceDictionary::getInstance()->getTextures().begin();
		 iter != LLAvatarAppearanceDictionary::getInstance()->getTextures().end();
		 ++iter)
	{
		const ETextureIndex index = iter->first;
		const LLAvatarAppearanceDictionary::TextureEntry *texture_dict = iter->second;
		if (texture_dict->mIsBakedTexture)
		{
			line += texture_dict->mName;
			if (isTextureDefined(index))
			{
				line += "_baked";
			}
			line += " ";
		}
	}
	return line;
}



//virtual
S32 LLVOAvatar::getTexImageSize() const
{
	return TEX_IMAGE_SIZE_OTHER;
}

//-----------------------------------------------------------------------------
// Utility functions
//-----------------------------------------------------------------------------

F32 calc_bouncy_animation(F32 x)
{
	return -(cosf(x * F_PI * 2.5f - F_PI_BY_TWO))*(0.4f + x * -0.1f) + x * 1.3f;
}

//virtual
BOOL LLVOAvatar::isTextureDefined(LLAvatarAppearanceDefines::ETextureIndex te, U32 index ) const
{
	if (isIndexLocalTexture(te)) 
	{
		return FALSE;
	}
	
	if( !getImage( te, index ) )
	{
		LL_WARNS() << "getImage( " << te << ", " << index << " ) returned 0" << LL_ENDL;
		return FALSE;
	}

	// <FS:ND> getImage(te, index) can return 0 in some edge cases. Plus make this faster as it gets called frequently.

	// return (getImage(te, index)->getID() != IMG_DEFAULT_AVATAR && 
	// 		getImage(te, index)->getID() != IMG_DEFAULT);


	LLViewerTexture *pImage( getImage( te, index ) );

	if( !pImage )
	{
		LL_WARNS() << "getImage( " << (S32)te << ", " << index << " ) returned invalid ptr" << LL_ENDL;
		return FALSE;
	}
	// </FS:ND>

	LLUUID const &id = pImage->getID();
	return id != IMG_DEFAULT_AVATAR && id != IMG_DEFAULT;
}

//virtual
BOOL LLVOAvatar::isTextureVisible(LLAvatarAppearanceDefines::ETextureIndex type, U32 index) const
{
	if (isIndexLocalTexture(type))
	{
		return isTextureDefined(type, index);
	}
	else
	{
		// baked textures can use TE images directly
		return ((isTextureDefined(type) || isSelf())
				&& (getTEImage(type)->getID() != IMG_INVISIBLE 
				|| LLDrawPoolAlpha::sShowDebugAlpha));
	}
}

//virtual
BOOL LLVOAvatar::isTextureVisible(LLAvatarAppearanceDefines::ETextureIndex type, LLViewerWearable *wearable) const
{
	// non-self avatars don't have wearables
	return FALSE;
}


// <FS:Ansariel> [Legacy Bake]
//-----------------------------------------------------------------------------
// Legacy baking
//-----------------------------------------------------------------------------
void LLVOAvatar::bakedTextureOriginCounts(S32 &sb_count, // server-bake, has origin URL.
										  S32 &host_count, // host-based bake, has host.
										  S32 &both_count, // error - both host and URL set.
										  S32 &neither_count) // error - neither set.
{
	sb_count = host_count = both_count = neither_count = 0;
	
	std::set<LLUUID> baked_ids;
	collectBakedTextureUUIDs(baked_ids);
	for (std::set<LLUUID>::const_iterator it = baked_ids.begin(); it != baked_ids.end(); ++it)
	{
		LLViewerFetchedTexture *imagep = gTextureList.findImage(*it, TEX_LIST_STANDARD);
		bool has_url = false, has_host = false;
		if (!imagep->getUrl().empty())
		{
			has_url = true;
		}
		if (imagep->getTargetHost().isOk())
		{
			has_host = true;
		}
		if (has_url && !has_host) sb_count++;
		else if (has_host && !has_url) host_count++;
		else if (has_host && has_url) both_count++;
		else if (!has_host && !has_url) neither_count++;
	}
}

// virtual
void LLVOAvatar::bodySizeChanged()
{	
	if (isSelf() && !LLAppearanceMgr::instance().isInUpdateAppearanceFromCOF())
	{	// notify simulator of change in size
		// but not if we are in the middle of updating appearance
		gAgent.sendAgentSetAppearance();
}
}

BOOL LLVOAvatar::isUsingServerBakes() const
{
#if 1
	// Sanity check - visual param for appearance version should match mUseServerBakes
	LLVisualParam* appearance_version_param = getVisualParam(11000);
	llassert(appearance_version_param);
	F32 wt = appearance_version_param->getWeight();
	F32 expect_wt = mUseServerBakes ? 1.0 : 0.0;
	if (!is_approx_equal(wt,expect_wt))
	{
		LL_WARNS() << "wt " << wt << " differs from expected " << expect_wt << LL_ENDL;
	}
#endif

	return mUseServerBakes;
}

void LLVOAvatar::setIsUsingServerBakes(BOOL newval)
{
	mUseServerBakes = newval;
	LLVisualParam* appearance_version_param = getVisualParam(11000);
	llassert(appearance_version_param);
	appearance_version_param->setWeight(newval ? 1.0 : 0.0, false);
}
// </FS:Ansariel> [Legacy Bake]<|MERGE_RESOLUTION|>--- conflicted
+++ resolved
@@ -2623,7 +2623,6 @@
 	}
 
     // Update should be happening max once per frame.
-<<<<<<< HEAD
 	// <FS:Beq> enable dynamic spreading of the BB calculations
 	static LLCachedControl<S32> refreshPeriod(gSavedSettings, "AvatarExtentRefreshPeriodBatch");
 	static LLCachedControl<S32> refreshMaxPerPeriod(gSavedSettings, "AvatarExtentRefreshMaxPerBatch");
@@ -2638,8 +2637,6 @@
 		lastRecalibrationFrame = thisFrame;
 	}
 	//</FS:Beq>
-=======
->>>>>>> aaaf3189
 	if ((mLastAnimExtents[0]==LLVector3())||
 		(mLastAnimExtents[1])==LLVector3())
 	{
@@ -2647,16 +2644,11 @@
 	}
 	else
 	{
-<<<<<<< HEAD
 		//<FS:Beq> enable dynamic spreading of the BB calculations
 		//const S32 upd_freq = 4; // force update every upd_freq frames.
 		//mNeedsExtentUpdate = ((LLDrawable::getCurrentFrame()+mID.mData[0]) % upd_freq == 0);
 		mNeedsExtentUpdate = ((thisFrame + mID.mData[0]) % upd_freq == 0);
 		//</FS:Beq>
-=======
-		const S32 upd_freq = 4; // force update every upd_freq frames.
-		mNeedsExtentUpdate = ((LLDrawable::getCurrentFrame()+mID.mData[0])%upd_freq==0);
->>>>>>> aaaf3189
 	}
     
     LLScopedContextString str("avatar_idle_update " + getFullname());
@@ -3708,7 +3700,6 @@
 // [RLVa:KB] - Checked: RLVa-1.2.2
 			if ( (fRlvShowAvName) || (isSelf()) )
 			{
-<<<<<<< HEAD
 // [/RLVa:KB]
 				// Might be blank if name not available yet, that's OK
 				if (show_display_names)
@@ -3745,21 +3736,10 @@
 					addNameTagLine(username, username_color, LLFontGL::NORMAL, LLFontGL::getFontSansSerifSmall(), true);
 				}
 // [RLVa:KB] - Checked: RLVa-1.2.2
-=======
-				addNameTagLine(av_name.getDisplayName(), name_tag_color, LLFontGL::NORMAL,
-					LLFontGL::getFontSansSerif(), true);
->>>>>>> aaaf3189
 			}
 			else
 			{
-<<<<<<< HEAD
 				addNameTagLine(RlvStrings::getAnonym(av_name), name_tag_color, LLFontGL::NORMAL, LLFontGL::getFontSansSerif(), true, (!av_name.getDisplayName().empty()) );
-=======
-				// *HACK: Desaturate the color
-				LLColor4 username_color = name_tag_color * 0.83f;
-				addNameTagLine(av_name.getUserName(), username_color, LLFontGL::NORMAL,
-					LLFontGL::getFontSansSerifSmall(), true);
->>>>>>> aaaf3189
 			}
 // [/RLVa:KB]
 		}
@@ -3767,7 +3747,6 @@
 		{
 			const LLFontGL* font = LLFontGL::getFontSansSerif();
 			std::string full_name = LLCacheName::buildFullName( firstname->getString(), lastname->getString() );
-<<<<<<< HEAD
 // [RLVa:KB] - Checked: RLVa-1.2.2
 			if ( (!fRlvShowAvName) && (!isSelf()) )
 			{
@@ -3823,9 +3802,6 @@
 
 				addNameTagLine(format_string(texture_area_label, label_args), LLColor4::red, LLFontGL::NORMAL, LLFontGL::getFontSansSerifSmall());
 			}
-=======
-			addNameTagLine(full_name, name_tag_color, LLFontGL::NORMAL, font, true);
->>>>>>> aaaf3189
 		}
 		// </FS:Ansariel>
 
@@ -3943,14 +3919,10 @@
 	}
 }
 
-<<<<<<< HEAD
 // <FS:Ansariel> Fix nametag not properly updating when display name arrives
 //void LLVOAvatar::addNameTagLine(const std::string& line, const LLColor4& color, S32 style, const LLFontGL* font, const bool use_ellipses)
 void LLVOAvatar::addNameTagLine(const std::string& line, const LLColor4& color, S32 style, const LLFontGL* font, const bool use_ellipses, bool is_name /* = false */)
 // </FS:Ansariel>
-=======
-void LLVOAvatar::addNameTagLine(const std::string& line, const LLColor4& color, S32 style, const LLFontGL* font, const bool use_ellipses)
->>>>>>> aaaf3189
 {
 	llassert(mNameText);
 	if (mVisibleChat || mVisibleTyping)
@@ -3960,15 +3932,12 @@
 	else
 	{
 		mNameText->addLine(line, color, (LLFontGL::StyleFlags)style, font, use_ellipses);
-<<<<<<< HEAD
 	}
 	// <FS:Ansariel> Fix nametag not properly updating when display name arrives
     //mNameIsSet |= !line.empty();
 	if (is_name)
 	{
 		mNameIsSet |= !line.empty();
-=======
->>>>>>> aaaf3189
 	}
 	// </FS:Ansariel>
 }
@@ -4577,16 +4546,15 @@
 }
 
 //------------------------------------------------------------------------
-// computeUpdatePeriodAndVisibility()
+// computeUpdatePeriod()
 // Factored out from updateCharacter()
 // Set new value for mUpdatePeriod based on distance and various other factors.
-// Returs true if character needs an update
 //------------------------------------------------------------------------
-BOOL LLVOAvatar::computeUpdatePeriodAndVisibility()
+void LLVOAvatar::computeUpdatePeriod()
 {
 	bool visually_muted = isVisuallyMuted();
-    BOOL is_visible = isVisible(); // includes drawable check
-    if ( is_visible 
+	if (mDrawable.notNull()
+        && isVisible() 
         && (!isSelf() || visually_muted)
         && !isUIAvatar()
 	// <FS:Ansariel> Fix LL impostor hacking; Adjust update period for muted avatars if using no impostors
@@ -4635,12 +4603,10 @@
 			//nearby avatars, update the impostors more frequently.
 			mUpdatePeriod = 4;
 		}
-		return (LLDrawable::getCurrentFrame() + mID.mData[0]) % mUpdatePeriod == 0 ? TRUE : FALSE;
 	}
 	else
 	{
 		mUpdatePeriod = 1;
-		return is_visible;
 	}
 
 }
@@ -5025,12 +4991,8 @@
 	// The rest should only be done occasionally for far away avatars.
     // Set mUpdatePeriod and visible based on distance and other criteria.
 	//--------------------------------------------------------------------
-<<<<<<< HEAD
-    visible = computeUpdatePeriodAndVisibility();
-=======
     computeUpdatePeriod();
     bool needs_update = (LLDrawable::getCurrentFrame()+mID.mData[0])%mUpdatePeriod == 0;
->>>>>>> aaaf3189
 
 	//--------------------------------------------------------------------
 	// Early out if does not need update and not self
@@ -5038,21 +5000,13 @@
 	// for example, the "turn around" animation when entering customize avatar needs to trigger
 	// even when your avatar is offscreen
 	//--------------------------------------------------------------------
-<<<<<<< HEAD
 	// <FS:Ansariel> Fix impostered animation speed based on a fix by Henri Beauchamp
-	//if (!visible && !isSelf())
+	//if (!needs_update && !isSelf())
 	//{
 	//	updateMotions(LLCharacter::HIDDEN_UPDATE);
 	//	return FALSE;
 	//}
 	// </FS:Ansariel>
-=======
-	if (!needs_update && !isSelf())
-	{
-		updateMotions(LLCharacter::HIDDEN_UPDATE);
-		return FALSE;
-	}
->>>>>>> aaaf3189
 
 	//--------------------------------------------------------------------
 	// change animation time quanta based on avatar render load
@@ -5064,7 +5018,7 @@
 	// This was originally done in updateTimeStep(), but since that is globally disabled for now, we do it here
 	mMotionController.setUpdateFactor(mUpdatePeriod);
 
-	if (!visible && !isSelf())
+	if (!needs_update && !isSelf())
 	{
 		updateMotions(LLCharacter::HIDDEN_UPDATE);
 		return FALSE;
