--- conflicted
+++ resolved
@@ -3393,7 +3393,6 @@
 	static LLCachedControl<S32> avatarNameTagMode(gSavedSettings, "AvatarNameTagMode");
 
 	const F32 time_visible = mTimeVisible.getElapsedTimeF32();
-<<<<<<< HEAD
 	const F32 NAME_SHOW_TIME = F32(renderNameShowTime);	// seconds
 	const F32 FADE_DURATION = F32(renderNameFadeDuration); // seconds
 // [RLVa:KB] - Checked: RLVa-2.0.1
@@ -3415,14 +3414,6 @@
 // [/RLVa:KB]
 		                ((sRenderName == RENDER_NAME_ALWAYS) ||
 		                 (sRenderName == RENDER_NAME_FADE && time_visible < NAME_SHOW_TIME)));
-=======
-	const F32 NAME_SHOW_TIME = gSavedSettings.getF32("RenderNameShowTime");	// seconds
-	const F32 FADE_DURATION = gSavedSettings.getF32("RenderNameFadeDuration"); // seconds
-	BOOL visible_chat = gSavedSettings.getBOOL("UseChatBubbles") && (mChats.size() || mTyping);
-	BOOL render_name =	visible_chat ||
-		(((sRenderName == RENDER_NAME_ALWAYS) ||
-		  (sRenderName == RENDER_NAME_FADE && time_visible < NAME_SHOW_TIME)));
->>>>>>> fa57d7a3
 	// If it's your own avatar, don't draw in mouselook, and don't
 	// draw if we're specifically hiding our own name.
 	if (isSelf())
@@ -11619,14 +11610,11 @@
     LLVOVolume::texture_cost_t& textures,
     U32& cost,
     hud_complexity_list_t& hud_complexity_list,
-<<<<<<< HEAD
     // <FS:Ansariel> Show per-item complexity in COF
     std::map<LLUUID, U32>& item_complexity,
-    std::map<LLUUID, U32>& temp_item_complexity)
+    std::map<LLUUID, U32>& temp_item_complexity,
     // </FS:Ansariel>
-=======
     object_complexity_list_t& object_complexity_list)
->>>>>>> fa57d7a3
 {
     if (attached_object && !attached_object->isHUDAttachment())
 		{
@@ -11685,7 +11673,6 @@
                             // Limit attachment complexity to avoid signed integer flipping of the wearer's ACI
                             cost += (U32)llclamp(attachment_total_cost, MIN_ATTACHMENT_COMPLEXITY, max_attachment_complexity);
 
-<<<<<<< HEAD
 							// <FS:Ansariel> Show per-item complexity in COF
 							if (isSelf())
 							{
@@ -11697,18 +11684,13 @@
 								{
 									temp_item_complexity.insert(std::make_pair(attached_object->getID(), (U32)attachment_total_cost));
 								}
-							}
 							// </FS:Ansariel>
-=======
-                            if (isSelf())
-                            {
                                 LLObjectComplexity object_complexity;
                                 object_complexity.objectName = attached_object->getAttachmentItemName();
                                 object_complexity.objectId = attached_object->getAttachmentItemID();
                                 object_complexity.objectCost = attachment_total_cost;
                                 object_complexity_list.push_back(object_complexity);
                             }
->>>>>>> fa57d7a3
 						}
 					}
 				}
@@ -11803,16 +11785,11 @@
 		U32 cost = VISUAL_COMPLEXITY_UNKNOWN;
 		LLVOVolume::texture_cost_t textures;
 		hud_complexity_list_t hud_complexity_list;
-<<<<<<< HEAD
+		object_complexity_list_t object_complexity_list;
 		//<FS:Beq> BOM constrain number of bake requests when BOM not supported
 		// for (U8 baked_index = 0; baked_index < BAKED_NUM_INDICES; baked_index++)
 		for (U8 baked_index = 0; baked_index < getNumBakes(); baked_index++)
 		//</FS:Beq>
-=======
-        object_complexity_list_t object_complexity_list;
-
-		for (U8 baked_index = 0; baked_index < BAKED_NUM_INDICES; baked_index++)
->>>>>>> fa57d7a3
 		{
 		    const LLAvatarAppearanceDictionary::BakedEntry *baked_dict
 				= LLAvatarAppearance::getDictionary()->getBakedTexture((EBakedTextureIndex)baked_index);
@@ -11855,14 +11832,10 @@
             if (volp && !volp->isAttachment())
             {
                 accountRenderComplexityForObject(volp, max_attachment_complexity,
-<<<<<<< HEAD
                                                  // <FS:Ansariel> Show per-item complexity in COF
-                                                 //textures, cost, hud_complexity_list);
-                                                 textures, cost, hud_complexity_list, item_complexity, temp_item_complexity);
+                                                 //  textures, cost, hud_complexity_list, object_complexity_list);
+                                                 textures, cost, hud_complexity_list, item_complexity, temp_item_complexity, object_complexity_list);
                                                  // </FS:Ansariel>
-=======
-                                                 textures, cost, hud_complexity_list, object_complexity_list);
->>>>>>> fa57d7a3
             }
         }
 
@@ -11886,14 +11859,10 @@
 			{
                 const LLViewerObject* attached_object = attachment_iter->get();
                 accountRenderComplexityForObject(attached_object, max_attachment_complexity,
-<<<<<<< HEAD
                                                  // <FS:Ansariel> Show per-item complexity in COF
-                                                 //textures, cost, hud_complexity_list);
-                                                 textures, cost, hud_complexity_list, item_complexity, temp_item_complexity);
+                                                 //  textures, cost, hud_complexity_list, object_complexity_list);
+                                                 textures, cost, hud_complexity_list, item_complexity, temp_item_complexity, object_complexity_list);
                                                  // </FS:Ansariel>
-=======
-                                                 textures, cost, hud_complexity_list, object_complexity_list);
->>>>>>> fa57d7a3
 			}
 		}
 
