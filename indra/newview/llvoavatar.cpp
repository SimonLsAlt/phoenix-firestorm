--- conflicted
+++ resolved
@@ -2587,8 +2587,8 @@
     if ((LLFrameTimer::getFrameCount() + mID.mData[0]) % compl_upd_freq == 0)
     {
         LL_RECORD_BLOCK_TIME(FTM_AVATAR_UPDATE_COMPLEXITY);
-        idleUpdateRenderComplexity();
-    }
+	idleUpdateRenderComplexity();
+}
     idleUpdateDebugInfo();
 }
 
@@ -4328,11 +4328,7 @@
     // Set mUpdatePeriod and visible based on distance and other criteria.
 	//--------------------------------------------------------------------
     computeUpdatePeriod();
-<<<<<<< HEAD
-    bool needs_update = (LLDrawable::getCurrentFrame()+mID.mData[0])%mUpdatePeriod == 0 ? TRUE : FALSE;
-=======
     bool needs_update = (LLDrawable::getCurrentFrame()+mID.mData[0])%mUpdatePeriod == 0;
->>>>>>> 60ed6880
 
 	//--------------------------------------------------------------------
 	// Early out if does not need update and not self
@@ -4429,8 +4425,8 @@
 
     if (visible)
     {
-        // System avatar mesh vertices need to be reskinned.
-        mNeedsSkin = TRUE;
+	// System avatar mesh vertices need to be reskinned.
+	mNeedsSkin = TRUE;
     }
 
 	return visible;
