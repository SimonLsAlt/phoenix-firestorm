--- conflicted
+++ resolved
@@ -629,6 +629,7 @@
 F32 LLVOAvatar::sUnbakedUpdateTime = 0.f;
 F32 LLVOAvatar::sGreyTime = 0.f;
 F32 LLVOAvatar::sGreyUpdateTime = 0.f;
+
 //-----------------------------------------------------------------------------
 // Helper functions
 //-----------------------------------------------------------------------------
@@ -743,7 +744,9 @@
 
 	mImpostorDistance = 0;
 	mImpostorPixelArea = 0;
+
 	setNumTEs(TEX_NUM_INDICES);
+
 	mbCanSelect = TRUE;
 
 	mSignaledAnimations.clear();
@@ -1445,14 +1448,12 @@
 void LLVOAvatar::calculateSpatialExtents(LLVector4a& newMin, LLVector4a& newMax)
 {
     LL_RECORD_BLOCK_TIME(FTM_AVATAR_EXTENT_UPDATE);
-<<<<<<< HEAD
+
 //<FS:Beq> not called as often as it used to be but still no harm in optimising
 //    S32 box_detail = gSavedSettings.getS32("AvatarBoundingBoxComplexity");
-	static const LLCachedControl<S32> box_detail(gSavedSettings, "AvatarBoundingBoxComplexity");
+	static const LLCachedControl<S32> avatar_bounding_box_complexity(gSavedSettings, "AvatarBoundingBoxComplexity");
+	S32 box_detail(avatar_bounding_box_complexity);
 //<FS:Beq>
-=======
-
-    S32 box_detail = gSavedSettings.getS32("AvatarBoundingBoxComplexity");
     if (getOverallAppearance() != AOA_NORMAL)
     {
         if (isControlAvatar())
@@ -1467,7 +1468,6 @@
         }
     }
 
->>>>>>> 3ae6057e
     // FIXME the update_min_max function used below assumes there is a
     // known starting point, but in general there isn't. Ideally the
     // box update logic should be modified to handle the no-point-yet
@@ -1522,24 +1522,15 @@
         {
             LLViewerJointAttachment* attachment = iter->second;
 
-<<<<<<< HEAD
-		// <FS:Ansariel> Possible crash fix
-		//if (attachment->getValid())
-		if (attachment && attachment->getValid())
-		// </FS:Ansariel>
-		{
-			for (LLViewerJointAttachment::attachedobjs_vec_t::iterator attachment_iter = attachment->mAttachedObjects.begin();
-				 attachment_iter != attachment->mAttachedObjects.end();
-				 ++attachment_iter)
-			{
-=======
-            if (attachment->getValid())
+            // <FS:Ansariel> Possible crash fix
+            //if (attachment->getValid())
+            if (attachment && attachment->getValid())
+            // </FS:Ansariel>
             {
                 for (LLViewerJointAttachment::attachedobjs_vec_t::iterator attachment_iter = attachment->mAttachedObjects.begin();
                      attachment_iter != attachment->mAttachedObjects.end();
                      ++attachment_iter)
                 {
->>>>>>> 3ae6057e
                     // Don't we need to look at children of attached_object as well?
                     const LLViewerObject* attached_object = attachment_iter->get();
                     if (attached_object && !attached_object->isHUDAttachment())
@@ -2225,7 +2216,9 @@
 
 		U8 value = it->second;
 		F32 newWeight = U8_to_F32(value, param->getMinWeight(), param->getMaxWeight());
-		param->setWeight(newWeight);
+		// <FS:Ansariel> [Legacy Bake]
+		//param->setWeight(newWeight);
+		param->setWeight(newWeight, FALSE); // Most likely FALSE is correct here because it's used in resetSkeleton, which is a local operation
 	}
 }
 
@@ -3001,14 +2994,7 @@
 	BOOL visible = isVisible() || mNeedsAnimUpdate;
 
 	// update attachments positions
-<<<<<<< HEAD
-	// <FS:Ansariel> Fix LL impostor hacking; No detailed updates if muted when using no impostors
-	//if (detailed_update || !sUseImpostors)
-	if (detailed_update || (!sUseImpostors && !isInMuteList()))
-	// </FS:Ansariel>
-=======
 	if (detailed_update)
->>>>>>> 3ae6057e
 	{
 		LL_RECORD_BLOCK_TIME(FTM_ATTACHMENT_UPDATE);
 		for (attachment_map_t::iterator iter = mAttachmentPoints.begin(); 
@@ -4252,7 +4238,6 @@
 			muted = false;
 #endif
 		}
-<<<<<<< HEAD
 		// <FS:Ansariel> FIRE-11783: Always visually mute avatars that are muted
         //else if (isInMuteList())
         //{
@@ -4265,14 +4250,7 @@
 			muted = true;
 		}
 // [/RLVa:KB]
-		else
-=======
-        else if (isInMuteList())
-        {
-            muted = true;
-        }
 		else 
->>>>>>> 3ae6057e
 		{
 			muted = isTooComplex();
 		}
@@ -4713,14 +4691,7 @@
         && isVisible() 
         && (!isSelf() || visually_muted)
         && !isUIAvatar()
-<<<<<<< HEAD
-	// <FS:Ansariel> Fix LL impostor hacking; Adjust update period for muted avatars if using no impostors
-        //&& sUseImpostors
-        && (sUseImpostors || isInMuteList())
-	// </FS:Ansariel>
-=======
         && (sLimitNonImpostors || visually_muted)
->>>>>>> 3ae6057e
         && !mNeedsAnimUpdate 
         && !sFreezeCounter)
 	{
@@ -4781,7 +4752,7 @@
 {
 			LLQuaternion iQ;
 			LLVector3 upDir( 0.0f, 0.0f, 1.0f );
-					
+			
 			// Compute a forward direction vector derived from the primitive rotation
 			// and the velocity vector.  When walking or jumping, don't let body deviate
 			// more than 90 from the view, if necessary, flip the velocity vector.
@@ -9220,46 +9191,16 @@
 			LLViewerJointAttachment* attachment = iter->second;
 			if (attachment)
 			{
-<<<<<<< HEAD
-				LLViewerObject *objectp = attachment_iter->get();
-				if (objectp)
-				{
-					for (int face_index = 0; face_index < objectp->getNumTEs(); face_index++)
-					{
-						LLTextureEntry* tex_entry = objectp->getTE(face_index);
-						if (tex_entry)
-						{
-							bake_flag[BAKED_HEAD] |= (tex_entry->getID() == IMG_USE_BAKED_HEAD);
-							bake_flag[BAKED_EYES] |= (tex_entry->getID() == IMG_USE_BAKED_EYES);
-							bake_flag[BAKED_HAIR] |= (tex_entry->getID() == IMG_USE_BAKED_HAIR);
-							bake_flag[BAKED_LOWER] |= (tex_entry->getID() == IMG_USE_BAKED_LOWER);
-							bake_flag[BAKED_UPPER] |= (tex_entry->getID() == IMG_USE_BAKED_UPPER);
-							bake_flag[BAKED_SKIRT] |= (tex_entry->getID() == IMG_USE_BAKED_SKIRT);
-						bake_flag[BAKED_LEFT_ARM] |= (tex_entry->getID() == IMG_USE_BAKED_LEFTARM);
-						bake_flag[BAKED_LEFT_LEG] |= (tex_entry->getID() == IMG_USE_BAKED_LEFTLEG);
-						bake_flag[BAKED_AUX1] |= (tex_entry->getID() == IMG_USE_BAKED_AUX1);
-						bake_flag[BAKED_AUX2] |= (tex_entry->getID() == IMG_USE_BAKED_AUX2);
-						bake_flag[BAKED_AUX3] |= (tex_entry->getID() == IMG_USE_BAKED_AUX3);
-						}
-					}
-				}
-
-				LLViewerObject::const_child_list_t& child_list = objectp->getChildren();
-				for (LLViewerObject::child_list_t::const_iterator iter1 = child_list.begin();
-					iter1 != child_list.end(); ++iter1)
-=======
 				for (LLViewerJointAttachment::attachedobjs_vec_t::iterator attachment_iter = attachment->mAttachedObjects.begin();
 					 attachment_iter != attachment->mAttachedObjects.end();
 					 ++attachment_iter)
->>>>>>> 3ae6057e
 				{
 					LLViewerObject *objectp = attachment_iter->get();
 					if (objectp)
 					{
 						for (int face_index = 0; face_index < objectp->getNumTEs(); face_index++)
 						{
-<<<<<<< HEAD
-							LLTextureEntry* tex_entry = objectchild->getTE(face_index);
+							LLTextureEntry* tex_entry = objectp->getTE(face_index);
 							if (tex_entry)
 							{
 								bake_flag[BAKED_HEAD] |= (tex_entry->getID() == IMG_USE_BAKED_HEAD);
@@ -9268,15 +9209,6 @@
 								bake_flag[BAKED_LOWER] |= (tex_entry->getID() == IMG_USE_BAKED_LOWER);
 								bake_flag[BAKED_UPPER] |= (tex_entry->getID() == IMG_USE_BAKED_UPPER);
 								bake_flag[BAKED_SKIRT] |= (tex_entry->getID() == IMG_USE_BAKED_SKIRT);
-=======
-							LLTextureEntry* tex_entry = objectp->getTE(face_index);
-							bake_flag[BAKED_HEAD] |= (tex_entry->getID() == IMG_USE_BAKED_HEAD);
-							bake_flag[BAKED_EYES] |= (tex_entry->getID() == IMG_USE_BAKED_EYES);
-							bake_flag[BAKED_HAIR] |= (tex_entry->getID() == IMG_USE_BAKED_HAIR);
-							bake_flag[BAKED_LOWER] |= (tex_entry->getID() == IMG_USE_BAKED_LOWER);
-							bake_flag[BAKED_UPPER] |= (tex_entry->getID() == IMG_USE_BAKED_UPPER);
-							bake_flag[BAKED_SKIRT] |= (tex_entry->getID() == IMG_USE_BAKED_SKIRT);
->>>>>>> 3ae6057e
 							bake_flag[BAKED_LEFT_ARM] |= (tex_entry->getID() == IMG_USE_BAKED_LEFTARM);
 							bake_flag[BAKED_LEFT_LEG] |= (tex_entry->getID() == IMG_USE_BAKED_LEFTLEG);
 							bake_flag[BAKED_AUX1] |= (tex_entry->getID() == IMG_USE_BAKED_AUX1);
@@ -9296,17 +9228,20 @@
 							for (int face_index = 0; face_index < objectchild->getNumTEs(); face_index++)
 							{
 								LLTextureEntry* tex_entry = objectchild->getTE(face_index);
-								bake_flag[BAKED_HEAD] |= (tex_entry->getID() == IMG_USE_BAKED_HEAD);
-								bake_flag[BAKED_EYES] |= (tex_entry->getID() == IMG_USE_BAKED_EYES);
-								bake_flag[BAKED_HAIR] |= (tex_entry->getID() == IMG_USE_BAKED_HAIR);
-								bake_flag[BAKED_LOWER] |= (tex_entry->getID() == IMG_USE_BAKED_LOWER);
-								bake_flag[BAKED_UPPER] |= (tex_entry->getID() == IMG_USE_BAKED_UPPER);
-								bake_flag[BAKED_SKIRT] |= (tex_entry->getID() == IMG_USE_BAKED_SKIRT);
+								if (tex_entry)
+								{
+									bake_flag[BAKED_HEAD] |= (tex_entry->getID() == IMG_USE_BAKED_HEAD);
+									bake_flag[BAKED_EYES] |= (tex_entry->getID() == IMG_USE_BAKED_EYES);
+									bake_flag[BAKED_HAIR] |= (tex_entry->getID() == IMG_USE_BAKED_HAIR);
+									bake_flag[BAKED_LOWER] |= (tex_entry->getID() == IMG_USE_BAKED_LOWER);
+									bake_flag[BAKED_UPPER] |= (tex_entry->getID() == IMG_USE_BAKED_UPPER);
+									bake_flag[BAKED_SKIRT] |= (tex_entry->getID() == IMG_USE_BAKED_SKIRT);
 								bake_flag[BAKED_LEFT_ARM] |= (tex_entry->getID() == IMG_USE_BAKED_LEFTARM);
 								bake_flag[BAKED_LEFT_LEG] |= (tex_entry->getID() == IMG_USE_BAKED_LEFTLEG);
 								bake_flag[BAKED_AUX1] |= (tex_entry->getID() == IMG_USE_BAKED_AUX1);
 								bake_flag[BAKED_AUX2] |= (tex_entry->getID() == IMG_USE_BAKED_AUX2);
 								bake_flag[BAKED_AUX3] |= (tex_entry->getID() == IMG_USE_BAKED_AUX3);
+								}
 							}
 						}
 					}
@@ -10272,6 +10207,10 @@
 	}
 
 	// No backsies zone - if we get here, the message should be valid and usable, will be processed.
+	// Note:
+	// RequestAgentUpdateAppearanceResponder::onRequestRequested()
+	// assumes that cof version is only updated with server-bake
+	// appearance messages.
     LL_INFOS("Avatar") << "Processing appearance message version " << thisAppearanceVersion << LL_ENDL;
 
     // Note:
@@ -10354,8 +10293,8 @@
 	BOOL is_first_appearance_message = !mFirstAppearanceMessageReceived;
 	mFirstAppearanceMessageReceived = TRUE;
 
-	// LL_DEBUGS("Avatar") << avString() << "processAvatarAppearance start " << mID
-    //                     << " first? " << is_first_appearance_message << " self? " << isSelf() << LL_ENDL;
+	//LL_DEBUGS("Avatar") << avString() << "processAvatarAppearance start " << mID
+    //                    << " first? " << is_first_appearance_message << " self? " << isSelf() << LL_ENDL;
 
 	if (is_first_appearance_message )
 	{
@@ -11237,16 +11176,8 @@
     {
         return FALSE;
     }
-<<<<<<< HEAD
- 
-	// <FS:Ansariel> Fix LL impostor hacking
-	//if (isImpostor() && 0 != mDrawable->getNumFaces() && mDrawable->getFace(0)->hasGeometry())
-	if (isImpostor() && !needsImpostorUpdate() && 0 != mDrawable->getNumFaces() && mDrawable->getFace(0)->hasGeometry())
-	// </FS:Ansariel>
-=======
     
 	if (!LLPipeline::sImpostorRender && isImpostor() && 0 != mDrawable->getNumFaces() && mDrawable->getFace(0)->hasGeometry())
->>>>>>> 3ae6057e
 	{
 		return TRUE;
 	}
@@ -11450,20 +11381,10 @@
 		iter != instances_copy.end(); ++iter)
 	{
 		LLVOAvatar* avatar = (LLVOAvatar*) *iter;
-<<<<<<< HEAD
-		if (avatar && !avatar->isDead() && avatar->isVisible()
-			&& (
-                // <FS:Ansariel> Fix LL impostor hacking; Generate new impostor if update is needed
-                //(avatar->isImpostor() || LLVOAvatar::AV_DO_NOT_RENDER == avatar->getVisualMuteSettings()) && avatar->needsImpostorUpdate())
-                avatar->isImpostor() && avatar->needsImpostorUpdate())
-                // </FS:Ansariel>
-            )
-=======
 		if (!avatar->isDead()
 			&& avatar->isVisible()
 			&& avatar->isImpostor()
 			&& avatar->needsImpostorUpdate())
->>>>>>> 3ae6057e
 		{
             avatar->calcMutedAVColor();
 			gPipeline.generateImpostor(avatar);
@@ -11476,28 +11397,7 @@
 // virtual
 BOOL LLVOAvatar::isImpostor()
 {
-<<<<<<< HEAD
-	// <FS:Ansariel> Fix LL impostor hacking
-	// IMPORTANT: LLPipeline::generateImpostor() will set sUseImporstors = FALSE when generating
-	//            an impostor. If checking for isImpostor() somewhere else to skip parts in the
-	//            rendering process, an additional check for needsImpostorUpdate() needs to be
-	//            done to determine if the particular part can really be skipped
-	//            (mNeedsImpostorUpdate = FALSE) or is currently needed to generate the
-	//            impostor (mNeedsImpostorUpdate = TRUE).
-
-	//return sUseImpostors && (isVisuallyMuted() || (mUpdatePeriod >= IMPOSTOR_PERIOD)) ? TRUE : FALSE;
-	if (sUseImpostors)
-	{
-		return (isVisuallyMuted() || (mUpdatePeriod >= IMPOSTOR_PERIOD));
-	}
-	else
-	{
-		return (LLVOAvatar::AV_DO_NOT_RENDER == getVisualMuteSettings() || isInMuteList());
-	}
-	// </FS:Ansariel>
-=======
 	return isVisuallyMuted() || (sLimitNonImpostors && (mUpdatePeriod > 1));
->>>>>>> 3ae6057e
 }
 
 BOOL LLVOAvatar::shouldImpostor(const F32 rank_factor)
@@ -12013,15 +11913,11 @@
 {
     mVisuallyMuteSetting = set;
     mNeedsImpostorUpdate = TRUE;
-<<<<<<< HEAD
+	mLastImpostorUpdateReason = 7;
+
     // <FS:Ansariel> [FS Persisted Avatar Render Settings]
     //LLRenderMuteList::getInstance()->saveVisualMuteSetting(getID(), S32(set));
     FSAvatarRenderPersistence::instance().setAvatarRenderSettings(getID(), set);
-=======
-	mLastImpostorUpdateReason = 7;
-
-    LLRenderMuteList::getInstance()->saveVisualMuteSetting(getID(), S32(set));
->>>>>>> 3ae6057e
 }
 
 
@@ -12199,7 +12095,6 @@
 
     if (getVisualMuteSettings() == AV_DO_NOT_RENDER)
     {
-<<<<<<< HEAD
 // [RLVa:KB] - Checked: RLVa-2.2 (@setcam_avdist)
 		 if (isRlvSilhouette())
 		 {
@@ -12210,16 +12105,11 @@
 		 {
 // [/RLVa:KB]
 			// explicitly not-rendered avatars are light grey
-			 new_color = LLColor4::grey3;
-			 change_msg = " not rendered: color is grey3";
+			 new_color = LLColor4::grey4;
+			 change_msg = " not rendered: color is grey4";
 // [RLVa:KB] - Checked: RLVa-2.2 (@setcam_avdist)
 		 }
 // [/RLVa:KB]
-=======
-        // explicitly not-rendered avatars are light grey
-        new_color = LLColor4::grey4;
-        change_msg = " not rendered: color is grey4";
->>>>>>> 3ae6057e
     }
     else if (LLMuteList::getInstance()->isMuted(av_id)) // the user blocked them
     {
@@ -12232,17 +12122,12 @@
         new_color = LLColor4::white;
         change_msg = " simple imposter ";
     }
-<<<<<<< HEAD
+#ifdef COLORIZE_JELLYDOLLS
 //    else if ( mMutedAVColor == LLColor4::white || mMutedAVColor == LLColor4::grey3 || mMutedAVColor == LLColor4::grey4 )
 // [RLVa:KB] - Checked: RLVa-2.2 (@setcam_avdist)
 	else if ( mMutedAVColor == LLColor4::white || mMutedAVColor == LLColor4::grey3 || mMutedAVColor == LLColor4::grey4 || mMutedAVColor == LLColor4::silhouette)
 // [/RLVa:KB]
    {
-=======
-#ifdef COLORIZE_JELLYDOLLS
-    else if ( mMutedAVColor == LLColor4::white || mMutedAVColor == LLColor4::grey3 || mMutedAVColor == LLColor4::grey4 )
-	{
->>>>>>> 3ae6057e
         // select a color based on the first byte of the agents uuid so any muted agent is always the same color
         F32 color_value = (F32) (av_id.mData[0]);
         F32 spectrum = (color_value / 256.0);          // spectrum is between 0 and 1.f
