--- conflicted
+++ resolved
@@ -2466,15 +2466,10 @@
 		{
 			LL_INFOS("Avatar") << avString() << "self isFullyLoaded, mFirstFullyVisible" << LL_ENDL;
 			mFirstFullyVisible = FALSE;
-<<<<<<< HEAD
-			LLAppearanceMgr::instance().onFirstFullyVisible();
+				LLAppearanceMgr::instance().onFirstFullyVisible();
 
 				AOEngine::instance().onLoginComplete();		// ## Zi: Animation Overrider
-		}
-=======
-				LLAppearanceMgr::instance().onFirstFullyVisible();
-			}
->>>>>>> fe8b4bf1
+			}
 		if (isFullyLoaded() && mFirstFullyVisible && !isSelf())
 		{
 			LL_INFOS("Avatar") << avString() << "other isFullyLoaded, mFirstFullyVisible" << LL_ENDL;
@@ -2611,13 +2606,8 @@
 	static LLCachedControl<S32> avatarNameTagMode(gSavedSettings, "AvatarNameTagMode");
 
 	const F32 time_visible = mTimeVisible.getElapsedTimeF32();
-<<<<<<< HEAD
 	const F32 NAME_SHOW_TIME = F32(renderNameShowTime);	// seconds
 	const F32 FADE_DURATION = F32(renderNameFadeDuration); // seconds
-=======
-	const F32 NAME_SHOW_TIME = gSavedSettings.getF32("RenderNameShowTime");	// seconds
-	const F32 FADE_DURATION = gSavedSettings.getF32("RenderNameFadeDuration"); // seconds
->>>>>>> fe8b4bf1
 // [RLVa:KB] - Checked: 2010-04-04 (RLVa-1.2.2a) | Added: RLVa-0.2.0b
 	bool fRlvShowNames = gRlvHandler.hasBehaviour(RLV_BHVR_SHOWNAMES);
 // [/RLVa:KB]
@@ -2625,10 +2615,7 @@
 	BOOL visible_chat = useChatBubbles && (mChats.size() || mTyping);
 	BOOL visible_typing = useTypingBubbles && mTyping;
 	BOOL render_name =	visible_chat ||
-<<<<<<< HEAD
 				visible_typing ||
-=======
->>>>>>> fe8b4bf1
 		                (visible_avatar &&
 // [RLVa:KB] - Checked: 2010-04-04 (RLVa-1.2.2a) | Added: RLVa-1.0.0h
 						( (!fRlvShowNames) || (RlvSettings::getShowNameTags()) ) &&
@@ -2663,16 +2650,12 @@
 		mVisibleChat = visible_chat;
 		new_name = TRUE;
 	}
-<<<<<<< HEAD
 		if (visible_typing != mVisibleTyping)
 		{
 			mVisibleTyping = visible_typing;
 			new_name = TRUE;
 		}
-		
-=======
-
->>>>>>> fe8b4bf1
+
 // [RLVa:KB] - Checked: 2010-04-04 (RLVa-1.2.2a) | Added: RLVa-0.2.0b
 	if (fRlvShowNames)
 	{
@@ -2737,18 +2720,11 @@
 		new_name = TRUE;
     }
 				
-<<<<<<< HEAD
-	LLVector3 name_position = idleUpdateNameTagPosition(root_pos_last);
-	mNameText->setPositionAgent(name_position);
+	idleUpdateNameTagPosition(root_pos_last);
 	idleUpdateNameTagText(new_name);
 	// Wolfspirit: Following thing is already handled in LLHUDNameTag::lineSegmentIntersect
 	// Fixing bubblechat alpha flashing with commenting this out.
 	// idleUpdateNameTagAlpha(new_name, alpha);
-=======
-	idleUpdateNameTagPosition(root_pos_last);
-	idleUpdateNameTagText(new_name);			
-	idleUpdateNameTagAlpha(new_name, alpha);
->>>>>>> fe8b4bf1
 }
 
 void LLVOAvatar::idleUpdateNameTagText(BOOL new_name)
@@ -2760,24 +2736,18 @@
 	// Avatars must have a first and last name
 	if (!firstname || !lastname) return;
 
-<<<<<<< HEAD
 	// <FS:Ansariel> OpenSim chat distance compatibility
 	static const F32 chat_range_whisper_squared = LLWorld::getInstance()->getWhisperDistance() * LLWorld::getInstance()->getWhisperDistance();
 	static const F32 chat_range_say_squared = LLWorld::getInstance()->getSayDistance() * LLWorld::getInstance()->getSayDistance();
 	static const F32 chat_range_shout_squared = LLWorld::getInstance()->getShoutDistance() * LLWorld::getInstance()->getShoutDistance();
 	// </FS:Ansariel>
 
-=======
->>>>>>> fe8b4bf1
 // [RLVa:KB] - Checked: 2010-10-31 (RLVa-1.2.2a) | Added: RLVa-1.2.2a
 	bool fRlvShowNames = gRlvHandler.hasBehaviour(RLV_BHVR_SHOWNAMES);
 // [/RLVa:KB]
 	bool is_away = mSignaledAnimations.find(ANIM_AGENT_AWAY)  != mSignaledAnimations.end();
 	bool is_do_not_disturb = mSignaledAnimations.find(ANIM_AGENT_DO_NOT_DISTURB) != mSignaledAnimations.end();
 	bool is_appearance = mSignaledAnimations.find(ANIM_AGENT_CUSTOMIZE) != mSignaledAnimations.end();
-<<<<<<< HEAD
-	bool is_muted = (!isSelf() && LLMuteList::getInstance()->isMuted(getID()));
-=======
 	bool is_muted;
 	if (isSelf())
 	{
@@ -2787,7 +2757,6 @@
 	{
 		is_muted = LLMuteList::getInstance()->isMuted(getID());
 	}
->>>>>>> fe8b4bf1
 //	bool is_friend = LLAvatarTracker::instance().isBuddy(getID());
 // [RLVa:KB] - Checked: 2010-10-31 (RLVa-1.2.2a) | Added: RLVa-1.2.2a
 	bool is_friend = (!fRlvShowNames) && (LLAvatarTracker::instance().isBuddy(getID()));
@@ -2958,15 +2927,9 @@
 			LLAvatarName av_name;
 			if (!LLAvatarNameCache::get(getID(), &av_name))
 			{
-<<<<<<< HEAD
-				// ...call this function back when the name arrives
-				// and force a rebuild
-				LLAvatarNameCache::get(getID(), boost::bind(&LLVOAvatar::invalidateNameTag, _1));
-=======
 				// Force a rebuild at next idle
 				// Note: do not connect a callback on idle().
 				clearNameTag();
->>>>>>> fe8b4bf1
 			}
 
 // [RLVa:KB] - Checked: 2010-10-31 (RLVa-1.2.2a) | Modified: RLVa-1.2.2a
@@ -2976,21 +2939,20 @@
 				// Might be blank if name not available yet, that's OK
 				if (show_display_names)
 				{
-<<<<<<< HEAD
 
 					if (mClientTagData.has("name") && !mClientTagData["name"].asString().empty())
 					{
-						addNameTagLine(av_name.mDisplayName+" (" + mClientTagData["name"].asString() + ")",name_tag_color,LLFontGL::NORMAL, LLFontGL::getFontSansSerif());
+						addNameTagLine(av_name.getDisplayName()+" (" + mClientTagData["name"].asString() + ")",name_tag_color,LLFontGL::NORMAL, LLFontGL::getFontSansSerif());
 					}
 					else
 					{
-						addNameTagLine(av_name.mDisplayName, name_tag_color, LLFontGL::NORMAL, LLFontGL::getFontSansSerif());
+						addNameTagLine(av_name.getDisplayName(), name_tag_color, LLFontGL::NORMAL, LLFontGL::getFontSansSerif());
 					}
 					
 				}
 				
 				// Suppress SLID display if display name matches exactly (ugh)
-				if (show_usernames && !av_name.mIsDisplayNameDefault)
+				if (show_usernames && !av_name.isDisplayNameDefault())
 				{
 					// *HACK: Desaturate the color
 					// <FS:CR> FIRE-1061
@@ -3002,25 +2964,13 @@
 					// </FS:CR>
 
 					// Show user name as legacy name if selected -- TS
-					std::string username = av_name.mUsername;
+					std::string username = av_name.getUserName();
 					if (show_legacynames)
 					{
 						username = LLCacheName::buildFullName( firstname->getString(), lastname->getString() );
 					}
 					addNameTagLine(username, username_color, LLFontGL::NORMAL,
-						LLFontGL::getFontSansSerifSmall());
-=======
-					addNameTagLine(av_name.getDisplayName(), name_tag_color, LLFontGL::NORMAL,
-						LLFontGL::getFontSansSerif());
-				}
-				// Suppress SLID display if display name matches exactly (ugh)
-				if (show_usernames && !av_name.isDisplayNameDefault())
-				{
-					// *HACK: Desaturate the color
-					LLColor4 username_color = name_tag_color * 0.83f;
-					addNameTagLine(av_name.getUserName(), username_color, LLFontGL::NORMAL,
 					LLFontGL::getFontSansSerifSmall());
->>>>>>> fe8b4bf1
 				}
 // [RLVa:KB] - Checked: 2010-10-31 (RLVa-1.2.2a) | Modified: RLVa-1.2.2a
 			}
@@ -3033,17 +2983,11 @@
 		else  // DISPLAY NAMES OFF
 		{
 			const LLFontGL* font = LLFontGL::getFontSansSerif();
-<<<<<<< HEAD
-			std::string full_name =
-				LLCacheName::buildFullName( firstname->getString(), lastname->getString() );
-=======
 			std::string full_name = LLCacheName::buildFullName( firstname->getString(), lastname->getString() );
->>>>>>> fe8b4bf1
 // [RLVa:KB] - Checked: 2010-10-31 (RLVa-1.2.2a) | Modified: RLVa-1.2.2a
 			if ( (fRlvShowNames) && (!isSelf()) )
 			{
 				full_name = RlvStrings::getAnonym(full_name);
-<<<<<<< HEAD
 				addNameTagLine(full_name, name_tag_color, LLFontGL::NORMAL, font);
 			}
 // [/RLVa:KB]
@@ -3065,11 +3009,6 @@
 		if (show_distance_in_tag)
 		{
 			addNameTagLine(distance_string, distance_color, LLFontGL::NORMAL, LLFontGL::getFontSansSerifSmall());
-=======
-			}
-// [/RLVa:KB]
-			addNameTagLine(full_name, name_tag_color, LLFontGL::NORMAL, font);
->>>>>>> fe8b4bf1
 		}
 		// <FS:Ansariel> Show distance in tag
 
@@ -3265,15 +3204,11 @@
 	name_position += (local_camera_up * root_rot) - (projected_vec(local_camera_at * root_rot, camera_to_av));	
 	name_position += pixel_up_vec * NAMETAG_VERTICAL_SCREEN_OFFSET;
 
-<<<<<<< HEAD
+	//mNameText->setPositionAgent(name_position);				
 	// Ansariel: Optional Z-offset correction for name tags
 	static LLCachedControl<S32> fsNameTagOffset(gSavedSettings, "FSNameTagZOffsetCorrection");
 	name_position[VZ] += fsNameTagOffset / 10.f;
 
-	return name_position;
-=======
-	mNameText->setPositionAgent(name_position);				
->>>>>>> fe8b4bf1
 }
 
 void LLVOAvatar::idleUpdateNameTagAlpha(BOOL new_name, F32 alpha)
@@ -3293,21 +3228,11 @@
 LLColor4 LLVOAvatar::getNameTagColor()
 // </FS:CR>
 {
-<<<<<<< HEAD
 	static LLUICachedControl<bool> use_old_color("FSUseV1TagColor");
 	
 	// ...not using display names
 	LLColor4 color = LLUIColorTable::getInstance()->getColor("NameTagLegacy");
-	if (LLAvatarNameCache::useDisplayNames())
-=======
-	static LLUICachedControl<bool> show_friends("NameTagShowFriends");
-	const char* color_name;
-	if (show_friends && is_friend)
-	{
-		color_name = "NameTagFriend";
-	}
-	else if (LLAvatarName::useDisplayNames())
->>>>>>> fe8b4bf1
+	if (LLAvatarName::useDisplayNames())
 	{
 		// ...color based on whether username "matches" a computed display name
 		LLAvatarName av_name;
@@ -3317,11 +3242,7 @@
 		}
 		else
 		{
-<<<<<<< HEAD
 			color = LLUIColorTable::getInstance()->getColor("NameTagMismatch");
-=======
-			color_name = "NameTagMismatch";
->>>>>>> fe8b4bf1
 		}
 	}
 	
@@ -4888,14 +4809,7 @@
 	//the texture pipeline will stop fetching this texture.
 
 	imagep->resetTextureStats();
-<<<<<<< HEAD
-	// TODO: currently default to HTTP texture and fall back to UDP if cannot be found there.
-	// Once server messaging is in place, we should call setCanUseHTTP(false) for old style
-	// appearance requests
 	// <FS:TM> This we never want to do for OpenSim. Keep as true when LL changes this.
-	imagep->setCanUseHTTP(true);
-=======
->>>>>>> fe8b4bf1
 	imagep->setMaxVirtualSizeResetInterval(MAX_TEXTURE_VIRTURE_SIZE_RESET_INTERVAL);
 	imagep->resetMaxVirtualSizeResetCounter() ;
 
@@ -7563,7 +7477,7 @@
 	mClientTagData["tex_color"] = tex->getColor().getValue();
 
 	//WS: Clear mNameString to force a rebuild
-	mNameString.clear();
+	mNameIsSet = false;
 	// </FS:clientTags>
 
 	// prevent the overwriting of valid baked textures with invalid baked textures
