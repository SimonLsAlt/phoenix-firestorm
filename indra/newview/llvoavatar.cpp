--- conflicted
+++ resolved
@@ -8140,18 +8140,6 @@
 				<< " last_update_request_cof_version " << last_update_request_cof_version
 				<<  " my_cof_version " << LLAppearanceMgr::instance().getCOFVersion() << LL_ENDL;
 
-<<<<<<< HEAD
-		// <FS:Ansariel> [Legacy Bake]
-		if (getRegion() && (getRegion()->getCentralBakeVersion()==0))
-		{
-			LL_WARNS() << avString() << "Received AvatarAppearance message for self in non-server-bake region" << LL_ENDL;
-		}
-		if( mFirstTEMessageReceived && (appearance_version == 0))
-		{
-			return;
-		}
-		// </FS:Ansariel> [Legacy Bake]
-=======
         if (largestSelfCOFSeen > this_update_cof_version)
         {
             LL_WARNS("Avatar") << "Already processed appearance for COF version " <<
@@ -8159,8 +8147,17 @@
             return;
         }
         largestSelfCOFSeen = this_update_cof_version;
-
->>>>>>> 9944e8d9
+		
+		// <FS:Ansariel> [Legacy Bake]
+		if (getRegion() && (getRegion()->getCentralBakeVersion()==0))
+		{
+			LL_WARNS() << avString() << "Received AvatarAppearance message for self in non-server-bake region" << LL_ENDL;
+		}
+		if( mFirstTEMessageReceived && (appearance_version == 0))
+		{
+			return;
+		}
+		// </FS:Ansariel> [Legacy Bake]
 	}
 	else
 	{
