/**
 * @File llvoavatar.cpp
 * @brief Implementation of LLVOAvatar class which is a derivation of LLViewerObject
 *
 * $LicenseInfo:firstyear=2001&license=viewerlgpl$
 * Second Life Viewer Source Code
 * Copyright (C) 2010, Linden Research, Inc.
 *
 * This library is free software; you can redistribute it and/or
 * modify it under the terms of the GNU Lesser General Public
 * License as published by the Free Software Foundation;
 * version 2.1 of the License only.
 *
 * This library is distributed in the hope that it will be useful,
 * but WITHOUT ANY WARRANTY; without even the implied warranty of
 * MERCHANTABILITY or FITNESS FOR A PARTICULAR PURPOSE.  See the GNU
 * Lesser General Public License for more details.
 *
 * You should have received a copy of the GNU Lesser General Public
 * License along with this library; if not, write to the Free Software
 * Foundation, Inc., 51 Franklin Street, Fifth Floor, Boston, MA  02110-1301  USA
 *
 * Linden Research, Inc., 945 Battery Street, San Francisco, CA  94111  USA
 * $/LicenseInfo$
 */

#include "llviewerprecompiledheaders.h"

#include "llvoavatar.h"

#include <stdio.h>
#include <ctype.h>
#include <sstream>

#include "llaudioengine.h"
#include "noise.h"
#include "sound_ids.h"
#include "raytrace.h"

#include "aoengine.h"           // <FS:Zi> Animation Overrider
#include "llagent.h" //  Get state values from here
#include "llagentbenefits.h"
#include "llagentcamera.h"
#include "llagentwearables.h"
#include "llanimationstates.h"
#include "llavatarnamecache.h"
#include "llavatarpropertiesprocessor.h"
#include "llavatarrendernotifier.h"
#include "llcontrolavatar.h"
#include "llexperiencecache.h"
#include "llphysicsmotion.h"
#include "llviewercontrol.h"
#include "llcallingcard.h"      // IDEVO for LLAvatarTracker
#include "lldrawpoolavatar.h"
#include "lldriverparam.h"
#include "llpolyskeletaldistortion.h"
#include "lleditingmotion.h"
#include "llemote.h"
#include "llfloatertools.h"
#include "llheadrotmotion.h"
#include "llhudeffecttrail.h"
#include "llhudmanager.h"
#include "llhudnametag.h"
#include "llhudtext.h"              // for mText/mDebugText
#include "llimview.h"
#include "llinitparam.h"
#include "llkeyframefallmotion.h"
#include "llkeyframestandmotion.h"
#include "llkeyframewalkmotion.h"
#include "llmanipscale.h"  // for get_default_max_prim_scale()
#include "llmeshrepository.h"
#include "llmutelist.h"
#include "llmoveview.h"
#include "llnotificationsutil.h"
#include "llphysicsshapebuilderutil.h"
#include "llquantize.h"
#include "llrand.h"
#include "llregionhandle.h"
#include "llresmgr.h"
#include "llselectmgr.h"
#include "llsprite.h"
#include "lltargetingmotion.h"
#include "lltoolmgr.h"
#include "lltoolmorph.h"
#include "llviewercamera.h"
#include "llviewertexlayer.h"
#include "llviewertexturelist.h"
#include "llviewermenu.h"
#include "llviewerobjectlist.h"
#include "llviewerparcelmgr.h"
#include "llviewerregion.h"
#include "llviewershadermgr.h"
#include "llviewerstats.h"
#include "llviewerwearable.h"
#include "llvoavatarself.h"
#include "llvovolume.h"
#include "llworld.h"
#include "pipeline.h"
#include "llviewershadermgr.h"
#include "llsky.h"
#include "llanimstatelabels.h"
#include "lltrans.h"
#include "llappearancemgr.h"
// [RLVa:KB] - Checked: RLVa-2.0.1
#include "rlvactions.h"
#include "rlvhandler.h"
#include "rlvmodifiers.h"
// [/RLVa:KB]

#include "llgesturemgr.h" //needed to trigger the voice gesticulations
#include "llvoiceclient.h"
#include "llvoicevisualizer.h" // Ventrella

#include "lldebugmessagebox.h"
#include "llsdutil.h"
#include "llscenemonitor.h"
#include "llsdserialize.h"
#include "llcallstack.h"
#include "llrendersphere.h"
#include "llskinningutil.h"

#include "llperfstats.h"

#include <boost/lexical_cast.hpp>

#include "fscommon.h"
#include "fsdata.h"
#include "lfsimfeaturehandler.h"    // <FS:CR> Opensim
#include "lggcontactsets.h"
#include "llcontrol.h"
#include "llfilepicker.h"   // <FS:CR> FIRE-8893 - Dump archetype xml to user defined location
#include "llviewermenufile.h"
#include "llnetmap.h"
#include "llviewernetwork.h"    // [FS:CR] isInSecondlife()
#include "llsidepanelappearance.h"
#include "fsavatarrenderpersistence.h"
#include "fslslbridge.h" // <FS:PP> Movelock position refresh

#include "fsdiscordconnect.h" // <FS:LO> tapping a place that happens on landing in world to start up discord

extern F32 SPEED_ADJUST_MAX;
extern F32 SPEED_ADJUST_MAX_SEC;
extern F32 ANIM_SPEED_MAX;
extern F32 ANIM_SPEED_MIN;
extern U32 JOINT_COUNT_REQUIRED_FOR_FULLRIG;
const F32 MAX_HOVER_Z = 2.0f;
const F32 MIN_HOVER_Z = -2.0f;

const F32 MIN_ATTACHMENT_COMPLEXITY = 0.f;
const F32 DEFAULT_MAX_ATTACHMENT_COMPLEXITY = 1.0e6f;

// Unlike with 'self' avatar, server doesn't inform viewer about
// expected attachments so viewer has to wait to see if anything
// else will arrive
const F32 FIRST_APPEARANCE_CLOUD_MIN_DELAY = 3.f; // seconds
const F32 FIRST_APPEARANCE_CLOUD_MAX_DELAY = 15.f;
const F32 FIRST_APPEARANCE_CLOUD_IMPOSTOR_MODIFIER = 1.25f;

using namespace LLAvatarAppearanceDefines;

//-----------------------------------------------------------------------------
// Global constants
//-----------------------------------------------------------------------------
const LLUUID ANIM_AGENT_BODY_NOISE = LLUUID("9aa8b0a6-0c6f-9518-c7c3-4f41f2c001ad"); //"body_noise"
const LLUUID ANIM_AGENT_BREATHE_ROT = LLUUID("4c5a103e-b830-2f1c-16bc-224aa0ad5bc8");  //"breathe_rot"
const LLUUID ANIM_AGENT_EDITING = LLUUID("2a8eba1d-a7f8-5596-d44a-b4977bf8c8bb");  //"editing"
const LLUUID ANIM_AGENT_EYE = LLUUID("5c780ea8-1cd1-c463-a128-48c023f6fbea");  //"eye"
const LLUUID ANIM_AGENT_FLY_ADJUST = LLUUID("db95561f-f1b0-9f9a-7224-b12f71af126e");  //"fly_adjust"
const LLUUID ANIM_AGENT_HAND_MOTION = LLUUID("ce986325-0ba7-6e6e-cc24-b17c4b795578");  //"hand_motion"
const LLUUID ANIM_AGENT_HEAD_ROT = LLUUID("e6e8d1dd-e643-fff7-b238-c6b4b056a68d");  //"head_rot"
const LLUUID ANIM_AGENT_PELVIS_FIX = LLUUID("0c5dd2a2-514d-8893-d44d-05beffad208b");  //"pelvis_fix"
const LLUUID ANIM_AGENT_TARGET = LLUUID("0e4896cb-fba4-926c-f355-8720189d5b55");  //"target"
const LLUUID ANIM_AGENT_WALK_ADJUST = LLUUID("829bc85b-02fc-ec41-be2e-74cc6dd7215d");  //"walk_adjust"
const LLUUID ANIM_AGENT_PHYSICS_MOTION = LLUUID("7360e029-3cb8-ebc4-863e-212df440d987");  //"physics_motion"


//-----------------------------------------------------------------------------
// Constants
//-----------------------------------------------------------------------------
const F32 DELTA_TIME_MIN = 0.01f;   // we clamp measured delta_time to this
const F32 DELTA_TIME_MAX = 0.2f;    // range to insure stability of computations.

const F32 PELVIS_LAG_FLYING     = 0.22f;// pelvis follow half life while flying
const F32 PELVIS_LAG_WALKING    = 0.4f; // ...while walking
const F32 PELVIS_LAG_MOUSELOOK = 0.15f;
const F32 MOUSELOOK_PELVIS_FOLLOW_FACTOR = 0.5f;
const F32 TORSO_NOISE_AMOUNT = 1.0f;    // Amount of deviation from up-axis, in degrees
const F32 TORSO_NOISE_SPEED = 0.2f; // Time scale factor on torso noise.

const F32 BREATHE_ROT_MOTION_STRENGTH = 0.05f;

const S32 MIN_REQUIRED_PIXEL_AREA_BODY_NOISE = 10000;
const S32 MIN_REQUIRED_PIXEL_AREA_BREATHE = 10000;
const S32 MIN_REQUIRED_PIXEL_AREA_PELVIS_FIX = 40;

const S32 TEX_IMAGE_SIZE_OTHER = 512 / 4;  // The size of local textures for other (!isSelf()) avatars

const F32 HEAD_MOVEMENT_AVG_TIME = 0.9f;

const S32 MORPH_MASK_REQUESTED_DISCARD = 0;

const F32 MAX_STANDOFF_FROM_ORIGIN = 3;
const F32 MAX_STANDOFF_DISTANCE_CHANGE = 32;

// Discard level at which to switch to baked textures
// Should probably be 4 or 3, but didn't want to change it while change other logic - SJB
const S32 SWITCH_TO_BAKED_DISCARD = 5;

const F32 HOVER_EFFECT_MAX_SPEED = 3.f;
const F32 HOVER_EFFECT_STRENGTH = 0.f;
const F32 UNDERWATER_EFFECT_STRENGTH = 0.1f;
const F32 UNDERWATER_FREQUENCY_DAMP = 0.33f;
const F32 APPEARANCE_MORPH_TIME = 0.65f;
const F32 TIME_BEFORE_MESH_CLEANUP = 5.f; // seconds
const S32 AVATAR_RELEASE_THRESHOLD = 10; // number of avatar instances before releasing memory
const F32 FOOT_GROUND_COLLISION_TOLERANCE = 0.25f;
const F32 AVATAR_LOD_TWEAK_RANGE = 0.7f;
const S32 MAX_BUBBLE_CHAT_LENGTH = DB_CHAT_MSG_STR_LEN;
const S32 MAX_BUBBLE_CHAT_UTTERANCES = 12;
const F32 CHAT_FADE_TIME = 8.0;
const F32 BUBBLE_CHAT_TIME = CHAT_FADE_TIME * 3.f;
const F32 NAMETAG_UPDATE_THRESHOLD = 0.3f;
const F32 NAMETAG_VERTICAL_SCREEN_OFFSET = 25.f;
const F32 NAMETAG_VERT_OFFSET_WEIGHT = 0.17f;

const U32 LLVOAvatar::VISUAL_COMPLEXITY_UNKNOWN = 0;
const F64 HUD_OVERSIZED_TEXTURE_DATA_SIZE = 1024 * 1024;

const F32 MAX_TEXTURE_WAIT_TIME_SEC = 60.f;
const F32 MAX_ATTACHMENT_WAIT_TIME_SEC = 60;

const S32 MIN_NONTUNED_AVS = 5;

enum ERenderName
{
    RENDER_NAME_NEVER,
    RENDER_NAME_ALWAYS,
    RENDER_NAME_FADE
};

#define JELLYDOLLS_SHOULD_IMPOSTOR

//-----------------------------------------------------------------------------
// Callback data
//-----------------------------------------------------------------------------

struct LLTextureMaskData
{
    LLTextureMaskData( const LLUUID& id ) :
        mAvatarID(id),
        mLastDiscardLevel(S32_MAX)
    {}
    LLUUID              mAvatarID;
    S32                 mLastDiscardLevel;
};

/*********************************************************************************
 **                                                                             **
 ** Begin private LLVOAvatar Support classes
 **
 **/


struct LLAppearanceMessageContents: public LLRefCount
{
    LLAppearanceMessageContents():
        mAppearanceVersion(-1),
        mParamAppearanceVersion(-1),
        mCOFVersion(LLViewerInventoryCategory::VERSION_UNKNOWN)
    {
    }
    LLTEContents mTEContents;
    S32 mAppearanceVersion;
    S32 mParamAppearanceVersion;
    S32 mCOFVersion;
    // For future use:
    //U32 appearance_flags = 0;
    std::vector<F32> mParamWeights;
    std::vector<LLVisualParam*> mParams;
    LLVector3 mHoverOffset;
    bool mHoverOffsetWasSet;
};


//-----------------------------------------------------------------------------
// class LLBodyNoiseMotion
//-----------------------------------------------------------------------------
class LLBodyNoiseMotion :
    public LLMotion
{
public:
    // Constructor
    LLBodyNoiseMotion(const LLUUID &id)
        : LLMotion(id)
    {
        mName = "body_noise";
        mTorsoState = new LLJointState;
    }

    // Destructor
    virtual ~LLBodyNoiseMotion() { }

public:
    //-------------------------------------------------------------------------
    // functions to support MotionController and MotionRegistry
    //-------------------------------------------------------------------------
    // static constructor
    // all subclasses must implement such a function and register it
    static LLMotion *create(const LLUUID &id) { return new LLBodyNoiseMotion(id); }

public:
    //-------------------------------------------------------------------------
    // animation callbacks to be implemented by subclasses
    //-------------------------------------------------------------------------

    // motions must specify whether or not they loop
    virtual bool getLoop() { return true; }

    // motions must report their total duration
    virtual F32 getDuration() { return 0.0; }

    // motions must report their "ease in" duration
    virtual F32 getEaseInDuration() { return 0.0; }

    // motions must report their "ease out" duration.
    virtual F32 getEaseOutDuration() { return 0.0; }

    // motions must report their priority
    virtual LLJoint::JointPriority getPriority() { return LLJoint::HIGH_PRIORITY; }

    virtual LLMotionBlendType getBlendType() { return ADDITIVE_BLEND; }

    // called to determine when a motion should be activated/deactivated based on avatar pixel coverage
    virtual F32 getMinPixelArea() { return MIN_REQUIRED_PIXEL_AREA_BODY_NOISE; }

    // run-time (post constructor) initialization,
    // called after parameters have been set
    // must return true to indicate success and be available for activation
    virtual LLMotionInitStatus onInitialize(LLCharacter *character)
    {
        if( !mTorsoState->setJoint( character->getJoint("mTorso") ))
        {
            return STATUS_FAILURE;
        }

        mTorsoState->setUsage(LLJointState::ROT);

        addJointState( mTorsoState );
        return STATUS_SUCCESS;
    }

    // called when a motion is activated
    // must return true to indicate success, or else
    // it will be deactivated
    virtual bool onActivate() { return true; }

    // called per time step
    // must return true while it is active, and
    // must return false when the motion is completed.
    virtual bool onUpdate(F32 time, U8* joint_mask)
    {
        LL_PROFILE_ZONE_SCOPED_CATEGORY_AVATAR;
        F32 nx[2];
        nx[0]=time*TORSO_NOISE_SPEED;
        nx[1]=0.0f;
        F32 ny[2];
        ny[0]=0.0f;
        ny[1]=time*TORSO_NOISE_SPEED;
        F32 noiseX = noise2(nx);
        F32 noiseY = noise2(ny);

        F32 rx = TORSO_NOISE_AMOUNT * DEG_TO_RAD * noiseX / 0.42f;
        F32 ry = TORSO_NOISE_AMOUNT * DEG_TO_RAD * noiseY / 0.42f;
        LLQuaternion tQn;
        tQn.setQuat( rx, ry, 0.0f );
        mTorsoState->setRotation( tQn );

        return true;
    }

    // called when a motion is deactivated
    virtual void onDeactivate() {}

private:
    //-------------------------------------------------------------------------
    // joint states to be animated
    //-------------------------------------------------------------------------
    LLPointer<LLJointState> mTorsoState;
};

//-----------------------------------------------------------------------------
// class LLBreatheMotionRot
//-----------------------------------------------------------------------------
class LLBreatheMotionRot :
    public LLMotion
{
public:
    // Constructor
    LLBreatheMotionRot(const LLUUID &id) :
        LLMotion(id),
        mBreatheRate(1.f),
        mCharacter(NULL)
    {
        mName = "breathe_rot";
        mChestState = new LLJointState;
    }

    // Destructor
    virtual ~LLBreatheMotionRot() {}

public:
    //-------------------------------------------------------------------------
    // functions to support MotionController and MotionRegistry
    //-------------------------------------------------------------------------
    // static constructor
    // all subclasses must implement such a function and register it
    static LLMotion *create(const LLUUID &id) { return new LLBreatheMotionRot(id); }

public:
    //-------------------------------------------------------------------------
    // animation callbacks to be implemented by subclasses
    //-------------------------------------------------------------------------

    // motions must specify whether or not they loop
    virtual bool getLoop() { return true; }

    // motions must report their total duration
    virtual F32 getDuration() { return 0.0; }

    // motions must report their "ease in" duration
    virtual F32 getEaseInDuration() { return 0.0; }

    // motions must report their "ease out" duration.
    virtual F32 getEaseOutDuration() { return 0.0; }

    // motions must report their priority
    virtual LLJoint::JointPriority getPriority() { return LLJoint::MEDIUM_PRIORITY; }

    virtual LLMotionBlendType getBlendType() { return NORMAL_BLEND; }

    // called to determine when a motion should be activated/deactivated based on avatar pixel coverage
    virtual F32 getMinPixelArea() { return MIN_REQUIRED_PIXEL_AREA_BREATHE; }

    // run-time (post constructor) initialization,
    // called after parameters have been set
    // must return true to indicate success and be available for activation
    virtual LLMotionInitStatus onInitialize(LLCharacter *character)
    {
        mCharacter = character;
        bool success = true;

        if ( !mChestState->setJoint( character->getJoint( "mChest" ) ) )
        {
            success = false;
        }

        if ( success )
        {
            mChestState->setUsage(LLJointState::ROT);
            addJointState( mChestState );
        }

        if ( success )
        {
            return STATUS_SUCCESS;
        }
        else
        {
            return STATUS_FAILURE;
        }
    }

    // called when a motion is activated
    // must return true to indicate success, or else
    // it will be deactivated
    virtual bool onActivate() { return true; }

    // called per time step
    // must return true while it is active, and
    // must return false when the motion is completed.
    virtual bool onUpdate(F32 time, U8* joint_mask)
    {
        LL_PROFILE_ZONE_SCOPED_CATEGORY_AVATAR;
        mBreatheRate = 1.f;

        F32 breathe_amt = (sinf(mBreatheRate * time) * BREATHE_ROT_MOTION_STRENGTH);

        mChestState->setRotation(LLQuaternion(breathe_amt, LLVector3(0.f, 1.f, 0.f)));

        return true;
    }

    // called when a motion is deactivated
    virtual void onDeactivate() {}

private:
    //-------------------------------------------------------------------------
    // joint states to be animated
    //-------------------------------------------------------------------------
    LLPointer<LLJointState> mChestState;
    F32                 mBreatheRate;
    LLCharacter*        mCharacter;
};

//-----------------------------------------------------------------------------
// class LLPelvisFixMotion
//-----------------------------------------------------------------------------
class LLPelvisFixMotion :
    public LLMotion
{
public:
    // Constructor
    LLPelvisFixMotion(const LLUUID &id)
        : LLMotion(id), mCharacter(NULL)
    {
        mName = "pelvis_fix";

        mPelvisState = new LLJointState;
    }

    // Destructor
    virtual ~LLPelvisFixMotion() { }

public:
    //-------------------------------------------------------------------------
    // functions to support MotionController and MotionRegistry
    //-------------------------------------------------------------------------
    // static constructor
    // all subclasses must implement such a function and register it
    static LLMotion *create(const LLUUID& id) { return new LLPelvisFixMotion(id); }

public:
    //-------------------------------------------------------------------------
    // animation callbacks to be implemented by subclasses
    //-------------------------------------------------------------------------

    // motions must specify whether or not they loop
    virtual bool getLoop() { return true; }

    // motions must report their total duration
    virtual F32 getDuration() { return 0.0; }

    // motions must report their "ease in" duration
    virtual F32 getEaseInDuration() { return 0.5f; }

    // motions must report their "ease out" duration.
    virtual F32 getEaseOutDuration() { return 0.5f; }

    // motions must report their priority
    virtual LLJoint::JointPriority getPriority() { return LLJoint::LOW_PRIORITY; }

    virtual LLMotionBlendType getBlendType() { return NORMAL_BLEND; }

    // called to determine when a motion should be activated/deactivated based on avatar pixel coverage
    virtual F32 getMinPixelArea() { return MIN_REQUIRED_PIXEL_AREA_PELVIS_FIX; }

    // run-time (post constructor) initialization,
    // called after parameters have been set
    // must return true to indicate success and be available for activation
    virtual LLMotionInitStatus onInitialize(LLCharacter *character)
    {
        mCharacter = character;

        if (!mPelvisState->setJoint( character->getJoint("mPelvis")))
        {
            return STATUS_FAILURE;
        }

        mPelvisState->setUsage(LLJointState::POS);

        addJointState( mPelvisState );
        return STATUS_SUCCESS;
    }

    // called when a motion is activated
    // must return true to indicate success, or else
    // it will be deactivated
    virtual bool onActivate() { return true; }

    // called per time step
    // must return true while it is active, and
    // must return false when the motion is completed.
    virtual bool onUpdate(F32 time, U8* joint_mask)
    {
        LL_PROFILE_ZONE_SCOPED_CATEGORY_AVATAR;
        mPelvisState->setPosition(LLVector3::zero);

        return true;
    }

    // called when a motion is deactivated
    virtual void onDeactivate() {}

private:
    //-------------------------------------------------------------------------
    // joint states to be animated
    //-------------------------------------------------------------------------
    LLPointer<LLJointState> mPelvisState;
    LLCharacter*        mCharacter;
};

/**
 **
 ** End LLVOAvatar Support classes
 **                                                                             **
 *********************************************************************************/


//-----------------------------------------------------------------------------
// Static Data
//-----------------------------------------------------------------------------
U32 LLVOAvatar::sMaxNonImpostors = 12; // Set from RenderAvatarMaxNonImpostors
bool LLVOAvatar::sLimitNonImpostors = false; // True unless RenderAvatarMaxNonImpostors is 0 (unlimited)
F32 LLVOAvatar::sRenderDistance = 256.f;
S32 LLVOAvatar::sNumVisibleAvatars = 0;
S32 LLVOAvatar::sNumLODChangesThisFrame = 0;

// const LLUUID LLVOAvatar::sStepSoundOnLand("e8af4a28-aa83-4310-a7c4-c047e15ea0df"); - <FS:PP> Commented out for FIRE-3169: Option to change the default footsteps sound
const LLUUID LLVOAvatar::sStepSounds[LL_MCODE_END] =
{
    SND_STONE_RUBBER,
    SND_METAL_RUBBER,
    SND_GLASS_RUBBER,
    SND_WOOD_RUBBER,
    SND_FLESH_RUBBER,
    SND_RUBBER_PLASTIC,
    SND_RUBBER_RUBBER
};

S32 LLVOAvatar::sRenderName = RENDER_NAME_ALWAYS;
bool LLVOAvatar::sRenderGroupTitles = true;
S32 LLVOAvatar::sNumVisibleChatBubbles = 0;
bool LLVOAvatar::sDebugInvisible = false;
bool LLVOAvatar::sShowAttachmentPoints = false;
bool LLVOAvatar::sShowAnimationDebug = false;
bool LLVOAvatar::sVisibleInFirstPerson = false;
F32 LLVOAvatar::sLODFactor = 1.f;
F32 LLVOAvatar::sPhysicsLODFactor = 1.f;
<<<<<<< HEAD
bool LLVOAvatar::sJointDebug = false;
bool LLVOAvatar::sLipSyncEnabled = false;
=======
bool LLVOAvatar::sJointDebug            = false;
bool LLVOAvatar::sLipSyncEnabled        = false;
>>>>>>> 9fb9e8f3
F32 LLVOAvatar::sUnbakedTime = 0.f;
F32 LLVOAvatar::sUnbakedUpdateTime = 0.f;
F32 LLVOAvatar::sGreyTime = 0.f;
F32 LLVOAvatar::sGreyUpdateTime = 0.f;
LLPointer<LLViewerTexture> LLVOAvatar::sCloudTexture = NULL;
std::vector<LLUUID> LLVOAvatar::sAVsIgnoringARTLimit;
S32 LLVOAvatar::sAvatarsNearby = 0;

//-----------------------------------------------------------------------------
// Helper functions
//-----------------------------------------------------------------------------
static F32 calc_bouncy_animation(F32 x);

//-----------------------------------------------------------------------------
// LLVOAvatar()
//-----------------------------------------------------------------------------
LLVOAvatar::LLVOAvatar(const LLUUID& id,
                       const LLPCode pcode,
                       LLViewerRegion* regionp) :
    LLAvatarAppearance(&gAgentWearables),
    LLViewerObject(id, pcode, regionp),
    mSpecialRenderMode(0),
    mAttachmentSurfaceArea(0.f),
    mAttachmentVisibleTriangleCount(0),
    mAttachmentEstTriangleCount(0.f),
    mReportedVisualComplexity(VISUAL_COMPLEXITY_UNKNOWN),
    mTurning(false),
    mLastSkeletonSerialNum( 0 ),
    mIsSitting(false),
    mTimeVisible(),
    mTyping(false),
    mMeshValid(false),
    mVisible(false),
    mLastImpostorUpdateFrameTime(0.f),
    mLastImpostorUpdateReason(0),
    mWindFreq(0.f),
    mRipplePhase( 0.f ),
    mBelowWater(false),
    mLastAppearanceBlendTime(0.f),
    mAppearanceAnimating(false),
    mNameIsSet(false),
    // <FS:Ansariel> FIRE-13414: Avatar name isn't updated when the simulator sends a new name
    mNameFirstname(),
    mNameLastname(),
    // </FS:Ansariel>
    mTitle(),
    // <FS:Ansariel> Show Arc in nametag (for Jelly Dolls)
    mNameArc(0),
    mNameArcColor(LLColor4::white),
    // </FS:Ansariel>
    mNameAway(false),
    mNameDoNotDisturb(false),
    mNameAutoResponse(false), // <FS:Ansariel> Show auto-response in nametag,
    mNameIsTyping(false), // <FS:Ansariel> FIRE-3475: Show typing in nametag
    mNameMute(false),
    mNameAppearance(false),
    mNameFriend(false),
    mNameAlpha(0.f),
    mRenderGroupTitles(sRenderGroupTitles),
    mNameCloud(false),
    mFirstTEMessageReceived( false ),
    mFirstAppearanceMessageReceived( false ),
    mCulled( false ),
    mVisibilityRank(0),
    mNeedsSkin(false),
    mLastSkinTime(0.f),
    mUpdatePeriod(1),
    mOverallAppearance(AOA_INVISIBLE),
    mVisualComplexityStale(true),
    mVisuallyMuteSetting(AV_RENDER_NORMALLY),
    mMutedAVColor(LLColor4::white /* used for "uninitialize" */),
    mFirstFullyVisible(true),
    mFirstDecloudTime(-1.f),
    mFullyLoaded(false),
    mPreviousFullyLoaded(false),
    mFullyLoadedInitialized(false),
    mLastCloudAttachmentCount(0),
    mVisualComplexity(VISUAL_COMPLEXITY_UNKNOWN),
    mLoadedCallbacksPaused(false),
    mLoadedCallbackTextures(0),
    mRenderUnloadedAvatar(LLCachedControl<bool>(gSavedSettings, "RenderUnloadedAvatar", false)),
    mLastRezzedStatus(-1),
    mIsEditingAppearance(false),
    mUseLocalAppearance(false),
    // <FS:Ansariel> [Legacy Bake]
    mUseServerBakes(false),
    // </FS:Ansariel> [Legacy Bake]
    mLastUpdateRequestCOFVersion(-1),
    mLastUpdateReceivedCOFVersion(-1),
    mCachedMuteListUpdateTime(0),
    mCachedInMuteList(false),
    mIsControlAvatar(false),
    mIsUIAvatar(false),
    mEnableDefaultMotions(true)
{
    LL_DEBUGS("AvatarRender") << "LLVOAvatar Constructor (0x" << this << ") id:" << mID << LL_ENDL;

    //VTResume();  // VTune
    setHoverOffset(LLVector3(0.0, 0.0, 0.0));

    // mVoiceVisualizer is created by the hud effects manager and uses the HUD Effects pipeline
    const bool needsSendToSim = false; // currently, this HUD effect doesn't need to pack and unpack data to do its job
    mVoiceVisualizer = ( LLVoiceVisualizer *)LLHUDManager::getInstance()->createViewerEffect( LLHUDObject::LL_HUD_EFFECT_VOICE_VISUALIZER, needsSendToSim );

    LL_DEBUGS("Avatar","Message") << "LLVOAvatar Constructor (0x" << this << ") id:" << mID << LL_ENDL;
    mPelvisp = NULL;

    mDirtyMesh = 2; // Dirty geometry, need to regenerate.
    mMeshTexturesDirty = false;
    mHeadp = NULL;


    // set up animation variables
    mSpeed = 0.f;
    setAnimationData("Speed", &mSpeed);

    mNeedsImpostorUpdate = true;
    mLastImpostorUpdateReason = 0;
    mNeedsAnimUpdate = true;

    mNeedsExtentUpdate = true;

    mImpostorDistance = 0;
    mImpostorPixelArea = 0;

    setNumTEs(TEX_NUM_INDICES);

    mbCanSelect = true;

    mSignaledAnimations.clear();
    mPlayingAnimations.clear();

    mWasOnGroundLeft = false;
    mWasOnGroundRight = false;

    mTimeLast = 0.0f;
    mSpeedAccum = 0.0f;

    mRippleTimeLast = 0.f;

    mInAir = false;

    mStepOnLand = true;
    mStepMaterial = 0;

    mLipSyncActive = false;
    mOohMorph      = NULL;
    mAahMorph      = NULL;

    mCurrentGesticulationLevel = 0;

    mFirstAppearanceMessageTimer.reset();
    mRuthTimer.reset();
    mRuthDebugTimer.reset();
    mDebugExistenceTimer.reset();
    mLastAppearanceMessageTimer.reset();

    if(LLSceneMonitor::getInstance()->isEnabled())
    {
        LLSceneMonitor::getInstance()->freezeAvatar((LLCharacter*)this);
    }

    // <FS:Ansariel> [FS Persisted Avatar Render Settings]
    //mVisuallyMuteSetting = LLVOAvatar::VisualMuteSettings(LLRenderMuteList::getInstance()->getSavedVisualMuteSetting(getID()));
    mVisuallyMuteSetting = FSAvatarRenderPersistence::instance().getAvatarRenderSettings(id);
}

//<FS:Beq> BOM constrain number of bake requests when BOM not supported
S32 LLVOAvatar::getNumBakes() const
{
#ifdef OPENSIM
    // BAKED_LEFT_ARM is equal to the pre-BOM BAKED_NUM_INDICES
    if(getRegion())
    {
        // LL_INFOS("BOMOS")
        //              << getFullname()
        //              << "Using avatar region settings [" << getRegion()->getName() << "]"
        //              << " bakesOnMesh = " << static_cast<const char *>(getRegion()->bakesOnMeshEnabled()?"True":"False")
        //              << LL_ENDL;
        return getRegion()->getRegionMaxBakes();
    }
    // LL_INFOS("BOMOS")
    //              << " Using fallback settings"
    //              << " bakesOnMesh = " << static_cast<const char *>(LLGridManager::instance().isInSecondLife()?"True":"False")
    //              << LL_ENDL;
    // fallback, in SL assume BOM, elsewhere assume not.
    return LLGridManager::instance().isInSecondLife()?BAKED_NUM_INDICES:BAKED_LEFT_ARM;
#else
    return BAKED_NUM_INDICES;
#endif
}

// U8 LLVOAvatar::getNumTEs() const
// {
// #ifdef OPENSIM
//  // TEX_HEAD_UNIVERSAL_TATTOO is equal to the pre-BOM TEX_NUM_INDICES
//  if(!mTEImages){return 0;}
//  if(getRegion())
//  {
//      return getRegion()->getRegionMaxTEs();
//  }
//  // fallback, in SL assume BOM, elsewhere assume not.
//  return LLGridManager::instance().isInSecondLife()?TEX_NUM_INDICES:TEX_HEAD_UNIVERSAL_TATTOO;
// #else
//  return TEX_NUM_INDICES;
// #endif
// }
//</FS:Beq>
std::string LLVOAvatar::avString() const
{
    if (isControlAvatar())
    {
        return " " + getFullname() + " ";
    }
    else
    {
        std::string viz_string = LLVOAvatar::rezStatusToString(getRezzedStatus());
        return " Avatar '" + getFullname() + "' " + viz_string + " ";
    }
}

void LLVOAvatar::debugAvatarRezTime(std::string notification_name, std::string comment)
{
    if (gDisconnected)
    {
        // If we disconected, these values are likely to be invalid and
        // avString() might crash due to a dead sAvatarDictionary
        return;
    }

    LL_INFOS("Avatar") << "REZTIME: [ " << (U32)mDebugExistenceTimer.getElapsedTimeF32()
                       << "sec ]"
                       << avString()
                       << "RuthTimer " << (U32)mRuthDebugTimer.getElapsedTimeF32()
                       << " Notification " << notification_name
                       << " : " << comment
                       << LL_ENDL;

    if (gSavedSettings.getBOOL("DebugAvatarRezTime"))
    {
        LLSD args;
        args["EXISTENCE"] = llformat("%d",(U32)mDebugExistenceTimer.getElapsedTimeF32());
        args["TIME"] = llformat("%d",(U32)mRuthDebugTimer.getElapsedTimeF32());
        args["NAME"] = getFullname();
        LLNotificationsUtil::add(notification_name,args);
    }
}

//------------------------------------------------------------------------
// LLVOAvatar::~LLVOAvatar()
//------------------------------------------------------------------------
LLVOAvatar::~LLVOAvatar()
{
    if (!mFullyLoaded)
    {
        debugAvatarRezTime("AvatarRezLeftCloudNotification","left after ruth seconds as cloud");
    }
    else
    {
        debugAvatarRezTime("AvatarRezLeftNotification","left sometime after declouding");
    }

    if(mTuned)
    {
        LLPerfStats::tunedAvatars--;
        mTuned = false;
    }
    sAVsIgnoringARTLimit.erase(std::remove(sAVsIgnoringARTLimit.begin(), sAVsIgnoringARTLimit.end(), mID), sAVsIgnoringARTLimit.end());

    // <FS:ND> only call logPendingPhases if we're still alive. Otherwise this can lead to shutdown crashes
    // logPendingPhases();
    if (isAgentAvatarValid())
        logPendingPhases();
    // </FS:ND>
    LL_DEBUGS("Avatar") << "LLVOAvatar Destructor (0x" << this << ") id:" << mID << LL_ENDL;

    std::for_each(mAttachmentPoints.begin(), mAttachmentPoints.end(), DeletePairedPointer());
    mAttachmentPoints.clear();

    mDead = true;

    mAnimationSources.clear();
    LLLoadedCallbackEntry::cleanUpCallbackList(&mCallbackTextureList) ;

    getPhases().clearPhases();

    LL_DEBUGS() << "LLVOAvatar Destructor end" << LL_ENDL;
}

void LLVOAvatar::markDead()
{
    if (mNameText)
    {
        mNameText->markDead();
        mNameText = NULL;
        sNumVisibleChatBubbles--;
    }
    mVoiceVisualizer->markDead();
    LLLoadedCallbackEntry::cleanUpCallbackList(&mCallbackTextureList) ;
    LLViewerObject::markDead();
}


bool LLVOAvatar::isFullyBaked()
{
    if (mIsDummy) return true;
    if (getNumTEs() == 0) return false;
    // <FS:Beq> OS BOM limit the tests to avoid "invalid face error"
    // for (U32 i = 0; i < mBakedTextureDatas.size(); i++)
    for (S32 i = 0; i < getNumBakes(); i++)
    {
        if (!isTextureDefined(mBakedTextureDatas[i].mTextureIndex)
            && ((i != BAKED_SKIRT) || isWearingWearableType(LLWearableType::WT_SKIRT))
            && (i != BAKED_LEFT_ARM) && (i != BAKED_LEFT_LEG) && (i != BAKED_AUX1) && (i != BAKED_AUX2) && (i != BAKED_AUX3))
        {
            return false;
        }
    }
    return true;
}

bool LLVOAvatar::isFullyTextured() const
{
    for (S32 i = 0; i < mMeshLOD.size(); i++)
    {
        LLAvatarJoint* joint = mMeshLOD[i];
        if (i==MESH_ID_SKIRT && !isWearingWearableType(LLWearableType::WT_SKIRT))
        {
            continue; // don't care about skirt textures if we're not wearing one.
        }
        if (!joint)
        {
            continue; // nonexistent LOD OK.
        }
        avatar_joint_mesh_list_t::iterator meshIter = joint->mMeshParts.begin();
        if (meshIter != joint->mMeshParts.end())
        {
            LLAvatarJointMesh *mesh = (*meshIter);
            if (!mesh)
            {
                continue; // nonexistent mesh OK
            }
            if (mesh->hasGLTexture())
            {
                continue; // Mesh exists and has a baked texture.
            }
            if (mesh->hasComposite())
            {
                continue; // Mesh exists and has a composite texture.
            }
            // Fail
            return false;
        }
    }
    return true;
}

bool LLVOAvatar::hasGray() const
{
    return !getIsCloud() && !isFullyTextured();
}

S32 LLVOAvatar::getRezzedStatus() const
{
    if (getIsCloud()) return 0;
    bool textured = isFullyTextured();
    bool all_baked_loaded = allBakedTexturesCompletelyDownloaded();
    if (textured && all_baked_loaded && getAttachmentCount() == mSimAttachments.size()) return 4;
    if (textured && all_baked_loaded) return 3;
    if (textured) return 2;
    llassert(hasGray());
    return 1; // gray
}

void LLVOAvatar::deleteLayerSetCaches(bool clearAll)
{
    for (U32 i = 0; i < mBakedTextureDatas.size(); i++)
    {
        if (mBakedTextureDatas[i].mTexLayerSet)
        {
            // ! BACKWARDS COMPATIBILITY !
            // Can be removed after hair baking is mandatory on the grid
            if ((i != BAKED_HAIR || isSelf()) && !clearAll)
            {
                mBakedTextureDatas[i].mTexLayerSet->deleteCaches();
            }
        }
        if (mBakedTextureDatas[i].mMaskTexName)
        {
            LLImageGL::deleteTextures(1, (GLuint*)&(mBakedTextureDatas[i].mMaskTexName));
            mBakedTextureDatas[i].mMaskTexName = 0 ;
        }
    }
}

// static
bool LLVOAvatar::areAllNearbyInstancesBaked(S32& grey_avatars)
{
    bool res = true;
    grey_avatars = 0;
    for (std::vector<LLCharacter*>::iterator iter = LLCharacter::sInstances.begin();
         iter != LLCharacter::sInstances.end(); ++iter)
    {
        LLVOAvatar* inst = (LLVOAvatar*) *iter;
        if( inst->isDead() )
        {
            continue;
        }
        else if( !inst->isFullyBaked() )
        {
            res = false;
            if (inst->mHasGrey)
            {
                ++grey_avatars;
            }
        }
    }
    return res;
}

// static
void LLVOAvatar::getNearbyRezzedStats(std::vector<S32>& counts, F32& avg_cloud_time, S32& cloud_avatars)
{
    counts.clear();
    counts.resize(5);
    avg_cloud_time = 0;
    cloud_avatars = 0;
    S32 count_avg = 0;
    for (std::vector<LLCharacter*>::iterator iter = LLCharacter::sInstances.begin();
         iter != LLCharacter::sInstances.end(); ++iter)
    {
        LLVOAvatar* inst = (LLVOAvatar*) *iter;
        if (inst)
        {
            S32 rez_status = inst->getRezzedStatus();
            counts[rez_status]++;
            F32 time = inst->getFirstDecloudTime();
            if (time >= 0)
            {
                avg_cloud_time+=time;
                count_avg++;
            }
            if (!inst->isFullyLoaded() || time < 0)
            {
                // still renders as cloud
                cloud_avatars++;
            }
        }
    }
    if (count_avg > 0)
    {
        avg_cloud_time /= count_avg;
    }
}

// static
std::string LLVOAvatar::rezStatusToString(S32 rez_status)
{
    if (rez_status==0) return "cloud";
    if (rez_status==1) return "gray";
    if (rez_status==2) return "downloading baked";
    if (rez_status==3) return "loading attachments";
    if (rez_status==4) return "full";
    return "unknown";
}

// static
void LLVOAvatar::dumpBakedStatus()
{
    LLVector3d camera_pos_global = gAgentCamera.getCameraPositionGlobal();

    for (std::vector<LLCharacter*>::iterator iter = LLCharacter::sInstances.begin();
         iter != LLCharacter::sInstances.end(); ++iter)
    {
        LLVOAvatar* inst = (LLVOAvatar*) *iter;
        LL_INFOS() << "Avatar ";

        LLNameValue* firstname = inst->getNVPair("FirstName");
        LLNameValue* lastname = inst->getNVPair("LastName");

        if( firstname )
        {
            LL_CONT << firstname->getString();
        }
        if( lastname )
        {
            LL_CONT << " " << lastname->getString();
        }

        LL_CONT << " " << inst->mID;

        if( inst->isDead() )
        {
            LL_CONT << " DEAD ("<< inst->getNumRefs() << " refs)";
        }

        if( inst->isSelf() )
        {
            LL_CONT << " (self)";
        }


        F64 dist_to_camera = (inst->getPositionGlobal() - camera_pos_global).length();
        LL_CONT << " " << dist_to_camera << "m ";

        LL_CONT << " " << inst->mPixelArea << " pixels";

        if( inst->isVisible() )
        {
            LL_CONT << " (visible)";
        }
        else
        {
            LL_CONT << " (not visible)";
        }

        if( inst->isFullyBaked() )
        {
            LL_CONT << " Baked";
        }
        else
        {
            LL_CONT << " Unbaked (";

            for (LLAvatarAppearanceDictionary::BakedTextures::const_iterator iter = LLAvatarAppearance::getDictionary()->getBakedTextures().begin();
                 iter != LLAvatarAppearance::getDictionary()->getBakedTextures().end();
                 ++iter)
            {
                const LLAvatarAppearanceDictionary::BakedEntry *baked_dict = iter->second;
                const ETextureIndex index = baked_dict->mTextureIndex;
                if (!inst->isTextureDefined(index))
                {
                    LL_CONT << " " << (LLAvatarAppearance::getDictionary()->getTexture(index) ? LLAvatarAppearance::getDictionary()->getTexture(index)->mName : "");
                }
            }
            LL_CONT << " ) " << inst->getUnbakedPixelAreaRank();
            if( inst->isCulled() )
            {
                LL_CONT << " culled";
            }
        }
        LL_CONT << LL_ENDL;
    }
}

//static
void LLVOAvatar::restoreGL()
{
    if (!isAgentAvatarValid()) return;

    gAgentAvatarp->setCompositeUpdatesEnabled(true);
    for (U32 i = 0; i < gAgentAvatarp->mBakedTextureDatas.size(); i++)
    {
        // <FS:Ansariel> [Legacy Bake]
        //gAgentAvatarp->invalidateComposite(gAgentAvatarp->getTexLayerSet(i));
        gAgentAvatarp->invalidateComposite(gAgentAvatarp->getTexLayerSet(i), false);
    }
    gAgentAvatarp->updateMeshTextures();
}

//static
void LLVOAvatar::destroyGL()
{
    deleteCachedImages();

    resetImpostors();
}

//static
void LLVOAvatar::resetImpostors()
{
    for (std::vector<LLCharacter*>::iterator iter = LLCharacter::sInstances.begin();
         iter != LLCharacter::sInstances.end(); ++iter)
    {
        LLVOAvatar* avatar = (LLVOAvatar*) *iter;
        avatar->mImpostor.release();
        avatar->mNeedsImpostorUpdate = true;
        avatar->mLastImpostorUpdateReason = 1;
    }
}

// static
void LLVOAvatar::deleteCachedImages(bool clearAll)
{
    if (LLViewerTexLayerSet::sHasCaches)
    {
        for (std::vector<LLCharacter*>::iterator iter = LLCharacter::sInstances.begin();
             iter != LLCharacter::sInstances.end(); ++iter)
        {
            LLVOAvatar* inst = (LLVOAvatar*) *iter;
            inst->deleteLayerSetCaches(clearAll);
        }
        LLViewerTexLayerSet::sHasCaches = false;
    }
    LLVOAvatarSelf::deleteScratchTextures();
    LLTexLayerStaticImageList::getInstance()->deleteCachedImages();
}


//------------------------------------------------------------------------
// static
// LLVOAvatar::initClass()
//------------------------------------------------------------------------
void LLVOAvatar::initClass()
{
    gAnimLibrary.animStateSetString(ANIM_AGENT_BODY_NOISE,"body_noise");
    gAnimLibrary.animStateSetString(ANIM_AGENT_BREATHE_ROT,"breathe_rot");
    gAnimLibrary.animStateSetString(ANIM_AGENT_PHYSICS_MOTION,"physics_motion");
    gAnimLibrary.animStateSetString(ANIM_AGENT_EDITING,"editing");
    gAnimLibrary.animStateSetString(ANIM_AGENT_EYE,"eye");
    gAnimLibrary.animStateSetString(ANIM_AGENT_FLY_ADJUST,"fly_adjust");
    gAnimLibrary.animStateSetString(ANIM_AGENT_HAND_MOTION,"hand_motion");
    gAnimLibrary.animStateSetString(ANIM_AGENT_HEAD_ROT,"head_rot");
    gAnimLibrary.animStateSetString(ANIM_AGENT_PELVIS_FIX,"pelvis_fix");
    gAnimLibrary.animStateSetString(ANIM_AGENT_TARGET,"target");
    gAnimLibrary.animStateSetString(ANIM_AGENT_WALK_ADJUST,"walk_adjust");

    // Where should this be set initially?
    LLJoint::setDebugJointNames(gSavedSettings.getString("DebugAvatarJoints"));

    LLControlAvatar::sRegionChangedSlot = gAgent.addRegionChangedCallback(&LLControlAvatar::onRegionChanged);

    sCloudTexture = LLViewerTextureManager::getFetchedTextureFromFile("cloud-particle.j2c");
    gSavedSettings.getControl("LipSyncEnabled")->getSignal()->connect(boost::bind(&LLVOAvatar::handleVOAvatarPrefsChanged, _2));
<<<<<<< HEAD

    initCloud();
=======
>>>>>>> 9fb9e8f3
}


void LLVOAvatar::cleanupClass()
{
}

bool LLVOAvatar::handleVOAvatarPrefsChanged(const LLSD &newvalue)
{
    sLipSyncEnabled = gSavedSettings.getBOOL("LipSyncEnabled");
    return true;
}

<<<<<<< HEAD
LLPartSysData LLVOAvatar::sCloud;
void LLVOAvatar::initCloud()
{
    // fancy particle cloud designed by Brent
    std::string filename = gDirUtilp->getExpandedFilename(LL_PATH_PER_SL_ACCOUNT, "cloud.xml");
    if(!gDirUtilp->fileExists(filename))
    {
        filename = gDirUtilp->getExpandedFilename(LL_PATH_USER_SETTINGS, "cloud.xml");
    }
    if(!gDirUtilp->fileExists(filename))
    {
        filename = gDirUtilp->getExpandedFilename(LL_PATH_APP_SETTINGS, "cloud.xml");
    }
    LLSD cloud;
    // <FS:ND> On Linux ifstream only has a const char* constructor
    // llifstream in_file(filename);
    llifstream in_file(filename.c_str());
    // </FS:ND>
    LLSDSerialize::fromXMLDocument(cloud, in_file);
    sCloud.fromLLSD(cloud);
    sCloud.mPartImageID = sCloudTexture->getID();

    //Todo: have own image, de-copy-pasta
    LLSD cloud_muted;
    filename = gDirUtilp->getExpandedFilename(LL_PATH_PER_SL_ACCOUNT, "cloud_muted.xml");
    if(!gDirUtilp->fileExists(filename))
    {
        filename = gDirUtilp->getExpandedFilename(LL_PATH_USER_SETTINGS, "cloud_muted.xml");
    }
    if(!gDirUtilp->fileExists(filename))
    {
        filename = gDirUtilp->getExpandedFilename(LL_PATH_APP_SETTINGS, "cloud_muted.xml");
    }
    // <FS:ND> On Linux ifstream only has a const char* constructor
    // llifstream in_file_muted(filename);
    llifstream in_file_muted(filename.c_str());
    // </FS:ND>
}

=======
>>>>>>> 9fb9e8f3
// virtual
void LLVOAvatar::initInstance()
{
    //-------------------------------------------------------------------------
    // register motions
    //-------------------------------------------------------------------------
    if (LLCharacter::sInstances.size() == 1)
    {
        registerMotion( ANIM_AGENT_DO_NOT_DISTURB,                  LLNullMotion::create );
        registerMotion( ANIM_AGENT_CROUCH,                  LLKeyframeStandMotion::create );
        registerMotion( ANIM_AGENT_CROUCHWALK,              LLKeyframeWalkMotion::create );
        registerMotion( ANIM_AGENT_EXPRESS_AFRAID,          LLEmote::create );
        registerMotion( ANIM_AGENT_EXPRESS_ANGER,           LLEmote::create );
        registerMotion( ANIM_AGENT_EXPRESS_BORED,           LLEmote::create );
        registerMotion( ANIM_AGENT_EXPRESS_CRY,             LLEmote::create );
        registerMotion( ANIM_AGENT_EXPRESS_DISDAIN,         LLEmote::create );
        registerMotion( ANIM_AGENT_EXPRESS_EMBARRASSED,     LLEmote::create );
        registerMotion( ANIM_AGENT_EXPRESS_FROWN,           LLEmote::create );
        registerMotion( ANIM_AGENT_EXPRESS_KISS,            LLEmote::create );
        registerMotion( ANIM_AGENT_EXPRESS_LAUGH,           LLEmote::create );
        registerMotion( ANIM_AGENT_EXPRESS_OPEN_MOUTH,      LLEmote::create );
        registerMotion( ANIM_AGENT_EXPRESS_REPULSED,        LLEmote::create );
        registerMotion( ANIM_AGENT_EXPRESS_SAD,             LLEmote::create );
        registerMotion( ANIM_AGENT_EXPRESS_SHRUG,           LLEmote::create );
        registerMotion( ANIM_AGENT_EXPRESS_SMILE,           LLEmote::create );
        registerMotion( ANIM_AGENT_EXPRESS_SURPRISE,        LLEmote::create );
        registerMotion( ANIM_AGENT_EXPRESS_TONGUE_OUT,      LLEmote::create );
        registerMotion( ANIM_AGENT_EXPRESS_TOOTHSMILE,      LLEmote::create );
        registerMotion( ANIM_AGENT_EXPRESS_WINK,            LLEmote::create );
        registerMotion( ANIM_AGENT_EXPRESS_WORRY,           LLEmote::create );
        registerMotion( ANIM_AGENT_FEMALE_RUN_NEW,          LLKeyframeWalkMotion::create );
        registerMotion( ANIM_AGENT_FEMALE_WALK,             LLKeyframeWalkMotion::create );
        registerMotion( ANIM_AGENT_FEMALE_WALK_NEW,         LLKeyframeWalkMotion::create );
        registerMotion( ANIM_AGENT_RUN,                     LLKeyframeWalkMotion::create );
        registerMotion( ANIM_AGENT_RUN_NEW,                 LLKeyframeWalkMotion::create );
        registerMotion( ANIM_AGENT_STAND,                   LLKeyframeStandMotion::create );
        registerMotion( ANIM_AGENT_STAND_1,                 LLKeyframeStandMotion::create );
        registerMotion( ANIM_AGENT_STAND_2,                 LLKeyframeStandMotion::create );
        registerMotion( ANIM_AGENT_STAND_3,                 LLKeyframeStandMotion::create );
        registerMotion( ANIM_AGENT_STAND_4,                 LLKeyframeStandMotion::create );
        registerMotion( ANIM_AGENT_STANDUP,                 LLKeyframeFallMotion::create );
        registerMotion( ANIM_AGENT_TURNLEFT,                LLKeyframeWalkMotion::create );
        registerMotion( ANIM_AGENT_TURNRIGHT,               LLKeyframeWalkMotion::create );
        registerMotion( ANIM_AGENT_WALK,                    LLKeyframeWalkMotion::create );
        registerMotion( ANIM_AGENT_WALK_NEW,                LLKeyframeWalkMotion::create );

        // motions without a start/stop bit
        registerMotion( ANIM_AGENT_BODY_NOISE,              LLBodyNoiseMotion::create );
        registerMotion( ANIM_AGENT_BREATHE_ROT,             LLBreatheMotionRot::create );
        registerMotion( ANIM_AGENT_PHYSICS_MOTION,          LLPhysicsMotionController::create );
        registerMotion( ANIM_AGENT_EDITING,                 LLEditingMotion::create );
        registerMotion( ANIM_AGENT_EYE,                     LLEyeMotion::create );
        registerMotion( ANIM_AGENT_FEMALE_WALK,             LLKeyframeWalkMotion::create );
        registerMotion( ANIM_AGENT_FLY_ADJUST,              LLFlyAdjustMotion::create );
        registerMotion( ANIM_AGENT_HAND_MOTION,             LLHandMotion::create );
        registerMotion( ANIM_AGENT_HEAD_ROT,                LLHeadRotMotion::create );
        registerMotion( ANIM_AGENT_PELVIS_FIX,              LLPelvisFixMotion::create );
        registerMotion( ANIM_AGENT_SIT_FEMALE,              LLKeyframeMotion::create );
        registerMotion( ANIM_AGENT_TARGET,                  LLTargetingMotion::create );
        registerMotion( ANIM_AGENT_WALK_ADJUST,             LLWalkAdjustMotion::create );
    }

    LLAvatarAppearance::initInstance();

    // preload specific motions here
    createMotion( ANIM_AGENT_CUSTOMIZE);
    createMotion( ANIM_AGENT_CUSTOMIZE_DONE);

    //VTPause();  // VTune

    mVoiceVisualizer->setVoiceEnabled( LLVoiceClient::getInstance()->getVoiceEnabled( mID ) );

    mInitFlags |= 1<<1;
}

// virtual
LLAvatarJoint* LLVOAvatar::createAvatarJoint()
{
    return new LLViewerJoint();
}

// virtual
LLAvatarJoint* LLVOAvatar::createAvatarJoint(S32 joint_num)
{
    return new LLViewerJoint(joint_num);
}

// virtual
LLAvatarJointMesh* LLVOAvatar::createAvatarJointMesh()
{
    return new LLViewerJointMesh();
}

// virtual
LLTexLayerSet* LLVOAvatar::createTexLayerSet()
{
    return new LLViewerTexLayerSet(this);
}

const LLVector3 LLVOAvatar::getRenderPosition() const
{

    if (mDrawable.isNull() || mDrawable->getGeneration() < 0)
    {
        return getPositionAgent();
    }
    else if (isRoot())
    {
        F32 fixup;
        if ( hasPelvisFixup( fixup) )
        {
            //Apply a pelvis fixup (as defined by the avs skin)
            LLVector3 pos = mDrawable->getPositionAgent();
            pos[VZ] += fixup;
            return pos;
        }
        else
        {
            return mDrawable->getPositionAgent();
        }
    }
    else
    {
        return getPosition() * mDrawable->getParent()->getRenderMatrix();
    }
}

void LLVOAvatar::updateDrawable(bool force_damped)
{
    clearChanged(SHIFTED);
}

void LLVOAvatar::onShift(const LLVector4a& shift_vector)
{
    const LLVector3& shift = reinterpret_cast<const LLVector3&>(shift_vector);
    mLastAnimExtents[0] += shift;
    mLastAnimExtents[1] += shift;
}

void LLVOAvatar::updateSpatialExtents(LLVector4a& newMin, LLVector4a &newMax)
{
    if (mDrawable.isNull())
    {
        return;
    }

    if (mNeedsExtentUpdate)
    {
        calculateSpatialExtents(newMin,newMax);
        mLastAnimExtents[0].set(newMin.getF32ptr());
        mLastAnimExtents[1].set(newMax.getF32ptr());
        mLastAnimBasePos = mPelvisp->getWorldPosition();
        mNeedsExtentUpdate = false;
    }
    else
    {
        LLVector3 new_base_pos = mPelvisp->getWorldPosition();
        LLVector3 shift = new_base_pos-mLastAnimBasePos;
        mLastAnimExtents[0] += shift;
        mLastAnimExtents[1] += shift;
        mLastAnimBasePos = new_base_pos;

    }

    if (isImpostor() && !needsImpostorUpdate())
    {
        LLVector3 delta = getRenderPosition() -
            ((LLVector3(mDrawable->getPositionGroup().getF32ptr())-mImpostorOffset));

        newMin.load3( (mLastAnimExtents[0] + delta).mV);
        newMax.load3( (mLastAnimExtents[1] + delta).mV);
    }
    else
    {
        newMin.load3(mLastAnimExtents[0].mV);
        newMax.load3(mLastAnimExtents[1].mV);
        LLVector4a pos_group;
        pos_group.setAdd(newMin,newMax);
        pos_group.mul(0.5f);
        mImpostorOffset = LLVector3(pos_group.getF32ptr())-getRenderPosition();
        mDrawable->setPositionGroup(pos_group);
    }
}


void LLVOAvatar::calculateSpatialExtents(LLVector4a& newMin, LLVector4a& newMax)
{
    LL_PROFILE_ZONE_SCOPED_CATEGORY_AVATAR;

    const S32 BOX_DETAIL_DEFAULT = 3;
    S32 box_detail = BOX_DETAIL_DEFAULT;
    if (getOverallAppearance() != AOA_NORMAL)
    {
        if (isControlAvatar())
        {
            // Animated objects don't show system avatar but do need to include rigged meshes in their bounding box.
            box_detail = 3;
        }
        else
        {
            // Jellydolled avatars ignore attachments, etc, use only system avatar.
            box_detail = 1;
        }
    }

    // FIXME the update_min_max function used below assumes there is a
    // known starting point, but in general there isn't. Ideally the
    // box update logic should be modified to handle the no-point-yet
    // case. For most models, starting with the pelvis is safe though.
    LLVector3 zero_pos;
    LLVector4a pos;
    if (dist_vec(zero_pos, mPelvisp->getWorldPosition())<0.001)
    {
        // Don't use pelvis until av initialized
        pos.load3(getRenderPosition().mV);
    }
    else
    {
        pos.load3(mPelvisp->getWorldPosition().mV);
    }
    newMin = pos;
    newMax = pos;

    if (box_detail>=1 && !isControlAvatar())
    {
        //stretch bounding box by joint positions. Doing this for
        //control avs, where the polymeshes aren't maintained or
        //displayed, can give inaccurate boxes due to joints stuck at (0,0,0).
        for (polymesh_map_t::iterator i = mPolyMeshes.begin(); i != mPolyMeshes.end(); ++i)
        {
            LLPolyMesh* mesh = i->second;
            for (S32 joint_num = 0; joint_num < mesh->mJointRenderData.size(); joint_num++)
            {
                LLVector4a trans;
                trans.load3( mesh->mJointRenderData[joint_num]->mWorldMatrix->getTranslation().mV);
                update_min_max(newMin, newMax, trans);
            }
        }
    }

    // Pad bounding box for starting joint, plus polymesh if
    // applicable. Subsequent calcs should be accurate enough to not
    // need padding.
    LLVector4a padding(0.25);
    newMin.sub(padding);
    newMax.add(padding);


    //stretch bounding box by static attachments
    if (box_detail >= 2)
    {
        float max_attachment_span = get_default_max_prim_scale() * 5.0f;

        for (attachment_map_t::iterator iter = mAttachmentPoints.begin();
             iter != mAttachmentPoints.end();
             ++iter)
        {
            LLViewerJointAttachment* attachment = iter->second;

            // <FS:Ansariel> Possible crash fix
            //if (attachment->getValid())
            if (attachment && attachment->getValid())
            // </FS:Ansariel>
            {
                for (LLViewerJointAttachment::attachedobjs_vec_t::iterator attachment_iter = attachment->mAttachedObjects.begin();
                     attachment_iter != attachment->mAttachedObjects.end();
                     ++attachment_iter)
                {
                    // Don't we need to look at children of attached_object as well?
                    const LLViewerObject* attached_object = attachment_iter->get();
                    if (attached_object && !attached_object->isHUDAttachment())
                    {
                        const LLVOVolume *vol = dynamic_cast<const LLVOVolume*>(attached_object);
                        if (vol && vol->isAnimatedObject())
                        {
                            // Animated objects already have a bounding box in their control av, use that.
                            // Could lag by a frame if there's no guarantee on order of processing for avatars.
                            LLControlAvatar *cav = vol->getControlAvatar();
                            if (cav)
                            {
                                LLVector4a cav_min;
                                cav_min.load3(cav->mLastAnimExtents[0].mV);
                                LLVector4a cav_max;
                                cav_max.load3(cav->mLastAnimExtents[1].mV);
                                update_min_max(newMin,newMax,cav_min);
                                update_min_max(newMin,newMax,cav_max);
                                continue;
                            }
                        }
                        if (vol && vol->isRiggedMeshFast())
                        {
                            continue;
                        }
                        LLDrawable* drawable = attached_object->mDrawable;
                        if (drawable && !drawable->isState(LLDrawable::RIGGED | LLDrawable::RIGGED_CHILD)) // <-- don't extend bounding box if any rigged objects are present
                        {
                            LLSpatialBridge* bridge = drawable->getSpatialBridge();
                            if (bridge)
                            {
                                const LLVector4a* ext = bridge->getSpatialExtents();
                                LLVector4a distance;
                                distance.setSub(ext[1], ext[0]);
                                LLVector4a max_span(max_attachment_span);

                                S32 lt = distance.lessThan(max_span).getGatheredBits() & 0x7;

                                // Only add the prim to spatial extents calculations if it isn't a megaprim.
                                // max_attachment_span calculated at the start of the function
                                // (currently 5 times our max prim size)
                                if (lt == 0x7)
                                {
                                    update_min_max(newMin,newMax,ext[0]);
                                    update_min_max(newMin,newMax,ext[1]);
                                }
                            }
                        }
                    }
                }
            }
        }
    }

    // Stretch bounding box by rigged mesh joint boxes
    if (box_detail>=3)
    {
        updateRiggingInfo();
        for (S32 joint_num = 0; joint_num < LL_CHARACTER_MAX_ANIMATED_JOINTS; joint_num++)
        {
            LLJoint *joint = getJoint(joint_num);
            LLJointRiggingInfo *rig_info = NULL;
            if (joint_num < mJointRiggingInfoTab.size())
            {
                rig_info = &mJointRiggingInfoTab[joint_num];
            }

            if (joint && rig_info && rig_info->isRiggedTo())
            {
                LLViewerJointAttachment *as_joint_attach = dynamic_cast<LLViewerJointAttachment*>(joint);
                if (as_joint_attach && as_joint_attach->getIsHUDAttachment())
                {
                    // Ignore bounding box of HUD joints
                    continue;
                }
                LLMatrix4a mat;
                LLVector4a new_extents[2];
                mat.loadu(joint->getWorldMatrix());
                matMulBoundBox(mat, rig_info->getRiggedExtents(), new_extents);
                update_min_max(newMin, newMax, new_extents[0]);
                update_min_max(newMin, newMax, new_extents[1]);
                //if (isSelf())
                //{
                //    LL_INFOS() << joint->getName() << " extents " << new_extents[0] << "," << new_extents[1] << LL_ENDL;
                //    LL_INFOS() << joint->getName() << " av box is " << newMin << "," << newMax << LL_ENDL;
                //}
            }
        }
    }

    // Update pixel area
    LLVector4a center, size;
    center.setAdd(newMin, newMax);
    center.mul(0.5f);

    size.setSub(newMax,newMin);
    size.mul(0.5f);

    mPixelArea = LLPipeline::calcPixelArea(center, size, *LLViewerCamera::getInstance());
}

void render_sphere_and_line(const LLVector3& begin_pos, const LLVector3& end_pos, F32 sphere_scale, const LLVector3& occ_color, const LLVector3& visible_color)
{
    // Unoccluded bone portions
    LLGLDepthTest normal_depth(GL_TRUE);

    // Draw line segment for unoccluded joint
    gGL.diffuseColor3f(visible_color[0], visible_color[1], visible_color[2]);

    gGL.begin(LLRender::LINES);
    gGL.vertex3fv(begin_pos.mV);
    gGL.vertex3fv(end_pos.mV);
    gGL.end();


    // Draw sphere representing joint pos
    gGL.pushMatrix();
    gGL.scalef(sphere_scale, sphere_scale, sphere_scale);
    gSphere.renderGGL();
    gGL.popMatrix();

    LLGLDepthTest depth_under(GL_TRUE, GL_FALSE, GL_GREATER);

    // Occluded bone portions
    gGL.diffuseColor3f(occ_color[0], occ_color[1], occ_color[2]);

    gGL.begin(LLRender::LINES);
    gGL.vertex3fv(begin_pos.mV);
    gGL.vertex3fv(end_pos.mV);
    gGL.end();

    // Draw sphere representing joint pos
    gGL.pushMatrix();
    gGL.scalef(sphere_scale, sphere_scale, sphere_scale);
    gSphere.renderGGL();
    gGL.popMatrix();
}

//-----------------------------------------------------------------------------
// renderCollisionVolumes()
//-----------------------------------------------------------------------------
void LLVOAvatar::renderCollisionVolumes()
{
    std::ostringstream ostr;

    for (S32 i = 0; i < mNumCollisionVolumes; i++)
    {
        ostr << mCollisionVolumes[i].getName() << ", ";

        LLAvatarJointCollisionVolume& collision_volume = mCollisionVolumes[i];

        collision_volume.updateWorldMatrix();

        gGL.pushMatrix();
        gGL.multMatrix( &collision_volume.getXform()->getWorldMatrix().mMatrix[0][0] );

        LLVector3 begin_pos(0,0,0);
        LLVector3 end_pos(collision_volume.getEnd());
        static F32 sphere_scale = 1.0f;
        static F32 center_dot_scale = 0.05f;

        static LLVector3 BLUE(0.0f, 0.0f, 1.0f);
        static LLVector3 PASTEL_BLUE(0.5f, 0.5f, 1.0f);
        static LLVector3 RED(1.0f, 0.0f, 0.0f);
        static LLVector3 PASTEL_RED(1.0f, 0.5f, 0.5f);
        static LLVector3 WHITE(1.0f, 1.0f, 1.0f);


        LLVector3 cv_color_occluded;
        LLVector3 cv_color_visible;
        LLVector3 dot_color_occluded(WHITE);
        LLVector3 dot_color_visible(WHITE);
        if (isControlAvatar())
        {
            cv_color_occluded = RED;
            cv_color_visible = PASTEL_RED;
        }
        else
        {
            cv_color_occluded = BLUE;
            cv_color_visible = PASTEL_BLUE;
        }
        render_sphere_and_line(begin_pos, end_pos, sphere_scale, cv_color_occluded, cv_color_visible);
        render_sphere_and_line(begin_pos, end_pos, center_dot_scale, dot_color_occluded, dot_color_visible);

        gGL.popMatrix();
    }


    if (mNameText.notNull())
    {
        LLVector4a unused;

        mNameText->lineSegmentIntersect(unused, unused, unused, true);
    }
}

void LLVOAvatar::renderBones(const std::string &selected_joint)
{
    LLGLEnable blend(GL_BLEND);

    avatar_joint_list_t::iterator iter = mSkeleton.begin();
    avatar_joint_list_t::iterator end = mSkeleton.end();

    // For selected joints
    static LLVector3 SELECTED_COLOR_OCCLUDED(1.0f, 1.0f, 0.0f);
    static LLVector3 SELECTED_COLOR_VISIBLE(0.5f, 0.5f, 0.5f);
    // For bones with position overrides defined
    static LLVector3 OVERRIDE_COLOR_OCCLUDED(1.0f, 0.0f, 0.0f);
    static LLVector3 OVERRIDE_COLOR_VISIBLE(0.5f, 0.5f, 0.5f);
    // For bones which are rigged to by at least one attachment
    static LLVector3 RIGGED_COLOR_OCCLUDED(0.0f, 1.0f, 1.0f);
    static LLVector3 RIGGED_COLOR_VISIBLE(0.5f, 0.5f, 0.5f);
    // For bones not otherwise colored
    static LLVector3 OTHER_COLOR_OCCLUDED(0.0f, 1.0f, 0.0f);
    static LLVector3 OTHER_COLOR_VISIBLE(0.5f, 0.5f, 0.5f);

    static F32 SPHERE_SCALEF = 0.001f;

    for (; iter != end; ++iter)
    {
        LLJoint* jointp = *iter;
        if (!jointp)
        {
            continue;
        }

        jointp->updateWorldMatrix();

        LLVector3 occ_color, visible_color;

        LLVector3 pos;
        LLUUID mesh_id;
        F32 sphere_scale = SPHERE_SCALEF;

        // We are in render, so it is preferable to implement selection
        // in a different way, but since this is for debug/preview, this
        // is low priority
        if (jointp->getName() == selected_joint)
        {
            sphere_scale *= 16.f;
            occ_color = SELECTED_COLOR_OCCLUDED;
            visible_color = SELECTED_COLOR_VISIBLE;
        }
        else if (jointp->hasAttachmentPosOverride(pos,mesh_id))
        {
            occ_color = OVERRIDE_COLOR_OCCLUDED;
            visible_color = OVERRIDE_COLOR_VISIBLE;
        }
        else
        {
            if (jointIsRiggedTo(jointp))
            {
                occ_color = RIGGED_COLOR_OCCLUDED;
                visible_color = RIGGED_COLOR_VISIBLE;
            }
            else
            {
                occ_color = OTHER_COLOR_OCCLUDED;
                visible_color = OTHER_COLOR_VISIBLE;
            }
        }
        LLVector3 begin_pos(0,0,0);
        LLVector3 end_pos(jointp->getEnd());


        gGL.pushMatrix();
        gGL.multMatrix( &jointp->getXform()->getWorldMatrix().mMatrix[0][0] );

        render_sphere_and_line(begin_pos, end_pos, sphere_scale, occ_color, visible_color);

        gGL.popMatrix();
    }
}


void LLVOAvatar::renderJoints()
{
    std::ostringstream ostr;
    std::ostringstream nullstr;

    for (joint_map_t::iterator iter = mJointMap.begin(); iter != mJointMap.end(); ++iter)
    {
        LLJoint* jointp = iter->second;
        if (!jointp)
        {
            nullstr << iter->first << " is NULL" << std::endl;
            continue;
        }

        ostr << jointp->getName() << ", ";

        jointp->updateWorldMatrix();

        gGL.pushMatrix();
        gGL.multMatrix( &jointp->getXform()->getWorldMatrix().mMatrix[0][0] );

        gGL.diffuseColor3f( 1.f, 0.f, 1.f );

        gGL.begin(LLRender::LINES);

        LLVector3 v[] =
        {
            LLVector3(1,0,0),
            LLVector3(-1,0,0),
            LLVector3(0,1,0),
            LLVector3(0,-1,0),

            LLVector3(0,0,-1),
            LLVector3(0,0,1),
        };

        //sides
        gGL.vertex3fv(v[0].mV);
        gGL.vertex3fv(v[2].mV);

        gGL.vertex3fv(v[0].mV);
        gGL.vertex3fv(v[3].mV);

        gGL.vertex3fv(v[1].mV);
        gGL.vertex3fv(v[2].mV);

        gGL.vertex3fv(v[1].mV);
        gGL.vertex3fv(v[3].mV);


        //top
        gGL.vertex3fv(v[0].mV);
        gGL.vertex3fv(v[4].mV);

        gGL.vertex3fv(v[1].mV);
        gGL.vertex3fv(v[4].mV);

        gGL.vertex3fv(v[2].mV);
        gGL.vertex3fv(v[4].mV);

        gGL.vertex3fv(v[3].mV);
        gGL.vertex3fv(v[4].mV);


        //bottom
        gGL.vertex3fv(v[0].mV);
        gGL.vertex3fv(v[5].mV);

        gGL.vertex3fv(v[1].mV);
        gGL.vertex3fv(v[5].mV);

        gGL.vertex3fv(v[2].mV);
        gGL.vertex3fv(v[5].mV);

        gGL.vertex3fv(v[3].mV);
        gGL.vertex3fv(v[5].mV);

        gGL.end();

        gGL.popMatrix();
    }

    mDebugText.clear();
    addDebugText(ostr.str());
    addDebugText(nullstr.str());
}

bool LLVOAvatar::lineSegmentIntersect(const LLVector4a& start, const LLVector4a& end,
                                      S32 face,
                                      bool pick_transparent,
                                      bool pick_rigged,
                                      bool pick_unselectable,
                                      S32* face_hit,
                                      LLVector4a* intersection,
                                      LLVector2* tex_coord,
                                      LLVector4a* normal,
                                      LLVector4a* tangent)
{
    if ((isSelf() && !gAgent.needsRenderAvatar()) || !LLPipeline::sPickAvatar)
    {
        return false;
    }

    if (isControlAvatar())
    {
        return false;
    }

    if (lineSegmentBoundingBox(start, end))
    {
        for (S32 i = 0; i < mNumCollisionVolumes; ++i)
        {
            mCollisionVolumes[i].updateWorldMatrix();

            glh::matrix4f mat((F32*) mCollisionVolumes[i].getXform()->getWorldMatrix().mMatrix);
            glh::matrix4f inverse = mat.inverse();
            glh::matrix4f norm_mat = inverse.transpose();

            glh::vec3f p1(start.getF32ptr());
            glh::vec3f p2(end.getF32ptr());

            inverse.mult_matrix_vec(p1);
            inverse.mult_matrix_vec(p2);

            LLVector3 position;
            LLVector3 norm;

            if (linesegment_sphere(LLVector3(p1.v), LLVector3(p2.v), LLVector3(0,0,0), 1.f, position, norm))
            {
                glh::vec3f res_pos(position.mV);
                mat.mult_matrix_vec(res_pos);

                norm.normalize();
                glh::vec3f res_norm(norm.mV);
                norm_mat.mult_matrix_dir(res_norm);

                if (intersection)
                {
                    intersection->load3(res_pos.v);
                }

                if (normal)
                {
                    normal->load3(res_norm.v);
                }

                return true;
            }
        }

        if (isSelf())
        {
            for (attachment_map_t::iterator iter = mAttachmentPoints.begin();
             iter != mAttachmentPoints.end();
             ++iter)
            {
                LLViewerJointAttachment* attachment = iter->second;

                // <FS:Ansariel> Possible crash fix
                if (!attachment)
                {
                    continue;
                }
                // </FS:Ansariel>

                for (LLViewerJointAttachment::attachedobjs_vec_t::iterator attachment_iter = attachment->mAttachedObjects.begin();
                     attachment_iter != attachment->mAttachedObjects.end();
                     ++attachment_iter)
                {
                    LLViewerObject* attached_object = attachment_iter->get();

                    if (attached_object && !attached_object->isDead() && attachment->getValid())
                    {
                        LLDrawable* drawable = attached_object->mDrawable;
                        if (drawable->isState(LLDrawable::RIGGED))
                        { //regenerate octree for rigged attachment
                            gPipeline.markRebuild(mDrawable, LLDrawable::REBUILD_RIGGED);
                        }
                    }
                }
            }
        }
    }



    LLVector4a position;
    if (mNameText.notNull() && mNameText->lineSegmentIntersect(start, end, position))
    {
        if (intersection)
        {
            *intersection = position;
        }

        return true;
    }

    return false;
}

// virtual
LLViewerObject* LLVOAvatar::lineSegmentIntersectRiggedAttachments(const LLVector4a& start, const LLVector4a& end,
                                      S32 face,
                                      bool pick_transparent,
                                      bool pick_rigged,
                                      bool pick_unselectable,
                                      S32* face_hit,
                                      LLVector4a* intersection,
                                      LLVector2* tex_coord,
                                      LLVector4a* normal,
                                      LLVector4a* tangent)
{
    if (isSelf() && !gAgent.needsRenderAvatar())
    {
        return NULL;
    }

    LLViewerObject* hit = NULL;

    if (lineSegmentBoundingBox(start, end))
    {
        LLVector4a local_end = end;
        LLVector4a local_intersection;

        for (attachment_map_t::iterator iter = mAttachmentPoints.begin();
            iter != mAttachmentPoints.end();
            ++iter)
        {
            LLViewerJointAttachment* attachment = iter->second;

            // <FS:Ansariel> Possible crash fix
            if (!attachment)
            {
                continue;
            }
            // </FS:Ansariel>

            for (LLViewerJointAttachment::attachedobjs_vec_t::iterator attachment_iter = attachment->mAttachedObjects.begin();
                    attachment_iter != attachment->mAttachedObjects.end();
                    ++attachment_iter)
            {
                LLViewerObject* attached_object = attachment_iter->get();

                if (attached_object->lineSegmentIntersect(start, local_end, face, pick_transparent, pick_rigged, pick_unselectable, face_hit, &local_intersection, tex_coord, normal, tangent))
                {
                    local_end = local_intersection;
                    if (intersection)
                    {
                        *intersection = local_intersection;
                    }

                    hit = attached_object;
                }
            }
        }
    }

    return hit;
}


LLVOAvatar* LLVOAvatar::asAvatar()
{
    return this;
}

//-----------------------------------------------------------------------------
// LLVOAvatar::startDefaultMotions()
//-----------------------------------------------------------------------------
void LLVOAvatar::startDefaultMotions()
{
    //-------------------------------------------------------------------------
    // start default motions
    //-------------------------------------------------------------------------
    startMotion( ANIM_AGENT_HEAD_ROT );
    startMotion( ANIM_AGENT_EYE );
    startMotion( ANIM_AGENT_BODY_NOISE );
    startMotion( ANIM_AGENT_BREATHE_ROT );
    startMotion( ANIM_AGENT_PHYSICS_MOTION );
    startMotion( ANIM_AGENT_HAND_MOTION );
    startMotion( ANIM_AGENT_PELVIS_FIX );

    //-------------------------------------------------------------------------
    // restart any currently active motions
    //-------------------------------------------------------------------------
    processAnimationStateChanges();
}

//-----------------------------------------------------------------------------
// LLVOAvatar::buildCharacter()
// Deferred initialization and rebuild of the avatar.
//-----------------------------------------------------------------------------
// virtual
void LLVOAvatar::buildCharacter()
{
    LLAvatarAppearance::buildCharacter();

    // Not done building yet; more to do.
    mIsBuilt = false;

    //-------------------------------------------------------------------------
    // set head offset from pelvis
    //-------------------------------------------------------------------------
    updateHeadOffset();

    //-------------------------------------------------------------------------
    // initialize lip sync morph pointers
    //-------------------------------------------------------------------------
    mOohMorph     = getVisualParam( "Lipsync_Ooh" );
    mAahMorph     = getVisualParam( "Lipsync_Aah" );

    // If we don't have the Ooh morph, use the Kiss morph
    if (!mOohMorph)
    {
        LL_WARNS() << "Missing 'Ooh' morph for lipsync, using fallback." << LL_ENDL;
        mOohMorph = getVisualParam( "Express_Kiss" );
    }

    // If we don't have the Aah morph, use the Open Mouth morph
    if (!mAahMorph)
    {
        LL_WARNS() << "Missing 'Aah' morph for lipsync, using fallback." << LL_ENDL;
        mAahMorph = getVisualParam( "Express_Open_Mouth" );
    }

    // Currently disabled for control avatars (animated objects), enabled for all others.
    if (mEnableDefaultMotions)
    {
    startDefaultMotions();
    }

    //-------------------------------------------------------------------------
    // restart any currently active motions
    //-------------------------------------------------------------------------
    processAnimationStateChanges();

    mIsBuilt = true;
    stop_glerror();

    mMeshValid = true;
}

//-----------------------------------------------------------------------------
// resetVisualParams()
//-----------------------------------------------------------------------------
void LLVOAvatar::resetVisualParams()
{
    // Skeletal params
    {
        LLAvatarXmlInfo::skeletal_distortion_info_list_t::iterator iter;
        for (iter = sAvatarXmlInfo->mSkeletalDistortionInfoList.begin();
             iter != sAvatarXmlInfo->mSkeletalDistortionInfoList.end();
             ++iter)
        {
            LLPolySkeletalDistortionInfo *info = (LLPolySkeletalDistortionInfo*)*iter;
            LLPolySkeletalDistortion *param = dynamic_cast<LLPolySkeletalDistortion*>(getVisualParam(info->getID()));
            *param = LLPolySkeletalDistortion(this);
            llassert(param);
            if (!param->setInfo(info))
            {
                llassert(false);
            }
        }
    }

    // Driver parameters
    for (LLAvatarXmlInfo::driver_info_list_t::iterator iter = sAvatarXmlInfo->mDriverInfoList.begin();
         iter != sAvatarXmlInfo->mDriverInfoList.end();
         ++iter)
    {
        LLDriverParamInfo *info = *iter;
        LLDriverParam *param = dynamic_cast<LLDriverParam*>(getVisualParam(info->getID()));
        LLDriverParam::entry_list_t driven_list = param->getDrivenList();
        *param = LLDriverParam(this);
        llassert(param);
        if (!param->setInfo(info))
        {
            llassert(false);
        }
        param->setDrivenList(driven_list);
    }
}

void LLVOAvatar::applyDefaultParams()
{
    // These are params from avs with newly created copies of shape,
    // skin, hair, eyes, plus gender set as noted. Run arche_tool.py
    // to get params from some other xml appearance dump.
    std::map<S32, U8> male_params = {
        {1,33}, {2,61}, {4,85}, {5,23}, {6,58}, {7,127}, {8,63}, {10,85}, {11,63}, {12,42}, {13,0}, {14,85}, {15,63}, {16,36}, {17,85}, {18,95}, {19,153}, {20,63}, {21,34}, {22,0}, {23,63}, {24,109}, {25,88}, {27,132}, {31,63}, {33,136}, {34,81}, {35,85}, {36,103}, {37,136}, {38,127}, {80,255}, {93,203}, {98,0}, {99,0}, {105,127}, {108,0}, {110,0}, {111,127}, {112,0}, {113,0}, {114,127}, {115,0}, {116,0}, {117,0}, {119,127}, {130,114}, {131,127}, {132,99}, {133,63}, {134,127}, {135,140}, {136,127}, {137,127}, {140,0}, {141,0}, {142,0}, {143,191}, {150,0}, {155,104}, {157,0}, {162,0}, {163,0}, {165,0}, {166,0}, {167,0}, {168,0}, {169,0}, {177,0}, {181,145}, {182,216}, {183,133}, {184,0}, {185,127}, {192,0}, {193,127}, {196,170}, {198,0}, {503,0}, {505,127}, {506,127}, {507,109}, {508,85}, {513,127}, {514,127}, {515,63}, {517,85}, {518,42}, {603,100}, {604,216}, {605,214}, {606,204}, {607,204}, {608,204}, {609,51}, {616,25}, {617,89}, {619,76}, {624,204}, {625,0}, {629,127}, {637,0}, {638,0}, {646,144}, {647,85}, {649,127}, {650,132}, {652,127}, {653,85}, {654,0}, {656,127}, {659,127}, {662,127}, {663,127}, {664,127}, {665,127}, {674,59}, {675,127}, {676,85}, {678,127}, {682,127}, {683,106}, {684,47}, {685,79}, {690,127}, {692,127}, {693,204}, {700,63}, {701,0}, {702,0}, {703,0}, {704,0}, {705,127}, {706,127}, {707,0}, {708,0}, {709,0}, {710,0}, {711,127}, {712,0}, {713,159}, {714,0}, {715,0}, {750,178}, {752,127}, {753,36}, {754,85}, {755,131}, {756,127}, {757,127}, {758,127}, {759,153}, {760,95}, {762,0}, {763,140}, {764,74}, {765,27}, {769,127}, {773,127}, {775,0}, {779,214}, {780,204}, {781,198}, {785,0}, {789,0}, {795,63}, {796,30}, {799,127}, {800,226}, {801,255}, {802,198}, {803,255}, {804,255}, {805,255}, {806,255}, {807,255}, {808,255}, {812,255}, {813,255}, {814,255}, {815,204}, {816,0}, {817,255}, {818,255}, {819,255}, {820,255}, {821,255}, {822,255}, {823,255}, {824,255}, {825,255}, {826,255}, {827,255}, {828,0}, {829,255}, {830,255}, {834,255}, {835,255}, {836,255}, {840,0}, {841,127}, {842,127}, {844,255}, {848,25}, {858,100}, {859,255}, {860,255}, {861,255}, {862,255}, {863,84}, {868,0}, {869,0}, {877,0}, {879,51}, {880,132}, {921,255}, {922,255}, {923,255}, {10000,0}, {10001,0}, {10002,25}, {10003,0}, {10004,25}, {10005,23}, {10006,51}, {10007,0}, {10008,25}, {10009,23}, {10010,51}, {10011,0}, {10012,0}, {10013,25}, {10014,0}, {10015,25}, {10016,23}, {10017,51}, {10018,0}, {10019,0}, {10020,25}, {10021,0}, {10022,25}, {10023,23}, {10024,51}, {10025,0}, {10026,25}, {10027,23}, {10028,51}, {10029,0}, {10030,25}, {10031,23}, {10032,51}, {11000,1}, {11001,127}
    };
    std::map<S32, U8> female_params = {
        {1,33}, {2,61}, {4,85}, {5,23}, {6,58}, {7,127}, {8,63}, {10,85}, {11,63}, {12,42}, {13,0}, {14,85}, {15,63}, {16,36}, {17,85}, {18,95}, {19,153}, {20,63}, {21,34}, {22,0}, {23,63}, {24,109}, {25,88}, {27,132}, {31,63}, {33,136}, {34,81}, {35,85}, {36,103}, {37,136}, {38,127}, {80,0}, {93,203}, {98,0}, {99,0}, {105,127}, {108,0}, {110,0}, {111,127}, {112,0}, {113,0}, {114,127}, {115,0}, {116,0}, {117,0}, {119,127}, {130,114}, {131,127}, {132,99}, {133,63}, {134,127}, {135,140}, {136,127}, {137,127}, {140,0}, {141,0}, {142,0}, {143,191}, {150,0}, {155,104}, {157,0}, {162,0}, {163,0}, {165,0}, {166,0}, {167,0}, {168,0}, {169,0}, {177,0}, {181,145}, {182,216}, {183,133}, {184,0}, {185,127}, {192,0}, {193,127}, {196,170}, {198,0}, {503,0}, {505,127}, {506,127}, {507,109}, {508,85}, {513,127}, {514,127}, {515,63}, {517,85}, {518,42}, {603,100}, {604,216}, {605,214}, {606,204}, {607,204}, {608,204}, {609,51}, {616,25}, {617,89}, {619,76}, {624,204}, {625,0}, {629,127}, {637,0}, {638,0}, {646,144}, {647,85}, {649,127}, {650,132}, {652,127}, {653,85}, {654,0}, {656,127}, {659,127}, {662,127}, {663,127}, {664,127}, {665,127}, {674,59}, {675,127}, {676,85}, {678,127}, {682,127}, {683,106}, {684,47}, {685,79}, {690,127}, {692,127}, {693,204}, {700,63}, {701,0}, {702,0}, {703,0}, {704,0}, {705,127}, {706,127}, {707,0}, {708,0}, {709,0}, {710,0}, {711,127}, {712,0}, {713,159}, {714,0}, {715,0}, {750,178}, {752,127}, {753,36}, {754,85}, {755,131}, {756,127}, {757,127}, {758,127}, {759,153}, {760,95}, {762,0}, {763,140}, {764,74}, {765,27}, {769,127}, {773,127}, {775,0}, {779,214}, {780,204}, {781,198}, {785,0}, {789,0}, {795,63}, {796,30}, {799,127}, {800,226}, {801,255}, {802,198}, {803,255}, {804,255}, {805,255}, {806,255}, {807,255}, {808,255}, {812,255}, {813,255}, {814,255}, {815,204}, {816,0}, {817,255}, {818,255}, {819,255}, {820,255}, {821,255}, {822,255}, {823,255}, {824,255}, {825,255}, {826,255}, {827,255}, {828,0}, {829,255}, {830,255}, {834,255}, {835,255}, {836,255}, {840,0}, {841,127}, {842,127}, {844,255}, {848,25}, {858,100}, {859,255}, {860,255}, {861,255}, {862,255}, {863,84}, {868,0}, {869,0}, {877,0}, {879,51}, {880,132}, {921,255}, {922,255}, {923,255}, {10000,0}, {10001,0}, {10002,25}, {10003,0}, {10004,25}, {10005,23}, {10006,51}, {10007,0}, {10008,25}, {10009,23}, {10010,51}, {10011,0}, {10012,0}, {10013,25}, {10014,0}, {10015,25}, {10016,23}, {10017,51}, {10018,0}, {10019,0}, {10020,25}, {10021,0}, {10022,25}, {10023,23}, {10024,51}, {10025,0}, {10026,25}, {10027,23}, {10028,51}, {10029,0}, {10030,25}, {10031,23}, {10032,51}, {11000,1}, {11001,127}
    };
    std::map<S32, U8> *params = NULL;
    if (getSex() == SEX_MALE)
        params = &male_params;
    else
        params = &female_params;

    for( auto it = params->begin(); it != params->end(); ++it)
    {
        LLVisualParam* param = getVisualParam(it->first);
        if( !param )
        {
            // invalid id
            break;
        }

        U8 value = it->second;
        F32 newWeight = U8_to_F32(value, param->getMinWeight(), param->getMaxWeight());
        // <FS:Ansariel> [Legacy Bake]
        //param->setWeight(newWeight);
        param->setWeight(newWeight, false); // Most likely false is correct here because it's used in resetSkeleton, which is a local operation
    }
}

//-----------------------------------------------------------------------------
// resetSkeleton()
//-----------------------------------------------------------------------------
void LLVOAvatar::resetSkeleton(bool reset_animations)
{
    LL_DEBUGS("Avatar") << avString() << " reset starts" << LL_ENDL;
    if (!isControlAvatar() && !mLastProcessedAppearance)
    {
        LL_WARNS() << "Can't reset avatar " << getID() << "; no appearance message has been received yet." << LL_ENDL;
        return;
    }

    // Save mPelvis state
    //LLVector3 pelvis_pos = getJoint("mPelvis")->getPosition();
    //LLQuaternion pelvis_rot = getJoint("mPelvis")->getRotation();

    // Clear all attachment pos and scale overrides
    clearAttachmentOverrides();

    // Note that we call buildSkeleton twice in this function. The first time is
    // just to get the right scale for the collision volumes, because
    // this will be used in setting the mJointScales for the
    // LLPolySkeletalDistortions of which the CVs are children.
    if( !buildSkeleton(sAvatarSkeletonInfo) )
    {
        LL_ERRS() << "Error resetting skeleton" << LL_ENDL;
    }

    // Reset some params to default state, without propagating changes downstream.
    resetVisualParams();

    // Now we have to reset the skeleton again, because its state
    // got clobbered by the resetVisualParams() calls
    // above.
    if( !buildSkeleton(sAvatarSkeletonInfo) )
    {
        LL_ERRS() << "Error resetting skeleton" << LL_ENDL;
    }

    // Reset attachment points
    // BuildSkeleton only does bones and CVs but we still need to reinit huds
    // since huds can be animated.
    bool ignore_hud_joints = !isSelf();
    initAttachmentPoints(ignore_hud_joints);

    // Fix up collision volumes
    for (LLVisualParam *param = getFirstVisualParam();
         param;
         param = getNextVisualParam())
    {
        LLPolyMorphTarget *poly_morph = dynamic_cast<LLPolyMorphTarget*>(param);
        if (poly_morph)
        {
            // This is a kludgy way to correct for the fact that the
            // collision volumes have been reset out from under the
            // poly morph sliders.
            F32 delta_weight = poly_morph->getLastWeight() - poly_morph->getDefaultWeight();
            poly_morph->applyVolumeChanges(delta_weight);
        }
    }

    // Reset tweakable params to preserved state
    if (getOverallAppearance() == AOA_NORMAL)
    {
        if (mLastProcessedAppearance)
        {
            bool slam_params = true;
            applyParsedAppearanceMessage(*mLastProcessedAppearance, slam_params);
        }
    }
    else
    {
        // Stripped down approximation of
        // applyParsedAppearanceMessage, but with alternative default
        // (jellydoll) params
        setCompositeUpdatesEnabled( false );
        gPipeline.markGLRebuild(this);
        applyDefaultParams();
        setCompositeUpdatesEnabled( true );
        updateMeshTextures();
        updateMeshVisibility();
    }
    updateVisualParams();

    // Restore attachment pos overrides
    updateAttachmentOverrides();

    // Animations
    if (reset_animations)
    {
        if (isSelf())
        {
            // This is equivalent to "Stop Animating Me". Will reset
            // all animations and propagate the changes to other
            // viewers.
            gAgent.stopCurrentAnimations();
        }
        else
        {
            // Local viewer-side reset for non-self avatars.
            resetAnimations();
        }

        // <FS:Ansariel> FIRE-22135: Try to re-register LLPhysicsMotionController to see if that unfreezes stuck physics
        removeMotion(ANIM_AGENT_PHYSICS_MOTION);
        registerMotion(ANIM_AGENT_PHYSICS_MOTION, LLPhysicsMotionController::create);
        startMotion(ANIM_AGENT_PHYSICS_MOTION);
        // </FS:Ansariel>
    }

    LL_DEBUGS("Avatar") << avString() << " reset ends" << LL_ENDL;
}

//-----------------------------------------------------------------------------
// releaseMeshData()
//-----------------------------------------------------------------------------
void LLVOAvatar::releaseMeshData()
{
    if (sInstances.size() < AVATAR_RELEASE_THRESHOLD || isUIAvatar())
    {
        return;
    }

    // cleanup mesh data
    for (avatar_joint_list_t::iterator iter = mMeshLOD.begin();
         iter != mMeshLOD.end();
         ++iter)
    {
        LLAvatarJoint* joint = (*iter);
        joint->setValid(false, true);
    }

    //cleanup data
    if (mDrawable.notNull())
    {
        LLFace* facep = mDrawable->getFace(0);
        if (facep)
        {
        facep->setSize(0, 0);
        for(S32 i = mNumInitFaces ; i < mDrawable->getNumFaces(); i++)
        {
            facep = mDrawable->getFace(i);
                if (facep)
                {
            facep->setSize(0, 0);
        }
    }
        }
    }

    for (attachment_map_t::iterator iter = mAttachmentPoints.begin();
         iter != mAttachmentPoints.end();
         ++iter)
    {
        LLViewerJointAttachment* attachment = iter->second;
        // <FS:Ansariel> Possible crash fix
        //if (!attachment->getIsHUDAttachment())
        if (attachment && !attachment->getIsHUDAttachment())
        // </FS:Ansariel>
        {
            attachment->setAttachmentVisibility(false);
        }
    }
    mMeshValid = false;
}

//-----------------------------------------------------------------------------
// restoreMeshData()
//-----------------------------------------------------------------------------
// virtual
void LLVOAvatar::restoreMeshData()
{
    llassert(!isSelf());
    if (mDrawable.isNull())
    {
        return;
    }

    //LL_INFOS() << "Restoring" << LL_ENDL;
    mMeshValid = true;
    updateJointLODs();

    for (attachment_map_t::iterator iter = mAttachmentPoints.begin();
         iter != mAttachmentPoints.end();
         ++iter)
    {
        LLViewerJointAttachment* attachment = iter->second;
        if (!attachment->getIsHUDAttachment())
        {
            attachment->setAttachmentVisibility(true);
        }
    }

    // force mesh update as LOD might not have changed to trigger this
    gPipeline.markRebuild(mDrawable, LLDrawable::REBUILD_GEOMETRY);
}

//-----------------------------------------------------------------------------
// updateMeshData()
//-----------------------------------------------------------------------------
void LLVOAvatar::updateMeshData()
{
    if (mDrawable.notNull())
    {
        stop_glerror();

        S32 f_num = 0 ;
        const U32 VERTEX_NUMBER_THRESHOLD = 128 ;//small number of this means each part of an avatar has its own vertex buffer.
        const auto num_parts = mMeshLOD.size();

        // this order is determined by number of LODS
        // if a mesh earlier in this list changed LODs while a later mesh doesn't,
        // the later mesh's index offset will be inaccurate
        for(S32 part_index = 0 ; part_index < num_parts ;)
        {
            S32 j = part_index ;
            U32 last_v_num = 0, num_vertices = 0 ;
            U32 last_i_num = 0, num_indices = 0 ;

            while(part_index < num_parts && num_vertices < VERTEX_NUMBER_THRESHOLD)
            {
                last_v_num = num_vertices ;
                last_i_num = num_indices ;

                LLViewerJoint* part_mesh = getViewerJoint(part_index++);
                if (part_mesh)
                {
                    part_mesh->updateFaceSizes(num_vertices, num_indices, mAdjustedPixelArea);
                }
            }
            if(num_vertices < 1)//skip empty meshes
            {
                continue ;
            }
            if(last_v_num > 0)//put the last inserted part into next vertex buffer.
            {
                num_vertices = last_v_num ;
                num_indices = last_i_num ;
                part_index-- ;
            }

            LLFace* facep = NULL;
            if(f_num < mDrawable->getNumFaces())
            {
                facep = mDrawable->getFace(f_num);
            }
            else
            {
                facep = mDrawable->getFace(0);
                if (facep)
                {
                    facep = mDrawable->addFace(facep->getPool(), facep->getTexture()) ;
                }
            }
            if (!facep) continue;

            // resize immediately
            facep->setSize(num_vertices, num_indices);

            bool terse_update = false;

            facep->setGeomIndex(0);
            facep->setIndicesIndex(0);

            LLVertexBuffer* buff = facep->getVertexBuffer();
            if(!facep->getVertexBuffer())
            {
                buff = new LLVertexBuffer(LLDrawPoolAvatar::VERTEX_DATA_MASK);
                if (!buff->allocateBuffer(num_vertices, num_indices))
                {
                    LL_WARNS() << "Failed to allocate Vertex Buffer for Mesh to "
                        << num_vertices << " vertices and "
                        << num_indices << " indices" << LL_ENDL;
                    // Attempt to create a dummy triangle (one vertex, 3 indices, all 0)
                    facep->setSize(1, 3);
                    buff->allocateBuffer(1, 3);
                    memset((U8*) buff->getMappedData(), 0, buff->getSize());
                    memset((U8*) buff->getMappedIndices(), 0, buff->getIndicesSize());
                }
                facep->setVertexBuffer(buff);
            }
            else
            {
                if (buff->getNumIndices() == num_indices &&
                    buff->getNumVerts() == num_vertices)
                {
                    terse_update = true;
                }
                else
                {
                    buff = new LLVertexBuffer(buff->getTypeMask());
                    if (!buff->allocateBuffer(num_vertices, num_indices))
                    {
                        LL_WARNS() << "Failed to allocate vertex buffer for Mesh, Substituting" << LL_ENDL;
                        // Attempt to create a dummy triangle (one vertex, 3 indices, all 0)
                        facep->setSize(1, 3);
                        buff->allocateBuffer(1, 3);
                        memset((U8*) buff->getMappedData(), 0, buff->getSize());
                        memset((U8*) buff->getMappedIndices(), 0, buff->getIndicesSize());
                    }
                }
            }


            // This is a hack! Avatars have their own pool, so we are detecting
            //   the case of more than one avatar in the pool (thus > 0 instead of >= 0)
            if (facep->getGeomIndex() > 0)
            {
                LL_ERRS() << "non-zero geom index: " << facep->getGeomIndex() << " in LLVOAvatar::restoreMeshData" << LL_ENDL;
            }

            if (num_vertices == buff->getNumVerts() && num_indices == buff->getNumIndices())
            {
                for(S32 k = j ; k < part_index ; k++)
                {
                    bool rigid = false;
                    if (k == MESH_ID_EYEBALL_LEFT ||
                        k == MESH_ID_EYEBALL_RIGHT)
                    {
                        //eyeballs can't have terse updates since they're never rendered with
                        //the hardware skinning shader
                        rigid = true;
                    }

                    LLViewerJoint* mesh = getViewerJoint(k);
                    if (mesh)
                    {
                        mesh->updateFaceData(facep, mAdjustedPixelArea, k == MESH_ID_HAIR, terse_update && !rigid);
                    }
                }
            }

            stop_glerror();
            buff->unmapBuffer();

            if(!f_num)
            {
                f_num += mNumInitFaces ;
            }
            else
            {
                f_num++ ;
            }
        }
    }
}

//------------------------------------------------------------------------

//------------------------------------------------------------------------
// LLVOAvatar::processUpdateMessage()
//------------------------------------------------------------------------
U32 LLVOAvatar::processUpdateMessage(LLMessageSystem *mesgsys,
                                     void **user_data,
                                     U32 block_num, const EObjectUpdateType update_type,
                                     LLDataPacker *dp)
{
    const bool had_no_name = !getNVPair("FirstName");

    // Do base class updates...
    U32 retval = LLViewerObject::processUpdateMessage(mesgsys, user_data, block_num, update_type, dp);

    // Print out arrival information once we have name of avatar.
    const bool has_name = getNVPair("FirstName");
    if (had_no_name && has_name)
    {
        mDebugExistenceTimer.reset();
        debugAvatarRezTime("AvatarRezArrivedNotification", "avatar arrived");
    }

    if (retval & LLViewerObject::INVALID_UPDATE)
    {
        if (isSelf())
        {
            //tell sim to cancel this update
            gAgent.teleportViaLocation(gAgent.getPositionGlobal());
        }
    }

    return retval;
}

LLViewerFetchedTexture *LLVOAvatar::getBakedTextureImage(const U8 te, const LLUUID& uuid)
{
    LLViewerFetchedTexture *result = NULL;

    if (uuid == IMG_DEFAULT_AVATAR ||
        uuid == IMG_DEFAULT ||
        uuid == IMG_INVISIBLE)
    {
        // Should already exist, don't need to find it on sim or baked-texture host.
        result = gTextureList.findImage(uuid, TEX_LIST_STANDARD);
    }
    if (!result)
    {
        const std::string url = getImageURL(te,uuid);

        if (url.empty())
        {
            // <FS:Ansariel> [Legacy Bake]
            //LL_WARNS() << "unable to determine URL for te " << te << " uuid " << uuid << LL_ENDL;
            //return NULL;
            LL_DEBUGS("Avatar") << avString() << "get old-bake image from host " << uuid << LL_ENDL;
            LLHost host = getObjectHost();
            result = LLViewerTextureManager::getFetchedTexture(
                uuid, FTT_HOST_BAKE, true, LLGLTexture::BOOST_NONE, LLViewerTexture::LOD_TEXTURE, 0, 0, host);
            // </FS:Ansariel> [Legacy Bake]
        }
        LL_DEBUGS("Avatar") << avString() << "get server-bake image from URL " << url << LL_ENDL;
        result = LLViewerTextureManager::getFetchedTextureFromUrl(
            url, FTT_SERVER_BAKE, true, LLGLTexture::BOOST_NONE, LLViewerTexture::LOD_TEXTURE, 0, 0, uuid);
        if (result->isMissingAsset())
        {
            result->setIsMissingAsset(false);
        }

    }
    return result;
}

// virtual
S32 LLVOAvatar::setTETexture(const U8 te, const LLUUID& uuid)
{
    if (!isIndexBakedTexture((ETextureIndex)te))
    {
        // Sim still sends some uuids for non-baked slots sometimes - ignore.
        return LLViewerObject::setTETexture(te, LLUUID::null);
    }

    LLViewerFetchedTexture *image = getBakedTextureImage(te,uuid);
    llassert(image);
    return setTETextureCore(te, image);
}

//------------------------------------------------------------------------
// LLVOAvatar::dumpAnimationState()
//------------------------------------------------------------------------
void LLVOAvatar::dumpAnimationState()
{
    LL_INFOS() << "==============================================" << LL_ENDL;
    for (LLVOAvatar::AnimIterator it = mSignaledAnimations.begin(); it != mSignaledAnimations.end(); ++it)
    {
        LLUUID id = it->first;
        std::string playtag = "";
        if (mPlayingAnimations.find(id) != mPlayingAnimations.end())
        {
            playtag = "*";
        }
        LL_INFOS() << gAnimLibrary.animationName(id) << playtag << LL_ENDL;
    }
    for (LLVOAvatar::AnimIterator it = mPlayingAnimations.begin(); it != mPlayingAnimations.end(); ++it)
    {
        LLUUID id = it->first;
        bool is_signaled = mSignaledAnimations.find(id) != mSignaledAnimations.end();
        if (!is_signaled)
        {
            LL_INFOS() << gAnimLibrary.animationName(id) << "!S" << LL_ENDL;
        }
    }
}

//------------------------------------------------------------------------
// idleUpdate()
//------------------------------------------------------------------------
void LLVOAvatar::idleUpdate(LLAgent &agent, const F64 &time)
{
    LL_PROFILE_ZONE_SCOPED_CATEGORY_AVATAR;

    if (isDead())
    {
        LL_INFOS() << "Warning!  Idle on dead avatar" << LL_ENDL;
        return;
    }

    static LLCachedControl<bool> friends_only(gSavedSettings, "RenderAvatarFriendsOnly", false);
    if (friends_only()
        && !isUIAvatar()
        && !isControlAvatar()
        && !isSelf()
        && !isBuddy())
    {
        if (mNameText)
        {
            mNameIsSet = false;
            mNameText->markDead();
            mNameText = NULL;
            sNumVisibleChatBubbles--;
        }
        deleteParticleSource();
        mVoiceVisualizer->setVoiceEnabled(false);

        return;
    }

    // record time and refresh "tooSlow" status
    updateTooSlow();

    static LLCachedControl<bool> disable_all_render_types(gSavedSettings, "DisableAllRenderTypes");
    if (!(gPipeline.hasRenderType(mIsControlAvatar ? LLPipeline::RENDER_TYPE_CONTROL_AV : LLPipeline::RENDER_TYPE_AVATAR))
        && !disable_all_render_types && !isSelf())
    {
        if (!mIsControlAvatar)
        {
            idleUpdateNameTag(idleCalcNameTagPosition(mLastRootPos));
        }
        return;
    }

    // Update should be happening max once per frame.
    // <FS:Beq> enable dynamic spreading of the BB calculations
    static LLCachedControl<S32> refreshPeriod(gSavedSettings, "AvatarExtentRefreshPeriodBatch");
    static LLCachedControl<S32> refreshMaxPerPeriod(gSavedSettings, "AvatarExtentRefreshMaxPerBatch");
    static S32 upd_freq = refreshPeriod; // initialise to a reasonable default of 1 batch
    static S32 lastRecalibrationFrame{ 0 };

    const S32 thisFrame = LLDrawable::getCurrentFrame();
    if (thisFrame - lastRecalibrationFrame >= upd_freq)
    {
        // Only update at the start of a cycle. .
        upd_freq = (((gObjectList.getAvatarCount() - 1) / refreshMaxPerPeriod) + 1)*refreshPeriod;
        lastRecalibrationFrame = thisFrame;
    }
    //</FS:Beq>
    if ((mLastAnimExtents[0]==LLVector3())||
        (mLastAnimExtents[1])==LLVector3())
    {
        mNeedsExtentUpdate = true;
    }
    else
    {
        //<FS:Beq> enable dynamic spreading of the BB calculations
        //const S32 upd_freq = 4; // force update every upd_freq frames.
        //mNeedsExtentUpdate = ((LLDrawable::getCurrentFrame()+mID.mData[0]) % upd_freq == 0);
        mNeedsExtentUpdate = ((thisFrame + mID.mData[0]) % upd_freq == 0);
        //</FS:Beq>
    }

    // LLScopedContextString str("avatar_idle_update " + getFullname()); // <FS:Beq> remove unused scoped string

    checkTextureLoading() ;

    // force immediate pixel area update on avatars using last frames data (before drawable or camera updates)
    setPixelAreaAndAngle(gAgent);

    // force asynchronous drawable update
    if(mDrawable.notNull())
    {
        if (isSitting() && getParent())
        {
            LLViewerObject *root_object = (LLViewerObject*)getRoot();
            LLDrawable* drawablep = root_object->mDrawable;
            // if this object hasn't already been updated by another avatar...
            if (drawablep) // && !drawablep->isState(LLDrawable::EARLY_MOVE))
            {
                if (root_object->isSelected())
                {
                    gPipeline.updateMoveNormalAsync(drawablep);
                }
                else
                {
                    gPipeline.updateMoveDampedAsync(drawablep);
                }
            }
        }
        else
        {
            gPipeline.updateMoveDampedAsync(mDrawable);
        }
    }

    //--------------------------------------------------------------------
    // set alpha flag depending on state
    //--------------------------------------------------------------------

    if (isSelf())
    {
        LLViewerObject::idleUpdate(agent, time);

        // trigger fidget anims
        if (isAnyAnimationSignaled(AGENT_STAND_ANIMS, NUM_AGENT_STAND_ANIMS))
        {
            agent.fidget();
        }
    }
    else
    {
        // Should override the idleUpdate stuff and leave out the angular update part.
        LLQuaternion rotation = getRotation();
        LLViewerObject::idleUpdate(agent, time);
        setRotation(rotation);
    }

    // attach objects that were waiting for a drawable
    lazyAttach();

    // animate the character
    // store off last frame's root position to be consistent with camera position
    mLastRootPos = mRoot->getWorldPosition();
    bool detailed_update = updateCharacter(agent);

    static LLUICachedControl<bool> visualizers_in_calls("ShowVoiceVisualizersInCalls", false);
    bool voice_enabled = (visualizers_in_calls || LLVoiceClient::getInstance()->inProximalChannel()) &&
                         LLVoiceClient::getInstance()->getVoiceEnabled(mID);

    LLVector3 hud_name_pos = idleCalcNameTagPosition(mLastRootPos);

    idleUpdateVoiceVisualizer(voice_enabled, hud_name_pos);
    idleUpdateMisc( detailed_update );
    idleUpdateAppearanceAnimation();
    if (detailed_update)
    {
        idleUpdateLipSync( voice_enabled );
        idleUpdateLoadingEffect();
        idleUpdateBelowWater(); // wind effect uses this
        idleUpdateWindEffect();
    }

    idleUpdateNameTag(hud_name_pos);

    // Complexity has stale mechanics, but updates still can be very rapid
    // so spread avatar complexity calculations over frames to lesen load from
    // rapid updates and to make sure all avatars are not calculated at once.
    S32 compl_upd_freq = 20;
    if (isControlAvatar())
    {
        // animeshes do not (or won't) have impostors nor change outfis,
        // no need for high frequency
        compl_upd_freq = 100;
    }
    else if (mLastRezzedStatus <= 0) //cloud or  init
    {
        compl_upd_freq = 60;
    }
    else if (isSelf())
    {
        compl_upd_freq = 5;
    }
    else if (mLastRezzedStatus == 1) //'grey', not fully loaded
    {
        compl_upd_freq = 40;
    }
    else if (isInMuteList()) //cheap, buffers value from search
    {
        compl_upd_freq = 100;
    }

    if ((LLFrameTimer::getFrameCount() + mID.mData[0]) % compl_upd_freq == 0)
    {
        // DEPRECATED
        // replace with LLPipeline::profileAvatar?
        // Avatar profile takes ~ 0.5ms while idleUpdateRenderComplexity takes ~5ms
        // (both are unacceptably costly)
        idleUpdateRenderComplexity();
    }
    idleUpdateDebugInfo();
}

void LLVOAvatar::idleUpdateVoiceVisualizer(bool voice_enabled, const LLVector3 &position)
{
    bool render_visualizer = voice_enabled;

    // Don't render the user's own voice visualizer when in mouselook, or when opening the mic is disabled.
    if(isSelf())
    {
        static LLCachedControl<bool> voice_disable_mic(gSavedSettings, "VoiceDisableMic");
        static LLCachedControl<bool> fsShowMyOwnVoiceVisualizer(gSavedSettings, "FSShowMyOwnVoiceVisualizer"); // <FS:PP> FIRE-21210: Don't show my voice visualizer
        if (gAgentCamera.cameraMouselook() || voice_disable_mic || !fsShowMyOwnVoiceVisualizer)
        {
            render_visualizer = false;
        }
    }

    // <FS:Ansariel> FIRE-1916: Hide voice dots over avatars
    static LLCachedControl<bool> fsShowVoiceVisualizer(gSavedSettings, "FSShowVoiceVisualizer");
    if (!fsShowVoiceVisualizer)
    {
        render_visualizer = false;
    }
    // </FS:Ansariel>

    mVoiceVisualizer->setVoiceEnabled(render_visualizer);

    if ( voice_enabled )
    {
        //----------------------------------------------------------------
        // Only do gesture triggering for your own avatar, and only when you're in a proximal channel.
        //----------------------------------------------------------------
        if( isSelf() )
        {
            //----------------------------------------------------------------------------------------
            // The following takes the voice signal and uses that to trigger gesticulations.
            //----------------------------------------------------------------------------------------
            int lastGesticulationLevel = mCurrentGesticulationLevel;
            mCurrentGesticulationLevel = mVoiceVisualizer->getCurrentGesticulationLevel();

            //---------------------------------------------------------------------------------------------------
            // If "current gesticulation level" changes, we catch this, and trigger the new gesture
            //---------------------------------------------------------------------------------------------------
            if ( lastGesticulationLevel != mCurrentGesticulationLevel )
            {
                if ( mCurrentGesticulationLevel != VOICE_GESTICULATION_LEVEL_OFF )
                {
                    std::string gestureString = "unInitialized";
                    if ( mCurrentGesticulationLevel == 0 )  { gestureString = "/voicelevel1";   }
                    else    if ( mCurrentGesticulationLevel == 1 )  { gestureString = "/voicelevel2";   }
                    else    if ( mCurrentGesticulationLevel == 2 )  { gestureString = "/voicelevel3";   }
                    else    { LL_INFOS() << "oops - CurrentGesticulationLevel can be only 0, 1, or 2"  << LL_ENDL; }

                    // this is the call that Karl S. created for triggering gestures from within the code.
                    LLGestureMgr::instance().triggerAndReviseString( gestureString );
                }
            }

        } //if( isSelf() )

        //-----------------------------------------------------------------------------------------------------------------
        // If the avatar is speaking, then the voice amplitude signal is passed to the voice visualizer.
        // Also, here we trigger voice visualizer start and stop speaking, so it can animate the voice symbol.
        //
        // Notice the calls to "gAwayTimer.reset()". This resets the timer that determines how long the avatar has been
        // "away", so that the avatar doesn't lapse into away-mode (and slump over) while the user is still talking.
        //-----------------------------------------------------------------------------------------------------------------
        if (LLVoiceClient::getInstance()->getIsSpeaking( mID ))
        {
            if (!mVoiceVisualizer->getCurrentlySpeaking())
            {
                mVoiceVisualizer->setStartSpeaking();

                //printf( "gAwayTimer.reset();\n" );
            }

            mVoiceVisualizer->setSpeakingAmplitude( LLVoiceClient::getInstance()->getCurrentPower( mID ) );

            if( isSelf() )
            {
                gAgent.clearAFK();
            }
        }
        else
        {
            if ( mVoiceVisualizer->getCurrentlySpeaking() )
            {
                mVoiceVisualizer->setStopSpeaking();

                if ( mLipSyncActive )
                {
                    // <FS:Ansariel> [Legacy Bake]
                    //if( mOohMorph ) mOohMorph->setWeight(mOohMorph->getMinWeight());
                    //if( mAahMorph ) mAahMorph->setWeight(mAahMorph->getMinWeight());
                    if( mOohMorph ) mOohMorph->setWeight(mOohMorph->getMinWeight(), false);
                    if( mAahMorph ) mAahMorph->setWeight(mAahMorph->getMinWeight(), false);
                    // </FS:Ansariel> [Legacy Bake]

                    mLipSyncActive = false;
                    LLCharacter::updateVisualParams();
                    dirtyMesh();
                }
            }
        }
        mVoiceVisualizer->setPositionAgent(position);
    }//if ( voiceEnabled )
}

static void override_bbox(LLDrawable* drawable, LLVector4a* extents)
{
    LL_PROFILE_ZONE_SCOPED_CATEGORY_SPATIAL;
    drawable->setSpatialExtents(extents[0], extents[1]);
    drawable->setPositionGroup(LLVector4a(0, 0, 0));
    drawable->movePartition();
}

void LLVOAvatar::idleUpdateMisc(bool detailed_update)
{
    LL_PROFILE_ZONE_SCOPED_CATEGORY_AVATAR;
    if (LLVOAvatar::sJointDebug)
    {
        LL_INFOS() << getFullname() << ": joint touches: " << LLJoint::sNumTouches << " updates: " << LLJoint::sNumUpdates << LL_ENDL;
    }

    LLJoint::sNumUpdates = 0;
    LLJoint::sNumTouches = 0;

    bool visible = isVisible() || mNeedsAnimUpdate;

    // update attachments positions
    if (detailed_update)
    {
        U32 draw_order = 0;
        S32 attachment_selected = LLSelectMgr::getInstance()->getSelection()->getObjectCount() && LLSelectMgr::getInstance()->getSelection()->isAttachment();
        for (attachment_map_t::iterator iter = mAttachmentPoints.begin();
             iter != mAttachmentPoints.end();
             ++iter)
        {
            LLViewerJointAttachment* attachment = iter->second;

            // <FS:Ansariel> Possible crash fix
            if (!attachment)
            {
                continue;
            }
            // </FS:Ansariel>

            for (LLViewerJointAttachment::attachedobjs_vec_t::iterator attachment_iter = attachment->mAttachedObjects.begin();
                 attachment_iter != attachment->mAttachedObjects.end();
                 ++attachment_iter)
            {
                LLViewerObject* attached_object = attachment_iter->get();
                if (!attached_object
                    || attached_object->isDead()
                    || !attachment->getValid()
                    || attached_object->mDrawable.isNull())
                {
                    continue;
                }

                LLSpatialBridge* bridge = attached_object->mDrawable->getSpatialBridge();

                if (visible || !(bridge && bridge->getRadius() < 2.0f))
                {
                    //override rigged attachments' octree spatial extents with this avatar's bounding box
                    bool rigged = false;
                    if (bridge)
                    {
                        //transform avatar bounding box into attachment's coordinate frame
                        LLVector4a extents[2];
                        bridge->transformExtents(mDrawable->getSpatialExtents(), extents);

                        if (attached_object->mDrawable->isState(LLDrawable::RIGGED | LLDrawable::RIGGED_CHILD))
                        {
                            rigged = true;
                            override_bbox(attached_object->mDrawable, extents);
                        }
                    }

                    // if selecting any attachments, update all of them as non-damped
                    if (attachment_selected)
                    {
                        gPipeline.updateMoveNormalAsync(attached_object->mDrawable);
                    }
                    else
                    {
                        // Note: SL-17415; While most objects follow joints,
                        // some objects get position updates from server
                        gPipeline.updateMoveDampedAsync(attached_object->mDrawable);
                    }

                    // override_bbox calls movePartition() and getSpatialPartition(),
                    // so bridge might no longer be valid, get it again.
                    // ex: animesh stops being an animesh
                    bridge = attached_object->mDrawable->getSpatialBridge();
                    if (bridge)
                    {
                        if (!rigged)
                        {
                            gPipeline.updateMoveNormalAsync(bridge);
                        }
                        else
                        {
                            //specialized impl of updateMoveNormalAsync just for rigged attachment SpatialBridge
                            bridge->setState(LLDrawable::MOVE_UNDAMPED);
                            bridge->updateMove();
                            bridge->setState(LLDrawable::EARLY_MOVE);

                            LLSpatialGroup* group = attached_object->mDrawable->getSpatialGroup();
                            if (group)
                            { //set draw order of group
                                group->mAvatarp = this;
                                group->mRenderOrder = draw_order++;
                            }
                        }
                    }

                    attached_object->updateText();
                }
            }
        }
    }

    mNeedsAnimUpdate = false;

    if (isImpostor() && !mNeedsImpostorUpdate)
    {
        LL_ALIGN_16(LLVector4a ext[2]);
        F32 distance;
        LLVector3 angle;

        getImpostorValues(ext, angle, distance);

        for (U32 i = 0; i < 3 && !mNeedsImpostorUpdate; i++)
        {
            F32 cur_angle = angle.mV[i];
            F32 old_angle = mImpostorAngle.mV[i];
            F32 angle_diff = fabsf(cur_angle-old_angle);

            if (angle_diff > F_PI/512.f*distance*mUpdatePeriod)
            {
                mNeedsImpostorUpdate = true;
                mLastImpostorUpdateReason = 2;
            }
        }

        if (detailed_update && !mNeedsImpostorUpdate)
        {   //update impostor if view angle, distance, or bounding box change
            //significantly

            F32 dist_diff = fabsf(distance-mImpostorDistance);
            if (dist_diff/mImpostorDistance > 0.1f)
            {
                mNeedsImpostorUpdate = true;
                mLastImpostorUpdateReason = 3;
            }
            else
            {
                ext[0].load3(mLastAnimExtents[0].mV);
                ext[1].load3(mLastAnimExtents[1].mV);
                // Expensive. Just call this once per frame, in updateSpatialExtents();
                //calculateSpatialExtents(ext[0], ext[1]);
                LLVector4a diff;
                diff.setSub(ext[1], mImpostorExtents[1]);
                if (diff.getLength3().getF32() > 0.05f)
                {
                    mNeedsImpostorUpdate = true;
                    mLastImpostorUpdateReason = 4;
                }
                else
                {
                    diff.setSub(ext[0], mImpostorExtents[0]);
                    if (diff.getLength3().getF32() > 0.05f)
                    {
                        mNeedsImpostorUpdate = true;
                        mLastImpostorUpdateReason = 5;
                    }
                }
            }
        }
    }

    if (mDrawable.notNull())
    {
        mDrawable->movePartition();

        //force a move if sitting on an active object
        if (getParent() && ((LLViewerObject*) getParent())->mDrawable->isActive())
        {
            gPipeline.markMoved(mDrawable, true);
        }
    }
}

void LLVOAvatar::idleUpdateAppearanceAnimation()
{
    // update morphing params
    if (mAppearanceAnimating)
    {
        ESex avatar_sex = getSex();
        F32 appearance_anim_time = mAppearanceMorphTimer.getElapsedTimeF32();
        if (appearance_anim_time >= APPEARANCE_MORPH_TIME)
        {
            mAppearanceAnimating = false;
            for (LLVisualParam *param = getFirstVisualParam();
                 param;
                 param = getNextVisualParam())
            {
                if (param->isTweakable())
                {
                    // <FS:Ansariel> [Legacy Bake]
                    //param->stopAnimating();
                    param->stopAnimating(false);
                }
            }
            updateVisualParams();
            // <FS:Ansariel> [Legacy Bake]
            if (isSelf())
            {
                gAgent.sendAgentSetAppearance();
            }
            // </FS:Ansariel> [Legacy Bake]
        }
        else
        {
            F32 morph_amt = calcMorphAmount();
            LLVisualParam *param;

            if (!isSelf())
            {
                // animate only top level params for non-self avatars
                for (param = getFirstVisualParam();
                     param;
                     param = getNextVisualParam())
                {
                    if (param->isTweakable())
                    {
                        // <FS:Ansariel> [Legacy Bake]
                        //param->animate(morph_amt);
                        param->animate(morph_amt, false);
                    }
                }
            }

            // apply all params
            for (param = getFirstVisualParam();
                 param;
                 param = getNextVisualParam())
            {
                param->apply(avatar_sex);
            }

            mLastAppearanceBlendTime = appearance_anim_time;
        }
        dirtyMesh();
    }
}

F32 LLVOAvatar::calcMorphAmount()
{
    F32 appearance_anim_time = mAppearanceMorphTimer.getElapsedTimeF32();
    F32 blend_frac = calc_bouncy_animation(appearance_anim_time / APPEARANCE_MORPH_TIME);
    F32 last_blend_frac = calc_bouncy_animation(mLastAppearanceBlendTime / APPEARANCE_MORPH_TIME);

    F32 morph_amt;
    if (last_blend_frac == 1.f)
    {
        morph_amt = 1.f;
    }
    else
    {
        morph_amt = (blend_frac - last_blend_frac) / (1.f - last_blend_frac);
    }

    return morph_amt;
}

void LLVOAvatar::idleUpdateLipSync(bool voice_enabled)
{
    // Use the Lipsync_Ooh and Lipsync_Aah morphs for lip sync
    if ( voice_enabled
        && mLastRezzedStatus > 0 // no point updating lip-sync for clouds
        && sLipSyncEnabled
        && LLVoiceClient::getInstance()->getIsSpeaking( mID ) )
    {
        F32 ooh_morph_amount = 0.0f;
        F32 aah_morph_amount = 0.0f;

        mVoiceVisualizer->lipSyncOohAah( ooh_morph_amount, aah_morph_amount );

        if( mOohMorph )
        {
            F32 ooh_weight = mOohMorph->getMinWeight()
                + ooh_morph_amount * (mOohMorph->getMaxWeight() - mOohMorph->getMinWeight());

            // <FS:Ansariel> [Legacy Bake]
            //mOohMorph->setWeight( ooh_weight);
            mOohMorph->setWeight( ooh_weight, false);
        }

        if( mAahMorph )
        {
            F32 aah_weight = mAahMorph->getMinWeight()
                + aah_morph_amount * (mAahMorph->getMaxWeight() - mAahMorph->getMinWeight());

            // <FS:Ansariel> [Legacy Bake]
            //mAahMorph->setWeight( aah_weight);
            mAahMorph->setWeight( aah_weight, false);
        }

        mLipSyncActive = true;
        LLCharacter::updateVisualParams();
        dirtyMesh();
    }
}

void LLVOAvatar::idleUpdateLoadingEffect()
{
    // update visibility when avatar is partially loaded
    if (updateIsFullyLoaded()) // changed?
    {
        if (isFullyLoaded())
        {
            if (mFirstFullyVisible)
            {
                mFirstFullyVisible = false;
                mFirstDecloudTime = mFirstAppearanceMessageTimer.getElapsedTimeF32();
                if (isSelf())
                {
                    LL_INFOS("Avatar") << avString() << "self isFullyLoaded, mFirstFullyVisible after " << mFirstDecloudTime << LL_ENDL;
                    LLAppearanceMgr::instance().onFirstFullyVisible();

                    // <FS:Zi> Animation Overrider
                    AOEngine::instance().onLoginComplete();

                    // <FS:LO> tapping a place that happens on landing in world to start up discord
                    FSDiscordConnect::instance().checkConnectionToDiscord(gSavedPerAccountSettings.getBOOL("FSEnableDiscordIntegration"));
                }
                else
                {
                    LL_INFOS("Avatar") << avString() << "other isFullyLoaded, mFirstFullyVisible after " << mFirstDecloudTime << LL_ENDL;
                }
            }

            deleteParticleSource();
            updateLOD();
        }
        else
        {
// <FS> Custom avatar particle cloud
//          LLPartSysData particle_parameters;
//
//          // fancy particle cloud designed by Brent
//          particle_parameters.mPartData.mMaxAge            = 4.f;
//          particle_parameters.mPartData.mStartScale.mV[VX] = 0.8f;
//          particle_parameters.mPartData.mStartScale.mV[VX] = 0.8f;
//          particle_parameters.mPartData.mStartScale.mV[VY] = 1.0f;
//          particle_parameters.mPartData.mEndScale.mV[VX]   = 0.02f;
//          particle_parameters.mPartData.mEndScale.mV[VY]   = 0.02f;
//          particle_parameters.mPartData.mStartColor        = LLColor4(1, 1, 1, 0.5f);
//          particle_parameters.mPartData.mEndColor          = LLColor4(1, 1, 1, 0.0f);
//          particle_parameters.mPartData.mStartScale.mV[VX] = 0.8f;
//          particle_parameters.mPartImageID                 = sCloudTexture->getID();
//          particle_parameters.mMaxAge                      = 0.f;
//          particle_parameters.mPattern                     = LLPartSysData::LL_PART_SRC_PATTERN_ANGLE_CONE;
//          particle_parameters.mInnerAngle                  = F_PI;
//          particle_parameters.mOuterAngle                  = 0.f;
//          particle_parameters.mBurstRate                   = 0.02f;
//          particle_parameters.mBurstRadius                 = 0.0f;
//          particle_parameters.mBurstPartCount              = 1;
//          particle_parameters.mBurstSpeedMin               = 0.1f;
//          particle_parameters.mBurstSpeedMax               = 1.f;
//          particle_parameters.mPartData.mFlags             = ( LLPartData::LL_PART_INTERP_COLOR_MASK | LLPartData::LL_PART_INTERP_SCALE_MASK |
//                                                               LLPartData::LL_PART_EMISSIVE_MASK | // LLPartData::LL_PART_FOLLOW_SRC_MASK |
//                                                               LLPartData::LL_PART_TARGET_POS_MASK );
//
//          // do not generate particles for dummy or overly-complex avatars
//          if (!mIsDummy && !isTooComplex())
//          {
//              setParticleSource(particle_parameters, getID());
//          }

            // Firestorm Clouds
            // do not generate particles for dummy or overly-complex avatars
            if (!mIsDummy && !isTooComplex() && !isTooSlow())
            {
                setParticleSource(sCloud, getID());
            }
        }
// </FS>
    }
}

void LLVOAvatar::idleUpdateWindEffect()
{
    // update wind effect
    if ((LLViewerShaderMgr::instance()->getShaderLevel(LLViewerShaderMgr::SHADER_AVATAR) >= LLDrawPoolAvatar::SHADER_LEVEL_CLOTH))
    {
        F32 hover_strength = 0.f;
        F32 time_delta = mRippleTimer.getElapsedTimeF32() - mRippleTimeLast;
        mRippleTimeLast = mRippleTimer.getElapsedTimeF32();
        LLVector3 velocity = getVelocity();
        F32 speed = velocity.length();
        //RN: velocity varies too much frame to frame for this to work
        mRippleAccel.clearVec();//lerp(mRippleAccel, (velocity - mLastVel) * time_delta, LLSmoothInterpolation::getInterpolant(0.02f));
        mLastVel = velocity;
        LLVector4 wind;
        wind.setVec(getRegion()->mWind.getVelocityNoisy(getPositionAgent(), 4.f) - velocity);

        if (mInAir)
        {
            hover_strength = HOVER_EFFECT_STRENGTH * llmax(0.f, HOVER_EFFECT_MAX_SPEED - speed);
        }

        if (mBelowWater)
        {
            // TODO: make cloth flow more gracefully when underwater
            hover_strength += UNDERWATER_EFFECT_STRENGTH;
        }

        wind.mV[VZ] += hover_strength;
        wind.normalize();

        wind.mV[VW] = llmin(0.025f + (speed * 0.015f) + hover_strength, 0.5f);
        F32 interp;
        if (wind.mV[VW] > mWindVec.mV[VW])
        {
            interp = LLSmoothInterpolation::getInterpolant(0.2f);
        }
        else
        {
            interp = LLSmoothInterpolation::getInterpolant(0.4f);
        }
        mWindVec = lerp(mWindVec, wind, interp);

        F32 wind_freq = hover_strength + llclamp(8.f + (speed * 0.7f) + (noise1(mRipplePhase) * 4.f), 8.f, 25.f);
        mWindFreq = lerp(mWindFreq, wind_freq, interp);

        if (mBelowWater)
        {
            mWindFreq *= UNDERWATER_FREQUENCY_DAMP;
        }

        mRipplePhase += (time_delta * mWindFreq);
        if (mRipplePhase > F_TWO_PI)
        {
            mRipplePhase = fmodf(mRipplePhase, F_TWO_PI);
        }
    }
}

void LLVOAvatar::idleUpdateNameTag(const LLVector3& root_pos_last)
{
    LL_PROFILE_ZONE_SCOPED_CATEGORY_AVATAR;

    // update chat bubble
    //--------------------------------------------------------------------
    // draw text label over character's head
    //--------------------------------------------------------------------
    if (mChatTimer.getElapsedTimeF32() > BUBBLE_CHAT_TIME)
    {
        mChats.clear();
    }

    const F32 time_visible = mTimeVisible.getElapsedTimeF32();
    static LLCachedControl<F32> NAME_SHOW_TIME(gSavedSettings, "RenderNameShowTime"); // seconds
    static LLCachedControl<F32> FADE_DURATION(gSavedSettings, "RenderNameFadeDuration"); // seconds
    static LLCachedControl<bool> use_chat_bubbles(gSavedSettings, "UseChatBubbles");
    static LLCachedControl<bool> use_typing_bubbles(gSavedSettings, "UseTypingBubbles");

// [RLVa:KB] - Checked: RLVa-2.0.1
    bool fRlvShowAvTag = true, fRlvShowAvName = true;
    if (RlvActions::isRlvEnabled())
    {
        fRlvShowAvTag = RlvActions::canShowNameTag(this);
        fRlvShowAvName = (fRlvShowAvTag) && (RlvActions::canShowName(RlvActions::SNC_DEFAULT, getID()));
    }
// [/RLVa:KB]
    bool visible_chat = use_chat_bubbles && (mChats.size() || mTyping);
    bool visible_typing = use_typing_bubbles && mTyping;
    bool render_name =  visible_chat ||
                visible_typing ||
// [RLVa:KB] - Checked: RLVa-2.0.1
                        ((fRlvShowAvTag) &&
// [/RLVa:KB]
                        ((sRenderName == RENDER_NAME_ALWAYS) ||
                         (sRenderName == RENDER_NAME_FADE && time_visible < NAME_SHOW_TIME)));
    // If it's your own avatar, don't draw in mouselook, and don't
    // draw if we're specifically hiding our own name.
    if (isSelf())
    {
        static LLCachedControl<bool> render_name_show_self(gSavedSettings, "RenderNameShowSelf");
        static LLCachedControl<S32> name_tag_mode(gSavedSettings, "AvatarNameTagMode");
        render_name = render_name
            && !gAgentCamera.cameraMouselook()
            && (visible_chat || (render_name_show_self && name_tag_mode));
    }

    if ( !render_name )
    {
        if (mNameText)
        {
            // ...clean up old name tag
            mNameText->markDead();
            mNameText = NULL;
            sNumVisibleChatBubbles--;
        }
        return;
    }

    bool new_name = false;
    if (visible_chat != mVisibleChat)
    {
        mVisibleChat = visible_chat;
        new_name = true;
    }
        if (visible_typing != mVisibleTyping)
        {
            mVisibleTyping = visible_typing;
            new_name = true;
        }

// [RLVa:KB] - Checked: RLVa-0.2.0
    if (!fRlvShowAvName)
    {
        if (mRenderGroupTitles)
        {
            mRenderGroupTitles = false;
            new_name = true;
        }
    }
    else if (sRenderGroupTitles != mRenderGroupTitles)
// [/RLVa]
//  if (sRenderGroupTitles != mRenderGroupTitles)
    {
        mRenderGroupTitles = sRenderGroupTitles;
        new_name = true;
    }

    // First Calculate Alpha
    // If alpha > 0, create mNameText if necessary, otherwise delete it
    F32 alpha = 0.f;
    if (mAppAngle > 5.f)
    {
        const F32 START_FADE_TIME = NAME_SHOW_TIME - FADE_DURATION;
        if (!visible_chat && !visible_typing && sRenderName == RENDER_NAME_FADE && time_visible > START_FADE_TIME)
        {
            alpha = 1.f - (time_visible - START_FADE_TIME) / FADE_DURATION;
        }
        else
        {
            // ...not fading, full alpha
            alpha = 1.f;
        }
    }
    else if (mAppAngle > 2.f)
    {
        // far away is faded out also
        alpha = (mAppAngle-2.f)/3.f;
    }

    if (alpha <= 0.f)
    {
        if (mNameText)
        {
            mNameText->markDead();
            mNameText = NULL;
            sNumVisibleChatBubbles--;
        }
        return;
    }

    if (!mNameText)
    {
        mNameText = static_cast<LLHUDNameTag*>( LLHUDObject::addHUDObject(
            LLHUDObject::LL_HUD_NAME_TAG) );
        //mNameText->setMass(10.f);
        mNameText->setSourceObject(this);
        mNameText->setVertAlignment(LLHUDNameTag::ALIGN_VERT_TOP);
        mNameText->setVisibleOffScreen(true);
        mNameText->setMaxLines(11);
        mNameText->setFadeDistance(CHAT_NORMAL_RADIUS, 5.f);
        sNumVisibleChatBubbles++;
        new_name = true;
    }

    mNameText->setPositionAgent(root_pos_last);

    idleUpdateNameTagText(new_name);
    // Wolfspirit: Following thing is already handled in LLHUDNameTag::lineSegmentIntersect
    // Fixing bubblechat alpha flashing with commenting this out.
    // idleUpdateNameTagAlpha(new_name, alpha);
}

void LLVOAvatar::idleUpdateNameTagText(bool new_name)
{
    LLNameValue *title = getNVPair("Title");
    LLNameValue* firstname = getNVPair("FirstName");
    LLNameValue* lastname = getNVPair("LastName");

    // Avatars must have a first and last name
    if (!firstname || !lastname) return;

    // <FS:Ansariel> OpenSim chat distance compatibility
    static const F32 chat_range_whisper_squared = LFSimFeatureHandler::getInstance()->whisperRange() * LFSimFeatureHandler::getInstance()->whisperRange();
    static const F32 chat_range_say_squared = LFSimFeatureHandler::getInstance()->sayRange() * LFSimFeatureHandler::getInstance()->sayRange();
    static const F32 chat_range_shout_squared = LFSimFeatureHandler::getInstance()->shoutRange() * LFSimFeatureHandler::getInstance()->shoutRange();
    // </FS:Ansariel>

// [RLVa:KB] - Checked: RLVa-2.0.1
    bool fRlvShowAvName = RlvActions::canShowName(RlvActions::SNC_DEFAULT, getID());
// [/RLVa:KB]
    // <FS:Ansariel> Show auto-response in nametag
    static LLCachedControl<bool> fsAutorespondMode(gSavedPerAccountSettings, "FSAutorespondMode");
    static LLCachedControl<bool> fsAutorespondNonFriendsMode(gSavedPerAccountSettings, "FSAutorespondNonFriendsMode");
    static LLCachedControl<bool> fsShowAutorespondInNametag(gSavedSettings, "FSShowAutorespondInNametag");
    bool is_autoresponse = isSelf() && fsShowAutorespondInNametag && (fsAutorespondMode || fsAutorespondNonFriendsMode);
    // </FS:Ansariel>
    // <FS:Ansariel> FIRE-3475: Show typing in nametag
    static LLCachedControl<bool> fsShowTypingStateInNameTag(gSavedSettings, "FSShowTypingStateInNameTag");
    bool is_typing = !isSelf() && mTyping && fsShowTypingStateInNameTag;
    // </FS:Ansariel>
    bool is_away = mSignaledAnimations.find(ANIM_AGENT_AWAY)  != mSignaledAnimations.end();
    bool is_do_not_disturb = mSignaledAnimations.find(ANIM_AGENT_DO_NOT_DISTURB) != mSignaledAnimations.end();
    bool is_appearance = mSignaledAnimations.find(ANIM_AGENT_CUSTOMIZE) != mSignaledAnimations.end();
    bool is_muted;
    if (isSelf())
    {
        is_muted = false;
    }
    else
    {
        is_muted = isInMuteList();
    }
//  bool is_friend = LLAvatarTracker::instance().isBuddy(getID());
// [RLVa:KB] - Checked: RLVa-1.2.2
    bool is_friend = (fRlvShowAvName) && (LLAvatarTracker::instance().isBuddy(getID()));
// [/RLVa:KB]
    bool is_cloud = getIsCloud();

    if (is_appearance != mNameAppearance)
    {
        if (is_appearance)
        {
            debugAvatarRezTime("AvatarRezEnteredAppearanceNotification","entered appearance mode");
        }
        else
        {
            debugAvatarRezTime("AvatarRezLeftAppearanceNotification","left appearance mode");
        }
    }
    // <FS:CR> Colorize name tags
    //LLColor4 name_tag_color = getNameTagColor(is_friend);
    LLColor4 name_tag_color = getNameTagColor();
    // </FS:CR>
    LLColor4 distance_color = name_tag_color;
    std::string distance_string;

    // Wolfspirit: If we don't need to display a friend,
    // if we aren't self, if we use colored Clienttags and if we have a color
    // then use that color as name_tag_color
    static LLUICachedControl<bool> show_friends("NameTagShowFriends");
    static LLUICachedControl<U32> color_client_tags("FSColorClienttags");
    bool special_color_override = (show_friends && (is_friend || LGGContactSets::getInstance()->hasFriendColorThatShouldShow(getID(), ContactSetType::TAG))) ||
                                    LLNetMap::hasAvatarMarkColor(getID());
    if (mClientTagData.has("color")
        && !special_color_override
        && color_client_tags && !this->isSelf())
    {
        name_tag_color = mClientTagData["color"];
    }

    // <FS:Ansariel> Color name tags based on distance
    static LLCachedControl<bool> show_distance_color_tag(gSavedSettings, "FSTagShowDistanceColors");
    static LLCachedControl<bool> show_distance_in_tag(gSavedSettings, "FSTagShowDistance");
    // <FS:CR> FIRE-6664: Add whisper range to color tags
    static LLUIColor tag_whisper_color = LLUIColorTable::instance().getColor("NameTagWhisperDistanceColor", LLColor4::green);
    // </FS:CR> FIRE-6664: Add whisper range to color tags
    static LLUIColor tag_chat_color = LLUIColorTable::instance().getColor("NameTagChatDistanceColor", LLColor4::green);
    static LLUIColor tag_shout_color = LLUIColorTable::instance().getColor("NameTagShoutDistanceColor", LLColor4::yellow);
    static LLUIColor tag_beyond_shout_color = LLUIColorTable::instance().getColor("NameTagBeyondShoutDistanceColor", LLColor4::red);

    if (!isSelf() && (show_distance_color_tag || show_distance_in_tag))
    {
        F64 distance_squared = dist_vec_squared(getPositionGlobal(), gAgent.getPositionGlobal());
        // <FS:CR> FIRE-6664: Add whisper range color tag
        if (distance_squared <= chat_range_whisper_squared)
        {
            distance_color = tag_whisper_color;
        }
        else if (distance_squared <= chat_range_say_squared)
        // </FS:CR> FIRE-6664: Add whisper range color tag
        {
            distance_color = tag_chat_color;
        }
        else if (distance_squared <= chat_range_shout_squared)
        {
            distance_color = tag_shout_color;
        }
        else
        {
            distance_color = tag_beyond_shout_color;
        }

        if (show_distance_in_tag)
        {
            distance_string = llformat("%.02f m", sqrt(distance_squared));
        }

        // Override nametag color only if friend color is disabled
        // or avatar is not a friend nor has a contact set color
        if (show_distance_color_tag && !special_color_override)
        {
            name_tag_color = distance_color;
        }
    }
    // </FS:Ansariel>

    // <FS:Ansariel> Show ARW in nametag options (for Jelly Dolls)
    static LLCachedControl<bool> show_arw_tag(gSavedSettings, "FSTagShowARW");
    static LLCachedControl<bool> show_too_complex_only_arw_tag(gSavedSettings, "FSTagShowTooComplexOnlyARW");
    static LLCachedControl<bool> show_own_arw_tag(gSavedSettings, "FSTagShowOwnARW");
    U32 complexity(0);
    LLColor4 complexity_color(LLColor4::grey1); // default if we're not limiting the complexity

    if (show_arw_tag &&
       ((isSelf() && show_own_arw_tag) ||
       (!isSelf() && (!show_too_complex_only_arw_tag || isTooComplex()))))
    {
        complexity = mVisualComplexity;

        // Show complexity color if we're limiting and not showing our own ARW...
        static LLCachedControl<U32> max_render_cost(gSavedSettings, "RenderAvatarMaxComplexity", 0);
        if (max_render_cost != 0 && !isSelf())
        {
            // This calculation is copied from idleUpdateRenderComplexity()
            F32 green_level = 1.f - llclamp(((F32)complexity - (F32)max_render_cost) / (F32)max_render_cost, 0.f, 1.f);
            F32 red_level = llmin((F32)complexity / (F32)max_render_cost, 1.f);
            complexity_color.set(red_level, green_level, 0.f, 1.f);
        }
    }
    // </FS:Ansariel>

    // Rebuild name tag if state change detected
    if (!mNameIsSet
        || new_name
        // <FS:Ansariel> FIRE-13414: Avatar name isn't updated when the simulator sends a new name
        || (!LLGridManager::instance().isInSecondLife() && (firstname->getString() != mNameFirstname || lastname->getString() != mNameLastname))
        // </FS:Ansariel>
        || (!title && !mTitle.empty())
        || (title && mTitle != title->getString())
        || is_away != mNameAway
        || is_do_not_disturb != mNameDoNotDisturb
        || is_autoresponse != mNameAutoResponse
        || is_muted != mNameMute
        || is_appearance != mNameAppearance
        || is_friend != mNameFriend
        || is_cloud != mNameCloud
        || name_tag_color != mNameColor
        || is_typing != mNameIsTyping
        || distance_string != mDistanceString
        // <FS:Ansariel> Show Arc in nametag (for Jelly Dolls)
        || complexity != mNameArc
        || complexity_color != mNameArcColor)
    {

        //WS: If we got a uuid and if we know if it's id_based or not, ask FSDATA for the other tagdata, before we display it.
        if (mClientTagData.has("uuid") && mClientTagData.has("id_based"))
        {
            LLColor4 color;
            if (mClientTagData.has("tex_color"))
            {
                color.setValue(mClientTagData["tex_color"]);
            }
            else
            {
                color = LLColor4::black;
            }
            mClientTagData = FSData::getInstance()->resolveClientTag(LLUUID(mClientTagData["uuid"].asString()),
                                                                     mClientTagData["id_based"].asBoolean(),
                                                                     color);
        }

        clearNameTag();

        // <FS:Ansariel> Show auto-response in nametag
        //if (is_away || is_muted || is_do_not_disturb || is_appearance)
        if (is_away || is_muted || is_do_not_disturb || is_autoresponse || is_appearance || is_typing)
        // </FS:Ansariel>
        {
            std::string line;
            if (is_away)
            {
                line += LLTrans::getString("AvatarAway");
                line += ", ";
            }
            if (is_do_not_disturb)
            {
                line += LLTrans::getString("AvatarDoNotDisturb");
                line += ", ";
            }
            // <FS:Ansariel> Show auto-response in nametag
            if (is_autoresponse)
            {
                line += LLTrans::getString("AvatarAutoResponse");
                line += ", ";
            }
            // </FS:Ansariel>
            if (is_muted)
            {
                line += LLTrans::getString("AvatarMuted");
                line += ", ";
            }
            if (is_appearance)
            {
                line += LLTrans::getString("AvatarEditingAppearance");
                line += ", ";
            }
            if (is_cloud && !is_muted)
            {
                line += LLTrans::getString("LoadingData");
                line += ", ";
            }
            // <FS:Ansariel> FIRE-3475: Show typing in nametag
            if (is_typing)
            {
                line += LLTrans::getString("AvatarTyping");
                line += ", ";
            }
            // </FS:Ansariel>
            // trim last ", "
            line.resize( line.length() - 2 );
            addNameTagLine(line, name_tag_color, LLFontGL::NORMAL,
                LLFontGL::getFontSansSerifSmall());
        }

//      if (sRenderGroupTitles
// [RLVa:KB] - Checked: RLVa-1.2.2
        if (sRenderGroupTitles && fRlvShowAvName
// [/RLVa:KB]
            && title && title->getString() && title->getString()[0] != '\0')
        {
            std::string title_str = title->getString();
            LLStringFn::replace_ascii_controlchars(title_str,LL_UNKNOWN_CHAR);
            addNameTagLine(title_str, name_tag_color, LLFontGL::NORMAL,
                LLFontGL::getFontSansSerifSmall(), true);
        }

        static LLUICachedControl<bool> show_display_names("NameTagShowDisplayNames", true);
        static LLUICachedControl<bool> show_usernames("NameTagShowUsernames", true);
        static LLUICachedControl<bool> show_rez_status("NameTagDebugAVRezState", false);
        static LLUICachedControl<bool> colorize_username("FSColorUsername");    // <FS:CR> FIRE-1061
        static LLUICachedControl<bool> show_legacynames("FSNameTagShowLegacyUsernames");

        if (LLAvatarName::useDisplayNames())
        {
            LLAvatarName av_name;
            if (!LLAvatarNameCache::get(getID(), &av_name))
            {
                // Force a rebuild at next idle
                // Note: do not connect a callback on idle().
                clearNameTag();
            }

// [RLVa:KB] - Checked: RLVa-1.2.2
            if ( (fRlvShowAvName) || (isSelf()) )
            {
// [/RLVa:KB]
                // Might be blank if name not available yet, that's OK
                if (show_display_names)
                {

                    if (mClientTagData.has("name") && !mClientTagData["name"].asString().empty())
                    {
                        addNameTagLine((av_name.isDisplayNameDefault() ? av_name.getUserNameForDisplay() : av_name.getDisplayName()) +" (" + mClientTagData["name"].asString() + ")",name_tag_color,LLFontGL::NORMAL, LLFontGL::getFontSansSerif(), true, (!av_name.getDisplayName().empty()) );
                    }
                    else
                    {
                        addNameTagLine((av_name.isDisplayNameDefault() ? av_name.getUserNameForDisplay() : av_name.getDisplayName()), name_tag_color, LLFontGL::NORMAL, LLFontGL::getFontSansSerif(), true, true);
                    }
                }
                // Suppress SLID display if display name matches exactly (ugh)
                if (show_usernames && !av_name.isDisplayNameDefault())
                {
                    // *HACK: Desaturate the color
                    // <FS:CR> FIRE-1061
                    LLColor4 username_color;
                    if (colorize_username)
                    {
                        username_color = LLUIColorTable::instance().getColor("NameTagUsername", LLColor4::white);
                    }
                    else
                    {
                        username_color = name_tag_color * 0.83f;
                    }
                    // </FS:CR>

                    // <FS:CR> Show user name as legacy name if selected
                    std::string username( show_legacynames ? av_name.getUserNameForDisplay() : av_name.getAccountName() );

                    addNameTagLine(username, username_color, LLFontGL::NORMAL, LLFontGL::getFontSansSerifSmall(), true);
                }
// [RLVa:KB] - Checked: RLVa-1.2.2
            }
            else
            {
                addNameTagLine(RlvStrings::getAnonym(av_name), name_tag_color, LLFontGL::NORMAL, LLFontGL::getFontSansSerif(), true, (!av_name.getDisplayName().empty()) );
            }
// [/RLVa:KB]
        }
        else  // DISPLAY NAMES OFF
        {
            const LLFontGL* font = LLFontGL::getFontSansSerif();
            std::string full_name = LLCacheName::buildFullName( firstname->getString(), lastname->getString() );
// [RLVa:KB] - Checked: RLVa-1.2.2
            if ( (!fRlvShowAvName) && (!isSelf()) )
            {
                full_name = RlvStrings::getAnonym(full_name);
                addNameTagLine(full_name, name_tag_color, LLFontGL::NORMAL, font, true, true);
            }
// [/RLVa:KB]
            else // Only check for client tags when not RLV anon -AO
            {
                if (mClientTagData.has("name") && !mClientTagData["name"].asString().empty())
                {
                    addNameTagLine(full_name + " (" + mClientTagData["name"].asString() + ")", name_tag_color, LLFontGL::NORMAL, font, true, true);
                }
                else
                {
                    addNameTagLine(full_name, name_tag_color, LLFontGL::NORMAL, font, true, true);
                }
            }
        }

        // <FS:Ansariel> Show distance in tag
        if (show_distance_in_tag)
        {
            addNameTagLine(distance_string, distance_color, LLFontGL::NORMAL, LLFontGL::getFontSansSerifSmall());
        }
        // <FS:Ansariel> Show distance in tag

        // <FS:Ansariel> Show ARW in nametag options (for Jelly Dolls)
        static const std::string complexity_label = LLTrans::getString("Nametag_Complexity_Label");
        static const std::string texture_area_label = LLTrans::getString("Nametag_Texture_Area_Label");
        if (show_arw_tag &&
           ((isSelf() && show_own_arw_tag) ||
           (!isSelf() && (!show_too_complex_only_arw_tag || isTooComplex()))))
        {
            std::string complexity_string;
            LLLocale locale("");

            // always show complexity, even if the reason for a jelly baby is the texture area
            // this is technically not 100% correct but the decision logic with all of the
            // exceptions would be way too complex to justify the result - Zi
            LLResMgr::getInstance()->getIntegerString(complexity_string, complexity);
            LLStringUtil::format_map_t label_args;
            label_args["COMPLEXITY"] = complexity_string;

            addNameTagLine(format_string(complexity_label, label_args), complexity_color, LLFontGL::NORMAL, LLFontGL::getFontSansSerifSmall());

            // only show texture area if this is the reason for jelly baby rendering
            static LLCachedControl<F32> max_attachment_area(gSavedSettings, "RenderAutoMuteSurfaceAreaLimit", 1000.0f);
            if (max_attachment_area > 0.f && mAttachmentSurfaceArea > max_attachment_area)
            {
                LLResMgr::getInstance()->getIntegerString(complexity_string, mAttachmentSurfaceArea);
                label_args["TEXTURE_AREA"] = complexity_string;

                addNameTagLine(format_string(texture_area_label, label_args), LLColor4::red, LLFontGL::NORMAL, LLFontGL::getFontSansSerifSmall());
            }
        }
        // </FS:Ansariel>

        if (show_rez_status)
        {
            std::string av_string = LLVOAvatar::rezStatusToString(mLastRezzedStatus);
            addNameTagLine(av_string, name_tag_color, LLFontGL::NORMAL, LLFontGL::getFontSansSerifSmall(), true);
        }

        mNameAway = is_away;
        mNameDoNotDisturb = is_do_not_disturb;
        mNameAutoResponse = is_autoresponse; // <FS:Ansariel> Show auto-response in nametag
        mNameMute = is_muted;
        mNameAppearance = is_appearance;
        mNameFriend = is_friend;
        mNameCloud = is_cloud;
        mNameColor=name_tag_color;
        mDistanceString = distance_string;
        mTitle = title ? title->getString() : "";
        mNameIsTyping = is_typing;
        // <FS:Ansariel> FIRE-13414: Avatar name isn't updated when the simulator sends a new name
        mNameFirstname = firstname->getString();
        mNameLastname = lastname->getString();
        // </FS:Ansariel>
        // <FS:Ansariel> Show Arc in nametag (for Jelly Dolls)
        mNameArc = complexity;
        mNameArcColor = complexity_color;
        // </FS:Ansariel>
        LLStringFn::replace_ascii_controlchars(mTitle,LL_UNKNOWN_CHAR);
        new_name = true;
    }



    if (mVisibleChat || mVisibleTyping)
    {
        mNameText->setFont(LLFontGL::getFontSansSerif());
                mNameText->setTextAlignment(LLHUDNameTag::ALIGN_TEXT_LEFT);
        mNameText->setFadeDistance(CHAT_NORMAL_RADIUS * 2.f, 5.f);

        std::deque<LLChat>::iterator chat_iter = mChats.begin();
        mNameText->clearString();

        LLColor4 new_chat = LLUIColorTable::instance().getColor( isSelf() ? "UserChatColor" : "AgentChatColor" );

        // <FS:CR> Colorize tags
        new_chat = LGGContactSets::getInstance()->colorize(getID(), new_chat, ContactSetType::CHAT);

        //color based on contact sets prefs
        LGGContactSets::getInstance()->hasFriendColorThatShouldShow(getID(), ContactSetType::CHAT, new_chat);
        // </FS:CR>

        if (mVisibleChat)
        {
        LLColor4 normal_chat = lerp(new_chat, LLColor4(0.8f, 0.8f, 0.8f, 1.f), 0.7f);
        LLColor4 old_chat = lerp(normal_chat, LLColor4(0.6f, 0.6f, 0.6f, 1.f), 0.7f);
        if (mTyping && mChats.size() >= MAX_BUBBLE_CHAT_UTTERANCES)
        {
            ++chat_iter;
        }

        for(; chat_iter != mChats.end(); ++chat_iter)
        {
            F32 chat_fade_amt = llclamp((F32)((LLFrameTimer::getElapsedSeconds() - chat_iter->mTime) / CHAT_FADE_TIME), 0.f, 4.f);
            LLFontGL::StyleFlags style;
            switch(chat_iter->mChatType)
            {
            case CHAT_TYPE_WHISPER:
                style = LLFontGL::ITALIC;
                break;
            case CHAT_TYPE_SHOUT:
                style = LLFontGL::BOLD;
                break;
            default:
                style = LLFontGL::NORMAL;
                break;
            }
            if (chat_fade_amt < 1.f)
            {
                F32 u = clamp_rescale(chat_fade_amt, 0.9f, 1.f, 0.f, 1.f);
                mNameText->addLine(chat_iter->mText, lerp(new_chat, normal_chat, u), style);
            }
            else if (chat_fade_amt < 2.f)
            {
                F32 u = clamp_rescale(chat_fade_amt, 1.9f, 2.f, 0.f, 1.f);
                mNameText->addLine(chat_iter->mText, lerp(normal_chat, old_chat, u), style);
            }
            else if (chat_fade_amt < 3.f)
            {
                // *NOTE: only remove lines down to minimum number
                mNameText->addLine(chat_iter->mText, old_chat, style);
            }
        }
        }
        mNameText->setVisibleOffScreen(true);

        if (mVisibleTyping && mTyping)
        {
            S32 dot_count = (llfloor(mTypingTimer.getElapsedTimeF32() * 3.f) + 2) % 3 + 1;
            switch(dot_count)
            {
            case 1:
                mNameText->addLine(".", new_chat);
                break;
            case 2:
                mNameText->addLine("..", new_chat);
                break;
            case 3:
                mNameText->addLine("...", new_chat);
                break;
            }

        }
    }
    else
    {
        // ...not using chat bubbles, just names
        mNameText->setTextAlignment(LLHUDNameTag::ALIGN_TEXT_CENTER);
        mNameText->setFadeDistance(CHAT_NORMAL_RADIUS, 5.f);
        mNameText->setVisibleOffScreen(false);
    }
}

// <FS:Ansariel> Fix nametag not properly updating when display name arrives
//void LLVOAvatar::addNameTagLine(const std::string& line, const LLColor4& color, S32 style, const LLFontGL* font, const bool use_ellipses)
void LLVOAvatar::addNameTagLine(const std::string& line, const LLColor4& color, S32 style, const LLFontGL* font, const bool use_ellipses, bool is_name /* = false */)
// </FS:Ansariel>
{
    // extra width (NAMETAG_MAX_WIDTH) is for names only, not for chat
    llassert(mNameText);
    if (mVisibleChat || mVisibleTyping)
    {
        mNameText->addLabel(line, LLHUDNameTag::NAMETAG_MAX_WIDTH);
    }
    else
    {
        mNameText->addLine(line, color, (LLFontGL::StyleFlags)style, font, use_ellipses, LLHUDNameTag::NAMETAG_MAX_WIDTH);
    }
    // <FS:Ansariel> Fix nametag not properly updating when display name arrives
    //mNameIsSet |= !line.empty();
    if (is_name)
    {
        mNameIsSet |= !line.empty();
    }
    // </FS:Ansariel>
}

void LLVOAvatar::clearNameTag()
{
    mNameIsSet = false;
    if (mNameText)
    {
        mNameText->setLabel("");
        mNameText->setString("");
    }
    mTimeVisible.reset();
}

//static
void LLVOAvatar::invalidateNameTag(const LLUUID& agent_id)
{
    LLViewerObject* obj = gObjectList.findObject(agent_id);
    if (!obj) return;

    LLVOAvatar* avatar = dynamic_cast<LLVOAvatar*>(obj);
    if (!avatar) return;

    avatar->clearNameTag();
}

//static
void LLVOAvatar::invalidateNameTags()
{
    std::vector<LLCharacter*>::iterator it = LLCharacter::sInstances.begin();
    for ( ; it != LLCharacter::sInstances.end(); ++it)
    {
        LLVOAvatar* avatar = dynamic_cast<LLVOAvatar*>(*it);
        if (!avatar) continue;
        if (avatar->isDead()) continue;

        avatar->clearNameTag();
    }
}

// Compute name tag position during idle update
LLVector3 LLVOAvatar::idleCalcNameTagPosition(const LLVector3 &root_pos_last)
{
    LLQuaternion root_rot = mRoot->getWorldRotation();
    LLQuaternion inv_root_rot = ~root_rot;
    LLVector3 pixel_right_vec;
    LLVector3 pixel_up_vec;
    LLViewerCamera::getInstance()->getPixelVectors(root_pos_last, pixel_up_vec, pixel_right_vec);
    LLVector3 camera_to_av = root_pos_last - LLViewerCamera::getInstance()->getOrigin();
    camera_to_av.normalize();
    LLVector3 local_camera_at = camera_to_av * inv_root_rot;
    LLVector3 local_camera_up = camera_to_av % LLViewerCamera::getInstance()->getLeftAxis();
    local_camera_up.normalize();
    local_camera_up = local_camera_up * inv_root_rot;

    // <FS:Ansariel> Optional legacy nametag position
    LLVector3 name_position;
    static LLCachedControl<bool> fsLegacyNametagPosition(gSavedSettings, "FSLegacyNametagPosition");
    if (fsLegacyNametagPosition)
    {
        local_camera_up.scaleVec((mBodySize + mAvatarOffset) * 0.5f);
        local_camera_at.scaleVec((mBodySize + mAvatarOffset) * 0.5f);

        name_position = mRoot->getWorldPosition();
        name_position[VZ] -= mPelvisToFoot;
        name_position[VZ] += ((mBodySize[VZ] - mAvatarOffset[VZ] * 0.9f) * 0.55f);
        name_position += (local_camera_up * root_rot) - (projected_vec(local_camera_at * root_rot, camera_to_av));
        name_position += pixel_up_vec * 15.f;
    }
    else
    {
    // </FS:Ansariel>
    // position is based on head position, does not require mAvatarOffset here. - Nyx
    LLVector3 avatar_ellipsoid(mBodySize.mV[VX] * 0.4f,
                                mBodySize.mV[VY] * 0.4f,
                                mBodySize.mV[VZ] * NAMETAG_VERT_OFFSET_WEIGHT);

    local_camera_up.scaleVec(avatar_ellipsoid);
    local_camera_at.scaleVec(avatar_ellipsoid);

    LLVector3 head_offset = (mHeadp->getLastWorldPosition() - mRoot->getLastWorldPosition()) * inv_root_rot;

    if (dist_vec(head_offset, mTargetRootToHeadOffset) > NAMETAG_UPDATE_THRESHOLD)
    {
        mTargetRootToHeadOffset = head_offset;
    }

    mCurRootToHeadOffset = lerp(mCurRootToHeadOffset, mTargetRootToHeadOffset, LLSmoothInterpolation::getInterpolant(0.2f));

    // <FS:Ansariel> Optional legacy nametag position
    //LLVector3 name_position = mRoot->getLastWorldPosition() + (mCurRootToHeadOffset * root_rot);
    name_position = mRoot->getLastWorldPosition() + (mCurRootToHeadOffset * root_rot);
    name_position += (local_camera_up * root_rot) - (projected_vec(local_camera_at * root_rot, camera_to_av));
    name_position += pixel_up_vec * NAMETAG_VERTICAL_SCREEN_OFFSET;
    // <FS:Ansariel> Optional legacy nametag position
    }
    // </FS:Ansariel>

    // <FS:Ansariel> Optional Z-offset correction for name tags
    static LLCachedControl<S32> fsNameTagOffset(gSavedSettings, "FSNameTagZOffsetCorrection");
    name_position[VZ] += fsNameTagOffset / 10.f;
    // </FS:Ansariel>

    const F32 water_height = getRegion()->getWaterHeight();
    static const F32 WATER_HEIGHT_DELTA = 0.25f;
    if (name_position[VZ] < water_height + WATER_HEIGHT_DELTA)
    {
        if (LLViewerCamera::getInstance()->getOrigin()[VZ] >= water_height)
        {
            name_position[VZ] = water_height;
        }
        else if (mNameText) // both camera and HUD are below watermark
        {
            F32 name_world_height = mNameText->getWorldHeight();
            F32 max_z_position = water_height - name_world_height;
            if (name_position[VZ] > max_z_position)
            {
                name_position[VZ] = max_z_position;
            }
        }
    }

    return name_position;
}

void LLVOAvatar::idleUpdateNameTagAlpha(bool new_name, F32 alpha)
{
    llassert(mNameText);

    if (new_name
        || alpha != mNameAlpha)
    {
        mNameText->setAlpha(alpha);
        mNameAlpha = alpha;
    }
}

// <FS:CR> Colorize tags
//LLColor4 LLVOAvatar::getNameTagColor(bool is_friend)
LLColor4 LLVOAvatar::getNameTagColor()
// </FS:CR>
{
    // ...not using display names
    LLColor4 color = LLUIColorTable::getInstance()->getColor("NameTagLegacy");
    if (LLAvatarName::useDisplayNames())
    {
        // ...color based on whether username "matches" a computed display name
        LLAvatarName av_name;
        if (LLAvatarNameCache::get(getID(), &av_name) && av_name.isDisplayNameDefault())
        {
            color = LLUIColorTable::getInstance()->getColor("NameTagMatch");
        }
        else
        {
            color = LLUIColorTable::getInstance()->getColor("NameTagMismatch");
        }
    }

    // <FS:CR> FIRE-1061 - Color friends, lindens, muted, etc
    color = LGGContactSets::getInstance()->colorize(getID(), color, ContactSetType::TAG);
    // </FS:CR>

    LGGContactSets::getInstance()->hasFriendColorThatShouldShow(getID(), ContactSetType::TAG, color);

    LLNetMap::getAvatarMarkColor(getID(), color);

    return color;
}

void LLVOAvatar::idleUpdateBelowWater()
{
    F32 avatar_height = (F32)(getPositionGlobal().mdV[VZ]);

    F32 water_height;
    water_height = getRegion()->getWaterHeight();

    // <FS:Zi> Animation Overrider
    bool wasBelowWater = mBelowWater;
    mBelowWater =  avatar_height < water_height;
    // <FS:Zi> Animation Overrider
    if (isSelf() && wasBelowWater != mBelowWater)
    {
        AOEngine::instance().checkBelowWater(mBelowWater);
    }
    // </FS:Zi> Animation Overrider
}

void LLVOAvatar::slamPosition()
{
    gAgent.setPositionAgent(getPositionAgent());
    // SL-315
    mRoot->setWorldPosition(getPositionAgent()); // teleport
    setChanged(TRANSLATED);
    if (mDrawable.notNull())
    {
        gPipeline.updateMoveNormalAsync(mDrawable);
    }
    mRoot->updateWorldMatrixChildren();
}

bool LLVOAvatar::isVisuallyMuted()
{
    LL_PROFILE_ZONE_SCOPED_CATEGORY_AVATAR; // <FS:Beq/> Tracy accounting for imposter testing.
    bool muted = false;

    // <FS:Ansariel> FIRE-11783: Always visually mute avatars that are muted
    if (!isSelf() && isInMuteList())
    {
        return true;
    }
    // </FS:Ansariel>

    // Priority order (highest priority first)
    // * own avatar is never visually muted
    // * if on the "always draw normally" list, draw them normally
    // * if on the "always visually mute" list, mute them
    // * check against the render cost and attachment limits
    if (!isSelf())
    {
// [RLVa:KB] - Checked: RLVa-2.2 (@setcam_avdist)
        if (isRlvSilhouette())
        {
            muted = true;
        }
        else if (mVisuallyMuteSetting == AV_ALWAYS_RENDER)
// [/RLVa:KB]
//      if (mVisuallyMuteSetting == AV_ALWAYS_RENDER)
        {
            muted = false;
        }
        else if (mVisuallyMuteSetting == AV_DO_NOT_RENDER)
        {
#ifdef JELLYDOLLS_SHOULD_IMPOSTOR
            muted = true;
            // Always want to see this AV as an impostor
#else
            muted = false;
#endif
        }
        // <FS:Ansariel> FIRE-11783: Always visually mute avatars that are muted
        //else if (isInMuteList())
        //{
        //    muted = true;
        //}
        // </FS:Ansariel>
        else if (mIsControlAvatar)
        {
            muted = isTooSlow();
        }
        else
        {
            muted = isTooComplex(); // <FS:Beq/> this should not trigger based on perfstats
        }
    }

    return muted;
}

bool LLVOAvatar::isInMuteList() const
{
    LL_PROFILE_ZONE_SCOPED_CATEGORY_AVATAR; // <FS:Beq/> Tracy accounting for imposter testing.
    bool muted = false;
    F64 now = LLFrameTimer::getTotalSeconds();
    if (now < mCachedMuteListUpdateTime)
    {
        muted = mCachedInMuteList;
    }
    else
    {
        muted = LLMuteList::getInstance()->isMuted(getID());

        const F64 SECONDS_BETWEEN_MUTE_UPDATES = 1;
        mCachedMuteListUpdateTime = now + SECONDS_BETWEEN_MUTE_UPDATES;
        mCachedInMuteList = muted;
    }
    return muted;
}

// [RLVa:KB] - Checked: RLVa-2.2 (@setcam_avdist)
bool LLVOAvatar::isRlvSilhouette() const
{
    if (!RlvActions::hasBehaviour(RLV_BHVR_SETCAM_AVDIST))
        return false;

    static RlvCachedBehaviourModifier<float> s_nSetCamAvDist(RLV_MODIFIER_SETCAM_AVDIST);

    const F64 now = LLFrameTimer::getTotalSeconds();
    if (now >= mCachedRlvSilhouetteUpdateTime)
    {
        const F64 SECONDS_BETWEEN_SILHOUETTE_UPDATES = .5f;
        bool fIsRlvSilhouette = dist_vec_squared(gAgent.getPositionGlobal(), getPositionGlobal()) > s_nSetCamAvDist() * s_nSetCamAvDist();
        if (fIsRlvSilhouette != mCachedIsRlvSilhouette)
        {
            mCachedIsRlvSilhouette = fIsRlvSilhouette;
            mNeedsImpostorUpdate = true;
        }
        mCachedRlvSilhouetteUpdateTime = now + SECONDS_BETWEEN_SILHOUETTE_UPDATES;
    }
    return mCachedIsRlvSilhouette;
}
// [/RLVa:KB]

void LLVOAvatar::updateAppearanceMessageDebugText()
{
        S32 central_bake_version = -1;
        if (getRegion())
        {
            central_bake_version = getRegion()->getCentralBakeVersion();
        }
        bool all_baked_downloaded = allBakedTexturesCompletelyDownloaded();
        bool all_local_downloaded = allLocalTexturesCompletelyDownloaded();
        std::string debug_line = llformat("%s%s - mLocal: %d, mEdit: %d, mUSB: %d, CBV: %d",
                                          isSelf() ? (all_local_downloaded ? "L" : "l") : "-",
                                          all_baked_downloaded ? "B" : "b",
                                          mUseLocalAppearance, mIsEditingAppearance,
                                          // <FS:Ansariel> [Legacy Bake]
                                          //1, central_bake_version);
                                          mUseServerBakes, central_bake_version);
                                          // </FS:Ansariel> [Legacy Bake]
        std::string origin_string = bakedTextureOriginInfo();
        debug_line += " [" + origin_string + "]";
        S32 curr_cof_version = LLAppearanceMgr::instance().getCOFVersion();
        S32 last_request_cof_version = mLastUpdateRequestCOFVersion;
        S32 last_received_cof_version = mLastUpdateReceivedCOFVersion;
        if (isSelf())
        {
            debug_line += llformat(" - cof: %d req: %d rcv:%d",
                                   curr_cof_version, last_request_cof_version, last_received_cof_version);
            static LLCachedControl<bool> debug_force_failure(gSavedSettings, "DebugForceAppearanceRequestFailure");
            if (debug_force_failure)
            {
                debug_line += " FORCING ERRS";
            }
        }
        else
        {
            debug_line += llformat(" - cof rcv:%d", last_received_cof_version);
        }
        debug_line += llformat(" bsz-z: %.3f", mBodySize[2]);
        if (mAvatarOffset[2] != 0.0f)
        {
            debug_line += llformat("avofs-z: %.3f", mAvatarOffset[2]);
        }
        bool hover_enabled = getRegion() && getRegion()->avatarHoverHeightEnabled();
        debug_line += hover_enabled ? " H" : " h";
        const LLVector3& hover_offset = getHoverOffset();
        if (hover_offset[2] != 0.0)
        {
            debug_line += llformat(" hov_z: %.3f", hover_offset[2]);
            debug_line += llformat(" %s", (isSitting() ? "S" : "T"));
            debug_line += llformat("%s", (isMotionActive(ANIM_AGENT_SIT_GROUND_CONSTRAINED) ? "G" : "-"));
        }
        if (mInAir)
        {
            debug_line += " A";

        }

        LLVector3 ankle_right_pos_agent = mFootRightp->getWorldPosition();
        LLVector3 normal;
        LLVector3 ankle_right_ground_agent = ankle_right_pos_agent;
        resolveHeightAgent(ankle_right_pos_agent, ankle_right_ground_agent, normal);
        F32 rightElev = llmax(-0.2f, ankle_right_pos_agent.mV[VZ] - ankle_right_ground_agent.mV[VZ]);
        debug_line += llformat(" relev %.3f", rightElev);

        LLVector3 root_pos = mRoot->getPosition();
        LLVector3 pelvis_pos = mPelvisp->getPosition();
        debug_line += llformat(" rp %.3f pp %.3f", root_pos[2], pelvis_pos[2]);

        const LLVector3& scale = getScale();
        debug_line += llformat(" scale-z %.3f", scale[2]);
        S32 is_visible = (S32) isVisible();
        S32 is_m_visible = (S32) mVisible;
        debug_line += llformat(" v %d/%d", is_visible, is_m_visible);

        AvatarOverallAppearance aoa = getOverallAppearance();
        if (aoa == AOA_NORMAL)
        {
            debug_line += " N";
        }
        else if (aoa == AOA_JELLYDOLL)
        {
            debug_line += " J";
        }
        else
        {
            debug_line += " I";
        }

        if (mMeshValid)
        {
            debug_line += "m";
        }
        else
        {
            debug_line += "-";
        }
        if (isImpostor())
        {
            debug_line += " Imp" + llformat("%d[%d]:%.1f", mUpdatePeriod, mLastImpostorUpdateReason, ((F32)(gFrameTimeSeconds-mLastImpostorUpdateFrameTime)));
        }

        addDebugText(debug_line);
}

LLViewerInventoryItem* getObjectInventoryItem(LLViewerObject *vobj, LLUUID asset_id)
{
    LLViewerInventoryItem *item = NULL;

    if (vobj)
    {
        if (vobj->getInventorySerial()<=0)
        {
            vobj->requestInventory();
    }
        item = vobj->getInventoryItemByAsset(asset_id);
    }
    return item;
}

LLViewerInventoryItem* recursiveGetObjectInventoryItem(LLViewerObject *vobj, LLUUID asset_id)
{
    LLViewerInventoryItem *item = getObjectInventoryItem(vobj, asset_id);
    if (!item)
    {
        LLViewerObject::const_child_list_t& children = vobj->getChildren();
        for (LLViewerObject::const_child_list_t::const_iterator it = children.begin();
             it != children.end(); ++it)
        {
            LLViewerObject *childp = *it;
            item = getObjectInventoryItem(childp, asset_id);
            if (item)
    {
                break;
            }
        }
    }
    return item;
}

void LLVOAvatar::updateAnimationDebugText()
{
    for (LLMotionController::motion_list_t::iterator iter = mMotionController.getActiveMotions().begin();
         iter != mMotionController.getActiveMotions().end(); ++iter)
    {
        LLMotion* motionp = *iter;
        if (motionp->getMinPixelArea() < getPixelArea())
        {
            std::string output;
            std::string motion_name = motionp->getName();
            if (motion_name.empty())
            {
                if (isControlAvatar())
                {
                    LLControlAvatar *control_av = dynamic_cast<LLControlAvatar*>(this);
                    // Try to get name from inventory of associated object
                    LLVOVolume *volp = control_av->mRootVolp;
                    LLViewerInventoryItem *item = recursiveGetObjectInventoryItem(volp,motionp->getID());
                    if (item)
                    {
                        motion_name = item->getName();
                    }
                }
                else
                {
                    if (motionp->getID() == ANIM_AGENT_BENTO_IDLE)
                    {
                        motion_name = "bento_idle";
                    }
                }
            }
            if (motion_name.empty())
            {
                std::string name;
                if (gAgent.isGodlikeWithoutAdminMenuFakery() || isSelf())
                {
                    name = motionp->getID().asString();
                    LLVOAvatar::AnimSourceIterator anim_it = mAnimationSources.begin();
                    for (; anim_it != mAnimationSources.end(); ++anim_it)
                    {
                        if (anim_it->second == motionp->getID())
                        {
                            LLViewerObject* object = gObjectList.findObject(anim_it->first);
                            if (!object)
                            {
                                break;
                            }
                            if (object->isAvatar())
                            {
                                if (mMotionController.mIsSelf)
                                {
                                    // Searching inventory by asset id is really long
                                    // so just mark as inventory
                                    // Also item is likely to be named by LLPreviewAnim
                                    name += "(inventory)";
                                }
                            }
                            else
                            {
                                LLViewerInventoryItem* item = NULL;
                                if (!object->isInventoryDirty())
                                {
                                    item = object->getInventoryItemByAsset(motionp->getID());
                                }
                                if (item)
                                {
                                    name = item->getName();
                                }
                                else if (object->isAttachment())
                                {
                                    name += "(att:" + getAttachmentItemName() + ")";
                                }
                                else
                                {
                                    // in-world object, name or content unknown
                                    name += "(in-world)";
                                }
                            }
                            break;
                        }
                    }
                }
                else
                {
                    name = LLUUID::null.asString();
                }
                motion_name = name;
            }
            std::string motion_tag = "";
            if (mPlayingAnimations.find(motionp->getID()) != mPlayingAnimations.end())
            {
                motion_tag = "*";
            }
            output = llformat("%s%s - %d",
                              motion_name.c_str(),
                              motion_tag.c_str(),
                              (U32)motionp->getPriority());
            addDebugText(output);
        }
    }
}

void LLVOAvatar::updateDebugText()
{
    // Leave mDebugText uncleared here, in case a derived class has added some state first

    // <FS:Ansariel> Use cached controls
    //if (gSavedSettings.getBOOL("DebugAvatarAppearanceMessage"))
    static LLCachedControl<bool> debug_avatar_appearance_message(gSavedSettings, "DebugAvatarAppearanceMessage");
    if (debug_avatar_appearance_message)
    // </FS:Ansariel>
    {
        updateAppearanceMessageDebugText();
    }

    // <FS:Ansariel> Use cached controls
    //if (gSavedSettings.getBOOL("DebugAvatarCompositeBaked"))
    static LLCachedControl<bool> debug_avatar_composite_baked(gSavedSettings, "DebugAvatarCompositeBaked");
    if (debug_avatar_composite_baked)
    // </FS:Ansariel>
    {
        if (!mBakedTextureDebugText.empty())
            addDebugText(mBakedTextureDebugText);
    }

    // Develop -> Avatar -> Animation Info
    if (LLVOAvatar::sShowAnimationDebug)
    {
        updateAnimationDebugText();
    }

    if (!mDebugText.size() && mText.notNull())
    {
        mText->markDead();
        mText = NULL;
    }
    else if (mDebugText.size())
    {
        setDebugText(mDebugText);
    }
    mDebugText.clear();
}

//------------------------------------------------------------------------
// updateFootstepSounds
// Factored out from updateCharacter()
// Generate footstep sounds when feet hit the ground
//------------------------------------------------------------------------
void LLVOAvatar::updateFootstepSounds()
{
    if (mIsDummy)
    {
        return;
    }

    //-------------------------------------------------------------------------
    // Find the ground under each foot, these are used for a variety
    // of things that follow
    //-------------------------------------------------------------------------
    LLVector3 ankle_left_pos_agent = mFootLeftp->getWorldPosition();
    LLVector3 ankle_right_pos_agent = mFootRightp->getWorldPosition();

    LLVector3 ankle_left_ground_agent = ankle_left_pos_agent;
    LLVector3 ankle_right_ground_agent = ankle_right_pos_agent;
    LLVector3 normal;
    resolveHeightAgent(ankle_left_pos_agent, ankle_left_ground_agent, normal);
    resolveHeightAgent(ankle_right_pos_agent, ankle_right_ground_agent, normal);

    F32 leftElev = llmax(-0.2f, ankle_left_pos_agent.mV[VZ] - ankle_left_ground_agent.mV[VZ]);
    F32 rightElev = llmax(-0.2f, ankle_right_pos_agent.mV[VZ] - ankle_right_ground_agent.mV[VZ]);

    if (!isSitting())
    {
        //-------------------------------------------------------------------------
        // Figure out which foot is on ground
        //-------------------------------------------------------------------------
        if (!mInAir)
        {
            if ((leftElev < 0.0f) || (rightElev < 0.0f))
    {
                ankle_left_pos_agent = mFootLeftp->getWorldPosition();
                ankle_right_pos_agent = mFootRightp->getWorldPosition();
                leftElev = ankle_left_pos_agent.mV[VZ] - ankle_left_ground_agent.mV[VZ];
                rightElev = ankle_right_pos_agent.mV[VZ] - ankle_right_ground_agent.mV[VZ];
            }
        }
    }

    const LLUUID AGENT_FOOTSTEP_ANIMS[] = {ANIM_AGENT_WALK, ANIM_AGENT_RUN, ANIM_AGENT_LAND};
    const S32 NUM_AGENT_FOOTSTEP_ANIMS = LL_ARRAY_SIZE(AGENT_FOOTSTEP_ANIMS);

    if ( gAudiop && isAnyAnimationSignaled(AGENT_FOOTSTEP_ANIMS, NUM_AGENT_FOOTSTEP_ANIMS) )
    {
        bool playSound = false;
        LLVector3 foot_pos_agent;

        bool onGroundLeft = (leftElev <= 0.05f);
        bool onGroundRight = (rightElev <= 0.05f);

        // did left foot hit the ground?
        if ( onGroundLeft && !mWasOnGroundLeft )
        {
            foot_pos_agent = ankle_left_pos_agent;
            playSound = true;
        }

        // did right foot hit the ground?
        if ( onGroundRight && !mWasOnGroundRight )
    {
            foot_pos_agent = ankle_right_pos_agent;
            playSound = true;
    }

        mWasOnGroundLeft = onGroundLeft;
        mWasOnGroundRight = onGroundRight;

        // <FS:PP> FIRE-3169: Option to change the default footsteps sound
        // if ( playSound )
        static LLCachedControl<bool> PlayModeUISndFootsteps(gSavedSettings, "PlayModeUISndFootsteps");
        if ( playSound && PlayModeUISndFootsteps )
        // </FS:PP>
        {
            const F32 STEP_VOLUME = 0.1f;
            const LLUUID& step_sound_id = getStepSound();

            LLVector3d foot_pos_global = gAgent.getPosGlobalFromAgent(foot_pos_agent);

            if (LLViewerParcelMgr::getInstance()->canHearSound(foot_pos_global)
                && !LLMuteList::getInstance()->isMuted(getID(), LLMute::flagObjectSounds))
            {
                gAudiop->triggerSound(step_sound_id, getID(), STEP_VOLUME, LLAudioEngine::AUDIO_TYPE_AMBIENT, foot_pos_global);
            }
        }
    }
}

//------------------------------------------------------------------------
// computeUpdatePeriod()
// Factored out from updateCharacter()
// Set new value for mUpdatePeriod based on distance and various other factors.
//
// Note 10-2020: it turns out that none of these update period
// calculations have been having any effect, because
// mNeedsImpostorUpdate was not being set in updateCharacter(). So
// it's really open to question whether we want to enable time based updates, and if
// so, at what rate. Leaving the rates as given would lead to
// drastically more frequent impostor updates than we've been doing all these years.
// ------------------------------------------------------------------------
void LLVOAvatar::computeUpdatePeriod()
{
    bool visually_muted = isVisuallyMuted();
    bool slow = isTooSlowWithoutShadows();// <FS:Beq/> the geometry alone is forcing this to be slow so we must imposter
    if (mDrawable.notNull()
        && isVisible()
        && (!isSelf() || visually_muted)
        && !isUIAvatar()
        && (sLimitNonImpostors || visually_muted || slow) // <FS:Beq/> imposter slow avatars irrespective of nonimposter setting.
        && !mNeedsAnimUpdate)
    {
        const LLVector4a* ext = mDrawable->getSpatialExtents();
        LLVector4a size;
        size.setSub(ext[1],ext[0]);
        F32 mag = size.getLength3().getF32()*0.5f;

        const S32 UPDATE_RATE_SLOW = 64;
        const S32 UPDATE_RATE_MED = 48;
        const S32 UPDATE_RATE_FAST = 32;
        if(slow)
        {
            mUpdatePeriod = UPDATE_RATE_FAST;
        }
        else if (visually_muted)
        {   // visually muted avatars update at lowest rate
            mUpdatePeriod = UPDATE_RATE_SLOW;
        }
        else if (! shouldImpostor()
                 || mDrawable->mDistanceWRTCamera < 1.f + mag)
        {   // first 25% of max visible avatars are not impostored
            // also, don't impostor avatars whose bounding box may be penetrating the
            // impostor camera near clip plane
            mUpdatePeriod = 1;
        }
        else if ( shouldImpostor(4.0) )
        { //background avatars are REALLY slow updating impostors
            mUpdatePeriod = UPDATE_RATE_SLOW;
        }
        else if (mLastRezzedStatus <= 0)
        {
            // Don't update cloud avatars too often
            mUpdatePeriod = UPDATE_RATE_SLOW;
        }
        else if ( shouldImpostor(3.0) )
        { //back 25% of max visible avatars are slow updating impostors
            mUpdatePeriod = UPDATE_RATE_MED;
        }
        else
        {
            //nearby avatars, update the impostors more frequently.
            mUpdatePeriod = UPDATE_RATE_FAST;
        }
    }
    else
    {
        mUpdatePeriod = 1;
    }
}

//------------------------------------------------------------------------
// updateOrientation()
// Factored out from updateCharacter()
// This is used by updateCharacter() to update the avatar's orientation:
// - updates mTurning state
// - updates rotation of the mRoot joint in the skeleton
// - for self, calls setControlFlags() to notify the simulator about any turns
//------------------------------------------------------------------------
void LLVOAvatar::updateOrientation(LLAgent& agent, F32 speed, F32 delta_time)
{
            LLQuaternion iQ;
            LLVector3 upDir( 0.0f, 0.0f, 1.0f );

            // Compute a forward direction vector derived from the primitive rotation
            // and the velocity vector.  When walking or jumping, don't let body deviate
            // more than 90 from the view, if necessary, flip the velocity vector.

            LLVector3 primDir;
            if (isSelf())
            {
                primDir = agent.getAtAxis() - projected_vec(agent.getAtAxis(), agent.getReferenceUpVector());
                primDir.normalize();
            }
            else
            {
                primDir = getRotation().getMatrix3().getFwdRow();
            }
            LLVector3 velDir = getVelocity();
            velDir.normalize();
            // <FS> Disable avatar turning towards camera when walking backwards
            //if ( mSignaledAnimations.find(ANIM_AGENT_WALK) != mSignaledAnimations.end())
            static LLCachedControl<bool> walk_backwards(gSavedSettings, "FSDisableTurningAroundWhenWalkingBackwards");
            if (walk_backwards && mSignaledAnimations.find(ANIM_AGENT_WALK) != mSignaledAnimations.end())
            // </FS>
            {
                F32 vpD = velDir * primDir;
                if (vpD < -0.5f)
                {
                    velDir *= -1.0f;
                }
            }
            LLVector3 fwdDir = lerp(primDir, velDir, clamp_rescale(speed, 0.5f, 2.0f, 0.0f, 1.0f));
            if (isSelf() && gAgentCamera.cameraMouselook())
            {
                // make sure fwdDir stays in same general direction as primdir
                if (gAgent.getFlying())
                {
                    fwdDir = LLViewerCamera::getInstance()->getAtAxis();
                }
                else
                {
                    LLVector3 at_axis = LLViewerCamera::getInstance()->getAtAxis();
                    LLVector3 up_vector = gAgent.getReferenceUpVector();
                    at_axis -= up_vector * (at_axis * up_vector);
                    at_axis.normalize();

                    F32 dot = fwdDir * at_axis;
                    if (dot < 0.f)
                    {
                        fwdDir -= 2.f * at_axis * dot;
                        fwdDir.normalize();
                    }
                }
            }

            LLQuaternion root_rotation = mRoot->getWorldMatrix().quaternion();
            F32 root_roll, root_pitch, root_yaw;
            root_rotation.getEulerAngles(&root_roll, &root_pitch, &root_yaw);

            // When moving very slow, the pelvis is allowed to deviate from the
    // forward direction to allow it to hold its position while the torso
            // and head turn.  Once in motion, it must conform however.
            bool self_in_mouselook = isSelf() && gAgentCamera.cameraMouselook();

            LLVector3 pelvisDir( mRoot->getWorldMatrix().getFwdRow4().mV );

            const F32 AVATAR_PELVIS_ROTATE_THRESHOLD_SLOW = 60.0f;
            const F32 AVATAR_PELVIS_ROTATE_THRESHOLD_FAST = 2.0f;

            F32 pelvis_rot_threshold = clamp_rescale(speed, 0.1f, 1.0f, AVATAR_PELVIS_ROTATE_THRESHOLD_SLOW, AVATAR_PELVIS_ROTATE_THRESHOLD_FAST);

            if (self_in_mouselook)
            {
                pelvis_rot_threshold *= MOUSELOOK_PELVIS_FOLLOW_FACTOR;
            }
            pelvis_rot_threshold *= DEG_TO_RAD;

            F32 angle = angle_between( pelvisDir, fwdDir );

            // The avatar's root is allowed to have a yaw that deviates widely
            // from the forward direction, but if roll or pitch are off even
            // a little bit we need to correct the rotation.
            if(root_roll < 1.f * DEG_TO_RAD
               && root_pitch < 5.f * DEG_TO_RAD)
            {
                // smaller correction vector means pelvis follows prim direction more closely
                if (!mTurning && angle > pelvis_rot_threshold*0.75f)
                {
                    mTurning = true;
                }

                // use tighter threshold when turning
                if (mTurning)
                {
                    pelvis_rot_threshold *= 0.4f;
                    // account for fps, assume that above value is for ~60fps
                    constexpr F32 default_frame_sec = 0.016f;
                    F32 prev_frame_sec = LLFrameTimer::getFrameDeltaTimeF32();
                    if (default_frame_sec > prev_frame_sec)
                    {
                        // reduce threshold since turn rate per second is constant,
                        // shorter frame means shorter turn.
                        pelvis_rot_threshold *= prev_frame_sec/default_frame_sec;
                    }
                }

                // am I done turning?
                if (angle < pelvis_rot_threshold)
                {
                    mTurning = false;
                }

                LLVector3 correction_vector = (pelvisDir - fwdDir) * clamp_rescale(angle, pelvis_rot_threshold*0.75f, pelvis_rot_threshold, 1.0f, 0.0f);
                fwdDir += correction_vector;
            }
            else
            {
                mTurning = false;
            }

            // Now compute the full world space rotation for the whole body (wQv)
            LLVector3 leftDir = upDir % fwdDir;
            leftDir.normalize();
            fwdDir = leftDir % upDir;
            LLQuaternion wQv( fwdDir, leftDir, upDir );

            if (isSelf() && mTurning)
            {
                if ((fwdDir % pelvisDir) * upDir > 0.f)
                {
                    gAgent.setControlFlags(AGENT_CONTROL_TURN_RIGHT);
                }
                else
                {
                    gAgent.setControlFlags(AGENT_CONTROL_TURN_LEFT);
                }
            }

            // Set the root rotation, but do so incrementally so that it
            // lags in time by some fixed amount.
            //F32 u = LLSmoothInterpolation::getInterpolant(PELVIS_LAG);
            F32 pelvis_lag_time = 0.f;
            if (self_in_mouselook)
            {
                pelvis_lag_time = PELVIS_LAG_MOUSELOOK;
            }
            else if (mInAir)
            {
                pelvis_lag_time = PELVIS_LAG_FLYING;
                // increase pelvis lag time when moving slowly
                pelvis_lag_time *= clamp_rescale(mSpeedAccum, 0.f, 15.f, 3.f, 1.f);
            }
            else
            {
                // <FS:Beq> FIRE-29581 remove stones from wet sack for Willow
                // pelvis_lag_time = PELVIS_LAG_WALKING;
                static constexpr F32 turn_rate_delta{0.0019f}; // linear scale
                static LLCachedControl<F32> turn_speed(gSavedSettings, "FSAvatarTurnSpeed", 0.0f); // 0 is default. We can't go slower.
                pelvis_lag_time = llmax(PELVIS_LAG_WALKING - (llclamp(turn_speed(), 0.f, 100.f) * turn_rate_delta), F_ALMOST_ZERO);
                // </FS:Beq>
            }

    F32 u = llclamp((delta_time / pelvis_lag_time), 0.0f, 1.0f);

            mRoot->setWorldRotation( slerp(u, mRoot->getWorldRotation(), wQv) );
}

//------------------------------------------------------------------------
// updateTimeStep()
// Factored out from updateCharacter().
//
// Updates the time step used by the motion controller, based on area
// and avatar count criteria.  This will also stop the
// ANIM_AGENT_WALK_ADJUST animation under some circumstances.
// ------------------------------------------------------------------------
void LLVOAvatar::updateTimeStep()
{
    // <FS:Zi> Optionally disable the usage of timesteps, testing if this affects performance or
    //         creates animation issues - FIRE-3657
    //if (!isSelf() && !isUIAvatar()) // ie, non-self avatars, and animated objects will be affected.
    static LLCachedControl<bool> use_timesteps(gSavedSettings, "UseAnimationTimeSteps");
    if (!isSelf() && !isUIAvatar() && use_timesteps)
    // </FS:Zi>
    {
        // Note that sInstances counts animated objects and
        // standard avatars in the same bucket. Is this desirable?
        F32 time_quantum = clamp_rescale((F32)sInstances.size(), 10.f, 35.f, 0.f, 0.25f);
        F32 pixel_area_scale = clamp_rescale(mPixelArea, 100, 5000, 1.f, 0.f);
        F32 time_step = time_quantum * pixel_area_scale;
        // Extrema:
        //   If number of avs is 10 or less, time_step is unmodified (flagged with 0.0).
        //   If area of av is 5000 or greater, time_step is unmodified (flagged with 0.0).
        //   If number of avs is 35 or greater, and area of av is 100 or less,
        //   time_step takes the maximum possible value of 0.25.
        //   Other situations will give values within the (0, 0.25) range.
        if (time_step != 0.f)
        {
            // disable walk motion servo controller as it doesn't work with motion timesteps
            stopMotion(ANIM_AGENT_WALK_ADJUST);
            removeAnimationData("Walk Speed");
        }
        // See SL-763 - playback with altered time step does not
        // appear to work correctly, odd behavior for distant avatars.
        // As of 11-2017, LLMotionController::updateMotions() will
        // ignore the value here. Need to re-enable if it's every
        // fixed.
        mMotionController.setTimeStep(time_step);
    }
    // <FS:Zi> Optionally disable the usage of timesteps, testing if this affects performance or
    //         creates animation issues - FIRE-3657
    else
    {
        mMotionController.setTimeStep(0.0f);
    }
    // </FS:Zi>
}

void LLVOAvatar::updateRootPositionAndRotation(LLAgent& agent, F32 speed, bool was_sit_ground_constrained)
{
    if (!(isSitting() && getParent()))
    {
        // This case includes all configurations except sitting on an
        // object, so does include ground sit.

        //--------------------------------------------------------------------
        // get timing info
        // handle initial condition case
        //--------------------------------------------------------------------
        F32 animation_time = mAnimTimer.getElapsedTimeF32();
        if (mTimeLast == 0.0f)
        {
            mTimeLast = animation_time;

            // Initially put the pelvis at slaved position/mRotation
            // SL-315
            mRoot->setWorldPosition( getPositionAgent() ); // first frame
            mRoot->setWorldRotation( getRotation() );
        }

        //--------------------------------------------------------------------
        // dont' let dT get larger than 1/5th of a second
        //--------------------------------------------------------------------
        F32 delta_time = animation_time - mTimeLast;

        delta_time = llclamp( delta_time, DELTA_TIME_MIN, DELTA_TIME_MAX );
        mTimeLast = animation_time;

        mSpeedAccum = (mSpeedAccum * 0.95f) + (speed * 0.05f);

        //--------------------------------------------------------------------
        // compute the position of the avatar's root
        //--------------------------------------------------------------------
        LLVector3d root_pos;
        LLVector3d ground_under_pelvis;

        if (isSelf())
        {
            gAgent.setPositionAgent(getRenderPosition());
        }

        root_pos = gAgent.getPosGlobalFromAgent(getRenderPosition());
        root_pos.mdV[VZ] += getVisualParamWeight(AVATAR_HOVER);

        LLVector3 normal;
        resolveHeightGlobal(root_pos, ground_under_pelvis, normal);
        F32 foot_to_ground = (F32) (root_pos.mdV[VZ] - mPelvisToFoot - ground_under_pelvis.mdV[VZ]);
        bool in_air = ((!LLWorld::getInstance()->getRegionFromPosGlobal(ground_under_pelvis)) ||
                        foot_to_ground > FOOT_GROUND_COLLISION_TOLERANCE);

        if (in_air && !mInAir)
        {
            mTimeInAir.reset();
        }
        mInAir = in_air;

        // SL-402: with the ability to animate the position of joints
        // that affect the body size calculation, computed body size
        // can get stale much more easily. Simplest fix is to update
        // it frequently.
        // SL-427: this appears to be too frequent, moving to only do on animation state change.
        //computeBodySize();

        // correct for the fact that the pelvis is not necessarily the center
        // of the agent's physical representation
        root_pos.mdV[VZ] -= (0.5f * mBodySize.mV[VZ]) - mPelvisToFoot;
        if (!isSitting() && !was_sit_ground_constrained)
        {
            root_pos += LLVector3d(getHoverOffset());
            if (getOverallAppearance() == AOA_JELLYDOLL)
            {
                F32 offz = -0.5 * (getScale()[VZ] - mBodySize.mV[VZ]);
                root_pos[2] += offz;
                // if (!isSelf() && !isControlAvatar())
                // {
                //  LL_DEBUGS("Avatar") << "av " << getFullname()
                //                      << " frame " << LLFrameTimer::getFrameCount()
                //                      << " root adjust offz " << offz
                //                      << " scalez " << getScale()[VZ]
                //                      << " bsz " << mBodySize.mV[VZ]
                //                      << LL_ENDL;
                // }
            }
        }
        // if (!isSelf() && !isControlAvatar())
        // {
        //  LL_DEBUGS("Avatar") << "av " << getFullname() << " aoa " << (S32) getOverallAppearance()
        //                      << " frame " << LLFrameTimer::getFrameCount()
        //                      << " scalez " << getScale()[VZ]
        //                      << " bsz " << mBodySize.mV[VZ]
        //                      << " root pos " << root_pos[2]
        //                      << " curr rootz " << mRoot->getPosition()[2]
        //                      << " pp-z " << mPelvisp->getPosition()[2]
        //                      << " renderpos " << getRenderPosition()
        //                      << LL_ENDL;
        // }

        LLControlAvatar *cav = dynamic_cast<LLControlAvatar*>(this);
        if (cav)
        {
            // SL-1350: Moved to LLDrawable::updateXform()
            cav->matchVolumeTransform();
        }
        else
        {
            LLVector3 newPosition = gAgent.getPosAgentFromGlobal(root_pos);
            // if (!isSelf() && !isControlAvatar())
            // {
            //  LL_DEBUGS("Avatar") << "av " << getFullname()
            //                      << " frame " << LLFrameTimer::getFrameCount()
            //                      << " newPosition " << newPosition
            //                      << " renderpos " << getRenderPosition()
            //                      << LL_ENDL;
            // }
            if (newPosition != mRoot->getXform()->getWorldPosition())
            {
                mRoot->touch();
                // SL-315
                mRoot->setWorldPosition( newPosition ); // regular update
            }
        }

        //--------------------------------------------------------------------
        // Propagate viewer object rotation to root of avatar
        //--------------------------------------------------------------------
        if (!isControlAvatar() && !isAnyAnimationSignaled(AGENT_NO_ROTATE_ANIMS, NUM_AGENT_NO_ROTATE_ANIMS))
        {
            // Rotation fixups for avatars in motion.
            // Skip for animated objects.
            updateOrientation(agent, speed, delta_time);
        }
    }
    else if (mDrawable.notNull())
    {
        // Sitting on an object - mRoot is slaved to mDrawable orientation.
        LLVector3 pos = mDrawable->getPosition();
        pos += getHoverOffset() * mDrawable->getRotation();
        // SL-315
        mRoot->setPosition(pos);
        mRoot->setRotation(mDrawable->getRotation());
    }
}

//------------------------------------------------------------------------
// LLVOAvatar::computeNeedsUpdate()
//
// Most of the logic here is to figure out when to periodically update impostors.
// Non-impostors have mUpdatePeriod == 1 and will need update every frame.
//------------------------------------------------------------------------
bool LLVOAvatar::computeNeedsUpdate()
{
    const F32 MAX_IMPOSTOR_INTERVAL = 4.0f;
    computeUpdatePeriod();

    bool needs_update_by_frame_count = ((LLDrawable::getCurrentFrame()+mID.mData[0])%mUpdatePeriod == 0);

    bool needs_update_by_max_time = ((gFrameTimeSeconds-mLastImpostorUpdateFrameTime)> MAX_IMPOSTOR_INTERVAL);
    bool needs_update = needs_update_by_frame_count || needs_update_by_max_time;

    if (needs_update && !isSelf())
    {
        if (needs_update_by_max_time)
        {
            mNeedsImpostorUpdate = true;
            mLastImpostorUpdateReason = 11;
        }
        else
        {
            //mNeedsImpostorUpdate = true;
            //mLastImpostorUpdateReason = 10;
        }
    }
    return needs_update;
}

// updateCharacter()
//
// This is called for all avatars, so there are 4 possible situations:
//
// 1) Avatar is your own. In this case the class is LLVOAvatarSelf,
// isSelf() is true, and agent specifies the corresponding agent
// information for you. In all the other cases, agent is irrelevant
// and it would be less confusing if it were null or something.
//
// 2) Avatar is controlled by another resident. Class is LLVOAvatar,
// and isSelf() is false.
//
// 3) Avatar is the controller for an animated object. Class is
// LLControlAvatar and mIsDummy is true. Avatar is a purely
// viewer-side entity with no representation on the simulator.
//
// 4) Avatar is a UI avatar used in some areas of the UI, such as when
// previewing uploaded animations. Class is LLUIAvatar, and mIsDummy
// is true. Avatar is purely viewer-side with no representation on the
// simulator.
//
//------------------------------------------------------------------------
bool LLVOAvatar::updateCharacter(LLAgent &agent)
{
    updateDebugText();

    if (!mIsBuilt)
    {
        return false;
    }

    bool visible = isVisible();
    bool is_control_avatar = isControlAvatar(); // capture state to simplify tracing
    bool is_attachment = false;

    if (is_control_avatar)
    {
        LLControlAvatar *cav = dynamic_cast<LLControlAvatar*>(this);
        is_attachment = cav && cav->mRootVolp && cav->mRootVolp->isAttachment(); // For attached animated objects
    }

    LLScopedContextString str("updateCharacter " + getFullname() + " is_control_avatar "
                              + boost::lexical_cast<std::string>(is_control_avatar)
                              + " is_attachment " + boost::lexical_cast<std::string>(is_attachment));

    // For fading out the names above heads, only let the timer
    // run if we're visible.
    if (mDrawable.notNull() && !visible)
    {
        mTimeVisible.reset();
    }

    //--------------------------------------------------------------------
    // The rest should only be done occasionally for far away avatars.
    // Set mUpdatePeriod and visible based on distance and other criteria,
    // and flag for impostor update if needed.
    //--------------------------------------------------------------------
    bool needs_update = computeNeedsUpdate();

    //--------------------------------------------------------------------
    // Early out if does not need update and not self
    // don't early out for your own avatar, as we rely on your animations playing reliably
    // for example, the "turn around" animation when entering customize avatar needs to trigger
    // even when your avatar is offscreen
    //--------------------------------------------------------------------
    if (!needs_update && !isSelf())
    {
        updateMotions(LLCharacter::HIDDEN_UPDATE);
        return false;
    }

    //--------------------------------------------------------------------
    // Handle transitions between regular rendering, jellydoll, or invisible.
    // Can trigger skeleton reset or animation changes
    //--------------------------------------------------------------------
    updateOverallAppearance();

    //--------------------------------------------------------------------
    // change animation time quanta based on avatar render load
    //--------------------------------------------------------------------
    // SL-763 the time step quantization does not currently work.
    //updateTimeStep();

    //--------------------------------------------------------------------
    // Update sitting state based on parent and active animation info.
    //--------------------------------------------------------------------
    if (getParent() && !isSitting())
    {
        sitOnObject((LLViewerObject*)getParent());
    }
    else if (!getParent() && isSitting() && !isMotionActive(ANIM_AGENT_SIT_GROUND_CONSTRAINED))
    {
        // If we are starting up, motion might be loading
        LLMotion *motionp = mMotionController.findMotion(ANIM_AGENT_SIT_GROUND_CONSTRAINED);
        if (!motionp || !mMotionController.isMotionLoading(motionp))
        {
            getOffObject();
        }
    }

    //--------------------------------------------------------------------
    // create local variables in world coords for region position values
    //--------------------------------------------------------------------
    LLVector3 xyVel = getVelocity();
    xyVel.mV[VZ] = 0.0f;
    F32 speed = xyVel.length();
    // remembering the value here prevents a display glitch if the
    // animation gets toggled during this update.
    bool was_sit_ground_constrained = isMotionActive(ANIM_AGENT_SIT_GROUND_CONSTRAINED);

    //--------------------------------------------------------------------
    // This does a bunch of state updating, including figuring out
    // whether av is in the air, setting mRoot position and rotation
    // In some cases, calls updateOrientation() for a lot of the
    // work
    // --------------------------------------------------------------------
    updateRootPositionAndRotation(agent, speed, was_sit_ground_constrained);

    //-------------------------------------------------------------------------
    // Update character motions
    //-------------------------------------------------------------------------
    // store data relevant to motions
    mSpeed = speed;

    // update animations
    if (!visible && !isSelf()) // NOTE: never do a "hidden update" for self avatar as it interrupts controller processing
    {
        updateMotions(LLCharacter::HIDDEN_UPDATE);
    }
    else if (mSpecialRenderMode == 1) // Animation Preview
    {
        updateMotions(LLCharacter::FORCE_UPDATE);
    }
    else
    {
        // Might be better to do HIDDEN_UPDATE if cloud
        updateMotions(LLCharacter::NORMAL_UPDATE);
    }

    // Special handling for sitting on ground.
    if (!getParent() && (isSitting() || was_sit_ground_constrained))
    {

        F32 off_z = LLVector3d(getHoverOffset()).mdV[VZ];
        if (off_z != 0.0)
        {
            LLVector3 pos = mRoot->getWorldPosition();
            pos.mV[VZ] += off_z;
            mRoot->touch();
            // SL-315
            mRoot->setWorldPosition(pos);
        }
    }

    // update head position
    updateHeadOffset();

    // Generate footstep sounds when feet hit the ground
    updateFootstepSounds();

    // Update child joints as needed.
    mRoot->updateWorldMatrixChildren();

    if (visible)
    {
        // System avatar mesh vertices need to be reskinned.
        mNeedsSkin = true;
    }

    return visible;
}

//-----------------------------------------------------------------------------
// updateHeadOffset()
//-----------------------------------------------------------------------------
void LLVOAvatar::updateHeadOffset()
{
    // since we only care about Z, just grab one of the eyes
    LLVector3 midEyePt = mEyeLeftp->getWorldPosition();
    midEyePt -= mDrawable.notNull() ? mDrawable->getWorldPosition() : mRoot->getWorldPosition();
    midEyePt.mV[VZ] = llmax(-mPelvisToFoot + LLViewerCamera::getInstance()->getNear(), midEyePt.mV[VZ]);

    if (mDrawable.notNull())
    {
        midEyePt = midEyePt * ~mDrawable->getWorldRotation();
    }
    if (isSitting())
    {
        mHeadOffset = midEyePt;
    }
    else
    {
        F32 u = llmax(0.f, HEAD_MOVEMENT_AVG_TIME - (1.f / gFPSClamped));
        mHeadOffset = lerp(midEyePt, mHeadOffset,  u);
    }
}

void LLVOAvatar::debugBodySize() const
{
    LLVector3 pelvis_scale = mPelvisp->getScale();

    // some of the joints have not been cached
    LLVector3 skull = mSkullp->getPosition();
    LL_DEBUGS("Avatar") << "skull pos " << skull << LL_ENDL;
    //LLVector3 skull_scale = mSkullp->getScale();

    LLVector3 neck = mNeckp->getPosition();
    LLVector3 neck_scale = mNeckp->getScale();
    LL_DEBUGS("Avatar") << "neck pos " << neck << " neck_scale " << neck_scale << LL_ENDL;

    LLVector3 chest = mChestp->getPosition();
    LLVector3 chest_scale = mChestp->getScale();
    LL_DEBUGS("Avatar") << "chest pos " << chest << " chest_scale " << chest_scale << LL_ENDL;

    // the rest of the joints have been cached
    LLVector3 head = mHeadp->getPosition();
    LLVector3 head_scale = mHeadp->getScale();
    LL_DEBUGS("Avatar") << "head pos " << head << " head_scale " << head_scale << LL_ENDL;

    LLVector3 torso = mTorsop->getPosition();
    LLVector3 torso_scale = mTorsop->getScale();
    LL_DEBUGS("Avatar") << "torso pos " << torso << " torso_scale " << torso_scale << LL_ENDL;

    LLVector3 hip = mHipLeftp->getPosition();
    LLVector3 hip_scale = mHipLeftp->getScale();
    LL_DEBUGS("Avatar") << "hip pos " << hip << " hip_scale " << hip_scale << LL_ENDL;

    LLVector3 knee = mKneeLeftp->getPosition();
    LLVector3 knee_scale = mKneeLeftp->getScale();
    LL_DEBUGS("Avatar") << "knee pos " << knee << " knee_scale " << knee_scale << LL_ENDL;

    LLVector3 ankle = mAnkleLeftp->getPosition();
    LLVector3 ankle_scale = mAnkleLeftp->getScale();
    LL_DEBUGS("Avatar") << "ankle pos " << ankle << " ankle_scale " << ankle_scale << LL_ENDL;

    LLVector3 foot  = mFootLeftp->getPosition();
    LL_DEBUGS("Avatar") << "foot pos " << foot << LL_ENDL;

    F32 new_offset = (const_cast<LLVOAvatar*>(this))->getVisualParamWeight(AVATAR_HOVER);
    LL_DEBUGS("Avatar") << "new_offset " << new_offset << LL_ENDL;

    F32 new_pelvis_to_foot = hip.mV[VZ] * pelvis_scale.mV[VZ] -
        knee.mV[VZ] * hip_scale.mV[VZ] -
        ankle.mV[VZ] * knee_scale.mV[VZ] -
        foot.mV[VZ] * ankle_scale.mV[VZ];
    LL_DEBUGS("Avatar") << "new_pelvis_to_foot " << new_pelvis_to_foot << LL_ENDL;

    LLVector3 new_body_size;
    new_body_size.mV[VZ] = new_pelvis_to_foot +
                       // the sqrt(2) correction below is an approximate
                       // correction to get to the top of the head
                       F_SQRT2 * (skull.mV[VZ] * head_scale.mV[VZ]) +
                       head.mV[VZ] * neck_scale.mV[VZ] +
                       neck.mV[VZ] * chest_scale.mV[VZ] +
                       chest.mV[VZ] * torso_scale.mV[VZ] +
                       torso.mV[VZ] * pelvis_scale.mV[VZ];

    // TODO -- measure the real depth and width
    new_body_size.mV[VX] = DEFAULT_AGENT_DEPTH;
    new_body_size.mV[VY] = DEFAULT_AGENT_WIDTH;

    LL_DEBUGS("Avatar") << "new_body_size " << new_body_size << LL_ENDL;
}

//------------------------------------------------------------------------
// postPelvisSetRecalc
//------------------------------------------------------------------------
void LLVOAvatar::postPelvisSetRecalc()
{
    mRoot->updateWorldMatrixChildren();
    computeBodySize();
    dirtyMesh(2);
}
//------------------------------------------------------------------------
// updateVisibility()
//------------------------------------------------------------------------
void LLVOAvatar::updateVisibility()
{
    bool visible = false;

    if (mIsDummy)
    {
        visible = false;
    }
    else if (mDrawable.isNull())
    {
        visible = false;
    }
    else
    {
        if (!mDrawable->getSpatialGroup() || mDrawable->getSpatialGroup()->isVisible())
        {
            visible = true;
        }
        else
        {
            visible = false;
        }

        if(isSelf())
        {
            if (!gAgentWearables.areWearablesLoaded())
            {
                visible = false;
            }
        }
        else if( !mFirstAppearanceMessageReceived )
        {
            visible = false;
        }

        if (sDebugInvisible)
        {
            LLNameValue* firstname = getNVPair("FirstName");
            if (firstname)
            {
                LL_DEBUGS("Avatar") << avString() << " updating visibility" << LL_ENDL;
            }
            else
            {
                LL_INFOS() << "Avatar " << this << " updating visiblity" << LL_ENDL;
            }

            if (visible)
            {
                LL_INFOS() << "Visible" << LL_ENDL;
            }
            else
            {
                LL_INFOS() << "Not visible" << LL_ENDL;
            }

            /*if (avatar_in_frustum)
            {
                LL_INFOS() << "Avatar in frustum" << LL_ENDL;
            }
            else
            {
                LL_INFOS() << "Avatar not in frustum" << LL_ENDL;
            }*/

            /*if (LLViewerCamera::getInstance()->sphereInFrustum(sel_pos_agent, 2.0f))
            {
                LL_INFOS() << "Sel pos visible" << LL_ENDL;
            }
            if (LLViewerCamera::getInstance()->sphereInFrustum(wrist_right_pos_agent, 0.2f))
            {
                LL_INFOS() << "Wrist pos visible" << LL_ENDL;
            }
            if (LLViewerCamera::getInstance()->sphereInFrustum(getPositionAgent(), getMaxScale()*2.f))
            {
                LL_INFOS() << "Agent visible" << LL_ENDL;
            }*/
            LL_INFOS() << "PA: " << getPositionAgent() << LL_ENDL;
            /*LL_INFOS() << "SPA: " << sel_pos_agent << LL_ENDL;
            LL_INFOS() << "WPA: " << wrist_right_pos_agent << LL_ENDL;*/
            for (attachment_map_t::iterator iter = mAttachmentPoints.begin();
                 iter != mAttachmentPoints.end();
                 ++iter)
            {
                LLViewerJointAttachment* attachment = iter->second;

                // <FS:Ansariel> Possible crash fix
                if (!attachment)
                {
                    continue;
                }
                // </FS:Ansariel>

                for (LLViewerJointAttachment::attachedobjs_vec_t::iterator attachment_iter = attachment->mAttachedObjects.begin();
                     attachment_iter != attachment->mAttachedObjects.end();
                     ++attachment_iter)
                {
                    if (LLViewerObject *attached_object = attachment_iter->get())
                    {
                        if(attached_object->mDrawable->isVisible())
                        {
                            LL_INFOS() << attachment->getName() << " visible" << LL_ENDL;
                        }
                        else
                        {
                            LL_INFOS() << attachment->getName() << " not visible at " << mDrawable->getWorldPosition() << " and radius " << mDrawable->getRadius() << LL_ENDL;
                        }
                    }
                }
            }
        }
    }

    if (!visible && mVisible)
    {
        mMeshInvisibleTime.reset();
    }

    if (visible)
    {
        if (!mMeshValid)
        {
            restoreMeshData();
        }
    }
    else
    {
        if (mMeshValid &&
            (isControlAvatar() || mMeshInvisibleTime.getElapsedTimeF32() > TIME_BEFORE_MESH_CLEANUP))
        {
            releaseMeshData();
        }
    }

    if ( visible != mVisible )
    {
        LL_DEBUGS("AvatarRender") << "visible was " << mVisible << " now " << visible << LL_ENDL;
    }
    mVisible = visible;
}

// private
bool LLVOAvatar::shouldAlphaMask()
{
    const bool should_alpha_mask = !LLDrawPoolAlpha::sShowDebugAlpha // Don't alpha mask if "Highlight Transparent" checked
                            && !LLDrawPoolAvatar::sSkipTransparent;

    return should_alpha_mask;

}

//-----------------------------------------------------------------------------
// renderSkinned()
//-----------------------------------------------------------------------------
U32 LLVOAvatar::renderSkinned()
{
    LL_PROFILE_ZONE_SCOPED_CATEGORY_AVATAR;

    U32 num_indices = 0;

    if (!mIsBuilt)
    {
        return num_indices;
    }

    if (mDrawable.isNull())
    {
        return num_indices;
    }

    LLFace* face = mDrawable->getFace(0);

    bool needs_rebuild = !face || !face->getVertexBuffer() || mDrawable->isState(LLDrawable::REBUILD_GEOMETRY);

    if (needs_rebuild || mDirtyMesh)
    {   //LOD changed or new mesh created, allocate new vertex buffer if needed
        if (needs_rebuild || mDirtyMesh >= 2 || mVisibilityRank <= 4)
        {
            updateMeshData();
            mDirtyMesh = 0;
            mNeedsSkin = true;
            mDrawable->clearState(LLDrawable::REBUILD_GEOMETRY);
        }
    }

    if (LLViewerShaderMgr::instance()->getShaderLevel(LLViewerShaderMgr::SHADER_AVATAR) <= 0)
    {
        if (mNeedsSkin)
        {
            //generate animated mesh
            LLViewerJoint* lower_mesh = getViewerJoint(MESH_ID_LOWER_BODY);
            LLViewerJoint* upper_mesh = getViewerJoint(MESH_ID_UPPER_BODY);
            LLViewerJoint* skirt_mesh = getViewerJoint(MESH_ID_SKIRT);
            LLViewerJoint* eyelash_mesh = getViewerJoint(MESH_ID_EYELASH);
            LLViewerJoint* head_mesh = getViewerJoint(MESH_ID_HEAD);
            LLViewerJoint* hair_mesh = getViewerJoint(MESH_ID_HAIR);

            if(upper_mesh)
            {
                upper_mesh->updateJointGeometry();
            }
            if (lower_mesh)
            {
                lower_mesh->updateJointGeometry();
            }

            if( isWearingWearableType( LLWearableType::WT_SKIRT ) )
            {
                if(skirt_mesh)
                {
                    skirt_mesh->updateJointGeometry();
                }
            }

            if (!isSelf() || gAgent.needsRenderHead() || LLPipeline::sShadowRender)
            {
                if(eyelash_mesh)
                {
                    eyelash_mesh->updateJointGeometry();
                }
                if(head_mesh)
                {
                    head_mesh->updateJointGeometry();
                }
                if(hair_mesh)
                {
                    hair_mesh->updateJointGeometry();
                }
            }
            mNeedsSkin = false;
            mLastSkinTime = gFrameTimeSeconds;

            LLFace * face = mDrawable->getFace(0);
            if (face)
            {
                LLVertexBuffer* vb = face->getVertexBuffer();
                if (vb)
                {
                    vb->unmapBuffer();
                }
            }
        }
    }
    else
    {
        mNeedsSkin = false;
    }

    if (sDebugInvisible)
    {
        LLNameValue* firstname = getNVPair("FirstName");
        if (firstname)
        {
            LL_DEBUGS("Avatar") << avString() << " in render" << LL_ENDL;
        }
        else
        {
            LL_INFOS() << "Avatar " << this << " in render" << LL_ENDL;
        }
        if (!mIsBuilt)
        {
            LL_INFOS() << "Not built!" << LL_ENDL;
        }
        else if (!gAgent.needsRenderAvatar())
        {
            LL_INFOS() << "Doesn't need avatar render!" << LL_ENDL;
        }
        else
        {
            LL_INFOS() << "Rendering!" << LL_ENDL;
        }
    }

    if (!mIsBuilt)
    {
        return num_indices;
    }

    if (isSelf() && !gAgent.needsRenderAvatar())
    {
        return num_indices;
    }

    //--------------------------------------------------------------------
    // render all geometry attached to the skeleton
    //--------------------------------------------------------------------

        bool first_pass = true;
        if (!LLDrawPoolAvatar::sSkipOpaque)
        {
            if (isUIAvatar() && mIsDummy)
            {
                LLViewerJoint* hair_mesh = getViewerJoint(MESH_ID_HAIR);
                if (hair_mesh)
                {
                    num_indices += hair_mesh->render(mAdjustedPixelArea, first_pass, mIsDummy);
                }
                first_pass = false;
            }
            if (!isSelf() || gAgent.needsRenderHead() || LLPipeline::sShadowRender)
            {

                if (isTextureVisible(TEX_HEAD_BAKED) || (getOverallAppearance() == AOA_JELLYDOLL && !isControlAvatar()) || isUIAvatar())
                {
                    LLViewerJoint* head_mesh = getViewerJoint(MESH_ID_HEAD);
                    if (head_mesh)
                    {
                        num_indices += head_mesh->render(mAdjustedPixelArea, first_pass, mIsDummy);
                    }
                    first_pass = false;
                }
            }
            if (isTextureVisible(TEX_UPPER_BAKED) || (getOverallAppearance() == AOA_JELLYDOLL && !isControlAvatar()) || isUIAvatar())
            {
                LLViewerJoint* upper_mesh = getViewerJoint(MESH_ID_UPPER_BODY);
                if (upper_mesh)
                {
                    num_indices += upper_mesh->render(mAdjustedPixelArea, first_pass, mIsDummy);
                }
                first_pass = false;
            }

            if (isTextureVisible(TEX_LOWER_BAKED) || (getOverallAppearance() == AOA_JELLYDOLL && !isControlAvatar()) || isUIAvatar())
            {
                LLViewerJoint* lower_mesh = getViewerJoint(MESH_ID_LOWER_BODY);
                if (lower_mesh)
                {
                    num_indices += lower_mesh->render(mAdjustedPixelArea, first_pass, mIsDummy);
                }
                first_pass = false;
            }
        }

        if (!LLDrawPoolAvatar::sSkipTransparent || LLPipeline::sImpostorRender)
        {
            LLGLState blend(GL_BLEND, !mIsDummy);
            num_indices += renderTransparent(first_pass);
        }

    return num_indices;
}

U32 LLVOAvatar::renderTransparent(bool first_pass)
{
    LL_PROFILE_ZONE_SCOPED_CATEGORY_AVATAR; // <FS:Beq/> Tracy accounting for render tracking
    U32 num_indices = 0;
    if( isWearingWearableType( LLWearableType::WT_SKIRT ) && (isUIAvatar() || isTextureVisible(TEX_SKIRT_BAKED)) )
    {
        gGL.flush();
        LLViewerJoint* skirt_mesh = getViewerJoint(MESH_ID_SKIRT);
        if (skirt_mesh)
        {
            num_indices += skirt_mesh->render(mAdjustedPixelArea, false);
        }
        first_pass = false;
        gGL.flush();
    }

    if (!isSelf() || gAgent.needsRenderHead() || LLPipeline::sShadowRender)
    {
        if (LLPipeline::sImpostorRender)
        {
            gGL.flush();
        }

        if (isTextureVisible(TEX_HEAD_BAKED))
        {
            LLViewerJoint* eyelash_mesh = getViewerJoint(MESH_ID_EYELASH);
            if (eyelash_mesh)
            {
                num_indices += eyelash_mesh->render(mAdjustedPixelArea, first_pass, mIsDummy);
            }
            first_pass = false;
        }
        if (isTextureVisible(TEX_HAIR_BAKED) && (getOverallAppearance() != AOA_JELLYDOLL))
        {
            LLViewerJoint* hair_mesh = getViewerJoint(MESH_ID_HAIR);
            if (hair_mesh)
            {
                num_indices += hair_mesh->render(mAdjustedPixelArea, first_pass, mIsDummy);
            }
            first_pass = false;
        }
        if (LLPipeline::sImpostorRender)
        {
            gGL.flush();
        }
    }

    return num_indices;
}

//-----------------------------------------------------------------------------
// renderRigid()
//-----------------------------------------------------------------------------
U32 LLVOAvatar::renderRigid()
{
    LL_PROFILE_ZONE_SCOPED_CATEGORY_AVATAR; // <FS:Beq/> Tracy accounting for render tracking
    U32 num_indices = 0;

    if (!mIsBuilt)
    {
        return 0;
    }

    if (isSelf() && (!gAgent.needsRenderAvatar() || !gAgent.needsRenderHead()))
    {
        return 0;
    }

    if (isTextureVisible(TEX_EYES_BAKED) || (getOverallAppearance() == AOA_JELLYDOLL && !isControlAvatar()) || isUIAvatar())
    {
        LLViewerJoint* eyeball_left = getViewerJoint(MESH_ID_EYEBALL_LEFT);
        LLViewerJoint* eyeball_right = getViewerJoint(MESH_ID_EYEBALL_RIGHT);
        if (eyeball_left)
        {
            num_indices += eyeball_left->render(mAdjustedPixelArea, true, mIsDummy);
        }
        if(eyeball_right)
        {
            num_indices += eyeball_right->render(mAdjustedPixelArea, true, mIsDummy);
        }
    }

    return num_indices;
}

U32 LLVOAvatar::renderImpostor(LLColor4U color, S32 diffuse_channel)
{
    LL_PROFILE_ZONE_SCOPED_CATEGORY_AVATAR; // <FS:Beq/> Tracy accounting for render tracking
    if (!mImpostor.isComplete())
    {
        return 0;
    }

    LLVector3 pos(getRenderPosition()+mImpostorOffset);
    LLVector3 at = (pos - LLViewerCamera::getInstance()->getOrigin());
    at.normalize();
    LLVector3 left = LLViewerCamera::getInstance()->getUpAxis() % at;
    LLVector3 up = at%left;

    left *= mImpostorDim.mV[0];
    up *= mImpostorDim.mV[1];

    if (gPipeline.hasRenderDebugMask(LLPipeline::RENDER_DEBUG_IMPOSTORS))
    {
        LLGLEnable blend(GL_BLEND);
        gGL.setSceneBlendType(LLRender::BT_ADD);
        gGL.getTexUnit(diffuse_channel)->unbind(LLTexUnit::TT_TEXTURE);

        // gGL.begin(LLRender::QUADS);
        // gGL.vertex3fv((pos+left-up).mV);
        // gGL.vertex3fv((pos-left-up).mV);
        // gGL.vertex3fv((pos-left+up).mV);
        // gGL.vertex3fv((pos+left+up).mV);
        // gGL.end();


        gGL.begin(LLRender::LINES);
        gGL.color4f(1.f,1.f,1.f,1.f);
        F32 thickness = llmax(F32(5.0f-5.0f*(gFrameTimeSeconds-mLastImpostorUpdateFrameTime)),1.0f);
        gGL.setLineWidth(thickness); // <FS> Line width OGL core profile fix by Rye Mutt
        gGL.vertex3fv((pos+left-up).mV);
        gGL.vertex3fv((pos-left-up).mV);
        gGL.vertex3fv((pos-left-up).mV);
        gGL.vertex3fv((pos-left+up).mV);
        gGL.vertex3fv((pos-left+up).mV);
        gGL.vertex3fv((pos+left+up).mV);
        gGL.vertex3fv((pos+left+up).mV);
        gGL.vertex3fv((pos+left-up).mV);
        gGL.end();
        gGL.flush();
    }
    {
    gGL.flush();

    gGL.color4ubv(color.mV);
    gGL.getTexUnit(diffuse_channel)->bind(&mImpostor);
    // <FS:Ansariel> Remove QUADS rendering mode
    //gGL.begin(LLRender::QUADS);
    //gGL.texCoord2f(0,0);
    //gGL.vertex3fv((pos+left-up).mV);
    //gGL.texCoord2f(1,0);
    //gGL.vertex3fv((pos-left-up).mV);
    //gGL.texCoord2f(1,1);
    //gGL.vertex3fv((pos-left+up).mV);
    //gGL.texCoord2f(0,1);
    //gGL.vertex3fv((pos+left+up).mV);
    //gGL.end();
    gGL.begin(LLRender::TRIANGLES);
    {
        gGL.texCoord2f(0.f, 0.f);
        gGL.vertex3fv((pos + left - up).mV);
        gGL.texCoord2f(1.f, 0.f);
        gGL.vertex3fv((pos - left - up).mV);
        gGL.texCoord2f(1.f, 1.f);
        gGL.vertex3fv((pos - left + up).mV);

        gGL.texCoord2f(0.f, 0.f);
        gGL.vertex3fv((pos + left - up).mV);
        gGL.texCoord2f(1.f, 1.f);
        gGL.vertex3fv((pos - left + up).mV);
        gGL.texCoord2f(0.f, 1.f);
        gGL.vertex3fv((pos + left + up).mV);
    }
    gGL.end();
    // </FS:Ansariel>
    gGL.flush();
    }

    return 6;
}

bool LLVOAvatar::allTexturesCompletelyDownloaded(std::set<LLUUID>& ids) const
{
    for (std::set<LLUUID>::const_iterator it = ids.begin(); it != ids.end(); ++it)
    {
        LLViewerFetchedTexture *imagep = gTextureList.findImage(*it, TEX_LIST_STANDARD);
        if (imagep && imagep->getDiscardLevel()!=0)
        {
            return false;
        }
    }
    return true;
}

bool LLVOAvatar::allLocalTexturesCompletelyDownloaded() const
{
    std::set<LLUUID> local_ids;
    collectLocalTextureUUIDs(local_ids);
    return allTexturesCompletelyDownloaded(local_ids);
}

bool LLVOAvatar::allBakedTexturesCompletelyDownloaded() const
{
    std::set<LLUUID> baked_ids;
    collectBakedTextureUUIDs(baked_ids);
    return allTexturesCompletelyDownloaded(baked_ids);
}

std::string LLVOAvatar::bakedTextureOriginInfo()
{
    std::string result;

    std::set<LLUUID> baked_ids;
    collectBakedTextureUUIDs(baked_ids);
    for (U32 i = 0; i < mBakedTextureDatas.size(); i++)
    {
        ETextureIndex texture_index = mBakedTextureDatas[i].mTextureIndex;
        LLViewerFetchedTexture *imagep =
            LLViewerTextureManager::staticCastToFetchedTexture(getImage(texture_index,0), true);
        if (!imagep ||
            imagep->getID() == IMG_DEFAULT ||
            imagep->getID() == IMG_DEFAULT_AVATAR)

        {
            result += "-";
        }
        else
        {
            bool has_url = false, has_host = false;
            if (!imagep->getUrl().empty())
            {
                has_url = true;
            }
            if (imagep->getTargetHost().isOk())
            {
                has_host = true;
            }
            S32 discard = imagep->getDiscardLevel();
            if (has_url && !has_host) result += discard ? "u" : "U"; // server-bake texture with url
            else if (has_host && !has_url) result += discard ? "h" : "H"; // old-style texture on sim
            else if (has_host && has_url) result += discard ? "x" : "X"; // both origins?
            else if (!has_host && !has_url) result += discard ? "n" : "N"; // no origin?
            if (discard != 0)
            {
                result += llformat("(%d/%d)",discard,imagep->getDesiredDiscardLevel());
            }
        }

    }
    return result;
}

S32Bytes LLVOAvatar::totalTextureMemForUUIDS(std::set<LLUUID>& ids)
{
    S32Bytes result(0);
    for (std::set<LLUUID>::const_iterator it = ids.begin(); it != ids.end(); ++it)
    {
        LLViewerFetchedTexture *imagep = gTextureList.findImage(*it, TEX_LIST_STANDARD);
        if (imagep)
        {
            result += imagep->getTextureMemory();
        }
    }
    return result;
}

void LLVOAvatar::collectLocalTextureUUIDs(std::set<LLUUID>& ids) const
{
    for (U32 texture_index = 0; texture_index < getNumTEs(); texture_index++)
    {
        LLWearableType::EType wearable_type = LLAvatarAppearance::getDictionary()->getTEWearableType((ETextureIndex)texture_index);
        U32 num_wearables = gAgentWearables.getWearableCount(wearable_type);

        LLViewerFetchedTexture *imagep = NULL;
        for (U32 wearable_index = 0; wearable_index < num_wearables; wearable_index++)
        {
            imagep = LLViewerTextureManager::staticCastToFetchedTexture(getImage(texture_index, wearable_index), true);
            if (imagep)
            {
                const LLAvatarAppearanceDictionary::TextureEntry *texture_dict = LLAvatarAppearance::getDictionary()->getTexture((ETextureIndex)texture_index);
                if (texture_dict && texture_dict->mIsLocalTexture)
                {
                    ids.insert(imagep->getID());
                }
            }
        }
    }
    ids.erase(IMG_DEFAULT);
    ids.erase(IMG_DEFAULT_AVATAR);
    ids.erase(IMG_INVISIBLE);
}

void LLVOAvatar::collectBakedTextureUUIDs(std::set<LLUUID>& ids) const
{
    for (U32 texture_index = 0; texture_index < getNumTEs(); texture_index++)
    {
        LLViewerFetchedTexture *imagep = NULL;
        if (isIndexBakedTexture((ETextureIndex) texture_index))
        {
            imagep = LLViewerTextureManager::staticCastToFetchedTexture(getImage(texture_index,0), true);
            if (imagep)
            {
                ids.insert(imagep->getID());
            }
        }
    }
    ids.erase(IMG_DEFAULT);
    ids.erase(IMG_DEFAULT_AVATAR);
    ids.erase(IMG_INVISIBLE);
}

void LLVOAvatar::collectTextureUUIDs(std::set<LLUUID>& ids)
{
    collectLocalTextureUUIDs(ids);
    collectBakedTextureUUIDs(ids);
}

void LLVOAvatar::releaseOldTextures()
{
    S32Bytes current_texture_mem;

    // Any textures that we used to be using but are no longer using should no longer be flagged as "NO_DELETE"
    std::set<LLUUID> baked_texture_ids;
    collectBakedTextureUUIDs(baked_texture_ids);
    S32Bytes new_baked_mem = totalTextureMemForUUIDS(baked_texture_ids);

    std::set<LLUUID> local_texture_ids;
    collectLocalTextureUUIDs(local_texture_ids);
    //S32 new_local_mem = totalTextureMemForUUIDS(local_texture_ids);

    std::set<LLUUID> new_texture_ids;
    new_texture_ids.insert(baked_texture_ids.begin(),baked_texture_ids.end());
    new_texture_ids.insert(local_texture_ids.begin(),local_texture_ids.end());
    S32Bytes new_total_mem = totalTextureMemForUUIDS(new_texture_ids);

    //S32 old_total_mem = totalTextureMemForUUIDS(mTextureIDs);
    //LL_DEBUGS("Avatar") << getFullname() << " old_total_mem: " << old_total_mem << " new_total_mem (L/B): " << new_total_mem << " (" << new_local_mem <<", " << new_baked_mem << ")" << LL_ENDL;
    if (!isSelf() && new_total_mem > new_baked_mem)
    {
            LL_WARNS() << "extra local textures stored for non-self av" << LL_ENDL;
    }
    for (std::set<LLUUID>::iterator it = mTextureIDs.begin(); it != mTextureIDs.end(); ++it)
    {
        if (new_texture_ids.find(*it) == new_texture_ids.end())
        {
            LLViewerFetchedTexture *imagep = gTextureList.findImage(*it, TEX_LIST_STANDARD);
            if (imagep)
            {
                current_texture_mem += imagep->getTextureMemory();
                if (imagep->getTextureState() == LLGLTexture::NO_DELETE)
                {
                    // This will allow the texture to be deleted if not in use.
                    imagep->forceActive();

                    // This resets the clock to texture being flagged
                    // as unused, preventing the texture from being
                    // deleted immediately. If other avatars or
                    // objects are using it, it can still be flagged
                    // no-delete by them.
                    imagep->forceUpdateBindStats();
                }
            }
        }
    }
    mTextureIDs = new_texture_ids;
}

void LLVOAvatar::updateTextures()
{
    releaseOldTextures();

    bool render_avatar = true;

    if (mIsDummy)
    {
        return;
    }

    if( isSelf() )
    {
        render_avatar = true;
    }
    else
    {
        if(!isVisible())
        {
            return ;//do not update for invisible avatar.
        }

        render_avatar = !mCulled; //visible and not culled.
    }

    std::vector<bool> layer_baked;
    // GL NOT ACTIVE HERE - *TODO
    for (U32 i = 0; i < mBakedTextureDatas.size(); i++)
    {
        layer_baked.push_back(isTextureDefined(mBakedTextureDatas[i].mTextureIndex));
        // bind the texture so that they'll be decoded slightly
        // inefficient, we can short-circuit this if we have to
        if (render_avatar && !gGLManager.mIsDisabled)
        {
            if (layer_baked[i] && !mBakedTextureDatas[i].mIsLoaded)
            {
                gGL.getTexUnit(0)->bind(getImage( mBakedTextureDatas[i].mTextureIndex, 0 ));
            }
        }
    }

    mMaxPixelArea = 0.f;
    mMinPixelArea = 99999999.f;
    mHasGrey = false; // debug
    for (U32 texture_index = 0; texture_index < getNumTEs(); texture_index++)
    {
        LLWearableType::EType wearable_type = LLAvatarAppearance::getDictionary()->getTEWearableType((ETextureIndex)texture_index);
        U32 num_wearables = gAgentWearables.getWearableCount(wearable_type);
        const LLTextureEntry *te = getTE(texture_index);

        // getTE can return 0.
        // Not sure yet why it does, but of course it crashes when te->mScale? gets used.
        // Put safeguard in place so this corner case get better handling and does not result in a crash.
        F32 texel_area_ratio = 1.0f;
        if( te )
        {
            texel_area_ratio = fabs(te->mScaleS * te->mScaleT);
        }
        else
        {
            LL_WARNS() << "getTE( " << texture_index << " ) returned 0" <<LL_ENDL;
        }

        LLViewerFetchedTexture *imagep = NULL;
        for (U32 wearable_index = 0; wearable_index < num_wearables; wearable_index++)
        {
            imagep = LLViewerTextureManager::staticCastToFetchedTexture(getImage(texture_index, wearable_index), true);
            if (imagep)
            {
                const LLAvatarAppearanceDictionary::TextureEntry *texture_dict = LLAvatarAppearance::getDictionary()->getTexture((ETextureIndex)texture_index);
                const EBakedTextureIndex baked_index = texture_dict ? texture_dict->mBakedTextureIndex : EBakedTextureIndex::BAKED_NUM_INDICES;
                if (texture_dict && texture_dict->mIsLocalTexture)
                {
                    addLocalTextureStats((ETextureIndex)texture_index, imagep, texel_area_ratio, render_avatar, mBakedTextureDatas[baked_index].mIsUsed);
                }
            }
        }
        if (isIndexBakedTexture((ETextureIndex) texture_index) && render_avatar)
        {
            const S32 boost_level = getAvatarBakedBoostLevel();
            imagep = LLViewerTextureManager::staticCastToFetchedTexture(getImage(texture_index,0), true);
            addBakedTextureStats( imagep, mPixelArea, texel_area_ratio, boost_level );
            // <FS:Ansariel> [Legacy Bake]
            // Spam if this is a baked texture, not set to default image, without valid host info
            if (isIndexBakedTexture((ETextureIndex)texture_index)
                && imagep->getID() != IMG_DEFAULT_AVATAR
                && imagep->getID() != IMG_INVISIBLE
                && !isUsingServerBakes()
                && !imagep->getTargetHost().isOk())
            {
                LL_WARNS_ONCE("Texture") << "LLVOAvatar::updateTextures No host for texture "
                                         << imagep->getID() << " for avatar "
                                         << (isSelf() ? "<myself>" : getID().asString())
                                         << " on host " << getRegion()->getHost() << LL_ENDL;
            }
            // </FS:Ansariel> [Legacy Bake]
        }
    }

    if (gPipeline.hasRenderDebugMask(LLPipeline::RENDER_DEBUG_TEXTURE_AREA))
    {
        setDebugText(llformat("%4.0f:%4.0f", (F32) sqrt(mMinPixelArea),(F32) sqrt(mMaxPixelArea)));
    }
}


void LLVOAvatar::addLocalTextureStats( ETextureIndex idx, LLViewerFetchedTexture* imagep,
                                       F32 texel_area_ratio, bool render_avatar, bool covered_by_baked)
{
    // No local texture stats for non-self avatars
    return;
}

const S32 MAX_TEXTURE_UPDATE_INTERVAL = 64 ; //need to call updateTextures() at least every 32 frames.
const S32 MAX_TEXTURE_VIRTUAL_SIZE_RESET_INTERVAL = S32_MAX ; //frames
void LLVOAvatar::checkTextureLoading()
{
    static const F32 MAX_INVISIBLE_WAITING_TIME = 15.f ; //seconds

    bool pause = !isVisible() ;
    if(!pause)
    {
        mInvisibleTimer.reset() ;
    }
    if(mLoadedCallbacksPaused == pause)
    {
        if (!pause && mFirstFullyVisible && mLoadedCallbackTextures < mCallbackTextureList.size())
        {
            // We still need to update 'loaded' textures count to decide on 'cloud' visibility
            // Alternatively this can be done on TextureLoaded callbacks, but is harder to properly track
            mLoadedCallbackTextures = 0;
            for (LLLoadedCallbackEntry::source_callback_list_t::iterator iter = mCallbackTextureList.begin();
                iter != mCallbackTextureList.end(); ++iter)
            {
                LLViewerFetchedTexture* tex = gTextureList.findImage(*iter);
                if (tex && (tex->getDiscardLevel() >= 0 || tex->isMissingAsset()))
                {
                    mLoadedCallbackTextures++;
                }
            }
        }
        return ;
    }

    if(mCallbackTextureList.empty()) //when is self or no callbacks. Note: this list for self is always empty.
    {
        mLoadedCallbacksPaused = pause ;
        mLoadedCallbackTextures = 0;
        return ; //nothing to check.
    }

    if(pause && mInvisibleTimer.getElapsedTimeF32() < MAX_INVISIBLE_WAITING_TIME)
    {
        return ; //have not been invisible for enough time.
    }

    mLoadedCallbackTextures = pause ? static_cast<S32>(mCallbackTextureList.size()) : 0;

    for(LLLoadedCallbackEntry::source_callback_list_t::iterator iter = mCallbackTextureList.begin();
        iter != mCallbackTextureList.end(); ++iter)
    {
        LLViewerFetchedTexture* tex = gTextureList.findImage(*iter) ;
        if(tex)
        {
            if(pause)//pause texture fetching.
            {
                tex->pauseLoadedCallbacks(&mCallbackTextureList) ;

                //set to terminate texture fetching after MAX_TEXTURE_UPDATE_INTERVAL frames.
                tex->setMaxVirtualSizeResetInterval(MAX_TEXTURE_UPDATE_INTERVAL);
                tex->resetMaxVirtualSizeResetCounter() ;
            }
            else//unpause
            {
                static const F32 START_AREA = 100.f ;

                tex->unpauseLoadedCallbacks(&mCallbackTextureList) ;
                tex->addTextureStats(START_AREA); //jump start the fetching again

                // technically shouldn't need to account for missing, but callback might not have happened yet
                if (tex->getDiscardLevel() >= 0 || tex->isMissingAsset())
                {
                    mLoadedCallbackTextures++; // consider it loaded (we have at least some data)
                }
            }
        }
    }

    if(!pause)
    {
        updateTextures() ; //refresh texture stats.
    }
    mLoadedCallbacksPaused = pause ;
    return ;
}

const F32  SELF_ADDITIONAL_PRI = 0.75f ;
void LLVOAvatar::addBakedTextureStats( LLViewerFetchedTexture* imagep, F32 pixel_area, F32 texel_area_ratio, S32 boost_level)
{
    //Note:
    //if this function is not called for the last MAX_TEXTURE_VIRTUAL_SIZE_RESET_INTERVAL frames,
    //the texture pipeline will stop fetching this texture.

    imagep->resetTextureStats();
    imagep->setMaxVirtualSizeResetInterval(MAX_TEXTURE_VIRTUAL_SIZE_RESET_INTERVAL);
    imagep->resetMaxVirtualSizeResetCounter() ;

    mMaxPixelArea = llmax(pixel_area, mMaxPixelArea);
    mMinPixelArea = llmin(pixel_area, mMinPixelArea);
    imagep->addTextureStats(pixel_area / texel_area_ratio);
    imagep->setBoostLevel(boost_level);
}

//virtual
void LLVOAvatar::setImage(const U8 te, LLViewerTexture *imagep, const U32 index)
{
    setTEImage(te, imagep);
}

//virtual
LLViewerTexture* LLVOAvatar::getImage(const U8 te, const U32 index) const
{
    return getTEImage(te);
}
//virtual
const LLTextureEntry* LLVOAvatar::getTexEntry(const U8 te_num) const
{
    return getTE(te_num);
}

//virtual
void LLVOAvatar::setTexEntry(const U8 index, const LLTextureEntry &te)
{
    setTE(index, te);
}

const std::string LLVOAvatar::getImageURL(const U8 te, const LLUUID &uuid)
{
    llassert(isIndexBakedTexture(ETextureIndex(te)));
    std::string url = "";
    // <FS:Ansariel> [Legacy Bake]
    if (isUsingServerBakes())
    {
    // </FS:Ansariel> [Legacy Bake]
    const std::string& appearance_service_url = LLAppearanceMgr::instance().getAppearanceServiceURL();
    if (appearance_service_url.empty())
    {
        // Probably a server-side issue if we get here:
        LL_WARNS() << "AgentAppearanceServiceURL not set - Baked texture requests will fail" << LL_ENDL;
        return url;
    }

    const LLAvatarAppearanceDictionary::TextureEntry* texture_entry = LLAvatarAppearance::getDictionary()->getTexture((ETextureIndex)te);
    if (texture_entry != NULL)
    {
        url = appearance_service_url + "texture/" + getID().asString() + "/" + texture_entry->mDefaultImageName + "/" + uuid.asString();
        //LL_INFOS() << "baked texture url: " << url << LL_ENDL;
    }
    // <FS:Ansariel> [Legacy Bake]
    }
    // </FS:Ansariel> [Legacy Bake]
    return url;
}

//-----------------------------------------------------------------------------
// resolveHeight()
//-----------------------------------------------------------------------------

void LLVOAvatar::resolveHeightAgent(const LLVector3 &in_pos_agent, LLVector3 &out_pos_agent, LLVector3 &out_norm)
{
    LLVector3d in_pos_global, out_pos_global;

    in_pos_global = gAgent.getPosGlobalFromAgent(in_pos_agent);
    resolveHeightGlobal(in_pos_global, out_pos_global, out_norm);
    out_pos_agent = gAgent.getPosAgentFromGlobal(out_pos_global);
}


void LLVOAvatar::resolveRayCollisionAgent(const LLVector3d start_pt, const LLVector3d end_pt, LLVector3d &out_pos, LLVector3 &out_norm)
{
    LLViewerObject *obj;
    LLWorld::getInstance()->resolveStepHeightGlobal(this, start_pt, end_pt, out_pos, out_norm, &obj);
}

void LLVOAvatar::resolveHeightGlobal(const LLVector3d &inPos, LLVector3d &outPos, LLVector3 &outNorm)
{
    LLVector3d zVec(0.0f, 0.0f, 0.5f);
    LLVector3d p0 = inPos + zVec;
    LLVector3d p1 = inPos - zVec;
    LLViewerObject *obj;
    LLWorld::getInstance()->resolveStepHeightGlobal(this, p0, p1, outPos, outNorm, &obj);
    if (!obj)
    {
        mStepOnLand = true;
        mStepMaterial = 0;
        mStepObjectVelocity.setVec(0.0f, 0.0f, 0.0f);
    }
    else
    {
        mStepOnLand = false;
        mStepMaterial = obj->getMaterial();

        // We want the primitive velocity, not our velocity... (which actually subtracts the
        // step object velocity)
        LLVector3 angularVelocity = obj->getAngularVelocity();
        LLVector3 relativePos = gAgent.getPosAgentFromGlobal(outPos) - obj->getPositionAgent();

        LLVector3 linearComponent = angularVelocity % relativePos;
//      LL_INFOS() << "Linear Component of Rotation Velocity " << linearComponent << LL_ENDL;
        mStepObjectVelocity = obj->getVelocity() + linearComponent;
    }
}


//-----------------------------------------------------------------------------
// getStepSound()
//-----------------------------------------------------------------------------
const LLUUID& LLVOAvatar::getStepSound() const
{
    if ( mStepOnLand )
    {
        // <FS:PP> FIRE-3169: Option to change the default footsteps sound
        // return sStepSoundOnLand;
        static LLCachedControl<std::string> UISndFootsteps(gSavedSettings, "UISndFootsteps");
        static const LLUUID sFootstepsSnd = LLUUID(UISndFootsteps);
        return sFootstepsSnd;
        // </FS:PP>
    }

    return sStepSounds[mStepMaterial];
}


//-----------------------------------------------------------------------------
// processAnimationStateChanges()
//-----------------------------------------------------------------------------
void LLVOAvatar::processAnimationStateChanges()
{
    if ( isAnyAnimationSignaled(AGENT_WALK_ANIMS, NUM_AGENT_WALK_ANIMS) )
    {
        startMotion(ANIM_AGENT_WALK_ADJUST);
        stopMotion(ANIM_AGENT_FLY_ADJUST);
    }
    else if (mInAir && !isSitting())
    {
        stopMotion(ANIM_AGENT_WALK_ADJUST);
        if (mEnableDefaultMotions)
        {
        startMotion(ANIM_AGENT_FLY_ADJUST);
    }
    }
    else
    {
        stopMotion(ANIM_AGENT_WALK_ADJUST);
        stopMotion(ANIM_AGENT_FLY_ADJUST);
    }

    if ( isAnyAnimationSignaled(AGENT_GUN_AIM_ANIMS, NUM_AGENT_GUN_AIM_ANIMS) )
    {
        if (mEnableDefaultMotions)
        {
        startMotion(ANIM_AGENT_TARGET);
        }
        stopMotion(ANIM_AGENT_BODY_NOISE);
    }
    else
    {
        stopMotion(ANIM_AGENT_TARGET);
        if (mEnableDefaultMotions)
        {
            startMotion(ANIM_AGENT_BODY_NOISE);
        }
    }

    // clear all current animations
    AnimIterator anim_it;
    for (anim_it = mPlayingAnimations.begin(); anim_it != mPlayingAnimations.end();)
    {
        AnimIterator found_anim = mSignaledAnimations.find(anim_it->first);

        // playing, but not signaled, so stop
        if (found_anim == mSignaledAnimations.end())
        {
            processSingleAnimationStateChange(anim_it->first, false);
            mPlayingAnimations.erase(anim_it++);
            continue;
        }

        ++anim_it;
    }

    // if jellydolled, shelve all playing animations
    if (getOverallAppearance() != AOA_NORMAL)
    {
        mPlayingAnimations.clear();
    }

    // start up all new anims
    if (getOverallAppearance() == AOA_NORMAL)
    {
        for (anim_it = mSignaledAnimations.begin(); anim_it != mSignaledAnimations.end();)
        {
            AnimIterator found_anim = mPlayingAnimations.find(anim_it->first);

            // signaled but not playing, or different sequence id, start motion
            if (found_anim == mPlayingAnimations.end() || found_anim->second != anim_it->second)
            {
                if (processSingleAnimationStateChange(anim_it->first, true))
                {
                    mPlayingAnimations[anim_it->first] = anim_it->second;
                    ++anim_it;
                    continue;
                }
            }

            ++anim_it;
        }
    }

    // clear source information for animations which have been stopped
    if (isSelf())
    {
        AnimSourceIterator source_it = mAnimationSources.begin();

        for (source_it = mAnimationSources.begin(); source_it != mAnimationSources.end();)
        {
            if (mSignaledAnimations.find(source_it->second) == mSignaledAnimations.end())
            {
                mAnimationSources.erase(source_it++);
            }
            else
            {
                ++source_it;
            }
        }
    }

    stop_glerror();
}


//-----------------------------------------------------------------------------
// processSingleAnimationStateChange();
//-----------------------------------------------------------------------------
bool LLVOAvatar::processSingleAnimationStateChange( const LLUUID& anim_id, bool start )
{
    // SL-402, SL-427 - we need to update body size often enough to
    // keep appearances in sync, but not so often that animations
    // cause constant jiggling of the body or camera. Possible
    // compromise is to do it on animation changes:
    computeBodySize();

    bool result = false;

    if ( start ) // start animation
    {
        if (anim_id == ANIM_AGENT_TYPE)
        {
            if (gAudiop)
            {
                LLVector3d char_pos_global = gAgent.getPosGlobalFromAgent(getCharacterPosition());
                if (LLViewerParcelMgr::getInstance()->canHearSound(char_pos_global)
                    && !LLMuteList::getInstance()->isMuted(getID(), LLMute::flagObjectSounds))
                {
                    // RN: uncomment this to play on typing sound at fixed volume once sound engine is fixed
                    // to support both spatialized and non-spatialized instances of the same sound
                    //if (isSelf())
                    //{
                    //  gAudiop->triggerSound(LLUUID(gSavedSettings.getString("UISndTyping")), 1.0f, LLAudioEngine::AUDIO_TYPE_UI);
                    //}
                    //else

                    // <FS:PP> FIRE-8190: Preview function for "UI Sounds" Panel
                    // static LLCachedControl<bool> FSPlayTypingSound(gSavedSettings, "FSPlayTypingSound");
                    // if (FSPlayTypingSound)
                    static LLCachedControl<bool> PlayModeUISndTyping(gSavedSettings, "PlayModeUISndTyping");
                    if (PlayModeUISndTyping)
                    // </FS:PP> FIRE-8190: Preview function for "UI Sounds" Panel
                    {
                        static LLCachedControl<std::string> ui_snd_string(gSavedSettings, "UISndTyping");
                        LLUUID sound_id = LLUUID(ui_snd_string);
                        gAudiop->triggerSound(sound_id, getID(), 1.0f, LLAudioEngine::AUDIO_TYPE_SFX, char_pos_global);
                    }
                }
            }
        }
        else if (anim_id == ANIM_AGENT_SIT_GROUND_CONSTRAINED)
        {
            sitDown(true);
        }


        if (startMotion(anim_id))
        {
            result = true;
        }
        else
        {
            LL_WARNS("Motion") << "Failed to start motion!" << LL_ENDL;
        }
    }
    else //stop animation
    {
        if (anim_id == ANIM_AGENT_SIT_GROUND_CONSTRAINED)
        {
            sitDown(false);
        }
        if ((anim_id == ANIM_AGENT_DO_NOT_DISTURB) && gAgent.isDoNotDisturb())
        {
            // re-assert DND tag animation
            gAgent.sendAnimationRequest(ANIM_AGENT_DO_NOT_DISTURB, ANIM_REQUEST_START);
            return result;
        }
        stopMotion(anim_id);
        result = true;
    }

    return result;
}

//-----------------------------------------------------------------------------
// isAnyAnimationSignaled()
//-----------------------------------------------------------------------------
bool LLVOAvatar::isAnyAnimationSignaled(const LLUUID *anim_array, const S32 num_anims) const
{
    for (S32 i = 0; i < num_anims; i++)
    {
        if(mSignaledAnimations.find(anim_array[i]) != mSignaledAnimations.end())
        {
            return true;
        }
    }
    return false;
}

//-----------------------------------------------------------------------------
// resetAnimations()
//-----------------------------------------------------------------------------
void LLVOAvatar::resetAnimations()
{
    LLKeyframeMotion::flushKeyframeCache();
    flushAllMotions();
}

// Override selectively based on avatar sex and whether we're using new
// animations.
LLUUID LLVOAvatar::remapMotionID(const LLUUID& id)
{
    static LLCachedControl<bool> use_new_walk_run(gSavedSettings, "UseNewWalkRun");
    LLUUID result = id;

    // start special case female walk for female avatars
    if (getSex() == SEX_FEMALE)
    {
        if (id == ANIM_AGENT_WALK)
        {
            if (use_new_walk_run)
                result = ANIM_AGENT_FEMALE_WALK_NEW;
            else
                result = ANIM_AGENT_FEMALE_WALK;
        }
        else if (id == ANIM_AGENT_RUN)
        {
            // There is no old female run animation, so only override
            // in one case.
            if (use_new_walk_run)
                result = ANIM_AGENT_FEMALE_RUN_NEW;
        }
        else if (id == ANIM_AGENT_SIT)
        {
            result = ANIM_AGENT_SIT_FEMALE;
        }
    }
    else
    {
        // Male avatar.
        if (id == ANIM_AGENT_WALK)
        {
            if (use_new_walk_run)
                result = ANIM_AGENT_WALK_NEW;
        }
        else if (id == ANIM_AGENT_RUN)
        {
            if (use_new_walk_run)
                result = ANIM_AGENT_RUN_NEW;
        }
        // keeps in sync with setSex() related code (viewer controls sit's sex)
        else if (id == ANIM_AGENT_SIT_FEMALE)
        {
            result = ANIM_AGENT_SIT;
        }

    }

    return result;

}

//-----------------------------------------------------------------------------
// startMotion()
// id is the asset if of the animation to start
// time_offset is the offset into the animation at which to start playing
//-----------------------------------------------------------------------------
bool LLVOAvatar::startMotion(const LLUUID& id, F32 time_offset)
{
    LL_DEBUGS("Motion") << "motion requested " << id.asString() << " " << gAnimLibrary.animationName(id) << LL_ENDL;

    // <FS:Zi> Animation Overrider
    //LLUUID remap_id = remapMotionID(id, getSex());
    LLUUID remap_id;
    if (isSelf())
    {
        remap_id = AOEngine::getInstance()->override(id, true);
        if (remap_id.isNull())
        {
            remap_id = remapMotionID(id);
        }
        else
        {
            gAgent.sendAnimationRequest(remap_id, ANIM_REQUEST_START);

            // since we did an override, there is no need to do anything else,
            // specifically not the startMotion() part at the bottom of this function
            // See FIRE-29020
            return true;
        }
    }
    else
    {
        remap_id = remapMotionID(id);
    }
    // </FS:Zi> Animation Overrider

    if (remap_id != id)
    {
        LL_DEBUGS("Motion") << "motion resultant " << remap_id.asString() << " " << gAnimLibrary.animationName(remap_id) << LL_ENDL;
    }

    if (isSelf() && remap_id == ANIM_AGENT_AWAY)
    {
        gAgent.setAFK();
    }

    return LLCharacter::startMotion(remap_id, time_offset);
}

//-----------------------------------------------------------------------------
// stopMotion()
//-----------------------------------------------------------------------------
bool LLVOAvatar::stopMotion(const LLUUID& id, bool stop_immediate)
{
    LL_DEBUGS("Motion") << "Motion requested " << id.asString() << " " << gAnimLibrary.animationName(id) << LL_ENDL;

    // <FS:Zi> Animation Overrider
    //LLUUID remap_id = remapMotionID(id);
    LLUUID remap_id;
    if (isSelf())
    {
        remap_id = AOEngine::getInstance()->override(id, false);
        if (remap_id.isNull())
        {
            remap_id = remapMotionID(id);
        }
        else
        {
            gAgent.sendAnimationRequest(remap_id, ANIM_REQUEST_STOP);

            // since we did an override, there is no need to do anything else,
            // specifically not the stopMotion() part at the bottom of this function
            // See FIRE-29020
            return true;
        }
    }
    else
    {
        remap_id = remapMotionID(id);
    }
    // </FS:Zi> Animation Overrider

    if (remap_id != id)
    {
        LL_DEBUGS("Motion") << "motion resultant " << remap_id.asString() << " " << gAnimLibrary.animationName(remap_id) << LL_ENDL;
    }

    if (isSelf())
    {
        gAgent.onAnimStop(remap_id);
    }

    return LLCharacter::stopMotion(remap_id, stop_immediate);
}

//-----------------------------------------------------------------------------
// hasMotionFromSource()
//-----------------------------------------------------------------------------
// virtual
bool LLVOAvatar::hasMotionFromSource(const LLUUID& source_id)
{
    return false;
}

//-----------------------------------------------------------------------------
// stopMotionFromSource()
//-----------------------------------------------------------------------------
// virtual
void LLVOAvatar::stopMotionFromSource(const LLUUID& source_id)
{
}

//-----------------------------------------------------------------------------
// addDebugText()
//-----------------------------------------------------------------------------
void LLVOAvatar::addDebugText(const std::string& text)
{
    mDebugText.append(1, '\n');
    mDebugText.append(text);
}

//-----------------------------------------------------------------------------
// getID()
//-----------------------------------------------------------------------------
const LLUUID& LLVOAvatar::getID() const
{
    return mID;
}

//-----------------------------------------------------------------------------
// getJoint()
//-----------------------------------------------------------------------------
// RN: avatar joints are multi-rooted to include screen-based attachments
//<FS:ND> Query by JointKey rather than just a string, the key can be a U32 index for faster lookup
//LLJoint *LLVOAvatar::getJoint( const std::string &name )
LLJoint *LLVOAvatar::getJoint( const JointKey &name )
// </FS:ND>
{
    LL_PROFILE_ZONE_SCOPED_CATEGORY_AVATAR;
//<FS:ND> Query by JointKey rather than just a string, the key can be a U32 index for faster lookup
    //joint_map_t::iterator iter = mJointMap.find( name );

    //LLJoint* jointp = NULL;

    //if( iter == mJointMap.end() || iter->second == NULL )
    //{ //search for joint and cache found joint in lookup table
    //  if (mJointAliasMap.empty())
    //  {
    //      getJointAliases();
    //  }
    //  joint_alias_map_t::const_iterator alias_iter = mJointAliasMap.find(name);
    //  std::string canonical_name;
    //  if (alias_iter != mJointAliasMap.end())
    //  {
    //      canonical_name = alias_iter->second;
    //  }
    //  else
    //  {
    //      canonical_name = name;
    //  }
    //  jointp = mRoot->findJoint(canonical_name);
    //  mJointMap[name] = jointp;
    //}
    //else
    //{ //return cached pointer
    //  jointp = iter->second;
    //}

    joint_map_t::iterator iter = mJointMap.find( name.mKey );

    LLJoint* jointp = NULL;

    if (iter == mJointMap.end() || iter->second == NULL)
    {   //search for joint and cache found joint in lookup table
        if (mJointAliasMap.empty())
        {
            getJointAliases();
        }
        joint_alias_map_t::const_iterator alias_iter = mJointAliasMap.find(name.mName);
        std::string canonical_name;
        if (alias_iter != mJointAliasMap.end())
        {
            canonical_name = alias_iter->second;
        }
        else
        {
            canonical_name = name.mName;
        }
        jointp = mRoot->findJoint(canonical_name);
        mJointMap[name.mKey] = jointp;
    }
    else
    {   //return cached pointer
        jointp = iter->second;
    }
// </FS:ND>

#ifndef LL_RELEASE_FOR_DOWNLOAD
    if (jointp && jointp->getName()!="mScreen" && jointp->getName()!="mRoot")
    {
        llassert(getJoint(jointp->getJointNum())==jointp);
    }
#endif
    return jointp;
}

LLJoint *LLVOAvatar::getJoint( S32 joint_num )
{
    LLJoint *pJoint = NULL;
    if (joint_num >= 0)
    {
        if (joint_num < mNumBones)
        {
            pJoint = mSkeleton[joint_num];
        }
        else if (joint_num < mNumBones + mNumCollisionVolumes)
        {
            S32 collision_id = joint_num - mNumBones;
            pJoint = &mCollisionVolumes[collision_id];
        }
        else
        {
            // Attachment IDs start at 1
            S32 attachment_id = joint_num - (mNumBones + mNumCollisionVolumes) + 1;
            attachment_map_t::iterator iter = mAttachmentPoints.find(attachment_id);
            if (iter != mAttachmentPoints.end())
            {
                pJoint = iter->second;
            }
        }
    }

    llassert(!pJoint || pJoint->getJointNum() == joint_num);
    return pJoint;
}

//-----------------------------------------------------------------------------
// getRiggedMeshID
//
// If viewer object is a rigged mesh, set the mesh id and return true.
// Otherwise, null out the id and return false.
//-----------------------------------------------------------------------------
// static
bool LLVOAvatar::getRiggedMeshID(LLViewerObject* pVO, LLUUID& mesh_id)
{
    mesh_id.setNull();

    //If a VO has a skin that we'll reset the joint positions to their default
    if ( pVO && pVO->mDrawable )
    {
        LLVOVolume* pVObj = pVO->mDrawable->getVOVolume();
        if ( pVObj )
        {
            const LLMeshSkinInfo* pSkinData = pVObj->getSkinInfo();
            if (pSkinData
                && pSkinData->mJointNames.size() > JOINT_COUNT_REQUIRED_FOR_FULLRIG // full rig
                && pSkinData->mAlternateBindMatrix.size() > 0 )
                    {
                        mesh_id = pSkinData->mMeshID;
                        return true;
                    }
        }
    }
    return false;
}

bool LLVOAvatar::jointIsRiggedTo(const LLJoint *joint) const
{
    if (joint)
    {
        const LLJointRiggingInfoTab& tab = mJointRiggingInfoTab;
        S32 joint_num = joint->getJointNum();
        if (joint_num < tab.size() && tab[joint_num].isRiggedTo())
            {
                return true;
            }
        }
    return false;
}

void LLVOAvatar::clearAttachmentOverrides()
{
    LLScopedContextString str("clearAttachmentOverrides " + getFullname());

    for (S32 i=0; i<LL_CHARACTER_MAX_ANIMATED_JOINTS; i++)
    {
        LLJoint *pJoint = getJoint(i);
        if (pJoint)
        {
            pJoint->clearAttachmentPosOverrides();
            pJoint->clearAttachmentScaleOverrides();
        }
    }

    if (mPelvisFixups.count()>0)
    {
        mPelvisFixups.clear();
        LLJoint* pJointPelvis = getJoint("mPelvis");
        if (pJointPelvis)
    {
            pJointPelvis->setPosition( LLVector3( 0.0f, 0.0f, 0.0f) );
        }
        postPelvisSetRecalc();
    }

    mActiveOverrideMeshes.clear();
    onActiveOverrideMeshesChanged();
}

//-----------------------------------------------------------------------------
// rebuildAttachmentOverrides
//-----------------------------------------------------------------------------
void LLVOAvatar::rebuildAttachmentOverrides()
{
    LLScopedContextString str("rebuildAttachmentOverrides " + getFullname());

    LL_DEBUGS("AnimatedObjects") << "rebuilding" << LL_ENDL;
    dumpStack("AnimatedObjectsStack");

    clearAttachmentOverrides();

    // Handle the case that we're resetting the skeleton of an animated object.
    LLControlAvatar *control_av = dynamic_cast<LLControlAvatar*>(this);
    if (control_av)
    {
        LLVOVolume *volp = control_av->mRootVolp;
        if (volp)
        {
            LL_DEBUGS("Avatar") << volp->getID() << " adding attachment overrides for root vol, prim count "
                                << (S32) (1+volp->numChildren()) << LL_ENDL;
            addAttachmentOverridesForObject(volp);
        }
    }

    // Attached objects
    for (attachment_map_t::iterator iter = mAttachmentPoints.begin();
         iter != mAttachmentPoints.end();
         ++iter)
    {
        LLViewerJointAttachment *attachment_pt = (*iter).second;
        if (attachment_pt)
        {
            for (LLViewerJointAttachment::attachedobjs_vec_t::iterator at_it = attachment_pt->mAttachedObjects.begin();
                 at_it != attachment_pt->mAttachedObjects.end(); ++at_it)
            {
                LLViewerObject *vo = at_it->get();
                // Attached animated objects affect joints in their control
                // avs, not the avs to which they are attached.
                if (vo && !vo->isAnimatedObject())
                {
                    addAttachmentOverridesForObject(vo);
                }
            }
        }
    }
}

//-----------------------------------------------------------------------------
// updateAttachmentOverrides
//
// This is intended to give the same results as
// rebuildAttachmentOverrides(), while avoiding redundant work.
// -----------------------------------------------------------------------------
void LLVOAvatar::updateAttachmentOverrides()
{
    LLScopedContextString str("updateAttachmentOverrides " + getFullname());

    LL_DEBUGS("AnimatedObjects") << "updating" << LL_ENDL;
    dumpStack("AnimatedObjectsStack");

    std::set<LLUUID> meshes_seen;

    // Handle the case that we're updating the skeleton of an animated object.
    LLControlAvatar *control_av = dynamic_cast<LLControlAvatar*>(this);
    if (control_av)
    {
        LLVOVolume *volp = control_av->mRootVolp;
        if (volp)
        {
            LL_DEBUGS("Avatar") << volp->getID() << " adding attachment overrides for root vol, prim count "
                                << (S32) (1+volp->numChildren()) << LL_ENDL;
            addAttachmentOverridesForObject(volp, &meshes_seen);
        }
    }

    // Attached objects
    for (attachment_map_t::iterator iter = mAttachmentPoints.begin();
         iter != mAttachmentPoints.end();
         ++iter)
    {
        LLViewerJointAttachment *attachment_pt = (*iter).second;
        if (attachment_pt)
        {
            for (LLViewerJointAttachment::attachedobjs_vec_t::iterator at_it = attachment_pt->mAttachedObjects.begin();
                 at_it != attachment_pt->mAttachedObjects.end(); ++at_it)
            {
                LLViewerObject *vo = at_it->get();
                // Attached animated objects affect joints in their control
                // avs, not the avs to which they are attached.
                if (vo && !vo->isAnimatedObject())
                {
                    addAttachmentOverridesForObject(vo, &meshes_seen);
                }
            }
        }
    }
    // Remove meshes that are no longer present on the skeleton

    // have to work with a copy because removeAttachmentOverrides() will change mActiveOverrideMeshes.
    std::set<LLUUID> active_override_meshes = mActiveOverrideMeshes;
    for (std::set<LLUUID>::iterator it = active_override_meshes.begin(); it != active_override_meshes.end(); ++it)
    {
        if (meshes_seen.find(*it) == meshes_seen.end())
        {
            removeAttachmentOverridesForObject(*it);
        }
    }


#ifdef ATTACHMENT_OVERRIDE_VALIDATION
    {
        std::vector<LLVector3OverrideMap> pos_overrides_by_joint;
        std::vector<LLVector3OverrideMap> scale_overrides_by_joint;
        LLVector3OverrideMap pelvis_fixups;

        // Capture snapshot of override state after update
        for (S32 joint_num = 0; joint_num < LL_CHARACTER_MAX_ANIMATED_JOINTS; joint_num++)
        {
            LLVector3OverrideMap pos_overrides;
            LLJoint *joint = getJoint(joint_num);
            if (joint)
            {
                pos_overrides_by_joint.push_back(joint->m_attachmentPosOverrides);
                scale_overrides_by_joint.push_back(joint->m_attachmentScaleOverrides);
            }
            else
            {
                // No joint, use default constructed empty maps
                pos_overrides_by_joint.push_back(LLVector3OverrideMap());
                scale_overrides_by_joint.push_back(LLVector3OverrideMap());
            }
        }
        pelvis_fixups = mPelvisFixups;
        //dumpArchetypeXML(getFullname() + "_paranoid_updated");

        // Rebuild and compare
        rebuildAttachmentOverrides();
        //dumpArchetypeXML(getFullname() + "_paranoid_rebuilt");
        bool mismatched = false;
        for (S32 joint_num = 0; joint_num < LL_CHARACTER_MAX_ANIMATED_JOINTS; joint_num++)
        {
            LLJoint *joint = getJoint(joint_num);
            if (joint)
            {
                if (pos_overrides_by_joint[joint_num] != joint->m_attachmentPosOverrides)
                {
                    mismatched = true;
                }
                if (scale_overrides_by_joint[joint_num] != joint->m_attachmentScaleOverrides)
                {
                    mismatched = true;
            }
        }
    }
        if (pelvis_fixups != mPelvisFixups)
        {
            mismatched = true;
        }
        if (mismatched)
        {
            LL_WARNS() << "MISMATCHED ATTACHMENT OVERRIDES" << LL_ENDL;
        }
    }
#endif
}

void LLVOAvatar::notifyAttachmentMeshLoaded()
{
    if (!isFullyLoaded())
    {
        // We just received mesh or skin info
        // Reset timer to wait for more potential meshes or changes
        mFullyLoadedTimer.reset();
    }
}

//-----------------------------------------------------------------------------
// addAttachmentOverridesForObject
//-----------------------------------------------------------------------------
void LLVOAvatar::addAttachmentOverridesForObject(LLViewerObject *vo, std::set<LLUUID>* meshes_seen, bool recursive)
{
    if (vo->getAvatar() != this && vo->getAvatarAncestor() != this)
    {
        LL_WARNS("Avatar") << "called with invalid avatar" << LL_ENDL;
        return;
    }

    LLScopedContextString str("addAttachmentOverridesForObject " + getFullname());

    if (getOverallAppearance() != AOA_NORMAL)
    {
        return;
    }

    LL_DEBUGS("AnimatedObjects") << "adding" << LL_ENDL;
    dumpStack("AnimatedObjectsStack");

    // Process all children
    if (recursive)
    {
    LLViewerObject::const_child_list_t& children = vo->getChildren();
    for (LLViewerObject::const_child_list_t::const_iterator it = children.begin();
         it != children.end(); ++it)
    {
        LLViewerObject *childp = *it;
            addAttachmentOverridesForObject(childp, meshes_seen, true);
        }
    }

    LLVOVolume *vobj = dynamic_cast<LLVOVolume*>(vo);
    bool pelvisGotSet = false;

    if (!vobj)
    {
        return;
    }

    LLViewerObject *root_object = (LLViewerObject*)vobj->getRoot();
    LL_DEBUGS("AnimatedObjects") << "trying to add attachment overrides for root object " << root_object->getID() << " prim is " << vobj << LL_ENDL;
    if (vobj->isMesh() &&
        ((vobj->getVolume() && !vobj->getVolume()->isMeshAssetLoaded()) || !gMeshRepo.meshRezEnabled()))
    {
        LL_DEBUGS("AnimatedObjects") << "failed to add attachment overrides for root object " << root_object->getID() << " mesh asset not loaded" << LL_ENDL;
        return;
    }
    const LLMeshSkinInfo*  pSkinData = vobj->getSkinInfo();

    if ( vobj && vobj->isMesh() && pSkinData )
    {
        const unsigned int bindCnt = static_cast<unsigned int>(pSkinData->mAlternateBindMatrix.size());
        const unsigned int jointCnt = static_cast<unsigned int>(pSkinData->mJointNames.size());
        if ((bindCnt > 0) && (bindCnt != jointCnt))
        {
            LL_WARNS_ONCE() << "invalid mesh, bindCnt " << bindCnt << "!= jointCnt " << jointCnt << ", joint overrides will be ignored." << LL_ENDL;
        }
        if ((bindCnt > 0) && (bindCnt == jointCnt))
        {
            const F32 pelvisZOffset = pSkinData->mPelvisOffset;
            const LLUUID& mesh_id = pSkinData->mMeshID;

            if (meshes_seen)
            {
                meshes_seen->insert(mesh_id);
            }
            bool mesh_overrides_loaded = (mActiveOverrideMeshes.find(mesh_id) != mActiveOverrideMeshes.end());
            if (mesh_overrides_loaded)
            {
                LL_DEBUGS("AnimatedObjects") << "skipping add attachment overrides for " << mesh_id
                                             << " to root object " << root_object->getID()
                                             << ", already loaded"
                                             << LL_ENDL;
            }
            else
            {
                LL_DEBUGS("AnimatedObjects") << "adding attachment overrides for " << mesh_id
                                             << " to root object " << root_object->getID() << LL_ENDL;
            }
            bool fullRig = jointCnt >= JOINT_COUNT_REQUIRED_FOR_FULLRIG;
            if ( fullRig && !mesh_overrides_loaded )
            {
                for (unsigned int i = 0; i < jointCnt; ++i)
                {
//<FS:ND> Query by JointKey rather than just a string, the key can be a U32 index for faster lookup
//                  std::string lookingForJoint = pSkinData->mJointNames[ i ].c_str();
                    JointKey lookingForJoint  = pSkinData->mJointNames[ i ];
// </FS:ND>

                    LLJoint* pJoint = getJoint( lookingForJoint );
                    if (pJoint)
                    {
                        const LLVector3& jointPos = LLVector3(pSkinData->mAlternateBindMatrix[i].getTranslation());
                        if (pJoint->aboveJointPosThreshold(jointPos))
                        {
                            bool override_changed;
                            pJoint->addAttachmentPosOverride( jointPos, mesh_id, avString(), override_changed );

                            if (override_changed)
                            {
                                //If joint is a pelvis then handle old/new pelvis to foot values
//<FS:ND> Query by JointKey rather than just a string, the key can be a U32 index for faster lookup
//                              if( lookingForJoint == "mPelvis" )
                                if( lookingForJoint.mName == "mPelvis" )
// </FS:ND>
                                {
                                    pelvisGotSet = true;
                                }
                            }
                            if (pSkinData->mLockScaleIfJointPosition)
                            {
                                // Note that unlike positions, there's no threshold check here,
                                // just a lock at the default value.
                                pJoint->addAttachmentScaleOverride(pJoint->getDefaultScale(), mesh_id, avString());
                            }
                        }
                    }
                }

                if (pelvisZOffset != 0.0F)
                {
                    F32 pelvis_fixup_before;
                    bool has_fixup_before =  hasPelvisFixup(pelvis_fixup_before);
                    addPelvisFixup( pelvisZOffset, mesh_id );
                    F32 pelvis_fixup_after;
                    hasPelvisFixup(pelvis_fixup_after); // Don't have to check bool here because we just added it...
                    if (!has_fixup_before || (pelvis_fixup_before != pelvis_fixup_after))
                    {
                        pelvisGotSet = true;
                    }

                }
                mActiveOverrideMeshes.insert(mesh_id);
                onActiveOverrideMeshesChanged();
            }
        }
    }
    else
    {
        LL_DEBUGS("AnimatedObjects") << "failed to add attachment overrides for root object " << root_object->getID() << " not mesh or no pSkinData" << LL_ENDL;
    }

    //Rebuild body data if we altered joints/pelvis
    if ( pelvisGotSet )
    {
        postPelvisSetRecalc();
    }
}

//-----------------------------------------------------------------------------
// getAttachmentOverrideNames
//-----------------------------------------------------------------------------
void LLVOAvatar::getAttachmentOverrideNames(std::set<std::string>& pos_names, std::set<std::string>& scale_names) const
{
    LLVector3 pos;
    LLVector3 scale;
    LLUUID mesh_id;

    // Bones
    for (avatar_joint_list_t::const_iterator iter = mSkeleton.begin();
         iter != mSkeleton.end(); ++iter)
    {
        const LLJoint* pJoint = (*iter);
        if (pJoint && pJoint->hasAttachmentPosOverride(pos,mesh_id))
        {
            pos_names.insert(pJoint->getName());
        }
        if (pJoint && pJoint->hasAttachmentScaleOverride(scale,mesh_id))
        {
            scale_names.insert(pJoint->getName());
        }
    }

    // Attachment points
    for (attachment_map_t::const_iterator iter = mAttachmentPoints.begin();
         iter != mAttachmentPoints.end();
         ++iter)
    {
        const LLViewerJointAttachment *attachment_pt = (*iter).second;
        if (attachment_pt && attachment_pt->hasAttachmentPosOverride(pos,mesh_id))
        {
            pos_names.insert(attachment_pt->getName());
        }
        // Attachment points don't have scales.
    }
}

//-----------------------------------------------------------------------------
// showAttachmentOverrides
//-----------------------------------------------------------------------------
void LLVOAvatar::showAttachmentOverrides(bool verbose) const
{
    std::set<std::string> pos_names, scale_names;
    getAttachmentOverrideNames(pos_names, scale_names);
    if (pos_names.size())
    {
        std::stringstream ss;
        std::copy(pos_names.begin(), pos_names.end(), std::ostream_iterator<std::string>(ss, ","));
        LL_INFOS() << getFullname() << " attachment positions defined for joints: " << ss.str() << "\n" << LL_ENDL;
    }
    else
    {
        LL_DEBUGS("Avatar") << getFullname() << " no attachment positions defined for any joints" << "\n" << LL_ENDL;
    }

    if (scale_names.size())
    {
        std::stringstream ss;
        std::copy(scale_names.begin(), scale_names.end(), std::ostream_iterator<std::string>(ss, ","));
        LL_INFOS() << getFullname() << " attachment scales defined for joints: " << ss.str() << "\n" << LL_ENDL;
    }
    else
    {
        LL_INFOS() << getFullname() << " no attachment scales defined for any joints" << "\n" << LL_ENDL;
    }

    if (!verbose)
    {
        return;
    }

    LLVector3 pos, scale;
    LLUUID mesh_id;
    S32 count = 0;

    // Bones
    for (avatar_joint_list_t::const_iterator iter = mSkeleton.begin();
         iter != mSkeleton.end(); ++iter)
    {
        const LLJoint* pJoint = (*iter);
        if (pJoint && pJoint->hasAttachmentPosOverride(pos,mesh_id))
        {
            pJoint->showAttachmentPosOverrides(getFullname());
            count++;
        }
        if (pJoint && pJoint->hasAttachmentScaleOverride(scale,mesh_id))
        {
            pJoint->showAttachmentScaleOverrides(getFullname());
            count++;
        }
    }

    // Attachment points
    for (attachment_map_t::const_iterator iter = mAttachmentPoints.begin();
         iter != mAttachmentPoints.end();
         ++iter)
    {
        const LLViewerJointAttachment *attachment_pt = (*iter).second;
        if (attachment_pt && attachment_pt->hasAttachmentPosOverride(pos,mesh_id))
        {
            attachment_pt->showAttachmentPosOverrides(getFullname());
            count++;
        }
    }

    if (count)
    {
        LL_DEBUGS("Avatar") << avString() << " end of pos, scale overrides" << LL_ENDL;
        LL_DEBUGS("Avatar") << "=================================" << LL_ENDL;
    }
}

//-----------------------------------------------------------------------------
// removeAttachmentOverridesForObject
//-----------------------------------------------------------------------------
void LLVOAvatar::removeAttachmentOverridesForObject(LLViewerObject *vo)
{
    if (vo->getAvatar() != this && vo->getAvatarAncestor() != this)
    {
        LL_WARNS("Avatar") << "called with invalid avatar" << LL_ENDL;
        return;
    }

    // Process all children
    LLViewerObject::const_child_list_t& children = vo->getChildren();
    for (LLViewerObject::const_child_list_t::const_iterator it = children.begin();
         it != children.end(); ++it)
    {
        LLViewerObject *childp = *it;
        removeAttachmentOverridesForObject(childp);
    }

    // Process self.
    LLUUID mesh_id;
    if (getRiggedMeshID(vo,mesh_id))
    {
        removeAttachmentOverridesForObject(mesh_id);
    }
}

//-----------------------------------------------------------------------------
// removeAttachmentOverridesForObject
//-----------------------------------------------------------------------------
void LLVOAvatar::removeAttachmentOverridesForObject(const LLUUID& mesh_id)
{
//<FS:ND> Query by JointKey rather than just a string, the key can be a U32 index for faster lookup
//  LLJoint* pJointPelvis = getJoint( "mPelvis" );
    LLJoint* pJointPelvis = getJoint( JointKey::construct( "mPelvis" ) );
// </FS:ND>

    const std::string av_string = avString();
    for (S32 joint_num = 0; joint_num < LL_CHARACTER_MAX_ANIMATED_JOINTS; joint_num++)
    {
        LLJoint *pJoint = getJoint(joint_num);
        if (pJoint)
        {
            bool dummy; // unused
            pJoint->removeAttachmentPosOverride(mesh_id, av_string, dummy);
            pJoint->removeAttachmentScaleOverride(mesh_id, av_string);
        }
        if (pJoint && pJoint == pJointPelvis)
        {
            removePelvisFixup(mesh_id);
            // SL-315
            pJoint->setPosition(LLVector3( 0.0f, 0.0f, 0.0f));
        }
    }

    postPelvisSetRecalc();

    mActiveOverrideMeshes.erase(mesh_id);
    onActiveOverrideMeshesChanged();
}

//-----------------------------------------------------------------------------
// getCharacterPosition()
//-----------------------------------------------------------------------------
LLVector3 LLVOAvatar::getCharacterPosition()
{
    if (mDrawable.notNull())
    {
        return mDrawable->getPositionAgent();
    }
    else
    {
        return getPositionAgent();
    }
}

//-----------------------------------------------------------------------------
// LLVOAvatar::getCharacterRotation()
//-----------------------------------------------------------------------------
LLQuaternion LLVOAvatar::getCharacterRotation()
{
    return getRotation();
}

//-----------------------------------------------------------------------------
// LLVOAvatar::getCharacterVelocity()
//-----------------------------------------------------------------------------
LLVector3 LLVOAvatar::getCharacterVelocity()
{
    return getVelocity() - mStepObjectVelocity;
}

//-----------------------------------------------------------------------------
// LLVOAvatar::getCharacterAngularVelocity()
//-----------------------------------------------------------------------------
LLVector3 LLVOAvatar::getCharacterAngularVelocity()
{
    return getAngularVelocity();
}

//-----------------------------------------------------------------------------
// LLVOAvatar::getGround()
//-----------------------------------------------------------------------------
void LLVOAvatar::getGround(const LLVector3 &in_pos_agent, LLVector3 &out_pos_agent, LLVector3 &outNorm)
{
    LLVector3d z_vec(0.0f, 0.0f, 1.0f);
    LLVector3d p0_global, p1_global;

    if (isUIAvatar())
    {
        outNorm.setVec(z_vec);
        out_pos_agent = in_pos_agent;
        return;
    }

    p0_global = gAgent.getPosGlobalFromAgent(in_pos_agent) + z_vec;
    p1_global = gAgent.getPosGlobalFromAgent(in_pos_agent) - z_vec;
    LLViewerObject *obj;
    LLVector3d out_pos_global;
    LLWorld::getInstance()->resolveStepHeightGlobal(this, p0_global, p1_global, out_pos_global, outNorm, &obj);
    out_pos_agent = gAgent.getPosAgentFromGlobal(out_pos_global);
}

//-----------------------------------------------------------------------------
// LLVOAvatar::getTimeDilation()
//-----------------------------------------------------------------------------
F32 LLVOAvatar::getTimeDilation()
{
    return mRegionp ? mRegionp->getTimeDilation() : 1.f;
}

//-----------------------------------------------------------------------------
// LLVOAvatar::getPixelArea()
//-----------------------------------------------------------------------------
F32 LLVOAvatar::getPixelArea() const
{
    if (isUIAvatar())
    {
        return 100000.f;
    }
    return mPixelArea;
}

//-----------------------------------------------------------------------------
// LLVOAvatar::getPosGlobalFromAgent()
//-----------------------------------------------------------------------------
LLVector3d  LLVOAvatar::getPosGlobalFromAgent(const LLVector3 &position)
{
    return gAgent.getPosGlobalFromAgent(position);
}

//-----------------------------------------------------------------------------
// getPosAgentFromGlobal()
//-----------------------------------------------------------------------------
LLVector3   LLVOAvatar::getPosAgentFromGlobal(const LLVector3d &position)
{
    return gAgent.getPosAgentFromGlobal(position);
}

//-----------------------------------------------------------------------------
// requestStopMotion()
//-----------------------------------------------------------------------------
// virtual
void LLVOAvatar::requestStopMotion( LLMotion* motion )
{
    // Only agent avatars should handle the stop motion notifications.
}

//-----------------------------------------------------------------------------
// loadSkeletonNode(): loads <skeleton> node from XML tree
//-----------------------------------------------------------------------------
//virtual
bool LLVOAvatar::loadSkeletonNode ()
{
    if (!LLAvatarAppearance::loadSkeletonNode())
    {
        return false;
    }

    bool ignore_hud_joints = false;
    initAttachmentPoints(ignore_hud_joints);

    return true;
}

//-----------------------------------------------------------------------------
// initAttachmentPoints(): creates attachment points if needed, sets state based on avatar_lad.xml.
//-----------------------------------------------------------------------------
void LLVOAvatar::initAttachmentPoints(bool ignore_hud_joints)
{
    LLAvatarXmlInfo::attachment_info_list_t::iterator iter;
    for (iter = sAvatarXmlInfo->mAttachmentInfoList.begin();
         iter != sAvatarXmlInfo->mAttachmentInfoList.end();
         ++iter)
    {
        LLAvatarXmlInfo::LLAvatarAttachmentInfo *info = *iter;
        if (info->mIsHUDAttachment && (!isSelf() || ignore_hud_joints))
        {
            //don't process hud joint for other avatars.
            continue;
        }

        S32 attachmentID = info->mAttachmentID;
        if (attachmentID < 1 || attachmentID > 255)
        {
            LL_WARNS() << "Attachment point out of range [1-255]: " << attachmentID << " on attachment point " << info->mName << LL_ENDL;
            continue;
        }

        LLViewerJointAttachment* attachment = NULL;
        bool newly_created = false;
        if (mAttachmentPoints.find(attachmentID) == mAttachmentPoints.end())
        {
            attachment = new LLViewerJointAttachment();
            newly_created = true;
        }
        else
        {
            attachment = mAttachmentPoints[attachmentID];
        }

        attachment->setName(info->mName);

//<FS:ND> Query by JointKey rather than just a string, the key can be a U32 index for faster lookup
//      LLJoint *parent_joint = getJoint(info->mJointName);
        LLJoint *parent_joint = getJoint( JointKey::construct( info->mJointName ) );
// </FS:ND>

        if (!parent_joint)
        {
            // If the intended parent for attachment point is unavailable, avatar_lad.xml is corrupt.
            LL_WARNS() << "No parent joint by name " << info->mJointName << " found for attachment point " << info->mName << LL_ENDL;
            LL_ERRS() << "Invalid avatar_lad.xml file" << LL_ENDL;
        }

        if (info->mHasPosition)
        {
            attachment->setOriginalPosition(info->mPosition);
            attachment->setDefaultPosition(info->mPosition);
        }

        if (info->mHasRotation)
        {
            LLQuaternion rotation;
            rotation.setQuat(info->mRotationEuler.mV[VX] * DEG_TO_RAD,
                             info->mRotationEuler.mV[VY] * DEG_TO_RAD,
                             info->mRotationEuler.mV[VZ] * DEG_TO_RAD);
            attachment->setRotation(rotation);
        }

        int group = info->mGroup;
        if (group >= 0)
        {
            if (group < 0 || group > 9)
            {
                LL_WARNS() << "Invalid group number (" << group << ") for attachment point " << info->mName << LL_ENDL;
            }
            else
            {
                attachment->setGroup(group);
            }
        }

        attachment->setPieSlice(info->mPieMenuSlice);
        attachment->setVisibleInFirstPerson(info->mVisibleFirstPerson);
        attachment->setIsHUDAttachment(info->mIsHUDAttachment);
        // attachment can potentially be animated, needs a number.
        attachment->setJointNum(mNumBones + mNumCollisionVolumes + attachmentID - 1);

        if (newly_created)
        {
            mAttachmentPoints[attachmentID] = attachment;

            // now add attachment joint
            parent_joint->addChild(attachment);
        }
    }
}

//-----------------------------------------------------------------------------
// updateVisualParams()
//-----------------------------------------------------------------------------
void LLVOAvatar::updateVisualParams()
{
    ESex avatar_sex = (getVisualParamWeight("male") > 0.5f) ? SEX_MALE : SEX_FEMALE;
    if (getSex() != avatar_sex)
    {
        if (mIsSitting && findMotion(avatar_sex == SEX_MALE ? ANIM_AGENT_SIT_FEMALE : ANIM_AGENT_SIT) != NULL)
        {
            // In some cases of gender change server changes sit motion with motion message,
            // but in case of some avatars (legacy?) there is no update from server side,
            // likely because server doesn't know about difference between motions
            // (female and male sit ids are same server side, so it is likely unaware that it
            // need to send update)
            // Make sure motion is up to date
            stopMotion(ANIM_AGENT_SIT);
            setSex(avatar_sex);
            startMotion(ANIM_AGENT_SIT);
        }
        else
        {
            setSex(avatar_sex);
        }
    }

    LLCharacter::updateVisualParams();

    if (mLastSkeletonSerialNum != mSkeletonSerialNum)
    {
        computeBodySize();
        mLastSkeletonSerialNum = mSkeletonSerialNum;
        mRoot->updateWorldMatrixChildren();
    }

    dirtyMesh();
    updateHeadOffset();
}
//-----------------------------------------------------------------------------
// isActive()
//-----------------------------------------------------------------------------
bool LLVOAvatar::isActive() const
{
    return true;
}

//-----------------------------------------------------------------------------
// setPixelAreaAndAngle()
//-----------------------------------------------------------------------------
void LLVOAvatar::setPixelAreaAndAngle(LLAgent &agent)
{
    if (mDrawable.isNull())
    {
        return;
    }

    const LLVector4a* ext = mDrawable->getSpatialExtents();
    LLVector4a center;
    center.setAdd(ext[1], ext[0]);
    center.mul(0.5f);
    LLVector4a size;
    size.setSub(ext[1], ext[0]);
    size.mul(0.5f);

    mImpostorPixelArea = LLPipeline::calcPixelArea(center, size, *LLViewerCamera::getInstance());
    mPixelArea = mImpostorPixelArea;

    F32 range = mDrawable->mDistanceWRTCamera;

    if (range < 0.001f)     // range == zero
    {
        mAppAngle = 180.f;
    }
    else
    {
        F32 radius = size.getLength3().getF32();
        mAppAngle = (F32) atan2( radius, range) * RAD_TO_DEG;
    }

    // We always want to look good to ourselves
    if( isSelf() )
    {
        mPixelArea = llmax( mPixelArea, F32(getTexImageSize() / 16) );
    }
}

//-----------------------------------------------------------------------------
// updateJointLODs()
//-----------------------------------------------------------------------------
bool LLVOAvatar::updateJointLODs()
{
    const F32 MAX_PIXEL_AREA = 100000000.f;
    F32 lod_factor = (sLODFactor * AVATAR_LOD_TWEAK_RANGE + (1.f - AVATAR_LOD_TWEAK_RANGE));
    F32 avatar_num_min_factor = clamp_rescale(sLODFactor, 0.f, 1.f, 0.25f, 0.6f);
    F32 avatar_num_factor = clamp_rescale((F32)sNumVisibleAvatars, 8, 25, 1.f, avatar_num_min_factor);
    F32 area_scale = 0.16f;

        if (isSelf())
        {
            if(gAgentCamera.cameraCustomizeAvatar() || gAgentCamera.cameraMouselook())
            {
                mAdjustedPixelArea = MAX_PIXEL_AREA;
            }
            else
            {
                mAdjustedPixelArea = mPixelArea*area_scale;
            }
        }
        else if (mIsDummy)
        {
            mAdjustedPixelArea = MAX_PIXEL_AREA;
        }
        else
        {
            // reported avatar pixel area is dependent on avatar render load, based on number of visible avatars
            mAdjustedPixelArea = (F32)mPixelArea * area_scale * lod_factor * lod_factor * avatar_num_factor * avatar_num_factor;
        }

        // now select meshes to render based on adjusted pixel area
        LLViewerJoint* root = dynamic_cast<LLViewerJoint*>(mRoot);
        bool res = false;
        if (root)
        {
            res = root->updateLOD(mAdjustedPixelArea, true);
        }
        if (res)
        {
            sNumLODChangesThisFrame++;
            dirtyMesh(2);
            return true;
        }

    return false;
}

//-----------------------------------------------------------------------------
// createDrawable()
//-----------------------------------------------------------------------------
LLDrawable *LLVOAvatar::createDrawable(LLPipeline *pipeline)
{
    pipeline->allocDrawable(this);
    mDrawable->setLit(false);

    LLDrawPoolAvatar *poolp = (LLDrawPoolAvatar*)gPipeline.getPool(mIsControlAvatar ? LLDrawPool::POOL_CONTROL_AV : LLDrawPool::POOL_AVATAR);

    // Only a single face (one per avatar)
    //this face will be splitted into several if its vertex buffer is too long.
    mDrawable->setState(LLDrawable::ACTIVE);
    mDrawable->addFace(poolp, NULL);
    mDrawable->setRenderType(mIsControlAvatar ? LLPipeline::RENDER_TYPE_CONTROL_AV : LLPipeline::RENDER_TYPE_AVATAR);

    mNumInitFaces = mDrawable->getNumFaces() ;

    dirtyMesh(2);
    poolp->mAvatar = this;   // <FS:Zi> Add avatar hitbox debug - remember avatar pointer in case avatar draw face breaks
    return mDrawable;
}


void LLVOAvatar::updateGL()
{
    if (mMeshTexturesDirty)
    {
        LL_PROFILE_ZONE_SCOPED_CATEGORY_AVATAR
        updateMeshTextures();
        mMeshTexturesDirty = false;
    }
}

//-----------------------------------------------------------------------------
// updateGeometry()
//-----------------------------------------------------------------------------
bool LLVOAvatar::updateGeometry(LLDrawable *drawable)
{
    LL_PROFILE_ZONE_SCOPED_CATEGORY_AVATAR;
    if (!(gPipeline.hasRenderType(mIsControlAvatar ? LLPipeline::RENDER_TYPE_CONTROL_AV : LLPipeline::RENDER_TYPE_AVATAR)))
    {
        return true;
    }

    if (!mMeshValid)
    {
        return true;
    }

    if (!drawable)
    {
        LL_ERRS() << "LLVOAvatar::updateGeometry() called with NULL drawable" << LL_ENDL;
    }

    return true;
}

//-----------------------------------------------------------------------------
// updateSexDependentLayerSets()
//-----------------------------------------------------------------------------
// <FS:Ansariel> [Legacy Bake]
//void LLVOAvatar::updateSexDependentLayerSets()
//{
//  invalidateComposite( mBakedTextureDatas[BAKED_HEAD].mTexLayerSet);
//  invalidateComposite( mBakedTextureDatas[BAKED_UPPER].mTexLayerSet);
//  invalidateComposite( mBakedTextureDatas[BAKED_LOWER].mTexLayerSet);
//}
void LLVOAvatar::updateSexDependentLayerSets(bool upload_bake)
{
    invalidateComposite( mBakedTextureDatas[BAKED_HEAD].mTexLayerSet, upload_bake);
    invalidateComposite( mBakedTextureDatas[BAKED_UPPER].mTexLayerSet, upload_bake);
    invalidateComposite( mBakedTextureDatas[BAKED_LOWER].mTexLayerSet, upload_bake);
}
// </FS:Ansariel> [Legacy Bake]

//-----------------------------------------------------------------------------
// dirtyMesh()
//-----------------------------------------------------------------------------
void LLVOAvatar::dirtyMesh()
{
    dirtyMesh(1);
}
void LLVOAvatar::dirtyMesh(S32 priority)
{
    mDirtyMesh = llmax(mDirtyMesh, priority);
}

//-----------------------------------------------------------------------------
// getViewerJoint()
//-----------------------------------------------------------------------------
LLViewerJoint*  LLVOAvatar::getViewerJoint(S32 idx)
{
    return dynamic_cast<LLViewerJoint*>(mMeshLOD[idx]);
}

//-----------------------------------------------------------------------------
// hideHair()
//-----------------------------------------------------------------------------
void LLVOAvatar::hideHair()
{
    mMeshLOD[MESH_ID_HAIR]->setVisible(false, true);
}

//-----------------------------------------------------------------------------
// hideSkirt()
//-----------------------------------------------------------------------------
void LLVOAvatar::hideSkirt()
{
    mMeshLOD[MESH_ID_SKIRT]->setVisible(false, true);
}

bool LLVOAvatar::setParent(LLViewerObject* parent)
{
    bool ret ;
    if (parent == NULL)
    {
        getOffObject();
        ret = LLViewerObject::setParent(parent);
        if (isSelf())
        {
            gAgentCamera.resetCamera();
        }
    }
    else
    {
        ret = LLViewerObject::setParent(parent);
        if(ret)
        {
            sitOnObject(parent);
        }
    }
    return ret ;
}

void LLVOAvatar::addChild(LLViewerObject *childp)
{
    childp->extractAttachmentItemID(); // find the inventory item this object is associated with.
    if (isSelf())
    {
        const LLUUID& item_id = childp->getAttachmentItemID();
        LLViewerInventoryItem *item = gInventory.getItem(item_id);
        LL_DEBUGS("Avatar") << "ATT attachment child added " << (item ? item->getName() : "UNKNOWN") << " id " << item_id << LL_ENDL;

    }

    LLViewerObject::addChild(childp);
    if (childp->mDrawable)
    {
        if (!attachObject(childp))
        {
            LL_WARNS() << "ATT addChild() failed for "
                    << childp->getID()
                    << " item " << childp->getAttachmentItemID()
                    << LL_ENDL;
            // MAINT-3312 backout
            // mPendingAttachment.push_back(childp);
        }
    }
    else
    {
        mPendingAttachment.push_back(childp);
    }
}

void LLVOAvatar::removeChild(LLViewerObject *childp)
{
    LLViewerObject::removeChild(childp);
    if (!detachObject(childp))
    {
        LL_WARNS() << "Calling detach on non-attached object " << LL_ENDL;
    }
}

LLViewerJointAttachment* LLVOAvatar::getTargetAttachmentPoint(LLViewerObject* viewer_object)
{
    S32 attachmentID = ATTACHMENT_ID_FROM_STATE(viewer_object->getAttachmentState());

    // This should never happen unless the server didn't process the attachment point
    // correctly, but putting this check in here to be safe.
    if (attachmentID & ATTACHMENT_ADD)
    {
        LL_WARNS() << "Got an attachment with ATTACHMENT_ADD mask, removing ( attach pt:" << attachmentID << " )" << LL_ENDL;
        attachmentID &= ~ATTACHMENT_ADD;
    }

    LLViewerJointAttachment* attachment = get_if_there(mAttachmentPoints, attachmentID, (LLViewerJointAttachment*)NULL);

    if (!attachment)
    {
        if(attachmentID != 127)
        {
        LL_WARNS() << "Object attachment point invalid: " << attachmentID
            << " trying to use 1 (chest)"
            << LL_ENDL;
        }
        attachment = get_if_there(mAttachmentPoints, 1, (LLViewerJointAttachment*)NULL); // Arbitrary using 1 (chest)
        if (attachment)
        {
            LL_WARNS() << "Object attachment point invalid: " << attachmentID
                << " on object " << viewer_object->getID()
                << " attachment item " << viewer_object->getAttachmentItemID()
                << " falling back to 1 (chest)"
                << LL_ENDL;
        }
        else
        {
            LL_WARNS() << "Object attachment point invalid: " << attachmentID
                << " on object " << viewer_object->getID()
                << " attachment item " << viewer_object->getAttachmentItemID()
                << "Unable to use fallback attachment point 1 (chest)"
                << LL_ENDL;
        }
    }

    return attachment;
}

//-----------------------------------------------------------------------------
// attachObject()
//-----------------------------------------------------------------------------
const LLViewerJointAttachment *LLVOAvatar::attachObject(LLViewerObject *viewer_object)
{
    if (isSelf())
    {
        const LLUUID& item_id = viewer_object->getAttachmentItemID();
        LLViewerInventoryItem *item = gInventory.getItem(item_id);
        LL_DEBUGS("Avatar") << "ATT attaching object "
                            << (item ? item->getName() : "UNKNOWN") << " id " << item_id << LL_ENDL;
    }
    LLViewerJointAttachment* attachment = getTargetAttachmentPoint(viewer_object);

    if (!attachment || !attachment->addObject(viewer_object))
    {
        const LLUUID& item_id = viewer_object->getAttachmentItemID();
        LLViewerInventoryItem *item = gInventory.getItem(item_id);
        LL_WARNS("Avatar") << "ATT attach failed "
                           << (item ? item->getName() : "UNKNOWN") << " id " << item_id << LL_ENDL;
        return 0;
    }

    if (!viewer_object->isAnimatedObject())
    {
        updateAttachmentOverrides();
    }

    updateVisualComplexity();

    if (viewer_object->isSelected())
    {
        LLSelectMgr::getInstance()->updateSelectionCenter();
        LLSelectMgr::getInstance()->updatePointAt();
    }

    viewer_object->refreshBakeTexture();


    LLViewerObject::const_child_list_t& child_list = viewer_object->getChildren();
    for (LLViewerObject::child_list_t::const_iterator iter = child_list.begin();
        iter != child_list.end(); ++iter)
    {
        LLViewerObject* objectp = *iter;
        if (objectp)
        {
            objectp->refreshBakeTexture();
        }
    }

    updateMeshVisibility();

    return attachment;
}

//-----------------------------------------------------------------------------
// getNumAttachments()
//-----------------------------------------------------------------------------
U32 LLVOAvatar::getNumAttachments() const
{
    U32 num_attachments = 0;
    for (attachment_map_t::const_iterator iter = mAttachmentPoints.begin();
         iter != mAttachmentPoints.end();
         ++iter)
    {
        const LLViewerJointAttachment *attachment_pt = (*iter).second;
        // <FS:Ansariel> Possible crash fix
        if (!attachment_pt)
        {
            continue;
        }
        // </FS:Ansariel>
        num_attachments += attachment_pt->getNumObjects();
    }
    return num_attachments;
}

//-----------------------------------------------------------------------------
// getMaxAttachments()
//-----------------------------------------------------------------------------
S32 LLVOAvatar::getMaxAttachments() const
{
    return LLAgentBenefitsMgr::current().getAttachmentLimit();
}

//-----------------------------------------------------------------------------
// canAttachMoreObjects()
// Returns true if we can attach <n> more objects.
//-----------------------------------------------------------------------------
bool LLVOAvatar::canAttachMoreObjects(U32 n) const
{
    return (getNumAttachments() + n) <= (U32)getMaxAttachments();
}

//-----------------------------------------------------------------------------
// getNumAnimatedObjectAttachments()
//-----------------------------------------------------------------------------
U32 LLVOAvatar::getNumAnimatedObjectAttachments() const
{
    U32 num_attachments = 0;
    for (attachment_map_t::const_iterator iter = mAttachmentPoints.begin();
         iter != mAttachmentPoints.end();
         ++iter)
    {
        const LLViewerJointAttachment *attachment_pt = (*iter).second;
        num_attachments += attachment_pt->getNumAnimatedObjects();
    }
    return num_attachments;
}

//-----------------------------------------------------------------------------
// getMaxAnimatedObjectAttachments()
// Gets from simulator feature if available, otherwise 0.
//-----------------------------------------------------------------------------
S32 LLVOAvatar::getMaxAnimatedObjectAttachments() const
{
    return LLAgentBenefitsMgr::current().getAnimatedObjectLimit();
}

//-----------------------------------------------------------------------------
// canAttachMoreAnimatedObjects()
// Returns true if we can attach <n> more animated objects.
//-----------------------------------------------------------------------------
bool LLVOAvatar::canAttachMoreAnimatedObjects(U32 n) const
{
    return (getNumAnimatedObjectAttachments() + n) <= (U32)getMaxAnimatedObjectAttachments();
}

//-----------------------------------------------------------------------------
// lazyAttach()
//-----------------------------------------------------------------------------
void LLVOAvatar::lazyAttach()
{
    std::vector<LLPointer<LLViewerObject> > still_pending;

    for (U32 i = 0; i < mPendingAttachment.size(); i++)
    {
        LLPointer<LLViewerObject> cur_attachment = mPendingAttachment[i];
        // Object might have died while we were waiting for drawable
        if (!cur_attachment->isDead())
        {
            if (cur_attachment->mDrawable)
            {
                if (isSelf())
                {
                    const LLUUID& item_id = cur_attachment->getAttachmentItemID();
                    LLViewerInventoryItem *item = gInventory.getItem(item_id);
                    LL_DEBUGS("Avatar") << "ATT attaching object "
                        << (item ? item->getName() : "UNKNOWN") << " id " << item_id << LL_ENDL;
                }
                if (!attachObject(cur_attachment))
                {   // Drop it
                    LL_WARNS() << "attachObject() failed for "
                        << cur_attachment->getID()
                        << " item " << cur_attachment->getAttachmentItemID()
                        << LL_ENDL;
                    // MAINT-3312 backout
                    //still_pending.push_back(cur_attachment);
                }
            }
            else
            {
                still_pending.push_back(cur_attachment);
            }
        }
    }

    mPendingAttachment = still_pending;
}

void LLVOAvatar::resetHUDAttachments()
{

    for (attachment_map_t::iterator iter = mAttachmentPoints.begin();
         iter != mAttachmentPoints.end();
         ++iter)
    {
        LLViewerJointAttachment* attachment = iter->second;
        // <FS:Ansariel> Fix possible crash
        //if (attachment->getIsHUDAttachment())
        if (attachment && attachment->getIsHUDAttachment())
        // </FS:Ansariel>
        {
            for (LLViewerJointAttachment::attachedobjs_vec_t::iterator attachment_iter = attachment->mAttachedObjects.begin();
                 attachment_iter != attachment->mAttachedObjects.end();
                 ++attachment_iter)
            {
                const LLViewerObject* attached_object = attachment_iter->get();
                if (attached_object && attached_object->mDrawable.notNull())
                {
                    gPipeline.markMoved(attached_object->mDrawable);
                }
            }
        }
    }
}

void LLVOAvatar::rebuildRiggedAttachments( void )
{
    for ( attachment_map_t::iterator iter = mAttachmentPoints.begin(); iter != mAttachmentPoints.end(); ++iter )
    {
        LLViewerJointAttachment* pAttachment = iter->second;

        // <FS:Ansariel> Possible crash fix
        if (!pAttachment)
        {
            continue;
        }
        // </FS:Ansariel>

        LLViewerJointAttachment::attachedobjs_vec_t::iterator attachmentIterEnd = pAttachment->mAttachedObjects.end();

        for ( LLViewerJointAttachment::attachedobjs_vec_t::iterator attachmentIter = pAttachment->mAttachedObjects.begin();
             attachmentIter != attachmentIterEnd; ++attachmentIter)
        {
            const LLViewerObject* pAttachedObject =  *attachmentIter;
            if ( pAttachment && pAttachedObject->mDrawable.notNull() )
            {
                gPipeline.markRebuild(pAttachedObject->mDrawable);
            }
        }
    }
}
//-----------------------------------------------------------------------------
// cleanupAttachedMesh()
//-----------------------------------------------------------------------------
void LLVOAvatar::cleanupAttachedMesh( LLViewerObject* pVO )
{
    LLUUID mesh_id;
    if (getRiggedMeshID(pVO, mesh_id))
    {
        // FIXME this seems like an odd place for this code.
        if ( gAgentCamera.cameraCustomizeAvatar() )
        {
            gAgent.unpauseAnimation();
            //Still want to refocus on head bone
            gAgentCamera.changeCameraToCustomizeAvatar();
        }
    }
}
// <FS:Beq> remove mesh rezzing delay
// bool LLVOAvatar::hasPendingAttachedMeshes()
// {
//     for (attachment_map_t::iterator iter = mAttachmentPoints.begin();
//          iter != mAttachmentPoints.end();
//          ++iter)
//     {
//         LLViewerJointAttachment* attachment = iter->second;
//         if (attachment)
//         {
//             for (LLViewerJointAttachment::attachedobjs_vec_t::iterator attachment_iter = attachment->mAttachedObjects.begin();
//                  attachment_iter != attachment->mAttachedObjects.end();
//                  ++attachment_iter)
//             {
//                 LLViewerObject* objectp = attachment_iter->get();
//                 if (objectp)
//                 {
//                     LLViewerObject::const_child_list_t& child_list = objectp->getChildren();
//                     for (LLViewerObject::child_list_t::const_iterator iter1 = child_list.begin();
//                          iter1 != child_list.end(); ++iter1)
//                     {
//                         LLViewerObject* objectchild = *iter1;
//                         if (objectchild && objectchild->getVolume())
//                         {
//                             const LLUUID& mesh_id = objectchild->getVolume()->getParams().getSculptID();
//                             if (mesh_id.isNull())
//                             {
//                                 // No mesh nor skin info needed
//                                 continue;
//                             }

//                             if (objectchild->getVolume()->isMeshAssetUnavaliable())
//                             {
//                                 // Mesh failed to load, do not expect it
//                                 continue;
//                             }

//                             if (objectchild->mDrawable)
//                             {
//                                 LLVOVolume* pvobj = objectchild->mDrawable->getVOVolume();
//                                 if (pvobj)
//                                 {
//                                     if (!pvobj->isMesh())
//                                     {
//                                         // Not a mesh
//                                         continue;
//                                     }

//                                     if (!objectchild->getVolume()->isMeshAssetLoaded())
//                                     {
//                                         // Waiting for mesh
//                                         return true;
//                                     }

//                                     const LLMeshSkinInfo* skin_data = pvobj->getSkinInfo();
//                                     if (skin_data)
//                                     {
//                                         // Skin info present, done
//                                         continue;
//                                     }

//                                     if (pvobj->isSkinInfoUnavaliable())
//                                     {
//                                         // Load failed or info not present, don't expect it
//                                         continue;
//                                     }
//                                 }

//                                 // objectchild is not ready
//                                 return true;
//                             }
//                         }
//                     }
//                 }
//             }
//         }
//     }
//     return false;
// }
// </FS:Beq>

//-----------------------------------------------------------------------------
// detachObject()
//-----------------------------------------------------------------------------
bool LLVOAvatar::detachObject(LLViewerObject *viewer_object)
{
    for (attachment_map_t::iterator iter = mAttachmentPoints.begin();
         iter != mAttachmentPoints.end();
         ++iter)
    {
        LLViewerJointAttachment* attachment = iter->second;

        // <FS:Ansariel> Possible crash fix
        //if (attachment->isObjectAttached(viewer_object))
        if (attachment && attachment->isObjectAttached(viewer_object))
        // </FS:Ansariel>
        {
            updateVisualComplexity();
            bool is_animated_object = viewer_object->isAnimatedObject();
            cleanupAttachedMesh(viewer_object);

            attachment->removeObject(viewer_object);
            if (!is_animated_object)
            {
                updateAttachmentOverrides();
            }
            viewer_object->refreshBakeTexture();

            LLViewerObject::const_child_list_t& child_list = viewer_object->getChildren();
            for (LLViewerObject::child_list_t::const_iterator iter1 = child_list.begin();
                iter1 != child_list.end(); ++iter1)
            {
                LLViewerObject* objectp = *iter1;
                if (objectp)
            {
                    objectp->refreshBakeTexture();
                }
            }

            updateMeshVisibility();

            LL_DEBUGS() << "Detaching object " << viewer_object->mID << " from " << attachment->getName() << LL_ENDL;
            return true;
        }
    }

    std::vector<LLPointer<LLViewerObject> >::iterator iter = std::find(mPendingAttachment.begin(), mPendingAttachment.end(), viewer_object);
    if (iter != mPendingAttachment.end())
    {
        mPendingAttachment.erase(iter);
        return true;
    }

    return false;
}

//-----------------------------------------------------------------------------
// sitDown()
//-----------------------------------------------------------------------------
void LLVOAvatar::sitDown(bool bSitting)
{
    mIsSitting = bSitting;
    if (isSelf())
    {
        // Update Movement Controls according to own Sitting mode
        LLFloaterMove::setSittingMode(bSitting);

// [RLVa:KB] - Checked: 2010-08-29 (RLVa-1.2.1c) | Modified: RLVa-1.2.1c
        if (rlv_handler_t::isEnabled())
        {
            gRlvHandler.onSitOrStand(bSitting);
        }
// [/RLVa:KB]

        // <FS:PP> Refresh movelock position after sitting down to prevent pulling avatar back to previous one after standing up
        if (bSitting && gSavedPerAccountSettings.getBOOL("UseMoveLock") && gSavedPerAccountSettings.getBOOL("RelockMoveLockAfterMovement"))
        {
            FSLSLBridge::instance().viewerToLSL("UseMoveLock|1|noreport");
        }
        // </FS:PP>
    }
}

//-----------------------------------------------------------------------------
// sitOnObject()
//-----------------------------------------------------------------------------
void LLVOAvatar::sitOnObject(LLViewerObject *sit_object)
{
    if (isSelf())
    {
        // Might be first sit
        //LLFirstUse::useSit();

        gAgent.setFlying(false);
        gAgentCamera.setThirdPersonHeadOffset(LLVector3::zero);
        //interpolate to new camera position
        gAgentCamera.startCameraAnimation();
        // make sure we are not trying to autopilot
        gAgent.stopAutoPilot();
        gAgentCamera.setupSitCamera();
        if (gAgentCamera.getForceMouselook())
        {
            gAgentCamera.changeCameraToMouselook();
        }

        if (gAgentCamera.getFocusOnAvatar() && LLToolMgr::getInstance()->inEdit())
        {
            LLSelectNode* node = LLSelectMgr::getInstance()->getSelection()->getFirstRootNode();
            if (node && node->mValid)
            {
                LLViewerObject* root_object = node->getObject();
                if (root_object == sit_object)
                {
                    LLFloaterTools::sPreviousFocusOnAvatar = true;
                }
            }
        }

        // <FS:KC> revoke perms on sit
        U32 revoke_on = gSavedSettings.getU32("FSRevokePerms");
        if ((revoke_on == 1 || revoke_on == 3) && !sit_object->permYouOwner())
        {
            revokePermissionsOnObject(sit_object);
        }
        // </FS:KC>
    }

    if (mDrawable.isNull())
    {
        return;
    }
    LLQuaternion inv_obj_rot = ~sit_object->getRenderRotation();
    LLVector3 obj_pos = sit_object->getRenderPosition();

    LLVector3 rel_pos = getRenderPosition() - obj_pos;
    rel_pos.rotVec(inv_obj_rot);

    mDrawable->mXform.setPosition(rel_pos);
    mDrawable->mXform.setRotation(mDrawable->getWorldRotation() * inv_obj_rot);

    gPipeline.markMoved(mDrawable, true);
    // Notice that removing sitDown() from here causes avatars sitting on
    // objects to be not rendered for new arrivals. See EXT-6835 and EXT-1655.
    sitDown(true);
    mRoot->getXform()->setParent(&sit_object->mDrawable->mXform); // LLVOAvatar::sitOnObject
    // SL-315
    mRoot->setPosition(getPosition());
    mRoot->updateWorldMatrixChildren();

    stopMotion(ANIM_AGENT_BODY_NOISE);

    gAgentCamera.setInitSitRot(gAgent.getFrameAgent().getQuaternion());
}

//-----------------------------------------------------------------------------
// getOffObject()
//-----------------------------------------------------------------------------
void LLVOAvatar::getOffObject()
{
    if (mDrawable.isNull())
    {
        return;
    }

    LLViewerObject* sit_object = (LLViewerObject*)getParent();

    if (sit_object)
    {
        stopMotionFromSource(sit_object->getID());
        LLFollowCamMgr::getInstance()->setCameraActive(sit_object->getID(), false);

        LLViewerObject::const_child_list_t& child_list = sit_object->getChildren();
        for (LLViewerObject::child_list_t::const_iterator iter = child_list.begin();
             iter != child_list.end(); ++iter)
        {
            LLViewerObject* child_objectp = *iter;

            stopMotionFromSource(child_objectp->getID());
            LLFollowCamMgr::getInstance()->setCameraActive(child_objectp->getID(), false);
        }
    }

    // assumes that transform will not be updated with drawable still having a parent
    // or that drawable had no parent from the start
    LLVector3 cur_position_world = mDrawable->getWorldPosition();
    LLQuaternion cur_rotation_world = mDrawable->getWorldRotation();

    if (mLastRootPos.length() >= MAX_STANDOFF_FROM_ORIGIN
        && (cur_position_world.length() < MAX_STANDOFF_FROM_ORIGIN
            || dist_vec(cur_position_world, mLastRootPos) > MAX_STANDOFF_DISTANCE_CHANGE))
    {
        // Most likely drawable got updated too early or some updates were missed - we got relative position to non-existing parent
        // restore coordinates from cache
        cur_position_world = mLastRootPos;
    }

    // set *local* position based on last *world* position, since we're unparenting the avatar
    mDrawable->mXform.setPosition(cur_position_world);
    mDrawable->mXform.setRotation(cur_rotation_world);

    gPipeline.markMoved(mDrawable, true);

    sitDown(false);

    mRoot->getXform()->setParent(NULL); // LLVOAvatar::getOffObject
    // SL-315
    mRoot->setPosition(cur_position_world);
    mRoot->setRotation(cur_rotation_world);
    mRoot->getXform()->update();

    if (mEnableDefaultMotions)
    {
    startMotion(ANIM_AGENT_BODY_NOISE);
    }

    if (isSelf())
    {
        LLQuaternion av_rot = gAgent.getFrameAgent().getQuaternion();
        LLQuaternion obj_rot = sit_object ? sit_object->getRenderRotation() : LLQuaternion::DEFAULT;
        av_rot = av_rot * obj_rot;
        LLVector3 at_axis = LLVector3::x_axis;
        at_axis = at_axis * av_rot;
        at_axis.mV[VZ] = 0.f;
        at_axis.normalize();
        gAgent.resetAxes(at_axis);
        gAgentCamera.setThirdPersonHeadOffset(LLVector3(0.f, 0.f, 1.f));
        gAgentCamera.setSitCamera(LLUUID::null);

        //KC: revoke perms on sit
        U32 revoke_on = gSavedSettings.getU32("FSRevokePerms");
        if ((revoke_on == 2 || revoke_on == 3) && (sit_object && !sit_object->permYouOwner()))
        {
            revokePermissionsOnObject(sit_object);
        }
    }
}

//-----------------------------------------------------------------------------
// revokePermissionsOnObject()
//-----------------------------------------------------------------------------
void LLVOAvatar::revokePermissionsOnObject(LLViewerObject *sit_object)
{
    if (sit_object)
    {
        gMessageSystem->newMessageFast(_PREHASH_RevokePermissions);
        gMessageSystem->nextBlockFast(_PREHASH_AgentData);
        gMessageSystem->addUUIDFast(_PREHASH_AgentID, gAgent.getID());
        gMessageSystem->addUUIDFast(_PREHASH_SessionID, gAgent.getSessionID());
        gMessageSystem->nextBlockFast(_PREHASH_Data);
        gMessageSystem->addUUIDFast(_PREHASH_ObjectID, sit_object->getID());
        gMessageSystem->addU32Fast(_PREHASH_ObjectPermissions, 0xFFFFFFFF);
        gAgent.sendReliableMessage();
    }
}

//-----------------------------------------------------------------------------
// findAvatarFromAttachment()
//-----------------------------------------------------------------------------
// static
LLVOAvatar* LLVOAvatar::findAvatarFromAttachment( LLViewerObject* obj )
{
    if( obj->isAttachment() )
    {
        do
        {
            obj = (LLViewerObject*) obj->getParent();
        }
        while( obj && !obj->isAvatar() );

        if( obj && !obj->isDead() )
        {
            return (LLVOAvatar*)obj;
        }
    }
    return NULL;
}

S32 LLVOAvatar::getAttachmentCount() const
{
    size_t count = 0;

    for (attachment_map_t::const_iterator iter = mAttachmentPoints.begin(); iter != mAttachmentPoints.end(); ++iter)
    {
        LLViewerJointAttachment* pAttachment = iter->second;
        count += pAttachment->mAttachedObjects.size();
    }

    return static_cast<S32>(count);
}

bool LLVOAvatar::isWearingWearableType(LLWearableType::EType type) const
{
    if (mIsDummy) return true;

    if (isSelf())
    {
        return LLAvatarAppearance::isWearingWearableType(type);
    }

    switch(type)
    {
        case LLWearableType::WT_SHAPE:
        case LLWearableType::WT_SKIN:
        case LLWearableType::WT_HAIR:
        case LLWearableType::WT_EYES:
            return true;  // everyone has all bodyparts
        default:
            break; // Do nothing
    }


    // <FS:ND> Gets called quite a lot from processObjectUpdates. Remove the frequent getInstance calls.

    // for (LLAvatarAppearanceDictionary::Textures::const_iterator tex_iter = LLAvatarAppearance::getDictionary()->getTextures().begin();
    //   tex_iter != LLAvatarAppearance::getDictionary()->getTextures().end();
    //   ++tex_iter)

    LLAvatarAppearanceDictionary::Textures::const_iterator itrEnd = LLAvatarAppearance::getDictionary()->getTextures().end();
    for (LLAvatarAppearanceDictionary::Textures::const_iterator tex_iter = LLAvatarAppearance::getDictionary()->getTextures().begin();
         tex_iter != itrEnd;
         ++tex_iter)
    {
        const LLAvatarAppearanceDictionary::TextureEntry *texture_dict = tex_iter->second;
        if (texture_dict->mWearableType == type)
        {
            // Thus, you must check to see if the corresponding baked texture is defined.
            // NOTE: this is a poor substitute if you actually want to know about individual pieces of clothing
            // this works for detecting a skirt (most important), but is ineffective at any piece of clothing that
            // gets baked into a texture that always exists (upper or lower).
            if (texture_dict->mIsUsedByBakedTexture)
            {
                const EBakedTextureIndex baked_index = texture_dict->mBakedTextureIndex;
                return isTextureDefined(LLAvatarAppearance::getDictionary()->getBakedTexture(baked_index)->mTextureIndex);
            }
            return false;
        }
    }
    return false;
}

LLViewerObject *    LLVOAvatar::findAttachmentByID( const LLUUID & target_id ) const
{
    for(attachment_map_t::const_iterator attachment_points_iter = mAttachmentPoints.begin();
        attachment_points_iter != gAgentAvatarp->mAttachmentPoints.end();
        ++attachment_points_iter)
    {
        LLViewerJointAttachment* attachment = attachment_points_iter->second;

        // <FS:Ansariel> Possible crash fix
        if (!attachment)
        {
            continue;
        }
        // </FS:Ansariel>

        for (LLViewerJointAttachment::attachedobjs_vec_t::iterator attachment_iter = attachment->mAttachedObjects.begin();
             attachment_iter != attachment->mAttachedObjects.end();
             ++attachment_iter)
        {
            LLViewerObject *attached_object = attachment_iter->get();
            if (attached_object &&
                attached_object->getID() == target_id)
            {
                return attached_object;
            }
        }
    }

    return NULL;
}

// virtual
// <FS:Ansariel> [Legacy Bake]
//void LLVOAvatar::invalidateComposite( LLTexLayerSet* layerset)
void LLVOAvatar::invalidateComposite( LLTexLayerSet* layerset, bool upload_result)
{
}

void LLVOAvatar::invalidateAll()
{
}

// virtual
// <FS:Ansariel> [Legacy Bake]
//void LLVOAvatar::onGlobalColorChanged(const LLTexGlobalColor* global_color)
void LLVOAvatar::onGlobalColorChanged(const LLTexGlobalColor* global_color, bool upload_bake)
{
    if (global_color == mTexSkinColor)
    {
        // <FS:Ansariel> [Legacy Bake]
        //invalidateComposite( mBakedTextureDatas[BAKED_HEAD].mTexLayerSet);
        //invalidateComposite( mBakedTextureDatas[BAKED_UPPER].mTexLayerSet);
        //invalidateComposite( mBakedTextureDatas[BAKED_LOWER].mTexLayerSet);
        invalidateComposite( mBakedTextureDatas[BAKED_HEAD].mTexLayerSet, upload_bake);
        invalidateComposite( mBakedTextureDatas[BAKED_UPPER].mTexLayerSet, upload_bake);
        invalidateComposite( mBakedTextureDatas[BAKED_LOWER].mTexLayerSet, upload_bake);
        // </FS:Ansariel> [Legacy Bake]
    }
    else if (global_color == mTexHairColor)
    {
        // <FS:Ansariel> [Legacy Bake]
        //invalidateComposite( mBakedTextureDatas[BAKED_HEAD].mTexLayerSet);
        //invalidateComposite( mBakedTextureDatas[BAKED_HAIR].mTexLayerSet);
        invalidateComposite( mBakedTextureDatas[BAKED_HEAD].mTexLayerSet, upload_bake);
        invalidateComposite( mBakedTextureDatas[BAKED_HAIR].mTexLayerSet, upload_bake);
        // </FS:Ansariel> [Legacy Bake]

        // ! BACKWARDS COMPATIBILITY !
        // Fix for dealing with avatars from viewers that don't bake hair.
        if (!isTextureDefined(mBakedTextureDatas[BAKED_HAIR].mTextureIndex))
        {
            LLColor4 color = mTexHairColor->getColor();
            avatar_joint_mesh_list_t::iterator iter = mBakedTextureDatas[BAKED_HAIR].mJointMeshes.begin();
            avatar_joint_mesh_list_t::iterator end  = mBakedTextureDatas[BAKED_HAIR].mJointMeshes.end();
            for (; iter != end; ++iter)
            {
                LLAvatarJointMesh* mesh = (*iter);
                if (mesh)
            {
                    mesh->setColor( color );
                }
            }
        }
    }
    else if (global_color == mTexEyeColor)
    {
        // LL_INFOS() << "invalidateComposite cause: onGlobalColorChanged( eyecolor )" << LL_ENDL;
        // <FS:Ansariel> [Legacy Bake]
        //invalidateComposite( mBakedTextureDatas[BAKED_EYES].mTexLayerSet);
        invalidateComposite( mBakedTextureDatas[BAKED_EYES].mTexLayerSet, upload_bake);
    }
    updateMeshTextures();
}

// virtual
// Do rigged mesh attachments display with this av?
bool LLVOAvatar::shouldRenderRigged() const
{
    LL_PROFILE_ZONE_SCOPED_CATEGORY_AVATAR;

    if (getOverallAppearance() == AOA_NORMAL)
    {
        return true;
    }
    // TBD - render for AOA_JELLYDOLL?
    return false;
}

// FIXME: We have an mVisible member, set in updateVisibility(), but this
// function doesn't return it! isVisible() and mVisible are used
// different places for different purposes. mVisible seems to be more
// related to whether the actual avatar mesh is shown, and isVisible()
// to whether anything about the avatar is displayed in the scene.
// Maybe better naming could make this clearer?
bool LLVOAvatar::isVisible() const
{
    static LLCachedControl<bool> friends_only(gSavedSettings, "RenderAvatarFriendsOnly", false);
    return mDrawable.notNull()
        && (!mOrphaned || isSelf())
        && (mDrawable->isVisible() || mIsDummy)
        && (!friends_only() || isUIAvatar() || isSelf() || isControlAvatar() || isBuddy());
}

// Determine if we have enough avatar data to render
bool LLVOAvatar::getIsCloud() const
{
    if (mIsDummy)
    {
        return false;
    }

    return (   ((const_cast<LLVOAvatar*>(this))->visualParamWeightsAreDefault())// Do we have a shape?
            || (   !isTextureDefined(TEX_LOWER_BAKED)
                || !isTextureDefined(TEX_UPPER_BAKED)
                || !isTextureDefined(TEX_HEAD_BAKED)
                )
            );
}

void LLVOAvatar::updateRezzedStatusTimers(S32 rez_status)
{
    // State machine for rezzed status. Statuses are -1 on startup, 0
    // = cloud, 1 = gray, 2 = downloading, 3 = waiting for attachments, 4 = full.
    // Purpose is to collect time data for each it takes avatar to reach
    // various loading landmarks: gray, textured (partial), textured fully.

    if (rez_status != mLastRezzedStatus)
    {
        LL_DEBUGS("Avatar") << avString() << "rez state change: " << mLastRezzedStatus << " -> " << rez_status << LL_ENDL;

        if (mLastRezzedStatus == -1 && rez_status != -1)
        {
            // First time initialization, start all timers.
            for (S32 i = 1; i < 4; i++)
            {
                startPhase("load_" + LLVOAvatar::rezStatusToString(i));
                startPhase("first_load_" + LLVOAvatar::rezStatusToString(i));
            }
        }
        if (rez_status < mLastRezzedStatus)
        {
            // load level has decreased. start phase timers for higher load levels.
            for (S32 i = rez_status+1; i <= mLastRezzedStatus; i++)
            {
                startPhase("load_" + LLVOAvatar::rezStatusToString(i));
            }
        }
        else if (rez_status > mLastRezzedStatus)
        {
            // load level has increased. stop phase timers for lower and equal load levels.
            for (S32 i = llmax(mLastRezzedStatus+1,1); i <= rez_status; i++)
            {
                stopPhase("load_" + LLVOAvatar::rezStatusToString(i));
                stopPhase("first_load_" + LLVOAvatar::rezStatusToString(i), false);
            }
            if (rez_status == 4)
            {
                // "fully loaded", mark any pending appearance change complete.
                selfStopPhase("update_appearance_from_cof");
                selfStopPhase("wear_inventory_category", false);
                selfStopPhase("process_initial_wearables_update", false);

                updateVisualComplexity();
            }
        }
        mLastRezzedStatus = rez_status;

        static LLUICachedControl<bool> show_rez_status("NameTagDebugAVRezState", false);
        if (show_rez_status)
        {
            mNameIsSet = false;
        }
    }
}

void LLVOAvatar::clearPhases()
{
    getPhases().clearPhases();
}

void LLVOAvatar::startPhase(const std::string& phase_name)
{
    F32 elapsed = 0.0;
    bool completed = false;
    bool found = getPhases().getPhaseValues(phase_name, elapsed, completed);
    //LL_DEBUGS("Avatar") << avString() << " phase state " << phase_name
    //                  << " found " << found << " elapsed " << elapsed << " completed " << completed << LL_ENDL;
    if (found)
    {
        if (!completed)
        {
            LL_DEBUGS("Avatar") << avString() << "no-op, start when started already for " << phase_name << LL_ENDL;
            return;
        }
    }
    LL_DEBUGS("Avatar") << "started phase " << phase_name << LL_ENDL;
    getPhases().startPhase(phase_name);
}

void LLVOAvatar::stopPhase(const std::string& phase_name, bool err_check)
{
    F32 elapsed = 0.0;
    bool completed = false;
    if (getPhases().getPhaseValues(phase_name, elapsed, completed))
    {
        if (!completed)
        {
            getPhases().stopPhase(phase_name);
            completed = true;
            logMetricsTimerRecord(phase_name, elapsed, completed);
            LL_DEBUGS("Avatar") << avString() << "stopped phase " << phase_name << " elapsed " << elapsed << LL_ENDL;
        }
        else
        {
            if (err_check)
            {
                LL_DEBUGS("Avatar") << "no-op, stop when stopped already for " << phase_name << LL_ENDL;
            }
        }
    }
    else
    {
        if (err_check)
        {
            LL_DEBUGS("Avatar") << "no-op, stop when not started for " << phase_name << LL_ENDL;
        }
    }
}

void LLVOAvatar::logPendingPhases()
{
    if (!isAgentAvatarValid())
    {
        return;
    }

    for (LLViewerStats::phase_map_t::iterator it = getPhases().begin();
         it != getPhases().end();
         ++it)
    {
        const std::string& phase_name = it->first;
        F32 elapsed;
        bool completed;
        if (getPhases().getPhaseValues(phase_name, elapsed, completed))
        {
            if (!completed)
            {
                logMetricsTimerRecord(phase_name, elapsed, completed);
            }
        }
    }
}

//static
void LLVOAvatar::logPendingPhasesAllAvatars()
{
    for (std::vector<LLCharacter*>::iterator iter = LLCharacter::sInstances.begin();
         iter != LLCharacter::sInstances.end(); ++iter)
    {
        LLVOAvatar* inst = (LLVOAvatar*) *iter;
        if( inst->isDead() )
        {
            continue;
        }
        inst->logPendingPhases();
    }
}

void LLVOAvatar::logMetricsTimerRecord(const std::string& phase_name, F32 elapsed, bool completed)
{
    if (!isAgentAvatarValid())
    {
        return;
    }

    LLSD record;
    record["timer_name"] = phase_name;
    record["avatar_id"] = getID();
    record["elapsed"] = elapsed;
    record["completed"] = completed;
    U32 grid_x(0), grid_y(0);
    if (getRegion() && LLWorld::instance().isRegionListed(getRegion()))
    {
        record["central_bake_version"] = LLSD::Integer(getRegion()->getCentralBakeVersion());
        grid_from_region_handle(getRegion()->getHandle(), &grid_x, &grid_y);
    }
    record["grid_x"] = LLSD::Integer(grid_x);
    record["grid_y"] = LLSD::Integer(grid_y);
    // <FS:Ansariel> [Legacy Bake]
    //record["is_using_server_bakes"] = true;
    record["is_using_server_bakes"] = isUsingServerBakes();
    record["is_self"] = isSelf();

    if (isAgentAvatarValid())
    {
        gAgentAvatarp->addMetricsTimerRecord(record);
    }
}

// call periodically to keep isFullyLoaded up to date.
// returns true if the value has changed.
bool LLVOAvatar::updateIsFullyLoaded()
{
    S32 rez_status = getRezzedStatus();
    bool loading = rez_status == 0;
    if (mFirstFullyVisible && !mIsControlAvatar)
    {
        loading = ((rez_status < 2)
                   // Wait at least 60s for unfinished textures to finish on first load,
                   // don't wait forever, it might fail. Even if it will eventually load by
                   // itself and update mLoadedCallbackTextures (or fail and clean the list),
                   // avatars are more time-sensitive than textures and can't wait that long.
                   || (mLoadedCallbackTextures < mCallbackTextureList.size() && mLastTexCallbackAddedTime.getElapsedTimeF32() < MAX_TEXTURE_WAIT_TIME_SEC)
                   || !mPendingAttachment.empty()
                   || (rez_status < 3 && !isFullyBaked())
                //    || hasPendingAttachedMeshes() // <FS:Beq/>
                  );

        // compare amount of attachments to one reported by simulator
        if (!loading && !isSelf() && rez_status < 4 && mLastCloudAttachmentCount < mSimAttachments.size())
        {
            S32 attachment_count = getAttachmentCount();
            if (mLastCloudAttachmentCount != attachment_count)
            {
                mLastCloudAttachmentCount = attachment_count;
                if (attachment_count != mSimAttachments.size())
                {
                    // attachment count changed, but still below desired, wait for more updates
                    mLastCloudAttachmentChangeTime.reset();
                    loading = true;
                }
            }
            else if (mLastCloudAttachmentChangeTime.getElapsedTimeF32() < MAX_ATTACHMENT_WAIT_TIME_SEC)
            {
                // waiting
                loading = true;
            }
        }
    }
    updateRezzedStatusTimers(rez_status);
    updateRuthTimer(loading);
    return processFullyLoadedChange(loading);
}

void LLVOAvatar::updateRuthTimer(bool loading)
{
    if (isSelf() || !loading)
    {
        return;
    }

    if (mPreviousFullyLoaded)
    {
        mRuthTimer.reset();
        debugAvatarRezTime("AvatarRezCloudNotification","became cloud");
    }

    const F32 LOADING_TIMEOUT__SECONDS = 120.f;
    if (mRuthTimer.getElapsedTimeF32() > LOADING_TIMEOUT__SECONDS)
    {
        LL_DEBUGS("Avatar") << avString()
                << "Ruth Timer timeout: Missing texture data for '" << getFullname() << "' "
                << "( Params loaded : " << !visualParamWeightsAreDefault() << " ) "
                << "( Lower : " << isTextureDefined(TEX_LOWER_BAKED) << " ) "
                << "( Upper : " << isTextureDefined(TEX_UPPER_BAKED) << " ) "
                << "( Head : " << isTextureDefined(TEX_HEAD_BAKED) << " )."
                << LL_ENDL;

        LLAvatarPropertiesProcessor::getInstance()->sendAvatarTexturesRequest(getID());
        mRuthTimer.reset();
    }
}

bool LLVOAvatar::processFullyLoadedChange(bool loading)
{
    // We wait a little bit before giving the 'all clear', to let things to
    // settle down: models to snap into place, textures to get first packets,
    // LODs to load.
    const F32 LOADED_DELAY = 1.f;

    if (loading)
    {
        mFullyLoadedTimer.reset();
    }

    if (mFirstFullyVisible)
    {
        F32 first_use_delay = FIRST_APPEARANCE_CLOUD_MIN_DELAY;
        if (!isSelf() && loading)
        {
                // Note that textures can causes 60s delay on thier own
                // so this delay might end up on top of textures' delay
                first_use_delay = llclamp(
                    mFirstAppearanceMessageTimer.getElapsedTimeF32(),
                    FIRST_APPEARANCE_CLOUD_MIN_DELAY,
                    FIRST_APPEARANCE_CLOUD_MAX_DELAY);

                if (shouldImpostor())
                {
                    // Impostors are less of a priority,
                    // let them stay cloud longer
                    first_use_delay *= FIRST_APPEARANCE_CLOUD_IMPOSTOR_MODIFIER;
                }
        }
        mFullyLoaded = (mFullyLoadedTimer.getElapsedTimeF32() > first_use_delay);
    }
    else
    {
        mFullyLoaded = (mFullyLoadedTimer.getElapsedTimeF32() > LOADED_DELAY);
    }

    if (!mPreviousFullyLoaded && !loading && mFullyLoaded)
    {
        debugAvatarRezTime("AvatarRezNotification", "fully loaded");
    }

    // did our loading state "change" from last call?
    // FIXME runway - why are we updating every 30 calls even if nothing has changed?
    // This causes updateLOD() to run every 30 frames, among other things.
    const S32 UPDATE_RATE = 30;
    bool changed =
        ((mFullyLoaded != mPreviousFullyLoaded) ||         // if the value is different from the previous call
         (!mFullyLoadedInitialized) ||                     // if we've never been called before
         (mFullyLoadedFrameCounter % UPDATE_RATE == 0));   // every now and then issue a change
    bool fully_loaded_changed = (mFullyLoaded != mPreviousFullyLoaded);

    mPreviousFullyLoaded = mFullyLoaded;
    mFullyLoadedInitialized = true;
    mFullyLoadedFrameCounter++;

    if (changed && isSelf())
    {
        // to know about outfit switching
        LLAvatarRenderNotifier::getInstance()->updateNotificationState();
    }

    if (fully_loaded_changed && !isSelf() && mFullyLoaded && isImpostor())
    {
        // Fix for jellydoll initially invisible
        mNeedsImpostorUpdate = true;
        mLastImpostorUpdateReason = 6;
    }
    return changed;
}

bool LLVOAvatar::isFullyLoaded() const
{
    return (mRenderUnloadedAvatar || mFullyLoaded);
}

bool LLVOAvatar::isTooComplex() const
{
    bool too_complex;
    static LLCachedControl<S32> compelxity_render_mode(gSavedSettings, "RenderAvatarComplexityMode");
    bool render_friend =  (LLAvatarTracker::instance().isBuddy(getID()) && compelxity_render_mode > AV_RENDER_LIMIT_BY_COMPLEXITY);

    if (isSelf() || render_friend || mVisuallyMuteSetting == AV_ALWAYS_RENDER)
    {
        too_complex = false;
    }
    else if (compelxity_render_mode == AV_RENDER_ONLY_SHOW_FRIENDS && !mIsControlAvatar)
    {
        too_complex = true;
    }
    else
    {
        // Determine if visually muted or not
        static LLCachedControl<U32> max_render_cost(gSavedSettings, "RenderAvatarMaxComplexity", 0U);
        static LLCachedControl<F32> max_attachment_area(gSavedSettings, "RenderAutoMuteSurfaceAreaLimit", 1000.0f);
        // If the user has chosen unlimited max complexity, we also disregard max attachment area
        // so that unlimited will completely disable the overly complex impostor rendering
        // yes, this leaves them vulnerable to griefing objects... their choice
        too_complex = (   max_render_cost > 0
                          && (mVisualComplexity > max_render_cost
                           || (max_attachment_area > 0.0f && mAttachmentSurfaceArea > max_attachment_area)
                           ));
    }

    return too_complex;
}

bool LLVOAvatar::isTooSlow() const
{
    if (mIsControlAvatar)
    {
        return mTooSlow;
    }

    static LLCachedControl<S32> compelxity_render_mode(gSavedSettings, "RenderAvatarComplexityMode");
    static LLCachedControl<bool> friends_only(gSavedSettings, "RenderAvatarFriendsOnly", false);
    bool is_friend = LLAvatarTracker::instance().isBuddy(getID());
    bool render_friend = is_friend && compelxity_render_mode > AV_RENDER_LIMIT_BY_COMPLEXITY;

    if (render_friend || mVisuallyMuteSetting == AV_ALWAYS_RENDER)
    {
        return false;
    }
    else if (compelxity_render_mode == AV_RENDER_ONLY_SHOW_FRIENDS)
    {
        return true;
    }
    else if (!is_friend && friends_only())
    {
        return true;
    }

    return mTooSlow;
}

// Udpate Avatar state based on render time
void LLVOAvatar::updateTooSlow()
{
    LL_PROFILE_ZONE_SCOPED_CATEGORY_AVATAR;
    static LLCachedControl<S32> compelxity_render_mode(gSavedSettings, "RenderAvatarComplexityMode");
    static LLCachedControl<bool> allowSelfImpostor(gSavedSettings, "AllowSelfImpostor");
    const auto id = getID();
    bool changed_slow_state{false}; // <FS:Beq> Post LL merge, force dirty when slowness state changes

    // mTooSlow - Is the avatar flagged as being slow (includes shadow time)
    // mTooSlowWithoutShadows - Is the avatar flagged as being slow even with shadows removed.

    // get max render time in ms
    F32 max_art_ms = (F32) (LLPerfStats::renderAvatarMaxART_ns / 1000000.0);

    bool autotune = LLPerfStats::tunables.userAutoTuneEnabled && !mIsControlAvatar && !isSelf();

    bool ignore_tune = false;
    if (autotune && sAVsIgnoringARTLimit.size() > 0)
    {
        auto it = std::find(sAVsIgnoringARTLimit.begin(), sAVsIgnoringARTLimit.end(), mID);
        if (it != sAVsIgnoringARTLimit.end())
        {
            S32 index = it - sAVsIgnoringARTLimit.begin();
            ignore_tune = (index < (MIN_NONTUNED_AVS - sAvatarsNearby + 1 + LLPerfStats::tunedAvatars));
        }
    }

    bool exceeds_max_ART =
        ((LLPerfStats::renderAvatarMaxART_ns > 0) &&
            (mGPURenderTime >= max_art_ms)); // NOTE: don't use getGPURenderTime accessor here to avoid "isTooSlow" feedback loop

    if (exceeds_max_ART && !ignore_tune)
    {
        mTooSlow = true;

        if(!mTooSlowWithoutShadows) // if we were not previously above the full impostor cap
        {
            bool always_render_friends = compelxity_render_mode > AV_RENDER_LIMIT_BY_COMPLEXITY;
            bool render_friend_or_exception =   (always_render_friends && LLAvatarTracker::instance().isBuddy( id ) ) ||
                ( getVisualMuteSettings() == LLVOAvatar::AV_ALWAYS_RENDER );
            if( (!isSelf() || allowSelfImpostor) && !render_friend_or_exception)
            {
                // Note: slow rendering Friends still get their shadows zapped.
                mTooSlowWithoutShadows = (getGPURenderTime()*2.f >= max_art_ms)  // NOTE: assumes shadow rendering doubles render time
                    || (compelxity_render_mode == AV_RENDER_ONLY_SHOW_FRIENDS && !mIsControlAvatar);
            }
            if(mTooSlowWithoutShadows)
            {
                changed_slow_state = true;
                // </FS:Beq>
            }

        }
    }
    else
    {
        // <FS:Beq> better state change flagging
        if( mTooSlow || mTooSlowWithoutShadows )
        {
            changed_slow_state = true;
        }
        // </FS:Beq>
        mTooSlow = false;
        mTooSlowWithoutShadows = false;

        if (ignore_tune)
        {
            return;
        }
    }
    if(mTooSlow && !mTuned)
    {
        LLPerfStats::tunedAvatars++; // increment the number of avatars that have been tweaked.
        mTuned = true;
    }
    else if(!mTooSlow && mTuned)
    {
        LLPerfStats::tunedAvatars--;
        mTuned = false;
    }
    // <FS:Beq> better state change flagging
    if( changed_slow_state )
    {
        gPipeline.markRebuild(mDrawable, LLDrawable::REBUILD_GEOMETRY);
    }
    // </FS:Beq>
}

//-----------------------------------------------------------------------------
// findMotion()
//-----------------------------------------------------------------------------
LLMotion* LLVOAvatar::findMotion(const LLUUID& id) const
{
    return mMotionController.findMotion(id);
}

// This is a semi-deprecated debugging tool - meshes will not show as
// colorized if using deferred rendering.
void LLVOAvatar::debugColorizeSubMeshes(U32 i, const LLColor4& color)
{
    if (gSavedSettings.getBOOL("DebugAvatarCompositeBaked"))
    {
        avatar_joint_mesh_list_t::iterator iter = mBakedTextureDatas[i].mJointMeshes.begin();
        avatar_joint_mesh_list_t::iterator end  = mBakedTextureDatas[i].mJointMeshes.end();
        for (; iter != end; ++iter)
        {
            LLAvatarJointMesh* mesh = (*iter);
            if (mesh)
            {
                mesh->setColor(color);
            }
        }
    }
}


//-----------------------------------------------------------------------------
// updateMeshVisibility()
// Hide the mesh joints if attachments are using baked textures
//-----------------------------------------------------------------------------
void LLVOAvatar::updateMeshVisibility()
{
    bool bake_flag[BAKED_NUM_INDICES];
    memset(bake_flag, 0, BAKED_NUM_INDICES*sizeof(bool));

    if (getOverallAppearance() == AOA_NORMAL)
    {
        for (attachment_map_t::iterator iter = mAttachmentPoints.begin();
             iter != mAttachmentPoints.end();
             ++iter)
        {
            LLViewerJointAttachment* attachment = iter->second;
            if (attachment)
            {
                for (LLViewerJointAttachment::attachedobjs_vec_t::iterator attachment_iter = attachment->mAttachedObjects.begin();
                     attachment_iter != attachment->mAttachedObjects.end();
                     ++attachment_iter)
                {
                    LLViewerObject *objectp = attachment_iter->get();
                    if (objectp)
                    {
                        for (int face_index = 0; face_index < objectp->getNumTEs(); face_index++)
                        {
                            LLTextureEntry* tex_entry = objectp->getTE(face_index);
                            if (tex_entry)
                            {
                                bake_flag[BAKED_HEAD] |= (tex_entry->getID() == IMG_USE_BAKED_HEAD);
                                bake_flag[BAKED_EYES] |= (tex_entry->getID() == IMG_USE_BAKED_EYES);
                                bake_flag[BAKED_HAIR] |= (tex_entry->getID() == IMG_USE_BAKED_HAIR);
                                bake_flag[BAKED_LOWER] |= (tex_entry->getID() == IMG_USE_BAKED_LOWER);
                                bake_flag[BAKED_UPPER] |= (tex_entry->getID() == IMG_USE_BAKED_UPPER);
                                bake_flag[BAKED_SKIRT] |= (tex_entry->getID() == IMG_USE_BAKED_SKIRT);
                            bake_flag[BAKED_LEFT_ARM] |= (tex_entry->getID() == IMG_USE_BAKED_LEFTARM);
                            bake_flag[BAKED_LEFT_LEG] |= (tex_entry->getID() == IMG_USE_BAKED_LEFTLEG);
                            bake_flag[BAKED_AUX1] |= (tex_entry->getID() == IMG_USE_BAKED_AUX1);
                            bake_flag[BAKED_AUX2] |= (tex_entry->getID() == IMG_USE_BAKED_AUX2);
                            bake_flag[BAKED_AUX3] |= (tex_entry->getID() == IMG_USE_BAKED_AUX3);
                            }
                        }
                    }

                    LLViewerObject::const_child_list_t& child_list = objectp->getChildren();
                    for (LLViewerObject::child_list_t::const_iterator iter1 = child_list.begin();
                         iter1 != child_list.end(); ++iter1)
                    {
                        LLViewerObject* objectchild = *iter1;
                        if (objectchild)
                        {
                            for (int face_index = 0; face_index < objectchild->getNumTEs(); face_index++)
                            {
                                LLTextureEntry* tex_entry = objectchild->getTE(face_index);
                                if (tex_entry)
                                {
                                    bake_flag[BAKED_HEAD] |= (tex_entry->getID() == IMG_USE_BAKED_HEAD);
                                    bake_flag[BAKED_EYES] |= (tex_entry->getID() == IMG_USE_BAKED_EYES);
                                    bake_flag[BAKED_HAIR] |= (tex_entry->getID() == IMG_USE_BAKED_HAIR);
                                    bake_flag[BAKED_LOWER] |= (tex_entry->getID() == IMG_USE_BAKED_LOWER);
                                    bake_flag[BAKED_UPPER] |= (tex_entry->getID() == IMG_USE_BAKED_UPPER);
                                    bake_flag[BAKED_SKIRT] |= (tex_entry->getID() == IMG_USE_BAKED_SKIRT);
                                bake_flag[BAKED_LEFT_ARM] |= (tex_entry->getID() == IMG_USE_BAKED_LEFTARM);
                                bake_flag[BAKED_LEFT_LEG] |= (tex_entry->getID() == IMG_USE_BAKED_LEFTLEG);
                                bake_flag[BAKED_AUX1] |= (tex_entry->getID() == IMG_USE_BAKED_AUX1);
                                bake_flag[BAKED_AUX2] |= (tex_entry->getID() == IMG_USE_BAKED_AUX2);
                                bake_flag[BAKED_AUX3] |= (tex_entry->getID() == IMG_USE_BAKED_AUX3);
                                }
                            }
                        }
                    }
                }
            }
        }
    }

    //LL_INFOS() << "head " << bake_flag[BAKED_HEAD] << "eyes " << bake_flag[BAKED_EYES] << "hair " << bake_flag[BAKED_HAIR] << "lower " << bake_flag[BAKED_LOWER] << "upper " << bake_flag[BAKED_UPPER] << "skirt " << bake_flag[BAKED_SKIRT] << LL_ENDL;

    for (S32 i = 0; i < mMeshLOD.size(); i++)
    {
        LLAvatarJoint* joint = mMeshLOD[i];
        if (i == MESH_ID_HAIR)
        {
            joint->setVisible(!bake_flag[BAKED_HAIR], true);
        }
        else if (i == MESH_ID_HEAD)
        {
            joint->setVisible(!bake_flag[BAKED_HEAD], true);
        }
        else if (i == MESH_ID_SKIRT)
        {
            joint->setVisible(!bake_flag[BAKED_SKIRT], true);
        }
        else if (i == MESH_ID_UPPER_BODY)
        {
            joint->setVisible(!bake_flag[BAKED_UPPER], true);
        }
        else if (i == MESH_ID_LOWER_BODY)
        {
            joint->setVisible(!bake_flag[BAKED_LOWER], true);
        }
        else if (i == MESH_ID_EYEBALL_LEFT)
        {
            joint->setVisible(!bake_flag[BAKED_EYES], true);
        }
        else if (i == MESH_ID_EYEBALL_RIGHT)
        {
            joint->setVisible(!bake_flag[BAKED_EYES], true);
        }
        else if (i == MESH_ID_EYELASH)
        {
            joint->setVisible(!bake_flag[BAKED_HEAD], true);
        }
    }
}

//-----------------------------------------------------------------------------
// updateMeshTextures()
// Uses the current TE values to set the meshes' and layersets' textures.
//-----------------------------------------------------------------------------
// virtual
void LLVOAvatar::updateMeshTextures()
{
    LL_PROFILE_ZONE_SCOPED_CATEGORY_AVATAR
    static S32 update_counter = 0;
    mBakedTextureDebugText.clear();

    // if user has never specified a texture, assign the default
    for (U32 i=0; i < getNumTEs(); i++)
    {
        const LLViewerTexture* te_image = getImage(i, 0);
        if(!te_image || te_image->getID().isNull() || (te_image->getID() == IMG_DEFAULT))
        {
            // IMG_DEFAULT_AVATAR = a special texture that's never rendered.
            const LLUUID& image_id = (i == TEX_HAIR ? IMG_DEFAULT : IMG_DEFAULT_AVATAR);
            setImage(i, LLViewerTextureManager::getFetchedTexture(image_id), 0);
        }
    }

    const bool other_culled = !isSelf() && mCulled;
    LLLoadedCallbackEntry::source_callback_list_t* src_callback_list = NULL ;
    bool paused = false;
    if(!isSelf())
    {
        src_callback_list = &mCallbackTextureList ;
        paused = !isVisible();
    }

    std::vector<bool> is_layer_baked;
    is_layer_baked.resize(mBakedTextureDatas.size(), false);

    std::vector<bool> use_lkg_baked_layer; // lkg = "last known good"
    use_lkg_baked_layer.resize(mBakedTextureDatas.size(), false);

    mBakedTextureDebugText += llformat("%06d\n",update_counter++);
    mBakedTextureDebugText += "indx layerset linvld ltda ilb ulkg ltid\n";
    // <FS:Beq> BOM OS
    // for (U32 i=0; i < mBakedTextureDatas.size(); i++)
    for (S32 i=0; i < getNumBakes(); i++)
    {
        is_layer_baked[i] = isTextureDefined(mBakedTextureDatas[i].mTextureIndex);
        LLViewerTexLayerSet* layerset = NULL;
        bool layerset_invalid = false;
        if (!other_culled)
        {
            // When an avatar is changing clothes and not in Appearance mode,
            // use the last-known good baked texture until it finishes the first
            // render of the new layerset.
            layerset = getTexLayerSet(i);
            layerset_invalid = layerset && ( !layerset->getViewerComposite()->isInitialized()
                                             || !layerset->isLocalTextureDataAvailable() );
            use_lkg_baked_layer[i] = (!is_layer_baked[i]
                                      && (mBakedTextureDatas[i].mLastTextureID != IMG_DEFAULT_AVATAR)
                                      && layerset_invalid);
            if (use_lkg_baked_layer[i])
            {
                layerset->setUpdatesEnabled(true);
            }
        }
        else
        {
            use_lkg_baked_layer[i] = (!is_layer_baked[i]
                                      && mBakedTextureDatas[i].mLastTextureID != IMG_DEFAULT_AVATAR);
        }

        std::string last_id_string;
        if (mBakedTextureDatas[i].mLastTextureID == IMG_DEFAULT_AVATAR)
            last_id_string = "A";
        else if (mBakedTextureDatas[i].mLastTextureID == IMG_DEFAULT)
            last_id_string = "D";
        else if (mBakedTextureDatas[i].mLastTextureID == IMG_INVISIBLE)
            last_id_string = "I";
        else
            last_id_string = "*";
        bool is_ltda = layerset
            && layerset->getViewerComposite()->isInitialized()
            && layerset->isLocalTextureDataAvailable();
        mBakedTextureDebugText += llformat("%4d   %4s     %4d %4d %4d %4d %4s\n",
                                           i,
                                           (layerset?"*":"0"),
                                           layerset_invalid,
                                           is_ltda,
                                           is_layer_baked[i],
                                           use_lkg_baked_layer[i],
                                           last_id_string.c_str());
    }
    // <FS:Beq> BOM OS
    // for (U32 i=0; i < mBakedTextureDatas.size(); i++)
    for (S32 i=0; i < getNumBakes(); i++)
    // </FS:Beq>
    {
        debugColorizeSubMeshes(i, LLColor4::white);

        LLViewerTexLayerSet* layerset = getTexLayerSet(i);
        if (use_lkg_baked_layer[i] && !isUsingLocalAppearance() )
        {
            // use last known good layer (no new one)
            LLViewerFetchedTexture* baked_img = LLViewerTextureManager::getFetchedTexture(mBakedTextureDatas[i].mLastTextureID);
            mBakedTextureDatas[i].mIsUsed = true;

            debugColorizeSubMeshes(i,LLColor4::red);

            avatar_joint_mesh_list_t::iterator iter = mBakedTextureDatas[i].mJointMeshes.begin();
            avatar_joint_mesh_list_t::iterator end  = mBakedTextureDatas[i].mJointMeshes.end();
            for (; iter != end; ++iter)
            {
                LLAvatarJointMesh* mesh = (*iter);
                if (mesh)
                {
                    mesh->setTexture( baked_img );
                }
            }
        }
        else if (!isUsingLocalAppearance() && is_layer_baked[i])
        {
            // use new layer
            LLViewerFetchedTexture* baked_img =
                LLViewerTextureManager::staticCastToFetchedTexture(
                    getImage( mBakedTextureDatas[i].mTextureIndex, 0 ), true) ;
            if( baked_img->getID() == mBakedTextureDatas[i].mLastTextureID )
            {
                // Even though the file may not be finished loading,
                // we'll consider it loaded and use it (rather than
                // doing compositing).
                useBakedTexture( baked_img->getID() );
                                mLoadedCallbacksPaused |= !isVisible();
                                checkTextureLoading();
            }
            else
            {
                mBakedTextureDatas[i].mIsLoaded = false;
                if ( (baked_img->getID() != IMG_INVISIBLE) &&
                     ((i == BAKED_HEAD) || (i == BAKED_UPPER) || (i == BAKED_LOWER)) )
                {
                    baked_img->setLoadedCallback(onBakedTextureMasksLoaded, MORPH_MASK_REQUESTED_DISCARD, true, true, new LLTextureMaskData( mID ),
                        src_callback_list, paused);
                }
                baked_img->setLoadedCallback(onBakedTextureLoaded, SWITCH_TO_BAKED_DISCARD, false, false, new LLUUID( mID ),
                    src_callback_list, paused );
                if (baked_img->getDiscardLevel() < 0 && !paused)
                {
                    // mLoadedCallbackTextures will be updated by checkTextureLoading() below
                    mLastTexCallbackAddedTime.reset();
                }

                // this could add paused texture callbacks
                mLoadedCallbacksPaused |= paused;
                checkTextureLoading();
            }
        }
        else if (layerset && isUsingLocalAppearance())
        {
            debugColorizeSubMeshes(i,LLColor4::yellow );

            layerset->createComposite();
            layerset->setUpdatesEnabled( true );
            mBakedTextureDatas[i].mIsUsed = false;

            avatar_joint_mesh_list_t::iterator iter = mBakedTextureDatas[i].mJointMeshes.begin();
            avatar_joint_mesh_list_t::iterator end  = mBakedTextureDatas[i].mJointMeshes.end();
            for (; iter != end; ++iter)
            {
                LLAvatarJointMesh* mesh = (*iter);
                if (mesh)
                {
                    mesh->setLayerSet( layerset );
                }
            }
        }
        else
        {
            debugColorizeSubMeshes(i,LLColor4::blue);
        }
    }

    // set texture and color of hair manually if we are not using a baked image.
    // This can happen while loading hair for yourself, or for clients that did not
    // bake a hair texture. Still needed for yourself after 1.22 is depricated.
    if (!is_layer_baked[BAKED_HAIR])
    {
        const LLColor4 color = mTexHairColor ? mTexHairColor->getColor() : LLColor4(1,1,1,1);
        LLViewerTexture* hair_img = getImage( TEX_HAIR, 0 );
        avatar_joint_mesh_list_t::iterator iter = mBakedTextureDatas[BAKED_HAIR].mJointMeshes.begin();
        avatar_joint_mesh_list_t::iterator end  = mBakedTextureDatas[BAKED_HAIR].mJointMeshes.end();
        for (; iter != end; ++iter)
        {
            LLAvatarJointMesh* mesh = (*iter);
            if (mesh)
            {
                mesh->setColor( color );
                mesh->setTexture( hair_img );
            }
        }
    }


    for (LLAvatarAppearanceDictionary::BakedTextures::const_iterator baked_iter =
             LLAvatarAppearance::getDictionary()->getBakedTextures().begin();
         baked_iter != LLAvatarAppearance::getDictionary()->getBakedTextures().end();
         ++baked_iter)
    {
        const EBakedTextureIndex baked_index = baked_iter->first;
        const LLAvatarAppearanceDictionary::BakedEntry *baked_dict = baked_iter->second;

        for (texture_vec_t::const_iterator local_tex_iter = baked_dict->mLocalTextures.begin();
             local_tex_iter != baked_dict->mLocalTextures.end();
             ++local_tex_iter)
        {
            const ETextureIndex texture_index = *local_tex_iter;
            const bool is_baked_ready = (is_layer_baked[baked_index] && mBakedTextureDatas[baked_index].mIsLoaded) || other_culled;
            if (isSelf())
            {
                setBakedReady(texture_index, is_baked_ready);
            }
        }
    }

    // removeMissingBakedTextures() will call back into this rountine if something is removed, and can blow up the stack
    static bool call_remove_missing = true;
    if (call_remove_missing)
    {
        call_remove_missing = false;
        removeMissingBakedTextures();   // May call back into this function if anything is removed
        call_remove_missing = true;
    }

    //refresh bakes on any attached objects
    for (attachment_map_t::iterator iter = mAttachmentPoints.begin();
        iter != mAttachmentPoints.end();
        ++iter)
    {
        LLViewerJointAttachment* attachment = iter->second;

        for (LLViewerJointAttachment::attachedobjs_vec_t::iterator attachment_iter = attachment->mAttachedObjects.begin();
            attachment_iter != attachment->mAttachedObjects.end();
            ++attachment_iter)
        {
            LLViewerObject* attached_object = attachment_iter->get();
            if (attached_object && !attached_object->isDead())
            {
                attached_object->refreshBakeTexture();

                LLViewerObject::const_child_list_t& child_list = attached_object->getChildren();
                for (LLViewerObject::child_list_t::const_iterator iter = child_list.begin();
                    iter != child_list.end(); ++iter)
                {
                    LLViewerObject* objectp = *iter;
                    if (objectp && !objectp->isDead())
                    {
                        objectp->refreshBakeTexture();
                    }
                }
            }
        }
    }



}

// virtual
//-----------------------------------------------------------------------------
// setLocalTexture()
//-----------------------------------------------------------------------------
void LLVOAvatar::setLocalTexture( ETextureIndex type, LLViewerTexture* in_tex, bool baked_version_ready, U32 index )
{
    // invalid for anyone but self
    llassert(0);
}

//virtual
void LLVOAvatar::setBakedReady(LLAvatarAppearanceDefines::ETextureIndex type, bool baked_version_exists, U32 index)
{
    // invalid for anyone but self
    llassert(0);
}

void LLVOAvatar::addChat(const LLChat& chat)
{
    std::deque<LLChat>::iterator chat_iter;

    mChats.push_back(chat);

    size_t chat_length = 0;
    for( chat_iter = mChats.begin(); chat_iter != mChats.end(); ++chat_iter)
    {
        chat_length += chat_iter->mText.size();
    }

    // remove any excess chat
    chat_iter = mChats.begin();
    while ((chat_length > MAX_BUBBLE_CHAT_LENGTH || mChats.size() > MAX_BUBBLE_CHAT_UTTERANCES) && chat_iter != mChats.end())
    {
        chat_length -= chat_iter->mText.size();
        mChats.pop_front();
        chat_iter = mChats.begin();
    }

    mChatTimer.reset();
}

void LLVOAvatar::clearChat()
{
    mChats.clear();
}


void LLVOAvatar::applyMorphMask(const U8* tex_data, S32 width, S32 height, S32 num_components, LLAvatarAppearanceDefines::EBakedTextureIndex index)
{
    if (index >= BAKED_NUM_INDICES)
    {
        LL_WARNS() << "invalid baked texture index passed to applyMorphMask" << LL_ENDL;
        return;
    }

    for (morph_list_t::const_iterator iter = mBakedTextureDatas[index].mMaskedMorphs.begin();
         iter != mBakedTextureDatas[index].mMaskedMorphs.end(); ++iter)
    {
        const LLMaskedMorph* maskedMorph = (*iter);
        LLPolyMorphTarget* morph_target = dynamic_cast<LLPolyMorphTarget*>(maskedMorph->mMorphTarget);
        if (morph_target)
        {
            morph_target->applyMask(tex_data, width, height, num_components, maskedMorph->mInvert);
        }
    }
}

// returns true if morph masks are present and not valid for a given baked texture, false otherwise
bool LLVOAvatar::morphMaskNeedsUpdate(LLAvatarAppearanceDefines::EBakedTextureIndex index)
{
    if (index >= BAKED_NUM_INDICES)
    {
        return false;
    }

    if (!mBakedTextureDatas[index].mMaskedMorphs.empty())
    {
        if (isSelf())
        {
            LLViewerTexLayerSet *layer_set = getTexLayerSet(index);
            if (layer_set)
            {
                return !layer_set->isMorphValid();
            }
        }
        else
        {
            return false;
        }
    }

    return false;
}

//-----------------------------------------------------------------------------
// releaseComponentTextures()
// release any component texture UUIDs for which we have a baked texture
// ! BACKWARDS COMPATIBILITY !
// This is only called for non-self avatars, it can be taken out once component
// textures aren't communicated by non-self avatars.
//-----------------------------------------------------------------------------
void LLVOAvatar::releaseComponentTextures()
{
    // ! BACKWARDS COMPATIBILITY !
    // Detect if the baked hair texture actually wasn't sent, and if so set to default
    if (isTextureDefined(TEX_HAIR_BAKED) && getImage(TEX_HAIR_BAKED,0)->getID() == getImage(TEX_SKIRT_BAKED,0)->getID())
    {
        if (getImage(TEX_HAIR_BAKED,0)->getID() != IMG_INVISIBLE)
        {
            // Regression case of messaging system. Expected 21 textures, received 20. last texture is not valid so set to default
            setTETexture(TEX_HAIR_BAKED, IMG_DEFAULT_AVATAR);
        }
    }

    //<FS:Beq> BOM constrain number of bake requests when BOM not supported
    // for (U8 baked_index = 0; baked_index < BAKED_NUM_INDICES; baked_index++)
    for (U8 baked_index = 0; baked_index < getNumBakes(); baked_index++)
        //</FS:Beq>
    {
        const LLAvatarAppearanceDictionary::BakedEntry * bakedDicEntry = LLAvatarAppearance::getDictionary()->getBakedTexture((EBakedTextureIndex)baked_index);
        // skip if this is a skirt and av is not wearing one, or if we don't have a baked texture UUID
        if (!isTextureDefined(bakedDicEntry->mTextureIndex)
            && ( (baked_index != BAKED_SKIRT) || isWearingWearableType(LLWearableType::WT_SKIRT) ))
        {
            continue;
        }

        for (U8 texture = 0; texture < bakedDicEntry->mLocalTextures.size(); texture++)
        {
            const U8 te = (ETextureIndex)bakedDicEntry->mLocalTextures[texture];
            setTETexture(te, IMG_DEFAULT_AVATAR);
        }
    }
}

void LLVOAvatar::dumpAvatarTEs( const std::string& context ) const
{
    LL_DEBUGS("Avatar") << avString() << (isSelf() ? "Self: " : "Other: ") << context << LL_ENDL;
    for (LLAvatarAppearanceDictionary::Textures::const_iterator iter = LLAvatarAppearance::getDictionary()->getTextures().begin();
         iter != LLAvatarAppearance::getDictionary()->getTextures().end();
         ++iter)
    {
        const LLAvatarAppearanceDictionary::TextureEntry *texture_dict = iter->second;
        // TODO: MULTI-WEARABLE: handle multiple textures for self
        const LLViewerTexture* te_image = getImage(iter->first,0);
        if( !te_image )
        {
            LL_DEBUGS("Avatar") << avString() << "       " << texture_dict->mName << ": null ptr" << LL_ENDL;
        }
        else if( te_image->getID().isNull() )
        {
            LL_DEBUGS("Avatar") << avString() << "       " << texture_dict->mName << ": null UUID" << LL_ENDL;
        }
        else if( te_image->getID() == IMG_DEFAULT )
        {
            LL_DEBUGS("Avatar") << avString() << "       " << texture_dict->mName << ": IMG_DEFAULT" << LL_ENDL;
        }
        else if( te_image->getID() == IMG_DEFAULT_AVATAR )
        {
            LL_DEBUGS("Avatar") << avString() << "       " << texture_dict->mName << ": IMG_DEFAULT_AVATAR" << LL_ENDL;
        }
        else
        {
            LL_DEBUGS("Avatar") << avString() << "       " << texture_dict->mName << ": " << te_image->getID() << LL_ENDL;
        }
    }
}

//-----------------------------------------------------------------------------
// clampAttachmentPositions()
//-----------------------------------------------------------------------------
void LLVOAvatar::clampAttachmentPositions()
{
    if (isDead())
    {
        return;
    }
    for (attachment_map_t::iterator iter = mAttachmentPoints.begin();
         iter != mAttachmentPoints.end();
         ++iter)
    {
        LLViewerJointAttachment* attachment = iter->second;
        if (attachment)
        {
            attachment->clampObjectPosition();
        }
    }
}

bool LLVOAvatar::hasHUDAttachment() const
{
    for (attachment_map_t::const_iterator iter = mAttachmentPoints.begin();
         iter != mAttachmentPoints.end();
         ++iter)
    {
        LLViewerJointAttachment* attachment = iter->second;

        // <FS:Ansariel> Possible crash fix
        if (!attachment)
        {
            continue;
        }
        // </FS:Ansariel>

        if (attachment->getIsHUDAttachment() && attachment->getNumObjects() > 0)
        {
            return true;
        }
    }
    return false;
}

LLBBox LLVOAvatar::getHUDBBox() const
{
    LLBBox bbox;
    for (attachment_map_t::const_iterator iter = mAttachmentPoints.begin();
         iter != mAttachmentPoints.end();
         ++iter)
    {
        LLViewerJointAttachment* attachment = iter->second;
        // <FS:Ansariel> Possible crash fix
        //if (attachment->getIsHUDAttachment())
        if (attachment && attachment->getIsHUDAttachment())
        // </FS:Ansariel>
        {
            for (LLViewerJointAttachment::attachedobjs_vec_t::iterator attachment_iter = attachment->mAttachedObjects.begin();
                 attachment_iter != attachment->mAttachedObjects.end();
                 ++attachment_iter)
            {
                const LLViewerObject* attached_object = attachment_iter->get();
                if (attached_object == NULL)
                {
                    LL_WARNS() << "HUD attached object is NULL!" << LL_ENDL;
                    continue;
                }
                // initialize bounding box to contain identity orientation and center point for attached object
                bbox.addPointLocal(attached_object->getPosition());
                // add rotated bounding box for attached object
                bbox.addBBoxAgent(attached_object->getBoundingBoxAgent());
                LLViewerObject::const_child_list_t& child_list = attached_object->getChildren();
                for (LLViewerObject::child_list_t::const_iterator iter = child_list.begin();
                     iter != child_list.end();
                     ++iter)
                {
                    const LLViewerObject* child_objectp = *iter;
                    bbox.addBBoxAgent(child_objectp->getBoundingBoxAgent());
                }
            }
        }
    }

    return bbox;
}

//-----------------------------------------------------------------------------
// onFirstTEMessageReceived()
//-----------------------------------------------------------------------------
void LLVOAvatar::onFirstTEMessageReceived()
{
    LL_DEBUGS("Avatar") << avString() << LL_ENDL;
    if( !mFirstTEMessageReceived )
    {
        mFirstTEMessageReceived = true;

        LLLoadedCallbackEntry::source_callback_list_t* src_callback_list = NULL ;
        bool paused = false ;
        if(!isSelf())
        {
            src_callback_list = &mCallbackTextureList ;
            paused = !isVisible();
        }

        for (U32 i = 0; i < mBakedTextureDatas.size(); i++)
        {
            const bool layer_baked = isTextureDefined(mBakedTextureDatas[i].mTextureIndex);

            // Use any baked textures that we have even if they haven't downloaded yet.
            // (That is, don't do a transition from unbaked to baked.)
            if (layer_baked)
            {
                LLViewerFetchedTexture* image = LLViewerTextureManager::staticCastToFetchedTexture(getImage( mBakedTextureDatas[i].mTextureIndex, 0 ), true) ;
                mBakedTextureDatas[i].mLastTextureID = image->getID();
                // If we have more than one texture for the other baked layers, we'll want to call this for them too.
                if ( (image->getID() != IMG_INVISIBLE) && ((i == BAKED_HEAD) || (i == BAKED_UPPER) || (i == BAKED_LOWER)) )
                {
                    image->setLoadedCallback( onBakedTextureMasksLoaded, MORPH_MASK_REQUESTED_DISCARD, true, true, new LLTextureMaskData( mID ),
                        src_callback_list, paused);
                }
                LL_DEBUGS("Avatar") << avString() << "layer_baked, setting onInitialBakedTextureLoaded as callback" << LL_ENDL;
                image->setLoadedCallback( onInitialBakedTextureLoaded, MAX_DISCARD_LEVEL, false, false, new LLUUID( mID ),
                    src_callback_list, paused );
                if (image->getDiscardLevel() < 0 && !paused)
                {
                    mLastTexCallbackAddedTime.reset();
                }
                               // this could add paused texture callbacks
                               mLoadedCallbacksPaused |= paused;
            }
        }

        mMeshTexturesDirty = true;
        gPipeline.markGLRebuild(this);

        mFirstAppearanceMessageTimer.reset();
        mFullyLoadedTimer.reset();
    }
}

//-----------------------------------------------------------------------------
// bool visualParamWeightsAreDefault()
//-----------------------------------------------------------------------------
bool LLVOAvatar::visualParamWeightsAreDefault()
{
    bool rtn = true;

    bool is_wearing_skirt = isWearingWearableType(LLWearableType::WT_SKIRT);
    for (LLVisualParam *param = getFirstVisualParam();
         param;
         param = getNextVisualParam())
    {
        if (param->isTweakable())
        {
            LLViewerVisualParam* vparam = dynamic_cast<LLViewerVisualParam*>(param);
            llassert(vparam);
            bool is_skirt_param = vparam &&
                LLWearableType::WT_SKIRT == vparam->getWearableType();
            if (param->getWeight() != param->getDefaultWeight() &&
                // we have to not care whether skirt weights are default, if we're not actually wearing a skirt
                (is_wearing_skirt || !is_skirt_param))
            {
                //LL_INFOS() << "param '" << param->getName() << "'=" << param->getWeight() << " which differs from default=" << param->getDefaultWeight() << LL_ENDL;
                rtn = false;
                break;
            }
        }
    }

    //LL_INFOS() << "params are default ? " << int(rtn) << LL_ENDL;

    return rtn;
}

// <FS:ND> Remove LLVolatileAPRPool/apr_file_t and use FILE* instead
//void dump_visual_param(apr_file_t* file, LLVisualParam* viewer_param, F32 value)
void dump_visual_param(LLAPRFile::tFiletype* file, LLVisualParam* viewer_param, F32 value)
// </FS:ND>
{
    std::string type_string = "unknown";
    if (dynamic_cast<LLTexLayerParamAlpha*>(viewer_param))
        type_string = "param_alpha";
    if (dynamic_cast<LLTexLayerParamColor*>(viewer_param))
        type_string = "param_color";
    if (dynamic_cast<LLDriverParam*>(viewer_param))
        type_string = "param_driver";
    if (dynamic_cast<LLPolyMorphTarget*>(viewer_param))
        type_string = "param_morph";
    if (dynamic_cast<LLPolySkeletalDistortion*>(viewer_param))
        type_string = "param_skeleton";
    S32 wtype = -1;
    LLViewerVisualParam *vparam = dynamic_cast<LLViewerVisualParam*>(viewer_param);
    if (vparam)
    {
        wtype = vparam->getWearableType();
    }
    S32 u8_value = F32_to_U8(value,viewer_param->getMinWeight(),viewer_param->getMaxWeight());
    apr_file_printf(file, "\t\t<param id=\"%d\" name=\"%s\" display=\"%s\" value=\"%.3f\" u8=\"%d\" type=\"%s\" wearable=\"%s\" group=\"%d\"/>\n",
                    viewer_param->getID(), viewer_param->getName().c_str(), viewer_param->getDisplayName().c_str(), value, u8_value, type_string.c_str(),
                    LLWearableType::getInstance()->getTypeName(LLWearableType::EType(wtype)).c_str(),
                    viewer_param->getGroup());
    }


void LLVOAvatar::dumpAppearanceMsgParams( const std::string& dump_prefix,
    const LLAppearanceMessageContents& contents)
{
    std::string outfilename = get_sequential_numbered_file_name(dump_prefix,".xml");
    const std::vector<F32>& params_for_dump = contents.mParamWeights;
    const LLTEContents& tec = contents.mTEContents;

    LLAPRFile outfile;
    std::string fullpath = gDirUtilp->getExpandedFilename(LL_PATH_LOGS,outfilename);
    outfile.open(fullpath, LL_APR_WB );

    // <FS:ND> Remove LLVolatileAPRPool/apr_file_t and use FILE* instead
    // apr_file_t* file = outfile.getFileHandle();
    LLAPRFile::tFiletype* file = outfile.getFileHandle();
    // </FS:ND>

    if (!file)
    {
        return;
    }
    else
    {
        LL_DEBUGS("Avatar") << "dumping appearance message to " << fullpath << LL_ENDL;
    }

    apr_file_printf(file, "<header>\n");
    apr_file_printf(file, "\t\t<cof_version %i />\n", contents.mCOFVersion);
    apr_file_printf(file, "\t\t<appearance_version %i />\n", contents.mAppearanceVersion);
    apr_file_printf(file, "</header>\n");

    apr_file_printf(file, "\n<params>\n");
    LLVisualParam* param = getFirstVisualParam();
    for (S32 i = 0; i < params_for_dump.size(); i++)
    {
        while( param && ((param->getGroup() != VISUAL_PARAM_GROUP_TWEAKABLE) &&
                         (param->getGroup() != VISUAL_PARAM_GROUP_TRANSMIT_NOT_TWEAKABLE)) ) // should not be any of group VISUAL_PARAM_GROUP_TWEAKABLE_NO_TRANSMIT
        {
            param = getNextVisualParam();
        }
        LLViewerVisualParam* viewer_param = (LLViewerVisualParam*)param;
        F32 value = params_for_dump[i];
        dump_visual_param(file, viewer_param, value);
        param = getNextVisualParam();
    }
    apr_file_printf(file, "</params>\n");

    apr_file_printf(file, "\n<textures>\n");
    for (U32 i = 0; i < tec.face_count; i++)
    {
        std::string uuid_str;
        ((LLUUID*)tec.image_data)[i].toString(uuid_str);
        apr_file_printf( file, "\t\t<texture te=\"%i\" uuid=\"%s\"/>\n", i, uuid_str.c_str());
    }
    apr_file_printf(file, "</textures>\n");
}

void LLVOAvatar::parseAppearanceMessage(LLMessageSystem* mesgsys, LLAppearanceMessageContents& contents)
{
    parseTEMessage(mesgsys, _PREHASH_ObjectData, -1, contents.mTEContents);

    // Parse the AppearanceData field, if any.
    if (mesgsys->has(_PREHASH_AppearanceData))
    {
        U8 av_u8;
        mesgsys->getU8Fast(_PREHASH_AppearanceData, _PREHASH_AppearanceVersion, av_u8, 0);
        contents.mAppearanceVersion = av_u8;
        //LL_DEBUGS("Avatar") << "appversion set by AppearanceData field: " << contents.mAppearanceVersion << LL_ENDL;
        mesgsys->getS32Fast(_PREHASH_AppearanceData, _PREHASH_CofVersion, contents.mCOFVersion, 0);
        // For future use:
        //mesgsys->getU32Fast(_PREHASH_AppearanceData, _PREHASH_Flags, appearance_flags, 0);
    }

    // Parse the AppearanceHover field, if any.
    contents.mHoverOffsetWasSet = false;
    if (mesgsys->has(_PREHASH_AppearanceHover))
    {
        LLVector3 hover;
        mesgsys->getVector3Fast(_PREHASH_AppearanceHover, _PREHASH_HoverHeight, hover);
        //LL_DEBUGS("Avatar") << avString() << " hover received " << hover.mV[ VX ] << "," << hover.mV[ VY ] << "," << hover.mV[ VZ ] << LL_ENDL;
        contents.mHoverOffset = hover;
        contents.mHoverOffsetWasSet = true;
    }

    // Get attachment info, if sent
    LLUUID attachment_id;
    U8     attach_point;
    S32    attach_count = mesgsys->getNumberOfBlocksFast(_PREHASH_AttachmentBlock);
    LL_DEBUGS("AVAppearanceAttachments") << "Agent " << getID() << " has "
                                         << attach_count << " attachments" << LL_ENDL;
    size_t old_size = mSimAttachments.size();
    mSimAttachments.clear();
    for (S32 attach_i = 0; attach_i < attach_count; attach_i++)
    {
        mesgsys->getUUIDFast(_PREHASH_AttachmentBlock, _PREHASH_ID, attachment_id, attach_i);
        mesgsys->getU8Fast(_PREHASH_AttachmentBlock, _PREHASH_AttachmentPoint, attach_point, attach_i);
        LL_DEBUGS("AVAppearanceAttachments") << "AV " << getID() << " has attachment " << attach_i << " "
            << (attachment_id.isNull() ? "pending" : attachment_id.asString())
            << " on point " << (S32)attach_point << LL_ENDL;

        if (attachment_id.notNull())
        {
        mSimAttachments[attachment_id] = attach_point;
    }
        else
        {
            // at the moment viewer is only interested in non-null attachments
            LL_DEBUGS("AVAppearanceAttachments") << "AV " << getID()
                << " has null attachment on point " << (S32)attach_point
                << ", discarding" << LL_ENDL;
        }
    }

    // todo? Doesn't detect if attachments were switched
    if (old_size != mSimAttachments.size())
    {
        mLastCloudAttachmentCount = 0;
        mLastCloudAttachmentChangeTime.reset();
        if (!isFullyLoaded())
        {
            mFullyLoadedTimer.reset();
        }
    }

    // Parse visual params, if any.
    S32 num_blocks = mesgsys->getNumberOfBlocksFast(_PREHASH_VisualParam);
    if( num_blocks > 1)
    {
        //LL_DEBUGS("Avatar") << avString() << " handle visual params, num_blocks " << num_blocks << LL_ENDL;

        LLVisualParam* param = getFirstVisualParam();
        llassert(param); // if this ever fires, we should do the same as when num_blocks<=1
        if (!param)
        {
            LL_WARNS() << "No visual params!" << LL_ENDL;
        }
        else
        {
            for( S32 i = 0; i < num_blocks; i++ )
            {
                while( param && ((param->getGroup() != VISUAL_PARAM_GROUP_TWEAKABLE) &&
                                 (param->getGroup() != VISUAL_PARAM_GROUP_TRANSMIT_NOT_TWEAKABLE)) ) // should not be any of group VISUAL_PARAM_GROUP_TWEAKABLE_NO_TRANSMIT
                {
                    param = getNextVisualParam();
                }

                if( !param )
                {
                    // more visual params supplied than expected - just process what we know about
                    break;
                }

                U8 value;
                mesgsys->getU8Fast(_PREHASH_VisualParam, _PREHASH_ParamValue, value, i);
                F32 newWeight = U8_to_F32(value, param->getMinWeight(), param->getMaxWeight());
                contents.mParamWeights.push_back(newWeight);
                contents.mParams.push_back(param);

                param = getNextVisualParam();
            }
        }

        const S32 expected_tweakable_count = getVisualParamCountInGroup(VISUAL_PARAM_GROUP_TWEAKABLE) +
                                             getVisualParamCountInGroup(VISUAL_PARAM_GROUP_TRANSMIT_NOT_TWEAKABLE); // don't worry about VISUAL_PARAM_GROUP_TWEAKABLE_NO_TRANSMIT
        if (num_blocks != expected_tweakable_count)
        {
            LL_DEBUGS("Avatar") << "Number of params in AvatarAppearance msg (" << num_blocks << ") does not match number of tweakable params in avatar xml file (" << expected_tweakable_count << ").  Processing what we can.  object: " << getID() << LL_ENDL;
        }
    }
    else
    {
            LL_DEBUGS("Avatar") << "AvatarAppearance msg received without any parameters, object: " << getID() << LL_ENDL;
        }

    LLVisualParam* appearance_version_param = getVisualParam(11000);
    if (appearance_version_param)
    {
        std::vector<LLVisualParam*>::iterator it = std::find(contents.mParams.begin(), contents.mParams.end(),appearance_version_param);
        if (it != contents.mParams.end())
        {
            S32 index = it - contents.mParams.begin();
            contents.mParamAppearanceVersion = ll_round(contents.mParamWeights[index]);
            //LL_DEBUGS("Avatar") << "appversion req by appearance_version param: " << contents.mParamAppearanceVersion << LL_ENDL;
        }
    }
}

bool resolve_appearance_version(const LLAppearanceMessageContents& contents, S32& appearance_version)
{
    appearance_version = -1;

    if ((contents.mAppearanceVersion) >= 0 &&
        (contents.mParamAppearanceVersion >= 0) &&
        (contents.mAppearanceVersion != contents.mParamAppearanceVersion))
    {
        LL_WARNS() << "inconsistent appearance_version settings - field: " <<
            contents.mAppearanceVersion << ", param: " <<  contents.mParamAppearanceVersion << LL_ENDL;
        return false;
    }
    // <FS:Ansariel> [Legacy Bake]
    //if (contents.mParamAppearanceVersion >= 0) // use visual param if available.
    //{
    //  appearance_version = contents.mParamAppearanceVersion;
    //}
    //else if (contents.mAppearanceVersion > 0)
    //{
    //  appearance_version = contents.mAppearanceVersion;
    //}
    //else // still not set, go with 1.
    //{
    //  appearance_version = 1;
    //}
    if (contents.mParamAppearanceVersion >= 0) // use visual param if available.
    {
        appearance_version = contents.mParamAppearanceVersion;
    }
    if (contents.mAppearanceVersion >= 0)
    {
        appearance_version = contents.mAppearanceVersion;
    }
    if (appearance_version < 0) // still not set, go with 0.
    {
        appearance_version = 0;
    }
    // </FS:Ansariel> [Legacy Bake]
    //LL_DEBUGS("Avatar") << "appearance version info - field " << contents.mAppearanceVersion
    //                  << " param: " << contents.mParamAppearanceVersion
    //                  << " final: " << appearance_version << LL_ENDL;
    return true;
}

//-----------------------------------------------------------------------------
// processAvatarAppearance()
//-----------------------------------------------------------------------------
void LLVOAvatar::processAvatarAppearance( LLMessageSystem* mesgsys )
{
    static LLCachedControl<bool> enable_verbose_dumps(gSavedSettings, "DebugAvatarAppearanceMessage");
    static LLCachedControl<bool> block_avatar_appearance_messages(gSavedSettings, "BlockAvatarAppearanceMessages");

    std::string dump_prefix = getFullname() + "_" + (isSelf()?"s":"o") + "_";
    if (block_avatar_appearance_messages)
    {
        LL_WARNS() << "Blocking AvatarAppearance message" << LL_ENDL;
        return;
    }

    mLastAppearanceMessageTimer.reset();

    LLPointer<LLAppearanceMessageContents> contents(new LLAppearanceMessageContents);
    parseAppearanceMessage(mesgsys, *contents);
    if (enable_verbose_dumps)
    {
        std::string dump_prefix = getFullname() + "_" + (isSelf()?"s":"o") + "_";
        dumpAppearanceMsgParams(dump_prefix + "appearance_msg", *contents);
    }

    S32 appearance_version;
    if (!resolve_appearance_version(*contents, appearance_version))
    {
        LL_WARNS() << "bad appearance version info, discarding" << LL_ENDL;
        return;
    }
    //llassert(appearance_version > 0);
    if (appearance_version > 1)
    {
        LL_WARNS() << "unsupported appearance version " << appearance_version << ", discarding appearance message" << LL_ENDL;
        return;
    }

    S32 thisAppearanceVersion(contents->mCOFVersion);
    if (isSelf())
    {   // In the past this was considered to be the canonical COF version,
        // that is no longer the case.  The canonical version is maintained
        // by the AIS code and should match the COF version there. Even so,
        // we must prevent rolling this one backwards backwards or processing
        // stale versions.

        S32 aisCOFVersion(LLAppearanceMgr::instance().getCOFVersion());

        LL_DEBUGS("Avatar") << "handling self appearance message #" << thisAppearanceVersion <<
            " (highest seen #" << mLastUpdateReceivedCOFVersion <<
            ") (AISCOF=#" << aisCOFVersion << ")" << LL_ENDL;

        // <FS:Ansariel> [Legacy Bake]
        if (mFirstTEMessageReceived && (appearance_version == 0))
        {
            return;
        }
        // </FS:Ansariel> [Legacy Bake]

// <FS:Beq> appearance fail fix from Rye
        // if (mLastUpdateReceivedCOFVersion >= thisAppearanceVersion)
        if (appearance_version > 0 && mLastUpdateReceivedCOFVersion >= thisAppearanceVersion)
// </FS:Beq>
        {
            LL_WARNS("Avatar") << "Stale appearance received #" << thisAppearanceVersion <<
                " attempt to roll back from #" << mLastUpdateReceivedCOFVersion <<
                "... dropping." << LL_ENDL;
            return;
        }
        if (isEditingAppearance())
        {
            LL_DEBUGS("Avatar") << "Editing appearance.  Dropping appearance update." << LL_ENDL;
            return;
        }

    }

    // SUNSHINE CLEANUP - is this case OK now?
    auto num_params = contents->mParamWeights.size();
    if (num_params <= 1)
    {
        // In this case, we have no reliable basis for knowing
        // appearance version, which may cause us to look for baked
        // textures in the wrong place and flag them as missing
        // assets.
        // <FS:Beq> Attempt to deal with empty appearance for self
        if(isSelf() && mLastUpdateReceivedCOFVersion != -1)
        {
            LL_INFOS("Avatar") << "Empty appearance for self. Forcing a refresh" << LL_ENDL;
            LLNotificationsUtil::add("AvatarRezSelfBakeForceUpdateNotification");
            LLAppearanceMgr::instance().syncCofVersionAndRefresh();
        }
        else
        // </FS:Beq>
        LL_DEBUGS("Avatar") << "ignoring appearance message due to lack of params" << LL_ENDL;
        return;
    }

    // No backsies zone - if we get here, the message should be valid and usable, will be processed.
    // Note:
    // RequestAgentUpdateAppearanceResponder::onRequestRequested()
    // assumes that cof version is only updated with server-bake
    // appearance messages.
    if (isSelf())
    {
        LL_INFOS("Avatar") << "Processing appearance message version " << thisAppearanceVersion << LL_ENDL;
    }
    else
    {
        LL_INFOS("Avatar") << "Processing appearance message for " << getID() << ", version " << thisAppearanceVersion << LL_ENDL;
    }

    // Note:
    // locally the COF is maintained via LLInventoryModel::accountForUpdate
    // which is called from various places.  This should match the simhost's
    // idea of what the COF version is.  AIS however maintains its own version
    // of the COF that should be considered canonical.
    mLastUpdateReceivedCOFVersion = thisAppearanceVersion;

    // <FS:Ansariel> [Legacy Bake]
    setIsUsingServerBakes(appearance_version > 0);
    mLastProcessedAppearance = contents;

    bool slam_params = false;
    applyParsedAppearanceMessage(*contents, slam_params);
    if (getOverallAppearance() != AOA_NORMAL)
    {
        resetSkeleton(false);
    }
}

void LLVOAvatar::applyParsedAppearanceMessage(LLAppearanceMessageContents& contents, bool slam_params)
{
    auto num_params = contents.mParamWeights.size();
    ESex old_sex = getSex();

    if (applyParsedTEMessage(contents.mTEContents) > 0 && isChanged(TEXTURE))
    {
        updateVisualComplexity();
    }

    // <FS:clientTags>
    if (!LLGridManager::getInstance()->isInSecondLife())
    {
        //Wolfspirit: Read the UUID, system and Texturecolor
        const LLTEContents& tec = contents.mTEContents;
        const LLUUID tag_uuid = tec.image_data[TEX_HEAD_BODYPAINT];
        bool new_system = (tec.glow[TEX_HEAD_BODYPAINT]);

        //WS: Write them into an LLSD map
        mClientTagData["uuid"] = tag_uuid.asString();
        mClientTagData["id_based"] = new_system;
        mClientTagData["tex_color"] = tec.colors[TEX_HEAD_BODYPAINT].getValue();

        //WS: Clear mNameString to force a rebuild
        mNameIsSet = false;
    }
    // </FS:clientTags>

    // prevent the overwriting of valid baked textures with invalid baked textures
    for (U8 baked_index = 0; baked_index < mBakedTextureDatas.size(); baked_index++)
    {
        // <FS:Beq> refactor a little to help debug
        // if (!isTextureDefined(mBakedTextureDatas[baked_index].mTextureIndex)
        auto isDefined = isTextureDefined(mBakedTextureDatas[baked_index].mTextureIndex);
        LL_DEBUGS("Avatar") << avString() << "sb " << (S32) isUsingServerBakes() << " baked_index " << (S32) baked_index << " textureDefined= " << isDefined << LL_ENDL;
        if (!isDefined
        // </FS:Beq>
            && mBakedTextureDatas[baked_index].mLastTextureID != IMG_DEFAULT
            && baked_index != BAKED_SKIRT && baked_index != BAKED_LEFT_ARM && baked_index != BAKED_LEFT_LEG && baked_index != BAKED_AUX1 && baked_index != BAKED_AUX2 && baked_index != BAKED_AUX3)
        {
            // <FS:Ansariel> [Legacy Bake]
            //LL_DEBUGS("Avatar") << avString() << " baked_index " << (S32) baked_index << " using mLastTextureID " << mBakedTextureDatas[baked_index].mLastTextureID << LL_ENDL;
            LL_DEBUGS("Avatar") << avString() << "sb " << (S32) isUsingServerBakes() << " baked_index " << (S32) baked_index << " using mLastTextureID " << mBakedTextureDatas[baked_index].mLastTextureID << LL_ENDL;
            setTEImage(mBakedTextureDatas[baked_index].mTextureIndex,
                LLViewerTextureManager::getFetchedTexture(mBakedTextureDatas[baked_index].mLastTextureID, FTT_DEFAULT, true, LLGLTexture::BOOST_NONE, LLViewerTexture::LOD_TEXTURE));
        }
        else
        {
            // <FS:Ansariel> [Legacy Bake]
            //LL_DEBUGS("Avatar") << avString() << " baked_index " << (S32) baked_index << " using texture id "
            LL_DEBUGS("Avatar") << avString() << "sb " << (S32) isUsingServerBakes() << " baked_index " << (S32) baked_index << " using texture id "
                                << getTEref(mBakedTextureDatas[baked_index].mTextureIndex).getID() << LL_ENDL;
        }
    }

    // runway - was
    // if (!is_first_appearance_message )
    // which means it would be called on second appearance message - probably wrong.
    bool is_first_appearance_message = !mFirstAppearanceMessageReceived;
    mFirstAppearanceMessageReceived = true;

    //LL_DEBUGS("Avatar") << avString() << "processAvatarAppearance start " << mID
    //                    << " first? " << is_first_appearance_message << " self? " << isSelf() << LL_ENDL;

    if (is_first_appearance_message )
    {
        onFirstTEMessageReceived();
    }

    setCompositeUpdatesEnabled( false );
    gPipeline.markGLRebuild(this);

    // Apply visual params
    if( num_params > 1)
    {
        //LL_DEBUGS("Avatar") << avString() << " handle visual params, num_params " << num_params << LL_ENDL;
        bool params_changed = false;
        bool interp_params = false;
        S32 params_changed_count = 0;

        for( size_t i = 0; i < num_params; i++ )
        {
            LLVisualParam* param = contents.mParams[i];
            F32 newWeight = contents.mParamWeights[i];

            if (slam_params || is_first_appearance_message || (param->getWeight() != newWeight))
            {
                params_changed = true;
                params_changed_count++;

                if(is_first_appearance_message || slam_params)
                {
                    //LL_DEBUGS("Avatar") << "param slam " << i << " " << newWeight << LL_ENDL;
                    // <FS:Ansariel> [Legacy Bake]
                    //param->setWeight(newWeight);
                    param->setWeight(newWeight, false);
                }
                else
                {
                    interp_params = true;
                    // <FS:Ansariel> [Legacy Bake]
                    //param->setAnimationTarget(newWeight);
                    param->setAnimationTarget(newWeight, false);
                }
            }
        }
        const S32 expected_tweakable_count = getVisualParamCountInGroup(VISUAL_PARAM_GROUP_TWEAKABLE) +
                                             getVisualParamCountInGroup(VISUAL_PARAM_GROUP_TRANSMIT_NOT_TWEAKABLE); // don't worry about VISUAL_PARAM_GROUP_TWEAKABLE_NO_TRANSMIT
        if (num_params != expected_tweakable_count)
        {
            LL_DEBUGS("Avatar") << "Number of params in AvatarAppearance msg (" << num_params << ") does not match number of tweakable params in avatar xml file (" << expected_tweakable_count << ").  Processing what we can.  object: " << getID() << LL_ENDL;
        }

        LL_DEBUGS("Avatar") << "Changed " << params_changed_count << " params" << LL_ENDL;
        if (params_changed)
        {
            if (interp_params)
            {
                startAppearanceAnimation();
            }
            updateVisualParams();

            ESex new_sex = getSex();
            if( old_sex != new_sex )
            {
                // <FS:Ansariel> [Legacy Bake]
                //updateSexDependentLayerSets();
                updateSexDependentLayerSets(false);
            }
        }

        llassert( getSex() == ((getVisualParamWeight( "male" ) > 0.5f) ? SEX_MALE : SEX_FEMALE) );
    }
    else
    {
        // AvatarAppearance message arrived without visual params
        LL_DEBUGS("Avatar") << avString() << "no visual params" << LL_ENDL;

        const F32 LOADING_TIMEOUT_SECONDS = 60.f;
        // this isn't really a problem if we already have a non-default shape
        if (visualParamWeightsAreDefault() && mRuthTimer.getElapsedTimeF32() > LOADING_TIMEOUT_SECONDS)
        {
            // re-request appearance, hoping that it comes back with a shape next time
            LL_INFOS() << "Re-requesting AvatarAppearance for object: "  << getID() << LL_ENDL;
            LLAvatarPropertiesProcessor::getInstance()->sendAvatarTexturesRequest(getID());
            mRuthTimer.reset();
        }
        else
        {
            LL_INFOS() << "That's okay, we already have a non-default shape for object: "  << getID() << LL_ENDL;
            // we don't really care.
        }
    }

    if (contents.mHoverOffsetWasSet && !isSelf())
    {
        // Got an update for some other avatar
        // Ignore updates for self, because we have a more authoritative value in the preferences.
        setHoverOffset(contents.mHoverOffset);
        LL_DEBUGS("Avatar") << avString() << "setting hover to " << contents.mHoverOffset[2] << LL_ENDL;
    }

    if (!contents.mHoverOffsetWasSet && !isSelf())
    {
        // If we don't get a value at all, we are presumably in a
        // region that does not support hover height.
        LL_WARNS() << avString() << "zeroing hover because not defined in appearance message" << LL_ENDL;
        setHoverOffset(LLVector3(0.0, 0.0, 0.0));
    }

    setCompositeUpdatesEnabled( true );

    // If all of the avatars are completely baked, release the global image caches to conserve memory.
    LLVOAvatar::cullAvatarsByPixelArea();

    if (isSelf())
    {
        mUseLocalAppearance = false;
    }

    updateMeshTextures();
    updateMeshVisibility();
}

LLViewerTexture* LLVOAvatar::getBakedTexture(const U8 te)
{
    //<FS:Beq> BOM constrain number of bake requests when BOM not supported
    // prior to BOM BAKES beyond BAKED_HAIR were not supported.
    // if (te < 0 || te >= BAKED_NUM_INDICES)
    if (te < 0 || te >= getNumBakes())
    //</FS:Beq>
    {
        return NULL;
    }

    bool is_layer_baked = isTextureDefined(mBakedTextureDatas[te].mTextureIndex);

    LLViewerTexLayerSet* layerset = NULL;
    layerset = getTexLayerSet(te);


    if (!isEditingAppearance() && is_layer_baked)
    {
        LLViewerFetchedTexture* baked_img = LLViewerTextureManager::staticCastToFetchedTexture(getImage(mBakedTextureDatas[te].mTextureIndex, 0), true);
        return baked_img;
    }
    else if (layerset && isEditingAppearance())
    {
        layerset->createComposite();
        layerset->setUpdatesEnabled(true);

        return layerset->getViewerComposite();
    }

    return NULL;


}

const LLVOAvatar::MatrixPaletteCache& LLVOAvatar::updateSkinInfoMatrixPalette(const LLMeshSkinInfo* skin)
{
    U64 hash = skin->mHash;
    MatrixPaletteCache& entry = mMatrixPaletteCache[hash];

    if (entry.mFrame != gFrameCount)
    {
        LL_PROFILE_ZONE_SCOPED_CATEGORY_AVATAR;

        entry.mFrame = gFrameCount;

        //build matrix palette
        U32 count = LLSkinningUtil::getMeshJointCount(skin);
        entry.mMatrixPalette.resize(count);
        LLSkinningUtil::initSkinningMatrixPalette(&(entry.mMatrixPalette[0]), count, skin, this);

        const LLMatrix4a* mat = &(entry.mMatrixPalette[0]);

        entry.mGLMp.resize(count * 12);

        F32* mp = &(entry.mGLMp[0]);

        for (U32 i = 0; i < count; ++i)
        {
            F32* m = (F32*)mat[i].mMatrix[0].getF32ptr();

            U32 idx = i * 12;

            mp[idx + 0] = m[0];
            mp[idx + 1] = m[1];
            mp[idx + 2] = m[2];
            mp[idx + 3] = m[12];

            mp[idx + 4] = m[4];
            mp[idx + 5] = m[5];
            mp[idx + 6] = m[6];
            mp[idx + 7] = m[13];

            mp[idx + 8] = m[8];
            mp[idx + 9] = m[9];
            mp[idx + 10] = m[10];
            mp[idx + 11] = m[14];
        }
    }

    return entry;
}

// static
void LLVOAvatar::getAnimLabels( std::vector<std::string>* labels )
{
    S32 i;
    labels->reserve(gUserAnimStatesCount);
    for( i = 0; i < gUserAnimStatesCount; i++ )
    {
        labels->push_back( LLAnimStateLabels::getStateLabel( gUserAnimStates[i].mName ) );
    }

    // Special case to trigger away (AFK) state
    labels->push_back( "Away From Keyboard" );
}

// static
void LLVOAvatar::getAnimNames( std::vector<std::string>* names )
{
    S32 i;

    names->reserve(gUserAnimStatesCount);
    for( i = 0; i < gUserAnimStatesCount; i++ )
    {
        names->push_back( std::string(gUserAnimStates[i].mName) );
    }

    // Special case to trigger away (AFK) state
    names->push_back( "enter_away_from_keyboard_state" );
}

// static
void LLVOAvatar::onBakedTextureMasksLoaded( bool success, LLViewerFetchedTexture *src_vi, LLImageRaw* src, LLImageRaw* aux_src, S32 discard_level, bool final, void* userdata )
{
    if (!userdata) return;

    //LL_INFOS() << "onBakedTextureMasksLoaded: " << src_vi->getID() << LL_ENDL;
    const LLUUID id = src_vi->getID();

    LLTextureMaskData* maskData = (LLTextureMaskData*) userdata;
    LLVOAvatar* self = (LLVOAvatar*) gObjectList.findObject( maskData->mAvatarID );

    // if discard level is 2 less than last discard level we processed, or we hit 0,
    // then generate morph masks
    if(self && success && (discard_level < maskData->mLastDiscardLevel - 2 || discard_level == 0))
    {
        if(aux_src && aux_src->getComponents() == 1)
        {
            LLImageDataSharedLock lock(aux_src);

            if (!aux_src->getData())
            {
                // <FS:Ansariel> FIRE-16122: Don't crash if we didn't receive any data
                //LL_ERRS() << "No auxiliary source (morph mask) data for image id " << id << LL_ENDL;
                LL_WARNS() << "No auxiliary source (morph mask) data for image id " << id << LL_ENDL;
                // </FS:Ansariel>
                return;
            }

            U32 gl_name;
            LLImageGL::generateTextures(1, &gl_name );
            stop_glerror();

            gGL.getTexUnit(0)->bindManual(LLTexUnit::TT_TEXTURE, gl_name);
            stop_glerror();

            LLImageGL::setManualImage(
                GL_TEXTURE_2D, 0, GL_ALPHA8,
                aux_src->getWidth(), aux_src->getHeight(),
                GL_ALPHA, GL_UNSIGNED_BYTE, aux_src->getData());
            stop_glerror();

            gGL.getTexUnit(0)->setTextureFilteringOption(LLTexUnit::TFO_BILINEAR);

            /* if( id == head_baked->getID() )
                 if (self->mBakedTextureDatas[BAKED_HEAD].mTexLayerSet)
                     //LL_INFOS() << "onBakedTextureMasksLoaded for head " << id << " discard = " << discard_level << LL_ENDL;
                     self->mBakedTextureDatas[BAKED_HEAD].mTexLayerSet->applyMorphMask(aux_src->getData(), aux_src->getWidth(), aux_src->getHeight(), 1);
                     maskData->mLastDiscardLevel = discard_level; */
            bool found_texture_id = false;
            for (LLAvatarAppearanceDictionary::Textures::const_iterator iter = LLAvatarAppearance::getDictionary()->getTextures().begin();
                 iter != LLAvatarAppearance::getDictionary()->getTextures().end();
                 ++iter)
            {

                const LLAvatarAppearanceDictionary::TextureEntry *texture_dict = iter->second;
                if (texture_dict->mIsUsedByBakedTexture)
                {
                    const ETextureIndex texture_index = iter->first;
                    const LLViewerTexture *baked_img = self->getImage(texture_index, 0);
                    if (baked_img && id == baked_img->getID())
                    {
                        const EBakedTextureIndex baked_index = texture_dict->mBakedTextureIndex;
                        self->applyMorphMask(aux_src->getData(), aux_src->getWidth(), aux_src->getHeight(), 1, baked_index);
                        maskData->mLastDiscardLevel = discard_level;
                        if (self->mBakedTextureDatas[baked_index].mMaskTexName)
                        {
                            LLImageGL::deleteTextures(1, &(self->mBakedTextureDatas[baked_index].mMaskTexName));
                        }
                        self->mBakedTextureDatas[baked_index].mMaskTexName = gl_name;
                        found_texture_id = true;
                        break;
                    }
                }
            }
            if (!found_texture_id)
            {
                LL_INFOS() << "unexpected image id: " << id << LL_ENDL;
            }
            self->dirtyMesh();
        }
        else
        {
            // this can happen when someone uses an old baked texture possibly provided by
            // viewer-side baked texture caching
            LL_WARNS() << "Masks loaded callback but NO aux source, id " << id << LL_ENDL;
        }
    }

    if (final || !success)
    {
        delete maskData;
    }
}

// static
void LLVOAvatar::onInitialBakedTextureLoaded( bool success, LLViewerFetchedTexture *src_vi, LLImageRaw* src, LLImageRaw* aux_src, S32 discard_level, bool final, void* userdata )
{
    LLUUID *avatar_idp = (LLUUID *)userdata;
    LLVOAvatar *selfp = (LLVOAvatar *)gObjectList.findObject(*avatar_idp);

    if (selfp)
    {
        //LL_DEBUGS("Avatar") << selfp->avString() << "discard_level " << discard_level << " success " << success << " final " << final << LL_ENDL;
    }

    if (!success && selfp)
    {
        selfp->removeMissingBakedTextures();
    }
    if (final || !success )
    {
        delete avatar_idp;
    }
}

// Static
void LLVOAvatar::onBakedTextureLoaded(bool success,
                                      LLViewerFetchedTexture *src_vi, LLImageRaw* src, LLImageRaw* aux_src,
                                      S32 discard_level, bool final, void* userdata)
{
    //LL_DEBUGS("Avatar") << "onBakedTextureLoaded: " << src_vi->getID() << LL_ENDL;

    LLUUID id = src_vi->getID();
    LLUUID *avatar_idp = (LLUUID *)userdata;
    LLVOAvatar *selfp = (LLVOAvatar *)gObjectList.findObject(*avatar_idp);
    if (selfp)
    {
        //LL_DEBUGS("Avatar") << selfp->avString() << "discard_level " << discard_level << " success " << success << " final " << final << " id " << src_vi->getID() << LL_ENDL;
    }

    if (selfp && !success)
    {
        selfp->removeMissingBakedTextures();
    }

    if( final || !success )
    {
        delete avatar_idp;
    }

    if( selfp && success && final )
    {
        selfp->useBakedTexture( id );
    }
}


// Called when baked texture is loaded and also when we start up with a baked texture
void LLVOAvatar::useBakedTexture( const LLUUID& id )
{
    for (U32 i = 0; i < mBakedTextureDatas.size(); i++)
    {
        LLViewerTexture* image_baked = getImage( mBakedTextureDatas[i].mTextureIndex, 0 );
        if (id == image_baked->getID())
        {
            //LL_DEBUGS("Avatar") << avString() << " i " << i << " id " << id << LL_ENDL;
            mBakedTextureDatas[i].mIsLoaded = true;
            mBakedTextureDatas[i].mLastTextureID = id;
            mBakedTextureDatas[i].mIsUsed = true;

            if (isUsingLocalAppearance())
            {
                LL_INFOS() << "not changing to baked texture while isUsingLocalAppearance" << LL_ENDL;
            }
            else
            {
                debugColorizeSubMeshes(i,LLColor4::green);

                avatar_joint_mesh_list_t::iterator iter = mBakedTextureDatas[i].mJointMeshes.begin();
                avatar_joint_mesh_list_t::iterator end  = mBakedTextureDatas[i].mJointMeshes.end();
                for (; iter != end; ++iter)
                {
                    LLAvatarJointMesh* mesh = (*iter);
                    if (mesh)
                    {
                        mesh->setTexture( image_baked );
                    }
                }
            }

            const LLAvatarAppearanceDictionary::BakedEntry *baked_dict =
                LLAvatarAppearance::getDictionary()->getBakedTexture((EBakedTextureIndex)i);
            for (texture_vec_t::const_iterator local_tex_iter = baked_dict->mLocalTextures.begin();
                 local_tex_iter != baked_dict->mLocalTextures.end();
                 ++local_tex_iter)
            {
                if (isSelf()) setBakedReady(*local_tex_iter, true);
            }

            // ! BACKWARDS COMPATIBILITY !
            // Workaround for viewing avatars from old viewers that haven't baked hair textures.
            // This is paired with similar code in updateMeshTextures that sets hair mesh color.
            if (i == BAKED_HAIR)
            {
                avatar_joint_mesh_list_t::iterator iter = mBakedTextureDatas[i].mJointMeshes.begin();
                avatar_joint_mesh_list_t::iterator end  = mBakedTextureDatas[i].mJointMeshes.end();
                for (; iter != end; ++iter)
                {
                    LLAvatarJointMesh* mesh = (*iter);
                    if (mesh)
                    {
                        mesh->setColor( LLColor4::white );
                    }
                }
            }
        }
    }

    dirtyMesh();
}

std::string get_sequential_numbered_file_name(const std::string& prefix,
                                              const std::string& suffix)
{
    typedef std::map<std::string,S32> file_num_type;
    static  file_num_type file_nums;
    file_num_type::iterator it = file_nums.find(prefix);
    S32 num = 0;
    if (it != file_nums.end())
    {
        num = it->second;
    }
    file_nums[prefix] = num+1;
    std::string outfilename = prefix + " " + llformat("%04d",num) + ".xml";
    std::replace(outfilename.begin(),outfilename.end(),' ','_');
    return outfilename;
}

void dump_sequential_xml(const std::string outprefix, const LLSD& content)
{
    std::string outfilename = get_sequential_numbered_file_name(outprefix,".xml");
    std::string fullpath = gDirUtilp->getExpandedFilename(LL_PATH_LOGS,outfilename);
    llofstream ofs(fullpath.c_str(), std::ios_base::out);
    ofs << LLSDOStreamer<LLSDXMLFormatter>(content, LLSDFormatter::OPTIONS_PRETTY);
    LL_DEBUGS("Avatar") << "results saved to: " << fullpath << LL_ENDL;
}

void LLVOAvatar::getSortedJointNames(S32 joint_type, std::vector<std::string>& result) const
{
    result.clear();
    if (joint_type==0)
    {
        avatar_joint_list_t::const_iterator iter = mSkeleton.begin();
        avatar_joint_list_t::const_iterator end  = mSkeleton.end();
        for (; iter != end; ++iter)
        {
            LLJoint* pJoint = (*iter);
            result.push_back(pJoint->getName());
        }
    }
    else if (joint_type==1)
    {
        for (S32 i = 0; i < mNumCollisionVolumes; i++)
        {
            LLAvatarJointCollisionVolume* pJoint = &mCollisionVolumes[i];
            result.push_back(pJoint->getName());
        }
    }
    else if (joint_type==2)
    {
        for (LLVOAvatar::attachment_map_t::const_iterator iter = mAttachmentPoints.begin();
             iter != mAttachmentPoints.end(); ++iter)
        {
            LLViewerJointAttachment* pJoint = iter->second;
            if (!pJoint) continue;
            result.push_back(pJoint->getName());
        }
    }
    std::sort(result.begin(), result.end());
}

void LLVOAvatar::dumpArchetypeXML(const std::string& prefix, bool group_by_wearables )
{
    std::string outprefix(prefix);
    if (outprefix.empty())
    {
        outprefix = getFullname() + (isSelf()?"_s":"_o");
    }
    if (outprefix.empty())
    {
        outprefix = std::string("new_archetype");
    }
    std::string outfilename = get_sequential_numbered_file_name(outprefix,".xml");

// <FS:CR> FIRE-8893  - Dump archetype xml to user defined location
    LLFilePickerReplyThread::startPicker(boost::bind(&LLVOAvatar::dumpArchetypeXMLCallback, this, _1, group_by_wearables),
        LLFilePicker::FFSAVE_XML, outfilename);
}

void LLVOAvatar::dumpArchetypeXMLCallback(const std::vector<std::string>& filenames, bool group_by_wearables)
{
// </FS:CR>
    LLAPRFile outfile;
    LLWearableType *wr_inst = LLWearableType::getInstance();
// <FS:CR> FIRE-8893 - Dump archetype xml to user defined location
    //std::string fullpath = gDirUtilp->getExpandedFilename(LL_PATH_LOGS,outfilename);
    std::string fullpath = filenames[0];
// </FS:CR>
    if (APR_SUCCESS == outfile.open(fullpath, LL_APR_WB ))
    {
        // <FS:ND> Remove LLVolatileAPRPool/apr_file_t and use FILE* instead
        //apr_file_t* file = outfile.getFileHandle();
        LLAPRFile::tFiletype* file = outfile.getFileHandle();
        // </FS:ND>

        LL_INFOS() << "xmlfile write handle obtained : " << fullpath << LL_ENDL;

        apr_file_printf( file, "<?xml version=\"1.0\" encoding=\"US-ASCII\" standalone=\"yes\"?>\n" );
        apr_file_printf( file, "<linden_genepool version=\"1.0\">\n" );
        apr_file_printf( file, "\n\t<archetype name=\"???\">\n" );

        bool agent_is_godlike = gAgent.isGodlikeWithoutAdminMenuFakery();

        if (group_by_wearables)
        {
            for (S32 type = LLWearableType::WT_SHAPE; type < LLWearableType::WT_COUNT; type++)
            {
                const std::string& wearable_name = wr_inst->getTypeName((LLWearableType::EType)type);
                apr_file_printf( file, "\n\t\t<!-- wearable: %s -->\n", wearable_name.c_str() );

                for (LLVisualParam* param = getFirstVisualParam(); param; param = getNextVisualParam())
                {
                    LLViewerVisualParam* viewer_param = (LLViewerVisualParam*)param;
                    if( (viewer_param->getWearableType() == type) &&
                       (viewer_param->isTweakable() ) )
                    {
                        dump_visual_param(file, viewer_param, viewer_param->getWeight());
                    }
                }

                for (U8 te = 0; te < TEX_NUM_INDICES; te++)
                {
                    if (LLAvatarAppearance::getDictionary()->getTEWearableType((ETextureIndex)te) == type)
                    {
                        // MULTIPLE_WEARABLES: extend to multiple wearables?
                        LLViewerTexture* te_image = getImage((ETextureIndex)te, 0);
                        if( te_image )
                        {
                            std::string uuid_str = LLUUID().asString();
                            if (agent_is_godlike)
                            {
                                te_image->getID().toString(uuid_str);
                            }
                            apr_file_printf( file, "\t\t<texture te=\"%i\" uuid=\"%s\"/>\n", te, uuid_str.c_str());
                        }
                    }
                }
            }
        }
        else
        {
            // Just dump all params sequentially.
            for (LLVisualParam* param = getFirstVisualParam(); param; param = getNextVisualParam())
            {
                LLViewerVisualParam* viewer_param = (LLViewerVisualParam*)param;
                dump_visual_param(file, viewer_param, viewer_param->getWeight());
            }

            for (U8 te = 0; te < TEX_NUM_INDICES; te++)
            {
                // MULTIPLE_WEARABLES: extend to multiple wearables?
                LLViewerTexture* te_image = getImage((ETextureIndex)te, 0);
                if( te_image )
                {
                    std::string uuid_str = LLUUID().asString();
                    if (agent_is_godlike)
                    {
                        te_image->getID().toString(uuid_str);
                    }
                    apr_file_printf( file, "\t\t<texture te=\"%i\" uuid=\"%s\"/>\n", te, uuid_str.c_str());
                }
            }
        }

        // Root joint
        const LLVector3& pos = mRoot->getPosition();
        const LLVector3& scale = mRoot->getScale();
        apr_file_printf( file, "\t\t<root name=\"%s\" position=\"%f %f %f\" scale=\"%f %f %f\"/>\n",
                         mRoot->getName().c_str(), pos[0], pos[1], pos[2], scale[0], scale[1], scale[2]);

        // Bones
        std::vector<std::string> bone_names, cv_names, attach_names, all_names;
        getSortedJointNames(0, bone_names);
        getSortedJointNames(1, cv_names);
        getSortedJointNames(2, attach_names);
        all_names.insert(all_names.end(), bone_names.begin(), bone_names.end());
        all_names.insert(all_names.end(), cv_names.begin(), cv_names.end());
        all_names.insert(all_names.end(), attach_names.begin(), attach_names.end());

        for (std::vector<std::string>::iterator name_iter = bone_names.begin();
             name_iter != bone_names.end(); ++name_iter)
        {
            LLJoint *pJoint = getJoint(*name_iter);
            const LLVector3& pos = pJoint->getPosition();
            const LLVector3& scale = pJoint->getScale();
            apr_file_printf( file, "\t\t<bone name=\"%s\" position=\"%f %f %f\" scale=\"%f %f %f\"/>\n",
                             pJoint->getName().c_str(), pos[0], pos[1], pos[2], scale[0], scale[1], scale[2]);
        }

        // Collision volumes
        for (std::vector<std::string>::iterator name_iter = cv_names.begin();
             name_iter != cv_names.end(); ++name_iter)
        {
            LLJoint *pJoint = getJoint(*name_iter);
            const LLVector3& pos = pJoint->getPosition();
            const LLVector3& scale = pJoint->getScale();
            apr_file_printf( file, "\t\t<collision_volume name=\"%s\" position=\"%f %f %f\" scale=\"%f %f %f\"/>\n",
                             pJoint->getName().c_str(), pos[0], pos[1], pos[2], scale[0], scale[1], scale[2]);
        }

        // Attachment joints
        for (std::vector<std::string>::iterator name_iter = attach_names.begin();
             name_iter != attach_names.end(); ++name_iter)
        {
            LLJoint *pJoint = getJoint(*name_iter);
            if (!pJoint) continue;
            const LLVector3& pos = pJoint->getPosition();
            const LLVector3& scale = pJoint->getScale();
            apr_file_printf( file, "\t\t<attachment_point name=\"%s\" position=\"%f %f %f\" scale=\"%f %f %f\"/>\n",
                             pJoint->getName().c_str(), pos[0], pos[1], pos[2], scale[0], scale[1], scale[2]);
        }

        // Joint pos overrides
        for (std::vector<std::string>::iterator name_iter = all_names.begin();
             name_iter != all_names.end(); ++name_iter)
        {
            LLJoint *pJoint = getJoint(*name_iter);

            LLVector3 pos;
            LLUUID mesh_id;

            if (pJoint && pJoint->hasAttachmentPosOverride(pos,mesh_id))
            {
                S32 num_pos_overrides;
                std::set<LLVector3> distinct_pos_overrides;
                pJoint->getAllAttachmentPosOverrides(num_pos_overrides, distinct_pos_overrides);
                apr_file_printf( file, "\t\t<joint_offset name=\"%s\" position=\"%f %f %f\" mesh_id=\"%s\" count=\"%d\" distinct=\"%d\"/>\n",
                                 pJoint->getName().c_str(), pos[0], pos[1], pos[2], mesh_id.asString().c_str(),
                                 num_pos_overrides, (S32) distinct_pos_overrides.size());
            }
        }
        // Joint scale overrides
        for (std::vector<std::string>::iterator name_iter = all_names.begin();
             name_iter != all_names.end(); ++name_iter)
        {
            LLJoint *pJoint = getJoint(*name_iter);

            LLVector3 scale;
            LLUUID mesh_id;

            if (pJoint && pJoint->hasAttachmentScaleOverride(scale,mesh_id))
            {
                S32 num_scale_overrides;
                std::set<LLVector3> distinct_scale_overrides;
                pJoint->getAllAttachmentPosOverrides(num_scale_overrides, distinct_scale_overrides);
                apr_file_printf( file, "\t\t<joint_scale name=\"%s\" scale=\"%f %f %f\" mesh_id=\"%s\" count=\"%d\" distinct=\"%d\"/>\n",
                                 pJoint->getName().c_str(), scale[0], scale[1], scale[2], mesh_id.asString().c_str(),
                                 num_scale_overrides, (S32) distinct_scale_overrides.size());
            }
        }
        F32 pelvis_fixup;
        LLUUID mesh_id;
        if (hasPelvisFixup(pelvis_fixup, mesh_id))
        {
            apr_file_printf( file, "\t\t<pelvis_fixup z=\"%f\" mesh_id=\"%s\"/>\n",
                             pelvis_fixup, mesh_id.asString().c_str());
        }

        LLVector3 rp = getRootJoint()->getWorldPosition();
        LLVector4a rpv;
        rpv.load3(rp.mV);

        for (S32 joint_num = 0; joint_num < LL_CHARACTER_MAX_ANIMATED_JOINTS; joint_num++)
        {
            LLJoint *joint = getJoint(joint_num);
            if (joint_num < mJointRiggingInfoTab.size())
            {
                LLJointRiggingInfo& rig_info = mJointRiggingInfoTab[joint_num];
                if (rig_info.isRiggedTo())
                {
                    LLMatrix4a mat;
                    LLVector4a new_extents[2];
                    mat.loadu(joint->getWorldMatrix());
                    matMulBoundBox(mat, rig_info.getRiggedExtents(), new_extents);
                    LLVector4a rrp[2];
                    rrp[0].setSub(new_extents[0],rpv);
                    rrp[1].setSub(new_extents[1],rpv);
                    apr_file_printf( file, "\t\t<joint_rig_info num=\"%d\" name=\"%s\" min=\"%f %f %f\" max=\"%f %f %f\" tmin=\"%f %f %f\" tmax=\"%f %f %f\"/>\n",
                                     joint_num,
                                     joint->getName().c_str(),
                                     rig_info.getRiggedExtents()[0][0],
                                     rig_info.getRiggedExtents()[0][1],
                                     rig_info.getRiggedExtents()[0][2],
                                     rig_info.getRiggedExtents()[1][0],
                                     rig_info.getRiggedExtents()[1][1],
                                     rig_info.getRiggedExtents()[1][2],
                                     rrp[0][0],
                                     rrp[0][1],
                                     rrp[0][2],
                                     rrp[1][0],
                                     rrp[1][1],
                                     rrp[1][2] );
                }
            }
        }

        bool ultra_verbose = false;
        if (isSelf() && ultra_verbose)
        {
            // show the cloned params inside the wearables as well.
            gAgentAvatarp->dumpWearableInfo(outfile);
        }

        apr_file_printf( file, "\t</archetype>\n" );
        apr_file_printf( file, "\n</linden_genepool>\n" );

        LLSD args;
        args["PATH"] = fullpath;
        LLNotificationsUtil::add("AppearanceToXMLSaved", args);
    }
    else
    {
        LLNotificationsUtil::add("AppearanceToXMLFailed");
    }
    // File will close when handle goes out of scope
}


void LLVOAvatar::setVisibilityRank(U32 rank)
{
    if (mDrawable.isNull() || mDrawable->isDead())
    {
        // do nothing
        return;
    }
    mVisibilityRank = rank;
}

// Assumes LLVOAvatar::sInstances has already been sorted.
S32 LLVOAvatar::getUnbakedPixelAreaRank()
{
    S32 rank = 1;
    for (std::vector<LLCharacter*>::iterator iter = LLCharacter::sInstances.begin();
         iter != LLCharacter::sInstances.end(); ++iter)
    {
        LLVOAvatar* inst = (LLVOAvatar*) *iter;
        if (inst == this)
        {
            return rank;
        }
        else if (!inst->isDead() && !inst->isFullyBaked())
        {
            rank++;
        }
    }

    llassert(0);
    return 0;
}

struct CompareScreenAreaGreater
{
    bool operator()(const LLCharacter* const& lhs, const LLCharacter* const& rhs)
    {
        return lhs->getPixelArea() > rhs->getPixelArea();
    }
};

// static
void LLVOAvatar::cullAvatarsByPixelArea()
{
    std::sort(LLCharacter::sInstances.begin(), LLCharacter::sInstances.end(), CompareScreenAreaGreater());

    // Update the avatars that have changed status
    U32 rank = 2; //1 is reserved for self.
    for (std::vector<LLCharacter*>::iterator iter = LLCharacter::sInstances.begin();
         iter != LLCharacter::sInstances.end(); ++iter)
    {
        LLVOAvatar* inst = (LLVOAvatar*) *iter;
        bool culled;
        if (inst->isSelf() || inst->isFullyBaked())
        {
            culled = false;
        }
        else
        {
            culled = true;
        }

        if (inst->mCulled != culled)
        {
            inst->mCulled = culled;
            LL_DEBUGS() << "avatar " << inst->getID() << (culled ? " start culled" : " start not culled" ) << LL_ENDL;
            inst->updateMeshTextures();
        }

        if (inst->isSelf())
        {
            inst->setVisibilityRank(1);
        }
        else if (inst->mDrawable.notNull() && inst->mDrawable->isVisible())
        {
            inst->setVisibilityRank(rank++);
        }
    }

    // runway - this doesn't really detect gray/grey state.
    S32 grey_avatars = 0;
    if (!LLVOAvatar::areAllNearbyInstancesBaked(grey_avatars))
    {
        if (gFrameTimeSeconds != sUnbakedUpdateTime) // only update once per frame
        {
            sUnbakedUpdateTime = gFrameTimeSeconds;
            sUnbakedTime += gFrameIntervalSeconds.value();
        }
        if (grey_avatars > 0)
        {
            if (gFrameTimeSeconds != sGreyUpdateTime) // only update once per frame
            {
                sGreyUpdateTime = gFrameTimeSeconds;
                sGreyTime += gFrameIntervalSeconds.value();
            }
        }
    }
}

void LLVOAvatar::startAppearanceAnimation()
{
    if(!mAppearanceAnimating)
    {
        mAppearanceAnimating = true;
        mAppearanceMorphTimer.reset();
        mLastAppearanceBlendTime = 0.f;
    }
}

// virtual
void LLVOAvatar::removeMissingBakedTextures()
{
}

//virtual
void LLVOAvatar::updateRegion(LLViewerRegion *regionp)
{
    LLViewerObject::updateRegion(regionp);
}

// virtual
std::string LLVOAvatar::getFullname() const
{
    std::string name;

    LLNameValue* first = getNVPair("FirstName");
    LLNameValue* last  = getNVPair("LastName");
    if (first && last)
    {
        name = LLCacheName::buildFullName( first->getString(), last->getString() );
    }

    return name;
}

LLHost LLVOAvatar::getObjectHost() const
{
    LLViewerRegion* region = getRegion();
    if (region && !isDead())
    {
        return region->getHost();
    }
    else
    {
        return LLHost();
    }
}

bool LLVOAvatar::updateLOD()
{
    if (mDrawable.isNull())
    {
        return false;
    }

    if (!LLPipeline::sImpostorRender && isImpostor() && 0 != mDrawable->getNumFaces() && mDrawable->getFace(0)->hasGeometry())
    {
        return true;
    }

    bool res = updateJointLODs();

    LLFace* facep = mDrawable->getFace(0);
    if (!facep || !facep->getVertexBuffer())
    {
        dirtyMesh(2);
    }

    if (mDirtyMesh >= 2 || mDrawable->isState(LLDrawable::REBUILD_GEOMETRY))
    {   //LOD changed or new mesh created, allocate new vertex buffer if needed
        updateMeshData();
        mDirtyMesh = 0;
        mNeedsSkin = true;
        mDrawable->clearState(LLDrawable::REBUILD_GEOMETRY);
    }
    updateVisibility();

    return res;
}

void LLVOAvatar::updateLODRiggedAttachments()
{
    updateLOD();
    rebuildRiggedAttachments();
}

void showRigInfoTabExtents(LLVOAvatar *avatar, LLJointRiggingInfoTab& tab, S32& count_rigged, S32& count_box)
{
    count_rigged = count_box = 0;
    LLVector4a zero_vec;
    zero_vec.clear();
    for (S32 i=0; i<tab.size(); i++)
    {
        if (tab[i].isRiggedTo())
        {
            count_rigged++;
            LLJoint *joint = avatar->getJoint(i);
            LL_DEBUGS("RigSpam") << "joint " << i << " name " << joint->getName() << " box "
                                 << tab[i].getRiggedExtents()[0] << ", " << tab[i].getRiggedExtents()[1] << LL_ENDL;
            if ((!tab[i].getRiggedExtents()[0].equals3(zero_vec)) ||
                (!tab[i].getRiggedExtents()[1].equals3(zero_vec)))
            {
                count_box++;
            }
       }
    }
}

void LLVOAvatar::getAssociatedVolumes(std::vector<LLVOVolume*>& volumes)
{
    LL_PROFILE_ZONE_SCOPED_CATEGORY_AVATAR;
    for ( LLVOAvatar::attachment_map_t::iterator iter = mAttachmentPoints.begin(); iter != mAttachmentPoints.end(); ++iter )
    {
        LLViewerJointAttachment* attachment = iter->second;
        LLViewerJointAttachment::attachedobjs_vec_t::iterator attach_end = attachment->mAttachedObjects.end();

        for (LLViewerJointAttachment::attachedobjs_vec_t::iterator attach_iter = attachment->mAttachedObjects.begin();
             attach_iter != attach_end; ++attach_iter)
        {
            LLViewerObject* attached_object =  attach_iter->get();
            LLVOVolume *volume = dynamic_cast<LLVOVolume*>(attached_object);
            if (volume)
            {
                volumes.push_back(volume);
                if (volume->isAnimatedObject())
                {
                    // For animated object attachment, don't need
                    // the children. Will just get bounding box
                    // from the control avatar.
                    continue;
                }
            }
            LLViewerObject::const_child_list_t& children = attached_object->getChildren();
            for (LLViewerObject::const_child_list_t::const_iterator it = children.begin();
                 it != children.end(); ++it)
            {
                LLViewerObject *childp = *it;
                LLVOVolume *volume = dynamic_cast<LLVOVolume*>(childp);
                if (volume)
                {
                    volumes.push_back(volume);
                }
            }
        }
    }

    LLControlAvatar *control_av = dynamic_cast<LLControlAvatar*>(this);
    if (control_av)
    {
        LLVOVolume *volp = control_av->mRootVolp;
        if (volp)
        {
            volumes.push_back(volp);
            LLViewerObject::const_child_list_t& children = volp->getChildren();
            for (LLViewerObject::const_child_list_t::const_iterator it = children.begin();
                 it != children.end(); ++it)
            {
                LLViewerObject *childp = *it;
                LLVOVolume *volume = dynamic_cast<LLVOVolume*>(childp);
                if (volume)
                {
                    volumes.push_back(volume);
                }
            }
        }
    }
}

// virtual
void LLVOAvatar::updateRiggingInfo()
{
    LL_PROFILE_ZONE_SCOPED_CATEGORY_AVATAR;

    //LL_DEBUGS("RigSpammish") << getFullname() << " updating rig tab" << LL_ENDL; // <FS:Ansariel> Performance tweak

    std::vector<LLVOVolume*> volumes;

    getAssociatedVolumes(volumes);

    std::map<LLUUID,S32> curr_rigging_info_key;
    {
        // Get current rigging info key
        // <FS:Ansariel> Performance tweak
        //for (std::vector<LLVOVolume*>::iterator it = volumes.begin(); it != volumes.end(); ++it)
        std::vector<LLVOVolume*>::iterator vol_end = volumes.end();
        for (std::vector<LLVOVolume*>::iterator it = volumes.begin(); it != vol_end; ++it)
        // </FS:Ansariel>
        {
            LLVOVolume *vol = *it;
            if (vol->isMesh() && vol->getVolume())
            {
                const LLUUID& mesh_id = vol->getVolume()->getParams().getSculptID();
                S32 max_lod = llmax(vol->getLOD(), vol->mLastRiggingInfoLOD);
                curr_rigging_info_key[mesh_id] = max_lod;
            }
        }

        // Check for key change, which indicates some change in volume composition or LOD.
        if (curr_rigging_info_key == mLastRiggingInfoKey)
        {
            return;
        }
    }

    // Something changed. Update.
    // <FS:Ansariel> Performance tweak
    //mLastRiggingInfoKey = curr_rigging_info_key;
    mLastRiggingInfoKey.swap(curr_rigging_info_key);
    // </FS:Ansariel>
    mJointRiggingInfoTab.clear();
    // <FS:Ansariel> Performance tweak
    //for (std::vector<LLVOVolume*>::iterator it = volumes.begin(); it != volumes.end(); ++it)
    std::vector<LLVOVolume*>::iterator vol_end = volumes.end();
    for (std::vector<LLVOVolume*>::iterator it = volumes.begin(); it != vol_end; ++it)
    // </FS:Ansariel>
    {
        LLVOVolume *vol = *it;
        vol->updateRiggingInfo();
        mJointRiggingInfoTab.merge(vol->mJointRiggingInfoTab);
    }

    //LL_INFOS() << "done update rig count is " << countRigInfoTab(mJointRiggingInfoTab) << LL_ENDL;
    //LL_DEBUGS("RigSpammish") << getFullname() << " after update rig tab:" << LL_ENDL; // <FS:Ansariel> Performance tweak
    //<FS:Beq> remove debug only stuff on hot path
    //S32 joint_count, box_count;
    //showRigInfoTabExtents(this, mJointRiggingInfoTab, joint_count, box_count);
    //</FS:Beq>
    //LL_DEBUGS("RigSpammish") << "uses " << joint_count << " joints " << " nonzero boxes: " << box_count << LL_ENDL; // <FS:Ansariel> Performance tweak
}

// virtual
void LLVOAvatar::onActiveOverrideMeshesChanged()
{
    mJointRiggingInfoTab.setNeedsUpdate(true);
}

U32 LLVOAvatar::getPartitionType() const
{
    // Avatars merely exist as drawables in the bridge partition
    return mIsControlAvatar ? LLViewerRegion::PARTITION_CONTROL_AV : LLViewerRegion::PARTITION_AVATAR;
}

//static
void LLVOAvatar::updateImpostors()
{
    LLViewerCamera::sCurCameraID = LLViewerCamera::CAMERA_WORLD;

    std::vector<LLCharacter*> instances_copy = LLCharacter::sInstances;
    for (std::vector<LLCharacter*>::iterator iter = instances_copy.begin();
        iter != instances_copy.end(); ++iter)
    {
        LLVOAvatar* avatar = (LLVOAvatar*) *iter;
        if (!avatar->isDead()
            && avatar->isVisible()
            && avatar->isImpostor()
            && avatar->needsImpostorUpdate())
        {
            avatar->calcMutedAVColor();
            gPipeline.generateImpostor(avatar);
        }
    }

    LLCharacter::sAllowInstancesChange = true;
}

// virtual
bool LLVOAvatar::isImpostor()
{
// <FS:Beq> render time handling using tooSlow()
//  return isVisuallyMuted() || (sLimitNonImpostors && (mUpdatePeriod > 1));
    return (
            isVisuallyMuted() ||
            isTooSlowWithoutShadows() ||
            (sLimitNonImpostors && (mUpdatePeriod > 1) )
    );
// </FS:Beq>
}

bool LLVOAvatar::shouldImpostor(const F32 rank_factor)
{
    if (isSelf())
    {
        return false;
    }
    if (isVisuallyMuted())
    {
        return true;
    }
// <FS:Beq> render time handling using tooSlow()
    // return sLimitNonImpostors && (mVisibilityRank > sMaxNonImpostors * rank_factor);
    // static LLCachedControl<bool> render_jellys_As_imposters(gSavedSettings, "RenderJellyDollsAsImpostors");

    if (isTooSlowWithoutShadows())
    {
        return true;
    }
// </FS:Beq>
    return sLimitNonImpostors && (mVisibilityRank > sMaxNonImpostors * rank_factor);
}

bool LLVOAvatar::needsImpostorUpdate() const
{
    return mNeedsImpostorUpdate;
}

const LLVector3& LLVOAvatar::getImpostorOffset() const
{
    return mImpostorOffset;
}

const LLVector2& LLVOAvatar::getImpostorDim() const
{
    return mImpostorDim;
}

void LLVOAvatar::setImpostorDim(const LLVector2& dim)
{
    mImpostorDim = dim;
}

void LLVOAvatar::cacheImpostorValues()
{
    getImpostorValues(mImpostorExtents, mImpostorAngle, mImpostorDistance);
}

void LLVOAvatar::getImpostorValues(LLVector4a* extents, LLVector3& angle, F32& distance) const
{
    const LLVector4a* ext = mDrawable->getSpatialExtents();
    extents[0] = ext[0];
    extents[1] = ext[1];

    LLVector3 at = LLViewerCamera::getInstance()->getOrigin()-(getRenderPosition()+mImpostorOffset);
    distance = at.normalize();
    F32 da = 1.f - (at*LLViewerCamera::getInstance()->getAtAxis());
    angle.mV[0] = LLViewerCamera::getInstance()->getYaw()*da;
    angle.mV[1] = LLViewerCamera::getInstance()->getPitch()*da;
    angle.mV[2] = da;
}

// static
const U32 LLVOAvatar::NON_IMPOSTORS_MAX_SLIDER = 66; /* Must equal the maximum allowed the RenderAvatarMaxNonImpostors
                                           * slider in panel_preferences_graphics1.xml */

// static
void LLVOAvatar::updateImpostorRendering(U32 newMaxNonImpostorsValue)
{
    U32  oldmax = sMaxNonImpostors;
    bool oldflg = sLimitNonImpostors;

    if (NON_IMPOSTORS_MAX_SLIDER <= newMaxNonImpostorsValue)
    {
        sMaxNonImpostors = 0;
    }
    else
    {
        sMaxNonImpostors = newMaxNonImpostorsValue;
    }
    // the sLimitNonImpostors flag depends on whether or not sMaxNonImpostors is set to the no-limit value (0)
    sLimitNonImpostors = (0 != sMaxNonImpostors);
    if ( oldflg != sLimitNonImpostors )
    {
        LL_DEBUGS("AvatarRender")
            << "was " << (oldflg ? "use" : "don't use" ) << " impostors (max " << oldmax << "); "
            << "now " << (sLimitNonImpostors ? "use" : "don't use" ) << " impostors (max " << sMaxNonImpostors << "); "
            << LL_ENDL;
    }
}


void LLVOAvatar::idleUpdateRenderComplexity()
{
    LL_PROFILE_ZONE_SCOPED_CATEGORY_AVATAR;
    if (isControlAvatar())
    {
        LLControlAvatar *cav = dynamic_cast<LLControlAvatar*>(this);
        bool is_attachment = cav && cav->mRootVolp && cav->mRootVolp->isAttachment(); // For attached animated objects
        if (is_attachment)
        {
            // ARC for animated object attachments is accounted with the avatar they're attached to.
            return;
        }
    }

    // Render Complexity
    calculateUpdateRenderComplexity(); // Update mVisualComplexity if needed

    bool autotune = LLPerfStats::tunables.userAutoTuneEnabled && !mIsControlAvatar && !isSelf();
    if (autotune && !isDead())
    {
        static LLCachedControl<F32> render_far_clip(gSavedSettings, "RenderFarClip", 64);
        F32 radius = render_far_clip * render_far_clip;

        bool is_nearby = true;
        if ((dist_vec_squared(getPositionGlobal(), gAgent.getPositionGlobal()) > radius) &&
            (dist_vec_squared(getPositionGlobal(), gAgentCamera.getCameraPositionGlobal()) > radius))
        {
            is_nearby = false;
        }

        if (is_nearby && (sAVsIgnoringARTLimit.size() < MIN_NONTUNED_AVS))
        {
            if (std::count(sAVsIgnoringARTLimit.begin(), sAVsIgnoringARTLimit.end(), mID) == 0)
            {
                sAVsIgnoringARTLimit.push_back(mID);
            }
        }
        else if (!is_nearby)
        {
            sAVsIgnoringARTLimit.erase(std::remove(sAVsIgnoringARTLimit.begin(), sAVsIgnoringARTLimit.end(), mID),
                                       sAVsIgnoringARTLimit.end());
        }
        updateNearbyAvatarCount();
    }
}

void LLVOAvatar::updateNearbyAvatarCount()
{
    static LLFrameTimer agent_update_timer;

    if (agent_update_timer.getElapsedTimeF32() > 1.0f)
    {
        S32 avs_nearby = 0;
        static LLCachedControl<F32> render_far_clip(gSavedSettings, "RenderFarClip", 64);
        F32 radius = render_far_clip * render_far_clip;
        std::vector<LLCharacter *>::iterator char_iter = LLCharacter::sInstances.begin();
        while (char_iter != LLCharacter::sInstances.end())
        {
            LLVOAvatar *avatar = dynamic_cast<LLVOAvatar *>(*char_iter);
            if (avatar && !avatar->isDead() && !avatar->isControlAvatar())
            {
                if ((dist_vec_squared(avatar->getPositionGlobal(), gAgent.getPositionGlobal()) > radius) &&
                    (dist_vec_squared(avatar->getPositionGlobal(), gAgentCamera.getCameraPositionGlobal()) > radius))
                {
                    char_iter++;
                    continue;
                }
                avs_nearby++;
            }
            char_iter++;
        }
        sAvatarsNearby = avs_nearby;
        agent_update_timer.reset();
    }
}

void LLVOAvatar::idleUpdateDebugInfo()
{
    if (gPipeline.hasRenderDebugMask(LLPipeline::RENDER_DEBUG_AVATAR_DRAW_INFO))
    {
        std::string info_line;
        F32 red_level;
        F32 green_level;
        LLColor4 info_color;
        LLFontGL::StyleFlags info_style;

        if ( !mText )
        {
            initHudText();
            mText->setFadeDistance(20.0, 5.0); // limit clutter in large crowds
        }
        else
        {
            mText->clearString(); // clear debug text
        }

        /*
         * NOTE: the logic for whether or not each of the values below
         * controls muting MUST match that in the isVisuallyMuted and isTooComplex methods.
         */

        static LLCachedControl<U32> max_render_cost(gSavedSettings, "RenderAvatarMaxComplexity", 0);
        info_line = llformat("%d Complexity", mVisualComplexity);

        if (max_render_cost != 0) // zero means don't care, so don't bother coloring based on this
        {
            green_level = 1.f-llclamp(((F32) mVisualComplexity-(F32)max_render_cost)/(F32)max_render_cost, 0.f, 1.f);
            red_level   = llmin((F32) mVisualComplexity/(F32)max_render_cost, 1.f);
            info_color.set(red_level, green_level, 0.0, 1.0);
            info_style = (  mVisualComplexity > max_render_cost
                          ? LLFontGL::BOLD : LLFontGL::NORMAL );
        }
        else
        {
            info_color.set(LLColor4::grey);
            info_style = LLFontGL::NORMAL;
        }
        mText->addLine(info_line, info_color, info_style);

        // Visual rank
        info_line = llformat("%d rank", mVisibilityRank);
        // Use grey for imposters, white for normal rendering or no impostors
        info_color.set(isImpostor() ? LLColor4::grey : (isControlAvatar() ? LLColor4::yellow : LLColor4::white));
        info_style = LLFontGL::NORMAL;
        mText->addLine(info_line, info_color, info_style);

        // Triangle count
        mText->addLine(std::string("VisTris ") + LLStringOps::getReadableNumber(mAttachmentVisibleTriangleCount),
                       info_color, info_style);
        mText->addLine(std::string("EstMaxTris ") + LLStringOps::getReadableNumber(mAttachmentEstTriangleCount),
                       info_color, info_style);

        // Attachment Surface Area
        static LLCachedControl<F32> max_attachment_area(gSavedSettings, "RenderAutoMuteSurfaceAreaLimit", 1000.0f);
        info_line = llformat("%.0f m^2", mAttachmentSurfaceArea);

        if (max_render_cost != 0 && max_attachment_area != 0) // zero means don't care, so don't bother coloring based on this
        {
            green_level = 1.f-llclamp((mAttachmentSurfaceArea-max_attachment_area)/max_attachment_area, 0.f, 1.f);
            red_level   = llmin(mAttachmentSurfaceArea/max_attachment_area, 1.f);
            info_color.set(red_level, green_level, 0.0, 1.0);
            info_style = (  mAttachmentSurfaceArea > max_attachment_area
                          ? LLFontGL::BOLD : LLFontGL::NORMAL );

        }
        else
        {
            info_color.set(LLColor4::grey);
            info_style = LLFontGL::NORMAL;
        }

        mText->addLine(info_line, info_color, info_style);

        updateText(); // corrects position
    }
}

void LLVOAvatar::updateVisualComplexity()
{
    LL_DEBUGS("AvatarRender") << "avatar " << getID() << " appearance changed" << LL_ENDL;
    // Set the cache time to in the past so it's updated ASAP
    mVisualComplexityStale = true;
}


// Account for the complexity of a single top-level object associated
// with an avatar. This will be either an attached object or an animated
// object.
void LLVOAvatar::accountRenderComplexityForObject(
    LLViewerObject *attached_object,
    const F32 max_attachment_complexity,
    LLVOVolume::texture_cost_t& textures,
    U32& cost,
    hud_complexity_list_t& hud_complexity_list,
    object_complexity_list_t& object_complexity_list,
    // <FS:Ansariel> Show per-item complexity in COF
    std::map<LLUUID, U32>& item_complexity,
    std::map<LLUUID, U32>& temp_item_complexity)
    // </FS:Ansariel>
{
    LL_PROFILE_ZONE_SCOPED_CATEGORY_AVATAR;
    if (attached_object && !attached_object->isHUDAttachment())
    {
        mAttachmentVisibleTriangleCount += attached_object->recursiveGetTriangleCount();
        mAttachmentEstTriangleCount += attached_object->recursiveGetEstTrianglesMax();
        mAttachmentSurfaceArea += attached_object->recursiveGetScaledSurfaceArea();

        textures.clear();
        const LLDrawable* drawable = attached_object->mDrawable;
        if (drawable)
        {
            const LLVOVolume* volume = drawable->getVOVolume();
            if (volume)
            {
                F32 attachment_total_cost = 0;
                F32 attachment_volume_cost = 0;
                F32 attachment_texture_cost = 0;
                F32 attachment_children_cost = 0;
                            const F32 animated_object_attachment_surcharge = 1000;

                if (volume->isAnimatedObjectFast())
                {
                    attachment_volume_cost += animated_object_attachment_surcharge;
                }
                attachment_volume_cost += volume->getRenderCost(textures);

                const_child_list_t children = volume->getChildren();
                for (const_child_list_t::const_iterator child_iter = children.begin();
                    child_iter != children.end();
                    ++child_iter)
                {
                    LLViewerObject* child_obj = *child_iter;
                    LLVOVolume* child = dynamic_cast<LLVOVolume*>(child_obj);
                    if (child)
                    {
                        attachment_children_cost += child->getRenderCost(textures);
                    }
                }

                for (LLVOVolume::texture_cost_t::iterator volume_texture = textures.begin();
                    volume_texture != textures.end();
                    ++volume_texture)
                {
                    // add the cost of each individual texture in the linkset
                    attachment_texture_cost += LLVOVolume::getTextureCost(*volume_texture);
                }
                attachment_total_cost = attachment_volume_cost + attachment_texture_cost + attachment_children_cost;
                LL_DEBUGS("ARCdetail") << "Attachment costs " << attached_object->getAttachmentItemID()
                    << " total: " << attachment_total_cost
                    << ", volume: " << attachment_volume_cost
                    << ", " << textures.size()
                    << " textures: " << attachment_texture_cost
                    << ", " << volume->numChildren()
                    << " children: " << attachment_children_cost
                    << LL_ENDL;
                // Limit attachment complexity to avoid signed integer flipping of the wearer's ACI
                cost += (U32)llclamp(attachment_total_cost, MIN_ATTACHMENT_COMPLEXITY, max_attachment_complexity);

                if (isSelf())
                {
                    LLObjectComplexity object_complexity;
                    object_complexity.objectName = attached_object->getAttachmentItemName();
                    object_complexity.objectId = attached_object->getAttachmentItemID();
                    object_complexity.objectCost = attachment_total_cost;
                    object_complexity_list.push_back(object_complexity);
                }

                // <FS:Ansariel> Show per-item complexity in COF
                if (isSelf())
                {
                    if (!attached_object->isTempAttachment())
                    {
                        item_complexity.insert(std::make_pair(attached_object->getAttachmentItemID(), (U32)attachment_total_cost));
                    }
                    else
                    {
                        temp_item_complexity.insert(std::make_pair(attached_object->getID(), (U32)attachment_total_cost));
                    }
                }
                // </FS:Ansariel>
            }
        }
    }
    if (isSelf()
        && attached_object
        && attached_object->isHUDAttachment()
        && !attached_object->isTempAttachment()
        && attached_object->mDrawable)
    {
        textures.clear();
        mAttachmentSurfaceArea += attached_object->recursiveGetScaledSurfaceArea();

        const LLVOVolume* volume = attached_object->mDrawable->getVOVolume();
        if (volume)
        {
            bool is_rigged_mesh = volume->isRiggedMeshFast();
            LLHUDComplexity hud_object_complexity;
            hud_object_complexity.objectName = attached_object->getAttachmentItemName();
            hud_object_complexity.objectId = attached_object->getAttachmentItemID();
            std::string joint_name;
            gAgentAvatarp->getAttachedPointName(attached_object->getAttachmentItemID(), joint_name);
            hud_object_complexity.jointName = joint_name;
            // get cost and individual textures
            hud_object_complexity.objectsCost += volume->getRenderCost(textures);
            hud_object_complexity.objectsCount++;

            LLViewerObject::const_child_list_t& child_list = attached_object->getChildren();
            for (LLViewerObject::child_list_t::const_iterator iter = child_list.begin();
                iter != child_list.end(); ++iter)
            {
                LLViewerObject* childp = *iter;
                const LLVOVolume* chld_volume = dynamic_cast<LLVOVolume*>(childp);
                if (chld_volume)
                {
                    is_rigged_mesh = is_rigged_mesh || chld_volume->isRiggedMeshFast();
                    // get cost and individual textures
                    hud_object_complexity.objectsCost += chld_volume->getRenderCost(textures);
                    hud_object_complexity.objectsCount++;
                }
            }
            if (is_rigged_mesh && !attached_object->mRiggedAttachedWarned)
            {
                LLSD args;
                LLViewerInventoryItem* itemp = gInventory.getItem(attached_object->getAttachmentItemID());
                args["NAME"] = itemp ? itemp->getName() : LLTrans::getString("Unknown");
                args["POINT"] = LLTrans::getString(getTargetAttachmentPoint(attached_object)->getName());
                LLNotificationsUtil::add("RiggedMeshAttachedToHUD", args);

                attached_object->mRiggedAttachedWarned = true;
            }

            hud_object_complexity.texturesCount += static_cast<U32>(textures.size());

            for (LLVOVolume::texture_cost_t::iterator volume_texture = textures.begin();
                volume_texture != textures.end();
                ++volume_texture)
            {
                // add the cost of each individual texture (ignores duplicates)
                hud_object_complexity.texturesCost += LLVOVolume::getTextureCost(*volume_texture);
                const LLViewerTexture* img = *volume_texture;
                if (img->getType() == LLViewerTexture::FETCHED_TEXTURE)
                {
                    LLViewerFetchedTexture* tex = (LLViewerFetchedTexture*)img;
                    // Note: Texture memory might be incorect since texture might be still loading.
                    hud_object_complexity.texturesMemoryTotal += tex->getTextureMemory();
                    if (tex->getOriginalHeight() * tex->getOriginalWidth() >= HUD_OVERSIZED_TEXTURE_DATA_SIZE)
                    {
                        hud_object_complexity.largeTexturesCount++;
                    }
                }
            }
            hud_complexity_list.push_back(hud_object_complexity);
        }
    }
}

// Calculations for mVisualComplexity value
void LLVOAvatar::calculateUpdateRenderComplexity()
{
    /*****************************************************************
     * This calculation should not be modified by third party viewers,
     * since it is used to limit rendering and should be uniform for
     * everyone. If you have suggested improvements, submit them to
     * the official viewer for consideration.
     *****************************************************************/
    if (mVisualComplexityStale)
    {
        LL_PROFILE_ZONE_SCOPED_CATEGORY_AVATAR;

        static const U32 COMPLEXITY_BODY_PART_COST = 200;
        static LLCachedControl<F32> max_complexity_setting(gSavedSettings, "MaxAttachmentComplexity");
        F32 max_attachment_complexity = max_complexity_setting;
        max_attachment_complexity = llmax(max_attachment_complexity, DEFAULT_MAX_ATTACHMENT_COMPLEXITY);

        // Diagnostic list of all textures on our avatar
        // <FS:Ansariel> Disable useless diagnostics
        //static std::unordered_set<const LLViewerTexture*> all_textures;

        // <FS:Ansariel> Show per-item complexity in COF
        std::map<LLUUID, U32> item_complexity;
        std::map<LLUUID, U32> temp_item_complexity;
        U32 body_parts_complexity;
        // </FS:Ansariel>

        U32 cost = VISUAL_COMPLEXITY_UNKNOWN;
        LLVOVolume::texture_cost_t textures;
        hud_complexity_list_t hud_complexity_list;
        object_complexity_list_t object_complexity_list;

        //<FS:Beq> BOM constrain number of bake requests when BOM not supported
        // for (U8 baked_index = 0; baked_index < BAKED_NUM_INDICES; baked_index++)
        for (U8 baked_index = 0; baked_index < getNumBakes(); baked_index++)
        //</FS:Beq>
        {
            const LLAvatarAppearanceDictionary::BakedEntry *baked_dict
                = LLAvatarAppearance::getDictionary()->getBakedTexture((EBakedTextureIndex)baked_index);
            ETextureIndex tex_index = baked_dict->mTextureIndex;
            if ((tex_index != TEX_SKIRT_BAKED) || (isWearingWearableType(LLWearableType::WT_SKIRT)))
            {
                // Same as isTextureVisible(), but doesn't account for isSelf to ensure identical numbers for all avatars
                if (isIndexLocalTexture(tex_index))
                {
                    if (isTextureDefined(tex_index, 0))
                    {
                        cost += COMPLEXITY_BODY_PART_COST;
                    }
                }
                else
                {
                    // baked textures can use TE images directly
                    if (isTextureDefined(tex_index)
                        && (getTEImage(tex_index)->getID() != IMG_INVISIBLE || LLDrawPoolAlpha::sShowDebugAlpha))
                    {
                        cost += COMPLEXITY_BODY_PART_COST;
                    }
                }
            }
        }
        LL_DEBUGS("ARCdetail") << "Avatar body parts complexity: " << cost << LL_ENDL;
        body_parts_complexity = cost; // <FS:Ansariel> Show per-item complexity in COF

        mAttachmentVisibleTriangleCount = 0;
        mAttachmentEstTriangleCount = 0.f;
        mAttachmentSurfaceArea = 0.f;

        // A standalone animated object needs to be accounted for
        // using its associated volume. Attached animated objects
        // will be covered by the subsequent loop over attachments.
        LLControlAvatar *control_av = dynamic_cast<LLControlAvatar*>(this);
        if (control_av)
        {
            LLVOVolume *volp = control_av->mRootVolp;
            if (volp && !volp->isAttachment())
            {
                accountRenderComplexityForObject(volp, max_attachment_complexity,
                                                 // <FS:Ansariel> Show per-item complexity in COF
                                                 //textures, cost, hud_complexity_list, object_complexity_list);
                                                 textures, cost, hud_complexity_list, object_complexity_list, item_complexity, temp_item_complexity);
                                                 // </FS:Ansariel>
            }
        }

        // Account for complexity of all attachments.
        for (attachment_map_t::const_iterator attachment_point = mAttachmentPoints.begin();
             attachment_point != mAttachmentPoints.end();
             ++attachment_point)
        {
            LLViewerJointAttachment* attachment = attachment_point->second;

            // <FS:Ansariel> Possible crash fix
            if (!attachment)
            {
                continue;
            }
            // </FS:Ansariel>

            for (LLViewerJointAttachment::attachedobjs_vec_t::iterator attachment_iter = attachment->mAttachedObjects.begin();
                 attachment_iter != attachment->mAttachedObjects.end();
                 ++attachment_iter)
            {
                LLViewerObject* attached_object = attachment_iter->get();
                accountRenderComplexityForObject(attached_object, max_attachment_complexity,
                                                 // <FS:Ansariel> Show per-item complexity in COF
                                                 //textures, cost, hud_complexity_list, object_complexity_list);
                                                 textures, cost, hud_complexity_list, object_complexity_list, item_complexity, temp_item_complexity);
                                                 // </FS:Ansariel>
            }
        }

        if ( cost != mVisualComplexity )
        {
            LL_DEBUGS("AvatarRender") << "Avatar "<< getID()
                                      << " complexity updated was " << mVisualComplexity << " now " << cost
                                      << " reported " << mReportedVisualComplexity
                                      << LL_ENDL;
        }
        else
        {
            LL_DEBUGS("AvatarRender") << "Avatar "<< getID()
                                      << " complexity updated no change " << mVisualComplexity
                                      << " reported " << mReportedVisualComplexity
                                      << LL_ENDL;
        }
        mVisualComplexity = cost;
        mVisualComplexityStale = false;

        static LLCachedControl<U32> show_my_complexity_changes(gSavedSettings, "ShowMyComplexityChanges", 20);

        if (isSelf() && show_my_complexity_changes)
        {
            // Avatar complexity
            LLAvatarRenderNotifier::getInstance()->updateNotificationAgent(mVisualComplexity);
            LLAvatarRenderNotifier::getInstance()->setObjectComplexityList(object_complexity_list);
            // HUD complexity
            LLHUDRenderNotifier::getInstance()->updateNotificationHUD(hud_complexity_list);
        }

        // <FS:Ansariel> Show avatar complexity in appearance floater
        if (isSelf())
        {
            LLSidepanelAppearance::updateAvatarComplexity(mVisualComplexity, item_complexity, temp_item_complexity, body_parts_complexity);
        }
        // </FS:Ansariel>


        //schedule an update to ART next frame if needed
        if (LLPerfStats::tunables.userAutoTuneEnabled &&
            LLPerfStats::tunables.userFPSTuningStrategy != LLPerfStats::TUNE_SCENE_ONLY &&
            !isVisuallyMuted())
        {
            LLUUID id = getID(); // <== use id to make sure this avatar didn't get deleted between frames
            LL::WorkQueue::getInstance("mainloop")->post([this, id]()
                {
                    if (gObjectList.findObject(id) != nullptr)
                    {
                        gPipeline.profileAvatar(this);
                    }
                });
        }
    }
}

void LLVOAvatar::setVisualMuteSettings(VisualMuteSettings set)
{
    mVisuallyMuteSetting = set;
    mNeedsImpostorUpdate = true;
    mLastImpostorUpdateReason = 7;

    // <FS:Ansariel> [FS Persisted Avatar Render Settings]
    //LLRenderMuteList::getInstance()->saveVisualMuteSetting(getID(), S32(set));
    FSAvatarRenderPersistence::instance().setAvatarRenderSettings(getID(), set);
}


void LLVOAvatar::setOverallAppearanceNormal()
{
    if (isControlAvatar())
        return;

    LLVector3 pelvis_pos = getJoint("mPelvis")->getPosition();
    if (isControlAvatar() || mLastProcessedAppearance)
    {
        resetSkeleton(false);
    }
    getJoint("mPelvis")->setPosition(pelvis_pos);

    for (auto it = mJellyAnims.begin(); it !=  mJellyAnims.end(); ++it)
    {
        bool is_playing = (mPlayingAnimations.find(*it) != mPlayingAnimations.end());
        LL_DEBUGS("Avatar") << "jelly anim " << *it << " " << is_playing << LL_ENDL;
        if (!is_playing)
        {
            // Anim was not requested for this av by sim, but may be playing locally
            stopMotion(*it);
        }
    }
    mJellyAnims.clear();

    processAnimationStateChanges();
}

void LLVOAvatar::setOverallAppearanceJellyDoll()
{
    if (isControlAvatar())
        return;

    // stop current animations
    {
        for ( LLVOAvatar::AnimIterator anim_it= mPlayingAnimations.begin();
              anim_it != mPlayingAnimations.end();
              ++anim_it)
        {
            {
                stopMotion(anim_it->first, true);
            }
        }
    }
    processAnimationStateChanges();

    // Start any needed anims for jellydoll
    updateOverallAppearanceAnimations();

    LLVector3 pelvis_pos = getJoint("mPelvis")->getPosition();
    resetSkeleton(false);
    getJoint("mPelvis")->setPosition(pelvis_pos);

}

void LLVOAvatar::setOverallAppearanceInvisible()
{
}

void LLVOAvatar::updateOverallAppearance()
{
    AvatarOverallAppearance new_overall = getOverallAppearance();
    if (new_overall != mOverallAppearance)
    {
        switch (new_overall)
        {
            case AOA_NORMAL:
                setOverallAppearanceNormal();
                break;
            case AOA_JELLYDOLL:
                setOverallAppearanceJellyDoll();
                break;
            case AOA_INVISIBLE:
                setOverallAppearanceInvisible();
                break;
        }
        mOverallAppearance = new_overall;
        if (!isSelf())
        {
            mNeedsImpostorUpdate = true;
            mLastImpostorUpdateReason = 8;
        }
        updateMeshVisibility();
    }

    // This needs to be done even if overall appearance has not
    // changed, since sit/stand status can be different.
    updateOverallAppearanceAnimations();
}

void LLVOAvatar::updateOverallAppearanceAnimations()
{
    if (isControlAvatar())
        return;

    if (getOverallAppearance() == AOA_JELLYDOLL)
    {
        LLUUID motion_id;
        if (isSitting() && getParent()) // sitting on object
        {
            motion_id = ANIM_AGENT_SIT_FEMALE;
        }
        else if (isSitting()) // sitting on ground
        {
            motion_id = ANIM_AGENT_SIT_GROUND_CONSTRAINED;
        }
        else // standing
        {
            motion_id = ANIM_AGENT_STAND;
        }
        if (mJellyAnims.find(motion_id) == mJellyAnims.end())
        {
            for (auto it = mJellyAnims.begin(); it !=  mJellyAnims.end(); ++it)
            {
                bool is_playing = (mPlayingAnimations.find(*it) != mPlayingAnimations.end());
                LL_DEBUGS("Avatar") << "jelly anim " << *it << " " << is_playing << LL_ENDL;
                if (!is_playing)
                {
                    // Anim was not requested for this av by sim, but may be playing locally
                    stopMotion(*it, true);
                }
            }
            mJellyAnims.clear();

            startMotion(motion_id);
            mJellyAnims.insert(motion_id);

            processAnimationStateChanges();
        }
    }
}

// Based on isVisuallyMuted(), but has 3 possible results.
LLVOAvatar::AvatarOverallAppearance LLVOAvatar::getOverallAppearance() const
{
    LL_PROFILE_ZONE_SCOPED_CATEGORY_AVATAR;
    AvatarOverallAppearance result = AOA_NORMAL;

    // Priority order (highest priority first)
    // * own avatar is always drawn normally
    // * if on the "always draw normally" list, draw them normally
    // * if on the "always visually mute" list, show as jellydoll
    // * if explicitly muted (blocked), show as invisible
    // * check against the render cost and attachment limits - if too complex, show as jellydoll
    if (isSelf())
    {
        result = AOA_NORMAL;
    }
    else // !isSelf()
    {
        if (isInMuteList())
        {
            result = AOA_INVISIBLE;
        }
        else if (mVisuallyMuteSetting == AV_ALWAYS_RENDER)
        {
            result = AOA_NORMAL;
        }
        else if (mVisuallyMuteSetting == AV_DO_NOT_RENDER)
        {   // Always want to see this AV as an impostor
            result = AOA_JELLYDOLL;
        }
        else if (isTooComplex() || isTooSlowWithoutShadows()) // <FS:Beq/> correct for misplaced check
        {
            result = AOA_JELLYDOLL;
        }
    }

    return result;
}

void LLVOAvatar::calcMutedAVColor()
{
    LLColor4 new_color(mMutedAVColor);
    std::string change_msg;
    LLUUID av_id(getID());

// [RLVa:KB] - Checked: RLVa-2.2 (@setcam_avdist)
    if (isRlvSilhouette())
    {
        new_color = LLColor4::silhouette;
        change_msg = " not rendered: color is silhouette";
    }
    else if (getVisualMuteSettings() == AV_DO_NOT_RENDER)
// [/RLVa:KB]
//    if (getVisualMuteSettings() == AV_DO_NOT_RENDER)
    {
        // explicitly not-rendered avatars are light grey
        new_color = LLColor4::grey4;
        change_msg = " not rendered: color is grey4";
    }
    else if (LLMuteList::getInstance()->isMuted(av_id)) // the user blocked them
    {
        // blocked avatars are dark grey
        new_color = LLColor4::grey4;
        change_msg = " blocked: color is grey4";
    }
    // <FS:Beq> we don't want jelly dolls
    // else if (!isTooComplex() && !isTooSlow())
    else if (!isTooComplex())
    // </FS:Beq>
    {
        new_color = LLColor4::white;
        change_msg = " simple imposter ";
    }
#ifdef COLORIZE_JELLYDOLLS
    else if ( mMutedAVColor == LLColor4::white || mMutedAVColor == LLColor4::grey3 || mMutedAVColor == LLColor4::grey4 )
    {
        // select a color based on the first byte of the agents uuid so any muted agent is always the same color
        F32 color_value = (F32) (av_id.mData[0]);
        F32 spectrum = (color_value / 256.0);          // spectrum is between 0 and 1.f

        // Array of colors.  These are arranged so only one RGB color changes between each step,
        // and it loops back to red so there is an even distribution.  It is not a heat map
        const S32 NUM_SPECTRUM_COLORS = 7;
        static LLColor4 * spectrum_color[NUM_SPECTRUM_COLORS] = { &LLColor4::red, &LLColor4::magenta, &LLColor4::blue, &LLColor4::cyan, &LLColor4::green, &LLColor4::yellow, &LLColor4::red };

        spectrum = spectrum * (NUM_SPECTRUM_COLORS - 1);               // Scale to range of number of colors
        S32 spectrum_index_1  = floor(spectrum);                               // Desired color will be after this index
        S32 spectrum_index_2  = spectrum_index_1 + 1;                  //    and before this index (inclusive)
        F32 fractBetween = spectrum - (F32)(spectrum_index_1);  // distance between the two indexes (0-1)

        new_color = lerp(*spectrum_color[spectrum_index_1], *spectrum_color[spectrum_index_2], fractBetween);
        new_color.normalize();
        new_color *= 0.28f;            // Tone it down
    }
#endif
    else
    {
        new_color = LLColor4::grey4;
        change_msg = " over limit color ";
    }

    if (mMutedAVColor != new_color)
    {
        LL_DEBUGS("AvatarRender") << "avatar "<< av_id << change_msg << std::setprecision(3) << new_color << LL_ENDL;
        mMutedAVColor = new_color;
    }
}

// static
bool LLVOAvatar::isIndexLocalTexture(ETextureIndex index)
{
    return (index < 0 || index >= TEX_NUM_INDICES)
        ? false
        : LLAvatarAppearance::getDictionary()->getTexture(index)->mIsLocalTexture;
}

// static
bool LLVOAvatar::isIndexBakedTexture(ETextureIndex index)
{
    return (index < 0 || index >= TEX_NUM_INDICES)
        ? false
        : LLAvatarAppearance::getDictionary()->getTexture(index)->mIsBakedTexture;
}

const std::string LLVOAvatar::getBakedStatusForPrintout() const
{
    std::string line;

    for (LLAvatarAppearanceDictionary::Textures::const_iterator iter = LLAvatarAppearance::getDictionary()->getTextures().begin();
         iter != LLAvatarAppearance::getDictionary()->getTextures().end();
         ++iter)
    {
        const ETextureIndex index = iter->first;
        const LLAvatarAppearanceDictionary::TextureEntry *texture_dict = iter->second;
        if (texture_dict->mIsBakedTexture)
        {
            line += texture_dict->mName;
            if (isTextureDefined(index))
            {
                line += "_baked";
            }
            line += " ";
        }
    }
    return line;
}



//virtual
S32 LLVOAvatar::getTexImageSize() const
{
    return TEX_IMAGE_SIZE_OTHER;
}

//-----------------------------------------------------------------------------
// Utility functions
//-----------------------------------------------------------------------------

F32 calc_bouncy_animation(F32 x)
{
    return -(cosf(x * F_PI * 2.5f - F_PI_BY_TWO))*(0.4f + x * -0.1f) + x * 1.3f;
}

//virtual
bool LLVOAvatar::isTextureDefined(LLAvatarAppearanceDefines::ETextureIndex te, U32 index ) const
{
    if (isIndexLocalTexture(te))
    {
        return false;
    }

    LLViewerTexture* tex = getImage(te, index);
    if (!tex)
    {
        LL_WARNS() << "getImage( " << te << ", " << index << " ) returned 0" << LL_ENDL;
        return false;
    }

    return (tex->getID() != IMG_DEFAULT_AVATAR &&
            tex->getID() != IMG_DEFAULT);
}

//virtual
bool LLVOAvatar::isTextureVisible(LLAvatarAppearanceDefines::ETextureIndex type, U32 index) const
{
    if (isIndexLocalTexture(type))
    {
        return isTextureDefined(type, index);
    }

    // baked textures can use TE images directly
    return ((isTextureDefined(type) || isSelf()) &&
            (getTEImage(type)->getID() != IMG_INVISIBLE || LLDrawPoolAlpha::sShowDebugAlpha));
}

//virtual
bool LLVOAvatar::isTextureVisible(LLAvatarAppearanceDefines::ETextureIndex type, LLViewerWearable *wearable) const
{
    // non-self avatars don't have wearables
    return false;
}

void LLVOAvatar::placeProfileQuery()
{
    if (mGPUTimerQuery == 0)
    {
        glGenQueries(1, &mGPUTimerQuery);
    }

    glBeginQuery(GL_TIME_ELAPSED, mGPUTimerQuery);
}

void LLVOAvatar::readProfileQuery(S32 retries)
{
    if (!mGPUProfilePending)
    {
        glEndQuery(GL_TIME_ELAPSED);
        mGPUProfilePending = true;
    }

    GLuint64 result = 0;
    glGetQueryObjectui64v(mGPUTimerQuery, GL_QUERY_RESULT_AVAILABLE, &result);

    if (result == GL_TRUE || --retries <= 0)
    { // query available, readback result
        GLuint64 time_elapsed = 0;
        glGetQueryObjectui64v(mGPUTimerQuery, GL_QUERY_RESULT, &time_elapsed);
        mGPURenderTime = time_elapsed / 1000000.f;
        mGPUProfilePending = false;

        setDebugText(llformat("%d", (S32)(mGPURenderTime * 1000.f)));

    }
    else
    { // wait until next frame
        LLUUID id = getID();

        LL::WorkQueue::getInstance("mainloop")->post([id, retries] {
            LLVOAvatar* avatar = (LLVOAvatar*) gObjectList.findObject(id);
            if(avatar)
            {
                avatar->readProfileQuery(retries);
            }
            });
    }
}


F32 LLVOAvatar::getGPURenderTime()
{
    return isVisuallyMuted() ? 0.f : mGPURenderTime;
}

// static
F32 LLVOAvatar::getTotalGPURenderTime()
{
    LL_PROFILE_ZONE_SCOPED_CATEGORY_AVATAR;

    F32 ret = 0.f;

    for (LLCharacter* iter : LLCharacter::sInstances)
    {
        LLVOAvatar* inst = (LLVOAvatar*) iter;
        ret += inst->getGPURenderTime();
    }

    return ret;
}

F32 LLVOAvatar::getMaxGPURenderTime()
{
    LL_PROFILE_ZONE_SCOPED_CATEGORY_AVATAR;

    F32 ret = 0.f;

    for (LLCharacter* iter : LLCharacter::sInstances)
    {
        LLVOAvatar* inst = (LLVOAvatar*)iter;
        ret = llmax(inst->getGPURenderTime(), ret);
    }

    return ret;
}

F32 LLVOAvatar::getAverageGPURenderTime()
{
    LL_PROFILE_ZONE_SCOPED_CATEGORY_AVATAR;

    F32 ret = 0.f;

    S32 count = 0;

    for (LLCharacter* iter : LLCharacter::sInstances)
    {
        LLVOAvatar* inst = (LLVOAvatar*)iter;
        if (!inst->isTooSlow())
        {
            ret += inst->getGPURenderTime();
            ++count;
        }
    }

    if (count > 0)
    {
        ret /= count;
    }

    return ret;
}
bool LLVOAvatar::isBuddy() const
{
    return LLAvatarTracker::instance().isBuddy(getID());
}


// <FS:Ansariel> [Legacy Bake]
//-----------------------------------------------------------------------------
// Legacy baking
//-----------------------------------------------------------------------------
void LLVOAvatar::bakedTextureOriginCounts(S32 &sb_count, // server-bake, has origin URL.
                                          S32 &host_count, // host-based bake, has host.
                                          S32 &both_count, // error - both host and URL set.
                                          S32 &neither_count) // error - neither set.
{
    sb_count = host_count = both_count = neither_count = 0;

    std::set<LLUUID> baked_ids;
    collectBakedTextureUUIDs(baked_ids);
    for (std::set<LLUUID>::const_iterator it = baked_ids.begin(); it != baked_ids.end(); ++it)
    {
        LLViewerFetchedTexture *imagep = gTextureList.findImage(*it, TEX_LIST_STANDARD);
        bool has_url = false, has_host = false;
        if (!imagep->getUrl().empty())
        {
            has_url = true;
        }
        if (imagep->getTargetHost().isOk())
        {
            has_host = true;
        }
        if (has_url && !has_host) sb_count++;
        else if (has_host && !has_url) host_count++;
        else if (has_host && has_url) both_count++;
        else if (!has_host && !has_url) neither_count++;
    }
}

// virtual
void LLVOAvatar::bodySizeChanged()
{
    if (isSelf() && !LLAppearanceMgr::instance().isInUpdateAppearanceFromCOF())
    {   // notify simulator of change in size
        // but not if we are in the middle of updating appearance
        gAgent.sendAgentSetAppearance();
}
}

bool LLVOAvatar::isUsingServerBakes() const
{
#if 1
    // Sanity check - visual param for appearance version should match mUseServerBakes
    LLVisualParam* appearance_version_param = getVisualParam(11000);
    llassert(appearance_version_param);
    F32 wt = appearance_version_param->getWeight();
    F32 expect_wt = mUseServerBakes ? 1.0f : 0.0f;
    if (!is_approx_equal(wt,expect_wt))
    {
        LL_WARNS() << "wt " << wt << " differs from expected " << expect_wt << LL_ENDL;
    }
#endif

    return mUseServerBakes;
}

void LLVOAvatar::setIsUsingServerBakes(bool newval)
{
    mUseServerBakes = newval;
    LLVisualParam* appearance_version_param = getVisualParam(11000);
    llassert(appearance_version_param);
    appearance_version_param->setWeight(newval ? 1.0f : 0.0f, false);
}
// </FS:Ansariel> [Legacy Bake]<|MERGE_RESOLUTION|>--- conflicted
+++ resolved
@@ -636,13 +636,8 @@
 bool LLVOAvatar::sVisibleInFirstPerson = false;
 F32 LLVOAvatar::sLODFactor = 1.f;
 F32 LLVOAvatar::sPhysicsLODFactor = 1.f;
-<<<<<<< HEAD
-bool LLVOAvatar::sJointDebug = false;
-bool LLVOAvatar::sLipSyncEnabled = false;
-=======
 bool LLVOAvatar::sJointDebug            = false;
 bool LLVOAvatar::sLipSyncEnabled        = false;
->>>>>>> 9fb9e8f3
 F32 LLVOAvatar::sUnbakedTime = 0.f;
 F32 LLVOAvatar::sUnbakedUpdateTime = 0.f;
 F32 LLVOAvatar::sGreyTime = 0.f;
@@ -1267,11 +1262,8 @@
 
     sCloudTexture = LLViewerTextureManager::getFetchedTextureFromFile("cloud-particle.j2c");
     gSavedSettings.getControl("LipSyncEnabled")->getSignal()->connect(boost::bind(&LLVOAvatar::handleVOAvatarPrefsChanged, _2));
-<<<<<<< HEAD
 
     initCloud();
-=======
->>>>>>> 9fb9e8f3
 }
 
 
@@ -1285,7 +1277,6 @@
     return true;
 }
 
-<<<<<<< HEAD
 LLPartSysData LLVOAvatar::sCloud;
 void LLVOAvatar::initCloud()
 {
@@ -1325,8 +1316,6 @@
     // </FS:ND>
 }
 
-=======
->>>>>>> 9fb9e8f3
 // virtual
 void LLVOAvatar::initInstance()
 {
