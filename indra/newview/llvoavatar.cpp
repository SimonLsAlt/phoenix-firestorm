--- conflicted
+++ resolved
@@ -226,8 +226,6 @@
 const F64 HUD_OVERSIZED_TEXTURE_DATA_SIZE = 1024 * 1024;
 
 const F32 MAX_TEXTURE_WAIT_TIME_SEC = 60.f;
-
-const S32 MIN_NONTUNED_AVS = 5;
 
 const S32 MIN_NONTUNED_AVS = 5;
 
@@ -904,17 +902,11 @@
     }
     sAVsIgnoringARTLimit.erase(std::remove(sAVsIgnoringARTLimit.begin(), sAVsIgnoringARTLimit.end(), mID), sAVsIgnoringARTLimit.end());
 
-<<<<<<< HEAD
 	// <FS:ND> only call logPendingPhases if we're still alive. Otherwise this can lead to shutdown crashes 
 	// logPendingPhases();
 	if (isAgentAvatarValid())
 		logPendingPhases();
 	// </FS:ND>
-=======
-
-	logPendingPhases();
-	
->>>>>>> 04604a92
 	LL_DEBUGS("Avatar") << "LLVOAvatar Destructor (0x" << this << ") id:" << mID << LL_ENDL;
 
 	std::for_each(mAttachmentPoints.begin(), mAttachmentPoints.end(), DeletePairedPointer());
@@ -2735,11 +2727,7 @@
         {
             idleUpdateNameTag( mLastRootPos );
         }
-<<<<<<< HEAD
-        return;
-=======
 		return;
->>>>>>> 04604a92
 	}
 
     // Update should be happening max once per frame.
@@ -3469,7 +3457,6 @@
     static LLCachedControl<bool> use_chat_bubbles(gSavedSettings, "UseChatBubbles");
     static LLCachedControl<bool> use_typing_bubbles(gSavedSettings, "UseTypingBubbles");
 
-<<<<<<< HEAD
 // [RLVa:KB] - Checked: RLVa-2.0.1
 	bool fRlvShowAvTag = true, fRlvShowAvName = true;
 	if (RlvActions::isRlvEnabled())
@@ -3478,22 +3465,15 @@
 		fRlvShowAvName = (fRlvShowAvTag) && (RlvActions::canShowName(RlvActions::SNC_DEFAULT, getID()));
 	}
 // [/RLVa:KB]
-=======
->>>>>>> 04604a92
 	bool visible_chat = use_chat_bubbles && (mChats.size() || mTyping);
 	bool visible_typing = use_typing_bubbles && mTyping;
 	bool render_name =	visible_chat ||
-<<<<<<< HEAD
 				visible_typing ||
 // [RLVa:KB] - Checked: RLVa-2.0.1
 						((fRlvShowAvTag) &&
 // [/RLVa:KB]
 		                ((sRenderName == RENDER_NAME_ALWAYS) ||
 		                 (sRenderName == RENDER_NAME_FADE && time_visible < NAME_SHOW_TIME)));
-=======
-		(((sRenderName == RENDER_NAME_ALWAYS) ||
-		  (sRenderName == RENDER_NAME_FADE && time_visible < NAME_SHOW_TIME)));
->>>>>>> 04604a92
 	// If it's your own avatar, don't draw in mouselook, and don't
 	// draw if we're specifically hiding our own name.
 	if (isSelf())
@@ -4340,11 +4320,7 @@
 		// </FS:Ansariel>
 		else 
 		{
-<<<<<<< HEAD
 			muted = isTooComplex(); // <FS:Beq/> this should not trigger based on perfstats
-=======
-			muted = isTooComplex() || isTooSlow();
->>>>>>> 04604a92
 		}
 	}
 
@@ -9263,7 +9239,6 @@
 }
 
 // use Avatar Render Time as complexity metric
-<<<<<<< HEAD
 // <FS:Beq> refactor for clarity post LL merge
 void LLVOAvatar::clearSlowARTCache()
 {
@@ -9281,8 +9256,6 @@
     mTooSlow = true;
 }
 // </FS:Beq>
-=======
->>>>>>> 04604a92
 // markARTStale - Mark stale and set the frameupdate to now so that we can wait at least one frame to get a revised number.
 void LLVOAvatar::markARTStale()
 {
@@ -9297,10 +9270,7 @@
     static LLCachedControl<bool> alwaysRenderFriends(gSavedSettings, "AlwaysRenderFriends");
     static LLCachedControl<bool> allowSelfImpostor(gSavedSettings, "AllowSelfImpostor");
     const auto id = getID();
-<<<<<<< HEAD
 	bool changed_slow_state{false}; // <FS:Beq> Post LL merge, force dirty when slowness state changes
-=======
->>>>>>> 04604a92
 
     // mTooSlow - Is the avatar flagged as being slow (includes shadow time)
     // mTooSlowWithoutShadows - Is the avatar flagged as being slow even with shadows removed.
@@ -9314,7 +9284,6 @@
             // we've not had a chance to update yet (allow a few to be certain a full frame has passed)
             return;
         }
-<<<<<<< HEAD
 		// <FS:Beq> refactor and work out why shadow derendering is no longer working
         // mARTStale = false;
         // mTooSlow = false;
@@ -9323,47 +9292,28 @@
         clearSlowARTCache();
 		changed_slow_state = true;
 		// </FS:Beq>
-=======
-
-        mARTStale = false;
-        mTooSlow = false;
-        mTooSlowWithoutShadows = false;
-        // LL_INFOS() << this->getFullname() << " refreshed ART combined = " << mRenderTime << " @ " << mLastARTUpdateFrame << LL_ENDL;
->>>>>>> 04604a92
     }
 
     // Either we're not stale or we've updated.
 
     U64 render_time_raw;
-<<<<<<< HEAD
     U64 render_time_no_shadows_raw; // <FS:Beq/> rename as we now include idle time
-=======
-    U64 render_geom_time_raw;
->>>>>>> 04604a92
 
     if( !mTooSlow ) 
     {
         // we are fully rendered, so we use the live values
         std::lock_guard<std::mutex> lock{LLPerfStats::bufferToggleLock};
         render_time_raw = LLPerfStats::StatsRecorder::get(LLPerfStats::ObjType_t::OT_AVATAR, id, LLPerfStats::StatType_t::RENDER_COMBINED);
-<<<<<<< HEAD
 		// <FS:Beq> include idle time in total render time
         // render_geom_time_raw = LLPerfStats::StatsRecorder::get(LLPerfStats::ObjType_t::OT_AVATAR, id, LLPerfStats::StatType_t::RENDER_GEOMETRY);
         render_time_no_shadows_raw = render_time_raw - LLPerfStats::StatsRecorder::get(LLPerfStats::ObjType_t::OT_AVATAR, id, LLPerfStats::StatType_t::RENDER_SHADOWS);
 		// </FS:Beq>
-=======
-        render_geom_time_raw = LLPerfStats::StatsRecorder::get(LLPerfStats::ObjType_t::OT_AVATAR, id, LLPerfStats::StatType_t::RENDER_GEOMETRY);
->>>>>>> 04604a92
     }
     else
     {
         // use the cached values.
         render_time_raw = mRenderTime;
-<<<<<<< HEAD
         render_time_no_shadows_raw = mRenderTimeNoShadows; // <FS:Beq/> variable name updated to refelect different meaning.
-=======
-        render_geom_time_raw = mGeomTime;		
->>>>>>> 04604a92
     }
 
 	bool autotune = LLPerfStats::tunables.userAutoTuneEnabled && !mIsControlAvatar && !isSelf();
@@ -9387,7 +9337,6 @@
         if( !mTooSlow ) // if we were previously not slow (with or without shadows.)
         {			
             // if we weren't capped, we are now
-<<<<<<< HEAD
 			// <FS:Beq> refactored "geom" becomes "no shadow"
             // mLastARTUpdateFrame = LLFrameTimer::getFrameCount();
             // mRenderTime = render_time_raw;
@@ -9397,13 +9346,6 @@
             setSlowARTCache(render_time_raw, render_time_no_shadows_raw);
             changed_slow_state = true;
 			// </FS:Beq>
-=======
-            mLastARTUpdateFrame = LLFrameTimer::getFrameCount();
-            mRenderTime = render_time_raw;
-            mGeomTime = render_geom_time_raw;
-            mARTStale = false;
-            mTooSlow = true;
->>>>>>> 04604a92
         }
         if(!mTooSlowWithoutShadows) // if we were not previously above the full impostor cap
         {
@@ -9412,7 +9354,6 @@
             if( (!isSelf() || allowSelfImpostor) && !render_friend_or_exception  )
             {
                 // Note: slow rendering Friends still get their shadows zapped.
-<<<<<<< HEAD
                 // <FS:Beq> changes to support idel and geom in non shadow rendering cost + improved dirty marking
                 // mTooSlowWithoutShadows = (LLPerfStats::raw_to_ns(render_geom_time_raw) >= LLPerfStats::renderAvatarMaxART_ns);
                 mTooSlowWithoutShadows = (LLPerfStats::raw_to_ns(render_time_no_shadows_raw) >= LLPerfStats::renderAvatarMaxART_ns);
@@ -9423,15 +9364,10 @@
                 // </FS:Beq>
             }
 
-=======
-                mTooSlowWithoutShadows = (LLPerfStats::raw_to_ns(render_geom_time_raw) >= LLPerfStats::renderAvatarMaxART_ns);
-            }
->>>>>>> 04604a92
         }
     }
     else
     {
-<<<<<<< HEAD
 	    // <FS:Beq> better state change flagging
         // LL_INFOS() << this->getFullname() << " ("<< (combined?"combined":"geometry") << ") good render time = " << LLPerfStats::raw_to_ns(render_time_raw) << " vs ("<< LLVOAvatar::sRenderTimeCap_ns << " set @ " << mLastARTUpdateFrame << LL_ENDL;
         // LL_INFOS() << this->getFullname() << " good render time = " << render_time_ns << " vs ("<< LLPerfStats::renderAvatarMaxART_ns << " set @ " << mLastARTUpdateFrame << ")" << LL_ENDL; 
@@ -9440,9 +9376,6 @@
 			changed_slow_state = true;
 		}
 		// </FS:Beq>
-=======
-        // LL_INFOS() << this->getFullname() << " ("<< (combined?"combined":"geometry") << ") good render time = " << LLPerfStats::raw_to_ns(render_time_raw) << " vs ("<< LLVOAvatar::sRenderTimeCap_ns << " set @ " << mLastARTUpdateFrame << LL_ENDL;
->>>>>>> 04604a92
         mTooSlow = false;
         mTooSlowWithoutShadows = false;
 
@@ -9461,15 +9394,12 @@
         LLPerfStats::tunedAvatars--;
         mTuned = false;
     }
-<<<<<<< HEAD
     // <FS:Beq> better state change flagging
     if( changed_slow_state )
     {
         gPipeline.markRebuild(mDrawable, LLDrawable::REBUILD_GEOMETRY, true);
     }
     // </FS:Beq>
-=======
->>>>>>> 04604a92
 }
 
 //-----------------------------------------------------------------------------
@@ -12040,15 +11970,11 @@
     LLVOVolume::texture_cost_t& textures,
     U32& cost,
     hud_complexity_list_t& hud_complexity_list,
-<<<<<<< HEAD
     object_complexity_list_t& object_complexity_list,
     // <FS:Ansariel> Show per-item complexity in COF
     std::map<LLUUID, U32>& item_complexity,
     std::map<LLUUID, U32>& temp_item_complexity)
     // </FS:Ansariel>
-=======
-    object_complexity_list_t& object_complexity_list)
->>>>>>> 04604a92
 {
     if (attached_object && !attached_object->isHUDAttachment())
 		{
@@ -12115,7 +12041,6 @@
                                 object_complexity.objectCost = attachment_total_cost;
                                 object_complexity_list.push_back(object_complexity);
                             }
-<<<<<<< HEAD
 
 							// <FS:Ansariel> Show per-item complexity in COF
 							if (isSelf())
@@ -12130,8 +12055,6 @@
 								}
 							// </FS:Ansariel>
 							}
-=======
->>>>>>> 04604a92
 						}
 					}
 				}
@@ -12285,14 +12208,10 @@
             if (volp && !volp->isAttachment())
             {
                 accountRenderComplexityForObject(volp, max_attachment_complexity,
-<<<<<<< HEAD
                                                  // <FS:Ansariel> Show per-item complexity in COF
                                                  //textures, cost, hud_complexity_list, object_complexity_list);
                                                  textures, cost, hud_complexity_list, object_complexity_list, item_complexity, temp_item_complexity);
                                                  // </FS:Ansariel>
-=======
-                                                 textures, cost, hud_complexity_list, object_complexity_list);
->>>>>>> 04604a92
             }
         }
 
@@ -12316,14 +12235,10 @@
 			{
                 LLViewerObject* attached_object = attachment_iter->get();
                 accountRenderComplexityForObject(attached_object, max_attachment_complexity,
-<<<<<<< HEAD
                                                  // <FS:Ansariel> Show per-item complexity in COF
                                                  //textures, cost, hud_complexity_list, object_complexity_list);
                                                  textures, cost, hud_complexity_list, object_complexity_list, item_complexity, temp_item_complexity);
                                                  // </FS:Ansariel>
-=======
-                                                 textures, cost, hud_complexity_list, object_complexity_list);
->>>>>>> 04604a92
 			}
 		}
 
@@ -12575,11 +12490,7 @@
 		{	// Always want to see this AV as an impostor
 			result = AOA_JELLYDOLL;
 		}
-<<<<<<< HEAD
 		else if (isTooComplex() || isTooSlowWithoutShadows()) // <FS:Beq/> correct for misplaced check
-=======
-		else if (isTooComplex() || isTooSlow())
->>>>>>> 04604a92
 		{
 			result = AOA_JELLYDOLL;
 		}
@@ -12614,14 +12525,10 @@
         new_color = LLColor4::grey4;
         change_msg = " blocked: color is grey4";
     }
-<<<<<<< HEAD
 	// <FS:Beq> we don't want jelly dolls
     // else if (!isTooComplex() && !isTooSlow())
     else if (!isTooComplex())
     // </FS:Beq>
-=======
-    else if (!isTooComplex() && !isTooSlow())
->>>>>>> 04604a92
     {
         new_color = LLColor4::white;
         change_msg = " simple imposter ";
