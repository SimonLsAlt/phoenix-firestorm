--- conflicted
+++ resolved
@@ -56,76 +56,42 @@
 public:
     enum EOrder { ORDER_FIRST = 0, ORDER_MIDDLE = 1, ORDER_LAST = 2, ORDER_RESET = 3, ORDER_COUNT = 4 };
 
-<<<<<<< HEAD
-	LLViewerDynamicTexture(S32 width,
-					 S32 height,
-					 S32 components,		// = 4,
-					 EOrder order,			// = ORDER_MIDDLE,
-					 bool clamp);
-	
-	/*virtual*/ S8 getType() const ;
-=======
     LLViewerDynamicTexture(S32 width,
                      S32 height,
                      S32 components,        // = 4,
                      EOrder order,          // = ORDER_MIDDLE,
-                     BOOL clamp);
->>>>>>> c06fb4e0
+                     bool clamp);
 
     /*virtual*/ S8 getType() const ;
 
-<<<<<<< HEAD
-	virtual bool needsRender() { return true; }
-	virtual void preRender(bool clear_depth = true);
-	virtual bool render();
-	virtual void postRender(bool success);
-=======
     S32         getOriginX() const  { return mOrigin.mX; }
     S32         getOriginY() const  { return mOrigin.mY; }
->>>>>>> c06fb4e0
 
     S32         getSize()       { return mFullWidth * mFullHeight * mComponents; }
 
-<<<<<<< HEAD
-	static bool	updateAllInstances();
-	static void destroyGL() ;
-	static void restoreGL() ;
-=======
-    virtual BOOL needsRender() { return TRUE; }
-    virtual void preRender(BOOL clear_depth = TRUE);
-    virtual BOOL render();
-    virtual void postRender(BOOL success);
+    virtual bool needsRender() { return true; }
+    virtual void preRender(bool clear_depth = true);
+    virtual bool render();
+    virtual void postRender(bool success);
 
     virtual void restoreGLTexture() {}
     virtual void destroyGLTexture() {}
 
-    static BOOL updateAllInstances();
+    static bool updateAllInstances();
     static void destroyGL() ;
     static void restoreGL() ;
->>>>>>> c06fb4e0
 
     void setBoundTarget(LLRenderTarget* target) { mBoundTarget = target; }
 
 protected:
-<<<<<<< HEAD
-	void generateGLTexture();
-	void generateGLTexture(LLGLint internal_format, LLGLenum primary_format, LLGLenum type_format, bool swap_bytes = false);
+    void generateGLTexture();
+    void generateGLTexture(LLGLint internal_format, LLGLenum primary_format, LLGLenum type_format, bool swap_bytes = false);
 
 protected:
-	bool mClamp;
-	LLCoordGL mOrigin;
-	LL_ALIGN_16(LLCamera mCamera);
-	
-=======
-    void generateGLTexture();
-    void generateGLTexture(LLGLint internal_format, LLGLenum primary_format, LLGLenum type_format, BOOL swap_bytes = FALSE);
-
-protected:
-    BOOL mClamp;
+    bool mClamp;
     LLCoordGL mOrigin;
     LL_ALIGN_16(LLCamera mCamera);
 
->>>>>>> c06fb4e0
     LLRenderTarget* mBoundTarget;
 
     typedef std::set<LLViewerDynamicTexture*> instance_list_t;
