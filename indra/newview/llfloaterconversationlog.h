--- conflicted
+++ resolved
@@ -1,62 +1,56 @@
-/**
- * @file llfloaterconversationlog.h
- *
- * $LicenseInfo:firstyear=2012&license=viewerlgpl$
- * Second Life Viewer Source Code
- * Copyright (C) 2012, Linden Research, Inc.
- *
- * This library is free software; you can redistribute it and/or
- * modify it under the terms of the GNU Lesser General Public
- * License as published by the Free Software Foundation;
- * version 2.1 of the License only.
- *
- * This library is distributed in the hope that it will be useful,
- * but WITHOUT ANY WARRANTY; without even the implied warranty of
- * MERCHANTABILITY or FITNESS FOR A PARTICULAR PURPOSE.  See the GNU
- * Lesser General Public License for more details.
- *
- * You should have received a copy of the GNU Lesser General Public
- * License along with this library; if not, write to the Free Software
- * Foundation, Inc., 51 Franklin Street, Fifth Floor, Boston, MA  02110-1301  USA
- *
- * Linden Research, Inc., 945 Battery Street, San Francisco, CA  94111  USA
- * $/LicenseInfo$
- */
-
-#ifndef LL_LLFLOATERCONVERSATIONLOG_H_
-#define LL_LLFLOATERCONVERSATIONLOG_H_
-
-#include "llfloater.h"
-
-class LLConversationLogList;
-
-class LLFloaterConversationLog : public LLFloater
-{
-public:
-
-    LLFloaterConversationLog(const LLSD& key);
-    virtual ~LLFloaterConversationLog(){};
-
-<<<<<<< HEAD
-	bool postBuild() override;
-
-	void draw() override;
-=======
-    virtual BOOL postBuild();
-
-    virtual void draw();
->>>>>>> e1623bb2
-
-    void onFilterEdit(const std::string& search_string);
-
-private:
-
-    void onCustomAction (const LLSD& userdata);
-    bool isActionEnabled(const LLSD& userdata);
-    bool isActionChecked(const LLSD& userdata);
-
-    LLConversationLogList* mConversationLogList;
-};
-
-
-#endif /* LLFLOATERCONVERSATIONLOG_H_ */+/**
+ * @file llfloaterconversationlog.h
+ *
+ * $LicenseInfo:firstyear=2012&license=viewerlgpl$
+ * Second Life Viewer Source Code
+ * Copyright (C) 2012, Linden Research, Inc.
+ *
+ * This library is free software; you can redistribute it and/or
+ * modify it under the terms of the GNU Lesser General Public
+ * License as published by the Free Software Foundation;
+ * version 2.1 of the License only.
+ *
+ * This library is distributed in the hope that it will be useful,
+ * but WITHOUT ANY WARRANTY; without even the implied warranty of
+ * MERCHANTABILITY or FITNESS FOR A PARTICULAR PURPOSE.  See the GNU
+ * Lesser General Public License for more details.
+ *
+ * You should have received a copy of the GNU Lesser General Public
+ * License along with this library; if not, write to the Free Software
+ * Foundation, Inc., 51 Franklin Street, Fifth Floor, Boston, MA  02110-1301  USA
+ *
+ * Linden Research, Inc., 945 Battery Street, San Francisco, CA  94111  USA
+ * $/LicenseInfo$
+ */
+
+#ifndef LL_LLFLOATERCONVERSATIONLOG_H_
+#define LL_LLFLOATERCONVERSATIONLOG_H_
+
+#include "llfloater.h"
+
+class LLConversationLogList;
+
+class LLFloaterConversationLog : public LLFloater
+{
+public:
+
+    LLFloaterConversationLog(const LLSD& key);
+    virtual ~LLFloaterConversationLog(){};
+
+    bool postBuild() override;
+
+    void draw() override;
+
+    void onFilterEdit(const std::string& search_string);
+
+private:
+
+    void onCustomAction (const LLSD& userdata);
+    bool isActionEnabled(const LLSD& userdata);
+    bool isActionChecked(const LLSD& userdata);
+
+    LLConversationLogList* mConversationLogList;
+};
+
+
+#endif /* LLFLOATERCONVERSATIONLOG_H_ */