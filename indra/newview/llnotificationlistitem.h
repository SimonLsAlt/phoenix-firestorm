--- conflicted
+++ resolved
@@ -209,12 +209,6 @@
     // <FS:Ansariel> Allow group notifications and invitations to open the original toast on left-click
     /*virtual*/ //bool showPopup() { return false; }
 
-<<<<<<< HEAD
-    // <FS:Ansariel> Allow group notifications and invitations to open the original toast on left-click
-    /*virtual*/ //bool showPopup() { return false; }
-
-=======
->>>>>>> 050d2fef
 // <FS:Ansariel> FIRE-17213: Improve display of condensed group notices
 protected:
     /*virtual*/ void setGroupName(std::string name);
