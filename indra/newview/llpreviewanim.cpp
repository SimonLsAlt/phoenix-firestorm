/** 
 * @file llpreviewanim.cpp
 * @brief LLPreviewAnim class implementation
 *
 * $LicenseInfo:firstyear=2004&license=viewerlgpl$
 * Second Life Viewer Source Code
 * Copyright (C) 2010, Linden Research, Inc.
 * 
 * This library is free software; you can redistribute it and/or
 * modify it under the terms of the GNU Lesser General Public
 * License as published by the Free Software Foundation;
 * version 2.1 of the License only.
 * 
 * This library is distributed in the hope that it will be useful,
 * but WITHOUT ANY WARRANTY; without even the implied warranty of
 * MERCHANTABILITY or FITNESS FOR A PARTICULAR PURPOSE.  See the GNU
 * Lesser General Public License for more details.
 * 
 * You should have received a copy of the GNU Lesser General Public
 * License along with this library; if not, write to the Free Software
 * Foundation, Inc., 51 Franklin Street, Fifth Floor, Boston, MA  02110-1301  USA
 * 
 * Linden Research, Inc., 945 Battery Street, San Francisco, CA  94111  USA
 * $/LicenseInfo$
 */

#include "llviewerprecompiledheaders.h"

#include "llpreviewanim.h"
#include "llbutton.h"
#include "llresmgr.h"
#include "llinventory.h"
#include "llvoavatarself.h"
#include "llagent.h"          // gAgent
#include "llkeyframemotion.h"
#include "llfilepicker.h"
#include "lllineeditor.h"
#include "lltrans.h"
#include "lluictrlfactory.h"
#include "lluictrlfactory.h"
#include "lldatapacker.h"

#include "llviewercontrol.h"	// <FS:Zi> Make advanced animation preview optional

extern LLAgent gAgent;
//const S32 ADVANCED_VPAD = 3; // <FS:Ansariel> Improved animation preview

LLPreviewAnim::LLPreviewAnim(const LLSD& key)
	: LLPreview( key )
{
	mCommitCallbackRegistrar.add("PreviewAnim.Play", boost::bind(&LLPreviewAnim::play, this, _2));
	// <FS:Zi> Make advanced animation preview optional
	mCommitCallbackRegistrar.add("PreviewAnim.Expand", boost::bind(&LLPreviewAnim::expand, this, _2));
	// </FS:Zi>
}

// virtual
bool LLPreviewAnim::postBuild()
{
	childSetCommitCallback("desc", LLPreview::onText, this);
	getChild<LLLineEditor>("desc")->setPrevalidate(&LLTextValidate::validateASCIIPrintableNoPipe);
	// <FS:Ansariel> Improved animation preview
	//getChild<LLTextBox>("adv_trigger")->setClickedCallback(boost::bind(&LLPreviewAnim::showAdvanced, this));
	//pAdvancedStatsTextBox = getChild<LLTextBox>("AdvancedStats");

    //// Assume that advanced stats start visible (for XUI preview tool's purposes)
    //pAdvancedStatsTextBox->setVisible(FALSE);
    //LLRect rect = getRect();
    //reshape(rect.getWidth(), rect.getHeight() - pAdvancedStatsTextBox->getRect().getHeight() - ADVANCED_VPAD, FALSE);
	// </FS:Ansariel>

	// <FS:Zi> Make advanced animation preview optional
	bool expanded = gSavedSettings.getBOOL("FSAnimationPreviewExpanded");

<<<<<<< HEAD
	getChild<LLView>("advanced_info_panel")->setVisible(!expanded);
	getChild<LLButton>("btn_expand")->setToggleState(expanded);

	expand(LLSD());
	// </FS:Zi>
=======
    // Assume that advanced stats start visible (for XUI preview tool's purposes)
    pAdvancedStatsTextBox->setVisible(false);
    LLRect rect = getRect();
    reshape(rect.getWidth(), rect.getHeight() - pAdvancedStatsTextBox->getRect().getHeight() - ADVANCED_VPAD, false);
>>>>>>> 7704c263

	return LLPreview::postBuild();
}

// llinventorybridge also calls into here
void LLPreviewAnim::play(const LLSD& param)
{
	const LLInventoryItem *item = getItem();

	if(item)
	{
		LLUUID itemID=item->getAssetUUID();

		std::string btn_name = param.asString();
		LLButton* btn_inuse;
		LLButton* btn_other;

		if ("Inworld" == btn_name)
		{
			btn_inuse = getChild<LLButton>("Inworld");
			btn_other = getChild<LLButton>("Locally");
		}
		else if ("Locally" == btn_name)
		{
			btn_inuse = getChild<LLButton>("Locally");
			btn_other = getChild<LLButton>("Inworld");
		}
		else
		{
			return;
		}

		if (btn_inuse)
		{
			btn_inuse->toggleState();
		}

		if (btn_other)
		{
			btn_other->setEnabled(false);
		}
		
		if (getChild<LLUICtrl>(btn_name)->getValue().asBoolean() ) 
		{
			if("Inworld" == btn_name)
			{
				gAgent.sendAnimationRequest(itemID, ANIM_REQUEST_START);
			}
			else
			{
				gAgentAvatarp->startMotion(item->getAssetUUID());
			}

			LLMotion* motion = gAgentAvatarp->findMotion(itemID);
			if (motion)
			{
				mItemID = itemID;
				mDidStart = false;
			}
		}
		else
		{
			gAgentAvatarp->stopMotion(itemID);
			gAgent.sendAnimationRequest(itemID, ANIM_REQUEST_STOP);

			if (btn_other)
			{
				btn_other->setEnabled(true);
			}
		}
	}
}

// virtual
void LLPreviewAnim::draw()
{
	LLPreview::draw();
	if (!this->mItemID.isNull())
	{
		LLMotion* motion = gAgentAvatarp->findMotion(this->mItemID);
		if (motion)
		{
			if (motion->isStopped() && this->mDidStart)
			{
				cleanup();
			}
			if(gAgentAvatarp->isMotionActive(this->mItemID) && !this->mDidStart)
			{
				const LLInventoryItem *item = getItem();
				LLMotion* motion = gAgentAvatarp->findMotion(this->mItemID);
				if (item && motion)
				{
					motion->setName(item->getName());
				}
				this->mDidStart = true;
			}
		}
	}
}

// virtual
void LLPreviewAnim::refreshFromItem()
{
    const LLInventoryItem* item = getItem();
    if (!item)
    {
        return;
    }

    // Preload motion
    // <FS:Ansariel> Improved animation preview
    //gAgentAvatarp->createMotion(item->getAssetUUID());  
    LLMotion *motion = gAgentAvatarp->createMotion(item->getAssetUUID());
    if (motion)
    {
        LLTextBox* stats_box_left = getChild<LLTextBox>("AdvancedStatsLeft");
        LLTextBox* stats_box_right = getChild<LLTextBox>("AdvancedStatsRight");
        stats_box_left->setTextArg("[PRIORITY]", llformat("%d", motion->getPriority()));
        stats_box_left->setTextArg("[DURATION]", llformat("%.2f", motion->getDuration()));
        stats_box_left->setTextArg("[IS_LOOP]", (motion->getLoop() ? LLTrans::getString("PermYes") : LLTrans::getString("PermNo")));
        stats_box_right->setTextArg("[EASE_IN]", llformat("%.2f", motion->getEaseInDuration()));
        stats_box_right->setTextArg("[EASE_OUT]", llformat("%.2f", motion->getEaseOutDuration()));
        stats_box_right->setTextArg("[NUM_JOINTS]", llformat("%d", motion->getNumJointMotions()));
    }
    // </FS:Ansariel>

    LLPreview::refreshFromItem();
}

void LLPreviewAnim::cleanup()
{
	this->mItemID = LLUUID::null;
	this->mDidStart = false;
	getChild<LLUICtrl>("Inworld")->setValue(false);
	getChild<LLUICtrl>("Locally")->setValue(false);
	getChild<LLUICtrl>("Inworld")->setEnabled(true);
	getChild<LLUICtrl>("Locally")->setEnabled(true);
}

// virtual
void LLPreviewAnim::onClose(bool app_quitting)
{
	const LLInventoryItem *item = getItem();

	if(item)
	{
		gAgentAvatarp->stopMotion(item->getAssetUUID());
		gAgent.sendAnimationRequest(item->getAssetUUID(), ANIM_REQUEST_STOP);
	}
}

// <FS:Ansariel> Improved animation preview
//void LLPreviewAnim::showAdvanced()
//{
//    BOOL was_visible =  pAdvancedStatsTextBox->getVisible();
//
//    if (was_visible)
//    {
//        pAdvancedStatsTextBox->setVisible(FALSE);
//        LLRect rect = getRect();
//        reshape(rect.getWidth(), rect.getHeight() - pAdvancedStatsTextBox->getRect().getHeight() - ADVANCED_VPAD, FALSE);
//    }
//    else
//    {
//        pAdvancedStatsTextBox->setVisible(TRUE);
//        LLRect rect = getRect();
//        reshape(rect.getWidth(), rect.getHeight() + pAdvancedStatsTextBox->getRect().getHeight() + ADVANCED_VPAD, FALSE);
//
//        LLMotion *motion = NULL;
//        const LLInventoryItem* item = getItem();
//        if (item)
//        {
//            // if motion exists, will return existing one.
//            // Needed because viewer can purge motions
//            motion = gAgentAvatarp->createMotion(item->getAssetUUID());
//        }
//
//        // set text
//        if (motion)
//        {
//            pAdvancedStatsTextBox->setTextArg("[PRIORITY]", llformat("%d", pMotion->getPriority()));
//            pAdvancedStatsTextBox->setTextArg("[DURATION]", llformat("%.2f", pMotion->getDuration()));
//            pAdvancedStatsTextBox->setTextArg("[EASE_IN]", llformat("%.2f", pMotion->getEaseInDuration()));
//            pAdvancedStatsTextBox->setTextArg("[EASE_OUT]", llformat("%.2f", pMotion->getEaseOutDuration()));
//            pAdvancedStatsTextBox->setTextArg("[IS_LOOP]", (pMotion->getLoop() ? LLTrans::getString("PermYes") : LLTrans::getString("PermNo")));
//            pAdvancedStatsTextBox->setTextArg("[NUM_JOINTS]", llformat("%d", pMotion->getNumJointMotions()));
//        }
//    }
//}
// </FS:Ansariel>

// <FS:Zi> Make advanced animation preview optional
void LLPreviewAnim::expand(const LLSD& param)
{
<<<<<<< HEAD
	LLView* basic_info_panel = getChild<LLView>("basic_info_panel");
	LLView* advanced_info_panel = getChild<LLView>("advanced_info_panel");

	// I don't get why we can't use getLocalRect().mTop or something similar to get the .top from the XML -Zi
	S32 height = getRect().getHeight() - basic_info_panel->getRect().mTop;
	S32 basic_info_height = basic_info_panel->getRect().getHeight();
	S32 advanced_info_height = advanced_info_panel->getRect().getHeight();

	bool was_expanded = advanced_info_panel->getVisible();
	advanced_info_panel->setVisible(!was_expanded);

	height += basic_info_height;
	if (!was_expanded)
	{
		height += advanced_info_height;
	}

	LLRect rect = getRect();

	rect.setLeftTopAndSize(rect.mLeft, rect.mTop, rect.getWidth(), height);
	reshape(rect.getWidth(), rect.getHeight(), false);

	setRect(rect);

	if(getHost())
	{
		getHost()->growToFit(rect.getWidth(), height);
	}
}
// </FS:Zi>
=======
    bool was_visible =  pAdvancedStatsTextBox->getVisible();

    if (was_visible)
    {
        pAdvancedStatsTextBox->setVisible(false);
        LLRect rect = getRect();
        reshape(rect.getWidth(), rect.getHeight() - pAdvancedStatsTextBox->getRect().getHeight() - ADVANCED_VPAD, false);
    }
    else
    {
        pAdvancedStatsTextBox->setVisible(true);
        LLRect rect = getRect();
        reshape(rect.getWidth(), rect.getHeight() + pAdvancedStatsTextBox->getRect().getHeight() + ADVANCED_VPAD, false);

        LLMotion *motion = NULL;
        const LLInventoryItem* item = getItem();
        if (item)
        {
            // if motion exists, will return existing one.
            // Needed because viewer can purge motions
            motion = gAgentAvatarp->createMotion(item->getAssetUUID());
        }

        // set text
        if (motion)
        {
            pAdvancedStatsTextBox->setTextArg("[PRIORITY]", llformat("%d", motion->getPriority()));
            pAdvancedStatsTextBox->setTextArg("[DURATION]", llformat("%.2f", motion->getDuration()));
            pAdvancedStatsTextBox->setTextArg("[EASE_IN]", llformat("%.2f", motion->getEaseInDuration()));
            pAdvancedStatsTextBox->setTextArg("[EASE_OUT]", llformat("%.2f", motion->getEaseOutDuration()));
            pAdvancedStatsTextBox->setTextArg("[IS_LOOP]", (motion->getLoop() ? LLTrans::getString("PermYes") : LLTrans::getString("PermNo")));
            pAdvancedStatsTextBox->setTextArg("[NUM_JOINTS]", llformat("%d", motion->getNumJointMotions()));
        }
    }
}
>>>>>>> 7704c263
<|MERGE_RESOLUTION|>--- conflicted
+++ resolved
@@ -64,26 +64,19 @@
 	//pAdvancedStatsTextBox = getChild<LLTextBox>("AdvancedStats");
 
     //// Assume that advanced stats start visible (for XUI preview tool's purposes)
-    //pAdvancedStatsTextBox->setVisible(FALSE);
+    //pAdvancedStatsTextBox->setVisible(false);
     //LLRect rect = getRect();
-    //reshape(rect.getWidth(), rect.getHeight() - pAdvancedStatsTextBox->getRect().getHeight() - ADVANCED_VPAD, FALSE);
+    //reshape(rect.getWidth(), rect.getHeight() - pAdvancedStatsTextBox->getRect().getHeight() - ADVANCED_VPAD, false);
 	// </FS:Ansariel>
 
 	// <FS:Zi> Make advanced animation preview optional
 	bool expanded = gSavedSettings.getBOOL("FSAnimationPreviewExpanded");
 
-<<<<<<< HEAD
 	getChild<LLView>("advanced_info_panel")->setVisible(!expanded);
 	getChild<LLButton>("btn_expand")->setToggleState(expanded);
 
 	expand(LLSD());
 	// </FS:Zi>
-=======
-    // Assume that advanced stats start visible (for XUI preview tool's purposes)
-    pAdvancedStatsTextBox->setVisible(false);
-    LLRect rect = getRect();
-    reshape(rect.getWidth(), rect.getHeight() - pAdvancedStatsTextBox->getRect().getHeight() - ADVANCED_VPAD, false);
->>>>>>> 7704c263
 
 	return LLPreview::postBuild();
 }
@@ -238,19 +231,19 @@
 // <FS:Ansariel> Improved animation preview
 //void LLPreviewAnim::showAdvanced()
 //{
-//    BOOL was_visible =  pAdvancedStatsTextBox->getVisible();
+//    bool was_visible =  pAdvancedStatsTextBox->getVisible();
 //
 //    if (was_visible)
 //    {
-//        pAdvancedStatsTextBox->setVisible(FALSE);
+//        pAdvancedStatsTextBox->setVisible(false);
 //        LLRect rect = getRect();
-//        reshape(rect.getWidth(), rect.getHeight() - pAdvancedStatsTextBox->getRect().getHeight() - ADVANCED_VPAD, FALSE);
+//        reshape(rect.getWidth(), rect.getHeight() - pAdvancedStatsTextBox->getRect().getHeight() - ADVANCED_VPAD, false);
 //    }
 //    else
 //    {
-//        pAdvancedStatsTextBox->setVisible(TRUE);
+//        pAdvancedStatsTextBox->setVisible(true);
 //        LLRect rect = getRect();
-//        reshape(rect.getWidth(), rect.getHeight() + pAdvancedStatsTextBox->getRect().getHeight() + ADVANCED_VPAD, FALSE);
+//        reshape(rect.getWidth(), rect.getHeight() + pAdvancedStatsTextBox->getRect().getHeight() + ADVANCED_VPAD, false);
 //
 //        LLMotion *motion = NULL;
 //        const LLInventoryItem* item = getItem();
@@ -278,7 +271,6 @@
 // <FS:Zi> Make advanced animation preview optional
 void LLPreviewAnim::expand(const LLSD& param)
 {
-<<<<<<< HEAD
 	LLView* basic_info_panel = getChild<LLView>("basic_info_panel");
 	LLView* advanced_info_panel = getChild<LLView>("advanced_info_panel");
 
@@ -308,41 +300,4 @@
 		getHost()->growToFit(rect.getWidth(), height);
 	}
 }
-// </FS:Zi>
-=======
-    bool was_visible =  pAdvancedStatsTextBox->getVisible();
-
-    if (was_visible)
-    {
-        pAdvancedStatsTextBox->setVisible(false);
-        LLRect rect = getRect();
-        reshape(rect.getWidth(), rect.getHeight() - pAdvancedStatsTextBox->getRect().getHeight() - ADVANCED_VPAD, false);
-    }
-    else
-    {
-        pAdvancedStatsTextBox->setVisible(true);
-        LLRect rect = getRect();
-        reshape(rect.getWidth(), rect.getHeight() + pAdvancedStatsTextBox->getRect().getHeight() + ADVANCED_VPAD, false);
-
-        LLMotion *motion = NULL;
-        const LLInventoryItem* item = getItem();
-        if (item)
-        {
-            // if motion exists, will return existing one.
-            // Needed because viewer can purge motions
-            motion = gAgentAvatarp->createMotion(item->getAssetUUID());
-        }
-
-        // set text
-        if (motion)
-        {
-            pAdvancedStatsTextBox->setTextArg("[PRIORITY]", llformat("%d", motion->getPriority()));
-            pAdvancedStatsTextBox->setTextArg("[DURATION]", llformat("%.2f", motion->getDuration()));
-            pAdvancedStatsTextBox->setTextArg("[EASE_IN]", llformat("%.2f", motion->getEaseInDuration()));
-            pAdvancedStatsTextBox->setTextArg("[EASE_OUT]", llformat("%.2f", motion->getEaseOutDuration()));
-            pAdvancedStatsTextBox->setTextArg("[IS_LOOP]", (motion->getLoop() ? LLTrans::getString("PermYes") : LLTrans::getString("PermNo")));
-            pAdvancedStatsTextBox->setTextArg("[NUM_JOINTS]", llformat("%d", motion->getNumJointMotions()));
-        }
-    }
-}
->>>>>>> 7704c263
+// </FS:Zi>