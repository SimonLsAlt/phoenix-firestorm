/** 
 * @file lltoolselect.cpp
 * @brief LLToolSelect class implementation
 *
 * $LicenseInfo:firstyear=2001&license=viewerlgpl$
 * Second Life Viewer Source Code
 * Copyright (C) 2010, Linden Research, Inc.
 * 
 * This library is free software; you can redistribute it and/or
 * modify it under the terms of the GNU Lesser General Public
 * License as published by the Free Software Foundation;
 * version 2.1 of the License only.
 * 
 * This library is distributed in the hope that it will be useful,
 * but WITHOUT ANY WARRANTY; without even the implied warranty of
 * MERCHANTABILITY or FITNESS FOR A PARTICULAR PURPOSE.  See the GNU
 * Lesser General Public License for more details.
 * 
 * You should have received a copy of the GNU Lesser General Public
 * License along with this library; if not, write to the Free Software
 * Foundation, Inc., 51 Franklin Street, Fifth Floor, Boston, MA  02110-1301  USA
 * 
 * Linden Research, Inc., 945 Battery Street, San Francisco, CA  94111  USA
 * $/LicenseInfo$
 */

#include "llviewerprecompiledheaders.h"

#include "lltoolselect.h"

#include "llagent.h"
#include "llagentcamera.h"
#include "llviewercontrol.h"
#include "lldrawable.h"
#include "llhudicon.h"
#include "llmanip.h"
#include "llmenugl.h"
#include "llselectmgr.h"
#include "llviewermediafocus.h"
#include "lltoolmgr.h"
#include "llfloaterscriptdebug.h"
#include "llviewercamera.h"
#include "llviewermenu.h"
#include "llviewerobject.h"
#include "llviewerobjectlist.h" 
#include "llviewerregion.h" 
#include "llviewerwindow.h"
#include "llvoavatarself.h"
#include "llworld.h"
// [RLVa:KB] - Checked: 2010-03-06 (RLVa-1.2.0c)
#include "rlvhandler.h"
#include "llfloaterreg.h"
// [/RLVa:KB]

// Globals
//extern BOOL gAllowSelectAvatar;

const F32 SELECTION_ROTATION_TRESHOLD = 0.1f;

LLToolSelect::LLToolSelect( LLToolComposite* composite )
:	LLTool( std::string("Select"), composite ),
	mIgnoreGroup( FALSE )
{
 }

// True if you selected an object.
BOOL LLToolSelect::handleMouseDown(S32 x, S32 y, MASK mask)
{
	// do immediate pick query
<<<<<<< HEAD
// [SL:KB] - Patch: UI-PickRiggedAttachment | Checked: 2012-07-12 (Catznip-3.3)
	mPick = gViewerWindow->pickImmediate(x, y, TRUE, FALSE, FALSE);
// [/SL:KB]
//	mPick = gViewerWindow->pickImmediate(x, y, TRUE);
=======
	mPick = gViewerWindow->pickImmediate(x, y, TRUE, FALSE);
>>>>>>> cf53c157

	// Pass mousedown to agent
	LLTool::handleMouseDown(x, y, mask);

	return mPick.getObject().notNull();
}


// static
LLObjectSelectionHandle LLToolSelect::handleObjectSelection(const LLPickInfo& pick, BOOL ignore_group, BOOL temp_select, BOOL select_root)
{
	LLViewerObject* object = pick.getObject();
	if (select_root)
	{
		object = object->getRootEdit();
	}

// [RLVa:KB] - Checked: 2010-11-29 (RLVa-1.3.0c) | Modified: RLVa-1.3.0c
	if ( (object) && (rlv_handler_t::isEnabled()) )
	{
		if (!gRlvHandler.canEdit(object))
		{
			if (!temp_select)
				return LLSelectMgr::getInstance()->getSelection();
			else if (LLToolMgr::instance().inBuildMode())
				LLToolMgr::instance().toggleBuildMode(LLSD("toggleonly"));
		}
		
		if ( (gRlvHandler.hasBehaviour(RLV_BHVR_FARTOUCH)) && ((!object->isAttachment()) || (!object->permYouOwner())) &&
			 (dist_vec_squared(gAgent.getPositionAgent(), object->getPositionRegion()) > 1.5f * 1.5f) )
		{
			// NOTE: see behaviour notes for a rather lengthy explanation of why we're doing things this way
			//if (dist_vec_squared(gAgent.getPositionAgent(), object->getPositionRegion() + pick.mObjectOffset) > 1.5f * 1.5f)
			if (dist_vec_squared(gAgent.getPositionAgent(), pick.mIntersection) > 1.5f * 1.5f)
			{
				if ( (LLFloaterReg::instanceVisible("build")) && (pick.mKeyMask != MASK_SHIFT) && (pick.mKeyMask != MASK_CONTROL) )
					LLSelectMgr::getInstance()->deselectAll();
				return LLSelectMgr::getInstance()->getSelection();
			}
			else if (LLToolMgr::instance().inBuildMode())
				LLToolMgr::instance().toggleBuildMode(LLSD("toggleonly"));
		}
	}
// [/RLVa:KB]

	BOOL select_owned = gSavedSettings.getBOOL("SelectOwnedOnly");
	BOOL select_movable = gSavedSettings.getBOOL("SelectMovableOnly");
	// <FS:Ansariel> FIRE-14593: Option to select only copyable objects
	BOOL select_copyable = gSavedSettings.getBOOL("FSSelectCopyableOnly");
	
	// *NOTE: These settings must be cleaned up at bottom of function.
	if (temp_select || LLSelectMgr::getInstance()->mAllowSelectAvatar)
	{
		gSavedSettings.setBOOL("SelectOwnedOnly", FALSE);
		gSavedSettings.setBOOL("SelectMovableOnly", FALSE);
		// <FS:Ansariel> FIRE-14593: Option to select only copyable objects
		gSavedSettings.setBOOL("FSSelectCopyableOnly", FALSE);
		LLSelectMgr::getInstance()->setForceSelection(TRUE);
	}

	BOOL extend_select = (pick.mKeyMask == MASK_SHIFT) || (pick.mKeyMask == MASK_CONTROL);

	// If no object, check for icon, then just deselect
	if (!object)
	{
		LLHUDIcon* last_hit_hud_icon = pick.mHUDIcon;

		if (last_hit_hud_icon && last_hit_hud_icon->getSourceObject())
		{
			LLFloaterScriptDebug::show(last_hit_hud_icon->getSourceObject()->getID());
		}
		else if (!extend_select)
		{
			LLSelectMgr::getInstance()->deselectAll();
		}
	}
	else
	{
		BOOL already_selected = object->isSelected();

		if (already_selected &&
			object->getNumTEs() > 0 &&
			!LLSelectMgr::getInstance()->getSelection()->contains(object,SELECT_ALL_TES))
		{
			const LLTextureEntry* tep = object->getTE(pick.mObjectFace);
			if (tep && !tep->isSelected() && !LLViewerMediaFocus::getInstance()->getFocusedObjectID().isNull())
			{
				// we were interacting with media and clicked on non selected face, drop media focus
				LLViewerMediaFocus::getInstance()->clearFocus();
				// selection was removed and zoom preserved by clearFocus(), continue with regular selection
				already_selected = false;
				extend_select = true;
			}
		}

		if ( extend_select )
		{
			if ( already_selected )
			{
				if ( ignore_group )
				{
					LLSelectMgr::getInstance()->deselectObjectOnly(object);
				}
				else
				{
					LLSelectMgr::getInstance()->deselectObjectAndFamily(object, TRUE, TRUE);
				}
			}
			else
			{
				if ( ignore_group )
				{
					LLSelectMgr::getInstance()->selectObjectOnly(object, SELECT_ALL_TES);
				}
				else
				{
					LLSelectMgr::getInstance()->selectObjectAndFamily(object);
				}
			}
		}
		else
		{
			// Save the current zoom values because deselect resets them.
			F32 target_zoom;
			F32 current_zoom;
			LLSelectMgr::getInstance()->getAgentHUDZoom(target_zoom, current_zoom);

			// JC - Change behavior to make it easier to select children
			// of linked sets. 9/3/2002
			if( !already_selected || ignore_group)
			{
				// ...lose current selection in favor of just this object
				LLSelectMgr::getInstance()->deselectAll();
			}

			if ( ignore_group )
			{
				LLSelectMgr::getInstance()->selectObjectOnly(object, SELECT_ALL_TES);
			}
			else
			{
				LLSelectMgr::getInstance()->selectObjectAndFamily(object);
			}

			// restore the zoom to the previously stored values.
			LLSelectMgr::getInstance()->setAgentHUDZoom(target_zoom, current_zoom);
		}

		if (!gAgentCamera.getFocusOnAvatar() &&										// if camera not glued to avatar
			LLVOAvatar::findAvatarFromAttachment(object) != gAgentAvatarp &&	// and it's not one of your attachments
			// <FS:Ansariel> FIRE-8039: Prevent avatar from turning to selected object
			//object != gAgentAvatarp)									// and it's not you
			object != gAgentAvatarp &&									// and it's not you
			gSavedSettings.getBOOL("FSTurnAvatarToSelectedObject"))
			// </FS:Ansariel>
		{
			// have avatar turn to face the selected object(s)
			LLVector3d selection_center = LLSelectMgr::getInstance()->getSelectionCenterGlobal();
			selection_center = selection_center - gAgent.getPositionGlobal();
			LLVector3 selection_dir;
			selection_dir.setVec(selection_center);
			selection_dir.mV[VZ] = 0.f;
			selection_dir.normVec();
			if (!object->isAvatar() && gAgent.getAtAxis() * selection_dir < 0.6f)
			{
				LLQuaternion target_rot;
				target_rot.shortestArc(LLVector3::x_axis, selection_dir);
				gAgent.startAutoPilotGlobal(gAgent.getPositionGlobal(), "", &target_rot, NULL, NULL, 1.f, SELECTION_ROTATION_TRESHOLD);
			}
		}

		if (temp_select)
		{
			if (!already_selected)
			{
				LLViewerObject* root_object = (LLViewerObject*)object->getRootEdit();
				LLObjectSelectionHandle selection = LLSelectMgr::getInstance()->getSelection();

				// this is just a temporary selection
				LLSelectNode* select_node = selection->findNode(root_object);
				if (select_node)
				{
					select_node->setTransient(TRUE);
				}

				LLViewerObject::const_child_list_t& child_list = root_object->getChildren();
				for (LLViewerObject::child_list_t::const_iterator iter = child_list.begin();
					 iter != child_list.end(); iter++)
				{
					LLViewerObject* child = *iter;
					select_node = selection->findNode(child);
					if (select_node)
					{
						select_node->setTransient(TRUE);
					}
				}

			}
		} //if(temp_select)
	} //if(!object)

	// Cleanup temp select settings above.
	if (temp_select ||LLSelectMgr::getInstance()->mAllowSelectAvatar)
	{
		gSavedSettings.setBOOL("SelectOwnedOnly", select_owned);
		gSavedSettings.setBOOL("SelectMovableOnly", select_movable);
		// <FS:Ansariel> FIRE-14593: Option to select only copyable objects
		gSavedSettings.setBOOL("FSSelectCopyableOnly", select_copyable);
		LLSelectMgr::getInstance()->setForceSelection(FALSE);
	}

	return LLSelectMgr::getInstance()->getSelection();
}

BOOL LLToolSelect::handleMouseUp(S32 x, S32 y, MASK mask)
{
	mIgnoreGroup = gSavedSettings.getBOOL("EditLinkedParts");

	handleObjectSelection(mPick, mIgnoreGroup, FALSE);

	return LLTool::handleMouseUp(x, y, mask);
}

void LLToolSelect::handleDeselect()
{
	if(	hasMouseCapture() )
	{
		setMouseCapture( FALSE );  // Calls onMouseCaptureLost() indirectly
	}
}


void LLToolSelect::stopEditing()
{
	if(	hasMouseCapture() )
	{
		setMouseCapture( FALSE );  // Calls onMouseCaptureLost() indirectly
	}
}

void LLToolSelect::onMouseCaptureLost()
{
	// Finish drag

	LLSelectMgr::getInstance()->enableSilhouette(TRUE);

	// Clean up drag-specific variables
	mIgnoreGroup = FALSE;
}



<|MERGE_RESOLUTION|>--- conflicted
+++ resolved
@@ -67,14 +67,10 @@
 BOOL LLToolSelect::handleMouseDown(S32 x, S32 y, MASK mask)
 {
 	// do immediate pick query
-<<<<<<< HEAD
 // [SL:KB] - Patch: UI-PickRiggedAttachment | Checked: 2012-07-12 (Catznip-3.3)
 	mPick = gViewerWindow->pickImmediate(x, y, TRUE, FALSE, FALSE);
 // [/SL:KB]
-//	mPick = gViewerWindow->pickImmediate(x, y, TRUE);
-=======
-	mPick = gViewerWindow->pickImmediate(x, y, TRUE, FALSE);
->>>>>>> cf53c157
+//	mPick = gViewerWindow->pickImmediate(x, y, TRUE, FALSE);
 
 	// Pass mousedown to agent
 	LLTool::handleMouseDown(x, y, mask);
