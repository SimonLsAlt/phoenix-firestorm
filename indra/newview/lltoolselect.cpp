--- conflicted
+++ resolved
@@ -85,243 +85,65 @@
 // static
 LLObjectSelectionHandle LLToolSelect::handleObjectSelection(const LLPickInfo& pick, BOOL ignore_group, BOOL temp_select, BOOL select_root)
 {
-<<<<<<< HEAD
-	LLViewerObject* object = pick.getObject();
-	if (select_root)
-	{
-		object = object->getRootEdit();
-	}
-
-// [RLVa:KB] - Checked: RLVa-2.1.0
-	if ( (object) && (RlvActions::isRlvEnabled()) )
-	{
-		if (!RlvActions::canEdit(object))
-		{
-			if (!temp_select)
-				return LLSelectMgr::getInstance()->getSelection();
-			else if (LLToolMgr::instance().inBuildMode())
-				LLToolMgr::instance().leaveBuildMode();
-		}
-
-		if ( (RlvActions::hasBehaviour(RLV_BHVR_FARTOUCH)) && ( (!object->isAttachment()) || (!object->permYouOwner())) )
-		{
-			static RlvCachedBehaviourModifier<float> s_nFartouchDist(RLV_MODIFIER_FARTOUCHDIST);
-			float nFartouchDistSq = s_nFartouchDist * s_nFartouchDist;
-
-			// User is allowed to edit/select this object if it's within their current fartouch distance
-			if (dist_vec_squared(gAgent.getPositionAgent(), object->getPositionRegion()) > nFartouchDistSq)
-			{
-				// The object is out of range but we'll still allow them a temporary select (e.g. context menu) if the surface point is within range
-				if (dist_vec_squared(gAgent.getPositionAgent(), pick.mIntersection) > 1.5f * 1.5f)
-				{
-					// Even the surface point is out of range so deny them the hit
-					if ( (LLFloaterReg::instanceVisible("build")) && (pick.mKeyMask != MASK_SHIFT) && (pick.mKeyMask != MASK_CONTROL) )
-						LLSelectMgr::getInstance()->deselectAll();
-					return LLSelectMgr::getInstance()->getSelection();
-				}
-				else if (LLToolMgr::instance().inBuildMode())
-				{
-					// Allow the selection but keep it temporary by pulling them out of build mode when they click too far
-					LLToolMgr::instance().leaveBuildMode();
-				}
-			}
-		}
-	}
-// [/RLVa:KB]
-
-	BOOL select_owned = gSavedSettings.getBOOL("SelectOwnedOnly");
-	BOOL select_movable = gSavedSettings.getBOOL("SelectMovableOnly");
-	// <FS:Ansariel> FIRE-14593: Option to select only copyable objects
-	BOOL select_copyable = gSavedSettings.getBOOL("FSSelectCopyableOnly");
-	// <FS:Ansariel> FIRE-17696: Option to select only locked objects
-	BOOL select_locked = gSavedSettings.getBOOL("FSSelectLockedOnly");
-	
-    // *NOTE: These settings must be cleaned up at bottom of function.
-	if (temp_select || LLSelectMgr::getInstance()->mAllowSelectAvatar)
-	{
-		gSavedSettings.setBOOL("SelectOwnedOnly", FALSE);
-		gSavedSettings.setBOOL("SelectMovableOnly", FALSE);
-		// <FS:Ansariel> FIRE-14593: Option to select only copyable objects
-		gSavedSettings.setBOOL("FSSelectCopyableOnly", FALSE);
-		// <FS:Ansariel> FIRE-17696: Option to select only locked objects
-		gSavedSettings.setBOOL("FSSelectLockedOnly", FALSE);
-		LLSelectMgr::getInstance()->setForceSelection(TRUE);
-	}
-
-	BOOL extend_select = (pick.mKeyMask == MASK_SHIFT) || (pick.mKeyMask == MASK_CONTROL);
-
-	// If no object, check for icon, then just deselect
-	if (!object)
-	{
-		LLHUDIcon* last_hit_hud_icon = pick.mHUDIcon;
-
-		if (last_hit_hud_icon && last_hit_hud_icon->getSourceObject())
-		{
-			LLFloaterScriptDebug::show(last_hit_hud_icon->getSourceObject()->getID());
-		}
-		else if (!extend_select)
-		{
-			LLSelectMgr::getInstance()->deselectAll();
-		}
-	}
-	else
-	{
-		BOOL already_selected = object->isSelected();
-
-		if (already_selected &&
-			object->getNumTEs() > 0 &&
-			!LLSelectMgr::getInstance()->getSelection()->contains(object,SELECT_ALL_TES))
-		{
-			const LLTextureEntry* tep = object->getTE(pick.mObjectFace);
-			if (tep && !tep->isSelected() && !LLViewerMediaFocus::getInstance()->getFocusedObjectID().isNull())
-			{
-				// we were interacting with media and clicked on non selected face, drop media focus
-				LLViewerMediaFocus::getInstance()->clearFocus();
-				// selection was removed and zoom preserved by clearFocus(), continue with regular selection
-				already_selected = false;
-				extend_select = true;
-			}
-		}
-
-		if ( extend_select )
-		{
-			if ( already_selected )
-			{
-				if ( ignore_group )
-				{
-					LLSelectMgr::getInstance()->deselectObjectOnly(object);
-				}
-				else
-				{
-					LLSelectMgr::getInstance()->deselectObjectAndFamily(object, TRUE, TRUE);
-				}
-			}
-			else
-			{
-				if ( ignore_group )
-				{
-					LLSelectMgr::getInstance()->selectObjectOnly(object, SELECT_ALL_TES);
-				}
-				else
-				{
-					LLSelectMgr::getInstance()->selectObjectAndFamily(object);
-				}
-			}
-		}
-		else
-		{
-			// Save the current zoom values because deselect resets them.
-			F32 target_zoom;
-			F32 current_zoom;
-			LLSelectMgr::getInstance()->getAgentHUDZoom(target_zoom, current_zoom);
-
-			// JC - Change behavior to make it easier to select children
-			// of linked sets. 9/3/2002
-			if( !already_selected || ignore_group)
-			{
-				// ...lose current selection in favor of just this object
-				LLSelectMgr::getInstance()->deselectAll();
-			}
-
-			if ( ignore_group )
-			{
-				LLSelectMgr::getInstance()->selectObjectOnly(object, SELECT_ALL_TES);
-			}
-			else
-			{
-				LLSelectMgr::getInstance()->selectObjectAndFamily(object);
-			}
-
-			// restore the zoom to the previously stored values.
-			LLSelectMgr::getInstance()->setAgentHUDZoom(target_zoom, current_zoom);
-		}
-
-		if (!gAgentCamera.getFocusOnAvatar() &&										// if camera not glued to avatar
-			LLVOAvatar::findAvatarFromAttachment(object) != gAgentAvatarp &&	// and it's not one of your attachments
-			// <FS:Ansariel> FIRE-8039: Prevent avatar from turning to selected object
-			//object != gAgentAvatarp)									// and it's not you
-			object != gAgentAvatarp &&									// and it's not you
-			gSavedSettings.getBOOL("FSTurnAvatarToSelectedObject"))
-			// </FS:Ansariel>
-		{
-			// have avatar turn to face the selected object(s)
-			LLVector3d selection_center = LLSelectMgr::getInstance()->getSelectionCenterGlobal();
-			selection_center = selection_center - gAgent.getPositionGlobal();
-			LLVector3 selection_dir;
-			selection_dir.setVec(selection_center);
-			selection_dir.mV[VZ] = 0.f;
-			selection_dir.normVec();
-			if (!object->isAvatar() && gAgent.getAtAxis() * selection_dir < 0.6f)
-			{
-				LLQuaternion target_rot;
-				target_rot.shortestArc(LLVector3::x_axis, selection_dir);
-				gAgent.startAutoPilotGlobal(gAgent.getPositionGlobal(),
-											"",
-											&target_rot,
-											NULL,
-											NULL,
-											MAX_FAR_CLIP /*stop_distance, don't care since we are looking, not moving*/,
-											gAgentAvatarp->isSitting() ? SELECTION_SITTING_ROTATION_TRESHOLD : SELECTION_ROTATION_TRESHOLD);
-			}
-		}
-
-		if (temp_select)
-		{
-			if (!already_selected)
-			{
-				LLViewerObject* root_object = (LLViewerObject*)object->getRootEdit();
-				LLObjectSelectionHandle selection = LLSelectMgr::getInstance()->getSelection();
-
-				// this is just a temporary selection
-				LLSelectNode* select_node = selection->findNode(root_object);
-				if (select_node)
-				{
-					select_node->setTransient(TRUE);
-				}
-
-				LLViewerObject::const_child_list_t& child_list = root_object->getChildren();
-				for (LLViewerObject::child_list_t::const_iterator iter = child_list.begin();
-					 iter != child_list.end(); iter++)
-				{
-					LLViewerObject* child = *iter;
-					select_node = selection->findNode(child);
-					if (select_node)
-					{
-						select_node->setTransient(TRUE);
-					}
-				}
-
-			}
-		} //if(temp_select)
-	} //if(!object)
-
-	// Cleanup temp select settings above.
-	if (temp_select ||LLSelectMgr::getInstance()->mAllowSelectAvatar)
-	{
-		gSavedSettings.setBOOL("SelectOwnedOnly", select_owned);
-		gSavedSettings.setBOOL("SelectMovableOnly", select_movable);
-		// <FS:Ansariel> FIRE-14593: Option to select only copyable objects
-		gSavedSettings.setBOOL("FSSelectCopyableOnly", select_copyable);
-		// <FS:Ansariel> FIRE-17696: Option to select only locked objects
-		gSavedSettings.setBOOL("FSSelectLockedOnly", select_locked);
-		LLSelectMgr::getInstance()->setForceSelection(FALSE);
-	}
-
-	return LLSelectMgr::getInstance()->getSelection();
-=======
     LLViewerObject* object = pick.getObject();
     if (select_root)
     {
         object = object->getRootEdit();
     }
+
+// [RLVa:KB] - Checked: RLVa-2.1.0
+    if ( (object) && (RlvActions::isRlvEnabled()) )
+    {
+        if (!RlvActions::canEdit(object))
+        {
+            if (!temp_select)
+                return LLSelectMgr::getInstance()->getSelection();
+            else if (LLToolMgr::instance().inBuildMode())
+                LLToolMgr::instance().leaveBuildMode();
+        }
+
+        if ( (RlvActions::hasBehaviour(RLV_BHVR_FARTOUCH)) && ( (!object->isAttachment()) || (!object->permYouOwner())) )
+        {
+            static RlvCachedBehaviourModifier<float> s_nFartouchDist(RLV_MODIFIER_FARTOUCHDIST);
+            float nFartouchDistSq = s_nFartouchDist * s_nFartouchDist;
+
+            // User is allowed to edit/select this object if it's within their current fartouch distance
+            if (dist_vec_squared(gAgent.getPositionAgent(), object->getPositionRegion()) > nFartouchDistSq)
+            {
+                // The object is out of range but we'll still allow them a temporary select (e.g. context menu) if the surface point is within range
+                if (dist_vec_squared(gAgent.getPositionAgent(), pick.mIntersection) > 1.5f * 1.5f)
+                {
+                    // Even the surface point is out of range so deny them the hit
+                    if ( (LLFloaterReg::instanceVisible("build")) && (pick.mKeyMask != MASK_SHIFT) && (pick.mKeyMask != MASK_CONTROL) )
+                        LLSelectMgr::getInstance()->deselectAll();
+                    return LLSelectMgr::getInstance()->getSelection();
+                }
+                else if (LLToolMgr::instance().inBuildMode())
+                {
+                    // Allow the selection but keep it temporary by pulling them out of build mode when they click too far
+                    LLToolMgr::instance().leaveBuildMode();
+                }
+            }
+        }
+    }
+// [/RLVa:KB]
+
     BOOL select_owned = gSavedSettings.getBOOL("SelectOwnedOnly");
     BOOL select_movable = gSavedSettings.getBOOL("SelectMovableOnly");
+    // <FS:Ansariel> FIRE-14593: Option to select only copyable objects
+    BOOL select_copyable = gSavedSettings.getBOOL("FSSelectCopyableOnly");
+    // <FS:Ansariel> FIRE-17696: Option to select only locked objects
+    BOOL select_locked = gSavedSettings.getBOOL("FSSelectLockedOnly");
 
     // *NOTE: These settings must be cleaned up at bottom of function.
     if (temp_select || LLSelectMgr::getInstance()->mAllowSelectAvatar)
     {
         gSavedSettings.setBOOL("SelectOwnedOnly", FALSE);
         gSavedSettings.setBOOL("SelectMovableOnly", FALSE);
+        // <FS:Ansariel> FIRE-14593: Option to select only copyable objects
+        gSavedSettings.setBOOL("FSSelectCopyableOnly", FALSE);
+        // <FS:Ansariel> FIRE-17696: Option to select only locked objects
+        gSavedSettings.setBOOL("FSSelectLockedOnly", FALSE);
         LLSelectMgr::getInstance()->setForceSelection(TRUE);
     }
 
@@ -415,7 +237,11 @@
 
         if (!gAgentCamera.getFocusOnAvatar() &&                                     // if camera not glued to avatar
             LLVOAvatar::findAvatarFromAttachment(object) != gAgentAvatarp &&    // and it's not one of your attachments
-            object != gAgentAvatarp)                                    // and it's not you
+            // <FS:Ansariel> FIRE-8039: Prevent avatar from turning to selected object
+            //object != gAgentAvatarp)                                  // and it's not you
+            object != gAgentAvatarp &&                                  // and it's not you
+            gSavedSettings.getBOOL("FSTurnAvatarToSelectedObject"))
+            // </FS:Ansariel>
         {
             // have avatar turn to face the selected object(s)
             LLVector3d selection_center = LLSelectMgr::getInstance()->getSelectionCenterGlobal();
@@ -473,11 +299,14 @@
     {
         gSavedSettings.setBOOL("SelectOwnedOnly", select_owned);
         gSavedSettings.setBOOL("SelectMovableOnly", select_movable);
+        // <FS:Ansariel> FIRE-14593: Option to select only copyable objects
+        gSavedSettings.setBOOL("FSSelectCopyableOnly", select_copyable);
+        // <FS:Ansariel> FIRE-17696: Option to select only locked objects
+        gSavedSettings.setBOOL("FSSelectLockedOnly", select_locked);
         LLSelectMgr::getInstance()->setForceSelection(FALSE);
     }
 
     return LLSelectMgr::getInstance()->getSelection();
->>>>>>> 38c2a5bd
 }
 
 BOOL LLToolSelect::handleMouseUp(S32 x, S32 y, MASK mask)
