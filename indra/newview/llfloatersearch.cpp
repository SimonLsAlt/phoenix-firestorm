/**
 * @file llfloatersearch.cpp
 * @author Martin Reddy
 * @brief Search floater - uses an embedded web browser control
 *
 * $LicenseInfo:firstyear=2009&license=viewerlgpl$
 * Second Life Viewer Source Code
 * Copyright (C) 2010, Linden Research, Inc.
 *
 * This library is free software; you can redistribute it and/or
 * modify it under the terms of the GNU Lesser General Public
 * License as published by the Free Software Foundation;
 * version 2.1 of the License only.
 *
 * This library is distributed in the hope that it will be useful,
 * but WITHOUT ANY WARRANTY; without even the implied warranty of
 * MERCHANTABILITY or FITNESS FOR A PARTICULAR PURPOSE.  See the GNU
 * Lesser General Public License for more details.
 *
 * You should have received a copy of the GNU Lesser General Public
 * License along with this library; if not, write to the Free Software
 * Foundation, Inc., 51 Franklin Street, Fifth Floor, Boston, MA  02110-1301  USA
 *
 * Linden Research, Inc., 945 Battery Street, San Francisco, CA  94111  USA
 * $/LicenseInfo$
 */

#include "llviewerprecompiledheaders.h"

#include "llcommandhandler.h"
#include "llfloaterreg.h"
#include "llfloatersearch.h"
#include "llhttpconstants.h"
#include "llmediactrl.h"
#include "llnotificationsutil.h"
#include "lllogininstance.h"
#include "lluri.h"
#include "llagent.h"
#include "llui.h"
#include "llviewercontrol.h"
#include "llweb.h"

#include "llviewernetwork.h"// </FS:AW  opensim search support>
#include "lfsimfeaturehandler.h"    // <FS:CR> Opensim search support

// support secondlife:///app/search/{CATEGORY}/{QUERY} SLapps
class LLSearchHandler : public LLCommandHandler
{
public:
    // requires trusted browser to trigger
    LLSearchHandler() : LLCommandHandler("search", UNTRUSTED_CLICK_ONLY) { }
    bool handle(const LLSD& tokens, const LLSD& query_map, const std::string& grid, LLMediaCtrl* web)
    {
        const size_t parts = tokens.size();

        // get the (optional) category for the search
        std::string collection;
        if (parts > 0)
        {
            collection = tokens[0].asString();
        }

        // get the (optional) search string
        std::string search_text;
        if (parts > 1)
        {
            search_text = tokens[1].asString();
        }

        // create the LLSD arguments for the search floater
        LLFloaterSearch::Params p;
        p.search.collection = collection;
        p.search.query = LLURI::unescape(search_text);

        // open the search floater and perform the requested search
        LLFloaterReg::showInstance("search", p);
        return true;
    }
};
LLSearchHandler gSearchHandler;

LLFloaterSearch::SearchQuery::SearchQuery()
:   category("category", ""),
    collection("collection", ""),
    query("query")
{}

LLFloaterSearch::LLFloaterSearch(const Params& key) :
    LLFloaterWebContent(key),
    mSearchGodLevel(0)
{
    // declare a map that transforms a category name into
    // the URL suffix that is used to search that category

    mSearchType.insert("standard");
    mSearchType.insert("land");
    mSearchType.insert("classified");

    mCollectionType.insert("events");
    mCollectionType.insert("destinations");
    mCollectionType.insert("places");
    mCollectionType.insert("groups");
    mCollectionType.insert("people");
}

bool LLFloaterSearch::postBuild()
{
    LLFloaterWebContent::postBuild();
    mWebBrowser->addObserver(this);

    // <FS:Ansariel> Seperate help topic aside from other web content
    setHelpTopic("floater_search");

<<<<<<< HEAD
    return TRUE;
=======
    return true;
>>>>>>> 050d2fef
}

void LLFloaterSearch::onOpen(const LLSD& key)
{
    Params p(key);
    p.trusted_content = true;
// <FS:AW  opensim search support>
//  p.allow_address_entry = false;
#ifdef OPENSIM // <FS:AW optional opensim support>
    bool debug = gSavedSettings.getBOOL("DebugSearch");
    p.allow_address_entry = debug;
// <FS:AW optional opensim support>
#else // OPENSIM
    p.allow_address_entry = false;
#endif // OPENSIM
// </FS:AW optional opensim support>

// </FS:AW  opensim search support>
    LLFloaterWebContent::onOpen(p);
    mWebBrowser->setFocus(true);
    search(p.search);
}

void LLFloaterSearch::onClose(bool app_quitting)
{
    LLFloaterWebContent::onClose(app_quitting);
    // tear down the web view so we don't show the previous search
    // result when the floater is opened next time
    destroy();
}

void LLFloaterSearch::godLevelChanged(U8 godlevel)
{
    // search results can change based upon god level - if the user
    // changes god level, then give them a warning (we don't refresh
    // the search as this might undo any page navigation or
    // AJAX-driven changes since the last search).

    //FIXME: set status bar text

    //getChildView("refresh_search")->setVisible( (godlevel != mSearchGodLevel));
}

void LLFloaterSearch::search(const SearchQuery &p)
{
    if (! mWebBrowser || !p.validateBlock())
    {
        return;
    }

    // reset the god level warning as we're sending the latest state
    getChildView("refresh_search")->setVisible(false);
    mSearchGodLevel = gAgent.getGodLevel();

    // work out the subdir to use based on the requested category
    LLSD subs;
    if (mSearchType.find(p.category) != mSearchType.end())
    {
        subs["TYPE"] = p.category;
    }
    else
    {
        subs["TYPE"] = "standard";
    }

    // add the search query string
    subs["QUERY"] = LLURI::escape(p.query);

    subs["COLLECTION"] = "";
    if (subs["TYPE"] == "standard")
    {
        if (mCollectionType.find(p.collection) != mCollectionType.end())
        {
            subs["COLLECTION"] = "&collection_chosen=" + std::string(p.collection);
        }
        else
        {
            std::string collection_args("");
            for (std::set<std::string>::iterator it = mCollectionType.begin(); it != mCollectionType.end(); ++it)
            {
                collection_args += "&collection_chosen=" + std::string(*it);
            }
            subs["COLLECTION"] = collection_args;
        }
    }

    // add the user's preferred maturity (can be changed via prefs)
    std::string maturity;
    if (gAgent.prefersAdult())
    {
        maturity = "gma";  // PG,Mature,Adult
    }
    else if (gAgent.prefersMature())
    {
        maturity = "gm";  // PG,Mature
    }
    else
    {
        maturity = "g";  // PG
    }
    subs["MATURITY"] = maturity;

    // add the user's god status
    subs["GODLIKE"] = gAgent.isGodlike() ? "1" : "0";

    // get the search URL and expand all of the substitutions
    // (also adds things like [LANGUAGE], [VERSION], [OS], etc.)
// <FS:AW  opensim search support>
//  std::string url = gSavedSettings.getString("SearchURL");
    std::string url;

#ifdef OPENSIM // <FS:AW optional opensim support>
    std::string debug_url = gSavedSettings.getString("SearchURLDebug");
    if (gSavedSettings.getBOOL("DebugSearch") && !debug_url.empty())
    {
        url = debug_url;
    }
    else // we are in SL or SL beta
#endif // OPENSIM // <FS:AW optional opensim support>
    {
        url = LFSimFeatureHandler::instance().searchURL();
    }
// </FS:AW  opensim search support>

    url = LLWeb::expandURLSubstitutions(url, subs);

    // and load the URL in the web view
    mWebBrowser->navigateTo(url, HTTP_CONTENT_TEXT_HTML);
}<|MERGE_RESOLUTION|>--- conflicted
+++ resolved
@@ -111,11 +111,7 @@
     // <FS:Ansariel> Seperate help topic aside from other web content
     setHelpTopic("floater_search");
 
-<<<<<<< HEAD
-    return TRUE;
-=======
     return true;
->>>>>>> 050d2fef
 }
 
 void LLFloaterSearch::onOpen(const LLSD& key)
