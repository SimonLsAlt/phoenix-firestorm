/**
 * @file llfloatersearch.cpp
 * @author Martin Reddy
 * @brief Search floater - uses an embedded web browser control
 *
 * $LicenseInfo:firstyear=2009&license=viewerlgpl$
 * Second Life Viewer Source Code
 * Copyright (C) 2010, Linden Research, Inc.
 *
 * This library is free software; you can redistribute it and/or
 * modify it under the terms of the GNU Lesser General Public
 * License as published by the Free Software Foundation;
 * version 2.1 of the License only.
 *
 * This library is distributed in the hope that it will be useful,
 * but WITHOUT ANY WARRANTY; without even the implied warranty of
 * MERCHANTABILITY or FITNESS FOR A PARTICULAR PURPOSE.  See the GNU
 * Lesser General Public License for more details.
 *
 * You should have received a copy of the GNU Lesser General Public
 * License along with this library; if not, write to the Free Software
 * Foundation, Inc., 51 Franklin Street, Fifth Floor, Boston, MA  02110-1301  USA
 *
 * Linden Research, Inc., 945 Battery Street, San Francisco, CA  94111  USA
 * $/LicenseInfo$
 */

#include "llviewerprecompiledheaders.h"

#include "llcommandhandler.h"
#include "llfloaterreg.h"
#include "llfloatersearch.h"
#include "llhttpconstants.h"
#include "llmediactrl.h"
#include "llnotificationsutil.h"
#include "lllogininstance.h"
#include "lluri.h"
#include "llagent.h"
#include "llui.h"
#include "llviewercontrol.h"
#include "llweb.h"

#include "llviewernetwork.h"// </FS:AW  opensim search support>
#include "lfsimfeaturehandler.h"	// <FS:CR> Opensim search support

// support secondlife:///app/search/{CATEGORY}/{QUERY} SLapps
class LLSearchHandler : public LLCommandHandler
{
public:
    // requires trusted browser to trigger
    LLSearchHandler() : LLCommandHandler("search", UNTRUSTED_CLICK_ONLY) { }
    bool handle(const LLSD& tokens, const LLSD& query_map, const std::string& grid, LLMediaCtrl* web)
    {
        const size_t parts = tokens.size();

        // get the (optional) category for the search
        std::string collection;
        if (parts > 0)
        {
            collection = tokens[0].asString();
        }

        // get the (optional) search string
        std::string search_text;
        if (parts > 1)
        {
            search_text = tokens[1].asString();
        }

        // create the LLSD arguments for the search floater
        LLFloaterSearch::Params p;
        p.search.collection = collection;
        p.search.query = LLURI::unescape(search_text);

        // open the search floater and perform the requested search
        LLFloaterReg::showInstance("search", p);
        return true;
    }
};
LLSearchHandler gSearchHandler;

LLFloaterSearch::SearchQuery::SearchQuery()
:   category("category", ""),
    collection("collection", ""),
    query("query")
{}

LLFloaterSearch::LLFloaterSearch(const Params& key) :
    LLFloaterWebContent(key),
    mSearchGodLevel(0)
{
    // declare a map that transforms a category name into
    // the URL suffix that is used to search that category

    mSearchType.insert("standard");
    mSearchType.insert("land");
    mSearchType.insert("classified");

    mCollectionType.insert("events");
    mCollectionType.insert("destinations");
    mCollectionType.insert("places");
    mCollectionType.insert("groups");
    mCollectionType.insert("people");
}

BOOL LLFloaterSearch::postBuild()
{
    LLFloaterWebContent::postBuild();
    mWebBrowser->addObserver(this);

<<<<<<< HEAD
	// <FS:Ansariel> Seperate help topic aside from other web content
	setHelpTopic("floater_search");

	return TRUE;
=======
    return TRUE;
>>>>>>> 38c2a5bd
}

void LLFloaterSearch::onOpen(const LLSD& key)
{
<<<<<<< HEAD
	Params p(key);
	p.trusted_content = true;
// <FS:AW  opensim search support>
//	p.allow_address_entry = false;
#ifdef OPENSIM // <FS:AW optional opensim support>
	bool debug = gSavedSettings.getBOOL("DebugSearch");
	p.allow_address_entry = debug;
// <FS:AW optional opensim support>
#else // OPENSIM
	p.allow_address_entry = false;
#endif // OPENSIM 
// </FS:AW optional opensim support>

// </FS:AW  opensim search support>
	LLFloaterWebContent::onOpen(p);
	mWebBrowser->setFocus(TRUE);
	search(p.search);
=======
    Params p(key);
    p.trusted_content = true;
    p.allow_address_entry = false;

    LLFloaterWebContent::onOpen(p);
    mWebBrowser->setFocus(TRUE);
    search(p.search);
>>>>>>> 38c2a5bd
}

void LLFloaterSearch::onClose(bool app_quitting)
{
    LLFloaterWebContent::onClose(app_quitting);
    // tear down the web view so we don't show the previous search
    // result when the floater is opened next time
    destroy();
}

void LLFloaterSearch::godLevelChanged(U8 godlevel)
{
    // search results can change based upon god level - if the user
    // changes god level, then give them a warning (we don't refresh
    // the search as this might undo any page navigation or
    // AJAX-driven changes since the last search).

    //FIXME: set status bar text

    //getChildView("refresh_search")->setVisible( (godlevel != mSearchGodLevel));
}

void LLFloaterSearch::search(const SearchQuery &p)
{
    if (! mWebBrowser || !p.validateBlock())
    {
        return;
    }

    // reset the god level warning as we're sending the latest state
    getChildView("refresh_search")->setVisible(FALSE);
    mSearchGodLevel = gAgent.getGodLevel();

    // work out the subdir to use based on the requested category
    LLSD subs;
    if (mSearchType.find(p.category) != mSearchType.end())
    {
        subs["TYPE"] = p.category;
    }
    else
    {
        subs["TYPE"] = "standard";
    }

    // add the search query string
    subs["QUERY"] = LLURI::escape(p.query);

    subs["COLLECTION"] = "";
    if (subs["TYPE"] == "standard")
    {
        if (mCollectionType.find(p.collection) != mCollectionType.end())
        {
            subs["COLLECTION"] = "&collection_chosen=" + std::string(p.collection);
        }
        else
        {
            std::string collection_args("");
            for (std::set<std::string>::iterator it = mCollectionType.begin(); it != mCollectionType.end(); ++it)
            {
                collection_args += "&collection_chosen=" + std::string(*it);
            }
            subs["COLLECTION"] = collection_args;
        }
    }

<<<<<<< HEAD
	// add the user's preferred maturity (can be changed via prefs)
	std::string maturity;
	if (gAgent.prefersAdult())
	{
		maturity = "gma";  // PG,Mature,Adult
	}
	else if (gAgent.prefersMature())
	{
		maturity = "gm";  // PG,Mature
	}
	else
	{
		maturity = "g";  // PG
	}
	subs["MATURITY"] = maturity;

	// add the user's god status
	subs["GODLIKE"] = gAgent.isGodlike() ? "1" : "0";

	// get the search URL and expand all of the substitutions
	// (also adds things like [LANGUAGE], [VERSION], [OS], etc.)
// <FS:AW  opensim search support>
//	std::string url = gSavedSettings.getString("SearchURL");
	std::string url;

#ifdef OPENSIM // <FS:AW optional opensim support>
	std::string debug_url = gSavedSettings.getString("SearchURLDebug");
	if (gSavedSettings.getBOOL("DebugSearch") && !debug_url.empty())
	{
		url = debug_url;
	}
	else // we are in SL or SL beta
#endif // OPENSIM // <FS:AW optional opensim support>
	{
		url = LFSimFeatureHandler::instance().searchURL();
	}
// </FS:AW  opensim search support>

	url = LLWeb::expandURLSubstitutions(url, subs);

	// and load the URL in the web view
	mWebBrowser->navigateTo(url, HTTP_CONTENT_TEXT_HTML);
=======
    // add the user's preferred maturity (can be changed via prefs)
    std::string maturity;
    if (gAgent.prefersAdult())
    {
        maturity = "gma";  // PG,Mature,Adult
    }
    else if (gAgent.prefersMature())
    {
        maturity = "gm";  // PG,Mature
    }
    else
    {
        maturity = "g";  // PG
    }
    subs["MATURITY"] = maturity;

    // add the user's god status
    subs["GODLIKE"] = gAgent.isGodlike() ? "1" : "0";

    // get the search URL and expand all of the substitutions
    // (also adds things like [LANGUAGE], [VERSION], [OS], etc.)
    std::string url = gSavedSettings.getString("SearchURL");
    url = LLWeb::expandURLSubstitutions(url, subs);

    // and load the URL in the web view
    mWebBrowser->navigateTo(url, HTTP_CONTENT_TEXT_HTML);
>>>>>>> 38c2a5bd
}<|MERGE_RESOLUTION|>--- conflicted
+++ resolved
@@ -41,7 +41,7 @@
 #include "llweb.h"
 
 #include "llviewernetwork.h"// </FS:AW  opensim search support>
-#include "lfsimfeaturehandler.h"	// <FS:CR> Opensim search support
+#include "lfsimfeaturehandler.h"    // <FS:CR> Opensim search support
 
 // support secondlife:///app/search/{CATEGORY}/{QUERY} SLapps
 class LLSearchHandler : public LLCommandHandler
@@ -108,45 +108,31 @@
     LLFloaterWebContent::postBuild();
     mWebBrowser->addObserver(this);
 
-<<<<<<< HEAD
-	// <FS:Ansariel> Seperate help topic aside from other web content
-	setHelpTopic("floater_search");
-
-	return TRUE;
-=======
+    // <FS:Ansariel> Seperate help topic aside from other web content
+    setHelpTopic("floater_search");
+
     return TRUE;
->>>>>>> 38c2a5bd
 }
 
 void LLFloaterSearch::onOpen(const LLSD& key)
 {
-<<<<<<< HEAD
-	Params p(key);
-	p.trusted_content = true;
+    Params p(key);
+    p.trusted_content = true;
 // <FS:AW  opensim search support>
-//	p.allow_address_entry = false;
+//  p.allow_address_entry = false;
 #ifdef OPENSIM // <FS:AW optional opensim support>
-	bool debug = gSavedSettings.getBOOL("DebugSearch");
-	p.allow_address_entry = debug;
+    bool debug = gSavedSettings.getBOOL("DebugSearch");
+    p.allow_address_entry = debug;
 // <FS:AW optional opensim support>
 #else // OPENSIM
-	p.allow_address_entry = false;
-#endif // OPENSIM 
+    p.allow_address_entry = false;
+#endif // OPENSIM
 // </FS:AW optional opensim support>
 
 // </FS:AW  opensim search support>
-	LLFloaterWebContent::onOpen(p);
-	mWebBrowser->setFocus(TRUE);
-	search(p.search);
-=======
-    Params p(key);
-    p.trusted_content = true;
-    p.allow_address_entry = false;
-
     LLFloaterWebContent::onOpen(p);
     mWebBrowser->setFocus(TRUE);
     search(p.search);
->>>>>>> 38c2a5bd
 }
 
 void LLFloaterSearch::onClose(bool app_quitting)
@@ -212,50 +198,6 @@
         }
     }
 
-<<<<<<< HEAD
-	// add the user's preferred maturity (can be changed via prefs)
-	std::string maturity;
-	if (gAgent.prefersAdult())
-	{
-		maturity = "gma";  // PG,Mature,Adult
-	}
-	else if (gAgent.prefersMature())
-	{
-		maturity = "gm";  // PG,Mature
-	}
-	else
-	{
-		maturity = "g";  // PG
-	}
-	subs["MATURITY"] = maturity;
-
-	// add the user's god status
-	subs["GODLIKE"] = gAgent.isGodlike() ? "1" : "0";
-
-	// get the search URL and expand all of the substitutions
-	// (also adds things like [LANGUAGE], [VERSION], [OS], etc.)
-// <FS:AW  opensim search support>
-//	std::string url = gSavedSettings.getString("SearchURL");
-	std::string url;
-
-#ifdef OPENSIM // <FS:AW optional opensim support>
-	std::string debug_url = gSavedSettings.getString("SearchURLDebug");
-	if (gSavedSettings.getBOOL("DebugSearch") && !debug_url.empty())
-	{
-		url = debug_url;
-	}
-	else // we are in SL or SL beta
-#endif // OPENSIM // <FS:AW optional opensim support>
-	{
-		url = LFSimFeatureHandler::instance().searchURL();
-	}
-// </FS:AW  opensim search support>
-
-	url = LLWeb::expandURLSubstitutions(url, subs);
-
-	// and load the URL in the web view
-	mWebBrowser->navigateTo(url, HTTP_CONTENT_TEXT_HTML);
-=======
     // add the user's preferred maturity (can be changed via prefs)
     std::string maturity;
     if (gAgent.prefersAdult())
@@ -277,10 +219,25 @@
 
     // get the search URL and expand all of the substitutions
     // (also adds things like [LANGUAGE], [VERSION], [OS], etc.)
-    std::string url = gSavedSettings.getString("SearchURL");
+// <FS:AW  opensim search support>
+//  std::string url = gSavedSettings.getString("SearchURL");
+    std::string url;
+
+#ifdef OPENSIM // <FS:AW optional opensim support>
+    std::string debug_url = gSavedSettings.getString("SearchURLDebug");
+    if (gSavedSettings.getBOOL("DebugSearch") && !debug_url.empty())
+    {
+        url = debug_url;
+    }
+    else // we are in SL or SL beta
+#endif // OPENSIM // <FS:AW optional opensim support>
+    {
+        url = LFSimFeatureHandler::instance().searchURL();
+    }
+// </FS:AW  opensim search support>
+
     url = LLWeb::expandURLSubstitutions(url, subs);
 
     // and load the URL in the web view
     mWebBrowser->navigateTo(url, HTTP_CONTENT_TEXT_HTML);
->>>>>>> 38c2a5bd
 }