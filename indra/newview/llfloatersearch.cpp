/**
 * @file llfloatersearch.cpp
 * @author Martin Reddy
 * @brief Search floater - uses an embedded web browser control
 *
 * $LicenseInfo:firstyear=2009&license=viewerlgpl$
 * Second Life Viewer Source Code
 * Copyright (C) 2010, Linden Research, Inc.
 *
 * This library is free software; you can redistribute it and/or
 * modify it under the terms of the GNU Lesser General Public
 * License as published by the Free Software Foundation;
 * version 2.1 of the License only.
 *
 * This library is distributed in the hope that it will be useful,
 * but WITHOUT ANY WARRANTY; without even the implied warranty of
 * MERCHANTABILITY or FITNESS FOR A PARTICULAR PURPOSE.  See the GNU
 * Lesser General Public License for more details.
 *
 * You should have received a copy of the GNU Lesser General Public
 * License along with this library; if not, write to the Free Software
 * Foundation, Inc., 51 Franklin Street, Fifth Floor, Boston, MA  02110-1301  USA
 *
 * Linden Research, Inc., 945 Battery Street, San Francisco, CA  94111  USA
 * $/LicenseInfo$
 */

#include "llviewerprecompiledheaders.h"

#include "llcommandhandler.h"
#include "llfloaterreg.h"
#include "llfloatersearch.h"
#include "llhttpconstants.h"
#include "llmediactrl.h"
#include "llnotificationsutil.h"
#include "lllogininstance.h"
#include "lluri.h"
#include "llagent.h"
#include "llui.h"
#include "llviewercontrol.h"
#include "llweb.h"

#include "llviewernetwork.h"// </FS:AW  opensim search support>
<<<<<<< HEAD
#include "lfsimfeaturehandler.h"	// <FS:CR> Opensim search support
=======
#include "lfsimfeaturehandler.h"    // <FS:CR> Opensim search support
>>>>>>> 1a8a5404

// support secondlife:///app/search/{CATEGORY}/{QUERY} SLapps
class LLSearchHandler : public LLCommandHandler
{
public:
    // requires trusted browser to trigger
    LLSearchHandler() : LLCommandHandler("search", UNTRUSTED_CLICK_ONLY) { }
    bool handle(const LLSD& tokens, const LLSD& query_map, const std::string& grid, LLMediaCtrl* web)
    {
        const size_t parts = tokens.size();

        // get the (optional) category for the search
        std::string collection;
        if (parts > 0)
        {
            collection = tokens[0].asString();
        }

        // get the (optional) search string
        std::string search_text;
        if (parts > 1)
        {
            search_text = tokens[1].asString();
        }

        // create the LLSD arguments for the search floater
        LLFloaterSearch::Params p;
        p.search.collection = collection;
        p.search.query = LLURI::unescape(search_text);

        // open the search floater and perform the requested search
        LLFloaterReg::showInstance("search", p);
        return true;
    }
};
LLSearchHandler gSearchHandler;

LLFloaterSearch::SearchQuery::SearchQuery()
:   category("category", ""),
    collection("collection", ""),
    query("query")
{}

LLFloaterSearch::LLFloaterSearch(const Params& key) :
    LLFloaterWebContent(key),
    mSearchGodLevel(0)
{
    // declare a map that transforms a category name into
    // the URL suffix that is used to search that category

    mSearchType.insert("standard");
    mSearchType.insert("land");
    mSearchType.insert("classified");

    mCollectionType.insert("events");
    mCollectionType.insert("destinations");
    mCollectionType.insert("places");
    mCollectionType.insert("groups");
    mCollectionType.insert("people");
}

bool LLFloaterSearch::postBuild()
{
    LLFloaterWebContent::postBuild();
    mWebBrowser->addObserver(this);

    // <FS:Ansariel> Seperate help topic aside from other web content
    setHelpTopic("floater_search");

<<<<<<< HEAD
	// <FS:Ansariel> Seperate help topic aside from other web content
	setHelpTopic("floater_search");

	return true;
=======
    return true;
>>>>>>> 1a8a5404
}

void LLFloaterSearch::onOpen(const LLSD& key)
{
<<<<<<< HEAD
	Params p(key);
	p.trusted_content = true;
// <FS:AW  opensim search support>
//	p.allow_address_entry = false;
#ifdef OPENSIM // <FS:AW optional opensim support>
	bool debug = gSavedSettings.getBOOL("DebugSearch");
	p.allow_address_entry = debug;
// <FS:AW optional opensim support>
#else // OPENSIM
	p.allow_address_entry = false;
#endif // OPENSIM 
// </FS:AW optional opensim support>

// </FS:AW  opensim search support>
	LLFloaterWebContent::onOpen(p);
	mWebBrowser->setFocus(true);
	search(p.search);
=======
    Params p(key);
    p.trusted_content = true;
// <FS:AW  opensim search support>
//  p.allow_address_entry = false;
#ifdef OPENSIM // <FS:AW optional opensim support>
    bool debug = gSavedSettings.getBOOL("DebugSearch");
    p.allow_address_entry = debug;
// <FS:AW optional opensim support>
#else // OPENSIM
    p.allow_address_entry = false;
#endif // OPENSIM
// </FS:AW optional opensim support>

// </FS:AW  opensim search support>
    LLFloaterWebContent::onOpen(p);
    mWebBrowser->setFocus(true);
    search(p.search);
>>>>>>> 1a8a5404
}

void LLFloaterSearch::onClose(bool app_quitting)
{
    LLFloaterWebContent::onClose(app_quitting);
    // tear down the web view so we don't show the previous search
    // result when the floater is opened next time
    destroy();
}

void LLFloaterSearch::godLevelChanged(U8 godlevel)
{
    // search results can change based upon god level - if the user
    // changes god level, then give them a warning (we don't refresh
    // the search as this might undo any page navigation or
    // AJAX-driven changes since the last search).

    //FIXME: set status bar text

    //getChildView("refresh_search")->setVisible( (godlevel != mSearchGodLevel));
}

void LLFloaterSearch::search(const SearchQuery &p)
{
<<<<<<< HEAD
	if (! mWebBrowser || !p.validateBlock())
	{
		return;
	}

	// reset the god level warning as we're sending the latest state
	getChildView("refresh_search")->setVisible(false);
	mSearchGodLevel = gAgent.getGodLevel();

	// work out the subdir to use based on the requested category
	LLSD subs;
	if (mSearchType.find(p.category) != mSearchType.end())
	{
		subs["TYPE"] = p.category;
	}
	else
	{
		subs["TYPE"] = "standard";
	}

	// add the search query string
	subs["QUERY"] = LLURI::escape(p.query);
=======
    if (! mWebBrowser || !p.validateBlock())
    {
        return;
    }

    // reset the god level warning as we're sending the latest state
    getChildView("refresh_search")->setVisible(false);
    mSearchGodLevel = gAgent.getGodLevel();

    // work out the subdir to use based on the requested category
    LLSD subs;
    if (mSearchType.find(p.category) != mSearchType.end())
    {
        subs["TYPE"] = p.category;
    }
    else
    {
        subs["TYPE"] = "standard";
    }

    // add the search query string
    subs["QUERY"] = LLURI::escape(p.query);
>>>>>>> 1a8a5404

    subs["COLLECTION"] = "";
    if (subs["TYPE"] == "standard")
    {
        if (mCollectionType.find(p.collection) != mCollectionType.end())
        {
            subs["COLLECTION"] = "&collection_chosen=" + std::string(p.collection);
        }
        else
        {
            std::string collection_args("");
            for (std::set<std::string>::iterator it = mCollectionType.begin(); it != mCollectionType.end(); ++it)
            {
                collection_args += "&collection_chosen=" + std::string(*it);
            }
            subs["COLLECTION"] = collection_args;
        }
    }

<<<<<<< HEAD
	// add the user's preferred maturity (can be changed via prefs)
	std::string maturity;
	if (gAgent.prefersAdult())
	{
		maturity = "gma";  // PG,Mature,Adult
	}
	else if (gAgent.prefersMature())
	{
		maturity = "gm";  // PG,Mature
	}
	else
	{
		maturity = "g";  // PG
	}
	subs["MATURITY"] = maturity;

	// add the user's god status
	subs["GODLIKE"] = gAgent.isGodlike() ? "1" : "0";

	// get the search URL and expand all of the substitutions
	// (also adds things like [LANGUAGE], [VERSION], [OS], etc.)
// <FS:AW  opensim search support>
//	std::string url = gSavedSettings.getString("SearchURL");
	std::string url;

#ifdef OPENSIM // <FS:AW optional opensim support>
	std::string debug_url = gSavedSettings.getString("SearchURLDebug");
	if (gSavedSettings.getBOOL("DebugSearch") && !debug_url.empty())
	{
		url = debug_url;
	}
	else // we are in SL or SL beta
#endif // OPENSIM // <FS:AW optional opensim support>
	{
		url = LFSimFeatureHandler::instance().searchURL();
	}
// </FS:AW  opensim search support>

	url = LLWeb::expandURLSubstitutions(url, subs);

	// and load the URL in the web view
	mWebBrowser->navigateTo(url, HTTP_CONTENT_TEXT_HTML);
=======
    // add the user's preferred maturity (can be changed via prefs)
    std::string maturity;
    if (gAgent.prefersAdult())
    {
        maturity = "gma";  // PG,Mature,Adult
    }
    else if (gAgent.prefersMature())
    {
        maturity = "gm";  // PG,Mature
    }
    else
    {
        maturity = "g";  // PG
    }
    subs["MATURITY"] = maturity;

    // add the user's god status
    subs["GODLIKE"] = gAgent.isGodlike() ? "1" : "0";

    // get the search URL and expand all of the substitutions
    // (also adds things like [LANGUAGE], [VERSION], [OS], etc.)
// <FS:AW  opensim search support>
//  std::string url = gSavedSettings.getString("SearchURL");
    std::string url;

#ifdef OPENSIM // <FS:AW optional opensim support>
    std::string debug_url = gSavedSettings.getString("SearchURLDebug");
    if (gSavedSettings.getBOOL("DebugSearch") && !debug_url.empty())
    {
        url = debug_url;
    }
    else // we are in SL or SL beta
#endif // OPENSIM // <FS:AW optional opensim support>
    {
        url = LFSimFeatureHandler::instance().searchURL();
    }
// </FS:AW  opensim search support>

    url = LLWeb::expandURLSubstitutions(url, subs);

    // and load the URL in the web view
    mWebBrowser->navigateTo(url, HTTP_CONTENT_TEXT_HTML);
>>>>>>> 1a8a5404
}<|MERGE_RESOLUTION|>--- conflicted
+++ resolved
@@ -41,11 +41,7 @@
 #include "llweb.h"
 
 #include "llviewernetwork.h"// </FS:AW  opensim search support>
-<<<<<<< HEAD
-#include "lfsimfeaturehandler.h"	// <FS:CR> Opensim search support
-=======
 #include "lfsimfeaturehandler.h"    // <FS:CR> Opensim search support
->>>>>>> 1a8a5404
 
 // support secondlife:///app/search/{CATEGORY}/{QUERY} SLapps
 class LLSearchHandler : public LLCommandHandler
@@ -115,37 +111,11 @@
     // <FS:Ansariel> Seperate help topic aside from other web content
     setHelpTopic("floater_search");
 
-<<<<<<< HEAD
-	// <FS:Ansariel> Seperate help topic aside from other web content
-	setHelpTopic("floater_search");
-
-	return true;
-=======
     return true;
->>>>>>> 1a8a5404
 }
 
 void LLFloaterSearch::onOpen(const LLSD& key)
 {
-<<<<<<< HEAD
-	Params p(key);
-	p.trusted_content = true;
-// <FS:AW  opensim search support>
-//	p.allow_address_entry = false;
-#ifdef OPENSIM // <FS:AW optional opensim support>
-	bool debug = gSavedSettings.getBOOL("DebugSearch");
-	p.allow_address_entry = debug;
-// <FS:AW optional opensim support>
-#else // OPENSIM
-	p.allow_address_entry = false;
-#endif // OPENSIM 
-// </FS:AW optional opensim support>
-
-// </FS:AW  opensim search support>
-	LLFloaterWebContent::onOpen(p);
-	mWebBrowser->setFocus(true);
-	search(p.search);
-=======
     Params p(key);
     p.trusted_content = true;
 // <FS:AW  opensim search support>
@@ -163,7 +133,6 @@
     LLFloaterWebContent::onOpen(p);
     mWebBrowser->setFocus(true);
     search(p.search);
->>>>>>> 1a8a5404
 }
 
 void LLFloaterSearch::onClose(bool app_quitting)
@@ -188,30 +157,6 @@
 
 void LLFloaterSearch::search(const SearchQuery &p)
 {
-<<<<<<< HEAD
-	if (! mWebBrowser || !p.validateBlock())
-	{
-		return;
-	}
-
-	// reset the god level warning as we're sending the latest state
-	getChildView("refresh_search")->setVisible(false);
-	mSearchGodLevel = gAgent.getGodLevel();
-
-	// work out the subdir to use based on the requested category
-	LLSD subs;
-	if (mSearchType.find(p.category) != mSearchType.end())
-	{
-		subs["TYPE"] = p.category;
-	}
-	else
-	{
-		subs["TYPE"] = "standard";
-	}
-
-	// add the search query string
-	subs["QUERY"] = LLURI::escape(p.query);
-=======
     if (! mWebBrowser || !p.validateBlock())
     {
         return;
@@ -234,7 +179,6 @@
 
     // add the search query string
     subs["QUERY"] = LLURI::escape(p.query);
->>>>>>> 1a8a5404
 
     subs["COLLECTION"] = "";
     if (subs["TYPE"] == "standard")
@@ -254,50 +198,6 @@
         }
     }
 
-<<<<<<< HEAD
-	// add the user's preferred maturity (can be changed via prefs)
-	std::string maturity;
-	if (gAgent.prefersAdult())
-	{
-		maturity = "gma";  // PG,Mature,Adult
-	}
-	else if (gAgent.prefersMature())
-	{
-		maturity = "gm";  // PG,Mature
-	}
-	else
-	{
-		maturity = "g";  // PG
-	}
-	subs["MATURITY"] = maturity;
-
-	// add the user's god status
-	subs["GODLIKE"] = gAgent.isGodlike() ? "1" : "0";
-
-	// get the search URL and expand all of the substitutions
-	// (also adds things like [LANGUAGE], [VERSION], [OS], etc.)
-// <FS:AW  opensim search support>
-//	std::string url = gSavedSettings.getString("SearchURL");
-	std::string url;
-
-#ifdef OPENSIM // <FS:AW optional opensim support>
-	std::string debug_url = gSavedSettings.getString("SearchURLDebug");
-	if (gSavedSettings.getBOOL("DebugSearch") && !debug_url.empty())
-	{
-		url = debug_url;
-	}
-	else // we are in SL or SL beta
-#endif // OPENSIM // <FS:AW optional opensim support>
-	{
-		url = LFSimFeatureHandler::instance().searchURL();
-	}
-// </FS:AW  opensim search support>
-
-	url = LLWeb::expandURLSubstitutions(url, subs);
-
-	// and load the URL in the web view
-	mWebBrowser->navigateTo(url, HTTP_CONTENT_TEXT_HTML);
-=======
     // add the user's preferred maturity (can be changed via prefs)
     std::string maturity;
     if (gAgent.prefersAdult())
@@ -340,5 +240,4 @@
 
     // and load the URL in the web view
     mWebBrowser->navigateTo(url, HTTP_CONTENT_TEXT_HTML);
->>>>>>> 1a8a5404
 }