--- conflicted
+++ resolved
@@ -221,13 +221,8 @@
     // initialize the UI from a default GLTF material
     void loadDefaults();
 
-<<<<<<< HEAD
-=======
-    void modifyMaterialCoro(std::string cap_url, LLSD overrides);
-
     U32 getUnsavedChangesFlags() { return mUnsavedChanges; }
 
->>>>>>> 800044fb
 private:
     void setFromGLTFMaterial(LLGLTFMaterial* mat);
     bool setFromSelection();
