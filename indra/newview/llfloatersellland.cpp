--- conflicted
+++ resolved
@@ -283,13 +283,7 @@
     getChild<LLUICtrl>("info_size")->setTextArg("[AREA]", llformat("%d", mParcelActualArea));
 
     std::string price_str = getChild<LLUICtrl>("price")->getValue().asString();
-<<<<<<< HEAD
-    bool valid_price = false;
-    valid_price = (price_str != "") && LLTextValidate::validateNonNegativeS32(utf8str_to_wstring(price_str));
-
-=======
     bool valid_price = !price_str.empty() && LLTextValidate::validateNonNegativeS32.validate(price_str);
->>>>>>> 33ad8db7
     if (valid_price && mParcelActualArea > 0)
     {
         F32 per_meter_price = 0;
@@ -303,11 +297,7 @@
     {
         getChildView("price_per_m")->setVisible(FALSE);
 
-<<<<<<< HEAD
-        if ("" == price_str)
-=======
         if (price_str.empty())
->>>>>>> 33ad8db7
         {
             setBadge("step_price", BADGE_NOTE);
         }
@@ -339,13 +329,7 @@
 
     // Must select Sell To: Anybody, or User (with a specified username)
     std::string sell_to = getChild<LLUICtrl>("sell_to")->getValue().asString();
-<<<<<<< HEAD
-    bool valid_sell_to = "select" != sell_to &&
-        ("user" != sell_to || mAuthorizedBuyer.notNull());
-
-=======
     bool valid_sell_to = "select" != sell_to && ("user" != sell_to || mAuthorizedBuyer.notNull());
->>>>>>> 33ad8db7
     if (!valid_sell_to)
     {
         setBadge("step_sell_to", BADGE_NOTE);
@@ -356,10 +340,6 @@
     }
 
     bool valid_sell_objects = ("none" != getChild<LLUICtrl>("sell_objects")->getValue().asString());
-<<<<<<< HEAD
-
-=======
->>>>>>> 33ad8db7
     if (!valid_sell_objects)
     {
         setBadge("step_sell_objects", BADGE_NOTE);
