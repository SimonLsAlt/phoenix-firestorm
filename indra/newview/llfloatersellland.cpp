--- conflicted
+++ resolved
@@ -1,728 +1,557 @@
-/**
- * @file llfloatersellland.cpp
- *
- * $LicenseInfo:firstyear=2006&license=viewerlgpl$
- * Second Life Viewer Source Code
- * Copyright (C) 2010, Linden Research, Inc.
- *
- * This library is free software; you can redistribute it and/or
- * modify it under the terms of the GNU Lesser General Public
- * License as published by the Free Software Foundation;
- * version 2.1 of the License only.
- *
- * This library is distributed in the hope that it will be useful,
- * but WITHOUT ANY WARRANTY; without even the implied warranty of
- * MERCHANTABILITY or FITNESS FOR A PARTICULAR PURPOSE.  See the GNU
- * Lesser General Public License for more details.
- *
- * You should have received a copy of the GNU Lesser General Public
- * License along with this library; if not, write to the Free Software
- * Foundation, Inc., 51 Franklin Street, Fifth Floor, Boston, MA  02110-1301  USA
- *
- * Linden Research, Inc., 945 Battery Street, San Francisco, CA  94111  USA
- * $/LicenseInfo$
- */
-
-#include "llviewerprecompiledheaders.h"
-
-#include "llfloatersellland.h"
-
-#include "llavatarnamecache.h"
-#include "llfloateravatarpicker.h"
-#include "llfloaterreg.h"
-#include "llfloaterland.h"
-#include "lllineeditor.h"
-#include "llnotifications.h"
-#include "llnotificationsutil.h"
-#include "llparcel.h"
-#include "llselectmgr.h"
-#include "lltexturectrl.h"
-#include "llviewercontrol.h"
-#include "llviewerparcelmgr.h"
-#include "lluictrlfactory.h"
-#include "llviewerwindow.h"
-#include "lltrans.h"
-
-class LLAvatarName;
-
-// defined in llfloaterland.cpp
-void send_parcel_select_objects(S32 parcel_local_id, U32 return_type,
-                                uuid_list_t* return_ids = NULL);
-
-enum Badge { BADGE_OK, BADGE_NOTE, BADGE_WARN, BADGE_ERROR };
-
-class LLFloaterSellLandUI
-:   public LLFloater
-{
-public:
-    LLFloaterSellLandUI(const LLSD& key);
-    virtual ~LLFloaterSellLandUI();
-    /*virtual*/ void onClose(bool app_quitting);
-
-private:
-    class SelectionObserver : public LLParcelObserver
-    {
-    public:
-        SelectionObserver(LLFloaterSellLandUI* floater) : mFloater(floater) {}
-        virtual void changed();
-    private:
-        LLFloaterSellLandUI* mFloater;
-    };
-
-private:
-    LLViewerRegion* mRegion;
-    LLParcelSelectionHandle mParcelSelection;
-    bool                    mParcelIsForSale;
-    bool                    mSellToBuyer;
-    bool                    mChoseSellTo;
-    S32                     mParcelPrice;
-    S32                     mParcelActualArea;
-    LLUUID                  mParcelSnapshot;
-    LLUUID                  mAuthorizedBuyer;
-    bool                    mParcelSoldWithObjects;
-    SelectionObserver       mParcelSelectionObserver;
-    boost::signals2::connection mAvatarNameCacheConnection;
-
-    void updateParcelInfo();
-    void refreshUI();
-    void setBadge(const char* id, Badge badge);
-
-    static void onChangeValue(LLUICtrl *ctrl, void *userdata);
-    void doSelectAgent();
-    static void doCancel(void *userdata);
-    static void doSellLand(void *userdata);
-    bool onConfirmSale(const LLSD& notification, const LLSD& response);
-    static void doShowObjects(void *userdata);
-
-    void callbackAvatarPick(const uuid_vec_t& ids, const std::vector<LLAvatarName> names);
-
-    void onBuyerNameCache(const LLAvatarName& av_name);
-
-public:
-<<<<<<< HEAD
-	virtual bool postBuild();
-	
-	bool setParcel(LLViewerRegion* region, LLParcelSelectionHandle parcel);
-	static bool callbackHighlightTransferable(const LLSD& notification, const LLSD& response);
-=======
-    virtual BOOL postBuild();
-
-    bool setParcel(LLViewerRegion* region, LLParcelSelectionHandle parcel);
-    static bool callbackHighlightTransferable(const LLSD& notification, const LLSD& response);
->>>>>>> e1623bb2
-};
-
-// static
-void LLFloaterSellLand::sellLand(
-    LLViewerRegion* region, LLParcelSelectionHandle parcel)
-{
-    LLFloaterSellLandUI* ui = LLFloaterReg::showTypedInstance<LLFloaterSellLandUI>("sell_land");
-    ui->setParcel(region, parcel);
-}
-
-// static
-LLFloater* LLFloaterSellLand::buildFloater(const LLSD& key)
-{
-    LLFloaterSellLandUI* floater = new LLFloaterSellLandUI(key);
-    return floater;
-}
-
-#if LL_WINDOWS
-// passing 'this' during construction generates a warning. The callee
-// only uses the pointer to hold a reference to 'this' which is
-// already valid, so this call does the correct thing. Disable the
-// warning so that we can compile without generating a warning.
-#pragma warning(disable : 4355)
-#endif
-LLFloaterSellLandUI::LLFloaterSellLandUI(const LLSD& key)
-:   LLFloater(key),
-    mParcelSelectionObserver(this),
-    mRegion(0),
-    mAvatarNameCacheConnection()
-{
-    LLViewerParcelMgr::getInstance()->addObserver(&mParcelSelectionObserver);
-}
-
-LLFloaterSellLandUI::~LLFloaterSellLandUI()
-{
-    if (mAvatarNameCacheConnection.connected())
-    {
-        mAvatarNameCacheConnection.disconnect();
-    }
-    LLViewerParcelMgr::getInstance()->removeObserver(&mParcelSelectionObserver);
-}
-
-// Because we are single_instance, we are not destroyed on close.
-void LLFloaterSellLandUI::onClose(bool app_quitting)
-{
-    // Must release parcel selection to allow land to deselect, see EXT-803
-    mParcelSelection = NULL;
-}
-
-void LLFloaterSellLandUI::SelectionObserver::changed()
-{
-    if (LLViewerParcelMgr::getInstance()->selectionEmpty())
-    {
-        mFloater->closeFloater();
-    }
-    else if (mFloater->getVisible()) // only update selection if sell land ui in use
-    {
-        mFloater->setParcel(LLViewerParcelMgr::getInstance()->getSelectionRegion(),
-                            LLViewerParcelMgr::getInstance()->getParcelSelection());
-    }
-}
-
-bool LLFloaterSellLandUI::postBuild()
-{
-<<<<<<< HEAD
-	childSetCommitCallback("sell_to", onChangeValue, this);
-	childSetCommitCallback("price", onChangeValue, this);
-	getChild<LLLineEditor>("price")->setPrevalidate(LLTextValidate::validateNonNegativeS32);
-	childSetCommitCallback("sell_objects", onChangeValue, this);
-	childSetAction("sell_to_select_agent", boost::bind( &LLFloaterSellLandUI::doSelectAgent, this));
-	childSetAction("cancel_btn", doCancel, this);
-	childSetAction("sell_btn", doSellLand, this);
-	childSetAction("show_objects", doShowObjects, this);
-	center();
-	getChild<LLUICtrl>("profile_scroll")->setTabStop(true);
-	return true;
-=======
-    childSetCommitCallback("sell_to", onChangeValue, this);
-    childSetCommitCallback("price", onChangeValue, this);
-    getChild<LLLineEditor>("price")->setPrevalidate(LLTextValidate::validateNonNegativeS32);
-    childSetCommitCallback("sell_objects", onChangeValue, this);
-    childSetAction("sell_to_select_agent", boost::bind( &LLFloaterSellLandUI::doSelectAgent, this));
-    childSetAction("cancel_btn", doCancel, this);
-    childSetAction("sell_btn", doSellLand, this);
-    childSetAction("show_objects", doShowObjects, this);
-    center();
-    getChild<LLUICtrl>("profile_scroll")->setTabStop(true);
-    return TRUE;
->>>>>>> e1623bb2
-}
-
-bool LLFloaterSellLandUI::setParcel(LLViewerRegion* region, LLParcelSelectionHandle parcel)
-{
-    if (!parcel->getParcel())
-    {
-        return false;
-    }
-
-    mRegion = region;
-    mParcelSelection = parcel;
-    mChoseSellTo = false;
-
-
-    updateParcelInfo();
-    refreshUI();
-
-    return true;
-}
-
-void LLFloaterSellLandUI::updateParcelInfo()
-{
-    LLParcel* parcelp = mParcelSelection->getParcel();
-    if (!parcelp) return;
-
-    mParcelActualArea = parcelp->getArea();
-    mParcelIsForSale = parcelp->getForSale();
-    if (mParcelIsForSale)
-    {
-        mChoseSellTo = true;
-    }
-    mParcelPrice = mParcelIsForSale ? parcelp->getSalePrice() : 0;
-    mParcelSoldWithObjects = parcelp->getSellWithObjects();
-    if (mParcelIsForSale)
-    {
-        getChild<LLUICtrl>("price")->setValue(mParcelPrice);
-        if (mParcelSoldWithObjects)
-        {
-            getChild<LLUICtrl>("sell_objects")->setValue("yes");
-        }
-        else
-        {
-            getChild<LLUICtrl>("sell_objects")->setValue("no");
-        }
-    }
-    else
-    {
-        getChild<LLUICtrl>("price")->setValue("");
-        getChild<LLUICtrl>("sell_objects")->setValue("none");
-    }
-
-    mParcelSnapshot = parcelp->getSnapshotID();
-
-    mAuthorizedBuyer = parcelp->getAuthorizedBuyerID();
-    mSellToBuyer = mAuthorizedBuyer.notNull();
-
-    if(mSellToBuyer)
-    {
-        if (mAvatarNameCacheConnection.connected())
-        {
-            mAvatarNameCacheConnection.disconnect();
-        }
-        mAvatarNameCacheConnection = LLAvatarNameCache::get(mAuthorizedBuyer, boost::bind(&LLFloaterSellLandUI::onBuyerNameCache, this, _2));
-    }
-}
-
-void LLFloaterSellLandUI::onBuyerNameCache(const LLAvatarName& av_name)
-{
-    mAvatarNameCacheConnection.disconnect();
-
-    getChild<LLUICtrl>("sell_to_agent")->setValue(av_name.getCompleteName());
-    getChild<LLUICtrl>("sell_to_agent")->setToolTip(av_name.getUserName());
-}
-
-void LLFloaterSellLandUI::setBadge(const char* id, Badge badge)
-{
-    static std::string badgeOK("badge_ok.j2c");
-    static std::string badgeNote("badge_note.j2c");
-    static std::string badgeWarn("badge_warn.j2c");
-
-    std::string badgeName;
-    switch (badge)
-    {
-        default:
-        case BADGE_OK:      badgeName = badgeOK;    break;
-        case BADGE_NOTE:    badgeName = badgeNote;  break;
-        case BADGE_WARN:    badgeName = badgeWarn;  break;
-        case BADGE_ERROR:   badgeName = badgeWarn;  break;
-    }
-
-    getChild<LLUICtrl>(id)->setValue(badgeName);
-}
-
-void LLFloaterSellLandUI::refreshUI()
-{
-<<<<<<< HEAD
-	LLParcel* parcelp = mParcelSelection->getParcel();
-	if (!parcelp) return;
-
-	LLTextureCtrl* snapshot = getChild<LLTextureCtrl>("info_image");
-	snapshot->setImageAssetID(mParcelSnapshot);
-
-	getChild<LLUICtrl>("info_parcel")->setValue(parcelp->getName());
-	getChild<LLUICtrl>("info_size")->setTextArg("[AREA]", llformat("%d", mParcelActualArea));
-
-	std::string price_str = getChild<LLUICtrl>("price")->getValue().asString();
-	bool valid_price = false;
-	valid_price = (price_str != "") && LLTextValidate::validateNonNegativeS32(utf8str_to_wstring(price_str));
-
-	if (valid_price && mParcelActualArea > 0)
-	{
-		F32 per_meter_price = 0;
-		per_meter_price = F32(mParcelPrice) / F32(mParcelActualArea);
-		getChild<LLUICtrl>("price_per_m")->setTextArg("[PER_METER]", llformat("%0.2f", per_meter_price));
-		getChildView("price_per_m")->setVisible(true);
-
-		setBadge("step_price", BADGE_OK);
-	}
-	else
-	{
-		getChildView("price_per_m")->setVisible(false);
-
-		if ("" == price_str)
-		{
-			setBadge("step_price", BADGE_NOTE);
-		}
-		else
-		{
-			setBadge("step_price", BADGE_ERROR);
-		}
-	}
-
-	if (mSellToBuyer)
-	{
-		getChild<LLUICtrl>("sell_to")->setValue("user");
-		getChildView("sell_to_agent")->setVisible(true);
-		getChildView("sell_to_select_agent")->setVisible(true);
-	}
-	else
-	{
-		if (mChoseSellTo)
-		{
-			getChild<LLUICtrl>("sell_to")->setValue("anyone");
-		}
-		else
-		{
-			getChild<LLUICtrl>("sell_to")->setValue("select");
-		}
-		getChildView("sell_to_agent")->setVisible(false);
-		getChildView("sell_to_select_agent")->setVisible(false);
-	}
-
-	// Must select Sell To: Anybody, or User (with a specified username)
-	std::string sell_to = getChild<LLUICtrl>("sell_to")->getValue().asString();
-	bool valid_sell_to = "select" != sell_to &&
-		("user" != sell_to || mAuthorizedBuyer.notNull());
-
-	if (!valid_sell_to)
-	{
-		setBadge("step_sell_to", BADGE_NOTE);
-	}
-	else
-	{
-		setBadge("step_sell_to", BADGE_OK);
-	}
-
-	bool valid_sell_objects = ("none" != getChild<LLUICtrl>("sell_objects")->getValue().asString());
-
-	if (!valid_sell_objects)
-	{
-		setBadge("step_sell_objects", BADGE_NOTE);
-	}
-	else
-	{
-		setBadge("step_sell_objects", BADGE_OK);
-	}
-
-	if (valid_sell_to && valid_price && valid_sell_objects)
-	{
-		getChildView("sell_btn")->setEnabled(true);
-	}
-	else
-	{
-		getChildView("sell_btn")->setEnabled(false);
-	}
-=======
-    LLParcel* parcelp = mParcelSelection->getParcel();
-    if (!parcelp) return;
-
-    LLTextureCtrl* snapshot = getChild<LLTextureCtrl>("info_image");
-    snapshot->setImageAssetID(mParcelSnapshot);
-
-    getChild<LLUICtrl>("info_parcel")->setValue(parcelp->getName());
-    getChild<LLUICtrl>("info_size")->setTextArg("[AREA]", llformat("%d", mParcelActualArea));
-
-    std::string price_str = getChild<LLUICtrl>("price")->getValue().asString();
-    bool valid_price = !price_str.empty() && LLTextValidate::validateNonNegativeS32.validate(price_str);
-    if (valid_price && mParcelActualArea > 0)
-    {
-        F32 per_meter_price = 0;
-        per_meter_price = F32(mParcelPrice) / F32(mParcelActualArea);
-        getChild<LLUICtrl>("price_per_m")->setTextArg("[PER_METER]", llformat("%0.2f", per_meter_price));
-        getChildView("price_per_m")->setVisible(TRUE);
-
-        setBadge("step_price", BADGE_OK);
-    }
-    else
-    {
-        getChildView("price_per_m")->setVisible(FALSE);
-
-        if (price_str.empty())
-        {
-            setBadge("step_price", BADGE_NOTE);
-        }
-        else
-        {
-            setBadge("step_price", BADGE_ERROR);
-        }
-    }
-
-    if (mSellToBuyer)
-    {
-        getChild<LLUICtrl>("sell_to")->setValue("user");
-        getChildView("sell_to_agent")->setVisible(TRUE);
-        getChildView("sell_to_select_agent")->setVisible(TRUE);
-    }
-    else
-    {
-        if (mChoseSellTo)
-        {
-            getChild<LLUICtrl>("sell_to")->setValue("anyone");
-        }
-        else
-        {
-            getChild<LLUICtrl>("sell_to")->setValue("select");
-        }
-        getChildView("sell_to_agent")->setVisible(FALSE);
-        getChildView("sell_to_select_agent")->setVisible(FALSE);
-    }
-
-    // Must select Sell To: Anybody, or User (with a specified username)
-    std::string sell_to = getChild<LLUICtrl>("sell_to")->getValue().asString();
-    bool valid_sell_to = "select" != sell_to && ("user" != sell_to || mAuthorizedBuyer.notNull());
-    if (!valid_sell_to)
-    {
-        setBadge("step_sell_to", BADGE_NOTE);
-    }
-    else
-    {
-        setBadge("step_sell_to", BADGE_OK);
-    }
-
-    bool valid_sell_objects = ("none" != getChild<LLUICtrl>("sell_objects")->getValue().asString());
-    if (!valid_sell_objects)
-    {
-        setBadge("step_sell_objects", BADGE_NOTE);
-    }
-    else
-    {
-        setBadge("step_sell_objects", BADGE_OK);
-    }
-
-    if (valid_sell_to && valid_price && valid_sell_objects)
-    {
-        getChildView("sell_btn")->setEnabled(TRUE);
-    }
-    else
-    {
-        getChildView("sell_btn")->setEnabled(FALSE);
-    }
->>>>>>> e1623bb2
-}
-
-// static
-void LLFloaterSellLandUI::onChangeValue(LLUICtrl *ctrl, void *userdata)
-{
-    LLFloaterSellLandUI *self = (LLFloaterSellLandUI *)userdata;
-
-    std::string sell_to = self->getChild<LLUICtrl>("sell_to")->getValue().asString();
-
-    if (sell_to == "user")
-    {
-        self->mChoseSellTo = true;
-        self->mSellToBuyer = true;
-        if (self->mAuthorizedBuyer.isNull())
-        {
-            self->doSelectAgent();
-        }
-    }
-    else if (sell_to == "anyone")
-    {
-        self->mChoseSellTo = true;
-        self->mSellToBuyer = false;
-    }
-
-    self->mParcelPrice = self->getChild<LLUICtrl>("price")->getValue();
-
-    if ("yes" == self->getChild<LLUICtrl>("sell_objects")->getValue().asString())
-    {
-        self->mParcelSoldWithObjects = true;
-    }
-    else
-    {
-        self->mParcelSoldWithObjects = false;
-    }
-
-    self->refreshUI();
-}
-
-void LLFloaterSellLandUI::doSelectAgent()
-{
-    LLView * button = findChild<LLView>("sell_to_select_agent");
-<<<<<<< HEAD
-	LLFloaterAvatarPicker* picker = LLFloaterAvatarPicker::show(boost::bind(&LLFloaterSellLandUI::callbackAvatarPick, this, _1, _2), false, true, false, this->getName(), button);
-	// grandparent is a floater, in order to set up dependency
-	if (picker)
-	{
-		addDependentFloater(picker);
-	}
-=======
-    LLFloaterAvatarPicker* picker = LLFloaterAvatarPicker::show(boost::bind(&LLFloaterSellLandUI::callbackAvatarPick, this, _1, _2), FALSE, TRUE, FALSE, this->getName(), button);
-    // grandparent is a floater, in order to set up dependency
-    if (picker)
-    {
-        addDependentFloater(picker);
-    }
->>>>>>> e1623bb2
-}
-
-void LLFloaterSellLandUI::callbackAvatarPick(const uuid_vec_t& ids, const std::vector<LLAvatarName> names)
-{
-    LLParcel* parcel = mParcelSelection->getParcel();
-
-    if (names.empty() || ids.empty()) return;
-
-    LLUUID id = ids[0];
-    parcel->setAuthorizedBuyerID(id);
-
-    mAuthorizedBuyer = ids[0];
-
-    getChild<LLUICtrl>("sell_to_agent")->setValue(names[0].getCompleteName());
-
-    refreshUI();
-}
-
-// static
-void LLFloaterSellLandUI::doCancel(void *userdata)
-{
-    LLFloaterSellLandUI* self = (LLFloaterSellLandUI*)userdata;
-    self->closeFloater();
-}
-
-// static
-void LLFloaterSellLandUI::doShowObjects(void *userdata)
-{
-    LLFloaterSellLandUI* self = (LLFloaterSellLandUI*)userdata;
-    LLParcel* parcel = self->mParcelSelection->getParcel();
-    if (!parcel) return;
-
-    send_parcel_select_objects(parcel->getLocalID(), RT_SELL);
-
-    // we shouldn't pass callback functor since it is registered in LLFunctorRegistration
-    LLNotificationsUtil::add("TransferObjectsHighlighted",
-                        LLSD(), LLSD());
-}
-
-static LLNotificationFunctorRegistration tr("TransferObjectsHighlighted", &LLFloaterSellLandUI::callbackHighlightTransferable);
-
-// static
-bool LLFloaterSellLandUI::callbackHighlightTransferable(const LLSD& notification, const LLSD& data)
-{
-    LLSelectMgr::getInstance()->unhighlightAll();
-    return false;
-}
-
-// static
-void LLFloaterSellLandUI::doSellLand(void *userdata)
-{
-    LLFloaterSellLandUI* self = (LLFloaterSellLandUI*)userdata;
-
-    LLParcel* parcel = self->mParcelSelection->getParcel();
-
-    // Do a confirmation
-    S32 sale_price = self->getChild<LLUICtrl>("price")->getValue();
-    S32 area = parcel->getArea();
-    std::string authorizedBuyerName = LLTrans::getString("Anyone");
-    bool sell_to_anyone = true;
-    if ("user" == self->getChild<LLUICtrl>("sell_to")->getValue().asString())
-    {
-        authorizedBuyerName = self->getChild<LLUICtrl>("sell_to_agent")->getValue().asString();
-        sell_to_anyone = false;
-    }
-
-    // must sell to someone if indicating sale to anyone
-    if (!parcel->getForSale()
-        && (sale_price == 0)
-        && sell_to_anyone)
-    {
-        LLNotificationsUtil::add("SalePriceRestriction");
-        return;
-    }
-
-    LLSD args;
-    args["LAND_SIZE"] = llformat("%d",area);
-    args["SALE_PRICE"] = llformat("%d",sale_price);
-    args["NAME"] = authorizedBuyerName;
-
-    LLNotification::Params params("ConfirmLandSaleChange");
-    params.substitutions(args)
-        .functor.function(boost::bind(&LLFloaterSellLandUI::onConfirmSale, self, _1, _2));
-
-    if (sell_to_anyone)
-    {
-        params.name("ConfirmLandSaleToAnyoneChange");
-    }
-
-    if (parcel->getForSale())
-    {
-        // parcel already for sale, so ignore this question
-        LLNotifications::instance().forceResponse(params, -1);
-    }
-    else
-    {
-        // ask away
-        LLNotifications::instance().add(params);
-    }
-
-}
-
-bool LLFloaterSellLandUI::onConfirmSale(const LLSD& notification, const LLSD& response)
-{
-<<<<<<< HEAD
-	S32 option = LLNotificationsUtil::getSelectedOption(notification, response);
-	if (option != 0)
-	{
-		return false;
-	}
-	S32  sale_price	= getChild<LLUICtrl>("price")->getValue();
-
-	// Valid extracted data
-	if (sale_price < 0)
-	{
-		// TomY TODO: Throw an error
-		return false;
-	}
-
-	LLParcel* parcel = mParcelSelection->getParcel();
-	if (!parcel) return false;
-
-	// can_agent_modify_parcel deprecated by GROUPS
-// 	if (!can_agent_modify_parcel(parcel))
-// 	{
-// 		close();
-// 		return;
-// 	}
-
-	parcel->setParcelFlag(PF_FOR_SALE, true);
-	parcel->setSalePrice(sale_price);
-	bool sell_with_objects = false;
-	if ("yes" == getChild<LLUICtrl>("sell_objects")->getValue().asString())
-	{
-		sell_with_objects = true;
-	}
-	parcel->setSellWithObjects(sell_with_objects);
-	if ("user" == getChild<LLUICtrl>("sell_to")->getValue().asString())
-	{
-		parcel->setAuthorizedBuyerID(mAuthorizedBuyer);
-	}
-	else
-	{
-		parcel->setAuthorizedBuyerID(LLUUID::null);
-	}
-
-	// Send update to server
-	LLViewerParcelMgr::getInstance()->sendParcelPropertiesUpdate( parcel );
-
-	closeFloater();
-	return false;
-=======
-    S32 option = LLNotificationsUtil::getSelectedOption(notification, response);
-    if (option != 0)
-    {
-        return false;
-    }
-    S32  sale_price = getChild<LLUICtrl>("price")->getValue();
-
-    // Valid extracted data
-    if (sale_price < 0)
-    {
-        // TomY TODO: Throw an error
-        return false;
-    }
-
-    LLParcel* parcel = mParcelSelection->getParcel();
-    if (!parcel) return false;
-
-    // can_agent_modify_parcel deprecated by GROUPS
-//  if (!can_agent_modify_parcel(parcel))
-//  {
-//      close();
-//      return;
-//  }
-
-    parcel->setParcelFlag(PF_FOR_SALE, TRUE);
-    parcel->setSalePrice(sale_price);
-    bool sell_with_objects = false;
-    if ("yes" == getChild<LLUICtrl>("sell_objects")->getValue().asString())
-    {
-        sell_with_objects = true;
-    }
-    parcel->setSellWithObjects(sell_with_objects);
-    if ("user" == getChild<LLUICtrl>("sell_to")->getValue().asString())
-    {
-        parcel->setAuthorizedBuyerID(mAuthorizedBuyer);
-    }
-    else
-    {
-        parcel->setAuthorizedBuyerID(LLUUID::null);
-    }
-
-    // Send update to server
-    LLViewerParcelMgr::getInstance()->sendParcelPropertiesUpdate( parcel );
-
-    closeFloater();
-    return false;
->>>>>>> e1623bb2
-}+/**
+ * @file llfloatersellland.cpp
+ *
+ * $LicenseInfo:firstyear=2006&license=viewerlgpl$
+ * Second Life Viewer Source Code
+ * Copyright (C) 2010, Linden Research, Inc.
+ *
+ * This library is free software; you can redistribute it and/or
+ * modify it under the terms of the GNU Lesser General Public
+ * License as published by the Free Software Foundation;
+ * version 2.1 of the License only.
+ *
+ * This library is distributed in the hope that it will be useful,
+ * but WITHOUT ANY WARRANTY; without even the implied warranty of
+ * MERCHANTABILITY or FITNESS FOR A PARTICULAR PURPOSE.  See the GNU
+ * Lesser General Public License for more details.
+ *
+ * You should have received a copy of the GNU Lesser General Public
+ * License along with this library; if not, write to the Free Software
+ * Foundation, Inc., 51 Franklin Street, Fifth Floor, Boston, MA  02110-1301  USA
+ *
+ * Linden Research, Inc., 945 Battery Street, San Francisco, CA  94111  USA
+ * $/LicenseInfo$
+ */
+
+#include "llviewerprecompiledheaders.h"
+
+#include "llfloatersellland.h"
+
+#include "llavatarnamecache.h"
+#include "llfloateravatarpicker.h"
+#include "llfloaterreg.h"
+#include "llfloaterland.h"
+#include "lllineeditor.h"
+#include "llnotifications.h"
+#include "llnotificationsutil.h"
+#include "llparcel.h"
+#include "llselectmgr.h"
+#include "lltexturectrl.h"
+#include "llviewercontrol.h"
+#include "llviewerparcelmgr.h"
+#include "lluictrlfactory.h"
+#include "llviewerwindow.h"
+#include "lltrans.h"
+
+class LLAvatarName;
+
+// defined in llfloaterland.cpp
+void send_parcel_select_objects(S32 parcel_local_id, U32 return_type,
+                                uuid_list_t* return_ids = NULL);
+
+enum Badge { BADGE_OK, BADGE_NOTE, BADGE_WARN, BADGE_ERROR };
+
+class LLFloaterSellLandUI
+:   public LLFloater
+{
+public:
+    LLFloaterSellLandUI(const LLSD& key);
+    virtual ~LLFloaterSellLandUI();
+    /*virtual*/ void onClose(bool app_quitting);
+
+private:
+    class SelectionObserver : public LLParcelObserver
+    {
+    public:
+        SelectionObserver(LLFloaterSellLandUI* floater) : mFloater(floater) {}
+        virtual void changed();
+    private:
+        LLFloaterSellLandUI* mFloater;
+    };
+
+private:
+    LLViewerRegion* mRegion;
+    LLParcelSelectionHandle mParcelSelection;
+    bool                    mParcelIsForSale;
+    bool                    mSellToBuyer;
+    bool                    mChoseSellTo;
+    S32                     mParcelPrice;
+    S32                     mParcelActualArea;
+    LLUUID                  mParcelSnapshot;
+    LLUUID                  mAuthorizedBuyer;
+    bool                    mParcelSoldWithObjects;
+    SelectionObserver       mParcelSelectionObserver;
+    boost::signals2::connection mAvatarNameCacheConnection;
+
+    void updateParcelInfo();
+    void refreshUI();
+    void setBadge(const char* id, Badge badge);
+
+    static void onChangeValue(LLUICtrl *ctrl, void *userdata);
+    void doSelectAgent();
+    static void doCancel(void *userdata);
+    static void doSellLand(void *userdata);
+    bool onConfirmSale(const LLSD& notification, const LLSD& response);
+    static void doShowObjects(void *userdata);
+
+    void callbackAvatarPick(const uuid_vec_t& ids, const std::vector<LLAvatarName> names);
+
+    void onBuyerNameCache(const LLAvatarName& av_name);
+
+public:
+    virtual bool postBuild();
+
+    bool setParcel(LLViewerRegion* region, LLParcelSelectionHandle parcel);
+    static bool callbackHighlightTransferable(const LLSD& notification, const LLSD& response);
+};
+
+// static
+void LLFloaterSellLand::sellLand(
+    LLViewerRegion* region, LLParcelSelectionHandle parcel)
+{
+    LLFloaterSellLandUI* ui = LLFloaterReg::showTypedInstance<LLFloaterSellLandUI>("sell_land");
+    ui->setParcel(region, parcel);
+}
+
+// static
+LLFloater* LLFloaterSellLand::buildFloater(const LLSD& key)
+{
+    LLFloaterSellLandUI* floater = new LLFloaterSellLandUI(key);
+    return floater;
+}
+
+#if LL_WINDOWS
+// passing 'this' during construction generates a warning. The callee
+// only uses the pointer to hold a reference to 'this' which is
+// already valid, so this call does the correct thing. Disable the
+// warning so that we can compile without generating a warning.
+#pragma warning(disable : 4355)
+#endif
+LLFloaterSellLandUI::LLFloaterSellLandUI(const LLSD& key)
+:   LLFloater(key),
+    mParcelSelectionObserver(this),
+    mRegion(0),
+    mAvatarNameCacheConnection()
+{
+    LLViewerParcelMgr::getInstance()->addObserver(&mParcelSelectionObserver);
+}
+
+LLFloaterSellLandUI::~LLFloaterSellLandUI()
+{
+    if (mAvatarNameCacheConnection.connected())
+    {
+        mAvatarNameCacheConnection.disconnect();
+    }
+    LLViewerParcelMgr::getInstance()->removeObserver(&mParcelSelectionObserver);
+}
+
+// Because we are single_instance, we are not destroyed on close.
+void LLFloaterSellLandUI::onClose(bool app_quitting)
+{
+    // Must release parcel selection to allow land to deselect, see EXT-803
+    mParcelSelection = NULL;
+}
+
+void LLFloaterSellLandUI::SelectionObserver::changed()
+{
+    if (LLViewerParcelMgr::getInstance()->selectionEmpty())
+    {
+        mFloater->closeFloater();
+    }
+    else if (mFloater->getVisible()) // only update selection if sell land ui in use
+    {
+        mFloater->setParcel(LLViewerParcelMgr::getInstance()->getSelectionRegion(),
+                            LLViewerParcelMgr::getInstance()->getParcelSelection());
+    }
+}
+
+bool LLFloaterSellLandUI::postBuild()
+{
+    childSetCommitCallback("sell_to", onChangeValue, this);
+    childSetCommitCallback("price", onChangeValue, this);
+    getChild<LLLineEditor>("price")->setPrevalidate(LLTextValidate::validateNonNegativeS32);
+    childSetCommitCallback("sell_objects", onChangeValue, this);
+    childSetAction("sell_to_select_agent", boost::bind( &LLFloaterSellLandUI::doSelectAgent, this));
+    childSetAction("cancel_btn", doCancel, this);
+    childSetAction("sell_btn", doSellLand, this);
+    childSetAction("show_objects", doShowObjects, this);
+    center();
+    getChild<LLUICtrl>("profile_scroll")->setTabStop(true);
+    return true;
+}
+
+bool LLFloaterSellLandUI::setParcel(LLViewerRegion* region, LLParcelSelectionHandle parcel)
+{
+    if (!parcel->getParcel())
+    {
+        return false;
+    }
+
+    mRegion = region;
+    mParcelSelection = parcel;
+    mChoseSellTo = false;
+
+
+    updateParcelInfo();
+    refreshUI();
+
+    return true;
+}
+
+void LLFloaterSellLandUI::updateParcelInfo()
+{
+    LLParcel* parcelp = mParcelSelection->getParcel();
+    if (!parcelp) return;
+
+    mParcelActualArea = parcelp->getArea();
+    mParcelIsForSale = parcelp->getForSale();
+    if (mParcelIsForSale)
+    {
+        mChoseSellTo = true;
+    }
+    mParcelPrice = mParcelIsForSale ? parcelp->getSalePrice() : 0;
+    mParcelSoldWithObjects = parcelp->getSellWithObjects();
+    if (mParcelIsForSale)
+    {
+        getChild<LLUICtrl>("price")->setValue(mParcelPrice);
+        if (mParcelSoldWithObjects)
+        {
+            getChild<LLUICtrl>("sell_objects")->setValue("yes");
+        }
+        else
+        {
+            getChild<LLUICtrl>("sell_objects")->setValue("no");
+        }
+    }
+    else
+    {
+        getChild<LLUICtrl>("price")->setValue("");
+        getChild<LLUICtrl>("sell_objects")->setValue("none");
+    }
+
+    mParcelSnapshot = parcelp->getSnapshotID();
+
+    mAuthorizedBuyer = parcelp->getAuthorizedBuyerID();
+    mSellToBuyer = mAuthorizedBuyer.notNull();
+
+    if(mSellToBuyer)
+    {
+        if (mAvatarNameCacheConnection.connected())
+        {
+            mAvatarNameCacheConnection.disconnect();
+        }
+        mAvatarNameCacheConnection = LLAvatarNameCache::get(mAuthorizedBuyer, boost::bind(&LLFloaterSellLandUI::onBuyerNameCache, this, _2));
+    }
+}
+
+void LLFloaterSellLandUI::onBuyerNameCache(const LLAvatarName& av_name)
+{
+    mAvatarNameCacheConnection.disconnect();
+
+    getChild<LLUICtrl>("sell_to_agent")->setValue(av_name.getCompleteName());
+    getChild<LLUICtrl>("sell_to_agent")->setToolTip(av_name.getUserName());
+}
+
+void LLFloaterSellLandUI::setBadge(const char* id, Badge badge)
+{
+    static std::string badgeOK("badge_ok.j2c");
+    static std::string badgeNote("badge_note.j2c");
+    static std::string badgeWarn("badge_warn.j2c");
+
+    std::string badgeName;
+    switch (badge)
+    {
+        default:
+        case BADGE_OK:      badgeName = badgeOK;    break;
+        case BADGE_NOTE:    badgeName = badgeNote;  break;
+        case BADGE_WARN:    badgeName = badgeWarn;  break;
+        case BADGE_ERROR:   badgeName = badgeWarn;  break;
+    }
+
+    getChild<LLUICtrl>(id)->setValue(badgeName);
+}
+
+void LLFloaterSellLandUI::refreshUI()
+{
+    LLParcel* parcelp = mParcelSelection->getParcel();
+    if (!parcelp) return;
+
+    LLTextureCtrl* snapshot = getChild<LLTextureCtrl>("info_image");
+    snapshot->setImageAssetID(mParcelSnapshot);
+
+    getChild<LLUICtrl>("info_parcel")->setValue(parcelp->getName());
+    getChild<LLUICtrl>("info_size")->setTextArg("[AREA]", llformat("%d", mParcelActualArea));
+
+    std::string price_str = getChild<LLUICtrl>("price")->getValue().asString();
+    bool valid_price = !price_str.empty() && LLTextValidate::validateNonNegativeS32.validate(price_str);
+    if (valid_price && mParcelActualArea > 0)
+    {
+        F32 per_meter_price = 0;
+        per_meter_price = F32(mParcelPrice) / F32(mParcelActualArea);
+        getChild<LLUICtrl>("price_per_m")->setTextArg("[PER_METER]", llformat("%0.2f", per_meter_price));
+        getChildView("price_per_m")->setVisible(true);
+
+        setBadge("step_price", BADGE_OK);
+    }
+    else
+    {
+        getChildView("price_per_m")->setVisible(false);
+
+        if (price_str.empty())
+        {
+            setBadge("step_price", BADGE_NOTE);
+        }
+        else
+        {
+            setBadge("step_price", BADGE_ERROR);
+        }
+    }
+
+    if (mSellToBuyer)
+    {
+        getChild<LLUICtrl>("sell_to")->setValue("user");
+        getChildView("sell_to_agent")->setVisible(true);
+        getChildView("sell_to_select_agent")->setVisible(true);
+    }
+    else
+    {
+        if (mChoseSellTo)
+        {
+            getChild<LLUICtrl>("sell_to")->setValue("anyone");
+        }
+        else
+        {
+            getChild<LLUICtrl>("sell_to")->setValue("select");
+        }
+        getChildView("sell_to_agent")->setVisible(false);
+        getChildView("sell_to_select_agent")->setVisible(false);
+    }
+
+    // Must select Sell To: Anybody, or User (with a specified username)
+    std::string sell_to = getChild<LLUICtrl>("sell_to")->getValue().asString();
+    bool valid_sell_to = "select" != sell_to && ("user" != sell_to || mAuthorizedBuyer.notNull());
+    if (!valid_sell_to)
+    {
+        setBadge("step_sell_to", BADGE_NOTE);
+    }
+    else
+    {
+        setBadge("step_sell_to", BADGE_OK);
+    }
+
+    bool valid_sell_objects = ("none" != getChild<LLUICtrl>("sell_objects")->getValue().asString());
+    if (!valid_sell_objects)
+    {
+        setBadge("step_sell_objects", BADGE_NOTE);
+    }
+    else
+    {
+        setBadge("step_sell_objects", BADGE_OK);
+    }
+
+    if (valid_sell_to && valid_price && valid_sell_objects)
+    {
+        getChildView("sell_btn")->setEnabled(true);
+    }
+    else
+    {
+        getChildView("sell_btn")->setEnabled(false);
+    }
+}
+
+// static
+void LLFloaterSellLandUI::onChangeValue(LLUICtrl *ctrl, void *userdata)
+{
+    LLFloaterSellLandUI *self = (LLFloaterSellLandUI *)userdata;
+
+    std::string sell_to = self->getChild<LLUICtrl>("sell_to")->getValue().asString();
+
+    if (sell_to == "user")
+    {
+        self->mChoseSellTo = true;
+        self->mSellToBuyer = true;
+        if (self->mAuthorizedBuyer.isNull())
+        {
+            self->doSelectAgent();
+        }
+    }
+    else if (sell_to == "anyone")
+    {
+        self->mChoseSellTo = true;
+        self->mSellToBuyer = false;
+    }
+
+    self->mParcelPrice = self->getChild<LLUICtrl>("price")->getValue();
+
+    if ("yes" == self->getChild<LLUICtrl>("sell_objects")->getValue().asString())
+    {
+        self->mParcelSoldWithObjects = true;
+    }
+    else
+    {
+        self->mParcelSoldWithObjects = false;
+    }
+
+    self->refreshUI();
+}
+
+void LLFloaterSellLandUI::doSelectAgent()
+{
+    LLView * button = findChild<LLView>("sell_to_select_agent");
+    LLFloaterAvatarPicker* picker = LLFloaterAvatarPicker::show(boost::bind(&LLFloaterSellLandUI::callbackAvatarPick, this, _1, _2), false, true, false, this->getName(), button);
+    // grandparent is a floater, in order to set up dependency
+    if (picker)
+    {
+        addDependentFloater(picker);
+    }
+}
+
+void LLFloaterSellLandUI::callbackAvatarPick(const uuid_vec_t& ids, const std::vector<LLAvatarName> names)
+{
+    LLParcel* parcel = mParcelSelection->getParcel();
+
+    if (names.empty() || ids.empty()) return;
+
+    LLUUID id = ids[0];
+    parcel->setAuthorizedBuyerID(id);
+
+    mAuthorizedBuyer = ids[0];
+
+    getChild<LLUICtrl>("sell_to_agent")->setValue(names[0].getCompleteName());
+
+    refreshUI();
+}
+
+// static
+void LLFloaterSellLandUI::doCancel(void *userdata)
+{
+    LLFloaterSellLandUI* self = (LLFloaterSellLandUI*)userdata;
+    self->closeFloater();
+}
+
+// static
+void LLFloaterSellLandUI::doShowObjects(void *userdata)
+{
+    LLFloaterSellLandUI* self = (LLFloaterSellLandUI*)userdata;
+    LLParcel* parcel = self->mParcelSelection->getParcel();
+    if (!parcel) return;
+
+    send_parcel_select_objects(parcel->getLocalID(), RT_SELL);
+
+    // we shouldn't pass callback functor since it is registered in LLFunctorRegistration
+    LLNotificationsUtil::add("TransferObjectsHighlighted",
+                        LLSD(), LLSD());
+}
+
+static LLNotificationFunctorRegistration tr("TransferObjectsHighlighted", &LLFloaterSellLandUI::callbackHighlightTransferable);
+
+// static
+bool LLFloaterSellLandUI::callbackHighlightTransferable(const LLSD& notification, const LLSD& data)
+{
+    LLSelectMgr::getInstance()->unhighlightAll();
+    return false;
+}
+
+// static
+void LLFloaterSellLandUI::doSellLand(void *userdata)
+{
+    LLFloaterSellLandUI* self = (LLFloaterSellLandUI*)userdata;
+
+    LLParcel* parcel = self->mParcelSelection->getParcel();
+
+    // Do a confirmation
+    S32 sale_price = self->getChild<LLUICtrl>("price")->getValue();
+    S32 area = parcel->getArea();
+    std::string authorizedBuyerName = LLTrans::getString("Anyone");
+    bool sell_to_anyone = true;
+    if ("user" == self->getChild<LLUICtrl>("sell_to")->getValue().asString())
+    {
+        authorizedBuyerName = self->getChild<LLUICtrl>("sell_to_agent")->getValue().asString();
+        sell_to_anyone = false;
+    }
+
+    // must sell to someone if indicating sale to anyone
+    if (!parcel->getForSale()
+        && (sale_price == 0)
+        && sell_to_anyone)
+    {
+        LLNotificationsUtil::add("SalePriceRestriction");
+        return;
+    }
+
+    LLSD args;
+    args["LAND_SIZE"] = llformat("%d",area);
+    args["SALE_PRICE"] = llformat("%d",sale_price);
+    args["NAME"] = authorizedBuyerName;
+
+    LLNotification::Params params("ConfirmLandSaleChange");
+    params.substitutions(args)
+        .functor.function(boost::bind(&LLFloaterSellLandUI::onConfirmSale, self, _1, _2));
+
+    if (sell_to_anyone)
+    {
+        params.name("ConfirmLandSaleToAnyoneChange");
+    }
+
+    if (parcel->getForSale())
+    {
+        // parcel already for sale, so ignore this question
+        LLNotifications::instance().forceResponse(params, -1);
+    }
+    else
+    {
+        // ask away
+        LLNotifications::instance().add(params);
+    }
+
+}
+
+bool LLFloaterSellLandUI::onConfirmSale(const LLSD& notification, const LLSD& response)
+{
+    S32 option = LLNotificationsUtil::getSelectedOption(notification, response);
+    if (option != 0)
+    {
+        return false;
+    }
+    S32  sale_price = getChild<LLUICtrl>("price")->getValue();
+
+    // Valid extracted data
+    if (sale_price < 0)
+    {
+        // TomY TODO: Throw an error
+        return false;
+    }
+
+    LLParcel* parcel = mParcelSelection->getParcel();
+    if (!parcel) return false;
+
+    // can_agent_modify_parcel deprecated by GROUPS
+//  if (!can_agent_modify_parcel(parcel))
+//  {
+//      close();
+//      return;
+//  }
+
+    parcel->setParcelFlag(PF_FOR_SALE, true);
+    parcel->setSalePrice(sale_price);
+    bool sell_with_objects = false;
+    if ("yes" == getChild<LLUICtrl>("sell_objects")->getValue().asString())
+    {
+        sell_with_objects = true;
+    }
+    parcel->setSellWithObjects(sell_with_objects);
+    if ("user" == getChild<LLUICtrl>("sell_to")->getValue().asString())
+    {
+        parcel->setAuthorizedBuyerID(mAuthorizedBuyer);
+    }
+    else
+    {
+        parcel->setAuthorizedBuyerID(LLUUID::null);
+    }
+
+    // Send update to server
+    LLViewerParcelMgr::getInstance()->sendParcelPropertiesUpdate( parcel );
+
+    closeFloater();
+    return false;
+}