--- conflicted
+++ resolved
@@ -30,25 +30,15 @@
 class LLSnapshotModel
 {
 public:
-<<<<<<< HEAD
-	enum ESnapshotType
-	{
-		SNAPSHOT_POSTCARD,
-		SNAPSHOT_TEXTURE,
-		SNAPSHOT_LOCAL,
-		SNAPSHOT_WEB,
-		SNAPSHOT_FLICKR,
-		SNAPSHOT_NONE // <FS:Ansariel> Fix XUI parser warnings
-	};
-=======
     enum ESnapshotType
     {
         SNAPSHOT_POSTCARD,
         SNAPSHOT_TEXTURE,
         SNAPSHOT_LOCAL,
-        SNAPSHOT_WEB
+        SNAPSHOT_WEB,
+        SNAPSHOT_FLICKR,
+        SNAPSHOT_NONE // <FS:Ansariel> Fix XUI parser warnings
     };
->>>>>>> 38c2a5bd
 
     typedef enum e_snapshot_format
     {
@@ -57,20 +47,12 @@
         SNAPSHOT_FORMAT_BMP
     } ESnapshotFormat;
 
-<<<<<<< HEAD
-	typedef enum
-	{
-		SNAPSHOT_TYPE_COLOR,
-		SNAPSHOT_TYPE_DEPTH,
-		SNAPSHOT_TYPE_DEPTH24 // <FS:Ansariel> FIRE-15667: 24bit depth maps
-	} ESnapshotLayerType;
-=======
     typedef enum
     {
         SNAPSHOT_TYPE_COLOR,
-        SNAPSHOT_TYPE_DEPTH
+        SNAPSHOT_TYPE_DEPTH,
+        SNAPSHOT_TYPE_DEPTH24 // <FS:Ansariel> FIRE-15667: 24bit depth maps
     } ESnapshotLayerType;
->>>>>>> 38c2a5bd
 };
 
 #endif // LL_LLSNAPSHOTMODEL_H