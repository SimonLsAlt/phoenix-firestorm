/** 
 * @file lltoolface.cpp
 * @brief A tool to manipulate faces
 *
 * $LicenseInfo:firstyear=2001&license=viewerlgpl$
 * Second Life Viewer Source Code
 * Copyright (C) 2010, Linden Research, Inc.
 * 
 * This library is free software; you can redistribute it and/or
 * modify it under the terms of the GNU Lesser General Public
 * License as published by the Free Software Foundation;
 * version 2.1 of the License only.
 * 
 * This library is distributed in the hope that it will be useful,
 * but WITHOUT ANY WARRANTY; without even the implied warranty of
 * MERCHANTABILITY or FITNESS FOR A PARTICULAR PURPOSE.  See the GNU
 * Lesser General Public License for more details.
 * 
 * You should have received a copy of the GNU Lesser General Public
 * License along with this library; if not, write to the Free Software
 * Foundation, Inc., 51 Franklin Street, Fifth Floor, Boston, MA  02110-1301  USA
 * 
 * Linden Research, Inc., 945 Battery Street, San Francisco, CA  94111  USA
 * $/LicenseInfo$
 */

#include "llviewerprecompiledheaders.h"

// File includes
#include "lltoolface.h" 

// Library includes
#include "llfloaterreg.h"
#include "v3math.h"

// Viewer includes
#include "llviewercontrol.h"
#include "llselectmgr.h"
#include "llviewerobject.h"
#include "llviewerwindow.h"
#include "llfloatertools.h"
// [RLVa:KB] - Checked: RLVa-2.1.0
#include "rlvactions.h"
// [/RLVa:KB]

// <FS:Zi> Add control to drag texture faces around
#include "llpanelface.h"
#include "llspinctrl.h"
#include "llkeyboard.h"
#include "llwindow.h"

BOOL LLToolFace::mTextureGrabbed=FALSE;
LLViewerObject* LLToolFace::mTextureObject=NULL;
S32 LLToolFace::mFaceGrabbed=0;

#undef TEXTURE_GRAB_UPDATE_REGULARLY	// continuous update of texture grabbing, might cause twitching
// </FS:Zi>

//
// Member functions
//

LLToolFace::LLToolFace()
:	LLTool(std::string("Texture"))
{ }


LLToolFace::~LLToolFace()
{ }


bool LLToolFace::handleDoubleClick(S32 x, S32 y, MASK mask)
{
	if (!LLSelectMgr::getInstance()->getSelection()->isEmpty())
	{
		// You should already have an object selected from the mousedown.
		// If so, show its properties
		LLFloaterReg::showInstance("build", "Texture");
		return true;
	}
	else
	{
		// Nothing selected means the first mouse click was probably
		// bad, so try again.
		return false;
	}
}


bool LLToolFace::handleMouseDown(S32 x, S32 y, MASK mask)
{
	gViewerWindow->pickAsync(x, y, mask, pickCallback);
<<<<<<< HEAD
	mGrabX = x;
	mGrabY = y;
	return TRUE;
=======
	return true;
>>>>>>> 2817d6c6
}

void LLToolFace::pickCallback(const LLPickInfo& pick_info)
{
	LLViewerObject* hit_obj	= pick_info.getObject();

	if (hit_obj)
	{
		S32 hit_face = pick_info.mObjectFace;
		
		if (hit_obj->isAvatar())
		{
			// ...clicked on an avatar, so don't do anything
			return;
		}

// [RLVa:KB] - Checked: RLVa-1.3.0
		if ( (RlvActions::isRlvEnabled()) && ((!RlvActions::canEdit(hit_obj)) || (!RlvActions::canInteract(hit_obj, pick_info.mObjectOffset))) )
		{
			return;
		}
// [/RLVa:KB]

		// ...clicked on a world object, try to pick the appropriate face

		if (pick_info.mKeyMask & MASK_SHIFT)
		{
			// If object not selected, need to inform sim
			if ( !hit_obj->isSelected() )
			{
				// object wasn't selected so add the object and face
				LLSelectMgr::getInstance()->selectObjectOnly(hit_obj, hit_face);
			}
			else if (!LLSelectMgr::getInstance()->getSelection()->contains(hit_obj, hit_face) )
			{
				// object is selected, but not this face, so add it.
				LLSelectMgr::getInstance()->addAsIndividual(hit_obj, hit_face);
			}
			else
			{
				// object is selected, as is this face, so remove the face.
				LLSelectMgr::getInstance()->remove(hit_obj, hit_face);

				// BUG: If you remove the last face, the simulator won't know about it.
			}
		}
		else
		{
			// clicked without modifiers, select only
			// this face
			LLSelectMgr::getInstance()->deselectAll();
			LLSelectMgr::getInstance()->selectObjectOnly(hit_obj, hit_face);
		}

		// <FS:Zi> Add control to drag texture faces around
		if(gSavedSettings.getBOOL("FSExperimentalDragTexture"))
		{
			// if the same object and face was clicked as before, assume the user wants to grab it
			if(LLToolFace::mTextureObject==hit_obj && LLToolFace::mFaceGrabbed==pick_info.mObjectFace)
			{
				LLToolFace::mTextureGrabbed=TRUE;
				gViewerWindow->hideCursor();
			}
			else
			{
				LLToolFace::mTextureGrabbed=FALSE;
				gViewerWindow->showCursor();
			}
		}

		// remember the object being selected so we can check for grabbing later
		LLToolFace::mTextureObject=hit_obj;
		// also remember the selected object face
		LLToolFace::mFaceGrabbed=pick_info.mObjectFace;
		// </FS:Zi>
	}
	else
	{
		if (!(pick_info.mKeyMask == MASK_SHIFT))
		{
			LLSelectMgr::getInstance()->deselectAll();
		}
	}
}


void LLToolFace::handleSelect()
{
	// From now on, draw faces
	LLSelectMgr::getInstance()->setTEMode(TRUE);
}


void LLToolFace::handleDeselect()
{
	// Stop drawing faces
	LLSelectMgr::getInstance()->setTEMode(FALSE);

	stopGrabbing();	// <FS:Zi> Add control to drag texture faces around
}


void LLToolFace::render()
{
	// <FS:Zi> Add control to drag texture faces around
	// // for now, do nothing

#ifdef TEXTURE_GRAB_UPDATE_REGULARLY
	static S32 updateCounter=0;
	static BOOL teDirty=FALSE;
#endif

	// do nothing if no texture was grabbed or no associated object was found, or the object is no modify
	if(!LLToolFace::mTextureGrabbed || !LLToolFace::mTextureObject || !mTextureObject->permModify())
	{
		return;
	}

	// This is a rather lazy way of doing this, but the methods tried further down
	// didn't lead to the necessary accuracy. More research will be done to see if
	// it can be improved somehow.

	// get the mouse distance from the original grabbing point
	S32 dx=gViewerWindow->getCurrentMouseX()-mGrabX;
	S32 dy=mGrabY-gViewerWindow->getCurrentMouseY();

	// if no movement took place, stop here
	if(dx==0 && dy==0)
	{
		return;
	}

	// move the mouse back to the grabbing point
	gViewerWindow->getWindow()->setCursorPosition(LLCoordWindow(mGrabX,gViewerWindow->getWindowHeightRaw()-mGrabY-1));

	F32 u;
	F32 v;
	F32 scaleU;
	F32 scaleV;

	// get texture coordinates and scale from the currently edited face
	mTextureObject->getTE(mFaceGrabbed)->getOffset(&u,&v);
	mTextureObject->getTE(mFaceGrabbed)->getScale(&scaleU,&scaleV);

	// get the status of modifier keys
	MASK mask=gKeyboard->currentMask(FALSE);

	// scale mode
//	if(mask & MASK_ALT)
	if(gKeyboard->getKeyDown(KEY_CAPSLOCK))
	{
		// set the value scaling based on SHIFT and CTRL keys being used
		F32 scale=10.0f;
		if(mask & MASK_CONTROL)
			scale=100.0f;
		else if(mask & MASK_SHIFT)
			scale=1000.0f;

		// recalculate texture scale
		scaleU-=(F32) dx/scale;
		scaleV+=(F32) dy/scale;

		// Bounds check 
		if(scaleU<0.0f)  scaleU=0.0f;
		if(scaleV<0.0f)  scaleV=0.0f;

		// apply new texture scale
		mTextureObject->setTEScale(mFaceGrabbed,scaleU,scaleV);
	}
	// drag mode
	else
	{
		// set the value scaling based on SHIFT and CTRL keys being used
		F32 scale=100.0f;
		if(mask & MASK_CONTROL)
			scale=1000.0f;
		else if(mask & MASK_SHIFT)
			scale=10000.0f;

		// recalculate texture position
		u-=(F32) dx/scale*scaleU;
		v+=(F32) dy/scale*scaleV;

		// Bounds check and roll over
		if     (u> 1.0f)  u-=1.0f;
		else if(u<-1.0f)  u+=1.0f;
		if     (v> 1.0f)  v-=1.0f;
		else if(v<-1.0f)  v+=1.0f;

		// apply new texture position
		mTextureObject->setTEOffset(mFaceGrabbed,u,v);
	}

	// update the build floater to reflect the new values
	LLFloaterTools* toolsFloater=(LLFloaterTools*) LLFloaterReg::findInstance("build");
	if(toolsFloater)
	{
		LLPanelFace* panelFace=toolsFloater->mPanelFace;
		if(panelFace)
		{
			panelFace->refresh();
		}
	}

#ifdef TEXTURE_GRAB_UPDATE_REGULARLY
	teDirty=TRUE;

	updateCounter++;
	if(updateCounter==10)
	{
		mTextureObject->sendTEUpdate();
		updateCounter=0;
		teDirty=FALSE;
	}
#endif
	// this is one way I would rather do it than tracking mouse deltas, because it
	// would take rotations into account. However, mSTCoords seems too coarse to be useful
/*
	S32 x=gViewerWindow->getCurrentMouseX();
	S32 y=gViewerWindow->getCurrentMouseY();

	const LLPickInfo& pick=gViewerWindow->pickImmediate(x,y,TRUE);

	if(pick.getObjectID()!=LLToolFace::mTextureObject->getID() || pick.mObjectFace!=LLToolFace::mFaceGrabbed)
	{
		return;
	}

	LL_WARNS() << x << " " << y << " " << pick.mSTCoords.mV[VX] << " " <<  pick.mSTCoords.mV[VY] << LL_ENDL;
*/

	// this is another way I would rather do it than tracking mouse deltas, because it
	// would take rotations into account. However, mSTCoords seems too coarse to be useful
/*
	S32 x=gViewerWindow->getCurrentMouseX();
	S32 y=gViewerWindow->getCurrentMouseY();

	S32 gDebugRaycastFaceHit = -1;
	LLVector3 gDebugRaycastIntersection;
	LLVector2 gDebugRaycastTexCoord;
	LLVector3 gDebugRaycastNormal;
	LLVector3 gDebugRaycastBinormal;
	LLVector3 gDebugRaycastStart;
	LLVector3 gDebugRaycastEnd;

	gDebugRaycastObject = gViewerWindow->cursorIntersect(x,y, 512.f, mTextureObject, mFaceGrabbed, FALSE,
										  &gDebugRaycastFaceHit,
										  &gDebugRaycastIntersection,
										  &gDebugRaycastTexCoord,
										  &gDebugRaycastNormal,
										  &gDebugRaycastBinormal,
										  &gDebugRaycastStart,
										  &gDebugRaycastEnd
										 );

	if(!gDebugRaycastObject || gDebugRaycastFaceHit!=LLToolFace::mFaceGrabbed)
	{
		return;
	}
*/
}

void LLToolFace::stopGrabbing()
{
	if(mTextureObject)
	{
		mTextureObject->sendTEUpdate();
	}
	gViewerWindow->showCursor();

	LLToolFace::mTextureGrabbed=FALSE;
	LLToolFace::mTextureObject=NULL;
	LLToolFace::mFaceGrabbed=0;
}

BOOL LLToolFace::handleMouseUp(S32 x, S32 y, MASK mask)
{
	if(mTextureObject)
	{
		mTextureObject->sendTEUpdate();
	}
	gViewerWindow->showCursor();
	LLToolFace::mTextureGrabbed=FALSE;

	return TRUE;
}
// </FS:Zi><|MERGE_RESOLUTION|>--- conflicted
+++ resolved
@@ -49,8 +49,8 @@
 #include "llkeyboard.h"
 #include "llwindow.h"
 
-BOOL LLToolFace::mTextureGrabbed=FALSE;
-LLViewerObject* LLToolFace::mTextureObject=NULL;
+bool LLToolFace::mTextureGrabbed = false;
+LLViewerObject* LLToolFace::mTextureObject = nullptr;
 S32 LLToolFace::mFaceGrabbed=0;
 
 #undef TEXTURE_GRAB_UPDATE_REGULARLY	// continuous update of texture grabbing, might cause twitching
@@ -90,13 +90,9 @@
 bool LLToolFace::handleMouseDown(S32 x, S32 y, MASK mask)
 {
 	gViewerWindow->pickAsync(x, y, mask, pickCallback);
-<<<<<<< HEAD
 	mGrabX = x;
 	mGrabY = y;
-	return TRUE;
-=======
 	return true;
->>>>>>> 2817d6c6
 }
 
 void LLToolFace::pickCallback(const LLPickInfo& pick_info)
@@ -152,25 +148,25 @@
 		}
 
 		// <FS:Zi> Add control to drag texture faces around
-		if(gSavedSettings.getBOOL("FSExperimentalDragTexture"))
+		if (gSavedSettings.getBOOL("FSExperimentalDragTexture"))
 		{
 			// if the same object and face was clicked as before, assume the user wants to grab it
-			if(LLToolFace::mTextureObject==hit_obj && LLToolFace::mFaceGrabbed==pick_info.mObjectFace)
-			{
-				LLToolFace::mTextureGrabbed=TRUE;
+			if (LLToolFace::mTextureObject == hit_obj && LLToolFace::mFaceGrabbed == pick_info.mObjectFace)
+			{
+				LLToolFace::mTextureGrabbed = true;
 				gViewerWindow->hideCursor();
 			}
 			else
 			{
-				LLToolFace::mTextureGrabbed=FALSE;
+				LLToolFace::mTextureGrabbed = false;
 				gViewerWindow->showCursor();
 			}
 		}
 
 		// remember the object being selected so we can check for grabbing later
-		LLToolFace::mTextureObject=hit_obj;
+		LLToolFace::mTextureObject = hit_obj;
 		// also remember the selected object face
-		LLToolFace::mFaceGrabbed=pick_info.mObjectFace;
+		LLToolFace::mFaceGrabbed = pick_info.mObjectFace;
 		// </FS:Zi>
 	}
 	else
@@ -361,26 +357,26 @@
 
 void LLToolFace::stopGrabbing()
 {
-	if(mTextureObject)
+	if (mTextureObject)
 	{
 		mTextureObject->sendTEUpdate();
 	}
 	gViewerWindow->showCursor();
 
-	LLToolFace::mTextureGrabbed=FALSE;
-	LLToolFace::mTextureObject=NULL;
-	LLToolFace::mFaceGrabbed=0;
-}
-
-BOOL LLToolFace::handleMouseUp(S32 x, S32 y, MASK mask)
-{
-	if(mTextureObject)
+	LLToolFace::mTextureGrabbed = false;
+	LLToolFace::mTextureObject = nullptr;
+	LLToolFace::mFaceGrabbed = 0;
+}
+
+bool LLToolFace::handleMouseUp(S32 x, S32 y, MASK mask)
+{
+	if (mTextureObject)
 	{
 		mTextureObject->sendTEUpdate();
 	}
 	gViewerWindow->showCursor();
-	LLToolFace::mTextureGrabbed=FALSE;
-
-	return TRUE;
+	LLToolFace::mTextureGrabbed = false;
+
+	return true;
 }
 // </FS:Zi>