--- conflicted
+++ resolved
@@ -89,14 +89,10 @@
 
 BOOL LLToolFace::handleMouseDown(S32 x, S32 y, MASK mask)
 {
-<<<<<<< HEAD
-	mGrabX=x;
-	mGrabY=y;
-
-	gViewerWindow->pickAsync(x, y, mask, pickCallback);
-=======
+	mGrabX = x;
+	mGrabY = y;
+
 	gViewerWindow->pickAsync(x, y, mask, pickCallback, false, gSavedSettings.getBOOL("AnimatedObjectsAllowLeftClick"));
->>>>>>> 4bab66a4
 	return TRUE;
 }
 
