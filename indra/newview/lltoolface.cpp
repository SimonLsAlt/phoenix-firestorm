/** 
 * @file lltoolface.cpp
 * @brief A tool to manipulate faces
 *
 * $LicenseInfo:firstyear=2001&license=viewerlgpl$
 * Second Life Viewer Source Code
 * Copyright (C) 2010, Linden Research, Inc.
 * 
 * This library is free software; you can redistribute it and/or
 * modify it under the terms of the GNU Lesser General Public
 * License as published by the Free Software Foundation;
 * version 2.1 of the License only.
 * 
 * This library is distributed in the hope that it will be useful,
 * but WITHOUT ANY WARRANTY; without even the implied warranty of
 * MERCHANTABILITY or FITNESS FOR A PARTICULAR PURPOSE.  See the GNU
 * Lesser General Public License for more details.
 * 
 * You should have received a copy of the GNU Lesser General Public
 * License along with this library; if not, write to the Free Software
 * Foundation, Inc., 51 Franklin Street, Fifth Floor, Boston, MA  02110-1301  USA
 * 
 * Linden Research, Inc., 945 Battery Street, San Francisco, CA  94111  USA
 * $/LicenseInfo$
 */

#include "llviewerprecompiledheaders.h"

// File includes
#include "lltoolface.h" 

// Library includes
#include "llfloaterreg.h"
#include "v3math.h"

// Viewer includes
#include "llviewercontrol.h"
#include "llselectmgr.h"
#include "llviewerobject.h"
#include "llviewerwindow.h"
#include "llfloatertools.h"
// [RLVa:KB] - Checked: RLVa-2.1.0
#include "rlvactions.h"
// [/RLVa:KB]

<<<<<<< HEAD
// <FS:Zi> Add control to drag texture faces around
#include "llpanelface.h"
=======
// #include "llpanelface.h"  // <FS:Zi> switchable edit texture/materials panel - include not needed
// <FS:Zi> Add control to drag texture faces around
>>>>>>> 4c6d8f4b
#include "llspinctrl.h"
#include "llkeyboard.h"
#include "llwindow.h"

BOOL LLToolFace::mTextureGrabbed=FALSE;
LLViewerObject* LLToolFace::mTextureObject=NULL;
S32 LLToolFace::mFaceGrabbed=0;

#undef TEXTURE_GRAB_UPDATE_REGULARLY	// continuous update of texture grabbing, might cause twitching
// </FS:Zi>

//
// Member functions
//

LLToolFace::LLToolFace()
:	LLTool(std::string("Texture"))
{ }


LLToolFace::~LLToolFace()
{ }


BOOL LLToolFace::handleDoubleClick(S32 x, S32 y, MASK mask)
{
	if (!LLSelectMgr::getInstance()->getSelection()->isEmpty())
	{
		// You should already have an object selected from the mousedown.
		// If so, show its properties
		LLFloaterReg::showInstance("build", "Texture");
		return TRUE;
	}
	else
	{
		// Nothing selected means the first mouse click was probably
		// bad, so try again.
		return FALSE;
	}
}


BOOL LLToolFace::handleMouseDown(S32 x, S32 y, MASK mask)
{
	gViewerWindow->pickAsync(x, y, mask, pickCallback);
	mGrabX = x;
	mGrabY = y;
	return TRUE;
}

void LLToolFace::pickCallback(const LLPickInfo& pick_info)
{
	LLViewerObject* hit_obj	= pick_info.getObject();

	if (hit_obj)
	{
		S32 hit_face = pick_info.mObjectFace;
		
		if (hit_obj->isAvatar())
		{
			// ...clicked on an avatar, so don't do anything
			return;
		}

// [RLVa:KB] - Checked: RLVa-1.3.0
		if ( (RlvActions::isRlvEnabled()) && ((!RlvActions::canEdit(hit_obj)) || (!RlvActions::canInteract(hit_obj, pick_info.mObjectOffset))) )
		{
			return;
		}
// [/RLVa:KB]

		// ...clicked on a world object, try to pick the appropriate face

		if (pick_info.mKeyMask & MASK_SHIFT)
		{
			// If object not selected, need to inform sim
			if ( !hit_obj->isSelected() )
			{
				// object wasn't selected so add the object and face
				LLSelectMgr::getInstance()->selectObjectOnly(hit_obj, hit_face);
			}
			else if (!LLSelectMgr::getInstance()->getSelection()->contains(hit_obj, hit_face) )
			{
				// object is selected, but not this face, so add it.
				LLSelectMgr::getInstance()->addAsIndividual(hit_obj, hit_face);
			}
			else
			{
				// object is selected, as is this face, so remove the face.
				LLSelectMgr::getInstance()->remove(hit_obj, hit_face);

				// BUG: If you remove the last face, the simulator won't know about it.
			}
		}
		else
		{
			// clicked without modifiers, select only
			// this face
			LLSelectMgr::getInstance()->deselectAll();
			LLSelectMgr::getInstance()->selectObjectOnly(hit_obj, hit_face);
		}

		// <FS:Zi> Add control to drag texture faces around
		if(gSavedSettings.getBOOL("FSExperimentalDragTexture"))
		{
			// if the same object and face was clicked as before, assume the user wants to grab it
			if(LLToolFace::mTextureObject==hit_obj && LLToolFace::mFaceGrabbed==pick_info.mObjectFace)
			{
				LLToolFace::mTextureGrabbed=TRUE;
				gViewerWindow->hideCursor();
			}
			else
			{
				LLToolFace::mTextureGrabbed=FALSE;
				gViewerWindow->showCursor();
			}
		}

		// remember the object being selected so we can check for grabbing later
		LLToolFace::mTextureObject=hit_obj;
		// also remember the selected object face
		LLToolFace::mFaceGrabbed=pick_info.mObjectFace;
		// </FS:Zi>
	}
	else
	{
		if (!(pick_info.mKeyMask == MASK_SHIFT))
		{
			LLSelectMgr::getInstance()->deselectAll();
		}
	}
}


void LLToolFace::handleSelect()
{
	// From now on, draw faces
	LLSelectMgr::getInstance()->setTEMode(TRUE);
}


void LLToolFace::handleDeselect()
{
	// Stop drawing faces
	LLSelectMgr::getInstance()->setTEMode(FALSE);

	stopGrabbing();	// <FS:Zi> Add control to drag texture faces around
}


void LLToolFace::render()
{
	// <FS:Zi> Add control to drag texture faces around
	// // for now, do nothing

#ifdef TEXTURE_GRAB_UPDATE_REGULARLY
	static S32 updateCounter=0;
	static BOOL teDirty=FALSE;
#endif

	// do nothing if no texture was grabbed or no associated object was found, or the object is no modify
	if(!LLToolFace::mTextureGrabbed || !LLToolFace::mTextureObject || !mTextureObject->permModify())
	{
		return;
	}

	// This is a rather lazy way of doing this, but the methods tried further down
	// didn't lead to the necessary accuracy. More research will be done to see if
	// it can be improved somehow.

	// get the mouse distance from the original grabbing point
	S32 dx=gViewerWindow->getCurrentMouseX()-mGrabX;
	S32 dy=mGrabY-gViewerWindow->getCurrentMouseY();

	// if no movement took place, stop here
	if(dx==0 && dy==0)
	{
		return;
	}

	// move the mouse back to the grabbing point
	gViewerWindow->getWindow()->setCursorPosition(LLCoordWindow(mGrabX,gViewerWindow->getWindowHeightRaw()-mGrabY-1));

	F32 u;
	F32 v;
	F32 scaleU;
	F32 scaleV;

	// get texture coordinates and scale from the currently edited face
	mTextureObject->getTE(mFaceGrabbed)->getOffset(&u,&v);
	mTextureObject->getTE(mFaceGrabbed)->getScale(&scaleU,&scaleV);

	// get the status of modifier keys
	MASK mask=gKeyboard->currentMask(FALSE);

	// scale mode
//	if(mask & MASK_ALT)
	if(gKeyboard->getKeyDown(KEY_CAPSLOCK))
	{
		// set the value scaling based on SHIFT and CTRL keys being used
		F32 scale=10.0f;
		if(mask & MASK_CONTROL)
			scale=100.0f;
		else if(mask & MASK_SHIFT)
			scale=1000.0f;

		// recalculate texture scale
		scaleU-=(F32) dx/scale;
		scaleV+=(F32) dy/scale;

		// Bounds check 
		if(scaleU<0.0f)  scaleU=0.0f;
		if(scaleV<0.0f)  scaleV=0.0f;

		// apply new texture scale
		mTextureObject->setTEScale(mFaceGrabbed,scaleU,scaleV);
	}
	// drag mode
	else
	{
		// set the value scaling based on SHIFT and CTRL keys being used
		F32 scale=100.0f;
		if(mask & MASK_CONTROL)
			scale=1000.0f;
		else if(mask & MASK_SHIFT)
			scale=10000.0f;

		// recalculate texture position
		u-=(F32) dx/scale*scaleU;
		v+=(F32) dy/scale*scaleV;

		// Bounds check and roll over
		if     (u> 1.0f)  u-=1.0f;
		else if(u<-1.0f)  u+=1.0f;
		if     (v> 1.0f)  v-=1.0f;
		else if(v<-1.0f)  v+=1.0f;

		// apply new texture position
		mTextureObject->setTEOffset(mFaceGrabbed,u,v);
	}

	// update the build floater to reflect the new values
	LLFloaterTools* toolsFloater=(LLFloaterTools*) LLFloaterReg::findInstance("build");
	if(toolsFloater)
	{
<<<<<<< HEAD
		LLPanelFace* panelFace=toolsFloater->mPanelFace;
		if(panelFace)
		{
			panelFace->refresh();
		}
=======
		// <FS:Zi> switchable edit texture/materials panel
		// LLPanelFace* panelFace=toolsFloater->mPanelFace;
		// if(panelFace)
		// {
		// 	panelFace->refresh();
		// }
		toolsFloater->refreshPanelFace();
		// </FS:Zi>
>>>>>>> 4c6d8f4b
	}

#ifdef TEXTURE_GRAB_UPDATE_REGULARLY
	teDirty=TRUE;

	updateCounter++;
	if(updateCounter==10)
	{
		mTextureObject->sendTEUpdate();
		updateCounter=0;
		teDirty=FALSE;
	}
#endif
	// this is one way I would rather do it than tracking mouse deltas, because it
	// would take rotations into account. However, mSTCoords seems too coarse to be useful
/*
	S32 x=gViewerWindow->getCurrentMouseX();
	S32 y=gViewerWindow->getCurrentMouseY();

	const LLPickInfo& pick=gViewerWindow->pickImmediate(x,y,TRUE);

	if(pick.getObjectID()!=LLToolFace::mTextureObject->getID() || pick.mObjectFace!=LLToolFace::mFaceGrabbed)
	{
		return;
	}

	LL_WARNS() << x << " " << y << " " << pick.mSTCoords.mV[VX] << " " <<  pick.mSTCoords.mV[VY] << LL_ENDL;
*/

	// this is another way I would rather do it than tracking mouse deltas, because it
	// would take rotations into account. However, mSTCoords seems too coarse to be useful
/*
	S32 x=gViewerWindow->getCurrentMouseX();
	S32 y=gViewerWindow->getCurrentMouseY();

	S32 gDebugRaycastFaceHit = -1;
	LLVector3 gDebugRaycastIntersection;
	LLVector2 gDebugRaycastTexCoord;
	LLVector3 gDebugRaycastNormal;
	LLVector3 gDebugRaycastBinormal;
	LLVector3 gDebugRaycastStart;
	LLVector3 gDebugRaycastEnd;

	gDebugRaycastObject = gViewerWindow->cursorIntersect(x,y, 512.f, mTextureObject, mFaceGrabbed, FALSE,
										  &gDebugRaycastFaceHit,
										  &gDebugRaycastIntersection,
										  &gDebugRaycastTexCoord,
										  &gDebugRaycastNormal,
										  &gDebugRaycastBinormal,
										  &gDebugRaycastStart,
										  &gDebugRaycastEnd
										 );

	if(!gDebugRaycastObject || gDebugRaycastFaceHit!=LLToolFace::mFaceGrabbed)
	{
		return;
	}
*/
}

void LLToolFace::stopGrabbing()
{
	if(mTextureObject)
	{
		mTextureObject->sendTEUpdate();
	}
	gViewerWindow->showCursor();

	LLToolFace::mTextureGrabbed=FALSE;
	LLToolFace::mTextureObject=NULL;
	LLToolFace::mFaceGrabbed=0;
}

BOOL LLToolFace::handleMouseUp(S32 x, S32 y, MASK mask)
{
	if(mTextureObject)
	{
		mTextureObject->sendTEUpdate();
	}
	gViewerWindow->showCursor();
	LLToolFace::mTextureGrabbed=FALSE;

	return TRUE;
}
// </FS:Zi><|MERGE_RESOLUTION|>--- conflicted
+++ resolved
@@ -43,13 +43,8 @@
 #include "rlvactions.h"
 // [/RLVa:KB]
 
-<<<<<<< HEAD
-// <FS:Zi> Add control to drag texture faces around
-#include "llpanelface.h"
-=======
 // #include "llpanelface.h"  // <FS:Zi> switchable edit texture/materials panel - include not needed
 // <FS:Zi> Add control to drag texture faces around
->>>>>>> 4c6d8f4b
 #include "llspinctrl.h"
 #include "llkeyboard.h"
 #include "llwindow.h"
@@ -295,13 +290,6 @@
 	LLFloaterTools* toolsFloater=(LLFloaterTools*) LLFloaterReg::findInstance("build");
 	if(toolsFloater)
 	{
-<<<<<<< HEAD
-		LLPanelFace* panelFace=toolsFloater->mPanelFace;
-		if(panelFace)
-		{
-			panelFace->refresh();
-		}
-=======
 		// <FS:Zi> switchable edit texture/materials panel
 		// LLPanelFace* panelFace=toolsFloater->mPanelFace;
 		// if(panelFace)
@@ -310,7 +298,6 @@
 		// }
 		toolsFloater->refreshPanelFace();
 		// </FS:Zi>
->>>>>>> 4c6d8f4b
 	}
 
 #ifdef TEXTURE_GRAB_UPDATE_REGULARLY
