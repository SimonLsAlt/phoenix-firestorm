--- conflicted
+++ resolved
@@ -446,7 +446,6 @@
 void LLSettingsVOSky::convertAtmosphericsToLegacy(LLSD& legacy, LLSD& settings)
 {
     // These will need to be inferred from new settings' density profiles
-<<<<<<< HEAD
     if (settings.has(SETTING_LEGACY_HAZE))
     {
         LLSD legacyhaze = settings[SETTING_LEGACY_HAZE];
@@ -459,23 +458,6 @@
         legacy[SETTING_HAZE_DENSITY] = LLSDArray(legacyhaze[SETTING_HAZE_DENSITY])(0.0f)(0.0f)(1.0f);
         legacy[SETTING_HAZE_HORIZON] = LLSDArray(legacyhaze[SETTING_HAZE_HORIZON])(0.0f)(0.0f)(1.0f);
     }
-=======
-    legacy[SETTING_AMBIENT] = ensure_array_4(settings[SETTING_AMBIENT], 1.0f);
-    legacy[SETTING_BLUE_DENSITY] = ensure_array_4(settings[SETTING_BLUE_DENSITY], 1.0);
-    legacy[SETTING_BLUE_HORIZON] = ensure_array_4(settings[SETTING_BLUE_HORIZON], 1.0);
-    legacy[SETTING_DENSITY_MULTIPLIER] = LLSDArray(settings[SETTING_DENSITY_MULTIPLIER].asReal())(0.0f)(0.0f)(1.0f);
-    legacy[SETTING_DISTANCE_MULTIPLIER] = LLSDArray(settings[SETTING_DISTANCE_MULTIPLIER].asReal())(0.0f)(0.0f)(1.0f);
-    legacy[SETTING_HAZE_DENSITY] = LLSDArray(settings[SETTING_HAZE_DENSITY])(0.0f)(0.0f)(1.0f);
-    legacy[SETTING_HAZE_HORIZON] = LLSDArray(settings[SETTING_HAZE_HORIZON])(0.0f)(0.0f)(1.0f);
-
-    //legacy[SETTING_AMBIENT]             = LLColor4::black.getValue();
-    //legacy[SETTING_BLUE_DENSITY]        = LLColor4(0.2447, 0.4487, 0.7599, 0.0).getValue();
-    //legacy[SETTING_BLUE_HORIZON]        = LLColor4(0.4954, 0.4954, 0.6399, 0.0).getValue();
-    //legacy[SETTING_HAZE_DENSITY]        = LLSDArray(0.6999f)(0.0f)(0.0f)(1.0f);
-    //legacy[SETTING_HAZE_HORIZON]        = LLSDArray(0.1899f)(0.0f)(0.0f)(1.0f);
-    //legacy[SETTING_DENSITY_MULTIPLIER]  = LLSDArray(0.0001f)(0.0f)(0.0f)(1.0f);LLSD::Real(0.0001);
-    //legacy[SETTING_DISTANCE_MULTIPLIER] = LLSDArray(0.8f)(0.0f)(0.0f)(1.0f);    
->>>>>>> 2a613d73
 }
 
 LLSD LLSettingsVOSky::convertToLegacy(const LLSettingsSky::ptr_t &psky, bool isAdvanced)
