/**
* @file llsettingsvo.cpp
* @author Rider Linden
* @brief Subclasses for viewer specific settings behaviors.
*
* $LicenseInfo:2011&license=viewerlgpl$
* Second Life Viewer Source Code
* Copyright (C) 2017, Linden Research, Inc.
*
* This library is free software; you can redistribute it and/or
* modify it under the terms of the GNU Lesser General Public
* License as published by the Free Software Foundation;
* version 2.1 of the License only.
*
* This library is distributed in the hope that it will be useful,
* but WITHOUT ANY WARRANTY; without even the implied warranty of
* MERCHANTABILITY or FITNESS FOR A PARTICULAR PURPOSE.  See the GNU
* Lesser General Public License for more details.
*
* You should have received a copy of the GNU Lesser General Public
* License along with this library; if not, write to the Free Software
* Foundation, Inc., 51 Franklin Street, Fifth Floor, Boston, MA  02110-1301  USA
*
* Linden Research, Inc., 945 Battery Street, San Francisco, CA  94111  USA
* $/LicenseInfo$
*/

#include "llviewerprecompiledheaders.h"
#include "llviewercontrol.h"
#include "llsettingsvo.h"

#include "pipeline.h"

#include <algorithm>
#include <cstdio>
#include <boost/make_shared.hpp>
#include "lltrace.h"
#include "llfasttimer.h"
#include "v3colorutil.h"

#include "llglslshader.h"
#include "llviewershadermgr.h"

#include "llagent.h"
#include "llassettype.h"
#include "llfloaterperms.h"
#include "llnotificationsutil.h"

#include "llviewerregion.h"
#include "llviewerassetupload.h"
#include "llviewerinventory.h"

#include "llenvironment.h"
#include "llsky.h"

#include "llpermissions.h"

#include "llinventorymodel.h"
#include "llassetstorage.h"
#include "llfilesystem.h"
#include "lldrawpoolwater.h"

#include <boost/algorithm/string/replace.hpp>
#include "llinventoryobserver.h"
#include "llinventorydefines.h"

#include "lltrans.h"

#undef  VERIFY_LEGACY_CONVERSION

//=========================================================================
namespace 
{
    LLSD ensure_array_4(LLSD in, F32 fill);
    LLSD read_legacy_preset_data(const std::string &name, const std::string& path, LLSD  &messages);

    //-------------------------------------------------------------------------
    class LLSettingsInventoryCB : public LLInventoryCallback
    {
    public:
        typedef std::function<void(const LLUUID &)> callback_t;

        LLSettingsInventoryCB(callback_t cbfn) :
            mCbfn(cbfn)
        { }

        void fire(const LLUUID& inv_item) override  { if (mCbfn) mCbfn(inv_item); }

    private:
        callback_t  mCbfn;
    };

    //-------------------------------------------------------------------------
}


//=========================================================================
void LLSettingsVOBase::createNewInventoryItem(LLSettingsType::type_e stype, const LLUUID &parent_id, inventory_result_fn callback)
{
    LLTransactionID tid;
    U32 nextOwnerPerm = LLFloaterPerms::getNextOwnerPerms("Settings");
    nextOwnerPerm |= PERM_COPY;

    if (!LLEnvironment::instance().isInventoryEnabled())
    {
        LL_WARNS("SETTINGS") << "Region does not support settings inventory objects." << LL_ENDL;
        LLNotificationsUtil::add("SettingsUnsuported");
        return;
    }

    tid.generate();

    LLPointer<LLInventoryCallback> cb = new LLSettingsInventoryCB([callback](const LLUUID &inventoryId) {
        LLSettingsVOBase::onInventoryItemCreated(inventoryId, LLSettingsBase::ptr_t(), callback);
    });

    create_inventory_settings(gAgent.getID(), gAgent.getSessionID(),
        parent_id, LLTransactionID::tnull,
        LLSettingsType::getDefaultName(stype), "",
        stype, nextOwnerPerm, cb);
}


void LLSettingsVOBase::createInventoryItem(const LLSettingsBase::ptr_t &settings, const LLUUID &parent_id, std::string settings_name, inventory_result_fn callback)
{
    U32 nextOwnerPerm = LLFloaterPerms::getNextOwnerPerms("Settings");
    createInventoryItem(settings, nextOwnerPerm, parent_id, settings_name, callback);
}

void LLSettingsVOBase::createInventoryItem(const LLSettingsBase::ptr_t &settings, U32 next_owner_perm, const LLUUID &parent_id, std::string settings_name, inventory_result_fn callback)
{
    LLTransactionID tid;

    if (!LLEnvironment::instance().isInventoryEnabled())
    {
        LL_WARNS("SETTINGS") << "Region does not support settings inventory objects." << LL_ENDL;
        LLNotificationsUtil::add("SettingsUnsuported");
        return;
    }

    tid.generate();

    LLPointer<LLInventoryCallback> cb = new LLSettingsInventoryCB([settings, callback](const LLUUID &inventoryId) {
            LLSettingsVOBase::onInventoryItemCreated(inventoryId, settings, callback);
        });

    if (settings_name.empty())
    {
        settings_name = settings->getName();
    }
    create_inventory_settings(gAgent.getID(), gAgent.getSessionID(),
        parent_id, tid,
        settings_name, "",
        settings->getSettingsTypeValue(), next_owner_perm, cb);
}

void LLSettingsVOBase::onInventoryItemCreated(const LLUUID &inventoryId, LLSettingsBase::ptr_t settings, inventory_result_fn callback)
{
    LLViewerInventoryItem *pitem = gInventory.getItem(inventoryId);
    if (pitem)
    {
        LLPermissions perm = pitem->getPermissions();
        if (perm.getMaskEveryone() != PERM_COPY)
        {
            perm.setMaskEveryone(PERM_COPY);
            pitem->setPermissions(perm);
            pitem->updateServer(FALSE);
        }
    }
    if (!settings)
    {   // The item was created as new with no settings passed in.  Simulator should have given it the default for the type... check ID, 
        // no need to upload asset.
        LLUUID asset_id;
        if (pitem)
        {
            asset_id = pitem->getAssetUUID();
        }
        if (callback)
            callback(asset_id, inventoryId, LLUUID::null, LLSD());
        return;
    }
    // We need to update some inventory stuff here.... maybe.
    updateInventoryItem(settings, inventoryId, callback, false);
}

void LLSettingsVOBase::updateInventoryItem(const LLSettingsBase::ptr_t &settings, LLUUID inv_item_id, inventory_result_fn callback, bool update_name)
{
    const LLViewerRegion* region = gAgent.getRegion();
    if (!region)
    {
        LL_WARNS("SETTINGS") << "Not connected to a region, cannot save setting." << LL_ENDL;
        return;
    }

    std::string agent_url(region->getCapability("UpdateSettingsAgentInventory"));

    if (!LLEnvironment::instance().isInventoryEnabled())
    {
        LL_WARNS("SETTINGS") << "Region does not support settings inventory objects." << LL_ENDL;
        LLNotificationsUtil::add("SettingsUnsuported");
        return;
    }

    LLViewerInventoryItem *inv_item = gInventory.getItem(inv_item_id);
    if (inv_item)
    {
        bool need_update(false);
        LLPointer<LLViewerInventoryItem> new_item = new LLViewerInventoryItem(inv_item);

        if (settings->getFlag(LLSettingsBase::FLAG_NOTRANS) && new_item->getPermissions().allowOperationBy(PERM_TRANSFER, gAgent.getID()))
        {
            LLPermissions perm(inv_item->getPermissions());
            perm.setBaseBits(LLUUID::null, FALSE, PERM_TRANSFER);
            perm.setOwnerBits(LLUUID::null, FALSE, PERM_TRANSFER);
            new_item->setPermissions(perm);
            need_update |= true;
        }
        if (update_name && (settings->getName() != new_item->getName()))
        {
            new_item->rename(settings->getName());
            settings->setName(new_item->getName()); // account for corrections
            need_update |= true;
        }
        if (need_update)
        {
            new_item->updateServer(FALSE);
            gInventory.updateItem(new_item);
            gInventory.notifyObservers();
        }
    }

    std::stringstream buffer; 
    LLSD settingdata(settings->getSettings());
    LLSDSerialize::serialize(settingdata, buffer, LLSDSerialize::LLSD_NOTATION);

    LLResourceUploadInfo::ptr_t uploadInfo = std::make_shared<LLBufferedAssetUploadInfo>(inv_item_id, LLAssetType::AT_SETTINGS, buffer.str(), 
        [settings, callback](LLUUID itemId, LLUUID newAssetId, LLUUID newItemId, LLSD response) {
            LLSettingsVOBase::onAgentAssetUploadComplete(itemId, newAssetId, newItemId, response, settings, callback);
        });

    LLViewerAssetUpload::EnqueueInventoryUpload(agent_url, uploadInfo);
}

void LLSettingsVOBase::updateInventoryItem(const LLSettingsBase::ptr_t &settings, LLUUID object_id, LLUUID inv_item_id, inventory_result_fn callback)
{
    const LLViewerRegion* region = gAgent.getRegion();
    if (!region)
    {
        LL_WARNS("SETTINGS") << "Not connected to a region, cannot save setting." << LL_ENDL;
        return;
    }

    std::string agent_url(region->getCapability("UpdateSettingsAgentInventory"));

    if (!LLEnvironment::instance().isInventoryEnabled())
    {
        LL_WARNS("SETTINGS") << "Region does not support settings inventory objects." << LL_ENDL;
        LLNotificationsUtil::add("SettingsUnsuported");
        return;
    }

    std::stringstream buffer;
    LLSD settingdata(settings->getSettings());

    LLSDSerialize::serialize(settingdata, buffer, LLSDSerialize::LLSD_NOTATION);

    LLResourceUploadInfo::ptr_t uploadInfo = std::make_shared<LLBufferedAssetUploadInfo>(object_id, inv_item_id, LLAssetType::AT_SETTINGS, buffer.str(),
        [settings, callback](LLUUID itemId, LLUUID taskId, LLUUID newAssetId, LLSD response) {
        LLSettingsVOBase::onTaskAssetUploadComplete(itemId, taskId, newAssetId, response, settings, callback);
    });

    LLViewerAssetUpload::EnqueueInventoryUpload(agent_url, uploadInfo);
}

void LLSettingsVOBase::onAgentAssetUploadComplete(LLUUID itemId, LLUUID newAssetId, LLUUID newItemId, LLSD response, LLSettingsBase::ptr_t psettings, inventory_result_fn callback)
{
    LL_INFOS("SETTINGS") << "itemId:" << itemId << " newAssetId:" << newAssetId << " newItemId:" << newItemId << " response:" << response << LL_ENDL;
    psettings->setAssetId(newAssetId);
    if (callback)
        callback( newAssetId, itemId, LLUUID::null, response );
}

void LLSettingsVOBase::onTaskAssetUploadComplete(LLUUID itemId, LLUUID taskId, LLUUID newAssetId, LLSD response, LLSettingsBase::ptr_t psettings, inventory_result_fn callback)
{
    LL_INFOS("SETTINGS") << "Upload to task complete!" << LL_ENDL;
    psettings->setAssetId(newAssetId);
    if (callback)
        callback(newAssetId, itemId, taskId, response);
}


void LLSettingsVOBase::getSettingsAsset(const LLUUID &assetId, LLSettingsVOBase::asset_download_fn callback)
{
    gAssetStorage->getAssetData(assetId, LLAssetType::AT_SETTINGS,
        [callback](const LLUUID &asset_id, LLAssetType::EType, void *, S32 status, LLExtStat ext_status) 
            { onAssetDownloadComplete(asset_id, status, ext_status, callback); },
        nullptr, true);

}

void LLSettingsVOBase::onAssetDownloadComplete(const LLUUID &asset_id, S32 status, LLExtStat ext_status, LLSettingsVOBase::asset_download_fn callback)
{
    LLSettingsBase::ptr_t settings;
    if (!status)
    {
        LLFileSystem file(asset_id, LLAssetType::AT_SETTINGS, LLFileSystem::READ);
        S32 size = file.getSize();

        std::string buffer(size + 1, '\0');
        file.read((U8 *)buffer.data(), size);

        std::stringstream llsdstream(buffer);
        LLSD llsdsettings;

        if (LLSDSerialize::deserialize(llsdsettings, llsdstream, -1))
        {
            settings = createFromLLSD(llsdsettings);
        }

        if (!settings)
        {
            status = 1;
            LL_WARNS("SETTINGS") << "Unable to create settings object." << LL_ENDL;
        }
        else
        {
            settings->setAssetId(asset_id);
        }
    }
    else
    {
        LL_WARNS("SETTINGS") << "Error retrieving asset " << asset_id << ". Status code=" << status << "(" << LLAssetStorage::getErrorString(status) << ") ext_status=" << (U32)ext_status << LL_ENDL;
    }
    if (callback)
        callback(asset_id, settings, status, ext_status);
}

void LLSettingsVOBase::getSettingsInventory(const LLUUID &inventoryId, inventory_download_fn callback)
{

}

bool LLSettingsVOBase::exportFile(const LLSettingsBase::ptr_t &settings, const std::string &filename, LLSDSerialize::ELLSD_Serialize format)
{
    try
    {
        std::ofstream file(filename, std::ios::out | std::ios::trunc);
        file.exceptions(std::ios_base::failbit | std::ios_base::badbit);

        if (!file)
        {
            LL_WARNS("SETTINGS") << "Unable to open '" << filename << "' for writing." << LL_ENDL;
            return false;
        }

        LLSDSerialize::serialize(settings->getSettings(), file, format);
    }
    catch (const std::ios_base::failure &e)
    {
        LL_WARNS("SETTINGS") << "Unable to save settings to file '" << filename << "': " << e.what() << LL_ENDL;
        return false;
    }

    return true;
}

LLSettingsBase::ptr_t LLSettingsVOBase::importFile(const std::string &filename)
{
    LLSD settings;

    try
    {
        std::ifstream file(filename, std::ios::in);
        file.exceptions(std::ios_base::failbit | std::ios_base::badbit);

        if (!file)
        {
            LL_WARNS("SETTINGS") << "Unable to open '" << filename << "' for reading." << LL_ENDL;
            return LLSettingsBase::ptr_t();
        }

        if (!LLSDSerialize::deserialize(settings, file, -1))
        {
            LL_WARNS("SETTINGS") << "Unable to deserialize settings from '" << filename << "'" << LL_ENDL;
            return LLSettingsBase::ptr_t();
        }
    }
    catch (const std::ios_base::failure &e)
    {
        LL_WARNS("SETTINGS") << "Unable to save settings to file '" << filename << "': " << e.what() << LL_ENDL;
        return LLSettingsBase::ptr_t();
    }

    return createFromLLSD(settings);
}

LLSettingsBase::ptr_t LLSettingsVOBase::createFromLLSD(const LLSD &settings)
{
    if (!settings.has(SETTING_TYPE))
    {
        LL_WARNS("SETTINGS") << "No settings type in LLSD" << LL_ENDL;
        return LLSettingsBase::ptr_t();
    }

    std::string settingtype = settings[SETTING_TYPE].asString();

    LLSettingsBase::ptr_t psetting;

    if (settingtype == "water")
    {
        return LLSettingsVOWater::buildWater(settings);
    }
    else if (settingtype == "sky")
    {
        return LLSettingsVOSky::buildSky(settings);
    }
    else if (settingtype == "daycycle")
    {
        return LLSettingsVODay::buildDay(settings);
    }

    LL_WARNS("SETTINGS") << "Unable to determine settings type for '" << settingtype << "'." << LL_ENDL;
    return LLSettingsBase::ptr_t();

}

//=========================================================================
LLSettingsVOSky::LLSettingsVOSky(const LLSD &data, bool isAdvanced)
: LLSettingsSky(data)
, m_isAdvanced(isAdvanced)
{
}

LLSettingsVOSky::LLSettingsVOSky()
: LLSettingsSky()
, m_isAdvanced(false)
{
}

//-------------------------------------------------------------------------
LLSettingsSky::ptr_t LLSettingsVOSky::buildSky(LLSD settings)
{
    LLSettingsSky::validation_list_t validations = LLSettingsSky::validationList();

    LLSD results = LLSettingsBase::settingValidation(settings, validations);

    if (!results["success"].asBoolean())
    {
        LL_WARNS("SETTINGS") << "Sky setting validation failed!\n" << results << LL_ENDL;
        LLSettingsSky::ptr_t();
    }

    return std::make_shared<LLSettingsVOSky>(settings, true);
}


LLSettingsSky::ptr_t LLSettingsVOSky::buildFromLegacyPreset(const std::string &name, const LLSD &oldsettings, LLSD &messages)
{

    LLSD newsettings = LLSettingsSky::translateLegacySettings(oldsettings);
    if (newsettings.isUndefined())
    {
        messages["REASONS"] = LLTrans::getString("SettingTranslateError", LLSDMap("NAME", name));
        return LLSettingsSky::ptr_t();
    }

    newsettings[SETTING_NAME] = name;

    LLSettingsSky::validation_list_t validations = LLSettingsSky::validationList();
    LLSD results = LLSettingsBase::settingValidation(newsettings, validations);
    if (!results["success"].asBoolean())
    {
        messages["REASONS"] = LLTrans::getString("SettingValidationError", LLSDMap("NAME", name));
        LL_WARNS("SETTINGS") << "Sky setting validation failed!\n" << results << LL_ENDL;
        LLSettingsSky::ptr_t();
    }

    LLSettingsSky::ptr_t skyp = std::make_shared<LLSettingsVOSky>(newsettings);

#ifdef VERIFY_LEGACY_CONVERSION
    LLSD oldsettings = LLSettingsVOSky::convertToLegacy(skyp, isAdvanced());

    if (!llsd_equals(oldsettings, oldsettings))
    {
        LL_WARNS("SKY") << "Conversion to/from legacy does not match!\n" 
            << "Old: " << oldsettings
            << "new: " << oldsettings << LL_ENDL;
    }

#endif

    return skyp;
}

LLSettingsSky::ptr_t LLSettingsVOSky::buildFromLegacyPresetFile(const std::string &name, const std::string &path, LLSD &messages)
{
    LLSD legacy_data = read_legacy_preset_data(name, path, messages);

    if (!legacy_data)
    {   // messages filled in by read_legacy_preset_data
        LL_WARNS("SETTINGS") << "Could not load legacy Windlight \"" << name << "\" from " << path << LL_ENDL;
        return ptr_t();
    }

    return buildFromLegacyPreset(LLURI::unescape(name), legacy_data, messages);
}


LLSettingsSky::ptr_t LLSettingsVOSky::buildDefaultSky()
{
    static LLSD default_settings;

    if (!default_settings.size())
    {
        default_settings = LLSettingsSky::defaults();

        default_settings[SETTING_NAME] = DEFAULT_SETTINGS_NAME;

        LLSettingsSky::validation_list_t validations = LLSettingsSky::validationList();
        LLSD results = LLSettingsBase::settingValidation(default_settings, validations);
        if (!results["success"].asBoolean())
        {
            LL_WARNS("SETTINGS") << "Sky setting validation failed!\n" << results << LL_ENDL;
            LLSettingsSky::ptr_t();
        }
    }

    LLSettingsSky::ptr_t skyp = std::make_shared<LLSettingsVOSky>(default_settings);
    return skyp;
}

LLSettingsSky::ptr_t LLSettingsVOSky::buildClone() const
{
    LLSD settings = cloneSettings();
    U32 flags = getFlags();

    LLSettingsSky::validation_list_t validations = LLSettingsSky::validationList();
    LLSD results = LLSettingsBase::settingValidation(settings, validations);
    if (!results["success"].asBoolean())
    {
        LL_WARNS("SETTINGS") << "Sky setting validation failed!\n" << results << LL_ENDL;
        LLSettingsSky::ptr_t();
    }

    LLSettingsSky::ptr_t skyp = std::make_shared<LLSettingsVOSky>(settings);
    skyp->setFlags(flags);
    return skyp;
}

void LLSettingsVOSky::convertAtmosphericsToLegacy(LLSD& legacy, LLSD& settings)
{
    // These may need to be inferred from new settings' density profiles
    // if the legacy settings values are not available.
    if (settings.has(SETTING_LEGACY_HAZE))
    {
        LLSD legacyhaze = settings[SETTING_LEGACY_HAZE];

        // work-around for setter formerly putting ambient values in wrong loc...
        if (legacyhaze.has(SETTING_AMBIENT))
        {
            legacy[SETTING_AMBIENT] = ensure_array_4(legacyhaze[SETTING_AMBIENT], 1.0f);
        }
        else if (settings.has(SETTING_AMBIENT))
        {
            legacy[SETTING_AMBIENT] = ensure_array_4(settings[SETTING_AMBIENT], 1.0f);
        }

        legacy[SETTING_BLUE_DENSITY] = ensure_array_4(legacyhaze[SETTING_BLUE_DENSITY], 1.0);
        legacy[SETTING_BLUE_HORIZON] = ensure_array_4(legacyhaze[SETTING_BLUE_HORIZON], 1.0);

        legacy[SETTING_DENSITY_MULTIPLIER] = LLSDArray(legacyhaze[SETTING_DENSITY_MULTIPLIER].asReal())(0.0f)(0.0f)(1.0f);
        legacy[SETTING_DISTANCE_MULTIPLIER] = LLSDArray(legacyhaze[SETTING_DISTANCE_MULTIPLIER].asReal())(0.0f)(0.0f)(1.0f);

        legacy[SETTING_HAZE_DENSITY]        = LLSDArray(legacyhaze[SETTING_HAZE_DENSITY])(0.0f)(0.0f)(1.0f);
        legacy[SETTING_HAZE_HORIZON]        = LLSDArray(legacyhaze[SETTING_HAZE_HORIZON])(0.0f)(0.0f)(1.0f);
    }
}

LLSD LLSettingsVOSky::convertToLegacy(const LLSettingsSky::ptr_t &psky, bool isAdvanced)
{
    LLSD legacy(LLSD::emptyMap());
    LLSD settings = psky->getSettings();
    
    convertAtmosphericsToLegacy(legacy, settings);

    legacy[SETTING_CLOUD_COLOR] = ensure_array_4(settings[SETTING_CLOUD_COLOR], 1.0);
    legacy[SETTING_CLOUD_POS_DENSITY1] = ensure_array_4(settings[SETTING_CLOUD_POS_DENSITY1], 1.0);
    legacy[SETTING_CLOUD_POS_DENSITY2] = ensure_array_4(settings[SETTING_CLOUD_POS_DENSITY2], 1.0);
    legacy[SETTING_CLOUD_SCALE] = LLSDArray(settings[SETTING_CLOUD_SCALE])(LLSD::Real(0.0))(LLSD::Real(0.0))(LLSD::Real(1.0));       
    legacy[SETTING_CLOUD_SCROLL_RATE] = settings[SETTING_CLOUD_SCROLL_RATE];
    legacy[SETTING_LEGACY_ENABLE_CLOUD_SCROLL] = LLSDArray(LLSD::Boolean(!is_approx_zero(settings[SETTING_CLOUD_SCROLL_RATE][0].asReal())))
        (LLSD::Boolean(!is_approx_zero(settings[SETTING_CLOUD_SCROLL_RATE][1].asReal())));     
    legacy[SETTING_CLOUD_SHADOW] = LLSDArray(settings[SETTING_CLOUD_SHADOW].asReal())(0.0f)(0.0f)(1.0f);    
    legacy[SETTING_GAMMA] = LLSDArray(settings[SETTING_GAMMA])(0.0f)(0.0f)(1.0f);
    legacy[SETTING_GLOW] = ensure_array_4(settings[SETTING_GLOW], 1.0);
    legacy[SETTING_LIGHT_NORMAL] = ensure_array_4(psky->getLightDirection().getValue(), 0.0f);
    legacy[SETTING_MAX_Y] = LLSDArray(settings[SETTING_MAX_Y])(0.0f)(0.0f)(1.0f);
    legacy[SETTING_STAR_BRIGHTNESS] = settings[SETTING_STAR_BRIGHTNESS].asReal() / 250.0f; // convert from 0-500 -> 0-2 ala pre-FS-compat changes
    legacy[SETTING_SUNLIGHT_COLOR] = ensure_array_4(settings[SETTING_SUNLIGHT_COLOR], 1.0f);
    
    LLVector3 dir = psky->getLightDirection();

    F32 phi     = asin(dir.mV[2]);
    F32 cos_phi = cosf(phi);
    F32 theta   = (cos_phi != 0) ? asin(dir.mV[1] / cos_phi) : 0.0f;

    theta = -theta;

    // get angles back into valid ranges for legacy viewer...
    //
    while (theta < 0)
    {
        theta += F_PI * 2;
    }
    
    if (theta > 4 * F_PI)
    {
        theta = fmod(theta, 2 * F_PI);
    }
    
    while (phi < -F_PI)
    {
        phi += 2 * F_PI;
    }
    
    if (phi > 3 * F_PI)
    {
        phi = F_PI + fmod(phi - F_PI, 2 * F_PI);
    }

    legacy[SETTING_LEGACY_EAST_ANGLE] = theta;
    legacy[SETTING_LEGACY_SUN_ANGLE]  = phi;
 
   return legacy;    
}

//-------------------------------------------------------------------------
void LLSettingsVOSky::updateSettings()
{
    LL_PROFILE_ZONE_SCOPED_CATEGORY_ENVIRONMENT;
    LLSettingsSky::updateSettings();
    LLVector3 sun_direction  = getSunDirection();
    LLVector3 moon_direction = getMoonDirection();

    // Want the dot prod of sun w/ high noon vector (0,0,1), which is just the z component
    F32 dp = llmax(sun_direction[2], 0.0f); // clamped to 0 when sun is down

    // Since WL scales everything by 2, there should always be at least a 2:1 brightness ratio
    // between sunlight and point lights in windlight to normalize point lights.
    //
    // After some A/B comparison of relesae vs EEP, tweak to allow strength to fall below 2 
    // at night, for better match. (mSceneLightStrength is a divisor, so lower value means brighter
    // local lights)
	F32 sun_dynamic_range = llmax(gSavedSettings.getF32("RenderSunDynamicRange"), 0.0001f);
    mSceneLightStrength = 2.0f * (0.75f + sun_dynamic_range * dp);

    gSky.setSunAndMoonDirectionsCFR(sun_direction, moon_direction);
    gSky.setSunTextures(getSunTextureId(), getNextSunTextureId());
    gSky.setMoonTextures(getMoonTextureId(), getNextMoonTextureId());
    gSky.setCloudNoiseTextures(getCloudNoiseTextureId(), getNextCloudNoiseTextureId());
    gSky.setBloomTextures(getBloomTextureId(), getNextBloomTextureId());

    gSky.setSunScale(getSunScale());
    gSky.setMoonScale(getMoonScale());
}

void LLSettingsVOSky::applySpecial(void *ptarget, bool force)
{
    LL_PROFILE_ZONE_SCOPED_CATEGORY_SHADER;
    LLVector3 light_direction = LLVector3(LLEnvironment::instance().getClampedLightNorm().mV);

    LLShaderUniforms* shader = &((LLShaderUniforms*)ptarget)[LLGLSLShader::SG_DEFAULT];
	{        
        shader->uniform3fv(LLViewerShaderMgr::LIGHTNORM, light_direction);
        shader->uniform3fv(LLShaderMgr::WL_CAMPOSLOCAL, LLViewerCamera::getInstance()->getOrigin());
	} 
    
    shader = &((LLShaderUniforms*)ptarget)[LLGLSLShader::SG_SKY];
	{
        shader->uniform3fv(LLViewerShaderMgr::LIGHTNORM, light_direction);

        // Legacy? SETTING_CLOUD_SCROLL_RATE("cloud_scroll_rate")
        LLVector4 vect_c_p_d1(mSettings[SETTING_CLOUD_POS_DENSITY1]);
        LLVector4 cloud_scroll( LLEnvironment::instance().getCloudScrollDelta() );

        // SL-13084 EEP added support for custom cloud textures -- flip them horizontally to match the preview of Clouds > Cloud Scroll
        // Keep in Sync!
        // * indra\newview\llsettingsvo.cpp
        // * indra\newview\app_settings\shaders\class2\windlight\cloudsV.glsl
        // * indra\newview\app_settings\shaders\class1\deferred\cloudsV.glsl
        cloud_scroll[0] = -cloud_scroll[0];
        vect_c_p_d1 += cloud_scroll;
        shader->uniform3fv(LLShaderMgr::CLOUD_POS_DENSITY1, LLVector3(vect_c_p_d1.mV));

        LLSettingsSky::ptr_t psky = LLEnvironment::instance().getCurrentSky();

<<<<<<< HEAD
        // <FS:Zi> Fix array out of bounds on assigning LLColor3() to llVector4()
        // LLVector4 sunDiffuse = LLVector4(psky->getSunlightColor().mV);
        // LLVector4 moonDiffuse = LLVector4(psky->getMoonlightColor().mV);
        LLVector4 sunDiffuse = LLVector4(LLVector3(psky->getSunlightColor().mV));
        LLVector4 moonDiffuse = LLVector4(LLVector3(psky->getMoonlightColor().mV));
        // </FS:Zi>
=======
        // TODO -- make these getters return vec3s
        LLVector3 sunDiffuse = LLVector3(psky->getSunlightColor().mV);
        LLVector3 moonDiffuse = LLVector3(psky->getMoonlightColor().mV);
>>>>>>> 3514ab73

        shader->uniform3fv(LLShaderMgr::SUNLIGHT_COLOR, sunDiffuse);
        shader->uniform3fv(LLShaderMgr::MOONLIGHT_COLOR, moonDiffuse);

        shader->uniform3fv(LLShaderMgr::CLOUD_COLOR, LLVector3(psky->getCloudColor().mV));
	}
    
    shader = &((LLShaderUniforms*)ptarget)[LLGLSLShader::SG_ANY];
    shader->uniform1f(LLShaderMgr::SCENE_LIGHT_STRENGTH, mSceneLightStrength);

    LLColor3 ambient(getTotalAmbient());

    shader->uniform3fv(LLShaderMgr::AMBIENT, LLVector3(ambient.mV));
    shader->uniform3fv(LLShaderMgr::AMBIENT_LINEAR, linearColor3v(getAmbientColor()/3.f)); // note magic number 3.f comes from SLIDER_SCALE_SUN_AMBIENT
    shader->uniform3fv(LLShaderMgr::SUNLIGHT_LINEAR, linearColor3v(getSunlightColor()));
    shader->uniform3fv(LLShaderMgr::MOONLIGHT_LINEAR,linearColor3v(getMoonlightColor()));
    shader->uniform1f(LLShaderMgr::REFLECTION_PROBE_AMBIANCE, getReflectionProbeAmbiance());

    shader->uniform1i(LLShaderMgr::SUN_UP_FACTOR, getIsSunUp() ? 1 : 0);
    shader->uniform1f(LLShaderMgr::SUN_MOON_GLOW_FACTOR, getSunMoonGlowFactor());
    shader->uniform1f(LLShaderMgr::DENSITY_MULTIPLIER, getDensityMultiplier());
    shader->uniform1f(LLShaderMgr::DISTANCE_MULTIPLIER, getDistanceMultiplier());
    
    F32 g             = getGamma();
    F32 display_gamma = gSavedSettings.getF32("RenderDeferredDisplayGamma");

    shader->uniform1f(LLShaderMgr::GAMMA, g);
    shader->uniform1f(LLShaderMgr::DISPLAY_GAMMA, display_gamma);

    shader->uniform3fv(LLShaderMgr::BLUE_HORIZON_LINEAR, linearColor3v(getBlueHorizon()/2.f)); // note magic number of 2.f comes from SLIDER_SCALE_BLUE_HORIZON_DENSITY
    shader->uniform3fv(LLShaderMgr::BLUE_DENSITY_LINEAR, linearColor3v(getBlueDensity()/2.f));
    shader->uniform1f(LLShaderMgr::HAZE_DENSITY_LINEAR, sRGBtoLinear(getHazeDensity()));
}

LLSettingsSky::parammapping_t LLSettingsVOSky::getParameterMap() const
{
    static parammapping_t param_map;

    if (param_map.empty())
    {
// LEGACY_ATMOSPHERICS

        // Todo: default 'legacy' values duplicate the ones from functions like getBlueDensity() find a better home for them
        // There is LLSettingsSky::defaults(), but it doesn't contain everything since it is geared towards creating new settings.
        param_map[SETTING_AMBIENT] = DefaultParam(LLShaderMgr::AMBIENT, LLColor3(0.25f, 0.25f, 0.25f).getValue());
        param_map[SETTING_BLUE_DENSITY] = DefaultParam(LLShaderMgr::BLUE_DENSITY, LLColor3(0.2447f, 0.4487f, 0.7599f).getValue());
        param_map[SETTING_BLUE_HORIZON] = DefaultParam(LLShaderMgr::BLUE_HORIZON, LLColor3(0.4954f, 0.4954f, 0.6399f).getValue());
        param_map[SETTING_HAZE_DENSITY] = DefaultParam(LLShaderMgr::HAZE_DENSITY, LLSD(0.7f));
        param_map[SETTING_HAZE_HORIZON] = DefaultParam(LLShaderMgr::HAZE_HORIZON, LLSD(0.19f));
        param_map[SETTING_DENSITY_MULTIPLIER] = DefaultParam(LLShaderMgr::DENSITY_MULTIPLIER, LLSD(0.0001f));
        param_map[SETTING_DISTANCE_MULTIPLIER] = DefaultParam(LLShaderMgr::DISTANCE_MULTIPLIER, LLSD(0.8f));

        // Following values are always present, so we can just zero these ones, but used values from defaults()
        LLSD sky_defaults = LLSettingsSky::defaults();
        
        param_map[SETTING_CLOUD_POS_DENSITY2] = DefaultParam(LLShaderMgr::CLOUD_POS_DENSITY2, sky_defaults[SETTING_CLOUD_POS_DENSITY2]);
        param_map[SETTING_CLOUD_SCALE] = DefaultParam(LLShaderMgr::CLOUD_SCALE, sky_defaults[SETTING_CLOUD_SCALE]);
        param_map[SETTING_CLOUD_SHADOW] = DefaultParam(LLShaderMgr::CLOUD_SHADOW, sky_defaults[SETTING_CLOUD_SHADOW]);
        param_map[SETTING_CLOUD_VARIANCE] = DefaultParam(LLShaderMgr::CLOUD_VARIANCE, sky_defaults[SETTING_CLOUD_VARIANCE]);
        param_map[SETTING_GLOW] = DefaultParam(LLShaderMgr::GLOW, sky_defaults[SETTING_GLOW]);
        param_map[SETTING_MAX_Y] = DefaultParam(LLShaderMgr::MAX_Y, sky_defaults[SETTING_MAX_Y]);

        //param_map[SETTING_SUNLIGHT_COLOR] = DefaultParam(LLShaderMgr::SUNLIGHT_COLOR, sky_defaults[SETTING_SUNLIGHT_COLOR]);
        //param_map[SETTING_CLOUD_COLOR] = DefaultParam(LLShaderMgr::CLOUD_COLOR, sky_defaults[SETTING_CLOUD_COLOR]);

        param_map[SETTING_MOON_BRIGHTNESS] = DefaultParam(LLShaderMgr::MOON_BRIGHTNESS, sky_defaults[SETTING_MOON_BRIGHTNESS]);
        param_map[SETTING_SKY_MOISTURE_LEVEL] = DefaultParam(LLShaderMgr::MOISTURE_LEVEL, sky_defaults[SETTING_SKY_MOISTURE_LEVEL]);
        param_map[SETTING_SKY_DROPLET_RADIUS] = DefaultParam(LLShaderMgr::DROPLET_RADIUS, sky_defaults[SETTING_SKY_DROPLET_RADIUS]);
        param_map[SETTING_SKY_ICE_LEVEL] = DefaultParam(LLShaderMgr::ICE_LEVEL, sky_defaults[SETTING_SKY_ICE_LEVEL]);

        param_map[SETTING_REFLECTION_PROBE_AMBIANCE] = DefaultParam(LLShaderMgr::REFLECTION_PROBE_AMBIANCE, sky_defaults[SETTING_REFLECTION_PROBE_AMBIANCE]);
// AdvancedAtmospherics TODO
// Provide mappings for new shader params here
    }

    return param_map;
}

//=========================================================================
const F32 LLSettingsVOWater::WATER_FOG_LIGHT_CLAMP(0.3f);

//-------------------------------------------------------------------------
LLSettingsVOWater::LLSettingsVOWater(const LLSD &data) :
    LLSettingsWater(data)
{

}

LLSettingsVOWater::LLSettingsVOWater() :
    LLSettingsWater()
{

}

LLSettingsWater::ptr_t LLSettingsVOWater::buildWater(LLSD settings)
{
    LLSettingsWater::validation_list_t validations = LLSettingsWater::validationList();
    LLSD results = LLSettingsWater::settingValidation(settings, validations);
    if (!results["success"].asBoolean())
    {
        LL_WARNS("SETTINGS") << "Water setting validation failed!\n" << results << LL_ENDL;
        LLSettingsWater::ptr_t();
    }

    return std::make_shared<LLSettingsVOWater>(settings);
}

//-------------------------------------------------------------------------
LLSettingsWater::ptr_t LLSettingsVOWater::buildFromLegacyPreset(const std::string &name, const LLSD &oldsettings, LLSD &messages)
{
    LLSD newsettings(LLSettingsWater::translateLegacySettings(oldsettings));
    if (newsettings.isUndefined())
    {
        messages["REASONS"] = LLTrans::getString("SettingTranslateError", LLSDMap("NAME", name));
        return LLSettingsWater::ptr_t();
    }

    newsettings[SETTING_NAME] = name; 
    LLSettingsWater::validation_list_t validations = LLSettingsWater::validationList();
    LLSD results = LLSettingsWater::settingValidation(newsettings, validations);
    if (!results["success"].asBoolean())
    {
        messages["REASONS"] = LLTrans::getString("SettingValidationError", name);
        LL_WARNS("SETTINGS") << "Water setting validation failed!: " << results << LL_ENDL;
        return LLSettingsWater::ptr_t();
    }

    LLSettingsWater::ptr_t waterp = std::make_shared<LLSettingsVOWater>(newsettings);

#ifdef VERIFY_LEGACY_CONVERSION
    LLSD oldsettings = LLSettingsVOWater::convertToLegacy(waterp);

    if (!llsd_equals(oldsettings, oldsettings))
    {
        LL_WARNS("WATER") << "Conversion to/from legacy does not match!\n"
            << "Old: " << oldsettings
            << "new: " << oldsettings << LL_ENDL;
    }

#endif
    return waterp;
}

LLSettingsWater::ptr_t LLSettingsVOWater::buildFromLegacyPresetFile(const std::string &name, const std::string &path, LLSD &messages)
{
    LLSD legacy_data = read_legacy_preset_data(name, path, messages);

    if (!legacy_data)
    {   // messages filled in by read_legacy_preset_data
        LL_WARNS("SETTINGS") << "Could not load legacy Windlight \"" << name << "\" from " << path << LL_ENDL;
        return ptr_t();
    }

    return buildFromLegacyPreset(LLURI::unescape(name), legacy_data, messages);
}


LLSettingsWater::ptr_t LLSettingsVOWater::buildDefaultWater()
{
    static LLSD default_settings;

    if (!default_settings.size())
    {
        default_settings = LLSettingsWater::defaults();

        default_settings[SETTING_NAME] = DEFAULT_SETTINGS_NAME;

        LLSettingsWater::validation_list_t validations = LLSettingsWater::validationList();
        LLSD results = LLSettingsWater::settingValidation(default_settings, validations);
        if (!results["success"].asBoolean())
        {
            LL_WARNS("SETTINGS") << "Water setting validation failed!: " << results << LL_ENDL;
            return LLSettingsWater::ptr_t();
        }
    }

    LLSettingsWater::ptr_t waterp = std::make_shared<LLSettingsVOWater>(default_settings);

    return waterp;
}

LLSettingsWater::ptr_t LLSettingsVOWater::buildClone() const
{
    LLSD settings = cloneSettings();
    U32 flags = getFlags();
    LLSettingsWater::validation_list_t validations = LLSettingsWater::validationList();
    LLSD results = LLSettingsWater::settingValidation(settings, validations);
    if (!results["success"].asBoolean())
    {
        LL_WARNS("SETTINGS") << "Water setting validation failed!: " << results << LL_ENDL;
        return LLSettingsWater::ptr_t();
    }

    LLSettingsWater::ptr_t waterp = std::make_shared<LLSettingsVOWater>(settings);
    waterp->setFlags(flags);
    return waterp;
}

LLSD LLSettingsVOWater::convertToLegacy(const LLSettingsWater::ptr_t &pwater)
{
    LLSD legacy(LLSD::emptyMap());
    LLSD settings = pwater->getSettings();

    legacy[SETTING_LEGACY_BLUR_MULTIPLIER] = settings[SETTING_BLUR_MULTIPLIER];
    legacy[SETTING_LEGACY_FOG_COLOR] = ensure_array_4(settings[SETTING_FOG_COLOR], 1.0f);
    legacy[SETTING_LEGACY_FOG_DENSITY] = settings[SETTING_FOG_DENSITY];
    legacy[SETTING_LEGACY_FOG_MOD] = settings[SETTING_FOG_MOD];
    legacy[SETTING_LEGACY_FRESNEL_OFFSET] = settings[SETTING_FRESNEL_OFFSET];
    legacy[SETTING_LEGACY_FRESNEL_SCALE] = settings[SETTING_FRESNEL_SCALE];
    legacy[SETTING_LEGACY_NORMAL_MAP] = settings[SETTING_NORMAL_MAP];
    legacy[SETTING_LEGACY_NORMAL_SCALE] = settings[SETTING_NORMAL_SCALE];
    legacy[SETTING_LEGACY_SCALE_ABOVE] = settings[SETTING_SCALE_ABOVE];
    legacy[SETTING_LEGACY_SCALE_BELOW] = settings[SETTING_SCALE_BELOW];
    legacy[SETTING_LEGACY_WAVE1_DIR] = settings[SETTING_WAVE1_DIR];
    legacy[SETTING_LEGACY_WAVE2_DIR] = settings[SETTING_WAVE2_DIR];
    
    return legacy;
}
//-------------------------------------------------------------------------
//-------------------------------------------------------------------------
void LLSettingsVOWater::applySpecial(void *ptarget, bool force)
{
    LL_PROFILE_ZONE_SCOPED_CATEGORY_SHADER;

    LLEnvironment& env = LLEnvironment::instance();

    auto group = LLGLSLShader::SG_WATER;
    LLShaderUniforms* shader = &((LLShaderUniforms*)ptarget)[group];
    
	{
        F32 water_height = env.getWaterHeight();

        //transform water plane to eye space
        glh::vec3f norm(0.f, 0.f, 1.f);
        glh::vec3f p(0.f, 0.f, water_height + 0.1f);

        F32 modelView[16];
        for (U32 i = 0; i < 16; i++)
        {
            modelView[i] = (F32)gGLModelView[i];
        }

        glh::matrix4f mat(modelView);
        glh::matrix4f invtrans = mat.inverse().transpose();
        glh::vec3f enorm;
        glh::vec3f ep;
        invtrans.mult_matrix_vec(norm, enorm);
        enorm.normalize();
        mat.mult_matrix_vec(p, ep);

        LLVector4 waterPlane(enorm.v[0], enorm.v[1], enorm.v[2], -ep.dot(enorm));

        LLDrawPoolAlpha::sWaterPlane = waterPlane;

        shader->uniform4fv(LLShaderMgr::WATER_WATERPLANE, waterPlane.mV);

        LLVector4 light_direction = env.getClampedLightNorm();

        F32 waterFogKS = 1.f / llmax(light_direction.mV[2], WATER_FOG_LIGHT_CLAMP);

        shader->uniform1f(LLShaderMgr::WATER_FOGKS, waterFogKS);

        F32 eyedepth = LLViewerCamera::getInstance()->getOrigin().mV[2] - water_height;
        bool underwater = (eyedepth <= 0.0f);

        F32 waterFogDensity = env.getCurrentWater()->getModifiedWaterFogDensity(underwater);
        shader->uniform1f(LLShaderMgr::WATER_FOGDENSITY, waterFogDensity);

        LLColor4 fog_color(env.getCurrentWater()->getWaterFogColor(), 0.0f);
        shader->uniform4fv(LLShaderMgr::WATER_FOGCOLOR, fog_color.mV);

        F32 blend_factor = env.getCurrentWater()->getBlendFactor();
        shader->uniform1f(LLShaderMgr::BLEND_FACTOR, blend_factor);

        // update to normal lightnorm, water shader itself will use rotated lightnorm as necessary
        shader->uniform3fv(LLShaderMgr::LIGHTNORM, light_direction.mV);
    }
}

void LLSettingsVOWater::updateSettings()
{
    LL_PROFILE_ZONE_SCOPED_CATEGORY_DRAWPOOL;
    // base class clears dirty flag so as to not trigger recursive update
    LLSettingsBase::updateSettings();

    LLDrawPoolWater* pwaterpool = (LLDrawPoolWater*)gPipeline.getPool(LLDrawPool::POOL_WATER);
    if (pwaterpool)
    {
        pwaterpool->setTransparentTextures(getTransparentTextureID(), getNextTransparentTextureID());
        pwaterpool->setOpaqueTexture(GetDefaultOpaqueTextureAssetId());
        pwaterpool->setNormalMaps(getNormalMapID(), getNextNormalMapID());
    }
}

LLSettingsWater::parammapping_t LLSettingsVOWater::getParameterMap() const
{
    static parammapping_t param_map;

    if (param_map.empty())
    {
        //LLSD water_defaults = LLSettingsWater::defaults();
        //param_map[SETTING_FOG_COLOR] = DefaultParam(LLShaderMgr::WATER_FOGCOLOR, water_defaults[SETTING_FOG_COLOR]);
        // let this get set by LLSettingsVOWater::applySpecial so that it can properly reflect the underwater modifier
        //param_map[SETTING_FOG_DENSITY] = DefaultParam(LLShaderMgr::WATER_FOGDENSITY, water_defaults[SETTING_FOG_DENSITY]);
    }
    return param_map;
}

//=========================================================================
LLSettingsVODay::LLSettingsVODay(const LLSD &data):
    LLSettingsDay(data)
{}

LLSettingsVODay::LLSettingsVODay():
    LLSettingsDay()
{}

LLSettingsDay::ptr_t LLSettingsVODay::buildDay(LLSD settings)
{
    LLSettingsDay::validation_list_t validations = LLSettingsDay::validationList();
    LLSD results = LLSettingsDay::settingValidation(settings, validations);
    if (!results["success"].asBoolean())
    {
        LL_WARNS("SETTINGS") << "Day setting validation failed!\n" << results << LL_ENDL;
        LLSettingsDay::ptr_t();
    }

    LLSettingsDay::ptr_t pday = std::make_shared<LLSettingsVODay>(settings);
    if (pday)
        pday->initialize();

    return pday;
}

//-------------------------------------------------------------------------
LLSettingsDay::ptr_t LLSettingsVODay::buildFromLegacyPreset(const std::string &name, const std::string &path, const LLSD &oldsettings, LLSD &messages)
{
    LLSD newsettings(defaults());
    std::set<std::string> framenames;
    std::set<std::string> notfound;

    // expected and correct folder sctructure is to have
    // three folders in widnlight's root: days, water, skies 
    std::string base_path(gDirUtilp->getDirName(path));
    std::string water_path(base_path);
    std::string sky_path(base_path);
    std::string day_path(base_path);

    gDirUtilp->append(water_path, "water");
    gDirUtilp->append(sky_path, "skies");
    gDirUtilp->append(day_path, "days");

    if (!gDirUtilp->fileExists(day_path))
    {
        LL_WARNS("SETTINGS") << "File " << name << ".xml is not in \"days\" folder." << LL_ENDL;
    }

    if (!gDirUtilp->fileExists(water_path))
    {
        LL_WARNS("SETTINGS") << "Failed to find accompaniying water folder for file " << name
            << ".xml. Falling back to using default folder" << LL_ENDL;

        water_path = gDirUtilp->getExpandedFilename(LL_PATH_APP_SETTINGS, "windlight");
        gDirUtilp->append(water_path, "water");
    }

    if (!gDirUtilp->fileExists(sky_path))
    {
        LL_WARNS("SETTINGS") << "Failed to find accompaniying skies folder for file " << name
            << ".xml. Falling back to using default folder" << LL_ENDL;

        sky_path = gDirUtilp->getExpandedFilename(LL_PATH_APP_SETTINGS, "windlight");
        gDirUtilp->append(sky_path, "skies");
    }

    newsettings[SETTING_NAME] = name;

    LLSD watertrack = LLSDArray(
        LLSDMap(SETTING_KEYKFRAME, LLSD::Real(0.0f))
        (SETTING_KEYNAME, "water:Default"));

    LLSD skytrack = LLSD::emptyArray();

    for (LLSD::array_const_iterator it = oldsettings.beginArray(); it != oldsettings.endArray(); ++it)
    {
        std::string framename = (*it)[1].asString();
        LLSD entry = LLSDMap(SETTING_KEYKFRAME, (*it)[0].asReal())
            (SETTING_KEYNAME, "sky:" + framename);
        framenames.insert(framename);
        skytrack.append(entry);
    }

    newsettings[SETTING_TRACKS] = LLSDArray(watertrack)(skytrack);

    LLSD frames(LLSD::emptyMap());

    {
        LLSettingsWater::ptr_t pwater = LLSettingsVOWater::buildFromLegacyPresetFile("Default", water_path, messages);
        if (!pwater)
        {   // messages filled in by buildFromLegacyPresetFile
            return LLSettingsDay::ptr_t();
        }
        frames["water:Default"] = pwater->getSettings();
    }

    for (std::set<std::string>::iterator itn = framenames.begin(); itn != framenames.end(); ++itn)
    {
        LLSettingsSky::ptr_t psky = LLSettingsVOSky::buildFromLegacyPresetFile((*itn), sky_path, messages);
        if (!psky)
        {   // messages filled in by buildFromLegacyPresetFile
            return LLSettingsDay::ptr_t();
        }
        frames["sky:" + (*itn)] = psky->getSettings();
    }

    newsettings[SETTING_FRAMES] = frames;

    LLSettingsDay::validation_list_t validations = LLSettingsDay::validationList();
    LLSD results = LLSettingsDay::settingValidation(newsettings, validations);
    if (!results["success"].asBoolean())
    {
        messages["REASONS"] = LLTrans::getString("SettingValidationError", LLSDMap("NAME", name));
        LL_WARNS("SETTINGS") << "Day setting validation failed!: " << results << LL_ENDL;
        return LLSettingsDay::ptr_t();
    }

    LLSettingsDay::ptr_t dayp = std::make_shared<LLSettingsVODay>(newsettings);

#ifdef VERIFY_LEGACY_CONVERSION
    LLSD testsettings = LLSettingsVODay::convertToLegacy(dayp);

    if (!llsd_equals(oldsettings, testsettings))
    {
        LL_WARNS("DAYCYCLE") << "Conversion to/from legacy does not match!\n" 
            << "Old: " << oldsettings
            << "new: " << testsettings << LL_ENDL;
    }

#endif

    dayp->initialize();

    return dayp;
}

LLSettingsDay::ptr_t LLSettingsVODay::buildFromLegacyPresetFile(const std::string &name, const std::string &path, LLSD &messages)
{
    LLSD legacy_data = read_legacy_preset_data(name, path, messages);

    if (!legacy_data)
    {   // messages filled in by read_legacy_preset_data
        LL_WARNS("SETTINGS") << "Could not load legacy Windlight \"" << name << "\" from " << path << LL_ENDL;
        return ptr_t();
    }
    // Name for LLSettingsDay only, path to get related files from filesystem
    return buildFromLegacyPreset(LLURI::unescape(name), path, legacy_data, messages);
}



LLSettingsDay::ptr_t LLSettingsVODay::buildFromLegacyMessage(const LLUUID &regionId, LLSD daycycle, LLSD skydefs, LLSD waterdef)
{
    LLSD frames(LLSD::emptyMap());

    for (LLSD::map_iterator itm = skydefs.beginMap(); itm != skydefs.endMap(); ++itm)
    {
        std::string newname = "sky:" + (*itm).first;
        LLSD newsettings = LLSettingsSky::translateLegacySettings((*itm).second);
        
        newsettings[SETTING_NAME] = newname;
        frames[newname] = newsettings;

        LL_WARNS("SETTINGS") << "created region sky '" << newname << "'" << LL_ENDL;
    }

    LLSD watersettings = LLSettingsWater::translateLegacySettings(waterdef);
    std::string watername = "water:"+ watersettings[SETTING_NAME].asString();
    watersettings[SETTING_NAME] = watername;
    frames[watername] = watersettings;

    LLSD watertrack = LLSDArray(
            LLSDMap(SETTING_KEYKFRAME, LLSD::Real(0.0f))
            (SETTING_KEYNAME, watername));

    LLSD skytrack(LLSD::emptyArray());
    for (LLSD::array_const_iterator it = daycycle.beginArray(); it != daycycle.endArray(); ++it)
    {
        LLSD entry = LLSDMap(SETTING_KEYKFRAME, (*it)[0].asReal())
            (SETTING_KEYNAME, "sky:" + (*it)[1].asString());
        skytrack.append(entry);
    }

    LLSD newsettings = LLSDMap
        ( SETTING_NAME, "Region (legacy)" )
        ( SETTING_TRACKS, LLSDArray(watertrack)(skytrack))
        ( SETTING_FRAMES, frames )
        ( SETTING_TYPE, "daycycle" );

    LLSettingsSky::validation_list_t validations = LLSettingsDay::validationList();
    LLSD results = LLSettingsDay::settingValidation(newsettings, validations);
    if (!results["success"].asBoolean())
    {
        LL_WARNS("SETTINGS") << "Day setting validation failed!:" << results << LL_ENDL;
        return LLSettingsDay::ptr_t();
    }

    LLSettingsDay::ptr_t dayp = std::make_shared<LLSettingsVODay>(newsettings);
    
    if (dayp)
    {
        // true for validation - either validate here, or when cloning for floater.
        dayp->initialize(true);
    }
    return dayp;
}



LLSettingsDay::ptr_t LLSettingsVODay::buildDefaultDayCycle()
{
    static LLSD default_settings;

    if (!default_settings.size())
    {
        default_settings = LLSettingsDay::defaults();
        default_settings[SETTING_NAME] = DEFAULT_SETTINGS_NAME;

        LLSettingsDay::validation_list_t validations = LLSettingsDay::validationList();
        LLSD results = LLSettingsDay::settingValidation(default_settings, validations);
        if (!results["success"].asBoolean())
        {
            LL_WARNS("SETTINGS") << "Day setting validation failed!\n" << results << LL_ENDL;
            LLSettingsDay::ptr_t();
        }
    }

    LLSettingsDay::ptr_t dayp = std::make_shared<LLSettingsVODay>(default_settings);

    dayp->initialize();
    return dayp;
}

LLSettingsDay::ptr_t LLSettingsVODay::buildFromEnvironmentMessage(LLSD settings)
{
    LLSettingsDay::validation_list_t validations = LLSettingsDay::validationList();
    LLSD results = LLSettingsDay::settingValidation(settings, validations);
    if (!results["success"].asBoolean())
    {
        LL_WARNS("SETTINGS") << "Day setting validation failed!\n" << results << LL_ENDL;
        LLSettingsDay::ptr_t();
    }

    LLSettingsDay::ptr_t dayp = std::make_shared<LLSettingsVODay>(settings);

    dayp->initialize();
    return dayp;
}


void LLSettingsVODay::buildFromOtherSetting(LLSettingsBase::ptr_t settings, LLSettingsVODay::asset_built_fn cb)
{
    if (settings->getSettingsType() == "daycycle")
    {
        if (cb)
            cb(std::static_pointer_cast<LLSettingsDay>(settings));
    }
    else
    {
        LLSettingsVOBase::getSettingsAsset(LLSettingsDay::GetDefaultAssetId(),
            [settings, cb](LLUUID, LLSettingsBase::ptr_t pday, S32, LLExtStat){ combineIntoDayCycle(std::static_pointer_cast<LLSettingsDay>(pday), settings, cb); });
    }
}

void LLSettingsVODay::combineIntoDayCycle(LLSettingsDay::ptr_t pday, LLSettingsBase::ptr_t settings, asset_built_fn cb)
{
    if (settings->getSettingsType() == "sky")
    {
        pday->setName("sky: " + settings->getName());
        pday->clearCycleTrack(1);
        pday->setSettingsAtKeyframe(settings, 0.0, 1);
    }
    else if (settings->getSettingsType() == "water")
    {
        pday->setName("water: " + settings->getName());
        pday->clearCycleTrack(0);
        pday->setSettingsAtKeyframe(settings, 0.0, 0);
    }
    else
    {
        pday.reset();
    }

    if (cb)
        cb(pday);
}


LLSettingsDay::ptr_t LLSettingsVODay::buildClone() const
{
    LLSD settings = cloneSettings();

    LLSettingsDay::validation_list_t validations = LLSettingsDay::validationList();
    LLSD results = LLSettingsDay::settingValidation(settings, validations);
    if (!results["success"].asBoolean())
    {
        LL_WARNS("SETTINGS") << "Day setting validation failed!\n" << results << LL_ENDL;
        LLSettingsDay::ptr_t();
    }

    LLSettingsDay::ptr_t dayp = std::make_shared<LLSettingsVODay>(settings);

    U32 flags = getFlags();
    if (flags)
        dayp->setFlags(flags);

    dayp->initialize();
    return dayp;
}

LLSettingsDay::ptr_t LLSettingsVODay::buildDeepCloneAndUncompress() const
{
    // no need for SETTING_TRACKS or SETTING_FRAMES, so take base LLSD
    LLSD settings = llsd_clone(mSettings);

    U32 flags = getFlags();
    LLSettingsDay::ptr_t day_clone = std::make_shared<LLSettingsVODay>(settings);

    for (S32 i = 0; i < LLSettingsDay::TRACK_MAX; ++i)
    {
        const LLSettingsDay::CycleTrack_t& track = getCycleTrackConst(i);
        LLSettingsDay::CycleTrack_t::const_iterator iter = track.begin();
        while (iter != track.end())
        {
            // 'Unpack', usually for editing
            // - frames 'share' settings multiple times
            // - settings can reuse LLSDs they were initialized from
            // We do not want for edited frame to change multiple frames in same track, so do a clone
            day_clone->setSettingsAtKeyframe(iter->second->buildDerivedClone(), iter->first, i);
            iter++;
        }
    }
    day_clone->setFlags(flags);
    return day_clone;
}

LLSD LLSettingsVODay::convertToLegacy(const LLSettingsVODay::ptr_t &pday)
{
    CycleTrack_t &trackwater = pday->getCycleTrack(TRACK_WATER);

    LLSettingsWater::ptr_t pwater;
    if (!trackwater.empty())
    {
        pwater = std::static_pointer_cast<LLSettingsWater>((*trackwater.begin()).second);
    }

    if (!pwater)
        pwater = LLSettingsVOWater::buildDefaultWater();
    
    LLSD llsdwater = LLSettingsVOWater::convertToLegacy(pwater);
    
    CycleTrack_t &tracksky = pday->getCycleTrack(1);   // first sky track
    std::map<std::string, LLSettingsSky::ptr_t> skys;
    
    LLSD llsdcycle(LLSD::emptyArray());
    
    for(CycleTrack_t::iterator it = tracksky.begin(); it != tracksky.end(); ++it)
    {
        size_t hash = (*it).second->getHash();
        std::stringstream name;
        
        name << hash;
        
        skys[name.str()] = std::static_pointer_cast<LLSettingsSky>((*it).second);
        
        F32 frame = ((tracksky.size() == 1) && (it == tracksky.begin())) ? -1.0f : (*it).first;
        llsdcycle.append( LLSDArray(LLSD::Real(frame))(name.str()) );
    }

    LLSD llsdskylist(LLSD::emptyMap());
    
    for (std::map<std::string, LLSettingsSky::ptr_t>::iterator its = skys.begin(); its != skys.end(); ++its)
    {
        LLSD llsdsky = LLSettingsVOSky::convertToLegacy((*its).second, false);
        llsdsky[SETTING_NAME] = (*its).first;
        
        llsdskylist[(*its).first] = llsdsky;
    }

    return LLSDArray(LLSD::emptyMap())(llsdcycle)(llsdskylist)(llsdwater);
}

LLSettingsSkyPtr_t  LLSettingsVODay::getDefaultSky() const
{
    return LLSettingsVOSky::buildDefaultSky();
}

LLSettingsWaterPtr_t LLSettingsVODay::getDefaultWater() const
{
    return LLSettingsVOWater::buildDefaultWater();
}

LLSettingsSkyPtr_t LLSettingsVODay::buildSky(LLSD settings) const
{
    LLSettingsSky::ptr_t skyp = std::make_shared<LLSettingsVOSky>(settings);

    if (skyp->validate())
        return skyp;

    return LLSettingsSky::ptr_t();
}

LLSettingsWaterPtr_t LLSettingsVODay::buildWater(LLSD settings) const
{
    LLSettingsWater::ptr_t waterp = std::make_shared<LLSettingsVOWater>(settings);

    if (waterp->validate())
        return waterp;

    return LLSettingsWater::ptr_t();
}

//=========================================================================
namespace
{
    LLSD ensure_array_4(LLSD in, F32 fill)
    {
        if (in.size() >= 4)
            return in;

        LLSD out(LLSD::emptyArray());

        for (S32 idx = 0; idx < in.size(); ++idx)
        {
            out.append(in[idx]);
        }

        while (out.size() < 4)
        {
            out.append(LLSD::Real(fill));
        }
        return out;
    }

    // This is a disturbing hack
    std::string legacy_name_to_filename(const std::string &name, bool convertdash = false)
    {
        std::string fixedname(LLURI::escape(name));

        if (convertdash)
            boost::algorithm::replace_all(fixedname, "-", "%2D");

        return fixedname;
    }

    //---------------------------------------------------------------------
    LLSD read_legacy_preset_data(const std::string &name, const std::string& path, LLSD &messages)
    {
        llifstream xml_file;

        std::string full_path(path);
        std::string full_name(name);
        full_name += ".xml";
        gDirUtilp->append(full_path, full_name);

        xml_file.open(full_path.c_str());
        if (!xml_file)
        {
            std::string bad_path(full_path);
            full_path = path;
            full_name = legacy_name_to_filename(name);
            full_name += ".xml";
            gDirUtilp->append(full_path, full_name);

            LL_INFOS("LEGACYSETTING") << "Could not open \"" << bad_path << "\" trying escaped \"" << full_path << "\"" << LL_ENDL;

            xml_file.open(full_path.c_str());
            if (!xml_file)
            {
                LL_WARNS("LEGACYSETTING") << "Unable to open legacy windlight \"" << name << "\" from " << path << LL_ENDL;

                full_path = path;
                full_name = legacy_name_to_filename(name, true);
                full_name += ".xml";
                gDirUtilp->append(full_path, full_name);
                xml_file.open(full_path.c_str());
                if (!xml_file)
                {
                    messages["REASONS"] = LLTrans::getString("SettingImportFileError", LLSDMap("FILE", bad_path));
                    LL_WARNS("LEGACYSETTING") << "Unable to open legacy windlight \"" << name << "\" from " << path << LL_ENDL;
                    return LLSD();
                }
            }
        }

        LLSD params_data;
        LLPointer<LLSDParser> parser = new LLSDXMLParser();
        if (parser->parse(xml_file, params_data, LLSDSerialize::SIZE_UNLIMITED) == LLSDParser::PARSE_FAILURE)
        {
            xml_file.close();
            messages["REASONS"] = LLTrans::getString("SettingParseFileError", LLSDMap("FILE", full_path));
            return LLSD();
        }
        xml_file.close();

        return params_data;
    }
}<|MERGE_RESOLUTION|>--- conflicted
+++ resolved
@@ -694,18 +694,9 @@
 
         LLSettingsSky::ptr_t psky = LLEnvironment::instance().getCurrentSky();
 
-<<<<<<< HEAD
-        // <FS:Zi> Fix array out of bounds on assigning LLColor3() to llVector4()
-        // LLVector4 sunDiffuse = LLVector4(psky->getSunlightColor().mV);
-        // LLVector4 moonDiffuse = LLVector4(psky->getMoonlightColor().mV);
-        LLVector4 sunDiffuse = LLVector4(LLVector3(psky->getSunlightColor().mV));
-        LLVector4 moonDiffuse = LLVector4(LLVector3(psky->getMoonlightColor().mV));
-        // </FS:Zi>
-=======
         // TODO -- make these getters return vec3s
         LLVector3 sunDiffuse = LLVector3(psky->getSunlightColor().mV);
         LLVector3 moonDiffuse = LLVector3(psky->getMoonlightColor().mV);
->>>>>>> 3514ab73
 
         shader->uniform3fv(LLShaderMgr::SUNLIGHT_COLOR, sunDiffuse);
         shader->uniform3fv(LLShaderMgr::MOONLIGHT_COLOR, moonDiffuse);
