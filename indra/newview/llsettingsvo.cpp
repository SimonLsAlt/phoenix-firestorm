--- conflicted
+++ resolved
@@ -764,15 +764,9 @@
             shader->uniform1f(LLShaderMgr::SKY_HDR_SCALE, auto_adjust_hdr_scale);
             LLColor3 blue_horizon = getBlueHorizon() * auto_adjust_blue_horizon_scale;
             LLColor3 blue_density = getBlueDensity() * auto_adjust_blue_density_scale;
-<<<<<<< HEAD
             sun_light_color = sun_light_color * auto_adjust_sun_color_scale;
-            
+
             shader->uniform3fv(LLShaderMgr::SUNLIGHT_COLOR, sun_light_color.mV);
-=======
-            LLColor3 sun_diffuse = getSunDiffuse() * auto_adjust_sun_color_scale;
-
-            shader->uniform3fv(LLShaderMgr::SUNLIGHT_COLOR, sun_diffuse.mV);
->>>>>>> 1a8a5404
             shader->uniform3fv(LLShaderMgr::BLUE_DENSITY, blue_density.mV);
             shader->uniform3fv(LLShaderMgr::BLUE_HORIZON, blue_horizon.mV);
 
