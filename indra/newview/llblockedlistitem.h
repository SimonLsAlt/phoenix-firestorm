/**
 * @file llviewerobjectlistitem.h
 * @brief viewer object list item header file
 *
 * $LicenseInfo:firstyear=2012&license=viewerlgpl$
 * Second Life Viewer Source Code
 * Copyright (C) 2012, Linden Research, Inc.
 *
 * This library is free software; you can redistribute it and/or
 * modify it under the terms of the GNU Lesser General Public
 * License as published by the Free Software Foundation;
 * version 2.1 of the License only.
 *
 * This library is distributed in the hope that it will be useful,
 * but WITHOUT ANY WARRANTY; without even the implied warranty of
 * MERCHANTABILITY or FITNESS FOR A PARTICULAR PURPOSE.  See the GNU
 * Lesser General Public License for more details.
 *
 * You should have received a copy of the GNU Lesser General Public
 * License along with this library; if not, write to the Free Software
 * Foundation, Inc., 51 Franklin Street, Fifth Floor, Boston, MA  02110-1301  USA
 *
 * Linden Research, Inc., 945 Battery Street, San Francisco, CA  94111  USA
 * $/LicenseInfo$
 */
#ifndef LLVIEWEROBJECTLISTITEM_H_
#define LLVIEWEROBJECTLISTITEM_H_

#include "llmutelist.h"
#include "llpanel.h"
#include "llstyle.h"
#include "lltextbox.h"
#include "lliconctrl.h"

/**
 * This class represents items of LLBlockList, which represents
 * contents of LLMuteList. LLMuteList "consists" of LLMute items.
 * Each LLMute represents either blocked avatar or object and
 * stores info about mute type (avatar or object)
 *
 * Each item consists if object/avatar icon and object/avatar name
 *
 * To create a blocked list item just need to pass LLMute pointer
 * and appropriate block list item will be created depending on
 * LLMute type (LLMute::EType) and other LLMute's info
 */
class LLBlockedListItem : public LLPanel
{
public:

<<<<<<< HEAD
	LLBlockedListItem(const LLMute* item);
	virtual bool postBuild();
=======
    LLBlockedListItem(const LLMute* item);
    virtual BOOL postBuild();
>>>>>>> e1623bb2

    void onMouseEnter(S32 x, S32 y, MASK mask);
    void onMouseLeave(S32 x, S32 y, MASK mask);

    virtual void setValue(const LLSD& value);

    void                    highlightName(const std::string& highlited_text);
    const std::string&      getName() const { return mItemName; }
    const LLMute::EType&    getType() const { return mMuteType; }
    const LLUUID&           getUUID() const { return mItemID;   }

private:

    LLTextBox*      mTitleCtrl;
    const LLUUID    mItemID;
    std::string     mItemName;
    LLMute::EType   mMuteType;

};

#endif /* LLVIEWEROBJECTLISTITEM_H_ */<|MERGE_RESOLUTION|>--- conflicted
+++ resolved
@@ -1,78 +1,73 @@
-/**
- * @file llviewerobjectlistitem.h
- * @brief viewer object list item header file
- *
- * $LicenseInfo:firstyear=2012&license=viewerlgpl$
- * Second Life Viewer Source Code
- * Copyright (C) 2012, Linden Research, Inc.
- *
- * This library is free software; you can redistribute it and/or
- * modify it under the terms of the GNU Lesser General Public
- * License as published by the Free Software Foundation;
- * version 2.1 of the License only.
- *
- * This library is distributed in the hope that it will be useful,
- * but WITHOUT ANY WARRANTY; without even the implied warranty of
- * MERCHANTABILITY or FITNESS FOR A PARTICULAR PURPOSE.  See the GNU
- * Lesser General Public License for more details.
- *
- * You should have received a copy of the GNU Lesser General Public
- * License along with this library; if not, write to the Free Software
- * Foundation, Inc., 51 Franklin Street, Fifth Floor, Boston, MA  02110-1301  USA
- *
- * Linden Research, Inc., 945 Battery Street, San Francisco, CA  94111  USA
- * $/LicenseInfo$
- */
-#ifndef LLVIEWEROBJECTLISTITEM_H_
-#define LLVIEWEROBJECTLISTITEM_H_
-
-#include "llmutelist.h"
-#include "llpanel.h"
-#include "llstyle.h"
-#include "lltextbox.h"
-#include "lliconctrl.h"
-
-/**
- * This class represents items of LLBlockList, which represents
- * contents of LLMuteList. LLMuteList "consists" of LLMute items.
- * Each LLMute represents either blocked avatar or object and
- * stores info about mute type (avatar or object)
- *
- * Each item consists if object/avatar icon and object/avatar name
- *
- * To create a blocked list item just need to pass LLMute pointer
- * and appropriate block list item will be created depending on
- * LLMute type (LLMute::EType) and other LLMute's info
- */
-class LLBlockedListItem : public LLPanel
-{
-public:
-
-<<<<<<< HEAD
-	LLBlockedListItem(const LLMute* item);
-	virtual bool postBuild();
-=======
-    LLBlockedListItem(const LLMute* item);
-    virtual BOOL postBuild();
->>>>>>> e1623bb2
-
-    void onMouseEnter(S32 x, S32 y, MASK mask);
-    void onMouseLeave(S32 x, S32 y, MASK mask);
-
-    virtual void setValue(const LLSD& value);
-
-    void                    highlightName(const std::string& highlited_text);
-    const std::string&      getName() const { return mItemName; }
-    const LLMute::EType&    getType() const { return mMuteType; }
-    const LLUUID&           getUUID() const { return mItemID;   }
-
-private:
-
-    LLTextBox*      mTitleCtrl;
-    const LLUUID    mItemID;
-    std::string     mItemName;
-    LLMute::EType   mMuteType;
-
-};
-
-#endif /* LLVIEWEROBJECTLISTITEM_H_ */+/**
+ * @file llviewerobjectlistitem.h
+ * @brief viewer object list item header file
+ *
+ * $LicenseInfo:firstyear=2012&license=viewerlgpl$
+ * Second Life Viewer Source Code
+ * Copyright (C) 2012, Linden Research, Inc.
+ *
+ * This library is free software; you can redistribute it and/or
+ * modify it under the terms of the GNU Lesser General Public
+ * License as published by the Free Software Foundation;
+ * version 2.1 of the License only.
+ *
+ * This library is distributed in the hope that it will be useful,
+ * but WITHOUT ANY WARRANTY; without even the implied warranty of
+ * MERCHANTABILITY or FITNESS FOR A PARTICULAR PURPOSE.  See the GNU
+ * Lesser General Public License for more details.
+ *
+ * You should have received a copy of the GNU Lesser General Public
+ * License along with this library; if not, write to the Free Software
+ * Foundation, Inc., 51 Franklin Street, Fifth Floor, Boston, MA  02110-1301  USA
+ *
+ * Linden Research, Inc., 945 Battery Street, San Francisco, CA  94111  USA
+ * $/LicenseInfo$
+ */
+#ifndef LLVIEWEROBJECTLISTITEM_H_
+#define LLVIEWEROBJECTLISTITEM_H_
+
+#include "llmutelist.h"
+#include "llpanel.h"
+#include "llstyle.h"
+#include "lltextbox.h"
+#include "lliconctrl.h"
+
+/**
+ * This class represents items of LLBlockList, which represents
+ * contents of LLMuteList. LLMuteList "consists" of LLMute items.
+ * Each LLMute represents either blocked avatar or object and
+ * stores info about mute type (avatar or object)
+ *
+ * Each item consists if object/avatar icon and object/avatar name
+ *
+ * To create a blocked list item just need to pass LLMute pointer
+ * and appropriate block list item will be created depending on
+ * LLMute type (LLMute::EType) and other LLMute's info
+ */
+class LLBlockedListItem : public LLPanel
+{
+public:
+
+    LLBlockedListItem(const LLMute* item);
+    virtual bool postBuild();
+
+    void onMouseEnter(S32 x, S32 y, MASK mask);
+    void onMouseLeave(S32 x, S32 y, MASK mask);
+
+    virtual void setValue(const LLSD& value);
+
+    void                    highlightName(const std::string& highlited_text);
+    const std::string&      getName() const { return mItemName; }
+    const LLMute::EType&    getType() const { return mMuteType; }
+    const LLUUID&           getUUID() const { return mItemID;   }
+
+private:
+
+    LLTextBox*      mTitleCtrl;
+    const LLUUID    mItemID;
+    std::string     mItemName;
+    LLMute::EType   mMuteType;
+
+};
+
+#endif /* LLVIEWEROBJECTLISTITEM_H_ */