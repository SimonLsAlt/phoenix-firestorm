--- conflicted
+++ resolved
@@ -43,31 +43,19 @@
     void draw() override;
     void refreshFromItem() override;
 
-<<<<<<< HEAD
-	void cleanup(); // cleanup 'playing' state
-	void play(const LLSD& param);
-	// <FS:Ansariel> Improved animation preview
-	//void showAdvanced();
-
-protected:
-	
-	void expand(const LLSD& param);		// <FS:Zi> Make advanced animation preview optional
-
-	LLUUID	mItemID; // Not an item id, but a playing asset id
-	bool	mDidStart;
-	// <FS:Ansariel> Improved animation preview
-	//LLTextBox* pAdvancedStatsTextBox;
-=======
     void cleanup(); // cleanup 'playing' state
     void play(const LLSD& param);
-    void showAdvanced();
+    // <FS:Ansariel> Improved animation preview
+    //void showAdvanced();
 
 protected:
 
+    void expand(const LLSD& param);     // <FS:Zi> Make advanced animation preview optional
+
     LLUUID  mItemID; // Not an item id, but a playing asset id
     bool    mDidStart;
-    LLTextBox* pAdvancedStatsTextBox;
->>>>>>> 38c2a5bd
+    // <FS:Ansariel> Improved animation preview
+    //LLTextBox* pAdvancedStatsTextBox;
 };
 
 #endif  // LL_LLPREVIEWANIM_H