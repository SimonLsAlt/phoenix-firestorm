--- conflicted
+++ resolved
@@ -1,253 +1,151 @@
-/**
- * @file llfasttimerview.h
- * @brief LLFastTimerView class definition
- *
- * $LicenseInfo:firstyear=2004&license=viewerlgpl$
- * Second Life Viewer Source Code
- * Copyright (C) 2010, Linden Research, Inc.
- *
- * This library is free software; you can redistribute it and/or
- * modify it under the terms of the GNU Lesser General Public
- * License as published by the Free Software Foundation;
- * version 2.1 of the License only.
- *
- * This library is distributed in the hope that it will be useful,
- * but WITHOUT ANY WARRANTY; without even the implied warranty of
- * MERCHANTABILITY or FITNESS FOR A PARTICULAR PURPOSE.  See the GNU
- * Lesser General Public License for more details.
- *
- * You should have received a copy of the GNU Lesser General Public
- * License along with this library; if not, write to the Free Software
- * Foundation, Inc., 51 Franklin Street, Fifth Floor, Boston, MA  02110-1301  USA
- *
- * Linden Research, Inc., 945 Battery Street, San Francisco, CA  94111  USA
- * $/LicenseInfo$
- */
-
-#ifndef LL_LLFASTTIMERVIEW_H
-#define LL_LLFASTTIMERVIEW_H
-
-#include "llfloater.h"
-#include "llfasttimer.h"
-#include "llunits.h"
-#include "lltracerecording.h"
-#include <deque>
-
-class LLScrollbar;
-
-class LLFastTimerView : public LLFloater
-{
-public:
-<<<<<<< HEAD
-	LLFastTimerView(const LLSD&);
-	~LLFastTimerView();
-	bool postBuild();
-
-	static bool sAnalyzePerformance;
-=======
-    LLFastTimerView(const LLSD&);
-    ~LLFastTimerView();
-    BOOL postBuild();
-
-    static BOOL sAnalyzePerformance;
->>>>>>> e1623bb2
-
-    static void outputAllMetrics();
-    static void doAnalysis(std::string baseline, std::string target, std::string output);
-
-private:
-    static void doAnalysisDefault(std::string baseline, std::string target, std::string output) ;
-    static LLSD analyzePerformanceLogDefault(std::istream& is) ;
-    static void exportCharts(const std::string& base, const std::string& target);
-    void onPause();
-
-public:
-
-<<<<<<< HEAD
-	virtual bool handleMouseDown(S32 x, S32 y, MASK mask);
-	virtual bool handleDoubleClick(S32 x, S32 y, MASK mask);
-	virtual bool handleRightMouseDown(S32 x, S32 y, MASK mask);
-	virtual bool handleMouseUp(S32 x, S32 y, MASK mask);
-	virtual bool handleHover(S32 x, S32 y, MASK mask);
-	virtual bool handleToolTip(S32 x, S32 y, MASK mask);
-	virtual bool handleScrollWheel(S32 x, S32 y, S32 clicks);
-	virtual void draw();
-	virtual void onOpen(const LLSD& key);
-	virtual void onClose(bool app_quitting);
-	LLTrace::BlockTimerStatHandle* getLegendID(S32 y);
-
-private:	
-	void drawTicks();
-	void drawLineGraph();
-	void drawLegend();
-	void drawHelp(S32 y);
-	void drawBorders( S32 y, const S32 x_start, S32 barh, S32 dy);
-	void drawBars();
-
-	void printLineStats();
-	void generateUniqueColors();
-	void updateTotalTime();
-
-	struct TimerBar
-	{
-		TimerBar()
-		:	mTotalTime(0),
-			mSelfTime(0),
-			mStartFraction(0.f),
-			mEndFraction(1.f),
-			mFirstChild(false),
-			mLastChild(false)
-		{}
-		F32Seconds			mTotalTime,
-							mSelfTime,
-							mChildrenStart,
-							mChildrenEnd,
-							mSelfStart,
-							mSelfEnd;
-		LLTrace::BlockTimerStatHandle* mTimeBlock;
-		bool				mVisible,
-							mFirstChild,
-							mLastChild;
-		F32					mStartFraction,
-							mEndFraction;
-	};
-
-	struct TimerBarRow
-	{
-		TimerBarRow() 
-		:	mBottom(0),
-			mTop(0),
-			mBars(NULL)
-		{}
-		S32			mBottom,
-					mTop;
-		TimerBar*	mBars;
-	};
-
-	F32Seconds updateTimerBarWidths(LLTrace::BlockTimerStatHandle* time_block, TimerBarRow& row, S32 history_index, U32& bar_index);
-	S32 updateTimerBarOffsets(LLTrace::BlockTimerStatHandle* time_block, TimerBarRow& row, S32 timer_bar_index = 0);
-	S32 drawBar(LLRect bar_rect, TimerBarRow& row, S32 image_width, S32 image_height, bool hovered = false, bool visible = true, S32 bar_index = 0);
-	void setPauseState(bool pause_state);
-
-	std::deque<TimerBarRow> mTimerBarRows;
-	TimerBarRow				mAverageTimerRow;
-
-	enum EDisplayType
-	{
-		DISPLAY_TIME,
-		DISPLAY_CALLS,
-		DISPLAY_HZ
-	}								mDisplayType;
-	bool							mPauseHistory;
-	F64Seconds						mAllTimeMax,
-									mTotalTimeDisplay;
-	S32								mScrollIndex,
-									mHoverBarIndex,
-									mStatsIndex;
-	S32								mDisplayMode;
-	LLTrace::BlockTimerStatHandle*				mHoverID;
-	LLTrace::BlockTimerStatHandle*				mHoverTimer;
-	LLRect							mToolTipRect,
-									mGraphRect,
-									mBarRect,
-									mLegendRect;
-	LLFrameTimer					mHighlightTimer;
-	LLTrace::PeriodicRecording		mRecording;
-
-	LLScrollbar* 					mScrollBar;
-=======
-    virtual BOOL handleMouseDown(S32 x, S32 y, MASK mask);
-    virtual BOOL handleDoubleClick(S32 x, S32 y, MASK mask);
-    virtual BOOL handleRightMouseDown(S32 x, S32 y, MASK mask);
-    virtual BOOL handleMouseUp(S32 x, S32 y, MASK mask);
-    virtual BOOL handleHover(S32 x, S32 y, MASK mask);
-    virtual BOOL handleToolTip(S32 x, S32 y, MASK mask);
-    virtual BOOL handleScrollWheel(S32 x, S32 y, S32 clicks);
-    virtual void draw();
-    virtual void onOpen(const LLSD& key);
-    virtual void onClose(bool app_quitting);
-    LLTrace::BlockTimerStatHandle* getLegendID(S32 y);
-
-private:
-    void drawTicks();
-    void drawLineGraph();
-    void drawLegend();
-    void drawHelp(S32 y);
-    void drawBorders( S32 y, const S32 x_start, S32 barh, S32 dy);
-    void drawBars();
-
-    void printLineStats();
-    void generateUniqueColors();
-    void updateTotalTime();
-
-    struct TimerBar
-    {
-        TimerBar()
-        :   mTotalTime(0),
-            mSelfTime(0),
-            mStartFraction(0.f),
-            mEndFraction(1.f),
-            mFirstChild(false),
-            mLastChild(false)
-        {}
-        F32Seconds          mTotalTime,
-                            mSelfTime,
-                            mChildrenStart,
-                            mChildrenEnd,
-                            mSelfStart,
-                            mSelfEnd;
-        LLTrace::BlockTimerStatHandle* mTimeBlock;
-        bool                mVisible,
-                            mFirstChild,
-                            mLastChild;
-        F32                 mStartFraction,
-                            mEndFraction;
-    };
-
-    struct TimerBarRow
-    {
-        TimerBarRow()
-        :   mBottom(0),
-            mTop(0),
-            mBars(NULL)
-        {}
-        S32         mBottom,
-                    mTop;
-        TimerBar*   mBars;
-    };
-
-    F32Seconds updateTimerBarWidths(LLTrace::BlockTimerStatHandle* time_block, TimerBarRow& row, S32 history_index, U32& bar_index);
-    S32 updateTimerBarOffsets(LLTrace::BlockTimerStatHandle* time_block, TimerBarRow& row, S32 timer_bar_index = 0);
-    S32 drawBar(LLRect bar_rect, TimerBarRow& row, S32 image_width, S32 image_height, bool hovered = false, bool visible = true, S32 bar_index = 0);
-    void setPauseState(bool pause_state);
-
-    std::deque<TimerBarRow> mTimerBarRows;
-    TimerBarRow             mAverageTimerRow;
-
-    enum EDisplayType
-    {
-        DISPLAY_TIME,
-        DISPLAY_CALLS,
-        DISPLAY_HZ
-    }                               mDisplayType;
-    bool                            mPauseHistory;
-    F64Seconds                      mAllTimeMax,
-                                    mTotalTimeDisplay;
-    S32                             mScrollIndex,
-                                    mHoverBarIndex,
-                                    mStatsIndex;
-    S32                             mDisplayMode;
-    LLTrace::BlockTimerStatHandle*              mHoverID;
-    LLTrace::BlockTimerStatHandle*              mHoverTimer;
-    LLRect                          mToolTipRect,
-                                    mGraphRect,
-                                    mBarRect,
-                                    mLegendRect;
-    LLFrameTimer                    mHighlightTimer;
-    LLTrace::PeriodicRecording      mRecording;
-
-    LLScrollbar*                    mScrollBar;
->>>>>>> e1623bb2
-};
-
-#endif+/**
+ * @file llfasttimerview.h
+ * @brief LLFastTimerView class definition
+ *
+ * $LicenseInfo:firstyear=2004&license=viewerlgpl$
+ * Second Life Viewer Source Code
+ * Copyright (C) 2010, Linden Research, Inc.
+ *
+ * This library is free software; you can redistribute it and/or
+ * modify it under the terms of the GNU Lesser General Public
+ * License as published by the Free Software Foundation;
+ * version 2.1 of the License only.
+ *
+ * This library is distributed in the hope that it will be useful,
+ * but WITHOUT ANY WARRANTY; without even the implied warranty of
+ * MERCHANTABILITY or FITNESS FOR A PARTICULAR PURPOSE.  See the GNU
+ * Lesser General Public License for more details.
+ *
+ * You should have received a copy of the GNU Lesser General Public
+ * License along with this library; if not, write to the Free Software
+ * Foundation, Inc., 51 Franklin Street, Fifth Floor, Boston, MA  02110-1301  USA
+ *
+ * Linden Research, Inc., 945 Battery Street, San Francisco, CA  94111  USA
+ * $/LicenseInfo$
+ */
+
+#ifndef LL_LLFASTTIMERVIEW_H
+#define LL_LLFASTTIMERVIEW_H
+
+#include "llfloater.h"
+#include "llfasttimer.h"
+#include "llunits.h"
+#include "lltracerecording.h"
+#include <deque>
+
+class LLScrollbar;
+
+class LLFastTimerView : public LLFloater
+{
+public:
+    LLFastTimerView(const LLSD&);
+    ~LLFastTimerView();
+    bool postBuild();
+
+    static bool sAnalyzePerformance;
+
+    static void outputAllMetrics();
+    static void doAnalysis(std::string baseline, std::string target, std::string output);
+
+private:
+    static void doAnalysisDefault(std::string baseline, std::string target, std::string output) ;
+    static LLSD analyzePerformanceLogDefault(std::istream& is) ;
+    static void exportCharts(const std::string& base, const std::string& target);
+    void onPause();
+
+public:
+
+    virtual bool handleMouseDown(S32 x, S32 y, MASK mask);
+    virtual bool handleDoubleClick(S32 x, S32 y, MASK mask);
+    virtual bool handleRightMouseDown(S32 x, S32 y, MASK mask);
+    virtual bool handleMouseUp(S32 x, S32 y, MASK mask);
+    virtual bool handleHover(S32 x, S32 y, MASK mask);
+    virtual bool handleToolTip(S32 x, S32 y, MASK mask);
+    virtual bool handleScrollWheel(S32 x, S32 y, S32 clicks);
+    virtual void draw();
+    virtual void onOpen(const LLSD& key);
+    virtual void onClose(bool app_quitting);
+    LLTrace::BlockTimerStatHandle* getLegendID(S32 y);
+
+private:
+    void drawTicks();
+    void drawLineGraph();
+    void drawLegend();
+    void drawHelp(S32 y);
+    void drawBorders( S32 y, const S32 x_start, S32 barh, S32 dy);
+    void drawBars();
+
+    void printLineStats();
+    void generateUniqueColors();
+    void updateTotalTime();
+
+    struct TimerBar
+    {
+        TimerBar()
+        :   mTotalTime(0),
+            mSelfTime(0),
+            mStartFraction(0.f),
+            mEndFraction(1.f),
+            mFirstChild(false),
+            mLastChild(false)
+        {}
+        F32Seconds          mTotalTime,
+                            mSelfTime,
+                            mChildrenStart,
+                            mChildrenEnd,
+                            mSelfStart,
+                            mSelfEnd;
+        LLTrace::BlockTimerStatHandle* mTimeBlock;
+        bool                mVisible,
+                            mFirstChild,
+                            mLastChild;
+        F32                 mStartFraction,
+                            mEndFraction;
+    };
+
+    struct TimerBarRow
+    {
+        TimerBarRow()
+        :   mBottom(0),
+            mTop(0),
+            mBars(NULL)
+        {}
+        S32         mBottom,
+                    mTop;
+        TimerBar*   mBars;
+    };
+
+    F32Seconds updateTimerBarWidths(LLTrace::BlockTimerStatHandle* time_block, TimerBarRow& row, S32 history_index, U32& bar_index);
+    S32 updateTimerBarOffsets(LLTrace::BlockTimerStatHandle* time_block, TimerBarRow& row, S32 timer_bar_index = 0);
+    S32 drawBar(LLRect bar_rect, TimerBarRow& row, S32 image_width, S32 image_height, bool hovered = false, bool visible = true, S32 bar_index = 0);
+    void setPauseState(bool pause_state);
+
+    std::deque<TimerBarRow> mTimerBarRows;
+    TimerBarRow             mAverageTimerRow;
+
+    enum EDisplayType
+    {
+        DISPLAY_TIME,
+        DISPLAY_CALLS,
+        DISPLAY_HZ
+    }                               mDisplayType;
+    bool                            mPauseHistory;
+    F64Seconds                      mAllTimeMax,
+                                    mTotalTimeDisplay;
+    S32                             mScrollIndex,
+                                    mHoverBarIndex,
+                                    mStatsIndex;
+    S32                             mDisplayMode;
+    LLTrace::BlockTimerStatHandle*              mHoverID;
+    LLTrace::BlockTimerStatHandle*              mHoverTimer;
+    LLRect                          mToolTipRect,
+                                    mGraphRect,
+                                    mBarRect,
+                                    mLegendRect;
+    LLFrameTimer                    mHighlightTimer;
+    LLTrace::PeriodicRecording      mRecording;
+
+    LLScrollbar*                    mScrollBar;
+};
+
+#endif