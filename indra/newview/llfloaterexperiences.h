--- conflicted
+++ resolved
@@ -47,11 +47,7 @@
 
     void clearFromRecent(const LLSD& ids);
     void resizeToTabs();
-<<<<<<< HEAD
-	/*virtual*/ bool	postBuild();
-=======
     /*virtual*/ bool    postBuild();
->>>>>>> 1a8a5404
     void refreshContents();
     void setupRecentTabs();
     LLPanelExperiences* addTab(const std::string& name, bool select);
