/**
 * @file llvlmanager.h
 * @brief LLVLManager class definition
 *
 * $LicenseInfo:firstyear=2002&license=viewerlgpl$
 * Second Life Viewer Source Code
 * Copyright (C) 2010, Linden Research, Inc.
 *
 * This library is free software; you can redistribute it and/or
 * modify it under the terms of the GNU Lesser General Public
 * License as published by the Free Software Foundation;
 * version 2.1 of the License only.
 *
 * This library is distributed in the hope that it will be useful,
 * but WITHOUT ANY WARRANTY; without even the implied warranty of
 * MERCHANTABILITY or FITNESS FOR A PARTICULAR PURPOSE.  See the GNU
 * Lesser General Public License for more details.
 *
 * You should have received a copy of the GNU Lesser General Public
 * License along with this library; if not, write to the Free Software
 * Foundation, Inc., 51 Franklin Street, Fifth Floor, Boston, MA  02110-1301  USA
 *
 * Linden Research, Inc., 945 Battery Street, San Francisco, CA  94111  USA
 * $/LicenseInfo$
 */

#ifndef LL_LLVLMANAGER_H
#define LL_LLVLMANAGER_H

// This class manages the data coming in for viewer layers from the network.

#include "stdtypes.h"

class LLVLData;
class LLViewerRegion;

class LLVLManager
{
public:
    ~LLVLManager();

    void addLayerData(LLVLData *vl_datap, const S32Bytes mesg_size);

    void unpackData(const S32 num_packets = 10);

    S32Bytes getTotalBytes() const;

    U32Bits getLandBits() const;
    U32Bits getWindBits() const;
    U32Bits getCloudBits() const;

    void resetBitCounts();

    void cleanupData(LLViewerRegion *regionp);
protected:

<<<<<<< HEAD
	std::vector<LLVLData *> mPacketData;
	U32Bits mLandBits;
	U32Bits mWindBits;
	U32Bits mCloudBits;
// <FS:CR> Aurora Sim
	U32Bits mWaterBits;
=======
    std::vector<LLVLData *> mPacketData;
    U32Bits mLandBits;
    U32Bits mWindBits;
    U32Bits mCloudBits;
// <FS:CR> Aurora Sim
    U32Bits mWaterBits;
>>>>>>> 1a8a5404
// </FS:CR> Aurora Sim
};

class LLVLData
{
public:
    LLVLData(LLViewerRegion *regionp,
             const S8 type, U8 *data, const S32 size);
    ~LLVLData();

    S8 mType;
    U8 *mData;
    S32 mSize;
    LLViewerRegion *mRegionp;
};

extern LLVLManager gVLManager;

#endif // LL_LLVIEWERLAYERMANAGER_H<|MERGE_RESOLUTION|>--- conflicted
+++ resolved
@@ -54,21 +54,12 @@
     void cleanupData(LLViewerRegion *regionp);
 protected:
 
-<<<<<<< HEAD
-	std::vector<LLVLData *> mPacketData;
-	U32Bits mLandBits;
-	U32Bits mWindBits;
-	U32Bits mCloudBits;
-// <FS:CR> Aurora Sim
-	U32Bits mWaterBits;
-=======
     std::vector<LLVLData *> mPacketData;
     U32Bits mLandBits;
     U32Bits mWindBits;
     U32Bits mCloudBits;
 // <FS:CR> Aurora Sim
     U32Bits mWaterBits;
->>>>>>> 1a8a5404
 // </FS:CR> Aurora Sim
 };
 
