/** 
 * @file llvoavatar.cpp
 * @brief Implementation of LLVOAvatar class which is a derivation fo LLViewerObject
 *
 * $LicenseInfo:firstyear=2001&license=viewerlgpl$
 * Second Life Viewer Source Code
 * Copyright (C) 2010, Linden Research, Inc.
 * 
 * This library is free software; you can redistribute it and/or
 * modify it under the terms of the GNU Lesser General Public
 * License as published by the Free Software Foundation;
 * version 2.1 of the License only.
 * 
 * This library is distributed in the hope that it will be useful,
 * but WITHOUT ANY WARRANTY; without even the implied warranty of
 * MERCHANTABILITY or FITNESS FOR A PARTICULAR PURPOSE.  See the GNU
 * Lesser General Public License for more details.
 * 
 * You should have received a copy of the GNU Lesser General Public
 * License along with this library; if not, write to the Free Software
 * Foundation, Inc., 51 Franklin Street, Fifth Floor, Boston, MA  02110-1301  USA
 * 
 * Linden Research, Inc., 945 Battery Street, San Francisco, CA  94111  USA
 * $/LicenseInfo$
 */

#if LL_MSVC
// disable warning about boost::lexical_cast returning uninitialized data
// when it fails to parse the string
#pragma warning (disable:4701)
#endif

#include "llviewerprecompiledheaders.h"

#include "llvoavatarself.h"
#include "llvoavatar.h"

#include "pipeline.h"

#include "llagent.h" //  Get state values from here
#include "llattachmentsmgr.h"
#include "llagentcamera.h"
#include "llagentwearables.h"
#include "llhudeffecttrail.h"
#include "llhudmanager.h"
#include "llinventoryfunctions.h"
#include "lllocaltextureobject.h"
#include "llnotificationsutil.h"
#include "llselectmgr.h"
#include "lltoolgrab.h"	// for needsRenderBeam
#include "lltoolmgr.h" // for needsRenderBeam
#include "lltoolmorph.h"
#include "lltrans.h"
#include "llviewercamera.h"
#include "llviewercontrol.h"
#include "llviewermenu.h"
#include "llviewerobjectlist.h"
#include "llviewerstats.h"
#include "llviewerregion.h"
#include "llviewertexlayer.h"
#include "llviewerwearable.h"
#include "llappearancemgr.h"
#include "llmeshrepository.h"
#include "llvovolume.h"
#include "llsdutil.h"
#include "llstartup.h"
#include "llsdserialize.h"
#include "llcallstack.h"
#include "llcorehttputil.h"
#include "lluiusage.h"

// Firestorm includes
#include "fslslbridge.h"
#include "lggbeammaps.h"
#include "piemenu.h"
#include "pieslice.h"
#include "pieseparator.h"
// [RLVa:KB] - Checked: RLVa-2.0.2
#include "rlvhandler.h"
#include "rlvhelper.h"
#include "rlvlocks.h"
// [/RLVa:KB]


// <FS:Ansariel> [Legacy Bake]
#include "llviewernetwork.h"
// </FS:Ansariel> [Legacy Bake]

#if LL_MSVC
// disable boost::lexical_cast warning
#pragma warning (disable:4702)
#endif

#include <boost/lexical_cast.hpp>

LLPointer<LLVOAvatarSelf> gAgentAvatarp = NULL;

bool isAgentAvatarValid()
{
	return (gAgentAvatarp.notNull() && gAgentAvatarp->isValid());
}

void selfStartPhase(const std::string& phase_name)
{
	if (isAgentAvatarValid())
	{
		gAgentAvatarp->startPhase(phase_name);
	}
}

void selfStopPhase(const std::string& phase_name, bool err_check)
{
	if (isAgentAvatarValid())
	{
		gAgentAvatarp->stopPhase(phase_name, err_check);
	}
}

void selfClearPhases()
{
	if (isAgentAvatarValid())
	{
		gAgentAvatarp->clearPhases();
	}
}

using namespace LLAvatarAppearanceDefines;


LLSD summarize_by_buckets(std::vector<LLSD> in_records, std::vector<std::string> by_fields, std::string val_field);

/*********************************************************************************
 **                                                                             **
 ** Begin private LLVOAvatarSelf Support classes
 **
 **/

struct LocalTextureData
{
	LocalTextureData() : 
		mIsBakedReady(false), 
		mDiscard(MAX_DISCARD_LEVEL+1), 
		mImage(NULL), 
		mWearableID(IMG_DEFAULT_AVATAR),
		mTexEntry(NULL)
	{}
	LLPointer<LLViewerFetchedTexture> mImage;
	bool mIsBakedReady;
	S32 mDiscard;
	LLUUID mWearableID;	// UUID of the wearable that this texture belongs to, not of the image itself
	LLTextureEntry *mTexEntry;
};

//-----------------------------------------------------------------------------
// Callback data
//-----------------------------------------------------------------------------


/**
 **
 ** End LLVOAvatarSelf Support classes
 **                                                                             **
 *********************************************************************************/


//-----------------------------------------------------------------------------
// Static Data
//-----------------------------------------------------------------------------
S32Bytes LLVOAvatarSelf::sScratchTexBytes(0);
std::map< LLGLenum, LLGLuint*> LLVOAvatarSelf::sScratchTexNames;


/*********************************************************************************
 **                                                                             **
 ** Begin LLVOAvatarSelf Constructor routines
 **
 **/

LLVOAvatarSelf::LLVOAvatarSelf(const LLUUID& id,
							   const LLPCode pcode,
							   LLViewerRegion* regionp) :
	LLVOAvatar(id, pcode, regionp),
// [RLVa:KB] - Checked: 2012-07-28 (RLVa-1.4.7)
	mAttachmentSignal(NULL),
// [/RLVa:KB]
	mScreenp(NULL),
	mLastRegionHandle(0),
	mRegionCrossingCount(0),
	mIsCrossingRegion(false), // <FS:Ansariel> FIRE-12004: Attachments getting lost on TP
	// Value outside legal range, so will always be a mismatch the
	// first time through.
	mLastHoverOffsetSent(LLVector3(0.0f, 0.0f, -999.0f)),
    mInitialMetric(true),
    mMetricSequence(0)
{
<<<<<<< HEAD
// <FS:Ansariel> [Legacy Bake]
#ifdef OPENSIM
	if (!LLGridManager::getInstance()->isInSecondLife())
	{
		gAgentWearables.setAvatarObject(this);
	}
#endif
// </FS:Ansariel> [Legacy Bake]

=======
>>>>>>> 5f4d312c
	mMotionController.mIsSelf = true;

	LL_DEBUGS() << "Marking avatar as self " << id << LL_ENDL;
}

// Called periodically for diagnostics, return true when done.
bool output_self_av_texture_diagnostics()
{
	if (!isAgentAvatarValid())
		return true; // done checking

	gAgentAvatarp->outputRezDiagnostics();

	return false;
}

bool update_avatar_rez_metrics()
{
	if (!isAgentAvatarValid())
		return true;
	
	gAgentAvatarp->updateAvatarRezMetrics(false);

	return false;
}

// <FS:Ansariel> [Legacy Bake]
bool check_for_unsupported_baked_appearance()
{
	if (!isAgentAvatarValid())
		return true;

	gAgentAvatarp->checkForUnsupportedServerBakeAppearance();
	return false;
}
// </FS:Ansariel> [Legacy Bake]

void LLVOAvatarSelf::initInstance()
{
	bool status = true;
	// creates hud joint(mScreen) among other things
	status &= loadAvatarSelf();

	// adds attachment points to mScreen among other things
	LLVOAvatar::initInstance();

	LL_INFOS() << "Self avatar object created. Starting timer." << LL_ENDL;
	mDebugSelfLoadTimer.reset();
	// clear all times to -1 for debugging
	for (U32 i =0; i < LLAvatarAppearanceDefines::TEX_NUM_INDICES; ++i)
	{
		for (U32 j = 0; j <= MAX_DISCARD_LEVEL; ++j)
		{
			mDebugTextureLoadTimes[i][j] = -1.0f;
		}
	}

	for (U32 i =0; i < LLAvatarAppearanceDefines::BAKED_NUM_INDICES; ++i)
	{
		mDebugBakedTextureTimes[i][0] = -1.0f;
		mDebugBakedTextureTimes[i][1] = -1.0f;
	}

// [RLVa:KB] - Checked: 2010-12-12 (RLVa-1.2.2c) | Added: RLVa-1.2.2c
	RlvAttachPtLookup::initLookupTable();
// [/RLVa:KB]

	status &= buildMenus();
	if (!status)
	{
		LL_ERRS() << "Unable to load user's avatar" << LL_ENDL;
		return;
	}

	setHoverIfRegionEnabled();

	//doPeriodically(output_self_av_texture_diagnostics, 30.0);
	doPeriodically(update_avatar_rez_metrics, 5.0);
	// <FS:Ansariel> [Legacy Bake]
	doPeriodically(check_for_unsupported_baked_appearance, 120.0);
	doPeriodically(boost::bind(&LLVOAvatarSelf::checkStuckAppearance, this), 30.0);

    mInitFlags |= 1<<2;
}

void LLVOAvatarSelf::setHoverIfRegionEnabled()
{
	if (getRegion() && getRegion()->simulatorFeaturesReceived())
	{
		if (getRegion()->avatarHoverHeightEnabled())
		{
			F32 hover_z = gSavedPerAccountSettings.getF32("AvatarHoverOffsetZ");
			setHoverOffset(LLVector3(0.0, 0.0, llclamp(hover_z,MIN_HOVER_Z,MAX_HOVER_Z)));
			LL_INFOS("Avatar") << avString() << " set hover height from debug setting " << hover_z << LL_ENDL;
		}
		// <FS:Ansariel> [Legacy bake]
		else if (!isUsingServerBakes())
		{
			computeBodySize();
		}
		// </FS:Ansariel> [Legacy bake]
		else 
		{
			setHoverOffset(LLVector3(0.0, 0.0, 0.0));
			LL_INFOS("Avatar") << avString() << " zeroing hover height, region does not support" << LL_ENDL;
		}
	}
	else
	{
		LL_INFOS("Avatar") << avString() << " region or simulator features not known, no change on hover" << LL_ENDL;
		if (getRegion())
		{
			getRegion()->setSimulatorFeaturesReceivedCallback(boost::bind(&LLVOAvatarSelf::onSimulatorFeaturesReceived,this,_1));
		}

	}
}

bool LLVOAvatarSelf::checkStuckAppearance()
{
	const F32 CONDITIONAL_UNSTICK_INTERVAL = 300.0;
	const F32 UNCONDITIONAL_UNSTICK_INTERVAL = 600.0;
	
	if (gAgentWearables.isCOFChangeInProgress())
	{
		LL_DEBUGS("Avatar") << "checking for stuck appearance" << LL_ENDL;
		F32 change_time = gAgentWearables.getCOFChangeTime();
		LL_DEBUGS("Avatar") << "change in progress for " << change_time << " seconds" << LL_ENDL;
		S32 active_hp = LLAppearanceMgr::instance().countActiveHoldingPatterns();
		LL_DEBUGS("Avatar") << "active holding patterns " << active_hp << " seconds" << LL_ENDL;
		S32 active_copies = LLAppearanceMgr::instance().getActiveCopyOperations();
		LL_DEBUGS("Avatar") << "active copy operations " << active_copies << LL_ENDL;

		if ((change_time > CONDITIONAL_UNSTICK_INTERVAL && active_copies == 0) ||
			(change_time > UNCONDITIONAL_UNSTICK_INTERVAL))
		{
			gAgentWearables.notifyLoadingFinished();
		}
	}

	// Return false to continue running check periodically.
	return LLApp::isExiting();
}

// virtual
void LLVOAvatarSelf::markDead()
{
	mBeam = NULL;
	LLVOAvatar::markDead();
}

/*virtual*/ bool LLVOAvatarSelf::loadAvatar()
{
	bool success = LLVOAvatar::loadAvatar();

	// set all parameters stored directly in the avatar to have
	// the isSelfParam to be true - this is used to prevent
	// them from being animated or trigger accidental rebakes
	// when we copy params from the wearable to the base avatar.
	for (LLViewerVisualParam* param = (LLViewerVisualParam*) getFirstVisualParam(); 
		 param;
		 param = (LLViewerVisualParam*) getNextVisualParam())
	{
		if (param->getWearableType() != LLWearableType::WT_INVALID)
		{
			param->setIsDummy(true);
		}
	}

	return success;
}


bool LLVOAvatarSelf::loadAvatarSelf()
{
	bool success = true;
	// avatar_skeleton.xml
	if (!buildSkeletonSelf(sAvatarSkeletonInfo))
	{
		LL_WARNS() << "avatar file: buildSkeleton() failed" << LL_ENDL;
		return false;
	}

	return success;
}

bool LLVOAvatarSelf::buildSkeletonSelf(const LLAvatarSkeletonInfo *info)
{
	// add special-purpose "screen" joint
	mScreenp = new LLViewerJoint("mScreen", NULL);
	// for now, put screen at origin, as it is only used during special
	// HUD rendering mode
	F32 aspect = LLViewerCamera::getInstance()->getAspect();
	LLVector3 scale(1.f, aspect, 1.f);
	mScreenp->setScale(scale);
	// SL-315
	mScreenp->setWorldPosition(LLVector3::zero);
	// need to update screen agressively when sidebar opens/closes, for example
	mScreenp->mUpdateXform = true;
	return true;
}

bool LLVOAvatarSelf::buildMenus()
{
	//-------------------------------------------------------------------------
	// build the attach and detach menus
	//-------------------------------------------------------------------------
	gAttachBodyPartPieMenus[0] = NULL;

	LLContextMenu::Params params;
	params.label(LLTrans::getString("BodyPartsRightArm"));
	params.name(params.label);
	params.visible(false);
	gAttachBodyPartPieMenus[1] = LLUICtrlFactory::create<LLContextMenu> (params);

	params.label(LLTrans::getString("BodyPartsHead"));
	params.name(params.label);
	gAttachBodyPartPieMenus[2] = LLUICtrlFactory::create<LLContextMenu> (params);

	params.label(LLTrans::getString("BodyPartsLeftArm"));
	params.name(params.label);
	gAttachBodyPartPieMenus[3] = LLUICtrlFactory::create<LLContextMenu> (params);

	gAttachBodyPartPieMenus[4] = NULL;

	params.label(LLTrans::getString("BodyPartsLeftLeg"));
	params.name(params.label);
	gAttachBodyPartPieMenus[5] = LLUICtrlFactory::create<LLContextMenu> (params);

	params.label(LLTrans::getString("BodyPartsTorso"));
	params.name(params.label);
	gAttachBodyPartPieMenus[6] = LLUICtrlFactory::create<LLContextMenu> (params);

	params.label(LLTrans::getString("BodyPartsRightLeg"));
	params.name(params.label);
	gAttachBodyPartPieMenus[7] = LLUICtrlFactory::create<LLContextMenu> (params);

	params.label(LLTrans::getString("BodyPartsEnhancedSkeleton"));
	params.name(params.label);
	gAttachBodyPartPieMenus[8] = LLUICtrlFactory::create<LLContextMenu>(params);

	gDetachBodyPartPieMenus[0] = NULL;

	params.label(LLTrans::getString("BodyPartsRightArm"));
	params.name(params.label);
	gDetachBodyPartPieMenus[1] = LLUICtrlFactory::create<LLContextMenu> (params);

	params.label(LLTrans::getString("BodyPartsHead"));
	params.name(params.label);
	gDetachBodyPartPieMenus[2] = LLUICtrlFactory::create<LLContextMenu> (params);

	params.label(LLTrans::getString("BodyPartsLeftArm"));
	params.name(params.label);
	gDetachBodyPartPieMenus[3] = LLUICtrlFactory::create<LLContextMenu> (params);

	gDetachBodyPartPieMenus[4] = NULL;

	params.label(LLTrans::getString("BodyPartsLeftLeg"));
	params.name(params.label);
	gDetachBodyPartPieMenus[5] = LLUICtrlFactory::create<LLContextMenu> (params);

	params.label(LLTrans::getString("BodyPartsTorso"));
	params.name(params.label);
	gDetachBodyPartPieMenus[6] = LLUICtrlFactory::create<LLContextMenu> (params);

	params.label(LLTrans::getString("BodyPartsRightLeg"));
	params.name(params.label);
	gDetachBodyPartPieMenus[7] = LLUICtrlFactory::create<LLContextMenu> (params);

	params.label(LLTrans::getString("BodyPartsEnhancedSkeleton"));
	params.name(params.label);
	gDetachBodyPartPieMenus[8] = LLUICtrlFactory::create<LLContextMenu>(params);

// <FS:Zi> Pie menu
	//-------------------------------------------------------------------------
	// build the attach and detach pie menus
	//-------------------------------------------------------------------------
	PieMenu::Params pieParams;
	pieParams.visible(false);

	gPieAttachBodyPartMenus[0] = NULL;

	pieParams.label(LLTrans::getString("BodyPartsRightArm"));
	pieParams.name(pieParams.label);
	gPieAttachBodyPartMenus[1] = LLUICtrlFactory::create<PieMenu> (pieParams);

	pieParams.label(LLTrans::getString("BodyPartsHead"));
	pieParams.name(pieParams.label);
	gPieAttachBodyPartMenus[2] = LLUICtrlFactory::create<PieMenu> (pieParams);

	pieParams.label(LLTrans::getString("BodyPartsLeftArm"));
	pieParams.name(pieParams.label);
	gPieAttachBodyPartMenus[3] = LLUICtrlFactory::create<PieMenu> (pieParams);

	gPieAttachBodyPartMenus[4] = NULL;

	pieParams.label(LLTrans::getString("BodyPartsLeftLeg"));
	pieParams.name(pieParams.label);
	gPieAttachBodyPartMenus[5] = LLUICtrlFactory::create<PieMenu> (pieParams);

	pieParams.label(LLTrans::getString("BodyPartsTorso"));
	pieParams.name(pieParams.label);
	gPieAttachBodyPartMenus[6] = LLUICtrlFactory::create<PieMenu> (pieParams);

	pieParams.label(LLTrans::getString("BodyPartsRightLeg"));
	pieParams.name(pieParams.label);
	gPieAttachBodyPartMenus[7] = LLUICtrlFactory::create<PieMenu> (pieParams);

	gPieDetachBodyPartMenus[0] = NULL;

	pieParams.label(LLTrans::getString("BodyPartsRightArm"));
	pieParams.name(pieParams.label);
	gPieDetachBodyPartMenus[1] = LLUICtrlFactory::create<PieMenu> (pieParams);

	pieParams.label(LLTrans::getString("BodyPartsHead"));
	pieParams.name(pieParams.label);
	gPieDetachBodyPartMenus[2] = LLUICtrlFactory::create<PieMenu> (pieParams);

	pieParams.label(LLTrans::getString("BodyPartsLeftArm"));
	pieParams.name(pieParams.label);
	gPieDetachBodyPartMenus[3] = LLUICtrlFactory::create<PieMenu> (pieParams);

	gPieDetachBodyPartMenus[4] = NULL;

	pieParams.label(LLTrans::getString("BodyPartsLeftLeg"));
	pieParams.name(pieParams.label);
	gPieDetachBodyPartMenus[5] = LLUICtrlFactory::create<PieMenu> (pieParams);

	pieParams.label(LLTrans::getString("BodyPartsTorso"));
	pieParams.name(pieParams.label);
	gPieDetachBodyPartMenus[6] = LLUICtrlFactory::create<PieMenu> (pieParams);

	pieParams.label(LLTrans::getString("BodyPartsRightLeg"));
	pieParams.name(pieParams.label);
	gPieDetachBodyPartMenus[7] = LLUICtrlFactory::create<PieMenu> (pieParams);
// </FS:Zi> Pie menu

	for (S32 i = 0; i < 9; i++)
	{
		if (gAttachBodyPartPieMenus[i])
		{
			gAttachPieMenu->appendContextSubMenu( gAttachBodyPartPieMenus[i] );
		}
		else
		{
			for (attachment_map_t::iterator iter = mAttachmentPoints.begin(); 
				 iter != mAttachmentPoints.end();
				 ++iter)
			{
				LLViewerJointAttachment* attachment = iter->second;
				if (attachment && attachment->getGroup() == i)
				{
					LLMenuItemCallGL::Params item_params;

					std::string sub_piemenu_name = attachment->getName();
					if (LLTrans::getString(sub_piemenu_name) != "")
					{
						item_params.label = LLTrans::getString(sub_piemenu_name);
					}
					else
					{
						item_params.label = sub_piemenu_name;
					}
					item_params.name =(item_params.label );
					item_params.on_click.function_name = "Object.AttachToAvatar";
					item_params.on_click.parameter = iter->first;
					// [RLVa:KB] - No changes, but we do need the parameter to always be idxAttachPt for object_selected_and_point_valid()
					item_params.on_enable.function_name = "Object.EnableWear";
					item_params.on_enable.parameter = iter->first;
					LLMenuItemCallGL* item = LLUICtrlFactory::create<LLMenuItemCallGL>(item_params);

					gAttachPieMenu->addChild(item);

					break;

				}
			}
		}

		if (gDetachBodyPartPieMenus[i])
		{
			gDetachPieMenu->appendContextSubMenu( gDetachBodyPartPieMenus[i] );
			gDetachAttSelfMenu->appendContextSubMenu(gDetachBodyPartPieMenus[i]);
			gDetachAvatarMenu->appendContextSubMenu(gDetachBodyPartPieMenus[i]);
			// <FS:Ansariel> FIRE-7893: "Detach" sub-menu on inspect menu without function
			gInspectSelfDetachMenu->appendContextSubMenu( gDetachBodyPartPieMenus[i] );
		}
		else
		{
			for (attachment_map_t::iterator iter = mAttachmentPoints.begin(); 
				 iter != mAttachmentPoints.end();
				 ++iter)
			{
				LLViewerJointAttachment* attachment = iter->second;
				if (attachment && attachment->getGroup() == i)
				{
					LLMenuItemCallGL::Params item_params;
					std::string sub_piemenu_name = attachment->getName();
					if (LLTrans::getString(sub_piemenu_name) != "")
					{
						item_params.label = LLTrans::getString(sub_piemenu_name);
					}
					else
					{
						item_params.label = sub_piemenu_name;
					}
					item_params.name =(item_params.label );
					item_params.on_click.function_name = "Attachment.DetachFromPoint";
					item_params.on_click.parameter = iter->first;
					item_params.on_enable.function_name = "Attachment.PointFilled";
					item_params.on_enable.parameter = iter->first;
					LLMenuItemCallGL* item = LLUICtrlFactory::create<LLMenuItemCallGL>(item_params);

					gDetachPieMenu->addChild(item);
					gDetachAttSelfMenu->addChild(LLUICtrlFactory::create<LLMenuItemCallGL>(item_params));
					gDetachAvatarMenu->addChild(LLUICtrlFactory::create<LLMenuItemCallGL>(item_params));
					// <FS:Ansariel> FIRE-7893: "Detach" sub-menu on inspect menu without function
					gInspectSelfDetachMenu->addChild(item);

					break;
				}
			}
		}
	}
	

	// <FS:Zi> Pie menu
	for (S32 i = 0; i < PIE_MAX_SLICES; i++)
	{
		// Skip former slices of left and right hand that have been moved into the
		// corresponding Left/Right arm groups;
		// 0 is Bento enhanced skeleton now, manually added in menu_pie_avatar_self.xml
		// and menu_pie_object.xml
		if (i == 0)
		{
			continue;
		}
		else if (i == 4)
		{
			PieSeparator::Params pie_sep_params;
			pieParams.name("AttachSlot4Separator");
			gPieAttachMenu->addChild(LLUICtrlFactory::create<PieSeparator>(pie_sep_params));
			pieParams.name("DetachSlot4Separator");
			gPieDetachMenu->addChild(LLUICtrlFactory::create<PieSeparator>(pie_sep_params));
			continue;
		}

		if (gPieAttachBodyPartMenus[i])
		{
			gPieAttachMenu->appendContextSubMenu(gPieAttachBodyPartMenus[i]);
		}
		else
		{
			for (attachment_map_t::iterator iter = mAttachmentPoints.begin(); 
				 iter != mAttachmentPoints.end();
				 ++iter)
			{
				LLViewerJointAttachment* attachment = iter->second;
				if (attachment && attachment->getGroup() == i)
				{
					PieSlice::Params slice_params;

					std::string sub_piemenu_name = attachment->getName();
					if (LLTrans::getString(sub_piemenu_name) != "")
					{
						slice_params.label = LLTrans::getString(sub_piemenu_name);
					}
					else
					{
						slice_params.label = sub_piemenu_name;
					}

					slice_params.name = (slice_params.label);
					slice_params.on_click.function_name = "Object.AttachToAvatar";
					slice_params.on_click.parameter = iter->first;
					slice_params.on_enable.function_name = "Object.EnableWear";
					slice_params.on_enable.parameter = iter->first;
					PieSlice* slice = LLUICtrlFactory::create<PieSlice>(slice_params);

					gPieAttachMenu->addChild(slice);

					break;
				}
			}
		}

		if (gPieDetachBodyPartMenus[i])
		{
			gPieDetachMenu->appendContextSubMenu(gPieDetachBodyPartMenus[i]);
		}
		else
		{
			for (attachment_map_t::iterator iter = mAttachmentPoints.begin(); 
				 iter != mAttachmentPoints.end();
				 ++iter)
			{
				LLViewerJointAttachment* attachment = iter->second;
				if (attachment && attachment->getGroup() == i)
				{
					PieSlice::Params slice_params;
					std::string sub_piemenu_name = attachment->getName();
					if (LLTrans::getString(sub_piemenu_name) != "")
					{
						slice_params.label = LLTrans::getString(sub_piemenu_name);
					}
					else
					{
						slice_params.label = sub_piemenu_name;
					}

					slice_params.name = (slice_params.label);
					slice_params.on_click.function_name = "Attachment.DetachFromPoint";
					slice_params.on_click.parameter = iter->first;
					slice_params.on_enable.function_name = "Attachment.PointFilled";
					slice_params.on_enable.parameter = iter->first;
					PieSlice* slice = LLUICtrlFactory::create<PieSlice>(slice_params);

					gPieDetachMenu->addChild(slice);

					break;
				}
			}
		}
	}
	// </FS:Zi> Pie menu

	// add screen attachments
	for (attachment_map_t::iterator iter = mAttachmentPoints.begin(); 
		 iter != mAttachmentPoints.end();
		 ++iter)
	{
		LLViewerJointAttachment* attachment = iter->second;
		if (attachment && attachment->getGroup() == 9)
		{
			LLMenuItemCallGL::Params item_params;
			PieSlice::Params slice_params;	// <FS:Zi> Pie menu
			std::string sub_piemenu_name = attachment->getName();
			if (LLTrans::getString(sub_piemenu_name) != "")
			{
				item_params.label = LLTrans::getString(sub_piemenu_name);
				slice_params.label = LLTrans::getString(sub_piemenu_name);	// <FS:Zi> Pie menu
			}
			else
			{
				item_params.label = sub_piemenu_name;
				slice_params.label = sub_piemenu_name;	// <FS:Zi> Pie menu
			}
			item_params.name =(item_params.label );
			item_params.on_click.function_name = "Object.AttachToAvatar";
			item_params.on_click.parameter = iter->first;
			// [RLVa:KB] - No changes, but we do need the parameter to always be idxAttachPt for object_selected_and_point_valid()
			item_params.on_enable.function_name = "Object.EnableWear";
			item_params.on_enable.parameter = iter->first;
			LLMenuItemCallGL* item = LLUICtrlFactory::create<LLMenuItemCallGL>(item_params);
			gAttachScreenPieMenu->addChild(item);

			item_params.on_click.function_name = "Attachment.DetachFromPoint";
			item_params.on_click.parameter = iter->first;
			item_params.on_enable.function_name = "Attachment.PointFilled";
			item_params.on_enable.parameter = iter->first;
			item = LLUICtrlFactory::create<LLMenuItemCallGL>(item_params);
			gDetachScreenPieMenu->addChild(item);
			gDetachHUDAttSelfMenu->addChild(LLUICtrlFactory::create<LLMenuItemCallGL>(item_params));
			gDetachHUDAvatarMenu->addChild(LLUICtrlFactory::create<LLMenuItemCallGL>(item_params));
			// <FS:Ansariel> FIRE-7893: "Detach" sub-menu on inspect menu without function
			gInspectSelfDetachScreenMenu->addChild(LLUICtrlFactory::create<LLMenuItemCallGL>(item_params));

			// <FS:Zi> Pie menu
			slice_params.name =(slice_params.label );
			slice_params.on_click.function_name = "Object.AttachToAvatar";
			slice_params.on_click.parameter = iter->first;
			slice_params.on_enable.function_name = "Object.EnableWear";
			slice_params.on_enable.parameter = iter->first;
			PieSlice* slice = LLUICtrlFactory::create<PieSlice>(slice_params);
			gPieAttachScreenMenu->addChild(slice);

			slice_params.on_click.function_name = "Attachment.DetachFromPoint";
			slice_params.on_click.parameter = iter->first;
			slice_params.on_enable.function_name = "Attachment.PointFilled";
			slice_params.on_enable.parameter = iter->first;
			slice = LLUICtrlFactory::create<PieSlice>(slice_params);
			gPieDetachScreenMenu->addChild(slice);
			// </FS:Zi> Pie menu
		}
	}

	for (S32 pass = 0; pass < 2; pass++)
	{
		// *TODO: Skinning - gAttachSubMenu is an awful, awful hack
		if (!gAttachSubMenu)
		{
			break;
		}
		for (attachment_map_t::iterator iter = mAttachmentPoints.begin(); 
			 iter != mAttachmentPoints.end();
			 ++iter)
		{
			LLViewerJointAttachment* attachment = iter->second;
			if (attachment->getIsHUDAttachment() != (pass == 1))
			{
				continue;
			}
			LLMenuItemCallGL::Params item_params;
			std::string sub_piemenu_name = attachment->getName();
			if (LLTrans::getString(sub_piemenu_name) != "")
			{
				item_params.label = LLTrans::getString(sub_piemenu_name);
			}
			else
			{
				item_params.label = sub_piemenu_name;
			}
			item_params.name =(item_params.label );
			item_params.on_click.function_name = "Object.AttachToAvatar";
			item_params.on_click.parameter = iter->first;
			// [RLVa:KB] - No changes, but we do need the parameter to always be idxAttachPt for object_selected_and_point_valid()
			item_params.on_enable.function_name = "Object.EnableWear";
			item_params.on_enable.parameter = iter->first;
			//* TODO: Skinning:
			//LLSD params;
			//params["index"] = iter->first;
			//params["label"] = attachment->getName();
			//item->addEventHandler("on_enable", LLMenuItemCallGL::MenuCallback().function_name("Attachment.Label").parameter(params));
				
			LLMenuItemCallGL* item = LLUICtrlFactory::create<LLMenuItemCallGL>(item_params);
			gAttachSubMenu->addChild(item);

			item_params.on_click.function_name = "Attachment.DetachFromPoint";
			item_params.on_click.parameter = iter->first;
			item_params.on_enable.function_name = "Attachment.PointFilled";
			item_params.on_enable.parameter = iter->first;
			//* TODO: Skinning: item->addEventHandler("on_enable", LLMenuItemCallGL::MenuCallback().function_name("Attachment.Label").parameter(params));

			item = LLUICtrlFactory::create<LLMenuItemCallGL>(item_params);
			gDetachSubMenu->addChild(item);
		}
		if (pass == 0)
		{
			// put separator between non-hud and hud attachments
			gAttachSubMenu->addSeparator();
			gDetachSubMenu->addSeparator();
		}
	}

	for (S32 group = 0; group < 9; group++)
	{
		// skip over groups that don't have sub menus
		if (!gAttachBodyPartPieMenus[group] || !gDetachBodyPartPieMenus[group])
		{
			continue;
		}

		std::multimap<S32, S32> attachment_pie_menu_map;

		// gather up all attachment points assigned to this group, and throw into map sorted by pie slice number
		for (attachment_map_t::iterator iter = mAttachmentPoints.begin(); 
			 iter != mAttachmentPoints.end();
			 ++iter)
		{
			LLViewerJointAttachment* attachment = iter->second;
			if(attachment && attachment->getGroup() == group)
			{
				// use multimap to provide a partial order off of the pie slice key
				S32 pie_index = attachment->getPieSlice();
				attachment_pie_menu_map.insert(std::make_pair(pie_index, iter->first));
			}
		}

		// add in requested order to pie menu, inserting separators as necessary
		for (std::multimap<S32, S32>::iterator attach_it = attachment_pie_menu_map.begin();
			 attach_it != attachment_pie_menu_map.end(); ++attach_it)
		{
			S32 attach_index = attach_it->second;

			// <FS:Ansariel> Skip bridge attachment spot
			if (attach_index == 127)
			{
				continue;
			}
			// </FS:Ansariel>

			LLViewerJointAttachment* attachment = get_if_there(mAttachmentPoints, attach_index, (LLViewerJointAttachment*)NULL);
			if (attachment)
			{
				LLMenuItemCallGL::Params item_params;
				item_params.name = attachment->getName();
				item_params.label = LLTrans::getString(attachment->getName());
				item_params.on_click.function_name = "Object.AttachToAvatar";
				item_params.on_click.parameter = attach_index;
				// [RLVa:KB] - No changes, but we do need the parameter to always be idxAttachPt for object_selected_and_point_valid()
				item_params.on_enable.function_name = "Object.EnableWear";
				item_params.on_enable.parameter = attach_index;

				LLMenuItemCallGL* item = LLUICtrlFactory::create<LLMenuItemCallGL>(item_params);
				gAttachBodyPartPieMenus[group]->addChild(item);
					
				item_params.on_click.function_name = "Attachment.DetachFromPoint";
				item_params.on_click.parameter = attach_index;
				item_params.on_enable.function_name = "Attachment.PointFilled";
				item_params.on_enable.parameter = attach_index;
				item = LLUICtrlFactory::create<LLMenuItemCallGL>(item_params);
				gDetachBodyPartPieMenus[group]->addChild(item);
			}
		}
	}
<<<<<<< HEAD

	// <FS:Zi> Pie menu
	for (S32 group = 0; group < PIE_MAX_SLICES; group++)
	{
		// skip over groups that don't have sub menus
		if (!gPieAttachBodyPartMenus[group] || !gPieDetachBodyPartMenus[group])
		{
			continue;
		}

		std::multimap<S32, S32> attachment_pie_menu_map;

		// gather up all attachment points assigned to this group, and throw into map sorted by pie slice number
		for (attachment_map_t::iterator iter = mAttachmentPoints.begin(); 
			 iter != mAttachmentPoints.end();
			 ++iter)
		{
			LLViewerJointAttachment* attachment = iter->second;
			if(attachment && attachment->getGroup() == group)
			{
				// use multimap to provide a partial order off of the pie slice key
				S32 pie_index = attachment->getPieSlice();
				attachment_pie_menu_map.insert(std::make_pair(pie_index, iter->first));
			}
		}

		// add in requested order to pie menu, inserting separators as necessary
		for (std::multimap<S32, S32>::iterator attach_it = attachment_pie_menu_map.begin();
			 attach_it != attachment_pie_menu_map.end(); ++attach_it)
		{
			S32 attach_index = attach_it->second;

			// <FS:Ansariel> Skip bridge attachment spot
			if (attach_index == 127)
			{
				continue;
			}
			// </FS:Ansariel>

			LLViewerJointAttachment* attachment = get_if_there(mAttachmentPoints, attach_index, (LLViewerJointAttachment*)NULL);
			if (attachment)
			{
				PieSlice::Params slice_params;
				slice_params.name = attachment->getName();
				slice_params.label = LLTrans::getString(attachment->getName());
				slice_params.on_click.function_name = "Object.AttachToAvatar";
				slice_params.on_click.parameter = attach_index;
				slice_params.on_enable.function_name = "Object.EnableWear";
				slice_params.on_enable.parameter = attach_index;

				PieSlice* slice = LLUICtrlFactory::create<PieSlice>(slice_params);
				gPieAttachBodyPartMenus[group]->addChild(slice);

				slice_params.on_click.function_name = "Attachment.DetachFromPoint";
				slice_params.on_click.parameter = attach_index;
				slice_params.on_enable.function_name = "Attachment.PointFilled";
				slice_params.on_enable.parameter = attach_index;
				slice = LLUICtrlFactory::create<PieSlice>(slice_params);
				gPieDetachBodyPartMenus[group]->addChild(slice);
			}
		}
	}
	// </FS:Zi> Pie menu

=======
>>>>>>> 5f4d312c
	return true;
}

void LLVOAvatarSelf::cleanup()
{
	markDead();
 	delete mScreenp;
 	mScreenp = NULL;
	mRegionp = NULL;
}

LLVOAvatarSelf::~LLVOAvatarSelf()
{
	cleanup();

// [RLVa:KB] - Checked: 2012-07-28 (RLVa-1.4.7)
	delete mAttachmentSignal;
// [/RLVa:KB]
}

/**
 **
 ** End LLVOAvatarSelf Constructor routines
 **                                                                             **
 *********************************************************************************/

// virtual
bool LLVOAvatarSelf::updateCharacter(LLAgent &agent)
{
	// update screen joint size
	if (mScreenp)
	{
		F32 aspect = LLViewerCamera::getInstance()->getAspect();
		LLVector3 scale(1.f, aspect, 1.f);
		mScreenp->setScale(scale);
		mScreenp->updateWorldMatrixChildren();
		resetHUDAttachments();
	}
	
	return LLVOAvatar::updateCharacter(agent);
}

// virtual
bool LLVOAvatarSelf::isValid() const
{
	// <FS:Ansariel> Skip unregistering attachments during shutdown
	//return ((getRegion() != NULL) && !isDead());
	return ((getRegion() != NULL) && !isDead() && !LLApp::isExiting());
}

// virtual
void LLVOAvatarSelf::idleUpdate(LLAgent &agent, const F64 &time)
{
	if (isValid())
	{
		LLVOAvatar::idleUpdate(agent, time);
		idleUpdateTractorBeam();

		// <FS:Ansariel> Make sure to definitely stop typing
		if ((gAgent.getTypingTime() > LLAgent::TYPING_TIMEOUT_SECS) && (gAgent.getRenderState() & AGENT_STATE_TYPING))
		{
			gAgent.stopTyping();
		}
		// </FS:Ansariel>
	}
}

// virtual
//<FS:ND> Query by JointKey rather than just a string, the key can be a U32 index for faster lookup
//LLJoint *LLVOAvatarSelf::getJoint( const std::string &name )
LLJoint *LLVOAvatarSelf::getJoint( const JointKey &name )
// </FS:ND>
{
    LLJoint *jointp = NULL;
    jointp = LLVOAvatar::getJoint(name);
	if (!jointp && mScreenp)
	{
		//<FS:ND> Query by JointKey rather than just a string, the key can be a U32 index for faster lookup
		//jointp = mScreenp->findJoint(name);
		jointp = mScreenp->findJoint(name.mName);
		// </FS:ND>
        if (jointp)
        {
            //<FS:ND> Query by JointKey rather than just a string, the key can be a U32 index for faster lookup
            //mJointMap[name] = jointp;
            mJointMap[name.mKey] = jointp;
            // </FS:ND>
        }
	}
    if (jointp && jointp != mScreenp && jointp != mRoot)
    {
        llassert(LLVOAvatar::getJoint((S32)jointp->getJointNum())==jointp);
    }
    return jointp;
}

// virtual
<<<<<<< HEAD
// <FS:Ansariel> [Legacy Bake]
//bool LLVOAvatarSelf::setVisualParamWeight(const LLVisualParam *which_param, F32 weight)
bool LLVOAvatarSelf::setVisualParamWeight(const LLVisualParam *which_param, F32 weight, bool upload_bake)
=======
bool LLVOAvatarSelf::setVisualParamWeight(const LLVisualParam *which_param, F32 weight)
>>>>>>> 5f4d312c
{
	if (!which_param)
	{
		return false;
	}
	LLViewerVisualParam *param = (LLViewerVisualParam*) LLCharacter::getVisualParam(which_param->getID());
	// <FS:Ansariel> [Legacy Bake]
	//return setParamWeight(param,weight);
	return setParamWeight(param,weight,upload_bake);
}

// virtual
<<<<<<< HEAD
// <FS:Ansariel> [Legacy Bake]
//bool LLVOAvatarSelf::setVisualParamWeight(const char* param_name, F32 weight)
bool LLVOAvatarSelf::setVisualParamWeight(const char* param_name, F32 weight, bool upload_bake)
=======
bool LLVOAvatarSelf::setVisualParamWeight(const char* param_name, F32 weight)
>>>>>>> 5f4d312c
{
	if (!param_name)
	{
		return false;
	}
	LLViewerVisualParam *param = (LLViewerVisualParam*) LLCharacter::getVisualParam(param_name);
	// <FS:Ansariel> [Legacy Bake]
	//return setParamWeight(param,weight);
	return setParamWeight(param,weight,upload_bake);
}

// virtual
<<<<<<< HEAD
// <FS:Ansariel> [Legacy Bake]
//bool LLVOAvatarSelf::setVisualParamWeight(const LLViewerVisualParam *param, F32 weight)
bool LLVOAvatarSelf::setVisualParamWeight(S32 index, F32 weight, bool upload_bake)
=======
bool LLVOAvatarSelf::setVisualParamWeight(S32 index, F32 weight)
>>>>>>> 5f4d312c
{
	LLViewerVisualParam *param = (LLViewerVisualParam*) LLCharacter::getVisualParam(index);
	// <FS:Ansariel> [Legacy Bake]
	//return setParamWeight(param,weight);
	return setParamWeight(param,weight,upload_bake);
}

<<<<<<< HEAD
// <FS:Ansariel> [Legacy Bake]
//bool LLVOAvatarSelf::setParamWeight(const LLViewerVisualParam *param, F32 weight)
bool LLVOAvatarSelf::setParamWeight(const LLViewerVisualParam *param, F32 weight, bool upload_bake)
=======
bool LLVOAvatarSelf::setParamWeight(const LLViewerVisualParam *param, F32 weight)
>>>>>>> 5f4d312c
{
	if (!param)
	{
		return false;
	}

	if (param->getCrossWearable())
	{
		LLWearableType::EType type = (LLWearableType::EType)param->getWearableType();
		U32 size = gAgentWearables.getWearableCount(type);
		for (U32 count = 0; count < size; ++count)
		{
			LLViewerWearable *wearable = gAgentWearables.getViewerWearable(type,count);
			if (wearable)
			{
				// <FS:Ansariel> [Legacy Bake]
				//wearable->setVisualParamWeight(param->getID(), weight);
				wearable->setVisualParamWeight(param->getID(), weight, upload_bake);
			}
		}
	}

	// <FS:Ansariel> [Legacy Bake]
	//return LLCharacter::setVisualParamWeight(param,weight);
	return LLCharacter::setVisualParamWeight(param,weight,upload_bake);
}

/*virtual*/ 
void LLVOAvatarSelf::updateVisualParams()
{
	LLVOAvatar::updateVisualParams();
}

void LLVOAvatarSelf::writeWearablesToAvatar()
{
	for (U32 type = 0; type < LLWearableType::WT_COUNT; type++)
	{
		LLWearable *wearable = gAgentWearables.getTopWearable((LLWearableType::EType)type);
		if (wearable)
		{
			wearable->writeToAvatar(this);
		}
	}

}

/*virtual*/
void LLVOAvatarSelf::idleUpdateAppearanceAnimation()
{
	// Animate all top-level wearable visual parameters
	// <FS:Ansariel> [Legacy Bake]
	//gAgentWearables.animateAllWearableParams(calcMorphAmount());
	gAgentWearables.animateAllWearableParams(calcMorphAmount(), false);

	// Apply wearable visual params to avatar
	writeWearablesToAvatar();

	//allow avatar to process updates
	LLVOAvatar::idleUpdateAppearanceAnimation();

}

// virtual
void LLVOAvatarSelf::requestStopMotion(LLMotion* motion)
{
	// Only agent avatars should handle the stop motion notifications.

	// Notify agent that motion has stopped
	gAgent.requestStopMotion(motion);
}

// virtual
bool LLVOAvatarSelf::hasMotionFromSource(const LLUUID& source_id)
{
	AnimSourceIterator motion_it = mAnimationSources.find(source_id);
	return motion_it != mAnimationSources.end();
}

// virtual
void LLVOAvatarSelf::stopMotionFromSource(const LLUUID& source_id)
{
	for (AnimSourceIterator motion_it = mAnimationSources.find(source_id); motion_it != mAnimationSources.end(); )
	{
		gAgent.sendAnimationRequest(motion_it->second, ANIM_REQUEST_STOP);
		mAnimationSources.erase(motion_it);
		// Must find() after each erase() to deal with potential iterator invalidation
		// This also ensures that we don't go past the end of this source's animations
		// into those of another source.
		motion_it = mAnimationSources.find(source_id);
	}


	LLViewerObject* object = gObjectList.findObject(source_id);
	if (object)
	{
		object->setFlagsWithoutUpdate(FLAGS_ANIM_SOURCE, false);
	}
}

void LLVOAvatarSelf::setLocalTextureTE(U8 te, LLViewerTexture* image, U32 index)
{
	if (te >= TEX_NUM_INDICES)
	{
		llassert(0);
		return;
	}

	if (getTEImage(te)->getID() == image->getID())
	{
		return;
	}

	if (isIndexBakedTexture((ETextureIndex)te))
	{
		llassert(0);
		return;
	}

	setTEImage(te, image);
}

//virtual
void LLVOAvatarSelf::removeMissingBakedTextures()
{	
	bool removed = false;
	for (U32 i = 0; i < mBakedTextureDatas.size(); i++)
	{
		const S32 te = mBakedTextureDatas[i].mTextureIndex;
		const LLViewerTexture* tex = getTEImage(te);

		// Replace with default if we can't find the asset, assuming the
		// default is actually valid (which it should be unless something
		// is seriously wrong).
		if (!tex || tex->isMissingAsset())
		{
			LLViewerTexture *imagep = LLViewerTextureManager::getFetchedTexture(IMG_DEFAULT_AVATAR);
			if (imagep && imagep != tex)
			{
				setTEImage(te, imagep);
				removed = true;
			}
		}
	}

	if (removed)
	{
		for (U32 i = 0; i < mBakedTextureDatas.size(); i++)
		{
			LLViewerTexLayerSet *layerset = getTexLayerSet(i);
			layerset->setUpdatesEnabled(true);
<<<<<<< HEAD
			// <FS:Ansariel> [Legacy Bake]
			//invalidateComposite(layerset);
			invalidateComposite(layerset, false);
=======
			invalidateComposite(layerset);
>>>>>>> 5f4d312c
		}
		updateMeshTextures();
		// <FS:Ansariel> [Legacy Bake]
		if (getRegion() && !getRegion()->getCentralBakeVersion())
		{
			requestLayerSetUploads();
		}
		// </FS:Ansariel> [Legacy Bake]
	}
}
// <FS:Beq> Check whether the BOM capability is different to last time we changed region (even across login)
void LLVOAvatarSelf::checkBOMRebakeRequired()
{
	if(getRegion())
	{
		auto bom_can_be_used_here = getRegion()->bakesOnMeshEnabled();
		static const LLCachedControl<bool> using_bom(gSavedSettings, "CurrentlyUsingBakesOnMesh", true);
		if( using_bom != bom_can_be_used_here)
		{
			// force a rebake when the last grid we were on (including previous login) had different BOM support
			// This replicates forceAppearanceUpdate rather than pulling in the whole of llavatarself.
			if(!LLGridManager::instance().isInSecondLife())
			{
				doAfterInterval([](){ if (isAgentAvatarValid()) { gAgentAvatarp->forceBakeAllTextures(true); }}, 5.0);
			}
			// update the setting even if we are in SL so that switch SL to OS and back 
			gSavedSettings.setBOOL("CurrentlyUsingBakesOnMesh", bom_can_be_used_here);
		}
	}
}
// </FS:Beq>

void LLVOAvatarSelf::onSimulatorFeaturesReceived(const LLUUID& region_id)
{
	LL_INFOS("Avatar") << "simulator features received, setting hover based on region props" << LL_ENDL;
	setHoverIfRegionEnabled();
	checkBOMRebakeRequired();// <FS:Beq/> BOM we may have stale cache, rebake may be needed
}

//virtual
void LLVOAvatarSelf::updateRegion(LLViewerRegion *regionp)
{
	// Save the global position
	LLVector3d global_pos_from_old_region = getPositionGlobal();

	// Change the region
	setRegion(regionp);

	if (regionp)
	{	// Set correct region-relative position from global coordinates
		setPositionGlobal(global_pos_from_old_region);

		// Diagnostic info
		//LLVector3d pos_from_new_region = getPositionGlobal();
		//LL_INFOS() << "pos_from_old_region is " << global_pos_from_old_region
		//	<< " while pos_from_new_region is " << pos_from_new_region
		//	<< LL_ENDL;

		// Update hover height, or schedule callback, based on whether
		// it's supported in this region.
		if (regionp->simulatorFeaturesReceived())
		{
			setHoverIfRegionEnabled();
			checkBOMRebakeRequired();// <FS:Beq/> BOM we may have stale cache, rebake may be needed
		}
		else
		{
			regionp->setSimulatorFeaturesReceivedCallback(boost::bind(&LLVOAvatarSelf::onSimulatorFeaturesReceived,this,_1));
		}
	}

	if (!regionp || (regionp->getHandle() != mLastRegionHandle))
	{
		if (mLastRegionHandle != 0)
		{
			++mRegionCrossingCount;
			F64Seconds delta(mRegionCrossingTimer.getElapsedTimeF32());
			record(LLStatViewer::REGION_CROSSING_TIME, delta);

			// Diagnostics
			LL_INFOS() << "Region crossing took " << (F32)(delta * 1000.0).value() << " ms " << LL_ENDL;
		}
		if (regionp)
		{
			mLastRegionHandle = regionp->getHandle();
		}
	}
	mRegionCrossingTimer.reset();
	LLViewerObject::updateRegion(regionp);
	setIsCrossingRegion(false); // <FS:Ansariel> FIRE-12004: Attachments getting lost on TP
}

//--------------------------------------------------------------------
// draw tractor (selection) beam when editing objects
//--------------------------------------------------------------------
//virtual
void LLVOAvatarSelf::idleUpdateTractorBeam()
{
	LLColor4U rgb = gLggBeamMaps.getCurrentColor(LLColor4U(gAgent.getEffectColor()));

	// <FS:Ansariel> Private point at
	static LLCachedControl<bool> private_pointat(gSavedSettings, "PrivatePointAtTarget", false);

	// This is only done for yourself (maybe it should be in the agent?)
	// <FS:Ansariel> Private point at
	//if (!needsRenderBeam() || !isBuilt())
	if (!needsRenderBeam() || !isBuilt() || private_pointat)
	// </FS:Ansariel>
	{
		mBeam = NULL;
		gLggBeamMaps.stopBeamChat();
	}
	else if (!mBeam || mBeam->isDead())
	{
		// VEFFECT: Tractor Beam
		mBeam = (LLHUDEffectSpiral *)LLHUDManager::getInstance()->createViewerEffect(LLHUDObject::LL_HUD_EFFECT_BEAM);
		mBeam->setColor(rgb);
		mBeam->setSourceObject(this);
		mBeamTimer.reset();
	}

	if (!mBeam.isNull())
	{
		LLObjectSelectionHandle selection = LLSelectMgr::getInstance()->getSelection();

		if (gAgentCamera.mPointAt.notNull())
		{
			// get point from pointat effect
			mBeam->setPositionGlobal(gAgentCamera.mPointAt->getPointAtPosGlobal());
			gLggBeamMaps.updateBeamChat(gAgentCamera.mPointAt->getPointAtPosGlobal());
			mBeam->triggerLocal();
		}
		else if (selection->getFirstRootObject() && 
				selection->getSelectType() != SELECT_TYPE_HUD)
		{
			LLViewerObject* objectp = selection->getFirstRootObject();
			mBeam->setTargetObject(objectp);
		}
		else
		{
			mBeam->setTargetObject(NULL);
			LLTool *tool = LLToolMgr::getInstance()->getCurrentTool();
			if (tool->isEditing())
			{
				if (tool->getEditingObject())
				{
					mBeam->setTargetObject(tool->getEditingObject());
				}
				else
				{
					mBeam->setPositionGlobal(tool->getEditingPointGlobal());
				}
			}
			else
			{
				const LLPickInfo& pick = gViewerWindow->getLastPick();
				mBeam->setPositionGlobal(pick.mPosGlobal);
			}
		}
		if (mBeamTimer.getElapsedTimeF32() > gLggBeamMaps.setUpAndGetDuration())
		{
<<<<<<< HEAD
			mBeam->setColor(rgb);
=======
			mBeam->setColor(LLColor4U(gAgent.getEffectColor()));
>>>>>>> 5f4d312c
			mBeam->setNeedsSendToSim(true);
			mBeamTimer.reset();
			gLggBeamMaps.fireCurrentBeams(mBeam, rgb);
		}
	}
}

//-----------------------------------------------------------------------------
// restoreMeshData()
//-----------------------------------------------------------------------------
// virtual
void LLVOAvatarSelf::restoreMeshData()
{
	//LL_INFOS() << "Restoring" << LL_ENDL;
	mMeshValid = true;
	updateJointLODs();
	updateAttachmentVisibility(gAgentCamera.getCameraMode());

	// force mesh update as LOD might not have changed to trigger this
	gPipeline.markRebuild(mDrawable, LLDrawable::REBUILD_GEOMETRY);
}



//-----------------------------------------------------------------------------
// updateAttachmentVisibility()
//-----------------------------------------------------------------------------
void LLVOAvatarSelf::updateAttachmentVisibility(U32 camera_mode)
{
	for (attachment_map_t::iterator iter = mAttachmentPoints.begin(); 
		 iter != mAttachmentPoints.end();
		 ++iter)
	{
		LLViewerJointAttachment* attachment = iter->second;
		// <FS:Ansariel> Possible crash fix
		if (!attachment)
		{
			continue;
		}
		// </FS:Ansariel>
		if (attachment->getIsHUDAttachment())
		{
			attachment->setAttachmentVisibility(true);
		}
		else
		{
// [RLVa:KB] - Checked: RLVa-2.0.2
			bool fRlvCanShowAttachment = true;
			if (rlv_handler_t::isEnabled())
			{
				fRlvCanShowAttachment =
					(!gRlvHandler.hasBehaviour(RLV_BHVR_SHOWSELF)) &&
					( (!gRlvHandler.hasBehaviour(RLV_BHVR_SHOWSELFHEAD)) || (RLV_ATTACHGROUP_HEAD != rlvAttachGroupFromIndex(attachment->getGroup())) );
			}
// [/RLVa:KB]

			switch (camera_mode)
			{
				case CAMERA_MODE_MOUSELOOK:
					if (LLVOAvatar::sVisibleInFirstPerson && attachment->getVisibleInFirstPerson())
					{
<<<<<<< HEAD
// [RLVa:KB] - Checked: RLVa-2.0.2
						attachment->setAttachmentVisibility(fRlvCanShowAttachment);
// [/RLVa:KB]
//						attachment->setAttachmentVisibility(true);
=======
						attachment->setAttachmentVisibility(true);
>>>>>>> 5f4d312c
					}
					else
					{
						attachment->setAttachmentVisibility(false);
					}
					break;
				default:
<<<<<<< HEAD
// [RLVa:KB] - Checked: RLVa-2.0.2
					attachment->setAttachmentVisibility(fRlvCanShowAttachment);
// [/RLVa:KB]
//					attachment->setAttachmentVisibility(true);
=======
					attachment->setAttachmentVisibility(true);
>>>>>>> 5f4d312c
					break;
			}
		}
	}
}

//-----------------------------------------------------------------------------
// updatedWearable( LLWearableType::EType type )
// forces an update to any baked textures relevant to type.
// will force an upload of the resulting bake if the second parameter is true
//-----------------------------------------------------------------------------
// <FS:Ansariel> [Legacy Bake]
//void LLVOAvatarSelf::wearableUpdated(LLWearableType::EType type)
void LLVOAvatarSelf::wearableUpdated(LLWearableType::EType type, bool upload_result)
{
	for (LLAvatarAppearanceDictionary::BakedTextures::const_iterator baked_iter = sAvatarDictionary->getBakedTextures().begin();
		 baked_iter != sAvatarDictionary->getBakedTextures().end();
		 ++baked_iter)
	{
		const LLAvatarAppearanceDictionary::BakedEntry *baked_dict = baked_iter->second;
		const LLAvatarAppearanceDefines::EBakedTextureIndex index = baked_iter->first;

		if (baked_dict)
		{
			for (LLAvatarAppearanceDefines::wearables_vec_t::const_iterator type_iter = baked_dict->mWearables.begin();
				type_iter != baked_dict->mWearables.end();
				 ++type_iter)
			{
				const LLWearableType::EType comp_type = *type_iter;
				if (comp_type == type)
				{
					LLViewerTexLayerSet *layerset = getLayerSet(index);
					if (layerset)
					{
						layerset->setUpdatesEnabled(true);
						// <FS:Ansariel> [Legacy Bake]
						//invalidateComposite(layerset);
						invalidateComposite(layerset, upload_result);
					}
					break;
				}
			}
		}
	}

	// </FS:Ansariel> [Legacy Bake]
	// Physics type has no associated baked textures, but change of params needs to be sent to
	// other avatars.
	if (type == LLWearableType::WT_PHYSICS)
	{
		gAgent.sendAgentSetAppearance();
	}
	// <FS:Ansariel> [Legacy Bake]
}

//-----------------------------------------------------------------------------
// isWearingAttachment()
//-----------------------------------------------------------------------------
bool LLVOAvatarSelf::isWearingAttachment(const LLUUID& inv_item_id) const
{
	const LLUUID& base_inv_item_id = gInventory.getLinkedItemID(inv_item_id);
	for (attachment_map_t::const_iterator iter = mAttachmentPoints.begin(); 
		 iter != mAttachmentPoints.end();
		 ++iter)
	{
		const LLViewerJointAttachment* attachment = iter->second;
		if (attachment->getAttachedObject(base_inv_item_id))
		{
			return true;
		}
	}
	return false;
}

//-----------------------------------------------------------------------------
// getWornAttachment()
//-----------------------------------------------------------------------------
LLViewerObject* LLVOAvatarSelf::getWornAttachment(const LLUUID& inv_item_id)
{
	const LLUUID& base_inv_item_id = gInventory.getLinkedItemID(inv_item_id);
	for (attachment_map_t::const_iterator iter = mAttachmentPoints.begin(); 
		 iter != mAttachmentPoints.end();
		 ++iter)
	{
		LLViewerJointAttachment* attachment = iter->second;
 		if (LLViewerObject *attached_object = attachment->getAttachedObject(base_inv_item_id))
		{
			return attached_object;
		}
	}
	return NULL;
}

// [RLVa:KB] - Checked: 2012-07-28 (RLVa-1.4.7)
boost::signals2::connection LLVOAvatarSelf::setAttachmentCallback(const attachment_signal_t::slot_type& cb)
{
	if (!mAttachmentSignal)
		mAttachmentSignal = new attachment_signal_t();
	return mAttachmentSignal->connect(cb);
}
// [/RLVa:KB]
// [RLVa:KB] - Checked: 2010-03-14 (RLVa-1.2.0a) | Modified: RLVa-1.2.0a
LLViewerJointAttachment* LLVOAvatarSelf::getWornAttachmentPoint(const LLUUID& idItem) const
{
	const LLUUID& idItemBase = gInventory.getLinkedItemID(idItem);
	for (attachment_map_t::const_iterator itAttachPt = mAttachmentPoints.begin(); itAttachPt != mAttachmentPoints.end(); ++itAttachPt)
	{
		LLViewerJointAttachment* pAttachPt = itAttachPt->second;
 		if (pAttachPt->getAttachedObject(idItemBase))
			return pAttachPt;
	}
	return NULL;
}
// [/RLVa:KB]

bool LLVOAvatarSelf::getAttachedPointName(const LLUUID& inv_item_id, std::string& name) const
{
    LL_PROFILE_ZONE_SCOPED_CATEGORY_AVATAR;
	if (!gInventory.getItem(inv_item_id))
	{
		name = "ATTACHMENT_MISSING_ITEM";
		return false;
	}
	const LLUUID& base_inv_item_id = gInventory.getLinkedItemID(inv_item_id);
	if (!gInventory.getItem(base_inv_item_id))
	{
		name = "ATTACHMENT_MISSING_BASE_ITEM";
		return false;
	}
	for (attachment_map_t::const_iterator iter = mAttachmentPoints.begin(); 
		 iter != mAttachmentPoints.end(); 
		 ++iter)
	{
		const LLViewerJointAttachment* attachment = iter->second;
		if (attachment->getAttachedObject(base_inv_item_id))
		{
			name = attachment->getName();
			return true;
		}
	}

	name = "ATTACHMENT_NOT_ATTACHED";
	return false;
}

//virtual
const LLViewerJointAttachment *LLVOAvatarSelf::attachObject(LLViewerObject *viewer_object)
{
	const LLViewerJointAttachment *attachment = LLVOAvatar::attachObject(viewer_object);
	if (!attachment)
	{
		return 0;
	}

	updateAttachmentVisibility(gAgentCamera.getCameraMode());
	
	// Then make sure the inventory is in sync with the avatar.

	// Should just be the last object added
	if (attachment->isObjectAttached(viewer_object))
	{
		const LLUUID& attachment_id = viewer_object->getAttachmentItemID();
		LLAppearanceMgr::instance().registerAttachment(attachment_id);

		// <FS:TT> ReplaceWornItemsOnly
		gInventory.wearAttachmentsOnAvatarCheckRemove(viewer_object, attachment);
		// </FS:TT>
		// <FS:TT> Client LSL Bridge
		if (attachment->getName() == FS_BRIDGE_ATTACHMENT_POINT_NAME && gSavedSettings.getBOOL("UseLSLBridge"))
		{
			LLViewerInventoryItem* inv_object = gInventory.getItem(viewer_object->getAttachmentItemID());
			if (inv_object && inv_object->getName() == FSLSLBridge::instance().currentFullName())
			{
				FSLSLBridge::instance().processAttach(viewer_object, attachment);
			}
		}
		// </FS:TT>
		updateLODRiggedAttachments();		

// [RLVa:KB] - Checked: 2010-08-22 (RLVa-1.2.1a) | Modified: RLVa-1.2.1a
		// NOTE: RLVa event handlers should be invoked *after* LLVOAvatar::attachObject() calls LLViewerJointAttachment::addObject()
		if (mAttachmentSignal)
		{
			(*mAttachmentSignal)(viewer_object, attachment, ACTION_ATTACH);
		}
		if (rlv_handler_t::isEnabled())
		{
			RlvAttachmentLockWatchdog::instance().onAttach(viewer_object, attachment);
			gRlvHandler.onAttach(viewer_object, attachment);

			if ( (attachment->getIsHUDAttachment()) && (!gRlvAttachmentLocks.hasLockedHUD()) )
				gRlvAttachmentLocks.updateLockedHUD();
		}
// [/RLVa:KB]
	}

	return attachment;
}

//virtual
bool LLVOAvatarSelf::detachObject(LLViewerObject *viewer_object)
{
	const LLUUID attachment_id = viewer_object->getAttachmentItemID();

// [RLVa:KB] - Checked: 2010-03-05 (RLVa-1.2.0a) | Added: RLVa-1.2.0a
	// NOTE: RLVa event handlers should be invoked *before* LLVOAvatar::detachObject() calls LLViewerJointAttachment::removeObject()
	//if (rlv_handler_t::isEnabled())
	//{
	//	for (attachment_map_t::const_iterator itAttachPt = mAttachmentPoints.begin(); itAttachPt != mAttachmentPoints.end(); ++itAttachPt)
	//	{
	//		const LLViewerJointAttachment* pAttachPt = itAttachPt->second;
	//		if (pAttachPt->isObjectAttached(viewer_object))
	//		{
	// <FS:TT> Client LSL Bridge - moving the rlv check to get the pAttachPt for the bridge
	const LLViewerJointAttachment* pAttachPt = NULL;
	for (attachment_map_t::const_iterator itAttachPt = mAttachmentPoints.begin(); itAttachPt != mAttachmentPoints.end(); ++itAttachPt)
	{
		pAttachPt = itAttachPt->second;
		if (pAttachPt->isObjectAttached(viewer_object))
		{
			if (rlv_handler_t::isEnabled())
			{
	// </FS:TT>
				RlvAttachmentLockWatchdog::instance().onDetach(viewer_object, pAttachPt);
				gRlvHandler.onDetach(viewer_object, pAttachPt);
			}
			if (mAttachmentSignal)
			{
				(*mAttachmentSignal)(viewer_object, pAttachPt, ACTION_DETACH);
			}

			// <FS:TT> Client LSL Bridge
			if (pAttachPt->getName() == FS_BRIDGE_ATTACHMENT_POINT_NAME)
			{
				LLViewerInventoryItem* inv_object = gInventory.getItem(viewer_object->getAttachmentItemID());
				if (inv_object && inv_object->getName() == FSLSLBridge::instance().currentFullName())
				{
					FSLSLBridge::instance().processDetach(viewer_object, pAttachPt);
				}
			}
			// </FS:TT>
			break;
		}
	}
// [/RLVa:KB]

	if ( LLVOAvatar::detachObject(viewer_object) )
	{
		// the simulator should automatically handle permission revocation
		
		stopMotionFromSource(attachment_id);
		LLFollowCamMgr::getInstance()->setCameraActive(viewer_object->getID(), false);
		
		LLViewerObject::const_child_list_t& child_list = viewer_object->getChildren();
		for (LLViewerObject::child_list_t::const_iterator iter = child_list.begin();
			 iter != child_list.end(); 
			 ++iter)
		{
			LLViewerObject* child_objectp = *iter;
			// the simulator should automatically handle
			// permissions revocation
			
			stopMotionFromSource(child_objectp->getID());
			LLFollowCamMgr::getInstance()->setCameraActive(child_objectp->getID(), false);
		}
		
		// Make sure the inventory is in sync with the avatar.

		// Update COF contents, don't trigger appearance update.
		if (!isValid())
		{
			LL_INFOS() << "removeItemLinks skipped, avatar is under destruction" << LL_ENDL;
		}
		else
		{
			LLAppearanceMgr::instance().unregisterAttachment(attachment_id);
		}
		
<<<<<<< HEAD
// [RLVa:KB] - Checked: 2010-08-22 (RLVa-1.2.1a) | Added: RLVa-1.2.1a
		if ( (rlv_handler_t::isEnabled()) && (viewer_object->isHUDAttachment()) && (gRlvAttachmentLocks.hasLockedHUD()) )
			gRlvAttachmentLocks.updateLockedHUD();
// [/RLVa:KB]

=======
>>>>>>> 5f4d312c
		return true;
	}
	return false;
}

bool LLVOAvatarSelf::hasAttachmentsInTrash()
{
    const LLUUID trash_id = gInventory.findCategoryUUIDForType(LLFolderType::FT_TRASH);

    for (attachment_map_t::const_iterator iter = mAttachmentPoints.begin(); iter != mAttachmentPoints.end(); ++iter)
    {
        LLViewerJointAttachment *attachment = iter->second;
        for (LLViewerJointAttachment::attachedobjs_vec_t::iterator attachment_iter = attachment->mAttachedObjects.begin();
             attachment_iter != attachment->mAttachedObjects.end();
             ++attachment_iter)
        {
            LLViewerObject *attached_object = attachment_iter->get();
            if (attached_object && gInventory.isObjectDescendentOf(attached_object->getAttachmentItemID(), trash_id))
            {
                return true;
            }
        }
    }
    return false;
}

// static
bool LLVOAvatarSelf::detachAttachmentIntoInventory(const LLUUID &item_id)
{
	LLInventoryItem* item = gInventory.getItem(item_id);
//	if (item)
// [RLVa:KB] - Checked: 2010-09-04 (RLVa-1.2.1c) | Added: RLVa-1.2.1c
	if ( (item) && (((!rlv_handler_t::isEnabled()) || (gRlvAttachmentLocks.canDetach(item))) ||
		FSLSLBridge::instance().canDetach(item->getUUID())) )
// [/RLVa:KB]
	{
		gMessageSystem->newMessageFast(_PREHASH_DetachAttachmentIntoInv);
		gMessageSystem->nextBlockFast(_PREHASH_ObjectData);
		gMessageSystem->addUUIDFast(_PREHASH_AgentID, gAgent.getID());
		gMessageSystem->addUUIDFast(_PREHASH_ItemID, item_id);
		gMessageSystem->sendReliable(gAgent.getRegionHost());
		
		// This object might have been selected, so let the selection manager know it's gone now
		LLViewerObject *found_obj = gObjectList.findObject(item_id);
		if (found_obj)
		{
			LLSelectMgr::getInstance()->remove(found_obj);
		}

		// Error checking in case this object was attached to an invalid point
		// In that case, just remove the item from COF preemptively since detach 
		// will fail.
		if (isAgentAvatarValid())
		{
			const LLViewerObject *attached_obj = gAgentAvatarp->getWornAttachment(item_id);
			if (!attached_obj)
			{
				LLAppearanceMgr::instance().removeCOFItemLinks(item_id);
			}
		}
		return true;
	}
	return false;
}

U32 LLVOAvatarSelf::getNumWearables(LLAvatarAppearanceDefines::ETextureIndex i) const
{
	LLWearableType::EType type = sAvatarDictionary->getTEWearableType(i);
	return gAgentWearables.getWearableCount(type);
}

// virtual
void LLVOAvatarSelf::localTextureLoaded(bool success, LLViewerFetchedTexture *src_vi, LLImageRaw* src_raw, LLImageRaw* aux_src, S32 discard_level, bool final, void* userdata)
{	

	const LLUUID& src_id = src_vi->getID();
	LLAvatarTexData *data = (LLAvatarTexData *)userdata;
	ETextureIndex index = data->mIndex;
	if (!isIndexLocalTexture(index)) return;

	LLLocalTextureObject *local_tex_obj = getLocalTextureObject(index, 0);

	// fix for EXT-268. Preventing using of NULL pointer
	if(NULL == local_tex_obj)
	{
		LL_WARNS("TAG") << "There is no Local Texture Object with index: " << index 
			<< ", final: " << final
			<< LL_ENDL;
		return;
	}
	if (success)
	{
		if (!local_tex_obj->getBakedReady() &&
			local_tex_obj->getImage() != NULL &&
			(local_tex_obj->getID() == src_id) &&
			discard_level < local_tex_obj->getDiscard())
		{
			local_tex_obj->setDiscard(discard_level);
			requestLayerSetUpdate(index);
			if (isEditingAppearance())
			{
				LLVisualParamHint::requestHintUpdates();
			}
			updateMeshTextures();
		}
	}
	else if (final)
	{
		// Failed: asset is missing
		if (!local_tex_obj->getBakedReady() &&
			local_tex_obj->getImage() != NULL &&
			local_tex_obj->getImage()->getID() == src_id)
		{
			local_tex_obj->setDiscard(0);
			requestLayerSetUpdate(index);
			updateMeshTextures();
		}
	}
}

// virtual
bool LLVOAvatarSelf::getLocalTextureGL(ETextureIndex type, LLViewerTexture** tex_pp, U32 index) const
{
	*tex_pp = NULL;

	if (!isIndexLocalTexture(type)) return false;
	if (getLocalTextureID(type, index) == IMG_DEFAULT_AVATAR) return true;

	const LLLocalTextureObject *local_tex_obj = getLocalTextureObject(type, index);
	if (!local_tex_obj)
	{
		return false;
	}
	*tex_pp = dynamic_cast<LLViewerTexture*> (local_tex_obj->getImage());
	return true;
}

LLViewerFetchedTexture* LLVOAvatarSelf::getLocalTextureGL(LLAvatarAppearanceDefines::ETextureIndex type, U32 index) const
{
	if (!isIndexLocalTexture(type))
	{
		return NULL;
	}

	const LLLocalTextureObject *local_tex_obj = getLocalTextureObject(type, index);
	if (!local_tex_obj)
	{
		return NULL;
	}
	if (local_tex_obj->getID() == IMG_DEFAULT_AVATAR)
	{
		return LLViewerTextureManager::getFetchedTexture(IMG_DEFAULT_AVATAR);
	}
	return dynamic_cast<LLViewerFetchedTexture*> (local_tex_obj->getImage());
}

const LLUUID& LLVOAvatarSelf::getLocalTextureID(ETextureIndex type, U32 index) const
{
	if (!isIndexLocalTexture(type)) return IMG_DEFAULT_AVATAR;

	const LLLocalTextureObject *local_tex_obj = getLocalTextureObject(type, index);
	if (local_tex_obj && local_tex_obj->getImage() != NULL)
	{
		return local_tex_obj->getImage()->getID();
	}
	return IMG_DEFAULT_AVATAR;
} 


//-----------------------------------------------------------------------------
// isLocalTextureDataAvailable()
// Returns true if at least the lowest quality discard level exists for every texture
// in the layerset.
//-----------------------------------------------------------------------------
bool LLVOAvatarSelf::isLocalTextureDataAvailable(const LLViewerTexLayerSet* layerset) const
{
	/* if (layerset == mBakedTextureDatas[BAKED_HEAD].mTexLayerSet)
	   return getLocalDiscardLevel(TEX_HEAD_BODYPAINT) >= 0; */
	for (LLAvatarAppearanceDictionary::BakedTextures::const_iterator baked_iter = sAvatarDictionary->getBakedTextures().begin();
		 baked_iter != sAvatarDictionary->getBakedTextures().end();
		 ++baked_iter)
	{
		const EBakedTextureIndex baked_index = baked_iter->first;
		if (layerset == mBakedTextureDatas[baked_index].mTexLayerSet)
		{
			bool ret = true;
			const LLAvatarAppearanceDictionary::BakedEntry *baked_dict = baked_iter->second;
			for (texture_vec_t::const_iterator local_tex_iter = baked_dict->mLocalTextures.begin();
				 local_tex_iter != baked_dict->mLocalTextures.end();
				 ++local_tex_iter)
			{
				const ETextureIndex tex_index = *local_tex_iter;
				const LLWearableType::EType wearable_type = sAvatarDictionary->getTEWearableType(tex_index);
				const U32 wearable_count = gAgentWearables.getWearableCount(wearable_type);
				for (U32 wearable_index = 0; wearable_index < wearable_count; wearable_index++)
				{
					bool tex_avail = (getLocalDiscardLevel(tex_index, wearable_index) >= 0);
					ret &= tex_avail;
				}
			}
			return ret;
		}
	}
	llassert(0);
	return false;
}

//-----------------------------------------------------------------------------
// virtual
// isLocalTextureDataFinal()
// Returns true if the highest quality discard level exists for every texture
// in the layerset.
//-----------------------------------------------------------------------------
bool LLVOAvatarSelf::isLocalTextureDataFinal(const LLViewerTexLayerSet* layerset) const
{
	// <FS:Ansariel> Replace frequently called gSavedSettings
	//const U32 desired_tex_discard_level = gSavedSettings.getU32("TextureDiscardLevel"); 
	static LLCachedControl<U32> sTextureDiscardLevel(gSavedSettings, "TextureDiscardLevel");
	const U32 desired_tex_discard_level = sTextureDiscardLevel();
	// </FS:Ansariel>
	// const U32 desired_tex_discard_level = 0; // hack to not bake textures on lower discard levels.

	for (U32 i = 0; i < mBakedTextureDatas.size(); i++)
	{
		if (layerset == mBakedTextureDatas[i].mTexLayerSet)
		{
			const LLAvatarAppearanceDictionary::BakedEntry *baked_dict = sAvatarDictionary->getBakedTexture((EBakedTextureIndex)i);
			for (texture_vec_t::const_iterator local_tex_iter = baked_dict->mLocalTextures.begin();
				 local_tex_iter != baked_dict->mLocalTextures.end();
				 ++local_tex_iter)
			{
				const ETextureIndex tex_index = *local_tex_iter;
				const LLWearableType::EType wearable_type = sAvatarDictionary->getTEWearableType(tex_index);
				const U32 wearable_count = gAgentWearables.getWearableCount(wearable_type);
				for (U32 wearable_index = 0; wearable_index < wearable_count; wearable_index++)
				{
					S32 local_discard_level = getLocalDiscardLevel(*local_tex_iter, wearable_index);
					if ((local_discard_level > (S32)(desired_tex_discard_level)) ||
						(local_discard_level < 0 ))
					{
						return false;
					}
				}
			}
			return true;
		}
	}
	llassert(0);
	return false;
}


bool LLVOAvatarSelf::isAllLocalTextureDataFinal() const
{
	// <FS:Ansariel> Replace frequently called gSavedSettings
	//const U32 desired_tex_discard_level = gSavedSettings.getU32("TextureDiscardLevel"); 
	static LLCachedControl<U32> sTextureDiscardLevel(gSavedSettings, "TextureDiscardLevel");
	const U32 desired_tex_discard_level = sTextureDiscardLevel();
	// </FS:Ansariel>
	// const U32 desired_tex_discard_level = 0; // hack to not bake textures on lower discard levels

	for (U32 i = 0; i < mBakedTextureDatas.size(); i++)
	{
		const LLAvatarAppearanceDictionary::BakedEntry *baked_dict = sAvatarDictionary->getBakedTexture((EBakedTextureIndex)i);
		for (texture_vec_t::const_iterator local_tex_iter = baked_dict->mLocalTextures.begin();
			 local_tex_iter != baked_dict->mLocalTextures.end();
			 ++local_tex_iter)
		{
			const ETextureIndex tex_index = *local_tex_iter;
			const LLWearableType::EType wearable_type = sAvatarDictionary->getTEWearableType(tex_index);
			const U32 wearable_count = gAgentWearables.getWearableCount(wearable_type);
			for (U32 wearable_index = 0; wearable_index < wearable_count; wearable_index++)
			{
				S32 local_discard_level = getLocalDiscardLevel(*local_tex_iter, wearable_index);
				if ((local_discard_level > (S32)(desired_tex_discard_level)) ||
					(local_discard_level < 0 ))
				{
					return false;
				}
			}
		}
	}
	return true;
}

bool LLVOAvatarSelf::isTextureDefined(LLAvatarAppearanceDefines::ETextureIndex type, U32 index) const
{
	LLUUID id;
	bool isDefined = true;
	if (isIndexLocalTexture(type))
	{
		const LLWearableType::EType wearable_type = sAvatarDictionary->getTEWearableType(type);
		const U32 wearable_count = gAgentWearables.getWearableCount(wearable_type);
		if (index >= wearable_count)
		{
			// invalid index passed in. check all textures of a given type
			for (U32 wearable_index = 0; wearable_index < wearable_count; wearable_index++)
			{
				id = getLocalTextureID(type, wearable_index);
				isDefined &= (id != IMG_DEFAULT_AVATAR && id != IMG_DEFAULT);
			}
		}
		else
		{
			id = getLocalTextureID(type, index);
			isDefined &= (id != IMG_DEFAULT_AVATAR && id != IMG_DEFAULT);
		}
	}
	else
	{
		id = getTEImage(type)->getID();
		isDefined &= (id != IMG_DEFAULT_AVATAR && id != IMG_DEFAULT);
	}
	
	return isDefined;
}

//virtual
bool LLVOAvatarSelf::isTextureVisible(LLAvatarAppearanceDefines::ETextureIndex type, U32 index) const
{
	if (isIndexBakedTexture(type))
	{
		return LLVOAvatar::isTextureVisible(type, (U32)0);
	}

	LLUUID tex_id = getLocalTextureID(type,index);
	return (tex_id != IMG_INVISIBLE) 
			|| (LLDrawPoolAlpha::sShowDebugAlpha);
}

//virtual
bool LLVOAvatarSelf::isTextureVisible(LLAvatarAppearanceDefines::ETextureIndex type, LLViewerWearable *wearable) const
{
	if (isIndexBakedTexture(type))
	{
		return LLVOAvatar::isTextureVisible(type);
	}

	U32 index;
	if (gAgentWearables.getWearableIndex(wearable,index))
	{
		return isTextureVisible(type,index);
	}
	else
	{
		LL_WARNS() << "Wearable not found" << LL_ENDL;
		return false;
	}
}

bool LLVOAvatarSelf::areTexturesCurrent() const
{
	// <FS:Ansariel> [Legacy Bake]
	//return gAgentWearables.areWearablesLoaded();
	return !hasPendingBakedUploads() && gAgentWearables.areWearablesLoaded();
}

// <FS:Ansariel> [Legacy Bake]
//void LLVOAvatarSelf::invalidateComposite( LLTexLayerSet* layerset)
void LLVOAvatarSelf::invalidateComposite( LLTexLayerSet* layerset, bool upload_result)
{
	LLViewerTexLayerSet *layer_set = dynamic_cast<LLViewerTexLayerSet*>(layerset);
	if( !layer_set || !layer_set->getUpdatesEnabled() )
	{
		return;
	}
	// LL_INFOS() << "LLVOAvatar::invalidComposite() " << layerset->getBodyRegionName() << LL_ENDL;

	layer_set->requestUpdate();
	layer_set->invalidateMorphMasks();

	// <FS:Ansariel> [Legacy Bake]
	if( upload_result  && (getRegion() && !getRegion()->getCentralBakeVersion()))
	{
		llassert(isSelf());

		ETextureIndex baked_te = getBakedTE( layer_set );
		setTEImage( baked_te, LLViewerTextureManager::getFetchedTexture(IMG_DEFAULT_AVATAR) );
		layer_set->requestUpload();
		updateMeshTextures();
	}
	// </FS:Ansariel> [Legacy Bake]
}

void LLVOAvatarSelf::invalidateAll()
{
	for (U32 i = 0; i < mBakedTextureDatas.size(); i++)
	{
		LLViewerTexLayerSet *layerset = getTexLayerSet(i);
		// <FS:Ansariel> [Legacy Bake]
		//invalidateComposite(layerset);
		invalidateComposite(layerset, true);
	}
	//mDebugSelfLoadTimer.reset();
}

//-----------------------------------------------------------------------------
// setCompositeUpdatesEnabled()
//-----------------------------------------------------------------------------
void LLVOAvatarSelf::setCompositeUpdatesEnabled( bool b )
{
	for (U32 i = 0; i < mBakedTextureDatas.size(); i++)
	{
		setCompositeUpdatesEnabled(i, b);
	}
}

void LLVOAvatarSelf::setCompositeUpdatesEnabled(U32 index, bool b)
{
	LLViewerTexLayerSet *layerset = getTexLayerSet(index);
	if (layerset )
	{
		layerset->setUpdatesEnabled( b );
	}
}

bool LLVOAvatarSelf::isCompositeUpdateEnabled(U32 index)
{
	LLViewerTexLayerSet *layerset = getTexLayerSet(index);
	if (layerset)
	{
		return layerset->getUpdatesEnabled();
	}
	return false;
}

void LLVOAvatarSelf::setupComposites()
{
	for (U32 i = 0; i < mBakedTextureDatas.size(); i++)
	{
		ETextureIndex tex_index = mBakedTextureDatas[i].mTextureIndex;
		bool layer_baked = isTextureDefined(tex_index, gAgentWearables.getWearableCount(tex_index));
		LLViewerTexLayerSet *layerset = getTexLayerSet(i);
		if (layerset)
		{
			layerset->setUpdatesEnabled(!layer_baked);
		}
	}
}

void LLVOAvatarSelf::updateComposites()
{
	for (U32 i = 0; i < mBakedTextureDatas.size(); i++)
	{
		LLViewerTexLayerSet *layerset = getTexLayerSet(i);
		if (layerset 
			&& ((i != BAKED_SKIRT) || isWearingWearableType(LLWearableType::WT_SKIRT)))
		{
			layerset->updateComposite();
		}
	}
}

// virtual
S32 LLVOAvatarSelf::getLocalDiscardLevel(ETextureIndex type, U32 wearable_index) const
{
	if (!isIndexLocalTexture(type)) return false;

	const LLLocalTextureObject *local_tex_obj = getLocalTextureObject(type, wearable_index);
	if (local_tex_obj)
	{
		const LLViewerFetchedTexture* image = dynamic_cast<LLViewerFetchedTexture*>( local_tex_obj->getImage() );
		if (type >= 0
			&& local_tex_obj->getID() != IMG_DEFAULT_AVATAR
			&& !image->isMissingAsset())
		{
			return image->getDiscardLevel();
		}
		else
		{
			// We don't care about this (no image associated with the layer) treat as fully loaded.
			return 0;
		}
	}
	return 0;
}

// virtual
// Counts the memory footprint of local textures.
void LLVOAvatarSelf::getLocalTextureByteCount(S32* gl_bytes) const
{
	*gl_bytes = 0;
	for (S32 type = 0; type < TEX_NUM_INDICES; type++)
	{
		if (!isIndexLocalTexture((ETextureIndex)type)) continue;
		U32 max_tex = getNumWearables((ETextureIndex) type);
		for (U32 num = 0; num < max_tex; num++)
		{
			const LLLocalTextureObject *local_tex_obj = getLocalTextureObject((ETextureIndex) type, num);
			if (local_tex_obj)
			{
				const LLViewerFetchedTexture* image_gl = dynamic_cast<LLViewerFetchedTexture*>( local_tex_obj->getImage() );
				if (image_gl)
				{
					S32 bytes = (S32)image_gl->getWidth() * image_gl->getHeight() * image_gl->getComponents();
					
					if (image_gl->hasGLTexture())
					{
						*gl_bytes += bytes;
					}
				}
			}
		}
	}
}

// virtual 
void LLVOAvatarSelf::setLocalTexture(ETextureIndex type, LLViewerTexture* src_tex, bool baked_version_ready, U32 index)
{
	if (!isIndexLocalTexture(type)) return;

	LLViewerFetchedTexture* tex = LLViewerTextureManager::staticCastToFetchedTexture(src_tex, true) ;
	if(!tex)
	{
		return ;
	}

	S32 desired_discard = isSelf() ? 0 : 2;
	LLLocalTextureObject *local_tex_obj = getLocalTextureObject(type,index);
	if (!local_tex_obj)
	{
		if (type >= TEX_NUM_INDICES)
		{
			LL_ERRS() << "Tried to set local texture with invalid type: (" << (U32) type << ", " << index << ")" << LL_ENDL;
			return;
		}
		LLWearableType::EType wearable_type = sAvatarDictionary->getTEWearableType(type);
		if (!gAgentWearables.getViewerWearable(wearable_type,index))
		{
			// no wearable is loaded, cannot set the texture.
			return;
		}
		gAgentWearables.addLocalTextureObject(wearable_type,type,index);
		local_tex_obj = getLocalTextureObject(type,index);
		if (!local_tex_obj)
		{
			LL_ERRS() << "Unable to create LocalTextureObject for wearable type & index: (" << (U32) wearable_type << ", " << index << ")" << LL_ENDL;
			return;
		}
		
		LLViewerTexLayerSet *layer_set = getLayerSet(type);
		if (layer_set)
		{
			layer_set->cloneTemplates(local_tex_obj, type, gAgentWearables.getViewerWearable(wearable_type,index));
		}

	}
	if (!baked_version_ready)
	{
		if (tex != local_tex_obj->getImage() || local_tex_obj->getBakedReady())
		{
			local_tex_obj->setDiscard(MAX_DISCARD_LEVEL+1);
		}
		if (tex->getID() != IMG_DEFAULT_AVATAR)
		{
			if (local_tex_obj->getDiscard() > desired_discard)
			{
				S32 tex_discard = tex->getDiscardLevel();
				if (tex_discard >= 0 && tex_discard <= desired_discard)
				{
					local_tex_obj->setDiscard(tex_discard);
					if (isSelf())
					{
						requestLayerSetUpdate(type);
						if (isEditingAppearance())
						{
							LLVisualParamHint::requestHintUpdates();
						}
					}
				}
				else
				{					
					tex->setLoadedCallback(onLocalTextureLoaded, desired_discard, true, false, new LLAvatarTexData(getID(), type), NULL);
				}
			}
			tex->setMinDiscardLevel(desired_discard);
		}
	}
	local_tex_obj->setImage(tex);
	local_tex_obj->setID(tex->getID());
	setBakedReady(type,baked_version_ready,index);
}

//virtual
void LLVOAvatarSelf::setBakedReady(LLAvatarAppearanceDefines::ETextureIndex type, bool baked_version_exists, U32 index)
{
	if (!isIndexLocalTexture(type)) return;
	LLLocalTextureObject *local_tex_obj = getLocalTextureObject(type,index);
	if (local_tex_obj)
	{
		local_tex_obj->setBakedReady( baked_version_exists );
	}
}


// virtual
void LLVOAvatarSelf::dumpLocalTextures() const
{
	LL_INFOS() << "Local Textures:" << LL_ENDL;

	/* ETextureIndex baked_equiv[] = {
	   TEX_UPPER_BAKED,
	   if (isTextureDefined(baked_equiv[i])) */
	for (LLAvatarAppearanceDictionary::Textures::const_iterator iter = sAvatarDictionary->getTextures().begin();
		 iter != sAvatarDictionary->getTextures().end();
		 ++iter)
	{
		const LLAvatarAppearanceDictionary::TextureEntry *texture_dict = iter->second;
		if (!texture_dict->mIsLocalTexture || !texture_dict->mIsUsedByBakedTexture)
			continue;

		const EBakedTextureIndex baked_index = texture_dict->mBakedTextureIndex;
		const ETextureIndex baked_equiv = sAvatarDictionary->getBakedTexture(baked_index)->mTextureIndex;

		const std::string &name = texture_dict->mName;
		const LLLocalTextureObject *local_tex_obj = getLocalTextureObject(iter->first, 0);
		// index is baked texture - index is not relevant. putting in 0 as placeholder
		if (isTextureDefined(baked_equiv, 0))
		{
#if LL_RELEASE_FOR_DOWNLOAD
			// End users don't get to trivially see avatar texture IDs, makes textures
			// easier to steal. JC
			LL_INFOS() << "LocTex " << name << ": Baked " << LL_ENDL;
#else
			LL_INFOS() << "LocTex " << name << ": Baked " << getTEImage(baked_equiv)->getID() << LL_ENDL;
#endif
		}
		else if (local_tex_obj && local_tex_obj->getImage() != NULL)
		{
			if (local_tex_obj->getImage()->getID() == IMG_DEFAULT_AVATAR)
			{
				LL_INFOS() << "LocTex " << name << ": None" << LL_ENDL;
			}
			else
			{
				LLViewerFetchedTexture* image = dynamic_cast<LLViewerFetchedTexture*>( local_tex_obj->getImage() );

				LL_INFOS() << "LocTex " << name << ": "
						<< "Discard " << image->getDiscardLevel() << ", "
						<< "(" << image->getWidth() << ", " << image->getHeight() << ") " 
#if !LL_RELEASE_FOR_DOWNLOAD
					// End users don't get to trivially see avatar texture IDs,
					// makes textures easier to steal
						<< image->getID() << " "
#endif
						<< "Priority: " << image->getMaxVirtualSize()
						<< LL_ENDL;
			}
		}
		else
		{
			LL_INFOS() << "LocTex " << name << ": No LLViewerTexture" << LL_ENDL;
		}
	}
}

//-----------------------------------------------------------------------------
// static 
// onLocalTextureLoaded()
//-----------------------------------------------------------------------------

void LLVOAvatarSelf::onLocalTextureLoaded(bool success, LLViewerFetchedTexture *src_vi, LLImageRaw* src_raw, LLImageRaw* aux_src, S32 discard_level, bool final, void* userdata)
{
	LLAvatarTexData *data = (LLAvatarTexData *)userdata;
	LLVOAvatarSelf *self = (LLVOAvatarSelf *)gObjectList.findObject(data->mAvatarID);
	if (self)
	{
		// We should only be handling local textures for ourself
		self->localTextureLoaded(success, src_vi, src_raw, aux_src, discard_level, final, userdata);
	}
	// ensure data is cleaned up
	if (final || !success)
	{
		delete data;
	}
}

/*virtual*/	void LLVOAvatarSelf::setImage(const U8 te, LLViewerTexture *imagep, const U32 index)
{
	if (isIndexLocalTexture((ETextureIndex)te))
	{
		setLocalTexture((ETextureIndex)te, imagep, false ,index);
	}
	else 
	{
		setTEImage(te,imagep);
	}
}

/*virtual*/ LLViewerTexture* LLVOAvatarSelf::getImage(const U8 te, const U32 index) const
{
	if (isIndexLocalTexture((ETextureIndex)te))
	{
		return getLocalTextureGL((ETextureIndex)te,index);
	}
	else 
	{
		return getTEImage(te);
	}
}


// static
void LLVOAvatarSelf::dumpTotalLocalTextureByteCount()
{
	S32 gl_bytes = 0;
	gAgentAvatarp->getLocalTextureByteCount(&gl_bytes);
	LL_INFOS() << "Total Avatar LocTex GL:" << (gl_bytes/1024) << "KB" << LL_ENDL;
}

bool LLVOAvatarSelf::getIsCloud() const
{
	// Let people know why they're clouded without spamming them into oblivion.
	bool do_warn = false;
	static LLTimer time_since_notice;
	F32 update_freq = 30.0;
	if (time_since_notice.getElapsedTimeF32() > update_freq)
	{
		time_since_notice.reset();
		do_warn = true;
	}
	
	// do we have our body parts?
	S32 shape_count = gAgentWearables.getWearableCount(LLWearableType::WT_SHAPE);
	S32 hair_count = gAgentWearables.getWearableCount(LLWearableType::WT_HAIR);
	S32 eye_count = gAgentWearables.getWearableCount(LLWearableType::WT_EYES);
	S32 skin_count = gAgentWearables.getWearableCount(LLWearableType::WT_SKIN);
	if (!shape_count || !hair_count || !eye_count || !skin_count)
	{
		if (do_warn)
		{
			LL_INFOS() << "Self is clouded due to missing one or more required body parts: "
					<< (shape_count ? "" : "SHAPE ")
					<< (hair_count ? "" : "HAIR ")
					<< (eye_count ? "" : "EYES ")
					<< (skin_count ? "" : "SKIN ")
					<< LL_ENDL;
		}
		return true;
	}

	if (!isTextureDefined(TEX_HAIR, 0))
	{
		if (do_warn)
		{
			LL_INFOS() << "Self is clouded because of no hair texture" << LL_ENDL;
		}
		return true;
	}

	if (!mPreviousFullyLoaded)
	{
		if (!isLocalTextureDataAvailable(getLayerSet(BAKED_LOWER)) &&
			(!isTextureDefined(TEX_LOWER_BAKED, 0)))
		{
			if (do_warn)
			{
				LL_INFOS() << "Self is clouded because lower textures not baked" << LL_ENDL;
			}
			return true;
		}

		if (!isLocalTextureDataAvailable(getLayerSet(BAKED_UPPER)) &&
			(!isTextureDefined(TEX_UPPER_BAKED, 0)))
		{
			if (do_warn)
			{
				LL_INFOS() << "Self is clouded because upper textures not baked" << LL_ENDL;
			}
			return true;
		}

		for (U32 i = 0; i < mBakedTextureDatas.size(); i++)
		{
			if (i == BAKED_SKIRT && !isWearingWearableType(LLWearableType::WT_SKIRT))
				continue;

			const BakedTextureData& texture_data = mBakedTextureDatas[i];
			if (!isTextureDefined(texture_data.mTextureIndex, 0))
				continue;

			// Check for the case that texture is defined but not sufficiently loaded to display anything.
			const LLViewerTexture* baked_img = getImage( texture_data.mTextureIndex, 0 );
			if (!baked_img || !baked_img->hasGLTexture())
			{
				if (do_warn)
				{
					LL_INFOS() << "Self is clouded because texture at index " << i
							<< " (texture index is " << texture_data.mTextureIndex << ") is not loaded" << LL_ENDL;
				}
				return true;
			}
		}

		LL_DEBUGS() << "Avatar de-clouded" << LL_ENDL;
	}
	return false;
}

/*static*/
void LLVOAvatarSelf::debugOnTimingLocalTexLoaded(bool success, LLViewerFetchedTexture *src_vi, LLImageRaw* src, LLImageRaw* aux_src, S32 discard_level, bool final, void* userdata)
{
	if (gAgentAvatarp.notNull())
	{
		gAgentAvatarp->debugTimingLocalTexLoaded(success, src_vi, src, aux_src, discard_level, final, userdata);
	}
}

void LLVOAvatarSelf::debugTimingLocalTexLoaded(bool success, LLViewerFetchedTexture *src_vi, LLImageRaw* src, LLImageRaw* aux_src, S32 discard_level, bool final, void* userdata)
{
	LLAvatarTexData *data = (LLAvatarTexData *)userdata;
	if (!data)
	{
		return;
	}

	ETextureIndex index = data->mIndex;
	
	if (index < 0 || index >= TEX_NUM_INDICES)
	{
		return;
	}

	if (discard_level >=0 && discard_level <= MAX_DISCARD_LEVEL) // ignore discard level -1, as it means we have no data.
	{
		mDebugTextureLoadTimes[(U32)index][(U32)discard_level] = mDebugSelfLoadTimer.getElapsedTimeF32();
	}
	if (final)
	{
		delete data;
	}
}

void LLVOAvatarSelf::debugBakedTextureUpload(EBakedTextureIndex index, bool finished)
{
	U32 done = 0;
	if (finished)
	{
		done = 1;
	}
	mDebugBakedTextureTimes[index][done] = mDebugSelfLoadTimer.getElapsedTimeF32();
}

const std::string LLVOAvatarSelf::verboseDebugDumpLocalTextureDataInfo(const LLViewerTexLayerSet* layerset) const
{
	std::ostringstream outbuf;
    LLWearableType *wr_inst = LLWearableType::getInstance();
	for (LLAvatarAppearanceDictionary::BakedTextures::const_iterator baked_iter =
			 sAvatarDictionary->getBakedTextures().begin();
		 baked_iter != sAvatarDictionary->getBakedTextures().end();
		 ++baked_iter)
	{
		const EBakedTextureIndex baked_index = baked_iter->first;
		if (layerset == mBakedTextureDatas[baked_index].mTexLayerSet)
		{
			outbuf << "baked_index: " << baked_index << "\n";
			const LLAvatarAppearanceDictionary::BakedEntry *baked_dict = baked_iter->second;
			for (texture_vec_t::const_iterator local_tex_iter = baked_dict->mLocalTextures.begin();
				 local_tex_iter != baked_dict->mLocalTextures.end();
				 ++local_tex_iter)
			{
				const ETextureIndex tex_index = *local_tex_iter;
				const std::string tex_name = sAvatarDictionary->getTexture(tex_index)->mName;
				outbuf << "  tex_index " << (S32) tex_index << " name " << tex_name << "\n";
				const LLWearableType::EType wearable_type = sAvatarDictionary->getTEWearableType(tex_index);
				const U32 wearable_count = gAgentWearables.getWearableCount(wearable_type);
				if (wearable_count > 0)
				{
					for (U32 wearable_index = 0; wearable_index < wearable_count; wearable_index++)
					{
						outbuf << "    " << wr_inst->getTypeName(wearable_type) << " " << wearable_index << ":";
						const LLLocalTextureObject *local_tex_obj = getLocalTextureObject(tex_index, wearable_index);
						if (local_tex_obj)
						{
							LLViewerFetchedTexture* image = dynamic_cast<LLViewerFetchedTexture*>( local_tex_obj->getImage() );
							if (tex_index >= 0
								&& local_tex_obj->getID() != IMG_DEFAULT_AVATAR
								&& !image->isMissingAsset())
							{
								outbuf << " id: " << image->getID()
									   << " refs: " << image->getNumRefs()
									   << " glocdisc: " << getLocalDiscardLevel(tex_index, wearable_index)
									   << " discard: " << image->getDiscardLevel()
									   << " desired: " << image->getDesiredDiscardLevel()
									   << " vsize: " << image->getMaxVirtualSize()
									   << " ts: " << image->getTextureState()
									   << " bl: " << image->getBoostLevel()
									   << " fl: " << image->isFullyLoaded() // this is not an accessor for mFullyLoaded - see comment there.
									   << " cl: " << (image->isFullyLoaded() && image->getDiscardLevel()==0) // "completely loaded"
									   << " mvs: " << image->getMaxVirtualSize()
									   << " mvsc: " << image->getMaxVirtualSizeResetCounter()
									   << " mem: " << image->getTextureMemory();
							}
						}
						outbuf << "\n";
					}
				}
			}
			break;
		}
	}
	return outbuf.str();
}

void LLVOAvatarSelf::dumpAllTextures() const
{
	std::string vd_text = "Local textures per baked index and wearable:\n";
	for (LLAvatarAppearanceDefines::LLAvatarAppearanceDictionary::BakedTextures::const_iterator baked_iter = sAvatarDictionary->getBakedTextures().begin();
		 baked_iter != sAvatarDictionary->getBakedTextures().end();
		 ++baked_iter)
	{
		const LLAvatarAppearanceDefines::EBakedTextureIndex baked_index = baked_iter->first;
		const LLViewerTexLayerSet *layerset = debugGetLayerSet(baked_index);
		if (!layerset) continue;
		const LLViewerTexLayerSetBuffer *layerset_buffer = layerset->getViewerComposite();
		if (!layerset_buffer) continue;
		vd_text += verboseDebugDumpLocalTextureDataInfo(layerset);
	}
	LL_DEBUGS("Avatar") << vd_text << LL_ENDL;
}

const std::string LLVOAvatarSelf::debugDumpLocalTextureDataInfo(const LLViewerTexLayerSet* layerset) const
{
	std::string text="";
    LLWearableType *wr_inst = LLWearableType::getInstance();

	text = llformat("[Final:%d Avail:%d] ",isLocalTextureDataFinal(layerset), isLocalTextureDataAvailable(layerset));

	/* if (layerset == mBakedTextureDatas[BAKED_HEAD].mTexLayerSet)
	   return getLocalDiscardLevel(TEX_HEAD_BODYPAINT) >= 0; */
	for (LLAvatarAppearanceDictionary::BakedTextures::const_iterator baked_iter = sAvatarDictionary->getBakedTextures().begin();
		 baked_iter != sAvatarDictionary->getBakedTextures().end();
		 ++baked_iter)
	{
		const EBakedTextureIndex baked_index = baked_iter->first;
		if (layerset == mBakedTextureDatas[baked_index].mTexLayerSet)
		{
			const LLAvatarAppearanceDictionary::BakedEntry *baked_dict = baked_iter->second;
			text += llformat("%d-%s ( ",baked_index, baked_dict->mName.c_str());
			for (texture_vec_t::const_iterator local_tex_iter = baked_dict->mLocalTextures.begin();
				 local_tex_iter != baked_dict->mLocalTextures.end();
				 ++local_tex_iter)
			{
				const ETextureIndex tex_index = *local_tex_iter;
				const LLWearableType::EType wearable_type = sAvatarDictionary->getTEWearableType(tex_index);
				const U32 wearable_count = gAgentWearables.getWearableCount(wearable_type);
				if (wearable_count > 0)
				{
					text += wr_inst->getTypeName(wearable_type) + ":";
					for (U32 wearable_index = 0; wearable_index < wearable_count; wearable_index++)
					{
						const U32 discard_level = getLocalDiscardLevel(tex_index, wearable_index);
						std::string discard_str = llformat("%d ",discard_level);
						text += llformat("%d ",discard_level);
					}
				}
			}
			text += ")";
			break;
		}
	}
	return text;
}

const std::string LLVOAvatarSelf::debugDumpAllLocalTextureDataInfo() const
{
	std::string text;
	const U32 override_tex_discard_level = gSavedSettings.getU32("TextureDiscardLevel");

	for (U32 i = 0; i < mBakedTextureDatas.size(); i++)
	{
		const LLAvatarAppearanceDictionary::BakedEntry *baked_dict = sAvatarDictionary->getBakedTexture((EBakedTextureIndex)i);
		bool is_texture_final = true;
		for (texture_vec_t::const_iterator local_tex_iter = baked_dict->mLocalTextures.begin();
			 local_tex_iter != baked_dict->mLocalTextures.end();
			 ++local_tex_iter)
		{
			const ETextureIndex tex_index = *local_tex_iter;
			const LLWearableType::EType wearable_type = sAvatarDictionary->getTEWearableType(tex_index);
			const U32 wearable_count = gAgentWearables.getWearableCount(wearable_type);
			for (U32 wearable_index = 0; wearable_index < wearable_count; wearable_index++)
			{
				is_texture_final &= (getLocalDiscardLevel(*local_tex_iter, wearable_index) <= (S32)(override_tex_discard_level));
			}
		}
		text += llformat("%s:%d ",baked_dict->mName.c_str(),is_texture_final);
	}
	return text;
}

void LLVOAvatarSelf::appearanceChangeMetricsCoro(std::string url)
{
    LLCore::HttpRequest::policy_t httpPolicy(LLCore::HttpRequest::DEFAULT_POLICY_ID);
    LLCoreHttpUtil::HttpCoroutineAdapter::ptr_t
        httpAdapter(new LLCoreHttpUtil::HttpCoroutineAdapter("appearanceChangeMetrics", httpPolicy));
    LLCore::HttpRequest::ptr_t httpRequest(new LLCore::HttpRequest);
    LLCore::HttpOptions::ptr_t httpOpts = LLCore::HttpOptions::ptr_t(new LLCore::HttpOptions);

    S32 currentSequence = mMetricSequence;
    if (S32_MAX == ++mMetricSequence)
        mMetricSequence = 0;

    LLSD msg;
    msg["message"] = "ViewerAppearanceChangeMetrics";
    msg["session_id"] = gAgentSessionID;
    msg["agent_id"] = gAgentID;
    msg["sequence"] = currentSequence;
    msg["initial"] = mInitialMetric;
    msg["break"] = false;
    msg["duration"] = mTimeSinceLastRezMessage.getElapsedTimeF32();

    // Status of our own rezzing.
    msg["rez_status"] = LLVOAvatar::rezStatusToString(getRezzedStatus());
    msg["first_decloud_time"] = getFirstDecloudTime();

    // Status of all nearby avs including ourself.
    msg["nearby"] = LLSD::emptyArray();
    std::vector<S32> rez_counts;
    F32 avg_time;
    S32 total_cloud_avatars;
    LLVOAvatar::getNearbyRezzedStats(rez_counts, avg_time, total_cloud_avatars);
    for (S32 rez_stat = 0; rez_stat < rez_counts.size(); ++rez_stat)
    {
        std::string rez_status_name = LLVOAvatar::rezStatusToString(rez_stat);
        msg["nearby"][rez_status_name] = rez_counts[rez_stat];
    }
    msg["nearby"]["avg_decloud_time"] = avg_time;
    msg["nearby"]["cloud_total"] = total_cloud_avatars;

    //	std::vector<std::string> bucket_fields("timer_name","is_self","grid_x","grid_y","is_using_server_bake");
    std::vector<std::string> by_fields;
    by_fields.push_back("timer_name");
    by_fields.push_back("completed");
    by_fields.push_back("grid_x");
    by_fields.push_back("grid_y");
    by_fields.push_back("is_using_server_bakes");
    by_fields.push_back("is_self");
    by_fields.push_back("central_bake_version");
    LLSD summary = summarize_by_buckets(mPendingTimerRecords, by_fields, std::string("elapsed"));
    msg["timers"] = summary;

    mPendingTimerRecords.clear();

    LL_DEBUGS("Avatar") << avString() << "message: " << ll_pretty_print_sd(msg) << LL_ENDL;

    gPendingMetricsUploads++;

    LLSD result = httpAdapter->postAndSuspend(httpRequest, url, msg);

    LLSD httpResults = result[LLCoreHttpUtil::HttpCoroutineAdapter::HTTP_RESULTS];
    LLCore::HttpStatus status = LLCoreHttpUtil::HttpCoroutineAdapter::getStatusFromLLSD(httpResults);

    gPendingMetricsUploads--;

    if (!status)
    {
        LL_WARNS("Avatar") << "Unable to upload statistics" << LL_ENDL;
        return;
    }
    else
    {
        LL_INFOS("Avatar") << "Statistics upload OK" << LL_ENDL;
        mInitialMetric = false;
    }
}

bool LLVOAvatarSelf::updateAvatarRezMetrics(bool force_send)
{
	const F32 AV_METRICS_INTERVAL_QA = 30.0;
	F32 send_period = 300.0;

	static LLCachedControl<bool> qa_mode_metrics(gSavedSettings,"QAModeMetrics");
	if (qa_mode_metrics)
	{
		send_period = AV_METRICS_INTERVAL_QA;
	}

	if (force_send || mTimeSinceLastRezMessage.getElapsedTimeF32() > send_period)
	{
		// Stats for completed phases have been getting logged as they
		// complete.  This will give us stats for any timers that
		// haven't finished as of the metric's being sent.
		
		if (force_send)
		{
			LLVOAvatar::logPendingPhasesAllAvatars();
		}
		sendViewerAppearanceChangeMetrics();
	}

	return false;
}

void LLVOAvatarSelf::addMetricsTimerRecord(const LLSD& record)
{
	mPendingTimerRecords.push_back(record);
}

bool operator<(const LLSD& a, const LLSD& b)
{
	std::ostringstream aout, bout;
	aout << LLSDNotationStreamer(a);
	bout << LLSDNotationStreamer(b);
	std::string astring = aout.str();
	std::string bstring = bout.str();

	return astring < bstring;

}

// Given a vector of LLSD records, return an LLSD array of bucketed stats for val_field.
LLSD summarize_by_buckets(std::vector<LLSD> in_records,
						  std::vector<std::string> by_fields,
						  std::string val_field)
{
	LLSD result = LLSD::emptyArray();
	std::map<LLSD,LLViewerStats::StatsAccumulator> accum;
	for (std::vector<LLSD>::iterator in_record_iter = in_records.begin();
		 in_record_iter != in_records.end(); ++in_record_iter)
	{
		LLSD& record = *in_record_iter;
		LLSD key;
		for (std::vector<std::string>::iterator field_iter = by_fields.begin();
			 field_iter != by_fields.end(); ++field_iter)
		{
			const std::string& field = *field_iter;
			key[field] = record[field];
		}
		LLViewerStats::StatsAccumulator& stats = accum[key];
		F32 value = record[val_field].asReal();
		stats.push(value);
	}
	for (std::map<LLSD,LLViewerStats::StatsAccumulator>::iterator accum_it = accum.begin();
		 accum_it != accum.end(); ++accum_it)
	{
		LLSD out_record = accum_it->first;
		out_record["stats"] = accum_it->second.asLLSD();
		result.append(out_record);
	}
	return result;
}

void LLVOAvatarSelf::sendViewerAppearanceChangeMetrics()
{
    std::string	caps_url;
	if (getRegion())
	{
		// runway - change here to activate.
		caps_url = getRegion()->getCapability("ViewerMetrics");
	}
	if (!caps_url.empty())
	{

        LLCoros::instance().launch("LLVOAvatarSelf::appearanceChangeMetricsCoro",
            boost::bind(&LLVOAvatarSelf::appearanceChangeMetricsCoro, this, caps_url));
		mTimeSinceLastRezMessage.reset();
	}
}

const LLUUID& LLVOAvatarSelf::grabBakedTexture(EBakedTextureIndex baked_index) const
{
	if (canGrabBakedTexture(baked_index))
	{
		ETextureIndex tex_index = sAvatarDictionary->bakedToLocalTextureIndex(baked_index);
		if (tex_index == TEX_NUM_INDICES)
		{
			return LLUUID::null;
		}
		return getTEImage( tex_index )->getID();
	}
	return LLUUID::null;
}

bool LLVOAvatarSelf::canGrabBakedTexture(EBakedTextureIndex baked_index) const
{
	ETextureIndex tex_index = sAvatarDictionary->bakedToLocalTextureIndex(baked_index);
	if (tex_index == TEX_NUM_INDICES)
	{
		return false;
	}
	// Check if the texture hasn't been baked yet.
	if (!isTextureDefined(tex_index, 0))
	{
		LL_DEBUGS() << "getTEImage( " << (U32) tex_index << " )->getID() == IMG_DEFAULT_AVATAR" << LL_ENDL;
		return false;
	}

	if (gAgent.isGodlikeWithoutAdminMenuFakery())
		return true;

	// Check permissions of textures that show up in the
	// baked texture.  We don't want people copying people's
	// work via baked textures.

	const LLAvatarAppearanceDictionary::BakedEntry *baked_dict = sAvatarDictionary->getBakedTexture(baked_index);
	for (texture_vec_t::const_iterator iter = baked_dict->mLocalTextures.begin();
		 iter != baked_dict->mLocalTextures.end();
		 ++iter)
	{
		const ETextureIndex t_index = (*iter);
		LLWearableType::EType wearable_type = sAvatarDictionary->getTEWearableType(t_index);
		U32 count = gAgentWearables.getWearableCount(wearable_type);
		LL_DEBUGS() << "Checking index " << (U32) t_index << " count: " << count << LL_ENDL;
		
		for (U32 wearable_index = 0; wearable_index < count; ++wearable_index)
		{
			LLViewerWearable *wearable = gAgentWearables.getViewerWearable(wearable_type, wearable_index);
			if (wearable)
			{
				const LLLocalTextureObject *texture = wearable->getLocalTextureObject((S32)t_index);
				const LLUUID& texture_id = texture->getID();
				if (texture_id != IMG_DEFAULT_AVATAR)
				{
					// Search inventory for this texture.
					LLViewerInventoryCategory::cat_array_t cats;
					LLViewerInventoryItem::item_array_t items;
					LLAssetIDMatches asset_id_matches(texture_id);
					gInventory.collectDescendentsIf(LLUUID::null,
													cats,
													items,
													LLInventoryModel::INCLUDE_TRASH,
													asset_id_matches);

					bool can_grab = false;
					LL_DEBUGS() << "item count for asset " << texture_id << ": " << items.size() << LL_ENDL;
					if (items.size())
					{
						// search for full permissions version
						for (S32 i = 0; i < items.size(); i++)
						{
							LLViewerInventoryItem* itemp = items[i];
												if (itemp->getIsFullPerm())
							{
								can_grab = true;
								break;
							}
						}
					}
					if (!can_grab) return false;
				}
			}
		}
	}

	return true;
}

void LLVOAvatarSelf::addLocalTextureStats( ETextureIndex type, LLViewerFetchedTexture* imagep,
										   F32 texel_area_ratio, bool render_avatar, bool covered_by_baked)
{
	if (!isIndexLocalTexture(type)) return;

	// Sunshine - ignoring covered_by_baked will force local textures
	// to always load.  Fix for SH-4001 and many related issues.  Do
	// not restore this without some more targetted fix for the local
	// textures failing to load issue.
	//if (!covered_by_baked)
	{
		if (imagep->getID() != IMG_DEFAULT_AVATAR)
		{
			imagep->setNoDelete();
			if (imagep->getDiscardLevel() != 0)
			{
				F32 desired_pixels;
				desired_pixels = llmin(mPixelArea, (F32)getTexImageArea());
				
				imagep->setBoostLevel(getAvatarBoostLevel());
				imagep->resetTextureStats();
				imagep->setMaxVirtualSizeResetInterval(MAX_TEXTURE_VIRTUAL_SIZE_RESET_INTERVAL);
				imagep->addTextureStats( desired_pixels / texel_area_ratio );
				imagep->forceUpdateBindStats() ;
				if (imagep->getDiscardLevel() < 0)
				{
					mHasGrey = true; // for statistics gathering
				}
			}
		}
		else
		{
			// texture asset is missing
			mHasGrey = true; // for statistics gathering
		}
	}
}

LLLocalTextureObject* LLVOAvatarSelf::getLocalTextureObject(LLAvatarAppearanceDefines::ETextureIndex i, U32 wearable_index) const
{
	LLWearableType::EType type = sAvatarDictionary->getTEWearableType(i);
	LLViewerWearable* wearable = gAgentWearables.getViewerWearable(type, wearable_index);
	if (wearable)
	{
		return wearable->getLocalTextureObject(i);
	}

	return NULL;
}

//-----------------------------------------------------------------------------
// getBakedTE()
// Used by the LayerSet.  (Layer sets don't in general know what textures depend on them.)
//-----------------------------------------------------------------------------
ETextureIndex LLVOAvatarSelf::getBakedTE( const LLViewerTexLayerSet* layerset ) const
{
	for (U32 i = 0; i < mBakedTextureDatas.size(); i++)
	{
		if (layerset == mBakedTextureDatas[i].mTexLayerSet )
		{
			return mBakedTextureDatas[i].mTextureIndex;
		}
	}
	llassert(0);
	return TEX_HEAD_BAKED;
}

// FIXME: This is not called consistently. Something may be broken.
void LLVOAvatarSelf::outputRezDiagnostics() const
{
	if(!gSavedSettings.getBOOL("DebugAvatarLocalTexLoadedTime"))
	{
		return ;
	}

	const F32 final_time = mDebugSelfLoadTimer.getElapsedTimeF32();
	LL_DEBUGS("Avatar") << "REZTIME: Myself rez stats:" << LL_ENDL;
	LL_DEBUGS("Avatar") << "\t Time from avatar creation to load wearables: " << (S32)mDebugTimeWearablesLoaded << LL_ENDL;
	LL_DEBUGS("Avatar") << "\t Time from avatar creation to de-cloud: " << (S32)mDebugTimeAvatarVisible << LL_ENDL;
	LL_DEBUGS("Avatar") << "\t Time from avatar creation to de-cloud for others: " << (S32)final_time << LL_ENDL;
	LL_DEBUGS("Avatar") << "\t Load time for each texture: " << LL_ENDL;
	for (U32 i = 0; i < LLAvatarAppearanceDefines::TEX_NUM_INDICES; ++i)
	{
		std::stringstream out;
		out << "\t\t (" << i << ") ";
		U32 j=0;
		for (j=0; j <= MAX_DISCARD_LEVEL; j++)
		{
			out << "\t";
			S32 load_time = (S32)mDebugTextureLoadTimes[i][j];
			if (load_time == -1)
			{
				out << "*";
				if (j == 0)
					break;
			}
			else
			{
				out << load_time;
			}
		}

		// Don't print out non-existent textures.
		if (j != 0)
		{
			LL_DEBUGS("Avatar") << out.str() << LL_ENDL;
		}
	}
	LL_DEBUGS("Avatar") << "\t Time points for each upload (start / finish)" << LL_ENDL;
	// <FS:Beq> Missed update for OpenSim BOM
	// for (U32 i = 0; i < LLAvatarAppearanceDefines::BAKED_NUM_INDICES; ++i)
	for (U32 i = 0; i < getNumBakes(); ++i)
	// </FS:Beq>
	{
		LL_DEBUGS("Avatar") << "\t\t (" << i << ") \t" << (S32)mDebugBakedTextureTimes[i][0] << " / " << (S32)mDebugBakedTextureTimes[i][1] << LL_ENDL;
	}

	for (LLAvatarAppearanceDefines::LLAvatarAppearanceDictionary::BakedTextures::const_iterator baked_iter = sAvatarDictionary->getBakedTextures().begin();
		 baked_iter != sAvatarDictionary->getBakedTextures().end();
		 ++baked_iter)
	{
		const LLAvatarAppearanceDefines::EBakedTextureIndex baked_index = baked_iter->first;
		const LLViewerTexLayerSet *layerset = debugGetLayerSet(baked_index);
		if (!layerset) continue;
		const LLViewerTexLayerSetBuffer *layerset_buffer = layerset->getViewerComposite();
		if (!layerset_buffer) continue;
		LL_DEBUGS("Avatar") << layerset_buffer->dumpTextureInfo() << LL_ENDL;
	}

	dumpAllTextures();
}

void LLVOAvatarSelf::outputRezTiming(const std::string& msg) const
{
	LL_DEBUGS("Avatar")
		<< avString()
		<< llformat("%s. Time from avatar creation: %.2f", msg.c_str(), mDebugSelfLoadTimer.getElapsedTimeF32())
		<< LL_ENDL;
}

void LLVOAvatarSelf::reportAvatarRezTime() const
{
	// TODO: report mDebugSelfLoadTimer.getElapsedTimeF32() somehow.
}

//-- SUNSHINE CLEANUP - not clear we need any of this, may be sufficient to request server appearance in llviewermenu.cpp:handle_rebake_textures()
void LLVOAvatarSelf::forceBakeAllTextures(bool slam_for_debug)
{
	if(!isAgentAvatarValid()){ return; } // <FS:Beq/> Avoid force bak e on invalid avatar pointer (based on similar change by Rye)
	LL_INFOS() << "TAT: forced full rebake. " << LL_ENDL;

	for (U32 i = 0; i < mBakedTextureDatas.size(); i++)
	{
		ETextureIndex baked_index = mBakedTextureDatas[i].mTextureIndex;
		LLViewerTexLayerSet* layer_set = getLayerSet(baked_index);
		if (layer_set)
		{
			if (slam_for_debug)
			{
				layer_set->setUpdatesEnabled(true);
<<<<<<< HEAD
				// <FS:Ansariel> [Legacy Bake]
				layer_set->cancelUpload();
=======
>>>>>>> 5f4d312c
			}

			// <FS:Ansariel> [Legacy Bake]
			//invalidateComposite(layer_set);
			invalidateComposite(layer_set, true);
			add(LLStatViewer::TEX_REBAKES, 1);
		}
		else
		{
			LL_WARNS() << "TAT: NO LAYER SET FOR " << (S32)baked_index << LL_ENDL;
		}
	}

	// Don't know if this is needed
	updateMeshTextures();
}

//-----------------------------------------------------------------------------
// requestLayerSetUpdate()
//-----------------------------------------------------------------------------
void LLVOAvatarSelf::requestLayerSetUpdate(ETextureIndex index )
{
	/* switch(index)
		case LOCTEX_UPPER_BODYPAINT:  
		case LOCTEX_UPPER_SHIRT:
			if( mUpperBodyLayerSet )
				mUpperBodyLayerSet->requestUpdate(); */
	const LLAvatarAppearanceDictionary::TextureEntry *texture_dict = sAvatarDictionary->getTexture(index);
	if (!texture_dict)
		return;
	if (!texture_dict->mIsLocalTexture || !texture_dict->mIsUsedByBakedTexture)
		return;
	const EBakedTextureIndex baked_index = texture_dict->mBakedTextureIndex;
	if (mBakedTextureDatas[baked_index].mTexLayerSet)
	{
		mBakedTextureDatas[baked_index].mTexLayerSet->requestUpdate();
	}
}

LLViewerTexLayerSet* LLVOAvatarSelf::getLayerSet(ETextureIndex index) const
{
       /* switch(index)
               case TEX_HEAD_BAKED:
               case TEX_HEAD_BODYPAINT:
                       return mHeadLayerSet; */
       const LLAvatarAppearanceDictionary::TextureEntry *texture_dict = sAvatarDictionary->getTexture(index);
       if (texture_dict && texture_dict->mIsUsedByBakedTexture)
       {
               const EBakedTextureIndex baked_index = texture_dict->mBakedTextureIndex;
               return getLayerSet(baked_index);
       }
       return NULL;
}

LLViewerTexLayerSet* LLVOAvatarSelf::getLayerSet(EBakedTextureIndex baked_index) const
{
       /* switch(index)
               case TEX_HEAD_BAKED:
               case TEX_HEAD_BODYPAINT:
                       return mHeadLayerSet; */
	// <FS:Beq> BOM fallback support for OpenSim legacy
    //    if (baked_index >= 0 && baked_index < BAKED_NUM_INDICES)
       if (baked_index >= 0 && baked_index < getNumBakes())
	//</FS:Beq>
       {
		   return  getTexLayerSet(baked_index);
       }
       return NULL;
}




// static
void LLVOAvatarSelf::onCustomizeStart(bool disable_camera_switch)
{
	if (isAgentAvatarValid())
	{
		LLUIUsage::instance().logCommand("Avatar.CustomizeStart");
		if (!gAgentAvatarp->mEndCustomizeCallback.get())
		{
			gAgentAvatarp->mEndCustomizeCallback = new LLUpdateAppearanceOnDestroy;
		}
		
		gAgentAvatarp->mIsEditingAppearance = true;
		gAgentAvatarp->mUseLocalAppearance = true;
		if (gSavedSettings.getBOOL("AppearanceCameraMovement") && !disable_camera_switch)
		{
			gAgentCamera.changeCameraToCustomizeAvatar();
		}
		
		gAgentAvatarp->invalidateAll(); // mark all bakes as dirty, request updates
		gAgentAvatarp->updateMeshTextures(); // make sure correct textures are applied to the avatar mesh.
		gAgentAvatarp->updateTextures(); // call updateTextureStats
	}
}

// static
void LLVOAvatarSelf::onCustomizeEnd(bool disable_camera_switch)
{

	if (isAgentAvatarValid())
	{
		gAgentAvatarp->mIsEditingAppearance = false;
		// <FS:Ansariel> [Legacy Bake]
		if (gAgentAvatarp->getRegion() && !gAgentAvatarp->getRegion()->getCentralBakeVersion())
		{
			// FIXME DRANO - move to sendAgentSetAppearance, make conditional on upload complete.
			gAgentAvatarp->mUseLocalAppearance = false;
		}
		// </FS:Ansariel> [Legacy Bake]
		gAgentAvatarp->invalidateAll();

		// <FS:Ansariel> Cinder's fix for STORM-2096 / FIRE-5740
		//if (gSavedSettings.getBOOL("AppearanceCameraMovement") && !disable_camera_switch)
		if (gAgentCamera.cameraCustomizeAvatar() && !disable_camera_switch)
		// </FS:Ansariel>
		{
			gAgentCamera.changeCameraToDefault();
			gAgentCamera.resetView();
		}

		// Dereferencing the previous callback will cause
		// updateAppearanceFromCOF to be called, whenever all refs
		// have resolved.
		gAgentAvatarp->mEndCustomizeCallback = NULL;
	}
}

// virtual
bool LLVOAvatarSelf::shouldRenderRigged() const
{
    return gAgent.needsRenderAvatar(); 
}

// HACK: this will null out the avatar's local texture IDs before the TE message is sent
//       to ensure local texture IDs are not sent to other clients in the area.
//       this is a short-term solution. The long term solution will be to not set the texture
//       IDs in the avatar object, and keep them only in the wearable.
//       This will involve further refactoring that is too risky for the initial release of 2.0.
bool LLVOAvatarSelf::sendAppearanceMessage(LLMessageSystem *mesgsys) const
{
	LLUUID texture_id[TEX_NUM_INDICES];
	// pack away current TEs to make sure we don't send them out
	for (LLAvatarAppearanceDictionary::Textures::const_iterator iter = sAvatarDictionary->getTextures().begin();
		 iter != sAvatarDictionary->getTextures().end();
		 ++iter)
	{
		const ETextureIndex index = iter->first;
		const LLAvatarAppearanceDictionary::TextureEntry *texture_dict = iter->second;
		// <FS:Beq> hide the surplus bakes and universals from non-BOM
		// if (!texture_dict->mIsBakedTexture)
		if( (index == TEX_SKIRT || index == TEX_SKIRT_TATTOO) && !gAgentAvatarp->isWearingWearableType(LLWearableType::WT_SKIRT) )
		{
			// TODO(BEQ): combine this with clause below once proven it works.
			LL_DEBUGS("Avatar") << "Ignoring skirt related texture at index=" << index << LL_ENDL;
			LLTextureEntry &entry = getTEref((U8) index);
			texture_id[index] = entry.getID();
			entry.setID(IMG_DEFAULT_AVATAR);
		}
		if (!texture_dict->mIsBakedTexture || index >= getRegion()->getRegionMaxTEs())
		// </FS:Beq>
		{
			LLTextureEntry &entry = getTEref((U8) index);
			texture_id[index] = entry.getID();
			entry.setID(IMG_DEFAULT_AVATAR);
		}
	}
	
	
	// <ClientTag> hack -- Zwagoth
	LL_INFOS() << "Setting clientTag" << LL_ENDL;
	LLTextureEntry* entry = getTE(0);
	//You edit this to change the tag in your client. Yes.
	const char* tag_client = "Firestorm";
	LLUUID client_name;
	strncpy((char*)&client_name.mData[0], tag_client, UUID_BYTES);
	static LLCachedControl<LLColor4> tag_color(gSavedPerAccountSettings, "FirestormTagColor", LLColor4(1,0,1,1));
	entry->setColor(tag_color);
	//This glow is used to tell if the tag color is set or not.
	entry->setGlow(0.1f);
	entry->setID(client_name);

    // Need to reset these if you turn off the tag system without relogging, they persist otherwise.
	//
	//LL_INFOS() << "Clearing clientTag" << LL_ENDL;
	//LLTextureEntry* entry = getTE(0);
	//if(entry->getGlow()>0.f)
	//{
	//	entry->setGlow(0.0f);
	//	entry->setColor(LLColor4::white);
	//}
	// </ClientTag>


	bool success = packTEMessage(mesgsys);

	// unpack TEs to make sure we don't re-trigger a bake
	for (LLAvatarAppearanceDictionary::Textures::const_iterator iter = sAvatarDictionary->getTextures().begin();
		 iter != sAvatarDictionary->getTextures().end();
		 ++iter)
	{
		const ETextureIndex index = iter->first;
		const LLAvatarAppearanceDictionary::TextureEntry *texture_dict = iter->second;
		// <FS:Beq> hide the surplus bakes and universals from non-BOM
		// if (!texture_dict->mIsBakedTexture)
		if (!texture_dict->mIsBakedTexture || index >= getRegion()->getRegionMaxTEs())
		// </FS:Beq>
		{
			LLTextureEntry &entry = getTEref((U8) index);
			entry.setID(texture_id[index]);
		}
	}

	return success;
}

//------------------------------------------------------------------------
// sendHoverHeight()
//------------------------------------------------------------------------
void LLVOAvatarSelf::sendHoverHeight() const
{
	std::string url = gAgent.getRegionCapability("AgentPreferences");

	if (!url.empty())
	{
		LLSD update = LLSD::emptyMap();
		const LLVector3& hover_offset = getHoverOffset();
		update["hover_height"] = hover_offset[2];

		LL_DEBUGS("Avatar") << avString() << "sending hover height value " << hover_offset[2] << LL_ENDL;

        // *TODO: - this class doesn't really do anything, could just use a base
        // class responder if nothing else gets added. 
        // (comment from removed Responder)
        LLCoreHttpUtil::HttpCoroutineAdapter::messageHttpPost(url, update, 
            "Hover height sent to sim", "Hover height not sent to sim");
		mLastHoverOffsetSent = hover_offset;
	}
}

void LLVOAvatarSelf::setHoverOffset(const LLVector3& hover_offset, bool send_update)
{
	if (getHoverOffset() != hover_offset)
	{
		LL_INFOS("Avatar") << avString() << " setting hover due to change " << hover_offset[2] << LL_ENDL;
		LLVOAvatar::setHoverOffset(hover_offset, send_update);
	}
	if (send_update && (hover_offset != mLastHoverOffsetSent))
	{
		LL_INFOS("Avatar") << avString() << " sending hover due to change " << hover_offset[2] << LL_ENDL;
		sendHoverHeight();
	}
}

//------------------------------------------------------------------------
// needsRenderBeam()
//------------------------------------------------------------------------
bool LLVOAvatarSelf::needsRenderBeam()
{
	LLTool *tool = LLToolMgr::getInstance()->getCurrentTool();

	bool is_touching_or_grabbing = (tool == LLToolGrab::getInstance() && LLToolGrab::getInstance()->isEditing());
    LLViewerObject* objp = LLToolGrab::getInstance()->getEditingObject();
    if (objp // might need to be "!objp ||" instead of "objp &&".
        && (objp->isAttachment() || objp->isAvatar()))
    {
        // don't render grab tool's selection beam on hud objects,
        // attachments or avatars
        is_touching_or_grabbing = false;
    }
	return is_touching_or_grabbing || (getAttachmentState() & AGENT_STATE_EDITING && LLSelectMgr::getInstance()->shouldShowSelection());
}

// static
void LLVOAvatarSelf::deleteScratchTextures()
{
	for(std::map< LLGLenum, LLGLuint*>::iterator it = sScratchTexNames.begin(), end_it = sScratchTexNames.end();
		it != end_it;
		++it)
	{
		LLImageGL::deleteTextures(1, (U32 *)it->second );
		stop_glerror();
	}

	if( sScratchTexBytes.value() )
	{
		LL_DEBUGS() << "Clearing Scratch Textures " << (S32Kilobytes)sScratchTexBytes << LL_ENDL;

		delete_and_clear(sScratchTexNames);
		sScratchTexBytes = S32Bytes(0);
	}
}

// static 
void LLVOAvatarSelf::dumpScratchTextureByteCount()
{
	LL_INFOS() << "Scratch Texture GL: " << (sScratchTexBytes/1024) << "KB" << LL_ENDL;
}

void LLVOAvatarSelf::dumpWearableInfo(LLAPRFile& outfile)
{
	// <FS:ND> Remove LLVolatileAPRPool/apr_file_t and use FILE* instead
	// apr_file_t* file = outfile.getFileHandle();
	LLAPRFile::tFiletype* file = outfile.getFileHandle();
	// </FS:ND>

	if (!file)
	{
		return;
	}

	
	apr_file_printf( file, "\n<wearable_info>\n" );

	LLWearableData *wd = getWearableData();
    LLWearableType *wr_inst = LLWearableType::getInstance();
	for (S32 type = 0; type < LLWearableType::WT_COUNT; type++)
	{
		const std::string& type_name = wr_inst->getTypeName((LLWearableType::EType)type);
		for (U32 j=0; j< wd->getWearableCount((LLWearableType::EType)type); j++)
		{
			LLViewerWearable *wearable = gAgentWearables.getViewerWearable((LLWearableType::EType)type,j);
			apr_file_printf( file, "\n\t    <wearable type=\"%s\" name=\"%s\"/>\n",
							 type_name.c_str(), wearable->getName().c_str() );
			LLWearable::visual_param_vec_t v_params;
			wearable->getVisualParams(v_params);
			for (LLWearable::visual_param_vec_t::iterator it = v_params.begin();
				 it != v_params.end(); ++it)
			{
				LLVisualParam *param = *it;
				dump_visual_param(file, param, param->getWeight());
			}
		}
	}
	apr_file_printf( file, "\n</wearable_info>\n" );
}

// [RLVa:KB] - Checked: 2013-03-03 (RLVa-1.4.8)
F32 LLVOAvatarSelf::getAvatarOffset() /*const*/
{
#ifdef OPENSIM
	if (!LLGridManager::getInstance()->isInSecondLife())
	{
		return (isUsingServerBakes()) ? LLAvatarAppearance::getAvatarOffset() : gSavedPerAccountSettings.getF32("AvatarHoverOffsetZ");
	}
#endif
	return LLAvatarAppearance::getAvatarOffset();
}
// [/RLVa:KB]

// <FS:Ansariel> [Legacy Bake]
//-----------------------------------------------------------------------------
// Legacy baking
//-----------------------------------------------------------------------------
//virtual
U32  LLVOAvatarSelf::processUpdateMessage(LLMessageSystem *mesgsys,
													 void **user_data,
													 U32 block_num,
													 const EObjectUpdateType update_type,
													 LLDataPacker *dp)
{
	U32 retval = LLVOAvatar::processUpdateMessage(mesgsys,user_data,block_num,update_type,dp);

	return retval;
}

bool LLVOAvatarSelf::isBakedTextureFinal(const LLAvatarAppearanceDefines::EBakedTextureIndex index) const
{
	const LLViewerTexLayerSet *layerset = getLayerSet(index);
	if (!layerset) return false;
	const LLViewerTexLayerSetBuffer *layerset_buffer = layerset->getViewerComposite();
	if (!layerset_buffer) return false;
	return !layerset_buffer->uploadNeeded();
}

//-----------------------------------------------------------------------------
// requestLayerSetUploads()
//-----------------------------------------------------------------------------
void LLVOAvatarSelf::requestLayerSetUploads()
{
	for (U32 i = 0; i < mBakedTextureDatas.size(); i++)
	{
		requestLayerSetUpload((EBakedTextureIndex)i);
	}
}

void LLVOAvatarSelf::requestLayerSetUpload(LLAvatarAppearanceDefines::EBakedTextureIndex i)
{
	ETextureIndex tex_index = mBakedTextureDatas[i].mTextureIndex;
	const bool layer_baked = isTextureDefined(tex_index, gAgentWearables.getWearableCount(tex_index));
	LLViewerTexLayerSet *layerset = getLayerSet(i);
	if (!layer_baked && layerset)
	{
		layerset->requestUpload();
	}
}

// virtual
bool LLVOAvatarSelf::hasPendingBakedUploads() const
{
	// <FS:Beq> BOMOS constrain uploads for non-BOM.
	// for (U32 i = 0; i < mBakedTextureDatas.size(); i++)
	for (U32 i = 0; i < getNumBakes(); i++)
	{
		LLViewerTexLayerSet* layerset = getTexLayerSet(i);
		if (layerset && layerset->getViewerComposite() && layerset->getViewerComposite()->uploadPending())
		{
			return true;
		}
	}
	return false;
}

void CheckAgentAppearanceService_httpSuccess( LLSD const &aData )
{
		LL_DEBUGS("Avatar") << "OK" << LL_ENDL;
}

void forceAppearanceUpdate()
{
	// Trying to rebake immediately after crossing region boundary
	// seems to be failure prone; adding a delay factor. Yes, this
	// fix is ad-hoc and not guaranteed to work in all cases.
	// <FS:Beq> Never trust the avatarp lifetime.
	// doAfterInterval(boost::bind(&LLVOAvatarSelf::forceBakeAllTextures,	gAgentAvatarp.get(), true), 5.0);
	doAfterInterval([](){ if (isAgentAvatarValid()) { gAgentAvatarp->forceBakeAllTextures(true); }}, 5.0);
	// </FS:Beq>

}

void CheckAgentAppearanceService_httpFailure( LLSD const &aData )
{
	if (isAgentAvatarValid())
	{
		LL_DEBUGS("Avatar") << "failed, will rebake " << aData << LL_ENDL;
		forceAppearanceUpdate();
	}	
}

void LLVOAvatarSelf::checkForUnsupportedServerBakeAppearance()
{
	// Need to check only if we have a server baked appearance and are
	// in a non-baking region.
	if (!gAgentAvatarp->isUsingServerBakes())
		return;
	if (!gAgent.getRegion() || gAgent.getRegion()->getCentralBakeVersion()!=0)
		return;

	// if baked image service is unknown, need to refresh.
	if (LLAppearanceMgr::instance().getAppearanceServiceURL().empty())
	{
		forceAppearanceUpdate();
	}
	// query baked image service to check status.
	std::string image_url = gAgentAvatarp->getImageURL(TEX_HEAD_BAKED,
													   getTE(TEX_HEAD_BAKED)->getID());

	LLCoreHttpUtil::HttpCoroutineAdapter::callbackHttpGet( image_url, CheckAgentAppearanceService_httpSuccess, CheckAgentAppearanceService_httpFailure );
}

void LLVOAvatarSelf::setNewBakedTexture(LLAvatarAppearanceDefines::EBakedTextureIndex i, const LLUUID &uuid)
{
	ETextureIndex index = LLAvatarAppearance::getDictionary()->bakedToLocalTextureIndex(i);
	setNewBakedTexture(index, uuid);
}


//-----------------------------------------------------------------------------
// setNewBakedTexture()
// A new baked texture has been successfully uploaded and we can start using it now.
//-----------------------------------------------------------------------------
void LLVOAvatarSelf::setNewBakedTexture( ETextureIndex te, const LLUUID& uuid )
{
	// Baked textures live on other sims.
	LLHost target_host = getObjectHost();	
	setTEImage( te, LLViewerTextureManager::getFetchedTextureFromHost( uuid, FTT_HOST_BAKE, target_host ) );
	updateMeshTextures();
	dirtyMesh();

	LLVOAvatar::cullAvatarsByPixelArea();

	/* switch(te)
		case TEX_HEAD_BAKED:
			LL_INFOS() << "New baked texture: HEAD" << LL_ENDL; */
	const LLAvatarAppearanceDictionary::TextureEntry *texture_dict = LLAvatarAppearance::getDictionary()->getTexture(te);
	if (texture_dict->mIsBakedTexture)
	{
		debugBakedTextureUpload(texture_dict->mBakedTextureIndex, true); // false for start of upload, true for finish.
		LL_INFOS() << "New baked texture: " << texture_dict->mName << " UUID: " << uuid <<LL_ENDL;
	}
	else
	{
		LL_WARNS() << "New baked texture: unknown te " << te << LL_ENDL;
	}
	
	//	dumpAvatarTEs( "setNewBakedTexture() send" );
	// RN: throttle uploads
	if (!hasPendingBakedUploads())
	{
		gAgent.sendAgentSetAppearance();

		if (gSavedSettings.getBOOL("DebugAvatarRezTime"))
		{
			LLSD args;
			args["EXISTENCE"] = llformat("%d",(U32)mDebugExistenceTimer.getElapsedTimeF32());
			args["TIME"] = llformat("%d",(U32)mDebugSelfLoadTimer.getElapsedTimeF32());
			if (isAllLocalTextureDataFinal())
			{
				LLNotificationsUtil::add("AvatarRezSelfBakedDoneNotification",args);
				LL_DEBUGS("Avatar") << "REZTIME: [ " << (U32)mDebugExistenceTimer.getElapsedTimeF32()
						<< "sec ]"
						<< avString() 
						<< "RuthTimer " << (U32)mRuthDebugTimer.getElapsedTimeF32()
						<< " SelfLoadTimer " << (U32)mDebugSelfLoadTimer.getElapsedTimeF32()
						<< " Notification " << "AvatarRezSelfBakedDoneNotification"
						<< LL_ENDL;
			}
			else
			{
				args["STATUS"] = debugDumpAllLocalTextureDataInfo();
				LLNotificationsUtil::add("AvatarRezSelfBakedUpdateNotification",args);
				LL_DEBUGS("Avatar") << "REZTIME: [ " << (U32)mDebugExistenceTimer.getElapsedTimeF32()
						<< "sec ]"
						<< avString() 
						<< "RuthTimer " << (U32)mRuthDebugTimer.getElapsedTimeF32()
						<< " SelfLoadTimer " << (U32)mDebugSelfLoadTimer.getElapsedTimeF32()
						<< " Notification " << "AvatarRezSelfBakedUpdateNotification"
						<< LL_ENDL;
			}
		}

		outputRezDiagnostics();
	}
}

//-----------------------------------------------------------------------------
// setCachedBakedTexture()
// A baked texture id was received from a cache query, make it active
//-----------------------------------------------------------------------------
void LLVOAvatarSelf::setCachedBakedTexture( ETextureIndex te, const LLUUID& uuid )
{
	setTETexture( te, uuid );

	/* switch(te)
		case TEX_HEAD_BAKED:
			if( mHeadLayerSet )
				mHeadLayerSet->cancelUpload(); */
	for (U32 i = 0; i < mBakedTextureDatas.size(); i++)
	{
		LLViewerTexLayerSet *layerset = getTexLayerSet(i);
		if ( mBakedTextureDatas[i].mTextureIndex == te && layerset)
		{
			layerset->cancelUpload();
		}
	}
}

// static
void LLVOAvatarSelf::processRebakeAvatarTextures(LLMessageSystem* msg, void**)
{
	LLUUID texture_id;
	msg->getUUID("TextureData", "TextureID", texture_id);
	if (!isAgentAvatarValid()) return;

	// If this is a texture corresponding to one of our baked entries, 
	// just rebake that layer set.
	bool found{ false };

	/* ETextureIndex baked_texture_indices[BAKED_NUM_INDICES] =
			TEX_HEAD_BAKED,
			TEX_UPPER_BAKED, */
	for (LLAvatarAppearanceDictionary::Textures::const_iterator iter = LLAvatarAppearance::getDictionary()->getTextures().begin();
		 iter != LLAvatarAppearance::getDictionary()->getTextures().end();
		 ++iter)
	{
		const ETextureIndex index = iter->first;
		const LLAvatarAppearanceDictionary::TextureEntry *texture_dict = iter->second;
		if (texture_dict->mIsBakedTexture)
		{
			if (texture_id == gAgentAvatarp->getTEImage(index)->getID())
			{
				LLViewerTexLayerSet* layer_set = gAgentAvatarp->getLayerSet(index);
				if (layer_set)
				{
					LL_INFOS() << "TAT: rebake - matched entry " << (S32)index << LL_ENDL;
					gAgentAvatarp->invalidateComposite(layer_set, true);
					found = true;
					add(LLStatViewer::TEX_REBAKES, 1);
				}
			}
		}
	}

	// If texture not found, rebake all entries.
	if (!found)
	{
		gAgentAvatarp->forceBakeAllTextures();
	}
	else
	{
		// Not sure if this is necessary, but forceBakeAllTextures() does it.
		gAgentAvatarp->updateMeshTextures();
	}
}
// </FS:Ansariel> [Legacy Bake]
<|MERGE_RESOLUTION|>--- conflicted
+++ resolved
@@ -193,7 +193,6 @@
     mInitialMetric(true),
     mMetricSequence(0)
 {
-<<<<<<< HEAD
 // <FS:Ansariel> [Legacy Bake]
 #ifdef OPENSIM
 	if (!LLGridManager::getInstance()->isInSecondLife())
@@ -203,8 +202,6 @@
 #endif
 // </FS:Ansariel> [Legacy Bake]
 
-=======
->>>>>>> 5f4d312c
 	mMotionController.mIsSelf = true;
 
 	LL_DEBUGS() << "Marking avatar as self " << id << LL_ENDL;
@@ -910,7 +907,6 @@
 			}
 		}
 	}
-<<<<<<< HEAD
 
 	// <FS:Zi> Pie menu
 	for (S32 group = 0; group < PIE_MAX_SLICES; group++)
@@ -975,8 +971,6 @@
 	}
 	// </FS:Zi> Pie menu
 
-=======
->>>>>>> 5f4d312c
 	return true;
 }
 
@@ -1074,13 +1068,9 @@
 }
 
 // virtual
-<<<<<<< HEAD
 // <FS:Ansariel> [Legacy Bake]
 //bool LLVOAvatarSelf::setVisualParamWeight(const LLVisualParam *which_param, F32 weight)
 bool LLVOAvatarSelf::setVisualParamWeight(const LLVisualParam *which_param, F32 weight, bool upload_bake)
-=======
-bool LLVOAvatarSelf::setVisualParamWeight(const LLVisualParam *which_param, F32 weight)
->>>>>>> 5f4d312c
 {
 	if (!which_param)
 	{
@@ -1093,13 +1083,9 @@
 }
 
 // virtual
-<<<<<<< HEAD
 // <FS:Ansariel> [Legacy Bake]
 //bool LLVOAvatarSelf::setVisualParamWeight(const char* param_name, F32 weight)
 bool LLVOAvatarSelf::setVisualParamWeight(const char* param_name, F32 weight, bool upload_bake)
-=======
-bool LLVOAvatarSelf::setVisualParamWeight(const char* param_name, F32 weight)
->>>>>>> 5f4d312c
 {
 	if (!param_name)
 	{
@@ -1112,13 +1098,9 @@
 }
 
 // virtual
-<<<<<<< HEAD
 // <FS:Ansariel> [Legacy Bake]
 //bool LLVOAvatarSelf::setVisualParamWeight(const LLViewerVisualParam *param, F32 weight)
 bool LLVOAvatarSelf::setVisualParamWeight(S32 index, F32 weight, bool upload_bake)
-=======
-bool LLVOAvatarSelf::setVisualParamWeight(S32 index, F32 weight)
->>>>>>> 5f4d312c
 {
 	LLViewerVisualParam *param = (LLViewerVisualParam*) LLCharacter::getVisualParam(index);
 	// <FS:Ansariel> [Legacy Bake]
@@ -1126,13 +1108,9 @@
 	return setParamWeight(param,weight,upload_bake);
 }
 
-<<<<<<< HEAD
 // <FS:Ansariel> [Legacy Bake]
 //bool LLVOAvatarSelf::setParamWeight(const LLViewerVisualParam *param, F32 weight)
 bool LLVOAvatarSelf::setParamWeight(const LLViewerVisualParam *param, F32 weight, bool upload_bake)
-=======
-bool LLVOAvatarSelf::setParamWeight(const LLViewerVisualParam *param, F32 weight)
->>>>>>> 5f4d312c
 {
 	if (!param)
 	{
@@ -1283,13 +1261,9 @@
 		{
 			LLViewerTexLayerSet *layerset = getTexLayerSet(i);
 			layerset->setUpdatesEnabled(true);
-<<<<<<< HEAD
 			// <FS:Ansariel> [Legacy Bake]
 			//invalidateComposite(layerset);
 			invalidateComposite(layerset, false);
-=======
-			invalidateComposite(layerset);
->>>>>>> 5f4d312c
 		}
 		updateMeshTextures();
 		// <FS:Ansariel> [Legacy Bake]
@@ -1451,11 +1425,7 @@
 		}
 		if (mBeamTimer.getElapsedTimeF32() > gLggBeamMaps.setUpAndGetDuration())
 		{
-<<<<<<< HEAD
 			mBeam->setColor(rgb);
-=======
-			mBeam->setColor(LLColor4U(gAgent.getEffectColor()));
->>>>>>> 5f4d312c
 			mBeam->setNeedsSendToSim(true);
 			mBeamTimer.reset();
 			gLggBeamMaps.fireCurrentBeams(mBeam, rgb);
@@ -1517,14 +1487,10 @@
 				case CAMERA_MODE_MOUSELOOK:
 					if (LLVOAvatar::sVisibleInFirstPerson && attachment->getVisibleInFirstPerson())
 					{
-<<<<<<< HEAD
 // [RLVa:KB] - Checked: RLVa-2.0.2
 						attachment->setAttachmentVisibility(fRlvCanShowAttachment);
 // [/RLVa:KB]
 //						attachment->setAttachmentVisibility(true);
-=======
-						attachment->setAttachmentVisibility(true);
->>>>>>> 5f4d312c
 					}
 					else
 					{
@@ -1532,14 +1498,10 @@
 					}
 					break;
 				default:
-<<<<<<< HEAD
 // [RLVa:KB] - Checked: RLVa-2.0.2
 					attachment->setAttachmentVisibility(fRlvCanShowAttachment);
 // [/RLVa:KB]
 //					attachment->setAttachmentVisibility(true);
-=======
-					attachment->setAttachmentVisibility(true);
->>>>>>> 5f4d312c
 					break;
 			}
 		}
@@ -1818,14 +1780,11 @@
 			LLAppearanceMgr::instance().unregisterAttachment(attachment_id);
 		}
 		
-<<<<<<< HEAD
 // [RLVa:KB] - Checked: 2010-08-22 (RLVa-1.2.1a) | Added: RLVa-1.2.1a
 		if ( (rlv_handler_t::isEnabled()) && (viewer_object->isHUDAttachment()) && (gRlvAttachmentLocks.hasLockedHUD()) )
 			gRlvAttachmentLocks.updateLockedHUD();
 // [/RLVa:KB]
 
-=======
->>>>>>> 5f4d312c
 		return true;
 	}
 	return false;
@@ -3233,11 +3192,8 @@
 			if (slam_for_debug)
 			{
 				layer_set->setUpdatesEnabled(true);
-<<<<<<< HEAD
 				// <FS:Ansariel> [Legacy Bake]
 				layer_set->cancelUpload();
-=======
->>>>>>> 5f4d312c
 			}
 
 			// <FS:Ansariel> [Legacy Bake]
