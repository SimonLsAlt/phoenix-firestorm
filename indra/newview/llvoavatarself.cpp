/** 
 * @file llvoavatar.cpp
 * @brief Implementation of LLVOAvatar class which is a derivation fo LLViewerObject
 *
 * $LicenseInfo:firstyear=2001&license=viewerlgpl$
 * Second Life Viewer Source Code
 * Copyright (C) 2010, Linden Research, Inc.
 * 
 * This library is free software; you can redistribute it and/or
 * modify it under the terms of the GNU Lesser General Public
 * License as published by the Free Software Foundation;
 * version 2.1 of the License only.
 * 
 * This library is distributed in the hope that it will be useful,
 * but WITHOUT ANY WARRANTY; without even the implied warranty of
 * MERCHANTABILITY or FITNESS FOR A PARTICULAR PURPOSE.  See the GNU
 * Lesser General Public License for more details.
 * 
 * You should have received a copy of the GNU Lesser General Public
 * License along with this library; if not, write to the Free Software
 * Foundation, Inc., 51 Franklin Street, Fifth Floor, Boston, MA  02110-1301  USA
 * 
 * Linden Research, Inc., 945 Battery Street, San Francisco, CA  94111  USA
 * $/LicenseInfo$
 */

#if LL_MSVC
// disable warning about boost::lexical_cast returning uninitialized data
// when it fails to parse the string
#pragma warning (disable:4701)
#endif

#include "llviewerprecompiledheaders.h"

#include "llvoavatarself.h"
#include "llvoavatar.h"

#include "pipeline.h"

#include "llagent.h" //  Get state values from here
#include "llattachmentsmgr.h"
#include "llagentcamera.h"
#include "llagentwearables.h"
#include "llhudeffecttrail.h"
#include "llhudmanager.h"
#include "llinventoryfunctions.h"
#include "lllocaltextureobject.h"
#include "llnotificationsutil.h"
#include "llselectmgr.h"
#include "lltoolgrab.h"	// for needsRenderBeam
#include "lltoolmgr.h" // for needsRenderBeam
#include "lltoolmorph.h"
#include "lltrans.h"
#include "llviewercamera.h"
#include "llviewercontrol.h"
#include "llviewermenu.h"
#include "llviewerobjectlist.h"
#include "llviewerstats.h"
#include "llviewerregion.h"
#include "llviewertexlayer.h"
#include "llviewerwearable.h"
#include "llappearancemgr.h"
#include "llmeshrepository.h"
#include "llvovolume.h"
#include "llsdutil.h"
#include "llstartup.h"
#include "llsdserialize.h"
#include "llcallstack.h"
#include "llcorehttputil.h"

// Firestorm includes
#include "fslslbridge.h"
#include "lggbeammaps.h"
#include "piemenu.h"
#include "pieslice.h"
#include "pieseparator.h"
// [RLVa:KB] - Checked: RLVa-2.0.2
#include "rlvhandler.h"
#include "rlvhelper.h"
#include "rlvlocks.h"
// [/RLVa:KB]


// <FS:Ansariel> [Legacy Bake]
#include "llviewernetwork.h"
// </FS:Ansariel> [Legacy Bake]

#if LL_MSVC
// disable boost::lexical_cast warning
#pragma warning (disable:4702)
#endif

#include <boost/lexical_cast.hpp>

LLPointer<LLVOAvatarSelf> gAgentAvatarp = NULL;

BOOL isAgentAvatarValid()
{
	return (gAgentAvatarp.notNull() && gAgentAvatarp->isValid());
}

void selfStartPhase(const std::string& phase_name)
{
	if (isAgentAvatarValid())
	{
		gAgentAvatarp->startPhase(phase_name);
	}
}

void selfStopPhase(const std::string& phase_name, bool err_check)
{
	if (isAgentAvatarValid())
	{
		gAgentAvatarp->stopPhase(phase_name, err_check);
	}
}

void selfClearPhases()
{
	if (isAgentAvatarValid())
	{
		gAgentAvatarp->clearPhases();
	}
}

using namespace LLAvatarAppearanceDefines;


LLSD summarize_by_buckets(std::vector<LLSD> in_records, std::vector<std::string> by_fields, std::string val_field);

/*********************************************************************************
 **                                                                             **
 ** Begin private LLVOAvatarSelf Support classes
 **
 **/

struct LocalTextureData
{
	LocalTextureData() : 
		mIsBakedReady(false), 
		mDiscard(MAX_DISCARD_LEVEL+1), 
		mImage(NULL), 
		mWearableID(IMG_DEFAULT_AVATAR),
		mTexEntry(NULL)
	{}
	LLPointer<LLViewerFetchedTexture> mImage;
	bool mIsBakedReady;
	S32 mDiscard;
	LLUUID mWearableID;	// UUID of the wearable that this texture belongs to, not of the image itself
	LLTextureEntry *mTexEntry;
};

//-----------------------------------------------------------------------------
// Callback data
//-----------------------------------------------------------------------------


/**
 **
 ** End LLVOAvatarSelf Support classes
 **                                                                             **
 *********************************************************************************/


//-----------------------------------------------------------------------------
// Static Data
//-----------------------------------------------------------------------------
S32Bytes LLVOAvatarSelf::sScratchTexBytes(0);
std::map< LLGLenum, LLGLuint*> LLVOAvatarSelf::sScratchTexNames;


/*********************************************************************************
 **                                                                             **
 ** Begin LLVOAvatarSelf Constructor routines
 **
 **/

LLVOAvatarSelf::LLVOAvatarSelf(const LLUUID& id,
							   const LLPCode pcode,
							   LLViewerRegion* regionp) :
	LLVOAvatar(id, pcode, regionp),
// [RLVa:KB] - Checked: 2012-07-28 (RLVa-1.4.7)
	mAttachmentSignal(NULL),
// [/RLVa:KB]
	mScreenp(NULL),
	mLastRegionHandle(0),
	mRegionCrossingCount(0),
	mIsCrossingRegion(false), // <FS:Ansariel> FIRE-12004: Attachments getting lost on TP
	// Value outside legal range, so will always be a mismatch the
	// first time through.
	mLastHoverOffsetSent(LLVector3(0.0f, 0.0f, -999.0f)),
    mInitialMetric(true),
    mMetricSequence(0)
{
// <FS:Ansariel> [Legacy Bake]
#ifdef OPENSIM
	if (!LLGridManager::getInstance()->isInSecondLife())
	{
		gAgentWearables.setAvatarObject(this);
	}
#endif
// </FS:Ansariel> [Legacy Bake]

	mMotionController.mIsSelf = TRUE;

	LL_DEBUGS() << "Marking avatar as self " << id << LL_ENDL;
}

// Called periodically for diagnostics, return true when done.
bool output_self_av_texture_diagnostics()
{
	if (!isAgentAvatarValid())
		return true; // done checking

	gAgentAvatarp->outputRezDiagnostics();

	return false;
}

bool update_avatar_rez_metrics()
{
	if (!isAgentAvatarValid())
		return true;
	
	gAgentAvatarp->updateAvatarRezMetrics(false);

	return false;
}

// <FS:Ansariel> [Legacy Bake]
bool check_for_unsupported_baked_appearance()
{
	if (!isAgentAvatarValid())
		return true;

	gAgentAvatarp->checkForUnsupportedServerBakeAppearance();
	return false;
}
// </FS:Ansariel> [Legacy Bake]

void LLVOAvatarSelf::initInstance()
{
	BOOL status = TRUE;
	// creates hud joint(mScreen) among other things
	status &= loadAvatarSelf();

	// adds attachment points to mScreen among other things
	LLVOAvatar::initInstance();

	LL_INFOS() << "Self avatar object created. Starting timer." << LL_ENDL;
	mDebugSelfLoadTimer.reset();
	// clear all times to -1 for debugging
	for (U32 i =0; i < LLAvatarAppearanceDefines::TEX_NUM_INDICES; ++i)
	{
		for (U32 j = 0; j <= MAX_DISCARD_LEVEL; ++j)
		{
			mDebugTextureLoadTimes[i][j] = -1.0f;
		}
	}

	for (U32 i =0; i < LLAvatarAppearanceDefines::BAKED_NUM_INDICES; ++i)
	{
		mDebugBakedTextureTimes[i][0] = -1.0f;
		mDebugBakedTextureTimes[i][1] = -1.0f;
	}

// [RLVa:KB] - Checked: 2010-12-12 (RLVa-1.2.2c) | Added: RLVa-1.2.2c
	RlvAttachPtLookup::initLookupTable();
// [/RLVa:KB]

	status &= buildMenus();
	if (!status)
	{
		LL_ERRS() << "Unable to load user's avatar" << LL_ENDL;
		return;
	}

	setHoverIfRegionEnabled();

	//doPeriodically(output_self_av_texture_diagnostics, 30.0);
	doPeriodically(update_avatar_rez_metrics, 5.0);
	// <FS:Ansariel> [Legacy Bake]
	doPeriodically(check_for_unsupported_baked_appearance, 120.0);
	doPeriodically(boost::bind(&LLVOAvatarSelf::checkStuckAppearance, this), 30.0);

    mInitFlags |= 1<<2;
}

void LLVOAvatarSelf::setHoverIfRegionEnabled()
{
	if (getRegion() && getRegion()->simulatorFeaturesReceived())
	{
		if (getRegion()->avatarHoverHeightEnabled())
		{
			F32 hover_z = gSavedPerAccountSettings.getF32("AvatarHoverOffsetZ");
			setHoverOffset(LLVector3(0.0, 0.0, llclamp(hover_z,MIN_HOVER_Z,MAX_HOVER_Z)));
			LL_INFOS("Avatar") << avString() << " set hover height from debug setting " << hover_z << LL_ENDL;
		}
		// <FS:Ansariel> [Legacy bake]
		else if (!isUsingServerBakes())
		{
			computeBodySize();
		}
		// </FS:Ansariel> [Legacy bake]
		else 
		{
			setHoverOffset(LLVector3(0.0, 0.0, 0.0));
			LL_INFOS("Avatar") << avString() << " zeroing hover height, region does not support" << LL_ENDL;
		}
	}
	else
	{
		LL_INFOS("Avatar") << avString() << " region or simulator features not known, no change on hover" << LL_ENDL;
		if (getRegion())
		{
			getRegion()->setSimulatorFeaturesReceivedCallback(boost::bind(&LLVOAvatarSelf::onSimulatorFeaturesReceived,this,_1));
		}

	}
}

bool LLVOAvatarSelf::checkStuckAppearance()
{
	const F32 CONDITIONAL_UNSTICK_INTERVAL = 300.0;
	const F32 UNCONDITIONAL_UNSTICK_INTERVAL = 600.0;
	
	if (gAgentWearables.isCOFChangeInProgress())
	{
		LL_DEBUGS("Avatar") << "checking for stuck appearance" << LL_ENDL;
		F32 change_time = gAgentWearables.getCOFChangeTime();
		LL_DEBUGS("Avatar") << "change in progress for " << change_time << " seconds" << LL_ENDL;
		S32 active_hp = LLAppearanceMgr::instance().countActiveHoldingPatterns();
		LL_DEBUGS("Avatar") << "active holding patterns " << active_hp << " seconds" << LL_ENDL;
		S32 active_copies = LLAppearanceMgr::instance().getActiveCopyOperations();
		LL_DEBUGS("Avatar") << "active copy operations " << active_copies << LL_ENDL;

		if ((change_time > CONDITIONAL_UNSTICK_INTERVAL && active_copies == 0) ||
			(change_time > UNCONDITIONAL_UNSTICK_INTERVAL))
		{
			gAgentWearables.notifyLoadingFinished();
		}
	}

	// Return false to continue running check periodically.
	return LLApp::isExiting();
}

// virtual
void LLVOAvatarSelf::markDead()
{
	mBeam = NULL;
	LLVOAvatar::markDead();
}

/*virtual*/ BOOL LLVOAvatarSelf::loadAvatar()
{
	BOOL success = LLVOAvatar::loadAvatar();

	// set all parameters stored directly in the avatar to have
	// the isSelfParam to be TRUE - this is used to prevent
	// them from being animated or trigger accidental rebakes
	// when we copy params from the wearable to the base avatar.
	for (LLViewerVisualParam* param = (LLViewerVisualParam*) getFirstVisualParam(); 
		 param;
		 param = (LLViewerVisualParam*) getNextVisualParam())
	{
		if (param->getWearableType() != LLWearableType::WT_INVALID)
		{
			param->setIsDummy(TRUE);
		}
	}

	return success;
}


BOOL LLVOAvatarSelf::loadAvatarSelf()
{
	BOOL success = TRUE;
	// avatar_skeleton.xml
	if (!buildSkeletonSelf(sAvatarSkeletonInfo))
	{
		LL_WARNS() << "avatar file: buildSkeleton() failed" << LL_ENDL;
		return FALSE;
	}

	return success;
}

BOOL LLVOAvatarSelf::buildSkeletonSelf(const LLAvatarSkeletonInfo *info)
{
	// add special-purpose "screen" joint
	mScreenp = new LLViewerJoint("mScreen", NULL);
	// for now, put screen at origin, as it is only used during special
	// HUD rendering mode
	F32 aspect = LLViewerCamera::getInstance()->getAspect();
	LLVector3 scale(1.f, aspect, 1.f);
	mScreenp->setScale(scale);
	// SL-315
	mScreenp->setWorldPosition(LLVector3::zero);
	// need to update screen agressively when sidebar opens/closes, for example
	mScreenp->mUpdateXform = TRUE;
	return TRUE;
}

BOOL LLVOAvatarSelf::buildMenus()
{
	//-------------------------------------------------------------------------
	// build the attach and detach menus
	//-------------------------------------------------------------------------
	gAttachBodyPartPieMenus[0] = NULL;

	LLContextMenu::Params params;
	params.label(LLTrans::getString("BodyPartsRightArm"));
	params.name(params.label);
	params.visible(false);
	gAttachBodyPartPieMenus[1] = LLUICtrlFactory::create<LLContextMenu> (params);

	params.label(LLTrans::getString("BodyPartsHead"));
	params.name(params.label);
	gAttachBodyPartPieMenus[2] = LLUICtrlFactory::create<LLContextMenu> (params);

	params.label(LLTrans::getString("BodyPartsLeftArm"));
	params.name(params.label);
	gAttachBodyPartPieMenus[3] = LLUICtrlFactory::create<LLContextMenu> (params);

	gAttachBodyPartPieMenus[4] = NULL;

	params.label(LLTrans::getString("BodyPartsLeftLeg"));
	params.name(params.label);
	gAttachBodyPartPieMenus[5] = LLUICtrlFactory::create<LLContextMenu> (params);

	params.label(LLTrans::getString("BodyPartsTorso"));
	params.name(params.label);
	gAttachBodyPartPieMenus[6] = LLUICtrlFactory::create<LLContextMenu> (params);

	params.label(LLTrans::getString("BodyPartsRightLeg"));
	params.name(params.label);
	gAttachBodyPartPieMenus[7] = LLUICtrlFactory::create<LLContextMenu> (params);

	params.label(LLTrans::getString("BodyPartsEnhancedSkeleton"));
	params.name(params.label);
	gAttachBodyPartPieMenus[8] = LLUICtrlFactory::create<LLContextMenu>(params);

	gDetachBodyPartPieMenus[0] = NULL;

	params.label(LLTrans::getString("BodyPartsRightArm"));
	params.name(params.label);
	gDetachBodyPartPieMenus[1] = LLUICtrlFactory::create<LLContextMenu> (params);

	params.label(LLTrans::getString("BodyPartsHead"));
	params.name(params.label);
	gDetachBodyPartPieMenus[2] = LLUICtrlFactory::create<LLContextMenu> (params);

	params.label(LLTrans::getString("BodyPartsLeftArm"));
	params.name(params.label);
	gDetachBodyPartPieMenus[3] = LLUICtrlFactory::create<LLContextMenu> (params);

	gDetachBodyPartPieMenus[4] = NULL;

	params.label(LLTrans::getString("BodyPartsLeftLeg"));
	params.name(params.label);
	gDetachBodyPartPieMenus[5] = LLUICtrlFactory::create<LLContextMenu> (params);

	params.label(LLTrans::getString("BodyPartsTorso"));
	params.name(params.label);
	gDetachBodyPartPieMenus[6] = LLUICtrlFactory::create<LLContextMenu> (params);

	params.label(LLTrans::getString("BodyPartsRightLeg"));
	params.name(params.label);
	gDetachBodyPartPieMenus[7] = LLUICtrlFactory::create<LLContextMenu> (params);

	params.label(LLTrans::getString("BodyPartsEnhancedSkeleton"));
	params.name(params.label);
	gDetachBodyPartPieMenus[8] = LLUICtrlFactory::create<LLContextMenu>(params);

// <FS:Zi> Pie menu
	//-------------------------------------------------------------------------
	// build the attach and detach pie menus
	//-------------------------------------------------------------------------
	PieMenu::Params pieParams;
	pieParams.visible(false);

	gPieAttachBodyPartMenus[0] = NULL;

	pieParams.label(LLTrans::getString("BodyPartsRightArm"));
	pieParams.name(pieParams.label);
	gPieAttachBodyPartMenus[1] = LLUICtrlFactory::create<PieMenu> (pieParams);

	pieParams.label(LLTrans::getString("BodyPartsHead"));
	pieParams.name(pieParams.label);
	gPieAttachBodyPartMenus[2] = LLUICtrlFactory::create<PieMenu> (pieParams);

	pieParams.label(LLTrans::getString("BodyPartsLeftArm"));
	pieParams.name(pieParams.label);
	gPieAttachBodyPartMenus[3] = LLUICtrlFactory::create<PieMenu> (pieParams);

	gPieAttachBodyPartMenus[4] = NULL;

	pieParams.label(LLTrans::getString("BodyPartsLeftLeg"));
	pieParams.name(pieParams.label);
	gPieAttachBodyPartMenus[5] = LLUICtrlFactory::create<PieMenu> (pieParams);

	pieParams.label(LLTrans::getString("BodyPartsTorso"));
	pieParams.name(pieParams.label);
	gPieAttachBodyPartMenus[6] = LLUICtrlFactory::create<PieMenu> (pieParams);

	pieParams.label(LLTrans::getString("BodyPartsRightLeg"));
	pieParams.name(pieParams.label);
	gPieAttachBodyPartMenus[7] = LLUICtrlFactory::create<PieMenu> (pieParams);

	gPieDetachBodyPartMenus[0] = NULL;

	pieParams.label(LLTrans::getString("BodyPartsRightArm"));
	pieParams.name(pieParams.label);
	gPieDetachBodyPartMenus[1] = LLUICtrlFactory::create<PieMenu> (pieParams);

	pieParams.label(LLTrans::getString("BodyPartsHead"));
	pieParams.name(pieParams.label);
	gPieDetachBodyPartMenus[2] = LLUICtrlFactory::create<PieMenu> (pieParams);

	pieParams.label(LLTrans::getString("BodyPartsLeftArm"));
	pieParams.name(pieParams.label);
	gPieDetachBodyPartMenus[3] = LLUICtrlFactory::create<PieMenu> (pieParams);

	gPieDetachBodyPartMenus[4] = NULL;

	pieParams.label(LLTrans::getString("BodyPartsLeftLeg"));
	pieParams.name(pieParams.label);
	gPieDetachBodyPartMenus[5] = LLUICtrlFactory::create<PieMenu> (pieParams);

	pieParams.label(LLTrans::getString("BodyPartsTorso"));
	pieParams.name(pieParams.label);
	gPieDetachBodyPartMenus[6] = LLUICtrlFactory::create<PieMenu> (pieParams);

	pieParams.label(LLTrans::getString("BodyPartsRightLeg"));
	pieParams.name(pieParams.label);
	gPieDetachBodyPartMenus[7] = LLUICtrlFactory::create<PieMenu> (pieParams);
// </FS:Zi> Pie menu

	for (S32 i = 0; i < 9; i++)
	{
		if (gAttachBodyPartPieMenus[i])
		{
			gAttachPieMenu->appendContextSubMenu( gAttachBodyPartPieMenus[i] );
		}
		else
		{
			for (attachment_map_t::iterator iter = mAttachmentPoints.begin(); 
				 iter != mAttachmentPoints.end();
				 ++iter)
			{
				LLViewerJointAttachment* attachment = iter->second;
				if (attachment && attachment->getGroup() == i)
				{
					LLMenuItemCallGL::Params item_params;

					std::string sub_piemenu_name = attachment->getName();
					if (LLTrans::getString(sub_piemenu_name) != "")
					{
						item_params.label = LLTrans::getString(sub_piemenu_name);
					}
					else
					{
						item_params.label = sub_piemenu_name;
					}
					item_params.name =(item_params.label );
					item_params.on_click.function_name = "Object.AttachToAvatar";
					item_params.on_click.parameter = iter->first;
					// [RLVa:KB] - No changes, but we do need the parameter to always be idxAttachPt for object_selected_and_point_valid()
					item_params.on_enable.function_name = "Object.EnableWear";
					item_params.on_enable.parameter = iter->first;
					LLMenuItemCallGL* item = LLUICtrlFactory::create<LLMenuItemCallGL>(item_params);

					gAttachPieMenu->addChild(item);

					break;

				}
			}
		}

		if (gDetachBodyPartPieMenus[i])
		{
			gDetachPieMenu->appendContextSubMenu( gDetachBodyPartPieMenus[i] );
<<<<<<< HEAD
			gDetachAttSelfMenu->appendContextSubMenu(gDetachBodyPartPieMenus[i]);
			gDetachAvatarMenu->appendContextSubMenu(gDetachBodyPartPieMenus[i]);
			// <FS:Ansariel> FIRE-7893: "Detach" sub-menu on inspect menu without function
			gInspectSelfDetachMenu->appendContextSubMenu( gDetachBodyPartPieMenus[i] );
=======
>>>>>>> 7d93032f
		}
		else
		{
			for (attachment_map_t::iterator iter = mAttachmentPoints.begin(); 
				 iter != mAttachmentPoints.end();
				 ++iter)
			{
				LLViewerJointAttachment* attachment = iter->second;
				if (attachment && attachment->getGroup() == i)
				{
					LLMenuItemCallGL::Params item_params;
					std::string sub_piemenu_name = attachment->getName();
					if (LLTrans::getString(sub_piemenu_name) != "")
					{
						item_params.label = LLTrans::getString(sub_piemenu_name);
					}
					else
					{
						item_params.label = sub_piemenu_name;
					}
					item_params.name =(item_params.label );
					item_params.on_click.function_name = "Attachment.DetachFromPoint";
					item_params.on_click.parameter = iter->first;
					item_params.on_enable.function_name = "Attachment.PointFilled";
					item_params.on_enable.parameter = iter->first;
					LLMenuItemCallGL* item = LLUICtrlFactory::create<LLMenuItemCallGL>(item_params);

					gDetachPieMenu->addChild(item);
<<<<<<< HEAD
					gDetachAttSelfMenu->addChild(LLUICtrlFactory::create<LLMenuItemCallGL>(item_params));
					gDetachAvatarMenu->addChild(LLUICtrlFactory::create<LLMenuItemCallGL>(item_params));
					// <FS:Ansariel> FIRE-7893: "Detach" sub-menu on inspect menu without function
					gInspectSelfDetachMenu->addChild(item);

=======
						
>>>>>>> 7d93032f
					break;
				}
			}
		}
	}

	// <FS:Zi> Pie menu
	for (S32 i = 0; i < PIE_MAX_SLICES; i++)
	{
		// Skip former slices of left and right hand that have been moved into the
		// corresponding Left/Right arm groups;
		// 0 is Bento enhanced skeleton now, manually added in menu_pie_avatar_self.xml
		// and menu_pie_object.xml
		if (i == 0)
		{
			continue;
		}
		else if (i == 4)
		{
			PieSeparator::Params pie_sep_params;
			pieParams.name("AttachSlot4Separator");
			gPieAttachMenu->addChild(LLUICtrlFactory::create<PieSeparator>(pie_sep_params));
			pieParams.name("DetachSlot4Separator");
			gPieDetachMenu->addChild(LLUICtrlFactory::create<PieSeparator>(pie_sep_params));
			continue;
		}

		if (gPieAttachBodyPartMenus[i])
		{
			gPieAttachMenu->appendContextSubMenu(gPieAttachBodyPartMenus[i]);
		}
		else
		{
			for (attachment_map_t::iterator iter = mAttachmentPoints.begin(); 
				 iter != mAttachmentPoints.end();
				 ++iter)
			{
				LLViewerJointAttachment* attachment = iter->second;
				if (attachment && attachment->getGroup() == i)
				{
					PieSlice::Params slice_params;

					std::string sub_piemenu_name = attachment->getName();
					if (LLTrans::getString(sub_piemenu_name) != "")
					{
						slice_params.label = LLTrans::getString(sub_piemenu_name);
					}
					else
					{
						slice_params.label = sub_piemenu_name;
					}

					slice_params.name = (slice_params.label);
					slice_params.on_click.function_name = "Object.AttachToAvatar";
					slice_params.on_click.parameter = iter->first;
					slice_params.on_enable.function_name = "Object.EnableWear";
					slice_params.on_enable.parameter = iter->first;
					PieSlice* slice = LLUICtrlFactory::create<PieSlice>(slice_params);

					gPieAttachMenu->addChild(slice);

					break;
				}
			}
		}

		if (gPieDetachBodyPartMenus[i])
		{
			gPieDetachMenu->appendContextSubMenu(gPieDetachBodyPartMenus[i]);
		}
		else
		{
			for (attachment_map_t::iterator iter = mAttachmentPoints.begin(); 
				 iter != mAttachmentPoints.end();
				 ++iter)
			{
				LLViewerJointAttachment* attachment = iter->second;
				if (attachment && attachment->getGroup() == i)
				{
					PieSlice::Params slice_params;
					std::string sub_piemenu_name = attachment->getName();
					if (LLTrans::getString(sub_piemenu_name) != "")
					{
						slice_params.label = LLTrans::getString(sub_piemenu_name);
					}
					else
					{
						slice_params.label = sub_piemenu_name;
					}

					slice_params.name = (slice_params.label);
					slice_params.on_click.function_name = "Attachment.DetachFromPoint";
					slice_params.on_click.parameter = iter->first;
					slice_params.on_enable.function_name = "Attachment.PointFilled";
					slice_params.on_enable.parameter = iter->first;
					PieSlice* slice = LLUICtrlFactory::create<PieSlice>(slice_params);

					gPieDetachMenu->addChild(slice);

					break;
				}
			}
		}
	}
	// </FS:Zi> Pie menu

	// add screen attachments
	for (attachment_map_t::iterator iter = mAttachmentPoints.begin(); 
		 iter != mAttachmentPoints.end();
		 ++iter)
	{
		LLViewerJointAttachment* attachment = iter->second;
		if (attachment && attachment->getGroup() == 9)
		{
			LLMenuItemCallGL::Params item_params;
			PieSlice::Params slice_params;	// <FS:Zi> Pie menu
			std::string sub_piemenu_name = attachment->getName();
			if (LLTrans::getString(sub_piemenu_name) != "")
			{
				item_params.label = LLTrans::getString(sub_piemenu_name);
				slice_params.label = LLTrans::getString(sub_piemenu_name);	// <FS:Zi> Pie menu
			}
			else
			{
				item_params.label = sub_piemenu_name;
				slice_params.label = sub_piemenu_name;	// <FS:Zi> Pie menu
			}
			item_params.name =(item_params.label );
			item_params.on_click.function_name = "Object.AttachToAvatar";
			item_params.on_click.parameter = iter->first;
			// [RLVa:KB] - No changes, but we do need the parameter to always be idxAttachPt for object_selected_and_point_valid()
			item_params.on_enable.function_name = "Object.EnableWear";
			item_params.on_enable.parameter = iter->first;
			LLMenuItemCallGL* item = LLUICtrlFactory::create<LLMenuItemCallGL>(item_params);
			gAttachScreenPieMenu->addChild(item);

			item_params.on_click.function_name = "Attachment.DetachFromPoint";
			item_params.on_click.parameter = iter->first;
			item_params.on_enable.function_name = "Attachment.PointFilled";
			item_params.on_enable.parameter = iter->first;
			item = LLUICtrlFactory::create<LLMenuItemCallGL>(item_params);
			gDetachScreenPieMenu->addChild(item);
<<<<<<< HEAD
			gDetachHUDAttSelfMenu->addChild(LLUICtrlFactory::create<LLMenuItemCallGL>(item_params));
			gDetachHUDAvatarMenu->addChild(LLUICtrlFactory::create<LLMenuItemCallGL>(item_params));
			// <FS:Ansariel> FIRE-7893: "Detach" sub-menu on inspect menu without function
			gInspectSelfDetachScreenMenu->addChild(LLUICtrlFactory::create<LLMenuItemCallGL>(item_params));

			// <FS:Zi> Pie menu
			slice_params.name =(slice_params.label );
			slice_params.on_click.function_name = "Object.AttachToAvatar";
			slice_params.on_click.parameter = iter->first;
			slice_params.on_enable.function_name = "Object.EnableWear";
			slice_params.on_enable.parameter = iter->first;
			PieSlice* slice = LLUICtrlFactory::create<PieSlice>(slice_params);
			gPieAttachScreenMenu->addChild(slice);

			slice_params.on_click.function_name = "Attachment.DetachFromPoint";
			slice_params.on_click.parameter = iter->first;
			slice_params.on_enable.function_name = "Attachment.PointFilled";
			slice_params.on_enable.parameter = iter->first;
			slice = LLUICtrlFactory::create<PieSlice>(slice_params);
			gPieDetachScreenMenu->addChild(slice);
			// </FS:Zi> Pie menu
=======
>>>>>>> 7d93032f
		}
	}

	for (S32 pass = 0; pass < 2; pass++)
	{
		// *TODO: Skinning - gAttachSubMenu is an awful, awful hack
		if (!gAttachSubMenu)
		{
			break;
		}
		for (attachment_map_t::iterator iter = mAttachmentPoints.begin(); 
			 iter != mAttachmentPoints.end();
			 ++iter)
		{
			LLViewerJointAttachment* attachment = iter->second;
			if (attachment->getIsHUDAttachment() != (pass == 1))
			{
				continue;
			}
			LLMenuItemCallGL::Params item_params;
			std::string sub_piemenu_name = attachment->getName();
			if (LLTrans::getString(sub_piemenu_name) != "")
			{
				item_params.label = LLTrans::getString(sub_piemenu_name);
			}
			else
			{
				item_params.label = sub_piemenu_name;
			}
			item_params.name =(item_params.label );
			item_params.on_click.function_name = "Object.AttachToAvatar";
			item_params.on_click.parameter = iter->first;
			// [RLVa:KB] - No changes, but we do need the parameter to always be idxAttachPt for object_selected_and_point_valid()
			item_params.on_enable.function_name = "Object.EnableWear";
			item_params.on_enable.parameter = iter->first;
			//* TODO: Skinning:
			//LLSD params;
			//params["index"] = iter->first;
			//params["label"] = attachment->getName();
			//item->addEventHandler("on_enable", LLMenuItemCallGL::MenuCallback().function_name("Attachment.Label").parameter(params));
				
			LLMenuItemCallGL* item = LLUICtrlFactory::create<LLMenuItemCallGL>(item_params);
			gAttachSubMenu->addChild(item);

			item_params.on_click.function_name = "Attachment.DetachFromPoint";
			item_params.on_click.parameter = iter->first;
			item_params.on_enable.function_name = "Attachment.PointFilled";
			item_params.on_enable.parameter = iter->first;
			//* TODO: Skinning: item->addEventHandler("on_enable", LLMenuItemCallGL::MenuCallback().function_name("Attachment.Label").parameter(params));

			item = LLUICtrlFactory::create<LLMenuItemCallGL>(item_params);
			gDetachSubMenu->addChild(item);
		}
		if (pass == 0)
		{
			// put separator between non-hud and hud attachments
			gAttachSubMenu->addSeparator();
			gDetachSubMenu->addSeparator();
		}
	}

	for (S32 group = 0; group < 9; group++)
	{
		// skip over groups that don't have sub menus
		if (!gAttachBodyPartPieMenus[group] || !gDetachBodyPartPieMenus[group])
		{
			continue;
		}

		std::multimap<S32, S32> attachment_pie_menu_map;

		// gather up all attachment points assigned to this group, and throw into map sorted by pie slice number
		for (attachment_map_t::iterator iter = mAttachmentPoints.begin(); 
			 iter != mAttachmentPoints.end();
			 ++iter)
		{
			LLViewerJointAttachment* attachment = iter->second;
			if(attachment && attachment->getGroup() == group)
			{
				// use multimap to provide a partial order off of the pie slice key
				S32 pie_index = attachment->getPieSlice();
				attachment_pie_menu_map.insert(std::make_pair(pie_index, iter->first));
			}
		}

		// add in requested order to pie menu, inserting separators as necessary
		for (std::multimap<S32, S32>::iterator attach_it = attachment_pie_menu_map.begin();
			 attach_it != attachment_pie_menu_map.end(); ++attach_it)
		{
			S32 attach_index = attach_it->second;

			// <FS:Ansariel> Skip bridge attachment spot
			if (attach_index == 127)
			{
				continue;
			}
			// </FS:Ansariel>

			LLViewerJointAttachment* attachment = get_if_there(mAttachmentPoints, attach_index, (LLViewerJointAttachment*)NULL);
			if (attachment)
			{
				LLMenuItemCallGL::Params item_params;
				item_params.name = attachment->getName();
				item_params.label = LLTrans::getString(attachment->getName());
				item_params.on_click.function_name = "Object.AttachToAvatar";
				item_params.on_click.parameter = attach_index;
				// [RLVa:KB] - No changes, but we do need the parameter to always be idxAttachPt for object_selected_and_point_valid()
				item_params.on_enable.function_name = "Object.EnableWear";
				item_params.on_enable.parameter = attach_index;

				LLMenuItemCallGL* item = LLUICtrlFactory::create<LLMenuItemCallGL>(item_params);
				gAttachBodyPartPieMenus[group]->addChild(item);
					
				item_params.on_click.function_name = "Attachment.DetachFromPoint";
				item_params.on_click.parameter = attach_index;
				item_params.on_enable.function_name = "Attachment.PointFilled";
				item_params.on_enable.parameter = attach_index;
				item = LLUICtrlFactory::create<LLMenuItemCallGL>(item_params);
				gDetachBodyPartPieMenus[group]->addChild(item);
			}
		}
	}

	// <FS:Zi> Pie menu
	for (S32 group = 0; group < PIE_MAX_SLICES; group++)
	{
		// skip over groups that don't have sub menus
		if (!gPieAttachBodyPartMenus[group] || !gPieDetachBodyPartMenus[group])
		{
			continue;
		}

		std::multimap<S32, S32> attachment_pie_menu_map;

		// gather up all attachment points assigned to this group, and throw into map sorted by pie slice number
		for (attachment_map_t::iterator iter = mAttachmentPoints.begin(); 
			 iter != mAttachmentPoints.end();
			 ++iter)
		{
			LLViewerJointAttachment* attachment = iter->second;
			if(attachment && attachment->getGroup() == group)
			{
				// use multimap to provide a partial order off of the pie slice key
				S32 pie_index = attachment->getPieSlice();
				attachment_pie_menu_map.insert(std::make_pair(pie_index, iter->first));
			}
		}

		// add in requested order to pie menu, inserting separators as necessary
		for (std::multimap<S32, S32>::iterator attach_it = attachment_pie_menu_map.begin();
			 attach_it != attachment_pie_menu_map.end(); ++attach_it)
		{
			S32 attach_index = attach_it->second;

			// <FS:Ansariel> Skip bridge attachment spot
			if (attach_index == 127)
			{
				continue;
			}
			// </FS:Ansariel>

			LLViewerJointAttachment* attachment = get_if_there(mAttachmentPoints, attach_index, (LLViewerJointAttachment*)NULL);
			if (attachment)
			{
				PieSlice::Params slice_params;
				slice_params.name = attachment->getName();
				slice_params.label = LLTrans::getString(attachment->getName());
				slice_params.on_click.function_name = "Object.AttachToAvatar";
				slice_params.on_click.parameter = attach_index;
				slice_params.on_enable.function_name = "Object.EnableWear";
				slice_params.on_enable.parameter = attach_index;

				PieSlice* slice = LLUICtrlFactory::create<PieSlice>(slice_params);
				gPieAttachBodyPartMenus[group]->addChild(slice);

				slice_params.on_click.function_name = "Attachment.DetachFromPoint";
				slice_params.on_click.parameter = attach_index;
				slice_params.on_enable.function_name = "Attachment.PointFilled";
				slice_params.on_enable.parameter = attach_index;
				slice = LLUICtrlFactory::create<PieSlice>(slice_params);
				gPieDetachBodyPartMenus[group]->addChild(slice);
			}
		}
	}
	// </FS:Zi> Pie menu

	return TRUE;
}

void LLVOAvatarSelf::cleanup()
{
	markDead();
 	delete mScreenp;
 	mScreenp = NULL;
	mRegionp = NULL;
}

LLVOAvatarSelf::~LLVOAvatarSelf()
{
	cleanup();

// [RLVa:KB] - Checked: 2012-07-28 (RLVa-1.4.7)
	delete mAttachmentSignal;
// [/RLVa:KB]
}

/**
 **
 ** End LLVOAvatarSelf Constructor routines
 **                                                                             **
 *********************************************************************************/

// virtual
BOOL LLVOAvatarSelf::updateCharacter(LLAgent &agent)
{
	// update screen joint size
	if (mScreenp)
	{
		F32 aspect = LLViewerCamera::getInstance()->getAspect();
		LLVector3 scale(1.f, aspect, 1.f);
		mScreenp->setScale(scale);
		mScreenp->updateWorldMatrixChildren();
		resetHUDAttachments();
	}
	
	return LLVOAvatar::updateCharacter(agent);
}

// virtual
BOOL LLVOAvatarSelf::isValid() const
{
	// <FS:Ansariel> Skip unregistering attachments during shutdown
	//return ((getRegion() != NULL) && !isDead());
	return ((getRegion() != NULL) && !isDead() && !LLApp::isExiting());
}

// virtual
void LLVOAvatarSelf::idleUpdate(LLAgent &agent, const F64 &time)
{
	if (isValid())
	{
		LLVOAvatar::idleUpdate(agent, time);
		idleUpdateTractorBeam();

		// <FS:Ansariel> Make sure to definitely stop typing
		if ((gAgent.getTypingTime() > LLAgent::TYPING_TIMEOUT_SECS) && (gAgent.getRenderState() & AGENT_STATE_TYPING))
		{
			gAgent.stopTyping();
		}
		// </FS:Ansariel>
	}
}

// virtual
//<FS:ND> Query by JointKey rather than just a string, the key can be a U32 index for faster lookup
//LLJoint *LLVOAvatarSelf::getJoint( const std::string &name )
LLJoint *LLVOAvatarSelf::getJoint( const JointKey &name )
// </FS:ND>
{
    LLJoint *jointp = NULL;
    jointp = LLVOAvatar::getJoint(name);
	if (!jointp && mScreenp)
	{
		//<FS:ND> Query by JointKey rather than just a string, the key can be a U32 index for faster lookup
		//jointp = mScreenp->findJoint(name);
		jointp = mScreenp->findJoint(name.mName);
		// </FS:ND>
        if (jointp)
        {
            //<FS:ND> Query by JointKey rather than just a string, the key can be a U32 index for faster lookup
            //mJointMap[name] = jointp;
            mJointMap[name.mKey] = jointp;
            // </FS:ND>
        }
	}
    if (jointp && jointp != mScreenp && jointp != mRoot)
    {
        llassert(LLVOAvatar::getJoint((S32)jointp->getJointNum())==jointp);
    }
    return jointp;
}

// virtual
// <FS:Ansariel> [Legacy Bake]
//BOOL LLVOAvatarSelf::setVisualParamWeight(const LLVisualParam *which_param, F32 weight)
BOOL LLVOAvatarSelf::setVisualParamWeight(const LLVisualParam *which_param, F32 weight, BOOL upload_bake)
{
	if (!which_param)
	{
		return FALSE;
	}
	LLViewerVisualParam *param = (LLViewerVisualParam*) LLCharacter::getVisualParam(which_param->getID());
	// <FS:Ansariel> [Legacy Bake]
	//return setParamWeight(param,weight);
	return setParamWeight(param,weight,upload_bake);
}

// virtual
// <FS:Ansariel> [Legacy Bake]
//BOOL LLVOAvatarSelf::setVisualParamWeight(const char* param_name, F32 weight)
BOOL LLVOAvatarSelf::setVisualParamWeight(const char* param_name, F32 weight, BOOL upload_bake)
{
	if (!param_name)
	{
		return FALSE;
	}
	LLViewerVisualParam *param = (LLViewerVisualParam*) LLCharacter::getVisualParam(param_name);
	// <FS:Ansariel> [Legacy Bake]
	//return setParamWeight(param,weight);
	return setParamWeight(param,weight,upload_bake);
}

// virtual
// <FS:Ansariel> [Legacy Bake]
//BOOL LLVOAvatarSelf::setVisualParamWeight(const LLViewerVisualParam *param, F32 weight)
BOOL LLVOAvatarSelf::setVisualParamWeight(S32 index, F32 weight, BOOL upload_bake)
{
	LLViewerVisualParam *param = (LLViewerVisualParam*) LLCharacter::getVisualParam(index);
	// <FS:Ansariel> [Legacy Bake]
	//return setParamWeight(param,weight);
	return setParamWeight(param,weight,upload_bake);
}

// <FS:Ansariel> [Legacy Bake]
//BOOL LLVOAvatarSelf::setParamWeight(const LLViewerVisualParam *param, F32 weight)
BOOL LLVOAvatarSelf::setParamWeight(const LLViewerVisualParam *param, F32 weight, BOOL upload_bake)
{
	if (!param)
	{
		return FALSE;
	}

	if (param->getCrossWearable())
	{
		LLWearableType::EType type = (LLWearableType::EType)param->getWearableType();
		U32 size = gAgentWearables.getWearableCount(type);
		for (U32 count = 0; count < size; ++count)
		{
			LLViewerWearable *wearable = gAgentWearables.getViewerWearable(type,count);
			if (wearable)
			{
				// <FS:Ansariel> [Legacy Bake]
				//wearable->setVisualParamWeight(param->getID(), weight);
				wearable->setVisualParamWeight(param->getID(), weight, upload_bake);
			}
		}
	}

	// <FS:Ansariel> [Legacy Bake]
	//return LLCharacter::setVisualParamWeight(param,weight);
	return LLCharacter::setVisualParamWeight(param,weight,upload_bake);
}

/*virtual*/ 
void LLVOAvatarSelf::updateVisualParams()
{
	LLVOAvatar::updateVisualParams();
}

void LLVOAvatarSelf::writeWearablesToAvatar()
{
	for (U32 type = 0; type < LLWearableType::WT_COUNT; type++)
	{
		LLWearable *wearable = gAgentWearables.getTopWearable((LLWearableType::EType)type);
		if (wearable)
		{
			wearable->writeToAvatar(this);
		}
	}

}

/*virtual*/
void LLVOAvatarSelf::idleUpdateAppearanceAnimation()
{
	// Animate all top-level wearable visual parameters
	// <FS:Ansariel> [Legacy Bake]
	//gAgentWearables.animateAllWearableParams(calcMorphAmount());
	gAgentWearables.animateAllWearableParams(calcMorphAmount(), FALSE);

	// Apply wearable visual params to avatar
	writeWearablesToAvatar();

	//allow avatar to process updates
	LLVOAvatar::idleUpdateAppearanceAnimation();

}

// virtual
void LLVOAvatarSelf::requestStopMotion(LLMotion* motion)
{
	// Only agent avatars should handle the stop motion notifications.

	// Notify agent that motion has stopped
	gAgent.requestStopMotion(motion);
}

// virtual
bool LLVOAvatarSelf::hasMotionFromSource(const LLUUID& source_id)
{
	AnimSourceIterator motion_it = mAnimationSources.find(source_id);
	return motion_it != mAnimationSources.end();
}

// virtual
void LLVOAvatarSelf::stopMotionFromSource(const LLUUID& source_id)
{
	for (AnimSourceIterator motion_it = mAnimationSources.find(source_id); motion_it != mAnimationSources.end(); )
	{
		gAgent.sendAnimationRequest(motion_it->second, ANIM_REQUEST_STOP);
		mAnimationSources.erase(motion_it++);
	}


	LLViewerObject* object = gObjectList.findObject(source_id);
	if (object)
	{
		object->setFlagsWithoutUpdate(FLAGS_ANIM_SOURCE, FALSE);
	}
}

void LLVOAvatarSelf::setLocalTextureTE(U8 te, LLViewerTexture* image, U32 index)
{
	if (te >= TEX_NUM_INDICES)
	{
		llassert(0);
		return;
	}

	if (getTEImage(te)->getID() == image->getID())
	{
		return;
	}

	if (isIndexBakedTexture((ETextureIndex)te))
	{
		llassert(0);
		return;
	}

	setTEImage(te, image);
}

//virtual
void LLVOAvatarSelf::removeMissingBakedTextures()
{	
	BOOL removed = FALSE;
	for (U32 i = 0; i < mBakedTextureDatas.size(); i++)
	{
		const S32 te = mBakedTextureDatas[i].mTextureIndex;
		const LLViewerTexture* tex = getTEImage(te);

		// Replace with default if we can't find the asset, assuming the
		// default is actually valid (which it should be unless something
		// is seriously wrong).
		if (!tex || tex->isMissingAsset())
		{
			LLViewerTexture *imagep = LLViewerTextureManager::getFetchedTexture(IMG_DEFAULT_AVATAR);
			if (imagep && imagep != tex)
			{
				setTEImage(te, imagep);
				removed = TRUE;
			}
		}
	}

	if (removed)
	{
		for (U32 i = 0; i < mBakedTextureDatas.size(); i++)
		{
			LLViewerTexLayerSet *layerset = getTexLayerSet(i);
			layerset->setUpdatesEnabled(TRUE);
			// <FS:Ansariel> [Legacy Bake]
			//invalidateComposite(layerset);
			invalidateComposite(layerset, FALSE);
		}
		updateMeshTextures();
		// <FS:Ansariel> [Legacy Bake]
		if (getRegion() && !getRegion()->getCentralBakeVersion())
		{
			requestLayerSetUploads();
		}
		// </FS:Ansariel> [Legacy Bake]
	}
}
// <FS:Beq> Check whether the BOM capability is different to last time we changed region (even across login)
void LLVOAvatarSelf::checkBOMRebakeRequired()
{
	if(!getRegion())
	{
		auto newBOMStatus = getRegion()->bakesOnMeshEnabled();
		if(!gSavedSettings.getBOOL("CurrentlyUsingBakesOnMesh") != newBOMStatus)
		{
			// force a rebake when the last grid we were on (including previous login) had different BOM support
			// This replicates forceAppearanceUpdate rather than pulling in the whole of llavatarself.
			if(!LLGridManager::instance().isInSecondLife())
			{
				doAfterInterval(boost::bind(&LLVOAvatarSelf::forceBakeAllTextures,	gAgentAvatarp.get(), true), 5.0);
			}
			// update the setting even if we are in SL so that switch SL to OS and back 
			gSavedSettings.setBOOL("CurrentlyUsingBakesOnMesh", newBOMStatus);
		}
	}
}
// </FS:Beq>

void LLVOAvatarSelf::onSimulatorFeaturesReceived(const LLUUID& region_id)
{
	LL_INFOS("Avatar") << "simulator features received, setting hover based on region props" << LL_ENDL;
	setHoverIfRegionEnabled();
	checkBOMRebakeRequired();// <FS:Beq/> BOM we may have stale cache, rebake may be needed
}

//virtual
void LLVOAvatarSelf::updateRegion(LLViewerRegion *regionp)
{
	// Save the global position
	LLVector3d global_pos_from_old_region = getPositionGlobal();

	// Change the region
	setRegion(regionp);

	if (regionp)
	{	// Set correct region-relative position from global coordinates
		setPositionGlobal(global_pos_from_old_region);

		// Diagnostic info
		//LLVector3d pos_from_new_region = getPositionGlobal();
		//LL_INFOS() << "pos_from_old_region is " << global_pos_from_old_region
		//	<< " while pos_from_new_region is " << pos_from_new_region
		//	<< LL_ENDL;

		// Update hover height, or schedule callback, based on whether
		// it's supported in this region.
		if (regionp->simulatorFeaturesReceived())
		{
			setHoverIfRegionEnabled();
			checkBOMRebakeRequired();// <FS:Beq/> BOM we may have stale cache, rebake may be needed
		}
		else
		{
			regionp->setSimulatorFeaturesReceivedCallback(boost::bind(&LLVOAvatarSelf::onSimulatorFeaturesReceived,this,_1));
		}
	}

	if (!regionp || (regionp->getHandle() != mLastRegionHandle))
	{
		if (mLastRegionHandle != 0)
		{
			++mRegionCrossingCount;
			F64Seconds delta(mRegionCrossingTimer.getElapsedTimeF32());
			record(LLStatViewer::REGION_CROSSING_TIME, delta);

			// Diagnostics
			LL_INFOS() << "Region crossing took " << (F32)(delta * 1000.0).value() << " ms " << LL_ENDL;
		}
		if (regionp)
		{
			mLastRegionHandle = regionp->getHandle();
		}
	}
	mRegionCrossingTimer.reset();
	LLViewerObject::updateRegion(regionp);
	setIsCrossingRegion(false); // <FS:Ansariel> FIRE-12004: Attachments getting lost on TP
}

//--------------------------------------------------------------------
// draw tractor beam when editing objects
//--------------------------------------------------------------------
//virtual
void LLVOAvatarSelf::idleUpdateTractorBeam()
{
	LLColor4U rgb = gLggBeamMaps.getCurrentColor(LLColor4U(gAgent.getEffectColor()));

	// <FS:Ansariel> Private point at
	static LLCachedControl<bool> private_pointat(gSavedSettings, "PrivatePointAtTarget", false);

	// This is only done for yourself (maybe it should be in the agent?)
	// <FS:Ansariel> Private point at
	//if (!needsRenderBeam() || !isBuilt())
	if (!needsRenderBeam() || !isBuilt() || private_pointat)
	// </FS:Ansariel>
	{
		mBeam = NULL;
		gLggBeamMaps.stopBeamChat();
	}
	else if (!mBeam || mBeam->isDead())
	{
		// VEFFECT: Tractor Beam
		mBeam = (LLHUDEffectSpiral *)LLHUDManager::getInstance()->createViewerEffect(LLHUDObject::LL_HUD_EFFECT_BEAM);
		mBeam->setColor(rgb);
		mBeam->setSourceObject(this);
		mBeamTimer.reset();
	}

	if (!mBeam.isNull())
	{
		LLObjectSelectionHandle selection = LLSelectMgr::getInstance()->getSelection();

		if (gAgentCamera.mPointAt.notNull())
		{
			// get point from pointat effect
			mBeam->setPositionGlobal(gAgentCamera.mPointAt->getPointAtPosGlobal());
			gLggBeamMaps.updateBeamChat(gAgentCamera.mPointAt->getPointAtPosGlobal());
			mBeam->triggerLocal();
		}
		else if (selection->getFirstRootObject() && 
				selection->getSelectType() != SELECT_TYPE_HUD)
		{
			LLViewerObject* objectp = selection->getFirstRootObject();
			mBeam->setTargetObject(objectp);
		}
		else
		{
			mBeam->setTargetObject(NULL);
			LLTool *tool = LLToolMgr::getInstance()->getCurrentTool();
			if (tool->isEditing())
			{
				if (tool->getEditingObject())
				{
					mBeam->setTargetObject(tool->getEditingObject());
				}
				else
				{
					mBeam->setPositionGlobal(tool->getEditingPointGlobal());
				}
			}
			else
			{
				const LLPickInfo& pick = gViewerWindow->getLastPick();
				mBeam->setPositionGlobal(pick.mPosGlobal);
			}
		}
		if (mBeamTimer.getElapsedTimeF32() > gLggBeamMaps.setUpAndGetDuration())
		{
			mBeam->setColor(rgb);
			mBeam->setNeedsSendToSim(TRUE);
			mBeamTimer.reset();
			gLggBeamMaps.fireCurrentBeams(mBeam, rgb);
		}
	}
}

//-----------------------------------------------------------------------------
// restoreMeshData()
//-----------------------------------------------------------------------------
// virtual
void LLVOAvatarSelf::restoreMeshData()
{
	//LL_INFOS() << "Restoring" << LL_ENDL;
	mMeshValid = TRUE;
	updateJointLODs();
	updateAttachmentVisibility(gAgentCamera.getCameraMode());

	// force mesh update as LOD might not have changed to trigger this
	gPipeline.markRebuild(mDrawable, LLDrawable::REBUILD_GEOMETRY, TRUE);
}



//-----------------------------------------------------------------------------
// updateAttachmentVisibility()
//-----------------------------------------------------------------------------
void LLVOAvatarSelf::updateAttachmentVisibility(U32 camera_mode)
{
	for (attachment_map_t::iterator iter = mAttachmentPoints.begin(); 
		 iter != mAttachmentPoints.end();
		 ++iter)
	{
		LLViewerJointAttachment* attachment = iter->second;
		// <FS:Ansariel> Possible crash fix
		if (!attachment)
		{
			continue;
		}
		// </FS:Ansariel>
		if (attachment->getIsHUDAttachment())
		{
			attachment->setAttachmentVisibility(TRUE);
		}
		else
		{
// [RLVa:KB] - Checked: RLVa-2.0.2
			bool fRlvCanShowAttachment = true;
			if (rlv_handler_t::isEnabled())
			{
				fRlvCanShowAttachment =
					(!gRlvHandler.hasBehaviour(RLV_BHVR_SHOWSELF)) &&
					( (!gRlvHandler.hasBehaviour(RLV_BHVR_SHOWSELFHEAD)) || (RLV_ATTACHGROUP_HEAD != rlvAttachGroupFromIndex(attachment->getGroup())) );
			}
// [/RLVa:KB]

			switch (camera_mode)
			{
				case CAMERA_MODE_MOUSELOOK:
					if (LLVOAvatar::sVisibleInFirstPerson && attachment->getVisibleInFirstPerson())
					{
// [RLVa:KB] - Checked: RLVa-2.0.2
						attachment->setAttachmentVisibility(fRlvCanShowAttachment);
// [/RLVa:KB]
//						attachment->setAttachmentVisibility(TRUE);
					}
					else
					{
						attachment->setAttachmentVisibility(FALSE);
					}
					break;
				default:
// [RLVa:KB] - Checked: RLVa-2.0.2
					attachment->setAttachmentVisibility(fRlvCanShowAttachment);
// [/RLVa:KB]
//					attachment->setAttachmentVisibility(TRUE);
					break;
			}
		}
	}
}

//-----------------------------------------------------------------------------
// updatedWearable( LLWearableType::EType type )
// forces an update to any baked textures relevant to type.
// will force an upload of the resulting bake if the second parameter is TRUE
//-----------------------------------------------------------------------------
// <FS:Ansariel> [Legacy Bake]
//void LLVOAvatarSelf::wearableUpdated(LLWearableType::EType type)
void LLVOAvatarSelf::wearableUpdated(LLWearableType::EType type, BOOL upload_result)
{
	for (LLAvatarAppearanceDictionary::BakedTextures::const_iterator baked_iter = sAvatarDictionary->getBakedTextures().begin();
		 baked_iter != sAvatarDictionary->getBakedTextures().end();
		 ++baked_iter)
	{
		const LLAvatarAppearanceDictionary::BakedEntry *baked_dict = baked_iter->second;
		const LLAvatarAppearanceDefines::EBakedTextureIndex index = baked_iter->first;

		if (baked_dict)
		{
			for (LLAvatarAppearanceDefines::wearables_vec_t::const_iterator type_iter = baked_dict->mWearables.begin();
				type_iter != baked_dict->mWearables.end();
				 ++type_iter)
			{
				const LLWearableType::EType comp_type = *type_iter;
				if (comp_type == type)
				{
					LLViewerTexLayerSet *layerset = getLayerSet(index);
					if (layerset)
					{
						layerset->setUpdatesEnabled(true);
						// <FS:Ansariel> [Legacy Bake]
						//invalidateComposite(layerset);
						invalidateComposite(layerset, upload_result);
					}
					break;
				}
			}
		}
	}

	// </FS:Ansariel> [Legacy Bake]
	// Physics type has no associated baked textures, but change of params needs to be sent to
	// other avatars.
	if (type == LLWearableType::WT_PHYSICS)
	{
		gAgent.sendAgentSetAppearance();
	}
	// <FS:Ansariel> [Legacy Bake]
}

//-----------------------------------------------------------------------------
// isWearingAttachment()
//-----------------------------------------------------------------------------
BOOL LLVOAvatarSelf::isWearingAttachment(const LLUUID& inv_item_id) const
{
	const LLUUID& base_inv_item_id = gInventory.getLinkedItemID(inv_item_id);
	for (attachment_map_t::const_iterator iter = mAttachmentPoints.begin(); 
		 iter != mAttachmentPoints.end();
		 ++iter)
	{
		const LLViewerJointAttachment* attachment = iter->second;
		if (attachment->getAttachedObject(base_inv_item_id))
		{
			return TRUE;
		}
	}
	return FALSE;
}

//-----------------------------------------------------------------------------
// getWornAttachment()
//-----------------------------------------------------------------------------
LLViewerObject* LLVOAvatarSelf::getWornAttachment(const LLUUID& inv_item_id)
{
	const LLUUID& base_inv_item_id = gInventory.getLinkedItemID(inv_item_id);
	for (attachment_map_t::const_iterator iter = mAttachmentPoints.begin(); 
		 iter != mAttachmentPoints.end();
		 ++iter)
	{
		LLViewerJointAttachment* attachment = iter->second;
 		if (LLViewerObject *attached_object = attachment->getAttachedObject(base_inv_item_id))
		{
			return attached_object;
		}
	}
	return NULL;
}

// [RLVa:KB] - Checked: 2012-07-28 (RLVa-1.4.7)
boost::signals2::connection LLVOAvatarSelf::setAttachmentCallback(const attachment_signal_t::slot_type& cb)
{
	if (!mAttachmentSignal)
		mAttachmentSignal = new attachment_signal_t();
	return mAttachmentSignal->connect(cb);
}
// [/RLVa:KB]
// [RLVa:KB] - Checked: 2010-03-14 (RLVa-1.2.0a) | Modified: RLVa-1.2.0a
LLViewerJointAttachment* LLVOAvatarSelf::getWornAttachmentPoint(const LLUUID& idItem) const
{
	const LLUUID& idItemBase = gInventory.getLinkedItemID(idItem);
	for (attachment_map_t::const_iterator itAttachPt = mAttachmentPoints.begin(); itAttachPt != mAttachmentPoints.end(); ++itAttachPt)
	{
		LLViewerJointAttachment* pAttachPt = itAttachPt->second;
 		if (pAttachPt->getAttachedObject(idItemBase))
			return pAttachPt;
	}
	return NULL;
}
// [/RLVa:KB]

bool LLVOAvatarSelf::getAttachedPointName(const LLUUID& inv_item_id, std::string& name) const
{
	if (!gInventory.getItem(inv_item_id))
	{
		name = "ATTACHMENT_MISSING_ITEM";
		return false;
	}
	const LLUUID& base_inv_item_id = gInventory.getLinkedItemID(inv_item_id);
	if (!gInventory.getItem(base_inv_item_id))
	{
		name = "ATTACHMENT_MISSING_BASE_ITEM";
		return false;
	}
	for (attachment_map_t::const_iterator iter = mAttachmentPoints.begin(); 
		 iter != mAttachmentPoints.end(); 
		 ++iter)
	{
		const LLViewerJointAttachment* attachment = iter->second;
		if (attachment->getAttachedObject(base_inv_item_id))
		{
			name = attachment->getName();
			return true;
		}
	}

	name = "ATTACHMENT_NOT_ATTACHED";
	return false;
}

//virtual
const LLViewerJointAttachment *LLVOAvatarSelf::attachObject(LLViewerObject *viewer_object)
{
	const LLViewerJointAttachment *attachment = LLVOAvatar::attachObject(viewer_object);
	if (!attachment)
	{
		return 0;
	}

	updateAttachmentVisibility(gAgentCamera.getCameraMode());
	
	// Then make sure the inventory is in sync with the avatar.

	// Should just be the last object added
	if (attachment->isObjectAttached(viewer_object))
	{
		const LLUUID& attachment_id = viewer_object->getAttachmentItemID();
		LLAppearanceMgr::instance().registerAttachment(attachment_id);

		// <FS:TT> ReplaceWornItemsOnly
		gInventory.wearAttachmentsOnAvatarCheckRemove(viewer_object, attachment);
		// </FS:TT>
		// <FS:TT> Client LSL Bridge
		if (attachment->getName() == FS_BRIDGE_ATTACHMENT_POINT_NAME && gSavedSettings.getBOOL("UseLSLBridge"))
		{
			LLViewerInventoryItem* inv_object = gInventory.getItem(viewer_object->getAttachmentItemID());
			if (inv_object && inv_object->getName() == FSLSLBridge::instance().currentFullName())
			{
				FSLSLBridge::instance().processAttach(viewer_object, attachment);
			}
		}
		// </FS:TT>
		updateLODRiggedAttachments();		

// [RLVa:KB] - Checked: 2010-08-22 (RLVa-1.2.1a) | Modified: RLVa-1.2.1a
		// NOTE: RLVa event handlers should be invoked *after* LLVOAvatar::attachObject() calls LLViewerJointAttachment::addObject()
		if (mAttachmentSignal)
		{
			(*mAttachmentSignal)(viewer_object, attachment, ACTION_ATTACH);
		}
		if (rlv_handler_t::isEnabled())
		{
			RlvAttachmentLockWatchdog::instance().onAttach(viewer_object, attachment);
			gRlvHandler.onAttach(viewer_object, attachment);

			if ( (attachment->getIsHUDAttachment()) && (!gRlvAttachmentLocks.hasLockedHUD()) )
				gRlvAttachmentLocks.updateLockedHUD();
		}
// [/RLVa:KB]
	}

	return attachment;
}

//virtual
BOOL LLVOAvatarSelf::detachObject(LLViewerObject *viewer_object)
{
	const LLUUID attachment_id = viewer_object->getAttachmentItemID();

// [RLVa:KB] - Checked: 2010-03-05 (RLVa-1.2.0a) | Added: RLVa-1.2.0a
	// NOTE: RLVa event handlers should be invoked *before* LLVOAvatar::detachObject() calls LLViewerJointAttachment::removeObject()
	//if (rlv_handler_t::isEnabled())
	//{
	//	for (attachment_map_t::const_iterator itAttachPt = mAttachmentPoints.begin(); itAttachPt != mAttachmentPoints.end(); ++itAttachPt)
	//	{
	//		const LLViewerJointAttachment* pAttachPt = itAttachPt->second;
	//		if (pAttachPt->isObjectAttached(viewer_object))
	//		{
	// <FS:TT> Client LSL Bridge - moving the rlv check to get the pAttachPt for the bridge
	const LLViewerJointAttachment* pAttachPt = NULL;
	for (attachment_map_t::const_iterator itAttachPt = mAttachmentPoints.begin(); itAttachPt != mAttachmentPoints.end(); ++itAttachPt)
	{
		pAttachPt = itAttachPt->second;
		if (pAttachPt->isObjectAttached(viewer_object))
		{
			if (rlv_handler_t::isEnabled())
			{
	// </FS:TT>
				RlvAttachmentLockWatchdog::instance().onDetach(viewer_object, pAttachPt);
				gRlvHandler.onDetach(viewer_object, pAttachPt);
			}
			if (mAttachmentSignal)
			{
				(*mAttachmentSignal)(viewer_object, pAttachPt, ACTION_DETACH);
			}

			// <FS:TT> Client LSL Bridge
			if (pAttachPt->getName() == FS_BRIDGE_ATTACHMENT_POINT_NAME)
			{
				LLViewerInventoryItem* inv_object = gInventory.getItem(viewer_object->getAttachmentItemID());
				if (inv_object && inv_object->getName() == FSLSLBridge::instance().currentFullName())
				{
					FSLSLBridge::instance().processDetach(viewer_object, pAttachPt);
				}
			}
			// </FS:TT>
			break;
		}
	}
// [/RLVa:KB]

	if ( LLVOAvatar::detachObject(viewer_object) )
	{
		// the simulator should automatically handle permission revocation
		
		stopMotionFromSource(attachment_id);
		LLFollowCamMgr::getInstance()->setCameraActive(viewer_object->getID(), FALSE);
		
		LLViewerObject::const_child_list_t& child_list = viewer_object->getChildren();
		for (LLViewerObject::child_list_t::const_iterator iter = child_list.begin();
			 iter != child_list.end(); 
			 ++iter)
		{
			LLViewerObject* child_objectp = *iter;
			// the simulator should automatically handle
			// permissions revocation
			
			stopMotionFromSource(child_objectp->getID());
			LLFollowCamMgr::getInstance()->setCameraActive(child_objectp->getID(), FALSE);
		}
		
		// Make sure the inventory is in sync with the avatar.

		// Update COF contents, don't trigger appearance update.
		if (!isValid())
		{
			LL_INFOS() << "removeItemLinks skipped, avatar is under destruction" << LL_ENDL;
		}
		else
		{
			LLAppearanceMgr::instance().unregisterAttachment(attachment_id);
		}
		
// [RLVa:KB] - Checked: 2010-08-22 (RLVa-1.2.1a) | Added: RLVa-1.2.1a
		if ( (rlv_handler_t::isEnabled()) && (viewer_object->isHUDAttachment()) && (gRlvAttachmentLocks.hasLockedHUD()) )
			gRlvAttachmentLocks.updateLockedHUD();
// [/RLVa:KB]

		return TRUE;
	}
	return FALSE;
}

// static
BOOL LLVOAvatarSelf::detachAttachmentIntoInventory(const LLUUID &item_id)
{
	LLInventoryItem* item = gInventory.getItem(item_id);
//	if (item)
// [RLVa:KB] - Checked: 2010-09-04 (RLVa-1.2.1c) | Added: RLVa-1.2.1c
	if ( (item) && (((!rlv_handler_t::isEnabled()) || (gRlvAttachmentLocks.canDetach(item))) ||
		FSLSLBridge::instance().canDetach(item->getUUID())) )
// [/RLVa:KB]
	{
		gMessageSystem->newMessageFast(_PREHASH_DetachAttachmentIntoInv);
		gMessageSystem->nextBlockFast(_PREHASH_ObjectData);
		gMessageSystem->addUUIDFast(_PREHASH_AgentID, gAgent.getID());
		gMessageSystem->addUUIDFast(_PREHASH_ItemID, item_id);
		gMessageSystem->sendReliable(gAgent.getRegionHost());
		
		// This object might have been selected, so let the selection manager know it's gone now
		LLViewerObject *found_obj = gObjectList.findObject(item_id);
		if (found_obj)
		{
			LLSelectMgr::getInstance()->remove(found_obj);
		}

		// Error checking in case this object was attached to an invalid point
		// In that case, just remove the item from COF preemptively since detach 
		// will fail.
		if (isAgentAvatarValid())
		{
			const LLViewerObject *attached_obj = gAgentAvatarp->getWornAttachment(item_id);
			if (!attached_obj)
			{
				LLAppearanceMgr::instance().removeCOFItemLinks(item_id);
			}
		}
		return TRUE;
	}
	return FALSE;
}

U32 LLVOAvatarSelf::getNumWearables(LLAvatarAppearanceDefines::ETextureIndex i) const
{
	LLWearableType::EType type = sAvatarDictionary->getTEWearableType(i);
	return gAgentWearables.getWearableCount(type);
}

// virtual
void LLVOAvatarSelf::localTextureLoaded(BOOL success, LLViewerFetchedTexture *src_vi, LLImageRaw* src_raw, LLImageRaw* aux_src, S32 discard_level, BOOL final, void* userdata)
{	

	const LLUUID& src_id = src_vi->getID();
	LLAvatarTexData *data = (LLAvatarTexData *)userdata;
	ETextureIndex index = data->mIndex;
	if (!isIndexLocalTexture(index)) return;

	LLLocalTextureObject *local_tex_obj = getLocalTextureObject(index, 0);

	// fix for EXT-268. Preventing using of NULL pointer
	if(NULL == local_tex_obj)
	{
		LL_WARNS("TAG") << "There is no Local Texture Object with index: " << index 
			<< ", final: " << final
			<< LL_ENDL;
		return;
	}
	if (success)
	{
		if (!local_tex_obj->getBakedReady() &&
			local_tex_obj->getImage() != NULL &&
			(local_tex_obj->getID() == src_id) &&
			discard_level < local_tex_obj->getDiscard())
		{
			local_tex_obj->setDiscard(discard_level);
			requestLayerSetUpdate(index);
			if (isEditingAppearance())
			{
				LLVisualParamHint::requestHintUpdates();
			}
			updateMeshTextures();
		}
	}
	else if (final)
	{
		// Failed: asset is missing
		if (!local_tex_obj->getBakedReady() &&
			local_tex_obj->getImage() != NULL &&
			local_tex_obj->getImage()->getID() == src_id)
		{
			local_tex_obj->setDiscard(0);
			requestLayerSetUpdate(index);
			updateMeshTextures();
		}
	}
}

// virtual
BOOL LLVOAvatarSelf::getLocalTextureGL(ETextureIndex type, LLViewerTexture** tex_pp, U32 index) const
{
	*tex_pp = NULL;

	if (!isIndexLocalTexture(type)) return FALSE;
	if (getLocalTextureID(type, index) == IMG_DEFAULT_AVATAR) return TRUE;

	const LLLocalTextureObject *local_tex_obj = getLocalTextureObject(type, index);
	if (!local_tex_obj)
	{
		return FALSE;
	}
	*tex_pp = dynamic_cast<LLViewerTexture*> (local_tex_obj->getImage());
	return TRUE;
}

LLViewerFetchedTexture* LLVOAvatarSelf::getLocalTextureGL(LLAvatarAppearanceDefines::ETextureIndex type, U32 index) const
{
	if (!isIndexLocalTexture(type))
	{
		return NULL;
	}

	const LLLocalTextureObject *local_tex_obj = getLocalTextureObject(type, index);
	if (!local_tex_obj)
	{
		return NULL;
	}
	if (local_tex_obj->getID() == IMG_DEFAULT_AVATAR)
	{
		return LLViewerTextureManager::getFetchedTexture(IMG_DEFAULT_AVATAR);
	}
	return dynamic_cast<LLViewerFetchedTexture*> (local_tex_obj->getImage());
}

const LLUUID& LLVOAvatarSelf::getLocalTextureID(ETextureIndex type, U32 index) const
{
	if (!isIndexLocalTexture(type)) return IMG_DEFAULT_AVATAR;

	const LLLocalTextureObject *local_tex_obj = getLocalTextureObject(type, index);
	if (local_tex_obj && local_tex_obj->getImage() != NULL)
	{
		return local_tex_obj->getImage()->getID();
	}
	return IMG_DEFAULT_AVATAR;
} 


//-----------------------------------------------------------------------------
// isLocalTextureDataAvailable()
// Returns true if at least the lowest quality discard level exists for every texture
// in the layerset.
//-----------------------------------------------------------------------------
BOOL LLVOAvatarSelf::isLocalTextureDataAvailable(const LLViewerTexLayerSet* layerset) const
{
	/* if (layerset == mBakedTextureDatas[BAKED_HEAD].mTexLayerSet)
	   return getLocalDiscardLevel(TEX_HEAD_BODYPAINT) >= 0; */
	for (LLAvatarAppearanceDictionary::BakedTextures::const_iterator baked_iter = sAvatarDictionary->getBakedTextures().begin();
		 baked_iter != sAvatarDictionary->getBakedTextures().end();
		 ++baked_iter)
	{
		const EBakedTextureIndex baked_index = baked_iter->first;
		if (layerset == mBakedTextureDatas[baked_index].mTexLayerSet)
		{
			BOOL ret = true;
			const LLAvatarAppearanceDictionary::BakedEntry *baked_dict = baked_iter->second;
			for (texture_vec_t::const_iterator local_tex_iter = baked_dict->mLocalTextures.begin();
				 local_tex_iter != baked_dict->mLocalTextures.end();
				 ++local_tex_iter)
			{
				const ETextureIndex tex_index = *local_tex_iter;
				const LLWearableType::EType wearable_type = sAvatarDictionary->getTEWearableType(tex_index);
				const U32 wearable_count = gAgentWearables.getWearableCount(wearable_type);
				for (U32 wearable_index = 0; wearable_index < wearable_count; wearable_index++)
				{
					BOOL tex_avail = (getLocalDiscardLevel(tex_index, wearable_index) >= 0);
					ret &= tex_avail;
				}
			}
			return ret;
		}
	}
	llassert(0);
	return FALSE;
}

//-----------------------------------------------------------------------------
// virtual
// isLocalTextureDataFinal()
// Returns true if the highest quality discard level exists for every texture
// in the layerset.
//-----------------------------------------------------------------------------
BOOL LLVOAvatarSelf::isLocalTextureDataFinal(const LLViewerTexLayerSet* layerset) const
{
	// <FS:Ansariel> Replace frequently called gSavedSettings
	//const U32 desired_tex_discard_level = gSavedSettings.getU32("TextureDiscardLevel"); 
	static LLCachedControl<U32> sTextureDiscardLevel(gSavedSettings, "TextureDiscardLevel");
	const U32 desired_tex_discard_level = sTextureDiscardLevel();
	// </FS:Ansariel>
	// const U32 desired_tex_discard_level = 0; // hack to not bake textures on lower discard levels.

	for (U32 i = 0; i < mBakedTextureDatas.size(); i++)
	{
		if (layerset == mBakedTextureDatas[i].mTexLayerSet)
		{
			const LLAvatarAppearanceDictionary::BakedEntry *baked_dict = sAvatarDictionary->getBakedTexture((EBakedTextureIndex)i);
			for (texture_vec_t::const_iterator local_tex_iter = baked_dict->mLocalTextures.begin();
				 local_tex_iter != baked_dict->mLocalTextures.end();
				 ++local_tex_iter)
			{
				const ETextureIndex tex_index = *local_tex_iter;
				const LLWearableType::EType wearable_type = sAvatarDictionary->getTEWearableType(tex_index);
				const U32 wearable_count = gAgentWearables.getWearableCount(wearable_type);
				for (U32 wearable_index = 0; wearable_index < wearable_count; wearable_index++)
				{
					S32 local_discard_level = getLocalDiscardLevel(*local_tex_iter, wearable_index);
					if ((local_discard_level > (S32)(desired_tex_discard_level)) ||
						(local_discard_level < 0 ))
					{
						return FALSE;
					}
				}
			}
			return TRUE;
		}
	}
	llassert(0);
	return FALSE;
}


BOOL LLVOAvatarSelf::isAllLocalTextureDataFinal() const
{
	// <FS:Ansariel> Replace frequently called gSavedSettings
	//const U32 desired_tex_discard_level = gSavedSettings.getU32("TextureDiscardLevel"); 
	static LLCachedControl<U32> sTextureDiscardLevel(gSavedSettings, "TextureDiscardLevel");
	const U32 desired_tex_discard_level = sTextureDiscardLevel();
	// </FS:Ansariel>
	// const U32 desired_tex_discard_level = 0; // hack to not bake textures on lower discard levels

	for (U32 i = 0; i < mBakedTextureDatas.size(); i++)
	{
		const LLAvatarAppearanceDictionary::BakedEntry *baked_dict = sAvatarDictionary->getBakedTexture((EBakedTextureIndex)i);
		for (texture_vec_t::const_iterator local_tex_iter = baked_dict->mLocalTextures.begin();
			 local_tex_iter != baked_dict->mLocalTextures.end();
			 ++local_tex_iter)
		{
			const ETextureIndex tex_index = *local_tex_iter;
			const LLWearableType::EType wearable_type = sAvatarDictionary->getTEWearableType(tex_index);
			const U32 wearable_count = gAgentWearables.getWearableCount(wearable_type);
			for (U32 wearable_index = 0; wearable_index < wearable_count; wearable_index++)
			{
				S32 local_discard_level = getLocalDiscardLevel(*local_tex_iter, wearable_index);
				if ((local_discard_level > (S32)(desired_tex_discard_level)) ||
					(local_discard_level < 0 ))
				{
					return FALSE;
				}
			}
		}
	}
	return TRUE;
}

BOOL LLVOAvatarSelf::isTextureDefined(LLAvatarAppearanceDefines::ETextureIndex type, U32 index) const
{
	LLUUID id;
	BOOL isDefined = TRUE;
	if (isIndexLocalTexture(type))
	{
		const LLWearableType::EType wearable_type = sAvatarDictionary->getTEWearableType(type);
		const U32 wearable_count = gAgentWearables.getWearableCount(wearable_type);
		if (index >= wearable_count)
		{
			// invalid index passed in. check all textures of a given type
			for (U32 wearable_index = 0; wearable_index < wearable_count; wearable_index++)
			{
				id = getLocalTextureID(type, wearable_index);
				isDefined &= (id != IMG_DEFAULT_AVATAR && id != IMG_DEFAULT);
			}
		}
		else
		{
			id = getLocalTextureID(type, index);
			isDefined &= (id != IMG_DEFAULT_AVATAR && id != IMG_DEFAULT);
		}
	}
	else
	{
		id = getTEImage(type)->getID();
		isDefined &= (id != IMG_DEFAULT_AVATAR && id != IMG_DEFAULT);
	}
	
	return isDefined;
}

//virtual
BOOL LLVOAvatarSelf::isTextureVisible(LLAvatarAppearanceDefines::ETextureIndex type, U32 index) const
{
	if (isIndexBakedTexture(type))
	{
		return LLVOAvatar::isTextureVisible(type, (U32)0);
	}

	LLUUID tex_id = getLocalTextureID(type,index);
	return (tex_id != IMG_INVISIBLE) 
			|| (LLDrawPoolAlpha::sShowDebugAlpha);
}

//virtual
BOOL LLVOAvatarSelf::isTextureVisible(LLAvatarAppearanceDefines::ETextureIndex type, LLViewerWearable *wearable) const
{
	if (isIndexBakedTexture(type))
	{
		return LLVOAvatar::isTextureVisible(type);
	}

	U32 index;
	if (gAgentWearables.getWearableIndex(wearable,index))
	{
		return isTextureVisible(type,index);
	}
	else
	{
		LL_WARNS() << "Wearable not found" << LL_ENDL;
		return FALSE;
	}
}

bool LLVOAvatarSelf::areTexturesCurrent() const
{
	// <FS:Ansariel> [Legacy Bake]
	//return gAgentWearables.areWearablesLoaded();
	return !hasPendingBakedUploads() && gAgentWearables.areWearablesLoaded();
}

// <FS:Ansariel> [Legacy Bake]
//void LLVOAvatarSelf::invalidateComposite( LLTexLayerSet* layerset)
void LLVOAvatarSelf::invalidateComposite( LLTexLayerSet* layerset, BOOL upload_result)
{
	LLViewerTexLayerSet *layer_set = dynamic_cast<LLViewerTexLayerSet*>(layerset);
	if( !layer_set || !layer_set->getUpdatesEnabled() )
	{
		return;
	}
	// LL_INFOS() << "LLVOAvatar::invalidComposite() " << layerset->getBodyRegionName() << LL_ENDL;

	layer_set->requestUpdate();
	layer_set->invalidateMorphMasks();

	// <FS:Ansariel> [Legacy Bake]
	if( upload_result  && (getRegion() && !getRegion()->getCentralBakeVersion()))
	{
		llassert(isSelf());

		ETextureIndex baked_te = getBakedTE( layer_set );
		setTEImage( baked_te, LLViewerTextureManager::getFetchedTexture(IMG_DEFAULT_AVATAR) );
		layer_set->requestUpload();
		updateMeshTextures();
	}
	// </FS:Ansariel> [Legacy Bake]
}

void LLVOAvatarSelf::invalidateAll()
{
	for (U32 i = 0; i < mBakedTextureDatas.size(); i++)
	{
		LLViewerTexLayerSet *layerset = getTexLayerSet(i);
		// <FS:Ansariel> [Legacy Bake]
		//invalidateComposite(layerset);
		invalidateComposite(layerset, TRUE);
	}
	//mDebugSelfLoadTimer.reset();
}

//-----------------------------------------------------------------------------
// setCompositeUpdatesEnabled()
//-----------------------------------------------------------------------------
void LLVOAvatarSelf::setCompositeUpdatesEnabled( bool b )
{
	for (U32 i = 0; i < mBakedTextureDatas.size(); i++)
	{
		setCompositeUpdatesEnabled(i, b);
	}
}

void LLVOAvatarSelf::setCompositeUpdatesEnabled(U32 index, bool b)
{
	LLViewerTexLayerSet *layerset = getTexLayerSet(index);
	if (layerset )
	{
		layerset->setUpdatesEnabled( b );
	}
}

bool LLVOAvatarSelf::isCompositeUpdateEnabled(U32 index)
{
	LLViewerTexLayerSet *layerset = getTexLayerSet(index);
	if (layerset)
	{
		return layerset->getUpdatesEnabled();
	}
	return false;
}

void LLVOAvatarSelf::setupComposites()
{
	for (U32 i = 0; i < mBakedTextureDatas.size(); i++)
	{
		ETextureIndex tex_index = mBakedTextureDatas[i].mTextureIndex;
		BOOL layer_baked = isTextureDefined(tex_index, gAgentWearables.getWearableCount(tex_index));
		LLViewerTexLayerSet *layerset = getTexLayerSet(i);
		if (layerset)
		{
			layerset->setUpdatesEnabled(!layer_baked);
		}
	}
}

void LLVOAvatarSelf::updateComposites()
{
	for (U32 i = 0; i < mBakedTextureDatas.size(); i++)
	{
		LLViewerTexLayerSet *layerset = getTexLayerSet(i);
		if (layerset 
			&& ((i != BAKED_SKIRT) || isWearingWearableType(LLWearableType::WT_SKIRT)))
		{
			layerset->updateComposite();
		}
	}
}

// virtual
S32 LLVOAvatarSelf::getLocalDiscardLevel(ETextureIndex type, U32 wearable_index) const
{
	if (!isIndexLocalTexture(type)) return FALSE;

	const LLLocalTextureObject *local_tex_obj = getLocalTextureObject(type, wearable_index);
	if (local_tex_obj)
	{
		const LLViewerFetchedTexture* image = dynamic_cast<LLViewerFetchedTexture*>( local_tex_obj->getImage() );
		if (type >= 0
			&& local_tex_obj->getID() != IMG_DEFAULT_AVATAR
			&& !image->isMissingAsset())
		{
			return image->getDiscardLevel();
		}
		else
		{
			// We don't care about this (no image associated with the layer) treat as fully loaded.
			return 0;
		}
	}
	return 0;
}

// virtual
// Counts the memory footprint of local textures.
void LLVOAvatarSelf::getLocalTextureByteCount(S32* gl_bytes) const
{
	*gl_bytes = 0;
	for (S32 type = 0; type < TEX_NUM_INDICES; type++)
	{
		if (!isIndexLocalTexture((ETextureIndex)type)) continue;
		U32 max_tex = getNumWearables((ETextureIndex) type);
		for (U32 num = 0; num < max_tex; num++)
		{
			const LLLocalTextureObject *local_tex_obj = getLocalTextureObject((ETextureIndex) type, num);
			if (local_tex_obj)
			{
				const LLViewerFetchedTexture* image_gl = dynamic_cast<LLViewerFetchedTexture*>( local_tex_obj->getImage() );
				if (image_gl)
				{
					S32 bytes = (S32)image_gl->getWidth() * image_gl->getHeight() * image_gl->getComponents();
					
					if (image_gl->hasGLTexture())
					{
						*gl_bytes += bytes;
					}
				}
			}
		}
	}
}

// virtual 
void LLVOAvatarSelf::setLocalTexture(ETextureIndex type, LLViewerTexture* src_tex, BOOL baked_version_ready, U32 index)
{
	if (!isIndexLocalTexture(type)) return;

	LLViewerFetchedTexture* tex = LLViewerTextureManager::staticCastToFetchedTexture(src_tex, TRUE) ;
	if(!tex)
	{
		return ;
	}

	S32 desired_discard = isSelf() ? 0 : 2;
	LLLocalTextureObject *local_tex_obj = getLocalTextureObject(type,index);
	if (!local_tex_obj)
	{
		if (type >= TEX_NUM_INDICES)
		{
			LL_ERRS() << "Tried to set local texture with invalid type: (" << (U32) type << ", " << index << ")" << LL_ENDL;
			return;
		}
		LLWearableType::EType wearable_type = sAvatarDictionary->getTEWearableType(type);
		if (!gAgentWearables.getViewerWearable(wearable_type,index))
		{
			// no wearable is loaded, cannot set the texture.
			return;
		}
		gAgentWearables.addLocalTextureObject(wearable_type,type,index);
		local_tex_obj = getLocalTextureObject(type,index);
		if (!local_tex_obj)
		{
			LL_ERRS() << "Unable to create LocalTextureObject for wearable type & index: (" << (U32) wearable_type << ", " << index << ")" << LL_ENDL;
			return;
		}
		
		LLViewerTexLayerSet *layer_set = getLayerSet(type);
		if (layer_set)
		{
			layer_set->cloneTemplates(local_tex_obj, type, gAgentWearables.getViewerWearable(wearable_type,index));
		}

	}
	if (!baked_version_ready)
	{
		if (tex != local_tex_obj->getImage() || local_tex_obj->getBakedReady())
		{
			local_tex_obj->setDiscard(MAX_DISCARD_LEVEL+1);
		}
		if (tex->getID() != IMG_DEFAULT_AVATAR)
		{
			if (local_tex_obj->getDiscard() > desired_discard)
			{
				S32 tex_discard = tex->getDiscardLevel();
				if (tex_discard >= 0 && tex_discard <= desired_discard)
				{
					local_tex_obj->setDiscard(tex_discard);
					if (isSelf())
					{
						requestLayerSetUpdate(type);
						if (isEditingAppearance())
						{
							LLVisualParamHint::requestHintUpdates();
						}
					}
				}
				else
				{					
					tex->setLoadedCallback(onLocalTextureLoaded, desired_discard, TRUE, FALSE, new LLAvatarTexData(getID(), type), NULL);
				}
			}
			tex->setMinDiscardLevel(desired_discard);
		}
	}
	local_tex_obj->setImage(tex);
	local_tex_obj->setID(tex->getID());
	setBakedReady(type,baked_version_ready,index);
}

//virtual
void LLVOAvatarSelf::setBakedReady(LLAvatarAppearanceDefines::ETextureIndex type, BOOL baked_version_exists, U32 index)
{
	if (!isIndexLocalTexture(type)) return;
	LLLocalTextureObject *local_tex_obj = getLocalTextureObject(type,index);
	if (local_tex_obj)
	{
		local_tex_obj->setBakedReady( baked_version_exists );
	}
}


// virtual
void LLVOAvatarSelf::dumpLocalTextures() const
{
	LL_INFOS() << "Local Textures:" << LL_ENDL;

	/* ETextureIndex baked_equiv[] = {
	   TEX_UPPER_BAKED,
	   if (isTextureDefined(baked_equiv[i])) */
	for (LLAvatarAppearanceDictionary::Textures::const_iterator iter = sAvatarDictionary->getTextures().begin();
		 iter != sAvatarDictionary->getTextures().end();
		 ++iter)
	{
		const LLAvatarAppearanceDictionary::TextureEntry *texture_dict = iter->second;
		if (!texture_dict->mIsLocalTexture || !texture_dict->mIsUsedByBakedTexture)
			continue;

		const EBakedTextureIndex baked_index = texture_dict->mBakedTextureIndex;
		const ETextureIndex baked_equiv = sAvatarDictionary->getBakedTexture(baked_index)->mTextureIndex;

		const std::string &name = texture_dict->mName;
		const LLLocalTextureObject *local_tex_obj = getLocalTextureObject(iter->first, 0);
		// index is baked texture - index is not relevant. putting in 0 as placeholder
		if (isTextureDefined(baked_equiv, 0))
		{
#if LL_RELEASE_FOR_DOWNLOAD
			// End users don't get to trivially see avatar texture IDs, makes textures
			// easier to steal. JC
			LL_INFOS() << "LocTex " << name << ": Baked " << LL_ENDL;
#else
			LL_INFOS() << "LocTex " << name << ": Baked " << getTEImage(baked_equiv)->getID() << LL_ENDL;
#endif
		}
		else if (local_tex_obj && local_tex_obj->getImage() != NULL)
		{
			if (local_tex_obj->getImage()->getID() == IMG_DEFAULT_AVATAR)
			{
				LL_INFOS() << "LocTex " << name << ": None" << LL_ENDL;
			}
			else
			{
				const LLViewerFetchedTexture* image = dynamic_cast<LLViewerFetchedTexture*>( local_tex_obj->getImage() );

				LL_INFOS() << "LocTex " << name << ": "
						<< "Discard " << image->getDiscardLevel() << ", "
						<< "(" << image->getWidth() << ", " << image->getHeight() << ") " 
#if !LL_RELEASE_FOR_DOWNLOAD
					// End users don't get to trivially see avatar texture IDs,
					// makes textures easier to steal
						<< image->getID() << " "
#endif
						<< "Priority: " << image->getDecodePriority()
						<< LL_ENDL;
			}
		}
		else
		{
			LL_INFOS() << "LocTex " << name << ": No LLViewerTexture" << LL_ENDL;
		}
	}
}

//-----------------------------------------------------------------------------
// static 
// onLocalTextureLoaded()
//-----------------------------------------------------------------------------

void LLVOAvatarSelf::onLocalTextureLoaded(BOOL success, LLViewerFetchedTexture *src_vi, LLImageRaw* src_raw, LLImageRaw* aux_src, S32 discard_level, BOOL final, void* userdata)
{
	LLAvatarTexData *data = (LLAvatarTexData *)userdata;
	LLVOAvatarSelf *self = (LLVOAvatarSelf *)gObjectList.findObject(data->mAvatarID);
	if (self)
	{
		// We should only be handling local textures for ourself
		self->localTextureLoaded(success, src_vi, src_raw, aux_src, discard_level, final, userdata);
	}
	// ensure data is cleaned up
	if (final || !success)
	{
		delete data;
	}
}

/*virtual*/	void LLVOAvatarSelf::setImage(const U8 te, LLViewerTexture *imagep, const U32 index)
{
	if (isIndexLocalTexture((ETextureIndex)te))
	{
		setLocalTexture((ETextureIndex)te, imagep, FALSE ,index);
	}
	else 
	{
		setTEImage(te,imagep);
	}
}

/*virtual*/ LLViewerTexture* LLVOAvatarSelf::getImage(const U8 te, const U32 index) const
{
	if (isIndexLocalTexture((ETextureIndex)te))
	{
		return getLocalTextureGL((ETextureIndex)te,index);
	}
	else 
	{
		return getTEImage(te);
	}
}


// static
void LLVOAvatarSelf::dumpTotalLocalTextureByteCount()
{
	S32 gl_bytes = 0;
	gAgentAvatarp->getLocalTextureByteCount(&gl_bytes);
	LL_INFOS() << "Total Avatar LocTex GL:" << (gl_bytes/1024) << "KB" << LL_ENDL;
}

bool LLVOAvatarSelf::getIsCloud() const
{
	// Let people know why they're clouded without spamming them into oblivion.
	bool do_warn = false;
	static LLTimer time_since_notice;
	F32 update_freq = 30.0;
	if (time_since_notice.getElapsedTimeF32() > update_freq)
	{
		time_since_notice.reset();
		do_warn = true;
	}
	
	// do we have our body parts?
	S32 shape_count = gAgentWearables.getWearableCount(LLWearableType::WT_SHAPE);
	S32 hair_count = gAgentWearables.getWearableCount(LLWearableType::WT_HAIR);
	S32 eye_count = gAgentWearables.getWearableCount(LLWearableType::WT_EYES);
	S32 skin_count = gAgentWearables.getWearableCount(LLWearableType::WT_SKIN);
	if (!shape_count || !hair_count || !eye_count || !skin_count)
	{
		if (do_warn)
		{
			LL_INFOS() << "Self is clouded due to missing one or more required body parts: "
					<< (shape_count ? "" : "SHAPE ")
					<< (hair_count ? "" : "HAIR ")
					<< (eye_count ? "" : "EYES ")
					<< (skin_count ? "" : "SKIN ")
					<< LL_ENDL;
		}
		return true;
	}

	if (!isTextureDefined(TEX_HAIR, 0))
	{
		if (do_warn)
		{
			LL_INFOS() << "Self is clouded because of no hair texture" << LL_ENDL;
		}
		return true;
	}

	if (!mPreviousFullyLoaded)
	{
		if (!isLocalTextureDataAvailable(getLayerSet(BAKED_LOWER)) &&
			(!isTextureDefined(TEX_LOWER_BAKED, 0)))
		{
			if (do_warn)
			{
				LL_INFOS() << "Self is clouded because lower textures not baked" << LL_ENDL;
			}
			return true;
		}

		if (!isLocalTextureDataAvailable(getLayerSet(BAKED_UPPER)) &&
			(!isTextureDefined(TEX_UPPER_BAKED, 0)))
		{
			if (do_warn)
			{
				LL_INFOS() << "Self is clouded because upper textures not baked" << LL_ENDL;
			}
			return true;
		}

		for (U32 i = 0; i < mBakedTextureDatas.size(); i++)
		{
			if (i == BAKED_SKIRT && !isWearingWearableType(LLWearableType::WT_SKIRT))
				continue;

			const BakedTextureData& texture_data = mBakedTextureDatas[i];
			if (!isTextureDefined(texture_data.mTextureIndex, 0))
				continue;

			// Check for the case that texture is defined but not sufficiently loaded to display anything.
			const LLViewerTexture* baked_img = getImage( texture_data.mTextureIndex, 0 );
			if (!baked_img || !baked_img->hasGLTexture())
			{
				if (do_warn)
				{
					LL_INFOS() << "Self is clouded because texture at index " << i
							<< " (texture index is " << texture_data.mTextureIndex << ") is not loaded" << LL_ENDL;
				}
				return true;
			}
		}

		LL_DEBUGS() << "Avatar de-clouded" << LL_ENDL;
	}
	return false;
}

/*static*/
void LLVOAvatarSelf::debugOnTimingLocalTexLoaded(BOOL success, LLViewerFetchedTexture *src_vi, LLImageRaw* src, LLImageRaw* aux_src, S32 discard_level, BOOL final, void* userdata)
{
	if (gAgentAvatarp.notNull())
	{
		gAgentAvatarp->debugTimingLocalTexLoaded(success, src_vi, src, aux_src, discard_level, final, userdata);
	}
}

void LLVOAvatarSelf::debugTimingLocalTexLoaded(BOOL success, LLViewerFetchedTexture *src_vi, LLImageRaw* src, LLImageRaw* aux_src, S32 discard_level, BOOL final, void* userdata)
{
	LLAvatarTexData *data = (LLAvatarTexData *)userdata;
	if (!data)
	{
		return;
	}

	ETextureIndex index = data->mIndex;
	
	if (index < 0 || index >= TEX_NUM_INDICES)
	{
		return;
	}

	if (discard_level >=0 && discard_level <= MAX_DISCARD_LEVEL) // ignore discard level -1, as it means we have no data.
	{
		mDebugTextureLoadTimes[(U32)index][(U32)discard_level] = mDebugSelfLoadTimer.getElapsedTimeF32();
	}
	if (final)
	{
		delete data;
	}
}

void LLVOAvatarSelf::debugBakedTextureUpload(EBakedTextureIndex index, BOOL finished)
{
	U32 done = 0;
	if (finished)
	{
		done = 1;
	}
	mDebugBakedTextureTimes[index][done] = mDebugSelfLoadTimer.getElapsedTimeF32();
}

const std::string LLVOAvatarSelf::verboseDebugDumpLocalTextureDataInfo(const LLViewerTexLayerSet* layerset) const
{
	std::ostringstream outbuf;
	for (LLAvatarAppearanceDictionary::BakedTextures::const_iterator baked_iter =
			 sAvatarDictionary->getBakedTextures().begin();
		 baked_iter != sAvatarDictionary->getBakedTextures().end();
		 ++baked_iter)
	{
		const EBakedTextureIndex baked_index = baked_iter->first;
		if (layerset == mBakedTextureDatas[baked_index].mTexLayerSet)
		{
			outbuf << "baked_index: " << baked_index << "\n";
			const LLAvatarAppearanceDictionary::BakedEntry *baked_dict = baked_iter->second;
			for (texture_vec_t::const_iterator local_tex_iter = baked_dict->mLocalTextures.begin();
				 local_tex_iter != baked_dict->mLocalTextures.end();
				 ++local_tex_iter)
			{
				const ETextureIndex tex_index = *local_tex_iter;
				const std::string tex_name = sAvatarDictionary->getTexture(tex_index)->mName;
				outbuf << "  tex_index " << (S32) tex_index << " name " << tex_name << "\n";
				const LLWearableType::EType wearable_type = sAvatarDictionary->getTEWearableType(tex_index);
				const U32 wearable_count = gAgentWearables.getWearableCount(wearable_type);
				if (wearable_count > 0)
				{
					for (U32 wearable_index = 0; wearable_index < wearable_count; wearable_index++)
					{
						outbuf << "    " << LLWearableType::getTypeName(wearable_type) << " " << wearable_index << ":";
						const LLLocalTextureObject *local_tex_obj = getLocalTextureObject(tex_index, wearable_index);
						if (local_tex_obj)
						{
							LLViewerFetchedTexture* image = dynamic_cast<LLViewerFetchedTexture*>( local_tex_obj->getImage() );
							if (tex_index >= 0
								&& local_tex_obj->getID() != IMG_DEFAULT_AVATAR
								&& !image->isMissingAsset())
							{
								outbuf << " id: " << image->getID()
									   << " refs: " << image->getNumRefs()
									   << " glocdisc: " << getLocalDiscardLevel(tex_index, wearable_index)
									   << " discard: " << image->getDiscardLevel()
									   << " desired: " << image->getDesiredDiscardLevel()
									   << " decode: " << image->getDecodePriority()
									   << " addl: " << image->getAdditionalDecodePriority()
									   << " ts: " << image->getTextureState()
									   << " bl: " << image->getBoostLevel()
									   << " fl: " << image->isFullyLoaded() // this is not an accessor for mFullyLoaded - see comment there.
									   << " cl: " << (image->isFullyLoaded() && image->getDiscardLevel()==0) // "completely loaded"
									   << " mvs: " << image->getMaxVirtualSize()
									   << " mvsc: " << image->getMaxVirtualSizeResetCounter()
									   << " mem: " << image->getTextureMemory();
							}
						}
						outbuf << "\n";
					}
				}
			}
			break;
		}
	}
	return outbuf.str();
}

void LLVOAvatarSelf::dumpAllTextures() const
{
	std::string vd_text = "Local textures per baked index and wearable:\n";
	for (LLAvatarAppearanceDefines::LLAvatarAppearanceDictionary::BakedTextures::const_iterator baked_iter = sAvatarDictionary->getBakedTextures().begin();
		 baked_iter != sAvatarDictionary->getBakedTextures().end();
		 ++baked_iter)
	{
		const LLAvatarAppearanceDefines::EBakedTextureIndex baked_index = baked_iter->first;
		const LLViewerTexLayerSet *layerset = debugGetLayerSet(baked_index);
		if (!layerset) continue;
		const LLViewerTexLayerSetBuffer *layerset_buffer = layerset->getViewerComposite();
		if (!layerset_buffer) continue;
		vd_text += verboseDebugDumpLocalTextureDataInfo(layerset);
	}
	LL_DEBUGS("Avatar") << vd_text << LL_ENDL;
}

const std::string LLVOAvatarSelf::debugDumpLocalTextureDataInfo(const LLViewerTexLayerSet* layerset) const
{
	std::string text="";

	text = llformat("[Final:%d Avail:%d] ",isLocalTextureDataFinal(layerset), isLocalTextureDataAvailable(layerset));

	/* if (layerset == mBakedTextureDatas[BAKED_HEAD].mTexLayerSet)
	   return getLocalDiscardLevel(TEX_HEAD_BODYPAINT) >= 0; */
	for (LLAvatarAppearanceDictionary::BakedTextures::const_iterator baked_iter = sAvatarDictionary->getBakedTextures().begin();
		 baked_iter != sAvatarDictionary->getBakedTextures().end();
		 ++baked_iter)
	{
		const EBakedTextureIndex baked_index = baked_iter->first;
		if (layerset == mBakedTextureDatas[baked_index].mTexLayerSet)
		{
			const LLAvatarAppearanceDictionary::BakedEntry *baked_dict = baked_iter->second;
			text += llformat("%d-%s ( ",baked_index, baked_dict->mName.c_str());
			for (texture_vec_t::const_iterator local_tex_iter = baked_dict->mLocalTextures.begin();
				 local_tex_iter != baked_dict->mLocalTextures.end();
				 ++local_tex_iter)
			{
				const ETextureIndex tex_index = *local_tex_iter;
				const LLWearableType::EType wearable_type = sAvatarDictionary->getTEWearableType(tex_index);
				const U32 wearable_count = gAgentWearables.getWearableCount(wearable_type);
				if (wearable_count > 0)
				{
					text += LLWearableType::getTypeName(wearable_type) + ":";
					for (U32 wearable_index = 0; wearable_index < wearable_count; wearable_index++)
					{
						const U32 discard_level = getLocalDiscardLevel(tex_index, wearable_index);
						std::string discard_str = llformat("%d ",discard_level);
						text += llformat("%d ",discard_level);
					}
				}
			}
			text += ")";
			break;
		}
	}
	return text;
}

const std::string LLVOAvatarSelf::debugDumpAllLocalTextureDataInfo() const
{
	std::string text;
	const U32 override_tex_discard_level = gSavedSettings.getU32("TextureDiscardLevel");

	for (U32 i = 0; i < mBakedTextureDatas.size(); i++)
	{
		const LLAvatarAppearanceDictionary::BakedEntry *baked_dict = sAvatarDictionary->getBakedTexture((EBakedTextureIndex)i);
		BOOL is_texture_final = TRUE;
		for (texture_vec_t::const_iterator local_tex_iter = baked_dict->mLocalTextures.begin();
			 local_tex_iter != baked_dict->mLocalTextures.end();
			 ++local_tex_iter)
		{
			const ETextureIndex tex_index = *local_tex_iter;
			const LLWearableType::EType wearable_type = sAvatarDictionary->getTEWearableType(tex_index);
			const U32 wearable_count = gAgentWearables.getWearableCount(wearable_type);
			for (U32 wearable_index = 0; wearable_index < wearable_count; wearable_index++)
			{
				is_texture_final &= (getLocalDiscardLevel(*local_tex_iter, wearable_index) <= (S32)(override_tex_discard_level));
			}
		}
		text += llformat("%s:%d ",baked_dict->mName.c_str(),is_texture_final);
	}
	return text;
}

void LLVOAvatarSelf::appearanceChangeMetricsCoro(std::string url)
{
    LLCore::HttpRequest::policy_t httpPolicy(LLCore::HttpRequest::DEFAULT_POLICY_ID);
    LLCoreHttpUtil::HttpCoroutineAdapter::ptr_t
        httpAdapter(new LLCoreHttpUtil::HttpCoroutineAdapter("appearanceChangeMetrics", httpPolicy));
    LLCore::HttpRequest::ptr_t httpRequest(new LLCore::HttpRequest);
    LLCore::HttpOptions::ptr_t httpOpts = LLCore::HttpOptions::ptr_t(new LLCore::HttpOptions);

    S32 currentSequence = mMetricSequence;
    if (S32_MAX == ++mMetricSequence)
        mMetricSequence = 0;

    LLSD msg;
    msg["message"] = "ViewerAppearanceChangeMetrics";
    msg["session_id"] = gAgentSessionID;
    msg["agent_id"] = gAgentID;
    msg["sequence"] = currentSequence;
    msg["initial"] = mInitialMetric;
    msg["break"] = false;
    msg["duration"] = mTimeSinceLastRezMessage.getElapsedTimeF32();

    // Status of our own rezzing.
    msg["rez_status"] = LLVOAvatar::rezStatusToString(getRezzedStatus());

    // Status of all nearby avs including ourself.
    msg["nearby"] = LLSD::emptyArray();
    std::vector<S32> rez_counts;
    LLVOAvatar::getNearbyRezzedStats(rez_counts);
    for (S32 rez_stat = 0; rez_stat < rez_counts.size(); ++rez_stat)
    {
        std::string rez_status_name = LLVOAvatar::rezStatusToString(rez_stat);
        msg["nearby"][rez_status_name] = rez_counts[rez_stat];
    }

    //	std::vector<std::string> bucket_fields("timer_name","is_self","grid_x","grid_y","is_using_server_bake");
    std::vector<std::string> by_fields;
    by_fields.push_back("timer_name");
    by_fields.push_back("completed");
    by_fields.push_back("grid_x");
    by_fields.push_back("grid_y");
    by_fields.push_back("is_using_server_bakes");
    by_fields.push_back("is_self");
    by_fields.push_back("central_bake_version");
    LLSD summary = summarize_by_buckets(mPendingTimerRecords, by_fields, std::string("elapsed"));
    msg["timers"] = summary;

    mPendingTimerRecords.clear();

    LL_DEBUGS("Avatar") << avString() << "message: " << ll_pretty_print_sd(msg) << LL_ENDL;

    gPendingMetricsUploads++;

    LLSD result = httpAdapter->postAndSuspend(httpRequest, url, msg);

    LLSD httpResults = result[LLCoreHttpUtil::HttpCoroutineAdapter::HTTP_RESULTS];
    LLCore::HttpStatus status = LLCoreHttpUtil::HttpCoroutineAdapter::getStatusFromLLSD(httpResults);

    gPendingMetricsUploads--;

    if (!status)
    {
        LL_WARNS("Avatar") << "Unable to upload statistics" << LL_ENDL;
        return;
    }
    else
    {
        LL_INFOS("Avatar") << "Statistics upload OK" << LL_ENDL;
        mInitialMetric = false;
    }
}

bool LLVOAvatarSelf::updateAvatarRezMetrics(bool force_send)
{
	const F32 AV_METRICS_INTERVAL_QA = 30.0;
	F32 send_period = 300.0;

	static LLCachedControl<bool> qa_mode_metrics(gSavedSettings,"QAModeMetrics");
	if (qa_mode_metrics)
	{
		send_period = AV_METRICS_INTERVAL_QA;
	}

	if (force_send || mTimeSinceLastRezMessage.getElapsedTimeF32() > send_period)
	{
		// Stats for completed phases have been getting logged as they
		// complete.  This will give us stats for any timers that
		// haven't finished as of the metric's being sent.
		
		if (force_send)
		{
			LLVOAvatar::logPendingPhasesAllAvatars();
		}
		sendViewerAppearanceChangeMetrics();
	}

	return false;
}

void LLVOAvatarSelf::addMetricsTimerRecord(const LLSD& record)
{
	mPendingTimerRecords.push_back(record);
}

bool operator<(const LLSD& a, const LLSD& b)
{
	std::ostringstream aout, bout;
	aout << LLSDNotationStreamer(a);
	bout << LLSDNotationStreamer(b);
	std::string astring = aout.str();
	std::string bstring = bout.str();

	return astring < bstring;

}

// Given a vector of LLSD records, return an LLSD array of bucketed stats for val_field.
LLSD summarize_by_buckets(std::vector<LLSD> in_records,
						  std::vector<std::string> by_fields,
						  std::string val_field)
{
	LLSD result = LLSD::emptyArray();
	std::map<LLSD,LLViewerStats::StatsAccumulator> accum;
	for (std::vector<LLSD>::iterator in_record_iter = in_records.begin();
		 in_record_iter != in_records.end(); ++in_record_iter)
	{
		LLSD& record = *in_record_iter;
		LLSD key;
		for (std::vector<std::string>::iterator field_iter = by_fields.begin();
			 field_iter != by_fields.end(); ++field_iter)
		{
			const std::string& field = *field_iter;
			key[field] = record[field];
		}
		LLViewerStats::StatsAccumulator& stats = accum[key];
		F32 value = record[val_field].asReal();
		stats.push(value);
	}
	for (std::map<LLSD,LLViewerStats::StatsAccumulator>::iterator accum_it = accum.begin();
		 accum_it != accum.end(); ++accum_it)
	{
		LLSD out_record = accum_it->first;
		out_record["stats"] = accum_it->second.asLLSD();
		result.append(out_record);
	}
	return result;
}

void LLVOAvatarSelf::sendViewerAppearanceChangeMetrics()
{
    std::string	caps_url;
	if (getRegion())
	{
		// runway - change here to activate.
		caps_url = getRegion()->getCapability("ViewerMetrics");
	}
	if (!caps_url.empty())
	{

        LLCoros::instance().launch("LLVOAvatarSelf::appearanceChangeMetricsCoro",
            boost::bind(&LLVOAvatarSelf::appearanceChangeMetricsCoro, this, caps_url));
		mTimeSinceLastRezMessage.reset();
	}
}

const LLUUID& LLVOAvatarSelf::grabBakedTexture(EBakedTextureIndex baked_index) const
{
	if (canGrabBakedTexture(baked_index))
	{
		ETextureIndex tex_index = sAvatarDictionary->bakedToLocalTextureIndex(baked_index);
		if (tex_index == TEX_NUM_INDICES)
		{
			return LLUUID::null;
		}
		return getTEImage( tex_index )->getID();
	}
	return LLUUID::null;
}

BOOL LLVOAvatarSelf::canGrabBakedTexture(EBakedTextureIndex baked_index) const
{
	ETextureIndex tex_index = sAvatarDictionary->bakedToLocalTextureIndex(baked_index);
	if (tex_index == TEX_NUM_INDICES)
	{
		return FALSE;
	}
	// Check if the texture hasn't been baked yet.
	if (!isTextureDefined(tex_index, 0))
	{
		LL_DEBUGS() << "getTEImage( " << (U32) tex_index << " )->getID() == IMG_DEFAULT_AVATAR" << LL_ENDL;
		return FALSE;
	}

	if (gAgent.isGodlikeWithoutAdminMenuFakery())
		return TRUE;

	// Check permissions of textures that show up in the
	// baked texture.  We don't want people copying people's
	// work via baked textures.

	const LLAvatarAppearanceDictionary::BakedEntry *baked_dict = sAvatarDictionary->getBakedTexture(baked_index);
	for (texture_vec_t::const_iterator iter = baked_dict->mLocalTextures.begin();
		 iter != baked_dict->mLocalTextures.end();
		 ++iter)
	{
		const ETextureIndex t_index = (*iter);
		LLWearableType::EType wearable_type = sAvatarDictionary->getTEWearableType(t_index);
		U32 count = gAgentWearables.getWearableCount(wearable_type);
		LL_DEBUGS() << "Checking index " << (U32) t_index << " count: " << count << LL_ENDL;
		
		for (U32 wearable_index = 0; wearable_index < count; ++wearable_index)
		{
			LLViewerWearable *wearable = gAgentWearables.getViewerWearable(wearable_type, wearable_index);
			if (wearable)
			{
				const LLLocalTextureObject *texture = wearable->getLocalTextureObject((S32)t_index);
				const LLUUID& texture_id = texture->getID();
				if (texture_id != IMG_DEFAULT_AVATAR)
				{
					// Search inventory for this texture.
					LLViewerInventoryCategory::cat_array_t cats;
					LLViewerInventoryItem::item_array_t items;
					LLAssetIDMatches asset_id_matches(texture_id);
					gInventory.collectDescendentsIf(LLUUID::null,
													cats,
													items,
													LLInventoryModel::INCLUDE_TRASH,
													asset_id_matches);

					BOOL can_grab = FALSE;
					LL_DEBUGS() << "item count for asset " << texture_id << ": " << items.size() << LL_ENDL;
					if (items.size())
					{
						// search for full permissions version
						for (S32 i = 0; i < items.size(); i++)
						{
							LLViewerInventoryItem* itemp = items[i];
												if (itemp->getIsFullPerm())
							{
								can_grab = TRUE;
								break;
							}
						}
					}
					if (!can_grab) return FALSE;
				}
			}
		}
	}

	return TRUE;
}

void LLVOAvatarSelf::addLocalTextureStats( ETextureIndex type, LLViewerFetchedTexture* imagep,
										   F32 texel_area_ratio, BOOL render_avatar, BOOL covered_by_baked)
{
	if (!isIndexLocalTexture(type)) return;

	// Sunshine - ignoring covered_by_baked will force local textures
	// to always load.  Fix for SH-4001 and many related issues.  Do
	// not restore this without some more targetted fix for the local
	// textures failing to load issue.
	//if (!covered_by_baked)
	{
		if (imagep->getID() != IMG_DEFAULT_AVATAR)
		{
			imagep->setNoDelete();
			if (imagep->getDiscardLevel() != 0)
			{
				F32 desired_pixels;
				desired_pixels = llmin(mPixelArea, (F32)getTexImageArea());
				
				imagep->setBoostLevel(getAvatarBoostLevel());
				imagep->setAdditionalDecodePriority(SELF_ADDITIONAL_PRI) ;
				imagep->resetTextureStats();
				imagep->setMaxVirtualSizeResetInterval(MAX_TEXTURE_VIRTUAL_SIZE_RESET_INTERVAL);
				imagep->addTextureStats( desired_pixels / texel_area_ratio );
				imagep->forceUpdateBindStats() ;
				if (imagep->getDiscardLevel() < 0)
				{
					mHasGrey = TRUE; // for statistics gathering
				}
			}
		}
		else
		{
			// texture asset is missing
			mHasGrey = TRUE; // for statistics gathering
		}
	}
}

LLLocalTextureObject* LLVOAvatarSelf::getLocalTextureObject(LLAvatarAppearanceDefines::ETextureIndex i, U32 wearable_index) const
{
	LLWearableType::EType type = sAvatarDictionary->getTEWearableType(i);
	LLViewerWearable* wearable = gAgentWearables.getViewerWearable(type, wearable_index);
	if (wearable)
	{
		return wearable->getLocalTextureObject(i);
	}

	return NULL;
}

//-----------------------------------------------------------------------------
// getBakedTE()
// Used by the LayerSet.  (Layer sets don't in general know what textures depend on them.)
//-----------------------------------------------------------------------------
ETextureIndex LLVOAvatarSelf::getBakedTE( const LLViewerTexLayerSet* layerset ) const
{
	for (U32 i = 0; i < mBakedTextureDatas.size(); i++)
	{
		if (layerset == mBakedTextureDatas[i].mTexLayerSet )
		{
			return mBakedTextureDatas[i].mTextureIndex;
		}
	}
	llassert(0);
	return TEX_HEAD_BAKED;
}

// FIXME: This is not called consistently. Something may be broken.
void LLVOAvatarSelf::outputRezDiagnostics() const
{
	if(!gSavedSettings.getBOOL("DebugAvatarLocalTexLoadedTime"))
	{
		return ;
	}

	const F32 final_time = mDebugSelfLoadTimer.getElapsedTimeF32();
	LL_DEBUGS("Avatar") << "REZTIME: Myself rez stats:" << LL_ENDL;
	LL_DEBUGS("Avatar") << "\t Time from avatar creation to load wearables: " << (S32)mDebugTimeWearablesLoaded << LL_ENDL;
	LL_DEBUGS("Avatar") << "\t Time from avatar creation to de-cloud: " << (S32)mDebugTimeAvatarVisible << LL_ENDL;
	LL_DEBUGS("Avatar") << "\t Time from avatar creation to de-cloud for others: " << (S32)final_time << LL_ENDL;
	LL_DEBUGS("Avatar") << "\t Load time for each texture: " << LL_ENDL;
	for (U32 i = 0; i < LLAvatarAppearanceDefines::TEX_NUM_INDICES; ++i)
	{
		std::stringstream out;
		out << "\t\t (" << i << ") ";
		U32 j=0;
		for (j=0; j <= MAX_DISCARD_LEVEL; j++)
		{
			out << "\t";
			S32 load_time = (S32)mDebugTextureLoadTimes[i][j];
			if (load_time == -1)
			{
				out << "*";
				if (j == 0)
					break;
			}
			else
			{
				out << load_time;
			}
		}

		// Don't print out non-existent textures.
		if (j != 0)
		{
			LL_DEBUGS("Avatar") << out.str() << LL_ENDL;
		}
	}
	LL_DEBUGS("Avatar") << "\t Time points for each upload (start / finish)" << LL_ENDL;
	for (U32 i = 0; i < LLAvatarAppearanceDefines::BAKED_NUM_INDICES; ++i)
	{
		LL_DEBUGS("Avatar") << "\t\t (" << i << ") \t" << (S32)mDebugBakedTextureTimes[i][0] << " / " << (S32)mDebugBakedTextureTimes[i][1] << LL_ENDL;
	}

	for (LLAvatarAppearanceDefines::LLAvatarAppearanceDictionary::BakedTextures::const_iterator baked_iter = sAvatarDictionary->getBakedTextures().begin();
		 baked_iter != sAvatarDictionary->getBakedTextures().end();
		 ++baked_iter)
	{
		const LLAvatarAppearanceDefines::EBakedTextureIndex baked_index = baked_iter->first;
		const LLViewerTexLayerSet *layerset = debugGetLayerSet(baked_index);
		if (!layerset) continue;
		const LLViewerTexLayerSetBuffer *layerset_buffer = layerset->getViewerComposite();
		if (!layerset_buffer) continue;
		LL_DEBUGS("Avatar") << layerset_buffer->dumpTextureInfo() << LL_ENDL;
	}

	dumpAllTextures();
}

void LLVOAvatarSelf::outputRezTiming(const std::string& msg) const
{
	LL_DEBUGS("Avatar")
		<< avString()
		<< llformat("%s. Time from avatar creation: %.2f", msg.c_str(), mDebugSelfLoadTimer.getElapsedTimeF32())
		<< LL_ENDL;
}

void LLVOAvatarSelf::reportAvatarRezTime() const
{
	// TODO: report mDebugSelfLoadTimer.getElapsedTimeF32() somehow.
}

//-- SUNSHINE CLEANUP - not clear we need any of this, may be sufficient to request server appearance in llviewermenu.cpp:handle_rebake_textures()
void LLVOAvatarSelf::forceBakeAllTextures(bool slam_for_debug)
{
	LL_INFOS() << "TAT: forced full rebake. " << LL_ENDL;

	for (U32 i = 0; i < mBakedTextureDatas.size(); i++)
	{
		ETextureIndex baked_index = mBakedTextureDatas[i].mTextureIndex;
		LLViewerTexLayerSet* layer_set = getLayerSet(baked_index);
		if (layer_set)
		{
			if (slam_for_debug)
			{
				layer_set->setUpdatesEnabled(TRUE);
				// <FS:Ansariel> [Legacy Bake]
				layer_set->cancelUpload();
			}

			// <FS:Ansariel> [Legacy Bake]
			//invalidateComposite(layer_set);
			invalidateComposite(layer_set, TRUE);
			add(LLStatViewer::TEX_REBAKES, 1);
		}
		else
		{
			LL_WARNS() << "TAT: NO LAYER SET FOR " << (S32)baked_index << LL_ENDL;
		}
	}

	// Don't know if this is needed
	updateMeshTextures();
}

//-----------------------------------------------------------------------------
// requestLayerSetUpdate()
//-----------------------------------------------------------------------------
void LLVOAvatarSelf::requestLayerSetUpdate(ETextureIndex index )
{
	/* switch(index)
		case LOCTEX_UPPER_BODYPAINT:  
		case LOCTEX_UPPER_SHIRT:
			if( mUpperBodyLayerSet )
				mUpperBodyLayerSet->requestUpdate(); */
	const LLAvatarAppearanceDictionary::TextureEntry *texture_dict = sAvatarDictionary->getTexture(index);
	if (!texture_dict)
		return;
	if (!texture_dict->mIsLocalTexture || !texture_dict->mIsUsedByBakedTexture)
		return;
	const EBakedTextureIndex baked_index = texture_dict->mBakedTextureIndex;
	if (mBakedTextureDatas[baked_index].mTexLayerSet)
	{
		mBakedTextureDatas[baked_index].mTexLayerSet->requestUpdate();
	}
}

LLViewerTexLayerSet* LLVOAvatarSelf::getLayerSet(ETextureIndex index) const
{
       /* switch(index)
               case TEX_HEAD_BAKED:
               case TEX_HEAD_BODYPAINT:
                       return mHeadLayerSet; */
       const LLAvatarAppearanceDictionary::TextureEntry *texture_dict = sAvatarDictionary->getTexture(index);
       if (texture_dict && texture_dict->mIsUsedByBakedTexture)
       {
               const EBakedTextureIndex baked_index = texture_dict->mBakedTextureIndex;
               return getLayerSet(baked_index);
       }
       return NULL;
}

LLViewerTexLayerSet* LLVOAvatarSelf::getLayerSet(EBakedTextureIndex baked_index) const
{
       /* switch(index)
               case TEX_HEAD_BAKED:
               case TEX_HEAD_BODYPAINT:
                       return mHeadLayerSet; */
	// <FS:Beq> BOM fallback support for OpenSim legacy
    //    if (baked_index >= 0 && baked_index < BAKED_NUM_INDICES)
       if (baked_index >= 0 && baked_index < getNumBakes())
	//</FS:Beq>
       {
		   return  getTexLayerSet(baked_index);
       }
       return NULL;
}




// static
void LLVOAvatarSelf::onCustomizeStart(bool disable_camera_switch)
{
	if (isAgentAvatarValid())
	{
		if (!gAgentAvatarp->mEndCustomizeCallback.get())
		{
			gAgentAvatarp->mEndCustomizeCallback = new LLUpdateAppearanceOnDestroy;
		}
		
		gAgentAvatarp->mIsEditingAppearance = true;
		gAgentAvatarp->mUseLocalAppearance = true;
		if (gSavedSettings.getBOOL("AppearanceCameraMovement") && !disable_camera_switch)
		{
			gAgentCamera.changeCameraToCustomizeAvatar();
		}
		
		gAgentAvatarp->invalidateAll(); // mark all bakes as dirty, request updates
		gAgentAvatarp->updateMeshTextures(); // make sure correct textures are applied to the avatar mesh.
		gAgentAvatarp->updateTextures(); // call updateTextureStats
	}
}

// static
void LLVOAvatarSelf::onCustomizeEnd(bool disable_camera_switch)
{

	if (isAgentAvatarValid())
	{
		gAgentAvatarp->mIsEditingAppearance = false;
		// <FS:Ansariel> [Legacy Bake]
		if (gAgentAvatarp->getRegion() && !gAgentAvatarp->getRegion()->getCentralBakeVersion())
		{
			// FIXME DRANO - move to sendAgentSetAppearance, make conditional on upload complete.
			gAgentAvatarp->mUseLocalAppearance = false;
		}
		// </FS:Ansariel> [Legacy Bake]
		gAgentAvatarp->invalidateAll();

		// <FS:Ansariel> Cinder's fix for STORM-2096 / FIRE-5740
		//if (gSavedSettings.getBOOL("AppearanceCameraMovement") && !disable_camera_switch)
		if (gAgentCamera.cameraCustomizeAvatar() && !disable_camera_switch)
		// </FS:Ansariel>
		{
			gAgentCamera.changeCameraToDefault();
			gAgentCamera.resetView();
		}

		// Dereferencing the previous callback will cause
		// updateAppearanceFromCOF to be called, whenever all refs
		// have resolved.
		gAgentAvatarp->mEndCustomizeCallback = NULL;
	}
}

// virtual
bool LLVOAvatarSelf::shouldRenderRigged() const
{
    return gAgent.needsRenderAvatar(); 
}

// HACK: this will null out the avatar's local texture IDs before the TE message is sent
//       to ensure local texture IDs are not sent to other clients in the area.
//       this is a short-term solution. The long term solution will be to not set the texture
//       IDs in the avatar object, and keep them only in the wearable.
//       This will involve further refactoring that is too risky for the initial release of 2.0.
bool LLVOAvatarSelf::sendAppearanceMessage(LLMessageSystem *mesgsys) const
{
	LLUUID texture_id[TEX_NUM_INDICES];
	// pack away current TEs to make sure we don't send them out
	for (LLAvatarAppearanceDictionary::Textures::const_iterator iter = sAvatarDictionary->getTextures().begin();
		 iter != sAvatarDictionary->getTextures().end();
		 ++iter)
	{
		const ETextureIndex index = iter->first;
		const LLAvatarAppearanceDictionary::TextureEntry *texture_dict = iter->second;
		// <FS:Beq> hide the surplus bakes and universals from non-BOM
		// if (!texture_dict->mIsBakedTexture)
		if( (index == TEX_SKIRT || index == TEX_SKIRT_TATTOO) && !gAgentAvatarp->isWearingWearableType(LLWearableType::WT_SKIRT) )
		{
			// TODO(BEQ): combine this with clause below once proven it works.
			LL_DEBUGS("Avatar") << "Ignoring skirt related texture at index=" << index << LL_ENDL;
			LLTextureEntry &entry = getTEref((U8) index);
			texture_id[index] = entry.getID();
			entry.setID(IMG_DEFAULT_AVATAR);
		}
		if (!texture_dict->mIsBakedTexture || index >= getRegion()->getRegionMaxTEs())
		// </FS:Beq>
		{
			LLTextureEntry &entry = getTEref((U8) index);
			texture_id[index] = entry.getID();
			entry.setID(IMG_DEFAULT_AVATAR);
		}
	}
	
	
	// <ClientTag> hack -- Zwagoth
	LL_INFOS() << "Setting clientTag" << LL_ENDL;
	LLTextureEntry* entry = getTE(0);
	//You edit this to change the tag in your client. Yes.
	const char* tag_client = "Firestorm";
	LLUUID client_name;
	strncpy((char*)&client_name.mData[0], tag_client, UUID_BYTES);
	static LLCachedControl<LLColor4> tag_color(gSavedPerAccountSettings, "FirestormTagColor", LLColor4(1,0,1,1));
	entry->setColor(tag_color);
	//This glow is used to tell if the tag color is set or not.
	entry->setGlow(0.1f);
	entry->setID(client_name);

    // Need to reset these if you turn off the tag system without relogging, they persist otherwise.
	//
	//LL_INFOS() << "Clearing clientTag" << LL_ENDL;
	//LLTextureEntry* entry = getTE(0);
	//if(entry->getGlow()>0.f)
	//{
	//	entry->setGlow(0.0f);
	//	entry->setColor(LLColor4::white);
	//}
	// </ClientTag>


	bool success = packTEMessage(mesgsys);

	// unpack TEs to make sure we don't re-trigger a bake
	for (LLAvatarAppearanceDictionary::Textures::const_iterator iter = sAvatarDictionary->getTextures().begin();
		 iter != sAvatarDictionary->getTextures().end();
		 ++iter)
	{
		const ETextureIndex index = iter->first;
		const LLAvatarAppearanceDictionary::TextureEntry *texture_dict = iter->second;
		// <FS:Beq> hide the surplus bakes and universals from non-BOM
		// if (!texture_dict->mIsBakedTexture)
		if (!texture_dict->mIsBakedTexture || index >= getRegion()->getRegionMaxTEs())
		// </FS:Beq>
		{
			LLTextureEntry &entry = getTEref((U8) index);
			entry.setID(texture_id[index]);
		}
	}

	return success;
}

//------------------------------------------------------------------------
// sendHoverHeight()
//------------------------------------------------------------------------
void LLVOAvatarSelf::sendHoverHeight() const
{
	std::string url = gAgent.getRegionCapability("AgentPreferences");

	if (!url.empty())
	{
		LLSD update = LLSD::emptyMap();
		const LLVector3& hover_offset = getHoverOffset();
		update["hover_height"] = hover_offset[2];

		LL_DEBUGS("Avatar") << avString() << "sending hover height value " << hover_offset[2] << LL_ENDL;

        // *TODO: - this class doesn't really do anything, could just use a base
        // class responder if nothing else gets added. 
        // (comment from removed Responder)
        LLCoreHttpUtil::HttpCoroutineAdapter::messageHttpPost(url, update, 
            "Hover height sent to sim", "Hover height not sent to sim");
		mLastHoverOffsetSent = hover_offset;
	}
}

void LLVOAvatarSelf::setHoverOffset(const LLVector3& hover_offset, bool send_update)
{
	if (getHoverOffset() != hover_offset)
	{
		LL_INFOS("Avatar") << avString() << " setting hover due to change " << hover_offset[2] << LL_ENDL;
		LLVOAvatar::setHoverOffset(hover_offset, send_update);
	}
	if (send_update && (hover_offset != mLastHoverOffsetSent))
	{
		LL_INFOS("Avatar") << avString() << " sending hover due to change " << hover_offset[2] << LL_ENDL;
		sendHoverHeight();
	}
}

//------------------------------------------------------------------------
// needsRenderBeam()
//------------------------------------------------------------------------
BOOL LLVOAvatarSelf::needsRenderBeam()
{
	LLTool *tool = LLToolMgr::getInstance()->getCurrentTool();

	BOOL is_touching_or_grabbing = (tool == LLToolGrab::getInstance() && LLToolGrab::getInstance()->isEditing());
	if (LLToolGrab::getInstance()->getEditingObject() && 
		LLToolGrab::getInstance()->getEditingObject()->isAttachment())
	{
		// don't render selection beam on hud objects
		is_touching_or_grabbing = FALSE;
	}
	return is_touching_or_grabbing || (getAttachmentState() & AGENT_STATE_EDITING && LLSelectMgr::getInstance()->shouldShowSelection());
}

// static
void LLVOAvatarSelf::deleteScratchTextures()
{
	for(std::map< LLGLenum, LLGLuint*>::iterator it = sScratchTexNames.begin(), end_it = sScratchTexNames.end();
		it != end_it;
		++it)
	{
		LLImageGL::deleteTextures(1, (U32 *)it->second );
		stop_glerror();
	}

	if( sScratchTexBytes.value() )
	{
		LL_DEBUGS() << "Clearing Scratch Textures " << (S32Kilobytes)sScratchTexBytes << LL_ENDL;

		delete_and_clear(sScratchTexNames);
		LLImageGL::sGlobalTextureMemory -= sScratchTexBytes;
		sScratchTexBytes = S32Bytes(0);
	}
}

// static 
void LLVOAvatarSelf::dumpScratchTextureByteCount()
{
	LL_INFOS() << "Scratch Texture GL: " << (sScratchTexBytes/1024) << "KB" << LL_ENDL;
}

void LLVOAvatarSelf::dumpWearableInfo(LLAPRFile& outfile)
{
	// <FS:ND> Remove LLVolatileAPRPool/apr_file_t and use FILE* instead
	// apr_file_t* file = outfile.getFileHandle();
	LLAPRFile::tFiletype* file = outfile.getFileHandle();
	// </FS:ND>

	if (!file)
	{
		return;
	}

	
	apr_file_printf( file, "\n<wearable_info>\n" );

	LLWearableData *wd = getWearableData();
	for (S32 type = 0; type < LLWearableType::WT_COUNT; type++)
	{
		const std::string& type_name = LLWearableType::getTypeName((LLWearableType::EType)type);
		for (U32 j=0; j< wd->getWearableCount((LLWearableType::EType)type); j++)
		{
			LLViewerWearable *wearable = gAgentWearables.getViewerWearable((LLWearableType::EType)type,j);
			apr_file_printf( file, "\n\t    <wearable type=\"%s\" name=\"%s\"/>\n",
							 type_name.c_str(), wearable->getName().c_str() );
			LLWearable::visual_param_vec_t v_params;
			wearable->getVisualParams(v_params);
			for (LLWearable::visual_param_vec_t::iterator it = v_params.begin();
				 it != v_params.end(); ++it)
			{
				LLVisualParam *param = *it;
				dump_visual_param(file, param, param->getWeight());
			}
		}
	}
	apr_file_printf( file, "\n</wearable_info>\n" );
}

// [RLVa:KB] - Checked: 2013-03-03 (RLVa-1.4.8)
F32 LLVOAvatarSelf::getAvatarOffset() /*const*/
{
#ifdef OPENSIM
	if (!LLGridManager::getInstance()->isInSecondLife())
	{
		return (isUsingServerBakes()) ? LLAvatarAppearance::getAvatarOffset() : gSavedPerAccountSettings.getF32("AvatarHoverOffsetZ");
	}
#endif
	return LLAvatarAppearance::getAvatarOffset();
}
// [/RLVa:KB]

// <FS:Ansariel> [Legacy Bake]
//-----------------------------------------------------------------------------
// Legacy baking
//-----------------------------------------------------------------------------
//virtual
U32  LLVOAvatarSelf::processUpdateMessage(LLMessageSystem *mesgsys,
													 void **user_data,
													 U32 block_num,
													 const EObjectUpdateType update_type,
													 LLDataPacker *dp)
{
	U32 retval = LLVOAvatar::processUpdateMessage(mesgsys,user_data,block_num,update_type,dp);

	return retval;
}

BOOL LLVOAvatarSelf::isBakedTextureFinal(const LLAvatarAppearanceDefines::EBakedTextureIndex index) const
{
	const LLViewerTexLayerSet *layerset = getLayerSet(index);
	if (!layerset) return FALSE;
	const LLViewerTexLayerSetBuffer *layerset_buffer = layerset->getViewerComposite();
	if (!layerset_buffer) return FALSE;
	return !layerset_buffer->uploadNeeded();
}

//-----------------------------------------------------------------------------
// requestLayerSetUploads()
//-----------------------------------------------------------------------------
void LLVOAvatarSelf::requestLayerSetUploads()
{
	for (U32 i = 0; i < mBakedTextureDatas.size(); i++)
	{
		requestLayerSetUpload((EBakedTextureIndex)i);
	}
}

void LLVOAvatarSelf::requestLayerSetUpload(LLAvatarAppearanceDefines::EBakedTextureIndex i)
{
	ETextureIndex tex_index = mBakedTextureDatas[i].mTextureIndex;
	const BOOL layer_baked = isTextureDefined(tex_index, gAgentWearables.getWearableCount(tex_index));
	LLViewerTexLayerSet *layerset = getLayerSet(i);
	if (!layer_baked && layerset)
	{
		layerset->requestUpload();
	}
}

// virtual
bool LLVOAvatarSelf::hasPendingBakedUploads() const
{
	// <FS:Beq> BOMOS constrain uploads for non-BOM.
	// for (U32 i = 0; i < mBakedTextureDatas.size(); i++)
	for (U32 i = 0; i < getNumBakes(); i++)
	{
		LLViewerTexLayerSet* layerset = getTexLayerSet(i);
		if (layerset && layerset->getViewerComposite() && layerset->getViewerComposite()->uploadPending())
		{
			return true;
		}
	}
	return false;
}

void CheckAgentAppearanceService_httpSuccess( LLSD const &aData )
{
		LL_DEBUGS("Avatar") << "OK" << LL_ENDL;
}

void forceAppearanceUpdate()
{
	// Trying to rebake immediately after crossing region boundary
	// seems to be failure prone; adding a delay factor. Yes, this
	// fix is ad-hoc and not guaranteed to work in all cases.
	doAfterInterval(boost::bind(&LLVOAvatarSelf::forceBakeAllTextures,	gAgentAvatarp.get(), true), 5.0);
}

void CheckAgentAppearanceService_httpFailure( LLSD const &aData )
{
	if (isAgentAvatarValid())
	{
		LL_DEBUGS("Avatar") << "failed, will rebake " << aData << LL_ENDL;
		forceAppearanceUpdate();
	}	
}

void LLVOAvatarSelf::checkForUnsupportedServerBakeAppearance()
{
	// Need to check only if we have a server baked appearance and are
	// in a non-baking region.
	if (!gAgentAvatarp->isUsingServerBakes())
		return;
	if (!gAgent.getRegion() || gAgent.getRegion()->getCentralBakeVersion()!=0)
		return;

	// if baked image service is unknown, need to refresh.
	if (LLAppearanceMgr::instance().getAppearanceServiceURL().empty())
	{
		forceAppearanceUpdate();
	}
	// query baked image service to check status.
	std::string image_url = gAgentAvatarp->getImageURL(TEX_HEAD_BAKED,
													   getTE(TEX_HEAD_BAKED)->getID());

	LLCoreHttpUtil::HttpCoroutineAdapter::callbackHttpGet( image_url, CheckAgentAppearanceService_httpSuccess, CheckAgentAppearanceService_httpFailure );
}

void LLVOAvatarSelf::setNewBakedTexture(LLAvatarAppearanceDefines::EBakedTextureIndex i, const LLUUID &uuid)
{
	ETextureIndex index = LLAvatarAppearance::getDictionary()->bakedToLocalTextureIndex(i);
	setNewBakedTexture(index, uuid);
}


//-----------------------------------------------------------------------------
// setNewBakedTexture()
// A new baked texture has been successfully uploaded and we can start using it now.
//-----------------------------------------------------------------------------
void LLVOAvatarSelf::setNewBakedTexture( ETextureIndex te, const LLUUID& uuid )
{
	// Baked textures live on other sims.
	LLHost target_host = getObjectHost();	
	setTEImage( te, LLViewerTextureManager::getFetchedTextureFromHost( uuid, FTT_HOST_BAKE, target_host ) );
	updateMeshTextures();
	dirtyMesh();

	LLVOAvatar::cullAvatarsByPixelArea();

	/* switch(te)
		case TEX_HEAD_BAKED:
			LL_INFOS() << "New baked texture: HEAD" << LL_ENDL; */
	const LLAvatarAppearanceDictionary::TextureEntry *texture_dict = LLAvatarAppearance::getDictionary()->getTexture(te);
	if (texture_dict->mIsBakedTexture)
	{
		debugBakedTextureUpload(texture_dict->mBakedTextureIndex, TRUE); // FALSE for start of upload, TRUE for finish.
		LL_INFOS() << "New baked texture: " << texture_dict->mName << " UUID: " << uuid <<LL_ENDL;
	}
	else
	{
		LL_WARNS() << "New baked texture: unknown te " << te << LL_ENDL;
	}
	
	//	dumpAvatarTEs( "setNewBakedTexture() send" );
	// RN: throttle uploads
	if (!hasPendingBakedUploads())
	{
		gAgent.sendAgentSetAppearance();

		if (gSavedSettings.getBOOL("DebugAvatarRezTime"))
		{
			LLSD args;
			args["EXISTENCE"] = llformat("%d",(U32)mDebugExistenceTimer.getElapsedTimeF32());
			args["TIME"] = llformat("%d",(U32)mDebugSelfLoadTimer.getElapsedTimeF32());
			if (isAllLocalTextureDataFinal())
			{
				LLNotificationsUtil::add("AvatarRezSelfBakedDoneNotification",args);
				LL_DEBUGS("Avatar") << "REZTIME: [ " << (U32)mDebugExistenceTimer.getElapsedTimeF32()
						<< "sec ]"
						<< avString() 
						<< "RuthTimer " << (U32)mRuthDebugTimer.getElapsedTimeF32()
						<< " SelfLoadTimer " << (U32)mDebugSelfLoadTimer.getElapsedTimeF32()
						<< " Notification " << "AvatarRezSelfBakedDoneNotification"
						<< LL_ENDL;
			}
			else
			{
				args["STATUS"] = debugDumpAllLocalTextureDataInfo();
				LLNotificationsUtil::add("AvatarRezSelfBakedUpdateNotification",args);
				LL_DEBUGS("Avatar") << "REZTIME: [ " << (U32)mDebugExistenceTimer.getElapsedTimeF32()
						<< "sec ]"
						<< avString() 
						<< "RuthTimer " << (U32)mRuthDebugTimer.getElapsedTimeF32()
						<< " SelfLoadTimer " << (U32)mDebugSelfLoadTimer.getElapsedTimeF32()
						<< " Notification " << "AvatarRezSelfBakedUpdateNotification"
						<< LL_ENDL;
			}
		}

		outputRezDiagnostics();
	}
}

//-----------------------------------------------------------------------------
// setCachedBakedTexture()
// A baked texture id was received from a cache query, make it active
//-----------------------------------------------------------------------------
void LLVOAvatarSelf::setCachedBakedTexture( ETextureIndex te, const LLUUID& uuid )
{
	setTETexture( te, uuid );

	/* switch(te)
		case TEX_HEAD_BAKED:
			if( mHeadLayerSet )
				mHeadLayerSet->cancelUpload(); */
	for (U32 i = 0; i < mBakedTextureDatas.size(); i++)
	{
		LLViewerTexLayerSet *layerset = getTexLayerSet(i);
		if ( mBakedTextureDatas[i].mTextureIndex == te && layerset)
		{
			layerset->cancelUpload();
		}
	}
}

// static
void LLVOAvatarSelf::processRebakeAvatarTextures(LLMessageSystem* msg, void**)
{
	LLUUID texture_id;
	msg->getUUID("TextureData", "TextureID", texture_id);
	if (!isAgentAvatarValid()) return;

	// If this is a texture corresponding to one of our baked entries, 
	// just rebake that layer set.
	BOOL found = FALSE;

	/* ETextureIndex baked_texture_indices[BAKED_NUM_INDICES] =
			TEX_HEAD_BAKED,
			TEX_UPPER_BAKED, */
	for (LLAvatarAppearanceDictionary::Textures::const_iterator iter = LLAvatarAppearance::getDictionary()->getTextures().begin();
		 iter != LLAvatarAppearance::getDictionary()->getTextures().end();
		 ++iter)
	{
		const ETextureIndex index = iter->first;
		const LLAvatarAppearanceDictionary::TextureEntry *texture_dict = iter->second;
		if (texture_dict->mIsBakedTexture)
		{
			if (texture_id == gAgentAvatarp->getTEImage(index)->getID())
			{
				LLViewerTexLayerSet* layer_set = gAgentAvatarp->getLayerSet(index);
				if (layer_set)
				{
					LL_INFOS() << "TAT: rebake - matched entry " << (S32)index << LL_ENDL;
					gAgentAvatarp->invalidateComposite(layer_set, TRUE);
					found = TRUE;
					add(LLStatViewer::TEX_REBAKES, 1);
				}
			}
		}
	}

	// If texture not found, rebake all entries.
	if (!found)
	{
		gAgentAvatarp->forceBakeAllTextures();
	}
	else
	{
		// Not sure if this is necessary, but forceBakeAllTextures() does it.
		gAgentAvatarp->updateMeshTextures();
	}
}
// </FS:Ansariel> [Legacy Bake]
<|MERGE_RESOLUTION|>--- conflicted
+++ resolved
@@ -583,13 +583,8 @@
 		if (gDetachBodyPartPieMenus[i])
 		{
 			gDetachPieMenu->appendContextSubMenu( gDetachBodyPartPieMenus[i] );
-<<<<<<< HEAD
-			gDetachAttSelfMenu->appendContextSubMenu(gDetachBodyPartPieMenus[i]);
-			gDetachAvatarMenu->appendContextSubMenu(gDetachBodyPartPieMenus[i]);
 			// <FS:Ansariel> FIRE-7893: "Detach" sub-menu on inspect menu without function
 			gInspectSelfDetachMenu->appendContextSubMenu( gDetachBodyPartPieMenus[i] );
-=======
->>>>>>> 7d93032f
 		}
 		else
 		{
@@ -618,15 +613,10 @@
 					LLMenuItemCallGL* item = LLUICtrlFactory::create<LLMenuItemCallGL>(item_params);
 
 					gDetachPieMenu->addChild(item);
-<<<<<<< HEAD
-					gDetachAttSelfMenu->addChild(LLUICtrlFactory::create<LLMenuItemCallGL>(item_params));
-					gDetachAvatarMenu->addChild(LLUICtrlFactory::create<LLMenuItemCallGL>(item_params));
+						
 					// <FS:Ansariel> FIRE-7893: "Detach" sub-menu on inspect menu without function
 					gInspectSelfDetachMenu->addChild(item);
 
-=======
-						
->>>>>>> 7d93032f
 					break;
 				}
 			}
@@ -769,9 +759,6 @@
 			item_params.on_enable.parameter = iter->first;
 			item = LLUICtrlFactory::create<LLMenuItemCallGL>(item_params);
 			gDetachScreenPieMenu->addChild(item);
-<<<<<<< HEAD
-			gDetachHUDAttSelfMenu->addChild(LLUICtrlFactory::create<LLMenuItemCallGL>(item_params));
-			gDetachHUDAvatarMenu->addChild(LLUICtrlFactory::create<LLMenuItemCallGL>(item_params));
 			// <FS:Ansariel> FIRE-7893: "Detach" sub-menu on inspect menu without function
 			gInspectSelfDetachScreenMenu->addChild(LLUICtrlFactory::create<LLMenuItemCallGL>(item_params));
 
@@ -791,8 +778,6 @@
 			slice = LLUICtrlFactory::create<PieSlice>(slice_params);
 			gPieDetachScreenMenu->addChild(slice);
 			// </FS:Zi> Pie menu
-=======
->>>>>>> 7d93032f
 		}
 	}
 
