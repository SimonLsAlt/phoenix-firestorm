/** 
 * @file llvoavatar.cpp
 * @brief Implementation of LLVOAvatar class which is a derivation fo LLViewerObject
 *
 * $LicenseInfo:firstyear=2001&license=viewerlgpl$
 * Second Life Viewer Source Code
 * Copyright (C) 2010, Linden Research, Inc.
 * 
 * This library is free software; you can redistribute it and/or
 * modify it under the terms of the GNU Lesser General Public
 * License as published by the Free Software Foundation;
 * version 2.1 of the License only.
 * 
 * This library is distributed in the hope that it will be useful,
 * but WITHOUT ANY WARRANTY; without even the implied warranty of
 * MERCHANTABILITY or FITNESS FOR A PARTICULAR PURPOSE.  See the GNU
 * Lesser General Public License for more details.
 * 
 * You should have received a copy of the GNU Lesser General Public
 * License along with this library; if not, write to the Free Software
 * Foundation, Inc., 51 Franklin Street, Fifth Floor, Boston, MA  02110-1301  USA
 * 
 * Linden Research, Inc., 945 Battery Street, San Francisco, CA  94111  USA
 * $/LicenseInfo$
 */

#if LL_MSVC
// disable warning about boost::lexical_cast returning uninitialized data
// when it fails to parse the string
#pragma warning (disable:4701)
#endif

#include "llviewerprecompiledheaders.h"

#include "llvoavatarself.h"
#include "llvoavatar.h"

#include "pipeline.h"

#include "llagent.h" //  Get state values from here
#include "llattachmentsmgr.h"
#include "llagentcamera.h"
#include "llagentwearables.h"
#include "llhudeffecttrail.h"
#include "llhudmanager.h"
#include "llinventoryfunctions.h"
#include "lllocaltextureobject.h"
#include "llnotificationsutil.h"
#include "llselectmgr.h"
#include "lltoolgrab.h"	// for needsRenderBeam
#include "lltoolmgr.h" // for needsRenderBeam
#include "lltoolmorph.h"
#include "lltrans.h"
#include "llviewercamera.h"
#include "llviewercontrol.h"
#include "llviewermenu.h"
#include "llviewerobjectlist.h"
#include "llviewerstats.h"
#include "llviewerregion.h"
#include "llviewertexlayer.h"
#include "llviewerwearable.h"
#include "llappearancemgr.h"
#include "llmeshrepository.h"
#include "llvovolume.h"
#include "llsdutil.h"
#include "llstartup.h"
#include "llsdserialize.h"
#include "llcallstack.h"
#include "llcorehttputil.h"

// Firestorm includes
#include "fslslbridge.h"
#include "lggbeammaps.h"
#include "piemenu.h"
#include "pieslice.h"
#include "pieseparator.h"
// [RLVa:KB] - Checked: RLVa-2.0.2
#include "rlvhandler.h"
#include "rlvhelper.h"
#include "rlvlocks.h"
// [/RLVa:KB]


// <FS:Ansariel> [Legacy Bake]
#include "llviewernetwork.h"
// </FS:Ansariel> [Legacy Bake]

#if LL_MSVC
// disable boost::lexical_cast warning
#pragma warning (disable:4702)
#endif

#include <boost/lexical_cast.hpp>

LLPointer<LLVOAvatarSelf> gAgentAvatarp = NULL;

BOOL isAgentAvatarValid()
{
	return (gAgentAvatarp.notNull() && gAgentAvatarp->isValid());
}

void selfStartPhase(const std::string& phase_name)
{
	if (isAgentAvatarValid())
	{
		gAgentAvatarp->startPhase(phase_name);
	}
}

void selfStopPhase(const std::string& phase_name, bool err_check)
{
	if (isAgentAvatarValid())
	{
		gAgentAvatarp->stopPhase(phase_name, err_check);
	}
}

void selfClearPhases()
{
	if (isAgentAvatarValid())
	{
		gAgentAvatarp->clearPhases();
	}
}

using namespace LLAvatarAppearanceDefines;


LLSD summarize_by_buckets(std::vector<LLSD> in_records, std::vector<std::string> by_fields, std::string val_field);

/*********************************************************************************
 **                                                                             **
 ** Begin private LLVOAvatarSelf Support classes
 **
 **/

struct LocalTextureData
{
	LocalTextureData() : 
		mIsBakedReady(false), 
		mDiscard(MAX_DISCARD_LEVEL+1), 
		mImage(NULL), 
		mWearableID(IMG_DEFAULT_AVATAR),
		mTexEntry(NULL)
	{}
	LLPointer<LLViewerFetchedTexture> mImage;
	bool mIsBakedReady;
	S32 mDiscard;
	LLUUID mWearableID;	// UUID of the wearable that this texture belongs to, not of the image itself
	LLTextureEntry *mTexEntry;
};

//-----------------------------------------------------------------------------
// Callback data
//-----------------------------------------------------------------------------


/**
 **
 ** End LLVOAvatarSelf Support classes
 **                                                                             **
 *********************************************************************************/


//-----------------------------------------------------------------------------
// Static Data
//-----------------------------------------------------------------------------
S32Bytes LLVOAvatarSelf::sScratchTexBytes(0);
std::map< LLGLenum, LLGLuint*> LLVOAvatarSelf::sScratchTexNames;


/*********************************************************************************
 **                                                                             **
 ** Begin LLVOAvatarSelf Constructor routines
 **
 **/

LLVOAvatarSelf::LLVOAvatarSelf(const LLUUID& id,
							   const LLPCode pcode,
							   LLViewerRegion* regionp) :
	LLVOAvatar(id, pcode, regionp),
// [RLVa:KB] - Checked: 2012-07-28 (RLVa-1.4.7)
	mAttachmentSignal(NULL),
// [/RLVa:KB]
	mScreenp(NULL),
	mLastRegionHandle(0),
	mRegionCrossingCount(0),
	mIsCrossingRegion(false), // <FS:Ansariel> FIRE-12004: Attachments getting lost on TP
	// Value outside legal range, so will always be a mismatch the
	// first time through.
	mLastHoverOffsetSent(LLVector3(0.0f, 0.0f, -999.0f)),
    mInitialMetric(true),
    mMetricSequence(0)
{
// <FS:Ansariel> [Legacy Bake]
#ifdef OPENSIM
	if (!LLGridManager::getInstance()->isInSecondLife())
	{
		gAgentWearables.setAvatarObject(this);
	}
#endif
// </FS:Ansariel> [Legacy Bake]

	mMotionController.mIsSelf = TRUE;

	LL_DEBUGS() << "Marking avatar as self " << id << LL_ENDL;
}

// Called periodically for diagnostics, return true when done.
bool output_self_av_texture_diagnostics()
{
	if (!isAgentAvatarValid())
		return true; // done checking

	gAgentAvatarp->outputRezDiagnostics();

	return false;
}

bool update_avatar_rez_metrics()
{
	if (!isAgentAvatarValid())
		return true;
	
	gAgentAvatarp->updateAvatarRezMetrics(false);

	return false;
}

// <FS:Ansariel> [Legacy Bake]
bool check_for_unsupported_baked_appearance()
{
	if (!isAgentAvatarValid())
		return true;

	gAgentAvatarp->checkForUnsupportedServerBakeAppearance();
	return false;
}
// </FS:Ansariel> [Legacy Bake]

void LLVOAvatarSelf::initInstance()
{
	BOOL status = TRUE;
	// creates hud joint(mScreen) among other things
	status &= loadAvatarSelf();

	// adds attachment points to mScreen among other things
	LLVOAvatar::initInstance();

	LL_INFOS() << "Self avatar object created. Starting timer." << LL_ENDL;
	mDebugSelfLoadTimer.reset();
	// clear all times to -1 for debugging
	for (U32 i =0; i < LLAvatarAppearanceDefines::TEX_NUM_INDICES; ++i)
	{
		for (U32 j = 0; j <= MAX_DISCARD_LEVEL; ++j)
		{
			mDebugTextureLoadTimes[i][j] = -1.0f;
		}
	}

	for (U32 i =0; i < LLAvatarAppearanceDefines::BAKED_NUM_INDICES; ++i)
	{
		mDebugBakedTextureTimes[i][0] = -1.0f;
		mDebugBakedTextureTimes[i][1] = -1.0f;
	}

// [RLVa:KB] - Checked: 2010-12-12 (RLVa-1.2.2c) | Added: RLVa-1.2.2c
	RlvAttachPtLookup::initLookupTable();
// [/RLVa:KB]

	status &= buildMenus();
	if (!status)
	{
		LL_ERRS() << "Unable to load user's avatar" << LL_ENDL;
		return;
	}

	setHoverIfRegionEnabled();

	//doPeriodically(output_self_av_texture_diagnostics, 30.0);
	doPeriodically(update_avatar_rez_metrics, 5.0);
	// <FS:Ansariel> [Legacy Bake]
	doPeriodically(check_for_unsupported_baked_appearance, 120.0);
	doPeriodically(boost::bind(&LLVOAvatarSelf::checkStuckAppearance, this), 30.0);

    mInitFlags |= 1<<2;
}

void LLVOAvatarSelf::setHoverIfRegionEnabled()
{
	if (getRegion() && getRegion()->simulatorFeaturesReceived())
	{
		if (getRegion()->avatarHoverHeightEnabled())
		{
			F32 hover_z = gSavedPerAccountSettings.getF32("AvatarHoverOffsetZ");
			setHoverOffset(LLVector3(0.0, 0.0, llclamp(hover_z,MIN_HOVER_Z,MAX_HOVER_Z)));
			LL_INFOS("Avatar") << avString() << " set hover height from debug setting " << hover_z << LL_ENDL;
		}
		// <FS:Ansariel> [Legacy bake]
		else if (!isUsingServerBakes())
		{
			computeBodySize();
		}
		// </FS:Ansariel> [Legacy bake]
		else 
		{
			setHoverOffset(LLVector3(0.0, 0.0, 0.0));
			LL_INFOS("Avatar") << avString() << " zeroing hover height, region does not support" << LL_ENDL;
		}
	}
	else
	{
		LL_INFOS("Avatar") << avString() << " region or simulator features not known, no change on hover" << LL_ENDL;
		if (getRegion())
		{
			getRegion()->setSimulatorFeaturesReceivedCallback(boost::bind(&LLVOAvatarSelf::onSimulatorFeaturesReceived,this,_1));
		}

	}
}

bool LLVOAvatarSelf::checkStuckAppearance()
{
	const F32 CONDITIONAL_UNSTICK_INTERVAL = 300.0;
	const F32 UNCONDITIONAL_UNSTICK_INTERVAL = 600.0;
	
	if (gAgentWearables.isCOFChangeInProgress())
	{
		LL_DEBUGS("Avatar") << "checking for stuck appearance" << LL_ENDL;
		F32 change_time = gAgentWearables.getCOFChangeTime();
		LL_DEBUGS("Avatar") << "change in progress for " << change_time << " seconds" << LL_ENDL;
		S32 active_hp = LLAppearanceMgr::instance().countActiveHoldingPatterns();
		LL_DEBUGS("Avatar") << "active holding patterns " << active_hp << " seconds" << LL_ENDL;
		S32 active_copies = LLAppearanceMgr::instance().getActiveCopyOperations();
		LL_DEBUGS("Avatar") << "active copy operations " << active_copies << LL_ENDL;

		if ((change_time > CONDITIONAL_UNSTICK_INTERVAL && active_copies == 0) ||
			(change_time > UNCONDITIONAL_UNSTICK_INTERVAL))
		{
			gAgentWearables.notifyLoadingFinished();
		}
	}

	// Return false to continue running check periodically.
	return LLApp::isExiting();
}

// virtual
void LLVOAvatarSelf::markDead()
{
	mBeam = NULL;
	LLVOAvatar::markDead();
}

/*virtual*/ BOOL LLVOAvatarSelf::loadAvatar()
{
	BOOL success = LLVOAvatar::loadAvatar();

	// set all parameters stored directly in the avatar to have
	// the isSelfParam to be TRUE - this is used to prevent
	// them from being animated or trigger accidental rebakes
	// when we copy params from the wearable to the base avatar.
	for (LLViewerVisualParam* param = (LLViewerVisualParam*) getFirstVisualParam(); 
		 param;
		 param = (LLViewerVisualParam*) getNextVisualParam())
	{
		if (param->getWearableType() != LLWearableType::WT_INVALID)
		{
			param->setIsDummy(TRUE);
		}
	}

	return success;
}


BOOL LLVOAvatarSelf::loadAvatarSelf()
{
	BOOL success = TRUE;
	// avatar_skeleton.xml
	if (!buildSkeletonSelf(sAvatarSkeletonInfo))
	{
		LL_WARNS() << "avatar file: buildSkeleton() failed" << LL_ENDL;
		return FALSE;
	}

	return success;
}

BOOL LLVOAvatarSelf::buildSkeletonSelf(const LLAvatarSkeletonInfo *info)
{
	// add special-purpose "screen" joint
	mScreenp = new LLViewerJoint("mScreen", NULL);
	// for now, put screen at origin, as it is only used during special
	// HUD rendering mode
	F32 aspect = LLViewerCamera::getInstance()->getAspect();
	LLVector3 scale(1.f, aspect, 1.f);
	mScreenp->setScale(scale);
	// SL-315
	mScreenp->setWorldPosition(LLVector3::zero);
	// need to update screen agressively when sidebar opens/closes, for example
	mScreenp->mUpdateXform = TRUE;
	return TRUE;
}

BOOL LLVOAvatarSelf::buildMenus()
{
	//-------------------------------------------------------------------------
	// build the attach and detach menus
	//-------------------------------------------------------------------------
	gAttachBodyPartPieMenus[0] = NULL;

	LLContextMenu::Params params;
	params.label(LLTrans::getString("BodyPartsRightArm"));
	params.name(params.label);
	params.visible(false);
	gAttachBodyPartPieMenus[1] = LLUICtrlFactory::create<LLContextMenu> (params);

	params.label(LLTrans::getString("BodyPartsHead"));
	params.name(params.label);
	gAttachBodyPartPieMenus[2] = LLUICtrlFactory::create<LLContextMenu> (params);

	params.label(LLTrans::getString("BodyPartsLeftArm"));
	params.name(params.label);
	gAttachBodyPartPieMenus[3] = LLUICtrlFactory::create<LLContextMenu> (params);

	gAttachBodyPartPieMenus[4] = NULL;

	params.label(LLTrans::getString("BodyPartsLeftLeg"));
	params.name(params.label);
	gAttachBodyPartPieMenus[5] = LLUICtrlFactory::create<LLContextMenu> (params);

	params.label(LLTrans::getString("BodyPartsTorso"));
	params.name(params.label);
	gAttachBodyPartPieMenus[6] = LLUICtrlFactory::create<LLContextMenu> (params);

	params.label(LLTrans::getString("BodyPartsRightLeg"));
	params.name(params.label);
	gAttachBodyPartPieMenus[7] = LLUICtrlFactory::create<LLContextMenu> (params);

	params.label(LLTrans::getString("BodyPartsEnhancedSkeleton"));
	params.name(params.label);
	gAttachBodyPartPieMenus[8] = LLUICtrlFactory::create<LLContextMenu>(params);

	gDetachBodyPartPieMenus[0] = NULL;

	params.label(LLTrans::getString("BodyPartsRightArm"));
	params.name(params.label);
	gDetachBodyPartPieMenus[1] = LLUICtrlFactory::create<LLContextMenu> (params);

	params.label(LLTrans::getString("BodyPartsHead"));
	params.name(params.label);
	gDetachBodyPartPieMenus[2] = LLUICtrlFactory::create<LLContextMenu> (params);

	params.label(LLTrans::getString("BodyPartsLeftArm"));
	params.name(params.label);
	gDetachBodyPartPieMenus[3] = LLUICtrlFactory::create<LLContextMenu> (params);

	gDetachBodyPartPieMenus[4] = NULL;

	params.label(LLTrans::getString("BodyPartsLeftLeg"));
	params.name(params.label);
	gDetachBodyPartPieMenus[5] = LLUICtrlFactory::create<LLContextMenu> (params);

	params.label(LLTrans::getString("BodyPartsTorso"));
	params.name(params.label);
	gDetachBodyPartPieMenus[6] = LLUICtrlFactory::create<LLContextMenu> (params);

	params.label(LLTrans::getString("BodyPartsRightLeg"));
	params.name(params.label);
	gDetachBodyPartPieMenus[7] = LLUICtrlFactory::create<LLContextMenu> (params);

	params.label(LLTrans::getString("BodyPartsEnhancedSkeleton"));
	params.name(params.label);
	gDetachBodyPartPieMenus[8] = LLUICtrlFactory::create<LLContextMenu>(params);

// <FS:Zi> Pie menu
	//-------------------------------------------------------------------------
	// build the attach and detach pie menus
	//-------------------------------------------------------------------------
	PieMenu::Params pieParams;
	pieParams.visible(false);

	gPieAttachBodyPartMenus[0] = NULL;

	pieParams.label(LLTrans::getString("BodyPartsRightArm"));
	pieParams.name(pieParams.label);
	gPieAttachBodyPartMenus[1] = LLUICtrlFactory::create<PieMenu> (pieParams);

	pieParams.label(LLTrans::getString("BodyPartsHead"));
	pieParams.name(pieParams.label);
	gPieAttachBodyPartMenus[2] = LLUICtrlFactory::create<PieMenu> (pieParams);

	pieParams.label(LLTrans::getString("BodyPartsLeftArm"));
	pieParams.name(pieParams.label);
	gPieAttachBodyPartMenus[3] = LLUICtrlFactory::create<PieMenu> (pieParams);

	gPieAttachBodyPartMenus[4] = NULL;

	pieParams.label(LLTrans::getString("BodyPartsLeftLeg"));
	pieParams.name(pieParams.label);
	gPieAttachBodyPartMenus[5] = LLUICtrlFactory::create<PieMenu> (pieParams);

	pieParams.label(LLTrans::getString("BodyPartsTorso"));
	pieParams.name(pieParams.label);
	gPieAttachBodyPartMenus[6] = LLUICtrlFactory::create<PieMenu> (pieParams);

	pieParams.label(LLTrans::getString("BodyPartsRightLeg"));
	pieParams.name(pieParams.label);
	gPieAttachBodyPartMenus[7] = LLUICtrlFactory::create<PieMenu> (pieParams);

	gPieDetachBodyPartMenus[0] = NULL;

	pieParams.label(LLTrans::getString("BodyPartsRightArm"));
	pieParams.name(pieParams.label);
	gPieDetachBodyPartMenus[1] = LLUICtrlFactory::create<PieMenu> (pieParams);

	pieParams.label(LLTrans::getString("BodyPartsHead"));
	pieParams.name(pieParams.label);
	gPieDetachBodyPartMenus[2] = LLUICtrlFactory::create<PieMenu> (pieParams);

	pieParams.label(LLTrans::getString("BodyPartsLeftArm"));
	pieParams.name(pieParams.label);
	gPieDetachBodyPartMenus[3] = LLUICtrlFactory::create<PieMenu> (pieParams);

	gPieDetachBodyPartMenus[4] = NULL;

	pieParams.label(LLTrans::getString("BodyPartsLeftLeg"));
	pieParams.name(pieParams.label);
	gPieDetachBodyPartMenus[5] = LLUICtrlFactory::create<PieMenu> (pieParams);

	pieParams.label(LLTrans::getString("BodyPartsTorso"));
	pieParams.name(pieParams.label);
	gPieDetachBodyPartMenus[6] = LLUICtrlFactory::create<PieMenu> (pieParams);

	pieParams.label(LLTrans::getString("BodyPartsRightLeg"));
	pieParams.name(pieParams.label);
	gPieDetachBodyPartMenus[7] = LLUICtrlFactory::create<PieMenu> (pieParams);
// </FS:Zi> Pie menu

	for (S32 i = 0; i < 9; i++)
	{
		if (gAttachBodyPartPieMenus[i])
		{
			gAttachPieMenu->appendContextSubMenu( gAttachBodyPartPieMenus[i] );
		}
		else
		{
			for (attachment_map_t::iterator iter = mAttachmentPoints.begin(); 
				 iter != mAttachmentPoints.end();
				 ++iter)
			{
				LLViewerJointAttachment* attachment = iter->second;
				if (attachment && attachment->getGroup() == i)
				{
					LLMenuItemCallGL::Params item_params;

					std::string sub_piemenu_name = attachment->getName();
					if (LLTrans::getString(sub_piemenu_name) != "")
					{
						item_params.label = LLTrans::getString(sub_piemenu_name);
					}
					else
					{
						item_params.label = sub_piemenu_name;
					}
					item_params.name =(item_params.label );
					item_params.on_click.function_name = "Object.AttachToAvatar";
					item_params.on_click.parameter = iter->first;
					// [RLVa:KB] - No changes, but we do need the parameter to always be idxAttachPt for object_selected_and_point_valid()
					item_params.on_enable.function_name = "Object.EnableWear";
					item_params.on_enable.parameter = iter->first;
					LLMenuItemCallGL* item = LLUICtrlFactory::create<LLMenuItemCallGL>(item_params);

					gAttachPieMenu->addChild(item);

					break;

				}
			}
		}

		if (gDetachBodyPartPieMenus[i])
		{
			gDetachPieMenu->appendContextSubMenu( gDetachBodyPartPieMenus[i] );
			gDetachAttSelfMenu->appendContextSubMenu(gDetachBodyPartPieMenus[i]);
			gDetachAvatarMenu->appendContextSubMenu(gDetachBodyPartPieMenus[i]);
<<<<<<< HEAD
			// <FS:Ansariel> FIRE-7893: "Detach" sub-menu on inspect menu without function
			gInspectSelfDetachMenu->appendContextSubMenu( gDetachBodyPartPieMenus[i] );
=======
>>>>>>> e1ae2e7c
		}
		else
		{
			for (attachment_map_t::iterator iter = mAttachmentPoints.begin(); 
				 iter != mAttachmentPoints.end();
				 ++iter)
			{
				LLViewerJointAttachment* attachment = iter->second;
				if (attachment && attachment->getGroup() == i)
				{
					LLMenuItemCallGL::Params item_params;
					std::string sub_piemenu_name = attachment->getName();
					if (LLTrans::getString(sub_piemenu_name) != "")
					{
						item_params.label = LLTrans::getString(sub_piemenu_name);
					}
					else
					{
						item_params.label = sub_piemenu_name;
					}
					item_params.name =(item_params.label );
					item_params.on_click.function_name = "Attachment.DetachFromPoint";
					item_params.on_click.parameter = iter->first;
					item_params.on_enable.function_name = "Attachment.PointFilled";
					item_params.on_enable.parameter = iter->first;
					LLMenuItemCallGL* item = LLUICtrlFactory::create<LLMenuItemCallGL>(item_params);

					gDetachPieMenu->addChild(item);
					gDetachAttSelfMenu->addChild(LLUICtrlFactory::create<LLMenuItemCallGL>(item_params));
					gDetachAvatarMenu->addChild(LLUICtrlFactory::create<LLMenuItemCallGL>(item_params));
<<<<<<< HEAD
					// <FS:Ansariel> FIRE-7893: "Detach" sub-menu on inspect menu without function
					gInspectSelfDetachMenu->addChild(item);

=======
>>>>>>> e1ae2e7c
					break;
				}
			}
		}
	}
	
<<<<<<< HEAD

	// <FS:Zi> Pie menu
	for (S32 i = 0; i < PIE_MAX_SLICES; i++)
	{
		// Skip former slices of left and right hand that have been moved into the
		// corresponding Left/Right arm groups;
		// 0 is Bento enhanced skeleton now, manually added in menu_pie_avatar_self.xml
		// and menu_pie_object.xml
		if (i == 0)
		{
			continue;
		}
		else if (i == 4)
		{
			PieSeparator::Params pie_sep_params;
			pieParams.name("AttachSlot4Separator");
			gPieAttachMenu->addChild(LLUICtrlFactory::create<PieSeparator>(pie_sep_params));
			pieParams.name("DetachSlot4Separator");
			gPieDetachMenu->addChild(LLUICtrlFactory::create<PieSeparator>(pie_sep_params));
			continue;
		}

		if (gPieAttachBodyPartMenus[i])
		{
			gPieAttachMenu->appendContextSubMenu(gPieAttachBodyPartMenus[i]);
		}
		else
		{
			for (attachment_map_t::iterator iter = mAttachmentPoints.begin(); 
				 iter != mAttachmentPoints.end();
				 ++iter)
			{
				LLViewerJointAttachment* attachment = iter->second;
				if (attachment && attachment->getGroup() == i)
				{
					PieSlice::Params slice_params;

					std::string sub_piemenu_name = attachment->getName();
					if (LLTrans::getString(sub_piemenu_name) != "")
					{
						slice_params.label = LLTrans::getString(sub_piemenu_name);
					}
					else
					{
						slice_params.label = sub_piemenu_name;
					}

					slice_params.name = (slice_params.label);
					slice_params.on_click.function_name = "Object.AttachToAvatar";
					slice_params.on_click.parameter = iter->first;
					slice_params.on_enable.function_name = "Object.EnableWear";
					slice_params.on_enable.parameter = iter->first;
					PieSlice* slice = LLUICtrlFactory::create<PieSlice>(slice_params);

					gPieAttachMenu->addChild(slice);

					break;
				}
			}
		}

		if (gPieDetachBodyPartMenus[i])
		{
			gPieDetachMenu->appendContextSubMenu(gPieDetachBodyPartMenus[i]);
		}
		else
		{
			for (attachment_map_t::iterator iter = mAttachmentPoints.begin(); 
				 iter != mAttachmentPoints.end();
				 ++iter)
			{
				LLViewerJointAttachment* attachment = iter->second;
				if (attachment && attachment->getGroup() == i)
				{
					PieSlice::Params slice_params;
					std::string sub_piemenu_name = attachment->getName();
					if (LLTrans::getString(sub_piemenu_name) != "")
					{
						slice_params.label = LLTrans::getString(sub_piemenu_name);
					}
					else
					{
						slice_params.label = sub_piemenu_name;
					}

					slice_params.name = (slice_params.label);
					slice_params.on_click.function_name = "Attachment.DetachFromPoint";
					slice_params.on_click.parameter = iter->first;
					slice_params.on_enable.function_name = "Attachment.PointFilled";
					slice_params.on_enable.parameter = iter->first;
					PieSlice* slice = LLUICtrlFactory::create<PieSlice>(slice_params);

					gPieDetachMenu->addChild(slice);

					break;
				}
			}
		}
	}
	// </FS:Zi> Pie menu
=======
>>>>>>> e1ae2e7c

	// add screen attachments
	for (attachment_map_t::iterator iter = mAttachmentPoints.begin(); 
		 iter != mAttachmentPoints.end();
		 ++iter)
	{
		LLViewerJointAttachment* attachment = iter->second;
		if (attachment && attachment->getGroup() == 9)
		{
			LLMenuItemCallGL::Params item_params;
			PieSlice::Params slice_params;	// <FS:Zi> Pie menu
			std::string sub_piemenu_name = attachment->getName();
			if (LLTrans::getString(sub_piemenu_name) != "")
			{
				item_params.label = LLTrans::getString(sub_piemenu_name);
				slice_params.label = LLTrans::getString(sub_piemenu_name);	// <FS:Zi> Pie menu
			}
			else
			{
				item_params.label = sub_piemenu_name;
				slice_params.label = sub_piemenu_name;	// <FS:Zi> Pie menu
			}
			item_params.name =(item_params.label );
			item_params.on_click.function_name = "Object.AttachToAvatar";
			item_params.on_click.parameter = iter->first;
			// [RLVa:KB] - No changes, but we do need the parameter to always be idxAttachPt for object_selected_and_point_valid()
			item_params.on_enable.function_name = "Object.EnableWear";
			item_params.on_enable.parameter = iter->first;
			LLMenuItemCallGL* item = LLUICtrlFactory::create<LLMenuItemCallGL>(item_params);
			gAttachScreenPieMenu->addChild(item);

			item_params.on_click.function_name = "Attachment.DetachFromPoint";
			item_params.on_click.parameter = iter->first;
			item_params.on_enable.function_name = "Attachment.PointFilled";
			item_params.on_enable.parameter = iter->first;
			item = LLUICtrlFactory::create<LLMenuItemCallGL>(item_params);
			gDetachScreenPieMenu->addChild(item);
			gDetachHUDAttSelfMenu->addChild(LLUICtrlFactory::create<LLMenuItemCallGL>(item_params));
			gDetachHUDAvatarMenu->addChild(LLUICtrlFactory::create<LLMenuItemCallGL>(item_params));
<<<<<<< HEAD
			// <FS:Ansariel> FIRE-7893: "Detach" sub-menu on inspect menu without function
			gInspectSelfDetachScreenMenu->addChild(item);

			// <FS:Zi> Pie menu
			slice_params.name =(slice_params.label );
			slice_params.on_click.function_name = "Object.AttachToAvatar";
			slice_params.on_click.parameter = iter->first;
			slice_params.on_enable.function_name = "Object.EnableWear";
			slice_params.on_enable.parameter = iter->first;
			PieSlice* slice = LLUICtrlFactory::create<PieSlice>(slice_params);
			gPieAttachScreenMenu->addChild(slice);

			slice_params.on_click.function_name = "Attachment.DetachFromPoint";
			slice_params.on_click.parameter = iter->first;
			slice_params.on_enable.function_name = "Attachment.PointFilled";
			slice_params.on_enable.parameter = iter->first;
			slice = LLUICtrlFactory::create<PieSlice>(slice_params);
			gPieDetachScreenMenu->addChild(slice);
			// </FS:Zi> Pie menu
=======
>>>>>>> e1ae2e7c
		}
	}

	for (S32 pass = 0; pass < 2; pass++)
	{
		// *TODO: Skinning - gAttachSubMenu is an awful, awful hack
		if (!gAttachSubMenu)
		{
			break;
		}
		for (attachment_map_t::iterator iter = mAttachmentPoints.begin(); 
			 iter != mAttachmentPoints.end();
			 ++iter)
		{
			LLViewerJointAttachment* attachment = iter->second;
			if (attachment->getIsHUDAttachment() != (pass == 1))
			{
				continue;
			}
			LLMenuItemCallGL::Params item_params;
			std::string sub_piemenu_name = attachment->getName();
			if (LLTrans::getString(sub_piemenu_name) != "")
			{
				item_params.label = LLTrans::getString(sub_piemenu_name);
			}
			else
			{
				item_params.label = sub_piemenu_name;
			}
			item_params.name =(item_params.label );
			item_params.on_click.function_name = "Object.AttachToAvatar";
			item_params.on_click.parameter = iter->first;
			// [RLVa:KB] - No changes, but we do need the parameter to always be idxAttachPt for object_selected_and_point_valid()
			item_params.on_enable.function_name = "Object.EnableWear";
			item_params.on_enable.parameter = iter->first;
			//* TODO: Skinning:
			//LLSD params;
			//params["index"] = iter->first;
			//params["label"] = attachment->getName();
			//item->addEventHandler("on_enable", LLMenuItemCallGL::MenuCallback().function_name("Attachment.Label").parameter(params));
				
			LLMenuItemCallGL* item = LLUICtrlFactory::create<LLMenuItemCallGL>(item_params);
			gAttachSubMenu->addChild(item);

			item_params.on_click.function_name = "Attachment.DetachFromPoint";
			item_params.on_click.parameter = iter->first;
			item_params.on_enable.function_name = "Attachment.PointFilled";
			item_params.on_enable.parameter = iter->first;
			//* TODO: Skinning: item->addEventHandler("on_enable", LLMenuItemCallGL::MenuCallback().function_name("Attachment.Label").parameter(params));

			item = LLUICtrlFactory::create<LLMenuItemCallGL>(item_params);
			gDetachSubMenu->addChild(item);
		}
		if (pass == 0)
		{
			// put separator between non-hud and hud attachments
			gAttachSubMenu->addSeparator();
			gDetachSubMenu->addSeparator();
		}
	}

	for (S32 group = 0; group < 9; group++)
	{
		// skip over groups that don't have sub menus
		if (!gAttachBodyPartPieMenus[group] || !gDetachBodyPartPieMenus[group])
		{
			continue;
		}

		std::multimap<S32, S32> attachment_pie_menu_map;

		// gather up all attachment points assigned to this group, and throw into map sorted by pie slice number
		for (attachment_map_t::iterator iter = mAttachmentPoints.begin(); 
			 iter != mAttachmentPoints.end();
			 ++iter)
		{
			LLViewerJointAttachment* attachment = iter->second;
			if(attachment && attachment->getGroup() == group)
			{
				// use multimap to provide a partial order off of the pie slice key
				S32 pie_index = attachment->getPieSlice();
				attachment_pie_menu_map.insert(std::make_pair(pie_index, iter->first));
			}
		}

		// add in requested order to pie menu, inserting separators as necessary
		for (std::multimap<S32, S32>::iterator attach_it = attachment_pie_menu_map.begin();
			 attach_it != attachment_pie_menu_map.end(); ++attach_it)
		{
			S32 attach_index = attach_it->second;

			// <FS:Ansariel> Skip bridge attachment spot
			if (attach_index == 127)
			{
				continue;
			}
			// </FS:Ansariel>

			LLViewerJointAttachment* attachment = get_if_there(mAttachmentPoints, attach_index, (LLViewerJointAttachment*)NULL);
			if (attachment)
			{
				LLMenuItemCallGL::Params item_params;
				item_params.name = attachment->getName();
				item_params.label = LLTrans::getString(attachment->getName());
				item_params.on_click.function_name = "Object.AttachToAvatar";
				item_params.on_click.parameter = attach_index;
				// [RLVa:KB] - No changes, but we do need the parameter to always be idxAttachPt for object_selected_and_point_valid()
				item_params.on_enable.function_name = "Object.EnableWear";
				item_params.on_enable.parameter = attach_index;

				LLMenuItemCallGL* item = LLUICtrlFactory::create<LLMenuItemCallGL>(item_params);
				gAttachBodyPartPieMenus[group]->addChild(item);
					
				item_params.on_click.function_name = "Attachment.DetachFromPoint";
				item_params.on_click.parameter = attach_index;
				item_params.on_enable.function_name = "Attachment.PointFilled";
				item_params.on_enable.parameter = attach_index;
				item = LLUICtrlFactory::create<LLMenuItemCallGL>(item_params);
				gDetachBodyPartPieMenus[group]->addChild(item);
			}
		}
	}

	// <FS:Zi> Pie menu
	for (S32 group = 0; group < PIE_MAX_SLICES; group++)
	{
		// skip over groups that don't have sub menus
		if (!gPieAttachBodyPartMenus[group] || !gPieDetachBodyPartMenus[group])
		{
			continue;
		}

		std::multimap<S32, S32> attachment_pie_menu_map;

		// gather up all attachment points assigned to this group, and throw into map sorted by pie slice number
		for (attachment_map_t::iterator iter = mAttachmentPoints.begin(); 
			 iter != mAttachmentPoints.end();
			 ++iter)
		{
			LLViewerJointAttachment* attachment = iter->second;
			if(attachment && attachment->getGroup() == group)
			{
				// use multimap to provide a partial order off of the pie slice key
				S32 pie_index = attachment->getPieSlice();
				attachment_pie_menu_map.insert(std::make_pair(pie_index, iter->first));
			}
		}

		// add in requested order to pie menu, inserting separators as necessary
		for (std::multimap<S32, S32>::iterator attach_it = attachment_pie_menu_map.begin();
			 attach_it != attachment_pie_menu_map.end(); ++attach_it)
		{
			S32 attach_index = attach_it->second;

			// <FS:Ansariel> Skip bridge attachment spot
			if (attach_index == 127)
			{
				continue;
			}
			// </FS:Ansariel>

			LLViewerJointAttachment* attachment = get_if_there(mAttachmentPoints, attach_index, (LLViewerJointAttachment*)NULL);
			if (attachment)
			{
				PieSlice::Params slice_params;
				slice_params.name = attachment->getName();
				slice_params.label = LLTrans::getString(attachment->getName());
				slice_params.on_click.function_name = "Object.AttachToAvatar";
				slice_params.on_click.parameter = attach_index;
				slice_params.on_enable.function_name = "Object.EnableWear";
				slice_params.on_enable.parameter = attach_index;

				PieSlice* slice = LLUICtrlFactory::create<PieSlice>(slice_params);
				gPieAttachBodyPartMenus[group]->addChild(slice);

				slice_params.on_click.function_name = "Attachment.DetachFromPoint";
				slice_params.on_click.parameter = attach_index;
				slice_params.on_enable.function_name = "Attachment.PointFilled";
				slice_params.on_enable.parameter = attach_index;
				slice = LLUICtrlFactory::create<PieSlice>(slice_params);
				gPieDetachBodyPartMenus[group]->addChild(slice);
			}
		}
	}
	// </FS:Zi> Pie menu

	return TRUE;
}

void LLVOAvatarSelf::cleanup()
{
	markDead();
 	delete mScreenp;
 	mScreenp = NULL;
	mRegionp = NULL;
}

LLVOAvatarSelf::~LLVOAvatarSelf()
{
	cleanup();

// [RLVa:KB] - Checked: 2012-07-28 (RLVa-1.4.7)
	delete mAttachmentSignal;
// [/RLVa:KB]
}

/**
 **
 ** End LLVOAvatarSelf Constructor routines
 **                                                                             **
 *********************************************************************************/

// virtual
BOOL LLVOAvatarSelf::updateCharacter(LLAgent &agent)
{
	// update screen joint size
	if (mScreenp)
	{
		F32 aspect = LLViewerCamera::getInstance()->getAspect();
		LLVector3 scale(1.f, aspect, 1.f);
		mScreenp->setScale(scale);
		mScreenp->updateWorldMatrixChildren();
		resetHUDAttachments();
	}
	
	return LLVOAvatar::updateCharacter(agent);
}

// virtual
BOOL LLVOAvatarSelf::isValid() const
{
	// <FS:Ansariel> Skip unregistering attachments during shutdown
	//return ((getRegion() != NULL) && !isDead());
	return ((getRegion() != NULL) && !isDead() && !LLApp::isExiting());
}

// virtual
void LLVOAvatarSelf::idleUpdate(LLAgent &agent, const F64 &time)
{
	if (isValid())
	{
		LLVOAvatar::idleUpdate(agent, time);
		idleUpdateTractorBeam();

		// <FS:Ansariel> Make sure to definitely stop typing
		if ((gAgent.getTypingTime() > LLAgent::TYPING_TIMEOUT_SECS) && (gAgent.getRenderState() & AGENT_STATE_TYPING))
		{
			gAgent.stopTyping();
		}
		// </FS:Ansariel>
	}
}

// virtual
//<FS:ND> Query by JointKey rather than just a string, the key can be a U32 index for faster lookup
//LLJoint *LLVOAvatarSelf::getJoint( const std::string &name )
LLJoint *LLVOAvatarSelf::getJoint( const JointKey &name )
// </FS:ND>
{
    LLJoint *jointp = NULL;
    jointp = LLVOAvatar::getJoint(name);
	if (!jointp && mScreenp)
	{
		//<FS:ND> Query by JointKey rather than just a string, the key can be a U32 index for faster lookup
		//jointp = mScreenp->findJoint(name);
		jointp = mScreenp->findJoint(name.mName);
		// </FS:ND>
        if (jointp)
        {
            //<FS:ND> Query by JointKey rather than just a string, the key can be a U32 index for faster lookup
            //mJointMap[name] = jointp;
            mJointMap[name.mKey] = jointp;
            // </FS:ND>
        }
	}
    if (jointp && jointp != mScreenp && jointp != mRoot)
    {
        llassert(LLVOAvatar::getJoint((S32)jointp->getJointNum())==jointp);
    }
    return jointp;
}

// virtual
// <FS:Ansariel> [Legacy Bake]
//BOOL LLVOAvatarSelf::setVisualParamWeight(const LLVisualParam *which_param, F32 weight)
BOOL LLVOAvatarSelf::setVisualParamWeight(const LLVisualParam *which_param, F32 weight, BOOL upload_bake)
{
	if (!which_param)
	{
		return FALSE;
	}
	LLViewerVisualParam *param = (LLViewerVisualParam*) LLCharacter::getVisualParam(which_param->getID());
	// <FS:Ansariel> [Legacy Bake]
	//return setParamWeight(param,weight);
	return setParamWeight(param,weight,upload_bake);
}

// virtual
// <FS:Ansariel> [Legacy Bake]
//BOOL LLVOAvatarSelf::setVisualParamWeight(const char* param_name, F32 weight)
BOOL LLVOAvatarSelf::setVisualParamWeight(const char* param_name, F32 weight, BOOL upload_bake)
{
	if (!param_name)
	{
		return FALSE;
	}
	LLViewerVisualParam *param = (LLViewerVisualParam*) LLCharacter::getVisualParam(param_name);
	// <FS:Ansariel> [Legacy Bake]
	//return setParamWeight(param,weight);
	return setParamWeight(param,weight,upload_bake);
}

// virtual
// <FS:Ansariel> [Legacy Bake]
//BOOL LLVOAvatarSelf::setVisualParamWeight(const LLViewerVisualParam *param, F32 weight)
BOOL LLVOAvatarSelf::setVisualParamWeight(S32 index, F32 weight, BOOL upload_bake)
{
	LLViewerVisualParam *param = (LLViewerVisualParam*) LLCharacter::getVisualParam(index);
	// <FS:Ansariel> [Legacy Bake]
	//return setParamWeight(param,weight);
	return setParamWeight(param,weight,upload_bake);
}

// <FS:Ansariel> [Legacy Bake]
//BOOL LLVOAvatarSelf::setParamWeight(const LLViewerVisualParam *param, F32 weight)
BOOL LLVOAvatarSelf::setParamWeight(const LLViewerVisualParam *param, F32 weight, BOOL upload_bake)
{
	if (!param)
	{
		return FALSE;
	}

	if (param->getCrossWearable())
	{
		LLWearableType::EType type = (LLWearableType::EType)param->getWearableType();
		U32 size = gAgentWearables.getWearableCount(type);
		for (U32 count = 0; count < size; ++count)
		{
			LLViewerWearable *wearable = gAgentWearables.getViewerWearable(type,count);
			if (wearable)
			{
				// <FS:Ansariel> [Legacy Bake]
				//wearable->setVisualParamWeight(param->getID(), weight);
				wearable->setVisualParamWeight(param->getID(), weight, upload_bake);
			}
		}
	}

	// <FS:Ansariel> [Legacy Bake]
	//return LLCharacter::setVisualParamWeight(param,weight);
	return LLCharacter::setVisualParamWeight(param,weight,upload_bake);
}

/*virtual*/ 
void LLVOAvatarSelf::updateVisualParams()
{
	LLVOAvatar::updateVisualParams();
}

void LLVOAvatarSelf::writeWearablesToAvatar()
{
	for (U32 type = 0; type < LLWearableType::WT_COUNT; type++)
	{
		LLWearable *wearable = gAgentWearables.getTopWearable((LLWearableType::EType)type);
		if (wearable)
		{
			wearable->writeToAvatar(this);
		}
	}

}

/*virtual*/
void LLVOAvatarSelf::idleUpdateAppearanceAnimation()
{
	// Animate all top-level wearable visual parameters
	// <FS:Ansariel> [Legacy Bake]
	//gAgentWearables.animateAllWearableParams(calcMorphAmount());
	gAgentWearables.animateAllWearableParams(calcMorphAmount(), FALSE);

	// Apply wearable visual params to avatar
	writeWearablesToAvatar();

	//allow avatar to process updates
	LLVOAvatar::idleUpdateAppearanceAnimation();

}

// virtual
void LLVOAvatarSelf::requestStopMotion(LLMotion* motion)
{
	// Only agent avatars should handle the stop motion notifications.

	// Notify agent that motion has stopped
	gAgent.requestStopMotion(motion);
}

// virtual
bool LLVOAvatarSelf::hasMotionFromSource(const LLUUID& source_id)
{
	AnimSourceIterator motion_it = mAnimationSources.find(source_id);
	return motion_it != mAnimationSources.end();
}

// virtual
void LLVOAvatarSelf::stopMotionFromSource(const LLUUID& source_id)
{
	for (AnimSourceIterator motion_it = mAnimationSources.find(source_id); motion_it != mAnimationSources.end(); )
	{
		gAgent.sendAnimationRequest(motion_it->second, ANIM_REQUEST_STOP);
		mAnimationSources.erase(motion_it++);
	}


	LLViewerObject* object = gObjectList.findObject(source_id);
	if (object)
	{
		object->setFlagsWithoutUpdate(FLAGS_ANIM_SOURCE, FALSE);
	}
}

void LLVOAvatarSelf::setLocalTextureTE(U8 te, LLViewerTexture* image, U32 index)
{
	if (te >= TEX_NUM_INDICES)
	{
		llassert(0);
		return;
	}

	if (getTEImage(te)->getID() == image->getID())
	{
		return;
	}

	if (isIndexBakedTexture((ETextureIndex)te))
	{
		llassert(0);
		return;
	}

	setTEImage(te, image);
}

//virtual
void LLVOAvatarSelf::removeMissingBakedTextures()
{	
	BOOL removed = FALSE;
	for (U32 i = 0; i < mBakedTextureDatas.size(); i++)
	{
		const S32 te = mBakedTextureDatas[i].mTextureIndex;
		const LLViewerTexture* tex = getTEImage(te);

		// Replace with default if we can't find the asset, assuming the
		// default is actually valid (which it should be unless something
		// is seriously wrong).
		if (!tex || tex->isMissingAsset())
		{
			LLViewerTexture *imagep = LLViewerTextureManager::getFetchedTexture(IMG_DEFAULT_AVATAR);
			if (imagep && imagep != tex)
			{
				setTEImage(te, imagep);
				removed = TRUE;
			}
		}
	}

	if (removed)
	{
		for (U32 i = 0; i < mBakedTextureDatas.size(); i++)
		{
			LLViewerTexLayerSet *layerset = getTexLayerSet(i);
			layerset->setUpdatesEnabled(TRUE);
			// <FS:Ansariel> [Legacy Bake]
			//invalidateComposite(layerset);
			invalidateComposite(layerset, FALSE);
		}
		updateMeshTextures();
		// <FS:Ansariel> [Legacy Bake]
		if (getRegion() && !getRegion()->getCentralBakeVersion())
		{
			requestLayerSetUploads();
		}
		// </FS:Ansariel> [Legacy Bake]
	}
}
// <FS:Beq> Check whether the BOM capability is different to last time we changed region (even across login)
void LLVOAvatarSelf::checkBOMRebakeRequired()
{
	if(!getRegion())
	{
		auto newBOMStatus = getRegion()->bakesOnMeshEnabled();
		if(!gSavedSettings.getBOOL("CurrentlyUsingBakesOnMesh") != newBOMStatus)
		{
			// force a rebake when the last grid we were on (including previous login) had different BOM support
			// This replicates forceAppearanceUpdate rather than pulling in the whole of llavatarself.
			if(!LLGridManager::instance().isInSecondLife())
			{
				doAfterInterval(boost::bind(&LLVOAvatarSelf::forceBakeAllTextures,	gAgentAvatarp.get(), true), 5.0);
			}
			// update the setting even if we are in SL so that switch SL to OS and back 
			gSavedSettings.setBOOL("CurrentlyUsingBakesOnMesh", newBOMStatus);
		}
	}
}
// </FS:Beq>

void LLVOAvatarSelf::onSimulatorFeaturesReceived(const LLUUID& region_id)
{
	LL_INFOS("Avatar") << "simulator features received, setting hover based on region props" << LL_ENDL;
	setHoverIfRegionEnabled();
	checkBOMRebakeRequired();// <FS:Beq/> BOM we may have stale cache, rebake may be needed
}

//virtual
void LLVOAvatarSelf::updateRegion(LLViewerRegion *regionp)
{
	// Save the global position
	LLVector3d global_pos_from_old_region = getPositionGlobal();

	// Change the region
	setRegion(regionp);

	if (regionp)
	{	// Set correct region-relative position from global coordinates
		setPositionGlobal(global_pos_from_old_region);

		// Diagnostic info
		//LLVector3d pos_from_new_region = getPositionGlobal();
		//LL_INFOS() << "pos_from_old_region is " << global_pos_from_old_region
		//	<< " while pos_from_new_region is " << pos_from_new_region
		//	<< LL_ENDL;

		// Update hover height, or schedule callback, based on whether
		// it's supported in this region.
		if (regionp->simulatorFeaturesReceived())
		{
			setHoverIfRegionEnabled();
			checkBOMRebakeRequired();// <FS:Beq/> BOM we may have stale cache, rebake may be needed
		}
		else
		{
			regionp->setSimulatorFeaturesReceivedCallback(boost::bind(&LLVOAvatarSelf::onSimulatorFeaturesReceived,this,_1));
		}
	}

	if (!regionp || (regionp->getHandle() != mLastRegionHandle))
	{
		if (mLastRegionHandle != 0)
		{
			++mRegionCrossingCount;
			F64Seconds delta(mRegionCrossingTimer.getElapsedTimeF32());
			record(LLStatViewer::REGION_CROSSING_TIME, delta);

			// Diagnostics
			LL_INFOS() << "Region crossing took " << (F32)(delta * 1000.0).value() << " ms " << LL_ENDL;
		}
		if (regionp)
		{
			mLastRegionHandle = regionp->getHandle();
		}
	}
	mRegionCrossingTimer.reset();
	LLViewerObject::updateRegion(regionp);
	setIsCrossingRegion(false); // <FS:Ansariel> FIRE-12004: Attachments getting lost on TP
}

//--------------------------------------------------------------------
// draw tractor beam when editing objects
//--------------------------------------------------------------------
//virtual
void LLVOAvatarSelf::idleUpdateTractorBeam()
{
	LLColor4U rgb = gLggBeamMaps.getCurrentColor(LLColor4U(gAgent.getEffectColor()));

	// <FS:Ansariel> Private point at
	static LLCachedControl<bool> private_pointat(gSavedSettings, "PrivatePointAtTarget", false);

	// This is only done for yourself (maybe it should be in the agent?)
	// <FS:Ansariel> Private point at
	//if (!needsRenderBeam() || !isBuilt())
	if (!needsRenderBeam() || !isBuilt() || private_pointat)
	// </FS:Ansariel>
	{
		mBeam = NULL;
		gLggBeamMaps.stopBeamChat();
	}
	else if (!mBeam || mBeam->isDead())
	{
		// VEFFECT: Tractor Beam
		mBeam = (LLHUDEffectSpiral *)LLHUDManager::getInstance()->createViewerEffect(LLHUDObject::LL_HUD_EFFECT_BEAM);
		mBeam->setColor(rgb);
		mBeam->setSourceObject(this);
		mBeamTimer.reset();
	}

	if (!mBeam.isNull())
	{
		LLObjectSelectionHandle selection = LLSelectMgr::getInstance()->getSelection();

		if (gAgentCamera.mPointAt.notNull())
		{
			// get point from pointat effect
			mBeam->setPositionGlobal(gAgentCamera.mPointAt->getPointAtPosGlobal());
			gLggBeamMaps.updateBeamChat(gAgentCamera.mPointAt->getPointAtPosGlobal());
			mBeam->triggerLocal();
		}
		else if (selection->getFirstRootObject() && 
				selection->getSelectType() != SELECT_TYPE_HUD)
		{
			LLViewerObject* objectp = selection->getFirstRootObject();
			mBeam->setTargetObject(objectp);
		}
		else
		{
			mBeam->setTargetObject(NULL);
			LLTool *tool = LLToolMgr::getInstance()->getCurrentTool();
			if (tool->isEditing())
			{
				if (tool->getEditingObject())
				{
					mBeam->setTargetObject(tool->getEditingObject());
				}
				else
				{
					mBeam->setPositionGlobal(tool->getEditingPointGlobal());
				}
			}
			else
			{
				const LLPickInfo& pick = gViewerWindow->getLastPick();
				mBeam->setPositionGlobal(pick.mPosGlobal);
			}
		}
		if (mBeamTimer.getElapsedTimeF32() > gLggBeamMaps.setUpAndGetDuration())
		{
			mBeam->setColor(rgb);
			mBeam->setNeedsSendToSim(TRUE);
			mBeamTimer.reset();
			gLggBeamMaps.fireCurrentBeams(mBeam, rgb);
		}
	}
}

//-----------------------------------------------------------------------------
// restoreMeshData()
//-----------------------------------------------------------------------------
// virtual
void LLVOAvatarSelf::restoreMeshData()
{
	//LL_INFOS() << "Restoring" << LL_ENDL;
	mMeshValid = TRUE;
	updateJointLODs();
	updateAttachmentVisibility(gAgentCamera.getCameraMode());

	// force mesh update as LOD might not have changed to trigger this
	gPipeline.markRebuild(mDrawable, LLDrawable::REBUILD_GEOMETRY, TRUE);
}



//-----------------------------------------------------------------------------
// updateAttachmentVisibility()
//-----------------------------------------------------------------------------
void LLVOAvatarSelf::updateAttachmentVisibility(U32 camera_mode)
{
	for (attachment_map_t::iterator iter = mAttachmentPoints.begin(); 
		 iter != mAttachmentPoints.end();
		 ++iter)
	{
		LLViewerJointAttachment* attachment = iter->second;
		// <FS:Ansariel> Possible crash fix
		if (!attachment)
		{
			continue;
		}
		// </FS:Ansariel>
		if (attachment->getIsHUDAttachment())
		{
			attachment->setAttachmentVisibility(TRUE);
		}
		else
		{
// [RLVa:KB] - Checked: RLVa-2.0.2
			bool fRlvCanShowAttachment = true;
			if (rlv_handler_t::isEnabled())
			{
				fRlvCanShowAttachment =
					(!gRlvHandler.hasBehaviour(RLV_BHVR_SHOWSELF)) &&
					( (!gRlvHandler.hasBehaviour(RLV_BHVR_SHOWSELFHEAD)) || (RLV_ATTACHGROUP_HEAD != rlvAttachGroupFromIndex(attachment->getGroup())) );
			}
// [/RLVa:KB]

			switch (camera_mode)
			{
				case CAMERA_MODE_MOUSELOOK:
					if (LLVOAvatar::sVisibleInFirstPerson && attachment->getVisibleInFirstPerson())
					{
// [RLVa:KB] - Checked: RLVa-2.0.2
						attachment->setAttachmentVisibility(fRlvCanShowAttachment);
// [/RLVa:KB]
//						attachment->setAttachmentVisibility(TRUE);
					}
					else
					{
						attachment->setAttachmentVisibility(FALSE);
					}
					break;
				default:
// [RLVa:KB] - Checked: RLVa-2.0.2
					attachment->setAttachmentVisibility(fRlvCanShowAttachment);
// [/RLVa:KB]
//					attachment->setAttachmentVisibility(TRUE);
					break;
			}
		}
	}
}

//-----------------------------------------------------------------------------
// updatedWearable( LLWearableType::EType type )
// forces an update to any baked textures relevant to type.
// will force an upload of the resulting bake if the second parameter is TRUE
//-----------------------------------------------------------------------------
// <FS:Ansariel> [Legacy Bake]
//void LLVOAvatarSelf::wearableUpdated(LLWearableType::EType type)
void LLVOAvatarSelf::wearableUpdated(LLWearableType::EType type, BOOL upload_result)
{
	for (LLAvatarAppearanceDictionary::BakedTextures::const_iterator baked_iter = sAvatarDictionary->getBakedTextures().begin();
		 baked_iter != sAvatarDictionary->getBakedTextures().end();
		 ++baked_iter)
	{
		const LLAvatarAppearanceDictionary::BakedEntry *baked_dict = baked_iter->second;
		const LLAvatarAppearanceDefines::EBakedTextureIndex index = baked_iter->first;

		if (baked_dict)
		{
			for (LLAvatarAppearanceDefines::wearables_vec_t::const_iterator type_iter = baked_dict->mWearables.begin();
				type_iter != baked_dict->mWearables.end();
				 ++type_iter)
			{
				const LLWearableType::EType comp_type = *type_iter;
				if (comp_type == type)
				{
					LLViewerTexLayerSet *layerset = getLayerSet(index);
					if (layerset)
					{
						layerset->setUpdatesEnabled(true);
						// <FS:Ansariel> [Legacy Bake]
						//invalidateComposite(layerset);
						invalidateComposite(layerset, upload_result);
					}
					break;
				}
			}
		}
	}

	// </FS:Ansariel> [Legacy Bake]
	// Physics type has no associated baked textures, but change of params needs to be sent to
	// other avatars.
	if (type == LLWearableType::WT_PHYSICS)
	{
		gAgent.sendAgentSetAppearance();
	}
	// <FS:Ansariel> [Legacy Bake]
}

//-----------------------------------------------------------------------------
// isWearingAttachment()
//-----------------------------------------------------------------------------
BOOL LLVOAvatarSelf::isWearingAttachment(const LLUUID& inv_item_id) const
{
	const LLUUID& base_inv_item_id = gInventory.getLinkedItemID(inv_item_id);
	for (attachment_map_t::const_iterator iter = mAttachmentPoints.begin(); 
		 iter != mAttachmentPoints.end();
		 ++iter)
	{
		const LLViewerJointAttachment* attachment = iter->second;
		if (attachment->getAttachedObject(base_inv_item_id))
		{
			return TRUE;
		}
	}
	return FALSE;
}

//-----------------------------------------------------------------------------
// getWornAttachment()
//-----------------------------------------------------------------------------
LLViewerObject* LLVOAvatarSelf::getWornAttachment(const LLUUID& inv_item_id)
{
	const LLUUID& base_inv_item_id = gInventory.getLinkedItemID(inv_item_id);
	for (attachment_map_t::const_iterator iter = mAttachmentPoints.begin(); 
		 iter != mAttachmentPoints.end();
		 ++iter)
	{
		LLViewerJointAttachment* attachment = iter->second;
 		if (LLViewerObject *attached_object = attachment->getAttachedObject(base_inv_item_id))
		{
			return attached_object;
		}
	}
	return NULL;
}

// [RLVa:KB] - Checked: 2012-07-28 (RLVa-1.4.7)
boost::signals2::connection LLVOAvatarSelf::setAttachmentCallback(const attachment_signal_t::slot_type& cb)
{
	if (!mAttachmentSignal)
		mAttachmentSignal = new attachment_signal_t();
	return mAttachmentSignal->connect(cb);
}
// [/RLVa:KB]
// [RLVa:KB] - Checked: 2010-03-14 (RLVa-1.2.0a) | Modified: RLVa-1.2.0a
LLViewerJointAttachment* LLVOAvatarSelf::getWornAttachmentPoint(const LLUUID& idItem) const
{
	const LLUUID& idItemBase = gInventory.getLinkedItemID(idItem);
	for (attachment_map_t::const_iterator itAttachPt = mAttachmentPoints.begin(); itAttachPt != mAttachmentPoints.end(); ++itAttachPt)
	{
		LLViewerJointAttachment* pAttachPt = itAttachPt->second;
 		if (pAttachPt->getAttachedObject(idItemBase))
			return pAttachPt;
	}
	return NULL;
}
// [/RLVa:KB]

bool LLVOAvatarSelf::getAttachedPointName(const LLUUID& inv_item_id, std::string& name) const
{
	if (!gInventory.getItem(inv_item_id))
	{
		name = "ATTACHMENT_MISSING_ITEM";
		return false;
	}
	const LLUUID& base_inv_item_id = gInventory.getLinkedItemID(inv_item_id);
	if (!gInventory.getItem(base_inv_item_id))
	{
		name = "ATTACHMENT_MISSING_BASE_ITEM";
		return false;
	}
	for (attachment_map_t::const_iterator iter = mAttachmentPoints.begin(); 
		 iter != mAttachmentPoints.end(); 
		 ++iter)
	{
		const LLViewerJointAttachment* attachment = iter->second;
		if (attachment->getAttachedObject(base_inv_item_id))
		{
			name = attachment->getName();
			return true;
		}
	}

	name = "ATTACHMENT_NOT_ATTACHED";
	return false;
}

//virtual
const LLViewerJointAttachment *LLVOAvatarSelf::attachObject(LLViewerObject *viewer_object)
{
	const LLViewerJointAttachment *attachment = LLVOAvatar::attachObject(viewer_object);
	if (!attachment)
	{
		return 0;
	}

	updateAttachmentVisibility(gAgentCamera.getCameraMode());
	
	// Then make sure the inventory is in sync with the avatar.

	// Should just be the last object added
	if (attachment->isObjectAttached(viewer_object))
	{
		const LLUUID& attachment_id = viewer_object->getAttachmentItemID();
		LLAppearanceMgr::instance().registerAttachment(attachment_id);

		// <FS:TT> ReplaceWornItemsOnly
		gInventory.wearAttachmentsOnAvatarCheckRemove(viewer_object, attachment);
		// </FS:TT>
		// <FS:TT> Client LSL Bridge
		if (attachment->getName() == FS_BRIDGE_ATTACHMENT_POINT_NAME && gSavedSettings.getBOOL("UseLSLBridge"))
		{
			LLViewerInventoryItem* inv_object = gInventory.getItem(viewer_object->getAttachmentItemID());
			if (inv_object && inv_object->getName() == FSLSLBridge::instance().currentFullName())
			{
				FSLSLBridge::instance().processAttach(viewer_object, attachment);
			}
		}
		// </FS:TT>
		updateLODRiggedAttachments();		

// [RLVa:KB] - Checked: 2010-08-22 (RLVa-1.2.1a) | Modified: RLVa-1.2.1a
		// NOTE: RLVa event handlers should be invoked *after* LLVOAvatar::attachObject() calls LLViewerJointAttachment::addObject()
		if (mAttachmentSignal)
		{
			(*mAttachmentSignal)(viewer_object, attachment, ACTION_ATTACH);
		}
		if (rlv_handler_t::isEnabled())
		{
			RlvAttachmentLockWatchdog::instance().onAttach(viewer_object, attachment);
			gRlvHandler.onAttach(viewer_object, attachment);

			if ( (attachment->getIsHUDAttachment()) && (!gRlvAttachmentLocks.hasLockedHUD()) )
				gRlvAttachmentLocks.updateLockedHUD();
		}
// [/RLVa:KB]
	}

	return attachment;
}

//virtual
BOOL LLVOAvatarSelf::detachObject(LLViewerObject *viewer_object)
{
	const LLUUID attachment_id = viewer_object->getAttachmentItemID();

// [RLVa:KB] - Checked: 2010-03-05 (RLVa-1.2.0a) | Added: RLVa-1.2.0a
	// NOTE: RLVa event handlers should be invoked *before* LLVOAvatar::detachObject() calls LLViewerJointAttachment::removeObject()
	//if (rlv_handler_t::isEnabled())
	//{
	//	for (attachment_map_t::const_iterator itAttachPt = mAttachmentPoints.begin(); itAttachPt != mAttachmentPoints.end(); ++itAttachPt)
	//	{
	//		const LLViewerJointAttachment* pAttachPt = itAttachPt->second;
	//		if (pAttachPt->isObjectAttached(viewer_object))
	//		{
	// <FS:TT> Client LSL Bridge - moving the rlv check to get the pAttachPt for the bridge
	const LLViewerJointAttachment* pAttachPt = NULL;
	for (attachment_map_t::const_iterator itAttachPt = mAttachmentPoints.begin(); itAttachPt != mAttachmentPoints.end(); ++itAttachPt)
	{
		pAttachPt = itAttachPt->second;
		if (pAttachPt->isObjectAttached(viewer_object))
		{
			if (rlv_handler_t::isEnabled())
			{
	// </FS:TT>
				RlvAttachmentLockWatchdog::instance().onDetach(viewer_object, pAttachPt);
				gRlvHandler.onDetach(viewer_object, pAttachPt);
			}
			if (mAttachmentSignal)
			{
				(*mAttachmentSignal)(viewer_object, pAttachPt, ACTION_DETACH);
			}

			// <FS:TT> Client LSL Bridge
			if (pAttachPt->getName() == FS_BRIDGE_ATTACHMENT_POINT_NAME)
			{
				LLViewerInventoryItem* inv_object = gInventory.getItem(viewer_object->getAttachmentItemID());
				if (inv_object && inv_object->getName() == FSLSLBridge::instance().currentFullName())
				{
					FSLSLBridge::instance().processDetach(viewer_object, pAttachPt);
				}
			}
			// </FS:TT>
			break;
		}
	}
// [/RLVa:KB]

	if ( LLVOAvatar::detachObject(viewer_object) )
	{
		// the simulator should automatically handle permission revocation
		
		stopMotionFromSource(attachment_id);
		LLFollowCamMgr::getInstance()->setCameraActive(viewer_object->getID(), FALSE);
		
		LLViewerObject::const_child_list_t& child_list = viewer_object->getChildren();
		for (LLViewerObject::child_list_t::const_iterator iter = child_list.begin();
			 iter != child_list.end(); 
			 ++iter)
		{
			LLViewerObject* child_objectp = *iter;
			// the simulator should automatically handle
			// permissions revocation
			
			stopMotionFromSource(child_objectp->getID());
			LLFollowCamMgr::getInstance()->setCameraActive(child_objectp->getID(), FALSE);
		}
		
		// Make sure the inventory is in sync with the avatar.

		// Update COF contents, don't trigger appearance update.
		if (!isValid())
		{
			LL_INFOS() << "removeItemLinks skipped, avatar is under destruction" << LL_ENDL;
		}
		else
		{
			LLAppearanceMgr::instance().unregisterAttachment(attachment_id);
		}
		
// [RLVa:KB] - Checked: 2010-08-22 (RLVa-1.2.1a) | Added: RLVa-1.2.1a
		if ( (rlv_handler_t::isEnabled()) && (viewer_object->isHUDAttachment()) && (gRlvAttachmentLocks.hasLockedHUD()) )
			gRlvAttachmentLocks.updateLockedHUD();
// [/RLVa:KB]

		return TRUE;
	}
	return FALSE;
}

// static
BOOL LLVOAvatarSelf::detachAttachmentIntoInventory(const LLUUID &item_id)
{
	LLInventoryItem* item = gInventory.getItem(item_id);
//	if (item)
// [RLVa:KB] - Checked: 2010-09-04 (RLVa-1.2.1c) | Added: RLVa-1.2.1c
	if ( (item) && (((!rlv_handler_t::isEnabled()) || (gRlvAttachmentLocks.canDetach(item))) ||
		FSLSLBridge::instance().canDetach(item->getUUID())) )
// [/RLVa:KB]
	{
		gMessageSystem->newMessageFast(_PREHASH_DetachAttachmentIntoInv);
		gMessageSystem->nextBlockFast(_PREHASH_ObjectData);
		gMessageSystem->addUUIDFast(_PREHASH_AgentID, gAgent.getID());
		gMessageSystem->addUUIDFast(_PREHASH_ItemID, item_id);
		gMessageSystem->sendReliable(gAgent.getRegionHost());
		
		// This object might have been selected, so let the selection manager know it's gone now
		LLViewerObject *found_obj = gObjectList.findObject(item_id);
		if (found_obj)
		{
			LLSelectMgr::getInstance()->remove(found_obj);
		}

		// Error checking in case this object was attached to an invalid point
		// In that case, just remove the item from COF preemptively since detach 
		// will fail.
		if (isAgentAvatarValid())
		{
			const LLViewerObject *attached_obj = gAgentAvatarp->getWornAttachment(item_id);
			if (!attached_obj)
			{
				LLAppearanceMgr::instance().removeCOFItemLinks(item_id);
			}
		}
		return TRUE;
	}
	return FALSE;
}

U32 LLVOAvatarSelf::getNumWearables(LLAvatarAppearanceDefines::ETextureIndex i) const
{
	LLWearableType::EType type = sAvatarDictionary->getTEWearableType(i);
	return gAgentWearables.getWearableCount(type);
}

// virtual
void LLVOAvatarSelf::localTextureLoaded(BOOL success, LLViewerFetchedTexture *src_vi, LLImageRaw* src_raw, LLImageRaw* aux_src, S32 discard_level, BOOL final, void* userdata)
{	

	const LLUUID& src_id = src_vi->getID();
	LLAvatarTexData *data = (LLAvatarTexData *)userdata;
	ETextureIndex index = data->mIndex;
	if (!isIndexLocalTexture(index)) return;

	LLLocalTextureObject *local_tex_obj = getLocalTextureObject(index, 0);

	// fix for EXT-268. Preventing using of NULL pointer
	if(NULL == local_tex_obj)
	{
		LL_WARNS("TAG") << "There is no Local Texture Object with index: " << index 
			<< ", final: " << final
			<< LL_ENDL;
		return;
	}
	if (success)
	{
		if (!local_tex_obj->getBakedReady() &&
			local_tex_obj->getImage() != NULL &&
			(local_tex_obj->getID() == src_id) &&
			discard_level < local_tex_obj->getDiscard())
		{
			local_tex_obj->setDiscard(discard_level);
			requestLayerSetUpdate(index);
			if (isEditingAppearance())
			{
				LLVisualParamHint::requestHintUpdates();
			}
			updateMeshTextures();
		}
	}
	else if (final)
	{
		// Failed: asset is missing
		if (!local_tex_obj->getBakedReady() &&
			local_tex_obj->getImage() != NULL &&
			local_tex_obj->getImage()->getID() == src_id)
		{
			local_tex_obj->setDiscard(0);
			requestLayerSetUpdate(index);
			updateMeshTextures();
		}
	}
}

// virtual
BOOL LLVOAvatarSelf::getLocalTextureGL(ETextureIndex type, LLViewerTexture** tex_pp, U32 index) const
{
	*tex_pp = NULL;

	if (!isIndexLocalTexture(type)) return FALSE;
	if (getLocalTextureID(type, index) == IMG_DEFAULT_AVATAR) return TRUE;

	const LLLocalTextureObject *local_tex_obj = getLocalTextureObject(type, index);
	if (!local_tex_obj)
	{
		return FALSE;
	}
	*tex_pp = dynamic_cast<LLViewerTexture*> (local_tex_obj->getImage());
	return TRUE;
}

LLViewerFetchedTexture* LLVOAvatarSelf::getLocalTextureGL(LLAvatarAppearanceDefines::ETextureIndex type, U32 index) const
{
	if (!isIndexLocalTexture(type))
	{
		return NULL;
	}

	const LLLocalTextureObject *local_tex_obj = getLocalTextureObject(type, index);
	if (!local_tex_obj)
	{
		return NULL;
	}
	if (local_tex_obj->getID() == IMG_DEFAULT_AVATAR)
	{
		return LLViewerTextureManager::getFetchedTexture(IMG_DEFAULT_AVATAR);
	}
	return dynamic_cast<LLViewerFetchedTexture*> (local_tex_obj->getImage());
}

const LLUUID& LLVOAvatarSelf::getLocalTextureID(ETextureIndex type, U32 index) const
{
	if (!isIndexLocalTexture(type)) return IMG_DEFAULT_AVATAR;

	const LLLocalTextureObject *local_tex_obj = getLocalTextureObject(type, index);
	if (local_tex_obj && local_tex_obj->getImage() != NULL)
	{
		return local_tex_obj->getImage()->getID();
	}
	return IMG_DEFAULT_AVATAR;
} 


//-----------------------------------------------------------------------------
// isLocalTextureDataAvailable()
// Returns true if at least the lowest quality discard level exists for every texture
// in the layerset.
//-----------------------------------------------------------------------------
BOOL LLVOAvatarSelf::isLocalTextureDataAvailable(const LLViewerTexLayerSet* layerset) const
{
	/* if (layerset == mBakedTextureDatas[BAKED_HEAD].mTexLayerSet)
	   return getLocalDiscardLevel(TEX_HEAD_BODYPAINT) >= 0; */
	for (LLAvatarAppearanceDictionary::BakedTextures::const_iterator baked_iter = sAvatarDictionary->getBakedTextures().begin();
		 baked_iter != sAvatarDictionary->getBakedTextures().end();
		 ++baked_iter)
	{
		const EBakedTextureIndex baked_index = baked_iter->first;
		if (layerset == mBakedTextureDatas[baked_index].mTexLayerSet)
		{
			BOOL ret = true;
			const LLAvatarAppearanceDictionary::BakedEntry *baked_dict = baked_iter->second;
			for (texture_vec_t::const_iterator local_tex_iter = baked_dict->mLocalTextures.begin();
				 local_tex_iter != baked_dict->mLocalTextures.end();
				 ++local_tex_iter)
			{
				const ETextureIndex tex_index = *local_tex_iter;
				const LLWearableType::EType wearable_type = sAvatarDictionary->getTEWearableType(tex_index);
				const U32 wearable_count = gAgentWearables.getWearableCount(wearable_type);
				for (U32 wearable_index = 0; wearable_index < wearable_count; wearable_index++)
				{
					BOOL tex_avail = (getLocalDiscardLevel(tex_index, wearable_index) >= 0);
					ret &= tex_avail;
				}
			}
			return ret;
		}
	}
	llassert(0);
	return FALSE;
}

//-----------------------------------------------------------------------------
// virtual
// isLocalTextureDataFinal()
// Returns true if the highest quality discard level exists for every texture
// in the layerset.
//-----------------------------------------------------------------------------
BOOL LLVOAvatarSelf::isLocalTextureDataFinal(const LLViewerTexLayerSet* layerset) const
{
	// <FS:Ansariel> Replace frequently called gSavedSettings
	//const U32 desired_tex_discard_level = gSavedSettings.getU32("TextureDiscardLevel"); 
	static LLCachedControl<U32> sTextureDiscardLevel(gSavedSettings, "TextureDiscardLevel");
	const U32 desired_tex_discard_level = sTextureDiscardLevel();
	// </FS:Ansariel>
	// const U32 desired_tex_discard_level = 0; // hack to not bake textures on lower discard levels.

	for (U32 i = 0; i < mBakedTextureDatas.size(); i++)
	{
		if (layerset == mBakedTextureDatas[i].mTexLayerSet)
		{
			const LLAvatarAppearanceDictionary::BakedEntry *baked_dict = sAvatarDictionary->getBakedTexture((EBakedTextureIndex)i);
			for (texture_vec_t::const_iterator local_tex_iter = baked_dict->mLocalTextures.begin();
				 local_tex_iter != baked_dict->mLocalTextures.end();
				 ++local_tex_iter)
			{
				const ETextureIndex tex_index = *local_tex_iter;
				const LLWearableType::EType wearable_type = sAvatarDictionary->getTEWearableType(tex_index);
				const U32 wearable_count = gAgentWearables.getWearableCount(wearable_type);
				for (U32 wearable_index = 0; wearable_index < wearable_count; wearable_index++)
				{
					S32 local_discard_level = getLocalDiscardLevel(*local_tex_iter, wearable_index);
					if ((local_discard_level > (S32)(desired_tex_discard_level)) ||
						(local_discard_level < 0 ))
					{
						return FALSE;
					}
				}
			}
			return TRUE;
		}
	}
	llassert(0);
	return FALSE;
}


BOOL LLVOAvatarSelf::isAllLocalTextureDataFinal() const
{
	// <FS:Ansariel> Replace frequently called gSavedSettings
	//const U32 desired_tex_discard_level = gSavedSettings.getU32("TextureDiscardLevel"); 
	static LLCachedControl<U32> sTextureDiscardLevel(gSavedSettings, "TextureDiscardLevel");
	const U32 desired_tex_discard_level = sTextureDiscardLevel();
	// </FS:Ansariel>
	// const U32 desired_tex_discard_level = 0; // hack to not bake textures on lower discard levels

	for (U32 i = 0; i < mBakedTextureDatas.size(); i++)
	{
		const LLAvatarAppearanceDictionary::BakedEntry *baked_dict = sAvatarDictionary->getBakedTexture((EBakedTextureIndex)i);
		for (texture_vec_t::const_iterator local_tex_iter = baked_dict->mLocalTextures.begin();
			 local_tex_iter != baked_dict->mLocalTextures.end();
			 ++local_tex_iter)
		{
			const ETextureIndex tex_index = *local_tex_iter;
			const LLWearableType::EType wearable_type = sAvatarDictionary->getTEWearableType(tex_index);
			const U32 wearable_count = gAgentWearables.getWearableCount(wearable_type);
			for (U32 wearable_index = 0; wearable_index < wearable_count; wearable_index++)
			{
				S32 local_discard_level = getLocalDiscardLevel(*local_tex_iter, wearable_index);
				if ((local_discard_level > (S32)(desired_tex_discard_level)) ||
					(local_discard_level < 0 ))
				{
					return FALSE;
				}
			}
		}
	}
	return TRUE;
}

BOOL LLVOAvatarSelf::isTextureDefined(LLAvatarAppearanceDefines::ETextureIndex type, U32 index) const
{
	LLUUID id;
	BOOL isDefined = TRUE;
	if (isIndexLocalTexture(type))
	{
		const LLWearableType::EType wearable_type = sAvatarDictionary->getTEWearableType(type);
		const U32 wearable_count = gAgentWearables.getWearableCount(wearable_type);
		if (index >= wearable_count)
		{
			// invalid index passed in. check all textures of a given type
			for (U32 wearable_index = 0; wearable_index < wearable_count; wearable_index++)
			{
				id = getLocalTextureID(type, wearable_index);
				isDefined &= (id != IMG_DEFAULT_AVATAR && id != IMG_DEFAULT);
			}
		}
		else
		{
			id = getLocalTextureID(type, index);
			isDefined &= (id != IMG_DEFAULT_AVATAR && id != IMG_DEFAULT);
		}
	}
	else
	{
		id = getTEImage(type)->getID();
		isDefined &= (id != IMG_DEFAULT_AVATAR && id != IMG_DEFAULT);
	}
	
	return isDefined;
}

//virtual
BOOL LLVOAvatarSelf::isTextureVisible(LLAvatarAppearanceDefines::ETextureIndex type, U32 index) const
{
	if (isIndexBakedTexture(type))
	{
		return LLVOAvatar::isTextureVisible(type, (U32)0);
	}

	LLUUID tex_id = getLocalTextureID(type,index);
	return (tex_id != IMG_INVISIBLE) 
			|| (LLDrawPoolAlpha::sShowDebugAlpha);
}

//virtual
BOOL LLVOAvatarSelf::isTextureVisible(LLAvatarAppearanceDefines::ETextureIndex type, LLViewerWearable *wearable) const
{
	if (isIndexBakedTexture(type))
	{
		return LLVOAvatar::isTextureVisible(type);
	}

	U32 index;
	if (gAgentWearables.getWearableIndex(wearable,index))
	{
		return isTextureVisible(type,index);
	}
	else
	{
		LL_WARNS() << "Wearable not found" << LL_ENDL;
		return FALSE;
	}
}

bool LLVOAvatarSelf::areTexturesCurrent() const
{
	// <FS:Ansariel> [Legacy Bake]
	//return gAgentWearables.areWearablesLoaded();
	return !hasPendingBakedUploads() && gAgentWearables.areWearablesLoaded();
}

// <FS:Ansariel> [Legacy Bake]
//void LLVOAvatarSelf::invalidateComposite( LLTexLayerSet* layerset)
void LLVOAvatarSelf::invalidateComposite( LLTexLayerSet* layerset, BOOL upload_result)
{
	LLViewerTexLayerSet *layer_set = dynamic_cast<LLViewerTexLayerSet*>(layerset);
	if( !layer_set || !layer_set->getUpdatesEnabled() )
	{
		return;
	}
	// LL_INFOS() << "LLVOAvatar::invalidComposite() " << layerset->getBodyRegionName() << LL_ENDL;

	layer_set->requestUpdate();
	layer_set->invalidateMorphMasks();

	// <FS:Ansariel> [Legacy Bake]
	if( upload_result  && (getRegion() && !getRegion()->getCentralBakeVersion()))
	{
		llassert(isSelf());

		ETextureIndex baked_te = getBakedTE( layer_set );
		setTEImage( baked_te, LLViewerTextureManager::getFetchedTexture(IMG_DEFAULT_AVATAR) );
		layer_set->requestUpload();
		updateMeshTextures();
	}
	// </FS:Ansariel> [Legacy Bake]
}

void LLVOAvatarSelf::invalidateAll()
{
	for (U32 i = 0; i < mBakedTextureDatas.size(); i++)
	{
		LLViewerTexLayerSet *layerset = getTexLayerSet(i);
		// <FS:Ansariel> [Legacy Bake]
		//invalidateComposite(layerset);
		invalidateComposite(layerset, TRUE);
	}
	//mDebugSelfLoadTimer.reset();
}

//-----------------------------------------------------------------------------
// setCompositeUpdatesEnabled()
//-----------------------------------------------------------------------------
void LLVOAvatarSelf::setCompositeUpdatesEnabled( bool b )
{
	for (U32 i = 0; i < mBakedTextureDatas.size(); i++)
	{
		setCompositeUpdatesEnabled(i, b);
	}
}

void LLVOAvatarSelf::setCompositeUpdatesEnabled(U32 index, bool b)
{
	LLViewerTexLayerSet *layerset = getTexLayerSet(index);
	if (layerset )
	{
		layerset->setUpdatesEnabled( b );
	}
}

bool LLVOAvatarSelf::isCompositeUpdateEnabled(U32 index)
{
	LLViewerTexLayerSet *layerset = getTexLayerSet(index);
	if (layerset)
	{
		return layerset->getUpdatesEnabled();
	}
	return false;
}

void LLVOAvatarSelf::setupComposites()
{
	for (U32 i = 0; i < mBakedTextureDatas.size(); i++)
	{
		ETextureIndex tex_index = mBakedTextureDatas[i].mTextureIndex;
		BOOL layer_baked = isTextureDefined(tex_index, gAgentWearables.getWearableCount(tex_index));
		LLViewerTexLayerSet *layerset = getTexLayerSet(i);
		if (layerset)
		{
			layerset->setUpdatesEnabled(!layer_baked);
		}
	}
}

void LLVOAvatarSelf::updateComposites()
{
	for (U32 i = 0; i < mBakedTextureDatas.size(); i++)
	{
		LLViewerTexLayerSet *layerset = getTexLayerSet(i);
		if (layerset 
			&& ((i != BAKED_SKIRT) || isWearingWearableType(LLWearableType::WT_SKIRT)))
		{
			layerset->updateComposite();
		}
	}
}

// virtual
S32 LLVOAvatarSelf::getLocalDiscardLevel(ETextureIndex type, U32 wearable_index) const
{
	if (!isIndexLocalTexture(type)) return FALSE;

	const LLLocalTextureObject *local_tex_obj = getLocalTextureObject(type, wearable_index);
	if (local_tex_obj)
	{
		const LLViewerFetchedTexture* image = dynamic_cast<LLViewerFetchedTexture*>( local_tex_obj->getImage() );
		if (type >= 0
			&& local_tex_obj->getID() != IMG_DEFAULT_AVATAR
			&& !image->isMissingAsset())
		{
			return image->getDiscardLevel();
		}
		else
		{
			// We don't care about this (no image associated with the layer) treat as fully loaded.
			return 0;
		}
	}
	return 0;
}

// virtual
// Counts the memory footprint of local textures.
void LLVOAvatarSelf::getLocalTextureByteCount(S32* gl_bytes) const
{
	*gl_bytes = 0;
	for (S32 type = 0; type < TEX_NUM_INDICES; type++)
	{
		if (!isIndexLocalTexture((ETextureIndex)type)) continue;
		U32 max_tex = getNumWearables((ETextureIndex) type);
		for (U32 num = 0; num < max_tex; num++)
		{
			const LLLocalTextureObject *local_tex_obj = getLocalTextureObject((ETextureIndex) type, num);
			if (local_tex_obj)
			{
				const LLViewerFetchedTexture* image_gl = dynamic_cast<LLViewerFetchedTexture*>( local_tex_obj->getImage() );
				if (image_gl)
				{
					S32 bytes = (S32)image_gl->getWidth() * image_gl->getHeight() * image_gl->getComponents();
					
					if (image_gl->hasGLTexture())
					{
						*gl_bytes += bytes;
					}
				}
			}
		}
	}
}

// virtual 
void LLVOAvatarSelf::setLocalTexture(ETextureIndex type, LLViewerTexture* src_tex, BOOL baked_version_ready, U32 index)
{
	if (!isIndexLocalTexture(type)) return;

	LLViewerFetchedTexture* tex = LLViewerTextureManager::staticCastToFetchedTexture(src_tex, TRUE) ;
	if(!tex)
	{
		return ;
	}

	S32 desired_discard = isSelf() ? 0 : 2;
	LLLocalTextureObject *local_tex_obj = getLocalTextureObject(type,index);
	if (!local_tex_obj)
	{
		if (type >= TEX_NUM_INDICES)
		{
			LL_ERRS() << "Tried to set local texture with invalid type: (" << (U32) type << ", " << index << ")" << LL_ENDL;
			return;
		}
		LLWearableType::EType wearable_type = sAvatarDictionary->getTEWearableType(type);
		if (!gAgentWearables.getViewerWearable(wearable_type,index))
		{
			// no wearable is loaded, cannot set the texture.
			return;
		}
		gAgentWearables.addLocalTextureObject(wearable_type,type,index);
		local_tex_obj = getLocalTextureObject(type,index);
		if (!local_tex_obj)
		{
			LL_ERRS() << "Unable to create LocalTextureObject for wearable type & index: (" << (U32) wearable_type << ", " << index << ")" << LL_ENDL;
			return;
		}
		
		LLViewerTexLayerSet *layer_set = getLayerSet(type);
		if (layer_set)
		{
			layer_set->cloneTemplates(local_tex_obj, type, gAgentWearables.getViewerWearable(wearable_type,index));
		}

	}
	if (!baked_version_ready)
	{
		if (tex != local_tex_obj->getImage() || local_tex_obj->getBakedReady())
		{
			local_tex_obj->setDiscard(MAX_DISCARD_LEVEL+1);
		}
		if (tex->getID() != IMG_DEFAULT_AVATAR)
		{
			if (local_tex_obj->getDiscard() > desired_discard)
			{
				S32 tex_discard = tex->getDiscardLevel();
				if (tex_discard >= 0 && tex_discard <= desired_discard)
				{
					local_tex_obj->setDiscard(tex_discard);
					if (isSelf())
					{
						requestLayerSetUpdate(type);
						if (isEditingAppearance())
						{
							LLVisualParamHint::requestHintUpdates();
						}
					}
				}
				else
				{					
					tex->setLoadedCallback(onLocalTextureLoaded, desired_discard, TRUE, FALSE, new LLAvatarTexData(getID(), type), NULL);
				}
			}
			tex->setMinDiscardLevel(desired_discard);
		}
	}
	local_tex_obj->setImage(tex);
	local_tex_obj->setID(tex->getID());
	setBakedReady(type,baked_version_ready,index);
}

//virtual
void LLVOAvatarSelf::setBakedReady(LLAvatarAppearanceDefines::ETextureIndex type, BOOL baked_version_exists, U32 index)
{
	if (!isIndexLocalTexture(type)) return;
	LLLocalTextureObject *local_tex_obj = getLocalTextureObject(type,index);
	if (local_tex_obj)
	{
		local_tex_obj->setBakedReady( baked_version_exists );
	}
}


// virtual
void LLVOAvatarSelf::dumpLocalTextures() const
{
	LL_INFOS() << "Local Textures:" << LL_ENDL;

	/* ETextureIndex baked_equiv[] = {
	   TEX_UPPER_BAKED,
	   if (isTextureDefined(baked_equiv[i])) */
	for (LLAvatarAppearanceDictionary::Textures::const_iterator iter = sAvatarDictionary->getTextures().begin();
		 iter != sAvatarDictionary->getTextures().end();
		 ++iter)
	{
		const LLAvatarAppearanceDictionary::TextureEntry *texture_dict = iter->second;
		if (!texture_dict->mIsLocalTexture || !texture_dict->mIsUsedByBakedTexture)
			continue;

		const EBakedTextureIndex baked_index = texture_dict->mBakedTextureIndex;
		const ETextureIndex baked_equiv = sAvatarDictionary->getBakedTexture(baked_index)->mTextureIndex;

		const std::string &name = texture_dict->mName;
		const LLLocalTextureObject *local_tex_obj = getLocalTextureObject(iter->first, 0);
		// index is baked texture - index is not relevant. putting in 0 as placeholder
		if (isTextureDefined(baked_equiv, 0))
		{
#if LL_RELEASE_FOR_DOWNLOAD
			// End users don't get to trivially see avatar texture IDs, makes textures
			// easier to steal. JC
			LL_INFOS() << "LocTex " << name << ": Baked " << LL_ENDL;
#else
			LL_INFOS() << "LocTex " << name << ": Baked " << getTEImage(baked_equiv)->getID() << LL_ENDL;
#endif
		}
		else if (local_tex_obj && local_tex_obj->getImage() != NULL)
		{
			if (local_tex_obj->getImage()->getID() == IMG_DEFAULT_AVATAR)
			{
				LL_INFOS() << "LocTex " << name << ": None" << LL_ENDL;
			}
			else
			{
				const LLViewerFetchedTexture* image = dynamic_cast<LLViewerFetchedTexture*>( local_tex_obj->getImage() );

				LL_INFOS() << "LocTex " << name << ": "
						<< "Discard " << image->getDiscardLevel() << ", "
						<< "(" << image->getWidth() << ", " << image->getHeight() << ") " 
#if !LL_RELEASE_FOR_DOWNLOAD
					// End users don't get to trivially see avatar texture IDs,
					// makes textures easier to steal
						<< image->getID() << " "
#endif
						<< "Priority: " << image->getDecodePriority()
						<< LL_ENDL;
			}
		}
		else
		{
			LL_INFOS() << "LocTex " << name << ": No LLViewerTexture" << LL_ENDL;
		}
	}
}

//-----------------------------------------------------------------------------
// static 
// onLocalTextureLoaded()
//-----------------------------------------------------------------------------

void LLVOAvatarSelf::onLocalTextureLoaded(BOOL success, LLViewerFetchedTexture *src_vi, LLImageRaw* src_raw, LLImageRaw* aux_src, S32 discard_level, BOOL final, void* userdata)
{
	LLAvatarTexData *data = (LLAvatarTexData *)userdata;
	LLVOAvatarSelf *self = (LLVOAvatarSelf *)gObjectList.findObject(data->mAvatarID);
	if (self)
	{
		// We should only be handling local textures for ourself
		self->localTextureLoaded(success, src_vi, src_raw, aux_src, discard_level, final, userdata);
	}
	// ensure data is cleaned up
	if (final || !success)
	{
		delete data;
	}
}

/*virtual*/	void LLVOAvatarSelf::setImage(const U8 te, LLViewerTexture *imagep, const U32 index)
{
	if (isIndexLocalTexture((ETextureIndex)te))
	{
		setLocalTexture((ETextureIndex)te, imagep, FALSE ,index);
	}
	else 
	{
		setTEImage(te,imagep);
	}
}

/*virtual*/ LLViewerTexture* LLVOAvatarSelf::getImage(const U8 te, const U32 index) const
{
	if (isIndexLocalTexture((ETextureIndex)te))
	{
		return getLocalTextureGL((ETextureIndex)te,index);
	}
	else 
	{
		return getTEImage(te);
	}
}


// static
void LLVOAvatarSelf::dumpTotalLocalTextureByteCount()
{
	S32 gl_bytes = 0;
	gAgentAvatarp->getLocalTextureByteCount(&gl_bytes);
	LL_INFOS() << "Total Avatar LocTex GL:" << (gl_bytes/1024) << "KB" << LL_ENDL;
}

bool LLVOAvatarSelf::getIsCloud() const
{
	// Let people know why they're clouded without spamming them into oblivion.
	bool do_warn = false;
	static LLTimer time_since_notice;
	F32 update_freq = 30.0;
	if (time_since_notice.getElapsedTimeF32() > update_freq)
	{
		time_since_notice.reset();
		do_warn = true;
	}
	
	// do we have our body parts?
	S32 shape_count = gAgentWearables.getWearableCount(LLWearableType::WT_SHAPE);
	S32 hair_count = gAgentWearables.getWearableCount(LLWearableType::WT_HAIR);
	S32 eye_count = gAgentWearables.getWearableCount(LLWearableType::WT_EYES);
	S32 skin_count = gAgentWearables.getWearableCount(LLWearableType::WT_SKIN);
	if (!shape_count || !hair_count || !eye_count || !skin_count)
	{
		if (do_warn)
		{
			LL_INFOS() << "Self is clouded due to missing one or more required body parts: "
					<< (shape_count ? "" : "SHAPE ")
					<< (hair_count ? "" : "HAIR ")
					<< (eye_count ? "" : "EYES ")
					<< (skin_count ? "" : "SKIN ")
					<< LL_ENDL;
		}
		return true;
	}

	if (!isTextureDefined(TEX_HAIR, 0))
	{
		if (do_warn)
		{
			LL_INFOS() << "Self is clouded because of no hair texture" << LL_ENDL;
		}
		return true;
	}

	if (!mPreviousFullyLoaded)
	{
		if (!isLocalTextureDataAvailable(getLayerSet(BAKED_LOWER)) &&
			(!isTextureDefined(TEX_LOWER_BAKED, 0)))
		{
			if (do_warn)
			{
				LL_INFOS() << "Self is clouded because lower textures not baked" << LL_ENDL;
			}
			return true;
		}

		if (!isLocalTextureDataAvailable(getLayerSet(BAKED_UPPER)) &&
			(!isTextureDefined(TEX_UPPER_BAKED, 0)))
		{
			if (do_warn)
			{
				LL_INFOS() << "Self is clouded because upper textures not baked" << LL_ENDL;
			}
			return true;
		}

		for (U32 i = 0; i < mBakedTextureDatas.size(); i++)
		{
			if (i == BAKED_SKIRT && !isWearingWearableType(LLWearableType::WT_SKIRT))
				continue;

			const BakedTextureData& texture_data = mBakedTextureDatas[i];
			if (!isTextureDefined(texture_data.mTextureIndex, 0))
				continue;

			// Check for the case that texture is defined but not sufficiently loaded to display anything.
			const LLViewerTexture* baked_img = getImage( texture_data.mTextureIndex, 0 );
			if (!baked_img || !baked_img->hasGLTexture())
			{
				if (do_warn)
				{
					LL_INFOS() << "Self is clouded because texture at index " << i
							<< " (texture index is " << texture_data.mTextureIndex << ") is not loaded" << LL_ENDL;
				}
				return true;
			}
		}

		LL_DEBUGS() << "Avatar de-clouded" << LL_ENDL;
	}
	return false;
}

/*static*/
void LLVOAvatarSelf::debugOnTimingLocalTexLoaded(BOOL success, LLViewerFetchedTexture *src_vi, LLImageRaw* src, LLImageRaw* aux_src, S32 discard_level, BOOL final, void* userdata)
{
	if (gAgentAvatarp.notNull())
	{
		gAgentAvatarp->debugTimingLocalTexLoaded(success, src_vi, src, aux_src, discard_level, final, userdata);
	}
}

void LLVOAvatarSelf::debugTimingLocalTexLoaded(BOOL success, LLViewerFetchedTexture *src_vi, LLImageRaw* src, LLImageRaw* aux_src, S32 discard_level, BOOL final, void* userdata)
{
	LLAvatarTexData *data = (LLAvatarTexData *)userdata;
	if (!data)
	{
		return;
	}

	ETextureIndex index = data->mIndex;
	
	if (index < 0 || index >= TEX_NUM_INDICES)
	{
		return;
	}

	if (discard_level >=0 && discard_level <= MAX_DISCARD_LEVEL) // ignore discard level -1, as it means we have no data.
	{
		mDebugTextureLoadTimes[(U32)index][(U32)discard_level] = mDebugSelfLoadTimer.getElapsedTimeF32();
	}
	if (final)
	{
		delete data;
	}
}

void LLVOAvatarSelf::debugBakedTextureUpload(EBakedTextureIndex index, BOOL finished)
{
	U32 done = 0;
	if (finished)
	{
		done = 1;
	}
	mDebugBakedTextureTimes[index][done] = mDebugSelfLoadTimer.getElapsedTimeF32();
}

const std::string LLVOAvatarSelf::verboseDebugDumpLocalTextureDataInfo(const LLViewerTexLayerSet* layerset) const
{
	std::ostringstream outbuf;
	for (LLAvatarAppearanceDictionary::BakedTextures::const_iterator baked_iter =
			 sAvatarDictionary->getBakedTextures().begin();
		 baked_iter != sAvatarDictionary->getBakedTextures().end();
		 ++baked_iter)
	{
		const EBakedTextureIndex baked_index = baked_iter->first;
		if (layerset == mBakedTextureDatas[baked_index].mTexLayerSet)
		{
			outbuf << "baked_index: " << baked_index << "\n";
			const LLAvatarAppearanceDictionary::BakedEntry *baked_dict = baked_iter->second;
			for (texture_vec_t::const_iterator local_tex_iter = baked_dict->mLocalTextures.begin();
				 local_tex_iter != baked_dict->mLocalTextures.end();
				 ++local_tex_iter)
			{
				const ETextureIndex tex_index = *local_tex_iter;
				const std::string tex_name = sAvatarDictionary->getTexture(tex_index)->mName;
				outbuf << "  tex_index " << (S32) tex_index << " name " << tex_name << "\n";
				const LLWearableType::EType wearable_type = sAvatarDictionary->getTEWearableType(tex_index);
				const U32 wearable_count = gAgentWearables.getWearableCount(wearable_type);
				if (wearable_count > 0)
				{
					for (U32 wearable_index = 0; wearable_index < wearable_count; wearable_index++)
					{
						outbuf << "    " << LLWearableType::getTypeName(wearable_type) << " " << wearable_index << ":";
						const LLLocalTextureObject *local_tex_obj = getLocalTextureObject(tex_index, wearable_index);
						if (local_tex_obj)
						{
							LLViewerFetchedTexture* image = dynamic_cast<LLViewerFetchedTexture*>( local_tex_obj->getImage() );
							if (tex_index >= 0
								&& local_tex_obj->getID() != IMG_DEFAULT_AVATAR
								&& !image->isMissingAsset())
							{
								outbuf << " id: " << image->getID()
									   << " refs: " << image->getNumRefs()
									   << " glocdisc: " << getLocalDiscardLevel(tex_index, wearable_index)
									   << " discard: " << image->getDiscardLevel()
									   << " desired: " << image->getDesiredDiscardLevel()
									   << " decode: " << image->getDecodePriority()
									   << " addl: " << image->getAdditionalDecodePriority()
									   << " ts: " << image->getTextureState()
									   << " bl: " << image->getBoostLevel()
									   << " fl: " << image->isFullyLoaded() // this is not an accessor for mFullyLoaded - see comment there.
									   << " cl: " << (image->isFullyLoaded() && image->getDiscardLevel()==0) // "completely loaded"
									   << " mvs: " << image->getMaxVirtualSize()
									   << " mvsc: " << image->getMaxVirtualSizeResetCounter()
									   << " mem: " << image->getTextureMemory();
							}
						}
						outbuf << "\n";
					}
				}
			}
			break;
		}
	}
	return outbuf.str();
}

void LLVOAvatarSelf::dumpAllTextures() const
{
	std::string vd_text = "Local textures per baked index and wearable:\n";
	for (LLAvatarAppearanceDefines::LLAvatarAppearanceDictionary::BakedTextures::const_iterator baked_iter = sAvatarDictionary->getBakedTextures().begin();
		 baked_iter != sAvatarDictionary->getBakedTextures().end();
		 ++baked_iter)
	{
		const LLAvatarAppearanceDefines::EBakedTextureIndex baked_index = baked_iter->first;
		const LLViewerTexLayerSet *layerset = debugGetLayerSet(baked_index);
		if (!layerset) continue;
		const LLViewerTexLayerSetBuffer *layerset_buffer = layerset->getViewerComposite();
		if (!layerset_buffer) continue;
		vd_text += verboseDebugDumpLocalTextureDataInfo(layerset);
	}
	LL_DEBUGS("Avatar") << vd_text << LL_ENDL;
}

const std::string LLVOAvatarSelf::debugDumpLocalTextureDataInfo(const LLViewerTexLayerSet* layerset) const
{
	std::string text="";

	text = llformat("[Final:%d Avail:%d] ",isLocalTextureDataFinal(layerset), isLocalTextureDataAvailable(layerset));

	/* if (layerset == mBakedTextureDatas[BAKED_HEAD].mTexLayerSet)
	   return getLocalDiscardLevel(TEX_HEAD_BODYPAINT) >= 0; */
	for (LLAvatarAppearanceDictionary::BakedTextures::const_iterator baked_iter = sAvatarDictionary->getBakedTextures().begin();
		 baked_iter != sAvatarDictionary->getBakedTextures().end();
		 ++baked_iter)
	{
		const EBakedTextureIndex baked_index = baked_iter->first;
		if (layerset == mBakedTextureDatas[baked_index].mTexLayerSet)
		{
			const LLAvatarAppearanceDictionary::BakedEntry *baked_dict = baked_iter->second;
			text += llformat("%d-%s ( ",baked_index, baked_dict->mName.c_str());
			for (texture_vec_t::const_iterator local_tex_iter = baked_dict->mLocalTextures.begin();
				 local_tex_iter != baked_dict->mLocalTextures.end();
				 ++local_tex_iter)
			{
				const ETextureIndex tex_index = *local_tex_iter;
				const LLWearableType::EType wearable_type = sAvatarDictionary->getTEWearableType(tex_index);
				const U32 wearable_count = gAgentWearables.getWearableCount(wearable_type);
				if (wearable_count > 0)
				{
					text += LLWearableType::getTypeName(wearable_type) + ":";
					for (U32 wearable_index = 0; wearable_index < wearable_count; wearable_index++)
					{
						const U32 discard_level = getLocalDiscardLevel(tex_index, wearable_index);
						std::string discard_str = llformat("%d ",discard_level);
						text += llformat("%d ",discard_level);
					}
				}
			}
			text += ")";
			break;
		}
	}
	return text;
}

const std::string LLVOAvatarSelf::debugDumpAllLocalTextureDataInfo() const
{
	std::string text;
	const U32 override_tex_discard_level = gSavedSettings.getU32("TextureDiscardLevel");

	for (U32 i = 0; i < mBakedTextureDatas.size(); i++)
	{
		const LLAvatarAppearanceDictionary::BakedEntry *baked_dict = sAvatarDictionary->getBakedTexture((EBakedTextureIndex)i);
		BOOL is_texture_final = TRUE;
		for (texture_vec_t::const_iterator local_tex_iter = baked_dict->mLocalTextures.begin();
			 local_tex_iter != baked_dict->mLocalTextures.end();
			 ++local_tex_iter)
		{
			const ETextureIndex tex_index = *local_tex_iter;
			const LLWearableType::EType wearable_type = sAvatarDictionary->getTEWearableType(tex_index);
			const U32 wearable_count = gAgentWearables.getWearableCount(wearable_type);
			for (U32 wearable_index = 0; wearable_index < wearable_count; wearable_index++)
			{
				is_texture_final &= (getLocalDiscardLevel(*local_tex_iter, wearable_index) <= (S32)(override_tex_discard_level));
			}
		}
		text += llformat("%s:%d ",baked_dict->mName.c_str(),is_texture_final);
	}
	return text;
}

void LLVOAvatarSelf::appearanceChangeMetricsCoro(std::string url)
{
    LLCore::HttpRequest::policy_t httpPolicy(LLCore::HttpRequest::DEFAULT_POLICY_ID);
    LLCoreHttpUtil::HttpCoroutineAdapter::ptr_t
        httpAdapter(new LLCoreHttpUtil::HttpCoroutineAdapter("appearanceChangeMetrics", httpPolicy));
    LLCore::HttpRequest::ptr_t httpRequest(new LLCore::HttpRequest);
    LLCore::HttpOptions::ptr_t httpOpts = LLCore::HttpOptions::ptr_t(new LLCore::HttpOptions);

    S32 currentSequence = mMetricSequence;
    if (S32_MAX == ++mMetricSequence)
        mMetricSequence = 0;

    LLSD msg;
    msg["message"] = "ViewerAppearanceChangeMetrics";
    msg["session_id"] = gAgentSessionID;
    msg["agent_id"] = gAgentID;
    msg["sequence"] = currentSequence;
    msg["initial"] = mInitialMetric;
    msg["break"] = false;
    msg["duration"] = mTimeSinceLastRezMessage.getElapsedTimeF32();

    // Status of our own rezzing.
    msg["rez_status"] = LLVOAvatar::rezStatusToString(getRezzedStatus());

    // Status of all nearby avs including ourself.
    msg["nearby"] = LLSD::emptyArray();
    std::vector<S32> rez_counts;
    LLVOAvatar::getNearbyRezzedStats(rez_counts);
    for (S32 rez_stat = 0; rez_stat < rez_counts.size(); ++rez_stat)
    {
        std::string rez_status_name = LLVOAvatar::rezStatusToString(rez_stat);
        msg["nearby"][rez_status_name] = rez_counts[rez_stat];
    }

    //	std::vector<std::string> bucket_fields("timer_name","is_self","grid_x","grid_y","is_using_server_bake");
    std::vector<std::string> by_fields;
    by_fields.push_back("timer_name");
    by_fields.push_back("completed");
    by_fields.push_back("grid_x");
    by_fields.push_back("grid_y");
    by_fields.push_back("is_using_server_bakes");
    by_fields.push_back("is_self");
    by_fields.push_back("central_bake_version");
    LLSD summary = summarize_by_buckets(mPendingTimerRecords, by_fields, std::string("elapsed"));
    msg["timers"] = summary;

    mPendingTimerRecords.clear();

    LL_DEBUGS("Avatar") << avString() << "message: " << ll_pretty_print_sd(msg) << LL_ENDL;

    gPendingMetricsUploads++;

    LLSD result = httpAdapter->postAndSuspend(httpRequest, url, msg);

    LLSD httpResults = result[LLCoreHttpUtil::HttpCoroutineAdapter::HTTP_RESULTS];
    LLCore::HttpStatus status = LLCoreHttpUtil::HttpCoroutineAdapter::getStatusFromLLSD(httpResults);

    gPendingMetricsUploads--;

    if (!status)
    {
        LL_WARNS("Avatar") << "Unable to upload statistics" << LL_ENDL;
        return;
    }
    else
    {
        LL_INFOS("Avatar") << "Statistics upload OK" << LL_ENDL;
        mInitialMetric = false;
    }
}

bool LLVOAvatarSelf::updateAvatarRezMetrics(bool force_send)
{
	const F32 AV_METRICS_INTERVAL_QA = 30.0;
	F32 send_period = 300.0;

	static LLCachedControl<bool> qa_mode_metrics(gSavedSettings,"QAModeMetrics");
	if (qa_mode_metrics)
	{
		send_period = AV_METRICS_INTERVAL_QA;
	}

	if (force_send || mTimeSinceLastRezMessage.getElapsedTimeF32() > send_period)
	{
		// Stats for completed phases have been getting logged as they
		// complete.  This will give us stats for any timers that
		// haven't finished as of the metric's being sent.
		
		if (force_send)
		{
			LLVOAvatar::logPendingPhasesAllAvatars();
		}
		sendViewerAppearanceChangeMetrics();
	}

	return false;
}

void LLVOAvatarSelf::addMetricsTimerRecord(const LLSD& record)
{
	mPendingTimerRecords.push_back(record);
}

bool operator<(const LLSD& a, const LLSD& b)
{
	std::ostringstream aout, bout;
	aout << LLSDNotationStreamer(a);
	bout << LLSDNotationStreamer(b);
	std::string astring = aout.str();
	std::string bstring = bout.str();

	return astring < bstring;

}

// Given a vector of LLSD records, return an LLSD array of bucketed stats for val_field.
LLSD summarize_by_buckets(std::vector<LLSD> in_records,
						  std::vector<std::string> by_fields,
						  std::string val_field)
{
	LLSD result = LLSD::emptyArray();
	std::map<LLSD,LLViewerStats::StatsAccumulator> accum;
	for (std::vector<LLSD>::iterator in_record_iter = in_records.begin();
		 in_record_iter != in_records.end(); ++in_record_iter)
	{
		LLSD& record = *in_record_iter;
		LLSD key;
		for (std::vector<std::string>::iterator field_iter = by_fields.begin();
			 field_iter != by_fields.end(); ++field_iter)
		{
			const std::string& field = *field_iter;
			key[field] = record[field];
		}
		LLViewerStats::StatsAccumulator& stats = accum[key];
		F32 value = record[val_field].asReal();
		stats.push(value);
	}
	for (std::map<LLSD,LLViewerStats::StatsAccumulator>::iterator accum_it = accum.begin();
		 accum_it != accum.end(); ++accum_it)
	{
		LLSD out_record = accum_it->first;
		out_record["stats"] = accum_it->second.asLLSD();
		result.append(out_record);
	}
	return result;
}

void LLVOAvatarSelf::sendViewerAppearanceChangeMetrics()
{
    std::string	caps_url;
	if (getRegion())
	{
		// runway - change here to activate.
		caps_url = getRegion()->getCapability("ViewerMetrics");
	}
	if (!caps_url.empty())
	{

        LLCoros::instance().launch("LLVOAvatarSelf::appearanceChangeMetricsCoro",
            boost::bind(&LLVOAvatarSelf::appearanceChangeMetricsCoro, this, caps_url));
		mTimeSinceLastRezMessage.reset();
	}
}

const LLUUID& LLVOAvatarSelf::grabBakedTexture(EBakedTextureIndex baked_index) const
{
	if (canGrabBakedTexture(baked_index))
	{
		ETextureIndex tex_index = sAvatarDictionary->bakedToLocalTextureIndex(baked_index);
		if (tex_index == TEX_NUM_INDICES)
		{
			return LLUUID::null;
		}
		return getTEImage( tex_index )->getID();
	}
	return LLUUID::null;
}

BOOL LLVOAvatarSelf::canGrabBakedTexture(EBakedTextureIndex baked_index) const
{
	ETextureIndex tex_index = sAvatarDictionary->bakedToLocalTextureIndex(baked_index);
	if (tex_index == TEX_NUM_INDICES)
	{
		return FALSE;
	}
	// Check if the texture hasn't been baked yet.
	if (!isTextureDefined(tex_index, 0))
	{
		LL_DEBUGS() << "getTEImage( " << (U32) tex_index << " )->getID() == IMG_DEFAULT_AVATAR" << LL_ENDL;
		return FALSE;
	}

	if (gAgent.isGodlikeWithoutAdminMenuFakery())
		return TRUE;

	// Check permissions of textures that show up in the
	// baked texture.  We don't want people copying people's
	// work via baked textures.

	const LLAvatarAppearanceDictionary::BakedEntry *baked_dict = sAvatarDictionary->getBakedTexture(baked_index);
	for (texture_vec_t::const_iterator iter = baked_dict->mLocalTextures.begin();
		 iter != baked_dict->mLocalTextures.end();
		 ++iter)
	{
		const ETextureIndex t_index = (*iter);
		LLWearableType::EType wearable_type = sAvatarDictionary->getTEWearableType(t_index);
		U32 count = gAgentWearables.getWearableCount(wearable_type);
		LL_DEBUGS() << "Checking index " << (U32) t_index << " count: " << count << LL_ENDL;
		
		for (U32 wearable_index = 0; wearable_index < count; ++wearable_index)
		{
			LLViewerWearable *wearable = gAgentWearables.getViewerWearable(wearable_type, wearable_index);
			if (wearable)
			{
				const LLLocalTextureObject *texture = wearable->getLocalTextureObject((S32)t_index);
				const LLUUID& texture_id = texture->getID();
				if (texture_id != IMG_DEFAULT_AVATAR)
				{
					// Search inventory for this texture.
					LLViewerInventoryCategory::cat_array_t cats;
					LLViewerInventoryItem::item_array_t items;
					LLAssetIDMatches asset_id_matches(texture_id);
					gInventory.collectDescendentsIf(LLUUID::null,
													cats,
													items,
													LLInventoryModel::INCLUDE_TRASH,
													asset_id_matches);

					BOOL can_grab = FALSE;
					LL_DEBUGS() << "item count for asset " << texture_id << ": " << items.size() << LL_ENDL;
					if (items.size())
					{
						// search for full permissions version
						for (S32 i = 0; i < items.size(); i++)
						{
							LLViewerInventoryItem* itemp = items[i];
												if (itemp->getIsFullPerm())
							{
								can_grab = TRUE;
								break;
							}
						}
					}
					if (!can_grab) return FALSE;
				}
			}
		}
	}

	return TRUE;
}

void LLVOAvatarSelf::addLocalTextureStats( ETextureIndex type, LLViewerFetchedTexture* imagep,
										   F32 texel_area_ratio, BOOL render_avatar, BOOL covered_by_baked)
{
	if (!isIndexLocalTexture(type)) return;

	// Sunshine - ignoring covered_by_baked will force local textures
	// to always load.  Fix for SH-4001 and many related issues.  Do
	// not restore this without some more targetted fix for the local
	// textures failing to load issue.
	//if (!covered_by_baked)
	{
		if (imagep->getID() != IMG_DEFAULT_AVATAR)
		{
			imagep->setNoDelete();
			if (imagep->getDiscardLevel() != 0)
			{
				F32 desired_pixels;
				desired_pixels = llmin(mPixelArea, (F32)getTexImageArea());
				
				imagep->setBoostLevel(getAvatarBoostLevel());
				imagep->setAdditionalDecodePriority(SELF_ADDITIONAL_PRI) ;
				imagep->resetTextureStats();
				imagep->setMaxVirtualSizeResetInterval(MAX_TEXTURE_VIRTUAL_SIZE_RESET_INTERVAL);
				imagep->addTextureStats( desired_pixels / texel_area_ratio );
				imagep->forceUpdateBindStats() ;
				if (imagep->getDiscardLevel() < 0)
				{
					mHasGrey = TRUE; // for statistics gathering
				}
			}
		}
		else
		{
			// texture asset is missing
			mHasGrey = TRUE; // for statistics gathering
		}
	}
}

LLLocalTextureObject* LLVOAvatarSelf::getLocalTextureObject(LLAvatarAppearanceDefines::ETextureIndex i, U32 wearable_index) const
{
	LLWearableType::EType type = sAvatarDictionary->getTEWearableType(i);
	LLViewerWearable* wearable = gAgentWearables.getViewerWearable(type, wearable_index);
	if (wearable)
	{
		return wearable->getLocalTextureObject(i);
	}

	return NULL;
}

//-----------------------------------------------------------------------------
// getBakedTE()
// Used by the LayerSet.  (Layer sets don't in general know what textures depend on them.)
//-----------------------------------------------------------------------------
ETextureIndex LLVOAvatarSelf::getBakedTE( const LLViewerTexLayerSet* layerset ) const
{
	for (U32 i = 0; i < mBakedTextureDatas.size(); i++)
	{
		if (layerset == mBakedTextureDatas[i].mTexLayerSet )
		{
			return mBakedTextureDatas[i].mTextureIndex;
		}
	}
	llassert(0);
	return TEX_HEAD_BAKED;
}

// FIXME: This is not called consistently. Something may be broken.
void LLVOAvatarSelf::outputRezDiagnostics() const
{
	if(!gSavedSettings.getBOOL("DebugAvatarLocalTexLoadedTime"))
	{
		return ;
	}

	const F32 final_time = mDebugSelfLoadTimer.getElapsedTimeF32();
	LL_DEBUGS("Avatar") << "REZTIME: Myself rez stats:" << LL_ENDL;
	LL_DEBUGS("Avatar") << "\t Time from avatar creation to load wearables: " << (S32)mDebugTimeWearablesLoaded << LL_ENDL;
	LL_DEBUGS("Avatar") << "\t Time from avatar creation to de-cloud: " << (S32)mDebugTimeAvatarVisible << LL_ENDL;
	LL_DEBUGS("Avatar") << "\t Time from avatar creation to de-cloud for others: " << (S32)final_time << LL_ENDL;
	LL_DEBUGS("Avatar") << "\t Load time for each texture: " << LL_ENDL;
	for (U32 i = 0; i < LLAvatarAppearanceDefines::TEX_NUM_INDICES; ++i)
	{
		std::stringstream out;
		out << "\t\t (" << i << ") ";
		U32 j=0;
		for (j=0; j <= MAX_DISCARD_LEVEL; j++)
		{
			out << "\t";
			S32 load_time = (S32)mDebugTextureLoadTimes[i][j];
			if (load_time == -1)
			{
				out << "*";
				if (j == 0)
					break;
			}
			else
			{
				out << load_time;
			}
		}

		// Don't print out non-existent textures.
		if (j != 0)
		{
			LL_DEBUGS("Avatar") << out.str() << LL_ENDL;
		}
	}
	LL_DEBUGS("Avatar") << "\t Time points for each upload (start / finish)" << LL_ENDL;
	for (U32 i = 0; i < LLAvatarAppearanceDefines::BAKED_NUM_INDICES; ++i)
	{
		LL_DEBUGS("Avatar") << "\t\t (" << i << ") \t" << (S32)mDebugBakedTextureTimes[i][0] << " / " << (S32)mDebugBakedTextureTimes[i][1] << LL_ENDL;
	}

	for (LLAvatarAppearanceDefines::LLAvatarAppearanceDictionary::BakedTextures::const_iterator baked_iter = sAvatarDictionary->getBakedTextures().begin();
		 baked_iter != sAvatarDictionary->getBakedTextures().end();
		 ++baked_iter)
	{
		const LLAvatarAppearanceDefines::EBakedTextureIndex baked_index = baked_iter->first;
		const LLViewerTexLayerSet *layerset = debugGetLayerSet(baked_index);
		if (!layerset) continue;
		const LLViewerTexLayerSetBuffer *layerset_buffer = layerset->getViewerComposite();
		if (!layerset_buffer) continue;
		LL_DEBUGS("Avatar") << layerset_buffer->dumpTextureInfo() << LL_ENDL;
	}

	dumpAllTextures();
}

void LLVOAvatarSelf::outputRezTiming(const std::string& msg) const
{
	LL_DEBUGS("Avatar")
		<< avString()
		<< llformat("%s. Time from avatar creation: %.2f", msg.c_str(), mDebugSelfLoadTimer.getElapsedTimeF32())
		<< LL_ENDL;
}

void LLVOAvatarSelf::reportAvatarRezTime() const
{
	// TODO: report mDebugSelfLoadTimer.getElapsedTimeF32() somehow.
}

//-- SUNSHINE CLEANUP - not clear we need any of this, may be sufficient to request server appearance in llviewermenu.cpp:handle_rebake_textures()
void LLVOAvatarSelf::forceBakeAllTextures(bool slam_for_debug)
{
	LL_INFOS() << "TAT: forced full rebake. " << LL_ENDL;

	for (U32 i = 0; i < mBakedTextureDatas.size(); i++)
	{
		ETextureIndex baked_index = mBakedTextureDatas[i].mTextureIndex;
		LLViewerTexLayerSet* layer_set = getLayerSet(baked_index);
		if (layer_set)
		{
			if (slam_for_debug)
			{
				layer_set->setUpdatesEnabled(TRUE);
				// <FS:Ansariel> [Legacy Bake]
				layer_set->cancelUpload();
			}

			// <FS:Ansariel> [Legacy Bake]
			//invalidateComposite(layer_set);
			invalidateComposite(layer_set, TRUE);
			add(LLStatViewer::TEX_REBAKES, 1);
		}
		else
		{
			LL_WARNS() << "TAT: NO LAYER SET FOR " << (S32)baked_index << LL_ENDL;
		}
	}

	// Don't know if this is needed
	updateMeshTextures();
}

//-----------------------------------------------------------------------------
// requestLayerSetUpdate()
//-----------------------------------------------------------------------------
void LLVOAvatarSelf::requestLayerSetUpdate(ETextureIndex index )
{
	/* switch(index)
		case LOCTEX_UPPER_BODYPAINT:  
		case LOCTEX_UPPER_SHIRT:
			if( mUpperBodyLayerSet )
				mUpperBodyLayerSet->requestUpdate(); */
	const LLAvatarAppearanceDictionary::TextureEntry *texture_dict = sAvatarDictionary->getTexture(index);
	if (!texture_dict)
		return;
	if (!texture_dict->mIsLocalTexture || !texture_dict->mIsUsedByBakedTexture)
		return;
	const EBakedTextureIndex baked_index = texture_dict->mBakedTextureIndex;
	if (mBakedTextureDatas[baked_index].mTexLayerSet)
	{
		mBakedTextureDatas[baked_index].mTexLayerSet->requestUpdate();
	}
}

LLViewerTexLayerSet* LLVOAvatarSelf::getLayerSet(ETextureIndex index) const
{
       /* switch(index)
               case TEX_HEAD_BAKED:
               case TEX_HEAD_BODYPAINT:
                       return mHeadLayerSet; */
       const LLAvatarAppearanceDictionary::TextureEntry *texture_dict = sAvatarDictionary->getTexture(index);
       if (texture_dict && texture_dict->mIsUsedByBakedTexture)
       {
               const EBakedTextureIndex baked_index = texture_dict->mBakedTextureIndex;
               return getLayerSet(baked_index);
       }
       return NULL;
}

LLViewerTexLayerSet* LLVOAvatarSelf::getLayerSet(EBakedTextureIndex baked_index) const
{
       /* switch(index)
               case TEX_HEAD_BAKED:
               case TEX_HEAD_BODYPAINT:
                       return mHeadLayerSet; */
	// <FS:Beq> BOM fallback support for OpenSim legacy
    //    if (baked_index >= 0 && baked_index < BAKED_NUM_INDICES)
       if (baked_index >= 0 && baked_index < getNumBakes())
	//</FS:Beq>
       {
		   return  getTexLayerSet(baked_index);
       }
       return NULL;
}




// static
void LLVOAvatarSelf::onCustomizeStart(bool disable_camera_switch)
{
	if (isAgentAvatarValid())
	{
		if (!gAgentAvatarp->mEndCustomizeCallback.get())
		{
			gAgentAvatarp->mEndCustomizeCallback = new LLUpdateAppearanceOnDestroy;
		}
		
		gAgentAvatarp->mIsEditingAppearance = true;
		gAgentAvatarp->mUseLocalAppearance = true;
		if (gSavedSettings.getBOOL("AppearanceCameraMovement") && !disable_camera_switch)
		{
			gAgentCamera.changeCameraToCustomizeAvatar();
		}
		
		gAgentAvatarp->invalidateAll(); // mark all bakes as dirty, request updates
		gAgentAvatarp->updateMeshTextures(); // make sure correct textures are applied to the avatar mesh.
		gAgentAvatarp->updateTextures(); // call updateTextureStats
	}
}

// static
void LLVOAvatarSelf::onCustomizeEnd(bool disable_camera_switch)
{

	if (isAgentAvatarValid())
	{
		gAgentAvatarp->mIsEditingAppearance = false;
		// <FS:Ansariel> [Legacy Bake]
		if (gAgentAvatarp->getRegion() && !gAgentAvatarp->getRegion()->getCentralBakeVersion())
		{
			// FIXME DRANO - move to sendAgentSetAppearance, make conditional on upload complete.
			gAgentAvatarp->mUseLocalAppearance = false;
		}
		// </FS:Ansariel> [Legacy Bake]
		gAgentAvatarp->invalidateAll();

		// <FS:Ansariel> Cinder's fix for STORM-2096 / FIRE-5740
		//if (gSavedSettings.getBOOL("AppearanceCameraMovement") && !disable_camera_switch)
		if (gAgentCamera.cameraCustomizeAvatar() && !disable_camera_switch)
		// </FS:Ansariel>
		{
			gAgentCamera.changeCameraToDefault();
			gAgentCamera.resetView();
		}

		// Dereferencing the previous callback will cause
		// updateAppearanceFromCOF to be called, whenever all refs
		// have resolved.
		gAgentAvatarp->mEndCustomizeCallback = NULL;
	}
}

// virtual
bool LLVOAvatarSelf::shouldRenderRigged() const
{
    return gAgent.needsRenderAvatar(); 
}

// HACK: this will null out the avatar's local texture IDs before the TE message is sent
//       to ensure local texture IDs are not sent to other clients in the area.
//       this is a short-term solution. The long term solution will be to not set the texture
//       IDs in the avatar object, and keep them only in the wearable.
//       This will involve further refactoring that is too risky for the initial release of 2.0.
bool LLVOAvatarSelf::sendAppearanceMessage(LLMessageSystem *mesgsys) const
{
	LLUUID texture_id[TEX_NUM_INDICES];
	// pack away current TEs to make sure we don't send them out
	for (LLAvatarAppearanceDictionary::Textures::const_iterator iter = sAvatarDictionary->getTextures().begin();
		 iter != sAvatarDictionary->getTextures().end();
		 ++iter)
	{
		const ETextureIndex index = iter->first;
		const LLAvatarAppearanceDictionary::TextureEntry *texture_dict = iter->second;
		// <FS:Beq> hide the surplus bakes and universals from non-BOM
		// if (!texture_dict->mIsBakedTexture)
		if( (index == TEX_SKIRT || index == TEX_SKIRT_TATTOO) && !gAgentAvatarp->isWearingWearableType(LLWearableType::WT_SKIRT) )
		{
			// TODO(BEQ): combine this with clause below once proven it works.
			LL_DEBUGS("Avatar") << "Ignoring skirt related texture at index=" << index << LL_ENDL;
			LLTextureEntry &entry = getTEref((U8) index);
			texture_id[index] = entry.getID();
			entry.setID(IMG_DEFAULT_AVATAR);
		}
		if (!texture_dict->mIsBakedTexture || index >= getRegion()->getRegionMaxTEs())
		// </FS:Beq>
		{
			LLTextureEntry &entry = getTEref((U8) index);
			texture_id[index] = entry.getID();
			entry.setID(IMG_DEFAULT_AVATAR);
		}
	}
	
	
	// <ClientTag> hack -- Zwagoth
	LL_INFOS() << "Setting clientTag" << LL_ENDL;
	LLTextureEntry* entry = getTE(0);
	//You edit this to change the tag in your client. Yes.
	const char* tag_client = "Firestorm";
	LLUUID client_name;
	strncpy((char*)&client_name.mData[0], tag_client, UUID_BYTES);
	static LLCachedControl<LLColor4> tag_color(gSavedPerAccountSettings, "FirestormTagColor", LLColor4(1,0,1,1));
	entry->setColor(tag_color);
	//This glow is used to tell if the tag color is set or not.
	entry->setGlow(0.1f);
	entry->setID(client_name);

    // Need to reset these if you turn off the tag system without relogging, they persist otherwise.
	//
	//LL_INFOS() << "Clearing clientTag" << LL_ENDL;
	//LLTextureEntry* entry = getTE(0);
	//if(entry->getGlow()>0.f)
	//{
	//	entry->setGlow(0.0f);
	//	entry->setColor(LLColor4::white);
	//}
	// </ClientTag>


	bool success = packTEMessage(mesgsys);

	// unpack TEs to make sure we don't re-trigger a bake
	for (LLAvatarAppearanceDictionary::Textures::const_iterator iter = sAvatarDictionary->getTextures().begin();
		 iter != sAvatarDictionary->getTextures().end();
		 ++iter)
	{
		const ETextureIndex index = iter->first;
		const LLAvatarAppearanceDictionary::TextureEntry *texture_dict = iter->second;
		// <FS:Beq> hide the surplus bakes and universals from non-BOM
		// if (!texture_dict->mIsBakedTexture)
		if (!texture_dict->mIsBakedTexture || index >= getRegion()->getRegionMaxTEs())
		// </FS:Beq>
		{
			LLTextureEntry &entry = getTEref((U8) index);
			entry.setID(texture_id[index]);
		}
	}

	return success;
}

//------------------------------------------------------------------------
// sendHoverHeight()
//------------------------------------------------------------------------
void LLVOAvatarSelf::sendHoverHeight() const
{
	std::string url = gAgent.getRegionCapability("AgentPreferences");

	if (!url.empty())
	{
		LLSD update = LLSD::emptyMap();
		const LLVector3& hover_offset = getHoverOffset();
		update["hover_height"] = hover_offset[2];

		LL_DEBUGS("Avatar") << avString() << "sending hover height value " << hover_offset[2] << LL_ENDL;

        // *TODO: - this class doesn't really do anything, could just use a base
        // class responder if nothing else gets added. 
        // (comment from removed Responder)
        LLCoreHttpUtil::HttpCoroutineAdapter::messageHttpPost(url, update, 
            "Hover height sent to sim", "Hover height not sent to sim");
		mLastHoverOffsetSent = hover_offset;
	}
}

void LLVOAvatarSelf::setHoverOffset(const LLVector3& hover_offset, bool send_update)
{
	if (getHoverOffset() != hover_offset)
	{
		LL_INFOS("Avatar") << avString() << " setting hover due to change " << hover_offset[2] << LL_ENDL;
		LLVOAvatar::setHoverOffset(hover_offset, send_update);
	}
	if (send_update && (hover_offset != mLastHoverOffsetSent))
	{
		LL_INFOS("Avatar") << avString() << " sending hover due to change " << hover_offset[2] << LL_ENDL;
		sendHoverHeight();
	}
}

//------------------------------------------------------------------------
// needsRenderBeam()
//------------------------------------------------------------------------
BOOL LLVOAvatarSelf::needsRenderBeam()
{
	LLTool *tool = LLToolMgr::getInstance()->getCurrentTool();

	BOOL is_touching_or_grabbing = (tool == LLToolGrab::getInstance() && LLToolGrab::getInstance()->isEditing());
	if (LLToolGrab::getInstance()->getEditingObject() && 
		LLToolGrab::getInstance()->getEditingObject()->isAttachment())
	{
		// don't render selection beam on hud objects
		is_touching_or_grabbing = FALSE;
	}
	return is_touching_or_grabbing || (getAttachmentState() & AGENT_STATE_EDITING && LLSelectMgr::getInstance()->shouldShowSelection());
}

// static
void LLVOAvatarSelf::deleteScratchTextures()
{
	for(std::map< LLGLenum, LLGLuint*>::iterator it = sScratchTexNames.begin(), end_it = sScratchTexNames.end();
		it != end_it;
		++it)
	{
		LLImageGL::deleteTextures(1, (U32 *)it->second );
		stop_glerror();
	}

	if( sScratchTexBytes.value() )
	{
		LL_DEBUGS() << "Clearing Scratch Textures " << (S32Kilobytes)sScratchTexBytes << LL_ENDL;

		delete_and_clear(sScratchTexNames);
		LLImageGL::sGlobalTextureMemory -= sScratchTexBytes;
		sScratchTexBytes = S32Bytes(0);
	}
}

// static 
void LLVOAvatarSelf::dumpScratchTextureByteCount()
{
	LL_INFOS() << "Scratch Texture GL: " << (sScratchTexBytes/1024) << "KB" << LL_ENDL;
}

void LLVOAvatarSelf::dumpWearableInfo(LLAPRFile& outfile)
{
	// <FS:ND> Remove LLVolatileAPRPool/apr_file_t and use FILE* instead
	// apr_file_t* file = outfile.getFileHandle();
	LLAPRFile::tFiletype* file = outfile.getFileHandle();
	// </FS:ND>

	if (!file)
	{
		return;
	}

	
	apr_file_printf( file, "\n<wearable_info>\n" );

	LLWearableData *wd = getWearableData();
	for (S32 type = 0; type < LLWearableType::WT_COUNT; type++)
	{
		const std::string& type_name = LLWearableType::getTypeName((LLWearableType::EType)type);
		for (U32 j=0; j< wd->getWearableCount((LLWearableType::EType)type); j++)
		{
			LLViewerWearable *wearable = gAgentWearables.getViewerWearable((LLWearableType::EType)type,j);
			apr_file_printf( file, "\n\t    <wearable type=\"%s\" name=\"%s\"/>\n",
							 type_name.c_str(), wearable->getName().c_str() );
			LLWearable::visual_param_vec_t v_params;
			wearable->getVisualParams(v_params);
			for (LLWearable::visual_param_vec_t::iterator it = v_params.begin();
				 it != v_params.end(); ++it)
			{
				LLVisualParam *param = *it;
				dump_visual_param(file, param, param->getWeight());
			}
		}
	}
	apr_file_printf( file, "\n</wearable_info>\n" );
}

// [RLVa:KB] - Checked: 2013-03-03 (RLVa-1.4.8)
F32 LLVOAvatarSelf::getAvatarOffset() /*const*/
{
#ifdef OPENSIM
	if (!LLGridManager::getInstance()->isInSecondLife())
	{
		return (isUsingServerBakes()) ? LLAvatarAppearance::getAvatarOffset() : gSavedPerAccountSettings.getF32("AvatarHoverOffsetZ");
	}
#endif
	return LLAvatarAppearance::getAvatarOffset();
}
// [/RLVa:KB]

// <FS:Ansariel> [Legacy Bake]
//-----------------------------------------------------------------------------
// Legacy baking
//-----------------------------------------------------------------------------
//virtual
U32  LLVOAvatarSelf::processUpdateMessage(LLMessageSystem *mesgsys,
													 void **user_data,
													 U32 block_num,
													 const EObjectUpdateType update_type,
													 LLDataPacker *dp)
{
	U32 retval = LLVOAvatar::processUpdateMessage(mesgsys,user_data,block_num,update_type,dp);

	return retval;
}

BOOL LLVOAvatarSelf::isBakedTextureFinal(const LLAvatarAppearanceDefines::EBakedTextureIndex index) const
{
	const LLViewerTexLayerSet *layerset = getLayerSet(index);
	if (!layerset) return FALSE;
	const LLViewerTexLayerSetBuffer *layerset_buffer = layerset->getViewerComposite();
	if (!layerset_buffer) return FALSE;
	return !layerset_buffer->uploadNeeded();
}

//-----------------------------------------------------------------------------
// requestLayerSetUploads()
//-----------------------------------------------------------------------------
void LLVOAvatarSelf::requestLayerSetUploads()
{
	for (U32 i = 0; i < mBakedTextureDatas.size(); i++)
	{
		requestLayerSetUpload((EBakedTextureIndex)i);
	}
}

void LLVOAvatarSelf::requestLayerSetUpload(LLAvatarAppearanceDefines::EBakedTextureIndex i)
{
	ETextureIndex tex_index = mBakedTextureDatas[i].mTextureIndex;
	const BOOL layer_baked = isTextureDefined(tex_index, gAgentWearables.getWearableCount(tex_index));
	LLViewerTexLayerSet *layerset = getLayerSet(i);
	if (!layer_baked && layerset)
	{
		layerset->requestUpload();
	}
}

// virtual
bool LLVOAvatarSelf::hasPendingBakedUploads() const
{
	// <FS:Beq> BOMOS constrain uploads for non-BOM.
	// for (U32 i = 0; i < mBakedTextureDatas.size(); i++)
	for (U32 i = 0; i < getNumBakes(); i++)
	{
		LLViewerTexLayerSet* layerset = getTexLayerSet(i);
		if (layerset && layerset->getViewerComposite() && layerset->getViewerComposite()->uploadPending())
		{
			return true;
		}
	}
	return false;
}

void CheckAgentAppearanceService_httpSuccess( LLSD const &aData )
{
		LL_DEBUGS("Avatar") << "OK" << LL_ENDL;
}

void forceAppearanceUpdate()
{
	// Trying to rebake immediately after crossing region boundary
	// seems to be failure prone; adding a delay factor. Yes, this
	// fix is ad-hoc and not guaranteed to work in all cases.
	doAfterInterval(boost::bind(&LLVOAvatarSelf::forceBakeAllTextures,	gAgentAvatarp.get(), true), 5.0);
}

void CheckAgentAppearanceService_httpFailure( LLSD const &aData )
{
	if (isAgentAvatarValid())
	{
		LL_DEBUGS("Avatar") << "failed, will rebake " << aData << LL_ENDL;
		forceAppearanceUpdate();
	}	
}

void LLVOAvatarSelf::checkForUnsupportedServerBakeAppearance()
{
	// Need to check only if we have a server baked appearance and are
	// in a non-baking region.
	if (!gAgentAvatarp->isUsingServerBakes())
		return;
	if (!gAgent.getRegion() || gAgent.getRegion()->getCentralBakeVersion()!=0)
		return;

	// if baked image service is unknown, need to refresh.
	if (LLAppearanceMgr::instance().getAppearanceServiceURL().empty())
	{
		forceAppearanceUpdate();
	}
	// query baked image service to check status.
	std::string image_url = gAgentAvatarp->getImageURL(TEX_HEAD_BAKED,
													   getTE(TEX_HEAD_BAKED)->getID());

	LLCoreHttpUtil::HttpCoroutineAdapter::callbackHttpGet( image_url, CheckAgentAppearanceService_httpSuccess, CheckAgentAppearanceService_httpFailure );
}

void LLVOAvatarSelf::setNewBakedTexture(LLAvatarAppearanceDefines::EBakedTextureIndex i, const LLUUID &uuid)
{
	ETextureIndex index = LLAvatarAppearanceDictionary::bakedToLocalTextureIndex(i);
	setNewBakedTexture(index, uuid);
}


//-----------------------------------------------------------------------------
// setNewBakedTexture()
// A new baked texture has been successfully uploaded and we can start using it now.
//-----------------------------------------------------------------------------
void LLVOAvatarSelf::setNewBakedTexture( ETextureIndex te, const LLUUID& uuid )
{
	// Baked textures live on other sims.
	LLHost target_host = getObjectHost();	
	setTEImage( te, LLViewerTextureManager::getFetchedTextureFromHost( uuid, FTT_HOST_BAKE, target_host ) );
	updateMeshTextures();
	dirtyMesh();

	LLVOAvatar::cullAvatarsByPixelArea();

	/* switch(te)
		case TEX_HEAD_BAKED:
			LL_INFOS() << "New baked texture: HEAD" << LL_ENDL; */
	const LLAvatarAppearanceDictionary::TextureEntry *texture_dict = LLAvatarAppearanceDictionary::getInstance()->getTexture(te);
	if (texture_dict->mIsBakedTexture)
	{
		debugBakedTextureUpload(texture_dict->mBakedTextureIndex, TRUE); // FALSE for start of upload, TRUE for finish.
		LL_INFOS() << "New baked texture: " << texture_dict->mName << " UUID: " << uuid <<LL_ENDL;
	}
	else
	{
		LL_WARNS() << "New baked texture: unknown te " << te << LL_ENDL;
	}
	
	//	dumpAvatarTEs( "setNewBakedTexture() send" );
	// RN: throttle uploads
	if (!hasPendingBakedUploads())
	{
		gAgent.sendAgentSetAppearance();

		if (gSavedSettings.getBOOL("DebugAvatarRezTime"))
		{
			LLSD args;
			args["EXISTENCE"] = llformat("%d",(U32)mDebugExistenceTimer.getElapsedTimeF32());
			args["TIME"] = llformat("%d",(U32)mDebugSelfLoadTimer.getElapsedTimeF32());
			if (isAllLocalTextureDataFinal())
			{
				LLNotificationsUtil::add("AvatarRezSelfBakedDoneNotification",args);
				LL_DEBUGS("Avatar") << "REZTIME: [ " << (U32)mDebugExistenceTimer.getElapsedTimeF32()
						<< "sec ]"
						<< avString() 
						<< "RuthTimer " << (U32)mRuthDebugTimer.getElapsedTimeF32()
						<< " SelfLoadTimer " << (U32)mDebugSelfLoadTimer.getElapsedTimeF32()
						<< " Notification " << "AvatarRezSelfBakedDoneNotification"
						<< LL_ENDL;
			}
			else
			{
				args["STATUS"] = debugDumpAllLocalTextureDataInfo();
				LLNotificationsUtil::add("AvatarRezSelfBakedUpdateNotification",args);
				LL_DEBUGS("Avatar") << "REZTIME: [ " << (U32)mDebugExistenceTimer.getElapsedTimeF32()
						<< "sec ]"
						<< avString() 
						<< "RuthTimer " << (U32)mRuthDebugTimer.getElapsedTimeF32()
						<< " SelfLoadTimer " << (U32)mDebugSelfLoadTimer.getElapsedTimeF32()
						<< " Notification " << "AvatarRezSelfBakedUpdateNotification"
						<< LL_ENDL;
			}
		}

		outputRezDiagnostics();
	}
}

//-----------------------------------------------------------------------------
// setCachedBakedTexture()
// A baked texture id was received from a cache query, make it active
//-----------------------------------------------------------------------------
void LLVOAvatarSelf::setCachedBakedTexture( ETextureIndex te, const LLUUID& uuid )
{
	setTETexture( te, uuid );

	/* switch(te)
		case TEX_HEAD_BAKED:
			if( mHeadLayerSet )
				mHeadLayerSet->cancelUpload(); */
	for (U32 i = 0; i < mBakedTextureDatas.size(); i++)
	{
		LLViewerTexLayerSet *layerset = getTexLayerSet(i);
		if ( mBakedTextureDatas[i].mTextureIndex == te && layerset)
		{
			layerset->cancelUpload();
		}
	}
}

// static
void LLVOAvatarSelf::processRebakeAvatarTextures(LLMessageSystem* msg, void**)
{
	LLUUID texture_id;
	msg->getUUID("TextureData", "TextureID", texture_id);
	if (!isAgentAvatarValid()) return;

	// If this is a texture corresponding to one of our baked entries, 
	// just rebake that layer set.
	BOOL found = FALSE;

	/* ETextureIndex baked_texture_indices[BAKED_NUM_INDICES] =
			TEX_HEAD_BAKED,
			TEX_UPPER_BAKED, */
	for (LLAvatarAppearanceDictionary::Textures::const_iterator iter = LLAvatarAppearanceDictionary::getInstance()->getTextures().begin();
		 iter != LLAvatarAppearanceDictionary::getInstance()->getTextures().end();
		 ++iter)
	{
		const ETextureIndex index = iter->first;
		const LLAvatarAppearanceDictionary::TextureEntry *texture_dict = iter->second;
		if (texture_dict->mIsBakedTexture)
		{
			if (texture_id == gAgentAvatarp->getTEImage(index)->getID())
			{
				LLViewerTexLayerSet* layer_set = gAgentAvatarp->getLayerSet(index);
				if (layer_set)
				{
					LL_INFOS() << "TAT: rebake - matched entry " << (S32)index << LL_ENDL;
					gAgentAvatarp->invalidateComposite(layer_set, TRUE);
					found = TRUE;
					add(LLStatViewer::TEX_REBAKES, 1);
				}
			}
		}
	}

	// If texture not found, rebake all entries.
	if (!found)
	{
		gAgentAvatarp->forceBakeAllTextures();
	}
	else
	{
		// Not sure if this is necessary, but forceBakeAllTextures() does it.
		gAgentAvatarp->updateMeshTextures();
	}
}
// </FS:Ansariel> [Legacy Bake]
<|MERGE_RESOLUTION|>--- conflicted
+++ resolved
@@ -585,11 +585,8 @@
 			gDetachPieMenu->appendContextSubMenu( gDetachBodyPartPieMenus[i] );
 			gDetachAttSelfMenu->appendContextSubMenu(gDetachBodyPartPieMenus[i]);
 			gDetachAvatarMenu->appendContextSubMenu(gDetachBodyPartPieMenus[i]);
-<<<<<<< HEAD
 			// <FS:Ansariel> FIRE-7893: "Detach" sub-menu on inspect menu without function
 			gInspectSelfDetachMenu->appendContextSubMenu( gDetachBodyPartPieMenus[i] );
-=======
->>>>>>> e1ae2e7c
 		}
 		else
 		{
@@ -620,19 +617,15 @@
 					gDetachPieMenu->addChild(item);
 					gDetachAttSelfMenu->addChild(LLUICtrlFactory::create<LLMenuItemCallGL>(item_params));
 					gDetachAvatarMenu->addChild(LLUICtrlFactory::create<LLMenuItemCallGL>(item_params));
-<<<<<<< HEAD
 					// <FS:Ansariel> FIRE-7893: "Detach" sub-menu on inspect menu without function
 					gInspectSelfDetachMenu->addChild(item);
 
-=======
->>>>>>> e1ae2e7c
 					break;
 				}
 			}
 		}
 	}
 	
-<<<<<<< HEAD
 
 	// <FS:Zi> Pie menu
 	for (S32 i = 0; i < PIE_MAX_SLICES; i++)
@@ -733,8 +726,6 @@
 		}
 	}
 	// </FS:Zi> Pie menu
-=======
->>>>>>> e1ae2e7c
 
 	// add screen attachments
 	for (attachment_map_t::iterator iter = mAttachmentPoints.begin(); 
@@ -774,7 +765,6 @@
 			gDetachScreenPieMenu->addChild(item);
 			gDetachHUDAttSelfMenu->addChild(LLUICtrlFactory::create<LLMenuItemCallGL>(item_params));
 			gDetachHUDAvatarMenu->addChild(LLUICtrlFactory::create<LLMenuItemCallGL>(item_params));
-<<<<<<< HEAD
 			// <FS:Ansariel> FIRE-7893: "Detach" sub-menu on inspect menu without function
 			gInspectSelfDetachScreenMenu->addChild(item);
 
@@ -794,8 +784,6 @@
 			slice = LLUICtrlFactory::create<PieSlice>(slice_params);
 			gPieDetachScreenMenu->addChild(slice);
 			// </FS:Zi> Pie menu
-=======
->>>>>>> e1ae2e7c
 		}
 	}
 
