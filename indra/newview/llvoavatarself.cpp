--- conflicted
+++ resolved
@@ -614,114 +614,11 @@
 
 					gDetachPieMenu->addChild(item);
 
-<<<<<<< HEAD
-=======
 					break;
 				}
 			}
 		}
 	}
-
-	// <FS:Zi> Pie menu
-	for (S32 i = 0; i < PIE_MAX_SLICES; i++)
-	{
-		// Skip former slices of left and right hand that have been moved into the
-		// corresponding Left/Right arm groups;
-		// 0 is Bento enhanced skeleton now, manually added in menu_pie_avatar_self.xml
-		// and menu_pie_object.xml
-		if (i == 0)
-		{
-			continue;
-		}
-		else if (i == 4)
-		{
-			PieSeparator::Params pie_sep_params;
-			pieParams.name("AttachSlot4Separator");
-			gPieAttachMenu->addChild(LLUICtrlFactory::create<PieSeparator>(pie_sep_params));
-			pieParams.name("DetachSlot4Separator");
-			gPieDetachMenu->addChild(LLUICtrlFactory::create<PieSeparator>(pie_sep_params));
-			continue;
-		}
-
-		if (gPieAttachBodyPartMenus[i])
-		{
-			gPieAttachMenu->appendContextSubMenu(gPieAttachBodyPartMenus[i]);
-		}
-		else
-		{
-			for (attachment_map_t::iterator iter = mAttachmentPoints.begin(); 
-				 iter != mAttachmentPoints.end();
-				 ++iter)
-			{
-				LLViewerJointAttachment* attachment = iter->second;
-				if (attachment && attachment->getGroup() == i)
-				{
-					PieSlice::Params slice_params;
-
-					std::string sub_piemenu_name = attachment->getName();
-					if (LLTrans::getString(sub_piemenu_name) != "")
-					{
-						slice_params.label = LLTrans::getString(sub_piemenu_name);
-					}
-					else
-					{
-						slice_params.label = sub_piemenu_name;
-					}
-
-					slice_params.name = (slice_params.label);
-					slice_params.on_click.function_name = "Object.AttachToAvatar";
-					slice_params.on_click.parameter = iter->first;
-					slice_params.on_enable.function_name = "Object.EnableWear";
-					slice_params.on_enable.parameter = iter->first;
-					PieSlice* slice = LLUICtrlFactory::create<PieSlice>(slice_params);
-
-					gPieAttachMenu->addChild(slice);
-
-					break;
-				}
-			}
-		}
-
-		if (gPieDetachBodyPartMenus[i])
-		{
-			gPieDetachMenu->appendContextSubMenu(gPieDetachBodyPartMenus[i]);
-		}
-		else
-		{
-			for (attachment_map_t::iterator iter = mAttachmentPoints.begin(); 
-				 iter != mAttachmentPoints.end();
-				 ++iter)
-			{
-				LLViewerJointAttachment* attachment = iter->second;
-				if (attachment && attachment->getGroup() == i)
-				{
-					PieSlice::Params slice_params;
-					std::string sub_piemenu_name = attachment->getName();
-					if (LLTrans::getString(sub_piemenu_name) != "")
-					{
-						slice_params.label = LLTrans::getString(sub_piemenu_name);
-					}
-					else
-					{
-						slice_params.label = sub_piemenu_name;
-					}
-
-					slice_params.name = (slice_params.label);
-					slice_params.on_click.function_name = "Attachment.DetachFromPoint";
-					slice_params.on_click.parameter = iter->first;
-					slice_params.on_enable.function_name = "Attachment.PointFilled";
-					slice_params.on_enable.parameter = iter->first;
-					PieSlice* slice = LLUICtrlFactory::create<PieSlice>(slice_params);
-
-					gPieDetachMenu->addChild(slice);
-
->>>>>>> 0aa38a6c
-					break;
-				}
-			}
-		}
-	}
-	// </FS:Zi> Pie menu
 
 	// <FS:Zi> Pie menu
 	for (S32 i = 0; i < PIE_MAX_SLICES; i++)
@@ -1428,12 +1325,9 @@
 {
 	LLColor4U rgb = gLggBeamMaps.getCurrentColor(LLColor4U(gAgent.getEffectColor()));
 
-<<<<<<< HEAD
-=======
 	// <FS:Ansariel> Private point at
 	static LLCachedControl<bool> private_pointat(gSavedSettings, "PrivatePointAtTarget", false);
 
->>>>>>> 0aa38a6c
 	// This is only done for yourself (maybe it should be in the agent?)
 	// <FS:Ansariel> Private point at
 	//if (!needsRenderBeam() || !isBuilt())
