/** 
 * @file llvoavatar.cpp
 * @brief Implementation of LLVOAvatar class which is a derivation fo LLViewerObject
 *
 * $LicenseInfo:firstyear=2001&license=viewerlgpl$
 * Second Life Viewer Source Code
 * Copyright (C) 2010, Linden Research, Inc.
 * 
 * This library is free software; you can redistribute it and/or
 * modify it under the terms of the GNU Lesser General Public
 * License as published by the Free Software Foundation;
 * version 2.1 of the License only.
 * 
 * This library is distributed in the hope that it will be useful,
 * but WITHOUT ANY WARRANTY; without even the implied warranty of
 * MERCHANTABILITY or FITNESS FOR A PARTICULAR PURPOSE.  See the GNU
 * Lesser General Public License for more details.
 * 
 * You should have received a copy of the GNU Lesser General Public
 * License along with this library; if not, write to the Free Software
 * Foundation, Inc., 51 Franklin Street, Fifth Floor, Boston, MA  02110-1301  USA
 * 
 * Linden Research, Inc., 945 Battery Street, San Francisco, CA  94111  USA
 * $/LicenseInfo$
 */

#if LL_MSVC
// disable warning about boost::lexical_cast returning uninitialized data
// when it fails to parse the string
#pragma warning (disable:4701)
#endif

#include "llviewerprecompiledheaders.h"

#include "llvoavatarself.h"
#include "llvoavatar.h"

#include "pipeline.h"

#include "llagent.h" //  Get state values from here
#include "llattachmentsmgr.h"
#include "llagentcamera.h"
#include "llagentwearables.h"
#include "llhudeffecttrail.h"
#include "llhudmanager.h"
#include "llinventoryfunctions.h"
#include "lllocaltextureobject.h"
#include "llnotificationsutil.h"
#include "llselectmgr.h"
#include "lltoolgrab.h"	// for needsRenderBeam
#include "lltoolmgr.h" // for needsRenderBeam
#include "lltoolmorph.h"
#include "lltrans.h"
#include "llviewercamera.h"
#include "llviewercontrol.h"
#include "llviewermenu.h"
#include "llviewerobjectlist.h"
#include "llviewerstats.h"
#include "llviewerregion.h"
#include "llviewertexlayer.h"
#include "llviewerwearable.h"
#include "llappearancemgr.h"
#include "llmeshrepository.h"
#include "llvovolume.h"
#include "llsdutil.h"
#include "llstartup.h"
#include "llsdserialize.h"
#include "llcallstack.h"
#include "llcorehttputil.h"

// Firestorm includes
#include "fslslbridge.h"
#include "lggbeammaps.h"
#include "piemenu.h"
#include "pieslice.h"
#include "pieseparator.h"
// [RLVa:KB] - Checked: RLVa-2.0.2
#include "rlvhandler.h"
#include "rlvhelper.h"
#include "rlvlocks.h"
// [/RLVa:KB]


// <FS:Ansariel> [Legacy Bake]
#include "llviewernetwork.h"
// </FS:Ansariel> [Legacy Bake]

#if LL_MSVC
// disable boost::lexical_cast warning
#pragma warning (disable:4702)
#endif

#include <boost/lexical_cast.hpp>

LLPointer<LLVOAvatarSelf> gAgentAvatarp = NULL;

BOOL isAgentAvatarValid()
{
	return (gAgentAvatarp.notNull() && gAgentAvatarp->isValid());
}

void selfStartPhase(const std::string& phase_name)
{
	if (isAgentAvatarValid())
	{
		gAgentAvatarp->startPhase(phase_name);
	}
}

void selfStopPhase(const std::string& phase_name, bool err_check)
{
	if (isAgentAvatarValid())
	{
		gAgentAvatarp->stopPhase(phase_name, err_check);
	}
}

void selfClearPhases()
{
	if (isAgentAvatarValid())
	{
		gAgentAvatarp->clearPhases();
	}
}

using namespace LLAvatarAppearanceDefines;


LLSD summarize_by_buckets(std::vector<LLSD> in_records, std::vector<std::string> by_fields, std::string val_field);

/*********************************************************************************
 **                                                                             **
 ** Begin private LLVOAvatarSelf Support classes
 **
 **/

struct LocalTextureData
{
	LocalTextureData() : 
		mIsBakedReady(false), 
		mDiscard(MAX_DISCARD_LEVEL+1), 
		mImage(NULL), 
		mWearableID(IMG_DEFAULT_AVATAR),
		mTexEntry(NULL)
	{}
	LLPointer<LLViewerFetchedTexture> mImage;
	bool mIsBakedReady;
	S32 mDiscard;
	LLUUID mWearableID;	// UUID of the wearable that this texture belongs to, not of the image itself
	LLTextureEntry *mTexEntry;
};

//-----------------------------------------------------------------------------
// Callback data
//-----------------------------------------------------------------------------


/**
 **
 ** End LLVOAvatarSelf Support classes
 **                                                                             **
 *********************************************************************************/


//-----------------------------------------------------------------------------
// Static Data
//-----------------------------------------------------------------------------
S32Bytes LLVOAvatarSelf::sScratchTexBytes(0);
std::map< LLGLenum, LLGLuint*> LLVOAvatarSelf::sScratchTexNames;


/*********************************************************************************
 **                                                                             **
 ** Begin LLVOAvatarSelf Constructor routines
 **
 **/

LLVOAvatarSelf::LLVOAvatarSelf(const LLUUID& id,
							   const LLPCode pcode,
							   LLViewerRegion* regionp) :
	LLVOAvatar(id, pcode, regionp),
// [RLVa:KB] - Checked: 2012-07-28 (RLVa-1.4.7)
	mAttachmentSignal(NULL),
// [/RLVa:KB]
	mScreenp(NULL),
	mLastRegionHandle(0),
	mRegionCrossingCount(0),
	mIsCrossingRegion(false), // <FS:Ansariel> FIRE-12004: Attachments getting lost on TP
	// Value outside legal range, so will always be a mismatch the
	// first time through.
	mLastHoverOffsetSent(LLVector3(0.0f, 0.0f, -999.0f)),
    mInitialMetric(true),
    mMetricSequence(0)
{
// <FS:Ansariel> [Legacy Bake]
#ifdef OPENSIM
	if (!LLGridManager::getInstance()->isInSecondLife())
	{
		gAgentWearables.setAvatarObject(this);
	}
#endif
// </FS:Ansariel> [Legacy Bake]

	mMotionController.mIsSelf = TRUE;

	LL_DEBUGS() << "Marking avatar as self " << id << LL_ENDL;
}

// Called periodically for diagnostics, return true when done.
bool output_self_av_texture_diagnostics()
{
	if (!isAgentAvatarValid())
		return true; // done checking

	gAgentAvatarp->outputRezDiagnostics();

	return false;
}

bool update_avatar_rez_metrics()
{
	if (!isAgentAvatarValid())
		return true;
	
	gAgentAvatarp->updateAvatarRezMetrics(false);

	return false;
}

// <FS:Ansariel> [Legacy Bake]
bool check_for_unsupported_baked_appearance()
{
	if (!isAgentAvatarValid())
		return true;

	gAgentAvatarp->checkForUnsupportedServerBakeAppearance();
	return false;
}
// </FS:Ansariel> [Legacy Bake]

void LLVOAvatarSelf::initInstance()
{
	BOOL status = TRUE;
	// creates hud joint(mScreen) among other things
	status &= loadAvatarSelf();

	// adds attachment points to mScreen among other things
	LLVOAvatar::initInstance();

	LL_INFOS() << "Self avatar object created. Starting timer." << LL_ENDL;
	mDebugSelfLoadTimer.reset();
	// clear all times to -1 for debugging
	for (U32 i =0; i < LLAvatarAppearanceDefines::TEX_NUM_INDICES; ++i)
	{
		for (U32 j = 0; j <= MAX_DISCARD_LEVEL; ++j)
		{
			mDebugTextureLoadTimes[i][j] = -1.0f;
		}
	}

	for (U32 i =0; i < LLAvatarAppearanceDefines::BAKED_NUM_INDICES; ++i)
	{
		mDebugBakedTextureTimes[i][0] = -1.0f;
		mDebugBakedTextureTimes[i][1] = -1.0f;
	}

// [RLVa:KB] - Checked: 2010-12-12 (RLVa-1.2.2c) | Added: RLVa-1.2.2c
	RlvAttachPtLookup::initLookupTable();
// [/RLVa:KB]

	status &= buildMenus();
	if (!status)
	{
		LL_ERRS() << "Unable to load user's avatar" << LL_ENDL;
		return;
	}

	setHoverIfRegionEnabled();

	//doPeriodically(output_self_av_texture_diagnostics, 30.0);
	doPeriodically(update_avatar_rez_metrics, 5.0);
	// <FS:Ansariel> [Legacy Bake]
	doPeriodically(check_for_unsupported_baked_appearance, 120.0);
	doPeriodically(boost::bind(&LLVOAvatarSelf::checkStuckAppearance, this), 30.0);

    mInitFlags |= 1<<2;
}

void LLVOAvatarSelf::setHoverIfRegionEnabled()
{
	if (getRegion() && getRegion()->simulatorFeaturesReceived())
	{
		if (getRegion()->avatarHoverHeightEnabled())
		{
			F32 hover_z = gSavedPerAccountSettings.getF32("AvatarHoverOffsetZ");
			setHoverOffset(LLVector3(0.0, 0.0, llclamp(hover_z,MIN_HOVER_Z,MAX_HOVER_Z)));
			LL_INFOS("Avatar") << avString() << " set hover height from debug setting " << hover_z << LL_ENDL;
		}
		// <FS:Ansariel> [Legacy bake]
		else if (!isUsingServerBakes())
		{
			computeBodySize();
		}
		// </FS:Ansariel> [Legacy bake]
		else 
		{
			setHoverOffset(LLVector3(0.0, 0.0, 0.0));
			LL_INFOS("Avatar") << avString() << " zeroing hover height, region does not support" << LL_ENDL;
		}
	}
	else
	{
		LL_INFOS("Avatar") << avString() << " region or simulator features not known, no change on hover" << LL_ENDL;
		if (getRegion())
		{
			getRegion()->setSimulatorFeaturesReceivedCallback(boost::bind(&LLVOAvatarSelf::onSimulatorFeaturesReceived,this,_1));
		}

	}
}

bool LLVOAvatarSelf::checkStuckAppearance()
{
	const F32 CONDITIONAL_UNSTICK_INTERVAL = 300.0;
	const F32 UNCONDITIONAL_UNSTICK_INTERVAL = 600.0;
	
	if (gAgentWearables.isCOFChangeInProgress())
	{
		LL_DEBUGS("Avatar") << "checking for stuck appearance" << LL_ENDL;
		F32 change_time = gAgentWearables.getCOFChangeTime();
		LL_DEBUGS("Avatar") << "change in progress for " << change_time << " seconds" << LL_ENDL;
		S32 active_hp = LLAppearanceMgr::instance().countActiveHoldingPatterns();
		LL_DEBUGS("Avatar") << "active holding patterns " << active_hp << " seconds" << LL_ENDL;
		S32 active_copies = LLAppearanceMgr::instance().getActiveCopyOperations();
		LL_DEBUGS("Avatar") << "active copy operations " << active_copies << LL_ENDL;

		if ((change_time > CONDITIONAL_UNSTICK_INTERVAL && active_copies == 0) ||
			(change_time > UNCONDITIONAL_UNSTICK_INTERVAL))
		{
			gAgentWearables.notifyLoadingFinished();
		}
	}

	// Return false to continue running check periodically.
	return LLApp::isExiting();
}

// virtual
void LLVOAvatarSelf::markDead()
{
	mBeam = NULL;
	LLVOAvatar::markDead();
}

/*virtual*/ BOOL LLVOAvatarSelf::loadAvatar()
{
	BOOL success = LLVOAvatar::loadAvatar();

	// set all parameters stored directly in the avatar to have
	// the isSelfParam to be TRUE - this is used to prevent
	// them from being animated or trigger accidental rebakes
	// when we copy params from the wearable to the base avatar.
	for (LLViewerVisualParam* param = (LLViewerVisualParam*) getFirstVisualParam(); 
		 param;
		 param = (LLViewerVisualParam*) getNextVisualParam())
	{
		if (param->getWearableType() != LLWearableType::WT_INVALID)
		{
			param->setIsDummy(TRUE);
		}
	}

	return success;
}


BOOL LLVOAvatarSelf::loadAvatarSelf()
{
	BOOL success = TRUE;
	// avatar_skeleton.xml
	if (!buildSkeletonSelf(sAvatarSkeletonInfo))
	{
		LL_WARNS() << "avatar file: buildSkeleton() failed" << LL_ENDL;
		return FALSE;
	}

	return success;
}

BOOL LLVOAvatarSelf::buildSkeletonSelf(const LLAvatarSkeletonInfo *info)
{
	// add special-purpose "screen" joint
	mScreenp = new LLViewerJoint("mScreen", NULL);
	// for now, put screen at origin, as it is only used during special
	// HUD rendering mode
	F32 aspect = LLViewerCamera::getInstance()->getAspect();
	LLVector3 scale(1.f, aspect, 1.f);
	mScreenp->setScale(scale);
	// SL-315
	mScreenp->setWorldPosition(LLVector3::zero);
	// need to update screen agressively when sidebar opens/closes, for example
	mScreenp->mUpdateXform = TRUE;
	return TRUE;
}

BOOL LLVOAvatarSelf::buildMenus()
{
	//-------------------------------------------------------------------------
	// build the attach and detach menus
	//-------------------------------------------------------------------------
	gAttachBodyPartPieMenus[0] = NULL;

	LLContextMenu::Params params;
	params.label(LLTrans::getString("BodyPartsRightArm"));
	params.name(params.label);
	params.visible(false);
	gAttachBodyPartPieMenus[1] = LLUICtrlFactory::create<LLContextMenu> (params);

	params.label(LLTrans::getString("BodyPartsHead"));
	params.name(params.label);
	gAttachBodyPartPieMenus[2] = LLUICtrlFactory::create<LLContextMenu> (params);

	params.label(LLTrans::getString("BodyPartsLeftArm"));
	params.name(params.label);
	gAttachBodyPartPieMenus[3] = LLUICtrlFactory::create<LLContextMenu> (params);

	gAttachBodyPartPieMenus[4] = NULL;

	params.label(LLTrans::getString("BodyPartsLeftLeg"));
	params.name(params.label);
	gAttachBodyPartPieMenus[5] = LLUICtrlFactory::create<LLContextMenu> (params);

	params.label(LLTrans::getString("BodyPartsTorso"));
	params.name(params.label);
	gAttachBodyPartPieMenus[6] = LLUICtrlFactory::create<LLContextMenu> (params);

	params.label(LLTrans::getString("BodyPartsRightLeg"));
	params.name(params.label);
	gAttachBodyPartPieMenus[7] = LLUICtrlFactory::create<LLContextMenu> (params);

	params.label(LLTrans::getString("BodyPartsEnhancedSkeleton"));
	params.name(params.label);
	gAttachBodyPartPieMenus[8] = LLUICtrlFactory::create<LLContextMenu>(params);

	gDetachBodyPartPieMenus[0] = NULL;

	params.label(LLTrans::getString("BodyPartsRightArm"));
	params.name(params.label);
	gDetachBodyPartPieMenus[1] = LLUICtrlFactory::create<LLContextMenu> (params);

	params.label(LLTrans::getString("BodyPartsHead"));
	params.name(params.label);
	gDetachBodyPartPieMenus[2] = LLUICtrlFactory::create<LLContextMenu> (params);

	params.label(LLTrans::getString("BodyPartsLeftArm"));
	params.name(params.label);
	gDetachBodyPartPieMenus[3] = LLUICtrlFactory::create<LLContextMenu> (params);

	gDetachBodyPartPieMenus[4] = NULL;

	params.label(LLTrans::getString("BodyPartsLeftLeg"));
	params.name(params.label);
	gDetachBodyPartPieMenus[5] = LLUICtrlFactory::create<LLContextMenu> (params);

	params.label(LLTrans::getString("BodyPartsTorso"));
	params.name(params.label);
	gDetachBodyPartPieMenus[6] = LLUICtrlFactory::create<LLContextMenu> (params);

	params.label(LLTrans::getString("BodyPartsRightLeg"));
	params.name(params.label);
	gDetachBodyPartPieMenus[7] = LLUICtrlFactory::create<LLContextMenu> (params);

	params.label(LLTrans::getString("BodyPartsEnhancedSkeleton"));
	params.name(params.label);
	gDetachBodyPartPieMenus[8] = LLUICtrlFactory::create<LLContextMenu>(params);

// <FS:Zi> Pie menu
	//-------------------------------------------------------------------------
	// build the attach and detach pie menus
	//-------------------------------------------------------------------------
	PieMenu::Params pieParams;
	pieParams.visible(false);

	gPieAttachBodyPartMenus[0] = NULL;

	pieParams.label(LLTrans::getString("BodyPartsRightArm"));
	pieParams.name(pieParams.label);
	gPieAttachBodyPartMenus[1] = LLUICtrlFactory::create<PieMenu> (pieParams);

	pieParams.label(LLTrans::getString("BodyPartsHead"));
	pieParams.name(pieParams.label);
	gPieAttachBodyPartMenus[2] = LLUICtrlFactory::create<PieMenu> (pieParams);

	pieParams.label(LLTrans::getString("BodyPartsLeftArm"));
	pieParams.name(pieParams.label);
	gPieAttachBodyPartMenus[3] = LLUICtrlFactory::create<PieMenu> (pieParams);

	gPieAttachBodyPartMenus[4] = NULL;

	pieParams.label(LLTrans::getString("BodyPartsLeftLeg"));
	pieParams.name(pieParams.label);
	gPieAttachBodyPartMenus[5] = LLUICtrlFactory::create<PieMenu> (pieParams);

	pieParams.label(LLTrans::getString("BodyPartsTorso"));
	pieParams.name(pieParams.label);
	gPieAttachBodyPartMenus[6] = LLUICtrlFactory::create<PieMenu> (pieParams);

	pieParams.label(LLTrans::getString("BodyPartsRightLeg"));
	pieParams.name(pieParams.label);
	gPieAttachBodyPartMenus[7] = LLUICtrlFactory::create<PieMenu> (pieParams);

	gPieDetachBodyPartMenus[0] = NULL;

	pieParams.label(LLTrans::getString("BodyPartsRightArm"));
	pieParams.name(pieParams.label);
	gPieDetachBodyPartMenus[1] = LLUICtrlFactory::create<PieMenu> (pieParams);

	pieParams.label(LLTrans::getString("BodyPartsHead"));
	pieParams.name(pieParams.label);
	gPieDetachBodyPartMenus[2] = LLUICtrlFactory::create<PieMenu> (pieParams);

	pieParams.label(LLTrans::getString("BodyPartsLeftArm"));
	pieParams.name(pieParams.label);
	gPieDetachBodyPartMenus[3] = LLUICtrlFactory::create<PieMenu> (pieParams);

	gPieDetachBodyPartMenus[4] = NULL;

	pieParams.label(LLTrans::getString("BodyPartsLeftLeg"));
	pieParams.name(pieParams.label);
	gPieDetachBodyPartMenus[5] = LLUICtrlFactory::create<PieMenu> (pieParams);

	pieParams.label(LLTrans::getString("BodyPartsTorso"));
	pieParams.name(pieParams.label);
	gPieDetachBodyPartMenus[6] = LLUICtrlFactory::create<PieMenu> (pieParams);

	pieParams.label(LLTrans::getString("BodyPartsRightLeg"));
	pieParams.name(pieParams.label);
	gPieDetachBodyPartMenus[7] = LLUICtrlFactory::create<PieMenu> (pieParams);
// </FS:Zi> Pie menu

	for (S32 i = 0; i < 9; i++)
	{
		if (gAttachBodyPartPieMenus[i])
		{
			gAttachPieMenu->appendContextSubMenu( gAttachBodyPartPieMenus[i] );
		}
		else
		{
			for (attachment_map_t::iterator iter = mAttachmentPoints.begin(); 
				 iter != mAttachmentPoints.end();
				 ++iter)
			{
				LLViewerJointAttachment* attachment = iter->second;
				if (attachment && attachment->getGroup() == i)
				{
					LLMenuItemCallGL::Params item_params;

					std::string sub_piemenu_name = attachment->getName();
					if (LLTrans::getString(sub_piemenu_name) != "")
					{
						item_params.label = LLTrans::getString(sub_piemenu_name);
					}
					else
					{
						item_params.label = sub_piemenu_name;
					}
					item_params.name =(item_params.label );
					item_params.on_click.function_name = "Object.AttachToAvatar";
					item_params.on_click.parameter = iter->first;
					// [RLVa:KB] - No changes, but we do need the parameter to always be idxAttachPt for object_selected_and_point_valid()
					item_params.on_enable.function_name = "Object.EnableWear";
					item_params.on_enable.parameter = iter->first;
					LLMenuItemCallGL* item = LLUICtrlFactory::create<LLMenuItemCallGL>(item_params);

					gAttachPieMenu->addChild(item);

					break;

				}
			}
		}

		if (gDetachBodyPartPieMenus[i])
		{
			gDetachPieMenu->appendContextSubMenu( gDetachBodyPartPieMenus[i] );
			gDetachAttSelfMenu->appendContextSubMenu(gDetachBodyPartPieMenus[i]);
			gDetachAvatarMenu->appendContextSubMenu(gDetachBodyPartPieMenus[i]);
			// <FS:Ansariel> FIRE-7893: "Detach" sub-menu on inspect menu without function
			gInspectSelfDetachMenu->appendContextSubMenu( gDetachBodyPartPieMenus[i] );
		}
		else
		{
			for (attachment_map_t::iterator iter = mAttachmentPoints.begin(); 
				 iter != mAttachmentPoints.end();
				 ++iter)
			{
				LLViewerJointAttachment* attachment = iter->second;
				if (attachment && attachment->getGroup() == i)
				{
					LLMenuItemCallGL::Params item_params;
					std::string sub_piemenu_name = attachment->getName();
					if (LLTrans::getString(sub_piemenu_name) != "")
					{
						item_params.label = LLTrans::getString(sub_piemenu_name);
					}
					else
					{
						item_params.label = sub_piemenu_name;
					}
					item_params.name =(item_params.label );
					item_params.on_click.function_name = "Attachment.DetachFromPoint";
					item_params.on_click.parameter = iter->first;
					item_params.on_enable.function_name = "Attachment.PointFilled";
					item_params.on_enable.parameter = iter->first;
					LLMenuItemCallGL* item = LLUICtrlFactory::create<LLMenuItemCallGL>(item_params);

					gDetachPieMenu->addChild(item);
<<<<<<< HEAD
					gDetachAttSelfMenu->addChild(LLUICtrlFactory::create<LLMenuItemCallGL>(item_params));
					gDetachAvatarMenu->addChild(LLUICtrlFactory::create<LLMenuItemCallGL>(item_params));
=======
						
>>>>>>> 3ac4e2a4
					// <FS:Ansariel> FIRE-7893: "Detach" sub-menu on inspect menu without function
					gInspectSelfDetachMenu->addChild(item);

					break;
				}
			}
		}
	}
	

	// <FS:Zi> Pie menu
	for (S32 i = 0; i < PIE_MAX_SLICES; i++)
	{
		// Skip former slices of left and right hand that have been moved into the
		// corresponding Left/Right arm groups;
		// 0 is Bento enhanced skeleton now, manually added in menu_pie_avatar_self.xml
		// and menu_pie_object.xml
		if (i == 0)
		{
			continue;
		}
		else if (i == 4)
		{
			PieSeparator::Params pie_sep_params;
			pieParams.name("AttachSlot4Separator");
			gPieAttachMenu->addChild(LLUICtrlFactory::create<PieSeparator>(pie_sep_params));
			pieParams.name("DetachSlot4Separator");
			gPieDetachMenu->addChild(LLUICtrlFactory::create<PieSeparator>(pie_sep_params));
			continue;
		}

		if (gPieAttachBodyPartMenus[i])
		{
			gPieAttachMenu->appendContextSubMenu(gPieAttachBodyPartMenus[i]);
		}
		else
		{
			for (attachment_map_t::iterator iter = mAttachmentPoints.begin(); 
				 iter != mAttachmentPoints.end();
				 ++iter)
			{
				LLViewerJointAttachment* attachment = iter->second;
				if (attachment && attachment->getGroup() == i)
				{
					PieSlice::Params slice_params;

					std::string sub_piemenu_name = attachment->getName();
					if (LLTrans::getString(sub_piemenu_name) != "")
					{
						slice_params.label = LLTrans::getString(sub_piemenu_name);
					}
					else
					{
						slice_params.label = sub_piemenu_name;
					}

					slice_params.name = (slice_params.label);
					slice_params.on_click.function_name = "Object.AttachToAvatar";
					slice_params.on_click.parameter = iter->first;
					slice_params.on_enable.function_name = "Object.EnableWear";
					slice_params.on_enable.parameter = iter->first;
					PieSlice* slice = LLUICtrlFactory::create<PieSlice>(slice_params);

					gPieAttachMenu->addChild(slice);

					break;
				}
			}
		}

		if (gPieDetachBodyPartMenus[i])
		{
			gPieDetachMenu->appendContextSubMenu(gPieDetachBodyPartMenus[i]);
		}
		else
		{
			for (attachment_map_t::iterator iter = mAttachmentPoints.begin(); 
				 iter != mAttachmentPoints.end();
				 ++iter)
			{
				LLViewerJointAttachment* attachment = iter->second;
				if (attachment && attachment->getGroup() == i)
				{
					PieSlice::Params slice_params;
					std::string sub_piemenu_name = attachment->getName();
					if (LLTrans::getString(sub_piemenu_name) != "")
					{
						slice_params.label = LLTrans::getString(sub_piemenu_name);
					}
					else
					{
						slice_params.label = sub_piemenu_name;
					}

					slice_params.name = (slice_params.label);
					slice_params.on_click.function_name = "Attachment.DetachFromPoint";
					slice_params.on_click.parameter = iter->first;
					slice_params.on_enable.function_name = "Attachment.PointFilled";
					slice_params.on_enable.parameter = iter->first;
					PieSlice* slice = LLUICtrlFactory::create<PieSlice>(slice_params);

					gPieDetachMenu->addChild(slice);

					break;
				}
			}
		}
	}
	// </FS:Zi> Pie menu

	// add screen attachments
	for (attachment_map_t::iterator iter = mAttachmentPoints.begin(); 
		 iter != mAttachmentPoints.end();
		 ++iter)
	{
		LLViewerJointAttachment* attachment = iter->second;
		if (attachment && attachment->getGroup() == 9)
		{
			LLMenuItemCallGL::Params item_params;
			PieSlice::Params slice_params;	// <FS:Zi> Pie menu
			std::string sub_piemenu_name = attachment->getName();
			if (LLTrans::getString(sub_piemenu_name) != "")
			{
				item_params.label = LLTrans::getString(sub_piemenu_name);
				slice_params.label = LLTrans::getString(sub_piemenu_name);	// <FS:Zi> Pie menu
			}
			else
			{
				item_params.label = sub_piemenu_name;
				slice_params.label = sub_piemenu_name;	// <FS:Zi> Pie menu
			}
			item_params.name =(item_params.label );
			item_params.on_click.function_name = "Object.AttachToAvatar";
			item_params.on_click.parameter = iter->first;
			// [RLVa:KB] - No changes, but we do need the parameter to always be idxAttachPt for object_selected_and_point_valid()
			item_params.on_enable.function_name = "Object.EnableWear";
			item_params.on_enable.parameter = iter->first;
			LLMenuItemCallGL* item = LLUICtrlFactory::create<LLMenuItemCallGL>(item_params);
			gAttachScreenPieMenu->addChild(item);

			item_params.on_click.function_name = "Attachment.DetachFromPoint";
			item_params.on_click.parameter = iter->first;
			item_params.on_enable.function_name = "Attachment.PointFilled";
			item_params.on_enable.parameter = iter->first;
			item = LLUICtrlFactory::create<LLMenuItemCallGL>(item_params);
			gDetachScreenPieMenu->addChild(item);
			gDetachHUDAttSelfMenu->addChild(LLUICtrlFactory::create<LLMenuItemCallGL>(item_params));
			gDetachHUDAvatarMenu->addChild(LLUICtrlFactory::create<LLMenuItemCallGL>(item_params));
			// <FS:Ansariel> FIRE-7893: "Detach" sub-menu on inspect menu without function
			gInspectSelfDetachScreenMenu->addChild(LLUICtrlFactory::create<LLMenuItemCallGL>(item_params));

			// <FS:Zi> Pie menu
			slice_params.name =(slice_params.label );
			slice_params.on_click.function_name = "Object.AttachToAvatar";
			slice_params.on_click.parameter = iter->first;
			slice_params.on_enable.function_name = "Object.EnableWear";
			slice_params.on_enable.parameter = iter->first;
			PieSlice* slice = LLUICtrlFactory::create<PieSlice>(slice_params);
			gPieAttachScreenMenu->addChild(slice);

			slice_params.on_click.function_name = "Attachment.DetachFromPoint";
			slice_params.on_click.parameter = iter->first;
			slice_params.on_enable.function_name = "Attachment.PointFilled";
			slice_params.on_enable.parameter = iter->first;
			slice = LLUICtrlFactory::create<PieSlice>(slice_params);
			gPieDetachScreenMenu->addChild(slice);
			// </FS:Zi> Pie menu
		}
	}

	for (S32 pass = 0; pass < 2; pass++)
	{
		// *TODO: Skinning - gAttachSubMenu is an awful, awful hack
		if (!gAttachSubMenu)
		{
			break;
		}
		for (attachment_map_t::iterator iter = mAttachmentPoints.begin(); 
			 iter != mAttachmentPoints.end();
			 ++iter)
		{
			LLViewerJointAttachment* attachment = iter->second;
			if (attachment->getIsHUDAttachment() != (pass == 1))
			{
				continue;
			}
			LLMenuItemCallGL::Params item_params;
			std::string sub_piemenu_name = attachment->getName();
			if (LLTrans::getString(sub_piemenu_name) != "")
			{
				item_params.label = LLTrans::getString(sub_piemenu_name);
			}
			else
			{
				item_params.label = sub_piemenu_name;
			}
			item_params.name =(item_params.label );
			item_params.on_click.function_name = "Object.AttachToAvatar";
			item_params.on_click.parameter = iter->first;
			// [RLVa:KB] - No changes, but we do need the parameter to always be idxAttachPt for object_selected_and_point_valid()
			item_params.on_enable.function_name = "Object.EnableWear";
			item_params.on_enable.parameter = iter->first;
			//* TODO: Skinning:
			//LLSD params;
			//params["index"] = iter->first;
			//params["label"] = attachment->getName();
			//item->addEventHandler("on_enable", LLMenuItemCallGL::MenuCallback().function_name("Attachment.Label").parameter(params));
				
			LLMenuItemCallGL* item = LLUICtrlFactory::create<LLMenuItemCallGL>(item_params);
			gAttachSubMenu->addChild(item);

			item_params.on_click.function_name = "Attachment.DetachFromPoint";
			item_params.on_click.parameter = iter->first;
			item_params.on_enable.function_name = "Attachment.PointFilled";
			item_params.on_enable.parameter = iter->first;
			//* TODO: Skinning: item->addEventHandler("on_enable", LLMenuItemCallGL::MenuCallback().function_name("Attachment.Label").parameter(params));

			item = LLUICtrlFactory::create<LLMenuItemCallGL>(item_params);
			gDetachSubMenu->addChild(item);
		}
		if (pass == 0)
		{
			// put separator between non-hud and hud attachments
			gAttachSubMenu->addSeparator();
			gDetachSubMenu->addSeparator();
		}
	}

	for (S32 group = 0; group < 9; group++)
	{
		// skip over groups that don't have sub menus
		if (!gAttachBodyPartPieMenus[group] || !gDetachBodyPartPieMenus[group])
		{
			continue;
		}

		std::multimap<S32, S32> attachment_pie_menu_map;

		// gather up all attachment points assigned to this group, and throw into map sorted by pie slice number
		for (attachment_map_t::iterator iter = mAttachmentPoints.begin(); 
			 iter != mAttachmentPoints.end();
			 ++iter)
		{
			LLViewerJointAttachment* attachment = iter->second;
			if(attachment && attachment->getGroup() == group)
			{
				// use multimap to provide a partial order off of the pie slice key
				S32 pie_index = attachment->getPieSlice();
				attachment_pie_menu_map.insert(std::make_pair(pie_index, iter->first));
			}
		}

		// add in requested order to pie menu, inserting separators as necessary
		for (std::multimap<S32, S32>::iterator attach_it = attachment_pie_menu_map.begin();
			 attach_it != attachment_pie_menu_map.end(); ++attach_it)
		{
			S32 attach_index = attach_it->second;

			// <FS:Ansariel> Skip bridge attachment spot
			if (attach_index == 127)
			{
				continue;
			}
			// </FS:Ansariel>

			LLViewerJointAttachment* attachment = get_if_there(mAttachmentPoints, attach_index, (LLViewerJointAttachment*)NULL);
			if (attachment)
			{
				LLMenuItemCallGL::Params item_params;
				item_params.name = attachment->getName();
				item_params.label = LLTrans::getString(attachment->getName());
				item_params.on_click.function_name = "Object.AttachToAvatar";
				item_params.on_click.parameter = attach_index;
				// [RLVa:KB] - No changes, but we do need the parameter to always be idxAttachPt for object_selected_and_point_valid()
				item_params.on_enable.function_name = "Object.EnableWear";
				item_params.on_enable.parameter = attach_index;

				LLMenuItemCallGL* item = LLUICtrlFactory::create<LLMenuItemCallGL>(item_params);
				gAttachBodyPartPieMenus[group]->addChild(item);
					
				item_params.on_click.function_name = "Attachment.DetachFromPoint";
				item_params.on_click.parameter = attach_index;
				item_params.on_enable.function_name = "Attachment.PointFilled";
				item_params.on_enable.parameter = attach_index;
				item = LLUICtrlFactory::create<LLMenuItemCallGL>(item_params);
				gDetachBodyPartPieMenus[group]->addChild(item);
			}
		}
	}

	// <FS:Zi> Pie menu
	for (S32 group = 0; group < PIE_MAX_SLICES; group++)
	{
		// skip over groups that don't have sub menus
		if (!gPieAttachBodyPartMenus[group] || !gPieDetachBodyPartMenus[group])
		{
			continue;
		}

		std::multimap<S32, S32> attachment_pie_menu_map;

		// gather up all attachment points assigned to this group, and throw into map sorted by pie slice number
		for (attachment_map_t::iterator iter = mAttachmentPoints.begin(); 
			 iter != mAttachmentPoints.end();
			 ++iter)
		{
			LLViewerJointAttachment* attachment = iter->second;
			if(attachment && attachment->getGroup() == group)
			{
				// use multimap to provide a partial order off of the pie slice key
				S32 pie_index = attachment->getPieSlice();
				attachment_pie_menu_map.insert(std::make_pair(pie_index, iter->first));
			}
		}

		// add in requested order to pie menu, inserting separators as necessary
		for (std::multimap<S32, S32>::iterator attach_it = attachment_pie_menu_map.begin();
			 attach_it != attachment_pie_menu_map.end(); ++attach_it)
		{
			S32 attach_index = attach_it->second;

			// <FS:Ansariel> Skip bridge attachment spot
			if (attach_index == 127)
			{
				continue;
			}
			// </FS:Ansariel>

			LLViewerJointAttachment* attachment = get_if_there(mAttachmentPoints, attach_index, (LLViewerJointAttachment*)NULL);
			if (attachment)
			{
				PieSlice::Params slice_params;
				slice_params.name = attachment->getName();
				slice_params.label = LLTrans::getString(attachment->getName());
				slice_params.on_click.function_name = "Object.AttachToAvatar";
				slice_params.on_click.parameter = attach_index;
				slice_params.on_enable.function_name = "Object.EnableWear";
				slice_params.on_enable.parameter = attach_index;

				PieSlice* slice = LLUICtrlFactory::create<PieSlice>(slice_params);
				gPieAttachBodyPartMenus[group]->addChild(slice);

				slice_params.on_click.function_name = "Attachment.DetachFromPoint";
				slice_params.on_click.parameter = attach_index;
				slice_params.on_enable.function_name = "Attachment.PointFilled";
				slice_params.on_enable.parameter = attach_index;
				slice = LLUICtrlFactory::create<PieSlice>(slice_params);
				gPieDetachBodyPartMenus[group]->addChild(slice);
			}
		}
	}
	// </FS:Zi> Pie menu

	return TRUE;
}

void LLVOAvatarSelf::cleanup()
{
	markDead();
 	delete mScreenp;
 	mScreenp = NULL;
	mRegionp = NULL;
}

LLVOAvatarSelf::~LLVOAvatarSelf()
{
	cleanup();

// [RLVa:KB] - Checked: 2012-07-28 (RLVa-1.4.7)
	delete mAttachmentSignal;
// [/RLVa:KB]
}

/**
 **
 ** End LLVOAvatarSelf Constructor routines
 **                                                                             **
 *********************************************************************************/

// virtual
BOOL LLVOAvatarSelf::updateCharacter(LLAgent &agent)
{
	// update screen joint size
	if (mScreenp)
	{
		F32 aspect = LLViewerCamera::getInstance()->getAspect();
		LLVector3 scale(1.f, aspect, 1.f);
		mScreenp->setScale(scale);
		mScreenp->updateWorldMatrixChildren();
		resetHUDAttachments();
	}
	
	return LLVOAvatar::updateCharacter(agent);
}

// virtual
BOOL LLVOAvatarSelf::isValid() const
{
	// <FS:Ansariel> Skip unregistering attachments during shutdown
	//return ((getRegion() != NULL) && !isDead());
	return ((getRegion() != NULL) && !isDead() && !LLApp::isExiting());
}

// virtual
void LLVOAvatarSelf::idleUpdate(LLAgent &agent, const F64 &time)
{
	if (isValid())
	{
		LLVOAvatar::idleUpdate(agent, time);
		idleUpdateTractorBeam();

		// <FS:Ansariel> Make sure to definitely stop typing
		if ((gAgent.getTypingTime() > LLAgent::TYPING_TIMEOUT_SECS) && (gAgent.getRenderState() & AGENT_STATE_TYPING))
		{
			gAgent.stopTyping();
		}
		// </FS:Ansariel>
	}
}

// virtual
//<FS:ND> Query by JointKey rather than just a string, the key can be a U32 index for faster lookup
//LLJoint *LLVOAvatarSelf::getJoint( const std::string &name )
LLJoint *LLVOAvatarSelf::getJoint( const JointKey &name )
// </FS:ND>
{
    LLJoint *jointp = NULL;
    jointp = LLVOAvatar::getJoint(name);
	if (!jointp && mScreenp)
	{
		//<FS:ND> Query by JointKey rather than just a string, the key can be a U32 index for faster lookup
		//jointp = mScreenp->findJoint(name);
		jointp = mScreenp->findJoint(name.mName);
		// </FS:ND>
        if (jointp)
        {
            //<FS:ND> Query by JointKey rather than just a string, the key can be a U32 index for faster lookup
            //mJointMap[name] = jointp;
            mJointMap[name.mKey] = jointp;
            // </FS:ND>
        }
	}
    if (jointp && jointp != mScreenp && jointp != mRoot)
    {
        llassert(LLVOAvatar::getJoint((S32)jointp->getJointNum())==jointp);
    }
    return jointp;
}

// virtual
// <FS:Ansariel> [Legacy Bake]
//BOOL LLVOAvatarSelf::setVisualParamWeight(const LLVisualParam *which_param, F32 weight)
BOOL LLVOAvatarSelf::setVisualParamWeight(const LLVisualParam *which_param, F32 weight, BOOL upload_bake)
{
	if (!which_param)
	{
		return FALSE;
	}
	LLViewerVisualParam *param = (LLViewerVisualParam*) LLCharacter::getVisualParam(which_param->getID());
	// <FS:Ansariel> [Legacy Bake]
	//return setParamWeight(param,weight);
	return setParamWeight(param,weight,upload_bake);
}

// virtual
// <FS:Ansariel> [Legacy Bake]
//BOOL LLVOAvatarSelf::setVisualParamWeight(const char* param_name, F32 weight)
BOOL LLVOAvatarSelf::setVisualParamWeight(const char* param_name, F32 weight, BOOL upload_bake)
{
	if (!param_name)
	{
		return FALSE;
	}
	LLViewerVisualParam *param = (LLViewerVisualParam*) LLCharacter::getVisualParam(param_name);
	// <FS:Ansariel> [Legacy Bake]
	//return setParamWeight(param,weight);
	return setParamWeight(param,weight,upload_bake);
}

// virtual
// <FS:Ansariel> [Legacy Bake]
//BOOL LLVOAvatarSelf::setVisualParamWeight(const LLViewerVisualParam *param, F32 weight)
BOOL LLVOAvatarSelf::setVisualParamWeight(S32 index, F32 weight, BOOL upload_bake)
{
	LLViewerVisualParam *param = (LLViewerVisualParam*) LLCharacter::getVisualParam(index);
	// <FS:Ansariel> [Legacy Bake]
	//return setParamWeight(param,weight);
	return setParamWeight(param,weight,upload_bake);
}

// <FS:Ansariel> [Legacy Bake]
//BOOL LLVOAvatarSelf::setParamWeight(const LLViewerVisualParam *param, F32 weight)
BOOL LLVOAvatarSelf::setParamWeight(const LLViewerVisualParam *param, F32 weight, BOOL upload_bake)
{
	if (!param)
	{
		return FALSE;
	}

	if (param->getCrossWearable())
	{
		LLWearableType::EType type = (LLWearableType::EType)param->getWearableType();
		U32 size = gAgentWearables.getWearableCount(type);
		for (U32 count = 0; count < size; ++count)
		{
			LLViewerWearable *wearable = gAgentWearables.getViewerWearable(type,count);
			if (wearable)
			{
				// <FS:Ansariel> [Legacy Bake]
				//wearable->setVisualParamWeight(param->getID(), weight);
				wearable->setVisualParamWeight(param->getID(), weight, upload_bake);
			}
		}
	}

	// <FS:Ansariel> [Legacy Bake]
	//return LLCharacter::setVisualParamWeight(param,weight);
	return LLCharacter::setVisualParamWeight(param,weight,upload_bake);
}

/*virtual*/ 
void LLVOAvatarSelf::updateVisualParams()
{
	LLVOAvatar::updateVisualParams();
}

void LLVOAvatarSelf::writeWearablesToAvatar()
{
	for (U32 type = 0; type < LLWearableType::WT_COUNT; type++)
	{
		LLWearable *wearable = gAgentWearables.getTopWearable((LLWearableType::EType)type);
		if (wearable)
		{
			wearable->writeToAvatar(this);
		}
	}

}

/*virtual*/
void LLVOAvatarSelf::idleUpdateAppearanceAnimation()
{
	// Animate all top-level wearable visual parameters
	// <FS:Ansariel> [Legacy Bake]
	//gAgentWearables.animateAllWearableParams(calcMorphAmount());
	gAgentWearables.animateAllWearableParams(calcMorphAmount(), FALSE);

	// Apply wearable visual params to avatar
	writeWearablesToAvatar();

	//allow avatar to process updates
	LLVOAvatar::idleUpdateAppearanceAnimation();

}

// virtual
void LLVOAvatarSelf::requestStopMotion(LLMotion* motion)
{
	// Only agent avatars should handle the stop motion notifications.

	// Notify agent that motion has stopped
	gAgent.requestStopMotion(motion);
}

// virtual
bool LLVOAvatarSelf::hasMotionFromSource(const LLUUID& source_id)
{
	AnimSourceIterator motion_it = mAnimationSources.find(source_id);
	return motion_it != mAnimationSources.end();
}

// virtual
void LLVOAvatarSelf::stopMotionFromSource(const LLUUID& source_id)
{
	for (AnimSourceIterator motion_it = mAnimationSources.find(source_id); motion_it != mAnimationSources.end(); )
	{
		gAgent.sendAnimationRequest(motion_it->second, ANIM_REQUEST_STOP);
		mAnimationSources.erase(motion_it++);
	}


	LLViewerObject* object = gObjectList.findObject(source_id);
	if (object)
	{
		object->setFlagsWithoutUpdate(FLAGS_ANIM_SOURCE, FALSE);
	}
}

void LLVOAvatarSelf::setLocalTextureTE(U8 te, LLViewerTexture* image, U32 index)
{
	if (te >= TEX_NUM_INDICES)
	{
		llassert(0);
		return;
	}

	if (getTEImage(te)->getID() == image->getID())
	{
		return;
	}

	if (isIndexBakedTexture((ETextureIndex)te))
	{
		llassert(0);
		return;
	}

	setTEImage(te, image);
}

//virtual
void LLVOAvatarSelf::removeMissingBakedTextures()
{	
	BOOL removed = FALSE;
	for (U32 i = 0; i < mBakedTextureDatas.size(); i++)
	{
		const S32 te = mBakedTextureDatas[i].mTextureIndex;
		const LLViewerTexture* tex = getTEImage(te);

		// Replace with default if we can't find the asset, assuming the
		// default is actually valid (which it should be unless something
		// is seriously wrong).
		if (!tex || tex->isMissingAsset())
		{
			LLViewerTexture *imagep = LLViewerTextureManager::getFetchedTexture(IMG_DEFAULT_AVATAR);
			if (imagep && imagep != tex)
			{
				setTEImage(te, imagep);
				removed = TRUE;
			}
		}
	}

	if (removed)
	{
		for (U32 i = 0; i < mBakedTextureDatas.size(); i++)
		{
			LLViewerTexLayerSet *layerset = getTexLayerSet(i);
			layerset->setUpdatesEnabled(TRUE);
			// <FS:Ansariel> [Legacy Bake]
			//invalidateComposite(layerset);
			invalidateComposite(layerset, FALSE);
		}
		updateMeshTextures();
		// <FS:Ansariel> [Legacy Bake]
		if (getRegion() && !getRegion()->getCentralBakeVersion())
		{
			requestLayerSetUploads();
		}
		// </FS:Ansariel> [Legacy Bake]
	}
}
// <FS:Beq> Check whether the BOM capability is different to last time we changed region (even across login)
void LLVOAvatarSelf::checkBOMRebakeRequired()
{
	if(!getRegion())
	{
		auto newBOMStatus = getRegion()->bakesOnMeshEnabled();
		if(!gSavedSettings.getBOOL("CurrentlyUsingBakesOnMesh") != newBOMStatus)
		{
			// force a rebake when the last grid we were on (including previous login) had different BOM support
			// This replicates forceAppearanceUpdate rather than pulling in the whole of llavatarself.
			if(!LLGridManager::instance().isInSecondLife())
			{
				doAfterInterval(boost::bind(&LLVOAvatarSelf::forceBakeAllTextures,	gAgentAvatarp.get(), true), 5.0);
			}
			// update the setting even if we are in SL so that switch SL to OS and back 
			gSavedSettings.setBOOL("CurrentlyUsingBakesOnMesh", newBOMStatus);
		}
	}
}
// </FS:Beq>

void LLVOAvatarSelf::onSimulatorFeaturesReceived(const LLUUID& region_id)
{
	LL_INFOS("Avatar") << "simulator features received, setting hover based on region props" << LL_ENDL;
	setHoverIfRegionEnabled();
	checkBOMRebakeRequired();// <FS:Beq/> BOM we may have stale cache, rebake may be needed
}

//virtual
void LLVOAvatarSelf::updateRegion(LLViewerRegion *regionp)
{
	// Save the global position
	LLVector3d global_pos_from_old_region = getPositionGlobal();

	// Change the region
	setRegion(regionp);

	if (regionp)
	{	// Set correct region-relative position from global coordinates
		setPositionGlobal(global_pos_from_old_region);

		// Diagnostic info
		//LLVector3d pos_from_new_region = getPositionGlobal();
		//LL_INFOS() << "pos_from_old_region is " << global_pos_from_old_region
		//	<< " while pos_from_new_region is " << pos_from_new_region
		//	<< LL_ENDL;

		// Update hover height, or schedule callback, based on whether
		// it's supported in this region.
		if (regionp->simulatorFeaturesReceived())
		{
			setHoverIfRegionEnabled();
			checkBOMRebakeRequired();// <FS:Beq/> BOM we may have stale cache, rebake may be needed
		}
		else
		{
			regionp->setSimulatorFeaturesReceivedCallback(boost::bind(&LLVOAvatarSelf::onSimulatorFeaturesReceived,this,_1));
		}
	}

	if (!regionp || (regionp->getHandle() != mLastRegionHandle))
	{
		if (mLastRegionHandle != 0)
		{
			++mRegionCrossingCount;
			F64Seconds delta(mRegionCrossingTimer.getElapsedTimeF32());
			record(LLStatViewer::REGION_CROSSING_TIME, delta);

			// Diagnostics
			LL_INFOS() << "Region crossing took " << (F32)(delta * 1000.0).value() << " ms " << LL_ENDL;
		}
		if (regionp)
		{
			mLastRegionHandle = regionp->getHandle();
		}
	}
	mRegionCrossingTimer.reset();
	LLViewerObject::updateRegion(regionp);
	setIsCrossingRegion(false); // <FS:Ansariel> FIRE-12004: Attachments getting lost on TP
}

//--------------------------------------------------------------------
// draw tractor beam when editing objects
//--------------------------------------------------------------------
//virtual
void LLVOAvatarSelf::idleUpdateTractorBeam()
{
	LLColor4U rgb = gLggBeamMaps.getCurrentColor(LLColor4U(gAgent.getEffectColor()));

	// <FS:Ansariel> Private point at
	static LLCachedControl<bool> private_pointat(gSavedSettings, "PrivatePointAtTarget", false);

	// This is only done for yourself (maybe it should be in the agent?)
	// <FS:Ansariel> Private point at
	//if (!needsRenderBeam() || !isBuilt())
	if (!needsRenderBeam() || !isBuilt() || private_pointat)
	// </FS:Ansariel>
	{
		mBeam = NULL;
		gLggBeamMaps.stopBeamChat();
	}
	else if (!mBeam || mBeam->isDead())
	{
		// VEFFECT: Tractor Beam
		mBeam = (LLHUDEffectSpiral *)LLHUDManager::getInstance()->createViewerEffect(LLHUDObject::LL_HUD_EFFECT_BEAM);
		mBeam->setColor(rgb);
		mBeam->setSourceObject(this);
		mBeamTimer.reset();
	}

	if (!mBeam.isNull())
	{
		LLObjectSelectionHandle selection = LLSelectMgr::getInstance()->getSelection();

		if (gAgentCamera.mPointAt.notNull())
		{
			// get point from pointat effect
			mBeam->setPositionGlobal(gAgentCamera.mPointAt->getPointAtPosGlobal());
			gLggBeamMaps.updateBeamChat(gAgentCamera.mPointAt->getPointAtPosGlobal());
			mBeam->triggerLocal();
		}
		else if (selection->getFirstRootObject() && 
				selection->getSelectType() != SELECT_TYPE_HUD)
		{
			LLViewerObject* objectp = selection->getFirstRootObject();
			mBeam->setTargetObject(objectp);
		}
		else
		{
			mBeam->setTargetObject(NULL);
			LLTool *tool = LLToolMgr::getInstance()->getCurrentTool();
			if (tool->isEditing())
			{
				if (tool->getEditingObject())
				{
					mBeam->setTargetObject(tool->getEditingObject());
				}
				else
				{
					mBeam->setPositionGlobal(tool->getEditingPointGlobal());
				}
			}
			else
			{
				const LLPickInfo& pick = gViewerWindow->getLastPick();
				mBeam->setPositionGlobal(pick.mPosGlobal);
			}
		}
		if (mBeamTimer.getElapsedTimeF32() > gLggBeamMaps.setUpAndGetDuration())
		{
			mBeam->setColor(rgb);
			mBeam->setNeedsSendToSim(TRUE);
			mBeamTimer.reset();
			gLggBeamMaps.fireCurrentBeams(mBeam, rgb);
		}
	}
}

//-----------------------------------------------------------------------------
// restoreMeshData()
//-----------------------------------------------------------------------------
// virtual
void LLVOAvatarSelf::restoreMeshData()
{
	//LL_INFOS() << "Restoring" << LL_ENDL;
	mMeshValid = TRUE;
	updateJointLODs();
	updateAttachmentVisibility(gAgentCamera.getCameraMode());

	// force mesh update as LOD might not have changed to trigger this
	gPipeline.markRebuild(mDrawable, LLDrawable::REBUILD_GEOMETRY, TRUE);
}



//-----------------------------------------------------------------------------
// updateAttachmentVisibility()
//-----------------------------------------------------------------------------
void LLVOAvatarSelf::updateAttachmentVisibility(U32 camera_mode)
{
	for (attachment_map_t::iterator iter = mAttachmentPoints.begin(); 
		 iter != mAttachmentPoints.end();
		 ++iter)
	{
		LLViewerJointAttachment* attachment = iter->second;
		// <FS:Ansariel> Possible crash fix
		if (!attachment)
		{
			continue;
		}
		// </FS:Ansariel>
		if (attachment->getIsHUDAttachment())
		{
			attachment->setAttachmentVisibility(TRUE);
		}
		else
		{
// [RLVa:KB] - Checked: RLVa-2.0.2
			bool fRlvCanShowAttachment = true;
			if (rlv_handler_t::isEnabled())
			{
				fRlvCanShowAttachment =
					(!gRlvHandler.hasBehaviour(RLV_BHVR_SHOWSELF)) &&
					( (!gRlvHandler.hasBehaviour(RLV_BHVR_SHOWSELFHEAD)) || (RLV_ATTACHGROUP_HEAD != rlvAttachGroupFromIndex(attachment->getGroup())) );
			}
// [/RLVa:KB]

			switch (camera_mode)
			{
				case CAMERA_MODE_MOUSELOOK:
					if (LLVOAvatar::sVisibleInFirstPerson && attachment->getVisibleInFirstPerson())
					{
// [RLVa:KB] - Checked: RLVa-2.0.2
						attachment->setAttachmentVisibility(fRlvCanShowAttachment);
// [/RLVa:KB]
//						attachment->setAttachmentVisibility(TRUE);
					}
					else
					{
						attachment->setAttachmentVisibility(FALSE);
					}
					break;
				default:
// [RLVa:KB] - Checked: RLVa-2.0.2
					attachment->setAttachmentVisibility(fRlvCanShowAttachment);
// [/RLVa:KB]
//					attachment->setAttachmentVisibility(TRUE);
					break;
			}
		}
	}
}

//-----------------------------------------------------------------------------
// updatedWearable( LLWearableType::EType type )
// forces an update to any baked textures relevant to type.
// will force an upload of the resulting bake if the second parameter is TRUE
//-----------------------------------------------------------------------------
// <FS:Ansariel> [Legacy Bake]
//void LLVOAvatarSelf::wearableUpdated(LLWearableType::EType type)
void LLVOAvatarSelf::wearableUpdated(LLWearableType::EType type, BOOL upload_result)
{
	for (LLAvatarAppearanceDictionary::BakedTextures::const_iterator baked_iter = sAvatarDictionary->getBakedTextures().begin();
		 baked_iter != sAvatarDictionary->getBakedTextures().end();
		 ++baked_iter)
	{
		const LLAvatarAppearanceDictionary::BakedEntry *baked_dict = baked_iter->second;
		const LLAvatarAppearanceDefines::EBakedTextureIndex index = baked_iter->first;

		if (baked_dict)
		{
			for (LLAvatarAppearanceDefines::wearables_vec_t::const_iterator type_iter = baked_dict->mWearables.begin();
				type_iter != baked_dict->mWearables.end();
				 ++type_iter)
			{
				const LLWearableType::EType comp_type = *type_iter;
				if (comp_type == type)
				{
					LLViewerTexLayerSet *layerset = getLayerSet(index);
					if (layerset)
					{
						layerset->setUpdatesEnabled(true);
						// <FS:Ansariel> [Legacy Bake]
						//invalidateComposite(layerset);
						invalidateComposite(layerset, upload_result);
					}
					break;
				}
			}
		}
	}

	// </FS:Ansariel> [Legacy Bake]
	// Physics type has no associated baked textures, but change of params needs to be sent to
	// other avatars.
	if (type == LLWearableType::WT_PHYSICS)
	{
		gAgent.sendAgentSetAppearance();
	}
	// <FS:Ansariel> [Legacy Bake]
}

//-----------------------------------------------------------------------------
// isWearingAttachment()
//-----------------------------------------------------------------------------
BOOL LLVOAvatarSelf::isWearingAttachment(const LLUUID& inv_item_id) const
{
	const LLUUID& base_inv_item_id = gInventory.getLinkedItemID(inv_item_id);
	for (attachment_map_t::const_iterator iter = mAttachmentPoints.begin(); 
		 iter != mAttachmentPoints.end();
		 ++iter)
	{
		const LLViewerJointAttachment* attachment = iter->second;
		if (attachment->getAttachedObject(base_inv_item_id))
		{
			return TRUE;
		}
	}
	return FALSE;
}

//-----------------------------------------------------------------------------
// getWornAttachment()
//-----------------------------------------------------------------------------
LLViewerObject* LLVOAvatarSelf::getWornAttachment(const LLUUID& inv_item_id)
{
	const LLUUID& base_inv_item_id = gInventory.getLinkedItemID(inv_item_id);
	for (attachment_map_t::const_iterator iter = mAttachmentPoints.begin(); 
		 iter != mAttachmentPoints.end();
		 ++iter)
	{
		LLViewerJointAttachment* attachment = iter->second;
 		if (LLViewerObject *attached_object = attachment->getAttachedObject(base_inv_item_id))
		{
			return attached_object;
		}
	}
	return NULL;
}

// [RLVa:KB] - Checked: 2012-07-28 (RLVa-1.4.7)
boost::signals2::connection LLVOAvatarSelf::setAttachmentCallback(const attachment_signal_t::slot_type& cb)
{
	if (!mAttachmentSignal)
		mAttachmentSignal = new attachment_signal_t();
	return mAttachmentSignal->connect(cb);
}
// [/RLVa:KB]
// [RLVa:KB] - Checked: 2010-03-14 (RLVa-1.2.0a) | Modified: RLVa-1.2.0a
LLViewerJointAttachment* LLVOAvatarSelf::getWornAttachmentPoint(const LLUUID& idItem) const
{
	const LLUUID& idItemBase = gInventory.getLinkedItemID(idItem);
	for (attachment_map_t::const_iterator itAttachPt = mAttachmentPoints.begin(); itAttachPt != mAttachmentPoints.end(); ++itAttachPt)
	{
		LLViewerJointAttachment* pAttachPt = itAttachPt->second;
 		if (pAttachPt->getAttachedObject(idItemBase))
			return pAttachPt;
	}
	return NULL;
}
// [/RLVa:KB]

bool LLVOAvatarSelf::getAttachedPointName(const LLUUID& inv_item_id, std::string& name) const
{
	if (!gInventory.getItem(inv_item_id))
	{
		name = "ATTACHMENT_MISSING_ITEM";
		return false;
	}
	const LLUUID& base_inv_item_id = gInventory.getLinkedItemID(inv_item_id);
	if (!gInventory.getItem(base_inv_item_id))
	{
		name = "ATTACHMENT_MISSING_BASE_ITEM";
		return false;
	}
	for (attachment_map_t::const_iterator iter = mAttachmentPoints.begin(); 
		 iter != mAttachmentPoints.end(); 
		 ++iter)
	{
		const LLViewerJointAttachment* attachment = iter->second;
		if (attachment->getAttachedObject(base_inv_item_id))
		{
			name = attachment->getName();
			return true;
		}
	}

	name = "ATTACHMENT_NOT_ATTACHED";
	return false;
}

//virtual
const LLViewerJointAttachment *LLVOAvatarSelf::attachObject(LLViewerObject *viewer_object)
{
	const LLViewerJointAttachment *attachment = LLVOAvatar::attachObject(viewer_object);
	if (!attachment)
	{
		return 0;
	}

	updateAttachmentVisibility(gAgentCamera.getCameraMode());
	
	// Then make sure the inventory is in sync with the avatar.

	// Should just be the last object added
	if (attachment->isObjectAttached(viewer_object))
	{
		const LLUUID& attachment_id = viewer_object->getAttachmentItemID();
		LLAppearanceMgr::instance().registerAttachment(attachment_id);

		// <FS:TT> ReplaceWornItemsOnly
		gInventory.wearAttachmentsOnAvatarCheckRemove(viewer_object, attachment);
		// </FS:TT>
		// <FS:TT> Client LSL Bridge
		if (attachment->getName() == FS_BRIDGE_ATTACHMENT_POINT_NAME && gSavedSettings.getBOOL("UseLSLBridge"))
		{
			LLViewerInventoryItem* inv_object = gInventory.getItem(viewer_object->getAttachmentItemID());
			if (inv_object && inv_object->getName() == FSLSLBridge::instance().currentFullName())
			{
				FSLSLBridge::instance().processAttach(viewer_object, attachment);
			}
		}
		// </FS:TT>
		updateLODRiggedAttachments();		

// [RLVa:KB] - Checked: 2010-08-22 (RLVa-1.2.1a) | Modified: RLVa-1.2.1a
		// NOTE: RLVa event handlers should be invoked *after* LLVOAvatar::attachObject() calls LLViewerJointAttachment::addObject()
		if (mAttachmentSignal)
		{
			(*mAttachmentSignal)(viewer_object, attachment, ACTION_ATTACH);
		}
		if (rlv_handler_t::isEnabled())
		{
			RlvAttachmentLockWatchdog::instance().onAttach(viewer_object, attachment);
			gRlvHandler.onAttach(viewer_object, attachment);

			if ( (attachment->getIsHUDAttachment()) && (!gRlvAttachmentLocks.hasLockedHUD()) )
				gRlvAttachmentLocks.updateLockedHUD();
		}
// [/RLVa:KB]
	}

	return attachment;
}

//virtual
BOOL LLVOAvatarSelf::detachObject(LLViewerObject *viewer_object)
{
	const LLUUID attachment_id = viewer_object->getAttachmentItemID();

// [RLVa:KB] - Checked: 2010-03-05 (RLVa-1.2.0a) | Added: RLVa-1.2.0a
	// NOTE: RLVa event handlers should be invoked *before* LLVOAvatar::detachObject() calls LLViewerJointAttachment::removeObject()
	//if (rlv_handler_t::isEnabled())
	//{
	//	for (attachment_map_t::const_iterator itAttachPt = mAttachmentPoints.begin(); itAttachPt != mAttachmentPoints.end(); ++itAttachPt)
	//	{
	//		const LLViewerJointAttachment* pAttachPt = itAttachPt->second;
	//		if (pAttachPt->isObjectAttached(viewer_object))
	//		{
	// <FS:TT> Client LSL Bridge - moving the rlv check to get the pAttachPt for the bridge
	const LLViewerJointAttachment* pAttachPt = NULL;
	for (attachment_map_t::const_iterator itAttachPt = mAttachmentPoints.begin(); itAttachPt != mAttachmentPoints.end(); ++itAttachPt)
	{
		pAttachPt = itAttachPt->second;
		if (pAttachPt->isObjectAttached(viewer_object))
		{
			if (rlv_handler_t::isEnabled())
			{
	// </FS:TT>
				RlvAttachmentLockWatchdog::instance().onDetach(viewer_object, pAttachPt);
				gRlvHandler.onDetach(viewer_object, pAttachPt);
			}
			if (mAttachmentSignal)
			{
				(*mAttachmentSignal)(viewer_object, pAttachPt, ACTION_DETACH);
			}

			// <FS:TT> Client LSL Bridge
			if (pAttachPt->getName() == FS_BRIDGE_ATTACHMENT_POINT_NAME)
			{
				LLViewerInventoryItem* inv_object = gInventory.getItem(viewer_object->getAttachmentItemID());
				if (inv_object && inv_object->getName() == FSLSLBridge::instance().currentFullName())
				{
					FSLSLBridge::instance().processDetach(viewer_object, pAttachPt);
				}
			}
			// </FS:TT>
			break;
		}
	}
// [/RLVa:KB]

	if ( LLVOAvatar::detachObject(viewer_object) )
	{
		// the simulator should automatically handle permission revocation
		
		stopMotionFromSource(attachment_id);
		LLFollowCamMgr::getInstance()->setCameraActive(viewer_object->getID(), FALSE);
		
		LLViewerObject::const_child_list_t& child_list = viewer_object->getChildren();
		for (LLViewerObject::child_list_t::const_iterator iter = child_list.begin();
			 iter != child_list.end(); 
			 ++iter)
		{
			LLViewerObject* child_objectp = *iter;
			// the simulator should automatically handle
			// permissions revocation
			
			stopMotionFromSource(child_objectp->getID());
			LLFollowCamMgr::getInstance()->setCameraActive(child_objectp->getID(), FALSE);
		}
		
		// Make sure the inventory is in sync with the avatar.

		// Update COF contents, don't trigger appearance update.
		if (!isValid())
		{
			LL_INFOS() << "removeItemLinks skipped, avatar is under destruction" << LL_ENDL;
		}
		else
		{
			LLAppearanceMgr::instance().unregisterAttachment(attachment_id);
		}
		
// [RLVa:KB] - Checked: 2010-08-22 (RLVa-1.2.1a) | Added: RLVa-1.2.1a
		if ( (rlv_handler_t::isEnabled()) && (viewer_object->isHUDAttachment()) && (gRlvAttachmentLocks.hasLockedHUD()) )
			gRlvAttachmentLocks.updateLockedHUD();
// [/RLVa:KB]

		return TRUE;
	}
	return FALSE;
}

// static
BOOL LLVOAvatarSelf::detachAttachmentIntoInventory(const LLUUID &item_id)
{
	LLInventoryItem* item = gInventory.getItem(item_id);
//	if (item)
// [RLVa:KB] - Checked: 2010-09-04 (RLVa-1.2.1c) | Added: RLVa-1.2.1c
	if ( (item) && (((!rlv_handler_t::isEnabled()) || (gRlvAttachmentLocks.canDetach(item))) ||
		FSLSLBridge::instance().canDetach(item->getUUID())) )
// [/RLVa:KB]
	{
		gMessageSystem->newMessageFast(_PREHASH_DetachAttachmentIntoInv);
		gMessageSystem->nextBlockFast(_PREHASH_ObjectData);
		gMessageSystem->addUUIDFast(_PREHASH_AgentID, gAgent.getID());
		gMessageSystem->addUUIDFast(_PREHASH_ItemID, item_id);
		gMessageSystem->sendReliable(gAgent.getRegionHost());
		
		// This object might have been selected, so let the selection manager know it's gone now
		LLViewerObject *found_obj = gObjectList.findObject(item_id);
		if (found_obj)
		{
			LLSelectMgr::getInstance()->remove(found_obj);
		}

		// Error checking in case this object was attached to an invalid point
		// In that case, just remove the item from COF preemptively since detach 
		// will fail.
		if (isAgentAvatarValid())
		{
			const LLViewerObject *attached_obj = gAgentAvatarp->getWornAttachment(item_id);
			if (!attached_obj)
			{
				LLAppearanceMgr::instance().removeCOFItemLinks(item_id);
			}
		}
		return TRUE;
	}
	return FALSE;
}

U32 LLVOAvatarSelf::getNumWearables(LLAvatarAppearanceDefines::ETextureIndex i) const
{
	LLWearableType::EType type = sAvatarDictionary->getTEWearableType(i);
	return gAgentWearables.getWearableCount(type);
}

// virtual
void LLVOAvatarSelf::localTextureLoaded(BOOL success, LLViewerFetchedTexture *src_vi, LLImageRaw* src_raw, LLImageRaw* aux_src, S32 discard_level, BOOL final, void* userdata)
{	

	const LLUUID& src_id = src_vi->getID();
	LLAvatarTexData *data = (LLAvatarTexData *)userdata;
	ETextureIndex index = data->mIndex;
	if (!isIndexLocalTexture(index)) return;

	LLLocalTextureObject *local_tex_obj = getLocalTextureObject(index, 0);

	// fix for EXT-268. Preventing using of NULL pointer
	if(NULL == local_tex_obj)
	{
		LL_WARNS("TAG") << "There is no Local Texture Object with index: " << index 
			<< ", final: " << final
			<< LL_ENDL;
		return;
	}
	if (success)
	{
		if (!local_tex_obj->getBakedReady() &&
			local_tex_obj->getImage() != NULL &&
			(local_tex_obj->getID() == src_id) &&
			discard_level < local_tex_obj->getDiscard())
		{
			local_tex_obj->setDiscard(discard_level);
			requestLayerSetUpdate(index);
			if (isEditingAppearance())
			{
				LLVisualParamHint::requestHintUpdates();
			}
			updateMeshTextures();
		}
	}
	else if (final)
	{
		// Failed: asset is missing
		if (!local_tex_obj->getBakedReady() &&
			local_tex_obj->getImage() != NULL &&
			local_tex_obj->getImage()->getID() == src_id)
		{
			local_tex_obj->setDiscard(0);
			requestLayerSetUpdate(index);
			updateMeshTextures();
		}
	}
}

// virtual
BOOL LLVOAvatarSelf::getLocalTextureGL(ETextureIndex type, LLViewerTexture** tex_pp, U32 index) const
{
	*tex_pp = NULL;

	if (!isIndexLocalTexture(type)) return FALSE;
	if (getLocalTextureID(type, index) == IMG_DEFAULT_AVATAR) return TRUE;

	const LLLocalTextureObject *local_tex_obj = getLocalTextureObject(type, index);
	if (!local_tex_obj)
	{
		return FALSE;
	}
	*tex_pp = dynamic_cast<LLViewerTexture*> (local_tex_obj->getImage());
	return TRUE;
}

LLViewerFetchedTexture* LLVOAvatarSelf::getLocalTextureGL(LLAvatarAppearanceDefines::ETextureIndex type, U32 index) const
{
	if (!isIndexLocalTexture(type))
	{
		return NULL;
	}

	const LLLocalTextureObject *local_tex_obj = getLocalTextureObject(type, index);
	if (!local_tex_obj)
	{
		return NULL;
	}
	if (local_tex_obj->getID() == IMG_DEFAULT_AVATAR)
	{
		return LLViewerTextureManager::getFetchedTexture(IMG_DEFAULT_AVATAR);
	}
	return dynamic_cast<LLViewerFetchedTexture*> (local_tex_obj->getImage());
}

const LLUUID& LLVOAvatarSelf::getLocalTextureID(ETextureIndex type, U32 index) const
{
	if (!isIndexLocalTexture(type)) return IMG_DEFAULT_AVATAR;

	const LLLocalTextureObject *local_tex_obj = getLocalTextureObject(type, index);
	if (local_tex_obj && local_tex_obj->getImage() != NULL)
	{
		return local_tex_obj->getImage()->getID();
	}
	return IMG_DEFAULT_AVATAR;
} 


//-----------------------------------------------------------------------------
// isLocalTextureDataAvailable()
// Returns true if at least the lowest quality discard level exists for every texture
// in the layerset.
//-----------------------------------------------------------------------------
BOOL LLVOAvatarSelf::isLocalTextureDataAvailable(const LLViewerTexLayerSet* layerset) const
{
	/* if (layerset == mBakedTextureDatas[BAKED_HEAD].mTexLayerSet)
	   return getLocalDiscardLevel(TEX_HEAD_BODYPAINT) >= 0; */
	for (LLAvatarAppearanceDictionary::BakedTextures::const_iterator baked_iter = sAvatarDictionary->getBakedTextures().begin();
		 baked_iter != sAvatarDictionary->getBakedTextures().end();
		 ++baked_iter)
	{
		const EBakedTextureIndex baked_index = baked_iter->first;
		if (layerset == mBakedTextureDatas[baked_index].mTexLayerSet)
		{
			BOOL ret = true;
			const LLAvatarAppearanceDictionary::BakedEntry *baked_dict = baked_iter->second;
			for (texture_vec_t::const_iterator local_tex_iter = baked_dict->mLocalTextures.begin();
				 local_tex_iter != baked_dict->mLocalTextures.end();
				 ++local_tex_iter)
			{
				const ETextureIndex tex_index = *local_tex_iter;
				const LLWearableType::EType wearable_type = sAvatarDictionary->getTEWearableType(tex_index);
				const U32 wearable_count = gAgentWearables.getWearableCount(wearable_type);
				for (U32 wearable_index = 0; wearable_index < wearable_count; wearable_index++)
				{
					BOOL tex_avail = (getLocalDiscardLevel(tex_index, wearable_index) >= 0);
					ret &= tex_avail;
				}
			}
			return ret;
		}
	}
	llassert(0);
	return FALSE;
}

//-----------------------------------------------------------------------------
// virtual
// isLocalTextureDataFinal()
// Returns true if the highest quality discard level exists for every texture
// in the layerset.
//-----------------------------------------------------------------------------
BOOL LLVOAvatarSelf::isLocalTextureDataFinal(const LLViewerTexLayerSet* layerset) const
{
	// <FS:Ansariel> Replace frequently called gSavedSettings
	//const U32 desired_tex_discard_level = gSavedSettings.getU32("TextureDiscardLevel"); 
	static LLCachedControl<U32> sTextureDiscardLevel(gSavedSettings, "TextureDiscardLevel");
	const U32 desired_tex_discard_level = sTextureDiscardLevel();
	// </FS:Ansariel>
	// const U32 desired_tex_discard_level = 0; // hack to not bake textures on lower discard levels.

	for (U32 i = 0; i < mBakedTextureDatas.size(); i++)
	{
		if (layerset == mBakedTextureDatas[i].mTexLayerSet)
		{
			const LLAvatarAppearanceDictionary::BakedEntry *baked_dict = sAvatarDictionary->getBakedTexture((EBakedTextureIndex)i);
			for (texture_vec_t::const_iterator local_tex_iter = baked_dict->mLocalTextures.begin();
				 local_tex_iter != baked_dict->mLocalTextures.end();
				 ++local_tex_iter)
			{
				const ETextureIndex tex_index = *local_tex_iter;
				const LLWearableType::EType wearable_type = sAvatarDictionary->getTEWearableType(tex_index);
				const U32 wearable_count = gAgentWearables.getWearableCount(wearable_type);
				for (U32 wearable_index = 0; wearable_index < wearable_count; wearable_index++)
				{
					S32 local_discard_level = getLocalDiscardLevel(*local_tex_iter, wearable_index);
					if ((local_discard_level > (S32)(desired_tex_discard_level)) ||
						(local_discard_level < 0 ))
					{
						return FALSE;
					}
				}
			}
			return TRUE;
		}
	}
	llassert(0);
	return FALSE;
}


BOOL LLVOAvatarSelf::isAllLocalTextureDataFinal() const
{
	// <FS:Ansariel> Replace frequently called gSavedSettings
	//const U32 desired_tex_discard_level = gSavedSettings.getU32("TextureDiscardLevel"); 
	static LLCachedControl<U32> sTextureDiscardLevel(gSavedSettings, "TextureDiscardLevel");
	const U32 desired_tex_discard_level = sTextureDiscardLevel();
	// </FS:Ansariel>
	// const U32 desired_tex_discard_level = 0; // hack to not bake textures on lower discard levels

	for (U32 i = 0; i < mBakedTextureDatas.size(); i++)
	{
		const LLAvatarAppearanceDictionary::BakedEntry *baked_dict = sAvatarDictionary->getBakedTexture((EBakedTextureIndex)i);
		for (texture_vec_t::const_iterator local_tex_iter = baked_dict->mLocalTextures.begin();
			 local_tex_iter != baked_dict->mLocalTextures.end();
			 ++local_tex_iter)
		{
			const ETextureIndex tex_index = *local_tex_iter;
			const LLWearableType::EType wearable_type = sAvatarDictionary->getTEWearableType(tex_index);
			const U32 wearable_count = gAgentWearables.getWearableCount(wearable_type);
			for (U32 wearable_index = 0; wearable_index < wearable_count; wearable_index++)
			{
				S32 local_discard_level = getLocalDiscardLevel(*local_tex_iter, wearable_index);
				if ((local_discard_level > (S32)(desired_tex_discard_level)) ||
					(local_discard_level < 0 ))
				{
					return FALSE;
				}
			}
		}
	}
	return TRUE;
}

BOOL LLVOAvatarSelf::isTextureDefined(LLAvatarAppearanceDefines::ETextureIndex type, U32 index) const
{
	LLUUID id;
	BOOL isDefined = TRUE;
	if (isIndexLocalTexture(type))
	{
		const LLWearableType::EType wearable_type = sAvatarDictionary->getTEWearableType(type);
		const U32 wearable_count = gAgentWearables.getWearableCount(wearable_type);
		if (index >= wearable_count)
		{
			// invalid index passed in. check all textures of a given type
			for (U32 wearable_index = 0; wearable_index < wearable_count; wearable_index++)
			{
				id = getLocalTextureID(type, wearable_index);
				isDefined &= (id != IMG_DEFAULT_AVATAR && id != IMG_DEFAULT);
			}
		}
		else
		{
			id = getLocalTextureID(type, index);
			isDefined &= (id != IMG_DEFAULT_AVATAR && id != IMG_DEFAULT);
		}
	}
	else
	{
		id = getTEImage(type)->getID();
		isDefined &= (id != IMG_DEFAULT_AVATAR && id != IMG_DEFAULT);
	}
	
	return isDefined;
}

//virtual
BOOL LLVOAvatarSelf::isTextureVisible(LLAvatarAppearanceDefines::ETextureIndex type, U32 index) const
{
	if (isIndexBakedTexture(type))
	{
		return LLVOAvatar::isTextureVisible(type, (U32)0);
	}

	LLUUID tex_id = getLocalTextureID(type,index);
	return (tex_id != IMG_INVISIBLE) 
			|| (LLDrawPoolAlpha::sShowDebugAlpha);
}

//virtual
BOOL LLVOAvatarSelf::isTextureVisible(LLAvatarAppearanceDefines::ETextureIndex type, LLViewerWearable *wearable) const
{
	if (isIndexBakedTexture(type))
	{
		return LLVOAvatar::isTextureVisible(type);
	}

	U32 index;
	if (gAgentWearables.getWearableIndex(wearable,index))
	{
		return isTextureVisible(type,index);
	}
	else
	{
		LL_WARNS() << "Wearable not found" << LL_ENDL;
		return FALSE;
	}
}

bool LLVOAvatarSelf::areTexturesCurrent() const
{
	// <FS:Ansariel> [Legacy Bake]
	//return gAgentWearables.areWearablesLoaded();
	return !hasPendingBakedUploads() && gAgentWearables.areWearablesLoaded();
}

// <FS:Ansariel> [Legacy Bake]
//void LLVOAvatarSelf::invalidateComposite( LLTexLayerSet* layerset)
void LLVOAvatarSelf::invalidateComposite( LLTexLayerSet* layerset, BOOL upload_result)
{
	LLViewerTexLayerSet *layer_set = dynamic_cast<LLViewerTexLayerSet*>(layerset);
	if( !layer_set || !layer_set->getUpdatesEnabled() )
	{
		return;
	}
	// LL_INFOS() << "LLVOAvatar::invalidComposite() " << layerset->getBodyRegionName() << LL_ENDL;

	layer_set->requestUpdate();
	layer_set->invalidateMorphMasks();

	// <FS:Ansariel> [Legacy Bake]
	if( upload_result  && (getRegion() && !getRegion()->getCentralBakeVersion()))
	{
		llassert(isSelf());

		ETextureIndex baked_te = getBakedTE( layer_set );
		setTEImage( baked_te, LLViewerTextureManager::getFetchedTexture(IMG_DEFAULT_AVATAR) );
		layer_set->requestUpload();
		updateMeshTextures();
	}
	// </FS:Ansariel> [Legacy Bake]
}

void LLVOAvatarSelf::invalidateAll()
{
	for (U32 i = 0; i < mBakedTextureDatas.size(); i++)
	{
		LLViewerTexLayerSet *layerset = getTexLayerSet(i);
		// <FS:Ansariel> [Legacy Bake]
		//invalidateComposite(layerset);
		invalidateComposite(layerset, TRUE);
	}
	//mDebugSelfLoadTimer.reset();
}

//-----------------------------------------------------------------------------
// setCompositeUpdatesEnabled()
//-----------------------------------------------------------------------------
void LLVOAvatarSelf::setCompositeUpdatesEnabled( bool b )
{
	for (U32 i = 0; i < mBakedTextureDatas.size(); i++)
	{
		setCompositeUpdatesEnabled(i, b);
	}
}

void LLVOAvatarSelf::setCompositeUpdatesEnabled(U32 index, bool b)
{
	LLViewerTexLayerSet *layerset = getTexLayerSet(index);
	if (layerset )
	{
		layerset->setUpdatesEnabled( b );
	}
}

bool LLVOAvatarSelf::isCompositeUpdateEnabled(U32 index)
{
	LLViewerTexLayerSet *layerset = getTexLayerSet(index);
	if (layerset)
	{
		return layerset->getUpdatesEnabled();
	}
	return false;
}

void LLVOAvatarSelf::setupComposites()
{
	for (U32 i = 0; i < mBakedTextureDatas.size(); i++)
	{
		ETextureIndex tex_index = mBakedTextureDatas[i].mTextureIndex;
		BOOL layer_baked = isTextureDefined(tex_index, gAgentWearables.getWearableCount(tex_index));
		LLViewerTexLayerSet *layerset = getTexLayerSet(i);
		if (layerset)
		{
			layerset->setUpdatesEnabled(!layer_baked);
		}
	}
}

void LLVOAvatarSelf::updateComposites()
{
	for (U32 i = 0; i < mBakedTextureDatas.size(); i++)
	{
		LLViewerTexLayerSet *layerset = getTexLayerSet(i);
		if (layerset 
			&& ((i != BAKED_SKIRT) || isWearingWearableType(LLWearableType::WT_SKIRT)))
		{
			layerset->updateComposite();
		}
	}
}

// virtual
S32 LLVOAvatarSelf::getLocalDiscardLevel(ETextureIndex type, U32 wearable_index) const
{
	if (!isIndexLocalTexture(type)) return FALSE;

	const LLLocalTextureObject *local_tex_obj = getLocalTextureObject(type, wearable_index);
	if (local_tex_obj)
	{
		const LLViewerFetchedTexture* image = dynamic_cast<LLViewerFetchedTexture*>( local_tex_obj->getImage() );
		if (type >= 0
			&& local_tex_obj->getID() != IMG_DEFAULT_AVATAR
			&& !image->isMissingAsset())
		{
			return image->getDiscardLevel();
		}
		else
		{
			// We don't care about this (no image associated with the layer) treat as fully loaded.
			return 0;
		}
	}
	return 0;
}

// virtual
// Counts the memory footprint of local textures.
void LLVOAvatarSelf::getLocalTextureByteCount(S32* gl_bytes) const
{
	*gl_bytes = 0;
	for (S32 type = 0; type < TEX_NUM_INDICES; type++)
	{
		if (!isIndexLocalTexture((ETextureIndex)type)) continue;
		U32 max_tex = getNumWearables((ETextureIndex) type);
		for (U32 num = 0; num < max_tex; num++)
		{
			const LLLocalTextureObject *local_tex_obj = getLocalTextureObject((ETextureIndex) type, num);
			if (local_tex_obj)
			{
				const LLViewerFetchedTexture* image_gl = dynamic_cast<LLViewerFetchedTexture*>( local_tex_obj->getImage() );
				if (image_gl)
				{
					S32 bytes = (S32)image_gl->getWidth() * image_gl->getHeight() * image_gl->getComponents();
					
					if (image_gl->hasGLTexture())
					{
						*gl_bytes += bytes;
					}
				}
			}
		}
	}
}

// virtual 
void LLVOAvatarSelf::setLocalTexture(ETextureIndex type, LLViewerTexture* src_tex, BOOL baked_version_ready, U32 index)
{
	if (!isIndexLocalTexture(type)) return;

	LLViewerFetchedTexture* tex = LLViewerTextureManager::staticCastToFetchedTexture(src_tex, TRUE) ;
	if(!tex)
	{
		return ;
	}

	S32 desired_discard = isSelf() ? 0 : 2;
	LLLocalTextureObject *local_tex_obj = getLocalTextureObject(type,index);
	if (!local_tex_obj)
	{
		if (type >= TEX_NUM_INDICES)
		{
			LL_ERRS() << "Tried to set local texture with invalid type: (" << (U32) type << ", " << index << ")" << LL_ENDL;
			return;
		}
		LLWearableType::EType wearable_type = sAvatarDictionary->getTEWearableType(type);
		if (!gAgentWearables.getViewerWearable(wearable_type,index))
		{
			// no wearable is loaded, cannot set the texture.
			return;
		}
		gAgentWearables.addLocalTextureObject(wearable_type,type,index);
		local_tex_obj = getLocalTextureObject(type,index);
		if (!local_tex_obj)
		{
			LL_ERRS() << "Unable to create LocalTextureObject for wearable type & index: (" << (U32) wearable_type << ", " << index << ")" << LL_ENDL;
			return;
		}
		
		LLViewerTexLayerSet *layer_set = getLayerSet(type);
		if (layer_set)
		{
			layer_set->cloneTemplates(local_tex_obj, type, gAgentWearables.getViewerWearable(wearable_type,index));
		}

	}
	if (!baked_version_ready)
	{
		if (tex != local_tex_obj->getImage() || local_tex_obj->getBakedReady())
		{
			local_tex_obj->setDiscard(MAX_DISCARD_LEVEL+1);
		}
		if (tex->getID() != IMG_DEFAULT_AVATAR)
		{
			if (local_tex_obj->getDiscard() > desired_discard)
			{
				S32 tex_discard = tex->getDiscardLevel();
				if (tex_discard >= 0 && tex_discard <= desired_discard)
				{
					local_tex_obj->setDiscard(tex_discard);
					if (isSelf())
					{
						requestLayerSetUpdate(type);
						if (isEditingAppearance())
						{
							LLVisualParamHint::requestHintUpdates();
						}
					}
				}
				else
				{					
					tex->setLoadedCallback(onLocalTextureLoaded, desired_discard, TRUE, FALSE, new LLAvatarTexData(getID(), type), NULL);
				}
			}
			tex->setMinDiscardLevel(desired_discard);
		}
	}
	local_tex_obj->setImage(tex);
	local_tex_obj->setID(tex->getID());
	setBakedReady(type,baked_version_ready,index);
}

//virtual
void LLVOAvatarSelf::setBakedReady(LLAvatarAppearanceDefines::ETextureIndex type, BOOL baked_version_exists, U32 index)
{
	if (!isIndexLocalTexture(type)) return;
	LLLocalTextureObject *local_tex_obj = getLocalTextureObject(type,index);
	if (local_tex_obj)
	{
		local_tex_obj->setBakedReady( baked_version_exists );
	}
}


// virtual
void LLVOAvatarSelf::dumpLocalTextures() const
{
	LL_INFOS() << "Local Textures:" << LL_ENDL;

	/* ETextureIndex baked_equiv[] = {
	   TEX_UPPER_BAKED,
	   if (isTextureDefined(baked_equiv[i])) */
	for (LLAvatarAppearanceDictionary::Textures::const_iterator iter = sAvatarDictionary->getTextures().begin();
		 iter != sAvatarDictionary->getTextures().end();
		 ++iter)
	{
		const LLAvatarAppearanceDictionary::TextureEntry *texture_dict = iter->second;
		if (!texture_dict->mIsLocalTexture || !texture_dict->mIsUsedByBakedTexture)
			continue;

		const EBakedTextureIndex baked_index = texture_dict->mBakedTextureIndex;
		const ETextureIndex baked_equiv = sAvatarDictionary->getBakedTexture(baked_index)->mTextureIndex;

		const std::string &name = texture_dict->mName;
		const LLLocalTextureObject *local_tex_obj = getLocalTextureObject(iter->first, 0);
		// index is baked texture - index is not relevant. putting in 0 as placeholder
		if (isTextureDefined(baked_equiv, 0))
		{
#if LL_RELEASE_FOR_DOWNLOAD
			// End users don't get to trivially see avatar texture IDs, makes textures
			// easier to steal. JC
			LL_INFOS() << "LocTex " << name << ": Baked " << LL_ENDL;
#else
			LL_INFOS() << "LocTex " << name << ": Baked " << getTEImage(baked_equiv)->getID() << LL_ENDL;
#endif
		}
		else if (local_tex_obj && local_tex_obj->getImage() != NULL)
		{
			if (local_tex_obj->getImage()->getID() == IMG_DEFAULT_AVATAR)
			{
				LL_INFOS() << "LocTex " << name << ": None" << LL_ENDL;
			}
			else
			{
				const LLViewerFetchedTexture* image = dynamic_cast<LLViewerFetchedTexture*>( local_tex_obj->getImage() );

				LL_INFOS() << "LocTex " << name << ": "
						<< "Discard " << image->getDiscardLevel() << ", "
						<< "(" << image->getWidth() << ", " << image->getHeight() << ") " 
#if !LL_RELEASE_FOR_DOWNLOAD
					// End users don't get to trivially see avatar texture IDs,
					// makes textures easier to steal
						<< image->getID() << " "
#endif
						<< "Priority: " << image->getDecodePriority()
						<< LL_ENDL;
			}
		}
		else
		{
			LL_INFOS() << "LocTex " << name << ": No LLViewerTexture" << LL_ENDL;
		}
	}
}

//-----------------------------------------------------------------------------
// static 
// onLocalTextureLoaded()
//-----------------------------------------------------------------------------

void LLVOAvatarSelf::onLocalTextureLoaded(BOOL success, LLViewerFetchedTexture *src_vi, LLImageRaw* src_raw, LLImageRaw* aux_src, S32 discard_level, BOOL final, void* userdata)
{
	LLAvatarTexData *data = (LLAvatarTexData *)userdata;
	LLVOAvatarSelf *self = (LLVOAvatarSelf *)gObjectList.findObject(data->mAvatarID);
	if (self)
	{
		// We should only be handling local textures for ourself
		self->localTextureLoaded(success, src_vi, src_raw, aux_src, discard_level, final, userdata);
	}
	// ensure data is cleaned up
	if (final || !success)
	{
		delete data;
	}
}

/*virtual*/	void LLVOAvatarSelf::setImage(const U8 te, LLViewerTexture *imagep, const U32 index)
{
	if (isIndexLocalTexture((ETextureIndex)te))
	{
		setLocalTexture((ETextureIndex)te, imagep, FALSE ,index);
	}
	else 
	{
		setTEImage(te,imagep);
	}
}

/*virtual*/ LLViewerTexture* LLVOAvatarSelf::getImage(const U8 te, const U32 index) const
{
	if (isIndexLocalTexture((ETextureIndex)te))
	{
		return getLocalTextureGL((ETextureIndex)te,index);
	}
	else 
	{
		return getTEImage(te);
	}
}


// static
void LLVOAvatarSelf::dumpTotalLocalTextureByteCount()
{
	S32 gl_bytes = 0;
	gAgentAvatarp->getLocalTextureByteCount(&gl_bytes);
	LL_INFOS() << "Total Avatar LocTex GL:" << (gl_bytes/1024) << "KB" << LL_ENDL;
}

bool LLVOAvatarSelf::getIsCloud() const
{
	// Let people know why they're clouded without spamming them into oblivion.
	bool do_warn = false;
	static LLTimer time_since_notice;
	F32 update_freq = 30.0;
	if (time_since_notice.getElapsedTimeF32() > update_freq)
	{
		time_since_notice.reset();
		do_warn = true;
	}
	
	// do we have our body parts?
	S32 shape_count = gAgentWearables.getWearableCount(LLWearableType::WT_SHAPE);
	S32 hair_count = gAgentWearables.getWearableCount(LLWearableType::WT_HAIR);
	S32 eye_count = gAgentWearables.getWearableCount(LLWearableType::WT_EYES);
	S32 skin_count = gAgentWearables.getWearableCount(LLWearableType::WT_SKIN);
	if (!shape_count || !hair_count || !eye_count || !skin_count)
	{
		if (do_warn)
		{
			LL_INFOS() << "Self is clouded due to missing one or more required body parts: "
					<< (shape_count ? "" : "SHAPE ")
					<< (hair_count ? "" : "HAIR ")
					<< (eye_count ? "" : "EYES ")
					<< (skin_count ? "" : "SKIN ")
					<< LL_ENDL;
		}
		return true;
	}

	if (!isTextureDefined(TEX_HAIR, 0))
	{
		if (do_warn)
		{
			LL_INFOS() << "Self is clouded because of no hair texture" << LL_ENDL;
		}
		return true;
	}

	if (!mPreviousFullyLoaded)
	{
		if (!isLocalTextureDataAvailable(getLayerSet(BAKED_LOWER)) &&
			(!isTextureDefined(TEX_LOWER_BAKED, 0)))
		{
			if (do_warn)
			{
				LL_INFOS() << "Self is clouded because lower textures not baked" << LL_ENDL;
			}
			return true;
		}

		if (!isLocalTextureDataAvailable(getLayerSet(BAKED_UPPER)) &&
			(!isTextureDefined(TEX_UPPER_BAKED, 0)))
		{
			if (do_warn)
			{
				LL_INFOS() << "Self is clouded because upper textures not baked" << LL_ENDL;
			}
			return true;
		}

		for (U32 i = 0; i < mBakedTextureDatas.size(); i++)
		{
			if (i == BAKED_SKIRT && !isWearingWearableType(LLWearableType::WT_SKIRT))
				continue;

			const BakedTextureData& texture_data = mBakedTextureDatas[i];
			if (!isTextureDefined(texture_data.mTextureIndex, 0))
				continue;

			// Check for the case that texture is defined but not sufficiently loaded to display anything.
			const LLViewerTexture* baked_img = getImage( texture_data.mTextureIndex, 0 );
			if (!baked_img || !baked_img->hasGLTexture())
			{
				if (do_warn)
				{
					LL_INFOS() << "Self is clouded because texture at index " << i
							<< " (texture index is " << texture_data.mTextureIndex << ") is not loaded" << LL_ENDL;
				}
				return true;
			}
		}

		LL_DEBUGS() << "Avatar de-clouded" << LL_ENDL;
	}
	return false;
}

/*static*/
void LLVOAvatarSelf::debugOnTimingLocalTexLoaded(BOOL success, LLViewerFetchedTexture *src_vi, LLImageRaw* src, LLImageRaw* aux_src, S32 discard_level, BOOL final, void* userdata)
{
	if (gAgentAvatarp.notNull())
	{
		gAgentAvatarp->debugTimingLocalTexLoaded(success, src_vi, src, aux_src, discard_level, final, userdata);
	}
}

void LLVOAvatarSelf::debugTimingLocalTexLoaded(BOOL success, LLViewerFetchedTexture *src_vi, LLImageRaw* src, LLImageRaw* aux_src, S32 discard_level, BOOL final, void* userdata)
{
	LLAvatarTexData *data = (LLAvatarTexData *)userdata;
	if (!data)
	{
		return;
	}

	ETextureIndex index = data->mIndex;
	
	if (index < 0 || index >= TEX_NUM_INDICES)
	{
		return;
	}

	if (discard_level >=0 && discard_level <= MAX_DISCARD_LEVEL) // ignore discard level -1, as it means we have no data.
	{
		mDebugTextureLoadTimes[(U32)index][(U32)discard_level] = mDebugSelfLoadTimer.getElapsedTimeF32();
	}
	if (final)
	{
		delete data;
	}
}

void LLVOAvatarSelf::debugBakedTextureUpload(EBakedTextureIndex index, BOOL finished)
{
	U32 done = 0;
	if (finished)
	{
		done = 1;
	}
	mDebugBakedTextureTimes[index][done] = mDebugSelfLoadTimer.getElapsedTimeF32();
}

const std::string LLVOAvatarSelf::verboseDebugDumpLocalTextureDataInfo(const LLViewerTexLayerSet* layerset) const
{
	std::ostringstream outbuf;
	for (LLAvatarAppearanceDictionary::BakedTextures::const_iterator baked_iter =
			 sAvatarDictionary->getBakedTextures().begin();
		 baked_iter != sAvatarDictionary->getBakedTextures().end();
		 ++baked_iter)
	{
		const EBakedTextureIndex baked_index = baked_iter->first;
		if (layerset == mBakedTextureDatas[baked_index].mTexLayerSet)
		{
			outbuf << "baked_index: " << baked_index << "\n";
			const LLAvatarAppearanceDictionary::BakedEntry *baked_dict = baked_iter->second;
			for (texture_vec_t::const_iterator local_tex_iter = baked_dict->mLocalTextures.begin();
				 local_tex_iter != baked_dict->mLocalTextures.end();
				 ++local_tex_iter)
			{
				const ETextureIndex tex_index = *local_tex_iter;
				const std::string tex_name = sAvatarDictionary->getTexture(tex_index)->mName;
				outbuf << "  tex_index " << (S32) tex_index << " name " << tex_name << "\n";
				const LLWearableType::EType wearable_type = sAvatarDictionary->getTEWearableType(tex_index);
				const U32 wearable_count = gAgentWearables.getWearableCount(wearable_type);
				if (wearable_count > 0)
				{
					for (U32 wearable_index = 0; wearable_index < wearable_count; wearable_index++)
					{
						outbuf << "    " << LLWearableType::getTypeName(wearable_type) << " " << wearable_index << ":";
						const LLLocalTextureObject *local_tex_obj = getLocalTextureObject(tex_index, wearable_index);
						if (local_tex_obj)
						{
							LLViewerFetchedTexture* image = dynamic_cast<LLViewerFetchedTexture*>( local_tex_obj->getImage() );
							if (tex_index >= 0
								&& local_tex_obj->getID() != IMG_DEFAULT_AVATAR
								&& !image->isMissingAsset())
							{
								outbuf << " id: " << image->getID()
									   << " refs: " << image->getNumRefs()
									   << " glocdisc: " << getLocalDiscardLevel(tex_index, wearable_index)
									   << " discard: " << image->getDiscardLevel()
									   << " desired: " << image->getDesiredDiscardLevel()
									   << " decode: " << image->getDecodePriority()
									   << " addl: " << image->getAdditionalDecodePriority()
									   << " ts: " << image->getTextureState()
									   << " bl: " << image->getBoostLevel()
									   << " fl: " << image->isFullyLoaded() // this is not an accessor for mFullyLoaded - see comment there.
									   << " cl: " << (image->isFullyLoaded() && image->getDiscardLevel()==0) // "completely loaded"
									   << " mvs: " << image->getMaxVirtualSize()
									   << " mvsc: " << image->getMaxVirtualSizeResetCounter()
									   << " mem: " << image->getTextureMemory();
							}
						}
						outbuf << "\n";
					}
				}
			}
			break;
		}
	}
	return outbuf.str();
}

void LLVOAvatarSelf::dumpAllTextures() const
{
	std::string vd_text = "Local textures per baked index and wearable:\n";
	for (LLAvatarAppearanceDefines::LLAvatarAppearanceDictionary::BakedTextures::const_iterator baked_iter = sAvatarDictionary->getBakedTextures().begin();
		 baked_iter != sAvatarDictionary->getBakedTextures().end();
		 ++baked_iter)
	{
		const LLAvatarAppearanceDefines::EBakedTextureIndex baked_index = baked_iter->first;
		const LLViewerTexLayerSet *layerset = debugGetLayerSet(baked_index);
		if (!layerset) continue;
		const LLViewerTexLayerSetBuffer *layerset_buffer = layerset->getViewerComposite();
		if (!layerset_buffer) continue;
		vd_text += verboseDebugDumpLocalTextureDataInfo(layerset);
	}
	LL_DEBUGS("Avatar") << vd_text << LL_ENDL;
}

const std::string LLVOAvatarSelf::debugDumpLocalTextureDataInfo(const LLViewerTexLayerSet* layerset) const
{
	std::string text="";

	text = llformat("[Final:%d Avail:%d] ",isLocalTextureDataFinal(layerset), isLocalTextureDataAvailable(layerset));

	/* if (layerset == mBakedTextureDatas[BAKED_HEAD].mTexLayerSet)
	   return getLocalDiscardLevel(TEX_HEAD_BODYPAINT) >= 0; */
	for (LLAvatarAppearanceDictionary::BakedTextures::const_iterator baked_iter = sAvatarDictionary->getBakedTextures().begin();
		 baked_iter != sAvatarDictionary->getBakedTextures().end();
		 ++baked_iter)
	{
		const EBakedTextureIndex baked_index = baked_iter->first;
		if (layerset == mBakedTextureDatas[baked_index].mTexLayerSet)
		{
			const LLAvatarAppearanceDictionary::BakedEntry *baked_dict = baked_iter->second;
			text += llformat("%d-%s ( ",baked_index, baked_dict->mName.c_str());
			for (texture_vec_t::const_iterator local_tex_iter = baked_dict->mLocalTextures.begin();
				 local_tex_iter != baked_dict->mLocalTextures.end();
				 ++local_tex_iter)
			{
				const ETextureIndex tex_index = *local_tex_iter;
				const LLWearableType::EType wearable_type = sAvatarDictionary->getTEWearableType(tex_index);
				const U32 wearable_count = gAgentWearables.getWearableCount(wearable_type);
				if (wearable_count > 0)
				{
					text += LLWearableType::getTypeName(wearable_type) + ":";
					for (U32 wearable_index = 0; wearable_index < wearable_count; wearable_index++)
					{
						const U32 discard_level = getLocalDiscardLevel(tex_index, wearable_index);
						std::string discard_str = llformat("%d ",discard_level);
						text += llformat("%d ",discard_level);
					}
				}
			}
			text += ")";
			break;
		}
	}
	return text;
}

const std::string LLVOAvatarSelf::debugDumpAllLocalTextureDataInfo() const
{
	std::string text;
	const U32 override_tex_discard_level = gSavedSettings.getU32("TextureDiscardLevel");

	for (U32 i = 0; i < mBakedTextureDatas.size(); i++)
	{
		const LLAvatarAppearanceDictionary::BakedEntry *baked_dict = sAvatarDictionary->getBakedTexture((EBakedTextureIndex)i);
		BOOL is_texture_final = TRUE;
		for (texture_vec_t::const_iterator local_tex_iter = baked_dict->mLocalTextures.begin();
			 local_tex_iter != baked_dict->mLocalTextures.end();
			 ++local_tex_iter)
		{
			const ETextureIndex tex_index = *local_tex_iter;
			const LLWearableType::EType wearable_type = sAvatarDictionary->getTEWearableType(tex_index);
			const U32 wearable_count = gAgentWearables.getWearableCount(wearable_type);
			for (U32 wearable_index = 0; wearable_index < wearable_count; wearable_index++)
			{
				is_texture_final &= (getLocalDiscardLevel(*local_tex_iter, wearable_index) <= (S32)(override_tex_discard_level));
			}
		}
		text += llformat("%s:%d ",baked_dict->mName.c_str(),is_texture_final);
	}
	return text;
}

void LLVOAvatarSelf::appearanceChangeMetricsCoro(std::string url)
{
    LLCore::HttpRequest::policy_t httpPolicy(LLCore::HttpRequest::DEFAULT_POLICY_ID);
    LLCoreHttpUtil::HttpCoroutineAdapter::ptr_t
        httpAdapter(new LLCoreHttpUtil::HttpCoroutineAdapter("appearanceChangeMetrics", httpPolicy));
    LLCore::HttpRequest::ptr_t httpRequest(new LLCore::HttpRequest);
    LLCore::HttpOptions::ptr_t httpOpts = LLCore::HttpOptions::ptr_t(new LLCore::HttpOptions);

    S32 currentSequence = mMetricSequence;
    if (S32_MAX == ++mMetricSequence)
        mMetricSequence = 0;

    LLSD msg;
    msg["message"] = "ViewerAppearanceChangeMetrics";
    msg["session_id"] = gAgentSessionID;
    msg["agent_id"] = gAgentID;
    msg["sequence"] = currentSequence;
    msg["initial"] = mInitialMetric;
    msg["break"] = false;
    msg["duration"] = mTimeSinceLastRezMessage.getElapsedTimeF32();

    // Status of our own rezzing.
    msg["rez_status"] = LLVOAvatar::rezStatusToString(getRezzedStatus());

    // Status of all nearby avs including ourself.
    msg["nearby"] = LLSD::emptyArray();
    std::vector<S32> rez_counts;
    LLVOAvatar::getNearbyRezzedStats(rez_counts);
    for (S32 rez_stat = 0; rez_stat < rez_counts.size(); ++rez_stat)
    {
        std::string rez_status_name = LLVOAvatar::rezStatusToString(rez_stat);
        msg["nearby"][rez_status_name] = rez_counts[rez_stat];
    }

    //	std::vector<std::string> bucket_fields("timer_name","is_self","grid_x","grid_y","is_using_server_bake");
    std::vector<std::string> by_fields;
    by_fields.push_back("timer_name");
    by_fields.push_back("completed");
    by_fields.push_back("grid_x");
    by_fields.push_back("grid_y");
    by_fields.push_back("is_using_server_bakes");
    by_fields.push_back("is_self");
    by_fields.push_back("central_bake_version");
    LLSD summary = summarize_by_buckets(mPendingTimerRecords, by_fields, std::string("elapsed"));
    msg["timers"] = summary;

    mPendingTimerRecords.clear();

    LL_DEBUGS("Avatar") << avString() << "message: " << ll_pretty_print_sd(msg) << LL_ENDL;

    gPendingMetricsUploads++;

    LLSD result = httpAdapter->postAndSuspend(httpRequest, url, msg);

    LLSD httpResults = result[LLCoreHttpUtil::HttpCoroutineAdapter::HTTP_RESULTS];
    LLCore::HttpStatus status = LLCoreHttpUtil::HttpCoroutineAdapter::getStatusFromLLSD(httpResults);

    gPendingMetricsUploads--;

    if (!status)
    {
        LL_WARNS("Avatar") << "Unable to upload statistics" << LL_ENDL;
        return;
    }
    else
    {
        LL_INFOS("Avatar") << "Statistics upload OK" << LL_ENDL;
        mInitialMetric = false;
    }
}

bool LLVOAvatarSelf::updateAvatarRezMetrics(bool force_send)
{
	const F32 AV_METRICS_INTERVAL_QA = 30.0;
	F32 send_period = 300.0;

	static LLCachedControl<bool> qa_mode_metrics(gSavedSettings,"QAModeMetrics");
	if (qa_mode_metrics)
	{
		send_period = AV_METRICS_INTERVAL_QA;
	}

	if (force_send || mTimeSinceLastRezMessage.getElapsedTimeF32() > send_period)
	{
		// Stats for completed phases have been getting logged as they
		// complete.  This will give us stats for any timers that
		// haven't finished as of the metric's being sent.
		
		if (force_send)
		{
			LLVOAvatar::logPendingPhasesAllAvatars();
		}
		sendViewerAppearanceChangeMetrics();
	}

	return false;
}

void LLVOAvatarSelf::addMetricsTimerRecord(const LLSD& record)
{
	mPendingTimerRecords.push_back(record);
}

bool operator<(const LLSD& a, const LLSD& b)
{
	std::ostringstream aout, bout;
	aout << LLSDNotationStreamer(a);
	bout << LLSDNotationStreamer(b);
	std::string astring = aout.str();
	std::string bstring = bout.str();

	return astring < bstring;

}

// Given a vector of LLSD records, return an LLSD array of bucketed stats for val_field.
LLSD summarize_by_buckets(std::vector<LLSD> in_records,
						  std::vector<std::string> by_fields,
						  std::string val_field)
{
	LLSD result = LLSD::emptyArray();
	std::map<LLSD,LLViewerStats::StatsAccumulator> accum;
	for (std::vector<LLSD>::iterator in_record_iter = in_records.begin();
		 in_record_iter != in_records.end(); ++in_record_iter)
	{
		LLSD& record = *in_record_iter;
		LLSD key;
		for (std::vector<std::string>::iterator field_iter = by_fields.begin();
			 field_iter != by_fields.end(); ++field_iter)
		{
			const std::string& field = *field_iter;
			key[field] = record[field];
		}
		LLViewerStats::StatsAccumulator& stats = accum[key];
		F32 value = record[val_field].asReal();
		stats.push(value);
	}
	for (std::map<LLSD,LLViewerStats::StatsAccumulator>::iterator accum_it = accum.begin();
		 accum_it != accum.end(); ++accum_it)
	{
		LLSD out_record = accum_it->first;
		out_record["stats"] = accum_it->second.asLLSD();
		result.append(out_record);
	}
	return result;
}

void LLVOAvatarSelf::sendViewerAppearanceChangeMetrics()
{
    std::string	caps_url;
	if (getRegion())
	{
		// runway - change here to activate.
		caps_url = getRegion()->getCapability("ViewerMetrics");
	}
	if (!caps_url.empty())
	{

        LLCoros::instance().launch("LLVOAvatarSelf::appearanceChangeMetricsCoro",
            boost::bind(&LLVOAvatarSelf::appearanceChangeMetricsCoro, this, caps_url));
		mTimeSinceLastRezMessage.reset();
	}
}

const LLUUID& LLVOAvatarSelf::grabBakedTexture(EBakedTextureIndex baked_index) const
{
	if (canGrabBakedTexture(baked_index))
	{
		ETextureIndex tex_index = sAvatarDictionary->bakedToLocalTextureIndex(baked_index);
		if (tex_index == TEX_NUM_INDICES)
		{
			return LLUUID::null;
		}
		return getTEImage( tex_index )->getID();
	}
	return LLUUID::null;
}

BOOL LLVOAvatarSelf::canGrabBakedTexture(EBakedTextureIndex baked_index) const
{
	ETextureIndex tex_index = sAvatarDictionary->bakedToLocalTextureIndex(baked_index);
	if (tex_index == TEX_NUM_INDICES)
	{
		return FALSE;
	}
	// Check if the texture hasn't been baked yet.
	if (!isTextureDefined(tex_index, 0))
	{
		LL_DEBUGS() << "getTEImage( " << (U32) tex_index << " )->getID() == IMG_DEFAULT_AVATAR" << LL_ENDL;
		return FALSE;
	}

	if (gAgent.isGodlikeWithoutAdminMenuFakery())
		return TRUE;

	// Check permissions of textures that show up in the
	// baked texture.  We don't want people copying people's
	// work via baked textures.

	const LLAvatarAppearanceDictionary::BakedEntry *baked_dict = sAvatarDictionary->getBakedTexture(baked_index);
	for (texture_vec_t::const_iterator iter = baked_dict->mLocalTextures.begin();
		 iter != baked_dict->mLocalTextures.end();
		 ++iter)
	{
		const ETextureIndex t_index = (*iter);
		LLWearableType::EType wearable_type = sAvatarDictionary->getTEWearableType(t_index);
		U32 count = gAgentWearables.getWearableCount(wearable_type);
		LL_DEBUGS() << "Checking index " << (U32) t_index << " count: " << count << LL_ENDL;
		
		for (U32 wearable_index = 0; wearable_index < count; ++wearable_index)
		{
			LLViewerWearable *wearable = gAgentWearables.getViewerWearable(wearable_type, wearable_index);
			if (wearable)
			{
				const LLLocalTextureObject *texture = wearable->getLocalTextureObject((S32)t_index);
				const LLUUID& texture_id = texture->getID();
				if (texture_id != IMG_DEFAULT_AVATAR)
				{
					// Search inventory for this texture.
					LLViewerInventoryCategory::cat_array_t cats;
					LLViewerInventoryItem::item_array_t items;
					LLAssetIDMatches asset_id_matches(texture_id);
					gInventory.collectDescendentsIf(LLUUID::null,
													cats,
													items,
													LLInventoryModel::INCLUDE_TRASH,
													asset_id_matches);

					BOOL can_grab = FALSE;
					LL_DEBUGS() << "item count for asset " << texture_id << ": " << items.size() << LL_ENDL;
					if (items.size())
					{
						// search for full permissions version
						for (S32 i = 0; i < items.size(); i++)
						{
							LLViewerInventoryItem* itemp = items[i];
												if (itemp->getIsFullPerm())
							{
								can_grab = TRUE;
								break;
							}
						}
					}
					if (!can_grab) return FALSE;
				}
			}
		}
	}

	return TRUE;
}

void LLVOAvatarSelf::addLocalTextureStats( ETextureIndex type, LLViewerFetchedTexture* imagep,
										   F32 texel_area_ratio, BOOL render_avatar, BOOL covered_by_baked)
{
	if (!isIndexLocalTexture(type)) return;

	// Sunshine - ignoring covered_by_baked will force local textures
	// to always load.  Fix for SH-4001 and many related issues.  Do
	// not restore this without some more targetted fix for the local
	// textures failing to load issue.
	//if (!covered_by_baked)
	{
		if (imagep->getID() != IMG_DEFAULT_AVATAR)
		{
			imagep->setNoDelete();
			if (imagep->getDiscardLevel() != 0)
			{
				F32 desired_pixels;
				desired_pixels = llmin(mPixelArea, (F32)getTexImageArea());
				
				imagep->setBoostLevel(getAvatarBoostLevel());
				imagep->setAdditionalDecodePriority(SELF_ADDITIONAL_PRI) ;
				imagep->resetTextureStats();
				imagep->setMaxVirtualSizeResetInterval(MAX_TEXTURE_VIRTUAL_SIZE_RESET_INTERVAL);
				imagep->addTextureStats( desired_pixels / texel_area_ratio );
				imagep->forceUpdateBindStats() ;
				if (imagep->getDiscardLevel() < 0)
				{
					mHasGrey = TRUE; // for statistics gathering
				}
			}
		}
		else
		{
			// texture asset is missing
			mHasGrey = TRUE; // for statistics gathering
		}
	}
}

LLLocalTextureObject* LLVOAvatarSelf::getLocalTextureObject(LLAvatarAppearanceDefines::ETextureIndex i, U32 wearable_index) const
{
	LLWearableType::EType type = sAvatarDictionary->getTEWearableType(i);
	LLViewerWearable* wearable = gAgentWearables.getViewerWearable(type, wearable_index);
	if (wearable)
	{
		return wearable->getLocalTextureObject(i);
	}

	return NULL;
}

//-----------------------------------------------------------------------------
// getBakedTE()
// Used by the LayerSet.  (Layer sets don't in general know what textures depend on them.)
//-----------------------------------------------------------------------------
ETextureIndex LLVOAvatarSelf::getBakedTE( const LLViewerTexLayerSet* layerset ) const
{
	for (U32 i = 0; i < mBakedTextureDatas.size(); i++)
	{
		if (layerset == mBakedTextureDatas[i].mTexLayerSet )
		{
			return mBakedTextureDatas[i].mTextureIndex;
		}
	}
	llassert(0);
	return TEX_HEAD_BAKED;
}

// FIXME: This is not called consistently. Something may be broken.
void LLVOAvatarSelf::outputRezDiagnostics() const
{
	if(!gSavedSettings.getBOOL("DebugAvatarLocalTexLoadedTime"))
	{
		return ;
	}

	const F32 final_time = mDebugSelfLoadTimer.getElapsedTimeF32();
	LL_DEBUGS("Avatar") << "REZTIME: Myself rez stats:" << LL_ENDL;
	LL_DEBUGS("Avatar") << "\t Time from avatar creation to load wearables: " << (S32)mDebugTimeWearablesLoaded << LL_ENDL;
	LL_DEBUGS("Avatar") << "\t Time from avatar creation to de-cloud: " << (S32)mDebugTimeAvatarVisible << LL_ENDL;
	LL_DEBUGS("Avatar") << "\t Time from avatar creation to de-cloud for others: " << (S32)final_time << LL_ENDL;
	LL_DEBUGS("Avatar") << "\t Load time for each texture: " << LL_ENDL;
	for (U32 i = 0; i < LLAvatarAppearanceDefines::TEX_NUM_INDICES; ++i)
	{
		std::stringstream out;
		out << "\t\t (" << i << ") ";
		U32 j=0;
		for (j=0; j <= MAX_DISCARD_LEVEL; j++)
		{
			out << "\t";
			S32 load_time = (S32)mDebugTextureLoadTimes[i][j];
			if (load_time == -1)
			{
				out << "*";
				if (j == 0)
					break;
			}
			else
			{
				out << load_time;
			}
		}

		// Don't print out non-existent textures.
		if (j != 0)
		{
			LL_DEBUGS("Avatar") << out.str() << LL_ENDL;
		}
	}
	LL_DEBUGS("Avatar") << "\t Time points for each upload (start / finish)" << LL_ENDL;
	for (U32 i = 0; i < LLAvatarAppearanceDefines::BAKED_NUM_INDICES; ++i)
	{
		LL_DEBUGS("Avatar") << "\t\t (" << i << ") \t" << (S32)mDebugBakedTextureTimes[i][0] << " / " << (S32)mDebugBakedTextureTimes[i][1] << LL_ENDL;
	}

	for (LLAvatarAppearanceDefines::LLAvatarAppearanceDictionary::BakedTextures::const_iterator baked_iter = sAvatarDictionary->getBakedTextures().begin();
		 baked_iter != sAvatarDictionary->getBakedTextures().end();
		 ++baked_iter)
	{
		const LLAvatarAppearanceDefines::EBakedTextureIndex baked_index = baked_iter->first;
		const LLViewerTexLayerSet *layerset = debugGetLayerSet(baked_index);
		if (!layerset) continue;
		const LLViewerTexLayerSetBuffer *layerset_buffer = layerset->getViewerComposite();
		if (!layerset_buffer) continue;
		LL_DEBUGS("Avatar") << layerset_buffer->dumpTextureInfo() << LL_ENDL;
	}

	dumpAllTextures();
}

void LLVOAvatarSelf::outputRezTiming(const std::string& msg) const
{
	LL_DEBUGS("Avatar")
		<< avString()
		<< llformat("%s. Time from avatar creation: %.2f", msg.c_str(), mDebugSelfLoadTimer.getElapsedTimeF32())
		<< LL_ENDL;
}

void LLVOAvatarSelf::reportAvatarRezTime() const
{
	// TODO: report mDebugSelfLoadTimer.getElapsedTimeF32() somehow.
}

//-- SUNSHINE CLEANUP - not clear we need any of this, may be sufficient to request server appearance in llviewermenu.cpp:handle_rebake_textures()
void LLVOAvatarSelf::forceBakeAllTextures(bool slam_for_debug)
{
	LL_INFOS() << "TAT: forced full rebake. " << LL_ENDL;

	for (U32 i = 0; i < mBakedTextureDatas.size(); i++)
	{
		ETextureIndex baked_index = mBakedTextureDatas[i].mTextureIndex;
		LLViewerTexLayerSet* layer_set = getLayerSet(baked_index);
		if (layer_set)
		{
			if (slam_for_debug)
			{
				layer_set->setUpdatesEnabled(TRUE);
				// <FS:Ansariel> [Legacy Bake]
				layer_set->cancelUpload();
			}

			// <FS:Ansariel> [Legacy Bake]
			//invalidateComposite(layer_set);
			invalidateComposite(layer_set, TRUE);
			add(LLStatViewer::TEX_REBAKES, 1);
		}
		else
		{
			LL_WARNS() << "TAT: NO LAYER SET FOR " << (S32)baked_index << LL_ENDL;
		}
	}

	// Don't know if this is needed
	updateMeshTextures();
}

//-----------------------------------------------------------------------------
// requestLayerSetUpdate()
//-----------------------------------------------------------------------------
void LLVOAvatarSelf::requestLayerSetUpdate(ETextureIndex index )
{
	/* switch(index)
		case LOCTEX_UPPER_BODYPAINT:  
		case LOCTEX_UPPER_SHIRT:
			if( mUpperBodyLayerSet )
				mUpperBodyLayerSet->requestUpdate(); */
	const LLAvatarAppearanceDictionary::TextureEntry *texture_dict = sAvatarDictionary->getTexture(index);
	if (!texture_dict)
		return;
	if (!texture_dict->mIsLocalTexture || !texture_dict->mIsUsedByBakedTexture)
		return;
	const EBakedTextureIndex baked_index = texture_dict->mBakedTextureIndex;
	if (mBakedTextureDatas[baked_index].mTexLayerSet)
	{
		mBakedTextureDatas[baked_index].mTexLayerSet->requestUpdate();
	}
}

LLViewerTexLayerSet* LLVOAvatarSelf::getLayerSet(ETextureIndex index) const
{
       /* switch(index)
               case TEX_HEAD_BAKED:
               case TEX_HEAD_BODYPAINT:
                       return mHeadLayerSet; */
       const LLAvatarAppearanceDictionary::TextureEntry *texture_dict = sAvatarDictionary->getTexture(index);
       if (texture_dict && texture_dict->mIsUsedByBakedTexture)
       {
               const EBakedTextureIndex baked_index = texture_dict->mBakedTextureIndex;
               return getLayerSet(baked_index);
       }
       return NULL;
}

LLViewerTexLayerSet* LLVOAvatarSelf::getLayerSet(EBakedTextureIndex baked_index) const
{
       /* switch(index)
               case TEX_HEAD_BAKED:
               case TEX_HEAD_BODYPAINT:
                       return mHeadLayerSet; */
	// <FS:Beq> BOM fallback support for OpenSim legacy
    //    if (baked_index >= 0 && baked_index < BAKED_NUM_INDICES)
       if (baked_index >= 0 && baked_index < getNumBakes())
	//</FS:Beq>
       {
		   return  getTexLayerSet(baked_index);
       }
       return NULL;
}




// static
void LLVOAvatarSelf::onCustomizeStart(bool disable_camera_switch)
{
	if (isAgentAvatarValid())
	{
		if (!gAgentAvatarp->mEndCustomizeCallback.get())
		{
			gAgentAvatarp->mEndCustomizeCallback = new LLUpdateAppearanceOnDestroy;
		}
		
		gAgentAvatarp->mIsEditingAppearance = true;
		gAgentAvatarp->mUseLocalAppearance = true;
		if (gSavedSettings.getBOOL("AppearanceCameraMovement") && !disable_camera_switch)
		{
			gAgentCamera.changeCameraToCustomizeAvatar();
		}
		
		gAgentAvatarp->invalidateAll(); // mark all bakes as dirty, request updates
		gAgentAvatarp->updateMeshTextures(); // make sure correct textures are applied to the avatar mesh.
		gAgentAvatarp->updateTextures(); // call updateTextureStats
	}
}

// static
void LLVOAvatarSelf::onCustomizeEnd(bool disable_camera_switch)
{

	if (isAgentAvatarValid())
	{
		gAgentAvatarp->mIsEditingAppearance = false;
		// <FS:Ansariel> [Legacy Bake]
		if (gAgentAvatarp->getRegion() && !gAgentAvatarp->getRegion()->getCentralBakeVersion())
		{
			// FIXME DRANO - move to sendAgentSetAppearance, make conditional on upload complete.
			gAgentAvatarp->mUseLocalAppearance = false;
		}
		// </FS:Ansariel> [Legacy Bake]
		gAgentAvatarp->invalidateAll();

		// <FS:Ansariel> Cinder's fix for STORM-2096 / FIRE-5740
		//if (gSavedSettings.getBOOL("AppearanceCameraMovement") && !disable_camera_switch)
		if (gAgentCamera.cameraCustomizeAvatar() && !disable_camera_switch)
		// </FS:Ansariel>
		{
			gAgentCamera.changeCameraToDefault();
			gAgentCamera.resetView();
		}

		// Dereferencing the previous callback will cause
		// updateAppearanceFromCOF to be called, whenever all refs
		// have resolved.
		gAgentAvatarp->mEndCustomizeCallback = NULL;
	}
}

// virtual
bool LLVOAvatarSelf::shouldRenderRigged() const
{
    return gAgent.needsRenderAvatar(); 
}

// HACK: this will null out the avatar's local texture IDs before the TE message is sent
//       to ensure local texture IDs are not sent to other clients in the area.
//       this is a short-term solution. The long term solution will be to not set the texture
//       IDs in the avatar object, and keep them only in the wearable.
//       This will involve further refactoring that is too risky for the initial release of 2.0.
bool LLVOAvatarSelf::sendAppearanceMessage(LLMessageSystem *mesgsys) const
{
	LLUUID texture_id[TEX_NUM_INDICES];
	// pack away current TEs to make sure we don't send them out
	for (LLAvatarAppearanceDictionary::Textures::const_iterator iter = sAvatarDictionary->getTextures().begin();
		 iter != sAvatarDictionary->getTextures().end();
		 ++iter)
	{
		const ETextureIndex index = iter->first;
		const LLAvatarAppearanceDictionary::TextureEntry *texture_dict = iter->second;
		// <FS:Beq> hide the surplus bakes and universals from non-BOM
		// if (!texture_dict->mIsBakedTexture)
		if( (index == TEX_SKIRT || index == TEX_SKIRT_TATTOO) && !gAgentAvatarp->isWearingWearableType(LLWearableType::WT_SKIRT) )
		{
			// TODO(BEQ): combine this with clause below once proven it works.
			LL_DEBUGS("Avatar") << "Ignoring skirt related texture at index=" << index << LL_ENDL;
			LLTextureEntry &entry = getTEref((U8) index);
			texture_id[index] = entry.getID();
			entry.setID(IMG_DEFAULT_AVATAR);
		}
		if (!texture_dict->mIsBakedTexture || index >= getRegion()->getRegionMaxTEs())
		// </FS:Beq>
		{
			LLTextureEntry &entry = getTEref((U8) index);
			texture_id[index] = entry.getID();
			entry.setID(IMG_DEFAULT_AVATAR);
		}
	}
	
	
	// <ClientTag> hack -- Zwagoth
	LL_INFOS() << "Setting clientTag" << LL_ENDL;
	LLTextureEntry* entry = getTE(0);
	//You edit this to change the tag in your client. Yes.
	const char* tag_client = "Firestorm";
	LLUUID client_name;
	strncpy((char*)&client_name.mData[0], tag_client, UUID_BYTES);
	static LLCachedControl<LLColor4> tag_color(gSavedPerAccountSettings, "FirestormTagColor", LLColor4(1,0,1,1));
	entry->setColor(tag_color);
	//This glow is used to tell if the tag color is set or not.
	entry->setGlow(0.1f);
	entry->setID(client_name);

    // Need to reset these if you turn off the tag system without relogging, they persist otherwise.
	//
	//LL_INFOS() << "Clearing clientTag" << LL_ENDL;
	//LLTextureEntry* entry = getTE(0);
	//if(entry->getGlow()>0.f)
	//{
	//	entry->setGlow(0.0f);
	//	entry->setColor(LLColor4::white);
	//}
	// </ClientTag>


	bool success = packTEMessage(mesgsys);

	// unpack TEs to make sure we don't re-trigger a bake
	for (LLAvatarAppearanceDictionary::Textures::const_iterator iter = sAvatarDictionary->getTextures().begin();
		 iter != sAvatarDictionary->getTextures().end();
		 ++iter)
	{
		const ETextureIndex index = iter->first;
		const LLAvatarAppearanceDictionary::TextureEntry *texture_dict = iter->second;
		// <FS:Beq> hide the surplus bakes and universals from non-BOM
		// if (!texture_dict->mIsBakedTexture)
		if (!texture_dict->mIsBakedTexture || index >= getRegion()->getRegionMaxTEs())
		// </FS:Beq>
		{
			LLTextureEntry &entry = getTEref((U8) index);
			entry.setID(texture_id[index]);
		}
	}

	return success;
}

//------------------------------------------------------------------------
// sendHoverHeight()
//------------------------------------------------------------------------
void LLVOAvatarSelf::sendHoverHeight() const
{
	std::string url = gAgent.getRegionCapability("AgentPreferences");

	if (!url.empty())
	{
		LLSD update = LLSD::emptyMap();
		const LLVector3& hover_offset = getHoverOffset();
		update["hover_height"] = hover_offset[2];

		LL_DEBUGS("Avatar") << avString() << "sending hover height value " << hover_offset[2] << LL_ENDL;

        // *TODO: - this class doesn't really do anything, could just use a base
        // class responder if nothing else gets added. 
        // (comment from removed Responder)
        LLCoreHttpUtil::HttpCoroutineAdapter::messageHttpPost(url, update, 
            "Hover height sent to sim", "Hover height not sent to sim");
		mLastHoverOffsetSent = hover_offset;
	}
}

void LLVOAvatarSelf::setHoverOffset(const LLVector3& hover_offset, bool send_update)
{
	if (getHoverOffset() != hover_offset)
	{
		LL_INFOS("Avatar") << avString() << " setting hover due to change " << hover_offset[2] << LL_ENDL;
		LLVOAvatar::setHoverOffset(hover_offset, send_update);
	}
	if (send_update && (hover_offset != mLastHoverOffsetSent))
	{
		LL_INFOS("Avatar") << avString() << " sending hover due to change " << hover_offset[2] << LL_ENDL;
		sendHoverHeight();
	}
}

//------------------------------------------------------------------------
// needsRenderBeam()
//------------------------------------------------------------------------
BOOL LLVOAvatarSelf::needsRenderBeam()
{
	LLTool *tool = LLToolMgr::getInstance()->getCurrentTool();

	BOOL is_touching_or_grabbing = (tool == LLToolGrab::getInstance() && LLToolGrab::getInstance()->isEditing());
	if (LLToolGrab::getInstance()->getEditingObject() && 
		LLToolGrab::getInstance()->getEditingObject()->isAttachment())
	{
		// don't render selection beam on hud objects
		is_touching_or_grabbing = FALSE;
	}
	return is_touching_or_grabbing || (getAttachmentState() & AGENT_STATE_EDITING && LLSelectMgr::getInstance()->shouldShowSelection());
}

// static
void LLVOAvatarSelf::deleteScratchTextures()
{
	for(std::map< LLGLenum, LLGLuint*>::iterator it = sScratchTexNames.begin(), end_it = sScratchTexNames.end();
		it != end_it;
		++it)
	{
		LLImageGL::deleteTextures(1, (U32 *)it->second );
		stop_glerror();
	}

	if( sScratchTexBytes.value() )
	{
		LL_DEBUGS() << "Clearing Scratch Textures " << (S32Kilobytes)sScratchTexBytes << LL_ENDL;

		delete_and_clear(sScratchTexNames);
		LLImageGL::sGlobalTextureMemory -= sScratchTexBytes;
		sScratchTexBytes = S32Bytes(0);
	}
}

// static 
void LLVOAvatarSelf::dumpScratchTextureByteCount()
{
	LL_INFOS() << "Scratch Texture GL: " << (sScratchTexBytes/1024) << "KB" << LL_ENDL;
}

void LLVOAvatarSelf::dumpWearableInfo(LLAPRFile& outfile)
{
	// <FS:ND> Remove LLVolatileAPRPool/apr_file_t and use FILE* instead
	// apr_file_t* file = outfile.getFileHandle();
	LLAPRFile::tFiletype* file = outfile.getFileHandle();
	// </FS:ND>

	if (!file)
	{
		return;
	}

	
	apr_file_printf( file, "\n<wearable_info>\n" );

	LLWearableData *wd = getWearableData();
	for (S32 type = 0; type < LLWearableType::WT_COUNT; type++)
	{
		const std::string& type_name = LLWearableType::getTypeName((LLWearableType::EType)type);
		for (U32 j=0; j< wd->getWearableCount((LLWearableType::EType)type); j++)
		{
			LLViewerWearable *wearable = gAgentWearables.getViewerWearable((LLWearableType::EType)type,j);
			apr_file_printf( file, "\n\t    <wearable type=\"%s\" name=\"%s\"/>\n",
							 type_name.c_str(), wearable->getName().c_str() );
			LLWearable::visual_param_vec_t v_params;
			wearable->getVisualParams(v_params);
			for (LLWearable::visual_param_vec_t::iterator it = v_params.begin();
				 it != v_params.end(); ++it)
			{
				LLVisualParam *param = *it;
				dump_visual_param(file, param, param->getWeight());
			}
		}
	}
	apr_file_printf( file, "\n</wearable_info>\n" );
}

// [RLVa:KB] - Checked: 2013-03-03 (RLVa-1.4.8)
F32 LLVOAvatarSelf::getAvatarOffset() /*const*/
{
#ifdef OPENSIM
	if (!LLGridManager::getInstance()->isInSecondLife())
	{
		return (isUsingServerBakes()) ? LLAvatarAppearance::getAvatarOffset() : gSavedPerAccountSettings.getF32("AvatarHoverOffsetZ");
	}
#endif
	return LLAvatarAppearance::getAvatarOffset();
}
// [/RLVa:KB]

// <FS:Ansariel> [Legacy Bake]
//-----------------------------------------------------------------------------
// Legacy baking
//-----------------------------------------------------------------------------
//virtual
U32  LLVOAvatarSelf::processUpdateMessage(LLMessageSystem *mesgsys,
													 void **user_data,
													 U32 block_num,
													 const EObjectUpdateType update_type,
													 LLDataPacker *dp)
{
	U32 retval = LLVOAvatar::processUpdateMessage(mesgsys,user_data,block_num,update_type,dp);

	return retval;
}

BOOL LLVOAvatarSelf::isBakedTextureFinal(const LLAvatarAppearanceDefines::EBakedTextureIndex index) const
{
	const LLViewerTexLayerSet *layerset = getLayerSet(index);
	if (!layerset) return FALSE;
	const LLViewerTexLayerSetBuffer *layerset_buffer = layerset->getViewerComposite();
	if (!layerset_buffer) return FALSE;
	return !layerset_buffer->uploadNeeded();
}

//-----------------------------------------------------------------------------
// requestLayerSetUploads()
//-----------------------------------------------------------------------------
void LLVOAvatarSelf::requestLayerSetUploads()
{
	for (U32 i = 0; i < mBakedTextureDatas.size(); i++)
	{
		requestLayerSetUpload((EBakedTextureIndex)i);
	}
}

void LLVOAvatarSelf::requestLayerSetUpload(LLAvatarAppearanceDefines::EBakedTextureIndex i)
{
	ETextureIndex tex_index = mBakedTextureDatas[i].mTextureIndex;
	const BOOL layer_baked = isTextureDefined(tex_index, gAgentWearables.getWearableCount(tex_index));
	LLViewerTexLayerSet *layerset = getLayerSet(i);
	if (!layer_baked && layerset)
	{
		layerset->requestUpload();
	}
}

// virtual
bool LLVOAvatarSelf::hasPendingBakedUploads() const
{
	// <FS:Beq> BOMOS constrain uploads for non-BOM.
	// for (U32 i = 0; i < mBakedTextureDatas.size(); i++)
	for (U32 i = 0; i < getNumBakes(); i++)
	{
		LLViewerTexLayerSet* layerset = getTexLayerSet(i);
		if (layerset && layerset->getViewerComposite() && layerset->getViewerComposite()->uploadPending())
		{
			return true;
		}
	}
	return false;
}

void CheckAgentAppearanceService_httpSuccess( LLSD const &aData )
{
		LL_DEBUGS("Avatar") << "OK" << LL_ENDL;
}

void forceAppearanceUpdate()
{
	// Trying to rebake immediately after crossing region boundary
	// seems to be failure prone; adding a delay factor. Yes, this
	// fix is ad-hoc and not guaranteed to work in all cases.
	doAfterInterval(boost::bind(&LLVOAvatarSelf::forceBakeAllTextures,	gAgentAvatarp.get(), true), 5.0);
}

void CheckAgentAppearanceService_httpFailure( LLSD const &aData )
{
	if (isAgentAvatarValid())
	{
		LL_DEBUGS("Avatar") << "failed, will rebake " << aData << LL_ENDL;
		forceAppearanceUpdate();
	}	
}

void LLVOAvatarSelf::checkForUnsupportedServerBakeAppearance()
{
	// Need to check only if we have a server baked appearance and are
	// in a non-baking region.
	if (!gAgentAvatarp->isUsingServerBakes())
		return;
	if (!gAgent.getRegion() || gAgent.getRegion()->getCentralBakeVersion()!=0)
		return;

	// if baked image service is unknown, need to refresh.
	if (LLAppearanceMgr::instance().getAppearanceServiceURL().empty())
	{
		forceAppearanceUpdate();
	}
	// query baked image service to check status.
	std::string image_url = gAgentAvatarp->getImageURL(TEX_HEAD_BAKED,
													   getTE(TEX_HEAD_BAKED)->getID());

	LLCoreHttpUtil::HttpCoroutineAdapter::callbackHttpGet( image_url, CheckAgentAppearanceService_httpSuccess, CheckAgentAppearanceService_httpFailure );
}

void LLVOAvatarSelf::setNewBakedTexture(LLAvatarAppearanceDefines::EBakedTextureIndex i, const LLUUID &uuid)
{
	ETextureIndex index = LLAvatarAppearance::getDictionary()->bakedToLocalTextureIndex(i);
	setNewBakedTexture(index, uuid);
}


//-----------------------------------------------------------------------------
// setNewBakedTexture()
// A new baked texture has been successfully uploaded and we can start using it now.
//-----------------------------------------------------------------------------
void LLVOAvatarSelf::setNewBakedTexture( ETextureIndex te, const LLUUID& uuid )
{
	// Baked textures live on other sims.
	LLHost target_host = getObjectHost();	
	setTEImage( te, LLViewerTextureManager::getFetchedTextureFromHost( uuid, FTT_HOST_BAKE, target_host ) );
	updateMeshTextures();
	dirtyMesh();

	LLVOAvatar::cullAvatarsByPixelArea();

	/* switch(te)
		case TEX_HEAD_BAKED:
			LL_INFOS() << "New baked texture: HEAD" << LL_ENDL; */
	const LLAvatarAppearanceDictionary::TextureEntry *texture_dict = LLAvatarAppearance::getDictionary()->getTexture(te);
	if (texture_dict->mIsBakedTexture)
	{
		debugBakedTextureUpload(texture_dict->mBakedTextureIndex, TRUE); // FALSE for start of upload, TRUE for finish.
		LL_INFOS() << "New baked texture: " << texture_dict->mName << " UUID: " << uuid <<LL_ENDL;
	}
	else
	{
		LL_WARNS() << "New baked texture: unknown te " << te << LL_ENDL;
	}
	
	//	dumpAvatarTEs( "setNewBakedTexture() send" );
	// RN: throttle uploads
	if (!hasPendingBakedUploads())
	{
		gAgent.sendAgentSetAppearance();

		if (gSavedSettings.getBOOL("DebugAvatarRezTime"))
		{
			LLSD args;
			args["EXISTENCE"] = llformat("%d",(U32)mDebugExistenceTimer.getElapsedTimeF32());
			args["TIME"] = llformat("%d",(U32)mDebugSelfLoadTimer.getElapsedTimeF32());
			if (isAllLocalTextureDataFinal())
			{
				LLNotificationsUtil::add("AvatarRezSelfBakedDoneNotification",args);
				LL_DEBUGS("Avatar") << "REZTIME: [ " << (U32)mDebugExistenceTimer.getElapsedTimeF32()
						<< "sec ]"
						<< avString() 
						<< "RuthTimer " << (U32)mRuthDebugTimer.getElapsedTimeF32()
						<< " SelfLoadTimer " << (U32)mDebugSelfLoadTimer.getElapsedTimeF32()
						<< " Notification " << "AvatarRezSelfBakedDoneNotification"
						<< LL_ENDL;
			}
			else
			{
				args["STATUS"] = debugDumpAllLocalTextureDataInfo();
				LLNotificationsUtil::add("AvatarRezSelfBakedUpdateNotification",args);
				LL_DEBUGS("Avatar") << "REZTIME: [ " << (U32)mDebugExistenceTimer.getElapsedTimeF32()
						<< "sec ]"
						<< avString() 
						<< "RuthTimer " << (U32)mRuthDebugTimer.getElapsedTimeF32()
						<< " SelfLoadTimer " << (U32)mDebugSelfLoadTimer.getElapsedTimeF32()
						<< " Notification " << "AvatarRezSelfBakedUpdateNotification"
						<< LL_ENDL;
			}
		}

		outputRezDiagnostics();
	}
}

//-----------------------------------------------------------------------------
// setCachedBakedTexture()
// A baked texture id was received from a cache query, make it active
//-----------------------------------------------------------------------------
void LLVOAvatarSelf::setCachedBakedTexture( ETextureIndex te, const LLUUID& uuid )
{
	setTETexture( te, uuid );

	/* switch(te)
		case TEX_HEAD_BAKED:
			if( mHeadLayerSet )
				mHeadLayerSet->cancelUpload(); */
	for (U32 i = 0; i < mBakedTextureDatas.size(); i++)
	{
		LLViewerTexLayerSet *layerset = getTexLayerSet(i);
		if ( mBakedTextureDatas[i].mTextureIndex == te && layerset)
		{
			layerset->cancelUpload();
		}
	}
}

// static
void LLVOAvatarSelf::processRebakeAvatarTextures(LLMessageSystem* msg, void**)
{
	LLUUID texture_id;
	msg->getUUID("TextureData", "TextureID", texture_id);
	if (!isAgentAvatarValid()) return;

	// If this is a texture corresponding to one of our baked entries, 
	// just rebake that layer set.
	BOOL found = FALSE;

	/* ETextureIndex baked_texture_indices[BAKED_NUM_INDICES] =
			TEX_HEAD_BAKED,
			TEX_UPPER_BAKED, */
	for (LLAvatarAppearanceDictionary::Textures::const_iterator iter = LLAvatarAppearance::getDictionary()->getTextures().begin();
		 iter != LLAvatarAppearance::getDictionary()->getTextures().end();
		 ++iter)
	{
		const ETextureIndex index = iter->first;
		const LLAvatarAppearanceDictionary::TextureEntry *texture_dict = iter->second;
		if (texture_dict->mIsBakedTexture)
		{
			if (texture_id == gAgentAvatarp->getTEImage(index)->getID())
			{
				LLViewerTexLayerSet* layer_set = gAgentAvatarp->getLayerSet(index);
				if (layer_set)
				{
					LL_INFOS() << "TAT: rebake - matched entry " << (S32)index << LL_ENDL;
					gAgentAvatarp->invalidateComposite(layer_set, TRUE);
					found = TRUE;
					add(LLStatViewer::TEX_REBAKES, 1);
				}
			}
		}
	}

	// If texture not found, rebake all entries.
	if (!found)
	{
		gAgentAvatarp->forceBakeAllTextures();
	}
	else
	{
		// Not sure if this is necessary, but forceBakeAllTextures() does it.
		gAgentAvatarp->updateMeshTextures();
	}
}
// </FS:Ansariel> [Legacy Bake]
<|MERGE_RESOLUTION|>--- conflicted
+++ resolved
@@ -615,12 +615,8 @@
 					LLMenuItemCallGL* item = LLUICtrlFactory::create<LLMenuItemCallGL>(item_params);
 
 					gDetachPieMenu->addChild(item);
-<<<<<<< HEAD
 					gDetachAttSelfMenu->addChild(LLUICtrlFactory::create<LLMenuItemCallGL>(item_params));
 					gDetachAvatarMenu->addChild(LLUICtrlFactory::create<LLMenuItemCallGL>(item_params));
-=======
-						
->>>>>>> 3ac4e2a4
 					// <FS:Ansariel> FIRE-7893: "Detach" sub-menu on inspect menu without function
 					gInspectSelfDetachMenu->addChild(item);
 
