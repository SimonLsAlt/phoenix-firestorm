--- conflicted
+++ resolved
@@ -167,17 +167,16 @@
 		{
 			if(objectp->isHUDAttachment())
 			{
-<<<<<<< HEAD
 				if (isAgentAvatarValid())
 				{
-					((LLViewerObject*)gAgentAvatarp)->setIcon(LLViewerTextureManager::getFetchedTextureFromFile("script_error.j2c", FTT_LOCAL_FILE, TRUE, LLGLTexture::BOOST_UI));
+					((LLViewerObject*)gAgentAvatarp)->setIcon(LLViewerTextureManager::getFetchedTextureFromFile("script_error.j2c", FTT_LOCAL_FILE, true, LLGLTexture::BOOST_UI));
 					// <FS:Ansariel> Mark script error icons
 					((LLViewerObject*)gAgentAvatarp)->getIcon()->setScriptError();
 				}
 			}
 			else
 			{
-				objectp->setIcon(LLViewerTextureManager::getFetchedTextureFromFile("script_error.j2c", FTT_LOCAL_FILE, TRUE, LLGLTexture::BOOST_UI));
+				objectp->setIcon(LLViewerTextureManager::getFetchedTextureFromFile("script_error.j2c", FTT_LOCAL_FILE, true, LLGLTexture::BOOST_UI));
 				// <FS:Ansariel> Mark script error icons
 				objectp->getIcon()->setScriptError();
 			}
@@ -187,17 +186,6 @@
 						// <FS:Kadah> [FSllOwnerSayToScriptDebugWindow]
 						// user_name.c_str(),
 						chat.mFromName.c_str(),
-=======
-				((LLViewerObject*)gAgentAvatarp)->setIcon(LLViewerTextureManager::getFetchedTextureFromFile("script_error.j2c", FTT_LOCAL_FILE, true, LLGLTexture::BOOST_UI));
-			}
-		}
-		else
-		{
-			objectp->setIcon(LLViewerTextureManager::getFetchedTextureFromFile("script_error.j2c", FTT_LOCAL_FILE, true, LLGLTexture::BOOST_UI));
-		}
-		floater_label = llformat("%s(%.0f, %.0f, %.0f)",
-						user_name.c_str(),
->>>>>>> 7704c263
 						objectp->getPositionRegion().mV[VX],
 						objectp->getPositionRegion().mV[VY],
 						objectp->getPositionRegion().mV[VZ]);
@@ -324,8 +312,8 @@
 
 	if (mObjectID.isNull())
 	{
-		setCanTearOff(FALSE);
-		setCanClose(FALSE);
+		setCanTearOff(false);
+		setCanClose(false);
 	}
 	else
 	{
