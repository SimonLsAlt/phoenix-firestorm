--- conflicted
+++ resolved
@@ -165,12 +165,14 @@
 		// <FS:Kadah> [FSllOwnerSayToScriptDebugWindow]
 		if (chat.mChatType == CHAT_TYPE_DEBUG_MSG)
 		{
-<<<<<<< HEAD
 			if(objectp->isHUDAttachment())
 			{
-				((LLViewerObject*)gAgentAvatarp)->setIcon(LLViewerTextureManager::getFetchedTextureFromFile("script_error.j2c", FTT_LOCAL_FILE, TRUE, LLGLTexture::BOOST_UI));
-				// <FS:Ansariel> Mark script error icons
-				((LLViewerObject*)gAgentAvatarp)->getIcon()->setScriptError();
+				if (isAgentAvatarValid())
+				{
+					((LLViewerObject*)gAgentAvatarp)->setIcon(LLViewerTextureManager::getFetchedTextureFromFile("script_error.j2c", FTT_LOCAL_FILE, TRUE, LLGLTexture::BOOST_UI));
+					// <FS:Ansariel> Mark script error icons
+					((LLViewerObject*)gAgentAvatarp)->getIcon()->setScriptError();
+				}
 			}
 			else
 			{
@@ -178,16 +180,6 @@
 				// <FS:Ansariel> Mark script error icons
 				objectp->getIcon()->setScriptError();
 			}
-=======
-			if (isAgentAvatarValid())
-			{
-				((LLViewerObject*)gAgentAvatarp)->setIcon(LLViewerTextureManager::getFetchedTextureFromFile("script_error.j2c", FTT_LOCAL_FILE, TRUE, LLGLTexture::BOOST_UI));
-			}
-		}
-		else
-		{
-			objectp->setIcon(LLViewerTextureManager::getFetchedTextureFromFile("script_error.j2c", FTT_LOCAL_FILE, TRUE, LLGLTexture::BOOST_UI));
->>>>>>> ccd20624
 		}
 		// </FS:Kadah> [FSllOwnerSayToScriptDebugWindow]
 		floater_label = llformat("%s (%.0f, %.0f, %.0f)",
