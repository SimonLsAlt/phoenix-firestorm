/**
 * @file llfloaterscriptdebug.cpp
 * @brief Chat window for showing script errors and warnings
 *
 * $LicenseInfo:firstyear=2006&license=viewerlgpl$
 * Second Life Viewer Source Code
 * Copyright (C) 2010, Linden Research, Inc.
 *
 * This library is free software; you can redistribute it and/or
 * modify it under the terms of the GNU Lesser General Public
 * License as published by the Free Software Foundation;
 * version 2.1 of the License only.
 *
 * This library is distributed in the hope that it will be useful,
 * but WITHOUT ANY WARRANTY; without even the implied warranty of
 * MERCHANTABILITY or FITNESS FOR A PARTICULAR PURPOSE.  See the GNU
 * Lesser General Public License for more details.
 *
 * You should have received a copy of the GNU Lesser General Public
 * License along with this library; if not, write to the Free Software
 * Foundation, Inc., 51 Franklin Street, Fifth Floor, Boston, MA  02110-1301  USA
 *
 * Linden Research, Inc., 945 Battery Street, San Francisco, CA  94111  USA
 * $/LicenseInfo$
 */

#include "llviewerprecompiledheaders.h"

#include "llfloaterscriptdebug.h"

#include "llfloaterreg.h"
#include "lluictrlfactory.h"
#include "llfontgl.h"
#include "llrect.h"
#include "llerror.h"
#include "llstring.h"
#include "llvoavatarself.h"
#include "message.h"
#include "lltrans.h"

// project include
#include "llviewertexteditor.h"
#include "llviewercontrol.h"
#include "llviewerobjectlist.h"
#include "llviewertexturelist.h"

//
// Statics
//

//
// Member Functions
//
LLFloaterScriptDebug::LLFloaterScriptDebug(const LLSD& key)
  : LLMultiFloater(key)
{
    // avoid resizing of the window to match
    // the initial size of the tabbed-childs, whenever a tab is opened or closed
    mAutoResize = false;
    // enabled autocous blocks controling focus via  LLFloaterReg::showInstance
    setAutoFocus(false);
}

LLFloaterScriptDebug::~LLFloaterScriptDebug()
{
}

void LLFloaterScriptDebug::show(const LLUUID& object_id)
{
    // <FS:Ansariel> Script debug icon
    //addOutputWindow(object_id);
    addOutputWindow(object_id, true);
    // </FS:Ansariel> Script debug icon
}

bool LLFloaterScriptDebug::postBuild()
{
    LLMultiFloater::postBuild();

    // <FS:Ansariel> Disconnect close signal. It would call closeAllFloaters()
    //               and the floaters in the tabs will be gone since LL
    //               messed with the floater instance handling!
    mCloseSignal.disconnect_all_slots();

    if (mTabContainer)
    {
        return true;
    }

    return false;
}

// <FS:Ansariel> Improved script debug floater
<<<<<<< HEAD
//void LLFloaterScriptDebug::setVisible(BOOL visible)
=======
//void LLFloaterScriptDebug::setVisible(bool visible)
>>>>>>> 050d2fef
//{
//  if(visible)
//  {
//      LLFloaterScriptDebugOutput* floater_output = LLFloaterReg::findTypedInstance<LLFloaterScriptDebugOutput>("script_debug_output", LLUUID::null);
//      if (floater_output == NULL)
//      {
<<<<<<< HEAD
//          floater_output = dynamic_cast<LLFloaterScriptDebugOutput*>(LLFloaterReg::showInstance("script_debug_output", LLUUID::null, FALSE));
=======
//          floater_output = dynamic_cast<LLFloaterScriptDebugOutput*>(LLFloaterReg::showInstance("script_debug_output", LLUUID::null, false));
>>>>>>> 050d2fef
//          if (floater_output)
//          {
//              addFloater(floater_output, false);
//          }
//      }

//  }
//  LLMultiFloater::setVisible(visible);
//}

//void LLFloaterScriptDebug::closeFloater(bool app_quitting/* = false*/)
//{
//  if(app_quitting)
//  {
//      LLMultiFloater::closeFloater(app_quitting);
//  }
//  else
//  {
//      setVisible(false);
//  }
//}
// </FS:Ansariel>

// <FS:Ansariel> Script debug icon
//LLFloater* LLFloaterScriptDebug::addOutputWindow(const LLUUID &object_id)
LLFloater* LLFloaterScriptDebug::addOutputWindow(const LLUUID& object_id, bool show /* = false */)
// </FS:Ansariel> Script debug icon
{
    LLMultiFloater* host = LLFloaterReg::showTypedInstance<LLMultiFloater>("script_debug", LLSD());
    if (!host)
        return NULL;

    LLFloater::setFloaterHost(host);
    // prevent stealing focus, see EXT-8040
    LLFloater* floaterp = LLFloaterReg::showInstance("script_debug_output", object_id, false);
    LLFloater::setFloaterHost(NULL);

    // <FS:Ansariel> Script debug icon
    if (gSavedSettings.getS32("ShowScriptErrorsLocation") == 0 && !show)
    {
        host->closeFloater();
    }
    // </FS:Ansariel> Script debug icon

    return floaterp;
}

// <FS:Kadah> [FSllOwnerSayToScriptDebugWindow] Show llOwnerSays in the script debug window instead of local chat
// void LLFloaterScriptDebug::addScriptLine(const std::string &utf8mesg, const std::string &user_name, const LLColor4& color, const LLUUID& source_id)
void LLFloaterScriptDebug::addScriptLine(const LLChat& chat)
{
    // <FS:Kadah> [FSllOwnerSayToScriptDebugWindow]
    // LLViewerObject* objectp = gObjectList.findObject(source_id);
    LLViewerObject* objectp = gObjectList.findObject(chat.mFromID);
    std::string floater_label;

    // Handle /me messages.
    // <FS:Kadah> [FSllOwnerSayToScriptDebugWindow]
    // std::string prefix = utf8mesg.substr(0, 4);
    // std::string message = (prefix == "/me " || prefix == "/me'") ? user_name + utf8mesg.substr(3) : utf8mesg;

    if (objectp)
    {
        // <FS:Kadah> [FSllOwnerSayToScriptDebugWindow]
        if (chat.mChatType == CHAT_TYPE_DEBUG_MSG)
        {
            if(objectp->isHUDAttachment())
            {
                if (isAgentAvatarValid())
                {
<<<<<<< HEAD
                    ((LLViewerObject*)gAgentAvatarp)->setIcon(LLViewerTextureManager::getFetchedTextureFromFile("script_error.j2c", FTT_LOCAL_FILE, TRUE, LLGLTexture::BOOST_UI));
=======
                    ((LLViewerObject*)gAgentAvatarp)->setIcon(LLViewerTextureManager::getFetchedTextureFromFile("script_error.j2c", FTT_LOCAL_FILE, true, LLGLTexture::BOOST_UI));
>>>>>>> 050d2fef
                    // <FS:Ansariel> Mark script error icons
                    ((LLViewerObject*)gAgentAvatarp)->getIcon()->setScriptError();
                }
            }
            else
            {
<<<<<<< HEAD
                objectp->setIcon(LLViewerTextureManager::getFetchedTextureFromFile("script_error.j2c", FTT_LOCAL_FILE, TRUE, LLGLTexture::BOOST_UI));
=======
                objectp->setIcon(LLViewerTextureManager::getFetchedTextureFromFile("script_error.j2c", FTT_LOCAL_FILE, true, LLGLTexture::BOOST_UI));
>>>>>>> 050d2fef
                // <FS:Ansariel> Mark script error icons
                objectp->getIcon()->setScriptError();
            }
        }
        // </FS:Kadah> [FSllOwnerSayToScriptDebugWindow]
        floater_label = llformat("%s (%.0f, %.0f, %.0f)",
                        // <FS:Kadah> [FSllOwnerSayToScriptDebugWindow]
                        // user_name.c_str(),
                        chat.mFromName.c_str(),
                        objectp->getPositionRegion().mV[VX],
                        objectp->getPositionRegion().mV[VY],
                        objectp->getPositionRegion().mV[VZ]);
    }
    else
    {
        // <FS:Kadah> [FSllOwnerSayToScriptDebugWindow]
        // floater_label = user_name;
        floater_label = chat.mFromName;
<<<<<<< HEAD
    }

    addOutputWindow(LLUUID::null); // <FS:Ansariel> Improved script debug floater
    // <FS:Kadah> [FSllOwnerSayToScriptDebugWindow]
    // addOutputWindow(source_id);
    static LLCachedControl<U32> FSllOwnerSayRouting(gSavedSettings, "FSllOwnerSayToScriptDebugWindowRouting");
=======
    }

    addOutputWindow(LLUUID::null); // <FS:Ansariel> Improved script debug floater
    // <FS:Kadah> [FSllOwnerSayToScriptDebugWindow]
    // addOutputWindow(source_id);
    static LLCachedControl<U32> FSllOwnerSayRouting(gSavedSettings, "FSllOwnerSayToScriptDebugWindowRouting");

    // add to "All" floater
    if ((chat.mChatType == CHAT_TYPE_DEBUG_MSG) || (FSllOwnerSayRouting != 1))
    {
        LLFloaterScriptDebugOutput* floaterp = LLFloaterReg::findTypedInstance<LLFloaterScriptDebugOutput>("script_debug_output", LLUUID::null);
        if (floaterp)
        {
            floaterp->addLine(chat, chat.mFromName);
        }
    }

    // add to specific script instance floater
    if ((chat.mChatType == CHAT_TYPE_DEBUG_MSG) || (FSllOwnerSayRouting != 2))
    {
        addOutputWindow(chat.mFromID);
        LLFloaterScriptDebugOutput* floaterp = LLFloaterReg::findTypedInstance<LLFloaterScriptDebugOutput>("script_debug_output", chat.mFromID);
        if (floaterp)
        {
            floaterp->addLine(chat, floater_label);
        }
    }
>>>>>>> 050d2fef

#if 0
    // add to "All" floater
    if ((chat.mChatType == CHAT_TYPE_DEBUG_MSG) || (FSllOwnerSayRouting != 1))
    {
        LLFloaterScriptDebugOutput* floaterp = LLFloaterReg::findTypedInstance<LLFloaterScriptDebugOutput>("script_debug_output", LLUUID::null);
        if (floaterp)
        {
            floaterp->addLine(chat, chat.mFromName);
        }
    }

    // add to specific script instance floater
    if ((chat.mChatType == CHAT_TYPE_DEBUG_MSG) || (FSllOwnerSayRouting != 2))
    {
        addOutputWindow(chat.mFromID);
        LLFloaterScriptDebugOutput* floaterp = LLFloaterReg::findTypedInstance<LLFloaterScriptDebugOutput>("script_debug_output", chat.mFromID);
        if (floaterp)
        {
            floaterp->addLine(chat, floater_label);
        }
    }

#if 0
    // add to "All" floater
    LLFloaterScriptDebugOutput* floaterp =  LLFloaterReg::getTypedInstance<LLFloaterScriptDebugOutput>("script_debug_output", LLUUID::null);
    if (floaterp)
    {
        floaterp->addLine(message, user_name, color);
    }

    // add to specific script instance floater
    floaterp = LLFloaterReg::getTypedInstance<LLFloaterScriptDebugOutput>("script_debug_output", source_id);
    if (floaterp)
    {
        floaterp->addLine(message, floater_label, color);
    }
#endif
    // </FS:Kadah> [FSllOwnerSayToScriptDebugWindow]
}

// <FS:Kadah> [FSllOwnerSayToScriptDebugWindow]
// virtual
void LLFloaterScriptDebug::onClickCloseBtn(bool app_qutting)
{
    if (gSavedSettings.getBOOL("FSScriptDebugWindowClearOnClose"))
    {
        LLFloaterScriptDebugOutput* floaterp = LLFloaterReg::findTypedInstance<LLFloaterScriptDebugOutput>("script_debug_output", LLUUID::null);
        if (floaterp)
        {
            floaterp->clear();
        }
    }
    LLMultiFloater::onClickCloseBtn(app_qutting);
}
// </FS:Kadah> [FSllOwnerSayToScriptDebugWindow]

//
// LLFloaterScriptDebugOutput
//

LLFloaterScriptDebugOutput::LLFloaterScriptDebugOutput(const LLSD& object_id)
  : LLFloater(LLSD(object_id)),
    mObjectID(object_id.asUUID())
{
    // enabled autocous blocks controling focus via  LLFloaterReg::showInstance
    setAutoFocus(false);
}

bool LLFloaterScriptDebugOutput::postBuild()
{
    LLFloater::postBuild();
    mHistoryEditor = getChild<LLViewerTextEditor>("Chat History Editor");
    return true;
}

LLFloaterScriptDebugOutput::~LLFloaterScriptDebugOutput()
{
}

// <FS:Kadah> [FSllOwnerSayToScriptDebugWindow]

#if 0
void LLFloaterScriptDebugOutput::addLine(const std::string &utf8mesg, const std::string &user_name, const LLColor4& color)
{
    if (mObjectID.isNull())
    {
        setCanTearOff(false);
        setCanClose(false);
    }
    else
    {
        setTitle(user_name);
        setShortTitle(user_name);
    }

    mHistoryEditor->appendText(utf8mesg, true, LLStyle::Params().color(color));
    mHistoryEditor->blockUndo();
}
#endif

void LLFloaterScriptDebugOutput::addLine(const LLChat& chat, const std::string &user_name)
{
    LLFontGL* fontp = LLViewerChat::getChatFont();
    std::string font_name = LLFontGL::nameFromFont(fontp);
    std::string font_size = LLFontGL::sizeFromFont(fontp);
    LLStyle::Params message_params;
    message_params.font.name(font_name);
    message_params.font.size(font_size);

    if (mObjectID.isNull())
    {
<<<<<<< HEAD
        setCanTearOff(FALSE);
        setCanClose(FALSE);
=======
        setCanTearOff(false);
        setCanClose(false);
>>>>>>> 050d2fef
    }
    else
    {
        // Print object name slurl to output on first output or name change
        if (mHistoryEditor->getText().empty() || mUserName.compare(user_name) != 0)
        {
            mUserName = user_name;
            setTitle(user_name);
            setShortTitle(user_name);

            if (gSavedPerAccountSettings.getBOOL("FSllOwnerSayToScriptDebugWindow") && getKey().asUUID().isNull())
            {
                std::string url = chat.mURL;
                if ((url.empty()) || (std::string::npos == url.find("objectim")))
                {
                    url = LLViewerChat::getSenderSLURL(chat, LLSD());
                }
                LLStyle::Params link_params(message_params);
                link_params.readonly_color(LLUIColorTable::instance().getColor("ChatNameObjectColor"));
                link_params.is_link = true;
                link_params.link_href = url;
                mHistoryEditor->appendText(chat.mFromName, (!mHistoryEditor->getText().empty()), link_params);
            }
        }
    }

    time_t utc_time;
    utc_time = time_corrected();
    std::string timeStr ="["+ LLTrans::getString("TimeHour")+"]:["+LLTrans::getString("TimeMin")+"]";
    LLSD substitution;
    substitution["datetime"] = (S32) utc_time;
    LLStringUtil::format (timeStr, substitution);

    mHistoryEditor->appendText("[" + timeStr + "] ", (!mHistoryEditor->getText().empty()), message_params.readonly_color(LLUIColorTable::instance().getColor("ChatTimestampColor")));

    if (mObjectID.isNull())
    {
        LLStyle::Params link_params(message_params);
        link_params.readonly_color(LLUIColorTable::instance().getColor("ChatNameObjectColor"));
        mHistoryEditor->appendText(chat.mFromName + ": ", false, link_params);
    }

    if (chat.mChatType == CHAT_TYPE_DEBUG_MSG)
    {
        mHistoryEditor->appendText(chat.mText, false, LLStyle::Params().readonly_color(LLUIColorTable::instance().getColor("ScriptErrorColor")));
    }
    else
    {
        mHistoryEditor->appendText(chat.mText, false, message_params.readonly_color(LLUIColorTable::instance().getColor("llOwnerSayChatColor")));
    }
    mHistoryEditor->blockUndo();
}

void LLFloaterScriptDebugOutput::clear()
{
    mHistoryEditor->clear();
}
// </FS:Kadah> [FSllOwnerSayToScriptDebugWindow]<|MERGE_RESOLUTION|>--- conflicted
+++ resolved
@@ -91,22 +91,14 @@
 }
 
 // <FS:Ansariel> Improved script debug floater
-<<<<<<< HEAD
-//void LLFloaterScriptDebug::setVisible(BOOL visible)
-=======
 //void LLFloaterScriptDebug::setVisible(bool visible)
->>>>>>> 050d2fef
 //{
 //  if(visible)
 //  {
 //      LLFloaterScriptDebugOutput* floater_output = LLFloaterReg::findTypedInstance<LLFloaterScriptDebugOutput>("script_debug_output", LLUUID::null);
 //      if (floater_output == NULL)
 //      {
-<<<<<<< HEAD
-//          floater_output = dynamic_cast<LLFloaterScriptDebugOutput*>(LLFloaterReg::showInstance("script_debug_output", LLUUID::null, FALSE));
-=======
 //          floater_output = dynamic_cast<LLFloaterScriptDebugOutput*>(LLFloaterReg::showInstance("script_debug_output", LLUUID::null, false));
->>>>>>> 050d2fef
 //          if (floater_output)
 //          {
 //              addFloater(floater_output, false);
@@ -177,22 +169,14 @@
             {
                 if (isAgentAvatarValid())
                 {
-<<<<<<< HEAD
-                    ((LLViewerObject*)gAgentAvatarp)->setIcon(LLViewerTextureManager::getFetchedTextureFromFile("script_error.j2c", FTT_LOCAL_FILE, TRUE, LLGLTexture::BOOST_UI));
-=======
                     ((LLViewerObject*)gAgentAvatarp)->setIcon(LLViewerTextureManager::getFetchedTextureFromFile("script_error.j2c", FTT_LOCAL_FILE, true, LLGLTexture::BOOST_UI));
->>>>>>> 050d2fef
                     // <FS:Ansariel> Mark script error icons
                     ((LLViewerObject*)gAgentAvatarp)->getIcon()->setScriptError();
                 }
             }
             else
             {
-<<<<<<< HEAD
-                objectp->setIcon(LLViewerTextureManager::getFetchedTextureFromFile("script_error.j2c", FTT_LOCAL_FILE, TRUE, LLGLTexture::BOOST_UI));
-=======
                 objectp->setIcon(LLViewerTextureManager::getFetchedTextureFromFile("script_error.j2c", FTT_LOCAL_FILE, true, LLGLTexture::BOOST_UI));
->>>>>>> 050d2fef
                 // <FS:Ansariel> Mark script error icons
                 objectp->getIcon()->setScriptError();
             }
@@ -211,44 +195,13 @@
         // <FS:Kadah> [FSllOwnerSayToScriptDebugWindow]
         // floater_label = user_name;
         floater_label = chat.mFromName;
-<<<<<<< HEAD
     }
 
     addOutputWindow(LLUUID::null); // <FS:Ansariel> Improved script debug floater
     // <FS:Kadah> [FSllOwnerSayToScriptDebugWindow]
     // addOutputWindow(source_id);
     static LLCachedControl<U32> FSllOwnerSayRouting(gSavedSettings, "FSllOwnerSayToScriptDebugWindowRouting");
-=======
-    }
-
-    addOutputWindow(LLUUID::null); // <FS:Ansariel> Improved script debug floater
-    // <FS:Kadah> [FSllOwnerSayToScriptDebugWindow]
-    // addOutputWindow(source_id);
-    static LLCachedControl<U32> FSllOwnerSayRouting(gSavedSettings, "FSllOwnerSayToScriptDebugWindowRouting");
-
-    // add to "All" floater
-    if ((chat.mChatType == CHAT_TYPE_DEBUG_MSG) || (FSllOwnerSayRouting != 1))
-    {
-        LLFloaterScriptDebugOutput* floaterp = LLFloaterReg::findTypedInstance<LLFloaterScriptDebugOutput>("script_debug_output", LLUUID::null);
-        if (floaterp)
-        {
-            floaterp->addLine(chat, chat.mFromName);
-        }
-    }
-
-    // add to specific script instance floater
-    if ((chat.mChatType == CHAT_TYPE_DEBUG_MSG) || (FSllOwnerSayRouting != 2))
-    {
-        addOutputWindow(chat.mFromID);
-        LLFloaterScriptDebugOutput* floaterp = LLFloaterReg::findTypedInstance<LLFloaterScriptDebugOutput>("script_debug_output", chat.mFromID);
-        if (floaterp)
-        {
-            floaterp->addLine(chat, floater_label);
-        }
-    }
->>>>>>> 050d2fef
-
-#if 0
+
     // add to "All" floater
     if ((chat.mChatType == CHAT_TYPE_DEBUG_MSG) || (FSllOwnerSayRouting != 1))
     {
@@ -359,13 +312,8 @@
 
     if (mObjectID.isNull())
     {
-<<<<<<< HEAD
-        setCanTearOff(FALSE);
-        setCanClose(FALSE);
-=======
         setCanTearOff(false);
         setCanClose(false);
->>>>>>> 050d2fef
     }
     else
     {
