/** 
 * @file pipeline.cpp
 * @brief Rendering pipeline.
 *
 * $LicenseInfo:firstyear=2005&license=viewerlgpl$
 * Second Life Viewer Source Code
 * Copyright (C) 2010, Linden Research, Inc.
 * 
 * This library is free software; you can redistribute it and/or
 * modify it under the terms of the GNU Lesser General Public
 * License as published by the Free Software Foundation;
 * version 2.1 of the License only.
 * 
 * This library is distributed in the hope that it will be useful,
 * but WITHOUT ANY WARRANTY; without even the implied warranty of
 * MERCHANTABILITY or FITNESS FOR A PARTICULAR PURPOSE.  See the GNU
 * Lesser General Public License for more details.
 * 
 * You should have received a copy of the GNU Lesser General Public
 * License along with this library; if not, write to the Free Software
 * Foundation, Inc., 51 Franklin Street, Fifth Floor, Boston, MA  02110-1301  USA
 * 
 * Linden Research, Inc., 945 Battery Street, San Francisco, CA  94111  USA
 * $/LicenseInfo$
 */

#include "llviewerprecompiledheaders.h"

#include "pipeline.h"

// library includes
#include "llaudioengine.h" // For debugging.
#include "llerror.h"
#include "llviewercontrol.h"
#include "llfasttimer.h"
#include "llfontgl.h"
#include "llnamevalue.h"
#include "llpointer.h"
#include "llprimitive.h"
#include "llvolume.h"
#include "material_codes.h"
#include "v3color.h"
#include "llui.h" 
#include "llglheaders.h"
#include "llrender.h"
#include "llstartup.h"
#include "llwindow.h"	// swapBuffers()

// newview includes
#include "llagent.h"
#include "llagentcamera.h"
#include "llappviewer.h"
#include "lltexturecache.h"
#include "lltexturefetch.h"
#include "llimageworker.h"
#include "lldrawable.h"
#include "lldrawpoolalpha.h"
#include "lldrawpoolavatar.h"
#include "lldrawpoolbump.h"
#include "lldrawpooltree.h"
#include "lldrawpoolwater.h"
#include "llface.h"
#include "llfeaturemanager.h"
#include "llfloatertelehub.h"
#include "llfloaterreg.h"
#include "llhudmanager.h"
#include "llhudnametag.h"
#include "llhudtext.h"
#include "lllightconstants.h"
#include "llmeshrepository.h"
#include "llpipelinelistener.h"
#include "llresmgr.h"
#include "llselectmgr.h"
#include "llsky.h"
#include "lltracker.h"
#include "lltool.h"
#include "lltoolmgr.h"
#include "llviewercamera.h"
#include "llviewermediafocus.h"
#include "llviewertexturelist.h"
#include "llviewerobject.h"
#include "llviewerobjectlist.h"
#include "llviewerparcelmgr.h"
#include "llviewerregion.h" // for audio debugging.
#include "llviewerwindow.h" // For getSpinAxis
#include "llvoavatarself.h"
#include "llvocache.h"
#include "llvosky.h"
#include "llvowlsky.h"
#include "llvotree.h"
#include "llvovolume.h"
#include "llvosurfacepatch.h"
#include "llvowater.h"
#include "llvotree.h"
#include "llvopartgroup.h"
#include "llworld.h"
#include "llcubemap.h"
#include "llviewershadermgr.h"
#include "llviewerstats.h"
#include "llviewerjoystick.h"
#include "llviewerdisplay.h"
#include "llspatialpartition.h"
#include "llmutelist.h"
#include "lltoolpie.h"
#include "llnotifications.h"
#include "llpathinglib.h"
#include "llfloaterpathfindingconsole.h"
#include "llfloaterpathfindingcharacters.h"
#include "llfloatertools.h"
// #include "llpanelface.h"  // <FS:Zi> switchable edit texture/materials panel - include not needed
#include "llpathfindingpathtool.h"
#include "llscenemonitor.h"
#include "llprogressview.h"
#include "llcleanup.h"
#include "gltfscenemanager.h"
<<<<<<< HEAD
// [RLVa:KB] - Checked: RLVa-2.0.0
#include "llvisualeffect.h"
#include "rlvactions.h"
#include "rlvlocks.h"
// [/RLVa:KB]

#include "llenvironment.h"
=======
>>>>>>> 155ddf23

#include "llenvironment.h"
#include "llsettingsvo.h"

extern bool gSnapshot;
bool gShiftFrame = false;

//cached settings
bool LLPipeline::WindLightUseAtmosShaders;
bool LLPipeline::RenderDeferred;
F32 LLPipeline::RenderDeferredSunWash;
U32 LLPipeline::RenderFSAASamples;
U32 LLPipeline::RenderResolutionDivisor;
// [SL:KB] - Patch: Settings-RenderResolutionMultiplier | Checked: Catznip-5.4
F32 LLPipeline::RenderResolutionMultiplier;
// [/SL:KB]
bool LLPipeline::RenderUIBuffer;
S32 LLPipeline::RenderShadowDetail;
S32 LLPipeline::RenderShadowSplits;
bool LLPipeline::RenderDeferredSSAO;
F32 LLPipeline::RenderShadowResolutionScale;
bool LLPipeline::RenderDelayCreation;
//bool LLPipeline::RenderAnimateRes; <FS:Beq> FIRE-23122 BUG-225920 Remove broken RenderAnimateRes functionality.
bool LLPipeline::FreezeTime;
S32 LLPipeline::DebugBeaconLineWidth;
F32 LLPipeline::RenderHighlightBrightness;
LLColor4 LLPipeline::RenderHighlightColor;
F32 LLPipeline::RenderHighlightThickness;
bool LLPipeline::RenderSpotLightsInNondeferred;
LLColor4 LLPipeline::PreviewAmbientColor;
LLColor4 LLPipeline::PreviewDiffuse0;
LLColor4 LLPipeline::PreviewSpecular0;
LLColor4 LLPipeline::PreviewDiffuse1;
LLColor4 LLPipeline::PreviewSpecular1;
LLColor4 LLPipeline::PreviewDiffuse2;
LLColor4 LLPipeline::PreviewSpecular2;
LLVector3 LLPipeline::PreviewDirection0;
LLVector3 LLPipeline::PreviewDirection1;
LLVector3 LLPipeline::PreviewDirection2;
F32 LLPipeline::RenderGlowMaxExtractAlpha;
F32 LLPipeline::RenderGlowWarmthAmount;
LLVector3 LLPipeline::RenderGlowLumWeights;
LLVector3 LLPipeline::RenderGlowWarmthWeights;
S32 LLPipeline::RenderGlowResolutionPow;
S32 LLPipeline::RenderGlowIterations;
F32 LLPipeline::RenderGlowWidth;
F32 LLPipeline::RenderGlowStrength;
bool LLPipeline::RenderGlowNoise;
bool LLPipeline::RenderDepthOfField;
bool LLPipeline::RenderDepthOfFieldInEditMode;
// <FS:Beq> FIRE-16728 Add free aim mouse and focus lock
bool LLPipeline::FSFocusPointLocked;
bool LLPipeline::FSFocusPointFollowsPointer;
// </FS:Beq>
F32 LLPipeline::CameraFocusTransitionTime;
F32 LLPipeline::CameraFNumber;
F32 LLPipeline::CameraFocalLength;
F32 LLPipeline::CameraFieldOfView;
F32 LLPipeline::RenderShadowNoise;
F32 LLPipeline::RenderShadowBlurSize;
F32 LLPipeline::RenderSSAOScale;
U32 LLPipeline::RenderSSAOMaxScale;
F32 LLPipeline::RenderSSAOFactor;
LLVector3 LLPipeline::RenderSSAOEffect;
F32 LLPipeline::RenderShadowOffsetError;
F32 LLPipeline::RenderShadowBiasError;
F32 LLPipeline::RenderShadowOffset;
F32 LLPipeline::RenderShadowBias;
F32 LLPipeline::RenderSpotShadowOffset;
F32 LLPipeline::RenderSpotShadowBias;
LLDrawable* LLPipeline::RenderSpotLight = nullptr;
F32 LLPipeline::RenderEdgeDepthCutoff;
F32 LLPipeline::RenderEdgeNormCutoff;
LLVector3 LLPipeline::RenderShadowGaussian;
F32 LLPipeline::RenderShadowBlurDistFactor;
bool LLPipeline::RenderDeferredAtmospheric;
F32 LLPipeline::RenderHighlightFadeTime;
F32 LLPipeline::RenderFarClip;
LLVector3 LLPipeline::RenderShadowSplitExponent;
F32 LLPipeline::RenderShadowErrorCutoff;
F32 LLPipeline::RenderShadowFOVCutoff;
bool LLPipeline::CameraOffset;
F32 LLPipeline::CameraMaxCoF;
F32 LLPipeline::CameraDoFResScale;
LLVector3 LLPipeline::RenderVignette;
F32 LLPipeline::RenderAutoHideSurfaceAreaLimit;
bool LLPipeline::RenderScreenSpaceReflections;
S32 LLPipeline::RenderScreenSpaceReflectionIterations;
F32 LLPipeline::RenderScreenSpaceReflectionRayStep;
F32 LLPipeline::RenderScreenSpaceReflectionDistanceBias;
F32 LLPipeline::RenderScreenSpaceReflectionDepthRejectBias;
F32 LLPipeline::RenderScreenSpaceReflectionAdaptiveStepMultiplier;
S32 LLPipeline::RenderScreenSpaceReflectionGlossySamples;
S32 LLPipeline::RenderBufferVisualization;
bool LLPipeline::RenderMirrors;
S32 LLPipeline::RenderHeroProbeUpdateRate;
S32 LLPipeline::RenderHeroProbeConservativeUpdateMultiplier;
LLTrace::EventStatHandle<S64> LLPipeline::sStatBatchSize("renderbatchsize");

const U32 LLPipeline::MAX_BAKE_WIDTH = 512;

const F32 BACKLIGHT_DAY_MAGNITUDE_OBJECT = 0.1f;
const F32 BACKLIGHT_NIGHT_MAGNITUDE_OBJECT = 0.08f;
const F32 ALPHA_BLEND_CUTOFF = 0.598f;
const F32 DEFERRED_LIGHT_FALLOFF = 0.5f;
const U32 DEFERRED_VB_MASK = LLVertexBuffer::MAP_VERTEX | LLVertexBuffer::MAP_TEXCOORD0 | LLVertexBuffer::MAP_TEXCOORD1;

extern S32 gBoxFrame;
//extern bool gHideSelectedObjects;
extern bool gDisplaySwapBuffers;
extern bool gDebugGL;
extern bool gCubeSnapshot;
extern bool gSnapshotNoPost;

bool	gAvatarBacklight = false;

bool	gDebugPipeline = false;
LLPipeline gPipeline;
const LLMatrix4* gGLLastMatrix = NULL;

LLTrace::BlockTimerStatHandle FTM_RENDER_GEOMETRY("Render Geometry");
LLTrace::BlockTimerStatHandle FTM_RENDER_GRASS("Grass");
LLTrace::BlockTimerStatHandle FTM_RENDER_INVISIBLE("Invisible");
LLTrace::BlockTimerStatHandle FTM_RENDER_SHINY("Shiny");
LLTrace::BlockTimerStatHandle FTM_RENDER_SIMPLE("Simple");
LLTrace::BlockTimerStatHandle FTM_RENDER_TERRAIN("Terrain");
LLTrace::BlockTimerStatHandle FTM_RENDER_TREES("Trees");
LLTrace::BlockTimerStatHandle FTM_RENDER_UI("UI");
LLTrace::BlockTimerStatHandle FTM_RENDER_WATER("Water");
LLTrace::BlockTimerStatHandle FTM_RENDER_WL_SKY("Windlight Sky");
LLTrace::BlockTimerStatHandle FTM_RENDER_ALPHA("Alpha Objects");
LLTrace::BlockTimerStatHandle FTM_RENDER_CHARACTERS("Avatars");
LLTrace::BlockTimerStatHandle FTM_RENDER_BUMP("Bump");
LLTrace::BlockTimerStatHandle FTM_RENDER_MATERIALS("Render Materials");
LLTrace::BlockTimerStatHandle FTM_RENDER_FULLBRIGHT("Fullbright");
LLTrace::BlockTimerStatHandle FTM_RENDER_GLOW("Glow");
LLTrace::BlockTimerStatHandle FTM_GEO_UPDATE("Geo Update");
LLTrace::BlockTimerStatHandle FTM_POOLRENDER("RenderPool");
LLTrace::BlockTimerStatHandle FTM_POOLS("Pools");
LLTrace::BlockTimerStatHandle FTM_DEFERRED_POOLRENDER("RenderPool (Deferred)");
LLTrace::BlockTimerStatHandle FTM_DEFERRED_POOLS("Pools (Deferred)");
LLTrace::BlockTimerStatHandle FTM_POST_DEFERRED_POOLRENDER("RenderPool (Post)");
LLTrace::BlockTimerStatHandle FTM_POST_DEFERRED_POOLS("Pools (Post)");
LLTrace::BlockTimerStatHandle FTM_STATESORT("Sort Draw State");
LLTrace::BlockTimerStatHandle FTM_PIPELINE("Pipeline");
LLTrace::BlockTimerStatHandle FTM_CLIENT_COPY("Client Copy");
LLTrace::BlockTimerStatHandle FTM_RENDER_DEFERRED("Deferred Shading");

LLTrace::BlockTimerStatHandle FTM_RENDER_UI_HUD("HUD");
LLTrace::BlockTimerStatHandle FTM_RENDER_UI_3D("3D");
LLTrace::BlockTimerStatHandle FTM_RENDER_UI_2D("2D");

static LLTrace::BlockTimerStatHandle FTM_STATESORT_DRAWABLE("Sort Drawables");

static LLStaticHashedString sTint("tint");
static LLStaticHashedString sAmbiance("ambiance");
static LLStaticHashedString sAlphaScale("alpha_scale");
static LLStaticHashedString sNormMat("norm_mat");
static LLStaticHashedString sOffset("offset");
static LLStaticHashedString sScreenRes("screenRes");
static LLStaticHashedString sDelta("delta");
static LLStaticHashedString sDistFactor("dist_factor");
static LLStaticHashedString sKern("kern");
static LLStaticHashedString sKernScale("kern_scale");

//----------------------------------------

void drawBox(const LLVector4a& c, const LLVector4a& r);
void drawBoxOutline(const LLVector3& pos, const LLVector3& size);
U32 nhpo2(U32 v);
LLVertexBuffer* ll_create_cube_vb(U32 type_mask);

void display_update_camera();
//----------------------------------------

S32		LLPipeline::sCompiles = 0;

bool	LLPipeline::sPickAvatar = true;
bool	LLPipeline::sDynamicLOD = true;
bool	LLPipeline::sShowHUDAttachments = true;
bool	LLPipeline::sRenderMOAPBeacons = false;
bool	LLPipeline::sRenderPhysicalBeacons = true;
bool	LLPipeline::sRenderScriptedBeacons = false;
bool	LLPipeline::sRenderScriptedTouchBeacons = true;
bool	LLPipeline::sRenderParticleBeacons = false;
bool	LLPipeline::sRenderSoundBeacons = false;
bool	LLPipeline::sRenderBeacons = false;
bool	LLPipeline::sRenderHighlight = true;
LLRender::eTexIndex LLPipeline::sRenderHighlightTextureChannel = LLRender::DIFFUSE_MAP;
bool	LLPipeline::sForceOldBakedUpload = false;
S32		LLPipeline::sUseOcclusion = 0;
bool	LLPipeline::sAutoMaskAlphaDeferred = true;
bool	LLPipeline::sAutoMaskAlphaNonDeferred = false;
bool	LLPipeline::sRenderTransparentWater = true;
bool	LLPipeline::sBakeSunlight = false;
bool	LLPipeline::sNoAlpha = false;
bool	LLPipeline::sUseFarClip = true;
bool	LLPipeline::sShadowRender = false;
bool	LLPipeline::sRenderGlow = false;
bool	LLPipeline::sReflectionRender = false;
bool    LLPipeline::sDistortionRender = false;
bool	LLPipeline::sImpostorRender = false;
bool	LLPipeline::sImpostorRenderAlphaDepthPass = false;
bool	LLPipeline::sShowJellyDollAsImpostor = true;
bool	LLPipeline::sUnderWaterRender = false;
bool	LLPipeline::sTextureBindTest = false;
bool	LLPipeline::sRenderAttachedLights = true;
bool	LLPipeline::sRenderAttachedParticles = true;
bool	LLPipeline::sRenderDeferred = false;
bool	LLPipeline::sReflectionProbesEnabled = false;
S32		LLPipeline::sVisibleLightCount = 0;
bool	LLPipeline::sRenderingHUDs;
F32     LLPipeline::sDistortionWaterClipPlaneMargin = 1.0125f;
F32 LLPipeline::sVolumeSAFrame = 0.f; // ZK LBG

bool	LLPipeline::sRenderParticles; // <FS:LO> flag to hold correct, user selected, status of particles
// [SL:KB] - Patch: Render-TextureToggle (Catznip-4.0)
bool	LLPipeline::sRenderTextures = true;
// [/SL:KB]

// EventHost API LLPipeline listener.
static LLPipelineListener sPipelineListener;

static LLCullResult* sCull = NULL;

void validate_framebuffer_object();

// Add color attachments for deferred rendering
// target -- RenderTarget to add attachments to
bool addDeferredAttachments(LLRenderTarget& target, bool for_impostor = false)
{
    bool valid = true
        && target.addColorAttachment(GL_RGBA) // frag-data[1] specular OR PBR ORM
        && target.addColorAttachment(GL_RGBA16F)                              // frag_data[2] normal+fogmask, See: class1\deferred\materialF.glsl & softenlight
        && target.addColorAttachment(GL_RGB16F);                  // frag_data[3] PBR emissive OR material env intensity
    return valid;
}

LLPipeline::LLPipeline() :
	mBackfaceCull(false),
	mMatrixOpCount(0),
	mTextureMatrixOps(0),
	mNumVisibleNodes(0),
	mNumVisibleFaces(0),
	mPoissonOffset(0),

	mInitialized(false),
	mShadersLoaded(false),
	mTransformFeedbackPrimitives(0),
	mRenderDebugFeatureMask(0),
	mRenderDebugMask(0),
	mOldRenderDebugMask(0),
	mMeshDirtyQueryObject(0),
	mGroupQ1Locked(false),
	mResetVertexBuffers(false),
	mLastRebuildPool(NULL),
	mLightMask(0),
	mLightMovingMask(0)
{
	mNoiseMap = 0;
	mTrueNoiseMap = 0;
	mLightFunc = 0;

    for(U32 i = 0; i < 8; i++)
    {
        mHWLightColors[i] = LLColor4::black;
    }
}

void LLPipeline::connectRefreshCachedSettingsSafe(const std::string name)
{
	LLPointer<LLControlVariable> cntrl_ptr = gSavedSettings.getControl(name);
	if ( cntrl_ptr.isNull() )
	{
		LL_WARNS() << "Global setting name not found:" << name << LL_ENDL;
	}
	else
	{
		cntrl_ptr->getCommitSignal()->connect(boost::bind(&LLPipeline::refreshCachedSettings));
	}
}

void LLPipeline::init()
{
	refreshCachedSettings();

    mRT = &mMainRT;

	gOctreeMaxCapacity = gSavedSettings.getU32("OctreeMaxNodeCapacity");
	gOctreeMinSize = gSavedSettings.getF32("OctreeMinimumNodeSize");
	sDynamicLOD = gSavedSettings.getBOOL("RenderDynamicLOD");
	sRenderAttachedLights = gSavedSettings.getBOOL("RenderAttachedLights");
	sRenderAttachedParticles = gSavedSettings.getBOOL("RenderAttachedParticles");

	sRenderMOAPBeacons = gSavedSettings.getBOOL("moapbeacon");
	sRenderPhysicalBeacons = gSavedSettings.getBOOL("physicalbeacon");
	sRenderScriptedBeacons = gSavedSettings.getBOOL("scriptsbeacon");
	sRenderScriptedTouchBeacons = gSavedSettings.getBOOL("scripttouchbeacon");
	sRenderParticleBeacons = gSavedSettings.getBOOL("particlesbeacon");
	sRenderSoundBeacons = gSavedSettings.getBOOL("soundsbeacon");
	sRenderBeacons = gSavedSettings.getBOOL("renderbeacons");
	sRenderHighlight = gSavedSettings.getBOOL("renderhighlights");

    mInitialized = true;
	
	stop_glerror();

	//create render pass pools
	getPool(LLDrawPool::POOL_ALPHA_PRE_WATER);
    getPool(LLDrawPool::POOL_ALPHA_POST_WATER);
	getPool(LLDrawPool::POOL_SIMPLE);
	getPool(LLDrawPool::POOL_ALPHA_MASK);
	getPool(LLDrawPool::POOL_FULLBRIGHT_ALPHA_MASK);
	getPool(LLDrawPool::POOL_GRASS);
	getPool(LLDrawPool::POOL_FULLBRIGHT);
	getPool(LLDrawPool::POOL_BUMP);
	getPool(LLDrawPool::POOL_MATERIALS);
	getPool(LLDrawPool::POOL_GLOW);
	getPool(LLDrawPool::POOL_GLTF_PBR);
    getPool(LLDrawPool::POOL_GLTF_PBR_ALPHA_MASK);

	resetFrameStats();

	if (gSavedSettings.getBOOL("DisableAllRenderFeatures"))
	{
		clearAllRenderDebugFeatures();
	}
	else
	{
		setAllRenderDebugFeatures(); // By default, all debugging features on
	}
	clearAllRenderDebugDisplays(); // All debug displays off

	sRenderParticles = true; // <FS:LO> flag to hold correct, user selected, status of particles

	if (gSavedSettings.getBOOL("DisableAllRenderTypes"))
	{
		clearAllRenderTypes();
	}
	else if (gNonInteractive)
	{
		clearAllRenderTypes();
	}
	else
	{
		setAllRenderTypes(); // By default, all rendering types start enabled
	}

	// make sure RenderPerformanceTest persists (hackity hack hack)
	// disables non-object rendering (UI, sky, water, etc)
	if (gSavedSettings.getBOOL("RenderPerformanceTest"))
	{
		gSavedSettings.setBOOL("RenderPerformanceTest", false);
		gSavedSettings.setBOOL("RenderPerformanceTest", true);
	}

	mOldRenderDebugMask = mRenderDebugMask;

	mBackfaceCull = true;

	// Enable features
	LLViewerShaderMgr::instance()->setShaders();

	for (U32 i = 0; i < 2; ++i)
	{
		mSpotLightFade[i] = 1.f;
	}

	if (mCubeVB.isNull())
	{
		mCubeVB = ll_create_cube_vb(LLVertexBuffer::MAP_VERTEX);
	}

	// <FS:Ansariel> Reset VB during TP
	//mDeferredVB = new LLVertexBuffer(DEFERRED_VB_MASK);
	//mDeferredVB->allocateBuffer(8, 0);
	initDeferredVB();
	// </FS:Ansariel>

    {
        mScreenTriangleVB = new LLVertexBuffer(LLVertexBuffer::MAP_VERTEX);
        mScreenTriangleVB->allocateBuffer(3, 0);
        LLStrider<LLVector3> vert;
        mScreenTriangleVB->getVertexStrider(vert);

        vert[0].set(-1, 1, 0);
        vert[1].set(-1, -3, 0);
        vert[2].set(3, 1, 0);

        mScreenTriangleVB->unmapBuffer();
    }

	//
	// Update all settings to trigger a cached settings refresh
	//
	connectRefreshCachedSettingsSafe("RenderAutoMaskAlphaDeferred");
	connectRefreshCachedSettingsSafe("RenderAutoMaskAlphaNonDeferred");
	connectRefreshCachedSettingsSafe("RenderUseFarClip");
	connectRefreshCachedSettingsSafe("RenderAvatarMaxNonImpostors");
	connectRefreshCachedSettingsSafe("UseOcclusion");
	// DEPRECATED -- connectRefreshCachedSettingsSafe("WindLightUseAtmosShaders");
	// DEPRECATED -- connectRefreshCachedSettingsSafe("RenderDeferred");
	connectRefreshCachedSettingsSafe("RenderDeferredSunWash");
	connectRefreshCachedSettingsSafe("RenderFSAASamples");
	connectRefreshCachedSettingsSafe("RenderResolutionDivisor");
// [SL:KB] - Patch: Settings-RenderResolutionMultiplier | Checked: Catznip-5.4
	connectRefreshCachedSettingsSafe("RenderResolutionMultiplier");
// [/SL:KB]
	connectRefreshCachedSettingsSafe("RenderUIBuffer");
	connectRefreshCachedSettingsSafe("RenderShadowDetail");
    connectRefreshCachedSettingsSafe("RenderShadowSplits");
	connectRefreshCachedSettingsSafe("RenderDeferredSSAO");
	connectRefreshCachedSettingsSafe("RenderShadowResolutionScale");
	connectRefreshCachedSettingsSafe("RenderDelayCreation");
//	connectRefreshCachedSettingsSafe("RenderAnimateRes"); <FS:Beq> FIRE-23122 BUG-225920 Remove broken RenderAnimateRes functionality.
	connectRefreshCachedSettingsSafe("FreezeTime");
	connectRefreshCachedSettingsSafe("DebugBeaconLineWidth");
	connectRefreshCachedSettingsSafe("RenderHighlightBrightness");
	connectRefreshCachedSettingsSafe("RenderHighlightColor");
	connectRefreshCachedSettingsSafe("RenderHighlightThickness");
	connectRefreshCachedSettingsSafe("RenderSpotLightsInNondeferred");
	connectRefreshCachedSettingsSafe("PreviewAmbientColor");
	connectRefreshCachedSettingsSafe("PreviewDiffuse0");
	connectRefreshCachedSettingsSafe("PreviewSpecular0");
	connectRefreshCachedSettingsSafe("PreviewDiffuse1");
	connectRefreshCachedSettingsSafe("PreviewSpecular1");
	connectRefreshCachedSettingsSafe("PreviewDiffuse2");
	connectRefreshCachedSettingsSafe("PreviewSpecular2");
	connectRefreshCachedSettingsSafe("PreviewDirection0");
	connectRefreshCachedSettingsSafe("PreviewDirection1");
	connectRefreshCachedSettingsSafe("PreviewDirection2");
	connectRefreshCachedSettingsSafe("RenderGlowMaxExtractAlpha");
	connectRefreshCachedSettingsSafe("RenderGlowWarmthAmount");
	connectRefreshCachedSettingsSafe("RenderGlowLumWeights");
	connectRefreshCachedSettingsSafe("RenderGlowWarmthWeights");
	connectRefreshCachedSettingsSafe("RenderGlowResolutionPow");
	connectRefreshCachedSettingsSafe("RenderGlowIterations");
	connectRefreshCachedSettingsSafe("RenderGlowWidth");
	connectRefreshCachedSettingsSafe("RenderGlowStrength");
	connectRefreshCachedSettingsSafe("RenderGlowNoise");
	connectRefreshCachedSettingsSafe("RenderDepthOfField");
	connectRefreshCachedSettingsSafe("RenderDepthOfFieldInEditMode");
	connectRefreshCachedSettingsSafe("CameraFocusTransitionTime");
	connectRefreshCachedSettingsSafe("CameraFNumber");
	connectRefreshCachedSettingsSafe("CameraFocalLength");
	connectRefreshCachedSettingsSafe("CameraFieldOfView");
	connectRefreshCachedSettingsSafe("RenderShadowNoise");
	connectRefreshCachedSettingsSafe("RenderShadowBlurSize");
	connectRefreshCachedSettingsSafe("RenderSSAOScale");
	connectRefreshCachedSettingsSafe("RenderSSAOMaxScale");
	connectRefreshCachedSettingsSafe("RenderSSAOFactor");
	connectRefreshCachedSettingsSafe("RenderSSAOEffect");
	connectRefreshCachedSettingsSafe("RenderShadowOffsetError");
	connectRefreshCachedSettingsSafe("RenderShadowBiasError");
	connectRefreshCachedSettingsSafe("RenderShadowOffset");
	connectRefreshCachedSettingsSafe("RenderShadowBias");
	connectRefreshCachedSettingsSafe("RenderSpotShadowOffset");
	connectRefreshCachedSettingsSafe("RenderSpotShadowBias");
	connectRefreshCachedSettingsSafe("RenderEdgeDepthCutoff");
	connectRefreshCachedSettingsSafe("RenderEdgeNormCutoff");
	connectRefreshCachedSettingsSafe("RenderShadowGaussian");
	connectRefreshCachedSettingsSafe("RenderShadowBlurDistFactor");
	connectRefreshCachedSettingsSafe("RenderDeferredAtmospheric");
	connectRefreshCachedSettingsSafe("RenderHighlightFadeTime");
	connectRefreshCachedSettingsSafe("RenderFarClip");
	connectRefreshCachedSettingsSafe("RenderShadowSplitExponent");
	connectRefreshCachedSettingsSafe("RenderShadowErrorCutoff");
	connectRefreshCachedSettingsSafe("RenderShadowFOVCutoff");
	connectRefreshCachedSettingsSafe("CameraOffset");
	connectRefreshCachedSettingsSafe("CameraMaxCoF");
	connectRefreshCachedSettingsSafe("CameraDoFResScale");
	connectRefreshCachedSettingsSafe("RenderAutoHideSurfaceAreaLimit");
    connectRefreshCachedSettingsSafe("RenderScreenSpaceReflections");
    connectRefreshCachedSettingsSafe("RenderScreenSpaceReflectionIterations");
    connectRefreshCachedSettingsSafe("RenderScreenSpaceReflectionRayStep");
    connectRefreshCachedSettingsSafe("RenderScreenSpaceReflectionDistanceBias");
    connectRefreshCachedSettingsSafe("RenderScreenSpaceReflectionDepthRejectBias");
    connectRefreshCachedSettingsSafe("RenderScreenSpaceReflectionAdaptiveStepMultiplier");
    connectRefreshCachedSettingsSafe("RenderScreenSpaceReflectionGlossySamples");
	connectRefreshCachedSettingsSafe("RenderBufferVisualization");
    connectRefreshCachedSettingsSafe("RenderMirrors");
    connectRefreshCachedSettingsSafe("RenderHeroProbeUpdateRate");
    connectRefreshCachedSettingsSafe("RenderHeroProbeConservativeUpdateMultiplier");
<<<<<<< HEAD
	connectRefreshCachedSettingsSafe("RenderAutoHideSurfaceAreaLimit");
	connectRefreshCachedSettingsSafe("FSRenderVignette");	// <FS:CR> Import Vignette from Exodus
	// <FS:Ansariel> Make change to RenderAttachedLights & RenderAttachedParticles instant
	connectRefreshCachedSettingsSafe("RenderAttachedLights");
	connectRefreshCachedSettingsSafe("RenderAttachedParticles");
	// </FS:Ansariel>
    // <FS:Beq> FIRE-16728 Add free aim mouse and focus lock
	connectRefreshCachedSettingsSafe("FSFocusPointFollowsPointer");
	connectRefreshCachedSettingsSafe("FSFocusPointLocked");
    // </FS:Beq>
=======
	gSavedSettings.getControl("RenderAutoHideSurfaceAreaLimit")->getCommitSignal()->connect(boost::bind(&LLPipeline::refreshCachedSettings));
>>>>>>> 155ddf23
}

LLPipeline::~LLPipeline()
{
}

void LLPipeline::cleanup()
{
	assertInitialized();

	mGroupQ1.clear() ;

	for(pool_set_t::iterator iter = mPools.begin();
		iter != mPools.end(); )
	{
		pool_set_t::iterator curiter = iter++;
		LLDrawPool* poolp = *curiter;
		if (poolp->isFacePool())
		{
			LLFacePool* face_pool = (LLFacePool*) poolp;
			if (face_pool->mReferences.empty())
			{
				mPools.erase(curiter);
				removeFromQuickLookup( poolp );
				delete poolp;
			}
		}
		else
		{
			mPools.erase(curiter);
			removeFromQuickLookup( poolp );
			delete poolp;
		}
	}
	
	if (!mTerrainPools.empty())
	{
		LL_WARNS() << "Terrain Pools not cleaned up" << LL_ENDL;
	}
	if (!mTreePools.empty())
	{
		LL_WARNS() << "Tree Pools not cleaned up" << LL_ENDL;
	}
		
	delete mAlphaPoolPreWater;
    mAlphaPoolPreWater = nullptr;
    delete mAlphaPoolPostWater;
    mAlphaPoolPostWater = nullptr;
	delete mSkyPool;
	mSkyPool = NULL;
	delete mTerrainPool;
	mTerrainPool = NULL;
	delete mWaterPool;
	mWaterPool = NULL;
	delete mSimplePool;
	mSimplePool = NULL;
	delete mFullbrightPool;
	mFullbrightPool = NULL;
	delete mGlowPool;
	mGlowPool = NULL;
	delete mBumpPool;
	mBumpPool = NULL;
	// don't delete wl sky pool it was handled above in the for loop
	//delete mWLSkyPool;
	mWLSkyPool = NULL;

	releaseGLBuffers();

	mFaceSelectImagep = NULL;

    mMovedList.clear();
    mMovedBridge.clear();
    mShiftList.clear();

	mInitialized = false;

	mDeferredVB = NULL;
    mScreenTriangleVB = nullptr;

	mCubeVB = NULL;

    mReflectionMapManager.cleanup();
    mHeroProbeManager.cleanup();
}

//============================================================================

void LLPipeline::destroyGL() 
{
	stop_glerror();
	unloadShaders();
	mHighlightFaces.clear();
	
	resetDrawOrders();

	releaseGLBuffers();

	if (mMeshDirtyQueryObject)
	{
		glDeleteQueries(1, &mMeshDirtyQueryObject);
		mMeshDirtyQueryObject = 0;
	}
}

void LLPipeline::requestResizeScreenTexture()
{
    gResizeScreenTexture = true;
}

void LLPipeline::requestResizeShadowTexture()
{
    gResizeShadowTexture = true;
}

void LLPipeline::resizeShadowTexture()
{
    releaseSunShadowTargets();
    releaseSpotShadowTargets();
    allocateShadowBuffer(mRT->width, mRT->height);
    gResizeShadowTexture = false;
}

void LLPipeline::resizeScreenTexture()
{
	if (gPipeline.shadersLoaded())
	{
		GLuint resX = gViewerWindow->getWorldViewWidthRaw();
		GLuint resY = gViewerWindow->getWorldViewHeightRaw();
	
// [SL:KB] - Patch: Settings-RenderResolutionMultiplier | Checked: Catznip-5.4
		GLuint scaledResX = resX;
		GLuint scaledResY = resY;
		if ( (RenderResolutionDivisor > 1) && (RenderResolutionDivisor < resX) && (RenderResolutionDivisor < resY) )
		{
			scaledResX /= RenderResolutionDivisor;
			scaledResY /= RenderResolutionDivisor;
		}
		else if (RenderResolutionMultiplier > 0.f && RenderResolutionMultiplier < 1.f)
		{
			scaledResX *= RenderResolutionMultiplier;
			scaledResY *= RenderResolutionMultiplier;
		}
// [/SL:KB]

//		if (gResizeScreenTexture || (resX != mRT->screen.getWidth()) || (resY != mRT->screen.getHeight()))
// [SL:KB] - Patch: Settings-RenderResolutionMultiplier | Checked: Catznip-5.4
		if (gResizeScreenTexture || (scaledResX != mRT->screen.getWidth()) || (scaledResY != mRT->screen.getHeight()))
// [/SL:KB]
		{
			releaseScreenBuffers();
            releaseSunShadowTargets();
            releaseSpotShadowTargets();
		    allocateScreenBuffer(resX,resY);
            gResizeScreenTexture = false;
		}
	}
}

bool LLPipeline::allocateScreenBuffer(U32 resX, U32 resY)
{
    LL_PROFILE_ZONE_SCOPED_CATEGORY_DISPLAY;
	eFBOStatus ret = doAllocateScreenBuffer(resX, resY);

	return ret == FBO_SUCCESS_FULLRES;
}


LLPipeline::eFBOStatus LLPipeline::doAllocateScreenBuffer(U32 resX, U32 resY)
{
    LL_PROFILE_ZONE_SCOPED_CATEGORY_DISPLAY;
	// try to allocate screen buffers at requested resolution and samples
	// - on failure, shrink number of samples and try again
	// - if not multisampled, shrink resolution and try again (favor X resolution over Y)
	// Make sure to call "releaseScreenBuffers" after each failure to cleanup the partially loaded state

    // refresh cached settings here to protect against inconsistent event handling order
    refreshCachedSettings();

	U32 samples = RenderFSAASamples;

	eFBOStatus ret = FBO_SUCCESS_FULLRES;
	if (!allocateScreenBuffer(resX, resY, samples))
	{
		//failed to allocate at requested specification, return false
		ret = FBO_FAILURE;

		releaseScreenBuffers();
		//reduce number of samples 
		while (samples > 0)
		{
			samples /= 2;
			if (allocateScreenBuffer(resX, resY, samples))
			{ //success
				return FBO_SUCCESS_LOWRES;
			}
			releaseScreenBuffers();
		}

		samples = 0;

		//reduce resolution
		while (resY > 0 && resX > 0)
		{
			resY /= 2;
			if (allocateScreenBuffer(resX, resY, samples))
			{
				return FBO_SUCCESS_LOWRES;
			}
			releaseScreenBuffers();

			resX /= 2;
			if (allocateScreenBuffer(resX, resY, samples))
			{
				return FBO_SUCCESS_LOWRES;
			}
			releaseScreenBuffers();
		}

		LL_WARNS() << "Unable to allocate screen buffer at any resolution!" << LL_ENDL;
	}

	return ret;
}

bool LLPipeline::allocateScreenBuffer(U32 resX, U32 resY, U32 samples)
{
    LL_PROFILE_ZONE_SCOPED_CATEGORY_DISPLAY;
    if (mRT == &mMainRT)
    { // hacky -- allocate auxillary buffer

        gCubeSnapshot = true;
        mReflectionMapManager.initReflectionMaps();
        mHeroProbeManager.initReflectionMaps();

        if (sReflectionProbesEnabled)
        {
<<<<<<< HEAD
            gCubeSnapshot = true;
=======
            gCubeSnapshot = TRUE;
>>>>>>> 155ddf23
            mReflectionMapManager.initReflectionMaps();
        }

        mRT = &mAuxillaryRT;
        U32 res = mReflectionMapManager.mProbeResolution * 4;  //multiply by 4 because probes will be 16x super sampled
        allocateScreenBuffer(res, res, samples);

		if (RenderMirrors)
        {
            mHeroProbeManager.initReflectionMaps();
            res = mHeroProbeManager.mProbeResolution;  // We also scale the hero probe RT to the probe res since we don't super sample it.
            mRT = &mHeroProbeRT;
            allocateScreenBuffer(res, res, samples);
        }

        mRT = &mMainRT;
        gCubeSnapshot = false;
    }

	// remember these dimensions
	mRT->width = resX;
	mRT->height = resY;
	
	U32 res_mod = RenderResolutionDivisor;

	//<FS:TS> FIRE-7066: RenderResolutionDivisor broken if higher than
	//		smallest screen dimension
	if (res_mod >= resX)
	{
		res_mod = resX - 1;
	}
	if (res_mod >= resY)
	{
		res_mod = resY - 1;
	}
	//</FS:TS> FIRE-7066

	if (res_mod > 1 && res_mod < resX && res_mod < resY)
	{
		resX /= res_mod;
		resY /= res_mod;
	}
// [SL:KB] - Patch: Settings-RenderResolutionMultiplier | Checked: Catznip-5.4
	else if (RenderResolutionMultiplier > 0.f && RenderResolutionMultiplier < 1.f)
	{
		resX *= RenderResolutionMultiplier;
		resY *= RenderResolutionMultiplier;
	}
// [/SL:KB]

    //water reflection texture (always needed as scratch space whether or not transparent water is enabled)
    mWaterDis.allocate(resX, resY, GL_RGBA16F, true);

	if (RenderUIBuffer)
	{
		if (!mRT->uiScreen.allocate(resX,resY, GL_RGBA))
		{
			return false;
		}
	}	

	S32 shadow_detail = RenderShadowDetail;
	bool ssao = RenderDeferredSSAO;
		
	//allocate deferred rendering color buffers
	if (!mRT->deferredScreen.allocate(resX, resY, GL_RGBA, true)) return false;
	if (!addDeferredAttachments(mRT->deferredScreen)) return false;
	
	GLuint screenFormat = GL_RGBA16F;
        
	if (!mRT->screen.allocate(resX, resY, screenFormat)) return false;

    mRT->deferredScreen.shareDepthBuffer(mRT->screen);

	if (samples > 0)
	{
		if (!mRT->fxaaBuffer.allocate(resX, resY, GL_RGBA)) return false;
	}
	else
	{
		mRT->fxaaBuffer.release();
	}

	// <FS:Beq> restore setSphere
	// if (shadow_detail > 0 || ssao || RenderDepthOfField || samples > 0))
	if (shadow_detail > 0 || ssao || RenderDepthOfField || samples > 0 || RlvActions::hasPostProcess())
	// </FS:Beq>
	{ //only need mRT->deferredLight for shadows OR ssao OR dof OR fxaa
		if (!mRT->deferredLight.allocate(resX, resY, GL_RGBA16F)) return false;
	}
	else
	{
		mRT->deferredLight.release();
	}

    allocateShadowBuffer(resX, resY);

    if (!gCubeSnapshot && RenderScreenSpaceReflections) // hack to not allocate mSceneMap for cube snapshots
    {
        mSceneMap.allocate(resX, resY, GL_RGB, true);
    }

	const bool post_hdr = gSavedSettings.getBOOL("RenderPostProcessingHDR");
    const U32 post_color_fmt = post_hdr ? GL_RGBA16F : GL_RGBA;
    mPostMap.allocate(resX, resY, post_color_fmt);

    //HACK make screenbuffer allocations start failing after 30 seconds
    if (gSavedSettings.getBOOL("SimulateFBOFailure"))
    {
        return false;
    }

    gGL.getTexUnit(0)->disable();

	stop_glerror();

	return true;
}

// must be even to avoid a stripe in the horizontal shadow blur
inline U32 BlurHappySize(U32 x, F32 scale) { return U32( x * scale + 16.0f) & ~0xF; }

bool LLPipeline::allocateShadowBuffer(U32 resX, U32 resY)
{
    LL_PROFILE_ZONE_SCOPED_CATEGORY_DISPLAY;
    S32 shadow_detail = RenderShadowDetail;

    F32 scale = llmax(0.f, RenderShadowResolutionScale);
    U32 sun_shadow_map_width = BlurHappySize(resX, scale);
    U32 sun_shadow_map_height = BlurHappySize(resY, scale);

    if (shadow_detail > 0)
    { //allocate 4 sun shadow maps
        for (U32 i = 0; i < 4; i++)
        {
            if (!mRT->shadow[i].allocate(sun_shadow_map_width, sun_shadow_map_height, 0, true))
            {
                return false;
            }
        }
    }
    else
    {
        for (U32 i = 0; i < 4; i++)
        {
            releaseSunShadowTarget(i);
        }
    }

    if (!gCubeSnapshot) // hack to not allocate spot shadow maps during ReflectionMapManager init
    {
        U32 width = (U32)(resX * scale);
        U32 height = width;

        if (shadow_detail > 1)
        { //allocate two spot shadow maps
            U32 spot_shadow_map_width = width;
            U32 spot_shadow_map_height = height;
            for (U32 i = 0; i < 2; i++)
            {
                if (!mSpotShadow[i].allocate(spot_shadow_map_width, spot_shadow_map_height, 0, true))
                {
                    return false;
                }
            }
        }
        else
        {
            releaseSpotShadowTargets();
        }
    }


    // set up shadow map filtering and compare modes
    if (shadow_detail > 0)
    { 
        for (U32 i = 0; i < 4; i++)
        {
            LLRenderTarget* shadow_target = getSunShadowTarget(i);
            if (shadow_target)
            {
                gGL.getTexUnit(0)->bind(getSunShadowTarget(i), true);
                gGL.getTexUnit(0)->setTextureFilteringOption(LLTexUnit::TFO_ANISOTROPIC);
                gGL.getTexUnit(0)->setTextureAddressMode(LLTexUnit::TAM_CLAMP);

                glTexParameteri(GL_TEXTURE_2D, GL_TEXTURE_COMPARE_MODE, GL_COMPARE_R_TO_TEXTURE);
                glTexParameteri(GL_TEXTURE_2D, GL_TEXTURE_COMPARE_FUNC, GL_LEQUAL);
            }
        }
    }

    if (shadow_detail > 1 && !gCubeSnapshot)
    {
        for (U32 i = 0; i < 2; i++)
        {
            LLRenderTarget* shadow_target = getSpotShadowTarget(i);
            if (shadow_target)
            {
                gGL.getTexUnit(0)->bind(shadow_target, true);
                gGL.getTexUnit(0)->setTextureFilteringOption(LLTexUnit::TFO_ANISOTROPIC);
                gGL.getTexUnit(0)->setTextureAddressMode(LLTexUnit::TAM_CLAMP);

                glTexParameteri(GL_TEXTURE_2D, GL_TEXTURE_COMPARE_MODE, GL_COMPARE_R_TO_TEXTURE);
                glTexParameteri(GL_TEXTURE_2D, GL_TEXTURE_COMPARE_FUNC, GL_LEQUAL);
            }
        }
    }

	return true;
}

//static
void LLPipeline::updateRenderTransparentWater()
{
    sRenderTransparentWater = gSavedSettings.getBOOL("RenderTransparentWater");
}

// static
void LLPipeline::refreshCachedSettings()
{
    LL_PROFILE_ZONE_SCOPED_CATEGORY_DISPLAY;
	LLPipeline::sAutoMaskAlphaDeferred = gSavedSettings.getBOOL("RenderAutoMaskAlphaDeferred");
	LLPipeline::sAutoMaskAlphaNonDeferred = gSavedSettings.getBOOL("RenderAutoMaskAlphaNonDeferred");
	LLPipeline::sUseFarClip = gSavedSettings.getBOOL("RenderUseFarClip");
	LLPipeline::sShowJellyDollAsImpostor = gSavedSettings.getBOOL("RenderJellyDollsAsImpostors");
	LLVOAvatar::sMaxNonImpostors = gSavedSettings.getU32("RenderAvatarMaxNonImpostors");
	LLVOAvatar::updateImpostorRendering(LLVOAvatar::sMaxNonImpostors);
	// <FS:Ansariel> Make change to RenderAttachedLights & RenderAttachedParticles instant
	LLPipeline::sRenderAttachedLights = gSavedSettings.getBOOL("RenderAttachedLights");
	LLPipeline::sRenderAttachedParticles = gSavedSettings.getBOOL("RenderAttachedParticles");
	// </FS:Ansariel>

	LLPipeline::sUseOcclusion = 
			(!gUseWireframe
			&& LLFeatureManager::getInstance()->isFeatureAvailable("UseOcclusion") 
			&& gSavedSettings.getBOOL("UseOcclusion")) ? 2 : 0;
	
    WindLightUseAtmosShaders = true; // DEPRECATED -- gSavedSettings.getBOOL("WindLightUseAtmosShaders");
    RenderDeferred = true; // DEPRECATED -- gSavedSettings.getBOOL("RenderDeferred");
	RenderDeferredSunWash = gSavedSettings.getF32("RenderDeferredSunWash");
	RenderFSAASamples = LLFeatureManager::getInstance()->isFeatureAvailable("RenderFSAASamples") ? gSavedSettings.getU32("RenderFSAASamples") : 0;
	RenderResolutionDivisor = gSavedSettings.getU32("RenderResolutionDivisor");
// [SL:KB] - Patch: Settings-RenderResolutionMultiplier | Checked: Catznip-5.4
	RenderResolutionMultiplier = gSavedSettings.getF32("RenderResolutionMultiplier");
// [/SL:KB]
	RenderUIBuffer = gSavedSettings.getBOOL("RenderUIBuffer");
	RenderShadowDetail = gSavedSettings.getS32("RenderShadowDetail");
    RenderShadowSplits = gSavedSettings.getS32("RenderShadowSplits");
	RenderDeferredSSAO = gSavedSettings.getBOOL("RenderDeferredSSAO");
	RenderShadowResolutionScale = gSavedSettings.getF32("RenderShadowResolutionScale");
	RenderDelayCreation = gSavedSettings.getBOOL("RenderDelayCreation");
//	RenderAnimateRes = gSavedSettings.getBOOL("RenderAnimateRes"); <FS:Beq> FIRE-23122 BUG-225920 Remove broken RenderAnimateRes functionality.
	FreezeTime = gSavedSettings.getBOOL("FreezeTime");
	DebugBeaconLineWidth = gSavedSettings.getS32("DebugBeaconLineWidth");
	RenderHighlightBrightness = gSavedSettings.getF32("RenderHighlightBrightness");
	RenderHighlightColor = gSavedSettings.getColor4("RenderHighlightColor");
	RenderHighlightThickness = gSavedSettings.getF32("RenderHighlightThickness");
	RenderSpotLightsInNondeferred = gSavedSettings.getBOOL("RenderSpotLightsInNondeferred");
	PreviewAmbientColor = gSavedSettings.getColor4("PreviewAmbientColor");
	PreviewDiffuse0 = gSavedSettings.getColor4("PreviewDiffuse0");
	PreviewSpecular0 = gSavedSettings.getColor4("PreviewSpecular0");
	PreviewDiffuse1 = gSavedSettings.getColor4("PreviewDiffuse1");
	PreviewSpecular1 = gSavedSettings.getColor4("PreviewSpecular1");
	PreviewDiffuse2 = gSavedSettings.getColor4("PreviewDiffuse2");
	PreviewSpecular2 = gSavedSettings.getColor4("PreviewSpecular2");
	PreviewDirection0 = gSavedSettings.getVector3("PreviewDirection0");
	PreviewDirection1 = gSavedSettings.getVector3("PreviewDirection1");
	PreviewDirection2 = gSavedSettings.getVector3("PreviewDirection2");
	RenderGlowMaxExtractAlpha = gSavedSettings.getF32("RenderGlowMaxExtractAlpha");
	RenderGlowWarmthAmount = gSavedSettings.getF32("RenderGlowWarmthAmount");
	RenderGlowLumWeights = gSavedSettings.getVector3("RenderGlowLumWeights");
	RenderGlowWarmthWeights = gSavedSettings.getVector3("RenderGlowWarmthWeights");
	RenderGlowResolutionPow = gSavedSettings.getS32("RenderGlowResolutionPow");
	RenderGlowIterations = gSavedSettings.getS32("RenderGlowIterations");
	RenderGlowWidth = gSavedSettings.getF32("RenderGlowWidth");
	RenderGlowStrength = gSavedSettings.getF32("RenderGlowStrength");
	RenderGlowNoise = gSavedSettings.getBOOL("RenderGlowNoise");
	RenderDepthOfField = gSavedSettings.getBOOL("RenderDepthOfField");
	RenderDepthOfFieldInEditMode = gSavedSettings.getBOOL("RenderDepthOfFieldInEditMode");
	// <FS:Beq> FIRE-16728 Add free aim mouse and focus lock
	FSFocusPointLocked = gSavedSettings.getBOOL("FSFocusPointLocked");
	FSFocusPointFollowsPointer = gSavedSettings.getBOOL("FSFocusPointFollowsPointer");
	// </FS:Beq>    
	CameraFocusTransitionTime = gSavedSettings.getF32("CameraFocusTransitionTime");
	CameraFNumber = gSavedSettings.getF32("CameraFNumber");
	CameraFocalLength = gSavedSettings.getF32("CameraFocalLength");
	CameraFieldOfView = gSavedSettings.getF32("CameraFieldOfView");
	RenderShadowNoise = gSavedSettings.getF32("RenderShadowNoise");
	RenderShadowBlurSize = gSavedSettings.getF32("RenderShadowBlurSize");
	RenderSSAOScale = gSavedSettings.getF32("RenderSSAOScale");
	RenderSSAOMaxScale = gSavedSettings.getU32("RenderSSAOMaxScale");
	RenderSSAOFactor = gSavedSettings.getF32("RenderSSAOFactor");
	RenderSSAOEffect = gSavedSettings.getVector3("RenderSSAOEffect");
	RenderShadowOffsetError = gSavedSettings.getF32("RenderShadowOffsetError");
	RenderShadowBiasError = gSavedSettings.getF32("RenderShadowBiasError");
	RenderShadowOffset = gSavedSettings.getF32("RenderShadowOffset");
	RenderShadowBias = gSavedSettings.getF32("RenderShadowBias");
	RenderSpotShadowOffset = gSavedSettings.getF32("RenderSpotShadowOffset");
	RenderSpotShadowBias = gSavedSettings.getF32("RenderSpotShadowBias");
	RenderEdgeDepthCutoff = gSavedSettings.getF32("RenderEdgeDepthCutoff");
	RenderEdgeNormCutoff = gSavedSettings.getF32("RenderEdgeNormCutoff");
	RenderShadowGaussian = gSavedSettings.getVector3("RenderShadowGaussian");
	RenderShadowBlurDistFactor = gSavedSettings.getF32("RenderShadowBlurDistFactor");
	RenderDeferredAtmospheric = gSavedSettings.getBOOL("RenderDeferredAtmospheric");
	RenderHighlightFadeTime = gSavedSettings.getF32("RenderHighlightFadeTime");
	RenderFarClip = gSavedSettings.getF32("RenderFarClip");
	RenderShadowSplitExponent = gSavedSettings.getVector3("RenderShadowSplitExponent");
	RenderShadowErrorCutoff = gSavedSettings.getF32("RenderShadowErrorCutoff");
	RenderShadowFOVCutoff = gSavedSettings.getF32("RenderShadowFOVCutoff");
	CameraOffset = gSavedSettings.getBOOL("CameraOffset");
	CameraMaxCoF = gSavedSettings.getF32("CameraMaxCoF");
	CameraDoFResScale = gSavedSettings.getF32("CameraDoFResScale");
	RenderVignette = gSavedSettings.getVector3("FSRenderVignette"); // <FS:Beq/> redo the vignette

	RenderAutoHideSurfaceAreaLimit = gSavedSettings.getF32("RenderAutoHideSurfaceAreaLimit");
    RenderScreenSpaceReflections = gSavedSettings.getBOOL("RenderScreenSpaceReflections");
    RenderScreenSpaceReflectionIterations = gSavedSettings.getS32("RenderScreenSpaceReflectionIterations");
    RenderScreenSpaceReflectionRayStep = gSavedSettings.getF32("RenderScreenSpaceReflectionRayStep");
    RenderScreenSpaceReflectionDistanceBias = gSavedSettings.getF32("RenderScreenSpaceReflectionDistanceBias");
    RenderScreenSpaceReflectionDepthRejectBias = gSavedSettings.getF32("RenderScreenSpaceReflectionDepthRejectBias");
    RenderScreenSpaceReflectionAdaptiveStepMultiplier = gSavedSettings.getF32("RenderScreenSpaceReflectionAdaptiveStepMultiplier");
    RenderScreenSpaceReflectionGlossySamples = gSavedSettings.getS32("RenderScreenSpaceReflectionGlossySamples");
	RenderBufferVisualization = gSavedSettings.getS32("RenderBufferVisualization");
    if (gSavedSettings.getBOOL("RenderMirrors") != (BOOL)RenderMirrors)
    {
        RenderMirrors = gSavedSettings.getBOOL("RenderMirrors");
        LLViewerShaderMgr::instance()->clearShaderCache();
        LLViewerShaderMgr::instance()->setShaders();
    }
    RenderHeroProbeUpdateRate = gSavedSettings.getS32("RenderHeroProbeUpdateRate");
    RenderHeroProbeConservativeUpdateMultiplier = gSavedSettings.getS32("RenderHeroProbeConservativeUpdateMultiplier");

    sReflectionProbesEnabled = LLFeatureManager::getInstance()->isFeatureAvailable("RenderReflectionsEnabled") && gSavedSettings.getBOOL("RenderReflectionsEnabled");
	RenderSpotLight = nullptr;

	if (gNonInteractive)
	{
		LLVOAvatar::sMaxNonImpostors = 1;
		LLVOAvatar::updateImpostorRendering(LLVOAvatar::sMaxNonImpostors);
	}
}

void LLPipeline::releaseGLBuffers()
{
	assertInitialized();
	
	if (mNoiseMap)
	{
		LLImageGL::deleteTextures(1, &mNoiseMap);
		mNoiseMap = 0;
	}

	if (mTrueNoiseMap)
	{
		LLImageGL::deleteTextures(1, &mTrueNoiseMap);
		mTrueNoiseMap = 0;
	}

	releaseLUTBuffers();

	mWaterDis.release();
	
    mSceneMap.release();

    mPostMap.release();

	for (U32 i = 0; i < 3; i++)
	{
		mGlow[i].release();
	}

	releaseScreenBuffers();

	gBumpImageList.destroyGL();
	LLVOAvatar::resetImpostors();
}

void LLPipeline::releaseLUTBuffers()
{
	if (mLightFunc)
	{
		LLImageGL::deleteTextures(1, &mLightFunc);
		mLightFunc = 0;
	}

    mPbrBrdfLut.release();

    mExposureMap.release();
    mLuminanceMap.release();
    mLastExposure.release();

}

void LLPipeline::releaseShadowBuffers()
{
    releaseSunShadowTargets();
    releaseSpotShadowTargets();
}

void LLPipeline::releaseScreenBuffers()
{
    mRT->uiScreen.release();
    mRT->screen.release();
    mRT->fxaaBuffer.release();
    mRT->deferredScreen.release();
    mRT->deferredLight.release();

	mHeroProbeRT.uiScreen.release();
	mHeroProbeRT.screen.release();
	mHeroProbeRT.fxaaBuffer.release();
	mHeroProbeRT.deferredScreen.release();
	mHeroProbeRT.deferredLight.release();
}

void LLPipeline::releaseSunShadowTarget(U32 index)
{
    llassert(index < 4);
    mRT->shadow[index].release();
}

void LLPipeline::releaseSunShadowTargets()
{
	for (U32 i = 0; i < 4; i++)
	{
        releaseSunShadowTarget(i);
	}
}

void LLPipeline::releaseSpotShadowTargets()
{
    if (!gCubeSnapshot) // hack to avoid freeing spot shadows during ReflectionMapManager init
    {
        for (U32 i = 0; i < 2; i++)
        {
            mSpotShadow[i].release();
        }
    }
}

void LLPipeline::createGLBuffers()
{
    LL_PROFILE_ZONE_SCOPED_CATEGORY_PIPELINE;
    stop_glerror();
	assertInitialized();

	stop_glerror();

	GLuint resX = gViewerWindow->getWorldViewWidthRaw();
	GLuint resY = gViewerWindow->getWorldViewHeightRaw();

    // allocate screen space glow buffers
    const U32 glow_res = llmax(1, llmin(512, 1 << gSavedSettings.getS32("RenderGlowResolutionPow")));
	const bool glow_hdr = gSavedSettings.getBOOL("RenderGlowHDR");
    const U32 glow_color_fmt = glow_hdr ? GL_RGBA16F : GL_RGBA;
    for (U32 i = 0; i < 3; i++)
    {
        mGlow[i].allocate(512, glow_res, glow_color_fmt);
    }

    allocateScreenBuffer(resX, resY);
    mRT->width = 0;
    mRT->height = 0;

    
	if (!mNoiseMap)
	{
		const U32 noiseRes = 128;
		LLVector3 noise[noiseRes*noiseRes];

		F32 scaler = gSavedSettings.getF32("RenderDeferredNoise")/100.f;
		for (U32 i = 0; i < noiseRes*noiseRes; ++i)
		{
			noise[i] = LLVector3(ll_frand()-0.5f, ll_frand()-0.5f, 0.f);
			noise[i].normVec();
			noise[i].mV[2] = ll_frand()*scaler+1.f-scaler/2.f;
		}

		LLImageGL::generateTextures(1, &mNoiseMap);
			
		gGL.getTexUnit(0)->bindManual(LLTexUnit::TT_TEXTURE, mNoiseMap);
		LLImageGL::setManualImage(LLTexUnit::getInternalType(LLTexUnit::TT_TEXTURE), 0, GL_RGB16F, noiseRes, noiseRes, GL_RGB, GL_FLOAT, noise, false);
		gGL.getTexUnit(0)->setTextureFilteringOption(LLTexUnit::TFO_POINT);
	}

	if (!mTrueNoiseMap)
	{
		const U32 noiseRes = 128;
		F32 noise[noiseRes*noiseRes*3];
		for (U32 i = 0; i < noiseRes*noiseRes*3; i++)
		{
			noise[i] = ll_frand()*2.0-1.0;
		}

		LLImageGL::generateTextures(1, &mTrueNoiseMap);
		gGL.getTexUnit(0)->bindManual(LLTexUnit::TT_TEXTURE, mTrueNoiseMap);
		LLImageGL::setManualImage(LLTexUnit::getInternalType(LLTexUnit::TT_TEXTURE), 0, GL_RGB16F, noiseRes, noiseRes, GL_RGB,GL_FLOAT, noise, false);
		gGL.getTexUnit(0)->setTextureFilteringOption(LLTexUnit::TFO_POINT);
	}

	createLUTBuffers();

	gBumpImageList.restoreGL();
}

F32 lerpf(F32 a, F32 b, F32 w)
{
	return a + w * (b - a);
}

void LLPipeline::createLUTBuffers()
{
	if (!mLightFunc)
	{
		U32 lightResX = gSavedSettings.getU32("RenderSpecularResX");
		U32 lightResY = gSavedSettings.getU32("RenderSpecularResY");
		F32* ls = new F32[lightResX*lightResY];
		F32 specExp = gSavedSettings.getF32("RenderSpecularExponent");
        // Calculate the (normalized) blinn-phong specular lookup texture. (with a few tweaks)
		for (U32 y = 0; y < lightResY; ++y)
		{
			for (U32 x = 0; x < lightResX; ++x)
			{
				ls[y*lightResX+x] = 0;
				F32 sa = (F32) x/(lightResX-1);
				F32 spec = (F32) y/(lightResY-1);
				F32 n = spec * spec * specExp;
					
				// Nothing special here.  Just your typical blinn-phong term.
				spec = powf(sa, n);
					
				// Apply our normalization function.
				// Note: This is the full equation that applies the full normalization curve, not an approximation.
				// This is fine, given we only need to create our LUT once per buffer initialization.
				spec *= (((n + 2) * (n + 4)) / (8 * F_PI * (powf(2, -n/2) + n)));

				// Since we use R16F, we no longer have a dynamic range issue we need to work around here.
				// Though some older drivers may not like this, newer drivers shouldn't have this problem.
				ls[y*lightResX+x] = spec;
			}
		}
			
		U32 pix_format = GL_R16F;
#if LL_DARWIN
		// Need to work around limited precision with 10.6.8 and older drivers
		//
		pix_format = GL_R32F;
#endif
		LLImageGL::generateTextures(1, &mLightFunc);
		gGL.getTexUnit(0)->bindManual(LLTexUnit::TT_TEXTURE, mLightFunc);
		LLImageGL::setManualImage(LLTexUnit::getInternalType(LLTexUnit::TT_TEXTURE), 0, pix_format, lightResX, lightResY, GL_RED, GL_FLOAT, ls, false);
		gGL.getTexUnit(0)->setTextureAddressMode(LLTexUnit::TAM_CLAMP);
		gGL.getTexUnit(0)->setTextureFilteringOption(LLTexUnit::TFO_TRILINEAR);
		glTexParameteri(GL_TEXTURE_2D, GL_TEXTURE_MAG_FILTER, GL_LINEAR);
		glTexParameteri(GL_TEXTURE_2D, GL_TEXTURE_MIN_FILTER, GL_NEAREST);
			
		delete [] ls;
	}

    mPbrBrdfLut.allocate(512, 512, GL_RG16F);
    mPbrBrdfLut.bindTarget();
    gDeferredGenBrdfLutProgram.bind();

    gGL.begin(LLRender::TRIANGLE_STRIP);
    gGL.vertex2f(-1, -1);
    gGL.vertex2f(-1, 1);
    gGL.vertex2f(1, -1);
    gGL.vertex2f(1, 1);
    gGL.end();
    gGL.flush();

    gDeferredGenBrdfLutProgram.unbind();
    mPbrBrdfLut.flush();

    mExposureMap.allocate(1, 1, GL_R16F);
    mExposureMap.bindTarget();
    glClearColor(1, 1, 1, 0);
    mExposureMap.clear();
    glClearColor(0, 0, 0, 0);
    mExposureMap.flush();

    mLuminanceMap.allocate(256, 256, GL_R16F, false, LLTexUnit::TT_TEXTURE, LLTexUnit::TMG_AUTO);

    mLastExposure.allocate(1, 1, GL_R16F);
}


void LLPipeline::restoreGL()
{
	assertInitialized();

	LLViewerShaderMgr::instance()->setShaders();

	for (LLWorld::region_list_t::const_iterator iter = LLWorld::getInstance()->getRegionList().begin(); 
			iter != LLWorld::getInstance()->getRegionList().end(); ++iter)
	{
		LLViewerRegion* region = *iter;
		for (U32 i = 0; i < LLViewerRegion::NUM_PARTITIONS; i++)
		{
			LLSpatialPartition* part = region->getSpatialPartition(i);
			if (part)
			{
				part->restoreGL();
		}
		}
	}
}

bool LLPipeline::shadersLoaded()
{
    return (assertInitialized() && mShadersLoaded);
}

bool LLPipeline::canUseWindLightShaders() const
{
    return true;
}

bool LLPipeline::canUseAntiAliasing() const
{
	return true;
}

void LLPipeline::unloadShaders()
{
	LLViewerShaderMgr::instance()->unloadShaders();
	mShadersLoaded = false;
}

void LLPipeline::assertInitializedDoError()
{
	LL_ERRS() << "LLPipeline used when uninitialized." << LL_ENDL;
}

//============================================================================

void LLPipeline::enableShadows(const bool enable_shadows)
{
	//should probably do something here to wrangle shadows....	
}

class LLOctreeDirtyTexture : public OctreeTraveler
{
public:
	const std::set<LLViewerFetchedTexture*>& mTextures;

	LLOctreeDirtyTexture(const std::set<LLViewerFetchedTexture*>& textures) : mTextures(textures) { }

	virtual void visit(const OctreeNode* node)
	{
		LLSpatialGroup* group = (LLSpatialGroup*) node->getListener(0);

		if (!group->hasState(LLSpatialGroup::GEOM_DIRTY) && !group->isEmpty())
		{
			for (LLSpatialGroup::draw_map_t::iterator i = group->mDrawMap.begin(); i != group->mDrawMap.end(); ++i)
			{
				for (LLSpatialGroup::drawmap_elem_t::iterator j = i->second.begin(); j != i->second.end(); ++j) 
				{
					LLDrawInfo* params = *j;
					LLViewerFetchedTexture* tex = LLViewerTextureManager::staticCastToFetchedTexture(params->mTexture);
					if (tex && mTextures.find(tex) != mTextures.end())
					{ 
						group->setState(LLSpatialGroup::GEOM_DIRTY);
					}
				}
			}
		}

		for (LLSpatialGroup::bridge_list_t::iterator i = group->mBridgeList.begin(); i != group->mBridgeList.end(); ++i)
		{
			LLSpatialBridge* bridge = *i;
			traverse(bridge->mOctree);
		}
	}
};

// Called when a texture changes # of channels (causes faces to move to alpha pool)
void LLPipeline::dirtyPoolObjectTextures(const std::set<LLViewerFetchedTexture*>& textures)
{
    LL_PROFILE_ZONE_SCOPED_CATEGORY_PIPELINE;
	assertInitialized();

	// *TODO: This is inefficient and causes frame spikes; need a better way to do this
	//        Most of the time is spent in dirty.traverse.

	for (pool_set_t::iterator iter = mPools.begin(); iter != mPools.end(); ++iter)
	{
		LLDrawPool *poolp = *iter;
		if (poolp->isFacePool())
		{
			((LLFacePool*) poolp)->dirtyTextures(textures);
		}
	}
	
	LLOctreeDirtyTexture dirty(textures);
	for (LLWorld::region_list_t::const_iterator iter = LLWorld::getInstance()->getRegionList().begin(); 
			iter != LLWorld::getInstance()->getRegionList().end(); ++iter)
	{
		LLViewerRegion* region = *iter;
		for (U32 i = 0; i < LLViewerRegion::NUM_PARTITIONS; i++)
		{
			LLSpatialPartition* part = region->getSpatialPartition(i);
			if (part)
			{
				dirty.traverse(part->mOctree);
			}
		}
	}
}

LLDrawPool *LLPipeline::findPool(const U32 type, LLViewerTexture *tex0)
{
	assertInitialized();

	LLDrawPool *poolp = NULL;
	switch( type )
	{
	case LLDrawPool::POOL_SIMPLE:
		poolp = mSimplePool;
		break;

	case LLDrawPool::POOL_GRASS:
		poolp = mGrassPool;
		break;

	case LLDrawPool::POOL_ALPHA_MASK:
		poolp = mAlphaMaskPool;
		break;

	case LLDrawPool::POOL_FULLBRIGHT_ALPHA_MASK:
		poolp = mFullbrightAlphaMaskPool;
		break;

	case LLDrawPool::POOL_FULLBRIGHT:
		poolp = mFullbrightPool;
		break;

	case LLDrawPool::POOL_GLOW:
		poolp = mGlowPool;
		break;

	case LLDrawPool::POOL_TREE:
		poolp = get_if_there(mTreePools, (uintptr_t)tex0, (LLDrawPool*)0 );
		break;

	case LLDrawPool::POOL_TERRAIN:
		poolp = get_if_there(mTerrainPools, (uintptr_t)tex0, (LLDrawPool*)0 );
		break;

	case LLDrawPool::POOL_BUMP:
		poolp = mBumpPool;
		break;
	case LLDrawPool::POOL_MATERIALS:
		poolp = mMaterialsPool;
		break;
	case LLDrawPool::POOL_ALPHA_PRE_WATER:
		poolp = mAlphaPoolPreWater;
		break;
    case LLDrawPool::POOL_ALPHA_POST_WATER:
        poolp = mAlphaPoolPostWater;
        break;

	case LLDrawPool::POOL_AVATAR:
	case LLDrawPool::POOL_CONTROL_AV:
		break; // Do nothing

	case LLDrawPool::POOL_SKY:
		poolp = mSkyPool;
		break;

	case LLDrawPool::POOL_WATER:
		poolp = mWaterPool;
		break;

	case LLDrawPool::POOL_WL_SKY:
		poolp = mWLSkyPool;
		break;

	case LLDrawPool::POOL_GLTF_PBR:
		poolp = mPBROpaquePool;
		break;
    case LLDrawPool::POOL_GLTF_PBR_ALPHA_MASK:
        poolp = mPBRAlphaMaskPool;
        break;

	default:
		llassert(0);
		LL_ERRS() << "Invalid Pool Type in  LLPipeline::findPool() type=" << type << LL_ENDL;
		break;
	}

	return poolp;
}


LLDrawPool *LLPipeline::getPool(const U32 type,	LLViewerTexture *tex0)
{
	LLDrawPool *poolp = findPool(type, tex0);
	if (poolp)
	{
		return poolp;
	}

	LLDrawPool *new_poolp = LLDrawPool::createPool(type, tex0);
	addPool( new_poolp );

	return new_poolp;
}


// static
LLDrawPool* LLPipeline::getPoolFromTE(const LLTextureEntry* te, LLViewerTexture* imagep)
{
	U32 type = getPoolTypeFromTE(te, imagep);
	return gPipeline.getPool(type, imagep);
}

//static 
U32 LLPipeline::getPoolTypeFromTE(const LLTextureEntry* te, LLViewerTexture* imagep)
{
	if (!te || !imagep)
	{
		return 0;
	}
		
	LLMaterial* mat = te->getMaterialParams().get();
    LLGLTFMaterial* gltf_mat = te->getGLTFRenderMaterial();

	bool color_alpha = te->getColor().mV[3] < 0.999f;
	bool alpha = color_alpha;
	if (imagep)
	{
		alpha = alpha || (imagep->getComponents() == 4 && imagep->getType() != LLViewerTexture::MEDIA_TEXTURE) || (imagep->getComponents() == 2);
	}

	if (alpha && mat)
	{
		switch (mat->getDiffuseAlphaMode())
		{
			case 1:
				alpha = true; // Material's alpha mode is set to blend.  Toss it into the alpha draw pool.
				break;
			case 0: //alpha mode set to none, never go to alpha pool
			case 3: //alpha mode set to emissive, never go to alpha pool
				alpha = color_alpha;
				break;
			default: //alpha mode set to "mask", go to alpha pool if fullbright
				alpha = color_alpha; // Material's alpha mode is set to none, mask, or emissive.  Toss it into the opaque material draw pool.
				break;
		}
	}
	
	if (alpha || (gltf_mat && gltf_mat->mAlphaMode == LLGLTFMaterial::ALPHA_MODE_BLEND))
	{
		return LLDrawPool::POOL_ALPHA;
	}
	else if ((te->getBumpmap() || te->getShiny()) && (!mat || mat->getNormalID().isNull()))
	{
		return LLDrawPool::POOL_BUMP;
	}
    else if (gltf_mat)
    {
        return LLDrawPool::POOL_GLTF_PBR;
    }
	else if (mat && !alpha)
	{
		return LLDrawPool::POOL_MATERIALS;
	}
	else
	{
		return LLDrawPool::POOL_SIMPLE;
	}
}


void LLPipeline::addPool(LLDrawPool *new_poolp)
{
	assertInitialized();
	mPools.insert(new_poolp);
	addToQuickLookup( new_poolp );
}

void LLPipeline::allocDrawable(LLViewerObject *vobj)
{
	LLDrawable *drawable = new LLDrawable(vobj);
	vobj->mDrawable = drawable;
	
	//encompass completely sheared objects by taking 
	//the most extreme point possible (<1,1,0.5>)
	drawable->setRadius(LLVector3(1,1,0.5f).scaleVec(vobj->getScale()).length());
	if (vobj->isOrphaned())
	{
		drawable->setState(LLDrawable::FORCE_INVISIBLE);
	}
	drawable->updateXform(true);
}


void LLPipeline::unlinkDrawable(LLDrawable *drawable)
{
    LL_PROFILE_ZONE_SCOPED_CATEGORY_PIPELINE;

	assertInitialized();

	LLPointer<LLDrawable> drawablep = drawable; // make sure this doesn't get deleted before we are done
	
	// Based on flags, remove the drawable from the queues that it's on.
	if (drawablep->isState(LLDrawable::ON_MOVE_LIST))
	{
		LLDrawable::drawable_vector_t::iterator iter = std::find(mMovedList.begin(), mMovedList.end(), drawablep);
		if (iter != mMovedList.end())
		{
			mMovedList.erase(iter);
		}
	}

	if (drawablep->getSpatialGroup())
	{
		if (!drawablep->getSpatialGroup()->getSpatialPartition()->remove(drawablep, drawablep->getSpatialGroup()))
		{
#ifdef LL_RELEASE_FOR_DOWNLOAD
			LL_WARNS() << "Couldn't remove object from spatial group!" << LL_ENDL;
#else
			LL_ERRS() << "Couldn't remove object from spatial group!" << LL_ENDL;
#endif
		}
	}

	mLights.erase(drawablep);

	for (light_set_t::iterator iter = mNearbyLights.begin();
				iter != mNearbyLights.end(); iter++)
	{
		if (iter->drawable == drawablep)
		{
			mNearbyLights.erase(iter);
			break;
		}
	}

	for (U32 i = 0; i < 2; ++i)
	{
		if (mShadowSpotLight[i] == drawablep)
		{
			mShadowSpotLight[i] = NULL;
		}

		if (mTargetShadowSpotLight[i] == drawablep)
		{
			mTargetShadowSpotLight[i] = NULL;
		}
	}
}

//static
void LLPipeline::removeMutedAVsLights(LLVOAvatar* muted_avatar)
{
    LL_PROFILE_ZONE_SCOPED_CATEGORY_PIPELINE;
    light_set_t::iterator iter = gPipeline.mNearbyLights.begin();
    while (iter != gPipeline.mNearbyLights.end())
    {
        const LLViewerObject* vobj = iter->drawable->getVObj();
        if (vobj
            && vobj->getAvatar()
            && vobj->isAttachment()
            && vobj->getAvatar() == muted_avatar)
        {
            gPipeline.mLights.erase(iter->drawable);
            iter = gPipeline.mNearbyLights.erase(iter);
        }
        else
        {
            iter++;
        }
    }
}

U32 LLPipeline::addObject(LLViewerObject *vobj)
{
	if (RenderDelayCreation)
	{
		mCreateQ.push_back(vobj);
	}
	else
	{
		createObject(vobj);
	}

	return 1;
}

void LLPipeline::createObjects(F32 max_dtime)
{
    LL_PROFILE_ZONE_SCOPED_CATEGORY_PIPELINE;

	LLTimer update_timer;

	while (!mCreateQ.empty() && update_timer.getElapsedTimeF32() < max_dtime)
	{
		LLViewerObject* vobj = mCreateQ.front();
		if (!vobj->isDead())
		{
			createObject(vobj);
		}
		mCreateQ.pop_front();
	}
	
	//for (LLViewerObject::vobj_list_t::iterator iter = mCreateQ.begin(); iter != mCreateQ.end(); ++iter)
	//{
	//	createObject(*iter);
	//}

	//mCreateQ.clear();
}

void LLPipeline::createObject(LLViewerObject* vobj)
{
    LL_PROFILE_ZONE_SCOPED_CATEGORY_PIPELINE;
	LLDrawable* drawablep = vobj->mDrawable;

	if (!drawablep)
	{
		drawablep = vobj->createDrawable(this);
	}
	else
	{
		LL_ERRS() << "Redundant drawable creation!" << LL_ENDL;
	}
		
	llassert(drawablep);

	if (vobj->getParent())
	{
		vobj->setDrawableParent(((LLViewerObject*)vobj->getParent())->mDrawable); // LLPipeline::addObject 1
	}
	else
	{
		vobj->setDrawableParent(NULL); // LLPipeline::addObject 2
	}

	markRebuild(drawablep, LLDrawable::REBUILD_ALL);

	// <FS:Beq> FIRE-23122 BUG-225920 Remove broken RenderAnimateRes functionality.
	//if (drawablep->getVOVolume() && RenderAnimateRes)
	//{
	//	// fun animated res
	//	drawablep->updateXform(true);
	//	drawablep->clearState(LLDrawable::MOVE_UNDAMPED);
	//	drawablep->setScale(LLVector3(0,0,0));
	//	drawablep->makeActive();
	//}
}


void LLPipeline::resetFrameStats()
{
    LL_PROFILE_ZONE_SCOPED_CATEGORY_PIPELINE;
	assertInitialized();

	sCompiles        = 0;
	mNumVisibleFaces = 0;

	if (mOldRenderDebugMask != mRenderDebugMask)
	{
		gObjectList.clearDebugText();
		mOldRenderDebugMask = mRenderDebugMask;
	}
}

//external functions for asynchronous updating
void LLPipeline::updateMoveDampedAsync(LLDrawable* drawablep)
{
    LL_PROFILE_ZONE_SCOPED;
	if (FreezeTime)
	{
		return;
	}
	if (!drawablep)
	{
		LL_ERRS() << "updateMove called with NULL drawablep" << LL_ENDL;
		return;
	}
	if (drawablep->isState(LLDrawable::EARLY_MOVE))
	{
		return;
	}

	assertInitialized();

	// update drawable now
	drawablep->clearState(LLDrawable::MOVE_UNDAMPED); // force to DAMPED
	drawablep->updateMove(); // returns done
	drawablep->setState(LLDrawable::EARLY_MOVE); // flag says we already did an undamped move this frame
	// Put on move list so that EARLY_MOVE gets cleared
	if (!drawablep->isState(LLDrawable::ON_MOVE_LIST))
	{
		mMovedList.push_back(drawablep);
		drawablep->setState(LLDrawable::ON_MOVE_LIST);
	}
}

void LLPipeline::updateMoveNormalAsync(LLDrawable* drawablep)
{
    LL_PROFILE_ZONE_SCOPED;
	if (FreezeTime)
	{
		return;
	}
	if (!drawablep)
	{
		LL_ERRS() << "updateMove called with NULL drawablep" << LL_ENDL;
		return;
	}
	if (drawablep->isState(LLDrawable::EARLY_MOVE))
	{
		return;
	}

	assertInitialized();

	// update drawable now
	drawablep->setState(LLDrawable::MOVE_UNDAMPED); // force to UNDAMPED
	drawablep->updateMove();
	drawablep->setState(LLDrawable::EARLY_MOVE); // flag says we already did an undamped move this frame
	// Put on move list so that EARLY_MOVE gets cleared
	if (!drawablep->isState(LLDrawable::ON_MOVE_LIST))
	{
		mMovedList.push_back(drawablep);
		drawablep->setState(LLDrawable::ON_MOVE_LIST);
	}
}

void LLPipeline::updateMovedList(LLDrawable::drawable_vector_t& moved_list)
{
    LL_PROFILE_ZONE_SCOPED;
	for (LLDrawable::drawable_vector_t::iterator iter = moved_list.begin();
		 iter != moved_list.end(); )
	{
		LLDrawable::drawable_vector_t::iterator curiter = iter++;
		LLDrawable *drawablep = *curiter;
		bool done = true;
		if (!drawablep->isDead() && (!drawablep->isState(LLDrawable::EARLY_MOVE)))
		{
			done = drawablep->updateMove();
		}
		drawablep->clearState(LLDrawable::EARLY_MOVE | LLDrawable::MOVE_UNDAMPED);
		if (done)
		{
			if (drawablep->isRoot() && !drawablep->isState(LLDrawable::ACTIVE))
			{
				drawablep->makeStatic();
			}
			drawablep->clearState(LLDrawable::ON_MOVE_LIST);
			if (drawablep->isState(LLDrawable::ANIMATED_CHILD))
			{ //will likely not receive any future world matrix updates
				// -- this keeps attachments from getting stuck in space and falling off your avatar
				drawablep->clearState(LLDrawable::ANIMATED_CHILD);
				markRebuild(drawablep, LLDrawable::REBUILD_VOLUME);
				if (drawablep->getVObj())
				{
					drawablep->getVObj()->dirtySpatialGroup();
				}
			}
			iter = moved_list.erase(curiter);
		}
	}
}

void LLPipeline::updateMove()
{
    LL_PROFILE_ZONE_SCOPED_CATEGORY_PIPELINE;

	if (FreezeTime)
	{
		return;
	}

	assertInitialized();

	for (LLDrawable::drawable_set_t::iterator iter = mRetexturedList.begin();
			iter != mRetexturedList.end(); ++iter)
	{
		LLDrawable* drawablep = *iter;
		if (drawablep && !drawablep->isDead())
		{
			drawablep->updateTexture();
		}
	}
	mRetexturedList.clear();

	updateMovedList(mMovedList);

	//balance octrees
	for (LLWorld::region_list_t::const_iterator iter = LLWorld::getInstance()->getRegionList().begin(); 
		iter != LLWorld::getInstance()->getRegionList().end(); ++iter)
	{
		LLViewerRegion* region = *iter;
		for (U32 i = 0; i < LLViewerRegion::NUM_PARTITIONS; i++)
		{
			LLSpatialPartition* part = region->getSpatialPartition(i);
			if (part)
			{
				part->mOctree->balance();
			}
		}

		//balance the VO Cache tree
		LLVOCachePartition* vo_part = region->getVOCachePartition();
		if(vo_part)
		{
			vo_part->mOctree->balance();
		}
	}
}

/////////////////////////////////////////////////////////////////////////////
// Culling and occlusion testing
/////////////////////////////////////////////////////////////////////////////

//static
F32 LLPipeline::calcPixelArea(LLVector3 center, LLVector3 size, LLCamera &camera)
{
    llassert(!gCubeSnapshot); // shouldn't be doing ANY of this during cube snap shots
	LLVector3 lookAt = center - camera.getOrigin();
	F32 dist = lookAt.length();

	//ramp down distance for nearby objects
	//shrink dist by dist/16.
	if (dist < 16.f)
	{
		dist /= 16.f;
		dist *= dist;
		dist *= 16.f;
	}

	//get area of circle around node
	F32 app_angle = atanf(size.length()/dist);
	F32 radius = app_angle*LLDrawable::sCurPixelAngle;
	return radius*radius * F_PI;
}

//static
F32 LLPipeline::calcPixelArea(const LLVector4a& center, const LLVector4a& size, LLCamera &camera)
{
	LLVector4a origin;
	origin.load3(camera.getOrigin().mV);

	LLVector4a lookAt;
	lookAt.setSub(center, origin);
	F32 dist = lookAt.getLength3().getF32();

	//ramp down distance for nearby objects
	//shrink dist by dist/16.
	if (dist < 16.f)
	{
		dist /= 16.f;
		dist *= dist;
		dist *= 16.f;
	}

	//get area of circle around node
	F32 app_angle = atanf(size.getLength3().getF32()/dist);
	F32 radius = app_angle*LLDrawable::sCurPixelAngle;
	return radius*radius * F_PI;
}

void LLPipeline::grabReferences(LLCullResult& result)
{
	sCull = &result;
}

void LLPipeline::clearReferences()
{
    LL_PROFILE_ZONE_SCOPED_CATEGORY_PIPELINE;
	sCull = NULL;
	mGroupSaveQ1.clear();
}

void check_references(LLSpatialGroup* group, LLDrawable* drawable)
{
	for (LLSpatialGroup::element_iter i = group->getDataBegin(); i != group->getDataEnd(); ++i)
	{
        LLDrawable* drawablep = (LLDrawable*)(*i)->getDrawable();
		if (drawable == drawablep)
		{
			LL_ERRS() << "LLDrawable deleted while actively reference by LLPipeline." << LL_ENDL;
		}
	}			
}

void check_references(LLDrawable* drawable, LLFace* face)
{
	for (S32 i = 0; i < drawable->getNumFaces(); ++i)
	{
		if (drawable->getFace(i) == face)
		{
			LL_ERRS() << "LLFace deleted while actively referenced by LLPipeline." << LL_ENDL;
		}
	}
}

void check_references(LLSpatialGroup* group, LLFace* face)
{
	for (LLSpatialGroup::element_iter i = group->getDataBegin(); i != group->getDataEnd(); ++i)
	{
		LLDrawable* drawable = (LLDrawable*)(*i)->getDrawable();
		if(drawable)
		{
		check_references(drawable, face);
	}			
}
}

void LLPipeline::checkReferences(LLFace* face)
{
#if 0
	if (sCull)
	{
		for (LLCullResult::sg_iterator iter = sCull->beginVisibleGroups(); iter != sCull->endVisibleGroups(); ++iter)
		{
			LLSpatialGroup* group = *iter;
			check_references(group, face);
		}

		for (LLCullResult::sg_iterator iter = sCull->beginAlphaGroups(); iter != sCull->endAlphaGroups(); ++iter)
		{
			LLSpatialGroup* group = *iter;
			check_references(group, face);
		}

		for (LLCullResult::sg_iterator iter = sCull->beginDrawableGroups(); iter != sCull->endDrawableGroups(); ++iter)
		{
			LLSpatialGroup* group = *iter;
			check_references(group, face);
		}

		for (LLCullResult::drawable_iterator iter = sCull->beginVisibleList(); iter != sCull->endVisibleList(); ++iter)
		{
			LLDrawable* drawable = *iter;
			check_references(drawable, face);	
		}
	}
#endif
}

void LLPipeline::checkReferences(LLDrawable* drawable)
{
#if 0
	if (sCull)
	{
		for (LLCullResult::sg_iterator iter = sCull->beginVisibleGroups(); iter != sCull->endVisibleGroups(); ++iter)
		{
			LLSpatialGroup* group = *iter;
			check_references(group, drawable);
		}

		for (LLCullResult::sg_iterator iter = sCull->beginAlphaGroups(); iter != sCull->endAlphaGroups(); ++iter)
		{
			LLSpatialGroup* group = *iter;
			check_references(group, drawable);
		}

		for (LLCullResult::sg_iterator iter = sCull->beginDrawableGroups(); iter != sCull->endDrawableGroups(); ++iter)
		{
			LLSpatialGroup* group = *iter;
			check_references(group, drawable);
		}

		for (LLCullResult::drawable_iterator iter = sCull->beginVisibleList(); iter != sCull->endVisibleList(); ++iter)
		{
			if (drawable == *iter)
			{
				LL_ERRS() << "LLDrawable deleted while actively referenced by LLPipeline." << LL_ENDL;
			}
		}
	}
#endif
}

void check_references(LLSpatialGroup* group, LLDrawInfo* draw_info)
{
	for (LLSpatialGroup::draw_map_t::iterator i = group->mDrawMap.begin(); i != group->mDrawMap.end(); ++i)
	{
		LLSpatialGroup::drawmap_elem_t& draw_vec = i->second;
		for (LLSpatialGroup::drawmap_elem_t::iterator j = draw_vec.begin(); j != draw_vec.end(); ++j)
		{
			LLDrawInfo* params = *j;
			if (params == draw_info)
			{
				LL_ERRS() << "LLDrawInfo deleted while actively referenced by LLPipeline." << LL_ENDL;
			}
		}
	}
}


void LLPipeline::checkReferences(LLDrawInfo* draw_info)
{
#if 0
	if (sCull)
	{
		for (LLCullResult::sg_iterator iter = sCull->beginVisibleGroups(); iter != sCull->endVisibleGroups(); ++iter)
		{
			LLSpatialGroup* group = *iter;
			check_references(group, draw_info);
		}

		for (LLCullResult::sg_iterator iter = sCull->beginAlphaGroups(); iter != sCull->endAlphaGroups(); ++iter)
		{
			LLSpatialGroup* group = *iter;
			check_references(group, draw_info);
		}

		for (LLCullResult::sg_iterator iter = sCull->beginDrawableGroups(); iter != sCull->endDrawableGroups(); ++iter)
		{
			LLSpatialGroup* group = *iter;
			check_references(group, draw_info);
		}
	}
#endif
}

void LLPipeline::checkReferences(LLSpatialGroup* group)
{
#if CHECK_PIPELINE_REFERENCES
	if (sCull)
	{
		for (LLCullResult::sg_iterator iter = sCull->beginVisibleGroups(); iter != sCull->endVisibleGroups(); ++iter)
		{
			if (group == *iter)
			{
				LL_ERRS() << "LLSpatialGroup deleted while actively referenced by LLPipeline." << LL_ENDL;
			}
		}

		for (LLCullResult::sg_iterator iter = sCull->beginAlphaGroups(); iter != sCull->endAlphaGroups(); ++iter)
		{
			if (group == *iter)
			{
				LL_ERRS() << "LLSpatialGroup deleted while actively referenced by LLPipeline." << LL_ENDL;
			}
		}

		for (LLCullResult::sg_iterator iter = sCull->beginDrawableGroups(); iter != sCull->endDrawableGroups(); ++iter)
		{
			if (group == *iter)
			{
				LL_ERRS() << "LLSpatialGroup deleted while actively referenced by LLPipeline." << LL_ENDL;
			}
		}
	}
#endif
}


bool LLPipeline::visibleObjectsInFrustum(LLCamera& camera)
{
	for (LLWorld::region_list_t::const_iterator iter = LLWorld::getInstance()->getRegionList().begin(); 
			iter != LLWorld::getInstance()->getRegionList().end(); ++iter)
	{
		LLViewerRegion* region = *iter;

		for (U32 i = 0; i < LLViewerRegion::NUM_PARTITIONS; i++)
		{
			LLSpatialPartition* part = region->getSpatialPartition(i);
			if (part)
			{
				if (hasRenderType(part->mDrawableType))
				{
					if (part->visibleObjectsInFrustum(camera))
					{
						return true;
					}
				}
			}
		}
	}

	return false;
}

bool LLPipeline::getVisibleExtents(LLCamera& camera, LLVector3& min, LLVector3& max)
{
	const F32 X = 65536.f;

	min = LLVector3(X,X,X);
	max = LLVector3(-X,-X,-X);

	LLViewerCamera::eCameraID saved_camera_id = LLViewerCamera::sCurCameraID;
	LLViewerCamera::sCurCameraID = LLViewerCamera::CAMERA_WORLD;

	bool res = true;

	for (LLWorld::region_list_t::const_iterator iter = LLWorld::getInstance()->getRegionList().begin(); 
			iter != LLWorld::getInstance()->getRegionList().end(); ++iter)
	{
		LLViewerRegion* region = *iter;

		for (U32 i = 0; i < LLViewerRegion::NUM_PARTITIONS; i++)
		{
			LLSpatialPartition* part = region->getSpatialPartition(i);
			if (part)
			{
				if (hasRenderType(part->mDrawableType))
				{
					if (!part->getVisibleExtents(camera, min, max))
					{
						res = false;
					}
				}
			}
		}
	}

	LLViewerCamera::sCurCameraID = saved_camera_id;
	return res;
}

static LLTrace::BlockTimerStatHandle FTM_CULL("Object Culling");

// static
bool LLPipeline::isWaterClip()
{
    // We always pretend that we're not clipping water when rendering mirrors.
	return (gPipeline.mHeroProbeManager.isMirrorPass()) ? false : (!sRenderTransparentWater || gCubeSnapshot) && !sRenderingHUDs;
}

void LLPipeline::updateCull(LLCamera& camera, LLCullResult& result, bool hud_attachments)
{
    LL_PROFILE_ZONE_SCOPED_CATEGORY_PIPELINE; //LL_RECORD_BLOCK_TIME(FTM_CULL);
    LL_PROFILE_GPU_ZONE("updateCull"); // should always be zero GPU time, but drop a timer to flush stuff out

	bool water_clip = isWaterClip();

    if (water_clip)
    {
        
        LLVector3 pnorm;

        F32 water_height = LLEnvironment::instance().getWaterHeight();

        if (sUnderWaterRender)
        {
            //camera is below water, cull above water
            pnorm.setVec(0, 0, 1);
        }
        else
        {
            //camera is above water, cull below water
            pnorm = LLVector3(0, 0, -1);
        }
        
        LLPlane plane;
        plane.setVec(LLVector3(0, 0, water_height), pnorm);

        camera.setUserClipPlane(plane);
    }
    else
    {
        camera.disableUserClipPlane();
    }

	grabReferences(result);

	sCull->clear();

	for (LLWorld::region_list_t::const_iterator iter = LLWorld::getInstance()->getRegionList().begin(); 
			iter != LLWorld::getInstance()->getRegionList().end(); ++iter)
	{
		LLViewerRegion* region = *iter;

		for (U32 i = 0; i < LLViewerRegion::NUM_PARTITIONS; i++)
		{
			LLSpatialPartition* part = region->getSpatialPartition(i);
			if (part)
			{
				if (!hud_attachments ? LLViewerRegion::PARTITION_BRIDGE == i || hasRenderType(part->mDrawableType) : hasRenderType(part->mDrawableType))
				{
				    part->cull(camera);
				}
			}
		}

		//scan the VO Cache tree
		LLVOCachePartition* vo_part = region->getVOCachePartition();
		if(vo_part)
		{
			// <FS:Beq> Fix area search again
			//vo_part->cull(camera, sUseOcclusion > 0);
			vo_part->cull(camera, sUseOcclusion > 0 && !gAgent.getFSAreaSearchActive());
		}
	}

	if (hasRenderType(LLPipeline::RENDER_TYPE_SKY) && 
		gSky.mVOSkyp.notNull() && 
		gSky.mVOSkyp->mDrawable.notNull())
	{
		gSky.mVOSkyp->mDrawable->setVisible(camera);
		sCull->pushDrawable(gSky.mVOSkyp->mDrawable);
		gSky.updateCull();
		stop_glerror();
	}

    if (hasRenderType(LLPipeline::RENDER_TYPE_WL_SKY) && 
        gPipeline.canUseWindLightShaders() &&
        gSky.mVOWLSkyp.notNull() && 
        gSky.mVOWLSkyp->mDrawable.notNull())
    {
        gSky.mVOWLSkyp->mDrawable->setVisible(camera);
        sCull->pushDrawable(gSky.mVOWLSkyp->mDrawable);
    }
}

void LLPipeline::markNotCulled(LLSpatialGroup* group, LLCamera& camera)
{
	if (group->isEmpty())
	{ 
		return;
	}
	
	group->setVisible();

	if (LLViewerCamera::sCurCameraID == LLViewerCamera::CAMERA_WORLD && !gCubeSnapshot)
	{
		group->updateDistance(camera);
	}
	
	assertInitialized();
	
	if (!group->getSpatialPartition()->mRenderByGroup)
	{ //render by drawable
		sCull->pushDrawableGroup(group);
	}
	else
	{   //render by group
		sCull->pushVisibleGroup(group);
	}

    if (group->needsUpdate() ||
        group->getVisible(LLViewerCamera::sCurCameraID) < LLDrawable::getCurrentFrame() - 1)
    {
        // include this group in occlusion groups, not because it is an occluder, but because we want to run
        // an occlusion query to find out if it's an occluder
        markOccluder(group);
    }
	mNumVisibleNodes++;
}

void LLPipeline::markOccluder(LLSpatialGroup* group)
{
	if (sUseOcclusion > 1 && group && !group->isOcclusionState(LLSpatialGroup::ACTIVE_OCCLUSION))
	{
		LLSpatialGroup* parent = group->getParent();

		if (!parent || !parent->isOcclusionState(LLSpatialGroup::OCCLUDED))
		{ //only mark top most occluders as active occlusion
			sCull->pushOcclusionGroup(group);
			group->setOcclusionState(LLSpatialGroup::ACTIVE_OCCLUSION);
				
			if (parent && 
				!parent->isOcclusionState(LLSpatialGroup::ACTIVE_OCCLUSION) &&
				parent->getElementCount() == 0 &&
				parent->needsUpdate())
			{
				sCull->pushOcclusionGroup(group);
				parent->setOcclusionState(LLSpatialGroup::ACTIVE_OCCLUSION);
			}
		}
	}
}

void LLPipeline::doOcclusion(LLCamera& camera)
{
    LL_PROFILE_ZONE_SCOPED_CATEGORY_PIPELINE;
    LL_PROFILE_GPU_ZONE("doOcclusion");
    llassert(!gCubeSnapshot);

    if (sReflectionProbesEnabled && sUseOcclusion > 1 && !LLPipeline::sShadowRender && !gCubeSnapshot)
    {
        gGL.setColorMask(false, false);
        LLGLDepthTest depth(GL_TRUE, GL_FALSE);
        LLGLDisable cull(GL_CULL_FACE);

        gOcclusionCubeProgram.bind();

        if (mCubeVB.isNull())
        { //cube VB will be used for issuing occlusion queries
            mCubeVB = ll_create_cube_vb(LLVertexBuffer::MAP_VERTEX);
        }
        mCubeVB->setBuffer();

        mReflectionMapManager.doOcclusion();
        gOcclusionCubeProgram.unbind();

        gGL.setColorMask(true, true);
    }
    
    if (sReflectionProbesEnabled && sUseOcclusion > 1 && !LLPipeline::sShadowRender && !gCubeSnapshot)
    {
        gGL.setColorMask(false, false);
        LLGLDepthTest depth(GL_TRUE, GL_FALSE);
        LLGLDisable cull(GL_CULL_FACE);

        gOcclusionCubeProgram.bind();

        if (mCubeVB.isNull())
        { //cube VB will be used for issuing occlusion queries
            mCubeVB = ll_create_cube_vb(LLVertexBuffer::MAP_VERTEX);
        }
        mCubeVB->setBuffer();

        mHeroProbeManager.doOcclusion();
        gOcclusionCubeProgram.unbind();

        gGL.setColorMask(true, true);
    }

    if (LLPipeline::sUseOcclusion > 1 &&
		(sCull->hasOcclusionGroups() || LLVOCachePartition::sNeedsOcclusionCheck))
	{
		LLVertexBuffer::unbind();

		gGL.setColorMask(false, false);

		LLGLDisable blend(GL_BLEND);
		gGL.getTexUnit(0)->unbind(LLTexUnit::TT_TEXTURE);
		LLGLDepthTest depth(GL_TRUE, GL_FALSE);

		LLGLDisable cull(GL_CULL_FACE);

        gOcclusionCubeProgram.bind();

		if (mCubeVB.isNull())
		{ //cube VB will be used for issuing occlusion queries
			mCubeVB = ll_create_cube_vb(LLVertexBuffer::MAP_VERTEX);
		}
		mCubeVB->setBuffer();

		for (LLCullResult::sg_iterator iter = sCull->beginOcclusionGroups(); iter != sCull->endOcclusionGroups(); ++iter)
		{
			LLSpatialGroup* group = *iter;
            if (!group->isDead())
            {
                group->doOcclusion(&camera);
                group->clearOcclusionState(LLSpatialGroup::ACTIVE_OCCLUSION);
            }
		}
	
		//apply occlusion culling to object cache tree
		for (LLWorld::region_list_t::const_iterator iter = LLWorld::getInstance()->getRegionList().begin(); 
			iter != LLWorld::getInstance()->getRegionList().end(); ++iter)
		{
			LLVOCachePartition* vo_part = (*iter)->getVOCachePartition();
			if(vo_part)
			{
				vo_part->processOccluders(&camera);
			}
		}

		gGL.setColorMask(true, true);
	}
}
	
bool LLPipeline::updateDrawableGeom(LLDrawable* drawablep)
{
	bool update_complete = drawablep->updateGeometry();
	if (update_complete && assertInitialized())
	{
		drawablep->setState(LLDrawable::BUILT);
	}
	return update_complete;
}

void LLPipeline::updateGL()
{
    LL_PROFILE_ZONE_SCOPED_CATEGORY_PIPELINE;
	{
		while (!LLGLUpdate::sGLQ.empty())
		{
			LLGLUpdate* glu = LLGLUpdate::sGLQ.front();
			glu->updateGL();
			glu->mInQ = false;
			LLGLUpdate::sGLQ.pop_front();
		}
	}
}

void LLPipeline::clearRebuildGroups()
{
    LL_PROFILE_ZONE_SCOPED_CATEGORY_PIPELINE;
	LLSpatialGroup::sg_vector_t	hudGroups;

	mGroupQ1Locked = true;
	// Iterate through all drawables on the priority build queue,
	for (LLSpatialGroup::sg_vector_t::iterator iter = mGroupQ1.begin();
		 iter != mGroupQ1.end(); ++iter)
	{
		LLSpatialGroup* group = *iter;

		// If the group contains HUD objects, save the group
		if (group->isHUDGroup())
		{
			hudGroups.push_back(group);
		}
		// Else, no HUD objects so clear the build state
		else
		{
			group->clearState(LLSpatialGroup::IN_BUILD_Q1);
		}
	}

	// Clear the group
	mGroupQ1.clear();

	// Copy the saved HUD groups back in
	mGroupQ1.assign(hudGroups.begin(), hudGroups.end());
	mGroupQ1Locked = false;
}

void LLPipeline::clearRebuildDrawables()
{
	// Clear all drawables on the priority build queue,
	for (LLDrawable::drawable_list_t::iterator iter = mBuildQ1.begin();
		 iter != mBuildQ1.end(); ++iter)
	{
		LLDrawable* drawablep = *iter;
		if (drawablep && !drawablep->isDead())
		{
			drawablep->clearState(LLDrawable::IN_REBUILD_Q);
		}
	}
	mBuildQ1.clear();

	//clear all moving bridges
	for (LLDrawable::drawable_vector_t::iterator iter = mMovedBridge.begin();
		 iter != mMovedBridge.end(); ++iter)
	{
		LLDrawable *drawablep = *iter;
		drawablep->clearState(LLDrawable::EARLY_MOVE | LLDrawable::MOVE_UNDAMPED | LLDrawable::ON_MOVE_LIST | LLDrawable::ANIMATED_CHILD);
	}
	mMovedBridge.clear();

	//clear all moving drawables
	for (LLDrawable::drawable_vector_t::iterator iter = mMovedList.begin();
		 iter != mMovedList.end(); ++iter)
	{
		LLDrawable *drawablep = *iter;
		drawablep->clearState(LLDrawable::EARLY_MOVE | LLDrawable::MOVE_UNDAMPED | LLDrawable::ON_MOVE_LIST | LLDrawable::ANIMATED_CHILD);
	}
	mMovedList.clear();

    for (LLDrawable::drawable_vector_t::iterator iter = mShiftList.begin();
        iter != mShiftList.end(); ++iter)
    {
        LLDrawable *drawablep = *iter;
        drawablep->clearState(LLDrawable::EARLY_MOVE | LLDrawable::MOVE_UNDAMPED | LLDrawable::ON_MOVE_LIST | LLDrawable::ANIMATED_CHILD | LLDrawable::ON_SHIFT_LIST);
    }
    mShiftList.clear();
}

void LLPipeline::rebuildPriorityGroups()
{
    LL_PROFILE_ZONE_SCOPED_CATEGORY_PIPELINE;
    LL_PROFILE_GPU_ZONE("rebuildPriorityGroups");

	LLTimer update_timer;
	assertInitialized();

	gMeshRepo.notifyLoadedMeshes();

	mGroupQ1Locked = true;
	// Iterate through all drawables on the priority build queue,
	for (LLSpatialGroup::sg_vector_t::iterator iter = mGroupQ1.begin();
		 iter != mGroupQ1.end(); ++iter)
	{
		LLSpatialGroup* group = *iter;
		group->rebuildGeom();
		group->clearState(LLSpatialGroup::IN_BUILD_Q1);
	}

	mGroupSaveQ1 = mGroupQ1;
	mGroupQ1.clear();
	mGroupQ1Locked = false;

}

void LLPipeline::updateGeom(F32 max_dtime)
{
	LLTimer update_timer;
	LLPointer<LLDrawable> drawablep;

	LL_RECORD_BLOCK_TIME(FTM_GEO_UPDATE);
    if (gCubeSnapshot)
    {
        return;
    }

	assertInitialized();

	// notify various object types to reset internal cost metrics, etc.
	// for now, only LLVOVolume does this to throttle LOD changes
	LLVOVolume::preUpdateGeom();

	// Iterate through all drawables on the priority build queue,
	for (LLDrawable::drawable_list_t::iterator iter = mBuildQ1.begin();
		 iter != mBuildQ1.end();)
	{
		LLDrawable::drawable_list_t::iterator curiter = iter++;
		LLDrawable* drawablep = *curiter;
		if (drawablep && !drawablep->isDead())
		{
			if (drawablep->isUnload())
			{
				drawablep->unload();
				drawablep->clearState(LLDrawable::FOR_UNLOAD);
			}

			if (updateDrawableGeom(drawablep))
			{
				drawablep->clearState(LLDrawable::IN_REBUILD_Q);
				mBuildQ1.erase(curiter);
			}
		}
		else
		{
			mBuildQ1.erase(curiter);
		}
	}

	updateMovedList(mMovedBridge);
}

void LLPipeline::markVisible(LLDrawable *drawablep, LLCamera& camera)
{
	if(drawablep && !drawablep->isDead())
	{
		if (drawablep->isSpatialBridge())
		{
			const LLDrawable* root = ((LLSpatialBridge*) drawablep)->mDrawable;
			llassert(root); // trying to catch a bad assumption
					
			if (root && //  // this test may not be needed, see above
					root->getVObj()->isAttachment())
			{
				LLDrawable* rootparent = root->getParent();
				if (rootparent) // this IS sometimes NULL
				{
					LLViewerObject *vobj = rootparent->getVObj();
					llassert(vobj); // trying to catch a bad assumption
					if (vobj) // this test may not be needed, see above
					{
						LLVOAvatar* av = vobj->asAvatar();
						if (av &&
							((!sImpostorRender && av->isImpostor()) //ignore impostor flag during impostor pass
							 //|| av->isInMuteList() // <FS:Ansariel> Partially undo MAINT-5700: Draw imposter for muted avatars
							 || (LLVOAvatar::AOA_JELLYDOLL == av->getOverallAppearance() && !av->needsImpostorUpdate()) ))
						{
							return;
						}
					}
				}
			}
			sCull->pushBridge((LLSpatialBridge*) drawablep);
		}
		else
		{
		
			sCull->pushDrawable(drawablep);
		}

		drawablep->setVisible(camera);
	}
}

void LLPipeline::markMoved(LLDrawable *drawablep, bool damped_motion)
{
	if (!drawablep)
	{
		//LL_ERRS() << "Sending null drawable to moved list!" << LL_ENDL;
		return;
	}
	
	if (drawablep->isDead())
	{
		LL_WARNS() << "Marking NULL or dead drawable moved!" << LL_ENDL;
		return;
	}
	
	if (drawablep->getParent()) 
	{
		//ensure that parent drawables are moved first
		markMoved(drawablep->getParent(), damped_motion);
	}

	assertInitialized();

	if (!drawablep->isState(LLDrawable::ON_MOVE_LIST))
	{
		if (drawablep->isSpatialBridge())
		{
			mMovedBridge.push_back(drawablep);
		}
		else
		{
			mMovedList.push_back(drawablep);
		}
		drawablep->setState(LLDrawable::ON_MOVE_LIST);
	}
	if (! damped_motion)
	{
		drawablep->setState(LLDrawable::MOVE_UNDAMPED); // UNDAMPED trumps DAMPED
	}
	else if (drawablep->isState(LLDrawable::MOVE_UNDAMPED))
	{
		drawablep->clearState(LLDrawable::MOVE_UNDAMPED);
	}
}

void LLPipeline::markShift(LLDrawable *drawablep)
{
	if (!drawablep || drawablep->isDead())
	{
		return;
	}

	assertInitialized();

	if (!drawablep->isState(LLDrawable::ON_SHIFT_LIST))
	{
		drawablep->getVObj()->setChanged(LLXform::SHIFTED | LLXform::SILHOUETTE);
		if (drawablep->getParent()) 
		{
			markShift(drawablep->getParent());
		}
		mShiftList.push_back(drawablep);
		drawablep->setState(LLDrawable::ON_SHIFT_LIST);
	}
}

void LLPipeline::shiftObjects(const LLVector3 &offset)
{
    LL_PROFILE_ZONE_SCOPED_CATEGORY_PIPELINE;
	assertInitialized();

	glClear(GL_DEPTH_BUFFER_BIT);
	gDepthDirty = true;
		
	LLVector4a offseta;
	offseta.load3(offset.mV);

	for (LLDrawable::drawable_vector_t::iterator iter = mShiftList.begin();
			iter != mShiftList.end(); iter++)
	{
		LLDrawable *drawablep = *iter;
		if (drawablep->isDead())
		{
			continue;
		}	
		drawablep->shiftPos(offseta);	
		drawablep->clearState(LLDrawable::ON_SHIFT_LIST);
	}
	mShiftList.resize(0);
	
	for (LLWorld::region_list_t::const_iterator iter = LLWorld::getInstance()->getRegionList().begin(); 
			iter != LLWorld::getInstance()->getRegionList().end(); ++iter)
	{
		LLViewerRegion* region = *iter;
		for (U32 i = 0; i < LLViewerRegion::NUM_PARTITIONS; i++)
		{
			LLSpatialPartition* part = region->getSpatialPartition(i);
			if (part)
			{
				part->shift(offseta);
			}
		}
	}

    mReflectionMapManager.shift(offseta);

	LLHUDText::shiftAll(offset);
	LLHUDNameTag::shiftAll(offset);

	display_update_camera();
}

void LLPipeline::markTextured(LLDrawable *drawablep)
{
	if (drawablep && !drawablep->isDead() && assertInitialized())
	{
		mRetexturedList.insert(drawablep);
	}
}

void LLPipeline::markGLRebuild(LLGLUpdate* glu)
{
	if (glu && !glu->mInQ)
	{
		LLGLUpdate::sGLQ.push_back(glu);
		glu->mInQ = true;
	}
}

void LLPipeline::markPartitionMove(LLDrawable* drawable)
{
	if (!drawable->isState(LLDrawable::PARTITION_MOVE) && 
		!drawable->getPositionGroup().equals3(LLVector4a::getZero()))
	{
		drawable->setState(LLDrawable::PARTITION_MOVE);
		mPartitionQ.push_back(drawable);
	}
}

void LLPipeline::processPartitionQ()
{
    LL_PROFILE_ZONE_SCOPED_CATEGORY_PIPELINE;

	// <FS:ND> A vector is much better suited for the use case of mPartitionQ
	// for (LLDrawable::drawable_list_t::iterator iter = mPartitionQ.begin(); iter != mPartitionQ.end(); ++iter)
	for (LLDrawable::drawable_vector_t::iterator iter = mPartitionQ.begin(); iter != mPartitionQ.end(); ++iter)
	// </FS:ND>
	{
		LLDrawable* drawable = *iter;
		if (!drawable->isDead())
		{
			drawable->updateBinRadius();
			drawable->movePartition();
		}
		drawable->clearState(LLDrawable::PARTITION_MOVE);
	}

	mPartitionQ.clear();
}

void LLPipeline::markMeshDirty(LLSpatialGroup* group)
{
	mMeshDirtyGroup.push_back(group);
}

void LLPipeline::markRebuild(LLSpatialGroup* group)
{
	if (group && !group->isDead() && group->getSpatialPartition())
	{
		if (!group->hasState(LLSpatialGroup::IN_BUILD_Q1))
		{
			llassert_always(!mGroupQ1Locked);

			mGroupQ1.push_back(group);
			group->setState(LLSpatialGroup::IN_BUILD_Q1);
		}
	}
}

void LLPipeline::markRebuild(LLDrawable *drawablep, LLDrawable::EDrawableFlags flag)
{
	if (drawablep && !drawablep->isDead() && assertInitialized())
	{
		if (!drawablep->isState(LLDrawable::IN_REBUILD_Q))
		{
			mBuildQ1.push_back(drawablep);
			drawablep->setState(LLDrawable::IN_REBUILD_Q); // mark drawable as being in priority queue
		}

        // <FS:Ansariel> FIRE-16485: Crash when calling texture refresh on an object that has a blacklisted copy
        //if (flag & (LLDrawable::REBUILD_VOLUME | LLDrawable::REBUILD_POSITION))
        if ((flag & (LLDrawable::REBUILD_VOLUME | LLDrawable::REBUILD_POSITION)) && drawablep->getVObj().notNull())
        // </FS:Ansariel>
		{
			drawablep->getVObj()->setChanged(LLXform::SILHOUETTE);
		}
		drawablep->setState(flag);
	}
}

void LLPipeline::stateSort(LLCamera& camera, LLCullResult &result)
{
    LL_PROFILE_ZONE_SCOPED_CATEGORY_PIPELINE;
    LL_PROFILE_GPU_ZONE("stateSort");

	if (hasAnyRenderType(LLPipeline::RENDER_TYPE_AVATAR,
					  LLPipeline::RENDER_TYPE_CONTROL_AV,
					  LLPipeline::RENDER_TYPE_TERRAIN,
					  LLPipeline::RENDER_TYPE_TREE,
					  LLPipeline::RENDER_TYPE_SKY,
					  LLPipeline::RENDER_TYPE_VOIDWATER,
					  LLPipeline::RENDER_TYPE_WATER,
					  LLPipeline::END_RENDER_TYPES))
	{
		//clear faces from face pools
		gPipeline.resetDrawOrders();
	}

	//LLVertexBuffer::unbind();

	grabReferences(result);
	{
		LL_PROFILE_ZONE_NAMED_CATEGORY_PIPELINE("checkOcclusionAndRebuildMesh");
	for (LLCullResult::sg_iterator iter = sCull->beginDrawableGroups(); iter != sCull->endDrawableGroups(); ++iter)
	{
		LLSpatialGroup* group = *iter;
        if (group->isDead())
        {
            continue;
        }
		group->checkOcclusion();
		if (sUseOcclusion > 1 && group->isOcclusionState(LLSpatialGroup::OCCLUDED))
		{
			markOccluder(group);
		}
		else
		{
			group->setVisible();
			for (LLSpatialGroup::element_iter i = group->getDataBegin(); i != group->getDataEnd(); ++i)
			{
                LLDrawable* drawablep = (LLDrawable*)(*i)->getDrawable();
				markVisible(drawablep, camera);
			}

			{ //rebuild mesh as soon as we know it's visible
				group->rebuildMesh();
			}
		}
	}
	}

	if (LLViewerCamera::sCurCameraID == LLViewerCamera::CAMERA_WORLD && !gCubeSnapshot)
	{
		LL_PROFILE_ZONE_NAMED_CATEGORY_PIPELINE("WorldCamera");
		LLSpatialGroup* last_group = NULL;
		bool fov_changed = LLViewerCamera::getInstance()->isDefaultFOVChanged();
		for (LLCullResult::bridge_iterator i = sCull->beginVisibleBridge(); i != sCull->endVisibleBridge(); ++i)
		{
			LLCullResult::bridge_iterator cur_iter = i;
			LLSpatialBridge* bridge = *cur_iter;
			LLSpatialGroup* group = bridge->getSpatialGroup();

			if (last_group == NULL)
			{
				last_group = group;
			}

			if (!bridge->isDead() && group && !group->isOcclusionState(LLSpatialGroup::OCCLUDED))
			{
				stateSort(bridge, camera, fov_changed);
			}

			if (LLViewerCamera::sCurCameraID == LLViewerCamera::CAMERA_WORLD &&
				last_group != group && last_group->changeLOD())
			{
				last_group->mLastUpdateDistance = last_group->mDistance;
			}

			last_group = group;
		}

		if (LLViewerCamera::sCurCameraID == LLViewerCamera::CAMERA_WORLD &&
			last_group && last_group->changeLOD())
		{
			last_group->mLastUpdateDistance = last_group->mDistance;
		}
	}
	{
		LL_PROFILE_ZONE_NAMED_CATEGORY_PIPELINE("StateSort: visible groups");
	for (LLCullResult::sg_iterator iter = sCull->beginVisibleGroups(); iter != sCull->endVisibleGroups(); ++iter)
	{
		LLSpatialGroup* group = *iter;
        if (group->isDead())
        {
            continue;
        }
		group->checkOcclusion();
		if (sUseOcclusion > 1 && group->isOcclusionState(LLSpatialGroup::OCCLUDED))
		{
			markOccluder(group);
		}
		else
		{
			group->setVisible();
			stateSort(group, camera);

			{ //rebuild mesh as soon as we know it's visible
				group->rebuildMesh();
			}
		}
	}}
	
	{
		LL_PROFILE_ZONE_NAMED_CATEGORY_DRAWABLE("stateSort"); // LL_RECORD_BLOCK_TIME(FTM_STATESORT_DRAWABLE);
		for (LLCullResult::drawable_iterator iter = sCull->beginVisibleList();
			 iter != sCull->endVisibleList(); ++iter)
		{
			LLDrawable *drawablep = *iter;
			if (!drawablep->isDead())
			{
				stateSort(drawablep, camera);
			}
		}
	}
		
	postSort(camera);	
}

void LLPipeline::stateSort(LLSpatialGroup* group, LLCamera& camera)
{
	if (group->changeLOD())
	{
		for (LLSpatialGroup::element_iter i = group->getDataBegin(); i != group->getDataEnd(); ++i)
		{
            LLDrawable* drawablep = (LLDrawable*)(*i)->getDrawable();            
			stateSort(drawablep, camera);
		}

		if (LLViewerCamera::sCurCameraID == LLViewerCamera::CAMERA_WORLD && !gCubeSnapshot)
		{ //avoid redundant stateSort calls
			group->mLastUpdateDistance = group->mDistance;
		}
	}
}

void LLPipeline::stateSort(LLSpatialBridge* bridge, LLCamera& camera, bool fov_changed)
{
    LL_PROFILE_ZONE_SCOPED_CATEGORY_PIPELINE;
    if (bridge->getSpatialGroup()->changeLOD() || fov_changed)
	{
		bool force_update = false;
		bridge->updateDistance(camera, force_update);
	}
}

void LLPipeline::stateSort(LLDrawable* drawablep, LLCamera& camera)
{
    LL_PROFILE_ZONE_SCOPED_CATEGORY_PIPELINE;
    if (!drawablep
		|| drawablep->isDead() 
		|| !hasRenderType(drawablep->getRenderType()))
	{
		return;
	}
	
    // SL-11353
    // ignore our own geo when rendering spotlight shadowmaps...
    // 
    if (RenderSpotLight && drawablep == RenderSpotLight)
    {
        return;
    }

	if (LLSelectMgr::getInstance()->mHideSelectedObjects)
	{
//		if (drawablep->getVObj().notNull() &&
//			drawablep->getVObj()->isSelected())
// [RLVa:KB] - Checked: 2010-09-28 (RLVa-1.2.1f) | Modified: RLVa-1.2.1f
		const LLViewerObject* pObj = drawablep->getVObj();
		if ( (pObj) && (pObj->isSelected()) && 
			 ( (!RlvActions::isRlvEnabled()) || 
			   ( ((!pObj->isHUDAttachment()) || (!gRlvAttachmentLocks.isLockedAttachment(pObj->getRootEdit()))) && 
				 (RlvActions::canEdit(pObj)) ) ) )
// [/RVLa:KB]
		{
			return;
		}
	}

	if (drawablep->isAvatar())
	{ //don't draw avatars beyond render distance or if we don't have a spatial group.
		if ((drawablep->getSpatialGroup() == NULL) || 
			(drawablep->getSpatialGroup()->mDistance > LLVOAvatar::sRenderDistance))
		{
			return;
		}

		LLVOAvatar* avatarp = (LLVOAvatar*) drawablep->getVObj().get();
		if (!avatarp->isVisible())
		{
			return;
		}
	}

	assertInitialized();

	if (hasRenderType(drawablep->mRenderType))
	{
		if (!drawablep->isState(LLDrawable::INVISIBLE|LLDrawable::FORCE_INVISIBLE))
		{
			drawablep->setVisible(camera, NULL, false);
		}
	}

	if (LLViewerCamera::sCurCameraID == LLViewerCamera::CAMERA_WORLD && !gCubeSnapshot)
	{
		//if (drawablep->isVisible()) isVisible() check here is redundant, if it wasn't visible, it wouldn't be here
		{
			if (!drawablep->isActive())
			{
				bool force_update = false;
				drawablep->updateDistance(camera, force_update);
			}
			else if (drawablep->isAvatar())
			{
				bool force_update = false;
				drawablep->updateDistance(camera, force_update); // calls vobj->updateLOD() which calls LLVOAvatar::updateVisibility()
			}
		}
	}

	if (!drawablep->getVOVolume())
	{
		for (LLDrawable::face_list_t::iterator iter = drawablep->mFaces.begin();
				iter != drawablep->mFaces.end(); iter++)
		{
			LLFace* facep = *iter;

			if (facep->hasGeometry())
			{
				if (facep->getPool())
				{
					facep->getPool()->enqueue(facep);
				}
				else
				{
					break;
				}
			}
		}
	}
	
	mNumVisibleFaces += drawablep->getNumFaces();
}


void forAllDrawables(LLCullResult::sg_iterator begin, 
					 LLCullResult::sg_iterator end,
					 void (*func)(LLDrawable*))
{
	for (LLCullResult::sg_iterator i = begin; i != end; ++i)
	{
        LLSpatialGroup* group = *i;
        if (group->isDead())
        {
            continue;
        }
		for (LLSpatialGroup::element_iter j = group->getDataBegin(); j != group->getDataEnd(); ++j)
		{
			if((*j)->hasDrawable())
			{
				func((LLDrawable*)(*j)->getDrawable());	
			}
		}
	}
}

void LLPipeline::forAllVisibleDrawables(void (*func)(LLDrawable*))
{
	forAllDrawables(sCull->beginDrawableGroups(), sCull->endDrawableGroups(), func);
	forAllDrawables(sCull->beginVisibleGroups(), sCull->endVisibleGroups(), func);
}

//function for creating scripted beacons
void renderScriptedBeacons(LLDrawable* drawablep)
{
	LLViewerObject *vobj = drawablep->getVObj();
	if (vobj 
		&& !vobj->isAvatar() 
		&& !vobj->getParent()
		&& vobj->flagScripted())
	{
		if (gPipeline.sRenderBeacons)
		{
			gObjectList.addDebugBeacon(vobj->getPositionAgent(), "", LLColor4(1.f, 0.f, 0.f, 0.5f), LLColor4(1.f, 1.f, 1.f, 0.5f), LLPipeline::DebugBeaconLineWidth);
		}

		if (gPipeline.sRenderHighlight)
		{
			S32 face_id;
			S32 count = drawablep->getNumFaces();
			for (face_id = 0; face_id < count; face_id++)
			{
				LLFace * facep = drawablep->getFace(face_id);
				if (facep) 
				{
					gPipeline.mHighlightFaces.push_back(facep);
				}
			}
		}
	}
}

void renderScriptedTouchBeacons(LLDrawable *drawablep)
{
    LLViewerObject *vobj = drawablep->getVObj();
    if (vobj && !vobj->isAvatar() && !vobj->getParent() && vobj->flagScripted() && vobj->flagHandleTouch())
    {
        if (gPipeline.sRenderBeacons)
        {
            gObjectList.addDebugBeacon(vobj->getPositionAgent(), "", LLColor4(1.f, 0.f, 0.f, 0.5f), LLColor4(1.f, 1.f, 1.f, 0.5f),
                                       LLPipeline::DebugBeaconLineWidth);
        }

        if (gPipeline.sRenderHighlight)
        {
            S32 face_id;
            S32 count = drawablep->getNumFaces();
            for (face_id = 0; face_id < count; face_id++)
            {
                LLFace *facep = drawablep->getFace(face_id);
                if (facep)
                {
                    gPipeline.mHighlightFaces.push_back(facep);
                }
            }
        }
    }
}

void renderPhysicalBeacons(LLDrawable *drawablep)
{
    LLViewerObject *vobj = drawablep->getVObj();
    if (vobj &&
        !vobj->isAvatar()
        //&& !vobj->getParent()
        && vobj->flagUsePhysics())
    {
        if (gPipeline.sRenderBeacons)
        {
            gObjectList.addDebugBeacon(vobj->getPositionAgent(), "", LLColor4(0.f, 1.f, 0.f, 0.5f), LLColor4(1.f, 1.f, 1.f, 0.5f),
                                       LLPipeline::DebugBeaconLineWidth);
        }

        if (gPipeline.sRenderHighlight)
        {
            S32 face_id;
            S32 count = drawablep->getNumFaces();
            for (face_id = 0; face_id < count; face_id++)
            {
                LLFace *facep = drawablep->getFace(face_id);
                if (facep)
                {
                    gPipeline.mHighlightFaces.push_back(facep);
                }
            }
        }
    }
}

void renderMOAPBeacons(LLDrawable *drawablep)
{
    LLViewerObject *vobj = drawablep->getVObj();

    if (!vobj || vobj->isAvatar())
        return;

    bool beacon  = false;
    U8   tecount = vobj->getNumTEs();
    for (int x = 0; x < tecount; x++)
    {
        if (vobj->getTEref(x).hasMedia())
        {
            beacon = true;
            break;
        }
    }
    if (beacon)
    {
        if (gPipeline.sRenderBeacons)
        {
            gObjectList.addDebugBeacon(vobj->getPositionAgent(), "", LLColor4(1.f, 1.f, 1.f, 0.5f), LLColor4(1.f, 1.f, 1.f, 0.5f),
                                       LLPipeline::DebugBeaconLineWidth);
        }

        if (gPipeline.sRenderHighlight)
        {
            S32 face_id;
            S32 count = drawablep->getNumFaces();
            for (face_id = 0; face_id < count; face_id++)
            {
                LLFace *facep = drawablep->getFace(face_id);
                if (facep)
                {
                    gPipeline.mHighlightFaces.push_back(facep);
                }
            }
        }
    }
}

void renderParticleBeacons(LLDrawable *drawablep)
{
    // Look for attachments, objects, etc.
    LLViewerObject *vobj = drawablep->getVObj();
    if (vobj && vobj->isParticleSource())
    {
        if (gPipeline.sRenderBeacons)
        {
            LLColor4 light_blue(0.5f, 0.5f, 1.f, 0.5f);
            gObjectList.addDebugBeacon(vobj->getPositionAgent(), "", light_blue, LLColor4(1.f, 1.f, 1.f, 0.5f),
                                       LLPipeline::DebugBeaconLineWidth);
        }

        if (gPipeline.sRenderHighlight)
        {
            S32 face_id;
            S32 count = drawablep->getNumFaces();
            for (face_id = 0; face_id < count; face_id++)
            {
                LLFace *facep = drawablep->getFace(face_id);
                if (facep)
                {
                    gPipeline.mHighlightFaces.push_back(facep);
                }
            }
        }
    }
}

void renderSoundHighlights(LLDrawable *drawablep)
{
    // Look for attachments, objects, etc.
    LLViewerObject *vobj = drawablep->getVObj();
    if (vobj && vobj->isAudioSource())
    {
        if (gPipeline.sRenderHighlight)
        {
            S32 face_id;
            S32 count = drawablep->getNumFaces();
            for (face_id = 0; face_id < count; face_id++)
            {
                LLFace *facep = drawablep->getFace(face_id);
                if (facep)
                {
                    gPipeline.mHighlightFaces.push_back(facep);
                }
            }
        }
    }
}

void LLPipeline::postSort(LLCamera &camera)
{
    LL_PROFILE_ZONE_SCOPED_CATEGORY_PIPELINE;

    assertInitialized();
    sVolumeSAFrame = 0.f; //ZK LBG

    LL_PUSH_CALLSTACKS();

    if (!gCubeSnapshot)
    {
        // rebuild drawable geometry
        for (LLCullResult::sg_iterator i = sCull->beginDrawableGroups(); i != sCull->endDrawableGroups(); ++i)
        {
            LLSpatialGroup *group = *i;
            if (group->isDead())
            {
                continue;
            }
            if (!sUseOcclusion || !group->isOcclusionState(LLSpatialGroup::OCCLUDED))
            {
                group->rebuildGeom();
            }
        }
        LL_PUSH_CALLSTACKS();
        // rebuild groups
        sCull->assertDrawMapsEmpty();

        rebuildPriorityGroups();
    }

    LL_PUSH_CALLSTACKS();

    // build render map
    {
        LL_PROFILE_ZONE_NAMED_CATEGORY_PIPELINE("build render map");
    for (LLCullResult::sg_iterator i = sCull->beginVisibleGroups(); i != sCull->endVisibleGroups(); ++i)
    {
        LLSpatialGroup *group = *i;

        if (group->isDead())
        {
            continue;
        }

        if ((sUseOcclusion && group->isOcclusionState(LLSpatialGroup::OCCLUDED)) ||
            (RenderAutoHideSurfaceAreaLimit > 0.f &&
             group->mSurfaceArea > RenderAutoHideSurfaceAreaLimit * llmax(group->mObjectBoxSize, 10.f)))
        {
            continue;
        }

        if (group->hasState(LLSpatialGroup::NEW_DRAWINFO) && group->hasState(LLSpatialGroup::GEOM_DIRTY) && !gCubeSnapshot)
        {  // no way this group is going to be drawable without a rebuild
            group->rebuildGeom();
        }

        for (LLSpatialGroup::draw_map_t::iterator j = group->mDrawMap.begin(); j != group->mDrawMap.end(); ++j)
        {
            LLSpatialGroup::drawmap_elem_t &src_vec = j->second;
            if (!hasRenderType(j->first))
            {
                continue;
            }

            for (LLSpatialGroup::drawmap_elem_t::iterator k = src_vec.begin(); k != src_vec.end(); ++k)
            {
                LLDrawInfo *info = *k;

                sCull->pushDrawInfo(j->first, info);
                if (!sShadowRender && !sReflectionRender && !gCubeSnapshot)
                {
                    addTrianglesDrawn(info->mCount);
                }
            }
        }

        if (hasRenderType(LLPipeline::RENDER_TYPE_PASS_ALPHA))
        {
            LL_PROFILE_ZONE_NAMED_CATEGORY_PIPELINE("Collect Alpha groups");
            LLSpatialGroup::draw_map_t::iterator alpha = group->mDrawMap.find(LLRenderPass::PASS_ALPHA);

            if (alpha != group->mDrawMap.end())
            {  // store alpha groups for sorting
                LLSpatialBridge *bridge = group->getSpatialPartition()->asBridge();
                if (LLViewerCamera::sCurCameraID == LLViewerCamera::CAMERA_WORLD && !gCubeSnapshot)
                {
                    if (bridge)
                    {
                        LLCamera trans_camera = bridge->transformCamera(camera);
                        group->updateDistance(trans_camera);
                    }
                    else
                    {
                        group->updateDistance(camera);
                    }
                }

                if (hasRenderType(LLDrawPool::POOL_ALPHA))
                {
                    sCull->pushAlphaGroup(group);
                }
            }

            LLSpatialGroup::draw_map_t::iterator rigged_alpha = group->mDrawMap.find(LLRenderPass::PASS_ALPHA_RIGGED);

            if (rigged_alpha != group->mDrawMap.end())
            {  // store rigged alpha groups for LLDrawPoolAlpha prepass (skip distance update, rigged attachments use depth buffer)
                if (hasRenderType(LLDrawPool::POOL_ALPHA))
                {
                    sCull->pushRiggedAlphaGroup(group);
                }
            }
        }
    }
    }

    /*bool use_transform_feedback = gTransformPositionProgram.mProgramObject && !mMeshDirtyGroup.empty();

    if (use_transform_feedback)
    { //place a query around potential transform feedback code for synchronization
        mTransformFeedbackPrimitives = 0;

        if (!mMeshDirtyQueryObject)
        {
            glGenQueries(1, &mMeshDirtyQueryObject);
        }

        glBeginQuery(GL_TRANSFORM_FEEDBACK_PRIMITIVES_WRITTEN, mMeshDirtyQueryObject);
    }*/

    {
        LL_PROFILE_ZONE_NAMED_CATEGORY_PIPELINE("rebuild delayed upd groups");
    // pack vertex buffers for groups that chose to delay their updates
    {
        LL_PROFILE_GPU_ZONE("rebuildMesh");
        for (LLSpatialGroup::sg_vector_t::iterator iter = mMeshDirtyGroup.begin(); iter != mMeshDirtyGroup.end(); ++iter)
        {
            (*iter)->rebuildMesh();
        }
    }
    }

    /*if (use_transform_feedback)
    {
        glEndQuery(GL_TRANSFORM_FEEDBACK_PRIMITIVES_WRITTEN);
    }*/

    mMeshDirtyGroup.clear();

    {
        LL_PROFILE_ZONE_NAMED_CATEGORY_PIPELINE("sort alpha groups");
    if (!sShadowRender)
    {
        // order alpha groups by distance
        std::sort(sCull->beginAlphaGroups(), sCull->endAlphaGroups(), LLSpatialGroup::CompareDepthGreater());

        // order rigged alpha groups by avatar attachment order
        std::sort(sCull->beginRiggedAlphaGroups(), sCull->endRiggedAlphaGroups(), LLSpatialGroup::CompareRenderOrder());
    }
    }

    LL_PUSH_CALLSTACKS();
    {
        LL_PROFILE_ZONE_NAMED_CATEGORY_PIPELINE("beacon rendering flags");
    // only render if the flag is set. The flag is only set if we are in edit mode or the toggle is set in the menus
    // <FS:Ansariel> Make beacons also show when beacons floater is closed.
    if (/*LLFloaterReg::instanceVisible("beacons") &&*/ !sShadowRender && !gCubeSnapshot)
    {
        if (sRenderScriptedTouchBeacons)
        {
            // Only show the beacon on the root object.
            forAllVisibleDrawables(renderScriptedTouchBeacons);
        }
        else if (sRenderScriptedBeacons)
        {
            // Only show the beacon on the root object.
            forAllVisibleDrawables(renderScriptedBeacons);
        }

        if (sRenderPhysicalBeacons)
        {
            // Only show the beacon on the root object.
            forAllVisibleDrawables(renderPhysicalBeacons);
        }

        if (sRenderMOAPBeacons)
        {
            forAllVisibleDrawables(renderMOAPBeacons);
        }

        if (sRenderParticleBeacons)
        {
            forAllVisibleDrawables(renderParticleBeacons);
        }

        // If god mode, also show audio cues
        if (sRenderSoundBeacons && gAudiop)
        {
            // Walk all sound sources and render out beacons for them. Note, this isn't done in the ForAllVisibleDrawables function, because
            // some are not visible.
            LLAudioEngine::source_map::iterator iter;
            for (iter = gAudiop->mAllSources.begin(); iter != gAudiop->mAllSources.end(); ++iter)
            {
                LLAudioSource *sourcep = iter->second;

                LLVector3d pos_global = sourcep->getPositionGlobal();
                LLVector3  pos        = gAgent.getPosAgentFromGlobal(pos_global);
                if (gPipeline.sRenderBeacons)
                {
                    // pos += LLVector3(0.f, 0.f, 0.2f);
                    gObjectList.addDebugBeacon(pos, "", LLColor4(1.f, 1.f, 0.f, 0.5f), LLColor4(1.f, 1.f, 1.f, 0.5f), DebugBeaconLineWidth);
                }
            }
            // now deal with highlights for all those seeable sound sources
            forAllVisibleDrawables(renderSoundHighlights);
        }
    }
    }
    LL_PUSH_CALLSTACKS();
    // If managing your telehub, draw beacons at telehub and currently selected spawnpoint.
    if (LLFloaterTelehub::renderBeacons() && !sShadowRender && !gCubeSnapshot)
    {
        LLFloaterTelehub::addBeacons();
    }

    if (!sShadowRender && !gCubeSnapshot)
    {
        LL_PROFILE_ZONE_NAMED_CATEGORY_PIPELINE("Render face highlights");
        mSelectedFaces.clear();

        if (!gNonInteractive)
        {
            // <FS:Zi> switchable edit texture/materials panel
            // LLPipeline::setRenderHighlightTextureChannel(gFloaterTools->getPanelFace()->getTextureChannelToEdit());
            LLPipeline::setRenderHighlightTextureChannel(gFloaterTools->getTextureChannelToEdit());
        }

        // Draw face highlights for selected faces.
        if (LLSelectMgr::getInstance()->getTEMode())
        {
            struct f : public LLSelectedTEFunctor
            {
                virtual bool apply(LLViewerObject *object, S32 te)
                {
                    if (object->mDrawable)
                    {
                        LLFace *facep = object->mDrawable->getFace(te);
                        if (facep)
                        {
                            gPipeline.mSelectedFaces.push_back(facep);
                        }
                    }
                    return true;
                }
            } func;
            LLSelectMgr::getInstance()->getSelection()->applyToTEs(&func);
        }
    }

    // LLSpatialGroup::sNoDelete = false;
    LL_PUSH_CALLSTACKS();
}


void render_hud_elements()
{
    LL_PROFILE_ZONE_SCOPED_CATEGORY_UI; //LL_RECORD_BLOCK_TIME(FTM_RENDER_UI);
	gPipeline.disableLights();
	
	LLGLSUIDefault gls_ui;

	//LLGLEnable stencil(GL_STENCIL_TEST);
	//glStencilFunc(GL_ALWAYS, 255, 0xFFFFFFFF);
	//glStencilMask(0xFFFFFFFF);
	//glStencilOp(GL_KEEP, GL_KEEP, GL_REPLACE);
	
	gUIProgram.bind();
    gGL.color4f(1, 1, 1, 1);
	LLGLDepthTest depth(GL_TRUE, GL_FALSE);

	if (!LLPipeline::sReflectionRender && gPipeline.hasRenderDebugFeatureMask(LLPipeline::RENDER_DEBUG_FEATURE_UI))
	{
		gViewerWindow->renderSelections(false, false, false); // For HUD version in render_ui_3d()
	
		// Draw the tracking overlays
		LLTracker::render3D();
		
        if (LLWorld::instanceExists())
        {
            // Show the property lines
            LLWorld::getInstance()->renderPropertyLines();
        }
		LLViewerParcelMgr::getInstance()->render();
		LLViewerParcelMgr::getInstance()->renderParcelCollision();
	}
	else if (gForceRenderLandFence)
	{
		// This is only set when not rendering the UI, for parcel snapshots
		LLViewerParcelMgr::getInstance()->render();
	}
	else if (gPipeline.hasRenderType(LLPipeline::RENDER_TYPE_HUD))
	{
		LLHUDText::renderAllHUD();
	}

	gUIProgram.unbind();
}

void LLPipeline::renderHighlights()
{
	assertInitialized();

	// Draw 3D UI elements here (before we clear the Z buffer in POOL_HUD)
	// Render highlighted faces.
	LLGLSPipelineAlpha gls_pipeline_alpha;
	LLColor4 color(1.f, 1.f, 1.f, 0.5f);
	disableLights();

	if ((LLViewerShaderMgr::instance()->getShaderLevel(LLViewerShaderMgr::SHADER_INTERFACE) > 0))
	{
		gHighlightProgram.bind();
		gGL.diffuseColor4f(1,1,1,0.5f);
	}
	
	if (hasRenderDebugFeatureMask(RENDER_DEBUG_FEATURE_SELECTED) && !mFaceSelectImagep)
		{
			mFaceSelectImagep = LLViewerTextureManager::getFetchedTexture(IMG_FACE_SELECT);
		}

	if (hasRenderDebugFeatureMask(RENDER_DEBUG_FEATURE_SELECTED) && (sRenderHighlightTextureChannel == LLRender::DIFFUSE_MAP))
	{
		// Make sure the selection image gets downloaded and decoded
		mFaceSelectImagep->addTextureStats((F32)MAX_IMAGE_AREA);

		U32 count = mSelectedFaces.size();
		for (U32 i = 0; i < count; i++)
		{
			LLFace *facep = mSelectedFaces[i];
			if (!facep || facep->getDrawable()->isDead())
			{
				LL_ERRS() << "Bad face on selection" << LL_ENDL;
				return;
			}
			
			facep->renderSelected(mFaceSelectImagep, color);
		}
	}

	if (hasRenderDebugFeatureMask(RENDER_DEBUG_FEATURE_SELECTED))
	{
		// Paint 'em red!
		color.setVec(1.f, 0.f, 0.f, 0.5f);
		
		int count = mHighlightFaces.size();
		for (S32 i = 0; i < count; i++)
		{
			LLFace* facep = mHighlightFaces[i];
			facep->renderSelected(LLViewerTexture::sNullImagep, color);
		}
	}

	// Contains a list of the faces of objects that are physical or
	// have touch-handlers.
	mHighlightFaces.clear();

	if (LLViewerShaderMgr::instance()->getShaderLevel(LLViewerShaderMgr::SHADER_INTERFACE) > 0)
	{
		gHighlightProgram.unbind();
	}


	if (hasRenderDebugFeatureMask(RENDER_DEBUG_FEATURE_SELECTED) && (sRenderHighlightTextureChannel == LLRender::NORMAL_MAP))
	{
		color.setVec(1.0f, 0.5f, 0.5f, 0.5f);
		if ((LLViewerShaderMgr::instance()->getShaderLevel(LLViewerShaderMgr::SHADER_INTERFACE) > 0))
		{
			gHighlightNormalProgram.bind();
			gGL.diffuseColor4f(1,1,1,0.5f);
		}

		mFaceSelectImagep->addTextureStats((F32)MAX_IMAGE_AREA);

		U32 count = mSelectedFaces.size();
		for (U32 i = 0; i < count; i++)
		{
			LLFace *facep = mSelectedFaces[i];
			if (!facep || facep->getDrawable()->isDead())
			{
				LL_ERRS() << "Bad face on selection" << LL_ENDL;
				return;
			}

			facep->renderSelected(mFaceSelectImagep, color);
		}

		if ((LLViewerShaderMgr::instance()->getShaderLevel(LLViewerShaderMgr::SHADER_INTERFACE) > 0))
		{
			gHighlightNormalProgram.unbind();
		}
	}

	if (hasRenderDebugFeatureMask(RENDER_DEBUG_FEATURE_SELECTED) && (sRenderHighlightTextureChannel == LLRender::SPECULAR_MAP))
	{
		color.setVec(0.0f, 0.3f, 1.0f, 0.8f);
		if ((LLViewerShaderMgr::instance()->getShaderLevel(LLViewerShaderMgr::SHADER_INTERFACE) > 0))
		{
			gHighlightSpecularProgram.bind();
			gGL.diffuseColor4f(1,1,1,0.5f);
		}

		mFaceSelectImagep->addTextureStats((F32)MAX_IMAGE_AREA);

		U32 count = mSelectedFaces.size();
		for (U32 i = 0; i < count; i++)
		{
			LLFace *facep = mSelectedFaces[i];
			if (!facep || facep->getDrawable()->isDead())
			{
				LL_ERRS() << "Bad face on selection" << LL_ENDL;
				return;
			}

			facep->renderSelected(mFaceSelectImagep, color);
		}

		if ((LLViewerShaderMgr::instance()->getShaderLevel(LLViewerShaderMgr::SHADER_INTERFACE) > 0))
		{
			gHighlightSpecularProgram.unbind();
		}
	}
}

//debug use
U32 LLPipeline::sCurRenderPoolType = 0 ;

void LLPipeline::renderGeomDeferred(LLCamera& camera, bool do_occlusion)
{
	LLAppViewer::instance()->pingMainloopTimeout("Pipeline:RenderGeomDeferred");
	LL_PROFILE_ZONE_SCOPED_CATEGORY_DRAWPOOL; //LL_RECORD_BLOCK_TIME(FTM_RENDER_GEOMETRY);
    LL_PROFILE_GPU_ZONE("renderGeomDeferred");

    llassert(!sRenderingHUDs);

    if (gUseWireframe)
    {
        glPolygonMode(GL_FRONT_AND_BACK, GL_LINE);
    }

    if (&camera == LLViewerCamera::getInstance())
    {   // a bit hacky, this is the start of the main render frame, figure out delta between last modelview matrix and 
        // current modelview matrix
        glh::matrix4f last_modelview(gGLLastModelView);
        glh::matrix4f cur_modelview(gGLModelView);

        // goal is to have a matrix here that goes from the last frame's camera space to the current frame's camera space
        glh::matrix4f m = last_modelview.inverse();  // last camera space to world space
        m.mult_left(cur_modelview); // world space to camera space

        glh::matrix4f n = m.inverse();

        for (U32 i = 0; i < 16; ++i)
        {
            gGLDeltaModelView[i] = m.m[i];
            gGLInverseDeltaModelView[i] = n.m[i];
        }
    }

    bool occlude = LLPipeline::sUseOcclusion > 1 && do_occlusion && !LLGLSLShader::sProfileEnabled;

    setupHWLights();

	{
		LL_PROFILE_ZONE_NAMED_CATEGORY_DRAWPOOL("deferred pools");

		LLGLEnable cull(GL_CULL_FACE);

		for (pool_set_t::iterator iter = mPools.begin(); iter != mPools.end(); ++iter)
		{
			LLDrawPool *poolp = *iter;
			if (hasRenderType(poolp->getType()))
			{
				poolp->prerender();
			}
		}

		LLVertexBuffer::unbind();

		LLGLState::checkStates();

        if (LLViewerShaderMgr::instance()->mShaderLevel[LLViewerShaderMgr::SHADER_DEFERRED] > 1)
        {
            //update reflection probe uniform
            mReflectionMapManager.updateUniforms();
            mHeroProbeManager.updateUniforms();
        }

		U32 cur_type = 0;

		gGL.setColorMask(true, true);
	
		pool_set_t::iterator iter1 = mPools.begin();

		while ( iter1 != mPools.end() )
		{
			LLDrawPool *poolp = *iter1;
		
			cur_type = poolp->getType();

            if (occlude && cur_type >= LLDrawPool::POOL_GRASS)
            {
                llassert(!gCubeSnapshot); // never do occlusion culling on cube snapshots
                occlude = false;
                gGLLastMatrix = NULL;
                gGL.loadMatrix(gGLModelView);
                doOcclusion(camera);
            }

			pool_set_t::iterator iter2 = iter1;
			if (hasRenderType(poolp->getType()) && poolp->getNumDeferredPasses() > 0)
			{
				LL_PROFILE_ZONE_NAMED_CATEGORY_DRAWPOOL("deferred pool render");

				gGLLastMatrix = NULL;
				gGL.loadMatrix(gGLModelView);
		
				for( S32 i = 0; i < poolp->getNumDeferredPasses(); i++ )
				{
					LLVertexBuffer::unbind();
					poolp->beginDeferredPass(i);
					for (iter2 = iter1; iter2 != mPools.end(); iter2++)
					{
						LLDrawPool *p = *iter2;
						if (p->getType() != cur_type)
						{
							break;
						}

						if ( !p->getSkipRenderFlag() ) { p->renderDeferred(i); }
					}
					poolp->endDeferredPass(i);
					LLVertexBuffer::unbind();

					LLGLState::checkStates();
				}
			}
			else
			{
				// Skip all pools of this type
				for (iter2 = iter1; iter2 != mPools.end(); iter2++)
				{
					LLDrawPool *p = *iter2;
					if (p->getType() != cur_type)
					{
						break;
					}
				}
			}
			iter1 = iter2;
			stop_glerror();
		}

		gGLLastMatrix = NULL;
		gGL.matrixMode(LLRender::MM_MODELVIEW);
		gGL.loadMatrix(gGLModelView);

		gGL.setColorMask(true, false);

	} // Tracy ZoneScoped

    if (gUseWireframe)
    {
        glPolygonMode(GL_FRONT_AND_BACK, GL_FILL);
    }
}

void LLPipeline::renderGeomPostDeferred(LLCamera& camera)
{
	LL_PROFILE_ZONE_SCOPED_CATEGORY_DRAWPOOL;
    LL_PROFILE_GPU_ZONE("renderGeomPostDeferred");

    if (gUseWireframe)
    {
        glPolygonMode(GL_FRONT_AND_BACK, GL_LINE);
    }

	U32 cur_type = 0;

	LLGLEnable cull(GL_CULL_FACE);

    bool done_atmospherics = LLPipeline::sRenderingHUDs; //skip atmospherics on huds
    bool done_water_haze = done_atmospherics;

    // do atmospheric haze just before post water alpha
    U32 atmospherics_pass = LLDrawPool::POOL_ALPHA_POST_WATER;

    if (LLPipeline::sUnderWaterRender)
    { // if under water, do atmospherics just before the water pass
        atmospherics_pass = LLDrawPool::POOL_WATER;
    }

    // do water haze just before pre water alpha
    U32 water_haze_pass = LLDrawPool::POOL_ALPHA_PRE_WATER;

	calcNearbyLights(camera);
	setupHWLights();

    gGL.setSceneBlendType(LLRender::BT_ALPHA);
	gGL.setColorMask(true, false);

	pool_set_t::iterator iter1 = mPools.begin();

    if (gDebugGL || gDebugPipeline)
    {
        LLGLState::checkStates(GL_FALSE);
    }

	while ( iter1 != mPools.end() )
	{
		LLDrawPool *poolp = *iter1;
		
		cur_type = poolp->getType();

        if (cur_type >= atmospherics_pass && !done_atmospherics)
        { // do atmospherics against depth buffer before rendering alpha
            doAtmospherics();
            done_atmospherics = true;
        }

        if (cur_type >= water_haze_pass && !done_water_haze)
        { // do water haze against depth buffer before rendering alpha
            doWaterHaze();
            done_water_haze = true;
        }

		pool_set_t::iterator iter2 = iter1;
		if (hasRenderType(poolp->getType()) && poolp->getNumPostDeferredPasses() > 0)
		{
			LL_PROFILE_ZONE_NAMED_CATEGORY_DRAWPOOL("deferred poolrender");

			gGLLastMatrix = NULL;
			gGL.loadMatrix(gGLModelView);
		
			for( S32 i = 0; i < poolp->getNumPostDeferredPasses(); i++ )
			{
				LLVertexBuffer::unbind();
				poolp->beginPostDeferredPass(i);
				for (iter2 = iter1; iter2 != mPools.end(); iter2++)
				{
					LLDrawPool *p = *iter2;
					if (p->getType() != cur_type)
					{
						break;
					}
										
					p->renderPostDeferred(i);
				}
				poolp->endPostDeferredPass(i);
				LLVertexBuffer::unbind();

				if (gDebugGL || gDebugPipeline)
				{
					LLGLState::checkStates(GL_FALSE);
				}
			}
		}
		else
		{
			// Skip all pools of this type
			for (iter2 = iter1; iter2 != mPools.end(); iter2++)
			{
				LLDrawPool *p = *iter2;
				if (p->getType() != cur_type)
				{
					break;
				}
			}
		}
		iter1 = iter2;
		stop_glerror();
	}

	gGLLastMatrix = NULL;
	gGL.matrixMode(LLRender::MM_MODELVIEW);
	gGL.loadMatrix(gGLModelView);

    if (!gCubeSnapshot)
    {
        // debug displays
        renderHighlights();
        mHighlightFaces.clear();

        renderDebug();
    }

    if (gUseWireframe)
    {
        glPolygonMode(GL_FRONT_AND_BACK, GL_FILL);
    }
}

void LLPipeline::renderGeomShadow(LLCamera& camera)
{
    LL_PROFILE_ZONE_SCOPED_CATEGORY_PIPELINE;
    LL_PROFILE_GPU_ZONE("renderGeomShadow");
    U32 cur_type = 0;
	
	LLGLEnable cull(GL_CULL_FACE);

	LLVertexBuffer::unbind();

	pool_set_t::iterator iter1 = mPools.begin();
	
	while ( iter1 != mPools.end() )
	{
		LLDrawPool *poolp = *iter1;
		
		cur_type = poolp->getType();

		pool_set_t::iterator iter2 = iter1;
		if (hasRenderType(poolp->getType()) && poolp->getNumShadowPasses() > 0)
		{
			poolp->prerender() ;

			gGLLastMatrix = NULL;
			gGL.loadMatrix(gGLModelView);
		
			for( S32 i = 0; i < poolp->getNumShadowPasses(); i++ )
			{
				LLVertexBuffer::unbind();
				poolp->beginShadowPass(i);
				for (iter2 = iter1; iter2 != mPools.end(); iter2++)
				{
					LLDrawPool *p = *iter2;
					if (p->getType() != cur_type)
					{
						break;
					}
										
					p->renderShadow(i);
				}
				poolp->endShadowPass(i);
				LLVertexBuffer::unbind();
			}
		}
		else
		{
			// Skip all pools of this type
			for (iter2 = iter1; iter2 != mPools.end(); iter2++)
			{
				LLDrawPool *p = *iter2;
				if (p->getType() != cur_type)
				{
					break;
				}
			}
		}
		iter1 = iter2;
		stop_glerror();
	}

	gGLLastMatrix = NULL;
	gGL.loadMatrix(gGLModelView);
}


static U32 sIndicesDrawnCount = 0;

void LLPipeline::addTrianglesDrawn(S32 index_count)
{
    sIndicesDrawnCount += index_count;
}

void LLPipeline::recordTrianglesDrawn()
{
    assertInitialized();
    U32 count = sIndicesDrawnCount / 3;
    sIndicesDrawnCount = 0;
    add(LLStatViewer::TRIANGLES_DRAWN, LLUnits::Triangles::fromValue(count));
}

void LLPipeline::renderPhysicsDisplay()
{
	if (!hasRenderDebugMask(LLPipeline::RENDER_DEBUG_PHYSICS_SHAPES))
	{
		return;
	}

    gGL.flush();
    gDebugProgram.bind();

    LLGLEnable(GL_POLYGON_OFFSET_LINE);
    glPolygonOffset(3.f, 3.f);
    glLineWidth(3.f);
    LLGLEnable blend(GL_BLEND);
    gGL.setSceneBlendType(LLRender::BT_ALPHA);

    for (int pass = 0; pass < 3; ++pass)
    {
        // pass 0 - depth write enabled, color write disabled, fill
        // pass 1 - depth write disabled, color write enabled, fill
        // pass 2 - depth write disabled, color write enabled, wireframe
        gGL.setColorMask(pass >= 1, false);
        LLGLDepthTest depth(GL_TRUE, pass == 0);

        bool wireframe = (pass == 2);

        if (wireframe)
        {
            glPolygonMode(GL_FRONT_AND_BACK, GL_LINE);
        }

        for (LLWorld::region_list_t::const_iterator iter = LLWorld::getInstance()->getRegionList().begin();
            iter != LLWorld::getInstance()->getRegionList().end(); ++iter)
        {
            LLViewerRegion* region = *iter;
            for (U32 i = 0; i < LLViewerRegion::NUM_PARTITIONS; i++)
            {
                LLSpatialPartition* part = region->getSpatialPartition(i);
                if (part)
                {
                    if (hasRenderType(part->mDrawableType))
                    {
                        part->renderPhysicsShapes(wireframe);
                    }
                }
            }
        }
        gGL.flush();

        if (wireframe)
        {
            glPolygonMode(GL_FRONT_AND_BACK, GL_FILL);
        }
    }
    glLineWidth(1.f);
	gDebugProgram.unbind();

}

extern std::set<LLSpatialGroup*> visible_selected_groups;

void LLPipeline::renderDebug()
{
    LL_PROFILE_ZONE_SCOPED_CATEGORY_PIPELINE;

	assertInitialized();

	bool hud_only = hasRenderType(LLPipeline::RENDER_TYPE_HUD);

	if (!hud_only )
	{
		//Render any navmesh geometry	
		LLPathingLib *llPathingLibInstance = LLPathingLib::getInstance();
		if ( llPathingLibInstance != NULL ) 
		{
			//character floater renderables
			
			LLHandle<LLFloaterPathfindingCharacters> pathfindingCharacterHandle = LLFloaterPathfindingCharacters::getInstanceHandle();
			if ( !pathfindingCharacterHandle.isDead() )
			{
				LLFloaterPathfindingCharacters *pathfindingCharacter = pathfindingCharacterHandle.get();

				if ( pathfindingCharacter->getVisible() || gAgentCamera.cameraMouselook() )			
				{	
					gPathfindingProgram.bind();			
					gPathfindingProgram.uniform1f(sTint, 1.f);
					gPathfindingProgram.uniform1f(sAmbiance, 1.f);
					gPathfindingProgram.uniform1f(sAlphaScale, 1.f);

					//Requried character physics capsule render parameters
					LLUUID id;					
					LLVector3 pos;
					LLQuaternion rot;
				
					if ( pathfindingCharacter->isPhysicsCapsuleEnabled( id, pos, rot ) )
					{
						//remove blending artifacts
						gGL.setColorMask(false, false);
						llPathingLibInstance->renderSimpleShapeCapsuleID( gGL, id, pos, rot );				
						gGL.setColorMask(true, false);
						LLGLEnable blend(GL_BLEND);
						gPathfindingProgram.uniform1f(sAlphaScale, 0.90f);
						llPathingLibInstance->renderSimpleShapeCapsuleID( gGL, id, pos, rot );
						gPathfindingProgram.bind();
					}
				}
			}
			

			//pathing console renderables
			LLHandle<LLFloaterPathfindingConsole> pathfindingConsoleHandle = LLFloaterPathfindingConsole::getInstanceHandle();
			if (!pathfindingConsoleHandle.isDead())
			{
				LLFloaterPathfindingConsole *pathfindingConsole = pathfindingConsoleHandle.get();

				if ( pathfindingConsole->getVisible() || gAgentCamera.cameraMouselook() )
				{				
					F32 ambiance = gSavedSettings.getF32("PathfindingAmbiance");

					gPathfindingProgram.bind();
			
					gPathfindingProgram.uniform1f(sTint, 1.f);
					gPathfindingProgram.uniform1f(sAmbiance, ambiance);
					gPathfindingProgram.uniform1f(sAlphaScale, 1.f);

					if ( !pathfindingConsole->isRenderWorld() )
					{
						const LLColor4 clearColor = gSavedSettings.getColor4("PathfindingNavMeshClear");
						gGL.setColorMask(true, true);
						glClearColor(clearColor.mV[0],clearColor.mV[1],clearColor.mV[2],0);
                        glClear(GL_DEPTH_BUFFER_BIT | GL_COLOR_BUFFER_BIT); // no stencil -- deprecated | GL_STENCIL_BUFFER_BIT);
						gGL.setColorMask(true, false);
						glPolygonMode( GL_FRONT_AND_BACK, GL_FILL );	
					}

					//NavMesh
					if ( pathfindingConsole->isRenderNavMesh() )
					{	
						gGL.flush();
						gGL.setLineWidth(2.0f);	// <FS> Line width OGL core profile fix by Rye Mutt
						LLGLEnable cull(GL_CULL_FACE);
						LLGLDisable blend(GL_BLEND);
						
						if ( pathfindingConsole->isRenderWorld() )
						{					
							LLGLEnable blend(GL_BLEND);
							gPathfindingProgram.uniform1f(sAlphaScale, 0.66f);
							llPathingLibInstance->renderNavMesh();
						}
						else
						{
							llPathingLibInstance->renderNavMesh();
						}
						
						//render edges
						gPathfindingNoNormalsProgram.bind();
						gPathfindingNoNormalsProgram.uniform1f(sTint, 1.f);
						gPathfindingNoNormalsProgram.uniform1f(sAlphaScale, 1.f);
						llPathingLibInstance->renderNavMeshEdges();
						gPathfindingProgram.bind();

						gGL.flush();
						glPolygonMode( GL_FRONT_AND_BACK, GL_FILL );	
						gGL.setLineWidth(1.0f);	// <FS> Line width OGL core profile fix by Rye Mutt
						gGL.flush();
					}
					//User designated path
					if ( LLPathfindingPathTool::getInstance()->isRenderPath() )
					{
						//The path
						gUIProgram.bind();
						gGL.getTexUnit(0)->bind(LLViewerFetchedTexture::sWhiteImagep);
						llPathingLibInstance->renderPath();
						gPathfindingProgram.bind();

                        //The bookends
						//remove blending artifacts
						gGL.setColorMask(false, false);
						llPathingLibInstance->renderPathBookend( gGL, LLPathingLib::LLPL_START );
						llPathingLibInstance->renderPathBookend( gGL, LLPathingLib::LLPL_END );
						
						gGL.setColorMask(true, false);
						//render the bookends
						LLGLEnable blend(GL_BLEND);
						gPathfindingProgram.uniform1f(sAlphaScale, 0.90f);
						llPathingLibInstance->renderPathBookend( gGL, LLPathingLib::LLPL_START );
						llPathingLibInstance->renderPathBookend( gGL, LLPathingLib::LLPL_END );
						gPathfindingProgram.bind();
					}
				
					if ( pathfindingConsole->isRenderWaterPlane() )
					{	
						LLGLEnable blend(GL_BLEND);
						gPathfindingProgram.uniform1f(sAlphaScale, 0.90f);
						llPathingLibInstance->renderSimpleShapes( gGL, gAgent.getRegion()->getWaterHeight() );
					}
				//physics/exclusion shapes
				if ( pathfindingConsole->isRenderAnyShapes() )
				{					
						U32 render_order[] = {
							1 << LLPathingLib::LLST_ObstacleObjects,
							1 << LLPathingLib::LLST_WalkableObjects,
							1 << LLPathingLib::LLST_ExclusionPhantoms,	
							1 << LLPathingLib::LLST_MaterialPhantoms,
						};

						U32 flags = pathfindingConsole->getRenderShapeFlags();

						for (U32 i = 0; i < 4; i++)
						{
							if (!(flags & render_order[i]))
							{
								continue;
							}

							//turn off backface culling for volumes so they are visible when camera is inside volume
							LLGLDisable cull(i >= 2 ? GL_CULL_FACE : 0);
						
							gGL.flush();
							glPolygonMode( GL_FRONT_AND_BACK, GL_FILL );	
				
							//get rid of some z-fighting
							LLGLEnable polyOffset(GL_POLYGON_OFFSET_FILL);
							glPolygonOffset(1.0f, 1.0f);

							//render to depth first to avoid blending artifacts
							gGL.setColorMask(false, false);
							llPathingLibInstance->renderNavMeshShapesVBO( render_order[i] );		
							gGL.setColorMask(true, false);

							//get rid of some z-fighting
							glPolygonOffset(0.f, 0.f);

							LLGLEnable blend(GL_BLEND);
				
							{
								gPathfindingProgram.uniform1f(sAmbiance, ambiance);

								{ //draw solid overlay
									LLGLDepthTest depth(GL_TRUE, GL_FALSE, GL_LEQUAL);
									llPathingLibInstance->renderNavMeshShapesVBO( render_order[i] );				
									gGL.flush();				
								}
				
								LLGLEnable lineOffset(GL_POLYGON_OFFSET_LINE);
								glPolygonMode( GL_FRONT_AND_BACK, GL_LINE );	
						
								F32 offset = gSavedSettings.getF32("PathfindingLineOffset");

								if (pathfindingConsole->isRenderXRay())
								{
									gPathfindingProgram.uniform1f(sTint, gSavedSettings.getF32("PathfindingXRayTint"));
									gPathfindingProgram.uniform1f(sAlphaScale, gSavedSettings.getF32("PathfindingXRayOpacity"));
									LLGLEnable blend(GL_BLEND);
									LLGLDepthTest depth(GL_TRUE, GL_FALSE, GL_GREATER);
								
									glPolygonOffset(offset, -offset);
								
									if (gSavedSettings.getBOOL("PathfindingXRayWireframe"))
									{ //draw hidden wireframe as darker and less opaque
										gPathfindingProgram.uniform1f(sAmbiance, 1.f);
										llPathingLibInstance->renderNavMeshShapesVBO( render_order[i] );				
									}
									else
									{
										glPolygonMode( GL_FRONT_AND_BACK, GL_FILL );	
										gPathfindingProgram.uniform1f(sAmbiance, ambiance);
										llPathingLibInstance->renderNavMeshShapesVBO( render_order[i] );				
										glPolygonMode(GL_FRONT_AND_BACK, GL_LINE);
									}
								}

								{ //draw visible wireframe as brighter, thicker and more opaque
									glPolygonOffset(offset, offset);
									gPathfindingProgram.uniform1f(sAmbiance, 1.f);
									gPathfindingProgram.uniform1f(sTint, 1.f);
									gPathfindingProgram.uniform1f(sAlphaScale, 1.f);

									gGL.setLineWidth(gSavedSettings.getF32("PathfindingLineWidth")); // <FS> Line width OGL core profile fix by Rye Mutt
									LLGLDisable blendOut(GL_BLEND);
									llPathingLibInstance->renderNavMeshShapesVBO( render_order[i] );				
									gGL.flush();
									gGL.setLineWidth(1.f); // <FS> Line width OGL core profile fix by Rye Mutt
								}
				
								glPolygonMode( GL_FRONT_AND_BACK, GL_FILL );
							}
						}
					}

					glPolygonOffset(0.f, 0.f);

					if ( pathfindingConsole->isRenderNavMesh() && pathfindingConsole->isRenderXRay() )
					{	//render navmesh xray
						F32 ambiance = gSavedSettings.getF32("PathfindingAmbiance");

						LLGLEnable lineOffset(GL_POLYGON_OFFSET_LINE);
						LLGLEnable polyOffset(GL_POLYGON_OFFSET_FILL);
											
						F32 offset = gSavedSettings.getF32("PathfindingLineOffset");
						glPolygonOffset(offset, -offset);

						LLGLEnable blend(GL_BLEND);
						LLGLDepthTest depth(GL_TRUE, GL_FALSE, GL_GREATER);
						gGL.flush();				
						gGL.setLineWidth(2.0f);	// <FS> Line width OGL core profile fix by Rye Mutt
						LLGLEnable cull(GL_CULL_FACE);
																		
						gPathfindingProgram.uniform1f(sTint, gSavedSettings.getF32("PathfindingXRayTint"));
						gPathfindingProgram.uniform1f(sAlphaScale, gSavedSettings.getF32("PathfindingXRayOpacity"));
								
						if (gSavedSettings.getBOOL("PathfindingXRayWireframe"))
						{ //draw hidden wireframe as darker and less opaque
							glPolygonMode( GL_FRONT_AND_BACK, GL_LINE );	
							gPathfindingProgram.uniform1f(sAmbiance, 1.f);
							llPathingLibInstance->renderNavMesh();
							glPolygonMode( GL_FRONT_AND_BACK, GL_FILL );	
						}	
						else
						{
							gPathfindingProgram.uniform1f(sAmbiance, ambiance);
							llPathingLibInstance->renderNavMesh();
						}

						//render edges
						gPathfindingNoNormalsProgram.bind();
						gPathfindingNoNormalsProgram.uniform1f(sTint, gSavedSettings.getF32("PathfindingXRayTint"));
						gPathfindingNoNormalsProgram.uniform1f(sAlphaScale, gSavedSettings.getF32("PathfindingXRayOpacity"));
						llPathingLibInstance->renderNavMeshEdges();
						gPathfindingProgram.bind();
					
						gGL.flush();
						gGL.setLineWidth(1.0f);	// <FS> Line width OGL core profile fix by Rye Mutt
					}
			
					glPolygonOffset(0.f, 0.f);

					gGL.flush();
					gPathfindingProgram.unbind();
				}
			}
		}
	}

	gGLLastMatrix = NULL;
	gGL.loadMatrix(gGLModelView);
	gGL.setColorMask(true, false);

	
	if (!hud_only && !mDebugBlips.empty())
	{ //render debug blips
		gUIProgram.bind();
        gGL.color4f(1, 1, 1, 1);

		gGL.getTexUnit(0)->bind(LLViewerFetchedTexture::sWhiteImagep, true);

		glPointSize(8.f);
		LLGLDepthTest depth(GL_TRUE, GL_TRUE, GL_ALWAYS);

		gGL.begin(LLRender::POINTS);
		for (std::list<DebugBlip>::iterator iter = mDebugBlips.begin(); iter != mDebugBlips.end(); )
		{
			DebugBlip& blip = *iter;

			blip.mAge += gFrameIntervalSeconds.value();
			if (blip.mAge > 2.f)
			{
				mDebugBlips.erase(iter++);
			}
			else
			{
				iter++;
			}

			blip.mPosition.mV[2] += gFrameIntervalSeconds.value()*2.f;

			gGL.color4fv(blip.mColor.mV);
			gGL.vertex3fv(blip.mPosition.mV);
		}
		gGL.end();
		gGL.flush();
		glPointSize(1.f);
	}

	// Debug stuff.
	for (LLWorld::region_list_t::const_iterator iter = LLWorld::getInstance()->getRegionList().begin(); 
			iter != LLWorld::getInstance()->getRegionList().end(); ++iter)
	{
		LLViewerRegion* region = *iter;
		for (U32 i = 0; i < LLViewerRegion::NUM_PARTITIONS; i++)
		{
			LLSpatialPartition* part = region->getSpatialPartition(i);
			if (part)
			{
				if ( (hud_only && (part->mDrawableType == RENDER_TYPE_HUD || part->mDrawableType == RENDER_TYPE_HUD_PARTICLES)) ||
					 (!hud_only && hasRenderType(part->mDrawableType)) )
				{
					part->renderDebug();
				}
			}
		}
	}

	for (LLCullResult::bridge_iterator i = sCull->beginVisibleBridge(); i != sCull->endVisibleBridge(); ++i)
	{
		LLSpatialBridge* bridge = *i;
		if (!bridge->isDead() && hasRenderType(bridge->mDrawableType))
		{
			gGL.pushMatrix();
			gGL.multMatrix((F32*)bridge->mDrawable->getRenderMatrix().mMatrix);
			bridge->renderDebug();
			gGL.popMatrix();
		}
	}

    LL::GLTFSceneManager::instance().renderDebug();

	if (gPipeline.hasRenderDebugMask(LLPipeline::RENDER_DEBUG_OCCLUSION))
	{ //render visible selected group occlusion geometry
		gDebugProgram.bind();
		LLGLDepthTest depth(GL_TRUE, GL_FALSE);
		gGL.diffuseColor3f(1,0,1);
		for (std::set<LLSpatialGroup*>::iterator iter = visible_selected_groups.begin(); iter != visible_selected_groups.end(); ++iter)
		{
			LLSpatialGroup* group = *iter;

			LLVector4a fudge;
			fudge.splat(0.25f); //SG_OCCLUSION_FUDGE

			LLVector4a size;
			const LLVector4a* bounds = group->getBounds();
			size.setAdd(fudge, bounds[1]);
			
			drawBox(bounds[0], size);
		}
	}

	visible_selected_groups.clear();

    //draw reflection probes and links between them
    if (gPipeline.hasRenderDebugMask(LLPipeline::RENDER_DEBUG_REFLECTION_PROBES) && !hud_only)
    {
        mReflectionMapManager.renderDebug();
    }

    if (gSavedSettings.getBOOL("RenderReflectionProbeVolumes") && !hud_only)
    {
        LL_PROFILE_ZONE_NAMED_CATEGORY_PIPELINE("probe debug display");

        bindDeferredShader(gReflectionProbeDisplayProgram, NULL);
        mScreenTriangleVB->setBuffer();

        LLGLEnable blend(GL_BLEND);
        LLGLDepthTest depth(GL_FALSE);

        mScreenTriangleVB->drawArrays(LLRender::TRIANGLES, 0, 3);

        unbindDeferredShader(gReflectionProbeDisplayProgram);
    }

	gUIProgram.bind();

	if (hasRenderDebugMask(LLPipeline::RENDER_DEBUG_RAYCAST) && !hud_only)
	{ //draw crosshairs on particle intersection
		if (gDebugRaycastParticle)
		{
			gDebugProgram.bind();

			gGL.getTexUnit(0)->unbind(LLTexUnit::TT_TEXTURE);

			LLVector3 center(gDebugRaycastParticleIntersection.getF32ptr());
			LLVector3 size(0.1f, 0.1f, 0.1f);

			LLVector3 p[6];

			p[0] = center + size.scaledVec(LLVector3(1,0,0));
			p[1] = center + size.scaledVec(LLVector3(-1,0,0));
			p[2] = center + size.scaledVec(LLVector3(0,1,0));
			p[3] = center + size.scaledVec(LLVector3(0,-1,0));
			p[4] = center + size.scaledVec(LLVector3(0,0,1));
			p[5] = center + size.scaledVec(LLVector3(0,0,-1));
				
			gGL.begin(LLRender::LINES);
			gGL.diffuseColor3f(1.f, 1.f, 0.f);
			for (U32 i = 0; i < 6; i++)
			{
				gGL.vertex3fv(p[i].mV);
			}
			gGL.end();
			gGL.flush();

			gDebugProgram.unbind();
		}
	}

	if (hasRenderDebugMask(LLPipeline::RENDER_DEBUG_SHADOW_FRUSTA) && !hud_only)
	{
		LLVertexBuffer::unbind();

		LLGLEnable blend(GL_BLEND);
		LLGLDepthTest depth(true, false);
		LLGLDisable cull(GL_CULL_FACE);

		gGL.color4f(1,1,1,1);
		gGL.getTexUnit(0)->unbind(LLTexUnit::TT_TEXTURE);
				
		F32 a = 0.1f;

		F32 col[] =
		{
			1,0,0,a,
			0,1,0,a,
			0,0,1,a,
			1,0,1,a,
			
			1,1,0,a,
			0,1,1,a,
			1,1,1,a,
			1,0,1,a,
		};

		for (U32 i = 0; i < 8; i++)
		{
			LLVector3* frust = mShadowCamera[i].mAgentFrustum;

			if (i > 3)
			{ //render shadow frusta as volumes
				if (mShadowFrustPoints[i-4].empty())
				{
					continue;
				}

				gGL.color4fv(col+(i-4)*4);	
			
				gGL.begin(LLRender::TRIANGLE_STRIP);
				gGL.vertex3fv(frust[0].mV); gGL.vertex3fv(frust[4].mV);
				gGL.vertex3fv(frust[1].mV); gGL.vertex3fv(frust[5].mV);
				gGL.vertex3fv(frust[2].mV); gGL.vertex3fv(frust[6].mV);
				gGL.vertex3fv(frust[3].mV); gGL.vertex3fv(frust[7].mV);
				gGL.vertex3fv(frust[0].mV); gGL.vertex3fv(frust[4].mV);
				gGL.end();
				
				
				gGL.begin(LLRender::TRIANGLE_STRIP);
				gGL.vertex3fv(frust[0].mV);
				gGL.vertex3fv(frust[1].mV);
				gGL.vertex3fv(frust[3].mV);
				gGL.vertex3fv(frust[2].mV);
				gGL.end();
				
				gGL.begin(LLRender::TRIANGLE_STRIP);
				gGL.vertex3fv(frust[4].mV);
				gGL.vertex3fv(frust[5].mV);
				gGL.vertex3fv(frust[7].mV);
				gGL.vertex3fv(frust[6].mV);
				gGL.end();		
			}

	
			if (i < 4)
			{
				
				//if (i == 0 || !mShadowFrustPoints[i].empty())
				{
					//render visible point cloud
					gGL.flush();
					glPointSize(8.f);
					gGL.begin(LLRender::POINTS);
					
					F32* c = col+i*4;
					gGL.color3fv(c);

					for (U32 j = 0; j < mShadowFrustPoints[i].size(); ++j)
						{
							gGL.vertex3fv(mShadowFrustPoints[i][j].mV);
						
						}
					gGL.end();

					gGL.flush();
					glPointSize(1.f);

					LLVector3* ext = mShadowExtents[i]; 
					LLVector3 pos = (ext[0]+ext[1])*0.5f;
					LLVector3 size = (ext[1]-ext[0])*0.5f;
					drawBoxOutline(pos, size);

					//render camera frustum splits as outlines
					gGL.begin(LLRender::LINES);
					gGL.vertex3fv(frust[0].mV); gGL.vertex3fv(frust[1].mV);
					gGL.vertex3fv(frust[1].mV); gGL.vertex3fv(frust[2].mV);
					gGL.vertex3fv(frust[2].mV); gGL.vertex3fv(frust[3].mV);
					gGL.vertex3fv(frust[3].mV); gGL.vertex3fv(frust[0].mV);
					gGL.vertex3fv(frust[4].mV); gGL.vertex3fv(frust[5].mV);
					gGL.vertex3fv(frust[5].mV); gGL.vertex3fv(frust[6].mV);
					gGL.vertex3fv(frust[6].mV); gGL.vertex3fv(frust[7].mV);
					gGL.vertex3fv(frust[7].mV); gGL.vertex3fv(frust[4].mV);
					gGL.vertex3fv(frust[0].mV); gGL.vertex3fv(frust[4].mV);
					gGL.vertex3fv(frust[1].mV); gGL.vertex3fv(frust[5].mV);
					gGL.vertex3fv(frust[2].mV); gGL.vertex3fv(frust[6].mV);
					gGL.vertex3fv(frust[3].mV); gGL.vertex3fv(frust[7].mV);
					gGL.end();
				}
			}

			/*gGL.flush();
			gGL.setLineWidth(16-i*2); // <FS> Line width OGL core profile fix by Rye Mutt
			for (LLWorld::region_list_t::const_iterator iter = LLWorld::getInstance()->getRegionList().begin(); 
					iter != LLWorld::getInstance()->getRegionList().end(); ++iter)
			{
				LLViewerRegion* region = *iter;
				for (U32 j = 0; j < LLViewerRegion::NUM_PARTITIONS; j++)
				{
					LLSpatialPartition* part = region->getSpatialPartition(j);
					if (part)
					{
						if (hasRenderType(part->mDrawableType))
						{
							part->renderIntersectingBBoxes(&mShadowCamera[i]);
						}
					}
				}
			}
			gGL.flush();
			gGL.setLineWidth(1.f);*/ // <FS> Line width OGL core profile fix by Rye Mutt
		}
	}

	if (mRenderDebugMask & RENDER_DEBUG_WIND_VECTORS)
	{
		gAgent.getRegion()->mWind.renderVectors();
	}
	
	if (mRenderDebugMask & RENDER_DEBUG_COMPOSITION)
	{
		// Debug composition layers
		F32 x, y;

		gGL.getTexUnit(0)->unbind(LLTexUnit::TT_TEXTURE);

		if (gAgent.getRegion())
		{
			gGL.begin(LLRender::POINTS);
			// Draw the composition layer for the region that I'm in.
			for (x = 0; x <= 260; x++)
			{
				for (y = 0; y <= 260; y++)
				{
					if ((x > 255) || (y > 255))
					{
						gGL.color4f(1.f, 0.f, 0.f, 1.f);
					}
					else
					{
						gGL.color4f(0.f, 0.f, 1.f, 1.f);
					}
					F32 z = gAgent.getRegion()->getCompositionXY((S32)x, (S32)y);
					z *= 5.f;
					z += 50.f;
					gGL.vertex3f(x, y, z);
				}
			}
			gGL.end();
		}
	}

	gGL.flush();
	gUIProgram.unbind();
}

void LLPipeline::rebuildPools()
{
    LL_PROFILE_ZONE_SCOPED_CATEGORY_PIPELINE;

	assertInitialized();

	S32 max_count = mPools.size();
	pool_set_t::iterator iter1 = mPools.upper_bound(mLastRebuildPool);
	while(max_count > 0 && mPools.size() > 0) // && num_rebuilds < MAX_REBUILDS)
	{
		if (iter1 == mPools.end())
		{
			iter1 = mPools.begin();
		}
		LLDrawPool* poolp = *iter1;

		if (poolp->isDead())
		{
			mPools.erase(iter1++);
			removeFromQuickLookup( poolp );
			if (poolp == mLastRebuildPool)
			{
				mLastRebuildPool = NULL;
			}
			delete poolp;
		}
		else
		{
			mLastRebuildPool = poolp;
			iter1++;
		}
		max_count--;
	}
}

void LLPipeline::addToQuickLookup( LLDrawPool* new_poolp )
{
	assertInitialized();

	switch( new_poolp->getType() )
	{
	case LLDrawPool::POOL_SIMPLE:
		if (mSimplePool)
		{
			llassert(0);
			LL_WARNS() << "Ignoring duplicate simple pool." << LL_ENDL;
		}
		else
		{
			mSimplePool = (LLRenderPass*) new_poolp;
		}
		break;

	case LLDrawPool::POOL_ALPHA_MASK:
		if (mAlphaMaskPool)
		{
			llassert(0);
			LL_WARNS() << "Ignoring duplicate alpha mask pool." << LL_ENDL;
			break;
		}
		else
		{
			mAlphaMaskPool = (LLRenderPass*) new_poolp;
		}
		break;

	case LLDrawPool::POOL_FULLBRIGHT_ALPHA_MASK:
		if (mFullbrightAlphaMaskPool)
		{
			llassert(0);
			LL_WARNS() << "Ignoring duplicate alpha mask pool." << LL_ENDL;
			break;
		}
		else
		{
			mFullbrightAlphaMaskPool = (LLRenderPass*) new_poolp;
		}
		break;
		
	case LLDrawPool::POOL_GRASS:
		if (mGrassPool)
		{
			llassert(0);
			LL_WARNS() << "Ignoring duplicate grass pool." << LL_ENDL;
		}
		else
		{
			mGrassPool = (LLRenderPass*) new_poolp;
		}
		break;

	case LLDrawPool::POOL_FULLBRIGHT:
		if (mFullbrightPool)
		{
			llassert(0);
			LL_WARNS() << "Ignoring duplicate simple pool." << LL_ENDL;
		}
		else
		{
			mFullbrightPool = (LLRenderPass*) new_poolp;
		}
		break;

	case LLDrawPool::POOL_GLOW:
		if (mGlowPool)
		{
			llassert(0);
			LL_WARNS() << "Ignoring duplicate glow pool." << LL_ENDL;
		}
		else
		{
			mGlowPool = (LLRenderPass*) new_poolp;
		}
		break;

	case LLDrawPool::POOL_TREE:
		mTreePools[ uintptr_t(new_poolp->getTexture()) ] = new_poolp ;
		break;
 
	case LLDrawPool::POOL_TERRAIN:
		mTerrainPools[ uintptr_t(new_poolp->getTexture()) ] = new_poolp ;
		break;

	case LLDrawPool::POOL_BUMP:
		if (mBumpPool)
		{
			llassert(0);
			LL_WARNS() << "Ignoring duplicate bump pool." << LL_ENDL;
		}
		else
		{
			mBumpPool = new_poolp;
		}
		break;
	case LLDrawPool::POOL_MATERIALS:
		if (mMaterialsPool)
		{
			llassert(0);
			LL_WARNS() << "Ignorning duplicate materials pool." << LL_ENDL;
		}
		else
		{
			mMaterialsPool = new_poolp;
		}
		break;
	case LLDrawPool::POOL_ALPHA_PRE_WATER:
		if( mAlphaPoolPreWater )
		{
			llassert(0);
			LL_WARNS() << "LLPipeline::addPool(): Ignoring duplicate Alpha pre-water pool" << LL_ENDL;
		}
		else
		{
			mAlphaPoolPreWater = (LLDrawPoolAlpha*) new_poolp;
		}
		break;
    case LLDrawPool::POOL_ALPHA_POST_WATER:
        if (mAlphaPoolPostWater)
        {
            llassert(0);
            LL_WARNS() << "LLPipeline::addPool(): Ignoring duplicate Alpha post-water pool" << LL_ENDL;
        }
        else
        {
            mAlphaPoolPostWater = (LLDrawPoolAlpha*)new_poolp;
        }
        break;

	case LLDrawPool::POOL_AVATAR:
	case LLDrawPool::POOL_CONTROL_AV:
		break; // Do nothing

	case LLDrawPool::POOL_SKY:
		if( mSkyPool )
		{
			llassert(0);
			LL_WARNS() << "LLPipeline::addPool(): Ignoring duplicate Sky pool" << LL_ENDL;
		}
		else
		{
			mSkyPool = new_poolp;
		}
		break;
	
	case LLDrawPool::POOL_WATER:
		if( mWaterPool )
		{
			llassert(0);
			LL_WARNS() << "LLPipeline::addPool(): Ignoring duplicate Water pool" << LL_ENDL;
		}
		else
		{
			mWaterPool = new_poolp;
		}
		break;

	case LLDrawPool::POOL_WL_SKY:
		if( mWLSkyPool )
		{
			llassert(0);
			LL_WARNS() << "LLPipeline::addPool(): Ignoring duplicate WLSky Pool" << LL_ENDL;
		}
		else
		{ 
			mWLSkyPool = new_poolp;
		}
		break;

    case LLDrawPool::POOL_GLTF_PBR:
        if( mPBROpaquePool )
        {
            llassert(0);
            LL_WARNS() << "LLPipeline::addPool(): Ignoring duplicate PBR Opaque Pool" << LL_ENDL;
        }
        else
        {
            mPBROpaquePool = new_poolp;
        }
        break;

    case LLDrawPool::POOL_GLTF_PBR_ALPHA_MASK:
        if (mPBRAlphaMaskPool)
        {
            llassert(0);
            LL_WARNS() << "LLPipeline::addPool(): Ignoring duplicate PBR Alpha Mask Pool" << LL_ENDL;
        }
        else
        {
            mPBRAlphaMaskPool = new_poolp;
        }
        break;


	default:
		llassert(0);
		LL_WARNS() << "Invalid Pool Type in  LLPipeline::addPool()" << LL_ENDL;
		break;
	}
}

void LLPipeline::removePool( LLDrawPool* poolp )
{
	assertInitialized();
	removeFromQuickLookup(poolp);
	mPools.erase(poolp);
	delete poolp;
}

void LLPipeline::removeFromQuickLookup( LLDrawPool* poolp )
{
	assertInitialized();
	switch( poolp->getType() )
	{
	case LLDrawPool::POOL_SIMPLE:
		llassert(mSimplePool == poolp);
		mSimplePool = NULL;
		break;

	case LLDrawPool::POOL_ALPHA_MASK:
		llassert(mAlphaMaskPool == poolp);
		mAlphaMaskPool = NULL;
		break;

	case LLDrawPool::POOL_FULLBRIGHT_ALPHA_MASK:
		llassert(mFullbrightAlphaMaskPool == poolp);
		mFullbrightAlphaMaskPool = NULL;
		break;

	case LLDrawPool::POOL_GRASS:
		llassert(mGrassPool == poolp);
		mGrassPool = NULL;
		break;

	case LLDrawPool::POOL_FULLBRIGHT:
		llassert(mFullbrightPool == poolp);
		mFullbrightPool = NULL;
		break;

	case LLDrawPool::POOL_WL_SKY:
		llassert(mWLSkyPool == poolp);
		mWLSkyPool = NULL;
		break;

	case LLDrawPool::POOL_GLOW:
		llassert(mGlowPool == poolp);
		mGlowPool = NULL;
		break;

	case LLDrawPool::POOL_TREE:
		#ifdef _DEBUG
			{
				bool found = mTreePools.erase( (uintptr_t)poolp->getTexture() );
				llassert( found );
			}
		#else
			mTreePools.erase( (uintptr_t)poolp->getTexture() );
		#endif
		break;

	case LLDrawPool::POOL_TERRAIN:
		#ifdef _DEBUG
			{
				bool found = mTerrainPools.erase( (uintptr_t)poolp->getTexture() );
				llassert( found );
			}
		#else
			mTerrainPools.erase( (uintptr_t)poolp->getTexture() );
		#endif
		break;

	case LLDrawPool::POOL_BUMP:
		llassert( poolp == mBumpPool );
		mBumpPool = NULL;
		break;
	
	case LLDrawPool::POOL_MATERIALS:
		llassert(poolp == mMaterialsPool);
		mMaterialsPool = NULL;
		break;
			
	case LLDrawPool::POOL_ALPHA_PRE_WATER:
		llassert( poolp == mAlphaPoolPreWater );
		mAlphaPoolPreWater = nullptr;
		break;
    
    case LLDrawPool::POOL_ALPHA_POST_WATER:
        llassert(poolp == mAlphaPoolPostWater);
        mAlphaPoolPostWater = nullptr;
        break;

	case LLDrawPool::POOL_AVATAR:
	case LLDrawPool::POOL_CONTROL_AV:
		break; // Do nothing

	case LLDrawPool::POOL_SKY:
		llassert( poolp == mSkyPool );
		mSkyPool = NULL;
		break;

	case LLDrawPool::POOL_WATER:
		llassert( poolp == mWaterPool );
		mWaterPool = NULL;
		break;

    case LLDrawPool::POOL_GLTF_PBR:
        llassert( poolp == mPBROpaquePool );
        mPBROpaquePool = NULL;
        break;

    case LLDrawPool::POOL_GLTF_PBR_ALPHA_MASK:
        llassert(poolp == mPBRAlphaMaskPool);
        mPBRAlphaMaskPool = NULL;
        break;

	default:
		llassert(0);
		LL_WARNS() << "Invalid Pool Type in  LLPipeline::removeFromQuickLookup() type=" << poolp->getType() << LL_ENDL;
		break;
	}
}

void LLPipeline::resetDrawOrders()
{
    LL_PROFILE_ZONE_SCOPED_CATEGORY_PIPELINE;
	assertInitialized();
	// Iterate through all of the draw pools and rebuild them.
	for (pool_set_t::iterator iter = mPools.begin(); iter != mPools.end(); ++iter)
	{
		LLDrawPool *poolp = *iter;
		poolp->resetDrawOrders();
	}
}

//============================================================================
// Once-per-frame setup of hardware lights,
// including sun/moon, avatar backlight, and up to 6 local lights

void LLPipeline::setupAvatarLights(bool for_edit)
{
	assertInitialized();

    LLEnvironment& environment = LLEnvironment::instance();
    LLSettingsSky::ptr_t psky = environment.getCurrentSky();

    bool sun_up = environment.getIsSunUp();


	if (for_edit)
	{
		LLColor4 diffuse(1.f, 1.f, 1.f, 0.f);
		LLVector4 light_pos_cam(-8.f, 0.25f, 10.f, 0.f);  // w==0 => directional light
		LLMatrix4 camera_mat = LLViewerCamera::getInstance()->getModelview();
		LLMatrix4 camera_rot(camera_mat.getMat3());
		camera_rot.invert();
		LLVector4 light_pos = light_pos_cam * camera_rot;
		
		light_pos.normalize();

		LLLightState* light = gGL.getLight(1);

		mHWLightColors[1] = diffuse;

		light->setDiffuse(diffuse);
		light->setAmbient(LLColor4::black);
		light->setSpecular(LLColor4::black);
		light->setPosition(light_pos);
		light->setConstantAttenuation(1.f);
		light->setLinearAttenuation(0.f);
		light->setQuadraticAttenuation(0.f);
		light->setSpotExponent(0.f);
		light->setSpotCutoff(180.f);
	}
	else if (gAvatarBacklight) // Always true (unless overridden in a devs .ini)
	{
        LLVector3 light_dir = sun_up ? LLVector3(mSunDir) : LLVector3(mMoonDir);
		LLVector3 opposite_pos = -light_dir;
		LLVector3 orthog_light_pos = light_dir % LLVector3::z_axis;
		LLVector4 backlight_pos = LLVector4(lerp(opposite_pos, orthog_light_pos, 0.3f), 0.0f);
		backlight_pos.normalize();
			
		LLColor4 light_diffuse = sun_up ? mSunDiffuse : mMoonDiffuse;

		LLColor4 backlight_diffuse(1.f - light_diffuse.mV[VRED], 1.f - light_diffuse.mV[VGREEN], 1.f - light_diffuse.mV[VBLUE], 1.f);
		F32 max_component = 0.001f;
		for (S32 i = 0; i < 3; i++)
		{
			if (backlight_diffuse.mV[i] > max_component)
			{
				max_component = backlight_diffuse.mV[i];
			}
		}
		F32 backlight_mag;
		if (LLEnvironment::instance().getIsSunUp())
		{
			backlight_mag = BACKLIGHT_DAY_MAGNITUDE_OBJECT;
		}
		else
		{
			backlight_mag = BACKLIGHT_NIGHT_MAGNITUDE_OBJECT;
		}
		backlight_diffuse *= backlight_mag / max_component;

		mHWLightColors[1] = backlight_diffuse;

		LLLightState* light = gGL.getLight(1);

		light->setPosition(backlight_pos);
		light->setDiffuse(backlight_diffuse);
		light->setAmbient(LLColor4::black);
		light->setSpecular(LLColor4::black);
		light->setConstantAttenuation(1.f);
		light->setLinearAttenuation(0.f);
		light->setQuadraticAttenuation(0.f);
		light->setSpotExponent(0.f);
		light->setSpotCutoff(180.f);
	}
	else
	{
		LLLightState* light = gGL.getLight(1);

		mHWLightColors[1] = LLColor4::black;

		light->setDiffuse(LLColor4::black);
		light->setAmbient(LLColor4::black);
		light->setSpecular(LLColor4::black);
	}
}

static F32 calc_light_dist(LLVOVolume* light, const LLVector3& cam_pos, F32 max_dist)
{
    LL_PROFILE_ZONE_SCOPED_CATEGORY_DRAWPOOL;
	F32 inten = light->getLightIntensity();
	if (inten < .001f)
	{
		return max_dist;
	}
	bool selected = light->isSelected();
	if (selected)
	{
        return 0.f; // selected lights get highest priority
	}
    F32 radius = light->getLightRadius();
    F32 dist = dist_vec(light->getRenderPosition(), cam_pos);
    dist = llmax(dist - radius, 0.f);
	if (light->mDrawable.notNull() && light->mDrawable->isState(LLDrawable::ACTIVE))
	{
		// moving lights get a little higher priority (too much causes artifacts)
        dist = llmax(dist - light->getLightRadius()*0.25f, 0.f);
	}
	return dist;
}

void LLPipeline::calcNearbyLights(LLCamera& camera)
{
    LL_PROFILE_ZONE_SCOPED_CATEGORY_DRAWPOOL;
	assertInitialized();

	if (LLPipeline::sReflectionRender || gCubeSnapshot || LLPipeline::sRenderingHUDs)
	{
		return;
	}

    static LLCachedControl<S32> local_light_count(gSavedSettings, "RenderLocalLightCount", 256);

	if (local_light_count >= 1)
	{
		// mNearbyLight (and all light_set_t's) are sorted such that
		// begin() == the closest light and rbegin() == the farthest light
		const S32 MAX_LOCAL_LIGHTS = 6;
        LLVector3 cam_pos = camera.getOrigin();
		
        F32 max_dist;
        if (LLPipeline::sRenderDeferred)
        {
            max_dist = RenderFarClip;
        }
        else
        {
            max_dist = llmin(RenderFarClip, LIGHT_MAX_RADIUS * 4.f);
        }

		// UPDATE THE EXISTING NEARBY LIGHTS
		light_set_t cur_nearby_lights;
		for (light_set_t::iterator iter = mNearbyLights.begin();
			iter != mNearbyLights.end(); iter++)
		{
			const Light* light = &(*iter);
			LLDrawable* drawable = light->drawable;
            const LLViewerObject *vobj = light->drawable->getVObj();
            if(vobj && vobj->getAvatar() 
               && (vobj->getAvatar()->isTooComplex() || vobj->getAvatar()->isInMuteList() || vobj->getAvatar()->isTooSlow())
               )
            {
                drawable->clearState(LLDrawable::NEARBY_LIGHT);
                continue;
            }

			LLVOVolume* volight = drawable->getVOVolume();
			if (!volight || !drawable->isState(LLDrawable::LIGHT))
			{
				drawable->clearState(LLDrawable::NEARBY_LIGHT);
				continue;
			}
			if (light->fade <= -LIGHT_FADE_TIME)
			{
				drawable->clearState(LLDrawable::NEARBY_LIGHT);
				continue;
			}
			if (!sRenderAttachedLights && volight && volight->isAttachment())
			{
				drawable->clearState(LLDrawable::NEARBY_LIGHT);
				continue;
			}

            F32 dist = calc_light_dist(volight, cam_pos, max_dist);
            F32 fade = light->fade;
            // actual fade gets decreased/increased by setupHWLights
            // light->fade value is 'time'.
            // >=0 and light will become visible as value increases
            // <0 and light will fade out
            if (dist < max_dist)
            {
                if (fade < 0)
                {
                    // mark light to fade in
                    // if fade was -LIGHT_FADE_TIME - it was fully invisible
                    // if fade -0 - it was fully visible
                    // visibility goes up from 0 to LIGHT_FADE_TIME.
                    fade += LIGHT_FADE_TIME;
                }
            }
            else
            {
                // mark light to fade out
                // visibility goes down from -0 to -LIGHT_FADE_TIME.
                if (fade >= LIGHT_FADE_TIME)
                {
                    fade = -0.0001f; // was fully visible
                }
                else if (fade >= 0)
                {
                    // 0.75 visible light should stay 0.75 visible, but should reverse direction
                    fade -= LIGHT_FADE_TIME;
                }
            }
            cur_nearby_lights.insert(Light(drawable, dist, fade));
		}
		mNearbyLights = cur_nearby_lights;
				
		// FIND NEW LIGHTS THAT ARE IN RANGE
		light_set_t new_nearby_lights;
		for (LLDrawable::ordered_drawable_set_t::iterator iter = mLights.begin();
			 iter != mLights.end(); ++iter)
		{
			LLDrawable* drawable = *iter;
			LLVOVolume* light = drawable->getVOVolume();
			if (!light || drawable->isState(LLDrawable::NEARBY_LIGHT))
			{
				continue;
			}
			if (light->isHUDAttachment())
			{
				continue; // no lighting from HUD objects
			}
            if (!sRenderAttachedLights && light && light->isAttachment())
			{
				continue;
			}
            LLVOAvatar * av = light->getAvatar();
            if (av && (av->isTooComplex() || av->isInMuteList() || av->isTooSlow()))
            {
                // avatars that are already in the list will be removed by removeMutedAVsLights
                continue;
            }
            F32 dist = calc_light_dist(light, cam_pos, max_dist);
            if (dist >= max_dist)
			{
				continue;
			}
			new_nearby_lights.insert(Light(drawable, dist, 0.f));
            if (!LLPipeline::sRenderDeferred && new_nearby_lights.size() > (U32)MAX_LOCAL_LIGHTS)
			{
				new_nearby_lights.erase(--new_nearby_lights.end());
				const Light& last = *new_nearby_lights.rbegin();
				max_dist = last.dist;
			}
		}

		// INSERT ANY NEW LIGHTS
		for (light_set_t::iterator iter = new_nearby_lights.begin();
			 iter != new_nearby_lights.end(); iter++)
		{
			const Light* light = &(*iter);
            if (LLPipeline::sRenderDeferred || mNearbyLights.size() < (U32)MAX_LOCAL_LIGHTS)
			{
				mNearbyLights.insert(*light);
				((LLDrawable*) light->drawable)->setState(LLDrawable::NEARBY_LIGHT);
			}
			else
			{
				// crazy cast so that we can overwrite the fade value
				// even though gcc enforces sets as const
				// (fade value doesn't affect sort so this is safe)
				Light* farthest_light = (const_cast<Light*>(&(*(mNearbyLights.rbegin()))));
				if (light->dist < farthest_light->dist)
				{
                    // mark light to fade out
                    // visibility goes down from -0 to -LIGHT_FADE_TIME.
                    //
                    // This is a mess, but for now it needs to be in sync
                    // with fade code above. Ex: code above detects distance < max,
                    // sets fade time to positive, this code then detects closer
                    // lights and sets fade time negative, fully compensating
                    // for the code above
                    if (farthest_light->fade >= LIGHT_FADE_TIME)
                    {
                        farthest_light->fade = -0.0001f; // was fully visible
                    }
                    else if (farthest_light->fade >= 0)
                    {
                        farthest_light->fade -= LIGHT_FADE_TIME;
                    }
				}
				else
				{
					break; // none of the other lights are closer
				}
			}
		}
		
		//mark nearby lights not-removable.
		for (light_set_t::iterator iter = mNearbyLights.begin();
			 iter != mNearbyLights.end(); iter++)
		{
			const Light* light = &(*iter);
			((LLViewerOctreeEntryData*) light->drawable)->setVisible();
		}
	}
}

void LLPipeline::setupHWLights()
{
    LL_PROFILE_ZONE_SCOPED_CATEGORY_DRAWPOOL;
	assertInitialized();
	
    if (LLPipeline::sRenderingHUDs)
    {
        return;
    }

    F32 light_scale = 1.f;

    if (gCubeSnapshot)
    { //darken local lights when probe ambiance is above 1
        light_scale = mReflectionMapManager.mLightScale;
    }


    LLEnvironment& environment = LLEnvironment::instance();
    LLSettingsSky::ptr_t psky = environment.getCurrentSky();

    // Ambient
    LLColor4 ambient = psky->getTotalAmbient();

	gGL.setAmbientLightColor(ambient);

    bool sun_up  = environment.getIsSunUp();
    bool moon_up = environment.getIsMoonUp();

	// Light 0 = Sun or Moon (All objects)
	{
        LLVector4 sun_dir(environment.getSunDirection(), 0.0f);
        LLVector4 moon_dir(environment.getMoonDirection(), 0.0f);

        mSunDir.setVec(sun_dir);
        mMoonDir.setVec(moon_dir);

        mSunDiffuse.setVec(psky->getSunlightColor());
        mMoonDiffuse.setVec(psky->getMoonlightColor());

		F32 max_color = llmax(mSunDiffuse.mV[0], mSunDiffuse.mV[1], mSunDiffuse.mV[2]);
		if (max_color > 1.f)
		{
			mSunDiffuse *= 1.f/max_color;
		}
		mSunDiffuse.clamp();

        max_color = llmax(mMoonDiffuse.mV[0], mMoonDiffuse.mV[1], mMoonDiffuse.mV[2]);
        if (max_color > 1.f)
        {
            mMoonDiffuse *= 1.f/max_color;
        }
        mMoonDiffuse.clamp();

        // prevent underlighting from having neither lightsource facing us
        if (!sun_up && !moon_up)
		{
            mSunDiffuse.setVec(LLColor4(0.0, 0.0, 0.0, 1.0));
            mMoonDiffuse.setVec(LLColor4(0.0, 0.0, 0.0, 1.0));
            mSunDir.setVec(LLVector4(0.0, 1.0, 0.0, 0.0));
            mMoonDir.setVec(LLVector4(0.0, 1.0, 0.0, 0.0));
		}

        LLVector4 light_dir = sun_up ? mSunDir : mMoonDir;

        mHWLightColors[0] = sun_up ? mSunDiffuse : mMoonDiffuse;

		LLLightState* light = gGL.getLight(0);
        light->setPosition(light_dir);

        light->setSunPrimary(sun_up);
        light->setDiffuse(mHWLightColors[0]);
        light->setDiffuseB(mMoonDiffuse);
        light->setAmbient(psky->getTotalAmbient());
		light->setSpecular(LLColor4::black);
		light->setConstantAttenuation(1.f);
		light->setLinearAttenuation(0.f);
		light->setQuadraticAttenuation(0.f);
		light->setSpotExponent(0.f);
		light->setSpotCutoff(180.f);
	}
	
	// Light 1 = Backlight (for avatars)
	// (set by enableLightsAvatar)
	
	S32 cur_light = 2;
	
	// Nearby lights = LIGHT 2-7

	mLightMovingMask = 0;
	
    static LLCachedControl<S32> local_light_count(gSavedSettings, "RenderLocalLightCount", 256);

	if (local_light_count >= 1)
	{
		for (light_set_t::iterator iter = mNearbyLights.begin();
			 iter != mNearbyLights.end(); ++iter)
		{
			LLDrawable* drawable = iter->drawable;
			LLVOVolume* light = drawable->getVOVolume();
			if (!light)
			{
				continue;
			}

            if (light->isAttachment())
            {
                if (!sRenderAttachedLights)
                {
                    continue;
                }
            }

			if (drawable->isState(LLDrawable::ACTIVE))
			{
				mLightMovingMask |= (1<<cur_light);
			}
			
            //send linear light color to shader
            LLColor4  light_color = light->getLightLinearColor() * light_scale;
			light_color.mV[3] = 0.0f;

			F32 fade = iter->fade;
			if (fade < LIGHT_FADE_TIME)
			{
				// fade in/out light
				if (fade >= 0.f)
				{
					fade = fade / LIGHT_FADE_TIME;
					((Light*) (&(*iter)))->fade += gFrameIntervalSeconds.value();
				}
				else
				{
					fade = 1.f + fade / LIGHT_FADE_TIME;
					((Light*) (&(*iter)))->fade -= gFrameIntervalSeconds.value();
				}
				fade = llclamp(fade,0.f,1.f);
				light_color *= fade;
			}

            if (light_color.magVecSquared() < 0.001f)
            {
                continue;
            }

            LLVector3 light_pos(light->getRenderPosition());
            LLVector4 light_pos_gl(light_pos, 1.0f);

            F32 adjusted_radius = light->getLightRadius() * (sRenderDeferred ? 1.5f : 1.0f);
            if (adjusted_radius <= 0.001f)
            {
                continue;
            }

            F32 x = (3.f * (1.f + (light->getLightFalloff() * 2.0f)));  // why this magic?  probably trying to match a historic behavior.
            F32 linatten = x / adjusted_radius;                         // % of brightness at radius

            mHWLightColors[cur_light] = light_color;
			LLLightState* light_state = gGL.getLight(cur_light);
			
			light_state->setPosition(light_pos_gl);
			light_state->setDiffuse(light_color);
			light_state->setAmbient(LLColor4::black);
			light_state->setConstantAttenuation(0.f);
            light_state->setSize(light->getLightRadius() * 1.5f);
            light_state->setFalloff(light->getLightFalloff(DEFERRED_LIGHT_FALLOFF));

			if (sRenderDeferred)
			{
				light_state->setLinearAttenuation(linatten);
				light_state->setQuadraticAttenuation(light->getLightFalloff(DEFERRED_LIGHT_FALLOFF) + 1.f); // get falloff to match for forward deferred rendering lights
			}
			else
			{
				light_state->setLinearAttenuation(linatten);
				light_state->setQuadraticAttenuation(0.f);
			}
			

			if (light->isLightSpotlight() // directional (spot-)light
			    && (LLPipeline::sRenderDeferred || RenderSpotLightsInNondeferred)) // these are only rendered as GL spotlights if we're in deferred rendering mode *or* the setting forces them on
			{
				LLQuaternion quat = light->getRenderRotation();
				LLVector3 at_axis(0,0,-1); // this matches deferred rendering's object light direction
				at_axis *= quat;

				light_state->setSpotDirection(at_axis);
				light_state->setSpotCutoff(90.f);
				light_state->setSpotExponent(2.f);
	
				LLVector3 spotParams = light->getSpotLightParams();

				const LLColor4 specular(0.f, 0.f, 0.f, spotParams[2]);
				light_state->setSpecular(specular);
			}
			else // omnidirectional (point) light
			{
				light_state->setSpotExponent(0.f);
				light_state->setSpotCutoff(180.f);
				
				// we use specular.z = 1.0 as a cheap hack for the shaders to know that this is omnidirectional rather than a spotlight
				const LLColor4 specular(0.f, 0.f, 1.f, 0.f);
				light_state->setSpecular(specular);				
			}
			cur_light++;
			if (cur_light >= 8)
			{
				break; // safety
			}
		}
	}
	for ( ; cur_light < 8 ; cur_light++)
	{
		mHWLightColors[cur_light] = LLColor4::black;
		LLLightState* light = gGL.getLight(cur_light);
        light->setSunPrimary(true);
		light->setDiffuse(LLColor4::black);
		light->setAmbient(LLColor4::black);
		light->setSpecular(LLColor4::black);
	}

    // Bookmark comment to allow searching for mSpecialRenderMode == 3 (avatar edit mode),
    // prev site of forward (non-deferred) character light injection, removed by SL-13522 09/20

	// Init GL state
	for (S32 i = 0; i < 8; ++i)
	{
		gGL.getLight(i)->disable();
	}
	mLightMask = 0;
}

void LLPipeline::enableLights(U32 mask)
{
	assertInitialized();

	if (mLightMask != mask)
	{
		stop_glerror();
		if (mask)
		{
			stop_glerror();
			for (S32 i=0; i<8; i++)
			{
				LLLightState* light = gGL.getLight(i);
				if (mask & (1<<i))
				{
					light->enable();
					light->setDiffuse(mHWLightColors[i]);
				}
				else
				{
					light->disable();
					light->setDiffuse(LLColor4::black);
				}
			}
			stop_glerror();
		}
		mLightMask = mask;
		stop_glerror();
	}
}

void LLPipeline::enableLightsDynamic()
{
	assertInitialized();
	U32 mask = 0xff & (~2); // Local lights
	enableLights(mask);
	
	if (isAgentAvatarValid())
	{
		if (gAgentAvatarp->mSpecialRenderMode == 0) // normal
		{
			gPipeline.enableLightsAvatar();
		}
		else if (gAgentAvatarp->mSpecialRenderMode == 2)  // anim preview
		{
			gPipeline.enableLightsAvatarEdit(LLColor4(0.7f, 0.6f, 0.3f, 1.f));
		}
	}
}

void LLPipeline::enableLightsAvatar()
{
	U32 mask = 0xff; // All lights
	setupAvatarLights(false);
	enableLights(mask);
}

void LLPipeline::enableLightsPreview()
{
	disableLights();

	LLColor4 ambient = PreviewAmbientColor;
	gGL.setAmbientLightColor(ambient);

	LLColor4 diffuse0 = PreviewDiffuse0;
	LLColor4 specular0 = PreviewSpecular0;
	LLColor4 diffuse1 = PreviewDiffuse1;
	LLColor4 specular1 = PreviewSpecular1;
	LLColor4 diffuse2 = PreviewDiffuse2;
	LLColor4 specular2 = PreviewSpecular2;

	LLVector3 dir0 = PreviewDirection0;
	LLVector3 dir1 = PreviewDirection1;
	LLVector3 dir2 = PreviewDirection2;

	dir0.normVec();
	dir1.normVec();
	dir2.normVec();
	
	LLVector4 light_pos(dir0, 0.0f);

	LLLightState* light = gGL.getLight(1);

	light->enable();
	light->setPosition(light_pos);
	light->setDiffuse(diffuse0);
	light->setAmbient(ambient);
	light->setSpecular(specular0);
	light->setSpotExponent(0.f);
	light->setSpotCutoff(180.f);

	light_pos = LLVector4(dir1, 0.f);

	light = gGL.getLight(2);
	light->enable();
	light->setPosition(light_pos);
	light->setDiffuse(diffuse1);
	light->setAmbient(ambient);
	light->setSpecular(specular1);
	light->setSpotExponent(0.f);
	light->setSpotCutoff(180.f);

	light_pos = LLVector4(dir2, 0.f);
	light = gGL.getLight(3);
	light->enable();
	light->setPosition(light_pos);
	light->setDiffuse(diffuse2);
	light->setAmbient(ambient);
	light->setSpecular(specular2);
	light->setSpotExponent(0.f);
	light->setSpotCutoff(180.f);
}


void LLPipeline::enableLightsAvatarEdit(const LLColor4& color)
{
	U32 mask = 0x2002; // Avatar backlight only, set ambient
	setupAvatarLights(true);
	enableLights(mask);

	gGL.setAmbientLightColor(color);
}

void LLPipeline::enableLightsFullbright()
{
	assertInitialized();
	U32 mask = 0x1000; // Non-0 mask, set ambient
	enableLights(mask);
}

void LLPipeline::disableLights()
{
	enableLights(0); // no lighting (full bright)
}

//============================================================================

class LLMenuItemGL;
class LLInvFVBridge;
struct cat_folder_pair;
class LLVOBranch;
class LLVOLeaf;

void LLPipeline::findReferences(LLDrawable *drawablep)
{
	assertInitialized();
	if (mLights.find(drawablep) != mLights.end())
	{
		LL_INFOS() << "In mLights" << LL_ENDL;
	}
	if (std::find(mMovedList.begin(), mMovedList.end(), drawablep) != mMovedList.end())
	{
		LL_INFOS() << "In mMovedList" << LL_ENDL;
	}
	if (std::find(mShiftList.begin(), mShiftList.end(), drawablep) != mShiftList.end())
	{
		LL_INFOS() << "In mShiftList" << LL_ENDL;
	}
	if (mRetexturedList.find(drawablep) != mRetexturedList.end())
	{
		LL_INFOS() << "In mRetexturedList" << LL_ENDL;
	}
	
	if (std::find(mBuildQ1.begin(), mBuildQ1.end(), drawablep) != mBuildQ1.end())
	{
		LL_INFOS() << "In mBuildQ1" << LL_ENDL;
	}
	
	S32 count;
	
	count = gObjectList.findReferences(drawablep);
	if (count)
	{
		LL_INFOS() << "In other drawables: " << count << " references" << LL_ENDL;
	}
}

bool LLPipeline::verify()
{
	bool ok = assertInitialized();
	if (ok) 
	{
		for (pool_set_t::iterator iter = mPools.begin(); iter != mPools.end(); ++iter)
		{
			LLDrawPool *poolp = *iter;
			if (!poolp->verify())
			{
				ok = false;
			}
		}
	}

	if (!ok)
	{
		LL_WARNS() << "Pipeline verify failed!" << LL_ENDL;
	}
	return ok;
}

//////////////////////////////
//
// Collision detection
//
//

///////////////////////////////////////////////////////////////////////////////////////////////////////////////////////////////////////////////////////////////////////////////////////////////////////
/**
 *	A method to compute a ray-AABB intersection.
 *	Original code by Andrew Woo, from "Graphics Gems", Academic Press, 1990
 *	Optimized code by Pierre Terdiman, 2000 (~20-30% faster on my Celeron 500)
 *	Epsilon value added by Klaus Hartmann. (discarding it saves a few cycles only)
 *
 *	Hence this version is faster as well as more robust than the original one.
 *
 *	Should work provided:
 *	1) the integer representation of 0.0f is 0x00000000
 *	2) the sign bit of the float is the most significant one
 *
 *	Report bugs: p.terdiman@codercorner.com
 *
 *	\param		aabb		[in] the axis-aligned bounding box
 *	\param		origin		[in] ray origin
 *	\param		dir			[in] ray direction
 *	\param		coord		[out] impact coordinates
 *	\return		true if ray intersects AABB
 */
///////////////////////////////////////////////////////////////////////////////////////////////////////////////////////////////////////////////////////////////////////////////////////////////////////
//#define RAYAABB_EPSILON 0.00001f
#define IR(x)	((U32&)x)

bool LLRayAABB(const LLVector3 &center, const LLVector3 &size, const LLVector3& origin, const LLVector3& dir, LLVector3 &coord, F32 epsilon)
{
	bool Inside = true;
	LLVector3 MinB = center - size;
	LLVector3 MaxB = center + size;
	LLVector3 MaxT;
	MaxT.mV[VX]=MaxT.mV[VY]=MaxT.mV[VZ]=-1.0f;

	// Find candidate planes.
	for(U32 i=0;i<3;i++)
	{
		if(origin.mV[i] < MinB.mV[i])
		{
			coord.mV[i]	= MinB.mV[i];
			Inside		= false;

			// Calculate T distances to candidate planes
			if(IR(dir.mV[i]))	MaxT.mV[i] = (MinB.mV[i] - origin.mV[i]) / dir.mV[i];
		}
		else if(origin.mV[i] > MaxB.mV[i])
		{
			coord.mV[i]	= MaxB.mV[i];
			Inside		= false;

			// Calculate T distances to candidate planes
			if(IR(dir.mV[i]))	MaxT.mV[i] = (MaxB.mV[i] - origin.mV[i]) / dir.mV[i];
		}
	}

	// Ray origin inside bounding box
	if(Inside)
	{
		coord = origin;
		return true;
	}

	// Get largest of the maxT's for final choice of intersection
	U32 WhichPlane = 0;
	if(MaxT.mV[1] > MaxT.mV[WhichPlane])	WhichPlane = 1;
	if(MaxT.mV[2] > MaxT.mV[WhichPlane])	WhichPlane = 2;

	// Check final candidate actually inside box
	if(IR(MaxT.mV[WhichPlane])&0x80000000) return false;

	for(U32 i=0;i<3;i++)
	{
		if(i!=WhichPlane)
		{
			coord.mV[i] = origin.mV[i] + MaxT.mV[WhichPlane] * dir.mV[i];
			if (epsilon > 0)
			{
				if(coord.mV[i] < MinB.mV[i] - epsilon || coord.mV[i] > MaxB.mV[i] + epsilon)	return false;
			}
			else
			{
				if(coord.mV[i] < MinB.mV[i] || coord.mV[i] > MaxB.mV[i])	return false;
			}
		}
	}
	return true;	// ray hits box
}

//////////////////////////////
//
// Macros, functions, and inline methods from other classes
//
//

void LLPipeline::setLight(LLDrawable *drawablep, bool is_light)
{
	if (drawablep && assertInitialized())
	{
		if (is_light)
		{
			mLights.insert(drawablep);
			drawablep->setState(LLDrawable::LIGHT);
		}
		else
		{
			drawablep->clearState(LLDrawable::LIGHT);
			mLights.erase(drawablep);
		}
	}
}

//static
void LLPipeline::toggleRenderType(U32 type)
{
	gPipeline.mRenderTypeEnabled[type] = !gPipeline.mRenderTypeEnabled[type];
	if (type == LLPipeline::RENDER_TYPE_WATER)
	{
		gPipeline.mRenderTypeEnabled[LLPipeline::RENDER_TYPE_VOIDWATER] = !gPipeline.mRenderTypeEnabled[LLPipeline::RENDER_TYPE_VOIDWATER];
	}
}

//static
void LLPipeline::toggleRenderTypeControl(U32 type)
{
	gPipeline.toggleRenderType(type);
}

//static
bool LLPipeline::hasRenderTypeControl(U32 type)
{
	return gPipeline.hasRenderType(type);
}

// Allows UI items labeled "Hide foo" instead of "Show foo"
//static
bool LLPipeline::toggleRenderTypeControlNegated(S32 type)
{
	return !gPipeline.hasRenderType(type);
}

//static
void LLPipeline::toggleRenderDebug(U64 bit)
{
	if (gPipeline.hasRenderDebugMask(bit))
	{
		LL_INFOS() << "Toggling render debug mask " << std::hex << bit << " off" << std::dec << LL_ENDL;
	}
	else
	{
		LL_INFOS() << "Toggling render debug mask " << std::hex << bit << " on" << std::dec << LL_ENDL;
	}
	gPipeline.mRenderDebugMask ^= bit;
}


//static
bool LLPipeline::toggleRenderDebugControl(U64 bit)
{
	return gPipeline.hasRenderDebugMask(bit);
}

//static
void LLPipeline::toggleRenderDebugFeature(U32 bit)
{
	gPipeline.mRenderDebugFeatureMask ^= bit;
}


//static
bool LLPipeline::toggleRenderDebugFeatureControl(U32 bit)
{
	return gPipeline.hasRenderDebugFeatureMask(bit);
}

void LLPipeline::setRenderDebugFeatureControl(U32 bit, bool value)
{
	if (value)
	{
		gPipeline.mRenderDebugFeatureMask |= bit;
	}
	else
	{
		gPipeline.mRenderDebugFeatureMask &= !bit;
	}
}

void LLPipeline::pushRenderDebugFeatureMask()
{
	mRenderDebugFeatureStack.push(mRenderDebugFeatureMask);
}

void LLPipeline::popRenderDebugFeatureMask()
{
	if (mRenderDebugFeatureStack.empty())
	{
		LL_ERRS() << "Depleted render feature stack." << LL_ENDL;
	}

	mRenderDebugFeatureMask = mRenderDebugFeatureStack.top();
	mRenderDebugFeatureStack.pop();
}

// static
void LLPipeline::setRenderScriptedBeacons(bool val)
{
	sRenderScriptedBeacons = val;
}

// static
void LLPipeline::toggleRenderScriptedBeacons()
{
	sRenderScriptedBeacons = !sRenderScriptedBeacons;
}

// static
bool LLPipeline::getRenderScriptedBeacons()
{
	return sRenderScriptedBeacons;
}

// static
void LLPipeline::setRenderScriptedTouchBeacons(bool val)
{
	sRenderScriptedTouchBeacons = val;
}

// static
void LLPipeline::toggleRenderScriptedTouchBeacons()
{
	sRenderScriptedTouchBeacons = !sRenderScriptedTouchBeacons;
}

// static
bool LLPipeline::getRenderScriptedTouchBeacons()
{
	return sRenderScriptedTouchBeacons;
}

// static
void LLPipeline::setRenderMOAPBeacons(bool val)
{
	sRenderMOAPBeacons = val;
}

// static
void LLPipeline::toggleRenderMOAPBeacons()
{
	sRenderMOAPBeacons = !sRenderMOAPBeacons;
}

// static
bool LLPipeline::getRenderMOAPBeacons()
{
	return sRenderMOAPBeacons;
}

// static
void LLPipeline::setRenderPhysicalBeacons(bool val)
{
	sRenderPhysicalBeacons = val;
}

// static
void LLPipeline::toggleRenderPhysicalBeacons()
{
	sRenderPhysicalBeacons = !sRenderPhysicalBeacons;
}

// static
bool LLPipeline::getRenderPhysicalBeacons()
{
	return sRenderPhysicalBeacons;
}

// static
void LLPipeline::setRenderParticleBeacons(bool val)
{
	sRenderParticleBeacons = val;
}

// static
void LLPipeline::toggleRenderParticleBeacons()
{
	sRenderParticleBeacons = !sRenderParticleBeacons;
}

// static
bool LLPipeline::getRenderParticleBeacons()
{
	return sRenderParticleBeacons;
}

// static
void LLPipeline::setRenderSoundBeacons(bool val)
{
	sRenderSoundBeacons = val;
}

// static
void LLPipeline::toggleRenderSoundBeacons()
{
	sRenderSoundBeacons = !sRenderSoundBeacons;
}

// static
bool LLPipeline::getRenderSoundBeacons()
{
	return sRenderSoundBeacons;
}

// static
void LLPipeline::setRenderBeacons(bool val)
{
	sRenderBeacons = val;
}

// static
void LLPipeline::toggleRenderBeacons()
{
	sRenderBeacons = !sRenderBeacons;
}

// static
bool LLPipeline::getRenderBeacons()
{
	return sRenderBeacons;
}

// static
void LLPipeline::setRenderHighlights(bool val)
{
	sRenderHighlight = val;
}

// static
void LLPipeline::toggleRenderHighlights()
{
	sRenderHighlight = !sRenderHighlight;
}

// static
bool LLPipeline::getRenderHighlights()
{
	return sRenderHighlight;
}

// static
void LLPipeline::setRenderHighlightTextureChannel(LLRender::eTexIndex channel)
{
	sRenderHighlightTextureChannel = channel;
}

LLVOPartGroup* LLPipeline::lineSegmentIntersectParticle(const LLVector4a& start, const LLVector4a& end, LLVector4a* intersection,
														S32* face_hit)
{
	LLVector4a local_end = end;

	LLVector4a position;

	LLDrawable* drawable = NULL;

	for (LLWorld::region_list_t::const_iterator iter = LLWorld::getInstance()->getRegionList().begin(); 
			iter != LLWorld::getInstance()->getRegionList().end(); ++iter)
	{
		LLViewerRegion* region = *iter;

		LLSpatialPartition* part = region->getSpatialPartition(LLViewerRegion::PARTITION_PARTICLE);
		if (part && hasRenderType(part->mDrawableType))
		{
			LLDrawable* hit = part->lineSegmentIntersect(start, local_end, true, false, true, false, face_hit, &position, NULL, NULL, NULL);
			if (hit)
			{
				drawable = hit;
				local_end = position;						
			}
		}
	}

	LLVOPartGroup* ret = NULL;
	if (drawable)
	{
		//make sure we're returning an LLVOPartGroup
		llassert(drawable->getVObj()->getPCode() == LLViewerObject::LL_VO_PART_GROUP);
		ret = (LLVOPartGroup*) drawable->getVObj().get();
	}
		
	if (intersection)
	{
		*intersection = position;
	}

	return ret;
}

LLViewerObject* LLPipeline::lineSegmentIntersectInWorld(const LLVector4a& start, const LLVector4a& end,
														bool pick_transparent,
														bool pick_rigged,
                                                        bool pick_unselectable,
                                                        bool pick_reflection_probe,
														S32* face_hit,
                                                        S32* gltf_node_hit,
                                                        S32* gltf_primitive_hit,
														LLVector4a* intersection,         // return the intersection point
														LLVector2* tex_coord,            // return the texture coordinates of the intersection point
														LLVector4a* normal,               // return the surface normal at the intersection point
														LLVector4a* tangent             // return the surface tangent at the intersection point
	)
{
	LLDrawable* drawable = NULL;

	LLVector4a local_end = end;

	LLVector4a position;

	sPickAvatar = false; //! LLToolMgr::getInstance()->inBuildMode();
	
	for (LLWorld::region_list_t::const_iterator iter = LLWorld::getInstance()->getRegionList().begin(); 
			iter != LLWorld::getInstance()->getRegionList().end(); ++iter)
	{
		LLViewerRegion* region = *iter;

		for (U32 j = 0; j < LLViewerRegion::NUM_PARTITIONS; j++)
		{
			if ((j == LLViewerRegion::PARTITION_VOLUME) || 
				(j == LLViewerRegion::PARTITION_BRIDGE) ||
                (j == LLViewerRegion::PARTITION_AVATAR) || // for attachments
				(j == LLViewerRegion::PARTITION_CONTROL_AV) ||
				(j == LLViewerRegion::PARTITION_TERRAIN) ||
				(j == LLViewerRegion::PARTITION_TREE) ||
				(j == LLViewerRegion::PARTITION_GRASS))  // only check these partitions for now
			{
				LLSpatialPartition* part = region->getSpatialPartition(j);
				if (part && hasRenderType(part->mDrawableType))
				{
					LLDrawable* hit = part->lineSegmentIntersect(start, local_end, pick_transparent, pick_rigged, pick_unselectable, pick_reflection_probe, face_hit, &position, tex_coord, normal, tangent);
					if (hit)
					{
						drawable = hit;
						local_end = position;						
					}
				}
			}
		}
	}

	if (!sPickAvatar)
	{
		//save hit info in case we need to restore
		//due to attachment override
		LLVector4a local_normal;
		LLVector4a local_tangent;
		LLVector2 local_texcoord;
		S32 local_face_hit = -1;

		if (face_hit)
		{ 
			local_face_hit = *face_hit;
		}
		if (tex_coord)
		{
			local_texcoord = *tex_coord;
		}
		if (tangent)
		{
			local_tangent = *tangent;
		}
		else
		{
			local_tangent.clear();
		}
		if (normal)
		{
			local_normal = *normal;
		}
		else
		{
			local_normal.clear();
		}
				
		const F32 ATTACHMENT_OVERRIDE_DIST = 0.1f;

		//check against avatars
		sPickAvatar = true;
		for (LLWorld::region_list_t::const_iterator iter = LLWorld::getInstance()->getRegionList().begin(); 
				iter != LLWorld::getInstance()->getRegionList().end(); ++iter)
		{
			LLViewerRegion* region = *iter;

			LLSpatialPartition* part = region->getSpatialPartition(LLViewerRegion::PARTITION_AVATAR);
			if (part && hasRenderType(part->mDrawableType))
			{
				LLDrawable* hit = part->lineSegmentIntersect(start, local_end, pick_transparent, pick_rigged, pick_unselectable, pick_reflection_probe, face_hit, &position, tex_coord, normal, tangent);
				if (hit)
				{
					LLVector4a delta;
					delta.setSub(position, local_end);

					if (!drawable || 
						!drawable->getVObj()->isAttachment() ||
						delta.getLength3().getF32() > ATTACHMENT_OVERRIDE_DIST)
					{ //avatar overrides if previously hit drawable is not an attachment or 
					  //attachment is far enough away from detected intersection
						drawable = hit;
						local_end = position;						
					}
					else
					{ //prioritize attachments over avatars
						position = local_end;

						if (face_hit)
						{
							*face_hit = local_face_hit;
						}
						if (tex_coord)
						{
							*tex_coord = local_texcoord;
						}
						if (tangent)
						{
							*tangent = local_tangent;
						}
						if (normal)
						{
							*normal = local_normal;
						}
					}
				}
			}
		}
	}

	//check all avatar nametags (silly, isn't it?)
	for (std::vector< LLCharacter* >::iterator iter = LLCharacter::sInstances.begin();
		iter != LLCharacter::sInstances.end();
		++iter)
	{
		LLVOAvatar* av = (LLVOAvatar*) *iter;
		if (av->mNameText.notNull()
			&& av->mNameText->lineSegmentIntersect(start, local_end, position))
		{
			drawable = av->mDrawable;
			local_end = position;
		}
	}

    S32 node_hit = -1;
    S32 primitive_hit = -1;
    LLDrawable* hit = LL::GLTFSceneManager::instance().lineSegmentIntersect(start, local_end, pick_transparent, pick_rigged, pick_unselectable, pick_reflection_probe, &node_hit, &primitive_hit, &position, tex_coord, normal, tangent);
    if (hit)
    {
        drawable = hit;
        local_end = position;
    }

    if (gltf_node_hit)
    {
        *gltf_node_hit = node_hit;
    }
    
    if (gltf_primitive_hit)
    {
        *gltf_primitive_hit = primitive_hit;
    }

	if (intersection)
	{
		*intersection = position;
	}

	return drawable ? drawable->getVObj().get() : NULL;
}

LLViewerObject* LLPipeline::lineSegmentIntersectInHUD(const LLVector4a& start, const LLVector4a& end,
													  bool pick_transparent,													
													  S32* face_hit,
													  LLVector4a* intersection,         // return the intersection point
													  LLVector2* tex_coord,            // return the texture coordinates of the intersection point
													  LLVector4a* normal,               // return the surface normal at the intersection point
													  LLVector4a* tangent				// return the surface tangent at the intersection point
	)
{
	LLDrawable* drawable = NULL;

	for (LLWorld::region_list_t::const_iterator iter = LLWorld::getInstance()->getRegionList().begin(); 
			iter != LLWorld::getInstance()->getRegionList().end(); ++iter)
	{
		LLViewerRegion* region = *iter;

		bool toggle = false;
		if (!hasRenderType(LLPipeline::RENDER_TYPE_HUD))
		{
			toggleRenderType(LLPipeline::RENDER_TYPE_HUD);
			toggle = true;
		}

		LLSpatialPartition* part = region->getSpatialPartition(LLViewerRegion::PARTITION_HUD);
		if (part)
		{
			LLDrawable* hit = part->lineSegmentIntersect(start, end, pick_transparent, false, true, false, face_hit, intersection, tex_coord, normal, tangent);
			if (hit)
			{
				drawable = hit;
			}
		}

		if (toggle)
		{
			toggleRenderType(LLPipeline::RENDER_TYPE_HUD);
		}
	}
	return drawable ? drawable->getVObj().get() : NULL;
}

LLSpatialPartition* LLPipeline::getSpatialPartition(LLViewerObject* vobj)
{
	if (vobj)
	{
		LLViewerRegion* region = vobj->getRegion();
		if (region)
		{
			return region->getSpatialPartition(vobj->getPartitionType());
		}
	}
	return NULL;
}

void LLPipeline::resetVertexBuffers(LLDrawable* drawable)
{
	if (!drawable)
	{
		return;
	}

	for (S32 i = 0; i < drawable->getNumFaces(); i++)
	{
		LLFace* facep = drawable->getFace(i);
		if (facep)
		{
			facep->clearVertexBuffer();
		}
	}
}

void LLPipeline::renderObjects(U32 type, bool texture, bool batch_texture, bool rigged)
{
	assertInitialized();
	gGL.loadMatrix(gGLModelView);
	gGLLastMatrix = NULL;

    if (rigged)
    {
        mSimplePool->pushRiggedBatches(type + 1, texture, batch_texture);
    }
    else
    {
        mSimplePool->pushBatches(type, texture, batch_texture);
    }

    gGL.loadMatrix(gGLModelView);
	gGLLastMatrix = NULL;		
}

void LLPipeline::renderGLTFObjects(U32 type, bool texture, bool rigged)
{
    assertInitialized();
    gGL.loadMatrix(gGLModelView);
    gGLLastMatrix = NULL;

    if (rigged)
    {
        mSimplePool->pushRiggedGLTFBatches(type + 1, texture);
    }
    else
    {
        mSimplePool->pushGLTFBatches(type, texture);
    }

    gGL.loadMatrix(gGLModelView);
    gGLLastMatrix = NULL;

    if (!rigged)
    {
        LL::GLTFSceneManager::instance().renderOpaque();
    }
    else
    {
        LL::GLTFSceneManager::instance().render(true, true);
    }
}

// Currently only used for shadows -Cosmic,2023-04-19
void LLPipeline::renderAlphaObjects(bool rigged)
{
    LL_PROFILE_ZONE_SCOPED_CATEGORY_PIPELINE;
    assertInitialized();
    gGL.loadMatrix(gGLModelView);
    gGLLastMatrix = NULL;
    S32 sun_up = LLEnvironment::instance().getIsSunUp() ? 1 : 0;
    U32 target_width = LLRenderTarget::sCurResX;
    U32 type = LLRenderPass::PASS_ALPHA;
    LLVOAvatar* lastAvatar = nullptr;
    U64 lastMeshId = 0;
    auto* begin = gPipeline.beginRenderMap(type);
    auto* end = gPipeline.endRenderMap(type);

    for (LLCullResult::drawinfo_iterator i = begin; i != end; )
    {
        LLDrawInfo* pparams = *i;
        LLCullResult::increment_iterator(i, end);

        if (rigged != (pparams->mAvatar != nullptr))
        {
            // Pool contains both rigged and non-rigged DrawInfos. Only draw
            // the objects we're interested in in this pass.
            continue;
        }

        if (rigged)
        {
            if (pparams->mGLTFMaterial)
            {
                gDeferredShadowGLTFAlphaBlendProgram.bind(rigged);
                LLGLSLShader::sCurBoundShaderPtr->uniform1i(LLShaderMgr::SUN_UP_FACTOR, sun_up);
                LLGLSLShader::sCurBoundShaderPtr->uniform1f(LLShaderMgr::DEFERRED_SHADOW_TARGET_WIDTH, (float)target_width);
                LLGLSLShader::sCurBoundShaderPtr->setMinimumAlpha(ALPHA_BLEND_CUTOFF);
                LLRenderPass::pushRiggedGLTFBatch(*pparams, lastAvatar, lastMeshId);
            }
            else
            {
                gDeferredShadowAlphaMaskProgram.bind(rigged);
                LLGLSLShader::sCurBoundShaderPtr->uniform1i(LLShaderMgr::SUN_UP_FACTOR, sun_up);
                LLGLSLShader::sCurBoundShaderPtr->uniform1f(LLShaderMgr::DEFERRED_SHADOW_TARGET_WIDTH, (float)target_width);
                LLGLSLShader::sCurBoundShaderPtr->setMinimumAlpha(ALPHA_BLEND_CUTOFF);
                if (lastAvatar != pparams->mAvatar || lastMeshId != pparams->mSkinInfo->mHash)
                {
                    mSimplePool->uploadMatrixPalette(*pparams);
                    lastAvatar = pparams->mAvatar;
                    lastMeshId = pparams->mSkinInfo->mHash;
                }

                mSimplePool->pushBatch(*pparams, true, true);
            }
        }
        else
        {
            if (pparams->mGLTFMaterial)
            {
                gDeferredShadowGLTFAlphaBlendProgram.bind(rigged);
                LLGLSLShader::sCurBoundShaderPtr->uniform1i(LLShaderMgr::SUN_UP_FACTOR, sun_up);
                LLGLSLShader::sCurBoundShaderPtr->uniform1f(LLShaderMgr::DEFERRED_SHADOW_TARGET_WIDTH, (float)target_width);
                LLGLSLShader::sCurBoundShaderPtr->setMinimumAlpha(ALPHA_BLEND_CUTOFF);
                LLRenderPass::pushGLTFBatch(*pparams);
            }
            else
            {
                gDeferredShadowAlphaMaskProgram.bind(rigged);
                LLGLSLShader::sCurBoundShaderPtr->uniform1i(LLShaderMgr::SUN_UP_FACTOR, sun_up);
                LLGLSLShader::sCurBoundShaderPtr->uniform1f(LLShaderMgr::DEFERRED_SHADOW_TARGET_WIDTH, (float)target_width);
                LLGLSLShader::sCurBoundShaderPtr->setMinimumAlpha(ALPHA_BLEND_CUTOFF);
                mSimplePool->pushBatch(*pparams, true, true);
            }
        }
    }

    gGL.loadMatrix(gGLModelView);
    gGLLastMatrix = NULL;
}

// Currently only used for shadows -Cosmic,2023-04-19
void LLPipeline::renderMaskedObjects(U32 type, bool texture, bool batch_texture, bool rigged)
{
	assertInitialized();
	gGL.loadMatrix(gGLModelView);
	gGLLastMatrix = NULL;
    if (rigged)
    {
        mAlphaMaskPool->pushRiggedMaskBatches(type+1, texture, batch_texture);
    }
    else
    {
        mAlphaMaskPool->pushMaskBatches(type, texture, batch_texture);
    }
	gGL.loadMatrix(gGLModelView);
	gGLLastMatrix = NULL;		
}

// Currently only used for shadows -Cosmic,2023-04-19
void LLPipeline::renderFullbrightMaskedObjects(U32 type, bool texture, bool batch_texture, bool rigged)
{
	assertInitialized();
	gGL.loadMatrix(gGLModelView);
	gGLLastMatrix = NULL;
    if (rigged)
    {
        mFullbrightAlphaMaskPool->pushRiggedMaskBatches(type+1, texture, batch_texture);
    }
    else
    {
        mFullbrightAlphaMaskPool->pushMaskBatches(type, texture, batch_texture);
    }
	gGL.loadMatrix(gGLModelView);
	gGLLastMatrix = NULL;		
}

void apply_cube_face_rotation(U32 face)
{
	switch (face)
	{
		case 0: 
			gGL.rotatef(90.f, 0, 1, 0);
			gGL.rotatef(180.f, 1, 0, 0);
		break;
		case 2: 
			gGL.rotatef(-90.f, 1, 0, 0);
		break;
		case 4:
			gGL.rotatef(180.f, 0, 1, 0);
			gGL.rotatef(180.f, 0, 0, 1);
		break;
		case 1: 
			gGL.rotatef(-90.f, 0, 1, 0);
			gGL.rotatef(180.f, 1, 0, 0);
		break;
		case 3:
			gGL.rotatef(90, 1, 0, 0);
		break;
		case 5: 
			gGL.rotatef(180, 0, 0, 1);
		break;
	}
}

void validate_framebuffer_object()
{                                                           
	GLenum status;                                            
	status = glCheckFramebufferStatus(GL_FRAMEBUFFER_EXT); 
	switch(status) 
	{                                          
		case GL_FRAMEBUFFER_COMPLETE:                       
			//framebuffer OK, no error.
			break;
		case GL_FRAMEBUFFER_INCOMPLETE_MISSING_ATTACHMENT:
			// frame buffer not OK: probably means unsupported depth buffer format
			LL_ERRS() << "Framebuffer Incomplete Missing Attachment." << LL_ENDL;
			break;
		case GL_FRAMEBUFFER_INCOMPLETE_ATTACHMENT:
			// frame buffer not OK: probably means unsupported depth buffer format
			LL_ERRS() << "Framebuffer Incomplete Attachment." << LL_ENDL;
			break; 
		case GL_FRAMEBUFFER_UNSUPPORTED:                    
			/* choose different formats */                        
			LL_ERRS() << "Framebuffer unsupported." << LL_ENDL;
			break;                                                
		default:                                                
			LL_ERRS() << "Unknown framebuffer status." << LL_ENDL;
			break;
	}
}

void LLPipeline::bindScreenToTexture() 
{
	
}

static LLTrace::BlockTimerStatHandle FTM_RENDER_BLOOM("Bloom");

void LLPipeline::visualizeBuffers(LLRenderTarget* src, LLRenderTarget* dst, U32 bufferIndex)
{
	dst->bindTarget();
	gDeferredBufferVisualProgram.bind();
	gDeferredBufferVisualProgram.bindTexture(LLShaderMgr::DEFERRED_DIFFUSE, src, false, LLTexUnit::TFO_BILINEAR, bufferIndex);

	static LLStaticHashedString mipLevel("mipLevel");
	if (RenderBufferVisualization != 4)
		gDeferredBufferVisualProgram.uniform1f(mipLevel, 0);
	else
		gDeferredBufferVisualProgram.uniform1f(mipLevel, 8);

	mScreenTriangleVB->setBuffer();
	mScreenTriangleVB->drawArrays(LLRender::TRIANGLES, 0, 3);
	gDeferredBufferVisualProgram.unbind();
	dst->flush();
}

void LLPipeline::generateLuminance(LLRenderTarget* src, LLRenderTarget* dst)
{
	// luminance sample and mipmap generation
	{
		LL_PROFILE_GPU_ZONE("luminance sample");

		dst->bindTarget();

		LLGLDepthTest depth(GL_FALSE, GL_FALSE);

		gLuminanceProgram.bind();

        static LLCachedControl<F32> diffuse_luminance_scale(gSavedSettings, "RenderDiffuseLuminanceScale", 1.0f);

		S32 channel = 0;
		channel = gLuminanceProgram.enableTexture(LLShaderMgr::DEFERRED_DIFFUSE);
		if (channel > -1)
		{
			src->bindTexture(0, channel, LLTexUnit::TFO_POINT);
		}

		channel = gLuminanceProgram.enableTexture(LLShaderMgr::DEFERRED_EMISSIVE);
		if (channel > -1)
		{
			mGlow[1].bindTexture(0, channel);
		}

        channel = gLuminanceProgram.enableTexture(LLShaderMgr::DEFERRED_NORMAL);
        if (channel > -1)
        {
            // bind the normal map to get the environment mask
            mRT->deferredScreen.bindTexture(2, channel, LLTexUnit::TFO_POINT);
        }

        static LLStaticHashedString diffuse_luminance_scale_s("diffuse_luminance_scale");
        gLuminanceProgram.uniform1f(diffuse_luminance_scale_s, diffuse_luminance_scale);

		mScreenTriangleVB->setBuffer();
		mScreenTriangleVB->drawArrays(LLRender::TRIANGLES, 0, 3);
		dst->flush();

		// note -- unbind AFTER the glGenerateMipMap so time in generatemipmap can be profiled under "Luminance"
		// also note -- keep an eye on the performance of glGenerateMipmap, might need to replace it with a mip generation shader
		gLuminanceProgram.unbind();
	}
}

void LLPipeline::generateExposure(LLRenderTarget* src, LLRenderTarget* dst, bool use_history) {
	// exposure sample
	{
		LL_PROFILE_GPU_ZONE("exposure sample");

		if (use_history)
		{
			// copy last frame's exposure into mLastExposure
			mLastExposure.bindTarget();
			gCopyProgram.bind();
			gGL.getTexUnit(0)->bind(dst);

			mScreenTriangleVB->setBuffer();
			mScreenTriangleVB->drawArrays(LLRender::TRIANGLES, 0, 3);

			mLastExposure.flush();
		}

		dst->bindTarget();

		LLGLDepthTest depth(GL_FALSE, GL_FALSE);

		LLGLSLShader* shader;
		if (use_history)
		{
			shader = &gExposureProgram;
		}
		else
		{
			shader = &gExposureProgramNoFade;
		}

		shader->bind();

		S32 channel = shader->enableTexture(LLShaderMgr::DEFERRED_EMISSIVE);
		if (channel > -1)
		{
			src->bindTexture(0, channel, LLTexUnit::TFO_TRILINEAR);
		}

		if (use_history)
		{
			channel = shader->enableTexture(LLShaderMgr::EXPOSURE_MAP);
			if (channel > -1)
			{
				mLastExposure.bindTexture(0, channel);
			}
		}

		static LLStaticHashedString dt("dt");
		static LLStaticHashedString noiseVec("noiseVec");
		static LLStaticHashedString dynamic_exposure_params("dynamic_exposure_params");
		static LLCachedControl<F32> dynamic_exposure_coefficient(gSavedSettings, "RenderDynamicExposureCoefficient", 0.175f);
		static LLCachedControl<bool> should_auto_adjust(gSavedSettings, "RenderSkyAutoAdjustLegacy", true);

		LLSettingsSky::ptr_t sky = LLEnvironment::instance().getCurrentSky();

		F32 probe_ambiance = LLEnvironment::instance().getCurrentSky()->getReflectionProbeAmbiance(should_auto_adjust);
		F32 exp_min = 1.f;
		F32 exp_max = 1.f;

		if (probe_ambiance > 0.f)
		{
			F32 hdr_scale = sqrtf(LLEnvironment::instance().getCurrentSky()->getGamma()) * 2.f;

			if (hdr_scale > 1.f)
			{
				exp_min = 1.f / hdr_scale;
				exp_max = hdr_scale;
			}
		}
		shader->uniform1f(dt, gFrameIntervalSeconds);
		shader->uniform2f(noiseVec, ll_frand() * 2.0 - 1.0, ll_frand() * 2.0 - 1.0);
		shader->uniform3f(dynamic_exposure_params, dynamic_exposure_coefficient, exp_min, exp_max);

		mScreenTriangleVB->setBuffer();
		mScreenTriangleVB->drawArrays(LLRender::TRIANGLES, 0, 3);

		if (use_history)
		{
			gGL.getTexUnit(channel)->unbind(mLastExposure.getUsage());
		}
		shader->unbind();
		dst->flush();
	}
}

extern LLPointer<LLImageGL> gEXRImage;

void LLPipeline::gammaCorrect(LLRenderTarget* src, LLRenderTarget* dst) {
	dst->bindTarget();
	// gamma correct lighting
	{
		LL_PROFILE_GPU_ZONE("gamma correct");

        static LLCachedControl<bool> buildNoPost(gSavedSettings, "RenderDisablePostProcessing", false);

		LLGLDepthTest depth(GL_FALSE, GL_FALSE);

		// Apply gamma correction to the frame here.

        static LLCachedControl<bool> should_auto_adjust(gSavedSettings, "RenderSkyAutoAdjustLegacy", true);
        
        LLSettingsSky::ptr_t psky = LLEnvironment::instance().getCurrentSky();

        bool no_post = gSnapshotNoPost || (buildNoPost && gFloaterTools->isAvailable());
        LLGLSLShader& shader = no_post ? gNoPostGammaCorrectProgram : // no post (no gamma, no exposure, no tonemapping)
            psky->getReflectionProbeAmbiance(should_auto_adjust) == 0.f ? gLegacyPostGammaCorrectProgram :
            gDeferredPostGammaCorrectProgram;
        
        shader.bind();

		S32 channel = 0;

        shader.bindTexture(LLShaderMgr::DEFERRED_DIFFUSE, src, false, LLTexUnit::TFO_POINT);

        shader.bindTexture(LLShaderMgr::EXPOSURE_MAP, &mExposureMap);

        shader.uniform2f(LLShaderMgr::DEFERRED_SCREEN_RES, src->getWidth(), src->getHeight());

		static LLCachedControl<F32> exposure(gSavedSettings, "RenderExposure", 1.f);

		F32 e = llclamp(exposure(), 0.5f, 4.f);

		static LLStaticHashedString s_exposure("exposure");
        static LLStaticHashedString aces_mix("aces_mix");

        shader.uniform1f(s_exposure, e);
        shader.uniform1f(aces_mix, gEXRImage.notNull() ? 0.f : 0.3f);

		mScreenTriangleVB->setBuffer();
		mScreenTriangleVB->drawArrays(LLRender::TRIANGLES, 0, 3);

		gGL.getTexUnit(channel)->unbind(src->getUsage());
        shader.unbind();
	}
	dst->flush();
}

void LLPipeline::copyScreenSpaceReflections(LLRenderTarget* src, LLRenderTarget* dst) 
{

	if (RenderScreenSpaceReflections && !gCubeSnapshot)
	{
		LL_PROFILE_GPU_ZONE("ssr copy");
		LLGLDepthTest depth(GL_TRUE, GL_TRUE, GL_ALWAYS);

		LLRenderTarget& depth_src = mRT->deferredScreen;

		dst->bindTarget();
		dst->clear();
		gCopyDepthProgram.bind();

		S32 diff_map = gCopyDepthProgram.getTextureChannel(LLShaderMgr::DIFFUSE_MAP);
		S32 depth_map = gCopyDepthProgram.getTextureChannel(LLShaderMgr::DEFERRED_DEPTH);

		gGL.getTexUnit(diff_map)->bind(src);
		gGL.getTexUnit(depth_map)->bind(&depth_src, true);

		mScreenTriangleVB->setBuffer();
		mScreenTriangleVB->drawArrays(LLRender::TRIANGLES, 0, 3);

		dst->flush();
	}
}

void LLPipeline::generateGlow(LLRenderTarget* src) 
{
	if (sRenderGlow)
	{
		LL_PROFILE_GPU_ZONE("glow");
		mGlow[2].bindTarget();
		mGlow[2].clear();

		gGlowExtractProgram.bind();
		F32 maxAlpha = RenderGlowMaxExtractAlpha;
		F32 warmthAmount = RenderGlowWarmthAmount;
		LLVector3 lumWeights = RenderGlowLumWeights;
		LLVector3 warmthWeights = RenderGlowWarmthWeights;

		gGlowExtractProgram.uniform1f(LLShaderMgr::GLOW_MIN_LUMINANCE, 9999);
		gGlowExtractProgram.uniform1f(LLShaderMgr::GLOW_MAX_EXTRACT_ALPHA, maxAlpha);
		gGlowExtractProgram.uniform3f(LLShaderMgr::GLOW_LUM_WEIGHTS, lumWeights.mV[0], lumWeights.mV[1],
			lumWeights.mV[2]);
		gGlowExtractProgram.uniform3f(LLShaderMgr::GLOW_WARMTH_WEIGHTS, warmthWeights.mV[0], warmthWeights.mV[1],
			warmthWeights.mV[2]);
		gGlowExtractProgram.uniform1f(LLShaderMgr::GLOW_WARMTH_AMOUNT, warmthAmount);

        if (RenderGlowNoise)
        {
            S32 channel = gGlowExtractProgram.enableTexture(LLShaderMgr::GLOW_NOISE_MAP);
            if (channel > -1)
            {
                gGL.getTexUnit(channel)->bindManual(LLTexUnit::TT_TEXTURE, mTrueNoiseMap);
                gGL.getTexUnit(channel)->setTextureFilteringOption(LLTexUnit::TFO_POINT);
            }
            gGlowExtractProgram.uniform2f(LLShaderMgr::DEFERRED_SCREEN_RES,
                                          mGlow[2].getWidth(),
                                          mGlow[2].getHeight());
        }

		{
			LLGLEnable blend_on(GL_BLEND);

			gGL.setSceneBlendType(LLRender::BT_ADD_WITH_ALPHA);

			gGlowExtractProgram.bindTexture(LLShaderMgr::DIFFUSE_MAP, src);

			gGL.color4f(1, 1, 1, 1);
			gPipeline.enableLightsFullbright();

			mScreenTriangleVB->setBuffer();
			mScreenTriangleVB->drawArrays(LLRender::TRIANGLES, 0, 3);

			mGlow[2].flush();
		}

		gGlowExtractProgram.unbind();

		// power of two between 1 and 1024
		U32 glowResPow = RenderGlowResolutionPow;
		const U32 glow_res = llmax(1, llmin(1024, 1 << glowResPow));

		S32 kernel = RenderGlowIterations * 2;
		F32 delta = RenderGlowWidth / glow_res;
		// Use half the glow width if we have the res set to less than 9 so that it looks
		// almost the same in either case.
		if (glowResPow < 9)
		{
			delta *= 0.5f;
		}
		F32 strength = RenderGlowStrength;

		gGlowProgram.bind();
		gGlowProgram.uniform1f(LLShaderMgr::GLOW_STRENGTH, strength);

		for (S32 i = 0; i < kernel; i++)
		{
			mGlow[i % 2].bindTarget();
			mGlow[i % 2].clear();

			if (i == 0)
			{
				gGlowProgram.bindTexture(LLShaderMgr::DIFFUSE_MAP, &mGlow[2]);
			}
			else
			{
				gGlowProgram.bindTexture(LLShaderMgr::DIFFUSE_MAP, &mGlow[(i - 1) % 2]);
			}

			if (i % 2 == 0)
			{
				gGlowProgram.uniform2f(LLShaderMgr::GLOW_DELTA, delta, 0);
			}
			else
			{
				gGlowProgram.uniform2f(LLShaderMgr::GLOW_DELTA, 0, delta);
			}

			mScreenTriangleVB->setBuffer();
			mScreenTriangleVB->drawArrays(LLRender::TRIANGLES, 0, 3);

			mGlow[i % 2].flush();
		}

		gGlowProgram.unbind();

	}
	else // !sRenderGlow, skip the glow ping-pong and just clear the result target
	{
		mGlow[1].bindTarget();
		mGlow[1].clear();
		mGlow[1].flush();
	}
}

void LLPipeline::applyFXAA(LLRenderTarget* src, LLRenderTarget* dst) 
{
	{
		llassert(!gCubeSnapshot);
		bool multisample = RenderFSAASamples > 1 && mRT->fxaaBuffer.isComplete();
		LLGLSLShader* shader = &gGlowCombineProgram;

		S32 width = dst->getWidth();
		S32 height = dst->getHeight();

		// Present everything.
		if (multisample)
		{
			LL_PROFILE_GPU_ZONE("aa");
			// bake out texture2D with RGBL for FXAA shader
			mRT->fxaaBuffer.bindTarget();

			shader = &gGlowCombineFXAAProgram;
			shader->bind();

			S32 channel = shader->enableTexture(LLShaderMgr::DEFERRED_DIFFUSE, src->getUsage());
			if (channel > -1)
			{
				src->bindTexture(0, channel, LLTexUnit::TFO_BILINEAR);
			}

			{
				LLGLDepthTest depth_test(GL_TRUE, GL_TRUE, GL_ALWAYS);
				mScreenTriangleVB->setBuffer();
				mScreenTriangleVB->drawArrays(LLRender::TRIANGLES, 0, 3);
			}

			shader->disableTexture(LLShaderMgr::DEFERRED_DIFFUSE, src->getUsage());
			shader->unbind();

			mRT->fxaaBuffer.flush();

			dst->bindTarget();
			shader = &gFXAAProgram;
			shader->bind();

			channel = shader->enableTexture(LLShaderMgr::DIFFUSE_MAP, mRT->fxaaBuffer.getUsage());
			if (channel > -1)
			{
				mRT->fxaaBuffer.bindTexture(0, channel, LLTexUnit::TFO_BILINEAR);
			}

			gGLViewport[0] = gViewerWindow->getWorldViewRectRaw().mLeft;
			gGLViewport[1] = gViewerWindow->getWorldViewRectRaw().mBottom;
			gGLViewport[2] = gViewerWindow->getWorldViewRectRaw().getWidth();
			gGLViewport[3] = gViewerWindow->getWorldViewRectRaw().getHeight();

			glViewport(gGLViewport[0], gGLViewport[1], gGLViewport[2], gGLViewport[3]);

			F32 scale_x = (F32)width / mRT->fxaaBuffer.getWidth();
			F32 scale_y = (F32)height / mRT->fxaaBuffer.getHeight();
			shader->uniform2f(LLShaderMgr::FXAA_TC_SCALE, scale_x, scale_y);
			shader->uniform2f(LLShaderMgr::FXAA_RCP_SCREEN_RES, 1.f / width * scale_x, 1.f / height * scale_y);
			shader->uniform4f(LLShaderMgr::FXAA_RCP_FRAME_OPT, -0.5f / width * scale_x, -0.5f / height * scale_y,
				0.5f / width * scale_x, 0.5f / height * scale_y);
			shader->uniform4f(LLShaderMgr::FXAA_RCP_FRAME_OPT2, -2.f / width * scale_x, -2.f / height * scale_y,
				2.f / width * scale_x, 2.f / height * scale_y);

			{
				LLGLDepthTest depth_test(GL_TRUE, GL_TRUE, GL_ALWAYS);
				S32 depth_channel = shader->getTextureChannel(LLShaderMgr::DEFERRED_DEPTH);
				gGL.getTexUnit(depth_channel)->bind(&mRT->deferredScreen, true);

				mScreenTriangleVB->setBuffer();
				mScreenTriangleVB->drawArrays(LLRender::TRIANGLES, 0, 3);
			}

			shader->unbind();
			dst->flush();
		}
		else {
			copyRenderTarget(src, dst);
		}
	}
}

void LLPipeline::copyRenderTarget(LLRenderTarget* src, LLRenderTarget* dst)
{

	LL_PROFILE_GPU_ZONE("copyRenderTarget");
	dst->bindTarget();

	gDeferredPostNoDoFProgram.bind();

	gDeferredPostNoDoFProgram.bindTexture(LLShaderMgr::DEFERRED_DIFFUSE, src);
	gDeferredPostNoDoFProgram.bindTexture(LLShaderMgr::DEFERRED_DEPTH, &mRT->deferredScreen, true);

	{
		mScreenTriangleVB->setBuffer();
		mScreenTriangleVB->drawArrays(LLRender::TRIANGLES, 0, 3);
	}

	gDeferredPostNoDoFProgram.unbind();

	dst->flush();
}

void LLPipeline::combineGlow(LLRenderTarget* src, LLRenderTarget* dst)
{
	// Go ahead and do our glow combine here in our destination.  We blit this later into the front buffer.

	dst->bindTarget();

	{

		gGlowCombineProgram.bind();

		gGlowCombineProgram.bindTexture(LLShaderMgr::DEFERRED_DIFFUSE, src);
		gGlowCombineProgram.bindTexture(LLShaderMgr::DEFERRED_EMISSIVE, &mGlow[1]);

		mScreenTriangleVB->setBuffer();
		mScreenTriangleVB->drawArrays(LLRender::TRIANGLES, 0, 3);
	}

	dst->flush();
}

// <FS:Beq> updated Vignette code (based on original Exo Vignette)
void LLPipeline::renderVignette(LLRenderTarget* src, LLRenderTarget* dst)
{
	if (RenderVignette.mV[0] > 0.f)
	{
		LL_PROFILE_GPU_ZONE("Vignette");
		dst->bindTarget();
		LLGLSLShader *shader = &gPostVignetteProgram;

		// bind the progam and output to screentriangle VBO		
		shader->bind();

		S32 channel = shader->enableTexture(LLShaderMgr::DEFERRED_DIFFUSE, src->getUsage());
		if (channel > -1)
		{
			src->bindTexture(0, channel, LLTexUnit::TFO_POINT);
		}
		else
		{
			LL_ERRS("vignette") << "Failed to bind diffuse texture" << LL_ENDL;
		}

		shader->uniform2f(
			LLShaderMgr::DEFERRED_SCREEN_RES,
			dst->getWidth(),
			dst->getHeight() );
		shader->uniform3fv(
			LLShaderMgr::RENDER_VIGNETTE, 
			1, 
			RenderVignette.mV);

		mScreenTriangleVB->setBuffer();
		mScreenTriangleVB->drawArrays(LLRender::TRIANGLES, 0, 3);
		stop_glerror();

		shader->disableTexture(LLShaderMgr::DEFERRED_DIFFUSE, src->getUsage());
		shader->unbind();
		dst->flush();
	}
	else
	{
		copyRenderTarget(src, dst);
	}
}
// </FS:Beq>
void LLPipeline::renderDoF(LLRenderTarget* src, LLRenderTarget* dst)
{
	{
		bool dof_enabled =
			(RenderDepthOfFieldInEditMode || !LLToolMgr::getInstance()->inBuildMode()) &&
			RenderDepthOfField &&
			!gCubeSnapshot;

		gViewerWindow->setup3DViewport();

		if (dof_enabled)
		{
			LL_PROFILE_GPU_ZONE("dof");
			LLGLDisable blend(GL_BLEND);

			// depth of field focal plane calculations
			static F32 current_distance = 16.f;
			static F32 start_distance = 16.f;
			static F32 transition_time = 1.f;

			LLVector3 focus_point;

			// <FS:Beq> FIRE-16728 focus point lock & free focus DoF - based on a feature developed by NiranV Dean
			static LLVector3 last_focus_point{};
			if (LLPipeline::FSFocusPointLocked && !last_focus_point.isExactlyZero())
			{
				focus_point = last_focus_point;
			}
			else
			{
			// </FS:Beq>
			LLViewerObject* obj = LLViewerMediaFocus::getInstance()->getFocusedObject();
			if (obj && obj->mDrawable && obj->isSelected())
			{ // focus on selected media object
				S32 face_idx = LLViewerMediaFocus::getInstance()->getFocusedFace();
				if (obj && obj->mDrawable)
				{
					LLFace* face = obj->mDrawable->getFace(face_idx);
					if (face)
					{
						focus_point = face->getPositionAgent();
					}
				}
			}
			}// <FS:Beq/> support focus point lock

			if (focus_point.isExactlyZero())
			{
				if (LLViewerJoystick::getInstance()->getOverrideCamera() || LLPipeline::FSFocusPointFollowsPointer) // <FS:Beq/> FIRE-16728 Add free aim mouse and focus lock
				{ // focus on point under cursor
					focus_point.set(gDebugRaycastIntersection.getF32ptr());
				}
				else if (gAgentCamera.cameraMouselook())
				{ // focus on point under mouselook crosshairs
					LLVector4a result;
					result.clear();

<<<<<<< HEAD
					gViewerWindow->cursorIntersect(-1, -1, 512.f, NULL, -1, false, false, true, true, nullptr, nullptr, nullptr, &result);
=======
					gViewerWindow->cursorIntersect(-1, -1, 512.f, nullptr, -1, false, false, true, true, nullptr, nullptr, nullptr, &result);
>>>>>>> 155ddf23

					focus_point.set(result.getF32ptr());
				}
				else
				{
					// focus on alt-zoom target
					LLViewerRegion* region = gAgent.getRegion();
					if (region)
					{
						focus_point = LLVector3(gAgentCamera.getFocusGlobal() - region->getOriginGlobal());
					}
				}
			}

			// <FS:Beq> FIRE-16728 Add free aim mouse and focus lock
			last_focus_point = focus_point;
			// </FS:Beq>
			LLVector3 eye = LLViewerCamera::getInstance()->getOrigin();
			F32 target_distance = 16.f;
			if (!focus_point.isExactlyZero())
			{
				target_distance = LLViewerCamera::getInstance()->getAtAxis() * (focus_point - eye);
			}

			if (transition_time >= 1.f && fabsf(current_distance - target_distance) / current_distance > 0.01f)
			{ // large shift happened, interpolate smoothly to new target distance
				transition_time = 0.f;
				start_distance = current_distance;
			}
			else if (transition_time < 1.f)
			{ // currently in a transition, continue interpolating
				transition_time += 1.f / CameraFocusTransitionTime * gFrameIntervalSeconds.value();
				transition_time = llmin(transition_time, 1.f);

				F32 t = cosf(transition_time * F_PI + F_PI) * 0.5f + 0.5f;
				current_distance = start_distance + (target_distance - start_distance) * t;
			}
			else
			{ // small or no change, just snap to target distance
				current_distance = target_distance;
			}

			// convert to mm
			F32 subject_distance = current_distance * 1000.f;
			F32 fnumber = CameraFNumber;
			F32 default_focal_length = CameraFocalLength;

			F32 fov = LLViewerCamera::getInstance()->getView();

			const F32 default_fov = CameraFieldOfView * F_PI / 180.f;

			// F32 aspect_ratio = (F32) mRT->screen.getWidth()/(F32)mRT->screen.getHeight();

			F32 dv = 2.f * default_focal_length * tanf(default_fov / 2.f);

			F32 focal_length = dv / (2 * tanf(fov / 2.f));

			// F32 tan_pixel_angle = tanf(LLDrawable::sCurPixelAngle);

			// from wikipedia -- c = |s2-s1|/s2 * f^2/(N(S1-f))
			// where	 N = fnumber
			//			 s2 = dot distance
			//			 s1 = subject distance
			//			 f = focal length
			//

			F32 blur_constant = focal_length * focal_length / (fnumber * (subject_distance - focal_length));
			blur_constant /= 1000.f; // convert to meters for shader
			F32 magnification = focal_length / (subject_distance - focal_length);

			{ // build diffuse+bloom+CoF
				mRT->deferredLight.bindTarget();

				gDeferredCoFProgram.bind();

				gDeferredCoFProgram.bindTexture(LLShaderMgr::DEFERRED_DIFFUSE, src, LLTexUnit::TFO_POINT);
				gDeferredCoFProgram.bindTexture(LLShaderMgr::DEFERRED_DEPTH, &mRT->deferredScreen, true);

				gDeferredCoFProgram.uniform1f(LLShaderMgr::DEFERRED_DEPTH_CUTOFF, RenderEdgeDepthCutoff);
				gDeferredCoFProgram.uniform1f(LLShaderMgr::DEFERRED_NORM_CUTOFF, RenderEdgeNormCutoff);
				gDeferredCoFProgram.uniform2f(LLShaderMgr::DEFERRED_SCREEN_RES, dst->getWidth(), dst->getHeight());
				gDeferredCoFProgram.uniform1f(LLShaderMgr::DOF_FOCAL_DISTANCE, -subject_distance / 1000.f);
				gDeferredCoFProgram.uniform1f(LLShaderMgr::DOF_BLUR_CONSTANT, blur_constant);
				gDeferredCoFProgram.uniform1f(LLShaderMgr::DOF_TAN_PIXEL_ANGLE, tanf(1.f / LLDrawable::sCurPixelAngle));
				gDeferredCoFProgram.uniform1f(LLShaderMgr::DOF_MAGNIFICATION, magnification);
				gDeferredCoFProgram.uniform1f(LLShaderMgr::DOF_MAX_COF, CameraMaxCoF);
				gDeferredCoFProgram.uniform1f(LLShaderMgr::DOF_RES_SCALE, CameraDoFResScale);

				mScreenTriangleVB->setBuffer();
				mScreenTriangleVB->drawArrays(LLRender::TRIANGLES, 0, 3);
				gDeferredCoFProgram.unbind();
				mRT->deferredLight.flush();
			}

			U32 dof_width = (U32)(mRT->screen.getWidth() * CameraDoFResScale);
			U32 dof_height = (U32)(mRT->screen.getHeight() * CameraDoFResScale);

			{ // perform DoF sampling at half-res (preserve alpha channel)
				src->bindTarget();
				glViewport(0, 0, dof_width, dof_height);

				gGL.setColorMask(true, false);

				gDeferredPostProgram.bind();
				gDeferredPostProgram.bindTexture(LLShaderMgr::DEFERRED_DIFFUSE, &mRT->deferredLight, LLTexUnit::TFO_POINT);

				gDeferredPostProgram.uniform2f(LLShaderMgr::DEFERRED_SCREEN_RES, dst->getWidth(), dst->getHeight());
				gDeferredPostProgram.uniform1f(LLShaderMgr::DOF_MAX_COF, CameraMaxCoF);
				gDeferredPostProgram.uniform1f(LLShaderMgr::DOF_RES_SCALE, CameraDoFResScale);

				mScreenTriangleVB->setBuffer();
				mScreenTriangleVB->drawArrays(LLRender::TRIANGLES, 0, 3);

				gDeferredPostProgram.unbind();

				src->flush();
				gGL.setColorMask(true, true);
			}

			{ // combine result based on alpha
				
				dst->bindTarget();
				if (RenderFSAASamples > 1 && mRT->fxaaBuffer.isComplete())
                {
					glViewport(0, 0, dst->getWidth(), dst->getHeight());
				}
				else
                {
					gGLViewport[0] = gViewerWindow->getWorldViewRectRaw().mLeft;
					gGLViewport[1] = gViewerWindow->getWorldViewRectRaw().mBottom;
					gGLViewport[2] = gViewerWindow->getWorldViewRectRaw().getWidth();
					gGLViewport[3] = gViewerWindow->getWorldViewRectRaw().getHeight();
					glViewport(gGLViewport[0], gGLViewport[1], gGLViewport[2], gGLViewport[3]);
				}

				gDeferredDoFCombineProgram.bind();	
				gDeferredDoFCombineProgram.bindTexture(LLShaderMgr::DEFERRED_DIFFUSE, src, LLTexUnit::TFO_POINT);
				gDeferredDoFCombineProgram.bindTexture(LLShaderMgr::DEFERRED_LIGHT, &mRT->deferredLight, LLTexUnit::TFO_POINT);

				gDeferredDoFCombineProgram.uniform2f(LLShaderMgr::DEFERRED_SCREEN_RES, dst->getWidth(), dst->getHeight());
				gDeferredDoFCombineProgram.uniform1f(LLShaderMgr::DOF_MAX_COF, CameraMaxCoF);
				gDeferredDoFCombineProgram.uniform1f(LLShaderMgr::DOF_RES_SCALE, CameraDoFResScale);
				gDeferredDoFCombineProgram.uniform1f(LLShaderMgr::DOF_WIDTH, (dof_width - 1) / (F32)src->getWidth());
				gDeferredDoFCombineProgram.uniform1f(LLShaderMgr::DOF_HEIGHT, (dof_height - 1) / (F32)src->getHeight());

				mScreenTriangleVB->setBuffer();
				mScreenTriangleVB->drawArrays(LLRender::TRIANGLES, 0, 3);

				gDeferredDoFCombineProgram.unbind();

				dst->flush();
			}
		}
		else
		{
			copyRenderTarget(src, dst);
		}
	}
}

void LLPipeline::renderFinalize()
{
    llassert(!gCubeSnapshot);
    LLVertexBuffer::unbind();
    LLGLState::checkStates();

    assertInitialized();

    LL_RECORD_BLOCK_TIME(FTM_RENDER_BLOOM);
    LL_PROFILE_GPU_ZONE("renderFinalize");

    gGL.color4f(1, 1, 1, 1);
    LLGLDepthTest depth(GL_FALSE);
    LLGLDisable blend(GL_BLEND);
    LLGLDisable cull(GL_CULL_FACE);

    enableLightsFullbright();

    gGL.setColorMask(true, true);
    glClearColor(0, 0, 0, 0);


    copyScreenSpaceReflections(&mRT->screen, &mSceneMap);

    generateLuminance(&mRT->screen, &mLuminanceMap);

    generateExposure(&mLuminanceMap, &mExposureMap);

    gammaCorrect(&mRT->screen, &mPostMap);

    LLVertexBuffer::unbind();

    generateGlow(&mPostMap);

    combineGlow(&mPostMap, &mRT->screen);

	gGLViewport[0] = gViewerWindow->getWorldViewRectRaw().mLeft;
	gGLViewport[1] = gViewerWindow->getWorldViewRectRaw().mBottom;
	gGLViewport[2] = gViewerWindow->getWorldViewRectRaw().getWidth();
	gGLViewport[3] = gViewerWindow->getWorldViewRectRaw().getHeight();
	glViewport(gGLViewport[0], gGLViewport[1], gGLViewport[2], gGLViewport[3]);

	renderDoF(&mRT->screen, &mPostMap);
	applyFXAA(&mPostMap, &mRT->screen);
	// <FS:Beq> Restore shader post proc for Vignette
	// LLRenderTarget* finalBuffer = &mRT->screen;
	LLRenderTarget* activeBuffer = &mRT->screen;
	LLRenderTarget* targetBuffer = &mPostMap;
// [RLVa:KB] - @setsphere
	if (RlvActions::hasBehaviour(RLV_BHVR_SETSPHERE))
	{
		LLShaderEffectParams params(activeBuffer, targetBuffer, false);
		LLVfxManager::instance().runEffect(EVisualEffect::RlvSphere, &params);
		// flip the buffers round
		activeBuffer = params.m_pDstBuffer;
		targetBuffer = params.m_pSrcBuffer;
	}
// [/RLVa:KB]
    renderVignette(activeBuffer, targetBuffer);
	LLRenderTarget* finalBuffer = targetBuffer;
	// </FS:Beq>
	if (RenderBufferVisualization > -1)
    {
		finalBuffer = &mPostMap;
		switch (RenderBufferVisualization)
		{
		case 0:
		case 1:
		case 2:
		case 3:
			visualizeBuffers(&mRT->deferredScreen, finalBuffer, RenderBufferVisualization);
			break;
		case 4:
			visualizeBuffers(&mLuminanceMap, finalBuffer, 0);
		default:
			break;
		}
	}

	// Present the screen target.

	gDeferredPostNoDoFProgram.bind();

	// Whatever is last in the above post processing chain should _always_ be rendered directly here.  If not, expect problems.
	gDeferredPostNoDoFProgram.bindTexture(LLShaderMgr::DEFERRED_DIFFUSE, finalBuffer);
	gDeferredPostNoDoFProgram.bindTexture(LLShaderMgr::DEFERRED_DEPTH, &mRT->deferredScreen, true);

	{
		LLGLDepthTest depth_test(GL_TRUE, GL_TRUE, GL_ALWAYS);
		mScreenTriangleVB->setBuffer();
		mScreenTriangleVB->drawArrays(LLRender::TRIANGLES, 0, 3);
	}

	gDeferredPostNoDoFProgram.unbind();

    gGL.setSceneBlendType(LLRender::BT_ALPHA);

    if (hasRenderDebugMask(LLPipeline::RENDER_DEBUG_PHYSICS_SHAPES))
    {
        renderPhysicsDisplay();
    }

    /*if (LLRenderTarget::sUseFBO && !gCubeSnapshot)
    { // copy depth buffer from mRT->screen to framebuffer
        LLRenderTarget::copyContentsToFramebuffer(mRT->screen, 0, 0, mRT->screen.getWidth(), mRT->screen.getHeight(), 0, 0,
                                                  mRT->screen.getWidth(), mRT->screen.getHeight(),
                                                  GL_DEPTH_BUFFER_BIT | GL_STENCIL_BUFFER_BIT, GL_NEAREST);
    }*/

    LLVertexBuffer::unbind();

    LLGLState::checkStates();

    // flush calls made to "addTrianglesDrawn" so far to stats machinery
    recordTrianglesDrawn();
}

void LLPipeline::bindLightFunc(LLGLSLShader& shader)
{
    S32 channel = shader.enableTexture(LLShaderMgr::DEFERRED_LIGHTFUNC);
    if (channel > -1)
    {
        gGL.getTexUnit(channel)->bindManual(LLTexUnit::TT_TEXTURE, mLightFunc);
    }

    channel = shader.enableTexture(LLShaderMgr::DEFERRED_BRDF_LUT, LLTexUnit::TT_TEXTURE);
    if (channel > -1)
    {
        mPbrBrdfLut.bindTexture(0, channel);
    }
}

void LLPipeline::bindShadowMaps(LLGLSLShader& shader)
{
    for (U32 i = 0; i < 4; i++)
    {
        LLRenderTarget* shadow_target = getSunShadowTarget(i);
        if (shadow_target)
        {
            S32 channel = shader.enableTexture(LLShaderMgr::DEFERRED_SHADOW0 + i, LLTexUnit::TT_TEXTURE);
            if (channel > -1)
            {
                gGL.getTexUnit(channel)->bind(getSunShadowTarget(i), true);
            }
        }
    }

    for (U32 i = 4; i < 6; i++)
    {
        S32 channel = shader.enableTexture(LLShaderMgr::DEFERRED_SHADOW0 + i);
        if (channel > -1)
        {
            LLRenderTarget* shadow_target = getSpotShadowTarget(i - 4);
            if (shadow_target)
            {
                gGL.getTexUnit(channel)->bind(shadow_target, true);
            }
        }
    }
}

void LLPipeline::bindDeferredShaderFast(LLGLSLShader& shader)
{
    if (shader.mCanBindFast)
    { // was previously fully bound, use fast path
        shader.bind();
        bindLightFunc(shader);
        bindShadowMaps(shader);
        bindReflectionProbes(shader);
    }
    else
    { //wasn't previously bound, use slow path
        bindDeferredShader(shader);
        shader.mCanBindFast = true;
    }
}

void LLPipeline::bindDeferredShader(LLGLSLShader& shader, LLRenderTarget* light_target, LLRenderTarget* depth_target)
{
    LL_PROFILE_ZONE_SCOPED_CATEGORY_PIPELINE;
    LLRenderTarget* deferred_target       = &mRT->deferredScreen;
    LLRenderTarget* deferred_light_target = &mRT->deferredLight;

	shader.bind();
	S32 channel = 0;
    channel = shader.enableTexture(LLShaderMgr::DEFERRED_DIFFUSE, deferred_target->getUsage());
	if (channel > -1)
	{
        deferred_target->bindTexture(0,channel, LLTexUnit::TFO_POINT); // frag_data[0]
        gGL.getTexUnit(channel)->setTextureAddressMode(LLTexUnit::TAM_CLAMP);
	}

    channel = shader.enableTexture(LLShaderMgr::DEFERRED_SPECULAR, deferred_target->getUsage());
	if (channel > -1)
	{
        deferred_target->bindTexture(1, channel, LLTexUnit::TFO_POINT); // frag_data[1]
        gGL.getTexUnit(channel)->setTextureAddressMode(LLTexUnit::TAM_CLAMP);
	}

    channel = shader.enableTexture(LLShaderMgr::DEFERRED_NORMAL, deferred_target->getUsage());
	if (channel > -1)
	{
        deferred_target->bindTexture(2, channel, LLTexUnit::TFO_POINT); // frag_data[2]
        gGL.getTexUnit(channel)->setTextureAddressMode(LLTexUnit::TAM_CLAMP);
	}

    channel = shader.enableTexture(LLShaderMgr::DEFERRED_EMISSIVE, deferred_target->getUsage());
    if (channel > -1)
    {
        deferred_target->bindTexture(3, channel, LLTexUnit::TFO_POINT); // frag_data[3]
        gGL.getTexUnit(channel)->setTextureAddressMode(LLTexUnit::TAM_CLAMP);
    }

    channel = shader.enableTexture(LLShaderMgr::DEFERRED_DEPTH, deferred_target->getUsage());
    if (channel > -1)
    {
        if (depth_target)
        {
            gGL.getTexUnit(channel)->bind(depth_target, true);
        }
        else
        {
            gGL.getTexUnit(channel)->bind(deferred_target, true);
        }
        stop_glerror();
    }

    channel = shader.enableTexture(LLShaderMgr::EXPOSURE_MAP);
    if (channel > -1)
    {
        gGL.getTexUnit(channel)->bind(&mExposureMap);
    }

    if (shader.getUniformLocation(LLShaderMgr::VIEWPORT) != -1)
    {
		shader.uniform4f(LLShaderMgr::VIEWPORT, (F32) gGLViewport[0],
									(F32) gGLViewport[1],
									(F32) gGLViewport[2],
									(F32) gGLViewport[3]);
	}

    if (sReflectionRender && !shader.getUniformLocation(LLShaderMgr::MODELVIEW_MATRIX))
    {
        shader.uniformMatrix4fv(LLShaderMgr::MODELVIEW_MATRIX, 1, false, mReflectionModelView.m);  
    }

	channel = shader.enableTexture(LLShaderMgr::DEFERRED_NOISE);
	if (channel > -1)
	{
        gGL.getTexUnit(channel)->bindManual(LLTexUnit::TT_TEXTURE, mNoiseMap);
		gGL.getTexUnit(channel)->setTextureFilteringOption(LLTexUnit::TFO_POINT);
	}

    bindLightFunc(shader);

	stop_glerror();

    light_target = light_target ? light_target : deferred_light_target;
    channel = shader.enableTexture(LLShaderMgr::DEFERRED_LIGHT, light_target->getUsage());
	if (channel > -1)
	{
        if (light_target->isComplete())
        {
            light_target->bindTexture(0, channel, LLTexUnit::TFO_POINT);
        }
        else
        {
            gGL.getTexUnit(channel)->bindFast(LLViewerFetchedTexture::sWhiteImagep);
        }
	}

	stop_glerror();

    bindShadowMaps(shader);

	stop_glerror();

	F32 mat[16*6];
	for (U32 i = 0; i < 16; i++)
	{
		mat[i] = mSunShadowMatrix[0].m[i];
		mat[i+16] = mSunShadowMatrix[1].m[i];
		mat[i+32] = mSunShadowMatrix[2].m[i];
		mat[i+48] = mSunShadowMatrix[3].m[i];
		mat[i+64] = mSunShadowMatrix[4].m[i];
		mat[i+80] = mSunShadowMatrix[5].m[i];
	}

	shader.uniformMatrix4fv(LLShaderMgr::DEFERRED_SHADOW_MATRIX, 6, false, mat);

	stop_glerror();

    if (!LLPipeline::sReflectionProbesEnabled)
    {
        channel = shader.enableTexture(LLShaderMgr::ENVIRONMENT_MAP, LLTexUnit::TT_CUBE_MAP);
        if (channel > -1)
        {
            LLCubeMap* cube_map = gSky.mVOSkyp ? gSky.mVOSkyp->getCubeMap() : NULL;
            if (cube_map)
            {
                cube_map->enable(channel);
                cube_map->bind();
            }

            F32* m = gGLModelView;

            F32 mat[] = { m[0], m[1], m[2],
                          m[4], m[5], m[6],
                          m[8], m[9], m[10] };

            shader.uniformMatrix3fv(LLShaderMgr::DEFERRED_ENV_MAT, 1, true, mat);
        }
    }

    bindReflectionProbes(shader);

    if (gAtmosphere)
    {
        // bind precomputed textures necessary for calculating sun and sky luminance
        channel = shader.enableTexture(LLShaderMgr::TRANSMITTANCE_TEX, LLTexUnit::TT_TEXTURE);
        if (channel > -1)
        {
            shader.bindTexture(LLShaderMgr::TRANSMITTANCE_TEX, gAtmosphere->getTransmittance());
        }

        channel = shader.enableTexture(LLShaderMgr::SCATTER_TEX, LLTexUnit::TT_TEXTURE_3D);
        if (channel > -1)
        {
            shader.bindTexture(LLShaderMgr::SCATTER_TEX, gAtmosphere->getScattering());
        }

        channel = shader.enableTexture(LLShaderMgr::SINGLE_MIE_SCATTER_TEX, LLTexUnit::TT_TEXTURE_3D);
        if (channel > -1)
        {
            shader.bindTexture(LLShaderMgr::SINGLE_MIE_SCATTER_TEX, gAtmosphere->getMieScattering());
        }

        channel = shader.enableTexture(LLShaderMgr::ILLUMINANCE_TEX, LLTexUnit::TT_TEXTURE);
        if (channel > -1)
        {
            shader.bindTexture(LLShaderMgr::ILLUMINANCE_TEX, gAtmosphere->getIlluminance());
        }
    }

    /*if (gCubeSnapshot)
    { // we only really care about the first two values, but the shader needs increasing separation between clip planes
        shader.uniform4f(LLShaderMgr::DEFERRED_SHADOW_CLIP, 1.f, 64.f, 128.f, 256.f);
    }
    else*/
    {
        shader.uniform4fv(LLShaderMgr::DEFERRED_SHADOW_CLIP, 1, mSunClipPlanes.mV);
    }
	shader.uniform1f(LLShaderMgr::DEFERRED_SUN_WASH, RenderDeferredSunWash);
	shader.uniform1f(LLShaderMgr::DEFERRED_SHADOW_NOISE, RenderShadowNoise);
	shader.uniform1f(LLShaderMgr::DEFERRED_BLUR_SIZE, RenderShadowBlurSize);

	shader.uniform1f(LLShaderMgr::DEFERRED_SSAO_RADIUS, RenderSSAOScale);
	shader.uniform1f(LLShaderMgr::DEFERRED_SSAO_MAX_RADIUS, RenderSSAOMaxScale);

	F32 ssao_factor = RenderSSAOFactor;
	shader.uniform1f(LLShaderMgr::DEFERRED_SSAO_FACTOR, ssao_factor);
	shader.uniform1f(LLShaderMgr::DEFERRED_SSAO_FACTOR_INV, 1.0/ssao_factor);

	LLVector3 ssao_effect = RenderSSAOEffect;
	F32 matrix_diag = (ssao_effect[0] + 2.0*ssao_effect[1])/3.0;
	F32 matrix_nondiag = (ssao_effect[0] - ssao_effect[1])/3.0;
	// This matrix scales (proj of color onto <1/rt(3),1/rt(3),1/rt(3)>) by
	// value factor, and scales remainder by saturation factor
	F32 ssao_effect_mat[] = {	matrix_diag, matrix_nondiag, matrix_nondiag,
								matrix_nondiag, matrix_diag, matrix_nondiag,
								matrix_nondiag, matrix_nondiag, matrix_diag};
	shader.uniformMatrix3fv(LLShaderMgr::DEFERRED_SSAO_EFFECT_MAT, 1, GL_FALSE, ssao_effect_mat);

	//F32 shadow_offset_error = 1.f + RenderShadowOffsetError * fabsf(LLViewerCamera::getInstance()->getOrigin().mV[2]);
	F32 shadow_bias_error = RenderShadowBiasError * fabsf(LLViewerCamera::getInstance()->getOrigin().mV[2])/3000.f;
    F32 shadow_bias       = RenderShadowBias + shadow_bias_error;

    shader.uniform2f(LLShaderMgr::DEFERRED_SCREEN_RES, deferred_target->getWidth(), deferred_target->getHeight());
	shader.uniform1f(LLShaderMgr::DEFERRED_NEAR_CLIP, LLViewerCamera::getInstance()->getNear()*2.f);
	shader.uniform1f (LLShaderMgr::DEFERRED_SHADOW_OFFSET, RenderShadowOffset); //*shadow_offset_error);
    shader.uniform1f(LLShaderMgr::DEFERRED_SHADOW_BIAS, shadow_bias);
	shader.uniform1f(LLShaderMgr::DEFERRED_SPOT_SHADOW_OFFSET, RenderSpotShadowOffset);
	shader.uniform1f(LLShaderMgr::DEFERRED_SPOT_SHADOW_BIAS, RenderSpotShadowBias);	

	shader.uniform3fv(LLShaderMgr::DEFERRED_SUN_DIR, 1, mTransformedSunDir.mV);
    shader.uniform3fv(LLShaderMgr::DEFERRED_MOON_DIR, 1, mTransformedMoonDir.mV);
	shader.uniform2f(LLShaderMgr::DEFERRED_SHADOW_RES, mRT->shadow[0].getWidth(), mRT->shadow[0].getHeight());
	shader.uniform2f(LLShaderMgr::DEFERRED_PROJ_SHADOW_RES, mSpotShadow[0].getWidth(), mSpotShadow[0].getHeight());
	shader.uniform1f(LLShaderMgr::DEFERRED_DEPTH_CUTOFF, RenderEdgeDepthCutoff);
	shader.uniform1f(LLShaderMgr::DEFERRED_NORM_CUTOFF, RenderEdgeNormCutoff);
	
    shader.uniformMatrix4fv(LLShaderMgr::MODELVIEW_DELTA_MATRIX, 1, GL_FALSE, gGLDeltaModelView);
    shader.uniformMatrix4fv(LLShaderMgr::INVERSE_MODELVIEW_DELTA_MATRIX, 1, GL_FALSE, gGLInverseDeltaModelView);

    shader.uniform1i(LLShaderMgr::CUBE_SNAPSHOT, gCubeSnapshot ? 1 : 0);

	if (shader.getUniformLocation(LLShaderMgr::DEFERRED_NORM_MATRIX) >= 0)
	{
        glh::matrix4f norm_mat = get_current_modelview().inverse().transpose();
		shader.uniformMatrix4fv(LLShaderMgr::DEFERRED_NORM_MATRIX, 1, false, norm_mat.m);
	}

    // auto adjust legacy sun color if needed
    static LLCachedControl<bool> should_auto_adjust(gSavedSettings, "RenderSkyAutoAdjustLegacy", true);
    static LLCachedControl<F32> auto_adjust_sun_color_scale(gSavedSettings, "RenderSkyAutoAdjustSunColorScale", 1.f);
    LLSettingsSky::ptr_t psky = LLEnvironment::instance().getCurrentSky();
    LLColor3 sun_diffuse(mSunDiffuse.mV);
    if (should_auto_adjust && psky->canAutoAdjust())
    {
        sun_diffuse *= auto_adjust_sun_color_scale;
    }

    shader.uniform3fv(LLShaderMgr::SUNLIGHT_COLOR, 1, sun_diffuse.mV);
    shader.uniform3fv(LLShaderMgr::MOONLIGHT_COLOR, 1, mMoonDiffuse.mV);

    shader.uniform1f(LLShaderMgr::REFLECTION_PROBE_MAX_LOD, mReflectionMapManager.mMaxProbeLOD);
}


LLColor3 pow3f(LLColor3 v, F32 f)
{
	v.mV[0] = powf(v.mV[0], f);
	v.mV[1] = powf(v.mV[1], f);
	v.mV[2] = powf(v.mV[2], f);
	return v;
}

LLVector4 pow4fsrgb(LLVector4 v, F32 f)
{
	v.mV[0] = powf(v.mV[0], f);
	v.mV[1] = powf(v.mV[1], f);
	v.mV[2] = powf(v.mV[2], f);
	return v;
}

void LLPipeline::renderDeferredLighting()
{
    LL_PROFILE_ZONE_SCOPED_CATEGORY_PIPELINE;
    LL_PROFILE_GPU_ZONE("renderDeferredLighting");
    if (!sCull)
    {
        return;
    }

    llassert(!sRenderingHUDs);

    F32 light_scale = 1.f;

    if (gCubeSnapshot)
    { //darken local lights when probe ambiance is above 1
        light_scale = mReflectionMapManager.mLightScale;
    }

    LLRenderTarget *screen_target         = &mRT->screen;
    LLRenderTarget* deferred_light_target = &mRT->deferredLight;

    {
        LL_PROFILE_ZONE_NAMED_CATEGORY_PIPELINE("deferred");
        LLViewerCamera *camera = LLViewerCamera::getInstance();
        
        if (gPipeline.hasRenderType(LLPipeline::RENDER_TYPE_HUD))
        {
            gPipeline.toggleRenderType(LLPipeline::RENDER_TYPE_HUD);
        }

        gGL.setColorMask(true, true);

        // draw a cube around every light
        LLVertexBuffer::unbind();

        LLGLEnable cull(GL_CULL_FACE);
        LLGLEnable blend(GL_BLEND);

        glh::matrix4f mat = copy_matrix(gGLModelView);

        setupHWLights();  // to set mSun/MoonDir;

        glh::vec4f tc(mSunDir.mV);
        mat.mult_matrix_vec(tc);
        mTransformedSunDir.set(tc.v);

        glh::vec4f tc_moon(mMoonDir.mV);
        mat.mult_matrix_vec(tc_moon);
        mTransformedMoonDir.set(tc_moon.v);

        if (RenderDeferredSSAO || RenderShadowDetail > 0)
        {
            LL_PROFILE_GPU_ZONE("sun program");
            deferred_light_target->bindTarget();
            {  // paint shadow/SSAO light map (direct lighting lightmap)
                LL_PROFILE_ZONE_NAMED_CATEGORY_PIPELINE("renderDeferredLighting - sun shadow");
                bindDeferredShader(gDeferredSunProgram, deferred_light_target);
                mScreenTriangleVB->setBuffer();
                glClearColor(1, 1, 1, 1);
                deferred_light_target->clear(GL_COLOR_BUFFER_BIT);
                glClearColor(0, 0, 0, 0);

                glh::matrix4f inv_trans = get_current_modelview().inverse().transpose();

                const U32 slice = 32;
                F32       offset[slice * 3];
                for (U32 i = 0; i < 4; i++)
                {
                    for (U32 j = 0; j < 8; j++)
                    {
                        glh::vec3f v;
                        v.set_value(sinf(6.284f / 8 * j), cosf(6.284f / 8 * j), -(F32) i);
                        v.normalize();
                        inv_trans.mult_matrix_vec(v);
                        v.normalize();
                        offset[(i * 8 + j) * 3 + 0] = v.v[0];
                        offset[(i * 8 + j) * 3 + 1] = v.v[2];
                        offset[(i * 8 + j) * 3 + 2] = v.v[1];
                    }
                }

                gDeferredSunProgram.uniform3fv(sOffset, slice, offset);
                gDeferredSunProgram.uniform2f(LLShaderMgr::DEFERRED_SCREEN_RES,
                                              deferred_light_target->getWidth(),
                                              deferred_light_target->getHeight());

                {
                    LLGLDisable   blend(GL_BLEND);
                    LLGLDepthTest depth(GL_TRUE, GL_FALSE, GL_ALWAYS);
                    mScreenTriangleVB->drawArrays(LLRender::TRIANGLES, 0, 3);
                }

                unbindDeferredShader(gDeferredSunProgram);
            }
            deferred_light_target->flush();
        }

        if (RenderDeferredSSAO)
        {
            // soften direct lighting lightmap
            LL_PROFILE_ZONE_NAMED_CATEGORY_PIPELINE("renderDeferredLighting - soften shadow");
            LL_PROFILE_GPU_ZONE("soften shadow");
            // blur lightmap
            screen_target->bindTarget();
            glClearColor(1, 1, 1, 1);
            screen_target->clear(GL_COLOR_BUFFER_BIT);
            glClearColor(0, 0, 0, 0);

            bindDeferredShader(gDeferredBlurLightProgram);

            LLVector3 go = RenderShadowGaussian;
            const U32 kern_length = 4;
            F32       blur_size = RenderShadowBlurSize;
            F32       dist_factor = RenderShadowBlurDistFactor;

            // sample symmetrically with the middle sample falling exactly on 0.0
            F32 x = 0.f;

            LLVector3 gauss[32];  // xweight, yweight, offset

            for (U32 i = 0; i < kern_length; i++)
            {
                gauss[i].mV[0] = llgaussian(x, go.mV[0]);
                gauss[i].mV[1] = llgaussian(x, go.mV[1]);
                gauss[i].mV[2] = x;
                x += 1.f;
            }

            gDeferredBlurLightProgram.uniform2f(sDelta, 1.f, 0.f);
            gDeferredBlurLightProgram.uniform1f(sDistFactor, dist_factor);
            gDeferredBlurLightProgram.uniform3fv(sKern, kern_length, gauss[0].mV);
            gDeferredBlurLightProgram.uniform1f(sKernScale, blur_size * (kern_length / 2.f - 0.5f));

            {
                LLGLDisable   blend(GL_BLEND);
                LLGLDepthTest depth(GL_TRUE, GL_FALSE, GL_ALWAYS);
                mScreenTriangleVB->setBuffer();
                mScreenTriangleVB->drawArrays(LLRender::TRIANGLES, 0, 3);
            }

            screen_target->flush();
            unbindDeferredShader(gDeferredBlurLightProgram);

            bindDeferredShader(gDeferredBlurLightProgram, screen_target);

            deferred_light_target->bindTarget();

            gDeferredBlurLightProgram.uniform2f(sDelta, 0.f, 1.f);

            {
                LLGLDisable   blend(GL_BLEND);
                LLGLDepthTest depth(GL_TRUE, GL_FALSE, GL_ALWAYS);
                mScreenTriangleVB->setBuffer();
                mScreenTriangleVB->drawArrays(LLRender::TRIANGLES, 0, 3);
            }
            deferred_light_target->flush();
            unbindDeferredShader(gDeferredBlurLightProgram);
        }

        screen_target->bindTarget();
        // clear color buffer here - zeroing alpha (glow) is important or it will accumulate against sky
        glClearColor(0, 0, 0, 0);
        screen_target->clear(GL_COLOR_BUFFER_BIT);

        if (RenderDeferredAtmospheric)
        {  // apply sunlight contribution
            LLGLSLShader &soften_shader = gDeferredSoftenProgram;

            LL_PROFILE_ZONE_NAMED_CATEGORY_PIPELINE("renderDeferredLighting - atmospherics");
            LL_PROFILE_GPU_ZONE("atmospherics");
            bindDeferredShader(soften_shader);

            static LLCachedControl<F32> ssao_scale(gSavedSettings, "RenderSSAOIrradianceScale", 0.5f);
            static LLCachedControl<F32> ssao_max(gSavedSettings, "RenderSSAOIrradianceMax", 0.25f);
            static LLStaticHashedString ssao_scale_str("ssao_irradiance_scale");
            static LLStaticHashedString ssao_max_str("ssao_irradiance_max");
            
            soften_shader.uniform1f(ssao_scale_str, ssao_scale);
            soften_shader.uniform1f(ssao_max_str, ssao_max);

            LLEnvironment &environment = LLEnvironment::instance();
            soften_shader.uniform1i(LLShaderMgr::SUN_UP_FACTOR, environment.getIsSunUp() ? 1 : 0);
            soften_shader.uniform3fv(LLShaderMgr::LIGHTNORM, 1, environment.getClampedLightNorm().mV);
            
            soften_shader.uniform4fv(LLShaderMgr::WATER_WATERPLANE, 1, LLDrawPoolAlpha::sWaterPlane.mV);

            {
                LLGLDepthTest depth(GL_FALSE);
                LLGLDisable   blend(GL_BLEND);

                // full screen blit
                mScreenTriangleVB->setBuffer();
                mScreenTriangleVB->drawArrays(LLRender::TRIANGLES, 0, 3);
            }

            unbindDeferredShader(gDeferredSoftenProgram);
        }

        static LLCachedControl<S32> local_light_count(gSavedSettings, "RenderLocalLightCount", 256);

        if (local_light_count > 0)
        {
            gGL.setSceneBlendType(LLRender::BT_ADD);
            std::list<LLVector4>        fullscreen_lights;
            LLDrawable::drawable_list_t spot_lights;
            LLDrawable::drawable_list_t fullscreen_spot_lights;

            if (!gCubeSnapshot)
            {
                for (U32 i = 0; i < 2; i++)
                {
                    mTargetShadowSpotLight[i] = NULL;
                }
            }

            std::list<LLVector4> light_colors;

            LLVertexBuffer::unbind();

            {
                LL_PROFILE_ZONE_NAMED_CATEGORY_PIPELINE("renderDeferredLighting - local lights");
                LL_PROFILE_GPU_ZONE("local lights");
                bindDeferredShader(gDeferredLightProgram);

                if (mCubeVB.isNull())
                {
                    mCubeVB = ll_create_cube_vb(LLVertexBuffer::MAP_VERTEX);
                }

                mCubeVB->setBuffer();

                LLGLDepthTest depth(GL_TRUE, GL_FALSE);
                // mNearbyLights already includes distance calculation and excludes muted avatars.
                // It is calculated from mLights
                // mNearbyLights also provides fade value to gracefully fade-out out of range lights
                S32 count = 0;
                for (light_set_t::iterator iter = mNearbyLights.begin(); iter != mNearbyLights.end(); ++iter)
                {
                    count++;
                    if (count > local_light_count)
                    { //stop collecting lights once we hit the limit
                        break;
                    }

                    LLDrawable * drawablep = iter->drawable;
                    LLVOVolume * volume = drawablep->getVOVolume();
                    if (!volume)
                    {
                        continue;
                    }

                    if (volume->isAttachment())
                    {
                        if (!sRenderAttachedLights)
                        {
                            continue;
                        }
                    }

                    LLVector4a center;
                    center.load3(drawablep->getPositionAgent().mV);
                    const F32 *c = center.getF32ptr();
                    F32        s = volume->getLightRadius() * 1.5f;

                    // send light color to shader in linear space
                    LLColor3 col = volume->getLightLinearColor() * light_scale;

                    if (col.magVecSquared() < 0.001f)
                    {
                        continue;
                    }

                    if (s <= 0.001f)
                    {
                        continue;
                    }

                    LLVector4a sa;
                    sa.splat(s);
                    if (camera->AABBInFrustumNoFarClip(center, sa) == 0)
                    {
                        continue;
                    }

                    sVisibleLightCount++;

                    if (camera->getOrigin().mV[0] > c[0] + s + 0.2f || camera->getOrigin().mV[0] < c[0] - s - 0.2f ||
                        camera->getOrigin().mV[1] > c[1] + s + 0.2f || camera->getOrigin().mV[1] < c[1] - s - 0.2f ||
                        camera->getOrigin().mV[2] > c[2] + s + 0.2f || camera->getOrigin().mV[2] < c[2] - s - 0.2f)
                    {  // draw box if camera is outside box
                        if (volume->isLightSpotlight())
                        {
                            drawablep->getVOVolume()->updateSpotLightPriority();
                            spot_lights.push_back(drawablep);
                            continue;
                        }

                        gDeferredLightProgram.uniform3fv(LLShaderMgr::LIGHT_CENTER, 1, c);
                        gDeferredLightProgram.uniform1f(LLShaderMgr::LIGHT_SIZE, s);
                        gDeferredLightProgram.uniform3fv(LLShaderMgr::DIFFUSE_COLOR, 1, col.mV);
                        gDeferredLightProgram.uniform1f(LLShaderMgr::LIGHT_FALLOFF, volume->getLightFalloff(DEFERRED_LIGHT_FALLOFF));
                        gGL.syncMatrices();

                        mCubeVB->drawRange(LLRender::TRIANGLE_FAN, 0, 7, 8, get_box_fan_indices(camera, center));
                    }
                    else
                    {
                        if (volume->isLightSpotlight())
                        {
                            drawablep->getVOVolume()->updateSpotLightPriority();
                            fullscreen_spot_lights.push_back(drawablep);
                            continue;
                        }

                        glh::vec3f tc(c);
                        mat.mult_matrix_vec(tc);

                        fullscreen_lights.push_back(LLVector4(tc.v[0], tc.v[1], tc.v[2], s));
                        light_colors.push_back(LLVector4(col.mV[0], col.mV[1], col.mV[2], volume->getLightFalloff(DEFERRED_LIGHT_FALLOFF)));
                    }
                }

                // Bookmark comment to allow searching for mSpecialRenderMode == 3 (avatar edit mode),
                // prev site of appended deferred character light, removed by SL-13522 09/20

                unbindDeferredShader(gDeferredLightProgram);
            }

            if (!spot_lights.empty())
            {
                LL_PROFILE_ZONE_NAMED_CATEGORY_PIPELINE("renderDeferredLighting - projectors");
                LL_PROFILE_GPU_ZONE("projectors");
                LLGLDepthTest depth(GL_TRUE, GL_FALSE);
                bindDeferredShader(gDeferredSpotLightProgram);

                mCubeVB->setBuffer();

                gDeferredSpotLightProgram.enableTexture(LLShaderMgr::DEFERRED_PROJECTION);

                for (LLDrawable::drawable_list_t::iterator iter = spot_lights.begin(); iter != spot_lights.end(); ++iter)
                {
                    LLDrawable *drawablep = *iter;

                    LLVOVolume *volume = drawablep->getVOVolume();

                    LLVector4a center;
                    center.load3(drawablep->getPositionAgent().mV);
                    const F32* c = center.getF32ptr();
                    F32        s = volume->getLightRadius() * 1.5f;

                    sVisibleLightCount++;

                    setupSpotLight(gDeferredSpotLightProgram, drawablep);

                    // send light color to shader in linear space
                    LLColor3 col = volume->getLightLinearColor() * light_scale;

                    gDeferredSpotLightProgram.uniform3fv(LLShaderMgr::LIGHT_CENTER, 1, c);
                    gDeferredSpotLightProgram.uniform1f(LLShaderMgr::LIGHT_SIZE, s);
                    gDeferredSpotLightProgram.uniform3fv(LLShaderMgr::DIFFUSE_COLOR, 1, col.mV);
                    gDeferredSpotLightProgram.uniform1f(LLShaderMgr::LIGHT_FALLOFF, volume->getLightFalloff(DEFERRED_LIGHT_FALLOFF));
                    gGL.syncMatrices();

                    mCubeVB->drawRange(LLRender::TRIANGLE_FAN, 0, 7, 8, get_box_fan_indices(camera, center));
                }
                gDeferredSpotLightProgram.disableTexture(LLShaderMgr::DEFERRED_PROJECTION);
                unbindDeferredShader(gDeferredSpotLightProgram);
            }

            {
                LL_PROFILE_ZONE_NAMED_CATEGORY_PIPELINE("renderDeferredLighting - fullscreen lights");
                LLGLDepthTest depth(GL_FALSE);
                LL_PROFILE_GPU_ZONE("fullscreen lights");

                U32 count = 0;

                const U32 max_count = LL_DEFERRED_MULTI_LIGHT_COUNT;
                LLVector4 light[max_count];
                LLVector4 col[max_count];

                F32 far_z = 0.f;

                while (!fullscreen_lights.empty())
                {
                    light[count] = fullscreen_lights.front();
                    fullscreen_lights.pop_front();
                    col[count] = light_colors.front();
                    light_colors.pop_front();

                    far_z = llmin(light[count].mV[2] - light[count].mV[3], far_z);
                    count++;
                    if (count == max_count || fullscreen_lights.empty())
                    {
                        U32 idx = count - 1;
                        bindDeferredShader(gDeferredMultiLightProgram[idx]);
                        gDeferredMultiLightProgram[idx].uniform1i(LLShaderMgr::MULTI_LIGHT_COUNT, count);
                        gDeferredMultiLightProgram[idx].uniform4fv(LLShaderMgr::MULTI_LIGHT, count, (GLfloat*)light);
                        gDeferredMultiLightProgram[idx].uniform4fv(LLShaderMgr::MULTI_LIGHT_COL, count, (GLfloat*)col);
                        gDeferredMultiLightProgram[idx].uniform1f(LLShaderMgr::MULTI_LIGHT_FAR_Z, far_z);
                        far_z = 0.f;
                        count = 0;
                        mScreenTriangleVB->setBuffer();
                        mScreenTriangleVB->drawArrays(LLRender::TRIANGLES, 0, 3);
                        unbindDeferredShader(gDeferredMultiLightProgram[idx]);
                    }
                }

                bindDeferredShader(gDeferredMultiSpotLightProgram);

                gDeferredMultiSpotLightProgram.enableTexture(LLShaderMgr::DEFERRED_PROJECTION);

                mScreenTriangleVB->setBuffer();

                for (LLDrawable::drawable_list_t::iterator iter = fullscreen_spot_lights.begin(); iter != fullscreen_spot_lights.end(); ++iter)
                {
                    LLDrawable* drawablep = *iter;
                    LLVOVolume* volume = drawablep->getVOVolume();
                    LLVector3   center = drawablep->getPositionAgent();
                    F32* c = center.mV;
                    F32         light_size_final = volume->getLightRadius() * 1.5f;
                    F32         light_falloff_final = volume->getLightFalloff(DEFERRED_LIGHT_FALLOFF);

                    sVisibleLightCount++;

                    glh::vec3f tc(c);
                    mat.mult_matrix_vec(tc);

                    setupSpotLight(gDeferredMultiSpotLightProgram, drawablep);

                    // send light color to shader in linear space
                    LLColor3 col = volume->getLightLinearColor() * light_scale;

                    gDeferredMultiSpotLightProgram.uniform3fv(LLShaderMgr::LIGHT_CENTER, 1, tc.v);
                    gDeferredMultiSpotLightProgram.uniform1f(LLShaderMgr::LIGHT_SIZE, light_size_final);
                    gDeferredMultiSpotLightProgram.uniform3fv(LLShaderMgr::DIFFUSE_COLOR, 1, col.mV);
                    gDeferredMultiSpotLightProgram.uniform1f(LLShaderMgr::LIGHT_FALLOFF, light_falloff_final);
                    mScreenTriangleVB->drawArrays(LLRender::TRIANGLES, 0, 3);
                }

                gDeferredMultiSpotLightProgram.disableTexture(LLShaderMgr::DEFERRED_PROJECTION);
                unbindDeferredShader(gDeferredMultiSpotLightProgram);
            }
        }

        gGL.setColorMask(true, true);
    }

    {  // render non-deferred geometry (alpha, fullbright, glow)
        LLGLDisable blend(GL_BLEND);

        pushRenderTypeMask();
        andRenderTypeMask(LLPipeline::RENDER_TYPE_ALPHA,
                          LLPipeline::RENDER_TYPE_ALPHA_PRE_WATER,
                          LLPipeline::RENDER_TYPE_ALPHA_POST_WATER,
                          LLPipeline::RENDER_TYPE_FULLBRIGHT,
                          LLPipeline::RENDER_TYPE_VOLUME,
                          LLPipeline::RENDER_TYPE_GLOW,
                          LLPipeline::RENDER_TYPE_BUMP,
                          LLPipeline::RENDER_TYPE_GLTF_PBR,
                          LLPipeline::RENDER_TYPE_PASS_SIMPLE,
                          LLPipeline::RENDER_TYPE_PASS_ALPHA,
                          LLPipeline::RENDER_TYPE_PASS_ALPHA_MASK,
                          LLPipeline::RENDER_TYPE_PASS_BUMP,
                          LLPipeline::RENDER_TYPE_PASS_POST_BUMP,
                          LLPipeline::RENDER_TYPE_PASS_FULLBRIGHT,
                          LLPipeline::RENDER_TYPE_PASS_FULLBRIGHT_ALPHA_MASK,
                          LLPipeline::RENDER_TYPE_PASS_FULLBRIGHT_SHINY,
                          LLPipeline::RENDER_TYPE_PASS_GLOW,
                          LLPipeline::RENDER_TYPE_PASS_GLTF_GLOW,
                          LLPipeline::RENDER_TYPE_PASS_GRASS,
                          LLPipeline::RENDER_TYPE_PASS_SHINY,
                          LLPipeline::RENDER_TYPE_PASS_INVISIBLE,
                          LLPipeline::RENDER_TYPE_PASS_INVISI_SHINY,
                          LLPipeline::RENDER_TYPE_AVATAR,
                          LLPipeline::RENDER_TYPE_CONTROL_AV,
                          LLPipeline::RENDER_TYPE_ALPHA_MASK,
                          LLPipeline::RENDER_TYPE_FULLBRIGHT_ALPHA_MASK,
						  LLPipeline::RENDER_TYPE_TERRAIN,
                          LLPipeline::RENDER_TYPE_WATER,
                          END_RENDER_TYPES);

        renderGeomPostDeferred(*LLViewerCamera::getInstance());
        popRenderTypeMask();
    }

    screen_target->flush();

    if (!gCubeSnapshot)
    {
        // this is the end of the 3D scene render, grab a copy of the modelview and projection
        // matrix for use in off-by-one-frame effects in the next frame
        for (U32 i = 0; i < 16; i++)
        {
            gGLLastModelView[i] = gGLModelView[i];
            gGLLastProjection[i] = gGLProjection[i];
        }
    }
    gGL.setColorMask(true, true);
}

void LLPipeline::doAtmospherics()
{
    LL_PROFILE_ZONE_SCOPED_CATEGORY_PIPELINE;

    if (sImpostorRender)
    { // do not attempt atmospherics on impostors
        return;
    }

    if (RenderDeferredAtmospheric)
    {
        {
            // copy depth buffer for use in haze shader (use water displacement map as temp storage)
            LLGLDepthTest depth(GL_TRUE, GL_TRUE, GL_ALWAYS);

            LLRenderTarget& src = gPipeline.mRT->screen;
            LLRenderTarget& depth_src = gPipeline.mRT->deferredScreen;
            LLRenderTarget& dst = gPipeline.mWaterDis;

            mRT->screen.flush();
            dst.bindTarget();
            gCopyDepthProgram.bind();

            S32 diff_map = gCopyDepthProgram.getTextureChannel(LLShaderMgr::DIFFUSE_MAP);
            S32 depth_map = gCopyDepthProgram.getTextureChannel(LLShaderMgr::DEFERRED_DEPTH);

            gGL.getTexUnit(diff_map)->bind(&src);
            gGL.getTexUnit(depth_map)->bind(&depth_src, true);

            gGL.setColorMask(false, false);
            gPipeline.mScreenTriangleVB->setBuffer();
            gPipeline.mScreenTriangleVB->drawArrays(LLRender::TRIANGLES, 0, 3);

            dst.flush();
            mRT->screen.bindTarget();
        }

        LLGLEnable blend(GL_BLEND);
        gGL.blendFunc(LLRender::BF_ONE, LLRender::BF_SOURCE_ALPHA, LLRender::BF_ZERO, LLRender::BF_SOURCE_ALPHA);
        gGL.setColorMask(true, true);

        // apply haze
        LLGLSLShader& haze_shader = gHazeProgram;

        LL_PROFILE_GPU_ZONE("haze");
        bindDeferredShader(haze_shader, nullptr, &mWaterDis);

        LLEnvironment& environment = LLEnvironment::instance();
        haze_shader.uniform1i(LLShaderMgr::SUN_UP_FACTOR, environment.getIsSunUp() ? 1 : 0);
        haze_shader.uniform3fv(LLShaderMgr::LIGHTNORM, 1, environment.getClampedLightNorm().mV);

        haze_shader.uniform4fv(LLShaderMgr::WATER_WATERPLANE, 1, LLDrawPoolAlpha::sWaterPlane.mV);

        LLGLDepthTest depth(GL_FALSE);

        // full screen blit
        mScreenTriangleVB->setBuffer();
        mScreenTriangleVB->drawArrays(LLRender::TRIANGLES, 0, 3);
    
        unbindDeferredShader(haze_shader);

        gGL.setSceneBlendType(LLRender::BT_ALPHA);
    }
}

void LLPipeline::doWaterHaze()
{
    LL_PROFILE_ZONE_SCOPED_CATEGORY_PIPELINE;
    if (sImpostorRender)
    { // do not attempt water haze on impostors
        return;
    }

    if (RenderDeferredAtmospheric)
    {
        // copy depth buffer for use in haze shader (use water displacement map as temp storage)
        {
            LLGLDepthTest depth(GL_TRUE, GL_TRUE, GL_ALWAYS);

            LLRenderTarget& src = gPipeline.mRT->screen;
            LLRenderTarget& depth_src = gPipeline.mRT->deferredScreen;
            LLRenderTarget& dst = gPipeline.mWaterDis;

            mRT->screen.flush();
            dst.bindTarget();
            gCopyDepthProgram.bind();

            S32 diff_map = gCopyDepthProgram.getTextureChannel(LLShaderMgr::DIFFUSE_MAP);
            S32 depth_map = gCopyDepthProgram.getTextureChannel(LLShaderMgr::DEFERRED_DEPTH);

            gGL.getTexUnit(diff_map)->bind(&src);
            gGL.getTexUnit(depth_map)->bind(&depth_src, true);

            gGL.setColorMask(false, false);
            gPipeline.mScreenTriangleVB->setBuffer();
            gPipeline.mScreenTriangleVB->drawArrays(LLRender::TRIANGLES, 0, 3);

            dst.flush();
            mRT->screen.bindTarget();
        }

        LLGLEnable blend(GL_BLEND);
        gGL.blendFunc(LLRender::BF_ONE, LLRender::BF_SOURCE_ALPHA, LLRender::BF_ZERO, LLRender::BF_SOURCE_ALPHA);

        gGL.setColorMask(true, true);

        // apply haze
        LLGLSLShader& haze_shader = gHazeWaterProgram;

        LL_PROFILE_GPU_ZONE("haze");
        bindDeferredShader(haze_shader, nullptr, &mWaterDis);

        haze_shader.uniform4fv(LLShaderMgr::WATER_WATERPLANE, 1, LLDrawPoolAlpha::sWaterPlane.mV);

        static LLStaticHashedString above_water_str("above_water");
        haze_shader.uniform1i(above_water_str, sUnderWaterRender ? -1 : 1);

        if (LLPipeline::sUnderWaterRender)
        {
            LLGLDepthTest depth(GL_FALSE);

            // full screen blit
            mScreenTriangleVB->setBuffer();
            mScreenTriangleVB->drawArrays(LLRender::TRIANGLES, 0, 3);
        }
        else
        {
            //render water patches like LLDrawPoolWater does
            LLGLDepthTest depth(GL_TRUE, GL_FALSE);
            LLGLDisable   cull(GL_CULL_FACE);

            gGLLastMatrix = NULL;
            gGL.loadMatrix(gGLModelView);

            if (mWaterPool)
            {
                mWaterPool->pushFaceGeometry();
            }
        }

        unbindDeferredShader(haze_shader);


        gGL.setSceneBlendType(LLRender::BT_ALPHA);
    }
}

void LLPipeline::setupSpotLight(LLGLSLShader& shader, LLDrawable* drawablep)
{
	//construct frustum
	LLVOVolume* volume = drawablep->getVOVolume();
	LLVector3 params = volume->getSpotLightParams();

	F32 fov = params.mV[0];
	F32 focus = params.mV[1];

	LLVector3 pos = drawablep->getPositionAgent();
	LLQuaternion quat = volume->getRenderRotation();
	LLVector3 scale = volume->getScale();
	
	//get near clip plane
	LLVector3 at_axis(0,0,-scale.mV[2]*0.5f);
	at_axis *= quat;

	LLVector3 np = pos+at_axis;
	at_axis.normVec();

	//get origin that has given fov for plane np, at_axis, and given scale
	F32 dist = (scale.mV[1]*0.5f)/tanf(fov*0.5f);

	LLVector3 origin = np - at_axis*dist;

	//matrix from volume space to agent space
	LLMatrix4 light_mat(quat, LLVector4(origin,1.f));

	glh::matrix4f light_to_agent((F32*) light_mat.mMatrix);
	glh::matrix4f light_to_screen = get_current_modelview() * light_to_agent;

	glh::matrix4f screen_to_light = light_to_screen.inverse();

	F32 s = volume->getLightRadius()*1.5f;
	F32 near_clip = dist;
	F32 width = scale.mV[VX];
	F32 height = scale.mV[VY];
	F32 far_clip = s+dist-scale.mV[VZ];

	F32 fovy = fov * RAD_TO_DEG;
	F32 aspect = width/height;

	glh::matrix4f trans(0.5f, 0.f, 0.f, 0.5f,
				0.f, 0.5f, 0.f, 0.5f,
				0.f, 0.f, 0.5f, 0.5f,
				0.f, 0.f, 0.f, 1.f);

	glh::vec3f p1(0, 0, -(near_clip+0.01f));
	glh::vec3f p2(0, 0, -(near_clip+1.f));

	glh::vec3f screen_origin(0, 0, 0);

	light_to_screen.mult_matrix_vec(p1);
	light_to_screen.mult_matrix_vec(p2);
	light_to_screen.mult_matrix_vec(screen_origin);

	glh::vec3f n = p2-p1;
	n.normalize();
	
	F32 proj_range = far_clip - near_clip;
	glh::matrix4f light_proj = gl_perspective(fovy, aspect, near_clip, far_clip);
	screen_to_light = trans * light_proj * screen_to_light;
	shader.uniformMatrix4fv(LLShaderMgr::PROJECTOR_MATRIX, 1, false, screen_to_light.m);
	shader.uniform1f(LLShaderMgr::PROJECTOR_NEAR, near_clip);
	shader.uniform3fv(LLShaderMgr::PROJECTOR_P, 1, p1.v);
	shader.uniform3fv(LLShaderMgr::PROJECTOR_N, 1, n.v);
	shader.uniform3fv(LLShaderMgr::PROJECTOR_ORIGIN, 1, screen_origin.v);
	shader.uniform1f(LLShaderMgr::PROJECTOR_RANGE, proj_range);
	shader.uniform1f(LLShaderMgr::PROJECTOR_AMBIANCE, params.mV[2]);
	S32 s_idx = -1;

	for (U32 i = 0; i < 2; i++)
	{
		if (mShadowSpotLight[i] == drawablep)
		{
			s_idx = i;
		}
	}

	shader.uniform1i(LLShaderMgr::PROJECTOR_SHADOW_INDEX, s_idx);

	if (s_idx >= 0)
	{
		shader.uniform1f(LLShaderMgr::PROJECTOR_SHADOW_FADE, 1.f-mSpotLightFade[s_idx]);
	}
	else
	{
		shader.uniform1f(LLShaderMgr::PROJECTOR_SHADOW_FADE, 1.f);
	}

    // make sure we're not already targeting the same spot light with both shadow maps
    llassert(mTargetShadowSpotLight[0] != mTargetShadowSpotLight[1] || mTargetShadowSpotLight[0].isNull());

    if (!gCubeSnapshot)
	{
		LLDrawable* potential = drawablep;
		//determine if this light is higher priority than one of the existing spot shadows
		F32 m_pri = volume->getSpotLightPriority();

		for (U32 i = 0; i < 2; i++)
		{
			F32 pri = 0.f;

			if (mTargetShadowSpotLight[i].notNull())
			{
				pri = mTargetShadowSpotLight[i]->getVOVolume()->getSpotLightPriority();
			}

			if (m_pri > pri)
			{
				LLDrawable* temp = mTargetShadowSpotLight[i];
				mTargetShadowSpotLight[i] = potential;
				potential = temp;
				m_pri = pri;
			}
		}
	}

    // make sure we didn't end up targeting the same spot light with both shadow maps
    llassert(mTargetShadowSpotLight[0] != mTargetShadowSpotLight[1] || mTargetShadowSpotLight[0].isNull());

	LLViewerTexture* img = volume->getLightTexture();

	if (img == NULL)
	{
		img = LLViewerFetchedTexture::sWhiteImagep;
	}

	S32 channel = shader.enableTexture(LLShaderMgr::DEFERRED_PROJECTION);

	if (channel > -1)
	{
		if (img)
		{
			gGL.getTexUnit(channel)->bind(img);

			F32 lod_range = logf(img->getWidth())/logf(2.f);

			shader.uniform1f(LLShaderMgr::PROJECTOR_FOCUS, focus);
			shader.uniform1f(LLShaderMgr::PROJECTOR_LOD, lod_range);
			shader.uniform1f(LLShaderMgr::PROJECTOR_AMBIENT_LOD, llclamp((proj_range-focus)/proj_range*lod_range, 0.f, 1.f));
		}
	}
		
}

void LLPipeline::unbindDeferredShader(LLGLSLShader &shader)
{
    LLRenderTarget* deferred_target       = &mRT->deferredScreen;
    LLRenderTarget* deferred_light_target = &mRT->deferredLight;

	stop_glerror();
    shader.disableTexture(LLShaderMgr::DEFERRED_NORMAL, deferred_target->getUsage());
    shader.disableTexture(LLShaderMgr::DEFERRED_DIFFUSE, deferred_target->getUsage());
    shader.disableTexture(LLShaderMgr::DEFERRED_SPECULAR, deferred_target->getUsage());
    shader.disableTexture(LLShaderMgr::DEFERRED_EMISSIVE, deferred_target->getUsage());
    shader.disableTexture(LLShaderMgr::DEFERRED_BRDF_LUT);
    //shader.disableTexture(LLShaderMgr::DEFERRED_DEPTH, deferred_depth_target->getUsage());
    shader.disableTexture(LLShaderMgr::DEFERRED_DEPTH, deferred_target->getUsage());
    shader.disableTexture(LLShaderMgr::DEFERRED_LIGHT, deferred_light_target->getUsage());
	shader.disableTexture(LLShaderMgr::DIFFUSE_MAP);
	shader.disableTexture(LLShaderMgr::DEFERRED_BLOOM);

	for (U32 i = 0; i < 4; i++)
	{
		if (shader.disableTexture(LLShaderMgr::DEFERRED_SHADOW0+i) > -1)
		{
			glTexParameteri(GL_TEXTURE_2D, GL_TEXTURE_COMPARE_MODE, GL_NONE);
		}
	}

	for (U32 i = 4; i < 6; i++)
	{
		if (shader.disableTexture(LLShaderMgr::DEFERRED_SHADOW0+i) > -1)
		{
			glTexParameteri(GL_TEXTURE_2D, GL_TEXTURE_COMPARE_MODE, GL_NONE);
		}
	}

	shader.disableTexture(LLShaderMgr::DEFERRED_NOISE);
	shader.disableTexture(LLShaderMgr::DEFERRED_LIGHTFUNC);

    if (!LLPipeline::sReflectionProbesEnabled)
    {
        S32 channel = shader.disableTexture(LLShaderMgr::ENVIRONMENT_MAP, LLTexUnit::TT_CUBE_MAP);
        if (channel > -1)
        {
            LLCubeMap* cube_map = gSky.mVOSkyp ? gSky.mVOSkyp->getCubeMap() : NULL;
            if (cube_map)
            {
                cube_map->disable();
            }
        }
    }

    unbindReflectionProbes(shader);

	gGL.getTexUnit(0)->unbind(LLTexUnit::TT_TEXTURE);
	gGL.getTexUnit(0)->activate();
	shader.unbind();
}

void LLPipeline::setEnvMat(LLGLSLShader& shader)
{
    F32* m = gGLModelView;

    F32 mat[] = { m[0], m[1], m[2],
                    m[4], m[5], m[6],
                    m[8], m[9], m[10] };

    shader.uniformMatrix3fv(LLShaderMgr::DEFERRED_ENV_MAT, 1, true, mat);
}

void LLPipeline::bindReflectionProbes(LLGLSLShader& shader)
{
    if (!sReflectionProbesEnabled)
    {
        return;
    }

    S32 channel = shader.enableTexture(LLShaderMgr::REFLECTION_PROBES, LLTexUnit::TT_CUBE_MAP_ARRAY);
    bool bound = false;
    if (channel > -1 && mReflectionMapManager.mTexture.notNull())
    {
        mReflectionMapManager.mTexture->bind(channel);
        bound = true;
    }

    channel = shader.enableTexture(LLShaderMgr::IRRADIANCE_PROBES, LLTexUnit::TT_CUBE_MAP_ARRAY);
    if (channel > -1 && mReflectionMapManager.mIrradianceMaps.notNull())
    {
        mReflectionMapManager.mIrradianceMaps->bind(channel);
        bound = true;
    }
    
	if (RenderMirrors)
    {
        channel = shader.enableTexture(LLShaderMgr::HERO_PROBE, LLTexUnit::TT_CUBE_MAP_ARRAY);
        if (channel > -1 && mHeroProbeManager.mTexture.notNull())
        {
            mHeroProbeManager.mTexture->bind(channel);
            bound = true;
        }
    }
     

    if (bound)
    {
        mReflectionMapManager.setUniforms();

        setEnvMat(shader);
    }

    // reflection probe shaders generally sample the scene map as well for SSR
    channel = shader.enableTexture(LLShaderMgr::SCENE_MAP);
    if (channel > -1)
    {
        gGL.getTexUnit(channel)->bind(&mSceneMap);
    }

	
    shader.uniform1f(LLShaderMgr::DEFERRED_SSR_ITR_COUNT, RenderScreenSpaceReflectionIterations);
    shader.uniform1f(LLShaderMgr::DEFERRED_SSR_DIST_BIAS, RenderScreenSpaceReflectionDistanceBias);
    shader.uniform1f(LLShaderMgr::DEFERRED_SSR_RAY_STEP, RenderScreenSpaceReflectionRayStep);
    shader.uniform1f(LLShaderMgr::DEFERRED_SSR_GLOSSY_SAMPLES, RenderScreenSpaceReflectionGlossySamples);
    shader.uniform1f(LLShaderMgr::DEFERRED_SSR_REJECT_BIAS, RenderScreenSpaceReflectionDepthRejectBias);
    mPoissonOffset++;

	if (mPoissonOffset > 128 - RenderScreenSpaceReflectionGlossySamples)
        mPoissonOffset = 0;

    shader.uniform1f(LLShaderMgr::DEFERRED_SSR_NOISE_SINE, mPoissonOffset);
    shader.uniform1f(LLShaderMgr::DEFERRED_SSR_ADAPTIVE_STEP_MULT, RenderScreenSpaceReflectionAdaptiveStepMultiplier);

    channel = shader.enableTexture(LLShaderMgr::SCENE_DEPTH);
    if (channel > -1)
    {
        gGL.getTexUnit(channel)->bind(&mSceneMap, true);
    }


}

void LLPipeline::unbindReflectionProbes(LLGLSLShader& shader)
{
    S32 channel = shader.disableTexture(LLShaderMgr::REFLECTION_PROBES, LLTexUnit::TT_CUBE_MAP);
    if (channel > -1 && mReflectionMapManager.mTexture.notNull())
    {
        mReflectionMapManager.mTexture->unbind();
        if (channel == 0)
        {
            gGL.getTexUnit(channel)->enable(LLTexUnit::TT_TEXTURE);
        }
    }
}


inline float sgn(float a)
{
    if (a > 0.0F) return (1.0F);
    if (a < 0.0F) return (-1.0F);
    return (0.0F);
}

glh::matrix4f look(const LLVector3 pos, const LLVector3 dir, const LLVector3 up)
{
	glh::matrix4f ret;

	LLVector3 dirN;
	LLVector3 upN;
	LLVector3 lftN;

	lftN = dir % up;
	lftN.normVec();
	
	upN = lftN % dir;
	upN.normVec();
	
	dirN = dir;
	dirN.normVec();

	ret.m[ 0] = lftN[0];
	ret.m[ 1] = upN[0];
	ret.m[ 2] = -dirN[0];
	ret.m[ 3] = 0.f;

	ret.m[ 4] = lftN[1];
	ret.m[ 5] = upN[1];
	ret.m[ 6] = -dirN[1];
	ret.m[ 7] = 0.f;

	ret.m[ 8] = lftN[2];
	ret.m[ 9] = upN[2];
	ret.m[10] = -dirN[2];
	ret.m[11] = 0.f;

	ret.m[12] = -(lftN*pos);
	ret.m[13] = -(upN*pos);
	ret.m[14] = dirN*pos;
	ret.m[15] = 1.f;

	return ret;
}

glh::matrix4f scale_translate_to_fit(const LLVector3 min, const LLVector3 max)
{
	glh::matrix4f ret;
	ret.m[ 0] = 2/(max[0]-min[0]);
	ret.m[ 4] = 0;
	ret.m[ 8] = 0;
	ret.m[12] = -(max[0]+min[0])/(max[0]-min[0]);

	ret.m[ 1] = 0;
	ret.m[ 5] = 2/(max[1]-min[1]);
	ret.m[ 9] = 0;
	ret.m[13] = -(max[1]+min[1])/(max[1]-min[1]);

	ret.m[ 2] = 0;
	ret.m[ 6] = 0;
	ret.m[10] = 2/(max[2]-min[2]);
	ret.m[14] = -(max[2]+min[2])/(max[2]-min[2]);

	ret.m[ 3] = 0;
	ret.m[ 7] = 0;
	ret.m[11] = 0;
	ret.m[15] = 1;

	return ret;
}

static LLTrace::BlockTimerStatHandle FTM_SHADOW_RENDER("Render Shadows");
static LLTrace::BlockTimerStatHandle FTM_SHADOW_ALPHA("Alpha Shadow");
static LLTrace::BlockTimerStatHandle FTM_SHADOW_SIMPLE("Simple Shadow");
static LLTrace::BlockTimerStatHandle FTM_SHADOW_GEOM("Shadow Geom");

static LLTrace::BlockTimerStatHandle FTM_SHADOW_ALPHA_MASKED("Alpha Masked");
static LLTrace::BlockTimerStatHandle FTM_SHADOW_ALPHA_BLEND("Alpha Blend");
static LLTrace::BlockTimerStatHandle FTM_SHADOW_ALPHA_TREE("Alpha Tree");
static LLTrace::BlockTimerStatHandle FTM_SHADOW_ALPHA_GRASS("Alpha Grass");
static LLTrace::BlockTimerStatHandle FTM_SHADOW_FULLBRIGHT_ALPHA_MASKED("Fullbright Alpha Masked");

void LLPipeline::renderShadow(glh::matrix4f& view, glh::matrix4f& proj, LLCamera& shadow_cam, LLCullResult& result, bool depth_clamp)
{
    LL_PROFILE_ZONE_SCOPED_CATEGORY_PIPELINE; //LL_RECORD_BLOCK_TIME(FTM_SHADOW_RENDER);
    LL_PROFILE_GPU_ZONE("renderShadow");
    
    LLPipeline::sShadowRender = true;

    // disable occlusion culling during shadow render
    U32 saved_occlusion = sUseOcclusion;
    sUseOcclusion = 0;

    // List of render pass types that use the prim volume as the shadow,
    // ignoring textures.
    static const U32 types[] = {
        LLRenderPass::PASS_SIMPLE,
        LLRenderPass::PASS_FULLBRIGHT,
        LLRenderPass::PASS_SHINY,
        LLRenderPass::PASS_BUMP,
        LLRenderPass::PASS_FULLBRIGHT_SHINY,
        LLRenderPass::PASS_MATERIAL,
        LLRenderPass::PASS_MATERIAL_ALPHA_EMISSIVE,
        LLRenderPass::PASS_SPECMAP,
        LLRenderPass::PASS_SPECMAP_EMISSIVE,
        LLRenderPass::PASS_NORMMAP,
        LLRenderPass::PASS_NORMMAP_EMISSIVE,
        LLRenderPass::PASS_NORMSPEC,
        LLRenderPass::PASS_NORMSPEC_EMISSIVE
    };

    LLGLEnable cull(GL_CULL_FACE);

    //enable depth clamping if available
    LLGLEnable clamp_depth(depth_clamp ? GL_DEPTH_CLAMP : 0);

    LLGLDepthTest depth_test(GL_TRUE, GL_TRUE, GL_LESS);

    updateCull(shadow_cam, result);

    stateSort(shadow_cam, result);

    //generate shadow map
    gGL.matrixMode(LLRender::MM_PROJECTION);
    gGL.pushMatrix();
    gGL.loadMatrix(proj.m);
    gGL.matrixMode(LLRender::MM_MODELVIEW);
    gGL.pushMatrix();
    gGL.loadMatrix(view.m);

    stop_glerror();
    gGLLastMatrix = NULL;

    gGL.getTexUnit(0)->unbind(LLTexUnit::TT_TEXTURE);

    stop_glerror();

    struct CompareVertexBuffer
    {
        bool operator()(const LLDrawInfo* const& lhs, const LLDrawInfo* const& rhs)
        {
            return lhs->mVertexBuffer > rhs->mVertexBuffer;
        }
    };


    LLVertexBuffer::unbind();
    for (int j = 0; j < 2; ++j) // 0 -- static, 1 -- rigged
    {
        bool rigged = j == 1;
        gDeferredShadowProgram.bind(rigged);

        gGL.diffuseColor4f(1, 1, 1, 1);

        S32 shadow_detail = gSavedSettings.getS32("RenderShadowDetail");

        // if not using VSM, disable color writes
        if (shadow_detail <= 2)
        {
            gGL.setColorMask(false, false);
        }

        LL_PROFILE_ZONE_NAMED_CATEGORY_PIPELINE("shadow simple"); //LL_RECORD_BLOCK_TIME(FTM_SHADOW_SIMPLE);
        LL_PROFILE_GPU_ZONE("shadow simple");
        gGL.getTexUnit(0)->disable();

        for (U32 type : types)
        {
            renderObjects(type, false, false, rigged);
        }

        renderGLTFObjects(LLRenderPass::PASS_GLTF_PBR, false, rigged);

        gGL.getTexUnit(0)->enable(LLTexUnit::TT_TEXTURE);
    }

    if (LLPipeline::sUseOcclusion > 1)
    { // do occlusion culling against non-masked only to take advantage of hierarchical Z
        doOcclusion(shadow_cam);
    }


    {
        LL_PROFILE_ZONE_NAMED_CATEGORY_PIPELINE("shadow geom");
        renderGeomShadow(shadow_cam);
    }

    {
        LL_PROFILE_ZONE_NAMED_CATEGORY_PIPELINE("shadow alpha");
        LL_PROFILE_GPU_ZONE("shadow alpha");
        const S32 sun_up = LLEnvironment::instance().getIsSunUp() ? 1 : 0;
        U32 target_width = LLRenderTarget::sCurResX;

        for (int i = 0; i < 2; ++i)
        {
            bool rigged = i == 1;

            {
                LL_PROFILE_ZONE_NAMED_CATEGORY_PIPELINE("shadow alpha masked");
                LL_PROFILE_GPU_ZONE("shadow alpha masked");
                gDeferredShadowAlphaMaskProgram.bind(rigged);
                LLGLSLShader::sCurBoundShaderPtr->uniform1i(LLShaderMgr::SUN_UP_FACTOR, sun_up);
                LLGLSLShader::sCurBoundShaderPtr->uniform1f(LLShaderMgr::DEFERRED_SHADOW_TARGET_WIDTH, (float)target_width);
                renderMaskedObjects(LLRenderPass::PASS_ALPHA_MASK, true, true, rigged);
            }

            {
                LL_PROFILE_ZONE_NAMED_CATEGORY_PIPELINE("shadow alpha blend");
                LL_PROFILE_GPU_ZONE("shadow alpha blend");
                renderAlphaObjects(rigged);
            }

            {
                LL_PROFILE_ZONE_NAMED_CATEGORY_PIPELINE("shadow fullbright alpha masked");
                LL_PROFILE_GPU_ZONE("shadow alpha masked");
                gDeferredShadowFullbrightAlphaMaskProgram.bind(rigged);
                LLGLSLShader::sCurBoundShaderPtr->uniform1i(LLShaderMgr::SUN_UP_FACTOR, sun_up);
                LLGLSLShader::sCurBoundShaderPtr->uniform1f(LLShaderMgr::DEFERRED_SHADOW_TARGET_WIDTH, (float)target_width);
                renderFullbrightMaskedObjects(LLRenderPass::PASS_FULLBRIGHT_ALPHA_MASK, true, true, rigged);
            }

            {
                LL_PROFILE_ZONE_NAMED_CATEGORY_PIPELINE("shadow alpha grass");
                LL_PROFILE_GPU_ZONE("shadow alpha grass");
                gDeferredTreeShadowProgram.bind(rigged);
                LLGLSLShader::sCurBoundShaderPtr->setMinimumAlpha(ALPHA_BLEND_CUTOFF);

                if (i == 0)
                {
                    renderObjects(LLRenderPass::PASS_GRASS, true);
                }

                {
                    LL_PROFILE_ZONE_NAMED_CATEGORY_PIPELINE("shadow alpha material");
                    LL_PROFILE_GPU_ZONE("shadow alpha material");
                    renderMaskedObjects(LLRenderPass::PASS_NORMSPEC_MASK, true, false, rigged);
                    renderMaskedObjects(LLRenderPass::PASS_MATERIAL_ALPHA_MASK, true, false, rigged);
                    renderMaskedObjects(LLRenderPass::PASS_SPECMAP_MASK, true, false, rigged);
                    renderMaskedObjects(LLRenderPass::PASS_NORMMAP_MASK, true, false, rigged);
                }
            }
        }

        for (int i = 0; i < 2; ++i)
        {
            bool rigged = i == 1;
            gDeferredShadowGLTFAlphaMaskProgram.bind(rigged);
            LLGLSLShader::sCurBoundShaderPtr->uniform1i(LLShaderMgr::SUN_UP_FACTOR, sun_up);
            LLGLSLShader::sCurBoundShaderPtr->uniform1f(LLShaderMgr::DEFERRED_SHADOW_TARGET_WIDTH, (float)target_width);
            
            gGL.loadMatrix(gGLModelView);
            gGLLastMatrix = NULL;

            U32 type = LLRenderPass::PASS_GLTF_PBR_ALPHA_MASK;

            if (rigged)
            {
                mAlphaMaskPool->pushRiggedGLTFBatches(type + 1);
            }
            else
            {
                mAlphaMaskPool->pushGLTFBatches(type);
            }

            gGL.loadMatrix(gGLModelView);
            gGLLastMatrix = NULL;
        }
    }

    gDeferredShadowCubeProgram.bind();
    gGLLastMatrix = NULL;
    gGL.loadMatrix(gGLModelView);

    gGL.setColorMask(true, true);

    gGL.matrixMode(LLRender::MM_PROJECTION);
    gGL.popMatrix();
    gGL.matrixMode(LLRender::MM_MODELVIEW);
    gGL.popMatrix();
    gGLLastMatrix = NULL;

    // reset occlusion culling flag
    sUseOcclusion = saved_occlusion;
    LLPipeline::sShadowRender = false;
}

bool LLPipeline::getVisiblePointCloud(LLCamera& camera, LLVector3& min, LLVector3& max, std::vector<LLVector3>& fp, LLVector3 light_dir)
{
    LL_PROFILE_ZONE_SCOPED_CATEGORY_PIPELINE;
	//get point cloud of intersection of frust and min, max

	if (getVisibleExtents(camera, min, max))
	{
		return false;
	}

	//get set of planes on bounding box
	LLPlane bp[] = { 
		LLPlane(min, LLVector3(-1,0,0)),
		LLPlane(min, LLVector3(0,-1,0)),
		LLPlane(min, LLVector3(0,0,-1)),
		LLPlane(max, LLVector3(1,0,0)),
		LLPlane(max, LLVector3(0,1,0)),
		LLPlane(max, LLVector3(0,0,1))};
	
	//potential points
	std::vector<LLVector3> pp;

	//add corners of AABB
	pp.push_back(LLVector3(min.mV[0], min.mV[1], min.mV[2]));
	pp.push_back(LLVector3(max.mV[0], min.mV[1], min.mV[2]));
	pp.push_back(LLVector3(min.mV[0], max.mV[1], min.mV[2]));
	pp.push_back(LLVector3(max.mV[0], max.mV[1], min.mV[2]));
	pp.push_back(LLVector3(min.mV[0], min.mV[1], max.mV[2]));
	pp.push_back(LLVector3(max.mV[0], min.mV[1], max.mV[2]));
	pp.push_back(LLVector3(min.mV[0], max.mV[1], max.mV[2]));
	pp.push_back(LLVector3(max.mV[0], max.mV[1], max.mV[2]));

	//add corners of camera frustum
	for (U32 i = 0; i < LLCamera::AGENT_FRUSTRUM_NUM; i++)
	{
		pp.push_back(camera.mAgentFrustum[i]);
	}


	//bounding box line segments
	U32 bs[] = 
			{
		0,1,
		1,3,
		3,2,
		2,0,

		4,5,
		5,7,
		7,6,
		6,4,

		0,4,
		1,5,
		3,7,
		2,6
	};

	for (U32 i = 0; i < 12; i++)
	{ //for each line segment in bounding box
		for (U32 j = 0; j < LLCamera::AGENT_PLANE_NO_USER_CLIP_NUM; j++) 
		{ //for each plane in camera frustum
			const LLPlane& cp = camera.getAgentPlane(j);
			const LLVector3& v1 = pp[bs[i*2+0]];
			const LLVector3& v2 = pp[bs[i*2+1]];
			LLVector3 n;
			cp.getVector3(n);

			LLVector3 line = v1-v2;

			F32 d1 = line*n;
			F32 d2 = -cp.dist(v2);

			F32 t = d2/d1;

			if (t > 0.f && t < 1.f)
			{
				LLVector3 intersect = v2+line*t;
				pp.push_back(intersect);
			}
		}
	}
			
	//camera frustum line segments
	const U32 fs[] =
	{
		0,1,
		1,2,
		2,3,
		3,0,

		4,5,
		5,6,
		6,7,
		7,4,
	
		0,4,
		1,5,
		2,6,
		3,7	
	};

	for (U32 i = 0; i < 12; i++)
	{
		for (U32 j = 0; j < 6; ++j)
		{
			const LLVector3& v1 = pp[fs[i*2+0]+8];
			const LLVector3& v2 = pp[fs[i*2+1]+8];
			const LLPlane& cp = bp[j];
			LLVector3 n;
			cp.getVector3(n);

			LLVector3 line = v1-v2;

			F32 d1 = line*n;
			F32 d2 = -cp.dist(v2);

			F32 t = d2/d1;

			if (t > 0.f && t < 1.f)
			{
				LLVector3 intersect = v2+line*t;
				pp.push_back(intersect);
			}	
		}
	}

	LLVector3 ext[] = { min-LLVector3(0.05f,0.05f,0.05f),
		max+LLVector3(0.05f,0.05f,0.05f) };

	for (U32 i = 0; i < pp.size(); ++i)
	{
		bool found = true;

		const F32* p = pp[i].mV;
			
		for (U32 j = 0; j < 3; ++j)
		{
			if (p[j] < ext[0].mV[j] ||
				p[j] > ext[1].mV[j])
			{
				found = false;
				break;
			}
		}
				
		for (U32 j = 0; j < LLCamera::AGENT_PLANE_NO_USER_CLIP_NUM; ++j)
		{
			const LLPlane& cp = camera.getAgentPlane(j);
			F32 dist = cp.dist(pp[i]);
			if (dist > 0.05f) //point is above some plane, not contained
			{
				found = false;
				break;
			}
		}

		if (found)
		{
			fp.push_back(pp[i]);
		}
	}
	
	if (fp.empty())
	{
		return false;
	}
	
	return true;
}

void LLPipeline::renderHighlight(const LLViewerObject* obj, F32 fade)
{
	if (obj && obj->getVolume())
	{
		for (LLViewerObject::child_list_t::const_iterator iter = obj->getChildren().begin(); iter != obj->getChildren().end(); ++iter)
		{
			renderHighlight(*iter, fade);
		}

		LLDrawable* drawable = obj->mDrawable;
		if (drawable)
		{
			for (S32 i = 0; i < drawable->getNumFaces(); ++i)
			{
				LLFace* face = drawable->getFace(i);
				if (face)
				{
					face->renderSelected(LLViewerTexture::sNullImagep, LLColor4(1,1,1,fade));
				}
			}
		}
	}
}


LLRenderTarget* LLPipeline::getSunShadowTarget(U32 i)
{
    llassert(i < 4);
    return &mRT->shadow[i];
}

LLRenderTarget* LLPipeline::getSpotShadowTarget(U32 i)
{
    llassert(i < 2);
    return &mSpotShadow[i];
}

static LLTrace::BlockTimerStatHandle FTM_GEN_SUN_SHADOW("Gen Sun Shadow");
static LLTrace::BlockTimerStatHandle FTM_GEN_SUN_SHADOW_SPOT_RENDER("Spot Shadow Render");

// helper class for disabling occlusion culling for the current stack frame
class LLDisableOcclusionCulling
{
public:
    S32 mUseOcclusion;

    LLDisableOcclusionCulling()
    {
        mUseOcclusion = LLPipeline::sUseOcclusion;
        LLPipeline::sUseOcclusion = 0;
    }

    ~LLDisableOcclusionCulling()
    {
        LLPipeline::sUseOcclusion = mUseOcclusion;
    }
};

void LLPipeline::generateSunShadow(LLCamera& camera)
{
	if (!sRenderDeferred || RenderShadowDetail <= 0)
	{
		return;
	}

	LL_PROFILE_ZONE_SCOPED_CATEGORY_PIPELINE; //LL_RECORD_BLOCK_TIME(FTM_GEN_SUN_SHADOW);
    LL_PROFILE_GPU_ZONE("generateSunShadow");

    LLDisableOcclusionCulling no_occlusion;

	bool skip_avatar_update = false;
	if (!isAgentAvatarValid() || gAgentCamera.getCameraAnimating() || gAgentCamera.getCameraMode() != CAMERA_MODE_MOUSELOOK || !LLVOAvatar::sVisibleInFirstPerson)
	{
		skip_avatar_update = true;
	}

	if (!skip_avatar_update)
	{
		gAgentAvatarp->updateAttachmentVisibility(CAMERA_MODE_THIRD_PERSON);
	}

	F64 last_modelview[16];
	F64 last_projection[16];
	for (U32 i = 0; i < 16; i++)
	{ //store last_modelview of world camera
		last_modelview[i] = gGLLastModelView[i];
		last_projection[i] = gGLLastProjection[i];
	}

	pushRenderTypeMask();
	andRenderTypeMask(LLPipeline::RENDER_TYPE_SIMPLE,
					LLPipeline::RENDER_TYPE_ALPHA,
                    LLPipeline::RENDER_TYPE_ALPHA_PRE_WATER,
                    LLPipeline::RENDER_TYPE_ALPHA_POST_WATER,
					LLPipeline::RENDER_TYPE_GRASS,
                    LLPipeline::RENDER_TYPE_GLTF_PBR,
					LLPipeline::RENDER_TYPE_FULLBRIGHT,
					LLPipeline::RENDER_TYPE_BUMP,
					LLPipeline::RENDER_TYPE_VOLUME,
					LLPipeline::RENDER_TYPE_AVATAR,
					LLPipeline::RENDER_TYPE_CONTROL_AV,
					LLPipeline::RENDER_TYPE_TREE, 
					LLPipeline::RENDER_TYPE_TERRAIN,
					LLPipeline::RENDER_TYPE_WATER,
					LLPipeline::RENDER_TYPE_VOIDWATER,
					LLPipeline::RENDER_TYPE_PASS_ALPHA,
					LLPipeline::RENDER_TYPE_PASS_ALPHA_MASK,
					LLPipeline::RENDER_TYPE_PASS_FULLBRIGHT_ALPHA_MASK,
					LLPipeline::RENDER_TYPE_PASS_GRASS,
					LLPipeline::RENDER_TYPE_PASS_SIMPLE,
					LLPipeline::RENDER_TYPE_PASS_BUMP,
					LLPipeline::RENDER_TYPE_PASS_FULLBRIGHT,
					LLPipeline::RENDER_TYPE_PASS_SHINY,
					LLPipeline::RENDER_TYPE_PASS_FULLBRIGHT_SHINY,
					LLPipeline::RENDER_TYPE_PASS_MATERIAL,
					LLPipeline::RENDER_TYPE_PASS_MATERIAL_ALPHA,
					LLPipeline::RENDER_TYPE_PASS_MATERIAL_ALPHA_MASK,
					LLPipeline::RENDER_TYPE_PASS_MATERIAL_ALPHA_EMISSIVE,
					LLPipeline::RENDER_TYPE_PASS_SPECMAP,
					LLPipeline::RENDER_TYPE_PASS_SPECMAP_BLEND,
					LLPipeline::RENDER_TYPE_PASS_SPECMAP_MASK,
					LLPipeline::RENDER_TYPE_PASS_SPECMAP_EMISSIVE,
					LLPipeline::RENDER_TYPE_PASS_NORMMAP,
					LLPipeline::RENDER_TYPE_PASS_NORMMAP_BLEND,
					LLPipeline::RENDER_TYPE_PASS_NORMMAP_MASK,
					LLPipeline::RENDER_TYPE_PASS_NORMMAP_EMISSIVE,
					LLPipeline::RENDER_TYPE_PASS_NORMSPEC,
					LLPipeline::RENDER_TYPE_PASS_NORMSPEC_BLEND,
					LLPipeline::RENDER_TYPE_PASS_NORMSPEC_MASK,
					LLPipeline::RENDER_TYPE_PASS_NORMSPEC_EMISSIVE,
                    LLPipeline::RENDER_TYPE_PASS_ALPHA_MASK_RIGGED,
                    LLPipeline::RENDER_TYPE_PASS_FULLBRIGHT_ALPHA_MASK_RIGGED,
                    LLPipeline::RENDER_TYPE_PASS_SIMPLE_RIGGED,
                    LLPipeline::RENDER_TYPE_PASS_BUMP_RIGGED,
                    LLPipeline::RENDER_TYPE_PASS_FULLBRIGHT_RIGGED,
                    LLPipeline::RENDER_TYPE_PASS_SHINY_RIGGED,
                    LLPipeline::RENDER_TYPE_PASS_FULLBRIGHT_SHINY_RIGGED,
                    LLPipeline::RENDER_TYPE_PASS_MATERIAL_RIGGED,
                    LLPipeline::RENDER_TYPE_PASS_MATERIAL_ALPHA_RIGGED,
                    LLPipeline::RENDER_TYPE_PASS_MATERIAL_ALPHA_MASK_RIGGED,
                    LLPipeline::RENDER_TYPE_PASS_MATERIAL_ALPHA_EMISSIVE_RIGGED,
                    LLPipeline::RENDER_TYPE_PASS_SPECMAP_RIGGED,
                    LLPipeline::RENDER_TYPE_PASS_SPECMAP_BLEND_RIGGED,
                    LLPipeline::RENDER_TYPE_PASS_SPECMAP_MASK_RIGGED,
                    LLPipeline::RENDER_TYPE_PASS_SPECMAP_EMISSIVE_RIGGED,
                    LLPipeline::RENDER_TYPE_PASS_NORMMAP_RIGGED,
                    LLPipeline::RENDER_TYPE_PASS_NORMMAP_BLEND_RIGGED,
                    LLPipeline::RENDER_TYPE_PASS_NORMMAP_MASK_RIGGED,
                    LLPipeline::RENDER_TYPE_PASS_NORMMAP_EMISSIVE_RIGGED,
                    LLPipeline::RENDER_TYPE_PASS_NORMSPEC_RIGGED,
                    LLPipeline::RENDER_TYPE_PASS_NORMSPEC_BLEND_RIGGED,
                    LLPipeline::RENDER_TYPE_PASS_NORMSPEC_MASK_RIGGED,
                    LLPipeline::RENDER_TYPE_PASS_NORMSPEC_EMISSIVE_RIGGED,
                    LLPipeline::RENDER_TYPE_PASS_GLTF_PBR,
                    LLPipeline::RENDER_TYPE_PASS_GLTF_PBR_RIGGED,
                    LLPipeline::RENDER_TYPE_PASS_GLTF_PBR_ALPHA_MASK,
                    LLPipeline::RENDER_TYPE_PASS_GLTF_PBR_ALPHA_MASK_RIGGED,
					END_RENDER_TYPES);

	gGL.setColorMask(false, false);

    LLEnvironment& environment = LLEnvironment::instance();

	//get sun view matrix
	
	//store current projection/modelview matrix
	glh::matrix4f saved_proj = get_current_projection();
	glh::matrix4f saved_view = get_current_modelview();
	glh::matrix4f inv_view = saved_view.inverse();

	glh::matrix4f view[6];
	glh::matrix4f proj[6];
	
    LLVector3 caster_dir(environment.getIsSunUp() ? mSunDir : mMoonDir);

	//put together a universal "near clip" plane for shadow frusta
	LLPlane shadow_near_clip;
	{
        LLVector3 p = camera.getOrigin(); // gAgent.getPositionAgent();
		p += caster_dir * RenderFarClip*2.f;
		shadow_near_clip.setVec(p, caster_dir);
	}

	LLVector3 lightDir = -caster_dir;
	lightDir.normVec();

	glh::vec3f light_dir(lightDir.mV);

	//create light space camera matrix
	
	LLVector3 at = lightDir;

	LLVector3 up = camera.getAtAxis();

	if (fabsf(up*lightDir) > 0.75f)
	{
		up = camera.getUpAxis();
	}

	up.normVec();
	at.normVec();
	
	
	LLCamera main_camera = camera;
	
	F32 near_clip = 0.f;
	{
		//get visible point cloud
		std::vector<LLVector3> fp;

		main_camera.calcAgentFrustumPlanes(main_camera.mAgentFrustum);
		
		LLVector3 min,max;
		getVisiblePointCloud(main_camera,min,max,fp);

		if (fp.empty())
		{
			if (!hasRenderDebugMask(RENDER_DEBUG_SHADOW_FRUSTA) && !gCubeSnapshot)
			{
				mShadowCamera[0] = main_camera;
				mShadowExtents[0][0] = min;
				mShadowExtents[0][1] = max;

				mShadowFrustPoints[0].clear();
				mShadowFrustPoints[1].clear();
				mShadowFrustPoints[2].clear();
				mShadowFrustPoints[3].clear();
			}
			popRenderTypeMask();

			if (!skip_avatar_update)
			{
				gAgentAvatarp->updateAttachmentVisibility(gAgentCamera.getCameraMode());
			}

			return;
		}

		//get good split distances for frustum
		for (U32 i = 0; i < fp.size(); ++i)
		{
			glh::vec3f v(fp[i].mV);
			saved_view.mult_matrix_vec(v);
			fp[i].setVec(v.v);
		}

		min = fp[0];
		max = fp[0];

		//get camera space bounding box
		for (U32 i = 1; i < fp.size(); ++i)
		{
			update_min_max(min, max, fp[i]);
		}

		near_clip    = llclamp(-max.mV[2], 0.01f, 4.0f);
		F32 far_clip = llclamp(-min.mV[2]*2.f, 16.0f, 512.0f);

		//far_clip = llmin(far_clip, 128.f);
		far_clip = llmin(far_clip, camera.getFar());

		F32 range = far_clip-near_clip;

		LLVector3 split_exp = RenderShadowSplitExponent;

		F32 da = 1.f-llmax( fabsf(lightDir*up), fabsf(lightDir*camera.getLeftAxis()) );
		
		da = powf(da, split_exp.mV[2]);

		F32 sxp = split_exp.mV[1] + (split_exp.mV[0]-split_exp.mV[1])*da;
		
		for (U32 i = 0; i < 4; ++i)
		{
			F32 x = (F32)(i+1)/4.f;
			x = powf(x, sxp);
			mSunClipPlanes.mV[i] = near_clip+range*x;
		}

		mSunClipPlanes.mV[0] *= 1.25f; //bump back first split for transition padding
	}

    if (gCubeSnapshot)
    { // stretch clip planes for reflection probe renders to reduce number of shadow passes
        mSunClipPlanes.mV[1] = mSunClipPlanes.mV[2];
        mSunClipPlanes.mV[2] = mSunClipPlanes.mV[3];
        mSunClipPlanes.mV[3] *= 1.5f;
    }


	// convenience array of 4 near clip plane distances
	F32 dist[] = { near_clip, mSunClipPlanes.mV[0], mSunClipPlanes.mV[1], mSunClipPlanes.mV[2], mSunClipPlanes.mV[3] };
	
	if (mSunDiffuse == LLColor4::black)
	{ //sun diffuse is totally black shadows don't matter
        skipRenderingShadows();
	}
	else
	{
        for (S32 j = 0; j < (gCubeSnapshot ? 2 : 4); j++)
		{
			if (!hasRenderDebugMask(RENDER_DEBUG_SHADOW_FRUSTA) && !gCubeSnapshot)
			{
				mShadowFrustPoints[j].clear();
			}

			LLViewerCamera::sCurCameraID = (LLViewerCamera::eCameraID)(LLViewerCamera::CAMERA_SUN_SHADOW0+j);

			//restore render matrices
			set_current_modelview(saved_view);
			set_current_projection(saved_proj);

			LLVector3 eye = camera.getOrigin();
            llassert(eye.isFinite());

			//camera used for shadow cull/render
			LLCamera shadow_cam;
		
			//create world space camera frustum for this split
			shadow_cam = camera;
			shadow_cam.setFar(16.f);
	
			LLViewerCamera::updateFrustumPlanes(shadow_cam, false, false, true);

			LLVector3* frust = shadow_cam.mAgentFrustum;

			LLVector3 pn = shadow_cam.getAtAxis();
		
			LLVector3 min, max;

			//construct 8 corners of split frustum section
			for (U32 i = 0; i < 4; i++)
			{
				LLVector3 delta = frust[i+4]-eye;
				delta += (frust[i+4]-frust[(i+2)%4+4])*0.05f;
				delta.normVec();
				F32 dp = delta*pn;
				frust[i] = eye + (delta*dist[j]*0.75f)/dp;
				frust[i+4] = eye + (delta*dist[j+1]*1.25f)/dp;
			}
						
			shadow_cam.calcAgentFrustumPlanes(frust);
			shadow_cam.mFrustumCornerDist = 0.f;
		
			if (!gPipeline.hasRenderDebugMask(LLPipeline::RENDER_DEBUG_SHADOW_FRUSTA) && !gCubeSnapshot)
			{
				mShadowCamera[j] = shadow_cam;
			}

			std::vector<LLVector3> fp;

			if (!gPipeline.getVisiblePointCloud(shadow_cam, min, max, fp, lightDir)
                || j > RenderShadowSplits)
			{
				//no possible shadow receivers
                if (!gPipeline.hasRenderDebugMask(LLPipeline::RENDER_DEBUG_SHADOW_FRUSTA) && !gCubeSnapshot)
				{
					mShadowExtents[j][0] = LLVector3();
					mShadowExtents[j][1] = LLVector3();
					mShadowCamera[j+4] = shadow_cam;
				}

				mRT->shadow[j].bindTarget();
				{
					LLGLDepthTest depth(GL_TRUE);
					mRT->shadow[j].clear();
				}
				mRT->shadow[j].flush();

				mShadowError.mV[j] = 0.f;
				mShadowFOV.mV[j] = 0.f;

				continue;
			}

			if (!gPipeline.hasRenderDebugMask(LLPipeline::RENDER_DEBUG_SHADOW_FRUSTA) && !gCubeSnapshot)
			{
				mShadowExtents[j][0] = min;
				mShadowExtents[j][1] = max;
				mShadowFrustPoints[j] = fp;
			}
				

			//find a good origin for shadow projection
			LLVector3 origin;

			//get a temporary view projection
			view[j] = look(camera.getOrigin(), lightDir, -up);

			std::vector<LLVector3> wpf;

			for (U32 i = 0; i < fp.size(); i++)
			{
				glh::vec3f p = glh::vec3f(fp[i].mV);
				view[j].mult_matrix_vec(p);
				wpf.push_back(LLVector3(p.v));
			}

			min = wpf[0];
			max = wpf[0];

			for (U32 i = 0; i < fp.size(); ++i)
			{ //get AABB in camera space
				update_min_max(min, max, wpf[i]);
			}

			// Construct a perspective transform with perspective along y-axis that contains
			// points in wpf
			//Known:
			// - far clip plane
			// - near clip plane
			// - points in frustum
			//Find:
			// - origin

			//get some "interesting" points of reference
			LLVector3 center = (min+max)*0.5f;
			LLVector3 size = (max-min)*0.5f;
			LLVector3 near_center = center;
			near_center.mV[1] += size.mV[1]*2.f;
		
		
			//put all points in wpf in quadrant 0, reletive to center of min/max
			//get the best fit line using least squares
			F32 bfm = 0.f;
			F32 bfb = 0.f;

			for (U32 i = 0; i < wpf.size(); ++i)
			{
				wpf[i] -= center;
				wpf[i].mV[0] = fabsf(wpf[i].mV[0]);
				wpf[i].mV[2] = fabsf(wpf[i].mV[2]);
			}

			if (!wpf.empty())
			{ 
				F32 sx = 0.f;
				F32 sx2 = 0.f;
				F32 sy = 0.f;
				F32 sxy = 0.f;
			
				for (U32 i = 0; i < wpf.size(); ++i)
				{		
					sx += wpf[i].mV[0];
					sx2 += wpf[i].mV[0]*wpf[i].mV[0];
					sy += wpf[i].mV[1];
					sxy += wpf[i].mV[0]*wpf[i].mV[1]; 
				}

				bfm = (sy*sx-wpf.size()*sxy)/(sx*sx-wpf.size()*sx2);
				bfb = (sx*sxy-sy*sx2)/(sx*sx-bfm*sx2);
			}
		
			{
				// best fit line is y=bfm*x+bfb
		
				//find point that is furthest to the right of line
				F32 off_x = -1.f;
				LLVector3 lp;

				for (U32 i = 0; i < wpf.size(); ++i)
				{
					//y = bfm*x+bfb
					//x = (y-bfb)/bfm
					F32 lx = (wpf[i].mV[1]-bfb)/bfm;

					lx = wpf[i].mV[0]-lx;
				
					if (off_x < lx)
					{
						off_x = lx;
						lp = wpf[i];
					}
				}

				//get line with slope bfm through lp
				// bfb = y-bfm*x
				bfb = lp.mV[1]-bfm*lp.mV[0];

				//calculate error
				mShadowError.mV[j] = 0.f;

				for (U32 i = 0; i < wpf.size(); ++i)
				{
					F32 lx = (wpf[i].mV[1]-bfb)/bfm;
					mShadowError.mV[j] += fabsf(wpf[i].mV[0]-lx);
				}

				mShadowError.mV[j] /= wpf.size();
				mShadowError.mV[j] /= size.mV[0];

				if (mShadowError.mV[j] > RenderShadowErrorCutoff)
				{ //just use ortho projection
					mShadowFOV.mV[j] = -1.f;
					origin.clearVec();
					proj[j] = gl_ortho(min.mV[0], max.mV[0],
										min.mV[1], max.mV[1],
										-max.mV[2], -min.mV[2]);
				}
				else
				{
					//origin is where line x = 0;
					origin.setVec(0,bfb,0);

					F32 fovz = 1.f;
					F32 fovx = 1.f;
				
					LLVector3 zp;
					LLVector3 xp;

					for (U32 i = 0; i < wpf.size(); ++i)
					{
						LLVector3 atz = wpf[i]-origin;
						atz.mV[0] = 0.f;
						atz.normVec();
						if (fovz > -atz.mV[1])
						{
							zp = wpf[i];
							fovz = -atz.mV[1];
						}
					
						LLVector3 atx = wpf[i]-origin;
						atx.mV[2] = 0.f;
						atx.normVec();
						if (fovx > -atx.mV[1])
						{
							fovx = -atx.mV[1];
							xp = wpf[i];
						}
					}

					fovx = acos(fovx);
					fovz = acos(fovz);

					F32 cutoff = llmin((F32) RenderShadowFOVCutoff, 1.4f);
				
					mShadowFOV.mV[j] = fovx;
				
					if (fovx < cutoff && fovz > cutoff)
					{
						//x is a good fit, but z is too big, move away from zp enough so that fovz matches cutoff
						F32 d = zp.mV[2]/tan(cutoff);
						F32 ny = zp.mV[1] + fabsf(d);

						origin.mV[1] = ny;

						fovz = 1.f;
						fovx = 1.f;

						for (U32 i = 0; i < wpf.size(); ++i)
						{
							LLVector3 atz = wpf[i]-origin;
							atz.mV[0] = 0.f;
							atz.normVec();
							fovz = llmin(fovz, -atz.mV[1]);

							LLVector3 atx = wpf[i]-origin;
							atx.mV[2] = 0.f;
							atx.normVec();
							fovx = llmin(fovx, -atx.mV[1]);
						}

						fovx = acos(fovx);
						fovz = acos(fovz);

						mShadowFOV.mV[j] = cutoff;
					}

				
					origin += center;
			
					F32 ynear = -(max.mV[1]-origin.mV[1]);
					F32 yfar = -(min.mV[1]-origin.mV[1]);
				
					if (ynear < 0.1f) //keep a sensible near clip plane
					{
						F32 diff = 0.1f-ynear;
						origin.mV[1] += diff;
						ynear += diff;
						yfar += diff;
					}
								
					if (fovx > cutoff)
					{ //just use ortho projection
						origin.clearVec();
						mShadowError.mV[j] = -1.f;
						proj[j] = gl_ortho(min.mV[0], max.mV[0],
								min.mV[1], max.mV[1],
								-max.mV[2], -min.mV[2]);
					}
					else
					{
						//get perspective projection
						view[j] = view[j].inverse();
                        //llassert(origin.isFinite());

						glh::vec3f origin_agent(origin.mV);
					
						//translate view to origin
						view[j].mult_matrix_vec(origin_agent);

						eye = LLVector3(origin_agent.v);
                        //llassert(eye.isFinite());
						if (!hasRenderDebugMask(LLPipeline::RENDER_DEBUG_SHADOW_FRUSTA) && !gCubeSnapshot)
						{
							mShadowFrustOrigin[j] = eye;
						}
				
						view[j] = look(LLVector3(origin_agent.v), lightDir, -up);

						F32 fx = 1.f/tanf(fovx);
						F32 fz = 1.f/tanf(fovz);

						proj[j] = glh::matrix4f(-fx, 0, 0, 0,
												0, (yfar+ynear)/(ynear-yfar), 0, (2.f*yfar*ynear)/(ynear-yfar),
												0, 0, -fz, 0,
												0, -1.f, 0, 0);
					}
				}
			}

			//shadow_cam.setFar(128.f);
			shadow_cam.setOriginAndLookAt(eye, up, center);

			shadow_cam.setOrigin(0,0,0);

			set_current_modelview(view[j]);
			set_current_projection(proj[j]);

			LLViewerCamera::updateFrustumPlanes(shadow_cam, false, false, true);

			//shadow_cam.ignoreAgentFrustumPlane(LLCamera::AGENT_PLANE_NEAR);
			shadow_cam.getAgentPlane(LLCamera::AGENT_PLANE_NEAR).set(shadow_near_clip);

			//translate and scale to from [-1, 1] to [0, 1]
			glh::matrix4f trans(0.5f, 0.f, 0.f, 0.5f,
							0.f, 0.5f, 0.f, 0.5f,
							0.f, 0.f, 0.5f, 0.5f,
							0.f, 0.f, 0.f, 1.f);

			set_current_modelview(view[j]);
			set_current_projection(proj[j]);

			for (U32 i = 0; i < 16; i++)
			{
				gGLLastModelView[i] = mShadowModelview[j].m[i];
				gGLLastProjection[i] = mShadowProjection[j].m[i];
			}

			mShadowModelview[j] = view[j];
			mShadowProjection[j] = proj[j];
			mSunShadowMatrix[j] = trans*proj[j]*view[j]*inv_view;
		
			stop_glerror();

			mRT->shadow[j].bindTarget();
			mRT->shadow[j].getViewport(gGLViewport);
			mRT->shadow[j].clear();
		
			{
				static LLCullResult result[4];
				renderShadow(view[j], proj[j], shadow_cam, result[j], true);
			}

			mRT->shadow[j].flush();
 
			if (!gPipeline.hasRenderDebugMask(LLPipeline::RENDER_DEBUG_SHADOW_FRUSTA) && !gCubeSnapshot)
			{
				mShadowCamera[j+4] = shadow_cam;
			}
		}
	}

	//hack to disable projector shadows 
	bool gen_shadow = RenderShadowDetail > 1;

	if (gen_shadow)
	{
        if (!gCubeSnapshot) //skip updating spot shadow maps during cubemap updates
        {
            LLTrace::CountStatHandle<>* velocity_stat = LLViewerCamera::getVelocityStat();
            F32 fade_amt = gFrameIntervalSeconds.value()
                * llmax(LLTrace::get_frame_recording().getLastRecording().getSum(*velocity_stat) / LLTrace::get_frame_recording().getLastRecording().getDuration().value(), 1.0);

            // should never happen
            llassert(mTargetShadowSpotLight[0] != mTargetShadowSpotLight[1] || mTargetShadowSpotLight[0].isNull());

            //update shadow targets
            for (U32 i = 0; i < 2; i++)
            { //for each current shadow
                LLViewerCamera::sCurCameraID = (LLViewerCamera::eCameraID)(LLViewerCamera::CAMERA_SPOT_SHADOW0 + i);

                if (mShadowSpotLight[i].notNull() &&
                    (mShadowSpotLight[i] == mTargetShadowSpotLight[0] ||
                        mShadowSpotLight[i] == mTargetShadowSpotLight[1]))
                { //keep this spotlight
                    mSpotLightFade[i] = llmin(mSpotLightFade[i] + fade_amt, 1.f);
                }
                else
                { //fade out this light
                    mSpotLightFade[i] = llmax(mSpotLightFade[i] - fade_amt, 0.f);

                    if (mSpotLightFade[i] == 0.f || mShadowSpotLight[i].isNull())
                    { //faded out, grab one of the pending spots (whichever one isn't already taken)
                        if (mTargetShadowSpotLight[0] != mShadowSpotLight[(i + 1) % 2])
                        {
                            mShadowSpotLight[i] = mTargetShadowSpotLight[0];
                        }
                        else
                        {
                            mShadowSpotLight[i] = mTargetShadowSpotLight[1];
                        }
                    }
                }
            }
        }

        // this should never happen
        llassert(mShadowSpotLight[0] != mShadowSpotLight[1] || mShadowSpotLight[0].isNull());

        for (S32 i = 0; i < 2; i++)
        {
            set_current_modelview(saved_view);
            set_current_projection(saved_proj);

            if (mShadowSpotLight[i].isNull())
            {
                continue;
            }

            LLVOVolume* volume = mShadowSpotLight[i]->getVOVolume();

            if (!volume)
            {
                mShadowSpotLight[i] = NULL;
                continue;
            }

            LLDrawable* drawable = mShadowSpotLight[i];

            LLVector3 params = volume->getSpotLightParams();
            F32 fov = params.mV[0];

            //get agent->light space matrix (modelview)
            LLVector3 center = drawable->getPositionAgent();
            LLQuaternion quat = volume->getRenderRotation();

            //get near clip plane
            LLVector3 scale = volume->getScale();
            LLVector3 at_axis(0, 0, -scale.mV[2] * 0.5f);
            at_axis *= quat;

            LLVector3 np = center + at_axis;
            at_axis.normVec();

            //get origin that has given fov for plane np, at_axis, and given scale
            F32 dist = (scale.mV[1] * 0.5f) / tanf(fov * 0.5f);

            LLVector3 origin = np - at_axis * dist;

            LLMatrix4 mat(quat, LLVector4(origin, 1.f));

            view[i + 4] = glh::matrix4f((F32*)mat.mMatrix);

            view[i + 4] = view[i + 4].inverse();

            //get perspective matrix
            F32 near_clip = dist + 0.01f;
            F32 width = scale.mV[VX];
            F32 height = scale.mV[VY];
            F32 far_clip = dist + volume->getLightRadius() * 1.5f;

            F32 fovy = fov * RAD_TO_DEG;
            F32 aspect = width / height;

            proj[i + 4] = gl_perspective(fovy, aspect, near_clip, far_clip);

            //translate and scale to from [-1, 1] to [0, 1]
            glh::matrix4f trans(0.5f, 0.f, 0.f, 0.5f,
                0.f, 0.5f, 0.f, 0.5f,
                0.f, 0.f, 0.5f, 0.5f,
                0.f, 0.f, 0.f, 1.f);

            set_current_modelview(view[i + 4]);
            set_current_projection(proj[i + 4]);

            mSunShadowMatrix[i + 4] = trans * proj[i + 4] * view[i + 4] * inv_view;

            for (U32 j = 0; j < 16; j++)
            {
                gGLLastModelView[j] = mShadowModelview[i + 4].m[j];
                gGLLastProjection[j] = mShadowProjection[i + 4].m[j];
            }

            mShadowModelview[i + 4] = view[i + 4];
            mShadowProjection[i + 4] = proj[i + 4];

            if (!gCubeSnapshot) //skip updating spot shadow maps during cubemap updates
            {
                LLCamera shadow_cam = camera;
                shadow_cam.setFar(far_clip);
                shadow_cam.setOrigin(origin);

                LLViewerCamera::updateFrustumPlanes(shadow_cam, false, false, true);

                //
                
                mSpotShadow[i].bindTarget();
                mSpotShadow[i].getViewport(gGLViewport);
                mSpotShadow[i].clear();

                static LLCullResult result[2];

                LLViewerCamera::sCurCameraID = (LLViewerCamera::eCameraID)(LLViewerCamera::CAMERA_SPOT_SHADOW0 + i);

                RenderSpotLight = drawable;

                renderShadow(view[i + 4], proj[i + 4], shadow_cam, result[i], false);

                RenderSpotLight = nullptr;

                mSpotShadow[i].flush();
            }
        }
	}
	else
	{ //no spotlight shadows
		mShadowSpotLight[0] = mShadowSpotLight[1] = NULL;
	}


	if (!CameraOffset)
	{
		set_current_modelview(saved_view);
		set_current_projection(saved_proj);
	}
	else
	{
		set_current_modelview(view[1]);
		set_current_projection(proj[1]);
		gGL.loadMatrix(view[1].m);
		gGL.matrixMode(LLRender::MM_PROJECTION);
		gGL.loadMatrix(proj[1].m);
		gGL.matrixMode(LLRender::MM_MODELVIEW);
	}
	gGL.setColorMask(true, true);

	for (U32 i = 0; i < 16; i++)
	{
		gGLLastModelView[i] = last_modelview[i];
		gGLLastProjection[i] = last_projection[i];
	}

	popRenderTypeMask();

	if (!skip_avatar_update)
	{
		gAgentAvatarp->updateAttachmentVisibility(gAgentCamera.getCameraMode());
	}
}

void LLPipeline::renderGroups(LLRenderPass* pass, U32 type, bool texture)
{
	for (LLCullResult::sg_iterator i = sCull->beginVisibleGroups(); i != sCull->endVisibleGroups(); ++i)
	{
		LLSpatialGroup* group = *i;
		if (!group->isDead() &&
			(!sUseOcclusion || !group->isOcclusionState(LLSpatialGroup::OCCLUDED)) &&
			gPipeline.hasRenderType(group->getSpatialPartition()->mDrawableType) &&
			group->mDrawMap.find(type) != group->mDrawMap.end())
		{
			pass->renderGroup(group,type,texture);
		}
	}
}

void LLPipeline::renderRiggedGroups(LLRenderPass* pass, U32 type, bool texture)
{
    for (LLCullResult::sg_iterator i = sCull->beginVisibleGroups(); i != sCull->endVisibleGroups(); ++i)
    {
        LLSpatialGroup* group = *i;
        if (!group->isDead() &&
            (!sUseOcclusion || !group->isOcclusionState(LLSpatialGroup::OCCLUDED)) &&
            gPipeline.hasRenderType(group->getSpatialPartition()->mDrawableType) &&
            group->mDrawMap.find(type) != group->mDrawMap.end())
        {
            pass->renderRiggedGroup(group, type, texture);
        }
    }
}

void LLPipeline::profileAvatar(LLVOAvatar* avatar, bool profile_attachments)
{
    if (gGLManager.mGLVersion < 3.25f)
    { // profiling requires GL 3.3 or later
        return;
    }

    LL_PROFILE_ZONE_SCOPED_CATEGORY_PIPELINE;

    // don't continue to profile an avatar that is known to be too slow
    llassert(!avatar->isTooSlow());

    LLGLSLShader* cur_shader = LLGLSLShader::sCurBoundShaderPtr;

    mRT->deferredScreen.bindTarget();
    mRT->deferredScreen.clear();

    if (!profile_attachments)
    {
        // profile entire avatar all at once and readback asynchronously
        avatar->placeProfileQuery();

        LLTimer cpu_timer;

        generateImpostor(avatar, false, true);

        avatar->mCPURenderTime = (F32)cpu_timer.getElapsedTimeF32() * 1000.f;

        avatar->readProfileQuery(5); // allow up to 5 frames of latency
    }
    else 
    { 
        // profile attachments one at a time
        LLVOAvatar::attachment_map_t::iterator iter;
        LLVOAvatar::attachment_map_t::iterator begin = avatar->mAttachmentPoints.begin();
        LLVOAvatar::attachment_map_t::iterator end = avatar->mAttachmentPoints.end();

        for (iter = begin;
            iter != end;
            ++iter)
        {
            LLViewerJointAttachment* attachment = iter->second;
            for (LLViewerJointAttachment::attachedobjs_vec_t::iterator attachment_iter = attachment->mAttachedObjects.begin();
                attachment_iter != attachment->mAttachedObjects.end();
                ++attachment_iter)
            {
                LLViewerObject* attached_object = attachment_iter->get();
                if (attached_object)
                {
                    // use gDebugProgram to do the GPU queries
                    gDebugProgram.clearStats();
                    gDebugProgram.placeProfileQuery(true);

                    generateImpostor(avatar, false, true, attached_object);
                    gDebugProgram.readProfileQuery(true, true);

                    attached_object->mGPURenderTime = gDebugProgram.mTimeElapsed / 1000000.f;
                }
            }
        }
    }

    mRT->deferredScreen.flush();

    if (cur_shader)
    {
        cur_shader->bind();
    }
}

void LLPipeline::generateImpostor(LLVOAvatar* avatar, bool preview_avatar, bool for_profile, LLViewerObject* specific_attachment)
{
    LL_PROFILE_ZONE_SCOPED_CATEGORY_PIPELINE;
    LL_PROFILE_GPU_ZONE("generateImpostor");
	LLGLState::checkStates();

	static LLCullResult result;
	result.clear();
	grabReferences(result);
	
	if (!avatar || !avatar->mDrawable)
	{
        LL_WARNS_ONCE("AvatarRenderPipeline") << "Avatar is " << (avatar ? "not drawable" : "null") << LL_ENDL;
		return;
	}
    LL_DEBUGS_ONCE("AvatarRenderPipeline") << "Avatar " << avatar->getID() << " is drawable" << LL_ENDL;

	assertInitialized();

    // previews can't be muted or impostered
	bool visually_muted = !for_profile && !preview_avatar && avatar->isVisuallyMuted();
    LL_DEBUGS_ONCE("AvatarRenderPipeline") << "Avatar " << avatar->getID()
                              << " is " << ( visually_muted ? "" : "not ") << "visually muted"
                              << LL_ENDL;
	bool too_complex = !for_profile && !preview_avatar && avatar->isTooComplex();
    LL_DEBUGS_ONCE("AvatarRenderPipeline") << "Avatar " << avatar->getID()
                              << " is " << ( too_complex ? "" : "not ") << "too complex"
                              << LL_ENDL;

    pushRenderTypeMask();

    if (visually_muted || too_complex)
    {
        // only show jelly doll geometry
		andRenderTypeMask(LLPipeline::RENDER_TYPE_AVATAR,
							LLPipeline::RENDER_TYPE_CONTROL_AV,
							END_RENDER_TYPES);
	}
	else
	{
        //hide world geometry
        clearRenderTypeMask(
            RENDER_TYPE_SKY,
            RENDER_TYPE_WL_SKY,
            RENDER_TYPE_TERRAIN,
            RENDER_TYPE_GRASS,
            RENDER_TYPE_CONTROL_AV, // Animesh
            RENDER_TYPE_TREE,
            RENDER_TYPE_VOIDWATER,
            RENDER_TYPE_WATER,
            RENDER_TYPE_ALPHA_PRE_WATER,
            RENDER_TYPE_PASS_GRASS,
            RENDER_TYPE_HUD,
            RENDER_TYPE_PARTICLES,
            RENDER_TYPE_CLOUDS,
            RENDER_TYPE_HUD_PARTICLES,
            END_RENDER_TYPES
         );
	}
	
    if (specific_attachment && specific_attachment->isHUDAttachment())
    { //enable HUD rendering
        setRenderTypeMask(RENDER_TYPE_HUD, END_RENDER_TYPES);
    }

	S32 occlusion = sUseOcclusion;
	sUseOcclusion = 0;

	sReflectionRender = ! sRenderDeferred;

	sShadowRender = true;
	sImpostorRender = true;

	LLViewerCamera* viewer_camera = LLViewerCamera::getInstance();

	{
		markVisible(avatar->mDrawable, *viewer_camera);

        if (preview_avatar)
        {
            // Only show rigged attachments for preview
            // For the sake of performance and so that static
            // objects won't obstruct previewing changes
            LLVOAvatar::attachment_map_t::iterator iter;
            for (iter = avatar->mAttachmentPoints.begin();
                iter != avatar->mAttachmentPoints.end();
                ++iter)
            {
                LLViewerJointAttachment *attachment = iter->second;
                for (LLViewerJointAttachment::attachedobjs_vec_t::iterator attachment_iter = attachment->mAttachedObjects.begin();
                    attachment_iter != attachment->mAttachedObjects.end();
                    ++attachment_iter)
                {
                    LLViewerObject* attached_object = attachment_iter->get();
                    // <FS:Ansariel> FIRE-31966: Some mesh bodies/objects don't show in shape editor previews -> show everything but animesh
                    //if (attached_object)
                    //{
                    //    if (attached_object->isRiggedMesh())
                    //    {
                    //        markVisible(attached_object->mDrawable->getSpatialBridge(), *viewer_camera);
                    //    }
                    //    else
                    //    {
                    //        // sometimes object is a linkset and rigged mesh is a child
                    //        LLViewerObject::const_child_list_t& child_list = attached_object->getChildren();
                    //        for (LLViewerObject::child_list_t::const_iterator iter = child_list.begin();
                    //            iter != child_list.end(); iter++)
                    //        {
                    //            LLViewerObject* child = *iter;
                    //            if (child->isRiggedMesh())
                    //            {
                    //                markVisible(attached_object->mDrawable->getSpatialBridge(), *viewer_camera);
                    //                break;
                    //            }
                    //        }
                    //    }
                    //}
                    if (attached_object && !attached_object->getControlAvatar())
                    {
                        markVisible(attached_object->mDrawable->getSpatialBridge(), *viewer_camera);
                    }
                    // </FS:Ansariel>
                }
            }
        }
        else
        {
            if (specific_attachment)
            {
                markVisible(specific_attachment->mDrawable->getSpatialBridge(), *viewer_camera);
            }
            else
            {
                LLVOAvatar::attachment_map_t::iterator iter;
                LLVOAvatar::attachment_map_t::iterator begin = avatar->mAttachmentPoints.begin();
                LLVOAvatar::attachment_map_t::iterator end = avatar->mAttachmentPoints.end();

                for (iter = begin;
                    iter != end;
                    ++iter)
                {
                    LLViewerJointAttachment* attachment = iter->second;
                    for (LLViewerJointAttachment::attachedobjs_vec_t::iterator attachment_iter = attachment->mAttachedObjects.begin();
                        attachment_iter != attachment->mAttachedObjects.end();
                        ++attachment_iter)
                    {
                        LLViewerObject* attached_object = attachment_iter->get();
                        if (attached_object)
                        {
                            markVisible(attached_object->mDrawable->getSpatialBridge(), *viewer_camera);
                        }
                    }
                }
            }
        }
	}

	stateSort(*LLViewerCamera::getInstance(), result);
	
	LLCamera camera = *viewer_camera;
	LLVector2 tdim;
	U32 resY = 0;
	U32 resX = 0;

    if (!preview_avatar)
	{
		const LLVector4a* ext = avatar->mDrawable->getSpatialExtents();
		LLVector3 pos(avatar->getRenderPosition()+avatar->getImpostorOffset());

		camera.lookAt(viewer_camera->getOrigin(), pos, viewer_camera->getUpAxis());
	
		LLVector4a half_height;
		half_height.setSub(ext[1], ext[0]);
		half_height.mul(0.5f);

		LLVector4a left;
		left.load3(camera.getLeftAxis().mV);
		left.mul(left);
		llassert(left.dot3(left).getF32() > F_APPROXIMATELY_ZERO);
		left.normalize3fast();

		LLVector4a up;
		up.load3(camera.getUpAxis().mV);
		up.mul(up);
		llassert(up.dot3(up).getF32() > F_APPROXIMATELY_ZERO);
		up.normalize3fast();

		tdim.mV[0] = fabsf(half_height.dot3(left).getF32());
		tdim.mV[1] = fabsf(half_height.dot3(up).getF32());

		gGL.matrixMode(LLRender::MM_PROJECTION);
		gGL.pushMatrix();
	
		F32 distance = (pos-camera.getOrigin()).length();
		F32 fov = atanf(tdim.mV[1]/distance)*2.f*RAD_TO_DEG;
		F32 aspect = tdim.mV[0]/tdim.mV[1];
		glh::matrix4f persp = gl_perspective(fov, aspect, 1.f, 256.f);
		set_current_projection(persp);
		gGL.loadMatrix(persp.m);

		gGL.matrixMode(LLRender::MM_MODELVIEW);
		gGL.pushMatrix();
		glh::matrix4f mat;
		camera.getOpenGLTransform(mat.m);

		mat = glh::matrix4f((GLfloat*) OGL_TO_CFR_ROTATION) * mat;

		gGL.loadMatrix(mat.m);
		set_current_modelview(mat);

		glClearColor(0.0f,0.0f,0.0f,0.0f);
		gGL.setColorMask(true, true);
	
		// get the number of pixels per angle
		F32 pa = gViewerWindow->getWindowHeightRaw() / (RAD_TO_DEG * viewer_camera->getView());

		//get resolution based on angle width and height of impostor (double desired resolution to prevent aliasing)
		resY = llmin(nhpo2((U32) (fov*pa)), (U32) 512);
		resX = llmin(nhpo2((U32) (atanf(tdim.mV[0]/distance)*2.f*RAD_TO_DEG*pa)), (U32) 512);

        if (!for_profile)
        {
            if (!avatar->mImpostor.isComplete())
            {
                avatar->mImpostor.allocate(resX, resY, GL_RGBA, true);

                if (LLPipeline::sRenderDeferred)
                {
                    addDeferredAttachments(avatar->mImpostor, true);
                }

                gGL.getTexUnit(0)->bind(&avatar->mImpostor);
                gGL.getTexUnit(0)->setTextureFilteringOption(LLTexUnit::TFO_POINT);
                gGL.getTexUnit(0)->unbind(LLTexUnit::TT_TEXTURE);
            }
            else if (resX != avatar->mImpostor.getWidth() || resY != avatar->mImpostor.getHeight())
            {
                avatar->mImpostor.resize(resX, resY);
            }

            avatar->mImpostor.bindTarget();
        }
	}

	F32 old_alpha = LLDrawPoolAvatar::sMinimumAlpha;

	if (visually_muted || too_complex)
	{ //disable alpha masking for muted avatars (get whole skin silhouette)
		LLDrawPoolAvatar::sMinimumAlpha = 0.f;
	}

    if (preview_avatar || for_profile)
    {
        // previews and profiles don't care about imposters
        renderGeomDeferred(camera);
        renderGeomPostDeferred(camera);
    }
    else
	{
		avatar->mImpostor.clear();
		renderGeomDeferred(camera);

		renderGeomPostDeferred(camera);		

		// Shameless hack time: render it all again,
		// this time writing the depth
		// values we need to generate the alpha mask below
		// while preserving the alpha-sorted color rendering
		// from the previous pass
		//
		sImpostorRenderAlphaDepthPass = true;
		// depth-only here...
		//
		gGL.setColorMask(false,false);
		renderGeomPostDeferred(camera);

		sImpostorRenderAlphaDepthPass = false;

	}

	LLDrawPoolAvatar::sMinimumAlpha = old_alpha;

    if (!for_profile)
	{ //create alpha mask based on depth buffer (grey out if muted)
		if (LLPipeline::sRenderDeferred)
		{
			GLuint buff = GL_COLOR_ATTACHMENT0;
			glDrawBuffers(1, &buff);
		}

		LLGLDisable blend(GL_BLEND);

		if (visually_muted || too_complex)
		{
			gGL.setColorMask(true, true);
		}
		else
		{
			gGL.setColorMask(false, true);
		}
		
		gGL.getTexUnit(0)->unbind(LLTexUnit::TT_TEXTURE);

		LLGLDepthTest depth(GL_TRUE, GL_FALSE, GL_GREATER);

		gGL.flush();

		gGL.pushMatrix();
		gGL.loadIdentity();
		gGL.matrixMode(LLRender::MM_PROJECTION);
		gGL.pushMatrix();
		gGL.loadIdentity();

		static const F32 clip_plane = 0.99999f;

		gDebugProgram.bind();

		if (visually_muted)
		{	// Visually muted avatar
            LLColor4 muted_color(avatar->getMutedAVColor());
            LL_DEBUGS_ONCE("AvatarRenderPipeline") << "Avatar " << avatar->getID() << " MUTED set solid color " << muted_color << LL_ENDL;
			gGL.diffuseColor4fv( muted_color.mV );
		}
		else if (!preview_avatar)
		{ //grey muted avatar
            LL_DEBUGS_ONCE("AvatarRenderPipeline") << "Avatar " << avatar->getID() << " MUTED set grey" << LL_ENDL;
			gGL.diffuseColor4fv(LLColor4::pink.mV );
		}

		// <FS:Ansariel> Remove QUADS rendering mode
		//gGL.begin(LLRender::QUADS);
		//gGL.vertex3f(-1, -1, clip_plane);
		//gGL.vertex3f(1, -1, clip_plane);
		//gGL.vertex3f(1, 1, clip_plane);
		//gGL.vertex3f(-1, 1, clip_plane);
		//gGL.end();
		gGL.begin(LLRender::TRIANGLES);
		{
			gGL.vertex3f(-1.f, -1.f, clip_plane);
			gGL.vertex3f(1.f, -1.f, clip_plane);
			gGL.vertex3f(1.f, 1.f, clip_plane);

			gGL.vertex3f(-1.f, -1.f, clip_plane);
			gGL.vertex3f(1.f, 1.f, clip_plane);
			gGL.vertex3f(-1.f, 1.f, clip_plane);
		}
		gGL.end();
		// </FS:Ansariel>
		gGL.flush();

		gDebugProgram.unbind();

		gGL.popMatrix();
		gGL.matrixMode(LLRender::MM_MODELVIEW);
		gGL.popMatrix();
	}

    if (!preview_avatar && !for_profile)
    {
        avatar->mImpostor.flush();
        avatar->setImpostorDim(tdim);
    }

	sUseOcclusion = occlusion;
	sReflectionRender = false;
	sImpostorRender = false;
	sShadowRender = false;
	popRenderTypeMask();

	gGL.matrixMode(LLRender::MM_PROJECTION);
	gGL.popMatrix();
	gGL.matrixMode(LLRender::MM_MODELVIEW);
	gGL.popMatrix();

    if (!preview_avatar && !for_profile)
    {
        avatar->mNeedsImpostorUpdate = false;
        avatar->cacheImpostorValues();
        avatar->mLastImpostorUpdateFrameTime = gFrameTimeSeconds;
    }

	LLVertexBuffer::unbind();
	LLGLState::checkStates();
}

bool LLPipeline::hasRenderBatches(const U32 type) const
{
	// <FS:ND>  FIRE-31942, sCull can be invalid if triggering 360 snapshosts fast enough  (due to snapshots running in their own co routine)
	if( !sCull )
		return {};
	// </FS:ND>
	
	return sCull->getRenderMapSize(type) > 0;
}

LLCullResult::drawinfo_iterator LLPipeline::beginRenderMap(U32 type)
{
	// <FS:ND>  FIRE-31942, sCull can be invalid if triggering 360 snapshosts fast enough  (due to snapshots running in their own co routine)
	if( !sCull )
		return {};
	// </FS:ND>

	return sCull->beginRenderMap(type);
}

LLCullResult::drawinfo_iterator LLPipeline::endRenderMap(U32 type)
{
	// <FS:ND>  FIRE-31942, sCull can be invalid if triggering 360 snapshosts fast enough  (due to snapshots running in their own co routine)
	if( !sCull )
		return {};
	// </FS:ND>

	return sCull->endRenderMap(type);
}

LLCullResult::sg_iterator LLPipeline::beginAlphaGroups()
{
	// <FS:ND>  FIRE-31942, sCull can be invalid if triggering 360 snapshosts fast enough  (due to snapshots running in their own co routine)
	if( !sCull )
		return {};
	// </FS:ND>

	return sCull->beginAlphaGroups();
}

LLCullResult::sg_iterator LLPipeline::endAlphaGroups()
{
	// <FS:ND>  FIRE-31942, sCull can be invalid if triggering 360 snapshosts fast enough  (due to snapshots running in their own co routine)
	if( !sCull )
		return {};
	// </FS:ND>

	return sCull->endAlphaGroups();
}

LLCullResult::sg_iterator LLPipeline::beginRiggedAlphaGroups()
{
	// <FS:ND>  FIRE-31942, sCull can be invalid if triggering 360 snapshosts fast enough  (due to snapshots running in their own co routine)
	if( !sCull )
		return {};
	// </FS:ND>

    return sCull->beginRiggedAlphaGroups();
}

LLCullResult::sg_iterator LLPipeline::endRiggedAlphaGroups()
{
	// <FS:ND>  FIRE-31942, sCull can be invalid if triggering 360 snapshosts fast enough  (due to snapshots running in their own co routine)
	if( !sCull )
		return {};
	// </FS:ND>

    return sCull->endRiggedAlphaGroups();
}

bool LLPipeline::hasRenderType(const U32 type) const
{
    // STORM-365 : LLViewerJointAttachment::setAttachmentVisibility() is setting type to 0 to actually mean "do not render"
    // We then need to test that value here and return false to prevent attachment to render (in mouselook for instance)
    // TODO: reintroduce RENDER_TYPE_NONE in LLRenderTypeMask and initialize its mRenderTypeEnabled[RENDER_TYPE_NONE] to false explicitely
	return (type == 0 ? false : mRenderTypeEnabled[type]);
}

void LLPipeline::setRenderTypeMask(U32 type, ...)
{
	va_list args;

	va_start(args, type);
	while (type < END_RENDER_TYPES)
	{
		mRenderTypeEnabled[type] = true;
		type = va_arg(args, U32);
	}
	va_end(args);

	if (type > END_RENDER_TYPES)
	{
		LL_ERRS() << "Invalid render type." << LL_ENDL;
	}
}

bool LLPipeline::hasAnyRenderType(U32 type, ...) const
{
	va_list args;

	va_start(args, type);
	while (type < END_RENDER_TYPES)
	{
		if (mRenderTypeEnabled[type])
		{
			va_end(args); // <FS:ND/> Need to end varargs being returning.
			return true;
		}
		type = va_arg(args, U32);
	}
	va_end(args);

	if (type > END_RENDER_TYPES)
	{
		LL_ERRS() << "Invalid render type." << LL_ENDL;
	}

	return false;
}

void LLPipeline::pushRenderTypeMask()
{
	std::string cur_mask;
	cur_mask.assign((const char*) mRenderTypeEnabled, sizeof(mRenderTypeEnabled));
	mRenderTypeEnableStack.push(cur_mask);
}

void LLPipeline::popRenderTypeMask()
{
	if (mRenderTypeEnableStack.empty())
	{
		LL_ERRS() << "Depleted render type stack." << LL_ENDL;
	}

	memcpy(mRenderTypeEnabled, mRenderTypeEnableStack.top().data(), sizeof(mRenderTypeEnabled));
	mRenderTypeEnableStack.pop();
}

void LLPipeline::andRenderTypeMask(U32 type, ...)
{
	va_list args;

	bool tmp[NUM_RENDER_TYPES];
	for (U32 i = 0; i < NUM_RENDER_TYPES; ++i)
	{
		tmp[i] = false;
	}

	va_start(args, type);
	while (type < END_RENDER_TYPES)
	{
		if (mRenderTypeEnabled[type]) 
		{
			tmp[type] = true;
		}

		type = va_arg(args, U32);
	}
	va_end(args);

	if (type > END_RENDER_TYPES)
	{
		LL_ERRS() << "Invalid render type." << LL_ENDL;
	}

	for (U32 i = 0; i < LLPipeline::NUM_RENDER_TYPES; ++i)
	{
		mRenderTypeEnabled[i] = tmp[i];
	}

}

void LLPipeline::clearRenderTypeMask(U32 type, ...)
{
	va_list args;

	va_start(args, type);
	while (type < END_RENDER_TYPES)
	{
		mRenderTypeEnabled[type] = false;
		
		type = va_arg(args, U32);
	}
	va_end(args);

	if (type > END_RENDER_TYPES)
	{
		LL_ERRS() << "Invalid render type." << LL_ENDL;
	}
}

void LLPipeline::setAllRenderTypes()
{
	for (U32 i = 0; i < NUM_RENDER_TYPES; ++i)
	{
		mRenderTypeEnabled[i] = true;
	}
}

void LLPipeline::clearAllRenderTypes()
{
	for (U32 i = 0; i < NUM_RENDER_TYPES; ++i)
	{
		mRenderTypeEnabled[i] = false;
	}
}

void LLPipeline::addDebugBlip(const LLVector3& position, const LLColor4& color)
{
	DebugBlip blip(position, color);
	mDebugBlips.push_back(blip);
}

void LLPipeline::hidePermanentObjects( std::vector<U32>& restoreList )
{
	//This method is used to hide any vo's from the object list that may have
	//the permanent flag set.
	
	U32 objCnt = gObjectList.getNumObjects();
	for (U32 i = 0; i < objCnt; ++i)
	{
		LLViewerObject* pObject = gObjectList.getObject(i);
		if ( pObject && pObject->flagObjectPermanent() )
		{
			LLDrawable *pDrawable = pObject->mDrawable;
		
			if ( pDrawable )
			{
				restoreList.push_back( i );
				hideDrawable( pDrawable );			
			}
		}
	}

	skipRenderingOfTerrain( true );
}

void LLPipeline::restorePermanentObjects( const std::vector<U32>& restoreList )
{
	//This method is used to restore(unhide) any vo's from the object list that may have
	//been hidden because their permanency flag was set.

	std::vector<U32>::const_iterator itCurrent	= restoreList.begin();
	std::vector<U32>::const_iterator itEnd		= restoreList.end();
	
	U32 objCnt = gObjectList.getNumObjects();

	while ( itCurrent != itEnd )
	{
		U32 index = *itCurrent;
		LLViewerObject* pObject = NULL;
		if ( index < objCnt ) 
		{
			pObject = gObjectList.getObject( index );
		}
		if ( pObject )
		{
			LLDrawable *pDrawable = pObject->mDrawable;
			if ( pDrawable )
			{
				pDrawable->clearState( LLDrawable::FORCE_INVISIBLE );
				unhideDrawable( pDrawable );				
			}
		}
		++itCurrent;
	}
	
	skipRenderingOfTerrain( false );
}

void LLPipeline::skipRenderingOfTerrain( bool flag )
{
	pool_set_t::iterator iter = mPools.begin();
	while ( iter != mPools.end() )
	{
		LLDrawPool* pPool = *iter;		
		U32 poolType = pPool->getType();					
		if ( hasRenderType( pPool->getType() ) && poolType == LLDrawPool::POOL_TERRAIN )
		{
			pPool->setSkipRenderFlag( flag );			
		}
		++iter;
	}
}

void LLPipeline::hideObject( const LLUUID& id )
{
	LLViewerObject *pVO = gObjectList.findObject( id );
	
	if ( pVO )
	{
		LLDrawable *pDrawable = pVO->mDrawable;
		
		if ( pDrawable )
		{
			hideDrawable( pDrawable );		
		}		
	}
}

void LLPipeline::hideDrawable( LLDrawable *pDrawable )
{
	pDrawable->setState( LLDrawable::FORCE_INVISIBLE );
	markRebuild( pDrawable, LLDrawable::REBUILD_ALL);
	//hide the children
	LLViewerObject::const_child_list_t& child_list = pDrawable->getVObj()->getChildren();
	for ( LLViewerObject::child_list_t::const_iterator iter = child_list.begin();
		  iter != child_list.end(); iter++ )
	{
		LLViewerObject* child = *iter;
		LLDrawable* drawable = child->mDrawable;					
		if ( drawable )
		{
			drawable->setState( LLDrawable::FORCE_INVISIBLE );
			markRebuild( drawable, LLDrawable::REBUILD_ALL);
		}
	}
}
void LLPipeline::unhideDrawable( LLDrawable *pDrawable )
{
	pDrawable->clearState( LLDrawable::FORCE_INVISIBLE );
	markRebuild( pDrawable, LLDrawable::REBUILD_ALL);
	//restore children
	LLViewerObject::const_child_list_t& child_list = pDrawable->getVObj()->getChildren();
	for ( LLViewerObject::child_list_t::const_iterator iter = child_list.begin();
		  iter != child_list.end(); iter++)
	{
		LLViewerObject* child = *iter;
		LLDrawable* drawable = child->mDrawable;					
		if ( drawable )
		{
			drawable->clearState( LLDrawable::FORCE_INVISIBLE );
			markRebuild( drawable, LLDrawable::REBUILD_ALL);
		}
	}
}
void LLPipeline::restoreHiddenObject( const LLUUID& id )
{
	LLViewerObject *pVO = gObjectList.findObject( id );
	
	if ( pVO )
	{
		LLDrawable *pDrawable = pVO->mDrawable;
		if ( pDrawable )
		{
			unhideDrawable( pDrawable );			
		}
	}
}

void LLPipeline::skipRenderingShadows()
{
    LLGLDepthTest depth(GL_TRUE);

    for (S32 j = 0; j < 4; j++)
    {
        mRT->shadow[j].bindTarget();
        mRT->shadow[j].clear();
        mRT->shadow[j].flush();
    }
}

void LLPipeline::handleShadowDetailChanged()
{
    if (RenderShadowDetail > gSavedSettings.getS32("RenderShadowDetail"))
    {
        skipRenderingShadows();
    }
    // else <FS:Beq/> Ghosting fix for Whirly to try. just remove this for now. 
    {
        LLViewerShaderMgr::instance()->setShaders();
    }
}

class LLOctreeDirty : public OctreeTraveler
{
public:
    virtual void visit(const OctreeNode* state)
    {
        LLSpatialGroup* group = (LLSpatialGroup*)state->getListener(0);

        if (group->getSpatialPartition()->mRenderByGroup)
        {
            group->setState(LLSpatialGroup::GEOM_DIRTY);
            gPipeline.markRebuild(group);
        }

        for (LLSpatialGroup::bridge_list_t::iterator i = group->mBridgeList.begin(); i != group->mBridgeList.end(); ++i)
        {
            LLSpatialBridge* bridge = *i;
            traverse(bridge->mOctree);
        }
    }
};


void LLPipeline::rebuildDrawInfo()
{
    for (LLWorld::region_list_t::const_iterator iter = LLWorld::getInstance()->getRegionList().begin();
        iter != LLWorld::getInstance()->getRegionList().end(); ++iter)
    {
        LLViewerRegion* region = *iter;

        LLOctreeDirty dirty;

        LLSpatialPartition* part = region->getSpatialPartition(LLViewerRegion::PARTITION_VOLUME);
        dirty.traverse(part->mOctree);

        part = region->getSpatialPartition(LLViewerRegion::PARTITION_BRIDGE);
        dirty.traverse(part->mOctree);
    }
}

void LLPipeline::rebuildTerrain()
{
    for (LLWorld::region_list_t::const_iterator iter = LLWorld::getInstance()->getRegionList().begin();
        iter != LLWorld::getInstance()->getRegionList().end(); ++iter)
    {
        LLViewerRegion* region = *iter;
        region->dirtyAllPatches();
    }
<<<<<<< HEAD
}

// <FS:Ansariel> Reset VB during TP
void LLPipeline::initDeferredVB()
{
	mDeferredVB = new LLVertexBuffer(DEFERRED_VB_MASK);
	if (!mDeferredVB->allocateBuffer(8, 0))
	{
		// Most likely going to crash...
		LL_WARNS() << "Failed to allocate Vertex Buffer for deferred rendering" << LL_ENDL;
	}
}
// </FS:Ansariel>
=======
}
>>>>>>> 155ddf23
<|MERGE_RESOLUTION|>--- conflicted
+++ resolved
@@ -113,7 +113,6 @@
 #include "llprogressview.h"
 #include "llcleanup.h"
 #include "gltfscenemanager.h"
-<<<<<<< HEAD
 // [RLVa:KB] - Checked: RLVa-2.0.0
 #include "llvisualeffect.h"
 #include "rlvactions.h"
@@ -121,8 +120,6 @@
 // [/RLVa:KB]
 
 #include "llenvironment.h"
-=======
->>>>>>> 155ddf23
 
 #include "llenvironment.h"
 #include "llsettingsvo.h"
@@ -606,7 +603,6 @@
     connectRefreshCachedSettingsSafe("RenderMirrors");
     connectRefreshCachedSettingsSafe("RenderHeroProbeUpdateRate");
     connectRefreshCachedSettingsSafe("RenderHeroProbeConservativeUpdateMultiplier");
-<<<<<<< HEAD
 	connectRefreshCachedSettingsSafe("RenderAutoHideSurfaceAreaLimit");
 	connectRefreshCachedSettingsSafe("FSRenderVignette");	// <FS:CR> Import Vignette from Exodus
 	// <FS:Ansariel> Make change to RenderAttachedLights & RenderAttachedParticles instant
@@ -617,9 +613,6 @@
 	connectRefreshCachedSettingsSafe("FSFocusPointFollowsPointer");
 	connectRefreshCachedSettingsSafe("FSFocusPointLocked");
     // </FS:Beq>
-=======
-	gSavedSettings.getControl("RenderAutoHideSurfaceAreaLimit")->getCommitSignal()->connect(boost::bind(&LLPipeline::refreshCachedSettings));
->>>>>>> 155ddf23
 }
 
 LLPipeline::~LLPipeline()
@@ -849,18 +842,13 @@
     LL_PROFILE_ZONE_SCOPED_CATEGORY_DISPLAY;
     if (mRT == &mMainRT)
     { // hacky -- allocate auxillary buffer
-
         gCubeSnapshot = true;
         mReflectionMapManager.initReflectionMaps();
         mHeroProbeManager.initReflectionMaps();
 
         if (sReflectionProbesEnabled)
         {
-<<<<<<< HEAD
             gCubeSnapshot = true;
-=======
-            gCubeSnapshot = TRUE;
->>>>>>> 155ddf23
             mReflectionMapManager.initReflectionMaps();
         }
 
@@ -7493,11 +7481,7 @@
 					LLVector4a result;
 					result.clear();
 
-<<<<<<< HEAD
-					gViewerWindow->cursorIntersect(-1, -1, 512.f, NULL, -1, false, false, true, true, nullptr, nullptr, nullptr, &result);
-=======
 					gViewerWindow->cursorIntersect(-1, -1, 512.f, nullptr, -1, false, false, true, true, nullptr, nullptr, nullptr, &result);
->>>>>>> 155ddf23
 
 					focus_point.set(result.getF32ptr());
 				}
@@ -11262,7 +11246,6 @@
         LLViewerRegion* region = *iter;
         region->dirtyAllPatches();
     }
-<<<<<<< HEAD
 }
 
 // <FS:Ansariel> Reset VB during TP
@@ -11275,7 +11258,4 @@
 		LL_WARNS() << "Failed to allocate Vertex Buffer for deferred rendering" << LL_ENDL;
 	}
 }
-// </FS:Ansariel>
-=======
-}
->>>>>>> 155ddf23
+// </FS:Ansariel>