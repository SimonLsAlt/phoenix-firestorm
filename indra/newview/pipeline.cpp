--- conflicted
+++ resolved
@@ -805,14 +805,7 @@
 void LLPipeline::resizeShadowTexture()
 {
     releaseShadowTargets();
-<<<<<<< HEAD
-    // <FS:Beq> FIRE-30538 don;t pass zero screen size to shadow buff allocator
-    // allocateShadowBuffer(mScreenWidth, mScreenHeight);
-    allocateShadowBuffer( mScreen.getWidth(), mScreen.getHeight() );
-    // </FS:Beq>
-=======
     allocateShadowBuffer(mRT->width, mRT->height);
->>>>>>> 6eaf8521
     gResizeShadowTexture = FALSE;
 }
 
@@ -823,7 +816,6 @@
 		GLuint resX = gViewerWindow->getWorldViewWidthRaw();
 		GLuint resY = gViewerWindow->getWorldViewHeightRaw();
 	
-<<<<<<< HEAD
 // [SL:KB] - Patch: Settings-RenderResolutionMultiplier | Checked: Catznip-5.4
 		GLuint scaledResX = resX;
 		GLuint scaledResY = resY;
@@ -839,13 +831,10 @@
 		}
 // [/SL:KB]
 
-//		if (gResizeScreenTexture || (resX != mScreen.getWidth()) || (resY != mScreen.getHeight()))
+//		if (gResizeScreenTexture || (resX != mRT->screen.getWidth()) || (resY != mRT->screen.getHeight()))
 // [SL:KB] - Patch: Settings-RenderResolutionMultiplier | Checked: Catznip-5.4
-		if (gResizeScreenTexture || (scaledResX != mScreen.getWidth()) || (scaledResY != mScreen.getHeight()))
+		if (gResizeScreenTexture || (scaledResX != mRT->screen.getWidth()) || (scaledResY != mRT->screen.getHeight()))
 // [/SL:KB]
-=======
-		if (gResizeScreenTexture || (resX != mRT->screen.getWidth()) || (resY != mRT->screen.getHeight()))
->>>>>>> 6eaf8521
 		{
 			releaseScreenBuffers();
             releaseShadowTargets();
@@ -871,28 +860,6 @@
     LL_PROFILE_ZONE_SCOPED_CATEGORY_DISPLAY;
 	eFBOStatus ret = doAllocateScreenBuffer(resX, resY);
 
-<<<<<<< HEAD
-	if (save_settings)
-	{
-		// don't disable shaders on next session
-		gSavedSettings.setBOOL("RenderInitError", FALSE);
-		gSavedSettings.saveToFile( gSavedSettings.getString("ClientSettingsFile"), TRUE );
-	}
-	
-	if (ret == FBO_FAILURE)
-	{ //FAILSAFE: screen buffer allocation failed, disable deferred rendering if it's enabled
-		//NOTE: if the session closes successfully after this call, deferred rendering will be 
-		// disabled on future sessions
-		if (LLPipeline::sRenderDeferred)
-		{
-			LL_WARNS() << "Couldn't allocate screen buffer - Deferred rendering disabled" << LL_ENDL; // FS:Ansariel> FIRE-20305: Debug output
-			gSavedSettings.setBOOL("RenderDeferred", FALSE);
-			LLPipeline::refreshCachedSettings();
-		}
-	}
-
-=======
->>>>>>> 6eaf8521
 	return ret == FBO_SUCCESS_FULLRES;
 }
 
@@ -1027,18 +994,12 @@
 			mRT->fxaaBuffer.release();
 		}
 		
-<<<<<<< HEAD
 //		if (shadow_detail > 0 || ssao || RenderDepthOfField || samples > 0)
 // [RLVa:KB] - @setsphere
 		if (shadow_detail > 0 || ssao || RenderDepthOfField || samples > 0 || RlvActions::hasPostProcess())
 // [/RLVa:KB]
-		{ //only need mDeferredLight for shadows OR ssao OR dof OR fxaa
-			if (!mDeferredLight.allocate(resX, resY, GL_RGBA, FALSE, FALSE, LLTexUnit::TT_RECT_TEXTURE, FALSE)) return false;
-=======
-		if (shadow_detail > 0 || ssao || RenderDepthOfField || samples > 0)
 		{ //only need mRT->deferredLight for shadows OR ssao OR dof OR fxaa
 			if (!mRT->deferredLight.allocate(resX, resY, GL_RGBA, FALSE, FALSE, LLTexUnit::TT_RECT_TEXTURE, FALSE)) return false;
->>>>>>> 6eaf8521
 		}
 		else
 		{
@@ -1059,33 +1020,25 @@
 
         releaseShadowTargets();
 
-<<<<<<< HEAD
-		mFXAABuffer.release();
-		mScreen.release();
-		mDeferredScreen.release(); //make sure to release any render targets that share a depth buffer with mDeferredScreen first
-// [RLVa:KB] - @setsphere
-		if (!LLRenderTarget::sUseFBO || !LLPipeline::sUseDepthTexture)
-		{
-			mDeferredDepth.release();
-			mOcclusionDepth.release();
-		}
-		else
-		{
-			const U32 occlusion_divisor = 3;
-			if (!mDeferredDepth.allocate(resX, resY, 0, TRUE, FALSE, LLTexUnit::TT_RECT_TEXTURE, FALSE, samples)) return false;
-			if (!mOcclusionDepth.allocate(resX / occlusion_divisor, resY / occlusion_divisor, 0, TRUE, FALSE, LLTexUnit::TT_RECT_TEXTURE, FALSE, samples)) return false;
-			if (RlvActions::isRlvEnabled() && !mDeferredLight.allocate(resX, resY, GL_RGBA, FALSE, FALSE, LLTexUnit::TT_RECT_TEXTURE, FALSE)) return false;
-		}
-// [/RLVa:KB]
-//        mDeferredDepth.release();
-//        mOcclusionDepth.release();
-=======
 		mRT->fxaaBuffer.release();
 		mRT->screen.release();
 		mRT->deferredScreen.release(); //make sure to release any render targets that share a depth buffer with mRT->deferredScreen first
-		mRT->deferredDepth.release();
-		mRT->occlusionDepth.release();
->>>>>>> 6eaf8521
+// [RLVa:KB] - @setsphere
+		if (!LLRenderTarget::sUseFBO || !LLPipeline::sUseDepthTexture)
+		{
+			mRT->deferredDepth.release();
+			mRT->occlusionDepth.release();
+		}
+		else
+		{
+			const U32 occlusion_divisor = 3;
+			if (!mRT->deferredDepth.allocate(resX, resY, 0, TRUE, FALSE, LLTexUnit::TT_RECT_TEXTURE, FALSE, samples)) return false;
+			if (!mRT->occlusionDepth.allocate(resX / occlusion_divisor, resY / occlusion_divisor, 0, TRUE, FALSE, LLTexUnit::TT_RECT_TEXTURE, FALSE, samples)) return false;
+			if (RlvActions::isRlvEnabled() && !!mRT->deferredLight.allocate(resX, resY, GL_RGBA, FALSE, FALSE, LLTexUnit::TT_RECT_TEXTURE, FALSE)) return false;
+		}
+// [/RLVa:KB]
+//        mRT->deferredDepth.release();
+//        mRT->occlusionDepth.release();
 						
 		if (!mRT->screen.allocate(resX, resY, GL_RGBA, TRUE, TRUE, LLTexUnit::TT_RECT_TEXTURE, FALSE)) return false;		
 	}
@@ -3969,24 +3922,6 @@
 	sVolumeSAFrame = 0.f; //ZK LBG
 
 	LL_PUSH_CALLSTACKS();
-<<<<<<< HEAD
-	//rebuild drawable geometry
-	{
-		LL_PROFILE_ZONE_NAMED_CATEGORY_PIPELINE("PostSort: rebuildGeom");
-	for (LLCullResult::sg_iterator i = sCull->beginDrawableGroups(); i != sCull->endDrawableGroups(); ++i)
-	{
-		LLSpatialGroup* group = *i;
-		if (!sUseOcclusion || 
-			!group->isOcclusionState(LLSpatialGroup::OCCLUDED))
-		{
-			group->rebuildGeom();
-		}
-	}
-	LL_PUSH_CALLSTACKS();
-	//rebuild groups
-	sCull->assertDrawMapsEmpty();
-=======
->>>>>>> 6eaf8521
 
     if (!gCubeSnapshot)
     {
@@ -4122,7 +4057,6 @@
 		(*iter)->rebuildMesh();
 	}
 	}
-	}
 
 	/*if (use_transform_feedback)
 	{
@@ -4648,7 +4582,7 @@
 				}
 				else
 				{
-					doOcclusion(camera, mScreen, mOcclusionDepth, &mDeferredDepth);
+					doOcclusion(camera, mRT->screen, mRT->occlusionDepth, &mRT->deferredDepth);
 				}
 // [/RLVa:KB]
 //				doOcclusion(camera);
@@ -7810,7 +7744,7 @@
 
     gGL.setColorMask(true, true);
     glClearColor(0, 0, 0, 0);
-    exoPostProcess::instance().ExodusRenderPostStack(&mScreen, &mScreen); // <FS:CR> Import Vignette from Exodus
+    exoPostProcess::instance().ExodusRenderPostStack(&mRT->screen, &mRT->screen); // <FS:CR> Import Vignette from Exodus
 
     if (sRenderGlow)
     {
@@ -7946,35 +7880,26 @@
     LLVertexBuffer::unbind();
 
 // [RLVa:KB] - @setsphere
-	LLRenderTarget* pRenderBuffer = (RlvActions::hasBehaviour(RLV_BHVR_SETSPHERE)) ? &mDeferredLight : nullptr;
+    LLRenderTarget* pRenderBuffer = (RlvActions::hasBehaviour(RLV_BHVR_SETSPHERE)) ? &mRT->deferredLight : nullptr;
 // [/RLVa:KB]
     if (LLPipeline::sRenderDeferred)
     {
-<<<<<<< HEAD
-
         //<FS:TS> FIRE-16251: Depth of Field does not work underwater
         //bool dof_enabled = !LLViewerCamera::getInstance()->cameraUnderWater() &&
         bool dof_enabled = (FSRenderDepthOfFieldUnderwater || !LLViewerCamera::getInstance()->cameraUnderWater()) &&
         //</FS:TS> FIRE-16251
-=======
-        bool dof_enabled = !LLViewerCamera::getInstance()->cameraUnderWater() &&
->>>>>>> 6eaf8521
                            (RenderDepthOfFieldInEditMode || !LLToolMgr::getInstance()->inBuildMode()) &&
                            RenderDepthOfField &&
                             !gCubeSnapshot;
 
-<<<<<<< HEAD
-        bool multisample = RenderFSAASamples > 1 && mFXAABuffer.isComplete();
+        bool multisample = RenderFSAASamples > 1 && mRT->fxaaBuffer.isComplete();
         exoPostProcess::instance().multisample = multisample;	// <FS:CR> Import Vignette from Exodus
 // [RLVa:KB] - @setsphere
-		if (multisample && !pRenderBuffer)
-		{
-			pRenderBuffer = &mDeferredLight;
-		}
+        if (multisample && !pRenderBuffer)
+        {
+            pRenderBuffer = &mRT->deferredLight;
+        }
 // [/RLVa:KB]
-=======
-        bool multisample = RenderFSAASamples > 1 && mRT->fxaaBuffer.isComplete();
->>>>>>> 6eaf8521
 
         gViewerWindow->setup3DViewport();
 
@@ -8176,19 +8101,14 @@
             { // combine result based on alpha
 //                if (multisample)
 //                {
-//                    mDeferredLight.bindTarget();
-//                    glViewport(0, 0, mDeferredScreen.getWidth(), mDeferredScreen.getHeight());
+//                    mRT->deferredLight.bindTarget();
+//                    glViewport(0, 0, mRT->deferredScreen.getWidth(), mRT->deferredScreen.getHeight());
 //                }
 // [RLVa:KB] - @setsphere
                 if (pRenderBuffer)
                 {
-<<<<<<< HEAD
-					pRenderBuffer->bindTarget();
-                    glViewport(0, 0, mDeferredScreen.getWidth(), mDeferredScreen.getHeight());
-=======
-                    mRT->deferredLight.bindTarget();
+                    pRenderBuffer->bindTarget();
                     glViewport(0, 0, mRT->deferredScreen.getWidth(), mRT->deferredScreen.getHeight());
->>>>>>> 6eaf8521
                 }
 // [/RLVa:KB]
                 else
@@ -8234,36 +8154,26 @@
 // [RLVa:KB] - @setsphere
                 if (pRenderBuffer)
                 {
-<<<<<<< HEAD
                     pRenderBuffer->flush();
-=======
-                    mRT->deferredLight.flush();
->>>>>>> 6eaf8521
                 }
 // [/RLVa:KB]
 //                if (multisample)
 //                {
-//                    mDeferredLight.flush();
+//                    mRT->deferredLight.flush();
 //                }
             }
         }
         else
         {
-<<<<<<< HEAD
+            LL_PROFILE_GPU_ZONE("no dof");
 //            if (multisample)
 //            {
-//                mDeferredLight.bindTarget();
+//                mRT->deferredLight.bindTarget();
 //            }
 // [RLVa:KB] - @setsphere
             if (pRenderBuffer)
             {
-				pRenderBuffer->bindTarget();
-=======
-            LL_PROFILE_GPU_ZONE("no dof");
-            if (multisample)
-            {
-                mRT->deferredLight.bindTarget();
->>>>>>> 6eaf8521
+                pRenderBuffer->bindTarget();
             }
 // [/RLVa:KB]
             LLGLSLShader *shader = &gDeferredPostNoDoFProgram;
@@ -8296,26 +8206,22 @@
 // [RLVa:KB] - @setsphere
             if (pRenderBuffer)
             {
-<<<<<<< HEAD
-				pRenderBuffer->flush();
-=======
-                mRT->deferredLight.flush();
->>>>>>> 6eaf8521
+                pRenderBuffer->flush();
             }
 // [/RLVa:KB]
 //            if (multisample)
 //            {
-//                mDeferredLight.flush();
+//                mRT->deferredLight.flush();
 //            }
         }
 
 // [RLVa:KB] - @setsphere
-		if (RlvActions::hasBehaviour(RLV_BHVR_SETSPHERE))
-		{
-			LLShaderEffectParams params(pRenderBuffer, &mScreen, !multisample);
-			LLVfxManager::instance().runEffect(EVisualEffect::RlvSphere, &params);
-			pRenderBuffer = params.m_pDstBuffer;
-		}
+        if (RlvActions::hasBehaviour(RLV_BHVR_SETSPHERE))
+        {
+            LLShaderEffectParams params(pRenderBuffer, &mRT->screen, !multisample);
+            LLVfxManager::instance().runEffect(EVisualEffect::RlvSphere, &params);
+            pRenderBuffer = params.m_pDstBuffer;
+        }
 // [/RLVa:KB]
 
         if (multisample)
@@ -8333,17 +8239,16 @@
             shader->bind();
             shader->uniform2f(LLShaderMgr::DEFERRED_SCREEN_RES, width, height);
 
-<<<<<<< HEAD
-//            S32 channel = shader->enableTexture(LLShaderMgr::DEFERRED_DIFFUSE, mDeferredLight.getUsage());
+//            S32 channel = shader->enableTexture(LLShaderMgr::DEFERRED_DIFFUSE, mRT->deferredLight.getUsage());
 //            if (channel > -1)
 //            {
-//                mDeferredLight.bindTexture(0, channel);
+//                mRT->deferredLight.bindTexture(0, channel);
 //            }
 // [RLVa:KB] - @setsphere
-			S32 channel = shader->enableTexture(LLShaderMgr::DEFERRED_DIFFUSE, pRenderBuffer->getUsage());
+            S32 channel = shader->enableTexture(LLShaderMgr::DEFERRED_DIFFUSE, pRenderBuffer->getUsage());
             if (channel > -1)
             {
-				pRenderBuffer->bindTexture(0, channel);
+                pRenderBuffer->bindTexture(0, channel);
             }
 // [RLVa:KB]
 
@@ -8361,24 +8266,7 @@
 // [RLVa:KB] - @setsphere
             shader->disableTexture(LLShaderMgr::DEFERRED_DIFFUSE, pRenderBuffer->getUsage());
 // [/RLVa:KB]
-//            shader->disableTexture(LLShaderMgr::DEFERRED_DIFFUSE, mDeferredLight.getUsage());
-=======
-            S32 channel = shader->enableTexture(LLShaderMgr::DEFERRED_DIFFUSE, mRT->deferredLight.getUsage());
-            if (channel > -1)
-            {
-                mRT->deferredLight.bindTexture(0, channel);
-            }
-
-            gGL.begin(LLRender::TRIANGLE_STRIP);
-            gGL.vertex2f(-1, -1);
-            gGL.vertex2f(-1, 3);
-            gGL.vertex2f(3, -1);
-            gGL.end();
-
-            gGL.flush();
-
-            shader->disableTexture(LLShaderMgr::DEFERRED_DIFFUSE, mRT->deferredLight.getUsage());
->>>>>>> 6eaf8521
+//            shader->disableTexture(LLShaderMgr::DEFERRED_DIFFUSE, mRT->deferredLight.getUsage());
             shader->unbind();
 
             mRT->fxaaBuffer.flush();
@@ -8423,12 +8311,12 @@
     else // not deferred
     {
 // [RLVa:KB] - @setsphere
-		if (RlvActions::hasBehaviour(RLV_BHVR_SETSPHERE))
-		{
-			LLShaderEffectParams params(&mScreen, &mDeferredLight, false);
-			LLVfxManager::instance().runEffect(EVisualEffect::RlvSphere, &params);
-			pRenderBuffer = params.m_pDstBuffer;
-		}
+        if (RlvActions::hasBehaviour(RLV_BHVR_SETSPHERE))
+        {
+            LLShaderEffectParams params(&mRT->screen, &mRT->deferredLight, false);
+            LLVfxManager::instance().runEffect(EVisualEffect::RlvSphere, &params);
+            pRenderBuffer = params.m_pDstBuffer;
+        }
 // [/RLVa:KB]
 
         U32 mask = LLVertexBuffer::MAP_VERTEX | LLVertexBuffer::MAP_TEXCOORD0 | LLVertexBuffer::MAP_TEXCOORD1;
@@ -8462,14 +8350,10 @@
         gGlowCombineProgram.bind();
 
         gGL.getTexUnit(0)->bind(&mGlow[1]);
-<<<<<<< HEAD
 // [RLVa:KB] - @setsphere
-        gGL.getTexUnit(1)->bind( pRenderBuffer ? pRenderBuffer : &mScreen );
+        gGL.getTexUnit(1)->bind( pRenderBuffer ? pRenderBuffer : &mRT->screen );
 // [/RLVa:KB]
-//        gGL.getTexUnit(1)->bind(&mScreen);
-=======
-        gGL.getTexUnit(1)->bind(&mRT->screen);
->>>>>>> 6eaf8521
+//        gGL.getTexUnit(1)->bind(&mRT->screen);
 
         LLGLEnable multisample(RenderFSAASamples > 0 ? GL_MULTISAMPLE_ARB : 0);
 
@@ -12077,7 +11961,12 @@
 	}
 }
 
-<<<<<<< HEAD
+void LLPipeline::overrideEnvironmentMap()
+{
+    //mReflectionMapManager.mProbes.clear();
+    //mReflectionMapManager.addProbe(LLViewerCamera::instance().getOrigin());
+}
+
 // <FS:Ansariel> Reset VB during TP
 void LLPipeline::initDeferredVB()
 {
@@ -12147,11 +12036,4 @@
 
 	drawAuxiliaryVB(tc1, tc2, LLVertexBuffer::MAP_COLOR);
 }
-// </FS:Ansariel>
-=======
-void LLPipeline::overrideEnvironmentMap()
-{
-    //mReflectionMapManager.mProbes.clear();
-    //mReflectionMapManager.addProbe(LLViewerCamera::instance().getOrigin());
-}
->>>>>>> 6eaf8521
+// </FS:Ansariel>