/** 
 * @file pipeline.cpp
 * @brief Rendering pipeline.
 *
 * $LicenseInfo:firstyear=2005&license=viewerlgpl$
 * Second Life Viewer Source Code
 * Copyright (C) 2010, Linden Research, Inc.
 * 
 * This library is free software; you can redistribute it and/or
 * modify it under the terms of the GNU Lesser General Public
 * License as published by the Free Software Foundation;
 * version 2.1 of the License only.
 * 
 * This library is distributed in the hope that it will be useful,
 * but WITHOUT ANY WARRANTY; without even the implied warranty of
 * MERCHANTABILITY or FITNESS FOR A PARTICULAR PURPOSE.  See the GNU
 * Lesser General Public License for more details.
 * 
 * You should have received a copy of the GNU Lesser General Public
 * License along with this library; if not, write to the Free Software
 * Foundation, Inc., 51 Franklin Street, Fifth Floor, Boston, MA  02110-1301  USA
 * 
 * Linden Research, Inc., 945 Battery Street, San Francisco, CA  94111  USA
 * $/LicenseInfo$
 */

#include "llviewerprecompiledheaders.h"

#include "pipeline.h"

// library includes
#include "llaudioengine.h" // For debugging.
#include "llerror.h"
#include "llviewercontrol.h"
#include "llfasttimer.h"
#include "llfontgl.h"
#include "llnamevalue.h"
#include "llpointer.h"
#include "llprimitive.h"
#include "llvolume.h"
#include "material_codes.h"
#include "v3color.h"
#include "llui.h" 
#include "llglheaders.h"
#include "llrender.h"
#include "llwindow.h"	// swapBuffers()

// newview includes
#include "llagent.h"
#include "llagentcamera.h"
#include "llappviewer.h"
#include "lltexturecache.h"
#include "lltexturefetch.h"
#include "llimageworker.h"
#include "lldrawable.h"
#include "lldrawpoolalpha.h"
#include "lldrawpoolavatar.h"
#include "lldrawpoolground.h"
#include "lldrawpoolbump.h"
#include "lldrawpooltree.h"
#include "lldrawpoolwater.h"
#include "llface.h"
#include "llfeaturemanager.h"
#include "llfloatertelehub.h"
#include "llfloaterreg.h"
#include "llgldbg.h"
#include "llhudmanager.h"
#include "llhudnametag.h"
#include "llhudtext.h"
#include "lllightconstants.h"
#include "llmeshrepository.h"
#include "llpipelinelistener.h"
#include "llresmgr.h"
#include "llselectmgr.h"
#include "llsky.h"
#include "lltracker.h"
#include "lltool.h"
#include "lltoolmgr.h"
#include "llviewercamera.h"
#include "llviewermediafocus.h"
#include "llviewertexturelist.h"
#include "llviewerobject.h"
#include "llviewerobjectlist.h"
#include "llviewerparcelmgr.h"
#include "llviewerregion.h" // for audio debugging.
#include "llviewerwindow.h" // For getSpinAxis
#include "llvoavatarself.h"
#include "llvocache.h"
#include "llvoground.h"
#include "llvosky.h"
#include "llvowlsky.h"
#include "llvotree.h"
#include "llvovolume.h"
#include "llvosurfacepatch.h"
#include "llvowater.h"
#include "llvotree.h"
#include "llvopartgroup.h"
#include "llworld.h"
#include "llcubemap.h"
#include "llviewershadermgr.h"
#include "llviewerstats.h"
#include "llviewerjoystick.h"
#include "llviewerdisplay.h"
#include "llspatialpartition.h"
#include "llmutelist.h"
#include "lltoolpie.h"
#include "llnotifications.h"
#include "llpathinglib.h"
#include "llfloaterpathfindingconsole.h"
#include "llfloaterpathfindingcharacters.h"
#include "llfloatertools.h"
#include "llpanelface.h"
#include "llpathfindingpathtool.h"
#include "llscenemonitor.h"
#include "llprogressview.h"
#include "llcleanup.h"
// [RLVa:KB] - Checked: RLVa-2.0.0
#include "llvisualeffect.h"
#include "rlvactions.h"
#include "rlvlocks.h"
// [/RLVa:KB]

#include "llenvironment.h"
#include "llsettingsvo.h"

#ifdef _DEBUG
// Debug indices is disabled for now for debug performance - djs 4/24/02
//#define DEBUG_INDICES
#else
//#define DEBUG_INDICES
#endif

// Expensive and currently broken
//
#define MATERIALS_IN_REFLECTIONS 0

bool gShiftFrame = false;

//cached settings
bool LLPipeline::RenderAvatarVP;
bool LLPipeline::WindLightUseAtmosShaders;
bool LLPipeline::RenderDeferred;
F32 LLPipeline::RenderDeferredSunWash;
U32 LLPipeline::RenderFSAASamples;
U32 LLPipeline::RenderResolutionDivisor;
// [SL:KB] - Patch: Settings-RenderResolutionMultiplier | Checked: Catznip-5.4
F32 LLPipeline::RenderResolutionMultiplier;
// [/SL:KB]
bool LLPipeline::RenderUIBuffer;
S32 LLPipeline::RenderShadowDetail;
bool LLPipeline::RenderDeferredSSAO;
F32 LLPipeline::RenderShadowResolutionScale;
bool LLPipeline::RenderLocalLights;
bool LLPipeline::RenderDelayCreation;
bool LLPipeline::RenderAnimateRes;
bool LLPipeline::FreezeTime;
S32 LLPipeline::DebugBeaconLineWidth;
F32 LLPipeline::RenderHighlightBrightness;
LLColor4 LLPipeline::RenderHighlightColor;
F32 LLPipeline::RenderHighlightThickness;
bool LLPipeline::RenderSpotLightsInNondeferred;
LLColor4 LLPipeline::PreviewAmbientColor;
LLColor4 LLPipeline::PreviewDiffuse0;
LLColor4 LLPipeline::PreviewSpecular0;
LLColor4 LLPipeline::PreviewDiffuse1;
LLColor4 LLPipeline::PreviewSpecular1;
LLColor4 LLPipeline::PreviewDiffuse2;
LLColor4 LLPipeline::PreviewSpecular2;
LLVector3 LLPipeline::PreviewDirection0;
LLVector3 LLPipeline::PreviewDirection1;
LLVector3 LLPipeline::PreviewDirection2;
F32 LLPipeline::RenderGlowMinLuminance;
F32 LLPipeline::RenderGlowMaxExtractAlpha;
F32 LLPipeline::RenderGlowWarmthAmount;
LLVector3 LLPipeline::RenderGlowLumWeights;
LLVector3 LLPipeline::RenderGlowWarmthWeights;
S32 LLPipeline::RenderGlowResolutionPow;
S32 LLPipeline::RenderGlowIterations;
F32 LLPipeline::RenderGlowWidth;
F32 LLPipeline::RenderGlowStrength;
bool LLPipeline::RenderDepthOfField;
bool LLPipeline::RenderDepthOfFieldInEditMode;
F32 LLPipeline::CameraFocusTransitionTime;
F32 LLPipeline::CameraFNumber;
F32 LLPipeline::CameraFocalLength;
F32 LLPipeline::CameraFieldOfView;
F32 LLPipeline::RenderShadowNoise;
F32 LLPipeline::RenderShadowBlurSize;
F32 LLPipeline::RenderSSAOScale;
U32 LLPipeline::RenderSSAOMaxScale;
F32 LLPipeline::RenderSSAOFactor;
LLVector3 LLPipeline::RenderSSAOEffect;
F32 LLPipeline::RenderShadowOffsetError;
F32 LLPipeline::RenderShadowBiasError;
F32 LLPipeline::RenderShadowOffset;
F32 LLPipeline::RenderShadowBias;
F32 LLPipeline::RenderSpotShadowOffset;
F32 LLPipeline::RenderSpotShadowBias;
LLDrawable* LLPipeline::RenderSpotLight = nullptr;
F32 LLPipeline::RenderEdgeDepthCutoff;
F32 LLPipeline::RenderEdgeNormCutoff;
LLVector3 LLPipeline::RenderShadowGaussian;
F32 LLPipeline::RenderShadowBlurDistFactor;
bool LLPipeline::RenderDeferredAtmospheric;
S32 LLPipeline::RenderReflectionDetail;
F32 LLPipeline::RenderHighlightFadeTime;
LLVector3 LLPipeline::RenderShadowClipPlanes;
LLVector3 LLPipeline::RenderShadowOrthoClipPlanes;
LLVector3 LLPipeline::RenderShadowNearDist;
F32 LLPipeline::RenderFarClip;
LLVector3 LLPipeline::RenderShadowSplitExponent;
F32 LLPipeline::RenderShadowErrorCutoff;
F32 LLPipeline::RenderShadowFOVCutoff;
bool LLPipeline::CameraOffset;
F32 LLPipeline::CameraMaxCoF;
F32 LLPipeline::CameraDoFResScale;
F32 LLPipeline::RenderAutoHideSurfaceAreaLimit;
LLTrace::EventStatHandle<S64> LLPipeline::sStatBatchSize("renderbatchsize");

const F32 BACKLIGHT_DAY_MAGNITUDE_OBJECT = 0.1f;
const F32 BACKLIGHT_NIGHT_MAGNITUDE_OBJECT = 0.08f;
const F32 DEFERRED_LIGHT_FALLOFF = 0.5f;
const U32 DEFERRED_VB_MASK = LLVertexBuffer::MAP_VERTEX | LLVertexBuffer::MAP_TEXCOORD0 | LLVertexBuffer::MAP_TEXCOORD1;

extern S32 gBoxFrame;
//extern BOOL gHideSelectedObjects;
extern BOOL gDisplaySwapBuffers;
extern BOOL gDebugGL;

bool	gAvatarBacklight = false;

bool	gDebugPipeline = false;
LLPipeline gPipeline;
const LLMatrix4* gGLLastMatrix = NULL;

LLTrace::BlockTimerStatHandle FTM_RENDER_GEOMETRY("Render Geometry");
LLTrace::BlockTimerStatHandle FTM_RENDER_GRASS("Grass");
LLTrace::BlockTimerStatHandle FTM_RENDER_INVISIBLE("Invisible");
LLTrace::BlockTimerStatHandle FTM_RENDER_OCCLUSION("Occlusion");
LLTrace::BlockTimerStatHandle FTM_RENDER_SHINY("Shiny");
LLTrace::BlockTimerStatHandle FTM_RENDER_SIMPLE("Simple");
LLTrace::BlockTimerStatHandle FTM_RENDER_TERRAIN("Terrain");
LLTrace::BlockTimerStatHandle FTM_RENDER_TREES("Trees");
LLTrace::BlockTimerStatHandle FTM_RENDER_UI("UI");
LLTrace::BlockTimerStatHandle FTM_RENDER_WATER("Water");
LLTrace::BlockTimerStatHandle FTM_RENDER_WL_SKY("Windlight Sky");
LLTrace::BlockTimerStatHandle FTM_RENDER_ALPHA("Alpha Objects");
LLTrace::BlockTimerStatHandle FTM_RENDER_CHARACTERS("Avatars");
LLTrace::BlockTimerStatHandle FTM_RENDER_BUMP("Bump");
LLTrace::BlockTimerStatHandle FTM_RENDER_MATERIALS("Render Materials");
LLTrace::BlockTimerStatHandle FTM_RENDER_FULLBRIGHT("Fullbright");
LLTrace::BlockTimerStatHandle FTM_RENDER_GLOW("Glow");
LLTrace::BlockTimerStatHandle FTM_GEO_UPDATE("Geo Update");
LLTrace::BlockTimerStatHandle FTM_PIPELINE_CREATE("Pipeline Create");
LLTrace::BlockTimerStatHandle FTM_POOLRENDER("RenderPool");
LLTrace::BlockTimerStatHandle FTM_POOLS("Pools");
LLTrace::BlockTimerStatHandle FTM_DEFERRED_POOLRENDER("RenderPool (Deferred)");
LLTrace::BlockTimerStatHandle FTM_DEFERRED_POOLS("Pools (Deferred)");
LLTrace::BlockTimerStatHandle FTM_POST_DEFERRED_POOLRENDER("RenderPool (Post)");
LLTrace::BlockTimerStatHandle FTM_POST_DEFERRED_POOLS("Pools (Post)");
LLTrace::BlockTimerStatHandle FTM_RENDER_BLOOM_FBO("First FBO");
LLTrace::BlockTimerStatHandle FTM_STATESORT("Sort Draw State");
LLTrace::BlockTimerStatHandle FTM_PIPELINE("Pipeline");
LLTrace::BlockTimerStatHandle FTM_CLIENT_COPY("Client Copy");
LLTrace::BlockTimerStatHandle FTM_RENDER_DEFERRED("Deferred Shading");

LLTrace::BlockTimerStatHandle FTM_RENDER_UI_HUD("HUD");
LLTrace::BlockTimerStatHandle FTM_RENDER_UI_3D("3D");
LLTrace::BlockTimerStatHandle FTM_RENDER_UI_2D("2D");
LLTrace::BlockTimerStatHandle FTM_RENDER_UI_DEBUG_TEXT("Debug Text");
LLTrace::BlockTimerStatHandle FTM_RENDER_UI_SCENE_MON("Scene Mon");

static LLTrace::BlockTimerStatHandle FTM_STATESORT_DRAWABLE("Sort Drawables");
static LLTrace::BlockTimerStatHandle FTM_STATESORT_POSTSORT("Post Sort");

static LLStaticHashedString sTint("tint");
static LLStaticHashedString sAmbiance("ambiance");
static LLStaticHashedString sAlphaScale("alpha_scale");
static LLStaticHashedString sNormMat("norm_mat");
static LLStaticHashedString sOffset("offset");
static LLStaticHashedString sScreenRes("screenRes");
static LLStaticHashedString sDelta("delta");
static LLStaticHashedString sDistFactor("dist_factor");
static LLStaticHashedString sKern("kern");
static LLStaticHashedString sKernScale("kern_scale");

//----------------------------------------
std::string gPoolNames[] = 
{
	// Correspond to LLDrawpool enum render type
	"NONE",
	"POOL_SIMPLE",
	"POOL_GROUND",
	"POOL_FULLBRIGHT",
	"POOL_BUMP",
	"POOL_MATERIALS",
	"POOL_TERRAIN,"	
	"POOL_SKY",
	"POOL_WL_SKY",
	"POOL_TREE",
	"POOL_ALPHA_MASK",
	"POOL_FULLBRIGHT_ALPHA_MASK",
	"POOL_GRASS",
	"POOL_INVISIBLE",
	"POOL_AVATAR",
	"POOL_VOIDWATER",
	"POOL_WATER",
	"POOL_GLOW",
	"POOL_ALPHA"
};

void drawBox(const LLVector4a& c, const LLVector4a& r);
void drawBoxOutline(const LLVector3& pos, const LLVector3& size);
U32 nhpo2(U32 v);
LLVertexBuffer* ll_create_cube_vb(U32 type_mask, U32 usage);

void display_update_camera();
//----------------------------------------

S32		LLPipeline::sCompiles = 0;

bool	LLPipeline::sPickAvatar = true;
bool	LLPipeline::sDynamicLOD = true;
bool	LLPipeline::sShowHUDAttachments = true;
bool	LLPipeline::sRenderMOAPBeacons = false;
bool	LLPipeline::sRenderPhysicalBeacons = true;
bool	LLPipeline::sRenderScriptedBeacons = false;
bool	LLPipeline::sRenderScriptedTouchBeacons = true;
bool	LLPipeline::sRenderParticleBeacons = false;
bool	LLPipeline::sRenderSoundBeacons = false;
bool	LLPipeline::sRenderBeacons = false;
bool	LLPipeline::sRenderHighlight = true;
LLRender::eTexIndex LLPipeline::sRenderHighlightTextureChannel = LLRender::DIFFUSE_MAP;
bool	LLPipeline::sForceOldBakedUpload = false;
S32		LLPipeline::sUseOcclusion = 0;
bool	LLPipeline::sDelayVBUpdate = true;
bool	LLPipeline::sAutoMaskAlphaDeferred = true;
bool	LLPipeline::sAutoMaskAlphaNonDeferred = false;
bool	LLPipeline::sDisableShaders = false;
bool	LLPipeline::sRenderTransparentWater = true;
bool	LLPipeline::sRenderBump = true;
bool	LLPipeline::sBakeSunlight = false;
bool	LLPipeline::sNoAlpha = false;
bool	LLPipeline::sUseTriStrips = true;
bool	LLPipeline::sUseFarClip = true;
bool	LLPipeline::sShadowRender = false;
bool	LLPipeline::sWaterReflections = false;
bool	LLPipeline::sRenderGlow = false;
bool	LLPipeline::sReflectionRender = false;
bool    LLPipeline::sDistortionRender = false;
bool	LLPipeline::sImpostorRender = false;
bool	LLPipeline::sImpostorRenderAlphaDepthPass = false;
bool	LLPipeline::sUnderWaterRender = false;
bool	LLPipeline::sTextureBindTest = false;
bool	LLPipeline::sRenderFrameTest = false;
bool	LLPipeline::sRenderAttachedLights = true;
bool	LLPipeline::sRenderAttachedParticles = true;
bool	LLPipeline::sRenderDeferred = false;
bool    LLPipeline::sMemAllocationThrottled = false;
S32		LLPipeline::sVisibleLightCount = 0;
F32		LLPipeline::sMinRenderSize = 0.f;
bool	LLPipeline::sRenderingHUDs;
F32     LLPipeline::sDistortionWaterClipPlaneMargin = 1.0125f;
// [SL:KB] - Patch: Render-TextureToggle (Catznip-4.0)
bool	LLPipeline::sRenderTextures = true;
// [/SL:KB]
// [RLVa:KB] - @setsphere
bool	LLPipeline::sUseDepthTexture = false;
// [/RLVa:KB]

// EventHost API LLPipeline listener.
static LLPipelineListener sPipelineListener;

static LLCullResult* sCull = NULL;

void validate_framebuffer_object();


bool addDeferredAttachments(LLRenderTarget& target)
{
	return target.addColorAttachment(GL_SRGB8_ALPHA8) && //specular
			target.addColorAttachment(GL_RGB10_A2); //normal+z
}

LLPipeline::LLPipeline() :
	mBackfaceCull(false),
	mMatrixOpCount(0),
	mTextureMatrixOps(0),
	mNumVisibleNodes(0),
	mNumVisibleFaces(0),

	mInitialized(false),
	mVertexShadersEnabled(false),
	mVertexShadersLoaded(0),
	mTransformFeedbackPrimitives(0),
	mRenderDebugFeatureMask(0),
	mRenderDebugMask(0),
	mOldRenderDebugMask(0),
	mMeshDirtyQueryObject(0),
	mGroupQ1Locked(false),
	mGroupQ2Locked(false),
	mResetVertexBuffers(false),
	mLastRebuildPool(NULL),
	mAlphaPool(NULL),
	mSkyPool(NULL),
	mTerrainPool(NULL),
	mWaterPool(NULL),
	mGroundPool(NULL),
	mSimplePool(NULL),
	mGrassPool(NULL),
	mAlphaMaskPool(NULL),
	mFullbrightAlphaMaskPool(NULL),
	mFullbrightPool(NULL),
	mInvisiblePool(NULL),
	mGlowPool(NULL),
	mBumpPool(NULL),
	mMaterialsPool(NULL),
	mWLSkyPool(NULL),
	mLightMask(0),
	mLightMovingMask(0),
	mLightingDetail(0),
	mScreenWidth(0),
	mScreenHeight(0)
{
	mNoiseMap = 0;
	mTrueNoiseMap = 0;
	mLightFunc = 0;

    for(U32 i = 0; i < 8; i++)
    {
        mHWLightColors[i] = LLColor4::black;
    }
}

void LLPipeline::connectRefreshCachedSettingsSafe(const std::string name)
{
	LLPointer<LLControlVariable> cntrl_ptr = gSavedSettings.getControl(name);
	if ( cntrl_ptr.isNull() )
	{
		LL_WARNS() << "Global setting name not found:" << name << LL_ENDL;
	}
	else
	{
		cntrl_ptr->getCommitSignal()->connect(boost::bind(&LLPipeline::refreshCachedSettings));
	}
}

void LLPipeline::init()
{
	refreshCachedSettings();

	gOctreeMaxCapacity = gSavedSettings.getU32("OctreeMaxNodeCapacity");
	gOctreeMinSize = gSavedSettings.getF32("OctreeMinimumNodeSize");
	sDynamicLOD = gSavedSettings.getBOOL("RenderDynamicLOD");
	sRenderBump = gSavedSettings.getBOOL("RenderObjectBump");
	sUseTriStrips = gSavedSettings.getBOOL("RenderUseTriStrips");
	LLVertexBuffer::sUseStreamDraw = gSavedSettings.getBOOL("RenderUseStreamVBO");
	LLVertexBuffer::sUseVAO = gSavedSettings.getBOOL("RenderUseVAO");
	LLVertexBuffer::sPreferStreamDraw = gSavedSettings.getBOOL("RenderPreferStreamDraw");
	sRenderAttachedLights = gSavedSettings.getBOOL("RenderAttachedLights");
	sRenderAttachedParticles = gSavedSettings.getBOOL("RenderAttachedParticles");

	mInitialized = true;
	
	stop_glerror();

	//create render pass pools
	getPool(LLDrawPool::POOL_ALPHA);
	getPool(LLDrawPool::POOL_SIMPLE);
	getPool(LLDrawPool::POOL_ALPHA_MASK);
	getPool(LLDrawPool::POOL_FULLBRIGHT_ALPHA_MASK);
	getPool(LLDrawPool::POOL_GRASS);
	getPool(LLDrawPool::POOL_FULLBRIGHT);
	getPool(LLDrawPool::POOL_INVISIBLE);
	getPool(LLDrawPool::POOL_BUMP);
	getPool(LLDrawPool::POOL_MATERIALS);
	getPool(LLDrawPool::POOL_GLOW);

	resetFrameStats();

	if (gSavedSettings.getBOOL("DisableAllRenderFeatures"))
	{
		clearAllRenderDebugFeatures();
	}
	else
	{
		setAllRenderDebugFeatures(); // By default, all debugging features on
	}
	clearAllRenderDebugDisplays(); // All debug displays off

	if (gSavedSettings.getBOOL("DisableAllRenderTypes"))
	{
		clearAllRenderTypes();
	}
	else
	{
		setAllRenderTypes(); // By default, all rendering types start enabled
		// Don't turn on ground when this is set
		// Mac Books with intel 950s need this
		if(!gSavedSettings.getBOOL("RenderGround"))
		{
			toggleRenderType(RENDER_TYPE_GROUND);
		}
	}

	// make sure RenderPerformanceTest persists (hackity hack hack)
	// disables non-object rendering (UI, sky, water, etc)
	if (gSavedSettings.getBOOL("RenderPerformanceTest"))
	{
		gSavedSettings.setBOOL("RenderPerformanceTest", FALSE);
		gSavedSettings.setBOOL("RenderPerformanceTest", TRUE);
	}

	mOldRenderDebugMask = mRenderDebugMask;

	mBackfaceCull = true;

	stop_glerror();
	
	// Enable features
		
	LLViewerShaderMgr::instance()->setShaders();

	stop_glerror();

	for (U32 i = 0; i < 2; ++i)
	{
		mSpotLightFade[i] = 1.f;
	}

	if (mCubeVB.isNull())
	{
		mCubeVB = ll_create_cube_vb(LLVertexBuffer::MAP_VERTEX, GL_STATIC_DRAW_ARB);
	}

	mDeferredVB = new LLVertexBuffer(DEFERRED_VB_MASK, 0);
	mDeferredVB->allocateBuffer(8, 0, true);
	setLightingDetail(-1);
	
	//
	// Update all settings to trigger a cached settings refresh
	//
	connectRefreshCachedSettingsSafe("RenderAutoMaskAlphaDeferred");
	connectRefreshCachedSettingsSafe("RenderAutoMaskAlphaNonDeferred");
	connectRefreshCachedSettingsSafe("RenderUseFarClip");
	connectRefreshCachedSettingsSafe("RenderAvatarMaxNonImpostors");
	connectRefreshCachedSettingsSafe("RenderDelayVBUpdate");
	connectRefreshCachedSettingsSafe("UseOcclusion");
	connectRefreshCachedSettingsSafe("RenderAvatarVP");
	connectRefreshCachedSettingsSafe("WindLightUseAtmosShaders");
	connectRefreshCachedSettingsSafe("RenderDeferred");
	connectRefreshCachedSettingsSafe("RenderDeferredSunWash");
	connectRefreshCachedSettingsSafe("RenderFSAASamples");
	connectRefreshCachedSettingsSafe("RenderResolutionDivisor");
// [SL:KB] - Patch: Settings-RenderResolutionMultiplier | Checked: Catznip-5.4
	connectRefreshCachedSettingsSafe("RenderResolutionMultiplier");
// [/SL:KB]
	connectRefreshCachedSettingsSafe("RenderUIBuffer");
	connectRefreshCachedSettingsSafe("RenderShadowDetail");
	connectRefreshCachedSettingsSafe("RenderDeferredSSAO");
	connectRefreshCachedSettingsSafe("RenderShadowResolutionScale");
	connectRefreshCachedSettingsSafe("RenderLocalLights");
	connectRefreshCachedSettingsSafe("RenderDelayCreation");
	connectRefreshCachedSettingsSafe("RenderAnimateRes");
	connectRefreshCachedSettingsSafe("FreezeTime");
	connectRefreshCachedSettingsSafe("DebugBeaconLineWidth");
	connectRefreshCachedSettingsSafe("RenderHighlightBrightness");
	connectRefreshCachedSettingsSafe("RenderHighlightColor");
	connectRefreshCachedSettingsSafe("RenderHighlightThickness");
	connectRefreshCachedSettingsSafe("RenderSpotLightsInNondeferred");
	connectRefreshCachedSettingsSafe("PreviewAmbientColor");
	connectRefreshCachedSettingsSafe("PreviewDiffuse0");
	connectRefreshCachedSettingsSafe("PreviewSpecular0");
	connectRefreshCachedSettingsSafe("PreviewDiffuse1");
	connectRefreshCachedSettingsSafe("PreviewSpecular1");
	connectRefreshCachedSettingsSafe("PreviewDiffuse2");
	connectRefreshCachedSettingsSafe("PreviewSpecular2");
	connectRefreshCachedSettingsSafe("PreviewDirection0");
	connectRefreshCachedSettingsSafe("PreviewDirection1");
	connectRefreshCachedSettingsSafe("PreviewDirection2");
	connectRefreshCachedSettingsSafe("RenderGlowMinLuminance");
	connectRefreshCachedSettingsSafe("RenderGlowMaxExtractAlpha");
	connectRefreshCachedSettingsSafe("RenderGlowWarmthAmount");
	connectRefreshCachedSettingsSafe("RenderGlowLumWeights");
	connectRefreshCachedSettingsSafe("RenderGlowWarmthWeights");
	connectRefreshCachedSettingsSafe("RenderGlowResolutionPow");
	connectRefreshCachedSettingsSafe("RenderGlowIterations");
	connectRefreshCachedSettingsSafe("RenderGlowWidth");
	connectRefreshCachedSettingsSafe("RenderGlowStrength");
	connectRefreshCachedSettingsSafe("RenderDepthOfField");
	connectRefreshCachedSettingsSafe("RenderDepthOfFieldInEditMode");
	connectRefreshCachedSettingsSafe("CameraFocusTransitionTime");
	connectRefreshCachedSettingsSafe("CameraFNumber");
	connectRefreshCachedSettingsSafe("CameraFocalLength");
	connectRefreshCachedSettingsSafe("CameraFieldOfView");
	connectRefreshCachedSettingsSafe("RenderShadowNoise");
	connectRefreshCachedSettingsSafe("RenderShadowBlurSize");
	connectRefreshCachedSettingsSafe("RenderSSAOScale");
	connectRefreshCachedSettingsSafe("RenderSSAOMaxScale");
	connectRefreshCachedSettingsSafe("RenderSSAOFactor");
	connectRefreshCachedSettingsSafe("RenderSSAOEffect");
	connectRefreshCachedSettingsSafe("RenderShadowOffsetError");
	connectRefreshCachedSettingsSafe("RenderShadowBiasError");
	connectRefreshCachedSettingsSafe("RenderShadowOffset");
	connectRefreshCachedSettingsSafe("RenderShadowBias");
	connectRefreshCachedSettingsSafe("RenderSpotShadowOffset");
	connectRefreshCachedSettingsSafe("RenderSpotShadowBias");
	connectRefreshCachedSettingsSafe("RenderEdgeDepthCutoff");
	connectRefreshCachedSettingsSafe("RenderEdgeNormCutoff");
	connectRefreshCachedSettingsSafe("RenderShadowGaussian");
	connectRefreshCachedSettingsSafe("RenderShadowBlurDistFactor");
	connectRefreshCachedSettingsSafe("RenderDeferredAtmospheric");
	connectRefreshCachedSettingsSafe("RenderReflectionDetail");
	connectRefreshCachedSettingsSafe("RenderHighlightFadeTime");
	connectRefreshCachedSettingsSafe("RenderShadowClipPlanes");
	connectRefreshCachedSettingsSafe("RenderShadowOrthoClipPlanes");
	connectRefreshCachedSettingsSafe("RenderShadowNearDist");
	connectRefreshCachedSettingsSafe("RenderFarClip");
	connectRefreshCachedSettingsSafe("RenderShadowSplitExponent");
	connectRefreshCachedSettingsSafe("RenderShadowErrorCutoff");
	connectRefreshCachedSettingsSafe("RenderShadowFOVCutoff");
	connectRefreshCachedSettingsSafe("CameraOffset");
	connectRefreshCachedSettingsSafe("CameraMaxCoF");
	connectRefreshCachedSettingsSafe("CameraDoFResScale");
	connectRefreshCachedSettingsSafe("RenderAutoHideSurfaceAreaLimit");
	gSavedSettings.getControl("RenderAutoHideSurfaceAreaLimit")->getCommitSignal()->connect(boost::bind(&LLPipeline::refreshCachedSettings));
}

LLPipeline::~LLPipeline()
{

}

void LLPipeline::cleanup()
{
	assertInitialized();

	mGroupQ1.clear() ;
	mGroupQ2.clear() ;

	for(pool_set_t::iterator iter = mPools.begin();
		iter != mPools.end(); )
	{
		pool_set_t::iterator curiter = iter++;
		LLDrawPool* poolp = *curiter;
		if (poolp->isFacePool())
		{
			LLFacePool* face_pool = (LLFacePool*) poolp;
			if (face_pool->mReferences.empty())
			{
				mPools.erase(curiter);
				removeFromQuickLookup( poolp );
				delete poolp;
			}
		}
		else
		{
			mPools.erase(curiter);
			removeFromQuickLookup( poolp );
			delete poolp;
		}
	}
	
	if (!mTerrainPools.empty())
	{
		LL_WARNS() << "Terrain Pools not cleaned up" << LL_ENDL;
	}
	if (!mTreePools.empty())
	{
		LL_WARNS() << "Tree Pools not cleaned up" << LL_ENDL;
	}
		
	delete mAlphaPool;
	mAlphaPool = NULL;
	delete mSkyPool;
	mSkyPool = NULL;
	delete mTerrainPool;
	mTerrainPool = NULL;
	delete mWaterPool;
	mWaterPool = NULL;
	delete mGroundPool;
	mGroundPool = NULL;
	delete mSimplePool;
	mSimplePool = NULL;
	delete mFullbrightPool;
	mFullbrightPool = NULL;
	delete mInvisiblePool;
	mInvisiblePool = NULL;
	delete mGlowPool;
	mGlowPool = NULL;
	delete mBumpPool;
	mBumpPool = NULL;
	// don't delete wl sky pool it was handled above in the for loop
	//delete mWLSkyPool;
	mWLSkyPool = NULL;

	releaseGLBuffers();

	mFaceSelectImagep = NULL;

	mMovedBridge.clear();

	mInitialized = false;

	mDeferredVB = NULL;

	mCubeVB = NULL;
}

//============================================================================

void LLPipeline::destroyGL() 
{
	stop_glerror();
	unloadShaders();
	mHighlightFaces.clear();
	
	resetDrawOrders();

	resetVertexBuffers();

	releaseGLBuffers();

	if (LLVertexBuffer::sEnableVBOs)
	{
		LLVertexBuffer::sEnableVBOs = FALSE;
	}

	if (mMeshDirtyQueryObject)
	{
		glDeleteQueriesARB(1, &mMeshDirtyQueryObject);
		mMeshDirtyQueryObject = 0;
	}
}

static LLTrace::BlockTimerStatHandle FTM_RESIZE_SCREEN_TEXTURE("Resize Screen Texture");

//static
void LLPipeline::throttleNewMemoryAllocation(bool disable)
{
	if(sMemAllocationThrottled != disable)
	{
		sMemAllocationThrottled = disable ;

		if(sMemAllocationThrottled)
		{
			//send out notification
			LLNotification::Params params("LowMemory");
			LLNotifications::instance().add(params);

			//release some memory.
		}
	}
}

void LLPipeline::requestResizeScreenTexture()
{
    gResizeScreenTexture = TRUE;
}

void LLPipeline::requestResizeShadowTexture()
{
    gResizeShadowTexture = TRUE;
}

void LLPipeline::resizeShadowTexture()
{
    releaseShadowTargets();
    allocateShadowBuffer(mScreenWidth, mScreenHeight);
    gResizeShadowTexture = FALSE;
}

void LLPipeline::resizeScreenTexture()
{
	LL_RECORD_BLOCK_TIME(FTM_RESIZE_SCREEN_TEXTURE);
	if (gPipeline.canUseVertexShaders() && assertInitialized())
	{
		GLuint resX = gViewerWindow->getWorldViewWidthRaw();
		GLuint resY = gViewerWindow->getWorldViewHeightRaw();
	
// [SL:KB] - Patch: Settings-RenderResolutionMultiplier | Checked: Catznip-5.4
		GLuint scaledResX = resX;
		GLuint scaledResY = resY;
		if ( (RenderResolutionDivisor > 1) && (RenderResolutionDivisor < resX) && (RenderResolutionDivisor < resY) )
		{
			scaledResX /= RenderResolutionDivisor;
			scaledResY /= RenderResolutionDivisor;
		}
		else if (RenderResolutionMultiplier != 1.f)
		{
			scaledResX *= RenderResolutionMultiplier;
			scaledResY *= RenderResolutionMultiplier;
		}
// [/SL:KB]

<<<<<<< HEAD
		if (gResizeScreenTexture || (resX != mScreen.getWidth()) || (resY != mScreen.getHeight()))
=======
//		if ((resX != mScreen.getWidth()) || (resY != mScreen.getHeight()))
// [SL:KB] - Patch: Settings-RenderResolutionMultiplier | Checked: Catznip-5.4
		if ((scaledResX != mScreen.getWidth()) || (scaledResY != mScreen.getHeight()))
// [/SL:KB]
>>>>>>> bea0d7e2
		{
			releaseScreenBuffers();
            releaseShadowTargets();
		    allocateScreenBuffer(resX,resY);
            gResizeScreenTexture = FALSE;
				}
			}
}

void LLPipeline::allocatePhysicsBuffer()
{
	GLuint resX = gViewerWindow->getWorldViewWidthRaw();
	GLuint resY = gViewerWindow->getWorldViewHeightRaw();

	if (mPhysicsDisplay.getWidth() != resX || mPhysicsDisplay.getHeight() != resY)
	{
		mPhysicsDisplay.allocate(resX, resY, GL_RGBA, TRUE, FALSE, LLTexUnit::TT_RECT_TEXTURE, FALSE);
	}
}

bool LLPipeline::allocateScreenBuffer(U32 resX, U32 resY)
{
	refreshCachedSettings();
	
	bool save_settings = sRenderDeferred;
	if (save_settings)
	{
		// Set this flag in case we crash while resizing window or allocating space for deferred rendering targets
		gSavedSettings.setBOOL("RenderInitError", TRUE);
		gSavedSettings.saveToFile( gSavedSettings.getString("ClientSettingsFile"), TRUE );
	}

	eFBOStatus ret = doAllocateScreenBuffer(resX, resY);

	if (save_settings)
	{
		// don't disable shaders on next session
		gSavedSettings.setBOOL("RenderInitError", FALSE);
		gSavedSettings.saveToFile( gSavedSettings.getString("ClientSettingsFile"), TRUE );
	}
	
	if (ret == FBO_FAILURE)
	{ //FAILSAFE: screen buffer allocation failed, disable deferred rendering if it's enabled
		//NOTE: if the session closes successfully after this call, deferred rendering will be 
		// disabled on future sessions
		if (LLPipeline::sRenderDeferred)
		{
			gSavedSettings.setBOOL("RenderDeferred", FALSE);
			LLPipeline::refreshCachedSettings();
		}
	}

	return ret == FBO_SUCCESS_FULLRES;
}


LLPipeline::eFBOStatus LLPipeline::doAllocateScreenBuffer(U32 resX, U32 resY)
{
	// try to allocate screen buffers at requested resolution and samples
	// - on failure, shrink number of samples and try again
	// - if not multisampled, shrink resolution and try again (favor X resolution over Y)
	// Make sure to call "releaseScreenBuffers" after each failure to cleanup the partially loaded state

	U32 samples = RenderFSAASamples;

	eFBOStatus ret = FBO_SUCCESS_FULLRES;
	if (!allocateScreenBuffer(resX, resY, samples))
	{
		//failed to allocate at requested specification, return false
		ret = FBO_FAILURE;

		releaseScreenBuffers();
		//reduce number of samples 
		while (samples > 0)
		{
			samples /= 2;
			if (allocateScreenBuffer(resX, resY, samples))
			{ //success
				return FBO_SUCCESS_LOWRES;
			}
			releaseScreenBuffers();
		}

		samples = 0;

		//reduce resolution
		while (resY > 0 && resX > 0)
		{
			resY /= 2;
			if (allocateScreenBuffer(resX, resY, samples))
			{
				return FBO_SUCCESS_LOWRES;
			}
			releaseScreenBuffers();

			resX /= 2;
			if (allocateScreenBuffer(resX, resY, samples))
			{
				return FBO_SUCCESS_LOWRES;
			}
			releaseScreenBuffers();
		}

		LL_WARNS() << "Unable to allocate screen buffer at any resolution!" << LL_ENDL;
	}

	return ret;
}

bool LLPipeline::allocateScreenBuffer(U32 resX, U32 resY, U32 samples)
{
	refreshCachedSettings();

	// remember these dimensions
	mScreenWidth = resX;
	mScreenHeight = resY;
	
	U32 res_mod = RenderResolutionDivisor;

	if (res_mod > 1 && res_mod < resX && res_mod < resY)
	{
		resX /= res_mod;
		resY /= res_mod;
	}
// [SL:KB] - Patch: Settings-RenderResolutionMultiplier | Checked: Catznip-5.4
	else if (RenderResolutionMultiplier != 1.f)
	{
		resX *= RenderResolutionMultiplier;
		resY *= RenderResolutionMultiplier;
	}
// [/SL:KB]

	if (RenderUIBuffer)
	{
		if (!mUIScreen.allocate(resX,resY, GL_RGBA, FALSE, FALSE, LLTexUnit::TT_RECT_TEXTURE, FALSE))
		{
			return false;
		}
	}	

	if (LLPipeline::sRenderDeferred)
	{
		S32 shadow_detail = RenderShadowDetail;
		bool ssao = RenderDeferredSSAO;
		
		const U32 occlusion_divisor = 3;

		//allocate deferred rendering color buffers
		if (!mDeferredScreen.allocate(resX, resY, GL_SRGB8_ALPHA8, TRUE, TRUE, LLTexUnit::TT_RECT_TEXTURE, FALSE, samples)) return false;
		if (!mDeferredDepth.allocate(resX, resY, 0, TRUE, FALSE, LLTexUnit::TT_RECT_TEXTURE, FALSE, samples)) return false;
		if (!mOcclusionDepth.allocate(resX/occlusion_divisor, resY/occlusion_divisor, 0, TRUE, FALSE, LLTexUnit::TT_RECT_TEXTURE, FALSE, samples)) return false;
		if (!addDeferredAttachments(mDeferredScreen)) return false;
	
		GLuint screenFormat = GL_RGBA16;
		if (gGLManager.mIsATI)
		{
			screenFormat = GL_RGBA12;
		}

		if (gGLManager.mGLVersion < 4.f && gGLManager.mIsNVIDIA)
		{
			screenFormat = GL_RGBA16F_ARB;
		}
        
		if (!mScreen.allocate(resX, resY, screenFormat, FALSE, FALSE, LLTexUnit::TT_RECT_TEXTURE, FALSE, samples)) return false;
		if (samples > 0)
		{
			if (!mFXAABuffer.allocate(resX, resY, GL_RGBA, FALSE, FALSE, LLTexUnit::TT_TEXTURE, FALSE, samples)) return false;
		}
		else
		{
			mFXAABuffer.release();
		}
		
//		if (shadow_detail > 0 || ssao || RenderDepthOfField || samples > 0)
// [RLVa:KB] - @setsphere
		if (shadow_detail > 0 || ssao || RenderDepthOfField || samples > 0 || RlvActions::hasPostProcess())
// [/RLVa:KB]
		{ //only need mDeferredLight for shadows OR ssao OR dof OR fxaa
			if (!mDeferredLight.allocate(resX, resY, GL_RGBA, FALSE, FALSE, LLTexUnit::TT_RECT_TEXTURE, FALSE)) return false;
		}
		else
		{
			mDeferredLight.release();
		}

        allocateShadowBuffer(resX, resY);

        //HACK make screenbuffer allocations start failing after 30 seconds
        if (gSavedSettings.getBOOL("SimulateFBOFailure"))
        {
            return false;
        }
    }
    else
    {
        mDeferredLight.release();

        releaseShadowTargets();

		mFXAABuffer.release();
		mScreen.release();
		mDeferredScreen.release(); //make sure to release any render targets that share a depth buffer with mDeferredScreen first
// [RLVa:KB] - @setsphere
		if (!LLRenderTarget::sUseFBO || !LLPipeline::sUseDepthTexture)
		{
			mDeferredDepth.release();
			mOcclusionDepth.release();
		}
		else
		{
			const U32 occlusion_divisor = 3;
			if (!mDeferredDepth.allocate(resX, resY, 0, TRUE, FALSE, LLTexUnit::TT_RECT_TEXTURE, FALSE, samples)) return false;
			if (!mOcclusionDepth.allocate(resX / occlusion_divisor, resY / occlusion_divisor, 0, TRUE, FALSE, LLTexUnit::TT_RECT_TEXTURE, FALSE, samples)) return false;
			if (RlvActions::isRlvEnabled() && !mDeferredLight.allocate(resX, resY, GL_RGBA, FALSE, FALSE, LLTexUnit::TT_RECT_TEXTURE, FALSE)) return false;
		}
// [/RLVa:KB]
//        mDeferredDepth.release();
//        mOcclusionDepth.release();
						
		if (!mScreen.allocate(resX, resY, GL_RGBA, TRUE, TRUE, LLTexUnit::TT_RECT_TEXTURE, FALSE)) return false;		
	}
	
	if (LLPipeline::sRenderDeferred)
	{ //share depth buffer between deferred targets
		mDeferredScreen.shareDepthBuffer(mScreen);
	}

	gGL.getTexUnit(0)->disable();

	stop_glerror();

	return true;
}

// must be even to avoid a stripe in the horizontal shadow blur
inline U32 BlurHappySize(U32 x, F32 scale) { return U32( x * scale + 16.0f) & ~0xF; }

bool LLPipeline::allocateShadowBuffer(U32 resX, U32 resY)
{
	refreshCachedSettings();
	
	if (LLPipeline::sRenderDeferred)
	{
		S32 shadow_detail = RenderShadowDetail;

		const U32 occlusion_divisor = 3;

		F32 scale = llmax(0.f,RenderShadowResolutionScale);
		U32 sun_shadow_map_width  = BlurHappySize(resX, scale);
		U32 sun_shadow_map_height = BlurHappySize(resY, scale);

		if (shadow_detail > 0)
		{ //allocate 4 sun shadow maps
			for (U32 i = 0; i < 4; i++)
			{
				if (!mShadow[i].allocate(sun_shadow_map_width, sun_shadow_map_height, 0, TRUE, FALSE, LLTexUnit::TT_TEXTURE))
                {
                    return false;
                }

                if (!mShadowOcclusion[i].allocate(sun_shadow_map_width/occlusion_divisor, sun_shadow_map_height/occlusion_divisor, 0, TRUE, FALSE, LLTexUnit::TT_TEXTURE))
                {
                    return false;
                }
			}
		}
		else
		{
			for (U32 i = 0; i < 4; i++)
			{
                releaseShadowTarget(i);
			}
		}

		U32 width = (U32) (resX*scale);
		U32 height = width;

		if (shadow_detail > 1)
		{ //allocate two spot shadow maps
			U32 spot_shadow_map_width = width;
            U32 spot_shadow_map_height = height;
			for (U32 i = 4; i < 6; i++)
			{
                if (!mShadow[i].allocate(spot_shadow_map_width, spot_shadow_map_height, 0, TRUE, FALSE))
		{
                    return false;
			}
                if (!mShadowOcclusion[i].allocate(spot_shadow_map_width/occlusion_divisor, height/occlusion_divisor, 0, TRUE, FALSE))
		{
			return false;
		}
	}
        }
	else
	{
            for (U32 i = 4; i < 6; i++)
		{
                releaseShadowTarget(i);
		}
	}
	}

	return true;
}

//static
void LLPipeline::updateRenderTransparentWater()
{
    sRenderTransparentWater = gSavedSettings.getBOOL("RenderTransparentWater");
}

//static
void LLPipeline::updateRenderBump()
{
	sRenderBump = gSavedSettings.getBOOL("RenderObjectBump");
}

// static
void LLPipeline::updateRenderDeferred()
{
    sRenderDeferred = !gUseWireframe &&
                      RenderDeferred &&
                      LLRenderTarget::sUseFBO &&
                      LLPipeline::sRenderBump &&
                      LLPipeline::sRenderTransparentWater &&
                      RenderAvatarVP &&
                      WindLightUseAtmosShaders &&
                      (bool) LLFeatureManager::getInstance()->isFeatureAvailable("RenderDeferred");
// [RLVa:KB] - @setsphere
	if (!sRenderDeferred && RlvActions::hasBehaviour(RLV_BHVR_SETSPHERE) && WindLightUseAtmosShaders)
	{
		LLRenderTarget::sUseFBO = true;
		LLPipeline::sUseDepthTexture = true;
	}
// [/RLVa:KB]
}

// static
void LLPipeline::refreshCachedSettings()
{
	LLPipeline::sAutoMaskAlphaDeferred = gSavedSettings.getBOOL("RenderAutoMaskAlphaDeferred");
	LLPipeline::sAutoMaskAlphaNonDeferred = gSavedSettings.getBOOL("RenderAutoMaskAlphaNonDeferred");
	LLPipeline::sUseFarClip = gSavedSettings.getBOOL("RenderUseFarClip");
	LLVOAvatar::sMaxNonImpostors = gSavedSettings.getU32("RenderAvatarMaxNonImpostors");
	LLVOAvatar::updateImpostorRendering(LLVOAvatar::sMaxNonImpostors);
	LLPipeline::sDelayVBUpdate = gSavedSettings.getBOOL("RenderDelayVBUpdate");

	LLPipeline::sUseOcclusion = 
			(!gUseWireframe
			&& LLGLSLShader::sNoFixedFunction
			&& LLFeatureManager::getInstance()->isFeatureAvailable("UseOcclusion") 
			&& gSavedSettings.getBOOL("UseOcclusion") 
			&& gGLManager.mHasOcclusionQuery) ? 2 : 0;
	
	RenderAvatarVP = gSavedSettings.getBOOL("RenderAvatarVP");
	WindLightUseAtmosShaders = gSavedSettings.getBOOL("WindLightUseAtmosShaders");
	RenderDeferred = gSavedSettings.getBOOL("RenderDeferred");
	RenderDeferredSunWash = gSavedSettings.getF32("RenderDeferredSunWash");
	RenderFSAASamples = gSavedSettings.getU32("RenderFSAASamples");
	RenderResolutionDivisor = gSavedSettings.getU32("RenderResolutionDivisor");
// [SL:KB] - Patch: Settings-RenderResolutionMultiplier | Checked: Catznip-5.4
	RenderResolutionMultiplier = gSavedSettings.getF32("RenderResolutionMultiplier");
// [/SL:KB]
	RenderUIBuffer = gSavedSettings.getBOOL("RenderUIBuffer");
	RenderShadowDetail = gSavedSettings.getS32("RenderShadowDetail");
	RenderDeferredSSAO = gSavedSettings.getBOOL("RenderDeferredSSAO");
	RenderShadowResolutionScale = gSavedSettings.getF32("RenderShadowResolutionScale");
	RenderLocalLights = gSavedSettings.getBOOL("RenderLocalLights");
	RenderDelayCreation = gSavedSettings.getBOOL("RenderDelayCreation");
	RenderAnimateRes = gSavedSettings.getBOOL("RenderAnimateRes");
	FreezeTime = gSavedSettings.getBOOL("FreezeTime");
	DebugBeaconLineWidth = gSavedSettings.getS32("DebugBeaconLineWidth");
	RenderHighlightBrightness = gSavedSettings.getF32("RenderHighlightBrightness");
	RenderHighlightColor = gSavedSettings.getColor4("RenderHighlightColor");
	RenderHighlightThickness = gSavedSettings.getF32("RenderHighlightThickness");
	RenderSpotLightsInNondeferred = gSavedSettings.getBOOL("RenderSpotLightsInNondeferred");
	PreviewAmbientColor = gSavedSettings.getColor4("PreviewAmbientColor");
	PreviewDiffuse0 = gSavedSettings.getColor4("PreviewDiffuse0");
	PreviewSpecular0 = gSavedSettings.getColor4("PreviewSpecular0");
	PreviewDiffuse1 = gSavedSettings.getColor4("PreviewDiffuse1");
	PreviewSpecular1 = gSavedSettings.getColor4("PreviewSpecular1");
	PreviewDiffuse2 = gSavedSettings.getColor4("PreviewDiffuse2");
	PreviewSpecular2 = gSavedSettings.getColor4("PreviewSpecular2");
	PreviewDirection0 = gSavedSettings.getVector3("PreviewDirection0");
	PreviewDirection1 = gSavedSettings.getVector3("PreviewDirection1");
	PreviewDirection2 = gSavedSettings.getVector3("PreviewDirection2");
	RenderGlowMinLuminance = gSavedSettings.getF32("RenderGlowMinLuminance");
	RenderGlowMaxExtractAlpha = gSavedSettings.getF32("RenderGlowMaxExtractAlpha");
	RenderGlowWarmthAmount = gSavedSettings.getF32("RenderGlowWarmthAmount");
	RenderGlowLumWeights = gSavedSettings.getVector3("RenderGlowLumWeights");
	RenderGlowWarmthWeights = gSavedSettings.getVector3("RenderGlowWarmthWeights");
	RenderGlowResolutionPow = gSavedSettings.getS32("RenderGlowResolutionPow");
	RenderGlowIterations = gSavedSettings.getS32("RenderGlowIterations");
	RenderGlowWidth = gSavedSettings.getF32("RenderGlowWidth");
	RenderGlowStrength = gSavedSettings.getF32("RenderGlowStrength");
	RenderDepthOfField = gSavedSettings.getBOOL("RenderDepthOfField");
	RenderDepthOfFieldInEditMode = gSavedSettings.getBOOL("RenderDepthOfFieldInEditMode");
	CameraFocusTransitionTime = gSavedSettings.getF32("CameraFocusTransitionTime");
	CameraFNumber = gSavedSettings.getF32("CameraFNumber");
	CameraFocalLength = gSavedSettings.getF32("CameraFocalLength");
	CameraFieldOfView = gSavedSettings.getF32("CameraFieldOfView");
	RenderShadowNoise = gSavedSettings.getF32("RenderShadowNoise");
	RenderShadowBlurSize = gSavedSettings.getF32("RenderShadowBlurSize");
	RenderSSAOScale = gSavedSettings.getF32("RenderSSAOScale");
	RenderSSAOMaxScale = gSavedSettings.getU32("RenderSSAOMaxScale");
	RenderSSAOFactor = gSavedSettings.getF32("RenderSSAOFactor");
	RenderSSAOEffect = gSavedSettings.getVector3("RenderSSAOEffect");
	RenderShadowOffsetError = gSavedSettings.getF32("RenderShadowOffsetError");
	RenderShadowBiasError = gSavedSettings.getF32("RenderShadowBiasError");
	RenderShadowOffset = gSavedSettings.getF32("RenderShadowOffset");
	RenderShadowBias = gSavedSettings.getF32("RenderShadowBias");
	RenderSpotShadowOffset = gSavedSettings.getF32("RenderSpotShadowOffset");
	RenderSpotShadowBias = gSavedSettings.getF32("RenderSpotShadowBias");
	RenderEdgeDepthCutoff = gSavedSettings.getF32("RenderEdgeDepthCutoff");
	RenderEdgeNormCutoff = gSavedSettings.getF32("RenderEdgeNormCutoff");
	RenderShadowGaussian = gSavedSettings.getVector3("RenderShadowGaussian");
	RenderShadowBlurDistFactor = gSavedSettings.getF32("RenderShadowBlurDistFactor");
	RenderDeferredAtmospheric = gSavedSettings.getBOOL("RenderDeferredAtmospheric");
	RenderReflectionDetail = gSavedSettings.getS32("RenderReflectionDetail");
	RenderHighlightFadeTime = gSavedSettings.getF32("RenderHighlightFadeTime");
	RenderShadowClipPlanes = gSavedSettings.getVector3("RenderShadowClipPlanes");
	RenderShadowOrthoClipPlanes = gSavedSettings.getVector3("RenderShadowOrthoClipPlanes");
	RenderShadowNearDist = gSavedSettings.getVector3("RenderShadowNearDist");
	RenderFarClip = gSavedSettings.getF32("RenderFarClip");
	RenderShadowSplitExponent = gSavedSettings.getVector3("RenderShadowSplitExponent");
	RenderShadowErrorCutoff = gSavedSettings.getF32("RenderShadowErrorCutoff");
	RenderShadowFOVCutoff = gSavedSettings.getF32("RenderShadowFOVCutoff");
	CameraOffset = gSavedSettings.getBOOL("CameraOffset");
	CameraMaxCoF = gSavedSettings.getF32("CameraMaxCoF");
	CameraDoFResScale = gSavedSettings.getF32("CameraDoFResScale");
	RenderAutoHideSurfaceAreaLimit = gSavedSettings.getF32("RenderAutoHideSurfaceAreaLimit");
	RenderSpotLight = nullptr;
	updateRenderDeferred();
}

void LLPipeline::releaseGLBuffers()
{
	assertInitialized();
	
	if (mNoiseMap)
	{
		LLImageGL::deleteTextures(1, &mNoiseMap);
		mNoiseMap = 0;
	}

	if (mTrueNoiseMap)
	{
		LLImageGL::deleteTextures(1, &mTrueNoiseMap);
		mTrueNoiseMap = 0;
	}

	releaseLUTBuffers();

	mWaterRef.release();
	mWaterDis.release();
    mBake.release();
	mHighlight.release();
	
	for (U32 i = 0; i < 3; i++)
	{
		mGlow[i].release();
	}

	releaseScreenBuffers();

	gBumpImageList.destroyGL();
	LLVOAvatar::resetImpostors();
}

void LLPipeline::releaseLUTBuffers()
{
	if (mLightFunc)
	{
		LLImageGL::deleteTextures(1, &mLightFunc);
		mLightFunc = 0;
	}
}

void LLPipeline::releaseShadowBuffers()
{
    releaseShadowTargets();
}

void LLPipeline::releaseScreenBuffers()
{
	mUIScreen.release();
	mScreen.release();
	mFXAABuffer.release();
	mPhysicsDisplay.release();
	mDeferredScreen.release();
	mDeferredDepth.release();
	mDeferredLight.release();
	mOcclusionDepth.release();
}
		
		
void LLPipeline::releaseShadowTarget(U32 index)
{
    mShadow[index].release();
    mShadowOcclusion[index].release();
}

void LLPipeline::releaseShadowTargets()
{
	for (U32 i = 0; i < 6; i++)
	{
        releaseShadowTarget(i);
	}
}

void LLPipeline::createGLBuffers()
{
	stop_glerror();
	assertInitialized();

	updateRenderDeferred();
	if (LLPipeline::sWaterReflections)
	{ //water reflection texture
		U32 res = (U32) llmax(gSavedSettings.getS32("RenderWaterRefResolution"), 512);
		mWaterRef.allocate(res,res,GL_RGBA,TRUE,FALSE);
        mWaterDis.allocate(res,res,GL_RGBA,TRUE,FALSE,LLTexUnit::TT_TEXTURE);
	}

    // Use FBO for bake tex
    mBake.allocate(512, 512, GL_RGBA, TRUE, FALSE, LLTexUnit::TT_TEXTURE, true); // SL-12781 Build > Upload > Model; 3D Preview

	mHighlight.allocate(256,256,GL_RGBA, FALSE, FALSE);

	stop_glerror();

	GLuint resX = gViewerWindow->getWorldViewWidthRaw();
	GLuint resY = gViewerWindow->getWorldViewHeightRaw();

    // allocate screen space glow buffers
    const U32 glow_res = llmax(1, llmin(512, 1 << gSavedSettings.getS32("RenderGlowResolutionPow")));
    for (U32 i = 0; i < 3; i++)
    {
        mGlow[i].allocate(512, glow_res, GL_RGBA, FALSE, FALSE);
    }

    allocateScreenBuffer(resX, resY);
    mScreenWidth = 0;
    mScreenHeight = 0;

    if (sRenderDeferred)
    {
		if (!mNoiseMap)
		{
			const U32 noiseRes = 128;
			LLVector3 noise[noiseRes*noiseRes];

			F32 scaler = gSavedSettings.getF32("RenderDeferredNoise")/100.f;
			for (U32 i = 0; i < noiseRes*noiseRes; ++i)
			{
				noise[i] = LLVector3(ll_frand()-0.5f, ll_frand()-0.5f, 0.f);
				noise[i].normVec();
				noise[i].mV[2] = ll_frand()*scaler+1.f-scaler/2.f;
			}

			LLImageGL::generateTextures(1, &mNoiseMap);
			
			gGL.getTexUnit(0)->bindManual(LLTexUnit::TT_TEXTURE, mNoiseMap);
			LLImageGL::setManualImage(LLTexUnit::getInternalType(LLTexUnit::TT_TEXTURE), 0, GL_RGB16F_ARB, noiseRes, noiseRes, GL_RGB, GL_FLOAT, noise, false);
			gGL.getTexUnit(0)->setTextureFilteringOption(LLTexUnit::TFO_POINT);
		}

		if (!mTrueNoiseMap)
		{
			const U32 noiseRes = 128;
			F32 noise[noiseRes*noiseRes*3];
			for (U32 i = 0; i < noiseRes*noiseRes*3; i++)
			{
				noise[i] = ll_frand()*2.0-1.0;
			}

			LLImageGL::generateTextures(1, &mTrueNoiseMap);
			gGL.getTexUnit(0)->bindManual(LLTexUnit::TT_TEXTURE, mTrueNoiseMap);
			LLImageGL::setManualImage(LLTexUnit::getInternalType(LLTexUnit::TT_TEXTURE), 0, GL_RGB16F_ARB, noiseRes, noiseRes, GL_RGB,GL_FLOAT, noise, false);
			gGL.getTexUnit(0)->setTextureFilteringOption(LLTexUnit::TFO_POINT);
		}

		createLUTBuffers();
	}

	gBumpImageList.restoreGL();
}

F32 lerpf(F32 a, F32 b, F32 w)
{
	return a + w * (b - a);
}

void LLPipeline::createLUTBuffers()
{
	if (sRenderDeferred)
	{
		if (!mLightFunc)
		{
			U32 lightResX = gSavedSettings.getU32("RenderSpecularResX");
			U32 lightResY = gSavedSettings.getU32("RenderSpecularResY");
			F32* ls = new F32[lightResX*lightResY];
			F32 specExp = gSavedSettings.getF32("RenderSpecularExponent");
            // Calculate the (normalized) blinn-phong specular lookup texture. (with a few tweaks)
			for (U32 y = 0; y < lightResY; ++y)
			{
				for (U32 x = 0; x < lightResX; ++x)
				{
					ls[y*lightResX+x] = 0;
					F32 sa = (F32) x/(lightResX-1);
					F32 spec = (F32) y/(lightResY-1);
					F32 n = spec * spec * specExp;
					
					// Nothing special here.  Just your typical blinn-phong term.
					spec = powf(sa, n);
					
					// Apply our normalization function.
					// Note: This is the full equation that applies the full normalization curve, not an approximation.
					// This is fine, given we only need to create our LUT once per buffer initialization.
					spec *= (((n + 2) * (n + 4)) / (8 * F_PI * (powf(2, -n/2) + n)));

					// Since we use R16F, we no longer have a dynamic range issue we need to work around here.
					// Though some older drivers may not like this, newer drivers shouldn't have this problem.
					ls[y*lightResX+x] = spec;
				}
			}
			
			U32 pix_format = GL_R16F;
#if LL_DARWIN
			// Need to work around limited precision with 10.6.8 and older drivers
			//
			pix_format = GL_R32F;
#endif
			LLImageGL::generateTextures(1, &mLightFunc);
			gGL.getTexUnit(0)->bindManual(LLTexUnit::TT_TEXTURE, mLightFunc);
			LLImageGL::setManualImage(LLTexUnit::getInternalType(LLTexUnit::TT_TEXTURE), 0, pix_format, lightResX, lightResY, GL_RED, GL_FLOAT, ls, false);
			gGL.getTexUnit(0)->setTextureAddressMode(LLTexUnit::TAM_CLAMP);
			gGL.getTexUnit(0)->setTextureFilteringOption(LLTexUnit::TFO_TRILINEAR);
			glTexParameteri(GL_TEXTURE_2D, GL_TEXTURE_MAG_FILTER, GL_LINEAR);
			glTexParameteri(GL_TEXTURE_2D, GL_TEXTURE_MIN_FILTER, GL_NEAREST);
			
			delete [] ls;
		}
	}
}


void LLPipeline::restoreGL()
{
	assertInitialized();

	if (mVertexShadersEnabled)
	{
		LLViewerShaderMgr::instance()->setShaders();
	}

	for (LLWorld::region_list_t::const_iterator iter = LLWorld::getInstance()->getRegionList().begin(); 
			iter != LLWorld::getInstance()->getRegionList().end(); ++iter)
	{
		LLViewerRegion* region = *iter;
		for (U32 i = 0; i < LLViewerRegion::NUM_PARTITIONS; i++)
		{
			LLSpatialPartition* part = region->getSpatialPartition(i);
			if (part)
			{
				part->restoreGL();
			}
		}
	}
}


bool LLPipeline::canUseVertexShaders()
{
	if (sDisableShaders ||
		!gGLManager.mHasVertexShader ||
		!gGLManager.mHasFragmentShader ||
		(assertInitialized() && mVertexShadersLoaded != 1) )
	{
		return false;
	}
	else
	{
		return true;
	}
}

bool LLPipeline::canUseWindLightShaders() const
{
	return (!LLPipeline::sDisableShaders &&
			gWLSkyProgram.mProgramObject != 0 &&
			LLViewerShaderMgr::instance()->getShaderLevel(LLViewerShaderMgr::SHADER_WINDLIGHT) > 1);
}

bool LLPipeline::canUseWindLightShadersOnObjects() const
{
	return (canUseWindLightShaders() 
		&& LLViewerShaderMgr::instance()->getShaderLevel(LLViewerShaderMgr::SHADER_OBJECT) > 0);
}

bool LLPipeline::canUseAntiAliasing() const
{
	return true;
}

void LLPipeline::unloadShaders()
{
	LLViewerShaderMgr::instance()->unloadShaders();

	mVertexShadersLoaded = 0;
}

void LLPipeline::assertInitializedDoError()
{
	LL_ERRS() << "LLPipeline used when uninitialized." << LL_ENDL;
}

//============================================================================

void LLPipeline::enableShadows(const bool enable_shadows)
{
	//should probably do something here to wrangle shadows....	
}

S32 LLPipeline::getMaxLightingDetail() const
{
	/*if (mShaderLevel[SHADER_OBJECT] >= LLDrawPoolSimple::SHADER_LEVEL_LOCAL_LIGHTS)
	{
		return 3;
	}
	else*/
	{
		return 1;
	}
}

S32 LLPipeline::setLightingDetail(S32 level)
{
	refreshCachedSettings();

	if (level < 0)
	{
		if (RenderLocalLights)
		{
			level = 1;
		}
		else
		{
			level = 0;
		}
	}
	level = llclamp(level, 0, getMaxLightingDetail());
	mLightingDetail = level;
	
	return mLightingDetail;
}

class LLOctreeDirtyTexture : public OctreeTraveler
{
public:
	const std::set<LLViewerFetchedTexture*>& mTextures;

	LLOctreeDirtyTexture(const std::set<LLViewerFetchedTexture*>& textures) : mTextures(textures) { }

	virtual void visit(const OctreeNode* node)
	{
		LLSpatialGroup* group = (LLSpatialGroup*) node->getListener(0);

		if (!group->hasState(LLSpatialGroup::GEOM_DIRTY) && !group->isEmpty())
		{
			for (LLSpatialGroup::draw_map_t::iterator i = group->mDrawMap.begin(); i != group->mDrawMap.end(); ++i)
			{
				for (LLSpatialGroup::drawmap_elem_t::iterator j = i->second.begin(); j != i->second.end(); ++j) 
				{
					LLDrawInfo* params = *j;
					LLViewerFetchedTexture* tex = LLViewerTextureManager::staticCastToFetchedTexture(params->mTexture);
					if (tex && mTextures.find(tex) != mTextures.end())
					{ 
						group->setState(LLSpatialGroup::GEOM_DIRTY);
					}
				}
			}
		}

		for (LLSpatialGroup::bridge_list_t::iterator i = group->mBridgeList.begin(); i != group->mBridgeList.end(); ++i)
		{
			LLSpatialBridge* bridge = *i;
			traverse(bridge->mOctree);
		}
	}
};

// Called when a texture changes # of channels (causes faces to move to alpha pool)
void LLPipeline::dirtyPoolObjectTextures(const std::set<LLViewerFetchedTexture*>& textures)
{
	assertInitialized();

	// *TODO: This is inefficient and causes frame spikes; need a better way to do this
	//        Most of the time is spent in dirty.traverse.

	for (pool_set_t::iterator iter = mPools.begin(); iter != mPools.end(); ++iter)
	{
		LLDrawPool *poolp = *iter;
		if (poolp->isFacePool())
		{
			((LLFacePool*) poolp)->dirtyTextures(textures);
		}
	}
	
	LLOctreeDirtyTexture dirty(textures);
	for (LLWorld::region_list_t::const_iterator iter = LLWorld::getInstance()->getRegionList().begin(); 
			iter != LLWorld::getInstance()->getRegionList().end(); ++iter)
	{
		LLViewerRegion* region = *iter;
		for (U32 i = 0; i < LLViewerRegion::NUM_PARTITIONS; i++)
		{
			LLSpatialPartition* part = region->getSpatialPartition(i);
			if (part)
			{
				dirty.traverse(part->mOctree);
			}
		}
	}
}

LLDrawPool *LLPipeline::findPool(const U32 type, LLViewerTexture *tex0)
{
	assertInitialized();

	LLDrawPool *poolp = NULL;
	switch( type )
	{
	case LLDrawPool::POOL_SIMPLE:
		poolp = mSimplePool;
		break;

	case LLDrawPool::POOL_GRASS:
		poolp = mGrassPool;
		break;

	case LLDrawPool::POOL_ALPHA_MASK:
		poolp = mAlphaMaskPool;
		break;

	case LLDrawPool::POOL_FULLBRIGHT_ALPHA_MASK:
		poolp = mFullbrightAlphaMaskPool;
		break;

	case LLDrawPool::POOL_FULLBRIGHT:
		poolp = mFullbrightPool;
		break;

	case LLDrawPool::POOL_INVISIBLE:
		poolp = mInvisiblePool;
		break;

	case LLDrawPool::POOL_GLOW:
		poolp = mGlowPool;
		break;

	case LLDrawPool::POOL_TREE:
		poolp = get_if_there(mTreePools, (uintptr_t)tex0, (LLDrawPool*)0 );
		break;

	case LLDrawPool::POOL_TERRAIN:
		poolp = get_if_there(mTerrainPools, (uintptr_t)tex0, (LLDrawPool*)0 );
		break;

	case LLDrawPool::POOL_BUMP:
		poolp = mBumpPool;
		break;
	case LLDrawPool::POOL_MATERIALS:
		poolp = mMaterialsPool;
		break;
	case LLDrawPool::POOL_ALPHA:
		poolp = mAlphaPool;
		break;

	case LLDrawPool::POOL_AVATAR:
	case LLDrawPool::POOL_CONTROL_AV:
		break; // Do nothing

	case LLDrawPool::POOL_SKY:
		poolp = mSkyPool;
		break;

	case LLDrawPool::POOL_WATER:
		poolp = mWaterPool;
		break;

	case LLDrawPool::POOL_GROUND:
		poolp = mGroundPool;
		break;

	case LLDrawPool::POOL_WL_SKY:
		poolp = mWLSkyPool;
		break;

	default:
		llassert(0);
		LL_ERRS() << "Invalid Pool Type in  LLPipeline::findPool() type=" << type << LL_ENDL;
		break;
	}

	return poolp;
}


LLDrawPool *LLPipeline::getPool(const U32 type,	LLViewerTexture *tex0)
{
	LLDrawPool *poolp = findPool(type, tex0);
	if (poolp)
	{
		return poolp;
	}

	LLDrawPool *new_poolp = LLDrawPool::createPool(type, tex0);
	addPool( new_poolp );

	return new_poolp;
}


// static
LLDrawPool* LLPipeline::getPoolFromTE(const LLTextureEntry* te, LLViewerTexture* imagep)
{
	U32 type = getPoolTypeFromTE(te, imagep);
	return gPipeline.getPool(type, imagep);
}

//static 
U32 LLPipeline::getPoolTypeFromTE(const LLTextureEntry* te, LLViewerTexture* imagep)
{
	if (!te || !imagep)
	{
		return 0;
	}
		
	LLMaterial* mat = te->getMaterialParams().get();

	bool color_alpha = te->getColor().mV[3] < 0.999f;
	bool alpha = color_alpha;
	if (imagep)
	{
		alpha = alpha || (imagep->getComponents() == 4 && imagep->getType() != LLViewerTexture::MEDIA_TEXTURE) || (imagep->getComponents() == 2);
	}

	if (alpha && mat)
	{
		switch (mat->getDiffuseAlphaMode())
		{
			case 1:
				alpha = true; // Material's alpha mode is set to blend.  Toss it into the alpha draw pool.
				break;
			case 0: //alpha mode set to none, never go to alpha pool
			case 3: //alpha mode set to emissive, never go to alpha pool
				alpha = color_alpha;
				break;
			default: //alpha mode set to "mask", go to alpha pool if fullbright
				alpha = color_alpha; // Material's alpha mode is set to none, mask, or emissive.  Toss it into the opaque material draw pool.
				break;
		}
	}
	
	if (alpha)
	{
		return LLDrawPool::POOL_ALPHA;
	}
	else if ((te->getBumpmap() || te->getShiny()) && (!mat || mat->getNormalID().isNull()))
	{
		return LLDrawPool::POOL_BUMP;
	}
	else if (mat && !alpha)
	{
		return LLDrawPool::POOL_MATERIALS;
	}
	else
	{
		return LLDrawPool::POOL_SIMPLE;
	}
}


void LLPipeline::addPool(LLDrawPool *new_poolp)
{
	assertInitialized();
	mPools.insert(new_poolp);
	addToQuickLookup( new_poolp );
}

void LLPipeline::allocDrawable(LLViewerObject *vobj)
{
	LLDrawable *drawable = new LLDrawable(vobj);
	vobj->mDrawable = drawable;
	
	//encompass completely sheared objects by taking 
	//the most extreme point possible (<1,1,0.5>)
	drawable->setRadius(LLVector3(1,1,0.5f).scaleVec(vobj->getScale()).length());
	if (vobj->isOrphaned())
	{
		drawable->setState(LLDrawable::FORCE_INVISIBLE);
	}
	drawable->updateXform(TRUE);
}


static LLTrace::BlockTimerStatHandle FTM_UNLINK("Unlink");
static LLTrace::BlockTimerStatHandle FTM_REMOVE_FROM_MOVE_LIST("Movelist");
static LLTrace::BlockTimerStatHandle FTM_REMOVE_FROM_SPATIAL_PARTITION("Spatial Partition");
static LLTrace::BlockTimerStatHandle FTM_REMOVE_FROM_LIGHT_SET("Light Set");
static LLTrace::BlockTimerStatHandle FTM_REMOVE_FROM_HIGHLIGHT_SET("Highlight Set");

void LLPipeline::unlinkDrawable(LLDrawable *drawable)
{
	LL_RECORD_BLOCK_TIME(FTM_UNLINK);

	assertInitialized();

	LLPointer<LLDrawable> drawablep = drawable; // make sure this doesn't get deleted before we are done
	
	// Based on flags, remove the drawable from the queues that it's on.
	if (drawablep->isState(LLDrawable::ON_MOVE_LIST))
	{
		LL_RECORD_BLOCK_TIME(FTM_REMOVE_FROM_MOVE_LIST);
		LLDrawable::drawable_vector_t::iterator iter = std::find(mMovedList.begin(), mMovedList.end(), drawablep);
		if (iter != mMovedList.end())
		{
			mMovedList.erase(iter);
		}
	}

	if (drawablep->getSpatialGroup())
	{
		LL_RECORD_BLOCK_TIME(FTM_REMOVE_FROM_SPATIAL_PARTITION);
		if (!drawablep->getSpatialGroup()->getSpatialPartition()->remove(drawablep, drawablep->getSpatialGroup()))
		{
#ifdef LL_RELEASE_FOR_DOWNLOAD
			LL_WARNS() << "Couldn't remove object from spatial group!" << LL_ENDL;
#else
			LL_ERRS() << "Couldn't remove object from spatial group!" << LL_ENDL;
#endif
		}
	}

	{
		LL_RECORD_BLOCK_TIME(FTM_REMOVE_FROM_LIGHT_SET);
		mLights.erase(drawablep);

		for (light_set_t::iterator iter = mNearbyLights.begin();
					iter != mNearbyLights.end(); iter++)
		{
			if (iter->drawable == drawablep)
			{
				mNearbyLights.erase(iter);
				break;
			}
		}
	}

	{
		LL_RECORD_BLOCK_TIME(FTM_REMOVE_FROM_HIGHLIGHT_SET);
		HighlightItem item(drawablep);
		mHighlightSet.erase(item);

		if (mHighlightObject == drawablep)
		{
			mHighlightObject = NULL;
		}
	}

	for (U32 i = 0; i < 2; ++i)
	{
		if (mShadowSpotLight[i] == drawablep)
		{
			mShadowSpotLight[i] = NULL;
		}

		if (mTargetShadowSpotLight[i] == drawablep)
		{
			mTargetShadowSpotLight[i] = NULL;
		}
	}


}

//static
void LLPipeline::removeMutedAVsLights(LLVOAvatar* muted_avatar)
{
	LL_RECORD_BLOCK_TIME(FTM_REMOVE_FROM_LIGHT_SET);
	for (light_set_t::iterator iter = gPipeline.mNearbyLights.begin();
		 iter != gPipeline.mNearbyLights.end(); iter++)
	{
		if (iter->drawable->getVObj()->isAttachment() && iter->drawable->getVObj()->getAvatar() == muted_avatar)
		{
			gPipeline.mLights.erase(iter->drawable);
			gPipeline.mNearbyLights.erase(iter);
		}
	}
}

U32 LLPipeline::addObject(LLViewerObject *vobj)
{
	if (RenderDelayCreation)
	{
		mCreateQ.push_back(vobj);
	}
	else
	{
		createObject(vobj);
	}

	return 1;
}

void LLPipeline::createObjects(F32 max_dtime)
{
	LL_RECORD_BLOCK_TIME(FTM_PIPELINE_CREATE);

	LLTimer update_timer;

	while (!mCreateQ.empty() && update_timer.getElapsedTimeF32() < max_dtime)
	{
		LLViewerObject* vobj = mCreateQ.front();
		if (!vobj->isDead())
		{
			createObject(vobj);
		}
		mCreateQ.pop_front();
	}
	
	//for (LLViewerObject::vobj_list_t::iterator iter = mCreateQ.begin(); iter != mCreateQ.end(); ++iter)
	//{
	//	createObject(*iter);
	//}

	//mCreateQ.clear();
}

void LLPipeline::createObject(LLViewerObject* vobj)
{
	LLDrawable* drawablep = vobj->mDrawable;

	if (!drawablep)
	{
		drawablep = vobj->createDrawable(this);
	}
	else
	{
		LL_ERRS() << "Redundant drawable creation!" << LL_ENDL;
	}
		
	llassert(drawablep);

	if (vobj->getParent())
	{
		vobj->setDrawableParent(((LLViewerObject*)vobj->getParent())->mDrawable); // LLPipeline::addObject 1
	}
	else
	{
		vobj->setDrawableParent(NULL); // LLPipeline::addObject 2
	}

	markRebuild(drawablep, LLDrawable::REBUILD_ALL, TRUE);

	if (drawablep->getVOVolume() && RenderAnimateRes)
	{
		// fun animated res
		drawablep->updateXform(TRUE);
		drawablep->clearState(LLDrawable::MOVE_UNDAMPED);
		drawablep->setScale(LLVector3(0,0,0));
		drawablep->makeActive();
	}
}


void LLPipeline::resetFrameStats()
{
	assertInitialized();

	sCompiles        = 0;
	mNumVisibleFaces = 0;

	if (mOldRenderDebugMask != mRenderDebugMask)
	{
		gObjectList.clearDebugText();
		mOldRenderDebugMask = mRenderDebugMask;
	}
}

//external functions for asynchronous updating
void LLPipeline::updateMoveDampedAsync(LLDrawable* drawablep)
{
	if (FreezeTime)
	{
		return;
	}
	if (!drawablep)
	{
		LL_ERRS() << "updateMove called with NULL drawablep" << LL_ENDL;
		return;
	}
	if (drawablep->isState(LLDrawable::EARLY_MOVE))
	{
		return;
	}

	assertInitialized();

	// update drawable now
	drawablep->clearState(LLDrawable::MOVE_UNDAMPED); // force to DAMPED
	drawablep->updateMove(); // returns done
	drawablep->setState(LLDrawable::EARLY_MOVE); // flag says we already did an undamped move this frame
	// Put on move list so that EARLY_MOVE gets cleared
	if (!drawablep->isState(LLDrawable::ON_MOVE_LIST))
	{
		mMovedList.push_back(drawablep);
		drawablep->setState(LLDrawable::ON_MOVE_LIST);
	}
}

void LLPipeline::updateMoveNormalAsync(LLDrawable* drawablep)
{
	if (FreezeTime)
	{
		return;
	}
	if (!drawablep)
	{
		LL_ERRS() << "updateMove called with NULL drawablep" << LL_ENDL;
		return;
	}
	if (drawablep->isState(LLDrawable::EARLY_MOVE))
	{
		return;
	}

	assertInitialized();

	// update drawable now
	drawablep->setState(LLDrawable::MOVE_UNDAMPED); // force to UNDAMPED
	drawablep->updateMove();
	drawablep->setState(LLDrawable::EARLY_MOVE); // flag says we already did an undamped move this frame
	// Put on move list so that EARLY_MOVE gets cleared
	if (!drawablep->isState(LLDrawable::ON_MOVE_LIST))
	{
		mMovedList.push_back(drawablep);
		drawablep->setState(LLDrawable::ON_MOVE_LIST);
	}
}

void LLPipeline::updateMovedList(LLDrawable::drawable_vector_t& moved_list)
{
	for (LLDrawable::drawable_vector_t::iterator iter = moved_list.begin();
		 iter != moved_list.end(); )
	{
		LLDrawable::drawable_vector_t::iterator curiter = iter++;
		LLDrawable *drawablep = *curiter;
		bool done = true;
		if (!drawablep->isDead() && (!drawablep->isState(LLDrawable::EARLY_MOVE)))
		{
			done = drawablep->updateMove();
		}
		drawablep->clearState(LLDrawable::EARLY_MOVE | LLDrawable::MOVE_UNDAMPED);
		if (done)
		{
			if (drawablep->isRoot() && !drawablep->isState(LLDrawable::ACTIVE))
			{
				drawablep->makeStatic();
			}
			drawablep->clearState(LLDrawable::ON_MOVE_LIST);
			if (drawablep->isState(LLDrawable::ANIMATED_CHILD))
			{ //will likely not receive any future world matrix updates
				// -- this keeps attachments from getting stuck in space and falling off your avatar
				drawablep->clearState(LLDrawable::ANIMATED_CHILD);
				markRebuild(drawablep, LLDrawable::REBUILD_VOLUME, TRUE);
				if (drawablep->getVObj())
				{
					drawablep->getVObj()->dirtySpatialGroup(TRUE);
				}
			}
			iter = moved_list.erase(curiter);
		}
	}
}

static LLTrace::BlockTimerStatHandle FTM_OCTREE_BALANCE("Balance Octree");
static LLTrace::BlockTimerStatHandle FTM_UPDATE_MOVE("Update Move");
static LLTrace::BlockTimerStatHandle FTM_RETEXTURE("Retexture");
static LLTrace::BlockTimerStatHandle FTM_MOVED_LIST("Moved List");

void LLPipeline::updateMove()
{
	LL_RECORD_BLOCK_TIME(FTM_UPDATE_MOVE);

	if (FreezeTime)
	{
		return;
	}

	assertInitialized();

	{
		LL_RECORD_BLOCK_TIME(FTM_RETEXTURE);

		for (LLDrawable::drawable_set_t::iterator iter = mRetexturedList.begin();
			 iter != mRetexturedList.end(); ++iter)
		{
			LLDrawable* drawablep = *iter;
			if (drawablep && !drawablep->isDead())
			{
				drawablep->updateTexture();
			}
		}
		mRetexturedList.clear();
	}

	{
		LL_RECORD_BLOCK_TIME(FTM_MOVED_LIST);
		updateMovedList(mMovedList);
	}

	//balance octrees
	{
 		LL_RECORD_BLOCK_TIME(FTM_OCTREE_BALANCE);

		for (LLWorld::region_list_t::const_iterator iter = LLWorld::getInstance()->getRegionList().begin(); 
			iter != LLWorld::getInstance()->getRegionList().end(); ++iter)
		{
			LLViewerRegion* region = *iter;
			for (U32 i = 0; i < LLViewerRegion::NUM_PARTITIONS; i++)
			{
				LLSpatialPartition* part = region->getSpatialPartition(i);
				if (part)
				{
					part->mOctree->balance();
				}
			}

			//balance the VO Cache tree
			LLVOCachePartition* vo_part = region->getVOCachePartition();
			if(vo_part)
			{
				vo_part->mOctree->balance();
			}
		}
	}
}

/////////////////////////////////////////////////////////////////////////////
// Culling and occlusion testing
/////////////////////////////////////////////////////////////////////////////

//static
F32 LLPipeline::calcPixelArea(LLVector3 center, LLVector3 size, LLCamera &camera)
{
	LLVector3 lookAt = center - camera.getOrigin();
	F32 dist = lookAt.length();

	//ramp down distance for nearby objects
	//shrink dist by dist/16.
	if (dist < 16.f)
	{
		dist /= 16.f;
		dist *= dist;
		dist *= 16.f;
	}

	//get area of circle around node
	F32 app_angle = atanf(size.length()/dist);
	F32 radius = app_angle*LLDrawable::sCurPixelAngle;
	return radius*radius * F_PI;
}

//static
F32 LLPipeline::calcPixelArea(const LLVector4a& center, const LLVector4a& size, LLCamera &camera)
{
	LLVector4a origin;
	origin.load3(camera.getOrigin().mV);

	LLVector4a lookAt;
	lookAt.setSub(center, origin);
	F32 dist = lookAt.getLength3().getF32();

	//ramp down distance for nearby objects
	//shrink dist by dist/16.
	if (dist < 16.f)
	{
		dist /= 16.f;
		dist *= dist;
		dist *= 16.f;
	}

	//get area of circle around node
	F32 app_angle = atanf(size.getLength3().getF32()/dist);
	F32 radius = app_angle*LLDrawable::sCurPixelAngle;
	return radius*radius * F_PI;
}

void LLPipeline::grabReferences(LLCullResult& result)
{
	sCull = &result;
}

void LLPipeline::clearReferences()
{
	sCull = NULL;
	mGroupSaveQ1.clear();
}

void check_references(LLSpatialGroup* group, LLDrawable* drawable)
{
	for (LLSpatialGroup::element_iter i = group->getDataBegin(); i != group->getDataEnd(); ++i)
	{
        LLDrawable* drawablep = (LLDrawable*)(*i)->getDrawable();
		if (drawable == drawablep)
		{
			LL_ERRS() << "LLDrawable deleted while actively reference by LLPipeline." << LL_ENDL;
		}
	}			
}

void check_references(LLDrawable* drawable, LLFace* face)
{
	for (S32 i = 0; i < drawable->getNumFaces(); ++i)
	{
		if (drawable->getFace(i) == face)
		{
			LL_ERRS() << "LLFace deleted while actively referenced by LLPipeline." << LL_ENDL;
		}
	}
}

void check_references(LLSpatialGroup* group, LLFace* face)
{
	for (LLSpatialGroup::element_iter i = group->getDataBegin(); i != group->getDataEnd(); ++i)
	{
		LLDrawable* drawable = (LLDrawable*)(*i)->getDrawable();
		if(drawable)
		{
		check_references(drawable, face);
	}			
}
}

void LLPipeline::checkReferences(LLFace* face)
{
#if 0
	if (sCull)
	{
		for (LLCullResult::sg_iterator iter = sCull->beginVisibleGroups(); iter != sCull->endVisibleGroups(); ++iter)
		{
			LLSpatialGroup* group = *iter;
			check_references(group, face);
		}

		for (LLCullResult::sg_iterator iter = sCull->beginAlphaGroups(); iter != sCull->endAlphaGroups(); ++iter)
		{
			LLSpatialGroup* group = *iter;
			check_references(group, face);
		}

		for (LLCullResult::sg_iterator iter = sCull->beginDrawableGroups(); iter != sCull->endDrawableGroups(); ++iter)
		{
			LLSpatialGroup* group = *iter;
			check_references(group, face);
		}

		for (LLCullResult::drawable_iterator iter = sCull->beginVisibleList(); iter != sCull->endVisibleList(); ++iter)
		{
			LLDrawable* drawable = *iter;
			check_references(drawable, face);	
		}
	}
#endif
}

void LLPipeline::checkReferences(LLDrawable* drawable)
{
#if 0
	if (sCull)
	{
		for (LLCullResult::sg_iterator iter = sCull->beginVisibleGroups(); iter != sCull->endVisibleGroups(); ++iter)
		{
			LLSpatialGroup* group = *iter;
			check_references(group, drawable);
		}

		for (LLCullResult::sg_iterator iter = sCull->beginAlphaGroups(); iter != sCull->endAlphaGroups(); ++iter)
		{
			LLSpatialGroup* group = *iter;
			check_references(group, drawable);
		}

		for (LLCullResult::sg_iterator iter = sCull->beginDrawableGroups(); iter != sCull->endDrawableGroups(); ++iter)
		{
			LLSpatialGroup* group = *iter;
			check_references(group, drawable);
		}

		for (LLCullResult::drawable_iterator iter = sCull->beginVisibleList(); iter != sCull->endVisibleList(); ++iter)
		{
			if (drawable == *iter)
			{
				LL_ERRS() << "LLDrawable deleted while actively referenced by LLPipeline." << LL_ENDL;
			}
		}
	}
#endif
}

void check_references(LLSpatialGroup* group, LLDrawInfo* draw_info)
{
	for (LLSpatialGroup::draw_map_t::iterator i = group->mDrawMap.begin(); i != group->mDrawMap.end(); ++i)
	{
		LLSpatialGroup::drawmap_elem_t& draw_vec = i->second;
		for (LLSpatialGroup::drawmap_elem_t::iterator j = draw_vec.begin(); j != draw_vec.end(); ++j)
		{
			LLDrawInfo* params = *j;
			if (params == draw_info)
			{
				LL_ERRS() << "LLDrawInfo deleted while actively referenced by LLPipeline." << LL_ENDL;
			}
		}
	}
}


void LLPipeline::checkReferences(LLDrawInfo* draw_info)
{
#if 0
	if (sCull)
	{
		for (LLCullResult::sg_iterator iter = sCull->beginVisibleGroups(); iter != sCull->endVisibleGroups(); ++iter)
		{
			LLSpatialGroup* group = *iter;
			check_references(group, draw_info);
		}

		for (LLCullResult::sg_iterator iter = sCull->beginAlphaGroups(); iter != sCull->endAlphaGroups(); ++iter)
		{
			LLSpatialGroup* group = *iter;
			check_references(group, draw_info);
		}

		for (LLCullResult::sg_iterator iter = sCull->beginDrawableGroups(); iter != sCull->endDrawableGroups(); ++iter)
		{
			LLSpatialGroup* group = *iter;
			check_references(group, draw_info);
		}
	}
#endif
}

void LLPipeline::checkReferences(LLSpatialGroup* group)
{
#if CHECK_PIPELINE_REFERENCES
	if (sCull)
	{
		for (LLCullResult::sg_iterator iter = sCull->beginVisibleGroups(); iter != sCull->endVisibleGroups(); ++iter)
		{
			if (group == *iter)
			{
				LL_ERRS() << "LLSpatialGroup deleted while actively referenced by LLPipeline." << LL_ENDL;
			}
		}

		for (LLCullResult::sg_iterator iter = sCull->beginAlphaGroups(); iter != sCull->endAlphaGroups(); ++iter)
		{
			if (group == *iter)
			{
				LL_ERRS() << "LLSpatialGroup deleted while actively referenced by LLPipeline." << LL_ENDL;
			}
		}

		for (LLCullResult::sg_iterator iter = sCull->beginDrawableGroups(); iter != sCull->endDrawableGroups(); ++iter)
		{
			if (group == *iter)
			{
				LL_ERRS() << "LLSpatialGroup deleted while actively referenced by LLPipeline." << LL_ENDL;
			}
		}
	}
#endif
}


bool LLPipeline::visibleObjectsInFrustum(LLCamera& camera)
{
	for (LLWorld::region_list_t::const_iterator iter = LLWorld::getInstance()->getRegionList().begin(); 
			iter != LLWorld::getInstance()->getRegionList().end(); ++iter)
	{
		LLViewerRegion* region = *iter;

		for (U32 i = 0; i < LLViewerRegion::NUM_PARTITIONS; i++)
		{
			LLSpatialPartition* part = region->getSpatialPartition(i);
			if (part)
			{
				if (hasRenderType(part->mDrawableType))
				{
					if (part->visibleObjectsInFrustum(camera))
					{
						return true;
					}
				}
			}
		}
	}

	return false;
}

bool LLPipeline::getVisibleExtents(LLCamera& camera, LLVector3& min, LLVector3& max)
{
	const F32 X = 65536.f;

	min = LLVector3(X,X,X);
	max = LLVector3(-X,-X,-X);

	LLViewerCamera::eCameraID saved_camera_id = LLViewerCamera::sCurCameraID;
	LLViewerCamera::sCurCameraID = LLViewerCamera::CAMERA_WORLD;

	bool res = true;

	for (LLWorld::region_list_t::const_iterator iter = LLWorld::getInstance()->getRegionList().begin(); 
			iter != LLWorld::getInstance()->getRegionList().end(); ++iter)
	{
		LLViewerRegion* region = *iter;

		for (U32 i = 0; i < LLViewerRegion::NUM_PARTITIONS; i++)
		{
			LLSpatialPartition* part = region->getSpatialPartition(i);
			if (part)
			{
				if (hasRenderType(part->mDrawableType))
				{
					if (!part->getVisibleExtents(camera, min, max))
					{
						res = false;
					}
				}
			}
		}
	}

	LLViewerCamera::sCurCameraID = saved_camera_id;

	return res;
}

static LLTrace::BlockTimerStatHandle FTM_CULL("Object Culling");

void LLPipeline::updateCull(LLCamera& camera, LLCullResult& result, S32 water_clip, LLPlane* planep)
{
	static LLCachedControl<bool> use_occlusion(gSavedSettings,"UseOcclusion");
	static bool can_use_occlusion = LLGLSLShader::sNoFixedFunction
									&& LLFeatureManager::getInstance()->isFeatureAvailable("UseOcclusion") 
									&& gGLManager.mHasOcclusionQuery;

	LL_RECORD_BLOCK_TIME(FTM_CULL);

	grabReferences(result);

	sCull->clear();

	bool to_texture = LLPipeline::sUseOcclusion > 1 && gPipeline.canUseVertexShaders();

	if (to_texture)
	{
		if (LLPipeline::sRenderDeferred && can_use_occlusion)
		{
			mOcclusionDepth.bindTarget();
		}
		else
		{
			mScreen.bindTarget();
		}
	}

	if (sUseOcclusion > 1)
	{
		gGL.setColorMask(false, false);
	}

	gGL.matrixMode(LLRender::MM_PROJECTION);
	gGL.pushMatrix();
	gGL.loadMatrix(gGLLastProjection);
	gGL.matrixMode(LLRender::MM_MODELVIEW);
	gGL.pushMatrix();
	gGLLastMatrix = NULL;
	gGL.loadMatrix(gGLLastModelView);

	LLGLDisable blend(GL_BLEND);
	LLGLDisable test(GL_ALPHA_TEST);
	gGL.getTexUnit(0)->unbind(LLTexUnit::TT_TEXTURE);

	LLGLDepthTest depth(GL_TRUE, GL_FALSE);

	bool bound_shader = false;
	if (gPipeline.canUseVertexShaders() && LLGLSLShader::sCurBoundShader == 0)
	{ //if no shader is currently bound, use the occlusion shader instead of fixed function if we can
		// (shadow render uses a special shader that clamps to clip planes)
		bound_shader = true;
		gOcclusionCubeProgram.bind();
	}
	
	if (sUseOcclusion > 1)
	{
		if (mCubeVB.isNull())
		{ //cube VB will be used for issuing occlusion queries
			mCubeVB = ll_create_cube_vb(LLVertexBuffer::MAP_VERTEX, GL_STATIC_DRAW_ARB);
		}
		mCubeVB->setBuffer(LLVertexBuffer::MAP_VERTEX);
	}
	
    if (!sReflectionRender)
    {
        camera.disableUserClipPlane();
    }

	for (LLWorld::region_list_t::const_iterator iter = LLWorld::getInstance()->getRegionList().begin(); 
			iter != LLWorld::getInstance()->getRegionList().end(); ++iter)
	{
		LLViewerRegion* region = *iter;

		for (U32 i = 0; i < LLViewerRegion::NUM_PARTITIONS; i++)
		{
			LLSpatialPartition* part = region->getSpatialPartition(i);
			if (part)
			{
				if (hasRenderType(part->mDrawableType))
				{
					part->cull(camera);
				}
			}
		}

		//scan the VO Cache tree
		LLVOCachePartition* vo_part = region->getVOCachePartition();
		if(vo_part)
		{
			bool do_occlusion_cull = can_use_occlusion && use_occlusion && !gUseWireframe && 0 > water_clip /* && !gViewerWindow->getProgressView()->getVisible()*/;
            do_occlusion_cull &= !sReflectionRender;
			vo_part->cull(camera, do_occlusion_cull);
		}
	}

	if (bound_shader)
	{
		gOcclusionCubeProgram.unbind();
	}

	if (hasRenderType(LLPipeline::RENDER_TYPE_SKY) && 
		gSky.mVOSkyp.notNull() && 
		gSky.mVOSkyp->mDrawable.notNull())
	{
		gSky.mVOSkyp->mDrawable->setVisible(camera);
		sCull->pushDrawable(gSky.mVOSkyp->mDrawable);
		gSky.updateCull();
		stop_glerror();
	}

	if (hasRenderType(LLPipeline::RENDER_TYPE_GROUND) && 
		!gPipeline.canUseWindLightShaders() &&
		gSky.mVOGroundp.notNull() && 
		gSky.mVOGroundp->mDrawable.notNull() &&
		!LLPipeline::sWaterReflections)
	{
		gSky.mVOGroundp->mDrawable->setVisible(camera);
		sCull->pushDrawable(gSky.mVOGroundp->mDrawable);
	}
	
	
    if (hasRenderType(LLPipeline::RENDER_TYPE_WL_SKY) && 
        gPipeline.canUseWindLightShaders() &&
        gSky.mVOWLSkyp.notNull() && 
        gSky.mVOWLSkyp->mDrawable.notNull())
    {
        gSky.mVOWLSkyp->mDrawable->setVisible(camera);
        sCull->pushDrawable(gSky.mVOWLSkyp->mDrawable);
    }

    bool render_water = !sReflectionRender && (hasRenderType(LLPipeline::RENDER_TYPE_WATER) || hasRenderType(LLPipeline::RENDER_TYPE_VOIDWATER));

    if (render_water)
    {
        LLWorld::getInstance()->precullWaterObjects(camera, sCull, render_water);
    }
	
	gGL.matrixMode(LLRender::MM_PROJECTION);
	gGL.popMatrix();
	gGL.matrixMode(LLRender::MM_MODELVIEW);
	gGL.popMatrix();

	if (sUseOcclusion > 1)
	{
		gGL.setColorMask(true, false);
	}

	if (to_texture)
	{
		if (LLPipeline::sRenderDeferred && can_use_occlusion)
		{
			mOcclusionDepth.flush();
		}
		else
		{
			mScreen.flush();
		}
	}
}

void LLPipeline::markNotCulled(LLSpatialGroup* group, LLCamera& camera)
{
	if (group->isEmpty())
	{ 
		return;
	}
	
	group->setVisible();

	if (LLViewerCamera::sCurCameraID == LLViewerCamera::CAMERA_WORLD)
	{
		group->updateDistance(camera);
	}
	
	const F32 MINIMUM_PIXEL_AREA = 16.f;

	if (group->mPixelArea < MINIMUM_PIXEL_AREA)
	{
		return;
	}

	const LLVector4a* bounds = group->getBounds();
	if (sMinRenderSize > 0.f && 
			llmax(llmax(bounds[1][0], bounds[1][1]), bounds[1][2]) < sMinRenderSize)
	{
		return;
	}

	assertInitialized();
	
	if (!group->getSpatialPartition()->mRenderByGroup)
	{ //render by drawable
		sCull->pushDrawableGroup(group);
	}
	else
	{   //render by group
		sCull->pushVisibleGroup(group);
	}

	mNumVisibleNodes++;
}

void LLPipeline::markOccluder(LLSpatialGroup* group)
{
	if (sUseOcclusion > 1 && group && !group->isOcclusionState(LLSpatialGroup::ACTIVE_OCCLUSION))
	{
		LLSpatialGroup* parent = group->getParent();

		if (!parent || !parent->isOcclusionState(LLSpatialGroup::OCCLUDED))
		{ //only mark top most occluders as active occlusion
			sCull->pushOcclusionGroup(group);
			group->setOcclusionState(LLSpatialGroup::ACTIVE_OCCLUSION);
				
			if (parent && 
				!parent->isOcclusionState(LLSpatialGroup::ACTIVE_OCCLUSION) &&
				parent->getElementCount() == 0 &&
				parent->needsUpdate())
			{
				sCull->pushOcclusionGroup(group);
				parent->setOcclusionState(LLSpatialGroup::ACTIVE_OCCLUSION);
			}
		}
	}
}

void LLPipeline::downsampleDepthBuffer(LLRenderTarget& source, LLRenderTarget& dest, LLRenderTarget* scratch_space)
{
	LLGLSLShader* last_shader = LLGLSLShader::sCurBoundShaderPtr;

	LLGLSLShader* shader = NULL;

	if (scratch_space)
	{
        GLint bits = 0;
        bits |= (source.hasStencil() && dest.hasStencil()) ? GL_STENCIL_BUFFER_BIT : 0;
        bits |= GL_DEPTH_BUFFER_BIT;
		scratch_space->copyContents(source, 
									0, 0, source.getWidth(), source.getHeight(), 
									0, 0, scratch_space->getWidth(), scratch_space->getHeight(), bits, GL_NEAREST);
	}

	dest.bindTarget();
	dest.clear(GL_DEPTH_BUFFER_BIT);

	LLStrider<LLVector3> vert; 
	mDeferredVB->getVertexStrider(vert);
	LLStrider<LLVector2> tc0;
		
	vert[0].set(-1,1,0);
	vert[1].set(-1,-3,0);
	vert[2].set(3,1,0);
	
	if (source.getUsage() == LLTexUnit::TT_RECT_TEXTURE)
	{
		shader = &gDownsampleDepthRectProgram;
		shader->bind();
		shader->uniform2f(sDelta, 1.f, 1.f);
		shader->uniform2f(LLShaderMgr::DEFERRED_SCREEN_RES, source.getWidth(), source.getHeight());
	}
	else
	{
		shader = &gDownsampleDepthProgram;
		shader->bind();
		shader->uniform2f(sDelta, 1.f/source.getWidth(), 1.f/source.getHeight());
		shader->uniform2f(LLShaderMgr::DEFERRED_SCREEN_RES, 1.f, 1.f);
	}

	gGL.getTexUnit(0)->bind(scratch_space ? scratch_space : &source, TRUE);

	{
		LLGLDepthTest depth(GL_TRUE, GL_TRUE, GL_ALWAYS);
		mDeferredVB->setBuffer(LLVertexBuffer::MAP_VERTEX);
		mDeferredVB->drawArrays(LLRender::TRIANGLES, 0, 3);
	}
	
	dest.flush();
	
	if (last_shader)
	{
		last_shader->bind();
	}
	else
	{
		shader->unbind();
	}
}

void LLPipeline::doOcclusion(LLCamera& camera, LLRenderTarget& source, LLRenderTarget& dest, LLRenderTarget* scratch_space)
{
	downsampleDepthBuffer(source, dest, scratch_space);
	dest.bindTarget();
	doOcclusion(camera);
	dest.flush();
}

void LLPipeline::doOcclusion(LLCamera& camera)
{
	if (LLPipeline::sUseOcclusion > 1 && !LLSpatialPartition::sTeleportRequested && 
		(sCull->hasOcclusionGroups() || LLVOCachePartition::sNeedsOcclusionCheck))
	{
		LLVertexBuffer::unbind();

		if (hasRenderDebugMask(LLPipeline::RENDER_DEBUG_OCCLUSION))
		{
			gGL.setColorMask(true, false, false, false);
		}
		else
		{
			gGL.setColorMask(false, false);
		}
		LLGLDisable blend(GL_BLEND);
		LLGLDisable test(GL_ALPHA_TEST);
		gGL.getTexUnit(0)->unbind(LLTexUnit::TT_TEXTURE);
		LLGLDepthTest depth(GL_TRUE, GL_FALSE);

		LLGLDisable cull(GL_CULL_FACE);

		
		bool bind_shader = LLGLSLShader::sNoFixedFunction && LLGLSLShader::sCurBoundShader == 0;
		if (bind_shader)
		{
			if (LLPipeline::sShadowRender)
			{
				gDeferredShadowCubeProgram.bind();
			}
			else
			{
				gOcclusionCubeProgram.bind();
			}
		}

		if (mCubeVB.isNull())
		{ //cube VB will be used for issuing occlusion queries
			mCubeVB = ll_create_cube_vb(LLVertexBuffer::MAP_VERTEX, GL_STATIC_DRAW_ARB);
		}
		mCubeVB->setBuffer(LLVertexBuffer::MAP_VERTEX);

		for (LLCullResult::sg_iterator iter = sCull->beginOcclusionGroups(); iter != sCull->endOcclusionGroups(); ++iter)
		{
			LLSpatialGroup* group = *iter;
			group->doOcclusion(&camera);
			group->clearOcclusionState(LLSpatialGroup::ACTIVE_OCCLUSION);
		}
	
		//apply occlusion culling to object cache tree
		for (LLWorld::region_list_t::const_iterator iter = LLWorld::getInstance()->getRegionList().begin(); 
			iter != LLWorld::getInstance()->getRegionList().end(); ++iter)
		{
			LLVOCachePartition* vo_part = (*iter)->getVOCachePartition();
			if(vo_part)
			{
				vo_part->processOccluders(&camera);
			}
		}

		if (bind_shader)
		{
			if (LLPipeline::sShadowRender)
			{
				gDeferredShadowCubeProgram.unbind();
			}
			else
			{
				gOcclusionCubeProgram.unbind();
			}
		}

		gGL.setColorMask(true, false);
	}
}
	
bool LLPipeline::updateDrawableGeom(LLDrawable* drawablep, bool priority)
{
	bool update_complete = drawablep->updateGeometry(priority);
	if (update_complete && assertInitialized())
	{
		drawablep->setState(LLDrawable::BUILT);
	}
	return update_complete;
}

static LLTrace::BlockTimerStatHandle FTM_SEED_VBO_POOLS("Seed VBO Pool");

static LLTrace::BlockTimerStatHandle FTM_UPDATE_GL("Update GL");

void LLPipeline::updateGL()
{
	{
		LL_RECORD_BLOCK_TIME(FTM_UPDATE_GL);
		while (!LLGLUpdate::sGLQ.empty())
		{
			LLGLUpdate* glu = LLGLUpdate::sGLQ.front();
			glu->updateGL();
			glu->mInQ = FALSE;
			LLGLUpdate::sGLQ.pop_front();
		}
	}

	{ //seed VBO Pools
		LL_RECORD_BLOCK_TIME(FTM_SEED_VBO_POOLS);
		LLVertexBuffer::seedPools();
	}
}

static LLTrace::BlockTimerStatHandle FTM_REBUILD_PRIORITY_GROUPS("Rebuild Priority Groups");

void LLPipeline::clearRebuildGroups()
{
	LLSpatialGroup::sg_vector_t	hudGroups;

	mGroupQ1Locked = true;
	// Iterate through all drawables on the priority build queue,
	for (LLSpatialGroup::sg_vector_t::iterator iter = mGroupQ1.begin();
		 iter != mGroupQ1.end(); ++iter)
	{
		LLSpatialGroup* group = *iter;

		// If the group contains HUD objects, save the group
		if (group->isHUDGroup())
		{
			hudGroups.push_back(group);
		}
		// Else, no HUD objects so clear the build state
		else
		{
			group->clearState(LLSpatialGroup::IN_BUILD_Q1);
		}
	}

	// Clear the group
	mGroupQ1.clear();

	// Copy the saved HUD groups back in
	mGroupQ1.assign(hudGroups.begin(), hudGroups.end());
	mGroupQ1Locked = false;

	// Clear the HUD groups
	hudGroups.clear();

	mGroupQ2Locked = true;
	for (LLSpatialGroup::sg_vector_t::iterator iter = mGroupQ2.begin();
		 iter != mGroupQ2.end(); ++iter)
	{
		LLSpatialGroup* group = *iter;

		// If the group contains HUD objects, save the group
		if (group->isHUDGroup())
		{
			hudGroups.push_back(group);
		}
		// Else, no HUD objects so clear the build state
		else
		{
			group->clearState(LLSpatialGroup::IN_BUILD_Q2);
		}
	}	
	// Clear the group
	mGroupQ2.clear();

	// Copy the saved HUD groups back in
	mGroupQ2.assign(hudGroups.begin(), hudGroups.end());
	mGroupQ2Locked = false;
}

void LLPipeline::clearRebuildDrawables()
{
	// Clear all drawables on the priority build queue,
	for (LLDrawable::drawable_list_t::iterator iter = mBuildQ1.begin();
		 iter != mBuildQ1.end(); ++iter)
	{
		LLDrawable* drawablep = *iter;
		if (drawablep && !drawablep->isDead())
		{
			drawablep->clearState(LLDrawable::IN_REBUILD_Q2);
			drawablep->clearState(LLDrawable::IN_REBUILD_Q1);
		}
	}
	mBuildQ1.clear();

	// clear drawables on the non-priority build queue
	for (LLDrawable::drawable_list_t::iterator iter = mBuildQ2.begin();
		 iter != mBuildQ2.end(); ++iter)
	{
		LLDrawable* drawablep = *iter;
		if (!drawablep->isDead())
		{
			drawablep->clearState(LLDrawable::IN_REBUILD_Q2);
		}
	}	
	mBuildQ2.clear();
	
	//clear all moving bridges
	for (LLDrawable::drawable_vector_t::iterator iter = mMovedBridge.begin();
		 iter != mMovedBridge.end(); ++iter)
	{
		LLDrawable *drawablep = *iter;
		drawablep->clearState(LLDrawable::EARLY_MOVE | LLDrawable::MOVE_UNDAMPED | LLDrawable::ON_MOVE_LIST | LLDrawable::ANIMATED_CHILD);
	}
	mMovedBridge.clear();

	//clear all moving drawables
	for (LLDrawable::drawable_vector_t::iterator iter = mMovedList.begin();
		 iter != mMovedList.end(); ++iter)
	{
		LLDrawable *drawablep = *iter;
		drawablep->clearState(LLDrawable::EARLY_MOVE | LLDrawable::MOVE_UNDAMPED | LLDrawable::ON_MOVE_LIST | LLDrawable::ANIMATED_CHILD);
	}
	mMovedList.clear();
}

void LLPipeline::rebuildPriorityGroups()
{
	LL_RECORD_BLOCK_TIME(FTM_REBUILD_PRIORITY_GROUPS);
	LLTimer update_timer;
	assertInitialized();

	gMeshRepo.notifyLoadedMeshes();

	mGroupQ1Locked = true;
	// Iterate through all drawables on the priority build queue,
	for (LLSpatialGroup::sg_vector_t::iterator iter = mGroupQ1.begin();
		 iter != mGroupQ1.end(); ++iter)
	{
		LLSpatialGroup* group = *iter;
		group->rebuildGeom();
		group->clearState(LLSpatialGroup::IN_BUILD_Q1);
	}

	mGroupSaveQ1 = mGroupQ1;
	mGroupQ1.clear();
	mGroupQ1Locked = false;

}

static LLTrace::BlockTimerStatHandle FTM_REBUILD_GROUPS("Rebuild Groups");

void LLPipeline::rebuildGroups()
{
	if (mGroupQ2.empty())
	{
		return;
	}

	LL_RECORD_BLOCK_TIME(FTM_REBUILD_GROUPS);
	mGroupQ2Locked = true;
	// Iterate through some drawables on the non-priority build queue
	S32 size = (S32) mGroupQ2.size();
	S32 min_count = llclamp((S32) ((F32) (size * size)/4096*0.25f), 1, size);
			
	S32 count = 0;
	
	std::sort(mGroupQ2.begin(), mGroupQ2.end(), LLSpatialGroup::CompareUpdateUrgency());

	LLSpatialGroup::sg_vector_t::iterator iter;
	LLSpatialGroup::sg_vector_t::iterator last_iter = mGroupQ2.begin();

	for (iter = mGroupQ2.begin();
		 iter != mGroupQ2.end() && count <= min_count; ++iter)
	{
		LLSpatialGroup* group = *iter;
		last_iter = iter;

		if (!group->isDead())
		{
			group->rebuildGeom();
			
			if (group->getSpatialPartition()->mRenderByGroup)
			{
				count++;
			}
		}

		group->clearState(LLSpatialGroup::IN_BUILD_Q2);
	}	

	mGroupQ2.erase(mGroupQ2.begin(), ++last_iter);

	mGroupQ2Locked = false;

	updateMovedList(mMovedBridge);
}

void LLPipeline::updateGeom(F32 max_dtime)
{
	LLTimer update_timer;
	LLPointer<LLDrawable> drawablep;

	LL_RECORD_BLOCK_TIME(FTM_GEO_UPDATE);

	assertInitialized();

	// notify various object types to reset internal cost metrics, etc.
	// for now, only LLVOVolume does this to throttle LOD changes
	LLVOVolume::preUpdateGeom();

	// Iterate through all drawables on the priority build queue,
	for (LLDrawable::drawable_list_t::iterator iter = mBuildQ1.begin();
		 iter != mBuildQ1.end();)
	{
		LLDrawable::drawable_list_t::iterator curiter = iter++;
		LLDrawable* drawablep = *curiter;
		if (drawablep && !drawablep->isDead())
		{
			if (drawablep->isState(LLDrawable::IN_REBUILD_Q2))
			{
				drawablep->clearState(LLDrawable::IN_REBUILD_Q2);
				LLDrawable::drawable_list_t::iterator find = std::find(mBuildQ2.begin(), mBuildQ2.end(), drawablep);
				if (find != mBuildQ2.end())
				{
					mBuildQ2.erase(find);
				}
			}

			if (drawablep->isUnload())
			{
				drawablep->unload();
				drawablep->clearState(LLDrawable::FOR_UNLOAD);
			}

			if (updateDrawableGeom(drawablep, TRUE))
			{
				drawablep->clearState(LLDrawable::IN_REBUILD_Q1);
				mBuildQ1.erase(curiter);
			}
		}
		else
		{
			mBuildQ1.erase(curiter);
		}
	}
		
	// Iterate through some drawables on the non-priority build queue
	S32 min_count = 16;
	S32 size = (S32) mBuildQ2.size();
	if (size > 1024)
	{
		min_count = llclamp((S32) (size * (F32) size/4096), 16, size);
	}
		
	S32 count = 0;
	
	max_dtime = llmax(update_timer.getElapsedTimeF32()+0.001f, F32SecondsImplicit(max_dtime));
	LLSpatialGroup* last_group = NULL;
	LLSpatialBridge* last_bridge = NULL;

	for (LLDrawable::drawable_list_t::iterator iter = mBuildQ2.begin();
		 iter != mBuildQ2.end(); )
	{
		LLDrawable::drawable_list_t::iterator curiter = iter++;
		LLDrawable* drawablep = *curiter;

		LLSpatialBridge* bridge = drawablep->isRoot() ? drawablep->getSpatialBridge() :
									drawablep->getParent()->getSpatialBridge();

		if (drawablep->getSpatialGroup() != last_group && 
			(!last_bridge || bridge != last_bridge) &&
			(update_timer.getElapsedTimeF32() >= max_dtime) && count > min_count)
		{
			break;
		}

		//make sure updates don't stop in the middle of a spatial group
		//to avoid thrashing (objects are enqueued by group)
		last_group = drawablep->getSpatialGroup();
		last_bridge = bridge;

		bool update_complete = true;
		if (!drawablep->isDead())
		{
			update_complete = updateDrawableGeom(drawablep, FALSE);
			count++;
		}
		if (update_complete)
		{
			drawablep->clearState(LLDrawable::IN_REBUILD_Q2);
			mBuildQ2.erase(curiter);
		}
	}	

	updateMovedList(mMovedBridge);
}

void LLPipeline::markVisible(LLDrawable *drawablep, LLCamera& camera)
{
	if(drawablep && !drawablep->isDead())
	{
		if (drawablep->isSpatialBridge())
		{
			const LLDrawable* root = ((LLSpatialBridge*) drawablep)->mDrawable;
			llassert(root); // trying to catch a bad assumption
					
			if (root && //  // this test may not be needed, see above
					root->getVObj()->isAttachment())
			{
				LLDrawable* rootparent = root->getParent();
				if (rootparent) // this IS sometimes NULL
				{
					LLViewerObject *vobj = rootparent->getVObj();
					llassert(vobj); // trying to catch a bad assumption
					if (vobj) // this test may not be needed, see above
					{
						LLVOAvatar* av = vobj->asAvatar();
						if (av && (av->isImpostor() 
							|| av->isInMuteList() 
							|| (LLVOAvatar::AV_DO_NOT_RENDER == av->getVisualMuteSettings() && !av->needsImpostorUpdate()) ))
						{
							return;
						}
					}
				}
			}
			sCull->pushBridge((LLSpatialBridge*) drawablep);
		}
		else
		{
		
			sCull->pushDrawable(drawablep);
		}

		drawablep->setVisible(camera);
	}
}

void LLPipeline::markMoved(LLDrawable *drawablep, bool damped_motion)
{
	if (!drawablep)
	{
		//LL_ERRS() << "Sending null drawable to moved list!" << LL_ENDL;
		return;
	}
	
	if (drawablep->isDead())
	{
		LL_WARNS() << "Marking NULL or dead drawable moved!" << LL_ENDL;
		return;
	}
	
	if (drawablep->getParent()) 
	{
		//ensure that parent drawables are moved first
		markMoved(drawablep->getParent(), damped_motion);
	}

	assertInitialized();

	if (!drawablep->isState(LLDrawable::ON_MOVE_LIST))
	{
		if (drawablep->isSpatialBridge())
		{
			mMovedBridge.push_back(drawablep);
		}
		else
		{
			mMovedList.push_back(drawablep);
		}
		drawablep->setState(LLDrawable::ON_MOVE_LIST);
	}
	if (! damped_motion)
	{
		drawablep->setState(LLDrawable::MOVE_UNDAMPED); // UNDAMPED trumps DAMPED
	}
	else if (drawablep->isState(LLDrawable::MOVE_UNDAMPED))
	{
		drawablep->clearState(LLDrawable::MOVE_UNDAMPED);
	}
}

void LLPipeline::markShift(LLDrawable *drawablep)
{
	if (!drawablep || drawablep->isDead())
	{
		return;
	}

	assertInitialized();

	if (!drawablep->isState(LLDrawable::ON_SHIFT_LIST))
	{
		drawablep->getVObj()->setChanged(LLXform::SHIFTED | LLXform::SILHOUETTE);
		if (drawablep->getParent()) 
		{
			markShift(drawablep->getParent());
		}
		mShiftList.push_back(drawablep);
		drawablep->setState(LLDrawable::ON_SHIFT_LIST);
	}
}

static LLTrace::BlockTimerStatHandle FTM_SHIFT_DRAWABLE("Shift Drawable");
static LLTrace::BlockTimerStatHandle FTM_SHIFT_OCTREE("Shift Octree");
static LLTrace::BlockTimerStatHandle FTM_SHIFT_HUD("Shift HUD");

void LLPipeline::shiftObjects(const LLVector3 &offset)
{
	assertInitialized();

	glClear(GL_DEPTH_BUFFER_BIT);
	gDepthDirty = true;
		
	LLVector4a offseta;
	offseta.load3(offset.mV);

	{
		LL_RECORD_BLOCK_TIME(FTM_SHIFT_DRAWABLE);

		for (LLDrawable::drawable_vector_t::iterator iter = mShiftList.begin();
			 iter != mShiftList.end(); iter++)
		{
			LLDrawable *drawablep = *iter;
			if (drawablep->isDead())
			{
				continue;
			}	
			drawablep->shiftPos(offseta);	
			drawablep->clearState(LLDrawable::ON_SHIFT_LIST);
		}
		mShiftList.resize(0);
	}

	
	{
		LL_RECORD_BLOCK_TIME(FTM_SHIFT_OCTREE);
		for (LLWorld::region_list_t::const_iterator iter = LLWorld::getInstance()->getRegionList().begin(); 
				iter != LLWorld::getInstance()->getRegionList().end(); ++iter)
		{
			LLViewerRegion* region = *iter;
			for (U32 i = 0; i < LLViewerRegion::NUM_PARTITIONS; i++)
			{
				LLSpatialPartition* part = region->getSpatialPartition(i);
				if (part)
				{
					part->shift(offseta);
				}
			}
		}
	}

	{
		LL_RECORD_BLOCK_TIME(FTM_SHIFT_HUD);
		LLHUDText::shiftAll(offset);
		LLHUDNameTag::shiftAll(offset);
	}
	display_update_camera();
}

void LLPipeline::markTextured(LLDrawable *drawablep)
{
	if (drawablep && !drawablep->isDead() && assertInitialized())
	{
		mRetexturedList.insert(drawablep);
	}
}

void LLPipeline::markGLRebuild(LLGLUpdate* glu)
{
	if (glu && !glu->mInQ)
	{
		LLGLUpdate::sGLQ.push_back(glu);
		glu->mInQ = TRUE;
	}
}

void LLPipeline::markPartitionMove(LLDrawable* drawable)
{
	if (!drawable->isState(LLDrawable::PARTITION_MOVE) && 
		!drawable->getPositionGroup().equals3(LLVector4a::getZero()))
	{
		drawable->setState(LLDrawable::PARTITION_MOVE);
		mPartitionQ.push_back(drawable);
	}
}

static LLTrace::BlockTimerStatHandle FTM_PROCESS_PARTITIONQ("PartitionQ");
void LLPipeline::processPartitionQ()
{
	LL_RECORD_BLOCK_TIME(FTM_PROCESS_PARTITIONQ);
	for (LLDrawable::drawable_list_t::iterator iter = mPartitionQ.begin(); iter != mPartitionQ.end(); ++iter)
	{
		LLDrawable* drawable = *iter;
		if (!drawable->isDead())
		{
			drawable->updateBinRadius();
			drawable->movePartition();
		}
		drawable->clearState(LLDrawable::PARTITION_MOVE);
	}

	mPartitionQ.clear();
}

void LLPipeline::markMeshDirty(LLSpatialGroup* group)
{
	mMeshDirtyGroup.push_back(group);
}

void LLPipeline::markRebuild(LLSpatialGroup* group, bool priority)
{
	if (group && !group->isDead() && group->getSpatialPartition())
	{
		if (group->getSpatialPartition()->mPartitionType == LLViewerRegion::PARTITION_HUD)
		{
			priority = true;
		}

		if (priority)
		{
			if (!group->hasState(LLSpatialGroup::IN_BUILD_Q1))
			{
				llassert_always(!mGroupQ1Locked);

				mGroupQ1.push_back(group);
				group->setState(LLSpatialGroup::IN_BUILD_Q1);

				if (group->hasState(LLSpatialGroup::IN_BUILD_Q2))
				{
					LLSpatialGroup::sg_vector_t::iterator iter = std::find(mGroupQ2.begin(), mGroupQ2.end(), group);
					if (iter != mGroupQ2.end())
					{
						mGroupQ2.erase(iter);
					}
					group->clearState(LLSpatialGroup::IN_BUILD_Q2);
				}
			}
		}
		else if (!group->hasState(LLSpatialGroup::IN_BUILD_Q2 | LLSpatialGroup::IN_BUILD_Q1))
		{
			llassert_always(!mGroupQ2Locked);
			mGroupQ2.push_back(group);
			group->setState(LLSpatialGroup::IN_BUILD_Q2);

		}
	}
}

void LLPipeline::markRebuild(LLDrawable *drawablep, LLDrawable::EDrawableFlags flag, bool priority)
{
	if (drawablep && !drawablep->isDead() && assertInitialized())
	{
        if (debugLoggingEnabled("AnimatedObjectsLinkset"))
        {
            LLVOVolume *vol_obj = drawablep->getVOVolume();
            if (vol_obj && vol_obj->isAnimatedObject() && vol_obj->isRiggedMesh())
            {
                std::string vobj_name = llformat("Vol%p", vol_obj);
                F32 est_tris = vol_obj->getEstTrianglesMax();
                LL_DEBUGS("AnimatedObjectsLinkset") << vobj_name << " markRebuild, tris " << est_tris 
                                                    << " priority " << (S32) priority << " flag " << std::hex << flag << LL_ENDL; 
            }
        }
    
		if (!drawablep->isState(LLDrawable::BUILT))
		{
			priority = true;
		}
		if (priority)
		{
			if (!drawablep->isState(LLDrawable::IN_REBUILD_Q1))
			{
				mBuildQ1.push_back(drawablep);
				drawablep->setState(LLDrawable::IN_REBUILD_Q1); // mark drawable as being in priority queue
			}
		}
		else if (!drawablep->isState(LLDrawable::IN_REBUILD_Q2))
		{
			mBuildQ2.push_back(drawablep);
			drawablep->setState(LLDrawable::IN_REBUILD_Q2); // need flag here because it is just a list
		}
		if (flag & (LLDrawable::REBUILD_VOLUME | LLDrawable::REBUILD_POSITION))
		{
			drawablep->getVObj()->setChanged(LLXform::SILHOUETTE);
		}
		drawablep->setState(flag);
	}
}

static LLTrace::BlockTimerStatHandle FTM_RESET_DRAWORDER("Reset Draw Order");

void LLPipeline::stateSort(LLCamera& camera, LLCullResult &result)
{
	if (hasAnyRenderType(LLPipeline::RENDER_TYPE_AVATAR,
					  LLPipeline::RENDER_TYPE_CONTROL_AV,
					  LLPipeline::RENDER_TYPE_GROUND,
					  LLPipeline::RENDER_TYPE_TERRAIN,
					  LLPipeline::RENDER_TYPE_TREE,
					  LLPipeline::RENDER_TYPE_SKY,
					  LLPipeline::RENDER_TYPE_VOIDWATER,
					  LLPipeline::RENDER_TYPE_WATER,
					  LLPipeline::END_RENDER_TYPES))
	{
		//clear faces from face pools
		LL_RECORD_BLOCK_TIME(FTM_RESET_DRAWORDER);
		gPipeline.resetDrawOrders();
	}

	LL_RECORD_BLOCK_TIME(FTM_STATESORT);

	//LLVertexBuffer::unbind();

	grabReferences(result);
	for (LLCullResult::sg_iterator iter = sCull->beginDrawableGroups(); iter != sCull->endDrawableGroups(); ++iter)
	{
		LLSpatialGroup* group = *iter;
		group->checkOcclusion();
		if (sUseOcclusion > 1 && group->isOcclusionState(LLSpatialGroup::OCCLUDED))
		{
			markOccluder(group);
		}
		else
		{
			group->setVisible();
			for (LLSpatialGroup::element_iter i = group->getDataBegin(); i != group->getDataEnd(); ++i)
			{
                LLDrawable* drawablep = (LLDrawable*)(*i)->getDrawable();
				markVisible(drawablep, camera);
			}

			if (!sDelayVBUpdate)
			{ //rebuild mesh as soon as we know it's visible
				group->rebuildMesh();
			}
		}
	}

	if (LLViewerCamera::sCurCameraID == LLViewerCamera::CAMERA_WORLD)
	{
		LLSpatialGroup* last_group = NULL;
		BOOL fov_changed = LLViewerCamera::getInstance()->isDefaultFOVChanged();
		for (LLCullResult::bridge_iterator i = sCull->beginVisibleBridge(); i != sCull->endVisibleBridge(); ++i)
		{
			LLCullResult::bridge_iterator cur_iter = i;
			LLSpatialBridge* bridge = *cur_iter;
			LLSpatialGroup* group = bridge->getSpatialGroup();

			if (last_group == NULL)
			{
				last_group = group;
			}

			if (!bridge->isDead() && group && !group->isOcclusionState(LLSpatialGroup::OCCLUDED))
			{
				stateSort(bridge, camera, fov_changed);
			}

			if (LLViewerCamera::sCurCameraID == LLViewerCamera::CAMERA_WORLD &&
				last_group != group && last_group->changeLOD())
			{
				last_group->mLastUpdateDistance = last_group->mDistance;
			}

			last_group = group;
		}

		if (LLViewerCamera::sCurCameraID == LLViewerCamera::CAMERA_WORLD &&
			last_group && last_group->changeLOD())
		{
			last_group->mLastUpdateDistance = last_group->mDistance;
		}
	}

	for (LLCullResult::sg_iterator iter = sCull->beginVisibleGroups(); iter != sCull->endVisibleGroups(); ++iter)
	{
		LLSpatialGroup* group = *iter;
		group->checkOcclusion();
		if (sUseOcclusion > 1 && group->isOcclusionState(LLSpatialGroup::OCCLUDED))
		{
			markOccluder(group);
		}
		else
		{
			group->setVisible();
			stateSort(group, camera);

			if (!sDelayVBUpdate)
			{ //rebuild mesh as soon as we know it's visible
				group->rebuildMesh();
			}
		}
	}
	
	{
		LL_RECORD_BLOCK_TIME(FTM_STATESORT_DRAWABLE);
		for (LLCullResult::drawable_iterator iter = sCull->beginVisibleList();
			 iter != sCull->endVisibleList(); ++iter)
		{
			LLDrawable *drawablep = *iter;
			if (!drawablep->isDead())
			{
				stateSort(drawablep, camera);
			}
		}
	}
		
	postSort(camera);	
}

void LLPipeline::stateSort(LLSpatialGroup* group, LLCamera& camera)
{
	if (group->changeLOD())
	{
		for (LLSpatialGroup::element_iter i = group->getDataBegin(); i != group->getDataEnd(); ++i)
		{
            LLDrawable* drawablep = (LLDrawable*)(*i)->getDrawable();            
			stateSort(drawablep, camera);
		}

		if (LLViewerCamera::sCurCameraID == LLViewerCamera::CAMERA_WORLD)
		{ //avoid redundant stateSort calls
			group->mLastUpdateDistance = group->mDistance;
		}
	}

}

void LLPipeline::stateSort(LLSpatialBridge* bridge, LLCamera& camera, BOOL fov_changed)
{
	if (bridge->getSpatialGroup()->changeLOD() || fov_changed)
	{
		bool force_update = false;
		bridge->updateDistance(camera, force_update);
	}
}

void LLPipeline::stateSort(LLDrawable* drawablep, LLCamera& camera)
{
	if (!drawablep
		|| drawablep->isDead() 
		|| !hasRenderType(drawablep->getRenderType()))
	{
		return;
	}
	
    // SL-11353
    // ignore our own geo when rendering spotlight shadowmaps...
    // 
    if (RenderSpotLight && drawablep == RenderSpotLight)
    {
        return;
    }

	if (LLSelectMgr::getInstance()->mHideSelectedObjects)
	{
//		if (drawablep->getVObj().notNull() &&
//			drawablep->getVObj()->isSelected())
// [RLVa:KB] - Checked: 2010-09-28 (RLVa-1.2.1f) | Modified: RLVa-1.2.1f
		const LLViewerObject* pObj = drawablep->getVObj();
		if ( (pObj) && (pObj->isSelected()) && 
			 ( (!RlvActions::isRlvEnabled()) || 
			   ( ((!pObj->isHUDAttachment()) || (!gRlvAttachmentLocks.isLockedAttachment(pObj->getRootEdit()))) && 
			     (RlvActions::canEdit(pObj)) ) ) )
// [/RVLa:KB]
		{
			return;
		}
	}

	if (drawablep->isAvatar())
	{ //don't draw avatars beyond render distance or if we don't have a spatial group.
		if ((drawablep->getSpatialGroup() == NULL) || 
			(drawablep->getSpatialGroup()->mDistance > LLVOAvatar::sRenderDistance))
		{
			return;
		}

		LLVOAvatar* avatarp = (LLVOAvatar*) drawablep->getVObj().get();
		if (!avatarp->isVisible())
		{
			return;
		}
	}

	assertInitialized();

	if (hasRenderType(drawablep->mRenderType))
	{
		if (!drawablep->isState(LLDrawable::INVISIBLE|LLDrawable::FORCE_INVISIBLE))
		{
			drawablep->setVisible(camera, NULL, FALSE);
		}
	}

	if (LLViewerCamera::sCurCameraID == LLViewerCamera::CAMERA_WORLD)
	{
		//if (drawablep->isVisible()) isVisible() check here is redundant, if it wasn't visible, it wouldn't be here
		{
			if (!drawablep->isActive())
			{
				bool force_update = false;
				drawablep->updateDistance(camera, force_update);
			}
			else if (drawablep->isAvatar())
			{
				bool force_update = false;
				drawablep->updateDistance(camera, force_update); // calls vobj->updateLOD() which calls LLVOAvatar::updateVisibility()
			}
		}
	}

	if (!drawablep->getVOVolume())
	{
		for (LLDrawable::face_list_t::iterator iter = drawablep->mFaces.begin();
				iter != drawablep->mFaces.end(); iter++)
		{
			LLFace* facep = *iter;

			if (facep->hasGeometry())
			{
				if (facep->getPool())
				{
					facep->getPool()->enqueue(facep);
				}
				else
				{
					break;
				}
			}
		}
	}
	
	mNumVisibleFaces += drawablep->getNumFaces();
}


void forAllDrawables(LLCullResult::sg_iterator begin, 
					 LLCullResult::sg_iterator end,
					 void (*func)(LLDrawable*))
{
	for (LLCullResult::sg_iterator i = begin; i != end; ++i)
	{
		for (LLSpatialGroup::element_iter j = (*i)->getDataBegin(); j != (*i)->getDataEnd(); ++j)
		{
			if((*j)->hasDrawable())
			{
				func((LLDrawable*)(*j)->getDrawable());	
			}
		}
	}
}

void LLPipeline::forAllVisibleDrawables(void (*func)(LLDrawable*))
{
	forAllDrawables(sCull->beginDrawableGroups(), sCull->endDrawableGroups(), func);
	forAllDrawables(sCull->beginVisibleGroups(), sCull->endVisibleGroups(), func);
}

//function for creating scripted beacons
void renderScriptedBeacons(LLDrawable* drawablep)
{
	LLViewerObject *vobj = drawablep->getVObj();
	if (vobj 
		&& !vobj->isAvatar() 
		&& !vobj->getParent()
		&& vobj->flagScripted())
	{
		if (gPipeline.sRenderBeacons)
		{
			gObjectList.addDebugBeacon(vobj->getPositionAgent(), "", LLColor4(1.f, 0.f, 0.f, 0.5f), LLColor4(1.f, 1.f, 1.f, 0.5f), LLPipeline::DebugBeaconLineWidth);
		}

		if (gPipeline.sRenderHighlight)
		{
			S32 face_id;
			S32 count = drawablep->getNumFaces();
			for (face_id = 0; face_id < count; face_id++)
			{
				LLFace * facep = drawablep->getFace(face_id);
				if (facep) 
				{
					gPipeline.mHighlightFaces.push_back(facep);
				}
			}
		}
	}
}

void renderScriptedTouchBeacons(LLDrawable* drawablep)
{
	LLViewerObject *vobj = drawablep->getVObj();
	if (vobj 
		&& !vobj->isAvatar() 
		&& !vobj->getParent()
		&& vobj->flagScripted()
		&& vobj->flagHandleTouch())
	{
		if (gPipeline.sRenderBeacons)
		{
			gObjectList.addDebugBeacon(vobj->getPositionAgent(), "", LLColor4(1.f, 0.f, 0.f, 0.5f), LLColor4(1.f, 1.f, 1.f, 0.5f), LLPipeline::DebugBeaconLineWidth);
		}

		if (gPipeline.sRenderHighlight)
		{
			S32 face_id;
			S32 count = drawablep->getNumFaces();
			for (face_id = 0; face_id < count; face_id++)
			{
				LLFace * facep = drawablep->getFace(face_id);
				if (facep)
				{
					gPipeline.mHighlightFaces.push_back(facep);
			}
		}
	}
}
}

void renderPhysicalBeacons(LLDrawable* drawablep)
{
	LLViewerObject *vobj = drawablep->getVObj();
	if (vobj 
		&& !vobj->isAvatar() 
		//&& !vobj->getParent()
		&& vobj->flagUsePhysics())
	{
		if (gPipeline.sRenderBeacons)
		{
			gObjectList.addDebugBeacon(vobj->getPositionAgent(), "", LLColor4(0.f, 1.f, 0.f, 0.5f), LLColor4(1.f, 1.f, 1.f, 0.5f), LLPipeline::DebugBeaconLineWidth);
		}

		if (gPipeline.sRenderHighlight)
		{
			S32 face_id;
			S32 count = drawablep->getNumFaces();
			for (face_id = 0; face_id < count; face_id++)
			{
				LLFace * facep = drawablep->getFace(face_id);
				if (facep)
				{
					gPipeline.mHighlightFaces.push_back(facep);
			}
		}
	}
}
}

void renderMOAPBeacons(LLDrawable* drawablep)
{
	LLViewerObject *vobj = drawablep->getVObj();

	if(!vobj || vobj->isAvatar())
		return;

	bool beacon=false;
	U8 tecount=vobj->getNumTEs();
	for(int x=0;x<tecount;x++)
	{
		if(vobj->getTE(x)->hasMedia())
		{
			beacon=true;
			break;
		}
	}
	if(beacon)
	{
		if (gPipeline.sRenderBeacons)
		{
			gObjectList.addDebugBeacon(vobj->getPositionAgent(), "", LLColor4(1.f, 1.f, 1.f, 0.5f), LLColor4(1.f, 1.f, 1.f, 0.5f), LLPipeline::DebugBeaconLineWidth);
		}

		if (gPipeline.sRenderHighlight)
		{
			S32 face_id;
			S32 count = drawablep->getNumFaces();
			for (face_id = 0; face_id < count; face_id++)
			{
				LLFace * facep = drawablep->getFace(face_id);
				if (facep)
				{
					gPipeline.mHighlightFaces.push_back(facep);
			}
		}
	}
}
}

void renderParticleBeacons(LLDrawable* drawablep)
{
	// Look for attachments, objects, etc.
	LLViewerObject *vobj = drawablep->getVObj();
	if (vobj 
		&& vobj->isParticleSource())
	{
		if (gPipeline.sRenderBeacons)
		{
			LLColor4 light_blue(0.5f, 0.5f, 1.f, 0.5f);
			gObjectList.addDebugBeacon(vobj->getPositionAgent(), "", light_blue, LLColor4(1.f, 1.f, 1.f, 0.5f), LLPipeline::DebugBeaconLineWidth);
		}

		if (gPipeline.sRenderHighlight)
		{
			S32 face_id;
			S32 count = drawablep->getNumFaces();
			for (face_id = 0; face_id < count; face_id++)
			{
				LLFace * facep = drawablep->getFace(face_id);
				if (facep)
				{
					gPipeline.mHighlightFaces.push_back(facep);
			}
		}
	}
}
}

void renderSoundHighlights(LLDrawable* drawablep)
{
	// Look for attachments, objects, etc.
	LLViewerObject *vobj = drawablep->getVObj();
	if (vobj && vobj->isAudioSource())
	{
		if (gPipeline.sRenderHighlight)
		{
			S32 face_id;
			S32 count = drawablep->getNumFaces();
			for (face_id = 0; face_id < count; face_id++)
			{
				LLFace * facep = drawablep->getFace(face_id);
				if (facep)
				{
					gPipeline.mHighlightFaces.push_back(facep);
			}
		}
	}
}
}

void LLPipeline::postSort(LLCamera& camera)
{
	LL_RECORD_BLOCK_TIME(FTM_STATESORT_POSTSORT);

	assertInitialized();

	LL_PUSH_CALLSTACKS();
	//rebuild drawable geometry
	for (LLCullResult::sg_iterator i = sCull->beginDrawableGroups(); i != sCull->endDrawableGroups(); ++i)
	{
		LLSpatialGroup* group = *i;
		if (!sUseOcclusion || 
			!group->isOcclusionState(LLSpatialGroup::OCCLUDED))
		{
			group->rebuildGeom();
		}
	}
	LL_PUSH_CALLSTACKS();
	//rebuild groups
	sCull->assertDrawMapsEmpty();

	rebuildPriorityGroups();
	LL_PUSH_CALLSTACKS();

	
	//build render map
	for (LLCullResult::sg_iterator i = sCull->beginVisibleGroups(); i != sCull->endVisibleGroups(); ++i)
	{
		LLSpatialGroup* group = *i;
		if ((sUseOcclusion && 
			group->isOcclusionState(LLSpatialGroup::OCCLUDED)) ||
			(RenderAutoHideSurfaceAreaLimit > 0.f && 
			group->mSurfaceArea > RenderAutoHideSurfaceAreaLimit*llmax(group->mObjectBoxSize, 10.f)))
		{
			continue;
		}

		if (group->hasState(LLSpatialGroup::NEW_DRAWINFO) && group->hasState(LLSpatialGroup::GEOM_DIRTY))
		{ //no way this group is going to be drawable without a rebuild
			group->rebuildGeom();
		}

		for (LLSpatialGroup::draw_map_t::iterator j = group->mDrawMap.begin(); j != group->mDrawMap.end(); ++j)
		{
			LLSpatialGroup::drawmap_elem_t& src_vec = j->second;	
			if (!hasRenderType(j->first))
			{
				continue;
			}
			
			for (LLSpatialGroup::drawmap_elem_t::iterator k = src_vec.begin(); k != src_vec.end(); ++k)
			{
				if (sMinRenderSize > 0.f)
				{
					LLVector4a bounds;
					bounds.setSub((*k)->mExtents[1],(*k)->mExtents[0]);

					if (llmax(llmax(bounds[0], bounds[1]), bounds[2]) > sMinRenderSize)
					{
						sCull->pushDrawInfo(j->first, *k);
					}
				}
				else
				{
					sCull->pushDrawInfo(j->first, *k);
				}
			}
		}

		if (hasRenderType(LLPipeline::RENDER_TYPE_PASS_ALPHA))
		{
			LLSpatialGroup::draw_map_t::iterator alpha = group->mDrawMap.find(LLRenderPass::PASS_ALPHA);
			
			if (alpha != group->mDrawMap.end())
			{ //store alpha groups for sorting
				LLSpatialBridge* bridge = group->getSpatialPartition()->asBridge();
				if (LLViewerCamera::sCurCameraID == LLViewerCamera::CAMERA_WORLD)
				{
					if (bridge)
					{
						LLCamera trans_camera = bridge->transformCamera(camera);
						group->updateDistance(trans_camera);
					}
					else
					{
						group->updateDistance(camera);
					}
				}
							
				if (hasRenderType(LLDrawPool::POOL_ALPHA))
				{
					sCull->pushAlphaGroup(group);
				}
			}
		}
	}
	
	//flush particle VB
	if (LLVOPartGroup::sVB)
	{
		LLVOPartGroup::sVB->flush();
	}
	else
	{
		LL_WARNS_ONCE() << "Missing particle buffer" << LL_ENDL;
	}

	/*bool use_transform_feedback = gTransformPositionProgram.mProgramObject && !mMeshDirtyGroup.empty();

	if (use_transform_feedback)
	{ //place a query around potential transform feedback code for synchronization
		mTransformFeedbackPrimitives = 0;

		if (!mMeshDirtyQueryObject)
		{
			glGenQueriesARB(1, &mMeshDirtyQueryObject);
		}

		
		glBeginQueryARB(GL_TRANSFORM_FEEDBACK_PRIMITIVES_WRITTEN, mMeshDirtyQueryObject);
	}*/

	//pack vertex buffers for groups that chose to delay their updates
	for (LLSpatialGroup::sg_vector_t::iterator iter = mMeshDirtyGroup.begin(); iter != mMeshDirtyGroup.end(); ++iter)
	{
		(*iter)->rebuildMesh();
	}

	/*if (use_transform_feedback)
	{
		glEndQueryARB(GL_TRANSFORM_FEEDBACK_PRIMITIVES_WRITTEN);
	}*/
	
	mMeshDirtyGroup.clear();

	if (!sShadowRender)
	{
		std::sort(sCull->beginAlphaGroups(), sCull->endAlphaGroups(), LLSpatialGroup::CompareDepthGreater());
	}

	LL_PUSH_CALLSTACKS();
	// only render if the flag is set. The flag is only set if we are in edit mode or the toggle is set in the menus
	if (LLFloaterReg::instanceVisible("beacons") && !sShadowRender)
	{
		if (sRenderScriptedTouchBeacons)
		{
			// Only show the beacon on the root object.
			forAllVisibleDrawables(renderScriptedTouchBeacons);
		}
		else
		if (sRenderScriptedBeacons)
		{
			// Only show the beacon on the root object.
			forAllVisibleDrawables(renderScriptedBeacons);
		}

		if (sRenderPhysicalBeacons)
		{
			// Only show the beacon on the root object.
			forAllVisibleDrawables(renderPhysicalBeacons);
		}

		if(sRenderMOAPBeacons)
		{
			forAllVisibleDrawables(renderMOAPBeacons);
		}

		if (sRenderParticleBeacons)
		{
			forAllVisibleDrawables(renderParticleBeacons);
		}

		// If god mode, also show audio cues
		if (sRenderSoundBeacons && gAudiop)
		{
			// Walk all sound sources and render out beacons for them. Note, this isn't done in the ForAllVisibleDrawables function, because some are not visible.
			LLAudioEngine::source_map::iterator iter;
			for (iter = gAudiop->mAllSources.begin(); iter != gAudiop->mAllSources.end(); ++iter)
			{
				LLAudioSource *sourcep = iter->second;

				LLVector3d pos_global = sourcep->getPositionGlobal();
				LLVector3 pos = gAgent.getPosAgentFromGlobal(pos_global);
				if (gPipeline.sRenderBeacons)
				{
					//pos += LLVector3(0.f, 0.f, 0.2f);
					gObjectList.addDebugBeacon(pos, "", LLColor4(1.f, 1.f, 0.f, 0.5f), LLColor4(1.f, 1.f, 1.f, 0.5f), DebugBeaconLineWidth);
				}
			}
			// now deal with highlights for all those seeable sound sources
			forAllVisibleDrawables(renderSoundHighlights);
		}
	}
	LL_PUSH_CALLSTACKS();
	// If managing your telehub, draw beacons at telehub and currently selected spawnpoint.
	if (LLFloaterTelehub::renderBeacons())
	{
		LLFloaterTelehub::addBeacons();
	}

	if (!sShadowRender)
	{
		mSelectedFaces.clear();

		LLPipeline::setRenderHighlightTextureChannel(gFloaterTools->getPanelFace()->getTextureChannelToEdit());

		// Draw face highlights for selected faces.
		if (LLSelectMgr::getInstance()->getTEMode())
		{
			struct f : public LLSelectedTEFunctor
			{
				virtual bool apply(LLViewerObject* object, S32 te)
				{
					if (object->mDrawable)
					{
						LLFace * facep = object->mDrawable->getFace(te);
						if (facep)
						{
							gPipeline.mSelectedFaces.push_back(facep);
					}
					}
					return true;
				}
			} func;
			LLSelectMgr::getInstance()->getSelection()->applyToTEs(&func);
		}
	}

	//LLSpatialGroup::sNoDelete = FALSE;
	LL_PUSH_CALLSTACKS();
}


void render_hud_elements()
{
	LL_RECORD_BLOCK_TIME(FTM_RENDER_UI);
	gPipeline.disableLights();		
	
	LLGLDisable fog(GL_FOG);
	LLGLSUIDefault gls_ui;

	LLGLEnable stencil(GL_STENCIL_TEST);
	glStencilFunc(GL_ALWAYS, 255, 0xFFFFFFFF);
	glStencilMask(0xFFFFFFFF);
	glStencilOp(GL_KEEP, GL_KEEP, GL_REPLACE);
	
	gGL.color4f(1,1,1,1);
	
	if (LLGLSLShader::sNoFixedFunction)
	{
		gUIProgram.bind();
	}
	LLGLDepthTest depth(GL_TRUE, GL_FALSE);

	if (!LLPipeline::sReflectionRender && gPipeline.hasRenderDebugFeatureMask(LLPipeline::RENDER_DEBUG_FEATURE_UI))
	{
		LLGLEnable multisample(LLPipeline::RenderFSAASamples > 0 ? GL_MULTISAMPLE_ARB : 0);
		gViewerWindow->renderSelections(FALSE, FALSE, FALSE); // For HUD version in render_ui_3d()
	
		// Draw the tracking overlays
		LLTracker::render3D();
		
		// Show the property lines
		LLWorld::getInstance()->renderPropertyLines();
		LLViewerParcelMgr::getInstance()->render();
		LLViewerParcelMgr::getInstance()->renderParcelCollision();
	
		// Render name tags.
		LLHUDObject::renderAll();
	}
	else if (gForceRenderLandFence)
	{
		// This is only set when not rendering the UI, for parcel snapshots
		LLViewerParcelMgr::getInstance()->render();
	}
	else if (gPipeline.hasRenderType(LLPipeline::RENDER_TYPE_HUD))
	{
		LLHUDText::renderAllHUD();
	}

	if (LLGLSLShader::sNoFixedFunction)
	{
		gUIProgram.unbind();
	}
	gGL.flush();
}

void LLPipeline::renderHighlights()
{
	assertInitialized();

	// Draw 3D UI elements here (before we clear the Z buffer in POOL_HUD)
	// Render highlighted faces.
	LLGLSPipelineAlpha gls_pipeline_alpha;
	LLColor4 color(1.f, 1.f, 1.f, 0.5f);
	LLGLEnable color_mat(GL_COLOR_MATERIAL);
	disableLights();

	if (!hasRenderType(LLPipeline::RENDER_TYPE_HUD) && !mHighlightSet.empty())
	{ //draw blurry highlight image over screen
		LLGLEnable blend(GL_BLEND);
		LLGLDepthTest depth(GL_TRUE, GL_FALSE, GL_ALWAYS);
		LLGLDisable test(GL_ALPHA_TEST);

		LLGLEnable stencil(GL_STENCIL_TEST);
		gGL.flush();
		glStencilMask(0xFFFFFFFF);
		glClearStencil(1);
		glClear(GL_STENCIL_BUFFER_BIT);

		glStencilFunc(GL_ALWAYS, 0, 0xFFFFFFFF);
		glStencilOp(GL_REPLACE, GL_REPLACE, GL_REPLACE);

		gGL.setColorMask(false, false);

        if (LLGLSLShader::sNoFixedFunction)
        {
            gHighlightProgram.bind();
        }

		for (std::set<HighlightItem>::iterator iter = mHighlightSet.begin(); iter != mHighlightSet.end(); ++iter)
		{
			renderHighlight(iter->mItem->getVObj(), 1.f);
		}
		gGL.setColorMask(true, false);

		glStencilOp(GL_KEEP, GL_KEEP, GL_KEEP);
		glStencilFunc(GL_NOTEQUAL, 0, 0xFFFFFFFF);
		
		//gGL.setSceneBlendType(LLRender::BT_ADD_WITH_ALPHA);

		gGL.pushMatrix();
		gGL.loadIdentity();
		gGL.matrixMode(LLRender::MM_PROJECTION);
		gGL.pushMatrix();
		gGL.loadIdentity();

		gGL.getTexUnit(0)->bind(&mHighlight);

		LLVector2 tc1;
		LLVector2 tc2;

		tc1.setVec(0,0);
		tc2.setVec(2,2);

		gGL.begin(LLRender::TRIANGLES);
				
		F32 scale = RenderHighlightBrightness;
		LLColor4 color = RenderHighlightColor;
		F32 thickness = RenderHighlightThickness;

		for (S32 pass = 0; pass < 2; ++pass)
		{
			if (pass == 0)
			{
				gGL.setSceneBlendType(LLRender::BT_ADD_WITH_ALPHA);
			}
			else
			{
				gGL.setSceneBlendType(LLRender::BT_ALPHA);
			}

			for (S32 i = 0; i < 8; ++i)
			{
				for (S32 j = 0; j < 8; ++j)
				{
					LLVector2 tc(i-4+0.5f, j-4+0.5f);

					F32 dist = 1.f-(tc.length()/sqrtf(32.f));
					dist *= scale/64.f;

					tc *= thickness;
					tc.mV[0] = (tc.mV[0])/mHighlight.getWidth();
					tc.mV[1] = (tc.mV[1])/mHighlight.getHeight();

					gGL.color4f(color.mV[0],
								color.mV[1],
								color.mV[2],
								color.mV[3]*dist);
					
					gGL.texCoord2f(tc.mV[0]+tc1.mV[0], tc.mV[1]+tc2.mV[1]);
					gGL.vertex2f(-1,3);
					
					gGL.texCoord2f(tc.mV[0]+tc1.mV[0], tc.mV[1]+tc1.mV[1]);
					gGL.vertex2f(-1,-1);
					
					gGL.texCoord2f(tc.mV[0]+tc2.mV[0], tc.mV[1]+tc1.mV[1]);
					gGL.vertex2f(3,-1);
				}
			}
		}

		gGL.end();

		gGL.popMatrix();
		gGL.matrixMode(LLRender::MM_MODELVIEW);
		gGL.popMatrix();
		
		//gGL.setSceneBlendType(LLRender::BT_ALPHA);
	}

	if ((LLViewerShaderMgr::instance()->getShaderLevel(LLViewerShaderMgr::SHADER_INTERFACE) > 0))
	{
		gHighlightProgram.bind();
		gGL.diffuseColor4f(1,1,1,0.5f);
	}
	
	if (hasRenderDebugFeatureMask(RENDER_DEBUG_FEATURE_SELECTED) && !mFaceSelectImagep)
		{
			mFaceSelectImagep = LLViewerTextureManager::getFetchedTexture(IMG_FACE_SELECT);
		}

	if (hasRenderDebugFeatureMask(RENDER_DEBUG_FEATURE_SELECTED) && (sRenderHighlightTextureChannel == LLRender::DIFFUSE_MAP))
	{
		// Make sure the selection image gets downloaded and decoded
		mFaceSelectImagep->addTextureStats((F32)MAX_IMAGE_AREA);

		U32 count = mSelectedFaces.size();
		for (U32 i = 0; i < count; i++)
		{
			LLFace *facep = mSelectedFaces[i];
			if (!facep || facep->getDrawable()->isDead())
			{
				LL_ERRS() << "Bad face on selection" << LL_ENDL;
				return;
			}
			
			facep->renderSelected(mFaceSelectImagep, color);
		}
	}

	if (hasRenderDebugFeatureMask(RENDER_DEBUG_FEATURE_SELECTED))
	{
		// Paint 'em red!
		color.setVec(1.f, 0.f, 0.f, 0.5f);
		
		int count = mHighlightFaces.size();
		for (S32 i = 0; i < count; i++)
		{
			LLFace* facep = mHighlightFaces[i];
			facep->renderSelected(LLViewerTexture::sNullImagep, color);
		}
	}

	// Contains a list of the faces of objects that are physical or
	// have touch-handlers.
	mHighlightFaces.clear();

	if (LLViewerShaderMgr::instance()->getShaderLevel(LLViewerShaderMgr::SHADER_INTERFACE) > 0)
	{
		gHighlightProgram.unbind();
	}


	if (hasRenderDebugFeatureMask(RENDER_DEBUG_FEATURE_SELECTED) && (sRenderHighlightTextureChannel == LLRender::NORMAL_MAP))
	{
		color.setVec(1.0f, 0.5f, 0.5f, 0.5f);
		if ((LLViewerShaderMgr::instance()->getShaderLevel(LLViewerShaderMgr::SHADER_INTERFACE) > 0))
		{
			gHighlightNormalProgram.bind();
			gGL.diffuseColor4f(1,1,1,0.5f);
		}

		mFaceSelectImagep->addTextureStats((F32)MAX_IMAGE_AREA);

		U32 count = mSelectedFaces.size();
		for (U32 i = 0; i < count; i++)
		{
			LLFace *facep = mSelectedFaces[i];
			if (!facep || facep->getDrawable()->isDead())
			{
				LL_ERRS() << "Bad face on selection" << LL_ENDL;
				return;
			}

			facep->renderSelected(mFaceSelectImagep, color);
		}

		if ((LLViewerShaderMgr::instance()->getShaderLevel(LLViewerShaderMgr::SHADER_INTERFACE) > 0))
		{
			gHighlightNormalProgram.unbind();
		}
	}

	if (hasRenderDebugFeatureMask(RENDER_DEBUG_FEATURE_SELECTED) && (sRenderHighlightTextureChannel == LLRender::SPECULAR_MAP))
	{
		color.setVec(0.0f, 0.3f, 1.0f, 0.8f);
		if ((LLViewerShaderMgr::instance()->getShaderLevel(LLViewerShaderMgr::SHADER_INTERFACE) > 0))
		{
			gHighlightSpecularProgram.bind();
			gGL.diffuseColor4f(1,1,1,0.5f);
		}

		mFaceSelectImagep->addTextureStats((F32)MAX_IMAGE_AREA);

		U32 count = mSelectedFaces.size();
		for (U32 i = 0; i < count; i++)
		{
			LLFace *facep = mSelectedFaces[i];
			if (!facep || facep->getDrawable()->isDead())
			{
				LL_ERRS() << "Bad face on selection" << LL_ENDL;
				return;
			}

			facep->renderSelected(mFaceSelectImagep, color);
		}

		if ((LLViewerShaderMgr::instance()->getShaderLevel(LLViewerShaderMgr::SHADER_INTERFACE) > 0))
		{
			gHighlightSpecularProgram.unbind();
		}
	}
}

//debug use
U32 LLPipeline::sCurRenderPoolType = 0 ;

void LLPipeline::renderGeom(LLCamera& camera, bool forceVBOUpdate)
{
	LL_RECORD_BLOCK_TIME(FTM_RENDER_GEOMETRY);

	assertInitialized();

	F32 saved_modelview[16];
	F32 saved_projection[16];

	//HACK: preserve/restore matrices around HUD render
	if (gPipeline.hasRenderType(LLPipeline::RENDER_TYPE_HUD))
	{
		for (U32 i = 0; i < 16; i++)
		{
			saved_modelview[i] = gGLModelView[i];
			saved_projection[i] = gGLProjection[i];
		}
	}

	///////////////////////////////////////////
	//
	// Sync and verify GL state
	//
	//

	stop_glerror();

	LLVertexBuffer::unbind();

	// Do verification of GL state
	LLGLState::checkStates();
	LLGLState::checkTextureChannels();
	LLGLState::checkClientArrays();
	if (mRenderDebugMask & RENDER_DEBUG_VERIFY)
	{
		if (!verify())
		{
			LL_ERRS() << "Pipeline verification failed!" << LL_ENDL;
		}
	}

	LLAppViewer::instance()->pingMainloopTimeout("Pipeline:ForceVBO");
	
	// Initialize lots of GL state to "safe" values
	gGL.getTexUnit(0)->unbind(LLTexUnit::TT_TEXTURE);
	gGL.matrixMode(LLRender::MM_TEXTURE);
	gGL.loadIdentity();
	gGL.matrixMode(LLRender::MM_MODELVIEW);

	LLGLSPipeline gls_pipeline;
	LLGLEnable multisample(RenderFSAASamples > 0 ? GL_MULTISAMPLE_ARB : 0);

	LLGLState gls_color_material(GL_COLOR_MATERIAL, mLightingDetail < 2);
				
	// Toggle backface culling for debugging
	LLGLEnable cull_face(mBackfaceCull ? GL_CULL_FACE : 0);
	// Set fog
	bool use_fog = hasRenderDebugFeatureMask(LLPipeline::RENDER_DEBUG_FEATURE_FOG);
	LLGLEnable fog_enable(use_fog &&
						  !gPipeline.canUseWindLightShadersOnObjects() ? GL_FOG : 0);
	gSky.updateFog(camera.getFar());
	if (!use_fog)
	{
		sUnderWaterRender = false;
	}

	gGL.getTexUnit(0)->bind(LLViewerFetchedTexture::sDefaultImagep);
	LLViewerFetchedTexture::sDefaultImagep->setAddressMode(LLTexUnit::TAM_WRAP);
	

	//////////////////////////////////////////////
	//
	// Actually render all of the geometry
	//
	//	
	stop_glerror();
	
	LLAppViewer::instance()->pingMainloopTimeout("Pipeline:RenderDrawPools");

	for (pool_set_t::iterator iter = mPools.begin(); iter != mPools.end(); ++iter)
	{
		LLDrawPool *poolp = *iter;
		if (hasRenderType(poolp->getType()))
		{
			poolp->prerender();
		}
	}

	{
		LL_RECORD_BLOCK_TIME(FTM_POOLS);
		
		// HACK: don't calculate local lights if we're rendering the HUD!
		//    Removing this check will cause bad flickering when there are 
		//    HUD elements being rendered AND the user is in flycam mode  -nyx
		if (!gPipeline.hasRenderType(LLPipeline::RENDER_TYPE_HUD))
		{
			calcNearbyLights(camera);
			setupHWLights(NULL);
		}

		bool occlude = sUseOcclusion > 1;
		U32 cur_type = 0;

		pool_set_t::iterator iter1 = mPools.begin();
		while ( iter1 != mPools.end() )
		{
			LLDrawPool *poolp = *iter1;
			
			cur_type = poolp->getType();

			//debug use
			sCurRenderPoolType = cur_type ;

			if (occlude && cur_type >= LLDrawPool::POOL_GRASS)
			{
				occlude = false;
				gGLLastMatrix = NULL;
				gGL.loadMatrix(gGLModelView);
				LLGLSLShader::bindNoShader();
// [RLVa:KB] - @setsphere
				if (LLPipeline::sRenderDeferred || !LLRenderTarget::sUseFBO || !LLPipeline::sUseDepthTexture)
				{
					doOcclusion(camera);
				}
				else
				{
					doOcclusion(camera, mScreen, mOcclusionDepth, &mDeferredDepth);
				}
// [/RLVa:KB]
//				doOcclusion(camera);
			}

			pool_set_t::iterator iter2 = iter1;
			if (hasRenderType(poolp->getType()) && poolp->getNumPasses() > 0)
			{
				LL_RECORD_BLOCK_TIME(FTM_POOLRENDER);

				gGLLastMatrix = NULL;
				gGL.loadMatrix(gGLModelView);
			
				for( S32 i = 0; i < poolp->getNumPasses(); i++ )
				{
					LLVertexBuffer::unbind();
					poolp->beginRenderPass(i);
					for (iter2 = iter1; iter2 != mPools.end(); iter2++)
					{
						LLDrawPool *p = *iter2;
						if (p->getType() != cur_type)
						{
							break;
						}
						
						if ( !p->getSkipRenderFlag() ) { p->render(i); }
					}
					poolp->endRenderPass(i);
					LLVertexBuffer::unbind();
					if (gDebugGL)
					{
						std::string msg = llformat("pass %d", i);
						LLGLState::checkStates(msg);
						//LLGLState::checkTextureChannels(msg);
						//LLGLState::checkClientArrays(msg);
					}
				}
			}
			else
			{
				// Skip all pools of this type
				for (iter2 = iter1; iter2 != mPools.end(); iter2++)
				{
					LLDrawPool *p = *iter2;
					if (p->getType() != cur_type)
					{
						break;
					}
				}
			}
			iter1 = iter2;
			stop_glerror();
		}
		
		LLAppViewer::instance()->pingMainloopTimeout("Pipeline:RenderDrawPoolsEnd");

		LLVertexBuffer::unbind();
			
		gGLLastMatrix = NULL;
		gGL.loadMatrix(gGLModelView);

		if (occlude)
		{
			occlude = false;
			gGLLastMatrix = NULL;
			gGL.loadMatrix(gGLModelView);
			LLGLSLShader::bindNoShader();
			doOcclusion(camera);
		}
	}

	LLVertexBuffer::unbind();
	LLGLState::checkStates();

	if (!LLPipeline::sImpostorRender)
	{
		LLAppViewer::instance()->pingMainloopTimeout("Pipeline:RenderHighlights");

		if (!sReflectionRender)
		{
			renderHighlights();
		}

		// Contains a list of the faces of objects that are physical or
		// have touch-handlers.
		mHighlightFaces.clear();

		LLAppViewer::instance()->pingMainloopTimeout("Pipeline:RenderDebug");
	
		renderDebug();

		LLVertexBuffer::unbind();
	
		if (!LLPipeline::sReflectionRender && !LLPipeline::sRenderDeferred)
		{
			if (gPipeline.hasRenderDebugFeatureMask(LLPipeline::RENDER_DEBUG_FEATURE_UI))
			{
				// Render debugging beacons.
				gObjectList.renderObjectBeacons();
				gObjectList.resetObjectBeacons();
                gSky.addSunMoonBeacons();
			}
			else
			{
				// Make sure particle effects disappear
				LLHUDObject::renderAllForTimer();
			}
		}
		else
		{
			// Make sure particle effects disappear
			LLHUDObject::renderAllForTimer();
		}

		LLAppViewer::instance()->pingMainloopTimeout("Pipeline:RenderGeomEnd");

		//HACK: preserve/restore matrices around HUD render
		if (gPipeline.hasRenderType(LLPipeline::RENDER_TYPE_HUD))
		{
			for (U32 i = 0; i < 16; i++)
			{
				gGLModelView[i] = saved_modelview[i];
				gGLProjection[i] = saved_projection[i];
			}
		}
	}

	LLVertexBuffer::unbind();

	LLGLState::checkStates();
//	LLGLState::checkTextureChannels();
//	LLGLState::checkClientArrays();
}

void LLPipeline::renderGeomDeferred(LLCamera& camera)
{
	LLAppViewer::instance()->pingMainloopTimeout("Pipeline:RenderGeomDeferred");

	LL_RECORD_BLOCK_TIME(FTM_RENDER_GEOMETRY);

	LL_RECORD_BLOCK_TIME(FTM_DEFERRED_POOLS);

	LLGLEnable cull(GL_CULL_FACE);

	for (pool_set_t::iterator iter = mPools.begin(); iter != mPools.end(); ++iter)
	{
		LLDrawPool *poolp = *iter;
		if (hasRenderType(poolp->getType()))
		{
			poolp->prerender();
		}
	}

	LLGLEnable multisample(RenderFSAASamples > 0 ? GL_MULTISAMPLE_ARB : 0);

	LLVertexBuffer::unbind();

	LLGLState::checkStates();
	LLGLState::checkTextureChannels();
	LLGLState::checkClientArrays();

	U32 cur_type = 0;

	gGL.setColorMask(true, true);
	
	pool_set_t::iterator iter1 = mPools.begin();

	while ( iter1 != mPools.end() )
	{
		LLDrawPool *poolp = *iter1;
		
		cur_type = poolp->getType();

		pool_set_t::iterator iter2 = iter1;
		if (hasRenderType(poolp->getType()) && poolp->getNumDeferredPasses() > 0)
		{
			LL_RECORD_BLOCK_TIME(FTM_DEFERRED_POOLRENDER);

			gGLLastMatrix = NULL;
			gGL.loadMatrix(gGLModelView);
		
			for( S32 i = 0; i < poolp->getNumDeferredPasses(); i++ )
			{
				LLVertexBuffer::unbind();
				poolp->beginDeferredPass(i);
				for (iter2 = iter1; iter2 != mPools.end(); iter2++)
				{
					LLDrawPool *p = *iter2;
					if (p->getType() != cur_type)
					{
						break;
					}
										
					if ( !p->getSkipRenderFlag() ) { p->renderDeferred(i); }
				}
				poolp->endDeferredPass(i);
				LLVertexBuffer::unbind();

				if (gDebugGL || gDebugPipeline)
				{
					LLGLState::checkStates();
				}
			}
		}
		else
		{
			// Skip all pools of this type
			for (iter2 = iter1; iter2 != mPools.end(); iter2++)
			{
				LLDrawPool *p = *iter2;
				if (p->getType() != cur_type)
				{
					break;
				}
			}
		}
		iter1 = iter2;
		stop_glerror();
	}

	gGLLastMatrix = NULL;
    gGL.matrixMode(LLRender::MM_MODELVIEW);
	gGL.loadMatrix(gGLModelView);

	gGL.setColorMask(true, false);
}

void LLPipeline::renderGeomPostDeferred(LLCamera& camera, bool do_occlusion)
{
	LL_RECORD_BLOCK_TIME(FTM_POST_DEFERRED_POOLS);
	U32 cur_type = 0;

	LLGLEnable cull(GL_CULL_FACE);

	LLGLEnable multisample(RenderFSAASamples > 0 ? GL_MULTISAMPLE_ARB : 0);

	calcNearbyLights(camera);
	setupHWLights(NULL);

	gGL.setColorMask(true, false);

	pool_set_t::iterator iter1 = mPools.begin();
	bool occlude = LLPipeline::sUseOcclusion > 1 && do_occlusion;

	while ( iter1 != mPools.end() )
	{
		LLDrawPool *poolp = *iter1;
		
		cur_type = poolp->getType();

		if (occlude && cur_type >= LLDrawPool::POOL_GRASS)
		{
			occlude = false;
			gGLLastMatrix = NULL;
			gGL.loadMatrix(gGLModelView);
			LLGLSLShader::bindNoShader();
			doOcclusion(camera, mScreen, mOcclusionDepth, &mDeferredDepth);
			gGL.setColorMask(true, false);
		}

		pool_set_t::iterator iter2 = iter1;
		if (hasRenderType(poolp->getType()) && poolp->getNumPostDeferredPasses() > 0)
		{
			LL_RECORD_BLOCK_TIME(FTM_POST_DEFERRED_POOLRENDER);

			gGLLastMatrix = NULL;
			gGL.loadMatrix(gGLModelView);
		
			for( S32 i = 0; i < poolp->getNumPostDeferredPasses(); i++ )
			{
				LLVertexBuffer::unbind();
				poolp->beginPostDeferredPass(i);
				for (iter2 = iter1; iter2 != mPools.end(); iter2++)
				{
					LLDrawPool *p = *iter2;
					if (p->getType() != cur_type)
					{
						break;
					}
										
					p->renderPostDeferred(i);
				}
				poolp->endPostDeferredPass(i);
				LLVertexBuffer::unbind();

				if (gDebugGL || gDebugPipeline)
				{
					LLGLState::checkStates();
				}
			}
		}
		else
		{
			// Skip all pools of this type
			for (iter2 = iter1; iter2 != mPools.end(); iter2++)
			{
				LLDrawPool *p = *iter2;
				if (p->getType() != cur_type)
				{
					break;
				}
			}
		}
		iter1 = iter2;
		stop_glerror();
	}

	gGLLastMatrix = NULL;
	gGL.matrixMode(LLRender::MM_MODELVIEW);
	gGL.loadMatrix(gGLModelView);

	if (occlude)
	{
		occlude = false;
		LLGLSLShader::bindNoShader();
		doOcclusion(camera);
		gGLLastMatrix = NULL;
		gGL.matrixMode(LLRender::MM_MODELVIEW);
		gGL.loadMatrix(gGLModelView);
	}
}

void LLPipeline::renderGeomShadow(LLCamera& camera)
{
	U32 cur_type = 0;
	
	LLGLEnable cull(GL_CULL_FACE);

	LLVertexBuffer::unbind();

	pool_set_t::iterator iter1 = mPools.begin();
	
	while ( iter1 != mPools.end() )
	{
		LLDrawPool *poolp = *iter1;
		
		cur_type = poolp->getType();

		pool_set_t::iterator iter2 = iter1;
		if (hasRenderType(poolp->getType()) && poolp->getNumShadowPasses() > 0)
		{
			poolp->prerender() ;

			gGLLastMatrix = NULL;
			gGL.loadMatrix(gGLModelView);
		
			for( S32 i = 0; i < poolp->getNumShadowPasses(); i++ )
			{
				LLVertexBuffer::unbind();
				poolp->beginShadowPass(i);
				for (iter2 = iter1; iter2 != mPools.end(); iter2++)
				{
					LLDrawPool *p = *iter2;
					if (p->getType() != cur_type)
					{
						break;
					}
										
					p->renderShadow(i);
				}
				poolp->endShadowPass(i);
				LLVertexBuffer::unbind();

				LLGLState::checkStates();
			}
		}
		else
		{
			// Skip all pools of this type
			for (iter2 = iter1; iter2 != mPools.end(); iter2++)
			{
				LLDrawPool *p = *iter2;
				if (p->getType() != cur_type)
				{
					break;
				}
			}
		}
		iter1 = iter2;
		stop_glerror();
	}

	gGLLastMatrix = NULL;
	gGL.loadMatrix(gGLModelView);
}


void LLPipeline::addTrianglesDrawn(S32 index_count, U32 render_type)
{
	assertInitialized();
	S32 count = 0;
	if (render_type == LLRender::TRIANGLE_STRIP)
	{
		count = index_count-2;
	}
	else
	{
		count = index_count/3;
	}

	record(sStatBatchSize, count);
	add(LLStatViewer::TRIANGLES_DRAWN, LLUnits::Triangles::fromValue(count));

	if (LLPipeline::sRenderFrameTest)
	{
		gViewerWindow->getWindow()->swapBuffers();
		ms_sleep(16);
	}
}

void LLPipeline::renderPhysicsDisplay()
{
	if (!hasRenderDebugMask(LLPipeline::RENDER_DEBUG_PHYSICS_SHAPES))
	{
		return;
	}

	allocatePhysicsBuffer();

	gGL.flush();
	mPhysicsDisplay.bindTarget();
	glClearColor(0,0,0,1);
	gGL.setColorMask(true, true);
	mPhysicsDisplay.clear();
	glClearColor(0,0,0,0);

	gGL.setColorMask(true, false);

	if (LLGLSLShader::sNoFixedFunction)
	{
		gDebugProgram.bind();
	}

	for (LLWorld::region_list_t::const_iterator iter = LLWorld::getInstance()->getRegionList().begin(); 
			iter != LLWorld::getInstance()->getRegionList().end(); ++iter)
	{
		LLViewerRegion* region = *iter;
		for (U32 i = 0; i < LLViewerRegion::NUM_PARTITIONS; i++)
		{
			LLSpatialPartition* part = region->getSpatialPartition(i);
			if (part)
			{
				if (hasRenderType(part->mDrawableType))
				{
					part->renderPhysicsShapes();
				}
			}
		}
	}

	gGL.flush();

	if (LLGLSLShader::sNoFixedFunction)
	{
		gDebugProgram.unbind();
	}

	mPhysicsDisplay.flush();
}

extern std::set<LLSpatialGroup*> visible_selected_groups;

void LLPipeline::renderDebug()
{
	assertInitialized();

	bool hud_only = hasRenderType(LLPipeline::RENDER_TYPE_HUD);

	if (!hud_only )
	{
		//Render any navmesh geometry	
		LLPathingLib *llPathingLibInstance = LLPathingLib::getInstance();
		if ( llPathingLibInstance != NULL ) 
		{
			//character floater renderables
			
			LLHandle<LLFloaterPathfindingCharacters> pathfindingCharacterHandle = LLFloaterPathfindingCharacters::getInstanceHandle();
			if ( !pathfindingCharacterHandle.isDead() )
			{
				LLFloaterPathfindingCharacters *pathfindingCharacter = pathfindingCharacterHandle.get();

				if ( pathfindingCharacter->getVisible() || gAgentCamera.cameraMouselook() )			
				{	
					if (LLGLSLShader::sNoFixedFunction)
					{					
						gPathfindingProgram.bind();			
						gPathfindingProgram.uniform1f(sTint, 1.f);
						gPathfindingProgram.uniform1f(sAmbiance, 1.f);
						gPathfindingProgram.uniform1f(sAlphaScale, 1.f);
					}

					//Requried character physics capsule render parameters
					LLUUID id;					
					LLVector3 pos;
					LLQuaternion rot;
				
					if ( pathfindingCharacter->isPhysicsCapsuleEnabled( id, pos, rot ) )
					{
						if (LLGLSLShader::sNoFixedFunction)
						{					
							//remove blending artifacts
							gGL.setColorMask(false, false);
							llPathingLibInstance->renderSimpleShapeCapsuleID( gGL, id, pos, rot );				
							gGL.setColorMask(true, false);
							LLGLEnable blend(GL_BLEND);
							gPathfindingProgram.uniform1f(sAlphaScale, 0.90f);
							llPathingLibInstance->renderSimpleShapeCapsuleID( gGL, id, pos, rot );
							gPathfindingProgram.bind();
						}
						else
						{
							llPathingLibInstance->renderSimpleShapeCapsuleID( gGL, id, pos, rot );
						}
					}
				}
			}
			

			//pathing console renderables
			LLHandle<LLFloaterPathfindingConsole> pathfindingConsoleHandle = LLFloaterPathfindingConsole::getInstanceHandle();
			if (!pathfindingConsoleHandle.isDead())
			{
				LLFloaterPathfindingConsole *pathfindingConsole = pathfindingConsoleHandle.get();

				if ( pathfindingConsole->getVisible() || gAgentCamera.cameraMouselook() )
				{				
					F32 ambiance = gSavedSettings.getF32("PathfindingAmbiance");

					if (LLGLSLShader::sNoFixedFunction)
					{					
						gPathfindingProgram.bind();
			
						gPathfindingProgram.uniform1f(sTint, 1.f);
						gPathfindingProgram.uniform1f(sAmbiance, ambiance);
						gPathfindingProgram.uniform1f(sAlphaScale, 1.f);
					}

					if ( !pathfindingConsole->isRenderWorld() )
					{
						const LLColor4 clearColor = gSavedSettings.getColor4("PathfindingNavMeshClear");
						gGL.setColorMask(true, true);
						glClearColor(clearColor.mV[0],clearColor.mV[1],clearColor.mV[2],0);
						glClear(GL_DEPTH_BUFFER_BIT | GL_COLOR_BUFFER_BIT | GL_STENCIL_BUFFER_BIT);					
						gGL.setColorMask(true, false);
						glPolygonMode( GL_FRONT_AND_BACK, GL_FILL );	
					}

					//NavMesh
					if ( pathfindingConsole->isRenderNavMesh() )
					{	
						gGL.flush();
						glLineWidth(2.0f);	
						LLGLEnable cull(GL_CULL_FACE);
						LLGLDisable blend(GL_BLEND);
						
						if ( pathfindingConsole->isRenderWorld() )
						{					
							LLGLEnable blend(GL_BLEND);
							gPathfindingProgram.uniform1f(sAlphaScale, 0.66f);
							llPathingLibInstance->renderNavMesh();
						}
						else
						{
							llPathingLibInstance->renderNavMesh();
						}
						
						//render edges
						if (LLGLSLShader::sNoFixedFunction)
						{
							gPathfindingNoNormalsProgram.bind();
							gPathfindingNoNormalsProgram.uniform1f(sTint, 1.f);
							gPathfindingNoNormalsProgram.uniform1f(sAlphaScale, 1.f);
							llPathingLibInstance->renderNavMeshEdges();
							gPathfindingProgram.bind();
						}
						else
						{
							llPathingLibInstance->renderNavMeshEdges();
						}

						gGL.flush();
						glPolygonMode( GL_FRONT_AND_BACK, GL_FILL );	
						glLineWidth(1.0f);	
						gGL.flush();
					}
					//User designated path
					if ( LLPathfindingPathTool::getInstance()->isRenderPath() )
					{
						//The path
						if (LLGLSLShader::sNoFixedFunction)
						{
							gUIProgram.bind();
							gGL.getTexUnit(0)->bind(LLViewerFetchedTexture::sWhiteImagep);
							llPathingLibInstance->renderPath();
							gPathfindingProgram.bind();
						}
						else
						{
							llPathingLibInstance->renderPath();
						}
						//The bookends
						if (LLGLSLShader::sNoFixedFunction)
						{
							//remove blending artifacts
							gGL.setColorMask(false, false);
							llPathingLibInstance->renderPathBookend( gGL, LLPathingLib::LLPL_START );
							llPathingLibInstance->renderPathBookend( gGL, LLPathingLib::LLPL_END );
						
							gGL.setColorMask(true, false);
							//render the bookends
							LLGLEnable blend(GL_BLEND);
							gPathfindingProgram.uniform1f(sAlphaScale, 0.90f);
							llPathingLibInstance->renderPathBookend( gGL, LLPathingLib::LLPL_START );
							llPathingLibInstance->renderPathBookend( gGL, LLPathingLib::LLPL_END );
							gPathfindingProgram.bind();
						}
						else
						{
							llPathingLibInstance->renderPathBookend( gGL, LLPathingLib::LLPL_START );
							llPathingLibInstance->renderPathBookend( gGL, LLPathingLib::LLPL_END );
						}
					
					}
				
					if ( pathfindingConsole->isRenderWaterPlane() )
					{	
						if (LLGLSLShader::sNoFixedFunction)
						{
							LLGLEnable blend(GL_BLEND);
							gPathfindingProgram.uniform1f(sAlphaScale, 0.90f);
							llPathingLibInstance->renderSimpleShapes( gGL, gAgent.getRegion()->getWaterHeight() );
						}
						else
						{
							llPathingLibInstance->renderSimpleShapes( gGL, gAgent.getRegion()->getWaterHeight() );					
						}
					}
				//physics/exclusion shapes
				if ( pathfindingConsole->isRenderAnyShapes() )
				{					
						U32 render_order[] = {
							1 << LLPathingLib::LLST_ObstacleObjects,
							1 << LLPathingLib::LLST_WalkableObjects,
							1 << LLPathingLib::LLST_ExclusionPhantoms,	
							1 << LLPathingLib::LLST_MaterialPhantoms,
						};

						U32 flags = pathfindingConsole->getRenderShapeFlags();

						for (U32 i = 0; i < 4; i++)
						{
							if (!(flags & render_order[i]))
							{
								continue;
							}

							//turn off backface culling for volumes so they are visible when camera is inside volume
							LLGLDisable cull(i >= 2 ? GL_CULL_FACE : 0);
						
							gGL.flush();
							glPolygonMode( GL_FRONT_AND_BACK, GL_FILL );	
				
							//get rid of some z-fighting
							LLGLEnable polyOffset(GL_POLYGON_OFFSET_FILL);
							glPolygonOffset(1.0f, 1.0f);

							//render to depth first to avoid blending artifacts
							gGL.setColorMask(false, false);
							llPathingLibInstance->renderNavMeshShapesVBO( render_order[i] );		
							gGL.setColorMask(true, false);

							//get rid of some z-fighting
							glPolygonOffset(0.f, 0.f);

							LLGLEnable blend(GL_BLEND);
				
							{
								gPathfindingProgram.uniform1f(sAmbiance, ambiance);

								{ //draw solid overlay
									LLGLDepthTest depth(GL_TRUE, GL_FALSE, GL_LEQUAL);
									llPathingLibInstance->renderNavMeshShapesVBO( render_order[i] );				
									gGL.flush();				
								}
				
								LLGLEnable lineOffset(GL_POLYGON_OFFSET_LINE);
								glPolygonMode( GL_FRONT_AND_BACK, GL_LINE );	
						
								F32 offset = gSavedSettings.getF32("PathfindingLineOffset");

								if (pathfindingConsole->isRenderXRay())
								{
									gPathfindingProgram.uniform1f(sTint, gSavedSettings.getF32("PathfindingXRayTint"));
									gPathfindingProgram.uniform1f(sAlphaScale, gSavedSettings.getF32("PathfindingXRayOpacity"));
									LLGLEnable blend(GL_BLEND);
									LLGLDepthTest depth(GL_TRUE, GL_FALSE, GL_GREATER);
								
									glPolygonOffset(offset, -offset);
								
									if (gSavedSettings.getBOOL("PathfindingXRayWireframe"))
									{ //draw hidden wireframe as darker and less opaque
										gPathfindingProgram.uniform1f(sAmbiance, 1.f);
										llPathingLibInstance->renderNavMeshShapesVBO( render_order[i] );				
									}
									else
									{
										glPolygonMode( GL_FRONT_AND_BACK, GL_FILL );	
										gPathfindingProgram.uniform1f(sAmbiance, ambiance);
										llPathingLibInstance->renderNavMeshShapesVBO( render_order[i] );				
										glPolygonMode(GL_FRONT_AND_BACK, GL_LINE);
									}
								}

								{ //draw visible wireframe as brighter, thicker and more opaque
									glPolygonOffset(offset, offset);
									gPathfindingProgram.uniform1f(sAmbiance, 1.f);
									gPathfindingProgram.uniform1f(sTint, 1.f);
									gPathfindingProgram.uniform1f(sAlphaScale, 1.f);

									glLineWidth(gSavedSettings.getF32("PathfindingLineWidth"));
									LLGLDisable blendOut(GL_BLEND);
									llPathingLibInstance->renderNavMeshShapesVBO( render_order[i] );				
									gGL.flush();
									glLineWidth(1.f);
								}
				
								glPolygonMode( GL_FRONT_AND_BACK, GL_FILL );
							}
						}
					}

					glPolygonOffset(0.f, 0.f);

					if ( pathfindingConsole->isRenderNavMesh() && pathfindingConsole->isRenderXRay() )
					{	//render navmesh xray
						F32 ambiance = gSavedSettings.getF32("PathfindingAmbiance");

						LLGLEnable lineOffset(GL_POLYGON_OFFSET_LINE);
						LLGLEnable polyOffset(GL_POLYGON_OFFSET_FILL);
											
						F32 offset = gSavedSettings.getF32("PathfindingLineOffset");
						glPolygonOffset(offset, -offset);

						LLGLEnable blend(GL_BLEND);
						LLGLDepthTest depth(GL_TRUE, GL_FALSE, GL_GREATER);
						gGL.flush();				
						glLineWidth(2.0f);	
						LLGLEnable cull(GL_CULL_FACE);
																		
						gPathfindingProgram.uniform1f(sTint, gSavedSettings.getF32("PathfindingXRayTint"));
						gPathfindingProgram.uniform1f(sAlphaScale, gSavedSettings.getF32("PathfindingXRayOpacity"));
								
						if (gSavedSettings.getBOOL("PathfindingXRayWireframe"))
						{ //draw hidden wireframe as darker and less opaque
							glPolygonMode( GL_FRONT_AND_BACK, GL_LINE );	
							gPathfindingProgram.uniform1f(sAmbiance, 1.f);
							llPathingLibInstance->renderNavMesh();
							glPolygonMode( GL_FRONT_AND_BACK, GL_FILL );	
						}	
						else
						{
							gPathfindingProgram.uniform1f(sAmbiance, ambiance);
							llPathingLibInstance->renderNavMesh();
						}

						//render edges
						if (LLGLSLShader::sNoFixedFunction)
						{
							gPathfindingNoNormalsProgram.bind();
							gPathfindingNoNormalsProgram.uniform1f(sTint, gSavedSettings.getF32("PathfindingXRayTint"));
							gPathfindingNoNormalsProgram.uniform1f(sAlphaScale, gSavedSettings.getF32("PathfindingXRayOpacity"));
							llPathingLibInstance->renderNavMeshEdges();
							gPathfindingProgram.bind();
						}
						else
						{
							llPathingLibInstance->renderNavMeshEdges();
						}
					
						gGL.flush();
						glLineWidth(1.0f);	
					}
			
					glPolygonOffset(0.f, 0.f);

					gGL.flush();
					if (LLGLSLShader::sNoFixedFunction)
					{
						gPathfindingProgram.unbind();
					}
				}
			}
		}
	}

	gGL.color4f(1,1,1,1);

	gGLLastMatrix = NULL;
	gGL.loadMatrix(gGLModelView);
	gGL.setColorMask(true, false);

	
	if (!hud_only && !mDebugBlips.empty())
	{ //render debug blips
		if (LLGLSLShader::sNoFixedFunction)
		{
			gUIProgram.bind();
		}

		gGL.getTexUnit(0)->bind(LLViewerFetchedTexture::sWhiteImagep, true);

		glPointSize(8.f);
		LLGLDepthTest depth(GL_TRUE, GL_TRUE, GL_ALWAYS);

		gGL.begin(LLRender::POINTS);
		for (std::list<DebugBlip>::iterator iter = mDebugBlips.begin(); iter != mDebugBlips.end(); )
		{
			DebugBlip& blip = *iter;

			blip.mAge += gFrameIntervalSeconds.value();
			if (blip.mAge > 2.f)
			{
				mDebugBlips.erase(iter++);
			}
			else
			{
				iter++;
			}

			blip.mPosition.mV[2] += gFrameIntervalSeconds.value()*2.f;

			gGL.color4fv(blip.mColor.mV);
			gGL.vertex3fv(blip.mPosition.mV);
		}
		gGL.end();
		gGL.flush();
		glPointSize(1.f);
	}


	// Debug stuff.
	for (LLWorld::region_list_t::const_iterator iter = LLWorld::getInstance()->getRegionList().begin(); 
			iter != LLWorld::getInstance()->getRegionList().end(); ++iter)
	{
		LLViewerRegion* region = *iter;
		for (U32 i = 0; i < LLViewerRegion::NUM_PARTITIONS; i++)
		{
			LLSpatialPartition* part = region->getSpatialPartition(i);
			if (part)
			{
				if ( (hud_only && (part->mDrawableType == RENDER_TYPE_HUD || part->mDrawableType == RENDER_TYPE_HUD_PARTICLES)) ||
					 (!hud_only && hasRenderType(part->mDrawableType)) )
				{
					part->renderDebug();
				}
			}
		}
	}

	for (LLCullResult::bridge_iterator i = sCull->beginVisibleBridge(); i != sCull->endVisibleBridge(); ++i)
	{
		LLSpatialBridge* bridge = *i;
		if (!bridge->isDead() && hasRenderType(bridge->mDrawableType))
		{
			gGL.pushMatrix();
			gGL.multMatrix((F32*)bridge->mDrawable->getRenderMatrix().mMatrix);
			bridge->renderDebug();
			gGL.popMatrix();
		}
	}

	if (gPipeline.hasRenderDebugMask(LLPipeline::RENDER_DEBUG_OCCLUSION) && LLGLSLShader::sNoFixedFunction)
	{ //render visible selected group occlusion geometry
		gDebugProgram.bind();
		LLGLDepthTest depth(GL_TRUE, GL_FALSE);
		gGL.diffuseColor3f(1,0,1);
		for (std::set<LLSpatialGroup*>::iterator iter = visible_selected_groups.begin(); iter != visible_selected_groups.end(); ++iter)
		{
			LLSpatialGroup* group = *iter;

			LLVector4a fudge;
			fudge.splat(0.25f); //SG_OCCLUSION_FUDGE

			LLVector4a size;
			const LLVector4a* bounds = group->getBounds();
			size.setAdd(fudge, bounds[1]);
			
			drawBox(bounds[0], size);
		}
	}

	visible_selected_groups.clear();

	if (LLGLSLShader::sNoFixedFunction)
	{
		gUIProgram.bind();
	}

	if (hasRenderDebugMask(LLPipeline::RENDER_DEBUG_RAYCAST) && !hud_only)
	{ //draw crosshairs on particle intersection
		if (gDebugRaycastParticle)
		{
			if (LLGLSLShader::sNoFixedFunction)
			{ //this debug display requires shaders
				gDebugProgram.bind();

				gGL.getTexUnit(0)->unbind(LLTexUnit::TT_TEXTURE);

				LLVector3 center(gDebugRaycastParticleIntersection.getF32ptr());
				LLVector3 size(0.1f, 0.1f, 0.1f);

				LLVector3 p[6];

				p[0] = center + size.scaledVec(LLVector3(1,0,0));
				p[1] = center + size.scaledVec(LLVector3(-1,0,0));
				p[2] = center + size.scaledVec(LLVector3(0,1,0));
				p[3] = center + size.scaledVec(LLVector3(0,-1,0));
				p[4] = center + size.scaledVec(LLVector3(0,0,1));
				p[5] = center + size.scaledVec(LLVector3(0,0,-1));
				
				gGL.begin(LLRender::LINES);
				gGL.diffuseColor3f(1.f, 1.f, 0.f);
				for (U32 i = 0; i < 6; i++)
				{
					gGL.vertex3fv(p[i].mV);
				}
				gGL.end();
				gGL.flush();

				gDebugProgram.unbind();
			}
		}
	}

	if (hasRenderDebugMask(LLPipeline::RENDER_DEBUG_SHADOW_FRUSTA))
	{
		LLVertexBuffer::unbind();

		LLGLEnable blend(GL_BLEND);
		LLGLDepthTest depth(TRUE, FALSE);
		LLGLDisable cull(GL_CULL_FACE);

		gGL.color4f(1,1,1,1);
		gGL.getTexUnit(0)->unbind(LLTexUnit::TT_TEXTURE);
				
		F32 a = 0.1f;

		F32 col[] =
		{
			1,0,0,a,
			0,1,0,a,
			0,0,1,a,
			1,0,1,a,
			
			1,1,0,a,
			0,1,1,a,
			1,1,1,a,
			1,0,1,a,
		};

		for (U32 i = 0; i < 8; i++)
		{
			LLVector3* frust = mShadowCamera[i].mAgentFrustum;

			if (i > 3)
			{ //render shadow frusta as volumes
				if (mShadowFrustPoints[i-4].empty())
				{
					continue;
				}

				gGL.color4fv(col+(i-4)*4);	
			
				gGL.begin(LLRender::TRIANGLE_STRIP);
				gGL.vertex3fv(frust[0].mV); gGL.vertex3fv(frust[4].mV);
				gGL.vertex3fv(frust[1].mV); gGL.vertex3fv(frust[5].mV);
				gGL.vertex3fv(frust[2].mV); gGL.vertex3fv(frust[6].mV);
				gGL.vertex3fv(frust[3].mV); gGL.vertex3fv(frust[7].mV);
				gGL.vertex3fv(frust[0].mV); gGL.vertex3fv(frust[4].mV);
				gGL.end();
				
				
				gGL.begin(LLRender::TRIANGLE_STRIP);
				gGL.vertex3fv(frust[0].mV);
				gGL.vertex3fv(frust[1].mV);
				gGL.vertex3fv(frust[3].mV);
				gGL.vertex3fv(frust[2].mV);
				gGL.end();
				
				gGL.begin(LLRender::TRIANGLE_STRIP);
				gGL.vertex3fv(frust[4].mV);
				gGL.vertex3fv(frust[5].mV);
				gGL.vertex3fv(frust[7].mV);
				gGL.vertex3fv(frust[6].mV);
				gGL.end();		
			}

	
			if (i < 4)
			{
				
				//if (i == 0 || !mShadowFrustPoints[i].empty())
				{
					//render visible point cloud
					gGL.flush();
					glPointSize(8.f);
					gGL.begin(LLRender::POINTS);
					
					F32* c = col+i*4;
					gGL.color3fv(c);

					for (U32 j = 0; j < mShadowFrustPoints[i].size(); ++j)
						{
							gGL.vertex3fv(mShadowFrustPoints[i][j].mV);
						
						}
					gGL.end();

					gGL.flush();
					glPointSize(1.f);

					LLVector3* ext = mShadowExtents[i]; 
					LLVector3 pos = (ext[0]+ext[1])*0.5f;
					LLVector3 size = (ext[1]-ext[0])*0.5f;
					drawBoxOutline(pos, size);

					//render camera frustum splits as outlines
					gGL.begin(LLRender::LINES);
					gGL.vertex3fv(frust[0].mV); gGL.vertex3fv(frust[1].mV);
					gGL.vertex3fv(frust[1].mV); gGL.vertex3fv(frust[2].mV);
					gGL.vertex3fv(frust[2].mV); gGL.vertex3fv(frust[3].mV);
					gGL.vertex3fv(frust[3].mV); gGL.vertex3fv(frust[0].mV);
					gGL.vertex3fv(frust[4].mV); gGL.vertex3fv(frust[5].mV);
					gGL.vertex3fv(frust[5].mV); gGL.vertex3fv(frust[6].mV);
					gGL.vertex3fv(frust[6].mV); gGL.vertex3fv(frust[7].mV);
					gGL.vertex3fv(frust[7].mV); gGL.vertex3fv(frust[4].mV);
					gGL.vertex3fv(frust[0].mV); gGL.vertex3fv(frust[4].mV);
					gGL.vertex3fv(frust[1].mV); gGL.vertex3fv(frust[5].mV);
					gGL.vertex3fv(frust[2].mV); gGL.vertex3fv(frust[6].mV);
					gGL.vertex3fv(frust[3].mV); gGL.vertex3fv(frust[7].mV);
					gGL.end();
				}
			}

			/*gGL.flush();
			glLineWidth(16-i*2);
			for (LLWorld::region_list_t::const_iterator iter = LLWorld::getInstance()->getRegionList().begin(); 
					iter != LLWorld::getInstance()->getRegionList().end(); ++iter)
			{
				LLViewerRegion* region = *iter;
				for (U32 j = 0; j < LLViewerRegion::NUM_PARTITIONS; j++)
				{
					LLSpatialPartition* part = region->getSpatialPartition(j);
					if (part)
					{
						if (hasRenderType(part->mDrawableType))
						{
							part->renderIntersectingBBoxes(&mShadowCamera[i]);
						}
					}
				}
			}
			gGL.flush();
			glLineWidth(1.f);*/
		}
	}

	if (mRenderDebugMask & RENDER_DEBUG_WIND_VECTORS)
	{
		gAgent.getRegion()->mWind.renderVectors();
	}
	
	if (mRenderDebugMask & RENDER_DEBUG_COMPOSITION)
	{
		// Debug composition layers
		F32 x, y;

		gGL.getTexUnit(0)->unbind(LLTexUnit::TT_TEXTURE);

		if (gAgent.getRegion())
		{
			gGL.begin(LLRender::POINTS);
			// Draw the composition layer for the region that I'm in.
			for (x = 0; x <= 260; x++)
			{
				for (y = 0; y <= 260; y++)
				{
					if ((x > 255) || (y > 255))
					{
						gGL.color4f(1.f, 0.f, 0.f, 1.f);
					}
					else
					{
						gGL.color4f(0.f, 0.f, 1.f, 1.f);
					}
					F32 z = gAgent.getRegion()->getCompositionXY((S32)x, (S32)y);
					z *= 5.f;
					z += 50.f;
					gGL.vertex3f(x, y, z);
				}
			}
			gGL.end();
		}
	}

	if (mRenderDebugMask & LLPipeline::RENDER_DEBUG_BUILD_QUEUE)
	{
		U32 count = 0;
		U32 size = mGroupQ2.size();
		LLColor4 col;

		LLVertexBuffer::unbind();
		LLGLEnable blend(GL_BLEND);
		gGL.setSceneBlendType(LLRender::BT_ALPHA);
		LLGLDepthTest depth(GL_TRUE, GL_FALSE);
		gGL.getTexUnit(0)->bind(LLViewerFetchedTexture::sWhiteImagep);
		
		gGL.pushMatrix();
		gGL.loadMatrix(gGLModelView);
		gGLLastMatrix = NULL;

		for (LLSpatialGroup::sg_vector_t::iterator iter = mGroupQ2.begin(); iter != mGroupQ2.end(); ++iter)
		{
			LLSpatialGroup* group = *iter;
			if (group->isDead())
			{
				continue;
			}

			LLSpatialBridge* bridge = group->getSpatialPartition()->asBridge();

			if (bridge && (!bridge->mDrawable || bridge->mDrawable->isDead()))
			{
				continue;
			}

			if (bridge)
			{
				gGL.pushMatrix();
				gGL.multMatrix((F32*)bridge->mDrawable->getRenderMatrix().mMatrix);
			}

			F32 alpha = llclamp((F32) (size-count)/size, 0.f, 1.f);

			
			LLVector2 c(1.f-alpha, alpha);
			c.normVec();

			
			++count;
			col.set(c.mV[0], c.mV[1], 0, alpha*0.5f+0.5f);
			group->drawObjectBox(col);

			if (bridge)
			{
				gGL.popMatrix();
			}
		}

		gGL.popMatrix();
	}

	gGL.flush();
	if (LLGLSLShader::sNoFixedFunction)
	{
		gUIProgram.unbind();
	}
}

static LLTrace::BlockTimerStatHandle FTM_REBUILD_POOLS("Rebuild Pools");

void LLPipeline::rebuildPools()
{
	LL_RECORD_BLOCK_TIME(FTM_REBUILD_POOLS);

	assertInitialized();

	S32 max_count = mPools.size();
	pool_set_t::iterator iter1 = mPools.upper_bound(mLastRebuildPool);
	while(max_count > 0 && mPools.size() > 0) // && num_rebuilds < MAX_REBUILDS)
	{
		if (iter1 == mPools.end())
		{
			iter1 = mPools.begin();
		}
		LLDrawPool* poolp = *iter1;

		if (poolp->isDead())
		{
			mPools.erase(iter1++);
			removeFromQuickLookup( poolp );
			if (poolp == mLastRebuildPool)
			{
				mLastRebuildPool = NULL;
			}
			delete poolp;
		}
		else
		{
			mLastRebuildPool = poolp;
			iter1++;
		}
		max_count--;
	}
}

void LLPipeline::addToQuickLookup( LLDrawPool* new_poolp )
{
	assertInitialized();

	switch( new_poolp->getType() )
	{
	case LLDrawPool::POOL_SIMPLE:
		if (mSimplePool)
		{
			llassert(0);
			LL_WARNS() << "Ignoring duplicate simple pool." << LL_ENDL;
		}
		else
		{
			mSimplePool = (LLRenderPass*) new_poolp;
		}
		break;

	case LLDrawPool::POOL_ALPHA_MASK:
		if (mAlphaMaskPool)
		{
			llassert(0);
			LL_WARNS() << "Ignoring duplicate alpha mask pool." << LL_ENDL;
			break;
		}
		else
		{
			mAlphaMaskPool = (LLRenderPass*) new_poolp;
		}
		break;

	case LLDrawPool::POOL_FULLBRIGHT_ALPHA_MASK:
		if (mFullbrightAlphaMaskPool)
		{
			llassert(0);
			LL_WARNS() << "Ignoring duplicate alpha mask pool." << LL_ENDL;
			break;
		}
		else
		{
			mFullbrightAlphaMaskPool = (LLRenderPass*) new_poolp;
		}
		break;
		
	case LLDrawPool::POOL_GRASS:
		if (mGrassPool)
		{
			llassert(0);
			LL_WARNS() << "Ignoring duplicate grass pool." << LL_ENDL;
		}
		else
		{
			mGrassPool = (LLRenderPass*) new_poolp;
		}
		break;

	case LLDrawPool::POOL_FULLBRIGHT:
		if (mFullbrightPool)
		{
			llassert(0);
			LL_WARNS() << "Ignoring duplicate simple pool." << LL_ENDL;
		}
		else
		{
			mFullbrightPool = (LLRenderPass*) new_poolp;
		}
		break;

	case LLDrawPool::POOL_INVISIBLE:
		if (mInvisiblePool)
		{
			llassert(0);
			LL_WARNS() << "Ignoring duplicate simple pool." << LL_ENDL;
		}
		else
		{
			mInvisiblePool = (LLRenderPass*) new_poolp;
		}
		break;

	case LLDrawPool::POOL_GLOW:
		if (mGlowPool)
		{
			llassert(0);
			LL_WARNS() << "Ignoring duplicate glow pool." << LL_ENDL;
		}
		else
		{
			mGlowPool = (LLRenderPass*) new_poolp;
		}
		break;

	case LLDrawPool::POOL_TREE:
		mTreePools[ uintptr_t(new_poolp->getTexture()) ] = new_poolp ;
		break;
 
	case LLDrawPool::POOL_TERRAIN:
		mTerrainPools[ uintptr_t(new_poolp->getTexture()) ] = new_poolp ;
		break;

	case LLDrawPool::POOL_BUMP:
		if (mBumpPool)
		{
			llassert(0);
			LL_WARNS() << "Ignoring duplicate bump pool." << LL_ENDL;
		}
		else
		{
			mBumpPool = new_poolp;
		}
		break;
	case LLDrawPool::POOL_MATERIALS:
		if (mMaterialsPool)
		{
			llassert(0);
			LL_WARNS() << "Ignorning duplicate materials pool." << LL_ENDL;
		}
		else
		{
			mMaterialsPool = new_poolp;
		}
		break;
	case LLDrawPool::POOL_ALPHA:
		if( mAlphaPool )
		{
			llassert(0);
			LL_WARNS() << "LLPipeline::addPool(): Ignoring duplicate Alpha pool" << LL_ENDL;
		}
		else
		{
			mAlphaPool = (LLDrawPoolAlpha*) new_poolp;
		}
		break;

	case LLDrawPool::POOL_AVATAR:
	case LLDrawPool::POOL_CONTROL_AV:
		break; // Do nothing

	case LLDrawPool::POOL_SKY:
		if( mSkyPool )
		{
			llassert(0);
			LL_WARNS() << "LLPipeline::addPool(): Ignoring duplicate Sky pool" << LL_ENDL;
		}
		else
		{
			mSkyPool = new_poolp;
		}
		break;
	
	case LLDrawPool::POOL_WATER:
		if( mWaterPool )
		{
			llassert(0);
			LL_WARNS() << "LLPipeline::addPool(): Ignoring duplicate Water pool" << LL_ENDL;
		}
		else
		{
			mWaterPool = new_poolp;
		}
		break;

	case LLDrawPool::POOL_GROUND:
		if( mGroundPool )
		{
			llassert(0);
			LL_WARNS() << "LLPipeline::addPool(): Ignoring duplicate Ground Pool" << LL_ENDL;
		}
		else
		{ 
			mGroundPool = new_poolp;
		}
		break;

	case LLDrawPool::POOL_WL_SKY:
		if( mWLSkyPool )
		{
			llassert(0);
			LL_WARNS() << "LLPipeline::addPool(): Ignoring duplicate WLSky Pool" << LL_ENDL;
		}
		else
		{ 
			mWLSkyPool = new_poolp;
		}
		break;

	default:
		llassert(0);
		LL_WARNS() << "Invalid Pool Type in  LLPipeline::addPool()" << LL_ENDL;
		break;
	}
}

void LLPipeline::removePool( LLDrawPool* poolp )
{
	assertInitialized();
	removeFromQuickLookup(poolp);
	mPools.erase(poolp);
	delete poolp;
}

void LLPipeline::removeFromQuickLookup( LLDrawPool* poolp )
{
	assertInitialized();
	switch( poolp->getType() )
	{
	case LLDrawPool::POOL_SIMPLE:
		llassert(mSimplePool == poolp);
		mSimplePool = NULL;
		break;

	case LLDrawPool::POOL_ALPHA_MASK:
		llassert(mAlphaMaskPool == poolp);
		mAlphaMaskPool = NULL;
		break;

	case LLDrawPool::POOL_FULLBRIGHT_ALPHA_MASK:
		llassert(mFullbrightAlphaMaskPool == poolp);
		mFullbrightAlphaMaskPool = NULL;
		break;

	case LLDrawPool::POOL_GRASS:
		llassert(mGrassPool == poolp);
		mGrassPool = NULL;
		break;

	case LLDrawPool::POOL_FULLBRIGHT:
		llassert(mFullbrightPool == poolp);
		mFullbrightPool = NULL;
		break;

	case LLDrawPool::POOL_INVISIBLE:
		llassert(mInvisiblePool == poolp);
		mInvisiblePool = NULL;
		break;

	case LLDrawPool::POOL_WL_SKY:
		llassert(mWLSkyPool == poolp);
		mWLSkyPool = NULL;
		break;

	case LLDrawPool::POOL_GLOW:
		llassert(mGlowPool == poolp);
		mGlowPool = NULL;
		break;

	case LLDrawPool::POOL_TREE:
		#ifdef _DEBUG
			{
				bool found = mTreePools.erase( (uintptr_t)poolp->getTexture() );
				llassert( found );
			}
		#else
			mTreePools.erase( (uintptr_t)poolp->getTexture() );
		#endif
		break;

	case LLDrawPool::POOL_TERRAIN:
		#ifdef _DEBUG
			{
				bool found = mTerrainPools.erase( (uintptr_t)poolp->getTexture() );
				llassert( found );
			}
		#else
			mTerrainPools.erase( (uintptr_t)poolp->getTexture() );
		#endif
		break;

	case LLDrawPool::POOL_BUMP:
		llassert( poolp == mBumpPool );
		mBumpPool = NULL;
		break;
	
	case LLDrawPool::POOL_MATERIALS:
		llassert(poolp == mMaterialsPool);
		mMaterialsPool = NULL;
		break;
			
	case LLDrawPool::POOL_ALPHA:
		llassert( poolp == mAlphaPool );
		mAlphaPool = NULL;
		break;

	case LLDrawPool::POOL_AVATAR:
	case LLDrawPool::POOL_CONTROL_AV:
		break; // Do nothing

	case LLDrawPool::POOL_SKY:
		llassert( poolp == mSkyPool );
		mSkyPool = NULL;
		break;

	case LLDrawPool::POOL_WATER:
		llassert( poolp == mWaterPool );
		mWaterPool = NULL;
		break;

	case LLDrawPool::POOL_GROUND:
		llassert( poolp == mGroundPool );
		mGroundPool = NULL;
		break;

	default:
		llassert(0);
		LL_WARNS() << "Invalid Pool Type in  LLPipeline::removeFromQuickLookup() type=" << poolp->getType() << LL_ENDL;
		break;
	}
}

void LLPipeline::resetDrawOrders()
{
	assertInitialized();
	// Iterate through all of the draw pools and rebuild them.
	for (pool_set_t::iterator iter = mPools.begin(); iter != mPools.end(); ++iter)
	{
		LLDrawPool *poolp = *iter;
		poolp->resetDrawOrders();
	}
}

//============================================================================
// Once-per-frame setup of hardware lights,
// including sun/moon, avatar backlight, and up to 6 local lights

void LLPipeline::setupAvatarLights(bool for_edit)
{
	assertInitialized();

    LLEnvironment& environment = LLEnvironment::instance();
    LLSettingsSky::ptr_t psky = environment.getCurrentSky();

    bool sun_up = environment.getIsSunUp();


	if (for_edit)
	{
		LLColor4 diffuse(1.f, 1.f, 1.f, 0.f);
		LLVector4 light_pos_cam(-8.f, 0.25f, 10.f, 0.f);  // w==0 => directional light
		LLMatrix4 camera_mat = LLViewerCamera::getInstance()->getModelview();
		LLMatrix4 camera_rot(camera_mat.getMat3());
		camera_rot.invert();
		LLVector4 light_pos = light_pos_cam * camera_rot;
		
		light_pos.normalize();

		LLLightState* light = gGL.getLight(1);

		mHWLightColors[1] = diffuse;

		light->setDiffuse(diffuse);
		light->setAmbient(LLColor4::black);
		light->setSpecular(LLColor4::black);
		light->setPosition(light_pos);
		light->setConstantAttenuation(1.f);
		light->setLinearAttenuation(0.f);
		light->setQuadraticAttenuation(0.f);
		light->setSpotExponent(0.f);
		light->setSpotCutoff(180.f);
	}
	else if (gAvatarBacklight) // Always true (unless overridden in a devs .ini)
	{
        LLVector3 light_dir = sun_up ? LLVector3(mSunDir) : LLVector3(mMoonDir);
		LLVector3 opposite_pos = -light_dir;
		LLVector3 orthog_light_pos = light_dir % LLVector3::z_axis;
		LLVector4 backlight_pos = LLVector4(lerp(opposite_pos, orthog_light_pos, 0.3f), 0.0f);
		backlight_pos.normalize();
			
		LLColor4 light_diffuse = sun_up ? mSunDiffuse : mMoonDiffuse;

		LLColor4 backlight_diffuse(1.f - light_diffuse.mV[VRED], 1.f - light_diffuse.mV[VGREEN], 1.f - light_diffuse.mV[VBLUE], 1.f);
		F32 max_component = 0.001f;
		for (S32 i = 0; i < 3; i++)
		{
			if (backlight_diffuse.mV[i] > max_component)
			{
				max_component = backlight_diffuse.mV[i];
			}
		}
		F32 backlight_mag;
		if (LLEnvironment::instance().getIsSunUp())
		{
			backlight_mag = BACKLIGHT_DAY_MAGNITUDE_OBJECT;
		}
		else
		{
			backlight_mag = BACKLIGHT_NIGHT_MAGNITUDE_OBJECT;
		}
		backlight_diffuse *= backlight_mag / max_component;

		mHWLightColors[1] = backlight_diffuse;

		LLLightState* light = gGL.getLight(1);

		light->setPosition(backlight_pos);
		light->setDiffuse(backlight_diffuse);
		light->setAmbient(LLColor4::black);
		light->setSpecular(LLColor4::black);
		light->setConstantAttenuation(1.f);
		light->setLinearAttenuation(0.f);
		light->setQuadraticAttenuation(0.f);
		light->setSpotExponent(0.f);
		light->setSpotCutoff(180.f);
	}
	else
	{
		LLLightState* light = gGL.getLight(1);

		mHWLightColors[1] = LLColor4::black;

		light->setDiffuse(LLColor4::black);
		light->setAmbient(LLColor4::black);
		light->setSpecular(LLColor4::black);
	}
}

static F32 calc_light_dist(LLVOVolume* light, const LLVector3& cam_pos, F32 max_dist)
{
	F32 inten = light->getLightIntensity();
	if (inten < .001f)
	{
		return max_dist;
	}
	bool selected = light->isSelected();
	if (selected)
	{
        return 0.f; // selected lights get highest priority
	}
    F32 radius = light->getLightRadius();
    F32 dist = dist_vec(light->getRenderPosition(), cam_pos);
    dist = llmax(dist - radius, 0.f);
	if (light->mDrawable.notNull() && light->mDrawable->isState(LLDrawable::ACTIVE))
	{
		// moving lights get a little higher priority (too much causes artifacts)
        dist = llmax(dist - light->getLightRadius()*0.25f, 0.f);
	}
	return dist;
}

void LLPipeline::calcNearbyLights(LLCamera& camera)
{
	assertInitialized();

	if (LLPipeline::sReflectionRender)
	{
		return;
	}

	if (mLightingDetail >= 1)
	{
		// mNearbyLight (and all light_set_t's) are sorted such that
		// begin() == the closest light and rbegin() == the farthest light
		const S32 MAX_LOCAL_LIGHTS = 6;
        LLVector3 cam_pos = camera.getOrigin();
		
        F32 max_dist;
        if (LLPipeline::sRenderDeferred)
        {
            max_dist = RenderFarClip;
        }
        else
        {
            max_dist = llmin(RenderFarClip, LIGHT_MAX_RADIUS * 4.f);
        }

		// UPDATE THE EXISTING NEARBY LIGHTS
		light_set_t cur_nearby_lights;
		for (light_set_t::iterator iter = mNearbyLights.begin();
			iter != mNearbyLights.end(); iter++)
		{
			const Light* light = &(*iter);
			LLDrawable* drawable = light->drawable;
            const LLViewerObject *vobj = light->drawable->getVObj();
            if(vobj && vobj->getAvatar() 
               && (vobj->getAvatar()->isTooComplex() || vobj->getAvatar()->isInMuteList())
               )
            {
                drawable->clearState(LLDrawable::NEARBY_LIGHT);
                continue;
            }

			LLVOVolume* volight = drawable->getVOVolume();
			if (!volight || !drawable->isState(LLDrawable::LIGHT))
			{
				drawable->clearState(LLDrawable::NEARBY_LIGHT);
				continue;
			}
			if (light->fade <= -LIGHT_FADE_TIME)
			{
				drawable->clearState(LLDrawable::NEARBY_LIGHT);
				continue;
			}
			if (!sRenderAttachedLights && volight && volight->isAttachment())
			{
				drawable->clearState(LLDrawable::NEARBY_LIGHT);
				continue;
			}

            F32 dist = calc_light_dist(volight, cam_pos, max_dist);
            F32 fade = light->fade;
            // actual fade gets decreased/increased by setupHWLights
            // light->fade value is 'time'.
            // >=0 and light will become visible as value increases
            // <0 and light will fade out
            if (dist < max_dist)
            {
                if (fade < 0)
                {
                    // mark light to fade in
                    // if fade was -LIGHT_FADE_TIME - it was fully invisible
                    // if fade -0 - it was fully visible
                    // visibility goes up from 0 to LIGHT_FADE_TIME.
                    fade += LIGHT_FADE_TIME;
                }
            }
            else
            {
                // mark light to fade out
                // visibility goes down from -0 to -LIGHT_FADE_TIME.
                if (fade >= LIGHT_FADE_TIME)
                {
                    fade = -0.0001f; // was fully visible
                }
                else if (fade >= 0)
                {
                    // 0.75 visible light should stay 0.75 visible, but should reverse direction
                    fade -= LIGHT_FADE_TIME;
                }
            }
            cur_nearby_lights.insert(Light(drawable, dist, fade));
		}
		mNearbyLights = cur_nearby_lights;
				
		// FIND NEW LIGHTS THAT ARE IN RANGE
		light_set_t new_nearby_lights;
		for (LLDrawable::drawable_set_t::iterator iter = mLights.begin();
			 iter != mLights.end(); ++iter)
		{
			LLDrawable* drawable = *iter;
			LLVOVolume* light = drawable->getVOVolume();
			if (!light || drawable->isState(LLDrawable::NEARBY_LIGHT))
			{
				continue;
			}
			if (light->isHUDAttachment())
			{
				continue; // no lighting from HUD objects
			}
            if (!sRenderAttachedLights && light && light->isAttachment())
			{
				continue;
			}
            LLVOAvatar * av = light->getAvatar();
            if (av && (av->isTooComplex() || av->isInMuteList()))
            {
                // avatars that are already in the list will be removed by removeMutedAVsLights
                continue;
            }
            F32 dist = calc_light_dist(light, cam_pos, max_dist);
            if (dist >= max_dist)
			{
				continue;
			}
			new_nearby_lights.insert(Light(drawable, dist, 0.f));
            if (!LLPipeline::sRenderDeferred && new_nearby_lights.size() > (U32)MAX_LOCAL_LIGHTS)
			{
				new_nearby_lights.erase(--new_nearby_lights.end());
				const Light& last = *new_nearby_lights.rbegin();
				max_dist = last.dist;
			}
		}

		// INSERT ANY NEW LIGHTS
		for (light_set_t::iterator iter = new_nearby_lights.begin();
			 iter != new_nearby_lights.end(); iter++)
		{
			const Light* light = &(*iter);
            if (LLPipeline::sRenderDeferred || mNearbyLights.size() < (U32)MAX_LOCAL_LIGHTS)
			{
				mNearbyLights.insert(*light);
				((LLDrawable*) light->drawable)->setState(LLDrawable::NEARBY_LIGHT);
			}
			else
			{
				// crazy cast so that we can overwrite the fade value
				// even though gcc enforces sets as const
				// (fade value doesn't affect sort so this is safe)
				Light* farthest_light = (const_cast<Light*>(&(*(mNearbyLights.rbegin()))));
				if (light->dist < farthest_light->dist)
				{
                    // mark light to fade out
                    // visibility goes down from -0 to -LIGHT_FADE_TIME.
                    //
                    // This is a mess, but for now it needs to be in sync
                    // with fade code above. Ex: code above detects distance < max,
                    // sets fade time to positive, this code then detects closer
                    // lights and sets fade time negative, fully compensating
                    // for the code above
                    if (farthest_light->fade >= LIGHT_FADE_TIME)
                    {
                        farthest_light->fade = -0.0001f; // was fully visible
                    }
                    else if (farthest_light->fade >= 0)
                    {
                        farthest_light->fade -= LIGHT_FADE_TIME;
                    }
				}
				else
				{
					break; // none of the other lights are closer
				}
			}
		}
		
		//mark nearby lights not-removable.
		for (light_set_t::iterator iter = mNearbyLights.begin();
			 iter != mNearbyLights.end(); iter++)
		{
			const Light* light = &(*iter);
			((LLViewerOctreeEntryData*) light->drawable)->setVisible();
		}
	}
}

void LLPipeline::setupHWLights(LLDrawPool* pool)
{
	assertInitialized();
	
    LLEnvironment& environment = LLEnvironment::instance();
    LLSettingsSky::ptr_t psky = environment.getCurrentSky();

	if (!LLGLSLShader::sNoFixedFunction)
	{
		gGL.syncMatrices();
	}

    // Ambient
    LLColor4 ambient = psky->getTotalAmbient();
		gGL.setAmbientLightColor(ambient);

    bool sun_up  = environment.getIsSunUp();
    bool moon_up = environment.getIsMoonUp();

	// Light 0 = Sun or Moon (All objects)
	{
        LLVector4 sun_dir(environment.getSunDirection(), 0.0f);
        LLVector4 moon_dir(environment.getMoonDirection(), 0.0f);

        mSunDir.setVec(sun_dir);
        mMoonDir.setVec(moon_dir);

        mSunDiffuse.setVec(psky->getSunlightColor());
        mMoonDiffuse.setVec(psky->getMoonlightColor());

		F32 max_color = llmax(mSunDiffuse.mV[0], mSunDiffuse.mV[1], mSunDiffuse.mV[2]);
		if (max_color > 1.f)
		{
			mSunDiffuse *= 1.f/max_color;
		}
		mSunDiffuse.clamp();

        max_color = llmax(mMoonDiffuse.mV[0], mMoonDiffuse.mV[1], mMoonDiffuse.mV[2]);
        if (max_color > 1.f)
        {
            mMoonDiffuse *= 1.f/max_color;
        }
        mMoonDiffuse.clamp();

        // prevent underlighting from having neither lightsource facing us
        if (!sun_up && !moon_up)
		{
            mSunDiffuse.setVec(LLColor4(0.0, 0.0, 0.0, 1.0));
            mMoonDiffuse.setVec(LLColor4(0.0, 0.0, 0.0, 1.0));
            mSunDir.setVec(LLVector4(0.0, 1.0, 0.0, 0.0));
            mMoonDir.setVec(LLVector4(0.0, 1.0, 0.0, 0.0));
		}

        LLVector4 light_dir = sun_up ? mSunDir : mMoonDir;

        mHWLightColors[0] = sun_up ? mSunDiffuse : mMoonDiffuse;

		LLLightState* light = gGL.getLight(0);
        light->setPosition(light_dir);

        light->setSunPrimary(sun_up);
        light->setDiffuse(mHWLightColors[0]);
        light->setDiffuseB(mMoonDiffuse);
        light->setAmbient(psky->getTotalAmbient());
		light->setSpecular(LLColor4::black);
		light->setConstantAttenuation(1.f);
		light->setLinearAttenuation(0.f);
		light->setQuadraticAttenuation(0.f);
		light->setSpotExponent(0.f);
		light->setSpotCutoff(180.f);
	}
	
	// Light 1 = Backlight (for avatars)
	// (set by enableLightsAvatar)
	
	S32 cur_light = 2;
	
	// Nearby lights = LIGHT 2-7

	mLightMovingMask = 0;
	
	if (mLightingDetail >= 1)
	{
		for (light_set_t::iterator iter = mNearbyLights.begin();
			 iter != mNearbyLights.end(); ++iter)
		{
			LLDrawable* drawable = iter->drawable;
			LLVOVolume* light = drawable->getVOVolume();
			if (!light)
			{
				continue;
			}

            if (light->isAttachment())
            {
                if (!sRenderAttachedLights)
                {
                    continue;
                }
            }

			if (drawable->isState(LLDrawable::ACTIVE))
			{
				mLightMovingMask |= (1<<cur_light);
			}
			
            //send linear light color to shader
			LLColor4  light_color = light->getLightLinearColor();
			light_color.mV[3] = 0.0f;

			F32 fade = iter->fade;
			if (fade < LIGHT_FADE_TIME)
			{
				// fade in/out light
				if (fade >= 0.f)
				{
					fade = fade / LIGHT_FADE_TIME;
					((Light*) (&(*iter)))->fade += gFrameIntervalSeconds.value();
				}
				else
				{
					fade = 1.f + fade / LIGHT_FADE_TIME;
					((Light*) (&(*iter)))->fade -= gFrameIntervalSeconds.value();
				}
				fade = llclamp(fade,0.f,1.f);
				light_color *= fade;
			}

            if (light_color.magVecSquared() < 0.001f)
            {
                continue;
            }

			LLVector3 light_pos(light->getRenderPosition());
			LLVector4 light_pos_gl(light_pos, 1.0f);
	
			F32 light_radius = llmax(light->getLightRadius(), 0.001f);
            F32 size = light_radius * (sRenderDeferred ? 1.5f : 1.0f);

            if (size <= 0.001f)
            {
                continue;
            }

			F32 x = (3.f * (1.f + (light->getLightFalloff() * 2.0f))); // why this magic?  probably trying to match a historic behavior.
			F32 linatten = x / (light_radius); // % of brightness at radius

			mHWLightColors[cur_light] = light_color;
			LLLightState* light_state = gGL.getLight(cur_light);
			
			light_state->setPosition(light_pos_gl);
			light_state->setDiffuse(light_color);
			light_state->setAmbient(LLColor4::black);
			light_state->setConstantAttenuation(0.f);
			if (sRenderDeferred)
			{
				light_state->setLinearAttenuation(size);
				light_state->setQuadraticAttenuation(light->getLightFalloff(DEFERRED_LIGHT_FALLOFF) + 1.f); // get falloff to match for forward deferred rendering lights
			}
			else
			{
				light_state->setLinearAttenuation(linatten);
				light_state->setQuadraticAttenuation(0.f);
			}
			

			if (light->isLightSpotlight() // directional (spot-)light
			    && (LLPipeline::sRenderDeferred || RenderSpotLightsInNondeferred)) // these are only rendered as GL spotlights if we're in deferred rendering mode *or* the setting forces them on
			{
				LLQuaternion quat = light->getRenderRotation();
				LLVector3 at_axis(0,0,-1); // this matches deferred rendering's object light direction
				at_axis *= quat;

				light_state->setSpotDirection(at_axis);
				light_state->setSpotCutoff(90.f);
				light_state->setSpotExponent(2.f);
	
				LLVector3 spotParams = light->getSpotLightParams();

				const LLColor4 specular(0.f, 0.f, 0.f, spotParams[2]);
				light_state->setSpecular(specular);
			}
			else // omnidirectional (point) light
			{
				light_state->setSpotExponent(0.f);
				light_state->setSpotCutoff(180.f);
				
				// we use specular.z = 1.0 as a cheap hack for the shaders to know that this is omnidirectional rather than a spotlight
				const LLColor4 specular(0.f, 0.f, 1.f, 0.f);
				light_state->setSpecular(specular);				
			}
			cur_light++;
			if (cur_light >= 8)
			{
				break; // safety
			}
		}
	}
	for ( ; cur_light < 8 ; cur_light++)
	{
		mHWLightColors[cur_light] = LLColor4::black;
		LLLightState* light = gGL.getLight(cur_light);
        light->setSunPrimary(true);
		light->setDiffuse(LLColor4::black);
		light->setAmbient(LLColor4::black);
		light->setSpecular(LLColor4::black);
	}

    // Bookmark comment to allow searching for mSpecialRenderMode == 3 (avatar edit mode),
    // prev site of forward (non-deferred) character light injection, removed by SL-13522 09/20

	// Init GL state
	if (!LLGLSLShader::sNoFixedFunction)
	{
		glDisable(GL_LIGHTING);
	}

	for (S32 i = 0; i < 8; ++i)
	{
		gGL.getLight(i)->disable();
	}
	mLightMask = 0;
}

void LLPipeline::enableLights(U32 mask)
{
	assertInitialized();

	if (mLightingDetail == 0)
	{
		mask &= 0xf003; // sun and backlight only (and fullbright bit)
	}
	if (mLightMask != mask)
	{
		stop_glerror();
		if (!mLightMask)
		{
			if (!LLGLSLShader::sNoFixedFunction)
			{
				glEnable(GL_LIGHTING);
			}
		}
		if (mask)
		{
			stop_glerror();
			for (S32 i=0; i<8; i++)
			{
				LLLightState* light = gGL.getLight(i);
				if (mask & (1<<i))
				{
					light->enable();
					light->setDiffuse(mHWLightColors[i]);
				}
				else
				{
					light->disable();
					light->setDiffuse(LLColor4::black);
				}
			}
			stop_glerror();
		}
		else
		{
			if (!LLGLSLShader::sNoFixedFunction)
			{
				glDisable(GL_LIGHTING);
			}
		}
		mLightMask = mask;
		stop_glerror();
	}
}

void LLPipeline::enableLightsStatic()
{
	assertInitialized();
	U32 mask = 0x01; // Sun
	if (mLightingDetail >= 2)
	{
		mask |= mLightMovingMask; // Hardware moving lights
	}
	else
	{
		mask |= 0xff & (~2); // Hardware local lights
	}
	enableLights(mask);
}

void LLPipeline::enableLightsDynamic()
{
	assertInitialized();
	U32 mask = 0xff & (~2); // Local lights
	enableLights(mask);
	
	if (isAgentAvatarValid() && getLightingDetail() <= 0)
	{
		if (gAgentAvatarp->mSpecialRenderMode == 0) // normal
		{
			gPipeline.enableLightsAvatar();
		}
		else if (gAgentAvatarp->mSpecialRenderMode == 2)  // anim preview
		{
			gPipeline.enableLightsAvatarEdit(LLColor4(0.7f, 0.6f, 0.3f, 1.f));
		}
	}
}

void LLPipeline::enableLightsAvatar()
{
	U32 mask = 0xff; // All lights
	setupAvatarLights(FALSE);
	enableLights(mask);
}

void LLPipeline::enableLightsPreview()
{
	disableLights();

	if (!LLGLSLShader::sNoFixedFunction)
	{
		glEnable(GL_LIGHTING);
	}

	LLColor4 ambient = PreviewAmbientColor;
	gGL.setAmbientLightColor(ambient);

	LLColor4 diffuse0 = PreviewDiffuse0;
	LLColor4 specular0 = PreviewSpecular0;
	LLColor4 diffuse1 = PreviewDiffuse1;
	LLColor4 specular1 = PreviewSpecular1;
	LLColor4 diffuse2 = PreviewDiffuse2;
	LLColor4 specular2 = PreviewSpecular2;

	LLVector3 dir0 = PreviewDirection0;
	LLVector3 dir1 = PreviewDirection1;
	LLVector3 dir2 = PreviewDirection2;

	dir0.normVec();
	dir1.normVec();
	dir2.normVec();
	
	LLVector4 light_pos(dir0, 0.0f);

	LLLightState* light = gGL.getLight(1);

	light->enable();
	light->setPosition(light_pos);
	light->setDiffuse(diffuse0);
	light->setAmbient(ambient);
	light->setSpecular(specular0);
	light->setSpotExponent(0.f);
	light->setSpotCutoff(180.f);

	light_pos = LLVector4(dir1, 0.f);

	light = gGL.getLight(2);
	light->enable();
	light->setPosition(light_pos);
	light->setDiffuse(diffuse1);
	light->setAmbient(ambient);
	light->setSpecular(specular1);
	light->setSpotExponent(0.f);
	light->setSpotCutoff(180.f);

	light_pos = LLVector4(dir2, 0.f);
	light = gGL.getLight(3);
	light->enable();
	light->setPosition(light_pos);
	light->setDiffuse(diffuse2);
	light->setAmbient(ambient);
	light->setSpecular(specular2);
	light->setSpotExponent(0.f);
	light->setSpotCutoff(180.f);
}


void LLPipeline::enableLightsAvatarEdit(const LLColor4& color)
{
	U32 mask = 0x2002; // Avatar backlight only, set ambient
	setupAvatarLights(TRUE);
	enableLights(mask);

	gGL.setAmbientLightColor(color);
}

void LLPipeline::enableLightsFullbright()
{
	assertInitialized();
	U32 mask = 0x1000; // Non-0 mask, set ambient
	enableLights(mask);
}

void LLPipeline::disableLights()
{
	enableLights(0); // no lighting (full bright)
}

//============================================================================

class LLMenuItemGL;
class LLInvFVBridge;
struct cat_folder_pair;
class LLVOBranch;
class LLVOLeaf;

void LLPipeline::findReferences(LLDrawable *drawablep)
{
	assertInitialized();
	if (mLights.find(drawablep) != mLights.end())
	{
		LL_INFOS() << "In mLights" << LL_ENDL;
	}
	if (std::find(mMovedList.begin(), mMovedList.end(), drawablep) != mMovedList.end())
	{
		LL_INFOS() << "In mMovedList" << LL_ENDL;
	}
	if (std::find(mShiftList.begin(), mShiftList.end(), drawablep) != mShiftList.end())
	{
		LL_INFOS() << "In mShiftList" << LL_ENDL;
	}
	if (mRetexturedList.find(drawablep) != mRetexturedList.end())
	{
		LL_INFOS() << "In mRetexturedList" << LL_ENDL;
	}
	
	if (std::find(mBuildQ1.begin(), mBuildQ1.end(), drawablep) != mBuildQ1.end())
	{
		LL_INFOS() << "In mBuildQ1" << LL_ENDL;
	}
	if (std::find(mBuildQ2.begin(), mBuildQ2.end(), drawablep) != mBuildQ2.end())
	{
		LL_INFOS() << "In mBuildQ2" << LL_ENDL;
	}

	S32 count;
	
	count = gObjectList.findReferences(drawablep);
	if (count)
	{
		LL_INFOS() << "In other drawables: " << count << " references" << LL_ENDL;
	}
}

bool LLPipeline::verify()
{
	bool ok = assertInitialized();
	if (ok) 
	{
		for (pool_set_t::iterator iter = mPools.begin(); iter != mPools.end(); ++iter)
		{
			LLDrawPool *poolp = *iter;
			if (!poolp->verify())
			{
				ok = false;
			}
		}
	}

	if (!ok)
	{
		LL_WARNS() << "Pipeline verify failed!" << LL_ENDL;
	}
	return ok;
}

//////////////////////////////
//
// Collision detection
//
//

///////////////////////////////////////////////////////////////////////////////////////////////////////////////////////////////////////////////////////////////////////////////////////////////////////
/**
 *	A method to compute a ray-AABB intersection.
 *	Original code by Andrew Woo, from "Graphics Gems", Academic Press, 1990
 *	Optimized code by Pierre Terdiman, 2000 (~20-30% faster on my Celeron 500)
 *	Epsilon value added by Klaus Hartmann. (discarding it saves a few cycles only)
 *
 *	Hence this version is faster as well as more robust than the original one.
 *
 *	Should work provided:
 *	1) the integer representation of 0.0f is 0x00000000
 *	2) the sign bit of the float is the most significant one
 *
 *	Report bugs: p.terdiman@codercorner.com
 *
 *	\param		aabb		[in] the axis-aligned bounding box
 *	\param		origin		[in] ray origin
 *	\param		dir			[in] ray direction
 *	\param		coord		[out] impact coordinates
 *	\return		true if ray intersects AABB
 */
///////////////////////////////////////////////////////////////////////////////////////////////////////////////////////////////////////////////////////////////////////////////////////////////////////
//#define RAYAABB_EPSILON 0.00001f
#define IR(x)	((U32&)x)

bool LLRayAABB(const LLVector3 &center, const LLVector3 &size, const LLVector3& origin, const LLVector3& dir, LLVector3 &coord, F32 epsilon)
{
	bool Inside = true;
	LLVector3 MinB = center - size;
	LLVector3 MaxB = center + size;
	LLVector3 MaxT;
	MaxT.mV[VX]=MaxT.mV[VY]=MaxT.mV[VZ]=-1.0f;

	// Find candidate planes.
	for(U32 i=0;i<3;i++)
	{
		if(origin.mV[i] < MinB.mV[i])
		{
			coord.mV[i]	= MinB.mV[i];
			Inside		= false;

			// Calculate T distances to candidate planes
			if(IR(dir.mV[i]))	MaxT.mV[i] = (MinB.mV[i] - origin.mV[i]) / dir.mV[i];
		}
		else if(origin.mV[i] > MaxB.mV[i])
		{
			coord.mV[i]	= MaxB.mV[i];
			Inside		= false;

			// Calculate T distances to candidate planes
			if(IR(dir.mV[i]))	MaxT.mV[i] = (MaxB.mV[i] - origin.mV[i]) / dir.mV[i];
		}
	}

	// Ray origin inside bounding box
	if(Inside)
	{
		coord = origin;
		return true;
	}

	// Get largest of the maxT's for final choice of intersection
	U32 WhichPlane = 0;
	if(MaxT.mV[1] > MaxT.mV[WhichPlane])	WhichPlane = 1;
	if(MaxT.mV[2] > MaxT.mV[WhichPlane])	WhichPlane = 2;

	// Check final candidate actually inside box
	if(IR(MaxT.mV[WhichPlane])&0x80000000) return false;

	for(U32 i=0;i<3;i++)
	{
		if(i!=WhichPlane)
		{
			coord.mV[i] = origin.mV[i] + MaxT.mV[WhichPlane] * dir.mV[i];
			if (epsilon > 0)
			{
				if(coord.mV[i] < MinB.mV[i] - epsilon || coord.mV[i] > MaxB.mV[i] + epsilon)	return false;
			}
			else
			{
				if(coord.mV[i] < MinB.mV[i] || coord.mV[i] > MaxB.mV[i])	return false;
			}
		}
	}
	return true;	// ray hits box
}

//////////////////////////////
//
// Macros, functions, and inline methods from other classes
//
//

void LLPipeline::setLight(LLDrawable *drawablep, bool is_light)
{
	if (drawablep && assertInitialized())
	{
		if (is_light)
		{
			mLights.insert(drawablep);
			drawablep->setState(LLDrawable::LIGHT);
		}
		else
		{
			drawablep->clearState(LLDrawable::LIGHT);
			mLights.erase(drawablep);
		}
	}
}

//static
void LLPipeline::toggleRenderType(U32 type)
{
	gPipeline.mRenderTypeEnabled[type] = !gPipeline.mRenderTypeEnabled[type];
	if (type == LLPipeline::RENDER_TYPE_WATER)
	{
		gPipeline.mRenderTypeEnabled[LLPipeline::RENDER_TYPE_VOIDWATER] = !gPipeline.mRenderTypeEnabled[LLPipeline::RENDER_TYPE_VOIDWATER];
	}
}

//static
void LLPipeline::toggleRenderTypeControl(U32 type)
{
	U32 bit = (1<<type);
	if (gPipeline.hasRenderType(type))
	{
		LL_INFOS() << "Toggling render type mask " << std::hex << bit << " off" << std::dec << LL_ENDL;
	}
	else
	{
		LL_INFOS() << "Toggling render type mask " << std::hex << bit << " on" << std::dec << LL_ENDL;
	}
	gPipeline.toggleRenderType(type);
}

//static
bool LLPipeline::hasRenderTypeControl(U32 type)
{
	return gPipeline.hasRenderType(type);
}

// Allows UI items labeled "Hide foo" instead of "Show foo"
//static
bool LLPipeline::toggleRenderTypeControlNegated(S32 type)
{
	return !gPipeline.hasRenderType(type);
}

//static
void LLPipeline::toggleRenderDebug(U64 bit)
{
	if (gPipeline.hasRenderDebugMask(bit))
	{
		LL_INFOS() << "Toggling render debug mask " << std::hex << bit << " off" << std::dec << LL_ENDL;
	}
	else
	{
		LL_INFOS() << "Toggling render debug mask " << std::hex << bit << " on" << std::dec << LL_ENDL;
	}
	gPipeline.mRenderDebugMask ^= bit;
}


//static
bool LLPipeline::toggleRenderDebugControl(U64 bit)
{
	return gPipeline.hasRenderDebugMask(bit);
}

//static
void LLPipeline::toggleRenderDebugFeature(U32 bit)
{
	gPipeline.mRenderDebugFeatureMask ^= bit;
}


//static
bool LLPipeline::toggleRenderDebugFeatureControl(U32 bit)
{
	return gPipeline.hasRenderDebugFeatureMask(bit);
}

void LLPipeline::setRenderDebugFeatureControl(U32 bit, bool value)
{
	if (value)
	{
		gPipeline.mRenderDebugFeatureMask |= bit;
	}
	else
	{
		gPipeline.mRenderDebugFeatureMask &= !bit;
	}
}

void LLPipeline::pushRenderDebugFeatureMask()
{
	mRenderDebugFeatureStack.push(mRenderDebugFeatureMask);
}

void LLPipeline::popRenderDebugFeatureMask()
{
	if (mRenderDebugFeatureStack.empty())
	{
		LL_ERRS() << "Depleted render feature stack." << LL_ENDL;
	}

	mRenderDebugFeatureMask = mRenderDebugFeatureStack.top();
	mRenderDebugFeatureStack.pop();
}

// static
void LLPipeline::setRenderScriptedBeacons(bool val)
{
	sRenderScriptedBeacons = val;
}

// static
void LLPipeline::toggleRenderScriptedBeacons()
{
	sRenderScriptedBeacons = !sRenderScriptedBeacons;
}

// static
bool LLPipeline::getRenderScriptedBeacons()
{
	return sRenderScriptedBeacons;
}

// static
void LLPipeline::setRenderScriptedTouchBeacons(bool val)
{
	sRenderScriptedTouchBeacons = val;
}

// static
void LLPipeline::toggleRenderScriptedTouchBeacons()
{
	sRenderScriptedTouchBeacons = !sRenderScriptedTouchBeacons;
}

// static
bool LLPipeline::getRenderScriptedTouchBeacons()
{
	return sRenderScriptedTouchBeacons;
}

// static
void LLPipeline::setRenderMOAPBeacons(bool val)
{
	sRenderMOAPBeacons = val;
}

// static
void LLPipeline::toggleRenderMOAPBeacons()
{
	sRenderMOAPBeacons = !sRenderMOAPBeacons;
}

// static
bool LLPipeline::getRenderMOAPBeacons()
{
	return sRenderMOAPBeacons;
}

// static
void LLPipeline::setRenderPhysicalBeacons(bool val)
{
	sRenderPhysicalBeacons = val;
}

// static
void LLPipeline::toggleRenderPhysicalBeacons()
{
	sRenderPhysicalBeacons = !sRenderPhysicalBeacons;
}

// static
bool LLPipeline::getRenderPhysicalBeacons()
{
	return sRenderPhysicalBeacons;
}

// static
void LLPipeline::setRenderParticleBeacons(bool val)
{
	sRenderParticleBeacons = val;
}

// static
void LLPipeline::toggleRenderParticleBeacons()
{
	sRenderParticleBeacons = !sRenderParticleBeacons;
}

// static
bool LLPipeline::getRenderParticleBeacons()
{
	return sRenderParticleBeacons;
}

// static
void LLPipeline::setRenderSoundBeacons(bool val)
{
	sRenderSoundBeacons = val;
}

// static
void LLPipeline::toggleRenderSoundBeacons()
{
	sRenderSoundBeacons = !sRenderSoundBeacons;
}

// static
bool LLPipeline::getRenderSoundBeacons()
{
	return sRenderSoundBeacons;
}

// static
void LLPipeline::setRenderBeacons(bool val)
{
	sRenderBeacons = val;
}

// static
void LLPipeline::toggleRenderBeacons()
{
	sRenderBeacons = !sRenderBeacons;
}

// static
bool LLPipeline::getRenderBeacons()
{
	return sRenderBeacons;
}

// static
void LLPipeline::setRenderHighlights(bool val)
{
	sRenderHighlight = val;
}

// static
void LLPipeline::toggleRenderHighlights()
{
	sRenderHighlight = !sRenderHighlight;
}

// static
bool LLPipeline::getRenderHighlights()
{
	return sRenderHighlight;
}

// static
void LLPipeline::setRenderHighlightTextureChannel(LLRender::eTexIndex channel)
{
	sRenderHighlightTextureChannel = channel;
}

LLVOPartGroup* LLPipeline::lineSegmentIntersectParticle(const LLVector4a& start, const LLVector4a& end, LLVector4a* intersection,
														S32* face_hit)
{
	LLVector4a local_end = end;

	LLVector4a position;

	LLDrawable* drawable = NULL;

	for (LLWorld::region_list_t::const_iterator iter = LLWorld::getInstance()->getRegionList().begin(); 
			iter != LLWorld::getInstance()->getRegionList().end(); ++iter)
	{
		LLViewerRegion* region = *iter;

		LLSpatialPartition* part = region->getSpatialPartition(LLViewerRegion::PARTITION_PARTICLE);
		if (part && hasRenderType(part->mDrawableType))
		{
			LLDrawable* hit = part->lineSegmentIntersect(start, local_end, TRUE, FALSE, face_hit, &position, NULL, NULL, NULL);
			if (hit)
			{
				drawable = hit;
				local_end = position;						
			}
		}
	}

	LLVOPartGroup* ret = NULL;
	if (drawable)
	{
		//make sure we're returning an LLVOPartGroup
		llassert(drawable->getVObj()->getPCode() == LLViewerObject::LL_VO_PART_GROUP);
		ret = (LLVOPartGroup*) drawable->getVObj().get();
	}
		
	if (intersection)
	{
		*intersection = position;
	}

	return ret;
}

LLViewerObject* LLPipeline::lineSegmentIntersectInWorld(const LLVector4a& start, const LLVector4a& end,
														bool pick_transparent,
														bool pick_rigged,
														S32* face_hit,
														LLVector4a* intersection,         // return the intersection point
														LLVector2* tex_coord,            // return the texture coordinates of the intersection point
														LLVector4a* normal,               // return the surface normal at the intersection point
														LLVector4a* tangent             // return the surface tangent at the intersection point
	)
{
	LLDrawable* drawable = NULL;

	LLVector4a local_end = end;

	LLVector4a position;

	sPickAvatar = false; //! LLToolMgr::getInstance()->inBuildMode();
	
	for (LLWorld::region_list_t::const_iterator iter = LLWorld::getInstance()->getRegionList().begin(); 
			iter != LLWorld::getInstance()->getRegionList().end(); ++iter)
	{
		LLViewerRegion* region = *iter;

		for (U32 j = 0; j < LLViewerRegion::NUM_PARTITIONS; j++)
		{
			if ((j == LLViewerRegion::PARTITION_VOLUME) || 
				(j == LLViewerRegion::PARTITION_BRIDGE) ||
				(j == LLViewerRegion::PARTITION_CONTROL_AV) ||
				(j == LLViewerRegion::PARTITION_TERRAIN) ||
				(j == LLViewerRegion::PARTITION_TREE) ||
				(j == LLViewerRegion::PARTITION_GRASS))  // only check these partitions for now
			{
				LLSpatialPartition* part = region->getSpatialPartition(j);
				if (part && hasRenderType(part->mDrawableType))
				{
					LLDrawable* hit = part->lineSegmentIntersect(start, local_end, pick_transparent, pick_rigged, face_hit, &position, tex_coord, normal, tangent);
					if (hit)
					{
						drawable = hit;
						local_end = position;						
					}
				}
			}
		}
	}
	
	if (!sPickAvatar)
	{
		//save hit info in case we need to restore
		//due to attachment override
		LLVector4a local_normal;
		LLVector4a local_tangent;
		LLVector2 local_texcoord;
		S32 local_face_hit = -1;

		if (face_hit)
		{ 
			local_face_hit = *face_hit;
		}
		if (tex_coord)
		{
			local_texcoord = *tex_coord;
		}
		if (tangent)
		{
			local_tangent = *tangent;
		}
		else
		{
			local_tangent.clear();
		}
		if (normal)
		{
			local_normal = *normal;
		}
		else
		{
			local_normal.clear();
		}
				
		const F32 ATTACHMENT_OVERRIDE_DIST = 0.1f;

		//check against avatars
		sPickAvatar = true;
		for (LLWorld::region_list_t::const_iterator iter = LLWorld::getInstance()->getRegionList().begin(); 
				iter != LLWorld::getInstance()->getRegionList().end(); ++iter)
		{
			LLViewerRegion* region = *iter;

			LLSpatialPartition* part = region->getSpatialPartition(LLViewerRegion::PARTITION_AVATAR);
			if (part && hasRenderType(part->mDrawableType))
			{
				LLDrawable* hit = part->lineSegmentIntersect(start, local_end, pick_transparent, pick_rigged, face_hit, &position, tex_coord, normal, tangent);
				if (hit)
				{
					LLVector4a delta;
					delta.setSub(position, local_end);

					if (!drawable || 
						!drawable->getVObj()->isAttachment() ||
						delta.getLength3().getF32() > ATTACHMENT_OVERRIDE_DIST)
					{ //avatar overrides if previously hit drawable is not an attachment or 
					  //attachment is far enough away from detected intersection
						drawable = hit;
						local_end = position;						
					}
					else
					{ //prioritize attachments over avatars
						position = local_end;

						if (face_hit)
						{
							*face_hit = local_face_hit;
						}
						if (tex_coord)
						{
							*tex_coord = local_texcoord;
						}
						if (tangent)
						{
							*tangent = local_tangent;
						}
						if (normal)
						{
							*normal = local_normal;
						}
					}
				}
			}
		}
	}

	//check all avatar nametags (silly, isn't it?)
	for (std::vector< LLCharacter* >::iterator iter = LLCharacter::sInstances.begin();
		iter != LLCharacter::sInstances.end();
		++iter)
	{
		LLVOAvatar* av = (LLVOAvatar*) *iter;
		if (av->mNameText.notNull()
			&& av->mNameText->lineSegmentIntersect(start, local_end, position))
		{
			drawable = av->mDrawable;
			local_end = position;
		}
	}

	if (intersection)
	{
		*intersection = position;
	}

	return drawable ? drawable->getVObj().get() : NULL;
}

LLViewerObject* LLPipeline::lineSegmentIntersectInHUD(const LLVector4a& start, const LLVector4a& end,
													  bool pick_transparent,													
													  S32* face_hit,
													  LLVector4a* intersection,         // return the intersection point
													  LLVector2* tex_coord,            // return the texture coordinates of the intersection point
													  LLVector4a* normal,               // return the surface normal at the intersection point
													  LLVector4a* tangent				// return the surface tangent at the intersection point
	)
{
	LLDrawable* drawable = NULL;

	for (LLWorld::region_list_t::const_iterator iter = LLWorld::getInstance()->getRegionList().begin(); 
			iter != LLWorld::getInstance()->getRegionList().end(); ++iter)
	{
		LLViewerRegion* region = *iter;

		bool toggle = false;
		if (!hasRenderType(LLPipeline::RENDER_TYPE_HUD))
		{
			toggleRenderType(LLPipeline::RENDER_TYPE_HUD);
			toggle = true;
		}

		LLSpatialPartition* part = region->getSpatialPartition(LLViewerRegion::PARTITION_HUD);
		if (part)
		{
			LLDrawable* hit = part->lineSegmentIntersect(start, end, pick_transparent, FALSE, face_hit, intersection, tex_coord, normal, tangent);
			if (hit)
			{
				drawable = hit;
			}
		}

		if (toggle)
		{
			toggleRenderType(LLPipeline::RENDER_TYPE_HUD);
		}
	}
	return drawable ? drawable->getVObj().get() : NULL;
}

LLSpatialPartition* LLPipeline::getSpatialPartition(LLViewerObject* vobj)
{
	if (vobj)
	{
		LLViewerRegion* region = vobj->getRegion();
		if (region)
		{
			return region->getSpatialPartition(vobj->getPartitionType());
		}
	}
	return NULL;
}

void LLPipeline::resetVertexBuffers(LLDrawable* drawable)
{
	if (!drawable)
	{
		return;
	}

	for (S32 i = 0; i < drawable->getNumFaces(); i++)
	{
		LLFace* facep = drawable->getFace(i);
		if (facep)
		{
			facep->clearVertexBuffer();
		}
	}
}

void LLPipeline::resetVertexBuffers()
{	
	mResetVertexBuffers = true;
}

static LLTrace::BlockTimerStatHandle FTM_RESET_VB("Reset VB");

void LLPipeline::doResetVertexBuffers(bool forced)
{
	if (!mResetVertexBuffers)
	{
		return;
	}
	if(!forced && LLSpatialPartition::sTeleportRequested)
	{
		if(gAgent.getTeleportState() != LLAgent::TELEPORT_NONE)
		{
			return; //wait for teleporting to finish
		}
		else
		{
			//teleporting aborted
			LLSpatialPartition::sTeleportRequested = FALSE;
			mResetVertexBuffers = false;
			return;
		}
	}

	LL_RECORD_BLOCK_TIME(FTM_RESET_VB);
	mResetVertexBuffers = false;

	mCubeVB = NULL;

	for (LLWorld::region_list_t::const_iterator iter = LLWorld::getInstance()->getRegionList().begin(); 
			iter != LLWorld::getInstance()->getRegionList().end(); ++iter)
	{
		LLViewerRegion* region = *iter;
		for (U32 i = 0; i < LLViewerRegion::NUM_PARTITIONS; i++)
		{
			LLSpatialPartition* part = region->getSpatialPartition(i);
			if (part)
			{
				part->resetVertexBuffers();
			}
		}
	}
	if(LLSpatialPartition::sTeleportRequested)
	{
		LLSpatialPartition::sTeleportRequested = FALSE;

		LLWorld::getInstance()->clearAllVisibleObjects();
		clearRebuildDrawables();
	}

	resetDrawOrders();

	gSky.resetVertexBuffers();

	LLVOPartGroup::destroyGL();

	if ( LLPathingLib::getInstance() )
	{
		LLPathingLib::getInstance()->cleanupVBOManager();
	}
	LLVOPartGroup::destroyGL();

	SUBSYSTEM_CLEANUP(LLVertexBuffer);
	
	//delete all name pool caches
	LLGLNamePool::cleanupPools();

	

	if (LLVertexBuffer::sGLCount > 0)
	{
		LL_WARNS() << "VBO wipe failed -- " << LLVertexBuffer::sGLCount << " buffers remaining." << LL_ENDL;
	}

	LLVertexBuffer::unbind();	
	
	updateRenderBump();
	updateRenderDeferred();

	sUseTriStrips = gSavedSettings.getBOOL("RenderUseTriStrips");
	LLVertexBuffer::sUseStreamDraw = gSavedSettings.getBOOL("RenderUseStreamVBO");
	LLVertexBuffer::sUseVAO = gSavedSettings.getBOOL("RenderUseVAO");
	LLVertexBuffer::sPreferStreamDraw = gSavedSettings.getBOOL("RenderPreferStreamDraw");
	LLVertexBuffer::sEnableVBOs = gSavedSettings.getBOOL("RenderVBOEnable");
	LLVertexBuffer::sDisableVBOMapping = LLVertexBuffer::sEnableVBOs && gSavedSettings.getBOOL("RenderVBOMappingDisable") ;
	sBakeSunlight = gSavedSettings.getBOOL("RenderBakeSunlight");
	sNoAlpha = gSavedSettings.getBOOL("RenderNoAlpha");
	LLPipeline::sTextureBindTest = gSavedSettings.getBOOL("RenderDebugTextureBind");

	LLVertexBuffer::initClass(LLVertexBuffer::sEnableVBOs, LLVertexBuffer::sDisableVBOMapping);

	LLVOPartGroup::restoreGL();
}

void LLPipeline::renderObjects(U32 type, U32 mask, bool texture, bool batch_texture)
{
	assertInitialized();
	gGL.loadMatrix(gGLModelView);
	gGLLastMatrix = NULL;
	mSimplePool->pushBatches(type, mask, texture, batch_texture);
	gGL.loadMatrix(gGLModelView);
	gGLLastMatrix = NULL;		
}

void LLPipeline::renderMaskedObjects(U32 type, U32 mask, bool texture, bool batch_texture)
{
	assertInitialized();
	gGL.loadMatrix(gGLModelView);
	gGLLastMatrix = NULL;
	mAlphaMaskPool->pushMaskBatches(type, mask, texture, batch_texture);
	gGL.loadMatrix(gGLModelView);
	gGLLastMatrix = NULL;		
}

void LLPipeline::renderFullbrightMaskedObjects(U32 type, U32 mask, bool texture, bool batch_texture)
{
	assertInitialized();
	gGL.loadMatrix(gGLModelView);
	gGLLastMatrix = NULL;
	mFullbrightAlphaMaskPool->pushMaskBatches(type, mask, texture, batch_texture);
	gGL.loadMatrix(gGLModelView);
	gGLLastMatrix = NULL;		
}

void apply_cube_face_rotation(U32 face)
{
	switch (face)
	{
		case 0: 
			gGL.rotatef(90.f, 0, 1, 0);
			gGL.rotatef(180.f, 1, 0, 0);
		break;
		case 2: 
			gGL.rotatef(-90.f, 1, 0, 0);
		break;
		case 4:
			gGL.rotatef(180.f, 0, 1, 0);
			gGL.rotatef(180.f, 0, 0, 1);
		break;
		case 1: 
			gGL.rotatef(-90.f, 0, 1, 0);
			gGL.rotatef(180.f, 1, 0, 0);
		break;
		case 3:
			gGL.rotatef(90, 1, 0, 0);
		break;
		case 5: 
			gGL.rotatef(180, 0, 0, 1);
		break;
	}
}

void validate_framebuffer_object()
{                                                           
	GLenum status;                                            
	status = glCheckFramebufferStatus(GL_FRAMEBUFFER_EXT); 
	switch(status) 
	{                                          
		case GL_FRAMEBUFFER_COMPLETE:                       
			//framebuffer OK, no error.
			break;
		case GL_FRAMEBUFFER_INCOMPLETE_MISSING_ATTACHMENT:
			// frame buffer not OK: probably means unsupported depth buffer format
			LL_ERRS() << "Framebuffer Incomplete Missing Attachment." << LL_ENDL;
			break;
		case GL_FRAMEBUFFER_INCOMPLETE_ATTACHMENT:
			// frame buffer not OK: probably means unsupported depth buffer format
			LL_ERRS() << "Framebuffer Incomplete Attachment." << LL_ENDL;
			break; 
		case GL_FRAMEBUFFER_UNSUPPORTED:                    
			/* choose different formats */                        
			LL_ERRS() << "Framebuffer unsupported." << LL_ENDL;
			break;                                                
		default:                                                
			LL_ERRS() << "Unknown framebuffer status." << LL_ENDL;
			break;
	}
}

void LLPipeline::bindScreenToTexture() 
{
	
}

static LLTrace::BlockTimerStatHandle FTM_RENDER_BLOOM("Bloom");

void LLPipeline::renderFinalize()
{
    LLVertexBuffer::unbind();
    LLGLState::checkStates();
    LLGLState::checkTextureChannels();

    assertInitialized();

    if (gUseWireframe)
    {
        glPolygonMode(GL_FRONT_AND_BACK, GL_FILL);
    }

    LLVector2 tc1(0, 0);
    LLVector2 tc2((F32) mScreen.getWidth() * 2, (F32) mScreen.getHeight() * 2);

    LL_RECORD_BLOCK_TIME(FTM_RENDER_BLOOM);
    gGL.color4f(1, 1, 1, 1);
    LLGLDepthTest depth(GL_FALSE);
    LLGLDisable blend(GL_BLEND);
    LLGLDisable cull(GL_CULL_FACE);

    enableLightsFullbright();

    gGL.matrixMode(LLRender::MM_PROJECTION);
    gGL.pushMatrix();
    gGL.loadIdentity();
    gGL.matrixMode(LLRender::MM_MODELVIEW);
    gGL.pushMatrix();
    gGL.loadIdentity();

    LLGLDisable test(GL_ALPHA_TEST);

    gGL.setColorMask(true, true);
    glClearColor(0, 0, 0, 0);

    if (sRenderGlow)
    {
        {
            LL_RECORD_BLOCK_TIME(FTM_RENDER_BLOOM_FBO);
            mGlow[2].bindTarget();
            mGlow[2].clear();
        }

        gGlowExtractProgram.bind();
        F32 minLum = llmax((F32) RenderGlowMinLuminance, 0.0f);
        F32 maxAlpha = RenderGlowMaxExtractAlpha;
        F32 warmthAmount = RenderGlowWarmthAmount;
        LLVector3 lumWeights = RenderGlowLumWeights;
        LLVector3 warmthWeights = RenderGlowWarmthWeights;

        gGlowExtractProgram.uniform1f(LLShaderMgr::GLOW_MIN_LUMINANCE, minLum);
        gGlowExtractProgram.uniform1f(LLShaderMgr::GLOW_MAX_EXTRACT_ALPHA, maxAlpha);
        gGlowExtractProgram.uniform3f(LLShaderMgr::GLOW_LUM_WEIGHTS, lumWeights.mV[0], lumWeights.mV[1],
                                      lumWeights.mV[2]);
        gGlowExtractProgram.uniform3f(LLShaderMgr::GLOW_WARMTH_WEIGHTS, warmthWeights.mV[0], warmthWeights.mV[1],
                                      warmthWeights.mV[2]);
        gGlowExtractProgram.uniform1f(LLShaderMgr::GLOW_WARMTH_AMOUNT, warmthAmount);
        
        {
            LLGLEnable blend_on(GL_BLEND);
            LLGLEnable test(GL_ALPHA_TEST);

            gGL.setSceneBlendType(LLRender::BT_ADD_WITH_ALPHA);

            mScreen.bindTexture(0, 0, LLTexUnit::TFO_POINT);

            gGL.color4f(1, 1, 1, 1);
            gPipeline.enableLightsFullbright();
            gGL.begin(LLRender::TRIANGLE_STRIP);
            gGL.texCoord2f(tc1.mV[0], tc1.mV[1]);
            gGL.vertex2f(-1, -1);

            gGL.texCoord2f(tc1.mV[0], tc2.mV[1]);
            gGL.vertex2f(-1, 3);

            gGL.texCoord2f(tc2.mV[0], tc1.mV[1]);
            gGL.vertex2f(3, -1);

            gGL.end();

            gGL.getTexUnit(0)->unbind(mScreen.getUsage());

            mGlow[2].flush();

            tc1.setVec(0, 0);
            tc2.setVec(2, 2); 
        }

        // power of two between 1 and 1024
        U32 glowResPow = RenderGlowResolutionPow;
        const U32 glow_res = llmax(1, llmin(1024, 1 << glowResPow));

        S32 kernel = RenderGlowIterations * 2;
        F32 delta = RenderGlowWidth / glow_res;
        // Use half the glow width if we have the res set to less than 9 so that it looks
        // almost the same in either case.
        if (glowResPow < 9)
        {
            delta *= 0.5f;
        }
        F32 strength = RenderGlowStrength;

        gGlowProgram.bind();
        gGlowProgram.uniform1f(LLShaderMgr::GLOW_STRENGTH, strength);

        for (S32 i = 0; i < kernel; i++)
        {
            {
                LL_RECORD_BLOCK_TIME(FTM_RENDER_BLOOM_FBO);
                mGlow[i % 2].bindTarget();
                mGlow[i % 2].clear();
            }

            if (i == 0)
            {
                gGL.getTexUnit(0)->bind(&mGlow[2]);
            }
            else
            {
                gGL.getTexUnit(0)->bind(&mGlow[(i - 1) % 2]);
            }

            if (i % 2 == 0)
            {
                gGlowProgram.uniform2f(LLShaderMgr::GLOW_DELTA, delta, 0);
            }
            else
            {
                gGlowProgram.uniform2f(LLShaderMgr::GLOW_DELTA, 0, delta);
            }

            gGL.begin(LLRender::TRIANGLE_STRIP);
            gGL.texCoord2f(tc1.mV[0], tc1.mV[1]);
            gGL.vertex2f(-1, -1);

            gGL.texCoord2f(tc1.mV[0], tc2.mV[1]);
            gGL.vertex2f(-1, 3);

            gGL.texCoord2f(tc2.mV[0], tc1.mV[1]);
            gGL.vertex2f(3, -1);

            gGL.end();

            mGlow[i % 2].flush();
        }

        gGlowProgram.unbind();
    }
    else // !sRenderGlow, skip the glow ping-pong and just clear the result target
    {
        mGlow[1].bindTarget();
        mGlow[1].clear();
        mGlow[1].flush();
    }

    gGLViewport[0] = gViewerWindow->getWorldViewRectRaw().mLeft;
    gGLViewport[1] = gViewerWindow->getWorldViewRectRaw().mBottom;
    gGLViewport[2] = gViewerWindow->getWorldViewRectRaw().getWidth();
    gGLViewport[3] = gViewerWindow->getWorldViewRectRaw().getHeight();
    glViewport(gGLViewport[0], gGLViewport[1], gGLViewport[2], gGLViewport[3]);

    tc2.setVec((F32) mScreen.getWidth(), (F32) mScreen.getHeight());

    gGL.flush();

    LLVertexBuffer::unbind();

// [RLVa:KB] - @setsphere
	LLRenderTarget* pRenderBuffer = (RlvActions::hasBehaviour(RLV_BHVR_SETSPHERE)) ? &mDeferredLight : nullptr;
// [/RLVa:KB]
    if (LLPipeline::sRenderDeferred)
    {

        bool dof_enabled = !LLViewerCamera::getInstance()->cameraUnderWater() &&
                           (RenderDepthOfFieldInEditMode || !LLToolMgr::getInstance()->inBuildMode()) &&
                           RenderDepthOfField;

        bool multisample = RenderFSAASamples > 1 && mFXAABuffer.isComplete();
// [RLVa:KB] - @setsphere
		if (multisample && !pRenderBuffer)
		{
			pRenderBuffer = &mDeferredLight;
		}
// [/RLVa:KB]

        gViewerWindow->setup3DViewport();

        if (dof_enabled)
        {
            LLGLSLShader *shader = &gDeferredPostProgram;
            LLGLDisable blend(GL_BLEND);

            // depth of field focal plane calculations
            static F32 current_distance = 16.f;
            static F32 start_distance = 16.f;
            static F32 transition_time = 1.f;

            LLVector3 focus_point;

            LLViewerObject *obj = LLViewerMediaFocus::getInstance()->getFocusedObject();
            if (obj && obj->mDrawable && obj->isSelected())
            { // focus on selected media object
                S32 face_idx = LLViewerMediaFocus::getInstance()->getFocusedFace();
                if (obj && obj->mDrawable)
                {
                    LLFace *face = obj->mDrawable->getFace(face_idx);
                    if (face)
                    {
                        focus_point = face->getPositionAgent();
                    }
                }
            }

            if (focus_point.isExactlyZero())
            {
                if (LLViewerJoystick::getInstance()->getOverrideCamera())
                { // focus on point under cursor
                    focus_point.set(gDebugRaycastIntersection.getF32ptr());
                }
                else if (gAgentCamera.cameraMouselook())
                { // focus on point under mouselook crosshairs
                    LLVector4a result;
                    result.clear();

                    gViewerWindow->cursorIntersect(-1, -1, 512.f, NULL, -1, FALSE, FALSE, NULL, &result);

                    focus_point.set(result.getF32ptr());
                }
                else
                {
                    // focus on alt-zoom target
                    LLViewerRegion *region = gAgent.getRegion();
                    if (region)
                    {
                        focus_point = LLVector3(gAgentCamera.getFocusGlobal() - region->getOriginGlobal());
                    }
                }
            }

            LLVector3 eye = LLViewerCamera::getInstance()->getOrigin();
            F32 target_distance = 16.f;
            if (!focus_point.isExactlyZero())
            {
                target_distance = LLViewerCamera::getInstance()->getAtAxis() * (focus_point - eye);
            }

            if (transition_time >= 1.f && fabsf(current_distance - target_distance) / current_distance > 0.01f)
            { // large shift happened, interpolate smoothly to new target distance
                transition_time = 0.f;
                start_distance = current_distance;
            }
            else if (transition_time < 1.f)
            { // currently in a transition, continue interpolating
                transition_time += 1.f / CameraFocusTransitionTime * gFrameIntervalSeconds.value();
                transition_time = llmin(transition_time, 1.f);

                F32 t = cosf(transition_time * F_PI + F_PI) * 0.5f + 0.5f;
                current_distance = start_distance + (target_distance - start_distance) * t;
            }
            else
            { // small or no change, just snap to target distance
                current_distance = target_distance;
            }

            // convert to mm
            F32 subject_distance = current_distance * 1000.f;
            F32 fnumber = CameraFNumber;
            F32 default_focal_length = CameraFocalLength;

            F32 fov = LLViewerCamera::getInstance()->getView();

            const F32 default_fov = CameraFieldOfView * F_PI / 180.f;

            // F32 aspect_ratio = (F32) mScreen.getWidth()/(F32)mScreen.getHeight();

            F32 dv = 2.f * default_focal_length * tanf(default_fov / 2.f);

            F32 focal_length = dv / (2 * tanf(fov / 2.f));

            // F32 tan_pixel_angle = tanf(LLDrawable::sCurPixelAngle);

            // from wikipedia -- c = |s2-s1|/s2 * f^2/(N(S1-f))
            // where	 N = fnumber
            //			 s2 = dot distance
            //			 s1 = subject distance
            //			 f = focal length
            //

            F32 blur_constant = focal_length * focal_length / (fnumber * (subject_distance - focal_length));
            blur_constant /= 1000.f; // convert to meters for shader
            F32 magnification = focal_length / (subject_distance - focal_length);

            { // build diffuse+bloom+CoF
                mDeferredLight.bindTarget();
                shader = &gDeferredCoFProgram;

                bindDeferredShader(*shader);

                S32 channel = shader->enableTexture(LLShaderMgr::DEFERRED_DIFFUSE, mScreen.getUsage());
                if (channel > -1)
                {
                    mScreen.bindTexture(0, channel);
                }

                shader->uniform1f(LLShaderMgr::DOF_FOCAL_DISTANCE, -subject_distance / 1000.f);
                shader->uniform1f(LLShaderMgr::DOF_BLUR_CONSTANT, blur_constant);
                shader->uniform1f(LLShaderMgr::DOF_TAN_PIXEL_ANGLE, tanf(1.f / LLDrawable::sCurPixelAngle));
                shader->uniform1f(LLShaderMgr::DOF_MAGNIFICATION, magnification);
                shader->uniform1f(LLShaderMgr::DOF_MAX_COF, CameraMaxCoF);
                shader->uniform1f(LLShaderMgr::DOF_RES_SCALE, CameraDoFResScale);

                gGL.begin(LLRender::TRIANGLE_STRIP);
                gGL.texCoord2f(tc1.mV[0], tc1.mV[1]);
                gGL.vertex2f(-1, -1);

                gGL.texCoord2f(tc1.mV[0], tc2.mV[1]);
                gGL.vertex2f(-1, 3);

                gGL.texCoord2f(tc2.mV[0], tc1.mV[1]);
                gGL.vertex2f(3, -1);

                gGL.end();

                unbindDeferredShader(*shader);
                mDeferredLight.flush();
            }

            U32 dof_width = (U32)(mScreen.getWidth() * CameraDoFResScale);
            U32 dof_height = (U32)(mScreen.getHeight() * CameraDoFResScale);

            { // perform DoF sampling at half-res (preserve alpha channel)
                mScreen.bindTarget();
                glViewport(0, 0, dof_width, dof_height);
                gGL.setColorMask(true, false);

                shader = &gDeferredPostProgram;
                bindDeferredShader(*shader);
                S32 channel = shader->enableTexture(LLShaderMgr::DEFERRED_DIFFUSE, mDeferredLight.getUsage());
                if (channel > -1)
                {
                    mDeferredLight.bindTexture(0, channel);
                }

                shader->uniform1f(LLShaderMgr::DOF_MAX_COF, CameraMaxCoF);
                shader->uniform1f(LLShaderMgr::DOF_RES_SCALE, CameraDoFResScale);

                gGL.begin(LLRender::TRIANGLE_STRIP);
                gGL.texCoord2f(tc1.mV[0], tc1.mV[1]);
                gGL.vertex2f(-1, -1);

                gGL.texCoord2f(tc1.mV[0], tc2.mV[1]);
                gGL.vertex2f(-1, 3);

                gGL.texCoord2f(tc2.mV[0], tc1.mV[1]);
                gGL.vertex2f(3, -1);

                gGL.end();

                unbindDeferredShader(*shader);
                mScreen.flush();
                gGL.setColorMask(true, true);
            }

            { // combine result based on alpha
//                if (multisample)
//                {
//                    mDeferredLight.bindTarget();
//                    glViewport(0, 0, mDeferredScreen.getWidth(), mDeferredScreen.getHeight());
//                }
// [RLVa:KB] - @setsphere
                if (pRenderBuffer)
                {
					pRenderBuffer->bindTarget();
                    glViewport(0, 0, mDeferredScreen.getWidth(), mDeferredScreen.getHeight());
                }
// [/RLVa:KB]
                else
                {
                    gGLViewport[0] = gViewerWindow->getWorldViewRectRaw().mLeft;
                    gGLViewport[1] = gViewerWindow->getWorldViewRectRaw().mBottom;
                    gGLViewport[2] = gViewerWindow->getWorldViewRectRaw().getWidth();
                    gGLViewport[3] = gViewerWindow->getWorldViewRectRaw().getHeight();
                    glViewport(gGLViewport[0], gGLViewport[1], gGLViewport[2], gGLViewport[3]);
                }

                shader = &gDeferredDoFCombineProgram;
                bindDeferredShader(*shader);

                S32 channel = shader->enableTexture(LLShaderMgr::DEFERRED_DIFFUSE, mScreen.getUsage());
                if (channel > -1)
                {
                    mScreen.bindTexture(0, channel);
                }

                shader->uniform1f(LLShaderMgr::DOF_MAX_COF, CameraMaxCoF);
                shader->uniform1f(LLShaderMgr::DOF_RES_SCALE, CameraDoFResScale);
                shader->uniform1f(LLShaderMgr::DOF_WIDTH, dof_width - 1);
                shader->uniform1f(LLShaderMgr::DOF_HEIGHT, dof_height - 1);

                gGL.begin(LLRender::TRIANGLE_STRIP);
                gGL.texCoord2f(tc1.mV[0], tc1.mV[1]);
                gGL.vertex2f(-1, -1);

                gGL.texCoord2f(tc1.mV[0], tc2.mV[1]);
                gGL.vertex2f(-1, 3);

                gGL.texCoord2f(tc2.mV[0], tc1.mV[1]);
                gGL.vertex2f(3, -1);

                gGL.end();

                unbindDeferredShader(*shader);

// [RLVa:KB] - @setsphere
                if (pRenderBuffer)
                {
                    pRenderBuffer->flush();
                }
// [/RLVa:KB]
//                if (multisample)
//                {
//                    mDeferredLight.flush();
//                }
            }
        }
        else
        {
//            if (multisample)
//            {
//                mDeferredLight.bindTarget();
//            }
// [RLVa:KB] - @setsphere
            if (pRenderBuffer)
            {
				pRenderBuffer->bindTarget();
            }
// [/RLVa:KB]
            LLGLSLShader *shader = &gDeferredPostNoDoFProgram;

            bindDeferredShader(*shader);

            S32 channel = shader->enableTexture(LLShaderMgr::DEFERRED_DIFFUSE, mScreen.getUsage());
            if (channel > -1)
            {
                mScreen.bindTexture(0, channel);
            }

            gGL.begin(LLRender::TRIANGLE_STRIP);
            gGL.texCoord2f(tc1.mV[0], tc1.mV[1]);
            gGL.vertex2f(-1, -1);

            gGL.texCoord2f(tc1.mV[0], tc2.mV[1]);
            gGL.vertex2f(-1, 3);

            gGL.texCoord2f(tc2.mV[0], tc1.mV[1]);
            gGL.vertex2f(3, -1);

            gGL.end();

            unbindDeferredShader(*shader);

// [RLVa:KB] - @setsphere
            if (pRenderBuffer)
            {
				pRenderBuffer->flush();
            }
// [/RLVa:KB]
//            if (multisample)
//            {
//                mDeferredLight.flush();
//            }
        }

// [RLVa:KB] - @setsphere
		if (RlvActions::hasBehaviour(RLV_BHVR_SETSPHERE))
		{
			LLShaderEffectParams params(pRenderBuffer, &mScreen, !multisample);
			LLVfxManager::instance().runEffect(EVisualEffect::RlvSphere, &params);
			pRenderBuffer = params.m_pDstBuffer;
		}
// [/RLVa:KB]

        if (multisample)
        {
            // bake out texture2D with RGBL for FXAA shader
            mFXAABuffer.bindTarget();

            S32 width = mScreen.getWidth();
            S32 height = mScreen.getHeight();
            glViewport(0, 0, width, height);

            LLGLSLShader *shader = &gGlowCombineFXAAProgram;

            shader->bind();
            shader->uniform2f(LLShaderMgr::DEFERRED_SCREEN_RES, width, height);

//            S32 channel = shader->enableTexture(LLShaderMgr::DEFERRED_DIFFUSE, mDeferredLight.getUsage());
//            if (channel > -1)
//            {
//                mDeferredLight.bindTexture(0, channel);
//            }
// [RLVa:KB] - @setsphere
			S32 channel = shader->enableTexture(LLShaderMgr::DEFERRED_DIFFUSE, pRenderBuffer->getUsage());
            if (channel > -1)
            {
				pRenderBuffer->bindTexture(0, channel);
            }
// [RLVa:KB]

            gGL.begin(LLRender::TRIANGLE_STRIP);
            gGL.vertex2f(-1, -1);
            gGL.vertex2f(-1, 3);
            gGL.vertex2f(3, -1);
            gGL.end();

            gGL.flush();

// [RLVa:KB] - @setsphere
            shader->disableTexture(LLShaderMgr::DEFERRED_DIFFUSE, pRenderBuffer->getUsage());
// [/RLVa:KB]
//            shader->disableTexture(LLShaderMgr::DEFERRED_DIFFUSE, mDeferredLight.getUsage());
            shader->unbind();

            mFXAABuffer.flush();

            shader = &gFXAAProgram;
            shader->bind();

            channel = shader->enableTexture(LLShaderMgr::DIFFUSE_MAP, mFXAABuffer.getUsage());
            if (channel > -1)
            {
                mFXAABuffer.bindTexture(0, channel, LLTexUnit::TFO_BILINEAR);
            }

            gGLViewport[0] = gViewerWindow->getWorldViewRectRaw().mLeft;
            gGLViewport[1] = gViewerWindow->getWorldViewRectRaw().mBottom;
            gGLViewport[2] = gViewerWindow->getWorldViewRectRaw().getWidth();
            gGLViewport[3] = gViewerWindow->getWorldViewRectRaw().getHeight();
            glViewport(gGLViewport[0], gGLViewport[1], gGLViewport[2], gGLViewport[3]);

            F32 scale_x = (F32) width / mFXAABuffer.getWidth();
            F32 scale_y = (F32) height / mFXAABuffer.getHeight();
            shader->uniform2f(LLShaderMgr::FXAA_TC_SCALE, scale_x, scale_y);
            shader->uniform2f(LLShaderMgr::FXAA_RCP_SCREEN_RES, 1.f / width * scale_x, 1.f / height * scale_y);
            shader->uniform4f(LLShaderMgr::FXAA_RCP_FRAME_OPT, -0.5f / width * scale_x, -0.5f / height * scale_y,
                              0.5f / width * scale_x, 0.5f / height * scale_y);
            shader->uniform4f(LLShaderMgr::FXAA_RCP_FRAME_OPT2, -2.f / width * scale_x, -2.f / height * scale_y,
                              2.f / width * scale_x, 2.f / height * scale_y);

            gGL.begin(LLRender::TRIANGLE_STRIP);
            gGL.vertex2f(-1, -1);
            gGL.vertex2f(-1, 3);
            gGL.vertex2f(3, -1);
            gGL.end();

            gGL.flush();
            shader->unbind();
        }
    }
    else // not deferred
    {
// [RLVa:KB] - @setsphere
		if (RlvActions::hasBehaviour(RLV_BHVR_SETSPHERE))
		{
			LLShaderEffectParams params(&mScreen, &mDeferredLight, false);
			LLVfxManager::instance().runEffect(EVisualEffect::RlvSphere, &params);
			pRenderBuffer = params.m_pDstBuffer;
		}
// [/RLVa:KB]

        U32 mask = LLVertexBuffer::MAP_VERTEX | LLVertexBuffer::MAP_TEXCOORD0 | LLVertexBuffer::MAP_TEXCOORD1;
        LLPointer<LLVertexBuffer> buff = new LLVertexBuffer(mask, 0);
        buff->allocateBuffer(3, 0, TRUE);

        LLStrider<LLVector3> v;
        LLStrider<LLVector2> uv1;
        LLStrider<LLVector2> uv2;

        buff->getVertexStrider(v);
        buff->getTexCoord0Strider(uv1);
        buff->getTexCoord1Strider(uv2);

        uv1[0] = LLVector2(0, 0);
        uv1[1] = LLVector2(0, 2);
        uv1[2] = LLVector2(2, 0);

        uv2[0] = LLVector2(0, 0);
        uv2[1] = LLVector2(0, tc2.mV[1] * 2.f);
        uv2[2] = LLVector2(tc2.mV[0] * 2.f, 0);

        v[0] = LLVector3(-1, -1, 0);
        v[1] = LLVector3(-1, 3, 0);
        v[2] = LLVector3(3, -1, 0);

        buff->flush();

        LLGLDisable blend(GL_BLEND);

        if (LLGLSLShader::sNoFixedFunction)
        {
            gGlowCombineProgram.bind();
        }
        else
        {
            // tex unit 0
            gGL.getTexUnit(0)->setTextureColorBlend(LLTexUnit::TBO_REPLACE, LLTexUnit::TBS_TEX_COLOR);
            // tex unit 1
            gGL.getTexUnit(1)->setTextureColorBlend(LLTexUnit::TBO_ADD, LLTexUnit::TBS_TEX_COLOR,
                                                    LLTexUnit::TBS_PREV_COLOR);
        }

        gGL.getTexUnit(0)->bind(&mGlow[1]);
// [RLVa:KB] - @setsphere
        gGL.getTexUnit(1)->bind( pRenderBuffer ? pRenderBuffer : &mScreen );
// [/RLVa:KB]
//        gGL.getTexUnit(1)->bind(&mScreen);

        LLGLEnable multisample(RenderFSAASamples > 0 ? GL_MULTISAMPLE_ARB : 0);

        buff->setBuffer(mask);
        buff->drawArrays(LLRender::TRIANGLE_STRIP, 0, 3);

        if (LLGLSLShader::sNoFixedFunction)
        {
            gGlowCombineProgram.unbind();
        }
        else
        {
            gGL.getTexUnit(1)->disable();
            gGL.getTexUnit(1)->setTextureBlendType(LLTexUnit::TB_MULT);

            gGL.getTexUnit(0)->activate();
            gGL.getTexUnit(0)->setTextureBlendType(LLTexUnit::TB_MULT);
        }
    }

    gGL.setSceneBlendType(LLRender::BT_ALPHA);

    if (hasRenderDebugMask(LLPipeline::RENDER_DEBUG_PHYSICS_SHAPES))
    {
        if (LLGLSLShader::sNoFixedFunction)
        {
            gSplatTextureRectProgram.bind();
        }

        gGL.setColorMask(true, false);

        LLVector2 tc1(0, 0);
        LLVector2 tc2((F32) gViewerWindow->getWorldViewWidthRaw() * 2,
                      (F32) gViewerWindow->getWorldViewHeightRaw() * 2);

        LLGLEnable blend(GL_BLEND);
        gGL.color4f(1, 1, 1, 0.75f);

        gGL.getTexUnit(0)->bind(&mPhysicsDisplay);

        gGL.begin(LLRender::TRIANGLES);
        gGL.texCoord2f(tc1.mV[0], tc1.mV[1]);
        gGL.vertex2f(-1, -1);

        gGL.texCoord2f(tc1.mV[0], tc2.mV[1]);
        gGL.vertex2f(-1, 3);

        gGL.texCoord2f(tc2.mV[0], tc1.mV[1]);
        gGL.vertex2f(3, -1);

        gGL.end();
        gGL.flush();

        if (LLGLSLShader::sNoFixedFunction)
        {
            gSplatTextureRectProgram.unbind();
        }
    }

    if (LLRenderTarget::sUseFBO)
    { // copy depth buffer from mScreen to framebuffer
        LLRenderTarget::copyContentsToFramebuffer(mScreen, 0, 0, mScreen.getWidth(), mScreen.getHeight(), 0, 0,
                                                  mScreen.getWidth(), mScreen.getHeight(),
                                                  GL_DEPTH_BUFFER_BIT | GL_STENCIL_BUFFER_BIT, GL_NEAREST);
    }

    gGL.matrixMode(LLRender::MM_PROJECTION);
    gGL.popMatrix();
    gGL.matrixMode(LLRender::MM_MODELVIEW);
    gGL.popMatrix();

    LLVertexBuffer::unbind();

    LLGLState::checkStates();
    LLGLState::checkTextureChannels();
}

static LLTrace::BlockTimerStatHandle FTM_BIND_DEFERRED("Bind Deferred");

void LLPipeline::bindDeferredShader(LLGLSLShader& shader, LLRenderTarget* light_target)
{
	LL_RECORD_BLOCK_TIME(FTM_BIND_DEFERRED);

    LLRenderTarget* deferred_target       = &mDeferredScreen;
    LLRenderTarget* deferred_depth_target = &mDeferredDepth;
    LLRenderTarget* deferred_light_target = &mDeferredLight;

	shader.bind();
	S32 channel = 0;
    channel = shader.enableTexture(LLShaderMgr::DEFERRED_DIFFUSE, deferred_target->getUsage());
	if (channel > -1)
	{
        deferred_target->bindTexture(0,channel, LLTexUnit::TFO_POINT);
	}

    channel = shader.enableTexture(LLShaderMgr::DEFERRED_SPECULAR, deferred_target->getUsage());
	if (channel > -1)
	{
        deferred_target->bindTexture(1, channel, LLTexUnit::TFO_POINT);
	}

    channel = shader.enableTexture(LLShaderMgr::DEFERRED_NORMAL, deferred_target->getUsage());
	if (channel > -1)
	{
        deferred_target->bindTexture(2, channel, LLTexUnit::TFO_POINT);
	}

    channel = shader.enableTexture(LLShaderMgr::DEFERRED_DEPTH, deferred_depth_target->getUsage());
	if (channel > -1)
	{
        gGL.getTexUnit(channel)->bind(deferred_depth_target, TRUE);
		stop_glerror();
    }
		
    glh::matrix4f projection = get_current_projection();
		glh::matrix4f inv_proj = projection.inverse();
		
    if (shader.getUniformLocation(LLShaderMgr::INVERSE_PROJECTION_MATRIX) != -1)
    {
		shader.uniformMatrix4fv(LLShaderMgr::INVERSE_PROJECTION_MATRIX, 1, FALSE, inv_proj.m);
    }

    if (shader.getUniformLocation(LLShaderMgr::VIEWPORT) != -1)
    {
		shader.uniform4f(LLShaderMgr::VIEWPORT, (F32) gGLViewport[0],
									(F32) gGLViewport[1],
									(F32) gGLViewport[2],
									(F32) gGLViewport[3]);
	}

    if (sReflectionRender && !shader.getUniformLocation(LLShaderMgr::MODELVIEW_MATRIX))
    {
        shader.uniformMatrix4fv(LLShaderMgr::MODELVIEW_MATRIX, 1, FALSE, mReflectionModelView.m);  
    }

	channel = shader.enableTexture(LLShaderMgr::DEFERRED_NOISE);
	if (channel > -1)
	{
        gGL.getTexUnit(channel)->bindManual(LLTexUnit::TT_TEXTURE, mNoiseMap);
		gGL.getTexUnit(channel)->setTextureFilteringOption(LLTexUnit::TFO_POINT);
	}

	channel = shader.enableTexture(LLShaderMgr::DEFERRED_LIGHTFUNC);
	if (channel > -1)
	{
		gGL.getTexUnit(channel)->bindManual(LLTexUnit::TT_TEXTURE, mLightFunc);
	}

	stop_glerror();

    light_target = light_target ? light_target : deferred_light_target;
    channel = shader.enableTexture(LLShaderMgr::DEFERRED_LIGHT, light_target->getUsage());
	if (channel > -1)
	{
        light_target->bindTexture(0, channel, LLTexUnit::TFO_POINT);
	}

	channel = shader.enableTexture(LLShaderMgr::DEFERRED_BLOOM);
	if (channel > -1)
	{
		mGlow[1].bindTexture(0, channel);
	}

	stop_glerror();

	for (U32 i = 0; i < 4; i++)
	{
        LLRenderTarget* shadow_target = getShadowTarget(i);
        if (shadow_target)
        {
		channel = shader.enableTexture(LLShaderMgr::DEFERRED_SHADOW0+i, LLTexUnit::TT_TEXTURE);
		stop_glerror();
		if (channel > -1)
		{
			stop_glerror();
                gGL.getTexUnit(channel)->bind(getShadowTarget(i), TRUE);
                gGL.getTexUnit(channel)->setTextureFilteringOption(LLTexUnit::TFO_ANISOTROPIC);
			gGL.getTexUnit(channel)->setTextureAddressMode(LLTexUnit::TAM_CLAMP);
			stop_glerror();
			
			glTexParameteri(GL_TEXTURE_2D, GL_TEXTURE_COMPARE_MODE_ARB, GL_COMPARE_R_TO_TEXTURE_ARB);
			glTexParameteri(GL_TEXTURE_2D, GL_TEXTURE_COMPARE_FUNC_ARB, GL_LEQUAL);
			stop_glerror();
		}
	}
    }

	for (U32 i = 4; i < 6; i++)
	{
		channel = shader.enableTexture(LLShaderMgr::DEFERRED_SHADOW0+i);
		stop_glerror();
		if (channel > -1)
		{
			stop_glerror();
			LLRenderTarget* shadow_target = getShadowTarget(i);
			if (shadow_target)
			{
				gGL.getTexUnit(channel)->bind(shadow_target, TRUE);
				gGL.getTexUnit(channel)->setTextureFilteringOption(LLTexUnit::TFO_ANISOTROPIC);
			gGL.getTexUnit(channel)->setTextureAddressMode(LLTexUnit::TAM_CLAMP);
			stop_glerror();
			
			glTexParameteri(GL_TEXTURE_2D, GL_TEXTURE_COMPARE_MODE_ARB, GL_COMPARE_R_TO_TEXTURE_ARB);
			glTexParameteri(GL_TEXTURE_2D, GL_TEXTURE_COMPARE_FUNC_ARB, GL_LEQUAL);
			stop_glerror();
		}
	}
	}

	stop_glerror();

	F32 mat[16*6];
	for (U32 i = 0; i < 16; i++)
	{
		mat[i] = mSunShadowMatrix[0].m[i];
		mat[i+16] = mSunShadowMatrix[1].m[i];
		mat[i+32] = mSunShadowMatrix[2].m[i];
		mat[i+48] = mSunShadowMatrix[3].m[i];
		mat[i+64] = mSunShadowMatrix[4].m[i];
		mat[i+80] = mSunShadowMatrix[5].m[i];
	}

	shader.uniformMatrix4fv(LLShaderMgr::DEFERRED_SHADOW_MATRIX, 6, FALSE, mat);

	stop_glerror();

	channel = shader.enableTexture(LLShaderMgr::ENVIRONMENT_MAP, LLTexUnit::TT_CUBE_MAP);
	if (channel > -1)
	{
		LLCubeMap* cube_map = gSky.mVOSkyp ? gSky.mVOSkyp->getCubeMap() : NULL;
		if (cube_map)
		{
			cube_map->enable(channel);
			cube_map->bind();
			F32* m = gGLModelView;
						
			F32 mat[] = { m[0], m[1], m[2],
						  m[4], m[5], m[6],
						  m[8], m[9], m[10] };
		
			shader.uniformMatrix3fv(LLShaderMgr::DEFERRED_ENV_MAT, 1, TRUE, mat);
		}
	}

    if (gAtmosphere)
    {
        // bind precomputed textures necessary for calculating sun and sky luminance
        channel = shader.enableTexture(LLShaderMgr::TRANSMITTANCE_TEX, LLTexUnit::TT_TEXTURE);
        if (channel > -1)
        {
            shader.bindTexture(LLShaderMgr::TRANSMITTANCE_TEX, gAtmosphere->getTransmittance());
        }

        channel = shader.enableTexture(LLShaderMgr::SCATTER_TEX, LLTexUnit::TT_TEXTURE_3D);
        if (channel > -1)
        {
            shader.bindTexture(LLShaderMgr::SCATTER_TEX, gAtmosphere->getScattering());
        }

        channel = shader.enableTexture(LLShaderMgr::SINGLE_MIE_SCATTER_TEX, LLTexUnit::TT_TEXTURE_3D);
        if (channel > -1)
        {
            shader.bindTexture(LLShaderMgr::SINGLE_MIE_SCATTER_TEX, gAtmosphere->getMieScattering());
        }

        channel = shader.enableTexture(LLShaderMgr::ILLUMINANCE_TEX, LLTexUnit::TT_TEXTURE);
        if (channel > -1)
        {
            shader.bindTexture(LLShaderMgr::ILLUMINANCE_TEX, gAtmosphere->getIlluminance());
        }
    }

	shader.uniform4fv(LLShaderMgr::DEFERRED_SHADOW_CLIP, 1, mSunClipPlanes.mV);
	shader.uniform1f(LLShaderMgr::DEFERRED_SUN_WASH, RenderDeferredSunWash);
	shader.uniform1f(LLShaderMgr::DEFERRED_SHADOW_NOISE, RenderShadowNoise);
	shader.uniform1f(LLShaderMgr::DEFERRED_BLUR_SIZE, RenderShadowBlurSize);

	shader.uniform1f(LLShaderMgr::DEFERRED_SSAO_RADIUS, RenderSSAOScale);
	shader.uniform1f(LLShaderMgr::DEFERRED_SSAO_MAX_RADIUS, RenderSSAOMaxScale);

	F32 ssao_factor = RenderSSAOFactor;
	shader.uniform1f(LLShaderMgr::DEFERRED_SSAO_FACTOR, ssao_factor);
	shader.uniform1f(LLShaderMgr::DEFERRED_SSAO_FACTOR_INV, 1.0/ssao_factor);

	LLVector3 ssao_effect = RenderSSAOEffect;
	F32 matrix_diag = (ssao_effect[0] + 2.0*ssao_effect[1])/3.0;
	F32 matrix_nondiag = (ssao_effect[0] - ssao_effect[1])/3.0;
	// This matrix scales (proj of color onto <1/rt(3),1/rt(3),1/rt(3)>) by
	// value factor, and scales remainder by saturation factor
	F32 ssao_effect_mat[] = {	matrix_diag, matrix_nondiag, matrix_nondiag,
								matrix_nondiag, matrix_diag, matrix_nondiag,
								matrix_nondiag, matrix_nondiag, matrix_diag};
	shader.uniformMatrix3fv(LLShaderMgr::DEFERRED_SSAO_EFFECT_MAT, 1, GL_FALSE, ssao_effect_mat);

	//F32 shadow_offset_error = 1.f + RenderShadowOffsetError * fabsf(LLViewerCamera::getInstance()->getOrigin().mV[2]);
	F32 shadow_bias_error = RenderShadowBiasError * fabsf(LLViewerCamera::getInstance()->getOrigin().mV[2])/3000.f;
    F32 shadow_bias       = RenderShadowBias + shadow_bias_error;

    shader.uniform2f(LLShaderMgr::DEFERRED_SCREEN_RES, deferred_target->getWidth(), deferred_target->getHeight());
	shader.uniform1f(LLShaderMgr::DEFERRED_NEAR_CLIP, LLViewerCamera::getInstance()->getNear()*2.f);
	shader.uniform1f (LLShaderMgr::DEFERRED_SHADOW_OFFSET, RenderShadowOffset); //*shadow_offset_error);
    shader.uniform1f(LLShaderMgr::DEFERRED_SHADOW_BIAS, shadow_bias);
	shader.uniform1f(LLShaderMgr::DEFERRED_SPOT_SHADOW_OFFSET, RenderSpotShadowOffset);
	shader.uniform1f(LLShaderMgr::DEFERRED_SPOT_SHADOW_BIAS, RenderSpotShadowBias);	

	shader.uniform3fv(LLShaderMgr::DEFERRED_SUN_DIR, 1, mTransformedSunDir.mV);
    shader.uniform3fv(LLShaderMgr::DEFERRED_MOON_DIR, 1, mTransformedMoonDir.mV);
	shader.uniform2f(LLShaderMgr::DEFERRED_SHADOW_RES, mShadow[0].getWidth(), mShadow[0].getHeight());
	shader.uniform2f(LLShaderMgr::DEFERRED_PROJ_SHADOW_RES, mShadow[4].getWidth(), mShadow[4].getHeight());
	shader.uniform1f(LLShaderMgr::DEFERRED_DEPTH_CUTOFF, RenderEdgeDepthCutoff);
	shader.uniform1f(LLShaderMgr::DEFERRED_NORM_CUTOFF, RenderEdgeNormCutoff);
	
	if (shader.getUniformLocation(LLShaderMgr::DEFERRED_NORM_MATRIX) >= 0)
	{
        glh::matrix4f norm_mat = get_current_modelview().inverse().transpose();
		shader.uniformMatrix4fv(LLShaderMgr::DEFERRED_NORM_MATRIX, 1, FALSE, norm_mat.m);
	}

    shader.uniform4fv(LLShaderMgr::SUNLIGHT_COLOR, 1, mSunDiffuse.mV);
    shader.uniform4fv(LLShaderMgr::MOONLIGHT_COLOR, 1, mMoonDiffuse.mV);

    LLEnvironment& environment = LLEnvironment::instance();
    LLSettingsSky::ptr_t sky = environment.getCurrentSky();

    static_cast<LLSettingsVOSky*>(sky.get())->updateShader(&shader);
}

LLColor3 pow3f(LLColor3 v, F32 f)
{
	v.mV[0] = powf(v.mV[0], f);
	v.mV[1] = powf(v.mV[1], f);
	v.mV[2] = powf(v.mV[2], f);
	return v;
}

LLVector4 pow4fsrgb(LLVector4 v, F32 f)
{
	v.mV[0] = powf(v.mV[0], f);
	v.mV[1] = powf(v.mV[1], f);
	v.mV[2] = powf(v.mV[2], f);
	return v;
}

static LLTrace::BlockTimerStatHandle FTM_GI_TRACE("Trace");
static LLTrace::BlockTimerStatHandle FTM_GI_GATHER("Gather");
static LLTrace::BlockTimerStatHandle FTM_SUN_SHADOW("Shadow Map");
static LLTrace::BlockTimerStatHandle FTM_SOFTEN_SHADOW("Shadow Soften");
static LLTrace::BlockTimerStatHandle FTM_EDGE_DETECTION("Find Edges");
static LLTrace::BlockTimerStatHandle FTM_LOCAL_LIGHTS("Local Lights");
static LLTrace::BlockTimerStatHandle FTM_ATMOSPHERICS("Atmospherics");
static LLTrace::BlockTimerStatHandle FTM_FULLSCREEN_LIGHTS("Fullscreen Lights");
static LLTrace::BlockTimerStatHandle FTM_PROJECTORS("Projectors");
static LLTrace::BlockTimerStatHandle FTM_POST("Post");

void LLPipeline::renderDeferredLighting(LLRenderTarget *screen_target)
{
    if (!sCull)
    {
        return;
    }

    LLRenderTarget *deferred_target       = &mDeferredScreen;
    LLRenderTarget *deferred_depth_target = &mDeferredDepth;
    LLRenderTarget *deferred_light_target = &mDeferredLight;

    {
        LL_RECORD_BLOCK_TIME(FTM_RENDER_DEFERRED);
        LLViewerCamera *camera = LLViewerCamera::getInstance();
        {
            LLGLDepthTest depth(GL_TRUE);
            deferred_depth_target->copyContents(*deferred_target,
                                                0,
                                                0,
                                                deferred_target->getWidth(),
                                                deferred_target->getHeight(),
                                                0,
                                                0,
                                                deferred_depth_target->getWidth(),
                                                deferred_depth_target->getHeight(),
                                                GL_DEPTH_BUFFER_BIT,
                                                GL_NEAREST);
        }

        LLGLEnable multisample(RenderFSAASamples > 0 ? GL_MULTISAMPLE_ARB : 0);

        if (gPipeline.hasRenderType(LLPipeline::RENDER_TYPE_HUD))
        {
            gPipeline.toggleRenderType(LLPipeline::RENDER_TYPE_HUD);
        }

        // ati doesn't seem to love actually using the stencil buffer on FBO's
        LLGLDisable stencil(GL_STENCIL_TEST);
        // glStencilFunc(GL_EQUAL, 1, 0xFFFFFFFF);
        // glStencilOp(GL_KEEP, GL_KEEP, GL_KEEP);

        gGL.setColorMask(true, true);

        // draw a cube around every light
        LLVertexBuffer::unbind();

        LLGLEnable cull(GL_CULL_FACE);
        LLGLEnable blend(GL_BLEND);

        glh::matrix4f mat = copy_matrix(gGLModelView);

        LLStrider<LLVector3> vert;
        mDeferredVB->getVertexStrider(vert);

        vert[0].set(-1, 1, 0);
        vert[1].set(-1, -3, 0);
        vert[2].set(3, 1, 0);

        setupHWLights(NULL);  // to set mSun/MoonDir;

        glh::vec4f tc(mSunDir.mV);
        mat.mult_matrix_vec(tc);
        mTransformedSunDir.set(tc.v);

        glh::vec4f tc_moon(mMoonDir.mV);
        mat.mult_matrix_vec(tc_moon);
        mTransformedMoonDir.set(tc_moon.v);

        gGL.pushMatrix();
        gGL.loadIdentity();
        gGL.matrixMode(LLRender::MM_PROJECTION);
        gGL.pushMatrix();
        gGL.loadIdentity();

        if (RenderDeferredSSAO || RenderShadowDetail > 0)
        {
            deferred_light_target->bindTarget();
            {  // paint shadow/SSAO light map (direct lighting lightmap)
                LL_RECORD_BLOCK_TIME(FTM_SUN_SHADOW);
                bindDeferredShader(gDeferredSunProgram, deferred_light_target);
                mDeferredVB->setBuffer(LLVertexBuffer::MAP_VERTEX);
                glClearColor(1, 1, 1, 1);
                deferred_light_target->clear(GL_COLOR_BUFFER_BIT);
                glClearColor(0, 0, 0, 0);

                glh::matrix4f inv_trans = get_current_modelview().inverse().transpose();

                const U32 slice = 32;
                F32       offset[slice * 3];
                for (U32 i = 0; i < 4; i++)
                {
                    for (U32 j = 0; j < 8; j++)
                    {
                        glh::vec3f v;
                        v.set_value(sinf(6.284f / 8 * j), cosf(6.284f / 8 * j), -(F32) i);
                        v.normalize();
                        inv_trans.mult_matrix_vec(v);
                        v.normalize();
                        offset[(i * 8 + j) * 3 + 0] = v.v[0];
                        offset[(i * 8 + j) * 3 + 1] = v.v[2];
                        offset[(i * 8 + j) * 3 + 2] = v.v[1];
                    }
                }

                gDeferredSunProgram.uniform3fv(sOffset, slice, offset);
                gDeferredSunProgram.uniform2f(LLShaderMgr::DEFERRED_SCREEN_RES,
                                              deferred_light_target->getWidth(),
                                              deferred_light_target->getHeight());

                {
                    LLGLDisable   blend(GL_BLEND);
                    LLGLDepthTest depth(GL_TRUE, GL_FALSE, GL_ALWAYS);
                    stop_glerror();
                    mDeferredVB->drawArrays(LLRender::TRIANGLES, 0, 3);
                    stop_glerror();
                }

                unbindDeferredShader(gDeferredSunProgram);
            }
            deferred_light_target->flush();
        }

        if (RenderDeferredSSAO)
        {  // soften direct lighting lightmap
            LL_RECORD_BLOCK_TIME(FTM_SOFTEN_SHADOW);
            // blur lightmap
            screen_target->bindTarget();
            glClearColor(1, 1, 1, 1);
            screen_target->clear(GL_COLOR_BUFFER_BIT);
            glClearColor(0, 0, 0, 0);

            bindDeferredShader(gDeferredBlurLightProgram);
            mDeferredVB->setBuffer(LLVertexBuffer::MAP_VERTEX);
            LLVector3 go          = RenderShadowGaussian;
            const U32 kern_length = 4;
            F32       blur_size   = RenderShadowBlurSize;
            F32       dist_factor = RenderShadowBlurDistFactor;

            // sample symmetrically with the middle sample falling exactly on 0.0
            F32 x = 0.f;

            LLVector3 gauss[32];  // xweight, yweight, offset

            for (U32 i = 0; i < kern_length; i++)
            {
                gauss[i].mV[0] = llgaussian(x, go.mV[0]);
                gauss[i].mV[1] = llgaussian(x, go.mV[1]);
                gauss[i].mV[2] = x;
                x += 1.f;
            }

            gDeferredBlurLightProgram.uniform2f(sDelta, 1.f, 0.f);
            gDeferredBlurLightProgram.uniform1f(sDistFactor, dist_factor);
            gDeferredBlurLightProgram.uniform3fv(sKern, kern_length, gauss[0].mV);
            gDeferredBlurLightProgram.uniform1f(sKernScale, blur_size * (kern_length / 2.f - 0.5f));

            {
                LLGLDisable   blend(GL_BLEND);
                LLGLDepthTest depth(GL_TRUE, GL_FALSE, GL_ALWAYS);
                stop_glerror();
                mDeferredVB->drawArrays(LLRender::TRIANGLES, 0, 3);
                stop_glerror();
            }

            screen_target->flush();
            unbindDeferredShader(gDeferredBlurLightProgram);

            bindDeferredShader(gDeferredBlurLightProgram, screen_target);

            mDeferredVB->setBuffer(LLVertexBuffer::MAP_VERTEX);
            deferred_light_target->bindTarget();

            gDeferredBlurLightProgram.uniform2f(sDelta, 0.f, 1.f);

            {
                LLGLDisable   blend(GL_BLEND);
                LLGLDepthTest depth(GL_TRUE, GL_FALSE, GL_ALWAYS);
                stop_glerror();
                mDeferredVB->drawArrays(LLRender::TRIANGLES, 0, 3);
                stop_glerror();
            }
            deferred_light_target->flush();
            unbindDeferredShader(gDeferredBlurLightProgram);
        }

        stop_glerror();
        gGL.popMatrix();
        stop_glerror();
        gGL.matrixMode(LLRender::MM_MODELVIEW);
        stop_glerror();
        gGL.popMatrix();
        stop_glerror();

        screen_target->bindTarget();
        // clear color buffer here - zeroing alpha (glow) is important or it will accumulate against sky
        glClearColor(0, 0, 0, 0);
        screen_target->clear(GL_COLOR_BUFFER_BIT);

        if (RenderDeferredAtmospheric)
        {  // apply sunlight contribution
            LLGLSLShader &soften_shader = LLPipeline::sUnderWaterRender ? gDeferredSoftenWaterProgram : gDeferredSoftenProgram;

            LL_RECORD_BLOCK_TIME(FTM_ATMOSPHERICS);
            bindDeferredShader(soften_shader);

            LLEnvironment &environment = LLEnvironment::instance();
            soften_shader.uniform1i(LLShaderMgr::SUN_UP_FACTOR, environment.getIsSunUp() ? 1 : 0);
            soften_shader.uniform4fv(LLShaderMgr::LIGHTNORM, 1, environment.getClampedLightNorm().mV);

            {
                LLGLDepthTest depth(GL_FALSE);
                LLGLDisable   blend(GL_BLEND);
                LLGLDisable   test(GL_ALPHA_TEST);

                // full screen blit
                gGL.pushMatrix();
                gGL.loadIdentity();
                gGL.matrixMode(LLRender::MM_PROJECTION);
                gGL.pushMatrix();
                gGL.loadIdentity();

                mDeferredVB->setBuffer(LLVertexBuffer::MAP_VERTEX);

                mDeferredVB->drawArrays(LLRender::TRIANGLES, 0, 3);

                gGL.popMatrix();
                gGL.matrixMode(LLRender::MM_MODELVIEW);
                gGL.popMatrix();
            }

            unbindDeferredShader(LLPipeline::sUnderWaterRender ? gDeferredSoftenWaterProgram : gDeferredSoftenProgram);
        }

        {  // render non-deferred geometry (fullbright, alpha, etc)
            LLGLDisable blend(GL_BLEND);
            LLGLDisable stencil(GL_STENCIL_TEST);
            gGL.setSceneBlendType(LLRender::BT_ALPHA);

            gPipeline.pushRenderTypeMask();

            gPipeline.andRenderTypeMask(LLPipeline::RENDER_TYPE_SKY,
                                        LLPipeline::RENDER_TYPE_CLOUDS,
                                        LLPipeline::RENDER_TYPE_WL_SKY,
                                        LLPipeline::END_RENDER_TYPES);

            renderGeomPostDeferred(*LLViewerCamera::getInstance(), false);
            gPipeline.popRenderTypeMask();
        }

        bool render_local = RenderLocalLights;

        if (render_local)
        {
            gGL.setSceneBlendType(LLRender::BT_ADD);
            std::list<LLVector4>        fullscreen_lights;
            LLDrawable::drawable_list_t spot_lights;
            LLDrawable::drawable_list_t fullscreen_spot_lights;

            for (U32 i = 0; i < 2; i++)
            {
                mTargetShadowSpotLight[i] = NULL;
            }

            std::list<LLVector4> light_colors;

            LLVertexBuffer::unbind();

            {
                bindDeferredShader(gDeferredLightProgram);

                if (mCubeVB.isNull())
                {
                    mCubeVB = ll_create_cube_vb(LLVertexBuffer::MAP_VERTEX, GL_STATIC_DRAW_ARB);
                }

                mCubeVB->setBuffer(LLVertexBuffer::MAP_VERTEX);

                LLGLDepthTest depth(GL_TRUE, GL_FALSE);
                // mNearbyLights already includes distance calculation and excludes muted avatars.
                // It is calculated from mLights
                // mNearbyLights also provides fade value to gracefully fade-out out of range lights
                for (light_set_t::iterator iter = mNearbyLights.begin(); iter != mNearbyLights.end(); ++iter)
                {
                    LLDrawable * drawablep = iter->drawable;
                    LLVOVolume * volume = drawablep->getVOVolume();
                    if (!volume)
                    {
                        continue;
                    }

                    if (volume->isAttachment())
                    {
                        if (!sRenderAttachedLights)
                        {
                            continue;
                        }
                    }

                    LLVector4a center;
                    center.load3(drawablep->getPositionAgent().mV);
                    const F32 *c = center.getF32ptr();
                    F32        s = volume->getLightRadius() * 1.5f;

                    // send light color to shader in linear space
                    LLColor3 col = volume->getLightLinearColor();

                    if (col.magVecSquared() < 0.001f)
                    {
                        continue;
                    }

                    if (s <= 0.001f)
                    {
                        continue;
                    }

                    LLVector4a sa;
                    sa.splat(s);
                    if (camera->AABBInFrustumNoFarClip(center, sa) == 0)
                    {
                        continue;
                    }

                    sVisibleLightCount++;

                    if (camera->getOrigin().mV[0] > c[0] + s + 0.2f || camera->getOrigin().mV[0] < c[0] - s - 0.2f ||
                        camera->getOrigin().mV[1] > c[1] + s + 0.2f || camera->getOrigin().mV[1] < c[1] - s - 0.2f ||
                        camera->getOrigin().mV[2] > c[2] + s + 0.2f || camera->getOrigin().mV[2] < c[2] - s - 0.2f)
                    {  // draw box if camera is outside box
                        if (render_local)
                        {
                            if (volume->isLightSpotlight())
                            {
                                drawablep->getVOVolume()->updateSpotLightPriority();
                                spot_lights.push_back(drawablep);
                                continue;
                            }

                            LL_RECORD_BLOCK_TIME(FTM_LOCAL_LIGHTS);
                            gDeferredLightProgram.uniform3fv(LLShaderMgr::LIGHT_CENTER, 1, c);
                            gDeferredLightProgram.uniform1f(LLShaderMgr::LIGHT_SIZE, s);
                            gDeferredLightProgram.uniform3fv(LLShaderMgr::DIFFUSE_COLOR, 1, col.mV);
                            gDeferredLightProgram.uniform1f(LLShaderMgr::LIGHT_FALLOFF, volume->getLightFalloff(DEFERRED_LIGHT_FALLOFF));
                            gGL.syncMatrices();

                            mCubeVB->drawRange(LLRender::TRIANGLE_FAN, 0, 7, 8, get_box_fan_indices(camera, center));
                            stop_glerror();
                        }
                    }
                    else
                    {
                        if (volume->isLightSpotlight())
                        {
                            drawablep->getVOVolume()->updateSpotLightPriority();
                            fullscreen_spot_lights.push_back(drawablep);
                            continue;
                        }

                        glh::vec3f tc(c);
                        mat.mult_matrix_vec(tc);

                        fullscreen_lights.push_back(LLVector4(tc.v[0], tc.v[1], tc.v[2], s));
                        light_colors.push_back(LLVector4(col.mV[0], col.mV[1], col.mV[2], volume->getLightFalloff(DEFERRED_LIGHT_FALLOFF)));
                    }
                }

                // Bookmark comment to allow searching for mSpecialRenderMode == 3 (avatar edit mode),
                // prev site of appended deferred character light, removed by SL-13522 09/20

                unbindDeferredShader(gDeferredLightProgram);
            }

            if (!spot_lights.empty())
            {
                LLGLDepthTest depth(GL_TRUE, GL_FALSE);
                bindDeferredShader(gDeferredSpotLightProgram);

                mCubeVB->setBuffer(LLVertexBuffer::MAP_VERTEX);

                gDeferredSpotLightProgram.enableTexture(LLShaderMgr::DEFERRED_PROJECTION);

                for (LLDrawable::drawable_list_t::iterator iter = spot_lights.begin(); iter != spot_lights.end(); ++iter)
                {
                    LL_RECORD_BLOCK_TIME(FTM_PROJECTORS);
                    LLDrawable *drawablep = *iter;

                    LLVOVolume *volume = drawablep->getVOVolume();

                    LLVector4a center;
                    center.load3(drawablep->getPositionAgent().mV);
                    const F32 *c = center.getF32ptr();
                    F32        s = volume->getLightRadius() * 1.5f;

                    sVisibleLightCount++;

                    setupSpotLight(gDeferredSpotLightProgram, drawablep);

                    // send light color to shader in linear space
                    LLColor3 col = volume->getLightLinearColor();

                    gDeferredSpotLightProgram.uniform3fv(LLShaderMgr::LIGHT_CENTER, 1, c);
                    gDeferredSpotLightProgram.uniform1f(LLShaderMgr::LIGHT_SIZE, s);
                    gDeferredSpotLightProgram.uniform3fv(LLShaderMgr::DIFFUSE_COLOR, 1, col.mV);
                    gDeferredSpotLightProgram.uniform1f(LLShaderMgr::LIGHT_FALLOFF, volume->getLightFalloff(DEFERRED_LIGHT_FALLOFF));
                    gGL.syncMatrices();

                    mCubeVB->drawRange(LLRender::TRIANGLE_FAN, 0, 7, 8, get_box_fan_indices(camera, center));
                }
                gDeferredSpotLightProgram.disableTexture(LLShaderMgr::DEFERRED_PROJECTION);
                unbindDeferredShader(gDeferredSpotLightProgram);
            }

            // reset mDeferredVB to fullscreen triangle
            mDeferredVB->getVertexStrider(vert);
            vert[0].set(-1, 1, 0);
            vert[1].set(-1, -3, 0);
            vert[2].set(3, 1, 0);

            {
                LLGLDepthTest depth(GL_FALSE);

                // full screen blit
                gGL.pushMatrix();
                gGL.loadIdentity();
                gGL.matrixMode(LLRender::MM_PROJECTION);
                gGL.pushMatrix();
                gGL.loadIdentity();

                U32 count = 0;

                const U32 max_count = LL_DEFERRED_MULTI_LIGHT_COUNT;
                LLVector4 light[max_count];
                LLVector4 col[max_count];

                F32 far_z = 0.f;

                while (!fullscreen_lights.empty())
                {
                    LL_RECORD_BLOCK_TIME(FTM_FULLSCREEN_LIGHTS);
                    light[count] = fullscreen_lights.front();
                    fullscreen_lights.pop_front();
                    col[count] = light_colors.front();
                    light_colors.pop_front();

                    far_z = llmin(light[count].mV[2] - light[count].mV[3], far_z);
                    count++;
                    if (count == max_count || fullscreen_lights.empty())
                    {
                        U32 idx = count - 1;
                        bindDeferredShader(gDeferredMultiLightProgram[idx]);
                        gDeferredMultiLightProgram[idx].uniform1i(LLShaderMgr::MULTI_LIGHT_COUNT, count);
                        gDeferredMultiLightProgram[idx].uniform4fv(LLShaderMgr::MULTI_LIGHT, count, (GLfloat *) light);
                        gDeferredMultiLightProgram[idx].uniform4fv(LLShaderMgr::MULTI_LIGHT_COL, count, (GLfloat *) col);
                        gDeferredMultiLightProgram[idx].uniform1f(LLShaderMgr::MULTI_LIGHT_FAR_Z, far_z);
                        far_z = 0.f;
                        count = 0;
                        mDeferredVB->setBuffer(LLVertexBuffer::MAP_VERTEX);
                        mDeferredVB->drawArrays(LLRender::TRIANGLES, 0, 3);
                        unbindDeferredShader(gDeferredMultiLightProgram[idx]);
                    }
                }

                bindDeferredShader(gDeferredMultiSpotLightProgram);

                gDeferredMultiSpotLightProgram.enableTexture(LLShaderMgr::DEFERRED_PROJECTION);

                mDeferredVB->setBuffer(LLVertexBuffer::MAP_VERTEX);

                for (LLDrawable::drawable_list_t::iterator iter = fullscreen_spot_lights.begin(); iter != fullscreen_spot_lights.end(); ++iter)
                {
                    LL_RECORD_BLOCK_TIME(FTM_PROJECTORS);
                    LLDrawable *drawablep           = *iter;
                    LLVOVolume *volume              = drawablep->getVOVolume();
                    LLVector3   center              = drawablep->getPositionAgent();
                    F32 *       c                   = center.mV;
                    F32         light_size_final    = volume->getLightRadius() * 1.5f;
                    F32         light_falloff_final = volume->getLightFalloff(DEFERRED_LIGHT_FALLOFF);

                    sVisibleLightCount++;

                    glh::vec3f tc(c);
                    mat.mult_matrix_vec(tc);

                    setupSpotLight(gDeferredMultiSpotLightProgram, drawablep);

                    // send light color to shader in linear space
                    LLColor3 col = volume->getLightLinearColor();

                    gDeferredMultiSpotLightProgram.uniform3fv(LLShaderMgr::LIGHT_CENTER, 1, tc.v);
                    gDeferredMultiSpotLightProgram.uniform1f(LLShaderMgr::LIGHT_SIZE, light_size_final);
                    gDeferredMultiSpotLightProgram.uniform3fv(LLShaderMgr::DIFFUSE_COLOR, 1, col.mV);
                    gDeferredMultiSpotLightProgram.uniform1f(LLShaderMgr::LIGHT_FALLOFF, light_falloff_final);
                    mDeferredVB->drawArrays(LLRender::TRIANGLES, 0, 3);
                }

                gDeferredMultiSpotLightProgram.disableTexture(LLShaderMgr::DEFERRED_PROJECTION);
                unbindDeferredShader(gDeferredMultiSpotLightProgram);

                gGL.popMatrix();
                gGL.matrixMode(LLRender::MM_MODELVIEW);
                gGL.popMatrix();
            }
        }

        gGL.setColorMask(true, true);
    }

    screen_target->flush();

    // gamma correct lighting
    gGL.matrixMode(LLRender::MM_PROJECTION);
    gGL.pushMatrix();
    gGL.loadIdentity();
    gGL.matrixMode(LLRender::MM_MODELVIEW);
    gGL.pushMatrix();
    gGL.loadIdentity();

    {
        LLGLDepthTest depth(GL_FALSE, GL_FALSE);

        LLVector2 tc1(0, 0);
        LLVector2 tc2((F32) screen_target->getWidth() * 2, (F32) screen_target->getHeight() * 2);

        screen_target->bindTarget();
        // Apply gamma correction to the frame here.
        gDeferredPostGammaCorrectProgram.bind();
        // mDeferredVB->setBuffer(LLVertexBuffer::MAP_VERTEX);
        S32 channel = 0;
        channel     = gDeferredPostGammaCorrectProgram.enableTexture(LLShaderMgr::DEFERRED_DIFFUSE, screen_target->getUsage());
        if (channel > -1)
        {
            screen_target->bindTexture(0, channel, LLTexUnit::TFO_POINT);
        }

        gDeferredPostGammaCorrectProgram.uniform2f(LLShaderMgr::DEFERRED_SCREEN_RES, screen_target->getWidth(), screen_target->getHeight());

        F32 gamma = gSavedSettings.getF32("RenderDeferredDisplayGamma");

        gDeferredPostGammaCorrectProgram.uniform1f(LLShaderMgr::DISPLAY_GAMMA, (gamma > 0.1f) ? 1.0f / gamma : (1.0f / 2.2f));

        gGL.begin(LLRender::TRIANGLE_STRIP);
        gGL.texCoord2f(tc1.mV[0], tc1.mV[1]);
        gGL.vertex2f(-1, -1);

        gGL.texCoord2f(tc1.mV[0], tc2.mV[1]);
        gGL.vertex2f(-1, 3);

        gGL.texCoord2f(tc2.mV[0], tc1.mV[1]);
        gGL.vertex2f(3, -1);

        gGL.end();

        gGL.getTexUnit(channel)->unbind(screen_target->getUsage());
        gDeferredPostGammaCorrectProgram.unbind();
        screen_target->flush();
    }

    gGL.matrixMode(LLRender::MM_PROJECTION);
    gGL.popMatrix();
    gGL.matrixMode(LLRender::MM_MODELVIEW);
    gGL.popMatrix();

    screen_target->bindTarget();

    {  // render non-deferred geometry (alpha, fullbright, glow)
        LLGLDisable blend(GL_BLEND);
        LLGLDisable stencil(GL_STENCIL_TEST);

        pushRenderTypeMask();
        andRenderTypeMask(LLPipeline::RENDER_TYPE_ALPHA,
                          LLPipeline::RENDER_TYPE_FULLBRIGHT,
                          LLPipeline::RENDER_TYPE_VOLUME,
                          LLPipeline::RENDER_TYPE_GLOW,
                          LLPipeline::RENDER_TYPE_BUMP,
                          LLPipeline::RENDER_TYPE_PASS_SIMPLE,
                          LLPipeline::RENDER_TYPE_PASS_ALPHA,
                          LLPipeline::RENDER_TYPE_PASS_ALPHA_MASK,
                          LLPipeline::RENDER_TYPE_PASS_BUMP,
                          LLPipeline::RENDER_TYPE_PASS_POST_BUMP,
                          LLPipeline::RENDER_TYPE_PASS_FULLBRIGHT,
                          LLPipeline::RENDER_TYPE_PASS_FULLBRIGHT_ALPHA_MASK,
                          LLPipeline::RENDER_TYPE_PASS_FULLBRIGHT_SHINY,
                          LLPipeline::RENDER_TYPE_PASS_GLOW,
                          LLPipeline::RENDER_TYPE_PASS_GRASS,
                          LLPipeline::RENDER_TYPE_PASS_SHINY,
                          LLPipeline::RENDER_TYPE_PASS_INVISIBLE,
                          LLPipeline::RENDER_TYPE_PASS_INVISI_SHINY,
                          LLPipeline::RENDER_TYPE_AVATAR,
                          LLPipeline::RENDER_TYPE_CONTROL_AV,
                          LLPipeline::RENDER_TYPE_ALPHA_MASK,
                          LLPipeline::RENDER_TYPE_FULLBRIGHT_ALPHA_MASK,
                          END_RENDER_TYPES);

        renderGeomPostDeferred(*LLViewerCamera::getInstance());
        popRenderTypeMask();
    }

    {
        // render highlights, etc.
        renderHighlights();
        mHighlightFaces.clear();

        renderDebug();

        LLVertexBuffer::unbind();

        if (gPipeline.hasRenderDebugFeatureMask(LLPipeline::RENDER_DEBUG_FEATURE_UI))
        {
            // Render debugging beacons.
            gObjectList.renderObjectBeacons();
            gObjectList.resetObjectBeacons();
            gSky.addSunMoonBeacons();
        }
    }

    screen_target->flush();
}

void LLPipeline::setupSpotLight(LLGLSLShader& shader, LLDrawable* drawablep)
{
	//construct frustum
	LLVOVolume* volume = drawablep->getVOVolume();
	LLVector3 params = volume->getSpotLightParams();

	F32 fov = params.mV[0];
	F32 focus = params.mV[1];

	LLVector3 pos = drawablep->getPositionAgent();
	LLQuaternion quat = volume->getRenderRotation();
	LLVector3 scale = volume->getScale();
	
	//get near clip plane
	LLVector3 at_axis(0,0,-scale.mV[2]*0.5f);
	at_axis *= quat;

	LLVector3 np = pos+at_axis;
	at_axis.normVec();

	//get origin that has given fov for plane np, at_axis, and given scale
	F32 dist = (scale.mV[1]*0.5f)/tanf(fov*0.5f);

	LLVector3 origin = np - at_axis*dist;

	//matrix from volume space to agent space
	LLMatrix4 light_mat(quat, LLVector4(origin,1.f));

	glh::matrix4f light_to_agent((F32*) light_mat.mMatrix);
	glh::matrix4f light_to_screen = get_current_modelview() * light_to_agent;

	glh::matrix4f screen_to_light = light_to_screen.inverse();

	F32 s = volume->getLightRadius()*1.5f;
	F32 near_clip = dist;
	F32 width = scale.mV[VX];
	F32 height = scale.mV[VY];
	F32 far_clip = s+dist-scale.mV[VZ];

	F32 fovy = fov * RAD_TO_DEG;
	F32 aspect = width/height;

	glh::matrix4f trans(0.5f, 0.f, 0.f, 0.5f,
				0.f, 0.5f, 0.f, 0.5f,
				0.f, 0.f, 0.5f, 0.5f,
				0.f, 0.f, 0.f, 1.f);

	glh::vec3f p1(0, 0, -(near_clip+0.01f));
	glh::vec3f p2(0, 0, -(near_clip+1.f));

	glh::vec3f screen_origin(0, 0, 0);

	light_to_screen.mult_matrix_vec(p1);
	light_to_screen.mult_matrix_vec(p2);
	light_to_screen.mult_matrix_vec(screen_origin);

	glh::vec3f n = p2-p1;
	n.normalize();
	
	F32 proj_range = far_clip - near_clip;
	glh::matrix4f light_proj = gl_perspective(fovy, aspect, near_clip, far_clip);
	screen_to_light = trans * light_proj * screen_to_light;
	shader.uniformMatrix4fv(LLShaderMgr::PROJECTOR_MATRIX, 1, FALSE, screen_to_light.m);
	shader.uniform1f(LLShaderMgr::PROJECTOR_NEAR, near_clip);
	shader.uniform3fv(LLShaderMgr::PROJECTOR_P, 1, p1.v);
	shader.uniform3fv(LLShaderMgr::PROJECTOR_N, 1, n.v);
	shader.uniform3fv(LLShaderMgr::PROJECTOR_ORIGIN, 1, screen_origin.v);
	shader.uniform1f(LLShaderMgr::PROJECTOR_RANGE, proj_range);
	shader.uniform1f(LLShaderMgr::PROJECTOR_AMBIANCE, params.mV[2]);
	S32 s_idx = -1;

	for (U32 i = 0; i < 2; i++)
	{
		if (mShadowSpotLight[i] == drawablep)
		{
			s_idx = i;
		}
	}

	shader.uniform1i(LLShaderMgr::PROJECTOR_SHADOW_INDEX, s_idx);

	if (s_idx >= 0)
	{
		shader.uniform1f(LLShaderMgr::PROJECTOR_SHADOW_FADE, 1.f-mSpotLightFade[s_idx]);
	}
	else
	{
		shader.uniform1f(LLShaderMgr::PROJECTOR_SHADOW_FADE, 1.f);
	}

	{
		LLDrawable* potential = drawablep;
		//determine if this is a good light for casting shadows
		F32 m_pri = volume->getSpotLightPriority();

		for (U32 i = 0; i < 2; i++)
		{
			F32 pri = 0.f;

			if (mTargetShadowSpotLight[i].notNull())
			{
				pri = mTargetShadowSpotLight[i]->getVOVolume()->getSpotLightPriority();			
			}

			if (m_pri > pri)
			{
				LLDrawable* temp = mTargetShadowSpotLight[i];
				mTargetShadowSpotLight[i] = potential;
				potential = temp;
				m_pri = pri;
			}
		}
	}

	LLViewerTexture* img = volume->getLightTexture();

	if (img == NULL)
	{
		img = LLViewerFetchedTexture::sWhiteImagep;
	}

	S32 channel = shader.enableTexture(LLShaderMgr::DEFERRED_PROJECTION);

	if (channel > -1)
	{
		if (img)
		{
			gGL.getTexUnit(channel)->bind(img);

			F32 lod_range = logf(img->getWidth())/logf(2.f);

			shader.uniform1f(LLShaderMgr::PROJECTOR_FOCUS, focus);
			shader.uniform1f(LLShaderMgr::PROJECTOR_LOD, lod_range);
			shader.uniform1f(LLShaderMgr::PROJECTOR_AMBIENT_LOD, llclamp((proj_range-focus)/proj_range*lod_range, 0.f, 1.f));
		}
	}
		
}

void LLPipeline::unbindDeferredShader(LLGLSLShader &shader)
{
    LLRenderTarget* deferred_target       = &mDeferredScreen;
    LLRenderTarget* deferred_depth_target = &mDeferredDepth;
    LLRenderTarget* deferred_light_target = &mDeferredLight;

	stop_glerror();
    shader.disableTexture(LLShaderMgr::DEFERRED_NORMAL, deferred_target->getUsage());
    shader.disableTexture(LLShaderMgr::DEFERRED_DIFFUSE, deferred_target->getUsage());
    shader.disableTexture(LLShaderMgr::DEFERRED_SPECULAR, deferred_target->getUsage());
    shader.disableTexture(LLShaderMgr::DEFERRED_DEPTH, deferred_depth_target->getUsage());
    shader.disableTexture(LLShaderMgr::DEFERRED_LIGHT, deferred_light_target->getUsage());
	shader.disableTexture(LLShaderMgr::DIFFUSE_MAP);
	shader.disableTexture(LLShaderMgr::DEFERRED_BLOOM);

	for (U32 i = 0; i < 4; i++)
	{
		if (shader.disableTexture(LLShaderMgr::DEFERRED_SHADOW0+i) > -1)
		{
			glTexParameteri(GL_TEXTURE_2D, GL_TEXTURE_COMPARE_MODE_ARB, GL_NONE);
		}
	}

	for (U32 i = 4; i < 6; i++)
	{
		if (shader.disableTexture(LLShaderMgr::DEFERRED_SHADOW0+i) > -1)
		{
			glTexParameteri(GL_TEXTURE_2D, GL_TEXTURE_COMPARE_MODE_ARB, GL_NONE);
		}
	}

	shader.disableTexture(LLShaderMgr::DEFERRED_NOISE);
	shader.disableTexture(LLShaderMgr::DEFERRED_LIGHTFUNC);

	S32 channel = shader.disableTexture(LLShaderMgr::ENVIRONMENT_MAP, LLTexUnit::TT_CUBE_MAP);
	if (channel > -1)
	{
		LLCubeMap* cube_map = gSky.mVOSkyp ? gSky.mVOSkyp->getCubeMap() : NULL;
		if (cube_map)
		{
			cube_map->disable();
		}
	}
	gGL.getTexUnit(0)->unbind(LLTexUnit::TT_TEXTURE);
	gGL.getTexUnit(0)->activate();
	shader.unbind();
}

inline float sgn(float a)
{
    if (a > 0.0F) return (1.0F);
    if (a < 0.0F) return (-1.0F);
    return (0.0F);
}

void LLPipeline::generateWaterReflection(LLCamera& camera_in)
{	
	if (LLPipeline::sWaterReflections && assertInitialized() && LLDrawPoolWater::sNeedsReflectionUpdate)
	{
		bool skip_avatar_update = false;
		if (!isAgentAvatarValid() || gAgentCamera.getCameraAnimating() || gAgentCamera.getCameraMode() != CAMERA_MODE_MOUSELOOK || !LLVOAvatar::sVisibleInFirstPerson)
		{
			skip_avatar_update = true;
		}
		
        LLCamera camera = camera_in;

        camera.setFar(camera_in.getFar() * 0.75f);

        bool camera_is_underwater = LLViewerCamera::getInstance()->cameraUnderWater();

		LLPipeline::sReflectionRender = true;
		
		gPipeline.pushRenderTypeMask();

        glh::matrix4f saved_modelview  = get_current_modelview();
        glh::matrix4f saved_projection = get_current_projection();
		glh::matrix4f mat;

        S32 detail = RenderReflectionDetail;

        F32 water_height      = gAgent.getRegion()->getWaterHeight(); 
        F32 camera_height     = camera_in.getOrigin().mV[VZ];
        F32 distance_to_water = (water_height < camera_height) ? (camera_height - water_height) : (water_height - camera_height);

        LLVector3 reflection_offset      = LLVector3(0, 0, distance_to_water * 2.0f);
        LLVector3 camera_look_at         = camera_in.getAtAxis();
        LLVector3 reflection_look_at     = LLVector3(camera_look_at.mV[VX], camera_look_at.mV[VY], -camera_look_at.mV[VZ]);
        LLVector3 reflect_origin         = camera_in.getOrigin() - reflection_offset;
        LLVector3 reflect_interest_point = reflect_origin + (reflection_look_at * 5.0f);

        camera.setOriginAndLookAt(reflect_origin, LLVector3::z_axis, reflect_interest_point);

		//plane params
        LLPlane plane;
		LLVector3 pnorm;
		S32 water_clip = 0;
        if (!camera_is_underwater)
		{ //camera is above water, clip plane points up
			pnorm.setVec(0,0,1);
            plane.setVec(pnorm, -water_height);
            water_clip = 1;
		}
		else
		{	//camera is below water, clip plane points down
			pnorm = LLVector3(0,0,-1);
            plane.setVec(pnorm, water_height);
            water_clip = -1;
		}

        S32 occlusion = LLPipeline::sUseOcclusion;

			//disable occlusion culling for reflection map for now
			LLPipeline::sUseOcclusion = 0;

        if (!camera_is_underwater)
        {   //generate planar reflection map

			LLViewerCamera::sCurCameraID = LLViewerCamera::CAMERA_WATER0;

            gGL.matrixMode(LLRender::MM_MODELVIEW);
            gGL.pushMatrix();

            mat.set_scale(glh::vec3f(1, 1, -1));
            mat.set_translate(glh::vec3f(0,0,water_height*2.f));
            mat = saved_modelview * mat;


            mReflectionModelView = mat;

            set_current_modelview(mat);
			gGL.loadMatrix(mat.m);

			LLViewerCamera::updateFrustumPlanes(camera, FALSE, TRUE);

            glh::vec3f    origin(0, 0, 0);
            glh::matrix4f inv_mat = mat.inverse();
            inv_mat.mult_matrix_vec(origin);

            camera.setOrigin(origin.v);

			glCullFace(GL_FRONT);

			if (LLDrawPoolWater::sNeedsReflectionUpdate)
			{
                gGL.getTexUnit(0)->unbind(LLTexUnit::TT_TEXTURE);
                glClearColor(0,0,0,0);
                mWaterRef.bindTarget();

                gGL.setColorMask(true, true);
                mWaterRef.clear();
                gGL.setColorMask(true, false);
                mWaterRef.getViewport(gGLViewport);

				//initial sky pass (no user clip plane)
				{ //mask out everything but the sky
					gPipeline.pushRenderTypeMask();
					gPipeline.andRenderTypeMask(LLPipeline::RENDER_TYPE_SKY,
						LLPipeline::RENDER_TYPE_WL_SKY,
						LLPipeline::RENDER_TYPE_CLOUDS,
						LLPipeline::END_RENDER_TYPES);

                    updateCull(camera, mSky);
                    stateSort(camera, mSky);
						renderGeom(camera, TRUE);

					gPipeline.popRenderTypeMask();
				}

				gPipeline.pushRenderTypeMask();

				clearRenderTypeMask(LLPipeline::RENDER_TYPE_WATER,
					LLPipeline::RENDER_TYPE_VOIDWATER,
					LLPipeline::RENDER_TYPE_GROUND,
					LLPipeline::RENDER_TYPE_SKY,
					LLPipeline::RENDER_TYPE_CLOUDS,
					LLPipeline::END_RENDER_TYPES);	

				if (detail > 0)
				{ //mask out selected geometry based on reflection detail
					if (detail < 4)
					{
						clearRenderTypeMask(LLPipeline::RENDER_TYPE_PARTICLES, END_RENDER_TYPES);
						if (detail < 3)
						{
                            clearRenderTypeMask(LLPipeline::RENDER_TYPE_AVATAR, LLPipeline::RENDER_TYPE_CONTROL_AV, END_RENDER_TYPES);
							if (detail < 2)
							{
								clearRenderTypeMask(LLPipeline::RENDER_TYPE_VOLUME, END_RENDER_TYPES);
							}
						}
					}

                    LLGLUserClipPlane clip_plane(plane, mReflectionModelView, saved_projection);
					LLGLDisable cull(GL_CULL_FACE);
                    updateCull(camera, mReflectedObjects, -water_clip, &plane);
                    stateSort(camera, mReflectedObjects);
							renderGeom(camera);
						}
                gPipeline.popRenderTypeMask();
                mWaterRef.flush();
				}

			glCullFace(GL_BACK);
            gGL.matrixMode(LLRender::MM_MODELVIEW);
			gGL.popMatrix();
            
            set_current_modelview(saved_modelview);
		}

        //LLPipeline::sUseOcclusion = occlusion;

		camera.setOrigin(camera_in.getOrigin());
		//render distortion map
		static bool last_update = true;
		if (last_update)
		{
            gPipeline.pushRenderTypeMask();

			camera.setFar(camera_in.getFar());
			clearRenderTypeMask(LLPipeline::RENDER_TYPE_WATER,
								LLPipeline::RENDER_TYPE_VOIDWATER,
								LLPipeline::RENDER_TYPE_GROUND,
								END_RENDER_TYPES);	

            // intentionally inverted so that distortion map contents (objects under the water when we're above it)
            // will properly include water fog effects
            LLPipeline::sUnderWaterRender = !camera_is_underwater;

			if (LLPipeline::sUnderWaterRender)
			{
                clearRenderTypeMask(
                                    LLPipeline::RENDER_TYPE_GROUND,
									LLPipeline::RENDER_TYPE_SKY,
									LLPipeline::RENDER_TYPE_CLOUDS,
									LLPipeline::RENDER_TYPE_WL_SKY,
									END_RENDER_TYPES);		
			}
			LLViewerCamera::updateFrustumPlanes(camera);

			gGL.getTexUnit(0)->unbind(LLTexUnit::TT_TEXTURE);
			
            if (LLPipeline::sUnderWaterRender || LLDrawPoolWater::sNeedsDistortionUpdate)
            {
                LLPipeline::sDistortionRender = true;

                LLColor3 col = LLEnvironment::instance().getCurrentWater()->getWaterFogColor();
			glClearColor(col.mV[0], col.mV[1], col.mV[2], 0.f);

			LLViewerCamera::sCurCameraID = LLViewerCamera::CAMERA_WATER1;
			
                mWaterDis.bindTarget();
			mWaterDis.getViewport(gGLViewport);
			
                gGL.setColorMask(true, true);
                mWaterDis.clear();
                gGL.setColorMask(true, false);

                F32 water_dist = water_height * LLPipeline::sDistortionWaterClipPlaneMargin;

                //clip out geometry on the same side of water as the camera w/ enough margin to not include the water geo itself,
                // but not so much as to clip out parts of avatars that should be seen under the water in the distortion map
                LLPlane plane(-pnorm, water_dist);
                LLGLUserClipPlane clip_plane(plane, saved_modelview, saved_projection);

				gGL.setColorMask(true, true);
				mWaterDis.clear();
				gGL.setColorMask(true, false);

                // ignore clip plane if we're underwater and viewing distortion map of objects above waterline
                if (camera_is_underwater)
				{
                    clip_plane.disable();
				}

                updateCull(camera, mRefractedObjects, water_clip, &plane);
                stateSort(camera, mRefractedObjects);
					renderGeom(camera);

					if (LLGLSLShader::sNoFixedFunction)
					{
						gUIProgram.bind();
					}
					
					LLWorld::getInstance()->renderPropertyLines();
					
					if (LLGLSLShader::sNoFixedFunction)
					{
						gUIProgram.unbind();
					}

                mWaterDis.flush();
			}

            LLPipeline::sDistortionRender = false;
			
            gPipeline.popRenderTypeMask();
		}
		last_update = LLDrawPoolWater::sNeedsReflectionUpdate && LLDrawPoolWater::sNeedsDistortionUpdate;

        gPipeline.popRenderTypeMask();

        LLPipeline::sUseOcclusion     = occlusion;
        LLPipeline::sUnderWaterRender = false;
		LLPipeline::sReflectionRender = false;

        LLDrawPoolWater::sNeedsReflectionUpdate = FALSE;
        LLDrawPoolWater::sNeedsDistortionUpdate = FALSE;

		if (!LLRenderTarget::sUseFBO)
		{
			glClear(GL_DEPTH_BUFFER_BIT);
		}
		glClearColor(0.f, 0.f, 0.f, 0.f);
		gViewerWindow->setup3DViewport();
		
		LLGLState::checkStates();

		if (!skip_avatar_update)
		{
			gAgentAvatarp->updateAttachmentVisibility(gAgentCamera.getCameraMode());
		}

		LLViewerCamera::sCurCameraID = LLViewerCamera::CAMERA_WORLD;
	}
}

glh::matrix4f look(const LLVector3 pos, const LLVector3 dir, const LLVector3 up)
{
	glh::matrix4f ret;

	LLVector3 dirN;
	LLVector3 upN;
	LLVector3 lftN;

	lftN = dir % up;
	lftN.normVec();
	
	upN = lftN % dir;
	upN.normVec();
	
	dirN = dir;
	dirN.normVec();

	ret.m[ 0] = lftN[0];
	ret.m[ 1] = upN[0];
	ret.m[ 2] = -dirN[0];
	ret.m[ 3] = 0.f;

	ret.m[ 4] = lftN[1];
	ret.m[ 5] = upN[1];
	ret.m[ 6] = -dirN[1];
	ret.m[ 7] = 0.f;

	ret.m[ 8] = lftN[2];
	ret.m[ 9] = upN[2];
	ret.m[10] = -dirN[2];
	ret.m[11] = 0.f;

	ret.m[12] = -(lftN*pos);
	ret.m[13] = -(upN*pos);
	ret.m[14] = dirN*pos;
	ret.m[15] = 1.f;

	return ret;
}

glh::matrix4f scale_translate_to_fit(const LLVector3 min, const LLVector3 max)
{
	glh::matrix4f ret;
	ret.m[ 0] = 2/(max[0]-min[0]);
	ret.m[ 4] = 0;
	ret.m[ 8] = 0;
	ret.m[12] = -(max[0]+min[0])/(max[0]-min[0]);

	ret.m[ 1] = 0;
	ret.m[ 5] = 2/(max[1]-min[1]);
	ret.m[ 9] = 0;
	ret.m[13] = -(max[1]+min[1])/(max[1]-min[1]);

	ret.m[ 2] = 0;
	ret.m[ 6] = 0;
	ret.m[10] = 2/(max[2]-min[2]);
	ret.m[14] = -(max[2]+min[2])/(max[2]-min[2]);

	ret.m[ 3] = 0;
	ret.m[ 7] = 0;
	ret.m[11] = 0;
	ret.m[15] = 1;

	return ret;
}

static LLTrace::BlockTimerStatHandle FTM_SHADOW_RENDER("Render Shadows");
static LLTrace::BlockTimerStatHandle FTM_SHADOW_ALPHA("Alpha Shadow");
static LLTrace::BlockTimerStatHandle FTM_SHADOW_SIMPLE("Simple Shadow");
static LLTrace::BlockTimerStatHandle FTM_SHADOW_GEOM("Shadow Geom");

static LLTrace::BlockTimerStatHandle FTM_SHADOW_ALPHA_MASKED("Alpha Masked");
static LLTrace::BlockTimerStatHandle FTM_SHADOW_ALPHA_BLEND("Alpha Blend");
static LLTrace::BlockTimerStatHandle FTM_SHADOW_ALPHA_TREE("Alpha Tree");
static LLTrace::BlockTimerStatHandle FTM_SHADOW_ALPHA_GRASS("Alpha Grass");
static LLTrace::BlockTimerStatHandle FTM_SHADOW_FULLBRIGHT_ALPHA_MASKED("Fullbright Alpha Masked");

void LLPipeline::renderShadow(glh::matrix4f& view, glh::matrix4f& proj, LLCamera& shadow_cam, LLCullResult &result, bool use_shader, bool use_occlusion, U32 target_width)
{
	LL_RECORD_BLOCK_TIME(FTM_SHADOW_RENDER);

	//clip out geometry on the same side of water as the camera
	S32 occlude = LLPipeline::sUseOcclusion;
	if (!use_occlusion)
	{
		LLPipeline::sUseOcclusion = 0;
	}
	LLPipeline::sShadowRender = true;
	
	static const U32 types[] = { 
		LLRenderPass::PASS_SIMPLE, 
		LLRenderPass::PASS_FULLBRIGHT, 
		LLRenderPass::PASS_SHINY, 
		LLRenderPass::PASS_BUMP, 
		LLRenderPass::PASS_FULLBRIGHT_SHINY ,
		LLRenderPass::PASS_MATERIAL,
		LLRenderPass::PASS_MATERIAL_ALPHA_EMISSIVE,
		LLRenderPass::PASS_SPECMAP,
		LLRenderPass::PASS_SPECMAP_EMISSIVE,
		LLRenderPass::PASS_NORMMAP,
		LLRenderPass::PASS_NORMMAP_EMISSIVE,
		LLRenderPass::PASS_NORMSPEC,
		LLRenderPass::PASS_NORMSPEC_EMISSIVE,
	};

	LLGLEnable cull(GL_CULL_FACE);

	//enable depth clamping if available
	LLGLEnable depth_clamp(gGLManager.mHasDepthClamp ? GL_DEPTH_CLAMP : 0);

	if (use_shader)
	{
		gDeferredShadowCubeProgram.bind();
	}

	LLRenderTarget& occlusion_target = mShadowOcclusion[LLViewerCamera::sCurCameraID-1];

	occlusion_target.bindTarget();
	updateCull(shadow_cam, result);
	occlusion_target.flush();

	stateSort(shadow_cam, result);
	
	
	//generate shadow map
	gGL.matrixMode(LLRender::MM_PROJECTION);
	gGL.pushMatrix();
	gGL.loadMatrix(proj.m);
	gGL.matrixMode(LLRender::MM_MODELVIEW);
	gGL.pushMatrix();
	gGL.loadMatrix(view.m);

	stop_glerror();
	gGLLastMatrix = NULL;

	gGL.getTexUnit(0)->unbind(LLTexUnit::TT_TEXTURE);
	
	stop_glerror();
	
    LLEnvironment& environment = LLEnvironment::instance();

	LLVertexBuffer::unbind();

	{
		if (!use_shader)
		{ //occlusion program is general purpose depth-only no-textures
			gOcclusionProgram.bind();
		}
		else
		{
			gDeferredShadowProgram.bind();
            gDeferredShadowProgram.uniform1i(LLShaderMgr::SUN_UP_FACTOR, environment.getIsSunUp() ? 1 : 0);
		}

		gGL.diffuseColor4f(1,1,1,1);

        S32 shadow_detail = gSavedSettings.getS32("RenderShadowDetail");

        // if not using VSM, disable color writes
        if (shadow_detail <= 2)
        {
		gGL.setColorMask(false, false);
        }
	
		LL_RECORD_BLOCK_TIME(FTM_SHADOW_SIMPLE);
		
		gGL.getTexUnit(0)->disable();
		for (U32 i = 0; i < sizeof(types)/sizeof(U32); ++i)
		{
			renderObjects(types[i], LLVertexBuffer::MAP_VERTEX, FALSE);
		}
		gGL.getTexUnit(0)->enable(LLTexUnit::TT_TEXTURE);
		if (!use_shader)
		{
			gOcclusionProgram.unbind();
		}
	}
	
	if (use_shader)
	{
        LL_RECORD_BLOCK_TIME(FTM_SHADOW_GEOM);

		gDeferredShadowProgram.unbind();
		renderGeomShadow(shadow_cam);
		gDeferredShadowProgram.bind();
        gDeferredShadowProgram.uniform1i(LLShaderMgr::SUN_UP_FACTOR, environment.getIsSunUp() ? 1 : 0);
	}
	else
	{
        LL_RECORD_BLOCK_TIME(FTM_SHADOW_GEOM);

		renderGeomShadow(shadow_cam);
	}

	{
		LL_RECORD_BLOCK_TIME(FTM_SHADOW_ALPHA);

		gDeferredShadowAlphaMaskProgram.bind();
		gDeferredShadowAlphaMaskProgram.uniform1f(LLShaderMgr::DEFERRED_SHADOW_TARGET_WIDTH, (float)target_width);
        gDeferredShadowAlphaMaskProgram.uniform1i(LLShaderMgr::SUN_UP_FACTOR, environment.getIsSunUp() ? 1 : 0);

		U32 mask =	LLVertexBuffer::MAP_VERTEX | 
					LLVertexBuffer::MAP_TEXCOORD0 | 
					LLVertexBuffer::MAP_COLOR | 
					LLVertexBuffer::MAP_TEXTURE_INDEX;

        {
            LL_RECORD_BLOCK_TIME(FTM_SHADOW_ALPHA_MASKED);
		renderMaskedObjects(LLRenderPass::PASS_ALPHA_MASK, mask, TRUE, TRUE);
        }

        {
            LL_RECORD_BLOCK_TIME(FTM_SHADOW_ALPHA_BLEND);
		gDeferredShadowAlphaMaskProgram.setMinimumAlpha(0.598f);
		renderObjects(LLRenderPass::PASS_ALPHA, mask, TRUE, TRUE);
        }

        {
            LL_RECORD_BLOCK_TIME(FTM_SHADOW_FULLBRIGHT_ALPHA_MASKED);
            gDeferredShadowFullbrightAlphaMaskProgram.bind();
            gDeferredShadowFullbrightAlphaMaskProgram.uniform1f(LLShaderMgr::DEFERRED_SHADOW_TARGET_WIDTH, (float)target_width);
            gDeferredShadowFullbrightAlphaMaskProgram.uniform1i(LLShaderMgr::SUN_UP_FACTOR, environment.getIsSunUp() ? 1 : 0);
            renderFullbrightMaskedObjects(LLRenderPass::PASS_FULLBRIGHT_ALPHA_MASK, mask, TRUE, TRUE);
        }

		mask = mask & ~LLVertexBuffer::MAP_TEXTURE_INDEX;

        {
            LL_RECORD_BLOCK_TIME(FTM_SHADOW_ALPHA_TREE);
		gDeferredTreeShadowProgram.bind();
            gDeferredTreeShadowProgram.uniform1i(LLShaderMgr::SUN_UP_FACTOR, environment.getIsSunUp() ? 1 : 0);
		renderMaskedObjects(LLRenderPass::PASS_NORMSPEC_MASK, mask);
		renderMaskedObjects(LLRenderPass::PASS_MATERIAL_ALPHA_MASK, mask);
		renderMaskedObjects(LLRenderPass::PASS_SPECMAP_MASK, mask);
		renderMaskedObjects(LLRenderPass::PASS_NORMMAP_MASK, mask);
        }
		
        {
            LL_RECORD_BLOCK_TIME(FTM_SHADOW_ALPHA_GRASS);
		gDeferredTreeShadowProgram.setMinimumAlpha(0.598f);
		renderObjects(LLRenderPass::PASS_GRASS, LLVertexBuffer::MAP_VERTEX | LLVertexBuffer::MAP_TEXCOORD0, TRUE);
	}
    }

	//glCullFace(GL_BACK);

	gDeferredShadowCubeProgram.bind();
	gGLLastMatrix = NULL;
	gGL.loadMatrix(gGLModelView);

	LLRenderTarget& occlusion_source = mShadow[LLViewerCamera::sCurCameraID-1];

	doOcclusion(shadow_cam, occlusion_source, occlusion_target);

	if (use_shader)
	{
		gDeferredShadowProgram.unbind();
	}
	
	gGL.setColorMask(true, true);
			
	gGL.matrixMode(LLRender::MM_PROJECTION);
	gGL.popMatrix();
	gGL.matrixMode(LLRender::MM_MODELVIEW);
	gGL.popMatrix();
	gGLLastMatrix = NULL;

	LLPipeline::sUseOcclusion = occlude;
	LLPipeline::sShadowRender = false;
}

static LLTrace::BlockTimerStatHandle FTM_VISIBLE_CLOUD("Visible Cloud");
bool LLPipeline::getVisiblePointCloud(LLCamera& camera, LLVector3& min, LLVector3& max, std::vector<LLVector3>& fp, LLVector3 light_dir)
{
	LL_RECORD_BLOCK_TIME(FTM_VISIBLE_CLOUD);
	//get point cloud of intersection of frust and min, max

	if (getVisibleExtents(camera, min, max))
	{
		return false;
	}

	//get set of planes on bounding box
	LLPlane bp[] = { 
		LLPlane(min, LLVector3(-1,0,0)),
		LLPlane(min, LLVector3(0,-1,0)),
		LLPlane(min, LLVector3(0,0,-1)),
		LLPlane(max, LLVector3(1,0,0)),
		LLPlane(max, LLVector3(0,1,0)),
		LLPlane(max, LLVector3(0,0,1))};
	
	//potential points
	std::vector<LLVector3> pp;

	//add corners of AABB
	pp.push_back(LLVector3(min.mV[0], min.mV[1], min.mV[2]));
	pp.push_back(LLVector3(max.mV[0], min.mV[1], min.mV[2]));
	pp.push_back(LLVector3(min.mV[0], max.mV[1], min.mV[2]));
	pp.push_back(LLVector3(max.mV[0], max.mV[1], min.mV[2]));
	pp.push_back(LLVector3(min.mV[0], min.mV[1], max.mV[2]));
	pp.push_back(LLVector3(max.mV[0], min.mV[1], max.mV[2]));
	pp.push_back(LLVector3(min.mV[0], max.mV[1], max.mV[2]));
	pp.push_back(LLVector3(max.mV[0], max.mV[1], max.mV[2]));

	//add corners of camera frustum
	for (U32 i = 0; i < LLCamera::AGENT_FRUSTRUM_NUM; i++)
	{
		pp.push_back(camera.mAgentFrustum[i]);
	}


	//bounding box line segments
	U32 bs[] = 
			{
		0,1,
		1,3,
		3,2,
		2,0,

		4,5,
		5,7,
		7,6,
		6,4,

		0,4,
		1,5,
		3,7,
		2,6
	};

	for (U32 i = 0; i < 12; i++)
	{ //for each line segment in bounding box
		for (U32 j = 0; j < LLCamera::AGENT_PLANE_NO_USER_CLIP_NUM; j++) 
		{ //for each plane in camera frustum
			const LLPlane& cp = camera.getAgentPlane(j);
			const LLVector3& v1 = pp[bs[i*2+0]];
			const LLVector3& v2 = pp[bs[i*2+1]];
			LLVector3 n;
			cp.getVector3(n);

			LLVector3 line = v1-v2;

			F32 d1 = line*n;
			F32 d2 = -cp.dist(v2);

			F32 t = d2/d1;

			if (t > 0.f && t < 1.f)
			{
				LLVector3 intersect = v2+line*t;
				pp.push_back(intersect);
			}
		}
	}
			
	//camera frustum line segments
	const U32 fs[] =
	{
		0,1,
		1,2,
		2,3,
		3,0,

		4,5,
		5,6,
		6,7,
		7,4,
	
		0,4,
		1,5,
		2,6,
		3,7	
	};

	for (U32 i = 0; i < 12; i++)
	{
		for (U32 j = 0; j < 6; ++j)
		{
			const LLVector3& v1 = pp[fs[i*2+0]+8];
			const LLVector3& v2 = pp[fs[i*2+1]+8];
			const LLPlane& cp = bp[j];
			LLVector3 n;
			cp.getVector3(n);

			LLVector3 line = v1-v2;

			F32 d1 = line*n;
			F32 d2 = -cp.dist(v2);

			F32 t = d2/d1;

			if (t > 0.f && t < 1.f)
			{
				LLVector3 intersect = v2+line*t;
				pp.push_back(intersect);
			}	
		}
	}

	LLVector3 ext[] = { min-LLVector3(0.05f,0.05f,0.05f),
		max+LLVector3(0.05f,0.05f,0.05f) };

	for (U32 i = 0; i < pp.size(); ++i)
	{
		bool found = true;

		const F32* p = pp[i].mV;
			
		for (U32 j = 0; j < 3; ++j)
		{
			if (p[j] < ext[0].mV[j] ||
				p[j] > ext[1].mV[j])
			{
				found = false;
				break;
			}
		}
				
		for (U32 j = 0; j < LLCamera::AGENT_PLANE_NO_USER_CLIP_NUM; ++j)
		{
			const LLPlane& cp = camera.getAgentPlane(j);
			F32 dist = cp.dist(pp[i]);
			if (dist > 0.05f) //point is above some plane, not contained
			{
				found = false;
				break;
			}
		}

		if (found)
		{
			fp.push_back(pp[i]);
		}
	}
	
	if (fp.empty())
	{
		return false;
	}
	
	return true;
}

void LLPipeline::renderHighlight(const LLViewerObject* obj, F32 fade)
{
	if (obj && obj->getVolume())
	{
		for (LLViewerObject::child_list_t::const_iterator iter = obj->getChildren().begin(); iter != obj->getChildren().end(); ++iter)
		{
			renderHighlight(*iter, fade);
		}

		LLDrawable* drawable = obj->mDrawable;
		if (drawable)
		{
			for (S32 i = 0; i < drawable->getNumFaces(); ++i)
			{
				LLFace* face = drawable->getFace(i);
				if (face)
				{
					face->renderSelected(LLViewerTexture::sNullImagep, LLColor4(1,1,1,fade));
				}
			}
		}
	}
}

void LLPipeline::generateHighlight(LLCamera& camera)
{
	//render highlighted object as white into offscreen render target
	if (mHighlightObject.notNull())
	{
		mHighlightSet.insert(HighlightItem(mHighlightObject));
	}
	
	if (!mHighlightSet.empty())
	{
		F32 transition = gFrameIntervalSeconds.value()/RenderHighlightFadeTime;

		LLGLDisable test(GL_ALPHA_TEST);
		LLGLDepthTest depth(GL_FALSE);
		mHighlight.bindTarget();
		disableLights();
		gGL.setColorMask(true, true);
		mHighlight.clear();

        if (LLGLSLShader::sNoFixedFunction)
        {
            gHighlightProgram.bind();
        }

		gGL.getTexUnit(0)->bind(LLViewerFetchedTexture::sWhiteImagep);
		for (std::set<HighlightItem>::iterator iter = mHighlightSet.begin(); iter != mHighlightSet.end(); )
		{
			std::set<HighlightItem>::iterator cur_iter = iter++;

			if (cur_iter->mItem.isNull())
			{
				mHighlightSet.erase(cur_iter);
				continue;
			}

			if (cur_iter->mItem == mHighlightObject)
			{
				cur_iter->incrFade(transition); 
			}
			else
			{
				cur_iter->incrFade(-transition);
				if (cur_iter->mFade <= 0.f)
				{
					mHighlightSet.erase(cur_iter);
					continue;
				}
			}

			renderHighlight(cur_iter->mItem->getVObj(), cur_iter->mFade);
		}

		mHighlight.flush();
		gGL.setColorMask(true, false);
		gViewerWindow->setup3DViewport();
	}
}

LLRenderTarget* LLPipeline::getShadowTarget(U32 i)
{
    return &mShadow[i];
}

static LLTrace::BlockTimerStatHandle FTM_GEN_SUN_SHADOW("Gen Sun Shadow");
static LLTrace::BlockTimerStatHandle FTM_GEN_SUN_SHADOW_SETUP("Sun Shadow Setup");
static LLTrace::BlockTimerStatHandle FTM_GEN_SUN_SHADOW_RENDER_DIRECTIONAL("Render Dir");
static LLTrace::BlockTimerStatHandle FTM_GEN_SUN_SHADOW_SPOT_SETUP("Spot Shadow Setup");
static LLTrace::BlockTimerStatHandle FTM_GEN_SUN_SHADOW_SPOT_RENDER("Spot Shadow Render");

void LLPipeline::generateSunShadow(LLCamera& camera)
{
	if (!sRenderDeferred || RenderShadowDetail <= 0)
	{
		return;
	}

	LL_RECORD_BLOCK_TIME(FTM_GEN_SUN_SHADOW);

	bool skip_avatar_update = false;
	if (!isAgentAvatarValid() || gAgentCamera.getCameraAnimating() || gAgentCamera.getCameraMode() != CAMERA_MODE_MOUSELOOK || !LLVOAvatar::sVisibleInFirstPerson)
	{

		skip_avatar_update = true;
	}

	if (!skip_avatar_update)
	{
		gAgentAvatarp->updateAttachmentVisibility(CAMERA_MODE_THIRD_PERSON);
	}

	F64 last_modelview[16];
	F64 last_projection[16];
	for (U32 i = 0; i < 16; i++)
	{ //store last_modelview of world camera
		last_modelview[i] = gGLLastModelView[i];
		last_projection[i] = gGLLastProjection[i];
	}

	pushRenderTypeMask();
	andRenderTypeMask(LLPipeline::RENDER_TYPE_SIMPLE,
					LLPipeline::RENDER_TYPE_ALPHA,
					LLPipeline::RENDER_TYPE_GRASS,
					LLPipeline::RENDER_TYPE_FULLBRIGHT,
					LLPipeline::RENDER_TYPE_BUMP,
					LLPipeline::RENDER_TYPE_VOLUME,
					LLPipeline::RENDER_TYPE_AVATAR,
					LLPipeline::RENDER_TYPE_CONTROL_AV,
					LLPipeline::RENDER_TYPE_TREE, 
					LLPipeline::RENDER_TYPE_TERRAIN,
					LLPipeline::RENDER_TYPE_WATER,
					LLPipeline::RENDER_TYPE_VOIDWATER,
					LLPipeline::RENDER_TYPE_PASS_ALPHA,
					LLPipeline::RENDER_TYPE_PASS_ALPHA_MASK,
					LLPipeline::RENDER_TYPE_PASS_FULLBRIGHT_ALPHA_MASK,
					LLPipeline::RENDER_TYPE_PASS_GRASS,
					LLPipeline::RENDER_TYPE_PASS_SIMPLE,
					LLPipeline::RENDER_TYPE_PASS_BUMP,
					LLPipeline::RENDER_TYPE_PASS_FULLBRIGHT,
					LLPipeline::RENDER_TYPE_PASS_SHINY,
					LLPipeline::RENDER_TYPE_PASS_FULLBRIGHT_SHINY,
					LLPipeline::RENDER_TYPE_PASS_MATERIAL,
					LLPipeline::RENDER_TYPE_PASS_MATERIAL_ALPHA,
					LLPipeline::RENDER_TYPE_PASS_MATERIAL_ALPHA_MASK,
					LLPipeline::RENDER_TYPE_PASS_MATERIAL_ALPHA_EMISSIVE,
					LLPipeline::RENDER_TYPE_PASS_SPECMAP,
					LLPipeline::RENDER_TYPE_PASS_SPECMAP_BLEND,
					LLPipeline::RENDER_TYPE_PASS_SPECMAP_MASK,
					LLPipeline::RENDER_TYPE_PASS_SPECMAP_EMISSIVE,
					LLPipeline::RENDER_TYPE_PASS_NORMMAP,
					LLPipeline::RENDER_TYPE_PASS_NORMMAP_BLEND,
					LLPipeline::RENDER_TYPE_PASS_NORMMAP_MASK,
					LLPipeline::RENDER_TYPE_PASS_NORMMAP_EMISSIVE,
					LLPipeline::RENDER_TYPE_PASS_NORMSPEC,
					LLPipeline::RENDER_TYPE_PASS_NORMSPEC_BLEND,
					LLPipeline::RENDER_TYPE_PASS_NORMSPEC_MASK,
					LLPipeline::RENDER_TYPE_PASS_NORMSPEC_EMISSIVE,
					END_RENDER_TYPES);

	gGL.setColorMask(false, false);

    LLEnvironment& environment = LLEnvironment::instance();

	//get sun view matrix
	
	//store current projection/modelview matrix
	glh::matrix4f saved_proj = get_current_projection();
	glh::matrix4f saved_view = get_current_modelview();
	glh::matrix4f inv_view = saved_view.inverse();

	glh::matrix4f view[6];
	glh::matrix4f proj[6];
	
	//clip contains parallel split distances for 3 splits
	LLVector3 clip = RenderShadowClipPlanes;

    LLVector3 caster_dir(environment.getIsSunUp() ? mSunDir : mMoonDir);

	//F32 slope_threshold = gSavedSettings.getF32("RenderShadowSlopeThreshold");

	//far clip on last split is minimum of camera view distance and 128
	mSunClipPlanes = LLVector4(clip, clip.mV[2] * clip.mV[2]/clip.mV[1]);

	clip = RenderShadowOrthoClipPlanes;
	mSunOrthoClipPlanes = LLVector4(clip, clip.mV[2]*clip.mV[2]/clip.mV[1]);

	//currently used for amount to extrude frusta corners for constructing shadow frusta
	//LLVector3 n = RenderShadowNearDist;
	//F32 nearDist[] = { n.mV[0], n.mV[1], n.mV[2], n.mV[2] };

	//put together a universal "near clip" plane for shadow frusta
	LLPlane shadow_near_clip;
	{
		LLVector3 p = gAgent.getPositionAgent();
		p += caster_dir * RenderFarClip*2.f;
		shadow_near_clip.setVec(p, caster_dir);
	}

	LLVector3 lightDir = -caster_dir;
	lightDir.normVec();

	glh::vec3f light_dir(lightDir.mV);

	//create light space camera matrix
	
	LLVector3 at = lightDir;

	LLVector3 up = camera.getAtAxis();

	if (fabsf(up*lightDir) > 0.75f)
	{
		up = camera.getUpAxis();
	}

	/*LLVector3 left = up%at;
	up = at%left;*/

	up.normVec();
	at.normVec();
	
	
	LLCamera main_camera = camera;
	
	F32 near_clip = 0.f;
	{
		//get visible point cloud
		std::vector<LLVector3> fp;

		main_camera.calcAgentFrustumPlanes(main_camera.mAgentFrustum);
		
		LLVector3 min,max;
		getVisiblePointCloud(main_camera,min,max,fp);

		if (fp.empty())
		{
			if (!hasRenderDebugMask(RENDER_DEBUG_SHADOW_FRUSTA))
			{
				mShadowCamera[0] = main_camera;
				mShadowExtents[0][0] = min;
				mShadowExtents[0][1] = max;

				mShadowFrustPoints[0].clear();
				mShadowFrustPoints[1].clear();
				mShadowFrustPoints[2].clear();
				mShadowFrustPoints[3].clear();
			}
			popRenderTypeMask();

			if (!skip_avatar_update)
			{
				gAgentAvatarp->updateAttachmentVisibility(gAgentCamera.getCameraMode());
			}

			return;
		}

		//get good split distances for frustum
		for (U32 i = 0; i < fp.size(); ++i)
		{
			glh::vec3f v(fp[i].mV);
			saved_view.mult_matrix_vec(v);
			fp[i].setVec(v.v);
		}

		min = fp[0];
		max = fp[0];

		//get camera space bounding box
		for (U32 i = 1; i < fp.size(); ++i)
		{
			update_min_max(min, max, fp[i]);
		}

		near_clip    = llclamp(-max.mV[2], 0.01f, 4.0f);
		F32 far_clip = llclamp(-min.mV[2]*2.f, 16.0f, 512.0f);

		//far_clip = llmin(far_clip, 128.f);
		far_clip = llmin(far_clip, camera.getFar());

		F32 range = far_clip-near_clip;

		LLVector3 split_exp = RenderShadowSplitExponent;

		F32 da = 1.f-llmax( fabsf(lightDir*up), fabsf(lightDir*camera.getLeftAxis()) );
		
		da = powf(da, split_exp.mV[2]);

		F32 sxp = split_exp.mV[1] + (split_exp.mV[0]-split_exp.mV[1])*da;
		
		for (U32 i = 0; i < 4; ++i)
		{
			F32 x = (F32)(i+1)/4.f;
			x = powf(x, sxp);
			mSunClipPlanes.mV[i] = near_clip+range*x;
		}

		mSunClipPlanes.mV[0] *= 1.25f; //bump back first split for transition padding
	}

	// convenience array of 4 near clip plane distances
	F32 dist[] = { near_clip, mSunClipPlanes.mV[0], mSunClipPlanes.mV[1], mSunClipPlanes.mV[2], mSunClipPlanes.mV[3] };
	

	if (mSunDiffuse == LLColor4::black)
	{ //sun diffuse is totally black, shadows don't matter
		LLGLDepthTest depth(GL_TRUE);

		for (S32 j = 0; j < 4; j++)
		{
			mShadow[j].bindTarget();
			mShadow[j].clear();
			mShadow[j].flush();
		}
	}
	else
	{
		for (S32 j = 0; j < 4; j++)
		{
			if (!hasRenderDebugMask(RENDER_DEBUG_SHADOW_FRUSTA))
			{
				mShadowFrustPoints[j].clear();
			}

			LLViewerCamera::sCurCameraID = (LLViewerCamera::eCameraID)(LLViewerCamera::CAMERA_SHADOW0+j);

			//restore render matrices
			set_current_modelview(saved_view);
			set_current_projection(saved_proj);

			LLVector3 eye = camera.getOrigin();

			//camera used for shadow cull/render
			LLCamera shadow_cam;
		
			//create world space camera frustum for this split
			shadow_cam = camera;
			shadow_cam.setFar(16.f);
	
			LLViewerCamera::updateFrustumPlanes(shadow_cam, FALSE, FALSE, TRUE);

			LLVector3* frust = shadow_cam.mAgentFrustum;

			LLVector3 pn = shadow_cam.getAtAxis();
		
			LLVector3 min, max;

			//construct 8 corners of split frustum section
			for (U32 i = 0; i < 4; i++)
			{
				LLVector3 delta = frust[i+4]-eye;
				delta += (frust[i+4]-frust[(i+2)%4+4])*0.05f;
				delta.normVec();
				F32 dp = delta*pn;
				frust[i] = eye + (delta*dist[j]*0.75f)/dp;
				frust[i+4] = eye + (delta*dist[j+1]*1.25f)/dp;
			}
						
			shadow_cam.calcAgentFrustumPlanes(frust);
			shadow_cam.mFrustumCornerDist = 0.f;
		
			if (!gPipeline.hasRenderDebugMask(LLPipeline::RENDER_DEBUG_SHADOW_FRUSTA))
			{
				mShadowCamera[j] = shadow_cam;
			}

			std::vector<LLVector3> fp;

			if (!gPipeline.getVisiblePointCloud(shadow_cam, min, max, fp, lightDir))
			{
				//no possible shadow receivers
				if (!gPipeline.hasRenderDebugMask(LLPipeline::RENDER_DEBUG_SHADOW_FRUSTA))
				{
					mShadowExtents[j][0] = LLVector3();
					mShadowExtents[j][1] = LLVector3();
					mShadowCamera[j+4] = shadow_cam;
				}

				mShadow[j].bindTarget();
				{
					LLGLDepthTest depth(GL_TRUE);
					mShadow[j].clear();
				}
				mShadow[j].flush();

				mShadowError.mV[j] = 0.f;
				mShadowFOV.mV[j] = 0.f;

				continue;
			}

			if (!gPipeline.hasRenderDebugMask(LLPipeline::RENDER_DEBUG_SHADOW_FRUSTA))
			{
				mShadowExtents[j][0] = min;
				mShadowExtents[j][1] = max;
				mShadowFrustPoints[j] = fp;
			}
				

			//find a good origin for shadow projection
			LLVector3 origin;

			//get a temporary view projection
			view[j] = look(camera.getOrigin(), lightDir, -up);

			std::vector<LLVector3> wpf;

			for (U32 i = 0; i < fp.size(); i++)
			{
				glh::vec3f p = glh::vec3f(fp[i].mV);
				view[j].mult_matrix_vec(p);
				wpf.push_back(LLVector3(p.v));
			}

			min = wpf[0];
			max = wpf[0];

			for (U32 i = 0; i < fp.size(); ++i)
			{ //get AABB in camera space
				update_min_max(min, max, wpf[i]);
			}

			// Construct a perspective transform with perspective along y-axis that contains
			// points in wpf
			//Known:
			// - far clip plane
			// - near clip plane
			// - points in frustum
			//Find:
			// - origin

			//get some "interesting" points of reference
			LLVector3 center = (min+max)*0.5f;
			LLVector3 size = (max-min)*0.5f;
			LLVector3 near_center = center;
			near_center.mV[1] += size.mV[1]*2.f;
		
		
			//put all points in wpf in quadrant 0, reletive to center of min/max
			//get the best fit line using least squares
			F32 bfm = 0.f;
			F32 bfb = 0.f;

			for (U32 i = 0; i < wpf.size(); ++i)
			{
				wpf[i] -= center;
				wpf[i].mV[0] = fabsf(wpf[i].mV[0]);
				wpf[i].mV[2] = fabsf(wpf[i].mV[2]);
			}

			if (!wpf.empty())
			{ 
				F32 sx = 0.f;
				F32 sx2 = 0.f;
				F32 sy = 0.f;
				F32 sxy = 0.f;
			
				for (U32 i = 0; i < wpf.size(); ++i)
				{		
					sx += wpf[i].mV[0];
					sx2 += wpf[i].mV[0]*wpf[i].mV[0];
					sy += wpf[i].mV[1];
					sxy += wpf[i].mV[0]*wpf[i].mV[1]; 
				}

				bfm = (sy*sx-wpf.size()*sxy)/(sx*sx-wpf.size()*sx2);
				bfb = (sx*sxy-sy*sx2)/(sx*sx-bfm*sx2);
			}
		
			{
				// best fit line is y=bfm*x+bfb
		
				//find point that is furthest to the right of line
				F32 off_x = -1.f;
				LLVector3 lp;

				for (U32 i = 0; i < wpf.size(); ++i)
				{
					//y = bfm*x+bfb
					//x = (y-bfb)/bfm
					F32 lx = (wpf[i].mV[1]-bfb)/bfm;

					lx = wpf[i].mV[0]-lx;
				
					if (off_x < lx)
					{
						off_x = lx;
						lp = wpf[i];
					}
				}

				//get line with slope bfm through lp
				// bfb = y-bfm*x
				bfb = lp.mV[1]-bfm*lp.mV[0];

				//calculate error
				mShadowError.mV[j] = 0.f;

				for (U32 i = 0; i < wpf.size(); ++i)
				{
					F32 lx = (wpf[i].mV[1]-bfb)/bfm;
					mShadowError.mV[j] += fabsf(wpf[i].mV[0]-lx);
				}

				mShadowError.mV[j] /= wpf.size();
				mShadowError.mV[j] /= size.mV[0];

				if (mShadowError.mV[j] > RenderShadowErrorCutoff)
				{ //just use ortho projection
					mShadowFOV.mV[j] = -1.f;
					origin.clearVec();
					proj[j] = gl_ortho(min.mV[0], max.mV[0],
										min.mV[1], max.mV[1],
										-max.mV[2], -min.mV[2]);
				}
				else
				{
					//origin is where line x = 0;
					origin.setVec(0,bfb,0);

					F32 fovz = 1.f;
					F32 fovx = 1.f;
				
					LLVector3 zp;
					LLVector3 xp;

					for (U32 i = 0; i < wpf.size(); ++i)
					{
						LLVector3 atz = wpf[i]-origin;
						atz.mV[0] = 0.f;
						atz.normVec();
						if (fovz > -atz.mV[1])
						{
							zp = wpf[i];
							fovz = -atz.mV[1];
						}
					
						LLVector3 atx = wpf[i]-origin;
						atx.mV[2] = 0.f;
						atx.normVec();
						if (fovx > -atx.mV[1])
						{
							fovx = -atx.mV[1];
							xp = wpf[i];
						}
					}

					fovx = acos(fovx);
					fovz = acos(fovz);

					F32 cutoff = llmin((F32) RenderShadowFOVCutoff, 1.4f);
				
					mShadowFOV.mV[j] = fovx;
				
					if (fovx < cutoff && fovz > cutoff)
					{
						//x is a good fit, but z is too big, move away from zp enough so that fovz matches cutoff
						F32 d = zp.mV[2]/tan(cutoff);
						F32 ny = zp.mV[1] + fabsf(d);

						origin.mV[1] = ny;

						fovz = 1.f;
						fovx = 1.f;

						for (U32 i = 0; i < wpf.size(); ++i)
						{
							LLVector3 atz = wpf[i]-origin;
							atz.mV[0] = 0.f;
							atz.normVec();
							fovz = llmin(fovz, -atz.mV[1]);

							LLVector3 atx = wpf[i]-origin;
							atx.mV[2] = 0.f;
							atx.normVec();
							fovx = llmin(fovx, -atx.mV[1]);
						}

						fovx = acos(fovx);
						fovz = acos(fovz);

						mShadowFOV.mV[j] = cutoff;
					}

				
					origin += center;
			
					F32 ynear = -(max.mV[1]-origin.mV[1]);
					F32 yfar = -(min.mV[1]-origin.mV[1]);
				
					if (ynear < 0.1f) //keep a sensible near clip plane
					{
						F32 diff = 0.1f-ynear;
						origin.mV[1] += diff;
						ynear += diff;
						yfar += diff;
					}
								
					if (fovx > cutoff)
					{ //just use ortho projection
						origin.clearVec();
						mShadowError.mV[j] = -1.f;
						proj[j] = gl_ortho(min.mV[0], max.mV[0],
								min.mV[1], max.mV[1],
								-max.mV[2], -min.mV[2]);
					}
					else
					{
						//get perspective projection
						view[j] = view[j].inverse();

						glh::vec3f origin_agent(origin.mV);
					
						//translate view to origin
						view[j].mult_matrix_vec(origin_agent);

						eye = LLVector3(origin_agent.v);

						if (!hasRenderDebugMask(LLPipeline::RENDER_DEBUG_SHADOW_FRUSTA))
						{
							mShadowFrustOrigin[j] = eye;
						}
				
						view[j] = look(LLVector3(origin_agent.v), lightDir, -up);

						F32 fx = 1.f/tanf(fovx);
						F32 fz = 1.f/tanf(fovz);

						proj[j] = glh::matrix4f(-fx, 0, 0, 0,
												0, (yfar+ynear)/(ynear-yfar), 0, (2.f*yfar*ynear)/(ynear-yfar),
												0, 0, -fz, 0,
												0, -1.f, 0, 0);
					}
				}
			}

			//shadow_cam.setFar(128.f);
			shadow_cam.setOriginAndLookAt(eye, up, center);

			shadow_cam.setOrigin(0,0,0);

			set_current_modelview(view[j]);
			set_current_projection(proj[j]);

			LLViewerCamera::updateFrustumPlanes(shadow_cam, FALSE, FALSE, TRUE);

			//shadow_cam.ignoreAgentFrustumPlane(LLCamera::AGENT_PLANE_NEAR);
			shadow_cam.getAgentPlane(LLCamera::AGENT_PLANE_NEAR).set(shadow_near_clip);

			//translate and scale to from [-1, 1] to [0, 1]
			glh::matrix4f trans(0.5f, 0.f, 0.f, 0.5f,
							0.f, 0.5f, 0.f, 0.5f,
							0.f, 0.f, 0.5f, 0.5f,
							0.f, 0.f, 0.f, 1.f);

			set_current_modelview(view[j]);
			set_current_projection(proj[j]);

			for (U32 i = 0; i < 16; i++)
			{
				gGLLastModelView[i] = mShadowModelview[j].m[i];
				gGLLastProjection[i] = mShadowProjection[j].m[i];
			}

			mShadowModelview[j] = view[j];
			mShadowProjection[j] = proj[j];
			mSunShadowMatrix[j] = trans*proj[j]*view[j]*inv_view;
		
			stop_glerror();

			mShadow[j].bindTarget();
			mShadow[j].getViewport(gGLViewport);
			mShadow[j].clear();
		
			U32 target_width = mShadow[j].getWidth();

			{
				static LLCullResult result[4];
				renderShadow(view[j], proj[j], shadow_cam, result[j], TRUE, FALSE, target_width);
			}

			mShadow[j].flush();
 
			if (!gPipeline.hasRenderDebugMask(LLPipeline::RENDER_DEBUG_SHADOW_FRUSTA))
			{
				mShadowCamera[j+4] = shadow_cam;
			}
		}
	}

	
	//hack to disable projector shadows 
	bool gen_shadow = RenderShadowDetail > 1;

	if (gen_shadow)
	{
		LLTrace::CountStatHandle<>* velocity_stat = LLViewerCamera::getVelocityStat();
		F32 fade_amt = gFrameIntervalSeconds.value() 
			* llmax(LLTrace::get_frame_recording().getLastRecording().getSum(*velocity_stat) / LLTrace::get_frame_recording().getLastRecording().getDuration().value(), 1.0);

		//update shadow targets
		for (U32 i = 0; i < 2; i++)
		{ //for each current shadow
			LLViewerCamera::sCurCameraID = (LLViewerCamera::eCameraID)(LLViewerCamera::CAMERA_SHADOW4+i);

			if (mShadowSpotLight[i].notNull() && 
				(mShadowSpotLight[i] == mTargetShadowSpotLight[0] ||
				mShadowSpotLight[i] == mTargetShadowSpotLight[1]))
			{ //keep this spotlight
				mSpotLightFade[i] = llmin(mSpotLightFade[i]+fade_amt, 1.f);
			}
			else
			{ //fade out this light
				mSpotLightFade[i] = llmax(mSpotLightFade[i]-fade_amt, 0.f);
				
				if (mSpotLightFade[i] == 0.f || mShadowSpotLight[i].isNull())
				{ //faded out, grab one of the pending spots (whichever one isn't already taken)
					if (mTargetShadowSpotLight[0] != mShadowSpotLight[(i+1)%2])
					{
						mShadowSpotLight[i] = mTargetShadowSpotLight[0];
					}
					else
					{
						mShadowSpotLight[i] = mTargetShadowSpotLight[1];
					}
				}
			}
		}

		for (S32 i = 0; i < 2; i++)
		{
			set_current_modelview(saved_view);
			set_current_projection(saved_proj);

			if (mShadowSpotLight[i].isNull())
			{
				continue;
			}

			LLVOVolume* volume = mShadowSpotLight[i]->getVOVolume();

			if (!volume)
			{
				mShadowSpotLight[i] = NULL;
				continue;
			}

			LLDrawable* drawable = mShadowSpotLight[i];

			LLVector3 params = volume->getSpotLightParams();
			F32 fov = params.mV[0];

			//get agent->light space matrix (modelview)
			LLVector3 center = drawable->getPositionAgent();
			LLQuaternion quat = volume->getRenderRotation();

			//get near clip plane
			LLVector3 scale = volume->getScale();
			LLVector3 at_axis(0,0,-scale.mV[2]*0.5f);
			at_axis *= quat;

			LLVector3 np = center+at_axis;
			at_axis.normVec();

			//get origin that has given fov for plane np, at_axis, and given scale
			F32 dist = (scale.mV[1]*0.5f)/tanf(fov*0.5f);

			LLVector3 origin = np - at_axis*dist;

			LLMatrix4 mat(quat, LLVector4(origin, 1.f));

			view[i+4] = glh::matrix4f((F32*) mat.mMatrix);

			view[i+4] = view[i+4].inverse();

			//get perspective matrix
			F32 near_clip = dist+0.01f;
			F32 width = scale.mV[VX];
			F32 height = scale.mV[VY];
			F32 far_clip = dist+volume->getLightRadius()*1.5f;

			F32 fovy = fov * RAD_TO_DEG;
			F32 aspect = width/height;
			
			proj[i+4] = gl_perspective(fovy, aspect, near_clip, far_clip);

			//translate and scale to from [-1, 1] to [0, 1]
			glh::matrix4f trans(0.5f, 0.f, 0.f, 0.5f,
							0.f, 0.5f, 0.f, 0.5f,
							0.f, 0.f, 0.5f, 0.5f,
							0.f, 0.f, 0.f, 1.f);

			set_current_modelview(view[i+4]);
			set_current_projection(proj[i+4]);

			mSunShadowMatrix[i+4] = trans*proj[i+4]*view[i+4]*inv_view;
			
			for (U32 j = 0; j < 16; j++)
			{
				gGLLastModelView[j] = mShadowModelview[i+4].m[j];
				gGLLastProjection[j] = mShadowProjection[i+4].m[j];
			}

			mShadowModelview[i+4] = view[i+4];
			mShadowProjection[i+4] = proj[i+4];

			LLCamera shadow_cam = camera;
			shadow_cam.setFar(far_clip);
			shadow_cam.setOrigin(origin);

			LLViewerCamera::updateFrustumPlanes(shadow_cam, FALSE, FALSE, TRUE);

			stop_glerror();

			mShadow[i+4].bindTarget();
			mShadow[i+4].getViewport(gGLViewport);
			mShadow[i+4].clear();

			U32 target_width = mShadow[i+4].getWidth();

			static LLCullResult result[2];

			LLViewerCamera::sCurCameraID = (LLViewerCamera::eCameraID)(LLViewerCamera::CAMERA_SHADOW0 + i + 4);

            RenderSpotLight = drawable;            

			renderShadow(view[i+4], proj[i+4], shadow_cam, result[i], FALSE, FALSE, target_width);

            RenderSpotLight = nullptr;

			mShadow[i+4].flush();
 		}
	}
	else
	{ //no spotlight shadows
		mShadowSpotLight[0] = mShadowSpotLight[1] = NULL;
	}


	if (!CameraOffset)
	{
		set_current_modelview(saved_view);
		set_current_projection(saved_proj);
	}
	else
	{
		set_current_modelview(view[1]);
		set_current_projection(proj[1]);
		gGL.loadMatrix(view[1].m);
		gGL.matrixMode(LLRender::MM_PROJECTION);
		gGL.loadMatrix(proj[1].m);
		gGL.matrixMode(LLRender::MM_MODELVIEW);
	}
	gGL.setColorMask(true, false);

	for (U32 i = 0; i < 16; i++)
	{
		gGLLastModelView[i] = last_modelview[i];
		gGLLastProjection[i] = last_projection[i];
	}

	popRenderTypeMask();

	if (!skip_avatar_update)
	{
		gAgentAvatarp->updateAttachmentVisibility(gAgentCamera.getCameraMode());
	}
}

void LLPipeline::renderGroups(LLRenderPass* pass, U32 type, U32 mask, bool texture)
{
	for (LLCullResult::sg_iterator i = sCull->beginVisibleGroups(); i != sCull->endVisibleGroups(); ++i)
	{
		LLSpatialGroup* group = *i;
		if (!group->isDead() &&
			(!sUseOcclusion || !group->isOcclusionState(LLSpatialGroup::OCCLUDED)) &&
			gPipeline.hasRenderType(group->getSpatialPartition()->mDrawableType) &&
			group->mDrawMap.find(type) != group->mDrawMap.end())
		{
			pass->renderGroup(group,type,mask,texture);
		}
	}
}

static LLTrace::BlockTimerStatHandle FTM_IMPOSTOR_MARK_VISIBLE("Impostor Mark Visible");
static LLTrace::BlockTimerStatHandle FTM_IMPOSTOR_SETUP("Impostor Setup");
static LLTrace::BlockTimerStatHandle FTM_IMPOSTOR_BACKGROUND("Impostor Background");
static LLTrace::BlockTimerStatHandle FTM_IMPOSTOR_ALLOCATE("Impostor Allocate");
static LLTrace::BlockTimerStatHandle FTM_IMPOSTOR_RESIZE("Impostor Resize");

void LLPipeline::generateImpostor(LLVOAvatar* avatar)
{
	LLGLState::checkStates();
	LLGLState::checkTextureChannels();
	LLGLState::checkClientArrays();

	static LLCullResult result;
	result.clear();
	grabReferences(result);
	
	if (!avatar || !avatar->mDrawable)
	{
        LL_WARNS_ONCE("AvatarRenderPipeline") << "Avatar is " << (avatar ? "not drawable" : "null") << LL_ENDL;
		return;
	}
    LL_DEBUGS_ONCE("AvatarRenderPipeline") << "Avatar " << avatar->getID() << " is drawable" << LL_ENDL;

	assertInitialized();

	bool visually_muted = avatar->isVisuallyMuted();		
    LL_DEBUGS_ONCE("AvatarRenderPipeline") << "Avatar " << avatar->getID()
                              << " is " << ( visually_muted ? "" : "not ") << "visually muted"
                              << LL_ENDL;
	bool too_complex = avatar->isTooComplex();		
    LL_DEBUGS_ONCE("AvatarRenderPipeline") << "Avatar " << avatar->getID()
                              << " is " << ( too_complex ? "" : "not ") << "too complex"
                              << LL_ENDL;

	pushRenderTypeMask();
	
	if (visually_muted || too_complex)
	{
		andRenderTypeMask(LLPipeline::RENDER_TYPE_AVATAR,
							LLPipeline::RENDER_TYPE_CONTROL_AV,
							END_RENDER_TYPES);
	}
	else
	{
		andRenderTypeMask(LLPipeline::RENDER_TYPE_ALPHA,
			LLPipeline::RENDER_TYPE_FULLBRIGHT,
			LLPipeline::RENDER_TYPE_VOLUME,
			LLPipeline::RENDER_TYPE_GLOW,
						LLPipeline::RENDER_TYPE_BUMP,
						LLPipeline::RENDER_TYPE_PASS_SIMPLE,
						LLPipeline::RENDER_TYPE_PASS_ALPHA,
						LLPipeline::RENDER_TYPE_PASS_ALPHA_MASK,
			LLPipeline::RENDER_TYPE_PASS_BUMP,
			LLPipeline::RENDER_TYPE_PASS_POST_BUMP,
						LLPipeline::RENDER_TYPE_PASS_FULLBRIGHT,
						LLPipeline::RENDER_TYPE_PASS_FULLBRIGHT_ALPHA_MASK,
						LLPipeline::RENDER_TYPE_PASS_FULLBRIGHT_SHINY,
			LLPipeline::RENDER_TYPE_PASS_GLOW,
			LLPipeline::RENDER_TYPE_PASS_GRASS,
						LLPipeline::RENDER_TYPE_PASS_SHINY,
						LLPipeline::RENDER_TYPE_PASS_INVISIBLE,
						LLPipeline::RENDER_TYPE_PASS_INVISI_SHINY,
			LLPipeline::RENDER_TYPE_AVATAR,
			LLPipeline::RENDER_TYPE_CONTROL_AV,
			LLPipeline::RENDER_TYPE_ALPHA_MASK,
			LLPipeline::RENDER_TYPE_FULLBRIGHT_ALPHA_MASK,
			LLPipeline::RENDER_TYPE_INVISIBLE,
			LLPipeline::RENDER_TYPE_SIMPLE,
						END_RENDER_TYPES);
	}
	
	S32 occlusion = sUseOcclusion;
	sUseOcclusion = 0;

	sReflectionRender = ! sRenderDeferred;

	sShadowRender = true;
	sImpostorRender = true;

	LLViewerCamera* viewer_camera = LLViewerCamera::getInstance();

	{
		LL_RECORD_BLOCK_TIME(FTM_IMPOSTOR_MARK_VISIBLE);
		markVisible(avatar->mDrawable, *viewer_camera);
		LLVOAvatar::sUseImpostors = false; // @TODO ???

		LLVOAvatar::attachment_map_t::iterator iter;
		for (iter = avatar->mAttachmentPoints.begin();
			iter != avatar->mAttachmentPoints.end();
			++iter)
		{
			LLViewerJointAttachment *attachment = iter->second;
			for (LLViewerJointAttachment::attachedobjs_vec_t::iterator attachment_iter = attachment->mAttachedObjects.begin();
				 attachment_iter != attachment->mAttachedObjects.end();
				 ++attachment_iter)
			{
				if (LLViewerObject* attached_object = attachment_iter->get())
				{
					markVisible(attached_object->mDrawable->getSpatialBridge(), *viewer_camera);
				}
			}
		}
	}

	stateSort(*LLViewerCamera::getInstance(), result);
	
	LLCamera camera = *viewer_camera;
	LLVector2 tdim;
	U32 resY = 0;
	U32 resX = 0;

	{
		LL_RECORD_BLOCK_TIME(FTM_IMPOSTOR_SETUP);
		const LLVector4a* ext = avatar->mDrawable->getSpatialExtents();
		LLVector3 pos(avatar->getRenderPosition()+avatar->getImpostorOffset());

		camera.lookAt(viewer_camera->getOrigin(), pos, viewer_camera->getUpAxis());
	
		LLVector4a half_height;
		half_height.setSub(ext[1], ext[0]);
		half_height.mul(0.5f);

		LLVector4a left;
		left.load3(camera.getLeftAxis().mV);
		left.mul(left);
		llassert(left.dot3(left).getF32() > F_APPROXIMATELY_ZERO);
		left.normalize3fast();

		LLVector4a up;
		up.load3(camera.getUpAxis().mV);
		up.mul(up);
		llassert(up.dot3(up).getF32() > F_APPROXIMATELY_ZERO);
		up.normalize3fast();

		tdim.mV[0] = fabsf(half_height.dot3(left).getF32());
		tdim.mV[1] = fabsf(half_height.dot3(up).getF32());

		gGL.matrixMode(LLRender::MM_PROJECTION);
		gGL.pushMatrix();
	
		F32 distance = (pos-camera.getOrigin()).length();
		F32 fov = atanf(tdim.mV[1]/distance)*2.f*RAD_TO_DEG;
		F32 aspect = tdim.mV[0]/tdim.mV[1];
		glh::matrix4f persp = gl_perspective(fov, aspect, 1.f, 256.f);
		set_current_projection(persp);
		gGL.loadMatrix(persp.m);

		gGL.matrixMode(LLRender::MM_MODELVIEW);
		gGL.pushMatrix();
		glh::matrix4f mat;
		camera.getOpenGLTransform(mat.m);

		mat = glh::matrix4f((GLfloat*) OGL_TO_CFR_ROTATION) * mat;

		gGL.loadMatrix(mat.m);
		set_current_modelview(mat);

		glClearColor(0.0f,0.0f,0.0f,0.0f);
		gGL.setColorMask(true, true);
	
		// get the number of pixels per angle
		F32 pa = gViewerWindow->getWindowHeightRaw() / (RAD_TO_DEG * viewer_camera->getView());

		//get resolution based on angle width and height of impostor (double desired resolution to prevent aliasing)
		resY = llmin(nhpo2((U32) (fov*pa)), (U32) 512);
		resX = llmin(nhpo2((U32) (atanf(tdim.mV[0]/distance)*2.f*RAD_TO_DEG*pa)), (U32) 512);

		if (!avatar->mImpostor.isComplete())
		{
			LL_RECORD_BLOCK_TIME(FTM_IMPOSTOR_ALLOCATE);
			

			if (LLPipeline::sRenderDeferred)
			{
				avatar->mImpostor.allocate(resX,resY,GL_SRGB8_ALPHA8,TRUE,FALSE);
				addDeferredAttachments(avatar->mImpostor);
			}
			else
			{
				avatar->mImpostor.allocate(resX,resY,GL_RGBA,TRUE,FALSE);
			}
		
			gGL.getTexUnit(0)->bind(&avatar->mImpostor);
			gGL.getTexUnit(0)->setTextureFilteringOption(LLTexUnit::TFO_POINT);
			gGL.getTexUnit(0)->unbind(LLTexUnit::TT_TEXTURE);
		}
		else if(resX != avatar->mImpostor.getWidth() || resY != avatar->mImpostor.getHeight())
		{
			LL_RECORD_BLOCK_TIME(FTM_IMPOSTOR_RESIZE);
			avatar->mImpostor.resize(resX,resY);
		}

		avatar->mImpostor.bindTarget();
	}

	F32 old_alpha = LLDrawPoolAvatar::sMinimumAlpha;

	if (visually_muted || too_complex)
	{ //disable alpha masking for muted avatars (get whole skin silhouette)
		LLDrawPoolAvatar::sMinimumAlpha = 0.f;
	}

	if (LLPipeline::sRenderDeferred)
	{
		avatar->mImpostor.clear();
		renderGeomDeferred(camera);

		renderGeomPostDeferred(camera);		

		// Shameless hack time: render it all again,
		// this time writing the depth
		// values we need to generate the alpha mask below
		// while preserving the alpha-sorted color rendering
		// from the previous pass
		//
		sImpostorRenderAlphaDepthPass = true;
		// depth-only here...
		//
		gGL.setColorMask(false,false);
		renderGeomPostDeferred(camera);

		sImpostorRenderAlphaDepthPass = false;

	}
	else
	{
		LLGLEnable scissor(GL_SCISSOR_TEST);
		glScissor(0, 0, resX, resY);
		avatar->mImpostor.clear();
		renderGeom(camera);

		// Shameless hack time: render it all again,
		// this time writing the depth
		// values we need to generate the alpha mask below
		// while preserving the alpha-sorted color rendering
		// from the previous pass
		//
		sImpostorRenderAlphaDepthPass = true;

		// depth-only here...
		//
		gGL.setColorMask(false,false);
		renderGeom(camera);

		sImpostorRenderAlphaDepthPass = false;
	}

	LLDrawPoolAvatar::sMinimumAlpha = old_alpha;

	{ //create alpha mask based on depth buffer (grey out if muted)
		LL_RECORD_BLOCK_TIME(FTM_IMPOSTOR_BACKGROUND);
		if (LLPipeline::sRenderDeferred)
		{
			GLuint buff = GL_COLOR_ATTACHMENT0;
			glDrawBuffersARB(1, &buff);
		}

		LLGLDisable blend(GL_BLEND);

		if (visually_muted || too_complex)
		{
			gGL.setColorMask(true, true);
		}
		else
		{
			gGL.setColorMask(false, true);
		}
		
		gGL.getTexUnit(0)->unbind(LLTexUnit::TT_TEXTURE);

		LLGLDepthTest depth(GL_TRUE, GL_FALSE, GL_GREATER);

		gGL.flush();

		gGL.pushMatrix();
		gGL.loadIdentity();
		gGL.matrixMode(LLRender::MM_PROJECTION);
		gGL.pushMatrix();
		gGL.loadIdentity();

		static const F32 clip_plane = 0.99999f;

		if (LLGLSLShader::sNoFixedFunction)
		{
			gDebugProgram.bind();
		}


		if (visually_muted)
		{	// Visually muted avatar
            LLColor4 muted_color(avatar->getMutedAVColor());
            LL_DEBUGS_ONCE("AvatarRenderPipeline") << "Avatar " << avatar->getID() << " MUTED set solid color " << muted_color << LL_ENDL;
			gGL.diffuseColor4fv( muted_color.mV );
		}
		else
		{ //grey muted avatar
            LL_DEBUGS_ONCE("AvatarRenderPipeline") << "Avatar " << avatar->getID() << " MUTED set grey" << LL_ENDL;
			gGL.diffuseColor4fv(LLColor4::pink.mV );
		}

		{
		gGL.begin(LLRender::QUADS);
		gGL.vertex3f(-1, -1, clip_plane);
		gGL.vertex3f(1, -1, clip_plane);
		gGL.vertex3f(1, 1, clip_plane);
		gGL.vertex3f(-1, 1, clip_plane);
		gGL.end();
		gGL.flush();
		}

		if (LLGLSLShader::sNoFixedFunction)
		{
			gDebugProgram.unbind();
		}

		gGL.popMatrix();
		gGL.matrixMode(LLRender::MM_MODELVIEW);
		gGL.popMatrix();
	}

	avatar->mImpostor.flush();

	avatar->setImpostorDim(tdim);

	LLVOAvatar::sUseImpostors = (0 != LLVOAvatar::sMaxNonImpostors);
	sUseOcclusion = occlusion;
	sReflectionRender = false;
	sImpostorRender = false;
	sShadowRender = false;
	popRenderTypeMask();

	gGL.matrixMode(LLRender::MM_PROJECTION);
	gGL.popMatrix();
	gGL.matrixMode(LLRender::MM_MODELVIEW);
	gGL.popMatrix();

	avatar->mNeedsImpostorUpdate = FALSE;
	avatar->cacheImpostorValues();
	avatar->mLastImpostorUpdateFrameTime = gFrameTimeSeconds;

	LLVertexBuffer::unbind();
	LLGLState::checkStates();
	LLGLState::checkTextureChannels();
	LLGLState::checkClientArrays();
}

bool LLPipeline::hasRenderBatches(const U32 type) const
{
	return sCull->getRenderMapSize(type) > 0;
}

LLCullResult::drawinfo_iterator LLPipeline::beginRenderMap(U32 type)
{
	return sCull->beginRenderMap(type);
}

LLCullResult::drawinfo_iterator LLPipeline::endRenderMap(U32 type)
{
	return sCull->endRenderMap(type);
}

LLCullResult::sg_iterator LLPipeline::beginAlphaGroups()
{
	return sCull->beginAlphaGroups();
}

LLCullResult::sg_iterator LLPipeline::endAlphaGroups()
{
	return sCull->endAlphaGroups();
}

bool LLPipeline::hasRenderType(const U32 type) const
{
    // STORM-365 : LLViewerJointAttachment::setAttachmentVisibility() is setting type to 0 to actually mean "do not render"
    // We then need to test that value here and return false to prevent attachment to render (in mouselook for instance)
    // TODO: reintroduce RENDER_TYPE_NONE in LLRenderTypeMask and initialize its mRenderTypeEnabled[RENDER_TYPE_NONE] to false explicitely
	return (type == 0 ? false : mRenderTypeEnabled[type]);
}

void LLPipeline::setRenderTypeMask(U32 type, ...)
{
	va_list args;

	va_start(args, type);
	while (type < END_RENDER_TYPES)
	{
		mRenderTypeEnabled[type] = true;
		type = va_arg(args, U32);
	}
	va_end(args);

	if (type > END_RENDER_TYPES)
	{
		LL_ERRS() << "Invalid render type." << LL_ENDL;
	}
}

bool LLPipeline::hasAnyRenderType(U32 type, ...) const
{
	va_list args;

	va_start(args, type);
	while (type < END_RENDER_TYPES)
	{
		if (mRenderTypeEnabled[type])
		{
			return true;
		}
		type = va_arg(args, U32);
	}
	va_end(args);

	if (type > END_RENDER_TYPES)
	{
		LL_ERRS() << "Invalid render type." << LL_ENDL;
	}

	return false;
}

void LLPipeline::pushRenderTypeMask()
{
	std::string cur_mask;
	cur_mask.assign((const char*) mRenderTypeEnabled, sizeof(mRenderTypeEnabled));
	mRenderTypeEnableStack.push(cur_mask);
}

void LLPipeline::popRenderTypeMask()
{
	if (mRenderTypeEnableStack.empty())
	{
		LL_ERRS() << "Depleted render type stack." << LL_ENDL;
	}

	memcpy(mRenderTypeEnabled, mRenderTypeEnableStack.top().data(), sizeof(mRenderTypeEnabled));
	mRenderTypeEnableStack.pop();
}

void LLPipeline::andRenderTypeMask(U32 type, ...)
{
	va_list args;

	bool tmp[NUM_RENDER_TYPES];
	for (U32 i = 0; i < NUM_RENDER_TYPES; ++i)
	{
		tmp[i] = false;
	}

	va_start(args, type);
	while (type < END_RENDER_TYPES)
	{
		if (mRenderTypeEnabled[type]) 
		{
			tmp[type] = true;
		}

		type = va_arg(args, U32);
	}
	va_end(args);

	if (type > END_RENDER_TYPES)
	{
		LL_ERRS() << "Invalid render type." << LL_ENDL;
	}

	for (U32 i = 0; i < LLPipeline::NUM_RENDER_TYPES; ++i)
	{
		mRenderTypeEnabled[i] = tmp[i];
	}

}

void LLPipeline::clearRenderTypeMask(U32 type, ...)
{
	va_list args;

	va_start(args, type);
	while (type < END_RENDER_TYPES)
	{
		mRenderTypeEnabled[type] = false;
		
		type = va_arg(args, U32);
	}
	va_end(args);

	if (type > END_RENDER_TYPES)
	{
		LL_ERRS() << "Invalid render type." << LL_ENDL;
	}
}

void LLPipeline::setAllRenderTypes()
{
	for (U32 i = 0; i < NUM_RENDER_TYPES; ++i)
	{
		mRenderTypeEnabled[i] = true;
	}
}

void LLPipeline::clearAllRenderTypes()
{
	for (U32 i = 0; i < NUM_RENDER_TYPES; ++i)
	{
		mRenderTypeEnabled[i] = false;
	}
}

void LLPipeline::addDebugBlip(const LLVector3& position, const LLColor4& color)
{
	DebugBlip blip(position, color);
	mDebugBlips.push_back(blip);
}

void LLPipeline::hidePermanentObjects( std::vector<U32>& restoreList )
{
	//This method is used to hide any vo's from the object list that may have
	//the permanent flag set.
	
	U32 objCnt = gObjectList.getNumObjects();
	for (U32 i = 0; i < objCnt; ++i)
	{
		LLViewerObject* pObject = gObjectList.getObject(i);
		if ( pObject && pObject->flagObjectPermanent() )
		{
			LLDrawable *pDrawable = pObject->mDrawable;
		
			if ( pDrawable )
			{
				restoreList.push_back( i );
				hideDrawable( pDrawable );			
			}
		}
	}

	skipRenderingOfTerrain( true );
}

void LLPipeline::restorePermanentObjects( const std::vector<U32>& restoreList )
{
	//This method is used to restore(unhide) any vo's from the object list that may have
	//been hidden because their permanency flag was set.

	std::vector<U32>::const_iterator itCurrent	= restoreList.begin();
	std::vector<U32>::const_iterator itEnd		= restoreList.end();
	
	U32 objCnt = gObjectList.getNumObjects();

	while ( itCurrent != itEnd )
	{
		U32 index = *itCurrent;
		LLViewerObject* pObject = NULL;
		if ( index < objCnt ) 
		{
			pObject = gObjectList.getObject( index );
		}
		if ( pObject )
		{
			LLDrawable *pDrawable = pObject->mDrawable;
			if ( pDrawable )
			{
				pDrawable->clearState( LLDrawable::FORCE_INVISIBLE );
				unhideDrawable( pDrawable );				
			}
		}
		++itCurrent;
	}
	
	skipRenderingOfTerrain( false );
}

void LLPipeline::skipRenderingOfTerrain( bool flag )
{
	pool_set_t::iterator iter = mPools.begin();
	while ( iter != mPools.end() )
	{
		LLDrawPool* pPool = *iter;		
		U32 poolType = pPool->getType();					
		if ( hasRenderType( pPool->getType() ) && poolType == LLDrawPool::POOL_TERRAIN )
		{
			pPool->setSkipRenderFlag( flag );			
		}
		++iter;
	}
}

void LLPipeline::hideObject( const LLUUID& id )
{
	LLViewerObject *pVO = gObjectList.findObject( id );
	
	if ( pVO )
	{
		LLDrawable *pDrawable = pVO->mDrawable;
		
		if ( pDrawable )
		{
			hideDrawable( pDrawable );		
		}		
	}
}

void LLPipeline::hideDrawable( LLDrawable *pDrawable )
{
	pDrawable->setState( LLDrawable::FORCE_INVISIBLE );
	markRebuild( pDrawable, LLDrawable::REBUILD_ALL, TRUE );
	//hide the children
	LLViewerObject::const_child_list_t& child_list = pDrawable->getVObj()->getChildren();
	for ( LLViewerObject::child_list_t::const_iterator iter = child_list.begin();
		  iter != child_list.end(); iter++ )
	{
		LLViewerObject* child = *iter;
		LLDrawable* drawable = child->mDrawable;					
		if ( drawable )
		{
			drawable->setState( LLDrawable::FORCE_INVISIBLE );
			markRebuild( drawable, LLDrawable::REBUILD_ALL, TRUE );
		}
	}
}
void LLPipeline::unhideDrawable( LLDrawable *pDrawable )
{
	pDrawable->clearState( LLDrawable::FORCE_INVISIBLE );
	markRebuild( pDrawable, LLDrawable::REBUILD_ALL, TRUE );
	//restore children
	LLViewerObject::const_child_list_t& child_list = pDrawable->getVObj()->getChildren();
	for ( LLViewerObject::child_list_t::const_iterator iter = child_list.begin();
		  iter != child_list.end(); iter++)
	{
		LLViewerObject* child = *iter;
		LLDrawable* drawable = child->mDrawable;					
		if ( drawable )
		{
			drawable->clearState( LLDrawable::FORCE_INVISIBLE );
			markRebuild( drawable, LLDrawable::REBUILD_ALL, TRUE );
		}
	}
}
void LLPipeline::restoreHiddenObject( const LLUUID& id )
{
	LLViewerObject *pVO = gObjectList.findObject( id );
	
	if ( pVO )
	{
		LLDrawable *pDrawable = pVO->mDrawable;
		if ( pDrawable )
		{
			unhideDrawable( pDrawable );			
		}
	}
}
<|MERGE_RESOLUTION|>--- conflicted
+++ resolved
@@ -793,14 +793,10 @@
 		}
 // [/SL:KB]
 
-<<<<<<< HEAD
-		if (gResizeScreenTexture || (resX != mScreen.getWidth()) || (resY != mScreen.getHeight()))
-=======
-//		if ((resX != mScreen.getWidth()) || (resY != mScreen.getHeight()))
+//		if (gResizeScreenTexture || (resX != mScreen.getWidth()) || (resY != mScreen.getHeight()))
 // [SL:KB] - Patch: Settings-RenderResolutionMultiplier | Checked: Catznip-5.4
-		if ((scaledResX != mScreen.getWidth()) || (scaledResY != mScreen.getHeight()))
+		if (gResizeScreenTexture || (scaledResX != mScreen.getWidth()) || (scaledResY != mScreen.getHeight()))
 // [/SL:KB]
->>>>>>> bea0d7e2
 		{
 			releaseScreenBuffers();
             releaseShadowTargets();
