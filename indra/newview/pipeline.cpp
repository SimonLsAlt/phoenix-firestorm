--- conflicted
+++ resolved
@@ -713,7 +713,7 @@
 	{
 		glDeleteQueriesARB(1, &mMeshDirtyQueryObject);
 		mMeshDirtyQueryObject = 0;
-	}
+}
 }
 
 static LLFastTimer::DeclareTimer FTM_RESIZE_SCREEN_TEXTURE("Resize Screen Texture");
@@ -2469,7 +2469,7 @@
 			{
 				gOcclusionCubeProgram.bind();
 			}
-		}
+			}
 
 		if (mCubeVB.isNull())
 		{ //cube VB will be used for issuing occlusion queries
@@ -3433,7 +3433,7 @@
 	rebuildPriorityGroups();
 	llpushcallstacks ;
 
-	
+
 	//build render map
 	for (LLCullResult::sg_list_t::iterator i = sCull->beginVisibleGroups(); i != sCull->endVisibleGroups(); ++i)
 	{
@@ -3505,7 +3505,7 @@
 			}
 		}
 	}
-	
+		
 	//flush particle VB
 	LLVOPartGroup::sVB->flush();
 
@@ -4485,7 +4485,7 @@
 	LLMemType mt(LLMemType::MTYPE_PIPELINE);
 
 	assertInitialized();
-	
+
 	bool hud_only = hasRenderType(LLPipeline::RENDER_TYPE_HUD);
 
 	if (!hud_only )
@@ -4821,7 +4821,7 @@
 	gGL.loadMatrix(gGLModelView);
 	gGL.setColorMask(true, false);
 
-
+	
 	if (!hud_only && !mDebugBlips.empty())
 	{ //render debug blips
 		if (LLGLSLShader::sNoFixedFunction)
@@ -6681,9 +6681,9 @@
 		LLFace* facep = drawable->getFace(i);
 		if (facep)
 		{
-			facep->clearVertexBuffer();
-		}
-	}
+		facep->clearVertexBuffer();
+	}
+}
 }
 
 void LLPipeline::resetVertexBuffers()
@@ -6720,15 +6720,12 @@
 
 	gSky.resetVertexBuffers();
 
-<<<<<<< HEAD
 	if ( LLPathingLib::getInstance() )
 	{
 		LLPathingLib::getInstance()->cleanupVBOManager();
 	}
-=======
 	LLVOPartGroup::destroyGL();
 
->>>>>>> 36456692
 	LLVertexBuffer::cleanupClass();
 	
 	//delete all name pool caches
@@ -7178,7 +7175,7 @@
 
 				shader->uniform1f(LLShaderMgr::DOF_MAX_COF, CameraMaxCoF);
 				shader->uniform1f(LLShaderMgr::DOF_RES_SCALE, CameraDoFResScale);
-
+				
 				gGL.begin(LLRender::TRIANGLE_STRIP);
 				gGL.texCoord2f(tc1.mV[0], tc1.mV[1]);
 				gGL.vertex2f(-1,-1);
@@ -7324,7 +7321,7 @@
 				mFXAABuffer.bindTexture(0, channel);
 				gGL.getTexUnit(channel)->setTextureFilteringOption(LLTexUnit::TFO_BILINEAR);
 			}
-						
+			
 			gGLViewport[0] = gViewerWindow->getWorldViewRectRaw().mLeft;
 			gGLViewport[1] = gViewerWindow->getWorldViewRectRaw().mBottom;
 			gGLViewport[2] = gViewerWindow->getWorldViewRectRaw().getWidth();
@@ -7954,7 +7951,7 @@
 				}
 
 				mCubeVB->setBuffer(LLVertexBuffer::MAP_VERTEX);
-				
+
 				LLGLDepthTest depth(GL_TRUE, GL_FALSE);
 				for (LLDrawable::drawable_set_t::iterator iter = mLights.begin(); iter != mLights.end(); ++iter)
 				{
@@ -7981,7 +7978,7 @@
 					F32 s = volume->getLightRadius()*1.5f;
 
 					LLColor3 col = volume->getLightColor();
-
+					
 					if (col.magVecSquared() < 0.001f)
 					{
 						continue;
@@ -8000,7 +7997,7 @@
 					}
 
 					sVisibleLightCount++;
-										
+
 					if (camera->getOrigin().mV[0] > c[0] + s + 0.2f ||
 						camera->getOrigin().mV[0] < c[0] - s - 0.2f ||
 						camera->getOrigin().mV[1] > c[1] + s + 0.2f ||
@@ -8073,28 +8070,8 @@
 					setupSpotLight(gDeferredSpotLightProgram, drawablep);
 					
 					LLColor3 col = volume->getLightColor();
-<<<<<<< HEAD
-
-					//vertex positions are encoded so the 3 bits of their vertex index 
-					//correspond to their axis facing, with bit position 3,2,1 matching
-					//axis facing x,y,z, bit set meaning positive facing, bit clear 
-					//meaning negative facing
-					mDeferredVB->getVertexStrider(vert);
-					v[0].set(c[0]-s,c[1]-s,c[2]-s);  // 0 - 0000 
-					v[1].set(c[0]-s,c[1]-s,c[2]+s);  // 1 - 0001
-					v[2].set(c[0]-s,c[1]+s,c[2]-s);  // 2 - 0010
-					v[3].set(c[0]-s,c[1]+s,c[2]+s);  // 3 - 0011
-																									   
-					v[4].set(c[0]+s,c[1]-s,c[2]-s); // 4 - 0100
-					v[5].set(c[0]+s,c[1]-s,c[2]+s); // 5 - 0101
-					v[6].set(c[0]+s,c[1]+s,c[2]-s); // 6 - 0110
-					v[7].set(c[0]+s,c[1]+s,c[2]+s); // 7 - 0111
-					
-					gDeferredSpotLightProgram.uniform3fv(LLShaderMgr::LIGHT_CENTER, 1, tc.v);
-=======
 					
 					gDeferredSpotLightProgram.uniform3fv(LLShaderMgr::LIGHT_CENTER, 1, c);
->>>>>>> 36456692
 					gDeferredSpotLightProgram.uniform1f(LLShaderMgr::LIGHT_SIZE, s*s);
 					gDeferredSpotLightProgram.uniform3fv(LLShaderMgr::DIFFUSE_COLOR, 1, col.mV);
 					gDeferredSpotLightProgram.uniform1f(LLShaderMgr::LIGHT_FALLOFF, volume->getLightFalloff()*0.5f);
@@ -8184,7 +8161,7 @@
 					setupSpotLight(gDeferredMultiSpotLightProgram, drawablep);
 
 					LLColor3 col = volume->getLightColor();
-
+					
 					gDeferredMultiSpotLightProgram.uniform3fv(LLShaderMgr::LIGHT_CENTER, 1, tc.v);
 					gDeferredMultiSpotLightProgram.uniform1f(LLShaderMgr::LIGHT_SIZE, s*s);
 					gDeferredMultiSpotLightProgram.uniform3fv(LLShaderMgr::DIFFUSE_COLOR, 1, col.mV);
@@ -9320,7 +9297,7 @@
 		da = powf(da, split_exp.mV[2]);
 
 		F32 sxp = split_exp.mV[1] + (split_exp.mV[0]-split_exp.mV[1])*da;
-
+		
 		for (U32 i = 0; i < 4; ++i)
 		{
 			F32 x = (F32)(i+1)/4.f;
