--- conflicted
+++ resolved
@@ -112,10 +112,7 @@
 #include "llscenemonitor.h"
 #include "llprogressview.h"
 #include "llcleanup.h"
-<<<<<<< HEAD
-=======
 #include "gltfscenemanager.h"
->>>>>>> 6fba1530
 // [RLVa:KB] - Checked: RLVa-2.0.0
 #include "llvisualeffect.h"
 #include "rlvactions.h"
@@ -603,12 +600,9 @@
     connectRefreshCachedSettingsSafe("RenderScreenSpaceReflectionAdaptiveStepMultiplier");
     connectRefreshCachedSettingsSafe("RenderScreenSpaceReflectionGlossySamples");
     connectRefreshCachedSettingsSafe("RenderBufferVisualization");
-<<<<<<< HEAD
-=======
     connectRefreshCachedSettingsSafe("RenderMirrors");
     connectRefreshCachedSettingsSafe("RenderHeroProbeUpdateRate");
     connectRefreshCachedSettingsSafe("RenderHeroProbeConservativeUpdateMultiplier");
->>>>>>> 6fba1530
     connectRefreshCachedSettingsSafe("RenderAutoHideSurfaceAreaLimit");
     connectRefreshCachedSettingsSafe("FSRenderVignette");   // <FS:CR> Import Vignette from Exodus
     // <FS:Ansariel> Make change to RenderAttachedLights & RenderAttachedParticles instant
@@ -1296,15 +1290,6 @@
     stop_glerror();
     assertInitialized();
 
-<<<<<<< HEAD
-    // Use FBO for bake tex
-    // <FS:Ansariel> Allow higher resolution rendering in mesh render preview
-    //mBake.allocate(512, 512, GL_RGBA, true); // SL-12781 Build > Upload > Model; 3D Preview
-    mBake.allocate(1024, 1024, GL_RGBA, true); // SL-12781 Build > Upload > Model; 3D Preview
-    // <FS:Ansariel>
-
-=======
->>>>>>> 6fba1530
     stop_glerror();
 
     GLuint resX = gViewerWindow->getWorldViewWidthRaw();
@@ -11255,8 +11240,6 @@
     }
 }
 
-<<<<<<< HEAD
-=======
 void LLPipeline::rebuildTerrain()
 {
     for (LLWorld::region_list_t::const_iterator iter = LLWorld::getInstance()->getRegionList().begin();
@@ -11267,7 +11250,6 @@
     }
 }
 
->>>>>>> 6fba1530
 // <FS:Ansariel> Reset VB during TP
 void LLPipeline::initDeferredVB()
 {
