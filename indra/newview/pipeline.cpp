/** 
 * @file pipeline.cpp
 * @brief Rendering pipeline.
 *
 * $LicenseInfo:firstyear=2005&license=viewerlgpl$
 * Second Life Viewer Source Code
 * Copyright (C) 2010, Linden Research, Inc.
 * 
 * This library is free software; you can redistribute it and/or
 * modify it under the terms of the GNU Lesser General Public
 * License as published by the Free Software Foundation;
 * version 2.1 of the License only.
 * 
 * This library is distributed in the hope that it will be useful,
 * but WITHOUT ANY WARRANTY; without even the implied warranty of
 * MERCHANTABILITY or FITNESS FOR A PARTICULAR PURPOSE.  See the GNU
 * Lesser General Public License for more details.
 * 
 * You should have received a copy of the GNU Lesser General Public
 * License along with this library; if not, write to the Free Software
 * Foundation, Inc., 51 Franklin Street, Fifth Floor, Boston, MA  02110-1301  USA
 * 
 * Linden Research, Inc., 945 Battery Street, San Francisco, CA  94111  USA
 * $/LicenseInfo$
 */

#include "llviewerprecompiledheaders.h"

#include "pipeline.h"

// library includes
#include "llaudioengine.h" // For debugging.
#include "llerror.h"
#include "llviewercontrol.h"
#include "llfasttimer.h"
#include "llfontgl.h"
#include "llnamevalue.h"
#include "llpointer.h"
#include "llprimitive.h"
#include "llvolume.h"
#include "material_codes.h"
#include "v3color.h"
#include "llui.h" 
#include "llglheaders.h"
#include "llrender.h"
#include "llwindow.h"	// swapBuffers()

// newview includes
#include "llagent.h"
#include "llagentcamera.h"
#include "llappviewer.h"
#include "lltexturecache.h"
#include "lltexturefetch.h"
#include "llimageworker.h"
#include "lldrawable.h"
#include "lldrawpoolalpha.h"
#include "lldrawpoolavatar.h"
#include "lldrawpoolground.h"
#include "lldrawpoolbump.h"
#include "lldrawpooltree.h"
#include "lldrawpoolwater.h"
#include "llface.h"
#include "llfeaturemanager.h"
#include "llfloatertelehub.h"
#include "llfloaterreg.h"
#include "llgldbg.h"
#include "llhudmanager.h"
#include "llhudnametag.h"
#include "llhudtext.h"
#include "lllightconstants.h"
#include "llmeshrepository.h"
#include "llpipelinelistener.h"
#include "llresmgr.h"
#include "llselectmgr.h"
#include "llsky.h"
#include "lltracker.h"
#include "lltool.h"
#include "lltoolmgr.h"
#include "llviewercamera.h"
#include "llviewermediafocus.h"
#include "llviewertexturelist.h"
#include "llviewerobject.h"
#include "llviewerobjectlist.h"
#include "llviewerparcelmgr.h"
#include "llviewerregion.h" // for audio debugging.
#include "llviewerwindow.h" // For getSpinAxis
#include "llvoavatarself.h"
#include "llvocache.h"
#include "llvoground.h"
#include "llvosky.h"
#include "llvotree.h"
#include "llvovolume.h"
#include "llvosurfacepatch.h"
#include "llvowater.h"
#include "llvotree.h"
#include "llvopartgroup.h"
#include "llworld.h"
#include "llcubemap.h"
#include "llviewershadermgr.h"
#include "llviewerstats.h"
#include "llviewerjoystick.h"
#include "llviewerdisplay.h"
#include "llwlparammanager.h"
#include "llwaterparammanager.h"
#include "llspatialpartition.h"
#include "llmutelist.h"
#include "lltoolpie.h"
#include "llnotifications.h"
#include "llpathinglib.h"
#include "llfloaterpathfindingconsole.h"
#include "llfloaterpathfindingcharacters.h"
#include "llfloatertools.h"
#include "llpanelface.h"
#include "llpathfindingpathtool.h"
#include "llscenemonitor.h"
#include "llprogressview.h"
#include "llcleanup.h"
// [RLVa:KB] - Checked: RLVa-2.0.0
#include "rlvactions.h"
#include "rlvlocks.h"
// [/RLVa:KB]
#include "exopostprocess.h"	// <FS:CR> Import Vignette from Exodus

#ifdef _DEBUG
// Debug indices is disabled for now for debug performance - djs 4/24/02
//#define DEBUG_INDICES
#else
//#define DEBUG_INDICES
#endif

// Expensive and currently broken
//
#define MATERIALS_IN_REFLECTIONS 0

bool gShiftFrame = false;

//cached settings
bool LLPipeline::RenderAvatarVP;
bool LLPipeline::VertexShaderEnable;
bool LLPipeline::WindLightUseAtmosShaders;
bool LLPipeline::RenderDeferred;
F32 LLPipeline::RenderDeferredSunWash;
U32 LLPipeline::RenderFSAASamples;
U32 LLPipeline::RenderResolutionDivisor;
bool LLPipeline::RenderUIBuffer;
S32 LLPipeline::RenderShadowDetail;
bool LLPipeline::RenderDeferredSSAO;
F32 LLPipeline::RenderShadowResolutionScale;
bool LLPipeline::RenderLocalLights;
bool LLPipeline::RenderDelayCreation;
bool LLPipeline::RenderAnimateRes;
bool LLPipeline::FreezeTime;
S32 LLPipeline::DebugBeaconLineWidth;
F32 LLPipeline::RenderHighlightBrightness;
LLColor4 LLPipeline::RenderHighlightColor;
F32 LLPipeline::RenderHighlightThickness;
bool LLPipeline::RenderSpotLightsInNondeferred;
LLColor4 LLPipeline::PreviewAmbientColor;
LLColor4 LLPipeline::PreviewDiffuse0;
LLColor4 LLPipeline::PreviewSpecular0;
LLColor4 LLPipeline::PreviewDiffuse1;
LLColor4 LLPipeline::PreviewSpecular1;
LLColor4 LLPipeline::PreviewDiffuse2;
LLColor4 LLPipeline::PreviewSpecular2;
LLVector3 LLPipeline::PreviewDirection0;
LLVector3 LLPipeline::PreviewDirection1;
LLVector3 LLPipeline::PreviewDirection2;
F32 LLPipeline::RenderGlowMinLuminance;
F32 LLPipeline::RenderGlowMaxExtractAlpha;
F32 LLPipeline::RenderGlowWarmthAmount;
LLVector3 LLPipeline::RenderGlowLumWeights;
LLVector3 LLPipeline::RenderGlowWarmthWeights;
S32 LLPipeline::RenderGlowResolutionPow;
S32 LLPipeline::RenderGlowIterations;
F32 LLPipeline::RenderGlowWidth;
F32 LLPipeline::RenderGlowStrength;
bool LLPipeline::RenderDepthOfField;
bool LLPipeline::RenderDepthOfFieldInEditMode;
//<FS:TS> FIRE-16251: Depth of field does not work underwater
bool LLPipeline::FSRenderDepthOfFieldUnderwater;
//</FS:TS> FIRE-16251
F32 LLPipeline::CameraFocusTransitionTime;
F32 LLPipeline::CameraFNumber;
F32 LLPipeline::CameraFocalLength;
F32 LLPipeline::CameraFieldOfView;
F32 LLPipeline::RenderShadowNoise;
F32 LLPipeline::RenderShadowBlurSize;
F32 LLPipeline::RenderSSAOScale;
U32 LLPipeline::RenderSSAOMaxScale;
F32 LLPipeline::RenderSSAOFactor;
LLVector3 LLPipeline::RenderSSAOEffect;
F32 LLPipeline::RenderShadowOffsetError;
F32 LLPipeline::RenderShadowBiasError;
F32 LLPipeline::RenderShadowOffset;
F32 LLPipeline::RenderShadowBias;
F32 LLPipeline::RenderSpotShadowOffset;
F32 LLPipeline::RenderSpotShadowBias;
F32 LLPipeline::RenderEdgeDepthCutoff;
F32 LLPipeline::RenderEdgeNormCutoff;
LLVector3 LLPipeline::RenderShadowGaussian;
F32 LLPipeline::RenderShadowBlurDistFactor;
bool LLPipeline::RenderDeferredAtmospheric;
S32 LLPipeline::RenderReflectionDetail;
F32 LLPipeline::RenderHighlightFadeTime;
LLVector3 LLPipeline::RenderShadowClipPlanes;
LLVector3 LLPipeline::RenderShadowOrthoClipPlanes;
LLVector3 LLPipeline::RenderShadowNearDist;
F32 LLPipeline::RenderFarClip;
LLVector3 LLPipeline::RenderShadowSplitExponent;
F32 LLPipeline::RenderShadowErrorCutoff;
F32 LLPipeline::RenderShadowFOVCutoff;
bool LLPipeline::CameraOffset;
F32 LLPipeline::CameraMaxCoF;
F32 LLPipeline::CameraDoFResScale;
F32 LLPipeline::RenderAutoHideSurfaceAreaLimit;
LLTrace::EventStatHandle<S64> LLPipeline::sStatBatchSize("renderbatchsize");

const F32 BACKLIGHT_DAY_MAGNITUDE_OBJECT = 0.1f;
const F32 BACKLIGHT_NIGHT_MAGNITUDE_OBJECT = 0.08f;
const U32 DEFERRED_VB_MASK = LLVertexBuffer::MAP_VERTEX | LLVertexBuffer::MAP_TEXCOORD0 | LLVertexBuffer::MAP_TEXCOORD1;

extern S32 gBoxFrame;
//extern BOOL gHideSelectedObjects;
extern BOOL gDisplaySwapBuffers;
extern BOOL gDebugGL;

bool	gAvatarBacklight = false;

bool	gDebugPipeline = false;
LLPipeline gPipeline;
const LLMatrix4* gGLLastMatrix = NULL;

LLTrace::BlockTimerStatHandle FTM_RENDER_GEOMETRY("Render Geometry");
LLTrace::BlockTimerStatHandle FTM_RENDER_GRASS("Grass");
LLTrace::BlockTimerStatHandle FTM_RENDER_INVISIBLE("Invisible");
LLTrace::BlockTimerStatHandle FTM_RENDER_OCCLUSION("Occlusion");
LLTrace::BlockTimerStatHandle FTM_RENDER_SHINY("Shiny");
LLTrace::BlockTimerStatHandle FTM_RENDER_SIMPLE("Simple");
LLTrace::BlockTimerStatHandle FTM_RENDER_TERRAIN("Terrain");
LLTrace::BlockTimerStatHandle FTM_RENDER_TREES("Trees");
LLTrace::BlockTimerStatHandle FTM_RENDER_UI("UI");
LLTrace::BlockTimerStatHandle FTM_RENDER_WATER("Water");
LLTrace::BlockTimerStatHandle FTM_RENDER_WL_SKY("Windlight Sky");
LLTrace::BlockTimerStatHandle FTM_RENDER_ALPHA("Alpha Objects");
LLTrace::BlockTimerStatHandle FTM_RENDER_CHARACTERS("Avatars");
LLTrace::BlockTimerStatHandle FTM_RENDER_BUMP("Bump");
LLTrace::BlockTimerStatHandle FTM_RENDER_MATERIALS("Render Materials");
LLTrace::BlockTimerStatHandle FTM_RENDER_FULLBRIGHT("Fullbright");
LLTrace::BlockTimerStatHandle FTM_RENDER_GLOW("Glow");
LLTrace::BlockTimerStatHandle FTM_GEO_UPDATE("Geo Update");
LLTrace::BlockTimerStatHandle FTM_PIPELINE_CREATE("Pipeline Create");
LLTrace::BlockTimerStatHandle FTM_POOLRENDER("RenderPool");
LLTrace::BlockTimerStatHandle FTM_POOLS("Pools");
LLTrace::BlockTimerStatHandle FTM_DEFERRED_POOLRENDER("RenderPool (Deferred)");
LLTrace::BlockTimerStatHandle FTM_DEFERRED_POOLS("Pools (Deferred)");
LLTrace::BlockTimerStatHandle FTM_POST_DEFERRED_POOLRENDER("RenderPool (Post)");
LLTrace::BlockTimerStatHandle FTM_POST_DEFERRED_POOLS("Pools (Post)");
LLTrace::BlockTimerStatHandle FTM_RENDER_BLOOM_FBO("First FBO");
LLTrace::BlockTimerStatHandle FTM_STATESORT("Sort Draw State");
LLTrace::BlockTimerStatHandle FTM_PIPELINE("Pipeline");
LLTrace::BlockTimerStatHandle FTM_CLIENT_COPY("Client Copy");
LLTrace::BlockTimerStatHandle FTM_RENDER_DEFERRED("Deferred Shading");


static LLTrace::BlockTimerStatHandle FTM_STATESORT_DRAWABLE("Sort Drawables");
static LLTrace::BlockTimerStatHandle FTM_STATESORT_POSTSORT("Post Sort");

static LLStaticHashedString sTint("tint");
static LLStaticHashedString sAmbiance("ambiance");
static LLStaticHashedString sAlphaScale("alpha_scale");
static LLStaticHashedString sNormMat("norm_mat");
static LLStaticHashedString sOffset("offset");
static LLStaticHashedString sScreenRes("screenRes");
static LLStaticHashedString sDelta("delta");
static LLStaticHashedString sDistFactor("dist_factor");
static LLStaticHashedString sKern("kern");
static LLStaticHashedString sKernScale("kern_scale");

//----------------------------------------
std::string gPoolNames[] = 
{
	// Correspond to LLDrawpool enum render type
	"NONE",
	"POOL_SIMPLE",
	"POOL_GROUND",
	"POOL_FULLBRIGHT",
	"POOL_BUMP",
	"POOL_MATERIALS",
	"POOL_TERRAIN,"	
	"POOL_SKY",
	"POOL_WL_SKY",
	"POOL_TREE",
	"POOL_ALPHA_MASK",
	"POOL_FULLBRIGHT_ALPHA_MASK",
	"POOL_GRASS",
	"POOL_INVISIBLE",
	"POOL_AVATAR",
	"POOL_VOIDWATER",
	"POOL_WATER",
	"POOL_GLOW",
	"POOL_ALPHA"
};

void drawBox(const LLVector4a& c, const LLVector4a& r);
void drawBoxOutline(const LLVector3& pos, const LLVector3& size);
U32 nhpo2(U32 v);
LLVertexBuffer* ll_create_cube_vb(U32 type_mask, U32 usage);

glh::matrix4f glh_copy_matrix(F32* src)
{
	glh::matrix4f ret;
	ret.set_value(src);
	return ret;
}

glh::matrix4f glh_get_current_modelview()
{
	return glh_copy_matrix(gGLModelView);
}

glh::matrix4f glh_get_current_projection()
{
	return glh_copy_matrix(gGLProjection);
}

glh::matrix4f glh_get_last_modelview()
{
	return glh_copy_matrix(gGLLastModelView);
}

glh::matrix4f glh_get_last_projection()
{
	return glh_copy_matrix(gGLLastProjection);
}

void glh_copy_matrix(const glh::matrix4f& src, F32* dst)
{
	for (U32 i = 0; i < 16; i++)
	{
		dst[i] = src.m[i];
	}
}

void glh_set_current_modelview(const glh::matrix4f& mat)
{
	glh_copy_matrix(mat, gGLModelView);
}

void glh_set_current_projection(glh::matrix4f& mat)
{
	glh_copy_matrix(mat, gGLProjection);
}

glh::matrix4f gl_ortho(GLfloat left, GLfloat right, GLfloat bottom, GLfloat top, GLfloat znear, GLfloat zfar)
{
	glh::matrix4f ret(
		2.f/(right-left), 0.f, 0.f, -(right+left)/(right-left),
		0.f, 2.f/(top-bottom), 0.f, -(top+bottom)/(top-bottom),
		0.f, 0.f, -2.f/(zfar-znear),  -(zfar+znear)/(zfar-znear),
		0.f, 0.f, 0.f, 1.f);

	return ret;
}

void display_update_camera();
//----------------------------------------

S32		LLPipeline::sCompiles = 0;

bool	LLPipeline::sPickAvatar = true;
bool	LLPipeline::sDynamicLOD = true;
bool	LLPipeline::sShowHUDAttachments = true;
bool	LLPipeline::sRenderMOAPBeacons = false;
bool	LLPipeline::sRenderPhysicalBeacons = true;
bool	LLPipeline::sRenderScriptedBeacons = false;
bool	LLPipeline::sRenderScriptedTouchBeacons = true;
bool	LLPipeline::sRenderParticleBeacons = false;
bool	LLPipeline::sRenderSoundBeacons = false;
bool	LLPipeline::sRenderBeacons = false;
bool	LLPipeline::sRenderHighlight = true;
LLRender::eTexIndex LLPipeline::sRenderHighlightTextureChannel = LLRender::DIFFUSE_MAP;
bool	LLPipeline::sForceOldBakedUpload = false;
S32		LLPipeline::sUseOcclusion = 0;
bool	LLPipeline::sDelayVBUpdate = true;
bool	LLPipeline::sAutoMaskAlphaDeferred = true;
bool	LLPipeline::sAutoMaskAlphaNonDeferred = false;
bool	LLPipeline::sDisableShaders = false;
bool	LLPipeline::sRenderBump = true;
bool	LLPipeline::sBakeSunlight = false;
bool	LLPipeline::sNoAlpha = false;
bool	LLPipeline::sUseTriStrips = true;
bool	LLPipeline::sUseFarClip = true;
bool	LLPipeline::sShadowRender = false;
bool	LLPipeline::sWaterReflections = false;
bool	LLPipeline::sRenderGlow = false;
bool	LLPipeline::sReflectionRender = false;
bool	LLPipeline::sImpostorRender = false;
bool	LLPipeline::sImpostorRenderAlphaDepthPass = false;
bool	LLPipeline::sUnderWaterRender = false;
bool	LLPipeline::sTextureBindTest = false;
bool	LLPipeline::sRenderFrameTest = false;
bool	LLPipeline::sRenderAttachedLights = true;
bool	LLPipeline::sRenderAttachedParticles = true;
bool	LLPipeline::sRenderDeferred = false;
bool    LLPipeline::sMemAllocationThrottled = false;
S32		LLPipeline::sVisibleLightCount = 0;
F32		LLPipeline::sMinRenderSize = 0.f;
bool	LLPipeline::sRenderingHUDs;
F32	LLPipeline::sVolumeSAFrame = 0.f; // ZK LBG

bool	LLPipeline::sRenderParticles; // <FS:LO> flag to hold correct, user selected, status of particles
// [SL:KB] - Patch: Render-TextureToggle (Catznip-4.0)
bool	LLPipeline::sRenderTextures = true;
// [/SL:KB]

// EventHost API LLPipeline listener.
static LLPipelineListener sPipelineListener;

static LLCullResult* sCull = NULL;

void validate_framebuffer_object();


bool addDeferredAttachments(LLRenderTarget& target)
{
	return target.addColorAttachment(GL_SRGB8_ALPHA8) && //specular
			target.addColorAttachment(GL_RGB10_A2); //normal+z
}

LLPipeline::LLPipeline() :
	mBackfaceCull(false),
	mMatrixOpCount(0),
	mTextureMatrixOps(0),
	mNumVisibleNodes(0),
	mNumVisibleFaces(0),

	mInitialized(false),
	mVertexShadersEnabled(false),
	mVertexShadersLoaded(0),
	mTransformFeedbackPrimitives(0),
	mRenderDebugFeatureMask(0),
	mRenderDebugMask(0),
	mOldRenderDebugMask(0),
	mMeshDirtyQueryObject(0),
	mGroupQ1Locked(false),
	mGroupQ2Locked(false),
	mResetVertexBuffers(false),
	mLastRebuildPool(NULL),
	mAlphaPool(NULL),
	mSkyPool(NULL),
	mTerrainPool(NULL),
	mWaterPool(NULL),
	mGroundPool(NULL),
	mSimplePool(NULL),
	mGrassPool(NULL),
	mAlphaMaskPool(NULL),
	mFullbrightAlphaMaskPool(NULL),
	mFullbrightPool(NULL),
	mInvisiblePool(NULL),
	mGlowPool(NULL),
	mBumpPool(NULL),
	mMaterialsPool(NULL),
	mWLSkyPool(NULL),
	mLightMask(0),
	mLightMovingMask(0),
	mLightingDetail(0),
	mScreenWidth(0),
	mScreenHeight(0)
{
	mNoiseMap = 0;
	mTrueNoiseMap = 0;
	mLightFunc = 0;
}

void LLPipeline::connectRefreshCachedSettingsSafe(const std::string name)
{
	LLPointer<LLControlVariable> cntrl_ptr = gSavedSettings.getControl(name);
	if ( cntrl_ptr.isNull() )
	{
		LL_WARNS() << "Global setting name not found:" << name << LL_ENDL;
	}
	else
	{
		cntrl_ptr->getCommitSignal()->connect(boost::bind(&LLPipeline::refreshCachedSettings));
	}
}

void LLPipeline::init()
{
	refreshCachedSettings();

	gOctreeMaxCapacity = gSavedSettings.getU32("OctreeMaxNodeCapacity");
	gOctreeMinSize = gSavedSettings.getF32("OctreeMinimumNodeSize");
	sDynamicLOD = gSavedSettings.getBOOL("RenderDynamicLOD");
	sRenderBump = gSavedSettings.getBOOL("RenderObjectBump");
	sUseTriStrips = gSavedSettings.getBOOL("RenderUseTriStrips");
	LLVertexBuffer::sUseStreamDraw = gSavedSettings.getBOOL("RenderUseStreamVBO");
	// <FS:Ansariel> Vertex Array Objects are required in OpenGL core profile
	//LLVertexBuffer::sUseVAO = gSavedSettings.getBOOL("RenderUseVAO");
	LLVertexBuffer::sUseVAO = LLRender::sGLCoreProfile ? TRUE : gSavedSettings.getBOOL("RenderUseVAO");
	// </FS:Ansariel>
	LLVertexBuffer::sPreferStreamDraw = gSavedSettings.getBOOL("RenderPreferStreamDraw");
	sRenderAttachedLights = gSavedSettings.getBOOL("RenderAttachedLights");
	sRenderAttachedParticles = gSavedSettings.getBOOL("RenderAttachedParticles");

	sRenderMOAPBeacons = gSavedSettings.getBOOL("moapbeacon");
	sRenderPhysicalBeacons = gSavedSettings.getBOOL("physicalbeacon");
	sRenderScriptedBeacons = gSavedSettings.getBOOL("scriptsbeacon");
	sRenderScriptedTouchBeacons = gSavedSettings.getBOOL("scripttouchbeacon");
	sRenderParticleBeacons = gSavedSettings.getBOOL("particlesbeacon");
	sRenderSoundBeacons = gSavedSettings.getBOOL("soundsbeacon");
	sRenderBeacons = gSavedSettings.getBOOL("renderbeacons");
	sRenderHighlight = gSavedSettings.getBOOL("renderhighlights");

	mInitialized = true;
	
	stop_glerror();

	//create render pass pools
	getPool(LLDrawPool::POOL_ALPHA);
	getPool(LLDrawPool::POOL_SIMPLE);
	getPool(LLDrawPool::POOL_ALPHA_MASK);
	getPool(LLDrawPool::POOL_FULLBRIGHT_ALPHA_MASK);
	getPool(LLDrawPool::POOL_GRASS);
	getPool(LLDrawPool::POOL_FULLBRIGHT);
	getPool(LLDrawPool::POOL_INVISIBLE);
	getPool(LLDrawPool::POOL_BUMP);
	getPool(LLDrawPool::POOL_MATERIALS);
	getPool(LLDrawPool::POOL_GLOW);

	resetFrameStats();

	if (gSavedSettings.getBOOL("DisableAllRenderFeatures"))
	{
		clearAllRenderDebugFeatures();
	}
	else
	{
		setAllRenderDebugFeatures(); // By default, all debugging features on
	}
	clearAllRenderDebugDisplays(); // All debug displays off

	sRenderParticles = true; // <FS:LO> flag to hold correct, user selected, status of particles

	if (gSavedSettings.getBOOL("DisableAllRenderTypes"))
	{
		clearAllRenderTypes();
	}
	else
	{
		setAllRenderTypes(); // By default, all rendering types start enabled
		// Don't turn on ground when this is set
		// Mac Books with intel 950s need this
		if(!gSavedSettings.getBOOL("RenderGround"))
		{
			toggleRenderType(RENDER_TYPE_GROUND);
		}
	}

	// make sure RenderPerformanceTest persists (hackity hack hack)
	// disables non-object rendering (UI, sky, water, etc)
	if (gSavedSettings.getBOOL("RenderPerformanceTest"))
	{
		gSavedSettings.setBOOL("RenderPerformanceTest", FALSE);
		gSavedSettings.setBOOL("RenderPerformanceTest", TRUE);
	}

	mOldRenderDebugMask = mRenderDebugMask;

	mBackfaceCull = true;

	stop_glerror();
	
	// Enable features
		
	LLViewerShaderMgr::instance()->setShaders();

	stop_glerror();

	for (U32 i = 0; i < 2; ++i)
	{
		mSpotLightFade[i] = 1.f;
	}

	if (mCubeVB.isNull())
	{
		mCubeVB = ll_create_cube_vb(LLVertexBuffer::MAP_VERTEX, GL_STATIC_DRAW_ARB);
	}

	// <FS:Ansariel> Reset VB during TP
	//mDeferredVB = new LLVertexBuffer(DEFERRED_VB_MASK, 0);
	//mDeferredVB->allocateBuffer(8, 0, true);
	initDeferredVB();
	// </FS:Ansariel>
	setLightingDetail(-1);

	// <FS:Ansariel> FIRE-16829: Visual Artifacts with ALM enabled on AMD graphics
	initAuxiliaryVB();
	// </FS:Ansariel>

	
	//
	// Update all settings to trigger a cached settings refresh
	//
	connectRefreshCachedSettingsSafe("RenderAutoMaskAlphaDeferred");
	connectRefreshCachedSettingsSafe("RenderAutoMaskAlphaNonDeferred");
	connectRefreshCachedSettingsSafe("RenderUseFarClip");
	connectRefreshCachedSettingsSafe("RenderAvatarMaxNonImpostors");
	connectRefreshCachedSettingsSafe("RenderDelayVBUpdate");
	connectRefreshCachedSettingsSafe("UseOcclusion");
	connectRefreshCachedSettingsSafe("VertexShaderEnable");
	connectRefreshCachedSettingsSafe("RenderAvatarVP");
	connectRefreshCachedSettingsSafe("WindLightUseAtmosShaders");
	connectRefreshCachedSettingsSafe("RenderDeferred");
	connectRefreshCachedSettingsSafe("RenderDeferredSunWash");
	connectRefreshCachedSettingsSafe("RenderFSAASamples");
	connectRefreshCachedSettingsSafe("RenderResolutionDivisor");
	connectRefreshCachedSettingsSafe("RenderUIBuffer");
	connectRefreshCachedSettingsSafe("RenderShadowDetail");
	connectRefreshCachedSettingsSafe("RenderDeferredSSAO");
	connectRefreshCachedSettingsSafe("RenderShadowResolutionScale");
	connectRefreshCachedSettingsSafe("RenderLocalLights");
	connectRefreshCachedSettingsSafe("RenderDelayCreation");
	connectRefreshCachedSettingsSafe("RenderAnimateRes");
	connectRefreshCachedSettingsSafe("FreezeTime");
	connectRefreshCachedSettingsSafe("DebugBeaconLineWidth");
	connectRefreshCachedSettingsSafe("RenderHighlightBrightness");
	connectRefreshCachedSettingsSafe("RenderHighlightColor");
	connectRefreshCachedSettingsSafe("RenderHighlightThickness");
	connectRefreshCachedSettingsSafe("RenderSpotLightsInNondeferred");
	connectRefreshCachedSettingsSafe("PreviewAmbientColor");
	connectRefreshCachedSettingsSafe("PreviewDiffuse0");
	connectRefreshCachedSettingsSafe("PreviewSpecular0");
	connectRefreshCachedSettingsSafe("PreviewDiffuse1");
	connectRefreshCachedSettingsSafe("PreviewSpecular1");
	connectRefreshCachedSettingsSafe("PreviewDiffuse2");
	connectRefreshCachedSettingsSafe("PreviewSpecular2");
	connectRefreshCachedSettingsSafe("PreviewDirection0");
	connectRefreshCachedSettingsSafe("PreviewDirection1");
	connectRefreshCachedSettingsSafe("PreviewDirection2");
	connectRefreshCachedSettingsSafe("RenderGlowMinLuminance");
	connectRefreshCachedSettingsSafe("RenderGlowMaxExtractAlpha");
	connectRefreshCachedSettingsSafe("RenderGlowWarmthAmount");
	connectRefreshCachedSettingsSafe("RenderGlowLumWeights");
	connectRefreshCachedSettingsSafe("RenderGlowWarmthWeights");
	connectRefreshCachedSettingsSafe("RenderGlowResolutionPow");
	connectRefreshCachedSettingsSafe("RenderGlowIterations");
	connectRefreshCachedSettingsSafe("RenderGlowWidth");
	connectRefreshCachedSettingsSafe("RenderGlowStrength");
	connectRefreshCachedSettingsSafe("RenderDepthOfField");
	connectRefreshCachedSettingsSafe("RenderDepthOfFieldInEditMode");
	//<FS:TS> FIRE-16251: Depth of Field does not work underwater
	connectRefreshCachedSettingsSafe("FSRenderDoFUnderwater");
	//</FS:TS> FIRE-16251
	connectRefreshCachedSettingsSafe("CameraFocusTransitionTime");
	connectRefreshCachedSettingsSafe("CameraFNumber");
	connectRefreshCachedSettingsSafe("CameraFocalLength");
	connectRefreshCachedSettingsSafe("CameraFieldOfView");
	connectRefreshCachedSettingsSafe("RenderShadowNoise");
	connectRefreshCachedSettingsSafe("RenderShadowBlurSize");
	connectRefreshCachedSettingsSafe("RenderSSAOScale");
	connectRefreshCachedSettingsSafe("RenderSSAOMaxScale");
	connectRefreshCachedSettingsSafe("RenderSSAOFactor");
	connectRefreshCachedSettingsSafe("RenderSSAOEffect");
	connectRefreshCachedSettingsSafe("RenderShadowOffsetError");
	connectRefreshCachedSettingsSafe("RenderShadowBiasError");
	connectRefreshCachedSettingsSafe("RenderShadowOffset");
	connectRefreshCachedSettingsSafe("RenderShadowBias");
	connectRefreshCachedSettingsSafe("RenderSpotShadowOffset");
	connectRefreshCachedSettingsSafe("RenderSpotShadowBias");
	connectRefreshCachedSettingsSafe("RenderEdgeDepthCutoff");
	connectRefreshCachedSettingsSafe("RenderEdgeNormCutoff");
	connectRefreshCachedSettingsSafe("RenderShadowGaussian");
	connectRefreshCachedSettingsSafe("RenderShadowBlurDistFactor");
	connectRefreshCachedSettingsSafe("RenderDeferredAtmospheric");
	connectRefreshCachedSettingsSafe("RenderReflectionDetail");
	connectRefreshCachedSettingsSafe("RenderHighlightFadeTime");
	connectRefreshCachedSettingsSafe("RenderShadowClipPlanes");
	connectRefreshCachedSettingsSafe("RenderShadowOrthoClipPlanes");
	connectRefreshCachedSettingsSafe("RenderShadowNearDist");
	connectRefreshCachedSettingsSafe("RenderFarClip");
	connectRefreshCachedSettingsSafe("RenderShadowSplitExponent");
	connectRefreshCachedSettingsSafe("RenderShadowErrorCutoff");
	connectRefreshCachedSettingsSafe("RenderShadowFOVCutoff");
	connectRefreshCachedSettingsSafe("CameraOffset");
	connectRefreshCachedSettingsSafe("CameraMaxCoF");
	connectRefreshCachedSettingsSafe("CameraDoFResScale");
	connectRefreshCachedSettingsSafe("RenderAutoHideSurfaceAreaLimit");
	gSavedSettings.getControl("RenderAutoHideSurfaceAreaLimit")->getCommitSignal()->connect(boost::bind(&LLPipeline::refreshCachedSettings));
	connectRefreshCachedSettingsSafe("FSRenderVignette");	// <FS:CR> Import Vignette from Exodus
	// <FS:Ansariel> Make change to RenderAttachedLights & RenderAttachedParticles instant
	connectRefreshCachedSettingsSafe("RenderAttachedLights");
	connectRefreshCachedSettingsSafe("RenderAttachedParticles");
	// </FS:Ansariel>
}

LLPipeline::~LLPipeline()
{

}

void LLPipeline::cleanup()
{
	assertInitialized();

	mGroupQ1.clear() ;
	mGroupQ2.clear() ;

	for(pool_set_t::iterator iter = mPools.begin();
		iter != mPools.end(); )
	{
		pool_set_t::iterator curiter = iter++;
		LLDrawPool* poolp = *curiter;
		if (poolp->isFacePool())
		{
			LLFacePool* face_pool = (LLFacePool*) poolp;
			if (face_pool->mReferences.empty())
			{
				mPools.erase(curiter);
				removeFromQuickLookup( poolp );
				delete poolp;
			}
		}
		else
		{
			mPools.erase(curiter);
			removeFromQuickLookup( poolp );
			delete poolp;
		}
	}
	
	if (!mTerrainPools.empty())
	{
		LL_WARNS() << "Terrain Pools not cleaned up" << LL_ENDL;
	}
	if (!mTreePools.empty())
	{
		LL_WARNS() << "Tree Pools not cleaned up" << LL_ENDL;
	}
		
	delete mAlphaPool;
	mAlphaPool = NULL;
	delete mSkyPool;
	mSkyPool = NULL;
	delete mTerrainPool;
	mTerrainPool = NULL;
	delete mWaterPool;
	mWaterPool = NULL;
	delete mGroundPool;
	mGroundPool = NULL;
	delete mSimplePool;
	mSimplePool = NULL;
	delete mFullbrightPool;
	mFullbrightPool = NULL;
	delete mInvisiblePool;
	mInvisiblePool = NULL;
	delete mGlowPool;
	mGlowPool = NULL;
	delete mBumpPool;
	mBumpPool = NULL;
	// don't delete wl sky pool it was handled above in the for loop
	//delete mWLSkyPool;
	mWLSkyPool = NULL;

	releaseGLBuffers();

	mFaceSelectImagep = NULL;

	mMovedBridge.clear();

	mInitialized = false;

	// <FS:Ansariel> FIRE-16829: Visual Artifacts with ALM enabled on AMD graphics
	mAuxiliaryVB = NULL;

	mDeferredVB = NULL;

	mCubeVB = NULL;
}

//============================================================================

void LLPipeline::destroyGL() 
{
	stop_glerror();
	unloadShaders();
	mHighlightFaces.clear();
	
	resetDrawOrders();

	resetVertexBuffers();

	releaseGLBuffers();

	if (LLVertexBuffer::sEnableVBOs)
	{
		LLVertexBuffer::sEnableVBOs = FALSE;
	}

	if (mMeshDirtyQueryObject)
	{
		glDeleteQueriesARB(1, &mMeshDirtyQueryObject);
		mMeshDirtyQueryObject = 0;
	}
}

static LLTrace::BlockTimerStatHandle FTM_RESIZE_SCREEN_TEXTURE("Resize Screen Texture");

//static
void LLPipeline::throttleNewMemoryAllocation(bool disable)
{
	if(sMemAllocationThrottled != disable)
	{
		sMemAllocationThrottled = disable ;

		if(sMemAllocationThrottled)
		{
			//send out notification
			// <FS:Ansariel> Disable annoying notification
			//LLNotification::Params params("LowMemory");
			//LLNotifications::instance().add(params);
			// </FS:Ansariel>

			//release some memory.
		}
	}
}

void LLPipeline::resizeScreenTexture()
{
	LL_RECORD_BLOCK_TIME(FTM_RESIZE_SCREEN_TEXTURE);
	if (gPipeline.canUseVertexShaders() && assertInitialized())
	{
		GLuint resX = gViewerWindow->getWorldViewWidthRaw();
		GLuint resY = gViewerWindow->getWorldViewHeightRaw();
	
// [RLVa:KB] - Checked: 2014-02-23 (RLVa-1.4.10)
		U32 resMod = RenderResolutionDivisor, resAdjustedX = resX, resAdjustedY = resY;
		if ( (resMod > 1) && (resMod < resX) && (resMod < resY) )
		{
			resAdjustedX /= resMod;
			resAdjustedY /= resMod;
		}

		if ( (resAdjustedX != mScreen.getWidth()) || (resAdjustedY != mScreen.getHeight()) )
// [/RLVa:KB]
//		if ((resX != mScreen.getWidth()) || (resY != mScreen.getHeight()))
		{
			releaseScreenBuffers();
		if (!allocateScreenBuffer(resX,resY))
			{
#if PROBABLE_FALSE_DISABLES_OF_ALM_HERE
				//FAILSAFE: screen buffer allocation failed, disable deferred rendering if it's enabled
				//NOTE: if the session closes successfully after this call, deferred rendering will be 
				// disabled on future sessions
				if (LLPipeline::sRenderDeferred)
				{
					// <FS:ND>FIRE-9943; resizeScreenTexture will try to disable deferred mode in low memory situations.
					// Depending on 	the state of the pipeline. this can trigger illegal deletion of drawables.
					// To work around that, resizeScreen	Texture will just set a flag, which then later does trigger the change
					// in shaders.	

					// gSavedSettings.setBOOL("RenderDeferred", FALSE);
					// LLPipeline::refreshCachedSettings();

					TriggeredDisabledDeferred = true;

					// </FS:ND>
				}
#endif
			}
		}
	}
}

void LLPipeline::allocatePhysicsBuffer()
{
	GLuint resX = gViewerWindow->getWorldViewWidthRaw();
	GLuint resY = gViewerWindow->getWorldViewHeightRaw();

	if (mPhysicsDisplay.getWidth() != resX || mPhysicsDisplay.getHeight() != resY)
	{
		mPhysicsDisplay.allocate(resX, resY, GL_RGBA, TRUE, FALSE, LLTexUnit::TT_RECT_TEXTURE, FALSE);
	}
}

bool LLPipeline::allocateScreenBuffer(U32 resX, U32 resY)
{
	refreshCachedSettings();
	
	bool save_settings = sRenderDeferred;
	if (save_settings)
	{
		// Set this flag in case we crash while resizing window or allocating space for deferred rendering targets
		gSavedSettings.setBOOL("RenderInitError", TRUE);
		gSavedSettings.saveToFile( gSavedSettings.getString("ClientSettingsFile"), TRUE );
	}

	eFBOStatus ret = doAllocateScreenBuffer(resX, resY);

	if (save_settings)
	{
		// don't disable shaders on next session
		gSavedSettings.setBOOL("RenderInitError", FALSE);
		gSavedSettings.saveToFile( gSavedSettings.getString("ClientSettingsFile"), TRUE );
	}
	
	if (ret == FBO_FAILURE)
	{ //FAILSAFE: screen buffer allocation failed, disable deferred rendering if it's enabled
		//NOTE: if the session closes successfully after this call, deferred rendering will be 
		// disabled on future sessions
		if (LLPipeline::sRenderDeferred)
		{
			LL_WARNS() << "Couldn't allocate screen buffer - Deferred rendering disabled" << LL_ENDL; // FS:Ansariel> FIRE-20305: Debug output
			gSavedSettings.setBOOL("RenderDeferred", FALSE);
			LLPipeline::refreshCachedSettings();
		}
	}

	return ret == FBO_SUCCESS_FULLRES;
}


LLPipeline::eFBOStatus LLPipeline::doAllocateScreenBuffer(U32 resX, U32 resY)
{
	// try to allocate screen buffers at requested resolution and samples
	// - on failure, shrink number of samples and try again
	// - if not multisampled, shrink resolution and try again (favor X resolution over Y)
	// Make sure to call "releaseScreenBuffers" after each failure to cleanup the partially loaded state

	U32 samples = RenderFSAASamples;

	eFBOStatus ret = FBO_SUCCESS_FULLRES;
	if (!allocateScreenBuffer(resX, resY, samples))
	{
		//failed to allocate at requested specification, return false
		ret = FBO_FAILURE;

		releaseScreenBuffers();
		//reduce number of samples 
		while (samples > 0)
		{
			samples /= 2;
			if (allocateScreenBuffer(resX, resY, samples))
			{ //success
				return FBO_SUCCESS_LOWRES;
			}
			releaseScreenBuffers();
		}

		samples = 0;

		//reduce resolution
		while (resY > 0 && resX > 0)
		{
			resY /= 2;
			if (allocateScreenBuffer(resX, resY, samples))
			{
				return FBO_SUCCESS_LOWRES;
			}
			releaseScreenBuffers();

			resX /= 2;
			if (allocateScreenBuffer(resX, resY, samples))
			{
				return FBO_SUCCESS_LOWRES;
			}
			releaseScreenBuffers();
		}

		LL_WARNS() << "Unable to allocate screen buffer at any resolution!" << LL_ENDL;
	}

	return ret;
}

bool LLPipeline::allocateScreenBuffer(U32 resX, U32 resY, U32 samples)
{
	refreshCachedSettings();

	// remember these dimensions
	mScreenWidth = resX;
	mScreenHeight = resY;
	
	U32 res_mod = RenderResolutionDivisor;

	//<FS:TS> FIRE-7066: RenderResolutionDivisor broken if higher than
	//		smallest screen dimension
	if (res_mod >= resX)
	{
		res_mod = resX - 1;
	}
	if (res_mod >= resY)
	{
		res_mod = resY - 1;
	}
	//</FS:TS> FIRE-7066

	if (res_mod > 1 && res_mod < resX && res_mod < resY)
	{
		resX /= res_mod;
		resY /= res_mod;
	}

	if (RenderUIBuffer)
	{
		if (!mUIScreen.allocate(resX,resY, GL_RGBA, FALSE, FALSE, LLTexUnit::TT_RECT_TEXTURE, FALSE))
		{
			return false;
		}
	}	

	if (LLPipeline::sRenderDeferred)
	{
		S32 shadow_detail = RenderShadowDetail;
		bool ssao = RenderDeferredSSAO;
		
		const U32 occlusion_divisor = 3;

		//allocate deferred rendering color buffers
		if (!mDeferredScreen.allocate(resX, resY, GL_SRGB8_ALPHA8, TRUE, TRUE, LLTexUnit::TT_RECT_TEXTURE, FALSE, samples)) return false;
		if (!mDeferredDepth.allocate(resX, resY, 0, TRUE, FALSE, LLTexUnit::TT_RECT_TEXTURE, FALSE, samples)) return false;
		if (!mOcclusionDepth.allocate(resX/occlusion_divisor, resY/occlusion_divisor, 0, TRUE, FALSE, LLTexUnit::TT_RECT_TEXTURE, FALSE, samples)) return false;
		if (!addDeferredAttachments(mDeferredScreen)) return false;
	
		GLuint screenFormat = GL_RGBA16;
		if (gGLManager.mIsATI)
		{
			screenFormat = GL_RGBA12;
		}

		if (gGLManager.mGLVersion < 4.f && gGLManager.mIsNVIDIA)
		{
			screenFormat = GL_RGBA16F_ARB;
		}
        
		if (!mScreen.allocate(resX, resY, screenFormat, FALSE, FALSE, LLTexUnit::TT_RECT_TEXTURE, FALSE, samples)) return false;
		if (samples > 0)
		{
			if (!mFXAABuffer.allocate(resX, resY, GL_RGBA, FALSE, FALSE, LLTexUnit::TT_TEXTURE, FALSE, samples)) return false;
		}
		else
		{
			mFXAABuffer.release();
		}
		
		if (shadow_detail > 0 || ssao || RenderDepthOfField || samples > 0)
		{ //only need mDeferredLight for shadows OR ssao OR dof OR fxaa
			if (!mDeferredLight.allocate(resX, resY, GL_RGBA, FALSE, FALSE, LLTexUnit::TT_RECT_TEXTURE, FALSE)) return false;
		}
		else
		{
			mDeferredLight.release();
		}

		F32 scale = RenderShadowResolutionScale;

		if (shadow_detail > 0)
		{ //allocate 4 sun shadow maps
			U32 sun_shadow_map_width = ((U32(resX*scale)+1)&~1); // must be even to avoid a stripe in the horizontal shadow blur
			for (U32 i = 0; i < 4; i++)
			{
				if (!mShadow[i].allocate(sun_shadow_map_width,U32(resY*scale), 0, TRUE, FALSE, LLTexUnit::TT_TEXTURE)) return false;
				if (!mShadowOcclusion[i].allocate(mShadow[i].getWidth()/occlusion_divisor, mShadow[i].getHeight()/occlusion_divisor, 0, TRUE, FALSE, LLTexUnit::TT_TEXTURE)) return false;
			}
		}
		else
		{
			for (U32 i = 0; i < 4; i++)
			{
				mShadow[i].release();
				mShadowOcclusion[i].release();
			}
		}

		U32 width = (U32) (resX*scale);
		U32 height = width;

		if (shadow_detail > 1)
		{ //allocate two spot shadow maps
			U32 spot_shadow_map_width = width;
			for (U32 i = 4; i < 6; i++)
			{
				if (!mShadow[i].allocate(spot_shadow_map_width, height, 0, TRUE, FALSE)) return false;
				if (!mShadowOcclusion[i].allocate(mShadow[i].getWidth()/occlusion_divisor, mShadow[i].getHeight()/occlusion_divisor, 0, TRUE, FALSE)) return false;
			}
		}
		else
		{
			for (U32 i = 4; i < 6; i++)
			{
				mShadow[i].release();
				mShadowOcclusion[i].release();
			}
		}

		//HACK make screenbuffer allocations start failing after 30 seconds
		if (gSavedSettings.getBOOL("SimulateFBOFailure"))
		{
			return false;
		}
	}
	else
	{
		mDeferredLight.release();
				
		for (U32 i = 0; i < 6; i++)
		{
			mShadow[i].release();
			mShadowOcclusion[i].release();
		}
		mFXAABuffer.release();
		mScreen.release();
		mDeferredScreen.release(); //make sure to release any render targets that share a depth buffer with mDeferredScreen first
		mDeferredDepth.release();
		mOcclusionDepth.release();
						
		if (!mScreen.allocate(resX, resY, GL_RGBA, TRUE, TRUE, LLTexUnit::TT_RECT_TEXTURE, FALSE)) return false;		
	}
	
	if (LLPipeline::sRenderDeferred)
	{ //share depth buffer between deferred targets
		mDeferredScreen.shareDepthBuffer(mScreen);
	}

	gGL.getTexUnit(0)->disable();

	stop_glerror();

	return true;
}

//static
void LLPipeline::updateRenderBump()
{
	sRenderBump = gSavedSettings.getBOOL("RenderObjectBump");
}

//static
void LLPipeline::updateRenderDeferred()
{
	bool deferred = (bool(RenderDeferred && 
					 LLRenderTarget::sUseFBO &&
					 LLFeatureManager::getInstance()->isFeatureAvailable("RenderDeferred") &&	 
					 LLPipeline::sRenderBump &&
					 VertexShaderEnable && 
					 RenderAvatarVP &&
					 WindLightUseAtmosShaders)) &&
					!gUseWireframe;

	sRenderDeferred = deferred;
	exoPostProcess::instance().ExodusRenderPostUpdate(); // <FS:CR> Import Vignette from Exodus
	if (deferred)
	{ //must render glow when rendering deferred since post effect pass is needed to present any lighting at all
		sRenderGlow = true;
	}
}

//static
void LLPipeline::refreshCachedSettings()
{
	LLPipeline::sAutoMaskAlphaDeferred = gSavedSettings.getBOOL("RenderAutoMaskAlphaDeferred");
	LLPipeline::sAutoMaskAlphaNonDeferred = gSavedSettings.getBOOL("RenderAutoMaskAlphaNonDeferred");
	LLPipeline::sUseFarClip = gSavedSettings.getBOOL("RenderUseFarClip");
	LLVOAvatar::sMaxNonImpostors = gSavedSettings.getU32("RenderAvatarMaxNonImpostors");
	LLVOAvatar::updateImpostorRendering(LLVOAvatar::sMaxNonImpostors);
	LLPipeline::sDelayVBUpdate = gSavedSettings.getBOOL("RenderDelayVBUpdate");
	// <FS:Ansariel> Make change to RenderAttachedLights & RenderAttachedParticles instant
	LLPipeline::sRenderAttachedLights = gSavedSettings.getBOOL("RenderAttachedLights");
	LLPipeline::sRenderAttachedParticles = gSavedSettings.getBOOL("RenderAttachedParticles");
	// </FS:Ansariel>

	LLPipeline::sUseOcclusion = 
			(!gUseWireframe
			&& LLGLSLShader::sNoFixedFunction
			&& LLFeatureManager::getInstance()->isFeatureAvailable("UseOcclusion") 
			&& gSavedSettings.getBOOL("UseOcclusion") 
			&& gGLManager.mHasOcclusionQuery) ? 2 : 0;
	
	VertexShaderEnable = gSavedSettings.getBOOL("VertexShaderEnable");
	RenderAvatarVP = gSavedSettings.getBOOL("RenderAvatarVP");
	WindLightUseAtmosShaders = gSavedSettings.getBOOL("WindLightUseAtmosShaders");
	RenderDeferred = gSavedSettings.getBOOL("RenderDeferred");
	RenderDeferredSunWash = gSavedSettings.getF32("RenderDeferredSunWash");
	RenderFSAASamples = gSavedSettings.getU32("RenderFSAASamples");
	RenderResolutionDivisor = gSavedSettings.getU32("RenderResolutionDivisor");
	RenderUIBuffer = gSavedSettings.getBOOL("RenderUIBuffer");
	RenderShadowDetail = gSavedSettings.getS32("RenderShadowDetail");
	RenderDeferredSSAO = gSavedSettings.getBOOL("RenderDeferredSSAO");
	RenderShadowResolutionScale = gSavedSettings.getF32("RenderShadowResolutionScale");
	RenderLocalLights = gSavedSettings.getBOOL("RenderLocalLights");
	RenderDelayCreation = gSavedSettings.getBOOL("RenderDelayCreation");
	RenderAnimateRes = gSavedSettings.getBOOL("RenderAnimateRes");
	FreezeTime = gSavedSettings.getBOOL("FreezeTime");
	DebugBeaconLineWidth = gSavedSettings.getS32("DebugBeaconLineWidth");
	RenderHighlightBrightness = gSavedSettings.getF32("RenderHighlightBrightness");
	RenderHighlightColor = gSavedSettings.getColor4("RenderHighlightColor");
	RenderHighlightThickness = gSavedSettings.getF32("RenderHighlightThickness");
	RenderSpotLightsInNondeferred = gSavedSettings.getBOOL("RenderSpotLightsInNondeferred");
	PreviewAmbientColor = gSavedSettings.getColor4("PreviewAmbientColor");
	PreviewDiffuse0 = gSavedSettings.getColor4("PreviewDiffuse0");
	PreviewSpecular0 = gSavedSettings.getColor4("PreviewSpecular0");
	PreviewDiffuse1 = gSavedSettings.getColor4("PreviewDiffuse1");
	PreviewSpecular1 = gSavedSettings.getColor4("PreviewSpecular1");
	PreviewDiffuse2 = gSavedSettings.getColor4("PreviewDiffuse2");
	PreviewSpecular2 = gSavedSettings.getColor4("PreviewSpecular2");
	PreviewDirection0 = gSavedSettings.getVector3("PreviewDirection0");
	PreviewDirection1 = gSavedSettings.getVector3("PreviewDirection1");
	PreviewDirection2 = gSavedSettings.getVector3("PreviewDirection2");
	RenderGlowMinLuminance = gSavedSettings.getF32("RenderGlowMinLuminance");
	RenderGlowMaxExtractAlpha = gSavedSettings.getF32("RenderGlowMaxExtractAlpha");
	RenderGlowWarmthAmount = gSavedSettings.getF32("RenderGlowWarmthAmount");
	RenderGlowLumWeights = gSavedSettings.getVector3("RenderGlowLumWeights");
	RenderGlowWarmthWeights = gSavedSettings.getVector3("RenderGlowWarmthWeights");
	RenderGlowResolutionPow = gSavedSettings.getS32("RenderGlowResolutionPow");
	RenderGlowIterations = gSavedSettings.getS32("RenderGlowIterations");
	RenderGlowWidth = gSavedSettings.getF32("RenderGlowWidth");
	RenderGlowStrength = gSavedSettings.getF32("RenderGlowStrength");
	RenderDepthOfField = gSavedSettings.getBOOL("RenderDepthOfField");
	RenderDepthOfFieldInEditMode = gSavedSettings.getBOOL("RenderDepthOfFieldInEditMode");
	//<FS:TS> FIRE-16251: Depth of Field does not work underwater
	FSRenderDepthOfFieldUnderwater = gSavedSettings.getBOOL("FSRenderDoFUnderwater");
	//</FS:TS> FIRE-16251
	CameraFocusTransitionTime = gSavedSettings.getF32("CameraFocusTransitionTime");
	CameraFNumber = gSavedSettings.getF32("CameraFNumber");
	CameraFocalLength = gSavedSettings.getF32("CameraFocalLength");
	CameraFieldOfView = gSavedSettings.getF32("CameraFieldOfView");
	RenderShadowNoise = gSavedSettings.getF32("RenderShadowNoise");
	RenderShadowBlurSize = gSavedSettings.getF32("RenderShadowBlurSize");
	RenderSSAOScale = gSavedSettings.getF32("RenderSSAOScale");
	RenderSSAOMaxScale = gSavedSettings.getU32("RenderSSAOMaxScale");
	RenderSSAOFactor = gSavedSettings.getF32("RenderSSAOFactor");
	RenderSSAOEffect = gSavedSettings.getVector3("RenderSSAOEffect");
	RenderShadowOffsetError = gSavedSettings.getF32("RenderShadowOffsetError");
	RenderShadowBiasError = gSavedSettings.getF32("RenderShadowBiasError");
	RenderShadowOffset = gSavedSettings.getF32("RenderShadowOffset");
	RenderShadowBias = gSavedSettings.getF32("RenderShadowBias");
	RenderSpotShadowOffset = gSavedSettings.getF32("RenderSpotShadowOffset");
	RenderSpotShadowBias = gSavedSettings.getF32("RenderSpotShadowBias");
	RenderEdgeDepthCutoff = gSavedSettings.getF32("RenderEdgeDepthCutoff");
	RenderEdgeNormCutoff = gSavedSettings.getF32("RenderEdgeNormCutoff");
	RenderShadowGaussian = gSavedSettings.getVector3("RenderShadowGaussian");
	RenderShadowBlurDistFactor = gSavedSettings.getF32("RenderShadowBlurDistFactor");
	RenderDeferredAtmospheric = gSavedSettings.getBOOL("RenderDeferredAtmospheric");
	RenderReflectionDetail = gSavedSettings.getS32("RenderReflectionDetail");
	RenderHighlightFadeTime = gSavedSettings.getF32("RenderHighlightFadeTime");
	RenderShadowClipPlanes = gSavedSettings.getVector3("RenderShadowClipPlanes");
	RenderShadowOrthoClipPlanes = gSavedSettings.getVector3("RenderShadowOrthoClipPlanes");
	RenderShadowNearDist = gSavedSettings.getVector3("RenderShadowNearDist");
	RenderFarClip = gSavedSettings.getF32("RenderFarClip");
	RenderShadowSplitExponent = gSavedSettings.getVector3("RenderShadowSplitExponent");
	RenderShadowErrorCutoff = gSavedSettings.getF32("RenderShadowErrorCutoff");
	RenderShadowFOVCutoff = gSavedSettings.getF32("RenderShadowFOVCutoff");
	CameraOffset = gSavedSettings.getBOOL("CameraOffset");
	CameraMaxCoF = gSavedSettings.getF32("CameraMaxCoF");
	CameraDoFResScale = gSavedSettings.getF32("CameraDoFResScale");
	exoPostProcess::instance().ExodusRenderPostSettingsUpdate();	// <FS:CR> Import Vignette from Exodus

	RenderAutoHideSurfaceAreaLimit = gSavedSettings.getF32("RenderAutoHideSurfaceAreaLimit");
	
	updateRenderDeferred();
}

void LLPipeline::releaseGLBuffers()
{
	assertInitialized();
	
	if (mNoiseMap)
	{
		LLImageGL::deleteTextures(1, &mNoiseMap);
		mNoiseMap = 0;
	}

	if (mTrueNoiseMap)
	{
		LLImageGL::deleteTextures(1, &mTrueNoiseMap);
		mTrueNoiseMap = 0;
	}

	releaseLUTBuffers();

	mWaterRef.release();
	mWaterDis.release();
	mHighlight.release();
	
	for (U32 i = 0; i < 3; i++)
	{
		mGlow[i].release();
	}

	releaseScreenBuffers();

	gBumpImageList.destroyGL();
	LLVOAvatar::resetImpostors();
}

void LLPipeline::releaseLUTBuffers()
{
	if (mLightFunc)
	{
		LLImageGL::deleteTextures(1, &mLightFunc);
		mLightFunc = 0;
	}
}

void LLPipeline::releaseScreenBuffers()
{
	mUIScreen.release();
	mScreen.release();
	mFXAABuffer.release();
	mPhysicsDisplay.release();
	mDeferredScreen.release();
	mDeferredDepth.release();
	mDeferredLight.release();
	mOcclusionDepth.release();
		
	for (U32 i = 0; i < 6; i++)
	{
		mShadow[i].release();
		mShadowOcclusion[i].release();
	}
}


void LLPipeline::createGLBuffers()
{
	stop_glerror();
	assertInitialized();

	updateRenderDeferred();

	bool materials_in_water = false;

#if MATERIALS_IN_REFLECTIONS
	materials_in_water = gSavedSettings.getS32("RenderWaterMaterials");
#endif

	if (LLPipeline::sWaterReflections)
	{ //water reflection texture
		U32 res = (U32) llmax(gSavedSettings.getS32("RenderWaterRefResolution"), 512);
			
		// Set up SRGB targets if we're doing deferred-path reflection rendering
		//
		if (LLPipeline::sRenderDeferred && materials_in_water)
		{
			mWaterRef.allocate(res,res,GL_SRGB8_ALPHA8,TRUE,FALSE);
			//always use FBO for mWaterDis so it can be used for avatar texture bakes
			mWaterDis.allocate(res,res,GL_SRGB8_ALPHA8,TRUE,FALSE,LLTexUnit::TT_TEXTURE, true);
		}
		else
		{
		mWaterRef.allocate(res,res,GL_RGBA,TRUE,FALSE);
		//always use FBO for mWaterDis so it can be used for avatar texture bakes
		mWaterDis.allocate(res,res,GL_RGBA,TRUE,FALSE,LLTexUnit::TT_TEXTURE, true);
	}
	}

	mHighlight.allocate(256,256,GL_RGBA, FALSE, FALSE);

	stop_glerror();

	GLuint resX = gViewerWindow->getWorldViewWidthRaw();
	GLuint resY = gViewerWindow->getWorldViewHeightRaw();
	
	if (LLPipeline::sRenderGlow)
	{ //screen space glow buffers
		const U32 glow_res = llmax(1, 
			llmin(512, 1 << gSavedSettings.getS32("RenderGlowResolutionPow")));

		for (U32 i = 0; i < 3; i++)
		{
			mGlow[i].allocate(512,glow_res,GL_RGBA,FALSE,FALSE);
		}

		allocateScreenBuffer(resX,resY);
		mScreenWidth = 0;
		mScreenHeight = 0;
	}
	
	if (sRenderDeferred)
	{
		if (!mNoiseMap)
		{
			const U32 noiseRes = 128;
			LLVector3 noise[noiseRes*noiseRes];

			F32 scaler = gSavedSettings.getF32("RenderDeferredNoise")/100.f;
			for (U32 i = 0; i < noiseRes*noiseRes; ++i)
			{
				noise[i] = LLVector3(ll_frand()-0.5f, ll_frand()-0.5f, 0.f);
				noise[i].normVec();
				noise[i].mV[2] = ll_frand()*scaler+1.f-scaler/2.f;
			}

			LLImageGL::generateTextures(1, &mNoiseMap);
			
			gGL.getTexUnit(0)->bindManual(LLTexUnit::TT_TEXTURE, mNoiseMap);
			LLImageGL::setManualImage(LLTexUnit::getInternalType(LLTexUnit::TT_TEXTURE), 0, GL_RGB16F_ARB, noiseRes, noiseRes, GL_RGB, GL_FLOAT, noise, false);
			gGL.getTexUnit(0)->setTextureFilteringOption(LLTexUnit::TFO_POINT);
		}

		if (!mTrueNoiseMap)
		{
			const U32 noiseRes = 128;
			F32 noise[noiseRes*noiseRes*3];
			for (U32 i = 0; i < noiseRes*noiseRes*3; i++)
			{
				noise[i] = ll_frand()*2.0-1.0;
			}

			LLImageGL::generateTextures(1, &mTrueNoiseMap);
			gGL.getTexUnit(0)->bindManual(LLTexUnit::TT_TEXTURE, mTrueNoiseMap);
			LLImageGL::setManualImage(LLTexUnit::getInternalType(LLTexUnit::TT_TEXTURE), 0, GL_RGB16F_ARB, noiseRes, noiseRes, GL_RGB,GL_FLOAT, noise, false);
			gGL.getTexUnit(0)->setTextureFilteringOption(LLTexUnit::TFO_POINT);
		}

		createLUTBuffers();
	}

	gBumpImageList.restoreGL();
}

F32 lerpf(F32 a, F32 b, F32 w)
{
	return a + w * (b - a);
}

void LLPipeline::createLUTBuffers()
{
	if (sRenderDeferred)
	{
		if (!mLightFunc)
		{
			U32 lightResX = gSavedSettings.getU32("RenderSpecularResX");
			U32 lightResY = gSavedSettings.getU32("RenderSpecularResY");
			F32* ls = new F32[lightResX*lightResY];
			F32 specExp = gSavedSettings.getF32("RenderSpecularExponent");
            // Calculate the (normalized) blinn-phong specular lookup texture. (with a few tweaks)
			for (U32 y = 0; y < lightResY; ++y)
			{
				for (U32 x = 0; x < lightResX; ++x)
				{
					ls[y*lightResX+x] = 0;
					F32 sa = (F32) x/(lightResX-1);
					F32 spec = (F32) y/(lightResY-1);
					F32 n = spec * spec * specExp;
					
					// Nothing special here.  Just your typical blinn-phong term.
					spec = powf(sa, n);
					
					// Apply our normalization function.
					// Note: This is the full equation that applies the full normalization curve, not an approximation.
					// This is fine, given we only need to create our LUT once per buffer initialization.
					spec *= (((n + 2) * (n + 4)) / (8 * F_PI * (powf(2, -n/2) + n)));

					// Since we use R16F, we no longer have a dynamic range issue we need to work around here.
					// Though some older drivers may not like this, newer drivers shouldn't have this problem.
					ls[y*lightResX+x] = spec;
				}
			}
			
			U32 pix_format = GL_R16F;
#if LL_DARWIN
			// Need to work around limited precision with 10.6.8 and older drivers
			//
			pix_format = GL_R32F;
#endif
			LLImageGL::generateTextures(1, &mLightFunc);
			gGL.getTexUnit(0)->bindManual(LLTexUnit::TT_TEXTURE, mLightFunc);
			LLImageGL::setManualImage(LLTexUnit::getInternalType(LLTexUnit::TT_TEXTURE), 0, pix_format, lightResX, lightResY, GL_RED, GL_FLOAT, ls, false);
			gGL.getTexUnit(0)->setTextureAddressMode(LLTexUnit::TAM_CLAMP);
			gGL.getTexUnit(0)->setTextureFilteringOption(LLTexUnit::TFO_TRILINEAR);
			glTexParameteri(GL_TEXTURE_2D, GL_TEXTURE_MAG_FILTER, GL_LINEAR);
			glTexParameteri(GL_TEXTURE_2D, GL_TEXTURE_MIN_FILTER, GL_NEAREST);
			
			delete [] ls;
		}
	}
}


void LLPipeline::restoreGL()
{
	assertInitialized();

	if (mVertexShadersEnabled)
	{
		LLViewerShaderMgr::instance()->setShaders();
	}

	for (LLWorld::region_list_t::const_iterator iter = LLWorld::getInstance()->getRegionList().begin(); 
			iter != LLWorld::getInstance()->getRegionList().end(); ++iter)
	{
		LLViewerRegion* region = *iter;
		for (U32 i = 0; i < LLViewerRegion::NUM_PARTITIONS; i++)
		{
			LLSpatialPartition* part = region->getSpatialPartition(i);
			if (part)
			{
				part->restoreGL();
			}
		}
	}
}


bool LLPipeline::canUseVertexShaders()
{
	static const std::string vertex_shader_enable_feature_string = "VertexShaderEnable";

	if (sDisableShaders ||
		!gGLManager.mHasVertexShader ||
		!gGLManager.mHasFragmentShader ||
		!LLFeatureManager::getInstance()->isFeatureAvailable(vertex_shader_enable_feature_string) ||
		(assertInitialized() && mVertexShadersLoaded != 1) )
	{
		return false;
	}
	else
	{
		return true;
	}
}

bool LLPipeline::canUseWindLightShaders() const
{
	return (!LLPipeline::sDisableShaders &&
			gWLSkyProgram.mProgramObject != 0 &&
			LLViewerShaderMgr::instance()->getVertexShaderLevel(LLViewerShaderMgr::SHADER_WINDLIGHT) > 1);
}

bool LLPipeline::canUseWindLightShadersOnObjects() const
{
	return (canUseWindLightShaders() 
		&& LLViewerShaderMgr::instance()->getVertexShaderLevel(LLViewerShaderMgr::SHADER_OBJECT) > 0);
}

bool LLPipeline::canUseAntiAliasing() const
{
	return true;
}

void LLPipeline::unloadShaders()
{
	LLViewerShaderMgr::instance()->unloadShaders();

	mVertexShadersLoaded = 0;
}

void LLPipeline::assertInitializedDoError()
{
	LL_ERRS() << "LLPipeline used when uninitialized." << LL_ENDL;
}

//============================================================================

void LLPipeline::enableShadows(const bool enable_shadows)
{
	//should probably do something here to wrangle shadows....	
}

S32 LLPipeline::getMaxLightingDetail() const
{
	/*if (mVertexShaderLevel[SHADER_OBJECT] >= LLDrawPoolSimple::SHADER_LEVEL_LOCAL_LIGHTS)
	{
		return 3;
	}
	else*/
	{
		return 1;
	}
}

S32 LLPipeline::setLightingDetail(S32 level)
{
	refreshCachedSettings();

	if (level < 0)
	{
		if (RenderLocalLights)
		{
			level = 1;
		}
		else
		{
			level = 0;
		}
	}
	level = llclamp(level, 0, getMaxLightingDetail());
	mLightingDetail = level;
	
	return mLightingDetail;
}

class LLOctreeDirtyTexture : public OctreeTraveler
{
public:
	const std::set<LLViewerFetchedTexture*>& mTextures;

	LLOctreeDirtyTexture(const std::set<LLViewerFetchedTexture*>& textures) : mTextures(textures) { }

	virtual void visit(const OctreeNode* node)
	{
		LLSpatialGroup* group = (LLSpatialGroup*) node->getListener(0);

		if (!group->hasState(LLSpatialGroup::GEOM_DIRTY) && !group->isEmpty())
		{
			for (LLSpatialGroup::draw_map_t::iterator i = group->mDrawMap.begin(); i != group->mDrawMap.end(); ++i)
			{
				for (LLSpatialGroup::drawmap_elem_t::iterator j = i->second.begin(); j != i->second.end(); ++j) 
				{
					LLDrawInfo* params = *j;
					LLViewerFetchedTexture* tex = LLViewerTextureManager::staticCastToFetchedTexture(params->mTexture);
					if (tex && mTextures.find(tex) != mTextures.end())
					{ 
						group->setState(LLSpatialGroup::GEOM_DIRTY);
					}
				}
			}
		}

		for (LLSpatialGroup::bridge_list_t::iterator i = group->mBridgeList.begin(); i != group->mBridgeList.end(); ++i)
		{
			LLSpatialBridge* bridge = *i;
			traverse(bridge->mOctree);
		}
	}
};

// Called when a texture changes # of channels (causes faces to move to alpha pool)
void LLPipeline::dirtyPoolObjectTextures(const std::set<LLViewerFetchedTexture*>& textures)
{
	assertInitialized();

	// *TODO: This is inefficient and causes frame spikes; need a better way to do this
	//        Most of the time is spent in dirty.traverse.

	for (pool_set_t::iterator iter = mPools.begin(); iter != mPools.end(); ++iter)
	{
		LLDrawPool *poolp = *iter;
		if (poolp->isFacePool())
		{
			((LLFacePool*) poolp)->dirtyTextures(textures);
		}
	}
	
	LLOctreeDirtyTexture dirty(textures);
	for (LLWorld::region_list_t::const_iterator iter = LLWorld::getInstance()->getRegionList().begin(); 
			iter != LLWorld::getInstance()->getRegionList().end(); ++iter)
	{
		LLViewerRegion* region = *iter;
		for (U32 i = 0; i < LLViewerRegion::NUM_PARTITIONS; i++)
		{
			LLSpatialPartition* part = region->getSpatialPartition(i);
			if (part)
			{
				dirty.traverse(part->mOctree);
			}
		}
	}
}

LLDrawPool *LLPipeline::findPool(const U32 type, LLViewerTexture *tex0)
{
	assertInitialized();

	LLDrawPool *poolp = NULL;
	switch( type )
	{
	case LLDrawPool::POOL_SIMPLE:
		poolp = mSimplePool;
		break;

	case LLDrawPool::POOL_GRASS:
		poolp = mGrassPool;
		break;

	case LLDrawPool::POOL_ALPHA_MASK:
		poolp = mAlphaMaskPool;
		break;

	case LLDrawPool::POOL_FULLBRIGHT_ALPHA_MASK:
		poolp = mFullbrightAlphaMaskPool;
		break;

	case LLDrawPool::POOL_FULLBRIGHT:
		poolp = mFullbrightPool;
		break;

	case LLDrawPool::POOL_INVISIBLE:
		poolp = mInvisiblePool;
		break;

	case LLDrawPool::POOL_GLOW:
		poolp = mGlowPool;
		break;

	case LLDrawPool::POOL_TREE:
		poolp = get_if_there(mTreePools, (uintptr_t)tex0, (LLDrawPool*)0 );
		break;

	case LLDrawPool::POOL_TERRAIN:
		poolp = get_if_there(mTerrainPools, (uintptr_t)tex0, (LLDrawPool*)0 );
		break;

	case LLDrawPool::POOL_BUMP:
		poolp = mBumpPool;
		break;
	case LLDrawPool::POOL_MATERIALS:
		poolp = mMaterialsPool;
		break;
	case LLDrawPool::POOL_ALPHA:
		poolp = mAlphaPool;
		break;

	case LLDrawPool::POOL_AVATAR:
		break; // Do nothing

	case LLDrawPool::POOL_SKY:
		poolp = mSkyPool;
		break;

	case LLDrawPool::POOL_WATER:
		poolp = mWaterPool;
		break;

	case LLDrawPool::POOL_GROUND:
		poolp = mGroundPool;
		break;

	case LLDrawPool::POOL_WL_SKY:
		poolp = mWLSkyPool;
		break;

	default:
		llassert(0);
		LL_ERRS() << "Invalid Pool Type in  LLPipeline::findPool() type=" << type << LL_ENDL;
		break;
	}

	return poolp;
}


LLDrawPool *LLPipeline::getPool(const U32 type,	LLViewerTexture *tex0)
{
	LLDrawPool *poolp = findPool(type, tex0);
	if (poolp)
	{
		return poolp;
	}

	LLDrawPool *new_poolp = LLDrawPool::createPool(type, tex0);
	addPool( new_poolp );

	return new_poolp;
}


// static
LLDrawPool* LLPipeline::getPoolFromTE(const LLTextureEntry* te, LLViewerTexture* imagep)
{
	U32 type = getPoolTypeFromTE(te, imagep);
	return gPipeline.getPool(type, imagep);
}

//static 
U32 LLPipeline::getPoolTypeFromTE(const LLTextureEntry* te, LLViewerTexture* imagep)
{
	if (!te || !imagep)
	{
		return 0;
	}
		
	LLMaterial* mat = te->getMaterialParams().get();

	bool color_alpha = te->getColor().mV[3] < 0.999f;
	bool alpha = color_alpha;
	if (imagep)
	{
		alpha = alpha || (imagep->getComponents() == 4 && imagep->getType() != LLViewerTexture::MEDIA_TEXTURE) || (imagep->getComponents() == 2);
	}

	if (alpha && mat)
	{
		switch (mat->getDiffuseAlphaMode())
		{
			case 1:
				alpha = true; // Material's alpha mode is set to blend.  Toss it into the alpha draw pool.
				break;
			case 0: //alpha mode set to none, never go to alpha pool
			case 3: //alpha mode set to emissive, never go to alpha pool
				alpha = color_alpha;
				break;
			default: //alpha mode set to "mask", go to alpha pool if fullbright
				alpha = color_alpha; // Material's alpha mode is set to none, mask, or emissive.  Toss it into the opaque material draw pool.
				break;
		}
	}
	
	if (alpha)
	{
		return LLDrawPool::POOL_ALPHA;
	}
	else if ((te->getBumpmap() || te->getShiny()) && (!mat || mat->getNormalID().isNull()))
	{
		return LLDrawPool::POOL_BUMP;
	}
	else if (mat && !alpha)
	{
		return LLDrawPool::POOL_MATERIALS;
	}
	else
	{
		return LLDrawPool::POOL_SIMPLE;
	}
}


void LLPipeline::addPool(LLDrawPool *new_poolp)
{
	assertInitialized();
	mPools.insert(new_poolp);
	addToQuickLookup( new_poolp );
}

void LLPipeline::allocDrawable(LLViewerObject *vobj)
{
	LLDrawable *drawable = new LLDrawable(vobj);
	vobj->mDrawable = drawable;
	
	//encompass completely sheared objects by taking 
	//the most extreme point possible (<1,1,0.5>)
	drawable->setRadius(LLVector3(1,1,0.5f).scaleVec(vobj->getScale()).length());
	if (vobj->isOrphaned())
	{
		drawable->setState(LLDrawable::FORCE_INVISIBLE);
	}
	drawable->updateXform(TRUE);
}


static LLTrace::BlockTimerStatHandle FTM_UNLINK("Unlink");
static LLTrace::BlockTimerStatHandle FTM_REMOVE_FROM_MOVE_LIST("Movelist");
static LLTrace::BlockTimerStatHandle FTM_REMOVE_FROM_SPATIAL_PARTITION("Spatial Partition");
static LLTrace::BlockTimerStatHandle FTM_REMOVE_FROM_LIGHT_SET("Light Set");
static LLTrace::BlockTimerStatHandle FTM_REMOVE_FROM_HIGHLIGHT_SET("Highlight Set");

void LLPipeline::unlinkDrawable(LLDrawable *drawable)
{
	LL_RECORD_BLOCK_TIME(FTM_UNLINK);

	assertInitialized();

	LLPointer<LLDrawable> drawablep = drawable; // make sure this doesn't get deleted before we are done
	
	// Based on flags, remove the drawable from the queues that it's on.
	if (drawablep->isState(LLDrawable::ON_MOVE_LIST))
	{
		LL_RECORD_BLOCK_TIME(FTM_REMOVE_FROM_MOVE_LIST);
		LLDrawable::drawable_vector_t::iterator iter = std::find(mMovedList.begin(), mMovedList.end(), drawablep);
		if (iter != mMovedList.end())
		{
			mMovedList.erase(iter);
		}
	}

	if (drawablep->getSpatialGroup())
	{
		LL_RECORD_BLOCK_TIME(FTM_REMOVE_FROM_SPATIAL_PARTITION);
		if (!drawablep->getSpatialGroup()->getSpatialPartition()->remove(drawablep, drawablep->getSpatialGroup()))
		{
#ifdef LL_RELEASE_FOR_DOWNLOAD
			LL_WARNS() << "Couldn't remove object from spatial group!" << LL_ENDL;
#else
			LL_ERRS() << "Couldn't remove object from spatial group!" << LL_ENDL;
#endif
		}
	}

	{
		LL_RECORD_BLOCK_TIME(FTM_REMOVE_FROM_LIGHT_SET);
		mLights.erase(drawablep);

		for (light_set_t::iterator iter = mNearbyLights.begin();
					iter != mNearbyLights.end(); iter++)
		{
			if (iter->drawable == drawablep)
			{
				mNearbyLights.erase(iter);
				break;
			}
		}
	}

	{
		LL_RECORD_BLOCK_TIME(FTM_REMOVE_FROM_HIGHLIGHT_SET);
		HighlightItem item(drawablep);
		mHighlightSet.erase(item);

		if (mHighlightObject == drawablep)
		{
			mHighlightObject = NULL;
		}
	}

	for (U32 i = 0; i < 2; ++i)
	{
		if (mShadowSpotLight[i] == drawablep)
		{
			mShadowSpotLight[i] = NULL;
		}

		if (mTargetShadowSpotLight[i] == drawablep)
		{
			mTargetShadowSpotLight[i] = NULL;
		}
	}


}

//static
void LLPipeline::removeMutedAVsLights(LLVOAvatar* muted_avatar)
{
	LL_RECORD_BLOCK_TIME(FTM_REMOVE_FROM_LIGHT_SET);
	for (light_set_t::iterator iter = gPipeline.mNearbyLights.begin();
		 iter != gPipeline.mNearbyLights.end(); iter++)
	{
		if (iter->drawable->getVObj()->isAttachment() && iter->drawable->getVObj()->getAvatar() == muted_avatar)
		{
			gPipeline.mLights.erase(iter->drawable);
			gPipeline.mNearbyLights.erase(iter);
		}
	}
}

U32 LLPipeline::addObject(LLViewerObject *vobj)
{
	if (RenderDelayCreation)
	{
		mCreateQ.push_back(vobj);
	}
	else
	{
		createObject(vobj);
	}

	return 1;
}

void LLPipeline::createObjects(F32 max_dtime)
{
	LL_RECORD_BLOCK_TIME(FTM_PIPELINE_CREATE);

	LLTimer update_timer;

	while (!mCreateQ.empty() && update_timer.getElapsedTimeF32() < max_dtime)
	{
		LLViewerObject* vobj = mCreateQ.front();
		if (!vobj->isDead())
		{
			createObject(vobj);
		}
		mCreateQ.pop_front();
	}
	
	//for (LLViewerObject::vobj_list_t::iterator iter = mCreateQ.begin(); iter != mCreateQ.end(); ++iter)
	//{
	//	createObject(*iter);
	//}

	//mCreateQ.clear();
}

void LLPipeline::createObject(LLViewerObject* vobj)
{
	LLDrawable* drawablep = vobj->mDrawable;

	if (!drawablep)
	{
		drawablep = vobj->createDrawable(this);
	}
	else
	{
		LL_ERRS() << "Redundant drawable creation!" << LL_ENDL;
	}
		
	llassert(drawablep);

	if (vobj->getParent())
	{
		vobj->setDrawableParent(((LLViewerObject*)vobj->getParent())->mDrawable); // LLPipeline::addObject 1
	}
	else
	{
		vobj->setDrawableParent(NULL); // LLPipeline::addObject 2
	}

	markRebuild(drawablep, LLDrawable::REBUILD_ALL, TRUE);

	if (drawablep->getVOVolume() && RenderAnimateRes)
	{
		// fun animated res
		drawablep->updateXform(TRUE);
		drawablep->clearState(LLDrawable::MOVE_UNDAMPED);
		drawablep->setScale(LLVector3(0,0,0));
		drawablep->makeActive();
	}
}


void LLPipeline::resetFrameStats()
{
	assertInitialized();

	sCompiles        = 0;
	mNumVisibleFaces = 0;

	if (mOldRenderDebugMask != mRenderDebugMask)
	{
		gObjectList.clearDebugText();
		mOldRenderDebugMask = mRenderDebugMask;
	}
}

//external functions for asynchronous updating
void LLPipeline::updateMoveDampedAsync(LLDrawable* drawablep)
{
	if (FreezeTime)
	{
		return;
	}
	if (!drawablep)
	{
		LL_ERRS() << "updateMove called with NULL drawablep" << LL_ENDL;
		return;
	}
	if (drawablep->isState(LLDrawable::EARLY_MOVE))
	{
		return;
	}

	assertInitialized();

	// update drawable now
	drawablep->clearState(LLDrawable::MOVE_UNDAMPED); // force to DAMPED
	drawablep->updateMove(); // returns done
	drawablep->setState(LLDrawable::EARLY_MOVE); // flag says we already did an undamped move this frame
	// Put on move list so that EARLY_MOVE gets cleared
	if (!drawablep->isState(LLDrawable::ON_MOVE_LIST))
	{
		mMovedList.push_back(drawablep);
		drawablep->setState(LLDrawable::ON_MOVE_LIST);
	}
}

void LLPipeline::updateMoveNormalAsync(LLDrawable* drawablep)
{
	if (FreezeTime)
	{
		return;
	}
	if (!drawablep)
	{
		LL_ERRS() << "updateMove called with NULL drawablep" << LL_ENDL;
		return;
	}
	if (drawablep->isState(LLDrawable::EARLY_MOVE))
	{
		return;
	}

	assertInitialized();

	// update drawable now
	drawablep->setState(LLDrawable::MOVE_UNDAMPED); // force to UNDAMPED
	drawablep->updateMove();
	drawablep->setState(LLDrawable::EARLY_MOVE); // flag says we already did an undamped move this frame
	// Put on move list so that EARLY_MOVE gets cleared
	if (!drawablep->isState(LLDrawable::ON_MOVE_LIST))
	{
		mMovedList.push_back(drawablep);
		drawablep->setState(LLDrawable::ON_MOVE_LIST);
	}
}

void LLPipeline::updateMovedList(LLDrawable::drawable_vector_t& moved_list)
{
	LLDrawable::drawable_vector_t newList; // <FS:ND> removing elements in the middle of a vector is a really bad idea. I'll just create a new one and swap it at the end.

	for (LLDrawable::drawable_vector_t::iterator iter = moved_list.begin();
		 iter != moved_list.end(); )
	{
		LLDrawable::drawable_vector_t::iterator curiter = iter++;
		LLDrawable *drawablep = *curiter;
		bool done = true;
		if (!drawablep->isDead() && (!drawablep->isState(LLDrawable::EARLY_MOVE)))
		{
			done = drawablep->updateMove();
		}
		drawablep->clearState(LLDrawable::EARLY_MOVE | LLDrawable::MOVE_UNDAMPED);
		if (done)
		{
			if (drawablep->isRoot())
			{
				drawablep->makeStatic();
			}
			drawablep->clearState(LLDrawable::ON_MOVE_LIST);
			if (drawablep->isState(LLDrawable::ANIMATED_CHILD))
			{ //will likely not receive any future world matrix updates
				// -- this keeps attachments from getting stuck in space and falling off your avatar
				drawablep->clearState(LLDrawable::ANIMATED_CHILD);
				markRebuild(drawablep, LLDrawable::REBUILD_VOLUME, TRUE);
				if (drawablep->getVObj())
				{
					drawablep->getVObj()->dirtySpatialGroup(TRUE);
				}
			}
		// <FS:ND> removing elements in the middle of a vector is a really bad idea. I'll just create a new one and swap it at the end.
			// iter = moved_list.erase(curiter); // <FS:ND> removing elements in the middle of a vector is a really bad idea. I'll just create a new one and swap it at the end.
		}
		else
			newList.push_back( drawablep );
		// </FS:ND>
	}

	moved_list.swap( newList ); // <FS:ND> removing elements in the middle of a vector is a really bad idea. I'll just create a new one and swap it at the end.
}

static LLTrace::BlockTimerStatHandle FTM_OCTREE_BALANCE("Balance Octree");
static LLTrace::BlockTimerStatHandle FTM_UPDATE_MOVE("Update Move");
static LLTrace::BlockTimerStatHandle FTM_RETEXTURE("Retexture");
static LLTrace::BlockTimerStatHandle FTM_MOVED_LIST("Moved List");

void LLPipeline::updateMove()
{
	LL_RECORD_BLOCK_TIME(FTM_UPDATE_MOVE);

	if (FreezeTime)
	{
		return;
	}

	assertInitialized();

	{
		LL_RECORD_BLOCK_TIME(FTM_RETEXTURE);

		for (LLDrawable::drawable_set_t::iterator iter = mRetexturedList.begin();
			 iter != mRetexturedList.end(); ++iter)
		{
			LLDrawable* drawablep = *iter;
			if (drawablep && !drawablep->isDead())
			{
				drawablep->updateTexture();
			}
		}
		mRetexturedList.clear();
	}

	{
		LL_RECORD_BLOCK_TIME(FTM_MOVED_LIST);
		updateMovedList(mMovedList);
	}

	//balance octrees
	{
 		LL_RECORD_BLOCK_TIME(FTM_OCTREE_BALANCE);

		for (LLWorld::region_list_t::const_iterator iter = LLWorld::getInstance()->getRegionList().begin(); 
			iter != LLWorld::getInstance()->getRegionList().end(); ++iter)
		{
			LLViewerRegion* region = *iter;
			for (U32 i = 0; i < LLViewerRegion::NUM_PARTITIONS; i++)
			{
				LLSpatialPartition* part = region->getSpatialPartition(i);
				if (part)
				{
					part->mOctree->balance();
				}
			}

			//balance the VO Cache tree
			LLVOCachePartition* vo_part = region->getVOCachePartition();
			if(vo_part)
			{
				vo_part->mOctree->balance();
			}
		}
	}
}

/////////////////////////////////////////////////////////////////////////////
// Culling and occlusion testing
/////////////////////////////////////////////////////////////////////////////

//static
F32 LLPipeline::calcPixelArea(LLVector3 center, LLVector3 size, LLCamera &camera)
{
	LLVector3 lookAt = center - camera.getOrigin();
	F32 dist = lookAt.length();

	//ramp down distance for nearby objects
	//shrink dist by dist/16.
	if (dist < 16.f)
	{
		dist /= 16.f;
		dist *= dist;
		dist *= 16.f;
	}

	//get area of circle around node
	F32 app_angle = atanf(size.length()/dist);
	F32 radius = app_angle*LLDrawable::sCurPixelAngle;
	return radius*radius * F_PI;
}

//static
F32 LLPipeline::calcPixelArea(const LLVector4a& center, const LLVector4a& size, LLCamera &camera)
{
	LLVector4a origin;
	origin.load3(camera.getOrigin().mV);

	LLVector4a lookAt;
	lookAt.setSub(center, origin);
	F32 dist = lookAt.getLength3().getF32();

	//ramp down distance for nearby objects
	//shrink dist by dist/16.
	if (dist < 16.f)
	{
		dist /= 16.f;
		dist *= dist;
		dist *= 16.f;
	}

	//get area of circle around node
	F32 app_angle = atanf(size.getLength3().getF32()/dist);
	F32 radius = app_angle*LLDrawable::sCurPixelAngle;
	return radius*radius * F_PI;
}

void LLPipeline::grabReferences(LLCullResult& result)
{
	sCull = &result;
}

void LLPipeline::clearReferences()
{
	sCull = NULL;
	mGroupSaveQ1.clear();
}

void check_references(LLSpatialGroup* group, LLDrawable* drawable)
{
	for (LLSpatialGroup::element_iter i = group->getDataBegin(); i != group->getDataEnd(); ++i)
	{
		if (drawable == (LLDrawable*)(*i)->getDrawable())
		{
			LL_ERRS() << "LLDrawable deleted while actively reference by LLPipeline." << LL_ENDL;
		}
	}			
}

void check_references(LLDrawable* drawable, LLFace* face)
{
	for (S32 i = 0; i < drawable->getNumFaces(); ++i)
	{
		if (drawable->getFace(i) == face)
		{
			LL_ERRS() << "LLFace deleted while actively referenced by LLPipeline." << LL_ENDL;
		}
	}
}

void check_references(LLSpatialGroup* group, LLFace* face)
{
	for (LLSpatialGroup::element_iter i = group->getDataBegin(); i != group->getDataEnd(); ++i)
	{
		LLDrawable* drawable = (LLDrawable*)(*i)->getDrawable();
		if(drawable)
		{
		check_references(drawable, face);
	}			
}
}

void LLPipeline::checkReferences(LLFace* face)
{
#if 0
	if (sCull)
	{
		for (LLCullResult::sg_iterator iter = sCull->beginVisibleGroups(); iter != sCull->endVisibleGroups(); ++iter)
		{
			LLSpatialGroup* group = *iter;
			check_references(group, face);
		}

		for (LLCullResult::sg_iterator iter = sCull->beginAlphaGroups(); iter != sCull->endAlphaGroups(); ++iter)
		{
			LLSpatialGroup* group = *iter;
			check_references(group, face);
		}

		for (LLCullResult::sg_iterator iter = sCull->beginDrawableGroups(); iter != sCull->endDrawableGroups(); ++iter)
		{
			LLSpatialGroup* group = *iter;
			check_references(group, face);
		}

		for (LLCullResult::drawable_iterator iter = sCull->beginVisibleList(); iter != sCull->endVisibleList(); ++iter)
		{
			LLDrawable* drawable = *iter;
			check_references(drawable, face);	
		}
	}
#endif
}

void LLPipeline::checkReferences(LLDrawable* drawable)
{
#if 0
	if (sCull)
	{
		for (LLCullResult::sg_iterator iter = sCull->beginVisibleGroups(); iter != sCull->endVisibleGroups(); ++iter)
		{
			LLSpatialGroup* group = *iter;
			check_references(group, drawable);
		}

		for (LLCullResult::sg_iterator iter = sCull->beginAlphaGroups(); iter != sCull->endAlphaGroups(); ++iter)
		{
			LLSpatialGroup* group = *iter;
			check_references(group, drawable);
		}

		for (LLCullResult::sg_iterator iter = sCull->beginDrawableGroups(); iter != sCull->endDrawableGroups(); ++iter)
		{
			LLSpatialGroup* group = *iter;
			check_references(group, drawable);
		}

		for (LLCullResult::drawable_iterator iter = sCull->beginVisibleList(); iter != sCull->endVisibleList(); ++iter)
		{
			if (drawable == *iter)
			{
				LL_ERRS() << "LLDrawable deleted while actively referenced by LLPipeline." << LL_ENDL;
			}
		}
	}
#endif
}

void check_references(LLSpatialGroup* group, LLDrawInfo* draw_info)
{
	for (LLSpatialGroup::draw_map_t::iterator i = group->mDrawMap.begin(); i != group->mDrawMap.end(); ++i)
	{
		LLSpatialGroup::drawmap_elem_t& draw_vec = i->second;
		for (LLSpatialGroup::drawmap_elem_t::iterator j = draw_vec.begin(); j != draw_vec.end(); ++j)
		{
			LLDrawInfo* params = *j;
			if (params == draw_info)
			{
				LL_ERRS() << "LLDrawInfo deleted while actively referenced by LLPipeline." << LL_ENDL;
			}
		}
	}
}


void LLPipeline::checkReferences(LLDrawInfo* draw_info)
{
#if 0
	if (sCull)
	{
		for (LLCullResult::sg_iterator iter = sCull->beginVisibleGroups(); iter != sCull->endVisibleGroups(); ++iter)
		{
			LLSpatialGroup* group = *iter;
			check_references(group, draw_info);
		}

		for (LLCullResult::sg_iterator iter = sCull->beginAlphaGroups(); iter != sCull->endAlphaGroups(); ++iter)
		{
			LLSpatialGroup* group = *iter;
			check_references(group, draw_info);
		}

		for (LLCullResult::sg_iterator iter = sCull->beginDrawableGroups(); iter != sCull->endDrawableGroups(); ++iter)
		{
			LLSpatialGroup* group = *iter;
			check_references(group, draw_info);
		}
	}
#endif
}

void LLPipeline::checkReferences(LLSpatialGroup* group)
{
#if 0
	if (sCull)
	{
		for (LLCullResult::sg_iterator iter = sCull->beginVisibleGroups(); iter != sCull->endVisibleGroups(); ++iter)
		{
			if (group == *iter)
			{
				LL_ERRS() << "LLSpatialGroup deleted while actively referenced by LLPipeline." << LL_ENDL;
			}
		}

		for (LLCullResult::sg_iterator iter = sCull->beginAlphaGroups(); iter != sCull->endAlphaGroups(); ++iter)
		{
			if (group == *iter)
			{
				LL_ERRS() << "LLSpatialGroup deleted while actively referenced by LLPipeline." << LL_ENDL;
			}
		}

		for (LLCullResult::sg_iterator iter = sCull->beginDrawableGroups(); iter != sCull->endDrawableGroups(); ++iter)
		{
			if (group == *iter)
			{
				LL_ERRS() << "LLSpatialGroup deleted while actively referenced by LLPipeline." << LL_ENDL;
			}
		}
	}
#endif
}


bool LLPipeline::visibleObjectsInFrustum(LLCamera& camera)
{
	for (LLWorld::region_list_t::const_iterator iter = LLWorld::getInstance()->getRegionList().begin(); 
			iter != LLWorld::getInstance()->getRegionList().end(); ++iter)
	{
		LLViewerRegion* region = *iter;

		for (U32 i = 0; i < LLViewerRegion::NUM_PARTITIONS; i++)
		{
			LLSpatialPartition* part = region->getSpatialPartition(i);
			if (part)
			{
				if (hasRenderType(part->mDrawableType))
				{
					if (part->visibleObjectsInFrustum(camera))
					{
						return true;
					}
				}
			}
		}
	}

	return false;
}

bool LLPipeline::getVisibleExtents(LLCamera& camera, LLVector3& min, LLVector3& max)
{
	const F32 X = 65536.f;

	min = LLVector3(X,X,X);
	max = LLVector3(-X,-X,-X);

	LLViewerCamera::eCameraID saved_camera_id = LLViewerCamera::sCurCameraID;
	LLViewerCamera::sCurCameraID = LLViewerCamera::CAMERA_WORLD;

	bool res = true;

	for (LLWorld::region_list_t::const_iterator iter = LLWorld::getInstance()->getRegionList().begin(); 
			iter != LLWorld::getInstance()->getRegionList().end(); ++iter)
	{
		LLViewerRegion* region = *iter;

		for (U32 i = 0; i < LLViewerRegion::NUM_PARTITIONS; i++)
		{
			LLSpatialPartition* part = region->getSpatialPartition(i);
			if (part)
			{
				if (hasRenderType(part->mDrawableType))
				{
					if (!part->getVisibleExtents(camera, min, max))
					{
						res = false;
					}
				}
			}
		}
	}

	LLViewerCamera::sCurCameraID = saved_camera_id;

	return res;
}

static LLTrace::BlockTimerStatHandle FTM_CULL("Object Culling");

void LLPipeline::updateCull(LLCamera& camera, LLCullResult& result, S32 water_clip, LLPlane* planep)
{
	static LLCachedControl<bool> use_occlusion(gSavedSettings,"UseOcclusion");
	static bool can_use_occlusion = LLGLSLShader::sNoFixedFunction
									&& LLFeatureManager::getInstance()->isFeatureAvailable("UseOcclusion") 
									&& gGLManager.mHasOcclusionQuery;

	LL_RECORD_BLOCK_TIME(FTM_CULL);

	grabReferences(result);

	sCull->clear();

	bool to_texture =	LLPipeline::sUseOcclusion > 1 &&
						!hasRenderType(LLPipeline::RENDER_TYPE_HUD) && 
						LLViewerCamera::sCurCameraID == LLViewerCamera::CAMERA_WORLD &&
						gPipeline.canUseVertexShaders() &&
						sRenderGlow;

	if (to_texture)
	{
		if (LLPipeline::sRenderDeferred)
		{
			mOcclusionDepth.bindTarget();
		}
		else
		{
			mScreen.bindTarget();
		}
	}

	if (sUseOcclusion > 1)
	{
		gGL.setColorMask(false, false);
	}

	gGL.matrixMode(LLRender::MM_PROJECTION);
	gGL.pushMatrix();
	gGL.loadMatrix(gGLLastProjection);
	gGL.matrixMode(LLRender::MM_MODELVIEW);
	gGL.pushMatrix();
	gGLLastMatrix = NULL;
	gGL.loadMatrix(gGLLastModelView);

	LLGLDisable blend(GL_BLEND);
	LLGLDisable test(GL_ALPHA_TEST);
	gGL.getTexUnit(0)->unbind(LLTexUnit::TT_TEXTURE);


	//setup a clip plane in projection matrix for reflection renders (prevents flickering from occlusion culling)
	LLViewerRegion* region = gAgent.getRegion();
	LLPlane plane;

	if (planep)
	{
		plane = *planep;
	}
	else 
	{
		if (region)
		{
			LLVector3 pnorm;
			F32 height = region->getWaterHeight();
			if (water_clip < 0)
			{ //camera is above water, clip plane points up
				pnorm.setVec(0,0,1);
				plane.setVec(pnorm, -height);
			}
			else if (water_clip > 0)
			{	//camera is below water, clip plane points down
				pnorm = LLVector3(0,0,-1);
				plane.setVec(pnorm, height);
			}
		}
	}
	
	glh::matrix4f modelview = glh_get_last_modelview();
	glh::matrix4f proj = glh_get_last_projection();
	LLGLUserClipPlane clip(plane, modelview, proj, water_clip != 0 && LLPipeline::sReflectionRender);

	LLGLDepthTest depth(GL_TRUE, GL_FALSE);

	bool bound_shader = false;
	if (gPipeline.canUseVertexShaders() && LLGLSLShader::sCurBoundShader == 0)
	{ //if no shader is currently bound, use the occlusion shader instead of fixed function if we can
		// (shadow render uses a special shader that clamps to clip planes)
		bound_shader = true;
		gOcclusionCubeProgram.bind();
	}
	
	if (sUseOcclusion > 1)
	{
		if (mCubeVB.isNull())
		{ //cube VB will be used for issuing occlusion queries
			mCubeVB = ll_create_cube_vb(LLVertexBuffer::MAP_VERTEX, GL_STATIC_DRAW_ARB);
		}
		mCubeVB->setBuffer(LLVertexBuffer::MAP_VERTEX);
	}
	
	for (LLWorld::region_list_t::const_iterator iter = LLWorld::getInstance()->getRegionList().begin(); 
			iter != LLWorld::getInstance()->getRegionList().end(); ++iter)
	{
		LLViewerRegion* region = *iter;
		if (water_clip != 0)
		{
			LLPlane plane(LLVector3(0,0, (F32) -water_clip), (F32) water_clip*region->getWaterHeight());
			camera.setUserClipPlane(plane);
		}
		else
		{
			camera.disableUserClipPlane();
		}

		for (U32 i = 0; i < LLViewerRegion::NUM_PARTITIONS; i++)
		{
			LLSpatialPartition* part = region->getSpatialPartition(i);
			if (part)
			{
				if (hasRenderType(part->mDrawableType))
				{
					part->cull(camera);
				}
			}
		}

		//scan the VO Cache tree
		LLVOCachePartition* vo_part = region->getVOCachePartition();
		if(vo_part)
		{
			bool do_occlusion_cull = can_use_occlusion && use_occlusion && !gUseWireframe/* && !gViewerWindow->getProgressView()->getVisible()*/;
			vo_part->cull(camera, do_occlusion_cull);
		}
	}

	if (bound_shader)
	{
		gOcclusionCubeProgram.unbind();
	}

	camera.disableUserClipPlane();

	if (hasRenderType(LLPipeline::RENDER_TYPE_SKY) && 
		gSky.mVOSkyp.notNull() && 
		gSky.mVOSkyp->mDrawable.notNull())
	{
		gSky.mVOSkyp->mDrawable->setVisible(camera);
		sCull->pushDrawable(gSky.mVOSkyp->mDrawable);
		gSky.updateCull();
		stop_glerror();
	}

	if (hasRenderType(LLPipeline::RENDER_TYPE_GROUND) && 
		!gPipeline.canUseWindLightShaders() &&
		gSky.mVOGroundp.notNull() && 
		gSky.mVOGroundp->mDrawable.notNull() &&
		!LLPipeline::sWaterReflections)
	{
		gSky.mVOGroundp->mDrawable->setVisible(camera);
		sCull->pushDrawable(gSky.mVOGroundp->mDrawable);
	}
	
	
	gGL.matrixMode(LLRender::MM_PROJECTION);
	gGL.popMatrix();
	gGL.matrixMode(LLRender::MM_MODELVIEW);
	gGL.popMatrix();

	if (sUseOcclusion > 1)
	{
		gGL.setColorMask(true, false);
	}

	if (to_texture)
	{
		if (LLPipeline::sRenderDeferred)
		{
			mOcclusionDepth.flush();
		}
		else
		{
			mScreen.flush();
		}
	}
}

void LLPipeline::markNotCulled(LLSpatialGroup* group, LLCamera& camera)
{
	if (group->isEmpty())
	{ 
		return;
	}
	
	group->setVisible();

	if (LLViewerCamera::sCurCameraID == LLViewerCamera::CAMERA_WORLD)
	{
		group->updateDistance(camera);
	}
	
	const F32 MINIMUM_PIXEL_AREA = 16.f;

	if (group->mPixelArea < MINIMUM_PIXEL_AREA)
	{
		return;
	}

	const LLVector4a* bounds = group->getBounds();
	if (sMinRenderSize > 0.f && 
			llmax(llmax(bounds[1][0], bounds[1][1]), bounds[1][2]) < sMinRenderSize)
	{
		return;
	}

	assertInitialized();
	
	if (!group->getSpatialPartition()->mRenderByGroup)
	{ //render by drawable
		sCull->pushDrawableGroup(group);
	}
	else
	{   //render by group
		sCull->pushVisibleGroup(group);
	}

	mNumVisibleNodes++;
}

void LLPipeline::markOccluder(LLSpatialGroup* group)
{
	if (sUseOcclusion > 1 && group && !group->isOcclusionState(LLSpatialGroup::ACTIVE_OCCLUSION))
	{
		LLSpatialGroup* parent = group->getParent();

		if (!parent || !parent->isOcclusionState(LLSpatialGroup::OCCLUDED))
		{ //only mark top most occluders as active occlusion
			sCull->pushOcclusionGroup(group);
			group->setOcclusionState(LLSpatialGroup::ACTIVE_OCCLUSION);
				
			if (parent && 
				!parent->isOcclusionState(LLSpatialGroup::ACTIVE_OCCLUSION) &&
				parent->getElementCount() == 0 &&
				parent->needsUpdate())
			{
				sCull->pushOcclusionGroup(group);
				parent->setOcclusionState(LLSpatialGroup::ACTIVE_OCCLUSION);
			}
		}
	}
}

void LLPipeline::downsampleDepthBuffer(LLRenderTarget& source, LLRenderTarget& dest, LLRenderTarget* scratch_space)
{
	LLGLSLShader* last_shader = LLGLSLShader::sCurBoundShaderPtr;

	LLGLSLShader* shader = NULL;

	if (scratch_space)
	{
		scratch_space->copyContents(source, 
									0, 0, source.getWidth(), source.getHeight(), 
									0, 0, scratch_space->getWidth(), scratch_space->getHeight(), GL_DEPTH_BUFFER_BIT, GL_NEAREST);
	}

	dest.bindTarget();
	dest.clear(GL_DEPTH_BUFFER_BIT);

	LLStrider<LLVector3> vert; 
	mDeferredVB->getVertexStrider(vert);
	LLStrider<LLVector2> tc0;
		
	vert[0].set(-1,1,0);
	vert[1].set(-1,-3,0);
	vert[2].set(3,1,0);
	
	if (source.getUsage() == LLTexUnit::TT_RECT_TEXTURE)
	{
		shader = &gDownsampleDepthRectProgram;
		shader->bind();
		shader->uniform2f(sDelta, 1.f, 1.f);
		shader->uniform2f(LLShaderMgr::DEFERRED_SCREEN_RES, source.getWidth(), source.getHeight());
	}
	else
	{
		shader = &gDownsampleDepthProgram;
		shader->bind();
		shader->uniform2f(sDelta, 1.f/source.getWidth(), 1.f/source.getHeight());
		shader->uniform2f(LLShaderMgr::DEFERRED_SCREEN_RES, 1.f, 1.f);
	}

	gGL.getTexUnit(0)->bind(scratch_space ? scratch_space : &source, TRUE);

	{
		LLGLDepthTest depth(GL_TRUE, GL_TRUE, GL_ALWAYS);
		mDeferredVB->setBuffer(LLVertexBuffer::MAP_VERTEX);
		mDeferredVB->drawArrays(LLRender::TRIANGLES, 0, 3);
	}
	
	dest.flush();
	
	if (last_shader)
	{
		last_shader->bind();
	}
	else
	{
		shader->unbind();
	}
}

void LLPipeline::doOcclusion(LLCamera& camera, LLRenderTarget& source, LLRenderTarget& dest, LLRenderTarget* scratch_space)
{
	downsampleDepthBuffer(source, dest, scratch_space);
	dest.bindTarget();
	doOcclusion(camera);
	dest.flush();
}

void LLPipeline::doOcclusion(LLCamera& camera)
{
	if (LLPipeline::sUseOcclusion > 1 && !LLSpatialPartition::sTeleportRequested && 
		(sCull->hasOcclusionGroups() || LLVOCachePartition::sNeedsOcclusionCheck))
	{
		LLVertexBuffer::unbind();

		if (hasRenderDebugMask(LLPipeline::RENDER_DEBUG_OCCLUSION))
		{
			gGL.setColorMask(true, false, false, false);
		}
		else
		{
			gGL.setColorMask(false, false);
		}
		LLGLDisable blend(GL_BLEND);
		LLGLDisable test(GL_ALPHA_TEST);
		gGL.getTexUnit(0)->unbind(LLTexUnit::TT_TEXTURE);
		LLGLDepthTest depth(GL_TRUE, GL_FALSE);

		LLGLDisable cull(GL_CULL_FACE);

		
		bool bind_shader = LLGLSLShader::sNoFixedFunction && LLGLSLShader::sCurBoundShader == 0;
		if (bind_shader)
		{
			if (LLPipeline::sShadowRender)
			{
				gDeferredShadowCubeProgram.bind();
			}
			else
			{
				gOcclusionCubeProgram.bind();
			}
		}

		if (mCubeVB.isNull())
		{ //cube VB will be used for issuing occlusion queries
			mCubeVB = ll_create_cube_vb(LLVertexBuffer::MAP_VERTEX, GL_STATIC_DRAW_ARB);
		}
		mCubeVB->setBuffer(LLVertexBuffer::MAP_VERTEX);

		for (LLCullResult::sg_iterator iter = sCull->beginOcclusionGroups(); iter != sCull->endOcclusionGroups(); ++iter)
		{
			LLSpatialGroup* group = *iter;
			group->doOcclusion(&camera);
			group->clearOcclusionState(LLSpatialGroup::ACTIVE_OCCLUSION);
		}
	
		//apply occlusion culling to object cache tree
		for (LLWorld::region_list_t::const_iterator iter = LLWorld::getInstance()->getRegionList().begin(); 
			iter != LLWorld::getInstance()->getRegionList().end(); ++iter)
		{
			LLVOCachePartition* vo_part = (*iter)->getVOCachePartition();
			if(vo_part)
			{
				vo_part->processOccluders(&camera);
			}
		}

		if (bind_shader)
		{
			if (LLPipeline::sShadowRender)
			{
				gDeferredShadowCubeProgram.unbind();
			}
			else
			{
				gOcclusionCubeProgram.unbind();
			}
		}

		gGL.setColorMask(true, false);
	}
}
	
bool LLPipeline::updateDrawableGeom(LLDrawable* drawablep, bool priority)
{
	bool update_complete = drawablep->updateGeometry(priority);
	if (update_complete && assertInitialized())
	{
		drawablep->setState(LLDrawable::BUILT);
	}
	return update_complete;
}

static LLTrace::BlockTimerStatHandle FTM_SEED_VBO_POOLS("Seed VBO Pool");

static LLTrace::BlockTimerStatHandle FTM_UPDATE_GL("Update GL");

void LLPipeline::updateGL()
{
	{
		LL_RECORD_BLOCK_TIME(FTM_UPDATE_GL);
		while (!LLGLUpdate::sGLQ.empty())
		{
			LLGLUpdate* glu = LLGLUpdate::sGLQ.front();
			glu->updateGL();
			glu->mInQ = FALSE;
			LLGLUpdate::sGLQ.pop_front();
		}
	}

	{ //seed VBO Pools
		LL_RECORD_BLOCK_TIME(FTM_SEED_VBO_POOLS);
		LLVertexBuffer::seedPools();
	}
}

static LLTrace::BlockTimerStatHandle FTM_REBUILD_PRIORITY_GROUPS("Rebuild Priority Groups");

void LLPipeline::clearRebuildGroups()
{
	LLSpatialGroup::sg_vector_t	hudGroups;

	mGroupQ1Locked = true;
	// Iterate through all drawables on the priority build queue,
	for (LLSpatialGroup::sg_vector_t::iterator iter = mGroupQ1.begin();
		 iter != mGroupQ1.end(); ++iter)
	{
		LLSpatialGroup* group = *iter;

		// If the group contains HUD objects, save the group
		if (group->isHUDGroup())
		{
			hudGroups.push_back(group);
		}
		// Else, no HUD objects so clear the build state
		else
		{
			group->clearState(LLSpatialGroup::IN_BUILD_Q1);
		}
	}

	// Clear the group
	mGroupQ1.clear();

	// Copy the saved HUD groups back in
	mGroupQ1.assign(hudGroups.begin(), hudGroups.end());
	mGroupQ1Locked = false;

	// Clear the HUD groups
	hudGroups.clear();

	mGroupQ2Locked = true;
	for (LLSpatialGroup::sg_vector_t::iterator iter = mGroupQ2.begin();
		 iter != mGroupQ2.end(); ++iter)
	{
		LLSpatialGroup* group = *iter;

		// If the group contains HUD objects, save the group
		if (group->isHUDGroup())
		{
			hudGroups.push_back(group);
		}
		// Else, no HUD objects so clear the build state
		else
		{
			group->clearState(LLSpatialGroup::IN_BUILD_Q2);
		}
	}	
	// Clear the group
	mGroupQ2.clear();

	// Copy the saved HUD groups back in
	mGroupQ2.assign(hudGroups.begin(), hudGroups.end());
	mGroupQ2Locked = false;
}

void LLPipeline::clearRebuildDrawables()
{
	// Clear all drawables on the priority build queue,
	for (LLDrawable::drawable_list_t::iterator iter = mBuildQ1.begin();
		 iter != mBuildQ1.end(); ++iter)
	{
		LLDrawable* drawablep = *iter;
		if (drawablep && !drawablep->isDead())
		{
			drawablep->clearState(LLDrawable::IN_REBUILD_Q2);
			drawablep->clearState(LLDrawable::IN_REBUILD_Q1);
		}
	}
	mBuildQ1.clear();

	// clear drawables on the non-priority build queue
	for (LLDrawable::drawable_list_t::iterator iter = mBuildQ2.begin();
		 iter != mBuildQ2.end(); ++iter)
	{
		LLDrawable* drawablep = *iter;
		if (!drawablep->isDead())
		{
			drawablep->clearState(LLDrawable::IN_REBUILD_Q2);
		}
	}	
	mBuildQ2.clear();
	
	//clear all moving bridges
	for (LLDrawable::drawable_vector_t::iterator iter = mMovedBridge.begin();
		 iter != mMovedBridge.end(); ++iter)
	{
		LLDrawable *drawablep = *iter;
		drawablep->clearState(LLDrawable::EARLY_MOVE | LLDrawable::MOVE_UNDAMPED | LLDrawable::ON_MOVE_LIST | LLDrawable::ANIMATED_CHILD);
	}
	mMovedBridge.clear();

	//clear all moving drawables
	for (LLDrawable::drawable_vector_t::iterator iter = mMovedList.begin();
		 iter != mMovedList.end(); ++iter)
	{
		LLDrawable *drawablep = *iter;
		drawablep->clearState(LLDrawable::EARLY_MOVE | LLDrawable::MOVE_UNDAMPED | LLDrawable::ON_MOVE_LIST | LLDrawable::ANIMATED_CHILD);
	}
	mMovedList.clear();
}

void LLPipeline::rebuildPriorityGroups()
{
	LL_RECORD_BLOCK_TIME(FTM_REBUILD_PRIORITY_GROUPS);
	LLTimer update_timer;
	assertInitialized();

	gMeshRepo.notifyLoadedMeshes();

	mGroupQ1Locked = true;
	// Iterate through all drawables on the priority build queue,
	for (LLSpatialGroup::sg_vector_t::iterator iter = mGroupQ1.begin();
		 iter != mGroupQ1.end(); ++iter)
	{
		LLSpatialGroup* group = *iter;
		group->rebuildGeom();
		group->clearState(LLSpatialGroup::IN_BUILD_Q1);
	}

	mGroupSaveQ1 = mGroupQ1;
	mGroupQ1.clear();
	mGroupQ1Locked = false;

}

static LLTrace::BlockTimerStatHandle FTM_REBUILD_GROUPS("Rebuild Groups");

void LLPipeline::rebuildGroups()
{
	if (mGroupQ2.empty())
	{
		return;
	}

	LL_RECORD_BLOCK_TIME(FTM_REBUILD_GROUPS);
	mGroupQ2Locked = true;
	// Iterate through some drawables on the non-priority build queue
	S32 size = (S32) mGroupQ2.size();
	S32 min_count = llclamp((S32) ((F32) (size * size)/4096*0.25f), 1, size);
			
	S32 count = 0;
	
	std::sort(mGroupQ2.begin(), mGroupQ2.end(), LLSpatialGroup::CompareUpdateUrgency());

	LLSpatialGroup::sg_vector_t::iterator iter;
	LLSpatialGroup::sg_vector_t::iterator last_iter = mGroupQ2.begin();

	for (iter = mGroupQ2.begin();
		 iter != mGroupQ2.end() && count <= min_count; ++iter)
	{
		LLSpatialGroup* group = *iter;
		last_iter = iter;

		if (!group->isDead())
		{
			group->rebuildGeom();
			
			if (group->getSpatialPartition()->mRenderByGroup)
			{
				count++;
			}
		}

		group->clearState(LLSpatialGroup::IN_BUILD_Q2);
	}	

	mGroupQ2.erase(mGroupQ2.begin(), ++last_iter);

	mGroupQ2Locked = false;

	updateMovedList(mMovedBridge);
}

void LLPipeline::updateGeom(F32 max_dtime)
{
	LLTimer update_timer;
	LLPointer<LLDrawable> drawablep;

	LL_RECORD_BLOCK_TIME(FTM_GEO_UPDATE);

	assertInitialized();

	// notify various object types to reset internal cost metrics, etc.
	// for now, only LLVOVolume does this to throttle LOD changes
	LLVOVolume::preUpdateGeom();

	// Iterate through all drawables on the priority build queue,
	for (LLDrawable::drawable_list_t::iterator iter = mBuildQ1.begin();
		 iter != mBuildQ1.end();)
	{
		LLDrawable::drawable_list_t::iterator curiter = iter++;
		LLDrawable* drawablep = *curiter;
		if (drawablep && !drawablep->isDead())
		{
			if (drawablep->isState(LLDrawable::IN_REBUILD_Q2))
			{
				drawablep->clearState(LLDrawable::IN_REBUILD_Q2);
				LLDrawable::drawable_list_t::iterator find = std::find(mBuildQ2.begin(), mBuildQ2.end(), drawablep);
				if (find != mBuildQ2.end())
				{
					mBuildQ2.erase(find);
				}
			}

			if (updateDrawableGeom(drawablep, TRUE))
			{
				drawablep->clearState(LLDrawable::IN_REBUILD_Q1);
				mBuildQ1.erase(curiter);
			}
		}
		else
		{
			mBuildQ1.erase(curiter);
		}
	}
		
	// Iterate through some drawables on the non-priority build queue
	S32 min_count = 16;
	S32 size = (S32) mBuildQ2.size();
	if (size > 1024)
	{
		min_count = llclamp((S32) (size * (F32) size/4096), 16, size);
	}
		
	S32 count = 0;
	
	max_dtime = llmax(update_timer.getElapsedTimeF32()+0.001f, F32SecondsImplicit(max_dtime));
	LLSpatialGroup* last_group = NULL;
	LLSpatialBridge* last_bridge = NULL;

	for (LLDrawable::drawable_list_t::iterator iter = mBuildQ2.begin();
		 iter != mBuildQ2.end(); )
	{
		LLDrawable::drawable_list_t::iterator curiter = iter++;
		LLDrawable* drawablep = *curiter;

		LLSpatialBridge* bridge = drawablep->isRoot() ? drawablep->getSpatialBridge() :
									drawablep->getParent()->getSpatialBridge();

		if (drawablep->getSpatialGroup() != last_group && 
			(!last_bridge || bridge != last_bridge) &&
			(update_timer.getElapsedTimeF32() >= max_dtime) && count > min_count)
		{
			break;
		}

		//make sure updates don't stop in the middle of a spatial group
		//to avoid thrashing (objects are enqueued by group)
		last_group = drawablep->getSpatialGroup();
		last_bridge = bridge;

		bool update_complete = true;
		if (!drawablep->isDead())
		{
			update_complete = updateDrawableGeom(drawablep, FALSE);
			count++;
		}
		if (update_complete)
		{
			drawablep->clearState(LLDrawable::IN_REBUILD_Q2);
			mBuildQ2.erase(curiter);
		}
	}	

	updateMovedList(mMovedBridge);
}

void LLPipeline::markVisible(LLDrawable *drawablep, LLCamera& camera)
{
	if(drawablep && !drawablep->isDead())
	{
		if (drawablep->isSpatialBridge())
		{
			const LLDrawable* root = ((LLSpatialBridge*) drawablep)->mDrawable;
			llassert(root); // trying to catch a bad assumption
					
			if (root && //  // this test may not be needed, see above
					root->getVObj()->isAttachment())
			{
				LLDrawable* rootparent = root->getParent();
				if (rootparent) // this IS sometimes NULL
				{
					LLViewerObject *vobj = rootparent->getVObj();
					llassert(vobj); // trying to catch a bad assumption
					if (vobj) // this test may not be needed, see above
					{
						LLVOAvatar* av = vobj->asAvatar();
						// <FS:Ansariel> Fix LL impostor hacking; Don't render impostored avatars unless it needs an update
						//if (av && (av->isImpostor() 
						//	|| av->isInMuteList()
						//	|| (LLVOAvatar::AV_DO_NOT_RENDER == av->getVisualMuteSettings() && !av->needsImpostorUpdate()) ))
						if (av && av->isImpostor() && !av->needsImpostorUpdate())
						// </FS:Ansariel>
						{
							return;
						}
					}
				}
			}
			sCull->pushBridge((LLSpatialBridge*) drawablep);
		}
		else
		{
		
			sCull->pushDrawable(drawablep);
		}

		drawablep->setVisible(camera);
	}
}

void LLPipeline::markMoved(LLDrawable *drawablep, bool damped_motion)
{
	if (!drawablep)
	{
		//LL_ERRS() << "Sending null drawable to moved list!" << LL_ENDL;
		return;
	}
	
	if (drawablep->isDead())
	{
		LL_WARNS() << "Marking NULL or dead drawable moved!" << LL_ENDL;
		return;
	}
	
	if (drawablep->getParent()) 
	{
		//ensure that parent drawables are moved first
		markMoved(drawablep->getParent(), damped_motion);
	}

	assertInitialized();

	if (!drawablep->isState(LLDrawable::ON_MOVE_LIST))
	{
		if (drawablep->isSpatialBridge())
		{
			mMovedBridge.push_back(drawablep);
		}
		else
		{
			mMovedList.push_back(drawablep);
		}
		drawablep->setState(LLDrawable::ON_MOVE_LIST);
	}
	if (! damped_motion)
	{
		drawablep->setState(LLDrawable::MOVE_UNDAMPED); // UNDAMPED trumps DAMPED
	}
	else if (drawablep->isState(LLDrawable::MOVE_UNDAMPED))
	{
		drawablep->clearState(LLDrawable::MOVE_UNDAMPED);
	}
}

void LLPipeline::markShift(LLDrawable *drawablep)
{
	if (!drawablep || drawablep->isDead())
	{
		return;
	}

	assertInitialized();

	if (!drawablep->isState(LLDrawable::ON_SHIFT_LIST))
	{
		drawablep->getVObj()->setChanged(LLXform::SHIFTED | LLXform::SILHOUETTE);
		if (drawablep->getParent()) 
		{
			markShift(drawablep->getParent());
		}
		mShiftList.push_back(drawablep);
		drawablep->setState(LLDrawable::ON_SHIFT_LIST);
	}
}

static LLTrace::BlockTimerStatHandle FTM_SHIFT_DRAWABLE("Shift Drawable");
static LLTrace::BlockTimerStatHandle FTM_SHIFT_OCTREE("Shift Octree");
static LLTrace::BlockTimerStatHandle FTM_SHIFT_HUD("Shift HUD");

void LLPipeline::shiftObjects(const LLVector3 &offset)
{
	assertInitialized();

	glClear(GL_DEPTH_BUFFER_BIT);
	gDepthDirty = true;
		
	LLVector4a offseta;
	offseta.load3(offset.mV);

	{
		LL_RECORD_BLOCK_TIME(FTM_SHIFT_DRAWABLE);

		for (LLDrawable::drawable_vector_t::iterator iter = mShiftList.begin();
			 iter != mShiftList.end(); iter++)
		{
			LLDrawable *drawablep = *iter;
			if (drawablep->isDead())
			{
				continue;
			}	
			drawablep->shiftPos(offseta);	
			drawablep->clearState(LLDrawable::ON_SHIFT_LIST);
		}
		mShiftList.resize(0);
	}

	
	{
		LL_RECORD_BLOCK_TIME(FTM_SHIFT_OCTREE);
		for (LLWorld::region_list_t::const_iterator iter = LLWorld::getInstance()->getRegionList().begin(); 
				iter != LLWorld::getInstance()->getRegionList().end(); ++iter)
		{
			LLViewerRegion* region = *iter;
			for (U32 i = 0; i < LLViewerRegion::NUM_PARTITIONS; i++)
			{
				LLSpatialPartition* part = region->getSpatialPartition(i);
				if (part)
				{
					part->shift(offseta);
				}
			}
		}
	}

	{
		LL_RECORD_BLOCK_TIME(FTM_SHIFT_HUD);
		LLHUDText::shiftAll(offset);
		LLHUDNameTag::shiftAll(offset);
	}
	display_update_camera();
}

void LLPipeline::markTextured(LLDrawable *drawablep)
{
	if (drawablep && !drawablep->isDead() && assertInitialized())
	{
		mRetexturedList.insert(drawablep);
	}
}

void LLPipeline::markGLRebuild(LLGLUpdate* glu)
{
	if (glu && !glu->mInQ)
	{
		LLGLUpdate::sGLQ.push_back(glu);
		glu->mInQ = TRUE;
	}
}

void LLPipeline::markPartitionMove(LLDrawable* drawable)
{
	if (!drawable->isState(LLDrawable::PARTITION_MOVE) && 
		!drawable->getPositionGroup().equals3(LLVector4a::getZero()))
	{
		drawable->setState(LLDrawable::PARTITION_MOVE);
		mPartitionQ.push_back(drawable);
	}
}

static LLTrace::BlockTimerStatHandle FTM_PROCESS_PARTITIONQ("PartitionQ");
void LLPipeline::processPartitionQ()
{
	LL_RECORD_BLOCK_TIME(FTM_PROCESS_PARTITIONQ);

	// <FS:ND> A vector is much better suited for the use case of mPartitionQ
	// for (LLDrawable::drawable_list_t::iterator iter = mPartitionQ.begin(); iter != mPartitionQ.end(); ++iter)
	for (LLDrawable::drawable_vector_t::iterator iter = mPartitionQ.begin(); iter != mPartitionQ.end(); ++iter)
	// </FS:ND>
	{
		LLDrawable* drawable = *iter;
		if (!drawable->isDead())
		{
			drawable->updateBinRadius();
			drawable->movePartition();
		}
		drawable->clearState(LLDrawable::PARTITION_MOVE);
	}

	mPartitionQ.clear();
}

void LLPipeline::markMeshDirty(LLSpatialGroup* group)
{
	mMeshDirtyGroup.push_back(group);
}

void LLPipeline::markRebuild(LLSpatialGroup* group, bool priority)
{
	if (group && !group->isDead() && group->getSpatialPartition())
	{
		if (group->getSpatialPartition()->mPartitionType == LLViewerRegion::PARTITION_HUD)
		{
			priority = true;
		}

		if (priority)
		{
			if (!group->hasState(LLSpatialGroup::IN_BUILD_Q1))
			{
				llassert_always(!mGroupQ1Locked);

				mGroupQ1.push_back(group);
				group->setState(LLSpatialGroup::IN_BUILD_Q1);

				if (group->hasState(LLSpatialGroup::IN_BUILD_Q2))
				{
					LLSpatialGroup::sg_vector_t::iterator iter = std::find(mGroupQ2.begin(), mGroupQ2.end(), group);
					if (iter != mGroupQ2.end())
					{
						mGroupQ2.erase(iter);
					}
					group->clearState(LLSpatialGroup::IN_BUILD_Q2);
				}
			}
		}
		else if (!group->hasState(LLSpatialGroup::IN_BUILD_Q2 | LLSpatialGroup::IN_BUILD_Q1))
		{
			llassert_always(!mGroupQ2Locked);
			mGroupQ2.push_back(group);
			group->setState(LLSpatialGroup::IN_BUILD_Q2);

		}
	}
}

void LLPipeline::markRebuild(LLDrawable *drawablep, LLDrawable::EDrawableFlags flag, bool priority)
{
	if (drawablep && !drawablep->isDead() && assertInitialized())
	{
        if (debugLoggingEnabled("AnimatedObjectsLinkset"))
        {
            LLVOVolume *vol_obj = drawablep->getVOVolume();
            if (vol_obj && vol_obj->isAnimatedObject() && vol_obj->isRiggedMesh())
            {
                std::string vobj_name = llformat("Vol%u", (uintptr_t) vol_obj);
                F32 est_tris = vol_obj->getEstTrianglesMax();
                LL_DEBUGS("AnimatedObjectsLinkset") << vobj_name << " markRebuild, tris " << est_tris 
                                                    << " priority " << (S32) priority << " flag " << std::hex << flag << LL_ENDL; 
            }
        }
    
		if (!drawablep->isState(LLDrawable::BUILT))
		{
			priority = true;
		}
		if (priority)
		{
			if (!drawablep->isState(LLDrawable::IN_REBUILD_Q1))
			{
				mBuildQ1.push_back(drawablep);
				drawablep->setState(LLDrawable::IN_REBUILD_Q1); // mark drawable as being in priority queue
			}
		}
		else if (!drawablep->isState(LLDrawable::IN_REBUILD_Q2))
		{
			mBuildQ2.push_back(drawablep);
			drawablep->setState(LLDrawable::IN_REBUILD_Q2); // need flag here because it is just a list
		}
		// <FS:Ansariel> FIRE-16485: Crash when calling texture refresh on an object that has a blacklisted copy
		//if (flag & (LLDrawable::REBUILD_VOLUME | LLDrawable::REBUILD_POSITION))
		if ((flag & (LLDrawable::REBUILD_VOLUME | LLDrawable::REBUILD_POSITION)) && drawablep->getVObj().notNull())
		// </FS:Ansariel>
		{
			drawablep->getVObj()->setChanged(LLXform::SILHOUETTE);
		}
		drawablep->setState(flag);
	}
}

static LLTrace::BlockTimerStatHandle FTM_RESET_DRAWORDER("Reset Draw Order");

void LLPipeline::stateSort(LLCamera& camera, LLCullResult &result)
{
	if (hasAnyRenderType(LLPipeline::RENDER_TYPE_AVATAR,
					  LLPipeline::RENDER_TYPE_GROUND,
					  LLPipeline::RENDER_TYPE_TERRAIN,
					  LLPipeline::RENDER_TYPE_TREE,
					  LLPipeline::RENDER_TYPE_SKY,
					  LLPipeline::RENDER_TYPE_VOIDWATER,
					  LLPipeline::RENDER_TYPE_WATER,
					  LLPipeline::END_RENDER_TYPES))
	{
		//clear faces from face pools
		LL_RECORD_BLOCK_TIME(FTM_RESET_DRAWORDER);
		gPipeline.resetDrawOrders();
	}

	LL_RECORD_BLOCK_TIME(FTM_STATESORT);

	//LLVertexBuffer::unbind();

	grabReferences(result);
	for (LLCullResult::sg_iterator iter = sCull->beginDrawableGroups(); iter != sCull->endDrawableGroups(); ++iter)
	{
		LLSpatialGroup* group = *iter;
		group->checkOcclusion();
		if (sUseOcclusion > 1 && group->isOcclusionState(LLSpatialGroup::OCCLUDED))
		{
			markOccluder(group);
		}
		else
		{
			group->setVisible();
			for (LLSpatialGroup::element_iter i = group->getDataBegin(); i != group->getDataEnd(); ++i)
			{
				markVisible((LLDrawable*)(*i)->getDrawable(), camera);
			}

			if (!sDelayVBUpdate)
			{ //rebuild mesh as soon as we know it's visible
				group->rebuildMesh();
			}
		}
	}

	if (LLViewerCamera::sCurCameraID == LLViewerCamera::CAMERA_WORLD)
	{
		LLSpatialGroup* last_group = NULL;
		for (LLCullResult::bridge_iterator i = sCull->beginVisibleBridge(); i != sCull->endVisibleBridge(); ++i)
		{
			LLCullResult::bridge_iterator cur_iter = i;
			LLSpatialBridge* bridge = *cur_iter;
			LLSpatialGroup* group = bridge->getSpatialGroup();

			if (last_group == NULL)
			{
				last_group = group;
			}

			if (!bridge->isDead() && group && !group->isOcclusionState(LLSpatialGroup::OCCLUDED))
			{
				stateSort(bridge, camera);
			}

			if (LLViewerCamera::sCurCameraID == LLViewerCamera::CAMERA_WORLD &&
				last_group != group && last_group->changeLOD())
			{
				last_group->mLastUpdateDistance = last_group->mDistance;
			}

			last_group = group;
		}

		if (LLViewerCamera::sCurCameraID == LLViewerCamera::CAMERA_WORLD &&
			last_group && last_group->changeLOD())
		{
			last_group->mLastUpdateDistance = last_group->mDistance;
		}
	}

	for (LLCullResult::sg_iterator iter = sCull->beginVisibleGroups(); iter != sCull->endVisibleGroups(); ++iter)
	{
		LLSpatialGroup* group = *iter;
		group->checkOcclusion();
		if (sUseOcclusion > 1 && group->isOcclusionState(LLSpatialGroup::OCCLUDED))
		{
			markOccluder(group);
		}
		else
		{
			group->setVisible();
			stateSort(group, camera);

			if (!sDelayVBUpdate)
			{ //rebuild mesh as soon as we know it's visible
				group->rebuildMesh();
			}
		}
	}
	
	{
		LL_RECORD_BLOCK_TIME(FTM_STATESORT_DRAWABLE);
		for (LLCullResult::drawable_iterator iter = sCull->beginVisibleList();
			 iter != sCull->endVisibleList(); ++iter)
		{
			LLDrawable *drawablep = *iter;
			if (!drawablep->isDead())
			{
				stateSort(drawablep, camera);
			}
		}
	}
		
	postSort(camera);	
}

void LLPipeline::stateSort(LLSpatialGroup* group, LLCamera& camera)
{
	if (group->changeLOD())
	{
		for (LLSpatialGroup::element_iter i = group->getDataBegin(); i != group->getDataEnd(); ++i)
		{
			stateSort((LLDrawable*)(*i)->getDrawable(), camera);
		}

		if (LLViewerCamera::sCurCameraID == LLViewerCamera::CAMERA_WORLD)
		{ //avoid redundant stateSort calls
			group->mLastUpdateDistance = group->mDistance;
		}
	}

}

void LLPipeline::stateSort(LLSpatialBridge* bridge, LLCamera& camera)
{
	if (bridge->getSpatialGroup()->changeLOD())
	{
		bool force_update = false;
		bridge->updateDistance(camera, force_update);
	}
}

void LLPipeline::stateSort(LLDrawable* drawablep, LLCamera& camera)
{
	if (!drawablep
		|| drawablep->isDead() 
		|| !hasRenderType(drawablep->getRenderType()))
	{
		return;
	}
	
	if (LLSelectMgr::getInstance()->mHideSelectedObjects)
	{
//		if (drawablep->getVObj().notNull() &&
//			drawablep->getVObj()->isSelected())
// [RLVa:KB] - Checked: 2010-09-28 (RLVa-1.2.1f) | Modified: RLVa-1.2.1f
		const LLViewerObject* pObj = drawablep->getVObj();
		if ( (pObj) && (pObj->isSelected()) && 
			 ( (!RlvActions::isRlvEnabled()) || 
			   ( ((!pObj->isHUDAttachment()) || (!gRlvAttachmentLocks.isLockedAttachment(pObj->getRootEdit()))) && 
			     (RlvActions::canEdit(pObj)) ) ) )
// [/RVLa:KB]
		{
			return;
		}
	}

	if (drawablep->isAvatar())
	{ //don't draw avatars beyond render distance or if we don't have a spatial group.
		if ((drawablep->getSpatialGroup() == NULL) || 
			(drawablep->getSpatialGroup()->mDistance > LLVOAvatar::sRenderDistance))
		{
			return;
		}

		LLVOAvatar* avatarp = (LLVOAvatar*) drawablep->getVObj().get();
		if (!avatarp->isVisible())
		{
			return;
		}
	}

	assertInitialized();

	if (hasRenderType(drawablep->mRenderType))
	{
		if (!drawablep->isState(LLDrawable::INVISIBLE|LLDrawable::FORCE_INVISIBLE))
		{
			drawablep->setVisible(camera, NULL, FALSE);
		}
	}

	if (LLViewerCamera::sCurCameraID == LLViewerCamera::CAMERA_WORLD)
	{
		//if (drawablep->isVisible()) isVisible() check here is redundant, if it wasn't visible, it wouldn't be here
		{
			if (!drawablep->isActive())
			{
				bool force_update = false;
				drawablep->updateDistance(camera, force_update);
			}
			else if (drawablep->isAvatar())
			{
				bool force_update = false;
				drawablep->updateDistance(camera, force_update); // calls vobj->updateLOD() which calls LLVOAvatar::updateVisibility()
			}
		}
	}

	if (!drawablep->getVOVolume())
	{
		for (LLDrawable::face_list_t::iterator iter = drawablep->mFaces.begin();
				iter != drawablep->mFaces.end(); iter++)
		{
			LLFace* facep = *iter;

			if (facep->hasGeometry())
			{
				if (facep->getPool())
				{
					facep->getPool()->enqueue(facep);
				}
				else
				{
					break;
				}
			}
		}
	}
	
	mNumVisibleFaces += drawablep->getNumFaces();
}


void forAllDrawables(LLCullResult::sg_iterator begin, 
					 LLCullResult::sg_iterator end,
					 void (*func)(LLDrawable*))
{
	for (LLCullResult::sg_iterator i = begin; i != end; ++i)
	{
		for (LLSpatialGroup::element_iter j = (*i)->getDataBegin(); j != (*i)->getDataEnd(); ++j)
		{
			if((*j)->hasDrawable())
			{
				func((LLDrawable*)(*j)->getDrawable());	
			}
		}
	}
}

void LLPipeline::forAllVisibleDrawables(void (*func)(LLDrawable*))
{
	forAllDrawables(sCull->beginDrawableGroups(), sCull->endDrawableGroups(), func);
	forAllDrawables(sCull->beginVisibleGroups(), sCull->endVisibleGroups(), func);
}

//function for creating scripted beacons
void renderScriptedBeacons(LLDrawable* drawablep)
{
	LLViewerObject *vobj = drawablep->getVObj();
	if (vobj 
		&& !vobj->isAvatar() 
		&& !vobj->getParent()
		&& vobj->flagScripted())
	{
		if (gPipeline.sRenderBeacons)
		{
			gObjectList.addDebugBeacon(vobj->getPositionAgent(), "", LLColor4(1.f, 0.f, 0.f, 0.5f), LLColor4(1.f, 1.f, 1.f, 0.5f), LLPipeline::DebugBeaconLineWidth);
		}

		if (gPipeline.sRenderHighlight)
		{
			S32 face_id;
			S32 count = drawablep->getNumFaces();
			for (face_id = 0; face_id < count; face_id++)
			{
				LLFace * facep = drawablep->getFace(face_id);
				if (facep) 
				{
					gPipeline.mHighlightFaces.push_back(facep);
				}
			}
		}
	}
}

void renderScriptedTouchBeacons(LLDrawable* drawablep)
{
	LLViewerObject *vobj = drawablep->getVObj();
	if (vobj 
		&& !vobj->isAvatar() 
		&& !vobj->getParent()
		&& vobj->flagScripted()
		&& vobj->flagHandleTouch())
	{
		if (gPipeline.sRenderBeacons)
		{
			gObjectList.addDebugBeacon(vobj->getPositionAgent(), "", LLColor4(1.f, 0.f, 0.f, 0.5f), LLColor4(1.f, 1.f, 1.f, 0.5f), LLPipeline::DebugBeaconLineWidth);
		}

		if (gPipeline.sRenderHighlight)
		{
			S32 face_id;
			S32 count = drawablep->getNumFaces();
			for (face_id = 0; face_id < count; face_id++)
			{
				LLFace * facep = drawablep->getFace(face_id);
				if (facep)
				{
					gPipeline.mHighlightFaces.push_back(facep);
			}
		}
	}
}
}

void renderPhysicalBeacons(LLDrawable* drawablep)
{
	LLViewerObject *vobj = drawablep->getVObj();
	if (vobj 
		&& !vobj->isAvatar() 
		//&& !vobj->getParent()
		&& vobj->flagUsePhysics())
	{
		if (gPipeline.sRenderBeacons)
		{
			gObjectList.addDebugBeacon(vobj->getPositionAgent(), "", LLColor4(0.f, 1.f, 0.f, 0.5f), LLColor4(1.f, 1.f, 1.f, 0.5f), LLPipeline::DebugBeaconLineWidth);
		}

		if (gPipeline.sRenderHighlight)
		{
			S32 face_id;
			S32 count = drawablep->getNumFaces();
			for (face_id = 0; face_id < count; face_id++)
			{
				LLFace * facep = drawablep->getFace(face_id);
				if (facep)
				{
					gPipeline.mHighlightFaces.push_back(facep);
			}
		}
	}
}
}

void renderMOAPBeacons(LLDrawable* drawablep)
{
	LLViewerObject *vobj = drawablep->getVObj();

	if(!vobj || vobj->isAvatar())
		return;

	bool beacon=false;
	U8 tecount=vobj->getNumTEs();
	for(int x=0;x<tecount;x++)
	{
		if(vobj->getTE(x)->hasMedia())
		{
			beacon=true;
			break;
		}
	}
	if(beacon)
	{
		if (gPipeline.sRenderBeacons)
		{
			gObjectList.addDebugBeacon(vobj->getPositionAgent(), "", LLColor4(1.f, 1.f, 1.f, 0.5f), LLColor4(1.f, 1.f, 1.f, 0.5f), LLPipeline::DebugBeaconLineWidth);
		}

		if (gPipeline.sRenderHighlight)
		{
			S32 face_id;
			S32 count = drawablep->getNumFaces();
			for (face_id = 0; face_id < count; face_id++)
			{
				LLFace * facep = drawablep->getFace(face_id);
				if (facep)
				{
					gPipeline.mHighlightFaces.push_back(facep);
			}
		}
	}
}
}

void renderParticleBeacons(LLDrawable* drawablep)
{
	// Look for attachments, objects, etc.
	LLViewerObject *vobj = drawablep->getVObj();
	if (vobj 
		&& vobj->isParticleSource())
	{
		if (gPipeline.sRenderBeacons)
		{
			LLColor4 light_blue(0.5f, 0.5f, 1.f, 0.5f);
			gObjectList.addDebugBeacon(vobj->getPositionAgent(), "", light_blue, LLColor4(1.f, 1.f, 1.f, 0.5f), LLPipeline::DebugBeaconLineWidth);
		}

		if (gPipeline.sRenderHighlight)
		{
			S32 face_id;
			S32 count = drawablep->getNumFaces();
			for (face_id = 0; face_id < count; face_id++)
			{
				LLFace * facep = drawablep->getFace(face_id);
				if (facep)
				{
					gPipeline.mHighlightFaces.push_back(facep);
			}
		}
	}
}
}

void renderSoundHighlights(LLDrawable* drawablep)
{
	// Look for attachments, objects, etc.
	LLViewerObject *vobj = drawablep->getVObj();
	if (vobj && vobj->isAudioSource())
	{
		if (gPipeline.sRenderHighlight)
		{
			S32 face_id;
			S32 count = drawablep->getNumFaces();
			for (face_id = 0; face_id < count; face_id++)
			{
				LLFace * facep = drawablep->getFace(face_id);
				if (facep)
				{
					gPipeline.mHighlightFaces.push_back(facep);
			}
		}
	}
}
}

void LLPipeline::postSort(LLCamera& camera)
{
	LL_RECORD_BLOCK_TIME(FTM_STATESORT_POSTSORT);

	assertInitialized();
	sVolumeSAFrame = 0.f; //ZK LBG

	LL_PUSH_CALLSTACKS();
	//rebuild drawable geometry
	for (LLCullResult::sg_iterator i = sCull->beginDrawableGroups(); i != sCull->endDrawableGroups(); ++i)
	{
		LLSpatialGroup* group = *i;
		if (!sUseOcclusion || 
			!group->isOcclusionState(LLSpatialGroup::OCCLUDED))
		{
			group->rebuildGeom();
		}
	}
	LL_PUSH_CALLSTACKS();
	//rebuild groups
	sCull->assertDrawMapsEmpty();

	rebuildPriorityGroups();
	LL_PUSH_CALLSTACKS();

	
	//build render map
	for (LLCullResult::sg_iterator i = sCull->beginVisibleGroups(); i != sCull->endVisibleGroups(); ++i)
	{
		LLSpatialGroup* group = *i;
		if ((sUseOcclusion && 
			group->isOcclusionState(LLSpatialGroup::OCCLUDED)) ||
			(RenderAutoHideSurfaceAreaLimit > 0.f && 
			group->mSurfaceArea > RenderAutoHideSurfaceAreaLimit*llmax(group->mObjectBoxSize, 10.f)))
		{
			continue;
		}

		if (group->hasState(LLSpatialGroup::NEW_DRAWINFO) && group->hasState(LLSpatialGroup::GEOM_DIRTY))
		{ //no way this group is going to be drawable without a rebuild
			group->rebuildGeom();
		}

		for (LLSpatialGroup::draw_map_t::iterator j = group->mDrawMap.begin(); j != group->mDrawMap.end(); ++j)
		{
			LLSpatialGroup::drawmap_elem_t& src_vec = j->second;	
			if (!hasRenderType(j->first))
			{
				continue;
			}
			
			for (LLSpatialGroup::drawmap_elem_t::iterator k = src_vec.begin(); k != src_vec.end(); ++k)
			{
				if (sMinRenderSize > 0.f)
				{
					LLVector4a bounds;
					bounds.setSub((*k)->mExtents[1],(*k)->mExtents[0]);

					if (llmax(llmax(bounds[0], bounds[1]), bounds[2]) > sMinRenderSize)
					{
						sCull->pushDrawInfo(j->first, *k);
					}
				}
				else
				{
					sCull->pushDrawInfo(j->first, *k);
				}
			}
		}

		if (hasRenderType(LLPipeline::RENDER_TYPE_PASS_ALPHA))
		{
			LLSpatialGroup::draw_map_t::iterator alpha = group->mDrawMap.find(LLRenderPass::PASS_ALPHA);
			
			if (alpha != group->mDrawMap.end())
			{ //store alpha groups for sorting
				LLSpatialBridge* bridge = group->getSpatialPartition()->asBridge();
				if (LLViewerCamera::sCurCameraID == LLViewerCamera::CAMERA_WORLD)
				{
					if (bridge)
					{
						LLCamera trans_camera = bridge->transformCamera(camera);
						group->updateDistance(trans_camera);
					}
					else
					{
						group->updateDistance(camera);
					}
				}
							
				if (hasRenderType(LLDrawPool::POOL_ALPHA))
				{
					sCull->pushAlphaGroup(group);
				}
			}
		}
	}
	
	//flush particle VB
	if (LLVOPartGroup::sVB)
	{
		LLVOPartGroup::sVB->flush();
	}
	else
	{
		LL_WARNS_ONCE() << "Missing particle buffer" << LL_ENDL;
	}

	/*bool use_transform_feedback = gTransformPositionProgram.mProgramObject && !mMeshDirtyGroup.empty();

	if (use_transform_feedback)
	{ //place a query around potential transform feedback code for synchronization
		mTransformFeedbackPrimitives = 0;

		if (!mMeshDirtyQueryObject)
		{
			glGenQueriesARB(1, &mMeshDirtyQueryObject);
		}

		
		glBeginQueryARB(GL_TRANSFORM_FEEDBACK_PRIMITIVES_WRITTEN, mMeshDirtyQueryObject);
	}*/

	//pack vertex buffers for groups that chose to delay their updates
	for (LLSpatialGroup::sg_vector_t::iterator iter = mMeshDirtyGroup.begin(); iter != mMeshDirtyGroup.end(); ++iter)
	{
		(*iter)->rebuildMesh();
	}

	/*if (use_transform_feedback)
	{
		glEndQueryARB(GL_TRANSFORM_FEEDBACK_PRIMITIVES_WRITTEN);
	}*/
	
	mMeshDirtyGroup.clear();

	if (!sShadowRender)
	{
		std::sort(sCull->beginAlphaGroups(), sCull->endAlphaGroups(), LLSpatialGroup::CompareDepthGreater());
	}

	LL_PUSH_CALLSTACKS();
	// only render if the flag is set. The flag is only set if we are in edit mode or the toggle is set in the menus
	// Ansariel: Make beacons also show when beacons floater is closed.
	if (/*LLFloaterReg::instanceVisible("beacons") &&*/ !sShadowRender)
	{
		if (sRenderScriptedTouchBeacons)
		{
			// Only show the beacon on the root object.
			forAllVisibleDrawables(renderScriptedTouchBeacons);
		}
		else
		if (sRenderScriptedBeacons)
		{
			// Only show the beacon on the root object.
			forAllVisibleDrawables(renderScriptedBeacons);
		}

		if (sRenderPhysicalBeacons)
		{
			// Only show the beacon on the root object.
			forAllVisibleDrawables(renderPhysicalBeacons);
		}

		if(sRenderMOAPBeacons)
		{
			forAllVisibleDrawables(renderMOAPBeacons);
		}

		if (sRenderParticleBeacons)
		{
			forAllVisibleDrawables(renderParticleBeacons);
		}

		// If god mode, also show audio cues
		if (sRenderSoundBeacons && gAudiop)
		{
			// Walk all sound sources and render out beacons for them. Note, this isn't done in the ForAllVisibleDrawables function, because some are not visible.
			LLAudioEngine::source_map::iterator iter;
			for (iter = gAudiop->mAllSources.begin(); iter != gAudiop->mAllSources.end(); ++iter)
			{
				LLAudioSource *sourcep = iter->second;

				LLVector3d pos_global = sourcep->getPositionGlobal();
				LLVector3 pos = gAgent.getPosAgentFromGlobal(pos_global);
				if (gPipeline.sRenderBeacons)
				{
					//pos += LLVector3(0.f, 0.f, 0.2f);
					gObjectList.addDebugBeacon(pos, "", LLColor4(1.f, 1.f, 0.f, 0.5f), LLColor4(1.f, 1.f, 1.f, 0.5f), DebugBeaconLineWidth);
				}
			}
			// now deal with highlights for all those seeable sound sources
			forAllVisibleDrawables(renderSoundHighlights);
		}
	}
	LL_PUSH_CALLSTACKS();
	// If managing your telehub, draw beacons at telehub and currently selected spawnpoint.
	if (LLFloaterTelehub::renderBeacons())
	{
		LLFloaterTelehub::addBeacons();
	}

	if (!sShadowRender)
	{
		mSelectedFaces.clear();

		LLPipeline::setRenderHighlightTextureChannel(gFloaterTools->getPanelFace()->getTextureChannelToEdit());

		// Draw face highlights for selected faces.
		if (LLSelectMgr::getInstance()->getTEMode())
		{
			struct f : public LLSelectedTEFunctor
			{
				virtual bool apply(LLViewerObject* object, S32 te)
				{
					if (object->mDrawable)
					{
						LLFace * facep = object->mDrawable->getFace(te);
						if (facep)
						{
							gPipeline.mSelectedFaces.push_back(facep);
					}
					}
					return true;
				}
			} func;
			LLSelectMgr::getInstance()->getSelection()->applyToTEs(&func);
		}
	}

	//LLSpatialGroup::sNoDelete = FALSE;
	LL_PUSH_CALLSTACKS();
}


void render_hud_elements()
{
	LL_RECORD_BLOCK_TIME(FTM_RENDER_UI);
	gPipeline.disableLights();		
	
	LLGLDisable fog(GL_FOG);
	LLGLSUIDefault gls_ui;

	LLGLEnable stencil(GL_STENCIL_TEST);
	glStencilFunc(GL_ALWAYS, 255, 0xFFFFFFFF);
	glStencilMask(0xFFFFFFFF);
	glStencilOp(GL_KEEP, GL_KEEP, GL_REPLACE);
	
	gGL.color4f(1,1,1,1);
	
	if (LLGLSLShader::sNoFixedFunction)
	{
		gUIProgram.bind();
	}
	LLGLDepthTest depth(GL_TRUE, GL_FALSE);

	if (!LLPipeline::sReflectionRender && gPipeline.hasRenderDebugFeatureMask(LLPipeline::RENDER_DEBUG_FEATURE_UI))
	{
		LLGLEnable multisample(LLPipeline::RenderFSAASamples > 0 ? GL_MULTISAMPLE_ARB : 0);
		gViewerWindow->renderSelections(FALSE, FALSE, FALSE); // For HUD version in render_ui_3d()
	
		// Draw the tracking overlays
		LLTracker::render3D();
		
		// Show the property lines
		LLWorld::getInstance()->renderPropertyLines();
		LLViewerParcelMgr::getInstance()->render();
		LLViewerParcelMgr::getInstance()->renderParcelCollision();
	
		// Render name tags.
		LLHUDObject::renderAll();
	}
	else if (gForceRenderLandFence)
	{
		// This is only set when not rendering the UI, for parcel snapshots
		LLViewerParcelMgr::getInstance()->render();
	}
	else if (gPipeline.hasRenderType(LLPipeline::RENDER_TYPE_HUD))
	{
		LLHUDText::renderAllHUD();
	}

	if (LLGLSLShader::sNoFixedFunction)
	{
		gUIProgram.unbind();
	}
	gGL.flush();
}

void LLPipeline::renderHighlights()
{
	assertInitialized();

	// Draw 3D UI elements here (before we clear the Z buffer in POOL_HUD)
	// Render highlighted faces.
	LLGLSPipelineAlpha gls_pipeline_alpha;
	LLColor4 color(1.f, 1.f, 1.f, 0.5f);
	LLGLEnable color_mat(GL_COLOR_MATERIAL);
	disableLights();

	if (!hasRenderType(LLPipeline::RENDER_TYPE_HUD) && !mHighlightSet.empty())
	{ //draw blurry highlight image over screen
		LLGLEnable blend(GL_BLEND);
		LLGLDepthTest depth(GL_TRUE, GL_FALSE, GL_ALWAYS);
		LLGLDisable test(GL_ALPHA_TEST);

		LLGLEnable stencil(GL_STENCIL_TEST);
		gGL.flush();
		glStencilMask(0xFFFFFFFF);
		glClearStencil(1);
		glClear(GL_STENCIL_BUFFER_BIT);

		glStencilFunc(GL_ALWAYS, 0, 0xFFFFFFFF);
		glStencilOp(GL_REPLACE, GL_REPLACE, GL_REPLACE);
				
		gGL.setColorMask(false, false);
		for (std::set<HighlightItem>::iterator iter = mHighlightSet.begin(); iter != mHighlightSet.end(); ++iter)
		{
			renderHighlight(iter->mItem->getVObj(), 1.f);
		}
		gGL.setColorMask(true, false);

		glStencilOp(GL_KEEP, GL_KEEP, GL_KEEP);
		glStencilFunc(GL_NOTEQUAL, 0, 0xFFFFFFFF);
		
		//gGL.setSceneBlendType(LLRender::BT_ADD_WITH_ALPHA);

		gGL.pushMatrix();
		gGL.loadIdentity();
		gGL.matrixMode(LLRender::MM_PROJECTION);
		gGL.pushMatrix();
		gGL.loadIdentity();

		gGL.getTexUnit(0)->bind(&mHighlight);

		LLVector2 tc1;
		LLVector2 tc2;

		tc1.setVec(0,0);
		tc2.setVec(2,2);

		gGL.begin(LLRender::TRIANGLES);
				
		F32 scale = RenderHighlightBrightness;
		LLColor4 color = RenderHighlightColor;
		F32 thickness = RenderHighlightThickness;

		for (S32 pass = 0; pass < 2; ++pass)
		{
			if (pass == 0)
			{
				gGL.setSceneBlendType(LLRender::BT_ADD_WITH_ALPHA);
			}
			else
			{
				gGL.setSceneBlendType(LLRender::BT_ALPHA);
			}

			for (S32 i = 0; i < 8; ++i)
			{
				for (S32 j = 0; j < 8; ++j)
				{
					LLVector2 tc(i-4+0.5f, j-4+0.5f);

					F32 dist = 1.f-(tc.length()/sqrtf(32.f));
					dist *= scale/64.f;

					tc *= thickness;
					tc.mV[0] = (tc.mV[0])/mHighlight.getWidth();
					tc.mV[1] = (tc.mV[1])/mHighlight.getHeight();

					gGL.color4f(color.mV[0],
								color.mV[1],
								color.mV[2],
								color.mV[3]*dist);
					
					gGL.texCoord2f(tc.mV[0]+tc1.mV[0], tc.mV[1]+tc2.mV[1]);
					gGL.vertex2f(-1,3);
					
					gGL.texCoord2f(tc.mV[0]+tc1.mV[0], tc.mV[1]+tc1.mV[1]);
					gGL.vertex2f(-1,-1);
					
					gGL.texCoord2f(tc.mV[0]+tc2.mV[0], tc.mV[1]+tc1.mV[1]);
					gGL.vertex2f(3,-1);
				}
			}
		}

		gGL.end();

		gGL.popMatrix();
		gGL.matrixMode(LLRender::MM_MODELVIEW);
		gGL.popMatrix();
		
		//gGL.setSceneBlendType(LLRender::BT_ALPHA);
	}

	if ((LLViewerShaderMgr::instance()->getVertexShaderLevel(LLViewerShaderMgr::SHADER_INTERFACE) > 0))
	{
		gHighlightProgram.bind();
		gGL.diffuseColor4f(1,1,1,0.5f);
	}
	
	if (hasRenderDebugFeatureMask(RENDER_DEBUG_FEATURE_SELECTED) && !mFaceSelectImagep)
		{
			mFaceSelectImagep = LLViewerTextureManager::getFetchedTexture(IMG_FACE_SELECT);
		}

	if (hasRenderDebugFeatureMask(RENDER_DEBUG_FEATURE_SELECTED) && (sRenderHighlightTextureChannel == LLRender::DIFFUSE_MAP))
	{
		// Make sure the selection image gets downloaded and decoded
		mFaceSelectImagep->addTextureStats((F32)MAX_IMAGE_AREA);

		U32 count = mSelectedFaces.size();
		for (U32 i = 0; i < count; i++)
		{
			LLFace *facep = mSelectedFaces[i];
			if (!facep || facep->getDrawable()->isDead())
			{
				LL_ERRS() << "Bad face on selection" << LL_ENDL;
				return;
			}
			
			facep->renderSelected(mFaceSelectImagep, color);
		}
	}

	if (hasRenderDebugFeatureMask(RENDER_DEBUG_FEATURE_SELECTED))
	{
		// Paint 'em red!
		color.setVec(1.f, 0.f, 0.f, 0.5f);
		
		int count = mHighlightFaces.size();
		for (S32 i = 0; i < count; i++)
		{
			LLFace* facep = mHighlightFaces[i];
			facep->renderSelected(LLViewerTexture::sNullImagep, color);
		}
	}

	// Contains a list of the faces of objects that are physical or
	// have touch-handlers.
	mHighlightFaces.clear();

	if (LLViewerShaderMgr::instance()->getVertexShaderLevel(LLViewerShaderMgr::SHADER_INTERFACE) > 0)
	{
		gHighlightProgram.unbind();
	}


	if (hasRenderDebugFeatureMask(RENDER_DEBUG_FEATURE_SELECTED) && (sRenderHighlightTextureChannel == LLRender::NORMAL_MAP))
	{
		color.setVec(1.0f, 0.5f, 0.5f, 0.5f);
		if ((LLViewerShaderMgr::instance()->getVertexShaderLevel(LLViewerShaderMgr::SHADER_INTERFACE) > 0))
		{
			gHighlightNormalProgram.bind();
			gGL.diffuseColor4f(1,1,1,0.5f);
		}

		mFaceSelectImagep->addTextureStats((F32)MAX_IMAGE_AREA);

		U32 count = mSelectedFaces.size();
		for (U32 i = 0; i < count; i++)
		{
			LLFace *facep = mSelectedFaces[i];
			if (!facep || facep->getDrawable()->isDead())
			{
				LL_ERRS() << "Bad face on selection" << LL_ENDL;
				return;
			}

			facep->renderSelected(mFaceSelectImagep, color);
		}

		if ((LLViewerShaderMgr::instance()->getVertexShaderLevel(LLViewerShaderMgr::SHADER_INTERFACE) > 0))
		{
			gHighlightNormalProgram.unbind();
		}
	}

	if (hasRenderDebugFeatureMask(RENDER_DEBUG_FEATURE_SELECTED) && (sRenderHighlightTextureChannel == LLRender::SPECULAR_MAP))
	{
		color.setVec(0.0f, 0.3f, 1.0f, 0.8f);
		if ((LLViewerShaderMgr::instance()->getVertexShaderLevel(LLViewerShaderMgr::SHADER_INTERFACE) > 0))
		{
			gHighlightSpecularProgram.bind();
			gGL.diffuseColor4f(1,1,1,0.5f);
		}

		mFaceSelectImagep->addTextureStats((F32)MAX_IMAGE_AREA);

		U32 count = mSelectedFaces.size();
		for (U32 i = 0; i < count; i++)
		{
			LLFace *facep = mSelectedFaces[i];
			if (!facep || facep->getDrawable()->isDead())
			{
				LL_ERRS() << "Bad face on selection" << LL_ENDL;
				return;
			}

			facep->renderSelected(mFaceSelectImagep, color);
		}

		if ((LLViewerShaderMgr::instance()->getVertexShaderLevel(LLViewerShaderMgr::SHADER_INTERFACE) > 0))
		{
			gHighlightSpecularProgram.unbind();
		}
	}
}

//debug use
U32 LLPipeline::sCurRenderPoolType = 0 ;

void LLPipeline::renderGeom(LLCamera& camera, bool forceVBOUpdate)
{
	LL_RECORD_BLOCK_TIME(FTM_RENDER_GEOMETRY);

	assertInitialized();

	F32 saved_modelview[16];
	F32 saved_projection[16];

	//HACK: preserve/restore matrices around HUD render
	if (gPipeline.hasRenderType(LLPipeline::RENDER_TYPE_HUD))
	{
		for (U32 i = 0; i < 16; i++)
		{
			saved_modelview[i] = gGLModelView[i];
			saved_projection[i] = gGLProjection[i];
		}
	}

	///////////////////////////////////////////
	//
	// Sync and verify GL state
	//
	//

	stop_glerror();

	LLVertexBuffer::unbind();

	// Do verification of GL state
	LLGLState::checkStates();
	LLGLState::checkTextureChannels();
	LLGLState::checkClientArrays();
	if (mRenderDebugMask & RENDER_DEBUG_VERIFY)
	{
		if (!verify())
		{
			LL_ERRS() << "Pipeline verification failed!" << LL_ENDL;
		}
	}

	LLAppViewer::instance()->pingMainloopTimeout("Pipeline:ForceVBO");
	
	// Initialize lots of GL state to "safe" values
	gGL.getTexUnit(0)->unbind(LLTexUnit::TT_TEXTURE);
	gGL.matrixMode(LLRender::MM_TEXTURE);
	gGL.loadIdentity();
	gGL.matrixMode(LLRender::MM_MODELVIEW);

	LLGLSPipeline gls_pipeline;
	LLGLEnable multisample(RenderFSAASamples > 0 ? GL_MULTISAMPLE_ARB : 0);

	LLGLState gls_color_material(GL_COLOR_MATERIAL, mLightingDetail < 2);
				
	// Toggle backface culling for debugging
	LLGLEnable cull_face(mBackfaceCull ? GL_CULL_FACE : 0);
	// Set fog
	bool use_fog = hasRenderDebugFeatureMask(LLPipeline::RENDER_DEBUG_FEATURE_FOG);
	LLGLEnable fog_enable(use_fog &&
						  !gPipeline.canUseWindLightShadersOnObjects() ? GL_FOG : 0);
	gSky.updateFog(camera.getFar());
	if (!use_fog)
	{
		sUnderWaterRender = false;
	}

	gGL.getTexUnit(0)->bind(LLViewerFetchedTexture::sDefaultImagep);
	LLViewerFetchedTexture::sDefaultImagep->setAddressMode(LLTexUnit::TAM_WRAP);
	

	//////////////////////////////////////////////
	//
	// Actually render all of the geometry
	//
	//	
	stop_glerror();
	
	LLAppViewer::instance()->pingMainloopTimeout("Pipeline:RenderDrawPools");

	for (pool_set_t::iterator iter = mPools.begin(); iter != mPools.end(); ++iter)
	{
		LLDrawPool *poolp = *iter;
		if (hasRenderType(poolp->getType()))
		{
			poolp->prerender();
		}
	}

	{
		LL_RECORD_BLOCK_TIME(FTM_POOLS);
		
		// HACK: don't calculate local lights if we're rendering the HUD!
		//    Removing this check will cause bad flickering when there are 
		//    HUD elements being rendered AND the user is in flycam mode  -nyx
		if (!gPipeline.hasRenderType(LLPipeline::RENDER_TYPE_HUD))
		{
			calcNearbyLights(camera);
			setupHWLights(NULL);
		}

		bool occlude = sUseOcclusion > 1;
		U32 cur_type = 0;

		pool_set_t::iterator iter1 = mPools.begin();
		while ( iter1 != mPools.end() )
		{
			LLDrawPool *poolp = *iter1;
			
			cur_type = poolp->getType();

			//debug use
			sCurRenderPoolType = cur_type ;

			if (occlude && cur_type >= LLDrawPool::POOL_GRASS)
			{
				occlude = false;
				gGLLastMatrix = NULL;
				gGL.loadMatrix(gGLModelView);
				LLGLSLShader::bindNoShader();
				doOcclusion(camera);
			}

			pool_set_t::iterator iter2 = iter1;
			if (hasRenderType(poolp->getType()) && poolp->getNumPasses() > 0)
			{
				LL_RECORD_BLOCK_TIME(FTM_POOLRENDER);

				gGLLastMatrix = NULL;
				gGL.loadMatrix(gGLModelView);
			
				for( S32 i = 0; i < poolp->getNumPasses(); i++ )
				{
					LLVertexBuffer::unbind();
					poolp->beginRenderPass(i);
					for (iter2 = iter1; iter2 != mPools.end(); iter2++)
					{
						LLDrawPool *p = *iter2;
						if (p->getType() != cur_type)
						{
							break;
						}
						
						if ( !p->getSkipRenderFlag() ) { p->render(i); }
					}
					poolp->endRenderPass(i);
					LLVertexBuffer::unbind();
					if (gDebugGL)
					{
						std::string msg = llformat("pass %d", i);
						LLGLState::checkStates(msg);
						//LLGLState::checkTextureChannels(msg);
						//LLGLState::checkClientArrays(msg);
					}
				}
			}
			else
			{
				// Skip all pools of this type
				for (iter2 = iter1; iter2 != mPools.end(); iter2++)
				{
					LLDrawPool *p = *iter2;
					if (p->getType() != cur_type)
					{
						break;
					}
				}
			}
			iter1 = iter2;
			stop_glerror();
		}
		
		LLAppViewer::instance()->pingMainloopTimeout("Pipeline:RenderDrawPoolsEnd");

		LLVertexBuffer::unbind();
			
		gGLLastMatrix = NULL;
		gGL.loadMatrix(gGLModelView);

		if (occlude)
		{
			occlude = false;
			gGLLastMatrix = NULL;
			gGL.loadMatrix(gGLModelView);
			LLGLSLShader::bindNoShader();
			doOcclusion(camera);
		}
	}

	LLVertexBuffer::unbind();
	LLGLState::checkStates();

	if (!LLPipeline::sImpostorRender)
	{
		LLAppViewer::instance()->pingMainloopTimeout("Pipeline:RenderHighlights");

		if (!sReflectionRender)
		{
			renderHighlights();
		}

		// Contains a list of the faces of objects that are physical or
		// have touch-handlers.
		mHighlightFaces.clear();

		LLAppViewer::instance()->pingMainloopTimeout("Pipeline:RenderDebug");
	
		renderDebug();

		LLVertexBuffer::unbind();
	
		if (!LLPipeline::sReflectionRender && !LLPipeline::sRenderDeferred)
		{
			if (gPipeline.hasRenderDebugFeatureMask(LLPipeline::RENDER_DEBUG_FEATURE_UI))
			{
				// Render debugging beacons.
				gObjectList.renderObjectBeacons();
				gObjectList.resetObjectBeacons();
			}
			else
			{
				// Make sure particle effects disappear
				LLHUDObject::renderAllForTimer();
			}
		}
		else
		{
			// Make sure particle effects disappear
			LLHUDObject::renderAllForTimer();
		}

		LLAppViewer::instance()->pingMainloopTimeout("Pipeline:RenderGeomEnd");

		//HACK: preserve/restore matrices around HUD render
		if (gPipeline.hasRenderType(LLPipeline::RENDER_TYPE_HUD))
		{
			for (U32 i = 0; i < 16; i++)
			{
				gGLModelView[i] = saved_modelview[i];
				gGLProjection[i] = saved_projection[i];
			}
		}
	}

	LLVertexBuffer::unbind();

	LLGLState::checkStates();
//	LLGLState::checkTextureChannels();
//	LLGLState::checkClientArrays();
}

void LLPipeline::renderGeomDeferred(LLCamera& camera)
{
	LLAppViewer::instance()->pingMainloopTimeout("Pipeline:RenderGeomDeferred");

	LL_RECORD_BLOCK_TIME(FTM_RENDER_GEOMETRY);

	LL_RECORD_BLOCK_TIME(FTM_DEFERRED_POOLS);

	LLGLEnable cull(GL_CULL_FACE);

	LLGLEnable stencil(GL_STENCIL_TEST);
	glStencilFunc(GL_ALWAYS, 1, 0xFFFFFFFF);
	stop_glerror();
	glStencilOp(GL_KEEP, GL_KEEP, GL_REPLACE);
	stop_glerror();

	for (pool_set_t::iterator iter = mPools.begin(); iter != mPools.end(); ++iter)
	{
		LLDrawPool *poolp = *iter;
		if (hasRenderType(poolp->getType()))
		{
			poolp->prerender();
		}
	}

	LLGLEnable multisample(RenderFSAASamples > 0 ? GL_MULTISAMPLE_ARB : 0);

	LLVertexBuffer::unbind();

	LLGLState::checkStates();
	LLGLState::checkTextureChannels();
	LLGLState::checkClientArrays();

	U32 cur_type = 0;

	gGL.setColorMask(true, true);
	
	pool_set_t::iterator iter1 = mPools.begin();

	while ( iter1 != mPools.end() )
	{
		LLDrawPool *poolp = *iter1;
		
		cur_type = poolp->getType();

		pool_set_t::iterator iter2 = iter1;
		if (hasRenderType(poolp->getType()) && poolp->getNumDeferredPasses() > 0)
		{
			LL_RECORD_BLOCK_TIME(FTM_DEFERRED_POOLRENDER);

			gGLLastMatrix = NULL;
			gGL.loadMatrix(gGLModelView);
		
			for( S32 i = 0; i < poolp->getNumDeferredPasses(); i++ )
			{
				LLVertexBuffer::unbind();
				poolp->beginDeferredPass(i);
				for (iter2 = iter1; iter2 != mPools.end(); iter2++)
				{
					LLDrawPool *p = *iter2;
					if (p->getType() != cur_type)
					{
						break;
					}
										
					if ( !p->getSkipRenderFlag() ) { p->renderDeferred(i); }
				}
				poolp->endDeferredPass(i);
				LLVertexBuffer::unbind();

				if (gDebugGL || gDebugPipeline)
				{
					LLGLState::checkStates();
				}
			}
		}
		else
		{
			// Skip all pools of this type
			for (iter2 = iter1; iter2 != mPools.end(); iter2++)
			{
				LLDrawPool *p = *iter2;
				if (p->getType() != cur_type)
				{
					break;
				}
			}
		}
		iter1 = iter2;
		stop_glerror();
	}

	gGLLastMatrix = NULL;
	gGL.loadMatrix(gGLModelView);

	gGL.setColorMask(true, false);
}

void LLPipeline::renderGeomPostDeferred(LLCamera& camera, bool do_occlusion)
{
	LL_RECORD_BLOCK_TIME(FTM_POST_DEFERRED_POOLS);
	U32 cur_type = 0;

	LLGLEnable cull(GL_CULL_FACE);

	LLGLEnable multisample(RenderFSAASamples > 0 ? GL_MULTISAMPLE_ARB : 0);

	calcNearbyLights(camera);
	setupHWLights(NULL);

	gGL.setColorMask(true, false);

	pool_set_t::iterator iter1 = mPools.begin();
	bool occlude = LLPipeline::sUseOcclusion > 1 && do_occlusion;

	while ( iter1 != mPools.end() )
	{
		LLDrawPool *poolp = *iter1;
		
		cur_type = poolp->getType();

		if (occlude && cur_type >= LLDrawPool::POOL_GRASS)
		{
			occlude = false;
			gGLLastMatrix = NULL;
			gGL.loadMatrix(gGLModelView);
			LLGLSLShader::bindNoShader();
			doOcclusion(camera, mScreen, mOcclusionDepth, &mDeferredDepth);
			gGL.setColorMask(true, false);
		}

		pool_set_t::iterator iter2 = iter1;
		if (hasRenderType(poolp->getType()) && poolp->getNumPostDeferredPasses() > 0)
		{
			LL_RECORD_BLOCK_TIME(FTM_POST_DEFERRED_POOLRENDER);

			gGLLastMatrix = NULL;
			gGL.loadMatrix(gGLModelView);
		
			for( S32 i = 0; i < poolp->getNumPostDeferredPasses(); i++ )
			{
				LLVertexBuffer::unbind();
				poolp->beginPostDeferredPass(i);
				for (iter2 = iter1; iter2 != mPools.end(); iter2++)
				{
					LLDrawPool *p = *iter2;
					if (p->getType() != cur_type)
					{
						break;
					}
										
					p->renderPostDeferred(i);
				}
				poolp->endPostDeferredPass(i);
				LLVertexBuffer::unbind();

				if (gDebugGL || gDebugPipeline)
				{
					LLGLState::checkStates();
				}
			}
		}
		else
		{
			// Skip all pools of this type
			for (iter2 = iter1; iter2 != mPools.end(); iter2++)
			{
				LLDrawPool *p = *iter2;
				if (p->getType() != cur_type)
				{
					break;
				}
			}
		}
		iter1 = iter2;
		stop_glerror();
	}

	gGLLastMatrix = NULL;
	gGL.loadMatrix(gGLModelView);

	if (occlude)
	{
		occlude = false;
		gGLLastMatrix = NULL;
		gGL.loadMatrix(gGLModelView);
		LLGLSLShader::bindNoShader();
		doOcclusion(camera);
		gGLLastMatrix = NULL;
		gGL.loadMatrix(gGLModelView);
	}
}

void LLPipeline::renderGeomShadow(LLCamera& camera)
{
	U32 cur_type = 0;
	
	LLGLEnable cull(GL_CULL_FACE);

	LLVertexBuffer::unbind();

	pool_set_t::iterator iter1 = mPools.begin();
	
	while ( iter1 != mPools.end() )
	{
		LLDrawPool *poolp = *iter1;
		
		cur_type = poolp->getType();

		pool_set_t::iterator iter2 = iter1;
		if (hasRenderType(poolp->getType()) && poolp->getNumShadowPasses() > 0)
		{
			poolp->prerender() ;

			gGLLastMatrix = NULL;
			gGL.loadMatrix(gGLModelView);
		
			for( S32 i = 0; i < poolp->getNumShadowPasses(); i++ )
			{
				LLVertexBuffer::unbind();
				poolp->beginShadowPass(i);
				for (iter2 = iter1; iter2 != mPools.end(); iter2++)
				{
					LLDrawPool *p = *iter2;
					if (p->getType() != cur_type)
					{
						break;
					}
										
					p->renderShadow(i);
				}
				poolp->endShadowPass(i);
				LLVertexBuffer::unbind();

				LLGLState::checkStates();
			}
		}
		else
		{
			// Skip all pools of this type
			for (iter2 = iter1; iter2 != mPools.end(); iter2++)
			{
				LLDrawPool *p = *iter2;
				if (p->getType() != cur_type)
				{
					break;
				}
			}
		}
		iter1 = iter2;
		stop_glerror();
	}

	gGLLastMatrix = NULL;
	gGL.loadMatrix(gGLModelView);
}


void LLPipeline::addTrianglesDrawn(S32 index_count, U32 render_type)
{
	assertInitialized();
	S32 count = 0;
	if (render_type == LLRender::TRIANGLE_STRIP)
	{
		count = index_count-2;
	}
	else
	{
		count = index_count/3;
	}

	record(sStatBatchSize, count);
	add(LLStatViewer::TRIANGLES_DRAWN, LLUnits::Triangles::fromValue(count));

	if (LLPipeline::sRenderFrameTest)
	{
		gViewerWindow->getWindow()->swapBuffers();
		ms_sleep(16);
	}
}

void LLPipeline::renderPhysicsDisplay()
{
	if (!hasRenderDebugMask(LLPipeline::RENDER_DEBUG_PHYSICS_SHAPES))
	{
		return;
	}

	allocatePhysicsBuffer();

	gGL.flush();
	mPhysicsDisplay.bindTarget();
	glClearColor(0,0,0,1);
	gGL.setColorMask(true, true);
	mPhysicsDisplay.clear();
	glClearColor(0,0,0,0);

	gGL.setColorMask(true, false);

	if (LLGLSLShader::sNoFixedFunction)
	{
		gDebugProgram.bind();
	}

	for (LLWorld::region_list_t::const_iterator iter = LLWorld::getInstance()->getRegionList().begin(); 
			iter != LLWorld::getInstance()->getRegionList().end(); ++iter)
	{
		LLViewerRegion* region = *iter;
		for (U32 i = 0; i < LLViewerRegion::NUM_PARTITIONS; i++)
		{
			LLSpatialPartition* part = region->getSpatialPartition(i);
			if (part)
			{
				if (hasRenderType(part->mDrawableType))
				{
					part->renderPhysicsShapes();
				}
			}
		}
	}

	gGL.flush();

	if (LLGLSLShader::sNoFixedFunction)
	{
		gDebugProgram.unbind();
	}

	mPhysicsDisplay.flush();
}

extern std::set<LLSpatialGroup*> visible_selected_groups;

void LLPipeline::renderDebug()
{
	assertInitialized();

	bool hud_only = hasRenderType(LLPipeline::RENDER_TYPE_HUD);

	if (!hud_only )
	{
		//Render any navmesh geometry	
		LLPathingLib *llPathingLibInstance = LLPathingLib::getInstance();
		if ( llPathingLibInstance != NULL ) 
		{
			//character floater renderables
			
			LLHandle<LLFloaterPathfindingCharacters> pathfindingCharacterHandle = LLFloaterPathfindingCharacters::getInstanceHandle();
			if ( !pathfindingCharacterHandle.isDead() )
			{
				LLFloaterPathfindingCharacters *pathfindingCharacter = pathfindingCharacterHandle.get();

				if ( pathfindingCharacter->getVisible() || gAgentCamera.cameraMouselook() )			
				{	
					if (LLGLSLShader::sNoFixedFunction)
					{					
						gPathfindingProgram.bind();			
						gPathfindingProgram.uniform1f(sTint, 1.f);
						gPathfindingProgram.uniform1f(sAmbiance, 1.f);
						gPathfindingProgram.uniform1f(sAlphaScale, 1.f);
					}

					//Requried character physics capsule render parameters
					LLUUID id;					
					LLVector3 pos;
					LLQuaternion rot;
				
					if ( pathfindingCharacter->isPhysicsCapsuleEnabled( id, pos, rot ) )
					{
						if (LLGLSLShader::sNoFixedFunction)
						{					
							//remove blending artifacts
							gGL.setColorMask(false, false);
							llPathingLibInstance->renderSimpleShapeCapsuleID( gGL, id, pos, rot );				
							gGL.setColorMask(true, false);
							LLGLEnable blend(GL_BLEND);
							gPathfindingProgram.uniform1f(sAlphaScale, 0.90f);
							llPathingLibInstance->renderSimpleShapeCapsuleID( gGL, id, pos, rot );
							gPathfindingProgram.bind();
						}
						else
						{
							llPathingLibInstance->renderSimpleShapeCapsuleID( gGL, id, pos, rot );
						}
					}
				}
			}
			

			//pathing console renderables
			LLHandle<LLFloaterPathfindingConsole> pathfindingConsoleHandle = LLFloaterPathfindingConsole::getInstanceHandle();
			if (!pathfindingConsoleHandle.isDead())
			{
				LLFloaterPathfindingConsole *pathfindingConsole = pathfindingConsoleHandle.get();

				if ( pathfindingConsole->getVisible() || gAgentCamera.cameraMouselook() )
				{				
					F32 ambiance = gSavedSettings.getF32("PathfindingAmbiance");

					if (LLGLSLShader::sNoFixedFunction)
					{					
						gPathfindingProgram.bind();
			
						gPathfindingProgram.uniform1f(sTint, 1.f);
						gPathfindingProgram.uniform1f(sAmbiance, ambiance);
						gPathfindingProgram.uniform1f(sAlphaScale, 1.f);
					}

					if ( !pathfindingConsole->isRenderWorld() )
					{
						const LLColor4 clearColor = gSavedSettings.getColor4("PathfindingNavMeshClear");
						gGL.setColorMask(true, true);
						glClearColor(clearColor.mV[0],clearColor.mV[1],clearColor.mV[2],0);
						glClear(GL_DEPTH_BUFFER_BIT | GL_COLOR_BUFFER_BIT | GL_STENCIL_BUFFER_BIT);					
						gGL.setColorMask(true, false);
						glPolygonMode( GL_FRONT_AND_BACK, GL_FILL );	
					}

					//NavMesh
					if ( pathfindingConsole->isRenderNavMesh() )
					{	
						gGL.flush();
						glLineWidth(2.0f);	
						LLGLEnable cull(GL_CULL_FACE);
						LLGLDisable blend(GL_BLEND);
						
						if ( pathfindingConsole->isRenderWorld() )
						{					
							LLGLEnable blend(GL_BLEND);
							gPathfindingProgram.uniform1f(sAlphaScale, 0.66f);
							llPathingLibInstance->renderNavMesh();
						}
						else
						{
							llPathingLibInstance->renderNavMesh();
						}
						
						//render edges
						if (LLGLSLShader::sNoFixedFunction)
						{
							gPathfindingNoNormalsProgram.bind();
							gPathfindingNoNormalsProgram.uniform1f(sTint, 1.f);
							gPathfindingNoNormalsProgram.uniform1f(sAlphaScale, 1.f);
							llPathingLibInstance->renderNavMeshEdges();
							gPathfindingProgram.bind();
						}
						else
						{
							llPathingLibInstance->renderNavMeshEdges();
						}

						gGL.flush();
						glPolygonMode( GL_FRONT_AND_BACK, GL_FILL );	
						glLineWidth(1.0f);	
						gGL.flush();
					}
					//User designated path
					if ( LLPathfindingPathTool::getInstance()->isRenderPath() )
					{
						//The path
						if (LLGLSLShader::sNoFixedFunction)
						{
							gUIProgram.bind();
							gGL.getTexUnit(0)->bind(LLViewerFetchedTexture::sWhiteImagep);
							llPathingLibInstance->renderPath();
							gPathfindingProgram.bind();
						}
						else
						{
							llPathingLibInstance->renderPath();
						}
						//The bookends
						if (LLGLSLShader::sNoFixedFunction)
						{
							//remove blending artifacts
							gGL.setColorMask(false, false);
							llPathingLibInstance->renderPathBookend( gGL, LLPathingLib::LLPL_START );
							llPathingLibInstance->renderPathBookend( gGL, LLPathingLib::LLPL_END );
						
							gGL.setColorMask(true, false);
							//render the bookends
							LLGLEnable blend(GL_BLEND);
							gPathfindingProgram.uniform1f(sAlphaScale, 0.90f);
							llPathingLibInstance->renderPathBookend( gGL, LLPathingLib::LLPL_START );
							llPathingLibInstance->renderPathBookend( gGL, LLPathingLib::LLPL_END );
							gPathfindingProgram.bind();
						}
						else
						{
							llPathingLibInstance->renderPathBookend( gGL, LLPathingLib::LLPL_START );
							llPathingLibInstance->renderPathBookend( gGL, LLPathingLib::LLPL_END );
						}
					
					}
				
					if ( pathfindingConsole->isRenderWaterPlane() )
					{	
						if (LLGLSLShader::sNoFixedFunction)
						{
							LLGLEnable blend(GL_BLEND);
							gPathfindingProgram.uniform1f(sAlphaScale, 0.90f);
							llPathingLibInstance->renderSimpleShapes( gGL, gAgent.getRegion()->getWaterHeight() );
						}
						else
						{
							llPathingLibInstance->renderSimpleShapes( gGL, gAgent.getRegion()->getWaterHeight() );					
						}
					}
				//physics/exclusion shapes
				if ( pathfindingConsole->isRenderAnyShapes() )
				{					
						U32 render_order[] = {
							1 << LLPathingLib::LLST_ObstacleObjects,
							1 << LLPathingLib::LLST_WalkableObjects,
							1 << LLPathingLib::LLST_ExclusionPhantoms,	
							1 << LLPathingLib::LLST_MaterialPhantoms,
						};

						U32 flags = pathfindingConsole->getRenderShapeFlags();

						for (U32 i = 0; i < 4; i++)
						{
							if (!(flags & render_order[i]))
							{
								continue;
							}

							//turn off backface culling for volumes so they are visible when camera is inside volume
							LLGLDisable cull(i >= 2 ? GL_CULL_FACE : 0);
						
							gGL.flush();
							glPolygonMode( GL_FRONT_AND_BACK, GL_FILL );	
				
							//get rid of some z-fighting
							LLGLEnable polyOffset(GL_POLYGON_OFFSET_FILL);
							glPolygonOffset(1.0f, 1.0f);

							//render to depth first to avoid blending artifacts
							gGL.setColorMask(false, false);
							llPathingLibInstance->renderNavMeshShapesVBO( render_order[i] );		
							gGL.setColorMask(true, false);

							//get rid of some z-fighting
							glPolygonOffset(0.f, 0.f);

							LLGLEnable blend(GL_BLEND);
				
							{
								gPathfindingProgram.uniform1f(sAmbiance, ambiance);

								{ //draw solid overlay
									LLGLDepthTest depth(GL_TRUE, GL_FALSE, GL_LEQUAL);
									llPathingLibInstance->renderNavMeshShapesVBO( render_order[i] );				
									gGL.flush();				
								}
				
								LLGLEnable lineOffset(GL_POLYGON_OFFSET_LINE);
								glPolygonMode( GL_FRONT_AND_BACK, GL_LINE );	
						
								F32 offset = gSavedSettings.getF32("PathfindingLineOffset");

								if (pathfindingConsole->isRenderXRay())
								{
									gPathfindingProgram.uniform1f(sTint, gSavedSettings.getF32("PathfindingXRayTint"));
									gPathfindingProgram.uniform1f(sAlphaScale, gSavedSettings.getF32("PathfindingXRayOpacity"));
									LLGLEnable blend(GL_BLEND);
									LLGLDepthTest depth(GL_TRUE, GL_FALSE, GL_GREATER);
								
									glPolygonOffset(offset, -offset);
								
									if (gSavedSettings.getBOOL("PathfindingXRayWireframe"))
									{ //draw hidden wireframe as darker and less opaque
										gPathfindingProgram.uniform1f(sAmbiance, 1.f);
										llPathingLibInstance->renderNavMeshShapesVBO( render_order[i] );				
									}
									else
									{
										glPolygonMode( GL_FRONT_AND_BACK, GL_FILL );	
										gPathfindingProgram.uniform1f(sAmbiance, ambiance);
										llPathingLibInstance->renderNavMeshShapesVBO( render_order[i] );				
										glPolygonMode(GL_FRONT_AND_BACK, GL_LINE);
									}
								}

								{ //draw visible wireframe as brighter, thicker and more opaque
									glPolygonOffset(offset, offset);
									gPathfindingProgram.uniform1f(sAmbiance, 1.f);
									gPathfindingProgram.uniform1f(sTint, 1.f);
									gPathfindingProgram.uniform1f(sAlphaScale, 1.f);

									glLineWidth(gSavedSettings.getF32("PathfindingLineWidth"));
									LLGLDisable blendOut(GL_BLEND);
									llPathingLibInstance->renderNavMeshShapesVBO( render_order[i] );				
									gGL.flush();
									glLineWidth(1.f);
								}
				
								glPolygonMode( GL_FRONT_AND_BACK, GL_FILL );
							}
						}
					}

					glPolygonOffset(0.f, 0.f);

					if ( pathfindingConsole->isRenderNavMesh() && pathfindingConsole->isRenderXRay() )
					{	//render navmesh xray
						F32 ambiance = gSavedSettings.getF32("PathfindingAmbiance");

						LLGLEnable lineOffset(GL_POLYGON_OFFSET_LINE);
						LLGLEnable polyOffset(GL_POLYGON_OFFSET_FILL);
											
						F32 offset = gSavedSettings.getF32("PathfindingLineOffset");
						glPolygonOffset(offset, -offset);

						LLGLEnable blend(GL_BLEND);
						LLGLDepthTest depth(GL_TRUE, GL_FALSE, GL_GREATER);
						gGL.flush();				
						glLineWidth(2.0f);	
						LLGLEnable cull(GL_CULL_FACE);
																		
						gPathfindingProgram.uniform1f(sTint, gSavedSettings.getF32("PathfindingXRayTint"));
						gPathfindingProgram.uniform1f(sAlphaScale, gSavedSettings.getF32("PathfindingXRayOpacity"));
								
						if (gSavedSettings.getBOOL("PathfindingXRayWireframe"))
						{ //draw hidden wireframe as darker and less opaque
							glPolygonMode( GL_FRONT_AND_BACK, GL_LINE );	
							gPathfindingProgram.uniform1f(sAmbiance, 1.f);
							llPathingLibInstance->renderNavMesh();
							glPolygonMode( GL_FRONT_AND_BACK, GL_FILL );	
						}	
						else
						{
							gPathfindingProgram.uniform1f(sAmbiance, ambiance);
							llPathingLibInstance->renderNavMesh();
						}

						//render edges
						if (LLGLSLShader::sNoFixedFunction)
						{
							gPathfindingNoNormalsProgram.bind();
							gPathfindingNoNormalsProgram.uniform1f(sTint, gSavedSettings.getF32("PathfindingXRayTint"));
							gPathfindingNoNormalsProgram.uniform1f(sAlphaScale, gSavedSettings.getF32("PathfindingXRayOpacity"));
							llPathingLibInstance->renderNavMeshEdges();
							gPathfindingProgram.bind();
						}
						else
						{
							llPathingLibInstance->renderNavMeshEdges();
						}
					
						gGL.flush();
						glLineWidth(1.0f);	
					}
			
					glPolygonOffset(0.f, 0.f);

					gGL.flush();
					if (LLGLSLShader::sNoFixedFunction)
					{
						gPathfindingProgram.unbind();
					}
				}
			}
		}
	}

	gGL.color4f(1,1,1,1);

	gGLLastMatrix = NULL;
	gGL.loadMatrix(gGLModelView);
	gGL.setColorMask(true, false);

	
	if (!hud_only && !mDebugBlips.empty())
	{ //render debug blips
		if (LLGLSLShader::sNoFixedFunction)
		{
			gUIProgram.bind();
		}

		gGL.getTexUnit(0)->bind(LLViewerFetchedTexture::sWhiteImagep, true);

		glPointSize(8.f);
		LLGLDepthTest depth(GL_TRUE, GL_TRUE, GL_ALWAYS);

		gGL.begin(LLRender::POINTS);
		for (std::list<DebugBlip>::iterator iter = mDebugBlips.begin(); iter != mDebugBlips.end(); )
		{
			DebugBlip& blip = *iter;

			blip.mAge += gFrameIntervalSeconds.value();
			if (blip.mAge > 2.f)
			{
				mDebugBlips.erase(iter++);
			}
			else
			{
				iter++;
			}

			blip.mPosition.mV[2] += gFrameIntervalSeconds.value()*2.f;

			gGL.color4fv(blip.mColor.mV);
			gGL.vertex3fv(blip.mPosition.mV);
		}
		gGL.end();
		gGL.flush();
		glPointSize(1.f);
	}


	// Debug stuff.
	for (LLWorld::region_list_t::const_iterator iter = LLWorld::getInstance()->getRegionList().begin(); 
			iter != LLWorld::getInstance()->getRegionList().end(); ++iter)
	{
		LLViewerRegion* region = *iter;
		for (U32 i = 0; i < LLViewerRegion::NUM_PARTITIONS; i++)
		{
			LLSpatialPartition* part = region->getSpatialPartition(i);
			if (part)
			{
				if ( (hud_only && (part->mDrawableType == RENDER_TYPE_HUD || part->mDrawableType == RENDER_TYPE_HUD_PARTICLES)) ||
					 (!hud_only && hasRenderType(part->mDrawableType)) )
				{
					part->renderDebug();
				}
			}
		}
	}

	for (LLCullResult::bridge_iterator i = sCull->beginVisibleBridge(); i != sCull->endVisibleBridge(); ++i)
	{
		LLSpatialBridge* bridge = *i;
		if (!bridge->isDead() && hasRenderType(bridge->mDrawableType))
		{
			gGL.pushMatrix();
			gGL.multMatrix((F32*)bridge->mDrawable->getRenderMatrix().mMatrix);
			bridge->renderDebug();
			gGL.popMatrix();
		}
	}

	if (gPipeline.hasRenderDebugMask(LLPipeline::RENDER_DEBUG_OCCLUSION) && LLGLSLShader::sNoFixedFunction)
	{ //render visible selected group occlusion geometry
		gDebugProgram.bind();
		LLGLDepthTest depth(GL_TRUE, GL_FALSE);
		gGL.diffuseColor3f(1,0,1);
		for (std::set<LLSpatialGroup*>::iterator iter = visible_selected_groups.begin(); iter != visible_selected_groups.end(); ++iter)
		{
			LLSpatialGroup* group = *iter;

			LLVector4a fudge;
			fudge.splat(0.25f); //SG_OCCLUSION_FUDGE

			LLVector4a size;
			const LLVector4a* bounds = group->getBounds();
			size.setAdd(fudge, bounds[1]);
			
			drawBox(bounds[0], size);
		}
	}

	visible_selected_groups.clear();

	if (LLGLSLShader::sNoFixedFunction)
	{
		gUIProgram.bind();
	}

	if (hasRenderDebugMask(LLPipeline::RENDER_DEBUG_RAYCAST) && !hud_only)
	{ //draw crosshairs on particle intersection
		if (gDebugRaycastParticle)
		{
			if (LLGLSLShader::sNoFixedFunction)
			{ //this debug display requires shaders
				gDebugProgram.bind();

				gGL.getTexUnit(0)->unbind(LLTexUnit::TT_TEXTURE);

				LLVector3 center(gDebugRaycastParticleIntersection.getF32ptr());
				LLVector3 size(0.1f, 0.1f, 0.1f);

				LLVector3 p[6];

				p[0] = center + size.scaledVec(LLVector3(1,0,0));
				p[1] = center + size.scaledVec(LLVector3(-1,0,0));
				p[2] = center + size.scaledVec(LLVector3(0,1,0));
				p[3] = center + size.scaledVec(LLVector3(0,-1,0));
				p[4] = center + size.scaledVec(LLVector3(0,0,1));
				p[5] = center + size.scaledVec(LLVector3(0,0,-1));
				
				gGL.begin(LLRender::LINES);
				gGL.diffuseColor3f(1.f, 1.f, 0.f);
				for (U32 i = 0; i < 6; i++)
				{
					gGL.vertex3fv(p[i].mV);
				}
				gGL.end();
				gGL.flush();

				gDebugProgram.unbind();
			}
		}
	}

	if (hasRenderDebugMask(LLPipeline::RENDER_DEBUG_SHADOW_FRUSTA))
	{
		LLVertexBuffer::unbind();

		LLGLEnable blend(GL_BLEND);
		LLGLDepthTest depth(TRUE, FALSE);
		LLGLDisable cull(GL_CULL_FACE);

		gGL.color4f(1,1,1,1);
		gGL.getTexUnit(0)->unbind(LLTexUnit::TT_TEXTURE);
				
		F32 a = 0.1f;

		F32 col[] =
		{
			1,0,0,a,
			0,1,0,a,
			0,0,1,a,
			1,0,1,a,
			
			1,1,0,a,
			0,1,1,a,
			1,1,1,a,
			1,0,1,a,
		};

		for (U32 i = 0; i < 8; i++)
		{
			LLVector3* frust = mShadowCamera[i].mAgentFrustum;

			if (i > 3)
			{ //render shadow frusta as volumes
				if (mShadowFrustPoints[i-4].empty())
				{
					continue;
				}

				gGL.color4fv(col+(i-4)*4);	
			
				gGL.begin(LLRender::TRIANGLE_STRIP);
				gGL.vertex3fv(frust[0].mV); gGL.vertex3fv(frust[4].mV);
				gGL.vertex3fv(frust[1].mV); gGL.vertex3fv(frust[5].mV);
				gGL.vertex3fv(frust[2].mV); gGL.vertex3fv(frust[6].mV);
				gGL.vertex3fv(frust[3].mV); gGL.vertex3fv(frust[7].mV);
				gGL.vertex3fv(frust[0].mV); gGL.vertex3fv(frust[4].mV);
				gGL.end();
				
				
				gGL.begin(LLRender::TRIANGLE_STRIP);
				gGL.vertex3fv(frust[0].mV);
				gGL.vertex3fv(frust[1].mV);
				gGL.vertex3fv(frust[3].mV);
				gGL.vertex3fv(frust[2].mV);
				gGL.end();
				
				gGL.begin(LLRender::TRIANGLE_STRIP);
				gGL.vertex3fv(frust[4].mV);
				gGL.vertex3fv(frust[5].mV);
				gGL.vertex3fv(frust[7].mV);
				gGL.vertex3fv(frust[6].mV);
				gGL.end();		
			}

	
			if (i < 4)
			{
				
				//if (i == 0 || !mShadowFrustPoints[i].empty())
				{
					//render visible point cloud
					gGL.flush();
					glPointSize(8.f);
					gGL.begin(LLRender::POINTS);
					
					F32* c = col+i*4;
					gGL.color3fv(c);

					for (U32 j = 0; j < mShadowFrustPoints[i].size(); ++j)
						{
							gGL.vertex3fv(mShadowFrustPoints[i][j].mV);
						
						}
					gGL.end();

					gGL.flush();
					glPointSize(1.f);

					LLVector3* ext = mShadowExtents[i]; 
					LLVector3 pos = (ext[0]+ext[1])*0.5f;
					LLVector3 size = (ext[1]-ext[0])*0.5f;
					drawBoxOutline(pos, size);

					//render camera frustum splits as outlines
					gGL.begin(LLRender::LINES);
					gGL.vertex3fv(frust[0].mV); gGL.vertex3fv(frust[1].mV);
					gGL.vertex3fv(frust[1].mV); gGL.vertex3fv(frust[2].mV);
					gGL.vertex3fv(frust[2].mV); gGL.vertex3fv(frust[3].mV);
					gGL.vertex3fv(frust[3].mV); gGL.vertex3fv(frust[0].mV);
					gGL.vertex3fv(frust[4].mV); gGL.vertex3fv(frust[5].mV);
					gGL.vertex3fv(frust[5].mV); gGL.vertex3fv(frust[6].mV);
					gGL.vertex3fv(frust[6].mV); gGL.vertex3fv(frust[7].mV);
					gGL.vertex3fv(frust[7].mV); gGL.vertex3fv(frust[4].mV);
					gGL.vertex3fv(frust[0].mV); gGL.vertex3fv(frust[4].mV);
					gGL.vertex3fv(frust[1].mV); gGL.vertex3fv(frust[5].mV);
					gGL.vertex3fv(frust[2].mV); gGL.vertex3fv(frust[6].mV);
					gGL.vertex3fv(frust[3].mV); gGL.vertex3fv(frust[7].mV);
					gGL.end();
				}
			}

			/*gGL.flush();
			glLineWidth(16-i*2);
			for (LLWorld::region_list_t::const_iterator iter = LLWorld::getInstance()->getRegionList().begin(); 
					iter != LLWorld::getInstance()->getRegionList().end(); ++iter)
			{
				LLViewerRegion* region = *iter;
				for (U32 j = 0; j < LLViewerRegion::NUM_PARTITIONS; j++)
				{
					LLSpatialPartition* part = region->getSpatialPartition(j);
					if (part)
					{
						if (hasRenderType(part->mDrawableType))
						{
							part->renderIntersectingBBoxes(&mShadowCamera[i]);
						}
					}
				}
			}
			gGL.flush();
			glLineWidth(1.f);*/
		}
	}

	if (mRenderDebugMask & RENDER_DEBUG_WIND_VECTORS)
	{
		gAgent.getRegion()->mWind.renderVectors();
	}
	
	if (mRenderDebugMask & RENDER_DEBUG_COMPOSITION)
	{
		// Debug composition layers
		F32 x, y;

		gGL.getTexUnit(0)->unbind(LLTexUnit::TT_TEXTURE);

		if (gAgent.getRegion())
		{
			gGL.begin(LLRender::POINTS);
			// Draw the composition layer for the region that I'm in.
			for (x = 0; x <= 260; x++)
			{
				for (y = 0; y <= 260; y++)
				{
					if ((x > 255) || (y > 255))
					{
						gGL.color4f(1.f, 0.f, 0.f, 1.f);
					}
					else
					{
						gGL.color4f(0.f, 0.f, 1.f, 1.f);
					}
					F32 z = gAgent.getRegion()->getCompositionXY((S32)x, (S32)y);
					z *= 5.f;
					z += 50.f;
					gGL.vertex3f(x, y, z);
				}
			}
			gGL.end();
		}
	}

	if (mRenderDebugMask & LLPipeline::RENDER_DEBUG_BUILD_QUEUE)
	{
		U32 count = 0;
		U32 size = mGroupQ2.size();
		LLColor4 col;

		LLVertexBuffer::unbind();
		LLGLEnable blend(GL_BLEND);
		gGL.setSceneBlendType(LLRender::BT_ALPHA);
		LLGLDepthTest depth(GL_TRUE, GL_FALSE);
		gGL.getTexUnit(0)->bind(LLViewerFetchedTexture::sWhiteImagep);
		
		gGL.pushMatrix();
		gGL.loadMatrix(gGLModelView);
		gGLLastMatrix = NULL;

		for (LLSpatialGroup::sg_vector_t::iterator iter = mGroupQ2.begin(); iter != mGroupQ2.end(); ++iter)
		{
			LLSpatialGroup* group = *iter;
			if (group->isDead())
			{
				continue;
			}

			LLSpatialBridge* bridge = group->getSpatialPartition()->asBridge();

			if (bridge && (!bridge->mDrawable || bridge->mDrawable->isDead()))
			{
				continue;
			}

			if (bridge)
			{
				gGL.pushMatrix();
				gGL.multMatrix((F32*)bridge->mDrawable->getRenderMatrix().mMatrix);
			}

			F32 alpha = llclamp((F32) (size-count)/size, 0.f, 1.f);

			
			LLVector2 c(1.f-alpha, alpha);
			c.normVec();

			
			++count;
			col.set(c.mV[0], c.mV[1], 0, alpha*0.5f+0.5f);
			group->drawObjectBox(col);

			if (bridge)
			{
				gGL.popMatrix();
			}
		}

		gGL.popMatrix();
	}

	gGL.flush();
	if (LLGLSLShader::sNoFixedFunction)
	{
		gUIProgram.unbind();
	}
}

static LLTrace::BlockTimerStatHandle FTM_REBUILD_POOLS("Rebuild Pools");

void LLPipeline::rebuildPools()
{
	LL_RECORD_BLOCK_TIME(FTM_REBUILD_POOLS);

	assertInitialized();

	S32 max_count = mPools.size();
	pool_set_t::iterator iter1 = mPools.upper_bound(mLastRebuildPool);
	while(max_count > 0 && mPools.size() > 0) // && num_rebuilds < MAX_REBUILDS)
	{
		if (iter1 == mPools.end())
		{
			iter1 = mPools.begin();
		}
		LLDrawPool* poolp = *iter1;

		if (poolp->isDead())
		{
			mPools.erase(iter1++);
			removeFromQuickLookup( poolp );
			if (poolp == mLastRebuildPool)
			{
				mLastRebuildPool = NULL;
			}
			delete poolp;
		}
		else
		{
			mLastRebuildPool = poolp;
			iter1++;
		}
		max_count--;
	}
}

void LLPipeline::addToQuickLookup( LLDrawPool* new_poolp )
{
	assertInitialized();

	switch( new_poolp->getType() )
	{
	case LLDrawPool::POOL_SIMPLE:
		if (mSimplePool)
		{
			llassert(0);
			LL_WARNS() << "Ignoring duplicate simple pool." << LL_ENDL;
		}
		else
		{
			mSimplePool = (LLRenderPass*) new_poolp;
		}
		break;

	case LLDrawPool::POOL_ALPHA_MASK:
		if (mAlphaMaskPool)
		{
			llassert(0);
			LL_WARNS() << "Ignoring duplicate alpha mask pool." << LL_ENDL;
			break;
		}
		else
		{
			mAlphaMaskPool = (LLRenderPass*) new_poolp;
		}
		break;

	case LLDrawPool::POOL_FULLBRIGHT_ALPHA_MASK:
		if (mFullbrightAlphaMaskPool)
		{
			llassert(0);
			LL_WARNS() << "Ignoring duplicate alpha mask pool." << LL_ENDL;
			break;
		}
		else
		{
			mFullbrightAlphaMaskPool = (LLRenderPass*) new_poolp;
		}
		break;
		
	case LLDrawPool::POOL_GRASS:
		if (mGrassPool)
		{
			llassert(0);
			LL_WARNS() << "Ignoring duplicate grass pool." << LL_ENDL;
		}
		else
		{
			mGrassPool = (LLRenderPass*) new_poolp;
		}
		break;

	case LLDrawPool::POOL_FULLBRIGHT:
		if (mFullbrightPool)
		{
			llassert(0);
			LL_WARNS() << "Ignoring duplicate simple pool." << LL_ENDL;
		}
		else
		{
			mFullbrightPool = (LLRenderPass*) new_poolp;
		}
		break;

	case LLDrawPool::POOL_INVISIBLE:
		if (mInvisiblePool)
		{
			llassert(0);
			LL_WARNS() << "Ignoring duplicate simple pool." << LL_ENDL;
		}
		else
		{
			mInvisiblePool = (LLRenderPass*) new_poolp;
		}
		break;

	case LLDrawPool::POOL_GLOW:
		if (mGlowPool)
		{
			llassert(0);
			LL_WARNS() << "Ignoring duplicate glow pool." << LL_ENDL;
		}
		else
		{
			mGlowPool = (LLRenderPass*) new_poolp;
		}
		break;

	case LLDrawPool::POOL_TREE:
		mTreePools[ uintptr_t(new_poolp->getTexture()) ] = new_poolp ;
		break;
 
	case LLDrawPool::POOL_TERRAIN:
		mTerrainPools[ uintptr_t(new_poolp->getTexture()) ] = new_poolp ;
		break;

	case LLDrawPool::POOL_BUMP:
		if (mBumpPool)
		{
			llassert(0);
			LL_WARNS() << "Ignoring duplicate bump pool." << LL_ENDL;
		}
		else
		{
			mBumpPool = new_poolp;
		}
		break;
	case LLDrawPool::POOL_MATERIALS:
		if (mMaterialsPool)
		{
			llassert(0);
			LL_WARNS() << "Ignorning duplicate materials pool." << LL_ENDL;
		}
		else
		{
			mMaterialsPool = new_poolp;
		}
		break;
	case LLDrawPool::POOL_ALPHA:
		if( mAlphaPool )
		{
			llassert(0);
			LL_WARNS() << "LLPipeline::addPool(): Ignoring duplicate Alpha pool" << LL_ENDL;
		}
		else
		{
			mAlphaPool = (LLDrawPoolAlpha*) new_poolp;
		}
		break;

	case LLDrawPool::POOL_AVATAR:
		break; // Do nothing

	case LLDrawPool::POOL_SKY:
		if( mSkyPool )
		{
			llassert(0);
			LL_WARNS() << "LLPipeline::addPool(): Ignoring duplicate Sky pool" << LL_ENDL;
		}
		else
		{
			mSkyPool = new_poolp;
		}
		break;
	
	case LLDrawPool::POOL_WATER:
		if( mWaterPool )
		{
			llassert(0);
			LL_WARNS() << "LLPipeline::addPool(): Ignoring duplicate Water pool" << LL_ENDL;
		}
		else
		{
			mWaterPool = new_poolp;
		}
		break;

	case LLDrawPool::POOL_GROUND:
		if( mGroundPool )
		{
			llassert(0);
			LL_WARNS() << "LLPipeline::addPool(): Ignoring duplicate Ground Pool" << LL_ENDL;
		}
		else
		{ 
			mGroundPool = new_poolp;
		}
		break;

	case LLDrawPool::POOL_WL_SKY:
		if( mWLSkyPool )
		{
			llassert(0);
			LL_WARNS() << "LLPipeline::addPool(): Ignoring duplicate WLSky Pool" << LL_ENDL;
		}
		else
		{ 
			mWLSkyPool = new_poolp;
		}
		break;

	default:
		llassert(0);
		LL_WARNS() << "Invalid Pool Type in  LLPipeline::addPool()" << LL_ENDL;
		break;
	}
}

void LLPipeline::removePool( LLDrawPool* poolp )
{
	assertInitialized();
	removeFromQuickLookup(poolp);
	mPools.erase(poolp);
	delete poolp;
}

void LLPipeline::removeFromQuickLookup( LLDrawPool* poolp )
{
	assertInitialized();
	switch( poolp->getType() )
	{
	case LLDrawPool::POOL_SIMPLE:
		llassert(mSimplePool == poolp);
		mSimplePool = NULL;
		break;

	case LLDrawPool::POOL_ALPHA_MASK:
		llassert(mAlphaMaskPool == poolp);
		mAlphaMaskPool = NULL;
		break;

	case LLDrawPool::POOL_FULLBRIGHT_ALPHA_MASK:
		llassert(mFullbrightAlphaMaskPool == poolp);
		mFullbrightAlphaMaskPool = NULL;
		break;

	case LLDrawPool::POOL_GRASS:
		llassert(mGrassPool == poolp);
		mGrassPool = NULL;
		break;

	case LLDrawPool::POOL_FULLBRIGHT:
		llassert(mFullbrightPool == poolp);
		mFullbrightPool = NULL;
		break;

	case LLDrawPool::POOL_INVISIBLE:
		llassert(mInvisiblePool == poolp);
		mInvisiblePool = NULL;
		break;

	case LLDrawPool::POOL_WL_SKY:
		llassert(mWLSkyPool == poolp);
		mWLSkyPool = NULL;
		break;

	case LLDrawPool::POOL_GLOW:
		llassert(mGlowPool == poolp);
		mGlowPool = NULL;
		break;

	case LLDrawPool::POOL_TREE:
		#ifdef _DEBUG
			{
				bool found = mTreePools.erase( (uintptr_t)poolp->getTexture() );
				llassert( found );
			}
		#else
			mTreePools.erase( (uintptr_t)poolp->getTexture() );
		#endif
		break;

	case LLDrawPool::POOL_TERRAIN:
		#ifdef _DEBUG
			{
				bool found = mTerrainPools.erase( (uintptr_t)poolp->getTexture() );
				llassert( found );
			}
		#else
			mTerrainPools.erase( (uintptr_t)poolp->getTexture() );
		#endif
		break;

	case LLDrawPool::POOL_BUMP:
		llassert( poolp == mBumpPool );
		mBumpPool = NULL;
		break;
	
	case LLDrawPool::POOL_MATERIALS:
		llassert(poolp == mMaterialsPool);
		mMaterialsPool = NULL;
		break;
			
	case LLDrawPool::POOL_ALPHA:
		llassert( poolp == mAlphaPool );
		mAlphaPool = NULL;
		break;

	case LLDrawPool::POOL_AVATAR:
		break; // Do nothing

	case LLDrawPool::POOL_SKY:
		llassert( poolp == mSkyPool );
		mSkyPool = NULL;
		break;

	case LLDrawPool::POOL_WATER:
		llassert( poolp == mWaterPool );
		mWaterPool = NULL;
		break;

	case LLDrawPool::POOL_GROUND:
		llassert( poolp == mGroundPool );
		mGroundPool = NULL;
		break;

	default:
		llassert(0);
		LL_WARNS() << "Invalid Pool Type in  LLPipeline::removeFromQuickLookup() type=" << poolp->getType() << LL_ENDL;
		break;
	}
}

void LLPipeline::resetDrawOrders()
{
	assertInitialized();
	// Iterate through all of the draw pools and rebuild them.
	for (pool_set_t::iterator iter = mPools.begin(); iter != mPools.end(); ++iter)
	{
		LLDrawPool *poolp = *iter;
		poolp->resetDrawOrders();
	}
}

//============================================================================
// Once-per-frame setup of hardware lights,
// including sun/moon, avatar backlight, and up to 6 local lights

void LLPipeline::setupAvatarLights(bool for_edit)
{
	assertInitialized();

	if (for_edit)
	{
		LLColor4 diffuse(1.f, 1.f, 1.f, 0.f);
		LLVector4 light_pos_cam(-8.f, 0.25f, 10.f, 0.f);  // w==0 => directional light
		LLMatrix4 camera_mat = LLViewerCamera::getInstance()->getModelview();
		LLMatrix4 camera_rot(camera_mat.getMat3());
		camera_rot.invert();
		LLVector4 light_pos = light_pos_cam * camera_rot;
		
		light_pos.normalize();

		LLLightState* light = gGL.getLight(1);

		if (LLPipeline::sRenderDeferred)
		{
			/*diffuse.mV[0] = powf(diffuse.mV[0], 2.2f);
			diffuse.mV[1] = powf(diffuse.mV[1], 2.2f);
			diffuse.mV[2] = powf(diffuse.mV[2], 2.2f);*/
		}

		mHWLightColors[1] = diffuse;

		light->setDiffuse(diffuse);
		light->setAmbient(LLColor4::black);
		light->setSpecular(LLColor4::black);
		light->setPosition(light_pos);
		light->setConstantAttenuation(1.f);
		light->setLinearAttenuation(0.f);
		light->setQuadraticAttenuation(0.f);
		light->setSpotExponent(0.f);
		light->setSpotCutoff(180.f);
	}
	else if (gAvatarBacklight) // Always true (unless overridden in a devs .ini)
	{
		LLVector3 opposite_pos = -1.f * mSunDir;
		LLVector3 orthog_light_pos = mSunDir % LLVector3::z_axis;
		LLVector4 backlight_pos = LLVector4(lerp(opposite_pos, orthog_light_pos, 0.3f), 0.0f);
		backlight_pos.normalize();
			
		LLColor4 light_diffuse = mSunDiffuse;
		LLColor4 backlight_diffuse(1.f - light_diffuse.mV[VRED], 1.f - light_diffuse.mV[VGREEN], 1.f - light_diffuse.mV[VBLUE], 1.f);
		F32 max_component = 0.001f;
		for (S32 i = 0; i < 3; i++)
		{
			if (backlight_diffuse.mV[i] > max_component)
			{
				max_component = backlight_diffuse.mV[i];
			}
		}
		F32 backlight_mag;
		if (gSky.getSunDirection().mV[2] >= LLSky::NIGHTTIME_ELEVATION_COS)
		{
			backlight_mag = BACKLIGHT_DAY_MAGNITUDE_OBJECT;
		}
		else
		{
			backlight_mag = BACKLIGHT_NIGHT_MAGNITUDE_OBJECT;
		}
		backlight_diffuse *= backlight_mag / max_component;

		if (LLPipeline::sRenderDeferred)
		{
			/*backlight_diffuse.mV[0] = powf(backlight_diffuse.mV[0], 2.2f);
			backlight_diffuse.mV[1] = powf(backlight_diffuse.mV[1], 2.2f);
			backlight_diffuse.mV[2] = powf(backlight_diffuse.mV[2], 2.2f);*/
		}

		mHWLightColors[1] = backlight_diffuse;

		LLLightState* light = gGL.getLight(1);

		light->setPosition(backlight_pos);
		light->setDiffuse(backlight_diffuse);
		light->setAmbient(LLColor4::black);
		light->setSpecular(LLColor4::black);
		light->setConstantAttenuation(1.f);
		light->setLinearAttenuation(0.f);
		light->setQuadraticAttenuation(0.f);
		light->setSpotExponent(0.f);
		light->setSpotCutoff(180.f);
	}
	else
	{
		LLLightState* light = gGL.getLight(1);

		mHWLightColors[1] = LLColor4::black;

		light->setDiffuse(LLColor4::black);
		light->setAmbient(LLColor4::black);
		light->setSpecular(LLColor4::black);
	}
}

static F32 calc_light_dist(LLVOVolume* light, const LLVector3& cam_pos, F32 max_dist)
{
	F32 inten = light->getLightIntensity();
	if (inten < .001f)
	{
		return max_dist;
	}
	F32 radius = light->getLightRadius();
	bool selected = light->isSelected();
	LLVector3 dpos = light->getRenderPosition() - cam_pos;
	F32 dist2 = dpos.lengthSquared();
	if (!selected && dist2 > (max_dist + radius)*(max_dist + radius))
	{
		return max_dist;
	}
	F32 dist = (F32) sqrt(dist2);
	dist *= 1.f / inten;
	dist -= radius;
	if (selected)
	{
		dist -= 10000.f; // selected lights get highest priority
	}
	if (light->mDrawable.notNull() && light->mDrawable->isState(LLDrawable::ACTIVE))
	{
		// moving lights get a little higher priority (too much causes artifacts)
		dist -= light->getLightRadius()*0.25f;
	}
	return dist;
}

void LLPipeline::calcNearbyLights(LLCamera& camera)
{
	assertInitialized();

	if (LLPipeline::sReflectionRender)
	{
		return;
	}

	if (mLightingDetail >= 1)
	{
		// mNearbyLight (and all light_set_t's) are sorted such that
		// begin() == the closest light and rbegin() == the farthest light
		const S32 MAX_LOCAL_LIGHTS = 6;
// 		LLVector3 cam_pos = gAgent.getCameraPositionAgent();
		LLVector3 cam_pos = LLViewerJoystick::getInstance()->getOverrideCamera() ?
						camera.getOrigin() : 
						gAgent.getPositionAgent();

		F32 max_dist = LIGHT_MAX_RADIUS * 4.f; // ignore enitrely lights > 4 * max light rad
		
		// UPDATE THE EXISTING NEARBY LIGHTS
		light_set_t cur_nearby_lights;
		for (light_set_t::iterator iter = mNearbyLights.begin();
			iter != mNearbyLights.end(); iter++)
		{
			const Light* light = &(*iter);
			LLDrawable* drawable = light->drawable;
            const LLViewerObject *vobj = light->drawable->getVObj();
            if(vobj && vobj->getAvatar()
               && (vobj->getAvatar()->isTooComplex() || vobj->getAvatar()->isInMuteList())
               )
            {
                drawable->clearState(LLDrawable::NEARBY_LIGHT);
                continue;
            }

			LLVOVolume* volight = drawable->getVOVolume();
			if (!volight || !drawable->isState(LLDrawable::LIGHT))
			{
				drawable->clearState(LLDrawable::NEARBY_LIGHT);
				continue;
			}
			if (light->fade <= -LIGHT_FADE_TIME)
			{
				drawable->clearState(LLDrawable::NEARBY_LIGHT);
				continue;
			}
			if (!sRenderAttachedLights && volight && volight->isAttachment())
			{
				drawable->clearState(LLDrawable::NEARBY_LIGHT);
				continue;
			}

			F32 dist = calc_light_dist(volight, cam_pos, max_dist);
			cur_nearby_lights.insert(Light(drawable, dist, light->fade));
		}
		mNearbyLights = cur_nearby_lights;
				
		// FIND NEW LIGHTS THAT ARE IN RANGE
		light_set_t new_nearby_lights;
		for (LLDrawable::drawable_set_t::iterator iter = mLights.begin();
			 iter != mLights.end(); ++iter)
		{
			LLDrawable* drawable = *iter;
			LLVOVolume* light = drawable->getVOVolume();
			if (!light || drawable->isState(LLDrawable::NEARBY_LIGHT))
			{
				continue;
			}
			if (light->isHUDAttachment())
			{
				continue; // no lighting from HUD objects
			}
			F32 dist = calc_light_dist(light, cam_pos, max_dist);
			if (dist >= max_dist)
			{
				continue;
			}
			if (!sRenderAttachedLights && light && light->isAttachment())
			{
				continue;
			}
			new_nearby_lights.insert(Light(drawable, dist, 0.f));
			if (new_nearby_lights.size() > (U32)MAX_LOCAL_LIGHTS)
			{
				new_nearby_lights.erase(--new_nearby_lights.end());
				const Light& last = *new_nearby_lights.rbegin();
				max_dist = last.dist;
			}
		}

		// INSERT ANY NEW LIGHTS
		for (light_set_t::iterator iter = new_nearby_lights.begin();
			 iter != new_nearby_lights.end(); iter++)
		{
			const Light* light = &(*iter);
			if (mNearbyLights.size() < (U32)MAX_LOCAL_LIGHTS)
			{
				mNearbyLights.insert(*light);
				((LLDrawable*) light->drawable)->setState(LLDrawable::NEARBY_LIGHT);
			}
			else
			{
				// crazy cast so that we can overwrite the fade value
				// even though gcc enforces sets as const
				// (fade value doesn't affect sort so this is safe)
				Light* farthest_light = (const_cast<Light*>(&(*(mNearbyLights.rbegin()))));
				if (light->dist < farthest_light->dist)
				{
					if (farthest_light->fade >= 0.f)
					{
						farthest_light->fade = -(gFrameIntervalSeconds.value());
					}
				}
				else
				{
					break; // none of the other lights are closer
				}
			}
		}
		
		//mark nearby lights not-removable.
		for (light_set_t::iterator iter = mNearbyLights.begin();
			 iter != mNearbyLights.end(); iter++)
		{
			const Light* light = &(*iter);
			((LLViewerOctreeEntryData*) light->drawable)->setVisible();
		}
	}
}

void LLPipeline::setupHWLights(LLDrawPool* pool)
{
	assertInitialized();
	
	// Ambient
	if (!LLGLSLShader::sNoFixedFunction)
	{
		gGL.syncMatrices();
		LLColor4 ambient = gSky.getTotalAmbientColor();
		gGL.setAmbientLightColor(ambient);
	}

	// Light 0 = Sun or Moon (All objects)
	{
		if (gSky.getSunDirection().mV[2] >= LLSky::NIGHTTIME_ELEVATION_COS)
		{
			mSunDir.setVec(gSky.getSunDirection());
			mSunDiffuse.setVec(gSky.getSunDiffuseColor());
		}
		else
		{
			mSunDir.setVec(gSky.getMoonDirection());
			mSunDiffuse.setVec(gSky.getMoonDiffuseColor());
		}

		F32 max_color = llmax(mSunDiffuse.mV[0], mSunDiffuse.mV[1], mSunDiffuse.mV[2]);
		if (max_color > 1.f)
		{
			mSunDiffuse *= 1.f/max_color;
		}
		mSunDiffuse.clamp();

		LLVector4 light_pos(mSunDir, 0.0f);
		LLColor4 light_diffuse = mSunDiffuse;

		if (LLPipeline::sRenderDeferred)
		{
			/*light_diffuse.mV[0] = powf(light_diffuse.mV[0], 2.2f);
			light_diffuse.mV[1] = powf(light_diffuse.mV[1], 2.2f);
			light_diffuse.mV[2] = powf(light_diffuse.mV[2], 2.2f);*/
		}

		mHWLightColors[0] = light_diffuse;

		LLLightState* light = gGL.getLight(0);
		light->setPosition(light_pos);
		light->setDiffuse(light_diffuse);
		light->setAmbient(LLColor4::black);
		light->setSpecular(LLColor4::black);
		light->setConstantAttenuation(1.f);
		light->setLinearAttenuation(0.f);
		light->setQuadraticAttenuation(0.f);
		light->setSpotExponent(0.f);
		light->setSpotCutoff(180.f);
	}
	
	// Light 1 = Backlight (for avatars)
	// (set by enableLightsAvatar)
	
	S32 cur_light = 2;
	
	// Nearby lights = LIGHT 2-7

	mLightMovingMask = 0;
	
	if (mLightingDetail >= 1)
	{
		for (light_set_t::iterator iter = mNearbyLights.begin();
			 iter != mNearbyLights.end(); ++iter)
		{
			LLDrawable* drawable = iter->drawable;
			LLVOVolume* light = drawable->getVOVolume();
			if (!light)
			{
				continue;
			}
			if (drawable->isState(LLDrawable::ACTIVE))
			{
				mLightMovingMask |= (1<<cur_light);
			}
			
			LLColor4  light_color = light->getLightColor();
			light_color.mV[3] = 0.0f;

			F32 fade = iter->fade;
			if (fade < LIGHT_FADE_TIME)
			{
				// fade in/out light
				if (fade >= 0.f)
				{
					fade = fade / LIGHT_FADE_TIME;
					((Light*) (&(*iter)))->fade += gFrameIntervalSeconds.value();
				}
				else
				{
					fade = 1.f + fade / LIGHT_FADE_TIME;
					((Light*) (&(*iter)))->fade -= gFrameIntervalSeconds.value();
				}
				fade = llclamp(fade,0.f,1.f);
				light_color *= fade;
			}

			LLVector3 light_pos(light->getRenderPosition());
			LLVector4 light_pos_gl(light_pos, 1.0f);
	
			F32 light_radius = llmax(light->getLightRadius(), 0.001f);

			F32 x = (3.f * (1.f + light->getLightFalloff())); // why this magic?  probably trying to match a historic behavior.
			float linatten = x / (light_radius); // % of brightness at radius

			mHWLightColors[cur_light] = light_color;
			LLLightState* light_state = gGL.getLight(cur_light);
			
			light_state->setPosition(light_pos_gl);
			light_state->setDiffuse(light_color);
			light_state->setAmbient(LLColor4::black);
			light_state->setConstantAttenuation(0.f);
			if (sRenderDeferred)
			{
				F32 size = light_radius*1.5f;
				light_state->setLinearAttenuation(size);
				light_state->setQuadraticAttenuation(light->getLightFalloff()*0.5f+1.f);
			}
			else
			{
				light_state->setLinearAttenuation(linatten);
				light_state->setQuadraticAttenuation(0.f);
			}
			

			if (light->isLightSpotlight() // directional (spot-)light
			    && (LLPipeline::sRenderDeferred || RenderSpotLightsInNondeferred)) // these are only rendered as GL spotlights if we're in deferred rendering mode *or* the setting forces them on
			{
				LLQuaternion quat = light->getRenderRotation();
				LLVector3 at_axis(0,0,-1); // this matches deferred rendering's object light direction
				at_axis *= quat;

				light_state->setSpotDirection(at_axis);
				light_state->setSpotCutoff(90.f);
				light_state->setSpotExponent(2.f);
	
				const LLColor4 specular(0.f, 0.f, 0.f, 0.f);
				light_state->setSpecular(specular);
			}
			else // omnidirectional (point) light
			{
				light_state->setSpotExponent(0.f);
				light_state->setSpotCutoff(180.f);
				
				// we use specular.w = 1.0 as a cheap hack for the shaders to know that this is omnidirectional rather than a spotlight
				const LLColor4 specular(0.f, 0.f, 0.f, 1.f);
				light_state->setSpecular(specular);				
			}
			cur_light++;
			if (cur_light >= 8)
			{
				break; // safety
			}
		}
	}
	for ( ; cur_light < 8 ; cur_light++)
	{
		mHWLightColors[cur_light] = LLColor4::black;
		LLLightState* light = gGL.getLight(cur_light);

		light->setDiffuse(LLColor4::black);
		light->setAmbient(LLColor4::black);
		light->setSpecular(LLColor4::black);
	}
	if (gAgentAvatarp &&
		gAgentAvatarp->mSpecialRenderMode == 3)
	{
		LLColor4  light_color = LLColor4::white;
		light_color.mV[3] = 0.0f;

		LLVector3 light_pos(LLViewerCamera::getInstance()->getOrigin());
		LLVector4 light_pos_gl(light_pos, 1.0f);

		F32 light_radius = 16.f;

			F32 x = 3.f;
		float linatten = x / (light_radius); // % of brightness at radius

		if (LLPipeline::sRenderDeferred)
		{
			/*light_color.mV[0] = powf(light_color.mV[0], 2.2f);
			light_color.mV[1] = powf(light_color.mV[1], 2.2f);
			light_color.mV[2] = powf(light_color.mV[2], 2.2f);*/
		}

		mHWLightColors[2] = light_color;
		LLLightState* light = gGL.getLight(2);

		light->setPosition(light_pos_gl);
		light->setDiffuse(light_color);
		light->setAmbient(LLColor4::black);
		light->setSpecular(LLColor4::black);
		light->setQuadraticAttenuation(0.f);
		light->setConstantAttenuation(0.f);
		light->setLinearAttenuation(linatten);
		light->setSpotExponent(0.f);
		light->setSpotCutoff(180.f);
	}

	// Init GL state
	if (!LLGLSLShader::sNoFixedFunction)
	{
		glDisable(GL_LIGHTING);
	}

	for (S32 i = 0; i < 8; ++i)
	{
		gGL.getLight(i)->disable();
	}
	mLightMask = 0;
}

void LLPipeline::enableLights(U32 mask)
{
	assertInitialized();

	if (mLightingDetail == 0)
	{
		mask &= 0xf003; // sun and backlight only (and fullbright bit)
	}
	if (mLightMask != mask)
	{
		stop_glerror();
		if (!mLightMask)
		{
			if (!LLGLSLShader::sNoFixedFunction)
			{
				glEnable(GL_LIGHTING);
			}
		}
		if (mask)
		{
			stop_glerror();
			for (S32 i=0; i<8; i++)
			{
				LLLightState* light = gGL.getLight(i);
				if (mask & (1<<i))
				{
					light->enable();
					light->setDiffuse(mHWLightColors[i]);
				}
				else
				{
					light->disable();
					light->setDiffuse(LLColor4::black);
				}
			}
			stop_glerror();
		}
		else
		{
			if (!LLGLSLShader::sNoFixedFunction)
			{
				glDisable(GL_LIGHTING);
			}
		}
		mLightMask = mask;
		stop_glerror();

		LLColor4 ambient = gSky.getTotalAmbientColor();
		gGL.setAmbientLightColor(ambient);
	}
}

void LLPipeline::enableLightsStatic()
{
	assertInitialized();
	U32 mask = 0x01; // Sun
	if (mLightingDetail >= 2)
	{
		mask |= mLightMovingMask; // Hardware moving lights
	}
	else
	{
		mask |= 0xff & (~2); // Hardware local lights
	}
	enableLights(mask);
}

void LLPipeline::enableLightsDynamic()
{
	assertInitialized();
	U32 mask = 0xff & (~2); // Local lights
	enableLights(mask);
	
	if (isAgentAvatarValid() && getLightingDetail() <= 0)
	{
		if (gAgentAvatarp->mSpecialRenderMode == 0) // normal
		{
			gPipeline.enableLightsAvatar();
		}
		else if (gAgentAvatarp->mSpecialRenderMode >= 1)  // anim preview
		{
			gPipeline.enableLightsAvatarEdit(LLColor4(0.7f, 0.6f, 0.3f, 1.f));
		}
	}
}

void LLPipeline::enableLightsAvatar()
{
	U32 mask = 0xff; // All lights
	setupAvatarLights(FALSE);
	enableLights(mask);
}

void LLPipeline::enableLightsPreview()
{
	disableLights();

	if (!LLGLSLShader::sNoFixedFunction)
	{
		glEnable(GL_LIGHTING);
	}

	LLColor4 ambient = PreviewAmbientColor;
	gGL.setAmbientLightColor(ambient);

	LLColor4 diffuse0 = PreviewDiffuse0;
	LLColor4 specular0 = PreviewSpecular0;
	LLColor4 diffuse1 = PreviewDiffuse1;
	LLColor4 specular1 = PreviewSpecular1;
	LLColor4 diffuse2 = PreviewDiffuse2;
	LLColor4 specular2 = PreviewSpecular2;

	LLVector3 dir0 = PreviewDirection0;
	LLVector3 dir1 = PreviewDirection1;
	LLVector3 dir2 = PreviewDirection2;

	dir0.normVec();
	dir1.normVec();
	dir2.normVec();
	
	LLVector4 light_pos(dir0, 0.0f);

	LLLightState* light = gGL.getLight(1);

	light->enable();
	light->setPosition(light_pos);
	light->setDiffuse(diffuse0);
	light->setAmbient(LLColor4::black);
	light->setSpecular(specular0);
	light->setSpotExponent(0.f);
	light->setSpotCutoff(180.f);

	light_pos = LLVector4(dir1, 0.f);

	light = gGL.getLight(2);
	light->enable();
	light->setPosition(light_pos);
	light->setDiffuse(diffuse1);
	light->setAmbient(LLColor4::black);
	light->setSpecular(specular1);
	light->setSpotExponent(0.f);
	light->setSpotCutoff(180.f);

	light_pos = LLVector4(dir2, 0.f);
	light = gGL.getLight(3);
	light->enable();
	light->setPosition(light_pos);
	light->setDiffuse(diffuse2);
	light->setAmbient(LLColor4::black);
	light->setSpecular(specular2);
	light->setSpotExponent(0.f);
	light->setSpotCutoff(180.f);
}


void LLPipeline::enableLightsAvatarEdit(const LLColor4& color)
{
	U32 mask = 0x2002; // Avatar backlight only, set ambient
	setupAvatarLights(TRUE);
	enableLights(mask);

	gGL.setAmbientLightColor(color);
}

void LLPipeline::enableLightsFullbright(const LLColor4& color)
{
	assertInitialized();
	U32 mask = 0x1000; // Non-0 mask, set ambient
	enableLights(mask);

	gGL.setAmbientLightColor(color);
}

void LLPipeline::disableLights()
{
	enableLights(0); // no lighting (full bright)
}

//============================================================================

class LLMenuItemGL;
class LLInvFVBridge;
struct cat_folder_pair;
class LLVOBranch;
class LLVOLeaf;

void LLPipeline::findReferences(LLDrawable *drawablep)
{
	assertInitialized();
	if (mLights.find(drawablep) != mLights.end())
	{
		LL_INFOS() << "In mLights" << LL_ENDL;
	}
	if (std::find(mMovedList.begin(), mMovedList.end(), drawablep) != mMovedList.end())
	{
		LL_INFOS() << "In mMovedList" << LL_ENDL;
	}
	if (std::find(mShiftList.begin(), mShiftList.end(), drawablep) != mShiftList.end())
	{
		LL_INFOS() << "In mShiftList" << LL_ENDL;
	}
	if (mRetexturedList.find(drawablep) != mRetexturedList.end())
	{
		LL_INFOS() << "In mRetexturedList" << LL_ENDL;
	}
	
	if (std::find(mBuildQ1.begin(), mBuildQ1.end(), drawablep) != mBuildQ1.end())
	{
		LL_INFOS() << "In mBuildQ1" << LL_ENDL;
	}
	if (std::find(mBuildQ2.begin(), mBuildQ2.end(), drawablep) != mBuildQ2.end())
	{
		LL_INFOS() << "In mBuildQ2" << LL_ENDL;
	}

	S32 count;
	
	count = gObjectList.findReferences(drawablep);
	if (count)
	{
		LL_INFOS() << "In other drawables: " << count << " references" << LL_ENDL;
	}
}

bool LLPipeline::verify()
{
	bool ok = assertInitialized();
	if (ok) 
	{
		for (pool_set_t::iterator iter = mPools.begin(); iter != mPools.end(); ++iter)
		{
			LLDrawPool *poolp = *iter;
			if (!poolp->verify())
			{
				ok = false;
			}
		}
	}

	if (!ok)
	{
		LL_WARNS() << "Pipeline verify failed!" << LL_ENDL;
	}
	return ok;
}

//////////////////////////////
//
// Collision detection
//
//

///////////////////////////////////////////////////////////////////////////////////////////////////////////////////////////////////////////////////////////////////////////////////////////////////////
/**
 *	A method to compute a ray-AABB intersection.
 *	Original code by Andrew Woo, from "Graphics Gems", Academic Press, 1990
 *	Optimized code by Pierre Terdiman, 2000 (~20-30% faster on my Celeron 500)
 *	Epsilon value added by Klaus Hartmann. (discarding it saves a few cycles only)
 *
 *	Hence this version is faster as well as more robust than the original one.
 *
 *	Should work provided:
 *	1) the integer representation of 0.0f is 0x00000000
 *	2) the sign bit of the float is the most significant one
 *
 *	Report bugs: p.terdiman@codercorner.com
 *
 *	\param		aabb		[in] the axis-aligned bounding box
 *	\param		origin		[in] ray origin
 *	\param		dir			[in] ray direction
 *	\param		coord		[out] impact coordinates
 *	\return		true if ray intersects AABB
 */
///////////////////////////////////////////////////////////////////////////////////////////////////////////////////////////////////////////////////////////////////////////////////////////////////////
//#define RAYAABB_EPSILON 0.00001f
#define IR(x)	((U32&)x)

bool LLRayAABB(const LLVector3 &center, const LLVector3 &size, const LLVector3& origin, const LLVector3& dir, LLVector3 &coord, F32 epsilon)
{
	bool Inside = true;
	LLVector3 MinB = center - size;
	LLVector3 MaxB = center + size;
	LLVector3 MaxT;
	MaxT.mV[VX]=MaxT.mV[VY]=MaxT.mV[VZ]=-1.0f;

	// Find candidate planes.
	for(U32 i=0;i<3;i++)
	{
		if(origin.mV[i] < MinB.mV[i])
		{
			coord.mV[i]	= MinB.mV[i];
			Inside		= false;

			// Calculate T distances to candidate planes
			if(IR(dir.mV[i]))	MaxT.mV[i] = (MinB.mV[i] - origin.mV[i]) / dir.mV[i];
		}
		else if(origin.mV[i] > MaxB.mV[i])
		{
			coord.mV[i]	= MaxB.mV[i];
			Inside		= false;

			// Calculate T distances to candidate planes
			if(IR(dir.mV[i]))	MaxT.mV[i] = (MaxB.mV[i] - origin.mV[i]) / dir.mV[i];
		}
	}

	// Ray origin inside bounding box
	if(Inside)
	{
		coord = origin;
		return true;
	}

	// Get largest of the maxT's for final choice of intersection
	U32 WhichPlane = 0;
	if(MaxT.mV[1] > MaxT.mV[WhichPlane])	WhichPlane = 1;
	if(MaxT.mV[2] > MaxT.mV[WhichPlane])	WhichPlane = 2;

	// Check final candidate actually inside box
	if(IR(MaxT.mV[WhichPlane])&0x80000000) return false;

	for(U32 i=0;i<3;i++)
	{
		if(i!=WhichPlane)
		{
			coord.mV[i] = origin.mV[i] + MaxT.mV[WhichPlane] * dir.mV[i];
			if (epsilon > 0)
			{
				if(coord.mV[i] < MinB.mV[i] - epsilon || coord.mV[i] > MaxB.mV[i] + epsilon)	return false;
			}
			else
			{
				if(coord.mV[i] < MinB.mV[i] || coord.mV[i] > MaxB.mV[i])	return false;
			}
		}
	}
	return true;	// ray hits box
}

//////////////////////////////
//
// Macros, functions, and inline methods from other classes
//
//

void LLPipeline::setLight(LLDrawable *drawablep, bool is_light)
{
	if (drawablep && assertInitialized())
	{
		if (is_light)
		{
			mLights.insert(drawablep);
			drawablep->setState(LLDrawable::LIGHT);
		}
		else
		{
			drawablep->clearState(LLDrawable::LIGHT);
			mLights.erase(drawablep);
		}
	}
}

//static
void LLPipeline::toggleRenderType(U32 type)
{
	gPipeline.mRenderTypeEnabled[type] = !gPipeline.mRenderTypeEnabled[type];
	if (type == LLPipeline::RENDER_TYPE_WATER)
	{
		gPipeline.mRenderTypeEnabled[LLPipeline::RENDER_TYPE_VOIDWATER] = !gPipeline.mRenderTypeEnabled[LLPipeline::RENDER_TYPE_VOIDWATER];
	}
}

//static
void LLPipeline::toggleRenderTypeControl(U32 type)
{
	U32 bit = (1<<type);
	if (gPipeline.hasRenderType(type))
	{
		LL_INFOS() << "Toggling render type mask " << std::hex << bit << " off" << std::dec << LL_ENDL;
	}
	else
	{
		LL_INFOS() << "Toggling render type mask " << std::hex << bit << " on" << std::dec << LL_ENDL;
	}
	gPipeline.toggleRenderType(type);
}

//static
bool LLPipeline::hasRenderTypeControl(U32 type)
{
	return gPipeline.hasRenderType(type);
}

// Allows UI items labeled "Hide foo" instead of "Show foo"
//static
bool LLPipeline::toggleRenderTypeControlNegated(S32 type)
{
	return !gPipeline.hasRenderType(type);
}

//static
void LLPipeline::toggleRenderDebug(U32 bit)
{
<<<<<<< HEAD
	// <FS:Ansariel> Need an unsigned long here
	//U32 bit = (U32)(intptr_t)data;
	U64 bit = *(U64*)data;
	// </FS:Ansariel>
=======
>>>>>>> 4446aeb9
	if (gPipeline.hasRenderDebugMask(bit))
	{
		LL_INFOS() << "Toggling render debug mask " << std::hex << bit << " off" << std::dec << LL_ENDL;
	}
	else
	{
		LL_INFOS() << "Toggling render debug mask " << std::hex << bit << " on" << std::dec << LL_ENDL;
	}
	gPipeline.mRenderDebugMask ^= bit;
}


//static
bool LLPipeline::toggleRenderDebugControl(U32 bit)
{
<<<<<<< HEAD
	// <FS:Ansariel> Need an unsigned long here
	//U32 bit = (U32)(intptr_t)data;
	U64 bit = *(U64*)data;
	// </FS:Ansariel>
=======
>>>>>>> 4446aeb9
	return gPipeline.hasRenderDebugMask(bit);
}

//static
void LLPipeline::toggleRenderDebugFeature(U32 bit)
{
	gPipeline.mRenderDebugFeatureMask ^= bit;
}


//static
bool LLPipeline::toggleRenderDebugFeatureControl(U32 bit)
{
	return gPipeline.hasRenderDebugFeatureMask(bit);
}

void LLPipeline::setRenderDebugFeatureControl(U32 bit, bool value)
{
	if (value)
	{
		gPipeline.mRenderDebugFeatureMask |= bit;
	}
	else
	{
		gPipeline.mRenderDebugFeatureMask &= !bit;
	}
}

void LLPipeline::pushRenderDebugFeatureMask()
{
	mRenderDebugFeatureStack.push(mRenderDebugFeatureMask);
}

void LLPipeline::popRenderDebugFeatureMask()
{
	if (mRenderDebugFeatureStack.empty())
	{
		LL_ERRS() << "Depleted render feature stack." << LL_ENDL;
	}

	mRenderDebugFeatureMask = mRenderDebugFeatureStack.top();
	mRenderDebugFeatureStack.pop();
}

// static
void LLPipeline::setRenderScriptedBeacons(bool val)
{
	sRenderScriptedBeacons = val;
}

// static
void LLPipeline::toggleRenderScriptedBeacons()
{
	sRenderScriptedBeacons = !sRenderScriptedBeacons;
}

// static
bool LLPipeline::getRenderScriptedBeacons()
{
	return sRenderScriptedBeacons;
}

// static
void LLPipeline::setRenderScriptedTouchBeacons(bool val)
{
	sRenderScriptedTouchBeacons = val;
}

// static
void LLPipeline::toggleRenderScriptedTouchBeacons()
{
	sRenderScriptedTouchBeacons = !sRenderScriptedTouchBeacons;
}

// static
bool LLPipeline::getRenderScriptedTouchBeacons()
{
	return sRenderScriptedTouchBeacons;
}

// static
void LLPipeline::setRenderMOAPBeacons(bool val)
{
	sRenderMOAPBeacons = val;
}

// static
void LLPipeline::toggleRenderMOAPBeacons()
{
	sRenderMOAPBeacons = !sRenderMOAPBeacons;
}

// static
bool LLPipeline::getRenderMOAPBeacons()
{
	return sRenderMOAPBeacons;
}

// static
void LLPipeline::setRenderPhysicalBeacons(bool val)
{
	sRenderPhysicalBeacons = val;
}

// static
void LLPipeline::toggleRenderPhysicalBeacons()
{
	sRenderPhysicalBeacons = !sRenderPhysicalBeacons;
}

// static
bool LLPipeline::getRenderPhysicalBeacons()
{
	return sRenderPhysicalBeacons;
}

// static
void LLPipeline::setRenderParticleBeacons(bool val)
{
	sRenderParticleBeacons = val;
}

// static
void LLPipeline::toggleRenderParticleBeacons()
{
	sRenderParticleBeacons = !sRenderParticleBeacons;
}

// static
bool LLPipeline::getRenderParticleBeacons()
{
	return sRenderParticleBeacons;
}

// static
void LLPipeline::setRenderSoundBeacons(bool val)
{
	sRenderSoundBeacons = val;
}

// static
void LLPipeline::toggleRenderSoundBeacons()
{
	sRenderSoundBeacons = !sRenderSoundBeacons;
}

// static
bool LLPipeline::getRenderSoundBeacons()
{
	return sRenderSoundBeacons;
}

// static
void LLPipeline::setRenderBeacons(bool val)
{
	sRenderBeacons = val;
}

// static
void LLPipeline::toggleRenderBeacons()
{
	sRenderBeacons = !sRenderBeacons;
}

// static
bool LLPipeline::getRenderBeacons()
{
	return sRenderBeacons;
}

// static
void LLPipeline::setRenderHighlights(bool val)
{
	sRenderHighlight = val;
}

// static
void LLPipeline::toggleRenderHighlights()
{
	sRenderHighlight = !sRenderHighlight;
}

// static
bool LLPipeline::getRenderHighlights()
{
	return sRenderHighlight;
}

// static
void LLPipeline::setRenderHighlightTextureChannel(LLRender::eTexIndex channel)
{
	sRenderHighlightTextureChannel = channel;
}

LLVOPartGroup* LLPipeline::lineSegmentIntersectParticle(const LLVector4a& start, const LLVector4a& end, LLVector4a* intersection,
														S32* face_hit)
{
	LLVector4a local_end = end;

	LLVector4a position;

	LLDrawable* drawable = NULL;

	for (LLWorld::region_list_t::const_iterator iter = LLWorld::getInstance()->getRegionList().begin(); 
			iter != LLWorld::getInstance()->getRegionList().end(); ++iter)
	{
		LLViewerRegion* region = *iter;

		LLSpatialPartition* part = region->getSpatialPartition(LLViewerRegion::PARTITION_PARTICLE);
		if (part && hasRenderType(part->mDrawableType))
		{
			LLDrawable* hit = part->lineSegmentIntersect(start, local_end, TRUE, FALSE, face_hit, &position, NULL, NULL, NULL);
			if (hit)
			{
				drawable = hit;
				local_end = position;						
			}
		}
	}

	LLVOPartGroup* ret = NULL;
	if (drawable)
	{
		//make sure we're returning an LLVOPartGroup
		llassert(drawable->getVObj()->getPCode() == LLViewerObject::LL_VO_PART_GROUP);
		ret = (LLVOPartGroup*) drawable->getVObj().get();
	}
		
	if (intersection)
	{
		*intersection = position;
	}

	return ret;
}

LLViewerObject* LLPipeline::lineSegmentIntersectInWorld(const LLVector4a& start, const LLVector4a& end,
														bool pick_transparent,
														bool pick_rigged,
														S32* face_hit,
														LLVector4a* intersection,         // return the intersection point
														LLVector2* tex_coord,            // return the texture coordinates of the intersection point
														LLVector4a* normal,               // return the surface normal at the intersection point
														LLVector4a* tangent             // return the surface tangent at the intersection point
	)
{
	LLDrawable* drawable = NULL;

	LLVector4a local_end = end;

	LLVector4a position;

	sPickAvatar = false; //! LLToolMgr::getInstance()->inBuildMode();
	
	for (LLWorld::region_list_t::const_iterator iter = LLWorld::getInstance()->getRegionList().begin(); 
			iter != LLWorld::getInstance()->getRegionList().end(); ++iter)
	{
		LLViewerRegion* region = *iter;

		for (U32 j = 0; j < LLViewerRegion::NUM_PARTITIONS; j++)
		{
			if ((j == LLViewerRegion::PARTITION_VOLUME) || 
				(j == LLViewerRegion::PARTITION_BRIDGE) || 
				(j == LLViewerRegion::PARTITION_TERRAIN) ||
				(j == LLViewerRegion::PARTITION_TREE) ||
				(j == LLViewerRegion::PARTITION_GRASS))  // only check these partitions for now
			{
				LLSpatialPartition* part = region->getSpatialPartition(j);
				if (part && hasRenderType(part->mDrawableType))
				{
					LLDrawable* hit = part->lineSegmentIntersect(start, local_end, pick_transparent, pick_rigged, face_hit, &position, tex_coord, normal, tangent);
					if (hit)
					{
						drawable = hit;
						local_end = position;						
					}
				}
			}
		}
	}
	
	if (!sPickAvatar)
	{
		//save hit info in case we need to restore
		//due to attachment override
		LLVector4a local_normal;
		LLVector4a local_tangent;
		LLVector2 local_texcoord;
		S32 local_face_hit = -1;

		if (face_hit)
		{ 
			local_face_hit = *face_hit;
		}
		if (tex_coord)
		{
			local_texcoord = *tex_coord;
		}
		if (tangent)
		{
			local_tangent = *tangent;
		}
		else
		{
			local_tangent.clear();
		}
		if (normal)
		{
			local_normal = *normal;
		}
		else
		{
			local_normal.clear();
		}
				
		const F32 ATTACHMENT_OVERRIDE_DIST = 0.1f;

		//check against avatars
		sPickAvatar = true;
		for (LLWorld::region_list_t::const_iterator iter = LLWorld::getInstance()->getRegionList().begin(); 
				iter != LLWorld::getInstance()->getRegionList().end(); ++iter)
		{
			LLViewerRegion* region = *iter;

			LLSpatialPartition* part = region->getSpatialPartition(LLViewerRegion::PARTITION_BRIDGE);
			if (part && hasRenderType(part->mDrawableType))
			{
				LLDrawable* hit = part->lineSegmentIntersect(start, local_end, pick_transparent, pick_rigged, face_hit, &position, tex_coord, normal, tangent);
				if (hit)
				{
					LLVector4a delta;
					delta.setSub(position, local_end);

					if (!drawable || 
						!drawable->getVObj()->isAttachment() ||
						delta.getLength3().getF32() > ATTACHMENT_OVERRIDE_DIST)
					{ //avatar overrides if previously hit drawable is not an attachment or 
					  //attachment is far enough away from detected intersection
						drawable = hit;
						local_end = position;						
					}
					else
					{ //prioritize attachments over avatars
						position = local_end;

						if (face_hit)
						{
							*face_hit = local_face_hit;
						}
						if (tex_coord)
						{
							*tex_coord = local_texcoord;
						}
						if (tangent)
						{
							*tangent = local_tangent;
						}
						if (normal)
						{
							*normal = local_normal;
						}
					}
				}
			}
		}
	}

	//check all avatar nametags (silly, isn't it?)
	for (std::vector< LLCharacter* >::iterator iter = LLCharacter::sInstances.begin();
		iter != LLCharacter::sInstances.end();
		++iter)
	{
		LLVOAvatar* av = (LLVOAvatar*) *iter;
		if (av->mNameText.notNull()
			&& av->mNameText->lineSegmentIntersect(start, local_end, position))
		{
			drawable = av->mDrawable;
			local_end = position;
		}
	}

	if (intersection)
	{
		*intersection = position;
	}

	return drawable ? drawable->getVObj().get() : NULL;
}

LLViewerObject* LLPipeline::lineSegmentIntersectInHUD(const LLVector4a& start, const LLVector4a& end,
													  bool pick_transparent,													
													  S32* face_hit,
													  LLVector4a* intersection,         // return the intersection point
													  LLVector2* tex_coord,            // return the texture coordinates of the intersection point
													  LLVector4a* normal,               // return the surface normal at the intersection point
													  LLVector4a* tangent				// return the surface tangent at the intersection point
	)
{
	LLDrawable* drawable = NULL;

	for (LLWorld::region_list_t::const_iterator iter = LLWorld::getInstance()->getRegionList().begin(); 
			iter != LLWorld::getInstance()->getRegionList().end(); ++iter)
	{
		LLViewerRegion* region = *iter;

		bool toggle = false;
		if (!hasRenderType(LLPipeline::RENDER_TYPE_HUD))
		{
			toggleRenderType(LLPipeline::RENDER_TYPE_HUD);
			toggle = true;
		}

		LLSpatialPartition* part = region->getSpatialPartition(LLViewerRegion::PARTITION_HUD);
		if (part)
		{
			LLDrawable* hit = part->lineSegmentIntersect(start, end, pick_transparent, FALSE, face_hit, intersection, tex_coord, normal, tangent);
			if (hit)
			{
				drawable = hit;
			}
		}

		if (toggle)
		{
			toggleRenderType(LLPipeline::RENDER_TYPE_HUD);
		}
	}
	return drawable ? drawable->getVObj().get() : NULL;
}

LLSpatialPartition* LLPipeline::getSpatialPartition(LLViewerObject* vobj)
{
	if (vobj)
	{
		LLViewerRegion* region = vobj->getRegion();
		if (region)
		{
			return region->getSpatialPartition(vobj->getPartitionType());
		}
	}
	return NULL;
}

void LLPipeline::resetVertexBuffers(LLDrawable* drawable)
{
	if (!drawable)
	{
		return;
	}

	for (S32 i = 0; i < drawable->getNumFaces(); i++)
	{
		LLFace* facep = drawable->getFace(i);
		if (facep)
		{
			facep->clearVertexBuffer();
		}
	}
}

void LLPipeline::resetVertexBuffers()
{	
	mResetVertexBuffers = true;
}

static LLTrace::BlockTimerStatHandle FTM_RESET_VB("Reset VB");

void LLPipeline::doResetVertexBuffers(bool forced)
{
	if (!mResetVertexBuffers)
	{
		return;
	}
	if(!forced && LLSpatialPartition::sTeleportRequested)
	{
		if(gAgent.getTeleportState() != LLAgent::TELEPORT_NONE)
		{
			return; //wait for teleporting to finish
		}
		else
		{
			//teleporting aborted
			LLSpatialPartition::sTeleportRequested = FALSE;
			mResetVertexBuffers = false;
			return;
		}
	}

	LL_RECORD_BLOCK_TIME(FTM_RESET_VB);
	mResetVertexBuffers = false;

	mCubeVB = NULL;

	mDeferredVB = NULL;
	mAuxiliaryVB = NULL;
	exoPostProcess::instance().destroyVB(); // Will be re-created via updateRenderDeferred()
	gGL.destroyVB();

	for (LLWorld::region_list_t::const_iterator iter = LLWorld::getInstance()->getRegionList().begin(); 
			iter != LLWorld::getInstance()->getRegionList().end(); ++iter)
	{
		LLViewerRegion* region = *iter;
		for (U32 i = 0; i < LLViewerRegion::NUM_PARTITIONS; i++)
		{
			LLSpatialPartition* part = region->getSpatialPartition(i);
			if (part)
			{
				part->resetVertexBuffers();
			}
		}
	}
	if(LLSpatialPartition::sTeleportRequested)
	{
		LLSpatialPartition::sTeleportRequested = FALSE;

		LLWorld::getInstance()->clearAllVisibleObjects();
		clearRebuildDrawables();
	}

	resetDrawOrders();

	gSky.resetVertexBuffers();

	LLVOPartGroup::destroyGL();

	if ( LLPathingLib::getInstance() )
	{
		LLPathingLib::getInstance()->cleanupVBOManager();
	}
	LLVOPartGroup::destroyGL();

	SUBSYSTEM_CLEANUP(LLVertexBuffer);
	
	//delete all name pool caches
	LLGLNamePool::cleanupPools();

	

	if (LLVertexBuffer::sGLCount > 0)
	{
		LL_WARNS() << "VBO wipe failed -- " << LLVertexBuffer::sGLCount << " buffers remaining." << LL_ENDL;
	}

	LLVertexBuffer::unbind();	
	
	updateRenderBump();
	//updateRenderDeferred(); // <FS:Ansariel> Moved further down because of exoPostProcess creating a new VB

	sUseTriStrips = gSavedSettings.getBOOL("RenderUseTriStrips");
	LLVertexBuffer::sUseStreamDraw = gSavedSettings.getBOOL("RenderUseStreamVBO");
	// <FS:Ansariel> Vertex Array Objects are required in OpenGL core profile
	//LLVertexBuffer::sUseVAO = gSavedSettings.getBOOL("RenderUseVAO");
	LLVertexBuffer::sUseVAO = LLRender::sGLCoreProfile ? TRUE : gSavedSettings.getBOOL("RenderUseVAO");
	// </FS:Ansariel>
	LLVertexBuffer::sPreferStreamDraw = gSavedSettings.getBOOL("RenderPreferStreamDraw");
	LLVertexBuffer::sEnableVBOs = gSavedSettings.getBOOL("RenderVBOEnable");
	LLVertexBuffer::sDisableVBOMapping = LLVertexBuffer::sEnableVBOs && gSavedSettings.getBOOL("RenderVBOMappingDisable") ;
	sBakeSunlight = gSavedSettings.getBOOL("RenderBakeSunlight");
	sNoAlpha = gSavedSettings.getBOOL("RenderNoAlpha");
	LLPipeline::sTextureBindTest = gSavedSettings.getBOOL("RenderDebugTextureBind");

	LLVertexBuffer::initClass(LLVertexBuffer::sEnableVBOs, LLVertexBuffer::sDisableVBOMapping);

	LLVOPartGroup::restoreGL();

	// <FS:Ansariel> Reset VB during TP
	updateRenderDeferred(); // Moved further down because of exoPostProcess creating a new VB

	gGL.initVB();

	initDeferredVB();
	initAuxiliaryVB();
	// </FS:Ansariel>
}

void LLPipeline::renderObjects(U32 type, U32 mask, bool texture, bool batch_texture)
{
	assertInitialized();
	gGL.loadMatrix(gGLModelView);
	gGLLastMatrix = NULL;
	mSimplePool->pushBatches(type, mask, texture, batch_texture);
	gGL.loadMatrix(gGLModelView);
	gGLLastMatrix = NULL;		
}

void LLPipeline::renderMaskedObjects(U32 type, U32 mask, bool texture, bool batch_texture)
{
	assertInitialized();
	gGL.loadMatrix(gGLModelView);
	gGLLastMatrix = NULL;
	mAlphaMaskPool->pushMaskBatches(type, mask, texture, batch_texture);
	gGL.loadMatrix(gGLModelView);
	gGLLastMatrix = NULL;		
}


void apply_cube_face_rotation(U32 face)
{
	switch (face)
	{
		case 0: 
			gGL.rotatef(90.f, 0, 1, 0);
			gGL.rotatef(180.f, 1, 0, 0);
		break;
		case 2: 
			gGL.rotatef(-90.f, 1, 0, 0);
		break;
		case 4:
			gGL.rotatef(180.f, 0, 1, 0);
			gGL.rotatef(180.f, 0, 0, 1);
		break;
		case 1: 
			gGL.rotatef(-90.f, 0, 1, 0);
			gGL.rotatef(180.f, 1, 0, 0);
		break;
		case 3:
			gGL.rotatef(90, 1, 0, 0);
		break;
		case 5: 
			gGL.rotatef(180, 0, 0, 1);
		break;
	}
}

void validate_framebuffer_object()
{                                                           
	GLenum status;                                            
	status = glCheckFramebufferStatus(GL_FRAMEBUFFER_EXT); 
	switch(status) 
	{                                          
		case GL_FRAMEBUFFER_COMPLETE:                       
			//framebuffer OK, no error.
			break;
		case GL_FRAMEBUFFER_INCOMPLETE_MISSING_ATTACHMENT:
			// frame buffer not OK: probably means unsupported depth buffer format
			LL_ERRS() << "Framebuffer Incomplete Missing Attachment." << LL_ENDL;
			break;
		case GL_FRAMEBUFFER_INCOMPLETE_ATTACHMENT:
			// frame buffer not OK: probably means unsupported depth buffer format
			LL_ERRS() << "Framebuffer Incomplete Attachment." << LL_ENDL;
			break; 
		case GL_FRAMEBUFFER_UNSUPPORTED:                    
			/* choose different formats */                        
			LL_ERRS() << "Framebuffer unsupported." << LL_ENDL;
			break;                                                
		default:                                                
			LL_ERRS() << "Unknown framebuffer status." << LL_ENDL;
			break;
	}
}

void LLPipeline::bindScreenToTexture() 
{
	
}

static LLTrace::BlockTimerStatHandle FTM_RENDER_BLOOM("Bloom");

void LLPipeline::renderBloom(bool for_snapshot, F32 zoom_factor, int subfield)
{
	if (!(gPipeline.canUseVertexShaders() &&
		sRenderGlow))
	{
		return;
	}

	LLVertexBuffer::unbind();
	LLGLState::checkStates();
	LLGLState::checkTextureChannels();

	assertInitialized();

	if (gUseWireframe)
	{
		glPolygonMode(GL_FRONT_AND_BACK, GL_FILL);
	}

	LLVector2 tc1(0,0);
	LLVector2 tc2((F32) mScreen.getWidth()*2,
				  (F32) mScreen.getHeight()*2);

	LL_RECORD_BLOCK_TIME(FTM_RENDER_BLOOM);
	gGL.color4f(1,1,1,1);
	LLGLDepthTest depth(GL_FALSE);
	LLGLDisable blend(GL_BLEND);
	LLGLDisable cull(GL_CULL_FACE);
	
	enableLightsFullbright(LLColor4(1,1,1,1));

	gGL.matrixMode(LLRender::MM_PROJECTION);
	gGL.pushMatrix();
	gGL.loadIdentity();
	gGL.matrixMode(LLRender::MM_MODELVIEW);
	gGL.pushMatrix();
	gGL.loadIdentity();

	LLGLDisable test(GL_ALPHA_TEST);

	gGL.setColorMask(true, true);
	glClearColor(0,0,0,0);
	exoPostProcess::instance().ExodusRenderPostStack(&mScreen, &mScreen); // <FS:CR> Import Vignette from Exodus
		
	{
		{
			LL_RECORD_BLOCK_TIME(FTM_RENDER_BLOOM_FBO);
			mGlow[2].bindTarget();
			mGlow[2].clear();
		}
		
		gGlowExtractProgram.bind();
		F32 minLum = llmax((F32) RenderGlowMinLuminance, 0.0f);
		F32 maxAlpha = RenderGlowMaxExtractAlpha;		
		F32 warmthAmount = RenderGlowWarmthAmount;	
		LLVector3 lumWeights = RenderGlowLumWeights;
		LLVector3 warmthWeights = RenderGlowWarmthWeights;


		gGlowExtractProgram.uniform1f(LLShaderMgr::GLOW_MIN_LUMINANCE, minLum);
		gGlowExtractProgram.uniform1f(LLShaderMgr::GLOW_MAX_EXTRACT_ALPHA, maxAlpha);
		gGlowExtractProgram.uniform3f(LLShaderMgr::GLOW_LUM_WEIGHTS, lumWeights.mV[0], lumWeights.mV[1], lumWeights.mV[2]);
		gGlowExtractProgram.uniform3f(LLShaderMgr::GLOW_WARMTH_WEIGHTS, warmthWeights.mV[0], warmthWeights.mV[1], warmthWeights.mV[2]);
		gGlowExtractProgram.uniform1f(LLShaderMgr::GLOW_WARMTH_AMOUNT, warmthAmount);
		LLGLEnable blend_on(GL_BLEND);
		LLGLEnable test(GL_ALPHA_TEST);
		
		gGL.setSceneBlendType(LLRender::BT_ADD_WITH_ALPHA);
		
		mScreen.bindTexture(0, 0);
		
		gGL.color4f(1,1,1,1);
		gPipeline.enableLightsFullbright(LLColor4(1,1,1,1));
		// <FS:Ansariel> FIRE-16829: Visual Artifacts with ALM enabled on AMD graphics
		//gGL.begin(LLRender::TRIANGLE_STRIP);
		//gGL.texCoord2f(tc1.mV[0], tc1.mV[1]);
		//gGL.vertex2f(-1,-1);
		//
		//gGL.texCoord2f(tc1.mV[0], tc2.mV[1]);
		//gGL.vertex2f(-1,3);
		//
		//gGL.texCoord2f(tc2.mV[0], tc1.mV[1]);
		//gGL.vertex2f(3,-1);
		//
		//gGL.end();
		drawAuxiliaryVB(tc1, tc2);
		// </FS:Ansariel>
		
		gGL.getTexUnit(0)->unbind(mScreen.getUsage());

		mGlow[2].flush();
	}

	tc1.setVec(0,0);
	tc2.setVec(2,2);

	// power of two between 1 and 1024
	U32 glowResPow = RenderGlowResolutionPow;
	const U32 glow_res = llmax(1, 
		llmin(1024, 1 << glowResPow));

	S32 kernel = RenderGlowIterations*2;
	F32 delta = RenderGlowWidth / glow_res;
	// Use half the glow width if we have the res set to less than 9 so that it looks
	// almost the same in either case.
	if (glowResPow < 9)
	{
		delta *= 0.5f;
	}
	F32 strength = RenderGlowStrength;

	gGlowProgram.bind();
	gGlowProgram.uniform1f(LLShaderMgr::GLOW_STRENGTH, strength);

	for (S32 i = 0; i < kernel; i++)
	{
		{
			LL_RECORD_BLOCK_TIME(FTM_RENDER_BLOOM_FBO);
			mGlow[i%2].bindTarget();
			mGlow[i%2].clear();
		}
			
		if (i == 0)
		{
			gGL.getTexUnit(0)->bind(&mGlow[2]);
		}
		else
		{
			gGL.getTexUnit(0)->bind(&mGlow[(i-1)%2]);
		}

		if (i%2 == 0)
		{
			gGlowProgram.uniform2f(LLShaderMgr::GLOW_DELTA, delta, 0);
		}
		else
		{
			gGlowProgram.uniform2f(LLShaderMgr::GLOW_DELTA, 0, delta);
		}

		// <FS:Ansariel> FIRE-16829: Visual Artifacts with ALM enabled on AMD graphics
		//gGL.begin(LLRender::TRIANGLE_STRIP);
		//gGL.texCoord2f(tc1.mV[0], tc1.mV[1]);
		//gGL.vertex2f(-1,-1);
		//
		//gGL.texCoord2f(tc1.mV[0], tc2.mV[1]);
		//gGL.vertex2f(-1,3);
		//
		//gGL.texCoord2f(tc2.mV[0], tc1.mV[1]);
		//gGL.vertex2f(3,-1);
		//
		//gGL.end();
		drawAuxiliaryVB(tc1, tc2);
		// </FS:Ansariel>
		
		mGlow[i%2].flush();
	}

	gGlowProgram.unbind();

	/*if (LLRenderTarget::sUseFBO)
	{
		LL_RECORD_BLOCK_TIME(FTM_RENDER_BLOOM_FBO);
		glBindFramebuffer(GL_FRAMEBUFFER, 0);
	}*/

	gGLViewport[0] = gViewerWindow->getWorldViewRectRaw().mLeft;
	gGLViewport[1] = gViewerWindow->getWorldViewRectRaw().mBottom;
	gGLViewport[2] = gViewerWindow->getWorldViewRectRaw().getWidth();
	gGLViewport[3] = gViewerWindow->getWorldViewRectRaw().getHeight();
	glViewport(gGLViewport[0], gGLViewport[1], gGLViewport[2], gGLViewport[3]);

	tc2.setVec((F32) mScreen.getWidth(),
			(F32) mScreen.getHeight());

	gGL.flush();
	
	LLVertexBuffer::unbind();

	if (LLPipeline::sRenderDeferred)
	{

		//<FS:TS> FIRE-16251: Depth of Field does not work underwater
		//bool dof_enabled = !LLViewerCamera::getInstance()->cameraUnderWater() &&
		bool dof_enabled = (FSRenderDepthOfFieldUnderwater || !LLViewerCamera::getInstance()->cameraUnderWater()) &&
			(RenderDepthOfFieldInEditMode || !LLToolMgr::getInstance()->inBuildMode()) &&
							RenderDepthOfField;
                //</FS:TS> FIRE-16251


		bool multisample = RenderFSAASamples > 1 && mFXAABuffer.isComplete();
		exoPostProcess::instance().multisample = multisample;	// <FS:CR> Import Vignette from Exodus

		gViewerWindow->setup3DViewport();
				
		if (dof_enabled)
		{
			LLGLSLShader* shader = &gDeferredPostProgram;
			LLGLDisable blend(GL_BLEND);

			//depth of field focal plane calculations
			static F32 current_distance = 16.f;
			static F32 start_distance = 16.f;
			static F32 transition_time = 1.f;

			LLVector3 focus_point;

			LLViewerObject* obj = LLViewerMediaFocus::getInstance()->getFocusedObject();
			if (obj && obj->mDrawable && obj->isSelected())
			{ //focus on selected media object
				S32 face_idx = LLViewerMediaFocus::getInstance()->getFocusedFace();
				if (obj && obj->mDrawable)
				{
					LLFace* face = obj->mDrawable->getFace(face_idx);
					if (face)
					{
						focus_point = face->getPositionAgent();
					}
				}
			}
		
			if (focus_point.isExactlyZero())
			{
				if (LLViewerJoystick::getInstance()->getOverrideCamera())
				{ //focus on point under cursor
					focus_point.set(gDebugRaycastIntersection.getF32ptr());
				}
				else if (gAgentCamera.cameraMouselook())
				{ //focus on point under mouselook crosshairs
					LLVector4a result;
					result.clear();

					gViewerWindow->cursorIntersect(-1, -1, 512.f, NULL, -1, FALSE, FALSE,
													NULL,
													&result);

					focus_point.set(result.getF32ptr());
				}
				else
				{
					//focus on alt-zoom target
					LLViewerRegion* region = gAgent.getRegion();
					if (region)
					{
						focus_point = LLVector3(gAgentCamera.getFocusGlobal()-region->getOriginGlobal());
					}
				}
			}

			LLVector3 eye = LLViewerCamera::getInstance()->getOrigin();
			F32 target_distance = 16.f;
			if (!focus_point.isExactlyZero())
			{
				target_distance = LLViewerCamera::getInstance()->getAtAxis() * (focus_point-eye);
			}

			if (transition_time >= 1.f &&
				fabsf(current_distance-target_distance)/current_distance > 0.01f)
			{ //large shift happened, interpolate smoothly to new target distance
				transition_time = 0.f;
				start_distance = current_distance;
			}
			else if (transition_time < 1.f)
			{ //currently in a transition, continue interpolating
				transition_time += 1.f/CameraFocusTransitionTime*gFrameIntervalSeconds.value();
				transition_time = llmin(transition_time, 1.f);

				F32 t = cosf(transition_time*F_PI+F_PI)*0.5f+0.5f;
				current_distance = start_distance + (target_distance-start_distance)*t;
			}
			else
			{ //small or no change, just snap to target distance
				current_distance = target_distance;
			}

			//convert to mm
			F32 subject_distance = current_distance*1000.f;
			F32 fnumber = CameraFNumber;
			F32 default_focal_length = CameraFocalLength;

			F32 fov = LLViewerCamera::getInstance()->getView();
		
			const F32 default_fov = CameraFieldOfView * F_PI/180.f;
		
			//F32 aspect_ratio = (F32) mScreen.getWidth()/(F32)mScreen.getHeight();
		
			F32 dv = 2.f*default_focal_length * tanf(default_fov/2.f);

			F32 focal_length = dv/(2*tanf(fov/2.f));
		 
			//F32 tan_pixel_angle = tanf(LLDrawable::sCurPixelAngle);
	
			// from wikipedia -- c = |s2-s1|/s2 * f^2/(N(S1-f))
			// where	 N = fnumber
			//			 s2 = dot distance
			//			 s1 = subject distance
			//			 f = focal length
			//	

			F32 blur_constant = focal_length*focal_length/(fnumber*(subject_distance-focal_length));
			blur_constant /= 1000.f; //convert to meters for shader
			F32 magnification = focal_length/(subject_distance-focal_length);

			{ //build diffuse+bloom+CoF
				mDeferredLight.bindTarget();
				shader = &gDeferredCoFProgram;

				bindDeferredShader(*shader);

				S32 channel = shader->enableTexture(LLShaderMgr::DEFERRED_DIFFUSE, mScreen.getUsage());
				if (channel > -1)
				{
					mScreen.bindTexture(0, channel);
				}

				shader->uniform1f(LLShaderMgr::DOF_FOCAL_DISTANCE, -subject_distance/1000.f);
				shader->uniform1f(LLShaderMgr::DOF_BLUR_CONSTANT, blur_constant);
				shader->uniform1f(LLShaderMgr::DOF_TAN_PIXEL_ANGLE, tanf(1.f/LLDrawable::sCurPixelAngle));
				shader->uniform1f(LLShaderMgr::DOF_MAGNIFICATION, magnification);
				shader->uniform1f(LLShaderMgr::DOF_MAX_COF, CameraMaxCoF);
				shader->uniform1f(LLShaderMgr::DOF_RES_SCALE, CameraDoFResScale);

				// <FS:Ansariel> FIRE-16829: Visual Artifacts with ALM enabled on AMD graphics
				//gGL.begin(LLRender::TRIANGLE_STRIP);
				//gGL.texCoord2f(tc1.mV[0], tc1.mV[1]);
				//gGL.vertex2f(-1,-1);
		
				//gGL.texCoord2f(tc1.mV[0], tc2.mV[1]);
				//gGL.vertex2f(-1,3);
		
				//gGL.texCoord2f(tc2.mV[0], tc1.mV[1]);
				//gGL.vertex2f(3,-1);
		
				//gGL.end();
				drawAuxiliaryVB(tc1, tc2);
				// </FS:Ansariel>

				unbindDeferredShader(*shader);
				mDeferredLight.flush();
			}

			U32 dof_width = (U32) (mScreen.getWidth()*CameraDoFResScale);
			U32 dof_height = (U32) (mScreen.getHeight()*CameraDoFResScale);
			
			{ //perform DoF sampling at half-res (preserve alpha channel)
				mScreen.bindTarget();
				glViewport(0,0, dof_width, dof_height);
				gGL.setColorMask(true, false);

				shader = &gDeferredPostProgram;
				bindDeferredShader(*shader);
				S32 channel = shader->enableTexture(LLShaderMgr::DEFERRED_DIFFUSE, mDeferredLight.getUsage());
				if (channel > -1)
				{
					mDeferredLight.bindTexture(0, channel);
				}

				shader->uniform1f(LLShaderMgr::DOF_MAX_COF, CameraMaxCoF);
				shader->uniform1f(LLShaderMgr::DOF_RES_SCALE, CameraDoFResScale);
				
				// <FS:Ansariel> FIRE-16829: Visual Artifacts with ALM enabled on AMD graphics
				//gGL.begin(LLRender::TRIANGLE_STRIP);
				//gGL.texCoord2f(tc1.mV[0], tc1.mV[1]);
				//gGL.vertex2f(-1,-1);
		
				//gGL.texCoord2f(tc1.mV[0], tc2.mV[1]);
				//gGL.vertex2f(-1,3);
		
				//gGL.texCoord2f(tc2.mV[0], tc1.mV[1]);
				//gGL.vertex2f(3,-1);
		
				//gGL.end();
				drawAuxiliaryVB(tc1, tc2);
				// </FS:Ansariel>

				unbindDeferredShader(*shader);
				mScreen.flush();
				gGL.setColorMask(true, true);
			}
	
			{ //combine result based on alpha
				if (multisample)
				{
					mDeferredLight.bindTarget();
					glViewport(0, 0, mDeferredScreen.getWidth(), mDeferredScreen.getHeight());
				}
				else
				{
					gGLViewport[0] = gViewerWindow->getWorldViewRectRaw().mLeft;
					gGLViewport[1] = gViewerWindow->getWorldViewRectRaw().mBottom;
					gGLViewport[2] = gViewerWindow->getWorldViewRectRaw().getWidth();
					gGLViewport[3] = gViewerWindow->getWorldViewRectRaw().getHeight();
					glViewport(gGLViewport[0], gGLViewport[1], gGLViewport[2], gGLViewport[3]);
				}

				shader = &gDeferredDoFCombineProgram;
				bindDeferredShader(*shader);
				
				S32 channel = shader->enableTexture(LLShaderMgr::DEFERRED_DIFFUSE, mScreen.getUsage());
				if (channel > -1)
				{
					mScreen.bindTexture(0, channel);
					gGL.getTexUnit(channel)->setTextureFilteringOption(LLTexUnit::TFO_BILINEAR);
				}

				if (!LLViewerCamera::getInstance()->cameraUnderWater())
				{
					shader->uniform1f(LLShaderMgr::GLOBAL_GAMMA, 2.2f);
				} else {
					shader->uniform1f(LLShaderMgr::GLOBAL_GAMMA, 1.0f);
				}

				shader->uniform1f(LLShaderMgr::DOF_MAX_COF, CameraMaxCoF);
				shader->uniform1f(LLShaderMgr::DOF_RES_SCALE, CameraDoFResScale);
				shader->uniform1f(LLShaderMgr::DOF_WIDTH, dof_width-1);
				shader->uniform1f(LLShaderMgr::DOF_HEIGHT, dof_height-1);

				// <FS:Ansariel> FIRE-16829: Visual Artifacts with ALM enabled on AMD graphics
				//gGL.begin(LLRender::TRIANGLE_STRIP);
				//gGL.texCoord2f(tc1.mV[0], tc1.mV[1]);
				//gGL.vertex2f(-1,-1);
		
				//gGL.texCoord2f(tc1.mV[0], tc2.mV[1]);
				//gGL.vertex2f(-1,3);
		
				//gGL.texCoord2f(tc2.mV[0], tc1.mV[1]);
				//gGL.vertex2f(3,-1);
		
				//gGL.end();
				drawAuxiliaryVB(tc1, tc2);
				// </FS:Ansariel>

				unbindDeferredShader(*shader);

				if (multisample)
				{
					mDeferredLight.flush();
				}
			}
		}
		else
		{
			if (multisample)
			{
				mDeferredLight.bindTarget();
			}
			LLGLSLShader* shader = &gDeferredPostNoDoFProgram;
			
			bindDeferredShader(*shader);
							
			S32 channel = shader->enableTexture(LLShaderMgr::DEFERRED_DIFFUSE, mScreen.getUsage());
			if (channel > -1)
			{
				mScreen.bindTexture(0, channel);
			}

			if (!LLViewerCamera::getInstance()->cameraUnderWater())
			{
				shader->uniform1f(LLShaderMgr::GLOBAL_GAMMA, 2.2f);
			} else {
				shader->uniform1f(LLShaderMgr::GLOBAL_GAMMA, 1.0f);
			}

			// <FS:Ansariel> FIRE-16829: Visual Artifacts with ALM enabled on AMD graphics
			//gGL.begin(LLRender::TRIANGLE_STRIP);
			//gGL.texCoord2f(tc1.mV[0], tc1.mV[1]);
			//gGL.vertex2f(-1,-1);
		
			//gGL.texCoord2f(tc1.mV[0], tc2.mV[1]);
			//gGL.vertex2f(-1,3);
		
			//gGL.texCoord2f(tc2.mV[0], tc1.mV[1]);
			//gGL.vertex2f(3,-1);
		
			//gGL.end();
			drawAuxiliaryVB(tc1, tc2);
			// </FS:Ansariel>

			unbindDeferredShader(*shader);

			if (multisample)
			{
				mDeferredLight.flush();
			}
		}

		if (multisample)
		{
			//bake out texture2D with RGBL for FXAA shader
			mFXAABuffer.bindTarget();
			
			S32 width = mScreen.getWidth();
			S32 height = mScreen.getHeight();
			glViewport(0, 0, width, height);

			LLGLSLShader* shader = &gGlowCombineFXAAProgram;

			shader->bind();
			shader->uniform2f(LLShaderMgr::DEFERRED_SCREEN_RES, width, height);

			S32 channel = shader->enableTexture(LLShaderMgr::DEFERRED_DIFFUSE, mDeferredLight.getUsage());
			if (channel > -1)
			{
				mDeferredLight.bindTexture(0, channel);
			}
						
			// <FS:Ansariel> FIRE-16829: Visual Artifacts with ALM enabled on AMD graphics
			//gGL.begin(LLRender::TRIANGLE_STRIP);
			//gGL.vertex2f(-1,-1);
			//gGL.vertex2f(-1,3);
			//gGL.vertex2f(3,-1);
			//gGL.end();

			//gGL.flush();
			drawAuxiliaryVB();
			// </FS:Ansariel>

			shader->disableTexture(LLShaderMgr::DEFERRED_DIFFUSE, mDeferredLight.getUsage());
			shader->unbind();
			
			mFXAABuffer.flush();

			shader = &gFXAAProgram;
			shader->bind();

			channel = shader->enableTexture(LLShaderMgr::DIFFUSE_MAP, mFXAABuffer.getUsage());
			if (channel > -1)
			{
				mFXAABuffer.bindTexture(0, channel);
				gGL.getTexUnit(channel)->setTextureFilteringOption(LLTexUnit::TFO_BILINEAR);
			}
			
			gGLViewport[0] = gViewerWindow->getWorldViewRectRaw().mLeft;
			gGLViewport[1] = gViewerWindow->getWorldViewRectRaw().mBottom;
			gGLViewport[2] = gViewerWindow->getWorldViewRectRaw().getWidth();
			gGLViewport[3] = gViewerWindow->getWorldViewRectRaw().getHeight();
			glViewport(gGLViewport[0], gGLViewport[1], gGLViewport[2], gGLViewport[3]);

			F32 scale_x = (F32) width/mFXAABuffer.getWidth();
			F32 scale_y = (F32) height/mFXAABuffer.getHeight();
			shader->uniform2f(LLShaderMgr::FXAA_TC_SCALE, scale_x, scale_y);
			shader->uniform2f(LLShaderMgr::FXAA_RCP_SCREEN_RES, 1.f/width*scale_x, 1.f/height*scale_y);
			shader->uniform4f(LLShaderMgr::FXAA_RCP_FRAME_OPT, -0.5f/width*scale_x, -0.5f/height*scale_y, 0.5f/width*scale_x, 0.5f/height*scale_y);
			shader->uniform4f(LLShaderMgr::FXAA_RCP_FRAME_OPT2, -2.f/width*scale_x, -2.f/height*scale_y, 2.f/width*scale_x, 2.f/height*scale_y);
			
			// <FS:Ansariel> FIRE-16829: Visual Artifacts with ALM enabled on AMD graphics
			//gGL.begin(LLRender::TRIANGLE_STRIP);
			//gGL.vertex2f(-1,-1);
			//gGL.vertex2f(-1,3);
			//gGL.vertex2f(3,-1);
			//gGL.end();

			//gGL.flush();
			drawAuxiliaryVB();
			// </FS:Ansariel>
			shader->unbind();
		}
	}
	else
	{
		U32 mask = LLVertexBuffer::MAP_VERTEX | LLVertexBuffer::MAP_TEXCOORD0 | LLVertexBuffer::MAP_TEXCOORD1;
		LLPointer<LLVertexBuffer> buff = new LLVertexBuffer(mask, 0);
		buff->allocateBuffer(3,0,TRUE);

		LLStrider<LLVector3> v;
		LLStrider<LLVector2> uv1;
		LLStrider<LLVector2> uv2;

		buff->getVertexStrider(v);
		buff->getTexCoord0Strider(uv1);
		buff->getTexCoord1Strider(uv2);
		
		uv1[0] = LLVector2(0, 0);
		uv1[1] = LLVector2(0, 2);
		uv1[2] = LLVector2(2, 0);
		
		uv2[0] = LLVector2(0, 0);
		uv2[1] = LLVector2(0, tc2.mV[1]*2.f);
		uv2[2] = LLVector2(tc2.mV[0]*2.f, 0);
		
		v[0] = LLVector3(-1,-1,0);
		v[1] = LLVector3(-1,3,0);
		v[2] = LLVector3(3,-1,0);
				
		buff->flush();

		LLGLDisable blend(GL_BLEND);

		if (LLGLSLShader::sNoFixedFunction)
		{
			gGlowCombineProgram.bind();
			gGlowCombineProgram.uniform3fv(LLShaderMgr::EXO_RENDER_VIGNETTE, 1, exoPostProcess::sExodusRenderVignette.mV); // Work around for ExodusRenderVignette in non-deferred.
		}
		else
		{
			//tex unit 0
			gGL.getTexUnit(0)->setTextureColorBlend(LLTexUnit::TBO_REPLACE, LLTexUnit::TBS_TEX_COLOR);
			//tex unit 1
			gGL.getTexUnit(1)->setTextureColorBlend(LLTexUnit::TBO_ADD, LLTexUnit::TBS_TEX_COLOR, LLTexUnit::TBS_PREV_COLOR);
		}
		
		gGL.getTexUnit(0)->bind(&mGlow[1]);
		gGL.getTexUnit(1)->bind(&mScreen);
		
		LLGLEnable multisample(RenderFSAASamples > 0 ? GL_MULTISAMPLE_ARB : 0);
		
		buff->setBuffer(mask);
		buff->drawArrays(LLRender::TRIANGLE_STRIP, 0, 3);
		
		if (LLGLSLShader::sNoFixedFunction)
		{
			gGlowCombineProgram.unbind();
		}
		else
		{
			gGL.getTexUnit(1)->disable();
			gGL.getTexUnit(1)->setTextureBlendType(LLTexUnit::TB_MULT);

			gGL.getTexUnit(0)->activate();
			gGL.getTexUnit(0)->setTextureBlendType(LLTexUnit::TB_MULT);
		}
		
	}

	gGL.setSceneBlendType(LLRender::BT_ALPHA);

	if (hasRenderDebugMask(LLPipeline::RENDER_DEBUG_PHYSICS_SHAPES))
	{
		if (LLGLSLShader::sNoFixedFunction)
		{
			gSplatTextureRectProgram.bind();
		}

		gGL.setColorMask(true, false);

		LLVector2 tc1(0,0);
		LLVector2 tc2((F32) gViewerWindow->getWorldViewWidthRaw()*2,
				  (F32) gViewerWindow->getWorldViewHeightRaw()*2);

		LLGLEnable blend(GL_BLEND);
		//gGL.color4f(1,1,1,0.75f); // <FS:Ansariel> FIRE-16829: Visual Artifacts with ALM enabled on AMD graphics

		gGL.getTexUnit(0)->bind(&mPhysicsDisplay);

		// <FS:Ansariel> FIRE-16829: Visual Artifacts with ALM enabled on AMD graphics
		//gGL.begin(LLRender::TRIANGLES);
		//gGL.texCoord2f(tc1.mV[0], tc1.mV[1]);
		//gGL.vertex2f(-1,-1);
		//
		//gGL.texCoord2f(tc1.mV[0], tc2.mV[1]);
		//gGL.vertex2f(-1,3);
		//
		//gGL.texCoord2f(tc2.mV[0], tc1.mV[1]);
		//gGL.vertex2f(3,-1);
		//
		//gGL.end();
		//gGL.flush();
		drawAuxiliaryVB(tc1, tc2, LLColor4(1.f, 1.f, 1.f, 0.75f));
		// </FS:Ansariel>

		if (LLGLSLShader::sNoFixedFunction)
		{
			gSplatTextureRectProgram.unbind();
		}
	}

	
	if (LLRenderTarget::sUseFBO)
	{ //copy depth buffer from mScreen to framebuffer
		LLRenderTarget::copyContentsToFramebuffer(mScreen, 0, 0, mScreen.getWidth(), mScreen.getHeight(), 
			0, 0, mScreen.getWidth(), mScreen.getHeight(), GL_DEPTH_BUFFER_BIT, GL_NEAREST);
	}
	

	gGL.matrixMode(LLRender::MM_PROJECTION);
	gGL.popMatrix();
	gGL.matrixMode(LLRender::MM_MODELVIEW);
	gGL.popMatrix();

	LLVertexBuffer::unbind();

	LLGLState::checkStates();
	LLGLState::checkTextureChannels();

}

static LLTrace::BlockTimerStatHandle FTM_BIND_DEFERRED("Bind Deferred");

void LLPipeline::bindDeferredShader(LLGLSLShader& shader, U32 light_index, U32 noise_map)
{
	LL_RECORD_BLOCK_TIME(FTM_BIND_DEFERRED);

	if (noise_map == 0xFFFFFFFF)
	{
		noise_map = mNoiseMap;
	}

	shader.bind();
	S32 channel = 0;
	channel = shader.enableTexture(LLShaderMgr::DEFERRED_DIFFUSE, mDeferredScreen.getUsage());
	if (channel > -1)
	{
		mDeferredScreen.bindTexture(0,channel);
		gGL.getTexUnit(channel)->setTextureFilteringOption(LLTexUnit::TFO_POINT);
	}

	channel = shader.enableTexture(LLShaderMgr::DEFERRED_SPECULAR, mDeferredScreen.getUsage());
	if (channel > -1)
	{
		mDeferredScreen.bindTexture(1, channel);
		gGL.getTexUnit(channel)->setTextureFilteringOption(LLTexUnit::TFO_POINT);
	}

	channel = shader.enableTexture(LLShaderMgr::DEFERRED_NORMAL, mDeferredScreen.getUsage());
	if (channel > -1)
	{
		mDeferredScreen.bindTexture(2, channel);
		gGL.getTexUnit(channel)->setTextureFilteringOption(LLTexUnit::TFO_POINT);
	}

	channel = shader.enableTexture(LLShaderMgr::DEFERRED_DEPTH, mDeferredDepth.getUsage());
	if (channel > -1)
	{
		gGL.getTexUnit(channel)->bind(&mDeferredDepth, TRUE);
		stop_glerror();
		
		//glTexParameteri(LLTexUnit::getInternalType(mDeferredDepth.getUsage()), GL_TEXTURE_COMPARE_MODE_ARB, GL_NONE);		
		//glTexParameteri(LLTexUnit::getInternalType(mDeferredDepth.getUsage()), GL_DEPTH_TEXTURE_MODE_ARB, GL_ALPHA);		

		stop_glerror();

		glh::matrix4f projection = glh_get_current_projection();
		glh::matrix4f inv_proj = projection.inverse();
		
		shader.uniformMatrix4fv(LLShaderMgr::INVERSE_PROJECTION_MATRIX, 1, FALSE, inv_proj.m);
		shader.uniform4f(LLShaderMgr::VIEWPORT, (F32) gGLViewport[0],
									(F32) gGLViewport[1],
									(F32) gGLViewport[2],
									(F32) gGLViewport[3]);
	}

	channel = shader.enableTexture(LLShaderMgr::DEFERRED_NOISE);
	if (channel > -1)
	{
		gGL.getTexUnit(channel)->bindManual(LLTexUnit::TT_TEXTURE, noise_map);
		gGL.getTexUnit(channel)->setTextureFilteringOption(LLTexUnit::TFO_POINT);
	}

	channel = shader.enableTexture(LLShaderMgr::DEFERRED_LIGHTFUNC);
	if (channel > -1)
	{
		gGL.getTexUnit(channel)->bindManual(LLTexUnit::TT_TEXTURE, mLightFunc);
	}

	stop_glerror();

	channel = shader.enableTexture(LLShaderMgr::DEFERRED_LIGHT, mDeferredLight.getUsage());
	if (channel > -1)
	{
		if (light_index > 0)
		{
			mScreen.bindTexture(0, channel);
		}
		else
		{
			mDeferredLight.bindTexture(0, channel);
		}
		gGL.getTexUnit(channel)->setTextureFilteringOption(LLTexUnit::TFO_POINT);
	}

	channel = shader.enableTexture(LLShaderMgr::DEFERRED_BLOOM);
	if (channel > -1)
	{
		mGlow[1].bindTexture(0, channel);
	}

	stop_glerror();

	for (U32 i = 0; i < 4; i++)
	{
		channel = shader.enableTexture(LLShaderMgr::DEFERRED_SHADOW0+i, LLTexUnit::TT_TEXTURE);
		stop_glerror();
		if (channel > -1)
		{
			stop_glerror();
			gGL.getTexUnit(channel)->bind(&mShadow[i], TRUE);
			gGL.getTexUnit(channel)->setTextureFilteringOption(LLTexUnit::TFO_BILINEAR);
			gGL.getTexUnit(channel)->setTextureAddressMode(LLTexUnit::TAM_CLAMP);
			stop_glerror();
			
			glTexParameteri(GL_TEXTURE_2D, GL_TEXTURE_COMPARE_MODE_ARB, GL_COMPARE_R_TO_TEXTURE_ARB);
			glTexParameteri(GL_TEXTURE_2D, GL_TEXTURE_COMPARE_FUNC_ARB, GL_LEQUAL);
			stop_glerror();
		}
	}

	for (U32 i = 4; i < 6; i++)
	{
		channel = shader.enableTexture(LLShaderMgr::DEFERRED_SHADOW0+i);
		stop_glerror();
		if (channel > -1)
		{
			stop_glerror();
			gGL.getTexUnit(channel)->bind(&mShadow[i], TRUE);
			gGL.getTexUnit(channel)->setTextureFilteringOption(LLTexUnit::TFO_BILINEAR);
			gGL.getTexUnit(channel)->setTextureAddressMode(LLTexUnit::TAM_CLAMP);
			stop_glerror();
			
			glTexParameteri(GL_TEXTURE_2D, GL_TEXTURE_COMPARE_MODE_ARB, GL_COMPARE_R_TO_TEXTURE_ARB);
			glTexParameteri(GL_TEXTURE_2D, GL_TEXTURE_COMPARE_FUNC_ARB, GL_LEQUAL);
			stop_glerror();
		}
	}

	stop_glerror();

	F32 mat[16*6];
	for (U32 i = 0; i < 16; i++)
	{
		mat[i] = mSunShadowMatrix[0].m[i];
		mat[i+16] = mSunShadowMatrix[1].m[i];
		mat[i+32] = mSunShadowMatrix[2].m[i];
		mat[i+48] = mSunShadowMatrix[3].m[i];
		mat[i+64] = mSunShadowMatrix[4].m[i];
		mat[i+80] = mSunShadowMatrix[5].m[i];
	}

	shader.uniformMatrix4fv(LLShaderMgr::DEFERRED_SHADOW_MATRIX, 6, FALSE, mat);

	stop_glerror();

	channel = shader.enableTexture(LLShaderMgr::ENVIRONMENT_MAP, LLTexUnit::TT_CUBE_MAP);
	if (channel > -1)
	{
		LLCubeMap* cube_map = gSky.mVOSkyp ? gSky.mVOSkyp->getCubeMap() : NULL;
		if (cube_map)
		{
			cube_map->enable(channel);
			cube_map->bind();
			F32* m = gGLModelView;
						
			F32 mat[] = { m[0], m[1], m[2],
						  m[4], m[5], m[6],
						  m[8], m[9], m[10] };
		
			shader.uniformMatrix3fv(LLShaderMgr::DEFERRED_ENV_MAT, 1, TRUE, mat);
		}
	}

	shader.uniform4fv(LLShaderMgr::DEFERRED_SHADOW_CLIP, 1, mSunClipPlanes.mV);
	shader.uniform1f(LLShaderMgr::DEFERRED_SUN_WASH, RenderDeferredSunWash);
	shader.uniform1f(LLShaderMgr::DEFERRED_SHADOW_NOISE, RenderShadowNoise);
	shader.uniform1f(LLShaderMgr::DEFERRED_BLUR_SIZE, RenderShadowBlurSize);

	shader.uniform1f(LLShaderMgr::DEFERRED_SSAO_RADIUS, RenderSSAOScale);
	shader.uniform1f(LLShaderMgr::DEFERRED_SSAO_MAX_RADIUS, RenderSSAOMaxScale);

	F32 ssao_factor = RenderSSAOFactor;
	shader.uniform1f(LLShaderMgr::DEFERRED_SSAO_FACTOR, ssao_factor);
	shader.uniform1f(LLShaderMgr::DEFERRED_SSAO_FACTOR_INV, 1.0/ssao_factor);

	LLVector3 ssao_effect = RenderSSAOEffect;
	F32 matrix_diag = (ssao_effect[0] + 2.0*ssao_effect[1])/3.0;
	F32 matrix_nondiag = (ssao_effect[0] - ssao_effect[1])/3.0;
	// This matrix scales (proj of color onto <1/rt(3),1/rt(3),1/rt(3)>) by
	// value factor, and scales remainder by saturation factor
	F32 ssao_effect_mat[] = {	matrix_diag, matrix_nondiag, matrix_nondiag,
								matrix_nondiag, matrix_diag, matrix_nondiag,
								matrix_nondiag, matrix_nondiag, matrix_diag};
	shader.uniformMatrix3fv(LLShaderMgr::DEFERRED_SSAO_EFFECT_MAT, 1, GL_FALSE, ssao_effect_mat);

	//F32 shadow_offset_error = 1.f + RenderShadowOffsetError * fabsf(LLViewerCamera::getInstance()->getOrigin().mV[2]);
	F32 shadow_bias_error = RenderShadowBiasError * fabsf(LLViewerCamera::getInstance()->getOrigin().mV[2])/3000.f;

	shader.uniform2f(LLShaderMgr::DEFERRED_SCREEN_RES, mDeferredScreen.getWidth(), mDeferredScreen.getHeight());
	shader.uniform1f(LLShaderMgr::DEFERRED_NEAR_CLIP, LLViewerCamera::getInstance()->getNear()*2.f);
	shader.uniform1f (LLShaderMgr::DEFERRED_SHADOW_OFFSET, RenderShadowOffset); //*shadow_offset_error);
	shader.uniform1f(LLShaderMgr::DEFERRED_SHADOW_BIAS, RenderShadowBias+shadow_bias_error);
	shader.uniform1f(LLShaderMgr::DEFERRED_SPOT_SHADOW_OFFSET, RenderSpotShadowOffset);
	shader.uniform1f(LLShaderMgr::DEFERRED_SPOT_SHADOW_BIAS, RenderSpotShadowBias);	

	shader.uniform3fv(LLShaderMgr::DEFERRED_SUN_DIR, 1, mTransformedSunDir.mV);
	shader.uniform2f(LLShaderMgr::DEFERRED_SHADOW_RES, mShadow[0].getWidth(), mShadow[0].getHeight());
	shader.uniform2f(LLShaderMgr::DEFERRED_PROJ_SHADOW_RES, mShadow[4].getWidth(), mShadow[4].getHeight());
	shader.uniform1f(LLShaderMgr::DEFERRED_DEPTH_CUTOFF, RenderEdgeDepthCutoff);
	shader.uniform1f(LLShaderMgr::DEFERRED_NORM_CUTOFF, RenderEdgeNormCutoff);
	

	if (shader.getUniformLocation(LLShaderMgr::DEFERRED_NORM_MATRIX) >= 0)
	{
		glh::matrix4f norm_mat = glh_get_current_modelview().inverse().transpose();
		shader.uniformMatrix4fv(LLShaderMgr::DEFERRED_NORM_MATRIX, 1, FALSE, norm_mat.m);
	}
}

LLColor3 pow3f(LLColor3 v, F32 f)
{
	v.mV[0] = powf(v.mV[0], f);
	v.mV[1] = powf(v.mV[1], f);
	v.mV[2] = powf(v.mV[2], f);
	return v;
}

LLVector4 pow4fsrgb(LLVector4 v, F32 f)
{
	v.mV[0] = powf(v.mV[0], f);
	v.mV[1] = powf(v.mV[1], f);
	v.mV[2] = powf(v.mV[2], f);
	return v;
}

static LLTrace::BlockTimerStatHandle FTM_GI_TRACE("Trace");
static LLTrace::BlockTimerStatHandle FTM_GI_GATHER("Gather");
static LLTrace::BlockTimerStatHandle FTM_SUN_SHADOW("Shadow Map");
static LLTrace::BlockTimerStatHandle FTM_SOFTEN_SHADOW("Shadow Soften");
static LLTrace::BlockTimerStatHandle FTM_EDGE_DETECTION("Find Edges");
static LLTrace::BlockTimerStatHandle FTM_LOCAL_LIGHTS("Local Lights");
static LLTrace::BlockTimerStatHandle FTM_ATMOSPHERICS("Atmospherics");
static LLTrace::BlockTimerStatHandle FTM_FULLSCREEN_LIGHTS("Fullscreen Lights");
static LLTrace::BlockTimerStatHandle FTM_PROJECTORS("Projectors");
static LLTrace::BlockTimerStatHandle FTM_POST("Post");


void LLPipeline::renderDeferredLighting()
{
	if (!sCull)
	{
		return;
	}

	{
		LL_RECORD_BLOCK_TIME(FTM_RENDER_DEFERRED);

		LLViewerCamera* camera = LLViewerCamera::getInstance();
		{
			LLGLDepthTest depth(GL_TRUE);
			mDeferredDepth.copyContents(mDeferredScreen, 0, 0, mDeferredScreen.getWidth(), mDeferredScreen.getHeight(),
							0, 0, mDeferredDepth.getWidth(), mDeferredDepth.getHeight(), GL_DEPTH_BUFFER_BIT, GL_NEAREST);	
		}

		LLGLEnable multisample(RenderFSAASamples > 0 ? GL_MULTISAMPLE_ARB : 0);

		if (gPipeline.hasRenderType(LLPipeline::RENDER_TYPE_HUD))
		{
			gPipeline.toggleRenderType(LLPipeline::RENDER_TYPE_HUD);
		}

		//ati doesn't seem to love actually using the stencil buffer on FBO's
		LLGLDisable stencil(GL_STENCIL_TEST);
		//glStencilFunc(GL_EQUAL, 1, 0xFFFFFFFF);
		//glStencilOp(GL_KEEP, GL_KEEP, GL_KEEP);

		gGL.setColorMask(true, true);
		
		//draw a cube around every light
		LLVertexBuffer::unbind();

		LLGLEnable cull(GL_CULL_FACE);
		LLGLEnable blend(GL_BLEND);

		glh::matrix4f mat = glh_copy_matrix(gGLModelView);

		LLStrider<LLVector3> vert; 
		mDeferredVB->getVertexStrider(vert);
		
		vert[0].set(-1,1,0);
		vert[1].set(-1,-3,0);
		vert[2].set(3,1,0);
		
		{
			setupHWLights(NULL); //to set mSunDir;
			LLVector4 dir(mSunDir, 0.f);
			glh::vec4f tc(dir.mV);
			mat.mult_matrix_vec(tc);
			mTransformedSunDir.set(tc.v);
		}

		gGL.pushMatrix();
		gGL.loadIdentity();
		gGL.matrixMode(LLRender::MM_PROJECTION);
		gGL.pushMatrix();
		gGL.loadIdentity();

		if (RenderDeferredSSAO || RenderShadowDetail > 0)
		{
			mDeferredLight.bindTarget();
			{ //paint shadow/SSAO light map (direct lighting lightmap)
				LL_RECORD_BLOCK_TIME(FTM_SUN_SHADOW);
				bindDeferredShader(gDeferredSunProgram, 0);
				mDeferredVB->setBuffer(LLVertexBuffer::MAP_VERTEX);
				glClearColor(1,1,1,1);
				mDeferredLight.clear(GL_COLOR_BUFFER_BIT);
				glClearColor(0,0,0,0);

				glh::matrix4f inv_trans = glh_get_current_modelview().inverse().transpose();

				const U32 slice = 32;
				F32 offset[slice*3];
				for (U32 i = 0; i < 4; i++)
				{
					for (U32 j = 0; j < 8; j++)
					{
						glh::vec3f v;
						v.set_value(sinf(6.284f/8*j), cosf(6.284f/8*j), -(F32) i);
						v.normalize();
						inv_trans.mult_matrix_vec(v);
						v.normalize();
						offset[(i*8+j)*3+0] = v.v[0];
						offset[(i*8+j)*3+1] = v.v[2];
						offset[(i*8+j)*3+2] = v.v[1];
					}
				}

				gDeferredSunProgram.uniform3fv(sOffset, slice, offset);
				gDeferredSunProgram.uniform2f(LLShaderMgr::DEFERRED_SCREEN_RES, mDeferredLight.getWidth(), mDeferredLight.getHeight());
				
				{
					LLGLDisable blend(GL_BLEND);
					LLGLDepthTest depth(GL_TRUE, GL_FALSE, GL_ALWAYS);
					stop_glerror();
					mDeferredVB->drawArrays(LLRender::TRIANGLES, 0, 3);
					stop_glerror();
				}
				
				unbindDeferredShader(gDeferredSunProgram);
			}
			mDeferredLight.flush();
		}
		
		if (RenderDeferredSSAO)
		{ //soften direct lighting lightmap
			LL_RECORD_BLOCK_TIME(FTM_SOFTEN_SHADOW);
			//blur lightmap
			mScreen.bindTarget();
			glClearColor(1,1,1,1);
			mScreen.clear(GL_COLOR_BUFFER_BIT);
			glClearColor(0,0,0,0);
			
			bindDeferredShader(gDeferredBlurLightProgram);
			mDeferredVB->setBuffer(LLVertexBuffer::MAP_VERTEX);
			LLVector3 go = RenderShadowGaussian;
			const U32 kern_length = 4;
			F32 blur_size = RenderShadowBlurSize;
			F32 dist_factor = RenderShadowBlurDistFactor;

			// sample symmetrically with the middle sample falling exactly on 0.0
			F32 x = 0.f;

			LLVector3 gauss[32]; // xweight, yweight, offset

			for (U32 i = 0; i < kern_length; i++)
			{
				gauss[i].mV[0] = llgaussian(x, go.mV[0]);
				gauss[i].mV[1] = llgaussian(x, go.mV[1]);
				gauss[i].mV[2] = x;
				x += 1.f;
			}

			gDeferredBlurLightProgram.uniform2f(sDelta, 1.f, 0.f);
			gDeferredBlurLightProgram.uniform1f(sDistFactor, dist_factor);
			gDeferredBlurLightProgram.uniform3fv(sKern, kern_length, gauss[0].mV);
			gDeferredBlurLightProgram.uniform1f(sKernScale, blur_size * (kern_length/2.f - 0.5f));
		
			{
				LLGLDisable blend(GL_BLEND);
				LLGLDepthTest depth(GL_TRUE, GL_FALSE, GL_ALWAYS);
				stop_glerror();
				mDeferredVB->drawArrays(LLRender::TRIANGLES, 0, 3);
				stop_glerror();
			}
			
			mScreen.flush();
			unbindDeferredShader(gDeferredBlurLightProgram);

			bindDeferredShader(gDeferredBlurLightProgram, 1);
			mDeferredVB->setBuffer(LLVertexBuffer::MAP_VERTEX);
			mDeferredLight.bindTarget();

			gDeferredBlurLightProgram.uniform2f(sDelta, 0.f, 1.f);

			{
				LLGLDisable blend(GL_BLEND);
				LLGLDepthTest depth(GL_TRUE, GL_FALSE, GL_ALWAYS);
				stop_glerror();
				mDeferredVB->drawArrays(LLRender::TRIANGLES, 0, 3);
				stop_glerror();
			}
			mDeferredLight.flush();
			unbindDeferredShader(gDeferredBlurLightProgram);
		}

		stop_glerror();
		gGL.popMatrix();
		stop_glerror();
		gGL.matrixMode(LLRender::MM_MODELVIEW);
		stop_glerror();
		gGL.popMatrix();
		stop_glerror();

		mScreen.bindTarget();
		// clear color buffer here - zeroing alpha (glow) is important or it will accumulate against sky
		glClearColor(0,0,0,0);
		mScreen.clear(GL_COLOR_BUFFER_BIT);
		
		if (RenderDeferredAtmospheric)
		{ //apply sunlight contribution 
			LL_RECORD_BLOCK_TIME(FTM_ATMOSPHERICS);
			bindDeferredShader(LLPipeline::sUnderWaterRender ? gDeferredSoftenWaterProgram : gDeferredSoftenProgram);	
			{
				LLGLDepthTest depth(GL_FALSE);
				LLGLDisable blend(GL_BLEND);
				LLGLDisable test(GL_ALPHA_TEST);

				//full screen blit
				gGL.pushMatrix();
				gGL.loadIdentity();
				gGL.matrixMode(LLRender::MM_PROJECTION);
				gGL.pushMatrix();
				gGL.loadIdentity();

				mDeferredVB->setBuffer(LLVertexBuffer::MAP_VERTEX);
				
				mDeferredVB->drawArrays(LLRender::TRIANGLES, 0, 3);

				gGL.popMatrix();
				gGL.matrixMode(LLRender::MM_MODELVIEW);
				gGL.popMatrix();
			}

			unbindDeferredShader(LLPipeline::sUnderWaterRender ? gDeferredSoftenWaterProgram : gDeferredSoftenProgram);
		}

		{ //render non-deferred geometry (fullbright, alpha, etc)
			LLGLDisable blend(GL_BLEND);
			LLGLDisable stencil(GL_STENCIL_TEST);
			gGL.setSceneBlendType(LLRender::BT_ALPHA);

			gPipeline.pushRenderTypeMask();
			
			gPipeline.andRenderTypeMask(LLPipeline::RENDER_TYPE_SKY,
										LLPipeline::RENDER_TYPE_CLOUDS,
										LLPipeline::RENDER_TYPE_WL_SKY,
										LLPipeline::END_RENDER_TYPES);
								
			
			renderGeomPostDeferred(*LLViewerCamera::getInstance(), false);
			gPipeline.popRenderTypeMask();
		}

		bool render_local = RenderLocalLights;
				
		if (render_local)
		{
			gGL.setSceneBlendType(LLRender::BT_ADD);
			std::list<LLVector4> fullscreen_lights;
			LLDrawable::drawable_list_t spot_lights;
			LLDrawable::drawable_list_t fullscreen_spot_lights;

			for (U32 i = 0; i < 2; i++)
			{
				mTargetShadowSpotLight[i] = NULL;
			}

			std::list<LLVector4> light_colors;

			LLVertexBuffer::unbind();

			{
				bindDeferredShader(gDeferredLightProgram);
				
				if (mCubeVB.isNull())
				{
					mCubeVB = ll_create_cube_vb(LLVertexBuffer::MAP_VERTEX, GL_STATIC_DRAW_ARB);
				}

				mCubeVB->setBuffer(LLVertexBuffer::MAP_VERTEX);
				
				LLGLDepthTest depth(GL_TRUE, GL_FALSE);
				for (LLDrawable::drawable_set_t::iterator iter = mLights.begin(); iter != mLights.end(); ++iter)
				{
					LLDrawable* drawablep = *iter;
					
					LLVOVolume* volume = drawablep->getVOVolume();
					if (!volume)
					{
						continue;
					}

					if (volume->isAttachment())
					{
						if (!sRenderAttachedLights)
						{
							continue;
						}
					}

					const LLViewerObject *vobj = drawablep->getVObj();
					if(vobj && vobj->getAvatar() && vobj->getAvatar()->isInMuteList())
					{
						continue;
					}

					LLVector4a center;
					center.load3(drawablep->getPositionAgent().mV);
					const F32* c = center.getF32ptr();
					F32 s = volume->getLightRadius()*1.5f;

					LLColor3 col = volume->getLightColor();
					
					if (col.magVecSquared() < 0.001f)
					{
						continue;
					}

					if (s <= 0.001f)
					{
						continue;
					}

					LLVector4a sa;
					sa.splat(s);
					if (camera->AABBInFrustumNoFarClip(center, sa) == 0)
					{
						continue;
					}

					sVisibleLightCount++;
										
					if (camera->getOrigin().mV[0] > c[0] + s + 0.2f ||
						camera->getOrigin().mV[0] < c[0] - s - 0.2f ||
						camera->getOrigin().mV[1] > c[1] + s + 0.2f ||
						camera->getOrigin().mV[1] < c[1] - s - 0.2f ||
						camera->getOrigin().mV[2] > c[2] + s + 0.2f ||
						camera->getOrigin().mV[2] < c[2] - s - 0.2f)
					{ //draw box if camera is outside box
						if (render_local)
						{
							if (volume->isLightSpotlight())
							{
								drawablep->getVOVolume()->updateSpotLightPriority();
								spot_lights.push_back(drawablep);
								continue;
							}
							
							/*col.mV[0] = powf(col.mV[0], 2.2f);
							col.mV[1] = powf(col.mV[1], 2.2f);
							col.mV[2] = powf(col.mV[2], 2.2f);*/
							
							LL_RECORD_BLOCK_TIME(FTM_LOCAL_LIGHTS);
							gDeferredLightProgram.uniform3fv(LLShaderMgr::LIGHT_CENTER, 1, c);
							gDeferredLightProgram.uniform1f(LLShaderMgr::LIGHT_SIZE, s);
							gDeferredLightProgram.uniform3fv(LLShaderMgr::DIFFUSE_COLOR, 1, col.mV);
							gDeferredLightProgram.uniform1f(LLShaderMgr::LIGHT_FALLOFF, volume->getLightFalloff()*0.5f);
							gGL.syncMatrices();
							
							mCubeVB->drawRange(LLRender::TRIANGLE_FAN, 0, 7, 8, get_box_fan_indices(camera, center));
							stop_glerror();
						}
					}
					else
					{	
						if (volume->isLightSpotlight())
						{
							drawablep->getVOVolume()->updateSpotLightPriority();
							fullscreen_spot_lights.push_back(drawablep);
							continue;
						}

						glh::vec3f tc(c);
						mat.mult_matrix_vec(tc);
					
						fullscreen_lights.push_back(LLVector4(tc.v[0], tc.v[1], tc.v[2], s));
						light_colors.push_back(LLVector4(col.mV[0], col.mV[1], col.mV[2], volume->getLightFalloff()*0.5f));
					}
				}
				unbindDeferredShader(gDeferredLightProgram);
			}

			if (!spot_lights.empty())
			{
				LLGLDepthTest depth(GL_TRUE, GL_FALSE);
				bindDeferredShader(gDeferredSpotLightProgram);

				mCubeVB->setBuffer(LLVertexBuffer::MAP_VERTEX);

				gDeferredSpotLightProgram.enableTexture(LLShaderMgr::DEFERRED_PROJECTION);

				for (LLDrawable::drawable_list_t::iterator iter = spot_lights.begin(); iter != spot_lights.end(); ++iter)
				{
					LL_RECORD_BLOCK_TIME(FTM_PROJECTORS);
					LLDrawable* drawablep = *iter;

					LLVOVolume* volume = drawablep->getVOVolume();

					LLVector4a center;
					center.load3(drawablep->getPositionAgent().mV);
					const F32* c = center.getF32ptr();
					F32 s = volume->getLightRadius()*1.5f;

					sVisibleLightCount++;

					setupSpotLight(gDeferredSpotLightProgram, drawablep);
					
					LLColor3 col = volume->getLightColor();
					/*col.mV[0] = powf(col.mV[0], 2.2f);
					col.mV[1] = powf(col.mV[1], 2.2f);
					col.mV[2] = powf(col.mV[2], 2.2f);*/
					
					gDeferredSpotLightProgram.uniform3fv(LLShaderMgr::LIGHT_CENTER, 1, c);
					gDeferredSpotLightProgram.uniform1f(LLShaderMgr::LIGHT_SIZE, s);
					gDeferredSpotLightProgram.uniform3fv(LLShaderMgr::DIFFUSE_COLOR, 1, col.mV);
					gDeferredSpotLightProgram.uniform1f(LLShaderMgr::LIGHT_FALLOFF, volume->getLightFalloff()*0.5f);
					gGL.syncMatrices();
										
					mCubeVB->drawRange(LLRender::TRIANGLE_FAN, 0, 7, 8, get_box_fan_indices(camera, center));
				}
				gDeferredSpotLightProgram.disableTexture(LLShaderMgr::DEFERRED_PROJECTION);
				unbindDeferredShader(gDeferredSpotLightProgram);
			}

			//reset mDeferredVB to fullscreen triangle
			mDeferredVB->getVertexStrider(vert);
			vert[0].set(-1,1,0);
			vert[1].set(-1,-3,0);
			vert[2].set(3,1,0);

			{
				LLGLDepthTest depth(GL_FALSE);

				//full screen blit
				gGL.pushMatrix();
				gGL.loadIdentity();
				gGL.matrixMode(LLRender::MM_PROJECTION);
				gGL.pushMatrix();
				gGL.loadIdentity();

				U32 count = 0;

				const U32 max_count = LL_DEFERRED_MULTI_LIGHT_COUNT;
				LLVector4 light[max_count];
				LLVector4 col[max_count];

				F32 far_z = 0.f;

				while (!fullscreen_lights.empty())
				{
					LL_RECORD_BLOCK_TIME(FTM_FULLSCREEN_LIGHTS);
					light[count] = fullscreen_lights.front();
					fullscreen_lights.pop_front();
					col[count] = light_colors.front();
					light_colors.pop_front();

					/*col[count].mV[0] = powf(col[count].mV[0], 2.2f);
					col[count].mV[1] = powf(col[count].mV[1], 2.2f);
					col[count].mV[2] = powf(col[count].mV[2], 2.2f);*/
					
					far_z = llmin(light[count].mV[2]-light[count].mV[3], far_z);
					//col[count] = pow4fsrgb(col[count], 2.2f);
					count++;
					if (count == max_count || fullscreen_lights.empty())
					{
						U32 idx = count-1;
						bindDeferredShader(gDeferredMultiLightProgram[idx]);
						gDeferredMultiLightProgram[idx].uniform1i(LLShaderMgr::MULTI_LIGHT_COUNT, count);
						gDeferredMultiLightProgram[idx].uniform4fv(LLShaderMgr::MULTI_LIGHT, count, (GLfloat*) light);
						gDeferredMultiLightProgram[idx].uniform4fv(LLShaderMgr::MULTI_LIGHT_COL, count, (GLfloat*) col);
						gDeferredMultiLightProgram[idx].uniform1f(LLShaderMgr::MULTI_LIGHT_FAR_Z, far_z);
						far_z = 0.f;
						count = 0; 
      mDeferredVB->setBuffer(LLVertexBuffer::MAP_VERTEX);
						mDeferredVB->drawArrays(LLRender::TRIANGLES, 0, 3);
						unbindDeferredShader(gDeferredMultiLightProgram[idx]);
					}
				}
				
				bindDeferredShader(gDeferredMultiSpotLightProgram);

				gDeferredMultiSpotLightProgram.enableTexture(LLShaderMgr::DEFERRED_PROJECTION);

				mDeferredVB->setBuffer(LLVertexBuffer::MAP_VERTEX);

				for (LLDrawable::drawable_list_t::iterator iter = fullscreen_spot_lights.begin(); iter != fullscreen_spot_lights.end(); ++iter)
				{
					LL_RECORD_BLOCK_TIME(FTM_PROJECTORS);
					LLDrawable* drawablep = *iter;
					
					LLVOVolume* volume = drawablep->getVOVolume();

					LLVector3 center = drawablep->getPositionAgent();
					F32* c = center.mV;
					F32 s = volume->getLightRadius()*1.5f;

					sVisibleLightCount++;

					glh::vec3f tc(c);
					mat.mult_matrix_vec(tc);
					
					setupSpotLight(gDeferredMultiSpotLightProgram, drawablep);

					LLColor3 col = volume->getLightColor();
					
					/*col.mV[0] = powf(col.mV[0], 2.2f);
					col.mV[1] = powf(col.mV[1], 2.2f);
					col.mV[2] = powf(col.mV[2], 2.2f);*/
					
					gDeferredMultiSpotLightProgram.uniform3fv(LLShaderMgr::LIGHT_CENTER, 1, tc.v);
					gDeferredMultiSpotLightProgram.uniform1f(LLShaderMgr::LIGHT_SIZE, s);
					gDeferredMultiSpotLightProgram.uniform3fv(LLShaderMgr::DIFFUSE_COLOR, 1, col.mV);
					gDeferredMultiSpotLightProgram.uniform1f(LLShaderMgr::LIGHT_FALLOFF, volume->getLightFalloff()*0.5f);
					mDeferredVB->drawArrays(LLRender::TRIANGLES, 0, 3);
				}

				gDeferredMultiSpotLightProgram.disableTexture(LLShaderMgr::DEFERRED_PROJECTION);
				unbindDeferredShader(gDeferredMultiSpotLightProgram);

				gGL.popMatrix();
				gGL.matrixMode(LLRender::MM_MODELVIEW);
				gGL.popMatrix();
			}
		}

		gGL.setColorMask(true, true);
	}

	mScreen.flush();

	//gamma correct lighting
	gGL.matrixMode(LLRender::MM_PROJECTION);
	gGL.pushMatrix();
	gGL.loadIdentity();
	gGL.matrixMode(LLRender::MM_MODELVIEW);
	gGL.pushMatrix();
	gGL.loadIdentity();

	{
		LLGLDepthTest depth(GL_FALSE, GL_FALSE);

		LLVector2 tc1(0,0);
		LLVector2 tc2((F32) mScreen.getWidth()*2,
				  (F32) mScreen.getHeight()*2);

		mScreen.bindTarget();
		// Apply gamma correction to the frame here.
		gDeferredPostGammaCorrectProgram.bind();
		//mDeferredVB->setBuffer(LLVertexBuffer::MAP_VERTEX);
		S32 channel = 0;
		channel = gDeferredPostGammaCorrectProgram.enableTexture(LLShaderMgr::DEFERRED_DIFFUSE, mScreen.getUsage());
		if (channel > -1)
		{
			mScreen.bindTexture(0,channel);
			gGL.getTexUnit(channel)->setTextureFilteringOption(LLTexUnit::TFO_POINT);
		}
		
		gDeferredPostGammaCorrectProgram.uniform2f(LLShaderMgr::DEFERRED_SCREEN_RES, mScreen.getWidth(), mScreen.getHeight());
		
		//F32 gamma = gSavedSettings.getF32("RenderDeferredDisplayGamma");
		static LLCachedControl<F32> gamma(gSavedSettings, "RenderDeferredDisplayGamma");

		gDeferredPostGammaCorrectProgram.uniform1f(LLShaderMgr::DISPLAY_GAMMA, (gamma > 0.1f) ? 1.0f / gamma : (1.0f/2.2f));
		
		// <FS:Ansariel> FIRE-16829: Visual Artifacts with ALM enabled on AMD graphics
		//gGL.begin(LLRender::TRIANGLE_STRIP);
		//gGL.texCoord2f(tc1.mV[0], tc1.mV[1]);
		//gGL.vertex2f(-1,-1);
		//
		//gGL.texCoord2f(tc1.mV[0], tc2.mV[1]);
		//gGL.vertex2f(-1,3);
		//
		//gGL.texCoord2f(tc2.mV[0], tc1.mV[1]);
		//gGL.vertex2f(3,-1);
		//
		//gGL.end();
		drawAuxiliaryVB(tc1, tc2);
		// </FS:Ansariel>
		
		gGL.getTexUnit(channel)->unbind(mScreen.getUsage());
		gDeferredPostGammaCorrectProgram.unbind();
		mScreen.flush();
	}

	gGL.matrixMode(LLRender::MM_PROJECTION);
	gGL.popMatrix();
	gGL.matrixMode(LLRender::MM_MODELVIEW);
	gGL.popMatrix();	

	mScreen.bindTarget();

	{ //render non-deferred geometry (alpha, fullbright, glow)
		LLGLDisable blend(GL_BLEND);
		LLGLDisable stencil(GL_STENCIL_TEST);

		pushRenderTypeMask();
		andRenderTypeMask(LLPipeline::RENDER_TYPE_ALPHA,
						 LLPipeline::RENDER_TYPE_FULLBRIGHT,
						 LLPipeline::RENDER_TYPE_VOLUME,
						 LLPipeline::RENDER_TYPE_GLOW,
						 LLPipeline::RENDER_TYPE_BUMP,
						 LLPipeline::RENDER_TYPE_PASS_SIMPLE,
						 LLPipeline::RENDER_TYPE_PASS_ALPHA,
						 LLPipeline::RENDER_TYPE_PASS_ALPHA_MASK,
						 LLPipeline::RENDER_TYPE_PASS_BUMP,
						 LLPipeline::RENDER_TYPE_PASS_POST_BUMP,
						 LLPipeline::RENDER_TYPE_PASS_FULLBRIGHT,
						 LLPipeline::RENDER_TYPE_PASS_FULLBRIGHT_ALPHA_MASK,
						 LLPipeline::RENDER_TYPE_PASS_FULLBRIGHT_SHINY,
						 LLPipeline::RENDER_TYPE_PASS_GLOW,
						 LLPipeline::RENDER_TYPE_PASS_GRASS,
						 LLPipeline::RENDER_TYPE_PASS_SHINY,
						 LLPipeline::RENDER_TYPE_PASS_INVISIBLE,
						 LLPipeline::RENDER_TYPE_PASS_INVISI_SHINY,
						 LLPipeline::RENDER_TYPE_AVATAR,
						 LLPipeline::RENDER_TYPE_ALPHA_MASK,
						 LLPipeline::RENDER_TYPE_FULLBRIGHT_ALPHA_MASK,
						 END_RENDER_TYPES);
		
		renderGeomPostDeferred(*LLViewerCamera::getInstance());
		popRenderTypeMask();
	}

	{
		//render highlights, etc.
		renderHighlights();
		mHighlightFaces.clear();

		renderDebug();

		LLVertexBuffer::unbind();

		if (gPipeline.hasRenderDebugFeatureMask(LLPipeline::RENDER_DEBUG_FEATURE_UI))
		{
			// Render debugging beacons.
			gObjectList.renderObjectBeacons();
			gObjectList.resetObjectBeacons();
		}
	}

	mScreen.flush();
						
}

void LLPipeline::renderDeferredLightingToRT(LLRenderTarget* target)
{
	if (!sCull)
	{
		return;
	}

	{
		LL_RECORD_BLOCK_TIME(FTM_RENDER_DEFERRED);

		LLViewerCamera* camera = LLViewerCamera::getInstance();

		{
			LLGLDepthTest depth(GL_TRUE);
			mDeferredDepth.copyContents(mDeferredScreen, 0, 0, mDeferredScreen.getWidth(), mDeferredScreen.getHeight(),
							0, 0, mDeferredDepth.getWidth(), mDeferredDepth.getHeight(), GL_DEPTH_BUFFER_BIT, GL_NEAREST);	
		}

		LLGLEnable multisample(RenderFSAASamples > 0 ? GL_MULTISAMPLE_ARB : 0);

		if (gPipeline.hasRenderType(LLPipeline::RENDER_TYPE_HUD))
		{
			gPipeline.toggleRenderType(LLPipeline::RENDER_TYPE_HUD);
		}

		//ati doesn't seem to love actually using the stencil buffer on FBO's
		LLGLDisable stencil(GL_STENCIL_TEST);
		//glStencilFunc(GL_EQUAL, 1, 0xFFFFFFFF);
		//glStencilOp(GL_KEEP, GL_KEEP, GL_KEEP);

		gGL.setColorMask(true, true);
		
		//draw a cube around every light
		LLVertexBuffer::unbind();

		LLGLEnable cull(GL_CULL_FACE);
		LLGLEnable blend(GL_BLEND);

		glh::matrix4f mat = glh_copy_matrix(gGLModelView);

		LLStrider<LLVector3> vert; 
		mDeferredVB->getVertexStrider(vert);
		
		vert[0].set(-1,1,0);
		vert[1].set(-1,-3,0);
		vert[2].set(3,1,0);
		
		{
			setupHWLights(NULL); //to set mSunDir;
			LLVector4 dir(mSunDir, 0.f);
			glh::vec4f tc(dir.mV);
			mat.mult_matrix_vec(tc);
			mTransformedSunDir.set(tc.v);
		}

		gGL.pushMatrix();
		gGL.loadIdentity();
		gGL.matrixMode(LLRender::MM_PROJECTION);
		gGL.pushMatrix();
		gGL.loadIdentity();

		if (RenderDeferredSSAO || RenderShadowDetail > 0)
		{
			mDeferredLight.bindTarget();
			{ //paint shadow/SSAO light map (direct lighting lightmap)
				LL_RECORD_BLOCK_TIME(FTM_SUN_SHADOW);
				bindDeferredShader(gDeferredSunProgram);
				mDeferredVB->setBuffer(LLVertexBuffer::MAP_VERTEX);
				glClearColor(1,1,1,1);
				mDeferredLight.clear(GL_COLOR_BUFFER_BIT);
				glClearColor(0,0,0,0);

				glh::matrix4f inv_trans = glh_get_current_modelview().inverse().transpose();

				const U32 slice = 32;
				F32 offset[slice*3];
				for (U32 i = 0; i < 4; i++)
				{
					for (U32 j = 0; j < 8; j++)
					{
						glh::vec3f v;
						v.set_value(sinf(6.284f/8*j), cosf(6.284f/8*j), -(F32) i);
						v.normalize();
						inv_trans.mult_matrix_vec(v);
						v.normalize();
						offset[(i*8+j)*3+0] = v.v[0];
						offset[(i*8+j)*3+1] = v.v[2];
						offset[(i*8+j)*3+2] = v.v[1];
					}
				}

				gDeferredSunProgram.uniform3fv(LLShaderMgr::DEFERRED_SHADOW_OFFSET, slice, offset);
				gDeferredSunProgram.uniform2f(LLShaderMgr::DEFERRED_SCREEN_RES, mDeferredLight.getWidth(), mDeferredLight.getHeight());
				
				{
					LLGLDisable blend(GL_BLEND);
					LLGLDepthTest depth(GL_TRUE, GL_FALSE, GL_ALWAYS);
					stop_glerror();
					mDeferredVB->drawArrays(LLRender::TRIANGLES, 0, 3);
					stop_glerror();
				}
				
				unbindDeferredShader(gDeferredSunProgram);
			}
			mDeferredLight.flush();
		}
				
		stop_glerror();
		gGL.popMatrix();
		stop_glerror();
		gGL.matrixMode(LLRender::MM_MODELVIEW);
		stop_glerror();
		gGL.popMatrix();
		stop_glerror();

		target->bindTarget();

		//clear color buffer here - zeroing alpha (glow) is important or it will accumulate against sky
		glClearColor(0,0,0,0);
		target->clear(GL_COLOR_BUFFER_BIT);
		
		if (RenderDeferredAtmospheric)
		{ //apply sunlight contribution 
			LL_RECORD_BLOCK_TIME(FTM_ATMOSPHERICS);
			bindDeferredShader(gDeferredSoftenProgram);	
			{
				LLGLDepthTest depth(GL_FALSE);
				LLGLDisable blend(GL_BLEND);
				LLGLDisable test(GL_ALPHA_TEST);

				//full screen blit
				gGL.pushMatrix();
				gGL.loadIdentity();
				gGL.matrixMode(LLRender::MM_PROJECTION);
				gGL.pushMatrix();
				gGL.loadIdentity();

				mDeferredVB->setBuffer(LLVertexBuffer::MAP_VERTEX);
				
				mDeferredVB->drawArrays(LLRender::TRIANGLES, 0, 3);

				gGL.popMatrix();
				gGL.matrixMode(LLRender::MM_MODELVIEW);
				gGL.popMatrix();
			}

			unbindDeferredShader(gDeferredSoftenProgram);
		}

		{ //render non-deferred geometry (fullbright, alpha, etc)
			LLGLDisable blend(GL_BLEND);
			LLGLDisable stencil(GL_STENCIL_TEST);
			gGL.setSceneBlendType(LLRender::BT_ALPHA);

			gPipeline.pushRenderTypeMask();
			
			gPipeline.andRenderTypeMask(LLPipeline::RENDER_TYPE_SKY,
										LLPipeline::RENDER_TYPE_CLOUDS,
										LLPipeline::RENDER_TYPE_WL_SKY,
										LLPipeline::END_RENDER_TYPES);
								
			
			renderGeomPostDeferred(*LLViewerCamera::getInstance(), false);
			gPipeline.popRenderTypeMask();
		}

		bool render_local = RenderLocalLights;
				
		if (render_local)
		{
			gGL.setSceneBlendType(LLRender::BT_ADD);
			std::list<LLVector4> fullscreen_lights;
			LLDrawable::drawable_list_t spot_lights;
			LLDrawable::drawable_list_t fullscreen_spot_lights;

			for (U32 i = 0; i < 2; i++)
			{
				mTargetShadowSpotLight[i] = NULL;
			}

			std::list<LLVector4> light_colors;

			LLVertexBuffer::unbind();

			{
				bindDeferredShader(gDeferredLightProgram);
				
				if (mCubeVB.isNull())
				{
					mCubeVB = ll_create_cube_vb(LLVertexBuffer::MAP_VERTEX, GL_STATIC_DRAW_ARB);
				}

				mCubeVB->setBuffer(LLVertexBuffer::MAP_VERTEX);
				
				LLGLDepthTest depth(GL_TRUE, GL_FALSE);
				for (LLDrawable::drawable_set_t::iterator iter = mLights.begin(); iter != mLights.end(); ++iter)
				{
					LLDrawable* drawablep = *iter;
					
					LLVOVolume* volume = drawablep->getVOVolume();
					if (!volume)
					{
						continue;
					}

					if (volume->isAttachment())
					{
						if (!sRenderAttachedLights)
						{
							continue;
						}
					}


					LLVector4a center;
					center.load3(drawablep->getPositionAgent().mV);
					const F32* c = center.getF32ptr();
					F32 s = volume->getLightRadius()*1.5f;

					LLColor3 col = volume->getLightColor();
					
					if (col.magVecSquared() < 0.001f)
					{
						continue;
					}

					if (s <= 0.001f)
					{
						continue;
					}

					LLVector4a sa;
					sa.splat(s);
					if (camera->AABBInFrustumNoFarClip(center, sa) == 0)
					{
						continue;
					}

					sVisibleLightCount++;
										
					if (camera->getOrigin().mV[0] > c[0] + s + 0.2f ||
						camera->getOrigin().mV[0] < c[0] - s - 0.2f ||
						camera->getOrigin().mV[1] > c[1] + s + 0.2f ||
						camera->getOrigin().mV[1] < c[1] - s - 0.2f ||
						camera->getOrigin().mV[2] > c[2] + s + 0.2f ||
						camera->getOrigin().mV[2] < c[2] - s - 0.2f)
					{ //draw box if camera is outside box
						if (render_local)
						{
							if (volume->isLightSpotlight())
							{
								drawablep->getVOVolume()->updateSpotLightPriority();
								spot_lights.push_back(drawablep);
								continue;
							}
							
							/*col.mV[0] = powf(col.mV[0], 2.2f);
							col.mV[1] = powf(col.mV[1], 2.2f);
							col.mV[2] = powf(col.mV[2], 2.2f);*/
							
							LL_RECORD_BLOCK_TIME(FTM_LOCAL_LIGHTS);
							gDeferredLightProgram.uniform3fv(LLShaderMgr::LIGHT_CENTER, 1, c);
							gDeferredLightProgram.uniform1f(LLShaderMgr::LIGHT_SIZE, s);
							gDeferredLightProgram.uniform3fv(LLShaderMgr::DIFFUSE_COLOR, 1, col.mV);
							gDeferredLightProgram.uniform1f(LLShaderMgr::LIGHT_FALLOFF, volume->getLightFalloff()*0.5f);
							gGL.syncMatrices();
							
							mCubeVB->drawRange(LLRender::TRIANGLE_FAN, 0, 7, 8, get_box_fan_indices(camera, center));
							stop_glerror();
						}
					}
					else
					{	
						if (volume->isLightSpotlight())
						{
							drawablep->getVOVolume()->updateSpotLightPriority();
							fullscreen_spot_lights.push_back(drawablep);
							continue;
						}

						glh::vec3f tc(c);
						mat.mult_matrix_vec(tc);
					
						fullscreen_lights.push_back(LLVector4(tc.v[0], tc.v[1], tc.v[2], s));
						light_colors.push_back(LLVector4(col.mV[0], col.mV[1], col.mV[2], volume->getLightFalloff()*0.5f));
					}
				}
				unbindDeferredShader(gDeferredLightProgram);
			}

			if (!spot_lights.empty())
			{
				LLGLDepthTest depth(GL_TRUE, GL_FALSE);
				bindDeferredShader(gDeferredSpotLightProgram);

				mCubeVB->setBuffer(LLVertexBuffer::MAP_VERTEX);

				gDeferredSpotLightProgram.enableTexture(LLShaderMgr::DEFERRED_PROJECTION);

				for (LLDrawable::drawable_list_t::iterator iter = spot_lights.begin(); iter != spot_lights.end(); ++iter)
				{
					LL_RECORD_BLOCK_TIME(FTM_PROJECTORS);
					LLDrawable* drawablep = *iter;

					LLVOVolume* volume = drawablep->getVOVolume();

					LLVector4a center;
					center.load3(drawablep->getPositionAgent().mV);
					const F32* c = center.getF32ptr();
					F32 s = volume->getLightRadius()*1.5f;

					sVisibleLightCount++;

					setupSpotLight(gDeferredSpotLightProgram, drawablep);
					
					LLColor3 col = volume->getLightColor();
					/*col.mV[0] = powf(col.mV[0], 2.2f);
					col.mV[1] = powf(col.mV[1], 2.2f);
					col.mV[2] = powf(col.mV[2], 2.2f);*/
					
					gDeferredSpotLightProgram.uniform3fv(LLShaderMgr::LIGHT_CENTER, 1, c);
					gDeferredSpotLightProgram.uniform1f(LLShaderMgr::LIGHT_SIZE, s);
					gDeferredSpotLightProgram.uniform3fv(LLShaderMgr::DIFFUSE_COLOR, 1, col.mV);
					gDeferredSpotLightProgram.uniform1f(LLShaderMgr::LIGHT_FALLOFF, volume->getLightFalloff()*0.5f);
					gGL.syncMatrices();
										
					mCubeVB->drawRange(LLRender::TRIANGLE_FAN, 0, 7, 8, get_box_fan_indices(camera, center));
				}
				gDeferredSpotLightProgram.disableTexture(LLShaderMgr::DEFERRED_PROJECTION);
				unbindDeferredShader(gDeferredSpotLightProgram);
			}

			//reset mDeferredVB to fullscreen triangle
			mDeferredVB->getVertexStrider(vert);
			vert[0].set(-1,1,0);
			vert[1].set(-1,-3,0);
			vert[2].set(3,1,0);

			{
				LLGLDepthTest depth(GL_FALSE);

				//full screen blit
				gGL.pushMatrix();
				gGL.loadIdentity();
				gGL.matrixMode(LLRender::MM_PROJECTION);
				gGL.pushMatrix();
				gGL.loadIdentity();

				U32 count = 0;

				const U32 max_count = LL_DEFERRED_MULTI_LIGHT_COUNT;
				LLVector4 light[max_count];
				LLVector4 col[max_count];

				F32 far_z = 0.f;

				while (!fullscreen_lights.empty())
				{
					LL_RECORD_BLOCK_TIME(FTM_FULLSCREEN_LIGHTS);
					light[count] = fullscreen_lights.front();
					fullscreen_lights.pop_front();
					col[count] = light_colors.front();
					light_colors.pop_front();
					
					/*col[count].mV[0] = powf(col[count].mV[0], 2.2f);
					col[count].mV[1] = powf(col[count].mV[1], 2.2f);
					col[count].mV[2] = powf(col[count].mV[2], 2.2f);*/
					
					far_z = llmin(light[count].mV[2]-light[count].mV[3], far_z);
					//col[count] = pow4fsrgb(col[count], 2.2f);
					count++;
					if (count == max_count || fullscreen_lights.empty())
					{
						U32 idx = count-1;
						bindDeferredShader(gDeferredMultiLightProgram[idx]);
						gDeferredMultiLightProgram[idx].uniform1i(LLShaderMgr::MULTI_LIGHT_COUNT, count);
						gDeferredMultiLightProgram[idx].uniform4fv(LLShaderMgr::MULTI_LIGHT, count, (GLfloat*) light);
						gDeferredMultiLightProgram[idx].uniform4fv(LLShaderMgr::MULTI_LIGHT_COL, count, (GLfloat*) col);
						gDeferredMultiLightProgram[idx].uniform1f(LLShaderMgr::MULTI_LIGHT_FAR_Z, far_z);
						far_z = 0.f;
						count = 0; 
						mDeferredVB->setBuffer(LLVertexBuffer::MAP_VERTEX);
						mDeferredVB->drawArrays(LLRender::TRIANGLES, 0, 3);
					}
				}
				
				unbindDeferredShader(gDeferredMultiLightProgram[0]);

				bindDeferredShader(gDeferredMultiSpotLightProgram);

				gDeferredMultiSpotLightProgram.enableTexture(LLShaderMgr::DEFERRED_PROJECTION);

				mDeferredVB->setBuffer(LLVertexBuffer::MAP_VERTEX);

				for (LLDrawable::drawable_list_t::iterator iter = fullscreen_spot_lights.begin(); iter != fullscreen_spot_lights.end(); ++iter)
				{
					LL_RECORD_BLOCK_TIME(FTM_PROJECTORS);
					LLDrawable* drawablep = *iter;
					
					LLVOVolume* volume = drawablep->getVOVolume();

					LLVector3 center = drawablep->getPositionAgent();
					F32* c = center.mV;
					F32 s = volume->getLightRadius()*1.5f;

					sVisibleLightCount++;

					glh::vec3f tc(c);
					mat.mult_matrix_vec(tc);
					
					setupSpotLight(gDeferredMultiSpotLightProgram, drawablep);

					LLColor3 col = volume->getLightColor();
					
					/*col.mV[0] = powf(col.mV[0], 2.2f);
					col.mV[1] = powf(col.mV[1], 2.2f);
					col.mV[2] = powf(col.mV[2], 2.2f);*/
					
					gDeferredMultiSpotLightProgram.uniform3fv(LLShaderMgr::LIGHT_CENTER, 1, tc.v);
					gDeferredMultiSpotLightProgram.uniform1f(LLShaderMgr::LIGHT_SIZE, s);
					gDeferredMultiSpotLightProgram.uniform3fv(LLShaderMgr::DIFFUSE_COLOR, 1, col.mV);
					gDeferredMultiSpotLightProgram.uniform1f(LLShaderMgr::LIGHT_FALLOFF, volume->getLightFalloff()*0.5f);
					mDeferredVB->drawArrays(LLRender::TRIANGLES, 0, 3);
				}

				gDeferredMultiSpotLightProgram.disableTexture(LLShaderMgr::DEFERRED_PROJECTION);
				unbindDeferredShader(gDeferredMultiSpotLightProgram);

				gGL.popMatrix();
				gGL.matrixMode(LLRender::MM_MODELVIEW);
				gGL.popMatrix();
			}
		}

		gGL.setColorMask(true, true);
	}

	/*target->flush();

	//gamma correct lighting
	gGL.matrixMode(LLRender::MM_PROJECTION);
	gGL.pushMatrix();
	gGL.loadIdentity();
	gGL.matrixMode(LLRender::MM_MODELVIEW);
	gGL.pushMatrix();
	gGL.loadIdentity();

	{
		LLGLDepthTest depth(GL_FALSE, GL_FALSE);

		LLVector2 tc1(0,0);
		LLVector2 tc2((F32) target->getWidth()*2,
				  (F32) target->getHeight()*2);

		target->bindTarget();
		// Apply gamma correction to the frame here.
		gDeferredPostGammaCorrectProgram.bind();
		//mDeferredVB->setBuffer(LLVertexBuffer::MAP_VERTEX);
		S32 channel = 0;
		channel = gDeferredPostGammaCorrectProgram.enableTexture(LLShaderMgr::DEFERRED_DIFFUSE, target->getUsage());
		if (channel > -1)
		{
			target->bindTexture(0,channel);
			gGL.getTexUnit(channel)->setTextureFilteringOption(LLTexUnit::TFO_POINT);
		}
		
		gDeferredPostGammaCorrectProgram.uniform2f(LLShaderMgr::DEFERRED_SCREEN_RES, target->getWidth(), target->getHeight());
		
		//F32 gamma = gSavedSettings.getF32("RenderDeferredDisplayGamma");
		static LLCachedControl<F32> gamma(gSavedSettings, "RenderDeferredDisplayGamma");

		gDeferredPostGammaCorrectProgram.uniform1f(LLShaderMgr::DISPLAY_GAMMA, (gamma > 0.1f) ? 1.0f / gamma : (1.0f/2.2f));
		
		gGL.begin(LLRender::TRIANGLE_STRIP);
		gGL.texCoord2f(tc1.mV[0], tc1.mV[1]);
		gGL.vertex2f(-1,-1);
		
		gGL.texCoord2f(tc1.mV[0], tc2.mV[1]);
		gGL.vertex2f(-1,3);
		
		gGL.texCoord2f(tc2.mV[0], tc1.mV[1]);
		gGL.vertex2f(3,-1);
		
		gGL.end();
		
		gGL.getTexUnit(channel)->unbind(target->getUsage());
		gDeferredPostGammaCorrectProgram.unbind();
		target->flush();
	}

	gGL.matrixMode(LLRender::MM_PROJECTION);
	gGL.popMatrix();
	gGL.matrixMode(LLRender::MM_MODELVIEW);
	gGL.popMatrix();	

	target->bindTarget();*/

	{ //render non-deferred geometry (alpha, fullbright, glow)
		LLGLDisable blend(GL_BLEND);
		LLGLDisable stencil(GL_STENCIL_TEST);

		pushRenderTypeMask();
		andRenderTypeMask(LLPipeline::RENDER_TYPE_ALPHA,
						 LLPipeline::RENDER_TYPE_FULLBRIGHT,
						 LLPipeline::RENDER_TYPE_VOLUME,
						 LLPipeline::RENDER_TYPE_GLOW,
						 LLPipeline::RENDER_TYPE_BUMP,
						 LLPipeline::RENDER_TYPE_PASS_SIMPLE,
						 LLPipeline::RENDER_TYPE_PASS_ALPHA,
						 LLPipeline::RENDER_TYPE_PASS_ALPHA_MASK,
						 LLPipeline::RENDER_TYPE_PASS_BUMP,
						 LLPipeline::RENDER_TYPE_PASS_POST_BUMP,
						 LLPipeline::RENDER_TYPE_PASS_FULLBRIGHT,
						 LLPipeline::RENDER_TYPE_PASS_FULLBRIGHT_ALPHA_MASK,
						 LLPipeline::RENDER_TYPE_PASS_FULLBRIGHT_SHINY,
						 LLPipeline::RENDER_TYPE_PASS_GLOW,
						 LLPipeline::RENDER_TYPE_PASS_GRASS,
						 LLPipeline::RENDER_TYPE_PASS_SHINY,
						 LLPipeline::RENDER_TYPE_PASS_INVISIBLE,
						 LLPipeline::RENDER_TYPE_PASS_INVISI_SHINY,
						 LLPipeline::RENDER_TYPE_AVATAR,
						 LLPipeline::RENDER_TYPE_ALPHA_MASK,
						 LLPipeline::RENDER_TYPE_FULLBRIGHT_ALPHA_MASK,
						 END_RENDER_TYPES);
		
		renderGeomPostDeferred(*LLViewerCamera::getInstance());
		popRenderTypeMask();
	}

	//target->flush();				
}

void LLPipeline::setupSpotLight(LLGLSLShader& shader, LLDrawable* drawablep)
{
	//construct frustum
	LLVOVolume* volume = drawablep->getVOVolume();
	LLVector3 params = volume->getSpotLightParams();

	F32 fov = params.mV[0];
	F32 focus = params.mV[1];

	LLVector3 pos = drawablep->getPositionAgent();
	LLQuaternion quat = volume->getRenderRotation();
	LLVector3 scale = volume->getScale();
	
	//get near clip plane
	LLVector3 at_axis(0,0,-scale.mV[2]*0.5f);
	at_axis *= quat;

	LLVector3 np = pos+at_axis;
	at_axis.normVec();

	//get origin that has given fov for plane np, at_axis, and given scale
	F32 dist = (scale.mV[1]*0.5f)/tanf(fov*0.5f);

	LLVector3 origin = np - at_axis*dist;

	//matrix from volume space to agent space
	LLMatrix4 light_mat(quat, LLVector4(origin,1.f));

	glh::matrix4f light_to_agent((F32*) light_mat.mMatrix);
	glh::matrix4f light_to_screen = glh_get_current_modelview() * light_to_agent;

	glh::matrix4f screen_to_light = light_to_screen.inverse();

	F32 s = volume->getLightRadius()*1.5f;
	F32 near_clip = dist;
	F32 width = scale.mV[VX];
	F32 height = scale.mV[VY];
	F32 far_clip = s+dist-scale.mV[VZ];

	F32 fovy = fov * RAD_TO_DEG;
	F32 aspect = width/height;

	glh::matrix4f trans(0.5f, 0.f, 0.f, 0.5f,
				0.f, 0.5f, 0.f, 0.5f,
				0.f, 0.f, 0.5f, 0.5f,
				0.f, 0.f, 0.f, 1.f);

	glh::vec3f p1(0, 0, -(near_clip+0.01f));
	glh::vec3f p2(0, 0, -(near_clip+1.f));

	glh::vec3f screen_origin(0, 0, 0);

	light_to_screen.mult_matrix_vec(p1);
	light_to_screen.mult_matrix_vec(p2);
	light_to_screen.mult_matrix_vec(screen_origin);

	glh::vec3f n = p2-p1;
	n.normalize();
	
	F32 proj_range = far_clip - near_clip;
	glh::matrix4f light_proj = gl_perspective(fovy, aspect, near_clip, far_clip);
	screen_to_light = trans * light_proj * screen_to_light;
	shader.uniformMatrix4fv(LLShaderMgr::PROJECTOR_MATRIX, 1, FALSE, screen_to_light.m);
	shader.uniform1f(LLShaderMgr::PROJECTOR_NEAR, near_clip);
	shader.uniform3fv(LLShaderMgr::PROJECTOR_P, 1, p1.v);
	shader.uniform3fv(LLShaderMgr::PROJECTOR_N, 1, n.v);
	shader.uniform3fv(LLShaderMgr::PROJECTOR_ORIGIN, 1, screen_origin.v);
	shader.uniform1f(LLShaderMgr::PROJECTOR_RANGE, proj_range);
	shader.uniform1f(LLShaderMgr::PROJECTOR_AMBIANCE, params.mV[2]);
	S32 s_idx = -1;

	for (U32 i = 0; i < 2; i++)
	{
		if (mShadowSpotLight[i] == drawablep)
		{
			s_idx = i;
		}
	}

	shader.uniform1i(LLShaderMgr::PROJECTOR_SHADOW_INDEX, s_idx);

	if (s_idx >= 0)
	{
		shader.uniform1f(LLShaderMgr::PROJECTOR_SHADOW_FADE, 1.f-mSpotLightFade[s_idx]);
	}
	else
	{
		shader.uniform1f(LLShaderMgr::PROJECTOR_SHADOW_FADE, 1.f);
	}

	{
		LLDrawable* potential = drawablep;
		//determine if this is a good light for casting shadows
		F32 m_pri = volume->getSpotLightPriority();

		for (U32 i = 0; i < 2; i++)
		{
			F32 pri = 0.f;

			if (mTargetShadowSpotLight[i].notNull())
			{
				pri = mTargetShadowSpotLight[i]->getVOVolume()->getSpotLightPriority();			
			}

			if (m_pri > pri)
			{
				LLDrawable* temp = mTargetShadowSpotLight[i];
				mTargetShadowSpotLight[i] = potential;
				potential = temp;
				m_pri = pri;
			}
		}
	}

	LLViewerTexture* img = volume->getLightTexture();

	if (img == NULL)
	{
		img = LLViewerFetchedTexture::sWhiteImagep;
	}

	S32 channel = shader.enableTexture(LLShaderMgr::DEFERRED_PROJECTION);

	if (channel > -1)
	{
		if (img)
		{
			gGL.getTexUnit(channel)->bind(img);

			F32 lod_range = logf(img->getWidth())/logf(2.f);

			shader.uniform1f(LLShaderMgr::PROJECTOR_FOCUS, focus);
			shader.uniform1f(LLShaderMgr::PROJECTOR_LOD, lod_range);
			shader.uniform1f(LLShaderMgr::PROJECTOR_AMBIENT_LOD, llclamp((proj_range-focus)/proj_range*lod_range, 0.f, 1.f));
		}
	}
		
}

void LLPipeline::unbindDeferredShader(LLGLSLShader &shader)
{
	stop_glerror();
	shader.disableTexture(LLShaderMgr::DEFERRED_NORMAL, mDeferredScreen.getUsage());
	shader.disableTexture(LLShaderMgr::DEFERRED_DIFFUSE, mDeferredScreen.getUsage());
	shader.disableTexture(LLShaderMgr::DEFERRED_SPECULAR, mDeferredScreen.getUsage());
	shader.disableTexture(LLShaderMgr::DEFERRED_DEPTH, mDeferredScreen.getUsage());
	shader.disableTexture(LLShaderMgr::DEFERRED_LIGHT, mDeferredLight.getUsage());
	shader.disableTexture(LLShaderMgr::DIFFUSE_MAP);
	shader.disableTexture(LLShaderMgr::DEFERRED_BLOOM);

	for (U32 i = 0; i < 4; i++)
	{
		if (shader.disableTexture(LLShaderMgr::DEFERRED_SHADOW0+i) > -1)
		{
			glTexParameteri(GL_TEXTURE_2D, GL_TEXTURE_COMPARE_MODE_ARB, GL_NONE);
		}
	}

	for (U32 i = 4; i < 6; i++)
	{
		if (shader.disableTexture(LLShaderMgr::DEFERRED_SHADOW0+i) > -1)
		{
			glTexParameteri(GL_TEXTURE_2D, GL_TEXTURE_COMPARE_MODE_ARB, GL_NONE);
		}
	}

	shader.disableTexture(LLShaderMgr::DEFERRED_NOISE);
	shader.disableTexture(LLShaderMgr::DEFERRED_LIGHTFUNC);

	S32 channel = shader.disableTexture(LLShaderMgr::ENVIRONMENT_MAP, LLTexUnit::TT_CUBE_MAP);
	if (channel > -1)
	{
		LLCubeMap* cube_map = gSky.mVOSkyp ? gSky.mVOSkyp->getCubeMap() : NULL;
		if (cube_map)
		{
			cube_map->disable();
		}
	}
	gGL.getTexUnit(0)->unbind(LLTexUnit::TT_TEXTURE);
	gGL.getTexUnit(0)->activate();
	shader.unbind();
}

inline float sgn(float a)
{
    if (a > 0.0F) return (1.0F);
    if (a < 0.0F) return (-1.0F);
    return (0.0F);
}

void LLPipeline::generateWaterReflection(LLCamera& camera_in)
{	
	if (LLPipeline::sWaterReflections && assertInitialized() && LLDrawPoolWater::sNeedsReflectionUpdate)
	{
		bool skip_avatar_update = false;
		if (!isAgentAvatarValid() || gAgentCamera.getCameraAnimating() || gAgentCamera.getCameraMode() != CAMERA_MODE_MOUSELOOK || !LLVOAvatar::sVisibleInFirstPerson)
		{
			skip_avatar_update = true;
		}
		
		if (!skip_avatar_update)
		{
			gAgentAvatarp->updateAttachmentVisibility(CAMERA_MODE_THIRD_PERSON);
		}
		LLVertexBuffer::unbind();

		LLGLState::checkStates();
		LLGLState::checkTextureChannels();
		LLGLState::checkClientArrays();

		LLCamera camera = camera_in;
		camera.setFar(camera.getFar()*0.87654321f);
		LLPipeline::sReflectionRender = true;
		
		gPipeline.pushRenderTypeMask();

		glh::matrix4f projection = glh_get_current_projection();
		glh::matrix4f mat;

		stop_glerror();
		LLPlane plane;

		F32 height = gAgent.getRegion()->getWaterHeight(); 
		F32 to_clip = fabsf(camera.getOrigin().mV[2]-height);
		F32 pad = -to_clip*0.05f; //amount to "pad" clip plane by

		//plane params
		LLVector3 pnorm;
		F32 pd;

		S32 water_clip = 0;
		if (!LLViewerCamera::getInstance()->cameraUnderWater())
		{ //camera is above water, clip plane points up
			pnorm.setVec(0,0,1);
			pd = -height;
			plane.setVec(pnorm, pd);
			water_clip = -1;
		}
		else
		{	//camera is below water, clip plane points down
			pnorm = LLVector3(0,0,-1);
			pd = height;
			plane.setVec(pnorm, pd);
			water_clip = 1;
		}

		bool materials_in_water = false;

#if MATERIALS_IN_REFLECTIONS
		materials_in_water = gSavedSettings.getS32("RenderWaterMaterials");
#endif

		if (!LLViewerCamera::getInstance()->cameraUnderWater())
		{	//generate planar reflection map

			//disable occlusion culling for reflection map for now
			S32 occlusion = LLPipeline::sUseOcclusion;
			LLPipeline::sUseOcclusion = 0;
			gGL.getTexUnit(0)->unbind(LLTexUnit::TT_TEXTURE);
			glClearColor(0,0,0,0);

			mWaterRef.bindTarget();

			LLViewerCamera::sCurCameraID = LLViewerCamera::CAMERA_WATER0;
			gGL.setColorMask(true, true);
			mWaterRef.clear();
			gGL.setColorMask(true, false);

			mWaterRef.getViewport(gGLViewport);

			stop_glerror();

			gGL.pushMatrix();

			mat.set_scale(glh::vec3f(1,1,-1));
			mat.set_translate(glh::vec3f(0,0,height*2.f));

			glh::matrix4f current = glh_get_current_modelview();

			mat = current * mat;

			glh_set_current_modelview(mat);
			gGL.loadMatrix(mat.m);

			LLViewerCamera::updateFrustumPlanes(camera, FALSE, TRUE);

			glh::matrix4f inv_mat = mat.inverse();

			glh::vec3f origin(0,0,0);
			inv_mat.mult_matrix_vec(origin);

			camera.setOrigin(origin.v);

			glCullFace(GL_FRONT);

			static LLCullResult ref_result;

			if (LLDrawPoolWater::sNeedsReflectionUpdate)
			{
				//initial sky pass (no user clip plane)
				{ //mask out everything but the sky
					gPipeline.pushRenderTypeMask();
					gPipeline.andRenderTypeMask(LLPipeline::RENDER_TYPE_SKY,
						LLPipeline::RENDER_TYPE_WL_SKY,
						LLPipeline::RENDER_TYPE_CLOUDS,
						LLPipeline::END_RENDER_TYPES);

					static LLCullResult result;
					updateCull(camera, result);
					stateSort(camera, result);

					if (LLPipeline::sRenderDeferred && materials_in_water)
					{
						mWaterRef.flush();

						gPipeline.grabReferences(result);
						gPipeline.mDeferredScreen.bindTarget();
						gGL.setColorMask(true, true);						
						glClearColor(0,0,0,0);
						gPipeline.mDeferredScreen.clear();

						renderGeomDeferred(camera);						
					}
					else
					{
					renderGeom(camera, TRUE);
					}					

					gPipeline.popRenderTypeMask();
				}

				gGL.setColorMask(true, false);
				gPipeline.pushRenderTypeMask();

				clearRenderTypeMask(LLPipeline::RENDER_TYPE_WATER,
					LLPipeline::RENDER_TYPE_VOIDWATER,
					LLPipeline::RENDER_TYPE_GROUND,
					LLPipeline::RENDER_TYPE_SKY,
					LLPipeline::RENDER_TYPE_CLOUDS,
					LLPipeline::END_RENDER_TYPES);	

				S32 detail = RenderReflectionDetail;
				if (detail > 0)
				{ //mask out selected geometry based on reflection detail
					if (detail < 4)
					{
						clearRenderTypeMask(LLPipeline::RENDER_TYPE_PARTICLES, END_RENDER_TYPES);
						if (detail < 3)
						{
							clearRenderTypeMask(LLPipeline::RENDER_TYPE_AVATAR, END_RENDER_TYPES);
							if (detail < 2)
							{
								clearRenderTypeMask(LLPipeline::RENDER_TYPE_VOLUME, END_RENDER_TYPES);
							}
						}
					}

					LLGLUserClipPlane clip_plane(plane, mat, projection);
					LLGLDisable cull(GL_CULL_FACE);
					updateCull(camera, ref_result, -water_clip, &plane);
					stateSort(camera, ref_result);
				}	

				if (LLDrawPoolWater::sNeedsDistortionUpdate)
				{
					if (RenderReflectionDetail > 0)
					{
						gPipeline.grabReferences(ref_result);
						LLGLUserClipPlane clip_plane(plane, mat, projection);

						if (LLPipeline::sRenderDeferred && materials_in_water)
						{							
							renderGeomDeferred(camera);
						}
						else
						{
						renderGeom(camera);
					}
				}	
				}	

				if (LLPipeline::sRenderDeferred && materials_in_water)
				{
					gPipeline.mDeferredScreen.flush();
					renderDeferredLightingToRT(&mWaterRef);
				}

				gPipeline.popRenderTypeMask();
			}	
			glCullFace(GL_BACK);
			gGL.popMatrix();
			mWaterRef.flush();
			glh_set_current_modelview(current);
			LLPipeline::sUseOcclusion = occlusion;
		}

		camera.setOrigin(camera_in.getOrigin());
		//render distortion map
		static bool last_update = true;
		if (last_update)
		{
			camera.setFar(camera_in.getFar());
			clearRenderTypeMask(LLPipeline::RENDER_TYPE_WATER,
								LLPipeline::RENDER_TYPE_VOIDWATER,
								LLPipeline::RENDER_TYPE_GROUND,
								END_RENDER_TYPES);	
			stop_glerror();

			LLPipeline::sUnderWaterRender = ! LLViewerCamera::getInstance()->cameraUnderWater();

			if (LLPipeline::sUnderWaterRender)
			{
				clearRenderTypeMask(LLPipeline::RENDER_TYPE_GROUND,
									LLPipeline::RENDER_TYPE_SKY,
									LLPipeline::RENDER_TYPE_CLOUDS,
									LLPipeline::RENDER_TYPE_WL_SKY,
									END_RENDER_TYPES);		
			}
			LLViewerCamera::updateFrustumPlanes(camera);

			gGL.getTexUnit(0)->unbind(LLTexUnit::TT_TEXTURE);
			
			LLColor4& col = LLDrawPoolWater::sWaterFogColor;
			glClearColor(col.mV[0], col.mV[1], col.mV[2], 0.f);
			mWaterDis.bindTarget();
			LLViewerCamera::sCurCameraID = LLViewerCamera::CAMERA_WATER1;
			
			mWaterDis.getViewport(gGLViewport);
			
			if (!LLPipeline::sUnderWaterRender || LLDrawPoolWater::sNeedsReflectionUpdate)
			{
				//clip out geometry on the same side of water as the camera
				mat = glh_get_current_modelview();
				LLPlane plane(-pnorm, -(pd+pad));

				LLGLUserClipPlane clip_plane(plane, mat, projection);
				static LLCullResult result;
				updateCull(camera, result, water_clip, &plane);
				stateSort(camera, result);

				gGL.setColorMask(true, true);
				mWaterDis.clear();
				

				gGL.setColorMask(true, false);

				
				if (LLPipeline::sRenderDeferred && materials_in_water)
				{										
					mWaterDis.flush();
					gPipeline.mDeferredScreen.bindTarget();
					gGL.setColorMask(true, true);
					glClearColor(0,0,0,0);
					gPipeline.mDeferredScreen.clear();
					gPipeline.grabReferences(result);
					renderGeomDeferred(camera);					
				}
				else
				{
				renderGeom(camera);
				}

				if (LLPipeline::sRenderDeferred && materials_in_water)
				{
					gPipeline.mDeferredScreen.flush();
					renderDeferredLightingToRT(&mWaterDis);
				}
			}

			mWaterDis.flush();
			LLPipeline::sUnderWaterRender = false;
			
		}
		last_update = LLDrawPoolWater::sNeedsReflectionUpdate && LLDrawPoolWater::sNeedsDistortionUpdate;

		LLPipeline::sReflectionRender = false;

		if (!LLRenderTarget::sUseFBO)
		{
			glClear(GL_DEPTH_BUFFER_BIT);
		}
		glClearColor(0.f, 0.f, 0.f, 0.f);
		gViewerWindow->setup3DViewport();
		gPipeline.popRenderTypeMask();
		LLDrawPoolWater::sNeedsReflectionUpdate = FALSE;
		LLDrawPoolWater::sNeedsDistortionUpdate = FALSE;
		LLPlane npnorm(-pnorm, -pd);
		LLViewerCamera::getInstance()->setUserClipPlane(npnorm);
		
		LLGLState::checkStates();

		if (!skip_avatar_update)
		{
			gAgentAvatarp->updateAttachmentVisibility(gAgentCamera.getCameraMode());
		}

		LLViewerCamera::sCurCameraID = LLViewerCamera::CAMERA_WORLD;
	}
}

glh::matrix4f look(const LLVector3 pos, const LLVector3 dir, const LLVector3 up)
{
	glh::matrix4f ret;

	LLVector3 dirN;
	LLVector3 upN;
	LLVector3 lftN;

	lftN = dir % up;
	lftN.normVec();
	
	upN = lftN % dir;
	upN.normVec();
	
	dirN = dir;
	dirN.normVec();

	ret.m[ 0] = lftN[0];
	ret.m[ 1] = upN[0];
	ret.m[ 2] = -dirN[0];
	ret.m[ 3] = 0.f;

	ret.m[ 4] = lftN[1];
	ret.m[ 5] = upN[1];
	ret.m[ 6] = -dirN[1];
	ret.m[ 7] = 0.f;

	ret.m[ 8] = lftN[2];
	ret.m[ 9] = upN[2];
	ret.m[10] = -dirN[2];
	ret.m[11] = 0.f;

	ret.m[12] = -(lftN*pos);
	ret.m[13] = -(upN*pos);
	ret.m[14] = dirN*pos;
	ret.m[15] = 1.f;

	return ret;
}

glh::matrix4f scale_translate_to_fit(const LLVector3 min, const LLVector3 max)
{
	glh::matrix4f ret;
	ret.m[ 0] = 2/(max[0]-min[0]);
	ret.m[ 4] = 0;
	ret.m[ 8] = 0;
	ret.m[12] = -(max[0]+min[0])/(max[0]-min[0]);

	ret.m[ 1] = 0;
	ret.m[ 5] = 2/(max[1]-min[1]);
	ret.m[ 9] = 0;
	ret.m[13] = -(max[1]+min[1])/(max[1]-min[1]);

	ret.m[ 2] = 0;
	ret.m[ 6] = 0;
	ret.m[10] = 2/(max[2]-min[2]);
	ret.m[14] = -(max[2]+min[2])/(max[2]-min[2]);

	ret.m[ 3] = 0;
	ret.m[ 7] = 0;
	ret.m[11] = 0;
	ret.m[15] = 1;

	return ret;
}

static LLTrace::BlockTimerStatHandle FTM_SHADOW_RENDER("Render Shadows");
static LLTrace::BlockTimerStatHandle FTM_SHADOW_ALPHA("Alpha Shadow");
static LLTrace::BlockTimerStatHandle FTM_SHADOW_SIMPLE("Simple Shadow");

void LLPipeline::renderShadow(glh::matrix4f& view, glh::matrix4f& proj, LLCamera& shadow_cam, LLCullResult &result, bool use_shader, bool use_occlusion, U32 target_width)
{
	LL_RECORD_BLOCK_TIME(FTM_SHADOW_RENDER);

	//clip out geometry on the same side of water as the camera
	S32 occlude = LLPipeline::sUseOcclusion;
	if (!use_occlusion)
	{
		LLPipeline::sUseOcclusion = 0;
	}
	LLPipeline::sShadowRender = true;
	
	U32 types[] = { 
		LLRenderPass::PASS_SIMPLE, 
		LLRenderPass::PASS_FULLBRIGHT, 
		LLRenderPass::PASS_SHINY, 
		LLRenderPass::PASS_BUMP, 
		LLRenderPass::PASS_FULLBRIGHT_SHINY ,
		LLRenderPass::PASS_MATERIAL,
		LLRenderPass::PASS_MATERIAL_ALPHA_EMISSIVE,
		LLRenderPass::PASS_SPECMAP,
		LLRenderPass::PASS_SPECMAP_EMISSIVE,
		LLRenderPass::PASS_NORMMAP,
		LLRenderPass::PASS_NORMMAP_EMISSIVE,
		LLRenderPass::PASS_NORMSPEC,
		LLRenderPass::PASS_NORMSPEC_EMISSIVE,
	};

	LLGLEnable cull(GL_CULL_FACE);

	//enable depth clamping if available
	LLGLEnable depth_clamp(gGLManager.mHasDepthClamp ? GL_DEPTH_CLAMP : 0);

	if (use_shader)
	{
		gDeferredShadowCubeProgram.bind();
	}

	LLRenderTarget& occlusion_target = mShadowOcclusion[LLViewerCamera::sCurCameraID-1];

	occlusion_target.bindTarget();
	updateCull(shadow_cam, result);
	occlusion_target.flush();

	stateSort(shadow_cam, result);
	
	
	//generate shadow map
	gGL.matrixMode(LLRender::MM_PROJECTION);
	gGL.pushMatrix();
	gGL.loadMatrix(proj.m);
	gGL.matrixMode(LLRender::MM_MODELVIEW);
	gGL.pushMatrix();
	gGL.loadMatrix(gGLModelView);

	stop_glerror();
	gGLLastMatrix = NULL;

	gGL.getTexUnit(0)->unbind(LLTexUnit::TT_TEXTURE);
	
	stop_glerror();
	
	LLVertexBuffer::unbind();

	{
		if (!use_shader)
		{ //occlusion program is general purpose depth-only no-textures
			gOcclusionProgram.bind();
		}
		else
		{
			gDeferredShadowProgram.bind();
		}

		gGL.diffuseColor4f(1,1,1,1);
		gGL.setColorMask(false, false);
	
		LL_RECORD_BLOCK_TIME(FTM_SHADOW_SIMPLE);
		
		gGL.getTexUnit(0)->disable();
		for (U32 i = 0; i < sizeof(types)/sizeof(U32); ++i)
		{
			renderObjects(types[i], LLVertexBuffer::MAP_VERTEX, FALSE);
		}
		gGL.getTexUnit(0)->enable(LLTexUnit::TT_TEXTURE);
		if (!use_shader)
		{
			gOcclusionProgram.unbind();
		}
	}
	
	if (use_shader)
	{
		gDeferredShadowProgram.unbind();
		renderGeomShadow(shadow_cam);
		gDeferredShadowProgram.bind();
	}
	else
	{
		renderGeomShadow(shadow_cam);
	}

	{
		LL_RECORD_BLOCK_TIME(FTM_SHADOW_ALPHA);
		gDeferredShadowAlphaMaskProgram.bind();
		gDeferredShadowAlphaMaskProgram.uniform1f(LLShaderMgr::DEFERRED_SHADOW_TARGET_WIDTH, (float)target_width);

		U32 mask =	LLVertexBuffer::MAP_VERTEX | 
					LLVertexBuffer::MAP_TEXCOORD0 | 
					LLVertexBuffer::MAP_COLOR | 
					LLVertexBuffer::MAP_TEXTURE_INDEX;

		renderMaskedObjects(LLRenderPass::PASS_ALPHA_MASK, mask, TRUE, TRUE);
		renderMaskedObjects(LLRenderPass::PASS_FULLBRIGHT_ALPHA_MASK, mask, TRUE, TRUE);
		gDeferredShadowAlphaMaskProgram.setMinimumAlpha(0.598f);
		renderObjects(LLRenderPass::PASS_ALPHA, mask, TRUE, TRUE);

		mask = mask & ~LLVertexBuffer::MAP_TEXTURE_INDEX;

		gDeferredTreeShadowProgram.bind();
		renderMaskedObjects(LLRenderPass::PASS_NORMSPEC_MASK, mask);
		renderMaskedObjects(LLRenderPass::PASS_MATERIAL_ALPHA_MASK, mask);
		renderMaskedObjects(LLRenderPass::PASS_SPECMAP_MASK, mask);
		renderMaskedObjects(LLRenderPass::PASS_NORMMAP_MASK, mask);
		
		gDeferredTreeShadowProgram.setMinimumAlpha(0.598f);
		renderObjects(LLRenderPass::PASS_GRASS, LLVertexBuffer::MAP_VERTEX | LLVertexBuffer::MAP_TEXCOORD0, TRUE);
	}

	//glCullFace(GL_BACK);

	gDeferredShadowCubeProgram.bind();
	gGLLastMatrix = NULL;
	gGL.loadMatrix(gGLModelView);

	LLRenderTarget& occlusion_source = mShadow[LLViewerCamera::sCurCameraID-1];

	doOcclusion(shadow_cam, occlusion_source, occlusion_target);

	if (use_shader)
	{
		gDeferredShadowProgram.unbind();
	}
	
	gGL.setColorMask(true, true);
			
	gGL.matrixMode(LLRender::MM_PROJECTION);
	gGL.popMatrix();
	gGL.matrixMode(LLRender::MM_MODELVIEW);
	gGL.popMatrix();
	gGLLastMatrix = NULL;

	LLPipeline::sUseOcclusion = occlude;
	LLPipeline::sShadowRender = false;
}

static LLTrace::BlockTimerStatHandle FTM_VISIBLE_CLOUD("Visible Cloud");
bool LLPipeline::getVisiblePointCloud(LLCamera& camera, LLVector3& min, LLVector3& max, std::vector<LLVector3>& fp, LLVector3 light_dir)
{
	LL_RECORD_BLOCK_TIME(FTM_VISIBLE_CLOUD);
	//get point cloud of intersection of frust and min, max

	if (getVisibleExtents(camera, min, max))
	{
		return false;
	}

	//get set of planes on bounding box
	LLPlane bp[] = { 
		LLPlane(min, LLVector3(-1,0,0)),
		LLPlane(min, LLVector3(0,-1,0)),
		LLPlane(min, LLVector3(0,0,-1)),
		LLPlane(max, LLVector3(1,0,0)),
		LLPlane(max, LLVector3(0,1,0)),
		LLPlane(max, LLVector3(0,0,1))};
	
	//potential points
	std::vector<LLVector3> pp;

	//add corners of AABB
	pp.push_back(LLVector3(min.mV[0], min.mV[1], min.mV[2]));
	pp.push_back(LLVector3(max.mV[0], min.mV[1], min.mV[2]));
	pp.push_back(LLVector3(min.mV[0], max.mV[1], min.mV[2]));
	pp.push_back(LLVector3(max.mV[0], max.mV[1], min.mV[2]));
	pp.push_back(LLVector3(min.mV[0], min.mV[1], max.mV[2]));
	pp.push_back(LLVector3(max.mV[0], min.mV[1], max.mV[2]));
	pp.push_back(LLVector3(min.mV[0], max.mV[1], max.mV[2]));
	pp.push_back(LLVector3(max.mV[0], max.mV[1], max.mV[2]));

	//add corners of camera frustum
	for (U32 i = 0; i < LLCamera::AGENT_FRUSTRUM_NUM; i++)
	{
		pp.push_back(camera.mAgentFrustum[i]);
	}


	//bounding box line segments
	U32 bs[] = 
			{
		0,1,
		1,3,
		3,2,
		2,0,

		4,5,
		5,7,
		7,6,
		6,4,

		0,4,
		1,5,
		3,7,
		2,6
	};

	for (U32 i = 0; i < 12; i++)
	{ //for each line segment in bounding box
		for (U32 j = 0; j < LLCamera::AGENT_PLANE_NO_USER_CLIP_NUM; j++) 
		{ //for each plane in camera frustum
			const LLPlane& cp = camera.getAgentPlane(j);
			const LLVector3& v1 = pp[bs[i*2+0]];
			const LLVector3& v2 = pp[bs[i*2+1]];
			LLVector3 n;
			cp.getVector3(n);

			LLVector3 line = v1-v2;

			F32 d1 = line*n;
			F32 d2 = -cp.dist(v2);

			F32 t = d2/d1;

			if (t > 0.f && t < 1.f)
			{
				LLVector3 intersect = v2+line*t;
				pp.push_back(intersect);
			}
		}
	}
			
	//camera frustum line segments
	const U32 fs[] =
	{
		0,1,
		1,2,
		2,3,
		3,0,

		4,5,
		5,6,
		6,7,
		7,4,
	
		0,4,
		1,5,
		2,6,
		3,7	
	};

	for (U32 i = 0; i < 12; i++)
	{
		for (U32 j = 0; j < 6; ++j)
		{
			const LLVector3& v1 = pp[fs[i*2+0]+8];
			const LLVector3& v2 = pp[fs[i*2+1]+8];
			const LLPlane& cp = bp[j];
			LLVector3 n;
			cp.getVector3(n);

			LLVector3 line = v1-v2;

			F32 d1 = line*n;
			F32 d2 = -cp.dist(v2);

			F32 t = d2/d1;

			if (t > 0.f && t < 1.f)
			{
				LLVector3 intersect = v2+line*t;
				pp.push_back(intersect);
			}	
		}
	}

	LLVector3 ext[] = { min-LLVector3(0.05f,0.05f,0.05f),
		max+LLVector3(0.05f,0.05f,0.05f) };

	for (U32 i = 0; i < pp.size(); ++i)
	{
		bool found = true;

		const F32* p = pp[i].mV;
			
		for (U32 j = 0; j < 3; ++j)
		{
			if (p[j] < ext[0].mV[j] ||
				p[j] > ext[1].mV[j])
			{
				found = false;
				break;
			}
		}
				
		for (U32 j = 0; j < LLCamera::AGENT_PLANE_NO_USER_CLIP_NUM; ++j)
		{
			const LLPlane& cp = camera.getAgentPlane(j);
			F32 dist = cp.dist(pp[i]);
			if (dist > 0.05f) //point is above some plane, not contained
			{
				found = false;
				break;
			}
		}

		if (found)
		{
			fp.push_back(pp[i]);
		}
	}
	
	if (fp.empty())
	{
		return false;
	}
	
	return true;
}

void LLPipeline::renderHighlight(const LLViewerObject* obj, F32 fade)
{
	if (obj && obj->getVolume())
	{
		for (LLViewerObject::child_list_t::const_iterator iter = obj->getChildren().begin(); iter != obj->getChildren().end(); ++iter)
		{
			renderHighlight(*iter, fade);
		}

		LLDrawable* drawable = obj->mDrawable;
		if (drawable)
		{
			for (S32 i = 0; i < drawable->getNumFaces(); ++i)
			{
				LLFace* face = drawable->getFace(i);
				if (face)
				{
					face->renderSelected(LLViewerTexture::sNullImagep, LLColor4(1,1,1,fade));
				}
			}
		}
	}
}

void LLPipeline::generateHighlight(LLCamera& camera)
{
	//render highlighted object as white into offscreen render target
	if (mHighlightObject.notNull())
	{
		mHighlightSet.insert(HighlightItem(mHighlightObject));
	}
	
	if (!mHighlightSet.empty())
	{
		F32 transition = gFrameIntervalSeconds.value()/RenderHighlightFadeTime;

		LLGLDisable test(GL_ALPHA_TEST);
		LLGLDepthTest depth(GL_FALSE);
		mHighlight.bindTarget();
		disableLights();
		gGL.setColorMask(true, true);
		mHighlight.clear();

		gGL.getTexUnit(0)->bind(LLViewerFetchedTexture::sWhiteImagep);
		for (std::set<HighlightItem>::iterator iter = mHighlightSet.begin(); iter != mHighlightSet.end(); )
		{
			std::set<HighlightItem>::iterator cur_iter = iter++;

			if (cur_iter->mItem.isNull())
			{
				mHighlightSet.erase(cur_iter);
				continue;
			}

			if (cur_iter->mItem == mHighlightObject)
			{
				cur_iter->incrFade(transition); 
			}
			else
			{
				cur_iter->incrFade(-transition);
				if (cur_iter->mFade <= 0.f)
				{
					mHighlightSet.erase(cur_iter);
					continue;
				}
			}

			renderHighlight(cur_iter->mItem->getVObj(), cur_iter->mFade);
		}

		mHighlight.flush();
		gGL.setColorMask(true, false);
		gViewerWindow->setup3DViewport();
	}
}


static LLTrace::BlockTimerStatHandle FTM_GEN_SUN_SHADOW("Gen Sun Shadow");

void LLPipeline::generateSunShadow(LLCamera& camera)
{
	if (!sRenderDeferred || RenderShadowDetail <= 0)
	{
		return;
	}

	LL_RECORD_BLOCK_TIME(FTM_GEN_SUN_SHADOW);

	bool skip_avatar_update = false;
	if (!isAgentAvatarValid() || gAgentCamera.getCameraAnimating() || gAgentCamera.getCameraMode() != CAMERA_MODE_MOUSELOOK || !LLVOAvatar::sVisibleInFirstPerson)
	{

		skip_avatar_update = true;
	}

	if (!skip_avatar_update)
	{
		gAgentAvatarp->updateAttachmentVisibility(CAMERA_MODE_THIRD_PERSON);
	}

	F64 last_modelview[16];
	F64 last_projection[16];
	for (U32 i = 0; i < 16; i++)
	{ //store last_modelview of world camera
		last_modelview[i] = gGLLastModelView[i];
		last_projection[i] = gGLLastProjection[i];
	}

	pushRenderTypeMask();
	andRenderTypeMask(LLPipeline::RENDER_TYPE_SIMPLE,
					LLPipeline::RENDER_TYPE_ALPHA,
					LLPipeline::RENDER_TYPE_GRASS,
					LLPipeline::RENDER_TYPE_FULLBRIGHT,
					LLPipeline::RENDER_TYPE_BUMP,
					LLPipeline::RENDER_TYPE_VOLUME,
					LLPipeline::RENDER_TYPE_AVATAR,
					LLPipeline::RENDER_TYPE_TREE, 
					LLPipeline::RENDER_TYPE_TERRAIN,
					LLPipeline::RENDER_TYPE_WATER,
					LLPipeline::RENDER_TYPE_VOIDWATER,
					LLPipeline::RENDER_TYPE_PASS_ALPHA,
					LLPipeline::RENDER_TYPE_PASS_ALPHA_MASK,
					LLPipeline::RENDER_TYPE_PASS_FULLBRIGHT_ALPHA_MASK,
					LLPipeline::RENDER_TYPE_PASS_GRASS,
					LLPipeline::RENDER_TYPE_PASS_SIMPLE,
					LLPipeline::RENDER_TYPE_PASS_BUMP,
					LLPipeline::RENDER_TYPE_PASS_FULLBRIGHT,
					LLPipeline::RENDER_TYPE_PASS_SHINY,
					LLPipeline::RENDER_TYPE_PASS_FULLBRIGHT_SHINY,
					LLPipeline::RENDER_TYPE_PASS_MATERIAL,
					LLPipeline::RENDER_TYPE_PASS_MATERIAL_ALPHA,
					LLPipeline::RENDER_TYPE_PASS_MATERIAL_ALPHA_MASK,
					LLPipeline::RENDER_TYPE_PASS_MATERIAL_ALPHA_EMISSIVE,
					LLPipeline::RENDER_TYPE_PASS_SPECMAP,
					LLPipeline::RENDER_TYPE_PASS_SPECMAP_BLEND,
					LLPipeline::RENDER_TYPE_PASS_SPECMAP_MASK,
					LLPipeline::RENDER_TYPE_PASS_SPECMAP_EMISSIVE,
					LLPipeline::RENDER_TYPE_PASS_NORMMAP,
					LLPipeline::RENDER_TYPE_PASS_NORMMAP_BLEND,
					LLPipeline::RENDER_TYPE_PASS_NORMMAP_MASK,
					LLPipeline::RENDER_TYPE_PASS_NORMMAP_EMISSIVE,
					LLPipeline::RENDER_TYPE_PASS_NORMSPEC,
					LLPipeline::RENDER_TYPE_PASS_NORMSPEC_BLEND,
					LLPipeline::RENDER_TYPE_PASS_NORMSPEC_MASK,
					LLPipeline::RENDER_TYPE_PASS_NORMSPEC_EMISSIVE,
					END_RENDER_TYPES);

	gGL.setColorMask(false, false);

	//get sun view matrix
	
	//store current projection/modelview matrix
	glh::matrix4f saved_proj = glh_get_current_projection();
	glh::matrix4f saved_view = glh_get_current_modelview();
	glh::matrix4f inv_view = saved_view.inverse();

	glh::matrix4f view[6];
	glh::matrix4f proj[6];
	
	//clip contains parallel split distances for 3 splits
	LLVector3 clip = RenderShadowClipPlanes;

	//F32 slope_threshold = gSavedSettings.getF32("RenderShadowSlopeThreshold");

	//far clip on last split is minimum of camera view distance and 128
	mSunClipPlanes = LLVector4(clip, clip.mV[2] * clip.mV[2]/clip.mV[1]);

	clip = RenderShadowOrthoClipPlanes;
	mSunOrthoClipPlanes = LLVector4(clip, clip.mV[2]*clip.mV[2]/clip.mV[1]);

	//currently used for amount to extrude frusta corners for constructing shadow frusta
	//LLVector3 n = RenderShadowNearDist;
	//F32 nearDist[] = { n.mV[0], n.mV[1], n.mV[2], n.mV[2] };

	//put together a universal "near clip" plane for shadow frusta
	LLPlane shadow_near_clip;
	{
		LLVector3 p = gAgent.getPositionAgent();
		p += mSunDir * RenderFarClip*2.f;
		shadow_near_clip.setVec(p, mSunDir);
	}

	LLVector3 lightDir = -mSunDir;
	lightDir.normVec();

	glh::vec3f light_dir(lightDir.mV);

	//create light space camera matrix
	
	LLVector3 at = lightDir;

	LLVector3 up = camera.getAtAxis();

	if (fabsf(up*lightDir) > 0.75f)
	{
		up = camera.getUpAxis();
	}

	/*LLVector3 left = up%at;
	up = at%left;*/

	up.normVec();
	at.normVec();
	
	
	LLCamera main_camera = camera;
	
	F32 near_clip = 0.f;
	{
		//get visible point cloud
		std::vector<LLVector3> fp;

		main_camera.calcAgentFrustumPlanes(main_camera.mAgentFrustum);
		
		LLVector3 min,max;
		getVisiblePointCloud(main_camera,min,max,fp);

		if (fp.empty())
		{
			if (!hasRenderDebugMask(RENDER_DEBUG_SHADOW_FRUSTA))
			{
				mShadowCamera[0] = main_camera;
				mShadowExtents[0][0] = min;
				mShadowExtents[0][1] = max;

				mShadowFrustPoints[0].clear();
				mShadowFrustPoints[1].clear();
				mShadowFrustPoints[2].clear();
				mShadowFrustPoints[3].clear();
			}
			popRenderTypeMask();

			if (!skip_avatar_update)
			{
				gAgentAvatarp->updateAttachmentVisibility(gAgentCamera.getCameraMode());
			}

			return;
		}

		//get good split distances for frustum
		for (U32 i = 0; i < fp.size(); ++i)
		{
			glh::vec3f v(fp[i].mV);
			saved_view.mult_matrix_vec(v);
			fp[i].setVec(v.v);
		}

		min = fp[0];
		max = fp[0];

		//get camera space bounding box
		for (U32 i = 1; i < fp.size(); ++i)
		{
			update_min_max(min, max, fp[i]);
		}

		near_clip = -max.mV[2];
		F32 far_clip = -min.mV[2]*2.f;

		//far_clip = llmin(far_clip, 128.f);
		far_clip = llmin(far_clip, camera.getFar());

		F32 range = far_clip-near_clip;

		LLVector3 split_exp = RenderShadowSplitExponent;

		F32 da = 1.f-llmax( fabsf(lightDir*up), fabsf(lightDir*camera.getLeftAxis()) );
		
		da = powf(da, split_exp.mV[2]);

		F32 sxp = split_exp.mV[1] + (split_exp.mV[0]-split_exp.mV[1])*da;
		
		for (U32 i = 0; i < 4; ++i)
		{
			F32 x = (F32)(i+1)/4.f;
			x = powf(x, sxp);
			mSunClipPlanes.mV[i] = near_clip+range*x;
		}

		mSunClipPlanes.mV[0] *= 1.25f; //bump back first split for transition padding
	}

	// convenience array of 4 near clip plane distances
	F32 dist[] = { near_clip, mSunClipPlanes.mV[0], mSunClipPlanes.mV[1], mSunClipPlanes.mV[2], mSunClipPlanes.mV[3] };
	

	if (mSunDiffuse == LLColor4::black)
	{ //sun diffuse is totally black, shadows don't matter
		LLGLDepthTest depth(GL_TRUE);

		for (S32 j = 0; j < 4; j++)
		{
			mShadow[j].bindTarget();
			mShadow[j].clear();
			mShadow[j].flush();
		}
	}
	else
	{
		for (S32 j = 0; j < 4; j++)
		{
			if (!hasRenderDebugMask(RENDER_DEBUG_SHADOW_FRUSTA))
			{
				mShadowFrustPoints[j].clear();
			}

			LLViewerCamera::sCurCameraID = (LLViewerCamera::eCameraID)(LLViewerCamera::CAMERA_SHADOW0+j);

			//restore render matrices
			glh_set_current_modelview(saved_view);
			glh_set_current_projection(saved_proj);

			LLVector3 eye = camera.getOrigin();

			//camera used for shadow cull/render
			LLCamera shadow_cam;
		
			//create world space camera frustum for this split
			shadow_cam = camera;
			shadow_cam.setFar(16.f);
	
			LLViewerCamera::updateFrustumPlanes(shadow_cam, FALSE, FALSE, TRUE);

			LLVector3* frust = shadow_cam.mAgentFrustum;

			LLVector3 pn = shadow_cam.getAtAxis();
		
			LLVector3 min, max;

			//construct 8 corners of split frustum section
			for (U32 i = 0; i < 4; i++)
			{
				LLVector3 delta = frust[i+4]-eye;
				delta += (frust[i+4]-frust[(i+2)%4+4])*0.05f;
				delta.normVec();
				F32 dp = delta*pn;
				frust[i] = eye + (delta*dist[j]*0.75f)/dp;
				frust[i+4] = eye + (delta*dist[j+1]*1.25f)/dp;
			}
						
			shadow_cam.calcAgentFrustumPlanes(frust);
			shadow_cam.mFrustumCornerDist = 0.f;
		
			if (!gPipeline.hasRenderDebugMask(LLPipeline::RENDER_DEBUG_SHADOW_FRUSTA))
			{
				mShadowCamera[j] = shadow_cam;
			}

			std::vector<LLVector3> fp;

			if (!gPipeline.getVisiblePointCloud(shadow_cam, min, max, fp, lightDir))
			{
				//no possible shadow receivers
				if (!gPipeline.hasRenderDebugMask(LLPipeline::RENDER_DEBUG_SHADOW_FRUSTA))
				{
					mShadowExtents[j][0] = LLVector3();
					mShadowExtents[j][1] = LLVector3();
					mShadowCamera[j+4] = shadow_cam;
				}

				mShadow[j].bindTarget();
				{
					LLGLDepthTest depth(GL_TRUE);
					mShadow[j].clear();
				}
				mShadow[j].flush();

				mShadowError.mV[j] = 0.f;
				mShadowFOV.mV[j] = 0.f;

				continue;
			}

			if (!gPipeline.hasRenderDebugMask(LLPipeline::RENDER_DEBUG_SHADOW_FRUSTA))
			{
				mShadowExtents[j][0] = min;
				mShadowExtents[j][1] = max;
				mShadowFrustPoints[j] = fp;
			}
				

			//find a good origin for shadow projection
			LLVector3 origin;

			//get a temporary view projection
			view[j] = look(camera.getOrigin(), lightDir, -up);

			std::vector<LLVector3> wpf;

			for (U32 i = 0; i < fp.size(); i++)
			{
				glh::vec3f p = glh::vec3f(fp[i].mV);
				view[j].mult_matrix_vec(p);
				wpf.push_back(LLVector3(p.v));
			}

			min = wpf[0];
			max = wpf[0];

			for (U32 i = 0; i < fp.size(); ++i)
			{ //get AABB in camera space
				update_min_max(min, max, wpf[i]);
			}

			// Construct a perspective transform with perspective along y-axis that contains
			// points in wpf
			//Known:
			// - far clip plane
			// - near clip plane
			// - points in frustum
			//Find:
			// - origin

			//get some "interesting" points of reference
			LLVector3 center = (min+max)*0.5f;
			LLVector3 size = (max-min)*0.5f;
			LLVector3 near_center = center;
			near_center.mV[1] += size.mV[1]*2.f;
		
		
			//put all points in wpf in quadrant 0, reletive to center of min/max
			//get the best fit line using least squares
			F32 bfm = 0.f;
			F32 bfb = 0.f;

			for (U32 i = 0; i < wpf.size(); ++i)
			{
				wpf[i] -= center;
				wpf[i].mV[0] = fabsf(wpf[i].mV[0]);
				wpf[i].mV[2] = fabsf(wpf[i].mV[2]);
			}

			if (!wpf.empty())
			{ 
				F32 sx = 0.f;
				F32 sx2 = 0.f;
				F32 sy = 0.f;
				F32 sxy = 0.f;
			
				for (U32 i = 0; i < wpf.size(); ++i)
				{		
					sx += wpf[i].mV[0];
					sx2 += wpf[i].mV[0]*wpf[i].mV[0];
					sy += wpf[i].mV[1];
					sxy += wpf[i].mV[0]*wpf[i].mV[1]; 
				}

				bfm = (sy*sx-wpf.size()*sxy)/(sx*sx-wpf.size()*sx2);
				bfb = (sx*sxy-sy*sx2)/(sx*sx-bfm*sx2);
			}
		
			{
				// best fit line is y=bfm*x+bfb
		
				//find point that is furthest to the right of line
				F32 off_x = -1.f;
				LLVector3 lp;

				for (U32 i = 0; i < wpf.size(); ++i)
				{
					//y = bfm*x+bfb
					//x = (y-bfb)/bfm
					F32 lx = (wpf[i].mV[1]-bfb)/bfm;

					lx = wpf[i].mV[0]-lx;
				
					if (off_x < lx)
					{
						off_x = lx;
						lp = wpf[i];
					}
				}

				//get line with slope bfm through lp
				// bfb = y-bfm*x
				bfb = lp.mV[1]-bfm*lp.mV[0];

				//calculate error
				mShadowError.mV[j] = 0.f;

				for (U32 i = 0; i < wpf.size(); ++i)
				{
					F32 lx = (wpf[i].mV[1]-bfb)/bfm;
					mShadowError.mV[j] += fabsf(wpf[i].mV[0]-lx);
				}

				mShadowError.mV[j] /= wpf.size();
				mShadowError.mV[j] /= size.mV[0];

				if (mShadowError.mV[j] > RenderShadowErrorCutoff)
				{ //just use ortho projection
					mShadowFOV.mV[j] = -1.f;
					origin.clearVec();
					proj[j] = gl_ortho(min.mV[0], max.mV[0],
										min.mV[1], max.mV[1],
										-max.mV[2], -min.mV[2]);
				}
				else
				{
					//origin is where line x = 0;
					origin.setVec(0,bfb,0);

					F32 fovz = 1.f;
					F32 fovx = 1.f;
				
					LLVector3 zp;
					LLVector3 xp;

					for (U32 i = 0; i < wpf.size(); ++i)
					{
						LLVector3 atz = wpf[i]-origin;
						atz.mV[0] = 0.f;
						atz.normVec();
						if (fovz > -atz.mV[1])
						{
							zp = wpf[i];
							fovz = -atz.mV[1];
						}
					
						LLVector3 atx = wpf[i]-origin;
						atx.mV[2] = 0.f;
						atx.normVec();
						if (fovx > -atx.mV[1])
						{
							fovx = -atx.mV[1];
							xp = wpf[i];
						}
					}

					fovx = acos(fovx);
					fovz = acos(fovz);

					F32 cutoff = llmin((F32) RenderShadowFOVCutoff, 1.4f);
				
					mShadowFOV.mV[j] = fovx;
				
					if (fovx < cutoff && fovz > cutoff)
					{
						//x is a good fit, but z is too big, move away from zp enough so that fovz matches cutoff
						F32 d = zp.mV[2]/tan(cutoff);
						F32 ny = zp.mV[1] + fabsf(d);

						origin.mV[1] = ny;

						fovz = 1.f;
						fovx = 1.f;

						for (U32 i = 0; i < wpf.size(); ++i)
						{
							LLVector3 atz = wpf[i]-origin;
							atz.mV[0] = 0.f;
							atz.normVec();
							fovz = llmin(fovz, -atz.mV[1]);

							LLVector3 atx = wpf[i]-origin;
							atx.mV[2] = 0.f;
							atx.normVec();
							fovx = llmin(fovx, -atx.mV[1]);
						}

						fovx = acos(fovx);
						fovz = acos(fovz);

						mShadowFOV.mV[j] = cutoff;
					}

				
					origin += center;
			
					F32 ynear = -(max.mV[1]-origin.mV[1]);
					F32 yfar = -(min.mV[1]-origin.mV[1]);
				
					if (ynear < 0.1f) //keep a sensible near clip plane
					{
						F32 diff = 0.1f-ynear;
						origin.mV[1] += diff;
						ynear += diff;
						yfar += diff;
					}
								
					if (fovx > cutoff)
					{ //just use ortho projection
						origin.clearVec();
						mShadowError.mV[j] = -1.f;
						proj[j] = gl_ortho(min.mV[0], max.mV[0],
								min.mV[1], max.mV[1],
								-max.mV[2], -min.mV[2]);
					}
					else
					{
						//get perspective projection
						view[j] = view[j].inverse();

						glh::vec3f origin_agent(origin.mV);
					
						//translate view to origin
						view[j].mult_matrix_vec(origin_agent);

						eye = LLVector3(origin_agent.v);

						if (!hasRenderDebugMask(LLPipeline::RENDER_DEBUG_SHADOW_FRUSTA))
						{
							mShadowFrustOrigin[j] = eye;
						}
				
						view[j] = look(LLVector3(origin_agent.v), lightDir, -up);

						F32 fx = 1.f/tanf(fovx);
						F32 fz = 1.f/tanf(fovz);

						proj[j] = glh::matrix4f(-fx, 0, 0, 0,
												0, (yfar+ynear)/(ynear-yfar), 0, (2.f*yfar*ynear)/(ynear-yfar),
												0, 0, -fz, 0,
												0, -1.f, 0, 0);
					}
				}
			}

			//shadow_cam.setFar(128.f);
			shadow_cam.setOriginAndLookAt(eye, up, center);

			shadow_cam.setOrigin(0,0,0);

			glh_set_current_modelview(view[j]);
			glh_set_current_projection(proj[j]);

			LLViewerCamera::updateFrustumPlanes(shadow_cam, FALSE, FALSE, TRUE);

			//shadow_cam.ignoreAgentFrustumPlane(LLCamera::AGENT_PLANE_NEAR);
			shadow_cam.getAgentPlane(LLCamera::AGENT_PLANE_NEAR).set(shadow_near_clip);

			//translate and scale to from [-1, 1] to [0, 1]
			glh::matrix4f trans(0.5f, 0.f, 0.f, 0.5f,
							0.f, 0.5f, 0.f, 0.5f,
							0.f, 0.f, 0.5f, 0.5f,
							0.f, 0.f, 0.f, 1.f);

			glh_set_current_modelview(view[j]);
			glh_set_current_projection(proj[j]);

			for (U32 i = 0; i < 16; i++)
			{
				gGLLastModelView[i] = mShadowModelview[j].m[i];
				gGLLastProjection[i] = mShadowProjection[j].m[i];
			}

			mShadowModelview[j] = view[j];
			mShadowProjection[j] = proj[j];

	
			mSunShadowMatrix[j] = trans*proj[j]*view[j]*inv_view;
		
			stop_glerror();

			mShadow[j].bindTarget();
			mShadow[j].getViewport(gGLViewport);
			mShadow[j].clear();
		
			U32 target_width = mShadow[j].getWidth();

			{
				static LLCullResult result[4];

				renderShadow(view[j], proj[j], shadow_cam, result[j], TRUE, TRUE, target_width);
			}

			mShadow[j].flush();
 
			if (!gPipeline.hasRenderDebugMask(LLPipeline::RENDER_DEBUG_SHADOW_FRUSTA))
			{
				LLViewerCamera::updateFrustumPlanes(shadow_cam, FALSE, FALSE, TRUE);
				mShadowCamera[j+4] = shadow_cam;
			}
		}
	}

	
	//hack to disable projector shadows 
	bool gen_shadow = RenderShadowDetail > 1;

	if (gen_shadow)
	{
		LLTrace::CountStatHandle<>* velocity_stat = LLViewerCamera::getVelocityStat();
		F32 fade_amt = gFrameIntervalSeconds.value() 
			* llmax(LLTrace::get_frame_recording().getLastRecording().getSum(*velocity_stat) / LLTrace::get_frame_recording().getLastRecording().getDuration().value(), 1.0);

		//update shadow targets
		for (U32 i = 0; i < 2; i++)
		{ //for each current shadow
			LLViewerCamera::sCurCameraID = (LLViewerCamera::eCameraID)(LLViewerCamera::CAMERA_SHADOW4+i);

			if (mShadowSpotLight[i].notNull() && 
				(mShadowSpotLight[i] == mTargetShadowSpotLight[0] ||
				mShadowSpotLight[i] == mTargetShadowSpotLight[1]))
			{ //keep this spotlight
				mSpotLightFade[i] = llmin(mSpotLightFade[i]+fade_amt, 1.f);
			}
			else
			{ //fade out this light
				mSpotLightFade[i] = llmax(mSpotLightFade[i]-fade_amt, 0.f);
				
				if (mSpotLightFade[i] == 0.f || mShadowSpotLight[i].isNull())
				{ //faded out, grab one of the pending spots (whichever one isn't already taken)
					if (mTargetShadowSpotLight[0] != mShadowSpotLight[(i+1)%2])
					{
						mShadowSpotLight[i] = mTargetShadowSpotLight[0];
					}
					else
					{
						mShadowSpotLight[i] = mTargetShadowSpotLight[1];
					}
				}
			}
		}

		for (S32 i = 0; i < 2; i++)
		{
			glh_set_current_modelview(saved_view);
			glh_set_current_projection(saved_proj);

			if (mShadowSpotLight[i].isNull())
			{
				continue;
			}

			LLVOVolume* volume = mShadowSpotLight[i]->getVOVolume();

			if (!volume)
			{
				mShadowSpotLight[i] = NULL;
				continue;
			}

			LLDrawable* drawable = mShadowSpotLight[i];

			LLVector3 params = volume->getSpotLightParams();
			F32 fov = params.mV[0];

			//get agent->light space matrix (modelview)
			LLVector3 center = drawable->getPositionAgent();
			LLQuaternion quat = volume->getRenderRotation();

			//get near clip plane
			LLVector3 scale = volume->getScale();
			LLVector3 at_axis(0,0,-scale.mV[2]*0.5f);
			at_axis *= quat;

			LLVector3 np = center+at_axis;
			at_axis.normVec();

			//get origin that has given fov for plane np, at_axis, and given scale
			F32 dist = (scale.mV[1]*0.5f)/tanf(fov*0.5f);

			LLVector3 origin = np - at_axis*dist;

			LLMatrix4 mat(quat, LLVector4(origin, 1.f));

			view[i+4] = glh::matrix4f((F32*) mat.mMatrix);

			view[i+4] = view[i+4].inverse();

			//get perspective matrix
			F32 near_clip = dist+0.01f;
			F32 width = scale.mV[VX];
			F32 height = scale.mV[VY];
			F32 far_clip = dist+volume->getLightRadius()*1.5f;

			F32 fovy = fov * RAD_TO_DEG;
			F32 aspect = width/height;
			
			proj[i+4] = gl_perspective(fovy, aspect, near_clip, far_clip);

			//translate and scale to from [-1, 1] to [0, 1]
			glh::matrix4f trans(0.5f, 0.f, 0.f, 0.5f,
							0.f, 0.5f, 0.f, 0.5f,
							0.f, 0.f, 0.5f, 0.5f,
							0.f, 0.f, 0.f, 1.f);

			glh_set_current_modelview(view[i+4]);
			glh_set_current_projection(proj[i+4]);

			mSunShadowMatrix[i+4] = trans*proj[i+4]*view[i+4]*inv_view;
			
			for (U32 j = 0; j < 16; j++)
			{
				gGLLastModelView[j] = mShadowModelview[i+4].m[j];
				gGLLastProjection[j] = mShadowProjection[i+4].m[j];
			}

			mShadowModelview[i+4] = view[i+4];
			mShadowProjection[i+4] = proj[i+4];

			LLCamera shadow_cam = camera;
			shadow_cam.setFar(far_clip);
			shadow_cam.setOrigin(origin);

			LLViewerCamera::updateFrustumPlanes(shadow_cam, FALSE, FALSE, TRUE);

			stop_glerror();

			mShadow[i+4].bindTarget();
			mShadow[i+4].getViewport(gGLViewport);
			mShadow[i+4].clear();

			U32 target_width = mShadow[i+4].getWidth();

			static LLCullResult result[2];

			LLViewerCamera::sCurCameraID = (LLViewerCamera::eCameraID)(LLViewerCamera::CAMERA_SHADOW0 + i + 4);

			renderShadow(view[i+4], proj[i+4], shadow_cam, result[i], FALSE, FALSE, target_width);

			mShadow[i+4].flush();
 		}
	}
	else
	{ //no spotlight shadows
		mShadowSpotLight[0] = mShadowSpotLight[1] = NULL;
	}


	if (!CameraOffset)
	{
		glh_set_current_modelview(saved_view);
		glh_set_current_projection(saved_proj);
	}
	else
	{
		glh_set_current_modelview(view[1]);
		glh_set_current_projection(proj[1]);
		gGL.loadMatrix(view[1].m);
		gGL.matrixMode(LLRender::MM_PROJECTION);
		gGL.loadMatrix(proj[1].m);
		gGL.matrixMode(LLRender::MM_MODELVIEW);
	}
	gGL.setColorMask(true, false);

	for (U32 i = 0; i < 16; i++)
	{
		gGLLastModelView[i] = last_modelview[i];
		gGLLastProjection[i] = last_projection[i];
	}

	popRenderTypeMask();

	if (!skip_avatar_update)
	{
		gAgentAvatarp->updateAttachmentVisibility(gAgentCamera.getCameraMode());
	}
}

void LLPipeline::renderGroups(LLRenderPass* pass, U32 type, U32 mask, bool texture)
{
	for (LLCullResult::sg_iterator i = sCull->beginVisibleGroups(); i != sCull->endVisibleGroups(); ++i)
	{
		LLSpatialGroup* group = *i;
		if (!group->isDead() &&
			(!sUseOcclusion || !group->isOcclusionState(LLSpatialGroup::OCCLUDED)) &&
			gPipeline.hasRenderType(group->getSpatialPartition()->mDrawableType) &&
			group->mDrawMap.find(type) != group->mDrawMap.end())
		{
			pass->renderGroup(group,type,mask,texture);
		}
	}
}

static LLTrace::BlockTimerStatHandle FTM_IMPOSTOR_MARK_VISIBLE("Impostor Mark Visible");
static LLTrace::BlockTimerStatHandle FTM_IMPOSTOR_SETUP("Impostor Setup");
static LLTrace::BlockTimerStatHandle FTM_IMPOSTOR_BACKGROUND("Impostor Background");
static LLTrace::BlockTimerStatHandle FTM_IMPOSTOR_ALLOCATE("Impostor Allocate");
static LLTrace::BlockTimerStatHandle FTM_IMPOSTOR_RESIZE("Impostor Resize");

void LLPipeline::generateImpostor(LLVOAvatar* avatar)
{
	LLGLState::checkStates();
	LLGLState::checkTextureChannels();
	LLGLState::checkClientArrays();

	static LLCullResult result;
	result.clear();
	grabReferences(result);
	
	if (!avatar || !avatar->mDrawable)
	{
        LL_WARNS_ONCE("AvatarRenderPipeline") << "Avatar is " << (avatar ? "not drawable" : "null") << LL_ENDL;
		return;
	}
    LL_DEBUGS_ONCE("AvatarRenderPipeline") << "Avatar " << avatar->getID() << " is drawable" << LL_ENDL;

	assertInitialized();

	bool visually_muted = avatar->isVisuallyMuted();		
    LL_DEBUGS_ONCE("AvatarRenderPipeline") << "Avatar " << avatar->getID()
                              << " is " << ( visually_muted ? "" : "not ") << "visually muted"
                              << LL_ENDL;
	bool too_complex = avatar->isTooComplex();		
    LL_DEBUGS_ONCE("AvatarRenderPipeline") << "Avatar " << avatar->getID()
                              << " is " << ( too_complex ? "" : "not ") << "too complex"
                              << LL_ENDL;

	pushRenderTypeMask();
	
	if (visually_muted || too_complex)
	{
		andRenderTypeMask(LLPipeline::RENDER_TYPE_AVATAR, END_RENDER_TYPES);
	}
	else
	{
		andRenderTypeMask(LLPipeline::RENDER_TYPE_ALPHA,
			LLPipeline::RENDER_TYPE_FULLBRIGHT,
			LLPipeline::RENDER_TYPE_VOLUME,
			LLPipeline::RENDER_TYPE_GLOW,
						LLPipeline::RENDER_TYPE_BUMP,
						LLPipeline::RENDER_TYPE_PASS_SIMPLE,
						LLPipeline::RENDER_TYPE_PASS_ALPHA,
						LLPipeline::RENDER_TYPE_PASS_ALPHA_MASK,
			LLPipeline::RENDER_TYPE_PASS_BUMP,
			LLPipeline::RENDER_TYPE_PASS_POST_BUMP,
						LLPipeline::RENDER_TYPE_PASS_FULLBRIGHT,
						LLPipeline::RENDER_TYPE_PASS_FULLBRIGHT_ALPHA_MASK,
						LLPipeline::RENDER_TYPE_PASS_FULLBRIGHT_SHINY,
			LLPipeline::RENDER_TYPE_PASS_GLOW,
			LLPipeline::RENDER_TYPE_PASS_GRASS,
						LLPipeline::RENDER_TYPE_PASS_SHINY,
						LLPipeline::RENDER_TYPE_PASS_INVISIBLE,
						LLPipeline::RENDER_TYPE_PASS_INVISI_SHINY,
			LLPipeline::RENDER_TYPE_AVATAR,
			LLPipeline::RENDER_TYPE_ALPHA_MASK,
			LLPipeline::RENDER_TYPE_FULLBRIGHT_ALPHA_MASK,
			LLPipeline::RENDER_TYPE_INVISIBLE,
			LLPipeline::RENDER_TYPE_SIMPLE,
						END_RENDER_TYPES);
	}
	
	S32 occlusion = sUseOcclusion;
	sUseOcclusion = 0;

	sReflectionRender = ! sRenderDeferred;

	sShadowRender = true;
	sImpostorRender = true;

	LLViewerCamera* viewer_camera = LLViewerCamera::getInstance();

	{
		LL_RECORD_BLOCK_TIME(FTM_IMPOSTOR_MARK_VISIBLE);
		markVisible(avatar->mDrawable, *viewer_camera);
		LLVOAvatar::sUseImpostors = false; // @TODO ???

		LLVOAvatar::attachment_map_t::iterator iter;
		for (iter = avatar->mAttachmentPoints.begin();
			iter != avatar->mAttachmentPoints.end();
			++iter)
		{
			LLViewerJointAttachment *attachment = iter->second;
			for (LLViewerJointAttachment::attachedobjs_vec_t::iterator attachment_iter = attachment->mAttachedObjects.begin();
				 attachment_iter != attachment->mAttachedObjects.end();
				 ++attachment_iter)
			{
				if (LLViewerObject* attached_object = (*attachment_iter))
				{
					markVisible(attached_object->mDrawable->getSpatialBridge(), *viewer_camera);
				}
			}
		}
	}

	stateSort(*LLViewerCamera::getInstance(), result);
	
	LLCamera camera = *viewer_camera;
	LLVector2 tdim;
	U32 resY = 0;
	U32 resX = 0;

	{
		LL_RECORD_BLOCK_TIME(FTM_IMPOSTOR_SETUP);
		const LLVector4a* ext = avatar->mDrawable->getSpatialExtents();
		LLVector3 pos(avatar->getRenderPosition()+avatar->getImpostorOffset());

		camera.lookAt(viewer_camera->getOrigin(), pos, viewer_camera->getUpAxis());
	
		LLVector4a half_height;
		half_height.setSub(ext[1], ext[0]);
		half_height.mul(0.5f);

		LLVector4a left;
		left.load3(camera.getLeftAxis().mV);
		left.mul(left);
		llassert(left.dot3(left).getF32() > F_APPROXIMATELY_ZERO);
		left.normalize3fast();

		LLVector4a up;
		up.load3(camera.getUpAxis().mV);
		up.mul(up);
		llassert(up.dot3(up).getF32() > F_APPROXIMATELY_ZERO);
		up.normalize3fast();

		tdim.mV[0] = fabsf(half_height.dot3(left).getF32());
		tdim.mV[1] = fabsf(half_height.dot3(up).getF32());

		gGL.matrixMode(LLRender::MM_PROJECTION);
		gGL.pushMatrix();
	
		F32 distance = (pos-camera.getOrigin()).length();
		F32 fov = atanf(tdim.mV[1]/distance)*2.f*RAD_TO_DEG;
		F32 aspect = tdim.mV[0]/tdim.mV[1];
		glh::matrix4f persp = gl_perspective(fov, aspect, 1.f, 256.f);
		glh_set_current_projection(persp);
		gGL.loadMatrix(persp.m);

		gGL.matrixMode(LLRender::MM_MODELVIEW);
		gGL.pushMatrix();
		glh::matrix4f mat;
		camera.getOpenGLTransform(mat.m);

		mat = glh::matrix4f((GLfloat*) OGL_TO_CFR_ROTATION) * mat;

		gGL.loadMatrix(mat.m);
		glh_set_current_modelview(mat);

		glClearColor(0.0f,0.0f,0.0f,0.0f);
		gGL.setColorMask(true, true);
	
		// get the number of pixels per angle
		F32 pa = gViewerWindow->getWindowHeightRaw() / (RAD_TO_DEG * viewer_camera->getView());

		//get resolution based on angle width and height of impostor (double desired resolution to prevent aliasing)
		resY = llmin(nhpo2((U32) (fov*pa)), (U32) 512);
		resX = llmin(nhpo2((U32) (atanf(tdim.mV[0]/distance)*2.f*RAD_TO_DEG*pa)), (U32) 512);

		if (!avatar->mImpostor.isComplete())
		{
			LL_RECORD_BLOCK_TIME(FTM_IMPOSTOR_ALLOCATE);
			

			if (LLPipeline::sRenderDeferred)
			{
				avatar->mImpostor.allocate(resX,resY,GL_SRGB8_ALPHA8,TRUE,FALSE);
				addDeferredAttachments(avatar->mImpostor);
			}
			else
			{
				avatar->mImpostor.allocate(resX,resY,GL_RGBA,TRUE,FALSE);
			}
		
			gGL.getTexUnit(0)->bind(&avatar->mImpostor);
			gGL.getTexUnit(0)->setTextureFilteringOption(LLTexUnit::TFO_POINT);
			gGL.getTexUnit(0)->unbind(LLTexUnit::TT_TEXTURE);
		}
		else if(resX != avatar->mImpostor.getWidth() || resY != avatar->mImpostor.getHeight())
		{
			LL_RECORD_BLOCK_TIME(FTM_IMPOSTOR_RESIZE);
			avatar->mImpostor.resize(resX,resY);
		}

		avatar->mImpostor.bindTarget();
	}

	F32 old_alpha = LLDrawPoolAvatar::sMinimumAlpha;

	if (visually_muted || too_complex)
	{ //disable alpha masking for muted avatars (get whole skin silhouette)
		LLDrawPoolAvatar::sMinimumAlpha = 0.f;
	}

	if (LLPipeline::sRenderDeferred)
	{
		avatar->mImpostor.clear();
		renderGeomDeferred(camera);

		renderGeomPostDeferred(camera);		

		// Shameless hack time: render it all again,
		// this time writing the depth
		// values we need to generate the alpha mask below
		// while preserving the alpha-sorted color rendering
		// from the previous pass
		//
		sImpostorRenderAlphaDepthPass = true;
		// depth-only here...
		//
		gGL.setColorMask(false,false);
		renderGeomPostDeferred(camera);

		sImpostorRenderAlphaDepthPass = false;

	}
	else
	{
		LLGLEnable scissor(GL_SCISSOR_TEST);
		glScissor(0, 0, resX, resY);
		avatar->mImpostor.clear();
		renderGeom(camera);

		// Shameless hack time: render it all again,
		// this time writing the depth
		// values we need to generate the alpha mask below
		// while preserving the alpha-sorted color rendering
		// from the previous pass
		//
		sImpostorRenderAlphaDepthPass = true;

		// depth-only here...
		//
		gGL.setColorMask(false,false);
		renderGeom(camera);

		sImpostorRenderAlphaDepthPass = false;
	}

	LLDrawPoolAvatar::sMinimumAlpha = old_alpha;

	{ //create alpha mask based on depth buffer (grey out if muted)
		LL_RECORD_BLOCK_TIME(FTM_IMPOSTOR_BACKGROUND);
		if (LLPipeline::sRenderDeferred)
		{
			GLuint buff = GL_COLOR_ATTACHMENT0;
			glDrawBuffersARB(1, &buff);
		}

		LLGLDisable blend(GL_BLEND);

		if (visually_muted || too_complex)
		{
			gGL.setColorMask(true, true);
		}
		else
		{
			gGL.setColorMask(false, true);
		}
		
		gGL.getTexUnit(0)->unbind(LLTexUnit::TT_TEXTURE);

		LLGLDepthTest depth(GL_TRUE, GL_FALSE, GL_GREATER);

		gGL.flush();

		gGL.pushMatrix();
		gGL.loadIdentity();
		gGL.matrixMode(LLRender::MM_PROJECTION);
		gGL.pushMatrix();
		gGL.loadIdentity();

		static const F32 clip_plane = 0.99999f;

		if (LLGLSLShader::sNoFixedFunction)
		{
			gDebugProgram.bind();
		}


		if (visually_muted)
		{	// Visually muted avatar
            LLColor4 muted_color(avatar->getMutedAVColor());
            LL_DEBUGS_ONCE("AvatarRenderPipeline") << "Avatar " << avatar->getID() << " MUTED set solid color " << muted_color << LL_ENDL;
			gGL.diffuseColor4fv( muted_color.mV );
		}
		else
		{ //grey muted avatar
            LL_DEBUGS_ONCE("AvatarRenderPipeline") << "Avatar " << avatar->getID() << " MUTED set grey" << LL_ENDL;
			gGL.diffuseColor4fv(LLColor4::pink.mV );
		}

		{
		// <FS:Ansariel> Remove QUADS rendering mode
		//gGL.begin(LLRender::QUADS);
		//gGL.vertex3f(-1, -1, clip_plane);
		//gGL.vertex3f(1, -1, clip_plane);
		//gGL.vertex3f(1, 1, clip_plane);
		//gGL.vertex3f(-1, 1, clip_plane);
		//gGL.end();
		gGL.begin(LLRender::TRIANGLES);
		{
			gGL.vertex3f(-1.f, -1.f, clip_plane);
			gGL.vertex3f(1.f, -1.f, clip_plane);
			gGL.vertex3f(1.f, 1.f, clip_plane);

			gGL.vertex3f(-1.f, -1.f, clip_plane);
			gGL.vertex3f(1.f, 1.f, clip_plane);
			gGL.vertex3f(-1.f, 1.f, clip_plane);
		}
		gGL.end();
		// </FS:Ansariel>
		gGL.flush();
		}

		if (LLGLSLShader::sNoFixedFunction)
		{
			gDebugProgram.unbind();
		}

		gGL.popMatrix();
		gGL.matrixMode(LLRender::MM_MODELVIEW);
		gGL.popMatrix();
	}

	avatar->mImpostor.flush();

	avatar->setImpostorDim(tdim);

	LLVOAvatar::sUseImpostors = (0 != LLVOAvatar::sMaxNonImpostors);
	sUseOcclusion = occlusion;
	sReflectionRender = false;
	sImpostorRender = false;
	sShadowRender = false;
	popRenderTypeMask();

	gGL.matrixMode(LLRender::MM_PROJECTION);
	gGL.popMatrix();
	gGL.matrixMode(LLRender::MM_MODELVIEW);
	gGL.popMatrix();

	avatar->mNeedsImpostorUpdate = FALSE;
	avatar->cacheImpostorValues();

	LLVertexBuffer::unbind();
	LLGLState::checkStates();
	LLGLState::checkTextureChannels();
	LLGLState::checkClientArrays();
}

bool LLPipeline::hasRenderBatches(const U32 type) const
{
	return sCull->getRenderMapSize(type) > 0;
}

LLCullResult::drawinfo_iterator LLPipeline::beginRenderMap(U32 type)
{
	return sCull->beginRenderMap(type);
}

LLCullResult::drawinfo_iterator LLPipeline::endRenderMap(U32 type)
{
	return sCull->endRenderMap(type);
}

LLCullResult::sg_iterator LLPipeline::beginAlphaGroups()
{
	return sCull->beginAlphaGroups();
}

LLCullResult::sg_iterator LLPipeline::endAlphaGroups()
{
	return sCull->endAlphaGroups();
}

bool LLPipeline::hasRenderType(const U32 type) const
{
    // STORM-365 : LLViewerJointAttachment::setAttachmentVisibility() is setting type to 0 to actually mean "do not render"
    // We then need to test that value here and return false to prevent attachment to render (in mouselook for instance)
    // TODO: reintroduce RENDER_TYPE_NONE in LLRenderTypeMask and initialize its mRenderTypeEnabled[RENDER_TYPE_NONE] to false explicitely
	return (type == 0 ? false : mRenderTypeEnabled[type]);
}

void LLPipeline::setRenderTypeMask(U32 type, ...)
{
	va_list args;

	va_start(args, type);
	while (type < END_RENDER_TYPES)
	{
		mRenderTypeEnabled[type] = true;
		type = va_arg(args, U32);
	}
	va_end(args);

	if (type > END_RENDER_TYPES)
	{
		LL_ERRS() << "Invalid render type." << LL_ENDL;
	}
}

bool LLPipeline::hasAnyRenderType(U32 type, ...) const
{
	va_list args;

	va_start(args, type);
	while (type < END_RENDER_TYPES)
	{
		if (mRenderTypeEnabled[type])
		{
			va_end(args); // <FS:ND/> Need to end varargs being returning.
			return true;
		}
		type = va_arg(args, U32);
	}
	va_end(args);

	if (type > END_RENDER_TYPES)
	{
		LL_ERRS() << "Invalid render type." << LL_ENDL;
	}

	return false;
}

void LLPipeline::pushRenderTypeMask()
{
	std::string cur_mask;
	cur_mask.assign((const char*) mRenderTypeEnabled, sizeof(mRenderTypeEnabled));
	mRenderTypeEnableStack.push(cur_mask);
}

void LLPipeline::popRenderTypeMask()
{
	if (mRenderTypeEnableStack.empty())
	{
		LL_ERRS() << "Depleted render type stack." << LL_ENDL;
	}

	memcpy(mRenderTypeEnabled, mRenderTypeEnableStack.top().data(), sizeof(mRenderTypeEnabled));
	mRenderTypeEnableStack.pop();
}

void LLPipeline::andRenderTypeMask(U32 type, ...)
{
	va_list args;

	bool tmp[NUM_RENDER_TYPES];
	for (U32 i = 0; i < NUM_RENDER_TYPES; ++i)
	{
		tmp[i] = false;
	}

	va_start(args, type);
	while (type < END_RENDER_TYPES)
	{
		if (mRenderTypeEnabled[type]) 
		{
			tmp[type] = true;
		}

		type = va_arg(args, U32);
	}
	va_end(args);

	if (type > END_RENDER_TYPES)
	{
		LL_ERRS() << "Invalid render type." << LL_ENDL;
	}

	for (U32 i = 0; i < LLPipeline::NUM_RENDER_TYPES; ++i)
	{
		mRenderTypeEnabled[i] = tmp[i];
	}

}

void LLPipeline::clearRenderTypeMask(U32 type, ...)
{
	va_list args;

	va_start(args, type);
	while (type < END_RENDER_TYPES)
	{
		mRenderTypeEnabled[type] = false;
		
		type = va_arg(args, U32);
	}
	va_end(args);

	if (type > END_RENDER_TYPES)
	{
		LL_ERRS() << "Invalid render type." << LL_ENDL;
	}
}

void LLPipeline::setAllRenderTypes()
{
	for (U32 i = 0; i < NUM_RENDER_TYPES; ++i)
	{
		mRenderTypeEnabled[i] = true;
	}
}

void LLPipeline::clearAllRenderTypes()
{
	for (U32 i = 0; i < NUM_RENDER_TYPES; ++i)
	{
		mRenderTypeEnabled[i] = false;
	}
}

void LLPipeline::addDebugBlip(const LLVector3& position, const LLColor4& color)
{
	DebugBlip blip(position, color);
	mDebugBlips.push_back(blip);
}

void LLPipeline::hidePermanentObjects( std::vector<U32>& restoreList )
{
	//This method is used to hide any vo's from the object list that may have
	//the permanent flag set.
	
	U32 objCnt = gObjectList.getNumObjects();
	for (U32 i = 0; i < objCnt; ++i)
	{
		LLViewerObject* pObject = gObjectList.getObject(i);
		if ( pObject && pObject->flagObjectPermanent() )
		{
			LLDrawable *pDrawable = pObject->mDrawable;
		
			if ( pDrawable )
			{
				restoreList.push_back( i );
				hideDrawable( pDrawable );			
			}
		}
	}

	skipRenderingOfTerrain( true );
}

void LLPipeline::restorePermanentObjects( const std::vector<U32>& restoreList )
{
	//This method is used to restore(unhide) any vo's from the object list that may have
	//been hidden because their permanency flag was set.

	std::vector<U32>::const_iterator itCurrent	= restoreList.begin();
	std::vector<U32>::const_iterator itEnd		= restoreList.end();
	
	U32 objCnt = gObjectList.getNumObjects();

	while ( itCurrent != itEnd )
	{
		U32 index = *itCurrent;
		LLViewerObject* pObject = NULL;
		if ( index < objCnt ) 
		{
			pObject = gObjectList.getObject( index );
		}
		if ( pObject )
		{
			LLDrawable *pDrawable = pObject->mDrawable;
			if ( pDrawable )
			{
				pDrawable->clearState( LLDrawable::FORCE_INVISIBLE );
				unhideDrawable( pDrawable );				
			}
		}
		++itCurrent;
	}
	
	skipRenderingOfTerrain( false );
}

void LLPipeline::skipRenderingOfTerrain( bool flag )
{
	pool_set_t::iterator iter = mPools.begin();
	while ( iter != mPools.end() )
	{
		LLDrawPool* pPool = *iter;		
		U32 poolType = pPool->getType();					
		if ( hasRenderType( pPool->getType() ) && poolType == LLDrawPool::POOL_TERRAIN )
		{
			pPool->setSkipRenderFlag( flag );			
		}
		++iter;
	}
}

void LLPipeline::hideObject( const LLUUID& id )
{
	LLViewerObject *pVO = gObjectList.findObject( id );
	
	if ( pVO )
	{
		LLDrawable *pDrawable = pVO->mDrawable;
		
		if ( pDrawable )
		{
			hideDrawable( pDrawable );		
		}		
	}
}

void LLPipeline::hideDrawable( LLDrawable *pDrawable )
{
	pDrawable->setState( LLDrawable::FORCE_INVISIBLE );
	markRebuild( pDrawable, LLDrawable::REBUILD_ALL, TRUE );
	//hide the children
	LLViewerObject::const_child_list_t& child_list = pDrawable->getVObj()->getChildren();
	for ( LLViewerObject::child_list_t::const_iterator iter = child_list.begin();
		  iter != child_list.end(); iter++ )
	{
		LLViewerObject* child = *iter;
		LLDrawable* drawable = child->mDrawable;					
		if ( drawable )
		{
			drawable->setState( LLDrawable::FORCE_INVISIBLE );
			markRebuild( drawable, LLDrawable::REBUILD_ALL, TRUE );
		}
	}
}
void LLPipeline::unhideDrawable( LLDrawable *pDrawable )
{
	pDrawable->clearState( LLDrawable::FORCE_INVISIBLE );
	markRebuild( pDrawable, LLDrawable::REBUILD_ALL, TRUE );
	//restore children
	LLViewerObject::const_child_list_t& child_list = pDrawable->getVObj()->getChildren();
	for ( LLViewerObject::child_list_t::const_iterator iter = child_list.begin();
		  iter != child_list.end(); iter++)
	{
		LLViewerObject* child = *iter;
		LLDrawable* drawable = child->mDrawable;					
		if ( drawable )
		{
			drawable->clearState( LLDrawable::FORCE_INVISIBLE );
			markRebuild( drawable, LLDrawable::REBUILD_ALL, TRUE );
		}
	}
}
void LLPipeline::restoreHiddenObject( const LLUUID& id )
{
	LLViewerObject *pVO = gObjectList.findObject( id );
	
	if ( pVO )
	{
		LLDrawable *pDrawable = pVO->mDrawable;
		if ( pDrawable )
		{
			unhideDrawable( pDrawable );			
		}
	}
}

// <FS:ND>FIRE-9943; resizeScreenTexture will try to disable deferred mode in low memory situations.
// Depending on the state of the pipeline. this can trigger illegal deletion of drawables.
// To work around that, resizeScreenTexture will just set a flag, which then later does trigger the change
// in shaders.
bool LLPipeline::TriggeredDisabledDeferred;

void LLPipeline::disableDeferredOnLowMemory()
{
	if ( TriggeredDisabledDeferred )
	{
		TriggeredDisabledDeferred = false;
		gSavedSettings.setBOOL("RenderDeferred", FALSE);
		LLPipeline::refreshCachedSettings();
	}
}
// </FS:ND>

// <FS:Ansariel> Reset VB during TP
void LLPipeline::initDeferredVB()
{
	mDeferredVB = new LLVertexBuffer(DEFERRED_VB_MASK, 0);
	if (!mDeferredVB->allocateBuffer(8, 0, true))
	{
		// Most likely going to crash...
		LL_WARNS() << "Failed to allocate Vertex Buffer for deferred rendering" << LL_ENDL;
	}
}
// </FS:Ansariel>

// <FS:Ansariel> FIRE-16829: Visual Artifacts with ALM enabled on AMD graphics
void LLPipeline::initAuxiliaryVB()
{
	mAuxiliaryVB = new LLVertexBuffer(LLVertexBuffer::MAP_VERTEX | LLVertexBuffer::MAP_TEXCOORD0 | LLVertexBuffer::MAP_COLOR, 0);
	if (!mAuxiliaryVB->allocateBuffer(3, 0, true))
	{
		LL_WARNS() << "Failed to allocate auxiliary Vertex Buffer" << LL_ENDL;
		mAuxiliaryVB = NULL;
		return;
	}

	LLStrider<LLVector3> verts;
	mAuxiliaryVB->getVertexStrider(verts);
	verts[0].set(-1.f, -1.f, 0.f);
	verts[1].set(-1.f, 3.f, 0.f);
	verts[2].set(3.f, -1.f, 0.f);
}

void LLPipeline::drawAuxiliaryVB(U32 mask /*= 0*/)
{
	if (!mAuxiliaryVB)
	{
		return;
	}
	mAuxiliaryVB->setBuffer(LLVertexBuffer::MAP_VERTEX | mask);
	mAuxiliaryVB->drawArrays(LLRender::TRIANGLES, 0, 3);
}

void LLPipeline::drawAuxiliaryVB(const LLVector2& tc1, const LLVector2& tc2, U32 mask /*= 0*/)
{
	if (!mAuxiliaryVB)
	{
		return;
	}
	LLStrider<LLVector2> tc;
	mAuxiliaryVB->getTexCoord0Strider(tc);
	tc[0].set(tc1.mV[0], tc1.mV[1]);
	tc[1].set(tc1.mV[0], tc2.mV[1]);
	tc[2].set(tc2.mV[0], tc1.mV[1]);

	drawAuxiliaryVB(LLVertexBuffer::MAP_TEXCOORD0 | mask);
}

void LLPipeline::drawAuxiliaryVB(const LLVector2& tc1, const LLVector2& tc2, const LLColor4& color)
{
	if (!mAuxiliaryVB)
	{
		return;
	}
	LLStrider<LLColor4U> col;
	mAuxiliaryVB->getColorStrider(col);
	col[0].set(color);
	col[1].set(color);
	col[2].set(color);

	drawAuxiliaryVB(tc1, tc2, LLVertexBuffer::MAP_COLOR);
}
// </FS:Ansariel><|MERGE_RESOLUTION|>--- conflicted
+++ resolved
@@ -6972,15 +6972,11 @@
 }
 
 //static
-void LLPipeline::toggleRenderDebug(U32 bit)
-{
-<<<<<<< HEAD
-	// <FS:Ansariel> Need an unsigned long here
-	//U32 bit = (U32)(intptr_t)data;
-	U64 bit = *(U64*)data;
-	// </FS:Ansariel>
-=======
->>>>>>> 4446aeb9
+// <FS:Ansariel> Need an unsigned long here
+//void LLPipeline::toggleRenderDebug(U32 bit)
+void LLPipeline::toggleRenderDebug(U64 bit)
+// </FS:Ansariel>
+{
 	if (gPipeline.hasRenderDebugMask(bit))
 	{
 		LL_INFOS() << "Toggling render debug mask " << std::hex << bit << " off" << std::dec << LL_ENDL;
@@ -6994,15 +6990,11 @@
 
 
 //static
-bool LLPipeline::toggleRenderDebugControl(U32 bit)
-{
-<<<<<<< HEAD
-	// <FS:Ansariel> Need an unsigned long here
-	//U32 bit = (U32)(intptr_t)data;
-	U64 bit = *(U64*)data;
-	// </FS:Ansariel>
-=======
->>>>>>> 4446aeb9
+// <FS:Ansariel> Need an unsigned long here
+//bool LLPipeline::toggleRenderDebugControl(U32 bit)
+bool LLPipeline::toggleRenderDebugControl(U64 bit)
+// </FS:Ansariel>
+{
 	return gPipeline.hasRenderDebugMask(bit);
 }
 
