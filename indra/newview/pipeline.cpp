--- conflicted
+++ resolved
@@ -620,7 +620,6 @@
     connectRefreshCachedSettingsSafe("RenderHeroProbeUpdateRate");
     connectRefreshCachedSettingsSafe("RenderHeroProbeConservativeUpdateMultiplier");
     connectRefreshCachedSettingsSafe("RenderAutoHideSurfaceAreaLimit");
-<<<<<<< HEAD
     connectRefreshCachedSettingsSafe("FSRenderVignette");   // <FS:CR> Import Vignette from Exodus
     // <FS:Ansariel> Make change to RenderAttachedLights & RenderAttachedParticles instant
     connectRefreshCachedSettingsSafe("RenderAttachedLights");
@@ -630,7 +629,6 @@
     connectRefreshCachedSettingsSafe("FSFocusPointFollowsPointer");
     connectRefreshCachedSettingsSafe("FSFocusPointLocked");
     // </FS:Beq>
-=======
 
     LLPointer<LLControlVariable> cntrl_ptr = gSavedSettings.getControl("CollectFontVertexBuffers");
     if (cntrl_ptr.notNull())
@@ -640,7 +638,6 @@
             LLFontVertexBuffer::enableBufferCollection(control->getValue().asBoolean());
         });
     }
->>>>>>> e74b48e6
 }
 
 LLPipeline::~LLPipeline()
