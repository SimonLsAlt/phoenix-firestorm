/**
 * @file pipeline.cpp
 * @brief Rendering pipeline.
 *
 * $LicenseInfo:firstyear=2005&license=viewerlgpl$
 * Second Life Viewer Source Code
 * Copyright (C) 2010, Linden Research, Inc.
 *
 * This library is free software; you can redistribute it and/or
 * modify it under the terms of the GNU Lesser General Public
 * License as published by the Free Software Foundation;
 * version 2.1 of the License only.
 *
 * This library is distributed in the hope that it will be useful,
 * but WITHOUT ANY WARRANTY; without even the implied warranty of
 * MERCHANTABILITY or FITNESS FOR A PARTICULAR PURPOSE.  See the GNU
 * Lesser General Public License for more details.
 *
 * You should have received a copy of the GNU Lesser General Public
 * License along with this library; if not, write to the Free Software
 * Foundation, Inc., 51 Franklin Street, Fifth Floor, Boston, MA  02110-1301  USA
 *
 * Linden Research, Inc., 945 Battery Street, San Francisco, CA  94111  USA
 * $/LicenseInfo$
 */

#include "llviewerprecompiledheaders.h"

#include "pipeline.h"

// library includes
#include "llaudioengine.h" // For debugging.
#include "llerror.h"
#include "llviewercontrol.h"
#include "llfasttimer.h"
#include "llfontgl.h"
#include "llnamevalue.h"
#include "llpointer.h"
#include "llprimitive.h"
#include "llvolume.h"
#include "material_codes.h"
#include "v3color.h"
#include "llui.h"
#include "llglheaders.h"
#include "llrender.h"
#include "llstartup.h"
#include "llwindow.h"   // swapBuffers()

// newview includes
#include "llagent.h"
#include "llagentcamera.h"
#include "llappviewer.h"
#include "lltexturecache.h"
#include "lltexturefetch.h"
#include "llimageworker.h"
#include "lldrawable.h"
#include "lldrawpoolalpha.h"
#include "lldrawpoolavatar.h"
#include "lldrawpoolbump.h"
#include "lldrawpooltree.h"
#include "lldrawpoolwater.h"
#include "llface.h"
#include "llfeaturemanager.h"
#include "llfloatertelehub.h"
#include "llfloaterreg.h"
#include "llhudmanager.h"
#include "llhudnametag.h"
#include "llhudtext.h"
#include "lllightconstants.h"
#include "llmeshrepository.h"
#include "llpipelinelistener.h"
#include "llresmgr.h"
#include "llselectmgr.h"
#include "llsky.h"
#include "lltracker.h"
#include "lltool.h"
#include "lltoolmgr.h"
#include "llviewercamera.h"
#include "llviewermediafocus.h"
#include "llviewertexturelist.h"
#include "llviewerobject.h"
#include "llviewerobjectlist.h"
#include "llviewerparcelmgr.h"
#include "llviewerregion.h" // for audio debugging.
#include "llviewerwindow.h" // For getSpinAxis
#include "llvoavatarself.h"
#include "llvocache.h"
#include "llvosky.h"
#include "llvowlsky.h"
#include "llvotree.h"
#include "llvovolume.h"
#include "llvosurfacepatch.h"
#include "llvowater.h"
#include "llvotree.h"
#include "llvopartgroup.h"
#include "llworld.h"
#include "llcubemap.h"
#include "llviewershadermgr.h"
#include "llviewerstats.h"
#include "llviewerjoystick.h"
#include "llviewerdisplay.h"
#include "llspatialpartition.h"
#include "llmutelist.h"
#include "lltoolpie.h"
#include "llnotifications.h"
#include "llpathinglib.h"
#include "llfloaterpathfindingconsole.h"
#include "llfloaterpathfindingcharacters.h"
#include "llfloatertools.h"
#include "llpanelface.h"
#include "llpathfindingpathtool.h"
#include "llscenemonitor.h"
#include "llprogressview.h"
#include "llcleanup.h"

#include "llenvironment.h"
#include "llsettingsvo.h"

extern BOOL gSnapshot;
bool gShiftFrame = false;

//cached settings
bool LLPipeline::WindLightUseAtmosShaders;
bool LLPipeline::RenderDeferred;
F32 LLPipeline::RenderDeferredSunWash;
U32 LLPipeline::RenderFSAASamples;
U32 LLPipeline::RenderResolutionDivisor;
bool LLPipeline::RenderUIBuffer;
S32 LLPipeline::RenderShadowDetail;
S32 LLPipeline::RenderShadowSplits;
bool LLPipeline::RenderDeferredSSAO;
F32 LLPipeline::RenderShadowResolutionScale;
bool LLPipeline::RenderDelayCreation;
bool LLPipeline::RenderAnimateRes;
bool LLPipeline::FreezeTime;
S32 LLPipeline::DebugBeaconLineWidth;
F32 LLPipeline::RenderHighlightBrightness;
LLColor4 LLPipeline::RenderHighlightColor;
F32 LLPipeline::RenderHighlightThickness;
bool LLPipeline::RenderSpotLightsInNondeferred;
LLColor4 LLPipeline::PreviewAmbientColor;
LLColor4 LLPipeline::PreviewDiffuse0;
LLColor4 LLPipeline::PreviewSpecular0;
LLColor4 LLPipeline::PreviewDiffuse1;
LLColor4 LLPipeline::PreviewSpecular1;
LLColor4 LLPipeline::PreviewDiffuse2;
LLColor4 LLPipeline::PreviewSpecular2;
LLVector3 LLPipeline::PreviewDirection0;
LLVector3 LLPipeline::PreviewDirection1;
LLVector3 LLPipeline::PreviewDirection2;
F32 LLPipeline::RenderGlowMaxExtractAlpha;
F32 LLPipeline::RenderGlowWarmthAmount;
LLVector3 LLPipeline::RenderGlowLumWeights;
LLVector3 LLPipeline::RenderGlowWarmthWeights;
S32 LLPipeline::RenderGlowResolutionPow;
S32 LLPipeline::RenderGlowIterations;
F32 LLPipeline::RenderGlowWidth;
F32 LLPipeline::RenderGlowStrength;
bool LLPipeline::RenderGlowNoise;
bool LLPipeline::RenderDepthOfField;
bool LLPipeline::RenderDepthOfFieldInEditMode;
F32 LLPipeline::CameraFocusTransitionTime;
F32 LLPipeline::CameraFNumber;
F32 LLPipeline::CameraFocalLength;
F32 LLPipeline::CameraFieldOfView;
F32 LLPipeline::RenderShadowNoise;
F32 LLPipeline::RenderShadowBlurSize;
F32 LLPipeline::RenderSSAOScale;
U32 LLPipeline::RenderSSAOMaxScale;
F32 LLPipeline::RenderSSAOFactor;
LLVector3 LLPipeline::RenderSSAOEffect;
F32 LLPipeline::RenderShadowOffsetError;
F32 LLPipeline::RenderShadowBiasError;
F32 LLPipeline::RenderShadowOffset;
F32 LLPipeline::RenderShadowBias;
F32 LLPipeline::RenderSpotShadowOffset;
F32 LLPipeline::RenderSpotShadowBias;
LLDrawable* LLPipeline::RenderSpotLight = nullptr;
F32 LLPipeline::RenderEdgeDepthCutoff;
F32 LLPipeline::RenderEdgeNormCutoff;
LLVector3 LLPipeline::RenderShadowGaussian;
F32 LLPipeline::RenderShadowBlurDistFactor;
bool LLPipeline::RenderDeferredAtmospheric;
F32 LLPipeline::RenderHighlightFadeTime;
F32 LLPipeline::RenderFarClip;
LLVector3 LLPipeline::RenderShadowSplitExponent;
F32 LLPipeline::RenderShadowErrorCutoff;
F32 LLPipeline::RenderShadowFOVCutoff;
bool LLPipeline::CameraOffset;
F32 LLPipeline::CameraMaxCoF;
F32 LLPipeline::CameraDoFResScale;
F32 LLPipeline::RenderAutoHideSurfaceAreaLimit;
bool LLPipeline::RenderScreenSpaceReflections;
S32 LLPipeline::RenderScreenSpaceReflectionIterations;
F32 LLPipeline::RenderScreenSpaceReflectionRayStep;
F32 LLPipeline::RenderScreenSpaceReflectionDistanceBias;
F32 LLPipeline::RenderScreenSpaceReflectionDepthRejectBias;
F32 LLPipeline::RenderScreenSpaceReflectionAdaptiveStepMultiplier;
S32 LLPipeline::RenderScreenSpaceReflectionGlossySamples;
S32 LLPipeline::RenderBufferVisualization;
LLTrace::EventStatHandle<S64> LLPipeline::sStatBatchSize("renderbatchsize");

const F32 BACKLIGHT_DAY_MAGNITUDE_OBJECT = 0.1f;
const F32 BACKLIGHT_NIGHT_MAGNITUDE_OBJECT = 0.08f;
const F32 ALPHA_BLEND_CUTOFF = 0.598f;
const F32 DEFERRED_LIGHT_FALLOFF = 0.5f;
const U32 DEFERRED_VB_MASK = LLVertexBuffer::MAP_VERTEX | LLVertexBuffer::MAP_TEXCOORD0 | LLVertexBuffer::MAP_TEXCOORD1;

extern S32 gBoxFrame;
//extern BOOL gHideSelectedObjects;
extern BOOL gDisplaySwapBuffers;
extern BOOL gDebugGL;
extern BOOL gCubeSnapshot;
extern BOOL gSnapshotNoPost;

bool    gAvatarBacklight = false;

bool    gDebugPipeline = false;
LLPipeline gPipeline;
const LLMatrix4* gGLLastMatrix = NULL;

LLTrace::BlockTimerStatHandle FTM_RENDER_GEOMETRY("Render Geometry");
LLTrace::BlockTimerStatHandle FTM_RENDER_GRASS("Grass");
LLTrace::BlockTimerStatHandle FTM_RENDER_INVISIBLE("Invisible");
LLTrace::BlockTimerStatHandle FTM_RENDER_SHINY("Shiny");
LLTrace::BlockTimerStatHandle FTM_RENDER_SIMPLE("Simple");
LLTrace::BlockTimerStatHandle FTM_RENDER_TERRAIN("Terrain");
LLTrace::BlockTimerStatHandle FTM_RENDER_TREES("Trees");
LLTrace::BlockTimerStatHandle FTM_RENDER_UI("UI");
LLTrace::BlockTimerStatHandle FTM_RENDER_WATER("Water");
LLTrace::BlockTimerStatHandle FTM_RENDER_WL_SKY("Windlight Sky");
LLTrace::BlockTimerStatHandle FTM_RENDER_ALPHA("Alpha Objects");
LLTrace::BlockTimerStatHandle FTM_RENDER_CHARACTERS("Avatars");
LLTrace::BlockTimerStatHandle FTM_RENDER_BUMP("Bump");
LLTrace::BlockTimerStatHandle FTM_RENDER_MATERIALS("Render Materials");
LLTrace::BlockTimerStatHandle FTM_RENDER_FULLBRIGHT("Fullbright");
LLTrace::BlockTimerStatHandle FTM_RENDER_GLOW("Glow");
LLTrace::BlockTimerStatHandle FTM_GEO_UPDATE("Geo Update");
LLTrace::BlockTimerStatHandle FTM_POOLRENDER("RenderPool");
LLTrace::BlockTimerStatHandle FTM_POOLS("Pools");
LLTrace::BlockTimerStatHandle FTM_DEFERRED_POOLRENDER("RenderPool (Deferred)");
LLTrace::BlockTimerStatHandle FTM_DEFERRED_POOLS("Pools (Deferred)");
LLTrace::BlockTimerStatHandle FTM_POST_DEFERRED_POOLRENDER("RenderPool (Post)");
LLTrace::BlockTimerStatHandle FTM_POST_DEFERRED_POOLS("Pools (Post)");
LLTrace::BlockTimerStatHandle FTM_STATESORT("Sort Draw State");
LLTrace::BlockTimerStatHandle FTM_PIPELINE("Pipeline");
LLTrace::BlockTimerStatHandle FTM_CLIENT_COPY("Client Copy");
LLTrace::BlockTimerStatHandle FTM_RENDER_DEFERRED("Deferred Shading");

LLTrace::BlockTimerStatHandle FTM_RENDER_UI_HUD("HUD");
LLTrace::BlockTimerStatHandle FTM_RENDER_UI_3D("3D");
LLTrace::BlockTimerStatHandle FTM_RENDER_UI_2D("2D");

static LLTrace::BlockTimerStatHandle FTM_STATESORT_DRAWABLE("Sort Drawables");

static LLStaticHashedString sTint("tint");
static LLStaticHashedString sAmbiance("ambiance");
static LLStaticHashedString sAlphaScale("alpha_scale");
static LLStaticHashedString sNormMat("norm_mat");
static LLStaticHashedString sOffset("offset");
static LLStaticHashedString sScreenRes("screenRes");
static LLStaticHashedString sDelta("delta");
static LLStaticHashedString sDistFactor("dist_factor");
static LLStaticHashedString sKern("kern");
static LLStaticHashedString sKernScale("kern_scale");

//----------------------------------------

void drawBox(const LLVector4a& c, const LLVector4a& r);
void drawBoxOutline(const LLVector3& pos, const LLVector3& size);
U32 nhpo2(U32 v);
LLVertexBuffer* ll_create_cube_vb(U32 type_mask);

void display_update_camera();
//----------------------------------------

S32     LLPipeline::sCompiles = 0;

bool    LLPipeline::sPickAvatar = true;
bool    LLPipeline::sDynamicLOD = true;
bool    LLPipeline::sShowHUDAttachments = true;
bool    LLPipeline::sRenderMOAPBeacons = false;
bool    LLPipeline::sRenderPhysicalBeacons = true;
bool    LLPipeline::sRenderScriptedBeacons = false;
bool    LLPipeline::sRenderScriptedTouchBeacons = true;
bool    LLPipeline::sRenderParticleBeacons = false;
bool    LLPipeline::sRenderSoundBeacons = false;
bool    LLPipeline::sRenderBeacons = false;
bool    LLPipeline::sRenderHighlight = true;
LLRender::eTexIndex LLPipeline::sRenderHighlightTextureChannel = LLRender::DIFFUSE_MAP;
bool    LLPipeline::sForceOldBakedUpload = false;
S32     LLPipeline::sUseOcclusion = 0;
bool    LLPipeline::sAutoMaskAlphaDeferred = true;
bool    LLPipeline::sAutoMaskAlphaNonDeferred = false;
bool    LLPipeline::sRenderTransparentWater = true;
bool    LLPipeline::sBakeSunlight = false;
bool    LLPipeline::sNoAlpha = false;
bool    LLPipeline::sUseFarClip = true;
bool    LLPipeline::sShadowRender = false;
bool    LLPipeline::sRenderGlow = false;
bool    LLPipeline::sReflectionRender = false;
bool    LLPipeline::sDistortionRender = false;
bool    LLPipeline::sImpostorRender = false;
bool    LLPipeline::sImpostorRenderAlphaDepthPass = false;
bool    LLPipeline::sUnderWaterRender = false;
bool    LLPipeline::sTextureBindTest = false;
bool    LLPipeline::sRenderAttachedLights = true;
bool    LLPipeline::sRenderAttachedParticles = true;
bool    LLPipeline::sRenderDeferred = false;
bool    LLPipeline::sReflectionProbesEnabled = false;
S32     LLPipeline::sVisibleLightCount = 0;
bool    LLPipeline::sRenderingHUDs;
F32     LLPipeline::sDistortionWaterClipPlaneMargin = 1.0125f;

// EventHost API LLPipeline listener.
static LLPipelineListener sPipelineListener;

static LLCullResult* sCull = NULL;

void validate_framebuffer_object();

// Add color attachments for deferred rendering
// target -- RenderTarget to add attachments to
bool addDeferredAttachments(LLRenderTarget& target, bool for_impostor = false)
{
    bool valid = true
        && target.addColorAttachment(GL_RGBA) // frag-data[1] specular OR PBR ORM
        && target.addColorAttachment(GL_RGBA16F)                              // frag_data[2] normal+z+fogmask, See: class1\deferred\materialF.glsl & softenlight
        && target.addColorAttachment(GL_RGB16F);                  // frag_data[3] PBR emissive
    return valid;
}

LLPipeline::LLPipeline() :
    mBackfaceCull(false),
    mMatrixOpCount(0),
    mTextureMatrixOps(0),
    mNumVisibleNodes(0),
    mNumVisibleFaces(0),
    mPoissonOffset(0),

    mInitialized(false),
    mShadersLoaded(false),
    mTransformFeedbackPrimitives(0),
    mRenderDebugFeatureMask(0),
    mRenderDebugMask(0),
    mOldRenderDebugMask(0),
    mMeshDirtyQueryObject(0),
    mGroupQ1Locked(false),
    mResetVertexBuffers(false),
    mLastRebuildPool(NULL),
    mLightMask(0),
    mLightMovingMask(0)
{
    mNoiseMap = 0;
    mTrueNoiseMap = 0;
    mLightFunc = 0;

    for(U32 i = 0; i < 8; i++)
    {
        mHWLightColors[i] = LLColor4::black;
    }
}

void LLPipeline::connectRefreshCachedSettingsSafe(const std::string name)
{
    LLPointer<LLControlVariable> cntrl_ptr = gSavedSettings.getControl(name);
    if ( cntrl_ptr.isNull() )
    {
        LL_WARNS() << "Global setting name not found:" << name << LL_ENDL;
    }
    else
    {
        cntrl_ptr->getCommitSignal()->connect(boost::bind(&LLPipeline::refreshCachedSettings));
    }
}

void LLPipeline::init()
{
    refreshCachedSettings();

    mRT = &mMainRT;

    gOctreeMaxCapacity = gSavedSettings.getU32("OctreeMaxNodeCapacity");
    gOctreeMinSize = gSavedSettings.getF32("OctreeMinimumNodeSize");
    sDynamicLOD = gSavedSettings.getBOOL("RenderDynamicLOD");
    sRenderAttachedLights = gSavedSettings.getBOOL("RenderAttachedLights");
    sRenderAttachedParticles = gSavedSettings.getBOOL("RenderAttachedParticles");

    mInitialized = true;

    stop_glerror();

    //create render pass pools
    getPool(LLDrawPool::POOL_ALPHA_PRE_WATER);
    getPool(LLDrawPool::POOL_ALPHA_POST_WATER);
    getPool(LLDrawPool::POOL_SIMPLE);
    getPool(LLDrawPool::POOL_ALPHA_MASK);
    getPool(LLDrawPool::POOL_FULLBRIGHT_ALPHA_MASK);
    getPool(LLDrawPool::POOL_GRASS);
    getPool(LLDrawPool::POOL_FULLBRIGHT);
    getPool(LLDrawPool::POOL_BUMP);
    getPool(LLDrawPool::POOL_MATERIALS);
    getPool(LLDrawPool::POOL_GLOW);
    getPool(LLDrawPool::POOL_GLTF_PBR);
    getPool(LLDrawPool::POOL_GLTF_PBR_ALPHA_MASK);

    resetFrameStats();

    if (gSavedSettings.getBOOL("DisableAllRenderFeatures"))
    {
        clearAllRenderDebugFeatures();
    }
    else
    {
        setAllRenderDebugFeatures(); // By default, all debugging features on
    }
    clearAllRenderDebugDisplays(); // All debug displays off

    if (gSavedSettings.getBOOL("DisableAllRenderTypes"))
    {
        clearAllRenderTypes();
    }
    else if (gNonInteractive)
    {
        clearAllRenderTypes();
    }
    else
    {
        setAllRenderTypes(); // By default, all rendering types start enabled
    }

    // make sure RenderPerformanceTest persists (hackity hack hack)
    // disables non-object rendering (UI, sky, water, etc)
    if (gSavedSettings.getBOOL("RenderPerformanceTest"))
    {
        gSavedSettings.setBOOL("RenderPerformanceTest", FALSE);
        gSavedSettings.setBOOL("RenderPerformanceTest", TRUE);
    }

    mOldRenderDebugMask = mRenderDebugMask;

    mBackfaceCull = true;

    // Enable features
    LLViewerShaderMgr::instance()->setShaders();

    for (U32 i = 0; i < 2; ++i)
    {
        mSpotLightFade[i] = 1.f;
    }

    if (mCubeVB.isNull())
    {
        mCubeVB = ll_create_cube_vb(LLVertexBuffer::MAP_VERTEX);
    }

    mDeferredVB = new LLVertexBuffer(DEFERRED_VB_MASK);
    mDeferredVB->allocateBuffer(8, 0);

    {
        mScreenTriangleVB = new LLVertexBuffer(LLVertexBuffer::MAP_VERTEX);
        mScreenTriangleVB->allocateBuffer(3, 0);
        LLStrider<LLVector3> vert;
        mScreenTriangleVB->getVertexStrider(vert);

        vert[0].set(-1, 1, 0);
        vert[1].set(-1, -3, 0);
        vert[2].set(3, 1, 0);

        mScreenTriangleVB->unmapBuffer();
    }

    //
    // Update all settings to trigger a cached settings refresh
    //
    connectRefreshCachedSettingsSafe("RenderAutoMaskAlphaDeferred");
    connectRefreshCachedSettingsSafe("RenderAutoMaskAlphaNonDeferred");
    connectRefreshCachedSettingsSafe("RenderUseFarClip");
    connectRefreshCachedSettingsSafe("RenderAvatarMaxNonImpostors");
    connectRefreshCachedSettingsSafe("UseOcclusion");
    // DEPRECATED -- connectRefreshCachedSettingsSafe("WindLightUseAtmosShaders");
    // DEPRECATED -- connectRefreshCachedSettingsSafe("RenderDeferred");
    connectRefreshCachedSettingsSafe("RenderDeferredSunWash");
    connectRefreshCachedSettingsSafe("RenderFSAASamples");
    connectRefreshCachedSettingsSafe("RenderResolutionDivisor");
    connectRefreshCachedSettingsSafe("RenderUIBuffer");
    connectRefreshCachedSettingsSafe("RenderShadowDetail");
    connectRefreshCachedSettingsSafe("RenderShadowSplits");
    connectRefreshCachedSettingsSafe("RenderDeferredSSAO");
    connectRefreshCachedSettingsSafe("RenderShadowResolutionScale");
    connectRefreshCachedSettingsSafe("RenderDelayCreation");
    connectRefreshCachedSettingsSafe("RenderAnimateRes");
    connectRefreshCachedSettingsSafe("FreezeTime");
    connectRefreshCachedSettingsSafe("DebugBeaconLineWidth");
    connectRefreshCachedSettingsSafe("RenderHighlightBrightness");
    connectRefreshCachedSettingsSafe("RenderHighlightColor");
    connectRefreshCachedSettingsSafe("RenderHighlightThickness");
    connectRefreshCachedSettingsSafe("RenderSpotLightsInNondeferred");
    connectRefreshCachedSettingsSafe("PreviewAmbientColor");
    connectRefreshCachedSettingsSafe("PreviewDiffuse0");
    connectRefreshCachedSettingsSafe("PreviewSpecular0");
    connectRefreshCachedSettingsSafe("PreviewDiffuse1");
    connectRefreshCachedSettingsSafe("PreviewSpecular1");
    connectRefreshCachedSettingsSafe("PreviewDiffuse2");
    connectRefreshCachedSettingsSafe("PreviewSpecular2");
    connectRefreshCachedSettingsSafe("PreviewDirection0");
    connectRefreshCachedSettingsSafe("PreviewDirection1");
    connectRefreshCachedSettingsSafe("PreviewDirection2");
    connectRefreshCachedSettingsSafe("RenderGlowMaxExtractAlpha");
    connectRefreshCachedSettingsSafe("RenderGlowWarmthAmount");
    connectRefreshCachedSettingsSafe("RenderGlowLumWeights");
    connectRefreshCachedSettingsSafe("RenderGlowWarmthWeights");
    connectRefreshCachedSettingsSafe("RenderGlowResolutionPow");
    connectRefreshCachedSettingsSafe("RenderGlowIterations");
    connectRefreshCachedSettingsSafe("RenderGlowWidth");
    connectRefreshCachedSettingsSafe("RenderGlowStrength");
    connectRefreshCachedSettingsSafe("RenderGlowNoise");
    connectRefreshCachedSettingsSafe("RenderDepthOfField");
    connectRefreshCachedSettingsSafe("RenderDepthOfFieldInEditMode");
    connectRefreshCachedSettingsSafe("CameraFocusTransitionTime");
    connectRefreshCachedSettingsSafe("CameraFNumber");
    connectRefreshCachedSettingsSafe("CameraFocalLength");
    connectRefreshCachedSettingsSafe("CameraFieldOfView");
    connectRefreshCachedSettingsSafe("RenderShadowNoise");
    connectRefreshCachedSettingsSafe("RenderShadowBlurSize");
    connectRefreshCachedSettingsSafe("RenderSSAOScale");
    connectRefreshCachedSettingsSafe("RenderSSAOMaxScale");
    connectRefreshCachedSettingsSafe("RenderSSAOFactor");
    connectRefreshCachedSettingsSafe("RenderSSAOEffect");
    connectRefreshCachedSettingsSafe("RenderShadowOffsetError");
    connectRefreshCachedSettingsSafe("RenderShadowBiasError");
    connectRefreshCachedSettingsSafe("RenderShadowOffset");
    connectRefreshCachedSettingsSafe("RenderShadowBias");
    connectRefreshCachedSettingsSafe("RenderSpotShadowOffset");
    connectRefreshCachedSettingsSafe("RenderSpotShadowBias");
    connectRefreshCachedSettingsSafe("RenderEdgeDepthCutoff");
    connectRefreshCachedSettingsSafe("RenderEdgeNormCutoff");
    connectRefreshCachedSettingsSafe("RenderShadowGaussian");
    connectRefreshCachedSettingsSafe("RenderShadowBlurDistFactor");
    connectRefreshCachedSettingsSafe("RenderDeferredAtmospheric");
    connectRefreshCachedSettingsSafe("RenderHighlightFadeTime");
    connectRefreshCachedSettingsSafe("RenderFarClip");
    connectRefreshCachedSettingsSafe("RenderShadowSplitExponent");
    connectRefreshCachedSettingsSafe("RenderShadowErrorCutoff");
    connectRefreshCachedSettingsSafe("RenderShadowFOVCutoff");
    connectRefreshCachedSettingsSafe("CameraOffset");
    connectRefreshCachedSettingsSafe("CameraMaxCoF");
    connectRefreshCachedSettingsSafe("CameraDoFResScale");
    connectRefreshCachedSettingsSafe("RenderAutoHideSurfaceAreaLimit");
    connectRefreshCachedSettingsSafe("RenderScreenSpaceReflections");
    connectRefreshCachedSettingsSafe("RenderScreenSpaceReflectionIterations");
    connectRefreshCachedSettingsSafe("RenderScreenSpaceReflectionRayStep");
    connectRefreshCachedSettingsSafe("RenderScreenSpaceReflectionDistanceBias");
    connectRefreshCachedSettingsSafe("RenderScreenSpaceReflectionDepthRejectBias");
    connectRefreshCachedSettingsSafe("RenderScreenSpaceReflectionAdaptiveStepMultiplier");
    connectRefreshCachedSettingsSafe("RenderScreenSpaceReflectionGlossySamples");
    connectRefreshCachedSettingsSafe("RenderBufferVisualization");
    gSavedSettings.getControl("RenderAutoHideSurfaceAreaLimit")->getCommitSignal()->connect(boost::bind(&LLPipeline::refreshCachedSettings));
}

LLPipeline::~LLPipeline()
{
}

void LLPipeline::cleanup()
{
    assertInitialized();

    mGroupQ1.clear() ;

    for(pool_set_t::iterator iter = mPools.begin();
        iter != mPools.end(); )
    {
        pool_set_t::iterator curiter = iter++;
        LLDrawPool* poolp = *curiter;
        if (poolp->isFacePool())
        {
            LLFacePool* face_pool = (LLFacePool*) poolp;
            if (face_pool->mReferences.empty())
            {
                mPools.erase(curiter);
                removeFromQuickLookup( poolp );
                delete poolp;
            }
        }
        else
        {
            mPools.erase(curiter);
            removeFromQuickLookup( poolp );
            delete poolp;
        }
    }

    if (!mTerrainPools.empty())
    {
        LL_WARNS() << "Terrain Pools not cleaned up" << LL_ENDL;
    }
    if (!mTreePools.empty())
    {
        LL_WARNS() << "Tree Pools not cleaned up" << LL_ENDL;
    }

    delete mAlphaPoolPreWater;
    mAlphaPoolPreWater = nullptr;
    delete mAlphaPoolPostWater;
    mAlphaPoolPostWater = nullptr;
    delete mSkyPool;
    mSkyPool = NULL;
    delete mTerrainPool;
    mTerrainPool = NULL;
    delete mWaterPool;
    mWaterPool = NULL;
    delete mSimplePool;
    mSimplePool = NULL;
    delete mFullbrightPool;
    mFullbrightPool = NULL;
    delete mGlowPool;
    mGlowPool = NULL;
    delete mBumpPool;
    mBumpPool = NULL;
    // don't delete wl sky pool it was handled above in the for loop
    //delete mWLSkyPool;
    mWLSkyPool = NULL;

    releaseGLBuffers();

    mFaceSelectImagep = NULL;

    mMovedList.clear();
    mMovedBridge.clear();
    mShiftList.clear();

    mInitialized = false;

    mDeferredVB = NULL;
    mScreenTriangleVB = nullptr;

    mCubeVB = NULL;

    mReflectionMapManager.cleanup();
}

//============================================================================

void LLPipeline::destroyGL()
{
    stop_glerror();
    unloadShaders();
    mHighlightFaces.clear();

    resetDrawOrders();

    releaseGLBuffers();

    if (mMeshDirtyQueryObject)
    {
        glDeleteQueries(1, &mMeshDirtyQueryObject);
        mMeshDirtyQueryObject = 0;
    }
}

void LLPipeline::requestResizeScreenTexture()
{
    gResizeScreenTexture = TRUE;
}

void LLPipeline::requestResizeShadowTexture()
{
    gResizeShadowTexture = TRUE;
}

void LLPipeline::resizeShadowTexture()
{
    releaseSunShadowTargets();
    releaseSpotShadowTargets();
    allocateShadowBuffer(mRT->width, mRT->height);
    gResizeShadowTexture = FALSE;
}

void LLPipeline::resizeScreenTexture()
{
    if (gPipeline.shadersLoaded())
    {
        GLuint resX = gViewerWindow->getWorldViewWidthRaw();
        GLuint resY = gViewerWindow->getWorldViewHeightRaw();

        if (gResizeScreenTexture || (resX != mRT->screen.getWidth()) || (resY != mRT->screen.getHeight()))
        {
            releaseScreenBuffers();
            releaseSunShadowTargets();
            releaseSpotShadowTargets();
            allocateScreenBuffer(resX,resY);
            gResizeScreenTexture = FALSE;
        }
    }
}

bool LLPipeline::allocateScreenBuffer(U32 resX, U32 resY)
{
    LL_PROFILE_ZONE_SCOPED_CATEGORY_DISPLAY;
    eFBOStatus ret = doAllocateScreenBuffer(resX, resY);

    return ret == FBO_SUCCESS_FULLRES;
}


LLPipeline::eFBOStatus LLPipeline::doAllocateScreenBuffer(U32 resX, U32 resY)
{
    LL_PROFILE_ZONE_SCOPED_CATEGORY_DISPLAY;
    // try to allocate screen buffers at requested resolution and samples
    // - on failure, shrink number of samples and try again
    // - if not multisampled, shrink resolution and try again (favor X resolution over Y)
    // Make sure to call "releaseScreenBuffers" after each failure to cleanup the partially loaded state

    // refresh cached settings here to protect against inconsistent event handling order
    refreshCachedSettings();

    U32 samples = RenderFSAASamples;

    eFBOStatus ret = FBO_SUCCESS_FULLRES;
    if (!allocateScreenBuffer(resX, resY, samples))
    {
        //failed to allocate at requested specification, return false
        ret = FBO_FAILURE;

        releaseScreenBuffers();
        //reduce number of samples
        while (samples > 0)
        {
            samples /= 2;
            if (allocateScreenBuffer(resX, resY, samples))
            { //success
                return FBO_SUCCESS_LOWRES;
            }
            releaseScreenBuffers();
        }

        samples = 0;

        //reduce resolution
        while (resY > 0 && resX > 0)
        {
            resY /= 2;
            if (allocateScreenBuffer(resX, resY, samples))
            {
                return FBO_SUCCESS_LOWRES;
            }
            releaseScreenBuffers();

            resX /= 2;
            if (allocateScreenBuffer(resX, resY, samples))
            {
                return FBO_SUCCESS_LOWRES;
            }
            releaseScreenBuffers();
        }

        LL_WARNS() << "Unable to allocate screen buffer at any resolution!" << LL_ENDL;
    }

    return ret;
}

bool LLPipeline::allocateScreenBuffer(U32 resX, U32 resY, U32 samples)
{
    LL_PROFILE_ZONE_SCOPED_CATEGORY_DISPLAY;
    if (mRT == &mMainRT && sReflectionProbesEnabled)
    { // hacky -- allocate auxillary buffer
        gCubeSnapshot = TRUE;
        mReflectionMapManager.initReflectionMaps();
        mRT = &mAuxillaryRT;
        U32 res = mReflectionMapManager.mProbeResolution * 4;  //multiply by 4 because probes will be 16x super sampled
        allocateScreenBuffer(res, res, samples);
        mRT = &mMainRT;
        gCubeSnapshot = FALSE;
    }

    // remember these dimensions
    mRT->width = resX;
    mRT->height = resY;

    U32 res_mod = RenderResolutionDivisor;

    if (res_mod > 1 && res_mod < resX && res_mod < resY)
    {
        resX /= res_mod;
        resY /= res_mod;
    }

    //water reflection texture (always needed as scratch space whether or not transparent water is enabled)
    mWaterDis.allocate(resX, resY, GL_RGBA16F, true);

    if (RenderUIBuffer)
    {
        if (!mRT->uiScreen.allocate(resX,resY, GL_RGBA))
        {
            return false;
        }
    }

    S32 shadow_detail = RenderShadowDetail;
    bool ssao = RenderDeferredSSAO;

    //allocate deferred rendering color buffers
    if (!mRT->deferredScreen.allocate(resX, resY, GL_RGBA, true)) return false;
    if (!addDeferredAttachments(mRT->deferredScreen)) return false;

    GLuint screenFormat = GL_RGBA16F;

    if (!mRT->screen.allocate(resX, resY, screenFormat)) return false;

    mRT->deferredScreen.shareDepthBuffer(mRT->screen);

    if (samples > 0)
    {
        if (!mRT->fxaaBuffer.allocate(resX, resY, GL_RGBA)) return false;
    }
    else
    {
        mRT->fxaaBuffer.release();
    }

    if (shadow_detail > 0 || ssao || RenderDepthOfField || samples > 0)
    { //only need mRT->deferredLight for shadows OR ssao OR dof OR fxaa
        if (!mRT->deferredLight.allocate(resX, resY, GL_RGBA16F)) return false;
    }
    else
    {
        mRT->deferredLight.release();
    }

    allocateShadowBuffer(resX, resY);

    if (!gCubeSnapshot && RenderScreenSpaceReflections) // hack to not allocate mSceneMap for cube snapshots
    {
        mSceneMap.allocate(resX, resY, GL_RGB, true);
    }

    const bool post_hdr = gSavedSettings.getBOOL("RenderPostProcessingHDR");
    const U32 post_color_fmt = post_hdr ? GL_RGBA16F : GL_RGBA;
    mPostMap.allocate(resX, resY, post_color_fmt);

    //HACK make screenbuffer allocations start failing after 30 seconds
    if (gSavedSettings.getBOOL("SimulateFBOFailure"))
    {
        return false;
    }

    gGL.getTexUnit(0)->disable();

    stop_glerror();

    return true;
}

// must be even to avoid a stripe in the horizontal shadow blur
inline U32 BlurHappySize(U32 x, F32 scale) { return U32( x * scale + 16.0f) & ~0xF; }

bool LLPipeline::allocateShadowBuffer(U32 resX, U32 resY)
{
    LL_PROFILE_ZONE_SCOPED_CATEGORY_DISPLAY;
    S32 shadow_detail = RenderShadowDetail;

    F32 scale = llmax(0.f, RenderShadowResolutionScale);
    U32 sun_shadow_map_width = BlurHappySize(resX, scale);
    U32 sun_shadow_map_height = BlurHappySize(resY, scale);

    if (shadow_detail > 0)
    { //allocate 4 sun shadow maps
        for (U32 i = 0; i < 4; i++)
        {
            if (!mRT->shadow[i].allocate(sun_shadow_map_width, sun_shadow_map_height, 0, true))
            {
                return false;
            }
        }
    }
    else
    {
        for (U32 i = 0; i < 4; i++)
        {
            releaseSunShadowTarget(i);
        }
    }

    if (!gCubeSnapshot) // hack to not allocate spot shadow maps during ReflectionMapManager init
    {
        U32 width = (U32)(resX * scale);
        U32 height = width;

        if (shadow_detail > 1)
        { //allocate two spot shadow maps
            U32 spot_shadow_map_width = width;
            U32 spot_shadow_map_height = height;
            for (U32 i = 0; i < 2; i++)
            {
                if (!mSpotShadow[i].allocate(spot_shadow_map_width, spot_shadow_map_height, 0, true))
                {
                    return false;
                }
            }
        }
        else
        {
            releaseSpotShadowTargets();
        }
    }


    // set up shadow map filtering and compare modes
    if (shadow_detail > 0)
    {
        for (U32 i = 0; i < 4; i++)
        {
            LLRenderTarget* shadow_target = getSunShadowTarget(i);
            if (shadow_target)
            {
                gGL.getTexUnit(0)->bind(getSunShadowTarget(i), TRUE);
                gGL.getTexUnit(0)->setTextureFilteringOption(LLTexUnit::TFO_ANISOTROPIC);
                gGL.getTexUnit(0)->setTextureAddressMode(LLTexUnit::TAM_CLAMP);

                glTexParameteri(GL_TEXTURE_2D, GL_TEXTURE_COMPARE_MODE, GL_COMPARE_R_TO_TEXTURE);
                glTexParameteri(GL_TEXTURE_2D, GL_TEXTURE_COMPARE_FUNC, GL_LEQUAL);
            }
        }
    }

    if (shadow_detail > 1 && !gCubeSnapshot)
    {
        for (U32 i = 0; i < 2; i++)
        {
            LLRenderTarget* shadow_target = getSpotShadowTarget(i);
            if (shadow_target)
            {
                gGL.getTexUnit(0)->bind(shadow_target, TRUE);
                gGL.getTexUnit(0)->setTextureFilteringOption(LLTexUnit::TFO_ANISOTROPIC);
                gGL.getTexUnit(0)->setTextureAddressMode(LLTexUnit::TAM_CLAMP);

                glTexParameteri(GL_TEXTURE_2D, GL_TEXTURE_COMPARE_MODE, GL_COMPARE_R_TO_TEXTURE);
                glTexParameteri(GL_TEXTURE_2D, GL_TEXTURE_COMPARE_FUNC, GL_LEQUAL);
            }
        }
    }

    return true;
}

//static
void LLPipeline::updateRenderTransparentWater()
{
    sRenderTransparentWater = gSavedSettings.getBOOL("RenderTransparentWater");
}

// static
void LLPipeline::refreshCachedSettings()
{
    LL_PROFILE_ZONE_SCOPED_CATEGORY_DISPLAY;
    LLPipeline::sAutoMaskAlphaDeferred = gSavedSettings.getBOOL("RenderAutoMaskAlphaDeferred");
    LLPipeline::sAutoMaskAlphaNonDeferred = gSavedSettings.getBOOL("RenderAutoMaskAlphaNonDeferred");
    LLPipeline::sUseFarClip = gSavedSettings.getBOOL("RenderUseFarClip");
    LLVOAvatar::sMaxNonImpostors = gSavedSettings.getU32("RenderAvatarMaxNonImpostors");
    LLVOAvatar::updateImpostorRendering(LLVOAvatar::sMaxNonImpostors);

    LLPipeline::sUseOcclusion =
            (!gUseWireframe
            && LLFeatureManager::getInstance()->isFeatureAvailable("UseOcclusion")
            && gSavedSettings.getBOOL("UseOcclusion")) ? 2 : 0;

    WindLightUseAtmosShaders = TRUE; // DEPRECATED -- gSavedSettings.getBOOL("WindLightUseAtmosShaders");
    RenderDeferred = TRUE; // DEPRECATED -- gSavedSettings.getBOOL("RenderDeferred");
    RenderDeferredSunWash = gSavedSettings.getF32("RenderDeferredSunWash");
    RenderFSAASamples = LLFeatureManager::getInstance()->isFeatureAvailable("RenderFSAASamples") ? gSavedSettings.getU32("RenderFSAASamples") : 0;
    RenderResolutionDivisor = gSavedSettings.getU32("RenderResolutionDivisor");
    RenderUIBuffer = gSavedSettings.getBOOL("RenderUIBuffer");
    RenderShadowDetail = gSavedSettings.getS32("RenderShadowDetail");
    RenderShadowSplits = gSavedSettings.getS32("RenderShadowSplits");
    RenderDeferredSSAO = gSavedSettings.getBOOL("RenderDeferredSSAO");
    RenderShadowResolutionScale = gSavedSettings.getF32("RenderShadowResolutionScale");
    RenderDelayCreation = gSavedSettings.getBOOL("RenderDelayCreation");
    RenderAnimateRes = gSavedSettings.getBOOL("RenderAnimateRes");
    FreezeTime = gSavedSettings.getBOOL("FreezeTime");
    DebugBeaconLineWidth = gSavedSettings.getS32("DebugBeaconLineWidth");
    RenderHighlightBrightness = gSavedSettings.getF32("RenderHighlightBrightness");
    RenderHighlightColor = gSavedSettings.getColor4("RenderHighlightColor");
    RenderHighlightThickness = gSavedSettings.getF32("RenderHighlightThickness");
    RenderSpotLightsInNondeferred = gSavedSettings.getBOOL("RenderSpotLightsInNondeferred");
    PreviewAmbientColor = gSavedSettings.getColor4("PreviewAmbientColor");
    PreviewDiffuse0 = gSavedSettings.getColor4("PreviewDiffuse0");
    PreviewSpecular0 = gSavedSettings.getColor4("PreviewSpecular0");
    PreviewDiffuse1 = gSavedSettings.getColor4("PreviewDiffuse1");
    PreviewSpecular1 = gSavedSettings.getColor4("PreviewSpecular1");
    PreviewDiffuse2 = gSavedSettings.getColor4("PreviewDiffuse2");
    PreviewSpecular2 = gSavedSettings.getColor4("PreviewSpecular2");
    PreviewDirection0 = gSavedSettings.getVector3("PreviewDirection0");
    PreviewDirection1 = gSavedSettings.getVector3("PreviewDirection1");
    PreviewDirection2 = gSavedSettings.getVector3("PreviewDirection2");
    RenderGlowMaxExtractAlpha = gSavedSettings.getF32("RenderGlowMaxExtractAlpha");
    RenderGlowWarmthAmount = gSavedSettings.getF32("RenderGlowWarmthAmount");
    RenderGlowLumWeights = gSavedSettings.getVector3("RenderGlowLumWeights");
    RenderGlowWarmthWeights = gSavedSettings.getVector3("RenderGlowWarmthWeights");
    RenderGlowResolutionPow = gSavedSettings.getS32("RenderGlowResolutionPow");
    RenderGlowIterations = gSavedSettings.getS32("RenderGlowIterations");
    RenderGlowWidth = gSavedSettings.getF32("RenderGlowWidth");
    RenderGlowStrength = gSavedSettings.getF32("RenderGlowStrength");
    RenderGlowNoise = gSavedSettings.getBOOL("RenderGlowNoise");
    RenderDepthOfField = gSavedSettings.getBOOL("RenderDepthOfField");
    RenderDepthOfFieldInEditMode = gSavedSettings.getBOOL("RenderDepthOfFieldInEditMode");
    CameraFocusTransitionTime = gSavedSettings.getF32("CameraFocusTransitionTime");
    CameraFNumber = gSavedSettings.getF32("CameraFNumber");
    CameraFocalLength = gSavedSettings.getF32("CameraFocalLength");
    CameraFieldOfView = gSavedSettings.getF32("CameraFieldOfView");
    RenderShadowNoise = gSavedSettings.getF32("RenderShadowNoise");
    RenderShadowBlurSize = gSavedSettings.getF32("RenderShadowBlurSize");
    RenderSSAOScale = gSavedSettings.getF32("RenderSSAOScale");
    RenderSSAOMaxScale = gSavedSettings.getU32("RenderSSAOMaxScale");
    RenderSSAOFactor = gSavedSettings.getF32("RenderSSAOFactor");
    RenderSSAOEffect = gSavedSettings.getVector3("RenderSSAOEffect");
    RenderShadowOffsetError = gSavedSettings.getF32("RenderShadowOffsetError");
    RenderShadowBiasError = gSavedSettings.getF32("RenderShadowBiasError");
    RenderShadowOffset = gSavedSettings.getF32("RenderShadowOffset");
    RenderShadowBias = gSavedSettings.getF32("RenderShadowBias");
    RenderSpotShadowOffset = gSavedSettings.getF32("RenderSpotShadowOffset");
    RenderSpotShadowBias = gSavedSettings.getF32("RenderSpotShadowBias");
    RenderEdgeDepthCutoff = gSavedSettings.getF32("RenderEdgeDepthCutoff");
    RenderEdgeNormCutoff = gSavedSettings.getF32("RenderEdgeNormCutoff");
    RenderShadowGaussian = gSavedSettings.getVector3("RenderShadowGaussian");
    RenderShadowBlurDistFactor = gSavedSettings.getF32("RenderShadowBlurDistFactor");
    RenderDeferredAtmospheric = gSavedSettings.getBOOL("RenderDeferredAtmospheric");
    RenderHighlightFadeTime = gSavedSettings.getF32("RenderHighlightFadeTime");
    RenderFarClip = gSavedSettings.getF32("RenderFarClip");
    RenderShadowSplitExponent = gSavedSettings.getVector3("RenderShadowSplitExponent");
    RenderShadowErrorCutoff = gSavedSettings.getF32("RenderShadowErrorCutoff");
    RenderShadowFOVCutoff = gSavedSettings.getF32("RenderShadowFOVCutoff");
    CameraOffset = gSavedSettings.getBOOL("CameraOffset");
    CameraMaxCoF = gSavedSettings.getF32("CameraMaxCoF");
    CameraDoFResScale = gSavedSettings.getF32("CameraDoFResScale");
    RenderAutoHideSurfaceAreaLimit = gSavedSettings.getF32("RenderAutoHideSurfaceAreaLimit");
    RenderScreenSpaceReflections = gSavedSettings.getBOOL("RenderScreenSpaceReflections");
    RenderScreenSpaceReflectionIterations = gSavedSettings.getS32("RenderScreenSpaceReflectionIterations");
    RenderScreenSpaceReflectionRayStep = gSavedSettings.getF32("RenderScreenSpaceReflectionRayStep");
    RenderScreenSpaceReflectionDistanceBias = gSavedSettings.getF32("RenderScreenSpaceReflectionDistanceBias");
    RenderScreenSpaceReflectionDepthRejectBias = gSavedSettings.getF32("RenderScreenSpaceReflectionDepthRejectBias");
    RenderScreenSpaceReflectionAdaptiveStepMultiplier = gSavedSettings.getF32("RenderScreenSpaceReflectionAdaptiveStepMultiplier");
    RenderScreenSpaceReflectionGlossySamples = gSavedSettings.getS32("RenderScreenSpaceReflectionGlossySamples");
    RenderBufferVisualization = gSavedSettings.getS32("RenderBufferVisualization");
    sReflectionProbesEnabled = LLFeatureManager::getInstance()->isFeatureAvailable("RenderReflectionsEnabled") && gSavedSettings.getBOOL("RenderReflectionsEnabled");
    RenderSpotLight = nullptr;

    if (gNonInteractive)
    {
        LLVOAvatar::sMaxNonImpostors = 1;
        LLVOAvatar::updateImpostorRendering(LLVOAvatar::sMaxNonImpostors);
    }
}

void LLPipeline::releaseGLBuffers()
{
    assertInitialized();

    if (mNoiseMap)
    {
        LLImageGL::deleteTextures(1, &mNoiseMap);
        mNoiseMap = 0;
    }

    if (mTrueNoiseMap)
    {
        LLImageGL::deleteTextures(1, &mTrueNoiseMap);
        mTrueNoiseMap = 0;
    }

    releaseLUTBuffers();

    mWaterDis.release();
    mBake.release();

    mSceneMap.release();

    mPostMap.release();

    for (U32 i = 0; i < 3; i++)
    {
        mGlow[i].release();
    }

    releaseScreenBuffers();

    gBumpImageList.destroyGL();
    LLVOAvatar::resetImpostors();
}

void LLPipeline::releaseLUTBuffers()
{
    if (mLightFunc)
    {
        LLImageGL::deleteTextures(1, &mLightFunc);
        mLightFunc = 0;
    }

    mPbrBrdfLut.release();

    mExposureMap.release();
    mLuminanceMap.release();
    mLastExposure.release();

}

void LLPipeline::releaseShadowBuffers()
{
    releaseSunShadowTargets();
    releaseSpotShadowTargets();
}

void LLPipeline::releaseScreenBuffers()
{
    mRT->uiScreen.release();
    mRT->screen.release();
    mRT->fxaaBuffer.release();
    mRT->deferredScreen.release();
    mRT->deferredLight.release();
}

void LLPipeline::releaseSunShadowTarget(U32 index)
{
    llassert(index < 4);
    mRT->shadow[index].release();
}

void LLPipeline::releaseSunShadowTargets()
{
    for (U32 i = 0; i < 4; i++)
    {
        releaseSunShadowTarget(i);
    }
}

void LLPipeline::releaseSpotShadowTargets()
{
    if (!gCubeSnapshot) // hack to avoid freeing spot shadows during ReflectionMapManager init
    {
        for (U32 i = 0; i < 2; i++)
        {
            mSpotShadow[i].release();
        }
    }
}

void LLPipeline::createGLBuffers()
{
    LL_PROFILE_ZONE_SCOPED_CATEGORY_PIPELINE;
    stop_glerror();
    assertInitialized();

    // Use FBO for bake tex
    mBake.allocate(512, 512, GL_RGBA, true); // SL-12781 Build > Upload > Model; 3D Preview

    stop_glerror();

    GLuint resX = gViewerWindow->getWorldViewWidthRaw();
    GLuint resY = gViewerWindow->getWorldViewHeightRaw();

    // allocate screen space glow buffers
    const U32 glow_res = llmax(1, llmin(512, 1 << gSavedSettings.getS32("RenderGlowResolutionPow")));
    const bool glow_hdr = gSavedSettings.getBOOL("RenderGlowHDR");
    const U32 glow_color_fmt = glow_hdr ? GL_RGBA16F : GL_RGBA;
    for (U32 i = 0; i < 3; i++)
    {
        mGlow[i].allocate(512, glow_res, glow_color_fmt);
    }

    allocateScreenBuffer(resX, resY);
    mRT->width = 0;
    mRT->height = 0;


    if (!mNoiseMap)
    {
        const U32 noiseRes = 128;
        LLVector3 noise[noiseRes*noiseRes];

        F32 scaler = gSavedSettings.getF32("RenderDeferredNoise")/100.f;
        for (U32 i = 0; i < noiseRes*noiseRes; ++i)
        {
            noise[i] = LLVector3(ll_frand()-0.5f, ll_frand()-0.5f, 0.f);
            noise[i].normVec();
            noise[i].mV[2] = ll_frand()*scaler+1.f-scaler/2.f;
        }

        LLImageGL::generateTextures(1, &mNoiseMap);

        gGL.getTexUnit(0)->bindManual(LLTexUnit::TT_TEXTURE, mNoiseMap);
        LLImageGL::setManualImage(LLTexUnit::getInternalType(LLTexUnit::TT_TEXTURE), 0, GL_RGB16F, noiseRes, noiseRes, GL_RGB, GL_FLOAT, noise, false);
        gGL.getTexUnit(0)->setTextureFilteringOption(LLTexUnit::TFO_POINT);
    }

    if (!mTrueNoiseMap)
    {
        const U32 noiseRes = 128;
        F32 noise[noiseRes*noiseRes*3];
        for (U32 i = 0; i < noiseRes*noiseRes*3; i++)
        {
            noise[i] = ll_frand()*2.0-1.0;
        }

        LLImageGL::generateTextures(1, &mTrueNoiseMap);
        gGL.getTexUnit(0)->bindManual(LLTexUnit::TT_TEXTURE, mTrueNoiseMap);
        LLImageGL::setManualImage(LLTexUnit::getInternalType(LLTexUnit::TT_TEXTURE), 0, GL_RGB16F, noiseRes, noiseRes, GL_RGB,GL_FLOAT, noise, false);
        gGL.getTexUnit(0)->setTextureFilteringOption(LLTexUnit::TFO_POINT);
    }

    createLUTBuffers();

    gBumpImageList.restoreGL();
}

F32 lerpf(F32 a, F32 b, F32 w)
{
    return a + w * (b - a);
}

void LLPipeline::createLUTBuffers()
{
    if (!mLightFunc)
    {
        U32 lightResX = gSavedSettings.getU32("RenderSpecularResX");
        U32 lightResY = gSavedSettings.getU32("RenderSpecularResY");
        F32* ls = new F32[lightResX*lightResY];
        F32 specExp = gSavedSettings.getF32("RenderSpecularExponent");
        // Calculate the (normalized) blinn-phong specular lookup texture. (with a few tweaks)
        for (U32 y = 0; y < lightResY; ++y)
        {
            for (U32 x = 0; x < lightResX; ++x)
            {
                ls[y*lightResX+x] = 0;
                F32 sa = (F32) x/(lightResX-1);
                F32 spec = (F32) y/(lightResY-1);
                F32 n = spec * spec * specExp;

                // Nothing special here.  Just your typical blinn-phong term.
                spec = powf(sa, n);

                // Apply our normalization function.
                // Note: This is the full equation that applies the full normalization curve, not an approximation.
                // This is fine, given we only need to create our LUT once per buffer initialization.
                spec *= (((n + 2) * (n + 4)) / (8 * F_PI * (powf(2, -n/2) + n)));

                // Since we use R16F, we no longer have a dynamic range issue we need to work around here.
                // Though some older drivers may not like this, newer drivers shouldn't have this problem.
                ls[y*lightResX+x] = spec;
            }
        }

        U32 pix_format = GL_R16F;
#if LL_DARWIN
        // Need to work around limited precision with 10.6.8 and older drivers
        //
        pix_format = GL_R32F;
#endif
        LLImageGL::generateTextures(1, &mLightFunc);
        gGL.getTexUnit(0)->bindManual(LLTexUnit::TT_TEXTURE, mLightFunc);
        LLImageGL::setManualImage(LLTexUnit::getInternalType(LLTexUnit::TT_TEXTURE), 0, pix_format, lightResX, lightResY, GL_RED, GL_FLOAT, ls, false);
        gGL.getTexUnit(0)->setTextureAddressMode(LLTexUnit::TAM_CLAMP);
        gGL.getTexUnit(0)->setTextureFilteringOption(LLTexUnit::TFO_TRILINEAR);
        glTexParameteri(GL_TEXTURE_2D, GL_TEXTURE_MAG_FILTER, GL_LINEAR);
        glTexParameteri(GL_TEXTURE_2D, GL_TEXTURE_MIN_FILTER, GL_NEAREST);

        delete [] ls;
    }

    mPbrBrdfLut.allocate(512, 512, GL_RG16F);
    mPbrBrdfLut.bindTarget();
    gDeferredGenBrdfLutProgram.bind();

    gGL.begin(LLRender::TRIANGLE_STRIP);
    gGL.vertex2f(-1, -1);
    gGL.vertex2f(-1, 1);
    gGL.vertex2f(1, -1);
    gGL.vertex2f(1, 1);
    gGL.end();
    gGL.flush();

    gDeferredGenBrdfLutProgram.unbind();
    mPbrBrdfLut.flush();

    mExposureMap.allocate(1, 1, GL_R16F);
    mExposureMap.bindTarget();
    glClearColor(1, 1, 1, 0);
    mExposureMap.clear();
    glClearColor(0, 0, 0, 0);
    mExposureMap.flush();

    mLuminanceMap.allocate(256, 256, GL_R16F, false, LLTexUnit::TT_TEXTURE, LLTexUnit::TMG_AUTO);

    mLastExposure.allocate(1, 1, GL_R16F);
}


void LLPipeline::restoreGL()
{
    assertInitialized();

    LLViewerShaderMgr::instance()->setShaders();

    for (LLWorld::region_list_t::const_iterator iter = LLWorld::getInstance()->getRegionList().begin();
            iter != LLWorld::getInstance()->getRegionList().end(); ++iter)
    {
        LLViewerRegion* region = *iter;
        for (U32 i = 0; i < LLViewerRegion::NUM_PARTITIONS; i++)
        {
            LLSpatialPartition* part = region->getSpatialPartition(i);
            if (part)
            {
                part->restoreGL();
        }
        }
    }
}

bool LLPipeline::shadersLoaded()
{
    return (assertInitialized() && mShadersLoaded);
}

bool LLPipeline::canUseWindLightShaders() const
{
    return true;
}

bool LLPipeline::canUseAntiAliasing() const
{
    return true;
}

void LLPipeline::unloadShaders()
{
    LLViewerShaderMgr::instance()->unloadShaders();
    mShadersLoaded = false;
}

void LLPipeline::assertInitializedDoError()
{
    LL_ERRS() << "LLPipeline used when uninitialized." << LL_ENDL;
}

//============================================================================

void LLPipeline::enableShadows(const bool enable_shadows)
{
    //should probably do something here to wrangle shadows....
}

class LLOctreeDirtyTexture : public OctreeTraveler
{
public:
    const std::set<LLViewerFetchedTexture*>& mTextures;

    LLOctreeDirtyTexture(const std::set<LLViewerFetchedTexture*>& textures) : mTextures(textures) { }

    virtual void visit(const OctreeNode* node)
    {
        LLSpatialGroup* group = (LLSpatialGroup*) node->getListener(0);

        if (!group->hasState(LLSpatialGroup::GEOM_DIRTY) && !group->isEmpty())
        {
            for (LLSpatialGroup::draw_map_t::iterator i = group->mDrawMap.begin(); i != group->mDrawMap.end(); ++i)
            {
                for (LLSpatialGroup::drawmap_elem_t::iterator j = i->second.begin(); j != i->second.end(); ++j)
                {
                    LLDrawInfo* params = *j;
                    LLViewerFetchedTexture* tex = LLViewerTextureManager::staticCastToFetchedTexture(params->mTexture);
                    if (tex && mTextures.find(tex) != mTextures.end())
                    {
                        group->setState(LLSpatialGroup::GEOM_DIRTY);
                    }
                }
            }
        }

        for (LLSpatialGroup::bridge_list_t::iterator i = group->mBridgeList.begin(); i != group->mBridgeList.end(); ++i)
        {
            LLSpatialBridge* bridge = *i;
            traverse(bridge->mOctree);
        }
    }
};

// Called when a texture changes # of channels (causes faces to move to alpha pool)
void LLPipeline::dirtyPoolObjectTextures(const std::set<LLViewerFetchedTexture*>& textures)
{
    LL_PROFILE_ZONE_SCOPED_CATEGORY_PIPELINE;
    assertInitialized();

    // *TODO: This is inefficient and causes frame spikes; need a better way to do this
    //        Most of the time is spent in dirty.traverse.

    for (pool_set_t::iterator iter = mPools.begin(); iter != mPools.end(); ++iter)
    {
        LLDrawPool *poolp = *iter;
        if (poolp->isFacePool())
        {
            ((LLFacePool*) poolp)->dirtyTextures(textures);
        }
    }

    LLOctreeDirtyTexture dirty(textures);
    for (LLWorld::region_list_t::const_iterator iter = LLWorld::getInstance()->getRegionList().begin();
            iter != LLWorld::getInstance()->getRegionList().end(); ++iter)
    {
        LLViewerRegion* region = *iter;
        for (U32 i = 0; i < LLViewerRegion::NUM_PARTITIONS; i++)
        {
            LLSpatialPartition* part = region->getSpatialPartition(i);
            if (part)
            {
                dirty.traverse(part->mOctree);
            }
        }
    }
}

LLDrawPool *LLPipeline::findPool(const U32 type, LLViewerTexture *tex0)
{
    assertInitialized();

    LLDrawPool *poolp = NULL;
    switch( type )
    {
    case LLDrawPool::POOL_SIMPLE:
        poolp = mSimplePool;
        break;

    case LLDrawPool::POOL_GRASS:
        poolp = mGrassPool;
        break;

    case LLDrawPool::POOL_ALPHA_MASK:
        poolp = mAlphaMaskPool;
        break;

    case LLDrawPool::POOL_FULLBRIGHT_ALPHA_MASK:
        poolp = mFullbrightAlphaMaskPool;
        break;

    case LLDrawPool::POOL_FULLBRIGHT:
        poolp = mFullbrightPool;
        break;

    case LLDrawPool::POOL_GLOW:
        poolp = mGlowPool;
        break;

    case LLDrawPool::POOL_TREE:
        poolp = get_if_there(mTreePools, (uintptr_t)tex0, (LLDrawPool*)0 );
        break;

    case LLDrawPool::POOL_TERRAIN:
        poolp = get_if_there(mTerrainPools, (uintptr_t)tex0, (LLDrawPool*)0 );
        break;

    case LLDrawPool::POOL_BUMP:
        poolp = mBumpPool;
        break;
    case LLDrawPool::POOL_MATERIALS:
        poolp = mMaterialsPool;
        break;
    case LLDrawPool::POOL_ALPHA_PRE_WATER:
        poolp = mAlphaPoolPreWater;
        break;
    case LLDrawPool::POOL_ALPHA_POST_WATER:
        poolp = mAlphaPoolPostWater;
        break;

    case LLDrawPool::POOL_AVATAR:
    case LLDrawPool::POOL_CONTROL_AV:
        break; // Do nothing

    case LLDrawPool::POOL_SKY:
        poolp = mSkyPool;
        break;

    case LLDrawPool::POOL_WATER:
        poolp = mWaterPool;
        break;

    case LLDrawPool::POOL_WL_SKY:
        poolp = mWLSkyPool;
        break;

    case LLDrawPool::POOL_GLTF_PBR:
        poolp = mPBROpaquePool;
        break;
    case LLDrawPool::POOL_GLTF_PBR_ALPHA_MASK:
        poolp = mPBRAlphaMaskPool;
        break;

    default:
        llassert(0);
        LL_ERRS() << "Invalid Pool Type in  LLPipeline::findPool() type=" << type << LL_ENDL;
        break;
    }

    return poolp;
}


LLDrawPool *LLPipeline::getPool(const U32 type, LLViewerTexture *tex0)
{
    LLDrawPool *poolp = findPool(type, tex0);
    if (poolp)
    {
        return poolp;
    }

    LLDrawPool *new_poolp = LLDrawPool::createPool(type, tex0);
    addPool( new_poolp );

    return new_poolp;
}


// static
LLDrawPool* LLPipeline::getPoolFromTE(const LLTextureEntry* te, LLViewerTexture* imagep)
{
    U32 type = getPoolTypeFromTE(te, imagep);
    return gPipeline.getPool(type, imagep);
}

//static
U32 LLPipeline::getPoolTypeFromTE(const LLTextureEntry* te, LLViewerTexture* imagep)
{
    if (!te || !imagep)
    {
        return 0;
    }

    LLMaterial* mat = te->getMaterialParams().get();
    LLGLTFMaterial* gltf_mat = te->getGLTFRenderMaterial();

    bool color_alpha = te->getColor().mV[3] < 0.999f;
    bool alpha = color_alpha;
    if (imagep)
    {
        alpha = alpha || (imagep->getComponents() == 4 && imagep->getType() != LLViewerTexture::MEDIA_TEXTURE) || (imagep->getComponents() == 2);
    }

    if (alpha && mat)
    {
        switch (mat->getDiffuseAlphaMode())
        {
            case 1:
                alpha = true; // Material's alpha mode is set to blend.  Toss it into the alpha draw pool.
                break;
            case 0: //alpha mode set to none, never go to alpha pool
            case 3: //alpha mode set to emissive, never go to alpha pool
                alpha = color_alpha;
                break;
            default: //alpha mode set to "mask", go to alpha pool if fullbright
                alpha = color_alpha; // Material's alpha mode is set to none, mask, or emissive.  Toss it into the opaque material draw pool.
                break;
        }
    }

    if (alpha || (gltf_mat && gltf_mat->mAlphaMode == LLGLTFMaterial::ALPHA_MODE_BLEND))
    {
        return LLDrawPool::POOL_ALPHA;
    }
    else if ((te->getBumpmap() || te->getShiny()) && (!mat || mat->getNormalID().isNull()))
    {
        return LLDrawPool::POOL_BUMP;
    }
    else if (gltf_mat)
    {
        return LLDrawPool::POOL_GLTF_PBR;
    }
    else if (mat && !alpha)
    {
        return LLDrawPool::POOL_MATERIALS;
    }
    else
    {
        return LLDrawPool::POOL_SIMPLE;
    }
}


void LLPipeline::addPool(LLDrawPool *new_poolp)
{
    assertInitialized();
    mPools.insert(new_poolp);
    addToQuickLookup( new_poolp );
}

void LLPipeline::allocDrawable(LLViewerObject *vobj)
{
    LLDrawable *drawable = new LLDrawable(vobj);
    vobj->mDrawable = drawable;

    //encompass completely sheared objects by taking
    //the most extreme point possible (<1,1,0.5>)
    drawable->setRadius(LLVector3(1,1,0.5f).scaleVec(vobj->getScale()).length());
    if (vobj->isOrphaned())
    {
        drawable->setState(LLDrawable::FORCE_INVISIBLE);
    }
    drawable->updateXform(TRUE);
}


void LLPipeline::unlinkDrawable(LLDrawable *drawable)
{
    LL_PROFILE_ZONE_SCOPED_CATEGORY_PIPELINE;

    assertInitialized();

    LLPointer<LLDrawable> drawablep = drawable; // make sure this doesn't get deleted before we are done

    // Based on flags, remove the drawable from the queues that it's on.
    if (drawablep->isState(LLDrawable::ON_MOVE_LIST))
    {
        LLDrawable::drawable_vector_t::iterator iter = std::find(mMovedList.begin(), mMovedList.end(), drawablep);
        if (iter != mMovedList.end())
        {
            mMovedList.erase(iter);
        }
    }

    if (drawablep->getSpatialGroup())
    {
        if (!drawablep->getSpatialGroup()->getSpatialPartition()->remove(drawablep, drawablep->getSpatialGroup()))
        {
#ifdef LL_RELEASE_FOR_DOWNLOAD
            LL_WARNS() << "Couldn't remove object from spatial group!" << LL_ENDL;
#else
            LL_ERRS() << "Couldn't remove object from spatial group!" << LL_ENDL;
#endif
        }
    }

    mLights.erase(drawablep);

    for (light_set_t::iterator iter = mNearbyLights.begin();
                iter != mNearbyLights.end(); iter++)
    {
        if (iter->drawable == drawablep)
        {
            mNearbyLights.erase(iter);
            break;
        }
    }

    for (U32 i = 0; i < 2; ++i)
    {
        if (mShadowSpotLight[i] == drawablep)
        {
            mShadowSpotLight[i] = NULL;
        }

        if (mTargetShadowSpotLight[i] == drawablep)
        {
            mTargetShadowSpotLight[i] = NULL;
        }
    }
}

//static
void LLPipeline::removeMutedAVsLights(LLVOAvatar* muted_avatar)
{
    LL_PROFILE_ZONE_SCOPED_CATEGORY_PIPELINE;
    light_set_t::iterator iter = gPipeline.mNearbyLights.begin();
    while (iter != gPipeline.mNearbyLights.end())
    {
        const LLViewerObject* vobj = iter->drawable->getVObj();
        if (vobj
            && vobj->getAvatar()
            && vobj->isAttachment()
            && vobj->getAvatar() == muted_avatar)
        {
            gPipeline.mLights.erase(iter->drawable);
            iter = gPipeline.mNearbyLights.erase(iter);
        }
        else
        {
            iter++;
        }
    }
}

U32 LLPipeline::addObject(LLViewerObject *vobj)
{
    if (RenderDelayCreation)
    {
        mCreateQ.push_back(vobj);
    }
    else
    {
        createObject(vobj);
    }

    return 1;
}

void LLPipeline::createObjects(F32 max_dtime)
{
    LL_PROFILE_ZONE_SCOPED_CATEGORY_PIPELINE;

    LLTimer update_timer;

    while (!mCreateQ.empty() && update_timer.getElapsedTimeF32() < max_dtime)
    {
        LLViewerObject* vobj = mCreateQ.front();
        if (!vobj->isDead())
        {
            createObject(vobj);
        }
        mCreateQ.pop_front();
    }

    //for (LLViewerObject::vobj_list_t::iterator iter = mCreateQ.begin(); iter != mCreateQ.end(); ++iter)
    //{
    //  createObject(*iter);
    //}

    //mCreateQ.clear();
}

void LLPipeline::createObject(LLViewerObject* vobj)
{
    LL_PROFILE_ZONE_SCOPED_CATEGORY_PIPELINE;
    LLDrawable* drawablep = vobj->mDrawable;

    if (!drawablep)
    {
        drawablep = vobj->createDrawable(this);
    }
    else
    {
        LL_ERRS() << "Redundant drawable creation!" << LL_ENDL;
    }

    llassert(drawablep);

    if (vobj->getParent())
    {
        vobj->setDrawableParent(((LLViewerObject*)vobj->getParent())->mDrawable); // LLPipeline::addObject 1
    }
    else
    {
        vobj->setDrawableParent(NULL); // LLPipeline::addObject 2
    }

    markRebuild(drawablep, LLDrawable::REBUILD_ALL);

    if (drawablep->getVOVolume() && RenderAnimateRes)
    {
        // fun animated res
        drawablep->updateXform(TRUE);
        drawablep->clearState(LLDrawable::MOVE_UNDAMPED);
        drawablep->setScale(LLVector3(0,0,0));
        drawablep->makeActive();
    }
}


void LLPipeline::resetFrameStats()
{
    LL_PROFILE_ZONE_SCOPED_CATEGORY_PIPELINE;
    assertInitialized();

    sCompiles        = 0;
    mNumVisibleFaces = 0;

    if (mOldRenderDebugMask != mRenderDebugMask)
    {
        gObjectList.clearDebugText();
        mOldRenderDebugMask = mRenderDebugMask;
    }
}

//external functions for asynchronous updating
void LLPipeline::updateMoveDampedAsync(LLDrawable* drawablep)
{
    LL_PROFILE_ZONE_SCOPED;
    if (FreezeTime)
    {
        return;
    }
    if (!drawablep)
    {
        LL_ERRS() << "updateMove called with NULL drawablep" << LL_ENDL;
        return;
    }
    if (drawablep->isState(LLDrawable::EARLY_MOVE))
    {
        return;
    }

    assertInitialized();

    // update drawable now
    drawablep->clearState(LLDrawable::MOVE_UNDAMPED); // force to DAMPED
    drawablep->updateMove(); // returns done
    drawablep->setState(LLDrawable::EARLY_MOVE); // flag says we already did an undamped move this frame
    // Put on move list so that EARLY_MOVE gets cleared
    if (!drawablep->isState(LLDrawable::ON_MOVE_LIST))
    {
        mMovedList.push_back(drawablep);
        drawablep->setState(LLDrawable::ON_MOVE_LIST);
    }
}

void LLPipeline::updateMoveNormalAsync(LLDrawable* drawablep)
{
    LL_PROFILE_ZONE_SCOPED;
    if (FreezeTime)
    {
        return;
    }
    if (!drawablep)
    {
        LL_ERRS() << "updateMove called with NULL drawablep" << LL_ENDL;
        return;
    }
    if (drawablep->isState(LLDrawable::EARLY_MOVE))
    {
        return;
    }

    assertInitialized();

    // update drawable now
    drawablep->setState(LLDrawable::MOVE_UNDAMPED); // force to UNDAMPED
    drawablep->updateMove();
    drawablep->setState(LLDrawable::EARLY_MOVE); // flag says we already did an undamped move this frame
    // Put on move list so that EARLY_MOVE gets cleared
    if (!drawablep->isState(LLDrawable::ON_MOVE_LIST))
    {
        mMovedList.push_back(drawablep);
        drawablep->setState(LLDrawable::ON_MOVE_LIST);
    }
}

void LLPipeline::updateMovedList(LLDrawable::drawable_vector_t& moved_list)
{
    LL_PROFILE_ZONE_SCOPED;
    for (LLDrawable::drawable_vector_t::iterator iter = moved_list.begin();
         iter != moved_list.end(); )
    {
        LLDrawable::drawable_vector_t::iterator curiter = iter++;
        LLDrawable *drawablep = *curiter;
        bool done = true;
        if (!drawablep->isDead() && (!drawablep->isState(LLDrawable::EARLY_MOVE)))
        {
            done = drawablep->updateMove();
        }
        drawablep->clearState(LLDrawable::EARLY_MOVE | LLDrawable::MOVE_UNDAMPED);
        if (done)
        {
            if (drawablep->isRoot() && !drawablep->isState(LLDrawable::ACTIVE))
            {
                drawablep->makeStatic();
            }
            drawablep->clearState(LLDrawable::ON_MOVE_LIST);
            if (drawablep->isState(LLDrawable::ANIMATED_CHILD))
            { //will likely not receive any future world matrix updates
                // -- this keeps attachments from getting stuck in space and falling off your avatar
                drawablep->clearState(LLDrawable::ANIMATED_CHILD);
                markRebuild(drawablep, LLDrawable::REBUILD_VOLUME);
                if (drawablep->getVObj())
                {
                    drawablep->getVObj()->dirtySpatialGroup();
                }
            }
            iter = moved_list.erase(curiter);
        }
    }
}

void LLPipeline::updateMove()
{
    LL_PROFILE_ZONE_SCOPED_CATEGORY_PIPELINE;

    if (FreezeTime)
    {
        return;
    }

    assertInitialized();

    for (LLDrawable::drawable_set_t::iterator iter = mRetexturedList.begin();
            iter != mRetexturedList.end(); ++iter)
    {
        LLDrawable* drawablep = *iter;
        if (drawablep && !drawablep->isDead())
        {
            drawablep->updateTexture();
        }
    }
    mRetexturedList.clear();

    updateMovedList(mMovedList);

    //balance octrees
    for (LLWorld::region_list_t::const_iterator iter = LLWorld::getInstance()->getRegionList().begin();
        iter != LLWorld::getInstance()->getRegionList().end(); ++iter)
    {
        LLViewerRegion* region = *iter;
        for (U32 i = 0; i < LLViewerRegion::NUM_PARTITIONS; i++)
        {
            LLSpatialPartition* part = region->getSpatialPartition(i);
            if (part)
            {
                part->mOctree->balance();
            }
        }

        //balance the VO Cache tree
        LLVOCachePartition* vo_part = region->getVOCachePartition();
        if(vo_part)
        {
            vo_part->mOctree->balance();
        }
    }
}

/////////////////////////////////////////////////////////////////////////////
// Culling and occlusion testing
/////////////////////////////////////////////////////////////////////////////

//static
F32 LLPipeline::calcPixelArea(LLVector3 center, LLVector3 size, LLCamera &camera)
{
    llassert(!gCubeSnapshot); // shouldn't be doing ANY of this during cube snap shots
    LLVector3 lookAt = center - camera.getOrigin();
    F32 dist = lookAt.length();

    //ramp down distance for nearby objects
    //shrink dist by dist/16.
    if (dist < 16.f)
    {
        dist /= 16.f;
        dist *= dist;
        dist *= 16.f;
    }

    //get area of circle around node
    F32 app_angle = atanf(size.length()/dist);
    F32 radius = app_angle*LLDrawable::sCurPixelAngle;
    return radius*radius * F_PI;
}

//static
F32 LLPipeline::calcPixelArea(const LLVector4a& center, const LLVector4a& size, LLCamera &camera)
{
    LLVector4a origin;
    origin.load3(camera.getOrigin().mV);

    LLVector4a lookAt;
    lookAt.setSub(center, origin);
    F32 dist = lookAt.getLength3().getF32();

    //ramp down distance for nearby objects
    //shrink dist by dist/16.
    if (dist < 16.f)
    {
        dist /= 16.f;
        dist *= dist;
        dist *= 16.f;
    }

    //get area of circle around node
    F32 app_angle = atanf(size.getLength3().getF32()/dist);
    F32 radius = app_angle*LLDrawable::sCurPixelAngle;
    return radius*radius * F_PI;
}

void LLPipeline::grabReferences(LLCullResult& result)
{
    sCull = &result;
}

void LLPipeline::clearReferences()
{
    LL_PROFILE_ZONE_SCOPED_CATEGORY_PIPELINE;
    sCull = NULL;
    mGroupSaveQ1.clear();
}

void check_references(LLSpatialGroup* group, LLDrawable* drawable)
{
    for (LLSpatialGroup::element_iter i = group->getDataBegin(); i != group->getDataEnd(); ++i)
    {
        LLDrawable* drawablep = (LLDrawable*)(*i)->getDrawable();
        if (drawable == drawablep)
        {
            LL_ERRS() << "LLDrawable deleted while actively reference by LLPipeline." << LL_ENDL;
        }
    }
}

void check_references(LLDrawable* drawable, LLFace* face)
{
    for (S32 i = 0; i < drawable->getNumFaces(); ++i)
    {
        if (drawable->getFace(i) == face)
        {
            LL_ERRS() << "LLFace deleted while actively referenced by LLPipeline." << LL_ENDL;
        }
    }
}

void check_references(LLSpatialGroup* group, LLFace* face)
{
    for (LLSpatialGroup::element_iter i = group->getDataBegin(); i != group->getDataEnd(); ++i)
    {
        LLDrawable* drawable = (LLDrawable*)(*i)->getDrawable();
        if(drawable)
        {
        check_references(drawable, face);
    }
}
}

void LLPipeline::checkReferences(LLFace* face)
{
#if 0
    if (sCull)
    {
        for (LLCullResult::sg_iterator iter = sCull->beginVisibleGroups(); iter != sCull->endVisibleGroups(); ++iter)
        {
            LLSpatialGroup* group = *iter;
            check_references(group, face);
        }

        for (LLCullResult::sg_iterator iter = sCull->beginAlphaGroups(); iter != sCull->endAlphaGroups(); ++iter)
        {
            LLSpatialGroup* group = *iter;
            check_references(group, face);
        }

        for (LLCullResult::sg_iterator iter = sCull->beginDrawableGroups(); iter != sCull->endDrawableGroups(); ++iter)
        {
            LLSpatialGroup* group = *iter;
            check_references(group, face);
        }

        for (LLCullResult::drawable_iterator iter = sCull->beginVisibleList(); iter != sCull->endVisibleList(); ++iter)
        {
            LLDrawable* drawable = *iter;
            check_references(drawable, face);
        }
    }
#endif
}

void LLPipeline::checkReferences(LLDrawable* drawable)
{
#if 0
    if (sCull)
    {
        for (LLCullResult::sg_iterator iter = sCull->beginVisibleGroups(); iter != sCull->endVisibleGroups(); ++iter)
        {
            LLSpatialGroup* group = *iter;
            check_references(group, drawable);
        }

        for (LLCullResult::sg_iterator iter = sCull->beginAlphaGroups(); iter != sCull->endAlphaGroups(); ++iter)
        {
            LLSpatialGroup* group = *iter;
            check_references(group, drawable);
        }

        for (LLCullResult::sg_iterator iter = sCull->beginDrawableGroups(); iter != sCull->endDrawableGroups(); ++iter)
        {
            LLSpatialGroup* group = *iter;
            check_references(group, drawable);
        }

        for (LLCullResult::drawable_iterator iter = sCull->beginVisibleList(); iter != sCull->endVisibleList(); ++iter)
        {
            if (drawable == *iter)
            {
                LL_ERRS() << "LLDrawable deleted while actively referenced by LLPipeline." << LL_ENDL;
            }
        }
    }
#endif
}

void check_references(LLSpatialGroup* group, LLDrawInfo* draw_info)
{
    for (LLSpatialGroup::draw_map_t::iterator i = group->mDrawMap.begin(); i != group->mDrawMap.end(); ++i)
    {
        LLSpatialGroup::drawmap_elem_t& draw_vec = i->second;
        for (LLSpatialGroup::drawmap_elem_t::iterator j = draw_vec.begin(); j != draw_vec.end(); ++j)
        {
            LLDrawInfo* params = *j;
            if (params == draw_info)
            {
                LL_ERRS() << "LLDrawInfo deleted while actively referenced by LLPipeline." << LL_ENDL;
            }
        }
    }
}


void LLPipeline::checkReferences(LLDrawInfo* draw_info)
{
#if 0
    if (sCull)
    {
        for (LLCullResult::sg_iterator iter = sCull->beginVisibleGroups(); iter != sCull->endVisibleGroups(); ++iter)
        {
            LLSpatialGroup* group = *iter;
            check_references(group, draw_info);
        }

        for (LLCullResult::sg_iterator iter = sCull->beginAlphaGroups(); iter != sCull->endAlphaGroups(); ++iter)
        {
            LLSpatialGroup* group = *iter;
            check_references(group, draw_info);
        }

        for (LLCullResult::sg_iterator iter = sCull->beginDrawableGroups(); iter != sCull->endDrawableGroups(); ++iter)
        {
            LLSpatialGroup* group = *iter;
            check_references(group, draw_info);
        }
    }
#endif
}

void LLPipeline::checkReferences(LLSpatialGroup* group)
{
#if CHECK_PIPELINE_REFERENCES
    if (sCull)
    {
        for (LLCullResult::sg_iterator iter = sCull->beginVisibleGroups(); iter != sCull->endVisibleGroups(); ++iter)
        {
            if (group == *iter)
            {
                LL_ERRS() << "LLSpatialGroup deleted while actively referenced by LLPipeline." << LL_ENDL;
            }
        }

        for (LLCullResult::sg_iterator iter = sCull->beginAlphaGroups(); iter != sCull->endAlphaGroups(); ++iter)
        {
            if (group == *iter)
            {
                LL_ERRS() << "LLSpatialGroup deleted while actively referenced by LLPipeline." << LL_ENDL;
            }
        }

        for (LLCullResult::sg_iterator iter = sCull->beginDrawableGroups(); iter != sCull->endDrawableGroups(); ++iter)
        {
            if (group == *iter)
            {
                LL_ERRS() << "LLSpatialGroup deleted while actively referenced by LLPipeline." << LL_ENDL;
            }
        }
    }
#endif
}


bool LLPipeline::visibleObjectsInFrustum(LLCamera& camera)
{
    for (LLWorld::region_list_t::const_iterator iter = LLWorld::getInstance()->getRegionList().begin();
            iter != LLWorld::getInstance()->getRegionList().end(); ++iter)
    {
        LLViewerRegion* region = *iter;

        for (U32 i = 0; i < LLViewerRegion::NUM_PARTITIONS; i++)
        {
            LLSpatialPartition* part = region->getSpatialPartition(i);
            if (part)
            {
                if (hasRenderType(part->mDrawableType))
                {
                    if (part->visibleObjectsInFrustum(camera))
                    {
                        return true;
                    }
                }
            }
        }
    }

    return false;
}

bool LLPipeline::getVisibleExtents(LLCamera& camera, LLVector3& min, LLVector3& max)
{
    const F32 X = 65536.f;

    min = LLVector3(X,X,X);
    max = LLVector3(-X,-X,-X);

    LLViewerCamera::eCameraID saved_camera_id = LLViewerCamera::sCurCameraID;
    LLViewerCamera::sCurCameraID = LLViewerCamera::CAMERA_WORLD;

    bool res = true;

    for (LLWorld::region_list_t::const_iterator iter = LLWorld::getInstance()->getRegionList().begin();
            iter != LLWorld::getInstance()->getRegionList().end(); ++iter)
    {
        LLViewerRegion* region = *iter;

        for (U32 i = 0; i < LLViewerRegion::NUM_PARTITIONS; i++)
        {
            LLSpatialPartition* part = region->getSpatialPartition(i);
            if (part)
            {
                if (hasRenderType(part->mDrawableType))
                {
                    if (!part->getVisibleExtents(camera, min, max))
                    {
                        res = false;
                    }
                }
            }
        }
    }

    LLViewerCamera::sCurCameraID = saved_camera_id;
    return res;
}

static LLTrace::BlockTimerStatHandle FTM_CULL("Object Culling");

// static
bool LLPipeline::isWaterClip()
{
    return (!sRenderTransparentWater || gCubeSnapshot) && !sRenderingHUDs;
}

void LLPipeline::updateCull(LLCamera& camera, LLCullResult& result)
{
    LL_PROFILE_ZONE_SCOPED_CATEGORY_PIPELINE; //LL_RECORD_BLOCK_TIME(FTM_CULL);
    LL_PROFILE_GPU_ZONE("updateCull"); // should always be zero GPU time, but drop a timer to flush stuff out

    bool water_clip = isWaterClip();

    if (water_clip)
    {

        LLVector3 pnorm;

        F32 water_height = LLEnvironment::instance().getWaterHeight();

        if (sUnderWaterRender)
        {
            //camera is below water, cull above water
            pnorm.setVec(0, 0, 1);
        }
        else
        {
            //camera is above water, cull below water
            pnorm = LLVector3(0, 0, -1);
        }

        LLPlane plane;
        plane.setVec(LLVector3(0, 0, water_height), pnorm);

        camera.setUserClipPlane(plane);
    }
    else
    {
        camera.disableUserClipPlane();
    }

    grabReferences(result);

    sCull->clear();

    for (LLWorld::region_list_t::const_iterator iter = LLWorld::getInstance()->getRegionList().begin();
            iter != LLWorld::getInstance()->getRegionList().end(); ++iter)
    {
        LLViewerRegion* region = *iter;

        for (U32 i = 0; i < LLViewerRegion::NUM_PARTITIONS; i++)
        {
            LLSpatialPartition* part = region->getSpatialPartition(i);
            if (part)
            {
                if (hasRenderType(part->mDrawableType))
                {
                    part->cull(camera);
                }
            }
        }

        //scan the VO Cache tree
        LLVOCachePartition* vo_part = region->getVOCachePartition();
        if(vo_part)
        {
            vo_part->cull(camera, sUseOcclusion > 0);
        }
    }

    if (hasRenderType(LLPipeline::RENDER_TYPE_SKY) &&
        gSky.mVOSkyp.notNull() &&
        gSky.mVOSkyp->mDrawable.notNull())
    {
        gSky.mVOSkyp->mDrawable->setVisible(camera);
        sCull->pushDrawable(gSky.mVOSkyp->mDrawable);
        gSky.updateCull();
        stop_glerror();
    }

    if (hasRenderType(LLPipeline::RENDER_TYPE_WL_SKY) &&
        gPipeline.canUseWindLightShaders() &&
        gSky.mVOWLSkyp.notNull() &&
        gSky.mVOWLSkyp->mDrawable.notNull())
    {
        gSky.mVOWLSkyp->mDrawable->setVisible(camera);
        sCull->pushDrawable(gSky.mVOWLSkyp->mDrawable);
    }
}

void LLPipeline::markNotCulled(LLSpatialGroup* group, LLCamera& camera)
{
    if (group->isEmpty())
    {
        return;
    }

    group->setVisible();

    if (LLViewerCamera::sCurCameraID == LLViewerCamera::CAMERA_WORLD && !gCubeSnapshot)
    {
        group->updateDistance(camera);
    }

    assertInitialized();

    if (!group->getSpatialPartition()->mRenderByGroup)
    { //render by drawable
        sCull->pushDrawableGroup(group);
    }
    else
    {   //render by group
        sCull->pushVisibleGroup(group);
    }

    if (group->needsUpdate() ||
        group->getVisible(LLViewerCamera::sCurCameraID) < LLDrawable::getCurrentFrame() - 1)
    {
        // include this group in occlusion groups, not because it is an occluder, but because we want to run
        // an occlusion query to find out if it's an occluder
        markOccluder(group);
    }
    mNumVisibleNodes++;
}

void LLPipeline::markOccluder(LLSpatialGroup* group)
{
    if (sUseOcclusion > 1 && group && !group->isOcclusionState(LLSpatialGroup::ACTIVE_OCCLUSION))
    {
        LLSpatialGroup* parent = group->getParent();

        if (!parent || !parent->isOcclusionState(LLSpatialGroup::OCCLUDED))
        { //only mark top most occluders as active occlusion
            sCull->pushOcclusionGroup(group);
            group->setOcclusionState(LLSpatialGroup::ACTIVE_OCCLUSION);

            if (parent &&
                !parent->isOcclusionState(LLSpatialGroup::ACTIVE_OCCLUSION) &&
                parent->getElementCount() == 0 &&
                parent->needsUpdate())
            {
                sCull->pushOcclusionGroup(group);
                parent->setOcclusionState(LLSpatialGroup::ACTIVE_OCCLUSION);
            }
        }
    }
}

void LLPipeline::doOcclusion(LLCamera& camera)
{
    LL_PROFILE_ZONE_SCOPED_CATEGORY_PIPELINE;
    LL_PROFILE_GPU_ZONE("doOcclusion");
    llassert(!gCubeSnapshot);

    if (sReflectionProbesEnabled && sUseOcclusion > 1 && !LLPipeline::sShadowRender && !gCubeSnapshot)
    {
        gGL.setColorMask(false, false);
        LLGLDepthTest depth(GL_TRUE, GL_FALSE);
        LLGLDisable cull(GL_CULL_FACE);

        gOcclusionCubeProgram.bind();

        if (mCubeVB.isNull())
        { //cube VB will be used for issuing occlusion queries
            mCubeVB = ll_create_cube_vb(LLVertexBuffer::MAP_VERTEX);
        }
        mCubeVB->setBuffer();

        mReflectionMapManager.doOcclusion();
        gOcclusionCubeProgram.unbind();

        gGL.setColorMask(true, true);
    }

    if (LLPipeline::sUseOcclusion > 1 &&
        (sCull->hasOcclusionGroups() || LLVOCachePartition::sNeedsOcclusionCheck))
    {
        LLVertexBuffer::unbind();

        gGL.setColorMask(false, false);

        LLGLDisable blend(GL_BLEND);
        gGL.getTexUnit(0)->unbind(LLTexUnit::TT_TEXTURE);
        LLGLDepthTest depth(GL_TRUE, GL_FALSE);

        LLGLDisable cull(GL_CULL_FACE);

        gOcclusionCubeProgram.bind();

        if (mCubeVB.isNull())
        { //cube VB will be used for issuing occlusion queries
            mCubeVB = ll_create_cube_vb(LLVertexBuffer::MAP_VERTEX);
        }
        mCubeVB->setBuffer();

        for (LLCullResult::sg_iterator iter = sCull->beginOcclusionGroups(); iter != sCull->endOcclusionGroups(); ++iter)
        {
            LLSpatialGroup* group = *iter;
            if (!group->isDead())
            {
                group->doOcclusion(&camera);
                group->clearOcclusionState(LLSpatialGroup::ACTIVE_OCCLUSION);
            }
        }

        //apply occlusion culling to object cache tree
        for (LLWorld::region_list_t::const_iterator iter = LLWorld::getInstance()->getRegionList().begin();
            iter != LLWorld::getInstance()->getRegionList().end(); ++iter)
        {
            LLVOCachePartition* vo_part = (*iter)->getVOCachePartition();
            if(vo_part)
            {
                vo_part->processOccluders(&camera);
            }
        }

        gGL.setColorMask(true, true);
    }
}

bool LLPipeline::updateDrawableGeom(LLDrawable* drawablep)
{
    bool update_complete = drawablep->updateGeometry();
    if (update_complete && assertInitialized())
    {
        drawablep->setState(LLDrawable::BUILT);
    }
    return update_complete;
}

void LLPipeline::updateGL()
{
    LL_PROFILE_ZONE_SCOPED_CATEGORY_PIPELINE;
    {
        while (!LLGLUpdate::sGLQ.empty())
        {
            LLGLUpdate* glu = LLGLUpdate::sGLQ.front();
            glu->updateGL();
            glu->mInQ = FALSE;
            LLGLUpdate::sGLQ.pop_front();
        }
    }
}

void LLPipeline::clearRebuildGroups()
{
    LL_PROFILE_ZONE_SCOPED_CATEGORY_PIPELINE;
    LLSpatialGroup::sg_vector_t hudGroups;

    mGroupQ1Locked = true;
    // Iterate through all drawables on the priority build queue,
    for (LLSpatialGroup::sg_vector_t::iterator iter = mGroupQ1.begin();
         iter != mGroupQ1.end(); ++iter)
    {
        LLSpatialGroup* group = *iter;

        // If the group contains HUD objects, save the group
        if (group->isHUDGroup())
        {
            hudGroups.push_back(group);
        }
        // Else, no HUD objects so clear the build state
        else
        {
            group->clearState(LLSpatialGroup::IN_BUILD_Q1);
        }
    }

    // Clear the group
    mGroupQ1.clear();

    // Copy the saved HUD groups back in
    mGroupQ1.assign(hudGroups.begin(), hudGroups.end());
    mGroupQ1Locked = false;
}

void LLPipeline::clearRebuildDrawables()
{
    // Clear all drawables on the priority build queue,
    for (LLDrawable::drawable_list_t::iterator iter = mBuildQ1.begin();
         iter != mBuildQ1.end(); ++iter)
    {
        LLDrawable* drawablep = *iter;
        if (drawablep && !drawablep->isDead())
        {
            drawablep->clearState(LLDrawable::IN_REBUILD_Q);
        }
    }
    mBuildQ1.clear();

    //clear all moving bridges
    for (LLDrawable::drawable_vector_t::iterator iter = mMovedBridge.begin();
         iter != mMovedBridge.end(); ++iter)
    {
        LLDrawable *drawablep = *iter;
        drawablep->clearState(LLDrawable::EARLY_MOVE | LLDrawable::MOVE_UNDAMPED | LLDrawable::ON_MOVE_LIST | LLDrawable::ANIMATED_CHILD);
    }
    mMovedBridge.clear();

    //clear all moving drawables
    for (LLDrawable::drawable_vector_t::iterator iter = mMovedList.begin();
         iter != mMovedList.end(); ++iter)
    {
        LLDrawable *drawablep = *iter;
        drawablep->clearState(LLDrawable::EARLY_MOVE | LLDrawable::MOVE_UNDAMPED | LLDrawable::ON_MOVE_LIST | LLDrawable::ANIMATED_CHILD);
    }
    mMovedList.clear();

    for (LLDrawable::drawable_vector_t::iterator iter = mShiftList.begin();
        iter != mShiftList.end(); ++iter)
    {
        LLDrawable *drawablep = *iter;
        drawablep->clearState(LLDrawable::EARLY_MOVE | LLDrawable::MOVE_UNDAMPED | LLDrawable::ON_MOVE_LIST | LLDrawable::ANIMATED_CHILD | LLDrawable::ON_SHIFT_LIST);
    }
    mShiftList.clear();
}

void LLPipeline::rebuildPriorityGroups()
{
    LL_PROFILE_ZONE_SCOPED_CATEGORY_PIPELINE;
    LL_PROFILE_GPU_ZONE("rebuildPriorityGroups");

    LLTimer update_timer;
    assertInitialized();

    gMeshRepo.notifyLoadedMeshes();

    mGroupQ1Locked = true;
    // Iterate through all drawables on the priority build queue,
    for (LLSpatialGroup::sg_vector_t::iterator iter = mGroupQ1.begin();
         iter != mGroupQ1.end(); ++iter)
    {
        LLSpatialGroup* group = *iter;
        group->rebuildGeom();
        group->clearState(LLSpatialGroup::IN_BUILD_Q1);
    }

    mGroupSaveQ1 = mGroupQ1;
    mGroupQ1.clear();
    mGroupQ1Locked = false;

}

void LLPipeline::updateGeom(F32 max_dtime)
{
    LLTimer update_timer;
    LLPointer<LLDrawable> drawablep;

    LL_RECORD_BLOCK_TIME(FTM_GEO_UPDATE);
    if (gCubeSnapshot)
    {
        return;
    }

    assertInitialized();

    // notify various object types to reset internal cost metrics, etc.
    // for now, only LLVOVolume does this to throttle LOD changes
    LLVOVolume::preUpdateGeom();

    // Iterate through all drawables on the priority build queue,
    for (LLDrawable::drawable_list_t::iterator iter = mBuildQ1.begin();
         iter != mBuildQ1.end();)
    {
        LLDrawable::drawable_list_t::iterator curiter = iter++;
        LLDrawable* drawablep = *curiter;
        if (drawablep && !drawablep->isDead())
        {
            if (drawablep->isUnload())
            {
                drawablep->unload();
                drawablep->clearState(LLDrawable::FOR_UNLOAD);
            }

            if (updateDrawableGeom(drawablep))
            {
                drawablep->clearState(LLDrawable::IN_REBUILD_Q);
                mBuildQ1.erase(curiter);
            }
        }
        else
        {
            mBuildQ1.erase(curiter);
        }
    }

    updateMovedList(mMovedBridge);
}

void LLPipeline::markVisible(LLDrawable *drawablep, LLCamera& camera)
{
    if(drawablep && !drawablep->isDead())
    {
        if (drawablep->isSpatialBridge())
        {
            const LLDrawable* root = ((LLSpatialBridge*) drawablep)->mDrawable;
            llassert(root); // trying to catch a bad assumption

            if (root && //  // this test may not be needed, see above
                    root->getVObj()->isAttachment())
            {
                LLDrawable* rootparent = root->getParent();
                if (rootparent) // this IS sometimes NULL
                {
                    LLViewerObject *vobj = rootparent->getVObj();
                    llassert(vobj); // trying to catch a bad assumption
                    if (vobj) // this test may not be needed, see above
                    {
                        LLVOAvatar* av = vobj->asAvatar();
                        if (av &&
                            ((!sImpostorRender && av->isImpostor()) //ignore impostor flag during impostor pass
                             || av->isInMuteList()
                             || (LLVOAvatar::AOA_JELLYDOLL == av->getOverallAppearance() && !av->needsImpostorUpdate()) ))
                        {
                            return;
                        }
                    }
                }
            }
            sCull->pushBridge((LLSpatialBridge*) drawablep);
        }
        else
        {

            sCull->pushDrawable(drawablep);
        }

        drawablep->setVisible(camera);
    }
}

void LLPipeline::markMoved(LLDrawable *drawablep, bool damped_motion)
{
    if (!drawablep)
    {
        //LL_ERRS() << "Sending null drawable to moved list!" << LL_ENDL;
        return;
    }

    if (drawablep->isDead())
    {
        LL_WARNS() << "Marking NULL or dead drawable moved!" << LL_ENDL;
        return;
    }

    if (drawablep->getParent())
    {
        //ensure that parent drawables are moved first
        markMoved(drawablep->getParent(), damped_motion);
    }

    assertInitialized();

    if (!drawablep->isState(LLDrawable::ON_MOVE_LIST))
    {
        if (drawablep->isSpatialBridge())
        {
            mMovedBridge.push_back(drawablep);
        }
        else
        {
            mMovedList.push_back(drawablep);
        }
        drawablep->setState(LLDrawable::ON_MOVE_LIST);
    }
    if (! damped_motion)
    {
        drawablep->setState(LLDrawable::MOVE_UNDAMPED); // UNDAMPED trumps DAMPED
    }
    else if (drawablep->isState(LLDrawable::MOVE_UNDAMPED))
    {
        drawablep->clearState(LLDrawable::MOVE_UNDAMPED);
    }
}

void LLPipeline::markShift(LLDrawable *drawablep)
{
    if (!drawablep || drawablep->isDead())
    {
        return;
    }

    assertInitialized();

    if (!drawablep->isState(LLDrawable::ON_SHIFT_LIST))
    {
        drawablep->getVObj()->setChanged(LLXform::SHIFTED | LLXform::SILHOUETTE);
        if (drawablep->getParent())
        {
            markShift(drawablep->getParent());
        }
        mShiftList.push_back(drawablep);
        drawablep->setState(LLDrawable::ON_SHIFT_LIST);
    }
}

void LLPipeline::shiftObjects(const LLVector3 &offset)
{
    LL_PROFILE_ZONE_SCOPED_CATEGORY_PIPELINE;
    assertInitialized();

    glClear(GL_DEPTH_BUFFER_BIT);
    gDepthDirty = true;

    LLVector4a offseta;
    offseta.load3(offset.mV);

    for (LLDrawable::drawable_vector_t::iterator iter = mShiftList.begin();
            iter != mShiftList.end(); iter++)
    {
        LLDrawable *drawablep = *iter;
        if (drawablep->isDead())
        {
            continue;
        }
        drawablep->shiftPos(offseta);
        drawablep->clearState(LLDrawable::ON_SHIFT_LIST);
    }
    mShiftList.resize(0);

    for (LLWorld::region_list_t::const_iterator iter = LLWorld::getInstance()->getRegionList().begin();
            iter != LLWorld::getInstance()->getRegionList().end(); ++iter)
    {
        LLViewerRegion* region = *iter;
        for (U32 i = 0; i < LLViewerRegion::NUM_PARTITIONS; i++)
        {
            LLSpatialPartition* part = region->getSpatialPartition(i);
            if (part)
            {
                part->shift(offseta);
            }
        }
    }

    mReflectionMapManager.shift(offseta);

    LLHUDText::shiftAll(offset);
    LLHUDNameTag::shiftAll(offset);

    display_update_camera();
}

void LLPipeline::markTextured(LLDrawable *drawablep)
{
    if (drawablep && !drawablep->isDead() && assertInitialized())
    {
        mRetexturedList.insert(drawablep);
    }
}

void LLPipeline::markGLRebuild(LLGLUpdate* glu)
{
    if (glu && !glu->mInQ)
    {
        LLGLUpdate::sGLQ.push_back(glu);
        glu->mInQ = TRUE;
    }
}

void LLPipeline::markPartitionMove(LLDrawable* drawable)
{
    if (!drawable->isState(LLDrawable::PARTITION_MOVE) &&
        !drawable->getPositionGroup().equals3(LLVector4a::getZero()))
    {
        drawable->setState(LLDrawable::PARTITION_MOVE);
        mPartitionQ.push_back(drawable);
    }
}

void LLPipeline::processPartitionQ()
{
    LL_PROFILE_ZONE_SCOPED_CATEGORY_PIPELINE;
    for (LLDrawable::drawable_list_t::iterator iter = mPartitionQ.begin(); iter != mPartitionQ.end(); ++iter)
    {
        LLDrawable* drawable = *iter;
        if (!drawable->isDead())
        {
            drawable->updateBinRadius();
            drawable->movePartition();
        }
        drawable->clearState(LLDrawable::PARTITION_MOVE);
    }

    mPartitionQ.clear();
}

void LLPipeline::markMeshDirty(LLSpatialGroup* group)
{
    mMeshDirtyGroup.push_back(group);
}

void LLPipeline::markRebuild(LLSpatialGroup* group)
{
    if (group && !group->isDead() && group->getSpatialPartition())
    {
        if (!group->hasState(LLSpatialGroup::IN_BUILD_Q1))
        {
            llassert_always(!mGroupQ1Locked);

            mGroupQ1.push_back(group);
            group->setState(LLSpatialGroup::IN_BUILD_Q1);
        }
    }
}

void LLPipeline::markRebuild(LLDrawable *drawablep, LLDrawable::EDrawableFlags flag)
{
    if (drawablep && !drawablep->isDead() && assertInitialized())
    {
        if (!drawablep->isState(LLDrawable::IN_REBUILD_Q))
        {
            mBuildQ1.push_back(drawablep);
            drawablep->setState(LLDrawable::IN_REBUILD_Q); // mark drawable as being in priority queue
        }

        if (flag & (LLDrawable::REBUILD_VOLUME | LLDrawable::REBUILD_POSITION))
        {
            drawablep->getVObj()->setChanged(LLXform::SILHOUETTE);
        }
        drawablep->setState(flag);
    }
}

void LLPipeline::stateSort(LLCamera& camera, LLCullResult &result)
{
    LL_PROFILE_ZONE_SCOPED_CATEGORY_PIPELINE;
    LL_PROFILE_GPU_ZONE("stateSort");

    if (hasAnyRenderType(LLPipeline::RENDER_TYPE_AVATAR,
                      LLPipeline::RENDER_TYPE_CONTROL_AV,
                      LLPipeline::RENDER_TYPE_TERRAIN,
                      LLPipeline::RENDER_TYPE_TREE,
                      LLPipeline::RENDER_TYPE_SKY,
                      LLPipeline::RENDER_TYPE_VOIDWATER,
                      LLPipeline::RENDER_TYPE_WATER,
                      LLPipeline::END_RENDER_TYPES))
    {
        //clear faces from face pools
        gPipeline.resetDrawOrders();
    }

    //LLVertexBuffer::unbind();

    grabReferences(result);
    for (LLCullResult::sg_iterator iter = sCull->beginDrawableGroups(); iter != sCull->endDrawableGroups(); ++iter)
    {
        LLSpatialGroup* group = *iter;
        if (group->isDead())
        {
            continue;
        }
        group->checkOcclusion();
        if (sUseOcclusion > 1 && group->isOcclusionState(LLSpatialGroup::OCCLUDED))
        {
            markOccluder(group);
        }
        else
        {
            group->setVisible();
            for (LLSpatialGroup::element_iter i = group->getDataBegin(); i != group->getDataEnd(); ++i)
            {
                LLDrawable* drawablep = (LLDrawable*)(*i)->getDrawable();
                markVisible(drawablep, camera);
            }

            { //rebuild mesh as soon as we know it's visible
                group->rebuildMesh();
            }
        }
    }

    if (LLViewerCamera::sCurCameraID == LLViewerCamera::CAMERA_WORLD && !gCubeSnapshot)
    {
        LLSpatialGroup* last_group = NULL;
        BOOL fov_changed = LLViewerCamera::getInstance()->isDefaultFOVChanged();
        for (LLCullResult::bridge_iterator i = sCull->beginVisibleBridge(); i != sCull->endVisibleBridge(); ++i)
        {
            LLCullResult::bridge_iterator cur_iter = i;
            LLSpatialBridge* bridge = *cur_iter;
            LLSpatialGroup* group = bridge->getSpatialGroup();

            if (last_group == NULL)
            {
                last_group = group;
            }

            if (!bridge->isDead() && group && !group->isOcclusionState(LLSpatialGroup::OCCLUDED))
            {
                stateSort(bridge, camera, fov_changed);
            }

            if (LLViewerCamera::sCurCameraID == LLViewerCamera::CAMERA_WORLD &&
                last_group != group && last_group->changeLOD())
            {
                last_group->mLastUpdateDistance = last_group->mDistance;
            }

            last_group = group;
        }

        if (LLViewerCamera::sCurCameraID == LLViewerCamera::CAMERA_WORLD &&
            last_group && last_group->changeLOD())
        {
            last_group->mLastUpdateDistance = last_group->mDistance;
        }
    }

    for (LLCullResult::sg_iterator iter = sCull->beginVisibleGroups(); iter != sCull->endVisibleGroups(); ++iter)
    {
        LLSpatialGroup* group = *iter;
        if (group->isDead())
        {
            continue;
        }
        group->checkOcclusion();
        if (sUseOcclusion > 1 && group->isOcclusionState(LLSpatialGroup::OCCLUDED))
        {
            markOccluder(group);
        }
        else
        {
            group->setVisible();
            stateSort(group, camera);

            { //rebuild mesh as soon as we know it's visible
                group->rebuildMesh();
            }
        }
    }

    {
        LL_PROFILE_ZONE_NAMED_CATEGORY_DRAWABLE("stateSort"); // LL_RECORD_BLOCK_TIME(FTM_STATESORT_DRAWABLE);
        for (LLCullResult::drawable_iterator iter = sCull->beginVisibleList();
             iter != sCull->endVisibleList(); ++iter)
        {
            LLDrawable *drawablep = *iter;
            if (!drawablep->isDead())
            {
                stateSort(drawablep, camera);
            }
        }
    }

    postSort(camera);
}

void LLPipeline::stateSort(LLSpatialGroup* group, LLCamera& camera)
{
    if (group->changeLOD())
    {
        for (LLSpatialGroup::element_iter i = group->getDataBegin(); i != group->getDataEnd(); ++i)
        {
            LLDrawable* drawablep = (LLDrawable*)(*i)->getDrawable();
            stateSort(drawablep, camera);
        }

        if (LLViewerCamera::sCurCameraID == LLViewerCamera::CAMERA_WORLD && !gCubeSnapshot)
        { //avoid redundant stateSort calls
            group->mLastUpdateDistance = group->mDistance;
        }
    }
}

void LLPipeline::stateSort(LLSpatialBridge* bridge, LLCamera& camera, BOOL fov_changed)
{
    LL_PROFILE_ZONE_SCOPED_CATEGORY_PIPELINE;
    if (bridge->getSpatialGroup()->changeLOD() || fov_changed)
    {
        bool force_update = false;
        bridge->updateDistance(camera, force_update);
    }
}

void LLPipeline::stateSort(LLDrawable* drawablep, LLCamera& camera)
{
    LL_PROFILE_ZONE_SCOPED_CATEGORY_PIPELINE;
    if (!drawablep
        || drawablep->isDead()
        || !hasRenderType(drawablep->getRenderType()))
    {
        return;
    }

    // SL-11353
    // ignore our own geo when rendering spotlight shadowmaps...
    //
    if (RenderSpotLight && drawablep == RenderSpotLight)
    {
        return;
    }

    if (LLSelectMgr::getInstance()->mHideSelectedObjects)
    {
        if (drawablep->getVObj().notNull() &&
            drawablep->getVObj()->isSelected())
        {
            return;
        }
    }

    if (drawablep->isAvatar())
    { //don't draw avatars beyond render distance or if we don't have a spatial group.
        if ((drawablep->getSpatialGroup() == NULL) ||
            (drawablep->getSpatialGroup()->mDistance > LLVOAvatar::sRenderDistance))
        {
            return;
        }

        LLVOAvatar* avatarp = (LLVOAvatar*) drawablep->getVObj().get();
        if (!avatarp->isVisible())
        {
            return;
        }
    }

    assertInitialized();

    if (hasRenderType(drawablep->mRenderType))
    {
        if (!drawablep->isState(LLDrawable::INVISIBLE|LLDrawable::FORCE_INVISIBLE))
        {
            drawablep->setVisible(camera, NULL, FALSE);
        }
    }

    if (LLViewerCamera::sCurCameraID == LLViewerCamera::CAMERA_WORLD && !gCubeSnapshot)
    {
        //if (drawablep->isVisible()) isVisible() check here is redundant, if it wasn't visible, it wouldn't be here
        {
            if (!drawablep->isActive())
            {
                bool force_update = false;
                drawablep->updateDistance(camera, force_update);
            }
            else if (drawablep->isAvatar())
            {
                bool force_update = false;
                drawablep->updateDistance(camera, force_update); // calls vobj->updateLOD() which calls LLVOAvatar::updateVisibility()
            }
        }
    }

    if (!drawablep->getVOVolume())
    {
        for (LLDrawable::face_list_t::iterator iter = drawablep->mFaces.begin();
                iter != drawablep->mFaces.end(); iter++)
        {
            LLFace* facep = *iter;

            if (facep->hasGeometry())
            {
                if (facep->getPool())
                {
                    facep->getPool()->enqueue(facep);
                }
                else
                {
                    break;
                }
            }
        }
    }

    mNumVisibleFaces += drawablep->getNumFaces();
}


void forAllDrawables(LLCullResult::sg_iterator begin,
                     LLCullResult::sg_iterator end,
                     void (*func)(LLDrawable*))
{
    for (LLCullResult::sg_iterator i = begin; i != end; ++i)
    {
        LLSpatialGroup* group = *i;
        if (group->isDead())
        {
            continue;
        }
        for (LLSpatialGroup::element_iter j = group->getDataBegin(); j != group->getDataEnd(); ++j)
        {
            if((*j)->hasDrawable())
            {
                func((LLDrawable*)(*j)->getDrawable());
            }
        }
    }
}

void LLPipeline::forAllVisibleDrawables(void (*func)(LLDrawable*))
{
    forAllDrawables(sCull->beginDrawableGroups(), sCull->endDrawableGroups(), func);
    forAllDrawables(sCull->beginVisibleGroups(), sCull->endVisibleGroups(), func);
}

//function for creating scripted beacons
void renderScriptedBeacons(LLDrawable* drawablep)
{
    LLViewerObject *vobj = drawablep->getVObj();
    if (vobj
        && !vobj->isAvatar()
        && !vobj->getParent()
        && vobj->flagScripted())
    {
        if (gPipeline.sRenderBeacons)
        {
            gObjectList.addDebugBeacon(vobj->getPositionAgent(), "", LLColor4(1.f, 0.f, 0.f, 0.5f), LLColor4(1.f, 1.f, 1.f, 0.5f), LLPipeline::DebugBeaconLineWidth);
        }

        if (gPipeline.sRenderHighlight)
        {
            S32 face_id;
            S32 count = drawablep->getNumFaces();
            for (face_id = 0; face_id < count; face_id++)
            {
                LLFace * facep = drawablep->getFace(face_id);
                if (facep)
                {
                    gPipeline.mHighlightFaces.push_back(facep);
                }
            }
        }
    }
}

void renderScriptedTouchBeacons(LLDrawable *drawablep)
{
    LLViewerObject *vobj = drawablep->getVObj();
    if (vobj && !vobj->isAvatar() && !vobj->getParent() && vobj->flagScripted() && vobj->flagHandleTouch())
    {
        if (gPipeline.sRenderBeacons)
        {
            gObjectList.addDebugBeacon(vobj->getPositionAgent(), "", LLColor4(1.f, 0.f, 0.f, 0.5f), LLColor4(1.f, 1.f, 1.f, 0.5f),
                                       LLPipeline::DebugBeaconLineWidth);
        }

        if (gPipeline.sRenderHighlight)
        {
            S32 face_id;
            S32 count = drawablep->getNumFaces();
            for (face_id = 0; face_id < count; face_id++)
            {
                LLFace *facep = drawablep->getFace(face_id);
                if (facep)
                {
                    gPipeline.mHighlightFaces.push_back(facep);
                }
            }
        }
    }
}

void renderPhysicalBeacons(LLDrawable *drawablep)
{
    LLViewerObject *vobj = drawablep->getVObj();
    if (vobj &&
        !vobj->isAvatar()
        //&& !vobj->getParent()
        && vobj->flagUsePhysics())
    {
        if (gPipeline.sRenderBeacons)
        {
            gObjectList.addDebugBeacon(vobj->getPositionAgent(), "", LLColor4(0.f, 1.f, 0.f, 0.5f), LLColor4(1.f, 1.f, 1.f, 0.5f),
                                       LLPipeline::DebugBeaconLineWidth);
        }

        if (gPipeline.sRenderHighlight)
        {
            S32 face_id;
            S32 count = drawablep->getNumFaces();
            for (face_id = 0; face_id < count; face_id++)
            {
                LLFace *facep = drawablep->getFace(face_id);
                if (facep)
                {
                    gPipeline.mHighlightFaces.push_back(facep);
                }
            }
        }
    }
}

void renderMOAPBeacons(LLDrawable *drawablep)
{
    LLViewerObject *vobj = drawablep->getVObj();

    if (!vobj || vobj->isAvatar())
        return;

    bool beacon  = false;
    U8   tecount = vobj->getNumTEs();
    for (int x = 0; x < tecount; x++)
    {
        if (vobj->getTE(x)->hasMedia())
        {
            beacon = true;
            break;
        }
    }
    if (beacon)
    {
        if (gPipeline.sRenderBeacons)
        {
            gObjectList.addDebugBeacon(vobj->getPositionAgent(), "", LLColor4(1.f, 1.f, 1.f, 0.5f), LLColor4(1.f, 1.f, 1.f, 0.5f),
                                       LLPipeline::DebugBeaconLineWidth);
        }

        if (gPipeline.sRenderHighlight)
        {
            S32 face_id;
            S32 count = drawablep->getNumFaces();
            for (face_id = 0; face_id < count; face_id++)
            {
                LLFace *facep = drawablep->getFace(face_id);
                if (facep)
                {
                    gPipeline.mHighlightFaces.push_back(facep);
                }
            }
        }
    }
}

void renderParticleBeacons(LLDrawable *drawablep)
{
    // Look for attachments, objects, etc.
    LLViewerObject *vobj = drawablep->getVObj();
    if (vobj && vobj->isParticleSource())
    {
        if (gPipeline.sRenderBeacons)
        {
            LLColor4 light_blue(0.5f, 0.5f, 1.f, 0.5f);
            gObjectList.addDebugBeacon(vobj->getPositionAgent(), "", light_blue, LLColor4(1.f, 1.f, 1.f, 0.5f),
                                       LLPipeline::DebugBeaconLineWidth);
        }

        if (gPipeline.sRenderHighlight)
        {
            S32 face_id;
            S32 count = drawablep->getNumFaces();
            for (face_id = 0; face_id < count; face_id++)
            {
                LLFace *facep = drawablep->getFace(face_id);
                if (facep)
                {
                    gPipeline.mHighlightFaces.push_back(facep);
                }
            }
        }
    }
}

void renderSoundHighlights(LLDrawable *drawablep)
{
    // Look for attachments, objects, etc.
    LLViewerObject *vobj = drawablep->getVObj();
    if (vobj && vobj->isAudioSource())
    {
        if (gPipeline.sRenderHighlight)
        {
            S32 face_id;
            S32 count = drawablep->getNumFaces();
            for (face_id = 0; face_id < count; face_id++)
            {
                LLFace *facep = drawablep->getFace(face_id);
                if (facep)
                {
                    gPipeline.mHighlightFaces.push_back(facep);
                }
            }
        }
    }
}

void LLPipeline::postSort(LLCamera &camera)
{
    LL_PROFILE_ZONE_SCOPED_CATEGORY_PIPELINE;

    assertInitialized();

    LL_PUSH_CALLSTACKS();

    if (!gCubeSnapshot)
    {
        // rebuild drawable geometry
        for (LLCullResult::sg_iterator i = sCull->beginDrawableGroups(); i != sCull->endDrawableGroups(); ++i)
        {
            LLSpatialGroup *group = *i;
            if (group->isDead())
            {
                continue;
            }
            if (!sUseOcclusion || !group->isOcclusionState(LLSpatialGroup::OCCLUDED))
            {
                group->rebuildGeom();
            }
        }
        LL_PUSH_CALLSTACKS();
        // rebuild groups
        sCull->assertDrawMapsEmpty();

        rebuildPriorityGroups();
    }

    LL_PUSH_CALLSTACKS();

    // build render map
    for (LLCullResult::sg_iterator i = sCull->beginVisibleGroups(); i != sCull->endVisibleGroups(); ++i)
    {
        LLSpatialGroup *group = *i;

        if (group->isDead())
        {
            continue;
        }

        if ((sUseOcclusion && group->isOcclusionState(LLSpatialGroup::OCCLUDED)) ||
            (RenderAutoHideSurfaceAreaLimit > 0.f &&
             group->mSurfaceArea > RenderAutoHideSurfaceAreaLimit * llmax(group->mObjectBoxSize, 10.f)))
        {
            continue;
        }

        if (group->hasState(LLSpatialGroup::NEW_DRAWINFO) && group->hasState(LLSpatialGroup::GEOM_DIRTY) && !gCubeSnapshot)
        {  // no way this group is going to be drawable without a rebuild
            group->rebuildGeom();
        }

        for (LLSpatialGroup::draw_map_t::iterator j = group->mDrawMap.begin(); j != group->mDrawMap.end(); ++j)
        {
            LLSpatialGroup::drawmap_elem_t &src_vec = j->second;
            if (!hasRenderType(j->first))
            {
                continue;
            }

            for (LLSpatialGroup::drawmap_elem_t::iterator k = src_vec.begin(); k != src_vec.end(); ++k)
            {
                LLDrawInfo *info = *k;

                sCull->pushDrawInfo(j->first, info);
                if (!sShadowRender && !sReflectionRender && !gCubeSnapshot)
                {
                    addTrianglesDrawn(info->mCount);
                }
            }
        }

        if (hasRenderType(LLPipeline::RENDER_TYPE_PASS_ALPHA))
        {
            LLSpatialGroup::draw_map_t::iterator alpha = group->mDrawMap.find(LLRenderPass::PASS_ALPHA);

            if (alpha != group->mDrawMap.end())
            {  // store alpha groups for sorting
                LLSpatialBridge *bridge = group->getSpatialPartition()->asBridge();
                if (LLViewerCamera::sCurCameraID == LLViewerCamera::CAMERA_WORLD && !gCubeSnapshot)
                {
                    if (bridge)
                    {
                        LLCamera trans_camera = bridge->transformCamera(camera);
                        group->updateDistance(trans_camera);
                    }
                    else
                    {
                        group->updateDistance(camera);
                    }
                }

                if (hasRenderType(LLDrawPool::POOL_ALPHA))
                {
                    sCull->pushAlphaGroup(group);
                }
            }

            LLSpatialGroup::draw_map_t::iterator rigged_alpha = group->mDrawMap.find(LLRenderPass::PASS_ALPHA_RIGGED);

            if (rigged_alpha != group->mDrawMap.end())
            {  // store rigged alpha groups for LLDrawPoolAlpha prepass (skip distance update, rigged attachments use depth buffer)
                if (hasRenderType(LLDrawPool::POOL_ALPHA))
                {
                    sCull->pushRiggedAlphaGroup(group);
                }
            }
        }
    }

    /*bool use_transform_feedback = gTransformPositionProgram.mProgramObject && !mMeshDirtyGroup.empty();

    if (use_transform_feedback)
    { //place a query around potential transform feedback code for synchronization
        mTransformFeedbackPrimitives = 0;

        if (!mMeshDirtyQueryObject)
        {
            glGenQueries(1, &mMeshDirtyQueryObject);
        }


        glBeginQuery(GL_TRANSFORM_FEEDBACK_PRIMITIVES_WRITTEN, mMeshDirtyQueryObject);
    }*/

    // pack vertex buffers for groups that chose to delay their updates
    {
        LL_PROFILE_GPU_ZONE("rebuildMesh");
        for (LLSpatialGroup::sg_vector_t::iterator iter = mMeshDirtyGroup.begin(); iter != mMeshDirtyGroup.end(); ++iter)
        {
            (*iter)->rebuildMesh();
        }
    }

    /*if (use_transform_feedback)
    {
        glEndQuery(GL_TRANSFORM_FEEDBACK_PRIMITIVES_WRITTEN);
    }*/

    mMeshDirtyGroup.clear();

    if (!sShadowRender)
    {
        // order alpha groups by distance
        std::sort(sCull->beginAlphaGroups(), sCull->endAlphaGroups(), LLSpatialGroup::CompareDepthGreater());

        // order rigged alpha groups by avatar attachment order
        std::sort(sCull->beginRiggedAlphaGroups(), sCull->endRiggedAlphaGroups(), LLSpatialGroup::CompareRenderOrder());
    }

    LL_PUSH_CALLSTACKS();
    // only render if the flag is set. The flag is only set if we are in edit mode or the toggle is set in the menus
    if (LLFloaterReg::instanceVisible("beacons") && !sShadowRender && !gCubeSnapshot)
    {
        if (sRenderScriptedTouchBeacons)
        {
            // Only show the beacon on the root object.
            forAllVisibleDrawables(renderScriptedTouchBeacons);
        }
        else if (sRenderScriptedBeacons)
        {
            // Only show the beacon on the root object.
            forAllVisibleDrawables(renderScriptedBeacons);
        }

        if (sRenderPhysicalBeacons)
        {
            // Only show the beacon on the root object.
            forAllVisibleDrawables(renderPhysicalBeacons);
        }

        if (sRenderMOAPBeacons)
        {
            forAllVisibleDrawables(renderMOAPBeacons);
        }

        if (sRenderParticleBeacons)
        {
            forAllVisibleDrawables(renderParticleBeacons);
        }

        // If god mode, also show audio cues
        if (sRenderSoundBeacons && gAudiop)
        {
            // Walk all sound sources and render out beacons for them. Note, this isn't done in the ForAllVisibleDrawables function, because
            // some are not visible.
            LLAudioEngine::source_map::iterator iter;
            for (iter = gAudiop->mAllSources.begin(); iter != gAudiop->mAllSources.end(); ++iter)
            {
                LLAudioSource *sourcep = iter->second;

                LLVector3d pos_global = sourcep->getPositionGlobal();
                LLVector3  pos        = gAgent.getPosAgentFromGlobal(pos_global);
                if (gPipeline.sRenderBeacons)
                {
                    // pos += LLVector3(0.f, 0.f, 0.2f);
                    gObjectList.addDebugBeacon(pos, "", LLColor4(1.f, 1.f, 0.f, 0.5f), LLColor4(1.f, 1.f, 1.f, 0.5f), DebugBeaconLineWidth);
                }
            }
            // now deal with highlights for all those seeable sound sources
            forAllVisibleDrawables(renderSoundHighlights);
        }
    }
    LL_PUSH_CALLSTACKS();
    // If managing your telehub, draw beacons at telehub and currently selected spawnpoint.
    if (LLFloaterTelehub::renderBeacons() && !sShadowRender && !gCubeSnapshot)
    {
        LLFloaterTelehub::addBeacons();
    }

    if (!sShadowRender && !gCubeSnapshot)
    {
        mSelectedFaces.clear();

        if (!gNonInteractive)
        {
            LLPipeline::setRenderHighlightTextureChannel(gFloaterTools->getPanelFace()->getTextureChannelToEdit());
        }

        // Draw face highlights for selected faces.
        if (LLSelectMgr::getInstance()->getTEMode())
        {
            struct f : public LLSelectedTEFunctor
            {
                virtual bool apply(LLViewerObject *object, S32 te)
                {
                    if (object->mDrawable)
                    {
                        LLFace *facep = object->mDrawable->getFace(te);
                        if (facep)
                        {
                            gPipeline.mSelectedFaces.push_back(facep);
                        }
                    }
                    return true;
                }
            } func;
            LLSelectMgr::getInstance()->getSelection()->applyToTEs(&func);
        }
    }

    // LLSpatialGroup::sNoDelete = FALSE;
    LL_PUSH_CALLSTACKS();
}


void render_hud_elements()
{
    LL_PROFILE_ZONE_SCOPED_CATEGORY_UI; //LL_RECORD_BLOCK_TIME(FTM_RENDER_UI);
    gPipeline.disableLights();

    LLGLSUIDefault gls_ui;

    //LLGLEnable stencil(GL_STENCIL_TEST);
    //glStencilFunc(GL_ALWAYS, 255, 0xFFFFFFFF);
    //glStencilMask(0xFFFFFFFF);
    //glStencilOp(GL_KEEP, GL_KEEP, GL_REPLACE);

    gUIProgram.bind();
    gGL.color4f(1, 1, 1, 1);
    LLGLDepthTest depth(GL_TRUE, GL_FALSE);

    if (!LLPipeline::sReflectionRender && gPipeline.hasRenderDebugFeatureMask(LLPipeline::RENDER_DEBUG_FEATURE_UI))
    {
        gViewerWindow->renderSelections(FALSE, FALSE, FALSE); // For HUD version in render_ui_3d()

        // Draw the tracking overlays
        LLTracker::render3D();

        if (LLWorld::instanceExists())
        {
            // Show the property lines
            LLWorld::getInstance()->renderPropertyLines();
        }
        LLViewerParcelMgr::getInstance()->render();
        LLViewerParcelMgr::getInstance()->renderParcelCollision();
    }
    else if (gForceRenderLandFence)
    {
        // This is only set when not rendering the UI, for parcel snapshots
        LLViewerParcelMgr::getInstance()->render();
    }
    else if (gPipeline.hasRenderType(LLPipeline::RENDER_TYPE_HUD))
    {
        LLHUDText::renderAllHUD();
    }

    gUIProgram.unbind();
}

void LLPipeline::renderHighlights()
{
    assertInitialized();

    // Draw 3D UI elements here (before we clear the Z buffer in POOL_HUD)
    // Render highlighted faces.
    LLGLSPipelineAlpha gls_pipeline_alpha;
    LLColor4 color(1.f, 1.f, 1.f, 0.5f);
    disableLights();

    if ((LLViewerShaderMgr::instance()->getShaderLevel(LLViewerShaderMgr::SHADER_INTERFACE) > 0))
    {
        gHighlightProgram.bind();
        gGL.diffuseColor4f(1,1,1,0.5f);
    }

    if (hasRenderDebugFeatureMask(RENDER_DEBUG_FEATURE_SELECTED) && !mFaceSelectImagep)
        {
            mFaceSelectImagep = LLViewerTextureManager::getFetchedTexture(IMG_FACE_SELECT);
        }

    if (hasRenderDebugFeatureMask(RENDER_DEBUG_FEATURE_SELECTED) && (sRenderHighlightTextureChannel == LLRender::DIFFUSE_MAP))
    {
        // Make sure the selection image gets downloaded and decoded
        mFaceSelectImagep->addTextureStats((F32)MAX_IMAGE_AREA);

        U32 count = mSelectedFaces.size();
        for (U32 i = 0; i < count; i++)
        {
            LLFace *facep = mSelectedFaces[i];
            if (!facep || facep->getDrawable()->isDead())
            {
                LL_ERRS() << "Bad face on selection" << LL_ENDL;
                return;
            }

            facep->renderSelected(mFaceSelectImagep, color);
        }
    }

    if (hasRenderDebugFeatureMask(RENDER_DEBUG_FEATURE_SELECTED))
    {
        // Paint 'em red!
        color.setVec(1.f, 0.f, 0.f, 0.5f);

        int count = mHighlightFaces.size();
        for (S32 i = 0; i < count; i++)
        {
            LLFace* facep = mHighlightFaces[i];
            facep->renderSelected(LLViewerTexture::sNullImagep, color);
        }
    }

    // Contains a list of the faces of objects that are physical or
    // have touch-handlers.
    mHighlightFaces.clear();

    if (LLViewerShaderMgr::instance()->getShaderLevel(LLViewerShaderMgr::SHADER_INTERFACE) > 0)
    {
        gHighlightProgram.unbind();
    }


    if (hasRenderDebugFeatureMask(RENDER_DEBUG_FEATURE_SELECTED) && (sRenderHighlightTextureChannel == LLRender::NORMAL_MAP))
    {
        color.setVec(1.0f, 0.5f, 0.5f, 0.5f);
        if ((LLViewerShaderMgr::instance()->getShaderLevel(LLViewerShaderMgr::SHADER_INTERFACE) > 0))
        {
            gHighlightNormalProgram.bind();
            gGL.diffuseColor4f(1,1,1,0.5f);
        }

        mFaceSelectImagep->addTextureStats((F32)MAX_IMAGE_AREA);

        U32 count = mSelectedFaces.size();
        for (U32 i = 0; i < count; i++)
        {
            LLFace *facep = mSelectedFaces[i];
            if (!facep || facep->getDrawable()->isDead())
            {
                LL_ERRS() << "Bad face on selection" << LL_ENDL;
                return;
            }

            facep->renderSelected(mFaceSelectImagep, color);
        }

        if ((LLViewerShaderMgr::instance()->getShaderLevel(LLViewerShaderMgr::SHADER_INTERFACE) > 0))
        {
            gHighlightNormalProgram.unbind();
        }
    }

    if (hasRenderDebugFeatureMask(RENDER_DEBUG_FEATURE_SELECTED) && (sRenderHighlightTextureChannel == LLRender::SPECULAR_MAP))
    {
        color.setVec(0.0f, 0.3f, 1.0f, 0.8f);
        if ((LLViewerShaderMgr::instance()->getShaderLevel(LLViewerShaderMgr::SHADER_INTERFACE) > 0))
        {
            gHighlightSpecularProgram.bind();
            gGL.diffuseColor4f(1,1,1,0.5f);
        }

        mFaceSelectImagep->addTextureStats((F32)MAX_IMAGE_AREA);

        U32 count = mSelectedFaces.size();
        for (U32 i = 0; i < count; i++)
        {
            LLFace *facep = mSelectedFaces[i];
            if (!facep || facep->getDrawable()->isDead())
            {
                LL_ERRS() << "Bad face on selection" << LL_ENDL;
                return;
            }

            facep->renderSelected(mFaceSelectImagep, color);
        }

        if ((LLViewerShaderMgr::instance()->getShaderLevel(LLViewerShaderMgr::SHADER_INTERFACE) > 0))
        {
            gHighlightSpecularProgram.unbind();
        }
    }
}

//debug use
U32 LLPipeline::sCurRenderPoolType = 0 ;

void LLPipeline::renderGeomDeferred(LLCamera& camera, bool do_occlusion)
{
    LLAppViewer::instance()->pingMainloopTimeout("Pipeline:RenderGeomDeferred");
    LL_PROFILE_ZONE_SCOPED_CATEGORY_DRAWPOOL; //LL_RECORD_BLOCK_TIME(FTM_RENDER_GEOMETRY);
    LL_PROFILE_GPU_ZONE("renderGeomDeferred");

    llassert(!sRenderingHUDs);

    if (gUseWireframe)
    {
        glPolygonMode(GL_FRONT_AND_BACK, GL_LINE);
    }

    if (&camera == LLViewerCamera::getInstance())
    {   // a bit hacky, this is the start of the main render frame, figure out delta between last modelview matrix and
        // current modelview matrix
        glh::matrix4f last_modelview(gGLLastModelView);
        glh::matrix4f cur_modelview(gGLModelView);

        // goal is to have a matrix here that goes from the last frame's camera space to the current frame's camera space
        glh::matrix4f m = last_modelview.inverse();  // last camera space to world space
        m.mult_left(cur_modelview); // world space to camera space

        glh::matrix4f n = m.inverse();

        for (U32 i = 0; i < 16; ++i)
        {
            gGLDeltaModelView[i] = m.m[i];
            gGLInverseDeltaModelView[i] = n.m[i];
        }
    }

    bool occlude = LLPipeline::sUseOcclusion > 1 && do_occlusion && !LLGLSLShader::sProfileEnabled;

    setupHWLights();

    {
        LL_PROFILE_ZONE_NAMED_CATEGORY_DRAWPOOL("deferred pools");

        LLGLEnable cull(GL_CULL_FACE);

        for (pool_set_t::iterator iter = mPools.begin(); iter != mPools.end(); ++iter)
        {
            LLDrawPool *poolp = *iter;
            if (hasRenderType(poolp->getType()))
            {
                poolp->prerender();
            }
        }

        LLVertexBuffer::unbind();

        LLGLState::checkStates();

        if (LLViewerShaderMgr::instance()->mShaderLevel[LLViewerShaderMgr::SHADER_DEFERRED] > 1)
        {
            //update reflection probe uniform
            mReflectionMapManager.updateUniforms();
        }

        U32 cur_type = 0;

        gGL.setColorMask(true, true);

        pool_set_t::iterator iter1 = mPools.begin();

        while ( iter1 != mPools.end() )
        {
            LLDrawPool *poolp = *iter1;

            cur_type = poolp->getType();

            if (occlude && cur_type >= LLDrawPool::POOL_GRASS)
            {
                llassert(!gCubeSnapshot); // never do occlusion culling on cube snapshots
                occlude = false;
                gGLLastMatrix = NULL;
                gGL.loadMatrix(gGLModelView);
                doOcclusion(camera);
            }

            pool_set_t::iterator iter2 = iter1;
            if (hasRenderType(poolp->getType()) && poolp->getNumDeferredPasses() > 0)
            {
                LL_PROFILE_ZONE_NAMED_CATEGORY_DRAWPOOL("deferred pool render");

                gGLLastMatrix = NULL;
                gGL.loadMatrix(gGLModelView);

                for( S32 i = 0; i < poolp->getNumDeferredPasses(); i++ )
                {
                    LLVertexBuffer::unbind();
                    poolp->beginDeferredPass(i);
                    for (iter2 = iter1; iter2 != mPools.end(); iter2++)
                    {
                        LLDrawPool *p = *iter2;
                        if (p->getType() != cur_type)
                        {
                            break;
                        }

                        if ( !p->getSkipRenderFlag() ) { p->renderDeferred(i); }
                    }
                    poolp->endDeferredPass(i);
                    LLVertexBuffer::unbind();

                    LLGLState::checkStates();
                }
            }
            else
            {
                // Skip all pools of this type
                for (iter2 = iter1; iter2 != mPools.end(); iter2++)
                {
                    LLDrawPool *p = *iter2;
                    if (p->getType() != cur_type)
                    {
                        break;
                    }
                }
            }
            iter1 = iter2;
            stop_glerror();
        }

        gGLLastMatrix = NULL;
        gGL.matrixMode(LLRender::MM_MODELVIEW);
        gGL.loadMatrix(gGLModelView);

        gGL.setColorMask(true, false);

    } // Tracy ZoneScoped

    if (gUseWireframe)
    {
        glPolygonMode(GL_FRONT_AND_BACK, GL_FILL);
    }
}

void LLPipeline::renderGeomPostDeferred(LLCamera& camera)
{
    LL_PROFILE_ZONE_SCOPED_CATEGORY_DRAWPOOL;
    LL_PROFILE_GPU_ZONE("renderGeomPostDeferred");

    if (gUseWireframe)
    {
        glPolygonMode(GL_FRONT_AND_BACK, GL_LINE);
    }

    U32 cur_type = 0;

    LLGLEnable cull(GL_CULL_FACE);

    bool done_atmospherics = LLPipeline::sRenderingHUDs; //skip atmospherics on huds
    bool done_water_haze = done_atmospherics;

    // do atmospheric haze just before post water alpha
    U32 atmospherics_pass = LLDrawPool::POOL_ALPHA_POST_WATER;

    if (LLPipeline::sUnderWaterRender)
    { // if under water, do atmospherics just before the water pass
        atmospherics_pass = LLDrawPool::POOL_WATER;
    }

    // do water haze just before pre water alpha
    U32 water_haze_pass = LLDrawPool::POOL_ALPHA_PRE_WATER;

    calcNearbyLights(camera);
    setupHWLights();

    gGL.setSceneBlendType(LLRender::BT_ALPHA);
    gGL.setColorMask(true, false);

    pool_set_t::iterator iter1 = mPools.begin();

    if (gDebugGL || gDebugPipeline)
    {
        LLGLState::checkStates(GL_FALSE);
    }

    while ( iter1 != mPools.end() )
    {
        LLDrawPool *poolp = *iter1;

        cur_type = poolp->getType();

        if (cur_type >= atmospherics_pass && !done_atmospherics)
        { // do atmospherics against depth buffer before rendering alpha
            doAtmospherics();
            done_atmospherics = true;
        }

        if (cur_type >= water_haze_pass && !done_water_haze)
        { // do water haze against depth buffer before rendering alpha
            doWaterHaze();
            done_water_haze = true;
        }

        pool_set_t::iterator iter2 = iter1;
        if (hasRenderType(poolp->getType()) && poolp->getNumPostDeferredPasses() > 0)
        {
            LL_PROFILE_ZONE_NAMED_CATEGORY_DRAWPOOL("deferred poolrender");

            gGLLastMatrix = NULL;
            gGL.loadMatrix(gGLModelView);

            for( S32 i = 0; i < poolp->getNumPostDeferredPasses(); i++ )
            {
                LLVertexBuffer::unbind();
                poolp->beginPostDeferredPass(i);
                for (iter2 = iter1; iter2 != mPools.end(); iter2++)
                {
                    LLDrawPool *p = *iter2;
                    if (p->getType() != cur_type)
                    {
                        break;
                    }

                    p->renderPostDeferred(i);
                }
                poolp->endPostDeferredPass(i);
                LLVertexBuffer::unbind();

                if (gDebugGL || gDebugPipeline)
                {
                    LLGLState::checkStates(GL_FALSE);
                }
            }
        }
        else
        {
            // Skip all pools of this type
            for (iter2 = iter1; iter2 != mPools.end(); iter2++)
            {
                LLDrawPool *p = *iter2;
                if (p->getType() != cur_type)
                {
                    break;
                }
            }
        }
        iter1 = iter2;
        stop_glerror();
    }

    gGLLastMatrix = NULL;
    gGL.matrixMode(LLRender::MM_MODELVIEW);
    gGL.loadMatrix(gGLModelView);

    if (!gCubeSnapshot)
    {
        // debug displays
        renderHighlights();
        mHighlightFaces.clear();

        renderDebug();
    }

    if (gUseWireframe)
    {
        glPolygonMode(GL_FRONT_AND_BACK, GL_FILL);
    }
}

void LLPipeline::renderGeomShadow(LLCamera& camera)
{
    LL_PROFILE_ZONE_SCOPED_CATEGORY_PIPELINE;
    LL_PROFILE_GPU_ZONE("renderGeomShadow");
    U32 cur_type = 0;

    LLGLEnable cull(GL_CULL_FACE);

    LLVertexBuffer::unbind();

    pool_set_t::iterator iter1 = mPools.begin();

    while ( iter1 != mPools.end() )
    {
        LLDrawPool *poolp = *iter1;

        cur_type = poolp->getType();

        pool_set_t::iterator iter2 = iter1;
        if (hasRenderType(poolp->getType()) && poolp->getNumShadowPasses() > 0)
        {
            poolp->prerender() ;

            gGLLastMatrix = NULL;
            gGL.loadMatrix(gGLModelView);

            for( S32 i = 0; i < poolp->getNumShadowPasses(); i++ )
            {
                LLVertexBuffer::unbind();
                poolp->beginShadowPass(i);
                for (iter2 = iter1; iter2 != mPools.end(); iter2++)
                {
                    LLDrawPool *p = *iter2;
                    if (p->getType() != cur_type)
                    {
                        break;
                    }

                    p->renderShadow(i);
                }
                poolp->endShadowPass(i);
                LLVertexBuffer::unbind();
            }
        }
        else
        {
            // Skip all pools of this type
            for (iter2 = iter1; iter2 != mPools.end(); iter2++)
            {
                LLDrawPool *p = *iter2;
                if (p->getType() != cur_type)
                {
                    break;
                }
            }
        }
        iter1 = iter2;
        stop_glerror();
    }

    gGLLastMatrix = NULL;
    gGL.loadMatrix(gGLModelView);
}


static U32 sIndicesDrawnCount = 0;

void LLPipeline::addTrianglesDrawn(S32 index_count)
{
    sIndicesDrawnCount += index_count;
}

void LLPipeline::recordTrianglesDrawn()
{
    assertInitialized();
    U32 count = sIndicesDrawnCount / 3;
    sIndicesDrawnCount = 0;
    add(LLStatViewer::TRIANGLES_DRAWN, LLUnits::Triangles::fromValue(count));
}

void LLPipeline::renderPhysicsDisplay()
{
    if (!hasRenderDebugMask(LLPipeline::RENDER_DEBUG_PHYSICS_SHAPES))
    {
        return;
    }

    gGL.flush();
    gDebugProgram.bind();

    LLGLEnable(GL_POLYGON_OFFSET_LINE);
    glPolygonOffset(3.f, 3.f);
    glLineWidth(3.f);
    LLGLEnable blend(GL_BLEND);
    gGL.setSceneBlendType(LLRender::BT_ALPHA);

    for (int pass = 0; pass < 3; ++pass)
    {
        // pass 0 - depth write enabled, color write disabled, fill
        // pass 1 - depth write disabled, color write enabled, fill
        // pass 2 - depth write disabled, color write enabled, wireframe
        gGL.setColorMask(pass >= 1, false);
        LLGLDepthTest depth(GL_TRUE, pass == 0);

        bool wireframe = (pass == 2);

        if (wireframe)
        {
            glPolygonMode(GL_FRONT_AND_BACK, GL_LINE);
        }

        for (LLWorld::region_list_t::const_iterator iter = LLWorld::getInstance()->getRegionList().begin();
            iter != LLWorld::getInstance()->getRegionList().end(); ++iter)
        {
            LLViewerRegion* region = *iter;
            for (U32 i = 0; i < LLViewerRegion::NUM_PARTITIONS; i++)
            {
                LLSpatialPartition* part = region->getSpatialPartition(i);
                if (part)
                {
                    if (hasRenderType(part->mDrawableType))
                    {
                        part->renderPhysicsShapes(wireframe);
                    }
                }
            }
        }
        gGL.flush();

        if (wireframe)
        {
            glPolygonMode(GL_FRONT_AND_BACK, GL_FILL);
        }
    }
    glLineWidth(1.f);
    gDebugProgram.unbind();

}

extern std::set<LLSpatialGroup*> visible_selected_groups;

void LLPipeline::renderDebug()
{
    LL_PROFILE_ZONE_SCOPED_CATEGORY_PIPELINE;

    assertInitialized();

    bool hud_only = hasRenderType(LLPipeline::RENDER_TYPE_HUD);

    if (!hud_only )
    {
        //Render any navmesh geometry
        LLPathingLib *llPathingLibInstance = LLPathingLib::getInstance();
        if ( llPathingLibInstance != NULL )
        {
            //character floater renderables

            LLHandle<LLFloaterPathfindingCharacters> pathfindingCharacterHandle = LLFloaterPathfindingCharacters::getInstanceHandle();
            if ( !pathfindingCharacterHandle.isDead() )
            {
                LLFloaterPathfindingCharacters *pathfindingCharacter = pathfindingCharacterHandle.get();

                if ( pathfindingCharacter->getVisible() || gAgentCamera.cameraMouselook() )
                {
                    gPathfindingProgram.bind();
                    gPathfindingProgram.uniform1f(sTint, 1.f);
                    gPathfindingProgram.uniform1f(sAmbiance, 1.f);
                    gPathfindingProgram.uniform1f(sAlphaScale, 1.f);

                    //Requried character physics capsule render parameters
                    LLUUID id;
                    LLVector3 pos;
                    LLQuaternion rot;

                    if ( pathfindingCharacter->isPhysicsCapsuleEnabled( id, pos, rot ) )
                    {
                        //remove blending artifacts
                        gGL.setColorMask(false, false);
                        llPathingLibInstance->renderSimpleShapeCapsuleID( gGL, id, pos, rot );
                        gGL.setColorMask(true, false);
                        LLGLEnable blend(GL_BLEND);
                        gPathfindingProgram.uniform1f(sAlphaScale, 0.90f);
                        llPathingLibInstance->renderSimpleShapeCapsuleID( gGL, id, pos, rot );
                        gPathfindingProgram.bind();
                    }
                }
            }


            //pathing console renderables
            LLHandle<LLFloaterPathfindingConsole> pathfindingConsoleHandle = LLFloaterPathfindingConsole::getInstanceHandle();
            if (!pathfindingConsoleHandle.isDead())
            {
                LLFloaterPathfindingConsole *pathfindingConsole = pathfindingConsoleHandle.get();

                if ( pathfindingConsole->getVisible() || gAgentCamera.cameraMouselook() )
                {
                    F32 ambiance = gSavedSettings.getF32("PathfindingAmbiance");

                    gPathfindingProgram.bind();

                    gPathfindingProgram.uniform1f(sTint, 1.f);
                    gPathfindingProgram.uniform1f(sAmbiance, ambiance);
                    gPathfindingProgram.uniform1f(sAlphaScale, 1.f);

                    if ( !pathfindingConsole->isRenderWorld() )
                    {
                        const LLColor4 clearColor = gSavedSettings.getColor4("PathfindingNavMeshClear");
                        gGL.setColorMask(true, true);
                        glClearColor(clearColor.mV[0],clearColor.mV[1],clearColor.mV[2],0);
                        glClear(GL_DEPTH_BUFFER_BIT | GL_COLOR_BUFFER_BIT); // no stencil -- deprecated | GL_STENCIL_BUFFER_BIT);
                        gGL.setColorMask(true, false);
                        glPolygonMode( GL_FRONT_AND_BACK, GL_FILL );
                    }

                    //NavMesh
                    if ( pathfindingConsole->isRenderNavMesh() )
                    {
                        gGL.flush();
                        glLineWidth(2.0f);
                        LLGLEnable cull(GL_CULL_FACE);
                        LLGLDisable blend(GL_BLEND);

                        if ( pathfindingConsole->isRenderWorld() )
                        {
                            LLGLEnable blend(GL_BLEND);
                            gPathfindingProgram.uniform1f(sAlphaScale, 0.66f);
                            llPathingLibInstance->renderNavMesh();
                        }
                        else
                        {
                            llPathingLibInstance->renderNavMesh();
                        }

                        //render edges
                        gPathfindingNoNormalsProgram.bind();
                        gPathfindingNoNormalsProgram.uniform1f(sTint, 1.f);
                        gPathfindingNoNormalsProgram.uniform1f(sAlphaScale, 1.f);
                        llPathingLibInstance->renderNavMeshEdges();
                        gPathfindingProgram.bind();

                        gGL.flush();
                        glPolygonMode( GL_FRONT_AND_BACK, GL_FILL );
                        glLineWidth(1.0f);
                        gGL.flush();
                    }
                    //User designated path
                    if ( LLPathfindingPathTool::getInstance()->isRenderPath() )
                    {
                        //The path
                        gUIProgram.bind();
                        gGL.getTexUnit(0)->bind(LLViewerFetchedTexture::sWhiteImagep);
                        llPathingLibInstance->renderPath();
                        gPathfindingProgram.bind();

                        //The bookends
                        //remove blending artifacts
                        gGL.setColorMask(false, false);
                        llPathingLibInstance->renderPathBookend( gGL, LLPathingLib::LLPL_START );
                        llPathingLibInstance->renderPathBookend( gGL, LLPathingLib::LLPL_END );

                        gGL.setColorMask(true, false);
                        //render the bookends
                        LLGLEnable blend(GL_BLEND);
                        gPathfindingProgram.uniform1f(sAlphaScale, 0.90f);
                        llPathingLibInstance->renderPathBookend( gGL, LLPathingLib::LLPL_START );
                        llPathingLibInstance->renderPathBookend( gGL, LLPathingLib::LLPL_END );
                        gPathfindingProgram.bind();
                    }

                    if ( pathfindingConsole->isRenderWaterPlane() )
                    {
                        LLGLEnable blend(GL_BLEND);
                        gPathfindingProgram.uniform1f(sAlphaScale, 0.90f);
                        llPathingLibInstance->renderSimpleShapes( gGL, gAgent.getRegion()->getWaterHeight() );
                    }
                //physics/exclusion shapes
                if ( pathfindingConsole->isRenderAnyShapes() )
                {
                        U32 render_order[] = {
                            1 << LLPathingLib::LLST_ObstacleObjects,
                            1 << LLPathingLib::LLST_WalkableObjects,
                            1 << LLPathingLib::LLST_ExclusionPhantoms,
                            1 << LLPathingLib::LLST_MaterialPhantoms,
                        };

                        U32 flags = pathfindingConsole->getRenderShapeFlags();

                        for (U32 i = 0; i < 4; i++)
                        {
                            if (!(flags & render_order[i]))
                            {
                                continue;
                            }

                            //turn off backface culling for volumes so they are visible when camera is inside volume
                            LLGLDisable cull(i >= 2 ? GL_CULL_FACE : 0);

                            gGL.flush();
                            glPolygonMode( GL_FRONT_AND_BACK, GL_FILL );

                            //get rid of some z-fighting
                            LLGLEnable polyOffset(GL_POLYGON_OFFSET_FILL);
                            glPolygonOffset(1.0f, 1.0f);

                            //render to depth first to avoid blending artifacts
                            gGL.setColorMask(false, false);
                            llPathingLibInstance->renderNavMeshShapesVBO( render_order[i] );
                            gGL.setColorMask(true, false);

                            //get rid of some z-fighting
                            glPolygonOffset(0.f, 0.f);

                            LLGLEnable blend(GL_BLEND);

                            {
                                gPathfindingProgram.uniform1f(sAmbiance, ambiance);

                                { //draw solid overlay
                                    LLGLDepthTest depth(GL_TRUE, GL_FALSE, GL_LEQUAL);
                                    llPathingLibInstance->renderNavMeshShapesVBO( render_order[i] );
                                    gGL.flush();
                                }

                                LLGLEnable lineOffset(GL_POLYGON_OFFSET_LINE);
                                glPolygonMode( GL_FRONT_AND_BACK, GL_LINE );

                                F32 offset = gSavedSettings.getF32("PathfindingLineOffset");

                                if (pathfindingConsole->isRenderXRay())
                                {
                                    gPathfindingProgram.uniform1f(sTint, gSavedSettings.getF32("PathfindingXRayTint"));
                                    gPathfindingProgram.uniform1f(sAlphaScale, gSavedSettings.getF32("PathfindingXRayOpacity"));
                                    LLGLEnable blend(GL_BLEND);
                                    LLGLDepthTest depth(GL_TRUE, GL_FALSE, GL_GREATER);

                                    glPolygonOffset(offset, -offset);

                                    if (gSavedSettings.getBOOL("PathfindingXRayWireframe"))
                                    { //draw hidden wireframe as darker and less opaque
                                        gPathfindingProgram.uniform1f(sAmbiance, 1.f);
                                        llPathingLibInstance->renderNavMeshShapesVBO( render_order[i] );
                                    }
                                    else
                                    {
                                        glPolygonMode( GL_FRONT_AND_BACK, GL_FILL );
                                        gPathfindingProgram.uniform1f(sAmbiance, ambiance);
                                        llPathingLibInstance->renderNavMeshShapesVBO( render_order[i] );
                                        glPolygonMode(GL_FRONT_AND_BACK, GL_LINE);
                                    }
                                }

                                { //draw visible wireframe as brighter, thicker and more opaque
                                    glPolygonOffset(offset, offset);
                                    gPathfindingProgram.uniform1f(sAmbiance, 1.f);
                                    gPathfindingProgram.uniform1f(sTint, 1.f);
                                    gPathfindingProgram.uniform1f(sAlphaScale, 1.f);

                                    glLineWidth(gSavedSettings.getF32("PathfindingLineWidth"));
                                    LLGLDisable blendOut(GL_BLEND);
                                    llPathingLibInstance->renderNavMeshShapesVBO( render_order[i] );
                                    gGL.flush();
                                    glLineWidth(1.f);
                                }

                                glPolygonMode( GL_FRONT_AND_BACK, GL_FILL );
                            }
                        }
                    }

                    glPolygonOffset(0.f, 0.f);

                    if ( pathfindingConsole->isRenderNavMesh() && pathfindingConsole->isRenderXRay() )
                    {   //render navmesh xray
                        F32 ambiance = gSavedSettings.getF32("PathfindingAmbiance");

                        LLGLEnable lineOffset(GL_POLYGON_OFFSET_LINE);
                        LLGLEnable polyOffset(GL_POLYGON_OFFSET_FILL);

                        F32 offset = gSavedSettings.getF32("PathfindingLineOffset");
                        glPolygonOffset(offset, -offset);

                        LLGLEnable blend(GL_BLEND);
                        LLGLDepthTest depth(GL_TRUE, GL_FALSE, GL_GREATER);
                        gGL.flush();
                        glLineWidth(2.0f);
                        LLGLEnable cull(GL_CULL_FACE);

                        gPathfindingProgram.uniform1f(sTint, gSavedSettings.getF32("PathfindingXRayTint"));
                        gPathfindingProgram.uniform1f(sAlphaScale, gSavedSettings.getF32("PathfindingXRayOpacity"));

                        if (gSavedSettings.getBOOL("PathfindingXRayWireframe"))
                        { //draw hidden wireframe as darker and less opaque
                            glPolygonMode( GL_FRONT_AND_BACK, GL_LINE );
                            gPathfindingProgram.uniform1f(sAmbiance, 1.f);
                            llPathingLibInstance->renderNavMesh();
                            glPolygonMode( GL_FRONT_AND_BACK, GL_FILL );
                        }
                        else
                        {
                            gPathfindingProgram.uniform1f(sAmbiance, ambiance);
                            llPathingLibInstance->renderNavMesh();
                        }

                        //render edges
                        gPathfindingNoNormalsProgram.bind();
                        gPathfindingNoNormalsProgram.uniform1f(sTint, gSavedSettings.getF32("PathfindingXRayTint"));
                        gPathfindingNoNormalsProgram.uniform1f(sAlphaScale, gSavedSettings.getF32("PathfindingXRayOpacity"));
                        llPathingLibInstance->renderNavMeshEdges();
                        gPathfindingProgram.bind();

                        gGL.flush();
                        glLineWidth(1.0f);
                    }

                    glPolygonOffset(0.f, 0.f);

                    gGL.flush();
                    gPathfindingProgram.unbind();
                }
            }
        }
    }

    gGLLastMatrix = NULL;
    gGL.loadMatrix(gGLModelView);
    gGL.setColorMask(true, false);


    if (!hud_only && !mDebugBlips.empty())
    { //render debug blips
        gUIProgram.bind();
        gGL.color4f(1, 1, 1, 1);

        gGL.getTexUnit(0)->bind(LLViewerFetchedTexture::sWhiteImagep, true);

        glPointSize(8.f);
        LLGLDepthTest depth(GL_TRUE, GL_TRUE, GL_ALWAYS);

        gGL.begin(LLRender::POINTS);
        for (std::list<DebugBlip>::iterator iter = mDebugBlips.begin(); iter != mDebugBlips.end(); )
        {
            DebugBlip& blip = *iter;

            blip.mAge += gFrameIntervalSeconds.value();
            if (blip.mAge > 2.f)
            {
                mDebugBlips.erase(iter++);
            }
            else
            {
                iter++;
            }

            blip.mPosition.mV[2] += gFrameIntervalSeconds.value()*2.f;

            gGL.color4fv(blip.mColor.mV);
            gGL.vertex3fv(blip.mPosition.mV);
        }
        gGL.end();
        gGL.flush();
        glPointSize(1.f);
    }

    // Debug stuff.
    for (LLWorld::region_list_t::const_iterator iter = LLWorld::getInstance()->getRegionList().begin();
            iter != LLWorld::getInstance()->getRegionList().end(); ++iter)
    {
        LLViewerRegion* region = *iter;
        for (U32 i = 0; i < LLViewerRegion::NUM_PARTITIONS; i++)
        {
            LLSpatialPartition* part = region->getSpatialPartition(i);
            if (part)
            {
                if ( (hud_only && (part->mDrawableType == RENDER_TYPE_HUD || part->mDrawableType == RENDER_TYPE_HUD_PARTICLES)) ||
                     (!hud_only && hasRenderType(part->mDrawableType)) )
                {
                    part->renderDebug();
                }
            }
        }
    }

    for (LLCullResult::bridge_iterator i = sCull->beginVisibleBridge(); i != sCull->endVisibleBridge(); ++i)
    {
        LLSpatialBridge* bridge = *i;
        if (!bridge->isDead() && hasRenderType(bridge->mDrawableType))
        {
            gGL.pushMatrix();
            gGL.multMatrix((F32*)bridge->mDrawable->getRenderMatrix().mMatrix);
            bridge->renderDebug();
            gGL.popMatrix();
        }
    }

    if (gPipeline.hasRenderDebugMask(LLPipeline::RENDER_DEBUG_OCCLUSION))
    { //render visible selected group occlusion geometry
        gDebugProgram.bind();
        LLGLDepthTest depth(GL_TRUE, GL_FALSE);
        gGL.diffuseColor3f(1,0,1);
        for (std::set<LLSpatialGroup*>::iterator iter = visible_selected_groups.begin(); iter != visible_selected_groups.end(); ++iter)
        {
            LLSpatialGroup* group = *iter;

            LLVector4a fudge;
            fudge.splat(0.25f); //SG_OCCLUSION_FUDGE

            LLVector4a size;
            const LLVector4a* bounds = group->getBounds();
            size.setAdd(fudge, bounds[1]);

            drawBox(bounds[0], size);
        }
    }

    visible_selected_groups.clear();

    //draw reflection probes and links between them
    if (gPipeline.hasRenderDebugMask(LLPipeline::RENDER_DEBUG_REFLECTION_PROBES) && !hud_only)
    {
        mReflectionMapManager.renderDebug();
    }

    if (gSavedSettings.getBOOL("RenderReflectionProbeVolumes") && !hud_only)
    {
        LL_PROFILE_ZONE_NAMED_CATEGORY_PIPELINE("probe debug display");

        bindDeferredShader(gReflectionProbeDisplayProgram, NULL);
        mScreenTriangleVB->setBuffer();

        LLGLEnable blend(GL_BLEND);
        LLGLDepthTest depth(GL_FALSE);

        mScreenTriangleVB->drawArrays(LLRender::TRIANGLES, 0, 3);

        unbindDeferredShader(gReflectionProbeDisplayProgram);
    }

    gUIProgram.bind();

    if (hasRenderDebugMask(LLPipeline::RENDER_DEBUG_RAYCAST) && !hud_only)
    { //draw crosshairs on particle intersection
        if (gDebugRaycastParticle)
        {
            gDebugProgram.bind();

            gGL.getTexUnit(0)->unbind(LLTexUnit::TT_TEXTURE);

            LLVector3 center(gDebugRaycastParticleIntersection.getF32ptr());
            LLVector3 size(0.1f, 0.1f, 0.1f);

            LLVector3 p[6];

            p[0] = center + size.scaledVec(LLVector3(1,0,0));
            p[1] = center + size.scaledVec(LLVector3(-1,0,0));
            p[2] = center + size.scaledVec(LLVector3(0,1,0));
            p[3] = center + size.scaledVec(LLVector3(0,-1,0));
            p[4] = center + size.scaledVec(LLVector3(0,0,1));
            p[5] = center + size.scaledVec(LLVector3(0,0,-1));

            gGL.begin(LLRender::LINES);
            gGL.diffuseColor3f(1.f, 1.f, 0.f);
            for (U32 i = 0; i < 6; i++)
            {
                gGL.vertex3fv(p[i].mV);
            }
            gGL.end();
            gGL.flush();

            gDebugProgram.unbind();
        }
    }

    if (hasRenderDebugMask(LLPipeline::RENDER_DEBUG_SHADOW_FRUSTA) && !hud_only)
    {
        LLVertexBuffer::unbind();

        LLGLEnable blend(GL_BLEND);
        LLGLDepthTest depth(TRUE, FALSE);
        LLGLDisable cull(GL_CULL_FACE);

        gGL.color4f(1,1,1,1);
        gGL.getTexUnit(0)->unbind(LLTexUnit::TT_TEXTURE);

        F32 a = 0.1f;

        F32 col[] =
        {
            1,0,0,a,
            0,1,0,a,
            0,0,1,a,
            1,0,1,a,

            1,1,0,a,
            0,1,1,a,
            1,1,1,a,
            1,0,1,a,
        };

        for (U32 i = 0; i < 8; i++)
        {
            LLVector3* frust = mShadowCamera[i].mAgentFrustum;

            if (i > 3)
            { //render shadow frusta as volumes
                if (mShadowFrustPoints[i-4].empty())
                {
                    continue;
                }

                gGL.color4fv(col+(i-4)*4);

                gGL.begin(LLRender::TRIANGLE_STRIP);
                gGL.vertex3fv(frust[0].mV); gGL.vertex3fv(frust[4].mV);
                gGL.vertex3fv(frust[1].mV); gGL.vertex3fv(frust[5].mV);
                gGL.vertex3fv(frust[2].mV); gGL.vertex3fv(frust[6].mV);
                gGL.vertex3fv(frust[3].mV); gGL.vertex3fv(frust[7].mV);
                gGL.vertex3fv(frust[0].mV); gGL.vertex3fv(frust[4].mV);
                gGL.end();


                gGL.begin(LLRender::TRIANGLE_STRIP);
                gGL.vertex3fv(frust[0].mV);
                gGL.vertex3fv(frust[1].mV);
                gGL.vertex3fv(frust[3].mV);
                gGL.vertex3fv(frust[2].mV);
                gGL.end();

                gGL.begin(LLRender::TRIANGLE_STRIP);
                gGL.vertex3fv(frust[4].mV);
                gGL.vertex3fv(frust[5].mV);
                gGL.vertex3fv(frust[7].mV);
                gGL.vertex3fv(frust[6].mV);
                gGL.end();
            }


            if (i < 4)
            {

                //if (i == 0 || !mShadowFrustPoints[i].empty())
                {
                    //render visible point cloud
                    gGL.flush();
                    glPointSize(8.f);
                    gGL.begin(LLRender::POINTS);

                    F32* c = col+i*4;
                    gGL.color3fv(c);

                    for (U32 j = 0; j < mShadowFrustPoints[i].size(); ++j)
                        {
                            gGL.vertex3fv(mShadowFrustPoints[i][j].mV);

                        }
                    gGL.end();

                    gGL.flush();
                    glPointSize(1.f);

                    LLVector3* ext = mShadowExtents[i];
                    LLVector3 pos = (ext[0]+ext[1])*0.5f;
                    LLVector3 size = (ext[1]-ext[0])*0.5f;
                    drawBoxOutline(pos, size);

                    //render camera frustum splits as outlines
                    gGL.begin(LLRender::LINES);
                    gGL.vertex3fv(frust[0].mV); gGL.vertex3fv(frust[1].mV);
                    gGL.vertex3fv(frust[1].mV); gGL.vertex3fv(frust[2].mV);
                    gGL.vertex3fv(frust[2].mV); gGL.vertex3fv(frust[3].mV);
                    gGL.vertex3fv(frust[3].mV); gGL.vertex3fv(frust[0].mV);
                    gGL.vertex3fv(frust[4].mV); gGL.vertex3fv(frust[5].mV);
                    gGL.vertex3fv(frust[5].mV); gGL.vertex3fv(frust[6].mV);
                    gGL.vertex3fv(frust[6].mV); gGL.vertex3fv(frust[7].mV);
                    gGL.vertex3fv(frust[7].mV); gGL.vertex3fv(frust[4].mV);
                    gGL.vertex3fv(frust[0].mV); gGL.vertex3fv(frust[4].mV);
                    gGL.vertex3fv(frust[1].mV); gGL.vertex3fv(frust[5].mV);
                    gGL.vertex3fv(frust[2].mV); gGL.vertex3fv(frust[6].mV);
                    gGL.vertex3fv(frust[3].mV); gGL.vertex3fv(frust[7].mV);
                    gGL.end();
                }
            }

            /*gGL.flush();
            glLineWidth(16-i*2);
            for (LLWorld::region_list_t::const_iterator iter = LLWorld::getInstance()->getRegionList().begin();
                    iter != LLWorld::getInstance()->getRegionList().end(); ++iter)
            {
                LLViewerRegion* region = *iter;
                for (U32 j = 0; j < LLViewerRegion::NUM_PARTITIONS; j++)
                {
                    LLSpatialPartition* part = region->getSpatialPartition(j);
                    if (part)
                    {
                        if (hasRenderType(part->mDrawableType))
                        {
                            part->renderIntersectingBBoxes(&mShadowCamera[i]);
                        }
                    }
                }
            }
            gGL.flush();
            glLineWidth(1.f);*/
        }
    }

    if (mRenderDebugMask & RENDER_DEBUG_WIND_VECTORS)
    {
        gAgent.getRegion()->mWind.renderVectors();
    }

    if (mRenderDebugMask & RENDER_DEBUG_COMPOSITION)
    {
        // Debug composition layers
        F32 x, y;

        gGL.getTexUnit(0)->unbind(LLTexUnit::TT_TEXTURE);

        if (gAgent.getRegion())
        {
            gGL.begin(LLRender::POINTS);
            // Draw the composition layer for the region that I'm in.
            for (x = 0; x <= 260; x++)
            {
                for (y = 0; y <= 260; y++)
                {
                    if ((x > 255) || (y > 255))
                    {
                        gGL.color4f(1.f, 0.f, 0.f, 1.f);
                    }
                    else
                    {
                        gGL.color4f(0.f, 0.f, 1.f, 1.f);
                    }
                    F32 z = gAgent.getRegion()->getCompositionXY((S32)x, (S32)y);
                    z *= 5.f;
                    z += 50.f;
                    gGL.vertex3f(x, y, z);
                }
            }
            gGL.end();
        }
    }

    gGL.flush();
    gUIProgram.unbind();
}

void LLPipeline::rebuildPools()
{
    LL_PROFILE_ZONE_SCOPED_CATEGORY_PIPELINE;

    assertInitialized();

    S32 max_count = mPools.size();
    pool_set_t::iterator iter1 = mPools.upper_bound(mLastRebuildPool);
    while(max_count > 0 && mPools.size() > 0) // && num_rebuilds < MAX_REBUILDS)
    {
        if (iter1 == mPools.end())
        {
            iter1 = mPools.begin();
        }
        LLDrawPool* poolp = *iter1;

        if (poolp->isDead())
        {
            mPools.erase(iter1++);
            removeFromQuickLookup( poolp );
            if (poolp == mLastRebuildPool)
            {
                mLastRebuildPool = NULL;
            }
            delete poolp;
        }
        else
        {
            mLastRebuildPool = poolp;
            iter1++;
        }
        max_count--;
    }
}

void LLPipeline::addToQuickLookup( LLDrawPool* new_poolp )
{
    assertInitialized();

    switch( new_poolp->getType() )
    {
    case LLDrawPool::POOL_SIMPLE:
        if (mSimplePool)
        {
            llassert(0);
            LL_WARNS() << "Ignoring duplicate simple pool." << LL_ENDL;
        }
        else
        {
            mSimplePool = (LLRenderPass*) new_poolp;
        }
        break;

    case LLDrawPool::POOL_ALPHA_MASK:
        if (mAlphaMaskPool)
        {
            llassert(0);
            LL_WARNS() << "Ignoring duplicate alpha mask pool." << LL_ENDL;
            break;
        }
        else
        {
            mAlphaMaskPool = (LLRenderPass*) new_poolp;
        }
        break;

    case LLDrawPool::POOL_FULLBRIGHT_ALPHA_MASK:
        if (mFullbrightAlphaMaskPool)
        {
            llassert(0);
            LL_WARNS() << "Ignoring duplicate alpha mask pool." << LL_ENDL;
            break;
        }
        else
        {
            mFullbrightAlphaMaskPool = (LLRenderPass*) new_poolp;
        }
        break;

    case LLDrawPool::POOL_GRASS:
        if (mGrassPool)
        {
            llassert(0);
            LL_WARNS() << "Ignoring duplicate grass pool." << LL_ENDL;
        }
        else
        {
            mGrassPool = (LLRenderPass*) new_poolp;
        }
        break;

    case LLDrawPool::POOL_FULLBRIGHT:
        if (mFullbrightPool)
        {
            llassert(0);
            LL_WARNS() << "Ignoring duplicate simple pool." << LL_ENDL;
        }
        else
        {
            mFullbrightPool = (LLRenderPass*) new_poolp;
        }
        break;

    case LLDrawPool::POOL_GLOW:
        if (mGlowPool)
        {
            llassert(0);
            LL_WARNS() << "Ignoring duplicate glow pool." << LL_ENDL;
        }
        else
        {
            mGlowPool = (LLRenderPass*) new_poolp;
        }
        break;

    case LLDrawPool::POOL_TREE:
        mTreePools[ uintptr_t(new_poolp->getTexture()) ] = new_poolp ;
        break;

    case LLDrawPool::POOL_TERRAIN:
        mTerrainPools[ uintptr_t(new_poolp->getTexture()) ] = new_poolp ;
        break;

    case LLDrawPool::POOL_BUMP:
        if (mBumpPool)
        {
            llassert(0);
            LL_WARNS() << "Ignoring duplicate bump pool." << LL_ENDL;
        }
        else
        {
            mBumpPool = new_poolp;
        }
        break;
    case LLDrawPool::POOL_MATERIALS:
        if (mMaterialsPool)
        {
            llassert(0);
            LL_WARNS() << "Ignorning duplicate materials pool." << LL_ENDL;
        }
        else
        {
            mMaterialsPool = new_poolp;
        }
        break;
    case LLDrawPool::POOL_ALPHA_PRE_WATER:
        if( mAlphaPoolPreWater )
        {
            llassert(0);
            LL_WARNS() << "LLPipeline::addPool(): Ignoring duplicate Alpha pre-water pool" << LL_ENDL;
        }
        else
        {
            mAlphaPoolPreWater = (LLDrawPoolAlpha*) new_poolp;
        }
        break;
    case LLDrawPool::POOL_ALPHA_POST_WATER:
        if (mAlphaPoolPostWater)
        {
            llassert(0);
            LL_WARNS() << "LLPipeline::addPool(): Ignoring duplicate Alpha post-water pool" << LL_ENDL;
        }
        else
        {
            mAlphaPoolPostWater = (LLDrawPoolAlpha*)new_poolp;
        }
        break;

    case LLDrawPool::POOL_AVATAR:
    case LLDrawPool::POOL_CONTROL_AV:
        break; // Do nothing

    case LLDrawPool::POOL_SKY:
        if( mSkyPool )
        {
            llassert(0);
            LL_WARNS() << "LLPipeline::addPool(): Ignoring duplicate Sky pool" << LL_ENDL;
        }
        else
        {
            mSkyPool = new_poolp;
        }
        break;

    case LLDrawPool::POOL_WATER:
        if( mWaterPool )
        {
            llassert(0);
            LL_WARNS() << "LLPipeline::addPool(): Ignoring duplicate Water pool" << LL_ENDL;
        }
        else
        {
            mWaterPool = new_poolp;
        }
        break;

    case LLDrawPool::POOL_WL_SKY:
        if( mWLSkyPool )
        {
            llassert(0);
            LL_WARNS() << "LLPipeline::addPool(): Ignoring duplicate WLSky Pool" << LL_ENDL;
        }
        else
        {
            mWLSkyPool = new_poolp;
        }
        break;

    case LLDrawPool::POOL_GLTF_PBR:
        if( mPBROpaquePool )
        {
            llassert(0);
            LL_WARNS() << "LLPipeline::addPool(): Ignoring duplicate PBR Opaque Pool" << LL_ENDL;
        }
        else
        {
            mPBROpaquePool = new_poolp;
        }
        break;

    case LLDrawPool::POOL_GLTF_PBR_ALPHA_MASK:
        if (mPBRAlphaMaskPool)
        {
            llassert(0);
            LL_WARNS() << "LLPipeline::addPool(): Ignoring duplicate PBR Alpha Mask Pool" << LL_ENDL;
        }
        else
        {
            mPBRAlphaMaskPool = new_poolp;
        }
        break;


    default:
        llassert(0);
        LL_WARNS() << "Invalid Pool Type in  LLPipeline::addPool()" << LL_ENDL;
        break;
    }
}

void LLPipeline::removePool( LLDrawPool* poolp )
{
    assertInitialized();
    removeFromQuickLookup(poolp);
    mPools.erase(poolp);
    delete poolp;
}

void LLPipeline::removeFromQuickLookup( LLDrawPool* poolp )
{
    assertInitialized();
    switch( poolp->getType() )
    {
    case LLDrawPool::POOL_SIMPLE:
        llassert(mSimplePool == poolp);
        mSimplePool = NULL;
        break;

    case LLDrawPool::POOL_ALPHA_MASK:
        llassert(mAlphaMaskPool == poolp);
        mAlphaMaskPool = NULL;
        break;

    case LLDrawPool::POOL_FULLBRIGHT_ALPHA_MASK:
        llassert(mFullbrightAlphaMaskPool == poolp);
        mFullbrightAlphaMaskPool = NULL;
        break;

    case LLDrawPool::POOL_GRASS:
        llassert(mGrassPool == poolp);
        mGrassPool = NULL;
        break;

    case LLDrawPool::POOL_FULLBRIGHT:
        llassert(mFullbrightPool == poolp);
        mFullbrightPool = NULL;
        break;

    case LLDrawPool::POOL_WL_SKY:
        llassert(mWLSkyPool == poolp);
        mWLSkyPool = NULL;
        break;

    case LLDrawPool::POOL_GLOW:
        llassert(mGlowPool == poolp);
        mGlowPool = NULL;
        break;

    case LLDrawPool::POOL_TREE:
        #ifdef _DEBUG
            {
                bool found = mTreePools.erase( (uintptr_t)poolp->getTexture() );
                llassert( found );
            }
        #else
            mTreePools.erase( (uintptr_t)poolp->getTexture() );
        #endif
        break;

    case LLDrawPool::POOL_TERRAIN:
        #ifdef _DEBUG
            {
                bool found = mTerrainPools.erase( (uintptr_t)poolp->getTexture() );
                llassert( found );
            }
        #else
            mTerrainPools.erase( (uintptr_t)poolp->getTexture() );
        #endif
        break;

    case LLDrawPool::POOL_BUMP:
        llassert( poolp == mBumpPool );
        mBumpPool = NULL;
        break;

    case LLDrawPool::POOL_MATERIALS:
        llassert(poolp == mMaterialsPool);
        mMaterialsPool = NULL;
        break;

    case LLDrawPool::POOL_ALPHA_PRE_WATER:
        llassert( poolp == mAlphaPoolPreWater );
        mAlphaPoolPreWater = nullptr;
        break;

    case LLDrawPool::POOL_ALPHA_POST_WATER:
        llassert(poolp == mAlphaPoolPostWater);
        mAlphaPoolPostWater = nullptr;
        break;

    case LLDrawPool::POOL_AVATAR:
    case LLDrawPool::POOL_CONTROL_AV:
        break; // Do nothing

    case LLDrawPool::POOL_SKY:
        llassert( poolp == mSkyPool );
        mSkyPool = NULL;
        break;

    case LLDrawPool::POOL_WATER:
        llassert( poolp == mWaterPool );
        mWaterPool = NULL;
        break;

    case LLDrawPool::POOL_GLTF_PBR:
        llassert( poolp == mPBROpaquePool );
        mPBROpaquePool = NULL;
        break;

    case LLDrawPool::POOL_GLTF_PBR_ALPHA_MASK:
        llassert(poolp == mPBRAlphaMaskPool);
        mPBRAlphaMaskPool = NULL;
        break;

    default:
        llassert(0);
        LL_WARNS() << "Invalid Pool Type in  LLPipeline::removeFromQuickLookup() type=" << poolp->getType() << LL_ENDL;
        break;
    }
}

void LLPipeline::resetDrawOrders()
{
    LL_PROFILE_ZONE_SCOPED_CATEGORY_PIPELINE;
    assertInitialized();
    // Iterate through all of the draw pools and rebuild them.
    for (pool_set_t::iterator iter = mPools.begin(); iter != mPools.end(); ++iter)
    {
        LLDrawPool *poolp = *iter;
        poolp->resetDrawOrders();
    }
}

//============================================================================
// Once-per-frame setup of hardware lights,
// including sun/moon, avatar backlight, and up to 6 local lights

void LLPipeline::setupAvatarLights(bool for_edit)
{
    assertInitialized();

    LLEnvironment& environment = LLEnvironment::instance();
    LLSettingsSky::ptr_t psky = environment.getCurrentSky();

    bool sun_up = environment.getIsSunUp();


<<<<<<< HEAD
	if (for_edit)
	{
		LLColor4 diffuse(1.f, 1.f, 1.f, 0.f);
		LLVector4 light_pos_cam(-8.f, 0.25f, 10.f, 0.f);  // w==0 => directional light
		LLMatrix4 camera_mat = LLViewerCamera::getInstance()->getModelview();
		LLMatrix4 camera_rot(camera_mat.getMat3());
		camera_rot.invert();
		LLVector4 light_pos = light_pos_cam * camera_rot;
		
		light_pos.normalize();

		LLLightState* light = gGL.getLight(1);

		mHWLightColors[1] = diffuse;

		light->setDiffuse(diffuse);
		light->setAmbient(LLColor4::black);
		light->setSpecular(LLColor4::black);
		light->setPosition(light_pos);
		light->setConstantAttenuation(1.f);
		light->setLinearAttenuation(0.f);
		light->setQuadraticAttenuation(0.f);
		light->setSpotExponent(0.f);
		light->setSpotCutoff(180.f);
	}
	else if (gAvatarBacklight)
	{
=======
    if (for_edit)
    {
        LLColor4 diffuse(1.f, 1.f, 1.f, 0.f);
        LLVector4 light_pos_cam(-8.f, 0.25f, 10.f, 0.f);  // w==0 => directional light
        LLMatrix4 camera_mat = LLViewerCamera::getInstance()->getModelview();
        LLMatrix4 camera_rot(camera_mat.getMat3());
        camera_rot.invert();
        LLVector4 light_pos = light_pos_cam * camera_rot;

        light_pos.normalize();

        LLLightState* light = gGL.getLight(1);

        mHWLightColors[1] = diffuse;

        light->setDiffuse(diffuse);
        light->setAmbient(LLColor4::black);
        light->setSpecular(LLColor4::black);
        light->setPosition(light_pos);
        light->setConstantAttenuation(1.f);
        light->setLinearAttenuation(0.f);
        light->setQuadraticAttenuation(0.f);
        light->setSpotExponent(0.f);
        light->setSpotCutoff(180.f);
    }
    else if (gAvatarBacklight) // Always true (unless overridden in a devs .ini)
    {
>>>>>>> e7eced3c
        LLVector3 light_dir = sun_up ? LLVector3(mSunDir) : LLVector3(mMoonDir);
        LLVector3 opposite_pos = -light_dir;
        LLVector3 orthog_light_pos = light_dir % LLVector3::z_axis;
        LLVector4 backlight_pos = LLVector4(lerp(opposite_pos, orthog_light_pos, 0.3f), 0.0f);
        backlight_pos.normalize();

        LLColor4 light_diffuse = sun_up ? mSunDiffuse : mMoonDiffuse;

        LLColor4 backlight_diffuse(1.f - light_diffuse.mV[VRED], 1.f - light_diffuse.mV[VGREEN], 1.f - light_diffuse.mV[VBLUE], 1.f);
        F32 max_component = 0.001f;
        for (S32 i = 0; i < 3; i++)
        {
            if (backlight_diffuse.mV[i] > max_component)
            {
                max_component = backlight_diffuse.mV[i];
            }
        }
        F32 backlight_mag;
        if (LLEnvironment::instance().getIsSunUp())
        {
            backlight_mag = BACKLIGHT_DAY_MAGNITUDE_OBJECT;
        }
        else
        {
            backlight_mag = BACKLIGHT_NIGHT_MAGNITUDE_OBJECT;
        }
        backlight_diffuse *= backlight_mag / max_component;

        mHWLightColors[1] = backlight_diffuse;

        LLLightState* light = gGL.getLight(1);

        light->setPosition(backlight_pos);
        light->setDiffuse(backlight_diffuse);
        light->setAmbient(LLColor4::black);
        light->setSpecular(LLColor4::black);
        light->setConstantAttenuation(1.f);
        light->setLinearAttenuation(0.f);
        light->setQuadraticAttenuation(0.f);
        light->setSpotExponent(0.f);
        light->setSpotCutoff(180.f);
    }
    else
    {
        LLLightState* light = gGL.getLight(1);

        mHWLightColors[1] = LLColor4::black;

        light->setDiffuse(LLColor4::black);
        light->setAmbient(LLColor4::black);
        light->setSpecular(LLColor4::black);
    }
}

static F32 calc_light_dist(LLVOVolume* light, const LLVector3& cam_pos, F32 max_dist)
{
    LL_PROFILE_ZONE_SCOPED_CATEGORY_DRAWPOOL;
    F32 inten = light->getLightIntensity();
    if (inten < .001f)
    {
        return max_dist;
    }
    bool selected = light->isSelected();
    if (selected)
    {
        return 0.f; // selected lights get highest priority
    }
    F32 radius = light->getLightRadius();
    F32 dist = dist_vec(light->getRenderPosition(), cam_pos);
    dist = llmax(dist - radius, 0.f);
    if (light->mDrawable.notNull() && light->mDrawable->isState(LLDrawable::ACTIVE))
    {
        // moving lights get a little higher priority (too much causes artifacts)
        dist = llmax(dist - light->getLightRadius()*0.25f, 0.f);
    }
    return dist;
}

void LLPipeline::calcNearbyLights(LLCamera& camera)
{
    LL_PROFILE_ZONE_SCOPED_CATEGORY_DRAWPOOL;
    assertInitialized();

    if (LLPipeline::sReflectionRender || gCubeSnapshot || LLPipeline::sRenderingHUDs)
    {
        return;
    }

    static LLCachedControl<S32> local_light_count(gSavedSettings, "RenderLocalLightCount", 256);

    if (local_light_count >= 1)
    {
        // mNearbyLight (and all light_set_t's) are sorted such that
        // begin() == the closest light and rbegin() == the farthest light
        const S32 MAX_LOCAL_LIGHTS = 6;
        LLVector3 cam_pos = camera.getOrigin();

        F32 max_dist;
        if (LLPipeline::sRenderDeferred)
        {
            max_dist = RenderFarClip;
        }
        else
        {
            max_dist = llmin(RenderFarClip, LIGHT_MAX_RADIUS * 4.f);
        }

        // UPDATE THE EXISTING NEARBY LIGHTS
        light_set_t cur_nearby_lights;
        for (light_set_t::iterator iter = mNearbyLights.begin();
            iter != mNearbyLights.end(); iter++)
        {
            const Light* light = &(*iter);
            LLDrawable* drawable = light->drawable;
            const LLViewerObject *vobj = light->drawable->getVObj();
            if(vobj && vobj->getAvatar()
               && (vobj->getAvatar()->isTooComplex() || vobj->getAvatar()->isInMuteList() || vobj->getAvatar()->isTooSlow())
               )
            {
                drawable->clearState(LLDrawable::NEARBY_LIGHT);
                continue;
            }

            LLVOVolume* volight = drawable->getVOVolume();
            if (!volight || !drawable->isState(LLDrawable::LIGHT))
            {
                drawable->clearState(LLDrawable::NEARBY_LIGHT);
                continue;
            }
            if (light->fade <= -LIGHT_FADE_TIME)
            {
                drawable->clearState(LLDrawable::NEARBY_LIGHT);
                continue;
            }
            if (!sRenderAttachedLights && volight && volight->isAttachment())
            {
                drawable->clearState(LLDrawable::NEARBY_LIGHT);
                continue;
            }

            F32 dist = calc_light_dist(volight, cam_pos, max_dist);
            F32 fade = light->fade;
            // actual fade gets decreased/increased by setupHWLights
            // light->fade value is 'time'.
            // >=0 and light will become visible as value increases
            // <0 and light will fade out
            if (dist < max_dist)
            {
                if (fade < 0)
                {
                    // mark light to fade in
                    // if fade was -LIGHT_FADE_TIME - it was fully invisible
                    // if fade -0 - it was fully visible
                    // visibility goes up from 0 to LIGHT_FADE_TIME.
                    fade += LIGHT_FADE_TIME;
                }
            }
            else
            {
                // mark light to fade out
                // visibility goes down from -0 to -LIGHT_FADE_TIME.
                if (fade >= LIGHT_FADE_TIME)
                {
                    fade = -0.0001f; // was fully visible
                }
                else if (fade >= 0)
                {
                    // 0.75 visible light should stay 0.75 visible, but should reverse direction
                    fade -= LIGHT_FADE_TIME;
                }
            }
            cur_nearby_lights.insert(Light(drawable, dist, fade));
        }
        mNearbyLights = cur_nearby_lights;

        // FIND NEW LIGHTS THAT ARE IN RANGE
        light_set_t new_nearby_lights;
        for (LLDrawable::ordered_drawable_set_t::iterator iter = mLights.begin();
             iter != mLights.end(); ++iter)
        {
            LLDrawable* drawable = *iter;
            LLVOVolume* light = drawable->getVOVolume();
            if (!light || drawable->isState(LLDrawable::NEARBY_LIGHT))
            {
                continue;
            }
            if (light->isHUDAttachment())
            {
                continue; // no lighting from HUD objects
            }
            if (!sRenderAttachedLights && light && light->isAttachment())
            {
                continue;
            }
            LLVOAvatar * av = light->getAvatar();
            if (av && (av->isTooComplex() || av->isInMuteList() || av->isTooSlow()))
            {
                // avatars that are already in the list will be removed by removeMutedAVsLights
                continue;
            }
            F32 dist = calc_light_dist(light, cam_pos, max_dist);
            if (dist >= max_dist)
            {
                continue;
            }
            new_nearby_lights.insert(Light(drawable, dist, 0.f));
            if (!LLPipeline::sRenderDeferred && new_nearby_lights.size() > (U32)MAX_LOCAL_LIGHTS)
            {
                new_nearby_lights.erase(--new_nearby_lights.end());
                const Light& last = *new_nearby_lights.rbegin();
                max_dist = last.dist;
            }
        }

        // INSERT ANY NEW LIGHTS
        for (light_set_t::iterator iter = new_nearby_lights.begin();
             iter != new_nearby_lights.end(); iter++)
        {
            const Light* light = &(*iter);
            if (LLPipeline::sRenderDeferred || mNearbyLights.size() < (U32)MAX_LOCAL_LIGHTS)
            {
                mNearbyLights.insert(*light);
                ((LLDrawable*) light->drawable)->setState(LLDrawable::NEARBY_LIGHT);
            }
            else
            {
                // crazy cast so that we can overwrite the fade value
                // even though gcc enforces sets as const
                // (fade value doesn't affect sort so this is safe)
                Light* farthest_light = (const_cast<Light*>(&(*(mNearbyLights.rbegin()))));
                if (light->dist < farthest_light->dist)
                {
                    // mark light to fade out
                    // visibility goes down from -0 to -LIGHT_FADE_TIME.
                    //
                    // This is a mess, but for now it needs to be in sync
                    // with fade code above. Ex: code above detects distance < max,
                    // sets fade time to positive, this code then detects closer
                    // lights and sets fade time negative, fully compensating
                    // for the code above
                    if (farthest_light->fade >= LIGHT_FADE_TIME)
                    {
                        farthest_light->fade = -0.0001f; // was fully visible
                    }
                    else if (farthest_light->fade >= 0)
                    {
                        farthest_light->fade -= LIGHT_FADE_TIME;
                    }
                }
                else
                {
                    break; // none of the other lights are closer
                }
            }
        }

        //mark nearby lights not-removable.
        for (light_set_t::iterator iter = mNearbyLights.begin();
             iter != mNearbyLights.end(); iter++)
        {
            const Light* light = &(*iter);
            ((LLViewerOctreeEntryData*) light->drawable)->setVisible();
        }
    }
}

void LLPipeline::setupHWLights()
{
    LL_PROFILE_ZONE_SCOPED_CATEGORY_DRAWPOOL;
    assertInitialized();

    if (LLPipeline::sRenderingHUDs)
    {
        return;
    }

    F32 light_scale = 1.f;

    if (gCubeSnapshot)
    { //darken local lights when probe ambiance is above 1
        light_scale = mReflectionMapManager.mLightScale;
    }


    LLEnvironment& environment = LLEnvironment::instance();
    LLSettingsSky::ptr_t psky = environment.getCurrentSky();

    // Ambient
    LLColor4 ambient = psky->getTotalAmbient();

    gGL.setAmbientLightColor(ambient);

    bool sun_up  = environment.getIsSunUp();
    bool moon_up = environment.getIsMoonUp();

    // Light 0 = Sun or Moon (All objects)
    {
        LLVector4 sun_dir(environment.getSunDirection(), 0.0f);
        LLVector4 moon_dir(environment.getMoonDirection(), 0.0f);

        mSunDir.setVec(sun_dir);
        mMoonDir.setVec(moon_dir);

        mSunDiffuse.setVec(psky->getSunlightColor());
        mMoonDiffuse.setVec(psky->getMoonlightColor());

        F32 max_color = llmax(mSunDiffuse.mV[0], mSunDiffuse.mV[1], mSunDiffuse.mV[2]);
        if (max_color > 1.f)
        {
            mSunDiffuse *= 1.f/max_color;
        }
        mSunDiffuse.clamp();

        max_color = llmax(mMoonDiffuse.mV[0], mMoonDiffuse.mV[1], mMoonDiffuse.mV[2]);
        if (max_color > 1.f)
        {
            mMoonDiffuse *= 1.f/max_color;
        }
        mMoonDiffuse.clamp();

        // prevent underlighting from having neither lightsource facing us
        if (!sun_up && !moon_up)
        {
            mSunDiffuse.setVec(LLColor4(0.0, 0.0, 0.0, 1.0));
            mMoonDiffuse.setVec(LLColor4(0.0, 0.0, 0.0, 1.0));
            mSunDir.setVec(LLVector4(0.0, 1.0, 0.0, 0.0));
            mMoonDir.setVec(LLVector4(0.0, 1.0, 0.0, 0.0));
        }

        LLVector4 light_dir = sun_up ? mSunDir : mMoonDir;

        mHWLightColors[0] = sun_up ? mSunDiffuse : mMoonDiffuse;

        LLLightState* light = gGL.getLight(0);
        light->setPosition(light_dir);

        light->setSunPrimary(sun_up);
        light->setDiffuse(mHWLightColors[0]);
        light->setDiffuseB(mMoonDiffuse);
        light->setAmbient(psky->getTotalAmbient());
        light->setSpecular(LLColor4::black);
        light->setConstantAttenuation(1.f);
        light->setLinearAttenuation(0.f);
        light->setQuadraticAttenuation(0.f);
        light->setSpotExponent(0.f);
        light->setSpotCutoff(180.f);
    }

    // Light 1 = Backlight (for avatars)
    // (set by enableLightsAvatar)

    S32 cur_light = 2;

    // Nearby lights = LIGHT 2-7

    mLightMovingMask = 0;

    static LLCachedControl<S32> local_light_count(gSavedSettings, "RenderLocalLightCount", 256);

    if (local_light_count >= 1)
    {
        for (light_set_t::iterator iter = mNearbyLights.begin();
             iter != mNearbyLights.end(); ++iter)
        {
            LLDrawable* drawable = iter->drawable;
            LLVOVolume* light = drawable->getVOVolume();
            if (!light)
            {
                continue;
            }

            if (light->isAttachment())
            {
                if (!sRenderAttachedLights)
                {
                    continue;
                }
            }

            if (drawable->isState(LLDrawable::ACTIVE))
            {
                mLightMovingMask |= (1<<cur_light);
            }

            //send linear light color to shader
            LLColor4  light_color = light->getLightLinearColor() * light_scale;
            light_color.mV[3] = 0.0f;

            F32 fade = iter->fade;
            if (fade < LIGHT_FADE_TIME)
            {
                // fade in/out light
                if (fade >= 0.f)
                {
                    fade = fade / LIGHT_FADE_TIME;
                    ((Light*) (&(*iter)))->fade += gFrameIntervalSeconds.value();
                }
                else
                {
                    fade = 1.f + fade / LIGHT_FADE_TIME;
                    ((Light*) (&(*iter)))->fade -= gFrameIntervalSeconds.value();
                }
                fade = llclamp(fade,0.f,1.f);
                light_color *= fade;
            }

            if (light_color.magVecSquared() < 0.001f)
            {
                continue;
            }

            LLVector3 light_pos(light->getRenderPosition());
            LLVector4 light_pos_gl(light_pos, 1.0f);

            F32 adjusted_radius = light->getLightRadius() * (sRenderDeferred ? 1.5f : 1.0f);
            if (adjusted_radius <= 0.001f)
            {
                continue;
            }

            F32 x = (3.f * (1.f + (light->getLightFalloff() * 2.0f)));  // why this magic?  probably trying to match a historic behavior.
            F32 linatten = x / adjusted_radius;                         // % of brightness at radius

            mHWLightColors[cur_light] = light_color;
            LLLightState* light_state = gGL.getLight(cur_light);

            light_state->setPosition(light_pos_gl);
            light_state->setDiffuse(light_color);
            light_state->setAmbient(LLColor4::black);
            light_state->setConstantAttenuation(0.f);
            light_state->setSize(light->getLightRadius() * 1.5f);
            light_state->setFalloff(light->getLightFalloff(DEFERRED_LIGHT_FALLOFF));

            if (sRenderDeferred)
            {
                light_state->setLinearAttenuation(linatten);
                light_state->setQuadraticAttenuation(light->getLightFalloff(DEFERRED_LIGHT_FALLOFF) + 1.f); // get falloff to match for forward deferred rendering lights
            }
            else
            {
                light_state->setLinearAttenuation(linatten);
                light_state->setQuadraticAttenuation(0.f);
            }


            if (light->isLightSpotlight() // directional (spot-)light
                && (LLPipeline::sRenderDeferred || RenderSpotLightsInNondeferred)) // these are only rendered as GL spotlights if we're in deferred rendering mode *or* the setting forces them on
            {
                LLQuaternion quat = light->getRenderRotation();
                LLVector3 at_axis(0,0,-1); // this matches deferred rendering's object light direction
                at_axis *= quat;

                light_state->setSpotDirection(at_axis);
                light_state->setSpotCutoff(90.f);
                light_state->setSpotExponent(2.f);

                LLVector3 spotParams = light->getSpotLightParams();

                const LLColor4 specular(0.f, 0.f, 0.f, spotParams[2]);
                light_state->setSpecular(specular);
            }
            else // omnidirectional (point) light
            {
                light_state->setSpotExponent(0.f);
                light_state->setSpotCutoff(180.f);

                // we use specular.z = 1.0 as a cheap hack for the shaders to know that this is omnidirectional rather than a spotlight
                const LLColor4 specular(0.f, 0.f, 1.f, 0.f);
                light_state->setSpecular(specular);
            }
            cur_light++;
            if (cur_light >= 8)
            {
                break; // safety
            }
        }
    }
    for ( ; cur_light < 8 ; cur_light++)
    {
        mHWLightColors[cur_light] = LLColor4::black;
        LLLightState* light = gGL.getLight(cur_light);
        light->setSunPrimary(true);
        light->setDiffuse(LLColor4::black);
        light->setAmbient(LLColor4::black);
        light->setSpecular(LLColor4::black);
    }

    // Bookmark comment to allow searching for mSpecialRenderMode == 3 (avatar edit mode),
    // prev site of forward (non-deferred) character light injection, removed by SL-13522 09/20

    // Init GL state
    for (S32 i = 0; i < 8; ++i)
    {
        gGL.getLight(i)->disable();
    }
    mLightMask = 0;
}

void LLPipeline::enableLights(U32 mask)
{
    assertInitialized();

    if (mLightMask != mask)
    {
        stop_glerror();
        if (mask)
        {
            stop_glerror();
            for (S32 i=0; i<8; i++)
            {
                LLLightState* light = gGL.getLight(i);
                if (mask & (1<<i))
                {
                    light->enable();
                    light->setDiffuse(mHWLightColors[i]);
                }
                else
                {
                    light->disable();
                    light->setDiffuse(LLColor4::black);
                }
            }
            stop_glerror();
        }
        mLightMask = mask;
        stop_glerror();
    }
}

void LLPipeline::enableLightsDynamic()
{
    assertInitialized();
    U32 mask = 0xff & (~2); // Local lights
    enableLights(mask);

    if (isAgentAvatarValid())
    {
        if (gAgentAvatarp->mSpecialRenderMode == 0) // normal
        {
            gPipeline.enableLightsAvatar();
        }
        else if (gAgentAvatarp->mSpecialRenderMode == 2)  // anim preview
        {
            gPipeline.enableLightsAvatarEdit(LLColor4(0.7f, 0.6f, 0.3f, 1.f));
        }
    }
}

void LLPipeline::enableLightsAvatar()
{
    U32 mask = 0xff; // All lights
    setupAvatarLights(FALSE);
    enableLights(mask);
}

void LLPipeline::enableLightsPreview()
{
    disableLights();

    LLColor4 ambient = PreviewAmbientColor;
    gGL.setAmbientLightColor(ambient);

    LLColor4 diffuse0 = PreviewDiffuse0;
    LLColor4 specular0 = PreviewSpecular0;
    LLColor4 diffuse1 = PreviewDiffuse1;
    LLColor4 specular1 = PreviewSpecular1;
    LLColor4 diffuse2 = PreviewDiffuse2;
    LLColor4 specular2 = PreviewSpecular2;

    LLVector3 dir0 = PreviewDirection0;
    LLVector3 dir1 = PreviewDirection1;
    LLVector3 dir2 = PreviewDirection2;

    dir0.normVec();
    dir1.normVec();
    dir2.normVec();

    LLVector4 light_pos(dir0, 0.0f);

    LLLightState* light = gGL.getLight(1);

    light->enable();
    light->setPosition(light_pos);
    light->setDiffuse(diffuse0);
    light->setAmbient(ambient);
    light->setSpecular(specular0);
    light->setSpotExponent(0.f);
    light->setSpotCutoff(180.f);

    light_pos = LLVector4(dir1, 0.f);

    light = gGL.getLight(2);
    light->enable();
    light->setPosition(light_pos);
    light->setDiffuse(diffuse1);
    light->setAmbient(ambient);
    light->setSpecular(specular1);
    light->setSpotExponent(0.f);
    light->setSpotCutoff(180.f);

    light_pos = LLVector4(dir2, 0.f);
    light = gGL.getLight(3);
    light->enable();
    light->setPosition(light_pos);
    light->setDiffuse(diffuse2);
    light->setAmbient(ambient);
    light->setSpecular(specular2);
    light->setSpotExponent(0.f);
    light->setSpotCutoff(180.f);
}


void LLPipeline::enableLightsAvatarEdit(const LLColor4& color)
{
    U32 mask = 0x2002; // Avatar backlight only, set ambient
    setupAvatarLights(TRUE);
    enableLights(mask);

    gGL.setAmbientLightColor(color);
}

void LLPipeline::enableLightsFullbright()
{
    assertInitialized();
    U32 mask = 0x1000; // Non-0 mask, set ambient
    enableLights(mask);
}

void LLPipeline::disableLights()
{
    enableLights(0); // no lighting (full bright)
}

//============================================================================

class LLMenuItemGL;
class LLInvFVBridge;
struct cat_folder_pair;
class LLVOBranch;
class LLVOLeaf;

void LLPipeline::findReferences(LLDrawable *drawablep)
{
    assertInitialized();
    if (mLights.find(drawablep) != mLights.end())
    {
        LL_INFOS() << "In mLights" << LL_ENDL;
    }
    if (std::find(mMovedList.begin(), mMovedList.end(), drawablep) != mMovedList.end())
    {
        LL_INFOS() << "In mMovedList" << LL_ENDL;
    }
    if (std::find(mShiftList.begin(), mShiftList.end(), drawablep) != mShiftList.end())
    {
        LL_INFOS() << "In mShiftList" << LL_ENDL;
    }
    if (mRetexturedList.find(drawablep) != mRetexturedList.end())
    {
        LL_INFOS() << "In mRetexturedList" << LL_ENDL;
    }

    if (std::find(mBuildQ1.begin(), mBuildQ1.end(), drawablep) != mBuildQ1.end())
    {
        LL_INFOS() << "In mBuildQ1" << LL_ENDL;
    }

    S32 count;

    count = gObjectList.findReferences(drawablep);
    if (count)
    {
        LL_INFOS() << "In other drawables: " << count << " references" << LL_ENDL;
    }
}

bool LLPipeline::verify()
{
    bool ok = assertInitialized();
    if (ok)
    {
        for (pool_set_t::iterator iter = mPools.begin(); iter != mPools.end(); ++iter)
        {
            LLDrawPool *poolp = *iter;
            if (!poolp->verify())
            {
                ok = false;
            }
        }
    }

    if (!ok)
    {
        LL_WARNS() << "Pipeline verify failed!" << LL_ENDL;
    }
    return ok;
}

//////////////////////////////
//
// Collision detection
//
//

///////////////////////////////////////////////////////////////////////////////////////////////////////////////////////////////////////////////////////////////////////////////////////////////////////
/**
 *  A method to compute a ray-AABB intersection.
 *  Original code by Andrew Woo, from "Graphics Gems", Academic Press, 1990
 *  Optimized code by Pierre Terdiman, 2000 (~20-30% faster on my Celeron 500)
 *  Epsilon value added by Klaus Hartmann. (discarding it saves a few cycles only)
 *
 *  Hence this version is faster as well as more robust than the original one.
 *
 *  Should work provided:
 *  1) the integer representation of 0.0f is 0x00000000
 *  2) the sign bit of the float is the most significant one
 *
 *  Report bugs: p.terdiman@codercorner.com
 *
 *  \param      aabb        [in] the axis-aligned bounding box
 *  \param      origin      [in] ray origin
 *  \param      dir         [in] ray direction
 *  \param      coord       [out] impact coordinates
 *  \return     true if ray intersects AABB
 */
///////////////////////////////////////////////////////////////////////////////////////////////////////////////////////////////////////////////////////////////////////////////////////////////////////
//#define RAYAABB_EPSILON 0.00001f
#define IR(x)   ((U32&)x)

bool LLRayAABB(const LLVector3 &center, const LLVector3 &size, const LLVector3& origin, const LLVector3& dir, LLVector3 &coord, F32 epsilon)
{
    bool Inside = true;
    LLVector3 MinB = center - size;
    LLVector3 MaxB = center + size;
    LLVector3 MaxT;
    MaxT.mV[VX]=MaxT.mV[VY]=MaxT.mV[VZ]=-1.0f;

    // Find candidate planes.
    for(U32 i=0;i<3;i++)
    {
        if(origin.mV[i] < MinB.mV[i])
        {
            coord.mV[i] = MinB.mV[i];
            Inside      = false;

            // Calculate T distances to candidate planes
            if(IR(dir.mV[i]))   MaxT.mV[i] = (MinB.mV[i] - origin.mV[i]) / dir.mV[i];
        }
        else if(origin.mV[i] > MaxB.mV[i])
        {
            coord.mV[i] = MaxB.mV[i];
            Inside      = false;

            // Calculate T distances to candidate planes
            if(IR(dir.mV[i]))   MaxT.mV[i] = (MaxB.mV[i] - origin.mV[i]) / dir.mV[i];
        }
    }

    // Ray origin inside bounding box
    if(Inside)
    {
        coord = origin;
        return true;
    }

    // Get largest of the maxT's for final choice of intersection
    U32 WhichPlane = 0;
    if(MaxT.mV[1] > MaxT.mV[WhichPlane])    WhichPlane = 1;
    if(MaxT.mV[2] > MaxT.mV[WhichPlane])    WhichPlane = 2;

    // Check final candidate actually inside box
    if(IR(MaxT.mV[WhichPlane])&0x80000000) return false;

    for(U32 i=0;i<3;i++)
    {
        if(i!=WhichPlane)
        {
            coord.mV[i] = origin.mV[i] + MaxT.mV[WhichPlane] * dir.mV[i];
            if (epsilon > 0)
            {
                if(coord.mV[i] < MinB.mV[i] - epsilon || coord.mV[i] > MaxB.mV[i] + epsilon)    return false;
            }
            else
            {
                if(coord.mV[i] < MinB.mV[i] || coord.mV[i] > MaxB.mV[i])    return false;
            }
        }
    }
    return true;    // ray hits box
}

//////////////////////////////
//
// Macros, functions, and inline methods from other classes
//
//

void LLPipeline::setLight(LLDrawable *drawablep, bool is_light)
{
    if (drawablep && assertInitialized())
    {
        if (is_light)
        {
            mLights.insert(drawablep);
            drawablep->setState(LLDrawable::LIGHT);
        }
        else
        {
            drawablep->clearState(LLDrawable::LIGHT);
            mLights.erase(drawablep);
        }
    }
}

//static
void LLPipeline::toggleRenderType(U32 type)
{
    gPipeline.mRenderTypeEnabled[type] = !gPipeline.mRenderTypeEnabled[type];
    if (type == LLPipeline::RENDER_TYPE_WATER)
    {
        gPipeline.mRenderTypeEnabled[LLPipeline::RENDER_TYPE_VOIDWATER] = !gPipeline.mRenderTypeEnabled[LLPipeline::RENDER_TYPE_VOIDWATER];
    }
}

//static
void LLPipeline::toggleRenderTypeControl(U32 type)
{
    gPipeline.toggleRenderType(type);
}

//static
bool LLPipeline::hasRenderTypeControl(U32 type)
{
    return gPipeline.hasRenderType(type);
}

// Allows UI items labeled "Hide foo" instead of "Show foo"
//static
bool LLPipeline::toggleRenderTypeControlNegated(S32 type)
{
    return !gPipeline.hasRenderType(type);
}

//static
void LLPipeline::toggleRenderDebug(U64 bit)
{
    if (gPipeline.hasRenderDebugMask(bit))
    {
        LL_INFOS() << "Toggling render debug mask " << std::hex << bit << " off" << std::dec << LL_ENDL;
    }
    else
    {
        LL_INFOS() << "Toggling render debug mask " << std::hex << bit << " on" << std::dec << LL_ENDL;
    }
    gPipeline.mRenderDebugMask ^= bit;
}


//static
bool LLPipeline::toggleRenderDebugControl(U64 bit)
{
    return gPipeline.hasRenderDebugMask(bit);
}

//static
void LLPipeline::toggleRenderDebugFeature(U32 bit)
{
    gPipeline.mRenderDebugFeatureMask ^= bit;
}


//static
bool LLPipeline::toggleRenderDebugFeatureControl(U32 bit)
{
    return gPipeline.hasRenderDebugFeatureMask(bit);
}

void LLPipeline::setRenderDebugFeatureControl(U32 bit, bool value)
{
    if (value)
    {
        gPipeline.mRenderDebugFeatureMask |= bit;
    }
    else
    {
        gPipeline.mRenderDebugFeatureMask &= !bit;
    }
}

void LLPipeline::pushRenderDebugFeatureMask()
{
    mRenderDebugFeatureStack.push(mRenderDebugFeatureMask);
}

void LLPipeline::popRenderDebugFeatureMask()
{
    if (mRenderDebugFeatureStack.empty())
    {
        LL_ERRS() << "Depleted render feature stack." << LL_ENDL;
    }

    mRenderDebugFeatureMask = mRenderDebugFeatureStack.top();
    mRenderDebugFeatureStack.pop();
}

// static
void LLPipeline::setRenderScriptedBeacons(bool val)
{
    sRenderScriptedBeacons = val;
}

// static
void LLPipeline::toggleRenderScriptedBeacons()
{
    sRenderScriptedBeacons = !sRenderScriptedBeacons;
}

// static
bool LLPipeline::getRenderScriptedBeacons()
{
    return sRenderScriptedBeacons;
}

// static
void LLPipeline::setRenderScriptedTouchBeacons(bool val)
{
    sRenderScriptedTouchBeacons = val;
}

// static
void LLPipeline::toggleRenderScriptedTouchBeacons()
{
    sRenderScriptedTouchBeacons = !sRenderScriptedTouchBeacons;
}

// static
bool LLPipeline::getRenderScriptedTouchBeacons()
{
    return sRenderScriptedTouchBeacons;
}

// static
void LLPipeline::setRenderMOAPBeacons(bool val)
{
    sRenderMOAPBeacons = val;
}

// static
void LLPipeline::toggleRenderMOAPBeacons()
{
    sRenderMOAPBeacons = !sRenderMOAPBeacons;
}

// static
bool LLPipeline::getRenderMOAPBeacons()
{
    return sRenderMOAPBeacons;
}

// static
void LLPipeline::setRenderPhysicalBeacons(bool val)
{
    sRenderPhysicalBeacons = val;
}

// static
void LLPipeline::toggleRenderPhysicalBeacons()
{
    sRenderPhysicalBeacons = !sRenderPhysicalBeacons;
}

// static
bool LLPipeline::getRenderPhysicalBeacons()
{
    return sRenderPhysicalBeacons;
}

// static
void LLPipeline::setRenderParticleBeacons(bool val)
{
    sRenderParticleBeacons = val;
}

// static
void LLPipeline::toggleRenderParticleBeacons()
{
    sRenderParticleBeacons = !sRenderParticleBeacons;
}

// static
bool LLPipeline::getRenderParticleBeacons()
{
    return sRenderParticleBeacons;
}

// static
void LLPipeline::setRenderSoundBeacons(bool val)
{
    sRenderSoundBeacons = val;
}

// static
void LLPipeline::toggleRenderSoundBeacons()
{
    sRenderSoundBeacons = !sRenderSoundBeacons;
}

// static
bool LLPipeline::getRenderSoundBeacons()
{
    return sRenderSoundBeacons;
}

// static
void LLPipeline::setRenderBeacons(bool val)
{
    sRenderBeacons = val;
}

// static
void LLPipeline::toggleRenderBeacons()
{
    sRenderBeacons = !sRenderBeacons;
}

// static
bool LLPipeline::getRenderBeacons()
{
    return sRenderBeacons;
}

// static
void LLPipeline::setRenderHighlights(bool val)
{
    sRenderHighlight = val;
}

// static
void LLPipeline::toggleRenderHighlights()
{
    sRenderHighlight = !sRenderHighlight;
}

// static
bool LLPipeline::getRenderHighlights()
{
    return sRenderHighlight;
}

// static
void LLPipeline::setRenderHighlightTextureChannel(LLRender::eTexIndex channel)
{
    sRenderHighlightTextureChannel = channel;
}

LLVOPartGroup* LLPipeline::lineSegmentIntersectParticle(const LLVector4a& start, const LLVector4a& end, LLVector4a* intersection,
                                                        S32* face_hit)
{
    LLVector4a local_end = end;

    LLVector4a position;

    LLDrawable* drawable = NULL;

    for (LLWorld::region_list_t::const_iterator iter = LLWorld::getInstance()->getRegionList().begin();
            iter != LLWorld::getInstance()->getRegionList().end(); ++iter)
    {
        LLViewerRegion* region = *iter;

        LLSpatialPartition* part = region->getSpatialPartition(LLViewerRegion::PARTITION_PARTICLE);
        if (part && hasRenderType(part->mDrawableType))
        {
            LLDrawable* hit = part->lineSegmentIntersect(start, local_end, TRUE, FALSE, TRUE, FALSE, face_hit, &position, NULL, NULL, NULL);
            if (hit)
            {
                drawable = hit;
                local_end = position;
            }
        }
    }

    LLVOPartGroup* ret = NULL;
    if (drawable)
    {
        //make sure we're returning an LLVOPartGroup
        llassert(drawable->getVObj()->getPCode() == LLViewerObject::LL_VO_PART_GROUP);
        ret = (LLVOPartGroup*) drawable->getVObj().get();
    }

    if (intersection)
    {
        *intersection = position;
    }

    return ret;
}

LLViewerObject* LLPipeline::lineSegmentIntersectInWorld(const LLVector4a& start, const LLVector4a& end,
                                                        bool pick_transparent,
                                                        bool pick_rigged,
                                                        bool pick_unselectable,
                                                        bool pick_reflection_probe,
                                                        S32* face_hit,
                                                        LLVector4a* intersection,         // return the intersection point
                                                        LLVector2* tex_coord,            // return the texture coordinates of the intersection point
                                                        LLVector4a* normal,               // return the surface normal at the intersection point
                                                        LLVector4a* tangent             // return the surface tangent at the intersection point
    )
{
    LLDrawable* drawable = NULL;

    LLVector4a local_end = end;

    LLVector4a position;

    sPickAvatar = false; //! LLToolMgr::getInstance()->inBuildMode();

    for (LLWorld::region_list_t::const_iterator iter = LLWorld::getInstance()->getRegionList().begin();
            iter != LLWorld::getInstance()->getRegionList().end(); ++iter)
    {
        LLViewerRegion* region = *iter;

        for (U32 j = 0; j < LLViewerRegion::NUM_PARTITIONS; j++)
        {
            if ((j == LLViewerRegion::PARTITION_VOLUME) ||
                (j == LLViewerRegion::PARTITION_BRIDGE) ||
                (j == LLViewerRegion::PARTITION_AVATAR) || // for attachments
                (j == LLViewerRegion::PARTITION_CONTROL_AV) ||
                (j == LLViewerRegion::PARTITION_TERRAIN) ||
                (j == LLViewerRegion::PARTITION_TREE) ||
                (j == LLViewerRegion::PARTITION_GRASS))  // only check these partitions for now
            {
                LLSpatialPartition* part = region->getSpatialPartition(j);
                if (part && hasRenderType(part->mDrawableType))
                {
                    LLDrawable* hit = part->lineSegmentIntersect(start, local_end, pick_transparent, pick_rigged, pick_unselectable, pick_reflection_probe, face_hit, &position, tex_coord, normal, tangent);
                    if (hit)
                    {
                        drawable = hit;
                        local_end = position;
                    }
                }
            }
        }
    }

    if (!sPickAvatar)
    {
        //save hit info in case we need to restore
        //due to attachment override
        LLVector4a local_normal;
        LLVector4a local_tangent;
        LLVector2 local_texcoord;
        S32 local_face_hit = -1;

        if (face_hit)
        {
            local_face_hit = *face_hit;
        }
        if (tex_coord)
        {
            local_texcoord = *tex_coord;
        }
        if (tangent)
        {
            local_tangent = *tangent;
        }
        else
        {
            local_tangent.clear();
        }
        if (normal)
        {
            local_normal = *normal;
        }
        else
        {
            local_normal.clear();
        }

        const F32 ATTACHMENT_OVERRIDE_DIST = 0.1f;

        //check against avatars
        sPickAvatar = true;
        for (LLWorld::region_list_t::const_iterator iter = LLWorld::getInstance()->getRegionList().begin();
                iter != LLWorld::getInstance()->getRegionList().end(); ++iter)
        {
            LLViewerRegion* region = *iter;

            LLSpatialPartition* part = region->getSpatialPartition(LLViewerRegion::PARTITION_AVATAR);
            if (part && hasRenderType(part->mDrawableType))
            {
                LLDrawable* hit = part->lineSegmentIntersect(start, local_end, pick_transparent, pick_rigged, pick_unselectable, pick_reflection_probe, face_hit, &position, tex_coord, normal, tangent);
                if (hit)
                {
                    LLVector4a delta;
                    delta.setSub(position, local_end);

                    if (!drawable ||
                        !drawable->getVObj()->isAttachment() ||
                        delta.getLength3().getF32() > ATTACHMENT_OVERRIDE_DIST)
                    { //avatar overrides if previously hit drawable is not an attachment or
                      //attachment is far enough away from detected intersection
                        drawable = hit;
                        local_end = position;
                    }
                    else
                    { //prioritize attachments over avatars
                        position = local_end;

                        if (face_hit)
                        {
                            *face_hit = local_face_hit;
                        }
                        if (tex_coord)
                        {
                            *tex_coord = local_texcoord;
                        }
                        if (tangent)
                        {
                            *tangent = local_tangent;
                        }
                        if (normal)
                        {
                            *normal = local_normal;
                        }
                    }
                }
            }
        }
    }

    //check all avatar nametags (silly, isn't it?)
    for (std::vector< LLCharacter* >::iterator iter = LLCharacter::sInstances.begin();
        iter != LLCharacter::sInstances.end();
        ++iter)
    {
        LLVOAvatar* av = (LLVOAvatar*) *iter;
        if (av->mNameText.notNull()
            && av->mNameText->lineSegmentIntersect(start, local_end, position))
        {
            drawable = av->mDrawable;
            local_end = position;
        }
    }

    if (intersection)
    {
        *intersection = position;
    }

    return drawable ? drawable->getVObj().get() : NULL;
}

LLViewerObject* LLPipeline::lineSegmentIntersectInHUD(const LLVector4a& start, const LLVector4a& end,
                                                      bool pick_transparent,
                                                      S32* face_hit,
                                                      LLVector4a* intersection,         // return the intersection point
                                                      LLVector2* tex_coord,            // return the texture coordinates of the intersection point
                                                      LLVector4a* normal,               // return the surface normal at the intersection point
                                                      LLVector4a* tangent               // return the surface tangent at the intersection point
    )
{
    LLDrawable* drawable = NULL;

    for (LLWorld::region_list_t::const_iterator iter = LLWorld::getInstance()->getRegionList().begin();
            iter != LLWorld::getInstance()->getRegionList().end(); ++iter)
    {
        LLViewerRegion* region = *iter;

        bool toggle = false;
        if (!hasRenderType(LLPipeline::RENDER_TYPE_HUD))
        {
            toggleRenderType(LLPipeline::RENDER_TYPE_HUD);
            toggle = true;
        }

        LLSpatialPartition* part = region->getSpatialPartition(LLViewerRegion::PARTITION_HUD);
        if (part)
        {
            LLDrawable* hit = part->lineSegmentIntersect(start, end, pick_transparent, FALSE, TRUE, FALSE, face_hit, intersection, tex_coord, normal, tangent);
            if (hit)
            {
                drawable = hit;
            }
        }

        if (toggle)
        {
            toggleRenderType(LLPipeline::RENDER_TYPE_HUD);
        }
    }
    return drawable ? drawable->getVObj().get() : NULL;
}

LLSpatialPartition* LLPipeline::getSpatialPartition(LLViewerObject* vobj)
{
    if (vobj)
    {
        LLViewerRegion* region = vobj->getRegion();
        if (region)
        {
            return region->getSpatialPartition(vobj->getPartitionType());
        }
    }
    return NULL;
}

void LLPipeline::resetVertexBuffers(LLDrawable* drawable)
{
    if (!drawable)
    {
        return;
    }

    for (S32 i = 0; i < drawable->getNumFaces(); i++)
    {
        LLFace* facep = drawable->getFace(i);
        if (facep)
        {
            facep->clearVertexBuffer();
        }
    }
}

void LLPipeline::renderObjects(U32 type, bool texture, bool batch_texture, bool rigged)
{
    assertInitialized();
    gGL.loadMatrix(gGLModelView);
    gGLLastMatrix = NULL;

    if (rigged)
    {
        mSimplePool->pushRiggedBatches(type + 1, texture, batch_texture);
    }
    else
    {
        mSimplePool->pushBatches(type, texture, batch_texture);
    }

    gGL.loadMatrix(gGLModelView);
    gGLLastMatrix = NULL;
}

void LLPipeline::renderGLTFObjects(U32 type, bool texture, bool rigged)
{
    assertInitialized();
    gGL.loadMatrix(gGLModelView);
    gGLLastMatrix = NULL;

    if (rigged)
    {
        mSimplePool->pushRiggedGLTFBatches(type + 1, texture);
    }
    else
    {
        mSimplePool->pushGLTFBatches(type, texture);
    }

    gGL.loadMatrix(gGLModelView);
    gGLLastMatrix = NULL;
}

// Currently only used for shadows -Cosmic,2023-04-19
void LLPipeline::renderAlphaObjects(bool rigged)
{
    LL_PROFILE_ZONE_SCOPED_CATEGORY_PIPELINE;
    assertInitialized();
    gGL.loadMatrix(gGLModelView);
    gGLLastMatrix = NULL;
    S32 sun_up = LLEnvironment::instance().getIsSunUp() ? 1 : 0;
    U32 target_width = LLRenderTarget::sCurResX;
    U32 type = LLRenderPass::PASS_ALPHA;
    LLVOAvatar* lastAvatar = nullptr;
    U64 lastMeshId = 0;
    auto* begin = gPipeline.beginRenderMap(type);
    auto* end = gPipeline.endRenderMap(type);

    for (LLCullResult::drawinfo_iterator i = begin; i != end; )
    {
        LLDrawInfo* pparams = *i;
        LLCullResult::increment_iterator(i, end);

        if (rigged != (pparams->mAvatar != nullptr))
        {
            // Pool contains both rigged and non-rigged DrawInfos. Only draw
            // the objects we're interested in in this pass.
            continue;
        }

        if (rigged)
        {
            if (pparams->mGLTFMaterial)
            {
                gDeferredShadowGLTFAlphaBlendProgram.bind(rigged);
                LLGLSLShader::sCurBoundShaderPtr->uniform1i(LLShaderMgr::SUN_UP_FACTOR, sun_up);
                LLGLSLShader::sCurBoundShaderPtr->uniform1f(LLShaderMgr::DEFERRED_SHADOW_TARGET_WIDTH, (float)target_width);
                LLGLSLShader::sCurBoundShaderPtr->setMinimumAlpha(ALPHA_BLEND_CUTOFF);
                mSimplePool->pushRiggedGLTFBatch(*pparams, lastAvatar, lastMeshId);
            }
            else
            {
                gDeferredShadowAlphaMaskProgram.bind(rigged);
                LLGLSLShader::sCurBoundShaderPtr->uniform1i(LLShaderMgr::SUN_UP_FACTOR, sun_up);
                LLGLSLShader::sCurBoundShaderPtr->uniform1f(LLShaderMgr::DEFERRED_SHADOW_TARGET_WIDTH, (float)target_width);
                LLGLSLShader::sCurBoundShaderPtr->setMinimumAlpha(ALPHA_BLEND_CUTOFF);
                if (lastAvatar != pparams->mAvatar || lastMeshId != pparams->mSkinInfo->mHash)
                {
                    mSimplePool->uploadMatrixPalette(*pparams);
                    lastAvatar = pparams->mAvatar;
                    lastMeshId = pparams->mSkinInfo->mHash;
                }

                mSimplePool->pushBatch(*pparams, true, true);
            }
        }
        else
        {
            if (pparams->mGLTFMaterial)
            {
                gDeferredShadowGLTFAlphaBlendProgram.bind(rigged);
                LLGLSLShader::sCurBoundShaderPtr->uniform1i(LLShaderMgr::SUN_UP_FACTOR, sun_up);
                LLGLSLShader::sCurBoundShaderPtr->uniform1f(LLShaderMgr::DEFERRED_SHADOW_TARGET_WIDTH, (float)target_width);
                LLGLSLShader::sCurBoundShaderPtr->setMinimumAlpha(ALPHA_BLEND_CUTOFF);
                mSimplePool->pushGLTFBatch(*pparams);
            }
            else
            {
                gDeferredShadowAlphaMaskProgram.bind(rigged);
                LLGLSLShader::sCurBoundShaderPtr->uniform1i(LLShaderMgr::SUN_UP_FACTOR, sun_up);
                LLGLSLShader::sCurBoundShaderPtr->uniform1f(LLShaderMgr::DEFERRED_SHADOW_TARGET_WIDTH, (float)target_width);
                LLGLSLShader::sCurBoundShaderPtr->setMinimumAlpha(ALPHA_BLEND_CUTOFF);
                mSimplePool->pushBatch(*pparams, true, true);
            }
        }
    }

    gGL.loadMatrix(gGLModelView);
    gGLLastMatrix = NULL;
}

// Currently only used for shadows -Cosmic,2023-04-19
void LLPipeline::renderMaskedObjects(U32 type, bool texture, bool batch_texture, bool rigged)
{
    assertInitialized();
    gGL.loadMatrix(gGLModelView);
    gGLLastMatrix = NULL;
    if (rigged)
    {
        mAlphaMaskPool->pushRiggedMaskBatches(type+1, texture, batch_texture);
    }
    else
    {
        mAlphaMaskPool->pushMaskBatches(type, texture, batch_texture);
    }
    gGL.loadMatrix(gGLModelView);
    gGLLastMatrix = NULL;
}

// Currently only used for shadows -Cosmic,2023-04-19
void LLPipeline::renderFullbrightMaskedObjects(U32 type, bool texture, bool batch_texture, bool rigged)
{
    assertInitialized();
    gGL.loadMatrix(gGLModelView);
    gGLLastMatrix = NULL;
    if (rigged)
    {
        mFullbrightAlphaMaskPool->pushRiggedMaskBatches(type+1, texture, batch_texture);
    }
    else
    {
        mFullbrightAlphaMaskPool->pushMaskBatches(type, texture, batch_texture);
    }
    gGL.loadMatrix(gGLModelView);
    gGLLastMatrix = NULL;
}

void apply_cube_face_rotation(U32 face)
{
    switch (face)
    {
        case 0:
            gGL.rotatef(90.f, 0, 1, 0);
            gGL.rotatef(180.f, 1, 0, 0);
        break;
        case 2:
            gGL.rotatef(-90.f, 1, 0, 0);
        break;
        case 4:
            gGL.rotatef(180.f, 0, 1, 0);
            gGL.rotatef(180.f, 0, 0, 1);
        break;
        case 1:
            gGL.rotatef(-90.f, 0, 1, 0);
            gGL.rotatef(180.f, 1, 0, 0);
        break;
        case 3:
            gGL.rotatef(90, 1, 0, 0);
        break;
        case 5:
            gGL.rotatef(180, 0, 0, 1);
        break;
    }
}

void validate_framebuffer_object()
{
    GLenum status;
    status = glCheckFramebufferStatus(GL_FRAMEBUFFER_EXT);
    switch(status)
    {
        case GL_FRAMEBUFFER_COMPLETE:
            //framebuffer OK, no error.
            break;
        case GL_FRAMEBUFFER_INCOMPLETE_MISSING_ATTACHMENT:
            // frame buffer not OK: probably means unsupported depth buffer format
            LL_ERRS() << "Framebuffer Incomplete Missing Attachment." << LL_ENDL;
            break;
        case GL_FRAMEBUFFER_INCOMPLETE_ATTACHMENT:
            // frame buffer not OK: probably means unsupported depth buffer format
            LL_ERRS() << "Framebuffer Incomplete Attachment." << LL_ENDL;
            break;
        case GL_FRAMEBUFFER_UNSUPPORTED:
            /* choose different formats */
            LL_ERRS() << "Framebuffer unsupported." << LL_ENDL;
            break;
        default:
            LL_ERRS() << "Unknown framebuffer status." << LL_ENDL;
            break;
    }
}

void LLPipeline::bindScreenToTexture()
{

}

static LLTrace::BlockTimerStatHandle FTM_RENDER_BLOOM("Bloom");

void LLPipeline::visualizeBuffers(LLRenderTarget* src, LLRenderTarget* dst, U32 bufferIndex)
{
    dst->bindTarget();
    gDeferredBufferVisualProgram.bind();
    gDeferredBufferVisualProgram.bindTexture(LLShaderMgr::DEFERRED_DIFFUSE, src, false, LLTexUnit::TFO_BILINEAR, bufferIndex);

    static LLStaticHashedString mipLevel("mipLevel");
    if (RenderBufferVisualization != 4)
        gDeferredBufferVisualProgram.uniform1f(mipLevel, 0);
    else
        gDeferredBufferVisualProgram.uniform1f(mipLevel, 8);

    mScreenTriangleVB->setBuffer();
    mScreenTriangleVB->drawArrays(LLRender::TRIANGLES, 0, 3);
    gDeferredBufferVisualProgram.unbind();
    dst->flush();
}

void LLPipeline::generateLuminance(LLRenderTarget* src, LLRenderTarget* dst)
{
    // luminance sample and mipmap generation
    {
        LL_PROFILE_GPU_ZONE("luminance sample");

        dst->bindTarget();

        LLGLDepthTest depth(GL_FALSE, GL_FALSE);

        gLuminanceProgram.bind();

        S32 channel = 0;
        channel = gLuminanceProgram.enableTexture(LLShaderMgr::DEFERRED_DIFFUSE);
        if (channel > -1)
        {
            src->bindTexture(0, channel, LLTexUnit::TFO_POINT);
        }

        channel = gLuminanceProgram.enableTexture(LLShaderMgr::DEFERRED_EMISSIVE);
        if (channel > -1)
        {
            mGlow[1].bindTexture(0, channel);
        }

        mScreenTriangleVB->setBuffer();
        mScreenTriangleVB->drawArrays(LLRender::TRIANGLES, 0, 3);
        dst->flush();

        // note -- unbind AFTER the glGenerateMipMap so time in generatemipmap can be profiled under "Luminance"
        // also note -- keep an eye on the performance of glGenerateMipmap, might need to replace it with a mip generation shader
        gLuminanceProgram.unbind();
    }
}

void LLPipeline::generateExposure(LLRenderTarget* src, LLRenderTarget* dst) {
    // exposure sample
    {
        LL_PROFILE_GPU_ZONE("exposure sample");

        {
            // copy last frame's exposure into mLastExposure
            mLastExposure.bindTarget();
            gCopyProgram.bind();
            gGL.getTexUnit(0)->bind(dst);

            mScreenTriangleVB->setBuffer();
            mScreenTriangleVB->drawArrays(LLRender::TRIANGLES, 0, 3);

            mLastExposure.flush();
        }

        dst->bindTarget();

        LLGLDepthTest depth(GL_FALSE, GL_FALSE);

        gExposureProgram.bind();

        S32 channel = gExposureProgram.enableTexture(LLShaderMgr::DEFERRED_EMISSIVE);
        if (channel > -1)
        {
            mLuminanceMap.bindTexture(0, channel, LLTexUnit::TFO_TRILINEAR);
        }

        channel = gExposureProgram.enableTexture(LLShaderMgr::EXPOSURE_MAP);
        if (channel > -1)
        {
            mLastExposure.bindTexture(0, channel);
        }

        static LLStaticHashedString dt("dt");
        static LLStaticHashedString noiseVec("noiseVec");
        static LLStaticHashedString dynamic_exposure_params("dynamic_exposure_params");
        static LLCachedControl<F32> dynamic_exposure_coefficient(gSavedSettings, "RenderDynamicExposureCoefficient", 0.175f);
        static LLCachedControl<bool> should_auto_adjust(gSavedSettings, "RenderSkyAutoAdjustLegacy", true);

        LLSettingsSky::ptr_t sky = LLEnvironment::instance().getCurrentSky();

        F32 probe_ambiance = LLEnvironment::instance().getCurrentSky()->getReflectionProbeAmbiance(should_auto_adjust);
        F32 exp_min = 1.f;
        F32 exp_max = 1.f;

        if (probe_ambiance > 0.f)
        {
            F32 hdr_scale = sqrtf(LLEnvironment::instance().getCurrentSky()->getGamma())*2.f;

            if (hdr_scale > 1.f)
            {
                exp_min = 1.f / hdr_scale;
                exp_max = hdr_scale;
            }
        }
        gExposureProgram.uniform1f(dt, gFrameIntervalSeconds);
        gExposureProgram.uniform2f(noiseVec, ll_frand() * 2.0 - 1.0, ll_frand() * 2.0 - 1.0);
        gExposureProgram.uniform3f(dynamic_exposure_params, dynamic_exposure_coefficient, exp_min, exp_max);

        mScreenTriangleVB->setBuffer();
        mScreenTriangleVB->drawArrays(LLRender::TRIANGLES, 0, 3);

        gGL.getTexUnit(channel)->unbind(mLastExposure.getUsage());
        gExposureProgram.unbind();
        dst->flush();
    }
}

void LLPipeline::gammaCorrect(LLRenderTarget* src, LLRenderTarget* dst) {
    dst->bindTarget();
    // gamma correct lighting
    {
        LL_PROFILE_GPU_ZONE("gamma correct");

        static LLCachedControl<bool> buildNoPost(gSavedSettings, "RenderDisablePostProcessing", false);

        LLGLDepthTest depth(GL_FALSE, GL_FALSE);

        // Apply gamma correction to the frame here.

        static LLCachedControl<bool> should_auto_adjust(gSavedSettings, "RenderSkyAutoAdjustLegacy", true);

        LLSettingsSky::ptr_t psky = LLEnvironment::instance().getCurrentSky();

        bool no_post = gSnapshotNoPost || (buildNoPost && gFloaterTools->isAvailable());
        LLGLSLShader& shader = no_post ? gNoPostGammaCorrectProgram : // no post (no gamma, no exposure, no tonemapping)
            psky->getReflectionProbeAmbiance(should_auto_adjust) == 0.f ? gLegacyPostGammaCorrectProgram :
            gDeferredPostGammaCorrectProgram;

        shader.bind();

        S32 channel = 0;

        shader.bindTexture(LLShaderMgr::DEFERRED_DIFFUSE, src, false, LLTexUnit::TFO_POINT);

        shader.bindTexture(LLShaderMgr::EXPOSURE_MAP, &mExposureMap);

        shader.uniform2f(LLShaderMgr::DEFERRED_SCREEN_RES, src->getWidth(), src->getHeight());

        static LLCachedControl<F32> exposure(gSavedSettings, "RenderExposure", 1.f);

        F32 e = llclamp(exposure(), 0.5f, 4.f);

        static LLStaticHashedString s_exposure("exposure");

        shader.uniform1f(s_exposure, e);

        mScreenTriangleVB->setBuffer();
        mScreenTriangleVB->drawArrays(LLRender::TRIANGLES, 0, 3);

        gGL.getTexUnit(channel)->unbind(src->getUsage());
        shader.unbind();
    }
    dst->flush();
}

void LLPipeline::copyScreenSpaceReflections(LLRenderTarget* src, LLRenderTarget* dst)
{

    if (RenderScreenSpaceReflections && !gCubeSnapshot)
    {
        LL_PROFILE_GPU_ZONE("ssr copy");
        LLGLDepthTest depth(GL_TRUE, GL_TRUE, GL_ALWAYS);

        LLRenderTarget& depth_src = mRT->deferredScreen;

        dst->bindTarget();
        dst->clear();
        gCopyDepthProgram.bind();

        S32 diff_map = gCopyDepthProgram.getTextureChannel(LLShaderMgr::DIFFUSE_MAP);
        S32 depth_map = gCopyDepthProgram.getTextureChannel(LLShaderMgr::DEFERRED_DEPTH);

        gGL.getTexUnit(diff_map)->bind(src);
        gGL.getTexUnit(depth_map)->bind(&depth_src, true);

        mScreenTriangleVB->setBuffer();
        mScreenTriangleVB->drawArrays(LLRender::TRIANGLES, 0, 3);

        dst->flush();
    }
}

void LLPipeline::generateGlow(LLRenderTarget* src)
{
    if (sRenderGlow)
    {
        LL_PROFILE_GPU_ZONE("glow");
        mGlow[2].bindTarget();
        mGlow[2].clear();

        gGlowExtractProgram.bind();
        F32 maxAlpha = RenderGlowMaxExtractAlpha;
        F32 warmthAmount = RenderGlowWarmthAmount;
        LLVector3 lumWeights = RenderGlowLumWeights;
        LLVector3 warmthWeights = RenderGlowWarmthWeights;

        gGlowExtractProgram.uniform1f(LLShaderMgr::GLOW_MIN_LUMINANCE, 9999);
        gGlowExtractProgram.uniform1f(LLShaderMgr::GLOW_MAX_EXTRACT_ALPHA, maxAlpha);
        gGlowExtractProgram.uniform3f(LLShaderMgr::GLOW_LUM_WEIGHTS, lumWeights.mV[0], lumWeights.mV[1],
            lumWeights.mV[2]);
        gGlowExtractProgram.uniform3f(LLShaderMgr::GLOW_WARMTH_WEIGHTS, warmthWeights.mV[0], warmthWeights.mV[1],
            warmthWeights.mV[2]);
        gGlowExtractProgram.uniform1f(LLShaderMgr::GLOW_WARMTH_AMOUNT, warmthAmount);

        if (RenderGlowNoise)
        {
            S32 channel = gGlowExtractProgram.enableTexture(LLShaderMgr::GLOW_NOISE_MAP);
            if (channel > -1)
            {
                gGL.getTexUnit(channel)->bindManual(LLTexUnit::TT_TEXTURE, mTrueNoiseMap);
                gGL.getTexUnit(channel)->setTextureFilteringOption(LLTexUnit::TFO_POINT);
            }
            gGlowExtractProgram.uniform2f(LLShaderMgr::DEFERRED_SCREEN_RES,
                                          mGlow[2].getWidth(),
                                          mGlow[2].getHeight());
        }

        {
            LLGLEnable blend_on(GL_BLEND);

            gGL.setSceneBlendType(LLRender::BT_ADD_WITH_ALPHA);

            gGlowExtractProgram.bindTexture(LLShaderMgr::DIFFUSE_MAP, src);

            gGL.color4f(1, 1, 1, 1);
            gPipeline.enableLightsFullbright();

            mScreenTriangleVB->setBuffer();
            mScreenTriangleVB->drawArrays(LLRender::TRIANGLES, 0, 3);

            mGlow[2].flush();
        }

        gGlowExtractProgram.unbind();

        // power of two between 1 and 1024
        U32 glowResPow = RenderGlowResolutionPow;
        const U32 glow_res = llmax(1, llmin(1024, 1 << glowResPow));

        S32 kernel = RenderGlowIterations * 2;
        F32 delta = RenderGlowWidth / glow_res;
        // Use half the glow width if we have the res set to less than 9 so that it looks
        // almost the same in either case.
        if (glowResPow < 9)
        {
            delta *= 0.5f;
        }
        F32 strength = RenderGlowStrength;

        gGlowProgram.bind();
        gGlowProgram.uniform1f(LLShaderMgr::GLOW_STRENGTH, strength);

        for (S32 i = 0; i < kernel; i++)
        {
            mGlow[i % 2].bindTarget();
            mGlow[i % 2].clear();

            if (i == 0)
            {
                gGlowProgram.bindTexture(LLShaderMgr::DIFFUSE_MAP, &mGlow[2]);
            }
            else
            {
                gGlowProgram.bindTexture(LLShaderMgr::DIFFUSE_MAP, &mGlow[(i - 1) % 2]);
            }

            if (i % 2 == 0)
            {
                gGlowProgram.uniform2f(LLShaderMgr::GLOW_DELTA, delta, 0);
            }
            else
            {
                gGlowProgram.uniform2f(LLShaderMgr::GLOW_DELTA, 0, delta);
            }

            mScreenTriangleVB->setBuffer();
            mScreenTriangleVB->drawArrays(LLRender::TRIANGLES, 0, 3);

            mGlow[i % 2].flush();
        }

        gGlowProgram.unbind();

    }
    else // !sRenderGlow, skip the glow ping-pong and just clear the result target
    {
        mGlow[1].bindTarget();
        mGlow[1].clear();
        mGlow[1].flush();
    }
}

void LLPipeline::applyFXAA(LLRenderTarget* src, LLRenderTarget* dst)
{
    {
        llassert(!gCubeSnapshot);
        bool multisample = RenderFSAASamples > 1 && mRT->fxaaBuffer.isComplete();
        LLGLSLShader* shader = &gGlowCombineProgram;

        S32 width = dst->getWidth();
        S32 height = dst->getHeight();

        // Present everything.
        if (multisample)
        {
            LL_PROFILE_GPU_ZONE("aa");
            // bake out texture2D with RGBL for FXAA shader
            mRT->fxaaBuffer.bindTarget();

            shader = &gGlowCombineFXAAProgram;
            shader->bind();

            S32 channel = shader->enableTexture(LLShaderMgr::DEFERRED_DIFFUSE, src->getUsage());
            if (channel > -1)
            {
                src->bindTexture(0, channel, LLTexUnit::TFO_BILINEAR);
            }

            {
                LLGLDepthTest depth_test(GL_TRUE, GL_TRUE, GL_ALWAYS);
                mScreenTriangleVB->setBuffer();
                mScreenTriangleVB->drawArrays(LLRender::TRIANGLES, 0, 3);
            }

            shader->disableTexture(LLShaderMgr::DEFERRED_DIFFUSE, src->getUsage());
            shader->unbind();

            mRT->fxaaBuffer.flush();

            dst->bindTarget();
            shader = &gFXAAProgram;
            shader->bind();

            channel = shader->enableTexture(LLShaderMgr::DIFFUSE_MAP, mRT->fxaaBuffer.getUsage());
            if (channel > -1)
            {
                mRT->fxaaBuffer.bindTexture(0, channel, LLTexUnit::TFO_BILINEAR);
            }

            gGLViewport[0] = gViewerWindow->getWorldViewRectRaw().mLeft;
            gGLViewport[1] = gViewerWindow->getWorldViewRectRaw().mBottom;
            gGLViewport[2] = gViewerWindow->getWorldViewRectRaw().getWidth();
            gGLViewport[3] = gViewerWindow->getWorldViewRectRaw().getHeight();

            glViewport(gGLViewport[0], gGLViewport[1], gGLViewport[2], gGLViewport[3]);

            F32 scale_x = (F32)width / mRT->fxaaBuffer.getWidth();
            F32 scale_y = (F32)height / mRT->fxaaBuffer.getHeight();
            shader->uniform2f(LLShaderMgr::FXAA_TC_SCALE, scale_x, scale_y);
            shader->uniform2f(LLShaderMgr::FXAA_RCP_SCREEN_RES, 1.f / width * scale_x, 1.f / height * scale_y);
            shader->uniform4f(LLShaderMgr::FXAA_RCP_FRAME_OPT, -0.5f / width * scale_x, -0.5f / height * scale_y,
                0.5f / width * scale_x, 0.5f / height * scale_y);
            shader->uniform4f(LLShaderMgr::FXAA_RCP_FRAME_OPT2, -2.f / width * scale_x, -2.f / height * scale_y,
                2.f / width * scale_x, 2.f / height * scale_y);

            {
                LLGLDepthTest depth_test(GL_TRUE, GL_TRUE, GL_ALWAYS);
                S32 depth_channel = shader->getTextureChannel(LLShaderMgr::DEFERRED_DEPTH);
                gGL.getTexUnit(depth_channel)->bind(&mRT->deferredScreen, true);

                mScreenTriangleVB->setBuffer();
                mScreenTriangleVB->drawArrays(LLRender::TRIANGLES, 0, 3);
            }

            shader->unbind();
            dst->flush();
        }
        else {
            copyRenderTarget(src, dst);
        }
    }
}

void LLPipeline::copyRenderTarget(LLRenderTarget* src, LLRenderTarget* dst)
{

    LL_PROFILE_GPU_ZONE("copyRenderTarget");
    dst->bindTarget();

    gDeferredPostNoDoFProgram.bind();

    gDeferredPostNoDoFProgram.bindTexture(LLShaderMgr::DEFERRED_DIFFUSE, src);
    gDeferredPostNoDoFProgram.bindTexture(LLShaderMgr::DEFERRED_DEPTH, &mRT->deferredScreen, true);

    {
        mScreenTriangleVB->setBuffer();
        mScreenTriangleVB->drawArrays(LLRender::TRIANGLES, 0, 3);
    }

    gDeferredPostNoDoFProgram.unbind();

    dst->flush();
}

void LLPipeline::combineGlow(LLRenderTarget* src, LLRenderTarget* dst)
{
    // Go ahead and do our glow combine here in our destination.  We blit this later into the front buffer.

    dst->bindTarget();

    {

        gGlowCombineProgram.bind();

        gGlowCombineProgram.bindTexture(LLShaderMgr::DEFERRED_DIFFUSE, src);
        gGlowCombineProgram.bindTexture(LLShaderMgr::DEFERRED_EMISSIVE, &mGlow[1]);

        mScreenTriangleVB->setBuffer();
        mScreenTriangleVB->drawArrays(LLRender::TRIANGLES, 0, 3);
    }

    dst->flush();
}

void LLPipeline::renderDoF(LLRenderTarget* src, LLRenderTarget* dst)
{
    {
        bool dof_enabled =
            (RenderDepthOfFieldInEditMode || !LLToolMgr::getInstance()->inBuildMode()) &&
            RenderDepthOfField &&
            !gCubeSnapshot;

        gViewerWindow->setup3DViewport();

        if (dof_enabled)
        {
            LL_PROFILE_GPU_ZONE("dof");
            LLGLDisable blend(GL_BLEND);

            // depth of field focal plane calculations
            static F32 current_distance = 16.f;
            static F32 start_distance = 16.f;
            static F32 transition_time = 1.f;

            LLVector3 focus_point;

            LLViewerObject* obj = LLViewerMediaFocus::getInstance()->getFocusedObject();
            if (obj && obj->mDrawable && obj->isSelected())
            { // focus on selected media object
                S32 face_idx = LLViewerMediaFocus::getInstance()->getFocusedFace();
                if (obj && obj->mDrawable)
                {
                    LLFace* face = obj->mDrawable->getFace(face_idx);
                    if (face)
                    {
                        focus_point = face->getPositionAgent();
                    }
                }
            }

            if (focus_point.isExactlyZero())
            {
                if (LLViewerJoystick::getInstance()->getOverrideCamera())
                { // focus on point under cursor
                    focus_point.set(gDebugRaycastIntersection.getF32ptr());
                }
                else if (gAgentCamera.cameraMouselook())
                { // focus on point under mouselook crosshairs
                    LLVector4a result;
                    result.clear();

                    gViewerWindow->cursorIntersect(-1, -1, 512.f, NULL, -1, FALSE, FALSE, TRUE, TRUE, NULL, &result);

                    focus_point.set(result.getF32ptr());
                }
                else
                {
                    // focus on alt-zoom target
                    LLViewerRegion* region = gAgent.getRegion();
                    if (region)
                    {
                        focus_point = LLVector3(gAgentCamera.getFocusGlobal() - region->getOriginGlobal());
                    }
                }
            }

            LLVector3 eye = LLViewerCamera::getInstance()->getOrigin();
            F32 target_distance = 16.f;
            if (!focus_point.isExactlyZero())
            {
                target_distance = LLViewerCamera::getInstance()->getAtAxis() * (focus_point - eye);
            }

            if (transition_time >= 1.f && fabsf(current_distance - target_distance) / current_distance > 0.01f)
            { // large shift happened, interpolate smoothly to new target distance
                transition_time = 0.f;
                start_distance = current_distance;
            }
            else if (transition_time < 1.f)
            { // currently in a transition, continue interpolating
                transition_time += 1.f / CameraFocusTransitionTime * gFrameIntervalSeconds.value();
                transition_time = llmin(transition_time, 1.f);

                F32 t = cosf(transition_time * F_PI + F_PI) * 0.5f + 0.5f;
                current_distance = start_distance + (target_distance - start_distance) * t;
            }
            else
            { // small or no change, just snap to target distance
                current_distance = target_distance;
            }

            // convert to mm
            F32 subject_distance = current_distance * 1000.f;
            F32 fnumber = CameraFNumber;
            F32 default_focal_length = CameraFocalLength;

            F32 fov = LLViewerCamera::getInstance()->getView();

            const F32 default_fov = CameraFieldOfView * F_PI / 180.f;

            // F32 aspect_ratio = (F32) mRT->screen.getWidth()/(F32)mRT->screen.getHeight();

            F32 dv = 2.f * default_focal_length * tanf(default_fov / 2.f);

            F32 focal_length = dv / (2 * tanf(fov / 2.f));

            // F32 tan_pixel_angle = tanf(LLDrawable::sCurPixelAngle);

            // from wikipedia -- c = |s2-s1|/s2 * f^2/(N(S1-f))
            // where     N = fnumber
            //           s2 = dot distance
            //           s1 = subject distance
            //           f = focal length
            //

            F32 blur_constant = focal_length * focal_length / (fnumber * (subject_distance - focal_length));
            blur_constant /= 1000.f; // convert to meters for shader
            F32 magnification = focal_length / (subject_distance - focal_length);

            { // build diffuse+bloom+CoF
                mRT->deferredLight.bindTarget();

                gDeferredCoFProgram.bind();

                gDeferredCoFProgram.bindTexture(LLShaderMgr::DEFERRED_DIFFUSE, src, LLTexUnit::TFO_POINT);
                gDeferredCoFProgram.bindTexture(LLShaderMgr::DEFERRED_DEPTH, &mRT->deferredScreen, true);

                gDeferredCoFProgram.uniform1f(LLShaderMgr::DEFERRED_DEPTH_CUTOFF, RenderEdgeDepthCutoff);
                gDeferredCoFProgram.uniform1f(LLShaderMgr::DEFERRED_NORM_CUTOFF, RenderEdgeNormCutoff);
                gDeferredCoFProgram.uniform2f(LLShaderMgr::DEFERRED_SCREEN_RES, dst->getWidth(), dst->getHeight());
                gDeferredCoFProgram.uniform1f(LLShaderMgr::DOF_FOCAL_DISTANCE, -subject_distance / 1000.f);
                gDeferredCoFProgram.uniform1f(LLShaderMgr::DOF_BLUR_CONSTANT, blur_constant);
                gDeferredCoFProgram.uniform1f(LLShaderMgr::DOF_TAN_PIXEL_ANGLE, tanf(1.f / LLDrawable::sCurPixelAngle));
                gDeferredCoFProgram.uniform1f(LLShaderMgr::DOF_MAGNIFICATION, magnification);
                gDeferredCoFProgram.uniform1f(LLShaderMgr::DOF_MAX_COF, CameraMaxCoF);
                gDeferredCoFProgram.uniform1f(LLShaderMgr::DOF_RES_SCALE, CameraDoFResScale);

                mScreenTriangleVB->setBuffer();
                mScreenTriangleVB->drawArrays(LLRender::TRIANGLES, 0, 3);
                gDeferredCoFProgram.unbind();
                mRT->deferredLight.flush();
            }

            U32 dof_width = (U32)(mRT->screen.getWidth() * CameraDoFResScale);
            U32 dof_height = (U32)(mRT->screen.getHeight() * CameraDoFResScale);

            { // perform DoF sampling at half-res (preserve alpha channel)
                src->bindTarget();
                glViewport(0, 0, dof_width, dof_height);

                gGL.setColorMask(true, false);

                gDeferredPostProgram.bind();
                gDeferredPostProgram.bindTexture(LLShaderMgr::DEFERRED_DIFFUSE, &mRT->deferredLight, LLTexUnit::TFO_POINT);

                gDeferredPostProgram.uniform2f(LLShaderMgr::DEFERRED_SCREEN_RES, dst->getWidth(), dst->getHeight());
                gDeferredPostProgram.uniform1f(LLShaderMgr::DOF_MAX_COF, CameraMaxCoF);
                gDeferredPostProgram.uniform1f(LLShaderMgr::DOF_RES_SCALE, CameraDoFResScale);

                mScreenTriangleVB->setBuffer();
                mScreenTriangleVB->drawArrays(LLRender::TRIANGLES, 0, 3);

                gDeferredPostProgram.unbind();

                src->flush();
                gGL.setColorMask(true, true);
            }

            { // combine result based on alpha

                dst->bindTarget();
                if (RenderFSAASamples > 1 && mRT->fxaaBuffer.isComplete())
                {
                    glViewport(0, 0, dst->getWidth(), dst->getHeight());
                }
                else
                {
                    gGLViewport[0] = gViewerWindow->getWorldViewRectRaw().mLeft;
                    gGLViewport[1] = gViewerWindow->getWorldViewRectRaw().mBottom;
                    gGLViewport[2] = gViewerWindow->getWorldViewRectRaw().getWidth();
                    gGLViewport[3] = gViewerWindow->getWorldViewRectRaw().getHeight();
                    glViewport(gGLViewport[0], gGLViewport[1], gGLViewport[2], gGLViewport[3]);
                }

                gDeferredDoFCombineProgram.bind();
                gDeferredDoFCombineProgram.bindTexture(LLShaderMgr::DEFERRED_DIFFUSE, src, LLTexUnit::TFO_POINT);
                gDeferredDoFCombineProgram.bindTexture(LLShaderMgr::DEFERRED_LIGHT, &mRT->deferredLight, LLTexUnit::TFO_POINT);

                gDeferredDoFCombineProgram.uniform2f(LLShaderMgr::DEFERRED_SCREEN_RES, dst->getWidth(), dst->getHeight());
                gDeferredDoFCombineProgram.uniform1f(LLShaderMgr::DOF_MAX_COF, CameraMaxCoF);
                gDeferredDoFCombineProgram.uniform1f(LLShaderMgr::DOF_RES_SCALE, CameraDoFResScale);
                gDeferredDoFCombineProgram.uniform1f(LLShaderMgr::DOF_WIDTH, (dof_width - 1) / (F32)src->getWidth());
                gDeferredDoFCombineProgram.uniform1f(LLShaderMgr::DOF_HEIGHT, (dof_height - 1) / (F32)src->getHeight());

                mScreenTriangleVB->setBuffer();
                mScreenTriangleVB->drawArrays(LLRender::TRIANGLES, 0, 3);

                gDeferredDoFCombineProgram.unbind();

                dst->flush();
            }
        }
        else
        {
            copyRenderTarget(src, dst);
        }
    }
}

void LLPipeline::renderFinalize()
{
    llassert(!gCubeSnapshot);
    LLVertexBuffer::unbind();
    LLGLState::checkStates();

    assertInitialized();

    LL_RECORD_BLOCK_TIME(FTM_RENDER_BLOOM);
    LL_PROFILE_GPU_ZONE("renderFinalize");

    gGL.color4f(1, 1, 1, 1);
    LLGLDepthTest depth(GL_FALSE);
    LLGLDisable blend(GL_BLEND);
    LLGLDisable cull(GL_CULL_FACE);

    enableLightsFullbright();

    gGL.setColorMask(true, true);
    glClearColor(0, 0, 0, 0);


    copyScreenSpaceReflections(&mRT->screen, &mSceneMap);

    generateLuminance(&mRT->screen, &mLuminanceMap);

    generateExposure(&mLuminanceMap, &mExposureMap);

    gammaCorrect(&mRT->screen, &mPostMap);

    LLVertexBuffer::unbind();

    generateGlow(&mPostMap);

    combineGlow(&mPostMap, &mRT->screen);

    gGLViewport[0] = gViewerWindow->getWorldViewRectRaw().mLeft;
    gGLViewport[1] = gViewerWindow->getWorldViewRectRaw().mBottom;
    gGLViewport[2] = gViewerWindow->getWorldViewRectRaw().getWidth();
    gGLViewport[3] = gViewerWindow->getWorldViewRectRaw().getHeight();
    glViewport(gGLViewport[0], gGLViewport[1], gGLViewport[2], gGLViewport[3]);

    renderDoF(&mRT->screen, &mPostMap);

    applyFXAA(&mPostMap, &mRT->screen);
    LLRenderTarget* finalBuffer = &mRT->screen;
    if (RenderBufferVisualization > -1)
    {
        finalBuffer = &mPostMap;
        switch (RenderBufferVisualization)
        {
        case 0:
        case 1:
        case 2:
        case 3:
            visualizeBuffers(&mRT->deferredScreen, finalBuffer, RenderBufferVisualization);
            break;
        case 4:
            visualizeBuffers(&mLuminanceMap, finalBuffer, 0);
        default:
            break;
        }
    }

    // Present the screen target.

    gDeferredPostNoDoFProgram.bind();

    // Whatever is last in the above post processing chain should _always_ be rendered directly here.  If not, expect problems.
    gDeferredPostNoDoFProgram.bindTexture(LLShaderMgr::DEFERRED_DIFFUSE, finalBuffer);
    gDeferredPostNoDoFProgram.bindTexture(LLShaderMgr::DEFERRED_DEPTH, &mRT->deferredScreen, true);

    {
        LLGLDepthTest depth_test(GL_TRUE, GL_TRUE, GL_ALWAYS);
        mScreenTriangleVB->setBuffer();
        mScreenTriangleVB->drawArrays(LLRender::TRIANGLES, 0, 3);
    }

    gDeferredPostNoDoFProgram.unbind();

    gGL.setSceneBlendType(LLRender::BT_ALPHA);

    if (hasRenderDebugMask(LLPipeline::RENDER_DEBUG_PHYSICS_SHAPES))
    {
        renderPhysicsDisplay();
    }

    /*if (LLRenderTarget::sUseFBO && !gCubeSnapshot)
    { // copy depth buffer from mRT->screen to framebuffer
        LLRenderTarget::copyContentsToFramebuffer(mRT->screen, 0, 0, mRT->screen.getWidth(), mRT->screen.getHeight(), 0, 0,
                                                  mRT->screen.getWidth(), mRT->screen.getHeight(),
                                                  GL_DEPTH_BUFFER_BIT | GL_STENCIL_BUFFER_BIT, GL_NEAREST);
    }*/

    LLVertexBuffer::unbind();

    LLGLState::checkStates();

    // flush calls made to "addTrianglesDrawn" so far to stats machinery
    recordTrianglesDrawn();
}

void LLPipeline::bindLightFunc(LLGLSLShader& shader)
{
    S32 channel = shader.enableTexture(LLShaderMgr::DEFERRED_LIGHTFUNC);
    if (channel > -1)
    {
        gGL.getTexUnit(channel)->bindManual(LLTexUnit::TT_TEXTURE, mLightFunc);
    }

    channel = shader.enableTexture(LLShaderMgr::DEFERRED_BRDF_LUT, LLTexUnit::TT_TEXTURE);
    if (channel > -1)
    {
        mPbrBrdfLut.bindTexture(0, channel);
    }
}

void LLPipeline::bindShadowMaps(LLGLSLShader& shader)
{
    for (U32 i = 0; i < 4; i++)
    {
        LLRenderTarget* shadow_target = getSunShadowTarget(i);
        if (shadow_target)
        {
            S32 channel = shader.enableTexture(LLShaderMgr::DEFERRED_SHADOW0 + i, LLTexUnit::TT_TEXTURE);
            if (channel > -1)
            {
                gGL.getTexUnit(channel)->bind(getSunShadowTarget(i), TRUE);
            }
        }
    }

    for (U32 i = 4; i < 6; i++)
    {
        S32 channel = shader.enableTexture(LLShaderMgr::DEFERRED_SHADOW0 + i);
        if (channel > -1)
        {
            LLRenderTarget* shadow_target = getSpotShadowTarget(i - 4);
            if (shadow_target)
            {
                gGL.getTexUnit(channel)->bind(shadow_target, TRUE);
            }
        }
    }
}

void LLPipeline::bindDeferredShaderFast(LLGLSLShader& shader)
{
    if (shader.mCanBindFast)
    { // was previously fully bound, use fast path
        shader.bind();
        bindLightFunc(shader);
        bindShadowMaps(shader);
        bindReflectionProbes(shader);
    }
    else
    { //wasn't previously bound, use slow path
        bindDeferredShader(shader);
        shader.mCanBindFast = true;
    }
}

void LLPipeline::bindDeferredShader(LLGLSLShader& shader, LLRenderTarget* light_target, LLRenderTarget* depth_target)
{
    LL_PROFILE_ZONE_SCOPED_CATEGORY_PIPELINE;
    LLRenderTarget* deferred_target       = &mRT->deferredScreen;
    LLRenderTarget* deferred_light_target = &mRT->deferredLight;

    shader.bind();
    S32 channel = 0;
    channel = shader.enableTexture(LLShaderMgr::DEFERRED_DIFFUSE, deferred_target->getUsage());
    if (channel > -1)
    {
        deferred_target->bindTexture(0,channel, LLTexUnit::TFO_POINT); // frag_data[0]
        gGL.getTexUnit(channel)->setTextureAddressMode(LLTexUnit::TAM_CLAMP);
    }

    channel = shader.enableTexture(LLShaderMgr::DEFERRED_SPECULAR, deferred_target->getUsage());
    if (channel > -1)
    {
        deferred_target->bindTexture(1, channel, LLTexUnit::TFO_POINT); // frag_data[1]
        gGL.getTexUnit(channel)->setTextureAddressMode(LLTexUnit::TAM_CLAMP);
    }

    channel = shader.enableTexture(LLShaderMgr::DEFERRED_NORMAL, deferred_target->getUsage());
    if (channel > -1)
    {
        deferred_target->bindTexture(2, channel, LLTexUnit::TFO_POINT); // frag_data[2]
        gGL.getTexUnit(channel)->setTextureAddressMode(LLTexUnit::TAM_CLAMP);
    }

    channel = shader.enableTexture(LLShaderMgr::DEFERRED_EMISSIVE, deferred_target->getUsage());
    if (channel > -1)
    {
        deferred_target->bindTexture(3, channel, LLTexUnit::TFO_POINT); // frag_data[3]
        gGL.getTexUnit(channel)->setTextureAddressMode(LLTexUnit::TAM_CLAMP);
    }

    channel = shader.enableTexture(LLShaderMgr::DEFERRED_DEPTH, deferred_target->getUsage());
    if (channel > -1)
    {
        if (depth_target)
        {
            gGL.getTexUnit(channel)->bind(depth_target, TRUE);
        }
        else
        {
            gGL.getTexUnit(channel)->bind(deferred_target, TRUE);
        }
        stop_glerror();
    }

    channel = shader.enableTexture(LLShaderMgr::EXPOSURE_MAP);
    if (channel > -1)
    {
        gGL.getTexUnit(channel)->bind(&mExposureMap);
    }

    if (shader.getUniformLocation(LLShaderMgr::VIEWPORT) != -1)
    {
        shader.uniform4f(LLShaderMgr::VIEWPORT, (F32) gGLViewport[0],
                                    (F32) gGLViewport[1],
                                    (F32) gGLViewport[2],
                                    (F32) gGLViewport[3]);
    }

    if (sReflectionRender && !shader.getUniformLocation(LLShaderMgr::MODELVIEW_MATRIX))
    {
        shader.uniformMatrix4fv(LLShaderMgr::MODELVIEW_MATRIX, 1, FALSE, mReflectionModelView.m);
    }

    channel = shader.enableTexture(LLShaderMgr::DEFERRED_NOISE);
    if (channel > -1)
    {
        gGL.getTexUnit(channel)->bindManual(LLTexUnit::TT_TEXTURE, mNoiseMap);
        gGL.getTexUnit(channel)->setTextureFilteringOption(LLTexUnit::TFO_POINT);
    }

    bindLightFunc(shader);

    stop_glerror();

    light_target = light_target ? light_target : deferred_light_target;
    channel = shader.enableTexture(LLShaderMgr::DEFERRED_LIGHT, light_target->getUsage());
    if (channel > -1)
    {
        if (light_target->isComplete())
        {
            light_target->bindTexture(0, channel, LLTexUnit::TFO_POINT);
        }
        else
        {
            gGL.getTexUnit(channel)->bindFast(LLViewerFetchedTexture::sWhiteImagep);
        }
    }

    stop_glerror();

    bindShadowMaps(shader);

    stop_glerror();

    F32 mat[16*6];
    for (U32 i = 0; i < 16; i++)
    {
        mat[i] = mSunShadowMatrix[0].m[i];
        mat[i+16] = mSunShadowMatrix[1].m[i];
        mat[i+32] = mSunShadowMatrix[2].m[i];
        mat[i+48] = mSunShadowMatrix[3].m[i];
        mat[i+64] = mSunShadowMatrix[4].m[i];
        mat[i+80] = mSunShadowMatrix[5].m[i];
    }

    shader.uniformMatrix4fv(LLShaderMgr::DEFERRED_SHADOW_MATRIX, 6, FALSE, mat);

    stop_glerror();

    if (!LLPipeline::sReflectionProbesEnabled)
    {
        channel = shader.enableTexture(LLShaderMgr::ENVIRONMENT_MAP, LLTexUnit::TT_CUBE_MAP);
        if (channel > -1)
        {
            LLCubeMap* cube_map = gSky.mVOSkyp ? gSky.mVOSkyp->getCubeMap() : NULL;
            if (cube_map)
            {
                cube_map->enable(channel);
                cube_map->bind();
            }

            F32* m = gGLModelView;

            F32 mat[] = { m[0], m[1], m[2],
                          m[4], m[5], m[6],
                          m[8], m[9], m[10] };

            shader.uniformMatrix3fv(LLShaderMgr::DEFERRED_ENV_MAT, 1, TRUE, mat);
        }
    }

    bindReflectionProbes(shader);

    if (gAtmosphere)
    {
        // bind precomputed textures necessary for calculating sun and sky luminance
        channel = shader.enableTexture(LLShaderMgr::TRANSMITTANCE_TEX, LLTexUnit::TT_TEXTURE);
        if (channel > -1)
        {
            shader.bindTexture(LLShaderMgr::TRANSMITTANCE_TEX, gAtmosphere->getTransmittance());
        }

        channel = shader.enableTexture(LLShaderMgr::SCATTER_TEX, LLTexUnit::TT_TEXTURE_3D);
        if (channel > -1)
        {
            shader.bindTexture(LLShaderMgr::SCATTER_TEX, gAtmosphere->getScattering());
        }

        channel = shader.enableTexture(LLShaderMgr::SINGLE_MIE_SCATTER_TEX, LLTexUnit::TT_TEXTURE_3D);
        if (channel > -1)
        {
            shader.bindTexture(LLShaderMgr::SINGLE_MIE_SCATTER_TEX, gAtmosphere->getMieScattering());
        }

        channel = shader.enableTexture(LLShaderMgr::ILLUMINANCE_TEX, LLTexUnit::TT_TEXTURE);
        if (channel > -1)
        {
            shader.bindTexture(LLShaderMgr::ILLUMINANCE_TEX, gAtmosphere->getIlluminance());
        }
    }

    /*if (gCubeSnapshot)
    { // we only really care about the first two values, but the shader needs increasing separation between clip planes
        shader.uniform4f(LLShaderMgr::DEFERRED_SHADOW_CLIP, 1.f, 64.f, 128.f, 256.f);
    }
    else*/
    {
        shader.uniform4fv(LLShaderMgr::DEFERRED_SHADOW_CLIP, 1, mSunClipPlanes.mV);
    }
    shader.uniform1f(LLShaderMgr::DEFERRED_SUN_WASH, RenderDeferredSunWash);
    shader.uniform1f(LLShaderMgr::DEFERRED_SHADOW_NOISE, RenderShadowNoise);
    shader.uniform1f(LLShaderMgr::DEFERRED_BLUR_SIZE, RenderShadowBlurSize);

    shader.uniform1f(LLShaderMgr::DEFERRED_SSAO_RADIUS, RenderSSAOScale);
    shader.uniform1f(LLShaderMgr::DEFERRED_SSAO_MAX_RADIUS, RenderSSAOMaxScale);

    F32 ssao_factor = RenderSSAOFactor;
    shader.uniform1f(LLShaderMgr::DEFERRED_SSAO_FACTOR, ssao_factor);
    shader.uniform1f(LLShaderMgr::DEFERRED_SSAO_FACTOR_INV, 1.0/ssao_factor);

    LLVector3 ssao_effect = RenderSSAOEffect;
    F32 matrix_diag = (ssao_effect[0] + 2.0*ssao_effect[1])/3.0;
    F32 matrix_nondiag = (ssao_effect[0] - ssao_effect[1])/3.0;
    // This matrix scales (proj of color onto <1/rt(3),1/rt(3),1/rt(3)>) by
    // value factor, and scales remainder by saturation factor
    F32 ssao_effect_mat[] = {   matrix_diag, matrix_nondiag, matrix_nondiag,
                                matrix_nondiag, matrix_diag, matrix_nondiag,
                                matrix_nondiag, matrix_nondiag, matrix_diag};
    shader.uniformMatrix3fv(LLShaderMgr::DEFERRED_SSAO_EFFECT_MAT, 1, GL_FALSE, ssao_effect_mat);

    //F32 shadow_offset_error = 1.f + RenderShadowOffsetError * fabsf(LLViewerCamera::getInstance()->getOrigin().mV[2]);
    F32 shadow_bias_error = RenderShadowBiasError * fabsf(LLViewerCamera::getInstance()->getOrigin().mV[2])/3000.f;
    F32 shadow_bias       = RenderShadowBias + shadow_bias_error;

    shader.uniform2f(LLShaderMgr::DEFERRED_SCREEN_RES, deferred_target->getWidth(), deferred_target->getHeight());
    shader.uniform1f(LLShaderMgr::DEFERRED_NEAR_CLIP, LLViewerCamera::getInstance()->getNear()*2.f);
    shader.uniform1f (LLShaderMgr::DEFERRED_SHADOW_OFFSET, RenderShadowOffset); //*shadow_offset_error);
    shader.uniform1f(LLShaderMgr::DEFERRED_SHADOW_BIAS, shadow_bias);
    shader.uniform1f(LLShaderMgr::DEFERRED_SPOT_SHADOW_OFFSET, RenderSpotShadowOffset);
    shader.uniform1f(LLShaderMgr::DEFERRED_SPOT_SHADOW_BIAS, RenderSpotShadowBias);

    shader.uniform3fv(LLShaderMgr::DEFERRED_SUN_DIR, 1, mTransformedSunDir.mV);
    shader.uniform3fv(LLShaderMgr::DEFERRED_MOON_DIR, 1, mTransformedMoonDir.mV);
    shader.uniform2f(LLShaderMgr::DEFERRED_SHADOW_RES, mRT->shadow[0].getWidth(), mRT->shadow[0].getHeight());
    shader.uniform2f(LLShaderMgr::DEFERRED_PROJ_SHADOW_RES, mSpotShadow[0].getWidth(), mSpotShadow[0].getHeight());
    shader.uniform1f(LLShaderMgr::DEFERRED_DEPTH_CUTOFF, RenderEdgeDepthCutoff);
    shader.uniform1f(LLShaderMgr::DEFERRED_NORM_CUTOFF, RenderEdgeNormCutoff);

    shader.uniformMatrix4fv(LLShaderMgr::MODELVIEW_DELTA_MATRIX, 1, GL_FALSE, gGLDeltaModelView);
    shader.uniformMatrix4fv(LLShaderMgr::INVERSE_MODELVIEW_DELTA_MATRIX, 1, GL_FALSE, gGLInverseDeltaModelView);

    shader.uniform1i(LLShaderMgr::CUBE_SNAPSHOT, gCubeSnapshot ? 1 : 0);

    if (shader.getUniformLocation(LLShaderMgr::DEFERRED_NORM_MATRIX) >= 0)
    {
        glh::matrix4f norm_mat = get_current_modelview().inverse().transpose();
        shader.uniformMatrix4fv(LLShaderMgr::DEFERRED_NORM_MATRIX, 1, FALSE, norm_mat.m);
    }

    // auto adjust legacy sun color if needed
    static LLCachedControl<bool> should_auto_adjust(gSavedSettings, "RenderSkyAutoAdjustLegacy", true);
    static LLCachedControl<F32> auto_adjust_sun_color_scale(gSavedSettings, "RenderSkyAutoAdjustSunColorScale", 1.f);
    LLSettingsSky::ptr_t psky = LLEnvironment::instance().getCurrentSky();
    LLColor3 sun_diffuse(mSunDiffuse.mV);
    if (should_auto_adjust && psky->canAutoAdjust())
    {
        sun_diffuse *= auto_adjust_sun_color_scale;
    }

    shader.uniform3fv(LLShaderMgr::SUNLIGHT_COLOR, 1, sun_diffuse.mV);
    shader.uniform3fv(LLShaderMgr::MOONLIGHT_COLOR, 1, mMoonDiffuse.mV);

    shader.uniform1f(LLShaderMgr::REFLECTION_PROBE_MAX_LOD, mReflectionMapManager.mMaxProbeLOD);
}


LLColor3 pow3f(LLColor3 v, F32 f)
{
    v.mV[0] = powf(v.mV[0], f);
    v.mV[1] = powf(v.mV[1], f);
    v.mV[2] = powf(v.mV[2], f);
    return v;
}

LLVector4 pow4fsrgb(LLVector4 v, F32 f)
{
    v.mV[0] = powf(v.mV[0], f);
    v.mV[1] = powf(v.mV[1], f);
    v.mV[2] = powf(v.mV[2], f);
    return v;
}

void LLPipeline::renderDeferredLighting()
{
    LL_PROFILE_ZONE_SCOPED_CATEGORY_PIPELINE;
    LL_PROFILE_GPU_ZONE("renderDeferredLighting");
    if (!sCull)
    {
        return;
    }

    llassert(!sRenderingHUDs);

    F32 light_scale = 1.f;

    if (gCubeSnapshot)
    { //darken local lights when probe ambiance is above 1
        light_scale = mReflectionMapManager.mLightScale;
    }

    LLRenderTarget *screen_target         = &mRT->screen;
    LLRenderTarget* deferred_light_target = &mRT->deferredLight;

    {
        LL_PROFILE_ZONE_NAMED_CATEGORY_PIPELINE("deferred");
        LLViewerCamera *camera = LLViewerCamera::getInstance();

        if (gPipeline.hasRenderType(LLPipeline::RENDER_TYPE_HUD))
        {
            gPipeline.toggleRenderType(LLPipeline::RENDER_TYPE_HUD);
        }

        gGL.setColorMask(true, true);

        // draw a cube around every light
        LLVertexBuffer::unbind();

        LLGLEnable cull(GL_CULL_FACE);
        LLGLEnable blend(GL_BLEND);

        glh::matrix4f mat = copy_matrix(gGLModelView);

        setupHWLights();  // to set mSun/MoonDir;

        glh::vec4f tc(mSunDir.mV);
        mat.mult_matrix_vec(tc);
        mTransformedSunDir.set(tc.v);

        glh::vec4f tc_moon(mMoonDir.mV);
        mat.mult_matrix_vec(tc_moon);
        mTransformedMoonDir.set(tc_moon.v);

        if (RenderDeferredSSAO || RenderShadowDetail > 0)
        {
            LL_PROFILE_GPU_ZONE("sun program");
            deferred_light_target->bindTarget();
            {  // paint shadow/SSAO light map (direct lighting lightmap)
                LL_PROFILE_ZONE_NAMED_CATEGORY_PIPELINE("renderDeferredLighting - sun shadow");
                bindDeferredShader(gDeferredSunProgram, deferred_light_target);
                mScreenTriangleVB->setBuffer();
                glClearColor(1, 1, 1, 1);
                deferred_light_target->clear(GL_COLOR_BUFFER_BIT);
                glClearColor(0, 0, 0, 0);

                glh::matrix4f inv_trans = get_current_modelview().inverse().transpose();

                const U32 slice = 32;
                F32       offset[slice * 3];
                for (U32 i = 0; i < 4; i++)
                {
                    for (U32 j = 0; j < 8; j++)
                    {
                        glh::vec3f v;
                        v.set_value(sinf(6.284f / 8 * j), cosf(6.284f / 8 * j), -(F32) i);
                        v.normalize();
                        inv_trans.mult_matrix_vec(v);
                        v.normalize();
                        offset[(i * 8 + j) * 3 + 0] = v.v[0];
                        offset[(i * 8 + j) * 3 + 1] = v.v[2];
                        offset[(i * 8 + j) * 3 + 2] = v.v[1];
                    }
                }

                gDeferredSunProgram.uniform3fv(sOffset, slice, offset);
                gDeferredSunProgram.uniform2f(LLShaderMgr::DEFERRED_SCREEN_RES,
                                              deferred_light_target->getWidth(),
                                              deferred_light_target->getHeight());

                {
                    LLGLDisable   blend(GL_BLEND);
                    LLGLDepthTest depth(GL_TRUE, GL_FALSE, GL_ALWAYS);
                    mScreenTriangleVB->drawArrays(LLRender::TRIANGLES, 0, 3);
                }

                unbindDeferredShader(gDeferredSunProgram);
            }
            deferred_light_target->flush();
        }

        if (RenderDeferredSSAO)
        {
            // soften direct lighting lightmap
            LL_PROFILE_ZONE_NAMED_CATEGORY_PIPELINE("renderDeferredLighting - soften shadow");
            LL_PROFILE_GPU_ZONE("soften shadow");
            // blur lightmap
            screen_target->bindTarget();
            glClearColor(1, 1, 1, 1);
            screen_target->clear(GL_COLOR_BUFFER_BIT);
            glClearColor(0, 0, 0, 0);

            bindDeferredShader(gDeferredBlurLightProgram);

            LLVector3 go = RenderShadowGaussian;
            const U32 kern_length = 4;
            F32       blur_size = RenderShadowBlurSize;
            F32       dist_factor = RenderShadowBlurDistFactor;

            // sample symmetrically with the middle sample falling exactly on 0.0
            F32 x = 0.f;

            LLVector3 gauss[32];  // xweight, yweight, offset

            for (U32 i = 0; i < kern_length; i++)
            {
                gauss[i].mV[0] = llgaussian(x, go.mV[0]);
                gauss[i].mV[1] = llgaussian(x, go.mV[1]);
                gauss[i].mV[2] = x;
                x += 1.f;
            }

            gDeferredBlurLightProgram.uniform2f(sDelta, 1.f, 0.f);
            gDeferredBlurLightProgram.uniform1f(sDistFactor, dist_factor);
            gDeferredBlurLightProgram.uniform3fv(sKern, kern_length, gauss[0].mV);
            gDeferredBlurLightProgram.uniform1f(sKernScale, blur_size * (kern_length / 2.f - 0.5f));

            {
                LLGLDisable   blend(GL_BLEND);
                LLGLDepthTest depth(GL_TRUE, GL_FALSE, GL_ALWAYS);
                mScreenTriangleVB->setBuffer();
                mScreenTriangleVB->drawArrays(LLRender::TRIANGLES, 0, 3);
            }

            screen_target->flush();
            unbindDeferredShader(gDeferredBlurLightProgram);

            bindDeferredShader(gDeferredBlurLightProgram, screen_target);

            deferred_light_target->bindTarget();

            gDeferredBlurLightProgram.uniform2f(sDelta, 0.f, 1.f);

            {
                LLGLDisable   blend(GL_BLEND);
                LLGLDepthTest depth(GL_TRUE, GL_FALSE, GL_ALWAYS);
                mScreenTriangleVB->setBuffer();
                mScreenTriangleVB->drawArrays(LLRender::TRIANGLES, 0, 3);
            }
            deferred_light_target->flush();
            unbindDeferredShader(gDeferredBlurLightProgram);
        }

        screen_target->bindTarget();
        // clear color buffer here - zeroing alpha (glow) is important or it will accumulate against sky
        glClearColor(0, 0, 0, 0);
        screen_target->clear(GL_COLOR_BUFFER_BIT);

        if (RenderDeferredAtmospheric)
        {  // apply sunlight contribution
            LLGLSLShader &soften_shader = gDeferredSoftenProgram;

            LL_PROFILE_ZONE_NAMED_CATEGORY_PIPELINE("renderDeferredLighting - atmospherics");
            LL_PROFILE_GPU_ZONE("atmospherics");
            bindDeferredShader(soften_shader);

            static LLCachedControl<F32> ssao_scale(gSavedSettings, "RenderSSAOIrradianceScale", 0.5f);
            static LLCachedControl<F32> ssao_max(gSavedSettings, "RenderSSAOIrradianceMax", 0.25f);
            static LLStaticHashedString ssao_scale_str("ssao_irradiance_scale");
            static LLStaticHashedString ssao_max_str("ssao_irradiance_max");

            soften_shader.uniform1f(ssao_scale_str, ssao_scale);
            soften_shader.uniform1f(ssao_max_str, ssao_max);

            LLEnvironment &environment = LLEnvironment::instance();
            soften_shader.uniform1i(LLShaderMgr::SUN_UP_FACTOR, environment.getIsSunUp() ? 1 : 0);
            soften_shader.uniform3fv(LLShaderMgr::LIGHTNORM, 1, environment.getClampedLightNorm().mV);

            soften_shader.uniform4fv(LLShaderMgr::WATER_WATERPLANE, 1, LLDrawPoolAlpha::sWaterPlane.mV);

            {
                LLGLDepthTest depth(GL_FALSE);
                LLGLDisable   blend(GL_BLEND);

                // full screen blit
                mScreenTriangleVB->setBuffer();
                mScreenTriangleVB->drawArrays(LLRender::TRIANGLES, 0, 3);
            }

            unbindDeferredShader(gDeferredSoftenProgram);
        }

        static LLCachedControl<S32> local_light_count(gSavedSettings, "RenderLocalLightCount", 256);

        if (local_light_count > 0)
        {
            gGL.setSceneBlendType(LLRender::BT_ADD);
            std::list<LLVector4>        fullscreen_lights;
            LLDrawable::drawable_list_t spot_lights;
            LLDrawable::drawable_list_t fullscreen_spot_lights;

            if (!gCubeSnapshot)
            {
                for (U32 i = 0; i < 2; i++)
                {
                    mTargetShadowSpotLight[i] = NULL;
                }
            }

            std::list<LLVector4> light_colors;

            LLVertexBuffer::unbind();

            {
                LL_PROFILE_ZONE_NAMED_CATEGORY_PIPELINE("renderDeferredLighting - local lights");
                LL_PROFILE_GPU_ZONE("local lights");
                bindDeferredShader(gDeferredLightProgram);

                if (mCubeVB.isNull())
                {
                    mCubeVB = ll_create_cube_vb(LLVertexBuffer::MAP_VERTEX);
                }

                mCubeVB->setBuffer();

                LLGLDepthTest depth(GL_TRUE, GL_FALSE);
                // mNearbyLights already includes distance calculation and excludes muted avatars.
                // It is calculated from mLights
                // mNearbyLights also provides fade value to gracefully fade-out out of range lights
                S32 count = 0;
                for (light_set_t::iterator iter = mNearbyLights.begin(); iter != mNearbyLights.end(); ++iter)
                {
                    count++;
                    if (count > local_light_count)
                    { //stop collecting lights once we hit the limit
                        break;
                    }

                    LLDrawable * drawablep = iter->drawable;
                    LLVOVolume * volume = drawablep->getVOVolume();
                    if (!volume)
                    {
                        continue;
                    }

                    if (volume->isAttachment())
                    {
                        if (!sRenderAttachedLights)
                        {
                            continue;
                        }
                    }

                    LLVector4a center;
                    center.load3(drawablep->getPositionAgent().mV);
                    const F32 *c = center.getF32ptr();
                    F32        s = volume->getLightRadius() * 1.5f;

                    // send light color to shader in linear space
                    LLColor3 col = volume->getLightLinearColor() * light_scale;

                    if (col.magVecSquared() < 0.001f)
                    {
                        continue;
                    }

                    if (s <= 0.001f)
                    {
                        continue;
                    }

                    LLVector4a sa;
                    sa.splat(s);
                    if (camera->AABBInFrustumNoFarClip(center, sa) == 0)
                    {
                        continue;
                    }

                    sVisibleLightCount++;

                    if (camera->getOrigin().mV[0] > c[0] + s + 0.2f || camera->getOrigin().mV[0] < c[0] - s - 0.2f ||
                        camera->getOrigin().mV[1] > c[1] + s + 0.2f || camera->getOrigin().mV[1] < c[1] - s - 0.2f ||
                        camera->getOrigin().mV[2] > c[2] + s + 0.2f || camera->getOrigin().mV[2] < c[2] - s - 0.2f)
                    {  // draw box if camera is outside box
                        if (volume->isLightSpotlight())
                        {
                            drawablep->getVOVolume()->updateSpotLightPriority();
                            spot_lights.push_back(drawablep);
                            continue;
                        }

                        gDeferredLightProgram.uniform3fv(LLShaderMgr::LIGHT_CENTER, 1, c);
                        gDeferredLightProgram.uniform1f(LLShaderMgr::LIGHT_SIZE, s);
                        gDeferredLightProgram.uniform3fv(LLShaderMgr::DIFFUSE_COLOR, 1, col.mV);
                        gDeferredLightProgram.uniform1f(LLShaderMgr::LIGHT_FALLOFF, volume->getLightFalloff(DEFERRED_LIGHT_FALLOFF));
                        gGL.syncMatrices();

                        mCubeVB->drawRange(LLRender::TRIANGLE_FAN, 0, 7, 8, get_box_fan_indices(camera, center));
                    }
                    else
                    {
                        if (volume->isLightSpotlight())
                        {
                            drawablep->getVOVolume()->updateSpotLightPriority();
                            fullscreen_spot_lights.push_back(drawablep);
                            continue;
                        }

                        glh::vec3f tc(c);
                        mat.mult_matrix_vec(tc);

                        fullscreen_lights.push_back(LLVector4(tc.v[0], tc.v[1], tc.v[2], s));
                        light_colors.push_back(LLVector4(col.mV[0], col.mV[1], col.mV[2], volume->getLightFalloff(DEFERRED_LIGHT_FALLOFF)));
                    }
                }

                // Bookmark comment to allow searching for mSpecialRenderMode == 3 (avatar edit mode),
                // prev site of appended deferred character light, removed by SL-13522 09/20

                unbindDeferredShader(gDeferredLightProgram);
            }

            if (!spot_lights.empty())
            {
                LL_PROFILE_ZONE_NAMED_CATEGORY_PIPELINE("renderDeferredLighting - projectors");
                LL_PROFILE_GPU_ZONE("projectors");
                LLGLDepthTest depth(GL_TRUE, GL_FALSE);
                bindDeferredShader(gDeferredSpotLightProgram);

                mCubeVB->setBuffer();

                gDeferredSpotLightProgram.enableTexture(LLShaderMgr::DEFERRED_PROJECTION);

                for (LLDrawable::drawable_list_t::iterator iter = spot_lights.begin(); iter != spot_lights.end(); ++iter)
                {
                    LLDrawable *drawablep = *iter;

                    LLVOVolume *volume = drawablep->getVOVolume();

                    LLVector4a center;
                    center.load3(drawablep->getPositionAgent().mV);
                    const F32* c = center.getF32ptr();
                    F32        s = volume->getLightRadius() * 1.5f;

                    sVisibleLightCount++;

                    setupSpotLight(gDeferredSpotLightProgram, drawablep);

                    // send light color to shader in linear space
                    LLColor3 col = volume->getLightLinearColor() * light_scale;

                    gDeferredSpotLightProgram.uniform3fv(LLShaderMgr::LIGHT_CENTER, 1, c);
                    gDeferredSpotLightProgram.uniform1f(LLShaderMgr::LIGHT_SIZE, s);
                    gDeferredSpotLightProgram.uniform3fv(LLShaderMgr::DIFFUSE_COLOR, 1, col.mV);
                    gDeferredSpotLightProgram.uniform1f(LLShaderMgr::LIGHT_FALLOFF, volume->getLightFalloff(DEFERRED_LIGHT_FALLOFF));
                    gGL.syncMatrices();

                    mCubeVB->drawRange(LLRender::TRIANGLE_FAN, 0, 7, 8, get_box_fan_indices(camera, center));
                }
                gDeferredSpotLightProgram.disableTexture(LLShaderMgr::DEFERRED_PROJECTION);
                unbindDeferredShader(gDeferredSpotLightProgram);
            }

            {
                LL_PROFILE_ZONE_NAMED_CATEGORY_PIPELINE("renderDeferredLighting - fullscreen lights");
                LLGLDepthTest depth(GL_FALSE);
                LL_PROFILE_GPU_ZONE("fullscreen lights");

                U32 count = 0;

                const U32 max_count = LL_DEFERRED_MULTI_LIGHT_COUNT;
                LLVector4 light[max_count];
                LLVector4 col[max_count];

                F32 far_z = 0.f;

                while (!fullscreen_lights.empty())
                {
                    light[count] = fullscreen_lights.front();
                    fullscreen_lights.pop_front();
                    col[count] = light_colors.front();
                    light_colors.pop_front();

                    far_z = llmin(light[count].mV[2] - light[count].mV[3], far_z);
                    count++;
                    if (count == max_count || fullscreen_lights.empty())
                    {
                        U32 idx = count - 1;
                        bindDeferredShader(gDeferredMultiLightProgram[idx]);
                        gDeferredMultiLightProgram[idx].uniform1i(LLShaderMgr::MULTI_LIGHT_COUNT, count);
                        gDeferredMultiLightProgram[idx].uniform4fv(LLShaderMgr::MULTI_LIGHT, count, (GLfloat*)light);
                        gDeferredMultiLightProgram[idx].uniform4fv(LLShaderMgr::MULTI_LIGHT_COL, count, (GLfloat*)col);
                        gDeferredMultiLightProgram[idx].uniform1f(LLShaderMgr::MULTI_LIGHT_FAR_Z, far_z);
                        far_z = 0.f;
                        count = 0;
                        mScreenTriangleVB->setBuffer();
                        mScreenTriangleVB->drawArrays(LLRender::TRIANGLES, 0, 3);
                        unbindDeferredShader(gDeferredMultiLightProgram[idx]);
                    }
                }

                bindDeferredShader(gDeferredMultiSpotLightProgram);

                gDeferredMultiSpotLightProgram.enableTexture(LLShaderMgr::DEFERRED_PROJECTION);

                mScreenTriangleVB->setBuffer();

                for (LLDrawable::drawable_list_t::iterator iter = fullscreen_spot_lights.begin(); iter != fullscreen_spot_lights.end(); ++iter)
                {
                    LLDrawable* drawablep = *iter;
                    LLVOVolume* volume = drawablep->getVOVolume();
                    LLVector3   center = drawablep->getPositionAgent();
                    F32* c = center.mV;
                    F32         light_size_final = volume->getLightRadius() * 1.5f;
                    F32         light_falloff_final = volume->getLightFalloff(DEFERRED_LIGHT_FALLOFF);

                    sVisibleLightCount++;

                    glh::vec3f tc(c);
                    mat.mult_matrix_vec(tc);

                    setupSpotLight(gDeferredMultiSpotLightProgram, drawablep);

                    // send light color to shader in linear space
                    LLColor3 col = volume->getLightLinearColor() * light_scale;

                    gDeferredMultiSpotLightProgram.uniform3fv(LLShaderMgr::LIGHT_CENTER, 1, tc.v);
                    gDeferredMultiSpotLightProgram.uniform1f(LLShaderMgr::LIGHT_SIZE, light_size_final);
                    gDeferredMultiSpotLightProgram.uniform3fv(LLShaderMgr::DIFFUSE_COLOR, 1, col.mV);
                    gDeferredMultiSpotLightProgram.uniform1f(LLShaderMgr::LIGHT_FALLOFF, light_falloff_final);
                    mScreenTriangleVB->drawArrays(LLRender::TRIANGLES, 0, 3);
                }

                gDeferredMultiSpotLightProgram.disableTexture(LLShaderMgr::DEFERRED_PROJECTION);
                unbindDeferredShader(gDeferredMultiSpotLightProgram);
            }
        }

        gGL.setColorMask(true, true);
    }

    {  // render non-deferred geometry (alpha, fullbright, glow)
        LLGLDisable blend(GL_BLEND);

        pushRenderTypeMask();
        andRenderTypeMask(LLPipeline::RENDER_TYPE_ALPHA,
                          LLPipeline::RENDER_TYPE_ALPHA_PRE_WATER,
                          LLPipeline::RENDER_TYPE_ALPHA_POST_WATER,
                          LLPipeline::RENDER_TYPE_FULLBRIGHT,
                          LLPipeline::RENDER_TYPE_VOLUME,
                          LLPipeline::RENDER_TYPE_GLOW,
                          LLPipeline::RENDER_TYPE_BUMP,
                          LLPipeline::RENDER_TYPE_GLTF_PBR,
                          LLPipeline::RENDER_TYPE_PASS_SIMPLE,
                          LLPipeline::RENDER_TYPE_PASS_ALPHA,
                          LLPipeline::RENDER_TYPE_PASS_ALPHA_MASK,
                          LLPipeline::RENDER_TYPE_PASS_BUMP,
                          LLPipeline::RENDER_TYPE_PASS_POST_BUMP,
                          LLPipeline::RENDER_TYPE_PASS_FULLBRIGHT,
                          LLPipeline::RENDER_TYPE_PASS_FULLBRIGHT_ALPHA_MASK,
                          LLPipeline::RENDER_TYPE_PASS_FULLBRIGHT_SHINY,
                          LLPipeline::RENDER_TYPE_PASS_GLOW,
                          LLPipeline::RENDER_TYPE_PASS_GLTF_GLOW,
                          LLPipeline::RENDER_TYPE_PASS_GRASS,
                          LLPipeline::RENDER_TYPE_PASS_SHINY,
                          LLPipeline::RENDER_TYPE_PASS_INVISIBLE,
                          LLPipeline::RENDER_TYPE_PASS_INVISI_SHINY,
                          LLPipeline::RENDER_TYPE_AVATAR,
                          LLPipeline::RENDER_TYPE_CONTROL_AV,
                          LLPipeline::RENDER_TYPE_ALPHA_MASK,
                          LLPipeline::RENDER_TYPE_FULLBRIGHT_ALPHA_MASK,
                          LLPipeline::RENDER_TYPE_WATER,
                          END_RENDER_TYPES);

        renderGeomPostDeferred(*LLViewerCamera::getInstance());
        popRenderTypeMask();
    }

    screen_target->flush();

    if (!gCubeSnapshot)
    {
        // this is the end of the 3D scene render, grab a copy of the modelview and projection
        // matrix for use in off-by-one-frame effects in the next frame
        for (U32 i = 0; i < 16; i++)
        {
            gGLLastModelView[i] = gGLModelView[i];
            gGLLastProjection[i] = gGLProjection[i];
        }
    }
    gGL.setColorMask(true, true);
}

void LLPipeline::doAtmospherics()
{
    LL_PROFILE_ZONE_SCOPED_CATEGORY_PIPELINE;

    if (sImpostorRender)
    { // do not attempt atmospherics on impostors
        return;
    }

    if (RenderDeferredAtmospheric)
    {
        {
            // copy depth buffer for use in haze shader (use water displacement map as temp storage)
            LLGLDepthTest depth(GL_TRUE, GL_TRUE, GL_ALWAYS);

            LLRenderTarget& src = gPipeline.mRT->screen;
            LLRenderTarget& depth_src = gPipeline.mRT->deferredScreen;
            LLRenderTarget& dst = gPipeline.mWaterDis;

            mRT->screen.flush();
            dst.bindTarget();
            gCopyDepthProgram.bind();

            S32 diff_map = gCopyDepthProgram.getTextureChannel(LLShaderMgr::DIFFUSE_MAP);
            S32 depth_map = gCopyDepthProgram.getTextureChannel(LLShaderMgr::DEFERRED_DEPTH);

            gGL.getTexUnit(diff_map)->bind(&src);
            gGL.getTexUnit(depth_map)->bind(&depth_src, true);

            gGL.setColorMask(false, false);
            gPipeline.mScreenTriangleVB->setBuffer();
            gPipeline.mScreenTriangleVB->drawArrays(LLRender::TRIANGLES, 0, 3);

            dst.flush();
            mRT->screen.bindTarget();
        }

        LLGLEnable blend(GL_BLEND);
        gGL.blendFunc(LLRender::BF_ONE, LLRender::BF_SOURCE_ALPHA, LLRender::BF_ZERO, LLRender::BF_SOURCE_ALPHA);
        gGL.setColorMask(true, true);

        // apply haze
        LLGLSLShader& haze_shader = gHazeProgram;

        LL_PROFILE_GPU_ZONE("haze");
        bindDeferredShader(haze_shader, nullptr, &mWaterDis);

        LLEnvironment& environment = LLEnvironment::instance();
        haze_shader.uniform1i(LLShaderMgr::SUN_UP_FACTOR, environment.getIsSunUp() ? 1 : 0);
        haze_shader.uniform3fv(LLShaderMgr::LIGHTNORM, 1, environment.getClampedLightNorm().mV);

        haze_shader.uniform4fv(LLShaderMgr::WATER_WATERPLANE, 1, LLDrawPoolAlpha::sWaterPlane.mV);

        LLGLDepthTest depth(GL_FALSE);

        // full screen blit
        mScreenTriangleVB->setBuffer();
        mScreenTriangleVB->drawArrays(LLRender::TRIANGLES, 0, 3);

        unbindDeferredShader(haze_shader);

        gGL.setSceneBlendType(LLRender::BT_ALPHA);
    }
}

void LLPipeline::doWaterHaze()
{
    LL_PROFILE_ZONE_SCOPED_CATEGORY_PIPELINE;
    if (sImpostorRender)
    { // do not attempt water haze on impostors
        return;
    }

    if (RenderDeferredAtmospheric)
    {
        // copy depth buffer for use in haze shader (use water displacement map as temp storage)
        {
            LLGLDepthTest depth(GL_TRUE, GL_TRUE, GL_ALWAYS);

            LLRenderTarget& src = gPipeline.mRT->screen;
            LLRenderTarget& depth_src = gPipeline.mRT->deferredScreen;
            LLRenderTarget& dst = gPipeline.mWaterDis;

            mRT->screen.flush();
            dst.bindTarget();
            gCopyDepthProgram.bind();

            S32 diff_map = gCopyDepthProgram.getTextureChannel(LLShaderMgr::DIFFUSE_MAP);
            S32 depth_map = gCopyDepthProgram.getTextureChannel(LLShaderMgr::DEFERRED_DEPTH);

            gGL.getTexUnit(diff_map)->bind(&src);
            gGL.getTexUnit(depth_map)->bind(&depth_src, true);

            gGL.setColorMask(false, false);
            gPipeline.mScreenTriangleVB->setBuffer();
            gPipeline.mScreenTriangleVB->drawArrays(LLRender::TRIANGLES, 0, 3);

            dst.flush();
            mRT->screen.bindTarget();
        }

        LLGLEnable blend(GL_BLEND);
        gGL.blendFunc(LLRender::BF_ONE, LLRender::BF_SOURCE_ALPHA, LLRender::BF_ZERO, LLRender::BF_SOURCE_ALPHA);

        gGL.setColorMask(true, true);

        // apply haze
        LLGLSLShader& haze_shader = gHazeWaterProgram;

        LL_PROFILE_GPU_ZONE("haze");
        bindDeferredShader(haze_shader, nullptr, &mWaterDis);

        haze_shader.uniform4fv(LLShaderMgr::WATER_WATERPLANE, 1, LLDrawPoolAlpha::sWaterPlane.mV);

        static LLStaticHashedString above_water_str("above_water");
        haze_shader.uniform1i(above_water_str, sUnderWaterRender ? -1 : 1);

        if (LLPipeline::sUnderWaterRender)
        {
            LLGLDepthTest depth(GL_FALSE);

            // full screen blit
            mScreenTriangleVB->setBuffer();
            mScreenTriangleVB->drawArrays(LLRender::TRIANGLES, 0, 3);
        }
        else
        {
            //render water patches like LLDrawPoolWater does
            LLGLDepthTest depth(GL_TRUE, GL_FALSE);
            LLGLDisable   cull(GL_CULL_FACE);

            gGLLastMatrix = NULL;
            gGL.loadMatrix(gGLModelView);

            if (mWaterPool)
            {
                mWaterPool->pushFaceGeometry();
            }
        }

        unbindDeferredShader(haze_shader);


        gGL.setSceneBlendType(LLRender::BT_ALPHA);
    }
}

void LLPipeline::setupSpotLight(LLGLSLShader& shader, LLDrawable* drawablep)
{
    //construct frustum
    LLVOVolume* volume = drawablep->getVOVolume();
    LLVector3 params = volume->getSpotLightParams();

    F32 fov = params.mV[0];
    F32 focus = params.mV[1];

    LLVector3 pos = drawablep->getPositionAgent();
    LLQuaternion quat = volume->getRenderRotation();
    LLVector3 scale = volume->getScale();

    //get near clip plane
    LLVector3 at_axis(0,0,-scale.mV[2]*0.5f);
    at_axis *= quat;

    LLVector3 np = pos+at_axis;
    at_axis.normVec();

    //get origin that has given fov for plane np, at_axis, and given scale
    F32 dist = (scale.mV[1]*0.5f)/tanf(fov*0.5f);

    LLVector3 origin = np - at_axis*dist;

    //matrix from volume space to agent space
    LLMatrix4 light_mat(quat, LLVector4(origin,1.f));

    glh::matrix4f light_to_agent((F32*) light_mat.mMatrix);
    glh::matrix4f light_to_screen = get_current_modelview() * light_to_agent;

    glh::matrix4f screen_to_light = light_to_screen.inverse();

    F32 s = volume->getLightRadius()*1.5f;
    F32 near_clip = dist;
    F32 width = scale.mV[VX];
    F32 height = scale.mV[VY];
    F32 far_clip = s+dist-scale.mV[VZ];

    F32 fovy = fov * RAD_TO_DEG;
    F32 aspect = width/height;

    glh::matrix4f trans(0.5f, 0.f, 0.f, 0.5f,
                0.f, 0.5f, 0.f, 0.5f,
                0.f, 0.f, 0.5f, 0.5f,
                0.f, 0.f, 0.f, 1.f);

    glh::vec3f p1(0, 0, -(near_clip+0.01f));
    glh::vec3f p2(0, 0, -(near_clip+1.f));

    glh::vec3f screen_origin(0, 0, 0);

    light_to_screen.mult_matrix_vec(p1);
    light_to_screen.mult_matrix_vec(p2);
    light_to_screen.mult_matrix_vec(screen_origin);

    glh::vec3f n = p2-p1;
    n.normalize();

    F32 proj_range = far_clip - near_clip;
    glh::matrix4f light_proj = gl_perspective(fovy, aspect, near_clip, far_clip);
    screen_to_light = trans * light_proj * screen_to_light;
    shader.uniformMatrix4fv(LLShaderMgr::PROJECTOR_MATRIX, 1, FALSE, screen_to_light.m);
    shader.uniform1f(LLShaderMgr::PROJECTOR_NEAR, near_clip);
    shader.uniform3fv(LLShaderMgr::PROJECTOR_P, 1, p1.v);
    shader.uniform3fv(LLShaderMgr::PROJECTOR_N, 1, n.v);
    shader.uniform3fv(LLShaderMgr::PROJECTOR_ORIGIN, 1, screen_origin.v);
    shader.uniform1f(LLShaderMgr::PROJECTOR_RANGE, proj_range);
    shader.uniform1f(LLShaderMgr::PROJECTOR_AMBIANCE, params.mV[2]);
    S32 s_idx = -1;

    for (U32 i = 0; i < 2; i++)
    {
        if (mShadowSpotLight[i] == drawablep)
        {
            s_idx = i;
        }
    }

    shader.uniform1i(LLShaderMgr::PROJECTOR_SHADOW_INDEX, s_idx);

    if (s_idx >= 0)
    {
        shader.uniform1f(LLShaderMgr::PROJECTOR_SHADOW_FADE, 1.f-mSpotLightFade[s_idx]);
    }
    else
    {
        shader.uniform1f(LLShaderMgr::PROJECTOR_SHADOW_FADE, 1.f);
    }

    // make sure we're not already targeting the same spot light with both shadow maps
    llassert(mTargetShadowSpotLight[0] != mTargetShadowSpotLight[1] || mTargetShadowSpotLight[0].isNull());

    if (!gCubeSnapshot)
    {
        LLDrawable* potential = drawablep;
        //determine if this light is higher priority than one of the existing spot shadows
        F32 m_pri = volume->getSpotLightPriority();

        for (U32 i = 0; i < 2; i++)
        {
            F32 pri = 0.f;

            if (mTargetShadowSpotLight[i].notNull())
            {
                pri = mTargetShadowSpotLight[i]->getVOVolume()->getSpotLightPriority();
            }

            if (m_pri > pri)
            {
                LLDrawable* temp = mTargetShadowSpotLight[i];
                mTargetShadowSpotLight[i] = potential;
                potential = temp;
                m_pri = pri;
            }
        }
    }

    // make sure we didn't end up targeting the same spot light with both shadow maps
    llassert(mTargetShadowSpotLight[0] != mTargetShadowSpotLight[1] || mTargetShadowSpotLight[0].isNull());

    LLViewerTexture* img = volume->getLightTexture();

    if (img == NULL)
    {
        img = LLViewerFetchedTexture::sWhiteImagep;
    }

    S32 channel = shader.enableTexture(LLShaderMgr::DEFERRED_PROJECTION);

    if (channel > -1)
    {
        if (img)
        {
            gGL.getTexUnit(channel)->bind(img);

            F32 lod_range = logf(img->getWidth())/logf(2.f);

            shader.uniform1f(LLShaderMgr::PROJECTOR_FOCUS, focus);
            shader.uniform1f(LLShaderMgr::PROJECTOR_LOD, lod_range);
            shader.uniform1f(LLShaderMgr::PROJECTOR_AMBIENT_LOD, llclamp((proj_range-focus)/proj_range*lod_range, 0.f, 1.f));
        }
    }

}

void LLPipeline::unbindDeferredShader(LLGLSLShader &shader)
{
    LLRenderTarget* deferred_target       = &mRT->deferredScreen;
    LLRenderTarget* deferred_light_target = &mRT->deferredLight;

    stop_glerror();
    shader.disableTexture(LLShaderMgr::DEFERRED_NORMAL, deferred_target->getUsage());
    shader.disableTexture(LLShaderMgr::DEFERRED_DIFFUSE, deferred_target->getUsage());
    shader.disableTexture(LLShaderMgr::DEFERRED_SPECULAR, deferred_target->getUsage());
    shader.disableTexture(LLShaderMgr::DEFERRED_EMISSIVE, deferred_target->getUsage());
    shader.disableTexture(LLShaderMgr::DEFERRED_BRDF_LUT);
    //shader.disableTexture(LLShaderMgr::DEFERRED_DEPTH, deferred_depth_target->getUsage());
    shader.disableTexture(LLShaderMgr::DEFERRED_DEPTH, deferred_target->getUsage());
    shader.disableTexture(LLShaderMgr::DEFERRED_LIGHT, deferred_light_target->getUsage());
    shader.disableTexture(LLShaderMgr::DIFFUSE_MAP);
    shader.disableTexture(LLShaderMgr::DEFERRED_BLOOM);

    for (U32 i = 0; i < 4; i++)
    {
        if (shader.disableTexture(LLShaderMgr::DEFERRED_SHADOW0+i) > -1)
        {
            glTexParameteri(GL_TEXTURE_2D, GL_TEXTURE_COMPARE_MODE, GL_NONE);
        }
    }

    for (U32 i = 4; i < 6; i++)
    {
        if (shader.disableTexture(LLShaderMgr::DEFERRED_SHADOW0+i) > -1)
        {
            glTexParameteri(GL_TEXTURE_2D, GL_TEXTURE_COMPARE_MODE, GL_NONE);
        }
    }

    shader.disableTexture(LLShaderMgr::DEFERRED_NOISE);
    shader.disableTexture(LLShaderMgr::DEFERRED_LIGHTFUNC);

    if (!LLPipeline::sReflectionProbesEnabled)
    {
        S32 channel = shader.disableTexture(LLShaderMgr::ENVIRONMENT_MAP, LLTexUnit::TT_CUBE_MAP);
        if (channel > -1)
        {
            LLCubeMap* cube_map = gSky.mVOSkyp ? gSky.mVOSkyp->getCubeMap() : NULL;
            if (cube_map)
            {
                cube_map->disable();
            }
        }
    }

    unbindReflectionProbes(shader);

    gGL.getTexUnit(0)->unbind(LLTexUnit::TT_TEXTURE);
    gGL.getTexUnit(0)->activate();
    shader.unbind();
}

void LLPipeline::setEnvMat(LLGLSLShader& shader)
{
    F32* m = gGLModelView;

    F32 mat[] = { m[0], m[1], m[2],
                    m[4], m[5], m[6],
                    m[8], m[9], m[10] };

    shader.uniformMatrix3fv(LLShaderMgr::DEFERRED_ENV_MAT, 1, TRUE, mat);
}

void LLPipeline::bindReflectionProbes(LLGLSLShader& shader)
{
    if (!sReflectionProbesEnabled)
    {
        return;
    }

    S32 channel = shader.enableTexture(LLShaderMgr::REFLECTION_PROBES, LLTexUnit::TT_CUBE_MAP_ARRAY);
    bool bound = false;
    if (channel > -1 && mReflectionMapManager.mTexture.notNull())
    {
        mReflectionMapManager.mTexture->bind(channel);
        bound = true;
    }

    channel = shader.enableTexture(LLShaderMgr::IRRADIANCE_PROBES, LLTexUnit::TT_CUBE_MAP_ARRAY);
    if (channel > -1 && mReflectionMapManager.mIrradianceMaps.notNull())
    {
        mReflectionMapManager.mIrradianceMaps->bind(channel);
        bound = true;
    }

    if (bound)
    {
        mReflectionMapManager.setUniforms();

        setEnvMat(shader);
    }

    // reflection probe shaders generally sample the scene map as well for SSR
    channel = shader.enableTexture(LLShaderMgr::SCENE_MAP);
    if (channel > -1)
    {
        gGL.getTexUnit(channel)->bind(&mSceneMap);
    }


    shader.uniform1f(LLShaderMgr::DEFERRED_SSR_ITR_COUNT, RenderScreenSpaceReflectionIterations);
    shader.uniform1f(LLShaderMgr::DEFERRED_SSR_DIST_BIAS, RenderScreenSpaceReflectionDistanceBias);
    shader.uniform1f(LLShaderMgr::DEFERRED_SSR_RAY_STEP, RenderScreenSpaceReflectionRayStep);
    shader.uniform1f(LLShaderMgr::DEFERRED_SSR_GLOSSY_SAMPLES, RenderScreenSpaceReflectionGlossySamples);
    shader.uniform1f(LLShaderMgr::DEFERRED_SSR_REJECT_BIAS, RenderScreenSpaceReflectionDepthRejectBias);
    mPoissonOffset++;

    if (mPoissonOffset > 128 - RenderScreenSpaceReflectionGlossySamples)
        mPoissonOffset = 0;

    shader.uniform1f(LLShaderMgr::DEFERRED_SSR_NOISE_SINE, mPoissonOffset);
    shader.uniform1f(LLShaderMgr::DEFERRED_SSR_ADAPTIVE_STEP_MULT, RenderScreenSpaceReflectionAdaptiveStepMultiplier);

    channel = shader.enableTexture(LLShaderMgr::SCENE_DEPTH);
    if (channel > -1)
    {
        gGL.getTexUnit(channel)->bind(&mSceneMap, true);
    }


}

void LLPipeline::unbindReflectionProbes(LLGLSLShader& shader)
{
    S32 channel = shader.disableTexture(LLShaderMgr::REFLECTION_PROBES, LLTexUnit::TT_CUBE_MAP);
    if (channel > -1 && mReflectionMapManager.mTexture.notNull())
    {
        mReflectionMapManager.mTexture->unbind();
        if (channel == 0)
        {
            gGL.getTexUnit(channel)->enable(LLTexUnit::TT_TEXTURE);
        }
    }
}


inline float sgn(float a)
{
    if (a > 0.0F) return (1.0F);
    if (a < 0.0F) return (-1.0F);
    return (0.0F);
}

glh::matrix4f look(const LLVector3 pos, const LLVector3 dir, const LLVector3 up)
{
    glh::matrix4f ret;

    LLVector3 dirN;
    LLVector3 upN;
    LLVector3 lftN;

    lftN = dir % up;
    lftN.normVec();

    upN = lftN % dir;
    upN.normVec();

    dirN = dir;
    dirN.normVec();

    ret.m[ 0] = lftN[0];
    ret.m[ 1] = upN[0];
    ret.m[ 2] = -dirN[0];
    ret.m[ 3] = 0.f;

    ret.m[ 4] = lftN[1];
    ret.m[ 5] = upN[1];
    ret.m[ 6] = -dirN[1];
    ret.m[ 7] = 0.f;

    ret.m[ 8] = lftN[2];
    ret.m[ 9] = upN[2];
    ret.m[10] = -dirN[2];
    ret.m[11] = 0.f;

    ret.m[12] = -(lftN*pos);
    ret.m[13] = -(upN*pos);
    ret.m[14] = dirN*pos;
    ret.m[15] = 1.f;

    return ret;
}

glh::matrix4f scale_translate_to_fit(const LLVector3 min, const LLVector3 max)
{
    glh::matrix4f ret;
    ret.m[ 0] = 2/(max[0]-min[0]);
    ret.m[ 4] = 0;
    ret.m[ 8] = 0;
    ret.m[12] = -(max[0]+min[0])/(max[0]-min[0]);

    ret.m[ 1] = 0;
    ret.m[ 5] = 2/(max[1]-min[1]);
    ret.m[ 9] = 0;
    ret.m[13] = -(max[1]+min[1])/(max[1]-min[1]);

    ret.m[ 2] = 0;
    ret.m[ 6] = 0;
    ret.m[10] = 2/(max[2]-min[2]);
    ret.m[14] = -(max[2]+min[2])/(max[2]-min[2]);

    ret.m[ 3] = 0;
    ret.m[ 7] = 0;
    ret.m[11] = 0;
    ret.m[15] = 1;

    return ret;
}

static LLTrace::BlockTimerStatHandle FTM_SHADOW_RENDER("Render Shadows");
static LLTrace::BlockTimerStatHandle FTM_SHADOW_ALPHA("Alpha Shadow");
static LLTrace::BlockTimerStatHandle FTM_SHADOW_SIMPLE("Simple Shadow");
static LLTrace::BlockTimerStatHandle FTM_SHADOW_GEOM("Shadow Geom");

static LLTrace::BlockTimerStatHandle FTM_SHADOW_ALPHA_MASKED("Alpha Masked");
static LLTrace::BlockTimerStatHandle FTM_SHADOW_ALPHA_BLEND("Alpha Blend");
static LLTrace::BlockTimerStatHandle FTM_SHADOW_ALPHA_TREE("Alpha Tree");
static LLTrace::BlockTimerStatHandle FTM_SHADOW_ALPHA_GRASS("Alpha Grass");
static LLTrace::BlockTimerStatHandle FTM_SHADOW_FULLBRIGHT_ALPHA_MASKED("Fullbright Alpha Masked");

void LLPipeline::renderShadow(glh::matrix4f& view, glh::matrix4f& proj, LLCamera& shadow_cam, LLCullResult& result, bool depth_clamp)
{
    LL_PROFILE_ZONE_SCOPED_CATEGORY_PIPELINE; //LL_RECORD_BLOCK_TIME(FTM_SHADOW_RENDER);
    LL_PROFILE_GPU_ZONE("renderShadow");

    LLPipeline::sShadowRender = true;

    // disable occlusion culling during shadow render
    U32 saved_occlusion = sUseOcclusion;
    sUseOcclusion = 0;

    // List of render pass types that use the prim volume as the shadow,
    // ignoring textures.
    static const U32 types[] = {
        LLRenderPass::PASS_SIMPLE,
        LLRenderPass::PASS_FULLBRIGHT,
        LLRenderPass::PASS_SHINY,
        LLRenderPass::PASS_BUMP,
        LLRenderPass::PASS_FULLBRIGHT_SHINY,
        LLRenderPass::PASS_MATERIAL,
        LLRenderPass::PASS_MATERIAL_ALPHA_EMISSIVE,
        LLRenderPass::PASS_SPECMAP,
        LLRenderPass::PASS_SPECMAP_EMISSIVE,
        LLRenderPass::PASS_NORMMAP,
        LLRenderPass::PASS_NORMMAP_EMISSIVE,
        LLRenderPass::PASS_NORMSPEC,
        LLRenderPass::PASS_NORMSPEC_EMISSIVE
    };

    LLGLEnable cull(GL_CULL_FACE);

    //enable depth clamping if available
    LLGLEnable clamp_depth(depth_clamp ? GL_DEPTH_CLAMP : 0);

    LLGLDepthTest depth_test(GL_TRUE, GL_TRUE, GL_LESS);

    updateCull(shadow_cam, result);

    stateSort(shadow_cam, result);

    //generate shadow map
    gGL.matrixMode(LLRender::MM_PROJECTION);
    gGL.pushMatrix();
    gGL.loadMatrix(proj.m);
    gGL.matrixMode(LLRender::MM_MODELVIEW);
    gGL.pushMatrix();
    gGL.loadMatrix(view.m);

    stop_glerror();
    gGLLastMatrix = NULL;

    gGL.getTexUnit(0)->unbind(LLTexUnit::TT_TEXTURE);

    stop_glerror();

    struct CompareVertexBuffer
    {
        bool operator()(const LLDrawInfo* const& lhs, const LLDrawInfo* const& rhs)
        {
            return lhs->mVertexBuffer > rhs->mVertexBuffer;
        }
    };


    LLVertexBuffer::unbind();
    for (int j = 0; j < 2; ++j) // 0 -- static, 1 -- rigged
    {
        bool rigged = j == 1;
        gDeferredShadowProgram.bind(rigged);

        gGL.diffuseColor4f(1, 1, 1, 1);

        S32 shadow_detail = gSavedSettings.getS32("RenderShadowDetail");

        // if not using VSM, disable color writes
        if (shadow_detail <= 2)
        {
            gGL.setColorMask(false, false);
        }

        LL_PROFILE_ZONE_NAMED_CATEGORY_PIPELINE("shadow simple"); //LL_RECORD_BLOCK_TIME(FTM_SHADOW_SIMPLE);
        LL_PROFILE_GPU_ZONE("shadow simple");
        gGL.getTexUnit(0)->disable();

        for (U32 type : types)
        {
            renderObjects(type, false, false, rigged);
        }

        renderGLTFObjects(LLRenderPass::PASS_GLTF_PBR, false, rigged);

        gGL.getTexUnit(0)->enable(LLTexUnit::TT_TEXTURE);
    }

    if (LLPipeline::sUseOcclusion > 1)
    { // do occlusion culling against non-masked only to take advantage of hierarchical Z
        doOcclusion(shadow_cam);
    }


    {
        LL_PROFILE_ZONE_NAMED_CATEGORY_PIPELINE("shadow geom");
        renderGeomShadow(shadow_cam);
    }

    {
        LL_PROFILE_ZONE_NAMED_CATEGORY_PIPELINE("shadow alpha");
        LL_PROFILE_GPU_ZONE("shadow alpha");
        const S32 sun_up = LLEnvironment::instance().getIsSunUp() ? 1 : 0;
        U32 target_width = LLRenderTarget::sCurResX;

        for (int i = 0; i < 2; ++i)
        {
            bool rigged = i == 1;

            {
                LL_PROFILE_ZONE_NAMED_CATEGORY_PIPELINE("shadow alpha masked");
                LL_PROFILE_GPU_ZONE("shadow alpha masked");
                gDeferredShadowAlphaMaskProgram.bind(rigged);
                LLGLSLShader::sCurBoundShaderPtr->uniform1i(LLShaderMgr::SUN_UP_FACTOR, sun_up);
                LLGLSLShader::sCurBoundShaderPtr->uniform1f(LLShaderMgr::DEFERRED_SHADOW_TARGET_WIDTH, (float)target_width);
                renderMaskedObjects(LLRenderPass::PASS_ALPHA_MASK, true, true, rigged);
            }

            {
                LL_PROFILE_ZONE_NAMED_CATEGORY_PIPELINE("shadow alpha blend");
                LL_PROFILE_GPU_ZONE("shadow alpha blend");
                renderAlphaObjects(rigged);
            }

            {
                LL_PROFILE_ZONE_NAMED_CATEGORY_PIPELINE("shadow fullbright alpha masked");
                LL_PROFILE_GPU_ZONE("shadow alpha masked");
                gDeferredShadowFullbrightAlphaMaskProgram.bind(rigged);
                LLGLSLShader::sCurBoundShaderPtr->uniform1i(LLShaderMgr::SUN_UP_FACTOR, sun_up);
                LLGLSLShader::sCurBoundShaderPtr->uniform1f(LLShaderMgr::DEFERRED_SHADOW_TARGET_WIDTH, (float)target_width);
                renderFullbrightMaskedObjects(LLRenderPass::PASS_FULLBRIGHT_ALPHA_MASK, true, true, rigged);
            }

            {
                LL_PROFILE_ZONE_NAMED_CATEGORY_PIPELINE("shadow alpha grass");
                LL_PROFILE_GPU_ZONE("shadow alpha grass");
                gDeferredTreeShadowProgram.bind(rigged);
                LLGLSLShader::sCurBoundShaderPtr->setMinimumAlpha(ALPHA_BLEND_CUTOFF);

                if (i == 0)
                {
                    renderObjects(LLRenderPass::PASS_GRASS, true);
                }

                {
                    LL_PROFILE_ZONE_NAMED_CATEGORY_PIPELINE("shadow alpha material");
                    LL_PROFILE_GPU_ZONE("shadow alpha material");
                    renderMaskedObjects(LLRenderPass::PASS_NORMSPEC_MASK, true, false, rigged);
                    renderMaskedObjects(LLRenderPass::PASS_MATERIAL_ALPHA_MASK, true, false, rigged);
                    renderMaskedObjects(LLRenderPass::PASS_SPECMAP_MASK, true, false, rigged);
                    renderMaskedObjects(LLRenderPass::PASS_NORMMAP_MASK, true, false, rigged);
                }
            }
        }

        for (int i = 0; i < 2; ++i)
        {
            bool rigged = i == 1;
            gDeferredShadowGLTFAlphaMaskProgram.bind(rigged);
            LLGLSLShader::sCurBoundShaderPtr->uniform1i(LLShaderMgr::SUN_UP_FACTOR, sun_up);
            LLGLSLShader::sCurBoundShaderPtr->uniform1f(LLShaderMgr::DEFERRED_SHADOW_TARGET_WIDTH, (float)target_width);

            gGL.loadMatrix(gGLModelView);
            gGLLastMatrix = NULL;

            U32 type = LLRenderPass::PASS_GLTF_PBR_ALPHA_MASK;

            if (rigged)
            {
                mAlphaMaskPool->pushRiggedGLTFBatches(type + 1);
            }
            else
            {
                mAlphaMaskPool->pushGLTFBatches(type);
            }

            gGL.loadMatrix(gGLModelView);
            gGLLastMatrix = NULL;
        }
    }

    gDeferredShadowCubeProgram.bind();
    gGLLastMatrix = NULL;
    gGL.loadMatrix(gGLModelView);

    gGL.setColorMask(true, true);

    gGL.matrixMode(LLRender::MM_PROJECTION);
    gGL.popMatrix();
    gGL.matrixMode(LLRender::MM_MODELVIEW);
    gGL.popMatrix();
    gGLLastMatrix = NULL;

    // reset occlusion culling flag
    sUseOcclusion = saved_occlusion;
    LLPipeline::sShadowRender = false;
}

bool LLPipeline::getVisiblePointCloud(LLCamera& camera, LLVector3& min, LLVector3& max, std::vector<LLVector3>& fp, LLVector3 light_dir)
{
    LL_PROFILE_ZONE_SCOPED_CATEGORY_PIPELINE;
    //get point cloud of intersection of frust and min, max

    if (getVisibleExtents(camera, min, max))
    {
        return false;
    }

    //get set of planes on bounding box
    LLPlane bp[] = {
        LLPlane(min, LLVector3(-1,0,0)),
        LLPlane(min, LLVector3(0,-1,0)),
        LLPlane(min, LLVector3(0,0,-1)),
        LLPlane(max, LLVector3(1,0,0)),
        LLPlane(max, LLVector3(0,1,0)),
        LLPlane(max, LLVector3(0,0,1))};

    //potential points
    std::vector<LLVector3> pp;

    //add corners of AABB
    pp.push_back(LLVector3(min.mV[0], min.mV[1], min.mV[2]));
    pp.push_back(LLVector3(max.mV[0], min.mV[1], min.mV[2]));
    pp.push_back(LLVector3(min.mV[0], max.mV[1], min.mV[2]));
    pp.push_back(LLVector3(max.mV[0], max.mV[1], min.mV[2]));
    pp.push_back(LLVector3(min.mV[0], min.mV[1], max.mV[2]));
    pp.push_back(LLVector3(max.mV[0], min.mV[1], max.mV[2]));
    pp.push_back(LLVector3(min.mV[0], max.mV[1], max.mV[2]));
    pp.push_back(LLVector3(max.mV[0], max.mV[1], max.mV[2]));

    //add corners of camera frustum
    for (U32 i = 0; i < LLCamera::AGENT_FRUSTRUM_NUM; i++)
    {
        pp.push_back(camera.mAgentFrustum[i]);
    }


    //bounding box line segments
    U32 bs[] =
            {
        0,1,
        1,3,
        3,2,
        2,0,

        4,5,
        5,7,
        7,6,
        6,4,

        0,4,
        1,5,
        3,7,
        2,6
    };

    for (U32 i = 0; i < 12; i++)
    { //for each line segment in bounding box
        for (U32 j = 0; j < LLCamera::AGENT_PLANE_NO_USER_CLIP_NUM; j++)
        { //for each plane in camera frustum
            const LLPlane& cp = camera.getAgentPlane(j);
            const LLVector3& v1 = pp[bs[i*2+0]];
            const LLVector3& v2 = pp[bs[i*2+1]];
            LLVector3 n;
            cp.getVector3(n);

            LLVector3 line = v1-v2;

            F32 d1 = line*n;
            F32 d2 = -cp.dist(v2);

            F32 t = d2/d1;

            if (t > 0.f && t < 1.f)
            {
                LLVector3 intersect = v2+line*t;
                pp.push_back(intersect);
            }
        }
    }

    //camera frustum line segments
    const U32 fs[] =
    {
        0,1,
        1,2,
        2,3,
        3,0,

        4,5,
        5,6,
        6,7,
        7,4,

        0,4,
        1,5,
        2,6,
        3,7
    };

    for (U32 i = 0; i < 12; i++)
    {
        for (U32 j = 0; j < 6; ++j)
        {
            const LLVector3& v1 = pp[fs[i*2+0]+8];
            const LLVector3& v2 = pp[fs[i*2+1]+8];
            const LLPlane& cp = bp[j];
            LLVector3 n;
            cp.getVector3(n);

            LLVector3 line = v1-v2;

            F32 d1 = line*n;
            F32 d2 = -cp.dist(v2);

            F32 t = d2/d1;

            if (t > 0.f && t < 1.f)
            {
                LLVector3 intersect = v2+line*t;
                pp.push_back(intersect);
            }
        }
    }

    LLVector3 ext[] = { min-LLVector3(0.05f,0.05f,0.05f),
        max+LLVector3(0.05f,0.05f,0.05f) };

    for (U32 i = 0; i < pp.size(); ++i)
    {
        bool found = true;

        const F32* p = pp[i].mV;

        for (U32 j = 0; j < 3; ++j)
        {
            if (p[j] < ext[0].mV[j] ||
                p[j] > ext[1].mV[j])
            {
                found = false;
                break;
            }
        }

        for (U32 j = 0; j < LLCamera::AGENT_PLANE_NO_USER_CLIP_NUM; ++j)
        {
            const LLPlane& cp = camera.getAgentPlane(j);
            F32 dist = cp.dist(pp[i]);
            if (dist > 0.05f) //point is above some plane, not contained
            {
                found = false;
                break;
            }
        }

        if (found)
        {
            fp.push_back(pp[i]);
        }
    }

    if (fp.empty())
    {
        return false;
    }

    return true;
}

void LLPipeline::renderHighlight(const LLViewerObject* obj, F32 fade)
{
    if (obj && obj->getVolume())
    {
        for (LLViewerObject::child_list_t::const_iterator iter = obj->getChildren().begin(); iter != obj->getChildren().end(); ++iter)
        {
            renderHighlight(*iter, fade);
        }

        LLDrawable* drawable = obj->mDrawable;
        if (drawable)
        {
            for (S32 i = 0; i < drawable->getNumFaces(); ++i)
            {
                LLFace* face = drawable->getFace(i);
                if (face)
                {
                    face->renderSelected(LLViewerTexture::sNullImagep, LLColor4(1,1,1,fade));
                }
            }
        }
    }
}


LLRenderTarget* LLPipeline::getSunShadowTarget(U32 i)
{
    llassert(i < 4);
    return &mRT->shadow[i];
}

LLRenderTarget* LLPipeline::getSpotShadowTarget(U32 i)
{
    llassert(i < 2);
    return &mSpotShadow[i];
}

static LLTrace::BlockTimerStatHandle FTM_GEN_SUN_SHADOW("Gen Sun Shadow");
static LLTrace::BlockTimerStatHandle FTM_GEN_SUN_SHADOW_SPOT_RENDER("Spot Shadow Render");

// helper class for disabling occlusion culling for the current stack frame
class LLDisableOcclusionCulling
{
public:
    S32 mUseOcclusion;

    LLDisableOcclusionCulling()
    {
        mUseOcclusion = LLPipeline::sUseOcclusion;
        LLPipeline::sUseOcclusion = 0;
    }

    ~LLDisableOcclusionCulling()
    {
        LLPipeline::sUseOcclusion = mUseOcclusion;
    }
};

void LLPipeline::generateSunShadow(LLCamera& camera)
{
    if (!sRenderDeferred || RenderShadowDetail <= 0)
    {
        return;
    }

    LL_PROFILE_ZONE_SCOPED_CATEGORY_PIPELINE; //LL_RECORD_BLOCK_TIME(FTM_GEN_SUN_SHADOW);
    LL_PROFILE_GPU_ZONE("generateSunShadow");

    LLDisableOcclusionCulling no_occlusion;

    bool skip_avatar_update = false;
    if (!isAgentAvatarValid() || gAgentCamera.getCameraAnimating() || gAgentCamera.getCameraMode() != CAMERA_MODE_MOUSELOOK || !LLVOAvatar::sVisibleInFirstPerson)
    {
        skip_avatar_update = true;
    }

    if (!skip_avatar_update)
    {
        gAgentAvatarp->updateAttachmentVisibility(CAMERA_MODE_THIRD_PERSON);
    }

    F64 last_modelview[16];
    F64 last_projection[16];
    for (U32 i = 0; i < 16; i++)
    { //store last_modelview of world camera
        last_modelview[i] = gGLLastModelView[i];
        last_projection[i] = gGLLastProjection[i];
    }

    pushRenderTypeMask();
    andRenderTypeMask(LLPipeline::RENDER_TYPE_SIMPLE,
                    LLPipeline::RENDER_TYPE_ALPHA,
                    LLPipeline::RENDER_TYPE_ALPHA_PRE_WATER,
                    LLPipeline::RENDER_TYPE_ALPHA_POST_WATER,
                    LLPipeline::RENDER_TYPE_GRASS,
                    LLPipeline::RENDER_TYPE_GLTF_PBR,
                    LLPipeline::RENDER_TYPE_FULLBRIGHT,
                    LLPipeline::RENDER_TYPE_BUMP,
                    LLPipeline::RENDER_TYPE_VOLUME,
                    LLPipeline::RENDER_TYPE_AVATAR,
                    LLPipeline::RENDER_TYPE_CONTROL_AV,
                    LLPipeline::RENDER_TYPE_TREE,
                    LLPipeline::RENDER_TYPE_TERRAIN,
                    LLPipeline::RENDER_TYPE_WATER,
                    LLPipeline::RENDER_TYPE_VOIDWATER,
                    LLPipeline::RENDER_TYPE_PASS_ALPHA,
                    LLPipeline::RENDER_TYPE_PASS_ALPHA_MASK,
                    LLPipeline::RENDER_TYPE_PASS_FULLBRIGHT_ALPHA_MASK,
                    LLPipeline::RENDER_TYPE_PASS_GRASS,
                    LLPipeline::RENDER_TYPE_PASS_SIMPLE,
                    LLPipeline::RENDER_TYPE_PASS_BUMP,
                    LLPipeline::RENDER_TYPE_PASS_FULLBRIGHT,
                    LLPipeline::RENDER_TYPE_PASS_SHINY,
                    LLPipeline::RENDER_TYPE_PASS_FULLBRIGHT_SHINY,
                    LLPipeline::RENDER_TYPE_PASS_MATERIAL,
                    LLPipeline::RENDER_TYPE_PASS_MATERIAL_ALPHA,
                    LLPipeline::RENDER_TYPE_PASS_MATERIAL_ALPHA_MASK,
                    LLPipeline::RENDER_TYPE_PASS_MATERIAL_ALPHA_EMISSIVE,
                    LLPipeline::RENDER_TYPE_PASS_SPECMAP,
                    LLPipeline::RENDER_TYPE_PASS_SPECMAP_BLEND,
                    LLPipeline::RENDER_TYPE_PASS_SPECMAP_MASK,
                    LLPipeline::RENDER_TYPE_PASS_SPECMAP_EMISSIVE,
                    LLPipeline::RENDER_TYPE_PASS_NORMMAP,
                    LLPipeline::RENDER_TYPE_PASS_NORMMAP_BLEND,
                    LLPipeline::RENDER_TYPE_PASS_NORMMAP_MASK,
                    LLPipeline::RENDER_TYPE_PASS_NORMMAP_EMISSIVE,
                    LLPipeline::RENDER_TYPE_PASS_NORMSPEC,
                    LLPipeline::RENDER_TYPE_PASS_NORMSPEC_BLEND,
                    LLPipeline::RENDER_TYPE_PASS_NORMSPEC_MASK,
                    LLPipeline::RENDER_TYPE_PASS_NORMSPEC_EMISSIVE,
                    LLPipeline::RENDER_TYPE_PASS_ALPHA_MASK_RIGGED,
                    LLPipeline::RENDER_TYPE_PASS_FULLBRIGHT_ALPHA_MASK_RIGGED,
                    LLPipeline::RENDER_TYPE_PASS_SIMPLE_RIGGED,
                    LLPipeline::RENDER_TYPE_PASS_BUMP_RIGGED,
                    LLPipeline::RENDER_TYPE_PASS_FULLBRIGHT_RIGGED,
                    LLPipeline::RENDER_TYPE_PASS_SHINY_RIGGED,
                    LLPipeline::RENDER_TYPE_PASS_FULLBRIGHT_SHINY_RIGGED,
                    LLPipeline::RENDER_TYPE_PASS_MATERIAL_RIGGED,
                    LLPipeline::RENDER_TYPE_PASS_MATERIAL_ALPHA_RIGGED,
                    LLPipeline::RENDER_TYPE_PASS_MATERIAL_ALPHA_MASK_RIGGED,
                    LLPipeline::RENDER_TYPE_PASS_MATERIAL_ALPHA_EMISSIVE_RIGGED,
                    LLPipeline::RENDER_TYPE_PASS_SPECMAP_RIGGED,
                    LLPipeline::RENDER_TYPE_PASS_SPECMAP_BLEND_RIGGED,
                    LLPipeline::RENDER_TYPE_PASS_SPECMAP_MASK_RIGGED,
                    LLPipeline::RENDER_TYPE_PASS_SPECMAP_EMISSIVE_RIGGED,
                    LLPipeline::RENDER_TYPE_PASS_NORMMAP_RIGGED,
                    LLPipeline::RENDER_TYPE_PASS_NORMMAP_BLEND_RIGGED,
                    LLPipeline::RENDER_TYPE_PASS_NORMMAP_MASK_RIGGED,
                    LLPipeline::RENDER_TYPE_PASS_NORMMAP_EMISSIVE_RIGGED,
                    LLPipeline::RENDER_TYPE_PASS_NORMSPEC_RIGGED,
                    LLPipeline::RENDER_TYPE_PASS_NORMSPEC_BLEND_RIGGED,
                    LLPipeline::RENDER_TYPE_PASS_NORMSPEC_MASK_RIGGED,
                    LLPipeline::RENDER_TYPE_PASS_NORMSPEC_EMISSIVE_RIGGED,
                    LLPipeline::RENDER_TYPE_PASS_GLTF_PBR,
                    LLPipeline::RENDER_TYPE_PASS_GLTF_PBR_RIGGED,
                    LLPipeline::RENDER_TYPE_PASS_GLTF_PBR_ALPHA_MASK,
                    LLPipeline::RENDER_TYPE_PASS_GLTF_PBR_ALPHA_MASK_RIGGED,
                    END_RENDER_TYPES);

    gGL.setColorMask(false, false);

    LLEnvironment& environment = LLEnvironment::instance();

    //get sun view matrix

    //store current projection/modelview matrix
    glh::matrix4f saved_proj = get_current_projection();
    glh::matrix4f saved_view = get_current_modelview();
    glh::matrix4f inv_view = saved_view.inverse();

    glh::matrix4f view[6];
    glh::matrix4f proj[6];

    LLVector3 caster_dir(environment.getIsSunUp() ? mSunDir : mMoonDir);

    //put together a universal "near clip" plane for shadow frusta
    LLPlane shadow_near_clip;
    {
        LLVector3 p = camera.getOrigin(); // gAgent.getPositionAgent();
        p += caster_dir * RenderFarClip*2.f;
        shadow_near_clip.setVec(p, caster_dir);
    }

    LLVector3 lightDir = -caster_dir;
    lightDir.normVec();

    glh::vec3f light_dir(lightDir.mV);

    //create light space camera matrix

    LLVector3 at = lightDir;

    LLVector3 up = camera.getAtAxis();

    if (fabsf(up*lightDir) > 0.75f)
    {
        up = camera.getUpAxis();
    }

    up.normVec();
    at.normVec();


    LLCamera main_camera = camera;

    F32 near_clip = 0.f;
    {
        //get visible point cloud
        std::vector<LLVector3> fp;

        main_camera.calcAgentFrustumPlanes(main_camera.mAgentFrustum);

        LLVector3 min,max;
        getVisiblePointCloud(main_camera,min,max,fp);

        if (fp.empty())
        {
            if (!hasRenderDebugMask(RENDER_DEBUG_SHADOW_FRUSTA) && !gCubeSnapshot)
            {
                mShadowCamera[0] = main_camera;
                mShadowExtents[0][0] = min;
                mShadowExtents[0][1] = max;

                mShadowFrustPoints[0].clear();
                mShadowFrustPoints[1].clear();
                mShadowFrustPoints[2].clear();
                mShadowFrustPoints[3].clear();
            }
            popRenderTypeMask();

            if (!skip_avatar_update)
            {
                gAgentAvatarp->updateAttachmentVisibility(gAgentCamera.getCameraMode());
            }

            return;
        }

        //get good split distances for frustum
        for (U32 i = 0; i < fp.size(); ++i)
        {
            glh::vec3f v(fp[i].mV);
            saved_view.mult_matrix_vec(v);
            fp[i].setVec(v.v);
        }

        min = fp[0];
        max = fp[0];

        //get camera space bounding box
        for (U32 i = 1; i < fp.size(); ++i)
        {
            update_min_max(min, max, fp[i]);
        }

        near_clip    = llclamp(-max.mV[2], 0.01f, 4.0f);
        F32 far_clip = llclamp(-min.mV[2]*2.f, 16.0f, 512.0f);

        //far_clip = llmin(far_clip, 128.f);
        far_clip = llmin(far_clip, camera.getFar());

        F32 range = far_clip-near_clip;

        LLVector3 split_exp = RenderShadowSplitExponent;

        F32 da = 1.f-llmax( fabsf(lightDir*up), fabsf(lightDir*camera.getLeftAxis()) );

        da = powf(da, split_exp.mV[2]);

        F32 sxp = split_exp.mV[1] + (split_exp.mV[0]-split_exp.mV[1])*da;

        for (U32 i = 0; i < 4; ++i)
        {
            F32 x = (F32)(i+1)/4.f;
            x = powf(x, sxp);
            mSunClipPlanes.mV[i] = near_clip+range*x;
        }

        mSunClipPlanes.mV[0] *= 1.25f; //bump back first split for transition padding
    }

    if (gCubeSnapshot)
    { // stretch clip planes for reflection probe renders to reduce number of shadow passes
        mSunClipPlanes.mV[1] = mSunClipPlanes.mV[2];
        mSunClipPlanes.mV[2] = mSunClipPlanes.mV[3];
        mSunClipPlanes.mV[3] *= 1.5f;
    }


    // convenience array of 4 near clip plane distances
    F32 dist[] = { near_clip, mSunClipPlanes.mV[0], mSunClipPlanes.mV[1], mSunClipPlanes.mV[2], mSunClipPlanes.mV[3] };

    if (mSunDiffuse == LLColor4::black)
    { //sun diffuse is totally black shadows don't matter
        skipRenderingShadows();
    }
    else
    {
        for (S32 j = 0; j < (gCubeSnapshot ? 2 : 4); j++)
        {
            if (!hasRenderDebugMask(RENDER_DEBUG_SHADOW_FRUSTA) && !gCubeSnapshot)
            {
                mShadowFrustPoints[j].clear();
            }

            LLViewerCamera::sCurCameraID = (LLViewerCamera::eCameraID)(LLViewerCamera::CAMERA_SUN_SHADOW0+j);

            //restore render matrices
            set_current_modelview(saved_view);
            set_current_projection(saved_proj);

            LLVector3 eye = camera.getOrigin();
            llassert(eye.isFinite());

            //camera used for shadow cull/render
            LLCamera shadow_cam;

            //create world space camera frustum for this split
            shadow_cam = camera;
            shadow_cam.setFar(16.f);

            LLViewerCamera::updateFrustumPlanes(shadow_cam, FALSE, FALSE, TRUE);

            LLVector3* frust = shadow_cam.mAgentFrustum;

            LLVector3 pn = shadow_cam.getAtAxis();

            LLVector3 min, max;

            //construct 8 corners of split frustum section
            for (U32 i = 0; i < 4; i++)
            {
                LLVector3 delta = frust[i+4]-eye;
                delta += (frust[i+4]-frust[(i+2)%4+4])*0.05f;
                delta.normVec();
                F32 dp = delta*pn;
                frust[i] = eye + (delta*dist[j]*0.75f)/dp;
                frust[i+4] = eye + (delta*dist[j+1]*1.25f)/dp;
            }

            shadow_cam.calcAgentFrustumPlanes(frust);
            shadow_cam.mFrustumCornerDist = 0.f;

            if (!gPipeline.hasRenderDebugMask(LLPipeline::RENDER_DEBUG_SHADOW_FRUSTA) && !gCubeSnapshot)
            {
                mShadowCamera[j] = shadow_cam;
            }

            std::vector<LLVector3> fp;

            if (!gPipeline.getVisiblePointCloud(shadow_cam, min, max, fp, lightDir)
                || j > RenderShadowSplits)
            {
                //no possible shadow receivers
                if (!gPipeline.hasRenderDebugMask(LLPipeline::RENDER_DEBUG_SHADOW_FRUSTA) && !gCubeSnapshot)
                {
                    mShadowExtents[j][0] = LLVector3();
                    mShadowExtents[j][1] = LLVector3();
                    mShadowCamera[j+4] = shadow_cam;
                }

                mRT->shadow[j].bindTarget();
                {
                    LLGLDepthTest depth(GL_TRUE);
                    mRT->shadow[j].clear();
                }
                mRT->shadow[j].flush();

                mShadowError.mV[j] = 0.f;
                mShadowFOV.mV[j] = 0.f;

                continue;
            }

            if (!gPipeline.hasRenderDebugMask(LLPipeline::RENDER_DEBUG_SHADOW_FRUSTA) && !gCubeSnapshot)
            {
                mShadowExtents[j][0] = min;
                mShadowExtents[j][1] = max;
                mShadowFrustPoints[j] = fp;
            }


            //find a good origin for shadow projection
            LLVector3 origin;

            //get a temporary view projection
            view[j] = look(camera.getOrigin(), lightDir, -up);

            std::vector<LLVector3> wpf;

            for (U32 i = 0; i < fp.size(); i++)
            {
                glh::vec3f p = glh::vec3f(fp[i].mV);
                view[j].mult_matrix_vec(p);
                wpf.push_back(LLVector3(p.v));
            }

            min = wpf[0];
            max = wpf[0];

            for (U32 i = 0; i < fp.size(); ++i)
            { //get AABB in camera space
                update_min_max(min, max, wpf[i]);
            }

            // Construct a perspective transform with perspective along y-axis that contains
            // points in wpf
            //Known:
            // - far clip plane
            // - near clip plane
            // - points in frustum
            //Find:
            // - origin

            //get some "interesting" points of reference
            LLVector3 center = (min+max)*0.5f;
            LLVector3 size = (max-min)*0.5f;
            LLVector3 near_center = center;
            near_center.mV[1] += size.mV[1]*2.f;


            //put all points in wpf in quadrant 0, reletive to center of min/max
            //get the best fit line using least squares
            F32 bfm = 0.f;
            F32 bfb = 0.f;

            for (U32 i = 0; i < wpf.size(); ++i)
            {
                wpf[i] -= center;
                wpf[i].mV[0] = fabsf(wpf[i].mV[0]);
                wpf[i].mV[2] = fabsf(wpf[i].mV[2]);
            }

            if (!wpf.empty())
            {
                F32 sx = 0.f;
                F32 sx2 = 0.f;
                F32 sy = 0.f;
                F32 sxy = 0.f;

                for (U32 i = 0; i < wpf.size(); ++i)
                {
                    sx += wpf[i].mV[0];
                    sx2 += wpf[i].mV[0]*wpf[i].mV[0];
                    sy += wpf[i].mV[1];
                    sxy += wpf[i].mV[0]*wpf[i].mV[1];
                }

                bfm = (sy*sx-wpf.size()*sxy)/(sx*sx-wpf.size()*sx2);
                bfb = (sx*sxy-sy*sx2)/(sx*sx-bfm*sx2);
            }

            {
                // best fit line is y=bfm*x+bfb

                //find point that is furthest to the right of line
                F32 off_x = -1.f;
                LLVector3 lp;

                for (U32 i = 0; i < wpf.size(); ++i)
                {
                    //y = bfm*x+bfb
                    //x = (y-bfb)/bfm
                    F32 lx = (wpf[i].mV[1]-bfb)/bfm;

                    lx = wpf[i].mV[0]-lx;

                    if (off_x < lx)
                    {
                        off_x = lx;
                        lp = wpf[i];
                    }
                }

                //get line with slope bfm through lp
                // bfb = y-bfm*x
                bfb = lp.mV[1]-bfm*lp.mV[0];

                //calculate error
                mShadowError.mV[j] = 0.f;

                for (U32 i = 0; i < wpf.size(); ++i)
                {
                    F32 lx = (wpf[i].mV[1]-bfb)/bfm;
                    mShadowError.mV[j] += fabsf(wpf[i].mV[0]-lx);
                }

                mShadowError.mV[j] /= wpf.size();
                mShadowError.mV[j] /= size.mV[0];

                if (mShadowError.mV[j] > RenderShadowErrorCutoff)
                { //just use ortho projection
                    mShadowFOV.mV[j] = -1.f;
                    origin.clearVec();
                    proj[j] = gl_ortho(min.mV[0], max.mV[0],
                                        min.mV[1], max.mV[1],
                                        -max.mV[2], -min.mV[2]);
                }
                else
                {
                    //origin is where line x = 0;
                    origin.setVec(0,bfb,0);

                    F32 fovz = 1.f;
                    F32 fovx = 1.f;

                    LLVector3 zp;
                    LLVector3 xp;

                    for (U32 i = 0; i < wpf.size(); ++i)
                    {
                        LLVector3 atz = wpf[i]-origin;
                        atz.mV[0] = 0.f;
                        atz.normVec();
                        if (fovz > -atz.mV[1])
                        {
                            zp = wpf[i];
                            fovz = -atz.mV[1];
                        }

                        LLVector3 atx = wpf[i]-origin;
                        atx.mV[2] = 0.f;
                        atx.normVec();
                        if (fovx > -atx.mV[1])
                        {
                            fovx = -atx.mV[1];
                            xp = wpf[i];
                        }
                    }

                    fovx = acos(fovx);
                    fovz = acos(fovz);

                    F32 cutoff = llmin((F32) RenderShadowFOVCutoff, 1.4f);

                    mShadowFOV.mV[j] = fovx;

                    if (fovx < cutoff && fovz > cutoff)
                    {
                        //x is a good fit, but z is too big, move away from zp enough so that fovz matches cutoff
                        F32 d = zp.mV[2]/tan(cutoff);
                        F32 ny = zp.mV[1] + fabsf(d);

                        origin.mV[1] = ny;

                        fovz = 1.f;
                        fovx = 1.f;

                        for (U32 i = 0; i < wpf.size(); ++i)
                        {
                            LLVector3 atz = wpf[i]-origin;
                            atz.mV[0] = 0.f;
                            atz.normVec();
                            fovz = llmin(fovz, -atz.mV[1]);

                            LLVector3 atx = wpf[i]-origin;
                            atx.mV[2] = 0.f;
                            atx.normVec();
                            fovx = llmin(fovx, -atx.mV[1]);
                        }

                        fovx = acos(fovx);
                        fovz = acos(fovz);

                        mShadowFOV.mV[j] = cutoff;
                    }


                    origin += center;

                    F32 ynear = -(max.mV[1]-origin.mV[1]);
                    F32 yfar = -(min.mV[1]-origin.mV[1]);

                    if (ynear < 0.1f) //keep a sensible near clip plane
                    {
                        F32 diff = 0.1f-ynear;
                        origin.mV[1] += diff;
                        ynear += diff;
                        yfar += diff;
                    }

                    if (fovx > cutoff)
                    { //just use ortho projection
                        origin.clearVec();
                        mShadowError.mV[j] = -1.f;
                        proj[j] = gl_ortho(min.mV[0], max.mV[0],
                                min.mV[1], max.mV[1],
                                -max.mV[2], -min.mV[2]);
                    }
                    else
                    {
                        //get perspective projection
                        view[j] = view[j].inverse();
                        //llassert(origin.isFinite());

                        glh::vec3f origin_agent(origin.mV);

                        //translate view to origin
                        view[j].mult_matrix_vec(origin_agent);

                        eye = LLVector3(origin_agent.v);
                        //llassert(eye.isFinite());
                        if (!hasRenderDebugMask(LLPipeline::RENDER_DEBUG_SHADOW_FRUSTA) && !gCubeSnapshot)
                        {
                            mShadowFrustOrigin[j] = eye;
                        }

                        view[j] = look(LLVector3(origin_agent.v), lightDir, -up);

                        F32 fx = 1.f/tanf(fovx);
                        F32 fz = 1.f/tanf(fovz);

                        proj[j] = glh::matrix4f(-fx, 0, 0, 0,
                                                0, (yfar+ynear)/(ynear-yfar), 0, (2.f*yfar*ynear)/(ynear-yfar),
                                                0, 0, -fz, 0,
                                                0, -1.f, 0, 0);
                    }
                }
            }

            //shadow_cam.setFar(128.f);
            shadow_cam.setOriginAndLookAt(eye, up, center);

            shadow_cam.setOrigin(0,0,0);

            set_current_modelview(view[j]);
            set_current_projection(proj[j]);

            LLViewerCamera::updateFrustumPlanes(shadow_cam, FALSE, FALSE, TRUE);

            //shadow_cam.ignoreAgentFrustumPlane(LLCamera::AGENT_PLANE_NEAR);
            shadow_cam.getAgentPlane(LLCamera::AGENT_PLANE_NEAR).set(shadow_near_clip);

            //translate and scale to from [-1, 1] to [0, 1]
            glh::matrix4f trans(0.5f, 0.f, 0.f, 0.5f,
                            0.f, 0.5f, 0.f, 0.5f,
                            0.f, 0.f, 0.5f, 0.5f,
                            0.f, 0.f, 0.f, 1.f);

            set_current_modelview(view[j]);
            set_current_projection(proj[j]);

            for (U32 i = 0; i < 16; i++)
            {
                gGLLastModelView[i] = mShadowModelview[j].m[i];
                gGLLastProjection[i] = mShadowProjection[j].m[i];
            }

            mShadowModelview[j] = view[j];
            mShadowProjection[j] = proj[j];
            mSunShadowMatrix[j] = trans*proj[j]*view[j]*inv_view;

            stop_glerror();

            mRT->shadow[j].bindTarget();
            mRT->shadow[j].getViewport(gGLViewport);
            mRT->shadow[j].clear();

            {
                static LLCullResult result[4];
                renderShadow(view[j], proj[j], shadow_cam, result[j], true);
            }

            mRT->shadow[j].flush();

            if (!gPipeline.hasRenderDebugMask(LLPipeline::RENDER_DEBUG_SHADOW_FRUSTA) && !gCubeSnapshot)
            {
                mShadowCamera[j+4] = shadow_cam;
            }
        }
    }

    //hack to disable projector shadows
    bool gen_shadow = RenderShadowDetail > 1;

    if (gen_shadow)
    {
        if (!gCubeSnapshot) //skip updating spot shadow maps during cubemap updates
        {
            LLTrace::CountStatHandle<>* velocity_stat = LLViewerCamera::getVelocityStat();
            F32 fade_amt = gFrameIntervalSeconds.value()
                * llmax(LLTrace::get_frame_recording().getLastRecording().getSum(*velocity_stat) / LLTrace::get_frame_recording().getLastRecording().getDuration().value(), 1.0);

            // should never happen
            llassert(mTargetShadowSpotLight[0] != mTargetShadowSpotLight[1] || mTargetShadowSpotLight[0].isNull());

            //update shadow targets
            for (U32 i = 0; i < 2; i++)
            { //for each current shadow
                LLViewerCamera::sCurCameraID = (LLViewerCamera::eCameraID)(LLViewerCamera::CAMERA_SPOT_SHADOW0 + i);

                if (mShadowSpotLight[i].notNull() &&
                    (mShadowSpotLight[i] == mTargetShadowSpotLight[0] ||
                        mShadowSpotLight[i] == mTargetShadowSpotLight[1]))
                { //keep this spotlight
                    mSpotLightFade[i] = llmin(mSpotLightFade[i] + fade_amt, 1.f);
                }
                else
                { //fade out this light
                    mSpotLightFade[i] = llmax(mSpotLightFade[i] - fade_amt, 0.f);

                    if (mSpotLightFade[i] == 0.f || mShadowSpotLight[i].isNull())
                    { //faded out, grab one of the pending spots (whichever one isn't already taken)
                        if (mTargetShadowSpotLight[0] != mShadowSpotLight[(i + 1) % 2])
                        {
                            mShadowSpotLight[i] = mTargetShadowSpotLight[0];
                        }
                        else
                        {
                            mShadowSpotLight[i] = mTargetShadowSpotLight[1];
                        }
                    }
                }
            }
        }

        // this should never happen
        llassert(mShadowSpotLight[0] != mShadowSpotLight[1] || mShadowSpotLight[0].isNull());

        for (S32 i = 0; i < 2; i++)
        {
            set_current_modelview(saved_view);
            set_current_projection(saved_proj);

            if (mShadowSpotLight[i].isNull())
            {
                continue;
            }

            LLVOVolume* volume = mShadowSpotLight[i]->getVOVolume();

            if (!volume)
            {
                mShadowSpotLight[i] = NULL;
                continue;
            }

            LLDrawable* drawable = mShadowSpotLight[i];

            LLVector3 params = volume->getSpotLightParams();
            F32 fov = params.mV[0];

            //get agent->light space matrix (modelview)
            LLVector3 center = drawable->getPositionAgent();
            LLQuaternion quat = volume->getRenderRotation();

            //get near clip plane
            LLVector3 scale = volume->getScale();
            LLVector3 at_axis(0, 0, -scale.mV[2] * 0.5f);
            at_axis *= quat;

            LLVector3 np = center + at_axis;
            at_axis.normVec();

            //get origin that has given fov for plane np, at_axis, and given scale
            F32 dist = (scale.mV[1] * 0.5f) / tanf(fov * 0.5f);

            LLVector3 origin = np - at_axis * dist;

            LLMatrix4 mat(quat, LLVector4(origin, 1.f));

            view[i + 4] = glh::matrix4f((F32*)mat.mMatrix);

            view[i + 4] = view[i + 4].inverse();

            //get perspective matrix
            F32 near_clip = dist + 0.01f;
            F32 width = scale.mV[VX];
            F32 height = scale.mV[VY];
            F32 far_clip = dist + volume->getLightRadius() * 1.5f;

            F32 fovy = fov * RAD_TO_DEG;
            F32 aspect = width / height;

            proj[i + 4] = gl_perspective(fovy, aspect, near_clip, far_clip);

            //translate and scale to from [-1, 1] to [0, 1]
            glh::matrix4f trans(0.5f, 0.f, 0.f, 0.5f,
                0.f, 0.5f, 0.f, 0.5f,
                0.f, 0.f, 0.5f, 0.5f,
                0.f, 0.f, 0.f, 1.f);

            set_current_modelview(view[i + 4]);
            set_current_projection(proj[i + 4]);

            mSunShadowMatrix[i + 4] = trans * proj[i + 4] * view[i + 4] * inv_view;

            for (U32 j = 0; j < 16; j++)
            {
                gGLLastModelView[j] = mShadowModelview[i + 4].m[j];
                gGLLastProjection[j] = mShadowProjection[i + 4].m[j];
            }

            mShadowModelview[i + 4] = view[i + 4];
            mShadowProjection[i + 4] = proj[i + 4];

            if (!gCubeSnapshot) //skip updating spot shadow maps during cubemap updates
            {
                LLCamera shadow_cam = camera;
                shadow_cam.setFar(far_clip);
                shadow_cam.setOrigin(origin);

                LLViewerCamera::updateFrustumPlanes(shadow_cam, FALSE, FALSE, TRUE);

                //

                mSpotShadow[i].bindTarget();
                mSpotShadow[i].getViewport(gGLViewport);
                mSpotShadow[i].clear();

                static LLCullResult result[2];

                LLViewerCamera::sCurCameraID = (LLViewerCamera::eCameraID)(LLViewerCamera::CAMERA_SPOT_SHADOW0 + i);

                RenderSpotLight = drawable;

                renderShadow(view[i + 4], proj[i + 4], shadow_cam, result[i], false);

                RenderSpotLight = nullptr;

                mSpotShadow[i].flush();
            }
        }
    }
    else
    { //no spotlight shadows
        mShadowSpotLight[0] = mShadowSpotLight[1] = NULL;
    }


    if (!CameraOffset)
    {
        set_current_modelview(saved_view);
        set_current_projection(saved_proj);
    }
    else
    {
        set_current_modelview(view[1]);
        set_current_projection(proj[1]);
        gGL.loadMatrix(view[1].m);
        gGL.matrixMode(LLRender::MM_PROJECTION);
        gGL.loadMatrix(proj[1].m);
        gGL.matrixMode(LLRender::MM_MODELVIEW);
    }
    gGL.setColorMask(true, true);

    for (U32 i = 0; i < 16; i++)
    {
        gGLLastModelView[i] = last_modelview[i];
        gGLLastProjection[i] = last_projection[i];
    }

    popRenderTypeMask();

    if (!skip_avatar_update)
    {
        gAgentAvatarp->updateAttachmentVisibility(gAgentCamera.getCameraMode());
    }
}

void LLPipeline::renderGroups(LLRenderPass* pass, U32 type, bool texture)
{
    for (LLCullResult::sg_iterator i = sCull->beginVisibleGroups(); i != sCull->endVisibleGroups(); ++i)
    {
        LLSpatialGroup* group = *i;
        if (!group->isDead() &&
            (!sUseOcclusion || !group->isOcclusionState(LLSpatialGroup::OCCLUDED)) &&
            gPipeline.hasRenderType(group->getSpatialPartition()->mDrawableType) &&
            group->mDrawMap.find(type) != group->mDrawMap.end())
        {
            pass->renderGroup(group,type,texture);
        }
    }
}

void LLPipeline::renderRiggedGroups(LLRenderPass* pass, U32 type, bool texture)
{
    for (LLCullResult::sg_iterator i = sCull->beginVisibleGroups(); i != sCull->endVisibleGroups(); ++i)
    {
        LLSpatialGroup* group = *i;
        if (!group->isDead() &&
            (!sUseOcclusion || !group->isOcclusionState(LLSpatialGroup::OCCLUDED)) &&
            gPipeline.hasRenderType(group->getSpatialPartition()->mDrawableType) &&
            group->mDrawMap.find(type) != group->mDrawMap.end())
        {
            pass->renderRiggedGroup(group, type, texture);
        }
    }
}

void LLPipeline::profileAvatar(LLVOAvatar* avatar, bool profile_attachments)
{
    if (gGLManager.mGLVersion < 3.25f)
    { // profiling requires GL 3.3 or later
        return;
    }

    LL_PROFILE_ZONE_SCOPED_CATEGORY_PIPELINE;

    // don't continue to profile an avatar that is known to be too slow
    llassert(!avatar->isTooSlow());

    LLGLSLShader* cur_shader = LLGLSLShader::sCurBoundShaderPtr;

    mRT->deferredScreen.bindTarget();
    mRT->deferredScreen.clear();

    if (!profile_attachments)
    {
        // profile entire avatar all at once and readback asynchronously
        avatar->placeProfileQuery();

        LLTimer cpu_timer;

        generateImpostor(avatar, false, true);

        avatar->mCPURenderTime = (F32)cpu_timer.getElapsedTimeF32() * 1000.f;

        avatar->readProfileQuery(5); // allow up to 5 frames of latency
    }
    else
    {
        // profile attachments one at a time
        LLVOAvatar::attachment_map_t::iterator iter;
        LLVOAvatar::attachment_map_t::iterator begin = avatar->mAttachmentPoints.begin();
        LLVOAvatar::attachment_map_t::iterator end = avatar->mAttachmentPoints.end();

        for (iter = begin;
            iter != end;
            ++iter)
        {
            LLViewerJointAttachment* attachment = iter->second;
            for (LLViewerJointAttachment::attachedobjs_vec_t::iterator attachment_iter = attachment->mAttachedObjects.begin();
                attachment_iter != attachment->mAttachedObjects.end();
                ++attachment_iter)
            {
                LLViewerObject* attached_object = attachment_iter->get();
                if (attached_object)
                {
                    // use gDebugProgram to do the GPU queries
                    gDebugProgram.clearStats();
                    gDebugProgram.placeProfileQuery(true);

                    generateImpostor(avatar, false, true, attached_object);
                    gDebugProgram.readProfileQuery(true, true);

                    attached_object->mGPURenderTime = gDebugProgram.mTimeElapsed / 1000000.f;
                }
            }
        }
    }

    mRT->deferredScreen.flush();

    if (cur_shader)
    {
        cur_shader->bind();
    }
}

void LLPipeline::generateImpostor(LLVOAvatar* avatar, bool preview_avatar, bool for_profile, LLViewerObject* specific_attachment)
{
    LL_PROFILE_ZONE_SCOPED_CATEGORY_PIPELINE;
    LL_PROFILE_GPU_ZONE("generateImpostor");
    LLGLState::checkStates();

    static LLCullResult result;
    result.clear();
    grabReferences(result);

    if (!avatar || !avatar->mDrawable)
    {
        LL_WARNS_ONCE("AvatarRenderPipeline") << "Avatar is " << (avatar ? "not drawable" : "null") << LL_ENDL;
        return;
    }
    LL_DEBUGS_ONCE("AvatarRenderPipeline") << "Avatar " << avatar->getID() << " is drawable" << LL_ENDL;

    assertInitialized();

    // previews can't be muted or impostered
    bool visually_muted = !for_profile && !preview_avatar && avatar->isVisuallyMuted();
    LL_DEBUGS_ONCE("AvatarRenderPipeline") << "Avatar " << avatar->getID()
                              << " is " << ( visually_muted ? "" : "not ") << "visually muted"
                              << LL_ENDL;
    bool too_complex = !for_profile && !preview_avatar && avatar->isTooComplex();
    LL_DEBUGS_ONCE("AvatarRenderPipeline") << "Avatar " << avatar->getID()
                              << " is " << ( too_complex ? "" : "not ") << "too complex"
                              << LL_ENDL;

    pushRenderTypeMask();

    if (visually_muted || too_complex)
    {
        // only show jelly doll geometry
        andRenderTypeMask(LLPipeline::RENDER_TYPE_AVATAR,
                            LLPipeline::RENDER_TYPE_CONTROL_AV,
                            END_RENDER_TYPES);
    }
    else
    {
        //hide world geometry
        clearRenderTypeMask(
            RENDER_TYPE_SKY,
            RENDER_TYPE_WL_SKY,
            RENDER_TYPE_TERRAIN,
            RENDER_TYPE_GRASS,
            RENDER_TYPE_CONTROL_AV, // Animesh
            RENDER_TYPE_TREE,
            RENDER_TYPE_VOIDWATER,
            RENDER_TYPE_WATER,
            RENDER_TYPE_ALPHA_PRE_WATER,
            RENDER_TYPE_PASS_GRASS,
            RENDER_TYPE_HUD,
            RENDER_TYPE_PARTICLES,
            RENDER_TYPE_CLOUDS,
            RENDER_TYPE_HUD_PARTICLES,
            END_RENDER_TYPES
         );
    }

    if (specific_attachment && specific_attachment->isHUDAttachment())
    { //enable HUD rendering
        setRenderTypeMask(RENDER_TYPE_HUD, END_RENDER_TYPES);
    }

    S32 occlusion = sUseOcclusion;
    sUseOcclusion = 0;

    sReflectionRender = ! sRenderDeferred;

    sShadowRender = true;
    sImpostorRender = true;

    LLViewerCamera* viewer_camera = LLViewerCamera::getInstance();

    {
        markVisible(avatar->mDrawable, *viewer_camera);

        if (preview_avatar)
        {
            // Only show rigged attachments for preview
            // For the sake of performance and so that static
            // objects won't obstruct previewing changes
            LLVOAvatar::attachment_map_t::iterator iter;
            for (iter = avatar->mAttachmentPoints.begin();
                iter != avatar->mAttachmentPoints.end();
                ++iter)
            {
                LLViewerJointAttachment *attachment = iter->second;
                for (LLViewerJointAttachment::attachedobjs_vec_t::iterator attachment_iter = attachment->mAttachedObjects.begin();
                    attachment_iter != attachment->mAttachedObjects.end();
                    ++attachment_iter)
                {
                    LLViewerObject* attached_object = attachment_iter->get();
                    if (attached_object)
                    {
                        if (attached_object->isRiggedMesh())
                        {
                            markVisible(attached_object->mDrawable->getSpatialBridge(), *viewer_camera);
                        }
                        else
                        {
                            // sometimes object is a linkset and rigged mesh is a child
                            LLViewerObject::const_child_list_t& child_list = attached_object->getChildren();
                            for (LLViewerObject::child_list_t::const_iterator iter = child_list.begin();
                                iter != child_list.end(); iter++)
                            {
                                LLViewerObject* child = *iter;
                                if (child->isRiggedMesh())
                                {
                                    markVisible(attached_object->mDrawable->getSpatialBridge(), *viewer_camera);
                                    break;
                                }
                            }
                        }
                    }
                }
            }
        }
        else
        {
            if (specific_attachment)
            {
                markVisible(specific_attachment->mDrawable->getSpatialBridge(), *viewer_camera);
            }
            else
            {
                LLVOAvatar::attachment_map_t::iterator iter;
                LLVOAvatar::attachment_map_t::iterator begin = avatar->mAttachmentPoints.begin();
                LLVOAvatar::attachment_map_t::iterator end = avatar->mAttachmentPoints.end();

                for (iter = begin;
                    iter != end;
                    ++iter)
                {
                    LLViewerJointAttachment* attachment = iter->second;
                    for (LLViewerJointAttachment::attachedobjs_vec_t::iterator attachment_iter = attachment->mAttachedObjects.begin();
                        attachment_iter != attachment->mAttachedObjects.end();
                        ++attachment_iter)
                    {
                        LLViewerObject* attached_object = attachment_iter->get();
                        if (attached_object)
                        {
                            markVisible(attached_object->mDrawable->getSpatialBridge(), *viewer_camera);
                        }
                    }
                }
            }
        }
    }

    stateSort(*LLViewerCamera::getInstance(), result);

    LLCamera camera = *viewer_camera;
    LLVector2 tdim;
    U32 resY = 0;
    U32 resX = 0;

    if (!preview_avatar)
    {
        const LLVector4a* ext = avatar->mDrawable->getSpatialExtents();
        LLVector3 pos(avatar->getRenderPosition()+avatar->getImpostorOffset());

        camera.lookAt(viewer_camera->getOrigin(), pos, viewer_camera->getUpAxis());

        LLVector4a half_height;
        half_height.setSub(ext[1], ext[0]);
        half_height.mul(0.5f);

        LLVector4a left;
        left.load3(camera.getLeftAxis().mV);
        left.mul(left);
        llassert(left.dot3(left).getF32() > F_APPROXIMATELY_ZERO);
        left.normalize3fast();

        LLVector4a up;
        up.load3(camera.getUpAxis().mV);
        up.mul(up);
        llassert(up.dot3(up).getF32() > F_APPROXIMATELY_ZERO);
        up.normalize3fast();

        tdim.mV[0] = fabsf(half_height.dot3(left).getF32());
        tdim.mV[1] = fabsf(half_height.dot3(up).getF32());

        gGL.matrixMode(LLRender::MM_PROJECTION);
        gGL.pushMatrix();

        F32 distance = (pos-camera.getOrigin()).length();
        F32 fov = atanf(tdim.mV[1]/distance)*2.f*RAD_TO_DEG;
        F32 aspect = tdim.mV[0]/tdim.mV[1];
        glh::matrix4f persp = gl_perspective(fov, aspect, 1.f, 256.f);
        set_current_projection(persp);
        gGL.loadMatrix(persp.m);

        gGL.matrixMode(LLRender::MM_MODELVIEW);
        gGL.pushMatrix();
        glh::matrix4f mat;
        camera.getOpenGLTransform(mat.m);

        mat = glh::matrix4f((GLfloat*) OGL_TO_CFR_ROTATION) * mat;

        gGL.loadMatrix(mat.m);
        set_current_modelview(mat);

        glClearColor(0.0f,0.0f,0.0f,0.0f);
        gGL.setColorMask(true, true);

        // get the number of pixels per angle
        F32 pa = gViewerWindow->getWindowHeightRaw() / (RAD_TO_DEG * viewer_camera->getView());

        //get resolution based on angle width and height of impostor (double desired resolution to prevent aliasing)
        resY = llmin(nhpo2((U32) (fov*pa)), (U32) 512);
        resX = llmin(nhpo2((U32) (atanf(tdim.mV[0]/distance)*2.f*RAD_TO_DEG*pa)), (U32) 512);

        if (!for_profile)
        {
            if (!avatar->mImpostor.isComplete())
            {
                avatar->mImpostor.allocate(resX, resY, GL_RGBA, true);

                if (LLPipeline::sRenderDeferred)
                {
                    addDeferredAttachments(avatar->mImpostor, true);
                }

                gGL.getTexUnit(0)->bind(&avatar->mImpostor);
                gGL.getTexUnit(0)->setTextureFilteringOption(LLTexUnit::TFO_POINT);
                gGL.getTexUnit(0)->unbind(LLTexUnit::TT_TEXTURE);
            }
            else if (resX != avatar->mImpostor.getWidth() || resY != avatar->mImpostor.getHeight())
            {
                avatar->mImpostor.resize(resX, resY);
            }

            avatar->mImpostor.bindTarget();
        }
    }

    F32 old_alpha = LLDrawPoolAvatar::sMinimumAlpha;

    if (visually_muted || too_complex)
    { //disable alpha masking for muted avatars (get whole skin silhouette)
        LLDrawPoolAvatar::sMinimumAlpha = 0.f;
    }

    if (preview_avatar || for_profile)
    {
        // previews and profiles don't care about imposters
        renderGeomDeferred(camera);
        renderGeomPostDeferred(camera);
    }
    else
    {
        avatar->mImpostor.clear();
        renderGeomDeferred(camera);

        renderGeomPostDeferred(camera);

        // Shameless hack time: render it all again,
        // this time writing the depth
        // values we need to generate the alpha mask below
        // while preserving the alpha-sorted color rendering
        // from the previous pass
        //
        sImpostorRenderAlphaDepthPass = true;
        // depth-only here...
        //
        gGL.setColorMask(false,false);
        renderGeomPostDeferred(camera);

        sImpostorRenderAlphaDepthPass = false;

    }

    LLDrawPoolAvatar::sMinimumAlpha = old_alpha;

    if (!for_profile)
    { //create alpha mask based on depth buffer (grey out if muted)
        if (LLPipeline::sRenderDeferred)
        {
            GLuint buff = GL_COLOR_ATTACHMENT0;
            glDrawBuffers(1, &buff);
        }

        LLGLDisable blend(GL_BLEND);

        if (visually_muted || too_complex)
        {
            gGL.setColorMask(true, true);
        }
        else
        {
            gGL.setColorMask(false, true);
        }

        gGL.getTexUnit(0)->unbind(LLTexUnit::TT_TEXTURE);

        LLGLDepthTest depth(GL_TRUE, GL_FALSE, GL_GREATER);

        gGL.flush();

        gGL.pushMatrix();
        gGL.loadIdentity();
        gGL.matrixMode(LLRender::MM_PROJECTION);
        gGL.pushMatrix();
        gGL.loadIdentity();

        static const F32 clip_plane = 0.99999f;

        gDebugProgram.bind();

        if (visually_muted)
        {   // Visually muted avatar
            LLColor4 muted_color(avatar->getMutedAVColor());
            LL_DEBUGS_ONCE("AvatarRenderPipeline") << "Avatar " << avatar->getID() << " MUTED set solid color " << muted_color << LL_ENDL;
            gGL.diffuseColor4fv( muted_color.mV );
        }
        else if (!preview_avatar)
        { //grey muted avatar
            LL_DEBUGS_ONCE("AvatarRenderPipeline") << "Avatar " << avatar->getID() << " MUTED set grey" << LL_ENDL;
            gGL.diffuseColor4fv(LLColor4::pink.mV );
        }

        gGL.begin(LLRender::QUADS);
        gGL.vertex3f(-1, -1, clip_plane);
        gGL.vertex3f(1, -1, clip_plane);
        gGL.vertex3f(1, 1, clip_plane);
        gGL.vertex3f(-1, 1, clip_plane);
        gGL.end();
        gGL.flush();

        gDebugProgram.unbind();

        gGL.popMatrix();
        gGL.matrixMode(LLRender::MM_MODELVIEW);
        gGL.popMatrix();
    }

    if (!preview_avatar && !for_profile)
    {
        avatar->mImpostor.flush();
        avatar->setImpostorDim(tdim);
    }

    sUseOcclusion = occlusion;
    sReflectionRender = false;
    sImpostorRender = false;
    sShadowRender = false;
    popRenderTypeMask();

    gGL.matrixMode(LLRender::MM_PROJECTION);
    gGL.popMatrix();
    gGL.matrixMode(LLRender::MM_MODELVIEW);
    gGL.popMatrix();

    if (!preview_avatar && !for_profile)
    {
        avatar->mNeedsImpostorUpdate = FALSE;
        avatar->cacheImpostorValues();
        avatar->mLastImpostorUpdateFrameTime = gFrameTimeSeconds;
    }

    LLVertexBuffer::unbind();
    LLGLState::checkStates();
}

bool LLPipeline::hasRenderBatches(const U32 type) const
{
    return sCull->getRenderMapSize(type) > 0;
}

LLCullResult::drawinfo_iterator LLPipeline::beginRenderMap(U32 type)
{
    return sCull->beginRenderMap(type);
}

LLCullResult::drawinfo_iterator LLPipeline::endRenderMap(U32 type)
{
    return sCull->endRenderMap(type);
}

LLCullResult::sg_iterator LLPipeline::beginAlphaGroups()
{
    return sCull->beginAlphaGroups();
}

LLCullResult::sg_iterator LLPipeline::endAlphaGroups()
{
    return sCull->endAlphaGroups();
}

LLCullResult::sg_iterator LLPipeline::beginRiggedAlphaGroups()
{
    return sCull->beginRiggedAlphaGroups();
}

LLCullResult::sg_iterator LLPipeline::endRiggedAlphaGroups()
{
    return sCull->endRiggedAlphaGroups();
}

bool LLPipeline::hasRenderType(const U32 type) const
{
    // STORM-365 : LLViewerJointAttachment::setAttachmentVisibility() is setting type to 0 to actually mean "do not render"
    // We then need to test that value here and return false to prevent attachment to render (in mouselook for instance)
    // TODO: reintroduce RENDER_TYPE_NONE in LLRenderTypeMask and initialize its mRenderTypeEnabled[RENDER_TYPE_NONE] to false explicitely
    return (type == 0 ? false : mRenderTypeEnabled[type]);
}

void LLPipeline::setRenderTypeMask(U32 type, ...)
{
    va_list args;

    va_start(args, type);
    while (type < END_RENDER_TYPES)
    {
        mRenderTypeEnabled[type] = true;
        type = va_arg(args, U32);
    }
    va_end(args);

    if (type > END_RENDER_TYPES)
    {
        LL_ERRS() << "Invalid render type." << LL_ENDL;
    }
}

bool LLPipeline::hasAnyRenderType(U32 type, ...) const
{
    va_list args;

    va_start(args, type);
    while (type < END_RENDER_TYPES)
    {
        if (mRenderTypeEnabled[type])
        {
            return true;
        }
        type = va_arg(args, U32);
    }
    va_end(args);

    if (type > END_RENDER_TYPES)
    {
        LL_ERRS() << "Invalid render type." << LL_ENDL;
    }

    return false;
}

void LLPipeline::pushRenderTypeMask()
{
    std::string cur_mask;
    cur_mask.assign((const char*) mRenderTypeEnabled, sizeof(mRenderTypeEnabled));
    mRenderTypeEnableStack.push(cur_mask);
}

void LLPipeline::popRenderTypeMask()
{
    if (mRenderTypeEnableStack.empty())
    {
        LL_ERRS() << "Depleted render type stack." << LL_ENDL;
    }

    memcpy(mRenderTypeEnabled, mRenderTypeEnableStack.top().data(), sizeof(mRenderTypeEnabled));
    mRenderTypeEnableStack.pop();
}

void LLPipeline::andRenderTypeMask(U32 type, ...)
{
    va_list args;

    bool tmp[NUM_RENDER_TYPES];
    for (U32 i = 0; i < NUM_RENDER_TYPES; ++i)
    {
        tmp[i] = false;
    }

    va_start(args, type);
    while (type < END_RENDER_TYPES)
    {
        if (mRenderTypeEnabled[type])
        {
            tmp[type] = true;
        }

        type = va_arg(args, U32);
    }
    va_end(args);

    if (type > END_RENDER_TYPES)
    {
        LL_ERRS() << "Invalid render type." << LL_ENDL;
    }

    for (U32 i = 0; i < LLPipeline::NUM_RENDER_TYPES; ++i)
    {
        mRenderTypeEnabled[i] = tmp[i];
    }

}

void LLPipeline::clearRenderTypeMask(U32 type, ...)
{
    va_list args;

    va_start(args, type);
    while (type < END_RENDER_TYPES)
    {
        mRenderTypeEnabled[type] = false;

        type = va_arg(args, U32);
    }
    va_end(args);

    if (type > END_RENDER_TYPES)
    {
        LL_ERRS() << "Invalid render type." << LL_ENDL;
    }
}

void LLPipeline::setAllRenderTypes()
{
    for (U32 i = 0; i < NUM_RENDER_TYPES; ++i)
    {
        mRenderTypeEnabled[i] = true;
    }
}

void LLPipeline::clearAllRenderTypes()
{
    for (U32 i = 0; i < NUM_RENDER_TYPES; ++i)
    {
        mRenderTypeEnabled[i] = false;
    }
}

void LLPipeline::addDebugBlip(const LLVector3& position, const LLColor4& color)
{
    DebugBlip blip(position, color);
    mDebugBlips.push_back(blip);
}

void LLPipeline::hidePermanentObjects( std::vector<U32>& restoreList )
{
    //This method is used to hide any vo's from the object list that may have
    //the permanent flag set.

    U32 objCnt = gObjectList.getNumObjects();
    for (U32 i = 0; i < objCnt; ++i)
    {
        LLViewerObject* pObject = gObjectList.getObject(i);
        if ( pObject && pObject->flagObjectPermanent() )
        {
            LLDrawable *pDrawable = pObject->mDrawable;

            if ( pDrawable )
            {
                restoreList.push_back( i );
                hideDrawable( pDrawable );
            }
        }
    }

    skipRenderingOfTerrain( true );
}

void LLPipeline::restorePermanentObjects( const std::vector<U32>& restoreList )
{
    //This method is used to restore(unhide) any vo's from the object list that may have
    //been hidden because their permanency flag was set.

    std::vector<U32>::const_iterator itCurrent  = restoreList.begin();
    std::vector<U32>::const_iterator itEnd      = restoreList.end();

    U32 objCnt = gObjectList.getNumObjects();

    while ( itCurrent != itEnd )
    {
        U32 index = *itCurrent;
        LLViewerObject* pObject = NULL;
        if ( index < objCnt )
        {
            pObject = gObjectList.getObject( index );
        }
        if ( pObject )
        {
            LLDrawable *pDrawable = pObject->mDrawable;
            if ( pDrawable )
            {
                pDrawable->clearState( LLDrawable::FORCE_INVISIBLE );
                unhideDrawable( pDrawable );
            }
        }
        ++itCurrent;
    }

    skipRenderingOfTerrain( false );
}

void LLPipeline::skipRenderingOfTerrain( bool flag )
{
    pool_set_t::iterator iter = mPools.begin();
    while ( iter != mPools.end() )
    {
        LLDrawPool* pPool = *iter;
        U32 poolType = pPool->getType();
        if ( hasRenderType( pPool->getType() ) && poolType == LLDrawPool::POOL_TERRAIN )
        {
            pPool->setSkipRenderFlag( flag );
        }
        ++iter;
    }
}

void LLPipeline::hideObject( const LLUUID& id )
{
    LLViewerObject *pVO = gObjectList.findObject( id );

    if ( pVO )
    {
        LLDrawable *pDrawable = pVO->mDrawable;

        if ( pDrawable )
        {
            hideDrawable( pDrawable );
        }
    }
}

void LLPipeline::hideDrawable( LLDrawable *pDrawable )
{
    pDrawable->setState( LLDrawable::FORCE_INVISIBLE );
    markRebuild( pDrawable, LLDrawable::REBUILD_ALL);
    //hide the children
    LLViewerObject::const_child_list_t& child_list = pDrawable->getVObj()->getChildren();
    for ( LLViewerObject::child_list_t::const_iterator iter = child_list.begin();
          iter != child_list.end(); iter++ )
    {
        LLViewerObject* child = *iter;
        LLDrawable* drawable = child->mDrawable;
        if ( drawable )
        {
            drawable->setState( LLDrawable::FORCE_INVISIBLE );
            markRebuild( drawable, LLDrawable::REBUILD_ALL);
        }
    }
}
void LLPipeline::unhideDrawable( LLDrawable *pDrawable )
{
    pDrawable->clearState( LLDrawable::FORCE_INVISIBLE );
    markRebuild( pDrawable, LLDrawable::REBUILD_ALL);
    //restore children
    LLViewerObject::const_child_list_t& child_list = pDrawable->getVObj()->getChildren();
    for ( LLViewerObject::child_list_t::const_iterator iter = child_list.begin();
          iter != child_list.end(); iter++)
    {
        LLViewerObject* child = *iter;
        LLDrawable* drawable = child->mDrawable;
        if ( drawable )
        {
            drawable->clearState( LLDrawable::FORCE_INVISIBLE );
            markRebuild( drawable, LLDrawable::REBUILD_ALL);
        }
    }
}
void LLPipeline::restoreHiddenObject( const LLUUID& id )
{
    LLViewerObject *pVO = gObjectList.findObject( id );

    if ( pVO )
    {
        LLDrawable *pDrawable = pVO->mDrawable;
        if ( pDrawable )
        {
            unhideDrawable( pDrawable );
        }
    }
}

void LLPipeline::skipRenderingShadows()
{
    LLGLDepthTest depth(GL_TRUE);

    for (S32 j = 0; j < 4; j++)
    {
        mRT->shadow[j].bindTarget();
        mRT->shadow[j].clear();
        mRT->shadow[j].flush();
    }
}

void LLPipeline::handleShadowDetailChanged()
{
    if (RenderShadowDetail > gSavedSettings.getS32("RenderShadowDetail"))
    {
        skipRenderingShadows();
    }
    else
    {
        LLViewerShaderMgr::instance()->setShaders();
    }
}

class LLOctreeDirty : public OctreeTraveler
{
public:
    virtual void visit(const OctreeNode* state)
    {
        LLSpatialGroup* group = (LLSpatialGroup*)state->getListener(0);

        if (group->getSpatialPartition()->mRenderByGroup)
        {
            group->setState(LLSpatialGroup::GEOM_DIRTY);
            gPipeline.markRebuild(group);
        }

        for (LLSpatialGroup::bridge_list_t::iterator i = group->mBridgeList.begin(); i != group->mBridgeList.end(); ++i)
        {
            LLSpatialBridge* bridge = *i;
            traverse(bridge->mOctree);
        }
    }
};


void LLPipeline::rebuildDrawInfo()
{
    for (LLWorld::region_list_t::const_iterator iter = LLWorld::getInstance()->getRegionList().begin();
        iter != LLWorld::getInstance()->getRegionList().end(); ++iter)
    {
        LLViewerRegion* region = *iter;

        LLOctreeDirty dirty;

        LLSpatialPartition* part = region->getSpatialPartition(LLViewerRegion::PARTITION_VOLUME);
        dirty.traverse(part->mOctree);

        part = region->getSpatialPartition(LLViewerRegion::PARTITION_BRIDGE);
        dirty.traverse(part->mOctree);
    }
}
<|MERGE_RESOLUTION|>--- conflicted
+++ resolved
@@ -5118,35 +5118,6 @@
     bool sun_up = environment.getIsSunUp();
 
 
-<<<<<<< HEAD
-	if (for_edit)
-	{
-		LLColor4 diffuse(1.f, 1.f, 1.f, 0.f);
-		LLVector4 light_pos_cam(-8.f, 0.25f, 10.f, 0.f);  // w==0 => directional light
-		LLMatrix4 camera_mat = LLViewerCamera::getInstance()->getModelview();
-		LLMatrix4 camera_rot(camera_mat.getMat3());
-		camera_rot.invert();
-		LLVector4 light_pos = light_pos_cam * camera_rot;
-		
-		light_pos.normalize();
-
-		LLLightState* light = gGL.getLight(1);
-
-		mHWLightColors[1] = diffuse;
-
-		light->setDiffuse(diffuse);
-		light->setAmbient(LLColor4::black);
-		light->setSpecular(LLColor4::black);
-		light->setPosition(light_pos);
-		light->setConstantAttenuation(1.f);
-		light->setLinearAttenuation(0.f);
-		light->setQuadraticAttenuation(0.f);
-		light->setSpotExponent(0.f);
-		light->setSpotCutoff(180.f);
-	}
-	else if (gAvatarBacklight)
-	{
-=======
     if (for_edit)
     {
         LLColor4 diffuse(1.f, 1.f, 1.f, 0.f);
@@ -5172,9 +5143,8 @@
         light->setSpotExponent(0.f);
         light->setSpotCutoff(180.f);
     }
-    else if (gAvatarBacklight) // Always true (unless overridden in a devs .ini)
-    {
->>>>>>> e7eced3c
+    else if (gAvatarBacklight)
+    {
         LLVector3 light_dir = sun_up ? LLVector3(mSunDir) : LLVector3(mMoonDir);
         LLVector3 opposite_pos = -light_dir;
         LLVector3 orthog_light_pos = light_dir % LLVector3::z_axis;
