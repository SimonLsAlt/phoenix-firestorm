/** 
 * @file pipeline.cpp
 * @brief Rendering pipeline.
 *
 * $LicenseInfo:firstyear=2005&license=viewerlgpl$
 * Second Life Viewer Source Code
 * Copyright (C) 2010, Linden Research, Inc.
 * 
 * This library is free software; you can redistribute it and/or
 * modify it under the terms of the GNU Lesser General Public
 * License as published by the Free Software Foundation;
 * version 2.1 of the License only.
 * 
 * This library is distributed in the hope that it will be useful,
 * but WITHOUT ANY WARRANTY; without even the implied warranty of
 * MERCHANTABILITY or FITNESS FOR A PARTICULAR PURPOSE.  See the GNU
 * Lesser General Public License for more details.
 * 
 * You should have received a copy of the GNU Lesser General Public
 * License along with this library; if not, write to the Free Software
 * Foundation, Inc., 51 Franklin Street, Fifth Floor, Boston, MA  02110-1301  USA
 * 
 * Linden Research, Inc., 945 Battery Street, San Francisco, CA  94111  USA
 * $/LicenseInfo$
 */

#include "llviewerprecompiledheaders.h"

#include "pipeline.h"

// library includes
#include "llaudioengine.h" // For debugging.
#include "llerror.h"
#include "llviewercontrol.h"
#include "llfasttimer.h"
#include "llfontgl.h"
#include "llnamevalue.h"
#include "llpointer.h"
#include "llprimitive.h"
#include "llvolume.h"
#include "material_codes.h"
#include "v3color.h"
#include "llui.h" 
#include "llglheaders.h"
#include "llrender.h"
#include "llwindow.h"	// swapBuffers()

// newview includes
#include "llagent.h"
#include "llagentcamera.h"
#include "llappviewer.h"
#include "lltexturecache.h"
#include "lltexturefetch.h"
#include "llimageworker.h"
#include "lldrawable.h"
#include "lldrawpoolalpha.h"
#include "lldrawpoolavatar.h"
#include "lldrawpoolground.h"
#include "lldrawpoolbump.h"
#include "lldrawpooltree.h"
#include "lldrawpoolwater.h"
#include "llface.h"
#include "llfeaturemanager.h"
#include "llfloatertelehub.h"
#include "llfloaterreg.h"
#include "llgldbg.h"
#include "llhudmanager.h"
#include "llhudnametag.h"
#include "llhudtext.h"
#include "lllightconstants.h"
#include "llmeshrepository.h"
#include "llpipelinelistener.h"
#include "llresmgr.h"
#include "llselectmgr.h"
#include "llsky.h"
#include "lltracker.h"
#include "lltool.h"
#include "lltoolmgr.h"
#include "llviewercamera.h"
#include "llviewermediafocus.h"
#include "llviewertexturelist.h"
#include "llviewerobject.h"
#include "llviewerobjectlist.h"
#include "llviewerparcelmgr.h"
#include "llviewerregion.h" // for audio debugging.
#include "llviewerwindow.h" // For getSpinAxis
#include "llvoavatarself.h"
#include "llvocache.h"
#include "llvoground.h"
#include "llvosky.h"
#include "llvowlsky.h"
#include "llvotree.h"
#include "llvovolume.h"
#include "llvosurfacepatch.h"
#include "llvowater.h"
#include "llvotree.h"
#include "llvopartgroup.h"
#include "llworld.h"
#include "llcubemap.h"
#include "llviewershadermgr.h"
#include "llviewerstats.h"
#include "llviewerjoystick.h"
#include "llviewerdisplay.h"
#include "llspatialpartition.h"
#include "llmutelist.h"
#include "lltoolpie.h"
#include "llnotifications.h"
#include "llpathinglib.h"
#include "llfloaterpathfindingconsole.h"
#include "llfloaterpathfindingcharacters.h"
#include "llfloatertools.h"
#include "llpanelface.h"
#include "llpathfindingpathtool.h"
#include "llscenemonitor.h"
#include "llprogressview.h"
#include "llcleanup.h"
// [RLVa:KB] - Checked: RLVa-2.0.0
#include "llvisualeffect.h"
#include "rlvactions.h"
#include "rlvlocks.h"
// [/RLVa:KB]
#include "exopostprocess.h" // <FS:CR> Import Vignette from Exodus

#include "llenvironment.h"

#include "llenvironment.h"
#include "llsettingsvo.h"

#ifdef _DEBUG
// Debug indices is disabled for now for debug performance - djs 4/24/02
//#define DEBUG_INDICES
#else
//#define DEBUG_INDICES
#endif

// Expensive and currently broken
//
#define MATERIALS_IN_REFLECTIONS 0

// NOTE: Keep in sync with indra/newview/skins/default/xui/en/floater_preferences_graphics_advanced.xml
// NOTE: Unused consts are commented out since some compilers (on macOS) may complain about unused variables.
//  const S32 WATER_REFLECT_NONE_WATER_OPAQUE       = -2;
    //const S32 WATER_REFLECT_NONE_WATER_TRANSPARENT  = -1;
    //const S32 WATER_REFLECT_MINIMAL                 =  0;
//  const S32 WATER_REFLECT_TERRAIN                 =  1;
    //const S32 WATER_REFLECT_STATIC_OBJECTS          =  2;
    //const S32 WATER_REFLECT_AVATARS                 =  3;
    //const S32 WATER_REFLECT_EVERYTHING              =  4;

bool gShiftFrame = false;

//cached settings
bool LLPipeline::WindLightUseAtmosShaders;
bool LLPipeline::RenderDeferred;
F32 LLPipeline::RenderDeferredSunWash;
U32 LLPipeline::RenderFSAASamples;
U32 LLPipeline::RenderResolutionDivisor;
// [SL:KB] - Patch: Settings-RenderResolutionMultiplier | Checked: Catznip-5.4
F32 LLPipeline::RenderResolutionMultiplier;
// [/SL:KB]
bool LLPipeline::RenderUIBuffer;
S32 LLPipeline::RenderShadowDetail;
bool LLPipeline::RenderDeferredSSAO;
F32 LLPipeline::RenderShadowResolutionScale;
bool LLPipeline::RenderLocalLights;
bool LLPipeline::RenderDelayCreation;
//bool LLPipeline::RenderAnimateRes; <FS:Beq> FIRE-23122 BUG-225920 Remove broken RenderAnimateRes functionality.
bool LLPipeline::FreezeTime;
S32 LLPipeline::DebugBeaconLineWidth;
F32 LLPipeline::RenderHighlightBrightness;
LLColor4 LLPipeline::RenderHighlightColor;
F32 LLPipeline::RenderHighlightThickness;
bool LLPipeline::RenderSpotLightsInNondeferred;
LLColor4 LLPipeline::PreviewAmbientColor;
LLColor4 LLPipeline::PreviewDiffuse0;
LLColor4 LLPipeline::PreviewSpecular0;
LLColor4 LLPipeline::PreviewDiffuse1;
LLColor4 LLPipeline::PreviewSpecular1;
LLColor4 LLPipeline::PreviewDiffuse2;
LLColor4 LLPipeline::PreviewSpecular2;
LLVector3 LLPipeline::PreviewDirection0;
LLVector3 LLPipeline::PreviewDirection1;
LLVector3 LLPipeline::PreviewDirection2;
F32 LLPipeline::RenderGlowMinLuminance;
F32 LLPipeline::RenderGlowMaxExtractAlpha;
F32 LLPipeline::RenderGlowWarmthAmount;
LLVector3 LLPipeline::RenderGlowLumWeights;
LLVector3 LLPipeline::RenderGlowWarmthWeights;
S32 LLPipeline::RenderGlowResolutionPow;
S32 LLPipeline::RenderGlowIterations;
F32 LLPipeline::RenderGlowWidth;
F32 LLPipeline::RenderGlowStrength;
bool LLPipeline::RenderDepthOfField;
bool LLPipeline::RenderDepthOfFieldInEditMode;
//<FS:TS> FIRE-16251: Depth of field does not work underwater
bool LLPipeline::FSRenderDepthOfFieldUnderwater;
//</FS:TS> FIRE-16251
// <FS:Beq> FIRE-16728 Add free aim mouse and focus lock
bool LLPipeline::FSFocusPointLocked;
bool LLPipeline::FSFocusPointFollowsPointer;
// </FS:Beq>
F32 LLPipeline::CameraFocusTransitionTime;
F32 LLPipeline::CameraFNumber;
F32 LLPipeline::CameraFocalLength;
F32 LLPipeline::CameraFieldOfView;
F32 LLPipeline::RenderShadowNoise;
F32 LLPipeline::RenderShadowBlurSize;
F32 LLPipeline::RenderSSAOScale;
U32 LLPipeline::RenderSSAOMaxScale;
F32 LLPipeline::RenderSSAOFactor;
LLVector3 LLPipeline::RenderSSAOEffect;
F32 LLPipeline::RenderShadowOffsetError;
F32 LLPipeline::RenderShadowBiasError;
F32 LLPipeline::RenderShadowOffset;
F32 LLPipeline::RenderShadowBias;
F32 LLPipeline::RenderSpotShadowOffset;
F32 LLPipeline::RenderSpotShadowBias;
LLDrawable* LLPipeline::RenderSpotLight = nullptr;
F32 LLPipeline::RenderEdgeDepthCutoff;
F32 LLPipeline::RenderEdgeNormCutoff;
LLVector3 LLPipeline::RenderShadowGaussian;
F32 LLPipeline::RenderShadowBlurDistFactor;
bool LLPipeline::RenderDeferredAtmospheric;
F32 LLPipeline::RenderHighlightFadeTime;
LLVector3 LLPipeline::RenderShadowClipPlanes;
LLVector3 LLPipeline::RenderShadowOrthoClipPlanes;
LLVector3 LLPipeline::RenderShadowNearDist;
F32 LLPipeline::RenderFarClip;
LLVector3 LLPipeline::RenderShadowSplitExponent;
F32 LLPipeline::RenderShadowErrorCutoff;
F32 LLPipeline::RenderShadowFOVCutoff;
bool LLPipeline::CameraOffset;
F32 LLPipeline::CameraMaxCoF;
F32 LLPipeline::CameraDoFResScale;
F32 LLPipeline::RenderAutoHideSurfaceAreaLimit;
bool LLPipeline::RenderScreenSpaceReflections;
LLTrace::EventStatHandle<S64> LLPipeline::sStatBatchSize("renderbatchsize");

const F32 BACKLIGHT_DAY_MAGNITUDE_OBJECT = 0.1f;
const F32 BACKLIGHT_NIGHT_MAGNITUDE_OBJECT = 0.08f;
const F32 DEFERRED_LIGHT_FALLOFF = 0.5f;
const U32 DEFERRED_VB_MASK = LLVertexBuffer::MAP_VERTEX | LLVertexBuffer::MAP_TEXCOORD0 | LLVertexBuffer::MAP_TEXCOORD1;

extern S32 gBoxFrame;
//extern BOOL gHideSelectedObjects;
extern BOOL gDisplaySwapBuffers;
extern BOOL gDebugGL;
extern BOOL gCubeSnapshot;

bool	gAvatarBacklight = false;

bool	gDebugPipeline = false;
LLPipeline gPipeline;
const LLMatrix4* gGLLastMatrix = NULL;

LLTrace::BlockTimerStatHandle FTM_RENDER_GEOMETRY("Render Geometry");
LLTrace::BlockTimerStatHandle FTM_RENDER_GRASS("Grass");
LLTrace::BlockTimerStatHandle FTM_RENDER_INVISIBLE("Invisible");
LLTrace::BlockTimerStatHandle FTM_RENDER_SHINY("Shiny");
LLTrace::BlockTimerStatHandle FTM_RENDER_SIMPLE("Simple");
LLTrace::BlockTimerStatHandle FTM_RENDER_TERRAIN("Terrain");
LLTrace::BlockTimerStatHandle FTM_RENDER_TREES("Trees");
LLTrace::BlockTimerStatHandle FTM_RENDER_UI("UI");
LLTrace::BlockTimerStatHandle FTM_RENDER_WATER("Water");
LLTrace::BlockTimerStatHandle FTM_RENDER_WL_SKY("Windlight Sky");
LLTrace::BlockTimerStatHandle FTM_RENDER_ALPHA("Alpha Objects");
LLTrace::BlockTimerStatHandle FTM_RENDER_CHARACTERS("Avatars");
LLTrace::BlockTimerStatHandle FTM_RENDER_BUMP("Bump");
LLTrace::BlockTimerStatHandle FTM_RENDER_MATERIALS("Render Materials");
LLTrace::BlockTimerStatHandle FTM_RENDER_FULLBRIGHT("Fullbright");
LLTrace::BlockTimerStatHandle FTM_RENDER_GLOW("Glow");
LLTrace::BlockTimerStatHandle FTM_GEO_UPDATE("Geo Update");
LLTrace::BlockTimerStatHandle FTM_POOLRENDER("RenderPool");
LLTrace::BlockTimerStatHandle FTM_POOLS("Pools");
LLTrace::BlockTimerStatHandle FTM_DEFERRED_POOLRENDER("RenderPool (Deferred)");
LLTrace::BlockTimerStatHandle FTM_DEFERRED_POOLS("Pools (Deferred)");
LLTrace::BlockTimerStatHandle FTM_POST_DEFERRED_POOLRENDER("RenderPool (Post)");
LLTrace::BlockTimerStatHandle FTM_POST_DEFERRED_POOLS("Pools (Post)");
LLTrace::BlockTimerStatHandle FTM_STATESORT("Sort Draw State");
LLTrace::BlockTimerStatHandle FTM_PIPELINE("Pipeline");
LLTrace::BlockTimerStatHandle FTM_CLIENT_COPY("Client Copy");
LLTrace::BlockTimerStatHandle FTM_RENDER_DEFERRED("Deferred Shading");

LLTrace::BlockTimerStatHandle FTM_RENDER_UI_HUD("HUD");
LLTrace::BlockTimerStatHandle FTM_RENDER_UI_3D("3D");
LLTrace::BlockTimerStatHandle FTM_RENDER_UI_2D("2D");

static LLTrace::BlockTimerStatHandle FTM_STATESORT_DRAWABLE("Sort Drawables");

static LLStaticHashedString sTint("tint");
static LLStaticHashedString sAmbiance("ambiance");
static LLStaticHashedString sAlphaScale("alpha_scale");
static LLStaticHashedString sNormMat("norm_mat");
static LLStaticHashedString sOffset("offset");
static LLStaticHashedString sScreenRes("screenRes");
static LLStaticHashedString sDelta("delta");
static LLStaticHashedString sDistFactor("dist_factor");
static LLStaticHashedString sKern("kern");
static LLStaticHashedString sKernScale("kern_scale");

//----------------------------------------

void drawBox(const LLVector4a& c, const LLVector4a& r);
void drawBoxOutline(const LLVector3& pos, const LLVector3& size);
U32 nhpo2(U32 v);
LLVertexBuffer* ll_create_cube_vb(U32 type_mask, U32 usage);

void display_update_camera();
//----------------------------------------

S32		LLPipeline::sCompiles = 0;

bool	LLPipeline::sPickAvatar = true;
bool	LLPipeline::sDynamicLOD = true;
bool	LLPipeline::sShowHUDAttachments = true;
bool	LLPipeline::sRenderMOAPBeacons = false;
bool	LLPipeline::sRenderPhysicalBeacons = true;
bool	LLPipeline::sRenderScriptedBeacons = false;
bool	LLPipeline::sRenderScriptedTouchBeacons = true;
bool	LLPipeline::sRenderParticleBeacons = false;
bool	LLPipeline::sRenderSoundBeacons = false;
bool	LLPipeline::sRenderBeacons = false;
bool	LLPipeline::sRenderHighlight = true;
LLRender::eTexIndex LLPipeline::sRenderHighlightTextureChannel = LLRender::DIFFUSE_MAP;
bool	LLPipeline::sForceOldBakedUpload = false;
S32		LLPipeline::sUseOcclusion = 0;
bool	LLPipeline::sDelayVBUpdate = true;
bool	LLPipeline::sAutoMaskAlphaDeferred = true;
bool	LLPipeline::sAutoMaskAlphaNonDeferred = false;
bool	LLPipeline::sRenderTransparentWater = true;
bool	LLPipeline::sRenderBump = true;
bool	LLPipeline::sBakeSunlight = false;
bool	LLPipeline::sNoAlpha = false;
bool	LLPipeline::sUseFarClip = true;
bool	LLPipeline::sShadowRender = false;
bool	LLPipeline::sRenderGlow = false;
bool	LLPipeline::sReflectionRender = false;
bool    LLPipeline::sDistortionRender = false;
bool	LLPipeline::sImpostorRender = false;
bool	LLPipeline::sImpostorRenderAlphaDepthPass = false;
bool	LLPipeline::sShowJellyDollAsImpostor = true;
bool	LLPipeline::sUnderWaterRender = false;
bool	LLPipeline::sTextureBindTest = false;
bool	LLPipeline::sRenderAttachedLights = true;
bool	LLPipeline::sRenderAttachedParticles = true;
bool	LLPipeline::sRenderDeferred = false;
bool	LLPipeline::sReflectionProbesEnabled = false;
bool    LLPipeline::sRenderPBR = false;
S32		LLPipeline::sVisibleLightCount = 0;
bool	LLPipeline::sRenderingHUDs;
F32     LLPipeline::sDistortionWaterClipPlaneMargin = 1.0125f;
F32 LLPipeline::sVolumeSAFrame = 0.f; // ZK LBG

bool	LLPipeline::sRenderParticles; // <FS:LO> flag to hold correct, user selected, status of particles
// [SL:KB] - Patch: Render-TextureToggle (Catznip-4.0)
bool	LLPipeline::sRenderTextures = true;
// [/SL:KB]
// [RLVa:KB] - @setsphere
bool	LLPipeline::sUseDepthTexture = false;
// [/RLVa:KB]

// EventHost API LLPipeline listener.
static LLPipelineListener sPipelineListener;

static LLCullResult* sCull = NULL;

void validate_framebuffer_object();

// Add color attachments for deferred rendering
// target -- RenderTarget to add attachments to
bool addDeferredAttachments(LLRenderTarget& target, bool for_impostor = false)
{
    bool valid = true
        && target.addColorAttachment(GL_RGBA) // frag-data[1] specular OR PBR ORM
        && target.addColorAttachment(GL_RGBA16F)                              // frag_data[2] normal+z+fogmask, See: class1\deferred\materialF.glsl & softenlight
        && target.addColorAttachment(GL_RGBA);                  // frag_data[3] PBR emissive
    return valid;
}

LLPipeline::LLPipeline() :
	mBackfaceCull(false),
	mMatrixOpCount(0),
	mTextureMatrixOps(0),
	mNumVisibleNodes(0),
	mNumVisibleFaces(0),

	mInitialized(false),
	mShadersLoaded(false),
	mTransformFeedbackPrimitives(0),
	mRenderDebugFeatureMask(0),
	mRenderDebugMask(0),
	mOldRenderDebugMask(0),
	mMeshDirtyQueryObject(0),
	mGroupQ1Locked(false),
	mGroupQ2Locked(false),
	mResetVertexBuffers(false),
	mLastRebuildPool(NULL),
	mLightMask(0),
	mLightMovingMask(0),
	mLightingDetail(0)
{
	mNoiseMap = 0;
	mTrueNoiseMap = 0;
	mLightFunc = 0;

    for(U32 i = 0; i < 8; i++)
    {
        mHWLightColors[i] = LLColor4::black;
    }
}

void LLPipeline::connectRefreshCachedSettingsSafe(const std::string name)
{
	LLPointer<LLControlVariable> cntrl_ptr = gSavedSettings.getControl(name);
	if ( cntrl_ptr.isNull() )
	{
		LL_WARNS() << "Global setting name not found:" << name << LL_ENDL;
	}
	else
	{
		cntrl_ptr->getCommitSignal()->connect(boost::bind(&LLPipeline::refreshCachedSettings));
	}
}

void LLPipeline::init()
{
	refreshCachedSettings();

    mRT = &mMainRT;

	gOctreeMaxCapacity = gSavedSettings.getU32("OctreeMaxNodeCapacity");
	gOctreeMinSize = gSavedSettings.getF32("OctreeMinimumNodeSize");
	sDynamicLOD = gSavedSettings.getBOOL("RenderDynamicLOD");
    sRenderBump = TRUE; // DEPRECATED -- gSavedSettings.getBOOL("RenderObjectBump");
	LLVertexBuffer::sUseStreamDraw = gSavedSettings.getBOOL("RenderUseStreamVBO");
	// <FS:Ansariel> Vertex Array Objects are required in OpenGL core profile
	LLVertexBuffer::sUseVAO = gSavedSettings.getBOOL("RenderUseVAO");
	//LLVertexBuffer::sUseVAO = LLRender::sGLCoreProfile ? TRUE : gSavedSettings.getBOOL("RenderUseVAO");
	// </FS:Ansariel>
	LLVertexBuffer::sPreferStreamDraw = gSavedSettings.getBOOL("RenderPreferStreamDraw");
	sRenderAttachedLights = gSavedSettings.getBOOL("RenderAttachedLights");
	sRenderAttachedParticles = gSavedSettings.getBOOL("RenderAttachedParticles");

<<<<<<< HEAD
	sRenderMOAPBeacons = gSavedSettings.getBOOL("moapbeacon");
	sRenderPhysicalBeacons = gSavedSettings.getBOOL("physicalbeacon");
	sRenderScriptedBeacons = gSavedSettings.getBOOL("scriptsbeacon");
	sRenderScriptedTouchBeacons = gSavedSettings.getBOOL("scripttouchbeacon");
	sRenderParticleBeacons = gSavedSettings.getBOOL("particlesbeacon");
	sRenderSoundBeacons = gSavedSettings.getBOOL("soundsbeacon");
	sRenderBeacons = gSavedSettings.getBOOL("renderbeacons");
	sRenderHighlight = gSavedSettings.getBOOL("renderhighlights");

	mInitialized = true;
=======
    mInitialized = true;
>>>>>>> 76c6f3f0
	
	stop_glerror();

	//create render pass pools
	getPool(LLDrawPool::POOL_ALPHA_PRE_WATER);
    getPool(LLDrawPool::POOL_ALPHA_POST_WATER);
	getPool(LLDrawPool::POOL_SIMPLE);
	getPool(LLDrawPool::POOL_ALPHA_MASK);
	getPool(LLDrawPool::POOL_FULLBRIGHT_ALPHA_MASK);
	getPool(LLDrawPool::POOL_GRASS);
	getPool(LLDrawPool::POOL_FULLBRIGHT);
	getPool(LLDrawPool::POOL_INVISIBLE);
	getPool(LLDrawPool::POOL_BUMP);
	getPool(LLDrawPool::POOL_MATERIALS);
	getPool(LLDrawPool::POOL_GLOW);
	getPool(LLDrawPool::POOL_GLTF_PBR);

	resetFrameStats();

	if (gSavedSettings.getBOOL("DisableAllRenderFeatures"))
	{
		clearAllRenderDebugFeatures();
	}
	else
	{
		setAllRenderDebugFeatures(); // By default, all debugging features on
	}
	clearAllRenderDebugDisplays(); // All debug displays off

	sRenderParticles = true; // <FS:LO> flag to hold correct, user selected, status of particles

	if (gSavedSettings.getBOOL("DisableAllRenderTypes"))
	{
		clearAllRenderTypes();
	}
	else if (gNonInteractive)
	{
		clearAllRenderTypes();
	}
	else
	{
		setAllRenderTypes(); // By default, all rendering types start enabled
		// Don't turn on ground when this is set
		// Mac Books with intel 950s need this
		if(!gSavedSettings.getBOOL("RenderGround"))
		{
			toggleRenderType(RENDER_TYPE_GROUND);
		}
	}

	// make sure RenderPerformanceTest persists (hackity hack hack)
	// disables non-object rendering (UI, sky, water, etc)
	if (gSavedSettings.getBOOL("RenderPerformanceTest"))
	{
		gSavedSettings.setBOOL("RenderPerformanceTest", FALSE);
		gSavedSettings.setBOOL("RenderPerformanceTest", TRUE);
	}

	mOldRenderDebugMask = mRenderDebugMask;

	mBackfaceCull = true;

	stop_glerror();
	
	// Enable features
		
	LLViewerShaderMgr::instance()->setShaders();

	stop_glerror();

	for (U32 i = 0; i < 2; ++i)
	{
		mSpotLightFade[i] = 1.f;
	}

	if (mCubeVB.isNull())
	{
		mCubeVB = ll_create_cube_vb(LLVertexBuffer::MAP_VERTEX, GL_STATIC_DRAW);
	}

	// <FS:Ansariel> Reset VB during TP
	//mDeferredVB = new LLVertexBuffer(DEFERRED_VB_MASK, 0);
	//mDeferredVB->allocateBuffer(8, 0, true);
	initDeferredVB();
	// </FS:Ansariel>
	setLightingDetail(-1);
	
	// <FS:Ansariel> FIRE-16829: Visual Artifacts with ALM enabled on AMD graphics
	initAuxiliaryVB();
	// </FS:Ansariel>

	//
	// Update all settings to trigger a cached settings refresh
	//
	connectRefreshCachedSettingsSafe("RenderAutoMaskAlphaDeferred");
	connectRefreshCachedSettingsSafe("RenderAutoMaskAlphaNonDeferred");
	connectRefreshCachedSettingsSafe("RenderUseFarClip");
	connectRefreshCachedSettingsSafe("RenderAvatarMaxNonImpostors");
	connectRefreshCachedSettingsSafe("RenderDelayVBUpdate");
	connectRefreshCachedSettingsSafe("UseOcclusion");
	// DEPRECATED -- connectRefreshCachedSettingsSafe("WindLightUseAtmosShaders");
	// DEPRECATED -- connectRefreshCachedSettingsSafe("RenderDeferred");
	connectRefreshCachedSettingsSafe("RenderDeferredSunWash");
	connectRefreshCachedSettingsSafe("RenderFSAASamples");
	connectRefreshCachedSettingsSafe("RenderResolutionDivisor");
// [SL:KB] - Patch: Settings-RenderResolutionMultiplier | Checked: Catznip-5.4
	connectRefreshCachedSettingsSafe("RenderResolutionMultiplier");
// [/SL:KB]
	connectRefreshCachedSettingsSafe("RenderUIBuffer");
	connectRefreshCachedSettingsSafe("RenderShadowDetail");
	connectRefreshCachedSettingsSafe("RenderDeferredSSAO");
	connectRefreshCachedSettingsSafe("RenderShadowResolutionScale");
	connectRefreshCachedSettingsSafe("RenderLocalLights");
	connectRefreshCachedSettingsSafe("RenderDelayCreation");
//	connectRefreshCachedSettingsSafe("RenderAnimateRes"); <FS:Beq> FIRE-23122 BUG-225920 Remove broken RenderAnimateRes functionality.
	connectRefreshCachedSettingsSafe("FreezeTime");
	connectRefreshCachedSettingsSafe("DebugBeaconLineWidth");
	connectRefreshCachedSettingsSafe("RenderHighlightBrightness");
	connectRefreshCachedSettingsSafe("RenderHighlightColor");
	connectRefreshCachedSettingsSafe("RenderHighlightThickness");
	connectRefreshCachedSettingsSafe("RenderSpotLightsInNondeferred");
	connectRefreshCachedSettingsSafe("PreviewAmbientColor");
	connectRefreshCachedSettingsSafe("PreviewDiffuse0");
	connectRefreshCachedSettingsSafe("PreviewSpecular0");
	connectRefreshCachedSettingsSafe("PreviewDiffuse1");
	connectRefreshCachedSettingsSafe("PreviewSpecular1");
	connectRefreshCachedSettingsSafe("PreviewDiffuse2");
	connectRefreshCachedSettingsSafe("PreviewSpecular2");
	connectRefreshCachedSettingsSafe("PreviewDirection0");
	connectRefreshCachedSettingsSafe("PreviewDirection1");
	connectRefreshCachedSettingsSafe("PreviewDirection2");
	connectRefreshCachedSettingsSafe("RenderGlowMinLuminance");
	connectRefreshCachedSettingsSafe("RenderGlowMaxExtractAlpha");
	connectRefreshCachedSettingsSafe("RenderGlowWarmthAmount");
	connectRefreshCachedSettingsSafe("RenderGlowLumWeights");
	connectRefreshCachedSettingsSafe("RenderGlowWarmthWeights");
	connectRefreshCachedSettingsSafe("RenderGlowResolutionPow");
	connectRefreshCachedSettingsSafe("RenderGlowIterations");
	connectRefreshCachedSettingsSafe("RenderGlowWidth");
	connectRefreshCachedSettingsSafe("RenderGlowStrength");
	connectRefreshCachedSettingsSafe("RenderDepthOfField");
	connectRefreshCachedSettingsSafe("RenderDepthOfFieldInEditMode");
	//<FS:TS> FIRE-16251: Depth of Field does not work underwater
	connectRefreshCachedSettingsSafe("FSRenderDoFUnderwater");
	//</FS:TS> FIRE-16251
	connectRefreshCachedSettingsSafe("CameraFocusTransitionTime");
	connectRefreshCachedSettingsSafe("CameraFNumber");
	connectRefreshCachedSettingsSafe("CameraFocalLength");
	connectRefreshCachedSettingsSafe("CameraFieldOfView");
	connectRefreshCachedSettingsSafe("RenderShadowNoise");
	connectRefreshCachedSettingsSafe("RenderShadowBlurSize");
	connectRefreshCachedSettingsSafe("RenderSSAOScale");
	connectRefreshCachedSettingsSafe("RenderSSAOMaxScale");
	connectRefreshCachedSettingsSafe("RenderSSAOFactor");
	connectRefreshCachedSettingsSafe("RenderSSAOEffect");
	connectRefreshCachedSettingsSafe("RenderShadowOffsetError");
	connectRefreshCachedSettingsSafe("RenderShadowBiasError");
	connectRefreshCachedSettingsSafe("RenderShadowOffset");
	connectRefreshCachedSettingsSafe("RenderShadowBias");
	connectRefreshCachedSettingsSafe("RenderSpotShadowOffset");
	connectRefreshCachedSettingsSafe("RenderSpotShadowBias");
	connectRefreshCachedSettingsSafe("RenderEdgeDepthCutoff");
	connectRefreshCachedSettingsSafe("RenderEdgeNormCutoff");
	connectRefreshCachedSettingsSafe("RenderShadowGaussian");
	connectRefreshCachedSettingsSafe("RenderShadowBlurDistFactor");
	connectRefreshCachedSettingsSafe("RenderDeferredAtmospheric");
	connectRefreshCachedSettingsSafe("RenderHighlightFadeTime");
	connectRefreshCachedSettingsSafe("RenderShadowClipPlanes");
	connectRefreshCachedSettingsSafe("RenderShadowOrthoClipPlanes");
	connectRefreshCachedSettingsSafe("RenderShadowNearDist");
	connectRefreshCachedSettingsSafe("RenderFarClip");
	connectRefreshCachedSettingsSafe("RenderShadowSplitExponent");
	connectRefreshCachedSettingsSafe("RenderShadowErrorCutoff");
	connectRefreshCachedSettingsSafe("RenderShadowFOVCutoff");
	connectRefreshCachedSettingsSafe("CameraOffset");
	connectRefreshCachedSettingsSafe("CameraMaxCoF");
	connectRefreshCachedSettingsSafe("CameraDoFResScale");
	connectRefreshCachedSettingsSafe("RenderAutoHideSurfaceAreaLimit");
    connectRefreshCachedSettingsSafe("RenderScreenSpaceReflections");
	gSavedSettings.getControl("RenderAutoHideSurfaceAreaLimit")->getCommitSignal()->connect(boost::bind(&LLPipeline::refreshCachedSettings));
	connectRefreshCachedSettingsSafe("FSRenderVignette");	// <FS:CR> Import Vignette from Exodus
	// <FS:Ansariel> Make change to RenderAttachedLights & RenderAttachedParticles instant
	connectRefreshCachedSettingsSafe("RenderAttachedLights");
	connectRefreshCachedSettingsSafe("RenderAttachedParticles");
	// </FS:Ansariel>
    // <FS:Beq> FIRE-16728 Add free aim mouse and focus lock
	connectRefreshCachedSettingsSafe("FSFocusPointLocked");
	connectRefreshCachedSettingsSafe("FSFocusPointFollowsPointer");
    // </FS:Beq>
}

LLPipeline::~LLPipeline()
{

}

void LLPipeline::cleanup()
{
	assertInitialized();

	mGroupQ1.clear() ;
	mGroupQ2.clear() ;

	for(pool_set_t::iterator iter = mPools.begin();
		iter != mPools.end(); )
	{
		pool_set_t::iterator curiter = iter++;
		LLDrawPool* poolp = *curiter;
		if (poolp->isFacePool())
		{
			LLFacePool* face_pool = (LLFacePool*) poolp;
			if (face_pool->mReferences.empty())
			{
				mPools.erase(curiter);
				removeFromQuickLookup( poolp );
				delete poolp;
			}
		}
		else
		{
			mPools.erase(curiter);
			removeFromQuickLookup( poolp );
			delete poolp;
		}
	}
	
	if (!mTerrainPools.empty())
	{
		LL_WARNS() << "Terrain Pools not cleaned up" << LL_ENDL;
	}
	if (!mTreePools.empty())
	{
		LL_WARNS() << "Tree Pools not cleaned up" << LL_ENDL;
	}
		
	delete mAlphaPoolPreWater;
    mAlphaPoolPreWater = nullptr;
    delete mAlphaPoolPostWater;
    mAlphaPoolPostWater = nullptr;
	delete mSkyPool;
	mSkyPool = NULL;
	delete mTerrainPool;
	mTerrainPool = NULL;
	delete mWaterPool;
	mWaterPool = NULL;
	delete mGroundPool;
	mGroundPool = NULL;
	delete mSimplePool;
	mSimplePool = NULL;
	delete mFullbrightPool;
	mFullbrightPool = NULL;
	delete mInvisiblePool;
	mInvisiblePool = NULL;
	delete mGlowPool;
	mGlowPool = NULL;
	delete mBumpPool;
	mBumpPool = NULL;
	// don't delete wl sky pool it was handled above in the for loop
	//delete mWLSkyPool;
	mWLSkyPool = NULL;

	releaseGLBuffers();

	mFaceSelectImagep = NULL;

    mMovedList.clear();
    mMovedBridge.clear();
    mShiftList.clear();

	mInitialized = false;

	// <FS:Ansariel> FIRE-16829: Visual Artifacts with ALM enabled on AMD graphics
	mAuxiliaryVB = NULL;

	mDeferredVB = NULL;

	mCubeVB = NULL;

    mReflectionMapManager.cleanup();
}

//============================================================================

void LLPipeline::destroyGL() 
{
	stop_glerror();
	unloadShaders();
	mHighlightFaces.clear();
	
	resetDrawOrders();

	resetVertexBuffers();

	releaseGLBuffers();

	if (LLVertexBuffer::sEnableVBOs)
	{
		LLVertexBuffer::sEnableVBOs = FALSE;
	}

	if (mMeshDirtyQueryObject)
	{
		glDeleteQueries(1, &mMeshDirtyQueryObject);
		mMeshDirtyQueryObject = 0;
	}
}

void LLPipeline::requestResizeScreenTexture()
{
    gResizeScreenTexture = TRUE;
}

void LLPipeline::requestResizeShadowTexture()
{
    gResizeShadowTexture = TRUE;
}

void LLPipeline::resizeShadowTexture()
{
    releaseSunShadowTargets();
    releaseSpotShadowTargets();
    allocateShadowBuffer(mRT->width, mRT->height);
    gResizeShadowTexture = FALSE;
}

void LLPipeline::resizeScreenTexture()
{
	if (gPipeline.shadersLoaded())
	{
		GLuint resX = gViewerWindow->getWorldViewWidthRaw();
		GLuint resY = gViewerWindow->getWorldViewHeightRaw();
	
// [SL:KB] - Patch: Settings-RenderResolutionMultiplier | Checked: Catznip-5.4
		GLuint scaledResX = resX;
		GLuint scaledResY = resY;
		if ( (RenderResolutionDivisor > 1) && (RenderResolutionDivisor < resX) && (RenderResolutionDivisor < resY) )
		{
			scaledResX /= RenderResolutionDivisor;
			scaledResY /= RenderResolutionDivisor;
		}
		else if (RenderResolutionMultiplier > 0.f && RenderResolutionMultiplier < 1.f)
		{
			scaledResX *= RenderResolutionMultiplier;
			scaledResY *= RenderResolutionMultiplier;
		}
// [/SL:KB]

//		if (gResizeScreenTexture || (resX != mRT->screen.getWidth()) || (resY != mRT->screen.getHeight()))
// [SL:KB] - Patch: Settings-RenderResolutionMultiplier | Checked: Catznip-5.4
		if (gResizeScreenTexture || (scaledResX != mRT->screen.getWidth()) || (scaledResY != mRT->screen.getHeight()))
// [/SL:KB]
		{
			releaseScreenBuffers();
            releaseSunShadowTargets();
            releaseSpotShadowTargets();
		    allocateScreenBuffer(resX,resY);
            gResizeScreenTexture = FALSE;
		}
	}
}

bool LLPipeline::allocateScreenBuffer(U32 resX, U32 resY)
{
    LL_PROFILE_ZONE_SCOPED_CATEGORY_DISPLAY;
	eFBOStatus ret = doAllocateScreenBuffer(resX, resY);

	return ret == FBO_SUCCESS_FULLRES;
}


LLPipeline::eFBOStatus LLPipeline::doAllocateScreenBuffer(U32 resX, U32 resY)
{
    LL_PROFILE_ZONE_SCOPED_CATEGORY_DISPLAY;
	// try to allocate screen buffers at requested resolution and samples
	// - on failure, shrink number of samples and try again
	// - if not multisampled, shrink resolution and try again (favor X resolution over Y)
	// Make sure to call "releaseScreenBuffers" after each failure to cleanup the partially loaded state

	U32 samples = RenderFSAASamples;

	eFBOStatus ret = FBO_SUCCESS_FULLRES;
	if (!allocateScreenBuffer(resX, resY, samples))
	{
		//failed to allocate at requested specification, return false
		ret = FBO_FAILURE;

		releaseScreenBuffers();
		//reduce number of samples 
		while (samples > 0)
		{
			samples /= 2;
			if (allocateScreenBuffer(resX, resY, samples))
			{ //success
				return FBO_SUCCESS_LOWRES;
			}
			releaseScreenBuffers();
		}

		samples = 0;

		//reduce resolution
		while (resY > 0 && resX > 0)
		{
			resY /= 2;
			if (allocateScreenBuffer(resX, resY, samples))
			{
				return FBO_SUCCESS_LOWRES;
			}
			releaseScreenBuffers();

			resX /= 2;
			if (allocateScreenBuffer(resX, resY, samples))
			{
				return FBO_SUCCESS_LOWRES;
			}
			releaseScreenBuffers();
		}

		LL_WARNS() << "Unable to allocate screen buffer at any resolution!" << LL_ENDL;
	}

	return ret;
}

bool LLPipeline::allocateScreenBuffer(U32 resX, U32 resY, U32 samples)
{
    LL_PROFILE_ZONE_SCOPED_CATEGORY_DISPLAY;
    if (mRT == &mMainRT)
    { // hacky -- allocate auxillary buffer
        gCubeSnapshot = TRUE;
        mRT = &mAuxillaryRT;
        U32 res = LL_REFLECTION_PROBE_RESOLUTION * 2;
        allocateScreenBuffer(res, res, samples);
        mRT = &mMainRT;
        gCubeSnapshot = FALSE;
    }

	// remember these dimensions
	mRT->width = resX;
	mRT->height = resY;
	
	U32 res_mod = RenderResolutionDivisor;

	//<FS:TS> FIRE-7066: RenderResolutionDivisor broken if higher than
	//		smallest screen dimension
	if (res_mod >= resX)
	{
		res_mod = resX - 1;
	}
	if (res_mod >= resY)
	{
		res_mod = resY - 1;
	}
	//</FS:TS> FIRE-7066

	if (res_mod > 1 && res_mod < resX && res_mod < resY)
	{
		resX /= res_mod;
		resY /= res_mod;
	}
// [SL:KB] - Patch: Settings-RenderResolutionMultiplier | Checked: Catznip-5.4
	else if (RenderResolutionMultiplier > 0.f && RenderResolutionMultiplier < 1.f)
	{
		resX *= RenderResolutionMultiplier;
		resY *= RenderResolutionMultiplier;
	}
// [/SL:KB]

	if (RenderUIBuffer)
	{
		if (!mRT->uiScreen.allocate(resX,resY, GL_RGBA, FALSE, FALSE, LLTexUnit::TT_TEXTURE, FALSE))
		{
			return false;
		}
	}	

	if (LLPipeline::sRenderDeferred)
	{
		S32 shadow_detail = RenderShadowDetail;
		bool ssao = RenderDeferredSSAO;
		
		const U32 occlusion_divisor = 3;

		//allocate deferred rendering color buffers
		if (!mRT->deferredScreen.allocate(resX, resY, GL_RGBA, TRUE, FALSE, LLTexUnit::TT_TEXTURE, FALSE, samples)) return false;
		//if (!mRT->deferredDepth.allocate(resX, resY, 0, TRUE, FALSE, LLTexUnit::TT_TEXTURE, FALSE, samples)) return false;
		if (!mRT->occlusionDepth.allocate(resX/occlusion_divisor, resY/occlusion_divisor, 0, TRUE, FALSE, LLTexUnit::TT_TEXTURE, FALSE, samples)) return false;
		if (!addDeferredAttachments(mRT->deferredScreen)) return false;
	
		GLuint screenFormat = GL_RGBA16;
        
		if (!mRT->screen.allocate(resX, resY, screenFormat, FALSE, FALSE, LLTexUnit::TT_TEXTURE, FALSE, samples)) return false;

        mRT->deferredScreen.shareDepthBuffer(mRT->screen);

		if (samples > 0)
		{
			if (!mRT->fxaaBuffer.allocate(resX, resY, GL_RGBA, FALSE, FALSE, LLTexUnit::TT_TEXTURE, FALSE, samples)) return false;
		}
		else
		{
			mRT->fxaaBuffer.release();
		}
		
//		if (shadow_detail > 0 || ssao || RenderDepthOfField || samples > 0)
// [RLVa:KB] - @setsphere
		if (shadow_detail > 0 || ssao || RenderDepthOfField || samples > 0 || RlvActions::hasPostProcess())
// [/RLVa:KB]
		{ //only need mRT->deferredLight for shadows OR ssao OR dof OR fxaa
			if (!mRT->deferredLight.allocate(resX, resY, GL_RGBA, FALSE, FALSE, LLTexUnit::TT_TEXTURE, FALSE)) return false;
		}
		else
		{
			mRT->deferredLight.release();
		}

        allocateShadowBuffer(resX, resY);

        //HACK make screenbuffer allocations start failing after 30 seconds
        if (gSavedSettings.getBOOL("SimulateFBOFailure"))
        {
            return false;
        }
    }
    else
    {
        mRT->deferredLight.release();

        releaseSunShadowTargets();
        releaseSpotShadowTargets();

		mRT->fxaaBuffer.release();
		mRT->screen.release();
		mRT->deferredScreen.release(); //make sure to release any render targets that share a depth buffer with mRT->deferredScreen first
// [RLVa:KB] - @setsphere
		if (!LLRenderTarget::sUseFBO || !LLPipeline::sUseDepthTexture)
		{
			//mRT->deferredDepth.release();
			mRT->occlusionDepth.release();
		}
		else
		{
			const U32 occlusion_divisor = 3;
			//if (!mRT->deferredDepth.allocate(resX, resY, 0, TRUE, FALSE, LLTexUnit::TT_RECT_TEXTURE, FALSE, samples)) return false;
			if (!mRT->occlusionDepth.allocate(resX / occlusion_divisor, resY / occlusion_divisor, 0, TRUE, FALSE, LLTexUnit::TT_RECT_TEXTURE, FALSE, samples)) return false;
			if (RlvActions::isRlvEnabled() && !!mRT->deferredLight.allocate(resX, resY, GL_RGBA, FALSE, FALSE, LLTexUnit::TT_RECT_TEXTURE, FALSE)) return false;
		}
// [/RLVa:KB]
//		//mRT->deferredDepth.release();
//		mRT->occlusionDepth.release();
						
		if (!mRT->screen.allocate(resX, resY, GL_RGBA, TRUE, TRUE, LLTexUnit::TT_TEXTURE, FALSE)) return false;		
	}
	
	gGL.getTexUnit(0)->disable();

	stop_glerror();

	return true;
}

// must be even to avoid a stripe in the horizontal shadow blur
inline U32 BlurHappySize(U32 x, F32 scale) { return U32( x * scale + 16.0f) & ~0xF; }

bool LLPipeline::allocateShadowBuffer(U32 resX, U32 resY)
{
    LL_PROFILE_ZONE_SCOPED_CATEGORY_DISPLAY;
    S32 shadow_detail = RenderShadowDetail;

    const U32 occlusion_divisor = 3;

    F32 scale = llmax(0.f, RenderShadowResolutionScale);
    U32 sun_shadow_map_width = BlurHappySize(resX, scale);
    U32 sun_shadow_map_height = BlurHappySize(resY, scale);

    if (shadow_detail > 0)
    { //allocate 4 sun shadow maps
        for (U32 i = 0; i < 4; i++)
        {
            if (!mRT->shadow[i].allocate(sun_shadow_map_width, sun_shadow_map_height, 0, TRUE, FALSE, LLTexUnit::TT_TEXTURE))
            {
                return false;
            }

            if (!mRT->shadowOcclusion[i].allocate(sun_shadow_map_width / occlusion_divisor, sun_shadow_map_height / occlusion_divisor, 0, TRUE, FALSE, LLTexUnit::TT_TEXTURE))
            {
                return false;
            }
        }
    }
    else
    {
        for (U32 i = 0; i < 4; i++)
        {
            releaseSunShadowTarget(i);
        }
    }

    if (!gCubeSnapshot) // hack to not allocate spot shadow maps during ReflectionMapManager init
    {
        U32 width = (U32)(resX * scale);
        U32 height = width;

        if (shadow_detail > 1)
        { //allocate two spot shadow maps
            U32 spot_shadow_map_width = width;
            U32 spot_shadow_map_height = height;
            for (U32 i = 0; i < 2; i++)
            {
                if (!mSpotShadow[i].allocate(spot_shadow_map_width, spot_shadow_map_height, 0, TRUE, FALSE))
                {
                    return false;
                }
                if (!mSpotShadowOcclusion[i].allocate(spot_shadow_map_width / occlusion_divisor, height / occlusion_divisor, 0, TRUE, FALSE))
                {
                    return false;
                }
            }
        }
        else
        {
            releaseSpotShadowTargets();
        }
    }


    // set up shadow map filtering and compare modes
    if (shadow_detail > 0)
    { 
        for (U32 i = 0; i < 4; i++)
        {
            LLRenderTarget* shadow_target = getSunShadowTarget(i);
            if (shadow_target)
            {
                gGL.getTexUnit(0)->bind(getSunShadowTarget(i), TRUE);
                gGL.getTexUnit(0)->setTextureFilteringOption(LLTexUnit::TFO_ANISOTROPIC);
                gGL.getTexUnit(0)->setTextureAddressMode(LLTexUnit::TAM_CLAMP);

                glTexParameteri(GL_TEXTURE_2D, GL_TEXTURE_COMPARE_MODE, GL_COMPARE_R_TO_TEXTURE);
                glTexParameteri(GL_TEXTURE_2D, GL_TEXTURE_COMPARE_FUNC, GL_LEQUAL);
            }
        }
    }

    if (shadow_detail > 1)
    {
        for (U32 i = 0; i < 2; i++)
        {
            LLRenderTarget* shadow_target = getSpotShadowTarget(i);
            if (shadow_target)
            {
                gGL.getTexUnit(0)->bind(shadow_target, TRUE);
                gGL.getTexUnit(0)->setTextureFilteringOption(LLTexUnit::TFO_ANISOTROPIC);
                gGL.getTexUnit(0)->setTextureAddressMode(LLTexUnit::TAM_CLAMP);

                glTexParameteri(GL_TEXTURE_2D, GL_TEXTURE_COMPARE_MODE, GL_COMPARE_R_TO_TEXTURE);
                glTexParameteri(GL_TEXTURE_2D, GL_TEXTURE_COMPARE_FUNC, GL_LEQUAL);
            }
        }
    }

	return true;
}

//static
void LLPipeline::updateRenderTransparentWater()
{
	sRenderTransparentWater = gSavedSettings.getBOOL("RenderTransparentWater");
}

//static
void LLPipeline::updateRenderBump()
{
    sRenderBump = TRUE; // DEPRECATED -- gSavedSettings.getBOOL("RenderObjectBump");
}

// static
void LLPipeline::updateRenderDeferred()
{
    sRenderPBR = sRenderDeferred;
<<<<<<< HEAD
    static LLCachedControl<S32> sProbeDetail(gSavedSettings, "RenderReflectionProbeDetail", -1);
    sReflectionProbesEnabled = sProbeDetail >= 0 && gGLManager.mGLVersion > 3.99f;

    exoPostProcess::instance().ExodusRenderPostUpdate(); // <FS:CR> Import Vignette from Exodus

// [RLVa:KB] - @setsphere
	if (!sRenderDeferred && RlvActions::hasBehaviour(RLV_BHVR_SETSPHERE) && WindLightUseAtmosShaders)
	{
		LLRenderTarget::sUseFBO = true;
		LLPipeline::sUseDepthTexture = true;
	}
// [/RLVa:KB]
=======
>>>>>>> 76c6f3f0
}

// static
void LLPipeline::refreshCachedSettings()
{
    LL_PROFILE_ZONE_SCOPED_CATEGORY_DISPLAY;
	LLPipeline::sAutoMaskAlphaDeferred = gSavedSettings.getBOOL("RenderAutoMaskAlphaDeferred");
	LLPipeline::sAutoMaskAlphaNonDeferred = gSavedSettings.getBOOL("RenderAutoMaskAlphaNonDeferred");
	LLPipeline::sUseFarClip = gSavedSettings.getBOOL("RenderUseFarClip");
	LLPipeline::sShowJellyDollAsImpostor = gSavedSettings.getBOOL("RenderJellyDollsAsImpostors");
	LLVOAvatar::sMaxNonImpostors = gSavedSettings.getU32("RenderAvatarMaxNonImpostors");
	LLVOAvatar::updateImpostorRendering(LLVOAvatar::sMaxNonImpostors);
	LLPipeline::sDelayVBUpdate = gSavedSettings.getBOOL("RenderDelayVBUpdate");
	// <FS:Ansariel> Make change to RenderAttachedLights & RenderAttachedParticles instant
	LLPipeline::sRenderAttachedLights = gSavedSettings.getBOOL("RenderAttachedLights");
	LLPipeline::sRenderAttachedParticles = gSavedSettings.getBOOL("RenderAttachedParticles");
	// </FS:Ansariel>

	LLPipeline::sUseOcclusion = 
			(!gUseWireframe
			&& LLFeatureManager::getInstance()->isFeatureAvailable("UseOcclusion") 
			&& gSavedSettings.getBOOL("UseOcclusion")) ? 2 : 0;
	
    WindLightUseAtmosShaders = TRUE; // DEPRECATED -- gSavedSettings.getBOOL("WindLightUseAtmosShaders");
    RenderDeferred = TRUE; // DEPRECATED -- gSavedSettings.getBOOL("RenderDeferred");
	RenderDeferredSunWash = gSavedSettings.getF32("RenderDeferredSunWash");
	RenderFSAASamples = gSavedSettings.getU32("RenderFSAASamples");
	RenderResolutionDivisor = gSavedSettings.getU32("RenderResolutionDivisor");
// [SL:KB] - Patch: Settings-RenderResolutionMultiplier | Checked: Catznip-5.4
	RenderResolutionMultiplier = gSavedSettings.getF32("RenderResolutionMultiplier");
// [/SL:KB]
	RenderUIBuffer = gSavedSettings.getBOOL("RenderUIBuffer");
	RenderShadowDetail = gSavedSettings.getS32("RenderShadowDetail");
	RenderDeferredSSAO = gSavedSettings.getBOOL("RenderDeferredSSAO");
	RenderShadowResolutionScale = gSavedSettings.getF32("RenderShadowResolutionScale");
	RenderLocalLights = gSavedSettings.getBOOL("RenderLocalLights");
	RenderDelayCreation = gSavedSettings.getBOOL("RenderDelayCreation");
//	RenderAnimateRes = gSavedSettings.getBOOL("RenderAnimateRes"); <FS:Beq> FIRE-23122 BUG-225920 Remove broken RenderAnimateRes functionality.
	FreezeTime = gSavedSettings.getBOOL("FreezeTime");
	DebugBeaconLineWidth = gSavedSettings.getS32("DebugBeaconLineWidth");
	RenderHighlightBrightness = gSavedSettings.getF32("RenderHighlightBrightness");
	RenderHighlightColor = gSavedSettings.getColor4("RenderHighlightColor");
	RenderHighlightThickness = gSavedSettings.getF32("RenderHighlightThickness");
	RenderSpotLightsInNondeferred = gSavedSettings.getBOOL("RenderSpotLightsInNondeferred");
	PreviewAmbientColor = gSavedSettings.getColor4("PreviewAmbientColor");
	PreviewDiffuse0 = gSavedSettings.getColor4("PreviewDiffuse0");
	PreviewSpecular0 = gSavedSettings.getColor4("PreviewSpecular0");
	PreviewDiffuse1 = gSavedSettings.getColor4("PreviewDiffuse1");
	PreviewSpecular1 = gSavedSettings.getColor4("PreviewSpecular1");
	PreviewDiffuse2 = gSavedSettings.getColor4("PreviewDiffuse2");
	PreviewSpecular2 = gSavedSettings.getColor4("PreviewSpecular2");
	PreviewDirection0 = gSavedSettings.getVector3("PreviewDirection0");
	PreviewDirection1 = gSavedSettings.getVector3("PreviewDirection1");
	PreviewDirection2 = gSavedSettings.getVector3("PreviewDirection2");
	RenderGlowMinLuminance = gSavedSettings.getF32("RenderGlowMinLuminance");
	RenderGlowMaxExtractAlpha = gSavedSettings.getF32("RenderGlowMaxExtractAlpha");
	RenderGlowWarmthAmount = gSavedSettings.getF32("RenderGlowWarmthAmount");
	RenderGlowLumWeights = gSavedSettings.getVector3("RenderGlowLumWeights");
	RenderGlowWarmthWeights = gSavedSettings.getVector3("RenderGlowWarmthWeights");
	RenderGlowResolutionPow = gSavedSettings.getS32("RenderGlowResolutionPow");
	RenderGlowIterations = gSavedSettings.getS32("RenderGlowIterations");
	RenderGlowWidth = gSavedSettings.getF32("RenderGlowWidth");
	RenderGlowStrength = gSavedSettings.getF32("RenderGlowStrength");
	RenderDepthOfField = gSavedSettings.getBOOL("RenderDepthOfField");
	RenderDepthOfFieldInEditMode = gSavedSettings.getBOOL("RenderDepthOfFieldInEditMode");
	//<FS:TS> FIRE-16251: Depth of Field does not work underwater
	FSRenderDepthOfFieldUnderwater = gSavedSettings.getBOOL("FSRenderDoFUnderwater");
	//</FS:TS> FIRE-16251
	// <FS:Beq> FIRE-16728 Add free aim mouse and focus lock
	FSFocusPointLocked = gSavedSettings.getBOOL("FSFocusPointLocked");
	FSFocusPointFollowsPointer = gSavedSettings.getBOOL("FSFocusPointFollowsPointer");
	// </FS:Beq>    
	CameraFocusTransitionTime = gSavedSettings.getF32("CameraFocusTransitionTime");
	CameraFNumber = gSavedSettings.getF32("CameraFNumber");
	CameraFocalLength = gSavedSettings.getF32("CameraFocalLength");
	CameraFieldOfView = gSavedSettings.getF32("CameraFieldOfView");
	RenderShadowNoise = gSavedSettings.getF32("RenderShadowNoise");
	RenderShadowBlurSize = gSavedSettings.getF32("RenderShadowBlurSize");
	RenderSSAOScale = gSavedSettings.getF32("RenderSSAOScale");
	RenderSSAOMaxScale = gSavedSettings.getU32("RenderSSAOMaxScale");
	RenderSSAOFactor = gSavedSettings.getF32("RenderSSAOFactor");
	RenderSSAOEffect = gSavedSettings.getVector3("RenderSSAOEffect");
	RenderShadowOffsetError = gSavedSettings.getF32("RenderShadowOffsetError");
	RenderShadowBiasError = gSavedSettings.getF32("RenderShadowBiasError");
	RenderShadowOffset = gSavedSettings.getF32("RenderShadowOffset");
	RenderShadowBias = gSavedSettings.getF32("RenderShadowBias");
	RenderSpotShadowOffset = gSavedSettings.getF32("RenderSpotShadowOffset");
	RenderSpotShadowBias = gSavedSettings.getF32("RenderSpotShadowBias");
	RenderEdgeDepthCutoff = gSavedSettings.getF32("RenderEdgeDepthCutoff");
	RenderEdgeNormCutoff = gSavedSettings.getF32("RenderEdgeNormCutoff");
	RenderShadowGaussian = gSavedSettings.getVector3("RenderShadowGaussian");
	RenderShadowBlurDistFactor = gSavedSettings.getF32("RenderShadowBlurDistFactor");
	RenderDeferredAtmospheric = gSavedSettings.getBOOL("RenderDeferredAtmospheric");
	RenderHighlightFadeTime = gSavedSettings.getF32("RenderHighlightFadeTime");
	RenderShadowClipPlanes = gSavedSettings.getVector3("RenderShadowClipPlanes");
	RenderShadowOrthoClipPlanes = gSavedSettings.getVector3("RenderShadowOrthoClipPlanes");
	RenderShadowNearDist = gSavedSettings.getVector3("RenderShadowNearDist");
	RenderFarClip = gSavedSettings.getF32("RenderFarClip");
	RenderShadowSplitExponent = gSavedSettings.getVector3("RenderShadowSplitExponent");
	RenderShadowErrorCutoff = gSavedSettings.getF32("RenderShadowErrorCutoff");
	RenderShadowFOVCutoff = gSavedSettings.getF32("RenderShadowFOVCutoff");
	CameraOffset = gSavedSettings.getBOOL("CameraOffset");
	CameraMaxCoF = gSavedSettings.getF32("CameraMaxCoF");
	CameraDoFResScale = gSavedSettings.getF32("CameraDoFResScale");
	exoPostProcess::instance().ExodusRenderPostSettingsUpdate();	// <FS:CR> Import Vignette from Exodus

	RenderAutoHideSurfaceAreaLimit = gSavedSettings.getF32("RenderAutoHideSurfaceAreaLimit");
    RenderScreenSpaceReflections = gSavedSettings.getBOOL("RenderScreenSpaceReflections");
    sReflectionProbesEnabled = gSavedSettings.getBOOL("RenderReflectionsEnabled");
	RenderSpotLight = nullptr;

	updateRenderDeferred();

	if (gNonInteractive)
	{
		LLVOAvatar::sMaxNonImpostors = 1;
		LLVOAvatar::updateImpostorRendering(LLVOAvatar::sMaxNonImpostors);
	}
}

void LLPipeline::releaseGLBuffers()
{
	assertInitialized();
	
	if (mNoiseMap)
	{
		LLImageGL::deleteTextures(1, &mNoiseMap);
		mNoiseMap = 0;
	}

	if (mTrueNoiseMap)
	{
		LLImageGL::deleteTextures(1, &mTrueNoiseMap);
		mTrueNoiseMap = 0;
	}

	releaseLUTBuffers();

	mWaterRef.release();
	mWaterDis.release();
    mBake.release();
	
	for (U32 i = 0; i < 3; i++)
	{
		mGlow[i].release();
	}

	releaseScreenBuffers();

	gBumpImageList.destroyGL();
	LLVOAvatar::resetImpostors();
}

void LLPipeline::releaseLUTBuffers()
{
	if (mLightFunc)
	{
		LLImageGL::deleteTextures(1, &mLightFunc);
		mLightFunc = 0;
	}

    mPbrBrdfLut.release();
}

void LLPipeline::releaseShadowBuffers()
{
    releaseSunShadowTargets();
    releaseSpotShadowTargets();
}

void LLPipeline::releaseScreenBuffers()
{
	mRT->uiScreen.release();
	mRT->screen.release();
	mRT->fxaaBuffer.release();
	mRT->deferredScreen.release();
	mRT->deferredDepth.release();
	mRT->deferredLight.release();
	mRT->occlusionDepth.release();
}
		
		
void LLPipeline::releaseSunShadowTarget(U32 index)
{
    llassert(index < 4);
    mRT->shadow[index].release();
    mRT->shadowOcclusion[index].release();
}

void LLPipeline::releaseSunShadowTargets()
{
	for (U32 i = 0; i < 4; i++)
	{
        releaseSunShadowTarget(i);
	}
}

void LLPipeline::releaseSpotShadowTargets()
{
    if (!gCubeSnapshot) // hack to avoid freeing spot shadows during ReflectionMapManager init
    {
        for (U32 i = 0; i < 2; i++)
        {
            mSpotShadow[i].release();
            mSpotShadowOcclusion[i].release();
        }
    }
}

void LLPipeline::createGLBuffers()
{
    LL_PROFILE_ZONE_SCOPED_CATEGORY_PIPELINE;
    stop_glerror();
	assertInitialized();

	updateRenderDeferred();
	if (LLPipeline::sRenderTransparentWater)
	{ //water reflection texture
		U32 res = (U32) llmax(gSavedSettings.getS32("RenderWaterRefResolution"), 512);
        mWaterDis.allocate(res,res,GL_RGBA,TRUE,FALSE,LLTexUnit::TT_TEXTURE);
	}

    // Use FBO for bake tex
    // <FS:Ansariel> Allow higher resolution rendering in mesh render preview
    //mBake.allocate(512, 512, GL_RGBA, TRUE, FALSE, LLTexUnit::TT_TEXTURE, true); // SL-12781 Build > Upload > Model; 3D Preview
    mBake.allocate(1024, 1024, GL_RGBA, true, false, LLTexUnit::TT_TEXTURE, true); // SL-12781 Build > Upload > Model; 3D Preview
    // <FS:Ansariel>

	stop_glerror();

	GLuint resX = gViewerWindow->getWorldViewWidthRaw();
	GLuint resY = gViewerWindow->getWorldViewHeightRaw();

    // allocate screen space glow buffers
    const U32 glow_res = llmax(1, llmin(512, 1 << gSavedSettings.getS32("RenderGlowResolutionPow")));
    for (U32 i = 0; i < 3; i++)
    {
        mGlow[i].allocate(512, glow_res, GL_RGBA, FALSE, FALSE);
    }

    allocateScreenBuffer(resX, resY);
    mRT->width = 0;
    mRT->height = 0;

    if (sRenderDeferred)
    {
		if (!mNoiseMap)
		{
			const U32 noiseRes = 128;
			LLVector3 noise[noiseRes*noiseRes];

			F32 scaler = gSavedSettings.getF32("RenderDeferredNoise")/100.f;
			for (U32 i = 0; i < noiseRes*noiseRes; ++i)
			{
				noise[i] = LLVector3(ll_frand()-0.5f, ll_frand()-0.5f, 0.f);
				noise[i].normVec();
				noise[i].mV[2] = ll_frand()*scaler+1.f-scaler/2.f;
			}

			LLImageGL::generateTextures(1, &mNoiseMap);
			
			gGL.getTexUnit(0)->bindManual(LLTexUnit::TT_TEXTURE, mNoiseMap);
			LLImageGL::setManualImage(LLTexUnit::getInternalType(LLTexUnit::TT_TEXTURE), 0, GL_RGB16F, noiseRes, noiseRes, GL_RGB, GL_FLOAT, noise, false);
			gGL.getTexUnit(0)->setTextureFilteringOption(LLTexUnit::TFO_POINT);
		}

		if (!mTrueNoiseMap)
		{
			const U32 noiseRes = 128;
			F32 noise[noiseRes*noiseRes*3];
			for (U32 i = 0; i < noiseRes*noiseRes*3; i++)
			{
				noise[i] = ll_frand()*2.0-1.0;
			}

			LLImageGL::generateTextures(1, &mTrueNoiseMap);
			gGL.getTexUnit(0)->bindManual(LLTexUnit::TT_TEXTURE, mTrueNoiseMap);
			LLImageGL::setManualImage(LLTexUnit::getInternalType(LLTexUnit::TT_TEXTURE), 0, GL_RGB16F, noiseRes, noiseRes, GL_RGB,GL_FLOAT, noise, false);
			gGL.getTexUnit(0)->setTextureFilteringOption(LLTexUnit::TFO_POINT);
		}

		createLUTBuffers();
	}

	gBumpImageList.restoreGL();
}

F32 lerpf(F32 a, F32 b, F32 w)
{
	return a + w * (b - a);
}

void LLPipeline::createLUTBuffers()
{
	if (sRenderDeferred)
	{
		if (!mLightFunc)
		{
			U32 lightResX = gSavedSettings.getU32("RenderSpecularResX");
			U32 lightResY = gSavedSettings.getU32("RenderSpecularResY");
			F32* ls = new F32[lightResX*lightResY];
			F32 specExp = gSavedSettings.getF32("RenderSpecularExponent");
            // Calculate the (normalized) blinn-phong specular lookup texture. (with a few tweaks)
			for (U32 y = 0; y < lightResY; ++y)
			{
				for (U32 x = 0; x < lightResX; ++x)
				{
					ls[y*lightResX+x] = 0;
					F32 sa = (F32) x/(lightResX-1);
					F32 spec = (F32) y/(lightResY-1);
					F32 n = spec * spec * specExp;
					
					// Nothing special here.  Just your typical blinn-phong term.
					spec = powf(sa, n);
					
					// Apply our normalization function.
					// Note: This is the full equation that applies the full normalization curve, not an approximation.
					// This is fine, given we only need to create our LUT once per buffer initialization.
					spec *= (((n + 2) * (n + 4)) / (8 * F_PI * (powf(2, -n/2) + n)));

					// Since we use R16F, we no longer have a dynamic range issue we need to work around here.
					// Though some older drivers may not like this, newer drivers shouldn't have this problem.
					ls[y*lightResX+x] = spec;
				}
			}
			
			U32 pix_format = GL_R16F;
#if LL_DARWIN
			// Need to work around limited precision with 10.6.8 and older drivers
			//
			pix_format = GL_R32F;
#endif
			LLImageGL::generateTextures(1, &mLightFunc);
			gGL.getTexUnit(0)->bindManual(LLTexUnit::TT_TEXTURE, mLightFunc);
			LLImageGL::setManualImage(LLTexUnit::getInternalType(LLTexUnit::TT_TEXTURE), 0, pix_format, lightResX, lightResY, GL_RED, GL_FLOAT, ls, false);
			gGL.getTexUnit(0)->setTextureAddressMode(LLTexUnit::TAM_CLAMP);
			gGL.getTexUnit(0)->setTextureFilteringOption(LLTexUnit::TFO_TRILINEAR);
			glTexParameteri(GL_TEXTURE_2D, GL_TEXTURE_MAG_FILTER, GL_LINEAR);
			glTexParameteri(GL_TEXTURE_2D, GL_TEXTURE_MIN_FILTER, GL_NEAREST);
			
			delete [] ls;
		}

        mPbrBrdfLut.allocate(512, 512, GL_RG16F, false, false);
        mPbrBrdfLut.bindTarget();
        gDeferredGenBrdfLutProgram.bind();

        gGL.begin(LLRender::TRIANGLE_STRIP);
        gGL.vertex2f(-1, -1);
        gGL.vertex2f(-1, 1);
        gGL.vertex2f(1, -1);
        gGL.vertex2f(1, 1);
        gGL.end();
        gGL.flush();

        gDeferredGenBrdfLutProgram.unbind();
        mPbrBrdfLut.flush();
	}
}


void LLPipeline::restoreGL()
{
	assertInitialized();

	LLViewerShaderMgr::instance()->setShaders();

	for (LLWorld::region_list_t::const_iterator iter = LLWorld::getInstance()->getRegionList().begin(); 
			iter != LLWorld::getInstance()->getRegionList().end(); ++iter)
	{
		LLViewerRegion* region = *iter;
		for (U32 i = 0; i < LLViewerRegion::NUM_PARTITIONS; i++)
		{
			LLSpatialPartition* part = region->getSpatialPartition(i);
			if (part)
			{
				part->restoreGL();
		}
		}
	}
}

bool LLPipeline::shadersLoaded()
{
    return (assertInitialized() && mShadersLoaded);
}

bool LLPipeline::canUseWindLightShaders() const
{
	return (gWLSkyProgram.mProgramObject != 0 &&
			LLViewerShaderMgr::instance()->getShaderLevel(LLViewerShaderMgr::SHADER_WINDLIGHT) > 1);
}

bool LLPipeline::canUseWindLightShadersOnObjects() const
{
	return (canUseWindLightShaders() 
		&& LLViewerShaderMgr::instance()->getShaderLevel(LLViewerShaderMgr::SHADER_OBJECT) > 0);
}

bool LLPipeline::canUseAntiAliasing() const
{
	return true;
}

void LLPipeline::unloadShaders()
{
	LLViewerShaderMgr::instance()->unloadShaders();
	mShadersLoaded = false;
}

void LLPipeline::assertInitializedDoError()
{
	LL_ERRS() << "LLPipeline used when uninitialized." << LL_ENDL;
}

//============================================================================

void LLPipeline::enableShadows(const bool enable_shadows)
{
	//should probably do something here to wrangle shadows....	
}

S32 LLPipeline::getMaxLightingDetail() const
{
	/*if (mShaderLevel[SHADER_OBJECT] >= LLDrawPoolSimple::SHADER_LEVEL_LOCAL_LIGHTS)
	{
		return 3;
	}
	else*/
	{
		return 1;
	}
}

S32 LLPipeline::setLightingDetail(S32 level)
{
	refreshCachedSettings();

	if (level < 0)
	{
		if (RenderLocalLights)
		{
			level = 1;
		}
		else
		{
			level = 0;
		}
	}
	level = llclamp(level, 0, getMaxLightingDetail());
	mLightingDetail = level;
	
	return mLightingDetail;
}

class LLOctreeDirtyTexture : public OctreeTraveler
{
public:
	const std::set<LLViewerFetchedTexture*>& mTextures;

	LLOctreeDirtyTexture(const std::set<LLViewerFetchedTexture*>& textures) : mTextures(textures) { }

	virtual void visit(const OctreeNode* node)
	{
		LLSpatialGroup* group = (LLSpatialGroup*) node->getListener(0);

		if (!group->hasState(LLSpatialGroup::GEOM_DIRTY) && !group->isEmpty())
		{
			for (LLSpatialGroup::draw_map_t::iterator i = group->mDrawMap.begin(); i != group->mDrawMap.end(); ++i)
			{
				for (LLSpatialGroup::drawmap_elem_t::iterator j = i->second.begin(); j != i->second.end(); ++j) 
				{
					LLDrawInfo* params = *j;
					LLViewerFetchedTexture* tex = LLViewerTextureManager::staticCastToFetchedTexture(params->mTexture);
					if (tex && mTextures.find(tex) != mTextures.end())
					{ 
						group->setState(LLSpatialGroup::GEOM_DIRTY);
					}
				}
			}
		}

		for (LLSpatialGroup::bridge_list_t::iterator i = group->mBridgeList.begin(); i != group->mBridgeList.end(); ++i)
		{
			LLSpatialBridge* bridge = *i;
			traverse(bridge->mOctree);
		}
	}
};

// Called when a texture changes # of channels (causes faces to move to alpha pool)
void LLPipeline::dirtyPoolObjectTextures(const std::set<LLViewerFetchedTexture*>& textures)
{
    LL_PROFILE_ZONE_SCOPED_CATEGORY_PIPELINE;
	assertInitialized();

	// *TODO: This is inefficient and causes frame spikes; need a better way to do this
	//        Most of the time is spent in dirty.traverse.

	for (pool_set_t::iterator iter = mPools.begin(); iter != mPools.end(); ++iter)
	{
		LLDrawPool *poolp = *iter;
		if (poolp->isFacePool())
		{
			((LLFacePool*) poolp)->dirtyTextures(textures);
		}
	}
	
	LLOctreeDirtyTexture dirty(textures);
	for (LLWorld::region_list_t::const_iterator iter = LLWorld::getInstance()->getRegionList().begin(); 
			iter != LLWorld::getInstance()->getRegionList().end(); ++iter)
	{
		LLViewerRegion* region = *iter;
		for (U32 i = 0; i < LLViewerRegion::NUM_PARTITIONS; i++)
		{
			LLSpatialPartition* part = region->getSpatialPartition(i);
			if (part)
			{
				dirty.traverse(part->mOctree);
			}
		}
	}
}

LLDrawPool *LLPipeline::findPool(const U32 type, LLViewerTexture *tex0)
{
	assertInitialized();

	LLDrawPool *poolp = NULL;
	switch( type )
	{
	case LLDrawPool::POOL_SIMPLE:
		poolp = mSimplePool;
		break;

	case LLDrawPool::POOL_GRASS:
		poolp = mGrassPool;
		break;

	case LLDrawPool::POOL_ALPHA_MASK:
		poolp = mAlphaMaskPool;
		break;

	case LLDrawPool::POOL_FULLBRIGHT_ALPHA_MASK:
		poolp = mFullbrightAlphaMaskPool;
		break;

	case LLDrawPool::POOL_FULLBRIGHT:
		poolp = mFullbrightPool;
		break;

	case LLDrawPool::POOL_INVISIBLE:
		poolp = mInvisiblePool;
		break;

	case LLDrawPool::POOL_GLOW:
		poolp = mGlowPool;
		break;

	case LLDrawPool::POOL_TREE:
		poolp = get_if_there(mTreePools, (uintptr_t)tex0, (LLDrawPool*)0 );
		break;

	case LLDrawPool::POOL_TERRAIN:
		poolp = get_if_there(mTerrainPools, (uintptr_t)tex0, (LLDrawPool*)0 );
		break;

	case LLDrawPool::POOL_BUMP:
		poolp = mBumpPool;
		break;
	case LLDrawPool::POOL_MATERIALS:
		poolp = mMaterialsPool;
		break;
	case LLDrawPool::POOL_ALPHA_PRE_WATER:
		poolp = mAlphaPoolPreWater;
		break;
    case LLDrawPool::POOL_ALPHA_POST_WATER:
        poolp = mAlphaPoolPostWater;
        break;

	case LLDrawPool::POOL_AVATAR:
	case LLDrawPool::POOL_CONTROL_AV:
		break; // Do nothing

	case LLDrawPool::POOL_SKY:
		poolp = mSkyPool;
		break;

	case LLDrawPool::POOL_WATER:
		poolp = mWaterPool;
		break;

	case LLDrawPool::POOL_GROUND:
		poolp = mGroundPool;
		break;

	case LLDrawPool::POOL_WL_SKY:
		poolp = mWLSkyPool;
		break;

	case LLDrawPool::POOL_GLTF_PBR:
		poolp = mPBROpaquePool;
		break;

	default:
		llassert(0);
		LL_ERRS() << "Invalid Pool Type in  LLPipeline::findPool() type=" << type << LL_ENDL;
		break;
	}

	return poolp;
}


LLDrawPool *LLPipeline::getPool(const U32 type,	LLViewerTexture *tex0)
{
	LLDrawPool *poolp = findPool(type, tex0);
	if (poolp)
	{
		return poolp;
	}

	LLDrawPool *new_poolp = LLDrawPool::createPool(type, tex0);
	addPool( new_poolp );

	return new_poolp;
}


// static
LLDrawPool* LLPipeline::getPoolFromTE(const LLTextureEntry* te, LLViewerTexture* imagep)
{
	U32 type = getPoolTypeFromTE(te, imagep);
	return gPipeline.getPool(type, imagep);
}

//static 
U32 LLPipeline::getPoolTypeFromTE(const LLTextureEntry* te, LLViewerTexture* imagep)
{
	if (!te || !imagep)
	{
		return 0;
	}
		
	LLMaterial* mat = te->getMaterialParams().get();
    LLGLTFMaterial* gltf_mat = te->getGLTFRenderMaterial();

	bool color_alpha = te->getColor().mV[3] < 0.999f;
	bool alpha = color_alpha;
	if (imagep)
	{
		alpha = alpha || (imagep->getComponents() == 4 && imagep->getType() != LLViewerTexture::MEDIA_TEXTURE) || (imagep->getComponents() == 2);
	}

	if (alpha && mat)
	{
		switch (mat->getDiffuseAlphaMode())
		{
			case 1:
				alpha = true; // Material's alpha mode is set to blend.  Toss it into the alpha draw pool.
				break;
			case 0: //alpha mode set to none, never go to alpha pool
			case 3: //alpha mode set to emissive, never go to alpha pool
				alpha = color_alpha;
				break;
			default: //alpha mode set to "mask", go to alpha pool if fullbright
				alpha = color_alpha; // Material's alpha mode is set to none, mask, or emissive.  Toss it into the opaque material draw pool.
				break;
		}
	}
	
	if (alpha || (gltf_mat && gltf_mat->mAlphaMode == LLGLTFMaterial::ALPHA_MODE_BLEND))
	{
		return LLDrawPool::POOL_ALPHA;
	}
	else if ((te->getBumpmap() || te->getShiny()) && (!mat || mat->getNormalID().isNull()))
	{
		return LLDrawPool::POOL_BUMP;
	}
    else if (gltf_mat)
    {
        return LLDrawPool::POOL_GLTF_PBR;
    }
	else if (mat && !alpha)
	{
		return LLDrawPool::POOL_MATERIALS;
	}
	else
	{
		return LLDrawPool::POOL_SIMPLE;
	}
}


void LLPipeline::addPool(LLDrawPool *new_poolp)
{
	assertInitialized();
	mPools.insert(new_poolp);
	addToQuickLookup( new_poolp );
}

void LLPipeline::allocDrawable(LLViewerObject *vobj)
{
	LLDrawable *drawable = new LLDrawable(vobj);
	vobj->mDrawable = drawable;
	
	//encompass completely sheared objects by taking 
	//the most extreme point possible (<1,1,0.5>)
	drawable->setRadius(LLVector3(1,1,0.5f).scaleVec(vobj->getScale()).length());
	if (vobj->isOrphaned())
	{
		drawable->setState(LLDrawable::FORCE_INVISIBLE);
	}
	drawable->updateXform(TRUE);
}


void LLPipeline::unlinkDrawable(LLDrawable *drawable)
{
    LL_PROFILE_ZONE_SCOPED_CATEGORY_PIPELINE;

	assertInitialized();

	LLPointer<LLDrawable> drawablep = drawable; // make sure this doesn't get deleted before we are done
	
	// Based on flags, remove the drawable from the queues that it's on.
	if (drawablep->isState(LLDrawable::ON_MOVE_LIST))
	{
		LLDrawable::drawable_vector_t::iterator iter = std::find(mMovedList.begin(), mMovedList.end(), drawablep);
		if (iter != mMovedList.end())
		{
			mMovedList.erase(iter);
		}
	}

	if (drawablep->getSpatialGroup())
	{
		if (!drawablep->getSpatialGroup()->getSpatialPartition()->remove(drawablep, drawablep->getSpatialGroup()))
		{
#ifdef LL_RELEASE_FOR_DOWNLOAD
			LL_WARNS() << "Couldn't remove object from spatial group!" << LL_ENDL;
#else
			LL_ERRS() << "Couldn't remove object from spatial group!" << LL_ENDL;
#endif
		}
	}

	mLights.erase(drawablep);

	for (light_set_t::iterator iter = mNearbyLights.begin();
				iter != mNearbyLights.end(); iter++)
	{
		if (iter->drawable == drawablep)
		{
			mNearbyLights.erase(iter);
			break;
		}
	}

	for (U32 i = 0; i < 2; ++i)
	{
		if (mShadowSpotLight[i] == drawablep)
		{
			mShadowSpotLight[i] = NULL;
		}

		if (mTargetShadowSpotLight[i] == drawablep)
		{
			mTargetShadowSpotLight[i] = NULL;
		}
	}
}

//static
void LLPipeline::removeMutedAVsLights(LLVOAvatar* muted_avatar)
{
    LL_PROFILE_ZONE_SCOPED_CATEGORY_PIPELINE;
	for (light_set_t::iterator iter = gPipeline.mNearbyLights.begin();
		 iter != gPipeline.mNearbyLights.end(); iter++)
	{
		if (iter->drawable->getVObj()->isAttachment() && iter->drawable->getVObj()->getAvatar() == muted_avatar)
		{
			gPipeline.mLights.erase(iter->drawable);
			gPipeline.mNearbyLights.erase(iter);
		}
	}
}

U32 LLPipeline::addObject(LLViewerObject *vobj)
{
	if (RenderDelayCreation)
	{
		mCreateQ.push_back(vobj);
	}
	else
	{
		createObject(vobj);
	}

	return 1;
}

void LLPipeline::createObjects(F32 max_dtime)
{
    LL_PROFILE_ZONE_SCOPED_CATEGORY_PIPELINE;

	LLTimer update_timer;

	while (!mCreateQ.empty() && update_timer.getElapsedTimeF32() < max_dtime)
	{
		LLViewerObject* vobj = mCreateQ.front();
		if (!vobj->isDead())
		{
			createObject(vobj);
		}
		mCreateQ.pop_front();
	}
	
	//for (LLViewerObject::vobj_list_t::iterator iter = mCreateQ.begin(); iter != mCreateQ.end(); ++iter)
	//{
	//	createObject(*iter);
	//}

	//mCreateQ.clear();
}

void LLPipeline::createObject(LLViewerObject* vobj)
{
    LL_PROFILE_ZONE_SCOPED_CATEGORY_PIPELINE;
	LLDrawable* drawablep = vobj->mDrawable;

	if (!drawablep)
	{
		drawablep = vobj->createDrawable(this);
	}
	else
	{
		LL_ERRS() << "Redundant drawable creation!" << LL_ENDL;
	}
		
	llassert(drawablep);

	if (vobj->getParent())
	{
		vobj->setDrawableParent(((LLViewerObject*)vobj->getParent())->mDrawable); // LLPipeline::addObject 1
	}
	else
	{
		vobj->setDrawableParent(NULL); // LLPipeline::addObject 2
	}

	markRebuild(drawablep, LLDrawable::REBUILD_ALL, TRUE);

	// <FS:Beq> FIRE-23122 BUG-225920 Remove broken RenderAnimateRes functionality.
	//if (drawablep->getVOVolume() && RenderAnimateRes)
	//{
	//	// fun animated res
	//	drawablep->updateXform(TRUE);
	//	drawablep->clearState(LLDrawable::MOVE_UNDAMPED);
	//	drawablep->setScale(LLVector3(0,0,0));
	//	drawablep->makeActive();
	//}
}


void LLPipeline::resetFrameStats()
{
    LL_PROFILE_ZONE_SCOPED_CATEGORY_PIPELINE;
	assertInitialized();

	sCompiles        = 0;
	mNumVisibleFaces = 0;

	if (mOldRenderDebugMask != mRenderDebugMask)
	{
		gObjectList.clearDebugText();
		mOldRenderDebugMask = mRenderDebugMask;
	}
}

//external functions for asynchronous updating
void LLPipeline::updateMoveDampedAsync(LLDrawable* drawablep)
{
    LL_PROFILE_ZONE_SCOPED;
	if (FreezeTime)
	{
		return;
	}
	if (!drawablep)
	{
		LL_ERRS() << "updateMove called with NULL drawablep" << LL_ENDL;
		return;
	}
	if (drawablep->isState(LLDrawable::EARLY_MOVE))
	{
		return;
	}

	assertInitialized();

	// update drawable now
	drawablep->clearState(LLDrawable::MOVE_UNDAMPED); // force to DAMPED
	drawablep->updateMove(); // returns done
	drawablep->setState(LLDrawable::EARLY_MOVE); // flag says we already did an undamped move this frame
	// Put on move list so that EARLY_MOVE gets cleared
	if (!drawablep->isState(LLDrawable::ON_MOVE_LIST))
	{
		mMovedList.push_back(drawablep);
		drawablep->setState(LLDrawable::ON_MOVE_LIST);
	}
}

void LLPipeline::updateMoveNormalAsync(LLDrawable* drawablep)
{
    LL_PROFILE_ZONE_SCOPED;
	if (FreezeTime)
	{
		return;
	}
	if (!drawablep)
	{
		LL_ERRS() << "updateMove called with NULL drawablep" << LL_ENDL;
		return;
	}
	if (drawablep->isState(LLDrawable::EARLY_MOVE))
	{
		return;
	}

	assertInitialized();

	// update drawable now
	drawablep->setState(LLDrawable::MOVE_UNDAMPED); // force to UNDAMPED
	drawablep->updateMove();
	drawablep->setState(LLDrawable::EARLY_MOVE); // flag says we already did an undamped move this frame
	// Put on move list so that EARLY_MOVE gets cleared
	if (!drawablep->isState(LLDrawable::ON_MOVE_LIST))
	{
		mMovedList.push_back(drawablep);
		drawablep->setState(LLDrawable::ON_MOVE_LIST);
	}
}

void LLPipeline::updateMovedList(LLDrawable::drawable_vector_t& moved_list)
{
    LL_PROFILE_ZONE_SCOPED;
	LLDrawable::drawable_vector_t newList; // <FS:ND> removing elements in the middle of a vector is a really bad idea. I'll just create a new one and swap it at the end.

	for (LLDrawable::drawable_vector_t::iterator iter = moved_list.begin();
		 iter != moved_list.end(); )
	{
		LLDrawable::drawable_vector_t::iterator curiter = iter++;
		LLDrawable *drawablep = *curiter;
		bool done = true;
		if (!drawablep->isDead() && (!drawablep->isState(LLDrawable::EARLY_MOVE)))
		{
			done = drawablep->updateMove();
		}
		drawablep->clearState(LLDrawable::EARLY_MOVE | LLDrawable::MOVE_UNDAMPED);
		if (done)
		{
			if (drawablep->isRoot() && !drawablep->isState(LLDrawable::ACTIVE))
			{
				drawablep->makeStatic();
			}
			drawablep->clearState(LLDrawable::ON_MOVE_LIST);
			if (drawablep->isState(LLDrawable::ANIMATED_CHILD))
			{ //will likely not receive any future world matrix updates
				// -- this keeps attachments from getting stuck in space and falling off your avatar
				drawablep->clearState(LLDrawable::ANIMATED_CHILD);
				markRebuild(drawablep, LLDrawable::REBUILD_VOLUME, TRUE);
				if (drawablep->getVObj())
				{
					drawablep->getVObj()->dirtySpatialGroup(TRUE);
				}
			}
		// <FS:ND> removing elements in the middle of a vector is a really bad idea. I'll just create a new one and swap it at the end.
			// iter = moved_list.erase(curiter); // <FS:ND> removing elements in the middle of a vector is a really bad idea. I'll just create a new one and swap it at the end.
		}
		else
			newList.push_back( drawablep );
		// </FS:ND>
	}

	moved_list.swap( newList ); // <FS:ND> removing elements in the middle of a vector is a really bad idea. I'll just create a new one and swap it at the end.
}

void LLPipeline::updateMove()
{
    LL_PROFILE_ZONE_SCOPED_CATEGORY_PIPELINE;

	if (FreezeTime)
	{
		return;
	}

	assertInitialized();

	for (LLDrawable::drawable_set_t::iterator iter = mRetexturedList.begin();
			iter != mRetexturedList.end(); ++iter)
	{
		LLDrawable* drawablep = *iter;
		if (drawablep && !drawablep->isDead())
		{
			drawablep->updateTexture();
		}
	}
	mRetexturedList.clear();

	updateMovedList(mMovedList);

	//balance octrees
	for (LLWorld::region_list_t::const_iterator iter = LLWorld::getInstance()->getRegionList().begin(); 
		iter != LLWorld::getInstance()->getRegionList().end(); ++iter)
	{
		LLViewerRegion* region = *iter;
		for (U32 i = 0; i < LLViewerRegion::NUM_PARTITIONS; i++)
		{
			LLSpatialPartition* part = region->getSpatialPartition(i);
			if (part)
			{
				part->mOctree->balance();
			}
		}

		//balance the VO Cache tree
		LLVOCachePartition* vo_part = region->getVOCachePartition();
		if(vo_part)
		{
			vo_part->mOctree->balance();
		}
	}
}

/////////////////////////////////////////////////////////////////////////////
// Culling and occlusion testing
/////////////////////////////////////////////////////////////////////////////

//static
F32 LLPipeline::calcPixelArea(LLVector3 center, LLVector3 size, LLCamera &camera)
{
    llassert(!gCubeSnapshot); // shouldn't be doing ANY of this during cube snap shots
	LLVector3 lookAt = center - camera.getOrigin();
	F32 dist = lookAt.length();

	//ramp down distance for nearby objects
	//shrink dist by dist/16.
	if (dist < 16.f)
	{
		dist /= 16.f;
		dist *= dist;
		dist *= 16.f;
	}

	//get area of circle around node
	F32 app_angle = atanf(size.length()/dist);
	F32 radius = app_angle*LLDrawable::sCurPixelAngle;
	return radius*radius * F_PI;
}

//static
F32 LLPipeline::calcPixelArea(const LLVector4a& center, const LLVector4a& size, LLCamera &camera)
{
	LLVector4a origin;
	origin.load3(camera.getOrigin().mV);

	LLVector4a lookAt;
	lookAt.setSub(center, origin);
	F32 dist = lookAt.getLength3().getF32();

	//ramp down distance for nearby objects
	//shrink dist by dist/16.
	if (dist < 16.f)
	{
		dist /= 16.f;
		dist *= dist;
		dist *= 16.f;
	}

	//get area of circle around node
	F32 app_angle = atanf(size.getLength3().getF32()/dist);
	F32 radius = app_angle*LLDrawable::sCurPixelAngle;
	return radius*radius * F_PI;
}

void LLPipeline::grabReferences(LLCullResult& result)
{
	sCull = &result;
}

void LLPipeline::clearReferences()
{
    LL_PROFILE_ZONE_SCOPED_CATEGORY_PIPELINE;
	sCull = NULL;
	mGroupSaveQ1.clear();
}

void check_references(LLSpatialGroup* group, LLDrawable* drawable)
{
	for (LLSpatialGroup::element_iter i = group->getDataBegin(); i != group->getDataEnd(); ++i)
	{
        LLDrawable* drawablep = (LLDrawable*)(*i)->getDrawable();
		if (drawable == drawablep)
		{
			LL_ERRS() << "LLDrawable deleted while actively reference by LLPipeline." << LL_ENDL;
		}
	}			
}

void check_references(LLDrawable* drawable, LLFace* face)
{
	for (S32 i = 0; i < drawable->getNumFaces(); ++i)
	{
		if (drawable->getFace(i) == face)
		{
			LL_ERRS() << "LLFace deleted while actively referenced by LLPipeline." << LL_ENDL;
		}
	}
}

void check_references(LLSpatialGroup* group, LLFace* face)
{
	for (LLSpatialGroup::element_iter i = group->getDataBegin(); i != group->getDataEnd(); ++i)
	{
		LLDrawable* drawable = (LLDrawable*)(*i)->getDrawable();
		if(drawable)
		{
		check_references(drawable, face);
	}			
}
}

void LLPipeline::checkReferences(LLFace* face)
{
#if 0
	if (sCull)
	{
		for (LLCullResult::sg_iterator iter = sCull->beginVisibleGroups(); iter != sCull->endVisibleGroups(); ++iter)
		{
			LLSpatialGroup* group = *iter;
			check_references(group, face);
		}

		for (LLCullResult::sg_iterator iter = sCull->beginAlphaGroups(); iter != sCull->endAlphaGroups(); ++iter)
		{
			LLSpatialGroup* group = *iter;
			check_references(group, face);
		}

		for (LLCullResult::sg_iterator iter = sCull->beginDrawableGroups(); iter != sCull->endDrawableGroups(); ++iter)
		{
			LLSpatialGroup* group = *iter;
			check_references(group, face);
		}

		for (LLCullResult::drawable_iterator iter = sCull->beginVisibleList(); iter != sCull->endVisibleList(); ++iter)
		{
			LLDrawable* drawable = *iter;
			check_references(drawable, face);	
		}
	}
#endif
}

void LLPipeline::checkReferences(LLDrawable* drawable)
{
#if 0
	if (sCull)
	{
		for (LLCullResult::sg_iterator iter = sCull->beginVisibleGroups(); iter != sCull->endVisibleGroups(); ++iter)
		{
			LLSpatialGroup* group = *iter;
			check_references(group, drawable);
		}

		for (LLCullResult::sg_iterator iter = sCull->beginAlphaGroups(); iter != sCull->endAlphaGroups(); ++iter)
		{
			LLSpatialGroup* group = *iter;
			check_references(group, drawable);
		}

		for (LLCullResult::sg_iterator iter = sCull->beginDrawableGroups(); iter != sCull->endDrawableGroups(); ++iter)
		{
			LLSpatialGroup* group = *iter;
			check_references(group, drawable);
		}

		for (LLCullResult::drawable_iterator iter = sCull->beginVisibleList(); iter != sCull->endVisibleList(); ++iter)
		{
			if (drawable == *iter)
			{
				LL_ERRS() << "LLDrawable deleted while actively referenced by LLPipeline." << LL_ENDL;
			}
		}
	}
#endif
}

void check_references(LLSpatialGroup* group, LLDrawInfo* draw_info)
{
	for (LLSpatialGroup::draw_map_t::iterator i = group->mDrawMap.begin(); i != group->mDrawMap.end(); ++i)
	{
		LLSpatialGroup::drawmap_elem_t& draw_vec = i->second;
		for (LLSpatialGroup::drawmap_elem_t::iterator j = draw_vec.begin(); j != draw_vec.end(); ++j)
		{
			LLDrawInfo* params = *j;
			if (params == draw_info)
			{
				LL_ERRS() << "LLDrawInfo deleted while actively referenced by LLPipeline." << LL_ENDL;
			}
		}
	}
}


void LLPipeline::checkReferences(LLDrawInfo* draw_info)
{
#if 0
	if (sCull)
	{
		for (LLCullResult::sg_iterator iter = sCull->beginVisibleGroups(); iter != sCull->endVisibleGroups(); ++iter)
		{
			LLSpatialGroup* group = *iter;
			check_references(group, draw_info);
		}

		for (LLCullResult::sg_iterator iter = sCull->beginAlphaGroups(); iter != sCull->endAlphaGroups(); ++iter)
		{
			LLSpatialGroup* group = *iter;
			check_references(group, draw_info);
		}

		for (LLCullResult::sg_iterator iter = sCull->beginDrawableGroups(); iter != sCull->endDrawableGroups(); ++iter)
		{
			LLSpatialGroup* group = *iter;
			check_references(group, draw_info);
		}
	}
#endif
}

void LLPipeline::checkReferences(LLSpatialGroup* group)
{
#if CHECK_PIPELINE_REFERENCES
	if (sCull)
	{
		for (LLCullResult::sg_iterator iter = sCull->beginVisibleGroups(); iter != sCull->endVisibleGroups(); ++iter)
		{
			if (group == *iter)
			{
				LL_ERRS() << "LLSpatialGroup deleted while actively referenced by LLPipeline." << LL_ENDL;
			}
		}

		for (LLCullResult::sg_iterator iter = sCull->beginAlphaGroups(); iter != sCull->endAlphaGroups(); ++iter)
		{
			if (group == *iter)
			{
				LL_ERRS() << "LLSpatialGroup deleted while actively referenced by LLPipeline." << LL_ENDL;
			}
		}

		for (LLCullResult::sg_iterator iter = sCull->beginDrawableGroups(); iter != sCull->endDrawableGroups(); ++iter)
		{
			if (group == *iter)
			{
				LL_ERRS() << "LLSpatialGroup deleted while actively referenced by LLPipeline." << LL_ENDL;
			}
		}
	}
#endif
}


bool LLPipeline::visibleObjectsInFrustum(LLCamera& camera)
{
	for (LLWorld::region_list_t::const_iterator iter = LLWorld::getInstance()->getRegionList().begin(); 
			iter != LLWorld::getInstance()->getRegionList().end(); ++iter)
	{
		LLViewerRegion* region = *iter;

		for (U32 i = 0; i < LLViewerRegion::NUM_PARTITIONS; i++)
		{
			LLSpatialPartition* part = region->getSpatialPartition(i);
			if (part)
			{
				if (hasRenderType(part->mDrawableType))
				{
					if (part->visibleObjectsInFrustum(camera))
					{
						return true;
					}
				}
			}
		}
	}

	return false;
}

bool LLPipeline::getVisibleExtents(LLCamera& camera, LLVector3& min, LLVector3& max)
{
	const F32 X = 65536.f;

	min = LLVector3(X,X,X);
	max = LLVector3(-X,-X,-X);

	LLViewerCamera::eCameraID saved_camera_id = LLViewerCamera::sCurCameraID;
	LLViewerCamera::sCurCameraID = LLViewerCamera::CAMERA_WORLD;

	bool res = true;

	for (LLWorld::region_list_t::const_iterator iter = LLWorld::getInstance()->getRegionList().begin(); 
			iter != LLWorld::getInstance()->getRegionList().end(); ++iter)
	{
		LLViewerRegion* region = *iter;

		for (U32 i = 0; i < LLViewerRegion::NUM_PARTITIONS; i++)
		{
			LLSpatialPartition* part = region->getSpatialPartition(i);
			if (part)
			{
				if (hasRenderType(part->mDrawableType))
				{
					if (!part->getVisibleExtents(camera, min, max))
					{
						res = false;
					}
				}
			}
		}
	}

	LLViewerCamera::sCurCameraID = saved_camera_id;

	return res;
}

static LLTrace::BlockTimerStatHandle FTM_CULL("Object Culling");

void LLPipeline::updateCull(LLCamera& camera, LLCullResult& result, LLPlane* planep, bool hud_attachments)
{
	static LLCachedControl<bool> use_occlusion(gSavedSettings,"UseOcclusion");
    static bool can_use_occlusion = LLFeatureManager::getInstance()->isFeatureAvailable("UseOcclusion");

    LL_PROFILE_ZONE_SCOPED_CATEGORY_PIPELINE; //LL_RECORD_BLOCK_TIME(FTM_CULL);

	// <FS:Ansariel> Factor out instance() call
	LLWorld& world = LLWorld::instance();

    if (planep != nullptr)
    {
        camera.setUserClipPlane(*planep);
    }
    else
    {
        camera.disableUserClipPlane();
    }

	grabReferences(result);

	sCull->clear();

	bool to_texture = LLPipeline::sUseOcclusion > 1 && gPipeline.shadersLoaded();

	if (to_texture)
	{
		if (LLPipeline::sRenderDeferred && can_use_occlusion)
		{
			mRT->occlusionDepth.bindTarget();
		}
		else
		{
			mRT->screen.bindTarget();
		}
	}

	if (sUseOcclusion > 1)
	{
		gGL.setColorMask(false, false);
	}

	gGL.matrixMode(LLRender::MM_PROJECTION);
	gGL.pushMatrix();
	gGL.loadMatrix(gGLLastProjection);
	gGL.matrixMode(LLRender::MM_MODELVIEW);
	gGL.pushMatrix();
	gGLLastMatrix = NULL;
	gGL.loadMatrix(gGLLastModelView);

	LLGLDisable blend(GL_BLEND);
	LLGLDisable test(GL_ALPHA_TEST);
	gGL.getTexUnit(0)->unbind(LLTexUnit::TT_TEXTURE);

	LLGLDepthTest depth(GL_TRUE, GL_FALSE);

	bool bound_shader = false;
	if (gPipeline.shadersLoaded() && LLGLSLShader::sCurBoundShader == 0)
	{ //if no shader is currently bound, use the occlusion shader instead of fixed function if we can
		// (shadow render uses a special shader that clamps to clip planes)
		bound_shader = true;
		gOcclusionCubeProgram.bind();
	}
	
	if (sUseOcclusion > 1)
	{
		if (mCubeVB.isNull())
		{ //cube VB will be used for issuing occlusion queries
			mCubeVB = ll_create_cube_vb(LLVertexBuffer::MAP_VERTEX, GL_STATIC_DRAW);
		}
		mCubeVB->setBuffer(LLVertexBuffer::MAP_VERTEX);
	}
	
	for (LLWorld::region_list_t::const_iterator iter = world.getRegionList().begin(); // <FS:Ansariel> Factor out instance() call
			iter != world.getRegionList().end(); ++iter)
	{
		LLViewerRegion* region = *iter;

		for (U32 i = 0; i < LLViewerRegion::NUM_PARTITIONS; i++)
		{
			LLSpatialPartition* part = region->getSpatialPartition(i);
			if (part)
			{
				if (!hud_attachments ? LLViewerRegion::PARTITION_BRIDGE == i || hasRenderType(part->mDrawableType) : hasRenderType(part->mDrawableType))
				{
				    part->cull(camera);
				}
			}
		}

		//scan the VO Cache tree
		LLVOCachePartition* vo_part = region->getVOCachePartition();
		if(vo_part)
		{
            bool do_occlusion_cull = can_use_occlusion && use_occlusion && !gUseWireframe;
			vo_part->cull(camera, do_occlusion_cull);
		}
	}

	if (bound_shader)
	{
		gOcclusionCubeProgram.unbind();
	}

	if (hasRenderType(LLPipeline::RENDER_TYPE_SKY) && 
		gSky.mVOSkyp.notNull() && 
		gSky.mVOSkyp->mDrawable.notNull())
	{
		gSky.mVOSkyp->mDrawable->setVisible(camera);
		sCull->pushDrawable(gSky.mVOSkyp->mDrawable);
		gSky.updateCull();
		stop_glerror();
	}

    if (hasRenderType(LLPipeline::RENDER_TYPE_WL_SKY) && 
        gPipeline.canUseWindLightShaders() &&
        gSky.mVOWLSkyp.notNull() && 
        gSky.mVOWLSkyp->mDrawable.notNull())
    {
        gSky.mVOWLSkyp->mDrawable->setVisible(camera);
        sCull->pushDrawable(gSky.mVOWLSkyp->mDrawable);
    }

    bool render_water = !sReflectionRender && (hasRenderType(LLPipeline::RENDER_TYPE_WATER) || hasRenderType(LLPipeline::RENDER_TYPE_VOIDWATER));

    if (render_water)
    {
        world.precullWaterObjects(camera, sCull, render_water); // <FS:Ansariel> Factor out instance() call
    }
	
	gGL.matrixMode(LLRender::MM_PROJECTION);
	gGL.popMatrix();
	gGL.matrixMode(LLRender::MM_MODELVIEW);
	gGL.popMatrix();

	if (sUseOcclusion > 1)
	{
		gGL.setColorMask(true, false);
	}

	if (to_texture)
	{
		if (LLPipeline::sRenderDeferred && can_use_occlusion)
		{
			mRT->occlusionDepth.flush();
		}
		else
		{
			mRT->screen.flush();
		}
	}
}

void LLPipeline::markNotCulled(LLSpatialGroup* group, LLCamera& camera)
{
	if (group->isEmpty())
	{ 
		return;
	}
	
	group->setVisible();

	if (LLViewerCamera::sCurCameraID == LLViewerCamera::CAMERA_WORLD && !gCubeSnapshot)
	{
		group->updateDistance(camera);
	}
	
	assertInitialized();
	
	if (!group->getSpatialPartition()->mRenderByGroup)
	{ //render by drawable
		sCull->pushDrawableGroup(group);
	}
	else
	{   //render by group
		sCull->pushVisibleGroup(group);
	}

    if (group->needsUpdate() ||
        group->getVisible(LLViewerCamera::sCurCameraID) < LLDrawable::getCurrentFrame() - 1)
    {
        // include this group in occlusion groups, not because it is an occluder, but because we want to run
        // an occlusion query to find out if it's an occluder
        markOccluder(group);
    }
	mNumVisibleNodes++;
}

void LLPipeline::markOccluder(LLSpatialGroup* group)
{
	if (sUseOcclusion > 1 && group && !group->isOcclusionState(LLSpatialGroup::ACTIVE_OCCLUSION))
	{
		LLSpatialGroup* parent = group->getParent();

		if (!parent || !parent->isOcclusionState(LLSpatialGroup::OCCLUDED))
		{ //only mark top most occluders as active occlusion
			sCull->pushOcclusionGroup(group);
			group->setOcclusionState(LLSpatialGroup::ACTIVE_OCCLUSION);
				
			if (parent && 
				!parent->isOcclusionState(LLSpatialGroup::ACTIVE_OCCLUSION) &&
				parent->getElementCount() == 0 &&
				parent->needsUpdate())
			{
				sCull->pushOcclusionGroup(group);
				parent->setOcclusionState(LLSpatialGroup::ACTIVE_OCCLUSION);
			}
		}
	}
}

void LLPipeline::downsampleDepthBuffer(LLRenderTarget& source, LLRenderTarget& dest, LLRenderTarget* scratch_space)
{
	LLGLSLShader* last_shader = LLGLSLShader::sCurBoundShaderPtr;

	LLGLSLShader* shader = NULL;

	if (scratch_space)
	{
        GLint bits = 0;
        llassert(!source.hasStencil()); // stencil buffer usage is deprecated
        bits |= (source.hasStencil() && dest.hasStencil()) ? GL_STENCIL_BUFFER_BIT : 0;
        bits |= GL_DEPTH_BUFFER_BIT;
		scratch_space->copyContents(source, 
									0, 0, source.getWidth(), source.getHeight(), 
									0, 0, scratch_space->getWidth(), scratch_space->getHeight(), bits, GL_NEAREST);
	}

	dest.bindTarget();
	dest.clear(GL_DEPTH_BUFFER_BIT);

	LLStrider<LLVector3> vert; 
	mDeferredVB->getVertexStrider(vert);
	LLStrider<LLVector2> tc0;
		
	vert[0].set(-1,1,0);
	vert[1].set(-1,-3,0);
	vert[2].set(3,1,0);
	
	if (source.getUsage() == LLTexUnit::TT_TEXTURE)
	{
		shader = &gDownsampleDepthRectProgram;
		shader->bind();
		shader->uniform2f(sDelta, 1.f, 1.f);
		shader->uniform2f(LLShaderMgr::DEFERRED_SCREEN_RES, source.getWidth(), source.getHeight());
	}
	else
	{
		shader = &gDownsampleDepthProgram;
		shader->bind();
		shader->uniform2f(sDelta, 1.f/source.getWidth(), 1.f/source.getHeight());
		shader->uniform2f(LLShaderMgr::DEFERRED_SCREEN_RES, 1.f, 1.f);
	}

	gGL.getTexUnit(0)->bind(scratch_space ? scratch_space : &source, TRUE);

	{
		LLGLDepthTest depth(GL_TRUE, GL_TRUE, GL_ALWAYS);
		mDeferredVB->setBuffer(LLVertexBuffer::MAP_VERTEX);
		mDeferredVB->drawArrays(LLRender::TRIANGLES, 0, 3);
	}
	
	dest.flush();
	
	if (last_shader)
	{
		last_shader->bind();
	}
	else
	{
		shader->unbind();
	}
}

void LLPipeline::doOcclusion(LLCamera& camera, LLRenderTarget& source, LLRenderTarget& dest, LLRenderTarget* scratch_space)
{
    LL_PROFILE_ZONE_SCOPED_CATEGORY_DISPLAY;
    llassert(!gCubeSnapshot);
#if 0
	downsampleDepthBuffer(source, dest, scratch_space);
	dest.bindTarget();
	doOcclusion(camera);
	dest.flush();
#else
    // none of the above shenanigans should matter (enough) because we've preserved hierarchical Z before issuing occlusion queries
    //source.bindTarget();
    doOcclusion(camera);
    //source.flush();
#endif
}

void LLPipeline::doOcclusion(LLCamera& camera)
{
    LL_PROFILE_ZONE_SCOPED_CATEGORY_PIPELINE;
    LL_PROFILE_GPU_ZONE("doOcclusion");
    if (LLPipeline::sUseOcclusion > 1 && !LLSpatialPartition::sTeleportRequested &&
		(sCull->hasOcclusionGroups() || LLVOCachePartition::sNeedsOcclusionCheck))
	{
		LLVertexBuffer::unbind();

		if (hasRenderDebugMask(LLPipeline::RENDER_DEBUG_OCCLUSION))
		{
			gGL.setColorMask(true, false, false, false);
		}
		else
		{
			gGL.setColorMask(false, false);
		}
		LLGLDisable blend(GL_BLEND);
		LLGLDisable test(GL_ALPHA_TEST);
		gGL.getTexUnit(0)->unbind(LLTexUnit::TT_TEXTURE);
		LLGLDepthTest depth(GL_TRUE, GL_FALSE);

		LLGLDisable cull(GL_CULL_FACE);

		
		bool bind_shader = (LLGLSLShader::sCurBoundShader == 0);
		if (bind_shader)
		{
			if (LLPipeline::sShadowRender)
			{
				gDeferredShadowCubeProgram.bind();
			}
			else
			{
				gOcclusionCubeProgram.bind();
			}
		}

		if (mCubeVB.isNull())
		{ //cube VB will be used for issuing occlusion queries
			mCubeVB = ll_create_cube_vb(LLVertexBuffer::MAP_VERTEX, GL_STATIC_DRAW);
		}
		mCubeVB->setBuffer(LLVertexBuffer::MAP_VERTEX);

		for (LLCullResult::sg_iterator iter = sCull->beginOcclusionGroups(); iter != sCull->endOcclusionGroups(); ++iter)
		{
			LLSpatialGroup* group = *iter;
			group->doOcclusion(&camera);
			group->clearOcclusionState(LLSpatialGroup::ACTIVE_OCCLUSION);
		}
	
		//apply occlusion culling to object cache tree
		for (LLWorld::region_list_t::const_iterator iter = LLWorld::getInstance()->getRegionList().begin(); 
			iter != LLWorld::getInstance()->getRegionList().end(); ++iter)
		{
			LLVOCachePartition* vo_part = (*iter)->getVOCachePartition();
			if(vo_part)
			{
				vo_part->processOccluders(&camera);
			}
		}

		if (bind_shader)
		{
			if (LLPipeline::sShadowRender)
			{
				gDeferredShadowCubeProgram.unbind();
			}
			else
			{
				gOcclusionCubeProgram.unbind();
			}
		}

		gGL.setColorMask(true, false);
	}
}
	
bool LLPipeline::updateDrawableGeom(LLDrawable* drawablep, bool priority)
{
	bool update_complete = drawablep->updateGeometry(priority);
	if (update_complete && assertInitialized())
	{
		drawablep->setState(LLDrawable::BUILT);
	}
	return update_complete;
}

void LLPipeline::updateGL()
{
    LL_PROFILE_ZONE_SCOPED_CATEGORY_PIPELINE;
	{
		while (!LLGLUpdate::sGLQ.empty())
		{
			LLGLUpdate* glu = LLGLUpdate::sGLQ.front();
			glu->updateGL();
			glu->mInQ = FALSE;
			LLGLUpdate::sGLQ.pop_front();
		}
	}

	{ //seed VBO Pools
		LLVertexBuffer::seedPools();
	}
}

void LLPipeline::clearRebuildGroups()
{
    LL_PROFILE_ZONE_SCOPED_CATEGORY_PIPELINE;
	LLSpatialGroup::sg_vector_t	hudGroups;

	mGroupQ1Locked = true;
	// Iterate through all drawables on the priority build queue,
	for (LLSpatialGroup::sg_vector_t::iterator iter = mGroupQ1.begin();
		 iter != mGroupQ1.end(); ++iter)
	{
		LLSpatialGroup* group = *iter;

		// If the group contains HUD objects, save the group
		if (group->isHUDGroup())
		{
			hudGroups.push_back(group);
		}
		// Else, no HUD objects so clear the build state
		else
		{
			group->clearState(LLSpatialGroup::IN_BUILD_Q1);
		}
	}

	// Clear the group
	mGroupQ1.clear();

	// Copy the saved HUD groups back in
	mGroupQ1.assign(hudGroups.begin(), hudGroups.end());
	mGroupQ1Locked = false;

	// Clear the HUD groups
	hudGroups.clear();

	mGroupQ2Locked = true;
	for (LLSpatialGroup::sg_vector_t::iterator iter = mGroupQ2.begin();
		 iter != mGroupQ2.end(); ++iter)
	{
		LLSpatialGroup* group = *iter;

		// If the group contains HUD objects, save the group
		if (group->isHUDGroup())
		{
			hudGroups.push_back(group);
		}
		// Else, no HUD objects so clear the build state
		else
		{
			group->clearState(LLSpatialGroup::IN_BUILD_Q2);
		}
	}	
	// Clear the group
	mGroupQ2.clear();

	// Copy the saved HUD groups back in
	mGroupQ2.assign(hudGroups.begin(), hudGroups.end());
	mGroupQ2Locked = false;
}

void LLPipeline::clearRebuildDrawables()
{
	// Clear all drawables on the priority build queue,
	for (LLDrawable::drawable_list_t::iterator iter = mBuildQ1.begin();
		 iter != mBuildQ1.end(); ++iter)
	{
		LLDrawable* drawablep = *iter;
		if (drawablep && !drawablep->isDead())
		{
			drawablep->clearState(LLDrawable::IN_REBUILD_Q2);
			drawablep->clearState(LLDrawable::IN_REBUILD_Q1);
		}
	}
	mBuildQ1.clear();

	// clear drawables on the non-priority build queue
	for (LLDrawable::drawable_list_t::iterator iter = mBuildQ2.begin();
		 iter != mBuildQ2.end(); ++iter)
	{
		LLDrawable* drawablep = *iter;
		if (!drawablep->isDead())
		{
			drawablep->clearState(LLDrawable::IN_REBUILD_Q2);
		}
	}	
	mBuildQ2.clear();
	
	//clear all moving bridges
	for (LLDrawable::drawable_vector_t::iterator iter = mMovedBridge.begin();
		 iter != mMovedBridge.end(); ++iter)
	{
		LLDrawable *drawablep = *iter;
		drawablep->clearState(LLDrawable::EARLY_MOVE | LLDrawable::MOVE_UNDAMPED | LLDrawable::ON_MOVE_LIST | LLDrawable::ANIMATED_CHILD);
	}
	mMovedBridge.clear();

	//clear all moving drawables
	for (LLDrawable::drawable_vector_t::iterator iter = mMovedList.begin();
		 iter != mMovedList.end(); ++iter)
	{
		LLDrawable *drawablep = *iter;
		drawablep->clearState(LLDrawable::EARLY_MOVE | LLDrawable::MOVE_UNDAMPED | LLDrawable::ON_MOVE_LIST | LLDrawable::ANIMATED_CHILD);
	}
	mMovedList.clear();

    for (LLDrawable::drawable_vector_t::iterator iter = mShiftList.begin();
        iter != mShiftList.end(); ++iter)
    {
        LLDrawable *drawablep = *iter;
        drawablep->clearState(LLDrawable::EARLY_MOVE | LLDrawable::MOVE_UNDAMPED | LLDrawable::ON_MOVE_LIST | LLDrawable::ANIMATED_CHILD | LLDrawable::ON_SHIFT_LIST);
    }
    mShiftList.clear();
}

void LLPipeline::rebuildPriorityGroups()
{
    LL_PROFILE_ZONE_SCOPED_CATEGORY_PIPELINE;
	LLTimer update_timer;
	assertInitialized();

	gMeshRepo.notifyLoadedMeshes();

	mGroupQ1Locked = true;
	// Iterate through all drawables on the priority build queue,
	for (LLSpatialGroup::sg_vector_t::iterator iter = mGroupQ1.begin();
		 iter != mGroupQ1.end(); ++iter)
	{
		LLSpatialGroup* group = *iter;
		group->rebuildGeom();
		group->clearState(LLSpatialGroup::IN_BUILD_Q1);
	}

	mGroupSaveQ1 = mGroupQ1;
	mGroupQ1.clear();
	mGroupQ1Locked = false;

}

void LLPipeline::rebuildGroups()
{
	if (mGroupQ2.empty() || gCubeSnapshot)
	{
		return;
	}

    LL_PROFILE_ZONE_SCOPED_CATEGORY_PIPELINE;
	mGroupQ2Locked = true;
	// Iterate through some drawables on the non-priority build queue
	S32 size = (S32) mGroupQ2.size();
	S32 min_count = llclamp((S32) ((F32) (size * size)/4096*0.25f), 1, size);
			
	S32 count = 0;
	
	std::sort(mGroupQ2.begin(), mGroupQ2.end(), LLSpatialGroup::CompareUpdateUrgency());

	LLSpatialGroup::sg_vector_t::iterator iter;
	LLSpatialGroup::sg_vector_t::iterator last_iter = mGroupQ2.begin();

	for (iter = mGroupQ2.begin();
		 iter != mGroupQ2.end() && count <= min_count; ++iter)
	{
		LLSpatialGroup* group = *iter;
		last_iter = iter;

		if (!group->isDead())
		{
			group->rebuildGeom();
			// <FS:Beq> defend against occasional crash due to null SP
			// if(group->getSpatialPartition()->mRenderByGroup)
			if(group->getSpatialPartition() && (group->getSpatialPartition()->mRenderByGroup))
			{
				count++;
			}
		}

		group->clearState(LLSpatialGroup::IN_BUILD_Q2);
	}	

	mGroupQ2.erase(mGroupQ2.begin(), ++last_iter);

	mGroupQ2Locked = false;

	updateMovedList(mMovedBridge);
}

void LLPipeline::updateGeom(F32 max_dtime)
{
	LLTimer update_timer;
	LLPointer<LLDrawable> drawablep;

	LL_RECORD_BLOCK_TIME(FTM_GEO_UPDATE);
    if (gCubeSnapshot)
    {
        return;
    }

	assertInitialized();

	// notify various object types to reset internal cost metrics, etc.
	// for now, only LLVOVolume does this to throttle LOD changes
	LLVOVolume::preUpdateGeom();

	// Iterate through all drawables on the priority build queue,
	for (LLDrawable::drawable_list_t::iterator iter = mBuildQ1.begin();
		 iter != mBuildQ1.end();)
	{
		LLDrawable::drawable_list_t::iterator curiter = iter++;
		LLDrawable* drawablep = *curiter;
		if (drawablep && !drawablep->isDead())
		{
			if (drawablep->isState(LLDrawable::IN_REBUILD_Q2))
			{
				drawablep->clearState(LLDrawable::IN_REBUILD_Q2);
				LLDrawable::drawable_list_t::iterator find = std::find(mBuildQ2.begin(), mBuildQ2.end(), drawablep);
				if (find != mBuildQ2.end())
				{
					mBuildQ2.erase(find);
				}
			}

			if (drawablep->isUnload())
			{
				drawablep->unload();
				drawablep->clearState(LLDrawable::FOR_UNLOAD);
			}

			if (updateDrawableGeom(drawablep, TRUE))
			{
				drawablep->clearState(LLDrawable::IN_REBUILD_Q1);
				mBuildQ1.erase(curiter);
			}
		}
		else
		{
			mBuildQ1.erase(curiter);
		}
	}
		
	// Iterate through some drawables on the non-priority build queue
	S32 min_count = 16;
	S32 size = (S32) mBuildQ2.size();
	if (size > 1024)
	{
		min_count = llclamp((S32) (size * (F32) size/4096), 16, size);
	}
		
	S32 count = 0;
	
	max_dtime = llmax(update_timer.getElapsedTimeF32()+0.001f, F32SecondsImplicit(max_dtime));
	LLSpatialGroup* last_group = NULL;
	LLSpatialBridge* last_bridge = NULL;

	for (LLDrawable::drawable_list_t::iterator iter = mBuildQ2.begin();
		 iter != mBuildQ2.end(); )
	{
		LLDrawable::drawable_list_t::iterator curiter = iter++;
		LLDrawable* drawablep = *curiter;

		LLSpatialBridge* bridge = drawablep->isRoot() ? drawablep->getSpatialBridge() :
									drawablep->getParent()->getSpatialBridge();

		if (drawablep->getSpatialGroup() != last_group && 
			(!last_bridge || bridge != last_bridge) &&
			(update_timer.getElapsedTimeF32() >= max_dtime) && count > min_count)
		{
			break;
		}

		//make sure updates don't stop in the middle of a spatial group
		//to avoid thrashing (objects are enqueued by group)
		last_group = drawablep->getSpatialGroup();
		last_bridge = bridge;

		bool update_complete = true;
		if (!drawablep->isDead())
		{
			update_complete = updateDrawableGeom(drawablep, FALSE);
			count++;
		}
		if (update_complete)
		{
			drawablep->clearState(LLDrawable::IN_REBUILD_Q2);
			mBuildQ2.erase(curiter);
		}
	}	

	updateMovedList(mMovedBridge);
}

void LLPipeline::markVisible(LLDrawable *drawablep, LLCamera& camera)
{
	if(drawablep && !drawablep->isDead())
	{
		if (drawablep->isSpatialBridge())
		{
			const LLDrawable* root = ((LLSpatialBridge*) drawablep)->mDrawable;
			llassert(root); // trying to catch a bad assumption
					
			if (root && //  // this test may not be needed, see above
					root->getVObj()->isAttachment())
			{
				LLDrawable* rootparent = root->getParent();
				if (rootparent) // this IS sometimes NULL
				{
					LLViewerObject *vobj = rootparent->getVObj();
					llassert(vobj); // trying to catch a bad assumption
					if (vobj) // this test may not be needed, see above
					{
						LLVOAvatar* av = vobj->asAvatar();
						if (av &&
							((!sImpostorRender && av->isImpostor()) //ignore impostor flag during impostor pass
							 //|| av->isInMuteList() // <FS:Ansariel> Partially undo MAINT-5700: Draw imposter for muted avatars
							 || (LLVOAvatar::AOA_JELLYDOLL == av->getOverallAppearance() && !av->needsImpostorUpdate()) ))
						{
							return;
						}
					}
				}
			}
			sCull->pushBridge((LLSpatialBridge*) drawablep);
		}
		else
		{
		
			sCull->pushDrawable(drawablep);
		}

		drawablep->setVisible(camera);
	}
}

void LLPipeline::markMoved(LLDrawable *drawablep, bool damped_motion)
{
	if (!drawablep)
	{
		//LL_ERRS() << "Sending null drawable to moved list!" << LL_ENDL;
		return;
	}
	
	if (drawablep->isDead())
	{
		LL_WARNS() << "Marking NULL or dead drawable moved!" << LL_ENDL;
		return;
	}
	
	if (drawablep->getParent()) 
	{
		//ensure that parent drawables are moved first
		markMoved(drawablep->getParent(), damped_motion);
	}

	assertInitialized();

	if (!drawablep->isState(LLDrawable::ON_MOVE_LIST))
	{
		if (drawablep->isSpatialBridge())
		{
			mMovedBridge.push_back(drawablep);
		}
		else
		{
			mMovedList.push_back(drawablep);
		}
		drawablep->setState(LLDrawable::ON_MOVE_LIST);
	}
	if (! damped_motion)
	{
		drawablep->setState(LLDrawable::MOVE_UNDAMPED); // UNDAMPED trumps DAMPED
	}
	else if (drawablep->isState(LLDrawable::MOVE_UNDAMPED))
	{
		drawablep->clearState(LLDrawable::MOVE_UNDAMPED);
	}
}

void LLPipeline::markShift(LLDrawable *drawablep)
{
	if (!drawablep || drawablep->isDead())
	{
		return;
	}

	assertInitialized();

	if (!drawablep->isState(LLDrawable::ON_SHIFT_LIST))
	{
		drawablep->getVObj()->setChanged(LLXform::SHIFTED | LLXform::SILHOUETTE);
		if (drawablep->getParent()) 
		{
			markShift(drawablep->getParent());
		}
		mShiftList.push_back(drawablep);
		drawablep->setState(LLDrawable::ON_SHIFT_LIST);
	}
}

void LLPipeline::shiftObjects(const LLVector3 &offset)
{
    LL_PROFILE_ZONE_SCOPED_CATEGORY_PIPELINE;
	assertInitialized();

	glClear(GL_DEPTH_BUFFER_BIT);
	gDepthDirty = true;
		
	LLVector4a offseta;
	offseta.load3(offset.mV);

	for (LLDrawable::drawable_vector_t::iterator iter = mShiftList.begin();
			iter != mShiftList.end(); iter++)
	{
		LLDrawable *drawablep = *iter;
		if (drawablep->isDead())
		{
			continue;
		}	
		drawablep->shiftPos(offseta);	
		drawablep->clearState(LLDrawable::ON_SHIFT_LIST);
	}
	mShiftList.resize(0);
	
	for (LLWorld::region_list_t::const_iterator iter = LLWorld::getInstance()->getRegionList().begin(); 
			iter != LLWorld::getInstance()->getRegionList().end(); ++iter)
	{
		LLViewerRegion* region = *iter;
		for (U32 i = 0; i < LLViewerRegion::NUM_PARTITIONS; i++)
		{
			LLSpatialPartition* part = region->getSpatialPartition(i);
			if (part)
			{
				part->shift(offseta);
			}
		}
	}

    mReflectionMapManager.shift(offseta);

	LLHUDText::shiftAll(offset);
	LLHUDNameTag::shiftAll(offset);

	display_update_camera();
}

void LLPipeline::markTextured(LLDrawable *drawablep)
{
	if (drawablep && !drawablep->isDead() && assertInitialized())
	{
		mRetexturedList.insert(drawablep);
	}
}

void LLPipeline::markGLRebuild(LLGLUpdate* glu)
{
	if (glu && !glu->mInQ)
	{
		LLGLUpdate::sGLQ.push_back(glu);
		glu->mInQ = TRUE;
	}
}

void LLPipeline::markPartitionMove(LLDrawable* drawable)
{
	if (!drawable->isState(LLDrawable::PARTITION_MOVE) && 
		!drawable->getPositionGroup().equals3(LLVector4a::getZero()))
	{
		drawable->setState(LLDrawable::PARTITION_MOVE);
		mPartitionQ.push_back(drawable);
	}
}

void LLPipeline::processPartitionQ()
{
    LL_PROFILE_ZONE_SCOPED_CATEGORY_PIPELINE;

	// <FS:ND> A vector is much better suited for the use case of mPartitionQ
	// for (LLDrawable::drawable_list_t::iterator iter = mPartitionQ.begin(); iter != mPartitionQ.end(); ++iter)
	for (LLDrawable::drawable_vector_t::iterator iter = mPartitionQ.begin(); iter != mPartitionQ.end(); ++iter)
	// </FS:ND>
	{
		LLDrawable* drawable = *iter;
		if (!drawable->isDead())
		{
			drawable->updateBinRadius();
			drawable->movePartition();
		}
		drawable->clearState(LLDrawable::PARTITION_MOVE);
	}

	mPartitionQ.clear();
}

void LLPipeline::markMeshDirty(LLSpatialGroup* group)
{
	mMeshDirtyGroup.push_back(group);
}

void LLPipeline::markRebuild(LLSpatialGroup* group, bool priority)
{
	if (group && !group->isDead() && group->getSpatialPartition())
	{
		if (group->getSpatialPartition()->mPartitionType == LLViewerRegion::PARTITION_HUD)
		{
			priority = true;
		}

		if (priority)
		{
			if (!group->hasState(LLSpatialGroup::IN_BUILD_Q1))
			{
				llassert_always(!mGroupQ1Locked);

				mGroupQ1.push_back(group);
				group->setState(LLSpatialGroup::IN_BUILD_Q1);

				if (group->hasState(LLSpatialGroup::IN_BUILD_Q2))
				{
					LLSpatialGroup::sg_vector_t::iterator iter = std::find(mGroupQ2.begin(), mGroupQ2.end(), group);
					if (iter != mGroupQ2.end())
					{
						mGroupQ2.erase(iter);
					}
					group->clearState(LLSpatialGroup::IN_BUILD_Q2);
				}
			}
		}
		else if (!group->hasState(LLSpatialGroup::IN_BUILD_Q2 | LLSpatialGroup::IN_BUILD_Q1))
		{
			llassert_always(!mGroupQ2Locked);
			mGroupQ2.push_back(group);
			group->setState(LLSpatialGroup::IN_BUILD_Q2);

		}
	}
}

void LLPipeline::markRebuild(LLDrawable *drawablep, LLDrawable::EDrawableFlags flag, bool priority)
{
	if (drawablep && !drawablep->isDead() && assertInitialized())
	{
		//<FS:Beq> avoid unfortunate sleep during trylock by static check
		//if(debugLoggingEnabled("AnimatedObjectsLinkset"))
		static auto debug_logging_on = debugLoggingEnabled("AnimatedObjectsLinkset");
		if (debug_logging_on)
		//</FS:Beq>
        {
            LLVOVolume *vol_obj = drawablep->getVOVolume();
            if (vol_obj && vol_obj->isAnimatedObject() && vol_obj->isRiggedMesh())
            {
                std::string vobj_name = llformat("Vol%p", vol_obj);
                F32 est_tris = vol_obj->getEstTrianglesMax();
                LL_DEBUGS("AnimatedObjectsLinkset") << vobj_name << " markRebuild, tris " << est_tris 
                                                    << " priority " << (S32) priority << " flag " << std::hex << flag << LL_ENDL; 
            }
        }
    
		if (!drawablep->isState(LLDrawable::BUILT))
		{
			priority = true;
		}
		if (priority)
		{
			if (!drawablep->isState(LLDrawable::IN_REBUILD_Q1))
			{
				mBuildQ1.push_back(drawablep);
				drawablep->setState(LLDrawable::IN_REBUILD_Q1); // mark drawable as being in priority queue
			}
		}
		else if (!drawablep->isState(LLDrawable::IN_REBUILD_Q2))
		{
			mBuildQ2.push_back(drawablep);
			drawablep->setState(LLDrawable::IN_REBUILD_Q2); // need flag here because it is just a list
		}
		// <FS:Ansariel> FIRE-16485: Crash when calling texture refresh on an object that has a blacklisted copy
		//if (flag & (LLDrawable::REBUILD_VOLUME | LLDrawable::REBUILD_POSITION))
		if ((flag & (LLDrawable::REBUILD_VOLUME | LLDrawable::REBUILD_POSITION)) && drawablep->getVObj().notNull())
		// </FS:Ansariel>
		{
			drawablep->getVObj()->setChanged(LLXform::SILHOUETTE);
		}
		drawablep->setState(flag);
	}
}

void LLPipeline::stateSort(LLCamera& camera, LLCullResult &result)
{
    LL_PROFILE_ZONE_SCOPED_CATEGORY_PIPELINE;

	if (hasAnyRenderType(LLPipeline::RENDER_TYPE_AVATAR,
					  LLPipeline::RENDER_TYPE_CONTROL_AV,
					  LLPipeline::RENDER_TYPE_GROUND,
					  LLPipeline::RENDER_TYPE_TERRAIN,
					  LLPipeline::RENDER_TYPE_TREE,
					  LLPipeline::RENDER_TYPE_SKY,
					  LLPipeline::RENDER_TYPE_VOIDWATER,
					  LLPipeline::RENDER_TYPE_WATER,
					  LLPipeline::END_RENDER_TYPES))
	{
		//clear faces from face pools
		gPipeline.resetDrawOrders();
	}

	//LLVertexBuffer::unbind();

	grabReferences(result);
	{
		LL_PROFILE_ZONE_NAMED_CATEGORY_PIPELINE("checkOcclusionAndRebuildMesh");
	for (LLCullResult::sg_iterator iter = sCull->beginDrawableGroups(); iter != sCull->endDrawableGroups(); ++iter)
	{
		LLSpatialGroup* group = *iter;
		group->checkOcclusion();
		if (sUseOcclusion > 1 && group->isOcclusionState(LLSpatialGroup::OCCLUDED))
		{
			markOccluder(group);
		}
		else
		{
			group->setVisible();
			for (LLSpatialGroup::element_iter i = group->getDataBegin(); i != group->getDataEnd(); ++i)
			{
                LLDrawable* drawablep = (LLDrawable*)(*i)->getDrawable();
				markVisible(drawablep, camera);
			}

			if (!sDelayVBUpdate)
			{ //rebuild mesh as soon as we know it's visible
				group->rebuildMesh();
			}
		}
	}
	}

	if (LLViewerCamera::sCurCameraID == LLViewerCamera::CAMERA_WORLD && !gCubeSnapshot)
	{
		LL_PROFILE_ZONE_NAMED_CATEGORY_PIPELINE("WorldCamera");
		LLSpatialGroup* last_group = NULL;
		BOOL fov_changed = LLViewerCamera::getInstance()->isDefaultFOVChanged();
		for (LLCullResult::bridge_iterator i = sCull->beginVisibleBridge(); i != sCull->endVisibleBridge(); ++i)
		{
			LLCullResult::bridge_iterator cur_iter = i;
			LLSpatialBridge* bridge = *cur_iter;
			LLSpatialGroup* group = bridge->getSpatialGroup();

			if (last_group == NULL)
			{
				last_group = group;
			}

			if (!bridge->isDead() && group && !group->isOcclusionState(LLSpatialGroup::OCCLUDED))
			{
				stateSort(bridge, camera, fov_changed);
			}

			if (LLViewerCamera::sCurCameraID == LLViewerCamera::CAMERA_WORLD &&
				last_group != group && last_group->changeLOD())
			{
				last_group->mLastUpdateDistance = last_group->mDistance;
			}

			last_group = group;
		}

		if (LLViewerCamera::sCurCameraID == LLViewerCamera::CAMERA_WORLD &&
			last_group && last_group->changeLOD())
		{
			last_group->mLastUpdateDistance = last_group->mDistance;
		}
	}
	{
		LL_PROFILE_ZONE_NAMED_CATEGORY_PIPELINE("StateSort: visible groups");
	for (LLCullResult::sg_iterator iter = sCull->beginVisibleGroups(); iter != sCull->endVisibleGroups(); ++iter)
	{
		LLSpatialGroup* group = *iter;
		group->checkOcclusion();
		if (sUseOcclusion > 1 && group->isOcclusionState(LLSpatialGroup::OCCLUDED))
		{
			markOccluder(group);
		}
		else
		{
			group->setVisible();
			stateSort(group, camera);

			if (!sDelayVBUpdate)
			{ //rebuild mesh as soon as we know it's visible
				group->rebuildMesh();
			}
		}
	}}
	
	{
		LL_PROFILE_ZONE_NAMED_CATEGORY_DRAWABLE("stateSort"); // LL_RECORD_BLOCK_TIME(FTM_STATESORT_DRAWABLE);
		for (LLCullResult::drawable_iterator iter = sCull->beginVisibleList();
			 iter != sCull->endVisibleList(); ++iter)
		{
			LLDrawable *drawablep = *iter;
			if (!drawablep->isDead())
			{
				stateSort(drawablep, camera);
			}
		}
	}
		
	postSort(camera);	
}

void LLPipeline::stateSort(LLSpatialGroup* group, LLCamera& camera)
{
	if (group->changeLOD())
	{
		for (LLSpatialGroup::element_iter i = group->getDataBegin(); i != group->getDataEnd(); ++i)
		{
            LLDrawable* drawablep = (LLDrawable*)(*i)->getDrawable();            
			stateSort(drawablep, camera);
		}

		if (LLViewerCamera::sCurCameraID == LLViewerCamera::CAMERA_WORLD && !gCubeSnapshot)
		{ //avoid redundant stateSort calls
			group->mLastUpdateDistance = group->mDistance;
		}
	}
}

void LLPipeline::stateSort(LLSpatialBridge* bridge, LLCamera& camera, BOOL fov_changed)
{
    LL_PROFILE_ZONE_SCOPED_CATEGORY_PIPELINE;
    if (bridge->getSpatialGroup()->changeLOD() || fov_changed)
	{
		bool force_update = false;
		bridge->updateDistance(camera, force_update);
	}
}

void LLPipeline::stateSort(LLDrawable* drawablep, LLCamera& camera)
{
    LL_PROFILE_ZONE_SCOPED_CATEGORY_PIPELINE;
    if (!drawablep
		|| drawablep->isDead() 
		|| !hasRenderType(drawablep->getRenderType()))
	{
		return;
	}
	
    // SL-11353
    // ignore our own geo when rendering spotlight shadowmaps...
    // 
    if (RenderSpotLight && drawablep == RenderSpotLight)
    {
        return;
    }

	if (LLSelectMgr::getInstance()->mHideSelectedObjects)
	{
//		if (drawablep->getVObj().notNull() &&
//			drawablep->getVObj()->isSelected())
// [RLVa:KB] - Checked: 2010-09-28 (RLVa-1.2.1f) | Modified: RLVa-1.2.1f
		const LLViewerObject* pObj = drawablep->getVObj();
		if ( (pObj) && (pObj->isSelected()) && 
			 ( (!RlvActions::isRlvEnabled()) || 
			   ( ((!pObj->isHUDAttachment()) || (!gRlvAttachmentLocks.isLockedAttachment(pObj->getRootEdit()))) && 
				 (RlvActions::canEdit(pObj)) ) ) )
// [/RVLa:KB]
		{
			return;
		}
	}

	if (drawablep->isAvatar())
	{ //don't draw avatars beyond render distance or if we don't have a spatial group.
		if ((drawablep->getSpatialGroup() == NULL) || 
			(drawablep->getSpatialGroup()->mDistance > LLVOAvatar::sRenderDistance))
		{
			return;
		}

		LLVOAvatar* avatarp = (LLVOAvatar*) drawablep->getVObj().get();
		if (!avatarp->isVisible())
		{
			return;
		}
	}

	assertInitialized();

	if (hasRenderType(drawablep->mRenderType))
	{
		if (!drawablep->isState(LLDrawable::INVISIBLE|LLDrawable::FORCE_INVISIBLE))
		{
			drawablep->setVisible(camera, NULL, FALSE);
		}
	}

	if (LLViewerCamera::sCurCameraID == LLViewerCamera::CAMERA_WORLD && !gCubeSnapshot)
	{
		//if (drawablep->isVisible()) isVisible() check here is redundant, if it wasn't visible, it wouldn't be here
		{
			if (!drawablep->isActive())
			{
				bool force_update = false;
				drawablep->updateDistance(camera, force_update);
			}
			else if (drawablep->isAvatar())
			{
				bool force_update = false;
				drawablep->updateDistance(camera, force_update); // calls vobj->updateLOD() which calls LLVOAvatar::updateVisibility()
			}
		}
	}

	if (!drawablep->getVOVolume())
	{
		for (LLDrawable::face_list_t::iterator iter = drawablep->mFaces.begin();
				iter != drawablep->mFaces.end(); iter++)
		{
			LLFace* facep = *iter;

			if (facep->hasGeometry())
			{
				if (facep->getPool())
				{
					facep->getPool()->enqueue(facep);
				}
				else
				{
					break;
				}
			}
		}
	}
	
	mNumVisibleFaces += drawablep->getNumFaces();
}


void forAllDrawables(LLCullResult::sg_iterator begin, 
					 LLCullResult::sg_iterator end,
					 void (*func)(LLDrawable*))
{
	for (LLCullResult::sg_iterator i = begin; i != end; ++i)
	{
		for (LLSpatialGroup::element_iter j = (*i)->getDataBegin(); j != (*i)->getDataEnd(); ++j)
		{
			if((*j)->hasDrawable())
			{
				func((LLDrawable*)(*j)->getDrawable());	
			}
		}
	}
}

void LLPipeline::forAllVisibleDrawables(void (*func)(LLDrawable*))
{
	forAllDrawables(sCull->beginDrawableGroups(), sCull->endDrawableGroups(), func);
	forAllDrawables(sCull->beginVisibleGroups(), sCull->endVisibleGroups(), func);
}

//function for creating scripted beacons
void renderScriptedBeacons(LLDrawable* drawablep)
{
	LLViewerObject *vobj = drawablep->getVObj();
	if (vobj 
		&& !vobj->isAvatar() 
		&& !vobj->getParent()
		&& vobj->flagScripted())
	{
		if (gPipeline.sRenderBeacons)
		{
			gObjectList.addDebugBeacon(vobj->getPositionAgent(), "", LLColor4(1.f, 0.f, 0.f, 0.5f), LLColor4(1.f, 1.f, 1.f, 0.5f), LLPipeline::DebugBeaconLineWidth);
		}

		if (gPipeline.sRenderHighlight)
		{
			S32 face_id;
			S32 count = drawablep->getNumFaces();
			for (face_id = 0; face_id < count; face_id++)
			{
				LLFace * facep = drawablep->getFace(face_id);
				if (facep) 
				{
					gPipeline.mHighlightFaces.push_back(facep);
				}
			}
		}
	}
}

void renderScriptedTouchBeacons(LLDrawable *drawablep)
{
    LLViewerObject *vobj = drawablep->getVObj();
    if (vobj && !vobj->isAvatar() && !vobj->getParent() && vobj->flagScripted() && vobj->flagHandleTouch())
    {
        if (gPipeline.sRenderBeacons)
        {
            gObjectList.addDebugBeacon(vobj->getPositionAgent(), "", LLColor4(1.f, 0.f, 0.f, 0.5f), LLColor4(1.f, 1.f, 1.f, 0.5f),
                                       LLPipeline::DebugBeaconLineWidth);
        }

        if (gPipeline.sRenderHighlight)
        {
            S32 face_id;
            S32 count = drawablep->getNumFaces();
            for (face_id = 0; face_id < count; face_id++)
            {
                LLFace *facep = drawablep->getFace(face_id);
                if (facep)
                {
                    gPipeline.mHighlightFaces.push_back(facep);
                }
            }
        }
    }
}

void renderPhysicalBeacons(LLDrawable *drawablep)
{
    LLViewerObject *vobj = drawablep->getVObj();
    if (vobj &&
        !vobj->isAvatar()
        //&& !vobj->getParent()
        && vobj->flagUsePhysics())
    {
        if (gPipeline.sRenderBeacons)
        {
            gObjectList.addDebugBeacon(vobj->getPositionAgent(), "", LLColor4(0.f, 1.f, 0.f, 0.5f), LLColor4(1.f, 1.f, 1.f, 0.5f),
                                       LLPipeline::DebugBeaconLineWidth);
        }

        if (gPipeline.sRenderHighlight)
        {
            S32 face_id;
            S32 count = drawablep->getNumFaces();
            for (face_id = 0; face_id < count; face_id++)
            {
                LLFace *facep = drawablep->getFace(face_id);
                if (facep)
                {
                    gPipeline.mHighlightFaces.push_back(facep);
                }
            }
        }
    }
}

void renderMOAPBeacons(LLDrawable *drawablep)
{
    LLViewerObject *vobj = drawablep->getVObj();

    if (!vobj || vobj->isAvatar())
        return;

    bool beacon  = false;
    U8   tecount = vobj->getNumTEs();
    for (int x = 0; x < tecount; x++)
    {
        if (vobj->getTEref(x).hasMedia())
        {
            beacon = true;
            break;
        }
    }
    if (beacon)
    {
        if (gPipeline.sRenderBeacons)
        {
            gObjectList.addDebugBeacon(vobj->getPositionAgent(), "", LLColor4(1.f, 1.f, 1.f, 0.5f), LLColor4(1.f, 1.f, 1.f, 0.5f),
                                       LLPipeline::DebugBeaconLineWidth);
        }

        if (gPipeline.sRenderHighlight)
        {
            S32 face_id;
            S32 count = drawablep->getNumFaces();
            for (face_id = 0; face_id < count; face_id++)
            {
                LLFace *facep = drawablep->getFace(face_id);
                if (facep)
                {
                    gPipeline.mHighlightFaces.push_back(facep);
                }
            }
        }
    }
}

void renderParticleBeacons(LLDrawable *drawablep)
{
    // Look for attachments, objects, etc.
    LLViewerObject *vobj = drawablep->getVObj();
    if (vobj && vobj->isParticleSource())
    {
        if (gPipeline.sRenderBeacons)
        {
            LLColor4 light_blue(0.5f, 0.5f, 1.f, 0.5f);
            gObjectList.addDebugBeacon(vobj->getPositionAgent(), "", light_blue, LLColor4(1.f, 1.f, 1.f, 0.5f),
                                       LLPipeline::DebugBeaconLineWidth);
        }

        if (gPipeline.sRenderHighlight)
        {
            S32 face_id;
            S32 count = drawablep->getNumFaces();
            for (face_id = 0; face_id < count; face_id++)
            {
                LLFace *facep = drawablep->getFace(face_id);
                if (facep)
                {
                    gPipeline.mHighlightFaces.push_back(facep);
                }
            }
        }
    }
}

void renderSoundHighlights(LLDrawable *drawablep)
{
    // Look for attachments, objects, etc.
    LLViewerObject *vobj = drawablep->getVObj();
    if (vobj && vobj->isAudioSource())
    {
        if (gPipeline.sRenderHighlight)
        {
            S32 face_id;
            S32 count = drawablep->getNumFaces();
            for (face_id = 0; face_id < count; face_id++)
            {
                LLFace *facep = drawablep->getFace(face_id);
                if (facep)
                {
                    gPipeline.mHighlightFaces.push_back(facep);
                }
            }
        }
    }
}

void LLPipeline::touchTexture(LLViewerTexture* tex, F32 vsize)
{
    if (tex)
    {
        tex->setActive();
        tex->addTextureStats(vsize);
    }
}

void LLPipeline::touchTextures(LLDrawInfo* info)
{
    if (--info->mTextureTimer == 0)
    {
        LL_PROFILE_ZONE_SCOPED_CATEGORY_PIPELINE;
        // reset texture timer in a noisy fashion to avoid clumping of updates
        const U32 MIN_WAIT_TIME = 8;
        const U32 MAX_WAIT_TIME = 16;

        info->mTextureTimer = ll_rand() % (MAX_WAIT_TIME - MIN_WAIT_TIME) + MIN_WAIT_TIME;

        auto& mat = info->mGLTFMaterial;
        if (mat.notNull())
        {
            touchTexture(mat->mBaseColorTexture, info->mVSize);
            touchTexture(mat->mNormalTexture, info->mVSize);
            touchTexture(mat->mMetallicRoughnessTexture, info->mVSize);
            touchTexture(mat->mEmissiveTexture, info->mVSize);
        }
        else
        {
            info->mTextureTimer += (U8) info->mTextureList.size();

            for (int i = 0; i < info->mTextureList.size(); ++i)
            {
                touchTexture(info->mTextureList[i], info->mTextureListVSize[i]);
            }

            touchTexture(info->mTexture, info->mVSize);
            touchTexture(info->mSpecularMap, info->mVSize);
            touchTexture(info->mNormalMap, info->mVSize);
        }
    }
}

void LLPipeline::postSort(LLCamera &camera)
{
    LL_PROFILE_ZONE_SCOPED_CATEGORY_PIPELINE;

    assertInitialized();
    sVolumeSAFrame = 0.f; //ZK LBG

    LL_PUSH_CALLSTACKS();

    if (!gCubeSnapshot)
    {
        // rebuild drawable geometry
        for (LLCullResult::sg_iterator i = sCull->beginDrawableGroups(); i != sCull->endDrawableGroups(); ++i)
        {
            LLSpatialGroup *group = *i;
            if (!sUseOcclusion || !group->isOcclusionState(LLSpatialGroup::OCCLUDED))
            {
                group->rebuildGeom();
            }
        }
        LL_PUSH_CALLSTACKS();
        // rebuild groups
        sCull->assertDrawMapsEmpty();

        rebuildPriorityGroups();
    }

    LL_PUSH_CALLSTACKS();

    // build render map
    {
        LL_PROFILE_ZONE_NAMED_CATEGORY_PIPELINE("build render map");
    for (LLCullResult::sg_iterator i = sCull->beginVisibleGroups(); i != sCull->endVisibleGroups(); ++i)
    {
        LLSpatialGroup *group = *i;
        if ((sUseOcclusion && group->isOcclusionState(LLSpatialGroup::OCCLUDED)) ||
            (RenderAutoHideSurfaceAreaLimit > 0.f &&
             group->mSurfaceArea > RenderAutoHideSurfaceAreaLimit * llmax(group->mObjectBoxSize, 10.f)))
        {
            continue;
        }

        if (group->hasState(LLSpatialGroup::NEW_DRAWINFO) && group->hasState(LLSpatialGroup::GEOM_DIRTY) && !gCubeSnapshot)
        {  // no way this group is going to be drawable without a rebuild
            group->rebuildGeom();
        }

        for (LLSpatialGroup::draw_map_t::iterator j = group->mDrawMap.begin(); j != group->mDrawMap.end(); ++j)
        {
            LLSpatialGroup::drawmap_elem_t &src_vec = j->second;
            if (!hasRenderType(j->first))
            {
                continue;
            }

            // DEBUG -- force a texture virtual size update every frame
            /*if (group->getSpatialPartition()->mDrawableType == LLPipeline::RENDER_TYPE_VOLUME)
            {
                LL_PROFILE_ZONE_NAMED_CATEGORY_TEXTURE("plps - update vsize");
                auto& entries = group->getData();
                for (auto& entry : entries)
                {
                    if (entry)
                    {
                        auto* data = entry->getDrawable();
                        if (data)
                        {
                            LLVOVolume* volume = ((LLDrawable*)data)->getVOVolume();
                            if (volume)
                            {
                                volume->updateTextureVirtualSize(true);
                            }
                        }
                    }
                }
            }*/

            for (LLSpatialGroup::drawmap_elem_t::iterator k = src_vec.begin(); k != src_vec.end(); ++k)
            {
                LLDrawInfo *info = *k;

                sCull->pushDrawInfo(j->first, info);
                if (!sShadowRender && !sReflectionRender && !gCubeSnapshot)
                {
                    touchTextures(info);
                    addTrianglesDrawn(info->mCount);
                }
            }
        }

        if (hasRenderType(LLPipeline::RENDER_TYPE_PASS_ALPHA))
        {
            LL_PROFILE_ZONE_NAMED_CATEGORY_PIPELINE("Collect Alpha groups");
            LLSpatialGroup::draw_map_t::iterator alpha = group->mDrawMap.find(LLRenderPass::PASS_ALPHA);

            if (alpha != group->mDrawMap.end())
            {  // store alpha groups for sorting
                LLSpatialBridge *bridge = group->getSpatialPartition()->asBridge();
                if (LLViewerCamera::sCurCameraID == LLViewerCamera::CAMERA_WORLD && !gCubeSnapshot)
                {
                    if (bridge)
                    {
                        LLCamera trans_camera = bridge->transformCamera(camera);
                        group->updateDistance(trans_camera);
                    }
                    else
                    {
                        group->updateDistance(camera);
                    }
                }

                if (hasRenderType(LLDrawPool::POOL_ALPHA))
                {
                    sCull->pushAlphaGroup(group);
                }
            }

            LLSpatialGroup::draw_map_t::iterator rigged_alpha = group->mDrawMap.find(LLRenderPass::PASS_ALPHA_RIGGED);

            if (rigged_alpha != group->mDrawMap.end())
            {  // store rigged alpha groups for LLDrawPoolAlpha prepass (skip distance update, rigged attachments use depth buffer)
                if (hasRenderType(LLDrawPool::POOL_ALPHA))
                {
                    sCull->pushRiggedAlphaGroup(group);
                }
            }
        }
    }
    }

    // flush particle VB
    if (LLVOPartGroup::sVB)
    {
        LLVOPartGroup::sVB->flush();
    }
    else
    {
        LL_WARNS_ONCE() << "Missing particle buffer" << LL_ENDL;
    }

    /*bool use_transform_feedback = gTransformPositionProgram.mProgramObject && !mMeshDirtyGroup.empty();

    if (use_transform_feedback)
    { //place a query around potential transform feedback code for synchronization
        mTransformFeedbackPrimitives = 0;

        if (!mMeshDirtyQueryObject)
        {
            glGenQueries(1, &mMeshDirtyQueryObject);
        }

        glBeginQuery(GL_TRANSFORM_FEEDBACK_PRIMITIVES_WRITTEN, mMeshDirtyQueryObject);
    }*/

    {
        LL_PROFILE_ZONE_NAMED_CATEGORY_PIPELINE("rebuild delayed upd groups");
    // pack vertex buffers for groups that chose to delay their updates
    for (LLSpatialGroup::sg_vector_t::iterator iter = mMeshDirtyGroup.begin(); iter != mMeshDirtyGroup.end(); ++iter)
    {
        (*iter)->rebuildMesh();
    }
    }

    /*if (use_transform_feedback)
    {
        glEndQuery(GL_TRANSFORM_FEEDBACK_PRIMITIVES_WRITTEN);
    }*/

    mMeshDirtyGroup.clear();

    {
        LL_PROFILE_ZONE_NAMED_CATEGORY_PIPELINE("sort alpha groups");
    if (!sShadowRender)
    {
        // order alpha groups by distance
        std::sort(sCull->beginAlphaGroups(), sCull->endAlphaGroups(), LLSpatialGroup::CompareDepthGreater());

        // order rigged alpha groups by avatar attachment order
        std::sort(sCull->beginRiggedAlphaGroups(), sCull->endRiggedAlphaGroups(), LLSpatialGroup::CompareRenderOrder());
    }
    }

    LL_PUSH_CALLSTACKS();
    {
        LL_PROFILE_ZONE_NAMED_CATEGORY_PIPELINE("beacon rendering flags");
    // only render if the flag is set. The flag is only set if we are in edit mode or the toggle is set in the menus
    // <FS:Ansariel> Make beacons also show when beacons floater is closed.
    if (/*LLFloaterReg::instanceVisible("beacons") &&*/ !sShadowRender && !gCubeSnapshot)
    {
        if (sRenderScriptedTouchBeacons)
        {
            // Only show the beacon on the root object.
            forAllVisibleDrawables(renderScriptedTouchBeacons);
        }
        else if (sRenderScriptedBeacons)
        {
            // Only show the beacon on the root object.
            forAllVisibleDrawables(renderScriptedBeacons);
        }

        if (sRenderPhysicalBeacons)
        {
            // Only show the beacon on the root object.
            forAllVisibleDrawables(renderPhysicalBeacons);
        }

        if (sRenderMOAPBeacons)
        {
            forAllVisibleDrawables(renderMOAPBeacons);
        }

        if (sRenderParticleBeacons)
        {
            forAllVisibleDrawables(renderParticleBeacons);
        }

        // If god mode, also show audio cues
        if (sRenderSoundBeacons && gAudiop)
        {
            // Walk all sound sources and render out beacons for them. Note, this isn't done in the ForAllVisibleDrawables function, because
            // some are not visible.
            LLAudioEngine::source_map::iterator iter;
            for (iter = gAudiop->mAllSources.begin(); iter != gAudiop->mAllSources.end(); ++iter)
            {
                LLAudioSource *sourcep = iter->second;

                LLVector3d pos_global = sourcep->getPositionGlobal();
                LLVector3  pos        = gAgent.getPosAgentFromGlobal(pos_global);
                if (gPipeline.sRenderBeacons)
                {
                    // pos += LLVector3(0.f, 0.f, 0.2f);
                    gObjectList.addDebugBeacon(pos, "", LLColor4(1.f, 1.f, 0.f, 0.5f), LLColor4(1.f, 1.f, 1.f, 0.5f), DebugBeaconLineWidth);
                }
            }
            // now deal with highlights for all those seeable sound sources
            forAllVisibleDrawables(renderSoundHighlights);
        }
    }
    }
    LL_PUSH_CALLSTACKS();
    // If managing your telehub, draw beacons at telehub and currently selected spawnpoint.
    if (LLFloaterTelehub::renderBeacons() && !sShadowRender && !gCubeSnapshot)
    {
        LLFloaterTelehub::addBeacons();
    }

    if (!sShadowRender && !gCubeSnapshot)
    {
        LL_PROFILE_ZONE_NAMED_CATEGORY_PIPELINE("Render face highlights");
        mSelectedFaces.clear();

        if (!gNonInteractive)
        {
            LLPipeline::setRenderHighlightTextureChannel(gFloaterTools->getPanelFace()->getTextureChannelToEdit());
        }

        // Draw face highlights for selected faces.
        if (LLSelectMgr::getInstance()->getTEMode())
        {
            struct f : public LLSelectedTEFunctor
            {
                virtual bool apply(LLViewerObject *object, S32 te)
                {
                    if (object->mDrawable)
                    {
                        LLFace *facep = object->mDrawable->getFace(te);
                        if (facep)
                        {
                            gPipeline.mSelectedFaces.push_back(facep);
                        }
                    }
                    return true;
                }
            } func;
            LLSelectMgr::getInstance()->getSelection()->applyToTEs(&func);
        }
    }

    // LLSpatialGroup::sNoDelete = FALSE;
    LL_PUSH_CALLSTACKS();
}


void render_hud_elements()
{
    LL_PROFILE_ZONE_SCOPED_CATEGORY_UI; //LL_RECORD_BLOCK_TIME(FTM_RENDER_UI);
	gPipeline.disableLights();
	
	LLGLSUIDefault gls_ui;

	//LLGLEnable stencil(GL_STENCIL_TEST);
	//glStencilFunc(GL_ALWAYS, 255, 0xFFFFFFFF);
	//glStencilMask(0xFFFFFFFF);
	//glStencilOp(GL_KEEP, GL_KEEP, GL_REPLACE);
	
	gGL.color4f(1,1,1,1);
	
	gUIProgram.bind();
	LLGLDepthTest depth(GL_TRUE, GL_FALSE);

	if (!LLPipeline::sReflectionRender && gPipeline.hasRenderDebugFeatureMask(LLPipeline::RENDER_DEBUG_FEATURE_UI))
	{
		LLGLEnable multisample(LLPipeline::RenderFSAASamples > 0 ? GL_MULTISAMPLE : 0);
		gViewerWindow->renderSelections(FALSE, FALSE, FALSE); // For HUD version in render_ui_3d()
	
		// Draw the tracking overlays
		LLTracker::render3D();
		
        if (LLWorld::instanceExists())
        {
            // Show the property lines
            LLWorld::getInstance()->renderPropertyLines();
        }
		LLViewerParcelMgr::getInstance()->render();
		LLViewerParcelMgr::getInstance()->renderParcelCollision();
	}
	else if (gForceRenderLandFence)
	{
		// This is only set when not rendering the UI, for parcel snapshots
		LLViewerParcelMgr::getInstance()->render();
	}
	else if (gPipeline.hasRenderType(LLPipeline::RENDER_TYPE_HUD))
	{
		LLHUDText::renderAllHUD();
	}

	gUIProgram.unbind();
}

void LLPipeline::renderHighlights()
{
	assertInitialized();

	// Draw 3D UI elements here (before we clear the Z buffer in POOL_HUD)
	// Render highlighted faces.
	LLGLSPipelineAlpha gls_pipeline_alpha;
	LLColor4 color(1.f, 1.f, 1.f, 0.5f);
	LLGLEnable color_mat(GL_COLOR_MATERIAL);
	disableLights();

	if ((LLViewerShaderMgr::instance()->getShaderLevel(LLViewerShaderMgr::SHADER_INTERFACE) > 0))
	{
		gHighlightProgram.bind();
		gGL.diffuseColor4f(1,1,1,0.5f);
	}
	
	if (hasRenderDebugFeatureMask(RENDER_DEBUG_FEATURE_SELECTED) && !mFaceSelectImagep)
		{
			mFaceSelectImagep = LLViewerTextureManager::getFetchedTexture(IMG_FACE_SELECT);
		}

	if (hasRenderDebugFeatureMask(RENDER_DEBUG_FEATURE_SELECTED) && (sRenderHighlightTextureChannel == LLRender::DIFFUSE_MAP))
	{
		// Make sure the selection image gets downloaded and decoded
		mFaceSelectImagep->addTextureStats((F32)MAX_IMAGE_AREA);

		U32 count = mSelectedFaces.size();
		for (U32 i = 0; i < count; i++)
		{
			LLFace *facep = mSelectedFaces[i];
			if (!facep || facep->getDrawable()->isDead())
			{
				LL_ERRS() << "Bad face on selection" << LL_ENDL;
				return;
			}
			
			facep->renderSelected(mFaceSelectImagep, color);
		}
	}

	if (hasRenderDebugFeatureMask(RENDER_DEBUG_FEATURE_SELECTED))
	{
		// Paint 'em red!
		color.setVec(1.f, 0.f, 0.f, 0.5f);
		
		int count = mHighlightFaces.size();
		for (S32 i = 0; i < count; i++)
		{
			LLFace* facep = mHighlightFaces[i];
			facep->renderSelected(LLViewerTexture::sNullImagep, color);
		}
	}

	// Contains a list of the faces of objects that are physical or
	// have touch-handlers.
	mHighlightFaces.clear();

	if (LLViewerShaderMgr::instance()->getShaderLevel(LLViewerShaderMgr::SHADER_INTERFACE) > 0)
	{
		gHighlightProgram.unbind();
	}


	if (hasRenderDebugFeatureMask(RENDER_DEBUG_FEATURE_SELECTED) && (sRenderHighlightTextureChannel == LLRender::NORMAL_MAP))
	{
		color.setVec(1.0f, 0.5f, 0.5f, 0.5f);
		if ((LLViewerShaderMgr::instance()->getShaderLevel(LLViewerShaderMgr::SHADER_INTERFACE) > 0))
		{
			gHighlightNormalProgram.bind();
			gGL.diffuseColor4f(1,1,1,0.5f);
		}

		mFaceSelectImagep->addTextureStats((F32)MAX_IMAGE_AREA);

		U32 count = mSelectedFaces.size();
		for (U32 i = 0; i < count; i++)
		{
			LLFace *facep = mSelectedFaces[i];
			if (!facep || facep->getDrawable()->isDead())
			{
				LL_ERRS() << "Bad face on selection" << LL_ENDL;
				return;
			}

			facep->renderSelected(mFaceSelectImagep, color);
		}

		if ((LLViewerShaderMgr::instance()->getShaderLevel(LLViewerShaderMgr::SHADER_INTERFACE) > 0))
		{
			gHighlightNormalProgram.unbind();
		}
	}

	if (hasRenderDebugFeatureMask(RENDER_DEBUG_FEATURE_SELECTED) && (sRenderHighlightTextureChannel == LLRender::SPECULAR_MAP))
	{
		color.setVec(0.0f, 0.3f, 1.0f, 0.8f);
		if ((LLViewerShaderMgr::instance()->getShaderLevel(LLViewerShaderMgr::SHADER_INTERFACE) > 0))
		{
			gHighlightSpecularProgram.bind();
			gGL.diffuseColor4f(1,1,1,0.5f);
		}

		mFaceSelectImagep->addTextureStats((F32)MAX_IMAGE_AREA);

		U32 count = mSelectedFaces.size();
		for (U32 i = 0; i < count; i++)
		{
			LLFace *facep = mSelectedFaces[i];
			if (!facep || facep->getDrawable()->isDead())
			{
				LL_ERRS() << "Bad face on selection" << LL_ENDL;
				return;
			}

			facep->renderSelected(mFaceSelectImagep, color);
		}

		if ((LLViewerShaderMgr::instance()->getShaderLevel(LLViewerShaderMgr::SHADER_INTERFACE) > 0))
		{
			gHighlightSpecularProgram.unbind();
		}
	}
}

//debug use
U32 LLPipeline::sCurRenderPoolType = 0 ;

void LLPipeline::renderGeom(LLCamera& camera, bool forceVBOUpdate)
{
#if 0
	LL_PROFILE_ZONE_SCOPED_CATEGORY_PIPELINE; //LL_RECORD_BLOCK_TIME(FTM_RENDER_GEOMETRY);
    LL_PROFILE_GPU_ZONE("renderGeom");
	assertInitialized();

	F32 saved_modelview[16];
	F32 saved_projection[16];

	//HACK: preserve/restore matrices around HUD render
	if (gPipeline.hasRenderType(LLPipeline::RENDER_TYPE_HUD))
	{
		for (U32 i = 0; i < 16; i++)
		{
			saved_modelview[i] = gGLModelView[i];
			saved_projection[i] = gGLProjection[i];
		}
	}

	///////////////////////////////////////////
	//
	// Sync and verify GL state
	//
	//

	stop_glerror();

	LLVertexBuffer::unbind();

	// Do verification of GL state
	LLGLState::checkStates();
	LLGLState::checkTextureChannels();
	if (mRenderDebugMask & RENDER_DEBUG_VERIFY)
	{
		if (!verify())
		{
			LL_ERRS() << "Pipeline verification failed!" << LL_ENDL;
		}
	}

	LLAppViewer::instance()->pingMainloopTimeout("Pipeline:ForceVBO");
	
	// Initialize lots of GL state to "safe" values
	gGL.getTexUnit(0)->unbind(LLTexUnit::TT_TEXTURE);
	gGL.matrixMode(LLRender::MM_TEXTURE);
	gGL.loadIdentity();
	gGL.matrixMode(LLRender::MM_MODELVIEW);

	LLGLSPipeline gls_pipeline;
	LLGLEnable multisample(RenderFSAASamples > 0 ? GL_MULTISAMPLE : 0);

	LLGLState gls_color_material(GL_COLOR_MATERIAL, mLightingDetail < 2);
				
	// Toggle backface culling for debugging
	LLGLEnable cull_face(mBackfaceCull ? GL_CULL_FACE : 0);
	// Set fog
	bool use_fog = hasRenderDebugFeatureMask(LLPipeline::RENDER_DEBUG_FEATURE_FOG);
	LLGLEnable fog_enable(use_fog &&
						  !gPipeline.canUseWindLightShadersOnObjects() ? GL_FOG : 0);
	gSky.updateFog(camera.getFar());
	if (!use_fog)
	{
		sUnderWaterRender = false;
	}

	gGL.getTexUnit(0)->bind(LLViewerFetchedTexture::sDefaultImagep);
	LLViewerFetchedTexture::sDefaultImagep->setAddressMode(LLTexUnit::TAM_WRAP);
	

	//////////////////////////////////////////////
	//
	// Actually render all of the geometry
	//
	//	
	stop_glerror();
	
	LLAppViewer::instance()->pingMainloopTimeout("Pipeline:RenderDrawPools");

	for (pool_set_t::iterator iter = mPools.begin(); iter != mPools.end(); ++iter)
	{
		LLDrawPool *poolp = *iter;
		if (hasRenderType(poolp->getType()))
		{
			poolp->prerender();
		}
	}

	{
        bool occlude = sUseOcclusion > 1;
#if 1 // DEPRECATED -- requires forward rendering
		LL_PROFILE_ZONE_NAMED_CATEGORY_DRAWPOOL("pools"); //LL_RECORD_BLOCK_TIME(FTM_POOLS);
		
		// HACK: don't calculate local lights if we're rendering the HUD!
		//    Removing this check will cause bad flickering when there are 
		//    HUD elements being rendered AND the user is in flycam mode  -nyx
		if (!gPipeline.hasRenderType(LLPipeline::RENDER_TYPE_HUD))
		{
			calcNearbyLights(camera);
			setupHWLights(NULL);
		}

		U32 cur_type = 0;

		pool_set_t::iterator iter1 = mPools.begin();
		while ( iter1 != mPools.end() )
		{
			LLDrawPool *poolp = *iter1;
			
			cur_type = poolp->getType();

			//debug use
			sCurRenderPoolType = cur_type ;

			if (occlude && cur_type >= LLDrawPool::POOL_GRASS)
			{
				occlude = false;
				gGLLastMatrix = NULL;
				gGL.loadMatrix(gGLModelView);
				LLGLSLShader::bindNoShader();
// [RLVa:KB] - @setsphere
				if (LLPipeline::sRenderDeferred || !LLRenderTarget::sUseFBO || !LLPipeline::sUseDepthTexture)
				{
					doOcclusion(camera);
				}
				else
				{
					doOcclusion(camera, mRT->screen, mRT->occlusionDepth, &mRT->deferredDepth);
				}
// [/RLVa:KB]
//				doOcclusion(camera);
			}


			pool_set_t::iterator iter2 = iter1;
			if (hasRenderType(poolp->getType()) && poolp->getNumPasses() > 0)
			{
				LL_PROFILE_ZONE_NAMED_CATEGORY_DRAWPOOL("pool render"); //LL_RECORD_BLOCK_TIME(FTM_POOLRENDER);

				gGLLastMatrix = NULL;
				gGL.loadMatrix(gGLModelView);
			
				for( S32 i = 0; i < poolp->getNumPasses(); i++ )
				{
					LLVertexBuffer::unbind();
					poolp->beginRenderPass(i);
					for (iter2 = iter1; iter2 != mPools.end(); iter2++)
					{
						LLDrawPool *p = *iter2;
						if (p->getType() != cur_type)
						{
							break;
						}
						
						if ( !p->getSkipRenderFlag() ) { p->render(i); }
					}
					poolp->endRenderPass(i);
					LLVertexBuffer::unbind();
					if (gDebugGL)
					{
						std::string msg = llformat("pass %d", i);
						LLGLState::checkStates(msg);
						//LLGLState::checkTextureChannels(msg);
						//LLGLState::checkClientArrays(msg);
					}
				}
			}
			else
			{
				// Skip all pools of this type
				for (iter2 = iter1; iter2 != mPools.end(); iter2++)
				{
					LLDrawPool *p = *iter2;
					if (p->getType() != cur_type)
					{
						break;
					}
				}
			}
			iter1 = iter2;
			stop_glerror();

		}
		
		LLAppViewer::instance()->pingMainloopTimeout("Pipeline:RenderDrawPoolsEnd");

		LLVertexBuffer::unbind();
#endif			
		gGLLastMatrix = NULL;
		gGL.loadMatrix(gGLModelView);

		if (occlude)
		{ // catch uncommon condition where pools at drawpool grass and later are disabled
			occlude = false;
			gGLLastMatrix = NULL;
			gGL.loadMatrix(gGLModelView);
			LLGLSLShader::bindNoShader();
			doOcclusion(camera);
		}
	}

	LLVertexBuffer::unbind();
	LLGLState::checkStates();

	if (!LLPipeline::sImpostorRender)
	{
		LLAppViewer::instance()->pingMainloopTimeout("Pipeline:RenderHighlights");

		if (!sReflectionRender)
		{
			renderHighlights();
		}

		// Contains a list of the faces of objects that are physical or
		// have touch-handlers.
		mHighlightFaces.clear();

		LLAppViewer::instance()->pingMainloopTimeout("Pipeline:RenderDebug");
	
		renderDebug();

		LLVertexBuffer::unbind();
	
		if (!LLPipeline::sReflectionRender && !LLPipeline::sRenderDeferred)
		{
			if (gPipeline.hasRenderDebugFeatureMask(LLPipeline::RENDER_DEBUG_FEATURE_UI))
			{
				// Render debugging beacons.
				gObjectList.renderObjectBeacons();
				gObjectList.resetObjectBeacons();
                gSky.addSunMoonBeacons();
			}
			else
			{
				// Make sure particle effects disappear
				LLHUDObject::renderAllForTimer();
			}
		}
		else
		{
			// Make sure particle effects disappear
			LLHUDObject::renderAllForTimer();
		}

		LLAppViewer::instance()->pingMainloopTimeout("Pipeline:RenderGeomEnd");

		//HACK: preserve/restore matrices around HUD render
		if (gPipeline.hasRenderType(LLPipeline::RENDER_TYPE_HUD))
		{
			for (U32 i = 0; i < 16; i++)
			{
				gGLModelView[i] = saved_modelview[i];
				gGLProjection[i] = saved_projection[i];
			}
		}
	}

	LLVertexBuffer::unbind();

	LLGLState::checkStates();
//	LLGLState::checkTextureChannels();
//	LLGLState::checkClientArrays();
#endif
}

void LLPipeline::renderGeomDeferred(LLCamera& camera, bool do_occlusion)
{
	LLAppViewer::instance()->pingMainloopTimeout("Pipeline:RenderGeomDeferred");
	LL_PROFILE_ZONE_SCOPED_CATEGORY_DRAWPOOL; //LL_RECORD_BLOCK_TIME(FTM_RENDER_GEOMETRY);
    LL_PROFILE_GPU_ZONE("renderGeomDeferred");

    if (gUseWireframe)
    {
        glPolygonMode(GL_FRONT_AND_BACK, GL_LINE);
    }

    bool occlude = LLPipeline::sUseOcclusion > 1 && do_occlusion;

	{
		LL_PROFILE_ZONE_NAMED_CATEGORY_DRAWPOOL("deferred pools"); //LL_RECORD_BLOCK_TIME(FTM_DEFERRED_POOLS);

		LLGLEnable cull(GL_CULL_FACE);

		for (pool_set_t::iterator iter = mPools.begin(); iter != mPools.end(); ++iter)
		{
			LLDrawPool *poolp = *iter;
			if (hasRenderType(poolp->getType()))
			{
				poolp->prerender();
			}
		}

		LLGLEnable multisample(RenderFSAASamples > 0 ? GL_MULTISAMPLE : 0);

		LLVertexBuffer::unbind();

		LLGLState::checkStates();
		LLGLState::checkTextureChannels();

        if (LLViewerShaderMgr::instance()->mShaderLevel[LLViewerShaderMgr::SHADER_DEFERRED] > 1)
        {
            //update reflection probe uniform
            mReflectionMapManager.updateUniforms();
        }

		U32 cur_type = 0;

		gGL.setColorMask(true, true);
	
		pool_set_t::iterator iter1 = mPools.begin();

		while ( iter1 != mPools.end() )
		{
			LLDrawPool *poolp = *iter1;
		
			cur_type = poolp->getType();

            if (occlude && cur_type >= LLDrawPool::POOL_GRASS)
            {
                llassert(!gCubeSnapshot); // never do occlusion culling on cube snapshots
                occlude = false;
                gGLLastMatrix = NULL;
                gGL.loadMatrix(gGLModelView);
                LLGLSLShader::bindNoShader();
                doOcclusion(camera);
                gGL.setColorMask(true, false);
            }

			pool_set_t::iterator iter2 = iter1;
			if (hasRenderType(poolp->getType()) && poolp->getNumDeferredPasses() > 0)
			{
				LL_PROFILE_ZONE_NAMED_CATEGORY_DRAWPOOL("deferred pool render"); //LL_RECORD_BLOCK_TIME(FTM_DEFERRED_POOLRENDER);

				gGLLastMatrix = NULL;
				gGL.loadMatrix(gGLModelView);
		
				for( S32 i = 0; i < poolp->getNumDeferredPasses(); i++ )
				{
					LLVertexBuffer::unbind();
					poolp->beginDeferredPass(i);
					for (iter2 = iter1; iter2 != mPools.end(); iter2++)
					{
						LLDrawPool *p = *iter2;
						if (p->getType() != cur_type)
						{
							break;
						}

						if ( !p->getSkipRenderFlag() ) { p->renderDeferred(i); }
					}
					poolp->endDeferredPass(i);
					LLVertexBuffer::unbind();

					if (gDebugGL || gDebugPipeline)
					{
						LLGLState::checkStates();
					}
				}
			}
			else
			{
				// Skip all pools of this type
				for (iter2 = iter1; iter2 != mPools.end(); iter2++)
				{
					LLDrawPool *p = *iter2;
					if (p->getType() != cur_type)
					{
						break;
					}
				}
			}
			iter1 = iter2;
			stop_glerror();
		}

		gGLLastMatrix = NULL;
		gGL.matrixMode(LLRender::MM_MODELVIEW);
		gGL.loadMatrix(gGLModelView);

		gGL.setColorMask(true, false);

	} // Tracy ZoneScoped

    if (gUseWireframe)
    {
        glPolygonMode(GL_FRONT_AND_BACK, GL_FILL);
    }
}

void LLPipeline::renderGeomPostDeferred(LLCamera& camera)
{
	LL_PROFILE_ZONE_SCOPED_CATEGORY_DRAWPOOL; //LL_RECORD_BLOCK_TIME(FTM_POST_DEFERRED_POOLS);
    LL_PROFILE_GPU_ZONE("renderGeomPostDeferred");

    if (gUseWireframe)
    {
        glPolygonMode(GL_FRONT_AND_BACK, GL_LINE);
    }

	U32 cur_type = 0;

	LLGLEnable cull(GL_CULL_FACE);

	LLGLEnable multisample(RenderFSAASamples > 0 ? GL_MULTISAMPLE : 0);

	calcNearbyLights(camera);
	setupHWLights(NULL);

	gGL.setColorMask(true, false);

	pool_set_t::iterator iter1 = mPools.begin();

	while ( iter1 != mPools.end() )
	{
		LLDrawPool *poolp = *iter1;
		
		cur_type = poolp->getType();

		pool_set_t::iterator iter2 = iter1;
		if (hasRenderType(poolp->getType()) && poolp->getNumPostDeferredPasses() > 0)
		{
			LL_PROFILE_ZONE_NAMED_CATEGORY_DRAWPOOL("deferred poolrender"); //LL_RECORD_BLOCK_TIME(FTM_POST_DEFERRED_POOLRENDER);

			gGLLastMatrix = NULL;
			gGL.loadMatrix(gGLModelView);
		
			for( S32 i = 0; i < poolp->getNumPostDeferredPasses(); i++ )
			{
				LLVertexBuffer::unbind();
				poolp->beginPostDeferredPass(i);
				for (iter2 = iter1; iter2 != mPools.end(); iter2++)
				{
					LLDrawPool *p = *iter2;
					if (p->getType() != cur_type)
					{
						break;
					}
										
					p->renderPostDeferred(i);
				}
				poolp->endPostDeferredPass(i);
				LLVertexBuffer::unbind();

				if (gDebugGL || gDebugPipeline)
				{
					LLGLState::checkStates();
				}
			}
		}
		else
		{
			// Skip all pools of this type
			for (iter2 = iter1; iter2 != mPools.end(); iter2++)
			{
				LLDrawPool *p = *iter2;
				if (p->getType() != cur_type)
				{
					break;
				}
			}
		}
		iter1 = iter2;
		stop_glerror();
	}

	gGLLastMatrix = NULL;
	gGL.matrixMode(LLRender::MM_MODELVIEW);
	gGL.loadMatrix(gGLModelView);

    if (!gCubeSnapshot)
    {
        // debug displays
        renderHighlights();
        mHighlightFaces.clear();

        renderDebug();
    }

    if (gUseWireframe)
    {
        glPolygonMode(GL_FRONT_AND_BACK, GL_FILL);
    }
}

void LLPipeline::renderGeomShadow(LLCamera& camera)
{
    LL_PROFILE_ZONE_SCOPED_CATEGORY_PIPELINE;
    LL_PROFILE_GPU_ZONE("renderGeomShadow");
    U32 cur_type = 0;
	
	LLGLEnable cull(GL_CULL_FACE);

	LLVertexBuffer::unbind();

	pool_set_t::iterator iter1 = mPools.begin();
	
	while ( iter1 != mPools.end() )
	{
		LLDrawPool *poolp = *iter1;
		
		cur_type = poolp->getType();

		pool_set_t::iterator iter2 = iter1;
		if (hasRenderType(poolp->getType()) && poolp->getNumShadowPasses() > 0)
		{
			poolp->prerender() ;

			gGLLastMatrix = NULL;
			gGL.loadMatrix(gGLModelView);
		
			for( S32 i = 0; i < poolp->getNumShadowPasses(); i++ )
			{
				LLVertexBuffer::unbind();
				poolp->beginShadowPass(i);
				for (iter2 = iter1; iter2 != mPools.end(); iter2++)
				{
					LLDrawPool *p = *iter2;
					if (p->getType() != cur_type)
					{
						break;
					}
										
					p->renderShadow(i);
				}
				poolp->endShadowPass(i);
				LLVertexBuffer::unbind();

				LLGLState::checkStates();
			}
		}
		else
		{
			// Skip all pools of this type
			for (iter2 = iter1; iter2 != mPools.end(); iter2++)
			{
				LLDrawPool *p = *iter2;
				if (p->getType() != cur_type)
				{
					break;
				}
			}
		}
		iter1 = iter2;
		stop_glerror();
	}

	gGLLastMatrix = NULL;
	gGL.loadMatrix(gGLModelView);
}


static U32 sIndicesDrawnCount = 0;

void LLPipeline::addTrianglesDrawn(S32 index_count)
{
    sIndicesDrawnCount += index_count;
}

void LLPipeline::recordTrianglesDrawn()
{
    assertInitialized();
    U32 count = sIndicesDrawnCount / 3;
    sIndicesDrawnCount = 0;
    add(LLStatViewer::TRIANGLES_DRAWN, LLUnits::Triangles::fromValue(count));
}

void LLPipeline::renderPhysicsDisplay()
{
	if (!hasRenderDebugMask(LLPipeline::RENDER_DEBUG_PHYSICS_SHAPES))
	{
		return;
	}

    gGL.flush();
    gDebugProgram.bind();

    LLGLEnable(GL_POLYGON_OFFSET_LINE);
    glPolygonOffset(3.f, 3.f);
    glLineWidth(3.f);
    LLGLEnable blend(GL_BLEND);
    gGL.setSceneBlendType(LLRender::BT_ALPHA);

    for (int pass = 0; pass < 3; ++pass)
    {
        // pass 0 - depth write enabled, color write disabled, fill
        // pass 1 - depth write disabled, color write enabled, fill
        // pass 2 - depth write disabled, color write enabled, wireframe
        gGL.setColorMask(pass >= 1, false);
        LLGLDepthTest depth(GL_TRUE, pass == 0);

        bool wireframe = (pass == 2);

        if (wireframe)
        {
            glPolygonMode(GL_FRONT_AND_BACK, GL_LINE);
        }

        for (LLWorld::region_list_t::const_iterator iter = LLWorld::getInstance()->getRegionList().begin();
            iter != LLWorld::getInstance()->getRegionList().end(); ++iter)
        {
            LLViewerRegion* region = *iter;
            for (U32 i = 0; i < LLViewerRegion::NUM_PARTITIONS; i++)
            {
                LLSpatialPartition* part = region->getSpatialPartition(i);
                if (part)
                {
                    if (hasRenderType(part->mDrawableType))
                    {
                        part->renderPhysicsShapes(wireframe);
                    }
                }
            }
        }
        gGL.flush();

        if (wireframe)
        {
            glPolygonMode(GL_FRONT_AND_BACK, GL_FILL);
        }
    }
    glLineWidth(1.f);
	gDebugProgram.unbind();

}

extern std::set<LLSpatialGroup*> visible_selected_groups;

void LLPipeline::renderDebug()
{
	assertInitialized();

	bool hud_only = hasRenderType(LLPipeline::RENDER_TYPE_HUD);

	if (!hud_only )
	{
		//Render any navmesh geometry	
		LLPathingLib *llPathingLibInstance = LLPathingLib::getInstance();
		if ( llPathingLibInstance != NULL ) 
		{
			//character floater renderables
			
			LLHandle<LLFloaterPathfindingCharacters> pathfindingCharacterHandle = LLFloaterPathfindingCharacters::getInstanceHandle();
			if ( !pathfindingCharacterHandle.isDead() )
			{
				LLFloaterPathfindingCharacters *pathfindingCharacter = pathfindingCharacterHandle.get();

				if ( pathfindingCharacter->getVisible() || gAgentCamera.cameraMouselook() )			
				{	
					gPathfindingProgram.bind();			
					gPathfindingProgram.uniform1f(sTint, 1.f);
					gPathfindingProgram.uniform1f(sAmbiance, 1.f);
					gPathfindingProgram.uniform1f(sAlphaScale, 1.f);

					//Requried character physics capsule render parameters
					LLUUID id;					
					LLVector3 pos;
					LLQuaternion rot;
				
					if ( pathfindingCharacter->isPhysicsCapsuleEnabled( id, pos, rot ) )
					{
						//remove blending artifacts
						gGL.setColorMask(false, false);
						llPathingLibInstance->renderSimpleShapeCapsuleID( gGL, id, pos, rot );				
						gGL.setColorMask(true, false);
						LLGLEnable blend(GL_BLEND);
						gPathfindingProgram.uniform1f(sAlphaScale, 0.90f);
						llPathingLibInstance->renderSimpleShapeCapsuleID( gGL, id, pos, rot );
						gPathfindingProgram.bind();
					}
				}
			}
			

			//pathing console renderables
			LLHandle<LLFloaterPathfindingConsole> pathfindingConsoleHandle = LLFloaterPathfindingConsole::getInstanceHandle();
			if (!pathfindingConsoleHandle.isDead())
			{
				LLFloaterPathfindingConsole *pathfindingConsole = pathfindingConsoleHandle.get();

				if ( pathfindingConsole->getVisible() || gAgentCamera.cameraMouselook() )
				{				
					F32 ambiance = gSavedSettings.getF32("PathfindingAmbiance");

					gPathfindingProgram.bind();
			
					gPathfindingProgram.uniform1f(sTint, 1.f);
					gPathfindingProgram.uniform1f(sAmbiance, ambiance);
					gPathfindingProgram.uniform1f(sAlphaScale, 1.f);

					if ( !pathfindingConsole->isRenderWorld() )
					{
						const LLColor4 clearColor = gSavedSettings.getColor4("PathfindingNavMeshClear");
						gGL.setColorMask(true, true);
						glClearColor(clearColor.mV[0],clearColor.mV[1],clearColor.mV[2],0);
                        glClear(GL_DEPTH_BUFFER_BIT | GL_COLOR_BUFFER_BIT); // no stencil -- deprecated | GL_STENCIL_BUFFER_BIT);
						gGL.setColorMask(true, false);
						glPolygonMode( GL_FRONT_AND_BACK, GL_FILL );	
					}

					//NavMesh
					if ( pathfindingConsole->isRenderNavMesh() )
					{	
						gGL.flush();
						gGL.setLineWidth(2.0f);	// <FS> Line width OGL core profile fix by Rye Mutt
						LLGLEnable cull(GL_CULL_FACE);
						LLGLDisable blend(GL_BLEND);
						
						if ( pathfindingConsole->isRenderWorld() )
						{					
							LLGLEnable blend(GL_BLEND);
							gPathfindingProgram.uniform1f(sAlphaScale, 0.66f);
							llPathingLibInstance->renderNavMesh();
						}
						else
						{
							llPathingLibInstance->renderNavMesh();
						}
						
						//render edges
						gPathfindingNoNormalsProgram.bind();
						gPathfindingNoNormalsProgram.uniform1f(sTint, 1.f);
						gPathfindingNoNormalsProgram.uniform1f(sAlphaScale, 1.f);
						llPathingLibInstance->renderNavMeshEdges();
						gPathfindingProgram.bind();

						gGL.flush();
						glPolygonMode( GL_FRONT_AND_BACK, GL_FILL );	
						gGL.setLineWidth(1.0f);	// <FS> Line width OGL core profile fix by Rye Mutt
						gGL.flush();
					}
					//User designated path
					if ( LLPathfindingPathTool::getInstance()->isRenderPath() )
					{
						//The path
						gUIProgram.bind();
						gGL.getTexUnit(0)->bind(LLViewerFetchedTexture::sWhiteImagep);
						llPathingLibInstance->renderPath();
						gPathfindingProgram.bind();

                        //The bookends
						//remove blending artifacts
						gGL.setColorMask(false, false);
						llPathingLibInstance->renderPathBookend( gGL, LLPathingLib::LLPL_START );
						llPathingLibInstance->renderPathBookend( gGL, LLPathingLib::LLPL_END );
						
						gGL.setColorMask(true, false);
						//render the bookends
						LLGLEnable blend(GL_BLEND);
						gPathfindingProgram.uniform1f(sAlphaScale, 0.90f);
						llPathingLibInstance->renderPathBookend( gGL, LLPathingLib::LLPL_START );
						llPathingLibInstance->renderPathBookend( gGL, LLPathingLib::LLPL_END );
						gPathfindingProgram.bind();
					}
				
					if ( pathfindingConsole->isRenderWaterPlane() )
					{	
						LLGLEnable blend(GL_BLEND);
						gPathfindingProgram.uniform1f(sAlphaScale, 0.90f);
						llPathingLibInstance->renderSimpleShapes( gGL, gAgent.getRegion()->getWaterHeight() );
					}
				//physics/exclusion shapes
				if ( pathfindingConsole->isRenderAnyShapes() )
				{					
						U32 render_order[] = {
							1 << LLPathingLib::LLST_ObstacleObjects,
							1 << LLPathingLib::LLST_WalkableObjects,
							1 << LLPathingLib::LLST_ExclusionPhantoms,	
							1 << LLPathingLib::LLST_MaterialPhantoms,
						};

						U32 flags = pathfindingConsole->getRenderShapeFlags();

						for (U32 i = 0; i < 4; i++)
						{
							if (!(flags & render_order[i]))
							{
								continue;
							}

							//turn off backface culling for volumes so they are visible when camera is inside volume
							LLGLDisable cull(i >= 2 ? GL_CULL_FACE : 0);
						
							gGL.flush();
							glPolygonMode( GL_FRONT_AND_BACK, GL_FILL );	
				
							//get rid of some z-fighting
							LLGLEnable polyOffset(GL_POLYGON_OFFSET_FILL);
							glPolygonOffset(1.0f, 1.0f);

							//render to depth first to avoid blending artifacts
							gGL.setColorMask(false, false);
							llPathingLibInstance->renderNavMeshShapesVBO( render_order[i] );		
							gGL.setColorMask(true, false);

							//get rid of some z-fighting
							glPolygonOffset(0.f, 0.f);

							LLGLEnable blend(GL_BLEND);
				
							{
								gPathfindingProgram.uniform1f(sAmbiance, ambiance);

								{ //draw solid overlay
									LLGLDepthTest depth(GL_TRUE, GL_FALSE, GL_LEQUAL);
									llPathingLibInstance->renderNavMeshShapesVBO( render_order[i] );				
									gGL.flush();				
								}
				
								LLGLEnable lineOffset(GL_POLYGON_OFFSET_LINE);
								glPolygonMode( GL_FRONT_AND_BACK, GL_LINE );	
						
								F32 offset = gSavedSettings.getF32("PathfindingLineOffset");

								if (pathfindingConsole->isRenderXRay())
								{
									gPathfindingProgram.uniform1f(sTint, gSavedSettings.getF32("PathfindingXRayTint"));
									gPathfindingProgram.uniform1f(sAlphaScale, gSavedSettings.getF32("PathfindingXRayOpacity"));
									LLGLEnable blend(GL_BLEND);
									LLGLDepthTest depth(GL_TRUE, GL_FALSE, GL_GREATER);
								
									glPolygonOffset(offset, -offset);
								
									if (gSavedSettings.getBOOL("PathfindingXRayWireframe"))
									{ //draw hidden wireframe as darker and less opaque
										gPathfindingProgram.uniform1f(sAmbiance, 1.f);
										llPathingLibInstance->renderNavMeshShapesVBO( render_order[i] );				
									}
									else
									{
										glPolygonMode( GL_FRONT_AND_BACK, GL_FILL );	
										gPathfindingProgram.uniform1f(sAmbiance, ambiance);
										llPathingLibInstance->renderNavMeshShapesVBO( render_order[i] );				
										glPolygonMode(GL_FRONT_AND_BACK, GL_LINE);
									}
								}

								{ //draw visible wireframe as brighter, thicker and more opaque
									glPolygonOffset(offset, offset);
									gPathfindingProgram.uniform1f(sAmbiance, 1.f);
									gPathfindingProgram.uniform1f(sTint, 1.f);
									gPathfindingProgram.uniform1f(sAlphaScale, 1.f);

									gGL.setLineWidth(gSavedSettings.getF32("PathfindingLineWidth")); // <FS> Line width OGL core profile fix by Rye Mutt
									LLGLDisable blendOut(GL_BLEND);
									llPathingLibInstance->renderNavMeshShapesVBO( render_order[i] );				
									gGL.flush();
									gGL.setLineWidth(1.f); // <FS> Line width OGL core profile fix by Rye Mutt
								}
				
								glPolygonMode( GL_FRONT_AND_BACK, GL_FILL );
							}
						}
					}

					glPolygonOffset(0.f, 0.f);

					if ( pathfindingConsole->isRenderNavMesh() && pathfindingConsole->isRenderXRay() )
					{	//render navmesh xray
						F32 ambiance = gSavedSettings.getF32("PathfindingAmbiance");

						LLGLEnable lineOffset(GL_POLYGON_OFFSET_LINE);
						LLGLEnable polyOffset(GL_POLYGON_OFFSET_FILL);
											
						F32 offset = gSavedSettings.getF32("PathfindingLineOffset");
						glPolygonOffset(offset, -offset);

						LLGLEnable blend(GL_BLEND);
						LLGLDepthTest depth(GL_TRUE, GL_FALSE, GL_GREATER);
						gGL.flush();				
						gGL.setLineWidth(2.0f);	// <FS> Line width OGL core profile fix by Rye Mutt
						LLGLEnable cull(GL_CULL_FACE);
																		
						gPathfindingProgram.uniform1f(sTint, gSavedSettings.getF32("PathfindingXRayTint"));
						gPathfindingProgram.uniform1f(sAlphaScale, gSavedSettings.getF32("PathfindingXRayOpacity"));
								
						if (gSavedSettings.getBOOL("PathfindingXRayWireframe"))
						{ //draw hidden wireframe as darker and less opaque
							glPolygonMode( GL_FRONT_AND_BACK, GL_LINE );	
							gPathfindingProgram.uniform1f(sAmbiance, 1.f);
							llPathingLibInstance->renderNavMesh();
							glPolygonMode( GL_FRONT_AND_BACK, GL_FILL );	
						}	
						else
						{
							gPathfindingProgram.uniform1f(sAmbiance, ambiance);
							llPathingLibInstance->renderNavMesh();
						}

						//render edges
						gPathfindingNoNormalsProgram.bind();
						gPathfindingNoNormalsProgram.uniform1f(sTint, gSavedSettings.getF32("PathfindingXRayTint"));
						gPathfindingNoNormalsProgram.uniform1f(sAlphaScale, gSavedSettings.getF32("PathfindingXRayOpacity"));
						llPathingLibInstance->renderNavMeshEdges();
						gPathfindingProgram.bind();
					
						gGL.flush();
						gGL.setLineWidth(1.0f);	// <FS> Line width OGL core profile fix by Rye Mutt
					}
			
					glPolygonOffset(0.f, 0.f);

					gGL.flush();
					gPathfindingProgram.unbind();
				}
			}
		}
	}

	gGL.color4f(1,1,1,1);

	gGLLastMatrix = NULL;
	gGL.loadMatrix(gGLModelView);
	gGL.setColorMask(true, false);

	
	if (!hud_only && !mDebugBlips.empty())
	{ //render debug blips
		gUIProgram.bind();

		gGL.getTexUnit(0)->bind(LLViewerFetchedTexture::sWhiteImagep, true);

		glPointSize(8.f);
		LLGLDepthTest depth(GL_TRUE, GL_TRUE, GL_ALWAYS);

		gGL.begin(LLRender::POINTS);
		for (std::list<DebugBlip>::iterator iter = mDebugBlips.begin(); iter != mDebugBlips.end(); )
		{
			DebugBlip& blip = *iter;

			blip.mAge += gFrameIntervalSeconds.value();
			if (blip.mAge > 2.f)
			{
				mDebugBlips.erase(iter++);
			}
			else
			{
				iter++;
			}

			blip.mPosition.mV[2] += gFrameIntervalSeconds.value()*2.f;

			gGL.color4fv(blip.mColor.mV);
			gGL.vertex3fv(blip.mPosition.mV);
		}
		gGL.end();
		gGL.flush();
		glPointSize(1.f);
	}

	// Debug stuff.
	for (LLWorld::region_list_t::const_iterator iter = LLWorld::getInstance()->getRegionList().begin(); 
			iter != LLWorld::getInstance()->getRegionList().end(); ++iter)
	{
		LLViewerRegion* region = *iter;
		for (U32 i = 0; i < LLViewerRegion::NUM_PARTITIONS; i++)
		{
			LLSpatialPartition* part = region->getSpatialPartition(i);
			if (part)
			{
				if ( (hud_only && (part->mDrawableType == RENDER_TYPE_HUD || part->mDrawableType == RENDER_TYPE_HUD_PARTICLES)) ||
					 (!hud_only && hasRenderType(part->mDrawableType)) )
				{
					part->renderDebug();
				}
			}
		}
	}

	for (LLCullResult::bridge_iterator i = sCull->beginVisibleBridge(); i != sCull->endVisibleBridge(); ++i)
	{
		LLSpatialBridge* bridge = *i;
		if (!bridge->isDead() && hasRenderType(bridge->mDrawableType))
		{
			gGL.pushMatrix();
			gGL.multMatrix((F32*)bridge->mDrawable->getRenderMatrix().mMatrix);
			bridge->renderDebug();
			gGL.popMatrix();
		}
	}

	if (gPipeline.hasRenderDebugMask(LLPipeline::RENDER_DEBUG_OCCLUSION))
	{ //render visible selected group occlusion geometry
		gDebugProgram.bind();
		LLGLDepthTest depth(GL_TRUE, GL_FALSE);
		gGL.diffuseColor3f(1,0,1);
		for (std::set<LLSpatialGroup*>::iterator iter = visible_selected_groups.begin(); iter != visible_selected_groups.end(); ++iter)
		{
			LLSpatialGroup* group = *iter;

			LLVector4a fudge;
			fudge.splat(0.25f); //SG_OCCLUSION_FUDGE

			LLVector4a size;
			const LLVector4a* bounds = group->getBounds();
			size.setAdd(fudge, bounds[1]);
			
			drawBox(bounds[0], size);
		}
	}

	visible_selected_groups.clear();

    //draw reflection probes and links between them
    if (gPipeline.hasRenderDebugMask(LLPipeline::RENDER_DEBUG_REFLECTION_PROBES) && !hud_only)
    {
        mReflectionMapManager.renderDebug();
    }

	gUIProgram.bind();

	if (hasRenderDebugMask(LLPipeline::RENDER_DEBUG_RAYCAST) && !hud_only)
	{ //draw crosshairs on particle intersection
		if (gDebugRaycastParticle)
		{
			gDebugProgram.bind();

			gGL.getTexUnit(0)->unbind(LLTexUnit::TT_TEXTURE);

			LLVector3 center(gDebugRaycastParticleIntersection.getF32ptr());
			LLVector3 size(0.1f, 0.1f, 0.1f);

			LLVector3 p[6];

			p[0] = center + size.scaledVec(LLVector3(1,0,0));
			p[1] = center + size.scaledVec(LLVector3(-1,0,0));
			p[2] = center + size.scaledVec(LLVector3(0,1,0));
			p[3] = center + size.scaledVec(LLVector3(0,-1,0));
			p[4] = center + size.scaledVec(LLVector3(0,0,1));
			p[5] = center + size.scaledVec(LLVector3(0,0,-1));
				
			gGL.begin(LLRender::LINES);
			gGL.diffuseColor3f(1.f, 1.f, 0.f);
			for (U32 i = 0; i < 6; i++)
			{
				gGL.vertex3fv(p[i].mV);
			}
			gGL.end();
			gGL.flush();

			gDebugProgram.unbind();
		}
	}

	if (hasRenderDebugMask(LLPipeline::RENDER_DEBUG_SHADOW_FRUSTA))
	{
		LLVertexBuffer::unbind();

		LLGLEnable blend(GL_BLEND);
		LLGLDepthTest depth(TRUE, FALSE);
		LLGLDisable cull(GL_CULL_FACE);

		gGL.color4f(1,1,1,1);
		gGL.getTexUnit(0)->unbind(LLTexUnit::TT_TEXTURE);
				
		F32 a = 0.1f;

		F32 col[] =
		{
			1,0,0,a,
			0,1,0,a,
			0,0,1,a,
			1,0,1,a,
			
			1,1,0,a,
			0,1,1,a,
			1,1,1,a,
			1,0,1,a,
		};

		for (U32 i = 0; i < 8; i++)
		{
			LLVector3* frust = mShadowCamera[i].mAgentFrustum;

			if (i > 3)
			{ //render shadow frusta as volumes
				if (mShadowFrustPoints[i-4].empty())
				{
					continue;
				}

				gGL.color4fv(col+(i-4)*4);	
			
				gGL.begin(LLRender::TRIANGLE_STRIP);
				gGL.vertex3fv(frust[0].mV); gGL.vertex3fv(frust[4].mV);
				gGL.vertex3fv(frust[1].mV); gGL.vertex3fv(frust[5].mV);
				gGL.vertex3fv(frust[2].mV); gGL.vertex3fv(frust[6].mV);
				gGL.vertex3fv(frust[3].mV); gGL.vertex3fv(frust[7].mV);
				gGL.vertex3fv(frust[0].mV); gGL.vertex3fv(frust[4].mV);
				gGL.end();
				
				
				gGL.begin(LLRender::TRIANGLE_STRIP);
				gGL.vertex3fv(frust[0].mV);
				gGL.vertex3fv(frust[1].mV);
				gGL.vertex3fv(frust[3].mV);
				gGL.vertex3fv(frust[2].mV);
				gGL.end();
				
				gGL.begin(LLRender::TRIANGLE_STRIP);
				gGL.vertex3fv(frust[4].mV);
				gGL.vertex3fv(frust[5].mV);
				gGL.vertex3fv(frust[7].mV);
				gGL.vertex3fv(frust[6].mV);
				gGL.end();		
			}

	
			if (i < 4)
			{
				
				//if (i == 0 || !mShadowFrustPoints[i].empty())
				{
					//render visible point cloud
					gGL.flush();
					glPointSize(8.f);
					gGL.begin(LLRender::POINTS);
					
					F32* c = col+i*4;
					gGL.color3fv(c);

					for (U32 j = 0; j < mShadowFrustPoints[i].size(); ++j)
						{
							gGL.vertex3fv(mShadowFrustPoints[i][j].mV);
						
						}
					gGL.end();

					gGL.flush();
					glPointSize(1.f);

					LLVector3* ext = mShadowExtents[i]; 
					LLVector3 pos = (ext[0]+ext[1])*0.5f;
					LLVector3 size = (ext[1]-ext[0])*0.5f;
					drawBoxOutline(pos, size);

					//render camera frustum splits as outlines
					gGL.begin(LLRender::LINES);
					gGL.vertex3fv(frust[0].mV); gGL.vertex3fv(frust[1].mV);
					gGL.vertex3fv(frust[1].mV); gGL.vertex3fv(frust[2].mV);
					gGL.vertex3fv(frust[2].mV); gGL.vertex3fv(frust[3].mV);
					gGL.vertex3fv(frust[3].mV); gGL.vertex3fv(frust[0].mV);
					gGL.vertex3fv(frust[4].mV); gGL.vertex3fv(frust[5].mV);
					gGL.vertex3fv(frust[5].mV); gGL.vertex3fv(frust[6].mV);
					gGL.vertex3fv(frust[6].mV); gGL.vertex3fv(frust[7].mV);
					gGL.vertex3fv(frust[7].mV); gGL.vertex3fv(frust[4].mV);
					gGL.vertex3fv(frust[0].mV); gGL.vertex3fv(frust[4].mV);
					gGL.vertex3fv(frust[1].mV); gGL.vertex3fv(frust[5].mV);
					gGL.vertex3fv(frust[2].mV); gGL.vertex3fv(frust[6].mV);
					gGL.vertex3fv(frust[3].mV); gGL.vertex3fv(frust[7].mV);
					gGL.end();
				}
			}

			/*gGL.flush();
			gGL.setLineWidth(16-i*2); // <FS> Line width OGL core profile fix by Rye Mutt
			for (LLWorld::region_list_t::const_iterator iter = LLWorld::getInstance()->getRegionList().begin(); 
					iter != LLWorld::getInstance()->getRegionList().end(); ++iter)
			{
				LLViewerRegion* region = *iter;
				for (U32 j = 0; j < LLViewerRegion::NUM_PARTITIONS; j++)
				{
					LLSpatialPartition* part = region->getSpatialPartition(j);
					if (part)
					{
						if (hasRenderType(part->mDrawableType))
						{
							part->renderIntersectingBBoxes(&mShadowCamera[i]);
						}
					}
				}
			}
			gGL.flush();
			gGL.setLineWidth(1.f);*/ // <FS> Line width OGL core profile fix by Rye Mutt
		}
	}

	if (mRenderDebugMask & RENDER_DEBUG_WIND_VECTORS)
	{
		gAgent.getRegion()->mWind.renderVectors();
	}
	
	if (mRenderDebugMask & RENDER_DEBUG_COMPOSITION)
	{
		// Debug composition layers
		F32 x, y;

		gGL.getTexUnit(0)->unbind(LLTexUnit::TT_TEXTURE);

		if (gAgent.getRegion())
		{
			gGL.begin(LLRender::POINTS);
			// Draw the composition layer for the region that I'm in.
			for (x = 0; x <= 260; x++)
			{
				for (y = 0; y <= 260; y++)
				{
					if ((x > 255) || (y > 255))
					{
						gGL.color4f(1.f, 0.f, 0.f, 1.f);
					}
					else
					{
						gGL.color4f(0.f, 0.f, 1.f, 1.f);
					}
					F32 z = gAgent.getRegion()->getCompositionXY((S32)x, (S32)y);
					z *= 5.f;
					z += 50.f;
					gGL.vertex3f(x, y, z);
				}
			}
			gGL.end();
		}
	}

	if (mRenderDebugMask & LLPipeline::RENDER_DEBUG_BUILD_QUEUE)
	{
		U32 count = 0;
		U32 size = mGroupQ2.size();
		LLColor4 col;

		LLVertexBuffer::unbind();
		LLGLEnable blend(GL_BLEND);
		gGL.setSceneBlendType(LLRender::BT_ALPHA);
		LLGLDepthTest depth(GL_TRUE, GL_FALSE);
		gGL.getTexUnit(0)->bind(LLViewerFetchedTexture::sWhiteImagep);
		
		gGL.pushMatrix();
		gGL.loadMatrix(gGLModelView);
		gGLLastMatrix = NULL;

		for (LLSpatialGroup::sg_vector_t::iterator iter = mGroupQ2.begin(); iter != mGroupQ2.end(); ++iter)
		{
			LLSpatialGroup* group = *iter;
			if (group->isDead())
			{
				continue;
			}

			LLSpatialBridge* bridge = group->getSpatialPartition()->asBridge();

			if (bridge && (!bridge->mDrawable || bridge->mDrawable->isDead()))
			{
				continue;
			}

			if (bridge)
			{
				gGL.pushMatrix();
				gGL.multMatrix((F32*)bridge->mDrawable->getRenderMatrix().mMatrix);
			}

			F32 alpha = llclamp((F32) (size-count)/size, 0.f, 1.f);

			
			LLVector2 c(1.f-alpha, alpha);
			c.normVec();

			
			++count;
			col.set(c.mV[0], c.mV[1], 0, alpha*0.5f+0.5f);
			group->drawObjectBox(col);

			if (bridge)
			{
				gGL.popMatrix();
			}
		}

		gGL.popMatrix();
	}

	gGL.flush();
	gUIProgram.unbind();
}

void LLPipeline::rebuildPools()
{
    LL_PROFILE_ZONE_SCOPED_CATEGORY_PIPELINE;

	assertInitialized();

	S32 max_count = mPools.size();
	pool_set_t::iterator iter1 = mPools.upper_bound(mLastRebuildPool);
	while(max_count > 0 && mPools.size() > 0) // && num_rebuilds < MAX_REBUILDS)
	{
		if (iter1 == mPools.end())
		{
			iter1 = mPools.begin();
		}
		LLDrawPool* poolp = *iter1;

		if (poolp->isDead())
		{
			mPools.erase(iter1++);
			removeFromQuickLookup( poolp );
			if (poolp == mLastRebuildPool)
			{
				mLastRebuildPool = NULL;
			}
			delete poolp;
		}
		else
		{
			mLastRebuildPool = poolp;
			iter1++;
		}
		max_count--;
	}
}

void LLPipeline::addToQuickLookup( LLDrawPool* new_poolp )
{
	assertInitialized();

	switch( new_poolp->getType() )
	{
	case LLDrawPool::POOL_SIMPLE:
		if (mSimplePool)
		{
			llassert(0);
			LL_WARNS() << "Ignoring duplicate simple pool." << LL_ENDL;
		}
		else
		{
			mSimplePool = (LLRenderPass*) new_poolp;
		}
		break;

	case LLDrawPool::POOL_ALPHA_MASK:
		if (mAlphaMaskPool)
		{
			llassert(0);
			LL_WARNS() << "Ignoring duplicate alpha mask pool." << LL_ENDL;
			break;
		}
		else
		{
			mAlphaMaskPool = (LLRenderPass*) new_poolp;
		}
		break;

	case LLDrawPool::POOL_FULLBRIGHT_ALPHA_MASK:
		if (mFullbrightAlphaMaskPool)
		{
			llassert(0);
			LL_WARNS() << "Ignoring duplicate alpha mask pool." << LL_ENDL;
			break;
		}
		else
		{
			mFullbrightAlphaMaskPool = (LLRenderPass*) new_poolp;
		}
		break;
		
	case LLDrawPool::POOL_GRASS:
		if (mGrassPool)
		{
			llassert(0);
			LL_WARNS() << "Ignoring duplicate grass pool." << LL_ENDL;
		}
		else
		{
			mGrassPool = (LLRenderPass*) new_poolp;
		}
		break;

	case LLDrawPool::POOL_FULLBRIGHT:
		if (mFullbrightPool)
		{
			llassert(0);
			LL_WARNS() << "Ignoring duplicate simple pool." << LL_ENDL;
		}
		else
		{
			mFullbrightPool = (LLRenderPass*) new_poolp;
		}
		break;

	case LLDrawPool::POOL_INVISIBLE:
		if (mInvisiblePool)
		{
			llassert(0);
			LL_WARNS() << "Ignoring duplicate simple pool." << LL_ENDL;
		}
		else
		{
			mInvisiblePool = (LLRenderPass*) new_poolp;
		}
		break;

	case LLDrawPool::POOL_GLOW:
		if (mGlowPool)
		{
			llassert(0);
			LL_WARNS() << "Ignoring duplicate glow pool." << LL_ENDL;
		}
		else
		{
			mGlowPool = (LLRenderPass*) new_poolp;
		}
		break;

	case LLDrawPool::POOL_TREE:
		mTreePools[ uintptr_t(new_poolp->getTexture()) ] = new_poolp ;
		break;
 
	case LLDrawPool::POOL_TERRAIN:
		mTerrainPools[ uintptr_t(new_poolp->getTexture()) ] = new_poolp ;
		break;

	case LLDrawPool::POOL_BUMP:
		if (mBumpPool)
		{
			llassert(0);
			LL_WARNS() << "Ignoring duplicate bump pool." << LL_ENDL;
		}
		else
		{
			mBumpPool = new_poolp;
		}
		break;
	case LLDrawPool::POOL_MATERIALS:
		if (mMaterialsPool)
		{
			llassert(0);
			LL_WARNS() << "Ignorning duplicate materials pool." << LL_ENDL;
		}
		else
		{
			mMaterialsPool = new_poolp;
		}
		break;
	case LLDrawPool::POOL_ALPHA_PRE_WATER:
		if( mAlphaPoolPreWater )
		{
			llassert(0);
			LL_WARNS() << "LLPipeline::addPool(): Ignoring duplicate Alpha pre-water pool" << LL_ENDL;
		}
		else
		{
			mAlphaPoolPreWater = (LLDrawPoolAlpha*) new_poolp;
		}
		break;
    case LLDrawPool::POOL_ALPHA_POST_WATER:
        if (mAlphaPoolPostWater)
        {
            llassert(0);
            LL_WARNS() << "LLPipeline::addPool(): Ignoring duplicate Alpha post-water pool" << LL_ENDL;
        }
        else
        {
            mAlphaPoolPostWater = (LLDrawPoolAlpha*)new_poolp;
        }
        break;

	case LLDrawPool::POOL_AVATAR:
	case LLDrawPool::POOL_CONTROL_AV:
		break; // Do nothing

	case LLDrawPool::POOL_SKY:
		if( mSkyPool )
		{
			llassert(0);
			LL_WARNS() << "LLPipeline::addPool(): Ignoring duplicate Sky pool" << LL_ENDL;
		}
		else
		{
			mSkyPool = new_poolp;
		}
		break;
	
	case LLDrawPool::POOL_WATER:
		if( mWaterPool )
		{
			llassert(0);
			LL_WARNS() << "LLPipeline::addPool(): Ignoring duplicate Water pool" << LL_ENDL;
		}
		else
		{
			mWaterPool = new_poolp;
		}
		break;

	case LLDrawPool::POOL_GROUND:
		if( mGroundPool )
		{
			llassert(0);
			LL_WARNS() << "LLPipeline::addPool(): Ignoring duplicate Ground Pool" << LL_ENDL;
		}
		else
		{ 
			mGroundPool = new_poolp;
		}
		break;

	case LLDrawPool::POOL_WL_SKY:
		if( mWLSkyPool )
		{
			llassert(0);
			LL_WARNS() << "LLPipeline::addPool(): Ignoring duplicate WLSky Pool" << LL_ENDL;
		}
		else
		{ 
			mWLSkyPool = new_poolp;
		}
		break;

    case LLDrawPool::POOL_GLTF_PBR:
        if( mPBROpaquePool )
        {
            llassert(0);
            LL_WARNS() << "LLPipeline::addPool(): Ignoring duplicate PBR Opaque Pool" << LL_ENDL;
        }
        else
        {
            mPBROpaquePool = new_poolp;
        }
        break;

	default:
		llassert(0);
		LL_WARNS() << "Invalid Pool Type in  LLPipeline::addPool()" << LL_ENDL;
		break;
	}
}

void LLPipeline::removePool( LLDrawPool* poolp )
{
	assertInitialized();
	removeFromQuickLookup(poolp);
	mPools.erase(poolp);
	delete poolp;
}

void LLPipeline::removeFromQuickLookup( LLDrawPool* poolp )
{
	assertInitialized();
	switch( poolp->getType() )
	{
	case LLDrawPool::POOL_SIMPLE:
		llassert(mSimplePool == poolp);
		mSimplePool = NULL;
		break;

	case LLDrawPool::POOL_ALPHA_MASK:
		llassert(mAlphaMaskPool == poolp);
		mAlphaMaskPool = NULL;
		break;

	case LLDrawPool::POOL_FULLBRIGHT_ALPHA_MASK:
		llassert(mFullbrightAlphaMaskPool == poolp);
		mFullbrightAlphaMaskPool = NULL;
		break;

	case LLDrawPool::POOL_GRASS:
		llassert(mGrassPool == poolp);
		mGrassPool = NULL;
		break;

	case LLDrawPool::POOL_FULLBRIGHT:
		llassert(mFullbrightPool == poolp);
		mFullbrightPool = NULL;
		break;

	case LLDrawPool::POOL_INVISIBLE:
		llassert(mInvisiblePool == poolp);
		mInvisiblePool = NULL;
		break;

	case LLDrawPool::POOL_WL_SKY:
		llassert(mWLSkyPool == poolp);
		mWLSkyPool = NULL;
		break;

	case LLDrawPool::POOL_GLOW:
		llassert(mGlowPool == poolp);
		mGlowPool = NULL;
		break;

	case LLDrawPool::POOL_TREE:
		#ifdef _DEBUG
			{
				bool found = mTreePools.erase( (uintptr_t)poolp->getTexture() );
				llassert( found );
			}
		#else
			mTreePools.erase( (uintptr_t)poolp->getTexture() );
		#endif
		break;

	case LLDrawPool::POOL_TERRAIN:
		#ifdef _DEBUG
			{
				bool found = mTerrainPools.erase( (uintptr_t)poolp->getTexture() );
				llassert( found );
			}
		#else
			mTerrainPools.erase( (uintptr_t)poolp->getTexture() );
		#endif
		break;

	case LLDrawPool::POOL_BUMP:
		llassert( poolp == mBumpPool );
		mBumpPool = NULL;
		break;
	
	case LLDrawPool::POOL_MATERIALS:
		llassert(poolp == mMaterialsPool);
		mMaterialsPool = NULL;
		break;
			
	case LLDrawPool::POOL_ALPHA_PRE_WATER:
		llassert( poolp == mAlphaPoolPreWater );
		mAlphaPoolPreWater = nullptr;
		break;
    
    case LLDrawPool::POOL_ALPHA_POST_WATER:
        llassert(poolp == mAlphaPoolPostWater);
        mAlphaPoolPostWater = nullptr;
        break;

	case LLDrawPool::POOL_AVATAR:
	case LLDrawPool::POOL_CONTROL_AV:
		break; // Do nothing

	case LLDrawPool::POOL_SKY:
		llassert( poolp == mSkyPool );
		mSkyPool = NULL;
		break;

	case LLDrawPool::POOL_WATER:
		llassert( poolp == mWaterPool );
		mWaterPool = NULL;
		break;

	case LLDrawPool::POOL_GROUND:
		llassert( poolp == mGroundPool );
		mGroundPool = NULL;
		break;

    case LLDrawPool::POOL_GLTF_PBR:
        llassert( poolp == mPBROpaquePool );
        mPBROpaquePool = NULL;
        break;

	default:
		llassert(0);
		LL_WARNS() << "Invalid Pool Type in  LLPipeline::removeFromQuickLookup() type=" << poolp->getType() << LL_ENDL;
		break;
	}
}

void LLPipeline::resetDrawOrders()
{
    LL_PROFILE_ZONE_SCOPED_CATEGORY_PIPELINE;
	assertInitialized();
	// Iterate through all of the draw pools and rebuild them.
	for (pool_set_t::iterator iter = mPools.begin(); iter != mPools.end(); ++iter)
	{
		LLDrawPool *poolp = *iter;
		poolp->resetDrawOrders();
	}
}

//============================================================================
// Once-per-frame setup of hardware lights,
// including sun/moon, avatar backlight, and up to 6 local lights

void LLPipeline::setupAvatarLights(bool for_edit)
{
	assertInitialized();

    LLEnvironment& environment = LLEnvironment::instance();
    LLSettingsSky::ptr_t psky = environment.getCurrentSky();

    bool sun_up = environment.getIsSunUp();


	if (for_edit)
	{
		LLColor4 diffuse(1.f, 1.f, 1.f, 0.f);
		LLVector4 light_pos_cam(-8.f, 0.25f, 10.f, 0.f);  // w==0 => directional light
		LLMatrix4 camera_mat = LLViewerCamera::getInstance()->getModelview();
		LLMatrix4 camera_rot(camera_mat.getMat3());
		camera_rot.invert();
		LLVector4 light_pos = light_pos_cam * camera_rot;
		
		light_pos.normalize();

		LLLightState* light = gGL.getLight(1);

		mHWLightColors[1] = diffuse;

		light->setDiffuse(diffuse);
		light->setAmbient(LLColor4::black);
		light->setSpecular(LLColor4::black);
		light->setPosition(light_pos);
		light->setConstantAttenuation(1.f);
		light->setLinearAttenuation(0.f);
		light->setQuadraticAttenuation(0.f);
		light->setSpotExponent(0.f);
		light->setSpotCutoff(180.f);
	}
	else if (gAvatarBacklight) // Always true (unless overridden in a devs .ini)
	{
        LLVector3 light_dir = sun_up ? LLVector3(mSunDir) : LLVector3(mMoonDir);
		LLVector3 opposite_pos = -light_dir;
		LLVector3 orthog_light_pos = light_dir % LLVector3::z_axis;
		LLVector4 backlight_pos = LLVector4(lerp(opposite_pos, orthog_light_pos, 0.3f), 0.0f);
		backlight_pos.normalize();
			
		LLColor4 light_diffuse = sun_up ? mSunDiffuse : mMoonDiffuse;

		LLColor4 backlight_diffuse(1.f - light_diffuse.mV[VRED], 1.f - light_diffuse.mV[VGREEN], 1.f - light_diffuse.mV[VBLUE], 1.f);
		F32 max_component = 0.001f;
		for (S32 i = 0; i < 3; i++)
		{
			if (backlight_diffuse.mV[i] > max_component)
			{
				max_component = backlight_diffuse.mV[i];
			}
		}
		F32 backlight_mag;
		if (environment.getIsSunUp()) // <FS:Ansariel> Factor out instance() calls
		{
			backlight_mag = BACKLIGHT_DAY_MAGNITUDE_OBJECT;
		}
		else
		{
			backlight_mag = BACKLIGHT_NIGHT_MAGNITUDE_OBJECT;
		}
		backlight_diffuse *= backlight_mag / max_component;

		mHWLightColors[1] = backlight_diffuse;

		LLLightState* light = gGL.getLight(1);

		light->setPosition(backlight_pos);
		light->setDiffuse(backlight_diffuse);
		light->setAmbient(LLColor4::black);
		light->setSpecular(LLColor4::black);
		light->setConstantAttenuation(1.f);
		light->setLinearAttenuation(0.f);
		light->setQuadraticAttenuation(0.f);
		light->setSpotExponent(0.f);
		light->setSpotCutoff(180.f);
	}
	else
	{
		LLLightState* light = gGL.getLight(1);

		mHWLightColors[1] = LLColor4::black;

		light->setDiffuse(LLColor4::black);
		light->setAmbient(LLColor4::black);
		light->setSpecular(LLColor4::black);
	}
}

static F32 calc_light_dist(LLVOVolume* light, const LLVector3& cam_pos, F32 max_dist)
{
    LL_PROFILE_ZONE_SCOPED_CATEGORY_DRAWPOOL;
	F32 inten = light->getLightIntensity();
	if (inten < .001f)
	{
		return max_dist;
	}
	bool selected = light->isSelected();
	if (selected)
	{
        return 0.f; // selected lights get highest priority
	}
    F32 radius = light->getLightRadius();
    F32 dist = dist_vec(light->getRenderPosition(), cam_pos);
    dist = llmax(dist - radius, 0.f);
	if (light->mDrawable.notNull() && light->mDrawable->isState(LLDrawable::ACTIVE))
	{
		// moving lights get a little higher priority (too much causes artifacts)
        dist = llmax(dist - light->getLightRadius()*0.25f, 0.f);
	}
	return dist;
}

void LLPipeline::calcNearbyLights(LLCamera& camera)
{
    LL_PROFILE_ZONE_SCOPED_CATEGORY_DRAWPOOL;
	assertInitialized();

	if (LLPipeline::sReflectionRender || gCubeSnapshot)
	{
		return;
	}

	if (mLightingDetail >= 1)
	{
		// mNearbyLight (and all light_set_t's) are sorted such that
		// begin() == the closest light and rbegin() == the farthest light
		const S32 MAX_LOCAL_LIGHTS = 6;
        LLVector3 cam_pos = camera.getOrigin();
		
        F32 max_dist;
        if (LLPipeline::sRenderDeferred)
        {
            max_dist = RenderFarClip;
        }
        else
        {
            max_dist = llmin(RenderFarClip, LIGHT_MAX_RADIUS * 4.f);
        }

		// UPDATE THE EXISTING NEARBY LIGHTS
		light_set_t cur_nearby_lights;
		for (light_set_t::iterator iter = mNearbyLights.begin();
			iter != mNearbyLights.end(); iter++)
		{
			const Light* light = &(*iter);
			LLDrawable* drawable = light->drawable;
            const LLViewerObject *vobj = light->drawable->getVObj();
            if(vobj && vobj->getAvatar() 
               && (vobj->getAvatar()->isTooComplex() || vobj->getAvatar()->isInMuteList())
               )
            {
                drawable->clearState(LLDrawable::NEARBY_LIGHT);
                continue;
            }

			LLVOVolume* volight = drawable->getVOVolume();
			if (!volight || !drawable->isState(LLDrawable::LIGHT))
			{
				drawable->clearState(LLDrawable::NEARBY_LIGHT);
				continue;
			}
			if (light->fade <= -LIGHT_FADE_TIME)
			{
				drawable->clearState(LLDrawable::NEARBY_LIGHT);
				continue;
			}
			if (!sRenderAttachedLights && volight && volight->isAttachment())
			{
				drawable->clearState(LLDrawable::NEARBY_LIGHT);
				continue;
			}

            F32 dist = calc_light_dist(volight, cam_pos, max_dist);
            F32 fade = light->fade;
            // actual fade gets decreased/increased by setupHWLights
            // light->fade value is 'time'.
            // >=0 and light will become visible as value increases
            // <0 and light will fade out
            if (dist < max_dist)
            {
                if (fade < 0)
                {
                    // mark light to fade in
                    // if fade was -LIGHT_FADE_TIME - it was fully invisible
                    // if fade -0 - it was fully visible
                    // visibility goes up from 0 to LIGHT_FADE_TIME.
                    fade += LIGHT_FADE_TIME;
                }
            }
            else
            {
                // mark light to fade out
                // visibility goes down from -0 to -LIGHT_FADE_TIME.
                if (fade >= LIGHT_FADE_TIME)
                {
                    fade = -0.0001f; // was fully visible
                }
                else if (fade >= 0)
                {
                    // 0.75 visible light should stay 0.75 visible, but should reverse direction
                    fade -= LIGHT_FADE_TIME;
                }
            }
            cur_nearby_lights.insert(Light(drawable, dist, fade));
		}
		mNearbyLights = cur_nearby_lights;
				
		// FIND NEW LIGHTS THAT ARE IN RANGE
		light_set_t new_nearby_lights;
		for (LLDrawable::ordered_drawable_set_t::iterator iter = mLights.begin();
			 iter != mLights.end(); ++iter)
		{
			LLDrawable* drawable = *iter;
			LLVOVolume* light = drawable->getVOVolume();
			if (!light || drawable->isState(LLDrawable::NEARBY_LIGHT))
			{
				continue;
			}
			if (light->isHUDAttachment())
			{
				continue; // no lighting from HUD objects
			}
            if (!sRenderAttachedLights && light && light->isAttachment())
			{
				continue;
			}
            LLVOAvatar * av = light->getAvatar();
            if (av && (av->isTooComplex() || av->isInMuteList()))
            {
                // avatars that are already in the list will be removed by removeMutedAVsLights
                continue;
            }
            F32 dist = calc_light_dist(light, cam_pos, max_dist);
            if (dist >= max_dist)
			{
				continue;
			}
			new_nearby_lights.insert(Light(drawable, dist, 0.f));
            if (!LLPipeline::sRenderDeferred && new_nearby_lights.size() > (U32)MAX_LOCAL_LIGHTS)
			{
				new_nearby_lights.erase(--new_nearby_lights.end());
				const Light& last = *new_nearby_lights.rbegin();
				max_dist = last.dist;
			}
		}

		// INSERT ANY NEW LIGHTS
		for (light_set_t::iterator iter = new_nearby_lights.begin();
			 iter != new_nearby_lights.end(); iter++)
		{
			const Light* light = &(*iter);
            if (LLPipeline::sRenderDeferred || mNearbyLights.size() < (U32)MAX_LOCAL_LIGHTS)
			{
				mNearbyLights.insert(*light);
				((LLDrawable*) light->drawable)->setState(LLDrawable::NEARBY_LIGHT);
			}
			else
			{
				// crazy cast so that we can overwrite the fade value
				// even though gcc enforces sets as const
				// (fade value doesn't affect sort so this is safe)
				Light* farthest_light = (const_cast<Light*>(&(*(mNearbyLights.rbegin()))));
				if (light->dist < farthest_light->dist)
				{
                    // mark light to fade out
                    // visibility goes down from -0 to -LIGHT_FADE_TIME.
                    //
                    // This is a mess, but for now it needs to be in sync
                    // with fade code above. Ex: code above detects distance < max,
                    // sets fade time to positive, this code then detects closer
                    // lights and sets fade time negative, fully compensating
                    // for the code above
                    if (farthest_light->fade >= LIGHT_FADE_TIME)
                    {
                        farthest_light->fade = -0.0001f; // was fully visible
                    }
                    else if (farthest_light->fade >= 0)
                    {
                        farthest_light->fade -= LIGHT_FADE_TIME;
                    }
				}
				else
				{
					break; // none of the other lights are closer
				}
			}
		}
		
		//mark nearby lights not-removable.
		for (light_set_t::iterator iter = mNearbyLights.begin();
			 iter != mNearbyLights.end(); iter++)
		{
			const Light* light = &(*iter);
			((LLViewerOctreeEntryData*) light->drawable)->setVisible();
		}
	}
}

void LLPipeline::setupHWLights(LLDrawPool* pool)
{
    LL_PROFILE_ZONE_SCOPED_CATEGORY_DRAWPOOL;
	assertInitialized();
	
    LLEnvironment& environment = LLEnvironment::instance();
    LLSettingsSky::ptr_t psky = environment.getCurrentSky();

    // Ambient
    LLColor4 ambient = psky->getTotalAmbient();

	gGL.setAmbientLightColor(ambient);

    bool sun_up  = environment.getIsSunUp();
    bool moon_up = environment.getIsMoonUp();

	// Light 0 = Sun or Moon (All objects)
	{
        LLVector4 sun_dir(environment.getSunDirection(), 0.0f);
        LLVector4 moon_dir(environment.getMoonDirection(), 0.0f);

        mSunDir.setVec(sun_dir);
        mMoonDir.setVec(moon_dir);

        mSunDiffuse.setVec(psky->getSunlightColor());
        mMoonDiffuse.setVec(psky->getMoonlightColor());

		F32 max_color = llmax(mSunDiffuse.mV[0], mSunDiffuse.mV[1], mSunDiffuse.mV[2]);
		if (max_color > 1.f)
		{
			mSunDiffuse *= 1.f/max_color;
		}
		mSunDiffuse.clamp();

        max_color = llmax(mMoonDiffuse.mV[0], mMoonDiffuse.mV[1], mMoonDiffuse.mV[2]);
        if (max_color > 1.f)
        {
            mMoonDiffuse *= 1.f/max_color;
        }
        mMoonDiffuse.clamp();

        // prevent underlighting from having neither lightsource facing us
        if (!sun_up && !moon_up)
		{
            mSunDiffuse.setVec(LLColor4(0.0, 0.0, 0.0, 1.0));
            mMoonDiffuse.setVec(LLColor4(0.0, 0.0, 0.0, 1.0));
            mSunDir.setVec(LLVector4(0.0, 1.0, 0.0, 0.0));
            mMoonDir.setVec(LLVector4(0.0, 1.0, 0.0, 0.0));
		}

        LLVector4 light_dir = sun_up ? mSunDir : mMoonDir;

        mHWLightColors[0] = sun_up ? mSunDiffuse : mMoonDiffuse;

		LLLightState* light = gGL.getLight(0);
        light->setPosition(light_dir);

        light->setSunPrimary(sun_up);
        light->setDiffuse(mHWLightColors[0]);
        light->setDiffuseB(mMoonDiffuse);
        light->setAmbient(psky->getTotalAmbient());
		light->setSpecular(LLColor4::black);
		light->setConstantAttenuation(1.f);
		light->setLinearAttenuation(0.f);
		light->setQuadraticAttenuation(0.f);
		light->setSpotExponent(0.f);
		light->setSpotCutoff(180.f);
	}
	
	// Light 1 = Backlight (for avatars)
	// (set by enableLightsAvatar)
	
	S32 cur_light = 2;
	
	// Nearby lights = LIGHT 2-7

	mLightMovingMask = 0;
	
	if (mLightingDetail >= 1)
	{
		for (light_set_t::iterator iter = mNearbyLights.begin();
			 iter != mNearbyLights.end(); ++iter)
		{
			LLDrawable* drawable = iter->drawable;
			LLVOVolume* light = drawable->getVOVolume();
			if (!light)
			{
				continue;
			}

            if (light->isAttachment())
            {
                if (!sRenderAttachedLights)
                {
                    continue;
                }
            }

			if (drawable->isState(LLDrawable::ACTIVE))
			{
				mLightMovingMask |= (1<<cur_light);
			}
			
            //send linear light color to shader
			LLColor4  light_color = light->getLightLinearColor();
			light_color.mV[3] = 0.0f;

			F32 fade = iter->fade;
			if (fade < LIGHT_FADE_TIME)
			{
				// fade in/out light
				if (fade >= 0.f)
				{
					fade = fade / LIGHT_FADE_TIME;
					((Light*) (&(*iter)))->fade += gFrameIntervalSeconds.value();
				}
				else
				{
					fade = 1.f + fade / LIGHT_FADE_TIME;
					((Light*) (&(*iter)))->fade -= gFrameIntervalSeconds.value();
				}
				fade = llclamp(fade,0.f,1.f);
				light_color *= fade;
			}

            if (light_color.magVecSquared() < 0.001f)
            {
                continue;
            }

            LLVector3 light_pos(light->getRenderPosition());
            LLVector4 light_pos_gl(light_pos, 1.0f);

            F32 adjusted_radius = light->getLightRadius() * (sRenderDeferred ? 1.5f : 1.0f);
            if (adjusted_radius <= 0.001f)
            {
                continue;
            }

            F32 x = (3.f * (1.f + (light->getLightFalloff() * 2.0f)));  // why this magic?  probably trying to match a historic behavior.
            F32 linatten = x / adjusted_radius;                         // % of brightness at radius

            mHWLightColors[cur_light] = light_color;
			LLLightState* light_state = gGL.getLight(cur_light);
			
			light_state->setPosition(light_pos_gl);
			light_state->setDiffuse(light_color);
			light_state->setAmbient(LLColor4::black);
			light_state->setConstantAttenuation(0.f);
            light_state->setSize(light->getLightRadius() * 1.5f);
            light_state->setFalloff(light->getLightFalloff(DEFERRED_LIGHT_FALLOFF));

			if (sRenderDeferred)
			{
				light_state->setLinearAttenuation(linatten);
				light_state->setQuadraticAttenuation(light->getLightFalloff(DEFERRED_LIGHT_FALLOFF) + 1.f); // get falloff to match for forward deferred rendering lights
			}
			else
			{
				light_state->setLinearAttenuation(linatten);
				light_state->setQuadraticAttenuation(0.f);
			}
			

			if (light->isLightSpotlight() // directional (spot-)light
			    && (LLPipeline::sRenderDeferred || RenderSpotLightsInNondeferred)) // these are only rendered as GL spotlights if we're in deferred rendering mode *or* the setting forces them on
			{
				LLQuaternion quat = light->getRenderRotation();
				LLVector3 at_axis(0,0,-1); // this matches deferred rendering's object light direction
				at_axis *= quat;

				light_state->setSpotDirection(at_axis);
				light_state->setSpotCutoff(90.f);
				light_state->setSpotExponent(2.f);
	
				LLVector3 spotParams = light->getSpotLightParams();

				const LLColor4 specular(0.f, 0.f, 0.f, spotParams[2]);
				light_state->setSpecular(specular);
			}
			else // omnidirectional (point) light
			{
				light_state->setSpotExponent(0.f);
				light_state->setSpotCutoff(180.f);
				
				// we use specular.z = 1.0 as a cheap hack for the shaders to know that this is omnidirectional rather than a spotlight
				const LLColor4 specular(0.f, 0.f, 1.f, 0.f);
				light_state->setSpecular(specular);				
			}
			cur_light++;
			if (cur_light >= 8)
			{
				break; // safety
			}
		}
	}
	for ( ; cur_light < 8 ; cur_light++)
	{
		mHWLightColors[cur_light] = LLColor4::black;
		LLLightState* light = gGL.getLight(cur_light);
        light->setSunPrimary(true);
		light->setDiffuse(LLColor4::black);
		light->setAmbient(LLColor4::black);
		light->setSpecular(LLColor4::black);
	}

    // Bookmark comment to allow searching for mSpecialRenderMode == 3 (avatar edit mode),
    // prev site of forward (non-deferred) character light injection, removed by SL-13522 09/20

	// Init GL state
	for (S32 i = 0; i < 8; ++i)
	{
		gGL.getLight(i)->disable();
	}
	mLightMask = 0;
}

void LLPipeline::enableLights(U32 mask)
{
	assertInitialized();

	if (mLightingDetail == 0)
	{
		mask &= 0xf003; // sun and backlight only (and fullbright bit)
	}
	if (mLightMask != mask)
	{
		stop_glerror();
		if (mask)
		{
			stop_glerror();
			for (S32 i=0; i<8; i++)
			{
				LLLightState* light = gGL.getLight(i);
				if (mask & (1<<i))
				{
					light->enable();
					light->setDiffuse(mHWLightColors[i]);
				}
				else
				{
					light->disable();
					light->setDiffuse(LLColor4::black);
				}
			}
			stop_glerror();
		}
		mLightMask = mask;
		stop_glerror();
	}
}

void LLPipeline::enableLightsStatic()
{
	assertInitialized();
	U32 mask = 0x01; // Sun
	if (mLightingDetail >= 2)
	{
		mask |= mLightMovingMask; // Hardware moving lights
	}
	else
	{
		mask |= 0xff & (~2); // Hardware local lights
	}
	enableLights(mask);
}

void LLPipeline::enableLightsDynamic()
{
	assertInitialized();
	U32 mask = 0xff & (~2); // Local lights
	enableLights(mask);
	
	if (isAgentAvatarValid() && getLightingDetail() <= 0)
	{
		if (gAgentAvatarp->mSpecialRenderMode == 0) // normal
		{
			gPipeline.enableLightsAvatar();
		}
		else if (gAgentAvatarp->mSpecialRenderMode == 2)  // anim preview
		{
			gPipeline.enableLightsAvatarEdit(LLColor4(0.7f, 0.6f, 0.3f, 1.f));
		}
	}
}

void LLPipeline::enableLightsAvatar()
{
	U32 mask = 0xff; // All lights
	setupAvatarLights(FALSE);
	enableLights(mask);
}

void LLPipeline::enableLightsPreview()
{
	disableLights();

	LLColor4 ambient = PreviewAmbientColor;
	gGL.setAmbientLightColor(ambient);

	LLColor4 diffuse0 = PreviewDiffuse0;
	LLColor4 specular0 = PreviewSpecular0;
	LLColor4 diffuse1 = PreviewDiffuse1;
	LLColor4 specular1 = PreviewSpecular1;
	LLColor4 diffuse2 = PreviewDiffuse2;
	LLColor4 specular2 = PreviewSpecular2;

	LLVector3 dir0 = PreviewDirection0;
	LLVector3 dir1 = PreviewDirection1;
	LLVector3 dir2 = PreviewDirection2;

	dir0.normVec();
	dir1.normVec();
	dir2.normVec();
	
	LLVector4 light_pos(dir0, 0.0f);

	LLLightState* light = gGL.getLight(1);

	light->enable();
	light->setPosition(light_pos);
	light->setDiffuse(diffuse0);
	light->setAmbient(ambient);
	light->setSpecular(specular0);
	light->setSpotExponent(0.f);
	light->setSpotCutoff(180.f);

	light_pos = LLVector4(dir1, 0.f);

	light = gGL.getLight(2);
	light->enable();
	light->setPosition(light_pos);
	light->setDiffuse(diffuse1);
	light->setAmbient(ambient);
	light->setSpecular(specular1);
	light->setSpotExponent(0.f);
	light->setSpotCutoff(180.f);

	light_pos = LLVector4(dir2, 0.f);
	light = gGL.getLight(3);
	light->enable();
	light->setPosition(light_pos);
	light->setDiffuse(diffuse2);
	light->setAmbient(ambient);
	light->setSpecular(specular2);
	light->setSpotExponent(0.f);
	light->setSpotCutoff(180.f);
}


void LLPipeline::enableLightsAvatarEdit(const LLColor4& color)
{
	U32 mask = 0x2002; // Avatar backlight only, set ambient
	setupAvatarLights(TRUE);
	enableLights(mask);

	gGL.setAmbientLightColor(color);
}

void LLPipeline::enableLightsFullbright()
{
	assertInitialized();
	U32 mask = 0x1000; // Non-0 mask, set ambient
	enableLights(mask);
}

void LLPipeline::disableLights()
{
	enableLights(0); // no lighting (full bright)
}

//============================================================================

class LLMenuItemGL;
class LLInvFVBridge;
struct cat_folder_pair;
class LLVOBranch;
class LLVOLeaf;

void LLPipeline::findReferences(LLDrawable *drawablep)
{
	assertInitialized();
	if (mLights.find(drawablep) != mLights.end())
	{
		LL_INFOS() << "In mLights" << LL_ENDL;
	}
	if (std::find(mMovedList.begin(), mMovedList.end(), drawablep) != mMovedList.end())
	{
		LL_INFOS() << "In mMovedList" << LL_ENDL;
	}
	if (std::find(mShiftList.begin(), mShiftList.end(), drawablep) != mShiftList.end())
	{
		LL_INFOS() << "In mShiftList" << LL_ENDL;
	}
	if (mRetexturedList.find(drawablep) != mRetexturedList.end())
	{
		LL_INFOS() << "In mRetexturedList" << LL_ENDL;
	}
	
	if (std::find(mBuildQ1.begin(), mBuildQ1.end(), drawablep) != mBuildQ1.end())
	{
		LL_INFOS() << "In mBuildQ1" << LL_ENDL;
	}
	if (std::find(mBuildQ2.begin(), mBuildQ2.end(), drawablep) != mBuildQ2.end())
	{
		LL_INFOS() << "In mBuildQ2" << LL_ENDL;
	}

	S32 count;
	
	count = gObjectList.findReferences(drawablep);
	if (count)
	{
		LL_INFOS() << "In other drawables: " << count << " references" << LL_ENDL;
	}
}

bool LLPipeline::verify()
{
	bool ok = assertInitialized();
	if (ok) 
	{
		for (pool_set_t::iterator iter = mPools.begin(); iter != mPools.end(); ++iter)
		{
			LLDrawPool *poolp = *iter;
			if (!poolp->verify())
			{
				ok = false;
			}
		}
	}

	if (!ok)
	{
		LL_WARNS() << "Pipeline verify failed!" << LL_ENDL;
	}
	return ok;
}

//////////////////////////////
//
// Collision detection
//
//

///////////////////////////////////////////////////////////////////////////////////////////////////////////////////////////////////////////////////////////////////////////////////////////////////////
/**
 *	A method to compute a ray-AABB intersection.
 *	Original code by Andrew Woo, from "Graphics Gems", Academic Press, 1990
 *	Optimized code by Pierre Terdiman, 2000 (~20-30% faster on my Celeron 500)
 *	Epsilon value added by Klaus Hartmann. (discarding it saves a few cycles only)
 *
 *	Hence this version is faster as well as more robust than the original one.
 *
 *	Should work provided:
 *	1) the integer representation of 0.0f is 0x00000000
 *	2) the sign bit of the float is the most significant one
 *
 *	Report bugs: p.terdiman@codercorner.com
 *
 *	\param		aabb		[in] the axis-aligned bounding box
 *	\param		origin		[in] ray origin
 *	\param		dir			[in] ray direction
 *	\param		coord		[out] impact coordinates
 *	\return		true if ray intersects AABB
 */
///////////////////////////////////////////////////////////////////////////////////////////////////////////////////////////////////////////////////////////////////////////////////////////////////////
//#define RAYAABB_EPSILON 0.00001f
#define IR(x)	((U32&)x)

bool LLRayAABB(const LLVector3 &center, const LLVector3 &size, const LLVector3& origin, const LLVector3& dir, LLVector3 &coord, F32 epsilon)
{
	bool Inside = true;
	LLVector3 MinB = center - size;
	LLVector3 MaxB = center + size;
	LLVector3 MaxT;
	MaxT.mV[VX]=MaxT.mV[VY]=MaxT.mV[VZ]=-1.0f;

	// Find candidate planes.
	for(U32 i=0;i<3;i++)
	{
		if(origin.mV[i] < MinB.mV[i])
		{
			coord.mV[i]	= MinB.mV[i];
			Inside		= false;

			// Calculate T distances to candidate planes
			if(IR(dir.mV[i]))	MaxT.mV[i] = (MinB.mV[i] - origin.mV[i]) / dir.mV[i];
		}
		else if(origin.mV[i] > MaxB.mV[i])
		{
			coord.mV[i]	= MaxB.mV[i];
			Inside		= false;

			// Calculate T distances to candidate planes
			if(IR(dir.mV[i]))	MaxT.mV[i] = (MaxB.mV[i] - origin.mV[i]) / dir.mV[i];
		}
	}

	// Ray origin inside bounding box
	if(Inside)
	{
		coord = origin;
		return true;
	}

	// Get largest of the maxT's for final choice of intersection
	U32 WhichPlane = 0;
	if(MaxT.mV[1] > MaxT.mV[WhichPlane])	WhichPlane = 1;
	if(MaxT.mV[2] > MaxT.mV[WhichPlane])	WhichPlane = 2;

	// Check final candidate actually inside box
	if(IR(MaxT.mV[WhichPlane])&0x80000000) return false;

	for(U32 i=0;i<3;i++)
	{
		if(i!=WhichPlane)
		{
			coord.mV[i] = origin.mV[i] + MaxT.mV[WhichPlane] * dir.mV[i];
			if (epsilon > 0)
			{
				if(coord.mV[i] < MinB.mV[i] - epsilon || coord.mV[i] > MaxB.mV[i] + epsilon)	return false;
			}
			else
			{
				if(coord.mV[i] < MinB.mV[i] || coord.mV[i] > MaxB.mV[i])	return false;
			}
		}
	}
	return true;	// ray hits box
}

//////////////////////////////
//
// Macros, functions, and inline methods from other classes
//
//

void LLPipeline::setLight(LLDrawable *drawablep, bool is_light)
{
	if (drawablep && assertInitialized())
	{
		if (is_light)
		{
			mLights.insert(drawablep);
			drawablep->setState(LLDrawable::LIGHT);
		}
		else
		{
			drawablep->clearState(LLDrawable::LIGHT);
			mLights.erase(drawablep);
		}
	}
}

//static
void LLPipeline::toggleRenderType(U32 type)
{
	gPipeline.mRenderTypeEnabled[type] = !gPipeline.mRenderTypeEnabled[type];
	if (type == LLPipeline::RENDER_TYPE_WATER)
	{
		gPipeline.mRenderTypeEnabled[LLPipeline::RENDER_TYPE_VOIDWATER] = !gPipeline.mRenderTypeEnabled[LLPipeline::RENDER_TYPE_VOIDWATER];
	}
}

//static
void LLPipeline::toggleRenderTypeControl(U32 type)
{
	gPipeline.toggleRenderType(type);
}

//static
bool LLPipeline::hasRenderTypeControl(U32 type)
{
	return gPipeline.hasRenderType(type);
}

// Allows UI items labeled "Hide foo" instead of "Show foo"
//static
bool LLPipeline::toggleRenderTypeControlNegated(S32 type)
{
	return !gPipeline.hasRenderType(type);
}

//static
void LLPipeline::toggleRenderDebug(U64 bit)
{
	if (gPipeline.hasRenderDebugMask(bit))
	{
		LL_INFOS() << "Toggling render debug mask " << std::hex << bit << " off" << std::dec << LL_ENDL;
	}
	else
	{
		LL_INFOS() << "Toggling render debug mask " << std::hex << bit << " on" << std::dec << LL_ENDL;
	}
	gPipeline.mRenderDebugMask ^= bit;
}


//static
bool LLPipeline::toggleRenderDebugControl(U64 bit)
{
	return gPipeline.hasRenderDebugMask(bit);
}

//static
void LLPipeline::toggleRenderDebugFeature(U32 bit)
{
	gPipeline.mRenderDebugFeatureMask ^= bit;
}


//static
bool LLPipeline::toggleRenderDebugFeatureControl(U32 bit)
{
	return gPipeline.hasRenderDebugFeatureMask(bit);
}

void LLPipeline::setRenderDebugFeatureControl(U32 bit, bool value)
{
	if (value)
	{
		gPipeline.mRenderDebugFeatureMask |= bit;
	}
	else
	{
		gPipeline.mRenderDebugFeatureMask &= !bit;
	}
}

void LLPipeline::pushRenderDebugFeatureMask()
{
	mRenderDebugFeatureStack.push(mRenderDebugFeatureMask);
}

void LLPipeline::popRenderDebugFeatureMask()
{
	if (mRenderDebugFeatureStack.empty())
	{
		LL_ERRS() << "Depleted render feature stack." << LL_ENDL;
	}

	mRenderDebugFeatureMask = mRenderDebugFeatureStack.top();
	mRenderDebugFeatureStack.pop();
}

// static
void LLPipeline::setRenderScriptedBeacons(bool val)
{
	sRenderScriptedBeacons = val;
}

// static
void LLPipeline::toggleRenderScriptedBeacons()
{
	sRenderScriptedBeacons = !sRenderScriptedBeacons;
}

// static
bool LLPipeline::getRenderScriptedBeacons()
{
	return sRenderScriptedBeacons;
}

// static
void LLPipeline::setRenderScriptedTouchBeacons(bool val)
{
	sRenderScriptedTouchBeacons = val;
}

// static
void LLPipeline::toggleRenderScriptedTouchBeacons()
{
	sRenderScriptedTouchBeacons = !sRenderScriptedTouchBeacons;
}

// static
bool LLPipeline::getRenderScriptedTouchBeacons()
{
	return sRenderScriptedTouchBeacons;
}

// static
void LLPipeline::setRenderMOAPBeacons(bool val)
{
	sRenderMOAPBeacons = val;
}

// static
void LLPipeline::toggleRenderMOAPBeacons()
{
	sRenderMOAPBeacons = !sRenderMOAPBeacons;
}

// static
bool LLPipeline::getRenderMOAPBeacons()
{
	return sRenderMOAPBeacons;
}

// static
void LLPipeline::setRenderPhysicalBeacons(bool val)
{
	sRenderPhysicalBeacons = val;
}

// static
void LLPipeline::toggleRenderPhysicalBeacons()
{
	sRenderPhysicalBeacons = !sRenderPhysicalBeacons;
}

// static
bool LLPipeline::getRenderPhysicalBeacons()
{
	return sRenderPhysicalBeacons;
}

// static
void LLPipeline::setRenderParticleBeacons(bool val)
{
	sRenderParticleBeacons = val;
}

// static
void LLPipeline::toggleRenderParticleBeacons()
{
	sRenderParticleBeacons = !sRenderParticleBeacons;
}

// static
bool LLPipeline::getRenderParticleBeacons()
{
	return sRenderParticleBeacons;
}

// static
void LLPipeline::setRenderSoundBeacons(bool val)
{
	sRenderSoundBeacons = val;
}

// static
void LLPipeline::toggleRenderSoundBeacons()
{
	sRenderSoundBeacons = !sRenderSoundBeacons;
}

// static
bool LLPipeline::getRenderSoundBeacons()
{
	return sRenderSoundBeacons;
}

// static
void LLPipeline::setRenderBeacons(bool val)
{
	sRenderBeacons = val;
}

// static
void LLPipeline::toggleRenderBeacons()
{
	sRenderBeacons = !sRenderBeacons;
}

// static
bool LLPipeline::getRenderBeacons()
{
	return sRenderBeacons;
}

// static
void LLPipeline::setRenderHighlights(bool val)
{
	sRenderHighlight = val;
}

// static
void LLPipeline::toggleRenderHighlights()
{
	sRenderHighlight = !sRenderHighlight;
}

// static
bool LLPipeline::getRenderHighlights()
{
	return sRenderHighlight;
}

// static
void LLPipeline::setRenderHighlightTextureChannel(LLRender::eTexIndex channel)
{
	sRenderHighlightTextureChannel = channel;
}

LLVOPartGroup* LLPipeline::lineSegmentIntersectParticle(const LLVector4a& start, const LLVector4a& end, LLVector4a* intersection,
														S32* face_hit)
{
	LLVector4a local_end = end;

	LLVector4a position;

	LLDrawable* drawable = NULL;

	for (LLWorld::region_list_t::const_iterator iter = LLWorld::getInstance()->getRegionList().begin(); 
			iter != LLWorld::getInstance()->getRegionList().end(); ++iter)
	{
		LLViewerRegion* region = *iter;

		LLSpatialPartition* part = region->getSpatialPartition(LLViewerRegion::PARTITION_PARTICLE);
		if (part && hasRenderType(part->mDrawableType))
		{
			LLDrawable* hit = part->lineSegmentIntersect(start, local_end, TRUE, FALSE, TRUE, face_hit, &position, NULL, NULL, NULL);
			if (hit)
			{
				drawable = hit;
				local_end = position;						
			}
		}
	}

	LLVOPartGroup* ret = NULL;
	if (drawable)
	{
		//make sure we're returning an LLVOPartGroup
		llassert(drawable->getVObj()->getPCode() == LLViewerObject::LL_VO_PART_GROUP);
		ret = (LLVOPartGroup*) drawable->getVObj().get();
	}
		
	if (intersection)
	{
		*intersection = position;
	}

	return ret;
}

LLViewerObject* LLPipeline::lineSegmentIntersectInWorld(const LLVector4a& start, const LLVector4a& end,
														bool pick_transparent,
														bool pick_rigged,
                                                        bool pick_unselectable,
														S32* face_hit,
														LLVector4a* intersection,         // return the intersection point
														LLVector2* tex_coord,            // return the texture coordinates of the intersection point
														LLVector4a* normal,               // return the surface normal at the intersection point
														LLVector4a* tangent             // return the surface tangent at the intersection point
	)
{
	LLDrawable* drawable = NULL;

	LLVector4a local_end = end;

	LLVector4a position;

	sPickAvatar = false; //! LLToolMgr::getInstance()->inBuildMode();
	
	for (LLWorld::region_list_t::const_iterator iter = LLWorld::getInstance()->getRegionList().begin(); 
			iter != LLWorld::getInstance()->getRegionList().end(); ++iter)
	{
		LLViewerRegion* region = *iter;

		for (U32 j = 0; j < LLViewerRegion::NUM_PARTITIONS; j++)
		{
			if ((j == LLViewerRegion::PARTITION_VOLUME) || 
				(j == LLViewerRegion::PARTITION_BRIDGE) ||
                (j == LLViewerRegion::PARTITION_AVATAR) || // for attachments
				(j == LLViewerRegion::PARTITION_CONTROL_AV) ||
				(j == LLViewerRegion::PARTITION_TERRAIN) ||
				(j == LLViewerRegion::PARTITION_TREE) ||
				(j == LLViewerRegion::PARTITION_GRASS))  // only check these partitions for now
			{
				LLSpatialPartition* part = region->getSpatialPartition(j);
				if (part && hasRenderType(part->mDrawableType))
				{
					LLDrawable* hit = part->lineSegmentIntersect(start, local_end, pick_transparent, pick_rigged, pick_unselectable, face_hit, &position, tex_coord, normal, tangent);
					if (hit)
					{
						drawable = hit;
						local_end = position;						
					}
				}
			}
		}
	}
	
	if (!sPickAvatar)
	{
		//save hit info in case we need to restore
		//due to attachment override
		LLVector4a local_normal;
		LLVector4a local_tangent;
		LLVector2 local_texcoord;
		S32 local_face_hit = -1;

		if (face_hit)
		{ 
			local_face_hit = *face_hit;
		}
		if (tex_coord)
		{
			local_texcoord = *tex_coord;
		}
		if (tangent)
		{
			local_tangent = *tangent;
		}
		else
		{
			local_tangent.clear();
		}
		if (normal)
		{
			local_normal = *normal;
		}
		else
		{
			local_normal.clear();
		}
				
		const F32 ATTACHMENT_OVERRIDE_DIST = 0.1f;

		//check against avatars
		sPickAvatar = true;
		for (LLWorld::region_list_t::const_iterator iter = LLWorld::getInstance()->getRegionList().begin(); 
				iter != LLWorld::getInstance()->getRegionList().end(); ++iter)
		{
			LLViewerRegion* region = *iter;

			LLSpatialPartition* part = region->getSpatialPartition(LLViewerRegion::PARTITION_AVATAR);
			if (part && hasRenderType(part->mDrawableType))
			{
				LLDrawable* hit = part->lineSegmentIntersect(start, local_end, pick_transparent, pick_rigged, pick_unselectable, face_hit, &position, tex_coord, normal, tangent);
				if (hit)
				{
					LLVector4a delta;
					delta.setSub(position, local_end);

					if (!drawable || 
						!drawable->getVObj()->isAttachment() ||
						delta.getLength3().getF32() > ATTACHMENT_OVERRIDE_DIST)
					{ //avatar overrides if previously hit drawable is not an attachment or 
					  //attachment is far enough away from detected intersection
						drawable = hit;
						local_end = position;						
					}
					else
					{ //prioritize attachments over avatars
						position = local_end;

						if (face_hit)
						{
							*face_hit = local_face_hit;
						}
						if (tex_coord)
						{
							*tex_coord = local_texcoord;
						}
						if (tangent)
						{
							*tangent = local_tangent;
						}
						if (normal)
						{
							*normal = local_normal;
						}
					}
				}
			}
		}
	}

	//check all avatar nametags (silly, isn't it?)
	for (std::vector< LLCharacter* >::iterator iter = LLCharacter::sInstances.begin();
		iter != LLCharacter::sInstances.end();
		++iter)
	{
		LLVOAvatar* av = (LLVOAvatar*) *iter;
		if (av->mNameText.notNull()
			&& av->mNameText->lineSegmentIntersect(start, local_end, position))
		{
			drawable = av->mDrawable;
			local_end = position;
		}
	}

	if (intersection)
	{
		*intersection = position;
	}

	return drawable ? drawable->getVObj().get() : NULL;
}

LLViewerObject* LLPipeline::lineSegmentIntersectInHUD(const LLVector4a& start, const LLVector4a& end,
													  bool pick_transparent,													
													  S32* face_hit,
													  LLVector4a* intersection,         // return the intersection point
													  LLVector2* tex_coord,            // return the texture coordinates of the intersection point
													  LLVector4a* normal,               // return the surface normal at the intersection point
													  LLVector4a* tangent				// return the surface tangent at the intersection point
	)
{
	LLDrawable* drawable = NULL;

	for (LLWorld::region_list_t::const_iterator iter = LLWorld::getInstance()->getRegionList().begin(); 
			iter != LLWorld::getInstance()->getRegionList().end(); ++iter)
	{
		LLViewerRegion* region = *iter;

		bool toggle = false;
		if (!hasRenderType(LLPipeline::RENDER_TYPE_HUD))
		{
			toggleRenderType(LLPipeline::RENDER_TYPE_HUD);
			toggle = true;
		}

		LLSpatialPartition* part = region->getSpatialPartition(LLViewerRegion::PARTITION_HUD);
		if (part)
		{
			LLDrawable* hit = part->lineSegmentIntersect(start, end, pick_transparent, FALSE, TRUE, face_hit, intersection, tex_coord, normal, tangent);
			if (hit)
			{
				drawable = hit;
			}
		}

		if (toggle)
		{
			toggleRenderType(LLPipeline::RENDER_TYPE_HUD);
		}
	}
	return drawable ? drawable->getVObj().get() : NULL;
}

LLSpatialPartition* LLPipeline::getSpatialPartition(LLViewerObject* vobj)
{
	if (vobj)
	{
		LLViewerRegion* region = vobj->getRegion();
		if (region)
		{
			return region->getSpatialPartition(vobj->getPartitionType());
		}
	}
	return NULL;
}

void LLPipeline::resetVertexBuffers(LLDrawable* drawable)
{
	if (!drawable)
	{
		return;
	}

	for (S32 i = 0; i < drawable->getNumFaces(); i++)
	{
		LLFace* facep = drawable->getFace(i);
		if (facep)
		{
			facep->clearVertexBuffer();
		}
	}
}

void LLPipeline::resetVertexBuffers()
{	
	mResetVertexBuffers = true;
}

void LLPipeline::doResetVertexBuffers(bool forced)
{
	if (!mResetVertexBuffers)
	{
		return;
	}
	if(!forced && LLSpatialPartition::sTeleportRequested)
	{
		if(gAgent.getTeleportState() != LLAgent::TELEPORT_NONE)
		{
			return; //wait for teleporting to finish
		}
		else
		{
			//teleporting aborted
			LLSpatialPartition::sTeleportRequested = FALSE;
			mResetVertexBuffers = false;
			return;
		}
	}

    LL_PROFILE_ZONE_SCOPED_CATEGORY_PIPELINE;
	mResetVertexBuffers = false;

	mCubeVB = NULL;
    mDeferredVB = NULL;
	mAuxiliaryVB = NULL;
	exoPostProcess::instance().destroyVB(); // Will be re-created via updateRenderDeferred()

	for (LLWorld::region_list_t::const_iterator iter = LLWorld::getInstance()->getRegionList().begin(); 
			iter != LLWorld::getInstance()->getRegionList().end(); ++iter)
	{
		LLViewerRegion* region = *iter;
		for (U32 i = 0; i < LLViewerRegion::NUM_PARTITIONS; i++)
		{
			LLSpatialPartition* part = region->getSpatialPartition(i);
			if (part)
			{
				part->resetVertexBuffers();
			}
		}
	}
	if(LLSpatialPartition::sTeleportRequested)
	{
		LLSpatialPartition::sTeleportRequested = FALSE;

		LLWorld::getInstance()->clearAllVisibleObjects();
		clearRebuildDrawables();
	}

	resetDrawOrders();

	gSky.resetVertexBuffers();

	LLVOPartGroup::destroyGL();

	if ( LLPathingLib::getInstance() )
	{
		LLPathingLib::getInstance()->cleanupVBOManager();
	}
	LLVOPartGroup::destroyGL();
	gGL.resetVertexBuffer();

	SUBSYSTEM_CLEANUP(LLVertexBuffer);
	
	if (LLVertexBuffer::sGLCount != 0)
	{
		LL_WARNS() << "VBO wipe failed -- " << LLVertexBuffer::sGLCount << " buffers remaining." << LL_ENDL;
	}

	LLVertexBuffer::unbind();	
	
	updateRenderBump();
	//updateRenderDeferred(); // <FS:Ansariel> Moved further down because of exoPostProcess creating a new VB

	LLVertexBuffer::sUseStreamDraw = gSavedSettings.getBOOL("RenderUseStreamVBO");
	// <FS:Ansariel> Vertex Array Objects are required in OpenGL core profile
	LLVertexBuffer::sUseVAO = gSavedSettings.getBOOL("RenderUseVAO");
	//LLVertexBuffer::sUseVAO = LLRender::sGLCoreProfile ? TRUE : gSavedSettings.getBOOL("RenderUseVAO");
	// </FS:Ansariel>
	LLVertexBuffer::sPreferStreamDraw = gSavedSettings.getBOOL("RenderPreferStreamDraw");
	LLVertexBuffer::sEnableVBOs = gSavedSettings.getBOOL("RenderVBOEnable");
	LLVertexBuffer::sDisableVBOMapping = LLVertexBuffer::sEnableVBOs && gSavedSettings.getBOOL("RenderVBOMappingDisable") ;
	sBakeSunlight = gSavedSettings.getBOOL("RenderBakeSunlight");
	sNoAlpha = gSavedSettings.getBOOL("RenderNoAlpha");
	LLPipeline::sTextureBindTest = gSavedSettings.getBOOL("RenderDebugTextureBind");

	LLVertexBuffer::initClass(LLVertexBuffer::sEnableVBOs, LLVertexBuffer::sDisableVBOMapping);
    gGL.initVertexBuffer();

    // <FS:Ansariel> Reset VB during TP
    //mDeferredVB = new LLVertexBuffer(DEFERRED_VB_MASK, 0);
    //mDeferredVB->allocateBuffer(8, 0, true);
    initDeferredVB();
    // </FS:Ansariel>

	LLVOPartGroup::restoreGL();

	// <FS:Ansariel> Reset VB during TP
	updateRenderDeferred(); // Moved further down because of exoPostProcess creating a new VB
	initAuxiliaryVB();
	// </FS:Ansariel>
}

void LLPipeline::renderObjects(U32 type, U32 mask, bool texture, bool batch_texture, bool rigged)
{
	assertInitialized();
	gGL.loadMatrix(gGLModelView);
	gGLLastMatrix = NULL;
    if (rigged)
    {
        mSimplePool->pushRiggedBatches(type + 1, mask, texture, batch_texture);
    }
    else
    {
        mSimplePool->pushBatches(type, mask, texture, batch_texture);
    }
	gGL.loadMatrix(gGLModelView);
	gGLLastMatrix = NULL;		
}

void LLPipeline::renderAlphaObjects(U32 mask, bool texture, bool batch_texture, bool rigged)
{
    LL_PROFILE_ZONE_SCOPED_CATEGORY_PIPELINE;
    assertInitialized();
    gGL.loadMatrix(gGLModelView);
    gGLLastMatrix = NULL;
    U32 type = LLRenderPass::PASS_ALPHA;
    LLVOAvatar* lastAvatar = nullptr;
    U64 lastMeshId = 0;
    for (LLCullResult::drawinfo_iterator i = gPipeline.beginRenderMap(type); i != gPipeline.endRenderMap(type); ++i)
    {
        LLDrawInfo* pparams = *i;
        if (pparams)
        {
            if (rigged)
            {
                if (pparams->mAvatar != nullptr)
                {
                    if (lastAvatar != pparams->mAvatar || lastMeshId != pparams->mSkinInfo->mHash)
                    {
                        mSimplePool->uploadMatrixPalette(*pparams);
                        lastAvatar = pparams->mAvatar;
                        lastMeshId = pparams->mSkinInfo->mHash;
                    }

                    mSimplePool->pushBatch(*pparams, mask | LLVertexBuffer::MAP_WEIGHT4, texture, batch_texture);
                }
            }
            else if (pparams->mAvatar == nullptr)
            {
                mSimplePool->pushBatch(*pparams, mask, texture, batch_texture);
            }
        }
    }
    gGL.loadMatrix(gGLModelView);
    gGLLastMatrix = NULL;
}

void LLPipeline::renderMaskedObjects(U32 type, U32 mask, bool texture, bool batch_texture, bool rigged)
{
	assertInitialized();
	gGL.loadMatrix(gGLModelView);
	gGLLastMatrix = NULL;
    if (rigged)
    {
        mAlphaMaskPool->pushRiggedMaskBatches(type+1, mask, texture, batch_texture);
    }
    else
    {
        mAlphaMaskPool->pushMaskBatches(type, mask, texture, batch_texture);
    }
	gGL.loadMatrix(gGLModelView);
	gGLLastMatrix = NULL;		
}

void LLPipeline::renderFullbrightMaskedObjects(U32 type, U32 mask, bool texture, bool batch_texture, bool rigged)
{
	assertInitialized();
	gGL.loadMatrix(gGLModelView);
	gGLLastMatrix = NULL;
    if (rigged)
    {
        mFullbrightAlphaMaskPool->pushRiggedMaskBatches(type+1, mask, texture, batch_texture);
    }
    else
    {
        mFullbrightAlphaMaskPool->pushMaskBatches(type, mask, texture, batch_texture);
    }
	gGL.loadMatrix(gGLModelView);
	gGLLastMatrix = NULL;		
}

void apply_cube_face_rotation(U32 face)
{
	switch (face)
	{
		case 0: 
			gGL.rotatef(90.f, 0, 1, 0);
			gGL.rotatef(180.f, 1, 0, 0);
		break;
		case 2: 
			gGL.rotatef(-90.f, 1, 0, 0);
		break;
		case 4:
			gGL.rotatef(180.f, 0, 1, 0);
			gGL.rotatef(180.f, 0, 0, 1);
		break;
		case 1: 
			gGL.rotatef(-90.f, 0, 1, 0);
			gGL.rotatef(180.f, 1, 0, 0);
		break;
		case 3:
			gGL.rotatef(90, 1, 0, 0);
		break;
		case 5: 
			gGL.rotatef(180, 0, 0, 1);
		break;
	}
}

void validate_framebuffer_object()
{                                                           
	GLenum status;                                            
	status = glCheckFramebufferStatus(GL_FRAMEBUFFER_EXT); 
	switch(status) 
	{                                          
		case GL_FRAMEBUFFER_COMPLETE:                       
			//framebuffer OK, no error.
			break;
		case GL_FRAMEBUFFER_INCOMPLETE_MISSING_ATTACHMENT:
			// frame buffer not OK: probably means unsupported depth buffer format
			LL_ERRS() << "Framebuffer Incomplete Missing Attachment." << LL_ENDL;
			break;
		case GL_FRAMEBUFFER_INCOMPLETE_ATTACHMENT:
			// frame buffer not OK: probably means unsupported depth buffer format
			LL_ERRS() << "Framebuffer Incomplete Attachment." << LL_ENDL;
			break; 
		case GL_FRAMEBUFFER_UNSUPPORTED:                    
			/* choose different formats */                        
			LL_ERRS() << "Framebuffer unsupported." << LL_ENDL;
			break;                                                
		default:                                                
			LL_ERRS() << "Unknown framebuffer status." << LL_ENDL;
			break;
	}
}

void LLPipeline::bindScreenToTexture() 
{
	
}

static LLTrace::BlockTimerStatHandle FTM_RENDER_BLOOM("Bloom");

void LLPipeline::renderFinalize()
{
    LLVertexBuffer::unbind();
    LLGLState::checkStates();
    LLGLState::checkTextureChannels();

    assertInitialized();

    LLVector2 tc1(0, 0);
    LLVector2 tc2((F32) mRT->screen.getWidth() * 2, (F32) mRT->screen.getHeight() * 2);

    LL_RECORD_BLOCK_TIME(FTM_RENDER_BLOOM);
    LL_PROFILE_GPU_ZONE("renderFinalize");

    gGL.color4f(1, 1, 1, 1);
    LLGLDepthTest depth(GL_FALSE);
    LLGLDisable blend(GL_BLEND);
    LLGLDisable cull(GL_CULL_FACE);

    enableLightsFullbright();

    LLGLDisable test(GL_ALPHA_TEST);

    gGL.setColorMask(true, true);
    glClearColor(0, 0, 0, 0);
    exoPostProcess::instance().ExodusRenderPostStack(&mRT->screen, &mRT->screen); // <FS:CR> Import Vignette from Exodus

    if (!gCubeSnapshot)
    {
        if (RenderScreenSpaceReflections)
        {
            LL_PROFILE_ZONE_NAMED_CATEGORY_PIPELINE("renderDeferredLighting - screen space reflections");
            LL_PROFILE_GPU_ZONE("screen space reflections");
            LLStrider<LLVector3> vert;
            mDeferredVB->getVertexStrider(vert);

            vert[0].set(-1, 1, 0);
            vert[1].set(-1, -3, 0);
            vert[2].set(3, 1, 0);

            // Make sure the deferred VB is a full screen triangle.
            mDeferredVB->getVertexStrider(vert);

            bindDeferredShader(gPostScreenSpaceReflectionProgram, NULL);
            mDeferredVB->setBuffer(LLVertexBuffer::MAP_VERTEX);

            // Provide our projection matrix.
            auto          camProj    = LLViewerCamera::getInstance()->getProjection();
            glh::matrix4f projection = get_current_projection();
            projection.set_row(0, glh::vec4f(camProj.mMatrix[0][0], camProj.mMatrix[0][1], camProj.mMatrix[0][2], camProj.mMatrix[0][3]));
            projection.set_row(0, glh::vec4f(camProj.mMatrix[1][0], camProj.mMatrix[1][1], camProj.mMatrix[1][2], camProj.mMatrix[1][3]));
            projection.set_row(0, glh::vec4f(camProj.mMatrix[2][0], camProj.mMatrix[2][1], camProj.mMatrix[2][2], camProj.mMatrix[2][3]));
            projection.set_row(0, glh::vec4f(camProj.mMatrix[3][0], camProj.mMatrix[3][1], camProj.mMatrix[3][2], camProj.mMatrix[3][3]));
            gPostScreenSpaceReflectionProgram.uniformMatrix4fv(LLShaderMgr::PROJECTION_MATRIX, 1, FALSE, projection.m);

            // We need linear depth.
            static LLStaticHashedString zfar("zFar");
            static LLStaticHashedString znear("zNear");
            float                       nearClip = LLViewerCamera::getInstance()->getNear();
            float                       farClip  = LLViewerCamera::getInstance()->getFar();
            gPostScreenSpaceReflectionProgram.uniform1f(zfar, farClip);
            gPostScreenSpaceReflectionProgram.uniform1f(znear, nearClip);

            LLRenderTarget *screen_target = &mRT->screen;

            screen_target->bindTarget();
            S32 channel = gPostScreenSpaceReflectionProgram.enableTexture(LLShaderMgr::DIFFUSE_MAP, screen_target->getUsage());
            if (channel > -1)
            {
                screen_target->bindTexture(0, channel, LLTexUnit::TFO_POINT);
				
            }

            {
                LLGLDisable blend(GL_BLEND);
                LLGLDepthTest depth(GL_TRUE, GL_FALSE, GL_ALWAYS);

                stop_glerror();
                mDeferredVB->drawArrays(LLRender::TRIANGLES, 0, 3);
                stop_glerror();
            }

            unbindDeferredShader(gPostScreenSpaceReflectionProgram);

            screen_target->flush();
        }

        // gamma correct lighting

        {
            LL_PROFILE_GPU_ZONE("gamma correct");

            LLGLDepthTest depth(GL_FALSE, GL_FALSE);

            LLRenderTarget* screen_target = &mRT->screen;

            LLVector2 tc1(0, 0);
            LLVector2 tc2((F32)screen_target->getWidth() * 2, (F32)screen_target->getHeight() * 2);

            screen_target->bindTarget();
            // Apply gamma correction to the frame here.
            gDeferredPostGammaCorrectProgram.bind();
            // mDeferredVB->setBuffer(LLVertexBuffer::MAP_VERTEX);
            S32 channel = 0;
            channel = gDeferredPostGammaCorrectProgram.enableTexture(LLShaderMgr::DEFERRED_DIFFUSE, screen_target->getUsage());
            if (channel > -1)
            {
                screen_target->bindTexture(0, channel, LLTexUnit::TFO_POINT);
            }

            gDeferredPostGammaCorrectProgram.uniform2f(LLShaderMgr::DEFERRED_SCREEN_RES, screen_target->getWidth(), screen_target->getHeight());

            F32 gamma = gSavedSettings.getF32("RenderDeferredDisplayGamma");

            gDeferredPostGammaCorrectProgram.uniform1f(LLShaderMgr::DISPLAY_GAMMA, (gamma > 0.1f) ? 1.0f / gamma : (1.0f / 2.2f));

            gGL.begin(LLRender::TRIANGLE_STRIP);
            gGL.texCoord2f(tc1.mV[0], tc1.mV[1]);
            gGL.vertex2f(-1, -1);

            gGL.texCoord2f(tc1.mV[0], tc2.mV[1]);
            gGL.vertex2f(-1, 3);

            gGL.texCoord2f(tc2.mV[0], tc1.mV[1]);
            gGL.vertex2f(3, -1);

            gGL.end();

            gGL.getTexUnit(channel)->unbind(screen_target->getUsage());
            gDeferredPostGammaCorrectProgram.unbind();
            screen_target->flush();
        }

        LLVertexBuffer::unbind();
    }

    if (sRenderGlow)
    {
        LL_PROFILE_GPU_ZONE("glow");
        mGlow[2].bindTarget();
        mGlow[2].clear();

        gGlowExtractProgram.bind();
        F32 minLum = llmax((F32) RenderGlowMinLuminance, 0.0f);
        F32 maxAlpha = RenderGlowMaxExtractAlpha;
        F32 warmthAmount = RenderGlowWarmthAmount;
        LLVector3 lumWeights = RenderGlowLumWeights;
        LLVector3 warmthWeights = RenderGlowWarmthWeights;

        gGlowExtractProgram.uniform1f(LLShaderMgr::GLOW_MIN_LUMINANCE, minLum);
        gGlowExtractProgram.uniform1f(LLShaderMgr::GLOW_MAX_EXTRACT_ALPHA, maxAlpha);
        gGlowExtractProgram.uniform3f(LLShaderMgr::GLOW_LUM_WEIGHTS, lumWeights.mV[0], lumWeights.mV[1],
                                      lumWeights.mV[2]);
        gGlowExtractProgram.uniform3f(LLShaderMgr::GLOW_WARMTH_WEIGHTS, warmthWeights.mV[0], warmthWeights.mV[1],
                                      warmthWeights.mV[2]);
        gGlowExtractProgram.uniform1f(LLShaderMgr::GLOW_WARMTH_AMOUNT, warmthAmount);
        
        {
            LLGLEnable blend_on(GL_BLEND);
            LLGLEnable test(GL_ALPHA_TEST);

            gGL.setSceneBlendType(LLRender::BT_ADD_WITH_ALPHA);

            mRT->screen.bindTexture(0, 0, LLTexUnit::TFO_POINT);

            gGL.color4f(1, 1, 1, 1);
            gPipeline.enableLightsFullbright();
            // <FS:Ansariel> FIRE-16829: Visual Artifacts with ALM enabled on AMD graphics
            //gGL.begin(LLRender::TRIANGLE_STRIP);
            //gGL.texCoord2f(tc1.mV[0], tc1.mV[1]);
            //gGL.vertex2f(-1, -1);

            //gGL.texCoord2f(tc1.mV[0], tc2.mV[1]);
            //gGL.vertex2f(-1, 3);

            //gGL.texCoord2f(tc2.mV[0], tc1.mV[1]);
            //gGL.vertex2f(3, -1);

            //gGL.end();
            drawAuxiliaryVB(tc1, tc2);
            // </FS:Ansariel>

            gGL.getTexUnit(0)->unbind(mRT->screen.getUsage());

            mGlow[2].flush();

            tc1.setVec(0, 0);
            tc2.setVec(2, 2); 
        }

        // power of two between 1 and 1024
        U32 glowResPow = RenderGlowResolutionPow;
        const U32 glow_res = llmax(1, llmin(1024, 1 << glowResPow));

        S32 kernel = RenderGlowIterations * 2;
        F32 delta = RenderGlowWidth / glow_res;
        // Use half the glow width if we have the res set to less than 9 so that it looks
        // almost the same in either case.
        if (glowResPow < 9)
        {
            delta *= 0.5f;
        }
        F32 strength = RenderGlowStrength;

        gGlowProgram.bind();
        gGlowProgram.uniform1f(LLShaderMgr::GLOW_STRENGTH, strength);

        for (S32 i = 0; i < kernel; i++)
        {
            mGlow[i % 2].bindTarget();
            mGlow[i % 2].clear();

            if (i == 0)
            {
                gGL.getTexUnit(0)->bind(&mGlow[2]);
            }
            else
            {
                gGL.getTexUnit(0)->bind(&mGlow[(i - 1) % 2]);
            }

            if (i % 2 == 0)
            {
                gGlowProgram.uniform2f(LLShaderMgr::GLOW_DELTA, delta, 0);
            }
            else
            {
                gGlowProgram.uniform2f(LLShaderMgr::GLOW_DELTA, 0, delta);
            }

            // <FS:Ansariel> FIRE-16829: Visual Artifacts with ALM enabled on AMD graphics
            //gGL.begin(LLRender::TRIANGLE_STRIP);
            //gGL.texCoord2f(tc1.mV[0], tc1.mV[1]);
            //gGL.vertex2f(-1,-1);
            //
            //gGL.texCoord2f(tc1.mV[0], tc2.mV[1]);
            //gGL.vertex2f(-1,3);
            //
            //gGL.texCoord2f(tc2.mV[0], tc1.mV[1]);
            //gGL.vertex2f(3,-1);
            //
            //gGL.end();
            drawAuxiliaryVB(tc1, tc2);
            // </FS:Ansariel>

            mGlow[i % 2].flush();
        }

        gGlowProgram.unbind();
    }
    else // !sRenderGlow, skip the glow ping-pong and just clear the result target
    {
        mGlow[1].bindTarget();
        mGlow[1].clear();
        mGlow[1].flush();
    }

    gGLViewport[0] = gViewerWindow->getWorldViewRectRaw().mLeft;
    gGLViewport[1] = gViewerWindow->getWorldViewRectRaw().mBottom;
    gGLViewport[2] = gViewerWindow->getWorldViewRectRaw().getWidth();
    gGLViewport[3] = gViewerWindow->getWorldViewRectRaw().getHeight();
    glViewport(gGLViewport[0], gGLViewport[1], gGLViewport[2], gGLViewport[3]);

    tc2.setVec((F32) mRT->screen.getWidth(), (F32) mRT->screen.getHeight());

    gGL.flush();

    LLVertexBuffer::unbind();

// [RLVa:KB] - @setsphere
    LLRenderTarget* pRenderBuffer = (RlvActions::hasBehaviour(RLV_BHVR_SETSPHERE)) ? &mRT->deferredLight : nullptr;
// [/RLVa:KB]
    if (LLPipeline::sRenderDeferred)
    {
        //<FS:TS> FIRE-16251: Depth of Field does not work underwater
        //bool dof_enabled = !LLViewerCamera::getInstance()->cameraUnderWater() &&
        bool dof_enabled = (FSRenderDepthOfFieldUnderwater || !LLViewerCamera::getInstance()->cameraUnderWater()) &&
        //</FS:TS> FIRE-16251
                           (RenderDepthOfFieldInEditMode || !LLToolMgr::getInstance()->inBuildMode()) &&
                           RenderDepthOfField &&
                            !gCubeSnapshot;

        bool multisample = RenderFSAASamples > 1 && mRT->fxaaBuffer.isComplete() && !gCubeSnapshot;
        exoPostProcess::instance().multisample = multisample;	// <FS:CR> Import Vignette from Exodus
// [RLVa:KB] - @setsphere
        if (multisample && !pRenderBuffer)
        {
            pRenderBuffer = &mRT->deferredLight;
        }
// [/RLVa:KB]

        gViewerWindow->setup3DViewport();

        if (dof_enabled)
        {
            LL_PROFILE_GPU_ZONE("dof");
            LLGLSLShader *shader = &gDeferredPostProgram;
            LLGLDisable blend(GL_BLEND);

            // depth of field focal plane calculations
            static F32 current_distance = 16.f;
            static F32 start_distance = 16.f;
            static F32 transition_time = 1.f;

            LLVector3 focus_point;

            // <FS:Beq> FIRE-16728 focus point lock & free focus DoF - based on a feature developed by NiranV Dean
            static LLVector3 last_focus_point{};
            if( LLPipeline::FSFocusPointLocked && !last_focus_point.isExactlyZero() )
            {
                focus_point = last_focus_point;
            }
            else
            {
            // </FS:Beq>
            LLViewerObject *obj = LLViewerMediaFocus::getInstance()->getFocusedObject();
            if (obj && obj->mDrawable && obj->isSelected())
            { // focus on selected media object
                S32 face_idx = LLViewerMediaFocus::getInstance()->getFocusedFace();
                if (obj && obj->mDrawable)
                {
                    LLFace *face = obj->mDrawable->getFace(face_idx);
                    if (face)
                    {
                        focus_point = face->getPositionAgent();
                    }
                }
            }
            }// <FS:Beq/> support focus point lock

            if (focus_point.isExactlyZero())
            {
                if (LLViewerJoystick::getInstance()->getOverrideCamera() || LLPipeline::FSFocusPointFollowsPointer) // <FS:Beq/> FIRE-16728 Add free aim mouse and focus lock
                { // focus on point under cursor
                    focus_point.set(gDebugRaycastIntersection.getF32ptr());
                }
                else if (gAgentCamera.cameraMouselook())
                { // focus on point under mouselook crosshairs
                    LLVector4a result;
                    result.clear();

                    gViewerWindow->cursorIntersect(-1, -1, 512.f, NULL, -1, FALSE, FALSE, TRUE, NULL, &result);

                    focus_point.set(result.getF32ptr());
                }
                else
                {
                    // focus on alt-zoom target
                    LLViewerRegion *region = gAgent.getRegion();
                    if (region)
                    {
                        focus_point = LLVector3(gAgentCamera.getFocusGlobal() - region->getOriginGlobal());
                    }
                }
            }
            // <FS:Beq> FIRE-16728 Add free aim mouse and focus lock
            last_focus_point = focus_point;
            // </FS:Beq>
            LLVector3 eye = LLViewerCamera::getInstance()->getOrigin();
            F32 target_distance = 16.f;
            if (!focus_point.isExactlyZero())
            {
                target_distance = LLViewerCamera::getInstance()->getAtAxis() * (focus_point - eye);
            }

            if (transition_time >= 1.f && fabsf(current_distance - target_distance) / current_distance > 0.01f)
            { // large shift happened, interpolate smoothly to new target distance
                transition_time = 0.f;
                start_distance = current_distance;
            }
            else if (transition_time < 1.f)
            { // currently in a transition, continue interpolating
                transition_time += 1.f / CameraFocusTransitionTime * gFrameIntervalSeconds.value();
                transition_time = llmin(transition_time, 1.f);

                F32 t = cosf(transition_time * F_PI + F_PI) * 0.5f + 0.5f;
                current_distance = start_distance + (target_distance - start_distance) * t;
            }
            else
            { // small or no change, just snap to target distance
                current_distance = target_distance;
            }

            // convert to mm
            F32 subject_distance = current_distance * 1000.f;
            F32 fnumber = CameraFNumber;
            F32 default_focal_length = CameraFocalLength;

            F32 fov = LLViewerCamera::getInstance()->getView();

            const F32 default_fov = CameraFieldOfView * F_PI / 180.f;

            // F32 aspect_ratio = (F32) mRT->screen.getWidth()/(F32)mRT->screen.getHeight();

            F32 dv = 2.f * default_focal_length * tanf(default_fov / 2.f);

            F32 focal_length = dv / (2 * tanf(fov / 2.f));

            // F32 tan_pixel_angle = tanf(LLDrawable::sCurPixelAngle);

            // from wikipedia -- c = |s2-s1|/s2 * f^2/(N(S1-f))
            // where	 N = fnumber
            //			 s2 = dot distance
            //			 s1 = subject distance
            //			 f = focal length
            //

            F32 blur_constant = focal_length * focal_length / (fnumber * (subject_distance - focal_length));
            blur_constant /= 1000.f; // convert to meters for shader
            F32 magnification = focal_length / (subject_distance - focal_length);

            { // build diffuse+bloom+CoF
                mRT->deferredLight.bindTarget();
                shader = &gDeferredCoFProgram;

                bindDeferredShader(*shader);

                S32 channel = shader->enableTexture(LLShaderMgr::DEFERRED_DIFFUSE, mRT->screen.getUsage());
                if (channel > -1)
                {
                    mRT->screen.bindTexture(0, channel);
                }

                shader->uniform1f(LLShaderMgr::DOF_FOCAL_DISTANCE, -subject_distance / 1000.f);
                shader->uniform1f(LLShaderMgr::DOF_BLUR_CONSTANT, blur_constant);
                shader->uniform1f(LLShaderMgr::DOF_TAN_PIXEL_ANGLE, tanf(1.f / LLDrawable::sCurPixelAngle));
                shader->uniform1f(LLShaderMgr::DOF_MAGNIFICATION, magnification);
                shader->uniform1f(LLShaderMgr::DOF_MAX_COF, CameraMaxCoF);
                shader->uniform1f(LLShaderMgr::DOF_RES_SCALE, CameraDoFResScale);

                // <FS:Ansariel> FIRE-16829: Visual Artifacts with ALM enabled on AMD graphics
                //gGL.begin(LLRender::TRIANGLE_STRIP);
                //gGL.texCoord2f(tc1.mV[0], tc1.mV[1]);
                //gGL.vertex2f(-1,-1);

                //gGL.texCoord2f(tc1.mV[0], tc2.mV[1]);
                //gGL.vertex2f(-1,3);

                //gGL.texCoord2f(tc2.mV[0], tc1.mV[1]);
                //gGL.vertex2f(3,-1);

                //gGL.end();
                drawAuxiliaryVB(tc1, tc2);
                // </FS:Ansariel>

                unbindDeferredShader(*shader);
                mRT->deferredLight.flush();
            }

            U32 dof_width = (U32)(mRT->screen.getWidth() * CameraDoFResScale);
            U32 dof_height = (U32)(mRT->screen.getHeight() * CameraDoFResScale);

            { // perform DoF sampling at half-res (preserve alpha channel)
                mRT->screen.bindTarget();
                glViewport(0, 0, dof_width, dof_height);
                gGL.setColorMask(true, false);

                shader = &gDeferredPostProgram;
                bindDeferredShader(*shader);
                S32 channel = shader->enableTexture(LLShaderMgr::DEFERRED_DIFFUSE, mRT->deferredLight.getUsage());
                if (channel > -1)
                {
                    mRT->deferredLight.bindTexture(0, channel);
                }

                shader->uniform1f(LLShaderMgr::DOF_MAX_COF, CameraMaxCoF);
                shader->uniform1f(LLShaderMgr::DOF_RES_SCALE, CameraDoFResScale);

                // <FS:Ansariel> FIRE-16829: Visual Artifacts with ALM enabled on AMD graphics
                //gGL.begin(LLRender::TRIANGLE_STRIP);
                //gGL.texCoord2f(tc1.mV[0], tc1.mV[1]);
                //gGL.vertex2f(-1,-1);

                //gGL.texCoord2f(tc1.mV[0], tc2.mV[1]);
                //gGL.vertex2f(-1,3);

                //gGL.texCoord2f(tc2.mV[0], tc1.mV[1]);
                //gGL.vertex2f(3,-1);

                //gGL.end();
                drawAuxiliaryVB(tc1, tc2);
                // </FS:Ansariel>

                unbindDeferredShader(*shader);
                mRT->screen.flush();
                gGL.setColorMask(true, true);
            }

            { // combine result based on alpha
//                if (multisample)
//                {
//                    mRT->deferredLight.bindTarget();
//                    glViewport(0, 0, mRT->deferredScreen.getWidth(), mRT->deferredScreen.getHeight());
//                }
// [RLVa:KB] - @setsphere
                if (pRenderBuffer)
                {
                    pRenderBuffer->bindTarget();
                    glViewport(0, 0, mRT->deferredScreen.getWidth(), mRT->deferredScreen.getHeight());
                }
// [/RLVa:KB]
                else
                {
                    gGLViewport[0] = gViewerWindow->getWorldViewRectRaw().mLeft;
                    gGLViewport[1] = gViewerWindow->getWorldViewRectRaw().mBottom;
                    gGLViewport[2] = gViewerWindow->getWorldViewRectRaw().getWidth();
                    gGLViewport[3] = gViewerWindow->getWorldViewRectRaw().getHeight();
                    glViewport(gGLViewport[0], gGLViewport[1], gGLViewport[2], gGLViewport[3]);
                }

                shader = &gDeferredDoFCombineProgram;
                bindDeferredShader(*shader);

                S32 channel = shader->enableTexture(LLShaderMgr::DEFERRED_DIFFUSE, mRT->screen.getUsage());
                if (channel > -1)
                {
                    mRT->screen.bindTexture(0, channel);
                }

                shader->uniform1f(LLShaderMgr::DOF_MAX_COF, CameraMaxCoF);
                shader->uniform1f(LLShaderMgr::DOF_RES_SCALE, CameraDoFResScale);
                shader->uniform1f(LLShaderMgr::DOF_WIDTH, (dof_width - 1) / (F32)mRT->screen.getWidth());
                shader->uniform1f(LLShaderMgr::DOF_HEIGHT, (dof_height - 1) / (F32)mRT->screen.getHeight());

                // <FS:Ansariel> FIRE-16829: Visual Artifacts with ALM enabled on AMD graphics
                //gGL.begin(LLRender::TRIANGLE_STRIP);
                //gGL.texCoord2f(tc1.mV[0], tc1.mV[1]);
                //gGL.vertex2f(-1,-1);

                //gGL.texCoord2f(tc1.mV[0], tc2.mV[1]);
                //gGL.vertex2f(-1,3);

                //gGL.texCoord2f(tc2.mV[0], tc1.mV[1]);
                //gGL.vertex2f(3,-1);

                //gGL.end();
                drawAuxiliaryVB(tc1, tc2);
                // </FS:Ansariel>

                unbindDeferredShader(*shader);

// [RLVa:KB] - @setsphere
                if (pRenderBuffer)
                {
                    pRenderBuffer->flush();
                }
// [/RLVa:KB]
//                if (multisample)
//                {
//                    mRT->deferredLight.flush();
//                }
            }
        }
        else
        {
            LL_PROFILE_GPU_ZONE("no dof");
//            if (multisample)
//            {
//                mRT->deferredLight.bindTarget();
//            }
// [RLVa:KB] - @setsphere
            if (pRenderBuffer)
            {
                pRenderBuffer->bindTarget();
            }
// [/RLVa:KB]
            LLGLSLShader *shader = &gDeferredPostNoDoFProgram;

            bindDeferredShader(*shader);

            S32 channel = shader->enableTexture(LLShaderMgr::DEFERRED_DIFFUSE, mRT->screen.getUsage());
            if (channel > -1)
            {
                mRT->screen.bindTexture(0, channel);
            }

            // <FS:Ansariel> FIRE-16829: Visual Artifacts with ALM enabled on AMD graphics
            //gGL.begin(LLRender::TRIANGLE_STRIP);
            //gGL.texCoord2f(tc1.mV[0], tc1.mV[1]);
            //gGL.vertex2f(-1,-1);

            //gGL.texCoord2f(tc1.mV[0], tc2.mV[1]);
            //gGL.vertex2f(-1,3);

            //gGL.texCoord2f(tc2.mV[0], tc1.mV[1]);
            //gGL.vertex2f(3,-1);

            //gGL.end();
            drawAuxiliaryVB(tc1, tc2);
            // </FS:Ansariel>

            unbindDeferredShader(*shader);

// [RLVa:KB] - @setsphere
            if (pRenderBuffer)
            {
                pRenderBuffer->flush();
            }
// [/RLVa:KB]
//            if (multisample)
//            {
//                mRT->deferredLight.flush();
//            }
        }

// [RLVa:KB] - @setsphere
        if (RlvActions::hasBehaviour(RLV_BHVR_SETSPHERE))
        {
            LLShaderEffectParams params(pRenderBuffer, &mRT->screen, !multisample);
            LLVfxManager::instance().runEffect(EVisualEffect::RlvSphere, &params);
            pRenderBuffer = params.m_pDstBuffer;
        }
// [/RLVa:KB]

        if (multisample)
        {
            LL_PROFILE_GPU_ZONE("aa");
            // bake out texture2D with RGBL for FXAA shader
            mRT->fxaaBuffer.bindTarget();

            S32 width = mRT->screen.getWidth();
            S32 height = mRT->screen.getHeight();
            glViewport(0, 0, width, height);

            LLGLSLShader *shader = &gGlowCombineFXAAProgram;

            shader->bind();
            shader->uniform2f(LLShaderMgr::DEFERRED_SCREEN_RES, width, height);

//            S32 channel = shader->enableTexture(LLShaderMgr::DEFERRED_DIFFUSE, mRT->deferredLight.getUsage());
//            if (channel > -1)
//            {
//                mRT->deferredLight.bindTexture(0, channel);
//            }
// [RLVa:KB] - @setsphere
            S32 channel = shader->enableTexture(LLShaderMgr::DEFERRED_DIFFUSE, pRenderBuffer->getUsage());
            if (channel > -1)
            {
                pRenderBuffer->bindTexture(0, channel);
            }
// [RLVa:KB]

            // <FS:Ansariel> FIRE-16829: Visual Artifacts with ALM enabled on AMD graphics
            //gGL.begin(LLRender::TRIANGLE_STRIP);
            //gGL.vertex2f(-1,-1);
            //gGL.vertex2f(-1,3);
            //gGL.vertex2f(3,-1);
            //gGL.end();

            //gGL.flush();
            drawAuxiliaryVB();
            // </FS:Ansariel>

// [RLVa:KB] - @setsphere
            shader->disableTexture(LLShaderMgr::DEFERRED_DIFFUSE, pRenderBuffer->getUsage());
// [/RLVa:KB]
//            shader->disableTexture(LLShaderMgr::DEFERRED_DIFFUSE, mRT->deferredLight.getUsage());
            shader->unbind();

            mRT->fxaaBuffer.flush();

            shader = &gFXAAProgram;
            shader->bind();

            channel = shader->enableTexture(LLShaderMgr::DIFFUSE_MAP, mRT->fxaaBuffer.getUsage());
            if (channel > -1)
            {
                mRT->fxaaBuffer.bindTexture(0, channel, LLTexUnit::TFO_BILINEAR);
            }

            gGLViewport[0] = gViewerWindow->getWorldViewRectRaw().mLeft;
            gGLViewport[1] = gViewerWindow->getWorldViewRectRaw().mBottom;
            gGLViewport[2] = gViewerWindow->getWorldViewRectRaw().getWidth();
            gGLViewport[3] = gViewerWindow->getWorldViewRectRaw().getHeight();
            glViewport(gGLViewport[0], gGLViewport[1], gGLViewport[2], gGLViewport[3]);

            F32 scale_x = (F32) width / mRT->fxaaBuffer.getWidth();
            F32 scale_y = (F32) height / mRT->fxaaBuffer.getHeight();
            shader->uniform2f(LLShaderMgr::FXAA_TC_SCALE, scale_x, scale_y);
            shader->uniform2f(LLShaderMgr::FXAA_RCP_SCREEN_RES, 1.f / width * scale_x, 1.f / height * scale_y);
            shader->uniform4f(LLShaderMgr::FXAA_RCP_FRAME_OPT, -0.5f / width * scale_x, -0.5f / height * scale_y,
                              0.5f / width * scale_x, 0.5f / height * scale_y);
            shader->uniform4f(LLShaderMgr::FXAA_RCP_FRAME_OPT2, -2.f / width * scale_x, -2.f / height * scale_y,
                              2.f / width * scale_x, 2.f / height * scale_y);

            // <FS:Ansariel> FIRE-16829: Visual Artifacts with ALM enabled on AMD graphics
            //gGL.begin(LLRender::TRIANGLE_STRIP);
            //gGL.vertex2f(-1,-1);
            //gGL.vertex2f(-1,3);
            //gGL.vertex2f(3,-1);
            //gGL.end();

            //gGL.flush();
            drawAuxiliaryVB();
            // </FS:Ansariel>
            shader->unbind();
        }
    }
#if 0 // DEPRECATED
    else // not deferred
    {
// [RLVa:KB] - @setsphere
        if (RlvActions::hasBehaviour(RLV_BHVR_SETSPHERE))
        {
            LLShaderEffectParams params(&mRT->screen, &mRT->deferredLight, false);
            LLVfxManager::instance().runEffect(EVisualEffect::RlvSphere, &params);
            pRenderBuffer = params.m_pDstBuffer;
        }
// [/RLVa:KB]

        U32 mask = LLVertexBuffer::MAP_VERTEX | LLVertexBuffer::MAP_TEXCOORD0 | LLVertexBuffer::MAP_TEXCOORD1;
        LLPointer<LLVertexBuffer> buff = new LLVertexBuffer(mask, 0);
        buff->allocateBuffer(3, 0, TRUE);

        LLStrider<LLVector3> v;
        LLStrider<LLVector2> uv1;
        LLStrider<LLVector2> uv2;

        buff->getVertexStrider(v);
        buff->getTexCoord0Strider(uv1);
        buff->getTexCoord1Strider(uv2);

        uv1[0] = LLVector2(0, 0);
        uv1[1] = LLVector2(0, 2);
        uv1[2] = LLVector2(2, 0);

        uv2[0] = LLVector2(0, 0);
        uv2[1] = LLVector2(0, tc2.mV[1] * 2.f);
        uv2[2] = LLVector2(tc2.mV[0] * 2.f, 0);

        v[0] = LLVector3(-1, -1, 0);
        v[1] = LLVector3(-1, 3, 0);
        v[2] = LLVector3(3, -1, 0);

        buff->flush();

        LLGLDisable blend(GL_BLEND);

        gGlowCombineProgram.bind();

        gGL.getTexUnit(0)->bind(&mGlow[1]);
// [RLVa:KB] - @setsphere
        gGL.getTexUnit(1)->bind( pRenderBuffer ? pRenderBuffer : &mRT->screen );
// [/RLVa:KB]
//        gGL.getTexUnit(1)->bind(&mRT->screen);

        LLGLEnable multisample(RenderFSAASamples > 0 ? GL_MULTISAMPLE : 0);

        buff->setBuffer(mask);
        buff->drawArrays(LLRender::TRIANGLE_STRIP, 0, 3);

        gGlowCombineProgram.unbind();
    }
#endif
    gGL.setSceneBlendType(LLRender::BT_ALPHA);

    if (hasRenderDebugMask(LLPipeline::RENDER_DEBUG_PHYSICS_SHAPES))
    {
<<<<<<< HEAD
        gSplatTextureRectProgram.bind();

        gGL.setColorMask(true, false);

        LLVector2 tc1(0, 0);
        LLVector2 tc2((F32) gViewerWindow->getWorldViewWidthRaw() * 2,
                      (F32) gViewerWindow->getWorldViewHeightRaw() * 2);

        LLGLEnable blend(GL_BLEND);
        //gGL.color4f(1,1,1,0.75f); // <FS:Ansariel> FIRE-16829: Visual Artifacts with ALM enabled on AMD graphics

        gGL.getTexUnit(0)->bind(&mPhysicsDisplay);

        // <FS:Ansariel> FIRE-16829: Visual Artifacts with ALM enabled on AMD graphics
        //gGL.begin(LLRender::TRIANGLES);
        //gGL.texCoord2f(tc1.mV[0], tc1.mV[1]);
        //gGL.vertex2f(-1,-1);
        //
        //gGL.texCoord2f(tc1.mV[0], tc2.mV[1]);
        //gGL.vertex2f(-1,3);
        //
        //gGL.texCoord2f(tc2.mV[0], tc1.mV[1]);
        //gGL.vertex2f(3,-1);
        //
        //gGL.end();
        //gGL.flush();
        drawAuxiliaryVB(tc1, tc2, LLColor4(1.f, 1.f, 1.f, 0.75f));
        // </FS:Ansariel>

        gSplatTextureRectProgram.unbind();
=======
        renderPhysicsDisplay();
>>>>>>> 76c6f3f0
    }

    /*if (LLRenderTarget::sUseFBO && !gCubeSnapshot)
    { // copy depth buffer from mRT->screen to framebuffer
        LLRenderTarget::copyContentsToFramebuffer(mRT->screen, 0, 0, mRT->screen.getWidth(), mRT->screen.getHeight(), 0, 0,
                                                  mRT->screen.getWidth(), mRT->screen.getHeight(),
                                                  GL_DEPTH_BUFFER_BIT | GL_STENCIL_BUFFER_BIT, GL_NEAREST);
    }*/

    LLVertexBuffer::unbind();

    LLGLState::checkStates();
    LLGLState::checkTextureChannels();

    // flush calls made to "addTrianglesDrawn" so far to stats machinery
    recordTrianglesDrawn();
}

void LLPipeline::bindLightFunc(LLGLSLShader& shader)
{
    S32 channel = shader.enableTexture(LLShaderMgr::DEFERRED_LIGHTFUNC);
    if (channel > -1)
    {
        gGL.getTexUnit(channel)->bindManual(LLTexUnit::TT_TEXTURE, mLightFunc);
    }

    channel = shader.enableTexture(LLShaderMgr::DEFERRED_BRDF_LUT, LLTexUnit::TT_TEXTURE);
    if (channel > -1)
    {
        mPbrBrdfLut.bindTexture(0, channel);
    }
}

void LLPipeline::bindShadowMaps(LLGLSLShader& shader)
{
    for (U32 i = 0; i < 4; i++)
    {
        LLRenderTarget* shadow_target = getSunShadowTarget(i);
        if (shadow_target)
        {
            S32 channel = shader.enableTexture(LLShaderMgr::DEFERRED_SHADOW0 + i, LLTexUnit::TT_TEXTURE);
            if (channel > -1)
            {
                gGL.getTexUnit(channel)->bind(getSunShadowTarget(i), TRUE);
            }
        }
    }

    for (U32 i = 4; i < 6; i++)
    {
        S32 channel = shader.enableTexture(LLShaderMgr::DEFERRED_SHADOW0 + i);
        if (channel > -1)
        {
            LLRenderTarget* shadow_target = getSpotShadowTarget(i - 4);
            if (shadow_target)
            {
                gGL.getTexUnit(channel)->bind(shadow_target, TRUE);
            }
        }
    }
}

void LLPipeline::bindDeferredShaderFast(LLGLSLShader& shader)
{
    shader.bind();
    bindLightFunc(shader);
    bindShadowMaps(shader);
    bindReflectionProbes(shader);

#if 0
    shader.uniform1f(LLShaderMgr::DEFERRED_SUN_WASH, RenderDeferredSunWash);
    shader.uniform1f(LLShaderMgr::DEFERRED_SHADOW_NOISE, RenderShadowNoise);
    shader.uniform1f(LLShaderMgr::DEFERRED_BLUR_SIZE, RenderShadowBlurSize);

    shader.uniform1f(LLShaderMgr::DEFERRED_SSAO_RADIUS, RenderSSAOScale);
    shader.uniform1f(LLShaderMgr::DEFERRED_SSAO_MAX_RADIUS, RenderSSAOMaxScale);

    F32 ssao_factor = RenderSSAOFactor;
    shader.uniform1f(LLShaderMgr::DEFERRED_SSAO_FACTOR, ssao_factor);
    shader.uniform1f(LLShaderMgr::DEFERRED_SSAO_FACTOR_INV, 1.0 / ssao_factor);

    LLVector3 ssao_effect = RenderSSAOEffect;
    F32 matrix_diag = (ssao_effect[0] + 2.0 * ssao_effect[1]) / 3.0;
    F32 matrix_nondiag = (ssao_effect[0] - ssao_effect[1]) / 3.0;
    // This matrix scales (proj of color onto <1/rt(3),1/rt(3),1/rt(3)>) by
    // value factor, and scales remainder by saturation factor
    F32 ssao_effect_mat[] = { matrix_diag, matrix_nondiag, matrix_nondiag,
                                matrix_nondiag, matrix_diag, matrix_nondiag,
                                matrix_nondiag, matrix_nondiag, matrix_diag };
    shader.uniformMatrix3fv(LLShaderMgr::DEFERRED_SSAO_EFFECT_MAT, 1, GL_FALSE, ssao_effect_mat);

    //F32 shadow_offset_error = 1.f + RenderShadowOffsetError * fabsf(LLViewerCamera::getInstance()->getOrigin().mV[2]);
    F32 shadow_bias_error = RenderShadowBiasError * fabsf(LLViewerCamera::getInstance()->getOrigin().mV[2]) / 3000.f;
    F32 shadow_bias = RenderShadowBias + shadow_bias_error;

    //shader.uniform2f(LLShaderMgr::DEFERRED_SCREEN_RES, deferred_target->getWidth(), deferred_target->getHeight());
    shader.uniform1f(LLShaderMgr::DEFERRED_NEAR_CLIP, LLViewerCamera::getInstance()->getNear() * 2.f);
    shader.uniform1f(LLShaderMgr::DEFERRED_SHADOW_OFFSET, RenderShadowOffset); //*shadow_offset_error);
    shader.uniform1f(LLShaderMgr::DEFERRED_SHADOW_BIAS, shadow_bias);
    shader.uniform1f(LLShaderMgr::DEFERRED_SPOT_SHADOW_OFFSET, RenderSpotShadowOffset);
    shader.uniform1f(LLShaderMgr::DEFERRED_SPOT_SHADOW_BIAS, RenderSpotShadowBias);

    shader.uniform3fv(LLShaderMgr::DEFERRED_SUN_DIR, 1, mTransformedSunDir.mV);
    shader.uniform3fv(LLShaderMgr::DEFERRED_MOON_DIR, 1, mTransformedMoonDir.mV);
    shader.uniform2f(LLShaderMgr::DEFERRED_SHADOW_RES, mRT->shadow[0].getWidth(), mRT->shadow[0].getHeight());
    shader.uniform2f(LLShaderMgr::DEFERRED_PROJ_SHADOW_RES, mSpotShadow[0].getWidth(), mSpotShadow[0].getHeight());
    shader.uniform1f(LLShaderMgr::DEFERRED_DEPTH_CUTOFF, RenderEdgeDepthCutoff);
    shader.uniform1f(LLShaderMgr::DEFERRED_NORM_CUTOFF, RenderEdgeNormCutoff);

    if (shader.getUniformLocation(LLShaderMgr::DEFERRED_NORM_MATRIX) >= 0)
    {
        glh::matrix4f norm_mat = get_current_modelview().inverse().transpose();
        shader.uniformMatrix4fv(LLShaderMgr::DEFERRED_NORM_MATRIX, 1, FALSE, norm_mat.m);
    }

    shader.uniform3fv(LLShaderMgr::SUNLIGHT_COLOR, 1, mSunDiffuse.mV);
    shader.uniform3fv(LLShaderMgr::MOONLIGHT_COLOR, 1, mMoonDiffuse.mV);
#endif
}

void LLPipeline::bindDeferredShader(LLGLSLShader& shader, LLRenderTarget* light_target)
{
    LL_PROFILE_ZONE_SCOPED_CATEGORY_PIPELINE;
    LL_PROFILE_GPU_ZONE("bindDeferredShader");
    LLRenderTarget* deferred_target       = &mRT->deferredScreen;
    //LLRenderTarget* deferred_depth_target = &mRT->deferredDepth;
    LLRenderTarget* deferred_light_target = &mRT->deferredLight;

	shader.bind();
	S32 channel = 0;
    channel = shader.enableTexture(LLShaderMgr::DEFERRED_DIFFUSE, deferred_target->getUsage());
	if (channel > -1)
	{
        deferred_target->bindTexture(0,channel, LLTexUnit::TFO_POINT); // frag_data[0]
        gGL.getTexUnit(channel)->setTextureAddressMode(LLTexUnit::TAM_CLAMP);
	}

    channel = shader.enableTexture(LLShaderMgr::DEFERRED_SPECULAR, deferred_target->getUsage());
	if (channel > -1)
	{
        deferred_target->bindTexture(1, channel, LLTexUnit::TFO_POINT); // frag_data[1]
        gGL.getTexUnit(channel)->setTextureAddressMode(LLTexUnit::TAM_CLAMP);
	}

    channel = shader.enableTexture(LLShaderMgr::DEFERRED_NORMAL, deferred_target->getUsage());
	if (channel > -1)
	{
        deferred_target->bindTexture(2, channel, LLTexUnit::TFO_POINT); // frag_data[2]
        gGL.getTexUnit(channel)->setTextureAddressMode(LLTexUnit::TAM_CLAMP);
	}

    channel = shader.enableTexture(LLShaderMgr::DEFERRED_EMISSIVE, deferred_target->getUsage());
    if (channel > -1)
    {
        deferred_target->bindTexture(3, channel, LLTexUnit::TFO_POINT); // frag_data[3]
        gGL.getTexUnit(channel)->setTextureAddressMode(LLTexUnit::TAM_CLAMP);
    }

#if 0
    channel = shader.enableTexture(LLShaderMgr::DEFERRED_DEPTH, deferred_depth_target->getUsage());
	if (channel > -1)
	{
        gGL.getTexUnit(channel)->bind(deferred_depth_target, TRUE);
		stop_glerror();
    }
#else
    channel = shader.enableTexture(LLShaderMgr::DEFERRED_DEPTH, deferred_target->getUsage());
    if (channel > -1)
    {
        gGL.getTexUnit(channel)->bind(deferred_target, TRUE);
        stop_glerror();
    }
#endif

    if (shader.getUniformLocation(LLShaderMgr::VIEWPORT) != -1)
    {
		shader.uniform4f(LLShaderMgr::VIEWPORT, (F32) gGLViewport[0],
									(F32) gGLViewport[1],
									(F32) gGLViewport[2],
									(F32) gGLViewport[3]);
	}

    if (sReflectionRender && !shader.getUniformLocation(LLShaderMgr::MODELVIEW_MATRIX))
    {
        shader.uniformMatrix4fv(LLShaderMgr::MODELVIEW_MATRIX, 1, FALSE, mReflectionModelView.m);  
    }

	channel = shader.enableTexture(LLShaderMgr::DEFERRED_NOISE);
	if (channel > -1)
	{
        gGL.getTexUnit(channel)->bindManual(LLTexUnit::TT_TEXTURE, mNoiseMap);
		gGL.getTexUnit(channel)->setTextureFilteringOption(LLTexUnit::TFO_POINT);
	}

    bindLightFunc(shader);

	stop_glerror();

    light_target = light_target ? light_target : deferred_light_target;
    channel = shader.enableTexture(LLShaderMgr::DEFERRED_LIGHT, light_target->getUsage());
	if (channel > -1)
	{
        light_target->bindTexture(0, channel, LLTexUnit::TFO_POINT);
	}

	channel = shader.enableTexture(LLShaderMgr::DEFERRED_BLOOM);
	if (channel > -1)
	{
		mGlow[1].bindTexture(0, channel);
	}

	stop_glerror();

    bindShadowMaps(shader);

	stop_glerror();

	F32 mat[16*6];
	for (U32 i = 0; i < 16; i++)
	{
		mat[i] = mSunShadowMatrix[0].m[i];
		mat[i+16] = mSunShadowMatrix[1].m[i];
		mat[i+32] = mSunShadowMatrix[2].m[i];
		mat[i+48] = mSunShadowMatrix[3].m[i];
		mat[i+64] = mSunShadowMatrix[4].m[i];
		mat[i+80] = mSunShadowMatrix[5].m[i];
	}

	shader.uniformMatrix4fv(LLShaderMgr::DEFERRED_SHADOW_MATRIX, 6, FALSE, mat);

	stop_glerror();

    if (!LLPipeline::sReflectionProbesEnabled)
    {
        channel = shader.enableTexture(LLShaderMgr::ENVIRONMENT_MAP, LLTexUnit::TT_CUBE_MAP);
        if (channel > -1)
        {
            LLCubeMap* cube_map = gSky.mVOSkyp ? gSky.mVOSkyp->getCubeMap() : NULL;
            if (cube_map)
            {
                cube_map->enable(channel);
                cube_map->bind();
            }

            F32* m = gGLModelView;

            F32 mat[] = { m[0], m[1], m[2],
                          m[4], m[5], m[6],
                          m[8], m[9], m[10] };

            shader.uniformMatrix3fv(LLShaderMgr::DEFERRED_ENV_MAT, 1, TRUE, mat);
        }
    }

    bindReflectionProbes(shader);

    if (gAtmosphere)
    {
        // bind precomputed textures necessary for calculating sun and sky luminance
        channel = shader.enableTexture(LLShaderMgr::TRANSMITTANCE_TEX, LLTexUnit::TT_TEXTURE);
        if (channel > -1)
        {
            shader.bindTexture(LLShaderMgr::TRANSMITTANCE_TEX, gAtmosphere->getTransmittance());
        }

        channel = shader.enableTexture(LLShaderMgr::SCATTER_TEX, LLTexUnit::TT_TEXTURE_3D);
        if (channel > -1)
        {
            shader.bindTexture(LLShaderMgr::SCATTER_TEX, gAtmosphere->getScattering());
        }

        channel = shader.enableTexture(LLShaderMgr::SINGLE_MIE_SCATTER_TEX, LLTexUnit::TT_TEXTURE_3D);
        if (channel > -1)
        {
            shader.bindTexture(LLShaderMgr::SINGLE_MIE_SCATTER_TEX, gAtmosphere->getMieScattering());
        }

        channel = shader.enableTexture(LLShaderMgr::ILLUMINANCE_TEX, LLTexUnit::TT_TEXTURE);
        if (channel > -1)
        {
            shader.bindTexture(LLShaderMgr::ILLUMINANCE_TEX, gAtmosphere->getIlluminance());
        }
    }

    /*if (gCubeSnapshot)
    { // we only really care about the first two values, but the shader needs increasing separation between clip planes
        shader.uniform4f(LLShaderMgr::DEFERRED_SHADOW_CLIP, 1.f, 64.f, 128.f, 256.f);
    }
    else*/
    {
        shader.uniform4fv(LLShaderMgr::DEFERRED_SHADOW_CLIP, 1, mSunClipPlanes.mV);
    }
	shader.uniform1f(LLShaderMgr::DEFERRED_SUN_WASH, RenderDeferredSunWash);
	shader.uniform1f(LLShaderMgr::DEFERRED_SHADOW_NOISE, RenderShadowNoise);
	shader.uniform1f(LLShaderMgr::DEFERRED_BLUR_SIZE, RenderShadowBlurSize);

	shader.uniform1f(LLShaderMgr::DEFERRED_SSAO_RADIUS, RenderSSAOScale);
	shader.uniform1f(LLShaderMgr::DEFERRED_SSAO_MAX_RADIUS, RenderSSAOMaxScale);

	F32 ssao_factor = RenderSSAOFactor;
	shader.uniform1f(LLShaderMgr::DEFERRED_SSAO_FACTOR, ssao_factor);
	shader.uniform1f(LLShaderMgr::DEFERRED_SSAO_FACTOR_INV, 1.0/ssao_factor);

	LLVector3 ssao_effect = RenderSSAOEffect;
	F32 matrix_diag = (ssao_effect[0] + 2.0*ssao_effect[1])/3.0;
	F32 matrix_nondiag = (ssao_effect[0] - ssao_effect[1])/3.0;
	// This matrix scales (proj of color onto <1/rt(3),1/rt(3),1/rt(3)>) by
	// value factor, and scales remainder by saturation factor
	F32 ssao_effect_mat[] = {	matrix_diag, matrix_nondiag, matrix_nondiag,
								matrix_nondiag, matrix_diag, matrix_nondiag,
								matrix_nondiag, matrix_nondiag, matrix_diag};
	shader.uniformMatrix3fv(LLShaderMgr::DEFERRED_SSAO_EFFECT_MAT, 1, GL_FALSE, ssao_effect_mat);

	//F32 shadow_offset_error = 1.f + RenderShadowOffsetError * fabsf(LLViewerCamera::getInstance()->getOrigin().mV[2]);
	F32 shadow_bias_error = RenderShadowBiasError * fabsf(LLViewerCamera::getInstance()->getOrigin().mV[2])/3000.f;
    F32 shadow_bias       = RenderShadowBias + shadow_bias_error;

    shader.uniform2f(LLShaderMgr::DEFERRED_SCREEN_RES, deferred_target->getWidth(), deferred_target->getHeight());
	shader.uniform1f(LLShaderMgr::DEFERRED_NEAR_CLIP, LLViewerCamera::getInstance()->getNear()*2.f);
	shader.uniform1f (LLShaderMgr::DEFERRED_SHADOW_OFFSET, RenderShadowOffset); //*shadow_offset_error);
    shader.uniform1f(LLShaderMgr::DEFERRED_SHADOW_BIAS, shadow_bias);
	shader.uniform1f(LLShaderMgr::DEFERRED_SPOT_SHADOW_OFFSET, RenderSpotShadowOffset);
	shader.uniform1f(LLShaderMgr::DEFERRED_SPOT_SHADOW_BIAS, RenderSpotShadowBias);	

	shader.uniform3fv(LLShaderMgr::DEFERRED_SUN_DIR, 1, mTransformedSunDir.mV);
    shader.uniform3fv(LLShaderMgr::DEFERRED_MOON_DIR, 1, mTransformedMoonDir.mV);
	shader.uniform2f(LLShaderMgr::DEFERRED_SHADOW_RES, mRT->shadow[0].getWidth(), mRT->shadow[0].getHeight());
	shader.uniform2f(LLShaderMgr::DEFERRED_PROJ_SHADOW_RES, mSpotShadow[0].getWidth(), mSpotShadow[0].getHeight());
	shader.uniform1f(LLShaderMgr::DEFERRED_DEPTH_CUTOFF, RenderEdgeDepthCutoff);
	shader.uniform1f(LLShaderMgr::DEFERRED_NORM_CUTOFF, RenderEdgeNormCutoff);
	
	if (shader.getUniformLocation(LLShaderMgr::DEFERRED_NORM_MATRIX) >= 0)
	{
        glh::matrix4f norm_mat = get_current_modelview().inverse().transpose();
		shader.uniformMatrix4fv(LLShaderMgr::DEFERRED_NORM_MATRIX, 1, FALSE, norm_mat.m);
	}

    shader.uniform3fv(LLShaderMgr::SUNLIGHT_COLOR, 1, mSunDiffuse.mV);
    shader.uniform3fv(LLShaderMgr::MOONLIGHT_COLOR, 1, mMoonDiffuse.mV);
}


LLColor3 pow3f(LLColor3 v, F32 f)
{
	v.mV[0] = powf(v.mV[0], f);
	v.mV[1] = powf(v.mV[1], f);
	v.mV[2] = powf(v.mV[2], f);
	return v;
}

LLVector4 pow4fsrgb(LLVector4 v, F32 f)
{
	v.mV[0] = powf(v.mV[0], f);
	v.mV[1] = powf(v.mV[1], f);
	v.mV[2] = powf(v.mV[2], f);
	return v;
}

void LLPipeline::renderDeferredLighting()
{


    LL_PROFILE_ZONE_SCOPED_CATEGORY_PIPELINE;
    LL_PROFILE_GPU_ZONE("renderDeferredLighting");
    if (!sCull)
    {
        return;
    }

    LLRenderTarget *screen_target         = &mRT->screen;
    //LLRenderTarget *deferred_target       = &mRT->deferredScreen;
    //LLRenderTarget *deferred_depth_target = &mRT->deferredDepth;
    LLRenderTarget* deferred_light_target = &mRT->deferredLight;

    {
        LL_PROFILE_ZONE_NAMED_CATEGORY_PIPELINE("deferred"); //LL_RECORD_BLOCK_TIME(FTM_RENDER_DEFERRED);
        LLViewerCamera *camera = LLViewerCamera::getInstance();
        
#if 0
        {
            LLGLDepthTest depth(GL_TRUE);
            deferred_depth_target->copyContents(*deferred_target,
                                                0,
                                                0,
                                                deferred_target->getWidth(),
                                                deferred_target->getHeight(),
                                                0,
                                                0,
                                                deferred_depth_target->getWidth(),
                                                deferred_depth_target->getHeight(),
                                                GL_DEPTH_BUFFER_BIT,
                                                GL_NEAREST);
        }
#endif

        LLGLEnable multisample(RenderFSAASamples > 0 ? GL_MULTISAMPLE : 0);

        if (gPipeline.hasRenderType(LLPipeline::RENDER_TYPE_HUD))
        {
            gPipeline.toggleRenderType(LLPipeline::RENDER_TYPE_HUD);
        }

        // ati doesn't seem to love actually using the stencil buffer on FBO's
        //LLGLDisable stencil(GL_STENCIL_TEST);
        // glStencilFunc(GL_EQUAL, 1, 0xFFFFFFFF);
        // glStencilOp(GL_KEEP, GL_KEEP, GL_KEEP);

        gGL.setColorMask(true, true);

        // draw a cube around every light
        LLVertexBuffer::unbind();

        LLGLEnable cull(GL_CULL_FACE);
        LLGLEnable blend(GL_BLEND);

        glh::matrix4f mat = copy_matrix(gGLModelView);

        LLStrider<LLVector3> vert;
        mDeferredVB->getVertexStrider(vert);

        vert[0].set(-1, 1, 0);
        vert[1].set(-1, -3, 0);
        vert[2].set(3, 1, 0);

        setupHWLights(NULL);  // to set mSun/MoonDir;

        glh::vec4f tc(mSunDir.mV);
        mat.mult_matrix_vec(tc);
        mTransformedSunDir.set(tc.v);

        glh::vec4f tc_moon(mMoonDir.mV);
        mat.mult_matrix_vec(tc_moon);
        mTransformedMoonDir.set(tc_moon.v);

        if (RenderDeferredSSAO || RenderShadowDetail > 0)
        {
            LL_PROFILE_GPU_ZONE("sun program");
            deferred_light_target->bindTarget();
            {  // paint shadow/SSAO light map (direct lighting lightmap)
                LL_PROFILE_ZONE_NAMED_CATEGORY_PIPELINE("renderDeferredLighting - sun shadow");
                bindDeferredShader(gDeferredSunProgram, deferred_light_target);
                mDeferredVB->setBuffer(LLVertexBuffer::MAP_VERTEX);
                glClearColor(1, 1, 1, 1);
                deferred_light_target->clear(GL_COLOR_BUFFER_BIT);
                glClearColor(0, 0, 0, 0);

                glh::matrix4f inv_trans = get_current_modelview().inverse().transpose();

                const U32 slice = 32;
                F32       offset[slice * 3];
                for (U32 i = 0; i < 4; i++)
                {
                    for (U32 j = 0; j < 8; j++)
                    {
                        glh::vec3f v;
                        v.set_value(sinf(6.284f / 8 * j), cosf(6.284f / 8 * j), -(F32) i);
                        v.normalize();
                        inv_trans.mult_matrix_vec(v);
                        v.normalize();
                        offset[(i * 8 + j) * 3 + 0] = v.v[0];
                        offset[(i * 8 + j) * 3 + 1] = v.v[2];
                        offset[(i * 8 + j) * 3 + 2] = v.v[1];
                    }
                }

                gDeferredSunProgram.uniform3fv(sOffset, slice, offset);
                gDeferredSunProgram.uniform2f(LLShaderMgr::DEFERRED_SCREEN_RES,
                                              deferred_light_target->getWidth(),
                                              deferred_light_target->getHeight());

                {
                    LLGLDisable   blend(GL_BLEND);
                    LLGLDepthTest depth(GL_TRUE, GL_FALSE, GL_ALWAYS);
                    stop_glerror();
                    mDeferredVB->drawArrays(LLRender::TRIANGLES, 0, 3);
                    stop_glerror();
                }

                unbindDeferredShader(gDeferredSunProgram);
            }
            deferred_light_target->flush();
        }

        if (RenderDeferredSSAO)
        {
            /*if (gCubeSnapshot)
            { // SSAO and shadows disabled in reflection maps
                deferred_light_target->bindTarget();
                glClearColor(1, 1, 1, 1);
                deferred_light_target->clear();
                glClearColor(0, 0, 0, 0);
                deferred_light_target->flush();
            }
            else*/
            {
                // soften direct lighting lightmap
                LL_PROFILE_ZONE_NAMED_CATEGORY_PIPELINE("renderDeferredLighting - soften shadow");
                LL_PROFILE_GPU_ZONE("soften shadow");
                // blur lightmap
                screen_target->bindTarget();
                glClearColor(1, 1, 1, 1);
                screen_target->clear(GL_COLOR_BUFFER_BIT);
                glClearColor(0, 0, 0, 0);

                bindDeferredShader(gDeferredBlurLightProgram);
                mDeferredVB->setBuffer(LLVertexBuffer::MAP_VERTEX);
                LLVector3 go = RenderShadowGaussian;
                const U32 kern_length = 4;
                F32       blur_size = RenderShadowBlurSize;
                F32       dist_factor = RenderShadowBlurDistFactor;

                // sample symmetrically with the middle sample falling exactly on 0.0
                F32 x = 0.f;

                LLVector3 gauss[32];  // xweight, yweight, offset

				F32 screenPixelSize = 1.f / screen_target->getWidth();

                for (U32 i = 0; i < kern_length; i++)
                {
                    gauss[i].mV[0] = llgaussian(x, go.mV[0]);
                    gauss[i].mV[1] = llgaussian(x, go.mV[1]);
                    gauss[i].mV[2] = x;
                    x += screenPixelSize;
                }

                gDeferredBlurLightProgram.uniform2f(sDelta, screenPixelSize, 0.f);
                gDeferredBlurLightProgram.uniform1f(sDistFactor, dist_factor);
                gDeferredBlurLightProgram.uniform3fv(sKern, kern_length, gauss[0].mV);
                gDeferredBlurLightProgram.uniform1f(sKernScale, blur_size * (kern_length / 2.f - 0.5f));

                {
                    LLGLDisable   blend(GL_BLEND);
                    LLGLDepthTest depth(GL_TRUE, GL_FALSE, GL_ALWAYS);
                    stop_glerror();
                    mDeferredVB->drawArrays(LLRender::TRIANGLES, 0, 3);
                    stop_glerror();
                }

                screen_target->flush();
                unbindDeferredShader(gDeferredBlurLightProgram);

                bindDeferredShader(gDeferredBlurLightProgram, screen_target);

                mDeferredVB->setBuffer(LLVertexBuffer::MAP_VERTEX);
                deferred_light_target->bindTarget();

                gDeferredBlurLightProgram.uniform2f(sDelta, 0.f, 1.f);

                {
                    LLGLDisable   blend(GL_BLEND);
                    LLGLDepthTest depth(GL_TRUE, GL_FALSE, GL_ALWAYS);
                    stop_glerror();
                    mDeferredVB->drawArrays(LLRender::TRIANGLES, 0, 3);
                    stop_glerror();
                }
                deferred_light_target->flush();
                unbindDeferredShader(gDeferredBlurLightProgram);
            }
        }

        screen_target->bindTarget();
        // clear color buffer here - zeroing alpha (glow) is important or it will accumulate against sky
        glClearColor(0, 0, 0, 0);
        screen_target->clear(GL_COLOR_BUFFER_BIT);

        if (RenderDeferredAtmospheric)
        {  // apply sunlight contribution
            LLGLSLShader &soften_shader = LLPipeline::sUnderWaterRender ? gDeferredSoftenWaterProgram : gDeferredSoftenProgram;

            LL_PROFILE_ZONE_NAMED_CATEGORY_PIPELINE("renderDeferredLighting - atmospherics");
            LL_PROFILE_GPU_ZONE("atmospherics");
            bindDeferredShader(soften_shader);

            LLEnvironment &environment = LLEnvironment::instance();
            soften_shader.uniform1i(LLShaderMgr::SUN_UP_FACTOR, environment.getIsSunUp() ? 1 : 0);
            soften_shader.uniform3fv(LLShaderMgr::LIGHTNORM, 1, environment.getClampedLightNorm().mV);

            if (!LLPipeline::sUnderWaterRender && LLPipeline::sRenderPBR)
            {
                soften_shader.bindTexture(LLShaderMgr::ALTERNATE_DIFFUSE_MAP, LLViewerFetchedTexture::sDefaultIrradiancePBRp); // PBR: irradiance
            }

            if(LLPipeline::sRenderPBR)
            {
                LLVector3 cameraAtAxis = LLViewerCamera::getInstance()->getAtAxis();
                soften_shader.uniform3fv(LLShaderMgr::DEFERRED_VIEW_DIR, 1, cameraAtAxis.mV);
            }

            {
                LLGLDepthTest depth(GL_FALSE);
                LLGLDisable   blend(GL_BLEND);
                LLGLDisable   test(GL_ALPHA_TEST);

                // full screen blit

                mDeferredVB->setBuffer(LLVertexBuffer::MAP_VERTEX);

                mDeferredVB->drawArrays(LLRender::TRIANGLES, 0, 3);

            }

            unbindDeferredShader(LLPipeline::sUnderWaterRender ? gDeferredSoftenWaterProgram : gDeferredSoftenProgram);
        }

#if 0
        {  // render non-deferred geometry (fullbright, alpha, etc)
            LLGLDisable blend(GL_BLEND);
            //LLGLDisable stencil(GL_STENCIL_TEST);
            gGL.setSceneBlendType(LLRender::BT_ALPHA);

            gPipeline.pushRenderTypeMask();

            gPipeline.andRenderTypeMask(LLPipeline::RENDER_TYPE_SKY,
                                        LLPipeline::RENDER_TYPE_CLOUDS,
                                        LLPipeline::RENDER_TYPE_WL_SKY,
                                        LLPipeline::END_RENDER_TYPES);

            renderGeomPostDeferred(*LLViewerCamera::getInstance(), false);
            gPipeline.popRenderTypeMask();
        }
#endif

        bool render_local = RenderLocalLights; // && !gCubeSnapshot;

        if (render_local)
        {
            gGL.setSceneBlendType(LLRender::BT_ADD);
            std::list<LLVector4>        fullscreen_lights;
            LLDrawable::drawable_list_t spot_lights;
            LLDrawable::drawable_list_t fullscreen_spot_lights;

            if (!gCubeSnapshot)
            {
                for (U32 i = 0; i < 2; i++)
                {
                    mTargetShadowSpotLight[i] = NULL;
                }
            }

            std::list<LLVector4> light_colors;

            LLVertexBuffer::unbind();

            {
                LL_PROFILE_ZONE_NAMED_CATEGORY_PIPELINE("renderDeferredLighting - local lights");
                LL_PROFILE_GPU_ZONE("local lights");
                bindDeferredShader(gDeferredLightProgram);

                if (mCubeVB.isNull())
                {
                    mCubeVB = ll_create_cube_vb(LLVertexBuffer::MAP_VERTEX, GL_STATIC_DRAW);
                }

                mCubeVB->setBuffer(LLVertexBuffer::MAP_VERTEX);

                LLGLDepthTest depth(GL_TRUE, GL_FALSE);
                // mNearbyLights already includes distance calculation and excludes muted avatars.
                // It is calculated from mLights
                // mNearbyLights also provides fade value to gracefully fade-out out of range lights
                for (light_set_t::iterator iter = mNearbyLights.begin(); iter != mNearbyLights.end(); ++iter)
                {
                    LLDrawable * drawablep = iter->drawable;
                    LLVOVolume * volume = drawablep->getVOVolume();
                    if (!volume)
                    {
                        continue;
                    }

                    if (volume->isAttachment())
                    {
                        if (!sRenderAttachedLights)
                        {
                            continue;
                        }
                    }

                    LLVector4a center;
                    center.load3(drawablep->getPositionAgent().mV);
                    const F32 *c = center.getF32ptr();
                    F32        s = volume->getLightRadius() * 1.5f;

                    // send light color to shader in linear space
                    LLColor3 col = volume->getLightLinearColor();

                    if (col.magVecSquared() < 0.001f)
                    {
                        continue;
                    }

                    if (s <= 0.001f)
                    {
                        continue;
                    }

                    LLVector4a sa;
                    sa.splat(s);
                    if (camera->AABBInFrustumNoFarClip(center, sa) == 0)
                    {
                        continue;
                    }

                    sVisibleLightCount++;

                    if (camera->getOrigin().mV[0] > c[0] + s + 0.2f || camera->getOrigin().mV[0] < c[0] - s - 0.2f ||
                        camera->getOrigin().mV[1] > c[1] + s + 0.2f || camera->getOrigin().mV[1] < c[1] - s - 0.2f ||
                        camera->getOrigin().mV[2] > c[2] + s + 0.2f || camera->getOrigin().mV[2] < c[2] - s - 0.2f)
                    {  // draw box if camera is outside box
                        if (render_local)
                        {
                            if (volume->isLightSpotlight())
                            {
                                drawablep->getVOVolume()->updateSpotLightPriority();
                                spot_lights.push_back(drawablep);
                                continue;
                            }

                            gDeferredLightProgram.uniform3fv(LLShaderMgr::LIGHT_CENTER, 1, c);
                            gDeferredLightProgram.uniform1f(LLShaderMgr::LIGHT_SIZE, s);
                            gDeferredLightProgram.uniform3fv(LLShaderMgr::DIFFUSE_COLOR, 1, col.mV);
                            gDeferredLightProgram.uniform1f(LLShaderMgr::LIGHT_FALLOFF, volume->getLightFalloff(DEFERRED_LIGHT_FALLOFF));
                            gGL.syncMatrices();

                            mCubeVB->drawRange(LLRender::TRIANGLE_FAN, 0, 7, 8, get_box_fan_indices(camera, center));
                            stop_glerror();
                        }
                    }
                    else
                    {
                        if (volume->isLightSpotlight())
                        {
                            drawablep->getVOVolume()->updateSpotLightPriority();
                            fullscreen_spot_lights.push_back(drawablep);
                            continue;
                        }

                        glh::vec3f tc(c);
                        mat.mult_matrix_vec(tc);

                        fullscreen_lights.push_back(LLVector4(tc.v[0], tc.v[1], tc.v[2], s));
                        light_colors.push_back(LLVector4(col.mV[0], col.mV[1], col.mV[2], volume->getLightFalloff(DEFERRED_LIGHT_FALLOFF)));
                    }
                }

                // Bookmark comment to allow searching for mSpecialRenderMode == 3 (avatar edit mode),
                // prev site of appended deferred character light, removed by SL-13522 09/20

                unbindDeferredShader(gDeferredLightProgram);
            }

            if (!spot_lights.empty())
            {
                LL_PROFILE_ZONE_NAMED_CATEGORY_PIPELINE("renderDeferredLighting - projectors");
                LL_PROFILE_GPU_ZONE("projectors");
                LLGLDepthTest depth(GL_TRUE, GL_FALSE);
                bindDeferredShader(gDeferredSpotLightProgram);

                mCubeVB->setBuffer(LLVertexBuffer::MAP_VERTEX);

                gDeferredSpotLightProgram.enableTexture(LLShaderMgr::DEFERRED_PROJECTION);

                for (LLDrawable::drawable_list_t::iterator iter = spot_lights.begin(); iter != spot_lights.end(); ++iter)
                {
                    LLDrawable *drawablep = *iter;

                    LLVOVolume *volume = drawablep->getVOVolume();

                    LLVector4a center;
                    center.load3(drawablep->getPositionAgent().mV);
                    const F32 *c = center.getF32ptr();
                    F32        s = volume->getLightRadius() * 1.5f;

                    sVisibleLightCount++;

                    setupSpotLight(gDeferredSpotLightProgram, drawablep);

                    // send light color to shader in linear space
                    LLColor3 col = volume->getLightLinearColor();

                    gDeferredSpotLightProgram.uniform3fv(LLShaderMgr::LIGHT_CENTER, 1, c);
                    gDeferredSpotLightProgram.uniform1f(LLShaderMgr::LIGHT_SIZE, s);
                    gDeferredSpotLightProgram.uniform3fv(LLShaderMgr::DIFFUSE_COLOR, 1, col.mV);
                    gDeferredSpotLightProgram.uniform1f(LLShaderMgr::LIGHT_FALLOFF, volume->getLightFalloff(DEFERRED_LIGHT_FALLOFF));
                    gGL.syncMatrices();

                    mCubeVB->drawRange(LLRender::TRIANGLE_FAN, 0, 7, 8, get_box_fan_indices(camera, center));
                }
                gDeferredSpotLightProgram.disableTexture(LLShaderMgr::DEFERRED_PROJECTION);
                unbindDeferredShader(gDeferredSpotLightProgram);
            }

            // reset mDeferredVB to fullscreen triangle
            mDeferredVB->getVertexStrider(vert);
            vert[0].set(-1, 1, 0);
            vert[1].set(-1, -3, 0);
            vert[2].set(3, 1, 0);

            {
                LL_PROFILE_ZONE_NAMED_CATEGORY_PIPELINE("renderDeferredLighting - fullscreen lights");
                LLGLDepthTest depth(GL_FALSE);
                LL_PROFILE_GPU_ZONE("fullscreen lights");

                U32 count = 0;

                const U32 max_count = LL_DEFERRED_MULTI_LIGHT_COUNT;
                LLVector4 light[max_count];
                LLVector4 col[max_count];

                F32 far_z = 0.f;

                while (!fullscreen_lights.empty())
                {
                    light[count] = fullscreen_lights.front();
                    fullscreen_lights.pop_front();
                    col[count] = light_colors.front();
                    light_colors.pop_front();

                    far_z = llmin(light[count].mV[2] - light[count].mV[3], far_z);
                    count++;
                    if (count == max_count || fullscreen_lights.empty())
                    {
                        U32 idx = count - 1;
                        bindDeferredShader(gDeferredMultiLightProgram[idx]);
                        gDeferredMultiLightProgram[idx].uniform1i(LLShaderMgr::MULTI_LIGHT_COUNT, count);
                        gDeferredMultiLightProgram[idx].uniform4fv(LLShaderMgr::MULTI_LIGHT, count, (GLfloat *) light);
                        gDeferredMultiLightProgram[idx].uniform4fv(LLShaderMgr::MULTI_LIGHT_COL, count, (GLfloat *) col);
                        gDeferredMultiLightProgram[idx].uniform1f(LLShaderMgr::MULTI_LIGHT_FAR_Z, far_z);
                        far_z = 0.f;
                        count = 0;
                        mDeferredVB->setBuffer(LLVertexBuffer::MAP_VERTEX);
                        mDeferredVB->drawArrays(LLRender::TRIANGLES, 0, 3);
                        unbindDeferredShader(gDeferredMultiLightProgram[idx]);
                    }
                }

                bindDeferredShader(gDeferredMultiSpotLightProgram);

                gDeferredMultiSpotLightProgram.enableTexture(LLShaderMgr::DEFERRED_PROJECTION);

                mDeferredVB->setBuffer(LLVertexBuffer::MAP_VERTEX);

                for (LLDrawable::drawable_list_t::iterator iter = fullscreen_spot_lights.begin(); iter != fullscreen_spot_lights.end(); ++iter)
                {
                    LLDrawable *drawablep           = *iter;
                    LLVOVolume *volume              = drawablep->getVOVolume();
                    LLVector3   center              = drawablep->getPositionAgent();
                    F32 *       c                   = center.mV;
                    F32         light_size_final    = volume->getLightRadius() * 1.5f;
                    F32         light_falloff_final = volume->getLightFalloff(DEFERRED_LIGHT_FALLOFF);

                    sVisibleLightCount++;

                    glh::vec3f tc(c);
                    mat.mult_matrix_vec(tc);

                    setupSpotLight(gDeferredMultiSpotLightProgram, drawablep);

                    // send light color to shader in linear space
                    LLColor3 col = volume->getLightLinearColor();

                    gDeferredMultiSpotLightProgram.uniform3fv(LLShaderMgr::LIGHT_CENTER, 1, tc.v);
                    gDeferredMultiSpotLightProgram.uniform1f(LLShaderMgr::LIGHT_SIZE, light_size_final);
                    gDeferredMultiSpotLightProgram.uniform3fv(LLShaderMgr::DIFFUSE_COLOR, 1, col.mV);
                    gDeferredMultiSpotLightProgram.uniform1f(LLShaderMgr::LIGHT_FALLOFF, light_falloff_final);
                    mDeferredVB->drawArrays(LLRender::TRIANGLES, 0, 3);
                }

                gDeferredMultiSpotLightProgram.disableTexture(LLShaderMgr::DEFERRED_PROJECTION);
                unbindDeferredShader(gDeferredMultiSpotLightProgram);
            }
        }


        gGL.setColorMask(true, true);
    }

    {  // render non-deferred geometry (alpha, fullbright, glow)
        LLGLDisable blend(GL_BLEND);
        //LLGLDisable stencil(GL_STENCIL_TEST);

        pushRenderTypeMask();
        andRenderTypeMask(LLPipeline::RENDER_TYPE_ALPHA,
                          LLPipeline::RENDER_TYPE_ALPHA_PRE_WATER,
                          LLPipeline::RENDER_TYPE_ALPHA_POST_WATER,
                          LLPipeline::RENDER_TYPE_FULLBRIGHT,
                          LLPipeline::RENDER_TYPE_VOLUME,
                          LLPipeline::RENDER_TYPE_GLOW,
                          LLPipeline::RENDER_TYPE_BUMP,
                          LLPipeline::RENDER_TYPE_PASS_SIMPLE,
                          LLPipeline::RENDER_TYPE_PASS_ALPHA,
                          LLPipeline::RENDER_TYPE_PASS_ALPHA_MASK,
                          LLPipeline::RENDER_TYPE_PASS_BUMP,
                          LLPipeline::RENDER_TYPE_PASS_POST_BUMP,
                          LLPipeline::RENDER_TYPE_PASS_FULLBRIGHT,
                          LLPipeline::RENDER_TYPE_PASS_FULLBRIGHT_ALPHA_MASK,
                          LLPipeline::RENDER_TYPE_PASS_FULLBRIGHT_SHINY,
                          LLPipeline::RENDER_TYPE_PASS_GLOW,
                          LLPipeline::RENDER_TYPE_PASS_GRASS,
                          LLPipeline::RENDER_TYPE_PASS_SHINY,
                          LLPipeline::RENDER_TYPE_PASS_INVISIBLE,
                          LLPipeline::RENDER_TYPE_PASS_INVISI_SHINY,
                          LLPipeline::RENDER_TYPE_AVATAR,
                          LLPipeline::RENDER_TYPE_CONTROL_AV,
                          LLPipeline::RENDER_TYPE_ALPHA_MASK,
                          LLPipeline::RENDER_TYPE_FULLBRIGHT_ALPHA_MASK,
                          LLPipeline::RENDER_TYPE_WATER,
                          END_RENDER_TYPES);

        renderGeomPostDeferred(*LLViewerCamera::getInstance());
        popRenderTypeMask();
    }

    screen_target->flush();
}

void LLPipeline::setupSpotLight(LLGLSLShader& shader, LLDrawable* drawablep)
{
	//construct frustum
	LLVOVolume* volume = drawablep->getVOVolume();
	LLVector3 params = volume->getSpotLightParams();

	F32 fov = params.mV[0];
	F32 focus = params.mV[1];

	LLVector3 pos = drawablep->getPositionAgent();
	LLQuaternion quat = volume->getRenderRotation();
	LLVector3 scale = volume->getScale();
	
	//get near clip plane
	LLVector3 at_axis(0,0,-scale.mV[2]*0.5f);
	at_axis *= quat;

	LLVector3 np = pos+at_axis;
	at_axis.normVec();

	//get origin that has given fov for plane np, at_axis, and given scale
	F32 dist = (scale.mV[1]*0.5f)/tanf(fov*0.5f);

	LLVector3 origin = np - at_axis*dist;

	//matrix from volume space to agent space
	LLMatrix4 light_mat(quat, LLVector4(origin,1.f));

	glh::matrix4f light_to_agent((F32*) light_mat.mMatrix);
	glh::matrix4f light_to_screen = get_current_modelview() * light_to_agent;

	glh::matrix4f screen_to_light = light_to_screen.inverse();

	F32 s = volume->getLightRadius()*1.5f;
	F32 near_clip = dist;
	F32 width = scale.mV[VX];
	F32 height = scale.mV[VY];
	F32 far_clip = s+dist-scale.mV[VZ];

	F32 fovy = fov * RAD_TO_DEG;
	F32 aspect = width/height;

	glh::matrix4f trans(0.5f, 0.f, 0.f, 0.5f,
				0.f, 0.5f, 0.f, 0.5f,
				0.f, 0.f, 0.5f, 0.5f,
				0.f, 0.f, 0.f, 1.f);

	glh::vec3f p1(0, 0, -(near_clip+0.01f));
	glh::vec3f p2(0, 0, -(near_clip+1.f));

	glh::vec3f screen_origin(0, 0, 0);

	light_to_screen.mult_matrix_vec(p1);
	light_to_screen.mult_matrix_vec(p2);
	light_to_screen.mult_matrix_vec(screen_origin);

	glh::vec3f n = p2-p1;
	n.normalize();
	
	F32 proj_range = far_clip - near_clip;
	glh::matrix4f light_proj = gl_perspective(fovy, aspect, near_clip, far_clip);
	screen_to_light = trans * light_proj * screen_to_light;
	shader.uniformMatrix4fv(LLShaderMgr::PROJECTOR_MATRIX, 1, FALSE, screen_to_light.m);
	shader.uniform1f(LLShaderMgr::PROJECTOR_NEAR, near_clip);
	shader.uniform3fv(LLShaderMgr::PROJECTOR_P, 1, p1.v);
	shader.uniform3fv(LLShaderMgr::PROJECTOR_N, 1, n.v);
	shader.uniform3fv(LLShaderMgr::PROJECTOR_ORIGIN, 1, screen_origin.v);
	shader.uniform1f(LLShaderMgr::PROJECTOR_RANGE, proj_range);
	shader.uniform1f(LLShaderMgr::PROJECTOR_AMBIANCE, params.mV[2]);
	S32 s_idx = -1;

	for (U32 i = 0; i < 2; i++)
	{
		if (mShadowSpotLight[i] == drawablep)
		{
			s_idx = i;
		}
	}

	shader.uniform1i(LLShaderMgr::PROJECTOR_SHADOW_INDEX, s_idx);

	if (s_idx >= 0)
	{
		shader.uniform1f(LLShaderMgr::PROJECTOR_SHADOW_FADE, 1.f-mSpotLightFade[s_idx]);
	}
	else
	{
		shader.uniform1f(LLShaderMgr::PROJECTOR_SHADOW_FADE, 1.f);
	}

    //if (!gCubeSnapshot)
	{
		LLDrawable* potential = drawablep;
		//determine if this is a good light for casting shadows
		F32 m_pri = volume->getSpotLightPriority();

		for (U32 i = 0; i < 2; i++)
		{
			F32 pri = 0.f;

			if (mTargetShadowSpotLight[i].notNull())
			{
				pri = mTargetShadowSpotLight[i]->getVOVolume()->getSpotLightPriority();			
			}

			if (m_pri > pri)
			{
				LLDrawable* temp = mTargetShadowSpotLight[i];
				mTargetShadowSpotLight[i] = potential;
				potential = temp;
				m_pri = pri;
			}
		}
	}

	LLViewerTexture* img = volume->getLightTexture();

	if (img == NULL)
	{
		img = LLViewerFetchedTexture::sWhiteImagep;
	}

	S32 channel = shader.enableTexture(LLShaderMgr::DEFERRED_PROJECTION);

	if (channel > -1)
	{
		if (img)
		{
			gGL.getTexUnit(channel)->bind(img);

			F32 lod_range = logf(img->getWidth())/logf(2.f);

			shader.uniform1f(LLShaderMgr::PROJECTOR_FOCUS, focus);
			shader.uniform1f(LLShaderMgr::PROJECTOR_LOD, lod_range);
			shader.uniform1f(LLShaderMgr::PROJECTOR_AMBIENT_LOD, llclamp((proj_range-focus)/proj_range*lod_range, 0.f, 1.f));
		}
	}
		
}

void LLPipeline::unbindDeferredShader(LLGLSLShader &shader)
{
    LLRenderTarget* deferred_target       = &mRT->deferredScreen;
    //LLRenderTarget* deferred_depth_target = &mRT->deferredDepth;
    LLRenderTarget* deferred_light_target = &mRT->deferredLight;

	stop_glerror();
    shader.disableTexture(LLShaderMgr::DEFERRED_NORMAL, deferred_target->getUsage());
    shader.disableTexture(LLShaderMgr::DEFERRED_DIFFUSE, deferred_target->getUsage());
    shader.disableTexture(LLShaderMgr::DEFERRED_SPECULAR, deferred_target->getUsage());
    shader.disableTexture(LLShaderMgr::DEFERRED_EMISSIVE, deferred_target->getUsage());
    shader.disableTexture(LLShaderMgr::DEFERRED_BRDF_LUT);
    //shader.disableTexture(LLShaderMgr::DEFERRED_DEPTH, deferred_depth_target->getUsage());
    shader.disableTexture(LLShaderMgr::DEFERRED_DEPTH, deferred_target->getUsage());
    shader.disableTexture(LLShaderMgr::DEFERRED_LIGHT, deferred_light_target->getUsage());
	shader.disableTexture(LLShaderMgr::DIFFUSE_MAP);
	shader.disableTexture(LLShaderMgr::DEFERRED_BLOOM);

	for (U32 i = 0; i < 4; i++)
	{
		if (shader.disableTexture(LLShaderMgr::DEFERRED_SHADOW0+i) > -1)
		{
			glTexParameteri(GL_TEXTURE_2D, GL_TEXTURE_COMPARE_MODE, GL_NONE);
		}
	}

	for (U32 i = 4; i < 6; i++)
	{
		if (shader.disableTexture(LLShaderMgr::DEFERRED_SHADOW0+i) > -1)
		{
			glTexParameteri(GL_TEXTURE_2D, GL_TEXTURE_COMPARE_MODE, GL_NONE);
		}
	}

	shader.disableTexture(LLShaderMgr::DEFERRED_NOISE);
	shader.disableTexture(LLShaderMgr::DEFERRED_LIGHTFUNC);

    if (!LLPipeline::sReflectionProbesEnabled)
    {
        S32 channel = shader.disableTexture(LLShaderMgr::ENVIRONMENT_MAP, LLTexUnit::TT_CUBE_MAP);
        if (channel > -1)
        {
            LLCubeMap* cube_map = gSky.mVOSkyp ? gSky.mVOSkyp->getCubeMap() : NULL;
            if (cube_map)
            {
                cube_map->disable();
            }
        }
    }

    unbindReflectionProbes(shader);

	gGL.getTexUnit(0)->unbind(LLTexUnit::TT_TEXTURE);
	gGL.getTexUnit(0)->activate();
	shader.unbind();
}

void LLPipeline::setEnvMat(LLGLSLShader& shader)
{
    F32* m = gGLModelView;

    F32 mat[] = { m[0], m[1], m[2],
                    m[4], m[5], m[6],
                    m[8], m[9], m[10] };

    shader.uniformMatrix3fv(LLShaderMgr::DEFERRED_ENV_MAT, 1, TRUE, mat);
}

void LLPipeline::bindReflectionProbes(LLGLSLShader& shader)
{
    if (!sReflectionProbesEnabled)
    {
        return;
    }

    S32 channel = shader.enableTexture(LLShaderMgr::REFLECTION_PROBES, LLTexUnit::TT_CUBE_MAP_ARRAY);
    bool bound = false;
    if (channel > -1 && mReflectionMapManager.mTexture.notNull())
    {
        mReflectionMapManager.mTexture->bind(channel);
        bound = true;
    }

    channel = shader.enableTexture(LLShaderMgr::IRRADIANCE_PROBES, LLTexUnit::TT_CUBE_MAP_ARRAY);
    if (channel > -1 && mReflectionMapManager.mIrradianceMaps.notNull())
    {
        mReflectionMapManager.mIrradianceMaps->bind(channel);
        bound = true;
    }

    if (bound)
    {
        mReflectionMapManager.setUniforms();

        setEnvMat(shader);
    }
}

void LLPipeline::unbindReflectionProbes(LLGLSLShader& shader)
{
    S32 channel = shader.disableTexture(LLShaderMgr::REFLECTION_PROBES, LLTexUnit::TT_CUBE_MAP);
    if (channel > -1 && mReflectionMapManager.mTexture.notNull())
    {
        mReflectionMapManager.mTexture->unbind();
        if (channel == 0)
        {
            gGL.getTexUnit(channel)->enable(LLTexUnit::TT_TEXTURE);
        }
    }
}


inline float sgn(float a)
{
    if (a > 0.0F) return (1.0F);
    if (a < 0.0F) return (-1.0F);
    return (0.0F);
}

glh::matrix4f look(const LLVector3 pos, const LLVector3 dir, const LLVector3 up)
{
	glh::matrix4f ret;

	LLVector3 dirN;
	LLVector3 upN;
	LLVector3 lftN;

	lftN = dir % up;
	lftN.normVec();
	
	upN = lftN % dir;
	upN.normVec();
	
	dirN = dir;
	dirN.normVec();

	ret.m[ 0] = lftN[0];
	ret.m[ 1] = upN[0];
	ret.m[ 2] = -dirN[0];
	ret.m[ 3] = 0.f;

	ret.m[ 4] = lftN[1];
	ret.m[ 5] = upN[1];
	ret.m[ 6] = -dirN[1];
	ret.m[ 7] = 0.f;

	ret.m[ 8] = lftN[2];
	ret.m[ 9] = upN[2];
	ret.m[10] = -dirN[2];
	ret.m[11] = 0.f;

	ret.m[12] = -(lftN*pos);
	ret.m[13] = -(upN*pos);
	ret.m[14] = dirN*pos;
	ret.m[15] = 1.f;

	return ret;
}

glh::matrix4f scale_translate_to_fit(const LLVector3 min, const LLVector3 max)
{
	glh::matrix4f ret;
	ret.m[ 0] = 2/(max[0]-min[0]);
	ret.m[ 4] = 0;
	ret.m[ 8] = 0;
	ret.m[12] = -(max[0]+min[0])/(max[0]-min[0]);

	ret.m[ 1] = 0;
	ret.m[ 5] = 2/(max[1]-min[1]);
	ret.m[ 9] = 0;
	ret.m[13] = -(max[1]+min[1])/(max[1]-min[1]);

	ret.m[ 2] = 0;
	ret.m[ 6] = 0;
	ret.m[10] = 2/(max[2]-min[2]);
	ret.m[14] = -(max[2]+min[2])/(max[2]-min[2]);

	ret.m[ 3] = 0;
	ret.m[ 7] = 0;
	ret.m[11] = 0;
	ret.m[15] = 1;

	return ret;
}

static LLTrace::BlockTimerStatHandle FTM_SHADOW_RENDER("Render Shadows");
static LLTrace::BlockTimerStatHandle FTM_SHADOW_ALPHA("Alpha Shadow");
static LLTrace::BlockTimerStatHandle FTM_SHADOW_SIMPLE("Simple Shadow");
static LLTrace::BlockTimerStatHandle FTM_SHADOW_GEOM("Shadow Geom");

static LLTrace::BlockTimerStatHandle FTM_SHADOW_ALPHA_MASKED("Alpha Masked");
static LLTrace::BlockTimerStatHandle FTM_SHADOW_ALPHA_BLEND("Alpha Blend");
static LLTrace::BlockTimerStatHandle FTM_SHADOW_ALPHA_TREE("Alpha Tree");
static LLTrace::BlockTimerStatHandle FTM_SHADOW_ALPHA_GRASS("Alpha Grass");
static LLTrace::BlockTimerStatHandle FTM_SHADOW_FULLBRIGHT_ALPHA_MASKED("Fullbright Alpha Masked");

void LLPipeline::renderShadow(glh::matrix4f& view, glh::matrix4f& proj, LLCamera& shadow_cam, LLCullResult& result, bool use_shader, bool use_occlusion, U32 target_width)
{
    LL_PROFILE_ZONE_SCOPED_CATEGORY_PIPELINE; //LL_RECORD_BLOCK_TIME(FTM_SHADOW_RENDER);
    LL_PROFILE_GPU_ZONE("renderShadow");
    //disable occlusion culling for shadow passes (save setting to restore later)
    S32 occlude = LLPipeline::sUseOcclusion;
    if (!use_occlusion)
    {
        LLPipeline::sUseOcclusion = 0;
    }
    LLPipeline::sShadowRender = true;

    static const U32 types[] = {
        LLRenderPass::PASS_SIMPLE,
        LLRenderPass::PASS_FULLBRIGHT,
        LLRenderPass::PASS_SHINY,
        LLRenderPass::PASS_BUMP,
        LLRenderPass::PASS_FULLBRIGHT_SHINY ,
        LLRenderPass::PASS_MATERIAL,
        LLRenderPass::PASS_MATERIAL_ALPHA_EMISSIVE,
        LLRenderPass::PASS_SPECMAP,
        LLRenderPass::PASS_SPECMAP_EMISSIVE,
        LLRenderPass::PASS_NORMMAP,
        LLRenderPass::PASS_NORMMAP_EMISSIVE,
        LLRenderPass::PASS_NORMSPEC,
        LLRenderPass::PASS_NORMSPEC_EMISSIVE
    };

    LLGLEnable cull(GL_CULL_FACE);

    //enable depth clamping if available
    //LLGLEnable depth_clamp(GL_DEPTH_CLAMP);

    if (use_shader)
    {
        gDeferredShadowCubeProgram.bind();
    }

    LLRenderTarget& occlusion_target = LLViewerCamera::sCurCameraID >= LLViewerCamera::CAMERA_SPOT_SHADOW0 ?
        mSpotShadowOcclusion[LLViewerCamera::sCurCameraID - LLViewerCamera::CAMERA_SPOT_SHADOW0] :
        mRT->shadowOcclusion[LLViewerCamera::sCurCameraID - LLViewerCamera::CAMERA_SUN_SHADOW0];

    occlusion_target.bindTarget();
    updateCull(shadow_cam, result);
    occlusion_target.flush();

    stateSort(shadow_cam, result);


    //generate shadow map
    gGL.matrixMode(LLRender::MM_PROJECTION);
    gGL.pushMatrix();
    gGL.loadMatrix(proj.m);
    gGL.matrixMode(LLRender::MM_MODELVIEW);
    gGL.pushMatrix();
    gGL.loadMatrix(view.m);

    stop_glerror();
    gGLLastMatrix = NULL;

    gGL.getTexUnit(0)->unbind(LLTexUnit::TT_TEXTURE);

    stop_glerror();

    LLEnvironment& environment = LLEnvironment::instance();

    LLVertexBuffer::unbind();

    for (int j = 0; j < 2; ++j) // 0 -- static, 1 -- rigged
    {
        bool rigged = j == 1;
        if (!use_shader)
        { //occlusion program is general purpose depth-only no-textures
            gOcclusionProgram.bind(rigged);
        }
        else
        {
            gDeferredShadowProgram.bind(rigged);
            LLGLSLShader::sCurBoundShaderPtr->uniform1i(LLShaderMgr::SUN_UP_FACTOR, environment.getIsSunUp() ? 1 : 0);
        }

        gGL.diffuseColor4f(1, 1, 1, 1);

        S32 shadow_detail = gSavedSettings.getS32("RenderShadowDetail");

        // if not using VSM, disable color writes
        if (shadow_detail <= 2)
        {
            gGL.setColorMask(false, false);
        }

        LL_PROFILE_ZONE_NAMED_CATEGORY_PIPELINE("shadow simple"); //LL_RECORD_BLOCK_TIME(FTM_SHADOW_SIMPLE);
        LL_PROFILE_GPU_ZONE("shadow simple");
        gGL.getTexUnit(0)->disable();
        for (U32 i = 0; i < sizeof(types) / sizeof(U32); ++i)
        {
            renderObjects(types[i], LLVertexBuffer::MAP_VERTEX, FALSE, FALSE, rigged);
        }
        gGL.getTexUnit(0)->enable(LLTexUnit::TT_TEXTURE);
        if (!use_shader)
        {
            gOcclusionProgram.unbind();
        }


    }

    if (use_shader)
    {
        LL_PROFILE_ZONE_NAMED_CATEGORY_PIPELINE("shadow geom");

        gDeferredShadowProgram.unbind();
        renderGeomShadow(shadow_cam);
        gDeferredShadowProgram.bind();
        gDeferredShadowProgram.uniform1i(LLShaderMgr::SUN_UP_FACTOR, environment.getIsSunUp() ? 1 : 0);
    }
    else
    {
        LL_PROFILE_ZONE_NAMED_CATEGORY_PIPELINE("shadow geom");

        renderGeomShadow(shadow_cam);
    }

    {
        LL_PROFILE_ZONE_NAMED_CATEGORY_PIPELINE("shadow alpha");
        LL_PROFILE_GPU_ZONE("shadow alpha");
        for (int i = 0; i < 2; ++i)
        {
            bool rigged = i == 1;

            gDeferredShadowAlphaMaskProgram.bind(rigged);
            LLGLSLShader::sCurBoundShaderPtr->uniform1f(LLShaderMgr::DEFERRED_SHADOW_TARGET_WIDTH, (float)target_width);
            LLGLSLShader::sCurBoundShaderPtr->uniform1i(LLShaderMgr::SUN_UP_FACTOR, environment.getIsSunUp() ? 1 : 0);

            U32 mask = LLVertexBuffer::MAP_VERTEX |
                LLVertexBuffer::MAP_TEXCOORD0 |
                LLVertexBuffer::MAP_COLOR |
                LLVertexBuffer::MAP_TEXTURE_INDEX;

            {
                LL_PROFILE_ZONE_NAMED_CATEGORY_PIPELINE("shadow alpha masked");
                renderMaskedObjects(LLRenderPass::PASS_ALPHA_MASK, mask, TRUE, TRUE, rigged);
            }

            {
                LL_PROFILE_ZONE_NAMED_CATEGORY_PIPELINE("shadow alpha blend");
                LLGLSLShader::sCurBoundShaderPtr->setMinimumAlpha(0.598f);
                renderAlphaObjects(mask, TRUE, TRUE, rigged);
            }


            {
                LL_PROFILE_ZONE_NAMED_CATEGORY_PIPELINE("shadow fullbright alpha masked");
                gDeferredShadowFullbrightAlphaMaskProgram.bind(rigged);
                LLGLSLShader::sCurBoundShaderPtr->uniform1f(LLShaderMgr::DEFERRED_SHADOW_TARGET_WIDTH, (float)target_width);
                LLGLSLShader::sCurBoundShaderPtr->uniform1i(LLShaderMgr::SUN_UP_FACTOR, environment.getIsSunUp() ? 1 : 0);
                renderFullbrightMaskedObjects(LLRenderPass::PASS_FULLBRIGHT_ALPHA_MASK, mask, TRUE, TRUE, rigged);
            }


            {
                LL_PROFILE_ZONE_NAMED_CATEGORY_PIPELINE("shadow alpha grass");
                gDeferredTreeShadowProgram.bind(rigged);
                if (i == 0)
                {
                    LLGLSLShader::sCurBoundShaderPtr->setMinimumAlpha(0.598f);
                    renderObjects(LLRenderPass::PASS_GRASS, LLVertexBuffer::MAP_VERTEX | LLVertexBuffer::MAP_TEXCOORD0, TRUE);
                }

                U32 no_idx_mask = mask & ~LLVertexBuffer::MAP_TEXTURE_INDEX;
                renderMaskedObjects(LLRenderPass::PASS_NORMSPEC_MASK, no_idx_mask, true, false, rigged);
                renderMaskedObjects(LLRenderPass::PASS_MATERIAL_ALPHA_MASK, no_idx_mask, true, false, rigged);
                renderMaskedObjects(LLRenderPass::PASS_SPECMAP_MASK, no_idx_mask, true, false, rigged);
                renderMaskedObjects(LLRenderPass::PASS_NORMMAP_MASK, no_idx_mask, true, false, rigged);
            }
        }
    }

    //glCullFace(GL_BACK);

    gDeferredShadowCubeProgram.bind();
    gGLLastMatrix = NULL;
    gGL.loadMatrix(gGLModelView);

    LLRenderTarget& occlusion_source = LLViewerCamera::sCurCameraID >= LLViewerCamera::CAMERA_SPOT_SHADOW0 ?
        mSpotShadow[LLViewerCamera::sCurCameraID - LLViewerCamera::CAMERA_SPOT_SHADOW0] :
        mRT->shadow[LLViewerCamera::sCurCameraID - LLViewerCamera::CAMERA_SUN_SHADOW0];

    if (occlude > 1)
    {
        doOcclusion(shadow_cam, occlusion_source, occlusion_target);
    }

    if (use_shader)
    {
        gDeferredShadowProgram.unbind();
    }

    gGL.setColorMask(true, true);

    gGL.matrixMode(LLRender::MM_PROJECTION);
    gGL.popMatrix();
    gGL.matrixMode(LLRender::MM_MODELVIEW);
    gGL.popMatrix();
    gGLLastMatrix = NULL;

    LLPipeline::sUseOcclusion = occlude;
    LLPipeline::sShadowRender = false;
}

bool LLPipeline::getVisiblePointCloud(LLCamera& camera, LLVector3& min, LLVector3& max, std::vector<LLVector3>& fp, LLVector3 light_dir)
{
    LL_PROFILE_ZONE_SCOPED_CATEGORY_PIPELINE;
	//get point cloud of intersection of frust and min, max

	if (getVisibleExtents(camera, min, max))
	{
		return false;
	}

	//get set of planes on bounding box
	LLPlane bp[] = { 
		LLPlane(min, LLVector3(-1,0,0)),
		LLPlane(min, LLVector3(0,-1,0)),
		LLPlane(min, LLVector3(0,0,-1)),
		LLPlane(max, LLVector3(1,0,0)),
		LLPlane(max, LLVector3(0,1,0)),
		LLPlane(max, LLVector3(0,0,1))};
	
	//potential points
	std::vector<LLVector3> pp;

	//add corners of AABB
	pp.push_back(LLVector3(min.mV[0], min.mV[1], min.mV[2]));
	pp.push_back(LLVector3(max.mV[0], min.mV[1], min.mV[2]));
	pp.push_back(LLVector3(min.mV[0], max.mV[1], min.mV[2]));
	pp.push_back(LLVector3(max.mV[0], max.mV[1], min.mV[2]));
	pp.push_back(LLVector3(min.mV[0], min.mV[1], max.mV[2]));
	pp.push_back(LLVector3(max.mV[0], min.mV[1], max.mV[2]));
	pp.push_back(LLVector3(min.mV[0], max.mV[1], max.mV[2]));
	pp.push_back(LLVector3(max.mV[0], max.mV[1], max.mV[2]));

	//add corners of camera frustum
	for (U32 i = 0; i < LLCamera::AGENT_FRUSTRUM_NUM; i++)
	{
		pp.push_back(camera.mAgentFrustum[i]);
	}


	//bounding box line segments
	U32 bs[] = 
			{
		0,1,
		1,3,
		3,2,
		2,0,

		4,5,
		5,7,
		7,6,
		6,4,

		0,4,
		1,5,
		3,7,
		2,6
	};

	for (U32 i = 0; i < 12; i++)
	{ //for each line segment in bounding box
		for (U32 j = 0; j < LLCamera::AGENT_PLANE_NO_USER_CLIP_NUM; j++) 
		{ //for each plane in camera frustum
			const LLPlane& cp = camera.getAgentPlane(j);
			const LLVector3& v1 = pp[bs[i*2+0]];
			const LLVector3& v2 = pp[bs[i*2+1]];
			LLVector3 n;
			cp.getVector3(n);

			LLVector3 line = v1-v2;

			F32 d1 = line*n;
			F32 d2 = -cp.dist(v2);

			F32 t = d2/d1;

			if (t > 0.f && t < 1.f)
			{
				LLVector3 intersect = v2+line*t;
				pp.push_back(intersect);
			}
		}
	}
			
	//camera frustum line segments
	const U32 fs[] =
	{
		0,1,
		1,2,
		2,3,
		3,0,

		4,5,
		5,6,
		6,7,
		7,4,
	
		0,4,
		1,5,
		2,6,
		3,7	
	};

	for (U32 i = 0; i < 12; i++)
	{
		for (U32 j = 0; j < 6; ++j)
		{
			const LLVector3& v1 = pp[fs[i*2+0]+8];
			const LLVector3& v2 = pp[fs[i*2+1]+8];
			const LLPlane& cp = bp[j];
			LLVector3 n;
			cp.getVector3(n);

			LLVector3 line = v1-v2;

			F32 d1 = line*n;
			F32 d2 = -cp.dist(v2);

			F32 t = d2/d1;

			if (t > 0.f && t < 1.f)
			{
				LLVector3 intersect = v2+line*t;
				pp.push_back(intersect);
			}	
		}
	}

	LLVector3 ext[] = { min-LLVector3(0.05f,0.05f,0.05f),
		max+LLVector3(0.05f,0.05f,0.05f) };

	for (U32 i = 0; i < pp.size(); ++i)
	{
		bool found = true;

		const F32* p = pp[i].mV;
			
		for (U32 j = 0; j < 3; ++j)
		{
			if (p[j] < ext[0].mV[j] ||
				p[j] > ext[1].mV[j])
			{
				found = false;
				break;
			}
		}
				
		for (U32 j = 0; j < LLCamera::AGENT_PLANE_NO_USER_CLIP_NUM; ++j)
		{
			const LLPlane& cp = camera.getAgentPlane(j);
			F32 dist = cp.dist(pp[i]);
			if (dist > 0.05f) //point is above some plane, not contained
			{
				found = false;
				break;
			}
		}

		if (found)
		{
			fp.push_back(pp[i]);
		}
	}
	
	if (fp.empty())
	{
		return false;
	}
	
	return true;
}

void LLPipeline::renderHighlight(const LLViewerObject* obj, F32 fade)
{
	if (obj && obj->getVolume())
	{
		for (LLViewerObject::child_list_t::const_iterator iter = obj->getChildren().begin(); iter != obj->getChildren().end(); ++iter)
		{
			renderHighlight(*iter, fade);
		}

		LLDrawable* drawable = obj->mDrawable;
		if (drawable)
		{
			for (S32 i = 0; i < drawable->getNumFaces(); ++i)
			{
				LLFace* face = drawable->getFace(i);
				if (face)
				{
					face->renderSelected(LLViewerTexture::sNullImagep, LLColor4(1,1,1,fade));
				}
			}
		}
	}
}


LLRenderTarget* LLPipeline::getSunShadowTarget(U32 i)
{
    llassert(i < 4);
    return &mRT->shadow[i];
}

LLRenderTarget* LLPipeline::getSpotShadowTarget(U32 i)
{
    llassert(i < 2);
    return &mSpotShadow[i];
}

static LLTrace::BlockTimerStatHandle FTM_GEN_SUN_SHADOW("Gen Sun Shadow");
static LLTrace::BlockTimerStatHandle FTM_GEN_SUN_SHADOW_SPOT_RENDER("Spot Shadow Render");

void LLPipeline::generateSunShadow(LLCamera& camera)
{
	if (!sRenderDeferred || RenderShadowDetail <= 0)
	{
		return;
	}

	LL_PROFILE_ZONE_SCOPED_CATEGORY_PIPELINE; //LL_RECORD_BLOCK_TIME(FTM_GEN_SUN_SHADOW);
    LL_PROFILE_GPU_ZONE("generateSunShadow");

	bool skip_avatar_update = false;
	if (!isAgentAvatarValid() || gAgentCamera.getCameraAnimating() || gAgentCamera.getCameraMode() != CAMERA_MODE_MOUSELOOK || !LLVOAvatar::sVisibleInFirstPerson)
	{

		skip_avatar_update = true;
	}

	if (!skip_avatar_update)
	{
		gAgentAvatarp->updateAttachmentVisibility(CAMERA_MODE_THIRD_PERSON);
	}

	F64 last_modelview[16];
	F64 last_projection[16];
	for (U32 i = 0; i < 16; i++)
	{ //store last_modelview of world camera
		last_modelview[i] = gGLLastModelView[i];
		last_projection[i] = gGLLastProjection[i];
	}

	pushRenderTypeMask();
	andRenderTypeMask(LLPipeline::RENDER_TYPE_SIMPLE,
					LLPipeline::RENDER_TYPE_ALPHA,
                    LLPipeline::RENDER_TYPE_ALPHA_PRE_WATER,
                    LLPipeline::RENDER_TYPE_ALPHA_POST_WATER,
					LLPipeline::RENDER_TYPE_GRASS,
                    LLPipeline::RENDER_TYPE_GLTF_PBR,
					LLPipeline::RENDER_TYPE_FULLBRIGHT,
					LLPipeline::RENDER_TYPE_BUMP,
					LLPipeline::RENDER_TYPE_VOLUME,
					LLPipeline::RENDER_TYPE_AVATAR,
					LLPipeline::RENDER_TYPE_CONTROL_AV,
					LLPipeline::RENDER_TYPE_TREE, 
					LLPipeline::RENDER_TYPE_TERRAIN,
					LLPipeline::RENDER_TYPE_WATER,
					LLPipeline::RENDER_TYPE_VOIDWATER,
					LLPipeline::RENDER_TYPE_PASS_ALPHA,
					LLPipeline::RENDER_TYPE_PASS_ALPHA_MASK,
					LLPipeline::RENDER_TYPE_PASS_FULLBRIGHT_ALPHA_MASK,
					LLPipeline::RENDER_TYPE_PASS_GRASS,
					LLPipeline::RENDER_TYPE_PASS_SIMPLE,
					LLPipeline::RENDER_TYPE_PASS_BUMP,
					LLPipeline::RENDER_TYPE_PASS_FULLBRIGHT,
					LLPipeline::RENDER_TYPE_PASS_SHINY,
					LLPipeline::RENDER_TYPE_PASS_FULLBRIGHT_SHINY,
					LLPipeline::RENDER_TYPE_PASS_MATERIAL,
					LLPipeline::RENDER_TYPE_PASS_MATERIAL_ALPHA,
					LLPipeline::RENDER_TYPE_PASS_MATERIAL_ALPHA_MASK,
					LLPipeline::RENDER_TYPE_PASS_MATERIAL_ALPHA_EMISSIVE,
					LLPipeline::RENDER_TYPE_PASS_SPECMAP,
					LLPipeline::RENDER_TYPE_PASS_SPECMAP_BLEND,
					LLPipeline::RENDER_TYPE_PASS_SPECMAP_MASK,
					LLPipeline::RENDER_TYPE_PASS_SPECMAP_EMISSIVE,
					LLPipeline::RENDER_TYPE_PASS_NORMMAP,
					LLPipeline::RENDER_TYPE_PASS_NORMMAP_BLEND,
					LLPipeline::RENDER_TYPE_PASS_NORMMAP_MASK,
					LLPipeline::RENDER_TYPE_PASS_NORMMAP_EMISSIVE,
					LLPipeline::RENDER_TYPE_PASS_NORMSPEC,
					LLPipeline::RENDER_TYPE_PASS_NORMSPEC_BLEND,
					LLPipeline::RENDER_TYPE_PASS_NORMSPEC_MASK,
					LLPipeline::RENDER_TYPE_PASS_NORMSPEC_EMISSIVE,
                    LLPipeline::RENDER_TYPE_PASS_ALPHA_MASK_RIGGED,
                    LLPipeline::RENDER_TYPE_PASS_FULLBRIGHT_ALPHA_MASK_RIGGED,
                    LLPipeline::RENDER_TYPE_PASS_SIMPLE_RIGGED,
                    LLPipeline::RENDER_TYPE_PASS_BUMP_RIGGED,
                    LLPipeline::RENDER_TYPE_PASS_FULLBRIGHT_RIGGED,
                    LLPipeline::RENDER_TYPE_PASS_SHINY_RIGGED,
                    LLPipeline::RENDER_TYPE_PASS_FULLBRIGHT_SHINY_RIGGED,
                    LLPipeline::RENDER_TYPE_PASS_MATERIAL_RIGGED,
                    LLPipeline::RENDER_TYPE_PASS_MATERIAL_ALPHA_RIGGED,
                    LLPipeline::RENDER_TYPE_PASS_MATERIAL_ALPHA_MASK_RIGGED,
                    LLPipeline::RENDER_TYPE_PASS_MATERIAL_ALPHA_EMISSIVE_RIGGED,
                    LLPipeline::RENDER_TYPE_PASS_SPECMAP_RIGGED,
                    LLPipeline::RENDER_TYPE_PASS_SPECMAP_BLEND_RIGGED,
                    LLPipeline::RENDER_TYPE_PASS_SPECMAP_MASK_RIGGED,
                    LLPipeline::RENDER_TYPE_PASS_SPECMAP_EMISSIVE_RIGGED,
                    LLPipeline::RENDER_TYPE_PASS_NORMMAP_RIGGED,
                    LLPipeline::RENDER_TYPE_PASS_NORMMAP_BLEND_RIGGED,
                    LLPipeline::RENDER_TYPE_PASS_NORMMAP_MASK_RIGGED,
                    LLPipeline::RENDER_TYPE_PASS_NORMMAP_EMISSIVE_RIGGED,
                    LLPipeline::RENDER_TYPE_PASS_NORMSPEC_RIGGED,
                    LLPipeline::RENDER_TYPE_PASS_NORMSPEC_BLEND_RIGGED,
                    LLPipeline::RENDER_TYPE_PASS_NORMSPEC_MASK_RIGGED,
                    LLPipeline::RENDER_TYPE_PASS_NORMSPEC_EMISSIVE_RIGGED,
                    LLPipeline::RENDER_TYPE_PASS_GLTF_PBR,
                    LLPipeline::RENDER_TYPE_PASS_GLTF_PBR_RIGGED,
					END_RENDER_TYPES);

	gGL.setColorMask(false, false);

    LLEnvironment& environment = LLEnvironment::instance();

	//get sun view matrix
	
	//store current projection/modelview matrix
	glh::matrix4f saved_proj = get_current_projection();
	glh::matrix4f saved_view = get_current_modelview();
	glh::matrix4f inv_view = saved_view.inverse();

	glh::matrix4f view[6];
	glh::matrix4f proj[6];
	
	//clip contains parallel split distances for 3 splits
	LLVector3 clip = RenderShadowClipPlanes;

    LLVector3 caster_dir(environment.getIsSunUp() ? mSunDir : mMoonDir);

	//F32 slope_threshold = gSavedSettings.getF32("RenderShadowSlopeThreshold");

	//far clip on last split is minimum of camera view distance and 128
	mSunClipPlanes = LLVector4(clip, clip.mV[2] * clip.mV[2]/clip.mV[1]);

	clip = RenderShadowOrthoClipPlanes;
	mSunOrthoClipPlanes = LLVector4(clip, clip.mV[2]*clip.mV[2]/clip.mV[1]);

    //if (gCubeSnapshot)
    { //always do a single 64m shadow in reflection maps
        mSunClipPlanes.set(64.f, 128.f, 256.f);
        mSunOrthoClipPlanes.set(64.f, 128.f, 256.f);
    }

	//currently used for amount to extrude frusta corners for constructing shadow frusta
	//LLVector3 n = RenderShadowNearDist;
	//F32 nearDist[] = { n.mV[0], n.mV[1], n.mV[2], n.mV[2] };

	//put together a universal "near clip" plane for shadow frusta
	LLPlane shadow_near_clip;
	{
		LLVector3 p = gAgent.getPositionAgent();
		p += caster_dir * RenderFarClip*2.f;
		shadow_near_clip.setVec(p, caster_dir);
	}

	LLVector3 lightDir = -caster_dir;
	lightDir.normVec();

	glh::vec3f light_dir(lightDir.mV);

	//create light space camera matrix
	
	LLVector3 at = lightDir;

	LLVector3 up = camera.getAtAxis();

	if (fabsf(up*lightDir) > 0.75f)
	{
		up = camera.getUpAxis();
	}

	/*LLVector3 left = up%at;
	up = at%left;*/

	up.normVec();
	at.normVec();
	
	
	LLCamera main_camera = camera;
	
	F32 near_clip = 0.f;
	{
		//get visible point cloud
		std::vector<LLVector3> fp;

		main_camera.calcAgentFrustumPlanes(main_camera.mAgentFrustum);
		
		LLVector3 min,max;
		getVisiblePointCloud(main_camera,min,max,fp);

		if (fp.empty())
		{
			if (!hasRenderDebugMask(RENDER_DEBUG_SHADOW_FRUSTA))
			{
				mShadowCamera[0] = main_camera;
				mShadowExtents[0][0] = min;
				mShadowExtents[0][1] = max;

				mShadowFrustPoints[0].clear();
				mShadowFrustPoints[1].clear();
				mShadowFrustPoints[2].clear();
				mShadowFrustPoints[3].clear();
			}
			popRenderTypeMask();

			if (!skip_avatar_update)
			{
				gAgentAvatarp->updateAttachmentVisibility(gAgentCamera.getCameraMode());
			}

			return;
		}

		//get good split distances for frustum
		for (U32 i = 0; i < fp.size(); ++i)
		{
			glh::vec3f v(fp[i].mV);
			saved_view.mult_matrix_vec(v);
			fp[i].setVec(v.v);
		}

		min = fp[0];
		max = fp[0];

		//get camera space bounding box
		for (U32 i = 1; i < fp.size(); ++i)
		{
			update_min_max(min, max, fp[i]);
		}

		near_clip    = llclamp(-max.mV[2], 0.01f, 4.0f);
		F32 far_clip = llclamp(-min.mV[2]*2.f, 16.0f, 512.0f);

		//far_clip = llmin(far_clip, 128.f);
		far_clip = llmin(far_clip, camera.getFar());

		F32 range = far_clip-near_clip;

		LLVector3 split_exp = RenderShadowSplitExponent;

		F32 da = 1.f-llmax( fabsf(lightDir*up), fabsf(lightDir*camera.getLeftAxis()) );
		
		da = powf(da, split_exp.mV[2]);

		F32 sxp = split_exp.mV[1] + (split_exp.mV[0]-split_exp.mV[1])*da;
		
		for (U32 i = 0; i < 4; ++i)
		{
			F32 x = (F32)(i+1)/4.f;
			x = powf(x, sxp);
			mSunClipPlanes.mV[i] = near_clip+range*x;
		}

		mSunClipPlanes.mV[0] *= 1.25f; //bump back first split for transition padding
	}

	// convenience array of 4 near clip plane distances
	F32 dist[] = { near_clip, mSunClipPlanes.mV[0], mSunClipPlanes.mV[1], mSunClipPlanes.mV[2], mSunClipPlanes.mV[3] };
	
	if (mSunDiffuse == LLColor4::black)
	{ //sun diffuse is totally shadows don't matter
		LLGLDepthTest depth(GL_TRUE);

		for (S32 j = 0; j < 4; j++)
		{
			mRT->shadow[j].bindTarget();
			mRT->shadow[j].clear();
			mRT->shadow[j].flush();
		}
	}
	else
	{
        /*if (gCubeSnapshot)
        {
            // do one shadow split for cube snapshots, clear the rest
            mSunClipPlanes.set(64.f, 64.f, 64.f);
            dist[1] = dist[2] = dist[3] = dist[4] = 64.f;
            for (S32 j = 1; j < 4; j++)
            {
                mRT->shadow[j].bindTarget();
                mRT->shadow[j].clear();
                mRT->shadow[j].flush();
            }
        }*/

		//for (S32 j = 0; j < (gCubeSnapshot ? 1 : 4); j++)
        for (S32 j = 0; j < 4; j++)
		{
			if (!hasRenderDebugMask(RENDER_DEBUG_SHADOW_FRUSTA))
			{
				mShadowFrustPoints[j].clear();
			}

			LLViewerCamera::sCurCameraID = (LLViewerCamera::eCameraID)(LLViewerCamera::CAMERA_SUN_SHADOW0+j);

			//restore render matrices
			set_current_modelview(saved_view);
			set_current_projection(saved_proj);

			LLVector3 eye = camera.getOrigin();

			//camera used for shadow cull/render
			LLCamera shadow_cam;
		
			//create world space camera frustum for this split
			shadow_cam = camera;
			shadow_cam.setFar(16.f);
	
			LLViewerCamera::updateFrustumPlanes(shadow_cam, FALSE, FALSE, TRUE);

			LLVector3* frust = shadow_cam.mAgentFrustum;

			LLVector3 pn = shadow_cam.getAtAxis();
		
			LLVector3 min, max;

			//construct 8 corners of split frustum section
			for (U32 i = 0; i < 4; i++)
			{
				LLVector3 delta = frust[i+4]-eye;
				delta += (frust[i+4]-frust[(i+2)%4+4])*0.05f;
				delta.normVec();
				F32 dp = delta*pn;
				frust[i] = eye + (delta*dist[j]*0.75f)/dp;
				frust[i+4] = eye + (delta*dist[j+1]*1.25f)/dp;
			}
						
			shadow_cam.calcAgentFrustumPlanes(frust);
			shadow_cam.mFrustumCornerDist = 0.f;
		
			if (!gPipeline.hasRenderDebugMask(LLPipeline::RENDER_DEBUG_SHADOW_FRUSTA))
			{
				mShadowCamera[j] = shadow_cam;
			}

			std::vector<LLVector3> fp;

			if (!gPipeline.getVisiblePointCloud(shadow_cam, min, max, fp, lightDir))
			{
				//no possible shadow receivers
				if (!gPipeline.hasRenderDebugMask(LLPipeline::RENDER_DEBUG_SHADOW_FRUSTA))
				{
					mShadowExtents[j][0] = LLVector3();
					mShadowExtents[j][1] = LLVector3();
					mShadowCamera[j+4] = shadow_cam;
				}

				mRT->shadow[j].bindTarget();
				{
					LLGLDepthTest depth(GL_TRUE);
					mRT->shadow[j].clear();
				}
				mRT->shadow[j].flush();

				mShadowError.mV[j] = 0.f;
				mShadowFOV.mV[j] = 0.f;

				continue;
			}

			if (!gPipeline.hasRenderDebugMask(LLPipeline::RENDER_DEBUG_SHADOW_FRUSTA))
			{
				mShadowExtents[j][0] = min;
				mShadowExtents[j][1] = max;
				mShadowFrustPoints[j] = fp;
			}
				

			//find a good origin for shadow projection
			LLVector3 origin;

			//get a temporary view projection
			view[j] = look(camera.getOrigin(), lightDir, -up);

			std::vector<LLVector3> wpf;

			for (U32 i = 0; i < fp.size(); i++)
			{
				glh::vec3f p = glh::vec3f(fp[i].mV);
				view[j].mult_matrix_vec(p);
				wpf.push_back(LLVector3(p.v));
			}

			min = wpf[0];
			max = wpf[0];

			for (U32 i = 0; i < fp.size(); ++i)
			{ //get AABB in camera space
				update_min_max(min, max, wpf[i]);
			}

			// Construct a perspective transform with perspective along y-axis that contains
			// points in wpf
			//Known:
			// - far clip plane
			// - near clip plane
			// - points in frustum
			//Find:
			// - origin

			//get some "interesting" points of reference
			LLVector3 center = (min+max)*0.5f;
			LLVector3 size = (max-min)*0.5f;
			LLVector3 near_center = center;
			near_center.mV[1] += size.mV[1]*2.f;
		
		
			//put all points in wpf in quadrant 0, reletive to center of min/max
			//get the best fit line using least squares
			F32 bfm = 0.f;
			F32 bfb = 0.f;

			for (U32 i = 0; i < wpf.size(); ++i)
			{
				wpf[i] -= center;
				wpf[i].mV[0] = fabsf(wpf[i].mV[0]);
				wpf[i].mV[2] = fabsf(wpf[i].mV[2]);
			}

			if (!wpf.empty())
			{ 
				F32 sx = 0.f;
				F32 sx2 = 0.f;
				F32 sy = 0.f;
				F32 sxy = 0.f;
			
				for (U32 i = 0; i < wpf.size(); ++i)
				{		
					sx += wpf[i].mV[0];
					sx2 += wpf[i].mV[0]*wpf[i].mV[0];
					sy += wpf[i].mV[1];
					sxy += wpf[i].mV[0]*wpf[i].mV[1]; 
				}

				bfm = (sy*sx-wpf.size()*sxy)/(sx*sx-wpf.size()*sx2);
				bfb = (sx*sxy-sy*sx2)/(sx*sx-bfm*sx2);
			}
		
			{
				// best fit line is y=bfm*x+bfb
		
				//find point that is furthest to the right of line
				F32 off_x = -1.f;
				LLVector3 lp;

				for (U32 i = 0; i < wpf.size(); ++i)
				{
					//y = bfm*x+bfb
					//x = (y-bfb)/bfm
					F32 lx = (wpf[i].mV[1]-bfb)/bfm;

					lx = wpf[i].mV[0]-lx;
				
					if (off_x < lx)
					{
						off_x = lx;
						lp = wpf[i];
					}
				}

				//get line with slope bfm through lp
				// bfb = y-bfm*x
				bfb = lp.mV[1]-bfm*lp.mV[0];

				//calculate error
				mShadowError.mV[j] = 0.f;

				for (U32 i = 0; i < wpf.size(); ++i)
				{
					F32 lx = (wpf[i].mV[1]-bfb)/bfm;
					mShadowError.mV[j] += fabsf(wpf[i].mV[0]-lx);
				}

				mShadowError.mV[j] /= wpf.size();
				mShadowError.mV[j] /= size.mV[0];

				if (mShadowError.mV[j] > RenderShadowErrorCutoff)
				{ //just use ortho projection
					mShadowFOV.mV[j] = -1.f;
					origin.clearVec();
					proj[j] = gl_ortho(min.mV[0], max.mV[0],
										min.mV[1], max.mV[1],
										-max.mV[2], -min.mV[2]);
				}
				else
				{
					//origin is where line x = 0;
					origin.setVec(0,bfb,0);

					F32 fovz = 1.f;
					F32 fovx = 1.f;
				
					LLVector3 zp;
					LLVector3 xp;

					for (U32 i = 0; i < wpf.size(); ++i)
					{
						LLVector3 atz = wpf[i]-origin;
						atz.mV[0] = 0.f;
						atz.normVec();
						if (fovz > -atz.mV[1])
						{
							zp = wpf[i];
							fovz = -atz.mV[1];
						}
					
						LLVector3 atx = wpf[i]-origin;
						atx.mV[2] = 0.f;
						atx.normVec();
						if (fovx > -atx.mV[1])
						{
							fovx = -atx.mV[1];
							xp = wpf[i];
						}
					}

					fovx = acos(fovx);
					fovz = acos(fovz);

					F32 cutoff = llmin((F32) RenderShadowFOVCutoff, 1.4f);
				
					mShadowFOV.mV[j] = fovx;
				
					if (fovx < cutoff && fovz > cutoff)
					{
						//x is a good fit, but z is too big, move away from zp enough so that fovz matches cutoff
						F32 d = zp.mV[2]/tan(cutoff);
						F32 ny = zp.mV[1] + fabsf(d);

						origin.mV[1] = ny;

						fovz = 1.f;
						fovx = 1.f;

						for (U32 i = 0; i < wpf.size(); ++i)
						{
							LLVector3 atz = wpf[i]-origin;
							atz.mV[0] = 0.f;
							atz.normVec();
							fovz = llmin(fovz, -atz.mV[1]);

							LLVector3 atx = wpf[i]-origin;
							atx.mV[2] = 0.f;
							atx.normVec();
							fovx = llmin(fovx, -atx.mV[1]);
						}

						fovx = acos(fovx);
						fovz = acos(fovz);

						mShadowFOV.mV[j] = cutoff;
					}

				
					origin += center;
			
					F32 ynear = -(max.mV[1]-origin.mV[1]);
					F32 yfar = -(min.mV[1]-origin.mV[1]);
				
					if (ynear < 0.1f) //keep a sensible near clip plane
					{
						F32 diff = 0.1f-ynear;
						origin.mV[1] += diff;
						ynear += diff;
						yfar += diff;
					}
								
					if (fovx > cutoff)
					{ //just use ortho projection
						origin.clearVec();
						mShadowError.mV[j] = -1.f;
						proj[j] = gl_ortho(min.mV[0], max.mV[0],
								min.mV[1], max.mV[1],
								-max.mV[2], -min.mV[2]);
					}
					else
					{
						//get perspective projection
						view[j] = view[j].inverse();

						glh::vec3f origin_agent(origin.mV);
					
						//translate view to origin
						view[j].mult_matrix_vec(origin_agent);

						eye = LLVector3(origin_agent.v);

						if (!hasRenderDebugMask(LLPipeline::RENDER_DEBUG_SHADOW_FRUSTA))
						{
							mShadowFrustOrigin[j] = eye;
						}
				
						view[j] = look(LLVector3(origin_agent.v), lightDir, -up);

						F32 fx = 1.f/tanf(fovx);
						F32 fz = 1.f/tanf(fovz);

						proj[j] = glh::matrix4f(-fx, 0, 0, 0,
												0, (yfar+ynear)/(ynear-yfar), 0, (2.f*yfar*ynear)/(ynear-yfar),
												0, 0, -fz, 0,
												0, -1.f, 0, 0);
					}
				}
			}

			//shadow_cam.setFar(128.f);
			shadow_cam.setOriginAndLookAt(eye, up, center);

			shadow_cam.setOrigin(0,0,0);

			set_current_modelview(view[j]);
			set_current_projection(proj[j]);

			LLViewerCamera::updateFrustumPlanes(shadow_cam, FALSE, FALSE, TRUE);

			//shadow_cam.ignoreAgentFrustumPlane(LLCamera::AGENT_PLANE_NEAR);
			shadow_cam.getAgentPlane(LLCamera::AGENT_PLANE_NEAR).set(shadow_near_clip);

			//translate and scale to from [-1, 1] to [0, 1]
			glh::matrix4f trans(0.5f, 0.f, 0.f, 0.5f,
							0.f, 0.5f, 0.f, 0.5f,
							0.f, 0.f, 0.5f, 0.5f,
							0.f, 0.f, 0.f, 1.f);

			set_current_modelview(view[j]);
			set_current_projection(proj[j]);

			for (U32 i = 0; i < 16; i++)
			{
				gGLLastModelView[i] = mShadowModelview[j].m[i];
				gGLLastProjection[i] = mShadowProjection[j].m[i];
			}

			mShadowModelview[j] = view[j];
			mShadowProjection[j] = proj[j];
			mSunShadowMatrix[j] = trans*proj[j]*view[j]*inv_view;
		
			stop_glerror();

			mRT->shadow[j].bindTarget();
			mRT->shadow[j].getViewport(gGLViewport);
			mRT->shadow[j].clear();
		
			U32 target_width = mRT->shadow[j].getWidth();

			{
				static LLCullResult result[4];
				renderShadow(view[j], proj[j], shadow_cam, result[j], TRUE, FALSE, target_width);
			}

			mRT->shadow[j].flush();
 
			if (!gPipeline.hasRenderDebugMask(LLPipeline::RENDER_DEBUG_SHADOW_FRUSTA))
			{
				mShadowCamera[j+4] = shadow_cam;
			}
		}
	}

	
	//hack to disable projector shadows 
	bool gen_shadow = RenderShadowDetail > 1;

	if (gen_shadow)
	{
        if (!gCubeSnapshot) //skip updating spot shadow maps during cubemap updates
        {
            LLTrace::CountStatHandle<>* velocity_stat = LLViewerCamera::getVelocityStat();
            F32 fade_amt = gFrameIntervalSeconds.value()
                * llmax(LLTrace::get_frame_recording().getLastRecording().getSum(*velocity_stat) / LLTrace::get_frame_recording().getLastRecording().getDuration().value(), 1.0);

            //update shadow targets
            for (U32 i = 0; i < 2; i++)
            { //for each current shadow
                LLViewerCamera::sCurCameraID = (LLViewerCamera::eCameraID)(LLViewerCamera::CAMERA_SPOT_SHADOW0 + i);

                if (mShadowSpotLight[i].notNull() &&
                    (mShadowSpotLight[i] == mTargetShadowSpotLight[0] ||
                        mShadowSpotLight[i] == mTargetShadowSpotLight[1]))
                { //keep this spotlight
                    mSpotLightFade[i] = llmin(mSpotLightFade[i] + fade_amt, 1.f);
                }
                else
                { //fade out this light
                    mSpotLightFade[i] = llmax(mSpotLightFade[i] - fade_amt, 0.f);

                    if (mSpotLightFade[i] == 0.f || mShadowSpotLight[i].isNull())
                    { //faded out, grab one of the pending spots (whichever one isn't already taken)
                        if (mTargetShadowSpotLight[0] != mShadowSpotLight[(i + 1) % 2])
                        {
                            mShadowSpotLight[i] = mTargetShadowSpotLight[0];
                        }
                        else
                        {
                            mShadowSpotLight[i] = mTargetShadowSpotLight[1];
                        }
                    }
                }
            }
        }

        for (S32 i = 0; i < 2; i++)
        {
            set_current_modelview(saved_view);
            set_current_projection(saved_proj);

            if (mShadowSpotLight[i].isNull())
            {
                continue;
            }

            LLVOVolume* volume = mShadowSpotLight[i]->getVOVolume();

            if (!volume)
            {
                mShadowSpotLight[i] = NULL;
                continue;
            }

            LLDrawable* drawable = mShadowSpotLight[i];

            LLVector3 params = volume->getSpotLightParams();
            F32 fov = params.mV[0];

            //get agent->light space matrix (modelview)
            LLVector3 center = drawable->getPositionAgent();
            LLQuaternion quat = volume->getRenderRotation();

            //get near clip plane
            LLVector3 scale = volume->getScale();
            LLVector3 at_axis(0, 0, -scale.mV[2] * 0.5f);
            at_axis *= quat;

            LLVector3 np = center + at_axis;
            at_axis.normVec();

            //get origin that has given fov for plane np, at_axis, and given scale
            F32 dist = (scale.mV[1] * 0.5f) / tanf(fov * 0.5f);

            LLVector3 origin = np - at_axis * dist;

            LLMatrix4 mat(quat, LLVector4(origin, 1.f));

            view[i + 4] = glh::matrix4f((F32*)mat.mMatrix);

            view[i + 4] = view[i + 4].inverse();

            //get perspective matrix
            F32 near_clip = dist + 0.01f;
            F32 width = scale.mV[VX];
            F32 height = scale.mV[VY];
            F32 far_clip = dist + volume->getLightRadius() * 1.5f;

            F32 fovy = fov * RAD_TO_DEG;
            F32 aspect = width / height;

            proj[i + 4] = gl_perspective(fovy, aspect, near_clip, far_clip);

            //translate and scale to from [-1, 1] to [0, 1]
            glh::matrix4f trans(0.5f, 0.f, 0.f, 0.5f,
                0.f, 0.5f, 0.f, 0.5f,
                0.f, 0.f, 0.5f, 0.5f,
                0.f, 0.f, 0.f, 1.f);

            set_current_modelview(view[i + 4]);
            set_current_projection(proj[i + 4]);

            mSunShadowMatrix[i + 4] = trans * proj[i + 4] * view[i + 4] * inv_view;

            for (U32 j = 0; j < 16; j++)
            {
                gGLLastModelView[j] = mShadowModelview[i + 4].m[j];
                gGLLastProjection[j] = mShadowProjection[i + 4].m[j];
            }

            mShadowModelview[i + 4] = view[i + 4];
            mShadowProjection[i + 4] = proj[i + 4];

            if (!gCubeSnapshot) //skip updating spot shadow maps during cubemap updates
            {
                LLCamera shadow_cam = camera;
                shadow_cam.setFar(far_clip);
                shadow_cam.setOrigin(origin);

                LLViewerCamera::updateFrustumPlanes(shadow_cam, FALSE, FALSE, TRUE);

                stop_glerror();

                //
                
                mSpotShadow[i].bindTarget();
                mSpotShadow[i].getViewport(gGLViewport);
                mSpotShadow[i].clear();

                U32 target_width = mSpotShadow[i].getWidth();

                static LLCullResult result[2];

                LLViewerCamera::sCurCameraID = (LLViewerCamera::eCameraID)(LLViewerCamera::CAMERA_SPOT_SHADOW0 + i);

                RenderSpotLight = drawable;

                renderShadow(view[i + 4], proj[i + 4], shadow_cam, result[i], FALSE, FALSE, target_width);

                RenderSpotLight = nullptr;

                mSpotShadow[i].flush();
            }
        }
	}
	else
	{ //no spotlight shadows
		mShadowSpotLight[0] = mShadowSpotLight[1] = NULL;
	}


	if (!CameraOffset)
	{
		set_current_modelview(saved_view);
		set_current_projection(saved_proj);
	}
	else
	{
		set_current_modelview(view[1]);
		set_current_projection(proj[1]);
		gGL.loadMatrix(view[1].m);
		gGL.matrixMode(LLRender::MM_PROJECTION);
		gGL.loadMatrix(proj[1].m);
		gGL.matrixMode(LLRender::MM_MODELVIEW);
	}
	gGL.setColorMask(true, false);

	for (U32 i = 0; i < 16; i++)
	{
		gGLLastModelView[i] = last_modelview[i];
		gGLLastProjection[i] = last_projection[i];
	}

	popRenderTypeMask();

	if (!skip_avatar_update)
	{
		gAgentAvatarp->updateAttachmentVisibility(gAgentCamera.getCameraMode());
	}
}

void LLPipeline::renderGroups(LLRenderPass* pass, U32 type, U32 mask, bool texture)
{
	for (LLCullResult::sg_iterator i = sCull->beginVisibleGroups(); i != sCull->endVisibleGroups(); ++i)
	{
		LLSpatialGroup* group = *i;
		if (!group->isDead() &&
			(!sUseOcclusion || !group->isOcclusionState(LLSpatialGroup::OCCLUDED)) &&
			gPipeline.hasRenderType(group->getSpatialPartition()->mDrawableType) &&
			group->mDrawMap.find(type) != group->mDrawMap.end())
		{
			pass->renderGroup(group,type,mask,texture);
		}
	}
}

void LLPipeline::renderRiggedGroups(LLRenderPass* pass, U32 type, U32 mask, bool texture)
{
    for (LLCullResult::sg_iterator i = sCull->beginVisibleGroups(); i != sCull->endVisibleGroups(); ++i)
    {
        LLSpatialGroup* group = *i;
        if (!group->isDead() &&
            (!sUseOcclusion || !group->isOcclusionState(LLSpatialGroup::OCCLUDED)) &&
            gPipeline.hasRenderType(group->getSpatialPartition()->mDrawableType) &&
            group->mDrawMap.find(type) != group->mDrawMap.end())
        {
            pass->renderRiggedGroup(group, type, mask, texture);
        }
    }
}

static LLTrace::BlockTimerStatHandle FTM_GENERATE_IMPOSTOR("Generate Impostor");

void LLPipeline::generateImpostor(LLVOAvatar* avatar, bool preview_avatar)
{
    LL_RECORD_BLOCK_TIME(FTM_GENERATE_IMPOSTOR);
    LL_PROFILE_GPU_ZONE("generateImpostor");
	LLGLState::checkStates();
	LLGLState::checkTextureChannels();

	static LLCullResult result;
	result.clear();
	grabReferences(result);
	
	if (!avatar || !avatar->mDrawable)
	{
        LL_WARNS_ONCE("AvatarRenderPipeline") << "Avatar is " << (avatar ? "not drawable" : "null") << LL_ENDL;
		return;
	}
    LL_DEBUGS_ONCE("AvatarRenderPipeline") << "Avatar " << avatar->getID() << " is drawable" << LL_ENDL;

	assertInitialized();

    // previews can't be muted or impostered
	bool visually_muted = !preview_avatar && avatar->isVisuallyMuted();
    LL_DEBUGS_ONCE("AvatarRenderPipeline") << "Avatar " << avatar->getID()
                              << " is " << ( visually_muted ? "" : "not ") << "visually muted"
                              << LL_ENDL;
	bool too_complex = !preview_avatar && avatar->isTooComplex();
    LL_DEBUGS_ONCE("AvatarRenderPipeline") << "Avatar " << avatar->getID()
                              << " is " << ( too_complex ? "" : "not ") << "too complex"
                              << LL_ENDL;

	bool too_slow = avatar->isTooSlowWithoutShadows(); // <FS:Beq/> only if we really have to do we imposter.

	pushRenderTypeMask();
	
	if ( !too_slow && ( visually_muted || too_complex ) )
	{
        // only show jelly doll geometry
		andRenderTypeMask(LLPipeline::RENDER_TYPE_AVATAR,
							LLPipeline::RENDER_TYPE_CONTROL_AV,
							END_RENDER_TYPES);
	}
	else
	{
        //hide world geometry
        clearRenderTypeMask(
            RENDER_TYPE_SKY,
            RENDER_TYPE_WL_SKY,
            RENDER_TYPE_GROUND,
            RENDER_TYPE_TERRAIN,
            RENDER_TYPE_GRASS,
            RENDER_TYPE_CONTROL_AV, // Animesh
            RENDER_TYPE_TREE,
            RENDER_TYPE_VOIDWATER,
            RENDER_TYPE_WATER,
            RENDER_TYPE_PASS_GRASS,
            RENDER_TYPE_HUD,
            RENDER_TYPE_PARTICLES,
            RENDER_TYPE_CLOUDS,
            RENDER_TYPE_HUD_PARTICLES,
            END_RENDER_TYPES
         );
	}
	
	S32 occlusion = sUseOcclusion;
	sUseOcclusion = 0;

	sReflectionRender = ! sRenderDeferred;

	sShadowRender = true;
	sImpostorRender = true;

	LLViewerCamera* viewer_camera = LLViewerCamera::getInstance();

	{
		markVisible(avatar->mDrawable, *viewer_camera);

        if (preview_avatar)
        {
            // Only show rigged attachments for preview
            LLVOAvatar::attachment_map_t::iterator iter;
            for (iter = avatar->mAttachmentPoints.begin();
                iter != avatar->mAttachmentPoints.end();
                ++iter)
            {
                LLViewerJointAttachment *attachment = iter->second;
                for (LLViewerJointAttachment::attachedobjs_vec_t::iterator attachment_iter = attachment->mAttachedObjects.begin();
                    attachment_iter != attachment->mAttachedObjects.end();
                    ++attachment_iter)
                {
                    LLViewerObject* attached_object = attachment_iter->get();
                    // <FS:Ansariel> FIRE-31966: Some mesh bodies/objects don't show in shape editor previews -> show everything but animesh
                    //if (attached_object && attached_object->isRiggedMesh())
                    if (attached_object && !attached_object->getControlAvatar())
                    // </FS:Ansariel>
                    {
                        markVisible(attached_object->mDrawable->getSpatialBridge(), *viewer_camera);
                    }
                }
            }
        }
        else
        {
            LLVOAvatar::attachment_map_t::iterator iter;
            for (iter = avatar->mAttachmentPoints.begin();
                iter != avatar->mAttachmentPoints.end();
                ++iter)
            {
                LLViewerJointAttachment *attachment = iter->second;
                for (LLViewerJointAttachment::attachedobjs_vec_t::iterator attachment_iter = attachment->mAttachedObjects.begin();
                    attachment_iter != attachment->mAttachedObjects.end();
                    ++attachment_iter)
                {
                    LLViewerObject* attached_object = attachment_iter->get();
                    if (attached_object)
                    {
                        markVisible(attached_object->mDrawable->getSpatialBridge(), *viewer_camera);
                    }
                }
            }
        }
	}

	stateSort(*LLViewerCamera::getInstance(), result);
	
	LLCamera camera = *viewer_camera;
	LLVector2 tdim;
	U32 resY = 0;
	U32 resX = 0;

    if (!preview_avatar)
	{
		const LLVector4a* ext = avatar->mDrawable->getSpatialExtents();
		LLVector3 pos(avatar->getRenderPosition()+avatar->getImpostorOffset());

		camera.lookAt(viewer_camera->getOrigin(), pos, viewer_camera->getUpAxis());
	
		LLVector4a half_height;
		half_height.setSub(ext[1], ext[0]);
		half_height.mul(0.5f);

		LLVector4a left;
		left.load3(camera.getLeftAxis().mV);
		left.mul(left);
		llassert(left.dot3(left).getF32() > F_APPROXIMATELY_ZERO);
		left.normalize3fast();

		LLVector4a up;
		up.load3(camera.getUpAxis().mV);
		up.mul(up);
		llassert(up.dot3(up).getF32() > F_APPROXIMATELY_ZERO);
		up.normalize3fast();

		tdim.mV[0] = fabsf(half_height.dot3(left).getF32());
		tdim.mV[1] = fabsf(half_height.dot3(up).getF32());

		gGL.matrixMode(LLRender::MM_PROJECTION);
		gGL.pushMatrix();
	
		F32 distance = (pos-camera.getOrigin()).length();
		F32 fov = atanf(tdim.mV[1]/distance)*2.f*RAD_TO_DEG;
		F32 aspect = tdim.mV[0]/tdim.mV[1];
		glh::matrix4f persp = gl_perspective(fov, aspect, 1.f, 256.f);
		set_current_projection(persp);
		gGL.loadMatrix(persp.m);

		gGL.matrixMode(LLRender::MM_MODELVIEW);
		gGL.pushMatrix();
		glh::matrix4f mat;
		camera.getOpenGLTransform(mat.m);

		mat = glh::matrix4f((GLfloat*) OGL_TO_CFR_ROTATION) * mat;

		gGL.loadMatrix(mat.m);
		set_current_modelview(mat);

		glClearColor(0.0f,0.0f,0.0f,0.0f);
		gGL.setColorMask(true, true);
	
		// get the number of pixels per angle
		F32 pa = gViewerWindow->getWindowHeightRaw() / (RAD_TO_DEG * viewer_camera->getView());

		//get resolution based on angle width and height of impostor (double desired resolution to prevent aliasing)
		resY = llmin(nhpo2((U32) (fov*pa)), (U32) 512);
		resX = llmin(nhpo2((U32) (atanf(tdim.mV[0]/distance)*2.f*RAD_TO_DEG*pa)), (U32) 512);

		if (!avatar->mImpostor.isComplete())
		{
            avatar->mImpostor.allocate(resX, resY, GL_RGBA, TRUE, FALSE);

			if (LLPipeline::sRenderDeferred)
			{
				addDeferredAttachments(avatar->mImpostor, true);
			}
		
			gGL.getTexUnit(0)->bind(&avatar->mImpostor);
			gGL.getTexUnit(0)->setTextureFilteringOption(LLTexUnit::TFO_POINT);
			gGL.getTexUnit(0)->unbind(LLTexUnit::TT_TEXTURE);
		}
		else if(resX != avatar->mImpostor.getWidth() || resY != avatar->mImpostor.getHeight())
		{
			avatar->mImpostor.resize(resX,resY);
		}

		avatar->mImpostor.bindTarget();
	}

	F32 old_alpha = LLDrawPoolAvatar::sMinimumAlpha;

	if (visually_muted || too_complex)
	{ //disable alpha masking for muted avatars (get whole skin silhouette)
		LLDrawPoolAvatar::sMinimumAlpha = 0.f;
	}

    if (preview_avatar)
    {
        // previews don't care about imposters
        if (LLPipeline::sRenderDeferred)
        {
            renderGeomDeferred(camera);
            renderGeomPostDeferred(camera);
        }
        else
        {
            renderGeom(camera);
        }
    }
    else if (LLPipeline::sRenderDeferred)
	{
		avatar->mImpostor.clear();
		renderGeomDeferred(camera);

		renderGeomPostDeferred(camera);		

		// Shameless hack time: render it all again,
		// this time writing the depth
		// values we need to generate the alpha mask below
		// while preserving the alpha-sorted color rendering
		// from the previous pass
		//
		sImpostorRenderAlphaDepthPass = true;
		// depth-only here...
		//
		gGL.setColorMask(false,false);
		renderGeomPostDeferred(camera);

		sImpostorRenderAlphaDepthPass = false;

	}
	else
	{
		LLGLEnable scissor(GL_SCISSOR_TEST);
		glScissor(0, 0, resX, resY);
		avatar->mImpostor.clear();
		renderGeom(camera);

		// Shameless hack time: render it all again,
		// this time writing the depth
		// values we need to generate the alpha mask below
		// while preserving the alpha-sorted color rendering
		// from the previous pass
		//
		sImpostorRenderAlphaDepthPass = true;

		// depth-only here...
		//
		gGL.setColorMask(false,false);
		renderGeom(camera);

		sImpostorRenderAlphaDepthPass = false;
	}

	LLDrawPoolAvatar::sMinimumAlpha = old_alpha;

	{ //create alpha mask based on depth buffer (grey out if muted)
		if (LLPipeline::sRenderDeferred)
		{
			GLuint buff = GL_COLOR_ATTACHMENT0;
			glDrawBuffers(1, &buff);
		}

		LLGLDisable blend(GL_BLEND);

		if (visually_muted || too_complex)
		{
			gGL.setColorMask(true, true);
		}
		else
		{
			gGL.setColorMask(false, true);
		}
		
		gGL.getTexUnit(0)->unbind(LLTexUnit::TT_TEXTURE);

		LLGLDepthTest depth(GL_TRUE, GL_FALSE, GL_GREATER);

		gGL.flush();

		gGL.pushMatrix();
		gGL.loadIdentity();
		gGL.matrixMode(LLRender::MM_PROJECTION);
		gGL.pushMatrix();
		gGL.loadIdentity();

		static const F32 clip_plane = 0.99999f;

		gDebugProgram.bind();

		if (visually_muted)
		{	// Visually muted avatar
            LLColor4 muted_color(avatar->getMutedAVColor());
            LL_DEBUGS_ONCE("AvatarRenderPipeline") << "Avatar " << avatar->getID() << " MUTED set solid color " << muted_color << LL_ENDL;
			gGL.diffuseColor4fv( muted_color.mV );
		}
		else if (!preview_avatar)
		{ //grey muted avatar
            LL_DEBUGS_ONCE("AvatarRenderPipeline") << "Avatar " << avatar->getID() << " MUTED set grey" << LL_ENDL;
			gGL.diffuseColor4fv(LLColor4::pink.mV );
		}

		// <FS:Ansariel> Remove QUADS rendering mode
		//gGL.begin(LLRender::QUADS);
		//gGL.vertex3f(-1, -1, clip_plane);
		//gGL.vertex3f(1, -1, clip_plane);
		//gGL.vertex3f(1, 1, clip_plane);
		//gGL.vertex3f(-1, 1, clip_plane);
		//gGL.end();
		gGL.begin(LLRender::TRIANGLES);
		{
			gGL.vertex3f(-1.f, -1.f, clip_plane);
			gGL.vertex3f(1.f, -1.f, clip_plane);
			gGL.vertex3f(1.f, 1.f, clip_plane);

			gGL.vertex3f(-1.f, -1.f, clip_plane);
			gGL.vertex3f(1.f, 1.f, clip_plane);
			gGL.vertex3f(-1.f, 1.f, clip_plane);
		}
		gGL.end();
		// </FS:Ansariel>
		gGL.flush();

		gDebugProgram.unbind();

		gGL.popMatrix();
		gGL.matrixMode(LLRender::MM_MODELVIEW);
		gGL.popMatrix();
	}

    if (!preview_avatar)
    {
        avatar->mImpostor.flush();
        avatar->setImpostorDim(tdim);
    }

	sUseOcclusion = occlusion;
	sReflectionRender = false;
	sImpostorRender = false;
	sShadowRender = false;
	popRenderTypeMask();

	gGL.matrixMode(LLRender::MM_PROJECTION);
	gGL.popMatrix();
	gGL.matrixMode(LLRender::MM_MODELVIEW);
	gGL.popMatrix();

    if (!preview_avatar)
    {
        avatar->mNeedsImpostorUpdate = FALSE;
        avatar->cacheImpostorValues();
        avatar->mLastImpostorUpdateFrameTime = gFrameTimeSeconds;
    }

	LLVertexBuffer::unbind();
	LLGLState::checkStates();
	LLGLState::checkTextureChannels();
}

bool LLPipeline::hasRenderBatches(const U32 type) const
{
	// <FS:ND>  FIRE-31942, sCull can be invalid if triggering 360 snapshosts fast enough  (due to snapshots running in their own co routine)
	if( !sCull )
		return {};
	// </FS:ND>
	
	return sCull->getRenderMapSize(type) > 0;
}

LLCullResult::drawinfo_iterator LLPipeline::beginRenderMap(U32 type)
{
	// <FS:ND>  FIRE-31942, sCull can be invalid if triggering 360 snapshosts fast enough  (due to snapshots running in their own co routine)
	if( !sCull )
		return {};
	// </FS:ND>

	return sCull->beginRenderMap(type);
}

LLCullResult::drawinfo_iterator LLPipeline::endRenderMap(U32 type)
{
	// <FS:ND>  FIRE-31942, sCull can be invalid if triggering 360 snapshosts fast enough  (due to snapshots running in their own co routine)
	if( !sCull )
		return {};
	// </FS:ND>

	return sCull->endRenderMap(type);
}

LLCullResult::sg_iterator LLPipeline::beginAlphaGroups()
{
	// <FS:ND>  FIRE-31942, sCull can be invalid if triggering 360 snapshosts fast enough  (due to snapshots running in their own co routine)
	if( !sCull )
		return {};
	// </FS:ND>

	return sCull->beginAlphaGroups();
}

LLCullResult::sg_iterator LLPipeline::endAlphaGroups()
{
	// <FS:ND>  FIRE-31942, sCull can be invalid if triggering 360 snapshosts fast enough  (due to snapshots running in their own co routine)
	if( !sCull )
		return {};
	// </FS:ND>

	return sCull->endAlphaGroups();
}

LLCullResult::sg_iterator LLPipeline::beginRiggedAlphaGroups()
{
	// <FS:ND>  FIRE-31942, sCull can be invalid if triggering 360 snapshosts fast enough  (due to snapshots running in their own co routine)
	if( !sCull )
		return {};
	// </FS:ND>

    return sCull->beginRiggedAlphaGroups();
}

LLCullResult::sg_iterator LLPipeline::endRiggedAlphaGroups()
{
	// <FS:ND>  FIRE-31942, sCull can be invalid if triggering 360 snapshosts fast enough  (due to snapshots running in their own co routine)
	if( !sCull )
		return {};
	// </FS:ND>

    return sCull->endRiggedAlphaGroups();
}

bool LLPipeline::hasRenderType(const U32 type) const
{
    // STORM-365 : LLViewerJointAttachment::setAttachmentVisibility() is setting type to 0 to actually mean "do not render"
    // We then need to test that value here and return false to prevent attachment to render (in mouselook for instance)
    // TODO: reintroduce RENDER_TYPE_NONE in LLRenderTypeMask and initialize its mRenderTypeEnabled[RENDER_TYPE_NONE] to false explicitely
	return (type == 0 ? false : mRenderTypeEnabled[type]);
}

void LLPipeline::setRenderTypeMask(U32 type, ...)
{
	va_list args;

	va_start(args, type);
	while (type < END_RENDER_TYPES)
	{
		mRenderTypeEnabled[type] = true;
		type = va_arg(args, U32);
	}
	va_end(args);

	if (type > END_RENDER_TYPES)
	{
		LL_ERRS() << "Invalid render type." << LL_ENDL;
	}
}

bool LLPipeline::hasAnyRenderType(U32 type, ...) const
{
	va_list args;

	va_start(args, type);
	while (type < END_RENDER_TYPES)
	{
		if (mRenderTypeEnabled[type])
		{
			va_end(args); // <FS:ND/> Need to end varargs being returning.
			return true;
		}
		type = va_arg(args, U32);
	}
	va_end(args);

	if (type > END_RENDER_TYPES)
	{
		LL_ERRS() << "Invalid render type." << LL_ENDL;
	}

	return false;
}

void LLPipeline::pushRenderTypeMask()
{
	std::string cur_mask;
	cur_mask.assign((const char*) mRenderTypeEnabled, sizeof(mRenderTypeEnabled));
	mRenderTypeEnableStack.push(cur_mask);
}

void LLPipeline::popRenderTypeMask()
{
	if (mRenderTypeEnableStack.empty())
	{
		LL_ERRS() << "Depleted render type stack." << LL_ENDL;
	}

	memcpy(mRenderTypeEnabled, mRenderTypeEnableStack.top().data(), sizeof(mRenderTypeEnabled));
	mRenderTypeEnableStack.pop();
}

void LLPipeline::andRenderTypeMask(U32 type, ...)
{
	va_list args;

	bool tmp[NUM_RENDER_TYPES];
	for (U32 i = 0; i < NUM_RENDER_TYPES; ++i)
	{
		tmp[i] = false;
	}

	va_start(args, type);
	while (type < END_RENDER_TYPES)
	{
		if (mRenderTypeEnabled[type]) 
		{
			tmp[type] = true;
		}

		type = va_arg(args, U32);
	}
	va_end(args);

	if (type > END_RENDER_TYPES)
	{
		LL_ERRS() << "Invalid render type." << LL_ENDL;
	}

	for (U32 i = 0; i < LLPipeline::NUM_RENDER_TYPES; ++i)
	{
		mRenderTypeEnabled[i] = tmp[i];
	}

}

void LLPipeline::clearRenderTypeMask(U32 type, ...)
{
	va_list args;

	va_start(args, type);
	while (type < END_RENDER_TYPES)
	{
		mRenderTypeEnabled[type] = false;
		
		type = va_arg(args, U32);
	}
	va_end(args);

	if (type > END_RENDER_TYPES)
	{
		LL_ERRS() << "Invalid render type." << LL_ENDL;
	}
}

void LLPipeline::setAllRenderTypes()
{
	for (U32 i = 0; i < NUM_RENDER_TYPES; ++i)
	{
		mRenderTypeEnabled[i] = true;
	}
}

void LLPipeline::clearAllRenderTypes()
{
	for (U32 i = 0; i < NUM_RENDER_TYPES; ++i)
	{
		mRenderTypeEnabled[i] = false;
	}
}

void LLPipeline::addDebugBlip(const LLVector3& position, const LLColor4& color)
{
	DebugBlip blip(position, color);
	mDebugBlips.push_back(blip);
}

void LLPipeline::hidePermanentObjects( std::vector<U32>& restoreList )
{
	//This method is used to hide any vo's from the object list that may have
	//the permanent flag set.
	
	U32 objCnt = gObjectList.getNumObjects();
	for (U32 i = 0; i < objCnt; ++i)
	{
		LLViewerObject* pObject = gObjectList.getObject(i);
		if ( pObject && pObject->flagObjectPermanent() )
		{
			LLDrawable *pDrawable = pObject->mDrawable;
		
			if ( pDrawable )
			{
				restoreList.push_back( i );
				hideDrawable( pDrawable );			
			}
		}
	}

	skipRenderingOfTerrain( true );
}

void LLPipeline::restorePermanentObjects( const std::vector<U32>& restoreList )
{
	//This method is used to restore(unhide) any vo's from the object list that may have
	//been hidden because their permanency flag was set.

	std::vector<U32>::const_iterator itCurrent	= restoreList.begin();
	std::vector<U32>::const_iterator itEnd		= restoreList.end();
	
	U32 objCnt = gObjectList.getNumObjects();

	while ( itCurrent != itEnd )
	{
		U32 index = *itCurrent;
		LLViewerObject* pObject = NULL;
		if ( index < objCnt ) 
		{
			pObject = gObjectList.getObject( index );
		}
		if ( pObject )
		{
			LLDrawable *pDrawable = pObject->mDrawable;
			if ( pDrawable )
			{
				pDrawable->clearState( LLDrawable::FORCE_INVISIBLE );
				unhideDrawable( pDrawable );				
			}
		}
		++itCurrent;
	}
	
	skipRenderingOfTerrain( false );
}

void LLPipeline::skipRenderingOfTerrain( bool flag )
{
	pool_set_t::iterator iter = mPools.begin();
	while ( iter != mPools.end() )
	{
		LLDrawPool* pPool = *iter;		
		U32 poolType = pPool->getType();					
		if ( hasRenderType( pPool->getType() ) && poolType == LLDrawPool::POOL_TERRAIN )
		{
			pPool->setSkipRenderFlag( flag );			
		}
		++iter;
	}
}

void LLPipeline::hideObject( const LLUUID& id )
{
	LLViewerObject *pVO = gObjectList.findObject( id );
	
	if ( pVO )
	{
		LLDrawable *pDrawable = pVO->mDrawable;
		
		if ( pDrawable )
		{
			hideDrawable( pDrawable );		
		}		
	}
}

void LLPipeline::hideDrawable( LLDrawable *pDrawable )
{
	pDrawable->setState( LLDrawable::FORCE_INVISIBLE );
	markRebuild( pDrawable, LLDrawable::REBUILD_ALL, TRUE );
	//hide the children
	LLViewerObject::const_child_list_t& child_list = pDrawable->getVObj()->getChildren();
	for ( LLViewerObject::child_list_t::const_iterator iter = child_list.begin();
		  iter != child_list.end(); iter++ )
	{
		LLViewerObject* child = *iter;
		LLDrawable* drawable = child->mDrawable;					
		if ( drawable )
		{
			drawable->setState( LLDrawable::FORCE_INVISIBLE );
			markRebuild( drawable, LLDrawable::REBUILD_ALL, TRUE );
		}
	}
}
void LLPipeline::unhideDrawable( LLDrawable *pDrawable )
{
	pDrawable->clearState( LLDrawable::FORCE_INVISIBLE );
	markRebuild( pDrawable, LLDrawable::REBUILD_ALL, TRUE );
	//restore children
	LLViewerObject::const_child_list_t& child_list = pDrawable->getVObj()->getChildren();
	for ( LLViewerObject::child_list_t::const_iterator iter = child_list.begin();
		  iter != child_list.end(); iter++)
	{
		LLViewerObject* child = *iter;
		LLDrawable* drawable = child->mDrawable;					
		if ( drawable )
		{
			drawable->clearState( LLDrawable::FORCE_INVISIBLE );
			markRebuild( drawable, LLDrawable::REBUILD_ALL, TRUE );
		}
	}
}
void LLPipeline::restoreHiddenObject( const LLUUID& id )
{
	LLViewerObject *pVO = gObjectList.findObject( id );
	
	if ( pVO )
	{
		LLDrawable *pDrawable = pVO->mDrawable;
		if ( pDrawable )
		{
			unhideDrawable( pDrawable );			
		}
	}
}

void LLPipeline::overrideEnvironmentMap()
{
    //mReflectionMapManager.mProbes.clear();
    //mReflectionMapManager.addProbe(LLViewerCamera::instance().getOrigin());
}

// <FS:Ansariel> Reset VB during TP
void LLPipeline::initDeferredVB()
{
	mDeferredVB = new LLVertexBuffer(DEFERRED_VB_MASK, 0);
	if (!mDeferredVB->allocateBuffer(8, 0, true))
	{
		// Most likely going to crash...
		LL_WARNS() << "Failed to allocate Vertex Buffer for deferred rendering" << LL_ENDL;
	}
}
// </FS:Ansariel>

// <FS:Ansariel> FIRE-16829: Visual Artifacts with ALM enabled on AMD graphics
void LLPipeline::initAuxiliaryVB()
{
	mAuxiliaryVB = new LLVertexBuffer(LLVertexBuffer::MAP_VERTEX | LLVertexBuffer::MAP_TEXCOORD0 | LLVertexBuffer::MAP_COLOR, 0);
	if (!mAuxiliaryVB->allocateBuffer(3, 0, true))
	{
		LL_WARNS() << "Failed to allocate auxiliary Vertex Buffer" << LL_ENDL;
		mAuxiliaryVB = NULL;
		return;
	}

	LLStrider<LLVector3> verts;
	mAuxiliaryVB->getVertexStrider(verts);
	verts[0].set(-1.f, -1.f, 0.f);
	verts[1].set(-1.f, 3.f, 0.f);
	verts[2].set(3.f, -1.f, 0.f);
}

void LLPipeline::drawAuxiliaryVB(U32 mask /*= 0*/)
{
	if (!mAuxiliaryVB)
	{
		return;
	}
	mAuxiliaryVB->setBuffer(LLVertexBuffer::MAP_VERTEX | mask);
	mAuxiliaryVB->drawArrays(LLRender::TRIANGLES, 0, 3);
}

void LLPipeline::drawAuxiliaryVB(const LLVector2& tc1, const LLVector2& tc2, U32 mask /*= 0*/)
{
	if (!mAuxiliaryVB)
	{
		return;
	}
	LLStrider<LLVector2> tc;
	mAuxiliaryVB->getTexCoord0Strider(tc);
	tc[0].set(tc1.mV[0], tc1.mV[1]);
	tc[1].set(tc1.mV[0], tc2.mV[1]);
	tc[2].set(tc2.mV[0], tc1.mV[1]);

	drawAuxiliaryVB(LLVertexBuffer::MAP_TEXCOORD0 | mask);
}

void LLPipeline::drawAuxiliaryVB(const LLVector2& tc1, const LLVector2& tc2, const LLColor4& color)
{
	if (!mAuxiliaryVB)
	{
		return;
	}
	LLStrider<LLColor4U> col;
	mAuxiliaryVB->getColorStrider(col);
	col[0].set(color);
	col[1].set(color);
	col[2].set(color);

	drawAuxiliaryVB(tc1, tc2, LLVertexBuffer::MAP_COLOR);
}
// </FS:Ansariel><|MERGE_RESOLUTION|>--- conflicted
+++ resolved
@@ -441,7 +441,6 @@
 	sRenderAttachedLights = gSavedSettings.getBOOL("RenderAttachedLights");
 	sRenderAttachedParticles = gSavedSettings.getBOOL("RenderAttachedParticles");
 
-<<<<<<< HEAD
 	sRenderMOAPBeacons = gSavedSettings.getBOOL("moapbeacon");
 	sRenderPhysicalBeacons = gSavedSettings.getBOOL("physicalbeacon");
 	sRenderScriptedBeacons = gSavedSettings.getBOOL("scriptsbeacon");
@@ -451,10 +450,7 @@
 	sRenderBeacons = gSavedSettings.getBOOL("renderbeacons");
 	sRenderHighlight = gSavedSettings.getBOOL("renderhighlights");
 
-	mInitialized = true;
-=======
     mInitialized = true;
->>>>>>> 76c6f3f0
 	
 	stop_glerror();
 
@@ -1135,9 +1131,6 @@
 void LLPipeline::updateRenderDeferred()
 {
     sRenderPBR = sRenderDeferred;
-<<<<<<< HEAD
-    static LLCachedControl<S32> sProbeDetail(gSavedSettings, "RenderReflectionProbeDetail", -1);
-    sReflectionProbesEnabled = sProbeDetail >= 0 && gGLManager.mGLVersion > 3.99f;
 
     exoPostProcess::instance().ExodusRenderPostUpdate(); // <FS:CR> Import Vignette from Exodus
 
@@ -1148,8 +1141,6 @@
 		LLPipeline::sUseDepthTexture = true;
 	}
 // [/RLVa:KB]
-=======
->>>>>>> 76c6f3f0
 }
 
 // static
@@ -8472,40 +8463,7 @@
 
     if (hasRenderDebugMask(LLPipeline::RENDER_DEBUG_PHYSICS_SHAPES))
     {
-<<<<<<< HEAD
-        gSplatTextureRectProgram.bind();
-
-        gGL.setColorMask(true, false);
-
-        LLVector2 tc1(0, 0);
-        LLVector2 tc2((F32) gViewerWindow->getWorldViewWidthRaw() * 2,
-                      (F32) gViewerWindow->getWorldViewHeightRaw() * 2);
-
-        LLGLEnable blend(GL_BLEND);
-        //gGL.color4f(1,1,1,0.75f); // <FS:Ansariel> FIRE-16829: Visual Artifacts with ALM enabled on AMD graphics
-
-        gGL.getTexUnit(0)->bind(&mPhysicsDisplay);
-
-        // <FS:Ansariel> FIRE-16829: Visual Artifacts with ALM enabled on AMD graphics
-        //gGL.begin(LLRender::TRIANGLES);
-        //gGL.texCoord2f(tc1.mV[0], tc1.mV[1]);
-        //gGL.vertex2f(-1,-1);
-        //
-        //gGL.texCoord2f(tc1.mV[0], tc2.mV[1]);
-        //gGL.vertex2f(-1,3);
-        //
-        //gGL.texCoord2f(tc2.mV[0], tc1.mV[1]);
-        //gGL.vertex2f(3,-1);
-        //
-        //gGL.end();
-        //gGL.flush();
-        drawAuxiliaryVB(tc1, tc2, LLColor4(1.f, 1.f, 1.f, 0.75f));
-        // </FS:Ansariel>
-
-        gSplatTextureRectProgram.unbind();
-=======
         renderPhysicsDisplay();
->>>>>>> 76c6f3f0
     }
 
     /*if (LLRenderTarget::sUseFBO && !gCubeSnapshot)
