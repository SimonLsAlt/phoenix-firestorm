--- conflicted
+++ resolved
@@ -1001,27 +1001,7 @@
 		mRT->fxaaBuffer.release();
 		mRT->screen.release();
 		mRT->deferredScreen.release(); //make sure to release any render targets that share a depth buffer with mRT->deferredScreen first
-<<<<<<< HEAD
-// [RLVa:KB] - @setsphere
-		if (!LLRenderTarget::sUseFBO || !LLPipeline::sUseDepthTexture)
-		{
-			//mRT->deferredDepth.release();
-			mRT->occlusionDepth.release();
-		}
-		else
-		{
-			const U32 occlusion_divisor = 3;
-			//if (!mRT->deferredDepth.allocate(resX, resY, 0, TRUE, FALSE, LLTexUnit::TT_RECT_TEXTURE, FALSE, samples)) return false;
-			if (!mRT->occlusionDepth.allocate(resX / occlusion_divisor, resY / occlusion_divisor, 0, TRUE, FALSE, LLTexUnit::TT_RECT_TEXTURE, FALSE, samples)) return false;
-			if (RlvActions::isRlvEnabled() && !!mRT->deferredLight.allocate(resX, resY, GL_RGBA, FALSE, FALSE, LLTexUnit::TT_RECT_TEXTURE, FALSE)) return false;
-		}
-// [/RLVa:KB]
-//		//mRT->deferredDepth.release();
-//		mRT->occlusionDepth.release();
-						
-=======
 		
->>>>>>> 887b4818
 		if (!mRT->screen.allocate(resX, resY, GL_RGBA, TRUE, TRUE, LLTexUnit::TT_TEXTURE, FALSE)) return false;		
 	}
 	
@@ -2492,25 +2472,14 @@
 
 static LLTrace::BlockTimerStatHandle FTM_CULL("Object Culling");
 
-<<<<<<< HEAD
-void LLPipeline::updateCull(LLCamera& camera, LLCullResult& result, LLPlane* planep, bool hud_attachments)
-=======
-void LLPipeline::updateCull(LLCamera& camera, LLCullResult& result)
->>>>>>> 887b4818
+void LLPipeline::updateCull(LLCamera& camera, LLCullResult& result, bool hud_attachments)
 {
     LL_PROFILE_ZONE_SCOPED_CATEGORY_PIPELINE; //LL_RECORD_BLOCK_TIME(FTM_CULL);
     LL_PROFILE_GPU_ZONE("updateCull"); // should always be zero GPU time, but drop a timer to flush stuff out
 
     bool water_clip = !sRenderTransparentWater;
 
-<<<<<<< HEAD
-	// <FS:Ansariel> Factor out instance() call
-	LLWorld& world = LLWorld::instance();
-
-    if (planep != nullptr)
-=======
     if (water_clip)
->>>>>>> 887b4818
     {
         
         LLVector3 pnorm;
@@ -2542,63 +2511,8 @@
 
 	sCull->clear();
 
-<<<<<<< HEAD
-	bool to_texture = LLPipeline::sUseOcclusion > 1 && gPipeline.shadersLoaded();
-
-	if (to_texture)
-	{
-		if (LLPipeline::sRenderDeferred && can_use_occlusion)
-		{
-			mRT->occlusionDepth.bindTarget();
-		}
-		else
-		{
-			mRT->screen.bindTarget();
-		}
-	}
-
-	if (sUseOcclusion > 1)
-	{
-		gGL.setColorMask(false, false);
-	}
-
-	gGL.matrixMode(LLRender::MM_PROJECTION);
-	gGL.pushMatrix();
-	gGL.loadMatrix(gGLLastProjection);
-	gGL.matrixMode(LLRender::MM_MODELVIEW);
-	gGL.pushMatrix();
-	gGLLastMatrix = NULL;
-	gGL.loadMatrix(gGLLastModelView);
-
-	LLGLDisable blend(GL_BLEND);
-	LLGLDisable test(GL_ALPHA_TEST);
-	gGL.getTexUnit(0)->unbind(LLTexUnit::TT_TEXTURE);
-
-	LLGLDepthTest depth(GL_TRUE, GL_FALSE);
-
-	bool bound_shader = false;
-	if (gPipeline.shadersLoaded() && LLGLSLShader::sCurBoundShader == 0)
-	{ //if no shader is currently bound, use the occlusion shader instead of fixed function if we can
-		// (shadow render uses a special shader that clamps to clip planes)
-		bound_shader = true;
-		gOcclusionCubeProgram.bind();
-	}
-	
-	if (sUseOcclusion > 1)
-	{
-		if (mCubeVB.isNull())
-		{ //cube VB will be used for issuing occlusion queries
-			mCubeVB = ll_create_cube_vb(LLVertexBuffer::MAP_VERTEX, GL_STATIC_DRAW);
-		}
-		mCubeVB->setBuffer(LLVertexBuffer::MAP_VERTEX);
-	}
-	
-	for (LLWorld::region_list_t::const_iterator iter = world.getRegionList().begin(); // <FS:Ansariel> Factor out instance() call
-			iter != world.getRegionList().end(); ++iter)
-=======
 	for (LLWorld::region_list_t::const_iterator iter = LLWorld::getInstance()->getRegionList().begin(); 
 			iter != LLWorld::getInstance()->getRegionList().end(); ++iter)
->>>>>>> 887b4818
 	{
 		LLViewerRegion* region = *iter;
 
@@ -2645,7 +2559,7 @@
 
     if (render_water)
     {
-        world.precullWaterObjects(camera, sCull, render_water); // <FS:Ansariel> Factor out instance() call
+        LLWorld::getInstance()->precullWaterObjects(camera, sCull, render_water);
     }
 }
 
