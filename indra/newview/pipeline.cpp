--- conflicted
+++ resolved
@@ -6201,11 +6201,9 @@
 			const Light* light = &(*iter);
 			LLDrawable* drawable = light->drawable;
             const LLViewerObject *vobj = light->drawable->getVObj();
-<<<<<<< HEAD
-            if(vobj && vobj->getAvatar() && vobj->getAvatar()->isTooComplex())
-=======
-            if(vobj && vobj->getAvatar() && vobj->getAvatar()->isInMuteList())
->>>>>>> 1dc124fd
+            if(vobj && vobj->getAvatar()
+               && (vobj->getAvatar()->isTooComplex() || vobj->getAvatar()->isInMuteList())
+               )
             {
                 drawable->clearState(LLDrawable::NEARBY_LIGHT);
                 continue;
