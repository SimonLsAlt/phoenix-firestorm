/** 
 * @file pipeline.cpp
 * @brief Rendering pipeline.
 *
 * $LicenseInfo:firstyear=2005&license=viewerlgpl$
 * Second Life Viewer Source Code
 * Copyright (C) 2010, Linden Research, Inc.
 * 
 * This library is free software; you can redistribute it and/or
 * modify it under the terms of the GNU Lesser General Public
 * License as published by the Free Software Foundation;
 * version 2.1 of the License only.
 * 
 * This library is distributed in the hope that it will be useful,
 * but WITHOUT ANY WARRANTY; without even the implied warranty of
 * MERCHANTABILITY or FITNESS FOR A PARTICULAR PURPOSE.  See the GNU
 * Lesser General Public License for more details.
 * 
 * You should have received a copy of the GNU Lesser General Public
 * License along with this library; if not, write to the Free Software
 * Foundation, Inc., 51 Franklin Street, Fifth Floor, Boston, MA  02110-1301  USA
 * 
 * Linden Research, Inc., 945 Battery Street, San Francisco, CA  94111  USA
 * $/LicenseInfo$
 */

#include "llviewerprecompiledheaders.h"

#include "pipeline.h"

// library includes
#include "llaudioengine.h" // For debugging.
#include "llerror.h"
#include "llviewercontrol.h"
#include "llfasttimer.h"
#include "llfontgl.h"
#include "llnamevalue.h"
#include "llpointer.h"
#include "llprimitive.h"
#include "llvolume.h"
#include "material_codes.h"
#include "v3color.h"
#include "llui.h" 
#include "llglheaders.h"
#include "llrender.h"
#include "llstartup.h"
#include "llwindow.h"	// swapBuffers()

// newview includes
#include "llagent.h"
#include "llagentcamera.h"
#include "llappviewer.h"
#include "lltexturecache.h"
#include "lltexturefetch.h"
#include "llimageworker.h"
#include "lldrawable.h"
#include "lldrawpoolalpha.h"
#include "lldrawpoolavatar.h"
#include "lldrawpoolbump.h"
#include "lldrawpooltree.h"
#include "lldrawpoolwater.h"
#include "llface.h"
#include "llfeaturemanager.h"
#include "llfloatertelehub.h"
#include "llfloaterreg.h"
#include "llgldbg.h"
#include "llhudmanager.h"
#include "llhudnametag.h"
#include "llhudtext.h"
#include "lllightconstants.h"
#include "llmeshrepository.h"
#include "llpipelinelistener.h"
#include "llresmgr.h"
#include "llselectmgr.h"
#include "llsky.h"
#include "lltracker.h"
#include "lltool.h"
#include "lltoolmgr.h"
#include "llviewercamera.h"
#include "llviewermediafocus.h"
#include "llviewertexturelist.h"
#include "llviewerobject.h"
#include "llviewerobjectlist.h"
#include "llviewerparcelmgr.h"
#include "llviewerregion.h" // for audio debugging.
#include "llviewerwindow.h" // For getSpinAxis
#include "llvoavatarself.h"
#include "llvocache.h"
#include "llvosky.h"
#include "llvowlsky.h"
#include "llvotree.h"
#include "llvovolume.h"
#include "llvosurfacepatch.h"
#include "llvowater.h"
#include "llvotree.h"
#include "llvopartgroup.h"
#include "llworld.h"
#include "llcubemap.h"
#include "llviewershadermgr.h"
#include "llviewerstats.h"
#include "llviewerjoystick.h"
#include "llviewerdisplay.h"
#include "llspatialpartition.h"
#include "llmutelist.h"
#include "lltoolpie.h"
#include "llnotifications.h"
#include "llpathinglib.h"
#include "llfloaterpathfindingconsole.h"
#include "llfloaterpathfindingcharacters.h"
#include "llfloatertools.h"
#include "llpanelface.h"
#include "llpathfindingpathtool.h"
#include "llscenemonitor.h"
#include "llprogressview.h"
#include "llcleanup.h"
// [RLVa:KB] - Checked: RLVa-2.0.0
#include "llvisualeffect.h"
#include "rlvactions.h"
#include "rlvlocks.h"
// [/RLVa:KB]
#include "exopostprocess.h" // <FS:CR> Import Vignette from Exodus

#include "llenvironment.h"

#include "llenvironment.h"
#include "llsettingsvo.h"

extern BOOL gSnapshot;
bool gShiftFrame = false;

//cached settings
bool LLPipeline::WindLightUseAtmosShaders;
bool LLPipeline::RenderDeferred;
F32 LLPipeline::RenderDeferredSunWash;
U32 LLPipeline::RenderFSAASamples;
U32 LLPipeline::RenderResolutionDivisor;
// [SL:KB] - Patch: Settings-RenderResolutionMultiplier | Checked: Catznip-5.4
F32 LLPipeline::RenderResolutionMultiplier;
// [/SL:KB]
bool LLPipeline::RenderUIBuffer;
S32 LLPipeline::RenderShadowDetail;
S32 LLPipeline::RenderShadowSplits;
bool LLPipeline::RenderDeferredSSAO;
F32 LLPipeline::RenderShadowResolutionScale;
bool LLPipeline::RenderLocalLights;
bool LLPipeline::RenderDelayCreation;
//bool LLPipeline::RenderAnimateRes; <FS:Beq> FIRE-23122 BUG-225920 Remove broken RenderAnimateRes functionality.
bool LLPipeline::FreezeTime;
S32 LLPipeline::DebugBeaconLineWidth;
F32 LLPipeline::RenderHighlightBrightness;
LLColor4 LLPipeline::RenderHighlightColor;
F32 LLPipeline::RenderHighlightThickness;
bool LLPipeline::RenderSpotLightsInNondeferred;
LLColor4 LLPipeline::PreviewAmbientColor;
LLColor4 LLPipeline::PreviewDiffuse0;
LLColor4 LLPipeline::PreviewSpecular0;
LLColor4 LLPipeline::PreviewDiffuse1;
LLColor4 LLPipeline::PreviewSpecular1;
LLColor4 LLPipeline::PreviewDiffuse2;
LLColor4 LLPipeline::PreviewSpecular2;
LLVector3 LLPipeline::PreviewDirection0;
LLVector3 LLPipeline::PreviewDirection1;
LLVector3 LLPipeline::PreviewDirection2;
F32 LLPipeline::RenderGlowMaxExtractAlpha;
F32 LLPipeline::RenderGlowWarmthAmount;
LLVector3 LLPipeline::RenderGlowLumWeights;
LLVector3 LLPipeline::RenderGlowWarmthWeights;
S32 LLPipeline::RenderGlowResolutionPow;
S32 LLPipeline::RenderGlowIterations;
F32 LLPipeline::RenderGlowWidth;
F32 LLPipeline::RenderGlowStrength;
bool LLPipeline::RenderDepthOfField;
bool LLPipeline::RenderDepthOfFieldInEditMode;
// <FS:Beq> FIRE-16728 Add free aim mouse and focus lock
bool LLPipeline::FSFocusPointLocked;
bool LLPipeline::FSFocusPointFollowsPointer;
// </FS:Beq>
F32 LLPipeline::CameraFocusTransitionTime;
F32 LLPipeline::CameraFNumber;
F32 LLPipeline::CameraFocalLength;
F32 LLPipeline::CameraFieldOfView;
F32 LLPipeline::RenderShadowNoise;
F32 LLPipeline::RenderShadowBlurSize;
F32 LLPipeline::RenderSSAOScale;
U32 LLPipeline::RenderSSAOMaxScale;
F32 LLPipeline::RenderSSAOFactor;
LLVector3 LLPipeline::RenderSSAOEffect;
F32 LLPipeline::RenderShadowOffsetError;
F32 LLPipeline::RenderShadowBiasError;
F32 LLPipeline::RenderShadowOffset;
F32 LLPipeline::RenderShadowBias;
F32 LLPipeline::RenderSpotShadowOffset;
F32 LLPipeline::RenderSpotShadowBias;
LLDrawable* LLPipeline::RenderSpotLight = nullptr;
F32 LLPipeline::RenderEdgeDepthCutoff;
F32 LLPipeline::RenderEdgeNormCutoff;
LLVector3 LLPipeline::RenderShadowGaussian;
F32 LLPipeline::RenderShadowBlurDistFactor;
bool LLPipeline::RenderDeferredAtmospheric;
F32 LLPipeline::RenderHighlightFadeTime;
F32 LLPipeline::RenderFarClip;
LLVector3 LLPipeline::RenderShadowSplitExponent;
F32 LLPipeline::RenderShadowErrorCutoff;
F32 LLPipeline::RenderShadowFOVCutoff;
bool LLPipeline::CameraOffset;
F32 LLPipeline::CameraMaxCoF;
F32 LLPipeline::CameraDoFResScale;
F32 LLPipeline::RenderAutoHideSurfaceAreaLimit;
bool LLPipeline::RenderScreenSpaceReflections;
S32 LLPipeline::RenderBufferVisualization;
LLTrace::EventStatHandle<S64> LLPipeline::sStatBatchSize("renderbatchsize");

const F32 BACKLIGHT_DAY_MAGNITUDE_OBJECT = 0.1f;
const F32 BACKLIGHT_NIGHT_MAGNITUDE_OBJECT = 0.08f;
const F32 ALPHA_BLEND_CUTOFF = 0.598f;
const F32 DEFERRED_LIGHT_FALLOFF = 0.5f;
const U32 DEFERRED_VB_MASK = LLVertexBuffer::MAP_VERTEX | LLVertexBuffer::MAP_TEXCOORD0 | LLVertexBuffer::MAP_TEXCOORD1;

extern S32 gBoxFrame;
//extern BOOL gHideSelectedObjects;
extern BOOL gDisplaySwapBuffers;
extern BOOL gDebugGL;
extern BOOL gCubeSnapshot;

bool	gAvatarBacklight = false;

bool	gDebugPipeline = false;
LLPipeline gPipeline;
const LLMatrix4* gGLLastMatrix = NULL;

LLTrace::BlockTimerStatHandle FTM_RENDER_GEOMETRY("Render Geometry");
LLTrace::BlockTimerStatHandle FTM_RENDER_GRASS("Grass");
LLTrace::BlockTimerStatHandle FTM_RENDER_INVISIBLE("Invisible");
LLTrace::BlockTimerStatHandle FTM_RENDER_SHINY("Shiny");
LLTrace::BlockTimerStatHandle FTM_RENDER_SIMPLE("Simple");
LLTrace::BlockTimerStatHandle FTM_RENDER_TERRAIN("Terrain");
LLTrace::BlockTimerStatHandle FTM_RENDER_TREES("Trees");
LLTrace::BlockTimerStatHandle FTM_RENDER_UI("UI");
LLTrace::BlockTimerStatHandle FTM_RENDER_WATER("Water");
LLTrace::BlockTimerStatHandle FTM_RENDER_WL_SKY("Windlight Sky");
LLTrace::BlockTimerStatHandle FTM_RENDER_ALPHA("Alpha Objects");
LLTrace::BlockTimerStatHandle FTM_RENDER_CHARACTERS("Avatars");
LLTrace::BlockTimerStatHandle FTM_RENDER_BUMP("Bump");
LLTrace::BlockTimerStatHandle FTM_RENDER_MATERIALS("Render Materials");
LLTrace::BlockTimerStatHandle FTM_RENDER_FULLBRIGHT("Fullbright");
LLTrace::BlockTimerStatHandle FTM_RENDER_GLOW("Glow");
LLTrace::BlockTimerStatHandle FTM_GEO_UPDATE("Geo Update");
LLTrace::BlockTimerStatHandle FTM_POOLRENDER("RenderPool");
LLTrace::BlockTimerStatHandle FTM_POOLS("Pools");
LLTrace::BlockTimerStatHandle FTM_DEFERRED_POOLRENDER("RenderPool (Deferred)");
LLTrace::BlockTimerStatHandle FTM_DEFERRED_POOLS("Pools (Deferred)");
LLTrace::BlockTimerStatHandle FTM_POST_DEFERRED_POOLRENDER("RenderPool (Post)");
LLTrace::BlockTimerStatHandle FTM_POST_DEFERRED_POOLS("Pools (Post)");
LLTrace::BlockTimerStatHandle FTM_STATESORT("Sort Draw State");
LLTrace::BlockTimerStatHandle FTM_PIPELINE("Pipeline");
LLTrace::BlockTimerStatHandle FTM_CLIENT_COPY("Client Copy");
LLTrace::BlockTimerStatHandle FTM_RENDER_DEFERRED("Deferred Shading");

LLTrace::BlockTimerStatHandle FTM_RENDER_UI_HUD("HUD");
LLTrace::BlockTimerStatHandle FTM_RENDER_UI_3D("3D");
LLTrace::BlockTimerStatHandle FTM_RENDER_UI_2D("2D");

static LLTrace::BlockTimerStatHandle FTM_STATESORT_DRAWABLE("Sort Drawables");

static LLStaticHashedString sTint("tint");
static LLStaticHashedString sAmbiance("ambiance");
static LLStaticHashedString sAlphaScale("alpha_scale");
static LLStaticHashedString sNormMat("norm_mat");
static LLStaticHashedString sOffset("offset");
static LLStaticHashedString sScreenRes("screenRes");
static LLStaticHashedString sDelta("delta");
static LLStaticHashedString sDistFactor("dist_factor");
static LLStaticHashedString sKern("kern");
static LLStaticHashedString sKernScale("kern_scale");

//----------------------------------------

void drawBox(const LLVector4a& c, const LLVector4a& r);
void drawBoxOutline(const LLVector3& pos, const LLVector3& size);
U32 nhpo2(U32 v);
LLVertexBuffer* ll_create_cube_vb(U32 type_mask);

void display_update_camera();
//----------------------------------------

S32		LLPipeline::sCompiles = 0;

bool	LLPipeline::sPickAvatar = true;
bool	LLPipeline::sDynamicLOD = true;
bool	LLPipeline::sShowHUDAttachments = true;
bool	LLPipeline::sRenderMOAPBeacons = false;
bool	LLPipeline::sRenderPhysicalBeacons = true;
bool	LLPipeline::sRenderScriptedBeacons = false;
bool	LLPipeline::sRenderScriptedTouchBeacons = true;
bool	LLPipeline::sRenderParticleBeacons = false;
bool	LLPipeline::sRenderSoundBeacons = false;
bool	LLPipeline::sRenderBeacons = false;
bool	LLPipeline::sRenderHighlight = true;
LLRender::eTexIndex LLPipeline::sRenderHighlightTextureChannel = LLRender::DIFFUSE_MAP;
bool	LLPipeline::sForceOldBakedUpload = false;
S32		LLPipeline::sUseOcclusion = 0;
bool	LLPipeline::sDelayVBUpdate = true;
bool	LLPipeline::sAutoMaskAlphaDeferred = true;
bool	LLPipeline::sAutoMaskAlphaNonDeferred = false;
bool	LLPipeline::sRenderTransparentWater = true;
bool	LLPipeline::sBakeSunlight = false;
bool	LLPipeline::sNoAlpha = false;
bool	LLPipeline::sUseFarClip = true;
bool	LLPipeline::sShadowRender = false;
bool	LLPipeline::sRenderGlow = false;
bool	LLPipeline::sReflectionRender = false;
bool    LLPipeline::sDistortionRender = false;
bool	LLPipeline::sImpostorRender = false;
bool	LLPipeline::sImpostorRenderAlphaDepthPass = false;
bool	LLPipeline::sShowJellyDollAsImpostor = true;
bool	LLPipeline::sUnderWaterRender = false;
bool	LLPipeline::sTextureBindTest = false;
bool	LLPipeline::sRenderAttachedLights = true;
bool	LLPipeline::sRenderAttachedParticles = true;
bool	LLPipeline::sRenderDeferred = false;
bool	LLPipeline::sReflectionProbesEnabled = false;
S32		LLPipeline::sVisibleLightCount = 0;
bool	LLPipeline::sRenderingHUDs;
F32     LLPipeline::sDistortionWaterClipPlaneMargin = 1.0125f;
F32 LLPipeline::sVolumeSAFrame = 0.f; // ZK LBG

bool	LLPipeline::sRenderParticles; // <FS:LO> flag to hold correct, user selected, status of particles
// [SL:KB] - Patch: Render-TextureToggle (Catznip-4.0)
bool	LLPipeline::sRenderTextures = true;
// [/SL:KB]

// EventHost API LLPipeline listener.
static LLPipelineListener sPipelineListener;

static LLCullResult* sCull = NULL;

void validate_framebuffer_object();

// Add color attachments for deferred rendering
// target -- RenderTarget to add attachments to
bool addDeferredAttachments(LLRenderTarget& target, bool for_impostor = false)
{
    bool valid = true
        && target.addColorAttachment(GL_RGBA) // frag-data[1] specular OR PBR ORM
        && target.addColorAttachment(GL_RGBA16F)                              // frag_data[2] normal+z+fogmask, See: class1\deferred\materialF.glsl & softenlight
        && target.addColorAttachment(GL_RGB16F);                  // frag_data[3] PBR emissive
    return valid;
}

LLPipeline::LLPipeline() :
	mBackfaceCull(false),
	mMatrixOpCount(0),
	mTextureMatrixOps(0),
	mNumVisibleNodes(0),
	mNumVisibleFaces(0),

	mInitialized(false),
	mShadersLoaded(false),
	mTransformFeedbackPrimitives(0),
	mRenderDebugFeatureMask(0),
	mRenderDebugMask(0),
	mOldRenderDebugMask(0),
	mMeshDirtyQueryObject(0),
	mGroupQ1Locked(false),
	mGroupQ2Locked(false),
	mResetVertexBuffers(false),
	mLastRebuildPool(NULL),
	mLightMask(0),
	mLightMovingMask(0),
	mLightingDetail(0)
{
	mNoiseMap = 0;
	mTrueNoiseMap = 0;
	mLightFunc = 0;

    for(U32 i = 0; i < 8; i++)
    {
        mHWLightColors[i] = LLColor4::black;
    }
}

void LLPipeline::connectRefreshCachedSettingsSafe(const std::string name)
{
	LLPointer<LLControlVariable> cntrl_ptr = gSavedSettings.getControl(name);
	if ( cntrl_ptr.isNull() )
	{
		LL_WARNS() << "Global setting name not found:" << name << LL_ENDL;
	}
	else
	{
		cntrl_ptr->getCommitSignal()->connect(boost::bind(&LLPipeline::refreshCachedSettings));
	}
}

void LLPipeline::init()
{
	refreshCachedSettings();

    mRT = &mMainRT;

	gOctreeMaxCapacity = gSavedSettings.getU32("OctreeMaxNodeCapacity");
	gOctreeMinSize = gSavedSettings.getF32("OctreeMinimumNodeSize");
	sDynamicLOD = gSavedSettings.getBOOL("RenderDynamicLOD");
	sRenderAttachedLights = gSavedSettings.getBOOL("RenderAttachedLights");
	sRenderAttachedParticles = gSavedSettings.getBOOL("RenderAttachedParticles");

	sRenderMOAPBeacons = gSavedSettings.getBOOL("moapbeacon");
	sRenderPhysicalBeacons = gSavedSettings.getBOOL("physicalbeacon");
	sRenderScriptedBeacons = gSavedSettings.getBOOL("scriptsbeacon");
	sRenderScriptedTouchBeacons = gSavedSettings.getBOOL("scripttouchbeacon");
	sRenderParticleBeacons = gSavedSettings.getBOOL("particlesbeacon");
	sRenderSoundBeacons = gSavedSettings.getBOOL("soundsbeacon");
	sRenderBeacons = gSavedSettings.getBOOL("renderbeacons");
	sRenderHighlight = gSavedSettings.getBOOL("renderhighlights");

    mInitialized = true;
	
	stop_glerror();

	//create render pass pools
	getPool(LLDrawPool::POOL_ALPHA_PRE_WATER);
    getPool(LLDrawPool::POOL_ALPHA_POST_WATER);
	getPool(LLDrawPool::POOL_SIMPLE);
	getPool(LLDrawPool::POOL_ALPHA_MASK);
	getPool(LLDrawPool::POOL_FULLBRIGHT_ALPHA_MASK);
	getPool(LLDrawPool::POOL_GRASS);
	getPool(LLDrawPool::POOL_FULLBRIGHT);
	getPool(LLDrawPool::POOL_BUMP);
	getPool(LLDrawPool::POOL_MATERIALS);
	getPool(LLDrawPool::POOL_GLOW);
	getPool(LLDrawPool::POOL_GLTF_PBR);
    getPool(LLDrawPool::POOL_GLTF_PBR_ALPHA_MASK);

	resetFrameStats();

	if (gSavedSettings.getBOOL("DisableAllRenderFeatures"))
	{
		clearAllRenderDebugFeatures();
	}
	else
	{
		setAllRenderDebugFeatures(); // By default, all debugging features on
	}
	clearAllRenderDebugDisplays(); // All debug displays off

	sRenderParticles = true; // <FS:LO> flag to hold correct, user selected, status of particles

	if (gSavedSettings.getBOOL("DisableAllRenderTypes"))
	{
		clearAllRenderTypes();
	}
	else if (gNonInteractive)
	{
		clearAllRenderTypes();
	}
	else
	{
		setAllRenderTypes(); // By default, all rendering types start enabled
	}

	// make sure RenderPerformanceTest persists (hackity hack hack)
	// disables non-object rendering (UI, sky, water, etc)
	if (gSavedSettings.getBOOL("RenderPerformanceTest"))
	{
		gSavedSettings.setBOOL("RenderPerformanceTest", FALSE);
		gSavedSettings.setBOOL("RenderPerformanceTest", TRUE);
	}

	mOldRenderDebugMask = mRenderDebugMask;

	mBackfaceCull = true;

	// Enable features
	LLViewerShaderMgr::instance()->setShaders();

	for (U32 i = 0; i < 2; ++i)
	{
		mSpotLightFade[i] = 1.f;
	}

	if (mCubeVB.isNull())
	{
		mCubeVB = ll_create_cube_vb(LLVertexBuffer::MAP_VERTEX);
	}

	// <FS:Ansariel> Reset VB during TP
	//mDeferredVB = new LLVertexBuffer(DEFERRED_VB_MASK);
	//mDeferredVB->allocateBuffer(8, 0);
	initDeferredVB();
	// </FS:Ansariel>

    {
        mScreenTriangleVB = new LLVertexBuffer(LLVertexBuffer::MAP_VERTEX);
        mScreenTriangleVB->allocateBuffer(3, 0);
        LLStrider<LLVector3> vert;
        mScreenTriangleVB->getVertexStrider(vert);

        vert[0].set(-1, 1, 0);
        vert[1].set(-1, -3, 0);
        vert[2].set(3, 1, 0);

        mScreenTriangleVB->unmapBuffer();
    }

    setLightingDetail(-1);
	
	//
	// Update all settings to trigger a cached settings refresh
	//
	connectRefreshCachedSettingsSafe("RenderAutoMaskAlphaDeferred");
	connectRefreshCachedSettingsSafe("RenderAutoMaskAlphaNonDeferred");
	connectRefreshCachedSettingsSafe("RenderUseFarClip");
	connectRefreshCachedSettingsSafe("RenderAvatarMaxNonImpostors");
	connectRefreshCachedSettingsSafe("RenderDelayVBUpdate");
	connectRefreshCachedSettingsSafe("UseOcclusion");
	// DEPRECATED -- connectRefreshCachedSettingsSafe("WindLightUseAtmosShaders");
	// DEPRECATED -- connectRefreshCachedSettingsSafe("RenderDeferred");
	connectRefreshCachedSettingsSafe("RenderDeferredSunWash");
	connectRefreshCachedSettingsSafe("RenderFSAASamples");
	connectRefreshCachedSettingsSafe("RenderResolutionDivisor");
// [SL:KB] - Patch: Settings-RenderResolutionMultiplier | Checked: Catznip-5.4
	connectRefreshCachedSettingsSafe("RenderResolutionMultiplier");
// [/SL:KB]
	connectRefreshCachedSettingsSafe("RenderUIBuffer");
	connectRefreshCachedSettingsSafe("RenderShadowDetail");
    connectRefreshCachedSettingsSafe("RenderShadowSplits");
	connectRefreshCachedSettingsSafe("RenderDeferredSSAO");
	connectRefreshCachedSettingsSafe("RenderShadowResolutionScale");
	connectRefreshCachedSettingsSafe("RenderLocalLights");
	connectRefreshCachedSettingsSafe("RenderDelayCreation");
//	connectRefreshCachedSettingsSafe("RenderAnimateRes"); <FS:Beq> FIRE-23122 BUG-225920 Remove broken RenderAnimateRes functionality.
	connectRefreshCachedSettingsSafe("FreezeTime");
	connectRefreshCachedSettingsSafe("DebugBeaconLineWidth");
	connectRefreshCachedSettingsSafe("RenderHighlightBrightness");
	connectRefreshCachedSettingsSafe("RenderHighlightColor");
	connectRefreshCachedSettingsSafe("RenderHighlightThickness");
	connectRefreshCachedSettingsSafe("RenderSpotLightsInNondeferred");
	connectRefreshCachedSettingsSafe("PreviewAmbientColor");
	connectRefreshCachedSettingsSafe("PreviewDiffuse0");
	connectRefreshCachedSettingsSafe("PreviewSpecular0");
	connectRefreshCachedSettingsSafe("PreviewDiffuse1");
	connectRefreshCachedSettingsSafe("PreviewSpecular1");
	connectRefreshCachedSettingsSafe("PreviewDiffuse2");
	connectRefreshCachedSettingsSafe("PreviewSpecular2");
	connectRefreshCachedSettingsSafe("PreviewDirection0");
	connectRefreshCachedSettingsSafe("PreviewDirection1");
	connectRefreshCachedSettingsSafe("PreviewDirection2");
	connectRefreshCachedSettingsSafe("RenderGlowMaxExtractAlpha");
	connectRefreshCachedSettingsSafe("RenderGlowWarmthAmount");
	connectRefreshCachedSettingsSafe("RenderGlowLumWeights");
	connectRefreshCachedSettingsSafe("RenderGlowWarmthWeights");
	connectRefreshCachedSettingsSafe("RenderGlowResolutionPow");
	connectRefreshCachedSettingsSafe("RenderGlowIterations");
	connectRefreshCachedSettingsSafe("RenderGlowWidth");
	connectRefreshCachedSettingsSafe("RenderGlowStrength");
	connectRefreshCachedSettingsSafe("RenderDepthOfField");
	connectRefreshCachedSettingsSafe("RenderDepthOfFieldInEditMode");
	connectRefreshCachedSettingsSafe("CameraFocusTransitionTime");
	connectRefreshCachedSettingsSafe("CameraFNumber");
	connectRefreshCachedSettingsSafe("CameraFocalLength");
	connectRefreshCachedSettingsSafe("CameraFieldOfView");
	connectRefreshCachedSettingsSafe("RenderShadowNoise");
	connectRefreshCachedSettingsSafe("RenderShadowBlurSize");
	connectRefreshCachedSettingsSafe("RenderSSAOScale");
	connectRefreshCachedSettingsSafe("RenderSSAOMaxScale");
	connectRefreshCachedSettingsSafe("RenderSSAOFactor");
	connectRefreshCachedSettingsSafe("RenderSSAOEffect");
	connectRefreshCachedSettingsSafe("RenderShadowOffsetError");
	connectRefreshCachedSettingsSafe("RenderShadowBiasError");
	connectRefreshCachedSettingsSafe("RenderShadowOffset");
	connectRefreshCachedSettingsSafe("RenderShadowBias");
	connectRefreshCachedSettingsSafe("RenderSpotShadowOffset");
	connectRefreshCachedSettingsSafe("RenderSpotShadowBias");
	connectRefreshCachedSettingsSafe("RenderEdgeDepthCutoff");
	connectRefreshCachedSettingsSafe("RenderEdgeNormCutoff");
	connectRefreshCachedSettingsSafe("RenderShadowGaussian");
	connectRefreshCachedSettingsSafe("RenderShadowBlurDistFactor");
	connectRefreshCachedSettingsSafe("RenderDeferredAtmospheric");
	connectRefreshCachedSettingsSafe("RenderHighlightFadeTime");
	connectRefreshCachedSettingsSafe("RenderFarClip");
	connectRefreshCachedSettingsSafe("RenderShadowSplitExponent");
	connectRefreshCachedSettingsSafe("RenderShadowErrorCutoff");
	connectRefreshCachedSettingsSafe("RenderShadowFOVCutoff");
	connectRefreshCachedSettingsSafe("CameraOffset");
	connectRefreshCachedSettingsSafe("CameraMaxCoF");
	connectRefreshCachedSettingsSafe("CameraDoFResScale");
	connectRefreshCachedSettingsSafe("RenderAutoHideSurfaceAreaLimit");
    connectRefreshCachedSettingsSafe("RenderScreenSpaceReflections");
	connectRefreshCachedSettingsSafe("RenderBufferVisualization");
	connectRefreshCachedSettingsSafe("RenderAutoHideSurfaceAreaLimit");
	connectRefreshCachedSettingsSafe("FSRenderVignette");	// <FS:CR> Import Vignette from Exodus
	// <FS:Ansariel> Make change to RenderAttachedLights & RenderAttachedParticles instant
	connectRefreshCachedSettingsSafe("RenderAttachedLights");
	connectRefreshCachedSettingsSafe("RenderAttachedParticles");
	// </FS:Ansariel>
    // <FS:Beq> FIRE-16728 Add free aim mouse and focus lock
	connectRefreshCachedSettingsSafe("FSFocusPointFollowsPointer");
	connectRefreshCachedSettingsSafe("FSFocusPointLocked");
    // </FS:Beq>
}

LLPipeline::~LLPipeline()
{
}

void LLPipeline::cleanup()
{
	assertInitialized();

	mGroupQ1.clear() ;
	mGroupQ2.clear() ;

	for(pool_set_t::iterator iter = mPools.begin();
		iter != mPools.end(); )
	{
		pool_set_t::iterator curiter = iter++;
		LLDrawPool* poolp = *curiter;
		if (poolp->isFacePool())
		{
			LLFacePool* face_pool = (LLFacePool*) poolp;
			if (face_pool->mReferences.empty())
			{
				mPools.erase(curiter);
				removeFromQuickLookup( poolp );
				delete poolp;
			}
		}
		else
		{
			mPools.erase(curiter);
			removeFromQuickLookup( poolp );
			delete poolp;
		}
	}
	
	if (!mTerrainPools.empty())
	{
		LL_WARNS() << "Terrain Pools not cleaned up" << LL_ENDL;
	}
	if (!mTreePools.empty())
	{
		LL_WARNS() << "Tree Pools not cleaned up" << LL_ENDL;
	}
		
	delete mAlphaPoolPreWater;
    mAlphaPoolPreWater = nullptr;
    delete mAlphaPoolPostWater;
    mAlphaPoolPostWater = nullptr;
	delete mSkyPool;
	mSkyPool = NULL;
	delete mTerrainPool;
	mTerrainPool = NULL;
	delete mWaterPool;
	mWaterPool = NULL;
	delete mSimplePool;
	mSimplePool = NULL;
	delete mFullbrightPool;
	mFullbrightPool = NULL;
	delete mGlowPool;
	mGlowPool = NULL;
	delete mBumpPool;
	mBumpPool = NULL;
	// don't delete wl sky pool it was handled above in the for loop
	//delete mWLSkyPool;
	mWLSkyPool = NULL;

	releaseGLBuffers();

	mFaceSelectImagep = NULL;

    mMovedList.clear();
    mMovedBridge.clear();
    mShiftList.clear();

	mInitialized = false;

	mDeferredVB = NULL;
    mScreenTriangleVB = nullptr;

	mCubeVB = NULL;

    mReflectionMapManager.cleanup();
}

//============================================================================

void LLPipeline::destroyGL() 
{
	stop_glerror();
	unloadShaders();
	mHighlightFaces.clear();
	
	resetDrawOrders();

	releaseGLBuffers();

	if (mMeshDirtyQueryObject)
	{
		glDeleteQueries(1, &mMeshDirtyQueryObject);
		mMeshDirtyQueryObject = 0;
	}
}

void LLPipeline::requestResizeScreenTexture()
{
    gResizeScreenTexture = TRUE;
}

void LLPipeline::requestResizeShadowTexture()
{
    gResizeShadowTexture = TRUE;
}

void LLPipeline::resizeShadowTexture()
{
    releaseSunShadowTargets();
    releaseSpotShadowTargets();
    allocateShadowBuffer(mRT->width, mRT->height);
    gResizeShadowTexture = FALSE;
}

void LLPipeline::resizeScreenTexture()
{
	if (gPipeline.shadersLoaded())
	{
		GLuint resX = gViewerWindow->getWorldViewWidthRaw();
		GLuint resY = gViewerWindow->getWorldViewHeightRaw();
	
// [SL:KB] - Patch: Settings-RenderResolutionMultiplier | Checked: Catznip-5.4
		GLuint scaledResX = resX;
		GLuint scaledResY = resY;
		if ( (RenderResolutionDivisor > 1) && (RenderResolutionDivisor < resX) && (RenderResolutionDivisor < resY) )
		{
			scaledResX /= RenderResolutionDivisor;
			scaledResY /= RenderResolutionDivisor;
		}
		else if (RenderResolutionMultiplier > 0.f && RenderResolutionMultiplier < 1.f)
		{
			scaledResX *= RenderResolutionMultiplier;
			scaledResY *= RenderResolutionMultiplier;
		}
// [/SL:KB]

//		if (gResizeScreenTexture || (resX != mRT->screen.getWidth()) || (resY != mRT->screen.getHeight()))
// [SL:KB] - Patch: Settings-RenderResolutionMultiplier | Checked: Catznip-5.4
		if (gResizeScreenTexture || (scaledResX != mRT->screen.getWidth()) || (scaledResY != mRT->screen.getHeight()))
// [/SL:KB]
		{
			releaseScreenBuffers();
            releaseSunShadowTargets();
            releaseSpotShadowTargets();
		    allocateScreenBuffer(resX,resY);
            gResizeScreenTexture = FALSE;
		}
	}
}

bool LLPipeline::allocateScreenBuffer(U32 resX, U32 resY)
{
    LL_PROFILE_ZONE_SCOPED_CATEGORY_DISPLAY;
	eFBOStatus ret = doAllocateScreenBuffer(resX, resY);

	return ret == FBO_SUCCESS_FULLRES;
}


LLPipeline::eFBOStatus LLPipeline::doAllocateScreenBuffer(U32 resX, U32 resY)
{
    LL_PROFILE_ZONE_SCOPED_CATEGORY_DISPLAY;
	// try to allocate screen buffers at requested resolution and samples
	// - on failure, shrink number of samples and try again
	// - if not multisampled, shrink resolution and try again (favor X resolution over Y)
	// Make sure to call "releaseScreenBuffers" after each failure to cleanup the partially loaded state

    // refresh cached settings here to protect against inconsistent event handling order
    refreshCachedSettings();

	U32 samples = RenderFSAASamples;

	eFBOStatus ret = FBO_SUCCESS_FULLRES;
	if (!allocateScreenBuffer(resX, resY, samples))
	{
		//failed to allocate at requested specification, return false
		ret = FBO_FAILURE;

		releaseScreenBuffers();
		//reduce number of samples 
		while (samples > 0)
		{
			samples /= 2;
			if (allocateScreenBuffer(resX, resY, samples))
			{ //success
				return FBO_SUCCESS_LOWRES;
			}
			releaseScreenBuffers();
		}

		samples = 0;

		//reduce resolution
		while (resY > 0 && resX > 0)
		{
			resY /= 2;
			if (allocateScreenBuffer(resX, resY, samples))
			{
				return FBO_SUCCESS_LOWRES;
			}
			releaseScreenBuffers();

			resX /= 2;
			if (allocateScreenBuffer(resX, resY, samples))
			{
				return FBO_SUCCESS_LOWRES;
			}
			releaseScreenBuffers();
		}

		LL_WARNS() << "Unable to allocate screen buffer at any resolution!" << LL_ENDL;
	}

	return ret;
}

bool LLPipeline::allocateScreenBuffer(U32 resX, U32 resY, U32 samples)
{
    LL_PROFILE_ZONE_SCOPED_CATEGORY_DISPLAY;
    if (mRT == &mMainRT && sReflectionProbesEnabled)
    { // hacky -- allocate auxillary buffer
        gCubeSnapshot = TRUE;
        mReflectionMapManager.initReflectionMaps();
        mRT = &mAuxillaryRT;
        U32 res = mReflectionMapManager.mProbeResolution * 4;  //multiply by 4 because probes will be 16x super sampled
        allocateScreenBuffer(res, res, samples);
        mRT = &mMainRT;
        gCubeSnapshot = FALSE;
    }

	// remember these dimensions
	mRT->width = resX;
	mRT->height = resY;
	
	U32 res_mod = RenderResolutionDivisor;

	//<FS:TS> FIRE-7066: RenderResolutionDivisor broken if higher than
	//		smallest screen dimension
	if (res_mod >= resX)
	{
		res_mod = resX - 1;
	}
	if (res_mod >= resY)
	{
		res_mod = resY - 1;
	}
	//</FS:TS> FIRE-7066

	if (res_mod > 1 && res_mod < resX && res_mod < resY)
	{
		resX /= res_mod;
		resY /= res_mod;
	}
// [SL:KB] - Patch: Settings-RenderResolutionMultiplier | Checked: Catznip-5.4
	else if (RenderResolutionMultiplier > 0.f && RenderResolutionMultiplier < 1.f)
	{
		resX *= RenderResolutionMultiplier;
		resY *= RenderResolutionMultiplier;
	}
// [/SL:KB]

    if (LLPipeline::sRenderTransparentWater)
    { //water reflection texture
        mWaterDis.allocate(resX, resY, GL_RGBA, true);
    }

	if (RenderUIBuffer)
	{
		if (!mRT->uiScreen.allocate(resX,resY, GL_RGBA))
		{
			return false;
		}
	}	

	S32 shadow_detail = RenderShadowDetail;
	bool ssao = RenderDeferredSSAO;
		
	//allocate deferred rendering color buffers
	if (!mRT->deferredScreen.allocate(resX, resY, GL_RGBA, true)) return false;
	if (!addDeferredAttachments(mRT->deferredScreen)) return false;
	
	GLuint screenFormat = GL_RGBA16F;
        
	if (!mRT->screen.allocate(resX, resY, screenFormat)) return false;

    mRT->deferredScreen.shareDepthBuffer(mRT->screen);

	if (samples > 0)
	{
		if (!mRT->fxaaBuffer.allocate(resX, resY, GL_RGBA)) return false;
	}
	else
	{
		mRT->fxaaBuffer.release();
	}
		
	if (shadow_detail > 0 || ssao || RenderDepthOfField || samples > 0)
	{ //only need mRT->deferredLight for shadows OR ssao OR dof OR fxaa
		if (!mRT->deferredLight.allocate(resX, resY, GL_RGBA16F)) return false;
	}
	else
	{
		mRT->deferredLight.release();
	}

    allocateShadowBuffer(resX, resY);

    if (!gCubeSnapshot && RenderScreenSpaceReflections) // hack to not allocate mSceneMap for cube snapshots
    {
        mSceneMap.allocate(resX, resY, GL_RGB, true);
    }

    mPostMap.allocate(resX, resY, GL_RGBA);

    //HACK make screenbuffer allocations start failing after 30 seconds
    if (gSavedSettings.getBOOL("SimulateFBOFailure"))
    {
        return false;
    }

    gGL.getTexUnit(0)->disable();

	stop_glerror();

	return true;
}

// must be even to avoid a stripe in the horizontal shadow blur
inline U32 BlurHappySize(U32 x, F32 scale) { return U32( x * scale + 16.0f) & ~0xF; }

bool LLPipeline::allocateShadowBuffer(U32 resX, U32 resY)
{
    LL_PROFILE_ZONE_SCOPED_CATEGORY_DISPLAY;
    S32 shadow_detail = RenderShadowDetail;

    F32 scale = llmax(0.f, RenderShadowResolutionScale);
    U32 sun_shadow_map_width = BlurHappySize(resX, scale);
    U32 sun_shadow_map_height = BlurHappySize(resY, scale);

    if (shadow_detail > 0)
    { //allocate 4 sun shadow maps
        for (U32 i = 0; i < 4; i++)
        {
            if (!mRT->shadow[i].allocate(sun_shadow_map_width, sun_shadow_map_height, 0, true))
            {
                return false;
            }
        }
    }
    else
    {
        for (U32 i = 0; i < 4; i++)
        {
            releaseSunShadowTarget(i);
        }
    }

    if (!gCubeSnapshot) // hack to not allocate spot shadow maps during ReflectionMapManager init
    {
        U32 width = (U32)(resX * scale);
        U32 height = width;

        if (shadow_detail > 1)
        { //allocate two spot shadow maps
            U32 spot_shadow_map_width = width;
            U32 spot_shadow_map_height = height;
            for (U32 i = 0; i < 2; i++)
            {
                if (!mSpotShadow[i].allocate(spot_shadow_map_width, spot_shadow_map_height, 0, true))
                {
                    return false;
                }
            }
        }
        else
        {
            releaseSpotShadowTargets();
        }
    }


    // set up shadow map filtering and compare modes
    if (shadow_detail > 0)
    { 
        for (U32 i = 0; i < 4; i++)
        {
            LLRenderTarget* shadow_target = getSunShadowTarget(i);
            if (shadow_target)
            {
                gGL.getTexUnit(0)->bind(getSunShadowTarget(i), TRUE);
                gGL.getTexUnit(0)->setTextureFilteringOption(LLTexUnit::TFO_ANISOTROPIC);
                gGL.getTexUnit(0)->setTextureAddressMode(LLTexUnit::TAM_CLAMP);

                glTexParameteri(GL_TEXTURE_2D, GL_TEXTURE_COMPARE_MODE, GL_COMPARE_R_TO_TEXTURE);
                glTexParameteri(GL_TEXTURE_2D, GL_TEXTURE_COMPARE_FUNC, GL_LEQUAL);
            }
        }
    }

    if (shadow_detail > 1 && !gCubeSnapshot)
    {
        for (U32 i = 0; i < 2; i++)
        {
            LLRenderTarget* shadow_target = getSpotShadowTarget(i);
            if (shadow_target)
            {
                gGL.getTexUnit(0)->bind(shadow_target, TRUE);
                gGL.getTexUnit(0)->setTextureFilteringOption(LLTexUnit::TFO_ANISOTROPIC);
                gGL.getTexUnit(0)->setTextureAddressMode(LLTexUnit::TAM_CLAMP);

                glTexParameteri(GL_TEXTURE_2D, GL_TEXTURE_COMPARE_MODE, GL_COMPARE_R_TO_TEXTURE);
                glTexParameteri(GL_TEXTURE_2D, GL_TEXTURE_COMPARE_FUNC, GL_LEQUAL);
            }
        }
    }

	return true;
}

//static
void LLPipeline::updateRenderTransparentWater()
{
    sRenderTransparentWater = gSavedSettings.getBOOL("RenderTransparentWater");
}

// static
void LLPipeline::refreshCachedSettings()
{
    LL_PROFILE_ZONE_SCOPED_CATEGORY_DISPLAY;
	LLPipeline::sAutoMaskAlphaDeferred = gSavedSettings.getBOOL("RenderAutoMaskAlphaDeferred");
	LLPipeline::sAutoMaskAlphaNonDeferred = gSavedSettings.getBOOL("RenderAutoMaskAlphaNonDeferred");
	LLPipeline::sUseFarClip = gSavedSettings.getBOOL("RenderUseFarClip");
	LLPipeline::sShowJellyDollAsImpostor = gSavedSettings.getBOOL("RenderJellyDollsAsImpostors");
	LLVOAvatar::sMaxNonImpostors = gSavedSettings.getU32("RenderAvatarMaxNonImpostors");
	LLVOAvatar::updateImpostorRendering(LLVOAvatar::sMaxNonImpostors);
	LLPipeline::sDelayVBUpdate = gSavedSettings.getBOOL("RenderDelayVBUpdate");
	// <FS:Ansariel> Make change to RenderAttachedLights & RenderAttachedParticles instant
	LLPipeline::sRenderAttachedLights = gSavedSettings.getBOOL("RenderAttachedLights");
	LLPipeline::sRenderAttachedParticles = gSavedSettings.getBOOL("RenderAttachedParticles");
	// </FS:Ansariel>

	LLPipeline::sUseOcclusion = 
			(!gUseWireframe
			&& LLFeatureManager::getInstance()->isFeatureAvailable("UseOcclusion") 
			&& gSavedSettings.getBOOL("UseOcclusion")) ? 2 : 0;
	
    WindLightUseAtmosShaders = TRUE; // DEPRECATED -- gSavedSettings.getBOOL("WindLightUseAtmosShaders");
    RenderDeferred = TRUE; // DEPRECATED -- gSavedSettings.getBOOL("RenderDeferred");
	RenderDeferredSunWash = gSavedSettings.getF32("RenderDeferredSunWash");
	RenderFSAASamples = LLFeatureManager::getInstance()->isFeatureAvailable("RenderFSAASamples") ? gSavedSettings.getU32("RenderFSAASamples") : 0;
	RenderResolutionDivisor = gSavedSettings.getU32("RenderResolutionDivisor");
// [SL:KB] - Patch: Settings-RenderResolutionMultiplier | Checked: Catznip-5.4
	RenderResolutionMultiplier = gSavedSettings.getF32("RenderResolutionMultiplier");
// [/SL:KB]
	RenderUIBuffer = gSavedSettings.getBOOL("RenderUIBuffer");
	RenderShadowDetail = gSavedSettings.getS32("RenderShadowDetail");
    RenderShadowSplits = gSavedSettings.getS32("RenderShadowSplits");
	RenderDeferredSSAO = gSavedSettings.getBOOL("RenderDeferredSSAO");
	RenderShadowResolutionScale = gSavedSettings.getF32("RenderShadowResolutionScale");
	RenderLocalLights = gSavedSettings.getBOOL("RenderLocalLights");
	RenderDelayCreation = gSavedSettings.getBOOL("RenderDelayCreation");
//	RenderAnimateRes = gSavedSettings.getBOOL("RenderAnimateRes"); <FS:Beq> FIRE-23122 BUG-225920 Remove broken RenderAnimateRes functionality.
	FreezeTime = gSavedSettings.getBOOL("FreezeTime");
	DebugBeaconLineWidth = gSavedSettings.getS32("DebugBeaconLineWidth");
	RenderHighlightBrightness = gSavedSettings.getF32("RenderHighlightBrightness");
	RenderHighlightColor = gSavedSettings.getColor4("RenderHighlightColor");
	RenderHighlightThickness = gSavedSettings.getF32("RenderHighlightThickness");
	RenderSpotLightsInNondeferred = gSavedSettings.getBOOL("RenderSpotLightsInNondeferred");
	PreviewAmbientColor = gSavedSettings.getColor4("PreviewAmbientColor");
	PreviewDiffuse0 = gSavedSettings.getColor4("PreviewDiffuse0");
	PreviewSpecular0 = gSavedSettings.getColor4("PreviewSpecular0");
	PreviewDiffuse1 = gSavedSettings.getColor4("PreviewDiffuse1");
	PreviewSpecular1 = gSavedSettings.getColor4("PreviewSpecular1");
	PreviewDiffuse2 = gSavedSettings.getColor4("PreviewDiffuse2");
	PreviewSpecular2 = gSavedSettings.getColor4("PreviewSpecular2");
	PreviewDirection0 = gSavedSettings.getVector3("PreviewDirection0");
	PreviewDirection1 = gSavedSettings.getVector3("PreviewDirection1");
	PreviewDirection2 = gSavedSettings.getVector3("PreviewDirection2");
	RenderGlowMaxExtractAlpha = gSavedSettings.getF32("RenderGlowMaxExtractAlpha");
	RenderGlowWarmthAmount = gSavedSettings.getF32("RenderGlowWarmthAmount");
	RenderGlowLumWeights = gSavedSettings.getVector3("RenderGlowLumWeights");
	RenderGlowWarmthWeights = gSavedSettings.getVector3("RenderGlowWarmthWeights");
	RenderGlowResolutionPow = gSavedSettings.getS32("RenderGlowResolutionPow");
	RenderGlowIterations = gSavedSettings.getS32("RenderGlowIterations");
	RenderGlowWidth = gSavedSettings.getF32("RenderGlowWidth");
	RenderGlowStrength = gSavedSettings.getF32("RenderGlowStrength");
	RenderDepthOfField = gSavedSettings.getBOOL("RenderDepthOfField");
	RenderDepthOfFieldInEditMode = gSavedSettings.getBOOL("RenderDepthOfFieldInEditMode");
	// <FS:Beq> FIRE-16728 Add free aim mouse and focus lock
	FSFocusPointLocked = gSavedSettings.getBOOL("FSFocusPointLocked");
	FSFocusPointFollowsPointer = gSavedSettings.getBOOL("FSFocusPointFollowsPointer");
	// </FS:Beq>    
	CameraFocusTransitionTime = gSavedSettings.getF32("CameraFocusTransitionTime");
	CameraFNumber = gSavedSettings.getF32("CameraFNumber");
	CameraFocalLength = gSavedSettings.getF32("CameraFocalLength");
	CameraFieldOfView = gSavedSettings.getF32("CameraFieldOfView");
	RenderShadowNoise = gSavedSettings.getF32("RenderShadowNoise");
	RenderShadowBlurSize = gSavedSettings.getF32("RenderShadowBlurSize");
	RenderSSAOScale = gSavedSettings.getF32("RenderSSAOScale");
	RenderSSAOMaxScale = gSavedSettings.getU32("RenderSSAOMaxScale");
	RenderSSAOFactor = gSavedSettings.getF32("RenderSSAOFactor");
	RenderSSAOEffect = gSavedSettings.getVector3("RenderSSAOEffect");
	RenderShadowOffsetError = gSavedSettings.getF32("RenderShadowOffsetError");
	RenderShadowBiasError = gSavedSettings.getF32("RenderShadowBiasError");
	RenderShadowOffset = gSavedSettings.getF32("RenderShadowOffset");
	RenderShadowBias = gSavedSettings.getF32("RenderShadowBias");
	RenderSpotShadowOffset = gSavedSettings.getF32("RenderSpotShadowOffset");
	RenderSpotShadowBias = gSavedSettings.getF32("RenderSpotShadowBias");
	RenderEdgeDepthCutoff = gSavedSettings.getF32("RenderEdgeDepthCutoff");
	RenderEdgeNormCutoff = gSavedSettings.getF32("RenderEdgeNormCutoff");
	RenderShadowGaussian = gSavedSettings.getVector3("RenderShadowGaussian");
	RenderShadowBlurDistFactor = gSavedSettings.getF32("RenderShadowBlurDistFactor");
	RenderDeferredAtmospheric = gSavedSettings.getBOOL("RenderDeferredAtmospheric");
	RenderHighlightFadeTime = gSavedSettings.getF32("RenderHighlightFadeTime");
	RenderFarClip = gSavedSettings.getF32("RenderFarClip");
	RenderShadowSplitExponent = gSavedSettings.getVector3("RenderShadowSplitExponent");
	RenderShadowErrorCutoff = gSavedSettings.getF32("RenderShadowErrorCutoff");
	RenderShadowFOVCutoff = gSavedSettings.getF32("RenderShadowFOVCutoff");
	CameraOffset = gSavedSettings.getBOOL("CameraOffset");
	CameraMaxCoF = gSavedSettings.getF32("CameraMaxCoF");
	CameraDoFResScale = gSavedSettings.getF32("CameraDoFResScale");
	exoPostProcess::instance().ExodusRenderPostSettingsUpdate();	// <FS:CR> Import Vignette from Exodus

	RenderAutoHideSurfaceAreaLimit = gSavedSettings.getF32("RenderAutoHideSurfaceAreaLimit");
    RenderScreenSpaceReflections = gSavedSettings.getBOOL("RenderScreenSpaceReflections");
	RenderBufferVisualization = gSavedSettings.getS32("RenderBufferVisualization");
    sReflectionProbesEnabled = LLFeatureManager::getInstance()->isFeatureAvailable("RenderReflectionsEnabled") && gSavedSettings.getBOOL("RenderReflectionsEnabled");
	RenderSpotLight = nullptr;

	exoPostProcess::instance().ExodusRenderPostUpdate(); // <FS:CR> Import Vignette from Exodus

	if (gNonInteractive)
	{
		LLVOAvatar::sMaxNonImpostors = 1;
		LLVOAvatar::updateImpostorRendering(LLVOAvatar::sMaxNonImpostors);
	}
}

void LLPipeline::releaseGLBuffers()
{
	assertInitialized();
	
	if (mNoiseMap)
	{
		LLImageGL::deleteTextures(1, &mNoiseMap);
		mNoiseMap = 0;
	}

	if (mTrueNoiseMap)
	{
		LLImageGL::deleteTextures(1, &mTrueNoiseMap);
		mTrueNoiseMap = 0;
	}

	releaseLUTBuffers();

	mWaterDis.release();
    mBake.release();
	
    mSceneMap.release();

    mPostMap.release();

	for (U32 i = 0; i < 3; i++)
	{
		mGlow[i].release();
	}

	releaseScreenBuffers();

	gBumpImageList.destroyGL();
	LLVOAvatar::resetImpostors();
}

void LLPipeline::releaseLUTBuffers()
{
	if (mLightFunc)
	{
		LLImageGL::deleteTextures(1, &mLightFunc);
		mLightFunc = 0;
	}

    mPbrBrdfLut.release();

    mExposureMap.release();
    mLuminanceMap.release();
    mLastExposure.release();

}

void LLPipeline::releaseShadowBuffers()
{
    releaseSunShadowTargets();
    releaseSpotShadowTargets();
}

void LLPipeline::releaseScreenBuffers()
{
    mRT->uiScreen.release();
    mRT->screen.release();
    mRT->fxaaBuffer.release();
    mRT->deferredScreen.release();
    mRT->deferredLight.release();
}

void LLPipeline::releaseSunShadowTarget(U32 index)
{
    llassert(index < 4);
    mRT->shadow[index].release();
}

void LLPipeline::releaseSunShadowTargets()
{
	for (U32 i = 0; i < 4; i++)
	{
        releaseSunShadowTarget(i);
	}
}

void LLPipeline::releaseSpotShadowTargets()
{
    if (!gCubeSnapshot) // hack to avoid freeing spot shadows during ReflectionMapManager init
    {
        for (U32 i = 0; i < 2; i++)
        {
            mSpotShadow[i].release();
        }
    }
}

void LLPipeline::createGLBuffers()
{
    LL_PROFILE_ZONE_SCOPED_CATEGORY_PIPELINE;
    stop_glerror();
	assertInitialized();

	exoPostProcess::instance().ExodusRenderPostUpdate(); // <FS:CR> Import Vignette from Exodus
    // Use FBO for bake tex
    // <FS:Ansariel> Allow higher resolution rendering in mesh render preview
    //mBake.allocate(512, 512, GL_RGBA, true); // SL-12781 Build > Upload > Model; 3D Preview
    mBake.allocate(1024, 1024, GL_RGBA, true); // SL-12781 Build > Upload > Model; 3D Preview
    // <FS:Ansariel>

	stop_glerror();

	GLuint resX = gViewerWindow->getWorldViewWidthRaw();
	GLuint resY = gViewerWindow->getWorldViewHeightRaw();

    // allocate screen space glow buffers
    const U32 glow_res = llmax(1, llmin(512, 1 << gSavedSettings.getS32("RenderGlowResolutionPow")));
    for (U32 i = 0; i < 3; i++)
    {
        mGlow[i].allocate(512, glow_res, GL_RGBA);
    }

    allocateScreenBuffer(resX, resY);
    mRT->width = 0;
    mRT->height = 0;

    
	if (!mNoiseMap)
	{
		const U32 noiseRes = 128;
		LLVector3 noise[noiseRes*noiseRes];

		F32 scaler = gSavedSettings.getF32("RenderDeferredNoise")/100.f;
		for (U32 i = 0; i < noiseRes*noiseRes; ++i)
		{
			noise[i] = LLVector3(ll_frand()-0.5f, ll_frand()-0.5f, 0.f);
			noise[i].normVec();
			noise[i].mV[2] = ll_frand()*scaler+1.f-scaler/2.f;
		}

		LLImageGL::generateTextures(1, &mNoiseMap);
			
		gGL.getTexUnit(0)->bindManual(LLTexUnit::TT_TEXTURE, mNoiseMap);
		LLImageGL::setManualImage(LLTexUnit::getInternalType(LLTexUnit::TT_TEXTURE), 0, GL_RGB16F, noiseRes, noiseRes, GL_RGB, GL_FLOAT, noise, false);
		gGL.getTexUnit(0)->setTextureFilteringOption(LLTexUnit::TFO_POINT);
	}

	if (!mTrueNoiseMap)
	{
		const U32 noiseRes = 128;
		F32 noise[noiseRes*noiseRes*3];
		for (U32 i = 0; i < noiseRes*noiseRes*3; i++)
		{
			noise[i] = ll_frand()*2.0-1.0;
		}

		LLImageGL::generateTextures(1, &mTrueNoiseMap);
		gGL.getTexUnit(0)->bindManual(LLTexUnit::TT_TEXTURE, mTrueNoiseMap);
		LLImageGL::setManualImage(LLTexUnit::getInternalType(LLTexUnit::TT_TEXTURE), 0, GL_RGB16F, noiseRes, noiseRes, GL_RGB,GL_FLOAT, noise, false);
		gGL.getTexUnit(0)->setTextureFilteringOption(LLTexUnit::TFO_POINT);
	}

	createLUTBuffers();

	gBumpImageList.restoreGL();
}

F32 lerpf(F32 a, F32 b, F32 w)
{
	return a + w * (b - a);
}

void LLPipeline::createLUTBuffers()
{
	if (!mLightFunc)
	{
		U32 lightResX = gSavedSettings.getU32("RenderSpecularResX");
		U32 lightResY = gSavedSettings.getU32("RenderSpecularResY");
		F32* ls = new F32[lightResX*lightResY];
		F32 specExp = gSavedSettings.getF32("RenderSpecularExponent");
        // Calculate the (normalized) blinn-phong specular lookup texture. (with a few tweaks)
		for (U32 y = 0; y < lightResY; ++y)
		{
			for (U32 x = 0; x < lightResX; ++x)
			{
				ls[y*lightResX+x] = 0;
				F32 sa = (F32) x/(lightResX-1);
				F32 spec = (F32) y/(lightResY-1);
				F32 n = spec * spec * specExp;
					
				// Nothing special here.  Just your typical blinn-phong term.
				spec = powf(sa, n);
					
				// Apply our normalization function.
				// Note: This is the full equation that applies the full normalization curve, not an approximation.
				// This is fine, given we only need to create our LUT once per buffer initialization.
				spec *= (((n + 2) * (n + 4)) / (8 * F_PI * (powf(2, -n/2) + n)));

				// Since we use R16F, we no longer have a dynamic range issue we need to work around here.
				// Though some older drivers may not like this, newer drivers shouldn't have this problem.
				ls[y*lightResX+x] = spec;
			}
		}
			
		U32 pix_format = GL_R16F;
#if LL_DARWIN
		// Need to work around limited precision with 10.6.8 and older drivers
		//
		pix_format = GL_R32F;
#endif
		LLImageGL::generateTextures(1, &mLightFunc);
		gGL.getTexUnit(0)->bindManual(LLTexUnit::TT_TEXTURE, mLightFunc);
		LLImageGL::setManualImage(LLTexUnit::getInternalType(LLTexUnit::TT_TEXTURE), 0, pix_format, lightResX, lightResY, GL_RED, GL_FLOAT, ls, false);
		gGL.getTexUnit(0)->setTextureAddressMode(LLTexUnit::TAM_CLAMP);
		gGL.getTexUnit(0)->setTextureFilteringOption(LLTexUnit::TFO_TRILINEAR);
		glTexParameteri(GL_TEXTURE_2D, GL_TEXTURE_MAG_FILTER, GL_LINEAR);
		glTexParameteri(GL_TEXTURE_2D, GL_TEXTURE_MIN_FILTER, GL_NEAREST);
			
		delete [] ls;
	}

    mPbrBrdfLut.allocate(512, 512, GL_RG16F);
    mPbrBrdfLut.bindTarget();
    gDeferredGenBrdfLutProgram.bind();

    gGL.begin(LLRender::TRIANGLE_STRIP);
    gGL.vertex2f(-1, -1);
    gGL.vertex2f(-1, 1);
    gGL.vertex2f(1, -1);
    gGL.vertex2f(1, 1);
    gGL.end();
    gGL.flush();

    gDeferredGenBrdfLutProgram.unbind();
    mPbrBrdfLut.flush();

    mExposureMap.allocate(1, 1, GL_R16F);
    mExposureMap.bindTarget();
    mExposureMap.clear();
    mExposureMap.flush();

    mLuminanceMap.allocate(256, 256, GL_R16F, false, LLTexUnit::TT_TEXTURE, LLTexUnit::TMG_AUTO);

    mLastExposure.allocate(1, 1, GL_R16F);
}


void LLPipeline::restoreGL()
{
	assertInitialized();

	LLViewerShaderMgr::instance()->setShaders();

	for (LLWorld::region_list_t::const_iterator iter = LLWorld::getInstance()->getRegionList().begin(); 
			iter != LLWorld::getInstance()->getRegionList().end(); ++iter)
	{
		LLViewerRegion* region = *iter;
		for (U32 i = 0; i < LLViewerRegion::NUM_PARTITIONS; i++)
		{
			LLSpatialPartition* part = region->getSpatialPartition(i);
			if (part)
			{
				part->restoreGL();
		}
		}
	}
}

bool LLPipeline::shadersLoaded()
{
    return (assertInitialized() && mShadersLoaded);
}

bool LLPipeline::canUseWindLightShaders() const
{
    return true;
}

bool LLPipeline::canUseAntiAliasing() const
{
	return true;
}

void LLPipeline::unloadShaders()
{
	LLViewerShaderMgr::instance()->unloadShaders();
	mShadersLoaded = false;
}

void LLPipeline::assertInitializedDoError()
{
	LL_ERRS() << "LLPipeline used when uninitialized." << LL_ENDL;
}

//============================================================================

void LLPipeline::enableShadows(const bool enable_shadows)
{
	//should probably do something here to wrangle shadows....	
}

S32 LLPipeline::getMaxLightingDetail() const
{
	/*if (mShaderLevel[SHADER_OBJECT] >= LLDrawPoolSimple::SHADER_LEVEL_LOCAL_LIGHTS)
	{
		return 3;
	}
	else*/
	{
		return 1;
	}
}

S32 LLPipeline::setLightingDetail(S32 level)
{
	refreshCachedSettings();

	if (level < 0)
	{
		if (RenderLocalLights)
		{
			level = 1;
		}
		else
		{
			level = 0;
		}
	}
	level = llclamp(level, 0, getMaxLightingDetail());
	mLightingDetail = level;
	
	return mLightingDetail;
}

class LLOctreeDirtyTexture : public OctreeTraveler
{
public:
	const std::set<LLViewerFetchedTexture*>& mTextures;

	LLOctreeDirtyTexture(const std::set<LLViewerFetchedTexture*>& textures) : mTextures(textures) { }

	virtual void visit(const OctreeNode* node)
	{
		LLSpatialGroup* group = (LLSpatialGroup*) node->getListener(0);

		if (!group->hasState(LLSpatialGroup::GEOM_DIRTY) && !group->isEmpty())
		{
			for (LLSpatialGroup::draw_map_t::iterator i = group->mDrawMap.begin(); i != group->mDrawMap.end(); ++i)
			{
				for (LLSpatialGroup::drawmap_elem_t::iterator j = i->second.begin(); j != i->second.end(); ++j) 
				{
					LLDrawInfo* params = *j;
					LLViewerFetchedTexture* tex = LLViewerTextureManager::staticCastToFetchedTexture(params->mTexture);
					if (tex && mTextures.find(tex) != mTextures.end())
					{ 
						group->setState(LLSpatialGroup::GEOM_DIRTY);
					}
				}
			}
		}

		for (LLSpatialGroup::bridge_list_t::iterator i = group->mBridgeList.begin(); i != group->mBridgeList.end(); ++i)
		{
			LLSpatialBridge* bridge = *i;
			traverse(bridge->mOctree);
		}
	}
};

// Called when a texture changes # of channels (causes faces to move to alpha pool)
void LLPipeline::dirtyPoolObjectTextures(const std::set<LLViewerFetchedTexture*>& textures)
{
    LL_PROFILE_ZONE_SCOPED_CATEGORY_PIPELINE;
	assertInitialized();

	// *TODO: This is inefficient and causes frame spikes; need a better way to do this
	//        Most of the time is spent in dirty.traverse.

	for (pool_set_t::iterator iter = mPools.begin(); iter != mPools.end(); ++iter)
	{
		LLDrawPool *poolp = *iter;
		if (poolp->isFacePool())
		{
			((LLFacePool*) poolp)->dirtyTextures(textures);
		}
	}
	
	LLOctreeDirtyTexture dirty(textures);
	for (LLWorld::region_list_t::const_iterator iter = LLWorld::getInstance()->getRegionList().begin(); 
			iter != LLWorld::getInstance()->getRegionList().end(); ++iter)
	{
		LLViewerRegion* region = *iter;
		for (U32 i = 0; i < LLViewerRegion::NUM_PARTITIONS; i++)
		{
			LLSpatialPartition* part = region->getSpatialPartition(i);
			if (part)
			{
				dirty.traverse(part->mOctree);
			}
		}
	}
}

LLDrawPool *LLPipeline::findPool(const U32 type, LLViewerTexture *tex0)
{
	assertInitialized();

	LLDrawPool *poolp = NULL;
	switch( type )
	{
	case LLDrawPool::POOL_SIMPLE:
		poolp = mSimplePool;
		break;

	case LLDrawPool::POOL_GRASS:
		poolp = mGrassPool;
		break;

	case LLDrawPool::POOL_ALPHA_MASK:
		poolp = mAlphaMaskPool;
		break;

	case LLDrawPool::POOL_FULLBRIGHT_ALPHA_MASK:
		poolp = mFullbrightAlphaMaskPool;
		break;

	case LLDrawPool::POOL_FULLBRIGHT:
		poolp = mFullbrightPool;
		break;

	case LLDrawPool::POOL_GLOW:
		poolp = mGlowPool;
		break;

	case LLDrawPool::POOL_TREE:
		poolp = get_if_there(mTreePools, (uintptr_t)tex0, (LLDrawPool*)0 );
		break;

	case LLDrawPool::POOL_TERRAIN:
		poolp = get_if_there(mTerrainPools, (uintptr_t)tex0, (LLDrawPool*)0 );
		break;

	case LLDrawPool::POOL_BUMP:
		poolp = mBumpPool;
		break;
	case LLDrawPool::POOL_MATERIALS:
		poolp = mMaterialsPool;
		break;
	case LLDrawPool::POOL_ALPHA_PRE_WATER:
		poolp = mAlphaPoolPreWater;
		break;
    case LLDrawPool::POOL_ALPHA_POST_WATER:
        poolp = mAlphaPoolPostWater;
        break;

	case LLDrawPool::POOL_AVATAR:
	case LLDrawPool::POOL_CONTROL_AV:
		break; // Do nothing

	case LLDrawPool::POOL_SKY:
		poolp = mSkyPool;
		break;

	case LLDrawPool::POOL_WATER:
		poolp = mWaterPool;
		break;

	case LLDrawPool::POOL_WL_SKY:
		poolp = mWLSkyPool;
		break;

	case LLDrawPool::POOL_GLTF_PBR:
		poolp = mPBROpaquePool;
		break;
    case LLDrawPool::POOL_GLTF_PBR_ALPHA_MASK:
        poolp = mPBRAlphaMaskPool;
        break;

	default:
		llassert(0);
		LL_ERRS() << "Invalid Pool Type in  LLPipeline::findPool() type=" << type << LL_ENDL;
		break;
	}

	return poolp;
}


LLDrawPool *LLPipeline::getPool(const U32 type,	LLViewerTexture *tex0)
{
	LLDrawPool *poolp = findPool(type, tex0);
	if (poolp)
	{
		return poolp;
	}

	LLDrawPool *new_poolp = LLDrawPool::createPool(type, tex0);
	addPool( new_poolp );

	return new_poolp;
}


// static
LLDrawPool* LLPipeline::getPoolFromTE(const LLTextureEntry* te, LLViewerTexture* imagep)
{
	U32 type = getPoolTypeFromTE(te, imagep);
	return gPipeline.getPool(type, imagep);
}

//static 
U32 LLPipeline::getPoolTypeFromTE(const LLTextureEntry* te, LLViewerTexture* imagep)
{
	if (!te || !imagep)
	{
		return 0;
	}
		
	LLMaterial* mat = te->getMaterialParams().get();
    LLGLTFMaterial* gltf_mat = te->getGLTFRenderMaterial();

	bool color_alpha = te->getColor().mV[3] < 0.999f;
	bool alpha = color_alpha;
	if (imagep)
	{
		alpha = alpha || (imagep->getComponents() == 4 && imagep->getType() != LLViewerTexture::MEDIA_TEXTURE) || (imagep->getComponents() == 2);
	}

	if (alpha && mat)
	{
		switch (mat->getDiffuseAlphaMode())
		{
			case 1:
				alpha = true; // Material's alpha mode is set to blend.  Toss it into the alpha draw pool.
				break;
			case 0: //alpha mode set to none, never go to alpha pool
			case 3: //alpha mode set to emissive, never go to alpha pool
				alpha = color_alpha;
				break;
			default: //alpha mode set to "mask", go to alpha pool if fullbright
				alpha = color_alpha; // Material's alpha mode is set to none, mask, or emissive.  Toss it into the opaque material draw pool.
				break;
		}
	}
	
	if (alpha || (gltf_mat && gltf_mat->mAlphaMode == LLGLTFMaterial::ALPHA_MODE_BLEND))
	{
		return LLDrawPool::POOL_ALPHA;
	}
	else if ((te->getBumpmap() || te->getShiny()) && (!mat || mat->getNormalID().isNull()))
	{
		return LLDrawPool::POOL_BUMP;
	}
    else if (gltf_mat)
    {
        return LLDrawPool::POOL_GLTF_PBR;
    }
	else if (mat && !alpha)
	{
		return LLDrawPool::POOL_MATERIALS;
	}
	else
	{
		return LLDrawPool::POOL_SIMPLE;
	}
}


void LLPipeline::addPool(LLDrawPool *new_poolp)
{
	assertInitialized();
	mPools.insert(new_poolp);
	addToQuickLookup( new_poolp );
}

void LLPipeline::allocDrawable(LLViewerObject *vobj)
{
	LLDrawable *drawable = new LLDrawable(vobj);
	vobj->mDrawable = drawable;
	
	//encompass completely sheared objects by taking 
	//the most extreme point possible (<1,1,0.5>)
	drawable->setRadius(LLVector3(1,1,0.5f).scaleVec(vobj->getScale()).length());
	if (vobj->isOrphaned())
	{
		drawable->setState(LLDrawable::FORCE_INVISIBLE);
	}
	drawable->updateXform(TRUE);
}


void LLPipeline::unlinkDrawable(LLDrawable *drawable)
{
    LL_PROFILE_ZONE_SCOPED_CATEGORY_PIPELINE;

	assertInitialized();

	LLPointer<LLDrawable> drawablep = drawable; // make sure this doesn't get deleted before we are done
	
	// Based on flags, remove the drawable from the queues that it's on.
	if (drawablep->isState(LLDrawable::ON_MOVE_LIST))
	{
		LLDrawable::drawable_vector_t::iterator iter = std::find(mMovedList.begin(), mMovedList.end(), drawablep);
		if (iter != mMovedList.end())
		{
			mMovedList.erase(iter);
		}
	}

	if (drawablep->getSpatialGroup())
	{
		if (!drawablep->getSpatialGroup()->getSpatialPartition()->remove(drawablep, drawablep->getSpatialGroup()))
		{
#ifdef LL_RELEASE_FOR_DOWNLOAD
			LL_WARNS() << "Couldn't remove object from spatial group!" << LL_ENDL;
#else
			LL_ERRS() << "Couldn't remove object from spatial group!" << LL_ENDL;
#endif
		}
	}

	mLights.erase(drawablep);

	for (light_set_t::iterator iter = mNearbyLights.begin();
				iter != mNearbyLights.end(); iter++)
	{
		if (iter->drawable == drawablep)
		{
			mNearbyLights.erase(iter);
			break;
		}
	}

	for (U32 i = 0; i < 2; ++i)
	{
		if (mShadowSpotLight[i] == drawablep)
		{
			mShadowSpotLight[i] = NULL;
		}

		if (mTargetShadowSpotLight[i] == drawablep)
		{
			mTargetShadowSpotLight[i] = NULL;
		}
	}
}

//static
void LLPipeline::removeMutedAVsLights(LLVOAvatar* muted_avatar)
{
    LL_PROFILE_ZONE_SCOPED_CATEGORY_PIPELINE;
	for (light_set_t::iterator iter = gPipeline.mNearbyLights.begin();
		 iter != gPipeline.mNearbyLights.end(); iter++)
	{
        const LLViewerObject *vobj = iter->drawable->getVObj();
        if (vobj && vobj->getAvatar()
            && vobj->isAttachment() && vobj->getAvatar() == muted_avatar)
		{
			gPipeline.mLights.erase(iter->drawable);
			gPipeline.mNearbyLights.erase(iter);
		}
	}
}

U32 LLPipeline::addObject(LLViewerObject *vobj)
{
	if (RenderDelayCreation)
	{
		mCreateQ.push_back(vobj);
	}
	else
	{
		createObject(vobj);
	}

	return 1;
}

void LLPipeline::createObjects(F32 max_dtime)
{
    LL_PROFILE_ZONE_SCOPED_CATEGORY_PIPELINE;

	LLTimer update_timer;

	while (!mCreateQ.empty() && update_timer.getElapsedTimeF32() < max_dtime)
	{
		LLViewerObject* vobj = mCreateQ.front();
		if (!vobj->isDead())
		{
			createObject(vobj);
		}
		mCreateQ.pop_front();
	}
	
	//for (LLViewerObject::vobj_list_t::iterator iter = mCreateQ.begin(); iter != mCreateQ.end(); ++iter)
	//{
	//	createObject(*iter);
	//}

	//mCreateQ.clear();
}

void LLPipeline::createObject(LLViewerObject* vobj)
{
    LL_PROFILE_ZONE_SCOPED_CATEGORY_PIPELINE;
	LLDrawable* drawablep = vobj->mDrawable;

	if (!drawablep)
	{
		drawablep = vobj->createDrawable(this);
	}
	else
	{
		LL_ERRS() << "Redundant drawable creation!" << LL_ENDL;
	}
		
	llassert(drawablep);

	if (vobj->getParent())
	{
		vobj->setDrawableParent(((LLViewerObject*)vobj->getParent())->mDrawable); // LLPipeline::addObject 1
	}
	else
	{
		vobj->setDrawableParent(NULL); // LLPipeline::addObject 2
	}

	markRebuild(drawablep, LLDrawable::REBUILD_ALL, TRUE);

	// <FS:Beq> FIRE-23122 BUG-225920 Remove broken RenderAnimateRes functionality.
	//if (drawablep->getVOVolume() && RenderAnimateRes)
	//{
	//	// fun animated res
	//	drawablep->updateXform(TRUE);
	//	drawablep->clearState(LLDrawable::MOVE_UNDAMPED);
	//	drawablep->setScale(LLVector3(0,0,0));
	//	drawablep->makeActive();
	//}
}


void LLPipeline::resetFrameStats()
{
    LL_PROFILE_ZONE_SCOPED_CATEGORY_PIPELINE;
	assertInitialized();

	sCompiles        = 0;
	mNumVisibleFaces = 0;

	if (mOldRenderDebugMask != mRenderDebugMask)
	{
		gObjectList.clearDebugText();
		mOldRenderDebugMask = mRenderDebugMask;
	}
}

//external functions for asynchronous updating
void LLPipeline::updateMoveDampedAsync(LLDrawable* drawablep)
{
    LL_PROFILE_ZONE_SCOPED;
	if (FreezeTime)
	{
		return;
	}
	if (!drawablep)
	{
		LL_ERRS() << "updateMove called with NULL drawablep" << LL_ENDL;
		return;
	}
	if (drawablep->isState(LLDrawable::EARLY_MOVE))
	{
		return;
	}

	assertInitialized();

	// update drawable now
	drawablep->clearState(LLDrawable::MOVE_UNDAMPED); // force to DAMPED
	drawablep->updateMove(); // returns done
	drawablep->setState(LLDrawable::EARLY_MOVE); // flag says we already did an undamped move this frame
	// Put on move list so that EARLY_MOVE gets cleared
	if (!drawablep->isState(LLDrawable::ON_MOVE_LIST))
	{
		mMovedList.push_back(drawablep);
		drawablep->setState(LLDrawable::ON_MOVE_LIST);
	}
}

void LLPipeline::updateMoveNormalAsync(LLDrawable* drawablep)
{
    LL_PROFILE_ZONE_SCOPED;
	if (FreezeTime)
	{
		return;
	}
	if (!drawablep)
	{
		LL_ERRS() << "updateMove called with NULL drawablep" << LL_ENDL;
		return;
	}
	if (drawablep->isState(LLDrawable::EARLY_MOVE))
	{
		return;
	}

	assertInitialized();

	// update drawable now
	drawablep->setState(LLDrawable::MOVE_UNDAMPED); // force to UNDAMPED
	drawablep->updateMove();
	drawablep->setState(LLDrawable::EARLY_MOVE); // flag says we already did an undamped move this frame
	// Put on move list so that EARLY_MOVE gets cleared
	if (!drawablep->isState(LLDrawable::ON_MOVE_LIST))
	{
		mMovedList.push_back(drawablep);
		drawablep->setState(LLDrawable::ON_MOVE_LIST);
	}
}

void LLPipeline::updateMovedList(LLDrawable::drawable_vector_t& moved_list)
{
    LL_PROFILE_ZONE_SCOPED;
	LLDrawable::drawable_vector_t newList; // <FS:ND> removing elements in the middle of a vector is a really bad idea. I'll just create a new one and swap it at the end.

	for (LLDrawable::drawable_vector_t::iterator iter = moved_list.begin();
		 iter != moved_list.end(); )
	{
		LLDrawable::drawable_vector_t::iterator curiter = iter++;
		LLDrawable *drawablep = *curiter;
		bool done = true;
		if (!drawablep->isDead() && (!drawablep->isState(LLDrawable::EARLY_MOVE)))
		{
			done = drawablep->updateMove();
		}
		drawablep->clearState(LLDrawable::EARLY_MOVE | LLDrawable::MOVE_UNDAMPED);
		if (done)
		{
			if (drawablep->isRoot() && !drawablep->isState(LLDrawable::ACTIVE))
			{
				drawablep->makeStatic();
			}
			drawablep->clearState(LLDrawable::ON_MOVE_LIST);
			if (drawablep->isState(LLDrawable::ANIMATED_CHILD))
			{ //will likely not receive any future world matrix updates
				// -- this keeps attachments from getting stuck in space and falling off your avatar
				drawablep->clearState(LLDrawable::ANIMATED_CHILD);
				markRebuild(drawablep, LLDrawable::REBUILD_VOLUME, TRUE);
				if (drawablep->getVObj())
				{
					drawablep->getVObj()->dirtySpatialGroup(TRUE);
				}
			}
		// <FS:ND> removing elements in the middle of a vector is a really bad idea. I'll just create a new one and swap it at the end.
			// iter = moved_list.erase(curiter); // <FS:ND> removing elements in the middle of a vector is a really bad idea. I'll just create a new one and swap it at the end.
		}
		else
			newList.push_back( drawablep );
		// </FS:ND>
	}

	moved_list.swap( newList ); // <FS:ND> removing elements in the middle of a vector is a really bad idea. I'll just create a new one and swap it at the end.
}

void LLPipeline::updateMove()
{
    LL_PROFILE_ZONE_SCOPED_CATEGORY_PIPELINE;

	if (FreezeTime)
	{
		return;
	}

	assertInitialized();

	for (LLDrawable::drawable_set_t::iterator iter = mRetexturedList.begin();
			iter != mRetexturedList.end(); ++iter)
	{
		LLDrawable* drawablep = *iter;
		if (drawablep && !drawablep->isDead())
		{
			drawablep->updateTexture();
		}
	}
	mRetexturedList.clear();

	updateMovedList(mMovedList);

	//balance octrees
	for (LLWorld::region_list_t::const_iterator iter = LLWorld::getInstance()->getRegionList().begin(); 
		iter != LLWorld::getInstance()->getRegionList().end(); ++iter)
	{
		LLViewerRegion* region = *iter;
		for (U32 i = 0; i < LLViewerRegion::NUM_PARTITIONS; i++)
		{
			LLSpatialPartition* part = region->getSpatialPartition(i);
			if (part)
			{
				part->mOctree->balance();
			}
		}

		//balance the VO Cache tree
		LLVOCachePartition* vo_part = region->getVOCachePartition();
		if(vo_part)
		{
			vo_part->mOctree->balance();
		}
	}
}

/////////////////////////////////////////////////////////////////////////////
// Culling and occlusion testing
/////////////////////////////////////////////////////////////////////////////

//static
F32 LLPipeline::calcPixelArea(LLVector3 center, LLVector3 size, LLCamera &camera)
{
    llassert(!gCubeSnapshot); // shouldn't be doing ANY of this during cube snap shots
	LLVector3 lookAt = center - camera.getOrigin();
	F32 dist = lookAt.length();

	//ramp down distance for nearby objects
	//shrink dist by dist/16.
	if (dist < 16.f)
	{
		dist /= 16.f;
		dist *= dist;
		dist *= 16.f;
	}

	//get area of circle around node
	F32 app_angle = atanf(size.length()/dist);
	F32 radius = app_angle*LLDrawable::sCurPixelAngle;
	return radius*radius * F_PI;
}

//static
F32 LLPipeline::calcPixelArea(const LLVector4a& center, const LLVector4a& size, LLCamera &camera)
{
	LLVector4a origin;
	origin.load3(camera.getOrigin().mV);

	LLVector4a lookAt;
	lookAt.setSub(center, origin);
	F32 dist = lookAt.getLength3().getF32();

	//ramp down distance for nearby objects
	//shrink dist by dist/16.
	if (dist < 16.f)
	{
		dist /= 16.f;
		dist *= dist;
		dist *= 16.f;
	}

	//get area of circle around node
	F32 app_angle = atanf(size.getLength3().getF32()/dist);
	F32 radius = app_angle*LLDrawable::sCurPixelAngle;
	return radius*radius * F_PI;
}

void LLPipeline::grabReferences(LLCullResult& result)
{
	sCull = &result;
}

void LLPipeline::clearReferences()
{
    LL_PROFILE_ZONE_SCOPED_CATEGORY_PIPELINE;
	sCull = NULL;
	mGroupSaveQ1.clear();
}

void check_references(LLSpatialGroup* group, LLDrawable* drawable)
{
	for (LLSpatialGroup::element_iter i = group->getDataBegin(); i != group->getDataEnd(); ++i)
	{
        LLDrawable* drawablep = (LLDrawable*)(*i)->getDrawable();
		if (drawable == drawablep)
		{
			LL_ERRS() << "LLDrawable deleted while actively reference by LLPipeline." << LL_ENDL;
		}
	}			
}

void check_references(LLDrawable* drawable, LLFace* face)
{
	for (S32 i = 0; i < drawable->getNumFaces(); ++i)
	{
		if (drawable->getFace(i) == face)
		{
			LL_ERRS() << "LLFace deleted while actively referenced by LLPipeline." << LL_ENDL;
		}
	}
}

void check_references(LLSpatialGroup* group, LLFace* face)
{
	for (LLSpatialGroup::element_iter i = group->getDataBegin(); i != group->getDataEnd(); ++i)
	{
		LLDrawable* drawable = (LLDrawable*)(*i)->getDrawable();
		if(drawable)
		{
		check_references(drawable, face);
	}			
}
}

void LLPipeline::checkReferences(LLFace* face)
{
#if 0
	if (sCull)
	{
		for (LLCullResult::sg_iterator iter = sCull->beginVisibleGroups(); iter != sCull->endVisibleGroups(); ++iter)
		{
			LLSpatialGroup* group = *iter;
			check_references(group, face);
		}

		for (LLCullResult::sg_iterator iter = sCull->beginAlphaGroups(); iter != sCull->endAlphaGroups(); ++iter)
		{
			LLSpatialGroup* group = *iter;
			check_references(group, face);
		}

		for (LLCullResult::sg_iterator iter = sCull->beginDrawableGroups(); iter != sCull->endDrawableGroups(); ++iter)
		{
			LLSpatialGroup* group = *iter;
			check_references(group, face);
		}

		for (LLCullResult::drawable_iterator iter = sCull->beginVisibleList(); iter != sCull->endVisibleList(); ++iter)
		{
			LLDrawable* drawable = *iter;
			check_references(drawable, face);	
		}
	}
#endif
}

void LLPipeline::checkReferences(LLDrawable* drawable)
{
#if 0
	if (sCull)
	{
		for (LLCullResult::sg_iterator iter = sCull->beginVisibleGroups(); iter != sCull->endVisibleGroups(); ++iter)
		{
			LLSpatialGroup* group = *iter;
			check_references(group, drawable);
		}

		for (LLCullResult::sg_iterator iter = sCull->beginAlphaGroups(); iter != sCull->endAlphaGroups(); ++iter)
		{
			LLSpatialGroup* group = *iter;
			check_references(group, drawable);
		}

		for (LLCullResult::sg_iterator iter = sCull->beginDrawableGroups(); iter != sCull->endDrawableGroups(); ++iter)
		{
			LLSpatialGroup* group = *iter;
			check_references(group, drawable);
		}

		for (LLCullResult::drawable_iterator iter = sCull->beginVisibleList(); iter != sCull->endVisibleList(); ++iter)
		{
			if (drawable == *iter)
			{
				LL_ERRS() << "LLDrawable deleted while actively referenced by LLPipeline." << LL_ENDL;
			}
		}
	}
#endif
}

void check_references(LLSpatialGroup* group, LLDrawInfo* draw_info)
{
	for (LLSpatialGroup::draw_map_t::iterator i = group->mDrawMap.begin(); i != group->mDrawMap.end(); ++i)
	{
		LLSpatialGroup::drawmap_elem_t& draw_vec = i->second;
		for (LLSpatialGroup::drawmap_elem_t::iterator j = draw_vec.begin(); j != draw_vec.end(); ++j)
		{
			LLDrawInfo* params = *j;
			if (params == draw_info)
			{
				LL_ERRS() << "LLDrawInfo deleted while actively referenced by LLPipeline." << LL_ENDL;
			}
		}
	}
}


void LLPipeline::checkReferences(LLDrawInfo* draw_info)
{
#if 0
	if (sCull)
	{
		for (LLCullResult::sg_iterator iter = sCull->beginVisibleGroups(); iter != sCull->endVisibleGroups(); ++iter)
		{
			LLSpatialGroup* group = *iter;
			check_references(group, draw_info);
		}

		for (LLCullResult::sg_iterator iter = sCull->beginAlphaGroups(); iter != sCull->endAlphaGroups(); ++iter)
		{
			LLSpatialGroup* group = *iter;
			check_references(group, draw_info);
		}

		for (LLCullResult::sg_iterator iter = sCull->beginDrawableGroups(); iter != sCull->endDrawableGroups(); ++iter)
		{
			LLSpatialGroup* group = *iter;
			check_references(group, draw_info);
		}
	}
#endif
}

void LLPipeline::checkReferences(LLSpatialGroup* group)
{
#if CHECK_PIPELINE_REFERENCES
	if (sCull)
	{
		for (LLCullResult::sg_iterator iter = sCull->beginVisibleGroups(); iter != sCull->endVisibleGroups(); ++iter)
		{
			if (group == *iter)
			{
				LL_ERRS() << "LLSpatialGroup deleted while actively referenced by LLPipeline." << LL_ENDL;
			}
		}

		for (LLCullResult::sg_iterator iter = sCull->beginAlphaGroups(); iter != sCull->endAlphaGroups(); ++iter)
		{
			if (group == *iter)
			{
				LL_ERRS() << "LLSpatialGroup deleted while actively referenced by LLPipeline." << LL_ENDL;
			}
		}

		for (LLCullResult::sg_iterator iter = sCull->beginDrawableGroups(); iter != sCull->endDrawableGroups(); ++iter)
		{
			if (group == *iter)
			{
				LL_ERRS() << "LLSpatialGroup deleted while actively referenced by LLPipeline." << LL_ENDL;
			}
		}
	}
#endif
}


bool LLPipeline::visibleObjectsInFrustum(LLCamera& camera)
{
	for (LLWorld::region_list_t::const_iterator iter = LLWorld::getInstance()->getRegionList().begin(); 
			iter != LLWorld::getInstance()->getRegionList().end(); ++iter)
	{
		LLViewerRegion* region = *iter;

		for (U32 i = 0; i < LLViewerRegion::NUM_PARTITIONS; i++)
		{
			LLSpatialPartition* part = region->getSpatialPartition(i);
			if (part)
			{
				if (hasRenderType(part->mDrawableType))
				{
					if (part->visibleObjectsInFrustum(camera))
					{
						return true;
					}
				}
			}
		}
	}

	return false;
}

bool LLPipeline::getVisibleExtents(LLCamera& camera, LLVector3& min, LLVector3& max)
{
	const F32 X = 65536.f;

	min = LLVector3(X,X,X);
	max = LLVector3(-X,-X,-X);

	LLViewerCamera::eCameraID saved_camera_id = LLViewerCamera::sCurCameraID;
	LLViewerCamera::sCurCameraID = LLViewerCamera::CAMERA_WORLD;

	bool res = true;

	for (LLWorld::region_list_t::const_iterator iter = LLWorld::getInstance()->getRegionList().begin(); 
			iter != LLWorld::getInstance()->getRegionList().end(); ++iter)
	{
		LLViewerRegion* region = *iter;

		for (U32 i = 0; i < LLViewerRegion::NUM_PARTITIONS; i++)
		{
			LLSpatialPartition* part = region->getSpatialPartition(i);
			if (part)
			{
				if (hasRenderType(part->mDrawableType))
				{
					if (!part->getVisibleExtents(camera, min, max))
					{
						res = false;
					}
				}
			}
		}
	}

	LLViewerCamera::sCurCameraID = saved_camera_id;
	return res;
}

static LLTrace::BlockTimerStatHandle FTM_CULL("Object Culling");

void LLPipeline::updateCull(LLCamera& camera, LLCullResult& result, bool hud_attachments)
{
    LL_PROFILE_ZONE_SCOPED_CATEGORY_PIPELINE; //LL_RECORD_BLOCK_TIME(FTM_CULL);
    LL_PROFILE_GPU_ZONE("updateCull"); // should always be zero GPU time, but drop a timer to flush stuff out

    bool water_clip = !sRenderTransparentWater && !sRenderingHUDs;

    if (water_clip)
    {
        
        LLVector3 pnorm;

        F32 water_height = LLEnvironment::instance().getWaterHeight();

        if (sUnderWaterRender)
        {
            //camera is below water, cull above water
            pnorm.setVec(0, 0, 1);
        }
        else
        {
            //camera is above water, cull below water
            pnorm = LLVector3(0, 0, -1);
        }
        
        LLPlane plane;
        plane.setVec(LLVector3(0, 0, water_height), pnorm);

        camera.setUserClipPlane(plane);
    }
    else
    {
        camera.disableUserClipPlane();
    }

	grabReferences(result);

	sCull->clear();

	for (LLWorld::region_list_t::const_iterator iter = LLWorld::getInstance()->getRegionList().begin(); 
			iter != LLWorld::getInstance()->getRegionList().end(); ++iter)
	{
		LLViewerRegion* region = *iter;

		for (U32 i = 0; i < LLViewerRegion::NUM_PARTITIONS; i++)
		{
			LLSpatialPartition* part = region->getSpatialPartition(i);
			if (part)
			{
				if (!hud_attachments ? LLViewerRegion::PARTITION_BRIDGE == i || hasRenderType(part->mDrawableType) : hasRenderType(part->mDrawableType))
				{
				    part->cull(camera);
				}
			}
		}

		//scan the VO Cache tree
		LLVOCachePartition* vo_part = region->getVOCachePartition();
		if(vo_part)
		{
			vo_part->cull(camera, sUseOcclusion > 0);
		}
	}

	if (hasRenderType(LLPipeline::RENDER_TYPE_SKY) && 
		gSky.mVOSkyp.notNull() && 
		gSky.mVOSkyp->mDrawable.notNull())
	{
		gSky.mVOSkyp->mDrawable->setVisible(camera);
		sCull->pushDrawable(gSky.mVOSkyp->mDrawable);
		gSky.updateCull();
		stop_glerror();
	}

    if (hasRenderType(LLPipeline::RENDER_TYPE_WL_SKY) && 
        gPipeline.canUseWindLightShaders() &&
        gSky.mVOWLSkyp.notNull() && 
        gSky.mVOWLSkyp->mDrawable.notNull())
    {
        gSky.mVOWLSkyp->mDrawable->setVisible(camera);
        sCull->pushDrawable(gSky.mVOWLSkyp->mDrawable);
    }

    bool render_water = !sReflectionRender && (hasRenderType(LLPipeline::RENDER_TYPE_WATER) || hasRenderType(LLPipeline::RENDER_TYPE_VOIDWATER));

    if (render_water)
    {
        LLWorld::getInstance()->precullWaterObjects(camera, sCull, render_water);
    }
}

void LLPipeline::markNotCulled(LLSpatialGroup* group, LLCamera& camera)
{
	if (group->isEmpty())
	{ 
		return;
	}
	
	group->setVisible();

	if (LLViewerCamera::sCurCameraID == LLViewerCamera::CAMERA_WORLD && !gCubeSnapshot)
	{
		group->updateDistance(camera);
	}
	
	assertInitialized();
	
	if (!group->getSpatialPartition()->mRenderByGroup)
	{ //render by drawable
		sCull->pushDrawableGroup(group);
	}
	else
	{   //render by group
		sCull->pushVisibleGroup(group);
	}

    if (group->needsUpdate() ||
        group->getVisible(LLViewerCamera::sCurCameraID) < LLDrawable::getCurrentFrame() - 1)
    {
        // include this group in occlusion groups, not because it is an occluder, but because we want to run
        // an occlusion query to find out if it's an occluder
        markOccluder(group);
    }
	mNumVisibleNodes++;
}

void LLPipeline::markOccluder(LLSpatialGroup* group)
{
	if (sUseOcclusion > 1 && group && !group->isOcclusionState(LLSpatialGroup::ACTIVE_OCCLUSION))
	{
		LLSpatialGroup* parent = group->getParent();

		if (!parent || !parent->isOcclusionState(LLSpatialGroup::OCCLUDED))
		{ //only mark top most occluders as active occlusion
			sCull->pushOcclusionGroup(group);
			group->setOcclusionState(LLSpatialGroup::ACTIVE_OCCLUSION);
				
			if (parent && 
				!parent->isOcclusionState(LLSpatialGroup::ACTIVE_OCCLUSION) &&
				parent->getElementCount() == 0 &&
				parent->needsUpdate())
			{
				sCull->pushOcclusionGroup(group);
				parent->setOcclusionState(LLSpatialGroup::ACTIVE_OCCLUSION);
			}
		}
	}
}

void LLPipeline::doOcclusion(LLCamera& camera)
{
    LL_PROFILE_ZONE_SCOPED_CATEGORY_PIPELINE;
    LL_PROFILE_GPU_ZONE("doOcclusion");
    llassert(!gCubeSnapshot);

    if (sReflectionProbesEnabled && sUseOcclusion > 1 && !LLPipeline::sShadowRender && !gCubeSnapshot)
    {
        gGL.setColorMask(false, false);
        LLGLDepthTest depth(GL_TRUE, GL_FALSE);
        LLGLDisable cull(GL_CULL_FACE);

        gOcclusionCubeProgram.bind();

        if (mCubeVB.isNull())
        { //cube VB will be used for issuing occlusion queries
            mCubeVB = ll_create_cube_vb(LLVertexBuffer::MAP_VERTEX);
        }
        mCubeVB->setBuffer();

        mReflectionMapManager.doOcclusion();
        gOcclusionCubeProgram.unbind();

        gGL.setColorMask(true, true);
    }

    if (LLPipeline::sUseOcclusion > 1 &&
		(sCull->hasOcclusionGroups() || LLVOCachePartition::sNeedsOcclusionCheck))
	{
		LLVertexBuffer::unbind();

		gGL.setColorMask(false, false);

		LLGLDisable blend(GL_BLEND);
		LLGLDisable test(GL_ALPHA_TEST);
		gGL.getTexUnit(0)->unbind(LLTexUnit::TT_TEXTURE);
		LLGLDepthTest depth(GL_TRUE, GL_FALSE);

		LLGLDisable cull(GL_CULL_FACE);

        gOcclusionCubeProgram.bind();

		if (mCubeVB.isNull())
		{ //cube VB will be used for issuing occlusion queries
			mCubeVB = ll_create_cube_vb(LLVertexBuffer::MAP_VERTEX);
		}
		mCubeVB->setBuffer();

		for (LLCullResult::sg_iterator iter = sCull->beginOcclusionGroups(); iter != sCull->endOcclusionGroups(); ++iter)
		{
			LLSpatialGroup* group = *iter;
			group->doOcclusion(&camera);
			group->clearOcclusionState(LLSpatialGroup::ACTIVE_OCCLUSION);
		}
	
		//apply occlusion culling to object cache tree
		for (LLWorld::region_list_t::const_iterator iter = LLWorld::getInstance()->getRegionList().begin(); 
			iter != LLWorld::getInstance()->getRegionList().end(); ++iter)
		{
			LLVOCachePartition* vo_part = (*iter)->getVOCachePartition();
			if(vo_part)
			{
				vo_part->processOccluders(&camera);
			}
		}

		gGL.setColorMask(true, true);
	}
}
	
bool LLPipeline::updateDrawableGeom(LLDrawable* drawablep, bool priority)
{
	bool update_complete = drawablep->updateGeometry(priority);
	if (update_complete && assertInitialized())
	{
		drawablep->setState(LLDrawable::BUILT);
	}
	return update_complete;
}

void LLPipeline::updateGL()
{
    LL_PROFILE_ZONE_SCOPED_CATEGORY_PIPELINE;
	{
		while (!LLGLUpdate::sGLQ.empty())
		{
			LLGLUpdate* glu = LLGLUpdate::sGLQ.front();
			glu->updateGL();
			glu->mInQ = FALSE;
			LLGLUpdate::sGLQ.pop_front();
		}
	}
}

void LLPipeline::clearRebuildGroups()
{
    LL_PROFILE_ZONE_SCOPED_CATEGORY_PIPELINE;
	LLSpatialGroup::sg_vector_t	hudGroups;

	mGroupQ1Locked = true;
	// Iterate through all drawables on the priority build queue,
	for (LLSpatialGroup::sg_vector_t::iterator iter = mGroupQ1.begin();
		 iter != mGroupQ1.end(); ++iter)
	{
		LLSpatialGroup* group = *iter;

		// If the group contains HUD objects, save the group
		if (group->isHUDGroup())
		{
			hudGroups.push_back(group);
		}
		// Else, no HUD objects so clear the build state
		else
		{
			group->clearState(LLSpatialGroup::IN_BUILD_Q1);
		}
	}

	// Clear the group
	mGroupQ1.clear();

	// Copy the saved HUD groups back in
	mGroupQ1.assign(hudGroups.begin(), hudGroups.end());
	mGroupQ1Locked = false;

	// Clear the HUD groups
	hudGroups.clear();

	mGroupQ2Locked = true;
	for (LLSpatialGroup::sg_vector_t::iterator iter = mGroupQ2.begin();
		 iter != mGroupQ2.end(); ++iter)
	{
		LLSpatialGroup* group = *iter;

		// If the group contains HUD objects, save the group
		if (group->isHUDGroup())
		{
			hudGroups.push_back(group);
		}
		// Else, no HUD objects so clear the build state
		else
		{
			group->clearState(LLSpatialGroup::IN_BUILD_Q2);
		}
	}	
	// Clear the group
	mGroupQ2.clear();

	// Copy the saved HUD groups back in
	mGroupQ2.assign(hudGroups.begin(), hudGroups.end());
	mGroupQ2Locked = false;
}

void LLPipeline::clearRebuildDrawables()
{
	// Clear all drawables on the priority build queue,
	for (LLDrawable::drawable_list_t::iterator iter = mBuildQ1.begin();
		 iter != mBuildQ1.end(); ++iter)
	{
		LLDrawable* drawablep = *iter;
		if (drawablep && !drawablep->isDead())
		{
			drawablep->clearState(LLDrawable::IN_REBUILD_Q2);
			drawablep->clearState(LLDrawable::IN_REBUILD_Q1);
		}
	}
	mBuildQ1.clear();

	// clear drawables on the non-priority build queue
	for (LLDrawable::drawable_list_t::iterator iter = mBuildQ2.begin();
		 iter != mBuildQ2.end(); ++iter)
	{
		LLDrawable* drawablep = *iter;
		if (!drawablep->isDead())
		{
			drawablep->clearState(LLDrawable::IN_REBUILD_Q2);
		}
	}	
	mBuildQ2.clear();
	
	//clear all moving bridges
	for (LLDrawable::drawable_vector_t::iterator iter = mMovedBridge.begin();
		 iter != mMovedBridge.end(); ++iter)
	{
		LLDrawable *drawablep = *iter;
		drawablep->clearState(LLDrawable::EARLY_MOVE | LLDrawable::MOVE_UNDAMPED | LLDrawable::ON_MOVE_LIST | LLDrawable::ANIMATED_CHILD);
	}
	mMovedBridge.clear();

	//clear all moving drawables
	for (LLDrawable::drawable_vector_t::iterator iter = mMovedList.begin();
		 iter != mMovedList.end(); ++iter)
	{
		LLDrawable *drawablep = *iter;
		drawablep->clearState(LLDrawable::EARLY_MOVE | LLDrawable::MOVE_UNDAMPED | LLDrawable::ON_MOVE_LIST | LLDrawable::ANIMATED_CHILD);
	}
	mMovedList.clear();

    for (LLDrawable::drawable_vector_t::iterator iter = mShiftList.begin();
        iter != mShiftList.end(); ++iter)
    {
        LLDrawable *drawablep = *iter;
        drawablep->clearState(LLDrawable::EARLY_MOVE | LLDrawable::MOVE_UNDAMPED | LLDrawable::ON_MOVE_LIST | LLDrawable::ANIMATED_CHILD | LLDrawable::ON_SHIFT_LIST);
    }
    mShiftList.clear();
}

void LLPipeline::rebuildPriorityGroups()
{
    LL_PROFILE_ZONE_SCOPED_CATEGORY_PIPELINE;
    LL_PROFILE_GPU_ZONE("rebuildPriorityGroups");

	LLTimer update_timer;
	assertInitialized();

	gMeshRepo.notifyLoadedMeshes();

	mGroupQ1Locked = true;
	// Iterate through all drawables on the priority build queue,
	for (LLSpatialGroup::sg_vector_t::iterator iter = mGroupQ1.begin();
		 iter != mGroupQ1.end(); ++iter)
	{
		LLSpatialGroup* group = *iter;
		group->rebuildGeom();
		group->clearState(LLSpatialGroup::IN_BUILD_Q1);
	}

	mGroupSaveQ1 = mGroupQ1;
	mGroupQ1.clear();
	mGroupQ1Locked = false;

}

void LLPipeline::rebuildGroups()
{
	if (mGroupQ2.empty() || gCubeSnapshot)
	{
		return;
	}

    LL_PROFILE_ZONE_SCOPED_CATEGORY_PIPELINE;
	mGroupQ2Locked = true;
	// Iterate through some drawables on the non-priority build queue
	S32 size = (S32) mGroupQ2.size();
	S32 min_count = llclamp((S32) ((F32) (size * size)/4096*0.25f), 1, size);
			
	S32 count = 0;
	
	std::sort(mGroupQ2.begin(), mGroupQ2.end(), LLSpatialGroup::CompareUpdateUrgency());

	LLSpatialGroup::sg_vector_t::iterator iter;
	LLSpatialGroup::sg_vector_t::iterator last_iter = mGroupQ2.begin();

	for (iter = mGroupQ2.begin();
		 iter != mGroupQ2.end() && count <= min_count; ++iter)
	{
		LLSpatialGroup* group = *iter;
		last_iter = iter;

		if (!group->isDead())
		{
			group->rebuildGeom();
			// <FS:Beq> defend against occasional crash due to null SP
			// if(group->getSpatialPartition()->mRenderByGroup)
			if(group->getSpatialPartition() && (group->getSpatialPartition()->mRenderByGroup))
			{
				count++;
			}
		}

		group->clearState(LLSpatialGroup::IN_BUILD_Q2);
	}	

	mGroupQ2.erase(mGroupQ2.begin(), ++last_iter);

	mGroupQ2Locked = false;

	updateMovedList(mMovedBridge);
}

void LLPipeline::updateGeom(F32 max_dtime)
{
	LLTimer update_timer;
	LLPointer<LLDrawable> drawablep;

	LL_RECORD_BLOCK_TIME(FTM_GEO_UPDATE);
    if (gCubeSnapshot)
    {
        return;
    }

	assertInitialized();

	// notify various object types to reset internal cost metrics, etc.
	// for now, only LLVOVolume does this to throttle LOD changes
	LLVOVolume::preUpdateGeom();

	// Iterate through all drawables on the priority build queue,
	for (LLDrawable::drawable_list_t::iterator iter = mBuildQ1.begin();
		 iter != mBuildQ1.end();)
	{
		LLDrawable::drawable_list_t::iterator curiter = iter++;
		LLDrawable* drawablep = *curiter;
		if (drawablep && !drawablep->isDead())
		{
			if (drawablep->isState(LLDrawable::IN_REBUILD_Q2))
			{
				drawablep->clearState(LLDrawable::IN_REBUILD_Q2);
				LLDrawable::drawable_list_t::iterator find = std::find(mBuildQ2.begin(), mBuildQ2.end(), drawablep);
				if (find != mBuildQ2.end())
				{
					mBuildQ2.erase(find);
				}
			}

			if (drawablep->isUnload())
			{
				drawablep->unload();
				drawablep->clearState(LLDrawable::FOR_UNLOAD);
			}

			if (updateDrawableGeom(drawablep, TRUE))
			{
				drawablep->clearState(LLDrawable::IN_REBUILD_Q1);
				mBuildQ1.erase(curiter);
			}
		}
		else
		{
			mBuildQ1.erase(curiter);
		}
	}
		
	// Iterate through some drawables on the non-priority build queue
	S32 min_count = 16;
	S32 size = (S32) mBuildQ2.size();
	if (size > 1024)
	{
		min_count = llclamp((S32) (size * (F32) size/4096), 16, size);
	}
		
	S32 count = 0;
	
	max_dtime = llmax(update_timer.getElapsedTimeF32()+0.001f, F32SecondsImplicit(max_dtime));
	LLSpatialGroup* last_group = NULL;
	LLSpatialBridge* last_bridge = NULL;

	for (LLDrawable::drawable_list_t::iterator iter = mBuildQ2.begin();
		 iter != mBuildQ2.end(); )
	{
		LLDrawable::drawable_list_t::iterator curiter = iter++;
		LLDrawable* drawablep = *curiter;

		LLSpatialBridge* bridge = drawablep->isRoot() ? drawablep->getSpatialBridge() :
									drawablep->getParent()->getSpatialBridge();

		if (drawablep->getSpatialGroup() != last_group && 
			(!last_bridge || bridge != last_bridge) &&
			(update_timer.getElapsedTimeF32() >= max_dtime) && count > min_count)
		{
			break;
		}

		//make sure updates don't stop in the middle of a spatial group
		//to avoid thrashing (objects are enqueued by group)
		last_group = drawablep->getSpatialGroup();
		last_bridge = bridge;

		bool update_complete = true;
		if (!drawablep->isDead())
		{
			update_complete = updateDrawableGeom(drawablep, FALSE);
			count++;
		}
		if (update_complete)
		{
			drawablep->clearState(LLDrawable::IN_REBUILD_Q2);
			mBuildQ2.erase(curiter);
		}
	}	

	updateMovedList(mMovedBridge);
}

void LLPipeline::markVisible(LLDrawable *drawablep, LLCamera& camera)
{
	if(drawablep && !drawablep->isDead())
	{
		if (drawablep->isSpatialBridge())
		{
			const LLDrawable* root = ((LLSpatialBridge*) drawablep)->mDrawable;
			llassert(root); // trying to catch a bad assumption
					
			if (root && //  // this test may not be needed, see above
					root->getVObj()->isAttachment())
			{
				LLDrawable* rootparent = root->getParent();
				if (rootparent) // this IS sometimes NULL
				{
					LLViewerObject *vobj = rootparent->getVObj();
					llassert(vobj); // trying to catch a bad assumption
					if (vobj) // this test may not be needed, see above
					{
						LLVOAvatar* av = vobj->asAvatar();
						if (av &&
							((!sImpostorRender && av->isImpostor()) //ignore impostor flag during impostor pass
							 //|| av->isInMuteList() // <FS:Ansariel> Partially undo MAINT-5700: Draw imposter for muted avatars
							 || (LLVOAvatar::AOA_JELLYDOLL == av->getOverallAppearance() && !av->needsImpostorUpdate()) ))
						{
							return;
						}
					}
				}
			}
			sCull->pushBridge((LLSpatialBridge*) drawablep);
		}
		else
		{
		
			sCull->pushDrawable(drawablep);
		}

		drawablep->setVisible(camera);
	}
}

void LLPipeline::markMoved(LLDrawable *drawablep, bool damped_motion)
{
	if (!drawablep)
	{
		//LL_ERRS() << "Sending null drawable to moved list!" << LL_ENDL;
		return;
	}
	
	if (drawablep->isDead())
	{
		LL_WARNS() << "Marking NULL or dead drawable moved!" << LL_ENDL;
		return;
	}
	
	if (drawablep->getParent()) 
	{
		//ensure that parent drawables are moved first
		markMoved(drawablep->getParent(), damped_motion);
	}

	assertInitialized();

	if (!drawablep->isState(LLDrawable::ON_MOVE_LIST))
	{
		if (drawablep->isSpatialBridge())
		{
			mMovedBridge.push_back(drawablep);
		}
		else
		{
			mMovedList.push_back(drawablep);
		}
		drawablep->setState(LLDrawable::ON_MOVE_LIST);
	}
	if (! damped_motion)
	{
		drawablep->setState(LLDrawable::MOVE_UNDAMPED); // UNDAMPED trumps DAMPED
	}
	else if (drawablep->isState(LLDrawable::MOVE_UNDAMPED))
	{
		drawablep->clearState(LLDrawable::MOVE_UNDAMPED);
	}
}

void LLPipeline::markShift(LLDrawable *drawablep)
{
	if (!drawablep || drawablep->isDead())
	{
		return;
	}

	assertInitialized();

	if (!drawablep->isState(LLDrawable::ON_SHIFT_LIST))
	{
		drawablep->getVObj()->setChanged(LLXform::SHIFTED | LLXform::SILHOUETTE);
		if (drawablep->getParent()) 
		{
			markShift(drawablep->getParent());
		}
		mShiftList.push_back(drawablep);
		drawablep->setState(LLDrawable::ON_SHIFT_LIST);
	}
}

void LLPipeline::shiftObjects(const LLVector3 &offset)
{
    LL_PROFILE_ZONE_SCOPED_CATEGORY_PIPELINE;
	assertInitialized();

	glClear(GL_DEPTH_BUFFER_BIT);
	gDepthDirty = true;
		
	LLVector4a offseta;
	offseta.load3(offset.mV);

	for (LLDrawable::drawable_vector_t::iterator iter = mShiftList.begin();
			iter != mShiftList.end(); iter++)
	{
		LLDrawable *drawablep = *iter;
		if (drawablep->isDead())
		{
			continue;
		}	
		drawablep->shiftPos(offseta);	
		drawablep->clearState(LLDrawable::ON_SHIFT_LIST);
	}
	mShiftList.resize(0);
	
	for (LLWorld::region_list_t::const_iterator iter = LLWorld::getInstance()->getRegionList().begin(); 
			iter != LLWorld::getInstance()->getRegionList().end(); ++iter)
	{
		LLViewerRegion* region = *iter;
		for (U32 i = 0; i < LLViewerRegion::NUM_PARTITIONS; i++)
		{
			LLSpatialPartition* part = region->getSpatialPartition(i);
			if (part)
			{
				part->shift(offseta);
			}
		}
	}

    mReflectionMapManager.shift(offseta);

	LLHUDText::shiftAll(offset);
	LLHUDNameTag::shiftAll(offset);

	display_update_camera();
}

void LLPipeline::markTextured(LLDrawable *drawablep)
{
	if (drawablep && !drawablep->isDead() && assertInitialized())
	{
		mRetexturedList.insert(drawablep);
	}
}

void LLPipeline::markGLRebuild(LLGLUpdate* glu)
{
	if (glu && !glu->mInQ)
	{
		LLGLUpdate::sGLQ.push_back(glu);
		glu->mInQ = TRUE;
	}
}

void LLPipeline::markPartitionMove(LLDrawable* drawable)
{
	if (!drawable->isState(LLDrawable::PARTITION_MOVE) && 
		!drawable->getPositionGroup().equals3(LLVector4a::getZero()))
	{
		drawable->setState(LLDrawable::PARTITION_MOVE);
		mPartitionQ.push_back(drawable);
	}
}

void LLPipeline::processPartitionQ()
{
    LL_PROFILE_ZONE_SCOPED_CATEGORY_PIPELINE;

	// <FS:ND> A vector is much better suited for the use case of mPartitionQ
	// for (LLDrawable::drawable_list_t::iterator iter = mPartitionQ.begin(); iter != mPartitionQ.end(); ++iter)
	for (LLDrawable::drawable_vector_t::iterator iter = mPartitionQ.begin(); iter != mPartitionQ.end(); ++iter)
	// </FS:ND>
	{
		LLDrawable* drawable = *iter;
		if (!drawable->isDead())
		{
			drawable->updateBinRadius();
			drawable->movePartition();
		}
		drawable->clearState(LLDrawable::PARTITION_MOVE);
	}

	mPartitionQ.clear();
}

void LLPipeline::markMeshDirty(LLSpatialGroup* group)
{
	mMeshDirtyGroup.push_back(group);
}

void LLPipeline::markRebuild(LLSpatialGroup* group, bool priority)
{
	if (group && !group->isDead() && group->getSpatialPartition())
	{
		if (group->getSpatialPartition()->mPartitionType == LLViewerRegion::PARTITION_HUD)
		{
			priority = true;
		}

		if (priority)
		{
			if (!group->hasState(LLSpatialGroup::IN_BUILD_Q1))
			{
				llassert_always(!mGroupQ1Locked);

				mGroupQ1.push_back(group);
				group->setState(LLSpatialGroup::IN_BUILD_Q1);

				if (group->hasState(LLSpatialGroup::IN_BUILD_Q2))
				{
					LLSpatialGroup::sg_vector_t::iterator iter = std::find(mGroupQ2.begin(), mGroupQ2.end(), group);
					if (iter != mGroupQ2.end())
					{
						mGroupQ2.erase(iter);
					}
					group->clearState(LLSpatialGroup::IN_BUILD_Q2);
				}
			}
		}
		else if (!group->hasState(LLSpatialGroup::IN_BUILD_Q2 | LLSpatialGroup::IN_BUILD_Q1))
		{
			llassert_always(!mGroupQ2Locked);
			mGroupQ2.push_back(group);
			group->setState(LLSpatialGroup::IN_BUILD_Q2);

		}
	}
}

void LLPipeline::markRebuild(LLDrawable *drawablep, LLDrawable::EDrawableFlags flag, bool priority)
{
	if (drawablep && !drawablep->isDead() && assertInitialized())
	{
		//<FS:Beq> avoid unfortunate sleep during trylock by static check
		//if(debugLoggingEnabled("AnimatedObjectsLinkset"))
		static auto debug_logging_on = debugLoggingEnabled("AnimatedObjectsLinkset");
		if (debug_logging_on)
		//</FS:Beq>
        {
            LLVOVolume *vol_obj = drawablep->getVOVolume();
            if (vol_obj && vol_obj->isAnimatedObject() && vol_obj->isRiggedMesh())
            {
                std::string vobj_name = llformat("Vol%p", vol_obj);
                F32 est_tris = vol_obj->getEstTrianglesMax();
                LL_DEBUGS("AnimatedObjectsLinkset") << vobj_name << " markRebuild, tris " << est_tris 
                                                    << " priority " << (S32) priority << " flag " << std::hex << flag << LL_ENDL; 
            }
        }
    
		if (!drawablep->isState(LLDrawable::BUILT))
		{
			priority = true;
		}
		if (priority)
		{
			if (!drawablep->isState(LLDrawable::IN_REBUILD_Q1))
			{
				mBuildQ1.push_back(drawablep);
				drawablep->setState(LLDrawable::IN_REBUILD_Q1); // mark drawable as being in priority queue
			}
		}
		else if (!drawablep->isState(LLDrawable::IN_REBUILD_Q2))
		{
			mBuildQ2.push_back(drawablep);
			drawablep->setState(LLDrawable::IN_REBUILD_Q2); // need flag here because it is just a list
		}
		// <FS:Ansariel> FIRE-16485: Crash when calling texture refresh on an object that has a blacklisted copy
		//if (flag & (LLDrawable::REBUILD_VOLUME | LLDrawable::REBUILD_POSITION))
		if ((flag & (LLDrawable::REBUILD_VOLUME | LLDrawable::REBUILD_POSITION)) && drawablep->getVObj().notNull())
		// </FS:Ansariel>
		{
			drawablep->getVObj()->setChanged(LLXform::SILHOUETTE);
		}
		drawablep->setState(flag);
	}
}

void LLPipeline::stateSort(LLCamera& camera, LLCullResult &result)
{
    LL_PROFILE_ZONE_SCOPED_CATEGORY_PIPELINE;
    LL_PROFILE_GPU_ZONE("stateSort");

	if (hasAnyRenderType(LLPipeline::RENDER_TYPE_AVATAR,
					  LLPipeline::RENDER_TYPE_CONTROL_AV,
					  LLPipeline::RENDER_TYPE_TERRAIN,
					  LLPipeline::RENDER_TYPE_TREE,
					  LLPipeline::RENDER_TYPE_SKY,
					  LLPipeline::RENDER_TYPE_VOIDWATER,
					  LLPipeline::RENDER_TYPE_WATER,
					  LLPipeline::END_RENDER_TYPES))
	{
		//clear faces from face pools
		gPipeline.resetDrawOrders();
	}

	//LLVertexBuffer::unbind();

	grabReferences(result);
	{
		LL_PROFILE_ZONE_NAMED_CATEGORY_PIPELINE("checkOcclusionAndRebuildMesh");
	for (LLCullResult::sg_iterator iter = sCull->beginDrawableGroups(); iter != sCull->endDrawableGroups(); ++iter)
	{
		LLSpatialGroup* group = *iter;
		group->checkOcclusion();
		if (sUseOcclusion > 1 && group->isOcclusionState(LLSpatialGroup::OCCLUDED))
		{
			markOccluder(group);
		}
		else
		{
			group->setVisible();
			for (LLSpatialGroup::element_iter i = group->getDataBegin(); i != group->getDataEnd(); ++i)
			{
                LLDrawable* drawablep = (LLDrawable*)(*i)->getDrawable();
				markVisible(drawablep, camera);
			}

			if (!sDelayVBUpdate)
			{ //rebuild mesh as soon as we know it's visible
				group->rebuildMesh();
			}
		}
	}
	}

	if (LLViewerCamera::sCurCameraID == LLViewerCamera::CAMERA_WORLD && !gCubeSnapshot)
	{
		LL_PROFILE_ZONE_NAMED_CATEGORY_PIPELINE("WorldCamera");
		LLSpatialGroup* last_group = NULL;
		BOOL fov_changed = LLViewerCamera::getInstance()->isDefaultFOVChanged();
		for (LLCullResult::bridge_iterator i = sCull->beginVisibleBridge(); i != sCull->endVisibleBridge(); ++i)
		{
			LLCullResult::bridge_iterator cur_iter = i;
			LLSpatialBridge* bridge = *cur_iter;
			LLSpatialGroup* group = bridge->getSpatialGroup();

			if (last_group == NULL)
			{
				last_group = group;
			}

			if (!bridge->isDead() && group && !group->isOcclusionState(LLSpatialGroup::OCCLUDED))
			{
				stateSort(bridge, camera, fov_changed);
			}

			if (LLViewerCamera::sCurCameraID == LLViewerCamera::CAMERA_WORLD &&
				last_group != group && last_group->changeLOD())
			{
				last_group->mLastUpdateDistance = last_group->mDistance;
			}

			last_group = group;
		}

		if (LLViewerCamera::sCurCameraID == LLViewerCamera::CAMERA_WORLD &&
			last_group && last_group->changeLOD())
		{
			last_group->mLastUpdateDistance = last_group->mDistance;
		}
	}
	{
		LL_PROFILE_ZONE_NAMED_CATEGORY_PIPELINE("StateSort: visible groups");
	for (LLCullResult::sg_iterator iter = sCull->beginVisibleGroups(); iter != sCull->endVisibleGroups(); ++iter)
	{
		LLSpatialGroup* group = *iter;
		group->checkOcclusion();
		if (sUseOcclusion > 1 && group->isOcclusionState(LLSpatialGroup::OCCLUDED))
		{
			markOccluder(group);
		}
		else
		{
			group->setVisible();
			stateSort(group, camera);

			if (!sDelayVBUpdate)
			{ //rebuild mesh as soon as we know it's visible
				group->rebuildMesh();
			}
		}
	}}
	
	{
		LL_PROFILE_ZONE_NAMED_CATEGORY_DRAWABLE("stateSort"); // LL_RECORD_BLOCK_TIME(FTM_STATESORT_DRAWABLE);
		for (LLCullResult::drawable_iterator iter = sCull->beginVisibleList();
			 iter != sCull->endVisibleList(); ++iter)
		{
			LLDrawable *drawablep = *iter;
			if (!drawablep->isDead())
			{
				stateSort(drawablep, camera);
			}
		}
	}
		
	postSort(camera);	
}

void LLPipeline::stateSort(LLSpatialGroup* group, LLCamera& camera)
{
	if (group->changeLOD())
	{
		for (LLSpatialGroup::element_iter i = group->getDataBegin(); i != group->getDataEnd(); ++i)
		{
            LLDrawable* drawablep = (LLDrawable*)(*i)->getDrawable();            
			stateSort(drawablep, camera);
		}

		if (LLViewerCamera::sCurCameraID == LLViewerCamera::CAMERA_WORLD && !gCubeSnapshot)
		{ //avoid redundant stateSort calls
			group->mLastUpdateDistance = group->mDistance;
		}
	}
}

void LLPipeline::stateSort(LLSpatialBridge* bridge, LLCamera& camera, BOOL fov_changed)
{
    LL_PROFILE_ZONE_SCOPED_CATEGORY_PIPELINE;
    if (bridge->getSpatialGroup()->changeLOD() || fov_changed)
	{
		bool force_update = false;
		bridge->updateDistance(camera, force_update);
	}
}

void LLPipeline::stateSort(LLDrawable* drawablep, LLCamera& camera)
{
    LL_PROFILE_ZONE_SCOPED_CATEGORY_PIPELINE;
    if (!drawablep
		|| drawablep->isDead() 
		|| !hasRenderType(drawablep->getRenderType()))
	{
		return;
	}
	
    // SL-11353
    // ignore our own geo when rendering spotlight shadowmaps...
    // 
    if (RenderSpotLight && drawablep == RenderSpotLight)
    {
        return;
    }

	if (LLSelectMgr::getInstance()->mHideSelectedObjects)
	{
//		if (drawablep->getVObj().notNull() &&
//			drawablep->getVObj()->isSelected())
// [RLVa:KB] - Checked: 2010-09-28 (RLVa-1.2.1f) | Modified: RLVa-1.2.1f
		const LLViewerObject* pObj = drawablep->getVObj();
		if ( (pObj) && (pObj->isSelected()) && 
			 ( (!RlvActions::isRlvEnabled()) || 
			   ( ((!pObj->isHUDAttachment()) || (!gRlvAttachmentLocks.isLockedAttachment(pObj->getRootEdit()))) && 
				 (RlvActions::canEdit(pObj)) ) ) )
// [/RVLa:KB]
		{
			return;
		}
	}

	if (drawablep->isAvatar())
	{ //don't draw avatars beyond render distance or if we don't have a spatial group.
		if ((drawablep->getSpatialGroup() == NULL) || 
			(drawablep->getSpatialGroup()->mDistance > LLVOAvatar::sRenderDistance))
		{
			return;
		}

		LLVOAvatar* avatarp = (LLVOAvatar*) drawablep->getVObj().get();
		if (!avatarp->isVisible())
		{
			return;
		}
	}

	assertInitialized();

	if (hasRenderType(drawablep->mRenderType))
	{
		if (!drawablep->isState(LLDrawable::INVISIBLE|LLDrawable::FORCE_INVISIBLE))
		{
			drawablep->setVisible(camera, NULL, FALSE);
		}
	}

	if (LLViewerCamera::sCurCameraID == LLViewerCamera::CAMERA_WORLD && !gCubeSnapshot)
	{
		//if (drawablep->isVisible()) isVisible() check here is redundant, if it wasn't visible, it wouldn't be here
		{
			if (!drawablep->isActive())
			{
				bool force_update = false;
				drawablep->updateDistance(camera, force_update);
			}
			else if (drawablep->isAvatar())
			{
				bool force_update = false;
				drawablep->updateDistance(camera, force_update); // calls vobj->updateLOD() which calls LLVOAvatar::updateVisibility()
			}
		}
	}

	if (!drawablep->getVOVolume())
	{
		for (LLDrawable::face_list_t::iterator iter = drawablep->mFaces.begin();
				iter != drawablep->mFaces.end(); iter++)
		{
			LLFace* facep = *iter;

			if (facep->hasGeometry())
			{
				if (facep->getPool())
				{
					facep->getPool()->enqueue(facep);
				}
				else
				{
					break;
				}
			}
		}
	}
	
	mNumVisibleFaces += drawablep->getNumFaces();
}


void forAllDrawables(LLCullResult::sg_iterator begin, 
					 LLCullResult::sg_iterator end,
					 void (*func)(LLDrawable*))
{
	for (LLCullResult::sg_iterator i = begin; i != end; ++i)
	{
		for (LLSpatialGroup::element_iter j = (*i)->getDataBegin(); j != (*i)->getDataEnd(); ++j)
		{
			if((*j)->hasDrawable())
			{
				func((LLDrawable*)(*j)->getDrawable());	
			}
		}
	}
}

void LLPipeline::forAllVisibleDrawables(void (*func)(LLDrawable*))
{
	forAllDrawables(sCull->beginDrawableGroups(), sCull->endDrawableGroups(), func);
	forAllDrawables(sCull->beginVisibleGroups(), sCull->endVisibleGroups(), func);
}

//function for creating scripted beacons
void renderScriptedBeacons(LLDrawable* drawablep)
{
	LLViewerObject *vobj = drawablep->getVObj();
	if (vobj 
		&& !vobj->isAvatar() 
		&& !vobj->getParent()
		&& vobj->flagScripted())
	{
		if (gPipeline.sRenderBeacons)
		{
			gObjectList.addDebugBeacon(vobj->getPositionAgent(), "", LLColor4(1.f, 0.f, 0.f, 0.5f), LLColor4(1.f, 1.f, 1.f, 0.5f), LLPipeline::DebugBeaconLineWidth);
		}

		if (gPipeline.sRenderHighlight)
		{
			S32 face_id;
			S32 count = drawablep->getNumFaces();
			for (face_id = 0; face_id < count; face_id++)
			{
				LLFace * facep = drawablep->getFace(face_id);
				if (facep) 
				{
					gPipeline.mHighlightFaces.push_back(facep);
				}
			}
		}
	}
}

void renderScriptedTouchBeacons(LLDrawable *drawablep)
{
    LLViewerObject *vobj = drawablep->getVObj();
    if (vobj && !vobj->isAvatar() && !vobj->getParent() && vobj->flagScripted() && vobj->flagHandleTouch())
    {
        if (gPipeline.sRenderBeacons)
        {
            gObjectList.addDebugBeacon(vobj->getPositionAgent(), "", LLColor4(1.f, 0.f, 0.f, 0.5f), LLColor4(1.f, 1.f, 1.f, 0.5f),
                                       LLPipeline::DebugBeaconLineWidth);
        }

        if (gPipeline.sRenderHighlight)
        {
            S32 face_id;
            S32 count = drawablep->getNumFaces();
            for (face_id = 0; face_id < count; face_id++)
            {
                LLFace *facep = drawablep->getFace(face_id);
                if (facep)
                {
                    gPipeline.mHighlightFaces.push_back(facep);
                }
            }
        }
    }
}

void renderPhysicalBeacons(LLDrawable *drawablep)
{
    LLViewerObject *vobj = drawablep->getVObj();
    if (vobj &&
        !vobj->isAvatar()
        //&& !vobj->getParent()
        && vobj->flagUsePhysics())
    {
        if (gPipeline.sRenderBeacons)
        {
            gObjectList.addDebugBeacon(vobj->getPositionAgent(), "", LLColor4(0.f, 1.f, 0.f, 0.5f), LLColor4(1.f, 1.f, 1.f, 0.5f),
                                       LLPipeline::DebugBeaconLineWidth);
        }

        if (gPipeline.sRenderHighlight)
        {
            S32 face_id;
            S32 count = drawablep->getNumFaces();
            for (face_id = 0; face_id < count; face_id++)
            {
                LLFace *facep = drawablep->getFace(face_id);
                if (facep)
                {
                    gPipeline.mHighlightFaces.push_back(facep);
                }
            }
        }
    }
}

void renderMOAPBeacons(LLDrawable *drawablep)
{
    LLViewerObject *vobj = drawablep->getVObj();

    if (!vobj || vobj->isAvatar())
        return;

    bool beacon  = false;
    U8   tecount = vobj->getNumTEs();
    for (int x = 0; x < tecount; x++)
    {
        if (vobj->getTEref(x).hasMedia())
        {
            beacon = true;
            break;
        }
    }
    if (beacon)
    {
        if (gPipeline.sRenderBeacons)
        {
            gObjectList.addDebugBeacon(vobj->getPositionAgent(), "", LLColor4(1.f, 1.f, 1.f, 0.5f), LLColor4(1.f, 1.f, 1.f, 0.5f),
                                       LLPipeline::DebugBeaconLineWidth);
        }

        if (gPipeline.sRenderHighlight)
        {
            S32 face_id;
            S32 count = drawablep->getNumFaces();
            for (face_id = 0; face_id < count; face_id++)
            {
                LLFace *facep = drawablep->getFace(face_id);
                if (facep)
                {
                    gPipeline.mHighlightFaces.push_back(facep);
                }
            }
        }
    }
}

void renderParticleBeacons(LLDrawable *drawablep)
{
    // Look for attachments, objects, etc.
    LLViewerObject *vobj = drawablep->getVObj();
    if (vobj && vobj->isParticleSource())
    {
        if (gPipeline.sRenderBeacons)
        {
            LLColor4 light_blue(0.5f, 0.5f, 1.f, 0.5f);
            gObjectList.addDebugBeacon(vobj->getPositionAgent(), "", light_blue, LLColor4(1.f, 1.f, 1.f, 0.5f),
                                       LLPipeline::DebugBeaconLineWidth);
        }

        if (gPipeline.sRenderHighlight)
        {
            S32 face_id;
            S32 count = drawablep->getNumFaces();
            for (face_id = 0; face_id < count; face_id++)
            {
                LLFace *facep = drawablep->getFace(face_id);
                if (facep)
                {
                    gPipeline.mHighlightFaces.push_back(facep);
                }
            }
        }
    }
}

void renderSoundHighlights(LLDrawable *drawablep)
{
    // Look for attachments, objects, etc.
    LLViewerObject *vobj = drawablep->getVObj();
    if (vobj && vobj->isAudioSource())
    {
        if (gPipeline.sRenderHighlight)
        {
            S32 face_id;
            S32 count = drawablep->getNumFaces();
            for (face_id = 0; face_id < count; face_id++)
            {
                LLFace *facep = drawablep->getFace(face_id);
                if (facep)
                {
                    gPipeline.mHighlightFaces.push_back(facep);
                }
            }
        }
    }
}

void LLPipeline::postSort(LLCamera &camera)
{
    LL_PROFILE_ZONE_SCOPED_CATEGORY_PIPELINE;

    assertInitialized();
    sVolumeSAFrame = 0.f; //ZK LBG

    LL_PUSH_CALLSTACKS();

    if (!gCubeSnapshot)
    {
        // rebuild drawable geometry
        for (LLCullResult::sg_iterator i = sCull->beginDrawableGroups(); i != sCull->endDrawableGroups(); ++i)
        {
            LLSpatialGroup *group = *i;
            if (!sUseOcclusion || !group->isOcclusionState(LLSpatialGroup::OCCLUDED))
            {
                group->rebuildGeom();
            }
        }
        LL_PUSH_CALLSTACKS();
        // rebuild groups
        sCull->assertDrawMapsEmpty();

        rebuildPriorityGroups();
    }

    LL_PUSH_CALLSTACKS();

    // build render map
    {
        LL_PROFILE_ZONE_NAMED_CATEGORY_PIPELINE("build render map");
    for (LLCullResult::sg_iterator i = sCull->beginVisibleGroups(); i != sCull->endVisibleGroups(); ++i)
    {
        LLSpatialGroup *group = *i;
        if ((sUseOcclusion && group->isOcclusionState(LLSpatialGroup::OCCLUDED)) ||
            (RenderAutoHideSurfaceAreaLimit > 0.f &&
             group->mSurfaceArea > RenderAutoHideSurfaceAreaLimit * llmax(group->mObjectBoxSize, 10.f)))
        {
            continue;
        }

        if (group->hasState(LLSpatialGroup::NEW_DRAWINFO) && group->hasState(LLSpatialGroup::GEOM_DIRTY) && !gCubeSnapshot)
        {  // no way this group is going to be drawable without a rebuild
            group->rebuildGeom();
        }

        for (LLSpatialGroup::draw_map_t::iterator j = group->mDrawMap.begin(); j != group->mDrawMap.end(); ++j)
        {
            LLSpatialGroup::drawmap_elem_t &src_vec = j->second;
            if (!hasRenderType(j->first))
            {
                continue;
            }

            for (LLSpatialGroup::drawmap_elem_t::iterator k = src_vec.begin(); k != src_vec.end(); ++k)
            {
                LLDrawInfo *info = *k;

                sCull->pushDrawInfo(j->first, info);
                if (!sShadowRender && !sReflectionRender && !gCubeSnapshot)
                {
                    addTrianglesDrawn(info->mCount);
                }
            }
        }

        if (hasRenderType(LLPipeline::RENDER_TYPE_PASS_ALPHA))
        {
            LL_PROFILE_ZONE_NAMED_CATEGORY_PIPELINE("Collect Alpha groups");
            LLSpatialGroup::draw_map_t::iterator alpha = group->mDrawMap.find(LLRenderPass::PASS_ALPHA);

            if (alpha != group->mDrawMap.end())
            {  // store alpha groups for sorting
                LLSpatialBridge *bridge = group->getSpatialPartition()->asBridge();
                if (LLViewerCamera::sCurCameraID == LLViewerCamera::CAMERA_WORLD && !gCubeSnapshot)
                {
                    if (bridge)
                    {
                        LLCamera trans_camera = bridge->transformCamera(camera);
                        group->updateDistance(trans_camera);
                    }
                    else
                    {
                        group->updateDistance(camera);
                    }
                }

                if (hasRenderType(LLDrawPool::POOL_ALPHA))
                {
                    sCull->pushAlphaGroup(group);
                }
            }

            LLSpatialGroup::draw_map_t::iterator rigged_alpha = group->mDrawMap.find(LLRenderPass::PASS_ALPHA_RIGGED);

            if (rigged_alpha != group->mDrawMap.end())
            {  // store rigged alpha groups for LLDrawPoolAlpha prepass (skip distance update, rigged attachments use depth buffer)
                if (hasRenderType(LLDrawPool::POOL_ALPHA))
                {
                    sCull->pushRiggedAlphaGroup(group);
                }
            }
        }
    }
    }

    /*bool use_transform_feedback = gTransformPositionProgram.mProgramObject && !mMeshDirtyGroup.empty();

    if (use_transform_feedback)
    { //place a query around potential transform feedback code for synchronization
        mTransformFeedbackPrimitives = 0;

        if (!mMeshDirtyQueryObject)
        {
            glGenQueries(1, &mMeshDirtyQueryObject);
        }

        glBeginQuery(GL_TRANSFORM_FEEDBACK_PRIMITIVES_WRITTEN, mMeshDirtyQueryObject);
    }*/

    {
        LL_PROFILE_ZONE_NAMED_CATEGORY_PIPELINE("rebuild delayed upd groups");
    // pack vertex buffers for groups that chose to delay their updates
    {
        LL_PROFILE_GPU_ZONE("rebuildMesh");
        for (LLSpatialGroup::sg_vector_t::iterator iter = mMeshDirtyGroup.begin(); iter != mMeshDirtyGroup.end(); ++iter)
        {
            (*iter)->rebuildMesh();
        }
    }
    }

    /*if (use_transform_feedback)
    {
        glEndQuery(GL_TRANSFORM_FEEDBACK_PRIMITIVES_WRITTEN);
    }*/

    mMeshDirtyGroup.clear();

    {
        LL_PROFILE_ZONE_NAMED_CATEGORY_PIPELINE("sort alpha groups");
    if (!sShadowRender)
    {
        // order alpha groups by distance
        std::sort(sCull->beginAlphaGroups(), sCull->endAlphaGroups(), LLSpatialGroup::CompareDepthGreater());

        // order rigged alpha groups by avatar attachment order
        std::sort(sCull->beginRiggedAlphaGroups(), sCull->endRiggedAlphaGroups(), LLSpatialGroup::CompareRenderOrder());
    }
    }

    LL_PUSH_CALLSTACKS();
    {
        LL_PROFILE_ZONE_NAMED_CATEGORY_PIPELINE("beacon rendering flags");
    // only render if the flag is set. The flag is only set if we are in edit mode or the toggle is set in the menus
    // <FS:Ansariel> Make beacons also show when beacons floater is closed.
    if (/*LLFloaterReg::instanceVisible("beacons") &&*/ !sShadowRender && !gCubeSnapshot)
    {
        if (sRenderScriptedTouchBeacons)
        {
            // Only show the beacon on the root object.
            forAllVisibleDrawables(renderScriptedTouchBeacons);
        }
        else if (sRenderScriptedBeacons)
        {
            // Only show the beacon on the root object.
            forAllVisibleDrawables(renderScriptedBeacons);
        }

        if (sRenderPhysicalBeacons)
        {
            // Only show the beacon on the root object.
            forAllVisibleDrawables(renderPhysicalBeacons);
        }

        if (sRenderMOAPBeacons)
        {
            forAllVisibleDrawables(renderMOAPBeacons);
        }

        if (sRenderParticleBeacons)
        {
            forAllVisibleDrawables(renderParticleBeacons);
        }

        // If god mode, also show audio cues
        if (sRenderSoundBeacons && gAudiop)
        {
            // Walk all sound sources and render out beacons for them. Note, this isn't done in the ForAllVisibleDrawables function, because
            // some are not visible.
            LLAudioEngine::source_map::iterator iter;
            for (iter = gAudiop->mAllSources.begin(); iter != gAudiop->mAllSources.end(); ++iter)
            {
                LLAudioSource *sourcep = iter->second;

                LLVector3d pos_global = sourcep->getPositionGlobal();
                LLVector3  pos        = gAgent.getPosAgentFromGlobal(pos_global);
                if (gPipeline.sRenderBeacons)
                {
                    // pos += LLVector3(0.f, 0.f, 0.2f);
                    gObjectList.addDebugBeacon(pos, "", LLColor4(1.f, 1.f, 0.f, 0.5f), LLColor4(1.f, 1.f, 1.f, 0.5f), DebugBeaconLineWidth);
                }
            }
            // now deal with highlights for all those seeable sound sources
            forAllVisibleDrawables(renderSoundHighlights);
        }
    }
    }
    LL_PUSH_CALLSTACKS();
    // If managing your telehub, draw beacons at telehub and currently selected spawnpoint.
    if (LLFloaterTelehub::renderBeacons() && !sShadowRender && !gCubeSnapshot)
    {
        LLFloaterTelehub::addBeacons();
    }

    if (!sShadowRender && !gCubeSnapshot)
    {
        LL_PROFILE_ZONE_NAMED_CATEGORY_PIPELINE("Render face highlights");
        mSelectedFaces.clear();

        if (!gNonInteractive)
        {
            LLPipeline::setRenderHighlightTextureChannel(gFloaterTools->getPanelFace()->getTextureChannelToEdit());
        }

        // Draw face highlights for selected faces.
        if (LLSelectMgr::getInstance()->getTEMode())
        {
            struct f : public LLSelectedTEFunctor
            {
                virtual bool apply(LLViewerObject *object, S32 te)
                {
                    if (object->mDrawable)
                    {
                        LLFace *facep = object->mDrawable->getFace(te);
                        if (facep)
                        {
                            gPipeline.mSelectedFaces.push_back(facep);
                        }
                    }
                    return true;
                }
            } func;
            LLSelectMgr::getInstance()->getSelection()->applyToTEs(&func);
        }
    }

    // LLSpatialGroup::sNoDelete = FALSE;
    LL_PUSH_CALLSTACKS();
}


void render_hud_elements()
{
    LL_PROFILE_ZONE_SCOPED_CATEGORY_UI; //LL_RECORD_BLOCK_TIME(FTM_RENDER_UI);
	gPipeline.disableLights();
	
	LLGLSUIDefault gls_ui;

	//LLGLEnable stencil(GL_STENCIL_TEST);
	//glStencilFunc(GL_ALWAYS, 255, 0xFFFFFFFF);
	//glStencilMask(0xFFFFFFFF);
	//glStencilOp(GL_KEEP, GL_KEEP, GL_REPLACE);
	
	gUIProgram.bind();
    gGL.color4f(1, 1, 1, 1);
	LLGLDepthTest depth(GL_TRUE, GL_FALSE);

	if (!LLPipeline::sReflectionRender && gPipeline.hasRenderDebugFeatureMask(LLPipeline::RENDER_DEBUG_FEATURE_UI))
	{
		LLGLEnable multisample(LLPipeline::RenderFSAASamples > 0 ? GL_MULTISAMPLE : 0);
		gViewerWindow->renderSelections(FALSE, FALSE, FALSE); // For HUD version in render_ui_3d()
	
		// Draw the tracking overlays
		LLTracker::render3D();
		
        if (LLWorld::instanceExists())
        {
            // Show the property lines
            LLWorld::getInstance()->renderPropertyLines();
        }
		LLViewerParcelMgr::getInstance()->render();
		LLViewerParcelMgr::getInstance()->renderParcelCollision();
	}
	else if (gForceRenderLandFence)
	{
		// This is only set when not rendering the UI, for parcel snapshots
		LLViewerParcelMgr::getInstance()->render();
	}
	else if (gPipeline.hasRenderType(LLPipeline::RENDER_TYPE_HUD))
	{
		LLHUDText::renderAllHUD();
	}

	gUIProgram.unbind();
}

void LLPipeline::renderHighlights()
{
	assertInitialized();

	// Draw 3D UI elements here (before we clear the Z buffer in POOL_HUD)
	// Render highlighted faces.
	LLGLSPipelineAlpha gls_pipeline_alpha;
	LLColor4 color(1.f, 1.f, 1.f, 0.5f);
	LLGLEnable color_mat(GL_COLOR_MATERIAL);
	disableLights();

	if ((LLViewerShaderMgr::instance()->getShaderLevel(LLViewerShaderMgr::SHADER_INTERFACE) > 0))
	{
		gHighlightProgram.bind();
		gGL.diffuseColor4f(1,1,1,0.5f);
	}
	
	if (hasRenderDebugFeatureMask(RENDER_DEBUG_FEATURE_SELECTED) && !mFaceSelectImagep)
		{
			mFaceSelectImagep = LLViewerTextureManager::getFetchedTexture(IMG_FACE_SELECT);
		}

	if (hasRenderDebugFeatureMask(RENDER_DEBUG_FEATURE_SELECTED) && (sRenderHighlightTextureChannel == LLRender::DIFFUSE_MAP))
	{
		// Make sure the selection image gets downloaded and decoded
		mFaceSelectImagep->addTextureStats((F32)MAX_IMAGE_AREA);

		U32 count = mSelectedFaces.size();
		for (U32 i = 0; i < count; i++)
		{
			LLFace *facep = mSelectedFaces[i];
			if (!facep || facep->getDrawable()->isDead())
			{
				LL_ERRS() << "Bad face on selection" << LL_ENDL;
				return;
			}
			
			facep->renderSelected(mFaceSelectImagep, color);
		}
	}

	if (hasRenderDebugFeatureMask(RENDER_DEBUG_FEATURE_SELECTED))
	{
		// Paint 'em red!
		color.setVec(1.f, 0.f, 0.f, 0.5f);
		
		int count = mHighlightFaces.size();
		for (S32 i = 0; i < count; i++)
		{
			LLFace* facep = mHighlightFaces[i];
			facep->renderSelected(LLViewerTexture::sNullImagep, color);
		}
	}

	// Contains a list of the faces of objects that are physical or
	// have touch-handlers.
	mHighlightFaces.clear();

	if (LLViewerShaderMgr::instance()->getShaderLevel(LLViewerShaderMgr::SHADER_INTERFACE) > 0)
	{
		gHighlightProgram.unbind();
	}


	if (hasRenderDebugFeatureMask(RENDER_DEBUG_FEATURE_SELECTED) && (sRenderHighlightTextureChannel == LLRender::NORMAL_MAP))
	{
		color.setVec(1.0f, 0.5f, 0.5f, 0.5f);
		if ((LLViewerShaderMgr::instance()->getShaderLevel(LLViewerShaderMgr::SHADER_INTERFACE) > 0))
		{
			gHighlightNormalProgram.bind();
			gGL.diffuseColor4f(1,1,1,0.5f);
		}

		mFaceSelectImagep->addTextureStats((F32)MAX_IMAGE_AREA);

		U32 count = mSelectedFaces.size();
		for (U32 i = 0; i < count; i++)
		{
			LLFace *facep = mSelectedFaces[i];
			if (!facep || facep->getDrawable()->isDead())
			{
				LL_ERRS() << "Bad face on selection" << LL_ENDL;
				return;
			}

			facep->renderSelected(mFaceSelectImagep, color);
		}

		if ((LLViewerShaderMgr::instance()->getShaderLevel(LLViewerShaderMgr::SHADER_INTERFACE) > 0))
		{
			gHighlightNormalProgram.unbind();
		}
	}

	if (hasRenderDebugFeatureMask(RENDER_DEBUG_FEATURE_SELECTED) && (sRenderHighlightTextureChannel == LLRender::SPECULAR_MAP))
	{
		color.setVec(0.0f, 0.3f, 1.0f, 0.8f);
		if ((LLViewerShaderMgr::instance()->getShaderLevel(LLViewerShaderMgr::SHADER_INTERFACE) > 0))
		{
			gHighlightSpecularProgram.bind();
			gGL.diffuseColor4f(1,1,1,0.5f);
		}

		mFaceSelectImagep->addTextureStats((F32)MAX_IMAGE_AREA);

		U32 count = mSelectedFaces.size();
		for (U32 i = 0; i < count; i++)
		{
			LLFace *facep = mSelectedFaces[i];
			if (!facep || facep->getDrawable()->isDead())
			{
				LL_ERRS() << "Bad face on selection" << LL_ENDL;
				return;
			}

			facep->renderSelected(mFaceSelectImagep, color);
		}

		if ((LLViewerShaderMgr::instance()->getShaderLevel(LLViewerShaderMgr::SHADER_INTERFACE) > 0))
		{
			gHighlightSpecularProgram.unbind();
		}
	}
}

//debug use
U32 LLPipeline::sCurRenderPoolType = 0 ;

void LLPipeline::renderGeomDeferred(LLCamera& camera, bool do_occlusion)
{
	LLAppViewer::instance()->pingMainloopTimeout("Pipeline:RenderGeomDeferred");
	LL_PROFILE_ZONE_SCOPED_CATEGORY_DRAWPOOL; //LL_RECORD_BLOCK_TIME(FTM_RENDER_GEOMETRY);
    LL_PROFILE_GPU_ZONE("renderGeomDeferred");

    llassert(!sRenderingHUDs);

    if (gUseWireframe)
    {
        glPolygonMode(GL_FRONT_AND_BACK, GL_LINE);
    }

    if (&camera == LLViewerCamera::getInstance())
    {   // a bit hacky, this is the start of the main render frame, figure out delta between last modelview matrix and 
        // current modelview matrix
        glh::matrix4f last_modelview(gGLLastModelView);
        glh::matrix4f cur_modelview(gGLModelView);

        // goal is to have a matrix here that goes from the last frame's camera space to the current frame's camera space
        glh::matrix4f m = last_modelview.inverse();  // last camera space to world space
        m.mult_left(cur_modelview); // world space to camera space

        glh::matrix4f n = m.inverse();

        for (U32 i = 0; i < 16; ++i)
        {
            gGLDeltaModelView[i] = m.m[i];
            gGLInverseDeltaModelView[i] = n.m[i];
        }
    }

    bool occlude = LLPipeline::sUseOcclusion > 1 && do_occlusion && !LLGLSLShader::sProfileEnabled;

    setupHWLights();

	{
		LL_PROFILE_ZONE_NAMED_CATEGORY_DRAWPOOL("deferred pools");

		LLGLEnable cull(GL_CULL_FACE);

		for (pool_set_t::iterator iter = mPools.begin(); iter != mPools.end(); ++iter)
		{
			LLDrawPool *poolp = *iter;
			if (hasRenderType(poolp->getType()))
			{
				poolp->prerender();
			}
		}

		LLGLEnable multisample(RenderFSAASamples > 0 ? GL_MULTISAMPLE : 0);

		LLVertexBuffer::unbind();

		LLGLState::checkStates();

        if (LLViewerShaderMgr::instance()->mShaderLevel[LLViewerShaderMgr::SHADER_DEFERRED] > 1)
        {
            //update reflection probe uniform
            mReflectionMapManager.updateUniforms();
        }

		U32 cur_type = 0;

		gGL.setColorMask(true, true);
	
		pool_set_t::iterator iter1 = mPools.begin();

		while ( iter1 != mPools.end() )
		{
			LLDrawPool *poolp = *iter1;
		
			cur_type = poolp->getType();

            if (occlude && cur_type >= LLDrawPool::POOL_GRASS)
            {
                llassert(!gCubeSnapshot); // never do occlusion culling on cube snapshots
                occlude = false;
                gGLLastMatrix = NULL;
                gGL.loadMatrix(gGLModelView);
                doOcclusion(camera);
            }

			pool_set_t::iterator iter2 = iter1;
			if (hasRenderType(poolp->getType()) && poolp->getNumDeferredPasses() > 0)
			{
				LL_PROFILE_ZONE_NAMED_CATEGORY_DRAWPOOL("deferred pool render");

				gGLLastMatrix = NULL;
				gGL.loadMatrix(gGLModelView);
		
				for( S32 i = 0; i < poolp->getNumDeferredPasses(); i++ )
				{
					LLVertexBuffer::unbind();
					poolp->beginDeferredPass(i);
					for (iter2 = iter1; iter2 != mPools.end(); iter2++)
					{
						LLDrawPool *p = *iter2;
						if (p->getType() != cur_type)
						{
							break;
						}

						if ( !p->getSkipRenderFlag() ) { p->renderDeferred(i); }
					}
					poolp->endDeferredPass(i);
					LLVertexBuffer::unbind();

					if (gDebugGL || gDebugPipeline)
					{
						LLGLState::checkStates();
					}
				}
			}
			else
			{
				// Skip all pools of this type
				for (iter2 = iter1; iter2 != mPools.end(); iter2++)
				{
					LLDrawPool *p = *iter2;
					if (p->getType() != cur_type)
					{
						break;
					}
				}
			}
			iter1 = iter2;
			stop_glerror();
		}

		gGLLastMatrix = NULL;
		gGL.matrixMode(LLRender::MM_MODELVIEW);
		gGL.loadMatrix(gGLModelView);

		gGL.setColorMask(true, false);

	} // Tracy ZoneScoped

    if (gUseWireframe)
    {
        glPolygonMode(GL_FRONT_AND_BACK, GL_FILL);
    }
}

void LLPipeline::renderGeomPostDeferred(LLCamera& camera)
{
	LL_PROFILE_ZONE_SCOPED_CATEGORY_DRAWPOOL;
    LL_PROFILE_GPU_ZONE("renderGeomPostDeferred");

    if (gUseWireframe)
    {
        glPolygonMode(GL_FRONT_AND_BACK, GL_LINE);
    }

	U32 cur_type = 0;

	LLGLEnable cull(GL_CULL_FACE);

	LLGLEnable multisample(RenderFSAASamples > 0 ? GL_MULTISAMPLE : 0);

	calcNearbyLights(camera);
	setupHWLights();

    gGL.setSceneBlendType(LLRender::BT_ALPHA);
	gGL.setColorMask(true, false);

	pool_set_t::iterator iter1 = mPools.begin();

    if (gDebugGL || gDebugPipeline)
    {
        LLGLState::checkStates(GL_FALSE);
    }

	while ( iter1 != mPools.end() )
	{
		LLDrawPool *poolp = *iter1;
		
		cur_type = poolp->getType();

		pool_set_t::iterator iter2 = iter1;
		if (hasRenderType(poolp->getType()) && poolp->getNumPostDeferredPasses() > 0)
		{
			LL_PROFILE_ZONE_NAMED_CATEGORY_DRAWPOOL("deferred poolrender");

			gGLLastMatrix = NULL;
			gGL.loadMatrix(gGLModelView);
		
			for( S32 i = 0; i < poolp->getNumPostDeferredPasses(); i++ )
			{
				LLVertexBuffer::unbind();
				poolp->beginPostDeferredPass(i);
				for (iter2 = iter1; iter2 != mPools.end(); iter2++)
				{
					LLDrawPool *p = *iter2;
					if (p->getType() != cur_type)
					{
						break;
					}
										
					p->renderPostDeferred(i);
				}
				poolp->endPostDeferredPass(i);
				LLVertexBuffer::unbind();

				if (gDebugGL || gDebugPipeline)
				{
					LLGLState::checkStates(GL_FALSE);
				}
			}
		}
		else
		{
			// Skip all pools of this type
			for (iter2 = iter1; iter2 != mPools.end(); iter2++)
			{
				LLDrawPool *p = *iter2;
				if (p->getType() != cur_type)
				{
					break;
				}
			}
		}
		iter1 = iter2;
		stop_glerror();
	}

	gGLLastMatrix = NULL;
	gGL.matrixMode(LLRender::MM_MODELVIEW);
	gGL.loadMatrix(gGLModelView);

    if (!gCubeSnapshot)
    {
        // debug displays
        renderHighlights();
        mHighlightFaces.clear();

        renderDebug();
    }

    if (gUseWireframe)
    {
        glPolygonMode(GL_FRONT_AND_BACK, GL_FILL);
    }
}

void LLPipeline::renderGeomShadow(LLCamera& camera)
{
    LL_PROFILE_ZONE_SCOPED_CATEGORY_PIPELINE;
    LL_PROFILE_GPU_ZONE("renderGeomShadow");
    U32 cur_type = 0;
	
	LLGLEnable cull(GL_CULL_FACE);

	LLVertexBuffer::unbind();

	pool_set_t::iterator iter1 = mPools.begin();
	
	while ( iter1 != mPools.end() )
	{
		LLDrawPool *poolp = *iter1;
		
		cur_type = poolp->getType();

		pool_set_t::iterator iter2 = iter1;
		if (hasRenderType(poolp->getType()) && poolp->getNumShadowPasses() > 0)
		{
			poolp->prerender() ;

			gGLLastMatrix = NULL;
			gGL.loadMatrix(gGLModelView);
		
			for( S32 i = 0; i < poolp->getNumShadowPasses(); i++ )
			{
				LLVertexBuffer::unbind();
				poolp->beginShadowPass(i);
				for (iter2 = iter1; iter2 != mPools.end(); iter2++)
				{
					LLDrawPool *p = *iter2;
					if (p->getType() != cur_type)
					{
						break;
					}
										
					p->renderShadow(i);
				}
				poolp->endShadowPass(i);
				LLVertexBuffer::unbind();
			}
		}
		else
		{
			// Skip all pools of this type
			for (iter2 = iter1; iter2 != mPools.end(); iter2++)
			{
				LLDrawPool *p = *iter2;
				if (p->getType() != cur_type)
				{
					break;
				}
			}
		}
		iter1 = iter2;
		stop_glerror();
	}

	gGLLastMatrix = NULL;
	gGL.loadMatrix(gGLModelView);
}


static U32 sIndicesDrawnCount = 0;

void LLPipeline::addTrianglesDrawn(S32 index_count)
{
    sIndicesDrawnCount += index_count;
}

void LLPipeline::recordTrianglesDrawn()
{
    assertInitialized();
    U32 count = sIndicesDrawnCount / 3;
    sIndicesDrawnCount = 0;
    add(LLStatViewer::TRIANGLES_DRAWN, LLUnits::Triangles::fromValue(count));
}

void LLPipeline::renderPhysicsDisplay()
{
	if (!hasRenderDebugMask(LLPipeline::RENDER_DEBUG_PHYSICS_SHAPES))
	{
		return;
	}

    gGL.flush();
    gDebugProgram.bind();

    LLGLEnable(GL_POLYGON_OFFSET_LINE);
    glPolygonOffset(3.f, 3.f);
    glLineWidth(3.f);
    LLGLEnable blend(GL_BLEND);
    gGL.setSceneBlendType(LLRender::BT_ALPHA);

    for (int pass = 0; pass < 3; ++pass)
    {
        // pass 0 - depth write enabled, color write disabled, fill
        // pass 1 - depth write disabled, color write enabled, fill
        // pass 2 - depth write disabled, color write enabled, wireframe
        gGL.setColorMask(pass >= 1, false);
        LLGLDepthTest depth(GL_TRUE, pass == 0);

        bool wireframe = (pass == 2);

        if (wireframe)
        {
            glPolygonMode(GL_FRONT_AND_BACK, GL_LINE);
        }

        for (LLWorld::region_list_t::const_iterator iter = LLWorld::getInstance()->getRegionList().begin();
            iter != LLWorld::getInstance()->getRegionList().end(); ++iter)
        {
            LLViewerRegion* region = *iter;
            for (U32 i = 0; i < LLViewerRegion::NUM_PARTITIONS; i++)
            {
                LLSpatialPartition* part = region->getSpatialPartition(i);
                if (part)
                {
                    if (hasRenderType(part->mDrawableType))
                    {
                        part->renderPhysicsShapes(wireframe);
                    }
                }
            }
        }
        gGL.flush();

        if (wireframe)
        {
            glPolygonMode(GL_FRONT_AND_BACK, GL_FILL);
        }
    }
    glLineWidth(1.f);
	gDebugProgram.unbind();

}

extern std::set<LLSpatialGroup*> visible_selected_groups;

void LLPipeline::renderDebug()
{
    LL_PROFILE_ZONE_SCOPED_CATEGORY_PIPELINE;

	assertInitialized();

	bool hud_only = hasRenderType(LLPipeline::RENDER_TYPE_HUD);

	if (!hud_only )
	{
		//Render any navmesh geometry	
		LLPathingLib *llPathingLibInstance = LLPathingLib::getInstance();
		if ( llPathingLibInstance != NULL ) 
		{
			//character floater renderables
			
			LLHandle<LLFloaterPathfindingCharacters> pathfindingCharacterHandle = LLFloaterPathfindingCharacters::getInstanceHandle();
			if ( !pathfindingCharacterHandle.isDead() )
			{
				LLFloaterPathfindingCharacters *pathfindingCharacter = pathfindingCharacterHandle.get();

				if ( pathfindingCharacter->getVisible() || gAgentCamera.cameraMouselook() )			
				{	
					gPathfindingProgram.bind();			
					gPathfindingProgram.uniform1f(sTint, 1.f);
					gPathfindingProgram.uniform1f(sAmbiance, 1.f);
					gPathfindingProgram.uniform1f(sAlphaScale, 1.f);

					//Requried character physics capsule render parameters
					LLUUID id;					
					LLVector3 pos;
					LLQuaternion rot;
				
					if ( pathfindingCharacter->isPhysicsCapsuleEnabled( id, pos, rot ) )
					{
						//remove blending artifacts
						gGL.setColorMask(false, false);
						llPathingLibInstance->renderSimpleShapeCapsuleID( gGL, id, pos, rot );				
						gGL.setColorMask(true, false);
						LLGLEnable blend(GL_BLEND);
						gPathfindingProgram.uniform1f(sAlphaScale, 0.90f);
						llPathingLibInstance->renderSimpleShapeCapsuleID( gGL, id, pos, rot );
						gPathfindingProgram.bind();
					}
				}
			}
			

			//pathing console renderables
			LLHandle<LLFloaterPathfindingConsole> pathfindingConsoleHandle = LLFloaterPathfindingConsole::getInstanceHandle();
			if (!pathfindingConsoleHandle.isDead())
			{
				LLFloaterPathfindingConsole *pathfindingConsole = pathfindingConsoleHandle.get();

				if ( pathfindingConsole->getVisible() || gAgentCamera.cameraMouselook() )
				{				
					F32 ambiance = gSavedSettings.getF32("PathfindingAmbiance");

					gPathfindingProgram.bind();
			
					gPathfindingProgram.uniform1f(sTint, 1.f);
					gPathfindingProgram.uniform1f(sAmbiance, ambiance);
					gPathfindingProgram.uniform1f(sAlphaScale, 1.f);

					if ( !pathfindingConsole->isRenderWorld() )
					{
						const LLColor4 clearColor = gSavedSettings.getColor4("PathfindingNavMeshClear");
						gGL.setColorMask(true, true);
						glClearColor(clearColor.mV[0],clearColor.mV[1],clearColor.mV[2],0);
                        glClear(GL_DEPTH_BUFFER_BIT | GL_COLOR_BUFFER_BIT); // no stencil -- deprecated | GL_STENCIL_BUFFER_BIT);
						gGL.setColorMask(true, false);
						glPolygonMode( GL_FRONT_AND_BACK, GL_FILL );	
					}

					//NavMesh
					if ( pathfindingConsole->isRenderNavMesh() )
					{	
						gGL.flush();
						gGL.setLineWidth(2.0f);	// <FS> Line width OGL core profile fix by Rye Mutt
						LLGLEnable cull(GL_CULL_FACE);
						LLGLDisable blend(GL_BLEND);
						
						if ( pathfindingConsole->isRenderWorld() )
						{					
							LLGLEnable blend(GL_BLEND);
							gPathfindingProgram.uniform1f(sAlphaScale, 0.66f);
							llPathingLibInstance->renderNavMesh();
						}
						else
						{
							llPathingLibInstance->renderNavMesh();
						}
						
						//render edges
						gPathfindingNoNormalsProgram.bind();
						gPathfindingNoNormalsProgram.uniform1f(sTint, 1.f);
						gPathfindingNoNormalsProgram.uniform1f(sAlphaScale, 1.f);
						llPathingLibInstance->renderNavMeshEdges();
						gPathfindingProgram.bind();

						gGL.flush();
						glPolygonMode( GL_FRONT_AND_BACK, GL_FILL );	
						gGL.setLineWidth(1.0f);	// <FS> Line width OGL core profile fix by Rye Mutt
						gGL.flush();
					}
					//User designated path
					if ( LLPathfindingPathTool::getInstance()->isRenderPath() )
					{
						//The path
						gUIProgram.bind();
						gGL.getTexUnit(0)->bind(LLViewerFetchedTexture::sWhiteImagep);
						llPathingLibInstance->renderPath();
						gPathfindingProgram.bind();

                        //The bookends
						//remove blending artifacts
						gGL.setColorMask(false, false);
						llPathingLibInstance->renderPathBookend( gGL, LLPathingLib::LLPL_START );
						llPathingLibInstance->renderPathBookend( gGL, LLPathingLib::LLPL_END );
						
						gGL.setColorMask(true, false);
						//render the bookends
						LLGLEnable blend(GL_BLEND);
						gPathfindingProgram.uniform1f(sAlphaScale, 0.90f);
						llPathingLibInstance->renderPathBookend( gGL, LLPathingLib::LLPL_START );
						llPathingLibInstance->renderPathBookend( gGL, LLPathingLib::LLPL_END );
						gPathfindingProgram.bind();
					}
				
					if ( pathfindingConsole->isRenderWaterPlane() )
					{	
						LLGLEnable blend(GL_BLEND);
						gPathfindingProgram.uniform1f(sAlphaScale, 0.90f);
						llPathingLibInstance->renderSimpleShapes( gGL, gAgent.getRegion()->getWaterHeight() );
					}
				//physics/exclusion shapes
				if ( pathfindingConsole->isRenderAnyShapes() )
				{					
						U32 render_order[] = {
							1 << LLPathingLib::LLST_ObstacleObjects,
							1 << LLPathingLib::LLST_WalkableObjects,
							1 << LLPathingLib::LLST_ExclusionPhantoms,	
							1 << LLPathingLib::LLST_MaterialPhantoms,
						};

						U32 flags = pathfindingConsole->getRenderShapeFlags();

						for (U32 i = 0; i < 4; i++)
						{
							if (!(flags & render_order[i]))
							{
								continue;
							}

							//turn off backface culling for volumes so they are visible when camera is inside volume
							LLGLDisable cull(i >= 2 ? GL_CULL_FACE : 0);
						
							gGL.flush();
							glPolygonMode( GL_FRONT_AND_BACK, GL_FILL );	
				
							//get rid of some z-fighting
							LLGLEnable polyOffset(GL_POLYGON_OFFSET_FILL);
							glPolygonOffset(1.0f, 1.0f);

							//render to depth first to avoid blending artifacts
							gGL.setColorMask(false, false);
							llPathingLibInstance->renderNavMeshShapesVBO( render_order[i] );		
							gGL.setColorMask(true, false);

							//get rid of some z-fighting
							glPolygonOffset(0.f, 0.f);

							LLGLEnable blend(GL_BLEND);
				
							{
								gPathfindingProgram.uniform1f(sAmbiance, ambiance);

								{ //draw solid overlay
									LLGLDepthTest depth(GL_TRUE, GL_FALSE, GL_LEQUAL);
									llPathingLibInstance->renderNavMeshShapesVBO( render_order[i] );				
									gGL.flush();				
								}
				
								LLGLEnable lineOffset(GL_POLYGON_OFFSET_LINE);
								glPolygonMode( GL_FRONT_AND_BACK, GL_LINE );	
						
								F32 offset = gSavedSettings.getF32("PathfindingLineOffset");

								if (pathfindingConsole->isRenderXRay())
								{
									gPathfindingProgram.uniform1f(sTint, gSavedSettings.getF32("PathfindingXRayTint"));
									gPathfindingProgram.uniform1f(sAlphaScale, gSavedSettings.getF32("PathfindingXRayOpacity"));
									LLGLEnable blend(GL_BLEND);
									LLGLDepthTest depth(GL_TRUE, GL_FALSE, GL_GREATER);
								
									glPolygonOffset(offset, -offset);
								
									if (gSavedSettings.getBOOL("PathfindingXRayWireframe"))
									{ //draw hidden wireframe as darker and less opaque
										gPathfindingProgram.uniform1f(sAmbiance, 1.f);
										llPathingLibInstance->renderNavMeshShapesVBO( render_order[i] );				
									}
									else
									{
										glPolygonMode( GL_FRONT_AND_BACK, GL_FILL );	
										gPathfindingProgram.uniform1f(sAmbiance, ambiance);
										llPathingLibInstance->renderNavMeshShapesVBO( render_order[i] );				
										glPolygonMode(GL_FRONT_AND_BACK, GL_LINE);
									}
								}

								{ //draw visible wireframe as brighter, thicker and more opaque
									glPolygonOffset(offset, offset);
									gPathfindingProgram.uniform1f(sAmbiance, 1.f);
									gPathfindingProgram.uniform1f(sTint, 1.f);
									gPathfindingProgram.uniform1f(sAlphaScale, 1.f);

									gGL.setLineWidth(gSavedSettings.getF32("PathfindingLineWidth")); // <FS> Line width OGL core profile fix by Rye Mutt
									LLGLDisable blendOut(GL_BLEND);
									llPathingLibInstance->renderNavMeshShapesVBO( render_order[i] );				
									gGL.flush();
									gGL.setLineWidth(1.f); // <FS> Line width OGL core profile fix by Rye Mutt
								}
				
								glPolygonMode( GL_FRONT_AND_BACK, GL_FILL );
							}
						}
					}

					glPolygonOffset(0.f, 0.f);

					if ( pathfindingConsole->isRenderNavMesh() && pathfindingConsole->isRenderXRay() )
					{	//render navmesh xray
						F32 ambiance = gSavedSettings.getF32("PathfindingAmbiance");

						LLGLEnable lineOffset(GL_POLYGON_OFFSET_LINE);
						LLGLEnable polyOffset(GL_POLYGON_OFFSET_FILL);
											
						F32 offset = gSavedSettings.getF32("PathfindingLineOffset");
						glPolygonOffset(offset, -offset);

						LLGLEnable blend(GL_BLEND);
						LLGLDepthTest depth(GL_TRUE, GL_FALSE, GL_GREATER);
						gGL.flush();				
						gGL.setLineWidth(2.0f);	// <FS> Line width OGL core profile fix by Rye Mutt
						LLGLEnable cull(GL_CULL_FACE);
																		
						gPathfindingProgram.uniform1f(sTint, gSavedSettings.getF32("PathfindingXRayTint"));
						gPathfindingProgram.uniform1f(sAlphaScale, gSavedSettings.getF32("PathfindingXRayOpacity"));
								
						if (gSavedSettings.getBOOL("PathfindingXRayWireframe"))
						{ //draw hidden wireframe as darker and less opaque
							glPolygonMode( GL_FRONT_AND_BACK, GL_LINE );	
							gPathfindingProgram.uniform1f(sAmbiance, 1.f);
							llPathingLibInstance->renderNavMesh();
							glPolygonMode( GL_FRONT_AND_BACK, GL_FILL );	
						}	
						else
						{
							gPathfindingProgram.uniform1f(sAmbiance, ambiance);
							llPathingLibInstance->renderNavMesh();
						}

						//render edges
						gPathfindingNoNormalsProgram.bind();
						gPathfindingNoNormalsProgram.uniform1f(sTint, gSavedSettings.getF32("PathfindingXRayTint"));
						gPathfindingNoNormalsProgram.uniform1f(sAlphaScale, gSavedSettings.getF32("PathfindingXRayOpacity"));
						llPathingLibInstance->renderNavMeshEdges();
						gPathfindingProgram.bind();
					
						gGL.flush();
						gGL.setLineWidth(1.0f);	// <FS> Line width OGL core profile fix by Rye Mutt
					}
			
					glPolygonOffset(0.f, 0.f);

					gGL.flush();
					gPathfindingProgram.unbind();
				}
			}
		}
	}

	gGLLastMatrix = NULL;
	gGL.loadMatrix(gGLModelView);
	gGL.setColorMask(true, false);

	
	if (!hud_only && !mDebugBlips.empty())
	{ //render debug blips
		gUIProgram.bind();
        gGL.color4f(1, 1, 1, 1);

		gGL.getTexUnit(0)->bind(LLViewerFetchedTexture::sWhiteImagep, true);

		glPointSize(8.f);
		LLGLDepthTest depth(GL_TRUE, GL_TRUE, GL_ALWAYS);

		gGL.begin(LLRender::POINTS);
		for (std::list<DebugBlip>::iterator iter = mDebugBlips.begin(); iter != mDebugBlips.end(); )
		{
			DebugBlip& blip = *iter;

			blip.mAge += gFrameIntervalSeconds.value();
			if (blip.mAge > 2.f)
			{
				mDebugBlips.erase(iter++);
			}
			else
			{
				iter++;
			}

			blip.mPosition.mV[2] += gFrameIntervalSeconds.value()*2.f;

			gGL.color4fv(blip.mColor.mV);
			gGL.vertex3fv(blip.mPosition.mV);
		}
		gGL.end();
		gGL.flush();
		glPointSize(1.f);
	}

	// Debug stuff.
	for (LLWorld::region_list_t::const_iterator iter = LLWorld::getInstance()->getRegionList().begin(); 
			iter != LLWorld::getInstance()->getRegionList().end(); ++iter)
	{
		LLViewerRegion* region = *iter;
		for (U32 i = 0; i < LLViewerRegion::NUM_PARTITIONS; i++)
		{
			LLSpatialPartition* part = region->getSpatialPartition(i);
			if (part)
			{
				if ( (hud_only && (part->mDrawableType == RENDER_TYPE_HUD || part->mDrawableType == RENDER_TYPE_HUD_PARTICLES)) ||
					 (!hud_only && hasRenderType(part->mDrawableType)) )
				{
					part->renderDebug();
				}
			}
		}
	}

	for (LLCullResult::bridge_iterator i = sCull->beginVisibleBridge(); i != sCull->endVisibleBridge(); ++i)
	{
		LLSpatialBridge* bridge = *i;
		if (!bridge->isDead() && hasRenderType(bridge->mDrawableType))
		{
			gGL.pushMatrix();
			gGL.multMatrix((F32*)bridge->mDrawable->getRenderMatrix().mMatrix);
			bridge->renderDebug();
			gGL.popMatrix();
		}
	}

	if (gPipeline.hasRenderDebugMask(LLPipeline::RENDER_DEBUG_OCCLUSION))
	{ //render visible selected group occlusion geometry
		gDebugProgram.bind();
		LLGLDepthTest depth(GL_TRUE, GL_FALSE);
		gGL.diffuseColor3f(1,0,1);
		for (std::set<LLSpatialGroup*>::iterator iter = visible_selected_groups.begin(); iter != visible_selected_groups.end(); ++iter)
		{
			LLSpatialGroup* group = *iter;

			LLVector4a fudge;
			fudge.splat(0.25f); //SG_OCCLUSION_FUDGE

			LLVector4a size;
			const LLVector4a* bounds = group->getBounds();
			size.setAdd(fudge, bounds[1]);
			
			drawBox(bounds[0], size);
		}
	}

	visible_selected_groups.clear();

    //draw reflection probes and links between them
    if (gPipeline.hasRenderDebugMask(LLPipeline::RENDER_DEBUG_REFLECTION_PROBES) && !hud_only)
    {
        mReflectionMapManager.renderDebug();
    }

    if (gSavedSettings.getBOOL("RenderReflectionProbeVolumes") && !hud_only)
    {
        LL_PROFILE_ZONE_NAMED_CATEGORY_PIPELINE("probe debug display");

        bindDeferredShader(gReflectionProbeDisplayProgram, NULL);
        mScreenTriangleVB->setBuffer();

        LLGLEnable blend(GL_BLEND);
        LLGLDepthTest depth(GL_FALSE);

        mScreenTriangleVB->drawArrays(LLRender::TRIANGLES, 0, 3);

        unbindDeferredShader(gReflectionProbeDisplayProgram);
    }

	gUIProgram.bind();

	if (hasRenderDebugMask(LLPipeline::RENDER_DEBUG_RAYCAST) && !hud_only)
	{ //draw crosshairs on particle intersection
		if (gDebugRaycastParticle)
		{
			gDebugProgram.bind();

			gGL.getTexUnit(0)->unbind(LLTexUnit::TT_TEXTURE);

			LLVector3 center(gDebugRaycastParticleIntersection.getF32ptr());
			LLVector3 size(0.1f, 0.1f, 0.1f);

			LLVector3 p[6];

			p[0] = center + size.scaledVec(LLVector3(1,0,0));
			p[1] = center + size.scaledVec(LLVector3(-1,0,0));
			p[2] = center + size.scaledVec(LLVector3(0,1,0));
			p[3] = center + size.scaledVec(LLVector3(0,-1,0));
			p[4] = center + size.scaledVec(LLVector3(0,0,1));
			p[5] = center + size.scaledVec(LLVector3(0,0,-1));
				
			gGL.begin(LLRender::LINES);
			gGL.diffuseColor3f(1.f, 1.f, 0.f);
			for (U32 i = 0; i < 6; i++)
			{
				gGL.vertex3fv(p[i].mV);
			}
			gGL.end();
			gGL.flush();

			gDebugProgram.unbind();
		}
	}

	if (hasRenderDebugMask(LLPipeline::RENDER_DEBUG_SHADOW_FRUSTA) && !hud_only)
	{
		LLVertexBuffer::unbind();

		LLGLEnable blend(GL_BLEND);
		LLGLDepthTest depth(TRUE, FALSE);
		LLGLDisable cull(GL_CULL_FACE);

		gGL.color4f(1,1,1,1);
		gGL.getTexUnit(0)->unbind(LLTexUnit::TT_TEXTURE);
				
		F32 a = 0.1f;

		F32 col[] =
		{
			1,0,0,a,
			0,1,0,a,
			0,0,1,a,
			1,0,1,a,
			
			1,1,0,a,
			0,1,1,a,
			1,1,1,a,
			1,0,1,a,
		};

		for (U32 i = 0; i < 8; i++)
		{
			LLVector3* frust = mShadowCamera[i].mAgentFrustum;

			if (i > 3)
			{ //render shadow frusta as volumes
				if (mShadowFrustPoints[i-4].empty())
				{
					continue;
				}

				gGL.color4fv(col+(i-4)*4);	
			
				gGL.begin(LLRender::TRIANGLE_STRIP);
				gGL.vertex3fv(frust[0].mV); gGL.vertex3fv(frust[4].mV);
				gGL.vertex3fv(frust[1].mV); gGL.vertex3fv(frust[5].mV);
				gGL.vertex3fv(frust[2].mV); gGL.vertex3fv(frust[6].mV);
				gGL.vertex3fv(frust[3].mV); gGL.vertex3fv(frust[7].mV);
				gGL.vertex3fv(frust[0].mV); gGL.vertex3fv(frust[4].mV);
				gGL.end();
				
				
				gGL.begin(LLRender::TRIANGLE_STRIP);
				gGL.vertex3fv(frust[0].mV);
				gGL.vertex3fv(frust[1].mV);
				gGL.vertex3fv(frust[3].mV);
				gGL.vertex3fv(frust[2].mV);
				gGL.end();
				
				gGL.begin(LLRender::TRIANGLE_STRIP);
				gGL.vertex3fv(frust[4].mV);
				gGL.vertex3fv(frust[5].mV);
				gGL.vertex3fv(frust[7].mV);
				gGL.vertex3fv(frust[6].mV);
				gGL.end();		
			}

	
			if (i < 4)
			{
				
				//if (i == 0 || !mShadowFrustPoints[i].empty())
				{
					//render visible point cloud
					gGL.flush();
					glPointSize(8.f);
					gGL.begin(LLRender::POINTS);
					
					F32* c = col+i*4;
					gGL.color3fv(c);

					for (U32 j = 0; j < mShadowFrustPoints[i].size(); ++j)
						{
							gGL.vertex3fv(mShadowFrustPoints[i][j].mV);
						
						}
					gGL.end();

					gGL.flush();
					glPointSize(1.f);

					LLVector3* ext = mShadowExtents[i]; 
					LLVector3 pos = (ext[0]+ext[1])*0.5f;
					LLVector3 size = (ext[1]-ext[0])*0.5f;
					drawBoxOutline(pos, size);

					//render camera frustum splits as outlines
					gGL.begin(LLRender::LINES);
					gGL.vertex3fv(frust[0].mV); gGL.vertex3fv(frust[1].mV);
					gGL.vertex3fv(frust[1].mV); gGL.vertex3fv(frust[2].mV);
					gGL.vertex3fv(frust[2].mV); gGL.vertex3fv(frust[3].mV);
					gGL.vertex3fv(frust[3].mV); gGL.vertex3fv(frust[0].mV);
					gGL.vertex3fv(frust[4].mV); gGL.vertex3fv(frust[5].mV);
					gGL.vertex3fv(frust[5].mV); gGL.vertex3fv(frust[6].mV);
					gGL.vertex3fv(frust[6].mV); gGL.vertex3fv(frust[7].mV);
					gGL.vertex3fv(frust[7].mV); gGL.vertex3fv(frust[4].mV);
					gGL.vertex3fv(frust[0].mV); gGL.vertex3fv(frust[4].mV);
					gGL.vertex3fv(frust[1].mV); gGL.vertex3fv(frust[5].mV);
					gGL.vertex3fv(frust[2].mV); gGL.vertex3fv(frust[6].mV);
					gGL.vertex3fv(frust[3].mV); gGL.vertex3fv(frust[7].mV);
					gGL.end();
				}
			}

			/*gGL.flush();
			gGL.setLineWidth(16-i*2); // <FS> Line width OGL core profile fix by Rye Mutt
			for (LLWorld::region_list_t::const_iterator iter = LLWorld::getInstance()->getRegionList().begin(); 
					iter != LLWorld::getInstance()->getRegionList().end(); ++iter)
			{
				LLViewerRegion* region = *iter;
				for (U32 j = 0; j < LLViewerRegion::NUM_PARTITIONS; j++)
				{
					LLSpatialPartition* part = region->getSpatialPartition(j);
					if (part)
					{
						if (hasRenderType(part->mDrawableType))
						{
							part->renderIntersectingBBoxes(&mShadowCamera[i]);
						}
					}
				}
			}
			gGL.flush();
			gGL.setLineWidth(1.f);*/ // <FS> Line width OGL core profile fix by Rye Mutt
		}
	}

	if (mRenderDebugMask & RENDER_DEBUG_WIND_VECTORS)
	{
		gAgent.getRegion()->mWind.renderVectors();
	}
	
	if (mRenderDebugMask & RENDER_DEBUG_COMPOSITION)
	{
		// Debug composition layers
		F32 x, y;

		gGL.getTexUnit(0)->unbind(LLTexUnit::TT_TEXTURE);

		if (gAgent.getRegion())
		{
			gGL.begin(LLRender::POINTS);
			// Draw the composition layer for the region that I'm in.
			for (x = 0; x <= 260; x++)
			{
				for (y = 0; y <= 260; y++)
				{
					if ((x > 255) || (y > 255))
					{
						gGL.color4f(1.f, 0.f, 0.f, 1.f);
					}
					else
					{
						gGL.color4f(0.f, 0.f, 1.f, 1.f);
					}
					F32 z = gAgent.getRegion()->getCompositionXY((S32)x, (S32)y);
					z *= 5.f;
					z += 50.f;
					gGL.vertex3f(x, y, z);
				}
			}
			gGL.end();
		}
	}

	if (mRenderDebugMask & LLPipeline::RENDER_DEBUG_BUILD_QUEUE)
	{
		U32 count = 0;
		U32 size = mGroupQ2.size();
		LLColor4 col;

		LLVertexBuffer::unbind();
		LLGLEnable blend(GL_BLEND);
		gGL.setSceneBlendType(LLRender::BT_ALPHA);
		LLGLDepthTest depth(GL_TRUE, GL_FALSE);
		gGL.getTexUnit(0)->bind(LLViewerFetchedTexture::sWhiteImagep);
		
		gGL.pushMatrix();
		gGL.loadMatrix(gGLModelView);
		gGLLastMatrix = NULL;

		for (LLSpatialGroup::sg_vector_t::iterator iter = mGroupQ2.begin(); iter != mGroupQ2.end(); ++iter)
		{
			LLSpatialGroup* group = *iter;
			if (group->isDead())
			{
				continue;
			}

			LLSpatialBridge* bridge = group->getSpatialPartition()->asBridge();

			if (bridge && (!bridge->mDrawable || bridge->mDrawable->isDead()))
			{
				continue;
			}

			if (bridge)
			{
				gGL.pushMatrix();
				gGL.multMatrix((F32*)bridge->mDrawable->getRenderMatrix().mMatrix);
			}

			F32 alpha = llclamp((F32) (size-count)/size, 0.f, 1.f);

			
			LLVector2 c(1.f-alpha, alpha);
			c.normVec();

			
			++count;
			col.set(c.mV[0], c.mV[1], 0, alpha*0.5f+0.5f);
			group->drawObjectBox(col);

			if (bridge)
			{
				gGL.popMatrix();
			}
		}

		gGL.popMatrix();
	}

	gGL.flush();
	gUIProgram.unbind();
}

void LLPipeline::rebuildPools()
{
    LL_PROFILE_ZONE_SCOPED_CATEGORY_PIPELINE;

	assertInitialized();

	S32 max_count = mPools.size();
	pool_set_t::iterator iter1 = mPools.upper_bound(mLastRebuildPool);
	while(max_count > 0 && mPools.size() > 0) // && num_rebuilds < MAX_REBUILDS)
	{
		if (iter1 == mPools.end())
		{
			iter1 = mPools.begin();
		}
		LLDrawPool* poolp = *iter1;

		if (poolp->isDead())
		{
			mPools.erase(iter1++);
			removeFromQuickLookup( poolp );
			if (poolp == mLastRebuildPool)
			{
				mLastRebuildPool = NULL;
			}
			delete poolp;
		}
		else
		{
			mLastRebuildPool = poolp;
			iter1++;
		}
		max_count--;
	}
}

void LLPipeline::addToQuickLookup( LLDrawPool* new_poolp )
{
	assertInitialized();

	switch( new_poolp->getType() )
	{
	case LLDrawPool::POOL_SIMPLE:
		if (mSimplePool)
		{
			llassert(0);
			LL_WARNS() << "Ignoring duplicate simple pool." << LL_ENDL;
		}
		else
		{
			mSimplePool = (LLRenderPass*) new_poolp;
		}
		break;

	case LLDrawPool::POOL_ALPHA_MASK:
		if (mAlphaMaskPool)
		{
			llassert(0);
			LL_WARNS() << "Ignoring duplicate alpha mask pool." << LL_ENDL;
			break;
		}
		else
		{
			mAlphaMaskPool = (LLRenderPass*) new_poolp;
		}
		break;

	case LLDrawPool::POOL_FULLBRIGHT_ALPHA_MASK:
		if (mFullbrightAlphaMaskPool)
		{
			llassert(0);
			LL_WARNS() << "Ignoring duplicate alpha mask pool." << LL_ENDL;
			break;
		}
		else
		{
			mFullbrightAlphaMaskPool = (LLRenderPass*) new_poolp;
		}
		break;
		
	case LLDrawPool::POOL_GRASS:
		if (mGrassPool)
		{
			llassert(0);
			LL_WARNS() << "Ignoring duplicate grass pool." << LL_ENDL;
		}
		else
		{
			mGrassPool = (LLRenderPass*) new_poolp;
		}
		break;

	case LLDrawPool::POOL_FULLBRIGHT:
		if (mFullbrightPool)
		{
			llassert(0);
			LL_WARNS() << "Ignoring duplicate simple pool." << LL_ENDL;
		}
		else
		{
			mFullbrightPool = (LLRenderPass*) new_poolp;
		}
		break;

	case LLDrawPool::POOL_GLOW:
		if (mGlowPool)
		{
			llassert(0);
			LL_WARNS() << "Ignoring duplicate glow pool." << LL_ENDL;
		}
		else
		{
			mGlowPool = (LLRenderPass*) new_poolp;
		}
		break;

	case LLDrawPool::POOL_TREE:
		mTreePools[ uintptr_t(new_poolp->getTexture()) ] = new_poolp ;
		break;
 
	case LLDrawPool::POOL_TERRAIN:
		mTerrainPools[ uintptr_t(new_poolp->getTexture()) ] = new_poolp ;
		break;

	case LLDrawPool::POOL_BUMP:
		if (mBumpPool)
		{
			llassert(0);
			LL_WARNS() << "Ignoring duplicate bump pool." << LL_ENDL;
		}
		else
		{
			mBumpPool = new_poolp;
		}
		break;
	case LLDrawPool::POOL_MATERIALS:
		if (mMaterialsPool)
		{
			llassert(0);
			LL_WARNS() << "Ignorning duplicate materials pool." << LL_ENDL;
		}
		else
		{
			mMaterialsPool = new_poolp;
		}
		break;
	case LLDrawPool::POOL_ALPHA_PRE_WATER:
		if( mAlphaPoolPreWater )
		{
			llassert(0);
			LL_WARNS() << "LLPipeline::addPool(): Ignoring duplicate Alpha pre-water pool" << LL_ENDL;
		}
		else
		{
			mAlphaPoolPreWater = (LLDrawPoolAlpha*) new_poolp;
		}
		break;
    case LLDrawPool::POOL_ALPHA_POST_WATER:
        if (mAlphaPoolPostWater)
        {
            llassert(0);
            LL_WARNS() << "LLPipeline::addPool(): Ignoring duplicate Alpha post-water pool" << LL_ENDL;
        }
        else
        {
            mAlphaPoolPostWater = (LLDrawPoolAlpha*)new_poolp;
        }
        break;

	case LLDrawPool::POOL_AVATAR:
	case LLDrawPool::POOL_CONTROL_AV:
		break; // Do nothing

	case LLDrawPool::POOL_SKY:
		if( mSkyPool )
		{
			llassert(0);
			LL_WARNS() << "LLPipeline::addPool(): Ignoring duplicate Sky pool" << LL_ENDL;
		}
		else
		{
			mSkyPool = new_poolp;
		}
		break;
	
	case LLDrawPool::POOL_WATER:
		if( mWaterPool )
		{
			llassert(0);
			LL_WARNS() << "LLPipeline::addPool(): Ignoring duplicate Water pool" << LL_ENDL;
		}
		else
		{
			mWaterPool = new_poolp;
		}
		break;

	case LLDrawPool::POOL_WL_SKY:
		if( mWLSkyPool )
		{
			llassert(0);
			LL_WARNS() << "LLPipeline::addPool(): Ignoring duplicate WLSky Pool" << LL_ENDL;
		}
		else
		{ 
			mWLSkyPool = new_poolp;
		}
		break;

    case LLDrawPool::POOL_GLTF_PBR:
        if( mPBROpaquePool )
        {
            llassert(0);
            LL_WARNS() << "LLPipeline::addPool(): Ignoring duplicate PBR Opaque Pool" << LL_ENDL;
        }
        else
        {
            mPBROpaquePool = new_poolp;
        }
        break;

    case LLDrawPool::POOL_GLTF_PBR_ALPHA_MASK:
        if (mPBRAlphaMaskPool)
        {
            llassert(0);
            LL_WARNS() << "LLPipeline::addPool(): Ignoring duplicate PBR Alpha Mask Pool" << LL_ENDL;
        }
        else
        {
            mPBRAlphaMaskPool = new_poolp;
        }
        break;


	default:
		llassert(0);
		LL_WARNS() << "Invalid Pool Type in  LLPipeline::addPool()" << LL_ENDL;
		break;
	}
}

void LLPipeline::removePool( LLDrawPool* poolp )
{
	assertInitialized();
	removeFromQuickLookup(poolp);
	mPools.erase(poolp);
	delete poolp;
}

void LLPipeline::removeFromQuickLookup( LLDrawPool* poolp )
{
	assertInitialized();
	switch( poolp->getType() )
	{
	case LLDrawPool::POOL_SIMPLE:
		llassert(mSimplePool == poolp);
		mSimplePool = NULL;
		break;

	case LLDrawPool::POOL_ALPHA_MASK:
		llassert(mAlphaMaskPool == poolp);
		mAlphaMaskPool = NULL;
		break;

	case LLDrawPool::POOL_FULLBRIGHT_ALPHA_MASK:
		llassert(mFullbrightAlphaMaskPool == poolp);
		mFullbrightAlphaMaskPool = NULL;
		break;

	case LLDrawPool::POOL_GRASS:
		llassert(mGrassPool == poolp);
		mGrassPool = NULL;
		break;

	case LLDrawPool::POOL_FULLBRIGHT:
		llassert(mFullbrightPool == poolp);
		mFullbrightPool = NULL;
		break;

	case LLDrawPool::POOL_WL_SKY:
		llassert(mWLSkyPool == poolp);
		mWLSkyPool = NULL;
		break;

	case LLDrawPool::POOL_GLOW:
		llassert(mGlowPool == poolp);
		mGlowPool = NULL;
		break;

	case LLDrawPool::POOL_TREE:
		#ifdef _DEBUG
			{
				bool found = mTreePools.erase( (uintptr_t)poolp->getTexture() );
				llassert( found );
			}
		#else
			mTreePools.erase( (uintptr_t)poolp->getTexture() );
		#endif
		break;

	case LLDrawPool::POOL_TERRAIN:
		#ifdef _DEBUG
			{
				bool found = mTerrainPools.erase( (uintptr_t)poolp->getTexture() );
				llassert( found );
			}
		#else
			mTerrainPools.erase( (uintptr_t)poolp->getTexture() );
		#endif
		break;

	case LLDrawPool::POOL_BUMP:
		llassert( poolp == mBumpPool );
		mBumpPool = NULL;
		break;
	
	case LLDrawPool::POOL_MATERIALS:
		llassert(poolp == mMaterialsPool);
		mMaterialsPool = NULL;
		break;
			
	case LLDrawPool::POOL_ALPHA_PRE_WATER:
		llassert( poolp == mAlphaPoolPreWater );
		mAlphaPoolPreWater = nullptr;
		break;
    
    case LLDrawPool::POOL_ALPHA_POST_WATER:
        llassert(poolp == mAlphaPoolPostWater);
        mAlphaPoolPostWater = nullptr;
        break;

	case LLDrawPool::POOL_AVATAR:
	case LLDrawPool::POOL_CONTROL_AV:
		break; // Do nothing

	case LLDrawPool::POOL_SKY:
		llassert( poolp == mSkyPool );
		mSkyPool = NULL;
		break;

	case LLDrawPool::POOL_WATER:
		llassert( poolp == mWaterPool );
		mWaterPool = NULL;
		break;

    case LLDrawPool::POOL_GLTF_PBR:
        llassert( poolp == mPBROpaquePool );
        mPBROpaquePool = NULL;
        break;

    case LLDrawPool::POOL_GLTF_PBR_ALPHA_MASK:
        llassert(poolp == mPBRAlphaMaskPool);
        mPBRAlphaMaskPool = NULL;
        break;

	default:
		llassert(0);
		LL_WARNS() << "Invalid Pool Type in  LLPipeline::removeFromQuickLookup() type=" << poolp->getType() << LL_ENDL;
		break;
	}
}

void LLPipeline::resetDrawOrders()
{
    LL_PROFILE_ZONE_SCOPED_CATEGORY_PIPELINE;
	assertInitialized();
	// Iterate through all of the draw pools and rebuild them.
	for (pool_set_t::iterator iter = mPools.begin(); iter != mPools.end(); ++iter)
	{
		LLDrawPool *poolp = *iter;
		poolp->resetDrawOrders();
	}
}

//============================================================================
// Once-per-frame setup of hardware lights,
// including sun/moon, avatar backlight, and up to 6 local lights

void LLPipeline::setupAvatarLights(bool for_edit)
{
	assertInitialized();

    LLEnvironment& environment = LLEnvironment::instance();
    LLSettingsSky::ptr_t psky = environment.getCurrentSky();

    bool sun_up = environment.getIsSunUp();


	if (for_edit)
	{
		LLColor4 diffuse(1.f, 1.f, 1.f, 0.f);
		LLVector4 light_pos_cam(-8.f, 0.25f, 10.f, 0.f);  // w==0 => directional light
		LLMatrix4 camera_mat = LLViewerCamera::getInstance()->getModelview();
		LLMatrix4 camera_rot(camera_mat.getMat3());
		camera_rot.invert();
		LLVector4 light_pos = light_pos_cam * camera_rot;
		
		light_pos.normalize();

		LLLightState* light = gGL.getLight(1);

		mHWLightColors[1] = diffuse;

		light->setDiffuse(diffuse);
		light->setAmbient(LLColor4::black);
		light->setSpecular(LLColor4::black);
		light->setPosition(light_pos);
		light->setConstantAttenuation(1.f);
		light->setLinearAttenuation(0.f);
		light->setQuadraticAttenuation(0.f);
		light->setSpotExponent(0.f);
		light->setSpotCutoff(180.f);
	}
	else if (gAvatarBacklight) // Always true (unless overridden in a devs .ini)
	{
        LLVector3 light_dir = sun_up ? LLVector3(mSunDir) : LLVector3(mMoonDir);
		LLVector3 opposite_pos = -light_dir;
		LLVector3 orthog_light_pos = light_dir % LLVector3::z_axis;
		LLVector4 backlight_pos = LLVector4(lerp(opposite_pos, orthog_light_pos, 0.3f), 0.0f);
		backlight_pos.normalize();
			
		LLColor4 light_diffuse = sun_up ? mSunDiffuse : mMoonDiffuse;

		LLColor4 backlight_diffuse(1.f - light_diffuse.mV[VRED], 1.f - light_diffuse.mV[VGREEN], 1.f - light_diffuse.mV[VBLUE], 1.f);
		F32 max_component = 0.001f;
		for (S32 i = 0; i < 3; i++)
		{
			if (backlight_diffuse.mV[i] > max_component)
			{
				max_component = backlight_diffuse.mV[i];
			}
		}
		F32 backlight_mag;
		if (LLEnvironment::instance().getIsSunUp())
		{
			backlight_mag = BACKLIGHT_DAY_MAGNITUDE_OBJECT;
		}
		else
		{
			backlight_mag = BACKLIGHT_NIGHT_MAGNITUDE_OBJECT;
		}
		backlight_diffuse *= backlight_mag / max_component;

		mHWLightColors[1] = backlight_diffuse;

		LLLightState* light = gGL.getLight(1);

		light->setPosition(backlight_pos);
		light->setDiffuse(backlight_diffuse);
		light->setAmbient(LLColor4::black);
		light->setSpecular(LLColor4::black);
		light->setConstantAttenuation(1.f);
		light->setLinearAttenuation(0.f);
		light->setQuadraticAttenuation(0.f);
		light->setSpotExponent(0.f);
		light->setSpotCutoff(180.f);
	}
	else
	{
		LLLightState* light = gGL.getLight(1);

		mHWLightColors[1] = LLColor4::black;

		light->setDiffuse(LLColor4::black);
		light->setAmbient(LLColor4::black);
		light->setSpecular(LLColor4::black);
	}
}

static F32 calc_light_dist(LLVOVolume* light, const LLVector3& cam_pos, F32 max_dist)
{
    LL_PROFILE_ZONE_SCOPED_CATEGORY_DRAWPOOL;
	F32 inten = light->getLightIntensity();
	if (inten < .001f)
	{
		return max_dist;
	}
	bool selected = light->isSelected();
	if (selected)
	{
        return 0.f; // selected lights get highest priority
	}
    F32 radius = light->getLightRadius();
    F32 dist = dist_vec(light->getRenderPosition(), cam_pos);
    dist = llmax(dist - radius, 0.f);
	if (light->mDrawable.notNull() && light->mDrawable->isState(LLDrawable::ACTIVE))
	{
		// moving lights get a little higher priority (too much causes artifacts)
        dist = llmax(dist - light->getLightRadius()*0.25f, 0.f);
	}
	return dist;
}

void LLPipeline::calcNearbyLights(LLCamera& camera)
{
    LL_PROFILE_ZONE_SCOPED_CATEGORY_DRAWPOOL;
	assertInitialized();

	if (LLPipeline::sReflectionRender || gCubeSnapshot || LLPipeline::sRenderingHUDs)
	{
		return;
	}

	if (mLightingDetail >= 1)
	{
		// mNearbyLight (and all light_set_t's) are sorted such that
		// begin() == the closest light and rbegin() == the farthest light
		const S32 MAX_LOCAL_LIGHTS = 6;
        LLVector3 cam_pos = camera.getOrigin();
		
        F32 max_dist;
        if (LLPipeline::sRenderDeferred)
        {
            max_dist = RenderFarClip;
        }
        else
        {
            max_dist = llmin(RenderFarClip, LIGHT_MAX_RADIUS * 4.f);
        }

		// UPDATE THE EXISTING NEARBY LIGHTS
		light_set_t cur_nearby_lights;
		for (light_set_t::iterator iter = mNearbyLights.begin();
			iter != mNearbyLights.end(); iter++)
		{
			const Light* light = &(*iter);
			LLDrawable* drawable = light->drawable;
            const LLViewerObject *vobj = light->drawable->getVObj();
            if(vobj && vobj->getAvatar() 
               && (vobj->getAvatar()->isTooComplex() || vobj->getAvatar()->isInMuteList() || vobj->getAvatar()->isTooSlow())
               )
            {
                drawable->clearState(LLDrawable::NEARBY_LIGHT);
                continue;
            }

			LLVOVolume* volight = drawable->getVOVolume();
			if (!volight || !drawable->isState(LLDrawable::LIGHT))
			{
				drawable->clearState(LLDrawable::NEARBY_LIGHT);
				continue;
			}
			if (light->fade <= -LIGHT_FADE_TIME)
			{
				drawable->clearState(LLDrawable::NEARBY_LIGHT);
				continue;
			}
			if (!sRenderAttachedLights && volight && volight->isAttachment())
			{
				drawable->clearState(LLDrawable::NEARBY_LIGHT);
				continue;
			}

            F32 dist = calc_light_dist(volight, cam_pos, max_dist);
            F32 fade = light->fade;
            // actual fade gets decreased/increased by setupHWLights
            // light->fade value is 'time'.
            // >=0 and light will become visible as value increases
            // <0 and light will fade out
            if (dist < max_dist)
            {
                if (fade < 0)
                {
                    // mark light to fade in
                    // if fade was -LIGHT_FADE_TIME - it was fully invisible
                    // if fade -0 - it was fully visible
                    // visibility goes up from 0 to LIGHT_FADE_TIME.
                    fade += LIGHT_FADE_TIME;
                }
            }
            else
            {
                // mark light to fade out
                // visibility goes down from -0 to -LIGHT_FADE_TIME.
                if (fade >= LIGHT_FADE_TIME)
                {
                    fade = -0.0001f; // was fully visible
                }
                else if (fade >= 0)
                {
                    // 0.75 visible light should stay 0.75 visible, but should reverse direction
                    fade -= LIGHT_FADE_TIME;
                }
            }
            cur_nearby_lights.insert(Light(drawable, dist, fade));
		}
		mNearbyLights = cur_nearby_lights;
				
		// FIND NEW LIGHTS THAT ARE IN RANGE
		light_set_t new_nearby_lights;
		for (LLDrawable::ordered_drawable_set_t::iterator iter = mLights.begin();
			 iter != mLights.end(); ++iter)
		{
			LLDrawable* drawable = *iter;
			LLVOVolume* light = drawable->getVOVolume();
			if (!light || drawable->isState(LLDrawable::NEARBY_LIGHT))
			{
				continue;
			}
			if (light->isHUDAttachment())
			{
				continue; // no lighting from HUD objects
			}
            if (!sRenderAttachedLights && light && light->isAttachment())
			{
				continue;
			}
            LLVOAvatar * av = light->getAvatar();
            if (av && (av->isTooComplex() || av->isInMuteList() || av->isTooSlow()))
            {
                // avatars that are already in the list will be removed by removeMutedAVsLights
                continue;
            }
            F32 dist = calc_light_dist(light, cam_pos, max_dist);
            if (dist >= max_dist)
			{
				continue;
			}
			new_nearby_lights.insert(Light(drawable, dist, 0.f));
            if (!LLPipeline::sRenderDeferred && new_nearby_lights.size() > (U32)MAX_LOCAL_LIGHTS)
			{
				new_nearby_lights.erase(--new_nearby_lights.end());
				const Light& last = *new_nearby_lights.rbegin();
				max_dist = last.dist;
			}
		}

		// INSERT ANY NEW LIGHTS
		for (light_set_t::iterator iter = new_nearby_lights.begin();
			 iter != new_nearby_lights.end(); iter++)
		{
			const Light* light = &(*iter);
            if (LLPipeline::sRenderDeferred || mNearbyLights.size() < (U32)MAX_LOCAL_LIGHTS)
			{
				mNearbyLights.insert(*light);
				((LLDrawable*) light->drawable)->setState(LLDrawable::NEARBY_LIGHT);
			}
			else
			{
				// crazy cast so that we can overwrite the fade value
				// even though gcc enforces sets as const
				// (fade value doesn't affect sort so this is safe)
				Light* farthest_light = (const_cast<Light*>(&(*(mNearbyLights.rbegin()))));
				if (light->dist < farthest_light->dist)
				{
                    // mark light to fade out
                    // visibility goes down from -0 to -LIGHT_FADE_TIME.
                    //
                    // This is a mess, but for now it needs to be in sync
                    // with fade code above. Ex: code above detects distance < max,
                    // sets fade time to positive, this code then detects closer
                    // lights and sets fade time negative, fully compensating
                    // for the code above
                    if (farthest_light->fade >= LIGHT_FADE_TIME)
                    {
                        farthest_light->fade = -0.0001f; // was fully visible
                    }
                    else if (farthest_light->fade >= 0)
                    {
                        farthest_light->fade -= LIGHT_FADE_TIME;
                    }
				}
				else
				{
					break; // none of the other lights are closer
				}
			}
		}
		
		//mark nearby lights not-removable.
		for (light_set_t::iterator iter = mNearbyLights.begin();
			 iter != mNearbyLights.end(); iter++)
		{
			const Light* light = &(*iter);
			((LLViewerOctreeEntryData*) light->drawable)->setVisible();
		}
	}
}

void LLPipeline::setupHWLights()
{
    LL_PROFILE_ZONE_SCOPED_CATEGORY_DRAWPOOL;
	assertInitialized();
	
    if (LLPipeline::sRenderingHUDs)
    {
        return;
    }

    F32 light_scale = 1.f;

    if (gCubeSnapshot)
    { //darken local lights when probe ambiance is above 1
        light_scale = mReflectionMapManager.mLightScale;
    }


    LLEnvironment& environment = LLEnvironment::instance();
    LLSettingsSky::ptr_t psky = environment.getCurrentSky();

    // Ambient
    LLColor4 ambient = psky->getTotalAmbient();

	gGL.setAmbientLightColor(ambient);

    bool sun_up  = environment.getIsSunUp();
    bool moon_up = environment.getIsMoonUp();

	// Light 0 = Sun or Moon (All objects)
	{
        LLVector4 sun_dir(environment.getSunDirection(), 0.0f);
        LLVector4 moon_dir(environment.getMoonDirection(), 0.0f);

        mSunDir.setVec(sun_dir);
        mMoonDir.setVec(moon_dir);

        mSunDiffuse.setVec(psky->getSunlightColor());
        mMoonDiffuse.setVec(psky->getMoonlightColor());

		F32 max_color = llmax(mSunDiffuse.mV[0], mSunDiffuse.mV[1], mSunDiffuse.mV[2]);
		if (max_color > 1.f)
		{
			mSunDiffuse *= 1.f/max_color;
		}
		mSunDiffuse.clamp();

        max_color = llmax(mMoonDiffuse.mV[0], mMoonDiffuse.mV[1], mMoonDiffuse.mV[2]);
        if (max_color > 1.f)
        {
            mMoonDiffuse *= 1.f/max_color;
        }
        mMoonDiffuse.clamp();

        // prevent underlighting from having neither lightsource facing us
        if (!sun_up && !moon_up)
		{
            mSunDiffuse.setVec(LLColor4(0.0, 0.0, 0.0, 1.0));
            mMoonDiffuse.setVec(LLColor4(0.0, 0.0, 0.0, 1.0));
            mSunDir.setVec(LLVector4(0.0, 1.0, 0.0, 0.0));
            mMoonDir.setVec(LLVector4(0.0, 1.0, 0.0, 0.0));
		}

        LLVector4 light_dir = sun_up ? mSunDir : mMoonDir;

        mHWLightColors[0] = sun_up ? mSunDiffuse : mMoonDiffuse;

		LLLightState* light = gGL.getLight(0);
        light->setPosition(light_dir);

        light->setSunPrimary(sun_up);
        light->setDiffuse(mHWLightColors[0]);
        light->setDiffuseB(mMoonDiffuse);
        light->setAmbient(psky->getTotalAmbient());
		light->setSpecular(LLColor4::black);
		light->setConstantAttenuation(1.f);
		light->setLinearAttenuation(0.f);
		light->setQuadraticAttenuation(0.f);
		light->setSpotExponent(0.f);
		light->setSpotCutoff(180.f);
	}
	
	// Light 1 = Backlight (for avatars)
	// (set by enableLightsAvatar)
	
	S32 cur_light = 2;
	
	// Nearby lights = LIGHT 2-7

	mLightMovingMask = 0;
	
	if (mLightingDetail >= 1)
	{
		for (light_set_t::iterator iter = mNearbyLights.begin();
			 iter != mNearbyLights.end(); ++iter)
		{
			LLDrawable* drawable = iter->drawable;
			LLVOVolume* light = drawable->getVOVolume();
			if (!light)
			{
				continue;
			}

            if (light->isAttachment())
            {
                if (!sRenderAttachedLights)
                {
                    continue;
                }
            }

			if (drawable->isState(LLDrawable::ACTIVE))
			{
				mLightMovingMask |= (1<<cur_light);
			}
			
            //send linear light color to shader
            LLColor4  light_color = light->getLightLinearColor() * light_scale;
			light_color.mV[3] = 0.0f;

			F32 fade = iter->fade;
			if (fade < LIGHT_FADE_TIME)
			{
				// fade in/out light
				if (fade >= 0.f)
				{
					fade = fade / LIGHT_FADE_TIME;
					((Light*) (&(*iter)))->fade += gFrameIntervalSeconds.value();
				}
				else
				{
					fade = 1.f + fade / LIGHT_FADE_TIME;
					((Light*) (&(*iter)))->fade -= gFrameIntervalSeconds.value();
				}
				fade = llclamp(fade,0.f,1.f);
				light_color *= fade;
			}

            if (light_color.magVecSquared() < 0.001f)
            {
                continue;
            }

            LLVector3 light_pos(light->getRenderPosition());
            LLVector4 light_pos_gl(light_pos, 1.0f);

            F32 adjusted_radius = light->getLightRadius() * (sRenderDeferred ? 1.5f : 1.0f);
            if (adjusted_radius <= 0.001f)
            {
                continue;
            }

            F32 x = (3.f * (1.f + (light->getLightFalloff() * 2.0f)));  // why this magic?  probably trying to match a historic behavior.
            F32 linatten = x / adjusted_radius;                         // % of brightness at radius

            mHWLightColors[cur_light] = light_color;
			LLLightState* light_state = gGL.getLight(cur_light);
			
			light_state->setPosition(light_pos_gl);
			light_state->setDiffuse(light_color);
			light_state->setAmbient(LLColor4::black);
			light_state->setConstantAttenuation(0.f);
            light_state->setSize(light->getLightRadius() * 1.5f);
            light_state->setFalloff(light->getLightFalloff(DEFERRED_LIGHT_FALLOFF));

			if (sRenderDeferred)
			{
				light_state->setLinearAttenuation(linatten);
				light_state->setQuadraticAttenuation(light->getLightFalloff(DEFERRED_LIGHT_FALLOFF) + 1.f); // get falloff to match for forward deferred rendering lights
			}
			else
			{
				light_state->setLinearAttenuation(linatten);
				light_state->setQuadraticAttenuation(0.f);
			}
			

			if (light->isLightSpotlight() // directional (spot-)light
			    && (LLPipeline::sRenderDeferred || RenderSpotLightsInNondeferred)) // these are only rendered as GL spotlights if we're in deferred rendering mode *or* the setting forces them on
			{
				LLQuaternion quat = light->getRenderRotation();
				LLVector3 at_axis(0,0,-1); // this matches deferred rendering's object light direction
				at_axis *= quat;

				light_state->setSpotDirection(at_axis);
				light_state->setSpotCutoff(90.f);
				light_state->setSpotExponent(2.f);
	
				LLVector3 spotParams = light->getSpotLightParams();

				const LLColor4 specular(0.f, 0.f, 0.f, spotParams[2]);
				light_state->setSpecular(specular);
			}
			else // omnidirectional (point) light
			{
				light_state->setSpotExponent(0.f);
				light_state->setSpotCutoff(180.f);
				
				// we use specular.z = 1.0 as a cheap hack for the shaders to know that this is omnidirectional rather than a spotlight
				const LLColor4 specular(0.f, 0.f, 1.f, 0.f);
				light_state->setSpecular(specular);				
			}
			cur_light++;
			if (cur_light >= 8)
			{
				break; // safety
			}
		}
	}
	for ( ; cur_light < 8 ; cur_light++)
	{
		mHWLightColors[cur_light] = LLColor4::black;
		LLLightState* light = gGL.getLight(cur_light);
        light->setSunPrimary(true);
		light->setDiffuse(LLColor4::black);
		light->setAmbient(LLColor4::black);
		light->setSpecular(LLColor4::black);
	}

    // Bookmark comment to allow searching for mSpecialRenderMode == 3 (avatar edit mode),
    // prev site of forward (non-deferred) character light injection, removed by SL-13522 09/20

	// Init GL state
	for (S32 i = 0; i < 8; ++i)
	{
		gGL.getLight(i)->disable();
	}
	mLightMask = 0;
}

void LLPipeline::enableLights(U32 mask)
{
	assertInitialized();

	if (mLightingDetail == 0)
	{
		mask &= 0xf003; // sun and backlight only (and fullbright bit)
	}
	if (mLightMask != mask)
	{
		stop_glerror();
		if (mask)
		{
			stop_glerror();
			for (S32 i=0; i<8; i++)
			{
				LLLightState* light = gGL.getLight(i);
				if (mask & (1<<i))
				{
					light->enable();
					light->setDiffuse(mHWLightColors[i]);
				}
				else
				{
					light->disable();
					light->setDiffuse(LLColor4::black);
				}
			}
			stop_glerror();
		}
		mLightMask = mask;
		stop_glerror();
	}
}

void LLPipeline::enableLightsStatic()
{
	assertInitialized();
	U32 mask = 0x01; // Sun
	if (mLightingDetail >= 2)
	{
		mask |= mLightMovingMask; // Hardware moving lights
	}
	else
	{
		mask |= 0xff & (~2); // Hardware local lights
	}
	enableLights(mask);
}

void LLPipeline::enableLightsDynamic()
{
	assertInitialized();
	U32 mask = 0xff & (~2); // Local lights
	enableLights(mask);
	
	if (isAgentAvatarValid() && getLightingDetail() <= 0)
	{
		if (gAgentAvatarp->mSpecialRenderMode == 0) // normal
		{
			gPipeline.enableLightsAvatar();
		}
		else if (gAgentAvatarp->mSpecialRenderMode == 2)  // anim preview
		{
			gPipeline.enableLightsAvatarEdit(LLColor4(0.7f, 0.6f, 0.3f, 1.f));
		}
	}
}

void LLPipeline::enableLightsAvatar()
{
	U32 mask = 0xff; // All lights
	setupAvatarLights(FALSE);
	enableLights(mask);
}

void LLPipeline::enableLightsPreview()
{
	disableLights();

	LLColor4 ambient = PreviewAmbientColor;
	gGL.setAmbientLightColor(ambient);

	LLColor4 diffuse0 = PreviewDiffuse0;
	LLColor4 specular0 = PreviewSpecular0;
	LLColor4 diffuse1 = PreviewDiffuse1;
	LLColor4 specular1 = PreviewSpecular1;
	LLColor4 diffuse2 = PreviewDiffuse2;
	LLColor4 specular2 = PreviewSpecular2;

	LLVector3 dir0 = PreviewDirection0;
	LLVector3 dir1 = PreviewDirection1;
	LLVector3 dir2 = PreviewDirection2;

	dir0.normVec();
	dir1.normVec();
	dir2.normVec();
	
	LLVector4 light_pos(dir0, 0.0f);

	LLLightState* light = gGL.getLight(1);

	light->enable();
	light->setPosition(light_pos);
	light->setDiffuse(diffuse0);
	light->setAmbient(ambient);
	light->setSpecular(specular0);
	light->setSpotExponent(0.f);
	light->setSpotCutoff(180.f);

	light_pos = LLVector4(dir1, 0.f);

	light = gGL.getLight(2);
	light->enable();
	light->setPosition(light_pos);
	light->setDiffuse(diffuse1);
	light->setAmbient(ambient);
	light->setSpecular(specular1);
	light->setSpotExponent(0.f);
	light->setSpotCutoff(180.f);

	light_pos = LLVector4(dir2, 0.f);
	light = gGL.getLight(3);
	light->enable();
	light->setPosition(light_pos);
	light->setDiffuse(diffuse2);
	light->setAmbient(ambient);
	light->setSpecular(specular2);
	light->setSpotExponent(0.f);
	light->setSpotCutoff(180.f);
}


void LLPipeline::enableLightsAvatarEdit(const LLColor4& color)
{
	U32 mask = 0x2002; // Avatar backlight only, set ambient
	setupAvatarLights(TRUE);
	enableLights(mask);

	gGL.setAmbientLightColor(color);
}

void LLPipeline::enableLightsFullbright()
{
	assertInitialized();
	U32 mask = 0x1000; // Non-0 mask, set ambient
	enableLights(mask);
}

void LLPipeline::disableLights()
{
	enableLights(0); // no lighting (full bright)
}

//============================================================================

class LLMenuItemGL;
class LLInvFVBridge;
struct cat_folder_pair;
class LLVOBranch;
class LLVOLeaf;

void LLPipeline::findReferences(LLDrawable *drawablep)
{
	assertInitialized();
	if (mLights.find(drawablep) != mLights.end())
	{
		LL_INFOS() << "In mLights" << LL_ENDL;
	}
	if (std::find(mMovedList.begin(), mMovedList.end(), drawablep) != mMovedList.end())
	{
		LL_INFOS() << "In mMovedList" << LL_ENDL;
	}
	if (std::find(mShiftList.begin(), mShiftList.end(), drawablep) != mShiftList.end())
	{
		LL_INFOS() << "In mShiftList" << LL_ENDL;
	}
	if (mRetexturedList.find(drawablep) != mRetexturedList.end())
	{
		LL_INFOS() << "In mRetexturedList" << LL_ENDL;
	}
	
	if (std::find(mBuildQ1.begin(), mBuildQ1.end(), drawablep) != mBuildQ1.end())
	{
		LL_INFOS() << "In mBuildQ1" << LL_ENDL;
	}
	if (std::find(mBuildQ2.begin(), mBuildQ2.end(), drawablep) != mBuildQ2.end())
	{
		LL_INFOS() << "In mBuildQ2" << LL_ENDL;
	}

	S32 count;
	
	count = gObjectList.findReferences(drawablep);
	if (count)
	{
		LL_INFOS() << "In other drawables: " << count << " references" << LL_ENDL;
	}
}

bool LLPipeline::verify()
{
	bool ok = assertInitialized();
	if (ok) 
	{
		for (pool_set_t::iterator iter = mPools.begin(); iter != mPools.end(); ++iter)
		{
			LLDrawPool *poolp = *iter;
			if (!poolp->verify())
			{
				ok = false;
			}
		}
	}

	if (!ok)
	{
		LL_WARNS() << "Pipeline verify failed!" << LL_ENDL;
	}
	return ok;
}

//////////////////////////////
//
// Collision detection
//
//

///////////////////////////////////////////////////////////////////////////////////////////////////////////////////////////////////////////////////////////////////////////////////////////////////////
/**
 *	A method to compute a ray-AABB intersection.
 *	Original code by Andrew Woo, from "Graphics Gems", Academic Press, 1990
 *	Optimized code by Pierre Terdiman, 2000 (~20-30% faster on my Celeron 500)
 *	Epsilon value added by Klaus Hartmann. (discarding it saves a few cycles only)
 *
 *	Hence this version is faster as well as more robust than the original one.
 *
 *	Should work provided:
 *	1) the integer representation of 0.0f is 0x00000000
 *	2) the sign bit of the float is the most significant one
 *
 *	Report bugs: p.terdiman@codercorner.com
 *
 *	\param		aabb		[in] the axis-aligned bounding box
 *	\param		origin		[in] ray origin
 *	\param		dir			[in] ray direction
 *	\param		coord		[out] impact coordinates
 *	\return		true if ray intersects AABB
 */
///////////////////////////////////////////////////////////////////////////////////////////////////////////////////////////////////////////////////////////////////////////////////////////////////////
//#define RAYAABB_EPSILON 0.00001f
#define IR(x)	((U32&)x)

bool LLRayAABB(const LLVector3 &center, const LLVector3 &size, const LLVector3& origin, const LLVector3& dir, LLVector3 &coord, F32 epsilon)
{
	bool Inside = true;
	LLVector3 MinB = center - size;
	LLVector3 MaxB = center + size;
	LLVector3 MaxT;
	MaxT.mV[VX]=MaxT.mV[VY]=MaxT.mV[VZ]=-1.0f;

	// Find candidate planes.
	for(U32 i=0;i<3;i++)
	{
		if(origin.mV[i] < MinB.mV[i])
		{
			coord.mV[i]	= MinB.mV[i];
			Inside		= false;

			// Calculate T distances to candidate planes
			if(IR(dir.mV[i]))	MaxT.mV[i] = (MinB.mV[i] - origin.mV[i]) / dir.mV[i];
		}
		else if(origin.mV[i] > MaxB.mV[i])
		{
			coord.mV[i]	= MaxB.mV[i];
			Inside		= false;

			// Calculate T distances to candidate planes
			if(IR(dir.mV[i]))	MaxT.mV[i] = (MaxB.mV[i] - origin.mV[i]) / dir.mV[i];
		}
	}

	// Ray origin inside bounding box
	if(Inside)
	{
		coord = origin;
		return true;
	}

	// Get largest of the maxT's for final choice of intersection
	U32 WhichPlane = 0;
	if(MaxT.mV[1] > MaxT.mV[WhichPlane])	WhichPlane = 1;
	if(MaxT.mV[2] > MaxT.mV[WhichPlane])	WhichPlane = 2;

	// Check final candidate actually inside box
	if(IR(MaxT.mV[WhichPlane])&0x80000000) return false;

	for(U32 i=0;i<3;i++)
	{
		if(i!=WhichPlane)
		{
			coord.mV[i] = origin.mV[i] + MaxT.mV[WhichPlane] * dir.mV[i];
			if (epsilon > 0)
			{
				if(coord.mV[i] < MinB.mV[i] - epsilon || coord.mV[i] > MaxB.mV[i] + epsilon)	return false;
			}
			else
			{
				if(coord.mV[i] < MinB.mV[i] || coord.mV[i] > MaxB.mV[i])	return false;
			}
		}
	}
	return true;	// ray hits box
}

//////////////////////////////
//
// Macros, functions, and inline methods from other classes
//
//

void LLPipeline::setLight(LLDrawable *drawablep, bool is_light)
{
	if (drawablep && assertInitialized())
	{
		if (is_light)
		{
			mLights.insert(drawablep);
			drawablep->setState(LLDrawable::LIGHT);
		}
		else
		{
			drawablep->clearState(LLDrawable::LIGHT);
			mLights.erase(drawablep);
		}
	}
}

//static
void LLPipeline::toggleRenderType(U32 type)
{
	gPipeline.mRenderTypeEnabled[type] = !gPipeline.mRenderTypeEnabled[type];
	if (type == LLPipeline::RENDER_TYPE_WATER)
	{
		gPipeline.mRenderTypeEnabled[LLPipeline::RENDER_TYPE_VOIDWATER] = !gPipeline.mRenderTypeEnabled[LLPipeline::RENDER_TYPE_VOIDWATER];
	}
}

//static
void LLPipeline::toggleRenderTypeControl(U32 type)
{
	gPipeline.toggleRenderType(type);
}

//static
bool LLPipeline::hasRenderTypeControl(U32 type)
{
	return gPipeline.hasRenderType(type);
}

// Allows UI items labeled "Hide foo" instead of "Show foo"
//static
bool LLPipeline::toggleRenderTypeControlNegated(S32 type)
{
	return !gPipeline.hasRenderType(type);
}

//static
void LLPipeline::toggleRenderDebug(U64 bit)
{
	if (gPipeline.hasRenderDebugMask(bit))
	{
		LL_INFOS() << "Toggling render debug mask " << std::hex << bit << " off" << std::dec << LL_ENDL;
	}
	else
	{
		LL_INFOS() << "Toggling render debug mask " << std::hex << bit << " on" << std::dec << LL_ENDL;
	}
	gPipeline.mRenderDebugMask ^= bit;
}


//static
bool LLPipeline::toggleRenderDebugControl(U64 bit)
{
	return gPipeline.hasRenderDebugMask(bit);
}

//static
void LLPipeline::toggleRenderDebugFeature(U32 bit)
{
	gPipeline.mRenderDebugFeatureMask ^= bit;
}


//static
bool LLPipeline::toggleRenderDebugFeatureControl(U32 bit)
{
	return gPipeline.hasRenderDebugFeatureMask(bit);
}

void LLPipeline::setRenderDebugFeatureControl(U32 bit, bool value)
{
	if (value)
	{
		gPipeline.mRenderDebugFeatureMask |= bit;
	}
	else
	{
		gPipeline.mRenderDebugFeatureMask &= !bit;
	}
}

void LLPipeline::pushRenderDebugFeatureMask()
{
	mRenderDebugFeatureStack.push(mRenderDebugFeatureMask);
}

void LLPipeline::popRenderDebugFeatureMask()
{
	if (mRenderDebugFeatureStack.empty())
	{
		LL_ERRS() << "Depleted render feature stack." << LL_ENDL;
	}

	mRenderDebugFeatureMask = mRenderDebugFeatureStack.top();
	mRenderDebugFeatureStack.pop();
}

// static
void LLPipeline::setRenderScriptedBeacons(bool val)
{
	sRenderScriptedBeacons = val;
}

// static
void LLPipeline::toggleRenderScriptedBeacons()
{
	sRenderScriptedBeacons = !sRenderScriptedBeacons;
}

// static
bool LLPipeline::getRenderScriptedBeacons()
{
	return sRenderScriptedBeacons;
}

// static
void LLPipeline::setRenderScriptedTouchBeacons(bool val)
{
	sRenderScriptedTouchBeacons = val;
}

// static
void LLPipeline::toggleRenderScriptedTouchBeacons()
{
	sRenderScriptedTouchBeacons = !sRenderScriptedTouchBeacons;
}

// static
bool LLPipeline::getRenderScriptedTouchBeacons()
{
	return sRenderScriptedTouchBeacons;
}

// static
void LLPipeline::setRenderMOAPBeacons(bool val)
{
	sRenderMOAPBeacons = val;
}

// static
void LLPipeline::toggleRenderMOAPBeacons()
{
	sRenderMOAPBeacons = !sRenderMOAPBeacons;
}

// static
bool LLPipeline::getRenderMOAPBeacons()
{
	return sRenderMOAPBeacons;
}

// static
void LLPipeline::setRenderPhysicalBeacons(bool val)
{
	sRenderPhysicalBeacons = val;
}

// static
void LLPipeline::toggleRenderPhysicalBeacons()
{
	sRenderPhysicalBeacons = !sRenderPhysicalBeacons;
}

// static
bool LLPipeline::getRenderPhysicalBeacons()
{
	return sRenderPhysicalBeacons;
}

// static
void LLPipeline::setRenderParticleBeacons(bool val)
{
	sRenderParticleBeacons = val;
}

// static
void LLPipeline::toggleRenderParticleBeacons()
{
	sRenderParticleBeacons = !sRenderParticleBeacons;
}

// static
bool LLPipeline::getRenderParticleBeacons()
{
	return sRenderParticleBeacons;
}

// static
void LLPipeline::setRenderSoundBeacons(bool val)
{
	sRenderSoundBeacons = val;
}

// static
void LLPipeline::toggleRenderSoundBeacons()
{
	sRenderSoundBeacons = !sRenderSoundBeacons;
}

// static
bool LLPipeline::getRenderSoundBeacons()
{
	return sRenderSoundBeacons;
}

// static
void LLPipeline::setRenderBeacons(bool val)
{
	sRenderBeacons = val;
}

// static
void LLPipeline::toggleRenderBeacons()
{
	sRenderBeacons = !sRenderBeacons;
}

// static
bool LLPipeline::getRenderBeacons()
{
	return sRenderBeacons;
}

// static
void LLPipeline::setRenderHighlights(bool val)
{
	sRenderHighlight = val;
}

// static
void LLPipeline::toggleRenderHighlights()
{
	sRenderHighlight = !sRenderHighlight;
}

// static
bool LLPipeline::getRenderHighlights()
{
	return sRenderHighlight;
}

// static
void LLPipeline::setRenderHighlightTextureChannel(LLRender::eTexIndex channel)
{
	sRenderHighlightTextureChannel = channel;
}

LLVOPartGroup* LLPipeline::lineSegmentIntersectParticle(const LLVector4a& start, const LLVector4a& end, LLVector4a* intersection,
														S32* face_hit)
{
	LLVector4a local_end = end;

	LLVector4a position;

	LLDrawable* drawable = NULL;

	for (LLWorld::region_list_t::const_iterator iter = LLWorld::getInstance()->getRegionList().begin(); 
			iter != LLWorld::getInstance()->getRegionList().end(); ++iter)
	{
		LLViewerRegion* region = *iter;

		LLSpatialPartition* part = region->getSpatialPartition(LLViewerRegion::PARTITION_PARTICLE);
		if (part && hasRenderType(part->mDrawableType))
		{
			LLDrawable* hit = part->lineSegmentIntersect(start, local_end, TRUE, FALSE, TRUE, face_hit, &position, NULL, NULL, NULL);
			if (hit)
			{
				drawable = hit;
				local_end = position;						
			}
		}
	}

	LLVOPartGroup* ret = NULL;
	if (drawable)
	{
		//make sure we're returning an LLVOPartGroup
		llassert(drawable->getVObj()->getPCode() == LLViewerObject::LL_VO_PART_GROUP);
		ret = (LLVOPartGroup*) drawable->getVObj().get();
	}
		
	if (intersection)
	{
		*intersection = position;
	}

	return ret;
}

LLViewerObject* LLPipeline::lineSegmentIntersectInWorld(const LLVector4a& start, const LLVector4a& end,
														bool pick_transparent,
														bool pick_rigged,
                                                        bool pick_unselectable,
														S32* face_hit,
														LLVector4a* intersection,         // return the intersection point
														LLVector2* tex_coord,            // return the texture coordinates of the intersection point
														LLVector4a* normal,               // return the surface normal at the intersection point
														LLVector4a* tangent             // return the surface tangent at the intersection point
	)
{
	LLDrawable* drawable = NULL;

	LLVector4a local_end = end;

	LLVector4a position;

	sPickAvatar = false; //! LLToolMgr::getInstance()->inBuildMode();
	
	for (LLWorld::region_list_t::const_iterator iter = LLWorld::getInstance()->getRegionList().begin(); 
			iter != LLWorld::getInstance()->getRegionList().end(); ++iter)
	{
		LLViewerRegion* region = *iter;

		for (U32 j = 0; j < LLViewerRegion::NUM_PARTITIONS; j++)
		{
			if ((j == LLViewerRegion::PARTITION_VOLUME) || 
				(j == LLViewerRegion::PARTITION_BRIDGE) ||
                (j == LLViewerRegion::PARTITION_AVATAR) || // for attachments
				(j == LLViewerRegion::PARTITION_CONTROL_AV) ||
				(j == LLViewerRegion::PARTITION_TERRAIN) ||
				(j == LLViewerRegion::PARTITION_TREE) ||
				(j == LLViewerRegion::PARTITION_GRASS))  // only check these partitions for now
			{
				LLSpatialPartition* part = region->getSpatialPartition(j);
				if (part && hasRenderType(part->mDrawableType))
				{
					LLDrawable* hit = part->lineSegmentIntersect(start, local_end, pick_transparent, pick_rigged, pick_unselectable, face_hit, &position, tex_coord, normal, tangent);
					if (hit)
					{
						drawable = hit;
						local_end = position;						
					}
				}
			}
		}
	}
	
	if (!sPickAvatar)
	{
		//save hit info in case we need to restore
		//due to attachment override
		LLVector4a local_normal;
		LLVector4a local_tangent;
		LLVector2 local_texcoord;
		S32 local_face_hit = -1;

		if (face_hit)
		{ 
			local_face_hit = *face_hit;
		}
		if (tex_coord)
		{
			local_texcoord = *tex_coord;
		}
		if (tangent)
		{
			local_tangent = *tangent;
		}
		else
		{
			local_tangent.clear();
		}
		if (normal)
		{
			local_normal = *normal;
		}
		else
		{
			local_normal.clear();
		}
				
		const F32 ATTACHMENT_OVERRIDE_DIST = 0.1f;

		//check against avatars
		sPickAvatar = true;
		for (LLWorld::region_list_t::const_iterator iter = LLWorld::getInstance()->getRegionList().begin(); 
				iter != LLWorld::getInstance()->getRegionList().end(); ++iter)
		{
			LLViewerRegion* region = *iter;

			LLSpatialPartition* part = region->getSpatialPartition(LLViewerRegion::PARTITION_AVATAR);
			if (part && hasRenderType(part->mDrawableType))
			{
				LLDrawable* hit = part->lineSegmentIntersect(start, local_end, pick_transparent, pick_rigged, pick_unselectable, face_hit, &position, tex_coord, normal, tangent);
				if (hit)
				{
					LLVector4a delta;
					delta.setSub(position, local_end);

					if (!drawable || 
						!drawable->getVObj()->isAttachment() ||
						delta.getLength3().getF32() > ATTACHMENT_OVERRIDE_DIST)
					{ //avatar overrides if previously hit drawable is not an attachment or 
					  //attachment is far enough away from detected intersection
						drawable = hit;
						local_end = position;						
					}
					else
					{ //prioritize attachments over avatars
						position = local_end;

						if (face_hit)
						{
							*face_hit = local_face_hit;
						}
						if (tex_coord)
						{
							*tex_coord = local_texcoord;
						}
						if (tangent)
						{
							*tangent = local_tangent;
						}
						if (normal)
						{
							*normal = local_normal;
						}
					}
				}
			}
		}
	}

	//check all avatar nametags (silly, isn't it?)
	for (std::vector< LLCharacter* >::iterator iter = LLCharacter::sInstances.begin();
		iter != LLCharacter::sInstances.end();
		++iter)
	{
		LLVOAvatar* av = (LLVOAvatar*) *iter;
		if (av->mNameText.notNull()
			&& av->mNameText->lineSegmentIntersect(start, local_end, position))
		{
			drawable = av->mDrawable;
			local_end = position;
		}
	}

	if (intersection)
	{
		*intersection = position;
	}

	return drawable ? drawable->getVObj().get() : NULL;
}

LLViewerObject* LLPipeline::lineSegmentIntersectInHUD(const LLVector4a& start, const LLVector4a& end,
													  bool pick_transparent,													
													  S32* face_hit,
													  LLVector4a* intersection,         // return the intersection point
													  LLVector2* tex_coord,            // return the texture coordinates of the intersection point
													  LLVector4a* normal,               // return the surface normal at the intersection point
													  LLVector4a* tangent				// return the surface tangent at the intersection point
	)
{
	LLDrawable* drawable = NULL;

	for (LLWorld::region_list_t::const_iterator iter = LLWorld::getInstance()->getRegionList().begin(); 
			iter != LLWorld::getInstance()->getRegionList().end(); ++iter)
	{
		LLViewerRegion* region = *iter;

		bool toggle = false;
		if (!hasRenderType(LLPipeline::RENDER_TYPE_HUD))
		{
			toggleRenderType(LLPipeline::RENDER_TYPE_HUD);
			toggle = true;
		}

		LLSpatialPartition* part = region->getSpatialPartition(LLViewerRegion::PARTITION_HUD);
		if (part)
		{
			LLDrawable* hit = part->lineSegmentIntersect(start, end, pick_transparent, FALSE, TRUE, face_hit, intersection, tex_coord, normal, tangent);
			if (hit)
			{
				drawable = hit;
			}
		}

		if (toggle)
		{
			toggleRenderType(LLPipeline::RENDER_TYPE_HUD);
		}
	}
	return drawable ? drawable->getVObj().get() : NULL;
}

LLSpatialPartition* LLPipeline::getSpatialPartition(LLViewerObject* vobj)
{
	if (vobj)
	{
		LLViewerRegion* region = vobj->getRegion();
		if (region)
		{
			return region->getSpatialPartition(vobj->getPartitionType());
		}
	}
	return NULL;
}

void LLPipeline::resetVertexBuffers(LLDrawable* drawable)
{
	if (!drawable)
	{
		return;
	}

	for (S32 i = 0; i < drawable->getNumFaces(); i++)
	{
		LLFace* facep = drawable->getFace(i);
		if (facep)
		{
			facep->clearVertexBuffer();
		}
	}
}

void LLPipeline::renderObjects(U32 type, bool texture, bool batch_texture, bool rigged)
{
	assertInitialized();
	gGL.loadMatrix(gGLModelView);
	gGLLastMatrix = NULL;
    if (rigged)
    {
        mSimplePool->pushRiggedBatches(type + 1, texture, batch_texture);
    }
    else
    {
        mSimplePool->pushBatches(type, texture, batch_texture);
    }
	gGL.loadMatrix(gGLModelView);
	gGLLastMatrix = NULL;		
}

void LLPipeline::renderShadowSimple(U32 type)
{
    LL_PROFILE_ZONE_SCOPED_CATEGORY_PIPELINE;
    assertInitialized();
    gGL.loadMatrix(gGLModelView);
    gGLLastMatrix = NULL;

    LLVertexBuffer* last_vb = nullptr;

    LLCullResult::drawinfo_iterator begin = gPipeline.beginRenderMap(type);
    LLCullResult::drawinfo_iterator end = gPipeline.endRenderMap(type);

    for (LLCullResult::drawinfo_iterator i = begin; i != end; )
    {
        LLDrawInfo& params = **i;

        LLCullResult::increment_iterator(i, end);

        LLVertexBuffer* vb = params.mVertexBuffer;
        if (vb != last_vb)
        {
            LL_PROFILE_ZONE_NAMED_CATEGORY_PIPELINE("push shadow simple");
            mSimplePool->applyModelMatrix(params);
            vb->setBuffer();
            vb->drawRange(LLRender::TRIANGLES, 0, vb->getNumVerts()-1, vb->getNumIndices(), 0);
            last_vb = vb;
        }
    }
    gGL.loadMatrix(gGLModelView);
    gGLLastMatrix = NULL;
}

// Currently only used for shadows -Cosmic,2023-04-19
void LLPipeline::renderAlphaObjects(bool rigged)
{
    LL_PROFILE_ZONE_SCOPED_CATEGORY_PIPELINE;
    assertInitialized();
    gGL.loadMatrix(gGLModelView);
    gGLLastMatrix = NULL;
    S32 sun_up = LLEnvironment::instance().getIsSunUp() ? 1 : 0;
    U32 target_width = LLRenderTarget::sCurResX;
    U32 type = LLRenderPass::PASS_ALPHA;
    LLVOAvatar* lastAvatar = nullptr;
    U64 lastMeshId = 0;
    auto* begin = gPipeline.beginRenderMap(type);
    auto* end = gPipeline.endRenderMap(type);

    for (LLCullResult::drawinfo_iterator i = begin; i != end; )
    {
        LLDrawInfo* pparams = *i;
        LLCullResult::increment_iterator(i, end);

        if (rigged != (pparams->mAvatar != nullptr))
        {
            // Pool contains both rigged and non-rigged DrawInfos. Only draw
            // the objects we're interested in in this pass.
            continue;
        }

        if (rigged)
        {
            if (pparams->mGLTFMaterial)
            {
                gDeferredShadowGLTFAlphaMaskProgram.bind(rigged);
                LLGLSLShader::sCurBoundShaderPtr->uniform1i(LLShaderMgr::SUN_UP_FACTOR, sun_up);
                LLGLSLShader::sCurBoundShaderPtr->uniform1f(LLShaderMgr::DEFERRED_SHADOW_TARGET_WIDTH, (float)target_width);
                LLGLSLShader::sCurBoundShaderPtr->setMinimumAlpha(ALPHA_BLEND_CUTOFF);
                mSimplePool->pushRiggedGLTFBatch(*pparams, lastAvatar, lastMeshId);
            }
            else
            {
                gDeferredShadowAlphaMaskProgram.bind(rigged);
                LLGLSLShader::sCurBoundShaderPtr->uniform1i(LLShaderMgr::SUN_UP_FACTOR, sun_up);
                LLGLSLShader::sCurBoundShaderPtr->uniform1f(LLShaderMgr::DEFERRED_SHADOW_TARGET_WIDTH, (float)target_width);
                LLGLSLShader::sCurBoundShaderPtr->setMinimumAlpha(ALPHA_BLEND_CUTOFF);
                if (lastAvatar != pparams->mAvatar || lastMeshId != pparams->mSkinInfo->mHash)
                {
                    mSimplePool->uploadMatrixPalette(*pparams);
                    lastAvatar = pparams->mAvatar;
                    lastMeshId = pparams->mSkinInfo->mHash;
                }

                mSimplePool->pushBatch(*pparams, true, true);
            }
        }
        else
        {
            if (pparams->mGLTFMaterial)
            {
                gDeferredShadowGLTFAlphaMaskProgram.bind(rigged);
                LLGLSLShader::sCurBoundShaderPtr->uniform1i(LLShaderMgr::SUN_UP_FACTOR, sun_up);
                LLGLSLShader::sCurBoundShaderPtr->uniform1f(LLShaderMgr::DEFERRED_SHADOW_TARGET_WIDTH, (float)target_width);
                LLGLSLShader::sCurBoundShaderPtr->setMinimumAlpha(ALPHA_BLEND_CUTOFF);
                mSimplePool->pushGLTFBatch(*pparams);
            }
            else
            {
                gDeferredShadowAlphaMaskProgram.bind(rigged);
                LLGLSLShader::sCurBoundShaderPtr->uniform1i(LLShaderMgr::SUN_UP_FACTOR, sun_up);
                LLGLSLShader::sCurBoundShaderPtr->uniform1f(LLShaderMgr::DEFERRED_SHADOW_TARGET_WIDTH, (float)target_width);
                LLGLSLShader::sCurBoundShaderPtr->setMinimumAlpha(ALPHA_BLEND_CUTOFF);
                mSimplePool->pushBatch(*pparams, true, true);
            }
        }
    }

    gGL.loadMatrix(gGLModelView);
    gGLLastMatrix = NULL;
}

// Currently only used for shadows -Cosmic,2023-04-19
void LLPipeline::renderMaskedObjects(U32 type, bool texture, bool batch_texture, bool rigged)
{
	assertInitialized();
	gGL.loadMatrix(gGLModelView);
	gGLLastMatrix = NULL;
    if (rigged)
    {
        mAlphaMaskPool->pushRiggedMaskBatches(type+1, texture, batch_texture);
    }
    else
    {
        mAlphaMaskPool->pushMaskBatches(type, texture, batch_texture);
    }
	gGL.loadMatrix(gGLModelView);
	gGLLastMatrix = NULL;		
}

// Currently only used for shadows -Cosmic,2023-04-19
void LLPipeline::renderFullbrightMaskedObjects(U32 type, bool texture, bool batch_texture, bool rigged)
{
	assertInitialized();
	gGL.loadMatrix(gGLModelView);
	gGLLastMatrix = NULL;
    if (rigged)
    {
        mFullbrightAlphaMaskPool->pushRiggedMaskBatches(type+1, texture, batch_texture);
    }
    else
    {
        mFullbrightAlphaMaskPool->pushMaskBatches(type, texture, batch_texture);
    }
	gGL.loadMatrix(gGLModelView);
	gGLLastMatrix = NULL;		
}

void apply_cube_face_rotation(U32 face)
{
	switch (face)
	{
		case 0: 
			gGL.rotatef(90.f, 0, 1, 0);
			gGL.rotatef(180.f, 1, 0, 0);
		break;
		case 2: 
			gGL.rotatef(-90.f, 1, 0, 0);
		break;
		case 4:
			gGL.rotatef(180.f, 0, 1, 0);
			gGL.rotatef(180.f, 0, 0, 1);
		break;
		case 1: 
			gGL.rotatef(-90.f, 0, 1, 0);
			gGL.rotatef(180.f, 1, 0, 0);
		break;
		case 3:
			gGL.rotatef(90, 1, 0, 0);
		break;
		case 5: 
			gGL.rotatef(180, 0, 0, 1);
		break;
	}
}

void validate_framebuffer_object()
{                                                           
	GLenum status;                                            
	status = glCheckFramebufferStatus(GL_FRAMEBUFFER_EXT); 
	switch(status) 
	{                                          
		case GL_FRAMEBUFFER_COMPLETE:                       
			//framebuffer OK, no error.
			break;
		case GL_FRAMEBUFFER_INCOMPLETE_MISSING_ATTACHMENT:
			// frame buffer not OK: probably means unsupported depth buffer format
			LL_ERRS() << "Framebuffer Incomplete Missing Attachment." << LL_ENDL;
			break;
		case GL_FRAMEBUFFER_INCOMPLETE_ATTACHMENT:
			// frame buffer not OK: probably means unsupported depth buffer format
			LL_ERRS() << "Framebuffer Incomplete Attachment." << LL_ENDL;
			break; 
		case GL_FRAMEBUFFER_UNSUPPORTED:                    
			/* choose different formats */                        
			LL_ERRS() << "Framebuffer unsupported." << LL_ENDL;
			break;                                                
		default:                                                
			LL_ERRS() << "Unknown framebuffer status." << LL_ENDL;
			break;
	}
}

void LLPipeline::bindScreenToTexture() 
{
	
}

static LLTrace::BlockTimerStatHandle FTM_RENDER_BLOOM("Bloom");

void LLPipeline::visualizeBuffers(LLRenderTarget* src, LLRenderTarget* dst, U32 bufferIndex)
{
	dst->bindTarget();
	gDeferredBufferVisualProgram.bind();
	gDeferredBufferVisualProgram.bindTexture(LLShaderMgr::DEFERRED_DIFFUSE, src, false, LLTexUnit::TFO_BILINEAR, bufferIndex);

	static LLStaticHashedString mipLevel("mipLevel");
	if (RenderBufferVisualization != 4)
		gDeferredBufferVisualProgram.uniform1f(mipLevel, 0);
	else
		gDeferredBufferVisualProgram.uniform1f(mipLevel, 8);

	mScreenTriangleVB->setBuffer();
	mScreenTriangleVB->drawArrays(LLRender::TRIANGLES, 0, 3);
	gDeferredBufferVisualProgram.unbind();
	dst->flush();
}

void LLPipeline::generateLuminance(LLRenderTarget* src, LLRenderTarget* dst)
{
	// luminance sample and mipmap generation
	{
		LL_PROFILE_GPU_ZONE("luminance sample");

		dst->bindTarget();

		LLGLDepthTest depth(GL_FALSE, GL_FALSE);

		gLuminanceProgram.bind();

		S32 channel = 0;
		channel = gLuminanceProgram.enableTexture(LLShaderMgr::DEFERRED_DIFFUSE);
		if (channel > -1)
		{
			src->bindTexture(0, channel, LLTexUnit::TFO_POINT);
		}

		channel = gLuminanceProgram.enableTexture(LLShaderMgr::DEFERRED_EMISSIVE);
		if (channel > -1)
		{
			mGlow[1].bindTexture(0, channel);
		}

		mScreenTriangleVB->setBuffer();
		mScreenTriangleVB->drawArrays(LLRender::TRIANGLES, 0, 3);
		dst->flush();

		// note -- unbind AFTER the glGenerateMipMap so time in generatemipmap can be profiled under "Luminance"
		// also note -- keep an eye on the performance of glGenerateMipmap, might need to replace it with a mip generation shader
		gLuminanceProgram.unbind();
	}
}

void LLPipeline::generateExposure(LLRenderTarget* src, LLRenderTarget* dst) {
	// exposure sample
	{
		LL_PROFILE_GPU_ZONE("exposure sample");

		{
			// copy last frame's exposure into mLastExposure
			mLastExposure.bindTarget();
			gCopyProgram.bind();
			gGL.getTexUnit(0)->bind(dst);

			mScreenTriangleVB->setBuffer();
			mScreenTriangleVB->drawArrays(LLRender::TRIANGLES, 0, 3);

			mLastExposure.flush();
		}

		dst->bindTarget();

		LLGLDepthTest depth(GL_FALSE, GL_FALSE);

		gExposureProgram.bind();

		S32 channel = gExposureProgram.enableTexture(LLShaderMgr::DEFERRED_EMISSIVE);
		if (channel > -1)
		{
			mLuminanceMap.bindTexture(0, channel, LLTexUnit::TFO_TRILINEAR);
		}

		channel = gExposureProgram.enableTexture(LLShaderMgr::EXPOSURE_MAP);
		if (channel > -1)
		{
			mLastExposure.bindTexture(0, channel);
		}

		static LLStaticHashedString dt("dt");
		static LLStaticHashedString noiseVec("noiseVec");
		static LLStaticHashedString dynamic_exposure_params("dynamic_exposure_params");
		static LLCachedControl<F32> dynamic_exposure_coefficient(gSavedSettings, "RenderDynamicExposureCoefficient", 0.175f);
		static LLCachedControl<F32> dynamic_exposure_min(gSavedSettings, "RenderDynamicExposureMin", 0.125f);
		static LLCachedControl<F32> dynamic_exposure_max(gSavedSettings, "RenderDynamicExposureMax", 1.3f);

        F32 exposure_max = dynamic_exposure_max;
        LLSettingsSky::ptr_t sky = LLEnvironment::instance().getCurrentSky();

        if (sky->getReflectionProbeAmbiance() > 0.f)
        { //not a legacy sky, use gamma as a boost to max exposure
            exposure_max = llmax(exposure_max - 1.f, 0.f);
            exposure_max *= sky->getGamma();
            exposure_max += 1.f;
        }

		gExposureProgram.uniform1f(dt, gFrameIntervalSeconds);
		gExposureProgram.uniform2f(noiseVec, ll_frand() * 2.0 - 1.0, ll_frand() * 2.0 - 1.0);
		gExposureProgram.uniform3f(dynamic_exposure_params, dynamic_exposure_coefficient, dynamic_exposure_min, exposure_max);

		mScreenTriangleVB->setBuffer();
		mScreenTriangleVB->drawArrays(LLRender::TRIANGLES, 0, 3);

		gGL.getTexUnit(channel)->unbind(mLastExposure.getUsage());
		gExposureProgram.unbind();
		dst->flush();
	}
}

void LLPipeline::gammaCorrect(LLRenderTarget* src, LLRenderTarget* dst) {
	dst->bindTarget();
	// gamma correct lighting
	{
		LL_PROFILE_GPU_ZONE("gamma correct");

        static LLCachedControl<bool> no_post(gSavedSettings, "RenderDisablePostProcessing", false);

		LLGLDepthTest depth(GL_FALSE, GL_FALSE);

		// Apply gamma correction to the frame here.

        LLGLSLShader& shader = no_post && gFloaterTools->isAvailable() ? gNoPostGammaCorrectProgram : // no post (no gamma, no exposure, no tonemapping)
            LLEnvironment::instance().getCurrentSky()->getReflectionProbeAmbiance() == 0.f ? gLegacyPostGammaCorrectProgram :
            gDeferredPostGammaCorrectProgram;
        
        shader.bind();

		S32 channel = 0;

        shader.bindTexture(LLShaderMgr::DEFERRED_DIFFUSE, src, false, LLTexUnit::TFO_POINT);

        shader.bindTexture(LLShaderMgr::EXPOSURE_MAP, &mExposureMap);

        shader.uniform2f(LLShaderMgr::DEFERRED_SCREEN_RES, src->getWidth(), src->getHeight());

		static LLCachedControl<F32> exposure(gSavedSettings, "RenderExposure", 1.f);

		F32 e = llclamp(exposure(), 0.5f, 4.f);

		static LLStaticHashedString s_exposure("exposure");

        shader.uniform1f(s_exposure, e);

		mScreenTriangleVB->setBuffer();
		mScreenTriangleVB->drawArrays(LLRender::TRIANGLES, 0, 3);

		gGL.getTexUnit(channel)->unbind(src->getUsage());
        shader.unbind();
	}
	dst->flush();
}

void LLPipeline::copyScreenSpaceReflections(LLRenderTarget* src, LLRenderTarget* dst) 
{

	if (RenderScreenSpaceReflections && !gCubeSnapshot)
	{
		LL_PROFILE_GPU_ZONE("ssr copy");
		LLGLDepthTest depth(GL_TRUE, GL_TRUE, GL_ALWAYS);

		LLRenderTarget& depth_src = mRT->deferredScreen;

		dst->bindTarget();
		dst->clear();
		gCopyDepthProgram.bind();

		S32 diff_map = gCopyDepthProgram.getTextureChannel(LLShaderMgr::DIFFUSE_MAP);
		S32 depth_map = gCopyDepthProgram.getTextureChannel(LLShaderMgr::DEFERRED_DEPTH);

		gGL.getTexUnit(diff_map)->bind(src);
		gGL.getTexUnit(depth_map)->bind(&depth_src, true);

		mScreenTriangleVB->setBuffer();
		mScreenTriangleVB->drawArrays(LLRender::TRIANGLES, 0, 3);

		dst->flush();
	}
}

void LLPipeline::generateGlow(LLRenderTarget* src) 
{
	if (sRenderGlow)
	{
		LL_PROFILE_GPU_ZONE("glow");
		mGlow[2].bindTarget();
		mGlow[2].clear();

		gGlowExtractProgram.bind();
		F32 maxAlpha = RenderGlowMaxExtractAlpha;
		F32 warmthAmount = RenderGlowWarmthAmount;
		LLVector3 lumWeights = RenderGlowLumWeights;
		LLVector3 warmthWeights = RenderGlowWarmthWeights;

		gGlowExtractProgram.uniform1f(LLShaderMgr::GLOW_MIN_LUMINANCE, 9999);
		gGlowExtractProgram.uniform1f(LLShaderMgr::GLOW_MAX_EXTRACT_ALPHA, maxAlpha);
		gGlowExtractProgram.uniform3f(LLShaderMgr::GLOW_LUM_WEIGHTS, lumWeights.mV[0], lumWeights.mV[1],
			lumWeights.mV[2]);
		gGlowExtractProgram.uniform3f(LLShaderMgr::GLOW_WARMTH_WEIGHTS, warmthWeights.mV[0], warmthWeights.mV[1],
			warmthWeights.mV[2]);
		gGlowExtractProgram.uniform1f(LLShaderMgr::GLOW_WARMTH_AMOUNT, warmthAmount);

		{
			LLGLEnable blend_on(GL_BLEND);
			LLGLEnable test(GL_ALPHA_TEST);

			gGL.setSceneBlendType(LLRender::BT_ADD_WITH_ALPHA);

			gGlowExtractProgram.bindTexture(LLShaderMgr::DIFFUSE_MAP, src);

			gGL.color4f(1, 1, 1, 1);
			gPipeline.enableLightsFullbright();

			mScreenTriangleVB->setBuffer();
			mScreenTriangleVB->drawArrays(LLRender::TRIANGLES, 0, 3);

			mGlow[2].flush();
		}

		gGlowExtractProgram.unbind();

		// power of two between 1 and 1024
		U32 glowResPow = RenderGlowResolutionPow;
		const U32 glow_res = llmax(1, llmin(1024, 1 << glowResPow));

		S32 kernel = RenderGlowIterations * 2;
		F32 delta = RenderGlowWidth / glow_res;
		// Use half the glow width if we have the res set to less than 9 so that it looks
		// almost the same in either case.
		if (glowResPow < 9)
		{
			delta *= 0.5f;
		}
		F32 strength = RenderGlowStrength;

		gGlowProgram.bind();
		gGlowProgram.uniform1f(LLShaderMgr::GLOW_STRENGTH, strength);

		for (S32 i = 0; i < kernel; i++)
		{
			mGlow[i % 2].bindTarget();
			mGlow[i % 2].clear();

			if (i == 0)
			{
				gGlowProgram.bindTexture(LLShaderMgr::DIFFUSE_MAP, &mGlow[2]);
			}
			else
			{
				gGlowProgram.bindTexture(LLShaderMgr::DIFFUSE_MAP, &mGlow[(i - 1) % 2]);
			}

			if (i % 2 == 0)
			{
				gGlowProgram.uniform2f(LLShaderMgr::GLOW_DELTA, delta, 0);
			}
			else
			{
				gGlowProgram.uniform2f(LLShaderMgr::GLOW_DELTA, 0, delta);
			}

			mScreenTriangleVB->setBuffer();
			mScreenTriangleVB->drawArrays(LLRender::TRIANGLES, 0, 3);

			mGlow[i % 2].flush();
		}

		gGlowProgram.unbind();

	}
	else // !sRenderGlow, skip the glow ping-pong and just clear the result target
	{
		mGlow[1].bindTarget();
		mGlow[1].clear();
		mGlow[1].flush();
	}
}

void LLPipeline::applyFXAA(LLRenderTarget* src, LLRenderTarget* dst) 
{
	{
		llassert(!gCubeSnapshot);
		bool multisample = RenderFSAASamples > 1 && mRT->fxaaBuffer.isComplete();
		LLGLSLShader* shader = &gGlowCombineProgram;

		S32 width = dst->getWidth();
		S32 height = dst->getHeight();

		// Present everything.
		if (multisample)
		{
			LL_PROFILE_GPU_ZONE("aa");
			// bake out texture2D with RGBL for FXAA shader
			mRT->fxaaBuffer.bindTarget();

			shader = &gGlowCombineFXAAProgram;
			shader->bind();

			S32 channel = shader->enableTexture(LLShaderMgr::DEFERRED_DIFFUSE, src->getUsage());
			if (channel > -1)
			{
				src->bindTexture(0, channel, LLTexUnit::TFO_BILINEAR);
			}

			{
				LLGLDepthTest depth_test(GL_TRUE, GL_TRUE, GL_ALWAYS);
				mScreenTriangleVB->setBuffer();
				mScreenTriangleVB->drawArrays(LLRender::TRIANGLES, 0, 3);
			}

			shader->disableTexture(LLShaderMgr::DEFERRED_DIFFUSE, src->getUsage());
			shader->unbind();

			mRT->fxaaBuffer.flush();

			dst->bindTarget();
			shader = &gFXAAProgram;
			shader->bind();

			channel = shader->enableTexture(LLShaderMgr::DIFFUSE_MAP, mRT->fxaaBuffer.getUsage());
			if (channel > -1)
			{
				mRT->fxaaBuffer.bindTexture(0, channel, LLTexUnit::TFO_BILINEAR);
			}

			gGLViewport[0] = gViewerWindow->getWorldViewRectRaw().mLeft;
			gGLViewport[1] = gViewerWindow->getWorldViewRectRaw().mBottom;
			gGLViewport[2] = gViewerWindow->getWorldViewRectRaw().getWidth();
			gGLViewport[3] = gViewerWindow->getWorldViewRectRaw().getHeight();

			glViewport(gGLViewport[0], gGLViewport[1], gGLViewport[2], gGLViewport[3]);

			F32 scale_x = (F32)width / mRT->fxaaBuffer.getWidth();
			F32 scale_y = (F32)height / mRT->fxaaBuffer.getHeight();
			shader->uniform2f(LLShaderMgr::FXAA_TC_SCALE, scale_x, scale_y);
			shader->uniform2f(LLShaderMgr::FXAA_RCP_SCREEN_RES, 1.f / width * scale_x, 1.f / height * scale_y);
			shader->uniform4f(LLShaderMgr::FXAA_RCP_FRAME_OPT, -0.5f / width * scale_x, -0.5f / height * scale_y,
				0.5f / width * scale_x, 0.5f / height * scale_y);
			shader->uniform4f(LLShaderMgr::FXAA_RCP_FRAME_OPT2, -2.f / width * scale_x, -2.f / height * scale_y,
				2.f / width * scale_x, 2.f / height * scale_y);

			{
				LLGLDepthTest depth_test(GL_TRUE, GL_TRUE, GL_ALWAYS);
				S32 depth_channel = shader->getTextureChannel(LLShaderMgr::DEFERRED_DEPTH);
				gGL.getTexUnit(depth_channel)->bind(&mRT->deferredScreen, true);

				mScreenTriangleVB->setBuffer();
				mScreenTriangleVB->drawArrays(LLRender::TRIANGLES, 0, 3);
			}

			shader->unbind();
			dst->flush();
		}
		else {
			copyRenderTarget(src, dst);
		}
	}
}

void LLPipeline::copyRenderTarget(LLRenderTarget* src, LLRenderTarget* dst)
{

	LL_PROFILE_GPU_ZONE("copyRenderTarget");
	dst->bindTarget();

	gDeferredPostNoDoFProgram.bind();

	gDeferredPostNoDoFProgram.bindTexture(LLShaderMgr::DEFERRED_DIFFUSE, src);
	gDeferredPostNoDoFProgram.bindTexture(LLShaderMgr::DEFERRED_DEPTH, &mRT->deferredScreen, true);

	{
		mScreenTriangleVB->setBuffer();
		mScreenTriangleVB->drawArrays(LLRender::TRIANGLES, 0, 3);
	}

	gDeferredPostNoDoFProgram.unbind();

	dst->flush();
}

void LLPipeline::combineGlow(LLRenderTarget* src, LLRenderTarget* dst)
{
	// Go ahead and do our glow combine here in our destination.  We blit this later into the front buffer.

	dst->bindTarget();

	{

		gGlowCombineProgram.bind();

		gGlowCombineProgram.bindTexture(LLShaderMgr::DEFERRED_DIFFUSE, src);
		gGlowCombineProgram.bindTexture(LLShaderMgr::DEFERRED_EMISSIVE, &mGlow[1]);

		mScreenTriangleVB->setBuffer();
		mScreenTriangleVB->drawArrays(LLRender::TRIANGLES, 0, 3);
	}

	dst->flush();
}

void LLPipeline::renderDoF(LLRenderTarget* src, LLRenderTarget* dst)
{
	{
		bool dof_enabled =
			(RenderDepthOfFieldInEditMode || !LLToolMgr::getInstance()->inBuildMode()) &&
			RenderDepthOfField &&
			!gCubeSnapshot;

		gViewerWindow->setup3DViewport();

		if (dof_enabled)
		{
			LL_PROFILE_GPU_ZONE("dof");
			LLGLDisable blend(GL_BLEND);

			// depth of field focal plane calculations
			static F32 current_distance = 16.f;
			static F32 start_distance = 16.f;
			static F32 transition_time = 1.f;

			LLVector3 focus_point;

			// <FS:Beq> FIRE-16728 focus point lock & free focus DoF - based on a feature developed by NiranV Dean
			static LLVector3 last_focus_point{};
			if (LLPipeline::FSFocusPointLocked && !last_focus_point.isExactlyZero())
			{
				focus_point = last_focus_point;
			}
			else
			{
			// </FS:Beq>
			LLViewerObject* obj = LLViewerMediaFocus::getInstance()->getFocusedObject();
			if (obj && obj->mDrawable && obj->isSelected())
			{ // focus on selected media object
				S32 face_idx = LLViewerMediaFocus::getInstance()->getFocusedFace();
				if (obj && obj->mDrawable)
				{
					LLFace* face = obj->mDrawable->getFace(face_idx);
					if (face)
					{
						focus_point = face->getPositionAgent();
					}
				}
			}
			}// <FS:Beq/> support focus point lock

			if (focus_point.isExactlyZero())
			{
				if (LLViewerJoystick::getInstance()->getOverrideCamera() || LLPipeline::FSFocusPointFollowsPointer) // <FS:Beq/> FIRE-16728 Add free aim mouse and focus lock
				{ // focus on point under cursor
					focus_point.set(gDebugRaycastIntersection.getF32ptr());
				}
				else if (gAgentCamera.cameraMouselook())
				{ // focus on point under mouselook crosshairs
					LLVector4a result;
					result.clear();

					gViewerWindow->cursorIntersect(-1, -1, 512.f, NULL, -1, FALSE, FALSE, TRUE, NULL, &result);

					focus_point.set(result.getF32ptr());
				}
				else
				{
					// focus on alt-zoom target
					LLViewerRegion* region = gAgent.getRegion();
					if (region)
					{
						focus_point = LLVector3(gAgentCamera.getFocusGlobal() - region->getOriginGlobal());
					}
				}
			}

			// <FS:Beq> FIRE-16728 Add free aim mouse and focus lock
			last_focus_point = focus_point;
			// </FS:Beq>
			LLVector3 eye = LLViewerCamera::getInstance()->getOrigin();
			F32 target_distance = 16.f;
			if (!focus_point.isExactlyZero())
			{
				target_distance = LLViewerCamera::getInstance()->getAtAxis() * (focus_point - eye);
			}

			if (transition_time >= 1.f && fabsf(current_distance - target_distance) / current_distance > 0.01f)
			{ // large shift happened, interpolate smoothly to new target distance
				transition_time = 0.f;
				start_distance = current_distance;
			}
			else if (transition_time < 1.f)
			{ // currently in a transition, continue interpolating
				transition_time += 1.f / CameraFocusTransitionTime * gFrameIntervalSeconds.value();
				transition_time = llmin(transition_time, 1.f);

				F32 t = cosf(transition_time * F_PI + F_PI) * 0.5f + 0.5f;
				current_distance = start_distance + (target_distance - start_distance) * t;
			}
			else
			{ // small or no change, just snap to target distance
				current_distance = target_distance;
			}

			// convert to mm
			F32 subject_distance = current_distance * 1000.f;
			F32 fnumber = CameraFNumber;
			F32 default_focal_length = CameraFocalLength;

			F32 fov = LLViewerCamera::getInstance()->getView();

			const F32 default_fov = CameraFieldOfView * F_PI / 180.f;

			// F32 aspect_ratio = (F32) mRT->screen.getWidth()/(F32)mRT->screen.getHeight();

			F32 dv = 2.f * default_focal_length * tanf(default_fov / 2.f);

			F32 focal_length = dv / (2 * tanf(fov / 2.f));

			// F32 tan_pixel_angle = tanf(LLDrawable::sCurPixelAngle);

			// from wikipedia -- c = |s2-s1|/s2 * f^2/(N(S1-f))
			// where	 N = fnumber
			//			 s2 = dot distance
			//			 s1 = subject distance
			//			 f = focal length
			//

			F32 blur_constant = focal_length * focal_length / (fnumber * (subject_distance - focal_length));
			blur_constant /= 1000.f; // convert to meters for shader
			F32 magnification = focal_length / (subject_distance - focal_length);

			{ // build diffuse+bloom+CoF
				mRT->deferredLight.bindTarget();

				gDeferredCoFProgram.bind();

				gDeferredCoFProgram.bindTexture(LLShaderMgr::DEFERRED_DIFFUSE, src, LLTexUnit::TFO_POINT);
				gDeferredCoFProgram.bindTexture(LLShaderMgr::DEFERRED_DEPTH, &mRT->deferredScreen, true);

				gDeferredCoFProgram.uniform1f(LLShaderMgr::DEFERRED_DEPTH_CUTOFF, RenderEdgeDepthCutoff);
				gDeferredCoFProgram.uniform1f(LLShaderMgr::DEFERRED_NORM_CUTOFF, RenderEdgeNormCutoff);
				gDeferredCoFProgram.uniform2f(LLShaderMgr::DEFERRED_SCREEN_RES, dst->getWidth(), dst->getHeight());
				gDeferredCoFProgram.uniform1f(LLShaderMgr::DOF_FOCAL_DISTANCE, -subject_distance / 1000.f);
				gDeferredCoFProgram.uniform1f(LLShaderMgr::DOF_BLUR_CONSTANT, blur_constant);
				gDeferredCoFProgram.uniform1f(LLShaderMgr::DOF_TAN_PIXEL_ANGLE, tanf(1.f / LLDrawable::sCurPixelAngle));
				gDeferredCoFProgram.uniform1f(LLShaderMgr::DOF_MAGNIFICATION, magnification);
				gDeferredCoFProgram.uniform1f(LLShaderMgr::DOF_MAX_COF, CameraMaxCoF);
				gDeferredCoFProgram.uniform1f(LLShaderMgr::DOF_RES_SCALE, CameraDoFResScale);

				mScreenTriangleVB->setBuffer();
				mScreenTriangleVB->drawArrays(LLRender::TRIANGLES, 0, 3);
				gDeferredCoFProgram.unbind();
				mRT->deferredLight.flush();
			}

			U32 dof_width = (U32)(mRT->screen.getWidth() * CameraDoFResScale);
			U32 dof_height = (U32)(mRT->screen.getHeight() * CameraDoFResScale);

			{ // perform DoF sampling at half-res (preserve alpha channel)
				src->bindTarget();
				glViewport(0, 0, dof_width, dof_height);

				gGL.setColorMask(true, false);

				gDeferredPostProgram.bind();
				gDeferredPostProgram.bindTexture(LLShaderMgr::DEFERRED_DIFFUSE, &mRT->deferredLight, LLTexUnit::TFO_POINT);

				gDeferredPostProgram.uniform2f(LLShaderMgr::DEFERRED_SCREEN_RES, dst->getWidth(), dst->getHeight());
				gDeferredPostProgram.uniform1f(LLShaderMgr::DOF_MAX_COF, CameraMaxCoF);
				gDeferredPostProgram.uniform1f(LLShaderMgr::DOF_RES_SCALE, CameraDoFResScale);

				mScreenTriangleVB->setBuffer();
				mScreenTriangleVB->drawArrays(LLRender::TRIANGLES, 0, 3);

				gDeferredPostProgram.unbind();

				src->flush();
				gGL.setColorMask(true, true);
			}

			{ // combine result based on alpha
				
				dst->bindTarget();
				if (RenderFSAASamples > 1 && mRT->fxaaBuffer.isComplete())
                {
					glViewport(0, 0, dst->getWidth(), dst->getHeight());
				}
				else
                {
					gGLViewport[0] = gViewerWindow->getWorldViewRectRaw().mLeft;
					gGLViewport[1] = gViewerWindow->getWorldViewRectRaw().mBottom;
					gGLViewport[2] = gViewerWindow->getWorldViewRectRaw().getWidth();
					gGLViewport[3] = gViewerWindow->getWorldViewRectRaw().getHeight();
					glViewport(gGLViewport[0], gGLViewport[1], gGLViewport[2], gGLViewport[3]);
				}

				gDeferredDoFCombineProgram.bind();	
				gDeferredDoFCombineProgram.bindTexture(LLShaderMgr::DEFERRED_DIFFUSE, src, LLTexUnit::TFO_POINT);
				gDeferredDoFCombineProgram.bindTexture(LLShaderMgr::DEFERRED_LIGHT, &mRT->deferredLight, LLTexUnit::TFO_POINT);

				gDeferredDoFCombineProgram.uniform2f(LLShaderMgr::DEFERRED_SCREEN_RES, dst->getWidth(), dst->getHeight());
				gDeferredDoFCombineProgram.uniform1f(LLShaderMgr::DOF_MAX_COF, CameraMaxCoF);
				gDeferredDoFCombineProgram.uniform1f(LLShaderMgr::DOF_RES_SCALE, CameraDoFResScale);
				gDeferredDoFCombineProgram.uniform1f(LLShaderMgr::DOF_WIDTH, (dof_width - 1) / (F32)src->getWidth());
				gDeferredDoFCombineProgram.uniform1f(LLShaderMgr::DOF_HEIGHT, (dof_height - 1) / (F32)src->getHeight());

				mScreenTriangleVB->setBuffer();
				mScreenTriangleVB->drawArrays(LLRender::TRIANGLES, 0, 3);

				gDeferredDoFCombineProgram.unbind();

				dst->flush();
			}
		}
		else
		{
			copyRenderTarget(src, dst);
		}
	}
}

void LLPipeline::renderFinalize()
{
    llassert(!gCubeSnapshot);
    LLVertexBuffer::unbind();
    LLGLState::checkStates();

    assertInitialized();

    LL_RECORD_BLOCK_TIME(FTM_RENDER_BLOOM);
    LL_PROFILE_GPU_ZONE("renderFinalize");

    gGL.color4f(1, 1, 1, 1);
    LLGLDepthTest depth(GL_FALSE);
    LLGLDisable blend(GL_BLEND);
    LLGLDisable cull(GL_CULL_FACE);

    enableLightsFullbright();

    LLGLDisable test(GL_ALPHA_TEST);

    gGL.setColorMask(true, true);
    glClearColor(0, 0, 0, 0);

    
    copyScreenSpaceReflections(&mRT->screen, &mSceneMap);

    generateLuminance(&mRT->screen, &mLuminanceMap);

    generateExposure(&mLuminanceMap, &mExposureMap);

    gammaCorrect(&mRT->screen, &mPostMap);

    LLVertexBuffer::unbind();

    generateGlow(&mPostMap);

    combineGlow(&mPostMap, &mRT->screen);

	gGLViewport[0] = gViewerWindow->getWorldViewRectRaw().mLeft;
	gGLViewport[1] = gViewerWindow->getWorldViewRectRaw().mBottom;
	gGLViewport[2] = gViewerWindow->getWorldViewRectRaw().getWidth();
	gGLViewport[3] = gViewerWindow->getWorldViewRectRaw().getHeight();
	glViewport(gGLViewport[0], gGLViewport[1], gGLViewport[2], gGLViewport[3]);

	renderDoF(&mRT->screen, &mPostMap);

	applyFXAA(&mPostMap, &mRT->screen);
	LLRenderTarget* finalBuffer = &mRT->screen;
	if (RenderBufferVisualization > -1)
    {
		finalBuffer = &mPostMap;
		switch (RenderBufferVisualization)
		{
		case 0:
		case 1:
		case 2:
		case 3:
			visualizeBuffers(&mRT->deferredScreen, finalBuffer, RenderBufferVisualization);
			break;
		case 4:
			visualizeBuffers(&mLuminanceMap, finalBuffer, 0);
		default:
			break;
		}
	}

	// Present the screen target.

	gDeferredPostNoDoFProgram.bind();

	// Whatever is last in the above post processing chain should _always_ be rendered directly here.  If not, expect problems.
	gDeferredPostNoDoFProgram.bindTexture(LLShaderMgr::DEFERRED_DIFFUSE, finalBuffer);
	gDeferredPostNoDoFProgram.bindTexture(LLShaderMgr::DEFERRED_DEPTH, &mRT->deferredScreen, true);

	{
		LLGLDepthTest depth_test(GL_TRUE, GL_TRUE, GL_ALWAYS);
		mScreenTriangleVB->setBuffer();
		mScreenTriangleVB->drawArrays(LLRender::TRIANGLES, 0, 3);
	}

	gDeferredPostNoDoFProgram.unbind();

    gGL.setSceneBlendType(LLRender::BT_ALPHA);

    if (hasRenderDebugMask(LLPipeline::RENDER_DEBUG_PHYSICS_SHAPES))
    {
        renderPhysicsDisplay();
    }

    /*if (LLRenderTarget::sUseFBO && !gCubeSnapshot)
    { // copy depth buffer from mRT->screen to framebuffer
        LLRenderTarget::copyContentsToFramebuffer(mRT->screen, 0, 0, mRT->screen.getWidth(), mRT->screen.getHeight(), 0, 0,
                                                  mRT->screen.getWidth(), mRT->screen.getHeight(),
                                                  GL_DEPTH_BUFFER_BIT | GL_STENCIL_BUFFER_BIT, GL_NEAREST);
    }*/

    LLVertexBuffer::unbind();

    LLGLState::checkStates();

    // flush calls made to "addTrianglesDrawn" so far to stats machinery
    recordTrianglesDrawn();
}

void LLPipeline::bindLightFunc(LLGLSLShader& shader)
{
    S32 channel = shader.enableTexture(LLShaderMgr::DEFERRED_LIGHTFUNC);
    if (channel > -1)
    {
        gGL.getTexUnit(channel)->bindManual(LLTexUnit::TT_TEXTURE, mLightFunc);
    }

    channel = shader.enableTexture(LLShaderMgr::DEFERRED_BRDF_LUT, LLTexUnit::TT_TEXTURE);
    if (channel > -1)
    {
        mPbrBrdfLut.bindTexture(0, channel);
    }
}

void LLPipeline::bindShadowMaps(LLGLSLShader& shader)
{
    for (U32 i = 0; i < 4; i++)
    {
        LLRenderTarget* shadow_target = getSunShadowTarget(i);
        if (shadow_target)
        {
            S32 channel = shader.enableTexture(LLShaderMgr::DEFERRED_SHADOW0 + i, LLTexUnit::TT_TEXTURE);
            if (channel > -1)
            {
                gGL.getTexUnit(channel)->bind(getSunShadowTarget(i), TRUE);
            }
        }
    }

    for (U32 i = 4; i < 6; i++)
    {
        S32 channel = shader.enableTexture(LLShaderMgr::DEFERRED_SHADOW0 + i);
        if (channel > -1)
        {
            LLRenderTarget* shadow_target = getSpotShadowTarget(i - 4);
            if (shadow_target)
            {
                gGL.getTexUnit(channel)->bind(shadow_target, TRUE);
            }
        }
    }
}

void LLPipeline::bindDeferredShaderFast(LLGLSLShader& shader)
{
    shader.bind();
    bindLightFunc(shader);
    bindShadowMaps(shader);
    bindReflectionProbes(shader);
}

void LLPipeline::bindDeferredShader(LLGLSLShader& shader, LLRenderTarget* light_target)
{
    LL_PROFILE_ZONE_SCOPED_CATEGORY_PIPELINE;
    LLRenderTarget* deferred_target       = &mRT->deferredScreen;
    LLRenderTarget* deferred_light_target = &mRT->deferredLight;

	shader.bind();
	S32 channel = 0;
    channel = shader.enableTexture(LLShaderMgr::DEFERRED_DIFFUSE, deferred_target->getUsage());
	if (channel > -1)
	{
        deferred_target->bindTexture(0,channel, LLTexUnit::TFO_POINT); // frag_data[0]
        gGL.getTexUnit(channel)->setTextureAddressMode(LLTexUnit::TAM_CLAMP);
	}

    channel = shader.enableTexture(LLShaderMgr::DEFERRED_SPECULAR, deferred_target->getUsage());
	if (channel > -1)
	{
        deferred_target->bindTexture(1, channel, LLTexUnit::TFO_POINT); // frag_data[1]
        gGL.getTexUnit(channel)->setTextureAddressMode(LLTexUnit::TAM_CLAMP);
	}

    channel = shader.enableTexture(LLShaderMgr::DEFERRED_NORMAL, deferred_target->getUsage());
	if (channel > -1)
	{
        deferred_target->bindTexture(2, channel, LLTexUnit::TFO_POINT); // frag_data[2]
        gGL.getTexUnit(channel)->setTextureAddressMode(LLTexUnit::TAM_CLAMP);
	}

    channel = shader.enableTexture(LLShaderMgr::DEFERRED_EMISSIVE, deferred_target->getUsage());
    if (channel > -1)
    {
        deferred_target->bindTexture(3, channel, LLTexUnit::TFO_POINT); // frag_data[3]
        gGL.getTexUnit(channel)->setTextureAddressMode(LLTexUnit::TAM_CLAMP);
    }

    channel = shader.enableTexture(LLShaderMgr::DEFERRED_DEPTH, deferred_target->getUsage());
    if (channel > -1)
    {
        gGL.getTexUnit(channel)->bind(deferred_target, TRUE);
        stop_glerror();
    }

    channel = shader.enableTexture(LLShaderMgr::EXPOSURE_MAP);
    if (channel > -1)
    {
        gGL.getTexUnit(channel)->bind(&mExposureMap);
    }

    if (shader.getUniformLocation(LLShaderMgr::VIEWPORT) != -1)
    {
		shader.uniform4f(LLShaderMgr::VIEWPORT, (F32) gGLViewport[0],
									(F32) gGLViewport[1],
									(F32) gGLViewport[2],
									(F32) gGLViewport[3]);
	}

    if (sReflectionRender && !shader.getUniformLocation(LLShaderMgr::MODELVIEW_MATRIX))
    {
        shader.uniformMatrix4fv(LLShaderMgr::MODELVIEW_MATRIX, 1, FALSE, mReflectionModelView.m);  
    }

	channel = shader.enableTexture(LLShaderMgr::DEFERRED_NOISE);
	if (channel > -1)
	{
        gGL.getTexUnit(channel)->bindManual(LLTexUnit::TT_TEXTURE, mNoiseMap);
		gGL.getTexUnit(channel)->setTextureFilteringOption(LLTexUnit::TFO_POINT);
	}

    bindLightFunc(shader);

	stop_glerror();

    light_target = light_target ? light_target : deferred_light_target;
    channel = shader.enableTexture(LLShaderMgr::DEFERRED_LIGHT, light_target->getUsage());
	if (channel > -1)
	{
        if (light_target->isComplete())
        {
            light_target->bindTexture(0, channel, LLTexUnit::TFO_POINT);
        }
        else
        {
            gGL.getTexUnit(channel)->bindFast(LLViewerFetchedTexture::sWhiteImagep);
        }
	}

	stop_glerror();

    bindShadowMaps(shader);

	stop_glerror();

	F32 mat[16*6];
	for (U32 i = 0; i < 16; i++)
	{
		mat[i] = mSunShadowMatrix[0].m[i];
		mat[i+16] = mSunShadowMatrix[1].m[i];
		mat[i+32] = mSunShadowMatrix[2].m[i];
		mat[i+48] = mSunShadowMatrix[3].m[i];
		mat[i+64] = mSunShadowMatrix[4].m[i];
		mat[i+80] = mSunShadowMatrix[5].m[i];
	}

	shader.uniformMatrix4fv(LLShaderMgr::DEFERRED_SHADOW_MATRIX, 6, FALSE, mat);

	stop_glerror();

    if (!LLPipeline::sReflectionProbesEnabled)
    {
        channel = shader.enableTexture(LLShaderMgr::ENVIRONMENT_MAP, LLTexUnit::TT_CUBE_MAP);
        if (channel > -1)
        {
            LLCubeMap* cube_map = gSky.mVOSkyp ? gSky.mVOSkyp->getCubeMap() : NULL;
            if (cube_map)
            {
                cube_map->enable(channel);
                cube_map->bind();
            }

            F32* m = gGLModelView;

            F32 mat[] = { m[0], m[1], m[2],
                          m[4], m[5], m[6],
                          m[8], m[9], m[10] };

            shader.uniformMatrix3fv(LLShaderMgr::DEFERRED_ENV_MAT, 1, TRUE, mat);
        }
    }

    bindReflectionProbes(shader);

    if (gAtmosphere)
    {
        // bind precomputed textures necessary for calculating sun and sky luminance
        channel = shader.enableTexture(LLShaderMgr::TRANSMITTANCE_TEX, LLTexUnit::TT_TEXTURE);
        if (channel > -1)
        {
            shader.bindTexture(LLShaderMgr::TRANSMITTANCE_TEX, gAtmosphere->getTransmittance());
        }

        channel = shader.enableTexture(LLShaderMgr::SCATTER_TEX, LLTexUnit::TT_TEXTURE_3D);
        if (channel > -1)
        {
            shader.bindTexture(LLShaderMgr::SCATTER_TEX, gAtmosphere->getScattering());
        }

        channel = shader.enableTexture(LLShaderMgr::SINGLE_MIE_SCATTER_TEX, LLTexUnit::TT_TEXTURE_3D);
        if (channel > -1)
        {
            shader.bindTexture(LLShaderMgr::SINGLE_MIE_SCATTER_TEX, gAtmosphere->getMieScattering());
        }

        channel = shader.enableTexture(LLShaderMgr::ILLUMINANCE_TEX, LLTexUnit::TT_TEXTURE);
        if (channel > -1)
        {
            shader.bindTexture(LLShaderMgr::ILLUMINANCE_TEX, gAtmosphere->getIlluminance());
        }
    }

    /*if (gCubeSnapshot)
    { // we only really care about the first two values, but the shader needs increasing separation between clip planes
        shader.uniform4f(LLShaderMgr::DEFERRED_SHADOW_CLIP, 1.f, 64.f, 128.f, 256.f);
    }
    else*/
    {
        shader.uniform4fv(LLShaderMgr::DEFERRED_SHADOW_CLIP, 1, mSunClipPlanes.mV);
    }
	shader.uniform1f(LLShaderMgr::DEFERRED_SUN_WASH, RenderDeferredSunWash);
	shader.uniform1f(LLShaderMgr::DEFERRED_SHADOW_NOISE, RenderShadowNoise);
	shader.uniform1f(LLShaderMgr::DEFERRED_BLUR_SIZE, RenderShadowBlurSize);

	shader.uniform1f(LLShaderMgr::DEFERRED_SSAO_RADIUS, RenderSSAOScale);
	shader.uniform1f(LLShaderMgr::DEFERRED_SSAO_MAX_RADIUS, RenderSSAOMaxScale);

	F32 ssao_factor = RenderSSAOFactor;
	shader.uniform1f(LLShaderMgr::DEFERRED_SSAO_FACTOR, ssao_factor);
	shader.uniform1f(LLShaderMgr::DEFERRED_SSAO_FACTOR_INV, 1.0/ssao_factor);

	LLVector3 ssao_effect = RenderSSAOEffect;
	F32 matrix_diag = (ssao_effect[0] + 2.0*ssao_effect[1])/3.0;
	F32 matrix_nondiag = (ssao_effect[0] - ssao_effect[1])/3.0;
	// This matrix scales (proj of color onto <1/rt(3),1/rt(3),1/rt(3)>) by
	// value factor, and scales remainder by saturation factor
	F32 ssao_effect_mat[] = {	matrix_diag, matrix_nondiag, matrix_nondiag,
								matrix_nondiag, matrix_diag, matrix_nondiag,
								matrix_nondiag, matrix_nondiag, matrix_diag};
	shader.uniformMatrix3fv(LLShaderMgr::DEFERRED_SSAO_EFFECT_MAT, 1, GL_FALSE, ssao_effect_mat);

	//F32 shadow_offset_error = 1.f + RenderShadowOffsetError * fabsf(LLViewerCamera::getInstance()->getOrigin().mV[2]);
	F32 shadow_bias_error = RenderShadowBiasError * fabsf(LLViewerCamera::getInstance()->getOrigin().mV[2])/3000.f;
    F32 shadow_bias       = RenderShadowBias + shadow_bias_error;

    shader.uniform2f(LLShaderMgr::DEFERRED_SCREEN_RES, deferred_target->getWidth(), deferred_target->getHeight());
	shader.uniform1f(LLShaderMgr::DEFERRED_NEAR_CLIP, LLViewerCamera::getInstance()->getNear()*2.f);
	shader.uniform1f (LLShaderMgr::DEFERRED_SHADOW_OFFSET, RenderShadowOffset); //*shadow_offset_error);
    shader.uniform1f(LLShaderMgr::DEFERRED_SHADOW_BIAS, shadow_bias);
	shader.uniform1f(LLShaderMgr::DEFERRED_SPOT_SHADOW_OFFSET, RenderSpotShadowOffset);
	shader.uniform1f(LLShaderMgr::DEFERRED_SPOT_SHADOW_BIAS, RenderSpotShadowBias);	

	shader.uniform3fv(LLShaderMgr::DEFERRED_SUN_DIR, 1, mTransformedSunDir.mV);
    shader.uniform3fv(LLShaderMgr::DEFERRED_MOON_DIR, 1, mTransformedMoonDir.mV);
	shader.uniform2f(LLShaderMgr::DEFERRED_SHADOW_RES, mRT->shadow[0].getWidth(), mRT->shadow[0].getHeight());
	shader.uniform2f(LLShaderMgr::DEFERRED_PROJ_SHADOW_RES, mSpotShadow[0].getWidth(), mSpotShadow[0].getHeight());
	shader.uniform1f(LLShaderMgr::DEFERRED_DEPTH_CUTOFF, RenderEdgeDepthCutoff);
	shader.uniform1f(LLShaderMgr::DEFERRED_NORM_CUTOFF, RenderEdgeNormCutoff);
	
    shader.uniformMatrix4fv(LLShaderMgr::MODELVIEW_DELTA_MATRIX, 1, GL_FALSE, gGLDeltaModelView);
    shader.uniformMatrix4fv(LLShaderMgr::INVERSE_MODELVIEW_DELTA_MATRIX, 1, GL_FALSE, gGLInverseDeltaModelView);

    shader.uniform1i(LLShaderMgr::CUBE_SNAPSHOT, gCubeSnapshot ? 1 : 0);

	if (shader.getUniformLocation(LLShaderMgr::DEFERRED_NORM_MATRIX) >= 0)
	{
        glh::matrix4f norm_mat = get_current_modelview().inverse().transpose();
		shader.uniformMatrix4fv(LLShaderMgr::DEFERRED_NORM_MATRIX, 1, FALSE, norm_mat.m);
	}

    shader.uniform3fv(LLShaderMgr::SUNLIGHT_COLOR, 1, mSunDiffuse.mV);
    shader.uniform3fv(LLShaderMgr::MOONLIGHT_COLOR, 1, mMoonDiffuse.mV);

    shader.uniform1f(LLShaderMgr::REFLECTION_PROBE_MAX_LOD, mReflectionMapManager.mMaxProbeLOD);
}


LLColor3 pow3f(LLColor3 v, F32 f)
{
	v.mV[0] = powf(v.mV[0], f);
	v.mV[1] = powf(v.mV[1], f);
	v.mV[2] = powf(v.mV[2], f);
	return v;
}

LLVector4 pow4fsrgb(LLVector4 v, F32 f)
{
	v.mV[0] = powf(v.mV[0], f);
	v.mV[1] = powf(v.mV[1], f);
	v.mV[2] = powf(v.mV[2], f);
	return v;
}

void LLPipeline::renderDeferredLighting()
{
    LL_PROFILE_ZONE_SCOPED_CATEGORY_PIPELINE;
    LL_PROFILE_GPU_ZONE("renderDeferredLighting");
    if (!sCull)
    {
        return;
    }

    llassert(!sRenderingHUDs);

    F32 light_scale = 1.f;

    if (gCubeSnapshot)
    { //darken local lights when probe ambiance is above 1
        light_scale = mReflectionMapManager.mLightScale;
    }

    LLRenderTarget *screen_target         = &mRT->screen;
    LLRenderTarget* deferred_light_target = &mRT->deferredLight;

    {
        LL_PROFILE_ZONE_NAMED_CATEGORY_PIPELINE("deferred");
        LLViewerCamera *camera = LLViewerCamera::getInstance();
        
        LLGLEnable multisample(RenderFSAASamples > 0 ? GL_MULTISAMPLE : 0);

        if (gPipeline.hasRenderType(LLPipeline::RENDER_TYPE_HUD))
        {
            gPipeline.toggleRenderType(LLPipeline::RENDER_TYPE_HUD);
        }

        gGL.setColorMask(true, true);

        // draw a cube around every light
        LLVertexBuffer::unbind();

        LLGLEnable cull(GL_CULL_FACE);
        LLGLEnable blend(GL_BLEND);

        glh::matrix4f mat = copy_matrix(gGLModelView);

        setupHWLights();  // to set mSun/MoonDir;

        glh::vec4f tc(mSunDir.mV);
        mat.mult_matrix_vec(tc);
        mTransformedSunDir.set(tc.v);

        glh::vec4f tc_moon(mMoonDir.mV);
        mat.mult_matrix_vec(tc_moon);
        mTransformedMoonDir.set(tc_moon.v);

        if (RenderDeferredSSAO || RenderShadowDetail > 0)
        {
            LL_PROFILE_GPU_ZONE("sun program");
            deferred_light_target->bindTarget();
            {  // paint shadow/SSAO light map (direct lighting lightmap)
                LL_PROFILE_ZONE_NAMED_CATEGORY_PIPELINE("renderDeferredLighting - sun shadow");
                bindDeferredShader(gDeferredSunProgram, deferred_light_target);
                mScreenTriangleVB->setBuffer();
                glClearColor(1, 1, 1, 1);
                deferred_light_target->clear(GL_COLOR_BUFFER_BIT);
                glClearColor(0, 0, 0, 0);

                glh::matrix4f inv_trans = get_current_modelview().inverse().transpose();

                const U32 slice = 32;
                F32       offset[slice * 3];
                for (U32 i = 0; i < 4; i++)
                {
                    for (U32 j = 0; j < 8; j++)
                    {
                        glh::vec3f v;
                        v.set_value(sinf(6.284f / 8 * j), cosf(6.284f / 8 * j), -(F32) i);
                        v.normalize();
                        inv_trans.mult_matrix_vec(v);
                        v.normalize();
                        offset[(i * 8 + j) * 3 + 0] = v.v[0];
                        offset[(i * 8 + j) * 3 + 1] = v.v[2];
                        offset[(i * 8 + j) * 3 + 2] = v.v[1];
                    }
                }

                gDeferredSunProgram.uniform3fv(sOffset, slice, offset);
                gDeferredSunProgram.uniform2f(LLShaderMgr::DEFERRED_SCREEN_RES,
                                              deferred_light_target->getWidth(),
                                              deferred_light_target->getHeight());

                {
                    LLGLDisable   blend(GL_BLEND);
                    LLGLDepthTest depth(GL_TRUE, GL_FALSE, GL_ALWAYS);
                    mScreenTriangleVB->drawArrays(LLRender::TRIANGLES, 0, 3);
                }

                unbindDeferredShader(gDeferredSunProgram);
            }
            deferred_light_target->flush();
        }

        if (RenderDeferredSSAO)
        {
            // soften direct lighting lightmap
            LL_PROFILE_ZONE_NAMED_CATEGORY_PIPELINE("renderDeferredLighting - soften shadow");
            LL_PROFILE_GPU_ZONE("soften shadow");
            // blur lightmap
            screen_target->bindTarget();
            glClearColor(1, 1, 1, 1);
            screen_target->clear(GL_COLOR_BUFFER_BIT);
            glClearColor(0, 0, 0, 0);

            bindDeferredShader(gDeferredBlurLightProgram);

            LLVector3 go = RenderShadowGaussian;
            const U32 kern_length = 4;
            F32       blur_size = RenderShadowBlurSize;
            F32       dist_factor = RenderShadowBlurDistFactor;

            // sample symmetrically with the middle sample falling exactly on 0.0
            F32 x = 0.f;

            LLVector3 gauss[32];  // xweight, yweight, offset

            for (U32 i = 0; i < kern_length; i++)
            {
                gauss[i].mV[0] = llgaussian(x, go.mV[0]);
                gauss[i].mV[1] = llgaussian(x, go.mV[1]);
                gauss[i].mV[2] = x;
                x += 1.f;
            }

            gDeferredBlurLightProgram.uniform2f(sDelta, 1.f, 0.f);
            gDeferredBlurLightProgram.uniform1f(sDistFactor, dist_factor);
            gDeferredBlurLightProgram.uniform3fv(sKern, kern_length, gauss[0].mV);
            gDeferredBlurLightProgram.uniform1f(sKernScale, blur_size * (kern_length / 2.f - 0.5f));

            {
                LLGLDisable   blend(GL_BLEND);
                LLGLDepthTest depth(GL_TRUE, GL_FALSE, GL_ALWAYS);
                mScreenTriangleVB->setBuffer();
                mScreenTriangleVB->drawArrays(LLRender::TRIANGLES, 0, 3);
            }

            screen_target->flush();
            unbindDeferredShader(gDeferredBlurLightProgram);

            bindDeferredShader(gDeferredBlurLightProgram, screen_target);

            deferred_light_target->bindTarget();

            gDeferredBlurLightProgram.uniform2f(sDelta, 0.f, 1.f);

            {
                LLGLDisable   blend(GL_BLEND);
                LLGLDepthTest depth(GL_TRUE, GL_FALSE, GL_ALWAYS);
                mScreenTriangleVB->setBuffer();
                mScreenTriangleVB->drawArrays(LLRender::TRIANGLES, 0, 3);
            }
            deferred_light_target->flush();
            unbindDeferredShader(gDeferredBlurLightProgram);
        }

        screen_target->bindTarget();
        // clear color buffer here - zeroing alpha (glow) is important or it will accumulate against sky
        glClearColor(0, 0, 0, 0);
        screen_target->clear(GL_COLOR_BUFFER_BIT);

        if (RenderDeferredAtmospheric)
        {  // apply sunlight contribution
            LLGLSLShader &soften_shader = LLPipeline::sUnderWaterRender ? gDeferredSoftenWaterProgram : gDeferredSoftenProgram;

            LL_PROFILE_ZONE_NAMED_CATEGORY_PIPELINE("renderDeferredLighting - atmospherics");
            LL_PROFILE_GPU_ZONE("atmospherics");
            bindDeferredShader(soften_shader);

            static LLCachedControl<F32> sky_scale(gSavedSettings, "RenderSkyHDRScale", 1.f);
            static LLStaticHashedString sky_hdr_scale("sky_hdr_scale");

            LLEnvironment &environment = LLEnvironment::instance();
            soften_shader.uniform1i(LLShaderMgr::SUN_UP_FACTOR, environment.getIsSunUp() ? 1 : 0);
            soften_shader.uniform3fv(LLShaderMgr::LIGHTNORM, 1, environment.getClampedLightNorm().mV);
            soften_shader.uniform1f(sky_hdr_scale, sky_scale);

            soften_shader.uniform4fv(LLShaderMgr::WATER_WATERPLANE, 1, LLDrawPoolAlpha::sWaterPlane.mV);

            {
                LLGLDepthTest depth(GL_FALSE);
                LLGLDisable   blend(GL_BLEND);
                LLGLDisable   test(GL_ALPHA_TEST);

                // full screen blit
                mScreenTriangleVB->setBuffer();
                mScreenTriangleVB->drawArrays(LLRender::TRIANGLES, 0, 3);
            }

            unbindDeferredShader(LLPipeline::sUnderWaterRender ? gDeferredSoftenWaterProgram : gDeferredSoftenProgram);
        }

        bool render_local = RenderLocalLights; // && !gCubeSnapshot;

        if (render_local)
        {
            gGL.setSceneBlendType(LLRender::BT_ADD);
            std::list<LLVector4>        fullscreen_lights;
            LLDrawable::drawable_list_t spot_lights;
            LLDrawable::drawable_list_t fullscreen_spot_lights;

            if (!gCubeSnapshot)
            {
                for (U32 i = 0; i < 2; i++)
                {
                    mTargetShadowSpotLight[i] = NULL;
                }
            }

            std::list<LLVector4> light_colors;

            LLVertexBuffer::unbind();

            {
                LL_PROFILE_ZONE_NAMED_CATEGORY_PIPELINE("renderDeferredLighting - local lights");
                LL_PROFILE_GPU_ZONE("local lights");
                bindDeferredShader(gDeferredLightProgram);

                if (mCubeVB.isNull())
                {
                    mCubeVB = ll_create_cube_vb(LLVertexBuffer::MAP_VERTEX);
                }

                mCubeVB->setBuffer();

                LLGLDepthTest depth(GL_TRUE, GL_FALSE);
                // mNearbyLights already includes distance calculation and excludes muted avatars.
                // It is calculated from mLights
                // mNearbyLights also provides fade value to gracefully fade-out out of range lights
                for (light_set_t::iterator iter = mNearbyLights.begin(); iter != mNearbyLights.end(); ++iter)
                {
                    LLDrawable * drawablep = iter->drawable;
                    LLVOVolume * volume = drawablep->getVOVolume();
                    if (!volume)
                    {
                        continue;
                    }

                    if (volume->isAttachment())
                    {
                        if (!sRenderAttachedLights)
                        {
                            continue;
                        }
                    }

                    LLVector4a center;
                    center.load3(drawablep->getPositionAgent().mV);
                    const F32 *c = center.getF32ptr();
                    F32        s = volume->getLightRadius() * 1.5f;

                    // send light color to shader in linear space
                    LLColor3 col = volume->getLightLinearColor() * light_scale;

                    if (col.magVecSquared() < 0.001f)
                    {
                        continue;
                    }

                    if (s <= 0.001f)
                    {
                        continue;
                    }

                    LLVector4a sa;
                    sa.splat(s);
                    if (camera->AABBInFrustumNoFarClip(center, sa) == 0)
                    {
                        continue;
                    }

                    sVisibleLightCount++;

                    if (camera->getOrigin().mV[0] > c[0] + s + 0.2f || camera->getOrigin().mV[0] < c[0] - s - 0.2f ||
                        camera->getOrigin().mV[1] > c[1] + s + 0.2f || camera->getOrigin().mV[1] < c[1] - s - 0.2f ||
                        camera->getOrigin().mV[2] > c[2] + s + 0.2f || camera->getOrigin().mV[2] < c[2] - s - 0.2f)
                    {  // draw box if camera is outside box
                        if (render_local)
                        {
                            if (volume->isLightSpotlight())
                            {
                                drawablep->getVOVolume()->updateSpotLightPriority();
                                spot_lights.push_back(drawablep);
                                continue;
                            }

                            gDeferredLightProgram.uniform3fv(LLShaderMgr::LIGHT_CENTER, 1, c);
                            gDeferredLightProgram.uniform1f(LLShaderMgr::LIGHT_SIZE, s);
                            gDeferredLightProgram.uniform3fv(LLShaderMgr::DIFFUSE_COLOR, 1, col.mV);
                            gDeferredLightProgram.uniform1f(LLShaderMgr::LIGHT_FALLOFF, volume->getLightFalloff(DEFERRED_LIGHT_FALLOFF));
                            gGL.syncMatrices();

                            mCubeVB->drawRange(LLRender::TRIANGLE_FAN, 0, 7, 8, get_box_fan_indices(camera, center));
                            stop_glerror();
                        }
                    }
                    else
                    {
                        if (volume->isLightSpotlight())
                        {
                            drawablep->getVOVolume()->updateSpotLightPriority();
                            fullscreen_spot_lights.push_back(drawablep);
                            continue;
                        }

                        glh::vec3f tc(c);
                        mat.mult_matrix_vec(tc);

                        fullscreen_lights.push_back(LLVector4(tc.v[0], tc.v[1], tc.v[2], s));
                        light_colors.push_back(LLVector4(col.mV[0], col.mV[1], col.mV[2], volume->getLightFalloff(DEFERRED_LIGHT_FALLOFF)));
                    }
                }

                // Bookmark comment to allow searching for mSpecialRenderMode == 3 (avatar edit mode),
                // prev site of appended deferred character light, removed by SL-13522 09/20

                unbindDeferredShader(gDeferredLightProgram);
            }

            if (!spot_lights.empty())
            {
                LL_PROFILE_ZONE_NAMED_CATEGORY_PIPELINE("renderDeferredLighting - projectors");
                LL_PROFILE_GPU_ZONE("projectors");
                LLGLDepthTest depth(GL_TRUE, GL_FALSE);
                bindDeferredShader(gDeferredSpotLightProgram);

                mCubeVB->setBuffer();

                gDeferredSpotLightProgram.enableTexture(LLShaderMgr::DEFERRED_PROJECTION);

                for (LLDrawable::drawable_list_t::iterator iter = spot_lights.begin(); iter != spot_lights.end(); ++iter)
                {
                    LLDrawable *drawablep = *iter;

                    LLVOVolume *volume = drawablep->getVOVolume();

                    LLVector4a center;
                    center.load3(drawablep->getPositionAgent().mV);
                    const F32 *c = center.getF32ptr();
                    F32        s = volume->getLightRadius() * 1.5f;

                    sVisibleLightCount++;

                    setupSpotLight(gDeferredSpotLightProgram, drawablep);

                    // send light color to shader in linear space
                    LLColor3 col = volume->getLightLinearColor() * light_scale;

                    gDeferredSpotLightProgram.uniform3fv(LLShaderMgr::LIGHT_CENTER, 1, c);
                    gDeferredSpotLightProgram.uniform1f(LLShaderMgr::LIGHT_SIZE, s);
                    gDeferredSpotLightProgram.uniform3fv(LLShaderMgr::DIFFUSE_COLOR, 1, col.mV);
                    gDeferredSpotLightProgram.uniform1f(LLShaderMgr::LIGHT_FALLOFF, volume->getLightFalloff(DEFERRED_LIGHT_FALLOFF));
                    gGL.syncMatrices();

                    mCubeVB->drawRange(LLRender::TRIANGLE_FAN, 0, 7, 8, get_box_fan_indices(camera, center));
                }
                gDeferredSpotLightProgram.disableTexture(LLShaderMgr::DEFERRED_PROJECTION);
                unbindDeferredShader(gDeferredSpotLightProgram);
            }

            {
                LL_PROFILE_ZONE_NAMED_CATEGORY_PIPELINE("renderDeferredLighting - fullscreen lights");
                LLGLDepthTest depth(GL_FALSE);
                LL_PROFILE_GPU_ZONE("fullscreen lights");

                U32 count = 0;

                const U32 max_count = LL_DEFERRED_MULTI_LIGHT_COUNT;
                LLVector4 light[max_count];
                LLVector4 col[max_count];

                F32 far_z = 0.f;

                while (!fullscreen_lights.empty())
                {
                    light[count] = fullscreen_lights.front();
                    fullscreen_lights.pop_front();
                    col[count] = light_colors.front();
                    light_colors.pop_front();

                    far_z = llmin(light[count].mV[2] - light[count].mV[3], far_z);
                    count++;
                    if (count == max_count || fullscreen_lights.empty())
                    {
                        U32 idx = count - 1;
                        bindDeferredShader(gDeferredMultiLightProgram[idx]);
                        gDeferredMultiLightProgram[idx].uniform1i(LLShaderMgr::MULTI_LIGHT_COUNT, count);
                        gDeferredMultiLightProgram[idx].uniform4fv(LLShaderMgr::MULTI_LIGHT, count, (GLfloat *) light);
                        gDeferredMultiLightProgram[idx].uniform4fv(LLShaderMgr::MULTI_LIGHT_COL, count, (GLfloat *) col);
                        gDeferredMultiLightProgram[idx].uniform1f(LLShaderMgr::MULTI_LIGHT_FAR_Z, far_z);
                        far_z = 0.f;
                        count = 0;
                        mScreenTriangleVB->setBuffer();
                        mScreenTriangleVB->drawArrays(LLRender::TRIANGLES, 0, 3);
                        unbindDeferredShader(gDeferredMultiLightProgram[idx]);
                    }
                }

                bindDeferredShader(gDeferredMultiSpotLightProgram);

                gDeferredMultiSpotLightProgram.enableTexture(LLShaderMgr::DEFERRED_PROJECTION);

                mScreenTriangleVB->setBuffer();

                for (LLDrawable::drawable_list_t::iterator iter = fullscreen_spot_lights.begin(); iter != fullscreen_spot_lights.end(); ++iter)
                {
                    LLDrawable *drawablep           = *iter;
                    LLVOVolume *volume              = drawablep->getVOVolume();
                    LLVector3   center              = drawablep->getPositionAgent();
                    F32 *       c                   = center.mV;
                    F32         light_size_final    = volume->getLightRadius() * 1.5f;
                    F32         light_falloff_final = volume->getLightFalloff(DEFERRED_LIGHT_FALLOFF);

                    sVisibleLightCount++;

                    glh::vec3f tc(c);
                    mat.mult_matrix_vec(tc);

                    setupSpotLight(gDeferredMultiSpotLightProgram, drawablep);

                    // send light color to shader in linear space
                    LLColor3 col = volume->getLightLinearColor() * light_scale;

                    gDeferredMultiSpotLightProgram.uniform3fv(LLShaderMgr::LIGHT_CENTER, 1, tc.v);
                    gDeferredMultiSpotLightProgram.uniform1f(LLShaderMgr::LIGHT_SIZE, light_size_final);
                    gDeferredMultiSpotLightProgram.uniform3fv(LLShaderMgr::DIFFUSE_COLOR, 1, col.mV);
                    gDeferredMultiSpotLightProgram.uniform1f(LLShaderMgr::LIGHT_FALLOFF, light_falloff_final);
                    mScreenTriangleVB->drawArrays(LLRender::TRIANGLES, 0, 3);
                }

                gDeferredMultiSpotLightProgram.disableTexture(LLShaderMgr::DEFERRED_PROJECTION);
                unbindDeferredShader(gDeferredMultiSpotLightProgram);
            }
        }


        gGL.setColorMask(true, true);
    }

    {  // render non-deferred geometry (alpha, fullbright, glow)
        LLGLDisable blend(GL_BLEND);
        //LLGLDisable stencil(GL_STENCIL_TEST);

        pushRenderTypeMask();
        andRenderTypeMask(LLPipeline::RENDER_TYPE_ALPHA,
                          LLPipeline::RENDER_TYPE_ALPHA_PRE_WATER,
                          LLPipeline::RENDER_TYPE_ALPHA_POST_WATER,
                          LLPipeline::RENDER_TYPE_FULLBRIGHT,
                          LLPipeline::RENDER_TYPE_VOLUME,
                          LLPipeline::RENDER_TYPE_GLOW,
                          LLPipeline::RENDER_TYPE_BUMP,
                          LLPipeline::RENDER_TYPE_GLTF_PBR,
                          LLPipeline::RENDER_TYPE_PASS_SIMPLE,
                          LLPipeline::RENDER_TYPE_PASS_ALPHA,
                          LLPipeline::RENDER_TYPE_PASS_ALPHA_MASK,
                          LLPipeline::RENDER_TYPE_PASS_BUMP,
                          LLPipeline::RENDER_TYPE_PASS_POST_BUMP,
                          LLPipeline::RENDER_TYPE_PASS_FULLBRIGHT,
                          LLPipeline::RENDER_TYPE_PASS_FULLBRIGHT_ALPHA_MASK,
                          LLPipeline::RENDER_TYPE_PASS_FULLBRIGHT_SHINY,
                          LLPipeline::RENDER_TYPE_PASS_GLOW,
                          LLPipeline::RENDER_TYPE_PASS_GLTF_GLOW,
                          LLPipeline::RENDER_TYPE_PASS_GRASS,
                          LLPipeline::RENDER_TYPE_PASS_SHINY,
                          LLPipeline::RENDER_TYPE_PASS_INVISIBLE,
                          LLPipeline::RENDER_TYPE_PASS_INVISI_SHINY,
                          LLPipeline::RENDER_TYPE_AVATAR,
                          LLPipeline::RENDER_TYPE_CONTROL_AV,
                          LLPipeline::RENDER_TYPE_ALPHA_MASK,
                          LLPipeline::RENDER_TYPE_FULLBRIGHT_ALPHA_MASK,
                          LLPipeline::RENDER_TYPE_WATER,
                          END_RENDER_TYPES);

        renderGeomPostDeferred(*LLViewerCamera::getInstance());
        popRenderTypeMask();
    }

    screen_target->flush();

    if (!gCubeSnapshot)
    {
        // this is the end of the 3D scene render, grab a copy of the modelview and projection
        // matrix for use in off-by-one-frame effects in the next frame
        for (U32 i = 0; i < 16; i++)
        {
            gGLLastModelView[i] = gGLModelView[i];
            gGLLastProjection[i] = gGLProjection[i];
        }
    }
    gGL.setColorMask(true, true);
}

void LLPipeline::setupSpotLight(LLGLSLShader& shader, LLDrawable* drawablep)
{
	//construct frustum
	LLVOVolume* volume = drawablep->getVOVolume();
	LLVector3 params = volume->getSpotLightParams();

	F32 fov = params.mV[0];
	F32 focus = params.mV[1];

	LLVector3 pos = drawablep->getPositionAgent();
	LLQuaternion quat = volume->getRenderRotation();
	LLVector3 scale = volume->getScale();
	
	//get near clip plane
	LLVector3 at_axis(0,0,-scale.mV[2]*0.5f);
	at_axis *= quat;

	LLVector3 np = pos+at_axis;
	at_axis.normVec();

	//get origin that has given fov for plane np, at_axis, and given scale
	F32 dist = (scale.mV[1]*0.5f)/tanf(fov*0.5f);

	LLVector3 origin = np - at_axis*dist;

	//matrix from volume space to agent space
	LLMatrix4 light_mat(quat, LLVector4(origin,1.f));

	glh::matrix4f light_to_agent((F32*) light_mat.mMatrix);
	glh::matrix4f light_to_screen = get_current_modelview() * light_to_agent;

	glh::matrix4f screen_to_light = light_to_screen.inverse();

	F32 s = volume->getLightRadius()*1.5f;
	F32 near_clip = dist;
	F32 width = scale.mV[VX];
	F32 height = scale.mV[VY];
	F32 far_clip = s+dist-scale.mV[VZ];

	F32 fovy = fov * RAD_TO_DEG;
	F32 aspect = width/height;

	glh::matrix4f trans(0.5f, 0.f, 0.f, 0.5f,
				0.f, 0.5f, 0.f, 0.5f,
				0.f, 0.f, 0.5f, 0.5f,
				0.f, 0.f, 0.f, 1.f);

	glh::vec3f p1(0, 0, -(near_clip+0.01f));
	glh::vec3f p2(0, 0, -(near_clip+1.f));

	glh::vec3f screen_origin(0, 0, 0);

	light_to_screen.mult_matrix_vec(p1);
	light_to_screen.mult_matrix_vec(p2);
	light_to_screen.mult_matrix_vec(screen_origin);

	glh::vec3f n = p2-p1;
	n.normalize();
	
	F32 proj_range = far_clip - near_clip;
	glh::matrix4f light_proj = gl_perspective(fovy, aspect, near_clip, far_clip);
	screen_to_light = trans * light_proj * screen_to_light;
	shader.uniformMatrix4fv(LLShaderMgr::PROJECTOR_MATRIX, 1, FALSE, screen_to_light.m);
	shader.uniform1f(LLShaderMgr::PROJECTOR_NEAR, near_clip);
	shader.uniform3fv(LLShaderMgr::PROJECTOR_P, 1, p1.v);
	shader.uniform3fv(LLShaderMgr::PROJECTOR_N, 1, n.v);
	shader.uniform3fv(LLShaderMgr::PROJECTOR_ORIGIN, 1, screen_origin.v);
	shader.uniform1f(LLShaderMgr::PROJECTOR_RANGE, proj_range);
	shader.uniform1f(LLShaderMgr::PROJECTOR_AMBIANCE, params.mV[2]);
	S32 s_idx = -1;

	for (U32 i = 0; i < 2; i++)
	{
		if (mShadowSpotLight[i] == drawablep)
		{
			s_idx = i;
		}
	}

	shader.uniform1i(LLShaderMgr::PROJECTOR_SHADOW_INDEX, s_idx);

	if (s_idx >= 0)
	{
		shader.uniform1f(LLShaderMgr::PROJECTOR_SHADOW_FADE, 1.f-mSpotLightFade[s_idx]);
	}
	else
	{
		shader.uniform1f(LLShaderMgr::PROJECTOR_SHADOW_FADE, 1.f);
	}

    // make sure we're not already targeting the same spot light with both shadow maps
    llassert(mTargetShadowSpotLight[0] != mTargetShadowSpotLight[1] || mTargetShadowSpotLight[0].isNull());

    if (!gCubeSnapshot)
	{
		LLDrawable* potential = drawablep;
		//determine if this light is higher priority than one of the existing spot shadows
		F32 m_pri = volume->getSpotLightPriority();

		for (U32 i = 0; i < 2; i++)
		{
			F32 pri = 0.f;

			if (mTargetShadowSpotLight[i].notNull())
			{
				pri = mTargetShadowSpotLight[i]->getVOVolume()->getSpotLightPriority();
			}

			if (m_pri > pri)
			{
				LLDrawable* temp = mTargetShadowSpotLight[i];
				mTargetShadowSpotLight[i] = potential;
				potential = temp;
				m_pri = pri;
			}
		}
	}

    // make sure we didn't end up targeting the same spot light with both shadow maps
    llassert(mTargetShadowSpotLight[0] != mTargetShadowSpotLight[1] || mTargetShadowSpotLight[0].isNull());

	LLViewerTexture* img = volume->getLightTexture();

	if (img == NULL)
	{
		img = LLViewerFetchedTexture::sWhiteImagep;
	}

	S32 channel = shader.enableTexture(LLShaderMgr::DEFERRED_PROJECTION);

	if (channel > -1)
	{
		if (img)
		{
			gGL.getTexUnit(channel)->bind(img);

			F32 lod_range = logf(img->getWidth())/logf(2.f);

			shader.uniform1f(LLShaderMgr::PROJECTOR_FOCUS, focus);
			shader.uniform1f(LLShaderMgr::PROJECTOR_LOD, lod_range);
			shader.uniform1f(LLShaderMgr::PROJECTOR_AMBIENT_LOD, llclamp((proj_range-focus)/proj_range*lod_range, 0.f, 1.f));
		}
	}
		
}

void LLPipeline::unbindDeferredShader(LLGLSLShader &shader)
{
    LLRenderTarget* deferred_target       = &mRT->deferredScreen;
    LLRenderTarget* deferred_light_target = &mRT->deferredLight;

	stop_glerror();
    shader.disableTexture(LLShaderMgr::DEFERRED_NORMAL, deferred_target->getUsage());
    shader.disableTexture(LLShaderMgr::DEFERRED_DIFFUSE, deferred_target->getUsage());
    shader.disableTexture(LLShaderMgr::DEFERRED_SPECULAR, deferred_target->getUsage());
    shader.disableTexture(LLShaderMgr::DEFERRED_EMISSIVE, deferred_target->getUsage());
    shader.disableTexture(LLShaderMgr::DEFERRED_BRDF_LUT);
    //shader.disableTexture(LLShaderMgr::DEFERRED_DEPTH, deferred_depth_target->getUsage());
    shader.disableTexture(LLShaderMgr::DEFERRED_DEPTH, deferred_target->getUsage());
    shader.disableTexture(LLShaderMgr::DEFERRED_LIGHT, deferred_light_target->getUsage());
	shader.disableTexture(LLShaderMgr::DIFFUSE_MAP);
	shader.disableTexture(LLShaderMgr::DEFERRED_BLOOM);

	for (U32 i = 0; i < 4; i++)
	{
		if (shader.disableTexture(LLShaderMgr::DEFERRED_SHADOW0+i) > -1)
		{
			glTexParameteri(GL_TEXTURE_2D, GL_TEXTURE_COMPARE_MODE, GL_NONE);
		}
	}

	for (U32 i = 4; i < 6; i++)
	{
		if (shader.disableTexture(LLShaderMgr::DEFERRED_SHADOW0+i) > -1)
		{
			glTexParameteri(GL_TEXTURE_2D, GL_TEXTURE_COMPARE_MODE, GL_NONE);
		}
	}

	shader.disableTexture(LLShaderMgr::DEFERRED_NOISE);
	shader.disableTexture(LLShaderMgr::DEFERRED_LIGHTFUNC);

    if (!LLPipeline::sReflectionProbesEnabled)
    {
        S32 channel = shader.disableTexture(LLShaderMgr::ENVIRONMENT_MAP, LLTexUnit::TT_CUBE_MAP);
        if (channel > -1)
        {
            LLCubeMap* cube_map = gSky.mVOSkyp ? gSky.mVOSkyp->getCubeMap() : NULL;
            if (cube_map)
            {
                cube_map->disable();
            }
        }
    }

    unbindReflectionProbes(shader);

	gGL.getTexUnit(0)->unbind(LLTexUnit::TT_TEXTURE);
	gGL.getTexUnit(0)->activate();
	shader.unbind();
}

void LLPipeline::setEnvMat(LLGLSLShader& shader)
{
    F32* m = gGLModelView;

    F32 mat[] = { m[0], m[1], m[2],
                    m[4], m[5], m[6],
                    m[8], m[9], m[10] };

    shader.uniformMatrix3fv(LLShaderMgr::DEFERRED_ENV_MAT, 1, TRUE, mat);
}

void LLPipeline::bindReflectionProbes(LLGLSLShader& shader)
{
    if (!sReflectionProbesEnabled)
    {
        return;
    }

    S32 channel = shader.enableTexture(LLShaderMgr::REFLECTION_PROBES, LLTexUnit::TT_CUBE_MAP_ARRAY);
    bool bound = false;
    if (channel > -1 && mReflectionMapManager.mTexture.notNull())
    {
        mReflectionMapManager.mTexture->bind(channel);
        bound = true;
    }

    channel = shader.enableTexture(LLShaderMgr::IRRADIANCE_PROBES, LLTexUnit::TT_CUBE_MAP_ARRAY);
    if (channel > -1 && mReflectionMapManager.mIrradianceMaps.notNull())
    {
        mReflectionMapManager.mIrradianceMaps->bind(channel);
        bound = true;
    }

    if (bound)
    {
        mReflectionMapManager.setUniforms();

        setEnvMat(shader);
    }

    // reflection probe shaders generally sample the scene map as well for SSR
    channel = shader.enableTexture(LLShaderMgr::SCENE_MAP);
    if (channel > -1)
    {
        gGL.getTexUnit(channel)->bind(&mSceneMap);
    }

    channel = shader.enableTexture(LLShaderMgr::SCENE_DEPTH);
    if (channel > -1)
    {
        gGL.getTexUnit(channel)->bind(&mSceneMap, true);
    }


}

void LLPipeline::unbindReflectionProbes(LLGLSLShader& shader)
{
    S32 channel = shader.disableTexture(LLShaderMgr::REFLECTION_PROBES, LLTexUnit::TT_CUBE_MAP);
    if (channel > -1 && mReflectionMapManager.mTexture.notNull())
    {
        mReflectionMapManager.mTexture->unbind();
        if (channel == 0)
        {
            gGL.getTexUnit(channel)->enable(LLTexUnit::TT_TEXTURE);
        }
    }
}


inline float sgn(float a)
{
    if (a > 0.0F) return (1.0F);
    if (a < 0.0F) return (-1.0F);
    return (0.0F);
}

glh::matrix4f look(const LLVector3 pos, const LLVector3 dir, const LLVector3 up)
{
	glh::matrix4f ret;

	LLVector3 dirN;
	LLVector3 upN;
	LLVector3 lftN;

	lftN = dir % up;
	lftN.normVec();
	
	upN = lftN % dir;
	upN.normVec();
	
	dirN = dir;
	dirN.normVec();

	ret.m[ 0] = lftN[0];
	ret.m[ 1] = upN[0];
	ret.m[ 2] = -dirN[0];
	ret.m[ 3] = 0.f;

	ret.m[ 4] = lftN[1];
	ret.m[ 5] = upN[1];
	ret.m[ 6] = -dirN[1];
	ret.m[ 7] = 0.f;

	ret.m[ 8] = lftN[2];
	ret.m[ 9] = upN[2];
	ret.m[10] = -dirN[2];
	ret.m[11] = 0.f;

	ret.m[12] = -(lftN*pos);
	ret.m[13] = -(upN*pos);
	ret.m[14] = dirN*pos;
	ret.m[15] = 1.f;

	return ret;
}

glh::matrix4f scale_translate_to_fit(const LLVector3 min, const LLVector3 max)
{
	glh::matrix4f ret;
	ret.m[ 0] = 2/(max[0]-min[0]);
	ret.m[ 4] = 0;
	ret.m[ 8] = 0;
	ret.m[12] = -(max[0]+min[0])/(max[0]-min[0]);

	ret.m[ 1] = 0;
	ret.m[ 5] = 2/(max[1]-min[1]);
	ret.m[ 9] = 0;
	ret.m[13] = -(max[1]+min[1])/(max[1]-min[1]);

	ret.m[ 2] = 0;
	ret.m[ 6] = 0;
	ret.m[10] = 2/(max[2]-min[2]);
	ret.m[14] = -(max[2]+min[2])/(max[2]-min[2]);

	ret.m[ 3] = 0;
	ret.m[ 7] = 0;
	ret.m[11] = 0;
	ret.m[15] = 1;

	return ret;
}

static LLTrace::BlockTimerStatHandle FTM_SHADOW_RENDER("Render Shadows");
static LLTrace::BlockTimerStatHandle FTM_SHADOW_ALPHA("Alpha Shadow");
static LLTrace::BlockTimerStatHandle FTM_SHADOW_SIMPLE("Simple Shadow");
static LLTrace::BlockTimerStatHandle FTM_SHADOW_GEOM("Shadow Geom");

static LLTrace::BlockTimerStatHandle FTM_SHADOW_ALPHA_MASKED("Alpha Masked");
static LLTrace::BlockTimerStatHandle FTM_SHADOW_ALPHA_BLEND("Alpha Blend");
static LLTrace::BlockTimerStatHandle FTM_SHADOW_ALPHA_TREE("Alpha Tree");
static LLTrace::BlockTimerStatHandle FTM_SHADOW_ALPHA_GRASS("Alpha Grass");
static LLTrace::BlockTimerStatHandle FTM_SHADOW_FULLBRIGHT_ALPHA_MASKED("Fullbright Alpha Masked");

void LLPipeline::renderShadow(glh::matrix4f& view, glh::matrix4f& proj, LLCamera& shadow_cam, LLCullResult& result, bool depth_clamp)
{
    LL_PROFILE_ZONE_SCOPED_CATEGORY_PIPELINE; //LL_RECORD_BLOCK_TIME(FTM_SHADOW_RENDER);
    LL_PROFILE_GPU_ZONE("renderShadow");
    
    LLPipeline::sShadowRender = true;

    // disable occlusion culling during shadow render
    U32 saved_occlusion = sUseOcclusion;
    sUseOcclusion = 0;

    // List of render pass types that use the prim volume as the shadow,
    // ignoring textures.
    static const U32 types[] = {
        LLRenderPass::PASS_SIMPLE,
        LLRenderPass::PASS_FULLBRIGHT,
        LLRenderPass::PASS_SHINY,
        LLRenderPass::PASS_BUMP,
        LLRenderPass::PASS_FULLBRIGHT_SHINY,
        LLRenderPass::PASS_MATERIAL,
        LLRenderPass::PASS_MATERIAL_ALPHA_EMISSIVE,
        LLRenderPass::PASS_SPECMAP,
        LLRenderPass::PASS_SPECMAP_EMISSIVE,
        LLRenderPass::PASS_NORMMAP,
        LLRenderPass::PASS_NORMMAP_EMISSIVE,
        LLRenderPass::PASS_NORMSPEC,
        LLRenderPass::PASS_NORMSPEC_EMISSIVE,
        LLRenderPass::PASS_GLTF_PBR
    };

    LLGLEnable cull(GL_CULL_FACE);

    //enable depth clamping if available
    LLGLEnable clamp_depth(depth_clamp ? GL_DEPTH_CLAMP : 0);

    LLGLDepthTest depth_test(GL_TRUE, GL_TRUE, GL_LESS);

    updateCull(shadow_cam, result);

    stateSort(shadow_cam, result);

    //generate shadow map
    gGL.matrixMode(LLRender::MM_PROJECTION);
    gGL.pushMatrix();
    gGL.loadMatrix(proj.m);
    gGL.matrixMode(LLRender::MM_MODELVIEW);
    gGL.pushMatrix();
    gGL.loadMatrix(view.m);

    stop_glerror();
    gGLLastMatrix = NULL;

    gGL.getTexUnit(0)->unbind(LLTexUnit::TT_TEXTURE);

    stop_glerror();

    struct CompareVertexBuffer
    {
        bool operator()(const LLDrawInfo* const& lhs, const LLDrawInfo* const& rhs)
        {
            return lhs->mVertexBuffer > rhs->mVertexBuffer;
        }
    };


    LLVertexBuffer::unbind();
    for (int j = 0; j < 2; ++j) // 0 -- static, 1 -- rigged
    {
        bool rigged = j == 1;
        gDeferredShadowProgram.bind(rigged);

        gGL.diffuseColor4f(1, 1, 1, 1);

        S32 shadow_detail = gSavedSettings.getS32("RenderShadowDetail");

        // if not using VSM, disable color writes
        if (shadow_detail <= 2)
        {
            gGL.setColorMask(false, false);
        }

        LL_PROFILE_ZONE_NAMED_CATEGORY_PIPELINE("shadow simple"); //LL_RECORD_BLOCK_TIME(FTM_SHADOW_SIMPLE);
        LL_PROFILE_GPU_ZONE("shadow simple");
        gGL.getTexUnit(0)->disable();

        for (U32 type : types)
        {
            if (rigged)
            {
                renderObjects(type, false, false, rigged);
            }
            else
            {
                renderShadowSimple(type);
            }
        }

        gGL.getTexUnit(0)->enable(LLTexUnit::TT_TEXTURE);
    }

    if (LLPipeline::sUseOcclusion > 1)
    { // do occlusion culling against non-masked only to take advantage of hierarchical Z
        doOcclusion(shadow_cam);
    }


    {
        LL_PROFILE_ZONE_NAMED_CATEGORY_PIPELINE("shadow geom");
        renderGeomShadow(shadow_cam);
    }

    {
        LL_PROFILE_ZONE_NAMED_CATEGORY_PIPELINE("shadow alpha");
        LL_PROFILE_GPU_ZONE("shadow alpha");
        const S32 sun_up = LLEnvironment::instance().getIsSunUp() ? 1 : 0;
        U32 target_width = LLRenderTarget::sCurResX;

        for (int i = 0; i < 2; ++i)
        {
            bool rigged = i == 1;

            {
                LL_PROFILE_ZONE_NAMED_CATEGORY_PIPELINE("shadow alpha masked");
                LL_PROFILE_GPU_ZONE("shadow alpha masked");
                gDeferredShadowAlphaMaskProgram.bind(rigged);
                LLGLSLShader::sCurBoundShaderPtr->uniform1i(LLShaderMgr::SUN_UP_FACTOR, sun_up);
                LLGLSLShader::sCurBoundShaderPtr->uniform1f(LLShaderMgr::DEFERRED_SHADOW_TARGET_WIDTH, (float)target_width);
                renderMaskedObjects(LLRenderPass::PASS_ALPHA_MASK, true, true, rigged);
            }

            {
                LL_PROFILE_ZONE_NAMED_CATEGORY_PIPELINE("shadow alpha blend");
                LL_PROFILE_GPU_ZONE("shadow alpha blend");
                renderAlphaObjects(rigged);
            }

            {
                LL_PROFILE_ZONE_NAMED_CATEGORY_PIPELINE("shadow fullbright alpha masked");
                LL_PROFILE_GPU_ZONE("shadow alpha masked");
                gDeferredShadowFullbrightAlphaMaskProgram.bind(rigged);
                LLGLSLShader::sCurBoundShaderPtr->uniform1i(LLShaderMgr::SUN_UP_FACTOR, sun_up);
                LLGLSLShader::sCurBoundShaderPtr->uniform1f(LLShaderMgr::DEFERRED_SHADOW_TARGET_WIDTH, (float)target_width);
                renderFullbrightMaskedObjects(LLRenderPass::PASS_FULLBRIGHT_ALPHA_MASK, true, true, rigged);
            }

            {
                LL_PROFILE_ZONE_NAMED_CATEGORY_PIPELINE("shadow alpha grass");
                LL_PROFILE_GPU_ZONE("shadow alpha grass");
                gDeferredTreeShadowProgram.bind(rigged);
                LLGLSLShader::sCurBoundShaderPtr->setMinimumAlpha(ALPHA_BLEND_CUTOFF);

                if (i == 0)
                {
                    renderObjects(LLRenderPass::PASS_GRASS, true);
                }

                {
                    LL_PROFILE_ZONE_NAMED_CATEGORY_PIPELINE("shadow alpha material");
                    LL_PROFILE_GPU_ZONE("shadow alpha material");
                    renderMaskedObjects(LLRenderPass::PASS_NORMSPEC_MASK, true, false, rigged);
                    renderMaskedObjects(LLRenderPass::PASS_MATERIAL_ALPHA_MASK, true, false, rigged);
                    renderMaskedObjects(LLRenderPass::PASS_SPECMAP_MASK, true, false, rigged);
                    renderMaskedObjects(LLRenderPass::PASS_NORMMAP_MASK, true, false, rigged);
                }
            }
        }

        for (int i = 0; i < 2; ++i)
        {
            bool rigged = i == 1;
            gDeferredShadowGLTFAlphaMaskProgram.bind(rigged);
            LLGLSLShader::sCurBoundShaderPtr->uniform1i(LLShaderMgr::SUN_UP_FACTOR, sun_up);
            LLGLSLShader::sCurBoundShaderPtr->uniform1f(LLShaderMgr::DEFERRED_SHADOW_TARGET_WIDTH, (float)target_width);
            
            gGL.loadMatrix(gGLModelView);
            gGLLastMatrix = NULL;

            U32 type = LLRenderPass::PASS_GLTF_PBR_ALPHA_MASK;

            if (rigged)
            {
                mAlphaMaskPool->pushRiggedGLTFBatches(type + 1);
            }
            else
            {
                mAlphaMaskPool->pushGLTFBatches(type);
            }

            gGL.loadMatrix(gGLModelView);
            gGLLastMatrix = NULL;
        }
    }

    gDeferredShadowCubeProgram.bind();
    gGLLastMatrix = NULL;
    gGL.loadMatrix(gGLModelView);

    gGL.setColorMask(true, true);

    gGL.matrixMode(LLRender::MM_PROJECTION);
    gGL.popMatrix();
    gGL.matrixMode(LLRender::MM_MODELVIEW);
    gGL.popMatrix();
    gGLLastMatrix = NULL;

    // reset occlusion culling flag
    sUseOcclusion = saved_occlusion;
    LLPipeline::sShadowRender = false;
}

bool LLPipeline::getVisiblePointCloud(LLCamera& camera, LLVector3& min, LLVector3& max, std::vector<LLVector3>& fp, LLVector3 light_dir)
{
    LL_PROFILE_ZONE_SCOPED_CATEGORY_PIPELINE;
	//get point cloud of intersection of frust and min, max

	if (getVisibleExtents(camera, min, max))
	{
		return false;
	}

	//get set of planes on bounding box
	LLPlane bp[] = { 
		LLPlane(min, LLVector3(-1,0,0)),
		LLPlane(min, LLVector3(0,-1,0)),
		LLPlane(min, LLVector3(0,0,-1)),
		LLPlane(max, LLVector3(1,0,0)),
		LLPlane(max, LLVector3(0,1,0)),
		LLPlane(max, LLVector3(0,0,1))};
	
	//potential points
	std::vector<LLVector3> pp;

	//add corners of AABB
	pp.push_back(LLVector3(min.mV[0], min.mV[1], min.mV[2]));
	pp.push_back(LLVector3(max.mV[0], min.mV[1], min.mV[2]));
	pp.push_back(LLVector3(min.mV[0], max.mV[1], min.mV[2]));
	pp.push_back(LLVector3(max.mV[0], max.mV[1], min.mV[2]));
	pp.push_back(LLVector3(min.mV[0], min.mV[1], max.mV[2]));
	pp.push_back(LLVector3(max.mV[0], min.mV[1], max.mV[2]));
	pp.push_back(LLVector3(min.mV[0], max.mV[1], max.mV[2]));
	pp.push_back(LLVector3(max.mV[0], max.mV[1], max.mV[2]));

	//add corners of camera frustum
	for (U32 i = 0; i < LLCamera::AGENT_FRUSTRUM_NUM; i++)
	{
		pp.push_back(camera.mAgentFrustum[i]);
	}


	//bounding box line segments
	U32 bs[] = 
			{
		0,1,
		1,3,
		3,2,
		2,0,

		4,5,
		5,7,
		7,6,
		6,4,

		0,4,
		1,5,
		3,7,
		2,6
	};

	for (U32 i = 0; i < 12; i++)
	{ //for each line segment in bounding box
		for (U32 j = 0; j < LLCamera::AGENT_PLANE_NO_USER_CLIP_NUM; j++) 
		{ //for each plane in camera frustum
			const LLPlane& cp = camera.getAgentPlane(j);
			const LLVector3& v1 = pp[bs[i*2+0]];
			const LLVector3& v2 = pp[bs[i*2+1]];
			LLVector3 n;
			cp.getVector3(n);

			LLVector3 line = v1-v2;

			F32 d1 = line*n;
			F32 d2 = -cp.dist(v2);

			F32 t = d2/d1;

			if (t > 0.f && t < 1.f)
			{
				LLVector3 intersect = v2+line*t;
				pp.push_back(intersect);
			}
		}
	}
			
	//camera frustum line segments
	const U32 fs[] =
	{
		0,1,
		1,2,
		2,3,
		3,0,

		4,5,
		5,6,
		6,7,
		7,4,
	
		0,4,
		1,5,
		2,6,
		3,7	
	};

	for (U32 i = 0; i < 12; i++)
	{
		for (U32 j = 0; j < 6; ++j)
		{
			const LLVector3& v1 = pp[fs[i*2+0]+8];
			const LLVector3& v2 = pp[fs[i*2+1]+8];
			const LLPlane& cp = bp[j];
			LLVector3 n;
			cp.getVector3(n);

			LLVector3 line = v1-v2;

			F32 d1 = line*n;
			F32 d2 = -cp.dist(v2);

			F32 t = d2/d1;

			if (t > 0.f && t < 1.f)
			{
				LLVector3 intersect = v2+line*t;
				pp.push_back(intersect);
			}	
		}
	}

	LLVector3 ext[] = { min-LLVector3(0.05f,0.05f,0.05f),
		max+LLVector3(0.05f,0.05f,0.05f) };

	for (U32 i = 0; i < pp.size(); ++i)
	{
		bool found = true;

		const F32* p = pp[i].mV;
			
		for (U32 j = 0; j < 3; ++j)
		{
			if (p[j] < ext[0].mV[j] ||
				p[j] > ext[1].mV[j])
			{
				found = false;
				break;
			}
		}
				
		for (U32 j = 0; j < LLCamera::AGENT_PLANE_NO_USER_CLIP_NUM; ++j)
		{
			const LLPlane& cp = camera.getAgentPlane(j);
			F32 dist = cp.dist(pp[i]);
			if (dist > 0.05f) //point is above some plane, not contained
			{
				found = false;
				break;
			}
		}

		if (found)
		{
			fp.push_back(pp[i]);
		}
	}
	
	if (fp.empty())
	{
		return false;
	}
	
	return true;
}

void LLPipeline::renderHighlight(const LLViewerObject* obj, F32 fade)
{
	if (obj && obj->getVolume())
	{
		for (LLViewerObject::child_list_t::const_iterator iter = obj->getChildren().begin(); iter != obj->getChildren().end(); ++iter)
		{
			renderHighlight(*iter, fade);
		}

		LLDrawable* drawable = obj->mDrawable;
		if (drawable)
		{
			for (S32 i = 0; i < drawable->getNumFaces(); ++i)
			{
				LLFace* face = drawable->getFace(i);
				if (face)
				{
					face->renderSelected(LLViewerTexture::sNullImagep, LLColor4(1,1,1,fade));
				}
			}
		}
	}
}


LLRenderTarget* LLPipeline::getSunShadowTarget(U32 i)
{
    llassert(i < 4);
    return &mRT->shadow[i];
}

LLRenderTarget* LLPipeline::getSpotShadowTarget(U32 i)
{
    llassert(i < 2);
    return &mSpotShadow[i];
}

static LLTrace::BlockTimerStatHandle FTM_GEN_SUN_SHADOW("Gen Sun Shadow");
static LLTrace::BlockTimerStatHandle FTM_GEN_SUN_SHADOW_SPOT_RENDER("Spot Shadow Render");

// helper class for disabling occlusion culling for the current stack frame
class LLDisableOcclusionCulling
{
public:
    S32 mUseOcclusion;

    LLDisableOcclusionCulling()
    {
        mUseOcclusion = LLPipeline::sUseOcclusion;
        LLPipeline::sUseOcclusion = 0;
    }

    ~LLDisableOcclusionCulling()
    {
        LLPipeline::sUseOcclusion = mUseOcclusion;
    }
};

void LLPipeline::generateSunShadow(LLCamera& camera)
{
	if (!sRenderDeferred || RenderShadowDetail <= 0)
	{
		return;
	}

	LL_PROFILE_ZONE_SCOPED_CATEGORY_PIPELINE; //LL_RECORD_BLOCK_TIME(FTM_GEN_SUN_SHADOW);
    LL_PROFILE_GPU_ZONE("generateSunShadow");

    LLDisableOcclusionCulling no_occlusion;

	bool skip_avatar_update = false;
	if (!isAgentAvatarValid() || gAgentCamera.getCameraAnimating() || gAgentCamera.getCameraMode() != CAMERA_MODE_MOUSELOOK || !LLVOAvatar::sVisibleInFirstPerson)
	{
		skip_avatar_update = true;
	}

	if (!skip_avatar_update)
	{
		gAgentAvatarp->updateAttachmentVisibility(CAMERA_MODE_THIRD_PERSON);
	}

	F64 last_modelview[16];
	F64 last_projection[16];
	for (U32 i = 0; i < 16; i++)
	{ //store last_modelview of world camera
		last_modelview[i] = gGLLastModelView[i];
		last_projection[i] = gGLLastProjection[i];
	}

	pushRenderTypeMask();
	andRenderTypeMask(LLPipeline::RENDER_TYPE_SIMPLE,
					LLPipeline::RENDER_TYPE_ALPHA,
                    LLPipeline::RENDER_TYPE_ALPHA_PRE_WATER,
                    LLPipeline::RENDER_TYPE_ALPHA_POST_WATER,
					LLPipeline::RENDER_TYPE_GRASS,
                    LLPipeline::RENDER_TYPE_GLTF_PBR,
					LLPipeline::RENDER_TYPE_FULLBRIGHT,
					LLPipeline::RENDER_TYPE_BUMP,
					LLPipeline::RENDER_TYPE_VOLUME,
					LLPipeline::RENDER_TYPE_AVATAR,
					LLPipeline::RENDER_TYPE_CONTROL_AV,
					LLPipeline::RENDER_TYPE_TREE, 
					LLPipeline::RENDER_TYPE_TERRAIN,
					LLPipeline::RENDER_TYPE_WATER,
					LLPipeline::RENDER_TYPE_VOIDWATER,
					LLPipeline::RENDER_TYPE_PASS_ALPHA,
					LLPipeline::RENDER_TYPE_PASS_ALPHA_MASK,
					LLPipeline::RENDER_TYPE_PASS_FULLBRIGHT_ALPHA_MASK,
					LLPipeline::RENDER_TYPE_PASS_GRASS,
					LLPipeline::RENDER_TYPE_PASS_SIMPLE,
					LLPipeline::RENDER_TYPE_PASS_BUMP,
					LLPipeline::RENDER_TYPE_PASS_FULLBRIGHT,
					LLPipeline::RENDER_TYPE_PASS_SHINY,
					LLPipeline::RENDER_TYPE_PASS_FULLBRIGHT_SHINY,
					LLPipeline::RENDER_TYPE_PASS_MATERIAL,
					LLPipeline::RENDER_TYPE_PASS_MATERIAL_ALPHA,
					LLPipeline::RENDER_TYPE_PASS_MATERIAL_ALPHA_MASK,
					LLPipeline::RENDER_TYPE_PASS_MATERIAL_ALPHA_EMISSIVE,
					LLPipeline::RENDER_TYPE_PASS_SPECMAP,
					LLPipeline::RENDER_TYPE_PASS_SPECMAP_BLEND,
					LLPipeline::RENDER_TYPE_PASS_SPECMAP_MASK,
					LLPipeline::RENDER_TYPE_PASS_SPECMAP_EMISSIVE,
					LLPipeline::RENDER_TYPE_PASS_NORMMAP,
					LLPipeline::RENDER_TYPE_PASS_NORMMAP_BLEND,
					LLPipeline::RENDER_TYPE_PASS_NORMMAP_MASK,
					LLPipeline::RENDER_TYPE_PASS_NORMMAP_EMISSIVE,
					LLPipeline::RENDER_TYPE_PASS_NORMSPEC,
					LLPipeline::RENDER_TYPE_PASS_NORMSPEC_BLEND,
					LLPipeline::RENDER_TYPE_PASS_NORMSPEC_MASK,
					LLPipeline::RENDER_TYPE_PASS_NORMSPEC_EMISSIVE,
                    LLPipeline::RENDER_TYPE_PASS_ALPHA_MASK_RIGGED,
                    LLPipeline::RENDER_TYPE_PASS_FULLBRIGHT_ALPHA_MASK_RIGGED,
                    LLPipeline::RENDER_TYPE_PASS_SIMPLE_RIGGED,
                    LLPipeline::RENDER_TYPE_PASS_BUMP_RIGGED,
                    LLPipeline::RENDER_TYPE_PASS_FULLBRIGHT_RIGGED,
                    LLPipeline::RENDER_TYPE_PASS_SHINY_RIGGED,
                    LLPipeline::RENDER_TYPE_PASS_FULLBRIGHT_SHINY_RIGGED,
                    LLPipeline::RENDER_TYPE_PASS_MATERIAL_RIGGED,
                    LLPipeline::RENDER_TYPE_PASS_MATERIAL_ALPHA_RIGGED,
                    LLPipeline::RENDER_TYPE_PASS_MATERIAL_ALPHA_MASK_RIGGED,
                    LLPipeline::RENDER_TYPE_PASS_MATERIAL_ALPHA_EMISSIVE_RIGGED,
                    LLPipeline::RENDER_TYPE_PASS_SPECMAP_RIGGED,
                    LLPipeline::RENDER_TYPE_PASS_SPECMAP_BLEND_RIGGED,
                    LLPipeline::RENDER_TYPE_PASS_SPECMAP_MASK_RIGGED,
                    LLPipeline::RENDER_TYPE_PASS_SPECMAP_EMISSIVE_RIGGED,
                    LLPipeline::RENDER_TYPE_PASS_NORMMAP_RIGGED,
                    LLPipeline::RENDER_TYPE_PASS_NORMMAP_BLEND_RIGGED,
                    LLPipeline::RENDER_TYPE_PASS_NORMMAP_MASK_RIGGED,
                    LLPipeline::RENDER_TYPE_PASS_NORMMAP_EMISSIVE_RIGGED,
                    LLPipeline::RENDER_TYPE_PASS_NORMSPEC_RIGGED,
                    LLPipeline::RENDER_TYPE_PASS_NORMSPEC_BLEND_RIGGED,
                    LLPipeline::RENDER_TYPE_PASS_NORMSPEC_MASK_RIGGED,
                    LLPipeline::RENDER_TYPE_PASS_NORMSPEC_EMISSIVE_RIGGED,
                    LLPipeline::RENDER_TYPE_PASS_GLTF_PBR,
                    LLPipeline::RENDER_TYPE_PASS_GLTF_PBR_RIGGED,
                    LLPipeline::RENDER_TYPE_PASS_GLTF_PBR_ALPHA_MASK,
                    LLPipeline::RENDER_TYPE_PASS_GLTF_PBR_ALPHA_MASK_RIGGED,
					END_RENDER_TYPES);

	gGL.setColorMask(false, false);

    LLEnvironment& environment = LLEnvironment::instance();

	//get sun view matrix
	
	//store current projection/modelview matrix
	glh::matrix4f saved_proj = get_current_projection();
	glh::matrix4f saved_view = get_current_modelview();
	glh::matrix4f inv_view = saved_view.inverse();

	glh::matrix4f view[6];
	glh::matrix4f proj[6];
	
    LLVector3 caster_dir(environment.getIsSunUp() ? mSunDir : mMoonDir);

	//put together a universal "near clip" plane for shadow frusta
	LLPlane shadow_near_clip;
	{
        LLVector3 p = camera.getOrigin(); // gAgent.getPositionAgent();
		p += caster_dir * RenderFarClip*2.f;
		shadow_near_clip.setVec(p, caster_dir);
	}

	LLVector3 lightDir = -caster_dir;
	lightDir.normVec();

	glh::vec3f light_dir(lightDir.mV);

	//create light space camera matrix
	
	LLVector3 at = lightDir;

	LLVector3 up = camera.getAtAxis();

	if (fabsf(up*lightDir) > 0.75f)
	{
		up = camera.getUpAxis();
	}

	up.normVec();
	at.normVec();
	
	
	LLCamera main_camera = camera;
	
	F32 near_clip = 0.f;
	{
		//get visible point cloud
		std::vector<LLVector3> fp;

		main_camera.calcAgentFrustumPlanes(main_camera.mAgentFrustum);
		
		LLVector3 min,max;
		getVisiblePointCloud(main_camera,min,max,fp);

		if (fp.empty())
		{
			if (!hasRenderDebugMask(RENDER_DEBUG_SHADOW_FRUSTA) && !gCubeSnapshot)
			{
				mShadowCamera[0] = main_camera;
				mShadowExtents[0][0] = min;
				mShadowExtents[0][1] = max;

				mShadowFrustPoints[0].clear();
				mShadowFrustPoints[1].clear();
				mShadowFrustPoints[2].clear();
				mShadowFrustPoints[3].clear();
			}
			popRenderTypeMask();

			if (!skip_avatar_update)
			{
				gAgentAvatarp->updateAttachmentVisibility(gAgentCamera.getCameraMode());
			}

			return;
		}

		//get good split distances for frustum
		for (U32 i = 0; i < fp.size(); ++i)
		{
			glh::vec3f v(fp[i].mV);
			saved_view.mult_matrix_vec(v);
			fp[i].setVec(v.v);
		}

		min = fp[0];
		max = fp[0];

		//get camera space bounding box
		for (U32 i = 1; i < fp.size(); ++i)
		{
			update_min_max(min, max, fp[i]);
		}

		near_clip    = llclamp(-max.mV[2], 0.01f, 4.0f);
		F32 far_clip = llclamp(-min.mV[2]*2.f, 16.0f, 512.0f);

		//far_clip = llmin(far_clip, 128.f);
		far_clip = llmin(far_clip, camera.getFar());

		F32 range = far_clip-near_clip;

		LLVector3 split_exp = RenderShadowSplitExponent;

		F32 da = 1.f-llmax( fabsf(lightDir*up), fabsf(lightDir*camera.getLeftAxis()) );
		
		da = powf(da, split_exp.mV[2]);

		F32 sxp = split_exp.mV[1] + (split_exp.mV[0]-split_exp.mV[1])*da;
		
		for (U32 i = 0; i < 4; ++i)
		{
			F32 x = (F32)(i+1)/4.f;
			x = powf(x, sxp);
			mSunClipPlanes.mV[i] = near_clip+range*x;
		}

		mSunClipPlanes.mV[0] *= 1.25f; //bump back first split for transition padding
	}

    if (gCubeSnapshot)
    { // stretch clip planes for reflection probe renders to reduce number of shadow passes
        mSunClipPlanes.mV[1] = mSunClipPlanes.mV[2];
        mSunClipPlanes.mV[2] = mSunClipPlanes.mV[3];
        mSunClipPlanes.mV[3] *= 1.5f;
    }


	// convenience array of 4 near clip plane distances
	F32 dist[] = { near_clip, mSunClipPlanes.mV[0], mSunClipPlanes.mV[1], mSunClipPlanes.mV[2], mSunClipPlanes.mV[3] };
	
	if (mSunDiffuse == LLColor4::black)
	{ //sun diffuse is totally black shadows don't matter
        skipRenderingShadows();
	}
	else
	{
        for (S32 j = 0; j < (gCubeSnapshot ? 2 : 4); j++)
		{
			if (!hasRenderDebugMask(RENDER_DEBUG_SHADOW_FRUSTA) && !gCubeSnapshot)
			{
				mShadowFrustPoints[j].clear();
			}

			LLViewerCamera::sCurCameraID = (LLViewerCamera::eCameraID)(LLViewerCamera::CAMERA_SUN_SHADOW0+j);

			//restore render matrices
			set_current_modelview(saved_view);
			set_current_projection(saved_proj);

			LLVector3 eye = camera.getOrigin();
            llassert(eye.isFinite());

			//camera used for shadow cull/render
			LLCamera shadow_cam;
		
			//create world space camera frustum for this split
			shadow_cam = camera;
			shadow_cam.setFar(16.f);
	
			LLViewerCamera::updateFrustumPlanes(shadow_cam, FALSE, FALSE, TRUE);

			LLVector3* frust = shadow_cam.mAgentFrustum;

			LLVector3 pn = shadow_cam.getAtAxis();
		
			LLVector3 min, max;

			//construct 8 corners of split frustum section
			for (U32 i = 0; i < 4; i++)
			{
				LLVector3 delta = frust[i+4]-eye;
				delta += (frust[i+4]-frust[(i+2)%4+4])*0.05f;
				delta.normVec();
				F32 dp = delta*pn;
				frust[i] = eye + (delta*dist[j]*0.75f)/dp;
				frust[i+4] = eye + (delta*dist[j+1]*1.25f)/dp;
			}
						
			shadow_cam.calcAgentFrustumPlanes(frust);
			shadow_cam.mFrustumCornerDist = 0.f;
		
			if (!gPipeline.hasRenderDebugMask(LLPipeline::RENDER_DEBUG_SHADOW_FRUSTA) && !gCubeSnapshot)
			{
				mShadowCamera[j] = shadow_cam;
			}

			std::vector<LLVector3> fp;

			if (!gPipeline.getVisiblePointCloud(shadow_cam, min, max, fp, lightDir)
                || j > RenderShadowSplits)
			{
				//no possible shadow receivers
                if (!gPipeline.hasRenderDebugMask(LLPipeline::RENDER_DEBUG_SHADOW_FRUSTA) && !gCubeSnapshot)
				{
					mShadowExtents[j][0] = LLVector3();
					mShadowExtents[j][1] = LLVector3();
					mShadowCamera[j+4] = shadow_cam;
				}

				mRT->shadow[j].bindTarget();
				{
					LLGLDepthTest depth(GL_TRUE);
					mRT->shadow[j].clear();
				}
				mRT->shadow[j].flush();

				mShadowError.mV[j] = 0.f;
				mShadowFOV.mV[j] = 0.f;

				continue;
			}

			if (!gPipeline.hasRenderDebugMask(LLPipeline::RENDER_DEBUG_SHADOW_FRUSTA) && !gCubeSnapshot)
			{
				mShadowExtents[j][0] = min;
				mShadowExtents[j][1] = max;
				mShadowFrustPoints[j] = fp;
			}
				

			//find a good origin for shadow projection
			LLVector3 origin;

			//get a temporary view projection
			view[j] = look(camera.getOrigin(), lightDir, -up);

			std::vector<LLVector3> wpf;

			for (U32 i = 0; i < fp.size(); i++)
			{
				glh::vec3f p = glh::vec3f(fp[i].mV);
				view[j].mult_matrix_vec(p);
				wpf.push_back(LLVector3(p.v));
			}

			min = wpf[0];
			max = wpf[0];

			for (U32 i = 0; i < fp.size(); ++i)
			{ //get AABB in camera space
				update_min_max(min, max, wpf[i]);
			}

			// Construct a perspective transform with perspective along y-axis that contains
			// points in wpf
			//Known:
			// - far clip plane
			// - near clip plane
			// - points in frustum
			//Find:
			// - origin

			//get some "interesting" points of reference
			LLVector3 center = (min+max)*0.5f;
			LLVector3 size = (max-min)*0.5f;
			LLVector3 near_center = center;
			near_center.mV[1] += size.mV[1]*2.f;
		
		
			//put all points in wpf in quadrant 0, reletive to center of min/max
			//get the best fit line using least squares
			F32 bfm = 0.f;
			F32 bfb = 0.f;

			for (U32 i = 0; i < wpf.size(); ++i)
			{
				wpf[i] -= center;
				wpf[i].mV[0] = fabsf(wpf[i].mV[0]);
				wpf[i].mV[2] = fabsf(wpf[i].mV[2]);
			}

			if (!wpf.empty())
			{ 
				F32 sx = 0.f;
				F32 sx2 = 0.f;
				F32 sy = 0.f;
				F32 sxy = 0.f;
			
				for (U32 i = 0; i < wpf.size(); ++i)
				{		
					sx += wpf[i].mV[0];
					sx2 += wpf[i].mV[0]*wpf[i].mV[0];
					sy += wpf[i].mV[1];
					sxy += wpf[i].mV[0]*wpf[i].mV[1]; 
				}

				bfm = (sy*sx-wpf.size()*sxy)/(sx*sx-wpf.size()*sx2);
				bfb = (sx*sxy-sy*sx2)/(sx*sx-bfm*sx2);
			}
		
			{
				// best fit line is y=bfm*x+bfb
		
				//find point that is furthest to the right of line
				F32 off_x = -1.f;
				LLVector3 lp;

				for (U32 i = 0; i < wpf.size(); ++i)
				{
					//y = bfm*x+bfb
					//x = (y-bfb)/bfm
					F32 lx = (wpf[i].mV[1]-bfb)/bfm;

					lx = wpf[i].mV[0]-lx;
				
					if (off_x < lx)
					{
						off_x = lx;
						lp = wpf[i];
					}
				}

				//get line with slope bfm through lp
				// bfb = y-bfm*x
				bfb = lp.mV[1]-bfm*lp.mV[0];

				//calculate error
				mShadowError.mV[j] = 0.f;

				for (U32 i = 0; i < wpf.size(); ++i)
				{
					F32 lx = (wpf[i].mV[1]-bfb)/bfm;
					mShadowError.mV[j] += fabsf(wpf[i].mV[0]-lx);
				}

				mShadowError.mV[j] /= wpf.size();
				mShadowError.mV[j] /= size.mV[0];

				if (mShadowError.mV[j] > RenderShadowErrorCutoff)
				{ //just use ortho projection
					mShadowFOV.mV[j] = -1.f;
					origin.clearVec();
					proj[j] = gl_ortho(min.mV[0], max.mV[0],
										min.mV[1], max.mV[1],
										-max.mV[2], -min.mV[2]);
				}
				else
				{
					//origin is where line x = 0;
					origin.setVec(0,bfb,0);

					F32 fovz = 1.f;
					F32 fovx = 1.f;
				
					LLVector3 zp;
					LLVector3 xp;

					for (U32 i = 0; i < wpf.size(); ++i)
					{
						LLVector3 atz = wpf[i]-origin;
						atz.mV[0] = 0.f;
						atz.normVec();
						if (fovz > -atz.mV[1])
						{
							zp = wpf[i];
							fovz = -atz.mV[1];
						}
					
						LLVector3 atx = wpf[i]-origin;
						atx.mV[2] = 0.f;
						atx.normVec();
						if (fovx > -atx.mV[1])
						{
							fovx = -atx.mV[1];
							xp = wpf[i];
						}
					}

					fovx = acos(fovx);
					fovz = acos(fovz);

					F32 cutoff = llmin((F32) RenderShadowFOVCutoff, 1.4f);
				
					mShadowFOV.mV[j] = fovx;
				
					if (fovx < cutoff && fovz > cutoff)
					{
						//x is a good fit, but z is too big, move away from zp enough so that fovz matches cutoff
						F32 d = zp.mV[2]/tan(cutoff);
						F32 ny = zp.mV[1] + fabsf(d);

						origin.mV[1] = ny;

						fovz = 1.f;
						fovx = 1.f;

						for (U32 i = 0; i < wpf.size(); ++i)
						{
							LLVector3 atz = wpf[i]-origin;
							atz.mV[0] = 0.f;
							atz.normVec();
							fovz = llmin(fovz, -atz.mV[1]);

							LLVector3 atx = wpf[i]-origin;
							atx.mV[2] = 0.f;
							atx.normVec();
							fovx = llmin(fovx, -atx.mV[1]);
						}

						fovx = acos(fovx);
						fovz = acos(fovz);

						mShadowFOV.mV[j] = cutoff;
					}

				
					origin += center;
			
					F32 ynear = -(max.mV[1]-origin.mV[1]);
					F32 yfar = -(min.mV[1]-origin.mV[1]);
				
					if (ynear < 0.1f) //keep a sensible near clip plane
					{
						F32 diff = 0.1f-ynear;
						origin.mV[1] += diff;
						ynear += diff;
						yfar += diff;
					}
								
					if (fovx > cutoff)
					{ //just use ortho projection
						origin.clearVec();
						mShadowError.mV[j] = -1.f;
						proj[j] = gl_ortho(min.mV[0], max.mV[0],
								min.mV[1], max.mV[1],
								-max.mV[2], -min.mV[2]);
					}
					else
					{
						//get perspective projection
						view[j] = view[j].inverse();
                        //llassert(origin.isFinite());

						glh::vec3f origin_agent(origin.mV);
					
						//translate view to origin
						view[j].mult_matrix_vec(origin_agent);

						eye = LLVector3(origin_agent.v);
                        //llassert(eye.isFinite());
						if (!hasRenderDebugMask(LLPipeline::RENDER_DEBUG_SHADOW_FRUSTA) && !gCubeSnapshot)
						{
							mShadowFrustOrigin[j] = eye;
						}
				
						view[j] = look(LLVector3(origin_agent.v), lightDir, -up);

						F32 fx = 1.f/tanf(fovx);
						F32 fz = 1.f/tanf(fovz);

						proj[j] = glh::matrix4f(-fx, 0, 0, 0,
												0, (yfar+ynear)/(ynear-yfar), 0, (2.f*yfar*ynear)/(ynear-yfar),
												0, 0, -fz, 0,
												0, -1.f, 0, 0);
					}
				}
			}

			//shadow_cam.setFar(128.f);
			shadow_cam.setOriginAndLookAt(eye, up, center);

			shadow_cam.setOrigin(0,0,0);

			set_current_modelview(view[j]);
			set_current_projection(proj[j]);

			LLViewerCamera::updateFrustumPlanes(shadow_cam, FALSE, FALSE, TRUE);

			//shadow_cam.ignoreAgentFrustumPlane(LLCamera::AGENT_PLANE_NEAR);
			shadow_cam.getAgentPlane(LLCamera::AGENT_PLANE_NEAR).set(shadow_near_clip);

			//translate and scale to from [-1, 1] to [0, 1]
			glh::matrix4f trans(0.5f, 0.f, 0.f, 0.5f,
							0.f, 0.5f, 0.f, 0.5f,
							0.f, 0.f, 0.5f, 0.5f,
							0.f, 0.f, 0.f, 1.f);

			set_current_modelview(view[j]);
			set_current_projection(proj[j]);

			for (U32 i = 0; i < 16; i++)
			{
				gGLLastModelView[i] = mShadowModelview[j].m[i];
				gGLLastProjection[i] = mShadowProjection[j].m[i];
			}

			mShadowModelview[j] = view[j];
			mShadowProjection[j] = proj[j];
			mSunShadowMatrix[j] = trans*proj[j]*view[j]*inv_view;
		
			stop_glerror();

			mRT->shadow[j].bindTarget();
			mRT->shadow[j].getViewport(gGLViewport);
			mRT->shadow[j].clear();
		
			{
				static LLCullResult result[4];
				renderShadow(view[j], proj[j], shadow_cam, result[j], true);
			}

			mRT->shadow[j].flush();
 
			if (!gPipeline.hasRenderDebugMask(LLPipeline::RENDER_DEBUG_SHADOW_FRUSTA) && !gCubeSnapshot)
			{
				mShadowCamera[j+4] = shadow_cam;
			}
		}
	}

	//hack to disable projector shadows 
	bool gen_shadow = RenderShadowDetail > 1;

	if (gen_shadow)
	{
        if (!gCubeSnapshot) //skip updating spot shadow maps during cubemap updates
        {
            LLTrace::CountStatHandle<>* velocity_stat = LLViewerCamera::getVelocityStat();
            F32 fade_amt = gFrameIntervalSeconds.value()
                * llmax(LLTrace::get_frame_recording().getLastRecording().getSum(*velocity_stat) / LLTrace::get_frame_recording().getLastRecording().getDuration().value(), 1.0);

            // should never happen
            llassert(mTargetShadowSpotLight[0] != mTargetShadowSpotLight[1] || mTargetShadowSpotLight[0].isNull());

            //update shadow targets
            for (U32 i = 0; i < 2; i++)
            { //for each current shadow
                LLViewerCamera::sCurCameraID = (LLViewerCamera::eCameraID)(LLViewerCamera::CAMERA_SPOT_SHADOW0 + i);

                if (mShadowSpotLight[i].notNull() &&
                    (mShadowSpotLight[i] == mTargetShadowSpotLight[0] ||
                        mShadowSpotLight[i] == mTargetShadowSpotLight[1]))
                { //keep this spotlight
                    mSpotLightFade[i] = llmin(mSpotLightFade[i] + fade_amt, 1.f);
                }
                else
                { //fade out this light
                    mSpotLightFade[i] = llmax(mSpotLightFade[i] - fade_amt, 0.f);

                    if (mSpotLightFade[i] == 0.f || mShadowSpotLight[i].isNull())
                    { //faded out, grab one of the pending spots (whichever one isn't already taken)
                        if (mTargetShadowSpotLight[0] != mShadowSpotLight[(i + 1) % 2])
                        {
                            mShadowSpotLight[i] = mTargetShadowSpotLight[0];
                        }
                        else
                        {
                            mShadowSpotLight[i] = mTargetShadowSpotLight[1];
                        }
                    }
                }
            }
        }

        // this should never happen
        llassert(mShadowSpotLight[0] != mShadowSpotLight[1] || mShadowSpotLight[0].isNull());

        for (S32 i = 0; i < 2; i++)
        {
            set_current_modelview(saved_view);
            set_current_projection(saved_proj);

            if (mShadowSpotLight[i].isNull())
            {
                continue;
            }

            LLVOVolume* volume = mShadowSpotLight[i]->getVOVolume();

            if (!volume)
            {
                mShadowSpotLight[i] = NULL;
                continue;
            }

            LLDrawable* drawable = mShadowSpotLight[i];

            LLVector3 params = volume->getSpotLightParams();
            F32 fov = params.mV[0];

            //get agent->light space matrix (modelview)
            LLVector3 center = drawable->getPositionAgent();
            LLQuaternion quat = volume->getRenderRotation();

            //get near clip plane
            LLVector3 scale = volume->getScale();
            LLVector3 at_axis(0, 0, -scale.mV[2] * 0.5f);
            at_axis *= quat;

            LLVector3 np = center + at_axis;
            at_axis.normVec();

            //get origin that has given fov for plane np, at_axis, and given scale
            F32 dist = (scale.mV[1] * 0.5f) / tanf(fov * 0.5f);

            LLVector3 origin = np - at_axis * dist;

            LLMatrix4 mat(quat, LLVector4(origin, 1.f));

            view[i + 4] = glh::matrix4f((F32*)mat.mMatrix);

            view[i + 4] = view[i + 4].inverse();

            //get perspective matrix
            F32 near_clip = dist + 0.01f;
            F32 width = scale.mV[VX];
            F32 height = scale.mV[VY];
            F32 far_clip = dist + volume->getLightRadius() * 1.5f;

            F32 fovy = fov * RAD_TO_DEG;
            F32 aspect = width / height;

            proj[i + 4] = gl_perspective(fovy, aspect, near_clip, far_clip);

            //translate and scale to from [-1, 1] to [0, 1]
            glh::matrix4f trans(0.5f, 0.f, 0.f, 0.5f,
                0.f, 0.5f, 0.f, 0.5f,
                0.f, 0.f, 0.5f, 0.5f,
                0.f, 0.f, 0.f, 1.f);

            set_current_modelview(view[i + 4]);
            set_current_projection(proj[i + 4]);

            mSunShadowMatrix[i + 4] = trans * proj[i + 4] * view[i + 4] * inv_view;

            for (U32 j = 0; j < 16; j++)
            {
                gGLLastModelView[j] = mShadowModelview[i + 4].m[j];
                gGLLastProjection[j] = mShadowProjection[i + 4].m[j];
            }

            mShadowModelview[i + 4] = view[i + 4];
            mShadowProjection[i + 4] = proj[i + 4];

            if (!gCubeSnapshot) //skip updating spot shadow maps during cubemap updates
            {
                LLCamera shadow_cam = camera;
                shadow_cam.setFar(far_clip);
                shadow_cam.setOrigin(origin);

                LLViewerCamera::updateFrustumPlanes(shadow_cam, FALSE, FALSE, TRUE);

                //
                
                mSpotShadow[i].bindTarget();
                mSpotShadow[i].getViewport(gGLViewport);
                mSpotShadow[i].clear();

                static LLCullResult result[2];

                LLViewerCamera::sCurCameraID = (LLViewerCamera::eCameraID)(LLViewerCamera::CAMERA_SPOT_SHADOW0 + i);

                RenderSpotLight = drawable;

                renderShadow(view[i + 4], proj[i + 4], shadow_cam, result[i], false);

                RenderSpotLight = nullptr;

                mSpotShadow[i].flush();
            }
        }
	}
	else
	{ //no spotlight shadows
		mShadowSpotLight[0] = mShadowSpotLight[1] = NULL;
	}


	if (!CameraOffset)
	{
		set_current_modelview(saved_view);
		set_current_projection(saved_proj);
	}
	else
	{
		set_current_modelview(view[1]);
		set_current_projection(proj[1]);
		gGL.loadMatrix(view[1].m);
		gGL.matrixMode(LLRender::MM_PROJECTION);
		gGL.loadMatrix(proj[1].m);
		gGL.matrixMode(LLRender::MM_MODELVIEW);
	}
	gGL.setColorMask(true, true);

	for (U32 i = 0; i < 16; i++)
	{
		gGLLastModelView[i] = last_modelview[i];
		gGLLastProjection[i] = last_projection[i];
	}

	popRenderTypeMask();

	if (!skip_avatar_update)
	{
		gAgentAvatarp->updateAttachmentVisibility(gAgentCamera.getCameraMode());
	}
}

void LLPipeline::renderGroups(LLRenderPass* pass, U32 type, bool texture)
{
	for (LLCullResult::sg_iterator i = sCull->beginVisibleGroups(); i != sCull->endVisibleGroups(); ++i)
	{
		LLSpatialGroup* group = *i;
		if (!group->isDead() &&
			(!sUseOcclusion || !group->isOcclusionState(LLSpatialGroup::OCCLUDED)) &&
			gPipeline.hasRenderType(group->getSpatialPartition()->mDrawableType) &&
			group->mDrawMap.find(type) != group->mDrawMap.end())
		{
			pass->renderGroup(group,type,texture);
		}
	}
}

void LLPipeline::renderRiggedGroups(LLRenderPass* pass, U32 type, bool texture)
{
    for (LLCullResult::sg_iterator i = sCull->beginVisibleGroups(); i != sCull->endVisibleGroups(); ++i)
    {
        LLSpatialGroup* group = *i;
        if (!group->isDead() &&
            (!sUseOcclusion || !group->isOcclusionState(LLSpatialGroup::OCCLUDED)) &&
            gPipeline.hasRenderType(group->getSpatialPartition()->mDrawableType) &&
            group->mDrawMap.find(type) != group->mDrawMap.end())
        {
            pass->renderRiggedGroup(group, type, texture);
        }
    }
}

static LLTrace::BlockTimerStatHandle FTM_GENERATE_IMPOSTOR("Generate Impostor");

void LLPipeline::generateImpostor(LLVOAvatar* avatar, bool preview_avatar)
{
    LL_RECORD_BLOCK_TIME(FTM_GENERATE_IMPOSTOR);
    LL_PROFILE_GPU_ZONE("generateImpostor");
	LLGLState::checkStates();

	static LLCullResult result;
	result.clear();
	grabReferences(result);
	
	if (!avatar || !avatar->mDrawable)
	{
        LL_WARNS_ONCE("AvatarRenderPipeline") << "Avatar is " << (avatar ? "not drawable" : "null") << LL_ENDL;
		return;
	}
    LL_DEBUGS_ONCE("AvatarRenderPipeline") << "Avatar " << avatar->getID() << " is drawable" << LL_ENDL;

	assertInitialized();

    // previews can't be muted or impostered
	bool visually_muted = !preview_avatar && avatar->isVisuallyMuted();
    LL_DEBUGS_ONCE("AvatarRenderPipeline") << "Avatar " << avatar->getID()
                              << " is " << ( visually_muted ? "" : "not ") << "visually muted"
                              << LL_ENDL;
	bool too_complex = !preview_avatar && avatar->isTooComplex();
    LL_DEBUGS_ONCE("AvatarRenderPipeline") << "Avatar " << avatar->getID()
                              << " is " << ( too_complex ? "" : "not ") << "too complex"
                              << LL_ENDL;

    pushRenderTypeMask();

    if (visually_muted || too_complex)
    {
        // only show jelly doll geometry
		andRenderTypeMask(LLPipeline::RENDER_TYPE_AVATAR,
							LLPipeline::RENDER_TYPE_CONTROL_AV,
							END_RENDER_TYPES);
	}
	else
	{
        //hide world geometry
        clearRenderTypeMask(
            RENDER_TYPE_SKY,
            RENDER_TYPE_WL_SKY,
            RENDER_TYPE_TERRAIN,
            RENDER_TYPE_GRASS,
            RENDER_TYPE_CONTROL_AV, // Animesh
            RENDER_TYPE_TREE,
            RENDER_TYPE_VOIDWATER,
            RENDER_TYPE_WATER,
            RENDER_TYPE_PASS_GRASS,
            RENDER_TYPE_HUD,
            RENDER_TYPE_PARTICLES,
            RENDER_TYPE_CLOUDS,
            RENDER_TYPE_HUD_PARTICLES,
            END_RENDER_TYPES
         );
	}
	
	S32 occlusion = sUseOcclusion;
	sUseOcclusion = 0;

	sReflectionRender = ! sRenderDeferred;

	sShadowRender = true;
	sImpostorRender = true;

	LLViewerCamera* viewer_camera = LLViewerCamera::getInstance();

	{
		markVisible(avatar->mDrawable, *viewer_camera);

        if (preview_avatar)
        {
            // Only show rigged attachments for preview
            // For the sake of performance and so that static
            // objects won't obstruct previewing changes
            LLVOAvatar::attachment_map_t::iterator iter;
            for (iter = avatar->mAttachmentPoints.begin();
                iter != avatar->mAttachmentPoints.end();
                ++iter)
            {
                LLViewerJointAttachment *attachment = iter->second;
                for (LLViewerJointAttachment::attachedobjs_vec_t::iterator attachment_iter = attachment->mAttachedObjects.begin();
                    attachment_iter != attachment->mAttachedObjects.end();
                    ++attachment_iter)
                {
                    LLViewerObject* attached_object = attachment_iter->get();
                    // <FS:Ansariel> FIRE-31966: Some mesh bodies/objects don't show in shape editor previews -> show everything but animesh
                    //if (attached_object)
                    //{
                    //    if (attached_object->isRiggedMesh())
                    //    {
                    //        markVisible(attached_object->mDrawable->getSpatialBridge(), *viewer_camera);
                    //    }
                    //    else
                    //    {
                    //        // sometimes object is a linkset and rigged mesh is a child
                    //        LLViewerObject::const_child_list_t& child_list = attached_object->getChildren();
                    //        for (LLViewerObject::child_list_t::const_iterator iter = child_list.begin();
                    //            iter != child_list.end(); iter++)
                    //        {
                    //            LLViewerObject* child = *iter;
                    //            if (child->isRiggedMesh())
                    //            {
                    //                markVisible(attached_object->mDrawable->getSpatialBridge(), *viewer_camera);
                    //                break;
                    //            }
                    //        }
                    //    }
                    //}
                    if (attached_object && !attached_object->getControlAvatar())
                    {
                        markVisible(attached_object->mDrawable->getSpatialBridge(), *viewer_camera);
                    }
                    // </FS:Ansariel>
                }
            }
        }
        else
        {
            LLVOAvatar::attachment_map_t::iterator iter;
            for (iter = avatar->mAttachmentPoints.begin();
                iter != avatar->mAttachmentPoints.end();
                ++iter)
            {
                LLViewerJointAttachment *attachment = iter->second;
                for (LLViewerJointAttachment::attachedobjs_vec_t::iterator attachment_iter = attachment->mAttachedObjects.begin();
                    attachment_iter != attachment->mAttachedObjects.end();
                    ++attachment_iter)
                {
                    LLViewerObject* attached_object = attachment_iter->get();
                    if (attached_object)
                    {
                        markVisible(attached_object->mDrawable->getSpatialBridge(), *viewer_camera);
                    }
                }
            }
        }
	}

	stateSort(*LLViewerCamera::getInstance(), result);
	
	LLCamera camera = *viewer_camera;
	LLVector2 tdim;
	U32 resY = 0;
	U32 resX = 0;

    if (!preview_avatar)
	{
		const LLVector4a* ext = avatar->mDrawable->getSpatialExtents();
		LLVector3 pos(avatar->getRenderPosition()+avatar->getImpostorOffset());

		camera.lookAt(viewer_camera->getOrigin(), pos, viewer_camera->getUpAxis());
	
		LLVector4a half_height;
		half_height.setSub(ext[1], ext[0]);
		half_height.mul(0.5f);

		LLVector4a left;
		left.load3(camera.getLeftAxis().mV);
		left.mul(left);
		llassert(left.dot3(left).getF32() > F_APPROXIMATELY_ZERO);
		left.normalize3fast();

		LLVector4a up;
		up.load3(camera.getUpAxis().mV);
		up.mul(up);
		llassert(up.dot3(up).getF32() > F_APPROXIMATELY_ZERO);
		up.normalize3fast();

		tdim.mV[0] = fabsf(half_height.dot3(left).getF32());
		tdim.mV[1] = fabsf(half_height.dot3(up).getF32());

		gGL.matrixMode(LLRender::MM_PROJECTION);
		gGL.pushMatrix();
	
		F32 distance = (pos-camera.getOrigin()).length();
		F32 fov = atanf(tdim.mV[1]/distance)*2.f*RAD_TO_DEG;
		F32 aspect = tdim.mV[0]/tdim.mV[1];
		glh::matrix4f persp = gl_perspective(fov, aspect, 1.f, 256.f);
		set_current_projection(persp);
		gGL.loadMatrix(persp.m);

		gGL.matrixMode(LLRender::MM_MODELVIEW);
		gGL.pushMatrix();
		glh::matrix4f mat;
		camera.getOpenGLTransform(mat.m);

		mat = glh::matrix4f((GLfloat*) OGL_TO_CFR_ROTATION) * mat;

		gGL.loadMatrix(mat.m);
		set_current_modelview(mat);

		glClearColor(0.0f,0.0f,0.0f,0.0f);
		gGL.setColorMask(true, true);
	
		// get the number of pixels per angle
		F32 pa = gViewerWindow->getWindowHeightRaw() / (RAD_TO_DEG * viewer_camera->getView());

		//get resolution based on angle width and height of impostor (double desired resolution to prevent aliasing)
		resY = llmin(nhpo2((U32) (fov*pa)), (U32) 512);
		resX = llmin(nhpo2((U32) (atanf(tdim.mV[0]/distance)*2.f*RAD_TO_DEG*pa)), (U32) 512);

		if (!avatar->mImpostor.isComplete())
		{
            avatar->mImpostor.allocate(resX, resY, GL_RGBA, true);

			if (LLPipeline::sRenderDeferred)
			{
				addDeferredAttachments(avatar->mImpostor, true);
			}
		
			gGL.getTexUnit(0)->bind(&avatar->mImpostor);
			gGL.getTexUnit(0)->setTextureFilteringOption(LLTexUnit::TFO_POINT);
			gGL.getTexUnit(0)->unbind(LLTexUnit::TT_TEXTURE);
		}
		else if(resX != avatar->mImpostor.getWidth() || resY != avatar->mImpostor.getHeight())
		{
			avatar->mImpostor.resize(resX,resY);
		}

		avatar->mImpostor.bindTarget();
	}

	F32 old_alpha = LLDrawPoolAvatar::sMinimumAlpha;

	if (visually_muted || too_complex)
	{ //disable alpha masking for muted avatars (get whole skin silhouette)
		LLDrawPoolAvatar::sMinimumAlpha = 0.f;
	}

    if (preview_avatar)
    {
        // previews don't care about imposters
        renderGeomDeferred(camera);
        renderGeomPostDeferred(camera);
    }
    else
	{
		avatar->mImpostor.clear();
		renderGeomDeferred(camera);

		renderGeomPostDeferred(camera);		

		// Shameless hack time: render it all again,
		// this time writing the depth
		// values we need to generate the alpha mask below
		// while preserving the alpha-sorted color rendering
		// from the previous pass
		//
		sImpostorRenderAlphaDepthPass = true;
		// depth-only here...
		//
		gGL.setColorMask(false,false);
		renderGeomPostDeferred(camera);

		sImpostorRenderAlphaDepthPass = false;

	}

	LLDrawPoolAvatar::sMinimumAlpha = old_alpha;

	{ //create alpha mask based on depth buffer (grey out if muted)
		if (LLPipeline::sRenderDeferred)
		{
			GLuint buff = GL_COLOR_ATTACHMENT0;
			glDrawBuffers(1, &buff);
		}

		LLGLDisable blend(GL_BLEND);

		if (visually_muted || too_complex)
		{
			gGL.setColorMask(true, true);
		}
		else
		{
			gGL.setColorMask(false, true);
		}
		
		gGL.getTexUnit(0)->unbind(LLTexUnit::TT_TEXTURE);

		LLGLDepthTest depth(GL_TRUE, GL_FALSE, GL_GREATER);

		gGL.flush();

		gGL.pushMatrix();
		gGL.loadIdentity();
		gGL.matrixMode(LLRender::MM_PROJECTION);
		gGL.pushMatrix();
		gGL.loadIdentity();

		static const F32 clip_plane = 0.99999f;

		gDebugProgram.bind();

		if (visually_muted)
		{	// Visually muted avatar
            LLColor4 muted_color(avatar->getMutedAVColor());
            LL_DEBUGS_ONCE("AvatarRenderPipeline") << "Avatar " << avatar->getID() << " MUTED set solid color " << muted_color << LL_ENDL;
			gGL.diffuseColor4fv( muted_color.mV );
		}
		else if (!preview_avatar)
		{ //grey muted avatar
            LL_DEBUGS_ONCE("AvatarRenderPipeline") << "Avatar " << avatar->getID() << " MUTED set grey" << LL_ENDL;
			gGL.diffuseColor4fv(LLColor4::pink.mV );
		}

		// <FS:Ansariel> Remove QUADS rendering mode
		//gGL.begin(LLRender::QUADS);
		//gGL.vertex3f(-1, -1, clip_plane);
		//gGL.vertex3f(1, -1, clip_plane);
		//gGL.vertex3f(1, 1, clip_plane);
		//gGL.vertex3f(-1, 1, clip_plane);
		//gGL.end();
		gGL.begin(LLRender::TRIANGLES);
		{
			gGL.vertex3f(-1.f, -1.f, clip_plane);
			gGL.vertex3f(1.f, -1.f, clip_plane);
			gGL.vertex3f(1.f, 1.f, clip_plane);

			gGL.vertex3f(-1.f, -1.f, clip_plane);
			gGL.vertex3f(1.f, 1.f, clip_plane);
			gGL.vertex3f(-1.f, 1.f, clip_plane);
		}
		gGL.end();
		// </FS:Ansariel>
		gGL.flush();

		gDebugProgram.unbind();

		gGL.popMatrix();
		gGL.matrixMode(LLRender::MM_MODELVIEW);
		gGL.popMatrix();
	}

    if (!preview_avatar)
    {
        avatar->mImpostor.flush();
        avatar->setImpostorDim(tdim);
    }

	sUseOcclusion = occlusion;
	sReflectionRender = false;
	sImpostorRender = false;
	sShadowRender = false;
	popRenderTypeMask();

	gGL.matrixMode(LLRender::MM_PROJECTION);
	gGL.popMatrix();
	gGL.matrixMode(LLRender::MM_MODELVIEW);
	gGL.popMatrix();

    if (!preview_avatar)
    {
        avatar->mNeedsImpostorUpdate = FALSE;
        avatar->cacheImpostorValues();
        avatar->mLastImpostorUpdateFrameTime = gFrameTimeSeconds;
    }

	LLVertexBuffer::unbind();
	LLGLState::checkStates();
}

bool LLPipeline::hasRenderBatches(const U32 type) const
{
	// <FS:ND>  FIRE-31942, sCull can be invalid if triggering 360 snapshosts fast enough  (due to snapshots running in their own co routine)
	if( !sCull )
		return {};
	// </FS:ND>
	
	return sCull->getRenderMapSize(type) > 0;
}

LLCullResult::drawinfo_iterator LLPipeline::beginRenderMap(U32 type)
{
	// <FS:ND>  FIRE-31942, sCull can be invalid if triggering 360 snapshosts fast enough  (due to snapshots running in their own co routine)
	if( !sCull )
		return {};
	// </FS:ND>

	return sCull->beginRenderMap(type);
}

LLCullResult::drawinfo_iterator LLPipeline::endRenderMap(U32 type)
{
	// <FS:ND>  FIRE-31942, sCull can be invalid if triggering 360 snapshosts fast enough  (due to snapshots running in their own co routine)
	if( !sCull )
		return {};
	// </FS:ND>

	return sCull->endRenderMap(type);
}

LLCullResult::sg_iterator LLPipeline::beginAlphaGroups()
{
	// <FS:ND>  FIRE-31942, sCull can be invalid if triggering 360 snapshosts fast enough  (due to snapshots running in their own co routine)
	if( !sCull )
		return {};
	// </FS:ND>

	return sCull->beginAlphaGroups();
}

LLCullResult::sg_iterator LLPipeline::endAlphaGroups()
{
	// <FS:ND>  FIRE-31942, sCull can be invalid if triggering 360 snapshosts fast enough  (due to snapshots running in their own co routine)
	if( !sCull )
		return {};
	// </FS:ND>

	return sCull->endAlphaGroups();
}

LLCullResult::sg_iterator LLPipeline::beginRiggedAlphaGroups()
{
	// <FS:ND>  FIRE-31942, sCull can be invalid if triggering 360 snapshosts fast enough  (due to snapshots running in their own co routine)
	if( !sCull )
		return {};
	// </FS:ND>

    return sCull->beginRiggedAlphaGroups();
}

LLCullResult::sg_iterator LLPipeline::endRiggedAlphaGroups()
{
	// <FS:ND>  FIRE-31942, sCull can be invalid if triggering 360 snapshosts fast enough  (due to snapshots running in their own co routine)
	if( !sCull )
		return {};
	// </FS:ND>

    return sCull->endRiggedAlphaGroups();
}

bool LLPipeline::hasRenderType(const U32 type) const
{
    // STORM-365 : LLViewerJointAttachment::setAttachmentVisibility() is setting type to 0 to actually mean "do not render"
    // We then need to test that value here and return false to prevent attachment to render (in mouselook for instance)
    // TODO: reintroduce RENDER_TYPE_NONE in LLRenderTypeMask and initialize its mRenderTypeEnabled[RENDER_TYPE_NONE] to false explicitely
	return (type == 0 ? false : mRenderTypeEnabled[type]);
}

void LLPipeline::setRenderTypeMask(U32 type, ...)
{
	va_list args;

	va_start(args, type);
	while (type < END_RENDER_TYPES)
	{
		mRenderTypeEnabled[type] = true;
		type = va_arg(args, U32);
	}
	va_end(args);

	if (type > END_RENDER_TYPES)
	{
		LL_ERRS() << "Invalid render type." << LL_ENDL;
	}
}

bool LLPipeline::hasAnyRenderType(U32 type, ...) const
{
	va_list args;

	va_start(args, type);
	while (type < END_RENDER_TYPES)
	{
		if (mRenderTypeEnabled[type])
		{
			va_end(args); // <FS:ND/> Need to end varargs being returning.
			return true;
		}
		type = va_arg(args, U32);
	}
	va_end(args);

	if (type > END_RENDER_TYPES)
	{
		LL_ERRS() << "Invalid render type." << LL_ENDL;
	}

	return false;
}

void LLPipeline::pushRenderTypeMask()
{
	std::string cur_mask;
	cur_mask.assign((const char*) mRenderTypeEnabled, sizeof(mRenderTypeEnabled));
	mRenderTypeEnableStack.push(cur_mask);
}

void LLPipeline::popRenderTypeMask()
{
	if (mRenderTypeEnableStack.empty())
	{
		LL_ERRS() << "Depleted render type stack." << LL_ENDL;
	}

	memcpy(mRenderTypeEnabled, mRenderTypeEnableStack.top().data(), sizeof(mRenderTypeEnabled));
	mRenderTypeEnableStack.pop();
}

void LLPipeline::andRenderTypeMask(U32 type, ...)
{
	va_list args;

	bool tmp[NUM_RENDER_TYPES];
	for (U32 i = 0; i < NUM_RENDER_TYPES; ++i)
	{
		tmp[i] = false;
	}

	va_start(args, type);
	while (type < END_RENDER_TYPES)
	{
		if (mRenderTypeEnabled[type]) 
		{
			tmp[type] = true;
		}

		type = va_arg(args, U32);
	}
	va_end(args);

	if (type > END_RENDER_TYPES)
	{
		LL_ERRS() << "Invalid render type." << LL_ENDL;
	}

	for (U32 i = 0; i < LLPipeline::NUM_RENDER_TYPES; ++i)
	{
		mRenderTypeEnabled[i] = tmp[i];
	}

}

void LLPipeline::clearRenderTypeMask(U32 type, ...)
{
	va_list args;

	va_start(args, type);
	while (type < END_RENDER_TYPES)
	{
		mRenderTypeEnabled[type] = false;
		
		type = va_arg(args, U32);
	}
	va_end(args);

	if (type > END_RENDER_TYPES)
	{
		LL_ERRS() << "Invalid render type." << LL_ENDL;
	}
}

void LLPipeline::setAllRenderTypes()
{
	for (U32 i = 0; i < NUM_RENDER_TYPES; ++i)
	{
		mRenderTypeEnabled[i] = true;
	}
}

void LLPipeline::clearAllRenderTypes()
{
	for (U32 i = 0; i < NUM_RENDER_TYPES; ++i)
	{
		mRenderTypeEnabled[i] = false;
	}
}

void LLPipeline::addDebugBlip(const LLVector3& position, const LLColor4& color)
{
	DebugBlip blip(position, color);
	mDebugBlips.push_back(blip);
}

void LLPipeline::hidePermanentObjects( std::vector<U32>& restoreList )
{
	//This method is used to hide any vo's from the object list that may have
	//the permanent flag set.
	
	U32 objCnt = gObjectList.getNumObjects();
	for (U32 i = 0; i < objCnt; ++i)
	{
		LLViewerObject* pObject = gObjectList.getObject(i);
		if ( pObject && pObject->flagObjectPermanent() )
		{
			LLDrawable *pDrawable = pObject->mDrawable;
		
			if ( pDrawable )
			{
				restoreList.push_back( i );
				hideDrawable( pDrawable );			
			}
		}
	}

	skipRenderingOfTerrain( true );
}

void LLPipeline::restorePermanentObjects( const std::vector<U32>& restoreList )
{
	//This method is used to restore(unhide) any vo's from the object list that may have
	//been hidden because their permanency flag was set.

	std::vector<U32>::const_iterator itCurrent	= restoreList.begin();
	std::vector<U32>::const_iterator itEnd		= restoreList.end();
	
	U32 objCnt = gObjectList.getNumObjects();

	while ( itCurrent != itEnd )
	{
		U32 index = *itCurrent;
		LLViewerObject* pObject = NULL;
		if ( index < objCnt ) 
		{
			pObject = gObjectList.getObject( index );
		}
		if ( pObject )
		{
			LLDrawable *pDrawable = pObject->mDrawable;
			if ( pDrawable )
			{
				pDrawable->clearState( LLDrawable::FORCE_INVISIBLE );
				unhideDrawable( pDrawable );				
			}
		}
		++itCurrent;
	}
	
	skipRenderingOfTerrain( false );
}

void LLPipeline::skipRenderingOfTerrain( bool flag )
{
	pool_set_t::iterator iter = mPools.begin();
	while ( iter != mPools.end() )
	{
		LLDrawPool* pPool = *iter;		
		U32 poolType = pPool->getType();					
		if ( hasRenderType( pPool->getType() ) && poolType == LLDrawPool::POOL_TERRAIN )
		{
			pPool->setSkipRenderFlag( flag );			
		}
		++iter;
	}
}

void LLPipeline::hideObject( const LLUUID& id )
{
	LLViewerObject *pVO = gObjectList.findObject( id );
	
	if ( pVO )
	{
		LLDrawable *pDrawable = pVO->mDrawable;
		
		if ( pDrawable )
		{
			hideDrawable( pDrawable );		
		}		
	}
}

void LLPipeline::hideDrawable( LLDrawable *pDrawable )
{
	pDrawable->setState( LLDrawable::FORCE_INVISIBLE );
	markRebuild( pDrawable, LLDrawable::REBUILD_ALL, TRUE );
	//hide the children
	LLViewerObject::const_child_list_t& child_list = pDrawable->getVObj()->getChildren();
	for ( LLViewerObject::child_list_t::const_iterator iter = child_list.begin();
		  iter != child_list.end(); iter++ )
	{
		LLViewerObject* child = *iter;
		LLDrawable* drawable = child->mDrawable;					
		if ( drawable )
		{
			drawable->setState( LLDrawable::FORCE_INVISIBLE );
			markRebuild( drawable, LLDrawable::REBUILD_ALL, TRUE );
		}
	}
}
void LLPipeline::unhideDrawable( LLDrawable *pDrawable )
{
	pDrawable->clearState( LLDrawable::FORCE_INVISIBLE );
	markRebuild( pDrawable, LLDrawable::REBUILD_ALL, TRUE );
	//restore children
	LLViewerObject::const_child_list_t& child_list = pDrawable->getVObj()->getChildren();
	for ( LLViewerObject::child_list_t::const_iterator iter = child_list.begin();
		  iter != child_list.end(); iter++)
	{
		LLViewerObject* child = *iter;
		LLDrawable* drawable = child->mDrawable;					
		if ( drawable )
		{
			drawable->clearState( LLDrawable::FORCE_INVISIBLE );
			markRebuild( drawable, LLDrawable::REBUILD_ALL, TRUE );
		}
	}
}
void LLPipeline::restoreHiddenObject( const LLUUID& id )
{
	LLViewerObject *pVO = gObjectList.findObject( id );
	
	if ( pVO )
	{
		LLDrawable *pDrawable = pVO->mDrawable;
		if ( pDrawable )
		{
			unhideDrawable( pDrawable );			
		}
	}
}

void LLPipeline::skipRenderingShadows()
{
    LLGLDepthTest depth(GL_TRUE);

    for (S32 j = 0; j < 4; j++)
    {
        mRT->shadow[j].bindTarget();
        mRT->shadow[j].clear();
        mRT->shadow[j].flush();
    }
}

void LLPipeline::handleShadowDetailChanged()
{
    if (RenderShadowDetail > gSavedSettings.getS32("RenderShadowDetail"))
    {
        skipRenderingShadows();
    }
    else
    {
        LLViewerShaderMgr::instance()->setShaders();
    }
}

<<<<<<< HEAD

=======
>>>>>>> 04604a92
void LLPipeline::overrideEnvironmentMap()
{
    //mReflectionMapManager.mProbes.clear();
    //mReflectionMapManager.addProbe(LLViewerCamera::instance().getOrigin());
<<<<<<< HEAD
}

// <FS:Ansariel> Reset VB during TP
void LLPipeline::initDeferredVB()
{
	mDeferredVB = new LLVertexBuffer(DEFERRED_VB_MASK);
	if (!mDeferredVB->allocateBuffer(8, 0))
	{
		// Most likely going to crash...
		LL_WARNS() << "Failed to allocate Vertex Buffer for deferred rendering" << LL_ENDL;
	}
}
// </FS:Ansariel>
=======
}
>>>>>>> 04604a92
<|MERGE_RESOLUTION|>--- conflicted
+++ resolved
@@ -10975,15 +10975,10 @@
     }
 }
 
-<<<<<<< HEAD
-
-=======
->>>>>>> 04604a92
 void LLPipeline::overrideEnvironmentMap()
 {
     //mReflectionMapManager.mProbes.clear();
     //mReflectionMapManager.addProbe(LLViewerCamera::instance().getOrigin());
-<<<<<<< HEAD
 }
 
 // <FS:Ansariel> Reset VB during TP
@@ -10996,7 +10991,4 @@
 		LL_WARNS() << "Failed to allocate Vertex Buffer for deferred rendering" << LL_ENDL;
 	}
 }
-// </FS:Ansariel>
-=======
-}
->>>>>>> 04604a92
+// </FS:Ansariel>