--- conflicted
+++ resolved
@@ -936,18 +936,12 @@
 
     mRT->deferredScreen.shareDepthBuffer(mRT->screen);
 
-<<<<<<< HEAD
     // <FS:Beq> restore setSphere
     // if (shadow_detail > 0 || ssao || RenderDepthOfField))
     if (shadow_detail > 0 || ssao || RenderDepthOfField || RlvActions::hasPostProcess())
     // </FS:Beq>
     { //only need mRT->deferredLight for shadows OR ssao OR dof OR fxaa
-        if (!mRT->deferredLight.allocate(resX, resY, GL_RGBA16F)) return false;
-=======
-    if (shadow_detail > 0 || ssao || RenderDepthOfField)
-    { //only need mRT->deferredLight for shadows OR ssao OR dof
         if (!mRT->deferredLight.allocate(resX, resY, screenFormat)) return false;
->>>>>>> c654dac4
     }
     else
     {
