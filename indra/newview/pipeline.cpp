/** 
 * @file pipeline.cpp
 * @brief Rendering pipeline.
 *
 * $LicenseInfo:firstyear=2005&license=viewerlgpl$
 * Second Life Viewer Source Code
 * Copyright (C) 2010, Linden Research, Inc.
 * 
 * This library is free software; you can redistribute it and/or
 * modify it under the terms of the GNU Lesser General Public
 * License as published by the Free Software Foundation;
 * version 2.1 of the License only.
 * 
 * This library is distributed in the hope that it will be useful,
 * but WITHOUT ANY WARRANTY; without even the implied warranty of
 * MERCHANTABILITY or FITNESS FOR A PARTICULAR PURPOSE.  See the GNU
 * Lesser General Public License for more details.
 * 
 * You should have received a copy of the GNU Lesser General Public
 * License along with this library; if not, write to the Free Software
 * Foundation, Inc., 51 Franklin Street, Fifth Floor, Boston, MA  02110-1301  USA
 * 
 * Linden Research, Inc., 945 Battery Street, San Francisco, CA  94111  USA
 * $/LicenseInfo$
 */

#include "llviewerprecompiledheaders.h"

#include "pipeline.h"

// library includes
#include "llaudioengine.h" // For debugging.
#include "llerror.h"
#include "llviewercontrol.h"
#include "llfasttimer.h"
#include "llfontgl.h"
#include "llnamevalue.h"
#include "llpointer.h"
#include "llprimitive.h"
#include "llvolume.h"
#include "material_codes.h"
#include "v3color.h"
#include "llui.h" 
#include "llglheaders.h"
#include "llrender.h"
#include "llwindow.h"	// swapBuffers()

// newview includes
#include "llagent.h"
#include "llagentcamera.h"
#include "llappviewer.h"
#include "lltexturecache.h"
#include "lltexturefetch.h"
#include "llimageworker.h"
#include "lldrawable.h"
#include "lldrawpoolalpha.h"
#include "lldrawpoolavatar.h"
#include "lldrawpoolground.h"
#include "lldrawpoolbump.h"
#include "lldrawpooltree.h"
#include "lldrawpoolwater.h"
#include "llface.h"
#include "llfeaturemanager.h"
#include "llfloatertelehub.h"
#include "llfloaterreg.h"
#include "llgldbg.h"
#include "llhudmanager.h"
#include "llhudnametag.h"
#include "llhudtext.h"
#include "lllightconstants.h"
#include "llmeshrepository.h"
#include "llpipelinelistener.h"
#include "llresmgr.h"
#include "llselectmgr.h"
#include "llsky.h"
#include "lltracker.h"
#include "lltool.h"
#include "lltoolmgr.h"
#include "llviewercamera.h"
#include "llviewermediafocus.h"
#include "llviewertexturelist.h"
#include "llviewerobject.h"
#include "llviewerobjectlist.h"
#include "llviewerparcelmgr.h"
#include "llviewerregion.h" // for audio debugging.
#include "llviewerwindow.h" // For getSpinAxis
#include "llvoavatarself.h"
#include "llvocache.h"
#include "llvoground.h"
#include "llvosky.h"
#include "llvowlsky.h"
#include "llvotree.h"
#include "llvovolume.h"
#include "llvosurfacepatch.h"
#include "llvowater.h"
#include "llvotree.h"
#include "llvopartgroup.h"
#include "llworld.h"
#include "llcubemap.h"
#include "llviewershadermgr.h"
#include "llviewerstats.h"
#include "llviewerjoystick.h"
#include "llviewerdisplay.h"
#include "llspatialpartition.h"
#include "llmutelist.h"
#include "lltoolpie.h"
#include "llnotifications.h"
#include "llpathinglib.h"
#include "llfloaterpathfindingconsole.h"
#include "llfloaterpathfindingcharacters.h"
#include "llfloatertools.h"
#include "llpanelface.h"
#include "llpathfindingpathtool.h"
#include "llscenemonitor.h"
#include "llprogressview.h"
#include "llcleanup.h"
// [RLVa:KB] - Checked: RLVa-2.0.0
#include "llvisualeffect.h"
#include "rlvactions.h"
#include "rlvlocks.h"
// [/RLVa:KB]
#include "exopostprocess.h" // <FS:CR> Import Vignette from Exodus

#include "llenvironment.h"

#include "llenvironment.h"
#include "llsettingsvo.h"

#ifdef _DEBUG
// Debug indices is disabled for now for debug performance - djs 4/24/02
//#define DEBUG_INDICES
#else
//#define DEBUG_INDICES
#endif

// Expensive and currently broken
//
#define MATERIALS_IN_REFLECTIONS 0

// NOTE: Keep in sync with indra/newview/skins/default/xui/en/floater_preferences_graphics_advanced.xml
// NOTE: Unused consts are commented out since some compilers (on macOS) may complain about unused variables.
//  const S32 WATER_REFLECT_NONE_WATER_OPAQUE       = -2;
    const S32 WATER_REFLECT_NONE_WATER_TRANSPARENT  = -1;
    const S32 WATER_REFLECT_MINIMAL                 =  0;
//  const S32 WATER_REFLECT_TERRAIN                 =  1;
    const S32 WATER_REFLECT_STATIC_OBJECTS          =  2;
    const S32 WATER_REFLECT_AVATARS                 =  3;
    const S32 WATER_REFLECT_EVERYTHING              =  4;

bool gShiftFrame = false;

//cached settings
bool LLPipeline::RenderAvatarVP;
bool LLPipeline::WindLightUseAtmosShaders;
bool LLPipeline::RenderDeferred;
F32 LLPipeline::RenderDeferredSunWash;
U32 LLPipeline::RenderFSAASamples;
U32 LLPipeline::RenderResolutionDivisor;
// [SL:KB] - Patch: Settings-RenderResolutionMultiplier | Checked: Catznip-5.4
F32 LLPipeline::RenderResolutionMultiplier;
// [/SL:KB]
bool LLPipeline::RenderUIBuffer;
S32 LLPipeline::RenderShadowDetail;
bool LLPipeline::RenderDeferredSSAO;
F32 LLPipeline::RenderShadowResolutionScale;
bool LLPipeline::RenderLocalLights;
bool LLPipeline::RenderDelayCreation;
//bool LLPipeline::RenderAnimateRes; <FS:Beq> FIRE-23122 BUG-225920 Remove broken RenderAnimateRes functionality.
bool LLPipeline::FreezeTime;
S32 LLPipeline::DebugBeaconLineWidth;
F32 LLPipeline::RenderHighlightBrightness;
LLColor4 LLPipeline::RenderHighlightColor;
F32 LLPipeline::RenderHighlightThickness;
bool LLPipeline::RenderSpotLightsInNondeferred;
LLColor4 LLPipeline::PreviewAmbientColor;
LLColor4 LLPipeline::PreviewDiffuse0;
LLColor4 LLPipeline::PreviewSpecular0;
LLColor4 LLPipeline::PreviewDiffuse1;
LLColor4 LLPipeline::PreviewSpecular1;
LLColor4 LLPipeline::PreviewDiffuse2;
LLColor4 LLPipeline::PreviewSpecular2;
LLVector3 LLPipeline::PreviewDirection0;
LLVector3 LLPipeline::PreviewDirection1;
LLVector3 LLPipeline::PreviewDirection2;
F32 LLPipeline::RenderGlowMinLuminance;
F32 LLPipeline::RenderGlowMaxExtractAlpha;
F32 LLPipeline::RenderGlowWarmthAmount;
LLVector3 LLPipeline::RenderGlowLumWeights;
LLVector3 LLPipeline::RenderGlowWarmthWeights;
S32 LLPipeline::RenderGlowResolutionPow;
S32 LLPipeline::RenderGlowIterations;
F32 LLPipeline::RenderGlowWidth;
F32 LLPipeline::RenderGlowStrength;
bool LLPipeline::RenderDepthOfField;
bool LLPipeline::RenderDepthOfFieldInEditMode;
//<FS:TS> FIRE-16251: Depth of field does not work underwater
bool LLPipeline::FSRenderDepthOfFieldUnderwater;
//</FS:TS> FIRE-16251
// <FS:Beq> FIRE-16728 Add free aim mouse and focus lock
bool LLPipeline::FSFocusPointLocked;
bool LLPipeline::FSFocusPointFollowsPointer;
// </FS:Beq>
F32 LLPipeline::CameraFocusTransitionTime;
F32 LLPipeline::CameraFNumber;
F32 LLPipeline::CameraFocalLength;
F32 LLPipeline::CameraFieldOfView;
F32 LLPipeline::RenderShadowNoise;
F32 LLPipeline::RenderShadowBlurSize;
F32 LLPipeline::RenderSSAOScale;
U32 LLPipeline::RenderSSAOMaxScale;
F32 LLPipeline::RenderSSAOFactor;
LLVector3 LLPipeline::RenderSSAOEffect;
F32 LLPipeline::RenderShadowOffsetError;
F32 LLPipeline::RenderShadowBiasError;
F32 LLPipeline::RenderShadowOffset;
F32 LLPipeline::RenderShadowBias;
F32 LLPipeline::RenderSpotShadowOffset;
F32 LLPipeline::RenderSpotShadowBias;
LLDrawable* LLPipeline::RenderSpotLight = nullptr;
F32 LLPipeline::RenderEdgeDepthCutoff;
F32 LLPipeline::RenderEdgeNormCutoff;
LLVector3 LLPipeline::RenderShadowGaussian;
F32 LLPipeline::RenderShadowBlurDistFactor;
bool LLPipeline::RenderDeferredAtmospheric;
S32 LLPipeline::RenderReflectionDetail;
F32 LLPipeline::RenderHighlightFadeTime;
LLVector3 LLPipeline::RenderShadowClipPlanes;
LLVector3 LLPipeline::RenderShadowOrthoClipPlanes;
LLVector3 LLPipeline::RenderShadowNearDist;
F32 LLPipeline::RenderFarClip;
LLVector3 LLPipeline::RenderShadowSplitExponent;
F32 LLPipeline::RenderShadowErrorCutoff;
F32 LLPipeline::RenderShadowFOVCutoff;
bool LLPipeline::CameraOffset;
F32 LLPipeline::CameraMaxCoF;
F32 LLPipeline::CameraDoFResScale;
F32 LLPipeline::RenderAutoHideSurfaceAreaLimit;
LLTrace::EventStatHandle<S64> LLPipeline::sStatBatchSize("renderbatchsize");

const F32 BACKLIGHT_DAY_MAGNITUDE_OBJECT = 0.1f;
const F32 BACKLIGHT_NIGHT_MAGNITUDE_OBJECT = 0.08f;
const F32 DEFERRED_LIGHT_FALLOFF = 0.5f;
const U32 DEFERRED_VB_MASK = LLVertexBuffer::MAP_VERTEX | LLVertexBuffer::MAP_TEXCOORD0 | LLVertexBuffer::MAP_TEXCOORD1;

extern S32 gBoxFrame;
//extern BOOL gHideSelectedObjects;
extern BOOL gDisplaySwapBuffers;
extern BOOL gDebugGL;

bool	gAvatarBacklight = false;

bool	gDebugPipeline = false;
LLPipeline gPipeline;
const LLMatrix4* gGLLastMatrix = NULL;

LLTrace::BlockTimerStatHandle FTM_RENDER_GEOMETRY("Render Geometry");
LLTrace::BlockTimerStatHandle FTM_RENDER_GRASS("Grass");
LLTrace::BlockTimerStatHandle FTM_RENDER_INVISIBLE("Invisible");
LLTrace::BlockTimerStatHandle FTM_RENDER_SHINY("Shiny");
LLTrace::BlockTimerStatHandle FTM_RENDER_SIMPLE("Simple");
LLTrace::BlockTimerStatHandle FTM_RENDER_TERRAIN("Terrain");
LLTrace::BlockTimerStatHandle FTM_RENDER_TREES("Trees");
LLTrace::BlockTimerStatHandle FTM_RENDER_UI("UI");
LLTrace::BlockTimerStatHandle FTM_RENDER_WATER("Water");
LLTrace::BlockTimerStatHandle FTM_RENDER_WL_SKY("Windlight Sky");
LLTrace::BlockTimerStatHandle FTM_RENDER_ALPHA("Alpha Objects");
LLTrace::BlockTimerStatHandle FTM_RENDER_CHARACTERS("Avatars");
LLTrace::BlockTimerStatHandle FTM_RENDER_BUMP("Bump");
LLTrace::BlockTimerStatHandle FTM_RENDER_MATERIALS("Render Materials");
LLTrace::BlockTimerStatHandle FTM_RENDER_FULLBRIGHT("Fullbright");
LLTrace::BlockTimerStatHandle FTM_RENDER_GLOW("Glow");
LLTrace::BlockTimerStatHandle FTM_GEO_UPDATE("Geo Update");
LLTrace::BlockTimerStatHandle FTM_POOLRENDER("RenderPool");
LLTrace::BlockTimerStatHandle FTM_POOLS("Pools");
LLTrace::BlockTimerStatHandle FTM_DEFERRED_POOLRENDER("RenderPool (Deferred)");
LLTrace::BlockTimerStatHandle FTM_DEFERRED_POOLS("Pools (Deferred)");
LLTrace::BlockTimerStatHandle FTM_POST_DEFERRED_POOLRENDER("RenderPool (Post)");
LLTrace::BlockTimerStatHandle FTM_POST_DEFERRED_POOLS("Pools (Post)");
LLTrace::BlockTimerStatHandle FTM_STATESORT("Sort Draw State");
LLTrace::BlockTimerStatHandle FTM_PIPELINE("Pipeline");
LLTrace::BlockTimerStatHandle FTM_CLIENT_COPY("Client Copy");
LLTrace::BlockTimerStatHandle FTM_RENDER_DEFERRED("Deferred Shading");

LLTrace::BlockTimerStatHandle FTM_RENDER_UI_HUD("HUD");
LLTrace::BlockTimerStatHandle FTM_RENDER_UI_3D("3D");
LLTrace::BlockTimerStatHandle FTM_RENDER_UI_2D("2D");

static LLTrace::BlockTimerStatHandle FTM_STATESORT_DRAWABLE("Sort Drawables");

static LLStaticHashedString sTint("tint");
static LLStaticHashedString sAmbiance("ambiance");
static LLStaticHashedString sAlphaScale("alpha_scale");
static LLStaticHashedString sNormMat("norm_mat");
static LLStaticHashedString sOffset("offset");
static LLStaticHashedString sScreenRes("screenRes");
static LLStaticHashedString sDelta("delta");
static LLStaticHashedString sDistFactor("dist_factor");
static LLStaticHashedString sKern("kern");
static LLStaticHashedString sKernScale("kern_scale");

//----------------------------------------
std::string gPoolNames[] = 
{
	// Correspond to LLDrawpool enum render type
	"NONE",
	"POOL_SIMPLE",
	"POOL_GROUND",
	"POOL_FULLBRIGHT",
	"POOL_BUMP",
	"POOL_MATERIALS",
	"POOL_TERRAIN,"	
	"POOL_SKY",
	"POOL_WL_SKY",
	"POOL_TREE",
	"POOL_ALPHA_MASK",
	"POOL_FULLBRIGHT_ALPHA_MASK",
	"POOL_GRASS",
	"POOL_INVISIBLE",
	"POOL_AVATAR",
	"POOL_VOIDWATER",
	"POOL_WATER",
	"POOL_GLOW",
	"POOL_ALPHA"
};

void drawBox(const LLVector4a& c, const LLVector4a& r);
void drawBoxOutline(const LLVector3& pos, const LLVector3& size);
U32 nhpo2(U32 v);
LLVertexBuffer* ll_create_cube_vb(U32 type_mask, U32 usage);

void display_update_camera();
//----------------------------------------

S32		LLPipeline::sCompiles = 0;

bool	LLPipeline::sPickAvatar = true;
bool	LLPipeline::sDynamicLOD = true;
bool	LLPipeline::sShowHUDAttachments = true;
bool	LLPipeline::sRenderMOAPBeacons = false;
bool	LLPipeline::sRenderPhysicalBeacons = true;
bool	LLPipeline::sRenderScriptedBeacons = false;
bool	LLPipeline::sRenderScriptedTouchBeacons = true;
bool	LLPipeline::sRenderParticleBeacons = false;
bool	LLPipeline::sRenderSoundBeacons = false;
bool	LLPipeline::sRenderBeacons = false;
bool	LLPipeline::sRenderHighlight = true;
LLRender::eTexIndex LLPipeline::sRenderHighlightTextureChannel = LLRender::DIFFUSE_MAP;
bool	LLPipeline::sForceOldBakedUpload = false;
S32		LLPipeline::sUseOcclusion = 0;
bool	LLPipeline::sDelayVBUpdate = true;
bool	LLPipeline::sAutoMaskAlphaDeferred = true;
bool	LLPipeline::sAutoMaskAlphaNonDeferred = false;
bool	LLPipeline::sRenderTransparentWater = true;
bool	LLPipeline::sRenderBump = true;
bool	LLPipeline::sBakeSunlight = false;
bool	LLPipeline::sNoAlpha = false;
bool	LLPipeline::sUseTriStrips = true;
bool	LLPipeline::sUseFarClip = true;
bool	LLPipeline::sShadowRender = false;
bool	LLPipeline::sWaterReflections = false;
bool	LLPipeline::sRenderGlow = false;
bool	LLPipeline::sReflectionRender = false;
bool    LLPipeline::sDistortionRender = false;
bool	LLPipeline::sImpostorRender = false;
bool	LLPipeline::sImpostorRenderAlphaDepthPass = false;
bool	LLPipeline::sUnderWaterRender = false;
bool	LLPipeline::sTextureBindTest = false;
bool	LLPipeline::sRenderFrameTest = false;
bool	LLPipeline::sRenderAttachedLights = true;
bool	LLPipeline::sRenderAttachedParticles = true;
bool	LLPipeline::sRenderDeferred = false;
S32		LLPipeline::sVisibleLightCount = 0;
bool	LLPipeline::sRenderingHUDs;
F32     LLPipeline::sDistortionWaterClipPlaneMargin = 1.0125f;
F32 LLPipeline::sVolumeSAFrame = 0.f; // ZK LBG

bool	LLPipeline::sRenderParticles; // <FS:LO> flag to hold correct, user selected, status of particles
// [SL:KB] - Patch: Render-TextureToggle (Catznip-4.0)
bool	LLPipeline::sRenderTextures = true;
// [/SL:KB]
// [RLVa:KB] - @setsphere
bool	LLPipeline::sUseDepthTexture = false;
// [/RLVa:KB]

// EventHost API LLPipeline listener.
static LLPipelineListener sPipelineListener;

static LLCullResult* sCull = NULL;

void validate_framebuffer_object();


bool addDeferredAttachments(LLRenderTarget& target)
{
	return target.addColorAttachment(GL_SRGB8_ALPHA8) && //specular
			target.addColorAttachment(GL_RGB10_A2); //normal+z
}

LLPipeline::LLPipeline() :
	mBackfaceCull(false),
	mMatrixOpCount(0),
	mTextureMatrixOps(0),
	mNumVisibleNodes(0),
	mNumVisibleFaces(0),

	mInitialized(false),
	mVertexShadersEnabled(false),
	mVertexShadersLoaded(0),
	mTransformFeedbackPrimitives(0),
	mRenderDebugFeatureMask(0),
	mRenderDebugMask(0),
	mOldRenderDebugMask(0),
	mMeshDirtyQueryObject(0),
	mGroupQ1Locked(false),
	mGroupQ2Locked(false),
	mResetVertexBuffers(false),
	mLastRebuildPool(NULL),
	mAlphaPool(NULL),
	mSkyPool(NULL),
	mTerrainPool(NULL),
	mWaterPool(NULL),
	mGroundPool(NULL),
	mSimplePool(NULL),
	mGrassPool(NULL),
	mAlphaMaskPool(NULL),
	mFullbrightAlphaMaskPool(NULL),
	mFullbrightPool(NULL),
	mInvisiblePool(NULL),
	mGlowPool(NULL),
	mBumpPool(NULL),
	mMaterialsPool(NULL),
	mWLSkyPool(NULL),
	mLightMask(0),
	mLightMovingMask(0),
	mLightingDetail(0),
	mScreenWidth(0),
	mScreenHeight(0)
{
	mNoiseMap = 0;
	mTrueNoiseMap = 0;
	mLightFunc = 0;

    for(U32 i = 0; i < 8; i++)
    {
        mHWLightColors[i] = LLColor4::black;
    }
}

void LLPipeline::connectRefreshCachedSettingsSafe(const std::string name)
{
	LLPointer<LLControlVariable> cntrl_ptr = gSavedSettings.getControl(name);
	if ( cntrl_ptr.isNull() )
	{
		LL_WARNS() << "Global setting name not found:" << name << LL_ENDL;
	}
	else
	{
		cntrl_ptr->getCommitSignal()->connect(boost::bind(&LLPipeline::refreshCachedSettings));
	}
}

void LLPipeline::init()
{
	refreshCachedSettings();

	gOctreeMaxCapacity = gSavedSettings.getU32("OctreeMaxNodeCapacity");
	gOctreeMinSize = gSavedSettings.getF32("OctreeMinimumNodeSize");
	sDynamicLOD = gSavedSettings.getBOOL("RenderDynamicLOD");
	sRenderBump = gSavedSettings.getBOOL("RenderObjectBump");
	sUseTriStrips = gSavedSettings.getBOOL("RenderUseTriStrips");
	LLVertexBuffer::sUseStreamDraw = gSavedSettings.getBOOL("RenderUseStreamVBO");
	// <FS:Ansariel> Vertex Array Objects are required in OpenGL core profile
	//LLVertexBuffer::sUseVAO = gSavedSettings.getBOOL("RenderUseVAO");
	LLVertexBuffer::sUseVAO = LLRender::sGLCoreProfile ? TRUE : gSavedSettings.getBOOL("RenderUseVAO");
	// </FS:Ansariel>
	LLVertexBuffer::sPreferStreamDraw = gSavedSettings.getBOOL("RenderPreferStreamDraw");
	sRenderAttachedLights = gSavedSettings.getBOOL("RenderAttachedLights");
	sRenderAttachedParticles = gSavedSettings.getBOOL("RenderAttachedParticles");

	sRenderMOAPBeacons = gSavedSettings.getBOOL("moapbeacon");
	sRenderPhysicalBeacons = gSavedSettings.getBOOL("physicalbeacon");
	sRenderScriptedBeacons = gSavedSettings.getBOOL("scriptsbeacon");
	sRenderScriptedTouchBeacons = gSavedSettings.getBOOL("scripttouchbeacon");
	sRenderParticleBeacons = gSavedSettings.getBOOL("particlesbeacon");
	sRenderSoundBeacons = gSavedSettings.getBOOL("soundsbeacon");
	sRenderBeacons = gSavedSettings.getBOOL("renderbeacons");
	sRenderHighlight = gSavedSettings.getBOOL("renderhighlights");

	mInitialized = true;
	
	stop_glerror();

	//create render pass pools
	getPool(LLDrawPool::POOL_ALPHA);
	getPool(LLDrawPool::POOL_SIMPLE);
	getPool(LLDrawPool::POOL_ALPHA_MASK);
	getPool(LLDrawPool::POOL_FULLBRIGHT_ALPHA_MASK);
	getPool(LLDrawPool::POOL_GRASS);
	getPool(LLDrawPool::POOL_FULLBRIGHT);
	getPool(LLDrawPool::POOL_INVISIBLE);
	getPool(LLDrawPool::POOL_BUMP);
	getPool(LLDrawPool::POOL_MATERIALS);
	getPool(LLDrawPool::POOL_GLOW);

	resetFrameStats();

	if (gSavedSettings.getBOOL("DisableAllRenderFeatures"))
	{
		clearAllRenderDebugFeatures();
	}
	else
	{
		setAllRenderDebugFeatures(); // By default, all debugging features on
	}
	clearAllRenderDebugDisplays(); // All debug displays off

	sRenderParticles = true; // <FS:LO> flag to hold correct, user selected, status of particles

	if (gSavedSettings.getBOOL("DisableAllRenderTypes"))
	{
		clearAllRenderTypes();
	}
	else if (gNonInteractive)
	{
		clearAllRenderTypes();
	}
	else
	{
		setAllRenderTypes(); // By default, all rendering types start enabled
		// Don't turn on ground when this is set
		// Mac Books with intel 950s need this
		if(!gSavedSettings.getBOOL("RenderGround"))
		{
			toggleRenderType(RENDER_TYPE_GROUND);
		}
	}

	// make sure RenderPerformanceTest persists (hackity hack hack)
	// disables non-object rendering (UI, sky, water, etc)
	if (gSavedSettings.getBOOL("RenderPerformanceTest"))
	{
		gSavedSettings.setBOOL("RenderPerformanceTest", FALSE);
		gSavedSettings.setBOOL("RenderPerformanceTest", TRUE);
	}

	mOldRenderDebugMask = mRenderDebugMask;

	mBackfaceCull = true;

	stop_glerror();
	
	// Enable features
		
	LLViewerShaderMgr::instance()->setShaders();

	stop_glerror();

	for (U32 i = 0; i < 2; ++i)
	{
		mSpotLightFade[i] = 1.f;
	}

	if (mCubeVB.isNull())
	{
		mCubeVB = ll_create_cube_vb(LLVertexBuffer::MAP_VERTEX, GL_STATIC_DRAW_ARB);
	}

	// <FS:Ansariel> Reset VB during TP
	//mDeferredVB = new LLVertexBuffer(DEFERRED_VB_MASK, 0);
	//mDeferredVB->allocateBuffer(8, 0, true);
	initDeferredVB();
	// </FS:Ansariel>
	setLightingDetail(-1);
	
	// <FS:Ansariel> FIRE-16829: Visual Artifacts with ALM enabled on AMD graphics
	initAuxiliaryVB();
	// </FS:Ansariel>

	//
	// Update all settings to trigger a cached settings refresh
	//
	connectRefreshCachedSettingsSafe("RenderAutoMaskAlphaDeferred");
	connectRefreshCachedSettingsSafe("RenderAutoMaskAlphaNonDeferred");
	connectRefreshCachedSettingsSafe("RenderUseFarClip");
	connectRefreshCachedSettingsSafe("RenderAvatarMaxNonImpostors");
	connectRefreshCachedSettingsSafe("RenderDelayVBUpdate");
	connectRefreshCachedSettingsSafe("UseOcclusion");
	connectRefreshCachedSettingsSafe("RenderAvatarVP");
	connectRefreshCachedSettingsSafe("WindLightUseAtmosShaders");
	connectRefreshCachedSettingsSafe("RenderDeferred");
	connectRefreshCachedSettingsSafe("RenderDeferredSunWash");
	connectRefreshCachedSettingsSafe("RenderFSAASamples");
	connectRefreshCachedSettingsSafe("RenderResolutionDivisor");
// [SL:KB] - Patch: Settings-RenderResolutionMultiplier | Checked: Catznip-5.4
	connectRefreshCachedSettingsSafe("RenderResolutionMultiplier");
// [/SL:KB]
	connectRefreshCachedSettingsSafe("RenderUIBuffer");
	connectRefreshCachedSettingsSafe("RenderShadowDetail");
	connectRefreshCachedSettingsSafe("RenderDeferredSSAO");
	connectRefreshCachedSettingsSafe("RenderShadowResolutionScale");
	connectRefreshCachedSettingsSafe("RenderLocalLights");
	connectRefreshCachedSettingsSafe("RenderDelayCreation");
//	connectRefreshCachedSettingsSafe("RenderAnimateRes"); <FS:Beq> FIRE-23122 BUG-225920 Remove broken RenderAnimateRes functionality.
	connectRefreshCachedSettingsSafe("FreezeTime");
	connectRefreshCachedSettingsSafe("DebugBeaconLineWidth");
	connectRefreshCachedSettingsSafe("RenderHighlightBrightness");
	connectRefreshCachedSettingsSafe("RenderHighlightColor");
	connectRefreshCachedSettingsSafe("RenderHighlightThickness");
	connectRefreshCachedSettingsSafe("RenderSpotLightsInNondeferred");
	connectRefreshCachedSettingsSafe("PreviewAmbientColor");
	connectRefreshCachedSettingsSafe("PreviewDiffuse0");
	connectRefreshCachedSettingsSafe("PreviewSpecular0");
	connectRefreshCachedSettingsSafe("PreviewDiffuse1");
	connectRefreshCachedSettingsSafe("PreviewSpecular1");
	connectRefreshCachedSettingsSafe("PreviewDiffuse2");
	connectRefreshCachedSettingsSafe("PreviewSpecular2");
	connectRefreshCachedSettingsSafe("PreviewDirection0");
	connectRefreshCachedSettingsSafe("PreviewDirection1");
	connectRefreshCachedSettingsSafe("PreviewDirection2");
	connectRefreshCachedSettingsSafe("RenderGlowMinLuminance");
	connectRefreshCachedSettingsSafe("RenderGlowMaxExtractAlpha");
	connectRefreshCachedSettingsSafe("RenderGlowWarmthAmount");
	connectRefreshCachedSettingsSafe("RenderGlowLumWeights");
	connectRefreshCachedSettingsSafe("RenderGlowWarmthWeights");
	connectRefreshCachedSettingsSafe("RenderGlowResolutionPow");
	connectRefreshCachedSettingsSafe("RenderGlowIterations");
	connectRefreshCachedSettingsSafe("RenderGlowWidth");
	connectRefreshCachedSettingsSafe("RenderGlowStrength");
	connectRefreshCachedSettingsSafe("RenderDepthOfField");
	connectRefreshCachedSettingsSafe("RenderDepthOfFieldInEditMode");
	//<FS:TS> FIRE-16251: Depth of Field does not work underwater
	connectRefreshCachedSettingsSafe("FSRenderDoFUnderwater");
	//</FS:TS> FIRE-16251
	connectRefreshCachedSettingsSafe("CameraFocusTransitionTime");
	connectRefreshCachedSettingsSafe("CameraFNumber");
	connectRefreshCachedSettingsSafe("CameraFocalLength");
	connectRefreshCachedSettingsSafe("CameraFieldOfView");
	connectRefreshCachedSettingsSafe("RenderShadowNoise");
	connectRefreshCachedSettingsSafe("RenderShadowBlurSize");
	connectRefreshCachedSettingsSafe("RenderSSAOScale");
	connectRefreshCachedSettingsSafe("RenderSSAOMaxScale");
	connectRefreshCachedSettingsSafe("RenderSSAOFactor");
	connectRefreshCachedSettingsSafe("RenderSSAOEffect");
	connectRefreshCachedSettingsSafe("RenderShadowOffsetError");
	connectRefreshCachedSettingsSafe("RenderShadowBiasError");
	connectRefreshCachedSettingsSafe("RenderShadowOffset");
	connectRefreshCachedSettingsSafe("RenderShadowBias");
	connectRefreshCachedSettingsSafe("RenderSpotShadowOffset");
	connectRefreshCachedSettingsSafe("RenderSpotShadowBias");
	connectRefreshCachedSettingsSafe("RenderEdgeDepthCutoff");
	connectRefreshCachedSettingsSafe("RenderEdgeNormCutoff");
	connectRefreshCachedSettingsSafe("RenderShadowGaussian");
	connectRefreshCachedSettingsSafe("RenderShadowBlurDistFactor");
	connectRefreshCachedSettingsSafe("RenderDeferredAtmospheric");
	connectRefreshCachedSettingsSafe("RenderReflectionDetail");
	connectRefreshCachedSettingsSafe("RenderHighlightFadeTime");
	connectRefreshCachedSettingsSafe("RenderShadowClipPlanes");
	connectRefreshCachedSettingsSafe("RenderShadowOrthoClipPlanes");
	connectRefreshCachedSettingsSafe("RenderShadowNearDist");
	connectRefreshCachedSettingsSafe("RenderFarClip");
	connectRefreshCachedSettingsSafe("RenderShadowSplitExponent");
	connectRefreshCachedSettingsSafe("RenderShadowErrorCutoff");
	connectRefreshCachedSettingsSafe("RenderShadowFOVCutoff");
	connectRefreshCachedSettingsSafe("CameraOffset");
	connectRefreshCachedSettingsSafe("CameraMaxCoF");
	connectRefreshCachedSettingsSafe("CameraDoFResScale");
	connectRefreshCachedSettingsSafe("RenderAutoHideSurfaceAreaLimit");
	gSavedSettings.getControl("RenderAutoHideSurfaceAreaLimit")->getCommitSignal()->connect(boost::bind(&LLPipeline::refreshCachedSettings));
	connectRefreshCachedSettingsSafe("FSRenderVignette");	// <FS:CR> Import Vignette from Exodus
	// <FS:Ansariel> Make change to RenderAttachedLights & RenderAttachedParticles instant
	connectRefreshCachedSettingsSafe("RenderAttachedLights");
	connectRefreshCachedSettingsSafe("RenderAttachedParticles");
	// </FS:Ansariel>
    // <FS:Beq> FIRE-16728 Add free aim mouse and focus lock
	connectRefreshCachedSettingsSafe("FSFocusPointLocked");
	connectRefreshCachedSettingsSafe("FSFocusPointFollowsPointer");
    // </FS:Beq>
}

LLPipeline::~LLPipeline()
{

}

void LLPipeline::cleanup()
{
	assertInitialized();

	mGroupQ1.clear() ;
	mGroupQ2.clear() ;

	for(pool_set_t::iterator iter = mPools.begin();
		iter != mPools.end(); )
	{
		pool_set_t::iterator curiter = iter++;
		LLDrawPool* poolp = *curiter;
		if (poolp->isFacePool())
		{
			LLFacePool* face_pool = (LLFacePool*) poolp;
			if (face_pool->mReferences.empty())
			{
				mPools.erase(curiter);
				removeFromQuickLookup( poolp );
				delete poolp;
			}
		}
		else
		{
			mPools.erase(curiter);
			removeFromQuickLookup( poolp );
			delete poolp;
		}
	}
	
	if (!mTerrainPools.empty())
	{
		LL_WARNS() << "Terrain Pools not cleaned up" << LL_ENDL;
	}
	if (!mTreePools.empty())
	{
		LL_WARNS() << "Tree Pools not cleaned up" << LL_ENDL;
	}
		
	delete mAlphaPool;
	mAlphaPool = NULL;
	delete mSkyPool;
	mSkyPool = NULL;
	delete mTerrainPool;
	mTerrainPool = NULL;
	delete mWaterPool;
	mWaterPool = NULL;
	delete mGroundPool;
	mGroundPool = NULL;
	delete mSimplePool;
	mSimplePool = NULL;
	delete mFullbrightPool;
	mFullbrightPool = NULL;
	delete mInvisiblePool;
	mInvisiblePool = NULL;
	delete mGlowPool;
	mGlowPool = NULL;
	delete mBumpPool;
	mBumpPool = NULL;
	// don't delete wl sky pool it was handled above in the for loop
	//delete mWLSkyPool;
	mWLSkyPool = NULL;

	releaseGLBuffers();

	mFaceSelectImagep = NULL;

	mMovedBridge.clear();

	mInitialized = false;

	// <FS:Ansariel> FIRE-16829: Visual Artifacts with ALM enabled on AMD graphics
	mAuxiliaryVB = NULL;

	mDeferredVB = NULL;

	mCubeVB = NULL;
}

//============================================================================

void LLPipeline::destroyGL() 
{
	stop_glerror();
	unloadShaders();
	mHighlightFaces.clear();
	
	resetDrawOrders();

	resetVertexBuffers();

	releaseGLBuffers();

	if (LLVertexBuffer::sEnableVBOs)
	{
		LLVertexBuffer::sEnableVBOs = FALSE;
	}

	if (mMeshDirtyQueryObject)
	{
		glDeleteQueriesARB(1, &mMeshDirtyQueryObject);
		mMeshDirtyQueryObject = 0;
	}
}

void LLPipeline::requestResizeScreenTexture()
{
    gResizeScreenTexture = TRUE;
}

void LLPipeline::requestResizeShadowTexture()
{
    gResizeShadowTexture = TRUE;
}

void LLPipeline::resizeShadowTexture()
{
    releaseShadowTargets();
    // <FS:Beq> FIRE-30538 don;t pass zero screen size to shadow buff allocator
    // allocateShadowBuffer(mScreenWidth, mScreenHeight);
    allocateShadowBuffer( mScreen.getWidth(), mScreen.getHeight() );
    // </FS:Beq>
    gResizeShadowTexture = FALSE;
}

void LLPipeline::resizeScreenTexture()
{
	if (gPipeline.canUseVertexShaders() && assertInitialized())
	{
		GLuint resX = gViewerWindow->getWorldViewWidthRaw();
		GLuint resY = gViewerWindow->getWorldViewHeightRaw();
	
// [SL:KB] - Patch: Settings-RenderResolutionMultiplier | Checked: Catznip-5.4
		if ( (RenderResolutionDivisor > 1) && (RenderResolutionDivisor < resX) && (RenderResolutionDivisor < resY) )
		{
			resX /= RenderResolutionDivisor;
			resY /= RenderResolutionDivisor;
		}
		else if (RenderResolutionMultiplier > 0.f && RenderResolutionMultiplier < 1.f)
		{
			resX *= RenderResolutionMultiplier;
			resY *= RenderResolutionMultiplier;
		}
// [/SL:KB]

		if (gResizeScreenTexture || (resX != mScreen.getWidth()) || (resY != mScreen.getHeight()))
		{
			releaseScreenBuffers();
            releaseShadowTargets();
		    allocateScreenBuffer(resX,resY);
            gResizeScreenTexture = FALSE;
				}
			}
}

void LLPipeline::allocatePhysicsBuffer()
{
	GLuint resX = gViewerWindow->getWorldViewWidthRaw();
	GLuint resY = gViewerWindow->getWorldViewHeightRaw();

	if (mPhysicsDisplay.getWidth() != resX || mPhysicsDisplay.getHeight() != resY)
	{
		mPhysicsDisplay.allocate(resX, resY, GL_RGBA, TRUE, FALSE, LLTexUnit::TT_RECT_TEXTURE, FALSE);
	}
}

bool LLPipeline::allocateScreenBuffer(U32 resX, U32 resY)
{
	refreshCachedSettings();
	
	bool save_settings = sRenderDeferred;
	if (save_settings)
	{
		// Set this flag in case we crash while resizing window or allocating space for deferred rendering targets
		gSavedSettings.setBOOL("RenderInitError", TRUE);
		gSavedSettings.saveToFile( gSavedSettings.getString("ClientSettingsFile"), TRUE );
	}

	eFBOStatus ret = doAllocateScreenBuffer(resX, resY);

	if (save_settings)
	{
		// don't disable shaders on next session
		gSavedSettings.setBOOL("RenderInitError", FALSE);
		gSavedSettings.saveToFile( gSavedSettings.getString("ClientSettingsFile"), TRUE );
	}
	
	if (ret == FBO_FAILURE)
	{ //FAILSAFE: screen buffer allocation failed, disable deferred rendering if it's enabled
		//NOTE: if the session closes successfully after this call, deferred rendering will be 
		// disabled on future sessions
		if (LLPipeline::sRenderDeferred)
		{
			LL_WARNS() << "Couldn't allocate screen buffer - Deferred rendering disabled" << LL_ENDL; // FS:Ansariel> FIRE-20305: Debug output
			gSavedSettings.setBOOL("RenderDeferred", FALSE);
			LLPipeline::refreshCachedSettings();
		}
	}

	return ret == FBO_SUCCESS_FULLRES;
}


LLPipeline::eFBOStatus LLPipeline::doAllocateScreenBuffer(U32 resX, U32 resY)
{
	// try to allocate screen buffers at requested resolution and samples
	// - on failure, shrink number of samples and try again
	// - if not multisampled, shrink resolution and try again (favor X resolution over Y)
	// Make sure to call "releaseScreenBuffers" after each failure to cleanup the partially loaded state

	U32 samples = RenderFSAASamples;

	eFBOStatus ret = FBO_SUCCESS_FULLRES;
	if (!allocateScreenBuffer(resX, resY, samples))
	{
		//failed to allocate at requested specification, return false
		ret = FBO_FAILURE;

		releaseScreenBuffers();
		//reduce number of samples 
		while (samples > 0)
		{
			samples /= 2;
			if (allocateScreenBuffer(resX, resY, samples))
			{ //success
				return FBO_SUCCESS_LOWRES;
			}
			releaseScreenBuffers();
		}

		samples = 0;

		//reduce resolution
		while (resY > 0 && resX > 0)
		{
			resY /= 2;
			if (allocateScreenBuffer(resX, resY, samples))
			{
				return FBO_SUCCESS_LOWRES;
			}
			releaseScreenBuffers();

			resX /= 2;
			if (allocateScreenBuffer(resX, resY, samples))
			{
				return FBO_SUCCESS_LOWRES;
			}
			releaseScreenBuffers();
		}

		LL_WARNS() << "Unable to allocate screen buffer at any resolution!" << LL_ENDL;
	}

	return ret;
}

bool LLPipeline::allocateScreenBuffer(U32 resX, U32 resY, U32 samples)
{
	refreshCachedSettings();

	// remember these dimensions
	mScreenWidth = resX;
	mScreenHeight = resY;
	
	U32 res_mod = RenderResolutionDivisor;

	//<FS:TS> FIRE-7066: RenderResolutionDivisor broken if higher than
	//		smallest screen dimension
	if (res_mod >= resX)
	{
		res_mod = resX - 1;
	}
	if (res_mod >= resY)
	{
		res_mod = resY - 1;
	}
	//</FS:TS> FIRE-7066

	if (res_mod > 1 && res_mod < resX && res_mod < resY)
	{
		resX /= res_mod;
		resY /= res_mod;
	}
// [SL:KB] - Patch: Settings-RenderResolutionMultiplier | Checked: Catznip-5.4
	else if (RenderResolutionMultiplier > 0.f && RenderResolutionMultiplier < 1.f)
	{
		resX *= RenderResolutionMultiplier;
		resY *= RenderResolutionMultiplier;
	}
// [/SL:KB]

	if (RenderUIBuffer)
	{
		if (!mUIScreen.allocate(resX,resY, GL_RGBA, FALSE, FALSE, LLTexUnit::TT_RECT_TEXTURE, FALSE))
		{
			return false;
		}
	}	

	if (LLPipeline::sRenderDeferred)
	{
		S32 shadow_detail = RenderShadowDetail;
		bool ssao = RenderDeferredSSAO;
		
		const U32 occlusion_divisor = 3;

		//allocate deferred rendering color buffers
		if (!mDeferredScreen.allocate(resX, resY, GL_SRGB8_ALPHA8, TRUE, TRUE, LLTexUnit::TT_RECT_TEXTURE, FALSE, samples)) return false;
		if (!mDeferredDepth.allocate(resX, resY, 0, TRUE, FALSE, LLTexUnit::TT_RECT_TEXTURE, FALSE, samples)) return false;
		if (!mOcclusionDepth.allocate(resX/occlusion_divisor, resY/occlusion_divisor, 0, TRUE, FALSE, LLTexUnit::TT_RECT_TEXTURE, FALSE, samples)) return false;
		if (!addDeferredAttachments(mDeferredScreen)) return false;
	
		GLuint screenFormat = GL_RGBA16;
		if (gGLManager.mIsATI)
		{
			screenFormat = GL_RGBA12;
		}

		if (gGLManager.mGLVersion < 4.f && gGLManager.mIsNVIDIA)
		{
			screenFormat = GL_RGBA16F_ARB;
		}
        
		if (!mScreen.allocate(resX, resY, screenFormat, FALSE, FALSE, LLTexUnit::TT_RECT_TEXTURE, FALSE, samples)) return false;
		if (samples > 0)
		{
			if (!mFXAABuffer.allocate(resX, resY, GL_RGBA, FALSE, FALSE, LLTexUnit::TT_TEXTURE, FALSE, samples)) return false;
		}
		else
		{
			mFXAABuffer.release();
		}
		
//		if (shadow_detail > 0 || ssao || RenderDepthOfField || samples > 0)
// [RLVa:KB] - @setsphere
		if (shadow_detail > 0 || ssao || RenderDepthOfField || samples > 0 || RlvActions::hasPostProcess())
// [/RLVa:KB]
		{ //only need mDeferredLight for shadows OR ssao OR dof OR fxaa
			if (!mDeferredLight.allocate(resX, resY, GL_RGBA, FALSE, FALSE, LLTexUnit::TT_RECT_TEXTURE, FALSE)) return false;
		}
		else
		{
			mDeferredLight.release();
		}

        allocateShadowBuffer(resX, resY);

        //HACK make screenbuffer allocations start failing after 30 seconds
        if (gSavedSettings.getBOOL("SimulateFBOFailure"))
        {
            return false;
        }
    }
    else
    {
        mDeferredLight.release();

        releaseShadowTargets();

		mFXAABuffer.release();
		mScreen.release();
		mDeferredScreen.release(); //make sure to release any render targets that share a depth buffer with mDeferredScreen first
// [RLVa:KB] - @setsphere
		if (!LLRenderTarget::sUseFBO || !LLPipeline::sUseDepthTexture)
		{
			mDeferredDepth.release();
			mOcclusionDepth.release();
		}
		else
		{
			const U32 occlusion_divisor = 3;
			if (!mDeferredDepth.allocate(resX, resY, 0, TRUE, FALSE, LLTexUnit::TT_RECT_TEXTURE, FALSE, samples)) return false;
			if (!mOcclusionDepth.allocate(resX / occlusion_divisor, resY / occlusion_divisor, 0, TRUE, FALSE, LLTexUnit::TT_RECT_TEXTURE, FALSE, samples)) return false;
			if (RlvActions::isRlvEnabled() && !mDeferredLight.allocate(resX, resY, GL_RGBA, FALSE, FALSE, LLTexUnit::TT_RECT_TEXTURE, FALSE)) return false;
		}
// [/RLVa:KB]
//        mDeferredDepth.release();
//        mOcclusionDepth.release();
						
		if (!mScreen.allocate(resX, resY, GL_RGBA, TRUE, TRUE, LLTexUnit::TT_RECT_TEXTURE, FALSE)) return false;		
	}
	
	if (LLPipeline::sRenderDeferred)
	{ //share depth buffer between deferred targets
		mDeferredScreen.shareDepthBuffer(mScreen);
	}

	gGL.getTexUnit(0)->disable();

	stop_glerror();

	return true;
}

// must be even to avoid a stripe in the horizontal shadow blur
inline U32 BlurHappySize(U32 x, F32 scale) { return U32( x * scale + 16.0f) & ~0xF; }

bool LLPipeline::allocateShadowBuffer(U32 resX, U32 resY)
{
	refreshCachedSettings();
	
	if (LLPipeline::sRenderDeferred)
	{
		S32 shadow_detail = RenderShadowDetail;

		const U32 occlusion_divisor = 3;

		F32 scale = llmax(0.f,RenderShadowResolutionScale);
		U32 sun_shadow_map_width  = BlurHappySize(resX, scale);
		U32 sun_shadow_map_height = BlurHappySize(resY, scale);

		if (shadow_detail > 0)
		{ //allocate 4 sun shadow maps
			for (U32 i = 0; i < 4; i++)
			{
				if (!mShadow[i].allocate(sun_shadow_map_width, sun_shadow_map_height, 0, TRUE, FALSE, LLTexUnit::TT_TEXTURE))
                {
                    return false;
                }

                if (!mShadowOcclusion[i].allocate(sun_shadow_map_width/occlusion_divisor, sun_shadow_map_height/occlusion_divisor, 0, TRUE, FALSE, LLTexUnit::TT_TEXTURE))
                {
                    return false;
                }
			}
		}
		else
		{
			for (U32 i = 0; i < 4; i++)
			{
                releaseShadowTarget(i);
			}
		}

		U32 width = (U32) (resX*scale);
		U32 height = width;

		if (shadow_detail > 1)
		{ //allocate two spot shadow maps
			U32 spot_shadow_map_width = width;
            U32 spot_shadow_map_height = height;
			for (U32 i = 4; i < 6; i++)
			{
                if (!mShadow[i].allocate(spot_shadow_map_width, spot_shadow_map_height, 0, TRUE, FALSE))
		{
                    return false;
			}
                if (!mShadowOcclusion[i].allocate(spot_shadow_map_width/occlusion_divisor, height/occlusion_divisor, 0, TRUE, FALSE))
		{
			return false;
		}
	}
        }
	else
	{
            for (U32 i = 4; i < 6; i++)
		{
                releaseShadowTarget(i);
		}
	}
	}

	return true;
}

//static
void LLPipeline::updateRenderTransparentWater()
{
	sRenderTransparentWater = gSavedSettings.getBOOL("RenderTransparentWater");
}

//static
void LLPipeline::updateRenderBump()
{
	sRenderBump = gSavedSettings.getBOOL("RenderObjectBump");
}

// static
void LLPipeline::updateRenderDeferred()
{
    sRenderDeferred = !gUseWireframe &&
                      RenderDeferred &&
                      LLRenderTarget::sUseFBO &&
                      LLPipeline::sRenderBump &&
                      LLPipeline::sRenderTransparentWater &&
                      RenderAvatarVP &&
                      WindLightUseAtmosShaders &&
                      (bool) LLFeatureManager::getInstance()->isFeatureAvailable("RenderDeferred");

    exoPostProcess::instance().ExodusRenderPostUpdate(); // <FS:CR> Import Vignette from Exodus

// [RLVa:KB] - @setsphere
	if (!sRenderDeferred && RlvActions::hasBehaviour(RLV_BHVR_SETSPHERE) && WindLightUseAtmosShaders)
	{
		LLRenderTarget::sUseFBO = true;
		LLPipeline::sUseDepthTexture = true;
	}
// [/RLVa:KB]
}

// static
void LLPipeline::refreshCachedSettings()
{
	LLPipeline::sAutoMaskAlphaDeferred = gSavedSettings.getBOOL("RenderAutoMaskAlphaDeferred");
	LLPipeline::sAutoMaskAlphaNonDeferred = gSavedSettings.getBOOL("RenderAutoMaskAlphaNonDeferred");
	LLPipeline::sUseFarClip = gSavedSettings.getBOOL("RenderUseFarClip");
	LLVOAvatar::sMaxNonImpostors = gSavedSettings.getU32("RenderAvatarMaxNonImpostors");
	LLVOAvatar::updateImpostorRendering(LLVOAvatar::sMaxNonImpostors);
	LLPipeline::sDelayVBUpdate = gSavedSettings.getBOOL("RenderDelayVBUpdate");
	// <FS:Ansariel> Make change to RenderAttachedLights & RenderAttachedParticles instant
	LLPipeline::sRenderAttachedLights = gSavedSettings.getBOOL("RenderAttachedLights");
	LLPipeline::sRenderAttachedParticles = gSavedSettings.getBOOL("RenderAttachedParticles");
	// </FS:Ansariel>

	LLPipeline::sUseOcclusion = 
			(!gUseWireframe
			&& LLGLSLShader::sNoFixedFunction
			&& LLFeatureManager::getInstance()->isFeatureAvailable("UseOcclusion") 
			&& gSavedSettings.getBOOL("UseOcclusion") 
			&& gGLManager.mHasOcclusionQuery) ? 2 : 0;
	
	RenderAvatarVP = gSavedSettings.getBOOL("RenderAvatarVP");
	WindLightUseAtmosShaders = gSavedSettings.getBOOL("WindLightUseAtmosShaders");
	RenderDeferred = gSavedSettings.getBOOL("RenderDeferred");
	RenderDeferredSunWash = gSavedSettings.getF32("RenderDeferredSunWash");
	RenderFSAASamples = gSavedSettings.getU32("RenderFSAASamples");
	RenderResolutionDivisor = gSavedSettings.getU32("RenderResolutionDivisor");
// [SL:KB] - Patch: Settings-RenderResolutionMultiplier | Checked: Catznip-5.4
	RenderResolutionMultiplier = gSavedSettings.getF32("RenderResolutionMultiplier");
// [/SL:KB]
	RenderUIBuffer = gSavedSettings.getBOOL("RenderUIBuffer");
	RenderShadowDetail = gSavedSettings.getS32("RenderShadowDetail");
	RenderDeferredSSAO = gSavedSettings.getBOOL("RenderDeferredSSAO");
	RenderShadowResolutionScale = gSavedSettings.getF32("RenderShadowResolutionScale");
	RenderLocalLights = gSavedSettings.getBOOL("RenderLocalLights");
	RenderDelayCreation = gSavedSettings.getBOOL("RenderDelayCreation");
//	RenderAnimateRes = gSavedSettings.getBOOL("RenderAnimateRes"); <FS:Beq> FIRE-23122 BUG-225920 Remove broken RenderAnimateRes functionality.
	FreezeTime = gSavedSettings.getBOOL("FreezeTime");
	DebugBeaconLineWidth = gSavedSettings.getS32("DebugBeaconLineWidth");
	RenderHighlightBrightness = gSavedSettings.getF32("RenderHighlightBrightness");
	RenderHighlightColor = gSavedSettings.getColor4("RenderHighlightColor");
	RenderHighlightThickness = gSavedSettings.getF32("RenderHighlightThickness");
	RenderSpotLightsInNondeferred = gSavedSettings.getBOOL("RenderSpotLightsInNondeferred");
	PreviewAmbientColor = gSavedSettings.getColor4("PreviewAmbientColor");
	PreviewDiffuse0 = gSavedSettings.getColor4("PreviewDiffuse0");
	PreviewSpecular0 = gSavedSettings.getColor4("PreviewSpecular0");
	PreviewDiffuse1 = gSavedSettings.getColor4("PreviewDiffuse1");
	PreviewSpecular1 = gSavedSettings.getColor4("PreviewSpecular1");
	PreviewDiffuse2 = gSavedSettings.getColor4("PreviewDiffuse2");
	PreviewSpecular2 = gSavedSettings.getColor4("PreviewSpecular2");
	PreviewDirection0 = gSavedSettings.getVector3("PreviewDirection0");
	PreviewDirection1 = gSavedSettings.getVector3("PreviewDirection1");
	PreviewDirection2 = gSavedSettings.getVector3("PreviewDirection2");
	RenderGlowMinLuminance = gSavedSettings.getF32("RenderGlowMinLuminance");
	RenderGlowMaxExtractAlpha = gSavedSettings.getF32("RenderGlowMaxExtractAlpha");
	RenderGlowWarmthAmount = gSavedSettings.getF32("RenderGlowWarmthAmount");
	RenderGlowLumWeights = gSavedSettings.getVector3("RenderGlowLumWeights");
	RenderGlowWarmthWeights = gSavedSettings.getVector3("RenderGlowWarmthWeights");
	RenderGlowResolutionPow = gSavedSettings.getS32("RenderGlowResolutionPow");
	RenderGlowIterations = gSavedSettings.getS32("RenderGlowIterations");
	RenderGlowWidth = gSavedSettings.getF32("RenderGlowWidth");
	RenderGlowStrength = gSavedSettings.getF32("RenderGlowStrength");
	RenderDepthOfField = gSavedSettings.getBOOL("RenderDepthOfField");
	RenderDepthOfFieldInEditMode = gSavedSettings.getBOOL("RenderDepthOfFieldInEditMode");
	//<FS:TS> FIRE-16251: Depth of Field does not work underwater
	FSRenderDepthOfFieldUnderwater = gSavedSettings.getBOOL("FSRenderDoFUnderwater");
	//</FS:TS> FIRE-16251
	// <FS:Beq> FIRE-16728 Add free aim mouse and focus lock
	FSFocusPointLocked = gSavedSettings.getBOOL("FSFocusPointLocked");
	FSFocusPointFollowsPointer = gSavedSettings.getBOOL("FSFocusPointFollowsPointer");
	// </FS:Beq>    
	CameraFocusTransitionTime = gSavedSettings.getF32("CameraFocusTransitionTime");
	CameraFNumber = gSavedSettings.getF32("CameraFNumber");
	CameraFocalLength = gSavedSettings.getF32("CameraFocalLength");
	CameraFieldOfView = gSavedSettings.getF32("CameraFieldOfView");
	RenderShadowNoise = gSavedSettings.getF32("RenderShadowNoise");
	RenderShadowBlurSize = gSavedSettings.getF32("RenderShadowBlurSize");
	RenderSSAOScale = gSavedSettings.getF32("RenderSSAOScale");
	RenderSSAOMaxScale = gSavedSettings.getU32("RenderSSAOMaxScale");
	RenderSSAOFactor = gSavedSettings.getF32("RenderSSAOFactor");
	RenderSSAOEffect = gSavedSettings.getVector3("RenderSSAOEffect");
	RenderShadowOffsetError = gSavedSettings.getF32("RenderShadowOffsetError");
	RenderShadowBiasError = gSavedSettings.getF32("RenderShadowBiasError");
	RenderShadowOffset = gSavedSettings.getF32("RenderShadowOffset");
	RenderShadowBias = gSavedSettings.getF32("RenderShadowBias");
	RenderSpotShadowOffset = gSavedSettings.getF32("RenderSpotShadowOffset");
	RenderSpotShadowBias = gSavedSettings.getF32("RenderSpotShadowBias");
	RenderEdgeDepthCutoff = gSavedSettings.getF32("RenderEdgeDepthCutoff");
	RenderEdgeNormCutoff = gSavedSettings.getF32("RenderEdgeNormCutoff");
	RenderShadowGaussian = gSavedSettings.getVector3("RenderShadowGaussian");
	RenderShadowBlurDistFactor = gSavedSettings.getF32("RenderShadowBlurDistFactor");
	RenderDeferredAtmospheric = gSavedSettings.getBOOL("RenderDeferredAtmospheric");
	RenderReflectionDetail = gSavedSettings.getS32("RenderReflectionDetail");
	RenderHighlightFadeTime = gSavedSettings.getF32("RenderHighlightFadeTime");
	RenderShadowClipPlanes = gSavedSettings.getVector3("RenderShadowClipPlanes");
	RenderShadowOrthoClipPlanes = gSavedSettings.getVector3("RenderShadowOrthoClipPlanes");
	RenderShadowNearDist = gSavedSettings.getVector3("RenderShadowNearDist");
	RenderFarClip = gSavedSettings.getF32("RenderFarClip");
	RenderShadowSplitExponent = gSavedSettings.getVector3("RenderShadowSplitExponent");
	RenderShadowErrorCutoff = gSavedSettings.getF32("RenderShadowErrorCutoff");
	RenderShadowFOVCutoff = gSavedSettings.getF32("RenderShadowFOVCutoff");
	CameraOffset = gSavedSettings.getBOOL("CameraOffset");
	CameraMaxCoF = gSavedSettings.getF32("CameraMaxCoF");
	CameraDoFResScale = gSavedSettings.getF32("CameraDoFResScale");
	exoPostProcess::instance().ExodusRenderPostSettingsUpdate();	// <FS:CR> Import Vignette from Exodus

	RenderAutoHideSurfaceAreaLimit = gSavedSettings.getF32("RenderAutoHideSurfaceAreaLimit");
	RenderSpotLight = nullptr;
	updateRenderDeferred();

	if (gNonInteractive)
	{
		LLVOAvatar::sMaxNonImpostors = 1;
		LLVOAvatar::updateImpostorRendering(LLVOAvatar::sMaxNonImpostors);
	}
}

void LLPipeline::releaseGLBuffers()
{
	assertInitialized();
	
	if (mNoiseMap)
	{
		LLImageGL::deleteTextures(1, &mNoiseMap);
		mNoiseMap = 0;
	}

	if (mTrueNoiseMap)
	{
		LLImageGL::deleteTextures(1, &mTrueNoiseMap);
		mTrueNoiseMap = 0;
	}

	releaseLUTBuffers();

	mWaterRef.release();
	mWaterDis.release();
    mBake.release();
	mHighlight.release();
	
	for (U32 i = 0; i < 3; i++)
	{
		mGlow[i].release();
	}

	releaseScreenBuffers();

	gBumpImageList.destroyGL();
	LLVOAvatar::resetImpostors();
}

void LLPipeline::releaseLUTBuffers()
{
	if (mLightFunc)
	{
		LLImageGL::deleteTextures(1, &mLightFunc);
		mLightFunc = 0;
	}
}

void LLPipeline::releaseShadowBuffers()
{
    releaseShadowTargets();
}

void LLPipeline::releaseScreenBuffers()
{
	mUIScreen.release();
	mScreen.release();
	mFXAABuffer.release();
	mPhysicsDisplay.release();
	mDeferredScreen.release();
	mDeferredDepth.release();
	mDeferredLight.release();
	mOcclusionDepth.release();
}
		
		
void LLPipeline::releaseShadowTarget(U32 index)
{
    mShadow[index].release();
    mShadowOcclusion[index].release();
}

void LLPipeline::releaseShadowTargets()
{
	for (U32 i = 0; i < 6; i++)
	{
        releaseShadowTarget(i);
	}
}

void LLPipeline::createGLBuffers()
{
    LL_PROFILE_ZONE_SCOPED;
    stop_glerror();
	assertInitialized();

	updateRenderDeferred();
	if (LLPipeline::sWaterReflections)
	{ //water reflection texture
		U32 res = (U32) llmax(gSavedSettings.getS32("RenderWaterRefResolution"), 512);
		mWaterRef.allocate(res,res,GL_RGBA,TRUE,FALSE);
        mWaterDis.allocate(res,res,GL_RGBA,TRUE,FALSE,LLTexUnit::TT_TEXTURE);
	}

    // Use FBO for bake tex
    // <FS:Ansariel> Allow higher resolution rendering in mesh render preview
    //mBake.allocate(512, 512, GL_RGBA, TRUE, FALSE, LLTexUnit::TT_TEXTURE, true); // SL-12781 Build > Upload > Model; 3D Preview
    mBake.allocate(1024, 1024, GL_RGBA, true, false, LLTexUnit::TT_TEXTURE, true); // SL-12781 Build > Upload > Model; 3D Preview
    // <FS:Ansariel>

	mHighlight.allocate(256,256,GL_RGBA, FALSE, FALSE);

	stop_glerror();

	GLuint resX = gViewerWindow->getWorldViewWidthRaw();
	GLuint resY = gViewerWindow->getWorldViewHeightRaw();

    // allocate screen space glow buffers
    const U32 glow_res = llmax(1, llmin(512, 1 << gSavedSettings.getS32("RenderGlowResolutionPow")));
    for (U32 i = 0; i < 3; i++)
    {
        mGlow[i].allocate(512, glow_res, GL_RGBA, FALSE, FALSE);
    }

    allocateScreenBuffer(resX, resY);
    mScreenWidth = 0;
    mScreenHeight = 0;

    if (sRenderDeferred)
    {
		if (!mNoiseMap)
		{
			const U32 noiseRes = 128;
			LLVector3 noise[noiseRes*noiseRes];

			F32 scaler = gSavedSettings.getF32("RenderDeferredNoise")/100.f;
			for (U32 i = 0; i < noiseRes*noiseRes; ++i)
			{
				noise[i] = LLVector3(ll_frand()-0.5f, ll_frand()-0.5f, 0.f);
				noise[i].normVec();
				noise[i].mV[2] = ll_frand()*scaler+1.f-scaler/2.f;
			}

			LLImageGL::generateTextures(1, &mNoiseMap);
			
			gGL.getTexUnit(0)->bindManual(LLTexUnit::TT_TEXTURE, mNoiseMap);
			LLImageGL::setManualImage(LLTexUnit::getInternalType(LLTexUnit::TT_TEXTURE), 0, GL_RGB16F_ARB, noiseRes, noiseRes, GL_RGB, GL_FLOAT, noise, false);
			gGL.getTexUnit(0)->setTextureFilteringOption(LLTexUnit::TFO_POINT);
		}

		if (!mTrueNoiseMap)
		{
			const U32 noiseRes = 128;
			F32 noise[noiseRes*noiseRes*3];
			for (U32 i = 0; i < noiseRes*noiseRes*3; i++)
			{
				noise[i] = ll_frand()*2.0-1.0;
			}

			LLImageGL::generateTextures(1, &mTrueNoiseMap);
			gGL.getTexUnit(0)->bindManual(LLTexUnit::TT_TEXTURE, mTrueNoiseMap);
			LLImageGL::setManualImage(LLTexUnit::getInternalType(LLTexUnit::TT_TEXTURE), 0, GL_RGB16F_ARB, noiseRes, noiseRes, GL_RGB,GL_FLOAT, noise, false);
			gGL.getTexUnit(0)->setTextureFilteringOption(LLTexUnit::TFO_POINT);
		}

		createLUTBuffers();
	}

	gBumpImageList.restoreGL();
}

F32 lerpf(F32 a, F32 b, F32 w)
{
	return a + w * (b - a);
}

void LLPipeline::createLUTBuffers()
{
	if (sRenderDeferred)
	{
		if (!mLightFunc)
		{
			U32 lightResX = gSavedSettings.getU32("RenderSpecularResX");
			U32 lightResY = gSavedSettings.getU32("RenderSpecularResY");
			F32* ls = new F32[lightResX*lightResY];
			F32 specExp = gSavedSettings.getF32("RenderSpecularExponent");
            // Calculate the (normalized) blinn-phong specular lookup texture. (with a few tweaks)
			for (U32 y = 0; y < lightResY; ++y)
			{
				for (U32 x = 0; x < lightResX; ++x)
				{
					ls[y*lightResX+x] = 0;
					F32 sa = (F32) x/(lightResX-1);
					F32 spec = (F32) y/(lightResY-1);
					F32 n = spec * spec * specExp;
					
					// Nothing special here.  Just your typical blinn-phong term.
					spec = powf(sa, n);
					
					// Apply our normalization function.
					// Note: This is the full equation that applies the full normalization curve, not an approximation.
					// This is fine, given we only need to create our LUT once per buffer initialization.
					spec *= (((n + 2) * (n + 4)) / (8 * F_PI * (powf(2, -n/2) + n)));

					// Since we use R16F, we no longer have a dynamic range issue we need to work around here.
					// Though some older drivers may not like this, newer drivers shouldn't have this problem.
					ls[y*lightResX+x] = spec;
				}
			}
			
			U32 pix_format = GL_R16F;
#if LL_DARWIN
			// Need to work around limited precision with 10.6.8 and older drivers
			//
			pix_format = GL_R32F;
#endif
			LLImageGL::generateTextures(1, &mLightFunc);
			gGL.getTexUnit(0)->bindManual(LLTexUnit::TT_TEXTURE, mLightFunc);
			LLImageGL::setManualImage(LLTexUnit::getInternalType(LLTexUnit::TT_TEXTURE), 0, pix_format, lightResX, lightResY, GL_RED, GL_FLOAT, ls, false);
			gGL.getTexUnit(0)->setTextureAddressMode(LLTexUnit::TAM_CLAMP);
			gGL.getTexUnit(0)->setTextureFilteringOption(LLTexUnit::TFO_TRILINEAR);
			glTexParameteri(GL_TEXTURE_2D, GL_TEXTURE_MAG_FILTER, GL_LINEAR);
			glTexParameteri(GL_TEXTURE_2D, GL_TEXTURE_MIN_FILTER, GL_NEAREST);
			
			delete [] ls;
		}
	}
}


void LLPipeline::restoreGL()
{
	assertInitialized();

	if (mVertexShadersEnabled)
	{
		LLViewerShaderMgr::instance()->setShaders();
	}

	for (LLWorld::region_list_t::const_iterator iter = LLWorld::getInstance()->getRegionList().begin(); 
			iter != LLWorld::getInstance()->getRegionList().end(); ++iter)
	{
		LLViewerRegion* region = *iter;
		for (U32 i = 0; i < LLViewerRegion::NUM_PARTITIONS; i++)
		{
			LLSpatialPartition* part = region->getSpatialPartition(i);
			if (part)
			{
				part->restoreGL();
		}
		}
	}
}


bool LLPipeline::canUseVertexShaders()
{
	if ((assertInitialized() && mVertexShadersLoaded != 1) )
	{
		return false;
	}
	else
	{
		return true;
	}
}

bool LLPipeline::canUseWindLightShaders() const
{
	return (gWLSkyProgram.mProgramObject != 0 &&
			LLViewerShaderMgr::instance()->getShaderLevel(LLViewerShaderMgr::SHADER_WINDLIGHT) > 1);
}

bool LLPipeline::canUseWindLightShadersOnObjects() const
{
	return (canUseWindLightShaders() 
		&& LLViewerShaderMgr::instance()->getShaderLevel(LLViewerShaderMgr::SHADER_OBJECT) > 0);
}

bool LLPipeline::canUseAntiAliasing() const
{
	return true;
}

void LLPipeline::unloadShaders()
{
	LLViewerShaderMgr::instance()->unloadShaders();

	mVertexShadersLoaded = 0;
}

void LLPipeline::assertInitializedDoError()
{
	LL_ERRS() << "LLPipeline used when uninitialized." << LL_ENDL;
}

//============================================================================

void LLPipeline::enableShadows(const bool enable_shadows)
{
	//should probably do something here to wrangle shadows....	
}

S32 LLPipeline::getMaxLightingDetail() const
{
	/*if (mShaderLevel[SHADER_OBJECT] >= LLDrawPoolSimple::SHADER_LEVEL_LOCAL_LIGHTS)
	{
		return 3;
	}
	else*/
	{
		return 1;
	}
}

S32 LLPipeline::setLightingDetail(S32 level)
{
	refreshCachedSettings();

	if (level < 0)
	{
		if (RenderLocalLights)
		{
			level = 1;
		}
		else
		{
			level = 0;
		}
	}
	level = llclamp(level, 0, getMaxLightingDetail());
	mLightingDetail = level;
	
	return mLightingDetail;
}

class LLOctreeDirtyTexture : public OctreeTraveler
{
public:
	const std::set<LLViewerFetchedTexture*>& mTextures;

	LLOctreeDirtyTexture(const std::set<LLViewerFetchedTexture*>& textures) : mTextures(textures) { }

	virtual void visit(const OctreeNode* node)
	{
		LLSpatialGroup* group = (LLSpatialGroup*) node->getListener(0);

		if (!group->hasState(LLSpatialGroup::GEOM_DIRTY) && !group->isEmpty())
		{
			for (LLSpatialGroup::draw_map_t::iterator i = group->mDrawMap.begin(); i != group->mDrawMap.end(); ++i)
			{
				for (LLSpatialGroup::drawmap_elem_t::iterator j = i->second.begin(); j != i->second.end(); ++j) 
				{
					LLDrawInfo* params = *j;
					LLViewerFetchedTexture* tex = LLViewerTextureManager::staticCastToFetchedTexture(params->mTexture);
					if (tex && mTextures.find(tex) != mTextures.end())
					{ 
						group->setState(LLSpatialGroup::GEOM_DIRTY);
					}
				}
			}
		}

		for (LLSpatialGroup::bridge_list_t::iterator i = group->mBridgeList.begin(); i != group->mBridgeList.end(); ++i)
		{
			LLSpatialBridge* bridge = *i;
			traverse(bridge->mOctree);
		}
	}
};

// Called when a texture changes # of channels (causes faces to move to alpha pool)
void LLPipeline::dirtyPoolObjectTextures(const std::set<LLViewerFetchedTexture*>& textures)
{
    LL_PROFILE_ZONE_SCOPED;
	assertInitialized();

	// *TODO: This is inefficient and causes frame spikes; need a better way to do this
	//        Most of the time is spent in dirty.traverse.

	for (pool_set_t::iterator iter = mPools.begin(); iter != mPools.end(); ++iter)
	{
		LLDrawPool *poolp = *iter;
		if (poolp->isFacePool())
		{
			((LLFacePool*) poolp)->dirtyTextures(textures);
		}
	}
	
	LLOctreeDirtyTexture dirty(textures);
	for (LLWorld::region_list_t::const_iterator iter = LLWorld::getInstance()->getRegionList().begin(); 
			iter != LLWorld::getInstance()->getRegionList().end(); ++iter)
	{
		LLViewerRegion* region = *iter;
		for (U32 i = 0; i < LLViewerRegion::NUM_PARTITIONS; i++)
		{
			LLSpatialPartition* part = region->getSpatialPartition(i);
			if (part)
			{
				dirty.traverse(part->mOctree);
			}
		}
	}
}

LLDrawPool *LLPipeline::findPool(const U32 type, LLViewerTexture *tex0)
{
	assertInitialized();

	LLDrawPool *poolp = NULL;
	switch( type )
	{
	case LLDrawPool::POOL_SIMPLE:
		poolp = mSimplePool;
		break;

	case LLDrawPool::POOL_GRASS:
		poolp = mGrassPool;
		break;

	case LLDrawPool::POOL_ALPHA_MASK:
		poolp = mAlphaMaskPool;
		break;

	case LLDrawPool::POOL_FULLBRIGHT_ALPHA_MASK:
		poolp = mFullbrightAlphaMaskPool;
		break;

	case LLDrawPool::POOL_FULLBRIGHT:
		poolp = mFullbrightPool;
		break;

	case LLDrawPool::POOL_INVISIBLE:
		poolp = mInvisiblePool;
		break;

	case LLDrawPool::POOL_GLOW:
		poolp = mGlowPool;
		break;

	case LLDrawPool::POOL_TREE:
		poolp = get_if_there(mTreePools, (uintptr_t)tex0, (LLDrawPool*)0 );
		break;

	case LLDrawPool::POOL_TERRAIN:
		poolp = get_if_there(mTerrainPools, (uintptr_t)tex0, (LLDrawPool*)0 );
		break;

	case LLDrawPool::POOL_BUMP:
		poolp = mBumpPool;
		break;
	case LLDrawPool::POOL_MATERIALS:
		poolp = mMaterialsPool;
		break;
	case LLDrawPool::POOL_ALPHA:
		poolp = mAlphaPool;
		break;

	case LLDrawPool::POOL_AVATAR:
	case LLDrawPool::POOL_CONTROL_AV:
		break; // Do nothing

	case LLDrawPool::POOL_SKY:
		poolp = mSkyPool;
		break;

	case LLDrawPool::POOL_WATER:
		poolp = mWaterPool;
		break;

	case LLDrawPool::POOL_GROUND:
		poolp = mGroundPool;
		break;

	case LLDrawPool::POOL_WL_SKY:
		poolp = mWLSkyPool;
		break;

	default:
		llassert(0);
		LL_ERRS() << "Invalid Pool Type in  LLPipeline::findPool() type=" << type << LL_ENDL;
		break;
	}

	return poolp;
}


LLDrawPool *LLPipeline::getPool(const U32 type,	LLViewerTexture *tex0)
{
	LLDrawPool *poolp = findPool(type, tex0);
	if (poolp)
	{
		return poolp;
	}

	LLDrawPool *new_poolp = LLDrawPool::createPool(type, tex0);
	addPool( new_poolp );

	return new_poolp;
}


// static
LLDrawPool* LLPipeline::getPoolFromTE(const LLTextureEntry* te, LLViewerTexture* imagep)
{
	U32 type = getPoolTypeFromTE(te, imagep);
	return gPipeline.getPool(type, imagep);
}

//static 
U32 LLPipeline::getPoolTypeFromTE(const LLTextureEntry* te, LLViewerTexture* imagep)
{
	if (!te || !imagep)
	{
		return 0;
	}
		
	LLMaterial* mat = te->getMaterialParams().get();

	bool color_alpha = te->getColor().mV[3] < 0.999f;
	bool alpha = color_alpha;
	if (imagep)
	{
		alpha = alpha || (imagep->getComponents() == 4 && imagep->getType() != LLViewerTexture::MEDIA_TEXTURE) || (imagep->getComponents() == 2);
	}

	if (alpha && mat)
	{
		switch (mat->getDiffuseAlphaMode())
		{
			case 1:
				alpha = true; // Material's alpha mode is set to blend.  Toss it into the alpha draw pool.
				break;
			case 0: //alpha mode set to none, never go to alpha pool
			case 3: //alpha mode set to emissive, never go to alpha pool
				alpha = color_alpha;
				break;
			default: //alpha mode set to "mask", go to alpha pool if fullbright
				alpha = color_alpha; // Material's alpha mode is set to none, mask, or emissive.  Toss it into the opaque material draw pool.
				break;
		}
	}
	
	if (alpha)
	{
		return LLDrawPool::POOL_ALPHA;
	}
	else if ((te->getBumpmap() || te->getShiny()) && (!mat || mat->getNormalID().isNull()))
	{
		return LLDrawPool::POOL_BUMP;
	}
	else if (mat && !alpha)
	{
		return LLDrawPool::POOL_MATERIALS;
	}
	else
	{
		return LLDrawPool::POOL_SIMPLE;
	}
}


void LLPipeline::addPool(LLDrawPool *new_poolp)
{
	assertInitialized();
	mPools.insert(new_poolp);
	addToQuickLookup( new_poolp );
}

void LLPipeline::allocDrawable(LLViewerObject *vobj)
{
	LLDrawable *drawable = new LLDrawable(vobj);
	vobj->mDrawable = drawable;
	
	//encompass completely sheared objects by taking 
	//the most extreme point possible (<1,1,0.5>)
	drawable->setRadius(LLVector3(1,1,0.5f).scaleVec(vobj->getScale()).length());
	if (vobj->isOrphaned())
	{
		drawable->setState(LLDrawable::FORCE_INVISIBLE);
	}
	drawable->updateXform(TRUE);
}


void LLPipeline::unlinkDrawable(LLDrawable *drawable)
{
    LL_PROFILE_ZONE_SCOPED;

	assertInitialized();

	LLPointer<LLDrawable> drawablep = drawable; // make sure this doesn't get deleted before we are done
	
	// Based on flags, remove the drawable from the queues that it's on.
	if (drawablep->isState(LLDrawable::ON_MOVE_LIST))
	{
		LLDrawable::drawable_vector_t::iterator iter = std::find(mMovedList.begin(), mMovedList.end(), drawablep);
		if (iter != mMovedList.end())
		{
			mMovedList.erase(iter);
		}
	}

	if (drawablep->getSpatialGroup())
	{
		if (!drawablep->getSpatialGroup()->getSpatialPartition()->remove(drawablep, drawablep->getSpatialGroup()))
		{
#ifdef LL_RELEASE_FOR_DOWNLOAD
			LL_WARNS() << "Couldn't remove object from spatial group!" << LL_ENDL;
#else
			LL_ERRS() << "Couldn't remove object from spatial group!" << LL_ENDL;
#endif
		}
	}

	mLights.erase(drawablep);

	for (light_set_t::iterator iter = mNearbyLights.begin();
				iter != mNearbyLights.end(); iter++)
	{
		if (iter->drawable == drawablep)
		{
			mNearbyLights.erase(iter);
			break;
		}
	}

	HighlightItem item(drawablep);
	mHighlightSet.erase(item);

	if (mHighlightObject == drawablep)
	{
		mHighlightObject = NULL;
	}

	for (U32 i = 0; i < 2; ++i)
	{
		if (mShadowSpotLight[i] == drawablep)
		{
			mShadowSpotLight[i] = NULL;
		}

		if (mTargetShadowSpotLight[i] == drawablep)
		{
			mTargetShadowSpotLight[i] = NULL;
		}
	}
}

//static
void LLPipeline::removeMutedAVsLights(LLVOAvatar* muted_avatar)
{
    LL_PROFILE_ZONE_SCOPED;
	for (light_set_t::iterator iter = gPipeline.mNearbyLights.begin();
		 iter != gPipeline.mNearbyLights.end(); iter++)
	{
		if (iter->drawable->getVObj()->isAttachment() && iter->drawable->getVObj()->getAvatar() == muted_avatar)
		{
			gPipeline.mLights.erase(iter->drawable);
			gPipeline.mNearbyLights.erase(iter);
		}
	}
}

U32 LLPipeline::addObject(LLViewerObject *vobj)
{
	if (RenderDelayCreation)
	{
		mCreateQ.push_back(vobj);
	}
	else
	{
		createObject(vobj);
	}

	return 1;
}

void LLPipeline::createObjects(F32 max_dtime)
{
    LL_PROFILE_ZONE_SCOPED;

	LLTimer update_timer;

	while (!mCreateQ.empty() && update_timer.getElapsedTimeF32() < max_dtime)
	{
		LLViewerObject* vobj = mCreateQ.front();
		if (!vobj->isDead())
		{
			createObject(vobj);
		}
		mCreateQ.pop_front();
	}
	
	//for (LLViewerObject::vobj_list_t::iterator iter = mCreateQ.begin(); iter != mCreateQ.end(); ++iter)
	//{
	//	createObject(*iter);
	//}

	//mCreateQ.clear();
}

void LLPipeline::createObject(LLViewerObject* vobj)
{
    LL_PROFILE_ZONE_SCOPED;
	LLDrawable* drawablep = vobj->mDrawable;

	if (!drawablep)
	{
		drawablep = vobj->createDrawable(this);
	}
	else
	{
		LL_ERRS() << "Redundant drawable creation!" << LL_ENDL;
	}
		
	llassert(drawablep);

	if (vobj->getParent())
	{
		vobj->setDrawableParent(((LLViewerObject*)vobj->getParent())->mDrawable); // LLPipeline::addObject 1
	}
	else
	{
		vobj->setDrawableParent(NULL); // LLPipeline::addObject 2
	}

	markRebuild(drawablep, LLDrawable::REBUILD_ALL, TRUE);

	// <FS:Beq> FIRE-23122 BUG-225920 Remove broken RenderAnimateRes functionality.
	//if (drawablep->getVOVolume() && RenderAnimateRes)
	//{
	//	// fun animated res
	//	drawablep->updateXform(TRUE);
	//	drawablep->clearState(LLDrawable::MOVE_UNDAMPED);
	//	drawablep->setScale(LLVector3(0,0,0));
	//	drawablep->makeActive();
	//}
}


void LLPipeline::resetFrameStats()
{
	LL_PROFILE_ZONE_SCOPED
	assertInitialized();

	sCompiles        = 0;
	mNumVisibleFaces = 0;

	if (mOldRenderDebugMask != mRenderDebugMask)
	{
		gObjectList.clearDebugText();
		mOldRenderDebugMask = mRenderDebugMask;
	}
}

//external functions for asynchronous updating
void LLPipeline::updateMoveDampedAsync(LLDrawable* drawablep)
{
	if (FreezeTime)
	{
		return;
	}
	if (!drawablep)
	{
		LL_ERRS() << "updateMove called with NULL drawablep" << LL_ENDL;
		return;
	}
	if (drawablep->isState(LLDrawable::EARLY_MOVE))
	{
		return;
	}

	assertInitialized();

	// update drawable now
	drawablep->clearState(LLDrawable::MOVE_UNDAMPED); // force to DAMPED
	drawablep->updateMove(); // returns done
	drawablep->setState(LLDrawable::EARLY_MOVE); // flag says we already did an undamped move this frame
	// Put on move list so that EARLY_MOVE gets cleared
	if (!drawablep->isState(LLDrawable::ON_MOVE_LIST))
	{
		mMovedList.push_back(drawablep);
		drawablep->setState(LLDrawable::ON_MOVE_LIST);
	}
}

void LLPipeline::updateMoveNormalAsync(LLDrawable* drawablep)
{
	if (FreezeTime)
	{
		return;
	}
	if (!drawablep)
	{
		LL_ERRS() << "updateMove called with NULL drawablep" << LL_ENDL;
		return;
	}
	if (drawablep->isState(LLDrawable::EARLY_MOVE))
	{
		return;
	}

	assertInitialized();

	// update drawable now
	drawablep->setState(LLDrawable::MOVE_UNDAMPED); // force to UNDAMPED
	drawablep->updateMove();
	drawablep->setState(LLDrawable::EARLY_MOVE); // flag says we already did an undamped move this frame
	// Put on move list so that EARLY_MOVE gets cleared
	if (!drawablep->isState(LLDrawable::ON_MOVE_LIST))
	{
		mMovedList.push_back(drawablep);
		drawablep->setState(LLDrawable::ON_MOVE_LIST);
	}
}

void LLPipeline::updateMovedList(LLDrawable::drawable_vector_t& moved_list)
{
	LLDrawable::drawable_vector_t newList; // <FS:ND> removing elements in the middle of a vector is a really bad idea. I'll just create a new one and swap it at the end.

	for (LLDrawable::drawable_vector_t::iterator iter = moved_list.begin();
		 iter != moved_list.end(); )
	{
		LLDrawable::drawable_vector_t::iterator curiter = iter++;
		LLDrawable *drawablep = *curiter;
		bool done = true;
		if (!drawablep->isDead() && (!drawablep->isState(LLDrawable::EARLY_MOVE)))
		{
			done = drawablep->updateMove();
		}
		drawablep->clearState(LLDrawable::EARLY_MOVE | LLDrawable::MOVE_UNDAMPED);
		if (done)
		{
			if (drawablep->isRoot() && !drawablep->isState(LLDrawable::ACTIVE))
			{
				drawablep->makeStatic();
			}
			drawablep->clearState(LLDrawable::ON_MOVE_LIST);
			if (drawablep->isState(LLDrawable::ANIMATED_CHILD))
			{ //will likely not receive any future world matrix updates
				// -- this keeps attachments from getting stuck in space and falling off your avatar
				drawablep->clearState(LLDrawable::ANIMATED_CHILD);
				markRebuild(drawablep, LLDrawable::REBUILD_VOLUME, TRUE);
				if (drawablep->getVObj())
				{
					drawablep->getVObj()->dirtySpatialGroup(TRUE);
				}
			}
		// <FS:ND> removing elements in the middle of a vector is a really bad idea. I'll just create a new one and swap it at the end.
			// iter = moved_list.erase(curiter); // <FS:ND> removing elements in the middle of a vector is a really bad idea. I'll just create a new one and swap it at the end.
		}
		else
			newList.push_back( drawablep );
		// </FS:ND>
	}

	moved_list.swap( newList ); // <FS:ND> removing elements in the middle of a vector is a really bad idea. I'll just create a new one and swap it at the end.
}

void LLPipeline::updateMove()
{
    LL_PROFILE_ZONE_SCOPED;

	if (FreezeTime)
	{
		return;
	}

	assertInitialized();

	for (LLDrawable::drawable_set_t::iterator iter = mRetexturedList.begin();
			iter != mRetexturedList.end(); ++iter)
	{
		LLDrawable* drawablep = *iter;
		if (drawablep && !drawablep->isDead())
		{
			drawablep->updateTexture();
		}
	}
	mRetexturedList.clear();

	updateMovedList(mMovedList);

	//balance octrees
	for (LLWorld::region_list_t::const_iterator iter = LLWorld::getInstance()->getRegionList().begin(); 
		iter != LLWorld::getInstance()->getRegionList().end(); ++iter)
	{
		LLViewerRegion* region = *iter;
		for (U32 i = 0; i < LLViewerRegion::NUM_PARTITIONS; i++)
		{
			LLSpatialPartition* part = region->getSpatialPartition(i);
			if (part)
			{
				part->mOctree->balance();
			}
		}

		//balance the VO Cache tree
		LLVOCachePartition* vo_part = region->getVOCachePartition();
		if(vo_part)
		{
			vo_part->mOctree->balance();
		}
	}
}

/////////////////////////////////////////////////////////////////////////////
// Culling and occlusion testing
/////////////////////////////////////////////////////////////////////////////

//static
F32 LLPipeline::calcPixelArea(LLVector3 center, LLVector3 size, LLCamera &camera)
{
	LLVector3 lookAt = center - camera.getOrigin();
	F32 dist = lookAt.length();

	//ramp down distance for nearby objects
	//shrink dist by dist/16.
	if (dist < 16.f)
	{
		dist /= 16.f;
		dist *= dist;
		dist *= 16.f;
	}

	//get area of circle around node
	F32 app_angle = atanf(size.length()/dist);
	F32 radius = app_angle*LLDrawable::sCurPixelAngle;
	return radius*radius * F_PI;
}

//static
F32 LLPipeline::calcPixelArea(const LLVector4a& center, const LLVector4a& size, LLCamera &camera)
{
	LLVector4a origin;
	origin.load3(camera.getOrigin().mV);

	LLVector4a lookAt;
	lookAt.setSub(center, origin);
	F32 dist = lookAt.getLength3().getF32();

	//ramp down distance for nearby objects
	//shrink dist by dist/16.
	if (dist < 16.f)
	{
		dist /= 16.f;
		dist *= dist;
		dist *= 16.f;
	}

	//get area of circle around node
	F32 app_angle = atanf(size.getLength3().getF32()/dist);
	F32 radius = app_angle*LLDrawable::sCurPixelAngle;
	return radius*radius * F_PI;
}

void LLPipeline::grabReferences(LLCullResult& result)
{
	sCull = &result;
}

void LLPipeline::clearReferences()
{
	LL_PROFILE_ZONE_SCOPED
	sCull = NULL;
	mGroupSaveQ1.clear();
}

void check_references(LLSpatialGroup* group, LLDrawable* drawable)
{
	for (LLSpatialGroup::element_iter i = group->getDataBegin(); i != group->getDataEnd(); ++i)
	{
        LLDrawable* drawablep = (LLDrawable*)(*i)->getDrawable();
		if (drawable == drawablep)
		{
			LL_ERRS() << "LLDrawable deleted while actively reference by LLPipeline." << LL_ENDL;
		}
	}			
}

void check_references(LLDrawable* drawable, LLFace* face)
{
	for (S32 i = 0; i < drawable->getNumFaces(); ++i)
	{
		if (drawable->getFace(i) == face)
		{
			LL_ERRS() << "LLFace deleted while actively referenced by LLPipeline." << LL_ENDL;
		}
	}
}

void check_references(LLSpatialGroup* group, LLFace* face)
{
	for (LLSpatialGroup::element_iter i = group->getDataBegin(); i != group->getDataEnd(); ++i)
	{
		LLDrawable* drawable = (LLDrawable*)(*i)->getDrawable();
		if(drawable)
		{
		check_references(drawable, face);
	}			
}
}

void LLPipeline::checkReferences(LLFace* face)
{
#if 0
	if (sCull)
	{
		for (LLCullResult::sg_iterator iter = sCull->beginVisibleGroups(); iter != sCull->endVisibleGroups(); ++iter)
		{
			LLSpatialGroup* group = *iter;
			check_references(group, face);
		}

		for (LLCullResult::sg_iterator iter = sCull->beginAlphaGroups(); iter != sCull->endAlphaGroups(); ++iter)
		{
			LLSpatialGroup* group = *iter;
			check_references(group, face);
		}

		for (LLCullResult::sg_iterator iter = sCull->beginDrawableGroups(); iter != sCull->endDrawableGroups(); ++iter)
		{
			LLSpatialGroup* group = *iter;
			check_references(group, face);
		}

		for (LLCullResult::drawable_iterator iter = sCull->beginVisibleList(); iter != sCull->endVisibleList(); ++iter)
		{
			LLDrawable* drawable = *iter;
			check_references(drawable, face);	
		}
	}
#endif
}

void LLPipeline::checkReferences(LLDrawable* drawable)
{
#if 0
	if (sCull)
	{
		for (LLCullResult::sg_iterator iter = sCull->beginVisibleGroups(); iter != sCull->endVisibleGroups(); ++iter)
		{
			LLSpatialGroup* group = *iter;
			check_references(group, drawable);
		}

		for (LLCullResult::sg_iterator iter = sCull->beginAlphaGroups(); iter != sCull->endAlphaGroups(); ++iter)
		{
			LLSpatialGroup* group = *iter;
			check_references(group, drawable);
		}

		for (LLCullResult::sg_iterator iter = sCull->beginDrawableGroups(); iter != sCull->endDrawableGroups(); ++iter)
		{
			LLSpatialGroup* group = *iter;
			check_references(group, drawable);
		}

		for (LLCullResult::drawable_iterator iter = sCull->beginVisibleList(); iter != sCull->endVisibleList(); ++iter)
		{
			if (drawable == *iter)
			{
				LL_ERRS() << "LLDrawable deleted while actively referenced by LLPipeline." << LL_ENDL;
			}
		}
	}
#endif
}

void check_references(LLSpatialGroup* group, LLDrawInfo* draw_info)
{
	for (LLSpatialGroup::draw_map_t::iterator i = group->mDrawMap.begin(); i != group->mDrawMap.end(); ++i)
	{
		LLSpatialGroup::drawmap_elem_t& draw_vec = i->second;
		for (LLSpatialGroup::drawmap_elem_t::iterator j = draw_vec.begin(); j != draw_vec.end(); ++j)
		{
			LLDrawInfo* params = *j;
			if (params == draw_info)
			{
				LL_ERRS() << "LLDrawInfo deleted while actively referenced by LLPipeline." << LL_ENDL;
			}
		}
	}
}


void LLPipeline::checkReferences(LLDrawInfo* draw_info)
{
#if 0
	if (sCull)
	{
		for (LLCullResult::sg_iterator iter = sCull->beginVisibleGroups(); iter != sCull->endVisibleGroups(); ++iter)
		{
			LLSpatialGroup* group = *iter;
			check_references(group, draw_info);
		}

		for (LLCullResult::sg_iterator iter = sCull->beginAlphaGroups(); iter != sCull->endAlphaGroups(); ++iter)
		{
			LLSpatialGroup* group = *iter;
			check_references(group, draw_info);
		}

		for (LLCullResult::sg_iterator iter = sCull->beginDrawableGroups(); iter != sCull->endDrawableGroups(); ++iter)
		{
			LLSpatialGroup* group = *iter;
			check_references(group, draw_info);
		}
	}
#endif
}

void LLPipeline::checkReferences(LLSpatialGroup* group)
{
#if CHECK_PIPELINE_REFERENCES
	if (sCull)
	{
		for (LLCullResult::sg_iterator iter = sCull->beginVisibleGroups(); iter != sCull->endVisibleGroups(); ++iter)
		{
			if (group == *iter)
			{
				LL_ERRS() << "LLSpatialGroup deleted while actively referenced by LLPipeline." << LL_ENDL;
			}
		}

		for (LLCullResult::sg_iterator iter = sCull->beginAlphaGroups(); iter != sCull->endAlphaGroups(); ++iter)
		{
			if (group == *iter)
			{
				LL_ERRS() << "LLSpatialGroup deleted while actively referenced by LLPipeline." << LL_ENDL;
			}
		}

		for (LLCullResult::sg_iterator iter = sCull->beginDrawableGroups(); iter != sCull->endDrawableGroups(); ++iter)
		{
			if (group == *iter)
			{
				LL_ERRS() << "LLSpatialGroup deleted while actively referenced by LLPipeline." << LL_ENDL;
			}
		}
	}
#endif
}


bool LLPipeline::visibleObjectsInFrustum(LLCamera& camera)
{
	for (LLWorld::region_list_t::const_iterator iter = LLWorld::getInstance()->getRegionList().begin(); 
			iter != LLWorld::getInstance()->getRegionList().end(); ++iter)
	{
		LLViewerRegion* region = *iter;

		for (U32 i = 0; i < LLViewerRegion::NUM_PARTITIONS; i++)
		{
			LLSpatialPartition* part = region->getSpatialPartition(i);
			if (part)
			{
				if (hasRenderType(part->mDrawableType))
				{
					if (part->visibleObjectsInFrustum(camera))
					{
						return true;
					}
				}
			}
		}
	}

	return false;
}

bool LLPipeline::getVisibleExtents(LLCamera& camera, LLVector3& min, LLVector3& max)
{
	const F32 X = 65536.f;

	min = LLVector3(X,X,X);
	max = LLVector3(-X,-X,-X);

	LLViewerCamera::eCameraID saved_camera_id = LLViewerCamera::sCurCameraID;
	LLViewerCamera::sCurCameraID = LLViewerCamera::CAMERA_WORLD;

	bool res = true;

	for (LLWorld::region_list_t::const_iterator iter = LLWorld::getInstance()->getRegionList().begin(); 
			iter != LLWorld::getInstance()->getRegionList().end(); ++iter)
	{
		LLViewerRegion* region = *iter;

		for (U32 i = 0; i < LLViewerRegion::NUM_PARTITIONS; i++)
		{
			LLSpatialPartition* part = region->getSpatialPartition(i);
			if (part)
			{
				if (hasRenderType(part->mDrawableType))
				{
					if (!part->getVisibleExtents(camera, min, max))
					{
						res = false;
					}
				}
			}
		}
	}

	LLViewerCamera::sCurCameraID = saved_camera_id;

	return res;
}

static LLTrace::BlockTimerStatHandle FTM_CULL("Object Culling");

void LLPipeline::updateCull(LLCamera& camera, LLCullResult& result, S32 water_clip, LLPlane* planep, bool hud_attachments)
{
	static LLCachedControl<bool> use_occlusion(gSavedSettings,"UseOcclusion");
	static bool can_use_occlusion = LLGLSLShader::sNoFixedFunction
									&& LLFeatureManager::getInstance()->isFeatureAvailable("UseOcclusion") 
									&& gGLManager.mHasOcclusionQuery;

	LL_RECORD_BLOCK_TIME(FTM_CULL);

	// <FS:Ansariel> Factor out instance() call
	LLWorld& world = LLWorld::instance();

	grabReferences(result);

	sCull->clear();

	bool to_texture = LLPipeline::sUseOcclusion > 1 && gPipeline.canUseVertexShaders();

	if (to_texture)
	{
		if (LLPipeline::sRenderDeferred && can_use_occlusion)
		{
			mOcclusionDepth.bindTarget();
		}
		else
		{
			mScreen.bindTarget();
		}
	}

	if (sUseOcclusion > 1)
	{
		gGL.setColorMask(false, false);
	}

	gGL.matrixMode(LLRender::MM_PROJECTION);
	gGL.pushMatrix();
	gGL.loadMatrix(gGLLastProjection);
	gGL.matrixMode(LLRender::MM_MODELVIEW);
	gGL.pushMatrix();
	gGLLastMatrix = NULL;
	gGL.loadMatrix(gGLLastModelView);

	LLGLDisable blend(GL_BLEND);
	LLGLDisable test(GL_ALPHA_TEST);
	gGL.getTexUnit(0)->unbind(LLTexUnit::TT_TEXTURE);

	LLGLDepthTest depth(GL_TRUE, GL_FALSE);

	bool bound_shader = false;
	if (gPipeline.canUseVertexShaders() && LLGLSLShader::sCurBoundShader == 0)
	{ //if no shader is currently bound, use the occlusion shader instead of fixed function if we can
		// (shadow render uses a special shader that clamps to clip planes)
		bound_shader = true;
		gOcclusionCubeProgram.bind();
	}
	
	if (sUseOcclusion > 1)
	{
		if (mCubeVB.isNull())
		{ //cube VB will be used for issuing occlusion queries
			mCubeVB = ll_create_cube_vb(LLVertexBuffer::MAP_VERTEX, GL_STATIC_DRAW_ARB);
		}
		mCubeVB->setBuffer(LLVertexBuffer::MAP_VERTEX);
	}
	
    if (!sReflectionRender)
    {
        camera.disableUserClipPlane();
    }

	for (LLWorld::region_list_t::const_iterator iter = world.getRegionList().begin(); // <FS:Ansariel> Factor out instance() call
			iter != world.getRegionList().end(); ++iter)
	{
		LLViewerRegion* region = *iter;

		for (U32 i = 0; i < LLViewerRegion::NUM_PARTITIONS; i++)
		{
			LLSpatialPartition* part = region->getSpatialPartition(i);
			if (part)
			{
				if (!hud_attachments ? LLViewerRegion::PARTITION_BRIDGE == i || hasRenderType(part->mDrawableType) : hasRenderType(part->mDrawableType))
				{
				    part->cull(camera);
				}
			}
		}

		//scan the VO Cache tree
		LLVOCachePartition* vo_part = region->getVOCachePartition();
		if(vo_part)
		{
            bool do_occlusion_cull = can_use_occlusion && use_occlusion && !gUseWireframe; // && 0 > water_clip
			vo_part->cull(camera, do_occlusion_cull);
		}
	}

	if (bound_shader)
	{
		gOcclusionCubeProgram.unbind();
	}

	if (hasRenderType(LLPipeline::RENDER_TYPE_SKY) && 
		gSky.mVOSkyp.notNull() && 
		gSky.mVOSkyp->mDrawable.notNull())
	{
		gSky.mVOSkyp->mDrawable->setVisible(camera);
		sCull->pushDrawable(gSky.mVOSkyp->mDrawable);
		gSky.updateCull();
		stop_glerror();
	}

	if (hasRenderType(LLPipeline::RENDER_TYPE_GROUND) && 
		!gPipeline.canUseWindLightShaders() &&
		gSky.mVOGroundp.notNull() && 
		gSky.mVOGroundp->mDrawable.notNull() &&
		!LLPipeline::sWaterReflections)
	{
		gSky.mVOGroundp->mDrawable->setVisible(camera);
		sCull->pushDrawable(gSky.mVOGroundp->mDrawable);
	}
	
	
    if (hasRenderType(LLPipeline::RENDER_TYPE_WL_SKY) && 
        gPipeline.canUseWindLightShaders() &&
        gSky.mVOWLSkyp.notNull() && 
        gSky.mVOWLSkyp->mDrawable.notNull())
    {
        gSky.mVOWLSkyp->mDrawable->setVisible(camera);
        sCull->pushDrawable(gSky.mVOWLSkyp->mDrawable);
    }

    bool render_water = !sReflectionRender && (hasRenderType(LLPipeline::RENDER_TYPE_WATER) || hasRenderType(LLPipeline::RENDER_TYPE_VOIDWATER));

    if (render_water)
    {
        world.precullWaterObjects(camera, sCull, render_water); // <FS:Ansariel> Factor out instance() call
    }
	
	gGL.matrixMode(LLRender::MM_PROJECTION);
	gGL.popMatrix();
	gGL.matrixMode(LLRender::MM_MODELVIEW);
	gGL.popMatrix();

	if (sUseOcclusion > 1)
	{
		gGL.setColorMask(true, false);
	}

	if (to_texture)
	{
		if (LLPipeline::sRenderDeferred && can_use_occlusion)
		{
			mOcclusionDepth.flush();
		}
		else
		{
			mScreen.flush();
		}
	}
}

void LLPipeline::markNotCulled(LLSpatialGroup* group, LLCamera& camera)
{
	if (group->isEmpty())
	{ 
		return;
	}
	
	group->setVisible();

	if (LLViewerCamera::sCurCameraID == LLViewerCamera::CAMERA_WORLD)
	{
		group->updateDistance(camera);
	}
	
	const F32 MINIMUM_PIXEL_AREA = 16.f;

	if (group->mPixelArea < MINIMUM_PIXEL_AREA)
	{
		return;
	}

	assertInitialized();
	
	if (!group->getSpatialPartition()->mRenderByGroup)
	{ //render by drawable
		sCull->pushDrawableGroup(group);
	}
	else
	{   //render by group
		sCull->pushVisibleGroup(group);
	}

	mNumVisibleNodes++;
}

void LLPipeline::markOccluder(LLSpatialGroup* group)
{
	if (sUseOcclusion > 1 && group && !group->isOcclusionState(LLSpatialGroup::ACTIVE_OCCLUSION))
	{
		LLSpatialGroup* parent = group->getParent();

		if (!parent || !parent->isOcclusionState(LLSpatialGroup::OCCLUDED))
		{ //only mark top most occluders as active occlusion
			sCull->pushOcclusionGroup(group);
			group->setOcclusionState(LLSpatialGroup::ACTIVE_OCCLUSION);
				
			if (parent && 
				!parent->isOcclusionState(LLSpatialGroup::ACTIVE_OCCLUSION) &&
				parent->getElementCount() == 0 &&
				parent->needsUpdate())
			{
				sCull->pushOcclusionGroup(group);
				parent->setOcclusionState(LLSpatialGroup::ACTIVE_OCCLUSION);
			}
		}
	}
}

void LLPipeline::downsampleDepthBuffer(LLRenderTarget& source, LLRenderTarget& dest, LLRenderTarget* scratch_space)
{
	LLGLSLShader* last_shader = LLGLSLShader::sCurBoundShaderPtr;

	LLGLSLShader* shader = NULL;

	if (scratch_space)
	{
        GLint bits = 0;
        bits |= (source.hasStencil() && dest.hasStencil()) ? GL_STENCIL_BUFFER_BIT : 0;
        bits |= GL_DEPTH_BUFFER_BIT;
		scratch_space->copyContents(source, 
									0, 0, source.getWidth(), source.getHeight(), 
									0, 0, scratch_space->getWidth(), scratch_space->getHeight(), bits, GL_NEAREST);
	}

	dest.bindTarget();
	dest.clear(GL_DEPTH_BUFFER_BIT);

	LLStrider<LLVector3> vert; 
	mDeferredVB->getVertexStrider(vert);
	LLStrider<LLVector2> tc0;
		
	vert[0].set(-1,1,0);
	vert[1].set(-1,-3,0);
	vert[2].set(3,1,0);
	
	if (source.getUsage() == LLTexUnit::TT_RECT_TEXTURE)
	{
		shader = &gDownsampleDepthRectProgram;
		shader->bind();
		shader->uniform2f(sDelta, 1.f, 1.f);
		shader->uniform2f(LLShaderMgr::DEFERRED_SCREEN_RES, source.getWidth(), source.getHeight());
	}
	else
	{
		shader = &gDownsampleDepthProgram;
		shader->bind();
		shader->uniform2f(sDelta, 1.f/source.getWidth(), 1.f/source.getHeight());
		shader->uniform2f(LLShaderMgr::DEFERRED_SCREEN_RES, 1.f, 1.f);
	}

	gGL.getTexUnit(0)->bind(scratch_space ? scratch_space : &source, TRUE);

	{
		LLGLDepthTest depth(GL_TRUE, GL_TRUE, GL_ALWAYS);
		mDeferredVB->setBuffer(LLVertexBuffer::MAP_VERTEX);
		mDeferredVB->drawArrays(LLRender::TRIANGLES, 0, 3);
	}
	
	dest.flush();
	
	if (last_shader)
	{
		last_shader->bind();
	}
	else
	{
		shader->unbind();
	}
}

void LLPipeline::doOcclusion(LLCamera& camera, LLRenderTarget& source, LLRenderTarget& dest, LLRenderTarget* scratch_space)
{
	downsampleDepthBuffer(source, dest, scratch_space);
	dest.bindTarget();
	doOcclusion(camera);
	dest.flush();
}

void LLPipeline::doOcclusion(LLCamera& camera)
{
    LL_PROFILE_ZONE_SCOPED;
    if (LLPipeline::sUseOcclusion > 1 && !LLSpatialPartition::sTeleportRequested &&
		(sCull->hasOcclusionGroups() || LLVOCachePartition::sNeedsOcclusionCheck))
	{
		LLVertexBuffer::unbind();

		if (hasRenderDebugMask(LLPipeline::RENDER_DEBUG_OCCLUSION))
		{
			gGL.setColorMask(true, false, false, false);
		}
		else
		{
			gGL.setColorMask(false, false);
		}
		LLGLDisable blend(GL_BLEND);
		LLGLDisable test(GL_ALPHA_TEST);
		gGL.getTexUnit(0)->unbind(LLTexUnit::TT_TEXTURE);
		LLGLDepthTest depth(GL_TRUE, GL_FALSE);

		LLGLDisable cull(GL_CULL_FACE);

		
		bool bind_shader = LLGLSLShader::sNoFixedFunction && LLGLSLShader::sCurBoundShader == 0;
		if (bind_shader)
		{
			if (LLPipeline::sShadowRender)
			{
				gDeferredShadowCubeProgram.bind();
			}
			else
			{
				gOcclusionCubeProgram.bind();
			}
		}

		if (mCubeVB.isNull())
		{ //cube VB will be used for issuing occlusion queries
			mCubeVB = ll_create_cube_vb(LLVertexBuffer::MAP_VERTEX, GL_STATIC_DRAW_ARB);
		}
		mCubeVB->setBuffer(LLVertexBuffer::MAP_VERTEX);

		for (LLCullResult::sg_iterator iter = sCull->beginOcclusionGroups(); iter != sCull->endOcclusionGroups(); ++iter)
		{
			LLSpatialGroup* group = *iter;
			group->doOcclusion(&camera);
			group->clearOcclusionState(LLSpatialGroup::ACTIVE_OCCLUSION);
		}
	
		//apply occlusion culling to object cache tree
		for (LLWorld::region_list_t::const_iterator iter = LLWorld::getInstance()->getRegionList().begin(); 
			iter != LLWorld::getInstance()->getRegionList().end(); ++iter)
		{
			LLVOCachePartition* vo_part = (*iter)->getVOCachePartition();
			if(vo_part)
			{
				vo_part->processOccluders(&camera);
			}
		}

		if (bind_shader)
		{
			if (LLPipeline::sShadowRender)
			{
				gDeferredShadowCubeProgram.unbind();
			}
			else
			{
				gOcclusionCubeProgram.unbind();
			}
		}

		gGL.setColorMask(true, false);
	}
}
	
bool LLPipeline::updateDrawableGeom(LLDrawable* drawablep, bool priority)
{
	bool update_complete = drawablep->updateGeometry(priority);
	if (update_complete && assertInitialized())
	{
		drawablep->setState(LLDrawable::BUILT);
	}
	return update_complete;
}

void LLPipeline::updateGL()
{
    LL_PROFILE_ZONE_SCOPED;
	{
		while (!LLGLUpdate::sGLQ.empty())
		{
			LLGLUpdate* glu = LLGLUpdate::sGLQ.front();
			glu->updateGL();
			glu->mInQ = FALSE;
			LLGLUpdate::sGLQ.pop_front();
		}
	}

	{ //seed VBO Pools
		LLVertexBuffer::seedPools();
	}
}

void LLPipeline::clearRebuildGroups()
{
    LL_PROFILE_ZONE_SCOPED;
	LLSpatialGroup::sg_vector_t	hudGroups;

	mGroupQ1Locked = true;
	// Iterate through all drawables on the priority build queue,
	for (LLSpatialGroup::sg_vector_t::iterator iter = mGroupQ1.begin();
		 iter != mGroupQ1.end(); ++iter)
	{
		LLSpatialGroup* group = *iter;

		// If the group contains HUD objects, save the group
		if (group->isHUDGroup())
		{
			hudGroups.push_back(group);
		}
		// Else, no HUD objects so clear the build state
		else
		{
			group->clearState(LLSpatialGroup::IN_BUILD_Q1);
		}
	}

	// Clear the group
	mGroupQ1.clear();

	// Copy the saved HUD groups back in
	mGroupQ1.assign(hudGroups.begin(), hudGroups.end());
	mGroupQ1Locked = false;

	// Clear the HUD groups
	hudGroups.clear();

	mGroupQ2Locked = true;
	for (LLSpatialGroup::sg_vector_t::iterator iter = mGroupQ2.begin();
		 iter != mGroupQ2.end(); ++iter)
	{
		LLSpatialGroup* group = *iter;

		// If the group contains HUD objects, save the group
		if (group->isHUDGroup())
		{
			hudGroups.push_back(group);
		}
		// Else, no HUD objects so clear the build state
		else
		{
			group->clearState(LLSpatialGroup::IN_BUILD_Q2);
		}
	}	
	// Clear the group
	mGroupQ2.clear();

	// Copy the saved HUD groups back in
	mGroupQ2.assign(hudGroups.begin(), hudGroups.end());
	mGroupQ2Locked = false;
}

void LLPipeline::clearRebuildDrawables()
{
	// Clear all drawables on the priority build queue,
	for (LLDrawable::drawable_list_t::iterator iter = mBuildQ1.begin();
		 iter != mBuildQ1.end(); ++iter)
	{
		LLDrawable* drawablep = *iter;
		if (drawablep && !drawablep->isDead())
		{
			drawablep->clearState(LLDrawable::IN_REBUILD_Q2);
			drawablep->clearState(LLDrawable::IN_REBUILD_Q1);
		}
	}
	mBuildQ1.clear();

	// clear drawables on the non-priority build queue
	for (LLDrawable::drawable_list_t::iterator iter = mBuildQ2.begin();
		 iter != mBuildQ2.end(); ++iter)
	{
		LLDrawable* drawablep = *iter;
		if (!drawablep->isDead())
		{
			drawablep->clearState(LLDrawable::IN_REBUILD_Q2);
		}
	}	
	mBuildQ2.clear();
	
	//clear all moving bridges
	for (LLDrawable::drawable_vector_t::iterator iter = mMovedBridge.begin();
		 iter != mMovedBridge.end(); ++iter)
	{
		LLDrawable *drawablep = *iter;
		drawablep->clearState(LLDrawable::EARLY_MOVE | LLDrawable::MOVE_UNDAMPED | LLDrawable::ON_MOVE_LIST | LLDrawable::ANIMATED_CHILD);
	}
	mMovedBridge.clear();

	//clear all moving drawables
	for (LLDrawable::drawable_vector_t::iterator iter = mMovedList.begin();
		 iter != mMovedList.end(); ++iter)
	{
		LLDrawable *drawablep = *iter;
		drawablep->clearState(LLDrawable::EARLY_MOVE | LLDrawable::MOVE_UNDAMPED | LLDrawable::ON_MOVE_LIST | LLDrawable::ANIMATED_CHILD);
	}
	mMovedList.clear();
}

void LLPipeline::rebuildPriorityGroups()
{
    LL_PROFILE_ZONE_SCOPED;
	LLTimer update_timer;
	assertInitialized();

	gMeshRepo.notifyLoadedMeshes();

	mGroupQ1Locked = true;
	// Iterate through all drawables on the priority build queue,
	for (LLSpatialGroup::sg_vector_t::iterator iter = mGroupQ1.begin();
		 iter != mGroupQ1.end(); ++iter)
	{
		LLSpatialGroup* group = *iter;
		group->rebuildGeom();
		group->clearState(LLSpatialGroup::IN_BUILD_Q1);
	}

	mGroupSaveQ1 = mGroupQ1;
	mGroupQ1.clear();
	mGroupQ1Locked = false;

}

void LLPipeline::rebuildGroups()
{
	if (mGroupQ2.empty())
	{
		return;
	}

    LL_PROFILE_ZONE_SCOPED;
	mGroupQ2Locked = true;
	// Iterate through some drawables on the non-priority build queue
	S32 size = (S32) mGroupQ2.size();
	S32 min_count = llclamp((S32) ((F32) (size * size)/4096*0.25f), 1, size);
			
	S32 count = 0;
	
	std::sort(mGroupQ2.begin(), mGroupQ2.end(), LLSpatialGroup::CompareUpdateUrgency());

	LLSpatialGroup::sg_vector_t::iterator iter;
	LLSpatialGroup::sg_vector_t::iterator last_iter = mGroupQ2.begin();

	for (iter = mGroupQ2.begin();
		 iter != mGroupQ2.end() && count <= min_count; ++iter)
	{
		LLSpatialGroup* group = *iter;
		last_iter = iter;

		if (!group->isDead())
		{
			group->rebuildGeom();
			// <FS:Beq> defend against occasional crash due to null SP
			// if(group->getSpatialPartition()->mRenderByGroup)
			if(group->getSpatialPartition() && (group->getSpatialPartition()->mRenderByGroup))
			{
				count++;
			}
		}

		group->clearState(LLSpatialGroup::IN_BUILD_Q2);
	}	

	mGroupQ2.erase(mGroupQ2.begin(), ++last_iter);

	mGroupQ2Locked = false;

	updateMovedList(mMovedBridge);
}

void LLPipeline::updateGeom(F32 max_dtime)
{
	LLTimer update_timer;
	LLPointer<LLDrawable> drawablep;

	LL_RECORD_BLOCK_TIME(FTM_GEO_UPDATE);

	assertInitialized();

	// notify various object types to reset internal cost metrics, etc.
	// for now, only LLVOVolume does this to throttle LOD changes
	LLVOVolume::preUpdateGeom();

	// Iterate through all drawables on the priority build queue,
	for (LLDrawable::drawable_list_t::iterator iter = mBuildQ1.begin();
		 iter != mBuildQ1.end();)
	{
		LLDrawable::drawable_list_t::iterator curiter = iter++;
		LLDrawable* drawablep = *curiter;
		if (drawablep && !drawablep->isDead())
		{
			if (drawablep->isState(LLDrawable::IN_REBUILD_Q2))
			{
				drawablep->clearState(LLDrawable::IN_REBUILD_Q2);
				LLDrawable::drawable_list_t::iterator find = std::find(mBuildQ2.begin(), mBuildQ2.end(), drawablep);
				if (find != mBuildQ2.end())
				{
					mBuildQ2.erase(find);
				}
			}

			if (drawablep->isUnload())
			{
				drawablep->unload();
				drawablep->clearState(LLDrawable::FOR_UNLOAD);
			}

			if (updateDrawableGeom(drawablep, TRUE))
			{
				drawablep->clearState(LLDrawable::IN_REBUILD_Q1);
				mBuildQ1.erase(curiter);
			}
		}
		else
		{
			mBuildQ1.erase(curiter);
		}
	}
		
	// Iterate through some drawables on the non-priority build queue
	S32 min_count = 16;
	S32 size = (S32) mBuildQ2.size();
	if (size > 1024)
	{
		min_count = llclamp((S32) (size * (F32) size/4096), 16, size);
	}
		
	S32 count = 0;
	
	max_dtime = llmax(update_timer.getElapsedTimeF32()+0.001f, F32SecondsImplicit(max_dtime));
	LLSpatialGroup* last_group = NULL;
	LLSpatialBridge* last_bridge = NULL;

	for (LLDrawable::drawable_list_t::iterator iter = mBuildQ2.begin();
		 iter != mBuildQ2.end(); )
	{
		LLDrawable::drawable_list_t::iterator curiter = iter++;
		LLDrawable* drawablep = *curiter;

		LLSpatialBridge* bridge = drawablep->isRoot() ? drawablep->getSpatialBridge() :
									drawablep->getParent()->getSpatialBridge();

		if (drawablep->getSpatialGroup() != last_group && 
			(!last_bridge || bridge != last_bridge) &&
			(update_timer.getElapsedTimeF32() >= max_dtime) && count > min_count)
		{
			break;
		}

		//make sure updates don't stop in the middle of a spatial group
		//to avoid thrashing (objects are enqueued by group)
		last_group = drawablep->getSpatialGroup();
		last_bridge = bridge;

		bool update_complete = true;
		if (!drawablep->isDead())
		{
			update_complete = updateDrawableGeom(drawablep, FALSE);
			count++;
		}
		if (update_complete)
		{
			drawablep->clearState(LLDrawable::IN_REBUILD_Q2);
			mBuildQ2.erase(curiter);
		}
	}	

	updateMovedList(mMovedBridge);
}

void LLPipeline::markVisible(LLDrawable *drawablep, LLCamera& camera)
{
	if(drawablep && !drawablep->isDead())
	{
		if (drawablep->isSpatialBridge())
		{
			const LLDrawable* root = ((LLSpatialBridge*) drawablep)->mDrawable;
			llassert(root); // trying to catch a bad assumption
					
			if (root && //  // this test may not be needed, see above
					root->getVObj()->isAttachment())
			{
				LLDrawable* rootparent = root->getParent();
				if (rootparent) // this IS sometimes NULL
				{
					LLViewerObject *vobj = rootparent->getVObj();
					llassert(vobj); // trying to catch a bad assumption
					if (vobj) // this test may not be needed, see above
					{
						LLVOAvatar* av = vobj->asAvatar();
						if (av &&
							((!sImpostorRender && av->isImpostor()) //ignore impostor flag during impostor pass
							 //|| av->isInMuteList() // <FS:Ansariel> Partially undo MAINT-5700: Draw imposter for muted avatars
							 || (LLVOAvatar::AOA_JELLYDOLL == av->getOverallAppearance() && !av->needsImpostorUpdate()) ))
						{
							return;
						}
					}
				}
			}
			sCull->pushBridge((LLSpatialBridge*) drawablep);
		}
		else
		{
		
			sCull->pushDrawable(drawablep);
		}

		drawablep->setVisible(camera);
	}
}

void LLPipeline::markMoved(LLDrawable *drawablep, bool damped_motion)
{
	if (!drawablep)
	{
		//LL_ERRS() << "Sending null drawable to moved list!" << LL_ENDL;
		return;
	}
	
	if (drawablep->isDead())
	{
		LL_WARNS() << "Marking NULL or dead drawable moved!" << LL_ENDL;
		return;
	}
	
	if (drawablep->getParent()) 
	{
		//ensure that parent drawables are moved first
		markMoved(drawablep->getParent(), damped_motion);
	}

	assertInitialized();

	if (!drawablep->isState(LLDrawable::ON_MOVE_LIST))
	{
		if (drawablep->isSpatialBridge())
		{
			mMovedBridge.push_back(drawablep);
		}
		else
		{
			mMovedList.push_back(drawablep);
		}
		drawablep->setState(LLDrawable::ON_MOVE_LIST);
	}
	if (! damped_motion)
	{
		drawablep->setState(LLDrawable::MOVE_UNDAMPED); // UNDAMPED trumps DAMPED
	}
	else if (drawablep->isState(LLDrawable::MOVE_UNDAMPED))
	{
		drawablep->clearState(LLDrawable::MOVE_UNDAMPED);
	}
}

void LLPipeline::markShift(LLDrawable *drawablep)
{
	if (!drawablep || drawablep->isDead())
	{
		return;
	}

	assertInitialized();

	if (!drawablep->isState(LLDrawable::ON_SHIFT_LIST))
	{
		drawablep->getVObj()->setChanged(LLXform::SHIFTED | LLXform::SILHOUETTE);
		if (drawablep->getParent()) 
		{
			markShift(drawablep->getParent());
		}
		mShiftList.push_back(drawablep);
		drawablep->setState(LLDrawable::ON_SHIFT_LIST);
	}
}

void LLPipeline::shiftObjects(const LLVector3 &offset)
{
    LL_PROFILE_ZONE_SCOPED;
	assertInitialized();

	glClear(GL_DEPTH_BUFFER_BIT);
	gDepthDirty = true;
		
	LLVector4a offseta;
	offseta.load3(offset.mV);

	for (LLDrawable::drawable_vector_t::iterator iter = mShiftList.begin();
			iter != mShiftList.end(); iter++)
	{
		LLDrawable *drawablep = *iter;
		if (drawablep->isDead())
		{
			continue;
		}	
		drawablep->shiftPos(offseta);	
		drawablep->clearState(LLDrawable::ON_SHIFT_LIST);
	}
	mShiftList.resize(0);
	
	for (LLWorld::region_list_t::const_iterator iter = LLWorld::getInstance()->getRegionList().begin(); 
			iter != LLWorld::getInstance()->getRegionList().end(); ++iter)
	{
		LLViewerRegion* region = *iter;
		for (U32 i = 0; i < LLViewerRegion::NUM_PARTITIONS; i++)
		{
			LLSpatialPartition* part = region->getSpatialPartition(i);
			if (part)
			{
				part->shift(offseta);
			}
		}
	}

	LLHUDText::shiftAll(offset);
	LLHUDNameTag::shiftAll(offset);

	display_update_camera();
}

void LLPipeline::markTextured(LLDrawable *drawablep)
{
	if (drawablep && !drawablep->isDead() && assertInitialized())
	{
		mRetexturedList.insert(drawablep);
	}
}

void LLPipeline::markGLRebuild(LLGLUpdate* glu)
{
	if (glu && !glu->mInQ)
	{
		LLGLUpdate::sGLQ.push_back(glu);
		glu->mInQ = TRUE;
	}
}

void LLPipeline::markPartitionMove(LLDrawable* drawable)
{
	if (!drawable->isState(LLDrawable::PARTITION_MOVE) && 
		!drawable->getPositionGroup().equals3(LLVector4a::getZero()))
	{
		drawable->setState(LLDrawable::PARTITION_MOVE);
		mPartitionQ.push_back(drawable);
	}
}

void LLPipeline::processPartitionQ()
{
<<<<<<< HEAD
	LL_RECORD_BLOCK_TIME(FTM_PROCESS_PARTITIONQ);

	// <FS:ND> A vector is much better suited for the use case of mPartitionQ
	// for (LLDrawable::drawable_list_t::iterator iter = mPartitionQ.begin(); iter != mPartitionQ.end(); ++iter)
	for (LLDrawable::drawable_vector_t::iterator iter = mPartitionQ.begin(); iter != mPartitionQ.end(); ++iter)
	// </FS:ND>
=======
    LL_PROFILE_ZONE_SCOPED;
	for (LLDrawable::drawable_list_t::iterator iter = mPartitionQ.begin(); iter != mPartitionQ.end(); ++iter)
>>>>>>> 28cefb3a
	{
		LLDrawable* drawable = *iter;
		if (!drawable->isDead())
		{
			drawable->updateBinRadius();
			drawable->movePartition();
		}
		drawable->clearState(LLDrawable::PARTITION_MOVE);
	}

	mPartitionQ.clear();
}

void LLPipeline::markMeshDirty(LLSpatialGroup* group)
{
	mMeshDirtyGroup.push_back(group);
}

void LLPipeline::markRebuild(LLSpatialGroup* group, bool priority)
{
	if (group && !group->isDead() && group->getSpatialPartition())
	{
		if (group->getSpatialPartition()->mPartitionType == LLViewerRegion::PARTITION_HUD)
		{
			priority = true;
		}

		if (priority)
		{
			if (!group->hasState(LLSpatialGroup::IN_BUILD_Q1))
			{
				llassert_always(!mGroupQ1Locked);

				mGroupQ1.push_back(group);
				group->setState(LLSpatialGroup::IN_BUILD_Q1);

				if (group->hasState(LLSpatialGroup::IN_BUILD_Q2))
				{
					LLSpatialGroup::sg_vector_t::iterator iter = std::find(mGroupQ2.begin(), mGroupQ2.end(), group);
					if (iter != mGroupQ2.end())
					{
						mGroupQ2.erase(iter);
					}
					group->clearState(LLSpatialGroup::IN_BUILD_Q2);
				}
			}
		}
		else if (!group->hasState(LLSpatialGroup::IN_BUILD_Q2 | LLSpatialGroup::IN_BUILD_Q1))
		{
			llassert_always(!mGroupQ2Locked);
			mGroupQ2.push_back(group);
			group->setState(LLSpatialGroup::IN_BUILD_Q2);

		}
	}
}

void LLPipeline::markRebuild(LLDrawable *drawablep, LLDrawable::EDrawableFlags flag, bool priority)
{
	if (drawablep && !drawablep->isDead() && assertInitialized())
	{
		//<FS:Beq> avoid unfortunate sleep during trylock by static check
		//if(debugLoggingEnabled("AnimatedObjectsLinkset"))
		static auto debug_logging_on = debugLoggingEnabled("AnimatedObjectsLinkset");
		if (debug_logging_on)
		//</FS:Beq>
        {
            LLVOVolume *vol_obj = drawablep->getVOVolume();
            if (vol_obj && vol_obj->isAnimatedObject() && vol_obj->isRiggedMesh())
            {
                std::string vobj_name = llformat("Vol%p", vol_obj);
                F32 est_tris = vol_obj->getEstTrianglesMax();
                LL_DEBUGS("AnimatedObjectsLinkset") << vobj_name << " markRebuild, tris " << est_tris 
                                                    << " priority " << (S32) priority << " flag " << std::hex << flag << LL_ENDL; 
            }
        }
    
		if (!drawablep->isState(LLDrawable::BUILT))
		{
			priority = true;
		}
		if (priority)
		{
			if (!drawablep->isState(LLDrawable::IN_REBUILD_Q1))
			{
				mBuildQ1.push_back(drawablep);
				drawablep->setState(LLDrawable::IN_REBUILD_Q1); // mark drawable as being in priority queue
			}
		}
		else if (!drawablep->isState(LLDrawable::IN_REBUILD_Q2))
		{
			mBuildQ2.push_back(drawablep);
			drawablep->setState(LLDrawable::IN_REBUILD_Q2); // need flag here because it is just a list
		}
		// <FS:Ansariel> FIRE-16485: Crash when calling texture refresh on an object that has a blacklisted copy
		//if (flag & (LLDrawable::REBUILD_VOLUME | LLDrawable::REBUILD_POSITION))
		if ((flag & (LLDrawable::REBUILD_VOLUME | LLDrawable::REBUILD_POSITION)) && drawablep->getVObj().notNull())
		// </FS:Ansariel>
		{
			drawablep->getVObj()->setChanged(LLXform::SILHOUETTE);
		}
		drawablep->setState(flag);
	}
}

void LLPipeline::stateSort(LLCamera& camera, LLCullResult &result)
{
	if (hasAnyRenderType(LLPipeline::RENDER_TYPE_AVATAR,
					  LLPipeline::RENDER_TYPE_CONTROL_AV,
					  LLPipeline::RENDER_TYPE_GROUND,
					  LLPipeline::RENDER_TYPE_TERRAIN,
					  LLPipeline::RENDER_TYPE_TREE,
					  LLPipeline::RENDER_TYPE_SKY,
					  LLPipeline::RENDER_TYPE_VOIDWATER,
					  LLPipeline::RENDER_TYPE_WATER,
					  LLPipeline::END_RENDER_TYPES))
	{
		//clear faces from face pools
		gPipeline.resetDrawOrders();
	}

	LL_RECORD_BLOCK_TIME(FTM_STATESORT);

	//LLVertexBuffer::unbind();

	grabReferences(result);
	for (LLCullResult::sg_iterator iter = sCull->beginDrawableGroups(); iter != sCull->endDrawableGroups(); ++iter)
	{
		LLSpatialGroup* group = *iter;
		group->checkOcclusion();
		if (sUseOcclusion > 1 && group->isOcclusionState(LLSpatialGroup::OCCLUDED))
		{
			markOccluder(group);
		}
		else
		{
			group->setVisible();
			for (LLSpatialGroup::element_iter i = group->getDataBegin(); i != group->getDataEnd(); ++i)
			{
                LLDrawable* drawablep = (LLDrawable*)(*i)->getDrawable();
				markVisible(drawablep, camera);
			}

			if (!sDelayVBUpdate)
			{ //rebuild mesh as soon as we know it's visible
				group->rebuildMesh();
			}
		}
	}

	if (LLViewerCamera::sCurCameraID == LLViewerCamera::CAMERA_WORLD)
	{
		LLSpatialGroup* last_group = NULL;
		BOOL fov_changed = LLViewerCamera::getInstance()->isDefaultFOVChanged();
		for (LLCullResult::bridge_iterator i = sCull->beginVisibleBridge(); i != sCull->endVisibleBridge(); ++i)
		{
			LLCullResult::bridge_iterator cur_iter = i;
			LLSpatialBridge* bridge = *cur_iter;
			LLSpatialGroup* group = bridge->getSpatialGroup();

			if (last_group == NULL)
			{
				last_group = group;
			}

			if (!bridge->isDead() && group && !group->isOcclusionState(LLSpatialGroup::OCCLUDED))
			{
				stateSort(bridge, camera, fov_changed);
			}

			if (LLViewerCamera::sCurCameraID == LLViewerCamera::CAMERA_WORLD &&
				last_group != group && last_group->changeLOD())
			{
				last_group->mLastUpdateDistance = last_group->mDistance;
			}

			last_group = group;
		}

		if (LLViewerCamera::sCurCameraID == LLViewerCamera::CAMERA_WORLD &&
			last_group && last_group->changeLOD())
		{
			last_group->mLastUpdateDistance = last_group->mDistance;
		}
	}

	for (LLCullResult::sg_iterator iter = sCull->beginVisibleGroups(); iter != sCull->endVisibleGroups(); ++iter)
	{
		LLSpatialGroup* group = *iter;
		group->checkOcclusion();
		if (sUseOcclusion > 1 && group->isOcclusionState(LLSpatialGroup::OCCLUDED))
		{
			markOccluder(group);
		}
		else
		{
			group->setVisible();
			stateSort(group, camera);

			if (!sDelayVBUpdate)
			{ //rebuild mesh as soon as we know it's visible
				group->rebuildMesh();
			}
		}
	}
	
	{
		LL_RECORD_BLOCK_TIME(FTM_STATESORT_DRAWABLE);
		for (LLCullResult::drawable_iterator iter = sCull->beginVisibleList();
			 iter != sCull->endVisibleList(); ++iter)
		{
			LLDrawable *drawablep = *iter;
			if (!drawablep->isDead())
			{
				stateSort(drawablep, camera);
			}
		}
	}
		
	postSort(camera);	
}

void LLPipeline::stateSort(LLSpatialGroup* group, LLCamera& camera)
{
	if (group->changeLOD())
	{
		for (LLSpatialGroup::element_iter i = group->getDataBegin(); i != group->getDataEnd(); ++i)
		{
            LLDrawable* drawablep = (LLDrawable*)(*i)->getDrawable();            
			stateSort(drawablep, camera);
		}

		if (LLViewerCamera::sCurCameraID == LLViewerCamera::CAMERA_WORLD)
		{ //avoid redundant stateSort calls
			group->mLastUpdateDistance = group->mDistance;
		}
	}
}

void LLPipeline::stateSort(LLSpatialBridge* bridge, LLCamera& camera, BOOL fov_changed)
{
    LL_PROFILE_ZONE_SCOPED;
    if (bridge->getSpatialGroup()->changeLOD() || fov_changed)
	{
		bool force_update = false;
		bridge->updateDistance(camera, force_update);
	}
}

void LLPipeline::stateSort(LLDrawable* drawablep, LLCamera& camera)
{
    LL_PROFILE_ZONE_SCOPED;
    if (!drawablep
		|| drawablep->isDead() 
		|| !hasRenderType(drawablep->getRenderType()))
	{
		return;
	}
	
    // SL-11353
    // ignore our own geo when rendering spotlight shadowmaps...
    // 
    if (RenderSpotLight && drawablep == RenderSpotLight)
    {
        return;
    }

	if (LLSelectMgr::getInstance()->mHideSelectedObjects)
	{
//		if (drawablep->getVObj().notNull() &&
//			drawablep->getVObj()->isSelected())
// [RLVa:KB] - Checked: 2010-09-28 (RLVa-1.2.1f) | Modified: RLVa-1.2.1f
		const LLViewerObject* pObj = drawablep->getVObj();
		if ( (pObj) && (pObj->isSelected()) && 
			 ( (!RlvActions::isRlvEnabled()) || 
			   ( ((!pObj->isHUDAttachment()) || (!gRlvAttachmentLocks.isLockedAttachment(pObj->getRootEdit()))) && 
				 (RlvActions::canEdit(pObj)) ) ) )
// [/RVLa:KB]
		{
			return;
		}
	}

	if (drawablep->isAvatar())
	{ //don't draw avatars beyond render distance or if we don't have a spatial group.
		if ((drawablep->getSpatialGroup() == NULL) || 
			(drawablep->getSpatialGroup()->mDistance > LLVOAvatar::sRenderDistance))
		{
			return;
		}

		LLVOAvatar* avatarp = (LLVOAvatar*) drawablep->getVObj().get();
		if (!avatarp->isVisible())
		{
			return;
		}
	}

	assertInitialized();

	if (hasRenderType(drawablep->mRenderType))
	{
		if (!drawablep->isState(LLDrawable::INVISIBLE|LLDrawable::FORCE_INVISIBLE))
		{
			drawablep->setVisible(camera, NULL, FALSE);
		}
	}

	if (LLViewerCamera::sCurCameraID == LLViewerCamera::CAMERA_WORLD)
	{
		//if (drawablep->isVisible()) isVisible() check here is redundant, if it wasn't visible, it wouldn't be here
		{
			if (!drawablep->isActive())
			{
				bool force_update = false;
				drawablep->updateDistance(camera, force_update);
			}
			else if (drawablep->isAvatar())
			{
				bool force_update = false;
				drawablep->updateDistance(camera, force_update); // calls vobj->updateLOD() which calls LLVOAvatar::updateVisibility()
			}
		}
	}

	if (!drawablep->getVOVolume())
	{
		for (LLDrawable::face_list_t::iterator iter = drawablep->mFaces.begin();
				iter != drawablep->mFaces.end(); iter++)
		{
			LLFace* facep = *iter;

			if (facep->hasGeometry())
			{
				if (facep->getPool())
				{
					facep->getPool()->enqueue(facep);
				}
				else
				{
					break;
				}
			}
		}
	}
	
	mNumVisibleFaces += drawablep->getNumFaces();
}


void forAllDrawables(LLCullResult::sg_iterator begin, 
					 LLCullResult::sg_iterator end,
					 void (*func)(LLDrawable*))
{
	for (LLCullResult::sg_iterator i = begin; i != end; ++i)
	{
		for (LLSpatialGroup::element_iter j = (*i)->getDataBegin(); j != (*i)->getDataEnd(); ++j)
		{
			if((*j)->hasDrawable())
			{
				func((LLDrawable*)(*j)->getDrawable());	
			}
		}
	}
}

void LLPipeline::forAllVisibleDrawables(void (*func)(LLDrawable*))
{
	forAllDrawables(sCull->beginDrawableGroups(), sCull->endDrawableGroups(), func);
	forAllDrawables(sCull->beginVisibleGroups(), sCull->endVisibleGroups(), func);
}

//function for creating scripted beacons
void renderScriptedBeacons(LLDrawable* drawablep)
{
	LLViewerObject *vobj = drawablep->getVObj();
	if (vobj 
		&& !vobj->isAvatar() 
		&& !vobj->getParent()
		&& vobj->flagScripted())
	{
		if (gPipeline.sRenderBeacons)
		{
			gObjectList.addDebugBeacon(vobj->getPositionAgent(), "", LLColor4(1.f, 0.f, 0.f, 0.5f), LLColor4(1.f, 1.f, 1.f, 0.5f), LLPipeline::DebugBeaconLineWidth);
		}

		if (gPipeline.sRenderHighlight)
		{
			S32 face_id;
			S32 count = drawablep->getNumFaces();
			for (face_id = 0; face_id < count; face_id++)
			{
				LLFace * facep = drawablep->getFace(face_id);
				if (facep) 
				{
					gPipeline.mHighlightFaces.push_back(facep);
				}
			}
		}
	}
}

void renderScriptedTouchBeacons(LLDrawable* drawablep)
{
	LLViewerObject *vobj = drawablep->getVObj();
	if (vobj 
		&& !vobj->isAvatar() 
		&& !vobj->getParent()
		&& vobj->flagScripted()
		&& vobj->flagHandleTouch())
	{
		if (gPipeline.sRenderBeacons)
		{
			gObjectList.addDebugBeacon(vobj->getPositionAgent(), "", LLColor4(1.f, 0.f, 0.f, 0.5f), LLColor4(1.f, 1.f, 1.f, 0.5f), LLPipeline::DebugBeaconLineWidth);
		}

		if (gPipeline.sRenderHighlight)
		{
			S32 face_id;
			S32 count = drawablep->getNumFaces();
			for (face_id = 0; face_id < count; face_id++)
			{
				LLFace * facep = drawablep->getFace(face_id);
				if (facep)
				{
					gPipeline.mHighlightFaces.push_back(facep);
			}
		}
	}
}
}

void renderPhysicalBeacons(LLDrawable* drawablep)
{
	LLViewerObject *vobj = drawablep->getVObj();
	if (vobj 
		&& !vobj->isAvatar() 
		//&& !vobj->getParent()
		&& vobj->flagUsePhysics())
	{
		if (gPipeline.sRenderBeacons)
		{
			gObjectList.addDebugBeacon(vobj->getPositionAgent(), "", LLColor4(0.f, 1.f, 0.f, 0.5f), LLColor4(1.f, 1.f, 1.f, 0.5f), LLPipeline::DebugBeaconLineWidth);
		}

		if (gPipeline.sRenderHighlight)
		{
			S32 face_id;
			S32 count = drawablep->getNumFaces();
			for (face_id = 0; face_id < count; face_id++)
			{
				LLFace * facep = drawablep->getFace(face_id);
				if (facep)
				{
					gPipeline.mHighlightFaces.push_back(facep);
			}
		}
	}
}
}

void renderMOAPBeacons(LLDrawable* drawablep)
{
	LLViewerObject *vobj = drawablep->getVObj();

	if(!vobj || vobj->isAvatar())
		return;

	bool beacon=false;
	U8 tecount=vobj->getNumTEs();
	for(int x=0;x<tecount;x++)
	{
		if(vobj->getTEref(x).hasMedia())
		{
			beacon=true;
			break;
		}
	}
	if(beacon)
	{
		if (gPipeline.sRenderBeacons)
		{
			gObjectList.addDebugBeacon(vobj->getPositionAgent(), "", LLColor4(1.f, 1.f, 1.f, 0.5f), LLColor4(1.f, 1.f, 1.f, 0.5f), LLPipeline::DebugBeaconLineWidth);
		}

		if (gPipeline.sRenderHighlight)
		{
			S32 face_id;
			S32 count = drawablep->getNumFaces();
			for (face_id = 0; face_id < count; face_id++)
			{
				LLFace * facep = drawablep->getFace(face_id);
				if (facep)
				{
					gPipeline.mHighlightFaces.push_back(facep);
			}
		}
	}
}
}

void renderParticleBeacons(LLDrawable* drawablep)
{
	// Look for attachments, objects, etc.
	LLViewerObject *vobj = drawablep->getVObj();
	if (vobj 
		&& vobj->isParticleSource())
	{
		if (gPipeline.sRenderBeacons)
		{
			LLColor4 light_blue(0.5f, 0.5f, 1.f, 0.5f);
			gObjectList.addDebugBeacon(vobj->getPositionAgent(), "", light_blue, LLColor4(1.f, 1.f, 1.f, 0.5f), LLPipeline::DebugBeaconLineWidth);
		}

		if (gPipeline.sRenderHighlight)
		{
			S32 face_id;
			S32 count = drawablep->getNumFaces();
			for (face_id = 0; face_id < count; face_id++)
			{
				LLFace * facep = drawablep->getFace(face_id);
				if (facep)
				{
					gPipeline.mHighlightFaces.push_back(facep);
			}
		}
	}
}
}

void renderSoundHighlights(LLDrawable* drawablep)
{
	// Look for attachments, objects, etc.
	LLViewerObject *vobj = drawablep->getVObj();
	if (vobj && vobj->isAudioSource())
	{
		if (gPipeline.sRenderHighlight)
		{
			S32 face_id;
			S32 count = drawablep->getNumFaces();
			for (face_id = 0; face_id < count; face_id++)
			{
				LLFace * facep = drawablep->getFace(face_id);
				if (facep)
				{
					gPipeline.mHighlightFaces.push_back(facep);
			}
		}
	}
}
}

void LLPipeline::touchTextures(LLDrawInfo* info)
{
    LL_PROFILE_ZONE_SCOPED;
    for (auto& tex : info->mTextureList)
    {
        if (tex.notNull())
        {
            LLImageGL* gl_tex = tex->getGLTexture();
            if (gl_tex && gl_tex->updateBindStats(gl_tex->mTextureMemory))
            {
                tex->setActive();
            }
        }
    }

    if (info->mTexture.notNull())
    {
        info->mTexture->addTextureStats(info->mVSize);
    }
}

void LLPipeline::postSort(LLCamera& camera)
{
    LL_PROFILE_ZONE_SCOPED;

	assertInitialized();
	sVolumeSAFrame = 0.f; //ZK LBG

	LL_PUSH_CALLSTACKS();
	//rebuild drawable geometry
	for (LLCullResult::sg_iterator i = sCull->beginDrawableGroups(); i != sCull->endDrawableGroups(); ++i)
	{
		LLSpatialGroup* group = *i;
		if (!sUseOcclusion || 
			!group->isOcclusionState(LLSpatialGroup::OCCLUDED))
		{
			group->rebuildGeom();
		}
	}
	LL_PUSH_CALLSTACKS();
	//rebuild groups
	sCull->assertDrawMapsEmpty();

	rebuildPriorityGroups();
	LL_PUSH_CALLSTACKS();

	
	//build render map
	for (LLCullResult::sg_iterator i = sCull->beginVisibleGroups(); i != sCull->endVisibleGroups(); ++i)
	{
		LLSpatialGroup* group = *i;
		if ((sUseOcclusion && 
			group->isOcclusionState(LLSpatialGroup::OCCLUDED)) ||
			(RenderAutoHideSurfaceAreaLimit > 0.f && 
			group->mSurfaceArea > RenderAutoHideSurfaceAreaLimit*llmax(group->mObjectBoxSize, 10.f)))
		{
			continue;
		}

		if (group->hasState(LLSpatialGroup::NEW_DRAWINFO) && group->hasState(LLSpatialGroup::GEOM_DIRTY))
		{ //no way this group is going to be drawable without a rebuild
			group->rebuildGeom();
		}

		for (LLSpatialGroup::draw_map_t::iterator j = group->mDrawMap.begin(); j != group->mDrawMap.end(); ++j)
		{
			LLSpatialGroup::drawmap_elem_t& src_vec = j->second;	
			if (!hasRenderType(j->first))
			{
				continue;
			}
			
			for (LLSpatialGroup::drawmap_elem_t::iterator k = src_vec.begin(); k != src_vec.end(); ++k)
			{
                LLDrawInfo* info = *k;
				
				sCull->pushDrawInfo(j->first, info);
                if (!sShadowRender && !sReflectionRender)
                {
                    touchTextures(info);
                    addTrianglesDrawn(info->mCount, info->mDrawMode);
                }
			}
		}

		if (hasRenderType(LLPipeline::RENDER_TYPE_PASS_ALPHA))
		{
			LLSpatialGroup::draw_map_t::iterator alpha = group->mDrawMap.find(LLRenderPass::PASS_ALPHA);
			
			if (alpha != group->mDrawMap.end())
			{ //store alpha groups for sorting
				LLSpatialBridge* bridge = group->getSpatialPartition()->asBridge();
				if (LLViewerCamera::sCurCameraID == LLViewerCamera::CAMERA_WORLD)
				{
					if (bridge)
					{
						LLCamera trans_camera = bridge->transformCamera(camera);
						group->updateDistance(trans_camera);
					}
					else
					{
						group->updateDistance(camera);
					}
				}
							
				if (hasRenderType(LLDrawPool::POOL_ALPHA))
				{
					sCull->pushAlphaGroup(group);
				}
			}
		}
	}
	
	//flush particle VB
	if (LLVOPartGroup::sVB)
	{
		LLVOPartGroup::sVB->flush();
	}
	else
	{
		LL_WARNS_ONCE() << "Missing particle buffer" << LL_ENDL;
	}

	/*bool use_transform_feedback = gTransformPositionProgram.mProgramObject && !mMeshDirtyGroup.empty();

	if (use_transform_feedback)
	{ //place a query around potential transform feedback code for synchronization
		mTransformFeedbackPrimitives = 0;

		if (!mMeshDirtyQueryObject)
		{
			glGenQueriesARB(1, &mMeshDirtyQueryObject);
		}

		
		glBeginQueryARB(GL_TRANSFORM_FEEDBACK_PRIMITIVES_WRITTEN, mMeshDirtyQueryObject);
	}*/

	//pack vertex buffers for groups that chose to delay their updates
	for (LLSpatialGroup::sg_vector_t::iterator iter = mMeshDirtyGroup.begin(); iter != mMeshDirtyGroup.end(); ++iter)
	{
		(*iter)->rebuildMesh();
	}

	/*if (use_transform_feedback)
	{
		glEndQueryARB(GL_TRANSFORM_FEEDBACK_PRIMITIVES_WRITTEN);
	}*/
	
	mMeshDirtyGroup.clear();

	if (!sShadowRender)
	{
		std::sort(sCull->beginAlphaGroups(), sCull->endAlphaGroups(), LLSpatialGroup::CompareDepthGreater());
	}

	LL_PUSH_CALLSTACKS();
	// only render if the flag is set. The flag is only set if we are in edit mode or the toggle is set in the menus
	// Ansariel: Make beacons also show when beacons floater is closed.
	if (/*LLFloaterReg::instanceVisible("beacons") &&*/ !sShadowRender)
	{
		if (sRenderScriptedTouchBeacons)
		{
			// Only show the beacon on the root object.
			forAllVisibleDrawables(renderScriptedTouchBeacons);
		}
		else
		if (sRenderScriptedBeacons)
		{
			// Only show the beacon on the root object.
			forAllVisibleDrawables(renderScriptedBeacons);
		}

		if (sRenderPhysicalBeacons)
		{
			// Only show the beacon on the root object.
			forAllVisibleDrawables(renderPhysicalBeacons);
		}

		if(sRenderMOAPBeacons)
		{
			forAllVisibleDrawables(renderMOAPBeacons);
		}

		if (sRenderParticleBeacons)
		{
			forAllVisibleDrawables(renderParticleBeacons);
		}

		// If god mode, also show audio cues
		if (sRenderSoundBeacons && gAudiop)
		{
			// Walk all sound sources and render out beacons for them. Note, this isn't done in the ForAllVisibleDrawables function, because some are not visible.
			LLAudioEngine::source_map::iterator iter;
			for (iter = gAudiop->mAllSources.begin(); iter != gAudiop->mAllSources.end(); ++iter)
			{
				LLAudioSource *sourcep = iter->second;

				LLVector3d pos_global = sourcep->getPositionGlobal();
				LLVector3 pos = gAgent.getPosAgentFromGlobal(pos_global);
				if (gPipeline.sRenderBeacons)
				{
					//pos += LLVector3(0.f, 0.f, 0.2f);
					gObjectList.addDebugBeacon(pos, "", LLColor4(1.f, 1.f, 0.f, 0.5f), LLColor4(1.f, 1.f, 1.f, 0.5f), DebugBeaconLineWidth);
				}
			}
			// now deal with highlights for all those seeable sound sources
			forAllVisibleDrawables(renderSoundHighlights);
		}
	}
	LL_PUSH_CALLSTACKS();
	// If managing your telehub, draw beacons at telehub and currently selected spawnpoint.
	if (LLFloaterTelehub::renderBeacons())
	{
		LLFloaterTelehub::addBeacons();
	}

	if (!sShadowRender)
	{
		mSelectedFaces.clear();

		if (!gNonInteractive)
		{
			LLPipeline::setRenderHighlightTextureChannel(gFloaterTools->getPanelFace()->getTextureChannelToEdit());
		}

		// Draw face highlights for selected faces.
		if (LLSelectMgr::getInstance()->getTEMode())
		{
			struct f : public LLSelectedTEFunctor
			{
				virtual bool apply(LLViewerObject* object, S32 te)
				{
					if (object->mDrawable)
					{
						LLFace * facep = object->mDrawable->getFace(te);
						if (facep)
						{
							gPipeline.mSelectedFaces.push_back(facep);
					}
					}
					return true;
				}
			} func;
			LLSelectMgr::getInstance()->getSelection()->applyToTEs(&func);
		}
	}

	//LLSpatialGroup::sNoDelete = FALSE;
	LL_PUSH_CALLSTACKS();
}


void render_hud_elements()
{
	gPipeline.disableLights();		
	
	LLGLDisable fog(GL_FOG);
	LLGLSUIDefault gls_ui;

	LLGLEnable stencil(GL_STENCIL_TEST);
	glStencilFunc(GL_ALWAYS, 255, 0xFFFFFFFF);
	glStencilMask(0xFFFFFFFF);
	glStencilOp(GL_KEEP, GL_KEEP, GL_REPLACE);
	
	gGL.color4f(1,1,1,1);
	
	if (LLGLSLShader::sNoFixedFunction)
	{
		gUIProgram.bind();
	}
	LLGLDepthTest depth(GL_TRUE, GL_FALSE);

	if (!LLPipeline::sReflectionRender && gPipeline.hasRenderDebugFeatureMask(LLPipeline::RENDER_DEBUG_FEATURE_UI))
	{
		LLGLEnable multisample(LLPipeline::RenderFSAASamples > 0 ? GL_MULTISAMPLE_ARB : 0);
		gViewerWindow->renderSelections(FALSE, FALSE, FALSE); // For HUD version in render_ui_3d()
	
		// Draw the tracking overlays
		LLTracker::render3D();
		
		// Show the property lines
		LLWorld::getInstance()->renderPropertyLines();
		LLViewerParcelMgr::getInstance()->render();
		LLViewerParcelMgr::getInstance()->renderParcelCollision();
	
		// Render name tags.
		LLHUDObject::renderAll();
	}
	else if (gForceRenderLandFence)
	{
		// This is only set when not rendering the UI, for parcel snapshots
		LLViewerParcelMgr::getInstance()->render();
	}
	else if (gPipeline.hasRenderType(LLPipeline::RENDER_TYPE_HUD))
	{
		LLHUDText::renderAllHUD();
	}

	if (LLGLSLShader::sNoFixedFunction)
	{
		gUIProgram.unbind();
	}
	gGL.flush();
}

void LLPipeline::renderHighlights()
{
	assertInitialized();

	// Draw 3D UI elements here (before we clear the Z buffer in POOL_HUD)
	// Render highlighted faces.
	LLGLSPipelineAlpha gls_pipeline_alpha;
	LLColor4 color(1.f, 1.f, 1.f, 0.5f);
	LLGLEnable color_mat(GL_COLOR_MATERIAL);
	disableLights();

	if (!hasRenderType(LLPipeline::RENDER_TYPE_HUD) && !mHighlightSet.empty())
	{ //draw blurry highlight image over screen
		LLGLEnable blend(GL_BLEND);
		LLGLDepthTest depth(GL_TRUE, GL_FALSE, GL_ALWAYS);
		LLGLDisable test(GL_ALPHA_TEST);

		LLGLEnable stencil(GL_STENCIL_TEST);
		gGL.flush();
		glStencilMask(0xFFFFFFFF);
		glClearStencil(1);
		glClear(GL_STENCIL_BUFFER_BIT);

		glStencilFunc(GL_ALWAYS, 0, 0xFFFFFFFF);
		glStencilOp(GL_REPLACE, GL_REPLACE, GL_REPLACE);

		gGL.setColorMask(false, false);

        if (LLGLSLShader::sNoFixedFunction)
        {
            gHighlightProgram.bind();
        }

		for (std::set<HighlightItem>::iterator iter = mHighlightSet.begin(); iter != mHighlightSet.end(); ++iter)
		{
			renderHighlight(iter->mItem->getVObj(), 1.f);
		}
		gGL.setColorMask(true, false);

		glStencilOp(GL_KEEP, GL_KEEP, GL_KEEP);
		glStencilFunc(GL_NOTEQUAL, 0, 0xFFFFFFFF);
		
		//gGL.setSceneBlendType(LLRender::BT_ADD_WITH_ALPHA);

		gGL.pushMatrix();
		gGL.loadIdentity();
		gGL.matrixMode(LLRender::MM_PROJECTION);
		gGL.pushMatrix();
		gGL.loadIdentity();

		gGL.getTexUnit(0)->bind(&mHighlight);

		LLVector2 tc1;
		LLVector2 tc2;

		tc1.setVec(0,0);
		tc2.setVec(2,2);

		gGL.begin(LLRender::TRIANGLES);
				
		F32 scale = RenderHighlightBrightness;
		LLColor4 color = RenderHighlightColor;
		F32 thickness = RenderHighlightThickness;

		for (S32 pass = 0; pass < 2; ++pass)
		{
			if (pass == 0)
			{
				gGL.setSceneBlendType(LLRender::BT_ADD_WITH_ALPHA);
			}
			else
			{
				gGL.setSceneBlendType(LLRender::BT_ALPHA);
			}

			for (S32 i = 0; i < 8; ++i)
			{
				for (S32 j = 0; j < 8; ++j)
				{
					LLVector2 tc(i-4+0.5f, j-4+0.5f);

					F32 dist = 1.f-(tc.length()/sqrtf(32.f));
					dist *= scale/64.f;

					tc *= thickness;
					tc.mV[0] = (tc.mV[0])/mHighlight.getWidth();
					tc.mV[1] = (tc.mV[1])/mHighlight.getHeight();

					gGL.color4f(color.mV[0],
								color.mV[1],
								color.mV[2],
								color.mV[3]*dist);
					
					gGL.texCoord2f(tc.mV[0]+tc1.mV[0], tc.mV[1]+tc2.mV[1]);
					gGL.vertex2f(-1,3);
					
					gGL.texCoord2f(tc.mV[0]+tc1.mV[0], tc.mV[1]+tc1.mV[1]);
					gGL.vertex2f(-1,-1);
					
					gGL.texCoord2f(tc.mV[0]+tc2.mV[0], tc.mV[1]+tc1.mV[1]);
					gGL.vertex2f(3,-1);
				}
			}
		}

		gGL.end();

		gGL.popMatrix();
		gGL.matrixMode(LLRender::MM_MODELVIEW);
		gGL.popMatrix();
		
		//gGL.setSceneBlendType(LLRender::BT_ALPHA);
	}

	if ((LLViewerShaderMgr::instance()->getShaderLevel(LLViewerShaderMgr::SHADER_INTERFACE) > 0))
	{
		gHighlightProgram.bind();
		gGL.diffuseColor4f(1,1,1,0.5f);
	}
	
	if (hasRenderDebugFeatureMask(RENDER_DEBUG_FEATURE_SELECTED) && !mFaceSelectImagep)
		{
			mFaceSelectImagep = LLViewerTextureManager::getFetchedTexture(IMG_FACE_SELECT);
		}

	if (hasRenderDebugFeatureMask(RENDER_DEBUG_FEATURE_SELECTED) && (sRenderHighlightTextureChannel == LLRender::DIFFUSE_MAP))
	{
		// Make sure the selection image gets downloaded and decoded
		mFaceSelectImagep->addTextureStats((F32)MAX_IMAGE_AREA);

		U32 count = mSelectedFaces.size();
		for (U32 i = 0; i < count; i++)
		{
			LLFace *facep = mSelectedFaces[i];
			if (!facep || facep->getDrawable()->isDead())
			{
				LL_ERRS() << "Bad face on selection" << LL_ENDL;
				return;
			}
			
			facep->renderSelected(mFaceSelectImagep, color);
		}
	}

	if (hasRenderDebugFeatureMask(RENDER_DEBUG_FEATURE_SELECTED))
	{
		// Paint 'em red!
		color.setVec(1.f, 0.f, 0.f, 0.5f);
		
		int count = mHighlightFaces.size();
		for (S32 i = 0; i < count; i++)
		{
			LLFace* facep = mHighlightFaces[i];
			facep->renderSelected(LLViewerTexture::sNullImagep, color);
		}
	}

	// Contains a list of the faces of objects that are physical or
	// have touch-handlers.
	mHighlightFaces.clear();

	if (LLViewerShaderMgr::instance()->getShaderLevel(LLViewerShaderMgr::SHADER_INTERFACE) > 0)
	{
		gHighlightProgram.unbind();
	}


	if (hasRenderDebugFeatureMask(RENDER_DEBUG_FEATURE_SELECTED) && (sRenderHighlightTextureChannel == LLRender::NORMAL_MAP))
	{
		color.setVec(1.0f, 0.5f, 0.5f, 0.5f);
		if ((LLViewerShaderMgr::instance()->getShaderLevel(LLViewerShaderMgr::SHADER_INTERFACE) > 0))
		{
			gHighlightNormalProgram.bind();
			gGL.diffuseColor4f(1,1,1,0.5f);
		}

		mFaceSelectImagep->addTextureStats((F32)MAX_IMAGE_AREA);

		U32 count = mSelectedFaces.size();
		for (U32 i = 0; i < count; i++)
		{
			LLFace *facep = mSelectedFaces[i];
			if (!facep || facep->getDrawable()->isDead())
			{
				LL_ERRS() << "Bad face on selection" << LL_ENDL;
				return;
			}

			facep->renderSelected(mFaceSelectImagep, color);
		}

		if ((LLViewerShaderMgr::instance()->getShaderLevel(LLViewerShaderMgr::SHADER_INTERFACE) > 0))
		{
			gHighlightNormalProgram.unbind();
		}
	}

	if (hasRenderDebugFeatureMask(RENDER_DEBUG_FEATURE_SELECTED) && (sRenderHighlightTextureChannel == LLRender::SPECULAR_MAP))
	{
		color.setVec(0.0f, 0.3f, 1.0f, 0.8f);
		if ((LLViewerShaderMgr::instance()->getShaderLevel(LLViewerShaderMgr::SHADER_INTERFACE) > 0))
		{
			gHighlightSpecularProgram.bind();
			gGL.diffuseColor4f(1,1,1,0.5f);
		}

		mFaceSelectImagep->addTextureStats((F32)MAX_IMAGE_AREA);

		U32 count = mSelectedFaces.size();
		for (U32 i = 0; i < count; i++)
		{
			LLFace *facep = mSelectedFaces[i];
			if (!facep || facep->getDrawable()->isDead())
			{
				LL_ERRS() << "Bad face on selection" << LL_ENDL;
				return;
			}

			facep->renderSelected(mFaceSelectImagep, color);
		}

		if ((LLViewerShaderMgr::instance()->getShaderLevel(LLViewerShaderMgr::SHADER_INTERFACE) > 0))
		{
			gHighlightSpecularProgram.unbind();
		}
	}
}

//debug use
U32 LLPipeline::sCurRenderPoolType = 0 ;

void LLPipeline::renderGeom(LLCamera& camera, bool forceVBOUpdate)
{
	LL_RECORD_BLOCK_TIME(FTM_RENDER_GEOMETRY);

	assertInitialized();

	F32 saved_modelview[16];
	F32 saved_projection[16];

	//HACK: preserve/restore matrices around HUD render
	if (gPipeline.hasRenderType(LLPipeline::RENDER_TYPE_HUD))
	{
		for (U32 i = 0; i < 16; i++)
		{
			saved_modelview[i] = gGLModelView[i];
			saved_projection[i] = gGLProjection[i];
		}
	}

	///////////////////////////////////////////
	//
	// Sync and verify GL state
	//
	//

	stop_glerror();

	LLVertexBuffer::unbind();

	// Do verification of GL state
	LLGLState::checkStates();
	LLGLState::checkTextureChannels();
	LLGLState::checkClientArrays();
	if (mRenderDebugMask & RENDER_DEBUG_VERIFY)
	{
		if (!verify())
		{
			LL_ERRS() << "Pipeline verification failed!" << LL_ENDL;
		}
	}

	LLAppViewer::instance()->pingMainloopTimeout("Pipeline:ForceVBO");
	
	// Initialize lots of GL state to "safe" values
	gGL.getTexUnit(0)->unbind(LLTexUnit::TT_TEXTURE);
	gGL.matrixMode(LLRender::MM_TEXTURE);
	gGL.loadIdentity();
	gGL.matrixMode(LLRender::MM_MODELVIEW);

	LLGLSPipeline gls_pipeline;
	LLGLEnable multisample(RenderFSAASamples > 0 ? GL_MULTISAMPLE_ARB : 0);

	LLGLState gls_color_material(GL_COLOR_MATERIAL, mLightingDetail < 2);
				
	// Toggle backface culling for debugging
	LLGLEnable cull_face(mBackfaceCull ? GL_CULL_FACE : 0);
	// Set fog
	bool use_fog = hasRenderDebugFeatureMask(LLPipeline::RENDER_DEBUG_FEATURE_FOG);
	LLGLEnable fog_enable(use_fog &&
						  !gPipeline.canUseWindLightShadersOnObjects() ? GL_FOG : 0);
	gSky.updateFog(camera.getFar());
	if (!use_fog)
	{
		sUnderWaterRender = false;
	}

	gGL.getTexUnit(0)->bind(LLViewerFetchedTexture::sDefaultImagep);
	LLViewerFetchedTexture::sDefaultImagep->setAddressMode(LLTexUnit::TAM_WRAP);
	

	//////////////////////////////////////////////
	//
	// Actually render all of the geometry
	//
	//	
	stop_glerror();
	
	LLAppViewer::instance()->pingMainloopTimeout("Pipeline:RenderDrawPools");

	for (pool_set_t::iterator iter = mPools.begin(); iter != mPools.end(); ++iter)
	{
		LLDrawPool *poolp = *iter;
		if (hasRenderType(poolp->getType()))
		{
			poolp->prerender();
		}
	}

	{
		LL_RECORD_BLOCK_TIME(FTM_POOLS);
		
		// HACK: don't calculate local lights if we're rendering the HUD!
		//    Removing this check will cause bad flickering when there are 
		//    HUD elements being rendered AND the user is in flycam mode  -nyx
		if (!gPipeline.hasRenderType(LLPipeline::RENDER_TYPE_HUD))
		{
			calcNearbyLights(camera);
			setupHWLights(NULL);
		}

		bool occlude = sUseOcclusion > 1;
		U32 cur_type = 0;

		pool_set_t::iterator iter1 = mPools.begin();
		while ( iter1 != mPools.end() )
		{
			LLDrawPool *poolp = *iter1;
			
			cur_type = poolp->getType();

			//debug use
			sCurRenderPoolType = cur_type ;

			if (occlude && cur_type >= LLDrawPool::POOL_GRASS)
			{
				occlude = false;
				gGLLastMatrix = NULL;
				gGL.loadMatrix(gGLModelView);
				LLGLSLShader::bindNoShader();
// [RLVa:KB] - @setsphere
				if (LLPipeline::sRenderDeferred || !LLRenderTarget::sUseFBO || !LLPipeline::sUseDepthTexture)
				{
					doOcclusion(camera);
				}
				else
				{
					doOcclusion(camera, mScreen, mOcclusionDepth, &mDeferredDepth);
				}
// [/RLVa:KB]
//				doOcclusion(camera);
			}

			pool_set_t::iterator iter2 = iter1;
			if (hasRenderType(poolp->getType()) && poolp->getNumPasses() > 0)
			{
				LL_RECORD_BLOCK_TIME(FTM_POOLRENDER);

				gGLLastMatrix = NULL;
				gGL.loadMatrix(gGLModelView);
			
				for( S32 i = 0; i < poolp->getNumPasses(); i++ )
				{
					LLVertexBuffer::unbind();
					poolp->beginRenderPass(i);
					for (iter2 = iter1; iter2 != mPools.end(); iter2++)
					{
						LLDrawPool *p = *iter2;
						if (p->getType() != cur_type)
						{
							break;
						}
						
						if ( !p->getSkipRenderFlag() ) { p->render(i); }
					}
					poolp->endRenderPass(i);
					LLVertexBuffer::unbind();
					if (gDebugGL)
					{
						std::string msg = llformat("pass %d", i);
						LLGLState::checkStates(msg);
						//LLGLState::checkTextureChannels(msg);
						//LLGLState::checkClientArrays(msg);
					}
				}
			}
			else
			{
				// Skip all pools of this type
				for (iter2 = iter1; iter2 != mPools.end(); iter2++)
				{
					LLDrawPool *p = *iter2;
					if (p->getType() != cur_type)
					{
						break;
					}
				}
			}
			iter1 = iter2;
			stop_glerror();
		}
		
		LLAppViewer::instance()->pingMainloopTimeout("Pipeline:RenderDrawPoolsEnd");

		LLVertexBuffer::unbind();
			
		gGLLastMatrix = NULL;
		gGL.loadMatrix(gGLModelView);

		if (occlude)
		{
			occlude = false;
			gGLLastMatrix = NULL;
			gGL.loadMatrix(gGLModelView);
			LLGLSLShader::bindNoShader();
			doOcclusion(camera);
		}
	}

	LLVertexBuffer::unbind();
	LLGLState::checkStates();

	if (!LLPipeline::sImpostorRender)
	{
		LLAppViewer::instance()->pingMainloopTimeout("Pipeline:RenderHighlights");

		if (!sReflectionRender)
		{
			renderHighlights();
		}

		// Contains a list of the faces of objects that are physical or
		// have touch-handlers.
		mHighlightFaces.clear();

		LLAppViewer::instance()->pingMainloopTimeout("Pipeline:RenderDebug");
	
		renderDebug();

		LLVertexBuffer::unbind();
	
		if (!LLPipeline::sReflectionRender && !LLPipeline::sRenderDeferred)
		{
			if (gPipeline.hasRenderDebugFeatureMask(LLPipeline::RENDER_DEBUG_FEATURE_UI))
			{
				// Render debugging beacons.
				gObjectList.renderObjectBeacons();
				gObjectList.resetObjectBeacons();
                gSky.addSunMoonBeacons();
			}
			else
			{
				// Make sure particle effects disappear
				LLHUDObject::renderAllForTimer();
			}
		}
		else
		{
			// Make sure particle effects disappear
			LLHUDObject::renderAllForTimer();
		}

		LLAppViewer::instance()->pingMainloopTimeout("Pipeline:RenderGeomEnd");

		//HACK: preserve/restore matrices around HUD render
		if (gPipeline.hasRenderType(LLPipeline::RENDER_TYPE_HUD))
		{
			for (U32 i = 0; i < 16; i++)
			{
				gGLModelView[i] = saved_modelview[i];
				gGLProjection[i] = saved_projection[i];
			}
		}
	}

	LLVertexBuffer::unbind();

	LLGLState::checkStates();
//	LLGLState::checkTextureChannels();
//	LLGLState::checkClientArrays();
}

void LLPipeline::renderGeomDeferred(LLCamera& camera)
{
	LLAppViewer::instance()->pingMainloopTimeout("Pipeline:RenderGeomDeferred");

	LL_RECORD_BLOCK_TIME(FTM_RENDER_GEOMETRY);
	{
		// SL-15709 -- NOTE: Tracy only allows one ZoneScoped per function.
		// Solutions are:
		// 1. Use a new scope
		// 2. Use named zones
		// 3. Use transient zones
		LL_RECORD_BLOCK_TIME(FTM_DEFERRED_POOLS);

		LLGLEnable cull(GL_CULL_FACE);

		for (pool_set_t::iterator iter = mPools.begin(); iter != mPools.end(); ++iter)
		{
			LLDrawPool *poolp = *iter;
			if (hasRenderType(poolp->getType()))
			{
				poolp->prerender();
			}
		}

		LLGLEnable multisample(RenderFSAASamples > 0 ? GL_MULTISAMPLE_ARB : 0);

		LLVertexBuffer::unbind();

		LLGLState::checkStates();
		LLGLState::checkTextureChannels();
		LLGLState::checkClientArrays();

		U32 cur_type = 0;

		gGL.setColorMask(true, true);
	
		pool_set_t::iterator iter1 = mPools.begin();

		while ( iter1 != mPools.end() )
		{
			LLDrawPool *poolp = *iter1;
		
			cur_type = poolp->getType();

			pool_set_t::iterator iter2 = iter1;
			if (hasRenderType(poolp->getType()) && poolp->getNumDeferredPasses() > 0)
			{
				LL_RECORD_BLOCK_TIME(FTM_DEFERRED_POOLRENDER);

				gGLLastMatrix = NULL;
				gGL.loadMatrix(gGLModelView);
		
				for( S32 i = 0; i < poolp->getNumDeferredPasses(); i++ )
				{
					LLVertexBuffer::unbind();
					poolp->beginDeferredPass(i);
					for (iter2 = iter1; iter2 != mPools.end(); iter2++)
					{
						LLDrawPool *p = *iter2;
						if (p->getType() != cur_type)
						{
							break;
						}

						if ( !p->getSkipRenderFlag() ) { p->renderDeferred(i); }
					}
					poolp->endDeferredPass(i);
					LLVertexBuffer::unbind();

					if (gDebugGL || gDebugPipeline)
					{
						LLGLState::checkStates();
					}
				}
			}
			else
			{
				// Skip all pools of this type
				for (iter2 = iter1; iter2 != mPools.end(); iter2++)
				{
					LLDrawPool *p = *iter2;
					if (p->getType() != cur_type)
					{
						break;
					}
				}
			}
			iter1 = iter2;
			stop_glerror();
		}

		gGLLastMatrix = NULL;
		gGL.matrixMode(LLRender::MM_MODELVIEW);
		gGL.loadMatrix(gGLModelView);

		gGL.setColorMask(true, false);

	} // Tracy ZoneScoped
}

void LLPipeline::renderGeomPostDeferred(LLCamera& camera, bool do_occlusion)
{
	LL_RECORD_BLOCK_TIME(FTM_POST_DEFERRED_POOLS);
	U32 cur_type = 0;

	LLGLEnable cull(GL_CULL_FACE);

	LLGLEnable multisample(RenderFSAASamples > 0 ? GL_MULTISAMPLE_ARB : 0);

	calcNearbyLights(camera);
	setupHWLights(NULL);

	gGL.setColorMask(true, false);

	pool_set_t::iterator iter1 = mPools.begin();
	bool occlude = LLPipeline::sUseOcclusion > 1 && do_occlusion;

	while ( iter1 != mPools.end() )
	{
		LLDrawPool *poolp = *iter1;
		
		cur_type = poolp->getType();

		if (occlude && cur_type >= LLDrawPool::POOL_GRASS)
		{
			occlude = false;
			gGLLastMatrix = NULL;
			gGL.loadMatrix(gGLModelView);
			LLGLSLShader::bindNoShader();
			doOcclusion(camera, mScreen, mOcclusionDepth, &mDeferredDepth);
			gGL.setColorMask(true, false);
		}

		pool_set_t::iterator iter2 = iter1;
		if (hasRenderType(poolp->getType()) && poolp->getNumPostDeferredPasses() > 0)
		{
			LL_RECORD_BLOCK_TIME(FTM_POST_DEFERRED_POOLRENDER);

			gGLLastMatrix = NULL;
			gGL.loadMatrix(gGLModelView);
		
			for( S32 i = 0; i < poolp->getNumPostDeferredPasses(); i++ )
			{
				LLVertexBuffer::unbind();
				poolp->beginPostDeferredPass(i);
				for (iter2 = iter1; iter2 != mPools.end(); iter2++)
				{
					LLDrawPool *p = *iter2;
					if (p->getType() != cur_type)
					{
						break;
					}
										
					p->renderPostDeferred(i);
				}
				poolp->endPostDeferredPass(i);
				LLVertexBuffer::unbind();

				if (gDebugGL || gDebugPipeline)
				{
					LLGLState::checkStates();
				}
			}
		}
		else
		{
			// Skip all pools of this type
			for (iter2 = iter1; iter2 != mPools.end(); iter2++)
			{
				LLDrawPool *p = *iter2;
				if (p->getType() != cur_type)
				{
					break;
				}
			}
		}
		iter1 = iter2;
		stop_glerror();
	}

	gGLLastMatrix = NULL;
	gGL.matrixMode(LLRender::MM_MODELVIEW);
	gGL.loadMatrix(gGLModelView);

	if (occlude)
	{
		occlude = false;
		LLGLSLShader::bindNoShader();
		doOcclusion(camera);
		gGLLastMatrix = NULL;
		gGL.matrixMode(LLRender::MM_MODELVIEW);
		gGL.loadMatrix(gGLModelView);
	}
}

void LLPipeline::renderGeomShadow(LLCamera& camera)
{
    LL_PROFILE_ZONE_SCOPED;
    U32 cur_type = 0;
	
	LLGLEnable cull(GL_CULL_FACE);

	LLVertexBuffer::unbind();

	pool_set_t::iterator iter1 = mPools.begin();
	
	while ( iter1 != mPools.end() )
	{
		LLDrawPool *poolp = *iter1;
		
		cur_type = poolp->getType();

		pool_set_t::iterator iter2 = iter1;
		if (hasRenderType(poolp->getType()) && poolp->getNumShadowPasses() > 0)
		{
			poolp->prerender() ;

			gGLLastMatrix = NULL;
			gGL.loadMatrix(gGLModelView);
		
			for( S32 i = 0; i < poolp->getNumShadowPasses(); i++ )
			{
				LLVertexBuffer::unbind();
				poolp->beginShadowPass(i);
				for (iter2 = iter1; iter2 != mPools.end(); iter2++)
				{
					LLDrawPool *p = *iter2;
					if (p->getType() != cur_type)
					{
						break;
					}
										
					p->renderShadow(i);
				}
				poolp->endShadowPass(i);
				LLVertexBuffer::unbind();

				LLGLState::checkStates();
			}
		}
		else
		{
			// Skip all pools of this type
			for (iter2 = iter1; iter2 != mPools.end(); iter2++)
			{
				LLDrawPool *p = *iter2;
				if (p->getType() != cur_type)
				{
					break;
				}
			}
		}
		iter1 = iter2;
		stop_glerror();
	}

	gGLLastMatrix = NULL;
	gGL.loadMatrix(gGLModelView);
}


void LLPipeline::addTrianglesDrawn(S32 index_count, U32 render_type)
{
    LL_PROFILE_ZONE_SCOPED;
	assertInitialized();
	S32 count = 0;
	if (render_type == LLRender::TRIANGLE_STRIP)
	{
		count = index_count-2;
	}
	else
	{
		count = index_count/3;
	}

	record(sStatBatchSize, count);

	add(LLStatViewer::TRIANGLES_DRAWN, LLUnits::Triangles::fromValue(count));

	if (LLPipeline::sRenderFrameTest)
	{
		gViewerWindow->getWindow()->swapBuffers();
		ms_sleep(16);
	}
}

void LLPipeline::renderPhysicsDisplay()
{
	if (!hasRenderDebugMask(LLPipeline::RENDER_DEBUG_PHYSICS_SHAPES))
	{
		return;
	}

	allocatePhysicsBuffer();

	gGL.flush();
	mPhysicsDisplay.bindTarget();
	glClearColor(0,0,0,1);
	gGL.setColorMask(true, true);
	mPhysicsDisplay.clear();
	glClearColor(0,0,0,0);

	gGL.setColorMask(true, false);

	if (LLGLSLShader::sNoFixedFunction)
	{
		gDebugProgram.bind();
	}

	for (LLWorld::region_list_t::const_iterator iter = LLWorld::getInstance()->getRegionList().begin(); 
			iter != LLWorld::getInstance()->getRegionList().end(); ++iter)
	{
		LLViewerRegion* region = *iter;
		for (U32 i = 0; i < LLViewerRegion::NUM_PARTITIONS; i++)
		{
			LLSpatialPartition* part = region->getSpatialPartition(i);
			if (part)
			{
				if (hasRenderType(part->mDrawableType))
				{
					part->renderPhysicsShapes();
				}
			}
		}
	}

	gGL.flush();

	if (LLGLSLShader::sNoFixedFunction)
	{
		gDebugProgram.unbind();
	}

	mPhysicsDisplay.flush();
}

extern std::set<LLSpatialGroup*> visible_selected_groups;

void LLPipeline::renderDebug()
{
	assertInitialized();

	bool hud_only = hasRenderType(LLPipeline::RENDER_TYPE_HUD);

	if (!hud_only )
	{
		//Render any navmesh geometry	
		LLPathingLib *llPathingLibInstance = LLPathingLib::getInstance();
		if ( llPathingLibInstance != NULL ) 
		{
			//character floater renderables
			
			LLHandle<LLFloaterPathfindingCharacters> pathfindingCharacterHandle = LLFloaterPathfindingCharacters::getInstanceHandle();
			if ( !pathfindingCharacterHandle.isDead() )
			{
				LLFloaterPathfindingCharacters *pathfindingCharacter = pathfindingCharacterHandle.get();

				if ( pathfindingCharacter->getVisible() || gAgentCamera.cameraMouselook() )			
				{	
					if (LLGLSLShader::sNoFixedFunction)
					{					
						gPathfindingProgram.bind();			
						gPathfindingProgram.uniform1f(sTint, 1.f);
						gPathfindingProgram.uniform1f(sAmbiance, 1.f);
						gPathfindingProgram.uniform1f(sAlphaScale, 1.f);
					}

					//Requried character physics capsule render parameters
					LLUUID id;					
					LLVector3 pos;
					LLQuaternion rot;
				
					if ( pathfindingCharacter->isPhysicsCapsuleEnabled( id, pos, rot ) )
					{
						if (LLGLSLShader::sNoFixedFunction)
						{					
							//remove blending artifacts
							gGL.setColorMask(false, false);
							llPathingLibInstance->renderSimpleShapeCapsuleID( gGL, id, pos, rot );				
							gGL.setColorMask(true, false);
							LLGLEnable blend(GL_BLEND);
							gPathfindingProgram.uniform1f(sAlphaScale, 0.90f);
							llPathingLibInstance->renderSimpleShapeCapsuleID( gGL, id, pos, rot );
							gPathfindingProgram.bind();
						}
						else
						{
							llPathingLibInstance->renderSimpleShapeCapsuleID( gGL, id, pos, rot );
						}
					}
				}
			}
			

			//pathing console renderables
			LLHandle<LLFloaterPathfindingConsole> pathfindingConsoleHandle = LLFloaterPathfindingConsole::getInstanceHandle();
			if (!pathfindingConsoleHandle.isDead())
			{
				LLFloaterPathfindingConsole *pathfindingConsole = pathfindingConsoleHandle.get();

				if ( pathfindingConsole->getVisible() || gAgentCamera.cameraMouselook() )
				{				
					F32 ambiance = gSavedSettings.getF32("PathfindingAmbiance");

					if (LLGLSLShader::sNoFixedFunction)
					{					
						gPathfindingProgram.bind();
			
						gPathfindingProgram.uniform1f(sTint, 1.f);
						gPathfindingProgram.uniform1f(sAmbiance, ambiance);
						gPathfindingProgram.uniform1f(sAlphaScale, 1.f);
					}

					if ( !pathfindingConsole->isRenderWorld() )
					{
						const LLColor4 clearColor = gSavedSettings.getColor4("PathfindingNavMeshClear");
						gGL.setColorMask(true, true);
						glClearColor(clearColor.mV[0],clearColor.mV[1],clearColor.mV[2],0);
						glClear(GL_DEPTH_BUFFER_BIT | GL_COLOR_BUFFER_BIT | GL_STENCIL_BUFFER_BIT);					
						gGL.setColorMask(true, false);
						glPolygonMode( GL_FRONT_AND_BACK, GL_FILL );	
					}

					//NavMesh
					if ( pathfindingConsole->isRenderNavMesh() )
					{	
						gGL.flush();
						gGL.setLineWidth(2.0f);	// <FS> Line width OGL core profile fix by Rye Mutt
						LLGLEnable cull(GL_CULL_FACE);
						LLGLDisable blend(GL_BLEND);
						
						if ( pathfindingConsole->isRenderWorld() )
						{					
							LLGLEnable blend(GL_BLEND);
							gPathfindingProgram.uniform1f(sAlphaScale, 0.66f);
							llPathingLibInstance->renderNavMesh();
						}
						else
						{
							llPathingLibInstance->renderNavMesh();
						}
						
						//render edges
						if (LLGLSLShader::sNoFixedFunction)
						{
							gPathfindingNoNormalsProgram.bind();
							gPathfindingNoNormalsProgram.uniform1f(sTint, 1.f);
							gPathfindingNoNormalsProgram.uniform1f(sAlphaScale, 1.f);
							llPathingLibInstance->renderNavMeshEdges();
							gPathfindingProgram.bind();
						}
						else
						{
							llPathingLibInstance->renderNavMeshEdges();
						}

						gGL.flush();
						glPolygonMode( GL_FRONT_AND_BACK, GL_FILL );	
						gGL.setLineWidth(1.0f);	// <FS> Line width OGL core profile fix by Rye Mutt
						gGL.flush();
					}
					//User designated path
					if ( LLPathfindingPathTool::getInstance()->isRenderPath() )
					{
						//The path
						if (LLGLSLShader::sNoFixedFunction)
						{
							gUIProgram.bind();
							gGL.getTexUnit(0)->bind(LLViewerFetchedTexture::sWhiteImagep);
							llPathingLibInstance->renderPath();
							gPathfindingProgram.bind();
						}
						else
						{
							llPathingLibInstance->renderPath();
						}
						//The bookends
						if (LLGLSLShader::sNoFixedFunction)
						{
							//remove blending artifacts
							gGL.setColorMask(false, false);
							llPathingLibInstance->renderPathBookend( gGL, LLPathingLib::LLPL_START );
							llPathingLibInstance->renderPathBookend( gGL, LLPathingLib::LLPL_END );
						
							gGL.setColorMask(true, false);
							//render the bookends
							LLGLEnable blend(GL_BLEND);
							gPathfindingProgram.uniform1f(sAlphaScale, 0.90f);
							llPathingLibInstance->renderPathBookend( gGL, LLPathingLib::LLPL_START );
							llPathingLibInstance->renderPathBookend( gGL, LLPathingLib::LLPL_END );
							gPathfindingProgram.bind();
						}
						else
						{
							llPathingLibInstance->renderPathBookend( gGL, LLPathingLib::LLPL_START );
							llPathingLibInstance->renderPathBookend( gGL, LLPathingLib::LLPL_END );
						}
					
					}
				
					if ( pathfindingConsole->isRenderWaterPlane() )
					{	
						if (LLGLSLShader::sNoFixedFunction)
						{
							LLGLEnable blend(GL_BLEND);
							gPathfindingProgram.uniform1f(sAlphaScale, 0.90f);
							llPathingLibInstance->renderSimpleShapes( gGL, gAgent.getRegion()->getWaterHeight() );
						}
						else
						{
							llPathingLibInstance->renderSimpleShapes( gGL, gAgent.getRegion()->getWaterHeight() );					
						}
					}
				//physics/exclusion shapes
				if ( pathfindingConsole->isRenderAnyShapes() )
				{					
						U32 render_order[] = {
							1 << LLPathingLib::LLST_ObstacleObjects,
							1 << LLPathingLib::LLST_WalkableObjects,
							1 << LLPathingLib::LLST_ExclusionPhantoms,	
							1 << LLPathingLib::LLST_MaterialPhantoms,
						};

						U32 flags = pathfindingConsole->getRenderShapeFlags();

						for (U32 i = 0; i < 4; i++)
						{
							if (!(flags & render_order[i]))
							{
								continue;
							}

							//turn off backface culling for volumes so they are visible when camera is inside volume
							LLGLDisable cull(i >= 2 ? GL_CULL_FACE : 0);
						
							gGL.flush();
							glPolygonMode( GL_FRONT_AND_BACK, GL_FILL );	
				
							//get rid of some z-fighting
							LLGLEnable polyOffset(GL_POLYGON_OFFSET_FILL);
							glPolygonOffset(1.0f, 1.0f);

							//render to depth first to avoid blending artifacts
							gGL.setColorMask(false, false);
							llPathingLibInstance->renderNavMeshShapesVBO( render_order[i] );		
							gGL.setColorMask(true, false);

							//get rid of some z-fighting
							glPolygonOffset(0.f, 0.f);

							LLGLEnable blend(GL_BLEND);
				
							{
								gPathfindingProgram.uniform1f(sAmbiance, ambiance);

								{ //draw solid overlay
									LLGLDepthTest depth(GL_TRUE, GL_FALSE, GL_LEQUAL);
									llPathingLibInstance->renderNavMeshShapesVBO( render_order[i] );				
									gGL.flush();				
								}
				
								LLGLEnable lineOffset(GL_POLYGON_OFFSET_LINE);
								glPolygonMode( GL_FRONT_AND_BACK, GL_LINE );	
						
								F32 offset = gSavedSettings.getF32("PathfindingLineOffset");

								if (pathfindingConsole->isRenderXRay())
								{
									gPathfindingProgram.uniform1f(sTint, gSavedSettings.getF32("PathfindingXRayTint"));
									gPathfindingProgram.uniform1f(sAlphaScale, gSavedSettings.getF32("PathfindingXRayOpacity"));
									LLGLEnable blend(GL_BLEND);
									LLGLDepthTest depth(GL_TRUE, GL_FALSE, GL_GREATER);
								
									glPolygonOffset(offset, -offset);
								
									if (gSavedSettings.getBOOL("PathfindingXRayWireframe"))
									{ //draw hidden wireframe as darker and less opaque
										gPathfindingProgram.uniform1f(sAmbiance, 1.f);
										llPathingLibInstance->renderNavMeshShapesVBO( render_order[i] );				
									}
									else
									{
										glPolygonMode( GL_FRONT_AND_BACK, GL_FILL );	
										gPathfindingProgram.uniform1f(sAmbiance, ambiance);
										llPathingLibInstance->renderNavMeshShapesVBO( render_order[i] );				
										glPolygonMode(GL_FRONT_AND_BACK, GL_LINE);
									}
								}

								{ //draw visible wireframe as brighter, thicker and more opaque
									glPolygonOffset(offset, offset);
									gPathfindingProgram.uniform1f(sAmbiance, 1.f);
									gPathfindingProgram.uniform1f(sTint, 1.f);
									gPathfindingProgram.uniform1f(sAlphaScale, 1.f);

									gGL.setLineWidth(gSavedSettings.getF32("PathfindingLineWidth")); // <FS> Line width OGL core profile fix by Rye Mutt
									LLGLDisable blendOut(GL_BLEND);
									llPathingLibInstance->renderNavMeshShapesVBO( render_order[i] );				
									gGL.flush();
									gGL.setLineWidth(1.f); // <FS> Line width OGL core profile fix by Rye Mutt
								}
				
								glPolygonMode( GL_FRONT_AND_BACK, GL_FILL );
							}
						}
					}

					glPolygonOffset(0.f, 0.f);

					if ( pathfindingConsole->isRenderNavMesh() && pathfindingConsole->isRenderXRay() )
					{	//render navmesh xray
						F32 ambiance = gSavedSettings.getF32("PathfindingAmbiance");

						LLGLEnable lineOffset(GL_POLYGON_OFFSET_LINE);
						LLGLEnable polyOffset(GL_POLYGON_OFFSET_FILL);
											
						F32 offset = gSavedSettings.getF32("PathfindingLineOffset");
						glPolygonOffset(offset, -offset);

						LLGLEnable blend(GL_BLEND);
						LLGLDepthTest depth(GL_TRUE, GL_FALSE, GL_GREATER);
						gGL.flush();				
						gGL.setLineWidth(2.0f);	// <FS> Line width OGL core profile fix by Rye Mutt
						LLGLEnable cull(GL_CULL_FACE);
																		
						gPathfindingProgram.uniform1f(sTint, gSavedSettings.getF32("PathfindingXRayTint"));
						gPathfindingProgram.uniform1f(sAlphaScale, gSavedSettings.getF32("PathfindingXRayOpacity"));
								
						if (gSavedSettings.getBOOL("PathfindingXRayWireframe"))
						{ //draw hidden wireframe as darker and less opaque
							glPolygonMode( GL_FRONT_AND_BACK, GL_LINE );	
							gPathfindingProgram.uniform1f(sAmbiance, 1.f);
							llPathingLibInstance->renderNavMesh();
							glPolygonMode( GL_FRONT_AND_BACK, GL_FILL );	
						}	
						else
						{
							gPathfindingProgram.uniform1f(sAmbiance, ambiance);
							llPathingLibInstance->renderNavMesh();
						}

						//render edges
						if (LLGLSLShader::sNoFixedFunction)
						{
							gPathfindingNoNormalsProgram.bind();
							gPathfindingNoNormalsProgram.uniform1f(sTint, gSavedSettings.getF32("PathfindingXRayTint"));
							gPathfindingNoNormalsProgram.uniform1f(sAlphaScale, gSavedSettings.getF32("PathfindingXRayOpacity"));
							llPathingLibInstance->renderNavMeshEdges();
							gPathfindingProgram.bind();
						}
						else
						{
							llPathingLibInstance->renderNavMeshEdges();
						}
					
						gGL.flush();
						gGL.setLineWidth(1.0f);	// <FS> Line width OGL core profile fix by Rye Mutt
					}
			
					glPolygonOffset(0.f, 0.f);

					gGL.flush();
					if (LLGLSLShader::sNoFixedFunction)
					{
						gPathfindingProgram.unbind();
					}
				}
			}
		}
	}

	gGL.color4f(1,1,1,1);

	gGLLastMatrix = NULL;
	gGL.loadMatrix(gGLModelView);
	gGL.setColorMask(true, false);

	
	if (!hud_only && !mDebugBlips.empty())
	{ //render debug blips
		if (LLGLSLShader::sNoFixedFunction)
		{
			gUIProgram.bind();
		}

		gGL.getTexUnit(0)->bind(LLViewerFetchedTexture::sWhiteImagep, true);

		glPointSize(8.f);
		LLGLDepthTest depth(GL_TRUE, GL_TRUE, GL_ALWAYS);

		gGL.begin(LLRender::POINTS);
		for (std::list<DebugBlip>::iterator iter = mDebugBlips.begin(); iter != mDebugBlips.end(); )
		{
			DebugBlip& blip = *iter;

			blip.mAge += gFrameIntervalSeconds.value();
			if (blip.mAge > 2.f)
			{
				mDebugBlips.erase(iter++);
			}
			else
			{
				iter++;
			}

			blip.mPosition.mV[2] += gFrameIntervalSeconds.value()*2.f;

			gGL.color4fv(blip.mColor.mV);
			gGL.vertex3fv(blip.mPosition.mV);
		}
		gGL.end();
		gGL.flush();
		glPointSize(1.f);
	}


	// Debug stuff.
	for (LLWorld::region_list_t::const_iterator iter = LLWorld::getInstance()->getRegionList().begin(); 
			iter != LLWorld::getInstance()->getRegionList().end(); ++iter)
	{
		LLViewerRegion* region = *iter;
		for (U32 i = 0; i < LLViewerRegion::NUM_PARTITIONS; i++)
		{
			LLSpatialPartition* part = region->getSpatialPartition(i);
			if (part)
			{
				if ( (hud_only && (part->mDrawableType == RENDER_TYPE_HUD || part->mDrawableType == RENDER_TYPE_HUD_PARTICLES)) ||
					 (!hud_only && hasRenderType(part->mDrawableType)) )
				{
					part->renderDebug();
				}
			}
		}
	}

	for (LLCullResult::bridge_iterator i = sCull->beginVisibleBridge(); i != sCull->endVisibleBridge(); ++i)
	{
		LLSpatialBridge* bridge = *i;
		if (!bridge->isDead() && hasRenderType(bridge->mDrawableType))
		{
			gGL.pushMatrix();
			gGL.multMatrix((F32*)bridge->mDrawable->getRenderMatrix().mMatrix);
			bridge->renderDebug();
			gGL.popMatrix();
		}
	}

	if (gPipeline.hasRenderDebugMask(LLPipeline::RENDER_DEBUG_OCCLUSION) && LLGLSLShader::sNoFixedFunction)
	{ //render visible selected group occlusion geometry
		gDebugProgram.bind();
		LLGLDepthTest depth(GL_TRUE, GL_FALSE);
		gGL.diffuseColor3f(1,0,1);
		for (std::set<LLSpatialGroup*>::iterator iter = visible_selected_groups.begin(); iter != visible_selected_groups.end(); ++iter)
		{
			LLSpatialGroup* group = *iter;

			LLVector4a fudge;
			fudge.splat(0.25f); //SG_OCCLUSION_FUDGE

			LLVector4a size;
			const LLVector4a* bounds = group->getBounds();
			size.setAdd(fudge, bounds[1]);
			
			drawBox(bounds[0], size);
		}
	}

	visible_selected_groups.clear();

	if (LLGLSLShader::sNoFixedFunction)
	{
		gUIProgram.bind();
	}

	if (hasRenderDebugMask(LLPipeline::RENDER_DEBUG_RAYCAST) && !hud_only)
	{ //draw crosshairs on particle intersection
		if (gDebugRaycastParticle)
		{
			if (LLGLSLShader::sNoFixedFunction)
			{ //this debug display requires shaders
				gDebugProgram.bind();

				gGL.getTexUnit(0)->unbind(LLTexUnit::TT_TEXTURE);

				LLVector3 center(gDebugRaycastParticleIntersection.getF32ptr());
				LLVector3 size(0.1f, 0.1f, 0.1f);

				LLVector3 p[6];

				p[0] = center + size.scaledVec(LLVector3(1,0,0));
				p[1] = center + size.scaledVec(LLVector3(-1,0,0));
				p[2] = center + size.scaledVec(LLVector3(0,1,0));
				p[3] = center + size.scaledVec(LLVector3(0,-1,0));
				p[4] = center + size.scaledVec(LLVector3(0,0,1));
				p[5] = center + size.scaledVec(LLVector3(0,0,-1));
				
				gGL.begin(LLRender::LINES);
				gGL.diffuseColor3f(1.f, 1.f, 0.f);
				for (U32 i = 0; i < 6; i++)
				{
					gGL.vertex3fv(p[i].mV);
				}
				gGL.end();
				gGL.flush();

				gDebugProgram.unbind();
			}
		}
	}

	if (hasRenderDebugMask(LLPipeline::RENDER_DEBUG_SHADOW_FRUSTA))
	{
		LLVertexBuffer::unbind();

		LLGLEnable blend(GL_BLEND);
		LLGLDepthTest depth(TRUE, FALSE);
		LLGLDisable cull(GL_CULL_FACE);

		gGL.color4f(1,1,1,1);
		gGL.getTexUnit(0)->unbind(LLTexUnit::TT_TEXTURE);
				
		F32 a = 0.1f;

		F32 col[] =
		{
			1,0,0,a,
			0,1,0,a,
			0,0,1,a,
			1,0,1,a,
			
			1,1,0,a,
			0,1,1,a,
			1,1,1,a,
			1,0,1,a,
		};

		for (U32 i = 0; i < 8; i++)
		{
			LLVector3* frust = mShadowCamera[i].mAgentFrustum;

			if (i > 3)
			{ //render shadow frusta as volumes
				if (mShadowFrustPoints[i-4].empty())
				{
					continue;
				}

				gGL.color4fv(col+(i-4)*4);	
			
				gGL.begin(LLRender::TRIANGLE_STRIP);
				gGL.vertex3fv(frust[0].mV); gGL.vertex3fv(frust[4].mV);
				gGL.vertex3fv(frust[1].mV); gGL.vertex3fv(frust[5].mV);
				gGL.vertex3fv(frust[2].mV); gGL.vertex3fv(frust[6].mV);
				gGL.vertex3fv(frust[3].mV); gGL.vertex3fv(frust[7].mV);
				gGL.vertex3fv(frust[0].mV); gGL.vertex3fv(frust[4].mV);
				gGL.end();
				
				
				gGL.begin(LLRender::TRIANGLE_STRIP);
				gGL.vertex3fv(frust[0].mV);
				gGL.vertex3fv(frust[1].mV);
				gGL.vertex3fv(frust[3].mV);
				gGL.vertex3fv(frust[2].mV);
				gGL.end();
				
				gGL.begin(LLRender::TRIANGLE_STRIP);
				gGL.vertex3fv(frust[4].mV);
				gGL.vertex3fv(frust[5].mV);
				gGL.vertex3fv(frust[7].mV);
				gGL.vertex3fv(frust[6].mV);
				gGL.end();		
			}

	
			if (i < 4)
			{
				
				//if (i == 0 || !mShadowFrustPoints[i].empty())
				{
					//render visible point cloud
					gGL.flush();
					glPointSize(8.f);
					gGL.begin(LLRender::POINTS);
					
					F32* c = col+i*4;
					gGL.color3fv(c);

					for (U32 j = 0; j < mShadowFrustPoints[i].size(); ++j)
						{
							gGL.vertex3fv(mShadowFrustPoints[i][j].mV);
						
						}
					gGL.end();

					gGL.flush();
					glPointSize(1.f);

					LLVector3* ext = mShadowExtents[i]; 
					LLVector3 pos = (ext[0]+ext[1])*0.5f;
					LLVector3 size = (ext[1]-ext[0])*0.5f;
					drawBoxOutline(pos, size);

					//render camera frustum splits as outlines
					gGL.begin(LLRender::LINES);
					gGL.vertex3fv(frust[0].mV); gGL.vertex3fv(frust[1].mV);
					gGL.vertex3fv(frust[1].mV); gGL.vertex3fv(frust[2].mV);
					gGL.vertex3fv(frust[2].mV); gGL.vertex3fv(frust[3].mV);
					gGL.vertex3fv(frust[3].mV); gGL.vertex3fv(frust[0].mV);
					gGL.vertex3fv(frust[4].mV); gGL.vertex3fv(frust[5].mV);
					gGL.vertex3fv(frust[5].mV); gGL.vertex3fv(frust[6].mV);
					gGL.vertex3fv(frust[6].mV); gGL.vertex3fv(frust[7].mV);
					gGL.vertex3fv(frust[7].mV); gGL.vertex3fv(frust[4].mV);
					gGL.vertex3fv(frust[0].mV); gGL.vertex3fv(frust[4].mV);
					gGL.vertex3fv(frust[1].mV); gGL.vertex3fv(frust[5].mV);
					gGL.vertex3fv(frust[2].mV); gGL.vertex3fv(frust[6].mV);
					gGL.vertex3fv(frust[3].mV); gGL.vertex3fv(frust[7].mV);
					gGL.end();
				}
			}

			/*gGL.flush();
			gGL.setLineWidth(16-i*2); // <FS> Line width OGL core profile fix by Rye Mutt
			for (LLWorld::region_list_t::const_iterator iter = LLWorld::getInstance()->getRegionList().begin(); 
					iter != LLWorld::getInstance()->getRegionList().end(); ++iter)
			{
				LLViewerRegion* region = *iter;
				for (U32 j = 0; j < LLViewerRegion::NUM_PARTITIONS; j++)
				{
					LLSpatialPartition* part = region->getSpatialPartition(j);
					if (part)
					{
						if (hasRenderType(part->mDrawableType))
						{
							part->renderIntersectingBBoxes(&mShadowCamera[i]);
						}
					}
				}
			}
			gGL.flush();
			gGL.setLineWidth(1.f);*/ // <FS> Line width OGL core profile fix by Rye Mutt
		}
	}

	if (mRenderDebugMask & RENDER_DEBUG_WIND_VECTORS)
	{
		gAgent.getRegion()->mWind.renderVectors();
	}
	
	if (mRenderDebugMask & RENDER_DEBUG_COMPOSITION)
	{
		// Debug composition layers
		F32 x, y;

		gGL.getTexUnit(0)->unbind(LLTexUnit::TT_TEXTURE);

		if (gAgent.getRegion())
		{
			gGL.begin(LLRender::POINTS);
			// Draw the composition layer for the region that I'm in.
			for (x = 0; x <= 260; x++)
			{
				for (y = 0; y <= 260; y++)
				{
					if ((x > 255) || (y > 255))
					{
						gGL.color4f(1.f, 0.f, 0.f, 1.f);
					}
					else
					{
						gGL.color4f(0.f, 0.f, 1.f, 1.f);
					}
					F32 z = gAgent.getRegion()->getCompositionXY((S32)x, (S32)y);
					z *= 5.f;
					z += 50.f;
					gGL.vertex3f(x, y, z);
				}
			}
			gGL.end();
		}
	}

	if (mRenderDebugMask & LLPipeline::RENDER_DEBUG_BUILD_QUEUE)
	{
		U32 count = 0;
		U32 size = mGroupQ2.size();
		LLColor4 col;

		LLVertexBuffer::unbind();
		LLGLEnable blend(GL_BLEND);
		gGL.setSceneBlendType(LLRender::BT_ALPHA);
		LLGLDepthTest depth(GL_TRUE, GL_FALSE);
		gGL.getTexUnit(0)->bind(LLViewerFetchedTexture::sWhiteImagep);
		
		gGL.pushMatrix();
		gGL.loadMatrix(gGLModelView);
		gGLLastMatrix = NULL;

		for (LLSpatialGroup::sg_vector_t::iterator iter = mGroupQ2.begin(); iter != mGroupQ2.end(); ++iter)
		{
			LLSpatialGroup* group = *iter;
			if (group->isDead())
			{
				continue;
			}

			LLSpatialBridge* bridge = group->getSpatialPartition()->asBridge();

			if (bridge && (!bridge->mDrawable || bridge->mDrawable->isDead()))
			{
				continue;
			}

			if (bridge)
			{
				gGL.pushMatrix();
				gGL.multMatrix((F32*)bridge->mDrawable->getRenderMatrix().mMatrix);
			}

			F32 alpha = llclamp((F32) (size-count)/size, 0.f, 1.f);

			
			LLVector2 c(1.f-alpha, alpha);
			c.normVec();

			
			++count;
			col.set(c.mV[0], c.mV[1], 0, alpha*0.5f+0.5f);
			group->drawObjectBox(col);

			if (bridge)
			{
				gGL.popMatrix();
			}
		}

		gGL.popMatrix();
	}

	gGL.flush();
	if (LLGLSLShader::sNoFixedFunction)
	{
		gUIProgram.unbind();
	}
}

void LLPipeline::rebuildPools()
{
    LL_PROFILE_ZONE_SCOPED;

	assertInitialized();

	S32 max_count = mPools.size();
	pool_set_t::iterator iter1 = mPools.upper_bound(mLastRebuildPool);
	while(max_count > 0 && mPools.size() > 0) // && num_rebuilds < MAX_REBUILDS)
	{
		if (iter1 == mPools.end())
		{
			iter1 = mPools.begin();
		}
		LLDrawPool* poolp = *iter1;

		if (poolp->isDead())
		{
			mPools.erase(iter1++);
			removeFromQuickLookup( poolp );
			if (poolp == mLastRebuildPool)
			{
				mLastRebuildPool = NULL;
			}
			delete poolp;
		}
		else
		{
			mLastRebuildPool = poolp;
			iter1++;
		}
		max_count--;
	}
}

void LLPipeline::addToQuickLookup( LLDrawPool* new_poolp )
{
	assertInitialized();

	switch( new_poolp->getType() )
	{
	case LLDrawPool::POOL_SIMPLE:
		if (mSimplePool)
		{
			llassert(0);
			LL_WARNS() << "Ignoring duplicate simple pool." << LL_ENDL;
		}
		else
		{
			mSimplePool = (LLRenderPass*) new_poolp;
		}
		break;

	case LLDrawPool::POOL_ALPHA_MASK:
		if (mAlphaMaskPool)
		{
			llassert(0);
			LL_WARNS() << "Ignoring duplicate alpha mask pool." << LL_ENDL;
			break;
		}
		else
		{
			mAlphaMaskPool = (LLRenderPass*) new_poolp;
		}
		break;

	case LLDrawPool::POOL_FULLBRIGHT_ALPHA_MASK:
		if (mFullbrightAlphaMaskPool)
		{
			llassert(0);
			LL_WARNS() << "Ignoring duplicate alpha mask pool." << LL_ENDL;
			break;
		}
		else
		{
			mFullbrightAlphaMaskPool = (LLRenderPass*) new_poolp;
		}
		break;
		
	case LLDrawPool::POOL_GRASS:
		if (mGrassPool)
		{
			llassert(0);
			LL_WARNS() << "Ignoring duplicate grass pool." << LL_ENDL;
		}
		else
		{
			mGrassPool = (LLRenderPass*) new_poolp;
		}
		break;

	case LLDrawPool::POOL_FULLBRIGHT:
		if (mFullbrightPool)
		{
			llassert(0);
			LL_WARNS() << "Ignoring duplicate simple pool." << LL_ENDL;
		}
		else
		{
			mFullbrightPool = (LLRenderPass*) new_poolp;
		}
		break;

	case LLDrawPool::POOL_INVISIBLE:
		if (mInvisiblePool)
		{
			llassert(0);
			LL_WARNS() << "Ignoring duplicate simple pool." << LL_ENDL;
		}
		else
		{
			mInvisiblePool = (LLRenderPass*) new_poolp;
		}
		break;

	case LLDrawPool::POOL_GLOW:
		if (mGlowPool)
		{
			llassert(0);
			LL_WARNS() << "Ignoring duplicate glow pool." << LL_ENDL;
		}
		else
		{
			mGlowPool = (LLRenderPass*) new_poolp;
		}
		break;

	case LLDrawPool::POOL_TREE:
		mTreePools[ uintptr_t(new_poolp->getTexture()) ] = new_poolp ;
		break;
 
	case LLDrawPool::POOL_TERRAIN:
		mTerrainPools[ uintptr_t(new_poolp->getTexture()) ] = new_poolp ;
		break;

	case LLDrawPool::POOL_BUMP:
		if (mBumpPool)
		{
			llassert(0);
			LL_WARNS() << "Ignoring duplicate bump pool." << LL_ENDL;
		}
		else
		{
			mBumpPool = new_poolp;
		}
		break;
	case LLDrawPool::POOL_MATERIALS:
		if (mMaterialsPool)
		{
			llassert(0);
			LL_WARNS() << "Ignorning duplicate materials pool." << LL_ENDL;
		}
		else
		{
			mMaterialsPool = new_poolp;
		}
		break;
	case LLDrawPool::POOL_ALPHA:
		if( mAlphaPool )
		{
			llassert(0);
			LL_WARNS() << "LLPipeline::addPool(): Ignoring duplicate Alpha pool" << LL_ENDL;
		}
		else
		{
			mAlphaPool = (LLDrawPoolAlpha*) new_poolp;
		}
		break;

	case LLDrawPool::POOL_AVATAR:
	case LLDrawPool::POOL_CONTROL_AV:
		break; // Do nothing

	case LLDrawPool::POOL_SKY:
		if( mSkyPool )
		{
			llassert(0);
			LL_WARNS() << "LLPipeline::addPool(): Ignoring duplicate Sky pool" << LL_ENDL;
		}
		else
		{
			mSkyPool = new_poolp;
		}
		break;
	
	case LLDrawPool::POOL_WATER:
		if( mWaterPool )
		{
			llassert(0);
			LL_WARNS() << "LLPipeline::addPool(): Ignoring duplicate Water pool" << LL_ENDL;
		}
		else
		{
			mWaterPool = new_poolp;
		}
		break;

	case LLDrawPool::POOL_GROUND:
		if( mGroundPool )
		{
			llassert(0);
			LL_WARNS() << "LLPipeline::addPool(): Ignoring duplicate Ground Pool" << LL_ENDL;
		}
		else
		{ 
			mGroundPool = new_poolp;
		}
		break;

	case LLDrawPool::POOL_WL_SKY:
		if( mWLSkyPool )
		{
			llassert(0);
			LL_WARNS() << "LLPipeline::addPool(): Ignoring duplicate WLSky Pool" << LL_ENDL;
		}
		else
		{ 
			mWLSkyPool = new_poolp;
		}
		break;

	default:
		llassert(0);
		LL_WARNS() << "Invalid Pool Type in  LLPipeline::addPool()" << LL_ENDL;
		break;
	}
}

void LLPipeline::removePool( LLDrawPool* poolp )
{
	assertInitialized();
	removeFromQuickLookup(poolp);
	mPools.erase(poolp);
	delete poolp;
}

void LLPipeline::removeFromQuickLookup( LLDrawPool* poolp )
{
	assertInitialized();
	switch( poolp->getType() )
	{
	case LLDrawPool::POOL_SIMPLE:
		llassert(mSimplePool == poolp);
		mSimplePool = NULL;
		break;

	case LLDrawPool::POOL_ALPHA_MASK:
		llassert(mAlphaMaskPool == poolp);
		mAlphaMaskPool = NULL;
		break;

	case LLDrawPool::POOL_FULLBRIGHT_ALPHA_MASK:
		llassert(mFullbrightAlphaMaskPool == poolp);
		mFullbrightAlphaMaskPool = NULL;
		break;

	case LLDrawPool::POOL_GRASS:
		llassert(mGrassPool == poolp);
		mGrassPool = NULL;
		break;

	case LLDrawPool::POOL_FULLBRIGHT:
		llassert(mFullbrightPool == poolp);
		mFullbrightPool = NULL;
		break;

	case LLDrawPool::POOL_INVISIBLE:
		llassert(mInvisiblePool == poolp);
		mInvisiblePool = NULL;
		break;

	case LLDrawPool::POOL_WL_SKY:
		llassert(mWLSkyPool == poolp);
		mWLSkyPool = NULL;
		break;

	case LLDrawPool::POOL_GLOW:
		llassert(mGlowPool == poolp);
		mGlowPool = NULL;
		break;

	case LLDrawPool::POOL_TREE:
		#ifdef _DEBUG
			{
				bool found = mTreePools.erase( (uintptr_t)poolp->getTexture() );
				llassert( found );
			}
		#else
			mTreePools.erase( (uintptr_t)poolp->getTexture() );
		#endif
		break;

	case LLDrawPool::POOL_TERRAIN:
		#ifdef _DEBUG
			{
				bool found = mTerrainPools.erase( (uintptr_t)poolp->getTexture() );
				llassert( found );
			}
		#else
			mTerrainPools.erase( (uintptr_t)poolp->getTexture() );
		#endif
		break;

	case LLDrawPool::POOL_BUMP:
		llassert( poolp == mBumpPool );
		mBumpPool = NULL;
		break;
	
	case LLDrawPool::POOL_MATERIALS:
		llassert(poolp == mMaterialsPool);
		mMaterialsPool = NULL;
		break;
			
	case LLDrawPool::POOL_ALPHA:
		llassert( poolp == mAlphaPool );
		mAlphaPool = NULL;
		break;

	case LLDrawPool::POOL_AVATAR:
	case LLDrawPool::POOL_CONTROL_AV:
		break; // Do nothing

	case LLDrawPool::POOL_SKY:
		llassert( poolp == mSkyPool );
		mSkyPool = NULL;
		break;

	case LLDrawPool::POOL_WATER:
		llassert( poolp == mWaterPool );
		mWaterPool = NULL;
		break;

	case LLDrawPool::POOL_GROUND:
		llassert( poolp == mGroundPool );
		mGroundPool = NULL;
		break;

	default:
		llassert(0);
		LL_WARNS() << "Invalid Pool Type in  LLPipeline::removeFromQuickLookup() type=" << poolp->getType() << LL_ENDL;
		break;
	}
}

void LLPipeline::resetDrawOrders()
{
    LL_PROFILE_ZONE_SCOPED;
	assertInitialized();
	// Iterate through all of the draw pools and rebuild them.
	for (pool_set_t::iterator iter = mPools.begin(); iter != mPools.end(); ++iter)
	{
		LLDrawPool *poolp = *iter;
		poolp->resetDrawOrders();
	}
}

//============================================================================
// Once-per-frame setup of hardware lights,
// including sun/moon, avatar backlight, and up to 6 local lights

void LLPipeline::setupAvatarLights(bool for_edit)
{
	assertInitialized();

    LLEnvironment& environment = LLEnvironment::instance();
    LLSettingsSky::ptr_t psky = environment.getCurrentSky();

    bool sun_up = environment.getIsSunUp();


	if (for_edit)
	{
		LLColor4 diffuse(1.f, 1.f, 1.f, 0.f);
		LLVector4 light_pos_cam(-8.f, 0.25f, 10.f, 0.f);  // w==0 => directional light
		LLMatrix4 camera_mat = LLViewerCamera::getInstance()->getModelview();
		LLMatrix4 camera_rot(camera_mat.getMat3());
		camera_rot.invert();
		LLVector4 light_pos = light_pos_cam * camera_rot;
		
		light_pos.normalize();

		LLLightState* light = gGL.getLight(1);

		mHWLightColors[1] = diffuse;

		light->setDiffuse(diffuse);
		light->setAmbient(LLColor4::black);
		light->setSpecular(LLColor4::black);
		light->setPosition(light_pos);
		light->setConstantAttenuation(1.f);
		light->setLinearAttenuation(0.f);
		light->setQuadraticAttenuation(0.f);
		light->setSpotExponent(0.f);
		light->setSpotCutoff(180.f);
	}
	else if (gAvatarBacklight) // Always true (unless overridden in a devs .ini)
	{
        LLVector3 light_dir = sun_up ? LLVector3(mSunDir) : LLVector3(mMoonDir);
		LLVector3 opposite_pos = -light_dir;
		LLVector3 orthog_light_pos = light_dir % LLVector3::z_axis;
		LLVector4 backlight_pos = LLVector4(lerp(opposite_pos, orthog_light_pos, 0.3f), 0.0f);
		backlight_pos.normalize();
			
		LLColor4 light_diffuse = sun_up ? mSunDiffuse : mMoonDiffuse;

		LLColor4 backlight_diffuse(1.f - light_diffuse.mV[VRED], 1.f - light_diffuse.mV[VGREEN], 1.f - light_diffuse.mV[VBLUE], 1.f);
		F32 max_component = 0.001f;
		for (S32 i = 0; i < 3; i++)
		{
			if (backlight_diffuse.mV[i] > max_component)
			{
				max_component = backlight_diffuse.mV[i];
			}
		}
		F32 backlight_mag;
		if (environment.getIsSunUp()) // <FS:Ansariel> Factor out instance() calls
		{
			backlight_mag = BACKLIGHT_DAY_MAGNITUDE_OBJECT;
		}
		else
		{
			backlight_mag = BACKLIGHT_NIGHT_MAGNITUDE_OBJECT;
		}
		backlight_diffuse *= backlight_mag / max_component;

		mHWLightColors[1] = backlight_diffuse;

		LLLightState* light = gGL.getLight(1);

		light->setPosition(backlight_pos);
		light->setDiffuse(backlight_diffuse);
		light->setAmbient(LLColor4::black);
		light->setSpecular(LLColor4::black);
		light->setConstantAttenuation(1.f);
		light->setLinearAttenuation(0.f);
		light->setQuadraticAttenuation(0.f);
		light->setSpotExponent(0.f);
		light->setSpotCutoff(180.f);
	}
	else
	{
		LLLightState* light = gGL.getLight(1);

		mHWLightColors[1] = LLColor4::black;

		light->setDiffuse(LLColor4::black);
		light->setAmbient(LLColor4::black);
		light->setSpecular(LLColor4::black);
	}
}

static F32 calc_light_dist(LLVOVolume* light, const LLVector3& cam_pos, F32 max_dist)
{
	F32 inten = light->getLightIntensity();
	if (inten < .001f)
	{
		return max_dist;
	}
	bool selected = light->isSelected();
	if (selected)
	{
        return 0.f; // selected lights get highest priority
	}
    F32 radius = light->getLightRadius();
    F32 dist = dist_vec(light->getRenderPosition(), cam_pos);
    dist = llmax(dist - radius, 0.f);
	if (light->mDrawable.notNull() && light->mDrawable->isState(LLDrawable::ACTIVE))
	{
		// moving lights get a little higher priority (too much causes artifacts)
        dist = llmax(dist - light->getLightRadius()*0.25f, 0.f);
	}
	return dist;
}

void LLPipeline::calcNearbyLights(LLCamera& camera)
{
	assertInitialized();

	if (LLPipeline::sReflectionRender)
	{
		return;
	}

	if (mLightingDetail >= 1)
	{
		// mNearbyLight (and all light_set_t's) are sorted such that
		// begin() == the closest light and rbegin() == the farthest light
		const S32 MAX_LOCAL_LIGHTS = 6;
        LLVector3 cam_pos = camera.getOrigin();
		
        F32 max_dist;
        if (LLPipeline::sRenderDeferred)
        {
            max_dist = RenderFarClip;
        }
        else
        {
            max_dist = llmin(RenderFarClip, LIGHT_MAX_RADIUS * 4.f);
        }

		// UPDATE THE EXISTING NEARBY LIGHTS
		light_set_t cur_nearby_lights;
		for (light_set_t::iterator iter = mNearbyLights.begin();
			iter != mNearbyLights.end(); iter++)
		{
			const Light* light = &(*iter);
			LLDrawable* drawable = light->drawable;
            const LLViewerObject *vobj = light->drawable->getVObj();
            if(vobj && vobj->getAvatar() 
               && (vobj->getAvatar()->isTooComplex() || vobj->getAvatar()->isInMuteList())
               )
            {
                drawable->clearState(LLDrawable::NEARBY_LIGHT);
                continue;
            }

			LLVOVolume* volight = drawable->getVOVolume();
			if (!volight || !drawable->isState(LLDrawable::LIGHT))
			{
				drawable->clearState(LLDrawable::NEARBY_LIGHT);
				continue;
			}
			if (light->fade <= -LIGHT_FADE_TIME)
			{
				drawable->clearState(LLDrawable::NEARBY_LIGHT);
				continue;
			}
			if (!sRenderAttachedLights && volight && volight->isAttachment())
			{
				drawable->clearState(LLDrawable::NEARBY_LIGHT);
				continue;
			}

            F32 dist = calc_light_dist(volight, cam_pos, max_dist);
            F32 fade = light->fade;
            // actual fade gets decreased/increased by setupHWLights
            // light->fade value is 'time'.
            // >=0 and light will become visible as value increases
            // <0 and light will fade out
            if (dist < max_dist)
            {
                if (fade < 0)
                {
                    // mark light to fade in
                    // if fade was -LIGHT_FADE_TIME - it was fully invisible
                    // if fade -0 - it was fully visible
                    // visibility goes up from 0 to LIGHT_FADE_TIME.
                    fade += LIGHT_FADE_TIME;
                }
            }
            else
            {
                // mark light to fade out
                // visibility goes down from -0 to -LIGHT_FADE_TIME.
                if (fade >= LIGHT_FADE_TIME)
                {
                    fade = -0.0001f; // was fully visible
                }
                else if (fade >= 0)
                {
                    // 0.75 visible light should stay 0.75 visible, but should reverse direction
                    fade -= LIGHT_FADE_TIME;
                }
            }
            cur_nearby_lights.insert(Light(drawable, dist, fade));
		}
		mNearbyLights = cur_nearby_lights;
				
		// FIND NEW LIGHTS THAT ARE IN RANGE
		light_set_t new_nearby_lights;
		for (LLDrawable::drawable_set_t::iterator iter = mLights.begin();
			 iter != mLights.end(); ++iter)
		{
			LLDrawable* drawable = *iter;
			LLVOVolume* light = drawable->getVOVolume();
			if (!light || drawable->isState(LLDrawable::NEARBY_LIGHT))
			{
				continue;
			}
			if (light->isHUDAttachment())
			{
				continue; // no lighting from HUD objects
			}
            if (!sRenderAttachedLights && light && light->isAttachment())
			{
				continue;
			}
            LLVOAvatar * av = light->getAvatar();
            if (av && (av->isTooComplex() || av->isInMuteList()))
            {
                // avatars that are already in the list will be removed by removeMutedAVsLights
                continue;
            }
            F32 dist = calc_light_dist(light, cam_pos, max_dist);
            if (dist >= max_dist)
			{
				continue;
			}
			new_nearby_lights.insert(Light(drawable, dist, 0.f));
            if (!LLPipeline::sRenderDeferred && new_nearby_lights.size() > (U32)MAX_LOCAL_LIGHTS)
			{
				new_nearby_lights.erase(--new_nearby_lights.end());
				const Light& last = *new_nearby_lights.rbegin();
				max_dist = last.dist;
			}
		}

		// INSERT ANY NEW LIGHTS
		for (light_set_t::iterator iter = new_nearby_lights.begin();
			 iter != new_nearby_lights.end(); iter++)
		{
			const Light* light = &(*iter);
            if (LLPipeline::sRenderDeferred || mNearbyLights.size() < (U32)MAX_LOCAL_LIGHTS)
			{
				mNearbyLights.insert(*light);
				((LLDrawable*) light->drawable)->setState(LLDrawable::NEARBY_LIGHT);
			}
			else
			{
				// crazy cast so that we can overwrite the fade value
				// even though gcc enforces sets as const
				// (fade value doesn't affect sort so this is safe)
				Light* farthest_light = (const_cast<Light*>(&(*(mNearbyLights.rbegin()))));
				if (light->dist < farthest_light->dist)
				{
                    // mark light to fade out
                    // visibility goes down from -0 to -LIGHT_FADE_TIME.
                    //
                    // This is a mess, but for now it needs to be in sync
                    // with fade code above. Ex: code above detects distance < max,
                    // sets fade time to positive, this code then detects closer
                    // lights and sets fade time negative, fully compensating
                    // for the code above
                    if (farthest_light->fade >= LIGHT_FADE_TIME)
                    {
                        farthest_light->fade = -0.0001f; // was fully visible
                    }
                    else if (farthest_light->fade >= 0)
                    {
                        farthest_light->fade -= LIGHT_FADE_TIME;
                    }
				}
				else
				{
					break; // none of the other lights are closer
				}
			}
		}
		
		//mark nearby lights not-removable.
		for (light_set_t::iterator iter = mNearbyLights.begin();
			 iter != mNearbyLights.end(); iter++)
		{
			const Light* light = &(*iter);
			((LLViewerOctreeEntryData*) light->drawable)->setVisible();
		}
	}
}

void LLPipeline::setupHWLights(LLDrawPool* pool)
{
	assertInitialized();
	
    LLEnvironment& environment = LLEnvironment::instance();
    LLSettingsSky::ptr_t psky = environment.getCurrentSky();

	if (!LLGLSLShader::sNoFixedFunction)
	{
		gGL.syncMatrices();
	}

    // Ambient
    LLColor4 ambient = psky->getTotalAmbient();
		gGL.setAmbientLightColor(ambient);

    bool sun_up  = environment.getIsSunUp();
    bool moon_up = environment.getIsMoonUp();

	// Light 0 = Sun or Moon (All objects)
	{
        LLVector4 sun_dir(environment.getSunDirection(), 0.0f);
        LLVector4 moon_dir(environment.getMoonDirection(), 0.0f);

        mSunDir.setVec(sun_dir);
        mMoonDir.setVec(moon_dir);

        mSunDiffuse.setVec(psky->getSunlightColor());
        mMoonDiffuse.setVec(psky->getMoonlightColor());

		F32 max_color = llmax(mSunDiffuse.mV[0], mSunDiffuse.mV[1], mSunDiffuse.mV[2]);
		if (max_color > 1.f)
		{
			mSunDiffuse *= 1.f/max_color;
		}
		mSunDiffuse.clamp();

        max_color = llmax(mMoonDiffuse.mV[0], mMoonDiffuse.mV[1], mMoonDiffuse.mV[2]);
        if (max_color > 1.f)
        {
            mMoonDiffuse *= 1.f/max_color;
        }
        mMoonDiffuse.clamp();

        // prevent underlighting from having neither lightsource facing us
        if (!sun_up && !moon_up)
		{
            mSunDiffuse.setVec(LLColor4(0.0, 0.0, 0.0, 1.0));
            mMoonDiffuse.setVec(LLColor4(0.0, 0.0, 0.0, 1.0));
            mSunDir.setVec(LLVector4(0.0, 1.0, 0.0, 0.0));
            mMoonDir.setVec(LLVector4(0.0, 1.0, 0.0, 0.0));
		}

        LLVector4 light_dir = sun_up ? mSunDir : mMoonDir;

        mHWLightColors[0] = sun_up ? mSunDiffuse : mMoonDiffuse;

		LLLightState* light = gGL.getLight(0);
        light->setPosition(light_dir);

        light->setSunPrimary(sun_up);
        light->setDiffuse(mHWLightColors[0]);
        light->setDiffuseB(mMoonDiffuse);
        light->setAmbient(psky->getTotalAmbient());
		light->setSpecular(LLColor4::black);
		light->setConstantAttenuation(1.f);
		light->setLinearAttenuation(0.f);
		light->setQuadraticAttenuation(0.f);
		light->setSpotExponent(0.f);
		light->setSpotCutoff(180.f);
	}
	
	// Light 1 = Backlight (for avatars)
	// (set by enableLightsAvatar)
	
	S32 cur_light = 2;
	
	// Nearby lights = LIGHT 2-7

	mLightMovingMask = 0;
	
	if (mLightingDetail >= 1)
	{
		for (light_set_t::iterator iter = mNearbyLights.begin();
			 iter != mNearbyLights.end(); ++iter)
		{
			LLDrawable* drawable = iter->drawable;
			LLVOVolume* light = drawable->getVOVolume();
			if (!light)
			{
				continue;
			}

            if (light->isAttachment())
            {
                if (!sRenderAttachedLights)
                {
                    continue;
                }
            }

			if (drawable->isState(LLDrawable::ACTIVE))
			{
				mLightMovingMask |= (1<<cur_light);
			}
			
            //send linear light color to shader
			LLColor4  light_color = light->getLightLinearColor();
			light_color.mV[3] = 0.0f;

			F32 fade = iter->fade;
			if (fade < LIGHT_FADE_TIME)
			{
				// fade in/out light
				if (fade >= 0.f)
				{
					fade = fade / LIGHT_FADE_TIME;
					((Light*) (&(*iter)))->fade += gFrameIntervalSeconds.value();
				}
				else
				{
					fade = 1.f + fade / LIGHT_FADE_TIME;
					((Light*) (&(*iter)))->fade -= gFrameIntervalSeconds.value();
				}
				fade = llclamp(fade,0.f,1.f);
				light_color *= fade;
			}

            if (light_color.magVecSquared() < 0.001f)
            {
                continue;
            }

			LLVector3 light_pos(light->getRenderPosition());
			LLVector4 light_pos_gl(light_pos, 1.0f);
	
			F32 light_radius = llmax(light->getLightRadius(), 0.001f);
            F32 size = light_radius * (sRenderDeferred ? 1.5f : 1.0f);

            if (size <= 0.001f)
            {
                continue;
            }

			F32 x = (3.f * (1.f + (light->getLightFalloff() * 2.0f))); // why this magic?  probably trying to match a historic behavior.
			F32 linatten = x / (light_radius); // % of brightness at radius

			mHWLightColors[cur_light] = light_color;
			LLLightState* light_state = gGL.getLight(cur_light);
			
			light_state->setPosition(light_pos_gl);
			light_state->setDiffuse(light_color);
			light_state->setAmbient(LLColor4::black);
			light_state->setConstantAttenuation(0.f);
			if (sRenderDeferred)
			{
				light_state->setLinearAttenuation(size);
				light_state->setQuadraticAttenuation(light->getLightFalloff(DEFERRED_LIGHT_FALLOFF) + 1.f); // get falloff to match for forward deferred rendering lights
			}
			else
			{
				light_state->setLinearAttenuation(linatten);
				light_state->setQuadraticAttenuation(0.f);
			}
			

			if (light->isLightSpotlight() // directional (spot-)light
			    && (LLPipeline::sRenderDeferred || RenderSpotLightsInNondeferred)) // these are only rendered as GL spotlights if we're in deferred rendering mode *or* the setting forces them on
			{
				LLQuaternion quat = light->getRenderRotation();
				LLVector3 at_axis(0,0,-1); // this matches deferred rendering's object light direction
				at_axis *= quat;

				light_state->setSpotDirection(at_axis);
				light_state->setSpotCutoff(90.f);
				light_state->setSpotExponent(2.f);
	
				LLVector3 spotParams = light->getSpotLightParams();

				const LLColor4 specular(0.f, 0.f, 0.f, spotParams[2]);
				light_state->setSpecular(specular);
			}
			else // omnidirectional (point) light
			{
				light_state->setSpotExponent(0.f);
				light_state->setSpotCutoff(180.f);
				
				// we use specular.z = 1.0 as a cheap hack for the shaders to know that this is omnidirectional rather than a spotlight
				const LLColor4 specular(0.f, 0.f, 1.f, 0.f);
				light_state->setSpecular(specular);				
			}
			cur_light++;
			if (cur_light >= 8)
			{
				break; // safety
			}
		}
	}
	for ( ; cur_light < 8 ; cur_light++)
	{
		mHWLightColors[cur_light] = LLColor4::black;
		LLLightState* light = gGL.getLight(cur_light);
        light->setSunPrimary(true);
		light->setDiffuse(LLColor4::black);
		light->setAmbient(LLColor4::black);
		light->setSpecular(LLColor4::black);
	}

    // Bookmark comment to allow searching for mSpecialRenderMode == 3 (avatar edit mode),
    // prev site of forward (non-deferred) character light injection, removed by SL-13522 09/20

	// Init GL state
	if (!LLGLSLShader::sNoFixedFunction)
	{
		glDisable(GL_LIGHTING);
	}

	for (S32 i = 0; i < 8; ++i)
	{
		gGL.getLight(i)->disable();
	}
	mLightMask = 0;
}

void LLPipeline::enableLights(U32 mask)
{
	assertInitialized();

	if (mLightingDetail == 0)
	{
		mask &= 0xf003; // sun and backlight only (and fullbright bit)
	}
	if (mLightMask != mask)
	{
		stop_glerror();
		if (!mLightMask)
		{
			if (!LLGLSLShader::sNoFixedFunction)
			{
				glEnable(GL_LIGHTING);
			}
		}
		if (mask)
		{
			stop_glerror();
			for (S32 i=0; i<8; i++)
			{
				LLLightState* light = gGL.getLight(i);
				if (mask & (1<<i))
				{
					light->enable();
					light->setDiffuse(mHWLightColors[i]);
				}
				else
				{
					light->disable();
					light->setDiffuse(LLColor4::black);
				}
			}
			stop_glerror();
		}
		else
		{
			if (!LLGLSLShader::sNoFixedFunction)
			{
				glDisable(GL_LIGHTING);
			}
		}
		mLightMask = mask;
		stop_glerror();
	}
}

void LLPipeline::enableLightsStatic()
{
	assertInitialized();
	U32 mask = 0x01; // Sun
	if (mLightingDetail >= 2)
	{
		mask |= mLightMovingMask; // Hardware moving lights
	}
	else
	{
		mask |= 0xff & (~2); // Hardware local lights
	}
	enableLights(mask);
}

void LLPipeline::enableLightsDynamic()
{
	assertInitialized();
	U32 mask = 0xff & (~2); // Local lights
	enableLights(mask);
	
	if (isAgentAvatarValid() && getLightingDetail() <= 0)
	{
		if (gAgentAvatarp->mSpecialRenderMode == 0) // normal
		{
			gPipeline.enableLightsAvatar();
		}
		else if (gAgentAvatarp->mSpecialRenderMode == 2)  // anim preview
		{
			gPipeline.enableLightsAvatarEdit(LLColor4(0.7f, 0.6f, 0.3f, 1.f));
		}
	}
}

void LLPipeline::enableLightsAvatar()
{
	U32 mask = 0xff; // All lights
	setupAvatarLights(FALSE);
	enableLights(mask);
}

void LLPipeline::enableLightsPreview()
{
	disableLights();

	if (!LLGLSLShader::sNoFixedFunction)
	{
		glEnable(GL_LIGHTING);
	}

	LLColor4 ambient = PreviewAmbientColor;
	gGL.setAmbientLightColor(ambient);

	LLColor4 diffuse0 = PreviewDiffuse0;
	LLColor4 specular0 = PreviewSpecular0;
	LLColor4 diffuse1 = PreviewDiffuse1;
	LLColor4 specular1 = PreviewSpecular1;
	LLColor4 diffuse2 = PreviewDiffuse2;
	LLColor4 specular2 = PreviewSpecular2;

	LLVector3 dir0 = PreviewDirection0;
	LLVector3 dir1 = PreviewDirection1;
	LLVector3 dir2 = PreviewDirection2;

	dir0.normVec();
	dir1.normVec();
	dir2.normVec();
	
	LLVector4 light_pos(dir0, 0.0f);

	LLLightState* light = gGL.getLight(1);

	light->enable();
	light->setPosition(light_pos);
	light->setDiffuse(diffuse0);
	light->setAmbient(ambient);
	light->setSpecular(specular0);
	light->setSpotExponent(0.f);
	light->setSpotCutoff(180.f);

	light_pos = LLVector4(dir1, 0.f);

	light = gGL.getLight(2);
	light->enable();
	light->setPosition(light_pos);
	light->setDiffuse(diffuse1);
	light->setAmbient(ambient);
	light->setSpecular(specular1);
	light->setSpotExponent(0.f);
	light->setSpotCutoff(180.f);

	light_pos = LLVector4(dir2, 0.f);
	light = gGL.getLight(3);
	light->enable();
	light->setPosition(light_pos);
	light->setDiffuse(diffuse2);
	light->setAmbient(ambient);
	light->setSpecular(specular2);
	light->setSpotExponent(0.f);
	light->setSpotCutoff(180.f);
}


void LLPipeline::enableLightsAvatarEdit(const LLColor4& color)
{
	U32 mask = 0x2002; // Avatar backlight only, set ambient
	setupAvatarLights(TRUE);
	enableLights(mask);

	gGL.setAmbientLightColor(color);
}

void LLPipeline::enableLightsFullbright()
{
	assertInitialized();
	U32 mask = 0x1000; // Non-0 mask, set ambient
	enableLights(mask);
}

void LLPipeline::disableLights()
{
	enableLights(0); // no lighting (full bright)
}

//============================================================================

class LLMenuItemGL;
class LLInvFVBridge;
struct cat_folder_pair;
class LLVOBranch;
class LLVOLeaf;

void LLPipeline::findReferences(LLDrawable *drawablep)
{
	assertInitialized();
	if (mLights.find(drawablep) != mLights.end())
	{
		LL_INFOS() << "In mLights" << LL_ENDL;
	}
	if (std::find(mMovedList.begin(), mMovedList.end(), drawablep) != mMovedList.end())
	{
		LL_INFOS() << "In mMovedList" << LL_ENDL;
	}
	if (std::find(mShiftList.begin(), mShiftList.end(), drawablep) != mShiftList.end())
	{
		LL_INFOS() << "In mShiftList" << LL_ENDL;
	}
	if (mRetexturedList.find(drawablep) != mRetexturedList.end())
	{
		LL_INFOS() << "In mRetexturedList" << LL_ENDL;
	}
	
	if (std::find(mBuildQ1.begin(), mBuildQ1.end(), drawablep) != mBuildQ1.end())
	{
		LL_INFOS() << "In mBuildQ1" << LL_ENDL;
	}
	if (std::find(mBuildQ2.begin(), mBuildQ2.end(), drawablep) != mBuildQ2.end())
	{
		LL_INFOS() << "In mBuildQ2" << LL_ENDL;
	}

	S32 count;
	
	count = gObjectList.findReferences(drawablep);
	if (count)
	{
		LL_INFOS() << "In other drawables: " << count << " references" << LL_ENDL;
	}
}

bool LLPipeline::verify()
{
	bool ok = assertInitialized();
	if (ok) 
	{
		for (pool_set_t::iterator iter = mPools.begin(); iter != mPools.end(); ++iter)
		{
			LLDrawPool *poolp = *iter;
			if (!poolp->verify())
			{
				ok = false;
			}
		}
	}

	if (!ok)
	{
		LL_WARNS() << "Pipeline verify failed!" << LL_ENDL;
	}
	return ok;
}

//////////////////////////////
//
// Collision detection
//
//

///////////////////////////////////////////////////////////////////////////////////////////////////////////////////////////////////////////////////////////////////////////////////////////////////////
/**
 *	A method to compute a ray-AABB intersection.
 *	Original code by Andrew Woo, from "Graphics Gems", Academic Press, 1990
 *	Optimized code by Pierre Terdiman, 2000 (~20-30% faster on my Celeron 500)
 *	Epsilon value added by Klaus Hartmann. (discarding it saves a few cycles only)
 *
 *	Hence this version is faster as well as more robust than the original one.
 *
 *	Should work provided:
 *	1) the integer representation of 0.0f is 0x00000000
 *	2) the sign bit of the float is the most significant one
 *
 *	Report bugs: p.terdiman@codercorner.com
 *
 *	\param		aabb		[in] the axis-aligned bounding box
 *	\param		origin		[in] ray origin
 *	\param		dir			[in] ray direction
 *	\param		coord		[out] impact coordinates
 *	\return		true if ray intersects AABB
 */
///////////////////////////////////////////////////////////////////////////////////////////////////////////////////////////////////////////////////////////////////////////////////////////////////////
//#define RAYAABB_EPSILON 0.00001f
#define IR(x)	((U32&)x)

bool LLRayAABB(const LLVector3 &center, const LLVector3 &size, const LLVector3& origin, const LLVector3& dir, LLVector3 &coord, F32 epsilon)
{
	bool Inside = true;
	LLVector3 MinB = center - size;
	LLVector3 MaxB = center + size;
	LLVector3 MaxT;
	MaxT.mV[VX]=MaxT.mV[VY]=MaxT.mV[VZ]=-1.0f;

	// Find candidate planes.
	for(U32 i=0;i<3;i++)
	{
		if(origin.mV[i] < MinB.mV[i])
		{
			coord.mV[i]	= MinB.mV[i];
			Inside		= false;

			// Calculate T distances to candidate planes
			if(IR(dir.mV[i]))	MaxT.mV[i] = (MinB.mV[i] - origin.mV[i]) / dir.mV[i];
		}
		else if(origin.mV[i] > MaxB.mV[i])
		{
			coord.mV[i]	= MaxB.mV[i];
			Inside		= false;

			// Calculate T distances to candidate planes
			if(IR(dir.mV[i]))	MaxT.mV[i] = (MaxB.mV[i] - origin.mV[i]) / dir.mV[i];
		}
	}

	// Ray origin inside bounding box
	if(Inside)
	{
		coord = origin;
		return true;
	}

	// Get largest of the maxT's for final choice of intersection
	U32 WhichPlane = 0;
	if(MaxT.mV[1] > MaxT.mV[WhichPlane])	WhichPlane = 1;
	if(MaxT.mV[2] > MaxT.mV[WhichPlane])	WhichPlane = 2;

	// Check final candidate actually inside box
	if(IR(MaxT.mV[WhichPlane])&0x80000000) return false;

	for(U32 i=0;i<3;i++)
	{
		if(i!=WhichPlane)
		{
			coord.mV[i] = origin.mV[i] + MaxT.mV[WhichPlane] * dir.mV[i];
			if (epsilon > 0)
			{
				if(coord.mV[i] < MinB.mV[i] - epsilon || coord.mV[i] > MaxB.mV[i] + epsilon)	return false;
			}
			else
			{
				if(coord.mV[i] < MinB.mV[i] || coord.mV[i] > MaxB.mV[i])	return false;
			}
		}
	}
	return true;	// ray hits box
}

//////////////////////////////
//
// Macros, functions, and inline methods from other classes
//
//

void LLPipeline::setLight(LLDrawable *drawablep, bool is_light)
{
	if (drawablep && assertInitialized())
	{
		if (is_light)
		{
			mLights.insert(drawablep);
			drawablep->setState(LLDrawable::LIGHT);
		}
		else
		{
			drawablep->clearState(LLDrawable::LIGHT);
			mLights.erase(drawablep);
		}
	}
}

//static
void LLPipeline::toggleRenderType(U32 type)
{
	gPipeline.mRenderTypeEnabled[type] = !gPipeline.mRenderTypeEnabled[type];
	if (type == LLPipeline::RENDER_TYPE_WATER)
	{
		gPipeline.mRenderTypeEnabled[LLPipeline::RENDER_TYPE_VOIDWATER] = !gPipeline.mRenderTypeEnabled[LLPipeline::RENDER_TYPE_VOIDWATER];
	}
}

//static
void LLPipeline::toggleRenderTypeControl(U32 type)
{
	U32 bit = (1<<type);
	if (gPipeline.hasRenderType(type))
	{
		LL_INFOS() << "Toggling render type mask " << std::hex << bit << " off" << std::dec << LL_ENDL;
	}
	else
	{
		LL_INFOS() << "Toggling render type mask " << std::hex << bit << " on" << std::dec << LL_ENDL;
	}
	gPipeline.toggleRenderType(type);
}

//static
bool LLPipeline::hasRenderTypeControl(U32 type)
{
	return gPipeline.hasRenderType(type);
}

// Allows UI items labeled "Hide foo" instead of "Show foo"
//static
bool LLPipeline::toggleRenderTypeControlNegated(S32 type)
{
	return !gPipeline.hasRenderType(type);
}

//static
void LLPipeline::toggleRenderDebug(U64 bit)
{
	if (gPipeline.hasRenderDebugMask(bit))
	{
		LL_INFOS() << "Toggling render debug mask " << std::hex << bit << " off" << std::dec << LL_ENDL;
	}
	else
	{
		LL_INFOS() << "Toggling render debug mask " << std::hex << bit << " on" << std::dec << LL_ENDL;
	}
	gPipeline.mRenderDebugMask ^= bit;
}


//static
bool LLPipeline::toggleRenderDebugControl(U64 bit)
{
	return gPipeline.hasRenderDebugMask(bit);
}

//static
void LLPipeline::toggleRenderDebugFeature(U32 bit)
{
	gPipeline.mRenderDebugFeatureMask ^= bit;
}


//static
bool LLPipeline::toggleRenderDebugFeatureControl(U32 bit)
{
	return gPipeline.hasRenderDebugFeatureMask(bit);
}

void LLPipeline::setRenderDebugFeatureControl(U32 bit, bool value)
{
	if (value)
	{
		gPipeline.mRenderDebugFeatureMask |= bit;
	}
	else
	{
		gPipeline.mRenderDebugFeatureMask &= !bit;
	}
}

void LLPipeline::pushRenderDebugFeatureMask()
{
	mRenderDebugFeatureStack.push(mRenderDebugFeatureMask);
}

void LLPipeline::popRenderDebugFeatureMask()
{
	if (mRenderDebugFeatureStack.empty())
	{
		LL_ERRS() << "Depleted render feature stack." << LL_ENDL;
	}

	mRenderDebugFeatureMask = mRenderDebugFeatureStack.top();
	mRenderDebugFeatureStack.pop();
}

// static
void LLPipeline::setRenderScriptedBeacons(bool val)
{
	sRenderScriptedBeacons = val;
}

// static
void LLPipeline::toggleRenderScriptedBeacons()
{
	sRenderScriptedBeacons = !sRenderScriptedBeacons;
}

// static
bool LLPipeline::getRenderScriptedBeacons()
{
	return sRenderScriptedBeacons;
}

// static
void LLPipeline::setRenderScriptedTouchBeacons(bool val)
{
	sRenderScriptedTouchBeacons = val;
}

// static
void LLPipeline::toggleRenderScriptedTouchBeacons()
{
	sRenderScriptedTouchBeacons = !sRenderScriptedTouchBeacons;
}

// static
bool LLPipeline::getRenderScriptedTouchBeacons()
{
	return sRenderScriptedTouchBeacons;
}

// static
void LLPipeline::setRenderMOAPBeacons(bool val)
{
	sRenderMOAPBeacons = val;
}

// static
void LLPipeline::toggleRenderMOAPBeacons()
{
	sRenderMOAPBeacons = !sRenderMOAPBeacons;
}

// static
bool LLPipeline::getRenderMOAPBeacons()
{
	return sRenderMOAPBeacons;
}

// static
void LLPipeline::setRenderPhysicalBeacons(bool val)
{
	sRenderPhysicalBeacons = val;
}

// static
void LLPipeline::toggleRenderPhysicalBeacons()
{
	sRenderPhysicalBeacons = !sRenderPhysicalBeacons;
}

// static
bool LLPipeline::getRenderPhysicalBeacons()
{
	return sRenderPhysicalBeacons;
}

// static
void LLPipeline::setRenderParticleBeacons(bool val)
{
	sRenderParticleBeacons = val;
}

// static
void LLPipeline::toggleRenderParticleBeacons()
{
	sRenderParticleBeacons = !sRenderParticleBeacons;
}

// static
bool LLPipeline::getRenderParticleBeacons()
{
	return sRenderParticleBeacons;
}

// static
void LLPipeline::setRenderSoundBeacons(bool val)
{
	sRenderSoundBeacons = val;
}

// static
void LLPipeline::toggleRenderSoundBeacons()
{
	sRenderSoundBeacons = !sRenderSoundBeacons;
}

// static
bool LLPipeline::getRenderSoundBeacons()
{
	return sRenderSoundBeacons;
}

// static
void LLPipeline::setRenderBeacons(bool val)
{
	sRenderBeacons = val;
}

// static
void LLPipeline::toggleRenderBeacons()
{
	sRenderBeacons = !sRenderBeacons;
}

// static
bool LLPipeline::getRenderBeacons()
{
	return sRenderBeacons;
}

// static
void LLPipeline::setRenderHighlights(bool val)
{
	sRenderHighlight = val;
}

// static
void LLPipeline::toggleRenderHighlights()
{
	sRenderHighlight = !sRenderHighlight;
}

// static
bool LLPipeline::getRenderHighlights()
{
	return sRenderHighlight;
}

// static
void LLPipeline::setRenderHighlightTextureChannel(LLRender::eTexIndex channel)
{
	sRenderHighlightTextureChannel = channel;
}

LLVOPartGroup* LLPipeline::lineSegmentIntersectParticle(const LLVector4a& start, const LLVector4a& end, LLVector4a* intersection,
														S32* face_hit)
{
	LLVector4a local_end = end;

	LLVector4a position;

	LLDrawable* drawable = NULL;

	for (LLWorld::region_list_t::const_iterator iter = LLWorld::getInstance()->getRegionList().begin(); 
			iter != LLWorld::getInstance()->getRegionList().end(); ++iter)
	{
		LLViewerRegion* region = *iter;

		LLSpatialPartition* part = region->getSpatialPartition(LLViewerRegion::PARTITION_PARTICLE);
		if (part && hasRenderType(part->mDrawableType))
		{
			LLDrawable* hit = part->lineSegmentIntersect(start, local_end, TRUE, FALSE, face_hit, &position, NULL, NULL, NULL);
			if (hit)
			{
				drawable = hit;
				local_end = position;						
			}
		}
	}

	LLVOPartGroup* ret = NULL;
	if (drawable)
	{
		//make sure we're returning an LLVOPartGroup
		llassert(drawable->getVObj()->getPCode() == LLViewerObject::LL_VO_PART_GROUP);
		ret = (LLVOPartGroup*) drawable->getVObj().get();
	}
		
	if (intersection)
	{
		*intersection = position;
	}

	return ret;
}

LLViewerObject* LLPipeline::lineSegmentIntersectInWorld(const LLVector4a& start, const LLVector4a& end,
														bool pick_transparent,
														bool pick_rigged,
														S32* face_hit,
														LLVector4a* intersection,         // return the intersection point
														LLVector2* tex_coord,            // return the texture coordinates of the intersection point
														LLVector4a* normal,               // return the surface normal at the intersection point
														LLVector4a* tangent             // return the surface tangent at the intersection point
	)
{
	LLDrawable* drawable = NULL;

	LLVector4a local_end = end;

	LLVector4a position;

	sPickAvatar = false; //! LLToolMgr::getInstance()->inBuildMode();
	
	for (LLWorld::region_list_t::const_iterator iter = LLWorld::getInstance()->getRegionList().begin(); 
			iter != LLWorld::getInstance()->getRegionList().end(); ++iter)
	{
		LLViewerRegion* region = *iter;

		for (U32 j = 0; j < LLViewerRegion::NUM_PARTITIONS; j++)
		{
			if ((j == LLViewerRegion::PARTITION_VOLUME) || 
				(j == LLViewerRegion::PARTITION_BRIDGE) ||
				(j == LLViewerRegion::PARTITION_CONTROL_AV) ||
				(j == LLViewerRegion::PARTITION_TERRAIN) ||
				(j == LLViewerRegion::PARTITION_TREE) ||
				(j == LLViewerRegion::PARTITION_GRASS))  // only check these partitions for now
			{
				LLSpatialPartition* part = region->getSpatialPartition(j);
				if (part && hasRenderType(part->mDrawableType))
				{
					LLDrawable* hit = part->lineSegmentIntersect(start, local_end, pick_transparent, pick_rigged, face_hit, &position, tex_coord, normal, tangent);
					if (hit)
					{
						drawable = hit;
						local_end = position;						
					}
				}
			}
		}
	}
	
	if (!sPickAvatar)
	{
		//save hit info in case we need to restore
		//due to attachment override
		LLVector4a local_normal;
		LLVector4a local_tangent;
		LLVector2 local_texcoord;
		S32 local_face_hit = -1;

		if (face_hit)
		{ 
			local_face_hit = *face_hit;
		}
		if (tex_coord)
		{
			local_texcoord = *tex_coord;
		}
		if (tangent)
		{
			local_tangent = *tangent;
		}
		else
		{
			local_tangent.clear();
		}
		if (normal)
		{
			local_normal = *normal;
		}
		else
		{
			local_normal.clear();
		}
				
		const F32 ATTACHMENT_OVERRIDE_DIST = 0.1f;

		//check against avatars
		sPickAvatar = true;
		for (LLWorld::region_list_t::const_iterator iter = LLWorld::getInstance()->getRegionList().begin(); 
				iter != LLWorld::getInstance()->getRegionList().end(); ++iter)
		{
			LLViewerRegion* region = *iter;

			LLSpatialPartition* part = region->getSpatialPartition(LLViewerRegion::PARTITION_AVATAR);
			if (part && hasRenderType(part->mDrawableType))
			{
				LLDrawable* hit = part->lineSegmentIntersect(start, local_end, pick_transparent, pick_rigged, face_hit, &position, tex_coord, normal, tangent);
				if (hit)
				{
					LLVector4a delta;
					delta.setSub(position, local_end);

					if (!drawable || 
						!drawable->getVObj()->isAttachment() ||
						delta.getLength3().getF32() > ATTACHMENT_OVERRIDE_DIST)
					{ //avatar overrides if previously hit drawable is not an attachment or 
					  //attachment is far enough away from detected intersection
						drawable = hit;
						local_end = position;						
					}
					else
					{ //prioritize attachments over avatars
						position = local_end;

						if (face_hit)
						{
							*face_hit = local_face_hit;
						}
						if (tex_coord)
						{
							*tex_coord = local_texcoord;
						}
						if (tangent)
						{
							*tangent = local_tangent;
						}
						if (normal)
						{
							*normal = local_normal;
						}
					}
				}
			}
		}
	}

	//check all avatar nametags (silly, isn't it?)
	for (std::vector< LLCharacter* >::iterator iter = LLCharacter::sInstances.begin();
		iter != LLCharacter::sInstances.end();
		++iter)
	{
		LLVOAvatar* av = (LLVOAvatar*) *iter;
		if (av->mNameText.notNull()
			&& av->mNameText->lineSegmentIntersect(start, local_end, position))
		{
			drawable = av->mDrawable;
			local_end = position;
		}
	}

	if (intersection)
	{
		*intersection = position;
	}

	return drawable ? drawable->getVObj().get() : NULL;
}

LLViewerObject* LLPipeline::lineSegmentIntersectInHUD(const LLVector4a& start, const LLVector4a& end,
													  bool pick_transparent,													
													  S32* face_hit,
													  LLVector4a* intersection,         // return the intersection point
													  LLVector2* tex_coord,            // return the texture coordinates of the intersection point
													  LLVector4a* normal,               // return the surface normal at the intersection point
													  LLVector4a* tangent				// return the surface tangent at the intersection point
	)
{
	LLDrawable* drawable = NULL;

	for (LLWorld::region_list_t::const_iterator iter = LLWorld::getInstance()->getRegionList().begin(); 
			iter != LLWorld::getInstance()->getRegionList().end(); ++iter)
	{
		LLViewerRegion* region = *iter;

		bool toggle = false;
		if (!hasRenderType(LLPipeline::RENDER_TYPE_HUD))
		{
			toggleRenderType(LLPipeline::RENDER_TYPE_HUD);
			toggle = true;
		}

		LLSpatialPartition* part = region->getSpatialPartition(LLViewerRegion::PARTITION_HUD);
		if (part)
		{
			LLDrawable* hit = part->lineSegmentIntersect(start, end, pick_transparent, FALSE, face_hit, intersection, tex_coord, normal, tangent);
			if (hit)
			{
				drawable = hit;
			}
		}

		if (toggle)
		{
			toggleRenderType(LLPipeline::RENDER_TYPE_HUD);
		}
	}
	return drawable ? drawable->getVObj().get() : NULL;
}

LLSpatialPartition* LLPipeline::getSpatialPartition(LLViewerObject* vobj)
{
	if (vobj)
	{
		LLViewerRegion* region = vobj->getRegion();
		if (region)
		{
			return region->getSpatialPartition(vobj->getPartitionType());
		}
	}
	return NULL;
}

void LLPipeline::resetVertexBuffers(LLDrawable* drawable)
{
	if (!drawable)
	{
		return;
	}

	for (S32 i = 0; i < drawable->getNumFaces(); i++)
	{
		LLFace* facep = drawable->getFace(i);
		if (facep)
		{
			facep->clearVertexBuffer();
		}
	}
}

void LLPipeline::resetVertexBuffers()
{	
	mResetVertexBuffers = true;
}

void LLPipeline::doResetVertexBuffers(bool forced)
{
	if (!mResetVertexBuffers)
	{
		return;
	}
	if(!forced && LLSpatialPartition::sTeleportRequested)
	{
		if(gAgent.getTeleportState() != LLAgent::TELEPORT_NONE)
		{
			return; //wait for teleporting to finish
		}
		else
		{
			//teleporting aborted
			LLSpatialPartition::sTeleportRequested = FALSE;
			mResetVertexBuffers = false;
			return;
		}
	}

    LL_PROFILE_ZONE_SCOPED;
	mResetVertexBuffers = false;

	mCubeVB = NULL;

	mDeferredVB = NULL;
	mAuxiliaryVB = NULL;
	exoPostProcess::instance().destroyVB(); // Will be re-created via updateRenderDeferred()
	gGL.destroyVB();

	for (LLWorld::region_list_t::const_iterator iter = LLWorld::getInstance()->getRegionList().begin(); 
			iter != LLWorld::getInstance()->getRegionList().end(); ++iter)
	{
		LLViewerRegion* region = *iter;
		for (U32 i = 0; i < LLViewerRegion::NUM_PARTITIONS; i++)
		{
			LLSpatialPartition* part = region->getSpatialPartition(i);
			if (part)
			{
				part->resetVertexBuffers();
			}
		}
	}
	if(LLSpatialPartition::sTeleportRequested)
	{
		LLSpatialPartition::sTeleportRequested = FALSE;

		LLWorld::getInstance()->clearAllVisibleObjects();
		clearRebuildDrawables();
	}

	resetDrawOrders();

	gSky.resetVertexBuffers();

	LLVOPartGroup::destroyGL();

	if ( LLPathingLib::getInstance() )
	{
		LLPathingLib::getInstance()->cleanupVBOManager();
	}
	LLVOPartGroup::destroyGL();

	SUBSYSTEM_CLEANUP(LLVertexBuffer);
	
	//delete all name pool caches
	LLGLNamePool::cleanupPools();

	

	if (LLVertexBuffer::sGLCount > 0)
	{
		LL_WARNS() << "VBO wipe failed -- " << LLVertexBuffer::sGLCount << " buffers remaining." << LL_ENDL;
	}

	LLVertexBuffer::unbind();	
	
	updateRenderBump();
	//updateRenderDeferred(); // <FS:Ansariel> Moved further down because of exoPostProcess creating a new VB

	sUseTriStrips = gSavedSettings.getBOOL("RenderUseTriStrips");
	LLVertexBuffer::sUseStreamDraw = gSavedSettings.getBOOL("RenderUseStreamVBO");
	// <FS:Ansariel> Vertex Array Objects are required in OpenGL core profile
	//LLVertexBuffer::sUseVAO = gSavedSettings.getBOOL("RenderUseVAO");
	LLVertexBuffer::sUseVAO = LLRender::sGLCoreProfile ? TRUE : gSavedSettings.getBOOL("RenderUseVAO");
	// </FS:Ansariel>
	LLVertexBuffer::sPreferStreamDraw = gSavedSettings.getBOOL("RenderPreferStreamDraw");
	LLVertexBuffer::sEnableVBOs = gSavedSettings.getBOOL("RenderVBOEnable");
	LLVertexBuffer::sDisableVBOMapping = LLVertexBuffer::sEnableVBOs && gSavedSettings.getBOOL("RenderVBOMappingDisable") ;
	sBakeSunlight = gSavedSettings.getBOOL("RenderBakeSunlight");
	sNoAlpha = gSavedSettings.getBOOL("RenderNoAlpha");
	LLPipeline::sTextureBindTest = gSavedSettings.getBOOL("RenderDebugTextureBind");

	LLVertexBuffer::initClass(LLVertexBuffer::sEnableVBOs, LLVertexBuffer::sDisableVBOMapping);

	LLVOPartGroup::restoreGL();

	// <FS:Ansariel> Reset VB during TP
	updateRenderDeferred(); // Moved further down because of exoPostProcess creating a new VB

	gGL.initVB();

	initDeferredVB();
	initAuxiliaryVB();
	// </FS:Ansariel>
}

void LLPipeline::renderObjects(U32 type, U32 mask, bool texture, bool batch_texture)
{
	assertInitialized();
	gGL.loadMatrix(gGLModelView);
	gGLLastMatrix = NULL;
	mSimplePool->pushBatches(type, mask, texture, batch_texture);
	gGL.loadMatrix(gGLModelView);
	gGLLastMatrix = NULL;		
}

void LLPipeline::renderMaskedObjects(U32 type, U32 mask, bool texture, bool batch_texture)
{
	assertInitialized();
	gGL.loadMatrix(gGLModelView);
	gGLLastMatrix = NULL;
	mAlphaMaskPool->pushMaskBatches(type, mask, texture, batch_texture);
	gGL.loadMatrix(gGLModelView);
	gGLLastMatrix = NULL;		
}

void LLPipeline::renderFullbrightMaskedObjects(U32 type, U32 mask, bool texture, bool batch_texture)
{
	assertInitialized();
	gGL.loadMatrix(gGLModelView);
	gGLLastMatrix = NULL;
	mFullbrightAlphaMaskPool->pushMaskBatches(type, mask, texture, batch_texture);
	gGL.loadMatrix(gGLModelView);
	gGLLastMatrix = NULL;		
}

void apply_cube_face_rotation(U32 face)
{
	switch (face)
	{
		case 0: 
			gGL.rotatef(90.f, 0, 1, 0);
			gGL.rotatef(180.f, 1, 0, 0);
		break;
		case 2: 
			gGL.rotatef(-90.f, 1, 0, 0);
		break;
		case 4:
			gGL.rotatef(180.f, 0, 1, 0);
			gGL.rotatef(180.f, 0, 0, 1);
		break;
		case 1: 
			gGL.rotatef(-90.f, 0, 1, 0);
			gGL.rotatef(180.f, 1, 0, 0);
		break;
		case 3:
			gGL.rotatef(90, 1, 0, 0);
		break;
		case 5: 
			gGL.rotatef(180, 0, 0, 1);
		break;
	}
}

void validate_framebuffer_object()
{                                                           
	GLenum status;                                            
	status = glCheckFramebufferStatus(GL_FRAMEBUFFER_EXT); 
	switch(status) 
	{                                          
		case GL_FRAMEBUFFER_COMPLETE:                       
			//framebuffer OK, no error.
			break;
		case GL_FRAMEBUFFER_INCOMPLETE_MISSING_ATTACHMENT:
			// frame buffer not OK: probably means unsupported depth buffer format
			LL_ERRS() << "Framebuffer Incomplete Missing Attachment." << LL_ENDL;
			break;
		case GL_FRAMEBUFFER_INCOMPLETE_ATTACHMENT:
			// frame buffer not OK: probably means unsupported depth buffer format
			LL_ERRS() << "Framebuffer Incomplete Attachment." << LL_ENDL;
			break; 
		case GL_FRAMEBUFFER_UNSUPPORTED:                    
			/* choose different formats */                        
			LL_ERRS() << "Framebuffer unsupported." << LL_ENDL;
			break;                                                
		default:                                                
			LL_ERRS() << "Unknown framebuffer status." << LL_ENDL;
			break;
	}
}

void LLPipeline::bindScreenToTexture() 
{
	
}

static LLTrace::BlockTimerStatHandle FTM_RENDER_BLOOM("Bloom");

void LLPipeline::renderFinalize()
{
    LLVertexBuffer::unbind();
    LLGLState::checkStates();
    LLGLState::checkTextureChannels();

    assertInitialized();

    if (gUseWireframe)
    {
        glPolygonMode(GL_FRONT_AND_BACK, GL_FILL);
    }

    LLVector2 tc1(0, 0);
    LLVector2 tc2((F32) mScreen.getWidth() * 2, (F32) mScreen.getHeight() * 2);

    LL_RECORD_BLOCK_TIME(FTM_RENDER_BLOOM);
    gGL.color4f(1, 1, 1, 1);
    LLGLDepthTest depth(GL_FALSE);
    LLGLDisable blend(GL_BLEND);
    LLGLDisable cull(GL_CULL_FACE);

    enableLightsFullbright();

    gGL.matrixMode(LLRender::MM_PROJECTION);
    gGL.pushMatrix();
    gGL.loadIdentity();
    gGL.matrixMode(LLRender::MM_MODELVIEW);
    gGL.pushMatrix();
    gGL.loadIdentity();

    LLGLDisable test(GL_ALPHA_TEST);

    gGL.setColorMask(true, true);
    glClearColor(0, 0, 0, 0);
    exoPostProcess::instance().ExodusRenderPostStack(&mScreen, &mScreen); // <FS:CR> Import Vignette from Exodus

    if (sRenderGlow)
    {
        mGlow[2].bindTarget();
        mGlow[2].clear();

        gGlowExtractProgram.bind();
        F32 minLum = llmax((F32) RenderGlowMinLuminance, 0.0f);
        F32 maxAlpha = RenderGlowMaxExtractAlpha;
        F32 warmthAmount = RenderGlowWarmthAmount;
        LLVector3 lumWeights = RenderGlowLumWeights;
        LLVector3 warmthWeights = RenderGlowWarmthWeights;

        gGlowExtractProgram.uniform1f(LLShaderMgr::GLOW_MIN_LUMINANCE, minLum);
        gGlowExtractProgram.uniform1f(LLShaderMgr::GLOW_MAX_EXTRACT_ALPHA, maxAlpha);
        gGlowExtractProgram.uniform3f(LLShaderMgr::GLOW_LUM_WEIGHTS, lumWeights.mV[0], lumWeights.mV[1],
                                      lumWeights.mV[2]);
        gGlowExtractProgram.uniform3f(LLShaderMgr::GLOW_WARMTH_WEIGHTS, warmthWeights.mV[0], warmthWeights.mV[1],
                                      warmthWeights.mV[2]);
        gGlowExtractProgram.uniform1f(LLShaderMgr::GLOW_WARMTH_AMOUNT, warmthAmount);
        
        {
            LLGLEnable blend_on(GL_BLEND);
            LLGLEnable test(GL_ALPHA_TEST);

            gGL.setSceneBlendType(LLRender::BT_ADD_WITH_ALPHA);

            mScreen.bindTexture(0, 0, LLTexUnit::TFO_POINT);

            gGL.color4f(1, 1, 1, 1);
            gPipeline.enableLightsFullbright();
            // <FS:Ansariel> FIRE-16829: Visual Artifacts with ALM enabled on AMD graphics
            //gGL.begin(LLRender::TRIANGLE_STRIP);
            //gGL.texCoord2f(tc1.mV[0], tc1.mV[1]);
            //gGL.vertex2f(-1, -1);

            //gGL.texCoord2f(tc1.mV[0], tc2.mV[1]);
            //gGL.vertex2f(-1, 3);

            //gGL.texCoord2f(tc2.mV[0], tc1.mV[1]);
            //gGL.vertex2f(3, -1);

            //gGL.end();
            drawAuxiliaryVB(tc1, tc2);
            // </FS:Ansariel>

            gGL.getTexUnit(0)->unbind(mScreen.getUsage());

            mGlow[2].flush();

            tc1.setVec(0, 0);
            tc2.setVec(2, 2); 
        }

        // power of two between 1 and 1024
        U32 glowResPow = RenderGlowResolutionPow;
        const U32 glow_res = llmax(1, llmin(1024, 1 << glowResPow));

        S32 kernel = RenderGlowIterations * 2;
        F32 delta = RenderGlowWidth / glow_res;
        // Use half the glow width if we have the res set to less than 9 so that it looks
        // almost the same in either case.
        if (glowResPow < 9)
        {
            delta *= 0.5f;
        }
        F32 strength = RenderGlowStrength;

        gGlowProgram.bind();
        gGlowProgram.uniform1f(LLShaderMgr::GLOW_STRENGTH, strength);

        for (S32 i = 0; i < kernel; i++)
        {
            mGlow[i % 2].bindTarget();
            mGlow[i % 2].clear();

            if (i == 0)
            {
                gGL.getTexUnit(0)->bind(&mGlow[2]);
            }
            else
            {
                gGL.getTexUnit(0)->bind(&mGlow[(i - 1) % 2]);
            }

            if (i % 2 == 0)
            {
                gGlowProgram.uniform2f(LLShaderMgr::GLOW_DELTA, delta, 0);
            }
            else
            {
                gGlowProgram.uniform2f(LLShaderMgr::GLOW_DELTA, 0, delta);
            }

            // <FS:Ansariel> FIRE-16829: Visual Artifacts with ALM enabled on AMD graphics
            //gGL.begin(LLRender::TRIANGLE_STRIP);
            //gGL.texCoord2f(tc1.mV[0], tc1.mV[1]);
            //gGL.vertex2f(-1,-1);
            //
            //gGL.texCoord2f(tc1.mV[0], tc2.mV[1]);
            //gGL.vertex2f(-1,3);
            //
            //gGL.texCoord2f(tc2.mV[0], tc1.mV[1]);
            //gGL.vertex2f(3,-1);
            //
            //gGL.end();
            drawAuxiliaryVB(tc1, tc2);
            // </FS:Ansariel>

            mGlow[i % 2].flush();
        }

        gGlowProgram.unbind();
    }
    else // !sRenderGlow, skip the glow ping-pong and just clear the result target
    {
        mGlow[1].bindTarget();
        mGlow[1].clear();
        mGlow[1].flush();
    }

    gGLViewport[0] = gViewerWindow->getWorldViewRectRaw().mLeft;
    gGLViewport[1] = gViewerWindow->getWorldViewRectRaw().mBottom;
    gGLViewport[2] = gViewerWindow->getWorldViewRectRaw().getWidth();
    gGLViewport[3] = gViewerWindow->getWorldViewRectRaw().getHeight();
    glViewport(gGLViewport[0], gGLViewport[1], gGLViewport[2], gGLViewport[3]);

    tc2.setVec((F32) mScreen.getWidth(), (F32) mScreen.getHeight());

    gGL.flush();

    LLVertexBuffer::unbind();

// [RLVa:KB] - @setsphere
	LLRenderTarget* pRenderBuffer = (RlvActions::hasBehaviour(RLV_BHVR_SETSPHERE)) ? &mDeferredLight : nullptr;
// [/RLVa:KB]
    if (LLPipeline::sRenderDeferred)
    {

        //<FS:TS> FIRE-16251: Depth of Field does not work underwater
        //bool dof_enabled = !LLViewerCamera::getInstance()->cameraUnderWater() &&
        bool dof_enabled = (FSRenderDepthOfFieldUnderwater || !LLViewerCamera::getInstance()->cameraUnderWater()) &&
        //</FS:TS> FIRE-16251
                           (RenderDepthOfFieldInEditMode || !LLToolMgr::getInstance()->inBuildMode()) &&
                           RenderDepthOfField;

        bool multisample = RenderFSAASamples > 1 && mFXAABuffer.isComplete();
        exoPostProcess::instance().multisample = multisample;	// <FS:CR> Import Vignette from Exodus
// [RLVa:KB] - @setsphere
		if (multisample && !pRenderBuffer)
		{
			pRenderBuffer = &mDeferredLight;
		}
// [/RLVa:KB]

        gViewerWindow->setup3DViewport();

        if (dof_enabled)
        {
            LLGLSLShader *shader = &gDeferredPostProgram;
            LLGLDisable blend(GL_BLEND);

            // depth of field focal plane calculations
            static F32 current_distance = 16.f;
            static F32 start_distance = 16.f;
            static F32 transition_time = 1.f;

            LLVector3 focus_point;

            // <FS:Beq> FIRE-16728 focus point lock & free focus DoF - based on a feature developed by NiranV Dean
            static LLVector3 last_focus_point{};
            if( LLPipeline::FSFocusPointLocked && !last_focus_point.isExactlyZero() )
            {
                focus_point = last_focus_point;
            }
            else
            {
            // </FS:Beq>
            LLViewerObject *obj = LLViewerMediaFocus::getInstance()->getFocusedObject();
            if (obj && obj->mDrawable && obj->isSelected())
            { // focus on selected media object
                S32 face_idx = LLViewerMediaFocus::getInstance()->getFocusedFace();
                if (obj && obj->mDrawable)
                {
                    LLFace *face = obj->mDrawable->getFace(face_idx);
                    if (face)
                    {
                        focus_point = face->getPositionAgent();
                    }
                }
            }
            }// <FS:Beq/> support focus point lock

            if (focus_point.isExactlyZero())
            {
                if (LLViewerJoystick::getInstance()->getOverrideCamera() || LLPipeline::FSFocusPointFollowsPointer) // <FS:Beq/> FIRE-16728 Add free aim mouse and focus lock
                { // focus on point under cursor
                    focus_point.set(gDebugRaycastIntersection.getF32ptr());
                }
                else if (gAgentCamera.cameraMouselook())
                { // focus on point under mouselook crosshairs
                    LLVector4a result;
                    result.clear();

                    gViewerWindow->cursorIntersect(-1, -1, 512.f, NULL, -1, FALSE, FALSE, NULL, &result);

                    focus_point.set(result.getF32ptr());
                }
                else
                {
                    // focus on alt-zoom target
                    LLViewerRegion *region = gAgent.getRegion();
                    if (region)
                    {
                        focus_point = LLVector3(gAgentCamera.getFocusGlobal() - region->getOriginGlobal());
                    }
                }
            }
            // <FS:Beq> FIRE-16728 Add free aim mouse and focus lock
            last_focus_point = focus_point;
            // </FS:Beq>
            LLVector3 eye = LLViewerCamera::getInstance()->getOrigin();
            F32 target_distance = 16.f;
            if (!focus_point.isExactlyZero())
            {
                target_distance = LLViewerCamera::getInstance()->getAtAxis() * (focus_point - eye);
            }

            if (transition_time >= 1.f && fabsf(current_distance - target_distance) / current_distance > 0.01f)
            { // large shift happened, interpolate smoothly to new target distance
                transition_time = 0.f;
                start_distance = current_distance;
            }
            else if (transition_time < 1.f)
            { // currently in a transition, continue interpolating
                transition_time += 1.f / CameraFocusTransitionTime * gFrameIntervalSeconds.value();
                transition_time = llmin(transition_time, 1.f);

                F32 t = cosf(transition_time * F_PI + F_PI) * 0.5f + 0.5f;
                current_distance = start_distance + (target_distance - start_distance) * t;
            }
            else
            { // small or no change, just snap to target distance
                current_distance = target_distance;
            }

            // convert to mm
            F32 subject_distance = current_distance * 1000.f;
            F32 fnumber = CameraFNumber;
            F32 default_focal_length = CameraFocalLength;

            F32 fov = LLViewerCamera::getInstance()->getView();

            const F32 default_fov = CameraFieldOfView * F_PI / 180.f;

            // F32 aspect_ratio = (F32) mScreen.getWidth()/(F32)mScreen.getHeight();

            F32 dv = 2.f * default_focal_length * tanf(default_fov / 2.f);

            F32 focal_length = dv / (2 * tanf(fov / 2.f));

            // F32 tan_pixel_angle = tanf(LLDrawable::sCurPixelAngle);

            // from wikipedia -- c = |s2-s1|/s2 * f^2/(N(S1-f))
            // where	 N = fnumber
            //			 s2 = dot distance
            //			 s1 = subject distance
            //			 f = focal length
            //

            F32 blur_constant = focal_length * focal_length / (fnumber * (subject_distance - focal_length));
            blur_constant /= 1000.f; // convert to meters for shader
            F32 magnification = focal_length / (subject_distance - focal_length);

            { // build diffuse+bloom+CoF
                mDeferredLight.bindTarget();
                shader = &gDeferredCoFProgram;

                bindDeferredShader(*shader);

                S32 channel = shader->enableTexture(LLShaderMgr::DEFERRED_DIFFUSE, mScreen.getUsage());
                if (channel > -1)
                {
                    mScreen.bindTexture(0, channel);
                }

                shader->uniform1f(LLShaderMgr::DOF_FOCAL_DISTANCE, -subject_distance / 1000.f);
                shader->uniform1f(LLShaderMgr::DOF_BLUR_CONSTANT, blur_constant);
                shader->uniform1f(LLShaderMgr::DOF_TAN_PIXEL_ANGLE, tanf(1.f / LLDrawable::sCurPixelAngle));
                shader->uniform1f(LLShaderMgr::DOF_MAGNIFICATION, magnification);
                shader->uniform1f(LLShaderMgr::DOF_MAX_COF, CameraMaxCoF);
                shader->uniform1f(LLShaderMgr::DOF_RES_SCALE, CameraDoFResScale);

                // <FS:Ansariel> FIRE-16829: Visual Artifacts with ALM enabled on AMD graphics
                //gGL.begin(LLRender::TRIANGLE_STRIP);
                //gGL.texCoord2f(tc1.mV[0], tc1.mV[1]);
                //gGL.vertex2f(-1,-1);

                //gGL.texCoord2f(tc1.mV[0], tc2.mV[1]);
                //gGL.vertex2f(-1,3);

                //gGL.texCoord2f(tc2.mV[0], tc1.mV[1]);
                //gGL.vertex2f(3,-1);

                //gGL.end();
                drawAuxiliaryVB(tc1, tc2);
                // </FS:Ansariel>

                unbindDeferredShader(*shader);
                mDeferredLight.flush();
            }

            U32 dof_width = (U32)(mScreen.getWidth() * CameraDoFResScale);
            U32 dof_height = (U32)(mScreen.getHeight() * CameraDoFResScale);

            { // perform DoF sampling at half-res (preserve alpha channel)
                mScreen.bindTarget();
                glViewport(0, 0, dof_width, dof_height);
                gGL.setColorMask(true, false);

                shader = &gDeferredPostProgram;
                bindDeferredShader(*shader);
                S32 channel = shader->enableTexture(LLShaderMgr::DEFERRED_DIFFUSE, mDeferredLight.getUsage());
                if (channel > -1)
                {
                    mDeferredLight.bindTexture(0, channel);
                }

                shader->uniform1f(LLShaderMgr::DOF_MAX_COF, CameraMaxCoF);
                shader->uniform1f(LLShaderMgr::DOF_RES_SCALE, CameraDoFResScale);

                // <FS:Ansariel> FIRE-16829: Visual Artifacts with ALM enabled on AMD graphics
                //gGL.begin(LLRender::TRIANGLE_STRIP);
                //gGL.texCoord2f(tc1.mV[0], tc1.mV[1]);
                //gGL.vertex2f(-1,-1);

                //gGL.texCoord2f(tc1.mV[0], tc2.mV[1]);
                //gGL.vertex2f(-1,3);

                //gGL.texCoord2f(tc2.mV[0], tc1.mV[1]);
                //gGL.vertex2f(3,-1);

                //gGL.end();
                drawAuxiliaryVB(tc1, tc2);
                // </FS:Ansariel>

                unbindDeferredShader(*shader);
                mScreen.flush();
                gGL.setColorMask(true, true);
            }

            { // combine result based on alpha
//                if (multisample)
//                {
//                    mDeferredLight.bindTarget();
//                    glViewport(0, 0, mDeferredScreen.getWidth(), mDeferredScreen.getHeight());
//                }
// [RLVa:KB] - @setsphere
                if (pRenderBuffer)
                {
					pRenderBuffer->bindTarget();
                    glViewport(0, 0, mDeferredScreen.getWidth(), mDeferredScreen.getHeight());
                }
// [/RLVa:KB]
                else
                {
                    gGLViewport[0] = gViewerWindow->getWorldViewRectRaw().mLeft;
                    gGLViewport[1] = gViewerWindow->getWorldViewRectRaw().mBottom;
                    gGLViewport[2] = gViewerWindow->getWorldViewRectRaw().getWidth();
                    gGLViewport[3] = gViewerWindow->getWorldViewRectRaw().getHeight();
                    glViewport(gGLViewport[0], gGLViewport[1], gGLViewport[2], gGLViewport[3]);
                }

                shader = &gDeferredDoFCombineProgram;
                bindDeferredShader(*shader);

                S32 channel = shader->enableTexture(LLShaderMgr::DEFERRED_DIFFUSE, mScreen.getUsage());
                if (channel > -1)
                {
                    mScreen.bindTexture(0, channel);
                }

                shader->uniform1f(LLShaderMgr::DOF_MAX_COF, CameraMaxCoF);
                shader->uniform1f(LLShaderMgr::DOF_RES_SCALE, CameraDoFResScale);
                shader->uniform1f(LLShaderMgr::DOF_WIDTH, dof_width - 1);
                shader->uniform1f(LLShaderMgr::DOF_HEIGHT, dof_height - 1);

                // <FS:Ansariel> FIRE-16829: Visual Artifacts with ALM enabled on AMD graphics
                //gGL.begin(LLRender::TRIANGLE_STRIP);
                //gGL.texCoord2f(tc1.mV[0], tc1.mV[1]);
                //gGL.vertex2f(-1,-1);

                //gGL.texCoord2f(tc1.mV[0], tc2.mV[1]);
                //gGL.vertex2f(-1,3);

                //gGL.texCoord2f(tc2.mV[0], tc1.mV[1]);
                //gGL.vertex2f(3,-1);

                //gGL.end();
                drawAuxiliaryVB(tc1, tc2);
                // </FS:Ansariel>

                unbindDeferredShader(*shader);

// [RLVa:KB] - @setsphere
                if (pRenderBuffer)
                {
                    pRenderBuffer->flush();
                }
// [/RLVa:KB]
//                if (multisample)
//                {
//                    mDeferredLight.flush();
//                }
            }
        }
        else
        {
//            if (multisample)
//            {
//                mDeferredLight.bindTarget();
//            }
// [RLVa:KB] - @setsphere
            if (pRenderBuffer)
            {
				pRenderBuffer->bindTarget();
            }
// [/RLVa:KB]
            LLGLSLShader *shader = &gDeferredPostNoDoFProgram;

            bindDeferredShader(*shader);

            S32 channel = shader->enableTexture(LLShaderMgr::DEFERRED_DIFFUSE, mScreen.getUsage());
            if (channel > -1)
            {
                mScreen.bindTexture(0, channel);
            }

            // <FS:Ansariel> FIRE-16829: Visual Artifacts with ALM enabled on AMD graphics
            //gGL.begin(LLRender::TRIANGLE_STRIP);
            //gGL.texCoord2f(tc1.mV[0], tc1.mV[1]);
            //gGL.vertex2f(-1,-1);

            //gGL.texCoord2f(tc1.mV[0], tc2.mV[1]);
            //gGL.vertex2f(-1,3);

            //gGL.texCoord2f(tc2.mV[0], tc1.mV[1]);
            //gGL.vertex2f(3,-1);

            //gGL.end();
            drawAuxiliaryVB(tc1, tc2);
            // </FS:Ansariel>

            unbindDeferredShader(*shader);

// [RLVa:KB] - @setsphere
            if (pRenderBuffer)
            {
				pRenderBuffer->flush();
            }
// [/RLVa:KB]
//            if (multisample)
//            {
//                mDeferredLight.flush();
//            }
        }

// [RLVa:KB] - @setsphere
		if (RlvActions::hasBehaviour(RLV_BHVR_SETSPHERE))
		{
			LLShaderEffectParams params(pRenderBuffer, &mScreen, !multisample);
			LLVfxManager::instance().runEffect(EVisualEffect::RlvSphere, &params);
			pRenderBuffer = params.m_pDstBuffer;
		}
// [/RLVa:KB]

        if (multisample)
        {
            // bake out texture2D with RGBL for FXAA shader
            mFXAABuffer.bindTarget();

            S32 width = mScreen.getWidth();
            S32 height = mScreen.getHeight();
            glViewport(0, 0, width, height);

            LLGLSLShader *shader = &gGlowCombineFXAAProgram;

            shader->bind();
            shader->uniform2f(LLShaderMgr::DEFERRED_SCREEN_RES, width, height);

//            S32 channel = shader->enableTexture(LLShaderMgr::DEFERRED_DIFFUSE, mDeferredLight.getUsage());
//            if (channel > -1)
//            {
//                mDeferredLight.bindTexture(0, channel);
//            }
// [RLVa:KB] - @setsphere
			S32 channel = shader->enableTexture(LLShaderMgr::DEFERRED_DIFFUSE, pRenderBuffer->getUsage());
            if (channel > -1)
            {
				pRenderBuffer->bindTexture(0, channel);
            }
// [RLVa:KB]

            // <FS:Ansariel> FIRE-16829: Visual Artifacts with ALM enabled on AMD graphics
            //gGL.begin(LLRender::TRIANGLE_STRIP);
            //gGL.vertex2f(-1,-1);
            //gGL.vertex2f(-1,3);
            //gGL.vertex2f(3,-1);
            //gGL.end();

            //gGL.flush();
            drawAuxiliaryVB();
            // </FS:Ansariel>

// [RLVa:KB] - @setsphere
            shader->disableTexture(LLShaderMgr::DEFERRED_DIFFUSE, pRenderBuffer->getUsage());
// [/RLVa:KB]
//            shader->disableTexture(LLShaderMgr::DEFERRED_DIFFUSE, mDeferredLight.getUsage());
            shader->unbind();

            mFXAABuffer.flush();

            shader = &gFXAAProgram;
            shader->bind();

            channel = shader->enableTexture(LLShaderMgr::DIFFUSE_MAP, mFXAABuffer.getUsage());
            if (channel > -1)
            {
                mFXAABuffer.bindTexture(0, channel, LLTexUnit::TFO_BILINEAR);
            }

            gGLViewport[0] = gViewerWindow->getWorldViewRectRaw().mLeft;
            gGLViewport[1] = gViewerWindow->getWorldViewRectRaw().mBottom;
            gGLViewport[2] = gViewerWindow->getWorldViewRectRaw().getWidth();
            gGLViewport[3] = gViewerWindow->getWorldViewRectRaw().getHeight();
            glViewport(gGLViewport[0], gGLViewport[1], gGLViewport[2], gGLViewport[3]);

            F32 scale_x = (F32) width / mFXAABuffer.getWidth();
            F32 scale_y = (F32) height / mFXAABuffer.getHeight();
            shader->uniform2f(LLShaderMgr::FXAA_TC_SCALE, scale_x, scale_y);
            shader->uniform2f(LLShaderMgr::FXAA_RCP_SCREEN_RES, 1.f / width * scale_x, 1.f / height * scale_y);
            shader->uniform4f(LLShaderMgr::FXAA_RCP_FRAME_OPT, -0.5f / width * scale_x, -0.5f / height * scale_y,
                              0.5f / width * scale_x, 0.5f / height * scale_y);
            shader->uniform4f(LLShaderMgr::FXAA_RCP_FRAME_OPT2, -2.f / width * scale_x, -2.f / height * scale_y,
                              2.f / width * scale_x, 2.f / height * scale_y);

            // <FS:Ansariel> FIRE-16829: Visual Artifacts with ALM enabled on AMD graphics
            //gGL.begin(LLRender::TRIANGLE_STRIP);
            //gGL.vertex2f(-1,-1);
            //gGL.vertex2f(-1,3);
            //gGL.vertex2f(3,-1);
            //gGL.end();

            //gGL.flush();
            drawAuxiliaryVB();
            // </FS:Ansariel>
            shader->unbind();
        }
    }
    else // not deferred
    {
// [RLVa:KB] - @setsphere
		if (RlvActions::hasBehaviour(RLV_BHVR_SETSPHERE))
		{
			LLShaderEffectParams params(&mScreen, &mDeferredLight, false);
			LLVfxManager::instance().runEffect(EVisualEffect::RlvSphere, &params);
			pRenderBuffer = params.m_pDstBuffer;
		}
// [/RLVa:KB]

        U32 mask = LLVertexBuffer::MAP_VERTEX | LLVertexBuffer::MAP_TEXCOORD0 | LLVertexBuffer::MAP_TEXCOORD1;
        LLPointer<LLVertexBuffer> buff = new LLVertexBuffer(mask, 0);
        buff->allocateBuffer(3, 0, TRUE);

        LLStrider<LLVector3> v;
        LLStrider<LLVector2> uv1;
        LLStrider<LLVector2> uv2;

        buff->getVertexStrider(v);
        buff->getTexCoord0Strider(uv1);
        buff->getTexCoord1Strider(uv2);

        uv1[0] = LLVector2(0, 0);
        uv1[1] = LLVector2(0, 2);
        uv1[2] = LLVector2(2, 0);

        uv2[0] = LLVector2(0, 0);
        uv2[1] = LLVector2(0, tc2.mV[1] * 2.f);
        uv2[2] = LLVector2(tc2.mV[0] * 2.f, 0);

        v[0] = LLVector3(-1, -1, 0);
        v[1] = LLVector3(-1, 3, 0);
        v[2] = LLVector3(3, -1, 0);

        buff->flush();

        LLGLDisable blend(GL_BLEND);

        if (LLGLSLShader::sNoFixedFunction)
        {
            gGlowCombineProgram.bind();
        }
        else
        {
            // tex unit 0
            gGL.getTexUnit(0)->setTextureColorBlend(LLTexUnit::TBO_REPLACE, LLTexUnit::TBS_TEX_COLOR);
            // tex unit 1
            gGL.getTexUnit(1)->setTextureColorBlend(LLTexUnit::TBO_ADD, LLTexUnit::TBS_TEX_COLOR,
                                                    LLTexUnit::TBS_PREV_COLOR);
        }

        gGL.getTexUnit(0)->bind(&mGlow[1]);
// [RLVa:KB] - @setsphere
        gGL.getTexUnit(1)->bind( pRenderBuffer ? pRenderBuffer : &mScreen );
// [/RLVa:KB]
//        gGL.getTexUnit(1)->bind(&mScreen);

        LLGLEnable multisample(RenderFSAASamples > 0 ? GL_MULTISAMPLE_ARB : 0);

        buff->setBuffer(mask);
        buff->drawArrays(LLRender::TRIANGLE_STRIP, 0, 3);

        if (LLGLSLShader::sNoFixedFunction)
        {
            gGlowCombineProgram.unbind();
        }
        else
        {
            gGL.getTexUnit(1)->disable();
            gGL.getTexUnit(1)->setTextureBlendType(LLTexUnit::TB_MULT);

            gGL.getTexUnit(0)->activate();
            gGL.getTexUnit(0)->setTextureBlendType(LLTexUnit::TB_MULT);
        }
    }

    gGL.setSceneBlendType(LLRender::BT_ALPHA);

    if (hasRenderDebugMask(LLPipeline::RENDER_DEBUG_PHYSICS_SHAPES))
    {
        if (LLGLSLShader::sNoFixedFunction)
        {
            gSplatTextureRectProgram.bind();
        }

        gGL.setColorMask(true, false);

        LLVector2 tc1(0, 0);
        LLVector2 tc2((F32) gViewerWindow->getWorldViewWidthRaw() * 2,
                      (F32) gViewerWindow->getWorldViewHeightRaw() * 2);

        LLGLEnable blend(GL_BLEND);
        //gGL.color4f(1,1,1,0.75f); // <FS:Ansariel> FIRE-16829: Visual Artifacts with ALM enabled on AMD graphics

        gGL.getTexUnit(0)->bind(&mPhysicsDisplay);

        // <FS:Ansariel> FIRE-16829: Visual Artifacts with ALM enabled on AMD graphics
        //gGL.begin(LLRender::TRIANGLES);
        //gGL.texCoord2f(tc1.mV[0], tc1.mV[1]);
        //gGL.vertex2f(-1,-1);
        //
        //gGL.texCoord2f(tc1.mV[0], tc2.mV[1]);
        //gGL.vertex2f(-1,3);
        //
        //gGL.texCoord2f(tc2.mV[0], tc1.mV[1]);
        //gGL.vertex2f(3,-1);
        //
        //gGL.end();
        //gGL.flush();
        drawAuxiliaryVB(tc1, tc2, LLColor4(1.f, 1.f, 1.f, 0.75f));
        // </FS:Ansariel>

        if (LLGLSLShader::sNoFixedFunction)
        {
            gSplatTextureRectProgram.unbind();
        }
    }

    if (LLRenderTarget::sUseFBO)
    { // copy depth buffer from mScreen to framebuffer
        LLRenderTarget::copyContentsToFramebuffer(mScreen, 0, 0, mScreen.getWidth(), mScreen.getHeight(), 0, 0,
                                                  mScreen.getWidth(), mScreen.getHeight(),
                                                  GL_DEPTH_BUFFER_BIT | GL_STENCIL_BUFFER_BIT, GL_NEAREST);
    }

    gGL.matrixMode(LLRender::MM_PROJECTION);
    gGL.popMatrix();
    gGL.matrixMode(LLRender::MM_MODELVIEW);
    gGL.popMatrix();

    LLVertexBuffer::unbind();

    LLGLState::checkStates();
    LLGLState::checkTextureChannels();
}

void LLPipeline::bindDeferredShader(LLGLSLShader& shader, LLRenderTarget* light_target)
{
    LL_PROFILE_ZONE_SCOPED;

    LLRenderTarget* deferred_target       = &mDeferredScreen;
    LLRenderTarget* deferred_depth_target = &mDeferredDepth;
    LLRenderTarget* deferred_light_target = &mDeferredLight;

	shader.bind();
	S32 channel = 0;
    channel = shader.enableTexture(LLShaderMgr::DEFERRED_DIFFUSE, deferred_target->getUsage());
	if (channel > -1)
	{
        deferred_target->bindTexture(0,channel, LLTexUnit::TFO_POINT);
	}

    channel = shader.enableTexture(LLShaderMgr::DEFERRED_SPECULAR, deferred_target->getUsage());
	if (channel > -1)
	{
        deferred_target->bindTexture(1, channel, LLTexUnit::TFO_POINT);
	}

    channel = shader.enableTexture(LLShaderMgr::DEFERRED_NORMAL, deferred_target->getUsage());
	if (channel > -1)
	{
        deferred_target->bindTexture(2, channel, LLTexUnit::TFO_POINT);
	}

    channel = shader.enableTexture(LLShaderMgr::DEFERRED_DEPTH, deferred_depth_target->getUsage());
	if (channel > -1)
	{
        gGL.getTexUnit(channel)->bind(deferred_depth_target, TRUE);
		stop_glerror();
    }
		
    glh::matrix4f projection = get_current_projection();
		glh::matrix4f inv_proj = projection.inverse();
		
    if (shader.getUniformLocation(LLShaderMgr::INVERSE_PROJECTION_MATRIX) != -1)
    {
		shader.uniformMatrix4fv(LLShaderMgr::INVERSE_PROJECTION_MATRIX, 1, FALSE, inv_proj.m);
    }

    if (shader.getUniformLocation(LLShaderMgr::VIEWPORT) != -1)
    {
		shader.uniform4f(LLShaderMgr::VIEWPORT, (F32) gGLViewport[0],
									(F32) gGLViewport[1],
									(F32) gGLViewport[2],
									(F32) gGLViewport[3]);
	}

    if (sReflectionRender && !shader.getUniformLocation(LLShaderMgr::MODELVIEW_MATRIX))
    {
        shader.uniformMatrix4fv(LLShaderMgr::MODELVIEW_MATRIX, 1, FALSE, mReflectionModelView.m);  
    }

	channel = shader.enableTexture(LLShaderMgr::DEFERRED_NOISE);
	if (channel > -1)
	{
        gGL.getTexUnit(channel)->bindManual(LLTexUnit::TT_TEXTURE, mNoiseMap);
		gGL.getTexUnit(channel)->setTextureFilteringOption(LLTexUnit::TFO_POINT);
	}

	channel = shader.enableTexture(LLShaderMgr::DEFERRED_LIGHTFUNC);
	if (channel > -1)
	{
		gGL.getTexUnit(channel)->bindManual(LLTexUnit::TT_TEXTURE, mLightFunc);
	}

	stop_glerror();

    light_target = light_target ? light_target : deferred_light_target;
    channel = shader.enableTexture(LLShaderMgr::DEFERRED_LIGHT, light_target->getUsage());
	if (channel > -1)
	{
        light_target->bindTexture(0, channel, LLTexUnit::TFO_POINT);
	}

	channel = shader.enableTexture(LLShaderMgr::DEFERRED_BLOOM);
	if (channel > -1)
	{
		mGlow[1].bindTexture(0, channel);
	}

	stop_glerror();

	for (U32 i = 0; i < 4; i++)
	{
        LLRenderTarget* shadow_target = getShadowTarget(i);
        if (shadow_target)
        {
		channel = shader.enableTexture(LLShaderMgr::DEFERRED_SHADOW0+i, LLTexUnit::TT_TEXTURE);
		stop_glerror();
		if (channel > -1)
		{
			stop_glerror();
                gGL.getTexUnit(channel)->bind(getShadowTarget(i), TRUE);
                gGL.getTexUnit(channel)->setTextureFilteringOption(LLTexUnit::TFO_ANISOTROPIC);
			gGL.getTexUnit(channel)->setTextureAddressMode(LLTexUnit::TAM_CLAMP);
			stop_glerror();
			
			glTexParameteri(GL_TEXTURE_2D, GL_TEXTURE_COMPARE_MODE_ARB, GL_COMPARE_R_TO_TEXTURE_ARB);
			glTexParameteri(GL_TEXTURE_2D, GL_TEXTURE_COMPARE_FUNC_ARB, GL_LEQUAL);
			stop_glerror();
		}
	}
    }

	for (U32 i = 4; i < 6; i++)
	{
		channel = shader.enableTexture(LLShaderMgr::DEFERRED_SHADOW0+i);
		stop_glerror();
		if (channel > -1)
		{
			stop_glerror();
			LLRenderTarget* shadow_target = getShadowTarget(i);
			if (shadow_target)
			{
				gGL.getTexUnit(channel)->bind(shadow_target, TRUE);
				gGL.getTexUnit(channel)->setTextureFilteringOption(LLTexUnit::TFO_ANISOTROPIC);
			gGL.getTexUnit(channel)->setTextureAddressMode(LLTexUnit::TAM_CLAMP);
			stop_glerror();
			
			glTexParameteri(GL_TEXTURE_2D, GL_TEXTURE_COMPARE_MODE_ARB, GL_COMPARE_R_TO_TEXTURE_ARB);
			glTexParameteri(GL_TEXTURE_2D, GL_TEXTURE_COMPARE_FUNC_ARB, GL_LEQUAL);
			stop_glerror();
		}
	}
	}

	stop_glerror();

	F32 mat[16*6];
	for (U32 i = 0; i < 16; i++)
	{
		mat[i] = mSunShadowMatrix[0].m[i];
		mat[i+16] = mSunShadowMatrix[1].m[i];
		mat[i+32] = mSunShadowMatrix[2].m[i];
		mat[i+48] = mSunShadowMatrix[3].m[i];
		mat[i+64] = mSunShadowMatrix[4].m[i];
		mat[i+80] = mSunShadowMatrix[5].m[i];
	}

	shader.uniformMatrix4fv(LLShaderMgr::DEFERRED_SHADOW_MATRIX, 6, FALSE, mat);

	stop_glerror();

	channel = shader.enableTexture(LLShaderMgr::ENVIRONMENT_MAP, LLTexUnit::TT_CUBE_MAP);
	if (channel > -1)
	{
		LLCubeMap* cube_map = gSky.mVOSkyp ? gSky.mVOSkyp->getCubeMap() : NULL;
		if (cube_map)
		{
			cube_map->enable(channel);
			cube_map->bind();
			F32* m = gGLModelView;
						
			F32 mat[] = { m[0], m[1], m[2],
						  m[4], m[5], m[6],
						  m[8], m[9], m[10] };
		
			shader.uniformMatrix3fv(LLShaderMgr::DEFERRED_ENV_MAT, 1, TRUE, mat);
		}
	}

    if (gAtmosphere)
    {
        // bind precomputed textures necessary for calculating sun and sky luminance
        channel = shader.enableTexture(LLShaderMgr::TRANSMITTANCE_TEX, LLTexUnit::TT_TEXTURE);
        if (channel > -1)
        {
            shader.bindTexture(LLShaderMgr::TRANSMITTANCE_TEX, gAtmosphere->getTransmittance());
        }

        channel = shader.enableTexture(LLShaderMgr::SCATTER_TEX, LLTexUnit::TT_TEXTURE_3D);
        if (channel > -1)
        {
            shader.bindTexture(LLShaderMgr::SCATTER_TEX, gAtmosphere->getScattering());
        }

        channel = shader.enableTexture(LLShaderMgr::SINGLE_MIE_SCATTER_TEX, LLTexUnit::TT_TEXTURE_3D);
        if (channel > -1)
        {
            shader.bindTexture(LLShaderMgr::SINGLE_MIE_SCATTER_TEX, gAtmosphere->getMieScattering());
        }

        channel = shader.enableTexture(LLShaderMgr::ILLUMINANCE_TEX, LLTexUnit::TT_TEXTURE);
        if (channel > -1)
        {
            shader.bindTexture(LLShaderMgr::ILLUMINANCE_TEX, gAtmosphere->getIlluminance());
        }
    }

	shader.uniform4fv(LLShaderMgr::DEFERRED_SHADOW_CLIP, 1, mSunClipPlanes.mV);
	shader.uniform1f(LLShaderMgr::DEFERRED_SUN_WASH, RenderDeferredSunWash);
	shader.uniform1f(LLShaderMgr::DEFERRED_SHADOW_NOISE, RenderShadowNoise);
	shader.uniform1f(LLShaderMgr::DEFERRED_BLUR_SIZE, RenderShadowBlurSize);

	shader.uniform1f(LLShaderMgr::DEFERRED_SSAO_RADIUS, RenderSSAOScale);
	shader.uniform1f(LLShaderMgr::DEFERRED_SSAO_MAX_RADIUS, RenderSSAOMaxScale);

	F32 ssao_factor = RenderSSAOFactor;
	shader.uniform1f(LLShaderMgr::DEFERRED_SSAO_FACTOR, ssao_factor);
	shader.uniform1f(LLShaderMgr::DEFERRED_SSAO_FACTOR_INV, 1.0/ssao_factor);

	LLVector3 ssao_effect = RenderSSAOEffect;
	F32 matrix_diag = (ssao_effect[0] + 2.0*ssao_effect[1])/3.0;
	F32 matrix_nondiag = (ssao_effect[0] - ssao_effect[1])/3.0;
	// This matrix scales (proj of color onto <1/rt(3),1/rt(3),1/rt(3)>) by
	// value factor, and scales remainder by saturation factor
	F32 ssao_effect_mat[] = {	matrix_diag, matrix_nondiag, matrix_nondiag,
								matrix_nondiag, matrix_diag, matrix_nondiag,
								matrix_nondiag, matrix_nondiag, matrix_diag};
	shader.uniformMatrix3fv(LLShaderMgr::DEFERRED_SSAO_EFFECT_MAT, 1, GL_FALSE, ssao_effect_mat);

	//F32 shadow_offset_error = 1.f + RenderShadowOffsetError * fabsf(LLViewerCamera::getInstance()->getOrigin().mV[2]);
	F32 shadow_bias_error = RenderShadowBiasError * fabsf(LLViewerCamera::getInstance()->getOrigin().mV[2])/3000.f;
    F32 shadow_bias       = RenderShadowBias + shadow_bias_error;

    shader.uniform2f(LLShaderMgr::DEFERRED_SCREEN_RES, deferred_target->getWidth(), deferred_target->getHeight());
	shader.uniform1f(LLShaderMgr::DEFERRED_NEAR_CLIP, LLViewerCamera::getInstance()->getNear()*2.f);
	shader.uniform1f (LLShaderMgr::DEFERRED_SHADOW_OFFSET, RenderShadowOffset); //*shadow_offset_error);
    shader.uniform1f(LLShaderMgr::DEFERRED_SHADOW_BIAS, shadow_bias);
	shader.uniform1f(LLShaderMgr::DEFERRED_SPOT_SHADOW_OFFSET, RenderSpotShadowOffset);
	shader.uniform1f(LLShaderMgr::DEFERRED_SPOT_SHADOW_BIAS, RenderSpotShadowBias);	

	shader.uniform3fv(LLShaderMgr::DEFERRED_SUN_DIR, 1, mTransformedSunDir.mV);
    shader.uniform3fv(LLShaderMgr::DEFERRED_MOON_DIR, 1, mTransformedMoonDir.mV);
	shader.uniform2f(LLShaderMgr::DEFERRED_SHADOW_RES, mShadow[0].getWidth(), mShadow[0].getHeight());
	shader.uniform2f(LLShaderMgr::DEFERRED_PROJ_SHADOW_RES, mShadow[4].getWidth(), mShadow[4].getHeight());
	shader.uniform1f(LLShaderMgr::DEFERRED_DEPTH_CUTOFF, RenderEdgeDepthCutoff);
	shader.uniform1f(LLShaderMgr::DEFERRED_NORM_CUTOFF, RenderEdgeNormCutoff);
	
	if (shader.getUniformLocation(LLShaderMgr::DEFERRED_NORM_MATRIX) >= 0)
	{
        glh::matrix4f norm_mat = get_current_modelview().inverse().transpose();
		shader.uniformMatrix4fv(LLShaderMgr::DEFERRED_NORM_MATRIX, 1, FALSE, norm_mat.m);
	}

    shader.uniform4fv(LLShaderMgr::SUNLIGHT_COLOR, 1, mSunDiffuse.mV);
    shader.uniform4fv(LLShaderMgr::MOONLIGHT_COLOR, 1, mMoonDiffuse.mV);

    LLEnvironment& environment = LLEnvironment::instance();
    LLSettingsSky::ptr_t sky = environment.getCurrentSky();
}

LLColor3 pow3f(LLColor3 v, F32 f)
{
	v.mV[0] = powf(v.mV[0], f);
	v.mV[1] = powf(v.mV[1], f);
	v.mV[2] = powf(v.mV[2], f);
	return v;
}

LLVector4 pow4fsrgb(LLVector4 v, F32 f)
{
	v.mV[0] = powf(v.mV[0], f);
	v.mV[1] = powf(v.mV[1], f);
	v.mV[2] = powf(v.mV[2], f);
	return v;
}

void LLPipeline::renderDeferredLighting(LLRenderTarget *screen_target)
{
    LL_PROFILE_ZONE_SCOPED;
    if (!sCull)
    {
        return;
    }

    LLRenderTarget *deferred_target       = &mDeferredScreen;
    LLRenderTarget *deferred_depth_target = &mDeferredDepth;
    LLRenderTarget *deferred_light_target = &mDeferredLight;

    {
        LL_RECORD_BLOCK_TIME(FTM_RENDER_DEFERRED);
        LLViewerCamera *camera = LLViewerCamera::getInstance();
        {
            LLGLDepthTest depth(GL_TRUE);
            deferred_depth_target->copyContents(*deferred_target,
                                                0,
                                                0,
                                                deferred_target->getWidth(),
                                                deferred_target->getHeight(),
                                                0,
                                                0,
                                                deferred_depth_target->getWidth(),
                                                deferred_depth_target->getHeight(),
                                                GL_DEPTH_BUFFER_BIT,
                                                GL_NEAREST);
        }

        LLGLEnable multisample(RenderFSAASamples > 0 ? GL_MULTISAMPLE_ARB : 0);

        if (gPipeline.hasRenderType(LLPipeline::RENDER_TYPE_HUD))
        {
            gPipeline.toggleRenderType(LLPipeline::RENDER_TYPE_HUD);
        }

        // ati doesn't seem to love actually using the stencil buffer on FBO's
        LLGLDisable stencil(GL_STENCIL_TEST);
        // glStencilFunc(GL_EQUAL, 1, 0xFFFFFFFF);
        // glStencilOp(GL_KEEP, GL_KEEP, GL_KEEP);

        gGL.setColorMask(true, true);

        // draw a cube around every light
        LLVertexBuffer::unbind();

        LLGLEnable cull(GL_CULL_FACE);
        LLGLEnable blend(GL_BLEND);

        glh::matrix4f mat = copy_matrix(gGLModelView);

        LLStrider<LLVector3> vert;
        mDeferredVB->getVertexStrider(vert);

        vert[0].set(-1, 1, 0);
        vert[1].set(-1, -3, 0);
        vert[2].set(3, 1, 0);

        setupHWLights(NULL);  // to set mSun/MoonDir;

        glh::vec4f tc(mSunDir.mV);
        mat.mult_matrix_vec(tc);
        mTransformedSunDir.set(tc.v);

        glh::vec4f tc_moon(mMoonDir.mV);
        mat.mult_matrix_vec(tc_moon);
        mTransformedMoonDir.set(tc_moon.v);

        gGL.pushMatrix();
        gGL.loadIdentity();
        gGL.matrixMode(LLRender::MM_PROJECTION);
        gGL.pushMatrix();
        gGL.loadIdentity();

        if (RenderDeferredSSAO || RenderShadowDetail > 0)
        {
            deferred_light_target->bindTarget();
            {  // paint shadow/SSAO light map (direct lighting lightmap)
                LL_PROFILE_ZONE_NAMED("renderDeferredLighting - sun shadow");
                bindDeferredShader(gDeferredSunProgram, deferred_light_target);
                mDeferredVB->setBuffer(LLVertexBuffer::MAP_VERTEX);
                glClearColor(1, 1, 1, 1);
                deferred_light_target->clear(GL_COLOR_BUFFER_BIT);
                glClearColor(0, 0, 0, 0);

                glh::matrix4f inv_trans = get_current_modelview().inverse().transpose();

                const U32 slice = 32;
                F32       offset[slice * 3];
                for (U32 i = 0; i < 4; i++)
                {
                    for (U32 j = 0; j < 8; j++)
                    {
                        glh::vec3f v;
                        v.set_value(sinf(6.284f / 8 * j), cosf(6.284f / 8 * j), -(F32) i);
                        v.normalize();
                        inv_trans.mult_matrix_vec(v);
                        v.normalize();
                        offset[(i * 8 + j) * 3 + 0] = v.v[0];
                        offset[(i * 8 + j) * 3 + 1] = v.v[2];
                        offset[(i * 8 + j) * 3 + 2] = v.v[1];
                    }
                }

                gDeferredSunProgram.uniform3fv(sOffset, slice, offset);
                gDeferredSunProgram.uniform2f(LLShaderMgr::DEFERRED_SCREEN_RES,
                                              deferred_light_target->getWidth(),
                                              deferred_light_target->getHeight());

                {
                    LLGLDisable   blend(GL_BLEND);
                    LLGLDepthTest depth(GL_TRUE, GL_FALSE, GL_ALWAYS);
                    stop_glerror();
                    mDeferredVB->drawArrays(LLRender::TRIANGLES, 0, 3);
                    stop_glerror();
                }

                unbindDeferredShader(gDeferredSunProgram);
            }
            deferred_light_target->flush();
        }

        if (RenderDeferredSSAO)
        {  // soften direct lighting lightmap
            LL_PROFILE_ZONE_NAMED("renderDeferredLighting - soften shadow");
            // blur lightmap
            screen_target->bindTarget();
            glClearColor(1, 1, 1, 1);
            screen_target->clear(GL_COLOR_BUFFER_BIT);
            glClearColor(0, 0, 0, 0);

            bindDeferredShader(gDeferredBlurLightProgram);
            mDeferredVB->setBuffer(LLVertexBuffer::MAP_VERTEX);
            LLVector3 go          = RenderShadowGaussian;
            const U32 kern_length = 4;
            F32       blur_size   = RenderShadowBlurSize;
            F32       dist_factor = RenderShadowBlurDistFactor;

            // sample symmetrically with the middle sample falling exactly on 0.0
            F32 x = 0.f;

            LLVector3 gauss[32];  // xweight, yweight, offset

            for (U32 i = 0; i < kern_length; i++)
            {
                gauss[i].mV[0] = llgaussian(x, go.mV[0]);
                gauss[i].mV[1] = llgaussian(x, go.mV[1]);
                gauss[i].mV[2] = x;
                x += 1.f;
            }

            gDeferredBlurLightProgram.uniform2f(sDelta, 1.f, 0.f);
            gDeferredBlurLightProgram.uniform1f(sDistFactor, dist_factor);
            gDeferredBlurLightProgram.uniform3fv(sKern, kern_length, gauss[0].mV);
            gDeferredBlurLightProgram.uniform1f(sKernScale, blur_size * (kern_length / 2.f - 0.5f));

            {
                LLGLDisable   blend(GL_BLEND);
                LLGLDepthTest depth(GL_TRUE, GL_FALSE, GL_ALWAYS);
                stop_glerror();
                mDeferredVB->drawArrays(LLRender::TRIANGLES, 0, 3);
                stop_glerror();
            }

            screen_target->flush();
            unbindDeferredShader(gDeferredBlurLightProgram);

            bindDeferredShader(gDeferredBlurLightProgram, screen_target);

            mDeferredVB->setBuffer(LLVertexBuffer::MAP_VERTEX);
            deferred_light_target->bindTarget();

            gDeferredBlurLightProgram.uniform2f(sDelta, 0.f, 1.f);

            {
                LLGLDisable   blend(GL_BLEND);
                LLGLDepthTest depth(GL_TRUE, GL_FALSE, GL_ALWAYS);
                stop_glerror();
                mDeferredVB->drawArrays(LLRender::TRIANGLES, 0, 3);
                stop_glerror();
            }
            deferred_light_target->flush();
            unbindDeferredShader(gDeferredBlurLightProgram);
        }

        stop_glerror();
        gGL.popMatrix();
        stop_glerror();
        gGL.matrixMode(LLRender::MM_MODELVIEW);
        stop_glerror();
        gGL.popMatrix();
        stop_glerror();

        screen_target->bindTarget();
        // clear color buffer here - zeroing alpha (glow) is important or it will accumulate against sky
        glClearColor(0, 0, 0, 0);
        screen_target->clear(GL_COLOR_BUFFER_BIT);

        if (RenderDeferredAtmospheric)
        {  // apply sunlight contribution
            LLGLSLShader &soften_shader = LLPipeline::sUnderWaterRender ? gDeferredSoftenWaterProgram : gDeferredSoftenProgram;

            LL_PROFILE_ZONE_NAMED("renderDeferredLighting - atmospherics");
            bindDeferredShader(soften_shader);

            LLEnvironment &environment = LLEnvironment::instance();
            soften_shader.uniform1i(LLShaderMgr::SUN_UP_FACTOR, environment.getIsSunUp() ? 1 : 0);
            soften_shader.uniform4fv(LLShaderMgr::LIGHTNORM, 1, environment.getClampedLightNorm().mV);

            {
                LLGLDepthTest depth(GL_FALSE);
                LLGLDisable   blend(GL_BLEND);
                LLGLDisable   test(GL_ALPHA_TEST);

                // full screen blit
                gGL.pushMatrix();
                gGL.loadIdentity();
                gGL.matrixMode(LLRender::MM_PROJECTION);
                gGL.pushMatrix();
                gGL.loadIdentity();

                mDeferredVB->setBuffer(LLVertexBuffer::MAP_VERTEX);

                mDeferredVB->drawArrays(LLRender::TRIANGLES, 0, 3);

                gGL.popMatrix();
                gGL.matrixMode(LLRender::MM_MODELVIEW);
                gGL.popMatrix();
            }

            unbindDeferredShader(LLPipeline::sUnderWaterRender ? gDeferredSoftenWaterProgram : gDeferredSoftenProgram);
        }

        {  // render non-deferred geometry (fullbright, alpha, etc)
            LLGLDisable blend(GL_BLEND);
            LLGLDisable stencil(GL_STENCIL_TEST);
            gGL.setSceneBlendType(LLRender::BT_ALPHA);

            gPipeline.pushRenderTypeMask();

            gPipeline.andRenderTypeMask(LLPipeline::RENDER_TYPE_SKY,
                                        LLPipeline::RENDER_TYPE_CLOUDS,
                                        LLPipeline::RENDER_TYPE_WL_SKY,
                                        LLPipeline::END_RENDER_TYPES);

            renderGeomPostDeferred(*LLViewerCamera::getInstance(), false);
            gPipeline.popRenderTypeMask();
        }

        bool render_local = RenderLocalLights;

        if (render_local)
        {
            gGL.setSceneBlendType(LLRender::BT_ADD);
            std::list<LLVector4>        fullscreen_lights;
            LLDrawable::drawable_list_t spot_lights;
            LLDrawable::drawable_list_t fullscreen_spot_lights;

            for (U32 i = 0; i < 2; i++)
            {
                mTargetShadowSpotLight[i] = NULL;
            }

            std::list<LLVector4> light_colors;

            LLVertexBuffer::unbind();

            {
                LL_PROFILE_ZONE_NAMED("renderDeferredLighting - local lights");
                bindDeferredShader(gDeferredLightProgram);

                if (mCubeVB.isNull())
                {
                    mCubeVB = ll_create_cube_vb(LLVertexBuffer::MAP_VERTEX, GL_STATIC_DRAW_ARB);
                }

                mCubeVB->setBuffer(LLVertexBuffer::MAP_VERTEX);

                LLGLDepthTest depth(GL_TRUE, GL_FALSE);
                // mNearbyLights already includes distance calculation and excludes muted avatars.
                // It is calculated from mLights
                // mNearbyLights also provides fade value to gracefully fade-out out of range lights
                for (light_set_t::iterator iter = mNearbyLights.begin(); iter != mNearbyLights.end(); ++iter)
                {
                    LLDrawable * drawablep = iter->drawable;
                    LLVOVolume * volume = drawablep->getVOVolume();
                    if (!volume)
                    {
                        continue;
                    }

                    if (volume->isAttachment())
                    {
                        if (!sRenderAttachedLights)
                        {
                            continue;
                        }
                    }

                    LLVector4a center;
                    center.load3(drawablep->getPositionAgent().mV);
                    const F32 *c = center.getF32ptr();
                    F32        s = volume->getLightRadius() * 1.5f;

                    // send light color to shader in linear space
                    LLColor3 col = volume->getLightLinearColor();

                    if (col.magVecSquared() < 0.001f)
                    {
                        continue;
                    }

                    if (s <= 0.001f)
                    {
                        continue;
                    }

                    LLVector4a sa;
                    sa.splat(s);
                    if (camera->AABBInFrustumNoFarClip(center, sa) == 0)
                    {
                        continue;
                    }

                    sVisibleLightCount++;

                    if (camera->getOrigin().mV[0] > c[0] + s + 0.2f || camera->getOrigin().mV[0] < c[0] - s - 0.2f ||
                        camera->getOrigin().mV[1] > c[1] + s + 0.2f || camera->getOrigin().mV[1] < c[1] - s - 0.2f ||
                        camera->getOrigin().mV[2] > c[2] + s + 0.2f || camera->getOrigin().mV[2] < c[2] - s - 0.2f)
                    {  // draw box if camera is outside box
                        if (render_local)
                        {
                            if (volume->isLightSpotlight())
                            {
                                drawablep->getVOVolume()->updateSpotLightPriority();
                                spot_lights.push_back(drawablep);
                                continue;
                            }

                            gDeferredLightProgram.uniform3fv(LLShaderMgr::LIGHT_CENTER, 1, c);
                            gDeferredLightProgram.uniform1f(LLShaderMgr::LIGHT_SIZE, s);
                            gDeferredLightProgram.uniform3fv(LLShaderMgr::DIFFUSE_COLOR, 1, col.mV);
                            gDeferredLightProgram.uniform1f(LLShaderMgr::LIGHT_FALLOFF, volume->getLightFalloff(DEFERRED_LIGHT_FALLOFF));
                            gGL.syncMatrices();

                            mCubeVB->drawRange(LLRender::TRIANGLE_FAN, 0, 7, 8, get_box_fan_indices(camera, center));
                            stop_glerror();
                        }
                    }
                    else
                    {
                        if (volume->isLightSpotlight())
                        {
                            drawablep->getVOVolume()->updateSpotLightPriority();
                            fullscreen_spot_lights.push_back(drawablep);
                            continue;
                        }

                        glh::vec3f tc(c);
                        mat.mult_matrix_vec(tc);

                        fullscreen_lights.push_back(LLVector4(tc.v[0], tc.v[1], tc.v[2], s));
                        light_colors.push_back(LLVector4(col.mV[0], col.mV[1], col.mV[2], volume->getLightFalloff(DEFERRED_LIGHT_FALLOFF)));
                    }
                }

                // Bookmark comment to allow searching for mSpecialRenderMode == 3 (avatar edit mode),
                // prev site of appended deferred character light, removed by SL-13522 09/20

                unbindDeferredShader(gDeferredLightProgram);
            }

            if (!spot_lights.empty())
            {
                LL_PROFILE_ZONE_NAMED("renderDeferredLighting - projectors");
                LLGLDepthTest depth(GL_TRUE, GL_FALSE);
                bindDeferredShader(gDeferredSpotLightProgram);

                mCubeVB->setBuffer(LLVertexBuffer::MAP_VERTEX);

                gDeferredSpotLightProgram.enableTexture(LLShaderMgr::DEFERRED_PROJECTION);

                for (LLDrawable::drawable_list_t::iterator iter = spot_lights.begin(); iter != spot_lights.end(); ++iter)
                {
                    LLDrawable *drawablep = *iter;

                    LLVOVolume *volume = drawablep->getVOVolume();

                    LLVector4a center;
                    center.load3(drawablep->getPositionAgent().mV);
                    const F32 *c = center.getF32ptr();
                    F32        s = volume->getLightRadius() * 1.5f;

                    sVisibleLightCount++;

                    setupSpotLight(gDeferredSpotLightProgram, drawablep);

                    // send light color to shader in linear space
                    LLColor3 col = volume->getLightLinearColor();

                    gDeferredSpotLightProgram.uniform3fv(LLShaderMgr::LIGHT_CENTER, 1, c);
                    gDeferredSpotLightProgram.uniform1f(LLShaderMgr::LIGHT_SIZE, s);
                    gDeferredSpotLightProgram.uniform3fv(LLShaderMgr::DIFFUSE_COLOR, 1, col.mV);
                    gDeferredSpotLightProgram.uniform1f(LLShaderMgr::LIGHT_FALLOFF, volume->getLightFalloff(DEFERRED_LIGHT_FALLOFF));
                    gGL.syncMatrices();

                    mCubeVB->drawRange(LLRender::TRIANGLE_FAN, 0, 7, 8, get_box_fan_indices(camera, center));
                }
                gDeferredSpotLightProgram.disableTexture(LLShaderMgr::DEFERRED_PROJECTION);
                unbindDeferredShader(gDeferredSpotLightProgram);
            }

            // reset mDeferredVB to fullscreen triangle
            mDeferredVB->getVertexStrider(vert);
            vert[0].set(-1, 1, 0);
            vert[1].set(-1, -3, 0);
            vert[2].set(3, 1, 0);

            {
                LL_PROFILE_ZONE_NAMED("renderDeferredLighting - fullscreen lights");
                LLGLDepthTest depth(GL_FALSE);

                // full screen blit
                gGL.pushMatrix();
                gGL.loadIdentity();
                gGL.matrixMode(LLRender::MM_PROJECTION);
                gGL.pushMatrix();
                gGL.loadIdentity();

                U32 count = 0;

                const U32 max_count = LL_DEFERRED_MULTI_LIGHT_COUNT;
                LLVector4 light[max_count];
                LLVector4 col[max_count];

                F32 far_z = 0.f;

                while (!fullscreen_lights.empty())
                {
                    light[count] = fullscreen_lights.front();
                    fullscreen_lights.pop_front();
                    col[count] = light_colors.front();
                    light_colors.pop_front();

                    far_z = llmin(light[count].mV[2] - light[count].mV[3], far_z);
                    count++;
                    if (count == max_count || fullscreen_lights.empty())
                    {
                        U32 idx = count - 1;
                        bindDeferredShader(gDeferredMultiLightProgram[idx]);
                        gDeferredMultiLightProgram[idx].uniform1i(LLShaderMgr::MULTI_LIGHT_COUNT, count);
                        gDeferredMultiLightProgram[idx].uniform4fv(LLShaderMgr::MULTI_LIGHT, count, (GLfloat *) light);
                        gDeferredMultiLightProgram[idx].uniform4fv(LLShaderMgr::MULTI_LIGHT_COL, count, (GLfloat *) col);
                        gDeferredMultiLightProgram[idx].uniform1f(LLShaderMgr::MULTI_LIGHT_FAR_Z, far_z);
                        far_z = 0.f;
                        count = 0;
                        mDeferredVB->setBuffer(LLVertexBuffer::MAP_VERTEX);
                        mDeferredVB->drawArrays(LLRender::TRIANGLES, 0, 3);
                        unbindDeferredShader(gDeferredMultiLightProgram[idx]);
                    }
                }

                bindDeferredShader(gDeferredMultiSpotLightProgram);

                gDeferredMultiSpotLightProgram.enableTexture(LLShaderMgr::DEFERRED_PROJECTION);

                mDeferredVB->setBuffer(LLVertexBuffer::MAP_VERTEX);

                for (LLDrawable::drawable_list_t::iterator iter = fullscreen_spot_lights.begin(); iter != fullscreen_spot_lights.end(); ++iter)
                {
                    LLDrawable *drawablep           = *iter;
                    LLVOVolume *volume              = drawablep->getVOVolume();
                    LLVector3   center              = drawablep->getPositionAgent();
                    F32 *       c                   = center.mV;
                    F32         light_size_final    = volume->getLightRadius() * 1.5f;
                    F32         light_falloff_final = volume->getLightFalloff(DEFERRED_LIGHT_FALLOFF);

                    sVisibleLightCount++;

                    glh::vec3f tc(c);
                    mat.mult_matrix_vec(tc);

                    setupSpotLight(gDeferredMultiSpotLightProgram, drawablep);

                    // send light color to shader in linear space
                    LLColor3 col = volume->getLightLinearColor();

                    gDeferredMultiSpotLightProgram.uniform3fv(LLShaderMgr::LIGHT_CENTER, 1, tc.v);
                    gDeferredMultiSpotLightProgram.uniform1f(LLShaderMgr::LIGHT_SIZE, light_size_final);
                    gDeferredMultiSpotLightProgram.uniform3fv(LLShaderMgr::DIFFUSE_COLOR, 1, col.mV);
                    gDeferredMultiSpotLightProgram.uniform1f(LLShaderMgr::LIGHT_FALLOFF, light_falloff_final);
                    mDeferredVB->drawArrays(LLRender::TRIANGLES, 0, 3);
                }

                gDeferredMultiSpotLightProgram.disableTexture(LLShaderMgr::DEFERRED_PROJECTION);
                unbindDeferredShader(gDeferredMultiSpotLightProgram);

                gGL.popMatrix();
                gGL.matrixMode(LLRender::MM_MODELVIEW);
                gGL.popMatrix();
            }
        }

        gGL.setColorMask(true, true);
    }

    screen_target->flush();

    // gamma correct lighting
    gGL.matrixMode(LLRender::MM_PROJECTION);
    gGL.pushMatrix();
    gGL.loadIdentity();
    gGL.matrixMode(LLRender::MM_MODELVIEW);
    gGL.pushMatrix();
    gGL.loadIdentity();

    {
        LLGLDepthTest depth(GL_FALSE, GL_FALSE);

        LLVector2 tc1(0, 0);
        LLVector2 tc2((F32) screen_target->getWidth() * 2, (F32) screen_target->getHeight() * 2);

        screen_target->bindTarget();
        // Apply gamma correction to the frame here.
        gDeferredPostGammaCorrectProgram.bind();
        // mDeferredVB->setBuffer(LLVertexBuffer::MAP_VERTEX);
        S32 channel = 0;
        channel     = gDeferredPostGammaCorrectProgram.enableTexture(LLShaderMgr::DEFERRED_DIFFUSE, screen_target->getUsage());
        if (channel > -1)
        {
            screen_target->bindTexture(0, channel, LLTexUnit::TFO_POINT);
        }

        gDeferredPostGammaCorrectProgram.uniform2f(LLShaderMgr::DEFERRED_SCREEN_RES, screen_target->getWidth(), screen_target->getHeight());

        //F32 gamma = gSavedSettings.getF32("RenderDeferredDisplayGamma");
        static LLCachedControl<F32> gamma(gSavedSettings, "RenderDeferredDisplayGamma");

        gDeferredPostGammaCorrectProgram.uniform1f(LLShaderMgr::DISPLAY_GAMMA, (gamma > 0.1f) ? 1.0f / gamma : (1.0f/2.2f));

        // <FS:Ansariel> FIRE-16829: Visual Artifacts with ALM enabled on AMD graphics
        //gGL.begin(LLRender::TRIANGLE_STRIP);
        //gGL.texCoord2f(tc1.mV[0], tc1.mV[1]);
        //gGL.vertex2f(-1,-1);

        //gGL.texCoord2f(tc1.mV[0], tc2.mV[1]);
        //gGL.vertex2f(-1,3);

        //gGL.texCoord2f(tc2.mV[0], tc1.mV[1]);
        //gGL.vertex2f(3,-1);

        //gGL.end();
        drawAuxiliaryVB(tc1, tc2);
        // </FS:Ansariel>

        gGL.getTexUnit(channel)->unbind(screen_target->getUsage());
        gDeferredPostGammaCorrectProgram.unbind();
        screen_target->flush();
    }

    gGL.matrixMode(LLRender::MM_PROJECTION);
    gGL.popMatrix();
    gGL.matrixMode(LLRender::MM_MODELVIEW);
    gGL.popMatrix();

    screen_target->bindTarget();

    {  // render non-deferred geometry (alpha, fullbright, glow)
        LLGLDisable blend(GL_BLEND);
        LLGLDisable stencil(GL_STENCIL_TEST);

        pushRenderTypeMask();
        andRenderTypeMask(LLPipeline::RENDER_TYPE_ALPHA,
                          LLPipeline::RENDER_TYPE_FULLBRIGHT,
                          LLPipeline::RENDER_TYPE_VOLUME,
                          LLPipeline::RENDER_TYPE_GLOW,
                          LLPipeline::RENDER_TYPE_BUMP,
                          LLPipeline::RENDER_TYPE_PASS_SIMPLE,
                          LLPipeline::RENDER_TYPE_PASS_ALPHA,
                          LLPipeline::RENDER_TYPE_PASS_ALPHA_MASK,
                          LLPipeline::RENDER_TYPE_PASS_BUMP,
                          LLPipeline::RENDER_TYPE_PASS_POST_BUMP,
                          LLPipeline::RENDER_TYPE_PASS_FULLBRIGHT,
                          LLPipeline::RENDER_TYPE_PASS_FULLBRIGHT_ALPHA_MASK,
                          LLPipeline::RENDER_TYPE_PASS_FULLBRIGHT_SHINY,
                          LLPipeline::RENDER_TYPE_PASS_GLOW,
                          LLPipeline::RENDER_TYPE_PASS_GRASS,
                          LLPipeline::RENDER_TYPE_PASS_SHINY,
                          LLPipeline::RENDER_TYPE_PASS_INVISIBLE,
                          LLPipeline::RENDER_TYPE_PASS_INVISI_SHINY,
                          LLPipeline::RENDER_TYPE_AVATAR,
                          LLPipeline::RENDER_TYPE_CONTROL_AV,
                          LLPipeline::RENDER_TYPE_ALPHA_MASK,
                          LLPipeline::RENDER_TYPE_FULLBRIGHT_ALPHA_MASK,
                          END_RENDER_TYPES);

        renderGeomPostDeferred(*LLViewerCamera::getInstance());
        popRenderTypeMask();
    }

    {
        // render highlights, etc.
        renderHighlights();
        mHighlightFaces.clear();

        renderDebug();

        LLVertexBuffer::unbind();

        if (gPipeline.hasRenderDebugFeatureMask(LLPipeline::RENDER_DEBUG_FEATURE_UI))
        {
            // Render debugging beacons.
            gObjectList.renderObjectBeacons();
            gObjectList.resetObjectBeacons();
            gSky.addSunMoonBeacons();
        }
    }

    screen_target->flush();
}

void LLPipeline::setupSpotLight(LLGLSLShader& shader, LLDrawable* drawablep)
{
	//construct frustum
	LLVOVolume* volume = drawablep->getVOVolume();
	LLVector3 params = volume->getSpotLightParams();

	F32 fov = params.mV[0];
	F32 focus = params.mV[1];

	LLVector3 pos = drawablep->getPositionAgent();
	LLQuaternion quat = volume->getRenderRotation();
	LLVector3 scale = volume->getScale();
	
	//get near clip plane
	LLVector3 at_axis(0,0,-scale.mV[2]*0.5f);
	at_axis *= quat;

	LLVector3 np = pos+at_axis;
	at_axis.normVec();

	//get origin that has given fov for plane np, at_axis, and given scale
	F32 dist = (scale.mV[1]*0.5f)/tanf(fov*0.5f);

	LLVector3 origin = np - at_axis*dist;

	//matrix from volume space to agent space
	LLMatrix4 light_mat(quat, LLVector4(origin,1.f));

	glh::matrix4f light_to_agent((F32*) light_mat.mMatrix);
	glh::matrix4f light_to_screen = get_current_modelview() * light_to_agent;

	glh::matrix4f screen_to_light = light_to_screen.inverse();

	F32 s = volume->getLightRadius()*1.5f;
	F32 near_clip = dist;
	F32 width = scale.mV[VX];
	F32 height = scale.mV[VY];
	F32 far_clip = s+dist-scale.mV[VZ];

	F32 fovy = fov * RAD_TO_DEG;
	F32 aspect = width/height;

	glh::matrix4f trans(0.5f, 0.f, 0.f, 0.5f,
				0.f, 0.5f, 0.f, 0.5f,
				0.f, 0.f, 0.5f, 0.5f,
				0.f, 0.f, 0.f, 1.f);

	glh::vec3f p1(0, 0, -(near_clip+0.01f));
	glh::vec3f p2(0, 0, -(near_clip+1.f));

	glh::vec3f screen_origin(0, 0, 0);

	light_to_screen.mult_matrix_vec(p1);
	light_to_screen.mult_matrix_vec(p2);
	light_to_screen.mult_matrix_vec(screen_origin);

	glh::vec3f n = p2-p1;
	n.normalize();
	
	F32 proj_range = far_clip - near_clip;
	glh::matrix4f light_proj = gl_perspective(fovy, aspect, near_clip, far_clip);
	screen_to_light = trans * light_proj * screen_to_light;
	shader.uniformMatrix4fv(LLShaderMgr::PROJECTOR_MATRIX, 1, FALSE, screen_to_light.m);
	shader.uniform1f(LLShaderMgr::PROJECTOR_NEAR, near_clip);
	shader.uniform3fv(LLShaderMgr::PROJECTOR_P, 1, p1.v);
	shader.uniform3fv(LLShaderMgr::PROJECTOR_N, 1, n.v);
	shader.uniform3fv(LLShaderMgr::PROJECTOR_ORIGIN, 1, screen_origin.v);
	shader.uniform1f(LLShaderMgr::PROJECTOR_RANGE, proj_range);
	shader.uniform1f(LLShaderMgr::PROJECTOR_AMBIANCE, params.mV[2]);
	S32 s_idx = -1;

	for (U32 i = 0; i < 2; i++)
	{
		if (mShadowSpotLight[i] == drawablep)
		{
			s_idx = i;
		}
	}

	shader.uniform1i(LLShaderMgr::PROJECTOR_SHADOW_INDEX, s_idx);

	if (s_idx >= 0)
	{
		shader.uniform1f(LLShaderMgr::PROJECTOR_SHADOW_FADE, 1.f-mSpotLightFade[s_idx]);
	}
	else
	{
		shader.uniform1f(LLShaderMgr::PROJECTOR_SHADOW_FADE, 1.f);
	}

	{
		LLDrawable* potential = drawablep;
		//determine if this is a good light for casting shadows
		F32 m_pri = volume->getSpotLightPriority();

		for (U32 i = 0; i < 2; i++)
		{
			F32 pri = 0.f;

			if (mTargetShadowSpotLight[i].notNull())
			{
				pri = mTargetShadowSpotLight[i]->getVOVolume()->getSpotLightPriority();			
			}

			if (m_pri > pri)
			{
				LLDrawable* temp = mTargetShadowSpotLight[i];
				mTargetShadowSpotLight[i] = potential;
				potential = temp;
				m_pri = pri;
			}
		}
	}

	LLViewerTexture* img = volume->getLightTexture();

	if (img == NULL)
	{
		img = LLViewerFetchedTexture::sWhiteImagep;
	}

	S32 channel = shader.enableTexture(LLShaderMgr::DEFERRED_PROJECTION);

	if (channel > -1)
	{
		if (img)
		{
			gGL.getTexUnit(channel)->bind(img);

			F32 lod_range = logf(img->getWidth())/logf(2.f);

			shader.uniform1f(LLShaderMgr::PROJECTOR_FOCUS, focus);
			shader.uniform1f(LLShaderMgr::PROJECTOR_LOD, lod_range);
			shader.uniform1f(LLShaderMgr::PROJECTOR_AMBIENT_LOD, llclamp((proj_range-focus)/proj_range*lod_range, 0.f, 1.f));
		}
	}
		
}

void LLPipeline::unbindDeferredShader(LLGLSLShader &shader)
{
    LLRenderTarget* deferred_target       = &mDeferredScreen;
    LLRenderTarget* deferred_depth_target = &mDeferredDepth;
    LLRenderTarget* deferred_light_target = &mDeferredLight;

	stop_glerror();
    shader.disableTexture(LLShaderMgr::DEFERRED_NORMAL, deferred_target->getUsage());
    shader.disableTexture(LLShaderMgr::DEFERRED_DIFFUSE, deferred_target->getUsage());
    shader.disableTexture(LLShaderMgr::DEFERRED_SPECULAR, deferred_target->getUsage());
    shader.disableTexture(LLShaderMgr::DEFERRED_DEPTH, deferred_depth_target->getUsage());
    shader.disableTexture(LLShaderMgr::DEFERRED_LIGHT, deferred_light_target->getUsage());
	shader.disableTexture(LLShaderMgr::DIFFUSE_MAP);
	shader.disableTexture(LLShaderMgr::DEFERRED_BLOOM);

	for (U32 i = 0; i < 4; i++)
	{
		if (shader.disableTexture(LLShaderMgr::DEFERRED_SHADOW0+i) > -1)
		{
			glTexParameteri(GL_TEXTURE_2D, GL_TEXTURE_COMPARE_MODE_ARB, GL_NONE);
		}
	}

	for (U32 i = 4; i < 6; i++)
	{
		if (shader.disableTexture(LLShaderMgr::DEFERRED_SHADOW0+i) > -1)
		{
			glTexParameteri(GL_TEXTURE_2D, GL_TEXTURE_COMPARE_MODE_ARB, GL_NONE);
		}
	}

	shader.disableTexture(LLShaderMgr::DEFERRED_NOISE);
	shader.disableTexture(LLShaderMgr::DEFERRED_LIGHTFUNC);

	S32 channel = shader.disableTexture(LLShaderMgr::ENVIRONMENT_MAP, LLTexUnit::TT_CUBE_MAP);
	if (channel > -1)
	{
		LLCubeMap* cube_map = gSky.mVOSkyp ? gSky.mVOSkyp->getCubeMap() : NULL;
		if (cube_map)
		{
			cube_map->disable();
		}
	}
	gGL.getTexUnit(0)->unbind(LLTexUnit::TT_TEXTURE);
	gGL.getTexUnit(0)->activate();
	shader.unbind();
}

inline float sgn(float a)
{
    if (a > 0.0F) return (1.0F);
    if (a < 0.0F) return (-1.0F);
    return (0.0F);
}

void LLPipeline::generateWaterReflection(LLCamera& camera_in)
{
    LL_PROFILE_ZONE_SCOPED;
    if (LLPipeline::sWaterReflections && assertInitialized() && LLDrawPoolWater::sNeedsReflectionUpdate)
    {
        bool skip_avatar_update = false;
        if (!isAgentAvatarValid() || gAgentCamera.getCameraAnimating() || gAgentCamera.getCameraMode() != CAMERA_MODE_MOUSELOOK || !LLVOAvatar::sVisibleInFirstPerson)
        {
            skip_avatar_update = true;
        }

        LLCamera camera = camera_in;
        camera.setFar(camera_in.getFar() * 0.75f);

        bool camera_is_underwater = LLViewerCamera::getInstance()->cameraUnderWater();

        LLPipeline::sReflectionRender = true;

        gPipeline.pushRenderTypeMask();

        glh::matrix4f saved_modelview  = get_current_modelview();
        glh::matrix4f saved_projection = get_current_projection();
        glh::matrix4f mat;

        S32 reflection_detail  = RenderReflectionDetail;

        F32 water_height      = gAgent.getRegion()->getWaterHeight(); 
        F32 camera_height     = camera_in.getOrigin().mV[VZ];
        F32 distance_to_water = (water_height < camera_height) ? (camera_height - water_height) : (water_height - camera_height);

        LLVector3 reflection_offset      = LLVector3(0, 0, distance_to_water * 2.0f);
        LLVector3 camera_look_at         = camera_in.getAtAxis();
        LLVector3 reflection_look_at     = LLVector3(camera_look_at.mV[VX], camera_look_at.mV[VY], -camera_look_at.mV[VZ]);
        LLVector3 reflect_origin         = camera_in.getOrigin() - reflection_offset;
        LLVector3 reflect_interest_point = reflect_origin + (reflection_look_at * 5.0f);

        camera.setOriginAndLookAt(reflect_origin, LLVector3::z_axis, reflect_interest_point);

        //plane params
        LLPlane plane;
        LLVector3 pnorm;
        S32 water_clip = 0;
        if (!camera_is_underwater)
        {
            //camera is above water, clip plane points up
            pnorm.setVec(0,0,1);
            plane.setVec(pnorm, -water_height);
            water_clip = 1;
        }
        else
        {
            //camera is below water, clip plane points down
            pnorm = LLVector3(0,0,-1);
            plane.setVec(pnorm, water_height);
            water_clip = -1;
        }

        if (!camera_is_underwater)
        {
            //generate planar reflection map
            LLViewerCamera::sCurCameraID = LLViewerCamera::CAMERA_WATER0;

            gGL.matrixMode(LLRender::MM_MODELVIEW);
            gGL.pushMatrix();

            mat.set_scale(glh::vec3f(1, 1, -1));
            mat.set_translate(glh::vec3f(0,0,water_height*2.f));
            mat = saved_modelview * mat;


            mReflectionModelView = mat;

            set_current_modelview(mat);
            gGL.loadMatrix(mat.m);

            LLViewerCamera::updateFrustumPlanes(camera, FALSE, TRUE);

            glh::vec3f    origin(0, 0, 0);
            glh::matrix4f inv_mat = mat.inverse();
            inv_mat.mult_matrix_vec(origin);

            camera.setOrigin(origin.v);

            glCullFace(GL_FRONT);

            if (LLDrawPoolWater::sNeedsReflectionUpdate)
            {
                gGL.getTexUnit(0)->unbind(LLTexUnit::TT_TEXTURE);
                glClearColor(0,0,0,0);
                mWaterRef.bindTarget();

                gGL.setColorMask(true, true);
                mWaterRef.clear();
                gGL.setColorMask(true, false);
                mWaterRef.getViewport(gGLViewport);

                //initial sky pass (no user clip plane)
                //mask out everything but the sky
                gPipeline.pushRenderTypeMask();
                {
                    if (reflection_detail >= WATER_REFLECT_MINIMAL)
                    {
                        gPipeline.andRenderTypeMask(
                            LLPipeline::RENDER_TYPE_SKY,
                            LLPipeline::RENDER_TYPE_WL_SKY,
                            LLPipeline::RENDER_TYPE_CLOUDS,
                            LLPipeline::END_RENDER_TYPES);
                    }
                    else
                    {
                        gPipeline.andRenderTypeMask(
                            LLPipeline::RENDER_TYPE_SKY,
                            LLPipeline::RENDER_TYPE_WL_SKY,
                            LLPipeline::END_RENDER_TYPES);
                    }

                    updateCull(camera, mSky);
                    stateSort(camera, mSky);
                    renderGeom(camera, TRUE);
                }
                gPipeline.popRenderTypeMask();

                if (reflection_detail >= WATER_REFLECT_NONE_WATER_TRANSPARENT)
                {
                    gPipeline.pushRenderTypeMask();
                    {
                        clearRenderTypeMask(
                            LLPipeline::RENDER_TYPE_WATER,
                            LLPipeline::RENDER_TYPE_VOIDWATER,
                            LLPipeline::RENDER_TYPE_GROUND,
                            LLPipeline::RENDER_TYPE_SKY,
                            LLPipeline::RENDER_TYPE_CLOUDS,
                            LLPipeline::END_RENDER_TYPES);

                        if (reflection_detail > WATER_REFLECT_MINIMAL)
                        { //mask out selected geometry based on reflection detail
                            if (reflection_detail < WATER_REFLECT_EVERYTHING)
                            {
                                clearRenderTypeMask(LLPipeline::RENDER_TYPE_PARTICLES, END_RENDER_TYPES);
                                if (reflection_detail < WATER_REFLECT_AVATARS)
                                {
                                    clearRenderTypeMask(
                                        LLPipeline::RENDER_TYPE_AVATAR,
                                        LLPipeline::RENDER_TYPE_CONTROL_AV,
                                        END_RENDER_TYPES);
                                    if (reflection_detail < WATER_REFLECT_STATIC_OBJECTS)
                                    {
                                        clearRenderTypeMask(LLPipeline::RENDER_TYPE_VOLUME, END_RENDER_TYPES);
                                    }
                                }
                            }

                            LLGLUserClipPlane clip_plane(plane, mReflectionModelView, saved_projection);
                            LLGLDisable cull(GL_CULL_FACE);
                            updateCull(camera, mReflectedObjects, -water_clip, &plane);
                            stateSort(camera, mReflectedObjects);
                            renderGeom(camera);
                        }
                    }
                    gPipeline.popRenderTypeMask();
                }

                mWaterRef.flush();
            }

            glCullFace(GL_BACK);
            gGL.matrixMode(LLRender::MM_MODELVIEW);
            gGL.popMatrix();

            set_current_modelview(saved_modelview);
        }

        camera.setOrigin(camera_in.getOrigin());
        //render distortion map
        static bool last_update = true;
        if (last_update)
        {
            gPipeline.pushRenderTypeMask();

            camera.setFar(camera_in.getFar());
            clearRenderTypeMask(
                LLPipeline::RENDER_TYPE_WATER,
                LLPipeline::RENDER_TYPE_VOIDWATER,
                LLPipeline::RENDER_TYPE_GROUND,
                END_RENDER_TYPES);

            // intentionally inverted so that distortion map contents (objects under the water when we're above it)
            // will properly include water fog effects
            LLPipeline::sUnderWaterRender = !camera_is_underwater;

            if (LLPipeline::sUnderWaterRender)
            {
                clearRenderTypeMask(
                    LLPipeline::RENDER_TYPE_GROUND,
                    LLPipeline::RENDER_TYPE_SKY,
                    LLPipeline::RENDER_TYPE_CLOUDS,
                    LLPipeline::RENDER_TYPE_WL_SKY,
                    END_RENDER_TYPES);
            }
            LLViewerCamera::updateFrustumPlanes(camera);

            gGL.getTexUnit(0)->unbind(LLTexUnit::TT_TEXTURE);

            if (LLPipeline::sUnderWaterRender || LLDrawPoolWater::sNeedsDistortionUpdate)
            {
                LLPipeline::sDistortionRender = true;

                LLColor3 col = LLEnvironment::instance().getCurrentWater()->getWaterFogColor();
                glClearColor(col.mV[0], col.mV[1], col.mV[2], 0.f);

                LLViewerCamera::sCurCameraID = LLViewerCamera::CAMERA_WATER1;

                mWaterDis.bindTarget();
                mWaterDis.getViewport(gGLViewport);

                gGL.setColorMask(true, true);
                mWaterDis.clear();
                gGL.setColorMask(true, false);

                F32 water_dist = water_height * LLPipeline::sDistortionWaterClipPlaneMargin;

                //clip out geometry on the same side of water as the camera w/ enough margin to not include the water geo itself,
                // but not so much as to clip out parts of avatars that should be seen under the water in the distortion map
                LLPlane plane(-pnorm, water_dist);
                LLGLUserClipPlane clip_plane(plane, saved_modelview, saved_projection);

                gGL.setColorMask(true, true);
                mWaterDis.clear();
                gGL.setColorMask(true, false);

                // ignore clip plane if we're underwater and viewing distortion map of objects above waterline
                if (camera_is_underwater)
                {
                    clip_plane.disable();
                }

                if (reflection_detail >= WATER_REFLECT_NONE_WATER_TRANSPARENT)
                {
                    updateCull(camera, mRefractedObjects, water_clip, &plane);
                    stateSort(camera, mRefractedObjects);
                    renderGeom(camera);
                }

                if (LLGLSLShader::sNoFixedFunction)
                {
                    gUIProgram.bind();
                }

                LLWorld::getInstance()->renderPropertyLines();

                if (LLGLSLShader::sNoFixedFunction)
                {
                    gUIProgram.unbind();
                }

                mWaterDis.flush();
            }

            LLPipeline::sDistortionRender = false;

            gPipeline.popRenderTypeMask();
        }
        last_update = LLDrawPoolWater::sNeedsReflectionUpdate && LLDrawPoolWater::sNeedsDistortionUpdate;

        gPipeline.popRenderTypeMask();

        LLPipeline::sUnderWaterRender = false;
        LLPipeline::sReflectionRender = false;

        LLDrawPoolWater::sNeedsReflectionUpdate = FALSE;
        LLDrawPoolWater::sNeedsDistortionUpdate = FALSE;

        if (!LLRenderTarget::sUseFBO)
        {
            glClear(GL_DEPTH_BUFFER_BIT);
        }
        glClearColor(0.f, 0.f, 0.f, 0.f);
        gViewerWindow->setup3DViewport();

        LLGLState::checkStates();

        if (!skip_avatar_update)
        {
            gAgentAvatarp->updateAttachmentVisibility(gAgentCamera.getCameraMode());
        }

        LLViewerCamera::sCurCameraID = LLViewerCamera::CAMERA_WORLD;
    }
}

glh::matrix4f look(const LLVector3 pos, const LLVector3 dir, const LLVector3 up)
{
	glh::matrix4f ret;

	LLVector3 dirN;
	LLVector3 upN;
	LLVector3 lftN;

	lftN = dir % up;
	lftN.normVec();
	
	upN = lftN % dir;
	upN.normVec();
	
	dirN = dir;
	dirN.normVec();

	ret.m[ 0] = lftN[0];
	ret.m[ 1] = upN[0];
	ret.m[ 2] = -dirN[0];
	ret.m[ 3] = 0.f;

	ret.m[ 4] = lftN[1];
	ret.m[ 5] = upN[1];
	ret.m[ 6] = -dirN[1];
	ret.m[ 7] = 0.f;

	ret.m[ 8] = lftN[2];
	ret.m[ 9] = upN[2];
	ret.m[10] = -dirN[2];
	ret.m[11] = 0.f;

	ret.m[12] = -(lftN*pos);
	ret.m[13] = -(upN*pos);
	ret.m[14] = dirN*pos;
	ret.m[15] = 1.f;

	return ret;
}

glh::matrix4f scale_translate_to_fit(const LLVector3 min, const LLVector3 max)
{
	glh::matrix4f ret;
	ret.m[ 0] = 2/(max[0]-min[0]);
	ret.m[ 4] = 0;
	ret.m[ 8] = 0;
	ret.m[12] = -(max[0]+min[0])/(max[0]-min[0]);

	ret.m[ 1] = 0;
	ret.m[ 5] = 2/(max[1]-min[1]);
	ret.m[ 9] = 0;
	ret.m[13] = -(max[1]+min[1])/(max[1]-min[1]);

	ret.m[ 2] = 0;
	ret.m[ 6] = 0;
	ret.m[10] = 2/(max[2]-min[2]);
	ret.m[14] = -(max[2]+min[2])/(max[2]-min[2]);

	ret.m[ 3] = 0;
	ret.m[ 7] = 0;
	ret.m[11] = 0;
	ret.m[15] = 1;

	return ret;
}

static LLTrace::BlockTimerStatHandle FTM_SHADOW_RENDER("Render Shadows");
static LLTrace::BlockTimerStatHandle FTM_SHADOW_ALPHA("Alpha Shadow");
static LLTrace::BlockTimerStatHandle FTM_SHADOW_SIMPLE("Simple Shadow");
static LLTrace::BlockTimerStatHandle FTM_SHADOW_GEOM("Shadow Geom");

static LLTrace::BlockTimerStatHandle FTM_SHADOW_ALPHA_MASKED("Alpha Masked");
static LLTrace::BlockTimerStatHandle FTM_SHADOW_ALPHA_BLEND("Alpha Blend");
static LLTrace::BlockTimerStatHandle FTM_SHADOW_ALPHA_TREE("Alpha Tree");
static LLTrace::BlockTimerStatHandle FTM_SHADOW_ALPHA_GRASS("Alpha Grass");
static LLTrace::BlockTimerStatHandle FTM_SHADOW_FULLBRIGHT_ALPHA_MASKED("Fullbright Alpha Masked");

void LLPipeline::renderShadow(glh::matrix4f& view, glh::matrix4f& proj, LLCamera& shadow_cam, LLCullResult &result, bool use_shader, bool use_occlusion, U32 target_width)
{
	LL_RECORD_BLOCK_TIME(FTM_SHADOW_RENDER);

	//clip out geometry on the same side of water as the camera
	S32 occlude = LLPipeline::sUseOcclusion;
	if (!use_occlusion)
	{
		LLPipeline::sUseOcclusion = 0;
	}
	LLPipeline::sShadowRender = true;
	
	static const U32 types[] = { 
		LLRenderPass::PASS_SIMPLE, 
		LLRenderPass::PASS_FULLBRIGHT, 
		LLRenderPass::PASS_SHINY, 
		LLRenderPass::PASS_BUMP, 
		LLRenderPass::PASS_FULLBRIGHT_SHINY ,
		LLRenderPass::PASS_MATERIAL,
		LLRenderPass::PASS_MATERIAL_ALPHA_EMISSIVE,
		LLRenderPass::PASS_SPECMAP,
		LLRenderPass::PASS_SPECMAP_EMISSIVE,
		LLRenderPass::PASS_NORMMAP,
		LLRenderPass::PASS_NORMMAP_EMISSIVE,
		LLRenderPass::PASS_NORMSPEC,
		LLRenderPass::PASS_NORMSPEC_EMISSIVE,
	};

	LLGLEnable cull(GL_CULL_FACE);

	//enable depth clamping if available
	LLGLEnable depth_clamp(gGLManager.mHasDepthClamp ? GL_DEPTH_CLAMP : 0);

	if (use_shader)
	{
		gDeferredShadowCubeProgram.bind();
	}

	LLRenderTarget& occlusion_target = mShadowOcclusion[LLViewerCamera::sCurCameraID-1];

	occlusion_target.bindTarget();
	updateCull(shadow_cam, result);
	occlusion_target.flush();

	stateSort(shadow_cam, result);
	
	
	//generate shadow map
	gGL.matrixMode(LLRender::MM_PROJECTION);
	gGL.pushMatrix();
	gGL.loadMatrix(proj.m);
	gGL.matrixMode(LLRender::MM_MODELVIEW);
	gGL.pushMatrix();
	gGL.loadMatrix(view.m);

	stop_glerror();
	gGLLastMatrix = NULL;

	gGL.getTexUnit(0)->unbind(LLTexUnit::TT_TEXTURE);
	
	stop_glerror();
	
    LLEnvironment& environment = LLEnvironment::instance();

	LLVertexBuffer::unbind();

	{
		if (!use_shader)
		{ //occlusion program is general purpose depth-only no-textures
			gOcclusionProgram.bind();
		}
		else
		{
			gDeferredShadowProgram.bind();
            gDeferredShadowProgram.uniform1i(LLShaderMgr::SUN_UP_FACTOR, environment.getIsSunUp() ? 1 : 0);
		}

		gGL.diffuseColor4f(1,1,1,1);

        S32 shadow_detail = gSavedSettings.getS32("RenderShadowDetail");

        // if not using VSM, disable color writes
        if (shadow_detail <= 2)
        {
		gGL.setColorMask(false, false);
        }
	
		LL_RECORD_BLOCK_TIME(FTM_SHADOW_SIMPLE);
		
		gGL.getTexUnit(0)->disable();
		for (U32 i = 0; i < sizeof(types)/sizeof(U32); ++i)
		{
			renderObjects(types[i], LLVertexBuffer::MAP_VERTEX, FALSE);
		}
		gGL.getTexUnit(0)->enable(LLTexUnit::TT_TEXTURE);
		if (!use_shader)
		{
			gOcclusionProgram.unbind();
		}
	}
	
	if (use_shader)
	{
        LL_RECORD_BLOCK_TIME(FTM_SHADOW_GEOM);

		gDeferredShadowProgram.unbind();
		renderGeomShadow(shadow_cam);
		gDeferredShadowProgram.bind();
        gDeferredShadowProgram.uniform1i(LLShaderMgr::SUN_UP_FACTOR, environment.getIsSunUp() ? 1 : 0);
	}
	else
	{
        LL_RECORD_BLOCK_TIME(FTM_SHADOW_GEOM);

		renderGeomShadow(shadow_cam);
	}

	{
		LL_RECORD_BLOCK_TIME(FTM_SHADOW_ALPHA);

		gDeferredShadowAlphaMaskProgram.bind();
		gDeferredShadowAlphaMaskProgram.uniform1f(LLShaderMgr::DEFERRED_SHADOW_TARGET_WIDTH, (float)target_width);
        gDeferredShadowAlphaMaskProgram.uniform1i(LLShaderMgr::SUN_UP_FACTOR, environment.getIsSunUp() ? 1 : 0);

		U32 mask =	LLVertexBuffer::MAP_VERTEX | 
					LLVertexBuffer::MAP_TEXCOORD0 | 
					LLVertexBuffer::MAP_COLOR | 
					LLVertexBuffer::MAP_TEXTURE_INDEX;

        {
            LL_RECORD_BLOCK_TIME(FTM_SHADOW_ALPHA_MASKED);
		renderMaskedObjects(LLRenderPass::PASS_ALPHA_MASK, mask, TRUE, TRUE);
        }

        {
            LL_RECORD_BLOCK_TIME(FTM_SHADOW_ALPHA_BLEND);
		gDeferredShadowAlphaMaskProgram.setMinimumAlpha(0.598f);
		renderObjects(LLRenderPass::PASS_ALPHA, mask, TRUE, TRUE);
        }

        {
            LL_RECORD_BLOCK_TIME(FTM_SHADOW_FULLBRIGHT_ALPHA_MASKED);
            gDeferredShadowFullbrightAlphaMaskProgram.bind();
            gDeferredShadowFullbrightAlphaMaskProgram.uniform1f(LLShaderMgr::DEFERRED_SHADOW_TARGET_WIDTH, (float)target_width);
            gDeferredShadowFullbrightAlphaMaskProgram.uniform1i(LLShaderMgr::SUN_UP_FACTOR, environment.getIsSunUp() ? 1 : 0);
            renderFullbrightMaskedObjects(LLRenderPass::PASS_FULLBRIGHT_ALPHA_MASK, mask, TRUE, TRUE);
        }

		mask = mask & ~LLVertexBuffer::MAP_TEXTURE_INDEX;

        {
            LL_RECORD_BLOCK_TIME(FTM_SHADOW_ALPHA_TREE);
		gDeferredTreeShadowProgram.bind();
            gDeferredTreeShadowProgram.uniform1i(LLShaderMgr::SUN_UP_FACTOR, environment.getIsSunUp() ? 1 : 0);
		renderMaskedObjects(LLRenderPass::PASS_NORMSPEC_MASK, mask);
		renderMaskedObjects(LLRenderPass::PASS_MATERIAL_ALPHA_MASK, mask);
		renderMaskedObjects(LLRenderPass::PASS_SPECMAP_MASK, mask);
		renderMaskedObjects(LLRenderPass::PASS_NORMMAP_MASK, mask);
        }
		
        {
            LL_RECORD_BLOCK_TIME(FTM_SHADOW_ALPHA_GRASS);
		gDeferredTreeShadowProgram.setMinimumAlpha(0.598f);
		renderObjects(LLRenderPass::PASS_GRASS, LLVertexBuffer::MAP_VERTEX | LLVertexBuffer::MAP_TEXCOORD0, TRUE);
	}
    }

	//glCullFace(GL_BACK);

	gDeferredShadowCubeProgram.bind();
	gGLLastMatrix = NULL;
	gGL.loadMatrix(gGLModelView);

	LLRenderTarget& occlusion_source = mShadow[LLViewerCamera::sCurCameraID-1];

	doOcclusion(shadow_cam, occlusion_source, occlusion_target);

	if (use_shader)
	{
		gDeferredShadowProgram.unbind();
	}
	
	gGL.setColorMask(true, true);
			
	gGL.matrixMode(LLRender::MM_PROJECTION);
	gGL.popMatrix();
	gGL.matrixMode(LLRender::MM_MODELVIEW);
	gGL.popMatrix();
	gGLLastMatrix = NULL;

	LLPipeline::sUseOcclusion = occlude;
	LLPipeline::sShadowRender = false;
}

bool LLPipeline::getVisiblePointCloud(LLCamera& camera, LLVector3& min, LLVector3& max, std::vector<LLVector3>& fp, LLVector3 light_dir)
{
    LL_PROFILE_ZONE_SCOPED;
	//get point cloud of intersection of frust and min, max

	if (getVisibleExtents(camera, min, max))
	{
		return false;
	}

	//get set of planes on bounding box
	LLPlane bp[] = { 
		LLPlane(min, LLVector3(-1,0,0)),
		LLPlane(min, LLVector3(0,-1,0)),
		LLPlane(min, LLVector3(0,0,-1)),
		LLPlane(max, LLVector3(1,0,0)),
		LLPlane(max, LLVector3(0,1,0)),
		LLPlane(max, LLVector3(0,0,1))};
	
	//potential points
	std::vector<LLVector3> pp;

	//add corners of AABB
	pp.push_back(LLVector3(min.mV[0], min.mV[1], min.mV[2]));
	pp.push_back(LLVector3(max.mV[0], min.mV[1], min.mV[2]));
	pp.push_back(LLVector3(min.mV[0], max.mV[1], min.mV[2]));
	pp.push_back(LLVector3(max.mV[0], max.mV[1], min.mV[2]));
	pp.push_back(LLVector3(min.mV[0], min.mV[1], max.mV[2]));
	pp.push_back(LLVector3(max.mV[0], min.mV[1], max.mV[2]));
	pp.push_back(LLVector3(min.mV[0], max.mV[1], max.mV[2]));
	pp.push_back(LLVector3(max.mV[0], max.mV[1], max.mV[2]));

	//add corners of camera frustum
	for (U32 i = 0; i < LLCamera::AGENT_FRUSTRUM_NUM; i++)
	{
		pp.push_back(camera.mAgentFrustum[i]);
	}


	//bounding box line segments
	U32 bs[] = 
			{
		0,1,
		1,3,
		3,2,
		2,0,

		4,5,
		5,7,
		7,6,
		6,4,

		0,4,
		1,5,
		3,7,
		2,6
	};

	for (U32 i = 0; i < 12; i++)
	{ //for each line segment in bounding box
		for (U32 j = 0; j < LLCamera::AGENT_PLANE_NO_USER_CLIP_NUM; j++) 
		{ //for each plane in camera frustum
			const LLPlane& cp = camera.getAgentPlane(j);
			const LLVector3& v1 = pp[bs[i*2+0]];
			const LLVector3& v2 = pp[bs[i*2+1]];
			LLVector3 n;
			cp.getVector3(n);

			LLVector3 line = v1-v2;

			F32 d1 = line*n;
			F32 d2 = -cp.dist(v2);

			F32 t = d2/d1;

			if (t > 0.f && t < 1.f)
			{
				LLVector3 intersect = v2+line*t;
				pp.push_back(intersect);
			}
		}
	}
			
	//camera frustum line segments
	const U32 fs[] =
	{
		0,1,
		1,2,
		2,3,
		3,0,

		4,5,
		5,6,
		6,7,
		7,4,
	
		0,4,
		1,5,
		2,6,
		3,7	
	};

	for (U32 i = 0; i < 12; i++)
	{
		for (U32 j = 0; j < 6; ++j)
		{
			const LLVector3& v1 = pp[fs[i*2+0]+8];
			const LLVector3& v2 = pp[fs[i*2+1]+8];
			const LLPlane& cp = bp[j];
			LLVector3 n;
			cp.getVector3(n);

			LLVector3 line = v1-v2;

			F32 d1 = line*n;
			F32 d2 = -cp.dist(v2);

			F32 t = d2/d1;

			if (t > 0.f && t < 1.f)
			{
				LLVector3 intersect = v2+line*t;
				pp.push_back(intersect);
			}	
		}
	}

	LLVector3 ext[] = { min-LLVector3(0.05f,0.05f,0.05f),
		max+LLVector3(0.05f,0.05f,0.05f) };

	for (U32 i = 0; i < pp.size(); ++i)
	{
		bool found = true;

		const F32* p = pp[i].mV;
			
		for (U32 j = 0; j < 3; ++j)
		{
			if (p[j] < ext[0].mV[j] ||
				p[j] > ext[1].mV[j])
			{
				found = false;
				break;
			}
		}
				
		for (U32 j = 0; j < LLCamera::AGENT_PLANE_NO_USER_CLIP_NUM; ++j)
		{
			const LLPlane& cp = camera.getAgentPlane(j);
			F32 dist = cp.dist(pp[i]);
			if (dist > 0.05f) //point is above some plane, not contained
			{
				found = false;
				break;
			}
		}

		if (found)
		{
			fp.push_back(pp[i]);
		}
	}
	
	if (fp.empty())
	{
		return false;
	}
	
	return true;
}

void LLPipeline::renderHighlight(const LLViewerObject* obj, F32 fade)
{
	if (obj && obj->getVolume())
	{
		for (LLViewerObject::child_list_t::const_iterator iter = obj->getChildren().begin(); iter != obj->getChildren().end(); ++iter)
		{
			renderHighlight(*iter, fade);
		}

		LLDrawable* drawable = obj->mDrawable;
		if (drawable)
		{
			for (S32 i = 0; i < drawable->getNumFaces(); ++i)
			{
				LLFace* face = drawable->getFace(i);
				if (face)
				{
					face->renderSelected(LLViewerTexture::sNullImagep, LLColor4(1,1,1,fade));
				}
			}
		}
	}
}

void LLPipeline::generateHighlight(LLCamera& camera)
{
	//render highlighted object as white into offscreen render target
	if (mHighlightObject.notNull())
	{
		mHighlightSet.insert(HighlightItem(mHighlightObject));
	}
	
	if (!mHighlightSet.empty())
	{
		F32 transition = gFrameIntervalSeconds.value()/RenderHighlightFadeTime;

		LLGLDisable test(GL_ALPHA_TEST);
		LLGLDepthTest depth(GL_FALSE);
		mHighlight.bindTarget();
		disableLights();
		gGL.setColorMask(true, true);
		mHighlight.clear();

        if (LLGLSLShader::sNoFixedFunction)
        {
            gHighlightProgram.bind();
        }

		gGL.getTexUnit(0)->bind(LLViewerFetchedTexture::sWhiteImagep);
		for (std::set<HighlightItem>::iterator iter = mHighlightSet.begin(); iter != mHighlightSet.end(); )
		{
			std::set<HighlightItem>::iterator cur_iter = iter++;

			if (cur_iter->mItem.isNull())
			{
				mHighlightSet.erase(cur_iter);
				continue;
			}

			if (cur_iter->mItem == mHighlightObject)
			{
				cur_iter->incrFade(transition); 
			}
			else
			{
				cur_iter->incrFade(-transition);
				if (cur_iter->mFade <= 0.f)
				{
					mHighlightSet.erase(cur_iter);
					continue;
				}
			}

			renderHighlight(cur_iter->mItem->getVObj(), cur_iter->mFade);
		}

		mHighlight.flush();
		gGL.setColorMask(true, false);
		gViewerWindow->setup3DViewport();
	}
}

LLRenderTarget* LLPipeline::getShadowTarget(U32 i)
{
    return &mShadow[i];
}

static LLTrace::BlockTimerStatHandle FTM_GEN_SUN_SHADOW("Gen Sun Shadow");
static LLTrace::BlockTimerStatHandle FTM_GEN_SUN_SHADOW_SPOT_RENDER("Spot Shadow Render");

void LLPipeline::generateSunShadow(LLCamera& camera)
{
	if (!sRenderDeferred || RenderShadowDetail <= 0)
	{
		return;
	}

	LL_RECORD_BLOCK_TIME(FTM_GEN_SUN_SHADOW);

	bool skip_avatar_update = false;
	if (!isAgentAvatarValid() || gAgentCamera.getCameraAnimating() || gAgentCamera.getCameraMode() != CAMERA_MODE_MOUSELOOK || !LLVOAvatar::sVisibleInFirstPerson)
	{

		skip_avatar_update = true;
	}

	if (!skip_avatar_update)
	{
		gAgentAvatarp->updateAttachmentVisibility(CAMERA_MODE_THIRD_PERSON);
	}

	F64 last_modelview[16];
	F64 last_projection[16];
	for (U32 i = 0; i < 16; i++)
	{ //store last_modelview of world camera
		last_modelview[i] = gGLLastModelView[i];
		last_projection[i] = gGLLastProjection[i];
	}

	pushRenderTypeMask();
	andRenderTypeMask(LLPipeline::RENDER_TYPE_SIMPLE,
					LLPipeline::RENDER_TYPE_ALPHA,
					LLPipeline::RENDER_TYPE_GRASS,
					LLPipeline::RENDER_TYPE_FULLBRIGHT,
					LLPipeline::RENDER_TYPE_BUMP,
					LLPipeline::RENDER_TYPE_VOLUME,
					LLPipeline::RENDER_TYPE_AVATAR,
					LLPipeline::RENDER_TYPE_CONTROL_AV,
					LLPipeline::RENDER_TYPE_TREE, 
					LLPipeline::RENDER_TYPE_TERRAIN,
					LLPipeline::RENDER_TYPE_WATER,
					LLPipeline::RENDER_TYPE_VOIDWATER,
					LLPipeline::RENDER_TYPE_PASS_ALPHA,
					LLPipeline::RENDER_TYPE_PASS_ALPHA_MASK,
					LLPipeline::RENDER_TYPE_PASS_FULLBRIGHT_ALPHA_MASK,
					LLPipeline::RENDER_TYPE_PASS_GRASS,
					LLPipeline::RENDER_TYPE_PASS_SIMPLE,
					LLPipeline::RENDER_TYPE_PASS_BUMP,
					LLPipeline::RENDER_TYPE_PASS_FULLBRIGHT,
					LLPipeline::RENDER_TYPE_PASS_SHINY,
					LLPipeline::RENDER_TYPE_PASS_FULLBRIGHT_SHINY,
					LLPipeline::RENDER_TYPE_PASS_MATERIAL,
					LLPipeline::RENDER_TYPE_PASS_MATERIAL_ALPHA,
					LLPipeline::RENDER_TYPE_PASS_MATERIAL_ALPHA_MASK,
					LLPipeline::RENDER_TYPE_PASS_MATERIAL_ALPHA_EMISSIVE,
					LLPipeline::RENDER_TYPE_PASS_SPECMAP,
					LLPipeline::RENDER_TYPE_PASS_SPECMAP_BLEND,
					LLPipeline::RENDER_TYPE_PASS_SPECMAP_MASK,
					LLPipeline::RENDER_TYPE_PASS_SPECMAP_EMISSIVE,
					LLPipeline::RENDER_TYPE_PASS_NORMMAP,
					LLPipeline::RENDER_TYPE_PASS_NORMMAP_BLEND,
					LLPipeline::RENDER_TYPE_PASS_NORMMAP_MASK,
					LLPipeline::RENDER_TYPE_PASS_NORMMAP_EMISSIVE,
					LLPipeline::RENDER_TYPE_PASS_NORMSPEC,
					LLPipeline::RENDER_TYPE_PASS_NORMSPEC_BLEND,
					LLPipeline::RENDER_TYPE_PASS_NORMSPEC_MASK,
					LLPipeline::RENDER_TYPE_PASS_NORMSPEC_EMISSIVE,
					END_RENDER_TYPES);

	gGL.setColorMask(false, false);

    LLEnvironment& environment = LLEnvironment::instance();

	//get sun view matrix
	
	//store current projection/modelview matrix
	glh::matrix4f saved_proj = get_current_projection();
	glh::matrix4f saved_view = get_current_modelview();
	glh::matrix4f inv_view = saved_view.inverse();

	glh::matrix4f view[6];
	glh::matrix4f proj[6];
	
	//clip contains parallel split distances for 3 splits
	LLVector3 clip = RenderShadowClipPlanes;

    LLVector3 caster_dir(environment.getIsSunUp() ? mSunDir : mMoonDir);

	//F32 slope_threshold = gSavedSettings.getF32("RenderShadowSlopeThreshold");

	//far clip on last split is minimum of camera view distance and 128
	mSunClipPlanes = LLVector4(clip, clip.mV[2] * clip.mV[2]/clip.mV[1]);

	clip = RenderShadowOrthoClipPlanes;
	mSunOrthoClipPlanes = LLVector4(clip, clip.mV[2]*clip.mV[2]/clip.mV[1]);

	//currently used for amount to extrude frusta corners for constructing shadow frusta
	//LLVector3 n = RenderShadowNearDist;
	//F32 nearDist[] = { n.mV[0], n.mV[1], n.mV[2], n.mV[2] };

	//put together a universal "near clip" plane for shadow frusta
	LLPlane shadow_near_clip;
	{
		LLVector3 p = gAgent.getPositionAgent();
		p += caster_dir * RenderFarClip*2.f;
		shadow_near_clip.setVec(p, caster_dir);
	}

	LLVector3 lightDir = -caster_dir;
	lightDir.normVec();

	glh::vec3f light_dir(lightDir.mV);

	//create light space camera matrix
	
	LLVector3 at = lightDir;

	LLVector3 up = camera.getAtAxis();

	if (fabsf(up*lightDir) > 0.75f)
	{
		up = camera.getUpAxis();
	}

	/*LLVector3 left = up%at;
	up = at%left;*/

	up.normVec();
	at.normVec();
	
	
	LLCamera main_camera = camera;
	
	F32 near_clip = 0.f;
	{
		//get visible point cloud
		std::vector<LLVector3> fp;

		main_camera.calcAgentFrustumPlanes(main_camera.mAgentFrustum);
		
		LLVector3 min,max;
		getVisiblePointCloud(main_camera,min,max,fp);

		if (fp.empty())
		{
			if (!hasRenderDebugMask(RENDER_DEBUG_SHADOW_FRUSTA))
			{
				mShadowCamera[0] = main_camera;
				mShadowExtents[0][0] = min;
				mShadowExtents[0][1] = max;

				mShadowFrustPoints[0].clear();
				mShadowFrustPoints[1].clear();
				mShadowFrustPoints[2].clear();
				mShadowFrustPoints[3].clear();
			}
			popRenderTypeMask();

			if (!skip_avatar_update)
			{
				gAgentAvatarp->updateAttachmentVisibility(gAgentCamera.getCameraMode());
			}

			return;
		}

		//get good split distances for frustum
		for (U32 i = 0; i < fp.size(); ++i)
		{
			glh::vec3f v(fp[i].mV);
			saved_view.mult_matrix_vec(v);
			fp[i].setVec(v.v);
		}

		min = fp[0];
		max = fp[0];

		//get camera space bounding box
		for (U32 i = 1; i < fp.size(); ++i)
		{
			update_min_max(min, max, fp[i]);
		}

		near_clip    = llclamp(-max.mV[2], 0.01f, 4.0f);
		F32 far_clip = llclamp(-min.mV[2]*2.f, 16.0f, 512.0f);

		//far_clip = llmin(far_clip, 128.f);
		far_clip = llmin(far_clip, camera.getFar());

		F32 range = far_clip-near_clip;

		LLVector3 split_exp = RenderShadowSplitExponent;

		F32 da = 1.f-llmax( fabsf(lightDir*up), fabsf(lightDir*camera.getLeftAxis()) );
		
		da = powf(da, split_exp.mV[2]);

		F32 sxp = split_exp.mV[1] + (split_exp.mV[0]-split_exp.mV[1])*da;
		
		for (U32 i = 0; i < 4; ++i)
		{
			F32 x = (F32)(i+1)/4.f;
			x = powf(x, sxp);
			mSunClipPlanes.mV[i] = near_clip+range*x;
		}

		mSunClipPlanes.mV[0] *= 1.25f; //bump back first split for transition padding
	}

	// convenience array of 4 near clip plane distances
	F32 dist[] = { near_clip, mSunClipPlanes.mV[0], mSunClipPlanes.mV[1], mSunClipPlanes.mV[2], mSunClipPlanes.mV[3] };
	

	if (mSunDiffuse == LLColor4::black)
	{ //sun diffuse is totally black, shadows don't matter
		LLGLDepthTest depth(GL_TRUE);

		for (S32 j = 0; j < 4; j++)
		{
			mShadow[j].bindTarget();
			mShadow[j].clear();
			mShadow[j].flush();
		}
	}
	else
	{
		for (S32 j = 0; j < 4; j++)
		{
			if (!hasRenderDebugMask(RENDER_DEBUG_SHADOW_FRUSTA))
			{
				mShadowFrustPoints[j].clear();
			}

			LLViewerCamera::sCurCameraID = (LLViewerCamera::eCameraID)(LLViewerCamera::CAMERA_SHADOW0+j);

			//restore render matrices
			set_current_modelview(saved_view);
			set_current_projection(saved_proj);

			LLVector3 eye = camera.getOrigin();

			//camera used for shadow cull/render
			LLCamera shadow_cam;
		
			//create world space camera frustum for this split
			shadow_cam = camera;
			shadow_cam.setFar(16.f);
	
			LLViewerCamera::updateFrustumPlanes(shadow_cam, FALSE, FALSE, TRUE);

			LLVector3* frust = shadow_cam.mAgentFrustum;

			LLVector3 pn = shadow_cam.getAtAxis();
		
			LLVector3 min, max;

			//construct 8 corners of split frustum section
			for (U32 i = 0; i < 4; i++)
			{
				LLVector3 delta = frust[i+4]-eye;
				delta += (frust[i+4]-frust[(i+2)%4+4])*0.05f;
				delta.normVec();
				F32 dp = delta*pn;
				frust[i] = eye + (delta*dist[j]*0.75f)/dp;
				frust[i+4] = eye + (delta*dist[j+1]*1.25f)/dp;
			}
						
			shadow_cam.calcAgentFrustumPlanes(frust);
			shadow_cam.mFrustumCornerDist = 0.f;
		
			if (!gPipeline.hasRenderDebugMask(LLPipeline::RENDER_DEBUG_SHADOW_FRUSTA))
			{
				mShadowCamera[j] = shadow_cam;
			}

			std::vector<LLVector3> fp;

			if (!gPipeline.getVisiblePointCloud(shadow_cam, min, max, fp, lightDir))
			{
				//no possible shadow receivers
				if (!gPipeline.hasRenderDebugMask(LLPipeline::RENDER_DEBUG_SHADOW_FRUSTA))
				{
					mShadowExtents[j][0] = LLVector3();
					mShadowExtents[j][1] = LLVector3();
					mShadowCamera[j+4] = shadow_cam;
				}

				mShadow[j].bindTarget();
				{
					LLGLDepthTest depth(GL_TRUE);
					mShadow[j].clear();
				}
				mShadow[j].flush();

				mShadowError.mV[j] = 0.f;
				mShadowFOV.mV[j] = 0.f;

				continue;
			}

			if (!gPipeline.hasRenderDebugMask(LLPipeline::RENDER_DEBUG_SHADOW_FRUSTA))
			{
				mShadowExtents[j][0] = min;
				mShadowExtents[j][1] = max;
				mShadowFrustPoints[j] = fp;
			}
				

			//find a good origin for shadow projection
			LLVector3 origin;

			//get a temporary view projection
			view[j] = look(camera.getOrigin(), lightDir, -up);

			std::vector<LLVector3> wpf;

			for (U32 i = 0; i < fp.size(); i++)
			{
				glh::vec3f p = glh::vec3f(fp[i].mV);
				view[j].mult_matrix_vec(p);
				wpf.push_back(LLVector3(p.v));
			}

			min = wpf[0];
			max = wpf[0];

			for (U32 i = 0; i < fp.size(); ++i)
			{ //get AABB in camera space
				update_min_max(min, max, wpf[i]);
			}

			// Construct a perspective transform with perspective along y-axis that contains
			// points in wpf
			//Known:
			// - far clip plane
			// - near clip plane
			// - points in frustum
			//Find:
			// - origin

			//get some "interesting" points of reference
			LLVector3 center = (min+max)*0.5f;
			LLVector3 size = (max-min)*0.5f;
			LLVector3 near_center = center;
			near_center.mV[1] += size.mV[1]*2.f;
		
		
			//put all points in wpf in quadrant 0, reletive to center of min/max
			//get the best fit line using least squares
			F32 bfm = 0.f;
			F32 bfb = 0.f;

			for (U32 i = 0; i < wpf.size(); ++i)
			{
				wpf[i] -= center;
				wpf[i].mV[0] = fabsf(wpf[i].mV[0]);
				wpf[i].mV[2] = fabsf(wpf[i].mV[2]);
			}

			if (!wpf.empty())
			{ 
				F32 sx = 0.f;
				F32 sx2 = 0.f;
				F32 sy = 0.f;
				F32 sxy = 0.f;
			
				for (U32 i = 0; i < wpf.size(); ++i)
				{		
					sx += wpf[i].mV[0];
					sx2 += wpf[i].mV[0]*wpf[i].mV[0];
					sy += wpf[i].mV[1];
					sxy += wpf[i].mV[0]*wpf[i].mV[1]; 
				}

				bfm = (sy*sx-wpf.size()*sxy)/(sx*sx-wpf.size()*sx2);
				bfb = (sx*sxy-sy*sx2)/(sx*sx-bfm*sx2);
			}
		
			{
				// best fit line is y=bfm*x+bfb
		
				//find point that is furthest to the right of line
				F32 off_x = -1.f;
				LLVector3 lp;

				for (U32 i = 0; i < wpf.size(); ++i)
				{
					//y = bfm*x+bfb
					//x = (y-bfb)/bfm
					F32 lx = (wpf[i].mV[1]-bfb)/bfm;

					lx = wpf[i].mV[0]-lx;
				
					if (off_x < lx)
					{
						off_x = lx;
						lp = wpf[i];
					}
				}

				//get line with slope bfm through lp
				// bfb = y-bfm*x
				bfb = lp.mV[1]-bfm*lp.mV[0];

				//calculate error
				mShadowError.mV[j] = 0.f;

				for (U32 i = 0; i < wpf.size(); ++i)
				{
					F32 lx = (wpf[i].mV[1]-bfb)/bfm;
					mShadowError.mV[j] += fabsf(wpf[i].mV[0]-lx);
				}

				mShadowError.mV[j] /= wpf.size();
				mShadowError.mV[j] /= size.mV[0];

				if (mShadowError.mV[j] > RenderShadowErrorCutoff)
				{ //just use ortho projection
					mShadowFOV.mV[j] = -1.f;
					origin.clearVec();
					proj[j] = gl_ortho(min.mV[0], max.mV[0],
										min.mV[1], max.mV[1],
										-max.mV[2], -min.mV[2]);
				}
				else
				{
					//origin is where line x = 0;
					origin.setVec(0,bfb,0);

					F32 fovz = 1.f;
					F32 fovx = 1.f;
				
					LLVector3 zp;
					LLVector3 xp;

					for (U32 i = 0; i < wpf.size(); ++i)
					{
						LLVector3 atz = wpf[i]-origin;
						atz.mV[0] = 0.f;
						atz.normVec();
						if (fovz > -atz.mV[1])
						{
							zp = wpf[i];
							fovz = -atz.mV[1];
						}
					
						LLVector3 atx = wpf[i]-origin;
						atx.mV[2] = 0.f;
						atx.normVec();
						if (fovx > -atx.mV[1])
						{
							fovx = -atx.mV[1];
							xp = wpf[i];
						}
					}

					fovx = acos(fovx);
					fovz = acos(fovz);

					F32 cutoff = llmin((F32) RenderShadowFOVCutoff, 1.4f);
				
					mShadowFOV.mV[j] = fovx;
				
					if (fovx < cutoff && fovz > cutoff)
					{
						//x is a good fit, but z is too big, move away from zp enough so that fovz matches cutoff
						F32 d = zp.mV[2]/tan(cutoff);
						F32 ny = zp.mV[1] + fabsf(d);

						origin.mV[1] = ny;

						fovz = 1.f;
						fovx = 1.f;

						for (U32 i = 0; i < wpf.size(); ++i)
						{
							LLVector3 atz = wpf[i]-origin;
							atz.mV[0] = 0.f;
							atz.normVec();
							fovz = llmin(fovz, -atz.mV[1]);

							LLVector3 atx = wpf[i]-origin;
							atx.mV[2] = 0.f;
							atx.normVec();
							fovx = llmin(fovx, -atx.mV[1]);
						}

						fovx = acos(fovx);
						fovz = acos(fovz);

						mShadowFOV.mV[j] = cutoff;
					}

				
					origin += center;
			
					F32 ynear = -(max.mV[1]-origin.mV[1]);
					F32 yfar = -(min.mV[1]-origin.mV[1]);
				
					if (ynear < 0.1f) //keep a sensible near clip plane
					{
						F32 diff = 0.1f-ynear;
						origin.mV[1] += diff;
						ynear += diff;
						yfar += diff;
					}
								
					if (fovx > cutoff)
					{ //just use ortho projection
						origin.clearVec();
						mShadowError.mV[j] = -1.f;
						proj[j] = gl_ortho(min.mV[0], max.mV[0],
								min.mV[1], max.mV[1],
								-max.mV[2], -min.mV[2]);
					}
					else
					{
						//get perspective projection
						view[j] = view[j].inverse();

						glh::vec3f origin_agent(origin.mV);
					
						//translate view to origin
						view[j].mult_matrix_vec(origin_agent);

						eye = LLVector3(origin_agent.v);

						if (!hasRenderDebugMask(LLPipeline::RENDER_DEBUG_SHADOW_FRUSTA))
						{
							mShadowFrustOrigin[j] = eye;
						}
				
						view[j] = look(LLVector3(origin_agent.v), lightDir, -up);

						F32 fx = 1.f/tanf(fovx);
						F32 fz = 1.f/tanf(fovz);

						proj[j] = glh::matrix4f(-fx, 0, 0, 0,
												0, (yfar+ynear)/(ynear-yfar), 0, (2.f*yfar*ynear)/(ynear-yfar),
												0, 0, -fz, 0,
												0, -1.f, 0, 0);
					}
				}
			}

			//shadow_cam.setFar(128.f);
			shadow_cam.setOriginAndLookAt(eye, up, center);

			shadow_cam.setOrigin(0,0,0);

			set_current_modelview(view[j]);
			set_current_projection(proj[j]);

			LLViewerCamera::updateFrustumPlanes(shadow_cam, FALSE, FALSE, TRUE);

			//shadow_cam.ignoreAgentFrustumPlane(LLCamera::AGENT_PLANE_NEAR);
			shadow_cam.getAgentPlane(LLCamera::AGENT_PLANE_NEAR).set(shadow_near_clip);

			//translate and scale to from [-1, 1] to [0, 1]
			glh::matrix4f trans(0.5f, 0.f, 0.f, 0.5f,
							0.f, 0.5f, 0.f, 0.5f,
							0.f, 0.f, 0.5f, 0.5f,
							0.f, 0.f, 0.f, 1.f);

			set_current_modelview(view[j]);
			set_current_projection(proj[j]);

			for (U32 i = 0; i < 16; i++)
			{
				gGLLastModelView[i] = mShadowModelview[j].m[i];
				gGLLastProjection[i] = mShadowProjection[j].m[i];
			}

			mShadowModelview[j] = view[j];
			mShadowProjection[j] = proj[j];
			mSunShadowMatrix[j] = trans*proj[j]*view[j]*inv_view;
		
			stop_glerror();

			mShadow[j].bindTarget();
			mShadow[j].getViewport(gGLViewport);
			mShadow[j].clear();
		
			U32 target_width = mShadow[j].getWidth();

			{
				static LLCullResult result[4];
				renderShadow(view[j], proj[j], shadow_cam, result[j], TRUE, FALSE, target_width);
			}

			mShadow[j].flush();
 
			if (!gPipeline.hasRenderDebugMask(LLPipeline::RENDER_DEBUG_SHADOW_FRUSTA))
			{
				mShadowCamera[j+4] = shadow_cam;
			}
		}
	}

	
	//hack to disable projector shadows 
	bool gen_shadow = RenderShadowDetail > 1;

	if (gen_shadow)
	{
		LLTrace::CountStatHandle<>* velocity_stat = LLViewerCamera::getVelocityStat();
		F32 fade_amt = gFrameIntervalSeconds.value() 
			* llmax(LLTrace::get_frame_recording().getLastRecording().getSum(*velocity_stat) / LLTrace::get_frame_recording().getLastRecording().getDuration().value(), 1.0);

		//update shadow targets
		for (U32 i = 0; i < 2; i++)
		{ //for each current shadow
			LLViewerCamera::sCurCameraID = (LLViewerCamera::eCameraID)(LLViewerCamera::CAMERA_SHADOW4+i);

			if (mShadowSpotLight[i].notNull() && 
				(mShadowSpotLight[i] == mTargetShadowSpotLight[0] ||
				mShadowSpotLight[i] == mTargetShadowSpotLight[1]))
			{ //keep this spotlight
				mSpotLightFade[i] = llmin(mSpotLightFade[i]+fade_amt, 1.f);
			}
			else
			{ //fade out this light
				mSpotLightFade[i] = llmax(mSpotLightFade[i]-fade_amt, 0.f);
				
				if (mSpotLightFade[i] == 0.f || mShadowSpotLight[i].isNull())
				{ //faded out, grab one of the pending spots (whichever one isn't already taken)
					if (mTargetShadowSpotLight[0] != mShadowSpotLight[(i+1)%2])
					{
						mShadowSpotLight[i] = mTargetShadowSpotLight[0];
					}
					else
					{
						mShadowSpotLight[i] = mTargetShadowSpotLight[1];
					}
				}
			}
		}

		for (S32 i = 0; i < 2; i++)
		{
			set_current_modelview(saved_view);
			set_current_projection(saved_proj);

			if (mShadowSpotLight[i].isNull())
			{
				continue;
			}

			LLVOVolume* volume = mShadowSpotLight[i]->getVOVolume();

			if (!volume)
			{
				mShadowSpotLight[i] = NULL;
				continue;
			}

			LLDrawable* drawable = mShadowSpotLight[i];

			LLVector3 params = volume->getSpotLightParams();
			F32 fov = params.mV[0];

			//get agent->light space matrix (modelview)
			LLVector3 center = drawable->getPositionAgent();
			LLQuaternion quat = volume->getRenderRotation();

			//get near clip plane
			LLVector3 scale = volume->getScale();
			LLVector3 at_axis(0,0,-scale.mV[2]*0.5f);
			at_axis *= quat;

			LLVector3 np = center+at_axis;
			at_axis.normVec();

			//get origin that has given fov for plane np, at_axis, and given scale
			F32 dist = (scale.mV[1]*0.5f)/tanf(fov*0.5f);

			LLVector3 origin = np - at_axis*dist;

			LLMatrix4 mat(quat, LLVector4(origin, 1.f));

			view[i+4] = glh::matrix4f((F32*) mat.mMatrix);

			view[i+4] = view[i+4].inverse();

			//get perspective matrix
			F32 near_clip = dist+0.01f;
			F32 width = scale.mV[VX];
			F32 height = scale.mV[VY];
			F32 far_clip = dist+volume->getLightRadius()*1.5f;

			F32 fovy = fov * RAD_TO_DEG;
			F32 aspect = width/height;
			
			proj[i+4] = gl_perspective(fovy, aspect, near_clip, far_clip);

			//translate and scale to from [-1, 1] to [0, 1]
			glh::matrix4f trans(0.5f, 0.f, 0.f, 0.5f,
							0.f, 0.5f, 0.f, 0.5f,
							0.f, 0.f, 0.5f, 0.5f,
							0.f, 0.f, 0.f, 1.f);

			set_current_modelview(view[i+4]);
			set_current_projection(proj[i+4]);

			mSunShadowMatrix[i+4] = trans*proj[i+4]*view[i+4]*inv_view;
			
			for (U32 j = 0; j < 16; j++)
			{
				gGLLastModelView[j] = mShadowModelview[i+4].m[j];
				gGLLastProjection[j] = mShadowProjection[i+4].m[j];
			}

			mShadowModelview[i+4] = view[i+4];
			mShadowProjection[i+4] = proj[i+4];

			LLCamera shadow_cam = camera;
			shadow_cam.setFar(far_clip);
			shadow_cam.setOrigin(origin);

			LLViewerCamera::updateFrustumPlanes(shadow_cam, FALSE, FALSE, TRUE);

			stop_glerror();

			mShadow[i+4].bindTarget();
			mShadow[i+4].getViewport(gGLViewport);
			mShadow[i+4].clear();

			U32 target_width = mShadow[i+4].getWidth();

			static LLCullResult result[2];

			LLViewerCamera::sCurCameraID = (LLViewerCamera::eCameraID)(LLViewerCamera::CAMERA_SHADOW0 + i + 4);

            RenderSpotLight = drawable;            

			renderShadow(view[i+4], proj[i+4], shadow_cam, result[i], FALSE, FALSE, target_width);

            RenderSpotLight = nullptr;

			mShadow[i+4].flush();
 		}
	}
	else
	{ //no spotlight shadows
		mShadowSpotLight[0] = mShadowSpotLight[1] = NULL;
	}


	if (!CameraOffset)
	{
		set_current_modelview(saved_view);
		set_current_projection(saved_proj);
	}
	else
	{
		set_current_modelview(view[1]);
		set_current_projection(proj[1]);
		gGL.loadMatrix(view[1].m);
		gGL.matrixMode(LLRender::MM_PROJECTION);
		gGL.loadMatrix(proj[1].m);
		gGL.matrixMode(LLRender::MM_MODELVIEW);
	}
	gGL.setColorMask(true, false);

	for (U32 i = 0; i < 16; i++)
	{
		gGLLastModelView[i] = last_modelview[i];
		gGLLastProjection[i] = last_projection[i];
	}

	popRenderTypeMask();

	if (!skip_avatar_update)
	{
		gAgentAvatarp->updateAttachmentVisibility(gAgentCamera.getCameraMode());
	}
}

void LLPipeline::renderGroups(LLRenderPass* pass, U32 type, U32 mask, bool texture)
{
	for (LLCullResult::sg_iterator i = sCull->beginVisibleGroups(); i != sCull->endVisibleGroups(); ++i)
	{
		LLSpatialGroup* group = *i;
		if (!group->isDead() &&
			(!sUseOcclusion || !group->isOcclusionState(LLSpatialGroup::OCCLUDED)) &&
			gPipeline.hasRenderType(group->getSpatialPartition()->mDrawableType) &&
			group->mDrawMap.find(type) != group->mDrawMap.end())
		{
			pass->renderGroup(group,type,mask,texture);
		}
	}
}

static LLTrace::BlockTimerStatHandle FTM_GENERATE_IMPOSTOR("Generate Impostor");

void LLPipeline::generateImpostor(LLVOAvatar* avatar)
{
    LL_RECORD_BLOCK_TIME(FTM_GENERATE_IMPOSTOR);
	LLGLState::checkStates();
	LLGLState::checkTextureChannels();
	LLGLState::checkClientArrays();

	static LLCullResult result;
	result.clear();
	grabReferences(result);
	
	if (!avatar || !avatar->mDrawable)
	{
        LL_WARNS_ONCE("AvatarRenderPipeline") << "Avatar is " << (avatar ? "not drawable" : "null") << LL_ENDL;
		return;
	}
    LL_DEBUGS_ONCE("AvatarRenderPipeline") << "Avatar " << avatar->getID() << " is drawable" << LL_ENDL;

	assertInitialized();

	bool visually_muted = avatar->isVisuallyMuted();		
    LL_DEBUGS_ONCE("AvatarRenderPipeline") << "Avatar " << avatar->getID()
                              << " is " << ( visually_muted ? "" : "not ") << "visually muted"
                              << LL_ENDL;
	bool too_complex = avatar->isTooComplex();		
    LL_DEBUGS_ONCE("AvatarRenderPipeline") << "Avatar " << avatar->getID()
                              << " is " << ( too_complex ? "" : "not ") << "too complex"
                              << LL_ENDL;

	pushRenderTypeMask();
	
	if (visually_muted || too_complex)
	{
		andRenderTypeMask(LLPipeline::RENDER_TYPE_AVATAR,
							LLPipeline::RENDER_TYPE_CONTROL_AV,
							END_RENDER_TYPES);
	}
	else
	{
		andRenderTypeMask(LLPipeline::RENDER_TYPE_ALPHA,
			LLPipeline::RENDER_TYPE_FULLBRIGHT,
			LLPipeline::RENDER_TYPE_VOLUME,
			LLPipeline::RENDER_TYPE_GLOW,
						LLPipeline::RENDER_TYPE_BUMP,
						LLPipeline::RENDER_TYPE_PASS_SIMPLE,
						LLPipeline::RENDER_TYPE_PASS_ALPHA,
						LLPipeline::RENDER_TYPE_PASS_ALPHA_MASK,
			LLPipeline::RENDER_TYPE_PASS_BUMP,
			LLPipeline::RENDER_TYPE_PASS_POST_BUMP,
						LLPipeline::RENDER_TYPE_PASS_FULLBRIGHT,
						LLPipeline::RENDER_TYPE_PASS_FULLBRIGHT_ALPHA_MASK,
						LLPipeline::RENDER_TYPE_PASS_FULLBRIGHT_SHINY,
			LLPipeline::RENDER_TYPE_PASS_GLOW,
			LLPipeline::RENDER_TYPE_PASS_GRASS,
						LLPipeline::RENDER_TYPE_PASS_SHINY,
						LLPipeline::RENDER_TYPE_PASS_INVISIBLE,
						LLPipeline::RENDER_TYPE_PASS_INVISI_SHINY,
			LLPipeline::RENDER_TYPE_AVATAR,
			LLPipeline::RENDER_TYPE_CONTROL_AV,
			LLPipeline::RENDER_TYPE_ALPHA_MASK,
			LLPipeline::RENDER_TYPE_FULLBRIGHT_ALPHA_MASK,
			LLPipeline::RENDER_TYPE_INVISIBLE,
			LLPipeline::RENDER_TYPE_SIMPLE,
						END_RENDER_TYPES);
	}
	
	S32 occlusion = sUseOcclusion;
	sUseOcclusion = 0;

	sReflectionRender = ! sRenderDeferred;

	sShadowRender = true;
	sImpostorRender = true;

	LLViewerCamera* viewer_camera = LLViewerCamera::getInstance();

	{
		markVisible(avatar->mDrawable, *viewer_camera);

		LLVOAvatar::attachment_map_t::iterator iter;
		for (iter = avatar->mAttachmentPoints.begin();
			iter != avatar->mAttachmentPoints.end();
			++iter)
		{
			LLViewerJointAttachment *attachment = iter->second;
			for (LLViewerJointAttachment::attachedobjs_vec_t::iterator attachment_iter = attachment->mAttachedObjects.begin();
				 attachment_iter != attachment->mAttachedObjects.end();
				 ++attachment_iter)
			{
				if (LLViewerObject* attached_object = attachment_iter->get())
				{
					markVisible(attached_object->mDrawable->getSpatialBridge(), *viewer_camera);
				}
			}
		}
	}

	stateSort(*LLViewerCamera::getInstance(), result);
	
	LLCamera camera = *viewer_camera;
	LLVector2 tdim;
	U32 resY = 0;
	U32 resX = 0;

	{
		const LLVector4a* ext = avatar->mDrawable->getSpatialExtents();
		LLVector3 pos(avatar->getRenderPosition()+avatar->getImpostorOffset());

		camera.lookAt(viewer_camera->getOrigin(), pos, viewer_camera->getUpAxis());
	
		LLVector4a half_height;
		half_height.setSub(ext[1], ext[0]);
		half_height.mul(0.5f);

		LLVector4a left;
		left.load3(camera.getLeftAxis().mV);
		left.mul(left);
		llassert(left.dot3(left).getF32() > F_APPROXIMATELY_ZERO);
		left.normalize3fast();

		LLVector4a up;
		up.load3(camera.getUpAxis().mV);
		up.mul(up);
		llassert(up.dot3(up).getF32() > F_APPROXIMATELY_ZERO);
		up.normalize3fast();

		tdim.mV[0] = fabsf(half_height.dot3(left).getF32());
		tdim.mV[1] = fabsf(half_height.dot3(up).getF32());

		gGL.matrixMode(LLRender::MM_PROJECTION);
		gGL.pushMatrix();
	
		F32 distance = (pos-camera.getOrigin()).length();
		F32 fov = atanf(tdim.mV[1]/distance)*2.f*RAD_TO_DEG;
		F32 aspect = tdim.mV[0]/tdim.mV[1];
		glh::matrix4f persp = gl_perspective(fov, aspect, 1.f, 256.f);
		set_current_projection(persp);
		gGL.loadMatrix(persp.m);

		gGL.matrixMode(LLRender::MM_MODELVIEW);
		gGL.pushMatrix();
		glh::matrix4f mat;
		camera.getOpenGLTransform(mat.m);

		mat = glh::matrix4f((GLfloat*) OGL_TO_CFR_ROTATION) * mat;

		gGL.loadMatrix(mat.m);
		set_current_modelview(mat);

		glClearColor(0.0f,0.0f,0.0f,0.0f);
		gGL.setColorMask(true, true);
	
		// get the number of pixels per angle
		F32 pa = gViewerWindow->getWindowHeightRaw() / (RAD_TO_DEG * viewer_camera->getView());

		//get resolution based on angle width and height of impostor (double desired resolution to prevent aliasing)
		resY = llmin(nhpo2((U32) (fov*pa)), (U32) 512);
		resX = llmin(nhpo2((U32) (atanf(tdim.mV[0]/distance)*2.f*RAD_TO_DEG*pa)), (U32) 512);

		if (!avatar->mImpostor.isComplete())
		{
			if (LLPipeline::sRenderDeferred)
			{
				avatar->mImpostor.allocate(resX,resY,GL_SRGB8_ALPHA8,TRUE,FALSE);
				addDeferredAttachments(avatar->mImpostor);
			}
			else
			{
				avatar->mImpostor.allocate(resX,resY,GL_RGBA,TRUE,FALSE);
			}
		
			gGL.getTexUnit(0)->bind(&avatar->mImpostor);
			gGL.getTexUnit(0)->setTextureFilteringOption(LLTexUnit::TFO_POINT);
			gGL.getTexUnit(0)->unbind(LLTexUnit::TT_TEXTURE);
		}
		else if(resX != avatar->mImpostor.getWidth() || resY != avatar->mImpostor.getHeight())
		{
			avatar->mImpostor.resize(resX,resY);
		}

		avatar->mImpostor.bindTarget();
	}

	F32 old_alpha = LLDrawPoolAvatar::sMinimumAlpha;

	if (visually_muted || too_complex)
	{ //disable alpha masking for muted avatars (get whole skin silhouette)
		LLDrawPoolAvatar::sMinimumAlpha = 0.f;
	}

	if (LLPipeline::sRenderDeferred)
	{
		avatar->mImpostor.clear();
		renderGeomDeferred(camera);

		renderGeomPostDeferred(camera);		

		// Shameless hack time: render it all again,
		// this time writing the depth
		// values we need to generate the alpha mask below
		// while preserving the alpha-sorted color rendering
		// from the previous pass
		//
		sImpostorRenderAlphaDepthPass = true;
		// depth-only here...
		//
		gGL.setColorMask(false,false);
		renderGeomPostDeferred(camera);

		sImpostorRenderAlphaDepthPass = false;

	}
	else
	{
		LLGLEnable scissor(GL_SCISSOR_TEST);
		glScissor(0, 0, resX, resY);
		avatar->mImpostor.clear();
		renderGeom(camera);

		// Shameless hack time: render it all again,
		// this time writing the depth
		// values we need to generate the alpha mask below
		// while preserving the alpha-sorted color rendering
		// from the previous pass
		//
		sImpostorRenderAlphaDepthPass = true;

		// depth-only here...
		//
		gGL.setColorMask(false,false);
		renderGeom(camera);

		sImpostorRenderAlphaDepthPass = false;
	}

	LLDrawPoolAvatar::sMinimumAlpha = old_alpha;

	{ //create alpha mask based on depth buffer (grey out if muted)
		if (LLPipeline::sRenderDeferred)
		{
			GLuint buff = GL_COLOR_ATTACHMENT0;
			LL_PROFILER_GPU_ZONEC( "gl.DrawBuffersARB", 0x8000FF );
			glDrawBuffersARB(1, &buff);
		}

		LLGLDisable blend(GL_BLEND);

		if (visually_muted || too_complex)
		{
			gGL.setColorMask(true, true);
		}
		else
		{
			gGL.setColorMask(false, true);
		}
		
		gGL.getTexUnit(0)->unbind(LLTexUnit::TT_TEXTURE);

		LLGLDepthTest depth(GL_TRUE, GL_FALSE, GL_GREATER);

		gGL.flush();

		gGL.pushMatrix();
		gGL.loadIdentity();
		gGL.matrixMode(LLRender::MM_PROJECTION);
		gGL.pushMatrix();
		gGL.loadIdentity();

		static const F32 clip_plane = 0.99999f;

		if (LLGLSLShader::sNoFixedFunction)
		{
			gDebugProgram.bind();
		}


		if (visually_muted)
		{	// Visually muted avatar
            LLColor4 muted_color(avatar->getMutedAVColor());
            LL_DEBUGS_ONCE("AvatarRenderPipeline") << "Avatar " << avatar->getID() << " MUTED set solid color " << muted_color << LL_ENDL;
			gGL.diffuseColor4fv( muted_color.mV );
		}
		else
		{ //grey muted avatar
            LL_DEBUGS_ONCE("AvatarRenderPipeline") << "Avatar " << avatar->getID() << " MUTED set grey" << LL_ENDL;
			gGL.diffuseColor4fv(LLColor4::pink.mV );
		}

		{
		// <FS:Ansariel> Remove QUADS rendering mode
		//gGL.begin(LLRender::QUADS);
		//gGL.vertex3f(-1, -1, clip_plane);
		//gGL.vertex3f(1, -1, clip_plane);
		//gGL.vertex3f(1, 1, clip_plane);
		//gGL.vertex3f(-1, 1, clip_plane);
		//gGL.end();
		gGL.begin(LLRender::TRIANGLES);
		{
			gGL.vertex3f(-1.f, -1.f, clip_plane);
			gGL.vertex3f(1.f, -1.f, clip_plane);
			gGL.vertex3f(1.f, 1.f, clip_plane);

			gGL.vertex3f(-1.f, -1.f, clip_plane);
			gGL.vertex3f(1.f, 1.f, clip_plane);
			gGL.vertex3f(-1.f, 1.f, clip_plane);
		}
		gGL.end();
		// </FS:Ansariel>
		gGL.flush();
		}

		if (LLGLSLShader::sNoFixedFunction)
		{
			gDebugProgram.unbind();
		}

		gGL.popMatrix();
		gGL.matrixMode(LLRender::MM_MODELVIEW);
		gGL.popMatrix();
	}

	avatar->mImpostor.flush();

	avatar->setImpostorDim(tdim);

	sUseOcclusion = occlusion;
	sReflectionRender = false;
	sImpostorRender = false;
	sShadowRender = false;
	popRenderTypeMask();

	gGL.matrixMode(LLRender::MM_PROJECTION);
	gGL.popMatrix();
	gGL.matrixMode(LLRender::MM_MODELVIEW);
	gGL.popMatrix();

	avatar->mNeedsImpostorUpdate = FALSE;
	avatar->cacheImpostorValues();
	avatar->mLastImpostorUpdateFrameTime = gFrameTimeSeconds;

	LLVertexBuffer::unbind();
	LLGLState::checkStates();
	LLGLState::checkTextureChannels();
	LLGLState::checkClientArrays();
}

bool LLPipeline::hasRenderBatches(const U32 type) const
{
	return sCull->getRenderMapSize(type) > 0;
}

LLCullResult::drawinfo_iterator LLPipeline::beginRenderMap(U32 type)
{
	return sCull->beginRenderMap(type);
}

LLCullResult::drawinfo_iterator LLPipeline::endRenderMap(U32 type)
{
	return sCull->endRenderMap(type);
}

LLCullResult::sg_iterator LLPipeline::beginAlphaGroups()
{
	return sCull->beginAlphaGroups();
}

LLCullResult::sg_iterator LLPipeline::endAlphaGroups()
{
	return sCull->endAlphaGroups();
}

bool LLPipeline::hasRenderType(const U32 type) const
{
    // STORM-365 : LLViewerJointAttachment::setAttachmentVisibility() is setting type to 0 to actually mean "do not render"
    // We then need to test that value here and return false to prevent attachment to render (in mouselook for instance)
    // TODO: reintroduce RENDER_TYPE_NONE in LLRenderTypeMask and initialize its mRenderTypeEnabled[RENDER_TYPE_NONE] to false explicitely
	return (type == 0 ? false : mRenderTypeEnabled[type]);
}

void LLPipeline::setRenderTypeMask(U32 type, ...)
{
	va_list args;

	va_start(args, type);
	while (type < END_RENDER_TYPES)
	{
		mRenderTypeEnabled[type] = true;
		type = va_arg(args, U32);
	}
	va_end(args);

	if (type > END_RENDER_TYPES)
	{
		LL_ERRS() << "Invalid render type." << LL_ENDL;
	}
}

bool LLPipeline::hasAnyRenderType(U32 type, ...) const
{
	va_list args;

	va_start(args, type);
	while (type < END_RENDER_TYPES)
	{
		if (mRenderTypeEnabled[type])
		{
			va_end(args); // <FS:ND/> Need to end varargs being returning.
			return true;
		}
		type = va_arg(args, U32);
	}
	va_end(args);

	if (type > END_RENDER_TYPES)
	{
		LL_ERRS() << "Invalid render type." << LL_ENDL;
	}

	return false;
}

void LLPipeline::pushRenderTypeMask()
{
	std::string cur_mask;
	cur_mask.assign((const char*) mRenderTypeEnabled, sizeof(mRenderTypeEnabled));
	mRenderTypeEnableStack.push(cur_mask);
}

void LLPipeline::popRenderTypeMask()
{
	if (mRenderTypeEnableStack.empty())
	{
		LL_ERRS() << "Depleted render type stack." << LL_ENDL;
	}

	memcpy(mRenderTypeEnabled, mRenderTypeEnableStack.top().data(), sizeof(mRenderTypeEnabled));
	mRenderTypeEnableStack.pop();
}

void LLPipeline::andRenderTypeMask(U32 type, ...)
{
	va_list args;

	bool tmp[NUM_RENDER_TYPES];
	for (U32 i = 0; i < NUM_RENDER_TYPES; ++i)
	{
		tmp[i] = false;
	}

	va_start(args, type);
	while (type < END_RENDER_TYPES)
	{
		if (mRenderTypeEnabled[type]) 
		{
			tmp[type] = true;
		}

		type = va_arg(args, U32);
	}
	va_end(args);

	if (type > END_RENDER_TYPES)
	{
		LL_ERRS() << "Invalid render type." << LL_ENDL;
	}

	for (U32 i = 0; i < LLPipeline::NUM_RENDER_TYPES; ++i)
	{
		mRenderTypeEnabled[i] = tmp[i];
	}

}

void LLPipeline::clearRenderTypeMask(U32 type, ...)
{
	va_list args;

	va_start(args, type);
	while (type < END_RENDER_TYPES)
	{
		mRenderTypeEnabled[type] = false;
		
		type = va_arg(args, U32);
	}
	va_end(args);

	if (type > END_RENDER_TYPES)
	{
		LL_ERRS() << "Invalid render type." << LL_ENDL;
	}
}

void LLPipeline::setAllRenderTypes()
{
	for (U32 i = 0; i < NUM_RENDER_TYPES; ++i)
	{
		mRenderTypeEnabled[i] = true;
	}
}

void LLPipeline::clearAllRenderTypes()
{
	for (U32 i = 0; i < NUM_RENDER_TYPES; ++i)
	{
		mRenderTypeEnabled[i] = false;
	}
}

void LLPipeline::addDebugBlip(const LLVector3& position, const LLColor4& color)
{
	DebugBlip blip(position, color);
	mDebugBlips.push_back(blip);
}

void LLPipeline::hidePermanentObjects( std::vector<U32>& restoreList )
{
	//This method is used to hide any vo's from the object list that may have
	//the permanent flag set.
	
	U32 objCnt = gObjectList.getNumObjects();
	for (U32 i = 0; i < objCnt; ++i)
	{
		LLViewerObject* pObject = gObjectList.getObject(i);
		if ( pObject && pObject->flagObjectPermanent() )
		{
			LLDrawable *pDrawable = pObject->mDrawable;
		
			if ( pDrawable )
			{
				restoreList.push_back( i );
				hideDrawable( pDrawable );			
			}
		}
	}

	skipRenderingOfTerrain( true );
}

void LLPipeline::restorePermanentObjects( const std::vector<U32>& restoreList )
{
	//This method is used to restore(unhide) any vo's from the object list that may have
	//been hidden because their permanency flag was set.

	std::vector<U32>::const_iterator itCurrent	= restoreList.begin();
	std::vector<U32>::const_iterator itEnd		= restoreList.end();
	
	U32 objCnt = gObjectList.getNumObjects();

	while ( itCurrent != itEnd )
	{
		U32 index = *itCurrent;
		LLViewerObject* pObject = NULL;
		if ( index < objCnt ) 
		{
			pObject = gObjectList.getObject( index );
		}
		if ( pObject )
		{
			LLDrawable *pDrawable = pObject->mDrawable;
			if ( pDrawable )
			{
				pDrawable->clearState( LLDrawable::FORCE_INVISIBLE );
				unhideDrawable( pDrawable );				
			}
		}
		++itCurrent;
	}
	
	skipRenderingOfTerrain( false );
}

void LLPipeline::skipRenderingOfTerrain( bool flag )
{
	pool_set_t::iterator iter = mPools.begin();
	while ( iter != mPools.end() )
	{
		LLDrawPool* pPool = *iter;		
		U32 poolType = pPool->getType();					
		if ( hasRenderType( pPool->getType() ) && poolType == LLDrawPool::POOL_TERRAIN )
		{
			pPool->setSkipRenderFlag( flag );			
		}
		++iter;
	}
}

void LLPipeline::hideObject( const LLUUID& id )
{
	LLViewerObject *pVO = gObjectList.findObject( id );
	
	if ( pVO )
	{
		LLDrawable *pDrawable = pVO->mDrawable;
		
		if ( pDrawable )
		{
			hideDrawable( pDrawable );		
		}		
	}
}

void LLPipeline::hideDrawable( LLDrawable *pDrawable )
{
	pDrawable->setState( LLDrawable::FORCE_INVISIBLE );
	markRebuild( pDrawable, LLDrawable::REBUILD_ALL, TRUE );
	//hide the children
	LLViewerObject::const_child_list_t& child_list = pDrawable->getVObj()->getChildren();
	for ( LLViewerObject::child_list_t::const_iterator iter = child_list.begin();
		  iter != child_list.end(); iter++ )
	{
		LLViewerObject* child = *iter;
		LLDrawable* drawable = child->mDrawable;					
		if ( drawable )
		{
			drawable->setState( LLDrawable::FORCE_INVISIBLE );
			markRebuild( drawable, LLDrawable::REBUILD_ALL, TRUE );
		}
	}
}
void LLPipeline::unhideDrawable( LLDrawable *pDrawable )
{
	pDrawable->clearState( LLDrawable::FORCE_INVISIBLE );
	markRebuild( pDrawable, LLDrawable::REBUILD_ALL, TRUE );
	//restore children
	LLViewerObject::const_child_list_t& child_list = pDrawable->getVObj()->getChildren();
	for ( LLViewerObject::child_list_t::const_iterator iter = child_list.begin();
		  iter != child_list.end(); iter++)
	{
		LLViewerObject* child = *iter;
		LLDrawable* drawable = child->mDrawable;					
		if ( drawable )
		{
			drawable->clearState( LLDrawable::FORCE_INVISIBLE );
			markRebuild( drawable, LLDrawable::REBUILD_ALL, TRUE );
		}
	}
}
void LLPipeline::restoreHiddenObject( const LLUUID& id )
{
	LLViewerObject *pVO = gObjectList.findObject( id );
	
	if ( pVO )
	{
		LLDrawable *pDrawable = pVO->mDrawable;
		if ( pDrawable )
		{
			unhideDrawable( pDrawable );			
		}
	}
}

// <FS:Ansariel> Reset VB during TP
void LLPipeline::initDeferredVB()
{
	mDeferredVB = new LLVertexBuffer(DEFERRED_VB_MASK, 0);
	if (!mDeferredVB->allocateBuffer(8, 0, true))
	{
		// Most likely going to crash...
		LL_WARNS() << "Failed to allocate Vertex Buffer for deferred rendering" << LL_ENDL;
	}
}
// </FS:Ansariel>

// <FS:Ansariel> FIRE-16829: Visual Artifacts with ALM enabled on AMD graphics
void LLPipeline::initAuxiliaryVB()
{
	mAuxiliaryVB = new LLVertexBuffer(LLVertexBuffer::MAP_VERTEX | LLVertexBuffer::MAP_TEXCOORD0 | LLVertexBuffer::MAP_COLOR, 0);
	if (!mAuxiliaryVB->allocateBuffer(3, 0, true))
	{
		LL_WARNS() << "Failed to allocate auxiliary Vertex Buffer" << LL_ENDL;
		mAuxiliaryVB = NULL;
		return;
	}

	LLStrider<LLVector3> verts;
	mAuxiliaryVB->getVertexStrider(verts);
	verts[0].set(-1.f, -1.f, 0.f);
	verts[1].set(-1.f, 3.f, 0.f);
	verts[2].set(3.f, -1.f, 0.f);
}

void LLPipeline::drawAuxiliaryVB(U32 mask /*= 0*/)
{
	if (!mAuxiliaryVB)
	{
		return;
	}
	mAuxiliaryVB->setBuffer(LLVertexBuffer::MAP_VERTEX | mask);
	mAuxiliaryVB->drawArrays(LLRender::TRIANGLES, 0, 3);
}

void LLPipeline::drawAuxiliaryVB(const LLVector2& tc1, const LLVector2& tc2, U32 mask /*= 0*/)
{
	if (!mAuxiliaryVB)
	{
		return;
	}
	LLStrider<LLVector2> tc;
	mAuxiliaryVB->getTexCoord0Strider(tc);
	tc[0].set(tc1.mV[0], tc1.mV[1]);
	tc[1].set(tc1.mV[0], tc2.mV[1]);
	tc[2].set(tc2.mV[0], tc1.mV[1]);

	drawAuxiliaryVB(LLVertexBuffer::MAP_TEXCOORD0 | mask);
}

void LLPipeline::drawAuxiliaryVB(const LLVector2& tc1, const LLVector2& tc2, const LLColor4& color)
{
	if (!mAuxiliaryVB)
	{
		return;
	}
	LLStrider<LLColor4U> col;
	mAuxiliaryVB->getColorStrider(col);
	col[0].set(color);
	col[1].set(color);
	col[2].set(color);

	drawAuxiliaryVB(tc1, tc2, LLVertexBuffer::MAP_COLOR);
}
// </FS:Ansariel><|MERGE_RESOLUTION|>--- conflicted
+++ resolved
@@ -3348,17 +3348,12 @@
 
 void LLPipeline::processPartitionQ()
 {
-<<<<<<< HEAD
-	LL_RECORD_BLOCK_TIME(FTM_PROCESS_PARTITIONQ);
+    LL_PROFILE_ZONE_SCOPED;
 
 	// <FS:ND> A vector is much better suited for the use case of mPartitionQ
 	// for (LLDrawable::drawable_list_t::iterator iter = mPartitionQ.begin(); iter != mPartitionQ.end(); ++iter)
 	for (LLDrawable::drawable_vector_t::iterator iter = mPartitionQ.begin(); iter != mPartitionQ.end(); ++iter)
 	// </FS:ND>
-=======
-    LL_PROFILE_ZONE_SCOPED;
-	for (LLDrawable::drawable_list_t::iterator iter = mPartitionQ.begin(); iter != mPartitionQ.end(); ++iter)
->>>>>>> 28cefb3a
 	{
 		LLDrawable* drawable = *iter;
 		if (!drawable->isDead())
