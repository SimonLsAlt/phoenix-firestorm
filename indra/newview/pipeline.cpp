/** 
 * @file pipeline.cpp
 * @brief Rendering pipeline.
 *
 * $LicenseInfo:firstyear=2005&license=viewerlgpl$
 * Second Life Viewer Source Code
 * Copyright (C) 2010, Linden Research, Inc.
 * 
 * This library is free software; you can redistribute it and/or
 * modify it under the terms of the GNU Lesser General Public
 * License as published by the Free Software Foundation;
 * version 2.1 of the License only.
 * 
 * This library is distributed in the hope that it will be useful,
 * but WITHOUT ANY WARRANTY; without even the implied warranty of
 * MERCHANTABILITY or FITNESS FOR A PARTICULAR PURPOSE.  See the GNU
 * Lesser General Public License for more details.
 * 
 * You should have received a copy of the GNU Lesser General Public
 * License along with this library; if not, write to the Free Software
 * Foundation, Inc., 51 Franklin Street, Fifth Floor, Boston, MA  02110-1301  USA
 * 
 * Linden Research, Inc., 945 Battery Street, San Francisco, CA  94111  USA
 * $/LicenseInfo$
 */

#include "llviewerprecompiledheaders.h"

#include "pipeline.h"

// library includes
#include "llaudioengine.h" // For debugging.
#include "llerror.h"
#include "llviewercontrol.h"
#include "llfasttimer.h"
#include "llfontgl.h"
#include "llnamevalue.h"
#include "llpointer.h"
#include "llprimitive.h"
#include "llvolume.h"
#include "material_codes.h"
#include "v3color.h"
#include "llui.h" 
#include "llglheaders.h"
#include "llrender.h"
#include "llstartup.h"
#include "llwindow.h"	// swapBuffers()

// newview includes
#include "llagent.h"
#include "llagentcamera.h"
#include "llappviewer.h"
#include "lltexturecache.h"
#include "lltexturefetch.h"
#include "llimageworker.h"
#include "lldrawable.h"
#include "lldrawpoolalpha.h"
#include "lldrawpoolavatar.h"
#include "lldrawpoolbump.h"
#include "lldrawpooltree.h"
#include "lldrawpoolwater.h"
#include "llface.h"
#include "llfeaturemanager.h"
#include "llfloatertelehub.h"
#include "llfloaterreg.h"
#include "llhudmanager.h"
#include "llhudnametag.h"
#include "llhudtext.h"
#include "lllightconstants.h"
#include "llmeshrepository.h"
#include "llpipelinelistener.h"
#include "llresmgr.h"
#include "llselectmgr.h"
#include "llsky.h"
#include "lltracker.h"
#include "lltool.h"
#include "lltoolmgr.h"
#include "llviewercamera.h"
#include "llviewermediafocus.h"
#include "llviewertexturelist.h"
#include "llviewerobject.h"
#include "llviewerobjectlist.h"
#include "llviewerparcelmgr.h"
#include "llviewerregion.h" // for audio debugging.
#include "llviewerwindow.h" // For getSpinAxis
#include "llvoavatarself.h"
#include "llvocache.h"
#include "llvosky.h"
#include "llvowlsky.h"
#include "llvotree.h"
#include "llvovolume.h"
#include "llvosurfacepatch.h"
#include "llvowater.h"
#include "llvotree.h"
#include "llvopartgroup.h"
#include "llworld.h"
#include "llcubemap.h"
#include "llviewershadermgr.h"
#include "llviewerstats.h"
#include "llviewerjoystick.h"
#include "llviewerdisplay.h"
#include "llspatialpartition.h"
#include "llmutelist.h"
#include "lltoolpie.h"
#include "llnotifications.h"
#include "llpathinglib.h"
#include "llfloaterpathfindingconsole.h"
#include "llfloaterpathfindingcharacters.h"
#include "llfloatertools.h"
#include "llpanelface.h"
#include "llpathfindingpathtool.h"
#include "llscenemonitor.h"
#include "llprogressview.h"
#include "llcleanup.h"

#include "llenvironment.h"
#include "llsettingsvo.h"

extern BOOL gSnapshot;
bool gShiftFrame = false;

//cached settings
bool LLPipeline::WindLightUseAtmosShaders;
bool LLPipeline::RenderDeferred;
F32 LLPipeline::RenderDeferredSunWash;
U32 LLPipeline::RenderFSAASamples;
U32 LLPipeline::RenderResolutionDivisor;
bool LLPipeline::RenderUIBuffer;
S32 LLPipeline::RenderShadowDetail;
S32 LLPipeline::RenderShadowSplits;
bool LLPipeline::RenderDeferredSSAO;
F32 LLPipeline::RenderShadowResolutionScale;
bool LLPipeline::RenderDelayCreation;
bool LLPipeline::RenderAnimateRes;
bool LLPipeline::FreezeTime;
S32 LLPipeline::DebugBeaconLineWidth;
F32 LLPipeline::RenderHighlightBrightness;
LLColor4 LLPipeline::RenderHighlightColor;
F32 LLPipeline::RenderHighlightThickness;
bool LLPipeline::RenderSpotLightsInNondeferred;
LLColor4 LLPipeline::PreviewAmbientColor;
LLColor4 LLPipeline::PreviewDiffuse0;
LLColor4 LLPipeline::PreviewSpecular0;
LLColor4 LLPipeline::PreviewDiffuse1;
LLColor4 LLPipeline::PreviewSpecular1;
LLColor4 LLPipeline::PreviewDiffuse2;
LLColor4 LLPipeline::PreviewSpecular2;
LLVector3 LLPipeline::PreviewDirection0;
LLVector3 LLPipeline::PreviewDirection1;
LLVector3 LLPipeline::PreviewDirection2;
F32 LLPipeline::RenderGlowMaxExtractAlpha;
F32 LLPipeline::RenderGlowWarmthAmount;
LLVector3 LLPipeline::RenderGlowLumWeights;
LLVector3 LLPipeline::RenderGlowWarmthWeights;
S32 LLPipeline::RenderGlowResolutionPow;
S32 LLPipeline::RenderGlowIterations;
F32 LLPipeline::RenderGlowWidth;
F32 LLPipeline::RenderGlowStrength;
bool LLPipeline::RenderGlowNoise;
bool LLPipeline::RenderDepthOfField;
bool LLPipeline::RenderDepthOfFieldInEditMode;
F32 LLPipeline::CameraFocusTransitionTime;
F32 LLPipeline::CameraFNumber;
F32 LLPipeline::CameraFocalLength;
F32 LLPipeline::CameraFieldOfView;
S32 LLPipeline::RenderLocalLightCount;
F32 LLPipeline::RenderShadowNoise;
F32 LLPipeline::RenderShadowBlurSize;
F32 LLPipeline::RenderSSAOScale;
U32 LLPipeline::RenderSSAOMaxScale;
F32 LLPipeline::RenderSSAOFactor;
LLVector3 LLPipeline::RenderSSAOEffect;
F32 LLPipeline::RenderShadowOffsetError;
F32 LLPipeline::RenderShadowBiasError;
F32 LLPipeline::RenderShadowOffset;
F32 LLPipeline::RenderShadowBias;
F32 LLPipeline::RenderSpotShadowOffset;
F32 LLPipeline::RenderSpotShadowBias;
LLDrawable* LLPipeline::RenderSpotLight = nullptr;
F32 LLPipeline::RenderEdgeDepthCutoff;
F32 LLPipeline::RenderEdgeNormCutoff;
LLVector3 LLPipeline::RenderShadowGaussian;
F32 LLPipeline::RenderShadowBlurDistFactor;
bool LLPipeline::RenderDeferredAtmospheric;
F32 LLPipeline::RenderHighlightFadeTime;
F32 LLPipeline::RenderFarClip;
LLVector3 LLPipeline::RenderShadowSplitExponent;
F32 LLPipeline::RenderShadowErrorCutoff;
F32 LLPipeline::RenderShadowFOVCutoff;
bool LLPipeline::CameraOffset;
F32 LLPipeline::CameraMaxCoF;
F32 LLPipeline::CameraDoFResScale;
F32 LLPipeline::RenderAutoHideSurfaceAreaLimit;
bool LLPipeline::RenderScreenSpaceReflections;
S32 LLPipeline::RenderScreenSpaceReflectionIterations;
F32 LLPipeline::RenderScreenSpaceReflectionRayStep;
F32 LLPipeline::RenderScreenSpaceReflectionDistanceBias;
F32 LLPipeline::RenderScreenSpaceReflectionDepthRejectBias;
F32 LLPipeline::RenderScreenSpaceReflectionAdaptiveStepMultiplier;
S32 LLPipeline::RenderScreenSpaceReflectionGlossySamples;
S32 LLPipeline::RenderBufferVisualization;
LLTrace::EventStatHandle<S64> LLPipeline::sStatBatchSize("renderbatchsize");

const U32 LLPipeline::MAX_BAKE_WIDTH = 512;

const F32 BACKLIGHT_DAY_MAGNITUDE_OBJECT = 0.1f;
const F32 BACKLIGHT_NIGHT_MAGNITUDE_OBJECT = 0.08f;
const F32 ALPHA_BLEND_CUTOFF = 0.598f;
const F32 DEFERRED_LIGHT_FALLOFF = 0.5f;
const U32 DEFERRED_VB_MASK = LLVertexBuffer::MAP_VERTEX | LLVertexBuffer::MAP_TEXCOORD0 | LLVertexBuffer::MAP_TEXCOORD1;

extern S32 gBoxFrame;
//extern BOOL gHideSelectedObjects;
extern BOOL gDisplaySwapBuffers;
extern BOOL gDebugGL;
extern BOOL gCubeSnapshot;
extern BOOL gSnapshotNoPost;

bool	gAvatarBacklight = false;

bool	gDebugPipeline = false;
LLPipeline gPipeline;
const LLMatrix4* gGLLastMatrix = NULL;

LLTrace::BlockTimerStatHandle FTM_RENDER_GEOMETRY("Render Geometry");
LLTrace::BlockTimerStatHandle FTM_RENDER_GRASS("Grass");
LLTrace::BlockTimerStatHandle FTM_RENDER_INVISIBLE("Invisible");
LLTrace::BlockTimerStatHandle FTM_RENDER_SHINY("Shiny");
LLTrace::BlockTimerStatHandle FTM_RENDER_SIMPLE("Simple");
LLTrace::BlockTimerStatHandle FTM_RENDER_TERRAIN("Terrain");
LLTrace::BlockTimerStatHandle FTM_RENDER_TREES("Trees");
LLTrace::BlockTimerStatHandle FTM_RENDER_UI("UI");
LLTrace::BlockTimerStatHandle FTM_RENDER_WATER("Water");
LLTrace::BlockTimerStatHandle FTM_RENDER_WL_SKY("Windlight Sky");
LLTrace::BlockTimerStatHandle FTM_RENDER_ALPHA("Alpha Objects");
LLTrace::BlockTimerStatHandle FTM_RENDER_CHARACTERS("Avatars");
LLTrace::BlockTimerStatHandle FTM_RENDER_BUMP("Bump");
LLTrace::BlockTimerStatHandle FTM_RENDER_MATERIALS("Render Materials");
LLTrace::BlockTimerStatHandle FTM_RENDER_FULLBRIGHT("Fullbright");
LLTrace::BlockTimerStatHandle FTM_RENDER_GLOW("Glow");
LLTrace::BlockTimerStatHandle FTM_GEO_UPDATE("Geo Update");
LLTrace::BlockTimerStatHandle FTM_POOLRENDER("RenderPool");
LLTrace::BlockTimerStatHandle FTM_POOLS("Pools");
LLTrace::BlockTimerStatHandle FTM_DEFERRED_POOLRENDER("RenderPool (Deferred)");
LLTrace::BlockTimerStatHandle FTM_DEFERRED_POOLS("Pools (Deferred)");
LLTrace::BlockTimerStatHandle FTM_POST_DEFERRED_POOLRENDER("RenderPool (Post)");
LLTrace::BlockTimerStatHandle FTM_POST_DEFERRED_POOLS("Pools (Post)");
LLTrace::BlockTimerStatHandle FTM_STATESORT("Sort Draw State");
LLTrace::BlockTimerStatHandle FTM_PIPELINE("Pipeline");
LLTrace::BlockTimerStatHandle FTM_CLIENT_COPY("Client Copy");
LLTrace::BlockTimerStatHandle FTM_RENDER_DEFERRED("Deferred Shading");

LLTrace::BlockTimerStatHandle FTM_RENDER_UI_HUD("HUD");
LLTrace::BlockTimerStatHandle FTM_RENDER_UI_3D("3D");
LLTrace::BlockTimerStatHandle FTM_RENDER_UI_2D("2D");

static LLTrace::BlockTimerStatHandle FTM_STATESORT_DRAWABLE("Sort Drawables");

static LLStaticHashedString sTint("tint");
static LLStaticHashedString sAmbiance("ambiance");
static LLStaticHashedString sAlphaScale("alpha_scale");
static LLStaticHashedString sNormMat("norm_mat");
static LLStaticHashedString sOffset("offset");
static LLStaticHashedString sScreenRes("screenRes");
static LLStaticHashedString sDelta("delta");
static LLStaticHashedString sDistFactor("dist_factor");
static LLStaticHashedString sKern("kern");
static LLStaticHashedString sKernScale("kern_scale");

//----------------------------------------

void drawBox(const LLVector4a& c, const LLVector4a& r);
void drawBoxOutline(const LLVector3& pos, const LLVector3& size);
U32 nhpo2(U32 v);
LLVertexBuffer* ll_create_cube_vb(U32 type_mask);

void display_update_camera();
//----------------------------------------

S32		LLPipeline::sCompiles = 0;

bool	LLPipeline::sPickAvatar = true;
bool	LLPipeline::sDynamicLOD = true;
bool	LLPipeline::sShowHUDAttachments = true;
bool	LLPipeline::sRenderMOAPBeacons = false;
bool	LLPipeline::sRenderPhysicalBeacons = true;
bool	LLPipeline::sRenderScriptedBeacons = false;
bool	LLPipeline::sRenderScriptedTouchBeacons = true;
bool	LLPipeline::sRenderParticleBeacons = false;
bool	LLPipeline::sRenderSoundBeacons = false;
bool	LLPipeline::sRenderBeacons = false;
bool	LLPipeline::sRenderHighlight = true;
LLRender::eTexIndex LLPipeline::sRenderHighlightTextureChannel = LLRender::DIFFUSE_MAP;
bool	LLPipeline::sForceOldBakedUpload = false;
S32		LLPipeline::sUseOcclusion = 0;
bool	LLPipeline::sAutoMaskAlphaDeferred = true;
bool	LLPipeline::sAutoMaskAlphaNonDeferred = false;
bool	LLPipeline::sRenderTransparentWater = true;
bool	LLPipeline::sBakeSunlight = false;
bool	LLPipeline::sNoAlpha = false;
bool	LLPipeline::sUseFarClip = true;
bool	LLPipeline::sShadowRender = false;
bool	LLPipeline::sRenderGlow = false;
bool	LLPipeline::sReflectionRender = false;
bool    LLPipeline::sDistortionRender = false;
bool	LLPipeline::sImpostorRender = false;
bool	LLPipeline::sImpostorRenderAlphaDepthPass = false;
bool	LLPipeline::sUnderWaterRender = false;
bool	LLPipeline::sTextureBindTest = false;
bool	LLPipeline::sRenderAttachedLights = true;
bool	LLPipeline::sRenderAttachedParticles = true;
bool	LLPipeline::sRenderDeferred = false;
bool	LLPipeline::sReflectionProbesEnabled = false;
S32		LLPipeline::sVisibleLightCount = 0;
bool	LLPipeline::sRenderingHUDs;
F32     LLPipeline::sDistortionWaterClipPlaneMargin = 1.0125f;

// EventHost API LLPipeline listener.
static LLPipelineListener sPipelineListener;

static LLCullResult* sCull = NULL;

void validate_framebuffer_object();

// Add color attachments for deferred rendering
// target -- RenderTarget to add attachments to
bool addDeferredAttachments(LLRenderTarget& target, bool for_impostor = false)
{
    bool valid = true
        && target.addColorAttachment(GL_RGBA) // frag-data[1] specular OR PBR ORM
        && target.addColorAttachment(GL_RGBA16F)                              // frag_data[2] normal+z+fogmask, See: class1\deferred\materialF.glsl & softenlight
        && target.addColorAttachment(GL_RGB16F);                  // frag_data[3] PBR emissive
    return valid;
}

LLPipeline::LLPipeline() :
	mBackfaceCull(false),
	mMatrixOpCount(0),
	mTextureMatrixOps(0),
	mNumVisibleNodes(0),
	mNumVisibleFaces(0),
	mPoissonOffset(0),

	mInitialized(false),
	mShadersLoaded(false),
	mTransformFeedbackPrimitives(0),
	mRenderDebugFeatureMask(0),
	mRenderDebugMask(0),
	mOldRenderDebugMask(0),
	mMeshDirtyQueryObject(0),
	mGroupQ1Locked(false),
	mResetVertexBuffers(false),
	mLastRebuildPool(NULL),
	mLightMask(0),
	mLightMovingMask(0)
{
	mNoiseMap = 0;
	mTrueNoiseMap = 0;
	mLightFunc = 0;

    for(U32 i = 0; i < 8; i++)
    {
        mHWLightColors[i] = LLColor4::black;
    }
}

void LLPipeline::connectRefreshCachedSettingsSafe(const std::string name)
{
	LLPointer<LLControlVariable> cntrl_ptr = gSavedSettings.getControl(name);
	if ( cntrl_ptr.isNull() )
	{
		LL_WARNS() << "Global setting name not found:" << name << LL_ENDL;
	}
	else
	{
		cntrl_ptr->getCommitSignal()->connect(boost::bind(&LLPipeline::refreshCachedSettings));
	}
}

void LLPipeline::init()
{
	refreshCachedSettings();

    mRT = &mMainRT;

	gOctreeMaxCapacity = gSavedSettings.getU32("OctreeMaxNodeCapacity");
	gOctreeMinSize = gSavedSettings.getF32("OctreeMinimumNodeSize");
	sDynamicLOD = gSavedSettings.getBOOL("RenderDynamicLOD");
	sRenderAttachedLights = gSavedSettings.getBOOL("RenderAttachedLights");
	sRenderAttachedParticles = gSavedSettings.getBOOL("RenderAttachedParticles");

    mInitialized = true;
	
	stop_glerror();

	//create render pass pools
	getPool(LLDrawPool::POOL_ALPHA_PRE_WATER);
    getPool(LLDrawPool::POOL_ALPHA_POST_WATER);
	getPool(LLDrawPool::POOL_SIMPLE);
	getPool(LLDrawPool::POOL_ALPHA_MASK);
	getPool(LLDrawPool::POOL_FULLBRIGHT_ALPHA_MASK);
	getPool(LLDrawPool::POOL_GRASS);
	getPool(LLDrawPool::POOL_FULLBRIGHT);
	getPool(LLDrawPool::POOL_BUMP);
	getPool(LLDrawPool::POOL_MATERIALS);
	getPool(LLDrawPool::POOL_GLOW);
	getPool(LLDrawPool::POOL_GLTF_PBR);
    getPool(LLDrawPool::POOL_GLTF_PBR_ALPHA_MASK);

	resetFrameStats();

	if (gSavedSettings.getBOOL("DisableAllRenderFeatures"))
	{
		clearAllRenderDebugFeatures();
	}
	else
	{
		setAllRenderDebugFeatures(); // By default, all debugging features on
	}
	clearAllRenderDebugDisplays(); // All debug displays off

	if (gSavedSettings.getBOOL("DisableAllRenderTypes"))
	{
		clearAllRenderTypes();
	}
	else if (gNonInteractive)
	{
		clearAllRenderTypes();
	}
	else
	{
		setAllRenderTypes(); // By default, all rendering types start enabled
	}

	// make sure RenderPerformanceTest persists (hackity hack hack)
	// disables non-object rendering (UI, sky, water, etc)
	if (gSavedSettings.getBOOL("RenderPerformanceTest"))
	{
		gSavedSettings.setBOOL("RenderPerformanceTest", FALSE);
		gSavedSettings.setBOOL("RenderPerformanceTest", TRUE);
	}

	mOldRenderDebugMask = mRenderDebugMask;

	mBackfaceCull = true;

	// Enable features
	LLViewerShaderMgr::instance()->setShaders();

	for (U32 i = 0; i < 2; ++i)
	{
		mSpotLightFade[i] = 1.f;
	}

	if (mCubeVB.isNull())
	{
		mCubeVB = ll_create_cube_vb(LLVertexBuffer::MAP_VERTEX);
	}

	mDeferredVB = new LLVertexBuffer(DEFERRED_VB_MASK);
	mDeferredVB->allocateBuffer(8, 0);

    {
        mScreenTriangleVB = new LLVertexBuffer(LLVertexBuffer::MAP_VERTEX);
        mScreenTriangleVB->allocateBuffer(3, 0);
        LLStrider<LLVector3> vert;
        mScreenTriangleVB->getVertexStrider(vert);

        vert[0].set(-1, 1, 0);
        vert[1].set(-1, -3, 0);
        vert[2].set(3, 1, 0);

        mScreenTriangleVB->unmapBuffer();
    }

	//
	// Update all settings to trigger a cached settings refresh
	//
	connectRefreshCachedSettingsSafe("RenderAutoMaskAlphaDeferred");
	connectRefreshCachedSettingsSafe("RenderAutoMaskAlphaNonDeferred");
	connectRefreshCachedSettingsSafe("RenderUseFarClip");
	connectRefreshCachedSettingsSafe("RenderAvatarMaxNonImpostors");
	connectRefreshCachedSettingsSafe("UseOcclusion");
	// DEPRECATED -- connectRefreshCachedSettingsSafe("WindLightUseAtmosShaders");
	// DEPRECATED -- connectRefreshCachedSettingsSafe("RenderDeferred");
	connectRefreshCachedSettingsSafe("RenderDeferredSunWash");
	connectRefreshCachedSettingsSafe("RenderFSAASamples");
	connectRefreshCachedSettingsSafe("RenderResolutionDivisor");
	connectRefreshCachedSettingsSafe("RenderUIBuffer");
	connectRefreshCachedSettingsSafe("RenderShadowDetail");
    connectRefreshCachedSettingsSafe("RenderShadowSplits");
	connectRefreshCachedSettingsSafe("RenderDeferredSSAO");
	connectRefreshCachedSettingsSafe("RenderShadowResolutionScale");
	connectRefreshCachedSettingsSafe("RenderDelayCreation");
	connectRefreshCachedSettingsSafe("RenderAnimateRes");
	connectRefreshCachedSettingsSafe("FreezeTime");
	connectRefreshCachedSettingsSafe("DebugBeaconLineWidth");
	connectRefreshCachedSettingsSafe("RenderHighlightBrightness");
	connectRefreshCachedSettingsSafe("RenderHighlightColor");
	connectRefreshCachedSettingsSafe("RenderHighlightThickness");
	connectRefreshCachedSettingsSafe("RenderSpotLightsInNondeferred");
	connectRefreshCachedSettingsSafe("PreviewAmbientColor");
	connectRefreshCachedSettingsSafe("PreviewDiffuse0");
	connectRefreshCachedSettingsSafe("PreviewSpecular0");
	connectRefreshCachedSettingsSafe("PreviewDiffuse1");
	connectRefreshCachedSettingsSafe("PreviewSpecular1");
	connectRefreshCachedSettingsSafe("PreviewDiffuse2");
	connectRefreshCachedSettingsSafe("PreviewSpecular2");
	connectRefreshCachedSettingsSafe("PreviewDirection0");
	connectRefreshCachedSettingsSafe("PreviewDirection1");
	connectRefreshCachedSettingsSafe("PreviewDirection2");
	connectRefreshCachedSettingsSafe("RenderGlowMaxExtractAlpha");
	connectRefreshCachedSettingsSafe("RenderGlowWarmthAmount");
	connectRefreshCachedSettingsSafe("RenderGlowLumWeights");
	connectRefreshCachedSettingsSafe("RenderGlowWarmthWeights");
	connectRefreshCachedSettingsSafe("RenderGlowResolutionPow");
	connectRefreshCachedSettingsSafe("RenderGlowIterations");
	connectRefreshCachedSettingsSafe("RenderGlowWidth");
	connectRefreshCachedSettingsSafe("RenderGlowStrength");
	connectRefreshCachedSettingsSafe("RenderGlowNoise");
	connectRefreshCachedSettingsSafe("RenderDepthOfField");
	connectRefreshCachedSettingsSafe("RenderDepthOfFieldInEditMode");
	connectRefreshCachedSettingsSafe("CameraFocusTransitionTime");
	connectRefreshCachedSettingsSafe("CameraFNumber");
	connectRefreshCachedSettingsSafe("CameraFocalLength");
	connectRefreshCachedSettingsSafe("CameraFieldOfView");
	connectRefreshCachedSettingsSafe("RenderLocalLightCount");
	connectRefreshCachedSettingsSafe("RenderShadowNoise");
	connectRefreshCachedSettingsSafe("RenderShadowBlurSize");
	connectRefreshCachedSettingsSafe("RenderSSAOScale");
	connectRefreshCachedSettingsSafe("RenderSSAOMaxScale");
	connectRefreshCachedSettingsSafe("RenderSSAOFactor");
	connectRefreshCachedSettingsSafe("RenderSSAOEffect");
	connectRefreshCachedSettingsSafe("RenderShadowOffsetError");
	connectRefreshCachedSettingsSafe("RenderShadowBiasError");
	connectRefreshCachedSettingsSafe("RenderShadowOffset");
	connectRefreshCachedSettingsSafe("RenderShadowBias");
	connectRefreshCachedSettingsSafe("RenderSpotShadowOffset");
	connectRefreshCachedSettingsSafe("RenderSpotShadowBias");
	connectRefreshCachedSettingsSafe("RenderEdgeDepthCutoff");
	connectRefreshCachedSettingsSafe("RenderEdgeNormCutoff");
	connectRefreshCachedSettingsSafe("RenderShadowGaussian");
	connectRefreshCachedSettingsSafe("RenderShadowBlurDistFactor");
	connectRefreshCachedSettingsSafe("RenderDeferredAtmospheric");
	connectRefreshCachedSettingsSafe("RenderHighlightFadeTime");
	connectRefreshCachedSettingsSafe("RenderFarClip");
	connectRefreshCachedSettingsSafe("RenderShadowSplitExponent");
	connectRefreshCachedSettingsSafe("RenderShadowErrorCutoff");
	connectRefreshCachedSettingsSafe("RenderShadowFOVCutoff");
	connectRefreshCachedSettingsSafe("CameraOffset");
	connectRefreshCachedSettingsSafe("CameraMaxCoF");
	connectRefreshCachedSettingsSafe("CameraDoFResScale");
	connectRefreshCachedSettingsSafe("RenderAutoHideSurfaceAreaLimit");
    connectRefreshCachedSettingsSafe("RenderScreenSpaceReflections");
    connectRefreshCachedSettingsSafe("RenderScreenSpaceReflectionIterations");
    connectRefreshCachedSettingsSafe("RenderScreenSpaceReflectionRayStep");
    connectRefreshCachedSettingsSafe("RenderScreenSpaceReflectionDistanceBias");
    connectRefreshCachedSettingsSafe("RenderScreenSpaceReflectionDepthRejectBias");
    connectRefreshCachedSettingsSafe("RenderScreenSpaceReflectionAdaptiveStepMultiplier");
    connectRefreshCachedSettingsSafe("RenderScreenSpaceReflectionGlossySamples");
	connectRefreshCachedSettingsSafe("RenderBufferVisualization");
	gSavedSettings.getControl("RenderAutoHideSurfaceAreaLimit")->getCommitSignal()->connect(boost::bind(&LLPipeline::refreshCachedSettings));
}

LLPipeline::~LLPipeline()
{
}

void LLPipeline::cleanup()
{
	assertInitialized();

	mGroupQ1.clear() ;

	for(pool_set_t::iterator iter = mPools.begin();
		iter != mPools.end(); )
	{
		pool_set_t::iterator curiter = iter++;
		LLDrawPool* poolp = *curiter;
		if (poolp->isFacePool())
		{
			LLFacePool* face_pool = (LLFacePool*) poolp;
			if (face_pool->mReferences.empty())
			{
				mPools.erase(curiter);
				removeFromQuickLookup( poolp );
				delete poolp;
			}
		}
		else
		{
			mPools.erase(curiter);
			removeFromQuickLookup( poolp );
			delete poolp;
		}
	}
	
	if (!mTerrainPools.empty())
	{
		LL_WARNS() << "Terrain Pools not cleaned up" << LL_ENDL;
	}
	if (!mTreePools.empty())
	{
		LL_WARNS() << "Tree Pools not cleaned up" << LL_ENDL;
	}
		
	delete mAlphaPoolPreWater;
    mAlphaPoolPreWater = nullptr;
    delete mAlphaPoolPostWater;
    mAlphaPoolPostWater = nullptr;
	delete mSkyPool;
	mSkyPool = NULL;
	delete mTerrainPool;
	mTerrainPool = NULL;
	delete mWaterPool;
	mWaterPool = NULL;
	delete mSimplePool;
	mSimplePool = NULL;
	delete mFullbrightPool;
	mFullbrightPool = NULL;
	delete mGlowPool;
	mGlowPool = NULL;
	delete mBumpPool;
	mBumpPool = NULL;
	// don't delete wl sky pool it was handled above in the for loop
	//delete mWLSkyPool;
	mWLSkyPool = NULL;

	releaseGLBuffers();

	mFaceSelectImagep = NULL;

    mMovedList.clear();
    mMovedBridge.clear();
    mShiftList.clear();

	mInitialized = false;

	mDeferredVB = NULL;
    mScreenTriangleVB = nullptr;

	mCubeVB = NULL;

    mReflectionMapManager.cleanup();
    mHeroProbeManager.cleanup();
}

//============================================================================

void LLPipeline::destroyGL() 
{
	stop_glerror();
	unloadShaders();
	mHighlightFaces.clear();
	
	resetDrawOrders();

	releaseGLBuffers();

	if (mMeshDirtyQueryObject)
	{
		glDeleteQueries(1, &mMeshDirtyQueryObject);
		mMeshDirtyQueryObject = 0;
	}
}

void LLPipeline::requestResizeScreenTexture()
{
    gResizeScreenTexture = TRUE;
}

void LLPipeline::requestResizeShadowTexture()
{
    gResizeShadowTexture = TRUE;
}

void LLPipeline::resizeShadowTexture()
{
    releaseSunShadowTargets();
    releaseSpotShadowTargets();
    allocateShadowBuffer(mRT->width, mRT->height);
    gResizeShadowTexture = FALSE;
}

void LLPipeline::resizeScreenTexture()
{
	if (gPipeline.shadersLoaded())
	{
		GLuint resX = gViewerWindow->getWorldViewWidthRaw();
		GLuint resY = gViewerWindow->getWorldViewHeightRaw();
	
		if (gResizeScreenTexture || (resX != mRT->screen.getWidth()) || (resY != mRT->screen.getHeight()))
		{
			releaseScreenBuffers();
            releaseSunShadowTargets();
            releaseSpotShadowTargets();
		    allocateScreenBuffer(resX,resY);
            gResizeScreenTexture = FALSE;
		}
	}
}

bool LLPipeline::allocateScreenBuffer(U32 resX, U32 resY)
{
    LL_PROFILE_ZONE_SCOPED_CATEGORY_DISPLAY;
	eFBOStatus ret = doAllocateScreenBuffer(resX, resY);

	return ret == FBO_SUCCESS_FULLRES;
}


LLPipeline::eFBOStatus LLPipeline::doAllocateScreenBuffer(U32 resX, U32 resY)
{
    LL_PROFILE_ZONE_SCOPED_CATEGORY_DISPLAY;
	// try to allocate screen buffers at requested resolution and samples
	// - on failure, shrink number of samples and try again
	// - if not multisampled, shrink resolution and try again (favor X resolution over Y)
	// Make sure to call "releaseScreenBuffers" after each failure to cleanup the partially loaded state

    // refresh cached settings here to protect against inconsistent event handling order
    refreshCachedSettings();

	U32 samples = RenderFSAASamples;

	eFBOStatus ret = FBO_SUCCESS_FULLRES;
	if (!allocateScreenBuffer(resX, resY, samples))
	{
		//failed to allocate at requested specification, return false
		ret = FBO_FAILURE;

		releaseScreenBuffers();
		//reduce number of samples 
		while (samples > 0)
		{
			samples /= 2;
			if (allocateScreenBuffer(resX, resY, samples))
			{ //success
				return FBO_SUCCESS_LOWRES;
			}
			releaseScreenBuffers();
		}

		samples = 0;

		//reduce resolution
		while (resY > 0 && resX > 0)
		{
			resY /= 2;
			if (allocateScreenBuffer(resX, resY, samples))
			{
				return FBO_SUCCESS_LOWRES;
			}
			releaseScreenBuffers();

			resX /= 2;
			if (allocateScreenBuffer(resX, resY, samples))
			{
				return FBO_SUCCESS_LOWRES;
			}
			releaseScreenBuffers();
		}

		LL_WARNS() << "Unable to allocate screen buffer at any resolution!" << LL_ENDL;
	}

	return ret;
}

bool LLPipeline::allocateScreenBuffer(U32 resX, U32 resY, U32 samples)
{
    LL_PROFILE_ZONE_SCOPED_CATEGORY_DISPLAY;
    if (mRT == &mMainRT)
    { // hacky -- allocate auxillary buffer
<<<<<<< HEAD
        gCubeSnapshot = TRUE;
        mReflectionMapManager.initReflectionMaps();
        mHeroProbeManager.initReflectionMaps();
=======
        if (sReflectionProbesEnabled)
        {
            gCubeSnapshot = TRUE;
            mReflectionMapManager.initReflectionMaps();
        }
>>>>>>> c22aefaf
        mRT = &mAuxillaryRT;
        U32 res = mReflectionMapManager.mProbeResolution * 4;  //multiply by 4 because probes will be 16x super sampled
        allocateScreenBuffer(res, res, samples);
        mRT = &mMainRT;
        gCubeSnapshot = FALSE;
    }

	// remember these dimensions
	mRT->width = resX;
	mRT->height = resY;
	
	U32 res_mod = RenderResolutionDivisor;

	if (res_mod > 1 && res_mod < resX && res_mod < resY)
	{
		resX /= res_mod;
		resY /= res_mod;
	}

    //water reflection texture (always needed as scratch space whether or not transparent water is enabled)
    mWaterDis.allocate(resX, resY, GL_RGBA16F, true);

	if (RenderUIBuffer)
	{
		if (!mRT->uiScreen.allocate(resX,resY, GL_RGBA))
		{
			return false;
		}
	}	

	S32 shadow_detail = RenderShadowDetail;
	bool ssao = RenderDeferredSSAO;
		
	//allocate deferred rendering color buffers
	if (!mRT->deferredScreen.allocate(resX, resY, GL_RGBA, true)) return false;
	if (!addDeferredAttachments(mRT->deferredScreen)) return false;
	
	GLuint screenFormat = GL_RGBA16F;
        
	if (!mRT->screen.allocate(resX, resY, screenFormat)) return false;

    mRT->deferredScreen.shareDepthBuffer(mRT->screen);

	if (samples > 0)
	{
		if (!mRT->fxaaBuffer.allocate(resX, resY, GL_RGBA)) return false;
	}
	else
	{
		mRT->fxaaBuffer.release();
	}
		
	if (shadow_detail > 0 || ssao || RenderDepthOfField || samples > 0)
	{ //only need mRT->deferredLight for shadows OR ssao OR dof OR fxaa
		if (!mRT->deferredLight.allocate(resX, resY, GL_RGBA16F)) return false;
	}
	else
	{
		mRT->deferredLight.release();
	}

    allocateShadowBuffer(resX, resY);

    if (!gCubeSnapshot && RenderScreenSpaceReflections) // hack to not allocate mSceneMap for cube snapshots
    {
        mSceneMap.allocate(resX, resY, GL_RGB, true);
    }

	const bool post_hdr = gSavedSettings.getBOOL("RenderPostProcessingHDR");
    const U32 post_color_fmt = post_hdr ? GL_RGBA16F : GL_RGBA;
    mPostMap.allocate(resX, resY, post_color_fmt);

    //HACK make screenbuffer allocations start failing after 30 seconds
    if (gSavedSettings.getBOOL("SimulateFBOFailure"))
    {
        return false;
    }

    gGL.getTexUnit(0)->disable();

	stop_glerror();

	return true;
}

// must be even to avoid a stripe in the horizontal shadow blur
inline U32 BlurHappySize(U32 x, F32 scale) { return U32( x * scale + 16.0f) & ~0xF; }

bool LLPipeline::allocateShadowBuffer(U32 resX, U32 resY)
{
    LL_PROFILE_ZONE_SCOPED_CATEGORY_DISPLAY;
    S32 shadow_detail = RenderShadowDetail;

    F32 scale = llmax(0.f, RenderShadowResolutionScale);
    U32 sun_shadow_map_width = BlurHappySize(resX, scale);
    U32 sun_shadow_map_height = BlurHappySize(resY, scale);

    if (shadow_detail > 0)
    { //allocate 4 sun shadow maps
        for (U32 i = 0; i < 4; i++)
        {
            if (!mRT->shadow[i].allocate(sun_shadow_map_width, sun_shadow_map_height, 0, true))
            {
                return false;
            }
        }
    }
    else
    {
        for (U32 i = 0; i < 4; i++)
        {
            releaseSunShadowTarget(i);
        }
    }

    if (!gCubeSnapshot) // hack to not allocate spot shadow maps during ReflectionMapManager init
    {
        U32 width = (U32)(resX * scale);
        U32 height = width;

        if (shadow_detail > 1)
        { //allocate two spot shadow maps
            U32 spot_shadow_map_width = width;
            U32 spot_shadow_map_height = height;
            for (U32 i = 0; i < 2; i++)
            {
                if (!mSpotShadow[i].allocate(spot_shadow_map_width, spot_shadow_map_height, 0, true))
                {
                    return false;
                }
            }
        }
        else
        {
            releaseSpotShadowTargets();
        }
    }


    // set up shadow map filtering and compare modes
    if (shadow_detail > 0)
    { 
        for (U32 i = 0; i < 4; i++)
        {
            LLRenderTarget* shadow_target = getSunShadowTarget(i);
            if (shadow_target)
            {
                gGL.getTexUnit(0)->bind(getSunShadowTarget(i), TRUE);
                gGL.getTexUnit(0)->setTextureFilteringOption(LLTexUnit::TFO_ANISOTROPIC);
                gGL.getTexUnit(0)->setTextureAddressMode(LLTexUnit::TAM_CLAMP);

                glTexParameteri(GL_TEXTURE_2D, GL_TEXTURE_COMPARE_MODE, GL_COMPARE_R_TO_TEXTURE);
                glTexParameteri(GL_TEXTURE_2D, GL_TEXTURE_COMPARE_FUNC, GL_LEQUAL);
            }
        }
    }

    if (shadow_detail > 1 && !gCubeSnapshot)
    {
        for (U32 i = 0; i < 2; i++)
        {
            LLRenderTarget* shadow_target = getSpotShadowTarget(i);
            if (shadow_target)
            {
                gGL.getTexUnit(0)->bind(shadow_target, TRUE);
                gGL.getTexUnit(0)->setTextureFilteringOption(LLTexUnit::TFO_ANISOTROPIC);
                gGL.getTexUnit(0)->setTextureAddressMode(LLTexUnit::TAM_CLAMP);

                glTexParameteri(GL_TEXTURE_2D, GL_TEXTURE_COMPARE_MODE, GL_COMPARE_R_TO_TEXTURE);
                glTexParameteri(GL_TEXTURE_2D, GL_TEXTURE_COMPARE_FUNC, GL_LEQUAL);
            }
        }
    }

	return true;
}

//static
void LLPipeline::updateRenderTransparentWater()
{
    sRenderTransparentWater = gSavedSettings.getBOOL("RenderTransparentWater");
}

// static
void LLPipeline::refreshCachedSettings()
{
    LL_PROFILE_ZONE_SCOPED_CATEGORY_DISPLAY;
	LLPipeline::sAutoMaskAlphaDeferred = gSavedSettings.getBOOL("RenderAutoMaskAlphaDeferred");
	LLPipeline::sAutoMaskAlphaNonDeferred = gSavedSettings.getBOOL("RenderAutoMaskAlphaNonDeferred");
	LLPipeline::sUseFarClip = gSavedSettings.getBOOL("RenderUseFarClip");
	LLVOAvatar::sMaxNonImpostors = gSavedSettings.getU32("RenderAvatarMaxNonImpostors");
	LLVOAvatar::updateImpostorRendering(LLVOAvatar::sMaxNonImpostors);

	LLPipeline::sUseOcclusion = 
			(!gUseWireframe
			&& LLFeatureManager::getInstance()->isFeatureAvailable("UseOcclusion") 
			&& gSavedSettings.getBOOL("UseOcclusion")) ? 2 : 0;
	
    WindLightUseAtmosShaders = TRUE; // DEPRECATED -- gSavedSettings.getBOOL("WindLightUseAtmosShaders");
    RenderDeferred = TRUE; // DEPRECATED -- gSavedSettings.getBOOL("RenderDeferred");
	RenderDeferredSunWash = gSavedSettings.getF32("RenderDeferredSunWash");
	RenderFSAASamples = LLFeatureManager::getInstance()->isFeatureAvailable("RenderFSAASamples") ? gSavedSettings.getU32("RenderFSAASamples") : 0;
	RenderResolutionDivisor = gSavedSettings.getU32("RenderResolutionDivisor");
	RenderUIBuffer = gSavedSettings.getBOOL("RenderUIBuffer");
	RenderShadowDetail = gSavedSettings.getS32("RenderShadowDetail");
    RenderShadowSplits = gSavedSettings.getS32("RenderShadowSplits");
	RenderDeferredSSAO = gSavedSettings.getBOOL("RenderDeferredSSAO");
	RenderShadowResolutionScale = gSavedSettings.getF32("RenderShadowResolutionScale");
	RenderDelayCreation = gSavedSettings.getBOOL("RenderDelayCreation");
	RenderAnimateRes = gSavedSettings.getBOOL("RenderAnimateRes");
	FreezeTime = gSavedSettings.getBOOL("FreezeTime");
	DebugBeaconLineWidth = gSavedSettings.getS32("DebugBeaconLineWidth");
	RenderHighlightBrightness = gSavedSettings.getF32("RenderHighlightBrightness");
	RenderHighlightColor = gSavedSettings.getColor4("RenderHighlightColor");
	RenderHighlightThickness = gSavedSettings.getF32("RenderHighlightThickness");
	RenderSpotLightsInNondeferred = gSavedSettings.getBOOL("RenderSpotLightsInNondeferred");
	PreviewAmbientColor = gSavedSettings.getColor4("PreviewAmbientColor");
	PreviewDiffuse0 = gSavedSettings.getColor4("PreviewDiffuse0");
	PreviewSpecular0 = gSavedSettings.getColor4("PreviewSpecular0");
	PreviewDiffuse1 = gSavedSettings.getColor4("PreviewDiffuse1");
	PreviewSpecular1 = gSavedSettings.getColor4("PreviewSpecular1");
	PreviewDiffuse2 = gSavedSettings.getColor4("PreviewDiffuse2");
	PreviewSpecular2 = gSavedSettings.getColor4("PreviewSpecular2");
	PreviewDirection0 = gSavedSettings.getVector3("PreviewDirection0");
	PreviewDirection1 = gSavedSettings.getVector3("PreviewDirection1");
	PreviewDirection2 = gSavedSettings.getVector3("PreviewDirection2");
	RenderGlowMaxExtractAlpha = gSavedSettings.getF32("RenderGlowMaxExtractAlpha");
	RenderGlowWarmthAmount = gSavedSettings.getF32("RenderGlowWarmthAmount");
	RenderGlowLumWeights = gSavedSettings.getVector3("RenderGlowLumWeights");
	RenderGlowWarmthWeights = gSavedSettings.getVector3("RenderGlowWarmthWeights");
	RenderGlowResolutionPow = gSavedSettings.getS32("RenderGlowResolutionPow");
	RenderGlowIterations = gSavedSettings.getS32("RenderGlowIterations");
	RenderGlowWidth = gSavedSettings.getF32("RenderGlowWidth");
	RenderGlowStrength = gSavedSettings.getF32("RenderGlowStrength");
	RenderGlowNoise = gSavedSettings.getBOOL("RenderGlowNoise");
	RenderDepthOfField = gSavedSettings.getBOOL("RenderDepthOfField");
	RenderDepthOfFieldInEditMode = gSavedSettings.getBOOL("RenderDepthOfFieldInEditMode");
	CameraFocusTransitionTime = gSavedSettings.getF32("CameraFocusTransitionTime");
	CameraFNumber = gSavedSettings.getF32("CameraFNumber");
	CameraFocalLength = gSavedSettings.getF32("CameraFocalLength");
	CameraFieldOfView = gSavedSettings.getF32("CameraFieldOfView");
	RenderLocalLightCount = gSavedSettings.getS32("RenderLocalLightCount");
	RenderShadowNoise = gSavedSettings.getF32("RenderShadowNoise");
	RenderShadowBlurSize = gSavedSettings.getF32("RenderShadowBlurSize");
	RenderSSAOScale = gSavedSettings.getF32("RenderSSAOScale");
	RenderSSAOMaxScale = gSavedSettings.getU32("RenderSSAOMaxScale");
	RenderSSAOFactor = gSavedSettings.getF32("RenderSSAOFactor");
	RenderSSAOEffect = gSavedSettings.getVector3("RenderSSAOEffect");
	RenderShadowOffsetError = gSavedSettings.getF32("RenderShadowOffsetError");
	RenderShadowBiasError = gSavedSettings.getF32("RenderShadowBiasError");
	RenderShadowOffset = gSavedSettings.getF32("RenderShadowOffset");
	RenderShadowBias = gSavedSettings.getF32("RenderShadowBias");
	RenderSpotShadowOffset = gSavedSettings.getF32("RenderSpotShadowOffset");
	RenderSpotShadowBias = gSavedSettings.getF32("RenderSpotShadowBias");
	RenderEdgeDepthCutoff = gSavedSettings.getF32("RenderEdgeDepthCutoff");
	RenderEdgeNormCutoff = gSavedSettings.getF32("RenderEdgeNormCutoff");
	RenderShadowGaussian = gSavedSettings.getVector3("RenderShadowGaussian");
	RenderShadowBlurDistFactor = gSavedSettings.getF32("RenderShadowBlurDistFactor");
	RenderDeferredAtmospheric = gSavedSettings.getBOOL("RenderDeferredAtmospheric");
	RenderHighlightFadeTime = gSavedSettings.getF32("RenderHighlightFadeTime");
	RenderFarClip = gSavedSettings.getF32("RenderFarClip");
	RenderShadowSplitExponent = gSavedSettings.getVector3("RenderShadowSplitExponent");
	RenderShadowErrorCutoff = gSavedSettings.getF32("RenderShadowErrorCutoff");
	RenderShadowFOVCutoff = gSavedSettings.getF32("RenderShadowFOVCutoff");
	CameraOffset = gSavedSettings.getBOOL("CameraOffset");
	CameraMaxCoF = gSavedSettings.getF32("CameraMaxCoF");
	CameraDoFResScale = gSavedSettings.getF32("CameraDoFResScale");
	RenderAutoHideSurfaceAreaLimit = gSavedSettings.getF32("RenderAutoHideSurfaceAreaLimit");
    RenderScreenSpaceReflections = gSavedSettings.getBOOL("RenderScreenSpaceReflections");
    RenderScreenSpaceReflectionIterations = gSavedSettings.getS32("RenderScreenSpaceReflectionIterations");
    RenderScreenSpaceReflectionRayStep = gSavedSettings.getF32("RenderScreenSpaceReflectionRayStep");
    RenderScreenSpaceReflectionDistanceBias = gSavedSettings.getF32("RenderScreenSpaceReflectionDistanceBias");
    RenderScreenSpaceReflectionDepthRejectBias = gSavedSettings.getF32("RenderScreenSpaceReflectionDepthRejectBias");
    RenderScreenSpaceReflectionAdaptiveStepMultiplier = gSavedSettings.getF32("RenderScreenSpaceReflectionAdaptiveStepMultiplier");
    RenderScreenSpaceReflectionGlossySamples = gSavedSettings.getS32("RenderScreenSpaceReflectionGlossySamples");
	RenderBufferVisualization = gSavedSettings.getS32("RenderBufferVisualization");
    sReflectionProbesEnabled = LLFeatureManager::getInstance()->isFeatureAvailable("RenderReflectionsEnabled") && gSavedSettings.getBOOL("RenderReflectionsEnabled");
	RenderSpotLight = nullptr;

	if (gNonInteractive)
	{
		LLVOAvatar::sMaxNonImpostors = 1;
		LLVOAvatar::updateImpostorRendering(LLVOAvatar::sMaxNonImpostors);
	}
}

void LLPipeline::releaseGLBuffers()
{
	assertInitialized();
	
	if (mNoiseMap)
	{
		LLImageGL::deleteTextures(1, &mNoiseMap);
		mNoiseMap = 0;
	}

	if (mTrueNoiseMap)
	{
		LLImageGL::deleteTextures(1, &mTrueNoiseMap);
		mTrueNoiseMap = 0;
	}

	releaseLUTBuffers();

	mWaterDis.release();
	
    mSceneMap.release();

    mPostMap.release();

	for (U32 i = 0; i < 3; i++)
	{
		mGlow[i].release();
	}

	releaseScreenBuffers();

	gBumpImageList.destroyGL();
	LLVOAvatar::resetImpostors();
}

void LLPipeline::releaseLUTBuffers()
{
	if (mLightFunc)
	{
		LLImageGL::deleteTextures(1, &mLightFunc);
		mLightFunc = 0;
	}

    mPbrBrdfLut.release();

    mExposureMap.release();
    mLuminanceMap.release();
    mLastExposure.release();

}

void LLPipeline::releaseShadowBuffers()
{
    releaseSunShadowTargets();
    releaseSpotShadowTargets();
}

void LLPipeline::releaseScreenBuffers()
{
    mRT->uiScreen.release();
    mRT->screen.release();
    mRT->fxaaBuffer.release();
    mRT->deferredScreen.release();
    mRT->deferredLight.release();
}

void LLPipeline::releaseSunShadowTarget(U32 index)
{
    llassert(index < 4);
    mRT->shadow[index].release();
}

void LLPipeline::releaseSunShadowTargets()
{
	for (U32 i = 0; i < 4; i++)
	{
        releaseSunShadowTarget(i);
	}
}

void LLPipeline::releaseSpotShadowTargets()
{
    if (!gCubeSnapshot) // hack to avoid freeing spot shadows during ReflectionMapManager init
    {
        for (U32 i = 0; i < 2; i++)
        {
            mSpotShadow[i].release();
        }
    }
}

void LLPipeline::createGLBuffers()
{
    LL_PROFILE_ZONE_SCOPED_CATEGORY_PIPELINE;
    stop_glerror();
	assertInitialized();

	stop_glerror();

	GLuint resX = gViewerWindow->getWorldViewWidthRaw();
	GLuint resY = gViewerWindow->getWorldViewHeightRaw();

    // allocate screen space glow buffers
    const U32 glow_res = llmax(1, llmin(512, 1 << gSavedSettings.getS32("RenderGlowResolutionPow")));
	const bool glow_hdr = gSavedSettings.getBOOL("RenderGlowHDR");
    const U32 glow_color_fmt = glow_hdr ? GL_RGBA16F : GL_RGBA;
    for (U32 i = 0; i < 3; i++)
    {
        mGlow[i].allocate(512, glow_res, glow_color_fmt);
    }

    allocateScreenBuffer(resX, resY);
    mRT->width = 0;
    mRT->height = 0;

    
	if (!mNoiseMap)
	{
		const U32 noiseRes = 128;
		LLVector3 noise[noiseRes*noiseRes];

		F32 scaler = gSavedSettings.getF32("RenderDeferredNoise")/100.f;
		for (U32 i = 0; i < noiseRes*noiseRes; ++i)
		{
			noise[i] = LLVector3(ll_frand()-0.5f, ll_frand()-0.5f, 0.f);
			noise[i].normVec();
			noise[i].mV[2] = ll_frand()*scaler+1.f-scaler/2.f;
		}

		LLImageGL::generateTextures(1, &mNoiseMap);
			
		gGL.getTexUnit(0)->bindManual(LLTexUnit::TT_TEXTURE, mNoiseMap);
		LLImageGL::setManualImage(LLTexUnit::getInternalType(LLTexUnit::TT_TEXTURE), 0, GL_RGB16F, noiseRes, noiseRes, GL_RGB, GL_FLOAT, noise, false);
		gGL.getTexUnit(0)->setTextureFilteringOption(LLTexUnit::TFO_POINT);
	}

	if (!mTrueNoiseMap)
	{
		const U32 noiseRes = 128;
		F32 noise[noiseRes*noiseRes*3];
		for (U32 i = 0; i < noiseRes*noiseRes*3; i++)
		{
			noise[i] = ll_frand()*2.0-1.0;
		}

		LLImageGL::generateTextures(1, &mTrueNoiseMap);
		gGL.getTexUnit(0)->bindManual(LLTexUnit::TT_TEXTURE, mTrueNoiseMap);
		LLImageGL::setManualImage(LLTexUnit::getInternalType(LLTexUnit::TT_TEXTURE), 0, GL_RGB16F, noiseRes, noiseRes, GL_RGB,GL_FLOAT, noise, false);
		gGL.getTexUnit(0)->setTextureFilteringOption(LLTexUnit::TFO_POINT);
	}

	createLUTBuffers();

	gBumpImageList.restoreGL();
}

F32 lerpf(F32 a, F32 b, F32 w)
{
	return a + w * (b - a);
}

void LLPipeline::createLUTBuffers()
{
	if (!mLightFunc)
	{
		U32 lightResX = gSavedSettings.getU32("RenderSpecularResX");
		U32 lightResY = gSavedSettings.getU32("RenderSpecularResY");
		F32* ls = new F32[lightResX*lightResY];
		F32 specExp = gSavedSettings.getF32("RenderSpecularExponent");
        // Calculate the (normalized) blinn-phong specular lookup texture. (with a few tweaks)
		for (U32 y = 0; y < lightResY; ++y)
		{
			for (U32 x = 0; x < lightResX; ++x)
			{
				ls[y*lightResX+x] = 0;
				F32 sa = (F32) x/(lightResX-1);
				F32 spec = (F32) y/(lightResY-1);
				F32 n = spec * spec * specExp;
					
				// Nothing special here.  Just your typical blinn-phong term.
				spec = powf(sa, n);
					
				// Apply our normalization function.
				// Note: This is the full equation that applies the full normalization curve, not an approximation.
				// This is fine, given we only need to create our LUT once per buffer initialization.
				spec *= (((n + 2) * (n + 4)) / (8 * F_PI * (powf(2, -n/2) + n)));

				// Since we use R16F, we no longer have a dynamic range issue we need to work around here.
				// Though some older drivers may not like this, newer drivers shouldn't have this problem.
				ls[y*lightResX+x] = spec;
			}
		}
			
		U32 pix_format = GL_R16F;
#if LL_DARWIN
		// Need to work around limited precision with 10.6.8 and older drivers
		//
		pix_format = GL_R32F;
#endif
		LLImageGL::generateTextures(1, &mLightFunc);
		gGL.getTexUnit(0)->bindManual(LLTexUnit::TT_TEXTURE, mLightFunc);
		LLImageGL::setManualImage(LLTexUnit::getInternalType(LLTexUnit::TT_TEXTURE), 0, pix_format, lightResX, lightResY, GL_RED, GL_FLOAT, ls, false);
		gGL.getTexUnit(0)->setTextureAddressMode(LLTexUnit::TAM_CLAMP);
		gGL.getTexUnit(0)->setTextureFilteringOption(LLTexUnit::TFO_TRILINEAR);
		glTexParameteri(GL_TEXTURE_2D, GL_TEXTURE_MAG_FILTER, GL_LINEAR);
		glTexParameteri(GL_TEXTURE_2D, GL_TEXTURE_MIN_FILTER, GL_NEAREST);
			
		delete [] ls;
	}

    mPbrBrdfLut.allocate(512, 512, GL_RG16F);
    mPbrBrdfLut.bindTarget();
    gDeferredGenBrdfLutProgram.bind();

    gGL.begin(LLRender::TRIANGLE_STRIP);
    gGL.vertex2f(-1, -1);
    gGL.vertex2f(-1, 1);
    gGL.vertex2f(1, -1);
    gGL.vertex2f(1, 1);
    gGL.end();
    gGL.flush();

    gDeferredGenBrdfLutProgram.unbind();
    mPbrBrdfLut.flush();

    mExposureMap.allocate(1, 1, GL_R16F);
    mExposureMap.bindTarget();
    glClearColor(1, 1, 1, 0);
    mExposureMap.clear();
    glClearColor(0, 0, 0, 0);
    mExposureMap.flush();

    mLuminanceMap.allocate(256, 256, GL_R16F, false, LLTexUnit::TT_TEXTURE, LLTexUnit::TMG_AUTO);

    mLastExposure.allocate(1, 1, GL_R16F);
}


void LLPipeline::restoreGL()
{
	assertInitialized();

	LLViewerShaderMgr::instance()->setShaders();

	for (LLWorld::region_list_t::const_iterator iter = LLWorld::getInstance()->getRegionList().begin(); 
			iter != LLWorld::getInstance()->getRegionList().end(); ++iter)
	{
		LLViewerRegion* region = *iter;
		for (U32 i = 0; i < LLViewerRegion::NUM_PARTITIONS; i++)
		{
			LLSpatialPartition* part = region->getSpatialPartition(i);
			if (part)
			{
				part->restoreGL();
		}
		}
	}
}

bool LLPipeline::shadersLoaded()
{
    return (assertInitialized() && mShadersLoaded);
}

bool LLPipeline::canUseWindLightShaders() const
{
    return true;
}

bool LLPipeline::canUseAntiAliasing() const
{
	return true;
}

void LLPipeline::unloadShaders()
{
	LLViewerShaderMgr::instance()->unloadShaders();
	mShadersLoaded = false;
}

void LLPipeline::assertInitializedDoError()
{
	LL_ERRS() << "LLPipeline used when uninitialized." << LL_ENDL;
}

//============================================================================

void LLPipeline::enableShadows(const bool enable_shadows)
{
	//should probably do something here to wrangle shadows....	
}

class LLOctreeDirtyTexture : public OctreeTraveler
{
public:
	const std::set<LLViewerFetchedTexture*>& mTextures;

	LLOctreeDirtyTexture(const std::set<LLViewerFetchedTexture*>& textures) : mTextures(textures) { }

	virtual void visit(const OctreeNode* node)
	{
		LLSpatialGroup* group = (LLSpatialGroup*) node->getListener(0);

		if (!group->hasState(LLSpatialGroup::GEOM_DIRTY) && !group->isEmpty())
		{
			for (LLSpatialGroup::draw_map_t::iterator i = group->mDrawMap.begin(); i != group->mDrawMap.end(); ++i)
			{
				for (LLSpatialGroup::drawmap_elem_t::iterator j = i->second.begin(); j != i->second.end(); ++j) 
				{
					LLDrawInfo* params = *j;
					LLViewerFetchedTexture* tex = LLViewerTextureManager::staticCastToFetchedTexture(params->mTexture);
					if (tex && mTextures.find(tex) != mTextures.end())
					{ 
						group->setState(LLSpatialGroup::GEOM_DIRTY);
					}
				}
			}
		}

		for (LLSpatialGroup::bridge_list_t::iterator i = group->mBridgeList.begin(); i != group->mBridgeList.end(); ++i)
		{
			LLSpatialBridge* bridge = *i;
			traverse(bridge->mOctree);
		}
	}
};

// Called when a texture changes # of channels (causes faces to move to alpha pool)
void LLPipeline::dirtyPoolObjectTextures(const std::set<LLViewerFetchedTexture*>& textures)
{
    LL_PROFILE_ZONE_SCOPED_CATEGORY_PIPELINE;
	assertInitialized();

	// *TODO: This is inefficient and causes frame spikes; need a better way to do this
	//        Most of the time is spent in dirty.traverse.

	for (pool_set_t::iterator iter = mPools.begin(); iter != mPools.end(); ++iter)
	{
		LLDrawPool *poolp = *iter;
		if (poolp->isFacePool())
		{
			((LLFacePool*) poolp)->dirtyTextures(textures);
		}
	}
	
	LLOctreeDirtyTexture dirty(textures);
	for (LLWorld::region_list_t::const_iterator iter = LLWorld::getInstance()->getRegionList().begin(); 
			iter != LLWorld::getInstance()->getRegionList().end(); ++iter)
	{
		LLViewerRegion* region = *iter;
		for (U32 i = 0; i < LLViewerRegion::NUM_PARTITIONS; i++)
		{
			LLSpatialPartition* part = region->getSpatialPartition(i);
			if (part)
			{
				dirty.traverse(part->mOctree);
			}
		}
	}
}

LLDrawPool *LLPipeline::findPool(const U32 type, LLViewerTexture *tex0)
{
	assertInitialized();

	LLDrawPool *poolp = NULL;
	switch( type )
	{
	case LLDrawPool::POOL_SIMPLE:
		poolp = mSimplePool;
		break;

	case LLDrawPool::POOL_GRASS:
		poolp = mGrassPool;
		break;

	case LLDrawPool::POOL_ALPHA_MASK:
		poolp = mAlphaMaskPool;
		break;

	case LLDrawPool::POOL_FULLBRIGHT_ALPHA_MASK:
		poolp = mFullbrightAlphaMaskPool;
		break;

	case LLDrawPool::POOL_FULLBRIGHT:
		poolp = mFullbrightPool;
		break;

	case LLDrawPool::POOL_GLOW:
		poolp = mGlowPool;
		break;

	case LLDrawPool::POOL_TREE:
		poolp = get_if_there(mTreePools, (uintptr_t)tex0, (LLDrawPool*)0 );
		break;

	case LLDrawPool::POOL_TERRAIN:
		poolp = get_if_there(mTerrainPools, (uintptr_t)tex0, (LLDrawPool*)0 );
		break;

	case LLDrawPool::POOL_BUMP:
		poolp = mBumpPool;
		break;
	case LLDrawPool::POOL_MATERIALS:
		poolp = mMaterialsPool;
		break;
	case LLDrawPool::POOL_ALPHA_PRE_WATER:
		poolp = mAlphaPoolPreWater;
		break;
    case LLDrawPool::POOL_ALPHA_POST_WATER:
        poolp = mAlphaPoolPostWater;
        break;

	case LLDrawPool::POOL_AVATAR:
	case LLDrawPool::POOL_CONTROL_AV:
		break; // Do nothing

	case LLDrawPool::POOL_SKY:
		poolp = mSkyPool;
		break;

	case LLDrawPool::POOL_WATER:
		poolp = mWaterPool;
		break;

	case LLDrawPool::POOL_WL_SKY:
		poolp = mWLSkyPool;
		break;

	case LLDrawPool::POOL_GLTF_PBR:
		poolp = mPBROpaquePool;
		break;
    case LLDrawPool::POOL_GLTF_PBR_ALPHA_MASK:
        poolp = mPBRAlphaMaskPool;
        break;

	default:
		llassert(0);
		LL_ERRS() << "Invalid Pool Type in  LLPipeline::findPool() type=" << type << LL_ENDL;
		break;
	}

	return poolp;
}


LLDrawPool *LLPipeline::getPool(const U32 type,	LLViewerTexture *tex0)
{
	LLDrawPool *poolp = findPool(type, tex0);
	if (poolp)
	{
		return poolp;
	}

	LLDrawPool *new_poolp = LLDrawPool::createPool(type, tex0);
	addPool( new_poolp );

	return new_poolp;
}


// static
LLDrawPool* LLPipeline::getPoolFromTE(const LLTextureEntry* te, LLViewerTexture* imagep)
{
	U32 type = getPoolTypeFromTE(te, imagep);
	return gPipeline.getPool(type, imagep);
}

//static 
U32 LLPipeline::getPoolTypeFromTE(const LLTextureEntry* te, LLViewerTexture* imagep)
{
	if (!te || !imagep)
	{
		return 0;
	}
		
	LLMaterial* mat = te->getMaterialParams().get();
    LLGLTFMaterial* gltf_mat = te->getGLTFRenderMaterial();

	bool color_alpha = te->getColor().mV[3] < 0.999f;
	bool alpha = color_alpha;
	if (imagep)
	{
		alpha = alpha || (imagep->getComponents() == 4 && imagep->getType() != LLViewerTexture::MEDIA_TEXTURE) || (imagep->getComponents() == 2);
	}

	if (alpha && mat)
	{
		switch (mat->getDiffuseAlphaMode())
		{
			case 1:
				alpha = true; // Material's alpha mode is set to blend.  Toss it into the alpha draw pool.
				break;
			case 0: //alpha mode set to none, never go to alpha pool
			case 3: //alpha mode set to emissive, never go to alpha pool
				alpha = color_alpha;
				break;
			default: //alpha mode set to "mask", go to alpha pool if fullbright
				alpha = color_alpha; // Material's alpha mode is set to none, mask, or emissive.  Toss it into the opaque material draw pool.
				break;
		}
	}
	
	if (alpha || (gltf_mat && gltf_mat->mAlphaMode == LLGLTFMaterial::ALPHA_MODE_BLEND))
	{
		return LLDrawPool::POOL_ALPHA;
	}
	else if ((te->getBumpmap() || te->getShiny()) && (!mat || mat->getNormalID().isNull()))
	{
		return LLDrawPool::POOL_BUMP;
	}
    else if (gltf_mat)
    {
        return LLDrawPool::POOL_GLTF_PBR;
    }
	else if (mat && !alpha)
	{
		return LLDrawPool::POOL_MATERIALS;
	}
	else
	{
		return LLDrawPool::POOL_SIMPLE;
	}
}


void LLPipeline::addPool(LLDrawPool *new_poolp)
{
	assertInitialized();
	mPools.insert(new_poolp);
	addToQuickLookup( new_poolp );
}

void LLPipeline::allocDrawable(LLViewerObject *vobj)
{
	LLDrawable *drawable = new LLDrawable(vobj);
	vobj->mDrawable = drawable;
	
	//encompass completely sheared objects by taking 
	//the most extreme point possible (<1,1,0.5>)
	drawable->setRadius(LLVector3(1,1,0.5f).scaleVec(vobj->getScale()).length());
	if (vobj->isOrphaned())
	{
		drawable->setState(LLDrawable::FORCE_INVISIBLE);
	}
	drawable->updateXform(TRUE);
}


void LLPipeline::unlinkDrawable(LLDrawable *drawable)
{
    LL_PROFILE_ZONE_SCOPED_CATEGORY_PIPELINE;

	assertInitialized();

	LLPointer<LLDrawable> drawablep = drawable; // make sure this doesn't get deleted before we are done
	
	// Based on flags, remove the drawable from the queues that it's on.
	if (drawablep->isState(LLDrawable::ON_MOVE_LIST))
	{
		LLDrawable::drawable_vector_t::iterator iter = std::find(mMovedList.begin(), mMovedList.end(), drawablep);
		if (iter != mMovedList.end())
		{
			mMovedList.erase(iter);
		}
	}

	if (drawablep->getSpatialGroup())
	{
		if (!drawablep->getSpatialGroup()->getSpatialPartition()->remove(drawablep, drawablep->getSpatialGroup()))
		{
#ifdef LL_RELEASE_FOR_DOWNLOAD
			LL_WARNS() << "Couldn't remove object from spatial group!" << LL_ENDL;
#else
			LL_ERRS() << "Couldn't remove object from spatial group!" << LL_ENDL;
#endif
		}
	}

	mLights.erase(drawablep);

	for (light_set_t::iterator iter = mNearbyLights.begin();
				iter != mNearbyLights.end(); iter++)
	{
		if (iter->drawable == drawablep)
		{
			mNearbyLights.erase(iter);
			break;
		}
	}

	for (U32 i = 0; i < 2; ++i)
	{
		if (mShadowSpotLight[i] == drawablep)
		{
			mShadowSpotLight[i] = NULL;
		}

		if (mTargetShadowSpotLight[i] == drawablep)
		{
			mTargetShadowSpotLight[i] = NULL;
		}
	}
}

//static
void LLPipeline::removeMutedAVsLights(LLVOAvatar* muted_avatar)
{
    LL_PROFILE_ZONE_SCOPED_CATEGORY_PIPELINE;
	for (light_set_t::iterator iter = gPipeline.mNearbyLights.begin();
		 iter != gPipeline.mNearbyLights.end(); iter++)
	{
        const LLViewerObject *vobj = iter->drawable->getVObj();
        if (vobj && vobj->getAvatar()
            && vobj->isAttachment() && vobj->getAvatar() == muted_avatar)
		{
			gPipeline.mLights.erase(iter->drawable);
			gPipeline.mNearbyLights.erase(iter);
		}
	}
}

U32 LLPipeline::addObject(LLViewerObject *vobj)
{
	if (RenderDelayCreation)
	{
		mCreateQ.push_back(vobj);
	}
	else
	{
		createObject(vobj);
	}

	return 1;
}

void LLPipeline::createObjects(F32 max_dtime)
{
    LL_PROFILE_ZONE_SCOPED_CATEGORY_PIPELINE;

	LLTimer update_timer;

	while (!mCreateQ.empty() && update_timer.getElapsedTimeF32() < max_dtime)
	{
		LLViewerObject* vobj = mCreateQ.front();
		if (!vobj->isDead())
		{
			createObject(vobj);
		}
		mCreateQ.pop_front();
	}
	
	//for (LLViewerObject::vobj_list_t::iterator iter = mCreateQ.begin(); iter != mCreateQ.end(); ++iter)
	//{
	//	createObject(*iter);
	//}

	//mCreateQ.clear();
}

void LLPipeline::createObject(LLViewerObject* vobj)
{
    LL_PROFILE_ZONE_SCOPED_CATEGORY_PIPELINE;
	LLDrawable* drawablep = vobj->mDrawable;

	if (!drawablep)
	{
		drawablep = vobj->createDrawable(this);
	}
	else
	{
		LL_ERRS() << "Redundant drawable creation!" << LL_ENDL;
	}
		
	llassert(drawablep);

	if (vobj->getParent())
	{
		vobj->setDrawableParent(((LLViewerObject*)vobj->getParent())->mDrawable); // LLPipeline::addObject 1
	}
	else
	{
		vobj->setDrawableParent(NULL); // LLPipeline::addObject 2
	}

	markRebuild(drawablep, LLDrawable::REBUILD_ALL);

	if (drawablep->getVOVolume() && RenderAnimateRes)
	{
		// fun animated res
		drawablep->updateXform(TRUE);
		drawablep->clearState(LLDrawable::MOVE_UNDAMPED);
		drawablep->setScale(LLVector3(0,0,0));
		drawablep->makeActive();
	}
}


void LLPipeline::resetFrameStats()
{
    LL_PROFILE_ZONE_SCOPED_CATEGORY_PIPELINE;
	assertInitialized();

	sCompiles        = 0;
	mNumVisibleFaces = 0;

	if (mOldRenderDebugMask != mRenderDebugMask)
	{
		gObjectList.clearDebugText();
		mOldRenderDebugMask = mRenderDebugMask;
	}
}

//external functions for asynchronous updating
void LLPipeline::updateMoveDampedAsync(LLDrawable* drawablep)
{
    LL_PROFILE_ZONE_SCOPED;
	if (FreezeTime)
	{
		return;
	}
	if (!drawablep)
	{
		LL_ERRS() << "updateMove called with NULL drawablep" << LL_ENDL;
		return;
	}
	if (drawablep->isState(LLDrawable::EARLY_MOVE))
	{
		return;
	}

	assertInitialized();

	// update drawable now
	drawablep->clearState(LLDrawable::MOVE_UNDAMPED); // force to DAMPED
	drawablep->updateMove(); // returns done
	drawablep->setState(LLDrawable::EARLY_MOVE); // flag says we already did an undamped move this frame
	// Put on move list so that EARLY_MOVE gets cleared
	if (!drawablep->isState(LLDrawable::ON_MOVE_LIST))
	{
		mMovedList.push_back(drawablep);
		drawablep->setState(LLDrawable::ON_MOVE_LIST);
	}
}

void LLPipeline::updateMoveNormalAsync(LLDrawable* drawablep)
{
    LL_PROFILE_ZONE_SCOPED;
	if (FreezeTime)
	{
		return;
	}
	if (!drawablep)
	{
		LL_ERRS() << "updateMove called with NULL drawablep" << LL_ENDL;
		return;
	}
	if (drawablep->isState(LLDrawable::EARLY_MOVE))
	{
		return;
	}

	assertInitialized();

	// update drawable now
	drawablep->setState(LLDrawable::MOVE_UNDAMPED); // force to UNDAMPED
	drawablep->updateMove();
	drawablep->setState(LLDrawable::EARLY_MOVE); // flag says we already did an undamped move this frame
	// Put on move list so that EARLY_MOVE gets cleared
	if (!drawablep->isState(LLDrawable::ON_MOVE_LIST))
	{
		mMovedList.push_back(drawablep);
		drawablep->setState(LLDrawable::ON_MOVE_LIST);
	}
}

void LLPipeline::updateMovedList(LLDrawable::drawable_vector_t& moved_list)
{
    LL_PROFILE_ZONE_SCOPED;
	for (LLDrawable::drawable_vector_t::iterator iter = moved_list.begin();
		 iter != moved_list.end(); )
	{
		LLDrawable::drawable_vector_t::iterator curiter = iter++;
		LLDrawable *drawablep = *curiter;
		bool done = true;
		if (!drawablep->isDead() && (!drawablep->isState(LLDrawable::EARLY_MOVE)))
		{
			done = drawablep->updateMove();
		}
		drawablep->clearState(LLDrawable::EARLY_MOVE | LLDrawable::MOVE_UNDAMPED);
		if (done)
		{
			if (drawablep->isRoot() && !drawablep->isState(LLDrawable::ACTIVE))
			{
				drawablep->makeStatic();
			}
			drawablep->clearState(LLDrawable::ON_MOVE_LIST);
			if (drawablep->isState(LLDrawable::ANIMATED_CHILD))
			{ //will likely not receive any future world matrix updates
				// -- this keeps attachments from getting stuck in space and falling off your avatar
				drawablep->clearState(LLDrawable::ANIMATED_CHILD);
				markRebuild(drawablep, LLDrawable::REBUILD_VOLUME);
				if (drawablep->getVObj())
				{
					drawablep->getVObj()->dirtySpatialGroup();
				}
			}
			iter = moved_list.erase(curiter);
		}
	}
}

void LLPipeline::updateMove()
{
    LL_PROFILE_ZONE_SCOPED_CATEGORY_PIPELINE;

	if (FreezeTime)
	{
		return;
	}

	assertInitialized();

	for (LLDrawable::drawable_set_t::iterator iter = mRetexturedList.begin();
			iter != mRetexturedList.end(); ++iter)
	{
		LLDrawable* drawablep = *iter;
		if (drawablep && !drawablep->isDead())
		{
			drawablep->updateTexture();
		}
	}
	mRetexturedList.clear();

	updateMovedList(mMovedList);

	//balance octrees
	for (LLWorld::region_list_t::const_iterator iter = LLWorld::getInstance()->getRegionList().begin(); 
		iter != LLWorld::getInstance()->getRegionList().end(); ++iter)
	{
		LLViewerRegion* region = *iter;
		for (U32 i = 0; i < LLViewerRegion::NUM_PARTITIONS; i++)
		{
			LLSpatialPartition* part = region->getSpatialPartition(i);
			if (part)
			{
				part->mOctree->balance();
			}
		}

		//balance the VO Cache tree
		LLVOCachePartition* vo_part = region->getVOCachePartition();
		if(vo_part)
		{
			vo_part->mOctree->balance();
		}
	}
}

/////////////////////////////////////////////////////////////////////////////
// Culling and occlusion testing
/////////////////////////////////////////////////////////////////////////////

//static
F32 LLPipeline::calcPixelArea(LLVector3 center, LLVector3 size, LLCamera &camera)
{
    llassert(!gCubeSnapshot); // shouldn't be doing ANY of this during cube snap shots
	LLVector3 lookAt = center - camera.getOrigin();
	F32 dist = lookAt.length();

	//ramp down distance for nearby objects
	//shrink dist by dist/16.
	if (dist < 16.f)
	{
		dist /= 16.f;
		dist *= dist;
		dist *= 16.f;
	}

	//get area of circle around node
	F32 app_angle = atanf(size.length()/dist);
	F32 radius = app_angle*LLDrawable::sCurPixelAngle;
	return radius*radius * F_PI;
}

//static
F32 LLPipeline::calcPixelArea(const LLVector4a& center, const LLVector4a& size, LLCamera &camera)
{
	LLVector4a origin;
	origin.load3(camera.getOrigin().mV);

	LLVector4a lookAt;
	lookAt.setSub(center, origin);
	F32 dist = lookAt.getLength3().getF32();

	//ramp down distance for nearby objects
	//shrink dist by dist/16.
	if (dist < 16.f)
	{
		dist /= 16.f;
		dist *= dist;
		dist *= 16.f;
	}

	//get area of circle around node
	F32 app_angle = atanf(size.getLength3().getF32()/dist);
	F32 radius = app_angle*LLDrawable::sCurPixelAngle;
	return radius*radius * F_PI;
}

void LLPipeline::grabReferences(LLCullResult& result)
{
	sCull = &result;
}

void LLPipeline::clearReferences()
{
    LL_PROFILE_ZONE_SCOPED_CATEGORY_PIPELINE;
	sCull = NULL;
	mGroupSaveQ1.clear();
}

void check_references(LLSpatialGroup* group, LLDrawable* drawable)
{
	for (LLSpatialGroup::element_iter i = group->getDataBegin(); i != group->getDataEnd(); ++i)
	{
        LLDrawable* drawablep = (LLDrawable*)(*i)->getDrawable();
		if (drawable == drawablep)
		{
			LL_ERRS() << "LLDrawable deleted while actively reference by LLPipeline." << LL_ENDL;
		}
	}			
}

void check_references(LLDrawable* drawable, LLFace* face)
{
	for (S32 i = 0; i < drawable->getNumFaces(); ++i)
	{
		if (drawable->getFace(i) == face)
		{
			LL_ERRS() << "LLFace deleted while actively referenced by LLPipeline." << LL_ENDL;
		}
	}
}

void check_references(LLSpatialGroup* group, LLFace* face)
{
	for (LLSpatialGroup::element_iter i = group->getDataBegin(); i != group->getDataEnd(); ++i)
	{
		LLDrawable* drawable = (LLDrawable*)(*i)->getDrawable();
		if(drawable)
		{
		check_references(drawable, face);
	}			
}
}

void LLPipeline::checkReferences(LLFace* face)
{
#if 0
	if (sCull)
	{
		for (LLCullResult::sg_iterator iter = sCull->beginVisibleGroups(); iter != sCull->endVisibleGroups(); ++iter)
		{
			LLSpatialGroup* group = *iter;
			check_references(group, face);
		}

		for (LLCullResult::sg_iterator iter = sCull->beginAlphaGroups(); iter != sCull->endAlphaGroups(); ++iter)
		{
			LLSpatialGroup* group = *iter;
			check_references(group, face);
		}

		for (LLCullResult::sg_iterator iter = sCull->beginDrawableGroups(); iter != sCull->endDrawableGroups(); ++iter)
		{
			LLSpatialGroup* group = *iter;
			check_references(group, face);
		}

		for (LLCullResult::drawable_iterator iter = sCull->beginVisibleList(); iter != sCull->endVisibleList(); ++iter)
		{
			LLDrawable* drawable = *iter;
			check_references(drawable, face);	
		}
	}
#endif
}

void LLPipeline::checkReferences(LLDrawable* drawable)
{
#if 0
	if (sCull)
	{
		for (LLCullResult::sg_iterator iter = sCull->beginVisibleGroups(); iter != sCull->endVisibleGroups(); ++iter)
		{
			LLSpatialGroup* group = *iter;
			check_references(group, drawable);
		}

		for (LLCullResult::sg_iterator iter = sCull->beginAlphaGroups(); iter != sCull->endAlphaGroups(); ++iter)
		{
			LLSpatialGroup* group = *iter;
			check_references(group, drawable);
		}

		for (LLCullResult::sg_iterator iter = sCull->beginDrawableGroups(); iter != sCull->endDrawableGroups(); ++iter)
		{
			LLSpatialGroup* group = *iter;
			check_references(group, drawable);
		}

		for (LLCullResult::drawable_iterator iter = sCull->beginVisibleList(); iter != sCull->endVisibleList(); ++iter)
		{
			if (drawable == *iter)
			{
				LL_ERRS() << "LLDrawable deleted while actively referenced by LLPipeline." << LL_ENDL;
			}
		}
	}
#endif
}

void check_references(LLSpatialGroup* group, LLDrawInfo* draw_info)
{
	for (LLSpatialGroup::draw_map_t::iterator i = group->mDrawMap.begin(); i != group->mDrawMap.end(); ++i)
	{
		LLSpatialGroup::drawmap_elem_t& draw_vec = i->second;
		for (LLSpatialGroup::drawmap_elem_t::iterator j = draw_vec.begin(); j != draw_vec.end(); ++j)
		{
			LLDrawInfo* params = *j;
			if (params == draw_info)
			{
				LL_ERRS() << "LLDrawInfo deleted while actively referenced by LLPipeline." << LL_ENDL;
			}
		}
	}
}


void LLPipeline::checkReferences(LLDrawInfo* draw_info)
{
#if 0
	if (sCull)
	{
		for (LLCullResult::sg_iterator iter = sCull->beginVisibleGroups(); iter != sCull->endVisibleGroups(); ++iter)
		{
			LLSpatialGroup* group = *iter;
			check_references(group, draw_info);
		}

		for (LLCullResult::sg_iterator iter = sCull->beginAlphaGroups(); iter != sCull->endAlphaGroups(); ++iter)
		{
			LLSpatialGroup* group = *iter;
			check_references(group, draw_info);
		}

		for (LLCullResult::sg_iterator iter = sCull->beginDrawableGroups(); iter != sCull->endDrawableGroups(); ++iter)
		{
			LLSpatialGroup* group = *iter;
			check_references(group, draw_info);
		}
	}
#endif
}

void LLPipeline::checkReferences(LLSpatialGroup* group)
{
#if CHECK_PIPELINE_REFERENCES
	if (sCull)
	{
		for (LLCullResult::sg_iterator iter = sCull->beginVisibleGroups(); iter != sCull->endVisibleGroups(); ++iter)
		{
			if (group == *iter)
			{
				LL_ERRS() << "LLSpatialGroup deleted while actively referenced by LLPipeline." << LL_ENDL;
			}
		}

		for (LLCullResult::sg_iterator iter = sCull->beginAlphaGroups(); iter != sCull->endAlphaGroups(); ++iter)
		{
			if (group == *iter)
			{
				LL_ERRS() << "LLSpatialGroup deleted while actively referenced by LLPipeline." << LL_ENDL;
			}
		}

		for (LLCullResult::sg_iterator iter = sCull->beginDrawableGroups(); iter != sCull->endDrawableGroups(); ++iter)
		{
			if (group == *iter)
			{
				LL_ERRS() << "LLSpatialGroup deleted while actively referenced by LLPipeline." << LL_ENDL;
			}
		}
	}
#endif
}


bool LLPipeline::visibleObjectsInFrustum(LLCamera& camera)
{
	for (LLWorld::region_list_t::const_iterator iter = LLWorld::getInstance()->getRegionList().begin(); 
			iter != LLWorld::getInstance()->getRegionList().end(); ++iter)
	{
		LLViewerRegion* region = *iter;

		for (U32 i = 0; i < LLViewerRegion::NUM_PARTITIONS; i++)
		{
			LLSpatialPartition* part = region->getSpatialPartition(i);
			if (part)
			{
				if (hasRenderType(part->mDrawableType))
				{
					if (part->visibleObjectsInFrustum(camera))
					{
						return true;
					}
				}
			}
		}
	}

	return false;
}

bool LLPipeline::getVisibleExtents(LLCamera& camera, LLVector3& min, LLVector3& max)
{
	const F32 X = 65536.f;

	min = LLVector3(X,X,X);
	max = LLVector3(-X,-X,-X);

	LLViewerCamera::eCameraID saved_camera_id = LLViewerCamera::sCurCameraID;
	LLViewerCamera::sCurCameraID = LLViewerCamera::CAMERA_WORLD;

	bool res = true;

	for (LLWorld::region_list_t::const_iterator iter = LLWorld::getInstance()->getRegionList().begin(); 
			iter != LLWorld::getInstance()->getRegionList().end(); ++iter)
	{
		LLViewerRegion* region = *iter;

		for (U32 i = 0; i < LLViewerRegion::NUM_PARTITIONS; i++)
		{
			LLSpatialPartition* part = region->getSpatialPartition(i);
			if (part)
			{
				if (hasRenderType(part->mDrawableType))
				{
					if (!part->getVisibleExtents(camera, min, max))
					{
						res = false;
					}
				}
			}
		}
	}

	LLViewerCamera::sCurCameraID = saved_camera_id;
	return res;
}

static LLTrace::BlockTimerStatHandle FTM_CULL("Object Culling");

// static
bool LLPipeline::isWaterClip()
{
	return (!sRenderTransparentWater || gCubeSnapshot) && !sRenderingHUDs;
}

void LLPipeline::updateCull(LLCamera& camera, LLCullResult& result)
{
    LL_PROFILE_ZONE_SCOPED_CATEGORY_PIPELINE; //LL_RECORD_BLOCK_TIME(FTM_CULL);
    LL_PROFILE_GPU_ZONE("updateCull"); // should always be zero GPU time, but drop a timer to flush stuff out

	bool water_clip = isWaterClip();

    if (water_clip)
    {
        
        LLVector3 pnorm;

        F32 water_height = LLEnvironment::instance().getWaterHeight();

        if (sUnderWaterRender)
        {
            //camera is below water, cull above water
            pnorm.setVec(0, 0, 1);
        }
        else
        {
            //camera is above water, cull below water
            pnorm = LLVector3(0, 0, -1);
        }
        
        LLPlane plane;
        plane.setVec(LLVector3(0, 0, water_height), pnorm);

        camera.setUserClipPlane(plane);
    }
    else
    {
        camera.disableUserClipPlane();
    }

	grabReferences(result);

	sCull->clear();

	for (LLWorld::region_list_t::const_iterator iter = LLWorld::getInstance()->getRegionList().begin(); 
			iter != LLWorld::getInstance()->getRegionList().end(); ++iter)
	{
		LLViewerRegion* region = *iter;

		for (U32 i = 0; i < LLViewerRegion::NUM_PARTITIONS; i++)
		{
			LLSpatialPartition* part = region->getSpatialPartition(i);
			if (part)
			{
				if (hasRenderType(part->mDrawableType))
				{
					part->cull(camera);
				}
			}
		}

		//scan the VO Cache tree
		LLVOCachePartition* vo_part = region->getVOCachePartition();
		if(vo_part)
		{
			vo_part->cull(camera, sUseOcclusion > 0);
		}
	}

	if (hasRenderType(LLPipeline::RENDER_TYPE_SKY) && 
		gSky.mVOSkyp.notNull() && 
		gSky.mVOSkyp->mDrawable.notNull())
	{
		gSky.mVOSkyp->mDrawable->setVisible(camera);
		sCull->pushDrawable(gSky.mVOSkyp->mDrawable);
		gSky.updateCull();
		stop_glerror();
	}

    if (hasRenderType(LLPipeline::RENDER_TYPE_WL_SKY) && 
        gPipeline.canUseWindLightShaders() &&
        gSky.mVOWLSkyp.notNull() && 
        gSky.mVOWLSkyp->mDrawable.notNull())
    {
        gSky.mVOWLSkyp->mDrawable->setVisible(camera);
        sCull->pushDrawable(gSky.mVOWLSkyp->mDrawable);
    }
}

void LLPipeline::markNotCulled(LLSpatialGroup* group, LLCamera& camera)
{
	if (group->isEmpty())
	{ 
		return;
	}
	
	group->setVisible();

	if (LLViewerCamera::sCurCameraID == LLViewerCamera::CAMERA_WORLD && !gCubeSnapshot)
	{
		group->updateDistance(camera);
	}
	
	assertInitialized();
	
	if (!group->getSpatialPartition()->mRenderByGroup)
	{ //render by drawable
		sCull->pushDrawableGroup(group);
	}
	else
	{   //render by group
		sCull->pushVisibleGroup(group);
	}

    if (group->needsUpdate() ||
        group->getVisible(LLViewerCamera::sCurCameraID) < LLDrawable::getCurrentFrame() - 1)
    {
        // include this group in occlusion groups, not because it is an occluder, but because we want to run
        // an occlusion query to find out if it's an occluder
        markOccluder(group);
    }
	mNumVisibleNodes++;
}

void LLPipeline::markOccluder(LLSpatialGroup* group)
{
	if (sUseOcclusion > 1 && group && !group->isOcclusionState(LLSpatialGroup::ACTIVE_OCCLUSION))
	{
		LLSpatialGroup* parent = group->getParent();

		if (!parent || !parent->isOcclusionState(LLSpatialGroup::OCCLUDED))
		{ //only mark top most occluders as active occlusion
			sCull->pushOcclusionGroup(group);
			group->setOcclusionState(LLSpatialGroup::ACTIVE_OCCLUSION);
				
			if (parent && 
				!parent->isOcclusionState(LLSpatialGroup::ACTIVE_OCCLUSION) &&
				parent->getElementCount() == 0 &&
				parent->needsUpdate())
			{
				sCull->pushOcclusionGroup(group);
				parent->setOcclusionState(LLSpatialGroup::ACTIVE_OCCLUSION);
			}
		}
	}
}

void LLPipeline::doOcclusion(LLCamera& camera)
{
    LL_PROFILE_ZONE_SCOPED_CATEGORY_PIPELINE;
    LL_PROFILE_GPU_ZONE("doOcclusion");
    llassert(!gCubeSnapshot);

    if (sReflectionProbesEnabled && sUseOcclusion > 1 && !LLPipeline::sShadowRender && !gCubeSnapshot)
    {
        gGL.setColorMask(false, false);
        LLGLDepthTest depth(GL_TRUE, GL_FALSE);
        LLGLDisable cull(GL_CULL_FACE);

        gOcclusionCubeProgram.bind();

        if (mCubeVB.isNull())
        { //cube VB will be used for issuing occlusion queries
            mCubeVB = ll_create_cube_vb(LLVertexBuffer::MAP_VERTEX);
        }
        mCubeVB->setBuffer();

        mReflectionMapManager.doOcclusion();
        gOcclusionCubeProgram.unbind();

        gGL.setColorMask(true, true);
    }
    
    if (sReflectionProbesEnabled && sUseOcclusion > 1 && !LLPipeline::sShadowRender && !gCubeSnapshot)
    {
        gGL.setColorMask(false, false);
        LLGLDepthTest depth(GL_TRUE, GL_FALSE);
        LLGLDisable cull(GL_CULL_FACE);

        gOcclusionCubeProgram.bind();

        if (mCubeVB.isNull())
        { //cube VB will be used for issuing occlusion queries
            mCubeVB = ll_create_cube_vb(LLVertexBuffer::MAP_VERTEX);
        }
        mCubeVB->setBuffer();

        mHeroProbeManager.doOcclusion();
        gOcclusionCubeProgram.unbind();

        gGL.setColorMask(true, true);
    }

    if (LLPipeline::sUseOcclusion > 1 &&
		(sCull->hasOcclusionGroups() || LLVOCachePartition::sNeedsOcclusionCheck))
	{
		LLVertexBuffer::unbind();

		gGL.setColorMask(false, false);

		LLGLDisable blend(GL_BLEND);
		gGL.getTexUnit(0)->unbind(LLTexUnit::TT_TEXTURE);
		LLGLDepthTest depth(GL_TRUE, GL_FALSE);

		LLGLDisable cull(GL_CULL_FACE);

        gOcclusionCubeProgram.bind();

		if (mCubeVB.isNull())
		{ //cube VB will be used for issuing occlusion queries
			mCubeVB = ll_create_cube_vb(LLVertexBuffer::MAP_VERTEX);
		}
		mCubeVB->setBuffer();

		for (LLCullResult::sg_iterator iter = sCull->beginOcclusionGroups(); iter != sCull->endOcclusionGroups(); ++iter)
		{
			LLSpatialGroup* group = *iter;
            if (!group->isDead())
            {
                group->doOcclusion(&camera);
                group->clearOcclusionState(LLSpatialGroup::ACTIVE_OCCLUSION);
            }
		}
	
		//apply occlusion culling to object cache tree
		for (LLWorld::region_list_t::const_iterator iter = LLWorld::getInstance()->getRegionList().begin(); 
			iter != LLWorld::getInstance()->getRegionList().end(); ++iter)
		{
			LLVOCachePartition* vo_part = (*iter)->getVOCachePartition();
			if(vo_part)
			{
				vo_part->processOccluders(&camera);
			}
		}

		gGL.setColorMask(true, true);
	}
}
	
bool LLPipeline::updateDrawableGeom(LLDrawable* drawablep)
{
	bool update_complete = drawablep->updateGeometry();
	if (update_complete && assertInitialized())
	{
		drawablep->setState(LLDrawable::BUILT);
	}
	return update_complete;
}

void LLPipeline::updateGL()
{
    LL_PROFILE_ZONE_SCOPED_CATEGORY_PIPELINE;
	{
		while (!LLGLUpdate::sGLQ.empty())
		{
			LLGLUpdate* glu = LLGLUpdate::sGLQ.front();
			glu->updateGL();
			glu->mInQ = FALSE;
			LLGLUpdate::sGLQ.pop_front();
		}
	}
}

void LLPipeline::clearRebuildGroups()
{
    LL_PROFILE_ZONE_SCOPED_CATEGORY_PIPELINE;
	LLSpatialGroup::sg_vector_t	hudGroups;

	mGroupQ1Locked = true;
	// Iterate through all drawables on the priority build queue,
	for (LLSpatialGroup::sg_vector_t::iterator iter = mGroupQ1.begin();
		 iter != mGroupQ1.end(); ++iter)
	{
		LLSpatialGroup* group = *iter;

		// If the group contains HUD objects, save the group
		if (group->isHUDGroup())
		{
			hudGroups.push_back(group);
		}
		// Else, no HUD objects so clear the build state
		else
		{
			group->clearState(LLSpatialGroup::IN_BUILD_Q1);
		}
	}

	// Clear the group
	mGroupQ1.clear();

	// Copy the saved HUD groups back in
	mGroupQ1.assign(hudGroups.begin(), hudGroups.end());
	mGroupQ1Locked = false;
}

void LLPipeline::clearRebuildDrawables()
{
	// Clear all drawables on the priority build queue,
	for (LLDrawable::drawable_list_t::iterator iter = mBuildQ1.begin();
		 iter != mBuildQ1.end(); ++iter)
	{
		LLDrawable* drawablep = *iter;
		if (drawablep && !drawablep->isDead())
		{
			drawablep->clearState(LLDrawable::IN_REBUILD_Q);
		}
	}
	mBuildQ1.clear();

	//clear all moving bridges
	for (LLDrawable::drawable_vector_t::iterator iter = mMovedBridge.begin();
		 iter != mMovedBridge.end(); ++iter)
	{
		LLDrawable *drawablep = *iter;
		drawablep->clearState(LLDrawable::EARLY_MOVE | LLDrawable::MOVE_UNDAMPED | LLDrawable::ON_MOVE_LIST | LLDrawable::ANIMATED_CHILD);
	}
	mMovedBridge.clear();

	//clear all moving drawables
	for (LLDrawable::drawable_vector_t::iterator iter = mMovedList.begin();
		 iter != mMovedList.end(); ++iter)
	{
		LLDrawable *drawablep = *iter;
		drawablep->clearState(LLDrawable::EARLY_MOVE | LLDrawable::MOVE_UNDAMPED | LLDrawable::ON_MOVE_LIST | LLDrawable::ANIMATED_CHILD);
	}
	mMovedList.clear();

    for (LLDrawable::drawable_vector_t::iterator iter = mShiftList.begin();
        iter != mShiftList.end(); ++iter)
    {
        LLDrawable *drawablep = *iter;
        drawablep->clearState(LLDrawable::EARLY_MOVE | LLDrawable::MOVE_UNDAMPED | LLDrawable::ON_MOVE_LIST | LLDrawable::ANIMATED_CHILD | LLDrawable::ON_SHIFT_LIST);
    }
    mShiftList.clear();
}

void LLPipeline::rebuildPriorityGroups()
{
    LL_PROFILE_ZONE_SCOPED_CATEGORY_PIPELINE;
    LL_PROFILE_GPU_ZONE("rebuildPriorityGroups");

	LLTimer update_timer;
	assertInitialized();

	gMeshRepo.notifyLoadedMeshes();

	mGroupQ1Locked = true;
	// Iterate through all drawables on the priority build queue,
	for (LLSpatialGroup::sg_vector_t::iterator iter = mGroupQ1.begin();
		 iter != mGroupQ1.end(); ++iter)
	{
		LLSpatialGroup* group = *iter;
		group->rebuildGeom();
		group->clearState(LLSpatialGroup::IN_BUILD_Q1);
	}

	mGroupSaveQ1 = mGroupQ1;
	mGroupQ1.clear();
	mGroupQ1Locked = false;

}

void LLPipeline::updateGeom(F32 max_dtime)
{
	LLTimer update_timer;
	LLPointer<LLDrawable> drawablep;

	LL_RECORD_BLOCK_TIME(FTM_GEO_UPDATE);
    if (gCubeSnapshot)
    {
        return;
    }

	assertInitialized();

	// notify various object types to reset internal cost metrics, etc.
	// for now, only LLVOVolume does this to throttle LOD changes
	LLVOVolume::preUpdateGeom();

	// Iterate through all drawables on the priority build queue,
	for (LLDrawable::drawable_list_t::iterator iter = mBuildQ1.begin();
		 iter != mBuildQ1.end();)
	{
		LLDrawable::drawable_list_t::iterator curiter = iter++;
		LLDrawable* drawablep = *curiter;
		if (drawablep && !drawablep->isDead())
		{
			if (drawablep->isUnload())
			{
				drawablep->unload();
				drawablep->clearState(LLDrawable::FOR_UNLOAD);
			}

			if (updateDrawableGeom(drawablep))
			{
				drawablep->clearState(LLDrawable::IN_REBUILD_Q);
				mBuildQ1.erase(curiter);
			}
		}
		else
		{
			mBuildQ1.erase(curiter);
		}
	}

	updateMovedList(mMovedBridge);
}

void LLPipeline::markVisible(LLDrawable *drawablep, LLCamera& camera)
{
	if(drawablep && !drawablep->isDead())
	{
		if (drawablep->isSpatialBridge())
		{
			const LLDrawable* root = ((LLSpatialBridge*) drawablep)->mDrawable;
			llassert(root); // trying to catch a bad assumption
					
			if (root && //  // this test may not be needed, see above
					root->getVObj()->isAttachment())
			{
				LLDrawable* rootparent = root->getParent();
				if (rootparent) // this IS sometimes NULL
				{
					LLViewerObject *vobj = rootparent->getVObj();
					llassert(vobj); // trying to catch a bad assumption
					if (vobj) // this test may not be needed, see above
					{
						LLVOAvatar* av = vobj->asAvatar();
						if (av &&
							((!sImpostorRender && av->isImpostor()) //ignore impostor flag during impostor pass
							 || av->isInMuteList() 
							 || (LLVOAvatar::AOA_JELLYDOLL == av->getOverallAppearance() && !av->needsImpostorUpdate()) ))
						{
							return;
						}
					}
				}
			}
			sCull->pushBridge((LLSpatialBridge*) drawablep);
		}
		else
		{
		
			sCull->pushDrawable(drawablep);
		}

		drawablep->setVisible(camera);
	}
}

void LLPipeline::markMoved(LLDrawable *drawablep, bool damped_motion)
{
	if (!drawablep)
	{
		//LL_ERRS() << "Sending null drawable to moved list!" << LL_ENDL;
		return;
	}
	
	if (drawablep->isDead())
	{
		LL_WARNS() << "Marking NULL or dead drawable moved!" << LL_ENDL;
		return;
	}
	
	if (drawablep->getParent()) 
	{
		//ensure that parent drawables are moved first
		markMoved(drawablep->getParent(), damped_motion);
	}

	assertInitialized();

	if (!drawablep->isState(LLDrawable::ON_MOVE_LIST))
	{
		if (drawablep->isSpatialBridge())
		{
			mMovedBridge.push_back(drawablep);
		}
		else
		{
			mMovedList.push_back(drawablep);
		}
		drawablep->setState(LLDrawable::ON_MOVE_LIST);
	}
	if (! damped_motion)
	{
		drawablep->setState(LLDrawable::MOVE_UNDAMPED); // UNDAMPED trumps DAMPED
	}
	else if (drawablep->isState(LLDrawable::MOVE_UNDAMPED))
	{
		drawablep->clearState(LLDrawable::MOVE_UNDAMPED);
	}
}

void LLPipeline::markShift(LLDrawable *drawablep)
{
	if (!drawablep || drawablep->isDead())
	{
		return;
	}

	assertInitialized();

	if (!drawablep->isState(LLDrawable::ON_SHIFT_LIST))
	{
		drawablep->getVObj()->setChanged(LLXform::SHIFTED | LLXform::SILHOUETTE);
		if (drawablep->getParent()) 
		{
			markShift(drawablep->getParent());
		}
		mShiftList.push_back(drawablep);
		drawablep->setState(LLDrawable::ON_SHIFT_LIST);
	}
}

void LLPipeline::shiftObjects(const LLVector3 &offset)
{
    LL_PROFILE_ZONE_SCOPED_CATEGORY_PIPELINE;
	assertInitialized();

	glClear(GL_DEPTH_BUFFER_BIT);
	gDepthDirty = true;
		
	LLVector4a offseta;
	offseta.load3(offset.mV);

	for (LLDrawable::drawable_vector_t::iterator iter = mShiftList.begin();
			iter != mShiftList.end(); iter++)
	{
		LLDrawable *drawablep = *iter;
		if (drawablep->isDead())
		{
			continue;
		}	
		drawablep->shiftPos(offseta);	
		drawablep->clearState(LLDrawable::ON_SHIFT_LIST);
	}
	mShiftList.resize(0);
	
	for (LLWorld::region_list_t::const_iterator iter = LLWorld::getInstance()->getRegionList().begin(); 
			iter != LLWorld::getInstance()->getRegionList().end(); ++iter)
	{
		LLViewerRegion* region = *iter;
		for (U32 i = 0; i < LLViewerRegion::NUM_PARTITIONS; i++)
		{
			LLSpatialPartition* part = region->getSpatialPartition(i);
			if (part)
			{
				part->shift(offseta);
			}
		}
	}

    mReflectionMapManager.shift(offseta);

	LLHUDText::shiftAll(offset);
	LLHUDNameTag::shiftAll(offset);

	display_update_camera();
}

void LLPipeline::markTextured(LLDrawable *drawablep)
{
	if (drawablep && !drawablep->isDead() && assertInitialized())
	{
		mRetexturedList.insert(drawablep);
	}
}

void LLPipeline::markGLRebuild(LLGLUpdate* glu)
{
	if (glu && !glu->mInQ)
	{
		LLGLUpdate::sGLQ.push_back(glu);
		glu->mInQ = TRUE;
	}
}

void LLPipeline::markPartitionMove(LLDrawable* drawable)
{
	if (!drawable->isState(LLDrawable::PARTITION_MOVE) && 
		!drawable->getPositionGroup().equals3(LLVector4a::getZero()))
	{
		drawable->setState(LLDrawable::PARTITION_MOVE);
		mPartitionQ.push_back(drawable);
	}
}

void LLPipeline::processPartitionQ()
{
    LL_PROFILE_ZONE_SCOPED_CATEGORY_PIPELINE;
	for (LLDrawable::drawable_list_t::iterator iter = mPartitionQ.begin(); iter != mPartitionQ.end(); ++iter)
	{
		LLDrawable* drawable = *iter;
		if (!drawable->isDead())
		{
			drawable->updateBinRadius();
			drawable->movePartition();
		}
		drawable->clearState(LLDrawable::PARTITION_MOVE);
	}

	mPartitionQ.clear();
}

void LLPipeline::markMeshDirty(LLSpatialGroup* group)
{
	mMeshDirtyGroup.push_back(group);
}

void LLPipeline::markRebuild(LLSpatialGroup* group)
{
	if (group && !group->isDead() && group->getSpatialPartition())
	{
		if (!group->hasState(LLSpatialGroup::IN_BUILD_Q1))
		{
			llassert_always(!mGroupQ1Locked);

			mGroupQ1.push_back(group);
			group->setState(LLSpatialGroup::IN_BUILD_Q1);
		}
	}
}

void LLPipeline::markRebuild(LLDrawable *drawablep, LLDrawable::EDrawableFlags flag)
{
	if (drawablep && !drawablep->isDead() && assertInitialized())
	{
		if (!drawablep->isState(LLDrawable::IN_REBUILD_Q))
		{
			mBuildQ1.push_back(drawablep);
			drawablep->setState(LLDrawable::IN_REBUILD_Q); // mark drawable as being in priority queue
		}

        if (flag & (LLDrawable::REBUILD_VOLUME | LLDrawable::REBUILD_POSITION))
		{
			drawablep->getVObj()->setChanged(LLXform::SILHOUETTE);
		}
		drawablep->setState(flag);
	}
}

void LLPipeline::stateSort(LLCamera& camera, LLCullResult &result)
{
    LL_PROFILE_ZONE_SCOPED_CATEGORY_PIPELINE;
    LL_PROFILE_GPU_ZONE("stateSort");

	if (hasAnyRenderType(LLPipeline::RENDER_TYPE_AVATAR,
					  LLPipeline::RENDER_TYPE_CONTROL_AV,
					  LLPipeline::RENDER_TYPE_TERRAIN,
					  LLPipeline::RENDER_TYPE_TREE,
					  LLPipeline::RENDER_TYPE_SKY,
					  LLPipeline::RENDER_TYPE_VOIDWATER,
					  LLPipeline::RENDER_TYPE_WATER,
					  LLPipeline::END_RENDER_TYPES))
	{
		//clear faces from face pools
		gPipeline.resetDrawOrders();
	}

	//LLVertexBuffer::unbind();

	grabReferences(result);
	for (LLCullResult::sg_iterator iter = sCull->beginDrawableGroups(); iter != sCull->endDrawableGroups(); ++iter)
	{
		LLSpatialGroup* group = *iter;
        if (group->isDead())
        {
            continue;
        }
		group->checkOcclusion();
		if (sUseOcclusion > 1 && group->isOcclusionState(LLSpatialGroup::OCCLUDED))
		{
			markOccluder(group);
		}
		else
		{
			group->setVisible();
			for (LLSpatialGroup::element_iter i = group->getDataBegin(); i != group->getDataEnd(); ++i)
			{
                LLDrawable* drawablep = (LLDrawable*)(*i)->getDrawable();
				markVisible(drawablep, camera);
			}

			{ //rebuild mesh as soon as we know it's visible
				group->rebuildMesh();
			}
		}
	}

	if (LLViewerCamera::sCurCameraID == LLViewerCamera::CAMERA_WORLD && !gCubeSnapshot)
	{
		LLSpatialGroup* last_group = NULL;
		BOOL fov_changed = LLViewerCamera::getInstance()->isDefaultFOVChanged();
		for (LLCullResult::bridge_iterator i = sCull->beginVisibleBridge(); i != sCull->endVisibleBridge(); ++i)
		{
			LLCullResult::bridge_iterator cur_iter = i;
			LLSpatialBridge* bridge = *cur_iter;
			LLSpatialGroup* group = bridge->getSpatialGroup();

			if (last_group == NULL)
			{
				last_group = group;
			}

			if (!bridge->isDead() && group && !group->isOcclusionState(LLSpatialGroup::OCCLUDED))
			{
				stateSort(bridge, camera, fov_changed);
			}

			if (LLViewerCamera::sCurCameraID == LLViewerCamera::CAMERA_WORLD &&
				last_group != group && last_group->changeLOD())
			{
				last_group->mLastUpdateDistance = last_group->mDistance;
			}

			last_group = group;
		}

		if (LLViewerCamera::sCurCameraID == LLViewerCamera::CAMERA_WORLD &&
			last_group && last_group->changeLOD())
		{
			last_group->mLastUpdateDistance = last_group->mDistance;
		}
	}

	for (LLCullResult::sg_iterator iter = sCull->beginVisibleGroups(); iter != sCull->endVisibleGroups(); ++iter)
	{
		LLSpatialGroup* group = *iter;
        if (group->isDead())
        {
            continue;
        }
		group->checkOcclusion();
		if (sUseOcclusion > 1 && group->isOcclusionState(LLSpatialGroup::OCCLUDED))
		{
			markOccluder(group);
		}
		else
		{
			group->setVisible();
			stateSort(group, camera);

			{ //rebuild mesh as soon as we know it's visible
				group->rebuildMesh();
			}
		}
	}
	
	{
		LL_PROFILE_ZONE_NAMED_CATEGORY_DRAWABLE("stateSort"); // LL_RECORD_BLOCK_TIME(FTM_STATESORT_DRAWABLE);
		for (LLCullResult::drawable_iterator iter = sCull->beginVisibleList();
			 iter != sCull->endVisibleList(); ++iter)
		{
			LLDrawable *drawablep = *iter;
			if (!drawablep->isDead())
			{
				stateSort(drawablep, camera);
			}
		}
	}
		
	postSort(camera);	
}

void LLPipeline::stateSort(LLSpatialGroup* group, LLCamera& camera)
{
	if (group->changeLOD())
	{
		for (LLSpatialGroup::element_iter i = group->getDataBegin(); i != group->getDataEnd(); ++i)
		{
            LLDrawable* drawablep = (LLDrawable*)(*i)->getDrawable();            
			stateSort(drawablep, camera);
		}

		if (LLViewerCamera::sCurCameraID == LLViewerCamera::CAMERA_WORLD && !gCubeSnapshot)
		{ //avoid redundant stateSort calls
			group->mLastUpdateDistance = group->mDistance;
		}
	}
}

void LLPipeline::stateSort(LLSpatialBridge* bridge, LLCamera& camera, BOOL fov_changed)
{
    LL_PROFILE_ZONE_SCOPED_CATEGORY_PIPELINE;
    if (bridge->getSpatialGroup()->changeLOD() || fov_changed)
	{
		bool force_update = false;
		bridge->updateDistance(camera, force_update);
	}
}

void LLPipeline::stateSort(LLDrawable* drawablep, LLCamera& camera)
{
    LL_PROFILE_ZONE_SCOPED_CATEGORY_PIPELINE;
    if (!drawablep
		|| drawablep->isDead() 
		|| !hasRenderType(drawablep->getRenderType()))
	{
		return;
	}
	
    // SL-11353
    // ignore our own geo when rendering spotlight shadowmaps...
    // 
    if (RenderSpotLight && drawablep == RenderSpotLight)
    {
        return;
    }

	if (LLSelectMgr::getInstance()->mHideSelectedObjects)
	{
		if (drawablep->getVObj().notNull() &&
			drawablep->getVObj()->isSelected())
		{
			return;
		}
	}

	if (drawablep->isAvatar())
	{ //don't draw avatars beyond render distance or if we don't have a spatial group.
		if ((drawablep->getSpatialGroup() == NULL) || 
			(drawablep->getSpatialGroup()->mDistance > LLVOAvatar::sRenderDistance))
		{
			return;
		}

		LLVOAvatar* avatarp = (LLVOAvatar*) drawablep->getVObj().get();
		if (!avatarp->isVisible())
		{
			return;
		}
	}

	assertInitialized();

	if (hasRenderType(drawablep->mRenderType))
	{
		if (!drawablep->isState(LLDrawable::INVISIBLE|LLDrawable::FORCE_INVISIBLE))
		{
			drawablep->setVisible(camera, NULL, FALSE);
		}
	}

	if (LLViewerCamera::sCurCameraID == LLViewerCamera::CAMERA_WORLD && !gCubeSnapshot)
	{
		//if (drawablep->isVisible()) isVisible() check here is redundant, if it wasn't visible, it wouldn't be here
		{
			if (!drawablep->isActive())
			{
				bool force_update = false;
				drawablep->updateDistance(camera, force_update);
			}
			else if (drawablep->isAvatar())
			{
				bool force_update = false;
				drawablep->updateDistance(camera, force_update); // calls vobj->updateLOD() which calls LLVOAvatar::updateVisibility()
			}
		}
	}

	if (!drawablep->getVOVolume())
	{
		for (LLDrawable::face_list_t::iterator iter = drawablep->mFaces.begin();
				iter != drawablep->mFaces.end(); iter++)
		{
			LLFace* facep = *iter;

			if (facep->hasGeometry())
			{
				if (facep->getPool())
				{
					facep->getPool()->enqueue(facep);
				}
				else
				{
					break;
				}
			}
		}
	}
	
	mNumVisibleFaces += drawablep->getNumFaces();
}


void forAllDrawables(LLCullResult::sg_iterator begin, 
					 LLCullResult::sg_iterator end,
					 void (*func)(LLDrawable*))
{
	for (LLCullResult::sg_iterator i = begin; i != end; ++i)
	{
        LLSpatialGroup* group = *i;
        if (group->isDead())
        {
            continue;
        }
		for (LLSpatialGroup::element_iter j = group->getDataBegin(); j != group->getDataEnd(); ++j)
		{
			if((*j)->hasDrawable())
			{
				func((LLDrawable*)(*j)->getDrawable());	
			}
		}
	}
}

void LLPipeline::forAllVisibleDrawables(void (*func)(LLDrawable*))
{
	forAllDrawables(sCull->beginDrawableGroups(), sCull->endDrawableGroups(), func);
	forAllDrawables(sCull->beginVisibleGroups(), sCull->endVisibleGroups(), func);
}

//function for creating scripted beacons
void renderScriptedBeacons(LLDrawable* drawablep)
{
	LLViewerObject *vobj = drawablep->getVObj();
	if (vobj 
		&& !vobj->isAvatar() 
		&& !vobj->getParent()
		&& vobj->flagScripted())
	{
		if (gPipeline.sRenderBeacons)
		{
			gObjectList.addDebugBeacon(vobj->getPositionAgent(), "", LLColor4(1.f, 0.f, 0.f, 0.5f), LLColor4(1.f, 1.f, 1.f, 0.5f), LLPipeline::DebugBeaconLineWidth);
		}

		if (gPipeline.sRenderHighlight)
		{
			S32 face_id;
			S32 count = drawablep->getNumFaces();
			for (face_id = 0; face_id < count; face_id++)
			{
				LLFace * facep = drawablep->getFace(face_id);
				if (facep) 
				{
					gPipeline.mHighlightFaces.push_back(facep);
				}
			}
		}
	}
}

void renderScriptedTouchBeacons(LLDrawable *drawablep)
{
    LLViewerObject *vobj = drawablep->getVObj();
    if (vobj && !vobj->isAvatar() && !vobj->getParent() && vobj->flagScripted() && vobj->flagHandleTouch())
    {
        if (gPipeline.sRenderBeacons)
        {
            gObjectList.addDebugBeacon(vobj->getPositionAgent(), "", LLColor4(1.f, 0.f, 0.f, 0.5f), LLColor4(1.f, 1.f, 1.f, 0.5f),
                                       LLPipeline::DebugBeaconLineWidth);
        }

        if (gPipeline.sRenderHighlight)
        {
            S32 face_id;
            S32 count = drawablep->getNumFaces();
            for (face_id = 0; face_id < count; face_id++)
            {
                LLFace *facep = drawablep->getFace(face_id);
                if (facep)
                {
                    gPipeline.mHighlightFaces.push_back(facep);
                }
            }
        }
    }
}

void renderPhysicalBeacons(LLDrawable *drawablep)
{
    LLViewerObject *vobj = drawablep->getVObj();
    if (vobj &&
        !vobj->isAvatar()
        //&& !vobj->getParent()
        && vobj->flagUsePhysics())
    {
        if (gPipeline.sRenderBeacons)
        {
            gObjectList.addDebugBeacon(vobj->getPositionAgent(), "", LLColor4(0.f, 1.f, 0.f, 0.5f), LLColor4(1.f, 1.f, 1.f, 0.5f),
                                       LLPipeline::DebugBeaconLineWidth);
        }

        if (gPipeline.sRenderHighlight)
        {
            S32 face_id;
            S32 count = drawablep->getNumFaces();
            for (face_id = 0; face_id < count; face_id++)
            {
                LLFace *facep = drawablep->getFace(face_id);
                if (facep)
                {
                    gPipeline.mHighlightFaces.push_back(facep);
                }
            }
        }
    }
}

void renderMOAPBeacons(LLDrawable *drawablep)
{
    LLViewerObject *vobj = drawablep->getVObj();

    if (!vobj || vobj->isAvatar())
        return;

    bool beacon  = false;
    U8   tecount = vobj->getNumTEs();
    for (int x = 0; x < tecount; x++)
    {
        if (vobj->getTE(x)->hasMedia())
        {
            beacon = true;
            break;
        }
    }
    if (beacon)
    {
        if (gPipeline.sRenderBeacons)
        {
            gObjectList.addDebugBeacon(vobj->getPositionAgent(), "", LLColor4(1.f, 1.f, 1.f, 0.5f), LLColor4(1.f, 1.f, 1.f, 0.5f),
                                       LLPipeline::DebugBeaconLineWidth);
        }

        if (gPipeline.sRenderHighlight)
        {
            S32 face_id;
            S32 count = drawablep->getNumFaces();
            for (face_id = 0; face_id < count; face_id++)
            {
                LLFace *facep = drawablep->getFace(face_id);
                if (facep)
                {
                    gPipeline.mHighlightFaces.push_back(facep);
                }
            }
        }
    }
}

void renderParticleBeacons(LLDrawable *drawablep)
{
    // Look for attachments, objects, etc.
    LLViewerObject *vobj = drawablep->getVObj();
    if (vobj && vobj->isParticleSource())
    {
        if (gPipeline.sRenderBeacons)
        {
            LLColor4 light_blue(0.5f, 0.5f, 1.f, 0.5f);
            gObjectList.addDebugBeacon(vobj->getPositionAgent(), "", light_blue, LLColor4(1.f, 1.f, 1.f, 0.5f),
                                       LLPipeline::DebugBeaconLineWidth);
        }

        if (gPipeline.sRenderHighlight)
        {
            S32 face_id;
            S32 count = drawablep->getNumFaces();
            for (face_id = 0; face_id < count; face_id++)
            {
                LLFace *facep = drawablep->getFace(face_id);
                if (facep)
                {
                    gPipeline.mHighlightFaces.push_back(facep);
                }
            }
        }
    }
}

void renderSoundHighlights(LLDrawable *drawablep)
{
    // Look for attachments, objects, etc.
    LLViewerObject *vobj = drawablep->getVObj();
    if (vobj && vobj->isAudioSource())
    {
        if (gPipeline.sRenderHighlight)
        {
            S32 face_id;
            S32 count = drawablep->getNumFaces();
            for (face_id = 0; face_id < count; face_id++)
            {
                LLFace *facep = drawablep->getFace(face_id);
                if (facep)
                {
                    gPipeline.mHighlightFaces.push_back(facep);
                }
            }
        }
    }
}

void LLPipeline::postSort(LLCamera &camera)
{
    LL_PROFILE_ZONE_SCOPED_CATEGORY_PIPELINE;

    assertInitialized();

    LL_PUSH_CALLSTACKS();

    if (!gCubeSnapshot)
    {
        // rebuild drawable geometry
        for (LLCullResult::sg_iterator i = sCull->beginDrawableGroups(); i != sCull->endDrawableGroups(); ++i)
        {
            LLSpatialGroup *group = *i;
            if (group->isDead())
            {
                continue;
            }
            if (!sUseOcclusion || !group->isOcclusionState(LLSpatialGroup::OCCLUDED))
            {
                group->rebuildGeom();
            }
        }
        LL_PUSH_CALLSTACKS();
        // rebuild groups
        sCull->assertDrawMapsEmpty();

        rebuildPriorityGroups();
    }

    LL_PUSH_CALLSTACKS();

    // build render map
    for (LLCullResult::sg_iterator i = sCull->beginVisibleGroups(); i != sCull->endVisibleGroups(); ++i)
    {
        LLSpatialGroup *group = *i;

        if (group->isDead())
        {
            continue;
        }

        if ((sUseOcclusion && group->isOcclusionState(LLSpatialGroup::OCCLUDED)) ||
            (RenderAutoHideSurfaceAreaLimit > 0.f &&
             group->mSurfaceArea > RenderAutoHideSurfaceAreaLimit * llmax(group->mObjectBoxSize, 10.f)))
        {
            continue;
        }

        if (group->hasState(LLSpatialGroup::NEW_DRAWINFO) && group->hasState(LLSpatialGroup::GEOM_DIRTY) && !gCubeSnapshot)
        {  // no way this group is going to be drawable without a rebuild
            group->rebuildGeom();
        }

        for (LLSpatialGroup::draw_map_t::iterator j = group->mDrawMap.begin(); j != group->mDrawMap.end(); ++j)
        {
            LLSpatialGroup::drawmap_elem_t &src_vec = j->second;
            if (!hasRenderType(j->first))
            {
                continue;
            }

            for (LLSpatialGroup::drawmap_elem_t::iterator k = src_vec.begin(); k != src_vec.end(); ++k)
            {
                LLDrawInfo *info = *k;

                sCull->pushDrawInfo(j->first, info);
                if (!sShadowRender && !sReflectionRender && !gCubeSnapshot)
                {
                    addTrianglesDrawn(info->mCount);
                }
            }
        }

        if (hasRenderType(LLPipeline::RENDER_TYPE_PASS_ALPHA))
        {
            LLSpatialGroup::draw_map_t::iterator alpha = group->mDrawMap.find(LLRenderPass::PASS_ALPHA);

            if (alpha != group->mDrawMap.end())
            {  // store alpha groups for sorting
                LLSpatialBridge *bridge = group->getSpatialPartition()->asBridge();
                if (LLViewerCamera::sCurCameraID == LLViewerCamera::CAMERA_WORLD && !gCubeSnapshot)
                {
                    if (bridge)
                    {
                        LLCamera trans_camera = bridge->transformCamera(camera);
                        group->updateDistance(trans_camera);
                    }
                    else
                    {
                        group->updateDistance(camera);
                    }
                }

                if (hasRenderType(LLDrawPool::POOL_ALPHA))
                {
                    sCull->pushAlphaGroup(group);
                }
            }

            LLSpatialGroup::draw_map_t::iterator rigged_alpha = group->mDrawMap.find(LLRenderPass::PASS_ALPHA_RIGGED);

            if (rigged_alpha != group->mDrawMap.end())
            {  // store rigged alpha groups for LLDrawPoolAlpha prepass (skip distance update, rigged attachments use depth buffer)
                if (hasRenderType(LLDrawPool::POOL_ALPHA))
                {
                    sCull->pushRiggedAlphaGroup(group);
                }
            }
        }
    }

    /*bool use_transform_feedback = gTransformPositionProgram.mProgramObject && !mMeshDirtyGroup.empty();

    if (use_transform_feedback)
    { //place a query around potential transform feedback code for synchronization
        mTransformFeedbackPrimitives = 0;

        if (!mMeshDirtyQueryObject)
        {
            glGenQueries(1, &mMeshDirtyQueryObject);
        }


        glBeginQuery(GL_TRANSFORM_FEEDBACK_PRIMITIVES_WRITTEN, mMeshDirtyQueryObject);
    }*/

    // pack vertex buffers for groups that chose to delay their updates
    {
        LL_PROFILE_GPU_ZONE("rebuildMesh");
        for (LLSpatialGroup::sg_vector_t::iterator iter = mMeshDirtyGroup.begin(); iter != mMeshDirtyGroup.end(); ++iter)
        {
            (*iter)->rebuildMesh();
        }
    }

    /*if (use_transform_feedback)
    {
        glEndQuery(GL_TRANSFORM_FEEDBACK_PRIMITIVES_WRITTEN);
    }*/

    mMeshDirtyGroup.clear();

    if (!sShadowRender)
    {
        // order alpha groups by distance
        std::sort(sCull->beginAlphaGroups(), sCull->endAlphaGroups(), LLSpatialGroup::CompareDepthGreater());

        // order rigged alpha groups by avatar attachment order
        std::sort(sCull->beginRiggedAlphaGroups(), sCull->endRiggedAlphaGroups(), LLSpatialGroup::CompareRenderOrder());
    }

    LL_PUSH_CALLSTACKS();
    // only render if the flag is set. The flag is only set if we are in edit mode or the toggle is set in the menus
    if (LLFloaterReg::instanceVisible("beacons") && !sShadowRender && !gCubeSnapshot)
    {
        if (sRenderScriptedTouchBeacons)
        {
            // Only show the beacon on the root object.
            forAllVisibleDrawables(renderScriptedTouchBeacons);
        }
        else if (sRenderScriptedBeacons)
        {
            // Only show the beacon on the root object.
            forAllVisibleDrawables(renderScriptedBeacons);
        }

        if (sRenderPhysicalBeacons)
        {
            // Only show the beacon on the root object.
            forAllVisibleDrawables(renderPhysicalBeacons);
        }

        if (sRenderMOAPBeacons)
        {
            forAllVisibleDrawables(renderMOAPBeacons);
        }

        if (sRenderParticleBeacons)
        {
            forAllVisibleDrawables(renderParticleBeacons);
        }

        // If god mode, also show audio cues
        if (sRenderSoundBeacons && gAudiop)
        {
            // Walk all sound sources and render out beacons for them. Note, this isn't done in the ForAllVisibleDrawables function, because
            // some are not visible.
            LLAudioEngine::source_map::iterator iter;
            for (iter = gAudiop->mAllSources.begin(); iter != gAudiop->mAllSources.end(); ++iter)
            {
                LLAudioSource *sourcep = iter->second;

                LLVector3d pos_global = sourcep->getPositionGlobal();
                LLVector3  pos        = gAgent.getPosAgentFromGlobal(pos_global);
                if (gPipeline.sRenderBeacons)
                {
                    // pos += LLVector3(0.f, 0.f, 0.2f);
                    gObjectList.addDebugBeacon(pos, "", LLColor4(1.f, 1.f, 0.f, 0.5f), LLColor4(1.f, 1.f, 1.f, 0.5f), DebugBeaconLineWidth);
                }
            }
            // now deal with highlights for all those seeable sound sources
            forAllVisibleDrawables(renderSoundHighlights);
        }
    }
    LL_PUSH_CALLSTACKS();
    // If managing your telehub, draw beacons at telehub and currently selected spawnpoint.
    if (LLFloaterTelehub::renderBeacons() && !sShadowRender && !gCubeSnapshot)
    {
        LLFloaterTelehub::addBeacons();
    }

    if (!sShadowRender && !gCubeSnapshot)
    {
        mSelectedFaces.clear();

        if (!gNonInteractive)
        {
            LLPipeline::setRenderHighlightTextureChannel(gFloaterTools->getPanelFace()->getTextureChannelToEdit());
        }

        // Draw face highlights for selected faces.
        if (LLSelectMgr::getInstance()->getTEMode())
        {
            struct f : public LLSelectedTEFunctor
            {
                virtual bool apply(LLViewerObject *object, S32 te)
                {
                    if (object->mDrawable)
                    {
                        LLFace *facep = object->mDrawable->getFace(te);
                        if (facep)
                        {
                            gPipeline.mSelectedFaces.push_back(facep);
                        }
                    }
                    return true;
                }
            } func;
            LLSelectMgr::getInstance()->getSelection()->applyToTEs(&func);
        }
    }

    // LLSpatialGroup::sNoDelete = FALSE;
    LL_PUSH_CALLSTACKS();
}


void render_hud_elements()
{
    LL_PROFILE_ZONE_SCOPED_CATEGORY_UI; //LL_RECORD_BLOCK_TIME(FTM_RENDER_UI);
	gPipeline.disableLights();
	
	LLGLSUIDefault gls_ui;

	//LLGLEnable stencil(GL_STENCIL_TEST);
	//glStencilFunc(GL_ALWAYS, 255, 0xFFFFFFFF);
	//glStencilMask(0xFFFFFFFF);
	//glStencilOp(GL_KEEP, GL_KEEP, GL_REPLACE);
	
	gUIProgram.bind();
    gGL.color4f(1, 1, 1, 1);
	LLGLDepthTest depth(GL_TRUE, GL_FALSE);

	if (!LLPipeline::sReflectionRender && gPipeline.hasRenderDebugFeatureMask(LLPipeline::RENDER_DEBUG_FEATURE_UI))
	{
		gViewerWindow->renderSelections(FALSE, FALSE, FALSE); // For HUD version in render_ui_3d()
	
		// Draw the tracking overlays
		LLTracker::render3D();
		
        if (LLWorld::instanceExists())
        {
            // Show the property lines
            LLWorld::getInstance()->renderPropertyLines();
        }
		LLViewerParcelMgr::getInstance()->render();
		LLViewerParcelMgr::getInstance()->renderParcelCollision();
	}
	else if (gForceRenderLandFence)
	{
		// This is only set when not rendering the UI, for parcel snapshots
		LLViewerParcelMgr::getInstance()->render();
	}
	else if (gPipeline.hasRenderType(LLPipeline::RENDER_TYPE_HUD))
	{
		LLHUDText::renderAllHUD();
	}

	gUIProgram.unbind();
}

void LLPipeline::renderHighlights()
{
	assertInitialized();

	// Draw 3D UI elements here (before we clear the Z buffer in POOL_HUD)
	// Render highlighted faces.
	LLGLSPipelineAlpha gls_pipeline_alpha;
	LLColor4 color(1.f, 1.f, 1.f, 0.5f);
	disableLights();

	if ((LLViewerShaderMgr::instance()->getShaderLevel(LLViewerShaderMgr::SHADER_INTERFACE) > 0))
	{
		gHighlightProgram.bind();
		gGL.diffuseColor4f(1,1,1,0.5f);
	}
	
	if (hasRenderDebugFeatureMask(RENDER_DEBUG_FEATURE_SELECTED) && !mFaceSelectImagep)
		{
			mFaceSelectImagep = LLViewerTextureManager::getFetchedTexture(IMG_FACE_SELECT);
		}

	if (hasRenderDebugFeatureMask(RENDER_DEBUG_FEATURE_SELECTED) && (sRenderHighlightTextureChannel == LLRender::DIFFUSE_MAP))
	{
		// Make sure the selection image gets downloaded and decoded
		mFaceSelectImagep->addTextureStats((F32)MAX_IMAGE_AREA);

		U32 count = mSelectedFaces.size();
		for (U32 i = 0; i < count; i++)
		{
			LLFace *facep = mSelectedFaces[i];
			if (!facep || facep->getDrawable()->isDead())
			{
				LL_ERRS() << "Bad face on selection" << LL_ENDL;
				return;
			}
			
			facep->renderSelected(mFaceSelectImagep, color);
		}
	}

	if (hasRenderDebugFeatureMask(RENDER_DEBUG_FEATURE_SELECTED))
	{
		// Paint 'em red!
		color.setVec(1.f, 0.f, 0.f, 0.5f);
		
		int count = mHighlightFaces.size();
		for (S32 i = 0; i < count; i++)
		{
			LLFace* facep = mHighlightFaces[i];
			facep->renderSelected(LLViewerTexture::sNullImagep, color);
		}
	}

	// Contains a list of the faces of objects that are physical or
	// have touch-handlers.
	mHighlightFaces.clear();

	if (LLViewerShaderMgr::instance()->getShaderLevel(LLViewerShaderMgr::SHADER_INTERFACE) > 0)
	{
		gHighlightProgram.unbind();
	}


	if (hasRenderDebugFeatureMask(RENDER_DEBUG_FEATURE_SELECTED) && (sRenderHighlightTextureChannel == LLRender::NORMAL_MAP))
	{
		color.setVec(1.0f, 0.5f, 0.5f, 0.5f);
		if ((LLViewerShaderMgr::instance()->getShaderLevel(LLViewerShaderMgr::SHADER_INTERFACE) > 0))
		{
			gHighlightNormalProgram.bind();
			gGL.diffuseColor4f(1,1,1,0.5f);
		}

		mFaceSelectImagep->addTextureStats((F32)MAX_IMAGE_AREA);

		U32 count = mSelectedFaces.size();
		for (U32 i = 0; i < count; i++)
		{
			LLFace *facep = mSelectedFaces[i];
			if (!facep || facep->getDrawable()->isDead())
			{
				LL_ERRS() << "Bad face on selection" << LL_ENDL;
				return;
			}

			facep->renderSelected(mFaceSelectImagep, color);
		}

		if ((LLViewerShaderMgr::instance()->getShaderLevel(LLViewerShaderMgr::SHADER_INTERFACE) > 0))
		{
			gHighlightNormalProgram.unbind();
		}
	}

	if (hasRenderDebugFeatureMask(RENDER_DEBUG_FEATURE_SELECTED) && (sRenderHighlightTextureChannel == LLRender::SPECULAR_MAP))
	{
		color.setVec(0.0f, 0.3f, 1.0f, 0.8f);
		if ((LLViewerShaderMgr::instance()->getShaderLevel(LLViewerShaderMgr::SHADER_INTERFACE) > 0))
		{
			gHighlightSpecularProgram.bind();
			gGL.diffuseColor4f(1,1,1,0.5f);
		}

		mFaceSelectImagep->addTextureStats((F32)MAX_IMAGE_AREA);

		U32 count = mSelectedFaces.size();
		for (U32 i = 0; i < count; i++)
		{
			LLFace *facep = mSelectedFaces[i];
			if (!facep || facep->getDrawable()->isDead())
			{
				LL_ERRS() << "Bad face on selection" << LL_ENDL;
				return;
			}

			facep->renderSelected(mFaceSelectImagep, color);
		}

		if ((LLViewerShaderMgr::instance()->getShaderLevel(LLViewerShaderMgr::SHADER_INTERFACE) > 0))
		{
			gHighlightSpecularProgram.unbind();
		}
	}
}

//debug use
U32 LLPipeline::sCurRenderPoolType = 0 ;

void LLPipeline::renderGeomDeferred(LLCamera& camera, bool do_occlusion)
{
	LLAppViewer::instance()->pingMainloopTimeout("Pipeline:RenderGeomDeferred");
	LL_PROFILE_ZONE_SCOPED_CATEGORY_DRAWPOOL; //LL_RECORD_BLOCK_TIME(FTM_RENDER_GEOMETRY);
    LL_PROFILE_GPU_ZONE("renderGeomDeferred");

    llassert(!sRenderingHUDs);

    if (gUseWireframe)
    {
        glPolygonMode(GL_FRONT_AND_BACK, GL_LINE);
    }

    if (&camera == LLViewerCamera::getInstance())
    {   // a bit hacky, this is the start of the main render frame, figure out delta between last modelview matrix and 
        // current modelview matrix
        glh::matrix4f last_modelview(gGLLastModelView);
        glh::matrix4f cur_modelview(gGLModelView);

        // goal is to have a matrix here that goes from the last frame's camera space to the current frame's camera space
        glh::matrix4f m = last_modelview.inverse();  // last camera space to world space
        m.mult_left(cur_modelview); // world space to camera space

        glh::matrix4f n = m.inverse();

        for (U32 i = 0; i < 16; ++i)
        {
            gGLDeltaModelView[i] = m.m[i];
            gGLInverseDeltaModelView[i] = n.m[i];
        }
    }

    bool occlude = LLPipeline::sUseOcclusion > 1 && do_occlusion && !LLGLSLShader::sProfileEnabled;

    setupHWLights();

	{
		LL_PROFILE_ZONE_NAMED_CATEGORY_DRAWPOOL("deferred pools");

		LLGLEnable cull(GL_CULL_FACE);

		for (pool_set_t::iterator iter = mPools.begin(); iter != mPools.end(); ++iter)
		{
			LLDrawPool *poolp = *iter;
			if (hasRenderType(poolp->getType()))
			{
				poolp->prerender();
			}
		}

		LLVertexBuffer::unbind();

		LLGLState::checkStates();

        if (LLViewerShaderMgr::instance()->mShaderLevel[LLViewerShaderMgr::SHADER_DEFERRED] > 1)
        {
            //update reflection probe uniform
            mReflectionMapManager.updateUniforms();
            mHeroProbeManager.updateUniforms();
        }

		U32 cur_type = 0;

		gGL.setColorMask(true, true);
	
		pool_set_t::iterator iter1 = mPools.begin();

		while ( iter1 != mPools.end() )
		{
			LLDrawPool *poolp = *iter1;
		
			cur_type = poolp->getType();

            if (occlude && cur_type >= LLDrawPool::POOL_GRASS)
            {
                llassert(!gCubeSnapshot); // never do occlusion culling on cube snapshots
                occlude = false;
                gGLLastMatrix = NULL;
                gGL.loadMatrix(gGLModelView);
                doOcclusion(camera);
            }

			pool_set_t::iterator iter2 = iter1;
			if (hasRenderType(poolp->getType()) && poolp->getNumDeferredPasses() > 0)
			{
				LL_PROFILE_ZONE_NAMED_CATEGORY_DRAWPOOL("deferred pool render");

				gGLLastMatrix = NULL;
				gGL.loadMatrix(gGLModelView);
		
				for( S32 i = 0; i < poolp->getNumDeferredPasses(); i++ )
				{
					LLVertexBuffer::unbind();
					poolp->beginDeferredPass(i);
					for (iter2 = iter1; iter2 != mPools.end(); iter2++)
					{
						LLDrawPool *p = *iter2;
						if (p->getType() != cur_type)
						{
							break;
						}

						if ( !p->getSkipRenderFlag() ) { p->renderDeferred(i); }
					}
					poolp->endDeferredPass(i);
					LLVertexBuffer::unbind();

					LLGLState::checkStates();
				}
			}
			else
			{
				// Skip all pools of this type
				for (iter2 = iter1; iter2 != mPools.end(); iter2++)
				{
					LLDrawPool *p = *iter2;
					if (p->getType() != cur_type)
					{
						break;
					}
				}
			}
			iter1 = iter2;
			stop_glerror();
		}

		gGLLastMatrix = NULL;
		gGL.matrixMode(LLRender::MM_MODELVIEW);
		gGL.loadMatrix(gGLModelView);

		gGL.setColorMask(true, false);

	} // Tracy ZoneScoped

    if (gUseWireframe)
    {
        glPolygonMode(GL_FRONT_AND_BACK, GL_FILL);
    }
}

void LLPipeline::renderGeomPostDeferred(LLCamera& camera)
{
	LL_PROFILE_ZONE_SCOPED_CATEGORY_DRAWPOOL;
    LL_PROFILE_GPU_ZONE("renderGeomPostDeferred");

    if (gUseWireframe)
    {
        glPolygonMode(GL_FRONT_AND_BACK, GL_LINE);
    }

	U32 cur_type = 0;

	LLGLEnable cull(GL_CULL_FACE);

    bool done_atmospherics = LLPipeline::sRenderingHUDs; //skip atmospherics on huds
    bool done_water_haze = done_atmospherics;

    // do atmospheric haze just before post water alpha
    U32 atmospherics_pass = LLDrawPool::POOL_ALPHA_POST_WATER;

    if (LLPipeline::sUnderWaterRender)
    { // if under water, do atmospherics just before the water pass
        atmospherics_pass = LLDrawPool::POOL_WATER;
    }

    // do water haze just before pre water alpha
    U32 water_haze_pass = LLDrawPool::POOL_ALPHA_PRE_WATER;

	calcNearbyLights(camera);
	setupHWLights();

    gGL.setSceneBlendType(LLRender::BT_ALPHA);
	gGL.setColorMask(true, false);

	pool_set_t::iterator iter1 = mPools.begin();

    if (gDebugGL || gDebugPipeline)
    {
        LLGLState::checkStates(GL_FALSE);
    }

	while ( iter1 != mPools.end() )
	{
		LLDrawPool *poolp = *iter1;
		
		cur_type = poolp->getType();

        if (cur_type >= atmospherics_pass && !done_atmospherics)
        { // do atmospherics against depth buffer before rendering alpha
            doAtmospherics();
            done_atmospherics = true;
        }

        if (cur_type >= water_haze_pass && !done_water_haze)
        { // do water haze against depth buffer before rendering alpha
            doWaterHaze();
            done_water_haze = true;
        }

		pool_set_t::iterator iter2 = iter1;
		if (hasRenderType(poolp->getType()) && poolp->getNumPostDeferredPasses() > 0)
		{
			LL_PROFILE_ZONE_NAMED_CATEGORY_DRAWPOOL("deferred poolrender");

			gGLLastMatrix = NULL;
			gGL.loadMatrix(gGLModelView);
		
			for( S32 i = 0; i < poolp->getNumPostDeferredPasses(); i++ )
			{
				LLVertexBuffer::unbind();
				poolp->beginPostDeferredPass(i);
				for (iter2 = iter1; iter2 != mPools.end(); iter2++)
				{
					LLDrawPool *p = *iter2;
					if (p->getType() != cur_type)
					{
						break;
					}
										
					p->renderPostDeferred(i);
				}
				poolp->endPostDeferredPass(i);
				LLVertexBuffer::unbind();

				if (gDebugGL || gDebugPipeline)
				{
					LLGLState::checkStates(GL_FALSE);
				}
			}
		}
		else
		{
			// Skip all pools of this type
			for (iter2 = iter1; iter2 != mPools.end(); iter2++)
			{
				LLDrawPool *p = *iter2;
				if (p->getType() != cur_type)
				{
					break;
				}
			}
		}
		iter1 = iter2;
		stop_glerror();
	}

	gGLLastMatrix = NULL;
	gGL.matrixMode(LLRender::MM_MODELVIEW);
	gGL.loadMatrix(gGLModelView);

    if (!gCubeSnapshot)
    {
        // debug displays
        renderHighlights();
        mHighlightFaces.clear();

        renderDebug();
    }

    if (gUseWireframe)
    {
        glPolygonMode(GL_FRONT_AND_BACK, GL_FILL);
    }
}

void LLPipeline::renderGeomShadow(LLCamera& camera)
{
    LL_PROFILE_ZONE_SCOPED_CATEGORY_PIPELINE;
    LL_PROFILE_GPU_ZONE("renderGeomShadow");
    U32 cur_type = 0;
	
	LLGLEnable cull(GL_CULL_FACE);

	LLVertexBuffer::unbind();

	pool_set_t::iterator iter1 = mPools.begin();
	
	while ( iter1 != mPools.end() )
	{
		LLDrawPool *poolp = *iter1;
		
		cur_type = poolp->getType();

		pool_set_t::iterator iter2 = iter1;
		if (hasRenderType(poolp->getType()) && poolp->getNumShadowPasses() > 0)
		{
			poolp->prerender() ;

			gGLLastMatrix = NULL;
			gGL.loadMatrix(gGLModelView);
		
			for( S32 i = 0; i < poolp->getNumShadowPasses(); i++ )
			{
				LLVertexBuffer::unbind();
				poolp->beginShadowPass(i);
				for (iter2 = iter1; iter2 != mPools.end(); iter2++)
				{
					LLDrawPool *p = *iter2;
					if (p->getType() != cur_type)
					{
						break;
					}
										
					p->renderShadow(i);
				}
				poolp->endShadowPass(i);
				LLVertexBuffer::unbind();
			}
		}
		else
		{
			// Skip all pools of this type
			for (iter2 = iter1; iter2 != mPools.end(); iter2++)
			{
				LLDrawPool *p = *iter2;
				if (p->getType() != cur_type)
				{
					break;
				}
			}
		}
		iter1 = iter2;
		stop_glerror();
	}

	gGLLastMatrix = NULL;
	gGL.loadMatrix(gGLModelView);
}


static U32 sIndicesDrawnCount = 0;

void LLPipeline::addTrianglesDrawn(S32 index_count)
{
    sIndicesDrawnCount += index_count;
}

void LLPipeline::recordTrianglesDrawn()
{
    assertInitialized();
    U32 count = sIndicesDrawnCount / 3;
    sIndicesDrawnCount = 0;
    add(LLStatViewer::TRIANGLES_DRAWN, LLUnits::Triangles::fromValue(count));
}

void LLPipeline::renderPhysicsDisplay()
{
	if (!hasRenderDebugMask(LLPipeline::RENDER_DEBUG_PHYSICS_SHAPES))
	{
		return;
	}

    gGL.flush();
    gDebugProgram.bind();

    LLGLEnable(GL_POLYGON_OFFSET_LINE);
    glPolygonOffset(3.f, 3.f);
    glLineWidth(3.f);
    LLGLEnable blend(GL_BLEND);
    gGL.setSceneBlendType(LLRender::BT_ALPHA);

    for (int pass = 0; pass < 3; ++pass)
    {
        // pass 0 - depth write enabled, color write disabled, fill
        // pass 1 - depth write disabled, color write enabled, fill
        // pass 2 - depth write disabled, color write enabled, wireframe
        gGL.setColorMask(pass >= 1, false);
        LLGLDepthTest depth(GL_TRUE, pass == 0);

        bool wireframe = (pass == 2);

        if (wireframe)
        {
            glPolygonMode(GL_FRONT_AND_BACK, GL_LINE);
        }

        for (LLWorld::region_list_t::const_iterator iter = LLWorld::getInstance()->getRegionList().begin();
            iter != LLWorld::getInstance()->getRegionList().end(); ++iter)
        {
            LLViewerRegion* region = *iter;
            for (U32 i = 0; i < LLViewerRegion::NUM_PARTITIONS; i++)
            {
                LLSpatialPartition* part = region->getSpatialPartition(i);
                if (part)
                {
                    if (hasRenderType(part->mDrawableType))
                    {
                        part->renderPhysicsShapes(wireframe);
                    }
                }
            }
        }
        gGL.flush();

        if (wireframe)
        {
            glPolygonMode(GL_FRONT_AND_BACK, GL_FILL);
        }
    }
    glLineWidth(1.f);
	gDebugProgram.unbind();

}

extern std::set<LLSpatialGroup*> visible_selected_groups;

void LLPipeline::renderDebug()
{
    LL_PROFILE_ZONE_SCOPED_CATEGORY_PIPELINE;

	assertInitialized();

	bool hud_only = hasRenderType(LLPipeline::RENDER_TYPE_HUD);

	if (!hud_only )
	{
		//Render any navmesh geometry	
		LLPathingLib *llPathingLibInstance = LLPathingLib::getInstance();
		if ( llPathingLibInstance != NULL ) 
		{
			//character floater renderables
			
			LLHandle<LLFloaterPathfindingCharacters> pathfindingCharacterHandle = LLFloaterPathfindingCharacters::getInstanceHandle();
			if ( !pathfindingCharacterHandle.isDead() )
			{
				LLFloaterPathfindingCharacters *pathfindingCharacter = pathfindingCharacterHandle.get();

				if ( pathfindingCharacter->getVisible() || gAgentCamera.cameraMouselook() )			
				{	
					gPathfindingProgram.bind();			
					gPathfindingProgram.uniform1f(sTint, 1.f);
					gPathfindingProgram.uniform1f(sAmbiance, 1.f);
					gPathfindingProgram.uniform1f(sAlphaScale, 1.f);

					//Requried character physics capsule render parameters
					LLUUID id;					
					LLVector3 pos;
					LLQuaternion rot;
				
					if ( pathfindingCharacter->isPhysicsCapsuleEnabled( id, pos, rot ) )
					{
						//remove blending artifacts
						gGL.setColorMask(false, false);
						llPathingLibInstance->renderSimpleShapeCapsuleID( gGL, id, pos, rot );				
						gGL.setColorMask(true, false);
						LLGLEnable blend(GL_BLEND);
						gPathfindingProgram.uniform1f(sAlphaScale, 0.90f);
						llPathingLibInstance->renderSimpleShapeCapsuleID( gGL, id, pos, rot );
						gPathfindingProgram.bind();
					}
				}
			}
			

			//pathing console renderables
			LLHandle<LLFloaterPathfindingConsole> pathfindingConsoleHandle = LLFloaterPathfindingConsole::getInstanceHandle();
			if (!pathfindingConsoleHandle.isDead())
			{
				LLFloaterPathfindingConsole *pathfindingConsole = pathfindingConsoleHandle.get();

				if ( pathfindingConsole->getVisible() || gAgentCamera.cameraMouselook() )
				{				
					F32 ambiance = gSavedSettings.getF32("PathfindingAmbiance");

					gPathfindingProgram.bind();
			
					gPathfindingProgram.uniform1f(sTint, 1.f);
					gPathfindingProgram.uniform1f(sAmbiance, ambiance);
					gPathfindingProgram.uniform1f(sAlphaScale, 1.f);

					if ( !pathfindingConsole->isRenderWorld() )
					{
						const LLColor4 clearColor = gSavedSettings.getColor4("PathfindingNavMeshClear");
						gGL.setColorMask(true, true);
						glClearColor(clearColor.mV[0],clearColor.mV[1],clearColor.mV[2],0);
                        glClear(GL_DEPTH_BUFFER_BIT | GL_COLOR_BUFFER_BIT); // no stencil -- deprecated | GL_STENCIL_BUFFER_BIT);
						gGL.setColorMask(true, false);
						glPolygonMode( GL_FRONT_AND_BACK, GL_FILL );	
					}

					//NavMesh
					if ( pathfindingConsole->isRenderNavMesh() )
					{	
						gGL.flush();
						glLineWidth(2.0f);	
						LLGLEnable cull(GL_CULL_FACE);
						LLGLDisable blend(GL_BLEND);
						
						if ( pathfindingConsole->isRenderWorld() )
						{					
							LLGLEnable blend(GL_BLEND);
							gPathfindingProgram.uniform1f(sAlphaScale, 0.66f);
							llPathingLibInstance->renderNavMesh();
						}
						else
						{
							llPathingLibInstance->renderNavMesh();
						}
						
						//render edges
						gPathfindingNoNormalsProgram.bind();
						gPathfindingNoNormalsProgram.uniform1f(sTint, 1.f);
						gPathfindingNoNormalsProgram.uniform1f(sAlphaScale, 1.f);
						llPathingLibInstance->renderNavMeshEdges();
						gPathfindingProgram.bind();

						gGL.flush();
						glPolygonMode( GL_FRONT_AND_BACK, GL_FILL );	
						glLineWidth(1.0f);	
						gGL.flush();
					}
					//User designated path
					if ( LLPathfindingPathTool::getInstance()->isRenderPath() )
					{
						//The path
						gUIProgram.bind();
						gGL.getTexUnit(0)->bind(LLViewerFetchedTexture::sWhiteImagep);
						llPathingLibInstance->renderPath();
						gPathfindingProgram.bind();

                        //The bookends
						//remove blending artifacts
						gGL.setColorMask(false, false);
						llPathingLibInstance->renderPathBookend( gGL, LLPathingLib::LLPL_START );
						llPathingLibInstance->renderPathBookend( gGL, LLPathingLib::LLPL_END );
						
						gGL.setColorMask(true, false);
						//render the bookends
						LLGLEnable blend(GL_BLEND);
						gPathfindingProgram.uniform1f(sAlphaScale, 0.90f);
						llPathingLibInstance->renderPathBookend( gGL, LLPathingLib::LLPL_START );
						llPathingLibInstance->renderPathBookend( gGL, LLPathingLib::LLPL_END );
						gPathfindingProgram.bind();
					}
				
					if ( pathfindingConsole->isRenderWaterPlane() )
					{	
						LLGLEnable blend(GL_BLEND);
						gPathfindingProgram.uniform1f(sAlphaScale, 0.90f);
						llPathingLibInstance->renderSimpleShapes( gGL, gAgent.getRegion()->getWaterHeight() );
					}
				//physics/exclusion shapes
				if ( pathfindingConsole->isRenderAnyShapes() )
				{					
						U32 render_order[] = {
							1 << LLPathingLib::LLST_ObstacleObjects,
							1 << LLPathingLib::LLST_WalkableObjects,
							1 << LLPathingLib::LLST_ExclusionPhantoms,	
							1 << LLPathingLib::LLST_MaterialPhantoms,
						};

						U32 flags = pathfindingConsole->getRenderShapeFlags();

						for (U32 i = 0; i < 4; i++)
						{
							if (!(flags & render_order[i]))
							{
								continue;
							}

							//turn off backface culling for volumes so they are visible when camera is inside volume
							LLGLDisable cull(i >= 2 ? GL_CULL_FACE : 0);
						
							gGL.flush();
							glPolygonMode( GL_FRONT_AND_BACK, GL_FILL );	
				
							//get rid of some z-fighting
							LLGLEnable polyOffset(GL_POLYGON_OFFSET_FILL);
							glPolygonOffset(1.0f, 1.0f);

							//render to depth first to avoid blending artifacts
							gGL.setColorMask(false, false);
							llPathingLibInstance->renderNavMeshShapesVBO( render_order[i] );		
							gGL.setColorMask(true, false);

							//get rid of some z-fighting
							glPolygonOffset(0.f, 0.f);

							LLGLEnable blend(GL_BLEND);
				
							{
								gPathfindingProgram.uniform1f(sAmbiance, ambiance);

								{ //draw solid overlay
									LLGLDepthTest depth(GL_TRUE, GL_FALSE, GL_LEQUAL);
									llPathingLibInstance->renderNavMeshShapesVBO( render_order[i] );				
									gGL.flush();				
								}
				
								LLGLEnable lineOffset(GL_POLYGON_OFFSET_LINE);
								glPolygonMode( GL_FRONT_AND_BACK, GL_LINE );	
						
								F32 offset = gSavedSettings.getF32("PathfindingLineOffset");

								if (pathfindingConsole->isRenderXRay())
								{
									gPathfindingProgram.uniform1f(sTint, gSavedSettings.getF32("PathfindingXRayTint"));
									gPathfindingProgram.uniform1f(sAlphaScale, gSavedSettings.getF32("PathfindingXRayOpacity"));
									LLGLEnable blend(GL_BLEND);
									LLGLDepthTest depth(GL_TRUE, GL_FALSE, GL_GREATER);
								
									glPolygonOffset(offset, -offset);
								
									if (gSavedSettings.getBOOL("PathfindingXRayWireframe"))
									{ //draw hidden wireframe as darker and less opaque
										gPathfindingProgram.uniform1f(sAmbiance, 1.f);
										llPathingLibInstance->renderNavMeshShapesVBO( render_order[i] );				
									}
									else
									{
										glPolygonMode( GL_FRONT_AND_BACK, GL_FILL );	
										gPathfindingProgram.uniform1f(sAmbiance, ambiance);
										llPathingLibInstance->renderNavMeshShapesVBO( render_order[i] );				
										glPolygonMode(GL_FRONT_AND_BACK, GL_LINE);
									}
								}

								{ //draw visible wireframe as brighter, thicker and more opaque
									glPolygonOffset(offset, offset);
									gPathfindingProgram.uniform1f(sAmbiance, 1.f);
									gPathfindingProgram.uniform1f(sTint, 1.f);
									gPathfindingProgram.uniform1f(sAlphaScale, 1.f);

									glLineWidth(gSavedSettings.getF32("PathfindingLineWidth"));
									LLGLDisable blendOut(GL_BLEND);
									llPathingLibInstance->renderNavMeshShapesVBO( render_order[i] );				
									gGL.flush();
									glLineWidth(1.f);
								}
				
								glPolygonMode( GL_FRONT_AND_BACK, GL_FILL );
							}
						}
					}

					glPolygonOffset(0.f, 0.f);

					if ( pathfindingConsole->isRenderNavMesh() && pathfindingConsole->isRenderXRay() )
					{	//render navmesh xray
						F32 ambiance = gSavedSettings.getF32("PathfindingAmbiance");

						LLGLEnable lineOffset(GL_POLYGON_OFFSET_LINE);
						LLGLEnable polyOffset(GL_POLYGON_OFFSET_FILL);
											
						F32 offset = gSavedSettings.getF32("PathfindingLineOffset");
						glPolygonOffset(offset, -offset);

						LLGLEnable blend(GL_BLEND);
						LLGLDepthTest depth(GL_TRUE, GL_FALSE, GL_GREATER);
						gGL.flush();				
						glLineWidth(2.0f);	
						LLGLEnable cull(GL_CULL_FACE);
																		
						gPathfindingProgram.uniform1f(sTint, gSavedSettings.getF32("PathfindingXRayTint"));
						gPathfindingProgram.uniform1f(sAlphaScale, gSavedSettings.getF32("PathfindingXRayOpacity"));
								
						if (gSavedSettings.getBOOL("PathfindingXRayWireframe"))
						{ //draw hidden wireframe as darker and less opaque
							glPolygonMode( GL_FRONT_AND_BACK, GL_LINE );	
							gPathfindingProgram.uniform1f(sAmbiance, 1.f);
							llPathingLibInstance->renderNavMesh();
							glPolygonMode( GL_FRONT_AND_BACK, GL_FILL );	
						}	
						else
						{
							gPathfindingProgram.uniform1f(sAmbiance, ambiance);
							llPathingLibInstance->renderNavMesh();
						}

						//render edges
						gPathfindingNoNormalsProgram.bind();
						gPathfindingNoNormalsProgram.uniform1f(sTint, gSavedSettings.getF32("PathfindingXRayTint"));
						gPathfindingNoNormalsProgram.uniform1f(sAlphaScale, gSavedSettings.getF32("PathfindingXRayOpacity"));
						llPathingLibInstance->renderNavMeshEdges();
						gPathfindingProgram.bind();
					
						gGL.flush();
						glLineWidth(1.0f);	
					}
			
					glPolygonOffset(0.f, 0.f);

					gGL.flush();
					gPathfindingProgram.unbind();
				}
			}
		}
	}

	gGLLastMatrix = NULL;
	gGL.loadMatrix(gGLModelView);
	gGL.setColorMask(true, false);

	
	if (!hud_only && !mDebugBlips.empty())
	{ //render debug blips
		gUIProgram.bind();
        gGL.color4f(1, 1, 1, 1);

		gGL.getTexUnit(0)->bind(LLViewerFetchedTexture::sWhiteImagep, true);

		glPointSize(8.f);
		LLGLDepthTest depth(GL_TRUE, GL_TRUE, GL_ALWAYS);

		gGL.begin(LLRender::POINTS);
		for (std::list<DebugBlip>::iterator iter = mDebugBlips.begin(); iter != mDebugBlips.end(); )
		{
			DebugBlip& blip = *iter;

			blip.mAge += gFrameIntervalSeconds.value();
			if (blip.mAge > 2.f)
			{
				mDebugBlips.erase(iter++);
			}
			else
			{
				iter++;
			}

			blip.mPosition.mV[2] += gFrameIntervalSeconds.value()*2.f;

			gGL.color4fv(blip.mColor.mV);
			gGL.vertex3fv(blip.mPosition.mV);
		}
		gGL.end();
		gGL.flush();
		glPointSize(1.f);
	}

	// Debug stuff.
	for (LLWorld::region_list_t::const_iterator iter = LLWorld::getInstance()->getRegionList().begin(); 
			iter != LLWorld::getInstance()->getRegionList().end(); ++iter)
	{
		LLViewerRegion* region = *iter;
		for (U32 i = 0; i < LLViewerRegion::NUM_PARTITIONS; i++)
		{
			LLSpatialPartition* part = region->getSpatialPartition(i);
			if (part)
			{
				if ( (hud_only && (part->mDrawableType == RENDER_TYPE_HUD || part->mDrawableType == RENDER_TYPE_HUD_PARTICLES)) ||
					 (!hud_only && hasRenderType(part->mDrawableType)) )
				{
					part->renderDebug();
				}
			}
		}
	}

	for (LLCullResult::bridge_iterator i = sCull->beginVisibleBridge(); i != sCull->endVisibleBridge(); ++i)
	{
		LLSpatialBridge* bridge = *i;
		if (!bridge->isDead() && hasRenderType(bridge->mDrawableType))
		{
			gGL.pushMatrix();
			gGL.multMatrix((F32*)bridge->mDrawable->getRenderMatrix().mMatrix);
			bridge->renderDebug();
			gGL.popMatrix();
		}
	}

	if (gPipeline.hasRenderDebugMask(LLPipeline::RENDER_DEBUG_OCCLUSION))
	{ //render visible selected group occlusion geometry
		gDebugProgram.bind();
		LLGLDepthTest depth(GL_TRUE, GL_FALSE);
		gGL.diffuseColor3f(1,0,1);
		for (std::set<LLSpatialGroup*>::iterator iter = visible_selected_groups.begin(); iter != visible_selected_groups.end(); ++iter)
		{
			LLSpatialGroup* group = *iter;

			LLVector4a fudge;
			fudge.splat(0.25f); //SG_OCCLUSION_FUDGE

			LLVector4a size;
			const LLVector4a* bounds = group->getBounds();
			size.setAdd(fudge, bounds[1]);
			
			drawBox(bounds[0], size);
		}
	}

	visible_selected_groups.clear();

    //draw reflection probes and links between them
    if (gPipeline.hasRenderDebugMask(LLPipeline::RENDER_DEBUG_REFLECTION_PROBES) && !hud_only)
    {
        mReflectionMapManager.renderDebug();
    }

    if (gSavedSettings.getBOOL("RenderReflectionProbeVolumes") && !hud_only)
    {
        LL_PROFILE_ZONE_NAMED_CATEGORY_PIPELINE("probe debug display");

        bindDeferredShader(gReflectionProbeDisplayProgram, NULL);
        mScreenTriangleVB->setBuffer();

        LLGLEnable blend(GL_BLEND);
        LLGLDepthTest depth(GL_FALSE);

        mScreenTriangleVB->drawArrays(LLRender::TRIANGLES, 0, 3);

        unbindDeferredShader(gReflectionProbeDisplayProgram);
    }

	gUIProgram.bind();

	if (hasRenderDebugMask(LLPipeline::RENDER_DEBUG_RAYCAST) && !hud_only)
	{ //draw crosshairs on particle intersection
		if (gDebugRaycastParticle)
		{
			gDebugProgram.bind();

			gGL.getTexUnit(0)->unbind(LLTexUnit::TT_TEXTURE);

			LLVector3 center(gDebugRaycastParticleIntersection.getF32ptr());
			LLVector3 size(0.1f, 0.1f, 0.1f);

			LLVector3 p[6];

			p[0] = center + size.scaledVec(LLVector3(1,0,0));
			p[1] = center + size.scaledVec(LLVector3(-1,0,0));
			p[2] = center + size.scaledVec(LLVector3(0,1,0));
			p[3] = center + size.scaledVec(LLVector3(0,-1,0));
			p[4] = center + size.scaledVec(LLVector3(0,0,1));
			p[5] = center + size.scaledVec(LLVector3(0,0,-1));
				
			gGL.begin(LLRender::LINES);
			gGL.diffuseColor3f(1.f, 1.f, 0.f);
			for (U32 i = 0; i < 6; i++)
			{
				gGL.vertex3fv(p[i].mV);
			}
			gGL.end();
			gGL.flush();

			gDebugProgram.unbind();
		}
	}

	if (hasRenderDebugMask(LLPipeline::RENDER_DEBUG_SHADOW_FRUSTA) && !hud_only)
	{
		LLVertexBuffer::unbind();

		LLGLEnable blend(GL_BLEND);
		LLGLDepthTest depth(TRUE, FALSE);
		LLGLDisable cull(GL_CULL_FACE);

		gGL.color4f(1,1,1,1);
		gGL.getTexUnit(0)->unbind(LLTexUnit::TT_TEXTURE);
				
		F32 a = 0.1f;

		F32 col[] =
		{
			1,0,0,a,
			0,1,0,a,
			0,0,1,a,
			1,0,1,a,
			
			1,1,0,a,
			0,1,1,a,
			1,1,1,a,
			1,0,1,a,
		};

		for (U32 i = 0; i < 8; i++)
		{
			LLVector3* frust = mShadowCamera[i].mAgentFrustum;

			if (i > 3)
			{ //render shadow frusta as volumes
				if (mShadowFrustPoints[i-4].empty())
				{
					continue;
				}

				gGL.color4fv(col+(i-4)*4);	
			
				gGL.begin(LLRender::TRIANGLE_STRIP);
				gGL.vertex3fv(frust[0].mV); gGL.vertex3fv(frust[4].mV);
				gGL.vertex3fv(frust[1].mV); gGL.vertex3fv(frust[5].mV);
				gGL.vertex3fv(frust[2].mV); gGL.vertex3fv(frust[6].mV);
				gGL.vertex3fv(frust[3].mV); gGL.vertex3fv(frust[7].mV);
				gGL.vertex3fv(frust[0].mV); gGL.vertex3fv(frust[4].mV);
				gGL.end();
				
				
				gGL.begin(LLRender::TRIANGLE_STRIP);
				gGL.vertex3fv(frust[0].mV);
				gGL.vertex3fv(frust[1].mV);
				gGL.vertex3fv(frust[3].mV);
				gGL.vertex3fv(frust[2].mV);
				gGL.end();
				
				gGL.begin(LLRender::TRIANGLE_STRIP);
				gGL.vertex3fv(frust[4].mV);
				gGL.vertex3fv(frust[5].mV);
				gGL.vertex3fv(frust[7].mV);
				gGL.vertex3fv(frust[6].mV);
				gGL.end();		
			}

	
			if (i < 4)
			{
				
				//if (i == 0 || !mShadowFrustPoints[i].empty())
				{
					//render visible point cloud
					gGL.flush();
					glPointSize(8.f);
					gGL.begin(LLRender::POINTS);
					
					F32* c = col+i*4;
					gGL.color3fv(c);

					for (U32 j = 0; j < mShadowFrustPoints[i].size(); ++j)
						{
							gGL.vertex3fv(mShadowFrustPoints[i][j].mV);
						
						}
					gGL.end();

					gGL.flush();
					glPointSize(1.f);

					LLVector3* ext = mShadowExtents[i]; 
					LLVector3 pos = (ext[0]+ext[1])*0.5f;
					LLVector3 size = (ext[1]-ext[0])*0.5f;
					drawBoxOutline(pos, size);

					//render camera frustum splits as outlines
					gGL.begin(LLRender::LINES);
					gGL.vertex3fv(frust[0].mV); gGL.vertex3fv(frust[1].mV);
					gGL.vertex3fv(frust[1].mV); gGL.vertex3fv(frust[2].mV);
					gGL.vertex3fv(frust[2].mV); gGL.vertex3fv(frust[3].mV);
					gGL.vertex3fv(frust[3].mV); gGL.vertex3fv(frust[0].mV);
					gGL.vertex3fv(frust[4].mV); gGL.vertex3fv(frust[5].mV);
					gGL.vertex3fv(frust[5].mV); gGL.vertex3fv(frust[6].mV);
					gGL.vertex3fv(frust[6].mV); gGL.vertex3fv(frust[7].mV);
					gGL.vertex3fv(frust[7].mV); gGL.vertex3fv(frust[4].mV);
					gGL.vertex3fv(frust[0].mV); gGL.vertex3fv(frust[4].mV);
					gGL.vertex3fv(frust[1].mV); gGL.vertex3fv(frust[5].mV);
					gGL.vertex3fv(frust[2].mV); gGL.vertex3fv(frust[6].mV);
					gGL.vertex3fv(frust[3].mV); gGL.vertex3fv(frust[7].mV);
					gGL.end();
				}
			}

			/*gGL.flush();
			glLineWidth(16-i*2);
			for (LLWorld::region_list_t::const_iterator iter = LLWorld::getInstance()->getRegionList().begin(); 
					iter != LLWorld::getInstance()->getRegionList().end(); ++iter)
			{
				LLViewerRegion* region = *iter;
				for (U32 j = 0; j < LLViewerRegion::NUM_PARTITIONS; j++)
				{
					LLSpatialPartition* part = region->getSpatialPartition(j);
					if (part)
					{
						if (hasRenderType(part->mDrawableType))
						{
							part->renderIntersectingBBoxes(&mShadowCamera[i]);
						}
					}
				}
			}
			gGL.flush();
			glLineWidth(1.f);*/
		}
	}

	if (mRenderDebugMask & RENDER_DEBUG_WIND_VECTORS)
	{
		gAgent.getRegion()->mWind.renderVectors();
	}
	
	if (mRenderDebugMask & RENDER_DEBUG_COMPOSITION)
	{
		// Debug composition layers
		F32 x, y;

		gGL.getTexUnit(0)->unbind(LLTexUnit::TT_TEXTURE);

		if (gAgent.getRegion())
		{
			gGL.begin(LLRender::POINTS);
			// Draw the composition layer for the region that I'm in.
			for (x = 0; x <= 260; x++)
			{
				for (y = 0; y <= 260; y++)
				{
					if ((x > 255) || (y > 255))
					{
						gGL.color4f(1.f, 0.f, 0.f, 1.f);
					}
					else
					{
						gGL.color4f(0.f, 0.f, 1.f, 1.f);
					}
					F32 z = gAgent.getRegion()->getCompositionXY((S32)x, (S32)y);
					z *= 5.f;
					z += 50.f;
					gGL.vertex3f(x, y, z);
				}
			}
			gGL.end();
		}
	}

	gGL.flush();
	gUIProgram.unbind();
}

void LLPipeline::rebuildPools()
{
    LL_PROFILE_ZONE_SCOPED_CATEGORY_PIPELINE;

	assertInitialized();

	S32 max_count = mPools.size();
	pool_set_t::iterator iter1 = mPools.upper_bound(mLastRebuildPool);
	while(max_count > 0 && mPools.size() > 0) // && num_rebuilds < MAX_REBUILDS)
	{
		if (iter1 == mPools.end())
		{
			iter1 = mPools.begin();
		}
		LLDrawPool* poolp = *iter1;

		if (poolp->isDead())
		{
			mPools.erase(iter1++);
			removeFromQuickLookup( poolp );
			if (poolp == mLastRebuildPool)
			{
				mLastRebuildPool = NULL;
			}
			delete poolp;
		}
		else
		{
			mLastRebuildPool = poolp;
			iter1++;
		}
		max_count--;
	}
}

void LLPipeline::addToQuickLookup( LLDrawPool* new_poolp )
{
	assertInitialized();

	switch( new_poolp->getType() )
	{
	case LLDrawPool::POOL_SIMPLE:
		if (mSimplePool)
		{
			llassert(0);
			LL_WARNS() << "Ignoring duplicate simple pool." << LL_ENDL;
		}
		else
		{
			mSimplePool = (LLRenderPass*) new_poolp;
		}
		break;

	case LLDrawPool::POOL_ALPHA_MASK:
		if (mAlphaMaskPool)
		{
			llassert(0);
			LL_WARNS() << "Ignoring duplicate alpha mask pool." << LL_ENDL;
			break;
		}
		else
		{
			mAlphaMaskPool = (LLRenderPass*) new_poolp;
		}
		break;

	case LLDrawPool::POOL_FULLBRIGHT_ALPHA_MASK:
		if (mFullbrightAlphaMaskPool)
		{
			llassert(0);
			LL_WARNS() << "Ignoring duplicate alpha mask pool." << LL_ENDL;
			break;
		}
		else
		{
			mFullbrightAlphaMaskPool = (LLRenderPass*) new_poolp;
		}
		break;
		
	case LLDrawPool::POOL_GRASS:
		if (mGrassPool)
		{
			llassert(0);
			LL_WARNS() << "Ignoring duplicate grass pool." << LL_ENDL;
		}
		else
		{
			mGrassPool = (LLRenderPass*) new_poolp;
		}
		break;

	case LLDrawPool::POOL_FULLBRIGHT:
		if (mFullbrightPool)
		{
			llassert(0);
			LL_WARNS() << "Ignoring duplicate simple pool." << LL_ENDL;
		}
		else
		{
			mFullbrightPool = (LLRenderPass*) new_poolp;
		}
		break;

	case LLDrawPool::POOL_GLOW:
		if (mGlowPool)
		{
			llassert(0);
			LL_WARNS() << "Ignoring duplicate glow pool." << LL_ENDL;
		}
		else
		{
			mGlowPool = (LLRenderPass*) new_poolp;
		}
		break;

	case LLDrawPool::POOL_TREE:
		mTreePools[ uintptr_t(new_poolp->getTexture()) ] = new_poolp ;
		break;
 
	case LLDrawPool::POOL_TERRAIN:
		mTerrainPools[ uintptr_t(new_poolp->getTexture()) ] = new_poolp ;
		break;

	case LLDrawPool::POOL_BUMP:
		if (mBumpPool)
		{
			llassert(0);
			LL_WARNS() << "Ignoring duplicate bump pool." << LL_ENDL;
		}
		else
		{
			mBumpPool = new_poolp;
		}
		break;
	case LLDrawPool::POOL_MATERIALS:
		if (mMaterialsPool)
		{
			llassert(0);
			LL_WARNS() << "Ignorning duplicate materials pool." << LL_ENDL;
		}
		else
		{
			mMaterialsPool = new_poolp;
		}
		break;
	case LLDrawPool::POOL_ALPHA_PRE_WATER:
		if( mAlphaPoolPreWater )
		{
			llassert(0);
			LL_WARNS() << "LLPipeline::addPool(): Ignoring duplicate Alpha pre-water pool" << LL_ENDL;
		}
		else
		{
			mAlphaPoolPreWater = (LLDrawPoolAlpha*) new_poolp;
		}
		break;
    case LLDrawPool::POOL_ALPHA_POST_WATER:
        if (mAlphaPoolPostWater)
        {
            llassert(0);
            LL_WARNS() << "LLPipeline::addPool(): Ignoring duplicate Alpha post-water pool" << LL_ENDL;
        }
        else
        {
            mAlphaPoolPostWater = (LLDrawPoolAlpha*)new_poolp;
        }
        break;

	case LLDrawPool::POOL_AVATAR:
	case LLDrawPool::POOL_CONTROL_AV:
		break; // Do nothing

	case LLDrawPool::POOL_SKY:
		if( mSkyPool )
		{
			llassert(0);
			LL_WARNS() << "LLPipeline::addPool(): Ignoring duplicate Sky pool" << LL_ENDL;
		}
		else
		{
			mSkyPool = new_poolp;
		}
		break;
	
	case LLDrawPool::POOL_WATER:
		if( mWaterPool )
		{
			llassert(0);
			LL_WARNS() << "LLPipeline::addPool(): Ignoring duplicate Water pool" << LL_ENDL;
		}
		else
		{
			mWaterPool = new_poolp;
		}
		break;

	case LLDrawPool::POOL_WL_SKY:
		if( mWLSkyPool )
		{
			llassert(0);
			LL_WARNS() << "LLPipeline::addPool(): Ignoring duplicate WLSky Pool" << LL_ENDL;
		}
		else
		{ 
			mWLSkyPool = new_poolp;
		}
		break;

    case LLDrawPool::POOL_GLTF_PBR:
        if( mPBROpaquePool )
        {
            llassert(0);
            LL_WARNS() << "LLPipeline::addPool(): Ignoring duplicate PBR Opaque Pool" << LL_ENDL;
        }
        else
        {
            mPBROpaquePool = new_poolp;
        }
        break;

    case LLDrawPool::POOL_GLTF_PBR_ALPHA_MASK:
        if (mPBRAlphaMaskPool)
        {
            llassert(0);
            LL_WARNS() << "LLPipeline::addPool(): Ignoring duplicate PBR Alpha Mask Pool" << LL_ENDL;
        }
        else
        {
            mPBRAlphaMaskPool = new_poolp;
        }
        break;


	default:
		llassert(0);
		LL_WARNS() << "Invalid Pool Type in  LLPipeline::addPool()" << LL_ENDL;
		break;
	}
}

void LLPipeline::removePool( LLDrawPool* poolp )
{
	assertInitialized();
	removeFromQuickLookup(poolp);
	mPools.erase(poolp);
	delete poolp;
}

void LLPipeline::removeFromQuickLookup( LLDrawPool* poolp )
{
	assertInitialized();
	switch( poolp->getType() )
	{
	case LLDrawPool::POOL_SIMPLE:
		llassert(mSimplePool == poolp);
		mSimplePool = NULL;
		break;

	case LLDrawPool::POOL_ALPHA_MASK:
		llassert(mAlphaMaskPool == poolp);
		mAlphaMaskPool = NULL;
		break;

	case LLDrawPool::POOL_FULLBRIGHT_ALPHA_MASK:
		llassert(mFullbrightAlphaMaskPool == poolp);
		mFullbrightAlphaMaskPool = NULL;
		break;

	case LLDrawPool::POOL_GRASS:
		llassert(mGrassPool == poolp);
		mGrassPool = NULL;
		break;

	case LLDrawPool::POOL_FULLBRIGHT:
		llassert(mFullbrightPool == poolp);
		mFullbrightPool = NULL;
		break;

	case LLDrawPool::POOL_WL_SKY:
		llassert(mWLSkyPool == poolp);
		mWLSkyPool = NULL;
		break;

	case LLDrawPool::POOL_GLOW:
		llassert(mGlowPool == poolp);
		mGlowPool = NULL;
		break;

	case LLDrawPool::POOL_TREE:
		#ifdef _DEBUG
			{
				bool found = mTreePools.erase( (uintptr_t)poolp->getTexture() );
				llassert( found );
			}
		#else
			mTreePools.erase( (uintptr_t)poolp->getTexture() );
		#endif
		break;

	case LLDrawPool::POOL_TERRAIN:
		#ifdef _DEBUG
			{
				bool found = mTerrainPools.erase( (uintptr_t)poolp->getTexture() );
				llassert( found );
			}
		#else
			mTerrainPools.erase( (uintptr_t)poolp->getTexture() );
		#endif
		break;

	case LLDrawPool::POOL_BUMP:
		llassert( poolp == mBumpPool );
		mBumpPool = NULL;
		break;
	
	case LLDrawPool::POOL_MATERIALS:
		llassert(poolp == mMaterialsPool);
		mMaterialsPool = NULL;
		break;
			
	case LLDrawPool::POOL_ALPHA_PRE_WATER:
		llassert( poolp == mAlphaPoolPreWater );
		mAlphaPoolPreWater = nullptr;
		break;
    
    case LLDrawPool::POOL_ALPHA_POST_WATER:
        llassert(poolp == mAlphaPoolPostWater);
        mAlphaPoolPostWater = nullptr;
        break;

	case LLDrawPool::POOL_AVATAR:
	case LLDrawPool::POOL_CONTROL_AV:
		break; // Do nothing

	case LLDrawPool::POOL_SKY:
		llassert( poolp == mSkyPool );
		mSkyPool = NULL;
		break;

	case LLDrawPool::POOL_WATER:
		llassert( poolp == mWaterPool );
		mWaterPool = NULL;
		break;

    case LLDrawPool::POOL_GLTF_PBR:
        llassert( poolp == mPBROpaquePool );
        mPBROpaquePool = NULL;
        break;

    case LLDrawPool::POOL_GLTF_PBR_ALPHA_MASK:
        llassert(poolp == mPBRAlphaMaskPool);
        mPBRAlphaMaskPool = NULL;
        break;

	default:
		llassert(0);
		LL_WARNS() << "Invalid Pool Type in  LLPipeline::removeFromQuickLookup() type=" << poolp->getType() << LL_ENDL;
		break;
	}
}

void LLPipeline::resetDrawOrders()
{
    LL_PROFILE_ZONE_SCOPED_CATEGORY_PIPELINE;
	assertInitialized();
	// Iterate through all of the draw pools and rebuild them.
	for (pool_set_t::iterator iter = mPools.begin(); iter != mPools.end(); ++iter)
	{
		LLDrawPool *poolp = *iter;
		poolp->resetDrawOrders();
	}
}

//============================================================================
// Once-per-frame setup of hardware lights,
// including sun/moon, avatar backlight, and up to 6 local lights

void LLPipeline::setupAvatarLights(bool for_edit)
{
	assertInitialized();

    LLEnvironment& environment = LLEnvironment::instance();
    LLSettingsSky::ptr_t psky = environment.getCurrentSky();

    bool sun_up = environment.getIsSunUp();


	if (for_edit)
	{
		LLColor4 diffuse(1.f, 1.f, 1.f, 0.f);
		LLVector4 light_pos_cam(-8.f, 0.25f, 10.f, 0.f);  // w==0 => directional light
		LLMatrix4 camera_mat = LLViewerCamera::getInstance()->getModelview();
		LLMatrix4 camera_rot(camera_mat.getMat3());
		camera_rot.invert();
		LLVector4 light_pos = light_pos_cam * camera_rot;
		
		light_pos.normalize();

		LLLightState* light = gGL.getLight(1);

		mHWLightColors[1] = diffuse;

		light->setDiffuse(diffuse);
		light->setAmbient(LLColor4::black);
		light->setSpecular(LLColor4::black);
		light->setPosition(light_pos);
		light->setConstantAttenuation(1.f);
		light->setLinearAttenuation(0.f);
		light->setQuadraticAttenuation(0.f);
		light->setSpotExponent(0.f);
		light->setSpotCutoff(180.f);
	}
	else if (gAvatarBacklight) // Always true (unless overridden in a devs .ini)
	{
        LLVector3 light_dir = sun_up ? LLVector3(mSunDir) : LLVector3(mMoonDir);
		LLVector3 opposite_pos = -light_dir;
		LLVector3 orthog_light_pos = light_dir % LLVector3::z_axis;
		LLVector4 backlight_pos = LLVector4(lerp(opposite_pos, orthog_light_pos, 0.3f), 0.0f);
		backlight_pos.normalize();
			
		LLColor4 light_diffuse = sun_up ? mSunDiffuse : mMoonDiffuse;

		LLColor4 backlight_diffuse(1.f - light_diffuse.mV[VRED], 1.f - light_diffuse.mV[VGREEN], 1.f - light_diffuse.mV[VBLUE], 1.f);
		F32 max_component = 0.001f;
		for (S32 i = 0; i < 3; i++)
		{
			if (backlight_diffuse.mV[i] > max_component)
			{
				max_component = backlight_diffuse.mV[i];
			}
		}
		F32 backlight_mag;
		if (LLEnvironment::instance().getIsSunUp())
		{
			backlight_mag = BACKLIGHT_DAY_MAGNITUDE_OBJECT;
		}
		else
		{
			backlight_mag = BACKLIGHT_NIGHT_MAGNITUDE_OBJECT;
		}
		backlight_diffuse *= backlight_mag / max_component;

		mHWLightColors[1] = backlight_diffuse;

		LLLightState* light = gGL.getLight(1);

		light->setPosition(backlight_pos);
		light->setDiffuse(backlight_diffuse);
		light->setAmbient(LLColor4::black);
		light->setSpecular(LLColor4::black);
		light->setConstantAttenuation(1.f);
		light->setLinearAttenuation(0.f);
		light->setQuadraticAttenuation(0.f);
		light->setSpotExponent(0.f);
		light->setSpotCutoff(180.f);
	}
	else
	{
		LLLightState* light = gGL.getLight(1);

		mHWLightColors[1] = LLColor4::black;

		light->setDiffuse(LLColor4::black);
		light->setAmbient(LLColor4::black);
		light->setSpecular(LLColor4::black);
	}
}

static F32 calc_light_dist(LLVOVolume* light, const LLVector3& cam_pos, F32 max_dist)
{
    LL_PROFILE_ZONE_SCOPED_CATEGORY_DRAWPOOL;
	F32 inten = light->getLightIntensity();
	if (inten < .001f)
	{
		return max_dist;
	}
	bool selected = light->isSelected();
	if (selected)
	{
        return 0.f; // selected lights get highest priority
	}
    F32 radius = light->getLightRadius();
    F32 dist = dist_vec(light->getRenderPosition(), cam_pos);
    dist = llmax(dist - radius, 0.f);
	if (light->mDrawable.notNull() && light->mDrawable->isState(LLDrawable::ACTIVE))
	{
		// moving lights get a little higher priority (too much causes artifacts)
        dist = llmax(dist - light->getLightRadius()*0.25f, 0.f);
	}
	return dist;
}

void LLPipeline::calcNearbyLights(LLCamera& camera)
{
    LL_PROFILE_ZONE_SCOPED_CATEGORY_DRAWPOOL;
	assertInitialized();

	if (LLPipeline::sReflectionRender || gCubeSnapshot || LLPipeline::sRenderingHUDs)
	{
		return;
	}

    const S32 local_light_count = LLPipeline::RenderLocalLightCount;

	if (local_light_count >= 1)
	{
		// mNearbyLight (and all light_set_t's) are sorted such that
		// begin() == the closest light and rbegin() == the farthest light
		const S32 MAX_LOCAL_LIGHTS = 6;
        LLVector3 cam_pos = camera.getOrigin();
		
        F32 max_dist;
        if (LLPipeline::sRenderDeferred)
        {
            max_dist = RenderFarClip;
        }
        else
        {
            max_dist = llmin(RenderFarClip, LIGHT_MAX_RADIUS * 4.f);
        }

		// UPDATE THE EXISTING NEARBY LIGHTS
		light_set_t cur_nearby_lights;
		for (light_set_t::iterator iter = mNearbyLights.begin();
			iter != mNearbyLights.end(); iter++)
		{
			const Light* light = &(*iter);
			LLDrawable* drawable = light->drawable;
            const LLViewerObject *vobj = light->drawable->getVObj();
            if(vobj && vobj->getAvatar() 
               && (vobj->getAvatar()->isTooComplex() || vobj->getAvatar()->isInMuteList() || vobj->getAvatar()->isTooSlow())
               )
            {
                drawable->clearState(LLDrawable::NEARBY_LIGHT);
                continue;
            }

			LLVOVolume* volight = drawable->getVOVolume();
			if (!volight || !drawable->isState(LLDrawable::LIGHT))
			{
				drawable->clearState(LLDrawable::NEARBY_LIGHT);
				continue;
			}
			if (light->fade <= -LIGHT_FADE_TIME)
			{
				drawable->clearState(LLDrawable::NEARBY_LIGHT);
				continue;
			}
			if (!sRenderAttachedLights && volight && volight->isAttachment())
			{
				drawable->clearState(LLDrawable::NEARBY_LIGHT);
				continue;
			}

            F32 dist = calc_light_dist(volight, cam_pos, max_dist);
            F32 fade = light->fade;
            // actual fade gets decreased/increased by setupHWLights
            // light->fade value is 'time'.
            // >=0 and light will become visible as value increases
            // <0 and light will fade out
            if (dist < max_dist)
            {
                if (fade < 0)
                {
                    // mark light to fade in
                    // if fade was -LIGHT_FADE_TIME - it was fully invisible
                    // if fade -0 - it was fully visible
                    // visibility goes up from 0 to LIGHT_FADE_TIME.
                    fade += LIGHT_FADE_TIME;
                }
            }
            else
            {
                // mark light to fade out
                // visibility goes down from -0 to -LIGHT_FADE_TIME.
                if (fade >= LIGHT_FADE_TIME)
                {
                    fade = -0.0001f; // was fully visible
                }
                else if (fade >= 0)
                {
                    // 0.75 visible light should stay 0.75 visible, but should reverse direction
                    fade -= LIGHT_FADE_TIME;
                }
            }
            cur_nearby_lights.insert(Light(drawable, dist, fade));
		}
		mNearbyLights = cur_nearby_lights;
				
		// FIND NEW LIGHTS THAT ARE IN RANGE
		light_set_t new_nearby_lights;
		for (LLDrawable::ordered_drawable_set_t::iterator iter = mLights.begin();
			 iter != mLights.end(); ++iter)
		{
			LLDrawable* drawable = *iter;
			LLVOVolume* light = drawable->getVOVolume();
			if (!light || drawable->isState(LLDrawable::NEARBY_LIGHT))
			{
				continue;
			}
			if (light->isHUDAttachment())
			{
				continue; // no lighting from HUD objects
			}
            if (!sRenderAttachedLights && light && light->isAttachment())
			{
				continue;
			}
            LLVOAvatar * av = light->getAvatar();
            if (av && (av->isTooComplex() || av->isInMuteList() || av->isTooSlow()))
            {
                // avatars that are already in the list will be removed by removeMutedAVsLights
                continue;
            }
            F32 dist = calc_light_dist(light, cam_pos, max_dist);
            if (dist >= max_dist)
			{
				continue;
			}
			new_nearby_lights.insert(Light(drawable, dist, 0.f));
            if (!LLPipeline::sRenderDeferred && new_nearby_lights.size() > (U32)MAX_LOCAL_LIGHTS)
			{
				new_nearby_lights.erase(--new_nearby_lights.end());
				const Light& last = *new_nearby_lights.rbegin();
				max_dist = last.dist;
			}
		}

		// INSERT ANY NEW LIGHTS
		for (light_set_t::iterator iter = new_nearby_lights.begin();
			 iter != new_nearby_lights.end(); iter++)
		{
			const Light* light = &(*iter);
            if (LLPipeline::sRenderDeferred || mNearbyLights.size() < (U32)MAX_LOCAL_LIGHTS)
			{
				mNearbyLights.insert(*light);
				((LLDrawable*) light->drawable)->setState(LLDrawable::NEARBY_LIGHT);
			}
			else
			{
				// crazy cast so that we can overwrite the fade value
				// even though gcc enforces sets as const
				// (fade value doesn't affect sort so this is safe)
				Light* farthest_light = (const_cast<Light*>(&(*(mNearbyLights.rbegin()))));
				if (light->dist < farthest_light->dist)
				{
                    // mark light to fade out
                    // visibility goes down from -0 to -LIGHT_FADE_TIME.
                    //
                    // This is a mess, but for now it needs to be in sync
                    // with fade code above. Ex: code above detects distance < max,
                    // sets fade time to positive, this code then detects closer
                    // lights and sets fade time negative, fully compensating
                    // for the code above
                    if (farthest_light->fade >= LIGHT_FADE_TIME)
                    {
                        farthest_light->fade = -0.0001f; // was fully visible
                    }
                    else if (farthest_light->fade >= 0)
                    {
                        farthest_light->fade -= LIGHT_FADE_TIME;
                    }
				}
				else
				{
					break; // none of the other lights are closer
				}
			}
		}
		
		//mark nearby lights not-removable.
		for (light_set_t::iterator iter = mNearbyLights.begin();
			 iter != mNearbyLights.end(); iter++)
		{
			const Light* light = &(*iter);
			((LLViewerOctreeEntryData*) light->drawable)->setVisible();
		}
	}
}

void LLPipeline::setupHWLights()
{
    LL_PROFILE_ZONE_SCOPED_CATEGORY_DRAWPOOL;
	assertInitialized();
	
    if (LLPipeline::sRenderingHUDs)
    {
        return;
    }

    F32 light_scale = 1.f;

    if (gCubeSnapshot)
    { //darken local lights when probe ambiance is above 1
        light_scale = mReflectionMapManager.mLightScale;
    }


    LLEnvironment& environment = LLEnvironment::instance();
    LLSettingsSky::ptr_t psky = environment.getCurrentSky();

    // Ambient
    LLColor4 ambient = psky->getTotalAmbient();

	gGL.setAmbientLightColor(ambient);

    bool sun_up  = environment.getIsSunUp();
    bool moon_up = environment.getIsMoonUp();

	// Light 0 = Sun or Moon (All objects)
	{
        LLVector4 sun_dir(environment.getSunDirection(), 0.0f);
        LLVector4 moon_dir(environment.getMoonDirection(), 0.0f);

        mSunDir.setVec(sun_dir);
        mMoonDir.setVec(moon_dir);

        mSunDiffuse.setVec(psky->getSunlightColor());
        mMoonDiffuse.setVec(psky->getMoonlightColor());

		F32 max_color = llmax(mSunDiffuse.mV[0], mSunDiffuse.mV[1], mSunDiffuse.mV[2]);
		if (max_color > 1.f)
		{
			mSunDiffuse *= 1.f/max_color;
		}
		mSunDiffuse.clamp();

        max_color = llmax(mMoonDiffuse.mV[0], mMoonDiffuse.mV[1], mMoonDiffuse.mV[2]);
        if (max_color > 1.f)
        {
            mMoonDiffuse *= 1.f/max_color;
        }
        mMoonDiffuse.clamp();

        // prevent underlighting from having neither lightsource facing us
        if (!sun_up && !moon_up)
		{
            mSunDiffuse.setVec(LLColor4(0.0, 0.0, 0.0, 1.0));
            mMoonDiffuse.setVec(LLColor4(0.0, 0.0, 0.0, 1.0));
            mSunDir.setVec(LLVector4(0.0, 1.0, 0.0, 0.0));
            mMoonDir.setVec(LLVector4(0.0, 1.0, 0.0, 0.0));
		}

        LLVector4 light_dir = sun_up ? mSunDir : mMoonDir;

        mHWLightColors[0] = sun_up ? mSunDiffuse : mMoonDiffuse;

		LLLightState* light = gGL.getLight(0);
        light->setPosition(light_dir);

        light->setSunPrimary(sun_up);
        light->setDiffuse(mHWLightColors[0]);
        light->setDiffuseB(mMoonDiffuse);
        light->setAmbient(psky->getTotalAmbient());
		light->setSpecular(LLColor4::black);
		light->setConstantAttenuation(1.f);
		light->setLinearAttenuation(0.f);
		light->setQuadraticAttenuation(0.f);
		light->setSpotExponent(0.f);
		light->setSpotCutoff(180.f);
	}
	
	// Light 1 = Backlight (for avatars)
	// (set by enableLightsAvatar)
	
	S32 cur_light = 2;
	
	// Nearby lights = LIGHT 2-7

	mLightMovingMask = 0;
	
    const S32 local_light_count = LLPipeline::RenderLocalLightCount;

	if (local_light_count >= 1)
	{
		for (light_set_t::iterator iter = mNearbyLights.begin();
			 iter != mNearbyLights.end(); ++iter)
		{
			LLDrawable* drawable = iter->drawable;
			LLVOVolume* light = drawable->getVOVolume();
			if (!light)
			{
				continue;
			}

            if (light->isAttachment())
            {
                if (!sRenderAttachedLights)
                {
                    continue;
                }
            }

			if (drawable->isState(LLDrawable::ACTIVE))
			{
				mLightMovingMask |= (1<<cur_light);
			}
			
            //send linear light color to shader
            LLColor4  light_color = light->getLightLinearColor() * light_scale;
			light_color.mV[3] = 0.0f;

			F32 fade = iter->fade;
			if (fade < LIGHT_FADE_TIME)
			{
				// fade in/out light
				if (fade >= 0.f)
				{
					fade = fade / LIGHT_FADE_TIME;
					((Light*) (&(*iter)))->fade += gFrameIntervalSeconds.value();
				}
				else
				{
					fade = 1.f + fade / LIGHT_FADE_TIME;
					((Light*) (&(*iter)))->fade -= gFrameIntervalSeconds.value();
				}
				fade = llclamp(fade,0.f,1.f);
				light_color *= fade;
			}

            if (light_color.magVecSquared() < 0.001f)
            {
                continue;
            }

            LLVector3 light_pos(light->getRenderPosition());
            LLVector4 light_pos_gl(light_pos, 1.0f);

            F32 adjusted_radius = light->getLightRadius() * (sRenderDeferred ? 1.5f : 1.0f);
            if (adjusted_radius <= 0.001f)
            {
                continue;
            }

            F32 x = (3.f * (1.f + (light->getLightFalloff() * 2.0f)));  // why this magic?  probably trying to match a historic behavior.
            F32 linatten = x / adjusted_radius;                         // % of brightness at radius

            mHWLightColors[cur_light] = light_color;
			LLLightState* light_state = gGL.getLight(cur_light);
			
			light_state->setPosition(light_pos_gl);
			light_state->setDiffuse(light_color);
			light_state->setAmbient(LLColor4::black);
			light_state->setConstantAttenuation(0.f);
            light_state->setSize(light->getLightRadius() * 1.5f);
            light_state->setFalloff(light->getLightFalloff(DEFERRED_LIGHT_FALLOFF));

			if (sRenderDeferred)
			{
				light_state->setLinearAttenuation(linatten);
				light_state->setQuadraticAttenuation(light->getLightFalloff(DEFERRED_LIGHT_FALLOFF) + 1.f); // get falloff to match for forward deferred rendering lights
			}
			else
			{
				light_state->setLinearAttenuation(linatten);
				light_state->setQuadraticAttenuation(0.f);
			}
			

			if (light->isLightSpotlight() // directional (spot-)light
			    && (LLPipeline::sRenderDeferred || RenderSpotLightsInNondeferred)) // these are only rendered as GL spotlights if we're in deferred rendering mode *or* the setting forces them on
			{
				LLQuaternion quat = light->getRenderRotation();
				LLVector3 at_axis(0,0,-1); // this matches deferred rendering's object light direction
				at_axis *= quat;

				light_state->setSpotDirection(at_axis);
				light_state->setSpotCutoff(90.f);
				light_state->setSpotExponent(2.f);
	
				LLVector3 spotParams = light->getSpotLightParams();

				const LLColor4 specular(0.f, 0.f, 0.f, spotParams[2]);
				light_state->setSpecular(specular);
			}
			else // omnidirectional (point) light
			{
				light_state->setSpotExponent(0.f);
				light_state->setSpotCutoff(180.f);
				
				// we use specular.z = 1.0 as a cheap hack for the shaders to know that this is omnidirectional rather than a spotlight
				const LLColor4 specular(0.f, 0.f, 1.f, 0.f);
				light_state->setSpecular(specular);				
			}
			cur_light++;
			if (cur_light >= 8)
			{
				break; // safety
			}
		}
	}
	for ( ; cur_light < 8 ; cur_light++)
	{
		mHWLightColors[cur_light] = LLColor4::black;
		LLLightState* light = gGL.getLight(cur_light);
        light->setSunPrimary(true);
		light->setDiffuse(LLColor4::black);
		light->setAmbient(LLColor4::black);
		light->setSpecular(LLColor4::black);
	}

    // Bookmark comment to allow searching for mSpecialRenderMode == 3 (avatar edit mode),
    // prev site of forward (non-deferred) character light injection, removed by SL-13522 09/20

	// Init GL state
	for (S32 i = 0; i < 8; ++i)
	{
		gGL.getLight(i)->disable();
	}
	mLightMask = 0;
}

void LLPipeline::enableLights(U32 mask)
{
	assertInitialized();

	if (mLightMask != mask)
	{
		stop_glerror();
		if (mask)
		{
			stop_glerror();
			for (S32 i=0; i<8; i++)
			{
				LLLightState* light = gGL.getLight(i);
				if (mask & (1<<i))
				{
					light->enable();
					light->setDiffuse(mHWLightColors[i]);
				}
				else
				{
					light->disable();
					light->setDiffuse(LLColor4::black);
				}
			}
			stop_glerror();
		}
		mLightMask = mask;
		stop_glerror();
	}
}

void LLPipeline::enableLightsDynamic()
{
	assertInitialized();
	U32 mask = 0xff & (~2); // Local lights
	enableLights(mask);
	
	if (isAgentAvatarValid())
	{
		if (gAgentAvatarp->mSpecialRenderMode == 0) // normal
		{
			gPipeline.enableLightsAvatar();
		}
		else if (gAgentAvatarp->mSpecialRenderMode == 2)  // anim preview
		{
			gPipeline.enableLightsAvatarEdit(LLColor4(0.7f, 0.6f, 0.3f, 1.f));
		}
	}
}

void LLPipeline::enableLightsAvatar()
{
	U32 mask = 0xff; // All lights
	setupAvatarLights(FALSE);
	enableLights(mask);
}

void LLPipeline::enableLightsPreview()
{
	disableLights();

	LLColor4 ambient = PreviewAmbientColor;
	gGL.setAmbientLightColor(ambient);

	LLColor4 diffuse0 = PreviewDiffuse0;
	LLColor4 specular0 = PreviewSpecular0;
	LLColor4 diffuse1 = PreviewDiffuse1;
	LLColor4 specular1 = PreviewSpecular1;
	LLColor4 diffuse2 = PreviewDiffuse2;
	LLColor4 specular2 = PreviewSpecular2;

	LLVector3 dir0 = PreviewDirection0;
	LLVector3 dir1 = PreviewDirection1;
	LLVector3 dir2 = PreviewDirection2;

	dir0.normVec();
	dir1.normVec();
	dir2.normVec();
	
	LLVector4 light_pos(dir0, 0.0f);

	LLLightState* light = gGL.getLight(1);

	light->enable();
	light->setPosition(light_pos);
	light->setDiffuse(diffuse0);
	light->setAmbient(ambient);
	light->setSpecular(specular0);
	light->setSpotExponent(0.f);
	light->setSpotCutoff(180.f);

	light_pos = LLVector4(dir1, 0.f);

	light = gGL.getLight(2);
	light->enable();
	light->setPosition(light_pos);
	light->setDiffuse(diffuse1);
	light->setAmbient(ambient);
	light->setSpecular(specular1);
	light->setSpotExponent(0.f);
	light->setSpotCutoff(180.f);

	light_pos = LLVector4(dir2, 0.f);
	light = gGL.getLight(3);
	light->enable();
	light->setPosition(light_pos);
	light->setDiffuse(diffuse2);
	light->setAmbient(ambient);
	light->setSpecular(specular2);
	light->setSpotExponent(0.f);
	light->setSpotCutoff(180.f);
}


void LLPipeline::enableLightsAvatarEdit(const LLColor4& color)
{
	U32 mask = 0x2002; // Avatar backlight only, set ambient
	setupAvatarLights(TRUE);
	enableLights(mask);

	gGL.setAmbientLightColor(color);
}

void LLPipeline::enableLightsFullbright()
{
	assertInitialized();
	U32 mask = 0x1000; // Non-0 mask, set ambient
	enableLights(mask);
}

void LLPipeline::disableLights()
{
	enableLights(0); // no lighting (full bright)
}

//============================================================================

class LLMenuItemGL;
class LLInvFVBridge;
struct cat_folder_pair;
class LLVOBranch;
class LLVOLeaf;

void LLPipeline::findReferences(LLDrawable *drawablep)
{
	assertInitialized();
	if (mLights.find(drawablep) != mLights.end())
	{
		LL_INFOS() << "In mLights" << LL_ENDL;
	}
	if (std::find(mMovedList.begin(), mMovedList.end(), drawablep) != mMovedList.end())
	{
		LL_INFOS() << "In mMovedList" << LL_ENDL;
	}
	if (std::find(mShiftList.begin(), mShiftList.end(), drawablep) != mShiftList.end())
	{
		LL_INFOS() << "In mShiftList" << LL_ENDL;
	}
	if (mRetexturedList.find(drawablep) != mRetexturedList.end())
	{
		LL_INFOS() << "In mRetexturedList" << LL_ENDL;
	}
	
	if (std::find(mBuildQ1.begin(), mBuildQ1.end(), drawablep) != mBuildQ1.end())
	{
		LL_INFOS() << "In mBuildQ1" << LL_ENDL;
	}
	
	S32 count;
	
	count = gObjectList.findReferences(drawablep);
	if (count)
	{
		LL_INFOS() << "In other drawables: " << count << " references" << LL_ENDL;
	}
}

bool LLPipeline::verify()
{
	bool ok = assertInitialized();
	if (ok) 
	{
		for (pool_set_t::iterator iter = mPools.begin(); iter != mPools.end(); ++iter)
		{
			LLDrawPool *poolp = *iter;
			if (!poolp->verify())
			{
				ok = false;
			}
		}
	}

	if (!ok)
	{
		LL_WARNS() << "Pipeline verify failed!" << LL_ENDL;
	}
	return ok;
}

//////////////////////////////
//
// Collision detection
//
//

///////////////////////////////////////////////////////////////////////////////////////////////////////////////////////////////////////////////////////////////////////////////////////////////////////
/**
 *	A method to compute a ray-AABB intersection.
 *	Original code by Andrew Woo, from "Graphics Gems", Academic Press, 1990
 *	Optimized code by Pierre Terdiman, 2000 (~20-30% faster on my Celeron 500)
 *	Epsilon value added by Klaus Hartmann. (discarding it saves a few cycles only)
 *
 *	Hence this version is faster as well as more robust than the original one.
 *
 *	Should work provided:
 *	1) the integer representation of 0.0f is 0x00000000
 *	2) the sign bit of the float is the most significant one
 *
 *	Report bugs: p.terdiman@codercorner.com
 *
 *	\param		aabb		[in] the axis-aligned bounding box
 *	\param		origin		[in] ray origin
 *	\param		dir			[in] ray direction
 *	\param		coord		[out] impact coordinates
 *	\return		true if ray intersects AABB
 */
///////////////////////////////////////////////////////////////////////////////////////////////////////////////////////////////////////////////////////////////////////////////////////////////////////
//#define RAYAABB_EPSILON 0.00001f
#define IR(x)	((U32&)x)

bool LLRayAABB(const LLVector3 &center, const LLVector3 &size, const LLVector3& origin, const LLVector3& dir, LLVector3 &coord, F32 epsilon)
{
	bool Inside = true;
	LLVector3 MinB = center - size;
	LLVector3 MaxB = center + size;
	LLVector3 MaxT;
	MaxT.mV[VX]=MaxT.mV[VY]=MaxT.mV[VZ]=-1.0f;

	// Find candidate planes.
	for(U32 i=0;i<3;i++)
	{
		if(origin.mV[i] < MinB.mV[i])
		{
			coord.mV[i]	= MinB.mV[i];
			Inside		= false;

			// Calculate T distances to candidate planes
			if(IR(dir.mV[i]))	MaxT.mV[i] = (MinB.mV[i] - origin.mV[i]) / dir.mV[i];
		}
		else if(origin.mV[i] > MaxB.mV[i])
		{
			coord.mV[i]	= MaxB.mV[i];
			Inside		= false;

			// Calculate T distances to candidate planes
			if(IR(dir.mV[i]))	MaxT.mV[i] = (MaxB.mV[i] - origin.mV[i]) / dir.mV[i];
		}
	}

	// Ray origin inside bounding box
	if(Inside)
	{
		coord = origin;
		return true;
	}

	// Get largest of the maxT's for final choice of intersection
	U32 WhichPlane = 0;
	if(MaxT.mV[1] > MaxT.mV[WhichPlane])	WhichPlane = 1;
	if(MaxT.mV[2] > MaxT.mV[WhichPlane])	WhichPlane = 2;

	// Check final candidate actually inside box
	if(IR(MaxT.mV[WhichPlane])&0x80000000) return false;

	for(U32 i=0;i<3;i++)
	{
		if(i!=WhichPlane)
		{
			coord.mV[i] = origin.mV[i] + MaxT.mV[WhichPlane] * dir.mV[i];
			if (epsilon > 0)
			{
				if(coord.mV[i] < MinB.mV[i] - epsilon || coord.mV[i] > MaxB.mV[i] + epsilon)	return false;
			}
			else
			{
				if(coord.mV[i] < MinB.mV[i] || coord.mV[i] > MaxB.mV[i])	return false;
			}
		}
	}
	return true;	// ray hits box
}

//////////////////////////////
//
// Macros, functions, and inline methods from other classes
//
//

void LLPipeline::setLight(LLDrawable *drawablep, bool is_light)
{
	if (drawablep && assertInitialized())
	{
		if (is_light)
		{
			mLights.insert(drawablep);
			drawablep->setState(LLDrawable::LIGHT);
		}
		else
		{
			drawablep->clearState(LLDrawable::LIGHT);
			mLights.erase(drawablep);
		}
	}
}

//static
void LLPipeline::toggleRenderType(U32 type)
{
	gPipeline.mRenderTypeEnabled[type] = !gPipeline.mRenderTypeEnabled[type];
	if (type == LLPipeline::RENDER_TYPE_WATER)
	{
		gPipeline.mRenderTypeEnabled[LLPipeline::RENDER_TYPE_VOIDWATER] = !gPipeline.mRenderTypeEnabled[LLPipeline::RENDER_TYPE_VOIDWATER];
	}
}

//static
void LLPipeline::toggleRenderTypeControl(U32 type)
{
	gPipeline.toggleRenderType(type);
}

//static
bool LLPipeline::hasRenderTypeControl(U32 type)
{
	return gPipeline.hasRenderType(type);
}

// Allows UI items labeled "Hide foo" instead of "Show foo"
//static
bool LLPipeline::toggleRenderTypeControlNegated(S32 type)
{
	return !gPipeline.hasRenderType(type);
}

//static
void LLPipeline::toggleRenderDebug(U64 bit)
{
	if (gPipeline.hasRenderDebugMask(bit))
	{
		LL_INFOS() << "Toggling render debug mask " << std::hex << bit << " off" << std::dec << LL_ENDL;
	}
	else
	{
		LL_INFOS() << "Toggling render debug mask " << std::hex << bit << " on" << std::dec << LL_ENDL;
	}
	gPipeline.mRenderDebugMask ^= bit;
}


//static
bool LLPipeline::toggleRenderDebugControl(U64 bit)
{
	return gPipeline.hasRenderDebugMask(bit);
}

//static
void LLPipeline::toggleRenderDebugFeature(U32 bit)
{
	gPipeline.mRenderDebugFeatureMask ^= bit;
}


//static
bool LLPipeline::toggleRenderDebugFeatureControl(U32 bit)
{
	return gPipeline.hasRenderDebugFeatureMask(bit);
}

void LLPipeline::setRenderDebugFeatureControl(U32 bit, bool value)
{
	if (value)
	{
		gPipeline.mRenderDebugFeatureMask |= bit;
	}
	else
	{
		gPipeline.mRenderDebugFeatureMask &= !bit;
	}
}

void LLPipeline::pushRenderDebugFeatureMask()
{
	mRenderDebugFeatureStack.push(mRenderDebugFeatureMask);
}

void LLPipeline::popRenderDebugFeatureMask()
{
	if (mRenderDebugFeatureStack.empty())
	{
		LL_ERRS() << "Depleted render feature stack." << LL_ENDL;
	}

	mRenderDebugFeatureMask = mRenderDebugFeatureStack.top();
	mRenderDebugFeatureStack.pop();
}

// static
void LLPipeline::setRenderScriptedBeacons(bool val)
{
	sRenderScriptedBeacons = val;
}

// static
void LLPipeline::toggleRenderScriptedBeacons()
{
	sRenderScriptedBeacons = !sRenderScriptedBeacons;
}

// static
bool LLPipeline::getRenderScriptedBeacons()
{
	return sRenderScriptedBeacons;
}

// static
void LLPipeline::setRenderScriptedTouchBeacons(bool val)
{
	sRenderScriptedTouchBeacons = val;
}

// static
void LLPipeline::toggleRenderScriptedTouchBeacons()
{
	sRenderScriptedTouchBeacons = !sRenderScriptedTouchBeacons;
}

// static
bool LLPipeline::getRenderScriptedTouchBeacons()
{
	return sRenderScriptedTouchBeacons;
}

// static
void LLPipeline::setRenderMOAPBeacons(bool val)
{
	sRenderMOAPBeacons = val;
}

// static
void LLPipeline::toggleRenderMOAPBeacons()
{
	sRenderMOAPBeacons = !sRenderMOAPBeacons;
}

// static
bool LLPipeline::getRenderMOAPBeacons()
{
	return sRenderMOAPBeacons;
}

// static
void LLPipeline::setRenderPhysicalBeacons(bool val)
{
	sRenderPhysicalBeacons = val;
}

// static
void LLPipeline::toggleRenderPhysicalBeacons()
{
	sRenderPhysicalBeacons = !sRenderPhysicalBeacons;
}

// static
bool LLPipeline::getRenderPhysicalBeacons()
{
	return sRenderPhysicalBeacons;
}

// static
void LLPipeline::setRenderParticleBeacons(bool val)
{
	sRenderParticleBeacons = val;
}

// static
void LLPipeline::toggleRenderParticleBeacons()
{
	sRenderParticleBeacons = !sRenderParticleBeacons;
}

// static
bool LLPipeline::getRenderParticleBeacons()
{
	return sRenderParticleBeacons;
}

// static
void LLPipeline::setRenderSoundBeacons(bool val)
{
	sRenderSoundBeacons = val;
}

// static
void LLPipeline::toggleRenderSoundBeacons()
{
	sRenderSoundBeacons = !sRenderSoundBeacons;
}

// static
bool LLPipeline::getRenderSoundBeacons()
{
	return sRenderSoundBeacons;
}

// static
void LLPipeline::setRenderBeacons(bool val)
{
	sRenderBeacons = val;
}

// static
void LLPipeline::toggleRenderBeacons()
{
	sRenderBeacons = !sRenderBeacons;
}

// static
bool LLPipeline::getRenderBeacons()
{
	return sRenderBeacons;
}

// static
void LLPipeline::setRenderHighlights(bool val)
{
	sRenderHighlight = val;
}

// static
void LLPipeline::toggleRenderHighlights()
{
	sRenderHighlight = !sRenderHighlight;
}

// static
bool LLPipeline::getRenderHighlights()
{
	return sRenderHighlight;
}

// static
void LLPipeline::setRenderHighlightTextureChannel(LLRender::eTexIndex channel)
{
	sRenderHighlightTextureChannel = channel;
}

LLVOPartGroup* LLPipeline::lineSegmentIntersectParticle(const LLVector4a& start, const LLVector4a& end, LLVector4a* intersection,
														S32* face_hit)
{
	LLVector4a local_end = end;

	LLVector4a position;

	LLDrawable* drawable = NULL;

	for (LLWorld::region_list_t::const_iterator iter = LLWorld::getInstance()->getRegionList().begin(); 
			iter != LLWorld::getInstance()->getRegionList().end(); ++iter)
	{
		LLViewerRegion* region = *iter;

		LLSpatialPartition* part = region->getSpatialPartition(LLViewerRegion::PARTITION_PARTICLE);
		if (part && hasRenderType(part->mDrawableType))
		{
			LLDrawable* hit = part->lineSegmentIntersect(start, local_end, TRUE, FALSE, TRUE, FALSE, face_hit, &position, NULL, NULL, NULL);
			if (hit)
			{
				drawable = hit;
				local_end = position;						
			}
		}
	}

	LLVOPartGroup* ret = NULL;
	if (drawable)
	{
		//make sure we're returning an LLVOPartGroup
		llassert(drawable->getVObj()->getPCode() == LLViewerObject::LL_VO_PART_GROUP);
		ret = (LLVOPartGroup*) drawable->getVObj().get();
	}
		
	if (intersection)
	{
		*intersection = position;
	}

	return ret;
}

LLViewerObject* LLPipeline::lineSegmentIntersectInWorld(const LLVector4a& start, const LLVector4a& end,
														bool pick_transparent,
														bool pick_rigged,
                                                        bool pick_unselectable,
                                                        bool pick_reflection_probe,
														S32* face_hit,
														LLVector4a* intersection,         // return the intersection point
														LLVector2* tex_coord,            // return the texture coordinates of the intersection point
														LLVector4a* normal,               // return the surface normal at the intersection point
														LLVector4a* tangent             // return the surface tangent at the intersection point
	)
{
	LLDrawable* drawable = NULL;

	LLVector4a local_end = end;

	LLVector4a position;

	sPickAvatar = false; //! LLToolMgr::getInstance()->inBuildMode();
	
	for (LLWorld::region_list_t::const_iterator iter = LLWorld::getInstance()->getRegionList().begin(); 
			iter != LLWorld::getInstance()->getRegionList().end(); ++iter)
	{
		LLViewerRegion* region = *iter;

		for (U32 j = 0; j < LLViewerRegion::NUM_PARTITIONS; j++)
		{
			if ((j == LLViewerRegion::PARTITION_VOLUME) || 
				(j == LLViewerRegion::PARTITION_BRIDGE) ||
                (j == LLViewerRegion::PARTITION_AVATAR) || // for attachments
				(j == LLViewerRegion::PARTITION_CONTROL_AV) ||
				(j == LLViewerRegion::PARTITION_TERRAIN) ||
				(j == LLViewerRegion::PARTITION_TREE) ||
				(j == LLViewerRegion::PARTITION_GRASS))  // only check these partitions for now
			{
				LLSpatialPartition* part = region->getSpatialPartition(j);
				if (part && hasRenderType(part->mDrawableType))
				{
					LLDrawable* hit = part->lineSegmentIntersect(start, local_end, pick_transparent, pick_rigged, pick_unselectable, pick_reflection_probe, face_hit, &position, tex_coord, normal, tangent);
					if (hit)
					{
						drawable = hit;
						local_end = position;						
					}
				}
			}
		}
	}
	
	if (!sPickAvatar)
	{
		//save hit info in case we need to restore
		//due to attachment override
		LLVector4a local_normal;
		LLVector4a local_tangent;
		LLVector2 local_texcoord;
		S32 local_face_hit = -1;

		if (face_hit)
		{ 
			local_face_hit = *face_hit;
		}
		if (tex_coord)
		{
			local_texcoord = *tex_coord;
		}
		if (tangent)
		{
			local_tangent = *tangent;
		}
		else
		{
			local_tangent.clear();
		}
		if (normal)
		{
			local_normal = *normal;
		}
		else
		{
			local_normal.clear();
		}
				
		const F32 ATTACHMENT_OVERRIDE_DIST = 0.1f;

		//check against avatars
		sPickAvatar = true;
		for (LLWorld::region_list_t::const_iterator iter = LLWorld::getInstance()->getRegionList().begin(); 
				iter != LLWorld::getInstance()->getRegionList().end(); ++iter)
		{
			LLViewerRegion* region = *iter;

			LLSpatialPartition* part = region->getSpatialPartition(LLViewerRegion::PARTITION_AVATAR);
			if (part && hasRenderType(part->mDrawableType))
			{
				LLDrawable* hit = part->lineSegmentIntersect(start, local_end, pick_transparent, pick_rigged, pick_unselectable, pick_reflection_probe, face_hit, &position, tex_coord, normal, tangent);
				if (hit)
				{
					LLVector4a delta;
					delta.setSub(position, local_end);

					if (!drawable || 
						!drawable->getVObj()->isAttachment() ||
						delta.getLength3().getF32() > ATTACHMENT_OVERRIDE_DIST)
					{ //avatar overrides if previously hit drawable is not an attachment or 
					  //attachment is far enough away from detected intersection
						drawable = hit;
						local_end = position;						
					}
					else
					{ //prioritize attachments over avatars
						position = local_end;

						if (face_hit)
						{
							*face_hit = local_face_hit;
						}
						if (tex_coord)
						{
							*tex_coord = local_texcoord;
						}
						if (tangent)
						{
							*tangent = local_tangent;
						}
						if (normal)
						{
							*normal = local_normal;
						}
					}
				}
			}
		}
	}

	//check all avatar nametags (silly, isn't it?)
	for (std::vector< LLCharacter* >::iterator iter = LLCharacter::sInstances.begin();
		iter != LLCharacter::sInstances.end();
		++iter)
	{
		LLVOAvatar* av = (LLVOAvatar*) *iter;
		if (av->mNameText.notNull()
			&& av->mNameText->lineSegmentIntersect(start, local_end, position))
		{
			drawable = av->mDrawable;
			local_end = position;
		}
	}

	if (intersection)
	{
		*intersection = position;
	}

	return drawable ? drawable->getVObj().get() : NULL;
}

LLViewerObject* LLPipeline::lineSegmentIntersectInHUD(const LLVector4a& start, const LLVector4a& end,
													  bool pick_transparent,													
													  S32* face_hit,
													  LLVector4a* intersection,         // return the intersection point
													  LLVector2* tex_coord,            // return the texture coordinates of the intersection point
													  LLVector4a* normal,               // return the surface normal at the intersection point
													  LLVector4a* tangent				// return the surface tangent at the intersection point
	)
{
	LLDrawable* drawable = NULL;

	for (LLWorld::region_list_t::const_iterator iter = LLWorld::getInstance()->getRegionList().begin(); 
			iter != LLWorld::getInstance()->getRegionList().end(); ++iter)
	{
		LLViewerRegion* region = *iter;

		bool toggle = false;
		if (!hasRenderType(LLPipeline::RENDER_TYPE_HUD))
		{
			toggleRenderType(LLPipeline::RENDER_TYPE_HUD);
			toggle = true;
		}

		LLSpatialPartition* part = region->getSpatialPartition(LLViewerRegion::PARTITION_HUD);
		if (part)
		{
			LLDrawable* hit = part->lineSegmentIntersect(start, end, pick_transparent, FALSE, TRUE, FALSE, face_hit, intersection, tex_coord, normal, tangent);
			if (hit)
			{
				drawable = hit;
			}
		}

		if (toggle)
		{
			toggleRenderType(LLPipeline::RENDER_TYPE_HUD);
		}
	}
	return drawable ? drawable->getVObj().get() : NULL;
}

LLSpatialPartition* LLPipeline::getSpatialPartition(LLViewerObject* vobj)
{
	if (vobj)
	{
		LLViewerRegion* region = vobj->getRegion();
		if (region)
		{
			return region->getSpatialPartition(vobj->getPartitionType());
		}
	}
	return NULL;
}

void LLPipeline::resetVertexBuffers(LLDrawable* drawable)
{
	if (!drawable)
	{
		return;
	}

	for (S32 i = 0; i < drawable->getNumFaces(); i++)
	{
		LLFace* facep = drawable->getFace(i);
		if (facep)
		{
			facep->clearVertexBuffer();
		}
	}
}

void LLPipeline::renderObjects(U32 type, bool texture, bool batch_texture, bool rigged)
{
	assertInitialized();
	gGL.loadMatrix(gGLModelView);
	gGLLastMatrix = NULL;

    if (rigged)
    {
        mSimplePool->pushRiggedBatches(type + 1, texture, batch_texture);
    }
    else
    {
        mSimplePool->pushBatches(type, texture, batch_texture);
    }

    gGL.loadMatrix(gGLModelView);
	gGLLastMatrix = NULL;		
}

void LLPipeline::renderGLTFObjects(U32 type, bool texture, bool rigged)
{
    assertInitialized();
    gGL.loadMatrix(gGLModelView);
    gGLLastMatrix = NULL;

    if (rigged)
    {
        mSimplePool->pushRiggedGLTFBatches(type + 1, texture);
    }
    else
    {
        mSimplePool->pushGLTFBatches(type, texture);
    }

    gGL.loadMatrix(gGLModelView);
    gGLLastMatrix = NULL;
}

// Currently only used for shadows -Cosmic,2023-04-19
void LLPipeline::renderAlphaObjects(bool rigged)
{
    LL_PROFILE_ZONE_SCOPED_CATEGORY_PIPELINE;
    assertInitialized();
    gGL.loadMatrix(gGLModelView);
    gGLLastMatrix = NULL;
    S32 sun_up = LLEnvironment::instance().getIsSunUp() ? 1 : 0;
    U32 target_width = LLRenderTarget::sCurResX;
    U32 type = LLRenderPass::PASS_ALPHA;
    LLVOAvatar* lastAvatar = nullptr;
    U64 lastMeshId = 0;
    auto* begin = gPipeline.beginRenderMap(type);
    auto* end = gPipeline.endRenderMap(type);

    for (LLCullResult::drawinfo_iterator i = begin; i != end; )
    {
        LLDrawInfo* pparams = *i;
        LLCullResult::increment_iterator(i, end);

        if (rigged != (pparams->mAvatar != nullptr))
        {
            // Pool contains both rigged and non-rigged DrawInfos. Only draw
            // the objects we're interested in in this pass.
            continue;
        }

        if (rigged)
        {
            if (pparams->mGLTFMaterial)
            {
                gDeferredShadowGLTFAlphaBlendProgram.bind(rigged);
                LLGLSLShader::sCurBoundShaderPtr->uniform1i(LLShaderMgr::SUN_UP_FACTOR, sun_up);
                LLGLSLShader::sCurBoundShaderPtr->uniform1f(LLShaderMgr::DEFERRED_SHADOW_TARGET_WIDTH, (float)target_width);
                LLGLSLShader::sCurBoundShaderPtr->setMinimumAlpha(ALPHA_BLEND_CUTOFF);
                LLRenderPass::pushRiggedGLTFBatch(*pparams, lastAvatar, lastMeshId);
            }
            else
            {
                gDeferredShadowAlphaMaskProgram.bind(rigged);
                LLGLSLShader::sCurBoundShaderPtr->uniform1i(LLShaderMgr::SUN_UP_FACTOR, sun_up);
                LLGLSLShader::sCurBoundShaderPtr->uniform1f(LLShaderMgr::DEFERRED_SHADOW_TARGET_WIDTH, (float)target_width);
                LLGLSLShader::sCurBoundShaderPtr->setMinimumAlpha(ALPHA_BLEND_CUTOFF);
                if (lastAvatar != pparams->mAvatar || lastMeshId != pparams->mSkinInfo->mHash)
                {
                    mSimplePool->uploadMatrixPalette(*pparams);
                    lastAvatar = pparams->mAvatar;
                    lastMeshId = pparams->mSkinInfo->mHash;
                }

                mSimplePool->pushBatch(*pparams, true, true);
            }
        }
        else
        {
            if (pparams->mGLTFMaterial)
            {
                gDeferredShadowGLTFAlphaBlendProgram.bind(rigged);
                LLGLSLShader::sCurBoundShaderPtr->uniform1i(LLShaderMgr::SUN_UP_FACTOR, sun_up);
                LLGLSLShader::sCurBoundShaderPtr->uniform1f(LLShaderMgr::DEFERRED_SHADOW_TARGET_WIDTH, (float)target_width);
                LLGLSLShader::sCurBoundShaderPtr->setMinimumAlpha(ALPHA_BLEND_CUTOFF);
                LLRenderPass::pushGLTFBatch(*pparams);
            }
            else
            {
                gDeferredShadowAlphaMaskProgram.bind(rigged);
                LLGLSLShader::sCurBoundShaderPtr->uniform1i(LLShaderMgr::SUN_UP_FACTOR, sun_up);
                LLGLSLShader::sCurBoundShaderPtr->uniform1f(LLShaderMgr::DEFERRED_SHADOW_TARGET_WIDTH, (float)target_width);
                LLGLSLShader::sCurBoundShaderPtr->setMinimumAlpha(ALPHA_BLEND_CUTOFF);
                mSimplePool->pushBatch(*pparams, true, true);
            }
        }
    }

    gGL.loadMatrix(gGLModelView);
    gGLLastMatrix = NULL;
}

// Currently only used for shadows -Cosmic,2023-04-19
void LLPipeline::renderMaskedObjects(U32 type, bool texture, bool batch_texture, bool rigged)
{
	assertInitialized();
	gGL.loadMatrix(gGLModelView);
	gGLLastMatrix = NULL;
    if (rigged)
    {
        mAlphaMaskPool->pushRiggedMaskBatches(type+1, texture, batch_texture);
    }
    else
    {
        mAlphaMaskPool->pushMaskBatches(type, texture, batch_texture);
    }
	gGL.loadMatrix(gGLModelView);
	gGLLastMatrix = NULL;		
}

// Currently only used for shadows -Cosmic,2023-04-19
void LLPipeline::renderFullbrightMaskedObjects(U32 type, bool texture, bool batch_texture, bool rigged)
{
	assertInitialized();
	gGL.loadMatrix(gGLModelView);
	gGLLastMatrix = NULL;
    if (rigged)
    {
        mFullbrightAlphaMaskPool->pushRiggedMaskBatches(type+1, texture, batch_texture);
    }
    else
    {
        mFullbrightAlphaMaskPool->pushMaskBatches(type, texture, batch_texture);
    }
	gGL.loadMatrix(gGLModelView);
	gGLLastMatrix = NULL;		
}

void apply_cube_face_rotation(U32 face)
{
	switch (face)
	{
		case 0: 
			gGL.rotatef(90.f, 0, 1, 0);
			gGL.rotatef(180.f, 1, 0, 0);
		break;
		case 2: 
			gGL.rotatef(-90.f, 1, 0, 0);
		break;
		case 4:
			gGL.rotatef(180.f, 0, 1, 0);
			gGL.rotatef(180.f, 0, 0, 1);
		break;
		case 1: 
			gGL.rotatef(-90.f, 0, 1, 0);
			gGL.rotatef(180.f, 1, 0, 0);
		break;
		case 3:
			gGL.rotatef(90, 1, 0, 0);
		break;
		case 5: 
			gGL.rotatef(180, 0, 0, 1);
		break;
	}
}

void validate_framebuffer_object()
{                                                           
	GLenum status;                                            
	status = glCheckFramebufferStatus(GL_FRAMEBUFFER_EXT); 
	switch(status) 
	{                                          
		case GL_FRAMEBUFFER_COMPLETE:                       
			//framebuffer OK, no error.
			break;
		case GL_FRAMEBUFFER_INCOMPLETE_MISSING_ATTACHMENT:
			// frame buffer not OK: probably means unsupported depth buffer format
			LL_ERRS() << "Framebuffer Incomplete Missing Attachment." << LL_ENDL;
			break;
		case GL_FRAMEBUFFER_INCOMPLETE_ATTACHMENT:
			// frame buffer not OK: probably means unsupported depth buffer format
			LL_ERRS() << "Framebuffer Incomplete Attachment." << LL_ENDL;
			break; 
		case GL_FRAMEBUFFER_UNSUPPORTED:                    
			/* choose different formats */                        
			LL_ERRS() << "Framebuffer unsupported." << LL_ENDL;
			break;                                                
		default:                                                
			LL_ERRS() << "Unknown framebuffer status." << LL_ENDL;
			break;
	}
}

void LLPipeline::bindScreenToTexture() 
{
	
}

static LLTrace::BlockTimerStatHandle FTM_RENDER_BLOOM("Bloom");

void LLPipeline::visualizeBuffers(LLRenderTarget* src, LLRenderTarget* dst, U32 bufferIndex)
{
	dst->bindTarget();
	gDeferredBufferVisualProgram.bind();
	gDeferredBufferVisualProgram.bindTexture(LLShaderMgr::DEFERRED_DIFFUSE, src, false, LLTexUnit::TFO_BILINEAR, bufferIndex);

	static LLStaticHashedString mipLevel("mipLevel");
	if (RenderBufferVisualization != 4)
		gDeferredBufferVisualProgram.uniform1f(mipLevel, 0);
	else
		gDeferredBufferVisualProgram.uniform1f(mipLevel, 8);

	mScreenTriangleVB->setBuffer();
	mScreenTriangleVB->drawArrays(LLRender::TRIANGLES, 0, 3);
	gDeferredBufferVisualProgram.unbind();
	dst->flush();
}

void LLPipeline::generateLuminance(LLRenderTarget* src, LLRenderTarget* dst)
{
	// luminance sample and mipmap generation
	{
		LL_PROFILE_GPU_ZONE("luminance sample");

		dst->bindTarget();

		LLGLDepthTest depth(GL_FALSE, GL_FALSE);

		gLuminanceProgram.bind();

		S32 channel = 0;
		channel = gLuminanceProgram.enableTexture(LLShaderMgr::DEFERRED_DIFFUSE);
		if (channel > -1)
		{
			src->bindTexture(0, channel, LLTexUnit::TFO_POINT);
		}

		channel = gLuminanceProgram.enableTexture(LLShaderMgr::DEFERRED_EMISSIVE);
		if (channel > -1)
		{
			mGlow[1].bindTexture(0, channel);
		}

		mScreenTriangleVB->setBuffer();
		mScreenTriangleVB->drawArrays(LLRender::TRIANGLES, 0, 3);
		dst->flush();

		// note -- unbind AFTER the glGenerateMipMap so time in generatemipmap can be profiled under "Luminance"
		// also note -- keep an eye on the performance of glGenerateMipmap, might need to replace it with a mip generation shader
		gLuminanceProgram.unbind();
	}
}

void LLPipeline::generateExposure(LLRenderTarget* src, LLRenderTarget* dst) {
	// exposure sample
	{
		LL_PROFILE_GPU_ZONE("exposure sample");

		{
			// copy last frame's exposure into mLastExposure
			mLastExposure.bindTarget();
			gCopyProgram.bind();
			gGL.getTexUnit(0)->bind(dst);

			mScreenTriangleVB->setBuffer();
			mScreenTriangleVB->drawArrays(LLRender::TRIANGLES, 0, 3);

			mLastExposure.flush();
		}

		dst->bindTarget();

		LLGLDepthTest depth(GL_FALSE, GL_FALSE);

		gExposureProgram.bind();

		S32 channel = gExposureProgram.enableTexture(LLShaderMgr::DEFERRED_EMISSIVE);
		if (channel > -1)
		{
			mLuminanceMap.bindTexture(0, channel, LLTexUnit::TFO_TRILINEAR);
		}

		channel = gExposureProgram.enableTexture(LLShaderMgr::EXPOSURE_MAP);
		if (channel > -1)
		{
			mLastExposure.bindTexture(0, channel);
		}

		static LLStaticHashedString dt("dt");
		static LLStaticHashedString noiseVec("noiseVec");
		static LLStaticHashedString dynamic_exposure_params("dynamic_exposure_params");
		static LLCachedControl<F32> dynamic_exposure_coefficient(gSavedSettings, "RenderDynamicExposureCoefficient", 0.175f);
        static LLCachedControl<bool> should_auto_adjust(gSavedSettings, "RenderSkyAutoAdjustLegacy", true);

        LLSettingsSky::ptr_t sky = LLEnvironment::instance().getCurrentSky();

        F32 probe_ambiance = LLEnvironment::instance().getCurrentSky()->getReflectionProbeAmbiance(should_auto_adjust);
        F32 exp_min = 1.f;
        F32 exp_max = 1.f;
                
        if (probe_ambiance > 0.f)
        {
            F32 hdr_scale = sqrtf(LLEnvironment::instance().getCurrentSky()->getGamma())*2.f;

            if (hdr_scale > 1.f)
            {
                exp_min = 1.f / hdr_scale;
                exp_max = hdr_scale;
            }
        }
		gExposureProgram.uniform1f(dt, gFrameIntervalSeconds);
		gExposureProgram.uniform2f(noiseVec, ll_frand() * 2.0 - 1.0, ll_frand() * 2.0 - 1.0);
		gExposureProgram.uniform3f(dynamic_exposure_params, dynamic_exposure_coefficient, exp_min, exp_max);

		mScreenTriangleVB->setBuffer();
		mScreenTriangleVB->drawArrays(LLRender::TRIANGLES, 0, 3);

		gGL.getTexUnit(channel)->unbind(mLastExposure.getUsage());
		gExposureProgram.unbind();
		dst->flush();
	}
}

void LLPipeline::gammaCorrect(LLRenderTarget* src, LLRenderTarget* dst) {
	dst->bindTarget();
	// gamma correct lighting
	{
		LL_PROFILE_GPU_ZONE("gamma correct");

        static LLCachedControl<bool> buildNoPost(gSavedSettings, "RenderDisablePostProcessing", false);

		LLGLDepthTest depth(GL_FALSE, GL_FALSE);

		// Apply gamma correction to the frame here.

        static LLCachedControl<bool> should_auto_adjust(gSavedSettings, "RenderSkyAutoAdjustLegacy", true);
        
        LLSettingsSky::ptr_t psky = LLEnvironment::instance().getCurrentSky();

        bool no_post = gSnapshotNoPost || (buildNoPost && gFloaterTools->isAvailable());
        LLGLSLShader& shader = no_post ? gNoPostGammaCorrectProgram : // no post (no gamma, no exposure, no tonemapping)
            psky->getReflectionProbeAmbiance(should_auto_adjust) == 0.f ? gLegacyPostGammaCorrectProgram :
            gDeferredPostGammaCorrectProgram;
        
        shader.bind();

		S32 channel = 0;

        shader.bindTexture(LLShaderMgr::DEFERRED_DIFFUSE, src, false, LLTexUnit::TFO_POINT);

        shader.bindTexture(LLShaderMgr::EXPOSURE_MAP, &mExposureMap);

        shader.uniform2f(LLShaderMgr::DEFERRED_SCREEN_RES, src->getWidth(), src->getHeight());

		static LLCachedControl<F32> exposure(gSavedSettings, "RenderExposure", 1.f);

		F32 e = llclamp(exposure(), 0.5f, 4.f);

		static LLStaticHashedString s_exposure("exposure");

        shader.uniform1f(s_exposure, e);

		mScreenTriangleVB->setBuffer();
		mScreenTriangleVB->drawArrays(LLRender::TRIANGLES, 0, 3);

		gGL.getTexUnit(channel)->unbind(src->getUsage());
        shader.unbind();
	}
	dst->flush();
}

void LLPipeline::copyScreenSpaceReflections(LLRenderTarget* src, LLRenderTarget* dst) 
{

	if (RenderScreenSpaceReflections && !gCubeSnapshot)
	{
		LL_PROFILE_GPU_ZONE("ssr copy");
		LLGLDepthTest depth(GL_TRUE, GL_TRUE, GL_ALWAYS);

		LLRenderTarget& depth_src = mRT->deferredScreen;

		dst->bindTarget();
		dst->clear();
		gCopyDepthProgram.bind();

		S32 diff_map = gCopyDepthProgram.getTextureChannel(LLShaderMgr::DIFFUSE_MAP);
		S32 depth_map = gCopyDepthProgram.getTextureChannel(LLShaderMgr::DEFERRED_DEPTH);

		gGL.getTexUnit(diff_map)->bind(src);
		gGL.getTexUnit(depth_map)->bind(&depth_src, true);

		mScreenTriangleVB->setBuffer();
		mScreenTriangleVB->drawArrays(LLRender::TRIANGLES, 0, 3);

		dst->flush();
	}
}

void LLPipeline::generateGlow(LLRenderTarget* src) 
{
	if (sRenderGlow)
	{
		LL_PROFILE_GPU_ZONE("glow");
		mGlow[2].bindTarget();
		mGlow[2].clear();

		gGlowExtractProgram.bind();
		F32 maxAlpha = RenderGlowMaxExtractAlpha;
		F32 warmthAmount = RenderGlowWarmthAmount;
		LLVector3 lumWeights = RenderGlowLumWeights;
		LLVector3 warmthWeights = RenderGlowWarmthWeights;

		gGlowExtractProgram.uniform1f(LLShaderMgr::GLOW_MIN_LUMINANCE, 9999);
		gGlowExtractProgram.uniform1f(LLShaderMgr::GLOW_MAX_EXTRACT_ALPHA, maxAlpha);
		gGlowExtractProgram.uniform3f(LLShaderMgr::GLOW_LUM_WEIGHTS, lumWeights.mV[0], lumWeights.mV[1],
			lumWeights.mV[2]);
		gGlowExtractProgram.uniform3f(LLShaderMgr::GLOW_WARMTH_WEIGHTS, warmthWeights.mV[0], warmthWeights.mV[1],
			warmthWeights.mV[2]);
		gGlowExtractProgram.uniform1f(LLShaderMgr::GLOW_WARMTH_AMOUNT, warmthAmount);

        if (RenderGlowNoise)
        {
            S32 channel = gGlowExtractProgram.enableTexture(LLShaderMgr::GLOW_NOISE_MAP);
            if (channel > -1)
            {
                gGL.getTexUnit(channel)->bindManual(LLTexUnit::TT_TEXTURE, mTrueNoiseMap);
                gGL.getTexUnit(channel)->setTextureFilteringOption(LLTexUnit::TFO_POINT);
            }
            gGlowExtractProgram.uniform2f(LLShaderMgr::DEFERRED_SCREEN_RES,
                                          mGlow[2].getWidth(),
                                          mGlow[2].getHeight());
        }

		{
			LLGLEnable blend_on(GL_BLEND);

			gGL.setSceneBlendType(LLRender::BT_ADD_WITH_ALPHA);

			gGlowExtractProgram.bindTexture(LLShaderMgr::DIFFUSE_MAP, src);

			gGL.color4f(1, 1, 1, 1);
			gPipeline.enableLightsFullbright();

			mScreenTriangleVB->setBuffer();
			mScreenTriangleVB->drawArrays(LLRender::TRIANGLES, 0, 3);

			mGlow[2].flush();
		}

		gGlowExtractProgram.unbind();

		// power of two between 1 and 1024
		U32 glowResPow = RenderGlowResolutionPow;
		const U32 glow_res = llmax(1, llmin(1024, 1 << glowResPow));

		S32 kernel = RenderGlowIterations * 2;
		F32 delta = RenderGlowWidth / glow_res;
		// Use half the glow width if we have the res set to less than 9 so that it looks
		// almost the same in either case.
		if (glowResPow < 9)
		{
			delta *= 0.5f;
		}
		F32 strength = RenderGlowStrength;

		gGlowProgram.bind();
		gGlowProgram.uniform1f(LLShaderMgr::GLOW_STRENGTH, strength);

		for (S32 i = 0; i < kernel; i++)
		{
			mGlow[i % 2].bindTarget();
			mGlow[i % 2].clear();

			if (i == 0)
			{
				gGlowProgram.bindTexture(LLShaderMgr::DIFFUSE_MAP, &mGlow[2]);
			}
			else
			{
				gGlowProgram.bindTexture(LLShaderMgr::DIFFUSE_MAP, &mGlow[(i - 1) % 2]);
			}

			if (i % 2 == 0)
			{
				gGlowProgram.uniform2f(LLShaderMgr::GLOW_DELTA, delta, 0);
			}
			else
			{
				gGlowProgram.uniform2f(LLShaderMgr::GLOW_DELTA, 0, delta);
			}

			mScreenTriangleVB->setBuffer();
			mScreenTriangleVB->drawArrays(LLRender::TRIANGLES, 0, 3);

			mGlow[i % 2].flush();
		}

		gGlowProgram.unbind();

	}
	else // !sRenderGlow, skip the glow ping-pong and just clear the result target
	{
		mGlow[1].bindTarget();
		mGlow[1].clear();
		mGlow[1].flush();
	}
}

void LLPipeline::applyFXAA(LLRenderTarget* src, LLRenderTarget* dst) 
{
	{
		llassert(!gCubeSnapshot);
		bool multisample = RenderFSAASamples > 1 && mRT->fxaaBuffer.isComplete();
		LLGLSLShader* shader = &gGlowCombineProgram;

		S32 width = dst->getWidth();
		S32 height = dst->getHeight();

		// Present everything.
		if (multisample)
		{
			LL_PROFILE_GPU_ZONE("aa");
			// bake out texture2D with RGBL for FXAA shader
			mRT->fxaaBuffer.bindTarget();

			shader = &gGlowCombineFXAAProgram;
			shader->bind();

			S32 channel = shader->enableTexture(LLShaderMgr::DEFERRED_DIFFUSE, src->getUsage());
			if (channel > -1)
			{
				src->bindTexture(0, channel, LLTexUnit::TFO_BILINEAR);
			}

			{
				LLGLDepthTest depth_test(GL_TRUE, GL_TRUE, GL_ALWAYS);
				mScreenTriangleVB->setBuffer();
				mScreenTriangleVB->drawArrays(LLRender::TRIANGLES, 0, 3);
			}

			shader->disableTexture(LLShaderMgr::DEFERRED_DIFFUSE, src->getUsage());
			shader->unbind();

			mRT->fxaaBuffer.flush();

			dst->bindTarget();
			shader = &gFXAAProgram;
			shader->bind();

			channel = shader->enableTexture(LLShaderMgr::DIFFUSE_MAP, mRT->fxaaBuffer.getUsage());
			if (channel > -1)
			{
				mRT->fxaaBuffer.bindTexture(0, channel, LLTexUnit::TFO_BILINEAR);
			}

			gGLViewport[0] = gViewerWindow->getWorldViewRectRaw().mLeft;
			gGLViewport[1] = gViewerWindow->getWorldViewRectRaw().mBottom;
			gGLViewport[2] = gViewerWindow->getWorldViewRectRaw().getWidth();
			gGLViewport[3] = gViewerWindow->getWorldViewRectRaw().getHeight();

			glViewport(gGLViewport[0], gGLViewport[1], gGLViewport[2], gGLViewport[3]);

			F32 scale_x = (F32)width / mRT->fxaaBuffer.getWidth();
			F32 scale_y = (F32)height / mRT->fxaaBuffer.getHeight();
			shader->uniform2f(LLShaderMgr::FXAA_TC_SCALE, scale_x, scale_y);
			shader->uniform2f(LLShaderMgr::FXAA_RCP_SCREEN_RES, 1.f / width * scale_x, 1.f / height * scale_y);
			shader->uniform4f(LLShaderMgr::FXAA_RCP_FRAME_OPT, -0.5f / width * scale_x, -0.5f / height * scale_y,
				0.5f / width * scale_x, 0.5f / height * scale_y);
			shader->uniform4f(LLShaderMgr::FXAA_RCP_FRAME_OPT2, -2.f / width * scale_x, -2.f / height * scale_y,
				2.f / width * scale_x, 2.f / height * scale_y);

			{
				LLGLDepthTest depth_test(GL_TRUE, GL_TRUE, GL_ALWAYS);
				S32 depth_channel = shader->getTextureChannel(LLShaderMgr::DEFERRED_DEPTH);
				gGL.getTexUnit(depth_channel)->bind(&mRT->deferredScreen, true);

				mScreenTriangleVB->setBuffer();
				mScreenTriangleVB->drawArrays(LLRender::TRIANGLES, 0, 3);
			}

			shader->unbind();
			dst->flush();
		}
		else {
			copyRenderTarget(src, dst);
		}
	}
}

void LLPipeline::copyRenderTarget(LLRenderTarget* src, LLRenderTarget* dst)
{

	LL_PROFILE_GPU_ZONE("copyRenderTarget");
	dst->bindTarget();

	gDeferredPostNoDoFProgram.bind();

	gDeferredPostNoDoFProgram.bindTexture(LLShaderMgr::DEFERRED_DIFFUSE, src);
	gDeferredPostNoDoFProgram.bindTexture(LLShaderMgr::DEFERRED_DEPTH, &mRT->deferredScreen, true);

	{
		mScreenTriangleVB->setBuffer();
		mScreenTriangleVB->drawArrays(LLRender::TRIANGLES, 0, 3);
	}

	gDeferredPostNoDoFProgram.unbind();

	dst->flush();
}

void LLPipeline::combineGlow(LLRenderTarget* src, LLRenderTarget* dst)
{
	// Go ahead and do our glow combine here in our destination.  We blit this later into the front buffer.

	dst->bindTarget();

	{

		gGlowCombineProgram.bind();

		gGlowCombineProgram.bindTexture(LLShaderMgr::DEFERRED_DIFFUSE, src);
		gGlowCombineProgram.bindTexture(LLShaderMgr::DEFERRED_EMISSIVE, &mGlow[1]);

		mScreenTriangleVB->setBuffer();
		mScreenTriangleVB->drawArrays(LLRender::TRIANGLES, 0, 3);
	}

	dst->flush();
}

void LLPipeline::renderDoF(LLRenderTarget* src, LLRenderTarget* dst)
{
	{
		bool dof_enabled =
			(RenderDepthOfFieldInEditMode || !LLToolMgr::getInstance()->inBuildMode()) &&
			RenderDepthOfField &&
			!gCubeSnapshot;

		gViewerWindow->setup3DViewport();

		if (dof_enabled)
		{
			LL_PROFILE_GPU_ZONE("dof");
			LLGLDisable blend(GL_BLEND);

			// depth of field focal plane calculations
			static F32 current_distance = 16.f;
			static F32 start_distance = 16.f;
			static F32 transition_time = 1.f;

			LLVector3 focus_point;

			LLViewerObject* obj = LLViewerMediaFocus::getInstance()->getFocusedObject();
			if (obj && obj->mDrawable && obj->isSelected())
			{ // focus on selected media object
				S32 face_idx = LLViewerMediaFocus::getInstance()->getFocusedFace();
				if (obj && obj->mDrawable)
				{
					LLFace* face = obj->mDrawable->getFace(face_idx);
					if (face)
					{
						focus_point = face->getPositionAgent();
					}
				}
			}

			if (focus_point.isExactlyZero())
			{
				if (LLViewerJoystick::getInstance()->getOverrideCamera())
				{ // focus on point under cursor
					focus_point.set(gDebugRaycastIntersection.getF32ptr());
				}
				else if (gAgentCamera.cameraMouselook())
				{ // focus on point under mouselook crosshairs
					LLVector4a result;
					result.clear();

					gViewerWindow->cursorIntersect(-1, -1, 512.f, NULL, -1, FALSE, FALSE, TRUE, TRUE, NULL, &result);

					focus_point.set(result.getF32ptr());
				}
				else
				{
					// focus on alt-zoom target
					LLViewerRegion* region = gAgent.getRegion();
					if (region)
					{
						focus_point = LLVector3(gAgentCamera.getFocusGlobal() - region->getOriginGlobal());
					}
				}
			}

			LLVector3 eye = LLViewerCamera::getInstance()->getOrigin();
			F32 target_distance = 16.f;
			if (!focus_point.isExactlyZero())
			{
				target_distance = LLViewerCamera::getInstance()->getAtAxis() * (focus_point - eye);
			}

			if (transition_time >= 1.f && fabsf(current_distance - target_distance) / current_distance > 0.01f)
			{ // large shift happened, interpolate smoothly to new target distance
				transition_time = 0.f;
				start_distance = current_distance;
			}
			else if (transition_time < 1.f)
			{ // currently in a transition, continue interpolating
				transition_time += 1.f / CameraFocusTransitionTime * gFrameIntervalSeconds.value();
				transition_time = llmin(transition_time, 1.f);

				F32 t = cosf(transition_time * F_PI + F_PI) * 0.5f + 0.5f;
				current_distance = start_distance + (target_distance - start_distance) * t;
			}
			else
			{ // small or no change, just snap to target distance
				current_distance = target_distance;
			}

			// convert to mm
			F32 subject_distance = current_distance * 1000.f;
			F32 fnumber = CameraFNumber;
			F32 default_focal_length = CameraFocalLength;

			F32 fov = LLViewerCamera::getInstance()->getView();

			const F32 default_fov = CameraFieldOfView * F_PI / 180.f;

			// F32 aspect_ratio = (F32) mRT->screen.getWidth()/(F32)mRT->screen.getHeight();

			F32 dv = 2.f * default_focal_length * tanf(default_fov / 2.f);

			F32 focal_length = dv / (2 * tanf(fov / 2.f));

			// F32 tan_pixel_angle = tanf(LLDrawable::sCurPixelAngle);

			// from wikipedia -- c = |s2-s1|/s2 * f^2/(N(S1-f))
			// where	 N = fnumber
			//			 s2 = dot distance
			//			 s1 = subject distance
			//			 f = focal length
			//

			F32 blur_constant = focal_length * focal_length / (fnumber * (subject_distance - focal_length));
			blur_constant /= 1000.f; // convert to meters for shader
			F32 magnification = focal_length / (subject_distance - focal_length);

			{ // build diffuse+bloom+CoF
				mRT->deferredLight.bindTarget();

				gDeferredCoFProgram.bind();

				gDeferredCoFProgram.bindTexture(LLShaderMgr::DEFERRED_DIFFUSE, src, LLTexUnit::TFO_POINT);
				gDeferredCoFProgram.bindTexture(LLShaderMgr::DEFERRED_DEPTH, &mRT->deferredScreen, true);

				gDeferredCoFProgram.uniform1f(LLShaderMgr::DEFERRED_DEPTH_CUTOFF, RenderEdgeDepthCutoff);
				gDeferredCoFProgram.uniform1f(LLShaderMgr::DEFERRED_NORM_CUTOFF, RenderEdgeNormCutoff);
				gDeferredCoFProgram.uniform2f(LLShaderMgr::DEFERRED_SCREEN_RES, dst->getWidth(), dst->getHeight());
				gDeferredCoFProgram.uniform1f(LLShaderMgr::DOF_FOCAL_DISTANCE, -subject_distance / 1000.f);
				gDeferredCoFProgram.uniform1f(LLShaderMgr::DOF_BLUR_CONSTANT, blur_constant);
				gDeferredCoFProgram.uniform1f(LLShaderMgr::DOF_TAN_PIXEL_ANGLE, tanf(1.f / LLDrawable::sCurPixelAngle));
				gDeferredCoFProgram.uniform1f(LLShaderMgr::DOF_MAGNIFICATION, magnification);
				gDeferredCoFProgram.uniform1f(LLShaderMgr::DOF_MAX_COF, CameraMaxCoF);
				gDeferredCoFProgram.uniform1f(LLShaderMgr::DOF_RES_SCALE, CameraDoFResScale);

				mScreenTriangleVB->setBuffer();
				mScreenTriangleVB->drawArrays(LLRender::TRIANGLES, 0, 3);
				gDeferredCoFProgram.unbind();
				mRT->deferredLight.flush();
			}

			U32 dof_width = (U32)(mRT->screen.getWidth() * CameraDoFResScale);
			U32 dof_height = (U32)(mRT->screen.getHeight() * CameraDoFResScale);

			{ // perform DoF sampling at half-res (preserve alpha channel)
				src->bindTarget();
				glViewport(0, 0, dof_width, dof_height);

				gGL.setColorMask(true, false);

				gDeferredPostProgram.bind();
				gDeferredPostProgram.bindTexture(LLShaderMgr::DEFERRED_DIFFUSE, &mRT->deferredLight, LLTexUnit::TFO_POINT);

				gDeferredPostProgram.uniform2f(LLShaderMgr::DEFERRED_SCREEN_RES, dst->getWidth(), dst->getHeight());
				gDeferredPostProgram.uniform1f(LLShaderMgr::DOF_MAX_COF, CameraMaxCoF);
				gDeferredPostProgram.uniform1f(LLShaderMgr::DOF_RES_SCALE, CameraDoFResScale);

				mScreenTriangleVB->setBuffer();
				mScreenTriangleVB->drawArrays(LLRender::TRIANGLES, 0, 3);

				gDeferredPostProgram.unbind();

				src->flush();
				gGL.setColorMask(true, true);
			}

			{ // combine result based on alpha
				
				dst->bindTarget();
				if (RenderFSAASamples > 1 && mRT->fxaaBuffer.isComplete())
                {
					glViewport(0, 0, dst->getWidth(), dst->getHeight());
				}
				else
                {
					gGLViewport[0] = gViewerWindow->getWorldViewRectRaw().mLeft;
					gGLViewport[1] = gViewerWindow->getWorldViewRectRaw().mBottom;
					gGLViewport[2] = gViewerWindow->getWorldViewRectRaw().getWidth();
					gGLViewport[3] = gViewerWindow->getWorldViewRectRaw().getHeight();
					glViewport(gGLViewport[0], gGLViewport[1], gGLViewport[2], gGLViewport[3]);
				}

				gDeferredDoFCombineProgram.bind();	
				gDeferredDoFCombineProgram.bindTexture(LLShaderMgr::DEFERRED_DIFFUSE, src, LLTexUnit::TFO_POINT);
				gDeferredDoFCombineProgram.bindTexture(LLShaderMgr::DEFERRED_LIGHT, &mRT->deferredLight, LLTexUnit::TFO_POINT);

				gDeferredDoFCombineProgram.uniform2f(LLShaderMgr::DEFERRED_SCREEN_RES, dst->getWidth(), dst->getHeight());
				gDeferredDoFCombineProgram.uniform1f(LLShaderMgr::DOF_MAX_COF, CameraMaxCoF);
				gDeferredDoFCombineProgram.uniform1f(LLShaderMgr::DOF_RES_SCALE, CameraDoFResScale);
				gDeferredDoFCombineProgram.uniform1f(LLShaderMgr::DOF_WIDTH, (dof_width - 1) / (F32)src->getWidth());
				gDeferredDoFCombineProgram.uniform1f(LLShaderMgr::DOF_HEIGHT, (dof_height - 1) / (F32)src->getHeight());

				mScreenTriangleVB->setBuffer();
				mScreenTriangleVB->drawArrays(LLRender::TRIANGLES, 0, 3);

				gDeferredDoFCombineProgram.unbind();

				dst->flush();
			}
		}
		else
		{
			copyRenderTarget(src, dst);
		}
	}
}

void LLPipeline::renderFinalize()
{
    llassert(!gCubeSnapshot);
    LLVertexBuffer::unbind();
    LLGLState::checkStates();

    assertInitialized();

    LL_RECORD_BLOCK_TIME(FTM_RENDER_BLOOM);
    LL_PROFILE_GPU_ZONE("renderFinalize");

    gGL.color4f(1, 1, 1, 1);
    LLGLDepthTest depth(GL_FALSE);
    LLGLDisable blend(GL_BLEND);
    LLGLDisable cull(GL_CULL_FACE);

    enableLightsFullbright();

    gGL.setColorMask(true, true);
    glClearColor(0, 0, 0, 0);

    
    copyScreenSpaceReflections(&mRT->screen, &mSceneMap);

    generateLuminance(&mRT->screen, &mLuminanceMap);

    generateExposure(&mLuminanceMap, &mExposureMap);

    gammaCorrect(&mRT->screen, &mPostMap);

    LLVertexBuffer::unbind();

    generateGlow(&mPostMap);

    combineGlow(&mPostMap, &mRT->screen);

	gGLViewport[0] = gViewerWindow->getWorldViewRectRaw().mLeft;
	gGLViewport[1] = gViewerWindow->getWorldViewRectRaw().mBottom;
	gGLViewport[2] = gViewerWindow->getWorldViewRectRaw().getWidth();
	gGLViewport[3] = gViewerWindow->getWorldViewRectRaw().getHeight();
	glViewport(gGLViewport[0], gGLViewport[1], gGLViewport[2], gGLViewport[3]);

	renderDoF(&mRT->screen, &mPostMap);

	applyFXAA(&mPostMap, &mRT->screen);
	LLRenderTarget* finalBuffer = &mRT->screen;
	if (RenderBufferVisualization > -1)
    {
		finalBuffer = &mPostMap;
		switch (RenderBufferVisualization)
		{
		case 0:
		case 1:
		case 2:
		case 3:
			visualizeBuffers(&mRT->deferredScreen, finalBuffer, RenderBufferVisualization);
			break;
		case 4:
			visualizeBuffers(&mLuminanceMap, finalBuffer, 0);
		default:
			break;
		}
	}

	// Present the screen target.

	gDeferredPostNoDoFProgram.bind();

	// Whatever is last in the above post processing chain should _always_ be rendered directly here.  If not, expect problems.
	gDeferredPostNoDoFProgram.bindTexture(LLShaderMgr::DEFERRED_DIFFUSE, finalBuffer);
	gDeferredPostNoDoFProgram.bindTexture(LLShaderMgr::DEFERRED_DEPTH, &mRT->deferredScreen, true);

	{
		LLGLDepthTest depth_test(GL_TRUE, GL_TRUE, GL_ALWAYS);
		mScreenTriangleVB->setBuffer();
		mScreenTriangleVB->drawArrays(LLRender::TRIANGLES, 0, 3);
	}

	gDeferredPostNoDoFProgram.unbind();

    gGL.setSceneBlendType(LLRender::BT_ALPHA);

    if (hasRenderDebugMask(LLPipeline::RENDER_DEBUG_PHYSICS_SHAPES))
    {
        renderPhysicsDisplay();
    }

    /*if (LLRenderTarget::sUseFBO && !gCubeSnapshot)
    { // copy depth buffer from mRT->screen to framebuffer
        LLRenderTarget::copyContentsToFramebuffer(mRT->screen, 0, 0, mRT->screen.getWidth(), mRT->screen.getHeight(), 0, 0,
                                                  mRT->screen.getWidth(), mRT->screen.getHeight(),
                                                  GL_DEPTH_BUFFER_BIT | GL_STENCIL_BUFFER_BIT, GL_NEAREST);
    }*/

    LLVertexBuffer::unbind();

    LLGLState::checkStates();

    // flush calls made to "addTrianglesDrawn" so far to stats machinery
    recordTrianglesDrawn();
}

void LLPipeline::bindLightFunc(LLGLSLShader& shader)
{
    S32 channel = shader.enableTexture(LLShaderMgr::DEFERRED_LIGHTFUNC);
    if (channel > -1)
    {
        gGL.getTexUnit(channel)->bindManual(LLTexUnit::TT_TEXTURE, mLightFunc);
    }

    channel = shader.enableTexture(LLShaderMgr::DEFERRED_BRDF_LUT, LLTexUnit::TT_TEXTURE);
    if (channel > -1)
    {
        mPbrBrdfLut.bindTexture(0, channel);
    }
}

void LLPipeline::bindShadowMaps(LLGLSLShader& shader)
{
    for (U32 i = 0; i < 4; i++)
    {
        LLRenderTarget* shadow_target = getSunShadowTarget(i);
        if (shadow_target)
        {
            S32 channel = shader.enableTexture(LLShaderMgr::DEFERRED_SHADOW0 + i, LLTexUnit::TT_TEXTURE);
            if (channel > -1)
            {
                gGL.getTexUnit(channel)->bind(getSunShadowTarget(i), TRUE);
            }
        }
    }

    for (U32 i = 4; i < 6; i++)
    {
        S32 channel = shader.enableTexture(LLShaderMgr::DEFERRED_SHADOW0 + i);
        if (channel > -1)
        {
            LLRenderTarget* shadow_target = getSpotShadowTarget(i - 4);
            if (shadow_target)
            {
                gGL.getTexUnit(channel)->bind(shadow_target, TRUE);
            }
        }
    }
}

void LLPipeline::bindDeferredShaderFast(LLGLSLShader& shader)
{
    if (shader.mCanBindFast)
    { // was previously fully bound, use fast path
        shader.bind();
        bindLightFunc(shader);
        bindShadowMaps(shader);
        bindReflectionProbes(shader);
    }
    else
    { //wasn't previously bound, use slow path
        bindDeferredShader(shader);
        shader.mCanBindFast = true;
    }
}

void LLPipeline::bindDeferredShader(LLGLSLShader& shader, LLRenderTarget* light_target, LLRenderTarget* depth_target)
{
    LL_PROFILE_ZONE_SCOPED_CATEGORY_PIPELINE;
    LLRenderTarget* deferred_target       = &mRT->deferredScreen;
    LLRenderTarget* deferred_light_target = &mRT->deferredLight;

	shader.bind();
	S32 channel = 0;
    channel = shader.enableTexture(LLShaderMgr::DEFERRED_DIFFUSE, deferred_target->getUsage());
	if (channel > -1)
	{
        deferred_target->bindTexture(0,channel, LLTexUnit::TFO_POINT); // frag_data[0]
        gGL.getTexUnit(channel)->setTextureAddressMode(LLTexUnit::TAM_CLAMP);
	}

    channel = shader.enableTexture(LLShaderMgr::DEFERRED_SPECULAR, deferred_target->getUsage());
	if (channel > -1)
	{
        deferred_target->bindTexture(1, channel, LLTexUnit::TFO_POINT); // frag_data[1]
        gGL.getTexUnit(channel)->setTextureAddressMode(LLTexUnit::TAM_CLAMP);
	}

    channel = shader.enableTexture(LLShaderMgr::DEFERRED_NORMAL, deferred_target->getUsage());
	if (channel > -1)
	{
        deferred_target->bindTexture(2, channel, LLTexUnit::TFO_POINT); // frag_data[2]
        gGL.getTexUnit(channel)->setTextureAddressMode(LLTexUnit::TAM_CLAMP);
	}

    channel = shader.enableTexture(LLShaderMgr::DEFERRED_EMISSIVE, deferred_target->getUsage());
    if (channel > -1)
    {
        deferred_target->bindTexture(3, channel, LLTexUnit::TFO_POINT); // frag_data[3]
        gGL.getTexUnit(channel)->setTextureAddressMode(LLTexUnit::TAM_CLAMP);
    }

    channel = shader.enableTexture(LLShaderMgr::DEFERRED_DEPTH, deferred_target->getUsage());
    if (channel > -1)
    {
        if (depth_target)
        {
            gGL.getTexUnit(channel)->bind(depth_target, TRUE);
        }
        else
        {
            gGL.getTexUnit(channel)->bind(deferred_target, TRUE);
        }
        stop_glerror();
    }

    channel = shader.enableTexture(LLShaderMgr::EXPOSURE_MAP);
    if (channel > -1)
    {
        gGL.getTexUnit(channel)->bind(&mExposureMap);
    }

    if (shader.getUniformLocation(LLShaderMgr::VIEWPORT) != -1)
    {
		shader.uniform4f(LLShaderMgr::VIEWPORT, (F32) gGLViewport[0],
									(F32) gGLViewport[1],
									(F32) gGLViewport[2],
									(F32) gGLViewport[3]);
	}

    if (sReflectionRender && !shader.getUniformLocation(LLShaderMgr::MODELVIEW_MATRIX))
    {
        shader.uniformMatrix4fv(LLShaderMgr::MODELVIEW_MATRIX, 1, FALSE, mReflectionModelView.m);  
    }

	channel = shader.enableTexture(LLShaderMgr::DEFERRED_NOISE);
	if (channel > -1)
	{
        gGL.getTexUnit(channel)->bindManual(LLTexUnit::TT_TEXTURE, mNoiseMap);
		gGL.getTexUnit(channel)->setTextureFilteringOption(LLTexUnit::TFO_POINT);
	}

    bindLightFunc(shader);

	stop_glerror();

    light_target = light_target ? light_target : deferred_light_target;
    channel = shader.enableTexture(LLShaderMgr::DEFERRED_LIGHT, light_target->getUsage());
	if (channel > -1)
	{
        if (light_target->isComplete())
        {
            light_target->bindTexture(0, channel, LLTexUnit::TFO_POINT);
        }
        else
        {
            gGL.getTexUnit(channel)->bindFast(LLViewerFetchedTexture::sWhiteImagep);
        }
	}

	stop_glerror();

    bindShadowMaps(shader);

	stop_glerror();

	F32 mat[16*6];
	for (U32 i = 0; i < 16; i++)
	{
		mat[i] = mSunShadowMatrix[0].m[i];
		mat[i+16] = mSunShadowMatrix[1].m[i];
		mat[i+32] = mSunShadowMatrix[2].m[i];
		mat[i+48] = mSunShadowMatrix[3].m[i];
		mat[i+64] = mSunShadowMatrix[4].m[i];
		mat[i+80] = mSunShadowMatrix[5].m[i];
	}

	shader.uniformMatrix4fv(LLShaderMgr::DEFERRED_SHADOW_MATRIX, 6, FALSE, mat);

	stop_glerror();

    if (!LLPipeline::sReflectionProbesEnabled)
    {
        channel = shader.enableTexture(LLShaderMgr::ENVIRONMENT_MAP, LLTexUnit::TT_CUBE_MAP);
        if (channel > -1)
        {
            LLCubeMap* cube_map = gSky.mVOSkyp ? gSky.mVOSkyp->getCubeMap() : NULL;
            if (cube_map)
            {
                cube_map->enable(channel);
                cube_map->bind();
            }

            F32* m = gGLModelView;

            F32 mat[] = { m[0], m[1], m[2],
                          m[4], m[5], m[6],
                          m[8], m[9], m[10] };

            shader.uniformMatrix3fv(LLShaderMgr::DEFERRED_ENV_MAT, 1, TRUE, mat);
        }
    }

    bindReflectionProbes(shader);

    if (gAtmosphere)
    {
        // bind precomputed textures necessary for calculating sun and sky luminance
        channel = shader.enableTexture(LLShaderMgr::TRANSMITTANCE_TEX, LLTexUnit::TT_TEXTURE);
        if (channel > -1)
        {
            shader.bindTexture(LLShaderMgr::TRANSMITTANCE_TEX, gAtmosphere->getTransmittance());
        }

        channel = shader.enableTexture(LLShaderMgr::SCATTER_TEX, LLTexUnit::TT_TEXTURE_3D);
        if (channel > -1)
        {
            shader.bindTexture(LLShaderMgr::SCATTER_TEX, gAtmosphere->getScattering());
        }

        channel = shader.enableTexture(LLShaderMgr::SINGLE_MIE_SCATTER_TEX, LLTexUnit::TT_TEXTURE_3D);
        if (channel > -1)
        {
            shader.bindTexture(LLShaderMgr::SINGLE_MIE_SCATTER_TEX, gAtmosphere->getMieScattering());
        }

        channel = shader.enableTexture(LLShaderMgr::ILLUMINANCE_TEX, LLTexUnit::TT_TEXTURE);
        if (channel > -1)
        {
            shader.bindTexture(LLShaderMgr::ILLUMINANCE_TEX, gAtmosphere->getIlluminance());
        }
    }

    /*if (gCubeSnapshot)
    { // we only really care about the first two values, but the shader needs increasing separation between clip planes
        shader.uniform4f(LLShaderMgr::DEFERRED_SHADOW_CLIP, 1.f, 64.f, 128.f, 256.f);
    }
    else*/
    {
        shader.uniform4fv(LLShaderMgr::DEFERRED_SHADOW_CLIP, 1, mSunClipPlanes.mV);
    }
	shader.uniform1f(LLShaderMgr::DEFERRED_SUN_WASH, RenderDeferredSunWash);
	shader.uniform1f(LLShaderMgr::DEFERRED_SHADOW_NOISE, RenderShadowNoise);
	shader.uniform1f(LLShaderMgr::DEFERRED_BLUR_SIZE, RenderShadowBlurSize);

	shader.uniform1f(LLShaderMgr::DEFERRED_SSAO_RADIUS, RenderSSAOScale);
	shader.uniform1f(LLShaderMgr::DEFERRED_SSAO_MAX_RADIUS, RenderSSAOMaxScale);

	F32 ssao_factor = RenderSSAOFactor;
	shader.uniform1f(LLShaderMgr::DEFERRED_SSAO_FACTOR, ssao_factor);
	shader.uniform1f(LLShaderMgr::DEFERRED_SSAO_FACTOR_INV, 1.0/ssao_factor);

	LLVector3 ssao_effect = RenderSSAOEffect;
	F32 matrix_diag = (ssao_effect[0] + 2.0*ssao_effect[1])/3.0;
	F32 matrix_nondiag = (ssao_effect[0] - ssao_effect[1])/3.0;
	// This matrix scales (proj of color onto <1/rt(3),1/rt(3),1/rt(3)>) by
	// value factor, and scales remainder by saturation factor
	F32 ssao_effect_mat[] = {	matrix_diag, matrix_nondiag, matrix_nondiag,
								matrix_nondiag, matrix_diag, matrix_nondiag,
								matrix_nondiag, matrix_nondiag, matrix_diag};
	shader.uniformMatrix3fv(LLShaderMgr::DEFERRED_SSAO_EFFECT_MAT, 1, GL_FALSE, ssao_effect_mat);

	//F32 shadow_offset_error = 1.f + RenderShadowOffsetError * fabsf(LLViewerCamera::getInstance()->getOrigin().mV[2]);
	F32 shadow_bias_error = RenderShadowBiasError * fabsf(LLViewerCamera::getInstance()->getOrigin().mV[2])/3000.f;
    F32 shadow_bias       = RenderShadowBias + shadow_bias_error;

    shader.uniform2f(LLShaderMgr::DEFERRED_SCREEN_RES, deferred_target->getWidth(), deferred_target->getHeight());
	shader.uniform1f(LLShaderMgr::DEFERRED_NEAR_CLIP, LLViewerCamera::getInstance()->getNear()*2.f);
	shader.uniform1f (LLShaderMgr::DEFERRED_SHADOW_OFFSET, RenderShadowOffset); //*shadow_offset_error);
    shader.uniform1f(LLShaderMgr::DEFERRED_SHADOW_BIAS, shadow_bias);
	shader.uniform1f(LLShaderMgr::DEFERRED_SPOT_SHADOW_OFFSET, RenderSpotShadowOffset);
	shader.uniform1f(LLShaderMgr::DEFERRED_SPOT_SHADOW_BIAS, RenderSpotShadowBias);	

	shader.uniform3fv(LLShaderMgr::DEFERRED_SUN_DIR, 1, mTransformedSunDir.mV);
    shader.uniform3fv(LLShaderMgr::DEFERRED_MOON_DIR, 1, mTransformedMoonDir.mV);
	shader.uniform2f(LLShaderMgr::DEFERRED_SHADOW_RES, mRT->shadow[0].getWidth(), mRT->shadow[0].getHeight());
	shader.uniform2f(LLShaderMgr::DEFERRED_PROJ_SHADOW_RES, mSpotShadow[0].getWidth(), mSpotShadow[0].getHeight());
	shader.uniform1f(LLShaderMgr::DEFERRED_DEPTH_CUTOFF, RenderEdgeDepthCutoff);
	shader.uniform1f(LLShaderMgr::DEFERRED_NORM_CUTOFF, RenderEdgeNormCutoff);
	
    shader.uniformMatrix4fv(LLShaderMgr::MODELVIEW_DELTA_MATRIX, 1, GL_FALSE, gGLDeltaModelView);
    shader.uniformMatrix4fv(LLShaderMgr::INVERSE_MODELVIEW_DELTA_MATRIX, 1, GL_FALSE, gGLInverseDeltaModelView);

    shader.uniform1i(LLShaderMgr::CUBE_SNAPSHOT, gCubeSnapshot ? 1 : 0);

	if (shader.getUniformLocation(LLShaderMgr::DEFERRED_NORM_MATRIX) >= 0)
	{
        glh::matrix4f norm_mat = get_current_modelview().inverse().transpose();
		shader.uniformMatrix4fv(LLShaderMgr::DEFERRED_NORM_MATRIX, 1, FALSE, norm_mat.m);
	}

    // auto adjust legacy sun color if needed
    static LLCachedControl<bool> should_auto_adjust(gSavedSettings, "RenderSkyAutoAdjustLegacy", true);
    static LLCachedControl<F32> auto_adjust_sun_color_scale(gSavedSettings, "RenderSkyAutoAdjustSunColorScale", 1.f);
    LLSettingsSky::ptr_t psky = LLEnvironment::instance().getCurrentSky();
    LLColor3 sun_diffuse(mSunDiffuse.mV);
    if (should_auto_adjust && psky->canAutoAdjust())
    {
        sun_diffuse *= auto_adjust_sun_color_scale;
    }

    shader.uniform3fv(LLShaderMgr::SUNLIGHT_COLOR, 1, sun_diffuse.mV);
    shader.uniform3fv(LLShaderMgr::MOONLIGHT_COLOR, 1, mMoonDiffuse.mV);

    shader.uniform1f(LLShaderMgr::REFLECTION_PROBE_MAX_LOD, mReflectionMapManager.mMaxProbeLOD);
}


LLColor3 pow3f(LLColor3 v, F32 f)
{
	v.mV[0] = powf(v.mV[0], f);
	v.mV[1] = powf(v.mV[1], f);
	v.mV[2] = powf(v.mV[2], f);
	return v;
}

LLVector4 pow4fsrgb(LLVector4 v, F32 f)
{
	v.mV[0] = powf(v.mV[0], f);
	v.mV[1] = powf(v.mV[1], f);
	v.mV[2] = powf(v.mV[2], f);
	return v;
}

void LLPipeline::renderDeferredLighting()
{
    LL_PROFILE_ZONE_SCOPED_CATEGORY_PIPELINE;
    LL_PROFILE_GPU_ZONE("renderDeferredLighting");
    if (!sCull)
    {
        return;
    }

    llassert(!sRenderingHUDs);

    F32 light_scale = 1.f;

    if (gCubeSnapshot)
    { //darken local lights when probe ambiance is above 1
        light_scale = mReflectionMapManager.mLightScale;
    }

    LLRenderTarget *screen_target         = &mRT->screen;
    LLRenderTarget* deferred_light_target = &mRT->deferredLight;

    {
        LL_PROFILE_ZONE_NAMED_CATEGORY_PIPELINE("deferred");
        LLViewerCamera *camera = LLViewerCamera::getInstance();
        
        if (gPipeline.hasRenderType(LLPipeline::RENDER_TYPE_HUD))
        {
            gPipeline.toggleRenderType(LLPipeline::RENDER_TYPE_HUD);
        }

        gGL.setColorMask(true, true);

        // draw a cube around every light
        LLVertexBuffer::unbind();

        LLGLEnable cull(GL_CULL_FACE);
        LLGLEnable blend(GL_BLEND);

        glh::matrix4f mat = copy_matrix(gGLModelView);

        setupHWLights();  // to set mSun/MoonDir;

        glh::vec4f tc(mSunDir.mV);
        mat.mult_matrix_vec(tc);
        mTransformedSunDir.set(tc.v);

        glh::vec4f tc_moon(mMoonDir.mV);
        mat.mult_matrix_vec(tc_moon);
        mTransformedMoonDir.set(tc_moon.v);

        if (RenderDeferredSSAO || RenderShadowDetail > 0)
        {
            LL_PROFILE_GPU_ZONE("sun program");
            deferred_light_target->bindTarget();
            {  // paint shadow/SSAO light map (direct lighting lightmap)
                LL_PROFILE_ZONE_NAMED_CATEGORY_PIPELINE("renderDeferredLighting - sun shadow");
                bindDeferredShader(gDeferredSunProgram, deferred_light_target);
                mScreenTriangleVB->setBuffer();
                glClearColor(1, 1, 1, 1);
                deferred_light_target->clear(GL_COLOR_BUFFER_BIT);
                glClearColor(0, 0, 0, 0);

                glh::matrix4f inv_trans = get_current_modelview().inverse().transpose();

                const U32 slice = 32;
                F32       offset[slice * 3];
                for (U32 i = 0; i < 4; i++)
                {
                    for (U32 j = 0; j < 8; j++)
                    {
                        glh::vec3f v;
                        v.set_value(sinf(6.284f / 8 * j), cosf(6.284f / 8 * j), -(F32) i);
                        v.normalize();
                        inv_trans.mult_matrix_vec(v);
                        v.normalize();
                        offset[(i * 8 + j) * 3 + 0] = v.v[0];
                        offset[(i * 8 + j) * 3 + 1] = v.v[2];
                        offset[(i * 8 + j) * 3 + 2] = v.v[1];
                    }
                }

                gDeferredSunProgram.uniform3fv(sOffset, slice, offset);
                gDeferredSunProgram.uniform2f(LLShaderMgr::DEFERRED_SCREEN_RES,
                                              deferred_light_target->getWidth(),
                                              deferred_light_target->getHeight());

                {
                    LLGLDisable   blend(GL_BLEND);
                    LLGLDepthTest depth(GL_TRUE, GL_FALSE, GL_ALWAYS);
                    mScreenTriangleVB->drawArrays(LLRender::TRIANGLES, 0, 3);
                }

                unbindDeferredShader(gDeferredSunProgram);
            }
            deferred_light_target->flush();
        }

        if (RenderDeferredSSAO)
        {
            // soften direct lighting lightmap
            LL_PROFILE_ZONE_NAMED_CATEGORY_PIPELINE("renderDeferredLighting - soften shadow");
            LL_PROFILE_GPU_ZONE("soften shadow");
            // blur lightmap
            screen_target->bindTarget();
            glClearColor(1, 1, 1, 1);
            screen_target->clear(GL_COLOR_BUFFER_BIT);
            glClearColor(0, 0, 0, 0);

            bindDeferredShader(gDeferredBlurLightProgram);

            LLVector3 go = RenderShadowGaussian;
            const U32 kern_length = 4;
            F32       blur_size = RenderShadowBlurSize;
            F32       dist_factor = RenderShadowBlurDistFactor;

            // sample symmetrically with the middle sample falling exactly on 0.0
            F32 x = 0.f;

            LLVector3 gauss[32];  // xweight, yweight, offset

            for (U32 i = 0; i < kern_length; i++)
            {
                gauss[i].mV[0] = llgaussian(x, go.mV[0]);
                gauss[i].mV[1] = llgaussian(x, go.mV[1]);
                gauss[i].mV[2] = x;
                x += 1.f;
            }

            gDeferredBlurLightProgram.uniform2f(sDelta, 1.f, 0.f);
            gDeferredBlurLightProgram.uniform1f(sDistFactor, dist_factor);
            gDeferredBlurLightProgram.uniform3fv(sKern, kern_length, gauss[0].mV);
            gDeferredBlurLightProgram.uniform1f(sKernScale, blur_size * (kern_length / 2.f - 0.5f));

            {
                LLGLDisable   blend(GL_BLEND);
                LLGLDepthTest depth(GL_TRUE, GL_FALSE, GL_ALWAYS);
                mScreenTriangleVB->setBuffer();
                mScreenTriangleVB->drawArrays(LLRender::TRIANGLES, 0, 3);
            }

            screen_target->flush();
            unbindDeferredShader(gDeferredBlurLightProgram);

            bindDeferredShader(gDeferredBlurLightProgram, screen_target);

            deferred_light_target->bindTarget();

            gDeferredBlurLightProgram.uniform2f(sDelta, 0.f, 1.f);

            {
                LLGLDisable   blend(GL_BLEND);
                LLGLDepthTest depth(GL_TRUE, GL_FALSE, GL_ALWAYS);
                mScreenTriangleVB->setBuffer();
                mScreenTriangleVB->drawArrays(LLRender::TRIANGLES, 0, 3);
            }
            deferred_light_target->flush();
            unbindDeferredShader(gDeferredBlurLightProgram);
        }

        screen_target->bindTarget();
        // clear color buffer here - zeroing alpha (glow) is important or it will accumulate against sky
        glClearColor(0, 0, 0, 0);
        screen_target->clear(GL_COLOR_BUFFER_BIT);

        if (RenderDeferredAtmospheric)
        {  // apply sunlight contribution
            LLGLSLShader &soften_shader = gDeferredSoftenProgram;

            LL_PROFILE_ZONE_NAMED_CATEGORY_PIPELINE("renderDeferredLighting - atmospherics");
            LL_PROFILE_GPU_ZONE("atmospherics");
            bindDeferredShader(soften_shader);

            static LLCachedControl<F32> ssao_scale(gSavedSettings, "RenderSSAOIrradianceScale", 0.5f);
            static LLCachedControl<F32> ssao_max(gSavedSettings, "RenderSSAOIrradianceMax", 0.25f);
            static LLStaticHashedString ssao_scale_str("ssao_irradiance_scale");
            static LLStaticHashedString ssao_max_str("ssao_irradiance_max");
            
            soften_shader.uniform1f(ssao_scale_str, ssao_scale);
            soften_shader.uniform1f(ssao_max_str, ssao_max);

            LLEnvironment &environment = LLEnvironment::instance();
            soften_shader.uniform1i(LLShaderMgr::SUN_UP_FACTOR, environment.getIsSunUp() ? 1 : 0);
            soften_shader.uniform3fv(LLShaderMgr::LIGHTNORM, 1, environment.getClampedLightNorm().mV);
            
            soften_shader.uniform4fv(LLShaderMgr::WATER_WATERPLANE, 1, LLDrawPoolAlpha::sWaterPlane.mV);

            {
                LLGLDepthTest depth(GL_FALSE);
                LLGLDisable   blend(GL_BLEND);

                // full screen blit
                mScreenTriangleVB->setBuffer();
                mScreenTriangleVB->drawArrays(LLRender::TRIANGLES, 0, 3);
            }

            unbindDeferredShader(gDeferredSoftenProgram);
        }

        const S32 local_light_count = LLPipeline::RenderLocalLightCount;

        if (local_light_count > 0)
        {
            gGL.setSceneBlendType(LLRender::BT_ADD);
            std::list<LLVector4>        fullscreen_lights;
            LLDrawable::drawable_list_t spot_lights;
            LLDrawable::drawable_list_t fullscreen_spot_lights;

            if (!gCubeSnapshot)
            {
                for (U32 i = 0; i < 2; i++)
                {
                    mTargetShadowSpotLight[i] = NULL;
                }
            }

            std::list<LLVector4> light_colors;

            LLVertexBuffer::unbind();

            {
                LL_PROFILE_ZONE_NAMED_CATEGORY_PIPELINE("renderDeferredLighting - local lights");
                LL_PROFILE_GPU_ZONE("local lights");
                bindDeferredShader(gDeferredLightProgram);

                if (mCubeVB.isNull())
                {
                    mCubeVB = ll_create_cube_vb(LLVertexBuffer::MAP_VERTEX);
                }

                mCubeVB->setBuffer();

                LLGLDepthTest depth(GL_TRUE, GL_FALSE);
                // mNearbyLights already includes distance calculation and excludes muted avatars.
                // It is calculated from mLights
                // mNearbyLights also provides fade value to gracefully fade-out out of range lights
                S32 count = 0;
                for (light_set_t::iterator iter = mNearbyLights.begin(); iter != mNearbyLights.end(); ++iter)
                {
                    count++;
                    if (count > local_light_count)
                    { //stop collecting lights once we hit the limit
                        break;
                    }

                    LLDrawable * drawablep = iter->drawable;
                    LLVOVolume * volume = drawablep->getVOVolume();
                    if (!volume)
                    {
                        continue;
                    }

                    if (volume->isAttachment())
                    {
                        if (!sRenderAttachedLights)
                        {
                            continue;
                        }
                    }

                    LLVector4a center;
                    center.load3(drawablep->getPositionAgent().mV);
                    const F32 *c = center.getF32ptr();
                    F32        s = volume->getLightRadius() * 1.5f;

                    // send light color to shader in linear space
                    LLColor3 col = volume->getLightLinearColor() * light_scale;

                    if (col.magVecSquared() < 0.001f)
                    {
                        continue;
                    }

                    if (s <= 0.001f)
                    {
                        continue;
                    }

                    LLVector4a sa;
                    sa.splat(s);
                    if (camera->AABBInFrustumNoFarClip(center, sa) == 0)
                    {
                        continue;
                    }

                    sVisibleLightCount++;

                    if (camera->getOrigin().mV[0] > c[0] + s + 0.2f || camera->getOrigin().mV[0] < c[0] - s - 0.2f ||
                        camera->getOrigin().mV[1] > c[1] + s + 0.2f || camera->getOrigin().mV[1] < c[1] - s - 0.2f ||
                        camera->getOrigin().mV[2] > c[2] + s + 0.2f || camera->getOrigin().mV[2] < c[2] - s - 0.2f)
                    {  // draw box if camera is outside box
                        if (volume->isLightSpotlight())
                        {
                            drawablep->getVOVolume()->updateSpotLightPriority();
                            spot_lights.push_back(drawablep);
                            continue;
                        }

                        gDeferredLightProgram.uniform3fv(LLShaderMgr::LIGHT_CENTER, 1, c);
                        gDeferredLightProgram.uniform1f(LLShaderMgr::LIGHT_SIZE, s);
                        gDeferredLightProgram.uniform3fv(LLShaderMgr::DIFFUSE_COLOR, 1, col.mV);
                        gDeferredLightProgram.uniform1f(LLShaderMgr::LIGHT_FALLOFF, volume->getLightFalloff(DEFERRED_LIGHT_FALLOFF));
                        gGL.syncMatrices();

                        mCubeVB->drawRange(LLRender::TRIANGLE_FAN, 0, 7, 8, get_box_fan_indices(camera, center));
                    }
                    else
                    {
                        if (volume->isLightSpotlight())
                        {
                            drawablep->getVOVolume()->updateSpotLightPriority();
                            fullscreen_spot_lights.push_back(drawablep);
                            continue;
                        }

                        glh::vec3f tc(c);
                        mat.mult_matrix_vec(tc);

                        fullscreen_lights.push_back(LLVector4(tc.v[0], tc.v[1], tc.v[2], s));
                        light_colors.push_back(LLVector4(col.mV[0], col.mV[1], col.mV[2], volume->getLightFalloff(DEFERRED_LIGHT_FALLOFF)));
                    }
                }

                // Bookmark comment to allow searching for mSpecialRenderMode == 3 (avatar edit mode),
                // prev site of appended deferred character light, removed by SL-13522 09/20

                unbindDeferredShader(gDeferredLightProgram);
            }

            if (!spot_lights.empty())
            {
                LL_PROFILE_ZONE_NAMED_CATEGORY_PIPELINE("renderDeferredLighting - projectors");
                LL_PROFILE_GPU_ZONE("projectors");
                LLGLDepthTest depth(GL_TRUE, GL_FALSE);
                bindDeferredShader(gDeferredSpotLightProgram);

                mCubeVB->setBuffer();

                gDeferredSpotLightProgram.enableTexture(LLShaderMgr::DEFERRED_PROJECTION);

                for (LLDrawable::drawable_list_t::iterator iter = spot_lights.begin(); iter != spot_lights.end(); ++iter)
                {
                    LLDrawable *drawablep = *iter;

                    LLVOVolume *volume = drawablep->getVOVolume();

                    LLVector4a center;
                    center.load3(drawablep->getPositionAgent().mV);
                    const F32* c = center.getF32ptr();
                    F32        s = volume->getLightRadius() * 1.5f;

                    sVisibleLightCount++;

                    setupSpotLight(gDeferredSpotLightProgram, drawablep);

                    // send light color to shader in linear space
                    LLColor3 col = volume->getLightLinearColor() * light_scale;

                    gDeferredSpotLightProgram.uniform3fv(LLShaderMgr::LIGHT_CENTER, 1, c);
                    gDeferredSpotLightProgram.uniform1f(LLShaderMgr::LIGHT_SIZE, s);
                    gDeferredSpotLightProgram.uniform3fv(LLShaderMgr::DIFFUSE_COLOR, 1, col.mV);
                    gDeferredSpotLightProgram.uniform1f(LLShaderMgr::LIGHT_FALLOFF, volume->getLightFalloff(DEFERRED_LIGHT_FALLOFF));
                    gGL.syncMatrices();

                    mCubeVB->drawRange(LLRender::TRIANGLE_FAN, 0, 7, 8, get_box_fan_indices(camera, center));
                }
                gDeferredSpotLightProgram.disableTexture(LLShaderMgr::DEFERRED_PROJECTION);
                unbindDeferredShader(gDeferredSpotLightProgram);
            }

            {
                LL_PROFILE_ZONE_NAMED_CATEGORY_PIPELINE("renderDeferredLighting - fullscreen lights");
                LLGLDepthTest depth(GL_FALSE);
                LL_PROFILE_GPU_ZONE("fullscreen lights");

                U32 count = 0;

                const U32 max_count = LL_DEFERRED_MULTI_LIGHT_COUNT;
                LLVector4 light[max_count];
                LLVector4 col[max_count];

                F32 far_z = 0.f;

                while (!fullscreen_lights.empty())
                {
                    light[count] = fullscreen_lights.front();
                    fullscreen_lights.pop_front();
                    col[count] = light_colors.front();
                    light_colors.pop_front();

                    far_z = llmin(light[count].mV[2] - light[count].mV[3], far_z);
                    count++;
                    if (count == max_count || fullscreen_lights.empty())
                    {
                        U32 idx = count - 1;
                        bindDeferredShader(gDeferredMultiLightProgram[idx]);
                        gDeferredMultiLightProgram[idx].uniform1i(LLShaderMgr::MULTI_LIGHT_COUNT, count);
                        gDeferredMultiLightProgram[idx].uniform4fv(LLShaderMgr::MULTI_LIGHT, count, (GLfloat*)light);
                        gDeferredMultiLightProgram[idx].uniform4fv(LLShaderMgr::MULTI_LIGHT_COL, count, (GLfloat*)col);
                        gDeferredMultiLightProgram[idx].uniform1f(LLShaderMgr::MULTI_LIGHT_FAR_Z, far_z);
                        far_z = 0.f;
                        count = 0;
                        mScreenTriangleVB->setBuffer();
                        mScreenTriangleVB->drawArrays(LLRender::TRIANGLES, 0, 3);
                        unbindDeferredShader(gDeferredMultiLightProgram[idx]);
                    }
                }

                bindDeferredShader(gDeferredMultiSpotLightProgram);

                gDeferredMultiSpotLightProgram.enableTexture(LLShaderMgr::DEFERRED_PROJECTION);

                mScreenTriangleVB->setBuffer();

                for (LLDrawable::drawable_list_t::iterator iter = fullscreen_spot_lights.begin(); iter != fullscreen_spot_lights.end(); ++iter)
                {
                    LLDrawable* drawablep = *iter;
                    LLVOVolume* volume = drawablep->getVOVolume();
                    LLVector3   center = drawablep->getPositionAgent();
                    F32* c = center.mV;
                    F32         light_size_final = volume->getLightRadius() * 1.5f;
                    F32         light_falloff_final = volume->getLightFalloff(DEFERRED_LIGHT_FALLOFF);

                    sVisibleLightCount++;

                    glh::vec3f tc(c);
                    mat.mult_matrix_vec(tc);

                    setupSpotLight(gDeferredMultiSpotLightProgram, drawablep);

                    // send light color to shader in linear space
                    LLColor3 col = volume->getLightLinearColor() * light_scale;

                    gDeferredMultiSpotLightProgram.uniform3fv(LLShaderMgr::LIGHT_CENTER, 1, tc.v);
                    gDeferredMultiSpotLightProgram.uniform1f(LLShaderMgr::LIGHT_SIZE, light_size_final);
                    gDeferredMultiSpotLightProgram.uniform3fv(LLShaderMgr::DIFFUSE_COLOR, 1, col.mV);
                    gDeferredMultiSpotLightProgram.uniform1f(LLShaderMgr::LIGHT_FALLOFF, light_falloff_final);
                    mScreenTriangleVB->drawArrays(LLRender::TRIANGLES, 0, 3);
                }

                gDeferredMultiSpotLightProgram.disableTexture(LLShaderMgr::DEFERRED_PROJECTION);
                unbindDeferredShader(gDeferredMultiSpotLightProgram);
            }
        }

        gGL.setColorMask(true, true);
    }

    {  // render non-deferred geometry (alpha, fullbright, glow)
        LLGLDisable blend(GL_BLEND);

        pushRenderTypeMask();
        andRenderTypeMask(LLPipeline::RENDER_TYPE_ALPHA,
                          LLPipeline::RENDER_TYPE_ALPHA_PRE_WATER,
                          LLPipeline::RENDER_TYPE_ALPHA_POST_WATER,
                          LLPipeline::RENDER_TYPE_FULLBRIGHT,
                          LLPipeline::RENDER_TYPE_VOLUME,
                          LLPipeline::RENDER_TYPE_GLOW,
                          LLPipeline::RENDER_TYPE_BUMP,
                          LLPipeline::RENDER_TYPE_GLTF_PBR,
                          LLPipeline::RENDER_TYPE_PASS_SIMPLE,
                          LLPipeline::RENDER_TYPE_PASS_ALPHA,
                          LLPipeline::RENDER_TYPE_PASS_ALPHA_MASK,
                          LLPipeline::RENDER_TYPE_PASS_BUMP,
                          LLPipeline::RENDER_TYPE_PASS_POST_BUMP,
                          LLPipeline::RENDER_TYPE_PASS_FULLBRIGHT,
                          LLPipeline::RENDER_TYPE_PASS_FULLBRIGHT_ALPHA_MASK,
                          LLPipeline::RENDER_TYPE_PASS_FULLBRIGHT_SHINY,
                          LLPipeline::RENDER_TYPE_PASS_GLOW,
                          LLPipeline::RENDER_TYPE_PASS_GLTF_GLOW,
                          LLPipeline::RENDER_TYPE_PASS_GRASS,
                          LLPipeline::RENDER_TYPE_PASS_SHINY,
                          LLPipeline::RENDER_TYPE_PASS_INVISIBLE,
                          LLPipeline::RENDER_TYPE_PASS_INVISI_SHINY,
                          LLPipeline::RENDER_TYPE_AVATAR,
                          LLPipeline::RENDER_TYPE_CONTROL_AV,
                          LLPipeline::RENDER_TYPE_ALPHA_MASK,
                          LLPipeline::RENDER_TYPE_FULLBRIGHT_ALPHA_MASK,
                          LLPipeline::RENDER_TYPE_WATER,
                          END_RENDER_TYPES);

        renderGeomPostDeferred(*LLViewerCamera::getInstance());
        popRenderTypeMask();
    }

    screen_target->flush();

    if (!gCubeSnapshot)
    {
        // this is the end of the 3D scene render, grab a copy of the modelview and projection
        // matrix for use in off-by-one-frame effects in the next frame
        for (U32 i = 0; i < 16; i++)
        {
            gGLLastModelView[i] = gGLModelView[i];
            gGLLastProjection[i] = gGLProjection[i];
        }
    }
    gGL.setColorMask(true, true);
}

void LLPipeline::doAtmospherics()
{
    LL_PROFILE_ZONE_SCOPED_CATEGORY_PIPELINE;

    if (sImpostorRender)
    { // do not attempt atmospherics on impostors
        return;
    }

    if (RenderDeferredAtmospheric)
    {
        {
            // copy depth buffer for use in haze shader (use water displacement map as temp storage)
            LLGLDepthTest depth(GL_TRUE, GL_TRUE, GL_ALWAYS);

            LLRenderTarget& src = gPipeline.mRT->screen;
            LLRenderTarget& depth_src = gPipeline.mRT->deferredScreen;
            LLRenderTarget& dst = gPipeline.mWaterDis;

            mRT->screen.flush();
            dst.bindTarget();
            gCopyDepthProgram.bind();

            S32 diff_map = gCopyDepthProgram.getTextureChannel(LLShaderMgr::DIFFUSE_MAP);
            S32 depth_map = gCopyDepthProgram.getTextureChannel(LLShaderMgr::DEFERRED_DEPTH);

            gGL.getTexUnit(diff_map)->bind(&src);
            gGL.getTexUnit(depth_map)->bind(&depth_src, true);

            gGL.setColorMask(false, false);
            gPipeline.mScreenTriangleVB->setBuffer();
            gPipeline.mScreenTriangleVB->drawArrays(LLRender::TRIANGLES, 0, 3);

            dst.flush();
            mRT->screen.bindTarget();
        }

        LLGLEnable blend(GL_BLEND);
        gGL.blendFunc(LLRender::BF_ONE, LLRender::BF_SOURCE_ALPHA, LLRender::BF_ZERO, LLRender::BF_SOURCE_ALPHA);
        gGL.setColorMask(true, true);

        // apply haze
        LLGLSLShader& haze_shader = gHazeProgram;

        LL_PROFILE_GPU_ZONE("haze");
        bindDeferredShader(haze_shader, nullptr, &mWaterDis);

        LLEnvironment& environment = LLEnvironment::instance();
        haze_shader.uniform1i(LLShaderMgr::SUN_UP_FACTOR, environment.getIsSunUp() ? 1 : 0);
        haze_shader.uniform3fv(LLShaderMgr::LIGHTNORM, 1, environment.getClampedLightNorm().mV);

        haze_shader.uniform4fv(LLShaderMgr::WATER_WATERPLANE, 1, LLDrawPoolAlpha::sWaterPlane.mV);

        LLGLDepthTest depth(GL_FALSE);

        // full screen blit
        mScreenTriangleVB->setBuffer();
        mScreenTriangleVB->drawArrays(LLRender::TRIANGLES, 0, 3);
    
        unbindDeferredShader(haze_shader);

        gGL.setSceneBlendType(LLRender::BT_ALPHA);
    }
}

void LLPipeline::doWaterHaze()
{
    LL_PROFILE_ZONE_SCOPED_CATEGORY_PIPELINE;
    if (sImpostorRender)
    { // do not attempt water haze on impostors
        return;
    }

    if (RenderDeferredAtmospheric)
    {
        // copy depth buffer for use in haze shader (use water displacement map as temp storage)
        {
            LLGLDepthTest depth(GL_TRUE, GL_TRUE, GL_ALWAYS);

            LLRenderTarget& src = gPipeline.mRT->screen;
            LLRenderTarget& depth_src = gPipeline.mRT->deferredScreen;
            LLRenderTarget& dst = gPipeline.mWaterDis;

            mRT->screen.flush();
            dst.bindTarget();
            gCopyDepthProgram.bind();

            S32 diff_map = gCopyDepthProgram.getTextureChannel(LLShaderMgr::DIFFUSE_MAP);
            S32 depth_map = gCopyDepthProgram.getTextureChannel(LLShaderMgr::DEFERRED_DEPTH);

            gGL.getTexUnit(diff_map)->bind(&src);
            gGL.getTexUnit(depth_map)->bind(&depth_src, true);

            gGL.setColorMask(false, false);
            gPipeline.mScreenTriangleVB->setBuffer();
            gPipeline.mScreenTriangleVB->drawArrays(LLRender::TRIANGLES, 0, 3);

            dst.flush();
            mRT->screen.bindTarget();
        }

        LLGLEnable blend(GL_BLEND);
        gGL.blendFunc(LLRender::BF_ONE, LLRender::BF_SOURCE_ALPHA, LLRender::BF_ZERO, LLRender::BF_SOURCE_ALPHA);

        gGL.setColorMask(true, true);

        // apply haze
        LLGLSLShader& haze_shader = gHazeWaterProgram;

        LL_PROFILE_GPU_ZONE("haze");
        bindDeferredShader(haze_shader, nullptr, &mWaterDis);

        haze_shader.uniform4fv(LLShaderMgr::WATER_WATERPLANE, 1, LLDrawPoolAlpha::sWaterPlane.mV);

        static LLStaticHashedString above_water_str("above_water");
        haze_shader.uniform1i(above_water_str, sUnderWaterRender ? -1 : 1);

        if (LLPipeline::sUnderWaterRender)
        {
            LLGLDepthTest depth(GL_FALSE);

            // full screen blit
            mScreenTriangleVB->setBuffer();
            mScreenTriangleVB->drawArrays(LLRender::TRIANGLES, 0, 3);
        }
        else
        {
            //render water patches like LLDrawPoolWater does
            LLGLDepthTest depth(GL_TRUE, GL_FALSE);
            LLGLDisable   cull(GL_CULL_FACE);

            gGLLastMatrix = NULL;
            gGL.loadMatrix(gGLModelView);

            if (mWaterPool)
            {
                mWaterPool->pushFaceGeometry();
            }
        }

        unbindDeferredShader(haze_shader);


        gGL.setSceneBlendType(LLRender::BT_ALPHA);
    }
}

void LLPipeline::setupSpotLight(LLGLSLShader& shader, LLDrawable* drawablep)
{
	//construct frustum
	LLVOVolume* volume = drawablep->getVOVolume();
	LLVector3 params = volume->getSpotLightParams();

	F32 fov = params.mV[0];
	F32 focus = params.mV[1];

	LLVector3 pos = drawablep->getPositionAgent();
	LLQuaternion quat = volume->getRenderRotation();
	LLVector3 scale = volume->getScale();
	
	//get near clip plane
	LLVector3 at_axis(0,0,-scale.mV[2]*0.5f);
	at_axis *= quat;

	LLVector3 np = pos+at_axis;
	at_axis.normVec();

	//get origin that has given fov for plane np, at_axis, and given scale
	F32 dist = (scale.mV[1]*0.5f)/tanf(fov*0.5f);

	LLVector3 origin = np - at_axis*dist;

	//matrix from volume space to agent space
	LLMatrix4 light_mat(quat, LLVector4(origin,1.f));

	glh::matrix4f light_to_agent((F32*) light_mat.mMatrix);
	glh::matrix4f light_to_screen = get_current_modelview() * light_to_agent;

	glh::matrix4f screen_to_light = light_to_screen.inverse();

	F32 s = volume->getLightRadius()*1.5f;
	F32 near_clip = dist;
	F32 width = scale.mV[VX];
	F32 height = scale.mV[VY];
	F32 far_clip = s+dist-scale.mV[VZ];

	F32 fovy = fov * RAD_TO_DEG;
	F32 aspect = width/height;

	glh::matrix4f trans(0.5f, 0.f, 0.f, 0.5f,
				0.f, 0.5f, 0.f, 0.5f,
				0.f, 0.f, 0.5f, 0.5f,
				0.f, 0.f, 0.f, 1.f);

	glh::vec3f p1(0, 0, -(near_clip+0.01f));
	glh::vec3f p2(0, 0, -(near_clip+1.f));

	glh::vec3f screen_origin(0, 0, 0);

	light_to_screen.mult_matrix_vec(p1);
	light_to_screen.mult_matrix_vec(p2);
	light_to_screen.mult_matrix_vec(screen_origin);

	glh::vec3f n = p2-p1;
	n.normalize();
	
	F32 proj_range = far_clip - near_clip;
	glh::matrix4f light_proj = gl_perspective(fovy, aspect, near_clip, far_clip);
	screen_to_light = trans * light_proj * screen_to_light;
	shader.uniformMatrix4fv(LLShaderMgr::PROJECTOR_MATRIX, 1, FALSE, screen_to_light.m);
	shader.uniform1f(LLShaderMgr::PROJECTOR_NEAR, near_clip);
	shader.uniform3fv(LLShaderMgr::PROJECTOR_P, 1, p1.v);
	shader.uniform3fv(LLShaderMgr::PROJECTOR_N, 1, n.v);
	shader.uniform3fv(LLShaderMgr::PROJECTOR_ORIGIN, 1, screen_origin.v);
	shader.uniform1f(LLShaderMgr::PROJECTOR_RANGE, proj_range);
	shader.uniform1f(LLShaderMgr::PROJECTOR_AMBIANCE, params.mV[2]);
	S32 s_idx = -1;

	for (U32 i = 0; i < 2; i++)
	{
		if (mShadowSpotLight[i] == drawablep)
		{
			s_idx = i;
		}
	}

	shader.uniform1i(LLShaderMgr::PROJECTOR_SHADOW_INDEX, s_idx);

	if (s_idx >= 0)
	{
		shader.uniform1f(LLShaderMgr::PROJECTOR_SHADOW_FADE, 1.f-mSpotLightFade[s_idx]);
	}
	else
	{
		shader.uniform1f(LLShaderMgr::PROJECTOR_SHADOW_FADE, 1.f);
	}

    // make sure we're not already targeting the same spot light with both shadow maps
    llassert(mTargetShadowSpotLight[0] != mTargetShadowSpotLight[1] || mTargetShadowSpotLight[0].isNull());

    if (!gCubeSnapshot)
	{
		LLDrawable* potential = drawablep;
		//determine if this light is higher priority than one of the existing spot shadows
		F32 m_pri = volume->getSpotLightPriority();

		for (U32 i = 0; i < 2; i++)
		{
			F32 pri = 0.f;

			if (mTargetShadowSpotLight[i].notNull())
			{
				pri = mTargetShadowSpotLight[i]->getVOVolume()->getSpotLightPriority();
			}

			if (m_pri > pri)
			{
				LLDrawable* temp = mTargetShadowSpotLight[i];
				mTargetShadowSpotLight[i] = potential;
				potential = temp;
				m_pri = pri;
			}
		}
	}

    // make sure we didn't end up targeting the same spot light with both shadow maps
    llassert(mTargetShadowSpotLight[0] != mTargetShadowSpotLight[1] || mTargetShadowSpotLight[0].isNull());

	LLViewerTexture* img = volume->getLightTexture();

	if (img == NULL)
	{
		img = LLViewerFetchedTexture::sWhiteImagep;
	}

	S32 channel = shader.enableTexture(LLShaderMgr::DEFERRED_PROJECTION);

	if (channel > -1)
	{
		if (img)
		{
			gGL.getTexUnit(channel)->bind(img);

			F32 lod_range = logf(img->getWidth())/logf(2.f);

			shader.uniform1f(LLShaderMgr::PROJECTOR_FOCUS, focus);
			shader.uniform1f(LLShaderMgr::PROJECTOR_LOD, lod_range);
			shader.uniform1f(LLShaderMgr::PROJECTOR_AMBIENT_LOD, llclamp((proj_range-focus)/proj_range*lod_range, 0.f, 1.f));
		}
	}
		
}

void LLPipeline::unbindDeferredShader(LLGLSLShader &shader)
{
    LLRenderTarget* deferred_target       = &mRT->deferredScreen;
    LLRenderTarget* deferred_light_target = &mRT->deferredLight;

	stop_glerror();
    shader.disableTexture(LLShaderMgr::DEFERRED_NORMAL, deferred_target->getUsage());
    shader.disableTexture(LLShaderMgr::DEFERRED_DIFFUSE, deferred_target->getUsage());
    shader.disableTexture(LLShaderMgr::DEFERRED_SPECULAR, deferred_target->getUsage());
    shader.disableTexture(LLShaderMgr::DEFERRED_EMISSIVE, deferred_target->getUsage());
    shader.disableTexture(LLShaderMgr::DEFERRED_BRDF_LUT);
    //shader.disableTexture(LLShaderMgr::DEFERRED_DEPTH, deferred_depth_target->getUsage());
    shader.disableTexture(LLShaderMgr::DEFERRED_DEPTH, deferred_target->getUsage());
    shader.disableTexture(LLShaderMgr::DEFERRED_LIGHT, deferred_light_target->getUsage());
	shader.disableTexture(LLShaderMgr::DIFFUSE_MAP);
	shader.disableTexture(LLShaderMgr::DEFERRED_BLOOM);

	for (U32 i = 0; i < 4; i++)
	{
		if (shader.disableTexture(LLShaderMgr::DEFERRED_SHADOW0+i) > -1)
		{
			glTexParameteri(GL_TEXTURE_2D, GL_TEXTURE_COMPARE_MODE, GL_NONE);
		}
	}

	for (U32 i = 4; i < 6; i++)
	{
		if (shader.disableTexture(LLShaderMgr::DEFERRED_SHADOW0+i) > -1)
		{
			glTexParameteri(GL_TEXTURE_2D, GL_TEXTURE_COMPARE_MODE, GL_NONE);
		}
	}

	shader.disableTexture(LLShaderMgr::DEFERRED_NOISE);
	shader.disableTexture(LLShaderMgr::DEFERRED_LIGHTFUNC);

    if (!LLPipeline::sReflectionProbesEnabled)
    {
        S32 channel = shader.disableTexture(LLShaderMgr::ENVIRONMENT_MAP, LLTexUnit::TT_CUBE_MAP);
        if (channel > -1)
        {
            LLCubeMap* cube_map = gSky.mVOSkyp ? gSky.mVOSkyp->getCubeMap() : NULL;
            if (cube_map)
            {
                cube_map->disable();
            }
        }
    }

    unbindReflectionProbes(shader);

	gGL.getTexUnit(0)->unbind(LLTexUnit::TT_TEXTURE);
	gGL.getTexUnit(0)->activate();
	shader.unbind();
}

void LLPipeline::setEnvMat(LLGLSLShader& shader)
{
    F32* m = gGLModelView;

    F32 mat[] = { m[0], m[1], m[2],
                    m[4], m[5], m[6],
                    m[8], m[9], m[10] };

    shader.uniformMatrix3fv(LLShaderMgr::DEFERRED_ENV_MAT, 1, TRUE, mat);
}

void LLPipeline::bindReflectionProbes(LLGLSLShader& shader)
{
    if (!sReflectionProbesEnabled)
    {
        return;
    }

    S32 channel = shader.enableTexture(LLShaderMgr::REFLECTION_PROBES, LLTexUnit::TT_CUBE_MAP_ARRAY);
    bool bound = false;
    if (channel > -1 && mReflectionMapManager.mTexture.notNull())
    {
        mReflectionMapManager.mTexture->bind(channel);
        bound = true;
    }

    channel = shader.enableTexture(LLShaderMgr::IRRADIANCE_PROBES, LLTexUnit::TT_CUBE_MAP_ARRAY);
    if (channel > -1 && mReflectionMapManager.mIrradianceMaps.notNull())
    {
        mReflectionMapManager.mIrradianceMaps->bind(channel);
        bound = true;
    }
    
    channel = shader.enableTexture(LLShaderMgr::HERO_PROBE, LLTexUnit::TT_CUBE_MAP_ARRAY);
    if (channel > -1 && mHeroProbeManager.mTexture.notNull())
    {
        mHeroProbeManager.mTexture->bind(channel);
        bound = true;
    }
     

    if (bound)
    {
        mReflectionMapManager.setUniforms();

        setEnvMat(shader);
    }

    // reflection probe shaders generally sample the scene map as well for SSR
    channel = shader.enableTexture(LLShaderMgr::SCENE_MAP);
    if (channel > -1)
    {
        gGL.getTexUnit(channel)->bind(&mSceneMap);
    }

	
    shader.uniform1f(LLShaderMgr::DEFERRED_SSR_ITR_COUNT, RenderScreenSpaceReflectionIterations);
    shader.uniform1f(LLShaderMgr::DEFERRED_SSR_DIST_BIAS, RenderScreenSpaceReflectionDistanceBias);
    shader.uniform1f(LLShaderMgr::DEFERRED_SSR_RAY_STEP, RenderScreenSpaceReflectionRayStep);
    shader.uniform1f(LLShaderMgr::DEFERRED_SSR_GLOSSY_SAMPLES, RenderScreenSpaceReflectionGlossySamples);
    shader.uniform1f(LLShaderMgr::DEFERRED_SSR_REJECT_BIAS, RenderScreenSpaceReflectionDepthRejectBias);
    mPoissonOffset++;

	if (mPoissonOffset > 128 - RenderScreenSpaceReflectionGlossySamples)
        mPoissonOffset = 0;

    shader.uniform1f(LLShaderMgr::DEFERRED_SSR_NOISE_SINE, mPoissonOffset);
    shader.uniform1f(LLShaderMgr::DEFERRED_SSR_ADAPTIVE_STEP_MULT, RenderScreenSpaceReflectionAdaptiveStepMultiplier);

    channel = shader.enableTexture(LLShaderMgr::SCENE_DEPTH);
    if (channel > -1)
    {
        gGL.getTexUnit(channel)->bind(&mSceneMap, true);
    }


}

void LLPipeline::unbindReflectionProbes(LLGLSLShader& shader)
{
    S32 channel = shader.disableTexture(LLShaderMgr::REFLECTION_PROBES, LLTexUnit::TT_CUBE_MAP);
    if (channel > -1 && mReflectionMapManager.mTexture.notNull())
    {
        mReflectionMapManager.mTexture->unbind();
        if (channel == 0)
        {
            gGL.getTexUnit(channel)->enable(LLTexUnit::TT_TEXTURE);
        }
    }
}


inline float sgn(float a)
{
    if (a > 0.0F) return (1.0F);
    if (a < 0.0F) return (-1.0F);
    return (0.0F);
}

glh::matrix4f look(const LLVector3 pos, const LLVector3 dir, const LLVector3 up)
{
	glh::matrix4f ret;

	LLVector3 dirN;
	LLVector3 upN;
	LLVector3 lftN;

	lftN = dir % up;
	lftN.normVec();
	
	upN = lftN % dir;
	upN.normVec();
	
	dirN = dir;
	dirN.normVec();

	ret.m[ 0] = lftN[0];
	ret.m[ 1] = upN[0];
	ret.m[ 2] = -dirN[0];
	ret.m[ 3] = 0.f;

	ret.m[ 4] = lftN[1];
	ret.m[ 5] = upN[1];
	ret.m[ 6] = -dirN[1];
	ret.m[ 7] = 0.f;

	ret.m[ 8] = lftN[2];
	ret.m[ 9] = upN[2];
	ret.m[10] = -dirN[2];
	ret.m[11] = 0.f;

	ret.m[12] = -(lftN*pos);
	ret.m[13] = -(upN*pos);
	ret.m[14] = dirN*pos;
	ret.m[15] = 1.f;

	return ret;
}

glh::matrix4f scale_translate_to_fit(const LLVector3 min, const LLVector3 max)
{
	glh::matrix4f ret;
	ret.m[ 0] = 2/(max[0]-min[0]);
	ret.m[ 4] = 0;
	ret.m[ 8] = 0;
	ret.m[12] = -(max[0]+min[0])/(max[0]-min[0]);

	ret.m[ 1] = 0;
	ret.m[ 5] = 2/(max[1]-min[1]);
	ret.m[ 9] = 0;
	ret.m[13] = -(max[1]+min[1])/(max[1]-min[1]);

	ret.m[ 2] = 0;
	ret.m[ 6] = 0;
	ret.m[10] = 2/(max[2]-min[2]);
	ret.m[14] = -(max[2]+min[2])/(max[2]-min[2]);

	ret.m[ 3] = 0;
	ret.m[ 7] = 0;
	ret.m[11] = 0;
	ret.m[15] = 1;

	return ret;
}

static LLTrace::BlockTimerStatHandle FTM_SHADOW_RENDER("Render Shadows");
static LLTrace::BlockTimerStatHandle FTM_SHADOW_ALPHA("Alpha Shadow");
static LLTrace::BlockTimerStatHandle FTM_SHADOW_SIMPLE("Simple Shadow");
static LLTrace::BlockTimerStatHandle FTM_SHADOW_GEOM("Shadow Geom");

static LLTrace::BlockTimerStatHandle FTM_SHADOW_ALPHA_MASKED("Alpha Masked");
static LLTrace::BlockTimerStatHandle FTM_SHADOW_ALPHA_BLEND("Alpha Blend");
static LLTrace::BlockTimerStatHandle FTM_SHADOW_ALPHA_TREE("Alpha Tree");
static LLTrace::BlockTimerStatHandle FTM_SHADOW_ALPHA_GRASS("Alpha Grass");
static LLTrace::BlockTimerStatHandle FTM_SHADOW_FULLBRIGHT_ALPHA_MASKED("Fullbright Alpha Masked");

void LLPipeline::renderShadow(glh::matrix4f& view, glh::matrix4f& proj, LLCamera& shadow_cam, LLCullResult& result, bool depth_clamp)
{
    LL_PROFILE_ZONE_SCOPED_CATEGORY_PIPELINE; //LL_RECORD_BLOCK_TIME(FTM_SHADOW_RENDER);
    LL_PROFILE_GPU_ZONE("renderShadow");
    
    LLPipeline::sShadowRender = true;

    // disable occlusion culling during shadow render
    U32 saved_occlusion = sUseOcclusion;
    sUseOcclusion = 0;

    // List of render pass types that use the prim volume as the shadow,
    // ignoring textures.
    static const U32 types[] = {
        LLRenderPass::PASS_SIMPLE,
        LLRenderPass::PASS_FULLBRIGHT,
        LLRenderPass::PASS_SHINY,
        LLRenderPass::PASS_BUMP,
        LLRenderPass::PASS_FULLBRIGHT_SHINY,
        LLRenderPass::PASS_MATERIAL,
        LLRenderPass::PASS_MATERIAL_ALPHA_EMISSIVE,
        LLRenderPass::PASS_SPECMAP,
        LLRenderPass::PASS_SPECMAP_EMISSIVE,
        LLRenderPass::PASS_NORMMAP,
        LLRenderPass::PASS_NORMMAP_EMISSIVE,
        LLRenderPass::PASS_NORMSPEC,
        LLRenderPass::PASS_NORMSPEC_EMISSIVE
    };

    LLGLEnable cull(GL_CULL_FACE);

    //enable depth clamping if available
    LLGLEnable clamp_depth(depth_clamp ? GL_DEPTH_CLAMP : 0);

    LLGLDepthTest depth_test(GL_TRUE, GL_TRUE, GL_LESS);

    updateCull(shadow_cam, result);

    stateSort(shadow_cam, result);

    //generate shadow map
    gGL.matrixMode(LLRender::MM_PROJECTION);
    gGL.pushMatrix();
    gGL.loadMatrix(proj.m);
    gGL.matrixMode(LLRender::MM_MODELVIEW);
    gGL.pushMatrix();
    gGL.loadMatrix(view.m);

    stop_glerror();
    gGLLastMatrix = NULL;

    gGL.getTexUnit(0)->unbind(LLTexUnit::TT_TEXTURE);

    stop_glerror();

    struct CompareVertexBuffer
    {
        bool operator()(const LLDrawInfo* const& lhs, const LLDrawInfo* const& rhs)
        {
            return lhs->mVertexBuffer > rhs->mVertexBuffer;
        }
    };


    LLVertexBuffer::unbind();
    for (int j = 0; j < 2; ++j) // 0 -- static, 1 -- rigged
    {
        bool rigged = j == 1;
        gDeferredShadowProgram.bind(rigged);

        gGL.diffuseColor4f(1, 1, 1, 1);

        S32 shadow_detail = gSavedSettings.getS32("RenderShadowDetail");

        // if not using VSM, disable color writes
        if (shadow_detail <= 2)
        {
            gGL.setColorMask(false, false);
        }

        LL_PROFILE_ZONE_NAMED_CATEGORY_PIPELINE("shadow simple"); //LL_RECORD_BLOCK_TIME(FTM_SHADOW_SIMPLE);
        LL_PROFILE_GPU_ZONE("shadow simple");
        gGL.getTexUnit(0)->disable();

        for (U32 type : types)
        {
            renderObjects(type, false, false, rigged);
        }

        renderGLTFObjects(LLRenderPass::PASS_GLTF_PBR, false, rigged);

        gGL.getTexUnit(0)->enable(LLTexUnit::TT_TEXTURE);
    }

    if (LLPipeline::sUseOcclusion > 1)
    { // do occlusion culling against non-masked only to take advantage of hierarchical Z
        doOcclusion(shadow_cam);
    }


    {
        LL_PROFILE_ZONE_NAMED_CATEGORY_PIPELINE("shadow geom");
        renderGeomShadow(shadow_cam);
    }

    {
        LL_PROFILE_ZONE_NAMED_CATEGORY_PIPELINE("shadow alpha");
        LL_PROFILE_GPU_ZONE("shadow alpha");
        const S32 sun_up = LLEnvironment::instance().getIsSunUp() ? 1 : 0;
        U32 target_width = LLRenderTarget::sCurResX;

        for (int i = 0; i < 2; ++i)
        {
            bool rigged = i == 1;

            {
                LL_PROFILE_ZONE_NAMED_CATEGORY_PIPELINE("shadow alpha masked");
                LL_PROFILE_GPU_ZONE("shadow alpha masked");
                gDeferredShadowAlphaMaskProgram.bind(rigged);
                LLGLSLShader::sCurBoundShaderPtr->uniform1i(LLShaderMgr::SUN_UP_FACTOR, sun_up);
                LLGLSLShader::sCurBoundShaderPtr->uniform1f(LLShaderMgr::DEFERRED_SHADOW_TARGET_WIDTH, (float)target_width);
                renderMaskedObjects(LLRenderPass::PASS_ALPHA_MASK, true, true, rigged);
            }

            {
                LL_PROFILE_ZONE_NAMED_CATEGORY_PIPELINE("shadow alpha blend");
                LL_PROFILE_GPU_ZONE("shadow alpha blend");
                renderAlphaObjects(rigged);
            }

            {
                LL_PROFILE_ZONE_NAMED_CATEGORY_PIPELINE("shadow fullbright alpha masked");
                LL_PROFILE_GPU_ZONE("shadow alpha masked");
                gDeferredShadowFullbrightAlphaMaskProgram.bind(rigged);
                LLGLSLShader::sCurBoundShaderPtr->uniform1i(LLShaderMgr::SUN_UP_FACTOR, sun_up);
                LLGLSLShader::sCurBoundShaderPtr->uniform1f(LLShaderMgr::DEFERRED_SHADOW_TARGET_WIDTH, (float)target_width);
                renderFullbrightMaskedObjects(LLRenderPass::PASS_FULLBRIGHT_ALPHA_MASK, true, true, rigged);
            }

            {
                LL_PROFILE_ZONE_NAMED_CATEGORY_PIPELINE("shadow alpha grass");
                LL_PROFILE_GPU_ZONE("shadow alpha grass");
                gDeferredTreeShadowProgram.bind(rigged);
                LLGLSLShader::sCurBoundShaderPtr->setMinimumAlpha(ALPHA_BLEND_CUTOFF);

                if (i == 0)
                {
                    renderObjects(LLRenderPass::PASS_GRASS, true);
                }

                {
                    LL_PROFILE_ZONE_NAMED_CATEGORY_PIPELINE("shadow alpha material");
                    LL_PROFILE_GPU_ZONE("shadow alpha material");
                    renderMaskedObjects(LLRenderPass::PASS_NORMSPEC_MASK, true, false, rigged);
                    renderMaskedObjects(LLRenderPass::PASS_MATERIAL_ALPHA_MASK, true, false, rigged);
                    renderMaskedObjects(LLRenderPass::PASS_SPECMAP_MASK, true, false, rigged);
                    renderMaskedObjects(LLRenderPass::PASS_NORMMAP_MASK, true, false, rigged);
                }
            }
        }

        for (int i = 0; i < 2; ++i)
        {
            bool rigged = i == 1;
            gDeferredShadowGLTFAlphaMaskProgram.bind(rigged);
            LLGLSLShader::sCurBoundShaderPtr->uniform1i(LLShaderMgr::SUN_UP_FACTOR, sun_up);
            LLGLSLShader::sCurBoundShaderPtr->uniform1f(LLShaderMgr::DEFERRED_SHADOW_TARGET_WIDTH, (float)target_width);
            
            gGL.loadMatrix(gGLModelView);
            gGLLastMatrix = NULL;

            U32 type = LLRenderPass::PASS_GLTF_PBR_ALPHA_MASK;

            if (rigged)
            {
                mAlphaMaskPool->pushRiggedGLTFBatches(type + 1);
            }
            else
            {
                mAlphaMaskPool->pushGLTFBatches(type);
            }

            gGL.loadMatrix(gGLModelView);
            gGLLastMatrix = NULL;
        }
    }

    gDeferredShadowCubeProgram.bind();
    gGLLastMatrix = NULL;
    gGL.loadMatrix(gGLModelView);

    gGL.setColorMask(true, true);

    gGL.matrixMode(LLRender::MM_PROJECTION);
    gGL.popMatrix();
    gGL.matrixMode(LLRender::MM_MODELVIEW);
    gGL.popMatrix();
    gGLLastMatrix = NULL;

    // reset occlusion culling flag
    sUseOcclusion = saved_occlusion;
    LLPipeline::sShadowRender = false;
}

bool LLPipeline::getVisiblePointCloud(LLCamera& camera, LLVector3& min, LLVector3& max, std::vector<LLVector3>& fp, LLVector3 light_dir)
{
    LL_PROFILE_ZONE_SCOPED_CATEGORY_PIPELINE;
	//get point cloud of intersection of frust and min, max

	if (getVisibleExtents(camera, min, max))
	{
		return false;
	}

	//get set of planes on bounding box
	LLPlane bp[] = { 
		LLPlane(min, LLVector3(-1,0,0)),
		LLPlane(min, LLVector3(0,-1,0)),
		LLPlane(min, LLVector3(0,0,-1)),
		LLPlane(max, LLVector3(1,0,0)),
		LLPlane(max, LLVector3(0,1,0)),
		LLPlane(max, LLVector3(0,0,1))};
	
	//potential points
	std::vector<LLVector3> pp;

	//add corners of AABB
	pp.push_back(LLVector3(min.mV[0], min.mV[1], min.mV[2]));
	pp.push_back(LLVector3(max.mV[0], min.mV[1], min.mV[2]));
	pp.push_back(LLVector3(min.mV[0], max.mV[1], min.mV[2]));
	pp.push_back(LLVector3(max.mV[0], max.mV[1], min.mV[2]));
	pp.push_back(LLVector3(min.mV[0], min.mV[1], max.mV[2]));
	pp.push_back(LLVector3(max.mV[0], min.mV[1], max.mV[2]));
	pp.push_back(LLVector3(min.mV[0], max.mV[1], max.mV[2]));
	pp.push_back(LLVector3(max.mV[0], max.mV[1], max.mV[2]));

	//add corners of camera frustum
	for (U32 i = 0; i < LLCamera::AGENT_FRUSTRUM_NUM; i++)
	{
		pp.push_back(camera.mAgentFrustum[i]);
	}


	//bounding box line segments
	U32 bs[] = 
			{
		0,1,
		1,3,
		3,2,
		2,0,

		4,5,
		5,7,
		7,6,
		6,4,

		0,4,
		1,5,
		3,7,
		2,6
	};

	for (U32 i = 0; i < 12; i++)
	{ //for each line segment in bounding box
		for (U32 j = 0; j < LLCamera::AGENT_PLANE_NO_USER_CLIP_NUM; j++) 
		{ //for each plane in camera frustum
			const LLPlane& cp = camera.getAgentPlane(j);
			const LLVector3& v1 = pp[bs[i*2+0]];
			const LLVector3& v2 = pp[bs[i*2+1]];
			LLVector3 n;
			cp.getVector3(n);

			LLVector3 line = v1-v2;

			F32 d1 = line*n;
			F32 d2 = -cp.dist(v2);

			F32 t = d2/d1;

			if (t > 0.f && t < 1.f)
			{
				LLVector3 intersect = v2+line*t;
				pp.push_back(intersect);
			}
		}
	}
			
	//camera frustum line segments
	const U32 fs[] =
	{
		0,1,
		1,2,
		2,3,
		3,0,

		4,5,
		5,6,
		6,7,
		7,4,
	
		0,4,
		1,5,
		2,6,
		3,7	
	};

	for (U32 i = 0; i < 12; i++)
	{
		for (U32 j = 0; j < 6; ++j)
		{
			const LLVector3& v1 = pp[fs[i*2+0]+8];
			const LLVector3& v2 = pp[fs[i*2+1]+8];
			const LLPlane& cp = bp[j];
			LLVector3 n;
			cp.getVector3(n);

			LLVector3 line = v1-v2;

			F32 d1 = line*n;
			F32 d2 = -cp.dist(v2);

			F32 t = d2/d1;

			if (t > 0.f && t < 1.f)
			{
				LLVector3 intersect = v2+line*t;
				pp.push_back(intersect);
			}	
		}
	}

	LLVector3 ext[] = { min-LLVector3(0.05f,0.05f,0.05f),
		max+LLVector3(0.05f,0.05f,0.05f) };

	for (U32 i = 0; i < pp.size(); ++i)
	{
		bool found = true;

		const F32* p = pp[i].mV;
			
		for (U32 j = 0; j < 3; ++j)
		{
			if (p[j] < ext[0].mV[j] ||
				p[j] > ext[1].mV[j])
			{
				found = false;
				break;
			}
		}
				
		for (U32 j = 0; j < LLCamera::AGENT_PLANE_NO_USER_CLIP_NUM; ++j)
		{
			const LLPlane& cp = camera.getAgentPlane(j);
			F32 dist = cp.dist(pp[i]);
			if (dist > 0.05f) //point is above some plane, not contained
			{
				found = false;
				break;
			}
		}

		if (found)
		{
			fp.push_back(pp[i]);
		}
	}
	
	if (fp.empty())
	{
		return false;
	}
	
	return true;
}

void LLPipeline::renderHighlight(const LLViewerObject* obj, F32 fade)
{
	if (obj && obj->getVolume())
	{
		for (LLViewerObject::child_list_t::const_iterator iter = obj->getChildren().begin(); iter != obj->getChildren().end(); ++iter)
		{
			renderHighlight(*iter, fade);
		}

		LLDrawable* drawable = obj->mDrawable;
		if (drawable)
		{
			for (S32 i = 0; i < drawable->getNumFaces(); ++i)
			{
				LLFace* face = drawable->getFace(i);
				if (face)
				{
					face->renderSelected(LLViewerTexture::sNullImagep, LLColor4(1,1,1,fade));
				}
			}
		}
	}
}


LLRenderTarget* LLPipeline::getSunShadowTarget(U32 i)
{
    llassert(i < 4);
    return &mRT->shadow[i];
}

LLRenderTarget* LLPipeline::getSpotShadowTarget(U32 i)
{
    llassert(i < 2);
    return &mSpotShadow[i];
}

static LLTrace::BlockTimerStatHandle FTM_GEN_SUN_SHADOW("Gen Sun Shadow");
static LLTrace::BlockTimerStatHandle FTM_GEN_SUN_SHADOW_SPOT_RENDER("Spot Shadow Render");

// helper class for disabling occlusion culling for the current stack frame
class LLDisableOcclusionCulling
{
public:
    S32 mUseOcclusion;

    LLDisableOcclusionCulling()
    {
        mUseOcclusion = LLPipeline::sUseOcclusion;
        LLPipeline::sUseOcclusion = 0;
    }

    ~LLDisableOcclusionCulling()
    {
        LLPipeline::sUseOcclusion = mUseOcclusion;
    }
};

void LLPipeline::generateSunShadow(LLCamera& camera)
{
	if (!sRenderDeferred || RenderShadowDetail <= 0)
	{
		return;
	}

	LL_PROFILE_ZONE_SCOPED_CATEGORY_PIPELINE; //LL_RECORD_BLOCK_TIME(FTM_GEN_SUN_SHADOW);
    LL_PROFILE_GPU_ZONE("generateSunShadow");

    LLDisableOcclusionCulling no_occlusion;

	bool skip_avatar_update = false;
	if (!isAgentAvatarValid() || gAgentCamera.getCameraAnimating() || gAgentCamera.getCameraMode() != CAMERA_MODE_MOUSELOOK || !LLVOAvatar::sVisibleInFirstPerson)
	{
		skip_avatar_update = true;
	}

	if (!skip_avatar_update)
	{
		gAgentAvatarp->updateAttachmentVisibility(CAMERA_MODE_THIRD_PERSON);
	}

	F64 last_modelview[16];
	F64 last_projection[16];
	for (U32 i = 0; i < 16; i++)
	{ //store last_modelview of world camera
		last_modelview[i] = gGLLastModelView[i];
		last_projection[i] = gGLLastProjection[i];
	}

	pushRenderTypeMask();
	andRenderTypeMask(LLPipeline::RENDER_TYPE_SIMPLE,
					LLPipeline::RENDER_TYPE_ALPHA,
                    LLPipeline::RENDER_TYPE_ALPHA_PRE_WATER,
                    LLPipeline::RENDER_TYPE_ALPHA_POST_WATER,
					LLPipeline::RENDER_TYPE_GRASS,
                    LLPipeline::RENDER_TYPE_GLTF_PBR,
					LLPipeline::RENDER_TYPE_FULLBRIGHT,
					LLPipeline::RENDER_TYPE_BUMP,
					LLPipeline::RENDER_TYPE_VOLUME,
					LLPipeline::RENDER_TYPE_AVATAR,
					LLPipeline::RENDER_TYPE_CONTROL_AV,
					LLPipeline::RENDER_TYPE_TREE, 
					LLPipeline::RENDER_TYPE_TERRAIN,
					LLPipeline::RENDER_TYPE_WATER,
					LLPipeline::RENDER_TYPE_VOIDWATER,
					LLPipeline::RENDER_TYPE_PASS_ALPHA,
					LLPipeline::RENDER_TYPE_PASS_ALPHA_MASK,
					LLPipeline::RENDER_TYPE_PASS_FULLBRIGHT_ALPHA_MASK,
					LLPipeline::RENDER_TYPE_PASS_GRASS,
					LLPipeline::RENDER_TYPE_PASS_SIMPLE,
					LLPipeline::RENDER_TYPE_PASS_BUMP,
					LLPipeline::RENDER_TYPE_PASS_FULLBRIGHT,
					LLPipeline::RENDER_TYPE_PASS_SHINY,
					LLPipeline::RENDER_TYPE_PASS_FULLBRIGHT_SHINY,
					LLPipeline::RENDER_TYPE_PASS_MATERIAL,
					LLPipeline::RENDER_TYPE_PASS_MATERIAL_ALPHA,
					LLPipeline::RENDER_TYPE_PASS_MATERIAL_ALPHA_MASK,
					LLPipeline::RENDER_TYPE_PASS_MATERIAL_ALPHA_EMISSIVE,
					LLPipeline::RENDER_TYPE_PASS_SPECMAP,
					LLPipeline::RENDER_TYPE_PASS_SPECMAP_BLEND,
					LLPipeline::RENDER_TYPE_PASS_SPECMAP_MASK,
					LLPipeline::RENDER_TYPE_PASS_SPECMAP_EMISSIVE,
					LLPipeline::RENDER_TYPE_PASS_NORMMAP,
					LLPipeline::RENDER_TYPE_PASS_NORMMAP_BLEND,
					LLPipeline::RENDER_TYPE_PASS_NORMMAP_MASK,
					LLPipeline::RENDER_TYPE_PASS_NORMMAP_EMISSIVE,
					LLPipeline::RENDER_TYPE_PASS_NORMSPEC,
					LLPipeline::RENDER_TYPE_PASS_NORMSPEC_BLEND,
					LLPipeline::RENDER_TYPE_PASS_NORMSPEC_MASK,
					LLPipeline::RENDER_TYPE_PASS_NORMSPEC_EMISSIVE,
                    LLPipeline::RENDER_TYPE_PASS_ALPHA_MASK_RIGGED,
                    LLPipeline::RENDER_TYPE_PASS_FULLBRIGHT_ALPHA_MASK_RIGGED,
                    LLPipeline::RENDER_TYPE_PASS_SIMPLE_RIGGED,
                    LLPipeline::RENDER_TYPE_PASS_BUMP_RIGGED,
                    LLPipeline::RENDER_TYPE_PASS_FULLBRIGHT_RIGGED,
                    LLPipeline::RENDER_TYPE_PASS_SHINY_RIGGED,
                    LLPipeline::RENDER_TYPE_PASS_FULLBRIGHT_SHINY_RIGGED,
                    LLPipeline::RENDER_TYPE_PASS_MATERIAL_RIGGED,
                    LLPipeline::RENDER_TYPE_PASS_MATERIAL_ALPHA_RIGGED,
                    LLPipeline::RENDER_TYPE_PASS_MATERIAL_ALPHA_MASK_RIGGED,
                    LLPipeline::RENDER_TYPE_PASS_MATERIAL_ALPHA_EMISSIVE_RIGGED,
                    LLPipeline::RENDER_TYPE_PASS_SPECMAP_RIGGED,
                    LLPipeline::RENDER_TYPE_PASS_SPECMAP_BLEND_RIGGED,
                    LLPipeline::RENDER_TYPE_PASS_SPECMAP_MASK_RIGGED,
                    LLPipeline::RENDER_TYPE_PASS_SPECMAP_EMISSIVE_RIGGED,
                    LLPipeline::RENDER_TYPE_PASS_NORMMAP_RIGGED,
                    LLPipeline::RENDER_TYPE_PASS_NORMMAP_BLEND_RIGGED,
                    LLPipeline::RENDER_TYPE_PASS_NORMMAP_MASK_RIGGED,
                    LLPipeline::RENDER_TYPE_PASS_NORMMAP_EMISSIVE_RIGGED,
                    LLPipeline::RENDER_TYPE_PASS_NORMSPEC_RIGGED,
                    LLPipeline::RENDER_TYPE_PASS_NORMSPEC_BLEND_RIGGED,
                    LLPipeline::RENDER_TYPE_PASS_NORMSPEC_MASK_RIGGED,
                    LLPipeline::RENDER_TYPE_PASS_NORMSPEC_EMISSIVE_RIGGED,
                    LLPipeline::RENDER_TYPE_PASS_GLTF_PBR,
                    LLPipeline::RENDER_TYPE_PASS_GLTF_PBR_RIGGED,
                    LLPipeline::RENDER_TYPE_PASS_GLTF_PBR_ALPHA_MASK,
                    LLPipeline::RENDER_TYPE_PASS_GLTF_PBR_ALPHA_MASK_RIGGED,
					END_RENDER_TYPES);

	gGL.setColorMask(false, false);

    LLEnvironment& environment = LLEnvironment::instance();

	//get sun view matrix
	
	//store current projection/modelview matrix
	glh::matrix4f saved_proj = get_current_projection();
	glh::matrix4f saved_view = get_current_modelview();
	glh::matrix4f inv_view = saved_view.inverse();

	glh::matrix4f view[6];
	glh::matrix4f proj[6];
	
    LLVector3 caster_dir(environment.getIsSunUp() ? mSunDir : mMoonDir);

	//put together a universal "near clip" plane for shadow frusta
	LLPlane shadow_near_clip;
	{
        LLVector3 p = camera.getOrigin(); // gAgent.getPositionAgent();
		p += caster_dir * RenderFarClip*2.f;
		shadow_near_clip.setVec(p, caster_dir);
	}

	LLVector3 lightDir = -caster_dir;
	lightDir.normVec();

	glh::vec3f light_dir(lightDir.mV);

	//create light space camera matrix
	
	LLVector3 at = lightDir;

	LLVector3 up = camera.getAtAxis();

	if (fabsf(up*lightDir) > 0.75f)
	{
		up = camera.getUpAxis();
	}

	up.normVec();
	at.normVec();
	
	
	LLCamera main_camera = camera;
	
	F32 near_clip = 0.f;
	{
		//get visible point cloud
		std::vector<LLVector3> fp;

		main_camera.calcAgentFrustumPlanes(main_camera.mAgentFrustum);
		
		LLVector3 min,max;
		getVisiblePointCloud(main_camera,min,max,fp);

		if (fp.empty())
		{
			if (!hasRenderDebugMask(RENDER_DEBUG_SHADOW_FRUSTA) && !gCubeSnapshot)
			{
				mShadowCamera[0] = main_camera;
				mShadowExtents[0][0] = min;
				mShadowExtents[0][1] = max;

				mShadowFrustPoints[0].clear();
				mShadowFrustPoints[1].clear();
				mShadowFrustPoints[2].clear();
				mShadowFrustPoints[3].clear();
			}
			popRenderTypeMask();

			if (!skip_avatar_update)
			{
				gAgentAvatarp->updateAttachmentVisibility(gAgentCamera.getCameraMode());
			}

			return;
		}

		//get good split distances for frustum
		for (U32 i = 0; i < fp.size(); ++i)
		{
			glh::vec3f v(fp[i].mV);
			saved_view.mult_matrix_vec(v);
			fp[i].setVec(v.v);
		}

		min = fp[0];
		max = fp[0];

		//get camera space bounding box
		for (U32 i = 1; i < fp.size(); ++i)
		{
			update_min_max(min, max, fp[i]);
		}

		near_clip    = llclamp(-max.mV[2], 0.01f, 4.0f);
		F32 far_clip = llclamp(-min.mV[2]*2.f, 16.0f, 512.0f);

		//far_clip = llmin(far_clip, 128.f);
		far_clip = llmin(far_clip, camera.getFar());

		F32 range = far_clip-near_clip;

		LLVector3 split_exp = RenderShadowSplitExponent;

		F32 da = 1.f-llmax( fabsf(lightDir*up), fabsf(lightDir*camera.getLeftAxis()) );
		
		da = powf(da, split_exp.mV[2]);

		F32 sxp = split_exp.mV[1] + (split_exp.mV[0]-split_exp.mV[1])*da;
		
		for (U32 i = 0; i < 4; ++i)
		{
			F32 x = (F32)(i+1)/4.f;
			x = powf(x, sxp);
			mSunClipPlanes.mV[i] = near_clip+range*x;
		}

		mSunClipPlanes.mV[0] *= 1.25f; //bump back first split for transition padding
	}

    if (gCubeSnapshot)
    { // stretch clip planes for reflection probe renders to reduce number of shadow passes
        mSunClipPlanes.mV[1] = mSunClipPlanes.mV[2];
        mSunClipPlanes.mV[2] = mSunClipPlanes.mV[3];
        mSunClipPlanes.mV[3] *= 1.5f;
    }


	// convenience array of 4 near clip plane distances
	F32 dist[] = { near_clip, mSunClipPlanes.mV[0], mSunClipPlanes.mV[1], mSunClipPlanes.mV[2], mSunClipPlanes.mV[3] };
	
	if (mSunDiffuse == LLColor4::black)
	{ //sun diffuse is totally black shadows don't matter
        skipRenderingShadows();
	}
	else
	{
        for (S32 j = 0; j < (gCubeSnapshot ? 2 : 4); j++)
		{
			if (!hasRenderDebugMask(RENDER_DEBUG_SHADOW_FRUSTA) && !gCubeSnapshot)
			{
				mShadowFrustPoints[j].clear();
			}

			LLViewerCamera::sCurCameraID = (LLViewerCamera::eCameraID)(LLViewerCamera::CAMERA_SUN_SHADOW0+j);

			//restore render matrices
			set_current_modelview(saved_view);
			set_current_projection(saved_proj);

			LLVector3 eye = camera.getOrigin();
            llassert(eye.isFinite());

			//camera used for shadow cull/render
			LLCamera shadow_cam;
		
			//create world space camera frustum for this split
			shadow_cam = camera;
			shadow_cam.setFar(16.f);
	
			LLViewerCamera::updateFrustumPlanes(shadow_cam, FALSE, FALSE, TRUE);

			LLVector3* frust = shadow_cam.mAgentFrustum;

			LLVector3 pn = shadow_cam.getAtAxis();
		
			LLVector3 min, max;

			//construct 8 corners of split frustum section
			for (U32 i = 0; i < 4; i++)
			{
				LLVector3 delta = frust[i+4]-eye;
				delta += (frust[i+4]-frust[(i+2)%4+4])*0.05f;
				delta.normVec();
				F32 dp = delta*pn;
				frust[i] = eye + (delta*dist[j]*0.75f)/dp;
				frust[i+4] = eye + (delta*dist[j+1]*1.25f)/dp;
			}
						
			shadow_cam.calcAgentFrustumPlanes(frust);
			shadow_cam.mFrustumCornerDist = 0.f;
		
			if (!gPipeline.hasRenderDebugMask(LLPipeline::RENDER_DEBUG_SHADOW_FRUSTA) && !gCubeSnapshot)
			{
				mShadowCamera[j] = shadow_cam;
			}

			std::vector<LLVector3> fp;

			if (!gPipeline.getVisiblePointCloud(shadow_cam, min, max, fp, lightDir)
                || j > RenderShadowSplits)
			{
				//no possible shadow receivers
                if (!gPipeline.hasRenderDebugMask(LLPipeline::RENDER_DEBUG_SHADOW_FRUSTA) && !gCubeSnapshot)
				{
					mShadowExtents[j][0] = LLVector3();
					mShadowExtents[j][1] = LLVector3();
					mShadowCamera[j+4] = shadow_cam;
				}

				mRT->shadow[j].bindTarget();
				{
					LLGLDepthTest depth(GL_TRUE);
					mRT->shadow[j].clear();
				}
				mRT->shadow[j].flush();

				mShadowError.mV[j] = 0.f;
				mShadowFOV.mV[j] = 0.f;

				continue;
			}

			if (!gPipeline.hasRenderDebugMask(LLPipeline::RENDER_DEBUG_SHADOW_FRUSTA) && !gCubeSnapshot)
			{
				mShadowExtents[j][0] = min;
				mShadowExtents[j][1] = max;
				mShadowFrustPoints[j] = fp;
			}
				

			//find a good origin for shadow projection
			LLVector3 origin;

			//get a temporary view projection
			view[j] = look(camera.getOrigin(), lightDir, -up);

			std::vector<LLVector3> wpf;

			for (U32 i = 0; i < fp.size(); i++)
			{
				glh::vec3f p = glh::vec3f(fp[i].mV);
				view[j].mult_matrix_vec(p);
				wpf.push_back(LLVector3(p.v));
			}

			min = wpf[0];
			max = wpf[0];

			for (U32 i = 0; i < fp.size(); ++i)
			{ //get AABB in camera space
				update_min_max(min, max, wpf[i]);
			}

			// Construct a perspective transform with perspective along y-axis that contains
			// points in wpf
			//Known:
			// - far clip plane
			// - near clip plane
			// - points in frustum
			//Find:
			// - origin

			//get some "interesting" points of reference
			LLVector3 center = (min+max)*0.5f;
			LLVector3 size = (max-min)*0.5f;
			LLVector3 near_center = center;
			near_center.mV[1] += size.mV[1]*2.f;
		
		
			//put all points in wpf in quadrant 0, reletive to center of min/max
			//get the best fit line using least squares
			F32 bfm = 0.f;
			F32 bfb = 0.f;

			for (U32 i = 0; i < wpf.size(); ++i)
			{
				wpf[i] -= center;
				wpf[i].mV[0] = fabsf(wpf[i].mV[0]);
				wpf[i].mV[2] = fabsf(wpf[i].mV[2]);
			}

			if (!wpf.empty())
			{ 
				F32 sx = 0.f;
				F32 sx2 = 0.f;
				F32 sy = 0.f;
				F32 sxy = 0.f;
			
				for (U32 i = 0; i < wpf.size(); ++i)
				{		
					sx += wpf[i].mV[0];
					sx2 += wpf[i].mV[0]*wpf[i].mV[0];
					sy += wpf[i].mV[1];
					sxy += wpf[i].mV[0]*wpf[i].mV[1]; 
				}

				bfm = (sy*sx-wpf.size()*sxy)/(sx*sx-wpf.size()*sx2);
				bfb = (sx*sxy-sy*sx2)/(sx*sx-bfm*sx2);
			}
		
			{
				// best fit line is y=bfm*x+bfb
		
				//find point that is furthest to the right of line
				F32 off_x = -1.f;
				LLVector3 lp;

				for (U32 i = 0; i < wpf.size(); ++i)
				{
					//y = bfm*x+bfb
					//x = (y-bfb)/bfm
					F32 lx = (wpf[i].mV[1]-bfb)/bfm;

					lx = wpf[i].mV[0]-lx;
				
					if (off_x < lx)
					{
						off_x = lx;
						lp = wpf[i];
					}
				}

				//get line with slope bfm through lp
				// bfb = y-bfm*x
				bfb = lp.mV[1]-bfm*lp.mV[0];

				//calculate error
				mShadowError.mV[j] = 0.f;

				for (U32 i = 0; i < wpf.size(); ++i)
				{
					F32 lx = (wpf[i].mV[1]-bfb)/bfm;
					mShadowError.mV[j] += fabsf(wpf[i].mV[0]-lx);
				}

				mShadowError.mV[j] /= wpf.size();
				mShadowError.mV[j] /= size.mV[0];

				if (mShadowError.mV[j] > RenderShadowErrorCutoff)
				{ //just use ortho projection
					mShadowFOV.mV[j] = -1.f;
					origin.clearVec();
					proj[j] = gl_ortho(min.mV[0], max.mV[0],
										min.mV[1], max.mV[1],
										-max.mV[2], -min.mV[2]);
				}
				else
				{
					//origin is where line x = 0;
					origin.setVec(0,bfb,0);

					F32 fovz = 1.f;
					F32 fovx = 1.f;
				
					LLVector3 zp;
					LLVector3 xp;

					for (U32 i = 0; i < wpf.size(); ++i)
					{
						LLVector3 atz = wpf[i]-origin;
						atz.mV[0] = 0.f;
						atz.normVec();
						if (fovz > -atz.mV[1])
						{
							zp = wpf[i];
							fovz = -atz.mV[1];
						}
					
						LLVector3 atx = wpf[i]-origin;
						atx.mV[2] = 0.f;
						atx.normVec();
						if (fovx > -atx.mV[1])
						{
							fovx = -atx.mV[1];
							xp = wpf[i];
						}
					}

					fovx = acos(fovx);
					fovz = acos(fovz);

					F32 cutoff = llmin((F32) RenderShadowFOVCutoff, 1.4f);
				
					mShadowFOV.mV[j] = fovx;
				
					if (fovx < cutoff && fovz > cutoff)
					{
						//x is a good fit, but z is too big, move away from zp enough so that fovz matches cutoff
						F32 d = zp.mV[2]/tan(cutoff);
						F32 ny = zp.mV[1] + fabsf(d);

						origin.mV[1] = ny;

						fovz = 1.f;
						fovx = 1.f;

						for (U32 i = 0; i < wpf.size(); ++i)
						{
							LLVector3 atz = wpf[i]-origin;
							atz.mV[0] = 0.f;
							atz.normVec();
							fovz = llmin(fovz, -atz.mV[1]);

							LLVector3 atx = wpf[i]-origin;
							atx.mV[2] = 0.f;
							atx.normVec();
							fovx = llmin(fovx, -atx.mV[1]);
						}

						fovx = acos(fovx);
						fovz = acos(fovz);

						mShadowFOV.mV[j] = cutoff;
					}

				
					origin += center;
			
					F32 ynear = -(max.mV[1]-origin.mV[1]);
					F32 yfar = -(min.mV[1]-origin.mV[1]);
				
					if (ynear < 0.1f) //keep a sensible near clip plane
					{
						F32 diff = 0.1f-ynear;
						origin.mV[1] += diff;
						ynear += diff;
						yfar += diff;
					}
								
					if (fovx > cutoff)
					{ //just use ortho projection
						origin.clearVec();
						mShadowError.mV[j] = -1.f;
						proj[j] = gl_ortho(min.mV[0], max.mV[0],
								min.mV[1], max.mV[1],
								-max.mV[2], -min.mV[2]);
					}
					else
					{
						//get perspective projection
						view[j] = view[j].inverse();
                        //llassert(origin.isFinite());

						glh::vec3f origin_agent(origin.mV);
					
						//translate view to origin
						view[j].mult_matrix_vec(origin_agent);

						eye = LLVector3(origin_agent.v);
                        //llassert(eye.isFinite());
						if (!hasRenderDebugMask(LLPipeline::RENDER_DEBUG_SHADOW_FRUSTA) && !gCubeSnapshot)
						{
							mShadowFrustOrigin[j] = eye;
						}
				
						view[j] = look(LLVector3(origin_agent.v), lightDir, -up);

						F32 fx = 1.f/tanf(fovx);
						F32 fz = 1.f/tanf(fovz);

						proj[j] = glh::matrix4f(-fx, 0, 0, 0,
												0, (yfar+ynear)/(ynear-yfar), 0, (2.f*yfar*ynear)/(ynear-yfar),
												0, 0, -fz, 0,
												0, -1.f, 0, 0);
					}
				}
			}

			//shadow_cam.setFar(128.f);
			shadow_cam.setOriginAndLookAt(eye, up, center);

			shadow_cam.setOrigin(0,0,0);

			set_current_modelview(view[j]);
			set_current_projection(proj[j]);

			LLViewerCamera::updateFrustumPlanes(shadow_cam, FALSE, FALSE, TRUE);

			//shadow_cam.ignoreAgentFrustumPlane(LLCamera::AGENT_PLANE_NEAR);
			shadow_cam.getAgentPlane(LLCamera::AGENT_PLANE_NEAR).set(shadow_near_clip);

			//translate and scale to from [-1, 1] to [0, 1]
			glh::matrix4f trans(0.5f, 0.f, 0.f, 0.5f,
							0.f, 0.5f, 0.f, 0.5f,
							0.f, 0.f, 0.5f, 0.5f,
							0.f, 0.f, 0.f, 1.f);

			set_current_modelview(view[j]);
			set_current_projection(proj[j]);

			for (U32 i = 0; i < 16; i++)
			{
				gGLLastModelView[i] = mShadowModelview[j].m[i];
				gGLLastProjection[i] = mShadowProjection[j].m[i];
			}

			mShadowModelview[j] = view[j];
			mShadowProjection[j] = proj[j];
			mSunShadowMatrix[j] = trans*proj[j]*view[j]*inv_view;
		
			stop_glerror();

			mRT->shadow[j].bindTarget();
			mRT->shadow[j].getViewport(gGLViewport);
			mRT->shadow[j].clear();
		
			{
				static LLCullResult result[4];
				renderShadow(view[j], proj[j], shadow_cam, result[j], true);
			}

			mRT->shadow[j].flush();
 
			if (!gPipeline.hasRenderDebugMask(LLPipeline::RENDER_DEBUG_SHADOW_FRUSTA) && !gCubeSnapshot)
			{
				mShadowCamera[j+4] = shadow_cam;
			}
		}
	}

	//hack to disable projector shadows 
	bool gen_shadow = RenderShadowDetail > 1;

	if (gen_shadow)
	{
        if (!gCubeSnapshot) //skip updating spot shadow maps during cubemap updates
        {
            LLTrace::CountStatHandle<>* velocity_stat = LLViewerCamera::getVelocityStat();
            F32 fade_amt = gFrameIntervalSeconds.value()
                * llmax(LLTrace::get_frame_recording().getLastRecording().getSum(*velocity_stat) / LLTrace::get_frame_recording().getLastRecording().getDuration().value(), 1.0);

            // should never happen
            llassert(mTargetShadowSpotLight[0] != mTargetShadowSpotLight[1] || mTargetShadowSpotLight[0].isNull());

            //update shadow targets
            for (U32 i = 0; i < 2; i++)
            { //for each current shadow
                LLViewerCamera::sCurCameraID = (LLViewerCamera::eCameraID)(LLViewerCamera::CAMERA_SPOT_SHADOW0 + i);

                if (mShadowSpotLight[i].notNull() &&
                    (mShadowSpotLight[i] == mTargetShadowSpotLight[0] ||
                        mShadowSpotLight[i] == mTargetShadowSpotLight[1]))
                { //keep this spotlight
                    mSpotLightFade[i] = llmin(mSpotLightFade[i] + fade_amt, 1.f);
                }
                else
                { //fade out this light
                    mSpotLightFade[i] = llmax(mSpotLightFade[i] - fade_amt, 0.f);

                    if (mSpotLightFade[i] == 0.f || mShadowSpotLight[i].isNull())
                    { //faded out, grab one of the pending spots (whichever one isn't already taken)
                        if (mTargetShadowSpotLight[0] != mShadowSpotLight[(i + 1) % 2])
                        {
                            mShadowSpotLight[i] = mTargetShadowSpotLight[0];
                        }
                        else
                        {
                            mShadowSpotLight[i] = mTargetShadowSpotLight[1];
                        }
                    }
                }
            }
        }

        // this should never happen
        llassert(mShadowSpotLight[0] != mShadowSpotLight[1] || mShadowSpotLight[0].isNull());

        for (S32 i = 0; i < 2; i++)
        {
            set_current_modelview(saved_view);
            set_current_projection(saved_proj);

            if (mShadowSpotLight[i].isNull())
            {
                continue;
            }

            LLVOVolume* volume = mShadowSpotLight[i]->getVOVolume();

            if (!volume)
            {
                mShadowSpotLight[i] = NULL;
                continue;
            }

            LLDrawable* drawable = mShadowSpotLight[i];

            LLVector3 params = volume->getSpotLightParams();
            F32 fov = params.mV[0];

            //get agent->light space matrix (modelview)
            LLVector3 center = drawable->getPositionAgent();
            LLQuaternion quat = volume->getRenderRotation();

            //get near clip plane
            LLVector3 scale = volume->getScale();
            LLVector3 at_axis(0, 0, -scale.mV[2] * 0.5f);
            at_axis *= quat;

            LLVector3 np = center + at_axis;
            at_axis.normVec();

            //get origin that has given fov for plane np, at_axis, and given scale
            F32 dist = (scale.mV[1] * 0.5f) / tanf(fov * 0.5f);

            LLVector3 origin = np - at_axis * dist;

            LLMatrix4 mat(quat, LLVector4(origin, 1.f));

            view[i + 4] = glh::matrix4f((F32*)mat.mMatrix);

            view[i + 4] = view[i + 4].inverse();

            //get perspective matrix
            F32 near_clip = dist + 0.01f;
            F32 width = scale.mV[VX];
            F32 height = scale.mV[VY];
            F32 far_clip = dist + volume->getLightRadius() * 1.5f;

            F32 fovy = fov * RAD_TO_DEG;
            F32 aspect = width / height;

            proj[i + 4] = gl_perspective(fovy, aspect, near_clip, far_clip);

            //translate and scale to from [-1, 1] to [0, 1]
            glh::matrix4f trans(0.5f, 0.f, 0.f, 0.5f,
                0.f, 0.5f, 0.f, 0.5f,
                0.f, 0.f, 0.5f, 0.5f,
                0.f, 0.f, 0.f, 1.f);

            set_current_modelview(view[i + 4]);
            set_current_projection(proj[i + 4]);

            mSunShadowMatrix[i + 4] = trans * proj[i + 4] * view[i + 4] * inv_view;

            for (U32 j = 0; j < 16; j++)
            {
                gGLLastModelView[j] = mShadowModelview[i + 4].m[j];
                gGLLastProjection[j] = mShadowProjection[i + 4].m[j];
            }

            mShadowModelview[i + 4] = view[i + 4];
            mShadowProjection[i + 4] = proj[i + 4];

            if (!gCubeSnapshot) //skip updating spot shadow maps during cubemap updates
            {
                LLCamera shadow_cam = camera;
                shadow_cam.setFar(far_clip);
                shadow_cam.setOrigin(origin);

                LLViewerCamera::updateFrustumPlanes(shadow_cam, FALSE, FALSE, TRUE);

                //
                
                mSpotShadow[i].bindTarget();
                mSpotShadow[i].getViewport(gGLViewport);
                mSpotShadow[i].clear();

                static LLCullResult result[2];

                LLViewerCamera::sCurCameraID = (LLViewerCamera::eCameraID)(LLViewerCamera::CAMERA_SPOT_SHADOW0 + i);

                RenderSpotLight = drawable;

                renderShadow(view[i + 4], proj[i + 4], shadow_cam, result[i], false);

                RenderSpotLight = nullptr;

                mSpotShadow[i].flush();
            }
        }
	}
	else
	{ //no spotlight shadows
		mShadowSpotLight[0] = mShadowSpotLight[1] = NULL;
	}


	if (!CameraOffset)
	{
		set_current_modelview(saved_view);
		set_current_projection(saved_proj);
	}
	else
	{
		set_current_modelview(view[1]);
		set_current_projection(proj[1]);
		gGL.loadMatrix(view[1].m);
		gGL.matrixMode(LLRender::MM_PROJECTION);
		gGL.loadMatrix(proj[1].m);
		gGL.matrixMode(LLRender::MM_MODELVIEW);
	}
	gGL.setColorMask(true, true);

	for (U32 i = 0; i < 16; i++)
	{
		gGLLastModelView[i] = last_modelview[i];
		gGLLastProjection[i] = last_projection[i];
	}

	popRenderTypeMask();

	if (!skip_avatar_update)
	{
		gAgentAvatarp->updateAttachmentVisibility(gAgentCamera.getCameraMode());
	}
}

void LLPipeline::renderGroups(LLRenderPass* pass, U32 type, bool texture)
{
	for (LLCullResult::sg_iterator i = sCull->beginVisibleGroups(); i != sCull->endVisibleGroups(); ++i)
	{
		LLSpatialGroup* group = *i;
		if (!group->isDead() &&
			(!sUseOcclusion || !group->isOcclusionState(LLSpatialGroup::OCCLUDED)) &&
			gPipeline.hasRenderType(group->getSpatialPartition()->mDrawableType) &&
			group->mDrawMap.find(type) != group->mDrawMap.end())
		{
			pass->renderGroup(group,type,texture);
		}
	}
}

void LLPipeline::renderRiggedGroups(LLRenderPass* pass, U32 type, bool texture)
{
    for (LLCullResult::sg_iterator i = sCull->beginVisibleGroups(); i != sCull->endVisibleGroups(); ++i)
    {
        LLSpatialGroup* group = *i;
        if (!group->isDead() &&
            (!sUseOcclusion || !group->isOcclusionState(LLSpatialGroup::OCCLUDED)) &&
            gPipeline.hasRenderType(group->getSpatialPartition()->mDrawableType) &&
            group->mDrawMap.find(type) != group->mDrawMap.end())
        {
            pass->renderRiggedGroup(group, type, texture);
        }
    }
}

void LLPipeline::profileAvatar(LLVOAvatar* avatar, bool profile_attachments)
{
    if (gGLManager.mGLVersion < 3.25f)
    { // profiling requires GL 3.3 or later
        return;
    }

    LL_PROFILE_ZONE_SCOPED_CATEGORY_PIPELINE;

    // don't continue to profile an avatar that is known to be too slow
    llassert(!avatar->isTooSlow());

    LLGLSLShader* cur_shader = LLGLSLShader::sCurBoundShaderPtr;

    mRT->deferredScreen.bindTarget();
    mRT->deferredScreen.clear();

    if (!profile_attachments)
    {
        // profile entire avatar all at once and readback asynchronously
        avatar->placeProfileQuery();

        LLTimer cpu_timer;

        generateImpostor(avatar, false, true);

        avatar->mCPURenderTime = (F32)cpu_timer.getElapsedTimeF32() * 1000.f;

        avatar->readProfileQuery(5); // allow up to 5 frames of latency
    }
    else 
    { 
        // profile attachments one at a time
        LLVOAvatar::attachment_map_t::iterator iter;
        LLVOAvatar::attachment_map_t::iterator begin = avatar->mAttachmentPoints.begin();
        LLVOAvatar::attachment_map_t::iterator end = avatar->mAttachmentPoints.end();

        for (iter = begin;
            iter != end;
            ++iter)
        {
            LLViewerJointAttachment* attachment = iter->second;
            for (LLViewerJointAttachment::attachedobjs_vec_t::iterator attachment_iter = attachment->mAttachedObjects.begin();
                attachment_iter != attachment->mAttachedObjects.end();
                ++attachment_iter)
            {
                LLViewerObject* attached_object = attachment_iter->get();
                if (attached_object)
                {
                    // use gDebugProgram to do the GPU queries
                    gDebugProgram.clearStats();
                    gDebugProgram.placeProfileQuery(true);

                    generateImpostor(avatar, false, true, attached_object);
                    gDebugProgram.readProfileQuery(true, true);

                    attached_object->mGPURenderTime = gDebugProgram.mTimeElapsed / 1000000.f;
                }
            }
        }
    }

    mRT->deferredScreen.flush();

    if (cur_shader)
    {
        cur_shader->bind();
    }
}

void LLPipeline::generateImpostor(LLVOAvatar* avatar, bool preview_avatar, bool for_profile, LLViewerObject* specific_attachment)
{
    LL_PROFILE_ZONE_SCOPED_CATEGORY_PIPELINE;
    LL_PROFILE_GPU_ZONE("generateImpostor");
	LLGLState::checkStates();

	static LLCullResult result;
	result.clear();
	grabReferences(result);
	
	if (!avatar || !avatar->mDrawable)
	{
        LL_WARNS_ONCE("AvatarRenderPipeline") << "Avatar is " << (avatar ? "not drawable" : "null") << LL_ENDL;
		return;
	}
    LL_DEBUGS_ONCE("AvatarRenderPipeline") << "Avatar " << avatar->getID() << " is drawable" << LL_ENDL;

	assertInitialized();

    // previews can't be muted or impostered
	bool visually_muted = !for_profile && !preview_avatar && avatar->isVisuallyMuted();
    LL_DEBUGS_ONCE("AvatarRenderPipeline") << "Avatar " << avatar->getID()
                              << " is " << ( visually_muted ? "" : "not ") << "visually muted"
                              << LL_ENDL;
	bool too_complex = !for_profile && !preview_avatar && avatar->isTooComplex();
    LL_DEBUGS_ONCE("AvatarRenderPipeline") << "Avatar " << avatar->getID()
                              << " is " << ( too_complex ? "" : "not ") << "too complex"
                              << LL_ENDL;

    pushRenderTypeMask();

    if (visually_muted || too_complex)
    {
        // only show jelly doll geometry
		andRenderTypeMask(LLPipeline::RENDER_TYPE_AVATAR,
							LLPipeline::RENDER_TYPE_CONTROL_AV,
							END_RENDER_TYPES);
	}
	else
	{
        //hide world geometry
        clearRenderTypeMask(
            RENDER_TYPE_SKY,
            RENDER_TYPE_WL_SKY,
            RENDER_TYPE_TERRAIN,
            RENDER_TYPE_GRASS,
            RENDER_TYPE_CONTROL_AV, // Animesh
            RENDER_TYPE_TREE,
            RENDER_TYPE_VOIDWATER,
            RENDER_TYPE_WATER,
            RENDER_TYPE_ALPHA_PRE_WATER,
            RENDER_TYPE_PASS_GRASS,
            RENDER_TYPE_HUD,
            RENDER_TYPE_PARTICLES,
            RENDER_TYPE_CLOUDS,
            RENDER_TYPE_HUD_PARTICLES,
            END_RENDER_TYPES
         );
	}
	
    if (specific_attachment && specific_attachment->isHUDAttachment())
    { //enable HUD rendering
        setRenderTypeMask(RENDER_TYPE_HUD, END_RENDER_TYPES);
    }

	S32 occlusion = sUseOcclusion;
	sUseOcclusion = 0;

	sReflectionRender = ! sRenderDeferred;

	sShadowRender = true;
	sImpostorRender = true;

	LLViewerCamera* viewer_camera = LLViewerCamera::getInstance();

	{
		markVisible(avatar->mDrawable, *viewer_camera);

        if (preview_avatar)
        {
            // Only show rigged attachments for preview
            // For the sake of performance and so that static
            // objects won't obstruct previewing changes
            LLVOAvatar::attachment_map_t::iterator iter;
            for (iter = avatar->mAttachmentPoints.begin();
                iter != avatar->mAttachmentPoints.end();
                ++iter)
            {
                LLViewerJointAttachment *attachment = iter->second;
                for (LLViewerJointAttachment::attachedobjs_vec_t::iterator attachment_iter = attachment->mAttachedObjects.begin();
                    attachment_iter != attachment->mAttachedObjects.end();
                    ++attachment_iter)
                {
                    LLViewerObject* attached_object = attachment_iter->get();
                    if (attached_object)
                    {
                        if (attached_object->isRiggedMesh())
                        {
                            markVisible(attached_object->mDrawable->getSpatialBridge(), *viewer_camera);
                        }
                        else
                        {
                            // sometimes object is a linkset and rigged mesh is a child
                            LLViewerObject::const_child_list_t& child_list = attached_object->getChildren();
                            for (LLViewerObject::child_list_t::const_iterator iter = child_list.begin();
                                iter != child_list.end(); iter++)
                            {
                                LLViewerObject* child = *iter;
                                if (child->isRiggedMesh())
                                {
                                    markVisible(attached_object->mDrawable->getSpatialBridge(), *viewer_camera);
                                    break;
                                }
                            }
                        }
                    }
                }
            }
        }
        else
        {
            if (specific_attachment)
            {
                markVisible(specific_attachment->mDrawable->getSpatialBridge(), *viewer_camera);
            }
            else
            {
                LLVOAvatar::attachment_map_t::iterator iter;
                LLVOAvatar::attachment_map_t::iterator begin = avatar->mAttachmentPoints.begin();
                LLVOAvatar::attachment_map_t::iterator end = avatar->mAttachmentPoints.end();

                for (iter = begin;
                    iter != end;
                    ++iter)
                {
                    LLViewerJointAttachment* attachment = iter->second;
                    for (LLViewerJointAttachment::attachedobjs_vec_t::iterator attachment_iter = attachment->mAttachedObjects.begin();
                        attachment_iter != attachment->mAttachedObjects.end();
                        ++attachment_iter)
                    {
                        LLViewerObject* attached_object = attachment_iter->get();
                        if (attached_object)
                        {
                            markVisible(attached_object->mDrawable->getSpatialBridge(), *viewer_camera);
                        }
                    }
                }
            }
        }
	}

	stateSort(*LLViewerCamera::getInstance(), result);
	
	LLCamera camera = *viewer_camera;
	LLVector2 tdim;
	U32 resY = 0;
	U32 resX = 0;

    if (!preview_avatar)
	{
		const LLVector4a* ext = avatar->mDrawable->getSpatialExtents();
		LLVector3 pos(avatar->getRenderPosition()+avatar->getImpostorOffset());

		camera.lookAt(viewer_camera->getOrigin(), pos, viewer_camera->getUpAxis());
	
		LLVector4a half_height;
		half_height.setSub(ext[1], ext[0]);
		half_height.mul(0.5f);

		LLVector4a left;
		left.load3(camera.getLeftAxis().mV);
		left.mul(left);
		llassert(left.dot3(left).getF32() > F_APPROXIMATELY_ZERO);
		left.normalize3fast();

		LLVector4a up;
		up.load3(camera.getUpAxis().mV);
		up.mul(up);
		llassert(up.dot3(up).getF32() > F_APPROXIMATELY_ZERO);
		up.normalize3fast();

		tdim.mV[0] = fabsf(half_height.dot3(left).getF32());
		tdim.mV[1] = fabsf(half_height.dot3(up).getF32());

		gGL.matrixMode(LLRender::MM_PROJECTION);
		gGL.pushMatrix();
	
		F32 distance = (pos-camera.getOrigin()).length();
		F32 fov = atanf(tdim.mV[1]/distance)*2.f*RAD_TO_DEG;
		F32 aspect = tdim.mV[0]/tdim.mV[1];
		glh::matrix4f persp = gl_perspective(fov, aspect, 1.f, 256.f);
		set_current_projection(persp);
		gGL.loadMatrix(persp.m);

		gGL.matrixMode(LLRender::MM_MODELVIEW);
		gGL.pushMatrix();
		glh::matrix4f mat;
		camera.getOpenGLTransform(mat.m);

		mat = glh::matrix4f((GLfloat*) OGL_TO_CFR_ROTATION) * mat;

		gGL.loadMatrix(mat.m);
		set_current_modelview(mat);

		glClearColor(0.0f,0.0f,0.0f,0.0f);
		gGL.setColorMask(true, true);
	
		// get the number of pixels per angle
		F32 pa = gViewerWindow->getWindowHeightRaw() / (RAD_TO_DEG * viewer_camera->getView());

		//get resolution based on angle width and height of impostor (double desired resolution to prevent aliasing)
		resY = llmin(nhpo2((U32) (fov*pa)), (U32) 512);
		resX = llmin(nhpo2((U32) (atanf(tdim.mV[0]/distance)*2.f*RAD_TO_DEG*pa)), (U32) 512);

        if (!for_profile)
        {
            if (!avatar->mImpostor.isComplete())
            {
                avatar->mImpostor.allocate(resX, resY, GL_RGBA, true);

                if (LLPipeline::sRenderDeferred)
                {
                    addDeferredAttachments(avatar->mImpostor, true);
                }

                gGL.getTexUnit(0)->bind(&avatar->mImpostor);
                gGL.getTexUnit(0)->setTextureFilteringOption(LLTexUnit::TFO_POINT);
                gGL.getTexUnit(0)->unbind(LLTexUnit::TT_TEXTURE);
            }
            else if (resX != avatar->mImpostor.getWidth() || resY != avatar->mImpostor.getHeight())
            {
                avatar->mImpostor.resize(resX, resY);
            }

            avatar->mImpostor.bindTarget();
        }
	}

	F32 old_alpha = LLDrawPoolAvatar::sMinimumAlpha;

	if (visually_muted || too_complex)
	{ //disable alpha masking for muted avatars (get whole skin silhouette)
		LLDrawPoolAvatar::sMinimumAlpha = 0.f;
	}

    if (preview_avatar || for_profile)
    {
        // previews and profiles don't care about imposters
        renderGeomDeferred(camera);
        renderGeomPostDeferred(camera);
    }
    else
	{
		avatar->mImpostor.clear();
		renderGeomDeferred(camera);

		renderGeomPostDeferred(camera);		

		// Shameless hack time: render it all again,
		// this time writing the depth
		// values we need to generate the alpha mask below
		// while preserving the alpha-sorted color rendering
		// from the previous pass
		//
		sImpostorRenderAlphaDepthPass = true;
		// depth-only here...
		//
		gGL.setColorMask(false,false);
		renderGeomPostDeferred(camera);

		sImpostorRenderAlphaDepthPass = false;

	}

	LLDrawPoolAvatar::sMinimumAlpha = old_alpha;

    if (!for_profile)
	{ //create alpha mask based on depth buffer (grey out if muted)
		if (LLPipeline::sRenderDeferred)
		{
			GLuint buff = GL_COLOR_ATTACHMENT0;
			glDrawBuffers(1, &buff);
		}

		LLGLDisable blend(GL_BLEND);

		if (visually_muted || too_complex)
		{
			gGL.setColorMask(true, true);
		}
		else
		{
			gGL.setColorMask(false, true);
		}
		
		gGL.getTexUnit(0)->unbind(LLTexUnit::TT_TEXTURE);

		LLGLDepthTest depth(GL_TRUE, GL_FALSE, GL_GREATER);

		gGL.flush();

		gGL.pushMatrix();
		gGL.loadIdentity();
		gGL.matrixMode(LLRender::MM_PROJECTION);
		gGL.pushMatrix();
		gGL.loadIdentity();

		static const F32 clip_plane = 0.99999f;

		gDebugProgram.bind();

		if (visually_muted)
		{	// Visually muted avatar
            LLColor4 muted_color(avatar->getMutedAVColor());
            LL_DEBUGS_ONCE("AvatarRenderPipeline") << "Avatar " << avatar->getID() << " MUTED set solid color " << muted_color << LL_ENDL;
			gGL.diffuseColor4fv( muted_color.mV );
		}
		else if (!preview_avatar)
		{ //grey muted avatar
            LL_DEBUGS_ONCE("AvatarRenderPipeline") << "Avatar " << avatar->getID() << " MUTED set grey" << LL_ENDL;
			gGL.diffuseColor4fv(LLColor4::pink.mV );
		}

		gGL.begin(LLRender::QUADS);
		gGL.vertex3f(-1, -1, clip_plane);
		gGL.vertex3f(1, -1, clip_plane);
		gGL.vertex3f(1, 1, clip_plane);
		gGL.vertex3f(-1, 1, clip_plane);
		gGL.end();
		gGL.flush();

		gDebugProgram.unbind();

		gGL.popMatrix();
		gGL.matrixMode(LLRender::MM_MODELVIEW);
		gGL.popMatrix();
	}

    if (!preview_avatar && !for_profile)
    {
        avatar->mImpostor.flush();
        avatar->setImpostorDim(tdim);
    }

	sUseOcclusion = occlusion;
	sReflectionRender = false;
	sImpostorRender = false;
	sShadowRender = false;
	popRenderTypeMask();

	gGL.matrixMode(LLRender::MM_PROJECTION);
	gGL.popMatrix();
	gGL.matrixMode(LLRender::MM_MODELVIEW);
	gGL.popMatrix();

    if (!preview_avatar && !for_profile)
    {
        avatar->mNeedsImpostorUpdate = FALSE;
        avatar->cacheImpostorValues();
        avatar->mLastImpostorUpdateFrameTime = gFrameTimeSeconds;
    }

	LLVertexBuffer::unbind();
	LLGLState::checkStates();
}

bool LLPipeline::hasRenderBatches(const U32 type) const
{
	return sCull->getRenderMapSize(type) > 0;
}

LLCullResult::drawinfo_iterator LLPipeline::beginRenderMap(U32 type)
{
	return sCull->beginRenderMap(type);
}

LLCullResult::drawinfo_iterator LLPipeline::endRenderMap(U32 type)
{
	return sCull->endRenderMap(type);
}

LLCullResult::sg_iterator LLPipeline::beginAlphaGroups()
{
	return sCull->beginAlphaGroups();
}

LLCullResult::sg_iterator LLPipeline::endAlphaGroups()
{
	return sCull->endAlphaGroups();
}

LLCullResult::sg_iterator LLPipeline::beginRiggedAlphaGroups()
{
    return sCull->beginRiggedAlphaGroups();
}

LLCullResult::sg_iterator LLPipeline::endRiggedAlphaGroups()
{
    return sCull->endRiggedAlphaGroups();
}

bool LLPipeline::hasRenderType(const U32 type) const
{
    // STORM-365 : LLViewerJointAttachment::setAttachmentVisibility() is setting type to 0 to actually mean "do not render"
    // We then need to test that value here and return false to prevent attachment to render (in mouselook for instance)
    // TODO: reintroduce RENDER_TYPE_NONE in LLRenderTypeMask and initialize its mRenderTypeEnabled[RENDER_TYPE_NONE] to false explicitely
	return (type == 0 ? false : mRenderTypeEnabled[type]);
}

void LLPipeline::setRenderTypeMask(U32 type, ...)
{
	va_list args;

	va_start(args, type);
	while (type < END_RENDER_TYPES)
	{
		mRenderTypeEnabled[type] = true;
		type = va_arg(args, U32);
	}
	va_end(args);

	if (type > END_RENDER_TYPES)
	{
		LL_ERRS() << "Invalid render type." << LL_ENDL;
	}
}

bool LLPipeline::hasAnyRenderType(U32 type, ...) const
{
	va_list args;

	va_start(args, type);
	while (type < END_RENDER_TYPES)
	{
		if (mRenderTypeEnabled[type])
		{
			return true;
		}
		type = va_arg(args, U32);
	}
	va_end(args);

	if (type > END_RENDER_TYPES)
	{
		LL_ERRS() << "Invalid render type." << LL_ENDL;
	}

	return false;
}

void LLPipeline::pushRenderTypeMask()
{
	std::string cur_mask;
	cur_mask.assign((const char*) mRenderTypeEnabled, sizeof(mRenderTypeEnabled));
	mRenderTypeEnableStack.push(cur_mask);
}

void LLPipeline::popRenderTypeMask()
{
	if (mRenderTypeEnableStack.empty())
	{
		LL_ERRS() << "Depleted render type stack." << LL_ENDL;
	}

	memcpy(mRenderTypeEnabled, mRenderTypeEnableStack.top().data(), sizeof(mRenderTypeEnabled));
	mRenderTypeEnableStack.pop();
}

void LLPipeline::andRenderTypeMask(U32 type, ...)
{
	va_list args;

	bool tmp[NUM_RENDER_TYPES];
	for (U32 i = 0; i < NUM_RENDER_TYPES; ++i)
	{
		tmp[i] = false;
	}

	va_start(args, type);
	while (type < END_RENDER_TYPES)
	{
		if (mRenderTypeEnabled[type]) 
		{
			tmp[type] = true;
		}

		type = va_arg(args, U32);
	}
	va_end(args);

	if (type > END_RENDER_TYPES)
	{
		LL_ERRS() << "Invalid render type." << LL_ENDL;
	}

	for (U32 i = 0; i < LLPipeline::NUM_RENDER_TYPES; ++i)
	{
		mRenderTypeEnabled[i] = tmp[i];
	}

}

void LLPipeline::clearRenderTypeMask(U32 type, ...)
{
	va_list args;

	va_start(args, type);
	while (type < END_RENDER_TYPES)
	{
		mRenderTypeEnabled[type] = false;
		
		type = va_arg(args, U32);
	}
	va_end(args);

	if (type > END_RENDER_TYPES)
	{
		LL_ERRS() << "Invalid render type." << LL_ENDL;
	}
}

void LLPipeline::setAllRenderTypes()
{
	for (U32 i = 0; i < NUM_RENDER_TYPES; ++i)
	{
		mRenderTypeEnabled[i] = true;
	}
}

void LLPipeline::clearAllRenderTypes()
{
	for (U32 i = 0; i < NUM_RENDER_TYPES; ++i)
	{
		mRenderTypeEnabled[i] = false;
	}
}

void LLPipeline::addDebugBlip(const LLVector3& position, const LLColor4& color)
{
	DebugBlip blip(position, color);
	mDebugBlips.push_back(blip);
}

void LLPipeline::hidePermanentObjects( std::vector<U32>& restoreList )
{
	//This method is used to hide any vo's from the object list that may have
	//the permanent flag set.
	
	U32 objCnt = gObjectList.getNumObjects();
	for (U32 i = 0; i < objCnt; ++i)
	{
		LLViewerObject* pObject = gObjectList.getObject(i);
		if ( pObject && pObject->flagObjectPermanent() )
		{
			LLDrawable *pDrawable = pObject->mDrawable;
		
			if ( pDrawable )
			{
				restoreList.push_back( i );
				hideDrawable( pDrawable );			
			}
		}
	}

	skipRenderingOfTerrain( true );
}

void LLPipeline::restorePermanentObjects( const std::vector<U32>& restoreList )
{
	//This method is used to restore(unhide) any vo's from the object list that may have
	//been hidden because their permanency flag was set.

	std::vector<U32>::const_iterator itCurrent	= restoreList.begin();
	std::vector<U32>::const_iterator itEnd		= restoreList.end();
	
	U32 objCnt = gObjectList.getNumObjects();

	while ( itCurrent != itEnd )
	{
		U32 index = *itCurrent;
		LLViewerObject* pObject = NULL;
		if ( index < objCnt ) 
		{
			pObject = gObjectList.getObject( index );
		}
		if ( pObject )
		{
			LLDrawable *pDrawable = pObject->mDrawable;
			if ( pDrawable )
			{
				pDrawable->clearState( LLDrawable::FORCE_INVISIBLE );
				unhideDrawable( pDrawable );				
			}
		}
		++itCurrent;
	}
	
	skipRenderingOfTerrain( false );
}

void LLPipeline::skipRenderingOfTerrain( bool flag )
{
	pool_set_t::iterator iter = mPools.begin();
	while ( iter != mPools.end() )
	{
		LLDrawPool* pPool = *iter;		
		U32 poolType = pPool->getType();					
		if ( hasRenderType( pPool->getType() ) && poolType == LLDrawPool::POOL_TERRAIN )
		{
			pPool->setSkipRenderFlag( flag );			
		}
		++iter;
	}
}

void LLPipeline::hideObject( const LLUUID& id )
{
	LLViewerObject *pVO = gObjectList.findObject( id );
	
	if ( pVO )
	{
		LLDrawable *pDrawable = pVO->mDrawable;
		
		if ( pDrawable )
		{
			hideDrawable( pDrawable );		
		}		
	}
}

void LLPipeline::hideDrawable( LLDrawable *pDrawable )
{
	pDrawable->setState( LLDrawable::FORCE_INVISIBLE );
	markRebuild( pDrawable, LLDrawable::REBUILD_ALL);
	//hide the children
	LLViewerObject::const_child_list_t& child_list = pDrawable->getVObj()->getChildren();
	for ( LLViewerObject::child_list_t::const_iterator iter = child_list.begin();
		  iter != child_list.end(); iter++ )
	{
		LLViewerObject* child = *iter;
		LLDrawable* drawable = child->mDrawable;					
		if ( drawable )
		{
			drawable->setState( LLDrawable::FORCE_INVISIBLE );
			markRebuild( drawable, LLDrawable::REBUILD_ALL);
		}
	}
}
void LLPipeline::unhideDrawable( LLDrawable *pDrawable )
{
	pDrawable->clearState( LLDrawable::FORCE_INVISIBLE );
	markRebuild( pDrawable, LLDrawable::REBUILD_ALL);
	//restore children
	LLViewerObject::const_child_list_t& child_list = pDrawable->getVObj()->getChildren();
	for ( LLViewerObject::child_list_t::const_iterator iter = child_list.begin();
		  iter != child_list.end(); iter++)
	{
		LLViewerObject* child = *iter;
		LLDrawable* drawable = child->mDrawable;					
		if ( drawable )
		{
			drawable->clearState( LLDrawable::FORCE_INVISIBLE );
			markRebuild( drawable, LLDrawable::REBUILD_ALL);
		}
	}
}
void LLPipeline::restoreHiddenObject( const LLUUID& id )
{
	LLViewerObject *pVO = gObjectList.findObject( id );
	
	if ( pVO )
	{
		LLDrawable *pDrawable = pVO->mDrawable;
		if ( pDrawable )
		{
			unhideDrawable( pDrawable );			
		}
	}
}

void LLPipeline::skipRenderingShadows()
{
    LLGLDepthTest depth(GL_TRUE);

    for (S32 j = 0; j < 4; j++)
    {
        mRT->shadow[j].bindTarget();
        mRT->shadow[j].clear();
        mRT->shadow[j].flush();
    }
}

void LLPipeline::handleShadowDetailChanged()
{
    if (RenderShadowDetail > gSavedSettings.getS32("RenderShadowDetail"))
    {
        skipRenderingShadows();
    }
    else
    {
        LLViewerShaderMgr::instance()->setShaders();
    }
}

class LLOctreeDirty : public OctreeTraveler
{
public:
    virtual void visit(const OctreeNode* state)
    {
        LLSpatialGroup* group = (LLSpatialGroup*)state->getListener(0);

        if (group->getSpatialPartition()->mRenderByGroup)
        {
            group->setState(LLSpatialGroup::GEOM_DIRTY);
            gPipeline.markRebuild(group);
        }

        for (LLSpatialGroup::bridge_list_t::iterator i = group->mBridgeList.begin(); i != group->mBridgeList.end(); ++i)
        {
            LLSpatialBridge* bridge = *i;
            traverse(bridge->mOctree);
        }
    }
};


void LLPipeline::rebuildDrawInfo()
{
    for (LLWorld::region_list_t::const_iterator iter = LLWorld::getInstance()->getRegionList().begin();
        iter != LLWorld::getInstance()->getRegionList().end(); ++iter)
    {
        LLViewerRegion* region = *iter;

        LLOctreeDirty dirty;

        LLSpatialPartition* part = region->getSpatialPartition(LLViewerRegion::PARTITION_VOLUME);
        dirty.traverse(part->mOctree);

        part = region->getSpatialPartition(LLViewerRegion::PARTITION_BRIDGE);
        dirty.traverse(part->mOctree);
    }
}
<|MERGE_RESOLUTION|>--- conflicted
+++ resolved
@@ -771,17 +771,17 @@
     LL_PROFILE_ZONE_SCOPED_CATEGORY_DISPLAY;
     if (mRT == &mMainRT)
     { // hacky -- allocate auxillary buffer
-<<<<<<< HEAD
+
         gCubeSnapshot = TRUE;
         mReflectionMapManager.initReflectionMaps();
         mHeroProbeManager.initReflectionMaps();
-=======
+
         if (sReflectionProbesEnabled)
         {
             gCubeSnapshot = TRUE;
             mReflectionMapManager.initReflectionMaps();
         }
->>>>>>> c22aefaf
+
         mRT = &mAuxillaryRT;
         U32 res = mReflectionMapManager.mProbeResolution * 4;  //multiply by 4 because probes will be 16x super sampled
         allocateScreenBuffer(res, res, samples);
