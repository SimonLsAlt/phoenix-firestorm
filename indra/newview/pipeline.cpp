--- conflicted
+++ resolved
@@ -789,7 +789,7 @@
 bool LLPipeline::allocateScreenBuffer(U32 resX, U32 resY)
 {
 	refreshCachedSettings();
-
+	
 	bool save_settings = sRenderDeferred;
 	if (save_settings)
 	{
@@ -824,7 +824,7 @@
 
 LLPipeline::eFBOStatus LLPipeline::doAllocateScreenBuffer(U32 resX, U32 resY)
 {
-	//try to allocate screen buffers at requested resolution and samples
+	// try to allocate screen buffers at requested resolution and samples
 	// - on failure, shrink number of samples and try again
 	// - if not multisampled, shrink resolution and try again (favor X resolution over Y)
 	// Make sure to call "releaseScreenBuffers" after each failure to cleanup the partially loaded state
@@ -1621,11 +1621,7 @@
 
 void LLPipeline::allocDrawable(LLViewerObject *vobj)
 {
-<<<<<<< HEAD
-	LLDrawable *drawable = new LLDrawable();
-=======
 	LLDrawable *drawable = new LLDrawable(vobj);
->>>>>>> 368dd542
 	vobj->mDrawable = drawable;
 	
 	//encompass completely sheared objects by taking 
@@ -2076,9 +2072,9 @@
 		LLDrawable* drawable = (LLDrawable*)(*i)->getDrawable();
 		if(drawable)
 		{
-			check_references(drawable, face);
-		}
+		check_references(drawable, face);
 	}			
+}
 }
 
 void LLPipeline::checkReferences(LLFace* face)
@@ -2483,7 +2479,7 @@
 	}
 
 	assertInitialized();
-		
+	
 	if (!group->mSpatialPartition->mRenderByGroup)
 	{ //render by drawable
 		sCull->pushDrawableGroup(group);
@@ -3236,7 +3232,7 @@
 		}
 	}
 		
-	postSort(camera);
+	postSort(camera);	
 
 	LLSceneMonitor::getInstance()->fetchQueryResult();
 }
