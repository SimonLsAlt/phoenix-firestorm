--- conflicted
+++ resolved
@@ -6907,97 +6907,6 @@
 	}
 }
 
-<<<<<<< HEAD
-void LLPipeline::resetVertexBuffers()
-{	
-	mResetVertexBuffers = true;
-}
-
-void LLPipeline::doResetVertexBuffers(bool forced)
-{
-	if (!mResetVertexBuffers)
-	{
-		return;
-	}
-	if(!forced && LLSpatialPartition::sTeleportRequested)
-	{
-		if(gAgent.getTeleportState() != LLAgent::TELEPORT_NONE)
-		{
-			return; //wait for teleporting to finish
-		}
-		else
-		{
-			//teleporting aborted
-			LLSpatialPartition::sTeleportRequested = FALSE;
-			mResetVertexBuffers = false;
-			return;
-		}
-	}
-
-    LL_PROFILE_ZONE_SCOPED_CATEGORY_PIPELINE;
-	mResetVertexBuffers = false;
-
-	mCubeVB = NULL;
-    mDeferredVB = NULL;
-	exoPostProcess::instance().destroyVB(); // Will be re-created via updateRenderDeferred()
-
-	for (LLWorld::region_list_t::const_iterator iter = LLWorld::getInstance()->getRegionList().begin(); 
-			iter != LLWorld::getInstance()->getRegionList().end(); ++iter)
-	{
-		LLViewerRegion* region = *iter;
-		for (U32 i = 0; i < LLViewerRegion::NUM_PARTITIONS; i++)
-		{
-			LLSpatialPartition* part = region->getSpatialPartition(i);
-			if (part)
-			{
-				part->resetVertexBuffers();
-			}
-		}
-	}
-	if(LLSpatialPartition::sTeleportRequested)
-	{
-		LLSpatialPartition::sTeleportRequested = FALSE;
-
-		LLWorld::getInstance()->clearAllVisibleObjects();
-		clearRebuildDrawables();
-	}
-
-	resetDrawOrders();
-
-	gSky.resetVertexBuffers();
-
-	LLVOPartGroup::destroyGL();
-
-	if ( LLPathingLib::getInstance() )
-	{
-		LLPathingLib::getInstance()->cleanupVBOManager();
-	}
-	LLVOPartGroup::destroyGL();
-    gGL.resetVertexBuffer();
-
-	LLVertexBuffer::unbind();
-	
-	updateRenderBump();
-
-	sBakeSunlight = gSavedSettings.getBOOL("RenderBakeSunlight");
-	sNoAlpha = gSavedSettings.getBOOL("RenderNoAlpha");
-	LLPipeline::sTextureBindTest = gSavedSettings.getBOOL("RenderDebugTextureBind");
-
-    gGL.initVertexBuffer();
-
-    // <FS:Ansariel> Reset VB during TP
-    //mDeferredVB = new LLVertexBuffer(DEFERRED_VB_MASK);
-    //mDeferredVB->allocateBuffer(8, 0);
-    initDeferredVB();
-    // </FS:Ansariel>
-
-	LLVOPartGroup::restoreGL();
-
-	exoPostProcess::instance().ExodusRenderPostUpdate(); // <FS:CR> Import Vignette from Exodus
-}
-
-=======
->>>>>>> 2020201b
 void LLPipeline::renderObjects(U32 type, bool texture, bool batch_texture, bool rigged)
 {
 	assertInitialized();
