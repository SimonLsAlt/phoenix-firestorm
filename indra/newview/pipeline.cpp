/** 
 * @file pipeline.cpp
 * @brief Rendering pipeline.
 *
 * $LicenseInfo:firstyear=2005&license=viewerlgpl$
 * Second Life Viewer Source Code
 * Copyright (C) 2010, Linden Research, Inc.
 * 
 * This library is free software; you can redistribute it and/or
 * modify it under the terms of the GNU Lesser General Public
 * License as published by the Free Software Foundation;
 * version 2.1 of the License only.
 * 
 * This library is distributed in the hope that it will be useful,
 * but WITHOUT ANY WARRANTY; without even the implied warranty of
 * MERCHANTABILITY or FITNESS FOR A PARTICULAR PURPOSE.  See the GNU
 * Lesser General Public License for more details.
 * 
 * You should have received a copy of the GNU Lesser General Public
 * License along with this library; if not, write to the Free Software
 * Foundation, Inc., 51 Franklin Street, Fifth Floor, Boston, MA  02110-1301  USA
 * 
 * Linden Research, Inc., 945 Battery Street, San Francisco, CA  94111  USA
 * $/LicenseInfo$
 */

#include "llviewerprecompiledheaders.h"

#include "pipeline.h"

// library includes
#include "llaudioengine.h" // For debugging.
#include "imageids.h"
#include "llerror.h"
#include "llviewercontrol.h"
#include "llfasttimer.h"
#include "llfontgl.h"
#include "llmemtype.h"
#include "llnamevalue.h"
#include "llpointer.h"
#include "llprimitive.h"
#include "llvolume.h"
#include "material_codes.h"
#include "timing.h"
#include "v3color.h"
#include "llui.h" 
#include "llglheaders.h"
#include "llrender.h"
#include "llwindow.h"	// swapBuffers()

// newview includes
#include "llagent.h"
#include "llagentcamera.h"
#include "llappviewer.h"
#include "lltexturecache.h"
#include "lltexturefetch.h"
#include "llimageworker.h"
#include "lldrawable.h"
#include "lldrawpoolalpha.h"
#include "lldrawpoolavatar.h"
#include "lldrawpoolground.h"
#include "lldrawpoolbump.h"
#include "lldrawpooltree.h"
#include "lldrawpoolwater.h"
#include "llface.h"
#include "llfeaturemanager.h"
#include "llfloatertelehub.h"
#include "llfloaterreg.h"
#include "llgldbg.h"
#include "llhudmanager.h"
#include "llhudnametag.h"
#include "llhudtext.h"
#include "lllightconstants.h"
#include "llmeshrepository.h"
#include "llpipelinelistener.h"
#include "llresmgr.h"
#include "llselectmgr.h"
#include "llsky.h"
#include "lltracker.h"
#include "lltool.h"
#include "lltoolmgr.h"
#include "llviewercamera.h"
#include "llviewermediafocus.h"
#include "llviewertexturelist.h"
#include "llviewerobject.h"
#include "llviewerobjectlist.h"
#include "llviewerparcelmgr.h"
#include "llviewerregion.h" // for audio debugging.
#include "llviewerwindow.h" // For getSpinAxis
#include "llvoavatarself.h"
#include "llvoground.h"
#include "llvosky.h"
#include "llvotree.h"
#include "llvovolume.h"
#include "llvosurfacepatch.h"
#include "llvowater.h"
#include "llvotree.h"
#include "llvopartgroup.h"
#include "llworld.h"
#include "llcubemap.h"
#include "llviewershadermgr.h"
#include "llviewerstats.h"
#include "llviewerjoystick.h"
#include "llviewerdisplay.h"
#include "llwlparammanager.h"
#include "llwaterparammanager.h"
#include "llspatialpartition.h"
#include "llmutelist.h"
#include "lltoolpie.h"
#include "llcurl.h"
#include "llnotifications.h"
#include "llpathinglib.h"
#include "llfloaterpathfindingconsole.h"
#include "llfloaterpathfindingcharacters.h"
#include "llpathfindingpathtool.h"

// [RLVa:KB] - Checked: 2011-05-22 (RLVa-1.3.1a)
#include "rlvhandler.h"
#include "rlvlocks.h"
// [/RLVa:KB]

#ifdef _DEBUG
// Debug indices is disabled for now for debug performance - djs 4/24/02
//#define DEBUG_INDICES
#else
//#define DEBUG_INDICES
#endif

bool gShiftFrame = false;

//cached settings
BOOL LLPipeline::RenderAvatarVP;
BOOL LLPipeline::VertexShaderEnable;
BOOL LLPipeline::WindLightUseAtmosShaders;
BOOL LLPipeline::RenderDeferred;
F32 LLPipeline::RenderDeferredSunWash;
U32 LLPipeline::RenderFSAASamples;
U32 LLPipeline::RenderResolutionDivisor;
BOOL LLPipeline::RenderUIBuffer;
S32 LLPipeline::RenderShadowDetail;
BOOL LLPipeline::RenderDeferredSSAO;
F32 LLPipeline::RenderShadowResolutionScale;
BOOL LLPipeline::RenderLocalLights;
BOOL LLPipeline::RenderDelayCreation;
BOOL LLPipeline::RenderAnimateRes;
BOOL LLPipeline::FreezeTime;
S32 LLPipeline::DebugBeaconLineWidth;
F32 LLPipeline::RenderHighlightBrightness;
LLColor4 LLPipeline::RenderHighlightColor;
F32 LLPipeline::RenderHighlightThickness;
BOOL LLPipeline::RenderSpotLightsInNondeferred;
LLColor4 LLPipeline::PreviewAmbientColor;
LLColor4 LLPipeline::PreviewDiffuse0;
LLColor4 LLPipeline::PreviewSpecular0;
LLColor4 LLPipeline::PreviewDiffuse1;
LLColor4 LLPipeline::PreviewSpecular1;
LLColor4 LLPipeline::PreviewDiffuse2;
LLColor4 LLPipeline::PreviewSpecular2;
LLVector3 LLPipeline::PreviewDirection0;
LLVector3 LLPipeline::PreviewDirection1;
LLVector3 LLPipeline::PreviewDirection2;
F32 LLPipeline::RenderGlowMinLuminance;
F32 LLPipeline::RenderGlowMaxExtractAlpha;
F32 LLPipeline::RenderGlowWarmthAmount;
LLVector3 LLPipeline::RenderGlowLumWeights;
LLVector3 LLPipeline::RenderGlowWarmthWeights;
S32 LLPipeline::RenderGlowResolutionPow;
S32 LLPipeline::RenderGlowIterations;
F32 LLPipeline::RenderGlowWidth;
F32 LLPipeline::RenderGlowStrength;
BOOL LLPipeline::RenderDepthOfField;
F32 LLPipeline::CameraFocusTransitionTime;
F32 LLPipeline::CameraFNumber;
F32 LLPipeline::CameraFocalLength;
F32 LLPipeline::CameraFieldOfView;
F32 LLPipeline::RenderShadowNoise;
F32 LLPipeline::RenderShadowBlurSize;
F32 LLPipeline::RenderSSAOScale;
U32 LLPipeline::RenderSSAOMaxScale;
F32 LLPipeline::RenderSSAOFactor;
LLVector3 LLPipeline::RenderSSAOEffect;
F32 LLPipeline::RenderShadowOffsetError;
F32 LLPipeline::RenderShadowBiasError;
F32 LLPipeline::RenderShadowOffset;
F32 LLPipeline::RenderShadowBias;
F32 LLPipeline::RenderSpotShadowOffset;
F32 LLPipeline::RenderSpotShadowBias;
F32 LLPipeline::RenderEdgeDepthCutoff;
F32 LLPipeline::RenderEdgeNormCutoff;
LLVector3 LLPipeline::RenderShadowGaussian;
F32 LLPipeline::RenderShadowBlurDistFactor;
BOOL LLPipeline::RenderDeferredAtmospheric;
S32 LLPipeline::RenderReflectionDetail;
F32 LLPipeline::RenderHighlightFadeTime;
LLVector3 LLPipeline::RenderShadowClipPlanes;
LLVector3 LLPipeline::RenderShadowOrthoClipPlanes;
LLVector3 LLPipeline::RenderShadowNearDist;
F32 LLPipeline::RenderFarClip;
LLVector3 LLPipeline::RenderShadowSplitExponent;
F32 LLPipeline::RenderShadowErrorCutoff;
F32 LLPipeline::RenderShadowFOVCutoff;
BOOL LLPipeline::CameraOffset;
F32 LLPipeline::CameraMaxCoF;
F32 LLPipeline::CameraDoFResScale;
F32 LLPipeline::RenderAutoHideSurfaceAreaLimit;

const F32 BACKLIGHT_DAY_MAGNITUDE_AVATAR = 0.2f;
const F32 BACKLIGHT_NIGHT_MAGNITUDE_AVATAR = 0.1f;
const F32 BACKLIGHT_DAY_MAGNITUDE_OBJECT = 0.1f;
const F32 BACKLIGHT_NIGHT_MAGNITUDE_OBJECT = 0.08f;
const S32 MAX_OFFSCREEN_GEOMETRY_CHANGES_PER_FRAME = 10;
const U32 REFLECTION_MAP_RES = 128;
const U32 DEFERRED_VB_MASK = LLVertexBuffer::MAP_VERTEX | LLVertexBuffer::MAP_TEXCOORD0 | LLVertexBuffer::MAP_TEXCOORD1;
// Max number of occluders to search for. JC
const S32 MAX_OCCLUDER_COUNT = 2;

extern S32 gBoxFrame;
//extern BOOL gHideSelectedObjects;
extern BOOL gDisplaySwapBuffers;
extern BOOL gDebugGL;

BOOL	gAvatarBacklight = FALSE;

BOOL	gDebugPipeline = FALSE;
LLPipeline gPipeline;
const LLMatrix4* gGLLastMatrix = NULL;

LLFastTimer::DeclareTimer FTM_RENDER_GEOMETRY("Render Geometry");
LLFastTimer::DeclareTimer FTM_RENDER_GRASS("Grass");
LLFastTimer::DeclareTimer FTM_RENDER_INVISIBLE("Invisible");
LLFastTimer::DeclareTimer FTM_RENDER_OCCLUSION("Occlusion");
LLFastTimer::DeclareTimer FTM_RENDER_SHINY("Shiny");
LLFastTimer::DeclareTimer FTM_RENDER_SIMPLE("Simple");
LLFastTimer::DeclareTimer FTM_RENDER_TERRAIN("Terrain");
LLFastTimer::DeclareTimer FTM_RENDER_TREES("Trees");
LLFastTimer::DeclareTimer FTM_RENDER_UI("UI");
LLFastTimer::DeclareTimer FTM_RENDER_WATER("Water");
LLFastTimer::DeclareTimer FTM_RENDER_WL_SKY("Windlight Sky");
LLFastTimer::DeclareTimer FTM_RENDER_ALPHA("Alpha Objects");
LLFastTimer::DeclareTimer FTM_RENDER_CHARACTERS("Avatars");
LLFastTimer::DeclareTimer FTM_RENDER_BUMP("Bump");
LLFastTimer::DeclareTimer FTM_RENDER_FULLBRIGHT("Fullbright");
LLFastTimer::DeclareTimer FTM_RENDER_GLOW("Glow");
LLFastTimer::DeclareTimer FTM_GEO_UPDATE("Geo Update");
LLFastTimer::DeclareTimer FTM_PIPELINE_CREATE("Pipeline Create");
LLFastTimer::DeclareTimer FTM_POOLRENDER("RenderPool");
LLFastTimer::DeclareTimer FTM_POOLS("Pools");
LLFastTimer::DeclareTimer FTM_DEFERRED_POOLRENDER("RenderPool (Deferred)");
LLFastTimer::DeclareTimer FTM_DEFERRED_POOLS("Pools (Deferred)");
LLFastTimer::DeclareTimer FTM_POST_DEFERRED_POOLRENDER("RenderPool (Post)");
LLFastTimer::DeclareTimer FTM_POST_DEFERRED_POOLS("Pools (Post)");
LLFastTimer::DeclareTimer FTM_RENDER_BLOOM_FBO("First FBO");
LLFastTimer::DeclareTimer FTM_STATESORT("Sort Draw State");
LLFastTimer::DeclareTimer FTM_PIPELINE("Pipeline");
LLFastTimer::DeclareTimer FTM_CLIENT_COPY("Client Copy");
LLFastTimer::DeclareTimer FTM_RENDER_DEFERRED("Deferred Shading");


static LLFastTimer::DeclareTimer FTM_STATESORT_DRAWABLE("Sort Drawables");
static LLFastTimer::DeclareTimer FTM_STATESORT_POSTSORT("Post Sort");

//----------------------------------------
std::string gPoolNames[] = 
{
	// Correspond to LLDrawpool enum render type
	"NONE",
	"POOL_SIMPLE",
	"POOL_GROUND",
	"POOL_FULLBRIGHT",
	"POOL_BUMP",
	"POOL_TERRAIN,"	
	"POOL_SKY",
	"POOL_WL_SKY",
	"POOL_TREE",
	"POOL_GRASS",
	"POOL_INVISIBLE",
	"POOL_AVATAR",
	"POOL_VOIDWATER",
	"POOL_WATER",
	"POOL_GLOW",
	"POOL_ALPHA"
};

void drawBox(const LLVector3& c, const LLVector3& r);
void drawBoxOutline(const LLVector3& pos, const LLVector3& size);
U32 nhpo2(U32 v);
LLVertexBuffer* ll_create_cube_vb(U32 type_mask, U32 usage);

glh::matrix4f glh_copy_matrix(F32* src)
{
	glh::matrix4f ret;
	ret.set_value(src);
	return ret;
}

glh::matrix4f glh_get_current_modelview()
{
	return glh_copy_matrix(gGLModelView);
}

glh::matrix4f glh_get_current_projection()
{
	return glh_copy_matrix(gGLProjection);
}

glh::matrix4f glh_get_last_modelview()
{
	return glh_copy_matrix(gGLLastModelView);
}

glh::matrix4f glh_get_last_projection()
{
	return glh_copy_matrix(gGLLastProjection);
}

void glh_copy_matrix(const glh::matrix4f& src, F32* dst)
{
	for (U32 i = 0; i < 16; i++)
	{
		dst[i] = src.m[i];
	}
}

void glh_set_current_modelview(const glh::matrix4f& mat)
{
	glh_copy_matrix(mat, gGLModelView);
}

void glh_set_current_projection(glh::matrix4f& mat)
{
	glh_copy_matrix(mat, gGLProjection);
}

glh::matrix4f gl_ortho(GLfloat left, GLfloat right, GLfloat bottom, GLfloat top, GLfloat znear, GLfloat zfar)
{
	glh::matrix4f ret(
		2.f/(right-left), 0.f, 0.f, -(right+left)/(right-left),
		0.f, 2.f/(top-bottom), 0.f, -(top+bottom)/(top-bottom),
		0.f, 0.f, -2.f/(zfar-znear),  -(zfar+znear)/(zfar-znear),
		0.f, 0.f, 0.f, 1.f);

	return ret;
}

void display_update_camera();
//----------------------------------------

S32		LLPipeline::sCompiles = 0;

BOOL	LLPipeline::sPickAvatar = TRUE;
BOOL	LLPipeline::sDynamicLOD = TRUE;
BOOL	LLPipeline::sShowHUDAttachments = TRUE;
BOOL	LLPipeline::sRenderMOAPBeacons = FALSE;
BOOL	LLPipeline::sRenderPhysicalBeacons = TRUE;
BOOL	LLPipeline::sRenderScriptedBeacons = FALSE;
BOOL	LLPipeline::sRenderScriptedTouchBeacons = TRUE;
BOOL	LLPipeline::sRenderParticleBeacons = FALSE;
BOOL	LLPipeline::sRenderSoundBeacons = FALSE;
BOOL	LLPipeline::sRenderBeacons = FALSE;
BOOL	LLPipeline::sRenderHighlight = TRUE;
BOOL	LLPipeline::sForceOldBakedUpload = FALSE;
S32		LLPipeline::sUseOcclusion = 0;
BOOL	LLPipeline::sDelayVBUpdate = TRUE;
BOOL	LLPipeline::sAutoMaskAlphaDeferred = TRUE;
BOOL	LLPipeline::sAutoMaskAlphaNonDeferred = FALSE;
BOOL	LLPipeline::sDisableShaders = FALSE;
BOOL	LLPipeline::sRenderBump = TRUE;
BOOL	LLPipeline::sBakeSunlight = FALSE;
BOOL	LLPipeline::sNoAlpha = FALSE;
BOOL	LLPipeline::sUseTriStrips = TRUE;
BOOL	LLPipeline::sUseFarClip = TRUE;
BOOL	LLPipeline::sShadowRender = FALSE;
BOOL	LLPipeline::sWaterReflections = FALSE;
BOOL	LLPipeline::sRenderGlow = FALSE;
BOOL	LLPipeline::sReflectionRender = FALSE;
BOOL	LLPipeline::sImpostorRender = FALSE;
BOOL	LLPipeline::sUnderWaterRender = FALSE;
BOOL	LLPipeline::sTextureBindTest = FALSE;
BOOL	LLPipeline::sRenderFrameTest = FALSE;
BOOL	LLPipeline::sRenderAttachedLights = TRUE;
BOOL	LLPipeline::sRenderAttachedParticles = TRUE;
BOOL	LLPipeline::sRenderDeferred = FALSE;
BOOL    LLPipeline::sMemAllocationThrottled = FALSE;
S32		LLPipeline::sVisibleLightCount = 0;
F32		LLPipeline::sMinRenderSize = 0.f;
F32	LLPipeline::sVolumeSAFrame = 0.f; // ZK LBG

bool	LLPipeline::sRenderParticles; // <FS:LO> flag to hold correct, user selected, status of particles

// EventHost API LLPipeline listener.
static LLPipelineListener sPipelineListener;

static LLCullResult* sCull = NULL;

static const U32 gl_cube_face[] = 
{
	GL_TEXTURE_CUBE_MAP_POSITIVE_X_ARB,
	GL_TEXTURE_CUBE_MAP_NEGATIVE_X_ARB,
	GL_TEXTURE_CUBE_MAP_POSITIVE_Y_ARB,
	GL_TEXTURE_CUBE_MAP_NEGATIVE_Y_ARB,
	GL_TEXTURE_CUBE_MAP_POSITIVE_Z_ARB,
	GL_TEXTURE_CUBE_MAP_NEGATIVE_Z_ARB,
};

void validate_framebuffer_object();


bool addDeferredAttachments(LLRenderTarget& target)
{
	return target.addColorAttachment(GL_RGBA) && //specular
			target.addColorAttachment(GL_RGBA); //normal+z	
}

LLPipeline::LLPipeline() :
	mBackfaceCull(FALSE),
	mBatchCount(0),
	mMatrixOpCount(0),
	mTextureMatrixOps(0),
	mMaxBatchSize(0),
	mMinBatchSize(0),
	mMeanBatchSize(0),
	mTrianglesDrawn(0),
	mNumVisibleNodes(0),
	mVerticesRelit(0),
	mLightingChanges(0),
	mGeometryChanges(0),
	mNumVisibleFaces(0),

	mInitialized(FALSE),
	mVertexShadersEnabled(FALSE),
	mVertexShadersLoaded(0),
	mTransformFeedbackPrimitives(0),
	mRenderDebugFeatureMask(0),
	mRenderDebugMask(0),
	mOldRenderDebugMask(0),
	mMeshDirtyQueryObject(0),
	mGroupQ1Locked(false),
	mGroupQ2Locked(false),
	mResetVertexBuffers(false),
	mLastRebuildPool(NULL),
	mAlphaPool(NULL),
	mSkyPool(NULL),
	mTerrainPool(NULL),
	mWaterPool(NULL),
	mGroundPool(NULL),
	mSimplePool(NULL),
	mFullbrightPool(NULL),
	mInvisiblePool(NULL),
	mGlowPool(NULL),
	mBumpPool(NULL),
	mWLSkyPool(NULL),
	mLightMask(0),
	mLightMovingMask(0),
	mLightingDetail(0),
	mScreenWidth(0),
	mScreenHeight(0)
{
	mNoiseMap = 0;
	mTrueNoiseMap = 0;
	mLightFunc = 0;
}

void LLPipeline::connectRefreshCachedSettingsSafe(const std::string name)
{
	LLPointer<LLControlVariable> cntrl_ptr = gSavedSettings.getControl(name);
	if ( cntrl_ptr.isNull() )
	{
		llwarns << "Global setting name not found:" << name << llendl;
	}
	else
	{
		cntrl_ptr->getCommitSignal()->connect(boost::bind(&LLPipeline::refreshCachedSettings));
	}
}

void LLPipeline::init()
{
	LLMemType mt(LLMemType::MTYPE_PIPELINE_INIT);

	refreshCachedSettings();

	gOctreeMaxCapacity = gSavedSettings.getU32("OctreeMaxNodeCapacity");
	sDynamicLOD = gSavedSettings.getBOOL("RenderDynamicLOD");
	sRenderBump = gSavedSettings.getBOOL("RenderObjectBump");
	sUseTriStrips = gSavedSettings.getBOOL("RenderUseTriStrips");
	LLVertexBuffer::sUseStreamDraw = gSavedSettings.getBOOL("RenderUseStreamVBO");
	LLVertexBuffer::sUseVAO = gSavedSettings.getBOOL("RenderUseVAO");
	LLVertexBuffer::sPreferStreamDraw = gSavedSettings.getBOOL("RenderPreferStreamDraw");
	sRenderAttachedLights = gSavedSettings.getBOOL("RenderAttachedLights");
	sRenderAttachedParticles = gSavedSettings.getBOOL("RenderAttachedParticles");

	sRenderMOAPBeacons = gSavedSettings.getBOOL("moapbeacon");
	sRenderPhysicalBeacons = gSavedSettings.getBOOL("physicalbeacon");
	sRenderScriptedBeacons = gSavedSettings.getBOOL("scriptsbeacon");
	sRenderScriptedTouchBeacons = gSavedSettings.getBOOL("scripttouchbeacon");
	sRenderParticleBeacons = gSavedSettings.getBOOL("particlesbeacon");
	sRenderSoundBeacons = gSavedSettings.getBOOL("soundsbeacon");
	sRenderBeacons = gSavedSettings.getBOOL("renderbeacons");
	sRenderHighlight = gSavedSettings.getBOOL("renderhighlights");

	mInitialized = TRUE;
	
	stop_glerror();

	//create render pass pools
	getPool(LLDrawPool::POOL_ALPHA);
	getPool(LLDrawPool::POOL_SIMPLE);
	getPool(LLDrawPool::POOL_GRASS);
	getPool(LLDrawPool::POOL_FULLBRIGHT);
	getPool(LLDrawPool::POOL_INVISIBLE);
	getPool(LLDrawPool::POOL_BUMP);
	getPool(LLDrawPool::POOL_GLOW);

	LLViewerStats::getInstance()->mTrianglesDrawnStat.reset();
	resetFrameStats();

	if (gSavedSettings.getBOOL("DisableAllRenderFeatures"))
	{
		clearAllRenderDebugFeatures();
	}
	else
	{
		setAllRenderDebugFeatures(); // By default, all debugging features on
	}
	clearAllRenderDebugDisplays(); // All debug displays off

<<<<<<< HEAD
	sRenderParticles = true; // <FS:LO> flag to hold correct, user selected, status of particles

	mRenderDebugFeatureMask = 0xffffffff; // All debugging features on
	mRenderDebugMask = 0;	// All debug starts off

	// Don't turn on ground when this is set
	// Mac Books with intel 950s need this
	if(!gSavedSettings.getBOOL("RenderGround"))
=======
	if (gSavedSettings.getBOOL("DisableAllRenderTypes"))
	{
		clearAllRenderTypes();
	}
	else
>>>>>>> 8eef31e4
	{
		setAllRenderTypes(); // By default, all rendering types start enabled
		// Don't turn on ground when this is set
		// Mac Books with intel 950s need this
		if(!gSavedSettings.getBOOL("RenderGround"))
		{
			toggleRenderType(RENDER_TYPE_GROUND);
		}
	}

	// make sure RenderPerformanceTest persists (hackity hack hack)
	// disables non-object rendering (UI, sky, water, etc)
	if (gSavedSettings.getBOOL("RenderPerformanceTest"))
	{
		gSavedSettings.setBOOL("RenderPerformanceTest", FALSE);
		gSavedSettings.setBOOL("RenderPerformanceTest", TRUE);
	}

	mOldRenderDebugMask = mRenderDebugMask;

	mBackfaceCull = TRUE;

	stop_glerror();
	
	// Enable features
		
	LLViewerShaderMgr::instance()->setShaders();

	stop_glerror();

	for (U32 i = 0; i < 2; ++i)
	{
		mSpotLightFade[i] = 1.f;
	}

	if (mCubeVB.isNull())
	{
		mCubeVB = ll_create_cube_vb(LLVertexBuffer::MAP_VERTEX, GL_STATIC_DRAW_ARB);
	}

	mDeferredVB = new LLVertexBuffer(DEFERRED_VB_MASK, 0);
	mDeferredVB->allocateBuffer(8, 0, true);
	setLightingDetail(-1);
	
	//
	// Update all settings to trigger a cached settings refresh
	//
	connectRefreshCachedSettingsSafe("RenderAutoMaskAlphaDeferred");
	connectRefreshCachedSettingsSafe("RenderAutoMaskAlphaNonDeferred");
	connectRefreshCachedSettingsSafe("RenderUseFarClip");
	connectRefreshCachedSettingsSafe("RenderAvatarMaxVisible");
	connectRefreshCachedSettingsSafe("RenderDelayVBUpdate");
	connectRefreshCachedSettingsSafe("UseOcclusion");
	connectRefreshCachedSettingsSafe("VertexShaderEnable");
	connectRefreshCachedSettingsSafe("RenderAvatarVP");
	connectRefreshCachedSettingsSafe("WindLightUseAtmosShaders");
	connectRefreshCachedSettingsSafe("RenderDeferred");
	connectRefreshCachedSettingsSafe("RenderDeferredSunWash");
	connectRefreshCachedSettingsSafe("RenderFSAASamples");
	connectRefreshCachedSettingsSafe("RenderResolutionDivisor");
	connectRefreshCachedSettingsSafe("RenderUIBuffer");
	connectRefreshCachedSettingsSafe("RenderShadowDetail");
	connectRefreshCachedSettingsSafe("RenderDeferredSSAO");
	connectRefreshCachedSettingsSafe("RenderShadowResolutionScale");
	connectRefreshCachedSettingsSafe("RenderLocalLights");
	connectRefreshCachedSettingsSafe("RenderDelayCreation");
	connectRefreshCachedSettingsSafe("RenderAnimateRes");
	connectRefreshCachedSettingsSafe("FreezeTime");
	connectRefreshCachedSettingsSafe("DebugBeaconLineWidth");
	connectRefreshCachedSettingsSafe("RenderHighlightBrightness");
	connectRefreshCachedSettingsSafe("RenderHighlightColor");
	connectRefreshCachedSettingsSafe("RenderHighlightThickness");
	connectRefreshCachedSettingsSafe("RenderSpotLightsInNondeferred");
	connectRefreshCachedSettingsSafe("PreviewAmbientColor");
	connectRefreshCachedSettingsSafe("PreviewDiffuse0");
	connectRefreshCachedSettingsSafe("PreviewSpecular0");
	connectRefreshCachedSettingsSafe("PreviewDiffuse1");
	connectRefreshCachedSettingsSafe("PreviewSpecular1");
	connectRefreshCachedSettingsSafe("PreviewDiffuse2");
	connectRefreshCachedSettingsSafe("PreviewSpecular2");
	connectRefreshCachedSettingsSafe("PreviewDirection0");
	connectRefreshCachedSettingsSafe("PreviewDirection1");
	connectRefreshCachedSettingsSafe("PreviewDirection2");
	connectRefreshCachedSettingsSafe("RenderGlowMinLuminance");
	connectRefreshCachedSettingsSafe("RenderGlowMaxExtractAlpha");
	connectRefreshCachedSettingsSafe("RenderGlowWarmthAmount");
	connectRefreshCachedSettingsSafe("RenderGlowLumWeights");
	connectRefreshCachedSettingsSafe("RenderGlowWarmthWeights");
	connectRefreshCachedSettingsSafe("RenderGlowResolutionPow");
	connectRefreshCachedSettingsSafe("RenderGlowIterations");
	connectRefreshCachedSettingsSafe("RenderGlowWidth");
	connectRefreshCachedSettingsSafe("RenderGlowStrength");
	connectRefreshCachedSettingsSafe("RenderDepthOfField");
	connectRefreshCachedSettingsSafe("CameraFocusTransitionTime");
	connectRefreshCachedSettingsSafe("CameraFNumber");
	connectRefreshCachedSettingsSafe("CameraFocalLength");
	connectRefreshCachedSettingsSafe("CameraFieldOfView");
	connectRefreshCachedSettingsSafe("RenderShadowNoise");
	connectRefreshCachedSettingsSafe("RenderShadowBlurSize");
	connectRefreshCachedSettingsSafe("RenderSSAOScale");
	connectRefreshCachedSettingsSafe("RenderSSAOMaxScale");
	connectRefreshCachedSettingsSafe("RenderSSAOFactor");
	connectRefreshCachedSettingsSafe("RenderSSAOEffect");
	connectRefreshCachedSettingsSafe("RenderShadowOffsetError");
	connectRefreshCachedSettingsSafe("RenderShadowBiasError");
	connectRefreshCachedSettingsSafe("RenderShadowOffset");
	connectRefreshCachedSettingsSafe("RenderShadowBias");
	connectRefreshCachedSettingsSafe("RenderSpotShadowOffset");
	connectRefreshCachedSettingsSafe("RenderSpotShadowBias");
	connectRefreshCachedSettingsSafe("RenderEdgeDepthCutoff");
	connectRefreshCachedSettingsSafe("RenderEdgeNormCutoff");
	connectRefreshCachedSettingsSafe("RenderShadowGaussian");
	connectRefreshCachedSettingsSafe("RenderShadowBlurDistFactor");
	connectRefreshCachedSettingsSafe("RenderDeferredAtmospheric");
	connectRefreshCachedSettingsSafe("RenderReflectionDetail");
	connectRefreshCachedSettingsSafe("RenderHighlightFadeTime");
	connectRefreshCachedSettingsSafe("RenderShadowClipPlanes");
	connectRefreshCachedSettingsSafe("RenderShadowOrthoClipPlanes");
	connectRefreshCachedSettingsSafe("RenderShadowNearDist");
	connectRefreshCachedSettingsSafe("RenderFarClip");
	connectRefreshCachedSettingsSafe("RenderShadowSplitExponent");
	connectRefreshCachedSettingsSafe("RenderShadowErrorCutoff");
	connectRefreshCachedSettingsSafe("RenderShadowFOVCutoff");
	connectRefreshCachedSettingsSafe("CameraOffset");
	connectRefreshCachedSettingsSafe("CameraMaxCoF");
	connectRefreshCachedSettingsSafe("CameraDoFResScale");
	connectRefreshCachedSettingsSafe("RenderAutoHideSurfaceAreaLimit");
	gSavedSettings.getControl("RenderAutoHideSurfaceAreaLimit")->getCommitSignal()->connect(boost::bind(&LLPipeline::refreshCachedSettings));
}

LLPipeline::~LLPipeline()
{

}

void LLPipeline::cleanup()
{
	assertInitialized();

	mGroupQ1.clear() ;
	mGroupQ2.clear() ;

	for(pool_set_t::iterator iter = mPools.begin();
		iter != mPools.end(); )
	{
		pool_set_t::iterator curiter = iter++;
		LLDrawPool* poolp = *curiter;
		if (poolp->isFacePool())
		{
			LLFacePool* face_pool = (LLFacePool*) poolp;
			if (face_pool->mReferences.empty())
			{
				mPools.erase(curiter);
				removeFromQuickLookup( poolp );
				delete poolp;
			}
		}
		else
		{
			mPools.erase(curiter);
			removeFromQuickLookup( poolp );
			delete poolp;
		}
	}
	
	if (!mTerrainPools.empty())
	{
		llwarns << "Terrain Pools not cleaned up" << llendl;
	}
	if (!mTreePools.empty())
	{
		llwarns << "Tree Pools not cleaned up" << llendl;
	}
		
	delete mAlphaPool;
	mAlphaPool = NULL;
	delete mSkyPool;
	mSkyPool = NULL;
	delete mTerrainPool;
	mTerrainPool = NULL;
	delete mWaterPool;
	mWaterPool = NULL;
	delete mGroundPool;
	mGroundPool = NULL;
	delete mSimplePool;
	mSimplePool = NULL;
	delete mFullbrightPool;
	mFullbrightPool = NULL;
	delete mInvisiblePool;
	mInvisiblePool = NULL;
	delete mGlowPool;
	mGlowPool = NULL;
	delete mBumpPool;
	mBumpPool = NULL;
	// don't delete wl sky pool it was handled above in the for loop
	//delete mWLSkyPool;
	mWLSkyPool = NULL;

	releaseGLBuffers();

	mFaceSelectImagep = NULL;

	mMovedBridge.clear();

	mInitialized = FALSE;

	mDeferredVB = NULL;

	mCubeVB = NULL;
}

//============================================================================

void LLPipeline::destroyGL() 
{
	stop_glerror();
	unloadShaders();
	mHighlightFaces.clear();
	
	resetDrawOrders();

	resetVertexBuffers();

	releaseGLBuffers();

	if (LLVertexBuffer::sEnableVBOs)
	{
		LLVertexBuffer::sEnableVBOs = FALSE;
	}

	if (mMeshDirtyQueryObject)
	{
		glDeleteQueriesARB(1, &mMeshDirtyQueryObject);
		mMeshDirtyQueryObject = 0;
	}
}

static LLFastTimer::DeclareTimer FTM_RESIZE_SCREEN_TEXTURE("Resize Screen Texture");

//static
void LLPipeline::throttleNewMemoryAllocation(BOOL disable)
{
	if(sMemAllocationThrottled != disable)
	{
		sMemAllocationThrottled = disable ;

		if(sMemAllocationThrottled)
		{
			//send out notification
			LLNotification::Params params("LowMemory");
			LLNotifications::instance().add(params);

			//release some memory.
		}
	}
}

void LLPipeline::resizeScreenTexture()
{
	LLFastTimer ft(FTM_RESIZE_SCREEN_TEXTURE);
	if (gPipeline.canUseVertexShaders() && assertInitialized())
	{
		GLuint resX = gViewerWindow->getWorldViewWidthRaw();
		GLuint resY = gViewerWindow->getWorldViewHeightRaw();
	
		allocateScreenBuffer(resX,resY);
	}
}

void LLPipeline::allocatePhysicsBuffer()
{
	GLuint resX = gViewerWindow->getWorldViewWidthRaw();
	GLuint resY = gViewerWindow->getWorldViewHeightRaw();

	if (mPhysicsDisplay.getWidth() != resX || mPhysicsDisplay.getHeight() != resY)
	{
		mPhysicsDisplay.allocate(resX, resY, GL_RGBA, TRUE, FALSE, LLTexUnit::TT_RECT_TEXTURE, FALSE);
	}
}

bool LLPipeline::allocateScreenBuffer(U32 resX, U32 resY)
{
	refreshCachedSettings();
	
	bool save_settings = sRenderDeferred;
	if (save_settings)
	{
		// Set this flag in case we crash while resizing window or allocating space for deferred rendering targets
		gSavedSettings.setBOOL("RenderInitError", TRUE);
		gSavedSettings.saveToFile( gSavedSettings.getString("ClientSettingsFile"), TRUE );
	}

	eFBOStatus ret = doAllocateScreenBuffer(resX, resY);

	if (save_settings)
	{
		// don't disable shaders on next session
		gSavedSettings.setBOOL("RenderInitError", FALSE);
		gSavedSettings.saveToFile( gSavedSettings.getString("ClientSettingsFile"), TRUE );
	}
	
	if (ret == FBO_FAILURE)
	{ //FAILSAFE: screen buffer allocation failed, disable deferred rendering if it's enabled
		//NOTE: if the session closes successfully after this call, deferred rendering will be 
		// disabled on future sessions
		if (LLPipeline::sRenderDeferred)
		{
			gSavedSettings.setBOOL("RenderDeferred", FALSE);
			LLPipeline::refreshCachedSettings();
		}
	}

	return ret == FBO_SUCCESS_FULLRES;
}


LLPipeline::eFBOStatus LLPipeline::doAllocateScreenBuffer(U32 resX, U32 resY)
{
	// try to allocate screen buffers at requested resolution and samples
	// - on failure, shrink number of samples and try again
	// - if not multisampled, shrink resolution and try again (favor X resolution over Y)
	// Make sure to call "releaseScreenBuffers" after each failure to cleanup the partially loaded state

	U32 samples = RenderFSAASamples;

	eFBOStatus ret = FBO_SUCCESS_FULLRES;
	if (!allocateScreenBuffer(resX, resY, samples))
	{
		//failed to allocate at requested specification, return false
		ret = FBO_FAILURE;

		releaseScreenBuffers();
		//reduce number of samples 
		while (samples > 0)
		{
			samples /= 2;
			if (allocateScreenBuffer(resX, resY, samples))
			{ //success
				return FBO_SUCCESS_LOWRES;
			}
			releaseScreenBuffers();
		}

		samples = 0;

		//reduce resolution
		while (resY > 0 && resX > 0)
		{
			resY /= 2;
			if (allocateScreenBuffer(resX, resY, samples))
			{
				return FBO_SUCCESS_LOWRES;
			}
			releaseScreenBuffers();

			resX /= 2;
			if (allocateScreenBuffer(resX, resY, samples))
			{
				return FBO_SUCCESS_LOWRES;
			}
			releaseScreenBuffers();
		}

		llwarns << "Unable to allocate screen buffer at any resolution!" << llendl;
	}

	return ret;
}

bool LLPipeline::allocateScreenBuffer(U32 resX, U32 resY, U32 samples)
{
	refreshCachedSettings();

	// remember these dimensions
	mScreenWidth = resX;
	mScreenHeight = resY;
	
	U32 res_mod = RenderResolutionDivisor;

	//<FS:TS> FIRE-7066: RenderResolutionDivisor broken if higher than
	//		smallest screen dimension
	if (res_mod >= resX)
	{
		res_mod = resX - 1;
	}
	if (res_mod >= resY)
	{
		res_mod = resY - 1;
	}
	//</FS:TS> FIRE-7066

	if (res_mod > 1 && res_mod < resX && res_mod < resY)
	{
		resX /= res_mod;
		resY /= res_mod;
	}

	if (RenderUIBuffer)
	{
		if (!mUIScreen.allocate(resX,resY, GL_RGBA, FALSE, FALSE, LLTexUnit::TT_RECT_TEXTURE, FALSE))
		{
			return false;
		}
	}	

	if (LLPipeline::sRenderDeferred)
	{
		S32 shadow_detail = RenderShadowDetail;
		BOOL ssao = RenderDeferredSSAO;
		
		//allocate deferred rendering color buffers
		if (!mDeferredScreen.allocate(resX, resY, GL_RGBA, TRUE, TRUE, LLTexUnit::TT_RECT_TEXTURE, FALSE, samples)) return false;
		if (!mDeferredDepth.allocate(resX, resY, 0, TRUE, FALSE, LLTexUnit::TT_RECT_TEXTURE, FALSE, samples)) return false;
		if (!addDeferredAttachments(mDeferredScreen)) return false;
	
		if (!mScreen.allocate(resX, resY, GL_RGBA, FALSE, FALSE, LLTexUnit::TT_RECT_TEXTURE, FALSE, samples)) return false;
		if (samples > 0)
		{
			if (!mFXAABuffer.allocate(resX, resY, GL_RGBA, FALSE, FALSE, LLTexUnit::TT_TEXTURE, FALSE, samples)) return false;
		}
		else
		{
			mFXAABuffer.release();
		}
		
		if (shadow_detail > 0 || ssao || RenderDepthOfField || samples > 0)
		{ //only need mDeferredLight for shadows OR ssao OR dof OR fxaa
			if (!mDeferredLight.allocate(resX, resY, GL_RGBA, FALSE, FALSE, LLTexUnit::TT_RECT_TEXTURE, FALSE)) return false;
		}
		else
		{
			mDeferredLight.release();
		}

		F32 scale = RenderShadowResolutionScale;

		if (shadow_detail > 0)
		{ //allocate 4 sun shadow maps
			U32 sun_shadow_map_width = ((U32(resX*scale)+1)&~1); // must be even to avoid a stripe in the horizontal shadow blur
			for (U32 i = 0; i < 4; i++)
			{
				if (!mShadow[i].allocate(sun_shadow_map_width,U32(resY*scale), 0, TRUE, FALSE, LLTexUnit::TT_TEXTURE)) return false;
			}
		}
		else
		{
			for (U32 i = 0; i < 4; i++)
			{
				mShadow[i].release();
			}
		}

		U32 width = (U32) (resX*scale);
		U32 height = width;

		if (shadow_detail > 1)
		{ //allocate two spot shadow maps
			U32 spot_shadow_map_width = width;
			for (U32 i = 4; i < 6; i++)
			{
				if (!mShadow[i].allocate(spot_shadow_map_width, height, 0, TRUE, FALSE)) return false;
			}
		}
		else
		{
			for (U32 i = 4; i < 6; i++)
			{
				mShadow[i].release();
			}
		}

		//HACK make screenbuffer allocations start failing after 30 seconds
		if (gSavedSettings.getBOOL("SimulateFBOFailure"))
		{
			return false;
		}
	}
	else
	{
		mDeferredLight.release();
				
		for (U32 i = 0; i < 6; i++)
		{
			mShadow[i].release();
		}
		mFXAABuffer.release();
		mScreen.release();
		mDeferredScreen.release(); //make sure to release any render targets that share a depth buffer with mDeferredScreen first
		mDeferredDepth.release();
						
		if (!mScreen.allocate(resX, resY, GL_RGBA, TRUE, TRUE, LLTexUnit::TT_RECT_TEXTURE, FALSE)) return false;		
	}
	
	if (LLPipeline::sRenderDeferred)
	{ //share depth buffer between deferred targets
		mDeferredScreen.shareDepthBuffer(mScreen);
	}

	gGL.getTexUnit(0)->disable();

	stop_glerror();

	return true;
}

//static
void LLPipeline::updateRenderDeferred()
{
	BOOL deferred = ((RenderDeferred && 
					 LLRenderTarget::sUseFBO &&
					 LLFeatureManager::getInstance()->isFeatureAvailable("RenderDeferred") &&	 
					 VertexShaderEnable && 
					 RenderAvatarVP &&
					 WindLightUseAtmosShaders) ? TRUE : FALSE) &&
					!gUseWireframe;

	sRenderDeferred = deferred;	
	if (deferred)
	{ //must render glow when rendering deferred since post effect pass is needed to present any lighting at all
		sRenderGlow = TRUE;
	}
}

//static
void LLPipeline::refreshCachedSettings()
{
	LLPipeline::sAutoMaskAlphaDeferred = gSavedSettings.getBOOL("RenderAutoMaskAlphaDeferred");
	LLPipeline::sAutoMaskAlphaNonDeferred = gSavedSettings.getBOOL("RenderAutoMaskAlphaNonDeferred");
	LLPipeline::sUseFarClip = gSavedSettings.getBOOL("RenderUseFarClip");
	LLVOAvatar::sMaxVisible = (U32)gSavedSettings.getS32("RenderAvatarMaxVisible");
	LLPipeline::sDelayVBUpdate = gSavedSettings.getBOOL("RenderDelayVBUpdate");

	LLPipeline::sUseOcclusion = 
			(!gUseWireframe
			&& LLGLSLShader::sNoFixedFunction
			&& LLFeatureManager::getInstance()->isFeatureAvailable("UseOcclusion") 
			&& gSavedSettings.getBOOL("UseOcclusion") 
			&& gGLManager.mHasOcclusionQuery) ? 2 : 0;
	
	VertexShaderEnable = gSavedSettings.getBOOL("VertexShaderEnable");
	RenderAvatarVP = gSavedSettings.getBOOL("RenderAvatarVP");
	WindLightUseAtmosShaders = gSavedSettings.getBOOL("WindLightUseAtmosShaders");
	RenderDeferred = gSavedSettings.getBOOL("RenderDeferred");
	RenderDeferredSunWash = gSavedSettings.getF32("RenderDeferredSunWash");
	RenderFSAASamples = gSavedSettings.getU32("RenderFSAASamples");
	RenderResolutionDivisor = gSavedSettings.getU32("RenderResolutionDivisor");
	RenderUIBuffer = gSavedSettings.getBOOL("RenderUIBuffer");
	RenderShadowDetail = gSavedSettings.getS32("RenderShadowDetail");
	RenderDeferredSSAO = gSavedSettings.getBOOL("RenderDeferredSSAO");
	RenderShadowResolutionScale = gSavedSettings.getF32("RenderShadowResolutionScale");
	RenderLocalLights = gSavedSettings.getBOOL("RenderLocalLights");
	RenderDelayCreation = gSavedSettings.getBOOL("RenderDelayCreation");
	RenderAnimateRes = gSavedSettings.getBOOL("RenderAnimateRes");
	FreezeTime = gSavedSettings.getBOOL("FreezeTime");
	DebugBeaconLineWidth = gSavedSettings.getS32("DebugBeaconLineWidth");
	RenderHighlightBrightness = gSavedSettings.getF32("RenderHighlightBrightness");
	RenderHighlightColor = gSavedSettings.getColor4("RenderHighlightColor");
	RenderHighlightThickness = gSavedSettings.getF32("RenderHighlightThickness");
	RenderSpotLightsInNondeferred = gSavedSettings.getBOOL("RenderSpotLightsInNondeferred");
	PreviewAmbientColor = gSavedSettings.getColor4("PreviewAmbientColor");
	PreviewDiffuse0 = gSavedSettings.getColor4("PreviewDiffuse0");
	PreviewSpecular0 = gSavedSettings.getColor4("PreviewSpecular0");
	PreviewDiffuse1 = gSavedSettings.getColor4("PreviewDiffuse1");
	PreviewSpecular1 = gSavedSettings.getColor4("PreviewSpecular1");
	PreviewDiffuse2 = gSavedSettings.getColor4("PreviewDiffuse2");
	PreviewSpecular2 = gSavedSettings.getColor4("PreviewSpecular2");
	PreviewDirection0 = gSavedSettings.getVector3("PreviewDirection0");
	PreviewDirection1 = gSavedSettings.getVector3("PreviewDirection1");
	PreviewDirection2 = gSavedSettings.getVector3("PreviewDirection2");
	RenderGlowMinLuminance = gSavedSettings.getF32("RenderGlowMinLuminance");
	RenderGlowMaxExtractAlpha = gSavedSettings.getF32("RenderGlowMaxExtractAlpha");
	RenderGlowWarmthAmount = gSavedSettings.getF32("RenderGlowWarmthAmount");
	RenderGlowLumWeights = gSavedSettings.getVector3("RenderGlowLumWeights");
	RenderGlowWarmthWeights = gSavedSettings.getVector3("RenderGlowWarmthWeights");
	RenderGlowResolutionPow = gSavedSettings.getS32("RenderGlowResolutionPow");
	RenderGlowIterations = gSavedSettings.getS32("RenderGlowIterations");
	RenderGlowWidth = gSavedSettings.getF32("RenderGlowWidth");
	RenderGlowStrength = gSavedSettings.getF32("RenderGlowStrength");
	RenderDepthOfField = gSavedSettings.getBOOL("RenderDepthOfField");
	CameraFocusTransitionTime = gSavedSettings.getF32("CameraFocusTransitionTime");
	CameraFNumber = gSavedSettings.getF32("CameraFNumber");
	CameraFocalLength = gSavedSettings.getF32("CameraFocalLength");
	CameraFieldOfView = gSavedSettings.getF32("CameraFieldOfView");
	RenderShadowNoise = gSavedSettings.getF32("RenderShadowNoise");
	RenderShadowBlurSize = gSavedSettings.getF32("RenderShadowBlurSize");
	RenderSSAOScale = gSavedSettings.getF32("RenderSSAOScale");
	RenderSSAOMaxScale = gSavedSettings.getU32("RenderSSAOMaxScale");
	RenderSSAOFactor = gSavedSettings.getF32("RenderSSAOFactor");
	RenderSSAOEffect = gSavedSettings.getVector3("RenderSSAOEffect");
	RenderShadowOffsetError = gSavedSettings.getF32("RenderShadowOffsetError");
	RenderShadowBiasError = gSavedSettings.getF32("RenderShadowBiasError");
	RenderShadowOffset = gSavedSettings.getF32("RenderShadowOffset");
	RenderShadowBias = gSavedSettings.getF32("RenderShadowBias");
	RenderSpotShadowOffset = gSavedSettings.getF32("RenderSpotShadowOffset");
	RenderSpotShadowBias = gSavedSettings.getF32("RenderSpotShadowBias");
	RenderEdgeDepthCutoff = gSavedSettings.getF32("RenderEdgeDepthCutoff");
	RenderEdgeNormCutoff = gSavedSettings.getF32("RenderEdgeNormCutoff");
	RenderShadowGaussian = gSavedSettings.getVector3("RenderShadowGaussian");
	RenderShadowBlurDistFactor = gSavedSettings.getF32("RenderShadowBlurDistFactor");
	RenderDeferredAtmospheric = gSavedSettings.getBOOL("RenderDeferredAtmospheric");
	RenderReflectionDetail = gSavedSettings.getS32("RenderReflectionDetail");
	RenderHighlightFadeTime = gSavedSettings.getF32("RenderHighlightFadeTime");
	RenderShadowClipPlanes = gSavedSettings.getVector3("RenderShadowClipPlanes");
	RenderShadowOrthoClipPlanes = gSavedSettings.getVector3("RenderShadowOrthoClipPlanes");
	RenderShadowNearDist = gSavedSettings.getVector3("RenderShadowNearDist");
	RenderFarClip = gSavedSettings.getF32("RenderFarClip");
	RenderShadowSplitExponent = gSavedSettings.getVector3("RenderShadowSplitExponent");
	RenderShadowErrorCutoff = gSavedSettings.getF32("RenderShadowErrorCutoff");
	RenderShadowFOVCutoff = gSavedSettings.getF32("RenderShadowFOVCutoff");
	CameraOffset = gSavedSettings.getBOOL("CameraOffset");
	CameraMaxCoF = gSavedSettings.getF32("CameraMaxCoF");
	CameraDoFResScale = gSavedSettings.getF32("CameraDoFResScale");
	RenderAutoHideSurfaceAreaLimit = gSavedSettings.getF32("RenderAutoHideSurfaceAreaLimit");
	
	updateRenderDeferred();
}

void LLPipeline::releaseGLBuffers()
{
	assertInitialized();
	
	if (mNoiseMap)
	{
		LLImageGL::deleteTextures(LLTexUnit::TT_TEXTURE, GL_RGB16F_ARB, 0, 1, &mNoiseMap);
		mNoiseMap = 0;
	}

	if (mTrueNoiseMap)
	{
		LLImageGL::deleteTextures(LLTexUnit::TT_TEXTURE, GL_RGB16F_ARB, 0, 1, &mTrueNoiseMap);
		mTrueNoiseMap = 0;
	}

	releaseLUTBuffers();

	mWaterRef.release();
	mWaterDis.release();
	
	for (U32 i = 0; i < 3; i++)
	{
		mGlow[i].release();
	}

	releaseScreenBuffers();

	gBumpImageList.destroyGL();
	LLVOAvatar::resetImpostors();
}

void LLPipeline::releaseLUTBuffers()
{
	if (mLightFunc)
	{
		LLImageGL::deleteTextures(LLTexUnit::TT_TEXTURE, GL_R8, 0, 1, &mLightFunc);
		mLightFunc = 0;
	}
}

void LLPipeline::releaseScreenBuffers()
{
	mUIScreen.release();
	mScreen.release();
	mFXAABuffer.release();
	mPhysicsDisplay.release();
	mDeferredScreen.release();
	mDeferredDepth.release();
	mDeferredLight.release();
	
	mHighlight.release();
		
	for (U32 i = 0; i < 6; i++)
	{
		mShadow[i].release();
	}
}


void LLPipeline::createGLBuffers()
{
	stop_glerror();
	LLMemType mt_cb(LLMemType::MTYPE_PIPELINE_CREATE_BUFFERS);
	assertInitialized();

	updateRenderDeferred();

	if (LLPipeline::sWaterReflections)
	{ //water reflection texture
		U32 res = (U32) llmax(gSavedSettings.getS32("RenderWaterRefResolution"), 512);
			
		mWaterRef.allocate(res,res,GL_RGBA,TRUE,FALSE);
		//always use FBO for mWaterDis so it can be used for avatar texture bakes
		mWaterDis.allocate(res,res,GL_RGBA,TRUE,FALSE,LLTexUnit::TT_TEXTURE, true);
	}

	mHighlight.allocate(256,256,GL_RGBA, FALSE, FALSE);

	stop_glerror();

	GLuint resX = gViewerWindow->getWorldViewWidthRaw();
	GLuint resY = gViewerWindow->getWorldViewHeightRaw();
	
	if (LLPipeline::sRenderGlow)
	{ //screen space glow buffers
		const U32 glow_res = llmax(1, 
			llmin(512, 1 << gSavedSettings.getS32("RenderGlowResolutionPow")));

		for (U32 i = 0; i < 3; i++)
		{
			mGlow[i].allocate(512,glow_res,GL_RGBA,FALSE,FALSE);
		}

		allocateScreenBuffer(resX,resY);
		mScreenWidth = 0;
		mScreenHeight = 0;
	}
	
	if (sRenderDeferred)
	{
		if (!mNoiseMap)
		{
			const U32 noiseRes = 128;
			LLVector3 noise[noiseRes*noiseRes];

			F32 scaler = gSavedSettings.getF32("RenderDeferredNoise")/100.f;
			for (U32 i = 0; i < noiseRes*noiseRes; ++i)
			{
				noise[i] = LLVector3(ll_frand()-0.5f, ll_frand()-0.5f, 0.f);
				noise[i].normVec();
				noise[i].mV[2] = ll_frand()*scaler+1.f-scaler/2.f;
			}

			LLImageGL::generateTextures(LLTexUnit::TT_TEXTURE, GL_RGB16F_ARB, 1, &mNoiseMap);
			
			gGL.getTexUnit(0)->bindManual(LLTexUnit::TT_TEXTURE, mNoiseMap);
			LLImageGL::setManualImage(LLTexUnit::getInternalType(LLTexUnit::TT_TEXTURE), 0, GL_RGB16F_ARB, noiseRes, noiseRes, GL_RGB, GL_FLOAT, noise, false);
			gGL.getTexUnit(0)->setTextureFilteringOption(LLTexUnit::TFO_POINT);
		}

		if (!mTrueNoiseMap)
		{
			const U32 noiseRes = 128;
			F32 noise[noiseRes*noiseRes*3];
			for (U32 i = 0; i < noiseRes*noiseRes*3; i++)
			{
				noise[i] = ll_frand()*2.0-1.0;
			}

			LLImageGL::generateTextures(LLTexUnit::TT_TEXTURE, GL_RGB16F_ARB, 1, &mTrueNoiseMap);
			gGL.getTexUnit(0)->bindManual(LLTexUnit::TT_TEXTURE, mTrueNoiseMap);
			LLImageGL::setManualImage(LLTexUnit::getInternalType(LLTexUnit::TT_TEXTURE), 0, GL_RGB16F_ARB, noiseRes, noiseRes, GL_RGB,GL_FLOAT, noise, false);
			gGL.getTexUnit(0)->setTextureFilteringOption(LLTexUnit::TFO_POINT);
		}

		createLUTBuffers();
	}

	gBumpImageList.restoreGL();
}

void LLPipeline::createLUTBuffers()
{
	if (sRenderDeferred)
	{
		if (!mLightFunc)
		{
			U32 lightResX = gSavedSettings.getU32("RenderSpecularResX");
			U32 lightResY = gSavedSettings.getU32("RenderSpecularResY");
			U8* ls = new U8[lightResX*lightResY];
			F32 specExp = gSavedSettings.getF32("RenderSpecularExponent");
            // Calculate the (normalized) Blinn-Phong specular lookup texture.
			for (U32 y = 0; y < lightResY; ++y)
			{
				for (U32 x = 0; x < lightResX; ++x)
				{
					ls[y*lightResX+x] = 0;
					F32 sa = (F32) x/(lightResX-1);
					F32 spec = (F32) y/(lightResY-1);
					F32 n = spec * spec * specExp;
					
					// Nothing special here.  Just your typical blinn-phong term.
					spec = powf(sa, n);
					
					// Apply our normalization function.
					// Note: This is the full equation that applies the full normalization curve, not an approximation.
					// This is fine, given we only need to create our LUT once per buffer initialization.
					// The only trade off is we have a really low dynamic range.
					// This means we have to account for things not being able to exceed 0 to 1 in our shaders.
					spec *= (((n + 2) * (n + 4)) / (8 * F_PI * (powf(2, -n/2) + n)));
					
					// Always sample at a 1.0/2.2 curve.
					// This "Gamma corrects" our specular term, boosting our lower exponent reflections.
					spec = powf(spec, 1.f/2.2f);
					
					// Easy fix for our dynamic range problem: divide by 6 here, multiply by 6 in our shaders.
					// This allows for our specular term to exceed a value of 1 in our shaders.
					// This is something that can be important for energy conserving specular models where higher exponents can result in highlights that exceed a range of 0 to 1.
					// Technically, we could just use an R16F texture, but driver support for R16F textures can be somewhat spotty at times.
					// This works remarkably well for higher specular exponents, though banding can sometimes be seen on lower exponents.
					// Combined with a bit of noise and trilinear filtering, the banding is hardly noticable.
					ls[y*lightResX+x] = (U8)(llclamp(spec * (1.f / 6), 0.f, 1.f) * 255);
				}
			}
			
			LLImageGL::generateTextures(LLTexUnit::TT_TEXTURE, GL_R8, 1, &mLightFunc);
			gGL.getTexUnit(0)->bindManual(LLTexUnit::TT_TEXTURE, mLightFunc);
			LLImageGL::setManualImage(LLTexUnit::getInternalType(LLTexUnit::TT_TEXTURE), 0, GL_R8, lightResX, lightResY, GL_RED, GL_UNSIGNED_BYTE, ls, false);
			gGL.getTexUnit(0)->setTextureAddressMode(LLTexUnit::TAM_CLAMP);
			gGL.getTexUnit(0)->setTextureFilteringOption(LLTexUnit::TFO_TRILINEAR);
			
			delete [] ls;
		}
	}
}


void LLPipeline::restoreGL()
{
	LLMemType mt_cb(LLMemType::MTYPE_PIPELINE_RESTORE_GL);
	assertInitialized();

	if (mVertexShadersEnabled)
	{
		LLViewerShaderMgr::instance()->setShaders();
	}

	for (LLWorld::region_list_t::const_iterator iter = LLWorld::getInstance()->getRegionList().begin(); 
			iter != LLWorld::getInstance()->getRegionList().end(); ++iter)
	{
		LLViewerRegion* region = *iter;
		for (U32 i = 0; i < LLViewerRegion::NUM_PARTITIONS; i++)
		{
			LLSpatialPartition* part = region->getSpatialPartition(i);
			if (part)
			{
				part->restoreGL();
			}
		}
	}
}


BOOL LLPipeline::canUseVertexShaders()
{
	static const std::string vertex_shader_enable_feature_string = "VertexShaderEnable";

	if (sDisableShaders ||
		!gGLManager.mHasVertexShader ||
		!gGLManager.mHasFragmentShader ||
		!LLFeatureManager::getInstance()->isFeatureAvailable(vertex_shader_enable_feature_string) ||
		(assertInitialized() && mVertexShadersLoaded != 1) )
	{
		return FALSE;
	}
	else
	{
		return TRUE;
	}
}

BOOL LLPipeline::canUseWindLightShaders() const
{
	return (!LLPipeline::sDisableShaders &&
			gWLSkyProgram.mProgramObject != 0 &&
			LLViewerShaderMgr::instance()->getVertexShaderLevel(LLViewerShaderMgr::SHADER_WINDLIGHT) > 1);
}

BOOL LLPipeline::canUseWindLightShadersOnObjects() const
{
	return (canUseWindLightShaders() 
		&& LLViewerShaderMgr::instance()->getVertexShaderLevel(LLViewerShaderMgr::SHADER_OBJECT) > 0);
}

BOOL LLPipeline::canUseAntiAliasing() const
{
	return TRUE;
}

void LLPipeline::unloadShaders()
{
	LLMemType mt_us(LLMemType::MTYPE_PIPELINE_UNLOAD_SHADERS);
	LLViewerShaderMgr::instance()->unloadShaders();

	mVertexShadersLoaded = 0;
}

void LLPipeline::assertInitializedDoError()
{
	llerrs << "LLPipeline used when uninitialized." << llendl;
}

//============================================================================

void LLPipeline::enableShadows(const BOOL enable_shadows)
{
	//should probably do something here to wrangle shadows....	
}

S32 LLPipeline::getMaxLightingDetail() const
{
	/*if (mVertexShaderLevel[SHADER_OBJECT] >= LLDrawPoolSimple::SHADER_LEVEL_LOCAL_LIGHTS)
	{
		return 3;
	}
	else*/
	{
		return 1;
	}
}

S32 LLPipeline::setLightingDetail(S32 level)
{
	LLMemType mt_ld(LLMemType::MTYPE_PIPELINE_LIGHTING_DETAIL);
	refreshCachedSettings();

	if (level < 0)
	{
		if (RenderLocalLights)
		{
			level = 1;
		}
		else
		{
			level = 0;
		}
	}
	level = llclamp(level, 0, getMaxLightingDetail());
	mLightingDetail = level;
	
	return mLightingDetail;
}

class LLOctreeDirtyTexture : public LLOctreeTraveler<LLDrawable>
{
public:
	const std::set<LLViewerFetchedTexture*>& mTextures;

	LLOctreeDirtyTexture(const std::set<LLViewerFetchedTexture*>& textures) : mTextures(textures) { }

	virtual void visit(const LLOctreeNode<LLDrawable>* node)
	{
		LLSpatialGroup* group = (LLSpatialGroup*) node->getListener(0);

		if (!group->isState(LLSpatialGroup::GEOM_DIRTY) && !group->isEmpty())
		{
			for (LLSpatialGroup::draw_map_t::iterator i = group->mDrawMap.begin(); i != group->mDrawMap.end(); ++i)
			{
				for (LLSpatialGroup::drawmap_elem_t::iterator j = i->second.begin(); j != i->second.end(); ++j) 
				{
					LLDrawInfo* params = *j;
					LLViewerFetchedTexture* tex = LLViewerTextureManager::staticCastToFetchedTexture(params->mTexture);
					if (tex && mTextures.find(tex) != mTextures.end())
					{ 
						group->setState(LLSpatialGroup::GEOM_DIRTY);
					}
				}
			}
		}

		for (LLSpatialGroup::bridge_list_t::iterator i = group->mBridgeList.begin(); i != group->mBridgeList.end(); ++i)
		{
			LLSpatialBridge* bridge = *i;
			traverse(bridge->mOctree);
		}
	}
};

// Called when a texture changes # of channels (causes faces to move to alpha pool)
void LLPipeline::dirtyPoolObjectTextures(const std::set<LLViewerFetchedTexture*>& textures)
{
	assertInitialized();

	// *TODO: This is inefficient and causes frame spikes; need a better way to do this
	//        Most of the time is spent in dirty.traverse.

	for (pool_set_t::iterator iter = mPools.begin(); iter != mPools.end(); ++iter)
	{
		LLDrawPool *poolp = *iter;
		if (poolp->isFacePool())
		{
			((LLFacePool*) poolp)->dirtyTextures(textures);
		}
	}
	
	LLOctreeDirtyTexture dirty(textures);
	for (LLWorld::region_list_t::const_iterator iter = LLWorld::getInstance()->getRegionList().begin(); 
			iter != LLWorld::getInstance()->getRegionList().end(); ++iter)
	{
		LLViewerRegion* region = *iter;
		for (U32 i = 0; i < LLViewerRegion::NUM_PARTITIONS; i++)
		{
			LLSpatialPartition* part = region->getSpatialPartition(i);
			if (part)
			{
				dirty.traverse(part->mOctree);
			}
		}
	}
}

LLDrawPool *LLPipeline::findPool(const U32 type, LLViewerTexture *tex0)
{
	assertInitialized();

	LLDrawPool *poolp = NULL;
	switch( type )
	{
	case LLDrawPool::POOL_SIMPLE:
		poolp = mSimplePool;
		break;

	case LLDrawPool::POOL_GRASS:
		poolp = mGrassPool;
		break;

	case LLDrawPool::POOL_FULLBRIGHT:
		poolp = mFullbrightPool;
		break;

	case LLDrawPool::POOL_INVISIBLE:
		poolp = mInvisiblePool;
		break;

	case LLDrawPool::POOL_GLOW:
		poolp = mGlowPool;
		break;

	case LLDrawPool::POOL_TREE:
		poolp = get_if_there(mTreePools, (uintptr_t)tex0, (LLDrawPool*)0 );
		break;

	case LLDrawPool::POOL_TERRAIN:
		poolp = get_if_there(mTerrainPools, (uintptr_t)tex0, (LLDrawPool*)0 );
		break;

	case LLDrawPool::POOL_BUMP:
		poolp = mBumpPool;
		break;

	case LLDrawPool::POOL_ALPHA:
		poolp = mAlphaPool;
		break;

	case LLDrawPool::POOL_AVATAR:
		break; // Do nothing

	case LLDrawPool::POOL_SKY:
		poolp = mSkyPool;
		break;

	case LLDrawPool::POOL_WATER:
		poolp = mWaterPool;
		break;

	case LLDrawPool::POOL_GROUND:
		poolp = mGroundPool;
		break;

	case LLDrawPool::POOL_WL_SKY:
		poolp = mWLSkyPool;
		break;

	default:
		llassert(0);
		llerrs << "Invalid Pool Type in  LLPipeline::findPool() type=" << type << llendl;
		break;
	}

	return poolp;
}


LLDrawPool *LLPipeline::getPool(const U32 type,	LLViewerTexture *tex0)
{
	LLMemType mt(LLMemType::MTYPE_PIPELINE);
	LLDrawPool *poolp = findPool(type, tex0);
	if (poolp)
	{
		return poolp;
	}

	LLDrawPool *new_poolp = LLDrawPool::createPool(type, tex0);
	addPool( new_poolp );

	return new_poolp;
}


// static
LLDrawPool* LLPipeline::getPoolFromTE(const LLTextureEntry* te, LLViewerTexture* imagep)
{
	LLMemType mt(LLMemType::MTYPE_PIPELINE);
	U32 type = getPoolTypeFromTE(te, imagep);
	return gPipeline.getPool(type, imagep);
}

//static 
U32 LLPipeline::getPoolTypeFromTE(const LLTextureEntry* te, LLViewerTexture* imagep)
{
	LLMemType mt_gpt(LLMemType::MTYPE_PIPELINE_GET_POOL_TYPE);
	
	if (!te || !imagep)
	{
		return 0;
	}
		
	bool alpha = te->getColor().mV[3] < 0.999f;
	if (imagep)
	{
		alpha = alpha || (imagep->getComponents() == 4 && imagep->getType() != LLViewerTexture::MEDIA_TEXTURE) || (imagep->getComponents() == 2);
	}

	if (alpha)
	{
		return LLDrawPool::POOL_ALPHA;
	}
	else if ((te->getBumpmap() || te->getShiny()))
	{
		return LLDrawPool::POOL_BUMP;
	}
	else
	{
		return LLDrawPool::POOL_SIMPLE;
	}
}


void LLPipeline::addPool(LLDrawPool *new_poolp)
{
	LLMemType mt_a(LLMemType::MTYPE_PIPELINE_ADD_POOL);
	assertInitialized();
	mPools.insert(new_poolp);
	addToQuickLookup( new_poolp );
}

void LLPipeline::allocDrawable(LLViewerObject *vobj)
{
	LLMemType mt_ad(LLMemType::MTYPE_PIPELINE_ALLOCATE_DRAWABLE);
	LLDrawable *drawable = new LLDrawable();
	vobj->mDrawable = drawable;
	
	drawable->mVObjp     = vobj;
	
	//encompass completely sheared objects by taking 
	//the most extreme point possible (<1,1,0.5>)
	drawable->setRadius(LLVector3(1,1,0.5f).scaleVec(vobj->getScale()).length());
	if (vobj->isOrphaned())
	{
		drawable->setState(LLDrawable::FORCE_INVISIBLE);
	}
	drawable->updateXform(TRUE);
}


static LLFastTimer::DeclareTimer FTM_UNLINK("Unlink");
static LLFastTimer::DeclareTimer FTM_REMOVE_FROM_MOVE_LIST("Movelist");
static LLFastTimer::DeclareTimer FTM_REMOVE_FROM_SPATIAL_PARTITION("Spatial Partition");
static LLFastTimer::DeclareTimer FTM_REMOVE_FROM_LIGHT_SET("Light Set");
static LLFastTimer::DeclareTimer FTM_REMOVE_FROM_HIGHLIGHT_SET("Highlight Set");

void LLPipeline::unlinkDrawable(LLDrawable *drawable)
{
	LLFastTimer t(FTM_UNLINK);

	assertInitialized();

	LLPointer<LLDrawable> drawablep = drawable; // make sure this doesn't get deleted before we are done
	
	// Based on flags, remove the drawable from the queues that it's on.
	if (drawablep->isState(LLDrawable::ON_MOVE_LIST))
	{
		LLFastTimer t(FTM_REMOVE_FROM_MOVE_LIST);
		LLDrawable::drawable_vector_t::iterator iter = std::find(mMovedList.begin(), mMovedList.end(), drawablep);
		if (iter != mMovedList.end())
		{
			mMovedList.erase(iter);
		}
	}

	if (drawablep->getSpatialGroup())
	{
		LLFastTimer t(FTM_REMOVE_FROM_SPATIAL_PARTITION);
		if (!drawablep->getSpatialGroup()->mSpatialPartition->remove(drawablep, drawablep->getSpatialGroup()))
		{
#ifdef LL_RELEASE_FOR_DOWNLOAD
			llwarns << "Couldn't remove object from spatial group!" << llendl;
#else
			llerrs << "Couldn't remove object from spatial group!" << llendl;
#endif
		}
	}

	{
		LLFastTimer t(FTM_REMOVE_FROM_LIGHT_SET);
		mLights.erase(drawablep);

		for (light_set_t::iterator iter = mNearbyLights.begin();
					iter != mNearbyLights.end(); iter++)
		{
			if (iter->drawable == drawablep)
			{
				mNearbyLights.erase(iter);
				break;
			}
		}
	}

	{
		LLFastTimer t(FTM_REMOVE_FROM_HIGHLIGHT_SET);
		HighlightItem item(drawablep);
		mHighlightSet.erase(item);

		if (mHighlightObject == drawablep)
		{
			mHighlightObject = NULL;
		}
	}

	for (U32 i = 0; i < 2; ++i)
	{
		if (mShadowSpotLight[i] == drawablep)
		{
			mShadowSpotLight[i] = NULL;
		}

		if (mTargetShadowSpotLight[i] == drawablep)
		{
			mTargetShadowSpotLight[i] = NULL;
		}
	}


}

//static
void LLPipeline::removeMutedAVsLights(LLVOAvatar* muted_avatar)
{
	LLFastTimer t(FTM_REMOVE_FROM_LIGHT_SET);
	for (light_set_t::iterator iter = gPipeline.mNearbyLights.begin();
		 iter != gPipeline.mNearbyLights.end(); iter++)
	{
		if (iter->drawable->getVObj()->isAttachment() && iter->drawable->getVObj()->getAvatar() == muted_avatar)
		{
			gPipeline.mLights.erase(iter->drawable);
			gPipeline.mNearbyLights.erase(iter);
		}
	}
}

U32 LLPipeline::addObject(LLViewerObject *vobj)
{
	LLMemType mt_ao(LLMemType::MTYPE_PIPELINE_ADD_OBJECT);

	if (RenderDelayCreation)
	{
		mCreateQ.push_back(vobj);
	}
	else
	{
		createObject(vobj);
	}

	return 1;
}

void LLPipeline::createObjects(F32 max_dtime)
{
	LLFastTimer ftm(FTM_PIPELINE_CREATE);
	LLMemType mt(LLMemType::MTYPE_PIPELINE_CREATE_OBJECTS);

	LLTimer update_timer;

	while (!mCreateQ.empty() && update_timer.getElapsedTimeF32() < max_dtime)
	{
		LLViewerObject* vobj = mCreateQ.front();
		if (!vobj->isDead())
		{
			createObject(vobj);
		}
		mCreateQ.pop_front();
	}
	
	//for (LLViewerObject::vobj_list_t::iterator iter = mCreateQ.begin(); iter != mCreateQ.end(); ++iter)
	//{
	//	createObject(*iter);
	//}

	//mCreateQ.clear();
}

void LLPipeline::createObject(LLViewerObject* vobj)
{
	LLDrawable* drawablep = vobj->mDrawable;

	if (!drawablep)
	{
		drawablep = vobj->createDrawable(this);
	}
	else
	{
		llerrs << "Redundant drawable creation!" << llendl;
	}
		
	llassert(drawablep);

	if (vobj->getParent())
	{
		vobj->setDrawableParent(((LLViewerObject*)vobj->getParent())->mDrawable); // LLPipeline::addObject 1
	}
	else
	{
		vobj->setDrawableParent(NULL); // LLPipeline::addObject 2
	}

	markRebuild(drawablep, LLDrawable::REBUILD_ALL, TRUE);

	if (drawablep->getVOVolume() && RenderAnimateRes)
	{
		// fun animated res
		drawablep->updateXform(TRUE);
		drawablep->clearState(LLDrawable::MOVE_UNDAMPED);
		drawablep->setScale(LLVector3(0,0,0));
		drawablep->makeActive();
	}
}


void LLPipeline::resetFrameStats()
{
	assertInitialized();

	LLViewerStats::getInstance()->mTrianglesDrawnStat.addValue(mTrianglesDrawn/1000.f);

	if (mBatchCount > 0)
	{
		mMeanBatchSize = gPipeline.mTrianglesDrawn/gPipeline.mBatchCount;
	}
	mTrianglesDrawn = 0;
	sCompiles        = 0;
	mVerticesRelit   = 0;
	mLightingChanges = 0;
	mGeometryChanges = 0;
	mNumVisibleFaces = 0;

	if (mOldRenderDebugMask != mRenderDebugMask)
	{
		gObjectList.clearDebugText();
		mOldRenderDebugMask = mRenderDebugMask;
	}
		
}

//external functions for asynchronous updating
void LLPipeline::updateMoveDampedAsync(LLDrawable* drawablep)
{
	if (FreezeTime)
	{
		return;
	}
	if (!drawablep)
	{
		llerrs << "updateMove called with NULL drawablep" << llendl;
		return;
	}
	if (drawablep->isState(LLDrawable::EARLY_MOVE))
	{
		return;
	}

	assertInitialized();

	// update drawable now
	drawablep->clearState(LLDrawable::MOVE_UNDAMPED); // force to DAMPED
	drawablep->updateMove(); // returns done
	drawablep->setState(LLDrawable::EARLY_MOVE); // flag says we already did an undamped move this frame
	// Put on move list so that EARLY_MOVE gets cleared
	if (!drawablep->isState(LLDrawable::ON_MOVE_LIST))
	{
		mMovedList.push_back(drawablep);
		drawablep->setState(LLDrawable::ON_MOVE_LIST);
	}
}

void LLPipeline::updateMoveNormalAsync(LLDrawable* drawablep)
{
	if (FreezeTime)
	{
		return;
	}
	if (!drawablep)
	{
		llerrs << "updateMove called with NULL drawablep" << llendl;
		return;
	}
	if (drawablep->isState(LLDrawable::EARLY_MOVE))
	{
		return;
	}

	assertInitialized();

	// update drawable now
	drawablep->setState(LLDrawable::MOVE_UNDAMPED); // force to UNDAMPED
	drawablep->updateMove();
	drawablep->setState(LLDrawable::EARLY_MOVE); // flag says we already did an undamped move this frame
	// Put on move list so that EARLY_MOVE gets cleared
	if (!drawablep->isState(LLDrawable::ON_MOVE_LIST))
	{
		mMovedList.push_back(drawablep);
		drawablep->setState(LLDrawable::ON_MOVE_LIST);
	}
}

void LLPipeline::updateMovedList(LLDrawable::drawable_vector_t& moved_list)
{
	for (LLDrawable::drawable_vector_t::iterator iter = moved_list.begin();
		 iter != moved_list.end(); )
	{
		LLDrawable::drawable_vector_t::iterator curiter = iter++;
		LLDrawable *drawablep = *curiter;
		BOOL done = TRUE;
		if (!drawablep->isDead() && (!drawablep->isState(LLDrawable::EARLY_MOVE)))
		{
			done = drawablep->updateMove();
		}
		drawablep->clearState(LLDrawable::EARLY_MOVE | LLDrawable::MOVE_UNDAMPED);
		if (done)
		{
			if (drawablep->isRoot())
			{
				drawablep->makeStatic();
			}
			drawablep->clearState(LLDrawable::ON_MOVE_LIST);
			if (drawablep->isState(LLDrawable::ANIMATED_CHILD))
			{ //will likely not receive any future world matrix updates
				// -- this keeps attachments from getting stuck in space and falling off your avatar
				drawablep->clearState(LLDrawable::ANIMATED_CHILD);
				markRebuild(drawablep, LLDrawable::REBUILD_VOLUME, TRUE);
				if (drawablep->getVObj())
				{
					drawablep->getVObj()->dirtySpatialGroup(TRUE);
				}
			}
			iter = moved_list.erase(curiter);
		}
	}
}

static LLFastTimer::DeclareTimer FTM_OCTREE_BALANCE("Balance Octree");
static LLFastTimer::DeclareTimer FTM_UPDATE_MOVE("Update Move");

void LLPipeline::updateMove()
{
	LLFastTimer t(FTM_UPDATE_MOVE);
	LLMemType mt_um(LLMemType::MTYPE_PIPELINE_UPDATE_MOVE);

	if (FreezeTime)
	{
		return;
	}

	assertInitialized();

	{
		static LLFastTimer::DeclareTimer ftm("Retexture");
		LLFastTimer t(ftm);

		for (LLDrawable::drawable_set_t::iterator iter = mRetexturedList.begin();
			 iter != mRetexturedList.end(); ++iter)
		{
			LLDrawable* drawablep = *iter;
			if (drawablep && !drawablep->isDead())
			{
				drawablep->updateTexture();
			}
		}
		mRetexturedList.clear();
	}

	{
		static LLFastTimer::DeclareTimer ftm("Moved List");
		LLFastTimer t(ftm);
		updateMovedList(mMovedList);
	}

	//balance octrees
	{
 		LLFastTimer ot(FTM_OCTREE_BALANCE);

		for (LLWorld::region_list_t::const_iterator iter = LLWorld::getInstance()->getRegionList().begin(); 
			iter != LLWorld::getInstance()->getRegionList().end(); ++iter)
		{
			LLViewerRegion* region = *iter;
			for (U32 i = 0; i < LLViewerRegion::NUM_PARTITIONS; i++)
			{
				LLSpatialPartition* part = region->getSpatialPartition(i);
				if (part)
				{
					part->mOctree->balance();
				}
			}
		}
	}
}

/////////////////////////////////////////////////////////////////////////////
// Culling and occlusion testing
/////////////////////////////////////////////////////////////////////////////

//static
F32 LLPipeline::calcPixelArea(LLVector3 center, LLVector3 size, LLCamera &camera)
{
	LLVector3 lookAt = center - camera.getOrigin();
	F32 dist = lookAt.length();

	//ramp down distance for nearby objects
	//shrink dist by dist/16.
	if (dist < 16.f)
	{
		dist /= 16.f;
		dist *= dist;
		dist *= 16.f;
	}

	//get area of circle around node
	F32 app_angle = atanf(size.length()/dist);
	F32 radius = app_angle*LLDrawable::sCurPixelAngle;
	return radius*radius * F_PI;
}

//static
F32 LLPipeline::calcPixelArea(const LLVector4a& center, const LLVector4a& size, LLCamera &camera)
{
	LLVector4a origin;
	origin.load3(camera.getOrigin().mV);

	LLVector4a lookAt;
	lookAt.setSub(center, origin);
	F32 dist = lookAt.getLength3().getF32();

	//ramp down distance for nearby objects
	//shrink dist by dist/16.
	if (dist < 16.f)
	{
		dist /= 16.f;
		dist *= dist;
		dist *= 16.f;
	}

	//get area of circle around node
	F32 app_angle = atanf(size.getLength3().getF32()/dist);
	F32 radius = app_angle*LLDrawable::sCurPixelAngle;
	return radius*radius * F_PI;
}

void LLPipeline::grabReferences(LLCullResult& result)
{
	sCull = &result;
}

void LLPipeline::clearReferences()
{
	sCull = NULL;
	mGroupSaveQ1.clear();
}

void check_references(LLSpatialGroup* group, LLDrawable* drawable)
{
	for (LLSpatialGroup::element_iter i = group->getDataBegin(); i != group->getDataEnd(); ++i)
	{
		if (drawable == *i)
		{
			llerrs << "LLDrawable deleted while actively reference by LLPipeline." << llendl;
		}
	}			
}

void check_references(LLDrawable* drawable, LLFace* face)
{
	for (S32 i = 0; i < drawable->getNumFaces(); ++i)
	{
		if (drawable->getFace(i) == face)
		{
			llerrs << "LLFace deleted while actively referenced by LLPipeline." << llendl;
		}
	}
}

void check_references(LLSpatialGroup* group, LLFace* face)
{
	for (LLSpatialGroup::element_iter i = group->getDataBegin(); i != group->getDataEnd(); ++i)
	{
		LLDrawable* drawable = *i;
		check_references(drawable, face);
	}			
}

void LLPipeline::checkReferences(LLFace* face)
{
#if 0
	if (sCull)
	{
		for (LLCullResult::sg_iterator iter = sCull->beginVisibleGroups(); iter != sCull->endVisibleGroups(); ++iter)
		{
			LLSpatialGroup* group = *iter;
			check_references(group, face);
		}

		for (LLCullResult::sg_iterator iter = sCull->beginAlphaGroups(); iter != sCull->endAlphaGroups(); ++iter)
		{
			LLSpatialGroup* group = *iter;
			check_references(group, face);
		}

		for (LLCullResult::sg_iterator iter = sCull->beginDrawableGroups(); iter != sCull->endDrawableGroups(); ++iter)
		{
			LLSpatialGroup* group = *iter;
			check_references(group, face);
		}

		for (LLCullResult::drawable_iterator iter = sCull->beginVisibleList(); iter != sCull->endVisibleList(); ++iter)
		{
			LLDrawable* drawable = *iter;
			check_references(drawable, face);	
		}
	}
#endif
}

void LLPipeline::checkReferences(LLDrawable* drawable)
{
#if 0
	if (sCull)
	{
		for (LLCullResult::sg_iterator iter = sCull->beginVisibleGroups(); iter != sCull->endVisibleGroups(); ++iter)
		{
			LLSpatialGroup* group = *iter;
			check_references(group, drawable);
		}

		for (LLCullResult::sg_iterator iter = sCull->beginAlphaGroups(); iter != sCull->endAlphaGroups(); ++iter)
		{
			LLSpatialGroup* group = *iter;
			check_references(group, drawable);
		}

		for (LLCullResult::sg_iterator iter = sCull->beginDrawableGroups(); iter != sCull->endDrawableGroups(); ++iter)
		{
			LLSpatialGroup* group = *iter;
			check_references(group, drawable);
		}

		for (LLCullResult::drawable_iterator iter = sCull->beginVisibleList(); iter != sCull->endVisibleList(); ++iter)
		{
			if (drawable == *iter)
			{
				llerrs << "LLDrawable deleted while actively referenced by LLPipeline." << llendl;
			}
		}
	}
#endif
}

void check_references(LLSpatialGroup* group, LLDrawInfo* draw_info)
{
	for (LLSpatialGroup::draw_map_t::iterator i = group->mDrawMap.begin(); i != group->mDrawMap.end(); ++i)
	{
		LLSpatialGroup::drawmap_elem_t& draw_vec = i->second;
		for (LLSpatialGroup::drawmap_elem_t::iterator j = draw_vec.begin(); j != draw_vec.end(); ++j)
		{
			LLDrawInfo* params = *j;
			if (params == draw_info)
			{
				llerrs << "LLDrawInfo deleted while actively referenced by LLPipeline." << llendl;
			}
		}
	}
}


void LLPipeline::checkReferences(LLDrawInfo* draw_info)
{
#if 0
	if (sCull)
	{
		for (LLCullResult::sg_iterator iter = sCull->beginVisibleGroups(); iter != sCull->endVisibleGroups(); ++iter)
		{
			LLSpatialGroup* group = *iter;
			check_references(group, draw_info);
		}

		for (LLCullResult::sg_iterator iter = sCull->beginAlphaGroups(); iter != sCull->endAlphaGroups(); ++iter)
		{
			LLSpatialGroup* group = *iter;
			check_references(group, draw_info);
		}

		for (LLCullResult::sg_iterator iter = sCull->beginDrawableGroups(); iter != sCull->endDrawableGroups(); ++iter)
		{
			LLSpatialGroup* group = *iter;
			check_references(group, draw_info);
		}
	}
#endif
}

void LLPipeline::checkReferences(LLSpatialGroup* group)
{
#if 0
	if (sCull)
	{
		for (LLCullResult::sg_iterator iter = sCull->beginVisibleGroups(); iter != sCull->endVisibleGroups(); ++iter)
		{
			if (group == *iter)
			{
				llerrs << "LLSpatialGroup deleted while actively referenced by LLPipeline." << llendl;
			}
		}

		for (LLCullResult::sg_iterator iter = sCull->beginAlphaGroups(); iter != sCull->endAlphaGroups(); ++iter)
		{
			if (group == *iter)
			{
				llerrs << "LLSpatialGroup deleted while actively referenced by LLPipeline." << llendl;
			}
		}

		for (LLCullResult::sg_iterator iter = sCull->beginDrawableGroups(); iter != sCull->endDrawableGroups(); ++iter)
		{
			if (group == *iter)
			{
				llerrs << "LLSpatialGroup deleted while actively referenced by LLPipeline." << llendl;
			}
		}
	}
#endif
}


BOOL LLPipeline::visibleObjectsInFrustum(LLCamera& camera)
{
	for (LLWorld::region_list_t::const_iterator iter = LLWorld::getInstance()->getRegionList().begin(); 
			iter != LLWorld::getInstance()->getRegionList().end(); ++iter)
	{
		LLViewerRegion* region = *iter;

		for (U32 i = 0; i < LLViewerRegion::NUM_PARTITIONS; i++)
		{
			LLSpatialPartition* part = region->getSpatialPartition(i);
			if (part)
			{
				if (hasRenderType(part->mDrawableType))
				{
					if (part->visibleObjectsInFrustum(camera))
					{
						return TRUE;
					}
				}
			}
		}
	}

	return FALSE;
}

BOOL LLPipeline::getVisibleExtents(LLCamera& camera, LLVector3& min, LLVector3& max)
{
	const F32 X = 65536.f;

	min = LLVector3(X,X,X);
	max = LLVector3(-X,-X,-X);

	U32 saved_camera_id = LLViewerCamera::sCurCameraID;
	LLViewerCamera::sCurCameraID = LLViewerCamera::CAMERA_WORLD;

	BOOL res = TRUE;

	for (LLWorld::region_list_t::const_iterator iter = LLWorld::getInstance()->getRegionList().begin(); 
			iter != LLWorld::getInstance()->getRegionList().end(); ++iter)
	{
		LLViewerRegion* region = *iter;

		for (U32 i = 0; i < LLViewerRegion::NUM_PARTITIONS; i++)
		{
			LLSpatialPartition* part = region->getSpatialPartition(i);
			if (part)
			{
				if (hasRenderType(part->mDrawableType))
				{
					if (!part->getVisibleExtents(camera, min, max))
					{
						res = FALSE;
					}
				}
			}
		}
	}

	LLViewerCamera::sCurCameraID = saved_camera_id;

	return res;
}

static LLFastTimer::DeclareTimer FTM_CULL("Object Culling");

void LLPipeline::updateCull(LLCamera& camera, LLCullResult& result, S32 water_clip, LLPlane* planep)
{
	LLFastTimer t(FTM_CULL);
	LLMemType mt_uc(LLMemType::MTYPE_PIPELINE_UPDATE_CULL);

	grabReferences(result);

	sCull->clear();

	BOOL to_texture =	LLPipeline::sUseOcclusion > 1 &&
						!hasRenderType(LLPipeline::RENDER_TYPE_HUD) && 
						LLViewerCamera::sCurCameraID == LLViewerCamera::CAMERA_WORLD &&
						gPipeline.canUseVertexShaders() &&
						sRenderGlow;

	if (to_texture)
	{
		mScreen.bindTarget();
	}

	if (sUseOcclusion > 1)
	{
		gGL.setColorMask(false, false);
	}

	gGL.matrixMode(LLRender::MM_PROJECTION);
	gGL.pushMatrix();
	gGL.loadMatrix(gGLLastProjection);
	gGL.matrixMode(LLRender::MM_MODELVIEW);
	gGL.pushMatrix();
	gGLLastMatrix = NULL;
	gGL.loadMatrix(gGLLastModelView);

	LLGLDisable blend(GL_BLEND);
	LLGLDisable test(GL_ALPHA_TEST);
	gGL.getTexUnit(0)->unbind(LLTexUnit::TT_TEXTURE);


	//setup a clip plane in projection matrix for reflection renders (prevents flickering from occlusion culling)
	LLViewerRegion* region = gAgent.getRegion();
	LLPlane plane;

	if (planep)
	{
		plane = *planep;
	}
	else 
	{
		if (region)
		{
			LLVector3 pnorm;
			F32 height = region->getWaterHeight();
			if (water_clip < 0)
			{ //camera is above water, clip plane points up
				pnorm.setVec(0,0,1);
				plane.setVec(pnorm, -height);
			}
			else if (water_clip > 0)
			{	//camera is below water, clip plane points down
				pnorm = LLVector3(0,0,-1);
				plane.setVec(pnorm, height);
			}
		}
	}
	
	glh::matrix4f modelview = glh_get_last_modelview();
	glh::matrix4f proj = glh_get_last_projection();
	LLGLUserClipPlane clip(plane, modelview, proj, water_clip != 0 && LLPipeline::sReflectionRender);

	LLGLDepthTest depth(GL_TRUE, GL_FALSE);

	bool bound_shader = false;
	if (gPipeline.canUseVertexShaders() && LLGLSLShader::sCurBoundShader == 0)
	{ //if no shader is currently bound, use the occlusion shader instead of fixed function if we can
		// (shadow render uses a special shader that clamps to clip planes)
		bound_shader = true;
		gOcclusionCubeProgram.bind();
	}
	
	if (sUseOcclusion > 1)
	{
		if (mCubeVB.isNull())
		{ //cube VB will be used for issuing occlusion queries
			mCubeVB = ll_create_cube_vb(LLVertexBuffer::MAP_VERTEX, GL_STATIC_DRAW_ARB);
		}
		mCubeVB->setBuffer(LLVertexBuffer::MAP_VERTEX);
	}
	
	for (LLWorld::region_list_t::const_iterator iter = LLWorld::getInstance()->getRegionList().begin(); 
			iter != LLWorld::getInstance()->getRegionList().end(); ++iter)
	{
		LLViewerRegion* region = *iter;
		if (water_clip != 0)
		{
			LLPlane plane(LLVector3(0,0, (F32) -water_clip), (F32) water_clip*region->getWaterHeight());
			camera.setUserClipPlane(plane);
		}
		else
		{
			camera.disableUserClipPlane();
		}

		for (U32 i = 0; i < LLViewerRegion::NUM_PARTITIONS; i++)
		{
			LLSpatialPartition* part = region->getSpatialPartition(i);
			if (part)
			{
				if (hasRenderType(part->mDrawableType))
				{
					part->cull(camera);
				}
			}
		}
	}

	if (bound_shader)
	{
		gOcclusionCubeProgram.unbind();
	}

	camera.disableUserClipPlane();

	if (hasRenderType(LLPipeline::RENDER_TYPE_SKY) && 
		gSky.mVOSkyp.notNull() && 
		gSky.mVOSkyp->mDrawable.notNull())
	{
		gSky.mVOSkyp->mDrawable->setVisible(camera);
		sCull->pushDrawable(gSky.mVOSkyp->mDrawable);
		gSky.updateCull();
		stop_glerror();
	}

	if (hasRenderType(LLPipeline::RENDER_TYPE_GROUND) && 
		!gPipeline.canUseWindLightShaders() &&
		gSky.mVOGroundp.notNull() && 
		gSky.mVOGroundp->mDrawable.notNull() &&
		!LLPipeline::sWaterReflections)
	{
		gSky.mVOGroundp->mDrawable->setVisible(camera);
		sCull->pushDrawable(gSky.mVOGroundp->mDrawable);
	}
	
	
	gGL.matrixMode(LLRender::MM_PROJECTION);
	gGL.popMatrix();
	gGL.matrixMode(LLRender::MM_MODELVIEW);
	gGL.popMatrix();

	if (sUseOcclusion > 1)
	{
		gGL.setColorMask(true, false);
	}

	if (to_texture)
	{
		mScreen.flush();
	}
}

void LLPipeline::markNotCulled(LLSpatialGroup* group, LLCamera& camera)
{
	if (group->isEmpty())
	{ 
		return;
	}
	
	group->setVisible();

	if (LLViewerCamera::sCurCameraID == LLViewerCamera::CAMERA_WORLD)
	{
		group->updateDistance(camera);
	}
	
	const F32 MINIMUM_PIXEL_AREA = 16.f;

	if (group->mPixelArea < MINIMUM_PIXEL_AREA)
	{
		return;
	}

	if (sMinRenderSize > 0.f && 
			llmax(llmax(group->mBounds[1][0], group->mBounds[1][1]), group->mBounds[1][2]) < sMinRenderSize)
	{
		return;
	}

	assertInitialized();
	
	if (!group->mSpatialPartition->mRenderByGroup)
	{ //render by drawable
		sCull->pushDrawableGroup(group);
	}
	else
	{   //render by group
		sCull->pushVisibleGroup(group);
	}

	mNumVisibleNodes++;
}

void LLPipeline::markOccluder(LLSpatialGroup* group)
{
	if (sUseOcclusion > 1 && group && !group->isOcclusionState(LLSpatialGroup::ACTIVE_OCCLUSION))
	{
		LLSpatialGroup* parent = group->getParent();

		if (!parent || !parent->isOcclusionState(LLSpatialGroup::OCCLUDED))
		{ //only mark top most occluders as active occlusion
			sCull->pushOcclusionGroup(group);
			group->setOcclusionState(LLSpatialGroup::ACTIVE_OCCLUSION);
				
			if (parent && 
				!parent->isOcclusionState(LLSpatialGroup::ACTIVE_OCCLUSION) &&
				parent->getElementCount() == 0 &&
				parent->needsUpdate())
			{
				sCull->pushOcclusionGroup(group);
				parent->setOcclusionState(LLSpatialGroup::ACTIVE_OCCLUSION);
			}
		}
	}
}

void LLPipeline::doOcclusion(LLCamera& camera)
{
	if (LLPipeline::sUseOcclusion > 1 && sCull->hasOcclusionGroups())
	{
		LLVertexBuffer::unbind();

		if (hasRenderDebugMask(LLPipeline::RENDER_DEBUG_OCCLUSION))
		{
			gGL.setColorMask(true, false, false, false);
		}
		else
		{
			gGL.setColorMask(false, false);
		}
		LLGLDisable blend(GL_BLEND);
		LLGLDisable test(GL_ALPHA_TEST);
		gGL.getTexUnit(0)->unbind(LLTexUnit::TT_TEXTURE);
		LLGLDepthTest depth(GL_TRUE, GL_FALSE);

		LLGLDisable cull(GL_CULL_FACE);

		
		bool bind_shader = LLGLSLShader::sNoFixedFunction && LLGLSLShader::sCurBoundShader == 0;
		if (bind_shader)
		{
			if (LLPipeline::sShadowRender)
			{
				gDeferredShadowCubeProgram.bind();
			}
			else
			{
				gOcclusionCubeProgram.bind();
			}
		}

		if (mCubeVB.isNull())
		{ //cube VB will be used for issuing occlusion queries
			mCubeVB = ll_create_cube_vb(LLVertexBuffer::MAP_VERTEX, GL_STATIC_DRAW_ARB);
		}
		mCubeVB->setBuffer(LLVertexBuffer::MAP_VERTEX);

		for (LLCullResult::sg_iterator iter = sCull->beginOcclusionGroups(); iter != sCull->endOcclusionGroups(); ++iter)
		{
			LLSpatialGroup* group = *iter;
			group->doOcclusion(&camera);
			group->clearOcclusionState(LLSpatialGroup::ACTIVE_OCCLUSION);
		}
	
		if (bind_shader)
		{
			if (LLPipeline::sShadowRender)
			{
				gDeferredShadowCubeProgram.unbind();
			}
			else
			{
				gOcclusionCubeProgram.unbind();
			}
		}

		gGL.setColorMask(true, false);
	}
}
	
BOOL LLPipeline::updateDrawableGeom(LLDrawable* drawablep, BOOL priority)
{
	BOOL update_complete = drawablep->updateGeometry(priority);
	if (update_complete && assertInitialized())
	{
		drawablep->setState(LLDrawable::BUILT);
		mGeometryChanges++;
	}
	return update_complete;
}

static LLFastTimer::DeclareTimer FTM_SEED_VBO_POOLS("Seed VBO Pool");

static LLFastTimer::DeclareTimer FTM_UPDATE_GL("Update GL");

void LLPipeline::updateGL()
{
	{
		LLFastTimer t(FTM_UPDATE_GL);
		while (!LLGLUpdate::sGLQ.empty())
		{
			LLGLUpdate* glu = LLGLUpdate::sGLQ.front();
			glu->updateGL();
			glu->mInQ = FALSE;
			LLGLUpdate::sGLQ.pop_front();
		}
	}

	{ //seed VBO Pools
		LLFastTimer t(FTM_SEED_VBO_POOLS);
		LLVertexBuffer::seedPools();
	}
}

static LLFastTimer::DeclareTimer FTM_REBUILD_PRIORITY_GROUPS("Rebuild Priority Groups");

void LLPipeline::clearRebuildGroups()
{
	LLSpatialGroup::sg_vector_t	hudGroups;

	mGroupQ1Locked = true;
	// Iterate through all drawables on the priority build queue,
	for (LLSpatialGroup::sg_vector_t::iterator iter = mGroupQ1.begin();
		 iter != mGroupQ1.end(); ++iter)
	{
		LLSpatialGroup* group = *iter;

		// If the group contains HUD objects, save the group
		if (group->isHUDGroup())
		{
			hudGroups.push_back(group);
		}
		// Else, no HUD objects so clear the build state
		else
		{
			group->clearState(LLSpatialGroup::IN_BUILD_Q1);
		}
	}

	// Clear the group
	mGroupQ1.clear();

	// Copy the saved HUD groups back in
	mGroupQ1.assign(hudGroups.begin(), hudGroups.end());
	mGroupQ1Locked = false;

	// Clear the HUD groups
	hudGroups.clear();

	mGroupQ2Locked = true;
	for (LLSpatialGroup::sg_vector_t::iterator iter = mGroupQ2.begin();
		 iter != mGroupQ2.end(); ++iter)
	{
		LLSpatialGroup* group = *iter;

		// If the group contains HUD objects, save the group
		if (group->isHUDGroup())
		{
			hudGroups.push_back(group);
		}
		// Else, no HUD objects so clear the build state
		else
		{
			group->clearState(LLSpatialGroup::IN_BUILD_Q2);
		}
	}	
	// Clear the group
	mGroupQ2.clear();

	// Copy the saved HUD groups back in
	mGroupQ2.assign(hudGroups.begin(), hudGroups.end());
	mGroupQ2Locked = false;
}

void LLPipeline::rebuildPriorityGroups()
{
	LLFastTimer t(FTM_REBUILD_PRIORITY_GROUPS);
	LLTimer update_timer;
	LLMemType mt(LLMemType::MTYPE_PIPELINE);
	assertInitialized();

	gMeshRepo.notifyLoadedMeshes();

	mGroupQ1Locked = true;
	// Iterate through all drawables on the priority build queue,
	for (LLSpatialGroup::sg_vector_t::iterator iter = mGroupQ1.begin();
		 iter != mGroupQ1.end(); ++iter)
	{
		LLSpatialGroup* group = *iter;
		group->rebuildGeom();
		group->clearState(LLSpatialGroup::IN_BUILD_Q1);
	}

	mGroupSaveQ1 = mGroupQ1;
	mGroupQ1.clear();
	mGroupQ1Locked = false;

}

static LLFastTimer::DeclareTimer FTM_REBUILD_GROUPS("Rebuild Groups");

void LLPipeline::rebuildGroups()
{
	if (mGroupQ2.empty())
	{
		return;
	}

	LLFastTimer t(FTM_REBUILD_GROUPS);
	mGroupQ2Locked = true;
	// Iterate through some drawables on the non-priority build queue
	S32 size = (S32) mGroupQ2.size();
	S32 min_count = llclamp((S32) ((F32) (size * size)/4096*0.25f), 1, size);
			
	S32 count = 0;
	
	std::sort(mGroupQ2.begin(), mGroupQ2.end(), LLSpatialGroup::CompareUpdateUrgency());

	LLSpatialGroup::sg_vector_t::iterator iter;
	LLSpatialGroup::sg_vector_t::iterator last_iter = mGroupQ2.begin();

	for (iter = mGroupQ2.begin();
		 iter != mGroupQ2.end() && count <= min_count; ++iter)
	{
		LLSpatialGroup* group = *iter;
		last_iter = iter;

		if (!group->isDead())
		{
			group->rebuildGeom();
			
			if (group->mSpatialPartition->mRenderByGroup)
			{
				count++;
			}
		}

		group->clearState(LLSpatialGroup::IN_BUILD_Q2);
	}	

	mGroupQ2.erase(mGroupQ2.begin(), ++last_iter);

	mGroupQ2Locked = false;

	updateMovedList(mMovedBridge);
}

void LLPipeline::updateGeom(F32 max_dtime)
{
	LLTimer update_timer;
	LLMemType mt(LLMemType::MTYPE_PIPELINE_UPDATE_GEOM);
	LLPointer<LLDrawable> drawablep;

	LLFastTimer t(FTM_GEO_UPDATE);

	assertInitialized();

	// notify various object types to reset internal cost metrics, etc.
	// for now, only LLVOVolume does this to throttle LOD changes
	LLVOVolume::preUpdateGeom();

	// Iterate through all drawables on the priority build queue,
	for (LLDrawable::drawable_list_t::iterator iter = mBuildQ1.begin();
		 iter != mBuildQ1.end();)
	{
		LLDrawable::drawable_list_t::iterator curiter = iter++;
		LLDrawable* drawablep = *curiter;
		if (drawablep && !drawablep->isDead())
		{
			if (drawablep->isState(LLDrawable::IN_REBUILD_Q2))
			{
				drawablep->clearState(LLDrawable::IN_REBUILD_Q2);
				LLDrawable::drawable_list_t::iterator find = std::find(mBuildQ2.begin(), mBuildQ2.end(), drawablep);
				if (find != mBuildQ2.end())
				{
					mBuildQ2.erase(find);
				}
			}

			if (updateDrawableGeom(drawablep, TRUE))
			{
				drawablep->clearState(LLDrawable::IN_REBUILD_Q1);
				mBuildQ1.erase(curiter);
			}
		}
		else
		{
			mBuildQ1.erase(curiter);
		}
	}
		
	// Iterate through some drawables on the non-priority build queue
	S32 min_count = 16;
	S32 size = (S32) mBuildQ2.size();
	if (size > 1024)
	{
		min_count = llclamp((S32) (size * (F32) size/4096), 16, size);
	}
		
	S32 count = 0;
	
	max_dtime = llmax(update_timer.getElapsedTimeF32()+0.001f, max_dtime);
	LLSpatialGroup* last_group = NULL;
	LLSpatialBridge* last_bridge = NULL;

	for (LLDrawable::drawable_list_t::iterator iter = mBuildQ2.begin();
		 iter != mBuildQ2.end(); )
	{
		LLDrawable::drawable_list_t::iterator curiter = iter++;
		LLDrawable* drawablep = *curiter;

		LLSpatialBridge* bridge = drawablep->isRoot() ? drawablep->getSpatialBridge() :
									drawablep->getParent()->getSpatialBridge();

		if (drawablep->getSpatialGroup() != last_group && 
			(!last_bridge || bridge != last_bridge) &&
			(update_timer.getElapsedTimeF32() >= max_dtime) && count > min_count)
		{
			break;
		}

		//make sure updates don't stop in the middle of a spatial group
		//to avoid thrashing (objects are enqueued by group)
		last_group = drawablep->getSpatialGroup();
		last_bridge = bridge;

		BOOL update_complete = TRUE;
		if (!drawablep->isDead())
		{
			update_complete = updateDrawableGeom(drawablep, FALSE);
			count++;
		}
		if (update_complete)
		{
			drawablep->clearState(LLDrawable::IN_REBUILD_Q2);
			mBuildQ2.erase(curiter);
		}
	}	

	updateMovedList(mMovedBridge);
}

void LLPipeline::markVisible(LLDrawable *drawablep, LLCamera& camera)
{
	LLMemType mt(LLMemType::MTYPE_PIPELINE_MARK_VISIBLE);

	if(drawablep && !drawablep->isDead())
	{
		if (drawablep->isSpatialBridge())
		{
			const LLDrawable* root = ((LLSpatialBridge*) drawablep)->mDrawable;
			llassert(root); // trying to catch a bad assumption
					
			if (root && //  // this test may not be needed, see above
					root->getVObj()->isAttachment())
			{
				LLDrawable* rootparent = root->getParent();
				if (rootparent) // this IS sometimes NULL
				{
					LLViewerObject *vobj = rootparent->getVObj();
					llassert(vobj); // trying to catch a bad assumption
					if (vobj) // this test may not be needed, see above
					{
						const LLVOAvatar* av = vobj->asAvatar();
						if (av && av->isImpostor())
						{
							return;
						}
					}
				}
			}
			sCull->pushBridge((LLSpatialBridge*) drawablep);
		}
		else
		{
		
			sCull->pushDrawable(drawablep);
		}

		drawablep->setVisible(camera);
	}
}

void LLPipeline::markMoved(LLDrawable *drawablep, BOOL damped_motion)
{
	LLMemType mt_mm(LLMemType::MTYPE_PIPELINE_MARK_MOVED);

	if (!drawablep)
	{
		//llerrs << "Sending null drawable to moved list!" << llendl;
		return;
	}
	
	if (drawablep->isDead())
	{
		llwarns << "Marking NULL or dead drawable moved!" << llendl;
		return;
	}
	
	if (drawablep->getParent()) 
	{
		//ensure that parent drawables are moved first
		markMoved(drawablep->getParent(), damped_motion);
	}

	assertInitialized();

	if (!drawablep->isState(LLDrawable::ON_MOVE_LIST))
	{
		if (drawablep->isSpatialBridge())
		{
			mMovedBridge.push_back(drawablep);
		}
		else
		{
			mMovedList.push_back(drawablep);
		}
		drawablep->setState(LLDrawable::ON_MOVE_LIST);
	}
	if (damped_motion == FALSE)
	{
		drawablep->setState(LLDrawable::MOVE_UNDAMPED); // UNDAMPED trumps DAMPED
	}
	else if (drawablep->isState(LLDrawable::MOVE_UNDAMPED))
	{
		drawablep->clearState(LLDrawable::MOVE_UNDAMPED);
	}
}

void LLPipeline::markShift(LLDrawable *drawablep)
{
	LLMemType mt(LLMemType::MTYPE_PIPELINE_MARK_SHIFT);

	if (!drawablep || drawablep->isDead())
	{
		return;
	}

	assertInitialized();

	if (!drawablep->isState(LLDrawable::ON_SHIFT_LIST))
	{
		drawablep->getVObj()->setChanged(LLXform::SHIFTED | LLXform::SILHOUETTE);
		if (drawablep->getParent()) 
		{
			markShift(drawablep->getParent());
		}
		mShiftList.push_back(drawablep);
		drawablep->setState(LLDrawable::ON_SHIFT_LIST);
	}
}

static LLFastTimer::DeclareTimer FTM_SHIFT_DRAWABLE("Shift Drawable");
static LLFastTimer::DeclareTimer FTM_SHIFT_OCTREE("Shift Octree");
static LLFastTimer::DeclareTimer FTM_SHIFT_HUD("Shift HUD");

void LLPipeline::shiftObjects(const LLVector3 &offset)
{
	LLMemType mt(LLMemType::MTYPE_PIPELINE_SHIFT_OBJECTS);

	assertInitialized();

	glClear(GL_DEPTH_BUFFER_BIT);
	gDepthDirty = TRUE;
		
	LLVector4a offseta;
	offseta.load3(offset.mV);

	{
		LLFastTimer t(FTM_SHIFT_DRAWABLE);

		for (LLDrawable::drawable_vector_t::iterator iter = mShiftList.begin();
			 iter != mShiftList.end(); iter++)
		{
			LLDrawable *drawablep = *iter;
			if (drawablep->isDead())
			{
				continue;
			}	
			drawablep->shiftPos(offseta);	
			drawablep->clearState(LLDrawable::ON_SHIFT_LIST);
		}
		mShiftList.resize(0);
	}

	
	{
		LLFastTimer t(FTM_SHIFT_OCTREE);
		for (LLWorld::region_list_t::const_iterator iter = LLWorld::getInstance()->getRegionList().begin(); 
				iter != LLWorld::getInstance()->getRegionList().end(); ++iter)
		{
			LLViewerRegion* region = *iter;
			for (U32 i = 0; i < LLViewerRegion::NUM_PARTITIONS; i++)
			{
				LLSpatialPartition* part = region->getSpatialPartition(i);
				if (part)
				{
					part->shift(offseta);
				}
			}
		}
	}

	{
		LLFastTimer t(FTM_SHIFT_HUD);
		LLHUDText::shiftAll(offset);
		LLHUDNameTag::shiftAll(offset);
	}
	display_update_camera();
}

void LLPipeline::markTextured(LLDrawable *drawablep)
{
	LLMemType mt(LLMemType::MTYPE_PIPELINE_MARK_TEXTURED);

	if (drawablep && !drawablep->isDead() && assertInitialized())
	{
		mRetexturedList.insert(drawablep);
	}
}

void LLPipeline::markGLRebuild(LLGLUpdate* glu)
{
	if (glu && !glu->mInQ)
	{
		LLGLUpdate::sGLQ.push_back(glu);
		glu->mInQ = TRUE;
	}
}

void LLPipeline::markPartitionMove(LLDrawable* drawable)
{
	if (!drawable->isState(LLDrawable::PARTITION_MOVE) && 
		!drawable->getPositionGroup().equals3(LLVector4a::getZero()))
	{
		drawable->setState(LLDrawable::PARTITION_MOVE);
		mPartitionQ.push_back(drawable);
	}
}

static LLFastTimer::DeclareTimer FTM_PROCESS_PARTITIONQ("PartitionQ");
void LLPipeline::processPartitionQ()
{
	LLFastTimer t(FTM_PROCESS_PARTITIONQ);
	for (LLDrawable::drawable_list_t::iterator iter = mPartitionQ.begin(); iter != mPartitionQ.end(); ++iter)
	{
		LLDrawable* drawable = *iter;
		if (!drawable->isDead())
		{
			drawable->updateBinRadius();
			drawable->movePartition();
		}
		drawable->clearState(LLDrawable::PARTITION_MOVE);
	}

	mPartitionQ.clear();
}

void LLPipeline::markMeshDirty(LLSpatialGroup* group)
{
	mMeshDirtyGroup.push_back(group);
}

void LLPipeline::markRebuild(LLSpatialGroup* group, BOOL priority)
{
	LLMemType mt(LLMemType::MTYPE_PIPELINE);
	
	if (group && !group->isDead() && group->mSpatialPartition)
	{
		if (group->mSpatialPartition->mPartitionType == LLViewerRegion::PARTITION_HUD)
		{
			priority = TRUE;
		}

		if (priority)
		{
			if (!group->isState(LLSpatialGroup::IN_BUILD_Q1))
			{
				llassert_always(!mGroupQ1Locked);

				mGroupQ1.push_back(group);
				group->setState(LLSpatialGroup::IN_BUILD_Q1);

				if (group->isState(LLSpatialGroup::IN_BUILD_Q2))
				{
					LLSpatialGroup::sg_vector_t::iterator iter = std::find(mGroupQ2.begin(), mGroupQ2.end(), group);
					if (iter != mGroupQ2.end())
					{
						mGroupQ2.erase(iter);
					}
					group->clearState(LLSpatialGroup::IN_BUILD_Q2);
				}
			}
		}
		else if (!group->isState(LLSpatialGroup::IN_BUILD_Q2 | LLSpatialGroup::IN_BUILD_Q1))
		{
			llassert_always(!mGroupQ2Locked);
			mGroupQ2.push_back(group);
			group->setState(LLSpatialGroup::IN_BUILD_Q2);

		}
	}
}

void LLPipeline::markRebuild(LLDrawable *drawablep, LLDrawable::EDrawableFlags flag, BOOL priority)
{
	LLMemType mt(LLMemType::MTYPE_PIPELINE_MARK_REBUILD);

	if (drawablep && !drawablep->isDead() && assertInitialized())
	{
		if (!drawablep->isState(LLDrawable::BUILT))
		{
			priority = TRUE;
		}
		if (priority)
		{
			if (!drawablep->isState(LLDrawable::IN_REBUILD_Q1))
			{
				mBuildQ1.push_back(drawablep);
				drawablep->setState(LLDrawable::IN_REBUILD_Q1); // mark drawable as being in priority queue
			}
		}
		else if (!drawablep->isState(LLDrawable::IN_REBUILD_Q2))
		{
			mBuildQ2.push_back(drawablep);
			drawablep->setState(LLDrawable::IN_REBUILD_Q2); // need flag here because it is just a list
		}
		if (flag & (LLDrawable::REBUILD_VOLUME | LLDrawable::REBUILD_POSITION))
		{
			drawablep->getVObj()->setChanged(LLXform::SILHOUETTE);
		}
		drawablep->setState(flag);
	}
}

static LLFastTimer::DeclareTimer FTM_RESET_DRAWORDER("Reset Draw Order");

void LLPipeline::stateSort(LLCamera& camera, LLCullResult &result)
{
	if (hasAnyRenderType(LLPipeline::RENDER_TYPE_AVATAR,
					  LLPipeline::RENDER_TYPE_GROUND,
					  LLPipeline::RENDER_TYPE_TERRAIN,
					  LLPipeline::RENDER_TYPE_TREE,
					  LLPipeline::RENDER_TYPE_SKY,
					  LLPipeline::RENDER_TYPE_VOIDWATER,
					  LLPipeline::RENDER_TYPE_WATER,
					  LLPipeline::END_RENDER_TYPES))
	{
		//clear faces from face pools
		LLFastTimer t(FTM_RESET_DRAWORDER);
		gPipeline.resetDrawOrders();
	}

	LLFastTimer ftm(FTM_STATESORT);
	LLMemType mt(LLMemType::MTYPE_PIPELINE_STATE_SORT);

	//LLVertexBuffer::unbind();

	grabReferences(result);
	for (LLCullResult::sg_iterator iter = sCull->beginDrawableGroups(); iter != sCull->endDrawableGroups(); ++iter)
	{
		LLSpatialGroup* group = *iter;
		group->checkOcclusion();
		if (sUseOcclusion > 1 && group->isOcclusionState(LLSpatialGroup::OCCLUDED))
		{
			markOccluder(group);
		}
		else
		{
			group->setVisible();
			for (LLSpatialGroup::element_iter i = group->getDataBegin(); i != group->getDataEnd(); ++i)
			{
				markVisible(*i, camera);
			}

			if (!sDelayVBUpdate)
			{ //rebuild mesh as soon as we know it's visible
				group->rebuildMesh();
			}
		}
	}

	if (LLViewerCamera::sCurCameraID == LLViewerCamera::CAMERA_WORLD)
	{
		LLSpatialGroup* last_group = NULL;
		for (LLCullResult::bridge_iterator i = sCull->beginVisibleBridge(); i != sCull->endVisibleBridge(); ++i)
		{
			LLCullResult::bridge_iterator cur_iter = i;
			LLSpatialBridge* bridge = *cur_iter;
			LLSpatialGroup* group = bridge->getSpatialGroup();

			if (last_group == NULL)
			{
				last_group = group;
			}

			if (!bridge->isDead() && group && !group->isOcclusionState(LLSpatialGroup::OCCLUDED))
			{
				stateSort(bridge, camera);
			}

			if (LLViewerCamera::sCurCameraID == LLViewerCamera::CAMERA_WORLD &&
				last_group != group && last_group->changeLOD())
			{
				last_group->mLastUpdateDistance = last_group->mDistance;
			}

			last_group = group;
		}

		if (LLViewerCamera::sCurCameraID == LLViewerCamera::CAMERA_WORLD &&
			last_group && last_group->changeLOD())
		{
			last_group->mLastUpdateDistance = last_group->mDistance;
		}
	}

	for (LLCullResult::sg_iterator iter = sCull->beginVisibleGroups(); iter != sCull->endVisibleGroups(); ++iter)
	{
		LLSpatialGroup* group = *iter;
		group->checkOcclusion();
		if (sUseOcclusion > 1 && group->isOcclusionState(LLSpatialGroup::OCCLUDED))
		{
			markOccluder(group);
		}
		else
		{
			group->setVisible();
			stateSort(group, camera);

			if (!sDelayVBUpdate)
			{ //rebuild mesh as soon as we know it's visible
				group->rebuildMesh();
			}
		}
	}
	
	{
		LLFastTimer ftm(FTM_STATESORT_DRAWABLE);
		for (LLCullResult::drawable_iterator iter = sCull->beginVisibleList();
			 iter != sCull->endVisibleList(); ++iter)
		{
			LLDrawable *drawablep = *iter;
			if (!drawablep->isDead())
			{
				stateSort(drawablep, camera);
			}
		}
	}
		
	postSort(camera);	
}

void LLPipeline::stateSort(LLSpatialGroup* group, LLCamera& camera)
{
	LLMemType mt(LLMemType::MTYPE_PIPELINE_STATE_SORT);
	if (group->changeLOD())
	{
		for (LLSpatialGroup::element_iter i = group->getDataBegin(); i != group->getDataEnd(); ++i)
		{
			LLDrawable* drawablep = *i;
			stateSort(drawablep, camera);
		}

		if (LLViewerCamera::sCurCameraID == LLViewerCamera::CAMERA_WORLD)
		{ //avoid redundant stateSort calls
			group->mLastUpdateDistance = group->mDistance;
		}
	}

}

void LLPipeline::stateSort(LLSpatialBridge* bridge, LLCamera& camera)
{
	LLMemType mt(LLMemType::MTYPE_PIPELINE_STATE_SORT);
	if (bridge->getSpatialGroup()->changeLOD())
	{
		bool force_update = false;
		bridge->updateDistance(camera, force_update);
	}
}

void LLPipeline::stateSort(LLDrawable* drawablep, LLCamera& camera)
{
	LLMemType mt(LLMemType::MTYPE_PIPELINE_STATE_SORT);
		
	if (!drawablep
		|| drawablep->isDead() 
		|| !hasRenderType(drawablep->getRenderType()))
	{
		return;
	}
	
	if (LLSelectMgr::getInstance()->mHideSelectedObjects)
	{
//		if (drawablep->getVObj().notNull() &&
//			drawablep->getVObj()->isSelected())
// [RLVa:KB] - Checked: 2010-09-28 (RLVa-1.2.1f) | Modified: RLVa-1.2.1f
		const LLViewerObject* pObj = drawablep->getVObj();
		if ( (pObj) && (pObj->isSelected()) && 
			 ( (!rlv_handler_t::isEnabled()) || 
			   ( ((!pObj->isHUDAttachment()) || (!gRlvAttachmentLocks.isLockedAttachment(pObj->getRootEdit()))) && 
			     (gRlvHandler.canEdit(pObj)) ) ) )
// [/RVLa:KB]
		{
			return;
		}
	}

	if (drawablep->isAvatar())
	{ //don't draw avatars beyond render distance or if we don't have a spatial group.
		if ((drawablep->getSpatialGroup() == NULL) || 
			(drawablep->getSpatialGroup()->mDistance > LLVOAvatar::sRenderDistance))
		{
			return;
		}

		LLVOAvatar* avatarp = (LLVOAvatar*) drawablep->getVObj().get();
		if (!avatarp->isVisible())
		{
			return;
		}
	}

	assertInitialized();

	if (hasRenderType(drawablep->mRenderType))
	{
		if (!drawablep->isState(LLDrawable::INVISIBLE|LLDrawable::FORCE_INVISIBLE))
		{
			drawablep->setVisible(camera, NULL, FALSE);
		}
		else if (drawablep->isState(LLDrawable::CLEAR_INVISIBLE))
		{
			// clear invisible flag here to avoid single frame glitch
			drawablep->clearState(LLDrawable::FORCE_INVISIBLE|LLDrawable::CLEAR_INVISIBLE);
		}
	}

	if (LLViewerCamera::sCurCameraID == LLViewerCamera::CAMERA_WORLD)
	{
		//if (drawablep->isVisible()) isVisible() check here is redundant, if it wasn't visible, it wouldn't be here
		{
			if (!drawablep->isActive())
			{
				bool force_update = false;
				drawablep->updateDistance(camera, force_update);
			}
			else if (drawablep->isAvatar())
			{
				bool force_update = false;
				drawablep->updateDistance(camera, force_update); // calls vobj->updateLOD() which calls LLVOAvatar::updateVisibility()
			}
		}
	}

	if (!drawablep->getVOVolume())
	{
		for (LLDrawable::face_list_t::iterator iter = drawablep->mFaces.begin();
				iter != drawablep->mFaces.end(); iter++)
		{
			LLFace* facep = *iter;

			if (facep->hasGeometry())
			{
				if (facep->getPool())
				{
					facep->getPool()->enqueue(facep);
				}
				else
				{
					break;
				}
			}
		}
	}
	

	mNumVisibleFaces += drawablep->getNumFaces();
}


void forAllDrawables(LLCullResult::sg_iterator begin, 
					 LLCullResult::sg_iterator end,
					 void (*func)(LLDrawable*))
{
	for (LLCullResult::sg_iterator i = begin; i != end; ++i)
	{
		for (LLSpatialGroup::element_iter j = (*i)->getDataBegin(); j != (*i)->getDataEnd(); ++j)
		{
			func(*j);	
		}
	}
}

void LLPipeline::forAllVisibleDrawables(void (*func)(LLDrawable*))
{
	forAllDrawables(sCull->beginDrawableGroups(), sCull->endDrawableGroups(), func);
	forAllDrawables(sCull->beginVisibleGroups(), sCull->endVisibleGroups(), func);
}

//function for creating scripted beacons
void renderScriptedBeacons(LLDrawable* drawablep)
{
	LLViewerObject *vobj = drawablep->getVObj();
	if (vobj 
		&& !vobj->isAvatar() 
		&& !vobj->getParent()
		&& vobj->flagScripted())
	{
		if (gPipeline.sRenderBeacons)
		{
			gObjectList.addDebugBeacon(vobj->getPositionAgent(), "", LLColor4(1.f, 0.f, 0.f, 0.5f), LLColor4(1.f, 1.f, 1.f, 0.5f), LLPipeline::DebugBeaconLineWidth);
		}

		if (gPipeline.sRenderHighlight)
		{
			S32 face_id;
			S32 count = drawablep->getNumFaces();
			for (face_id = 0; face_id < count; face_id++)
			{
				LLFace * facep = drawablep->getFace(face_id);
				if (facep) 
				{
					gPipeline.mHighlightFaces.push_back(facep);
				}
			}
		}
	}
}

void renderScriptedTouchBeacons(LLDrawable* drawablep)
{
	LLViewerObject *vobj = drawablep->getVObj();
	if (vobj 
		&& !vobj->isAvatar() 
		&& !vobj->getParent()
		&& vobj->flagScripted()
		&& vobj->flagHandleTouch())
	{
		if (gPipeline.sRenderBeacons)
		{
			gObjectList.addDebugBeacon(vobj->getPositionAgent(), "", LLColor4(1.f, 0.f, 0.f, 0.5f), LLColor4(1.f, 1.f, 1.f, 0.5f), LLPipeline::DebugBeaconLineWidth);
		}

		if (gPipeline.sRenderHighlight)
		{
			S32 face_id;
			S32 count = drawablep->getNumFaces();
			for (face_id = 0; face_id < count; face_id++)
			{
				LLFace * facep = drawablep->getFace(face_id);
				if (facep)
				{
					gPipeline.mHighlightFaces.push_back(facep);
			}
		}
	}
}
}

void renderPhysicalBeacons(LLDrawable* drawablep)
{
	LLViewerObject *vobj = drawablep->getVObj();
	if (vobj 
		&& !vobj->isAvatar() 
		//&& !vobj->getParent()
		&& vobj->flagUsePhysics())
	{
		if (gPipeline.sRenderBeacons)
		{
			gObjectList.addDebugBeacon(vobj->getPositionAgent(), "", LLColor4(0.f, 1.f, 0.f, 0.5f), LLColor4(1.f, 1.f, 1.f, 0.5f), LLPipeline::DebugBeaconLineWidth);
		}

		if (gPipeline.sRenderHighlight)
		{
			S32 face_id;
			S32 count = drawablep->getNumFaces();
			for (face_id = 0; face_id < count; face_id++)
			{
				LLFace * facep = drawablep->getFace(face_id);
				if (facep)
				{
					gPipeline.mHighlightFaces.push_back(facep);
			}
		}
	}
}
}

void renderMOAPBeacons(LLDrawable* drawablep)
{
	LLViewerObject *vobj = drawablep->getVObj();

	if(!vobj || vobj->isAvatar())
		return;

	BOOL beacon=FALSE;
	U8 tecount=vobj->getNumTEs();
	for(int x=0;x<tecount;x++)
	{
		if(vobj->getTE(x)->hasMedia())
		{
			beacon=TRUE;
			break;
		}
	}
	if(beacon==TRUE)
	{
		if (gPipeline.sRenderBeacons)
		{
			gObjectList.addDebugBeacon(vobj->getPositionAgent(), "", LLColor4(1.f, 1.f, 1.f, 0.5f), LLColor4(1.f, 1.f, 1.f, 0.5f), LLPipeline::DebugBeaconLineWidth);
		}

		if (gPipeline.sRenderHighlight)
		{
			S32 face_id;
			S32 count = drawablep->getNumFaces();
			for (face_id = 0; face_id < count; face_id++)
			{
				LLFace * facep = drawablep->getFace(face_id);
				if (facep)
				{
					gPipeline.mHighlightFaces.push_back(facep);
			}
		}
	}
}
}

void renderParticleBeacons(LLDrawable* drawablep)
{
	// Look for attachments, objects, etc.
	LLViewerObject *vobj = drawablep->getVObj();
	if (vobj 
		&& vobj->isParticleSource())
	{
		if (gPipeline.sRenderBeacons)
		{
			LLColor4 light_blue(0.5f, 0.5f, 1.f, 0.5f);
			gObjectList.addDebugBeacon(vobj->getPositionAgent(), "", light_blue, LLColor4(1.f, 1.f, 1.f, 0.5f), LLPipeline::DebugBeaconLineWidth);
		}

		if (gPipeline.sRenderHighlight)
		{
			S32 face_id;
			S32 count = drawablep->getNumFaces();
			for (face_id = 0; face_id < count; face_id++)
			{
				LLFace * facep = drawablep->getFace(face_id);
				if (facep)
				{
					gPipeline.mHighlightFaces.push_back(facep);
			}
		}
	}
}
}

void renderSoundHighlights(LLDrawable* drawablep)
{
	// Look for attachments, objects, etc.
	LLViewerObject *vobj = drawablep->getVObj();
	if (vobj && vobj->isAudioSource())
	{
		if (gPipeline.sRenderHighlight)
		{
			S32 face_id;
			S32 count = drawablep->getNumFaces();
			for (face_id = 0; face_id < count; face_id++)
			{
				LLFace * facep = drawablep->getFace(face_id);
				if (facep)
				{
					gPipeline.mHighlightFaces.push_back(facep);
			}
		}
	}
}
}

void LLPipeline::postSort(LLCamera& camera)
{
	LLMemType mt(LLMemType::MTYPE_PIPELINE_POST_SORT);
	LLFastTimer ftm(FTM_STATESORT_POSTSORT);

	assertInitialized();
	sVolumeSAFrame = 0.f; //ZK LBG

	llpushcallstacks ;
	//rebuild drawable geometry
	for (LLCullResult::sg_iterator i = sCull->beginDrawableGroups(); i != sCull->endDrawableGroups(); ++i)
	{
		LLSpatialGroup* group = *i;
		if (!sUseOcclusion || 
			!group->isOcclusionState(LLSpatialGroup::OCCLUDED))
		{
			group->rebuildGeom();
		}
	}
	llpushcallstacks ;
	//rebuild groups
	sCull->assertDrawMapsEmpty();

	rebuildPriorityGroups();
	llpushcallstacks ;

	
	//build render map
	for (LLCullResult::sg_iterator i = sCull->beginVisibleGroups(); i != sCull->endVisibleGroups(); ++i)
	{
		LLSpatialGroup* group = *i;
		if (sUseOcclusion && 
			group->isOcclusionState(LLSpatialGroup::OCCLUDED) ||
			(RenderAutoHideSurfaceAreaLimit > 0.f && 
			group->mSurfaceArea > RenderAutoHideSurfaceAreaLimit*llmax(group->mObjectBoxSize, 10.f)))
		{
			continue;
		}

		if (group->isState(LLSpatialGroup::NEW_DRAWINFO) && group->isState(LLSpatialGroup::GEOM_DIRTY))
		{ //no way this group is going to be drawable without a rebuild
			group->rebuildGeom();
		}

		for (LLSpatialGroup::draw_map_t::iterator j = group->mDrawMap.begin(); j != group->mDrawMap.end(); ++j)
		{
			LLSpatialGroup::drawmap_elem_t& src_vec = j->second;	
			if (!hasRenderType(j->first))
			{
				continue;
			}
			
			for (LLSpatialGroup::drawmap_elem_t::iterator k = src_vec.begin(); k != src_vec.end(); ++k)
			{
				if (sMinRenderSize > 0.f)
				{
					LLVector4a bounds;
					bounds.setSub((*k)->mExtents[1],(*k)->mExtents[0]);

					if (llmax(llmax(bounds[0], bounds[1]), bounds[2]) > sMinRenderSize)
					{
						sCull->pushDrawInfo(j->first, *k);
					}
				}
				else
				{
					sCull->pushDrawInfo(j->first, *k);
				}
			}
		}

		if (hasRenderType(LLPipeline::RENDER_TYPE_PASS_ALPHA))
		{
			LLSpatialGroup::draw_map_t::iterator alpha = group->mDrawMap.find(LLRenderPass::PASS_ALPHA);
			
			if (alpha != group->mDrawMap.end())
			{ //store alpha groups for sorting
				LLSpatialBridge* bridge = group->mSpatialPartition->asBridge();
				if (LLViewerCamera::sCurCameraID == LLViewerCamera::CAMERA_WORLD)
				{
					if (bridge)
					{
						LLCamera trans_camera = bridge->transformCamera(camera);
						group->updateDistance(trans_camera);
					}
					else
					{
						group->updateDistance(camera);
					}
				}
							
				if (hasRenderType(LLDrawPool::POOL_ALPHA))
				{
					sCull->pushAlphaGroup(group);
				}
			}
		}
	}
	
	//flush particle VB
	LLVOPartGroup::sVB->flush();

	/*bool use_transform_feedback = gTransformPositionProgram.mProgramObject && !mMeshDirtyGroup.empty();

	if (use_transform_feedback)
	{ //place a query around potential transform feedback code for synchronization
		mTransformFeedbackPrimitives = 0;

		if (!mMeshDirtyQueryObject)
		{
			glGenQueriesARB(1, &mMeshDirtyQueryObject);
		}

		
		glBeginQueryARB(GL_TRANSFORM_FEEDBACK_PRIMITIVES_WRITTEN, mMeshDirtyQueryObject);
	}*/

	//pack vertex buffers for groups that chose to delay their updates
	for (LLSpatialGroup::sg_vector_t::iterator iter = mMeshDirtyGroup.begin(); iter != mMeshDirtyGroup.end(); ++iter)
	{
		(*iter)->rebuildMesh();
	}

	/*if (use_transform_feedback)
	{
		glEndQueryARB(GL_TRANSFORM_FEEDBACK_PRIMITIVES_WRITTEN);
	}*/
	
	mMeshDirtyGroup.clear();

	if (!sShadowRender)
	{
		std::sort(sCull->beginAlphaGroups(), sCull->endAlphaGroups(), LLSpatialGroup::CompareDepthGreater());
	}

	llpushcallstacks ;
	// only render if the flag is set. The flag is only set if we are in edit mode or the toggle is set in the menus
	// Ansariel: Make beacons also show when beacons floater is closed.
	if (/*LLFloaterReg::instanceVisible("beacons") &&*/ !sShadowRender)
	{
		if (sRenderScriptedTouchBeacons)
		{
			// Only show the beacon on the root object.
			forAllVisibleDrawables(renderScriptedTouchBeacons);
		}
		else
		if (sRenderScriptedBeacons)
		{
			// Only show the beacon on the root object.
			forAllVisibleDrawables(renderScriptedBeacons);
		}

		if (sRenderPhysicalBeacons)
		{
			// Only show the beacon on the root object.
			forAllVisibleDrawables(renderPhysicalBeacons);
		}

		if(sRenderMOAPBeacons)
		{
			forAllVisibleDrawables(renderMOAPBeacons);
		}

		if (sRenderParticleBeacons)
		{
			forAllVisibleDrawables(renderParticleBeacons);
		}

		// If god mode, also show audio cues
		if (sRenderSoundBeacons && gAudiop)
		{
			// Walk all sound sources and render out beacons for them. Note, this isn't done in the ForAllVisibleDrawables function, because some are not visible.
			LLAudioEngine::source_map::iterator iter;
			for (iter = gAudiop->mAllSources.begin(); iter != gAudiop->mAllSources.end(); ++iter)
			{
				LLAudioSource *sourcep = iter->second;

				LLVector3d pos_global = sourcep->getPositionGlobal();
				LLVector3 pos = gAgent.getPosAgentFromGlobal(pos_global);
				if (gPipeline.sRenderBeacons)
				{
					//pos += LLVector3(0.f, 0.f, 0.2f);
					gObjectList.addDebugBeacon(pos, "", LLColor4(1.f, 1.f, 0.f, 0.5f), LLColor4(1.f, 1.f, 1.f, 0.5f), DebugBeaconLineWidth);
				}
			}
			// now deal with highlights for all those seeable sound sources
			forAllVisibleDrawables(renderSoundHighlights);
		}
	}
	llpushcallstacks ;
	// If managing your telehub, draw beacons at telehub and currently selected spawnpoint.
	if (LLFloaterTelehub::renderBeacons())
	{
		LLFloaterTelehub::addBeacons();
	}

	if (!sShadowRender)
	{
		mSelectedFaces.clear();
		
		// Draw face highlights for selected faces.
		if (LLSelectMgr::getInstance()->getTEMode())
		{
			struct f : public LLSelectedTEFunctor
			{
				virtual bool apply(LLViewerObject* object, S32 te)
				{
					if (object->mDrawable)
					{
						LLFace * facep = object->mDrawable->getFace(te);
						if (facep)
						{
							gPipeline.mSelectedFaces.push_back(facep);
					}
					}
					return true;
				}
			} func;
			LLSelectMgr::getInstance()->getSelection()->applyToTEs(&func);
		}
	}

	/*static LLFastTimer::DeclareTimer FTM_TRANSFORM_WAIT("Transform Fence");
	static LLFastTimer::DeclareTimer FTM_TRANSFORM_DO_WORK("Transform Work");
	if (use_transform_feedback)
	{ //using transform feedback, wait for transform feedback to complete
		LLFastTimer t(FTM_TRANSFORM_WAIT);

		S32 done = 0;
		//glGetQueryivARB(GL_TRANSFORM_FEEDBACK_PRIMITIVES_WRITTEN, GL_CURRENT_QUERY, &count);
		
		glGetQueryObjectivARB(mMeshDirtyQueryObject, GL_QUERY_RESULT_AVAILABLE, &done);
		
		while (!done)
		{ 
			{
				LLFastTimer t(FTM_TRANSFORM_DO_WORK);
				F32 max_time = llmin(gFrameIntervalSeconds*10.f, 1.f);
				//do some useful work while we wait
				LLAppViewer::getTextureCache()->update(max_time); // unpauses the texture cache thread
				LLAppViewer::getImageDecodeThread()->update(max_time); // unpauses the image thread
				LLAppViewer::getTextureFetch()->update(max_time); // unpauses the texture fetch thread
			}
			glGetQueryObjectivARB(mMeshDirtyQueryObject, GL_QUERY_RESULT_AVAILABLE, &done);
		}

		mTransformFeedbackPrimitives = 0;
	}*/
						
	//LLSpatialGroup::sNoDelete = FALSE;
	llpushcallstacks ;
}


void render_hud_elements()
{
	LLMemType mt_rhe(LLMemType::MTYPE_PIPELINE_RENDER_HUD_ELS);
	LLFastTimer t(FTM_RENDER_UI);
	gPipeline.disableLights();		
	
	LLGLDisable fog(GL_FOG);
	LLGLSUIDefault gls_ui;

	LLGLEnable stencil(GL_STENCIL_TEST);
	glStencilFunc(GL_ALWAYS, 255, 0xFFFFFFFF);
	glStencilMask(0xFFFFFFFF);
	glStencilOp(GL_KEEP, GL_KEEP, GL_REPLACE);
	
	gGL.color4f(1,1,1,1);
	
	if (LLGLSLShader::sNoFixedFunction)
	{
		gUIProgram.bind();
	}
	LLGLDepthTest depth(GL_TRUE, GL_FALSE);

	if (!LLPipeline::sReflectionRender && gPipeline.hasRenderDebugFeatureMask(LLPipeline::RENDER_DEBUG_FEATURE_UI))
	{
		LLGLEnable multisample(LLPipeline::RenderFSAASamples > 0 ? GL_MULTISAMPLE_ARB : 0);
		gViewerWindow->renderSelections(FALSE, FALSE, FALSE); // For HUD version in render_ui_3d()
	
		// Draw the tracking overlays
		LLTracker::render3D();
		
		// Show the property lines
		LLWorld::getInstance()->renderPropertyLines();
		LLViewerParcelMgr::getInstance()->render();
		LLViewerParcelMgr::getInstance()->renderParcelCollision();
	
		// Render name tags.
		LLHUDObject::renderAll();
	}
	else if (gForceRenderLandFence)
	{
		// This is only set when not rendering the UI, for parcel snapshots
		LLViewerParcelMgr::getInstance()->render();
	}
	else if (gPipeline.hasRenderType(LLPipeline::RENDER_TYPE_HUD))
	{
		LLHUDText::renderAllHUD();
	}

	if (LLGLSLShader::sNoFixedFunction)
	{
		gUIProgram.unbind();
	}
	gGL.flush();
}

void LLPipeline::renderHighlights()
{
	LLMemType mt(LLMemType::MTYPE_PIPELINE_RENDER_HL);

	assertInitialized();

	// Draw 3D UI elements here (before we clear the Z buffer in POOL_HUD)
	// Render highlighted faces.
	LLGLSPipelineAlpha gls_pipeline_alpha;
	LLColor4 color(1.f, 1.f, 1.f, 0.5f);
	LLGLEnable color_mat(GL_COLOR_MATERIAL);
	disableLights();

	if (!hasRenderType(LLPipeline::RENDER_TYPE_HUD) && !mHighlightSet.empty())
	{ //draw blurry highlight image over screen
		LLGLEnable blend(GL_BLEND);
		LLGLDepthTest depth(GL_TRUE, GL_FALSE, GL_ALWAYS);
		LLGLDisable test(GL_ALPHA_TEST);

		LLGLEnable stencil(GL_STENCIL_TEST);
		gGL.flush();
		glStencilMask(0xFFFFFFFF);
		glClearStencil(1);
		glClear(GL_STENCIL_BUFFER_BIT);

		glStencilFunc(GL_ALWAYS, 0, 0xFFFFFFFF);
		glStencilOp(GL_REPLACE, GL_REPLACE, GL_REPLACE);
				
		gGL.setColorMask(false, false);
		for (std::set<HighlightItem>::iterator iter = mHighlightSet.begin(); iter != mHighlightSet.end(); ++iter)
		{
			renderHighlight(iter->mItem->getVObj(), 1.f);
		}
		gGL.setColorMask(true, false);

		glStencilOp(GL_KEEP, GL_KEEP, GL_KEEP);
		glStencilFunc(GL_NOTEQUAL, 0, 0xFFFFFFFF);
		
		//gGL.setSceneBlendType(LLRender::BT_ADD_WITH_ALPHA);

		gGL.pushMatrix();
		gGL.loadIdentity();
		gGL.matrixMode(LLRender::MM_PROJECTION);
		gGL.pushMatrix();
		gGL.loadIdentity();

		gGL.getTexUnit(0)->bind(&mHighlight);

		LLVector2 tc1;
		LLVector2 tc2;

		tc1.setVec(0,0);
		tc2.setVec(2,2);

		gGL.begin(LLRender::TRIANGLES);
				
		F32 scale = RenderHighlightBrightness;
		LLColor4 color = RenderHighlightColor;
		F32 thickness = RenderHighlightThickness;

		for (S32 pass = 0; pass < 2; ++pass)
		{
			if (pass == 0)
			{
				gGL.setSceneBlendType(LLRender::BT_ADD_WITH_ALPHA);
			}
			else
			{
				gGL.setSceneBlendType(LLRender::BT_ALPHA);
			}

			for (S32 i = 0; i < 8; ++i)
			{
				for (S32 j = 0; j < 8; ++j)
				{
					LLVector2 tc(i-4+0.5f, j-4+0.5f);

					F32 dist = 1.f-(tc.length()/sqrtf(32.f));
					dist *= scale/64.f;

					tc *= thickness;
					tc.mV[0] = (tc.mV[0])/mHighlight.getWidth();
					tc.mV[1] = (tc.mV[1])/mHighlight.getHeight();

					gGL.color4f(color.mV[0],
								color.mV[1],
								color.mV[2],
								color.mV[3]*dist);
					
					gGL.texCoord2f(tc.mV[0]+tc1.mV[0], tc.mV[1]+tc2.mV[1]);
					gGL.vertex2f(-1,3);
					
					gGL.texCoord2f(tc.mV[0]+tc1.mV[0], tc.mV[1]+tc1.mV[1]);
					gGL.vertex2f(-1,-1);
					
					gGL.texCoord2f(tc.mV[0]+tc2.mV[0], tc.mV[1]+tc1.mV[1]);
					gGL.vertex2f(3,-1);
				}
			}
		}

		gGL.end();

		gGL.popMatrix();
		gGL.matrixMode(LLRender::MM_MODELVIEW);
		gGL.popMatrix();
		
		//gGL.setSceneBlendType(LLRender::BT_ALPHA);
	}

	if ((LLViewerShaderMgr::instance()->getVertexShaderLevel(LLViewerShaderMgr::SHADER_INTERFACE) > 0))
	{
		gHighlightProgram.bind();
		gGL.diffuseColor4f(1,1,1,0.5f);
	}
	
	if (hasRenderDebugFeatureMask(RENDER_DEBUG_FEATURE_SELECTED))
	{
		// Make sure the selection image gets downloaded and decoded
		if (!mFaceSelectImagep)
		{
			mFaceSelectImagep = LLViewerTextureManager::getFetchedTexture(IMG_FACE_SELECT);
		}
		mFaceSelectImagep->addTextureStats((F32)MAX_IMAGE_AREA);

		U32 count = mSelectedFaces.size();
		for (U32 i = 0; i < count; i++)
		{
			LLFace *facep = mSelectedFaces[i];
			if (!facep || facep->getDrawable()->isDead())
			{
				llerrs << "Bad face on selection" << llendl;
				return;
			}
			
			facep->renderSelected(mFaceSelectImagep, color);
		}
	}

	if (hasRenderDebugFeatureMask(RENDER_DEBUG_FEATURE_SELECTED))
	{
		// Paint 'em red!
		color.setVec(1.f, 0.f, 0.f, 0.5f);
		
		int count = mHighlightFaces.size();
		for (S32 i = 0; i < count; i++)
		{
			LLFace* facep = mHighlightFaces[i];
			facep->renderSelected(LLViewerTexture::sNullImagep, color);
		}
	}

	// Contains a list of the faces of objects that are physical or
	// have touch-handlers.
	mHighlightFaces.clear();

	if (LLViewerShaderMgr::instance()->getVertexShaderLevel(LLViewerShaderMgr::SHADER_INTERFACE) > 0)
	{
		gHighlightProgram.unbind();
	}
}

//debug use
U32 LLPipeline::sCurRenderPoolType = 0 ;

void LLPipeline::renderGeom(LLCamera& camera, BOOL forceVBOUpdate)
{
	LLMemType mt(LLMemType::MTYPE_PIPELINE_RENDER_GEOM);
	LLFastTimer t(FTM_RENDER_GEOMETRY);

	assertInitialized();

	F32 saved_modelview[16];
	F32 saved_projection[16];

	//HACK: preserve/restore matrices around HUD render
	if (gPipeline.hasRenderType(LLPipeline::RENDER_TYPE_HUD))
	{
		for (U32 i = 0; i < 16; i++)
		{
			saved_modelview[i] = gGLModelView[i];
			saved_projection[i] = gGLProjection[i];
		}
	}

	///////////////////////////////////////////
	//
	// Sync and verify GL state
	//
	//

	stop_glerror();

	LLVertexBuffer::unbind();

	// Do verification of GL state
	LLGLState::checkStates();
	LLGLState::checkTextureChannels();
	LLGLState::checkClientArrays();
	if (mRenderDebugMask & RENDER_DEBUG_VERIFY)
	{
		if (!verify())
		{
			llerrs << "Pipeline verification failed!" << llendl;
		}
	}

	LLAppViewer::instance()->pingMainloopTimeout("Pipeline:ForceVBO");
	
	// Initialize lots of GL state to "safe" values
	gGL.getTexUnit(0)->unbind(LLTexUnit::TT_TEXTURE);
	gGL.matrixMode(LLRender::MM_TEXTURE);
	gGL.loadIdentity();
	gGL.matrixMode(LLRender::MM_MODELVIEW);

	LLGLSPipeline gls_pipeline;
	LLGLEnable multisample(RenderFSAASamples > 0 ? GL_MULTISAMPLE_ARB : 0);

	LLGLState gls_color_material(GL_COLOR_MATERIAL, mLightingDetail < 2);
				
	// Toggle backface culling for debugging
	LLGLEnable cull_face(mBackfaceCull ? GL_CULL_FACE : 0);
	// Set fog
	BOOL use_fog = hasRenderDebugFeatureMask(LLPipeline::RENDER_DEBUG_FEATURE_FOG);
	LLGLEnable fog_enable(use_fog &&
						  !gPipeline.canUseWindLightShadersOnObjects() ? GL_FOG : 0);
	gSky.updateFog(camera.getFar());
	if (!use_fog)
	{
		sUnderWaterRender = FALSE;
	}

	gGL.getTexUnit(0)->bind(LLViewerFetchedTexture::sDefaultImagep);
	LLViewerFetchedTexture::sDefaultImagep->setAddressMode(LLTexUnit::TAM_WRAP);
	

	//////////////////////////////////////////////
	//
	// Actually render all of the geometry
	//
	//	
	stop_glerror();
	
	LLAppViewer::instance()->pingMainloopTimeout("Pipeline:RenderDrawPools");

	for (pool_set_t::iterator iter = mPools.begin(); iter != mPools.end(); ++iter)
	{
		LLDrawPool *poolp = *iter;
		if (hasRenderType(poolp->getType()))
		{
			poolp->prerender();
		}
	}

	{
		LLFastTimer t(FTM_POOLS);
		
		// HACK: don't calculate local lights if we're rendering the HUD!
		//    Removing this check will cause bad flickering when there are 
		//    HUD elements being rendered AND the user is in flycam mode  -nyx
		if (!gPipeline.hasRenderType(LLPipeline::RENDER_TYPE_HUD))
		{
			calcNearbyLights(camera);
			setupHWLights(NULL);
		}

		BOOL occlude = sUseOcclusion > 1;
		U32 cur_type = 0;

		pool_set_t::iterator iter1 = mPools.begin();
		while ( iter1 != mPools.end() )
		{
			LLDrawPool *poolp = *iter1;
			
			cur_type = poolp->getType();

			//debug use
			sCurRenderPoolType = cur_type ;

			if (occlude && cur_type >= LLDrawPool::POOL_GRASS)
			{
				occlude = FALSE;
				gGLLastMatrix = NULL;
				gGL.loadMatrix(gGLModelView);
				LLGLSLShader::bindNoShader();
				doOcclusion(camera);
			}

			pool_set_t::iterator iter2 = iter1;
			if (hasRenderType(poolp->getType()) && poolp->getNumPasses() > 0)
			{
				LLFastTimer t(FTM_POOLRENDER);

				gGLLastMatrix = NULL;
				gGL.loadMatrix(gGLModelView);
			
				for( S32 i = 0; i < poolp->getNumPasses(); i++ )
				{
					LLVertexBuffer::unbind();
					poolp->beginRenderPass(i);
					for (iter2 = iter1; iter2 != mPools.end(); iter2++)
					{
						LLDrawPool *p = *iter2;
						if (p->getType() != cur_type)
						{
							break;
						}
						
						if ( !p->getSkipRenderFlag() ) { p->render(i); }
					}
					poolp->endRenderPass(i);
					LLVertexBuffer::unbind();
					if (gDebugGL)
					{
						std::string msg = llformat("pass %d", i);
						LLGLState::checkStates(msg);
						//LLGLState::checkTextureChannels(msg);
						//LLGLState::checkClientArrays(msg);
					}
				}
			}
			else
			{
				// Skip all pools of this type
				for (iter2 = iter1; iter2 != mPools.end(); iter2++)
				{
					LLDrawPool *p = *iter2;
					if (p->getType() != cur_type)
					{
						break;
					}
				}
			}
			iter1 = iter2;
			stop_glerror();
		}
		
		LLAppViewer::instance()->pingMainloopTimeout("Pipeline:RenderDrawPoolsEnd");

		LLVertexBuffer::unbind();
			
		gGLLastMatrix = NULL;
		gGL.loadMatrix(gGLModelView);

		if (occlude)
		{
			occlude = FALSE;
			gGLLastMatrix = NULL;
			gGL.loadMatrix(gGLModelView);
			LLGLSLShader::bindNoShader();
			doOcclusion(camera);
		}
	}

	LLVertexBuffer::unbind();
	LLGLState::checkStates();

	if (!LLPipeline::sImpostorRender)
	{
		LLAppViewer::instance()->pingMainloopTimeout("Pipeline:RenderHighlights");

		if (!sReflectionRender)
		{
			renderHighlights();
		}

		// Contains a list of the faces of objects that are physical or
		// have touch-handlers.
		mHighlightFaces.clear();

		LLAppViewer::instance()->pingMainloopTimeout("Pipeline:RenderDebug");
	
		renderDebug();

		LLVertexBuffer::unbind();
	
		if (!LLPipeline::sReflectionRender && !LLPipeline::sRenderDeferred)
		{
			if (gPipeline.hasRenderDebugFeatureMask(LLPipeline::RENDER_DEBUG_FEATURE_UI))
			{
				// Render debugging beacons.
				gObjectList.renderObjectBeacons();
				gObjectList.resetObjectBeacons();
			}
			else
			{
				// Make sure particle effects disappear
				LLHUDObject::renderAllForTimer();
			}
		}
		else
		{
			// Make sure particle effects disappear
			LLHUDObject::renderAllForTimer();
		}

		LLAppViewer::instance()->pingMainloopTimeout("Pipeline:RenderGeomEnd");

		//HACK: preserve/restore matrices around HUD render
		if (gPipeline.hasRenderType(LLPipeline::RENDER_TYPE_HUD))
		{
			for (U32 i = 0; i < 16; i++)
			{
				gGLModelView[i] = saved_modelview[i];
				gGLProjection[i] = saved_projection[i];
			}
		}
	}

	LLVertexBuffer::unbind();

	LLGLState::checkStates();
//	LLGLState::checkTextureChannels();
//	LLGLState::checkClientArrays();
}

void LLPipeline::renderGeomDeferred(LLCamera& camera)
{
	LLAppViewer::instance()->pingMainloopTimeout("Pipeline:RenderGeomDeferred");

	LLMemType mt_rgd(LLMemType::MTYPE_PIPELINE_RENDER_GEOM_DEFFERRED);
	LLFastTimer t(FTM_RENDER_GEOMETRY);

	LLFastTimer t2(FTM_DEFERRED_POOLS);

	LLGLEnable cull(GL_CULL_FACE);

	LLGLEnable stencil(GL_STENCIL_TEST);
	glStencilFunc(GL_ALWAYS, 1, 0xFFFFFFFF);
	stop_glerror();
	glStencilOp(GL_KEEP, GL_KEEP, GL_REPLACE);
	stop_glerror();

	for (pool_set_t::iterator iter = mPools.begin(); iter != mPools.end(); ++iter)
	{
		LLDrawPool *poolp = *iter;
		if (hasRenderType(poolp->getType()))
		{
			poolp->prerender();
		}
	}

	LLGLEnable multisample(RenderFSAASamples > 0 ? GL_MULTISAMPLE_ARB : 0);

	LLVertexBuffer::unbind();

	LLGLState::checkStates();
	LLGLState::checkTextureChannels();
	LLGLState::checkClientArrays();

	U32 cur_type = 0;

	gGL.setColorMask(true, true);
	
	pool_set_t::iterator iter1 = mPools.begin();

	while ( iter1 != mPools.end() )
	{
		LLDrawPool *poolp = *iter1;
		
		cur_type = poolp->getType();

		pool_set_t::iterator iter2 = iter1;
		if (hasRenderType(poolp->getType()) && poolp->getNumDeferredPasses() > 0)
		{
			LLFastTimer t(FTM_DEFERRED_POOLRENDER);

			gGLLastMatrix = NULL;
			gGL.loadMatrix(gGLModelView);
		
			for( S32 i = 0; i < poolp->getNumDeferredPasses(); i++ )
			{
				LLVertexBuffer::unbind();
				poolp->beginDeferredPass(i);
				for (iter2 = iter1; iter2 != mPools.end(); iter2++)
				{
					LLDrawPool *p = *iter2;
					if (p->getType() != cur_type)
					{
						break;
					}
										
					if ( !p->getSkipRenderFlag() ) { p->renderDeferred(i); }
				}
				poolp->endDeferredPass(i);
				LLVertexBuffer::unbind();

				if (gDebugGL || gDebugPipeline)
				{
					LLGLState::checkStates();
				}
			}
		}
		else
		{
			// Skip all pools of this type
			for (iter2 = iter1; iter2 != mPools.end(); iter2++)
			{
				LLDrawPool *p = *iter2;
				if (p->getType() != cur_type)
				{
					break;
				}
			}
		}
		iter1 = iter2;
		stop_glerror();
	}

	gGLLastMatrix = NULL;
	gGL.loadMatrix(gGLModelView);

	gGL.setColorMask(true, false);
}

void LLPipeline::renderGeomPostDeferred(LLCamera& camera)
{
	LLMemType mt_rgpd(LLMemType::MTYPE_PIPELINE_RENDER_GEOM_POST_DEF);
	LLFastTimer t(FTM_POST_DEFERRED_POOLS);
	U32 cur_type = 0;

	LLGLEnable cull(GL_CULL_FACE);

	LLGLEnable multisample(RenderFSAASamples > 0 ? GL_MULTISAMPLE_ARB : 0);

	calcNearbyLights(camera);
	setupHWLights(NULL);

	gGL.setColorMask(true, false);

	pool_set_t::iterator iter1 = mPools.begin();
	BOOL occlude = LLPipeline::sUseOcclusion > 1;

	while ( iter1 != mPools.end() )
	{
		LLDrawPool *poolp = *iter1;
		
		cur_type = poolp->getType();

		if (occlude && cur_type >= LLDrawPool::POOL_GRASS)
		{
			occlude = FALSE;
			gGLLastMatrix = NULL;
			gGL.loadMatrix(gGLModelView);
			LLGLSLShader::bindNoShader();
			doOcclusion(camera);
			gGL.setColorMask(true, false);
		}

		pool_set_t::iterator iter2 = iter1;
		if (hasRenderType(poolp->getType()) && poolp->getNumPostDeferredPasses() > 0)
		{
			LLFastTimer t(FTM_POST_DEFERRED_POOLRENDER);

			gGLLastMatrix = NULL;
			gGL.loadMatrix(gGLModelView);
		
			for( S32 i = 0; i < poolp->getNumPostDeferredPasses(); i++ )
			{
				LLVertexBuffer::unbind();
				poolp->beginPostDeferredPass(i);
				for (iter2 = iter1; iter2 != mPools.end(); iter2++)
				{
					LLDrawPool *p = *iter2;
					if (p->getType() != cur_type)
					{
						break;
					}
										
					p->renderPostDeferred(i);
				}
				poolp->endPostDeferredPass(i);
				LLVertexBuffer::unbind();

				if (gDebugGL || gDebugPipeline)
				{
					LLGLState::checkStates();
				}
			}
		}
		else
		{
			// Skip all pools of this type
			for (iter2 = iter1; iter2 != mPools.end(); iter2++)
			{
				LLDrawPool *p = *iter2;
				if (p->getType() != cur_type)
				{
					break;
				}
			}
		}
		iter1 = iter2;
		stop_glerror();
	}

	gGLLastMatrix = NULL;
	gGL.loadMatrix(gGLModelView);

	if (occlude)
	{
		occlude = FALSE;
		gGLLastMatrix = NULL;
		gGL.loadMatrix(gGLModelView);
		LLGLSLShader::bindNoShader();
		doOcclusion(camera);
		gGLLastMatrix = NULL;
		gGL.loadMatrix(gGLModelView);
	}
}

void LLPipeline::renderGeomShadow(LLCamera& camera)
{
	LLMemType mt_rgs(LLMemType::MTYPE_PIPELINE_RENDER_GEOM_SHADOW);
	U32 cur_type = 0;
	
	LLGLEnable cull(GL_CULL_FACE);

	LLVertexBuffer::unbind();

	pool_set_t::iterator iter1 = mPools.begin();
	
	while ( iter1 != mPools.end() )
	{
		LLDrawPool *poolp = *iter1;
		
		cur_type = poolp->getType();

		pool_set_t::iterator iter2 = iter1;
		if (hasRenderType(poolp->getType()) && poolp->getNumShadowPasses() > 0)
		{
			poolp->prerender() ;

			gGLLastMatrix = NULL;
			gGL.loadMatrix(gGLModelView);
		
			for( S32 i = 0; i < poolp->getNumShadowPasses(); i++ )
			{
				LLVertexBuffer::unbind();
				poolp->beginShadowPass(i);
				for (iter2 = iter1; iter2 != mPools.end(); iter2++)
				{
					LLDrawPool *p = *iter2;
					if (p->getType() != cur_type)
					{
						break;
					}
										
					p->renderShadow(i);
				}
				poolp->endShadowPass(i);
				LLVertexBuffer::unbind();

				LLGLState::checkStates();
			}
		}
		else
		{
			// Skip all pools of this type
			for (iter2 = iter1; iter2 != mPools.end(); iter2++)
			{
				LLDrawPool *p = *iter2;
				if (p->getType() != cur_type)
				{
					break;
				}
			}
		}
		iter1 = iter2;
		stop_glerror();
	}

	gGLLastMatrix = NULL;
	gGL.loadMatrix(gGLModelView);
}


void LLPipeline::addTrianglesDrawn(S32 index_count, U32 render_type)
{
	assertInitialized();
	S32 count = 0;
	if (render_type == LLRender::TRIANGLE_STRIP)
	{
		count = index_count-2;
	}
	else
	{
		count = index_count/3;
	}

	mTrianglesDrawn += count;
	mBatchCount++;
	mMaxBatchSize = llmax(mMaxBatchSize, count);
	mMinBatchSize = llmin(mMinBatchSize, count);

	if (LLPipeline::sRenderFrameTest)
	{
		gViewerWindow->getWindow()->swapBuffers();
		ms_sleep(16);
	}
}

void LLPipeline::renderPhysicsDisplay()
{
	if (!hasRenderDebugMask(LLPipeline::RENDER_DEBUG_PHYSICS_SHAPES))
	{
		return;
	}

	allocatePhysicsBuffer();

	gGL.flush();
	mPhysicsDisplay.bindTarget();
	glClearColor(0,0,0,1);
	gGL.setColorMask(true, true);
	mPhysicsDisplay.clear();
	glClearColor(0,0,0,0);

	gGL.setColorMask(true, false);

	if (LLGLSLShader::sNoFixedFunction)
	{
		gDebugProgram.bind();
	}

	for (LLWorld::region_list_t::const_iterator iter = LLWorld::getInstance()->getRegionList().begin(); 
			iter != LLWorld::getInstance()->getRegionList().end(); ++iter)
	{
		LLViewerRegion* region = *iter;
		for (U32 i = 0; i < LLViewerRegion::NUM_PARTITIONS; i++)
		{
			LLSpatialPartition* part = region->getSpatialPartition(i);
			if (part)
			{
				if (hasRenderType(part->mDrawableType))
				{
					part->renderPhysicsShapes();
				}
			}
		}
	}

	for (LLCullResult::bridge_iterator i = sCull->beginVisibleBridge(); i != sCull->endVisibleBridge(); ++i)
	{
		LLSpatialBridge* bridge = *i;
		if (!bridge->isDead() && hasRenderType(bridge->mDrawableType))
		{
			gGL.pushMatrix();
			gGL.multMatrix((F32*)bridge->mDrawable->getRenderMatrix().mMatrix);
			bridge->renderPhysicsShapes();
			gGL.popMatrix();
		}
	}

	gGL.flush();

	if (LLGLSLShader::sNoFixedFunction)
	{
		gDebugProgram.unbind();
	}

	mPhysicsDisplay.flush();
}


void LLPipeline::renderDebug()
{
	LLMemType mt(LLMemType::MTYPE_PIPELINE);

	assertInitialized();

	bool hud_only = hasRenderType(LLPipeline::RENDER_TYPE_HUD);

	if (!hud_only )
	{
		//Render any navmesh geometry	
		LLPathingLib *llPathingLibInstance = LLPathingLib::getInstance();
		if ( llPathingLibInstance != NULL ) 
		{
			//character floater renderables
			
			LLHandle<LLFloaterPathfindingCharacters> pathfindingCharacterHandle = LLFloaterPathfindingCharacters::getInstanceHandle();
			if ( !pathfindingCharacterHandle.isDead() )
			{
				LLFloaterPathfindingCharacters *pathfindingCharacter = pathfindingCharacterHandle.get();

				if ( pathfindingCharacter->getVisible() || gAgentCamera.cameraMouselook() )			
				{	
					if (LLGLSLShader::sNoFixedFunction)
					{					
						gPathfindingProgram.bind();			
						gPathfindingProgram.uniform1f("tint", 1.f);
						gPathfindingProgram.uniform1f("ambiance", 1.f);
						gPathfindingProgram.uniform1f("alpha_scale", 1.f);
					}

					//Requried character physics capsule render parameters
					LLUUID id;					
					LLVector3 pos;
					LLQuaternion rot;
				
					if ( pathfindingCharacter->isPhysicsCapsuleEnabled( id, pos, rot ) )
					{
						if (LLGLSLShader::sNoFixedFunction)
						{					
							//remove blending artifacts
							gGL.setColorMask(false, false);
							llPathingLibInstance->renderSimpleShapeCapsuleID( gGL, id, pos, rot );				
							gGL.setColorMask(true, false);
							LLGLEnable blend(GL_BLEND);
							gPathfindingProgram.uniform1f("alpha_scale", 0.90f);
							llPathingLibInstance->renderSimpleShapeCapsuleID( gGL, id, pos, rot );
							gPathfindingProgram.bind();
						}
						else
						{
							llPathingLibInstance->renderSimpleShapeCapsuleID( gGL, id, pos, rot );
						}
					}
				}
			}
			

			//pathing console renderables
			LLHandle<LLFloaterPathfindingConsole> pathfindingConsoleHandle = LLFloaterPathfindingConsole::getInstanceHandle();
			if (!pathfindingConsoleHandle.isDead())
			{
				LLFloaterPathfindingConsole *pathfindingConsole = pathfindingConsoleHandle.get();

				if ( pathfindingConsole->getVisible() || gAgentCamera.cameraMouselook() )
				{				
					F32 ambiance = gSavedSettings.getF32("PathfindingAmbiance");

					if (LLGLSLShader::sNoFixedFunction)
					{					
						gPathfindingProgram.bind();
			
						gPathfindingProgram.uniform1f("tint", 1.f);
						gPathfindingProgram.uniform1f("ambiance", ambiance);
						gPathfindingProgram.uniform1f("alpha_scale", 1.f);
					}

					if ( !pathfindingConsole->isRenderWorld() )
					{
						const LLColor4 clearColor = gSavedSettings.getColor4("PathfindingNavMeshClear");
						gGL.setColorMask(true, true);
						glClearColor(clearColor.mV[0],clearColor.mV[1],clearColor.mV[2],0);
						glClear(GL_DEPTH_BUFFER_BIT | GL_COLOR_BUFFER_BIT | GL_STENCIL_BUFFER_BIT);					
						gGL.setColorMask(true, false);
						glPolygonMode( GL_FRONT_AND_BACK, GL_FILL );	
					}

					//NavMesh
					if ( pathfindingConsole->isRenderNavMesh() )
					{	
						gGL.flush();
						glLineWidth(2.0f);	
						LLGLEnable cull(GL_CULL_FACE);
						LLGLDisable blend(GL_BLEND);
						
						if ( pathfindingConsole->isRenderWorld() )
						{					
							LLGLEnable blend(GL_BLEND);
							gPathfindingProgram.uniform1f("alpha_scale", 0.66f);
							llPathingLibInstance->renderNavMesh();
						}
						else
						{
							llPathingLibInstance->renderNavMesh();
						}
						
						//render edges
						if (LLGLSLShader::sNoFixedFunction)
						{
							gPathfindingNoNormalsProgram.bind();
							gPathfindingNoNormalsProgram.uniform1f("tint", 1.f);
							gPathfindingNoNormalsProgram.uniform1f("alpha_scale", 1.f);
							llPathingLibInstance->renderNavMeshEdges();
							gPathfindingProgram.bind();
						}
						else
						{
							llPathingLibInstance->renderNavMeshEdges();
						}

						gGL.flush();
						glPolygonMode( GL_FRONT_AND_BACK, GL_FILL );	
						glLineWidth(1.0f);	
						gGL.flush();
					}
					//User designated path
					if ( LLPathfindingPathTool::getInstance()->isRenderPath() )
					{
						//The path
						if (LLGLSLShader::sNoFixedFunction)
						{
							gUIProgram.bind();
							gGL.getTexUnit(0)->bind(LLViewerFetchedTexture::sWhiteImagep);
							llPathingLibInstance->renderPath();
							gPathfindingProgram.bind();
						}
						else
						{
							llPathingLibInstance->renderPath();
						}
						//The bookends
						if (LLGLSLShader::sNoFixedFunction)
						{
							//remove blending artifacts
							gGL.setColorMask(false, false);
							llPathingLibInstance->renderPathBookend( gGL, LLPathingLib::LLPL_START );
							llPathingLibInstance->renderPathBookend( gGL, LLPathingLib::LLPL_END );
						
							gGL.setColorMask(true, false);
							//render the bookends
							LLGLEnable blend(GL_BLEND);
							gPathfindingProgram.uniform1f("alpha_scale", 0.90f);
							llPathingLibInstance->renderPathBookend( gGL, LLPathingLib::LLPL_START );
							llPathingLibInstance->renderPathBookend( gGL, LLPathingLib::LLPL_END );
							gPathfindingProgram.bind();
						}
						else
						{
							llPathingLibInstance->renderPathBookend( gGL, LLPathingLib::LLPL_START );
							llPathingLibInstance->renderPathBookend( gGL, LLPathingLib::LLPL_END );
						}
					
					}
				
					if ( pathfindingConsole->isRenderWaterPlane() )
					{	
						if (LLGLSLShader::sNoFixedFunction)
						{
							LLGLEnable blend(GL_BLEND);
							gPathfindingProgram.uniform1f("alpha_scale", 0.90f);
							llPathingLibInstance->renderSimpleShapes( gGL, gAgent.getRegion()->getWaterHeight() );
						}
						else
						{
							llPathingLibInstance->renderSimpleShapes( gGL, gAgent.getRegion()->getWaterHeight() );					
						}
					}
				//physics/exclusion shapes
				if ( pathfindingConsole->isRenderAnyShapes() )
				{					
						U32 render_order[] = {
							1 << LLPathingLib::LLST_ObstacleObjects,
							1 << LLPathingLib::LLST_WalkableObjects,
							1 << LLPathingLib::LLST_ExclusionPhantoms,	
							1 << LLPathingLib::LLST_MaterialPhantoms,
						};

						U32 flags = pathfindingConsole->getRenderShapeFlags();

						for (U32 i = 0; i < 4; i++)
						{
							if (!(flags & render_order[i]))
							{
								continue;
							}

							//turn off backface culling for volumes so they are visible when camera is inside volume
							LLGLDisable cull(i >= 2 ? GL_CULL_FACE : 0);
						
							gGL.flush();
							glPolygonMode( GL_FRONT_AND_BACK, GL_FILL );	
				
							//get rid of some z-fighting
							LLGLEnable polyOffset(GL_POLYGON_OFFSET_FILL);
							glPolygonOffset(1.0f, 1.0f);

							//render to depth first to avoid blending artifacts
							gGL.setColorMask(false, false);
							llPathingLibInstance->renderNavMeshShapesVBO( render_order[i] );		
							gGL.setColorMask(true, false);

							//get rid of some z-fighting
							glPolygonOffset(0.f, 0.f);

							LLGLEnable blend(GL_BLEND);
				
							{
								gPathfindingProgram.uniform1f("ambiance", ambiance);

								{ //draw solid overlay
									LLGLDepthTest depth(GL_TRUE, GL_FALSE, GL_LEQUAL);
									llPathingLibInstance->renderNavMeshShapesVBO( render_order[i] );				
									gGL.flush();				
								}
				
								LLGLEnable lineOffset(GL_POLYGON_OFFSET_LINE);
								glPolygonMode( GL_FRONT_AND_BACK, GL_LINE );	
						
								F32 offset = gSavedSettings.getF32("PathfindingLineOffset");

								if (pathfindingConsole->isRenderXRay())
								{
									gPathfindingProgram.uniform1f("tint", gSavedSettings.getF32("PathfindingXRayTint"));
									gPathfindingProgram.uniform1f("alpha_scale", gSavedSettings.getF32("PathfindingXRayOpacity"));
									LLGLEnable blend(GL_BLEND);
									LLGLDepthTest depth(GL_TRUE, GL_FALSE, GL_GREATER);
								
									glPolygonOffset(offset, -offset);
								
									if (gSavedSettings.getBOOL("PathfindingXRayWireframe"))
									{ //draw hidden wireframe as darker and less opaque
										gPathfindingProgram.uniform1f("ambiance", 1.f);
										llPathingLibInstance->renderNavMeshShapesVBO( render_order[i] );				
									}
									else
									{
										glPolygonMode( GL_FRONT_AND_BACK, GL_FILL );	
										gPathfindingProgram.uniform1f("ambiance", ambiance);
										llPathingLibInstance->renderNavMeshShapesVBO( render_order[i] );				
										glPolygonMode(GL_FRONT_AND_BACK, GL_LINE);
									}
								}

								{ //draw visible wireframe as brighter, thicker and more opaque
									glPolygonOffset(offset, offset);
									gPathfindingProgram.uniform1f("ambiance", 1.f);
									gPathfindingProgram.uniform1f("tint", 1.f);
									gPathfindingProgram.uniform1f("alpha_scale", 1.f);

									glLineWidth(gSavedSettings.getF32("PathfindingLineWidth"));
									LLGLDisable blendOut(GL_BLEND);
									llPathingLibInstance->renderNavMeshShapesVBO( render_order[i] );				
									gGL.flush();
									glLineWidth(1.f);
								}
				
								glPolygonMode( GL_FRONT_AND_BACK, GL_FILL );
							}
						}
					}

					glPolygonOffset(0.f, 0.f);

					if ( pathfindingConsole->isRenderNavMesh() && pathfindingConsole->isRenderXRay() )
					{	//render navmesh xray
						F32 ambiance = gSavedSettings.getF32("PathfindingAmbiance");

						LLGLEnable lineOffset(GL_POLYGON_OFFSET_LINE);
						LLGLEnable polyOffset(GL_POLYGON_OFFSET_FILL);
											
						F32 offset = gSavedSettings.getF32("PathfindingLineOffset");
						glPolygonOffset(offset, -offset);

						LLGLEnable blend(GL_BLEND);
						LLGLDepthTest depth(GL_TRUE, GL_FALSE, GL_GREATER);
						gGL.flush();				
						glLineWidth(2.0f);	
						LLGLEnable cull(GL_CULL_FACE);
																		
						gPathfindingProgram.uniform1f("tint", gSavedSettings.getF32("PathfindingXRayTint"));
						gPathfindingProgram.uniform1f("alpha_scale", gSavedSettings.getF32("PathfindingXRayOpacity"));
								
						if (gSavedSettings.getBOOL("PathfindingXRayWireframe"))
						{ //draw hidden wireframe as darker and less opaque
							glPolygonMode( GL_FRONT_AND_BACK, GL_LINE );	
							gPathfindingProgram.uniform1f("ambiance", 1.f);
							llPathingLibInstance->renderNavMesh();
							glPolygonMode( GL_FRONT_AND_BACK, GL_FILL );	
						}	
						else
						{
							gPathfindingProgram.uniform1f("ambiance", ambiance);
							llPathingLibInstance->renderNavMesh();
						}

						//render edges
						if (LLGLSLShader::sNoFixedFunction)
						{
							gPathfindingNoNormalsProgram.bind();
							gPathfindingNoNormalsProgram.uniform1f("tint", gSavedSettings.getF32("PathfindingXRayTint"));
							gPathfindingNoNormalsProgram.uniform1f("alpha_scale", gSavedSettings.getF32("PathfindingXRayOpacity"));
							llPathingLibInstance->renderNavMeshEdges();
							gPathfindingProgram.bind();
						}
						else
						{
							llPathingLibInstance->renderNavMeshEdges();
						}
					
						gGL.flush();
						glLineWidth(1.0f);	
					}
			
					glPolygonOffset(0.f, 0.f);

					gGL.flush();
					if (LLGLSLShader::sNoFixedFunction)
					{
						gPathfindingProgram.unbind();
					}
				}
			}
		}
	}

	gGL.color4f(1,1,1,1);

	gGLLastMatrix = NULL;
	gGL.loadMatrix(gGLModelView);
	gGL.setColorMask(true, false);

	
	if (!hud_only && !mDebugBlips.empty())
	{ //render debug blips
		if (LLGLSLShader::sNoFixedFunction)
		{
			gUIProgram.bind();
		}

		gGL.getTexUnit(0)->bind(LLViewerFetchedTexture::sWhiteImagep, true);

		glPointSize(8.f);
		LLGLDepthTest depth(GL_TRUE, GL_TRUE, GL_ALWAYS);

		gGL.begin(LLRender::POINTS);
		for (std::list<DebugBlip>::iterator iter = mDebugBlips.begin(); iter != mDebugBlips.end(); )
		{
			DebugBlip& blip = *iter;

			blip.mAge += gFrameIntervalSeconds;
			if (blip.mAge > 2.f)
			{
				mDebugBlips.erase(iter++);
			}
			else
			{
				iter++;
			}

			blip.mPosition.mV[2] += gFrameIntervalSeconds*2.f;

			gGL.color4fv(blip.mColor.mV);
			gGL.vertex3fv(blip.mPosition.mV);
		}
		gGL.end();
		gGL.flush();
		glPointSize(1.f);
	}


	// Debug stuff.
	for (LLWorld::region_list_t::const_iterator iter = LLWorld::getInstance()->getRegionList().begin(); 
			iter != LLWorld::getInstance()->getRegionList().end(); ++iter)
	{
		LLViewerRegion* region = *iter;
		for (U32 i = 0; i < LLViewerRegion::NUM_PARTITIONS; i++)
		{
			LLSpatialPartition* part = region->getSpatialPartition(i);
			if (part)
			{
				if ( hud_only && (part->mDrawableType == RENDER_TYPE_HUD || part->mDrawableType == RENDER_TYPE_HUD_PARTICLES) ||
					 !hud_only && hasRenderType(part->mDrawableType) )
				{
					part->renderDebug();
				}
			}
		}
	}

	for (LLCullResult::bridge_iterator i = sCull->beginVisibleBridge(); i != sCull->endVisibleBridge(); ++i)
	{
		LLSpatialBridge* bridge = *i;
		if (!bridge->isDead() && hasRenderType(bridge->mDrawableType))
		{
			gGL.pushMatrix();
			gGL.multMatrix((F32*)bridge->mDrawable->getRenderMatrix().mMatrix);
			bridge->renderDebug();
			gGL.popMatrix();
		}
	}

	if (LLGLSLShader::sNoFixedFunction)
	{
		gUIProgram.bind();
	}

	if (hasRenderDebugMask(LLPipeline::RENDER_DEBUG_SHADOW_FRUSTA))
	{
		LLVertexBuffer::unbind();

		LLGLEnable blend(GL_BLEND);
		LLGLDepthTest depth(TRUE, FALSE);
		LLGLDisable cull(GL_CULL_FACE);

		gGL.color4f(1,1,1,1);
		gGL.getTexUnit(0)->unbind(LLTexUnit::TT_TEXTURE);
				
		F32 a = 0.1f;

		F32 col[] =
		{
			1,0,0,a,
			0,1,0,a,
			0,0,1,a,
			1,0,1,a,
			
			1,1,0,a,
			0,1,1,a,
			1,1,1,a,
			1,0,1,a,
		};

		for (U32 i = 0; i < 8; i++)
		{
			LLVector3* frust = mShadowCamera[i].mAgentFrustum;

			if (i > 3)
			{ //render shadow frusta as volumes
				if (mShadowFrustPoints[i-4].empty())
			{
					continue;
				}

				gGL.color4fv(col+(i-4)*4);	
			
				gGL.begin(LLRender::TRIANGLE_STRIP);
				gGL.vertex3fv(frust[0].mV); gGL.vertex3fv(frust[4].mV);
				gGL.vertex3fv(frust[1].mV); gGL.vertex3fv(frust[5].mV);
				gGL.vertex3fv(frust[2].mV); gGL.vertex3fv(frust[6].mV);
				gGL.vertex3fv(frust[3].mV); gGL.vertex3fv(frust[7].mV);
				gGL.vertex3fv(frust[0].mV); gGL.vertex3fv(frust[4].mV);
				gGL.end();
				
				
				gGL.begin(LLRender::TRIANGLE_STRIP);
				gGL.vertex3fv(frust[0].mV);
				gGL.vertex3fv(frust[1].mV);
				gGL.vertex3fv(frust[3].mV);
				gGL.vertex3fv(frust[2].mV);
				gGL.end();
				
				gGL.begin(LLRender::TRIANGLE_STRIP);
				gGL.vertex3fv(frust[4].mV);
				gGL.vertex3fv(frust[5].mV);
				gGL.vertex3fv(frust[7].mV);
				gGL.vertex3fv(frust[6].mV);
				gGL.end();		
			}

	
			if (i < 4)
			{
				
				//if (i == 0 || !mShadowFrustPoints[i].empty())
				{
					//render visible point cloud
					gGL.flush();
					glPointSize(8.f);
					gGL.begin(LLRender::POINTS);
					
					F32* c = col+i*4;
					gGL.color3fv(c);

					for (U32 j = 0; j < mShadowFrustPoints[i].size(); ++j)
						{
							gGL.vertex3fv(mShadowFrustPoints[i][j].mV);
						
						}
					gGL.end();

					gGL.flush();
					glPointSize(1.f);

					LLVector3* ext = mShadowExtents[i]; 
					LLVector3 pos = (ext[0]+ext[1])*0.5f;
					LLVector3 size = (ext[1]-ext[0])*0.5f;
					drawBoxOutline(pos, size);

					//render camera frustum splits as outlines
					gGL.begin(LLRender::LINES);
					gGL.vertex3fv(frust[0].mV); gGL.vertex3fv(frust[1].mV);
					gGL.vertex3fv(frust[1].mV); gGL.vertex3fv(frust[2].mV);
					gGL.vertex3fv(frust[2].mV); gGL.vertex3fv(frust[3].mV);
					gGL.vertex3fv(frust[3].mV); gGL.vertex3fv(frust[0].mV);
					gGL.vertex3fv(frust[4].mV); gGL.vertex3fv(frust[5].mV);
					gGL.vertex3fv(frust[5].mV); gGL.vertex3fv(frust[6].mV);
					gGL.vertex3fv(frust[6].mV); gGL.vertex3fv(frust[7].mV);
					gGL.vertex3fv(frust[7].mV); gGL.vertex3fv(frust[4].mV);
					gGL.vertex3fv(frust[0].mV); gGL.vertex3fv(frust[4].mV);
					gGL.vertex3fv(frust[1].mV); gGL.vertex3fv(frust[5].mV);
					gGL.vertex3fv(frust[2].mV); gGL.vertex3fv(frust[6].mV);
					gGL.vertex3fv(frust[3].mV); gGL.vertex3fv(frust[7].mV);
					gGL.end();
				}
			}

			/*gGL.flush();
			glLineWidth(16-i*2);
			for (LLWorld::region_list_t::const_iterator iter = LLWorld::getInstance()->getRegionList().begin(); 
					iter != LLWorld::getInstance()->getRegionList().end(); ++iter)
			{
				LLViewerRegion* region = *iter;
				for (U32 j = 0; j < LLViewerRegion::NUM_PARTITIONS; j++)
				{
					LLSpatialPartition* part = region->getSpatialPartition(j);
					if (part)
					{
						if (hasRenderType(part->mDrawableType))
						{
							part->renderIntersectingBBoxes(&mShadowCamera[i]);
						}
					}
				}
			}
			gGL.flush();
			glLineWidth(1.f);*/
		}
	}

	if (mRenderDebugMask & RENDER_DEBUG_WIND_VECTORS)
	{
		gAgent.getRegion()->mWind.renderVectors();
	}
	
	if (mRenderDebugMask & RENDER_DEBUG_COMPOSITION)
	{
		// Debug composition layers
		F32 x, y;

		gGL.getTexUnit(0)->unbind(LLTexUnit::TT_TEXTURE);

		if (gAgent.getRegion())
		{
			gGL.begin(LLRender::POINTS);
			// Draw the composition layer for the region that I'm in.
			for (x = 0; x <= 260; x++)
			{
				for (y = 0; y <= 260; y++)
				{
					if ((x > 255) || (y > 255))
					{
						gGL.color4f(1.f, 0.f, 0.f, 1.f);
					}
					else
					{
						gGL.color4f(0.f, 0.f, 1.f, 1.f);
					}
					F32 z = gAgent.getRegion()->getCompositionXY((S32)x, (S32)y);
					z *= 5.f;
					z += 50.f;
					gGL.vertex3f(x, y, z);
				}
			}
			gGL.end();
		}
	}

	if (mRenderDebugMask & LLPipeline::RENDER_DEBUG_BUILD_QUEUE)
	{
		U32 count = 0;
		U32 size = mGroupQ2.size();
		LLColor4 col;

		LLVertexBuffer::unbind();
		LLGLEnable blend(GL_BLEND);
		gGL.setSceneBlendType(LLRender::BT_ALPHA);
		LLGLDepthTest depth(GL_TRUE, GL_FALSE);
		gGL.getTexUnit(0)->bind(LLViewerFetchedTexture::sWhiteImagep);
		
		gGL.pushMatrix();
		gGL.loadMatrix(gGLModelView);
		gGLLastMatrix = NULL;

		for (LLSpatialGroup::sg_vector_t::iterator iter = mGroupQ2.begin(); iter != mGroupQ2.end(); ++iter)
		{
			LLSpatialGroup* group = *iter;
			if (group->isDead())
			{
				continue;
			}

			LLSpatialBridge* bridge = group->mSpatialPartition->asBridge();

			if (bridge && (!bridge->mDrawable || bridge->mDrawable->isDead()))
			{
				continue;
			}

			if (bridge)
			{
				gGL.pushMatrix();
				gGL.multMatrix((F32*)bridge->mDrawable->getRenderMatrix().mMatrix);
			}

			F32 alpha = llclamp((F32) (size-count)/size, 0.f, 1.f);

			
			LLVector2 c(1.f-alpha, alpha);
			c.normVec();

			
			++count;
			col.set(c.mV[0], c.mV[1], 0, alpha*0.5f+0.5f);
			group->drawObjectBox(col);

			if (bridge)
			{
				gGL.popMatrix();
			}
		}

		gGL.popMatrix();
	}

	gGL.flush();
	if (LLGLSLShader::sNoFixedFunction)
	{
		gUIProgram.unbind();
	}
}

static LLFastTimer::DeclareTimer FTM_REBUILD_POOLS("Rebuild Pools");

void LLPipeline::rebuildPools()
{
	LLFastTimer t(FTM_REBUILD_POOLS);
	LLMemType mt(LLMemType::MTYPE_PIPELINE_REBUILD_POOLS);

	assertInitialized();

	S32 max_count = mPools.size();
	pool_set_t::iterator iter1 = mPools.upper_bound(mLastRebuildPool);
	while(max_count > 0 && mPools.size() > 0) // && num_rebuilds < MAX_REBUILDS)
	{
		if (iter1 == mPools.end())
		{
			iter1 = mPools.begin();
		}
		LLDrawPool* poolp = *iter1;

		if (poolp->isDead())
		{
			mPools.erase(iter1++);
			removeFromQuickLookup( poolp );
			if (poolp == mLastRebuildPool)
			{
				mLastRebuildPool = NULL;
			}
			delete poolp;
		}
		else
		{
			mLastRebuildPool = poolp;
			iter1++;
		}
		max_count--;
	}

	if (isAgentAvatarValid())
	{
		gAgentAvatarp->rebuildHUD();
	}
}

void LLPipeline::addToQuickLookup( LLDrawPool* new_poolp )
{
	LLMemType mt(LLMemType::MTYPE_PIPELINE_QUICK_LOOKUP);

	assertInitialized();

	switch( new_poolp->getType() )
	{
	case LLDrawPool::POOL_SIMPLE:
		if (mSimplePool)
		{
			llassert(0);
			llwarns << "Ignoring duplicate simple pool." << llendl;
		}
		else
		{
			mSimplePool = (LLRenderPass*) new_poolp;
		}
		break;

	case LLDrawPool::POOL_GRASS:
		if (mGrassPool)
		{
			llassert(0);
			llwarns << "Ignoring duplicate grass pool." << llendl;
		}
		else
		{
			mGrassPool = (LLRenderPass*) new_poolp;
		}
		break;

	case LLDrawPool::POOL_FULLBRIGHT:
		if (mFullbrightPool)
		{
			llassert(0);
			llwarns << "Ignoring duplicate simple pool." << llendl;
		}
		else
		{
			mFullbrightPool = (LLRenderPass*) new_poolp;
		}
		break;

	case LLDrawPool::POOL_INVISIBLE:
		if (mInvisiblePool)
		{
			llassert(0);
			llwarns << "Ignoring duplicate simple pool." << llendl;
		}
		else
		{
			mInvisiblePool = (LLRenderPass*) new_poolp;
		}
		break;

	case LLDrawPool::POOL_GLOW:
		if (mGlowPool)
		{
			llassert(0);
			llwarns << "Ignoring duplicate glow pool." << llendl;
		}
		else
		{
			mGlowPool = (LLRenderPass*) new_poolp;
		}
		break;

	case LLDrawPool::POOL_TREE:
		mTreePools[ uintptr_t(new_poolp->getTexture()) ] = new_poolp ;
		break;
 
	case LLDrawPool::POOL_TERRAIN:
		mTerrainPools[ uintptr_t(new_poolp->getTexture()) ] = new_poolp ;
		break;

	case LLDrawPool::POOL_BUMP:
		if (mBumpPool)
		{
			llassert(0);
			llwarns << "Ignoring duplicate bump pool." << llendl;
		}
		else
		{
			mBumpPool = new_poolp;
		}
		break;

	case LLDrawPool::POOL_ALPHA:
		if( mAlphaPool )
		{
			llassert(0);
			llwarns << "LLPipeline::addPool(): Ignoring duplicate Alpha pool" << llendl;
		}
		else
		{
			mAlphaPool = new_poolp;
		}
		break;

	case LLDrawPool::POOL_AVATAR:
		break; // Do nothing

	case LLDrawPool::POOL_SKY:
		if( mSkyPool )
		{
			llassert(0);
			llwarns << "LLPipeline::addPool(): Ignoring duplicate Sky pool" << llendl;
		}
		else
		{
			mSkyPool = new_poolp;
		}
		break;
	
	case LLDrawPool::POOL_WATER:
		if( mWaterPool )
		{
			llassert(0);
			llwarns << "LLPipeline::addPool(): Ignoring duplicate Water pool" << llendl;
		}
		else
		{
			mWaterPool = new_poolp;
		}
		break;

	case LLDrawPool::POOL_GROUND:
		if( mGroundPool )
		{
			llassert(0);
			llwarns << "LLPipeline::addPool(): Ignoring duplicate Ground Pool" << llendl;
		}
		else
		{ 
			mGroundPool = new_poolp;
		}
		break;

	case LLDrawPool::POOL_WL_SKY:
		if( mWLSkyPool )
		{
			llassert(0);
			llwarns << "LLPipeline::addPool(): Ignoring duplicate WLSky Pool" << llendl;
		}
		else
		{ 
			mWLSkyPool = new_poolp;
		}
		break;

	default:
		llassert(0);
		llwarns << "Invalid Pool Type in  LLPipeline::addPool()" << llendl;
		break;
	}
}

void LLPipeline::removePool( LLDrawPool* poolp )
{
	assertInitialized();
	removeFromQuickLookup(poolp);
	mPools.erase(poolp);
	delete poolp;
}

void LLPipeline::removeFromQuickLookup( LLDrawPool* poolp )
{
	assertInitialized();
	LLMemType mt(LLMemType::MTYPE_PIPELINE);
	switch( poolp->getType() )
	{
	case LLDrawPool::POOL_SIMPLE:
		llassert(mSimplePool == poolp);
		mSimplePool = NULL;
		break;

	case LLDrawPool::POOL_GRASS:
		llassert(mGrassPool == poolp);
		mGrassPool = NULL;
		break;

	case LLDrawPool::POOL_FULLBRIGHT:
		llassert(mFullbrightPool == poolp);
		mFullbrightPool = NULL;
		break;

	case LLDrawPool::POOL_INVISIBLE:
		llassert(mInvisiblePool == poolp);
		mInvisiblePool = NULL;
		break;

	case LLDrawPool::POOL_WL_SKY:
		llassert(mWLSkyPool == poolp);
		mWLSkyPool = NULL;
		break;

	case LLDrawPool::POOL_GLOW:
		llassert(mGlowPool == poolp);
		mGlowPool = NULL;
		break;

	case LLDrawPool::POOL_TREE:
		#ifdef _DEBUG
			{
				BOOL found = mTreePools.erase( (uintptr_t)poolp->getTexture() );
				llassert( found );
			}
		#else
			mTreePools.erase( (uintptr_t)poolp->getTexture() );
		#endif
		break;

	case LLDrawPool::POOL_TERRAIN:
		#ifdef _DEBUG
			{
				BOOL found = mTerrainPools.erase( (uintptr_t)poolp->getTexture() );
				llassert( found );
			}
		#else
			mTerrainPools.erase( (uintptr_t)poolp->getTexture() );
		#endif
		break;

	case LLDrawPool::POOL_BUMP:
		llassert( poolp == mBumpPool );
		mBumpPool = NULL;
		break;
	
	case LLDrawPool::POOL_ALPHA:
		llassert( poolp == mAlphaPool );
		mAlphaPool = NULL;
		break;

	case LLDrawPool::POOL_AVATAR:
		break; // Do nothing

	case LLDrawPool::POOL_SKY:
		llassert( poolp == mSkyPool );
		mSkyPool = NULL;
		break;

	case LLDrawPool::POOL_WATER:
		llassert( poolp == mWaterPool );
		mWaterPool = NULL;
		break;

	case LLDrawPool::POOL_GROUND:
		llassert( poolp == mGroundPool );
		mGroundPool = NULL;
		break;

	default:
		llassert(0);
		llwarns << "Invalid Pool Type in  LLPipeline::removeFromQuickLookup() type=" << poolp->getType() << llendl;
		break;
	}
}

void LLPipeline::resetDrawOrders()
{
	assertInitialized();
	// Iterate through all of the draw pools and rebuild them.
	for (pool_set_t::iterator iter = mPools.begin(); iter != mPools.end(); ++iter)
	{
		LLDrawPool *poolp = *iter;
		poolp->resetDrawOrders();
	}
}

//============================================================================
// Once-per-frame setup of hardware lights,
// including sun/moon, avatar backlight, and up to 6 local lights

void LLPipeline::setupAvatarLights(BOOL for_edit)
{
	assertInitialized();

	if (for_edit)
	{
		LLColor4 diffuse(1.f, 1.f, 1.f, 0.f);
		LLVector4 light_pos_cam(-8.f, 0.25f, 10.f, 0.f);  // w==0 => directional light
		LLMatrix4 camera_mat = LLViewerCamera::getInstance()->getModelview();
		LLMatrix4 camera_rot(camera_mat.getMat3());
		camera_rot.invert();
		LLVector4 light_pos = light_pos_cam * camera_rot;
		
		light_pos.normalize();

		LLLightState* light = gGL.getLight(1);

		mHWLightColors[1] = diffuse;

		light->setDiffuse(diffuse);
		light->setAmbient(LLColor4::black);
		light->setSpecular(LLColor4::black);
		light->setPosition(light_pos);
		light->setConstantAttenuation(1.f);
		light->setLinearAttenuation(0.f);
		light->setQuadraticAttenuation(0.f);
		light->setSpotExponent(0.f);
		light->setSpotCutoff(180.f);
	}
	else if (gAvatarBacklight) // Always true (unless overridden in a devs .ini)
	{
		LLVector3 opposite_pos = -1.f * mSunDir;
		LLVector3 orthog_light_pos = mSunDir % LLVector3::z_axis;
		LLVector4 backlight_pos = LLVector4(lerp(opposite_pos, orthog_light_pos, 0.3f), 0.0f);
		backlight_pos.normalize();
			
		LLColor4 light_diffuse = mSunDiffuse;
		LLColor4 backlight_diffuse(1.f - light_diffuse.mV[VRED], 1.f - light_diffuse.mV[VGREEN], 1.f - light_diffuse.mV[VBLUE], 1.f);
		F32 max_component = 0.001f;
		for (S32 i = 0; i < 3; i++)
		{
			if (backlight_diffuse.mV[i] > max_component)
			{
				max_component = backlight_diffuse.mV[i];
			}
		}
		F32 backlight_mag;
		if (gSky.getSunDirection().mV[2] >= LLSky::NIGHTTIME_ELEVATION_COS)
		{
			backlight_mag = BACKLIGHT_DAY_MAGNITUDE_OBJECT;
		}
		else
		{
			backlight_mag = BACKLIGHT_NIGHT_MAGNITUDE_OBJECT;
		}
		backlight_diffuse *= backlight_mag / max_component;

		mHWLightColors[1] = backlight_diffuse;

		LLLightState* light = gGL.getLight(1);

		light->setPosition(backlight_pos);
		light->setDiffuse(backlight_diffuse);
		light->setAmbient(LLColor4::black);
		light->setSpecular(LLColor4::black);
		light->setConstantAttenuation(1.f);
		light->setLinearAttenuation(0.f);
		light->setQuadraticAttenuation(0.f);
		light->setSpotExponent(0.f);
		light->setSpotCutoff(180.f);
	}
	else
	{
		LLLightState* light = gGL.getLight(1);

		mHWLightColors[1] = LLColor4::black;

		light->setDiffuse(LLColor4::black);
		light->setAmbient(LLColor4::black);
		light->setSpecular(LLColor4::black);
	}
}

static F32 calc_light_dist(LLVOVolume* light, const LLVector3& cam_pos, F32 max_dist)
{
	F32 inten = light->getLightIntensity();
	if (inten < .001f)
	{
		return max_dist;
	}
	F32 radius = light->getLightRadius();
	BOOL selected = light->isSelected();
	LLVector3 dpos = light->getRenderPosition() - cam_pos;
	F32 dist2 = dpos.lengthSquared();
	if (!selected && dist2 > (max_dist + radius)*(max_dist + radius))
	{
		return max_dist;
	}
	F32 dist = (F32) sqrt(dist2);
	dist *= 1.f / inten;
	dist -= radius;
	if (selected)
	{
		dist -= 10000.f; // selected lights get highest priority
	}
	if (light->mDrawable.notNull() && light->mDrawable->isState(LLDrawable::ACTIVE))
	{
		// moving lights get a little higher priority (too much causes artifacts)
		dist -= light->getLightRadius()*0.25f;
	}
	return dist;
}

void LLPipeline::calcNearbyLights(LLCamera& camera)
{
	assertInitialized();

	if (LLPipeline::sReflectionRender)
	{
		return;
	}

	if (mLightingDetail >= 1)
	{
		// mNearbyLight (and all light_set_t's) are sorted such that
		// begin() == the closest light and rbegin() == the farthest light
		const S32 MAX_LOCAL_LIGHTS = 6;
// 		LLVector3 cam_pos = gAgent.getCameraPositionAgent();
		LLVector3 cam_pos = LLViewerJoystick::getInstance()->getOverrideCamera() ?
						camera.getOrigin() : 
						gAgent.getPositionAgent();

		F32 max_dist = LIGHT_MAX_RADIUS * 4.f; // ignore enitrely lights > 4 * max light rad
		
		// UPDATE THE EXISTING NEARBY LIGHTS
		light_set_t cur_nearby_lights;
		for (light_set_t::iterator iter = mNearbyLights.begin();
			iter != mNearbyLights.end(); iter++)
		{
			const Light* light = &(*iter);
			LLDrawable* drawable = light->drawable;
			LLVOVolume* volight = drawable->getVOVolume();
			if (!volight || !drawable->isState(LLDrawable::LIGHT))
			{
				drawable->clearState(LLDrawable::NEARBY_LIGHT);
				continue;
			}
			if (light->fade <= -LIGHT_FADE_TIME)
			{
				drawable->clearState(LLDrawable::NEARBY_LIGHT);
				continue;
			}
			if (!sRenderAttachedLights && volight && volight->isAttachment())
			{
				drawable->clearState(LLDrawable::NEARBY_LIGHT);
				continue;
			}

			F32 dist = calc_light_dist(volight, cam_pos, max_dist);
			cur_nearby_lights.insert(Light(drawable, dist, light->fade));
		}
		mNearbyLights = cur_nearby_lights;
				
		// FIND NEW LIGHTS THAT ARE IN RANGE
		light_set_t new_nearby_lights;
		for (LLDrawable::drawable_set_t::iterator iter = mLights.begin();
			 iter != mLights.end(); ++iter)
		{
			LLDrawable* drawable = *iter;
			LLVOVolume* light = drawable->getVOVolume();
			if (!light || drawable->isState(LLDrawable::NEARBY_LIGHT))
			{
				continue;
			}
			if (light->isHUDAttachment())
			{
				continue; // no lighting from HUD objects
			}
			F32 dist = calc_light_dist(light, cam_pos, max_dist);
			if (dist >= max_dist)
			{
				continue;
			}
			if (!sRenderAttachedLights && light && light->isAttachment())
			{
				continue;
			}
			new_nearby_lights.insert(Light(drawable, dist, 0.f));
			if (new_nearby_lights.size() > (U32)MAX_LOCAL_LIGHTS)
			{
				new_nearby_lights.erase(--new_nearby_lights.end());
				const Light& last = *new_nearby_lights.rbegin();
				max_dist = last.dist;
			}
		}

		// INSERT ANY NEW LIGHTS
		for (light_set_t::iterator iter = new_nearby_lights.begin();
			 iter != new_nearby_lights.end(); iter++)
		{
			const Light* light = &(*iter);
			if (mNearbyLights.size() < (U32)MAX_LOCAL_LIGHTS)
			{
				mNearbyLights.insert(*light);
				((LLDrawable*) light->drawable)->setState(LLDrawable::NEARBY_LIGHT);
			}
			else
			{
				// crazy cast so that we can overwrite the fade value
				// even though gcc enforces sets as const
				// (fade value doesn't affect sort so this is safe)
				Light* farthest_light = ((Light*) (&(*(mNearbyLights.rbegin()))));
				if (light->dist < farthest_light->dist)
				{
					if (farthest_light->fade >= 0.f)
					{
						farthest_light->fade = -gFrameIntervalSeconds;
					}
				}
				else
				{
					break; // none of the other lights are closer
				}
			}
		}
		
	}
}

void LLPipeline::setupHWLights(LLDrawPool* pool)
{
	assertInitialized();
	
	// Ambient
	if (!LLGLSLShader::sNoFixedFunction)
	{
		gGL.syncMatrices();
		LLColor4 ambient = gSky.getTotalAmbientColor();
		gGL.setAmbientLightColor(ambient);
	}

	// Light 0 = Sun or Moon (All objects)
	{
		if (gSky.getSunDirection().mV[2] >= LLSky::NIGHTTIME_ELEVATION_COS)
		{
			mSunDir.setVec(gSky.getSunDirection());
			mSunDiffuse.setVec(gSky.getSunDiffuseColor());
		}
		else
		{
			mSunDir.setVec(gSky.getMoonDirection());
			mSunDiffuse.setVec(gSky.getMoonDiffuseColor());
		}

		F32 max_color = llmax(mSunDiffuse.mV[0], mSunDiffuse.mV[1], mSunDiffuse.mV[2]);
		if (max_color > 1.f)
		{
			mSunDiffuse *= 1.f/max_color;
		}
		mSunDiffuse.clamp();

		LLVector4 light_pos(mSunDir, 0.0f);
		LLColor4 light_diffuse = mSunDiffuse;
		mHWLightColors[0] = light_diffuse;

		LLLightState* light = gGL.getLight(0);
		light->setPosition(light_pos);
		light->setDiffuse(light_diffuse);
		light->setAmbient(LLColor4::black);
		light->setSpecular(LLColor4::black);
		light->setConstantAttenuation(1.f);
		light->setLinearAttenuation(0.f);
		light->setQuadraticAttenuation(0.f);
		light->setSpotExponent(0.f);
		light->setSpotCutoff(180.f);
	}
	
	// Light 1 = Backlight (for avatars)
	// (set by enableLightsAvatar)
	
	S32 cur_light = 2;
	
	// Nearby lights = LIGHT 2-7

	mLightMovingMask = 0;
	
	if (mLightingDetail >= 1)
	{
		for (light_set_t::iterator iter = mNearbyLights.begin();
			 iter != mNearbyLights.end(); ++iter)
		{
			LLDrawable* drawable = iter->drawable;
			LLVOVolume* light = drawable->getVOVolume();
			if (!light)
			{
				continue;
			}
			if (drawable->isState(LLDrawable::ACTIVE))
			{
				mLightMovingMask |= (1<<cur_light);
			}
			
			LLColor4  light_color = light->getLightColor();
			light_color.mV[3] = 0.0f;

			F32 fade = iter->fade;
			if (fade < LIGHT_FADE_TIME)
			{
				// fade in/out light
				if (fade >= 0.f)
				{
					fade = fade / LIGHT_FADE_TIME;
					((Light*) (&(*iter)))->fade += gFrameIntervalSeconds;
				}
				else
				{
					fade = 1.f + fade / LIGHT_FADE_TIME;
					((Light*) (&(*iter)))->fade -= gFrameIntervalSeconds;
				}
				fade = llclamp(fade,0.f,1.f);
				light_color *= fade;
			}

			LLVector3 light_pos(light->getRenderPosition());
			LLVector4 light_pos_gl(light_pos, 1.0f);
	
			F32 light_radius = llmax(light->getLightRadius(), 0.001f);

			F32 x = (3.f * (1.f + light->getLightFalloff())); // why this magic?  probably trying to match a historic behavior.
			float linatten = x / (light_radius); // % of brightness at radius

			mHWLightColors[cur_light] = light_color;
			LLLightState* light_state = gGL.getLight(cur_light);
			
			light_state->setPosition(light_pos_gl);
			light_state->setDiffuse(light_color);
			light_state->setAmbient(LLColor4::black);
			light_state->setConstantAttenuation(0.f);
			if (sRenderDeferred)
			{
				F32 size = light_radius*1.5f;
				light_state->setLinearAttenuation(size*size);
				light_state->setQuadraticAttenuation(light->getLightFalloff()*0.5f+1.f);
			}
			else
			{
				light_state->setLinearAttenuation(linatten);
				light_state->setQuadraticAttenuation(0.f);
			}
			

			if (light->isLightSpotlight() // directional (spot-)light
			    && (LLPipeline::sRenderDeferred || RenderSpotLightsInNondeferred)) // these are only rendered as GL spotlights if we're in deferred rendering mode *or* the setting forces them on
			{
				LLQuaternion quat = light->getRenderRotation();
				LLVector3 at_axis(0,0,-1); // this matches deferred rendering's object light direction
				at_axis *= quat;

				light_state->setSpotDirection(at_axis);
				light_state->setSpotCutoff(90.f);
				light_state->setSpotExponent(2.f);
	
				const LLColor4 specular(0.f, 0.f, 0.f, 0.f);
				light_state->setSpecular(specular);
			}
			else // omnidirectional (point) light
			{
				light_state->setSpotExponent(0.f);
				light_state->setSpotCutoff(180.f);
				
				// we use specular.w = 1.0 as a cheap hack for the shaders to know that this is omnidirectional rather than a spotlight
				const LLColor4 specular(0.f, 0.f, 0.f, 1.f);
				light_state->setSpecular(specular);				
			}
			cur_light++;
			if (cur_light >= 8)
			{
				break; // safety
			}
		}
	}
	for ( ; cur_light < 8 ; cur_light++)
	{
		mHWLightColors[cur_light] = LLColor4::black;
		LLLightState* light = gGL.getLight(cur_light);

		light->setDiffuse(LLColor4::black);
		light->setAmbient(LLColor4::black);
		light->setSpecular(LLColor4::black);
	}
	if (gAgentAvatarp &&
		gAgentAvatarp->mSpecialRenderMode == 3)
	{
		LLColor4  light_color = LLColor4::white;
		light_color.mV[3] = 0.0f;

		LLVector3 light_pos(LLViewerCamera::getInstance()->getOrigin());
		LLVector4 light_pos_gl(light_pos, 1.0f);

		F32 light_radius = 16.f;

			F32 x = 3.f;
		float linatten = x / (light_radius); // % of brightness at radius

		mHWLightColors[2] = light_color;
		LLLightState* light = gGL.getLight(2);

		light->setPosition(light_pos_gl);
		light->setDiffuse(light_color);
		light->setAmbient(LLColor4::black);
		light->setSpecular(LLColor4::black);
		light->setQuadraticAttenuation(0.f);
		light->setConstantAttenuation(0.f);
		light->setLinearAttenuation(linatten);
		light->setSpotExponent(0.f);
		light->setSpotCutoff(180.f);
	}

	// Init GL state
	if (!LLGLSLShader::sNoFixedFunction)
	{
		glDisable(GL_LIGHTING);
	}

	for (S32 i = 0; i < 8; ++i)
	{
		gGL.getLight(i)->disable();
	}
	mLightMask = 0;
}

void LLPipeline::enableLights(U32 mask)
{
	assertInitialized();

	if (mLightingDetail == 0)
	{
		mask &= 0xf003; // sun and backlight only (and fullbright bit)
	}
	if (mLightMask != mask)
	{
		stop_glerror();
		if (!mLightMask)
		{
			if (!LLGLSLShader::sNoFixedFunction)
			{
				glEnable(GL_LIGHTING);
			}
		}
		if (mask)
		{
			stop_glerror();
			for (S32 i=0; i<8; i++)
			{
				LLLightState* light = gGL.getLight(i);
				if (mask & (1<<i))
				{
					light->enable();
					light->setDiffuse(mHWLightColors[i]);
				}
				else
				{
					light->disable();
					light->setDiffuse(LLColor4::black);
				}
			}
			stop_glerror();
		}
		else
		{
			if (!LLGLSLShader::sNoFixedFunction)
			{
				glDisable(GL_LIGHTING);
			}
		}
		mLightMask = mask;
		stop_glerror();

		LLColor4 ambient = gSky.getTotalAmbientColor();
		gGL.setAmbientLightColor(ambient);
	}
}

void LLPipeline::enableLightsStatic()
{
	assertInitialized();
	U32 mask = 0x01; // Sun
	if (mLightingDetail >= 2)
	{
		mask |= mLightMovingMask; // Hardware moving lights
	}
	else
	{
		mask |= 0xff & (~2); // Hardware local lights
	}
	enableLights(mask);
}

void LLPipeline::enableLightsDynamic()
{
	assertInitialized();
	U32 mask = 0xff & (~2); // Local lights
	enableLights(mask);
	
	if (isAgentAvatarValid() && getLightingDetail() <= 0)
	{
		if (gAgentAvatarp->mSpecialRenderMode == 0) // normal
		{
			gPipeline.enableLightsAvatar();
		}
		else if (gAgentAvatarp->mSpecialRenderMode >= 1)  // anim preview
		{
			gPipeline.enableLightsAvatarEdit(LLColor4(0.7f, 0.6f, 0.3f, 1.f));
		}
	}
}

void LLPipeline::enableLightsAvatar()
{
	U32 mask = 0xff; // All lights
	setupAvatarLights(FALSE);
	enableLights(mask);
}

void LLPipeline::enableLightsPreview()
{
	disableLights();

	if (!LLGLSLShader::sNoFixedFunction)
	{
		glEnable(GL_LIGHTING);
	}

	LLColor4 ambient = PreviewAmbientColor;
	gGL.setAmbientLightColor(ambient);

	LLColor4 diffuse0 = PreviewDiffuse0;
	LLColor4 specular0 = PreviewSpecular0;
	LLColor4 diffuse1 = PreviewDiffuse1;
	LLColor4 specular1 = PreviewSpecular1;
	LLColor4 diffuse2 = PreviewDiffuse2;
	LLColor4 specular2 = PreviewSpecular2;

	LLVector3 dir0 = PreviewDirection0;
	LLVector3 dir1 = PreviewDirection1;
	LLVector3 dir2 = PreviewDirection2;

	dir0.normVec();
	dir1.normVec();
	dir2.normVec();
	
	LLVector4 light_pos(dir0, 0.0f);

	LLLightState* light = gGL.getLight(0);

	light->enable();
	light->setPosition(light_pos);
	light->setDiffuse(diffuse0);
	light->setAmbient(LLColor4::black);
	light->setSpecular(specular0);
	light->setSpotExponent(0.f);
	light->setSpotCutoff(180.f);

	light_pos = LLVector4(dir1, 0.f);

	light = gGL.getLight(1);
	light->enable();
	light->setPosition(light_pos);
	light->setDiffuse(diffuse1);
	light->setAmbient(LLColor4::black);
	light->setSpecular(specular1);
	light->setSpotExponent(0.f);
	light->setSpotCutoff(180.f);

	light_pos = LLVector4(dir2, 0.f);
	light = gGL.getLight(2);
	light->enable();
	light->setPosition(light_pos);
	light->setDiffuse(diffuse2);
	light->setAmbient(LLColor4::black);
	light->setSpecular(specular2);
	light->setSpotExponent(0.f);
	light->setSpotCutoff(180.f);
}


void LLPipeline::enableLightsAvatarEdit(const LLColor4& color)
{
	U32 mask = 0x2002; // Avatar backlight only, set ambient
	setupAvatarLights(TRUE);
	enableLights(mask);

	gGL.setAmbientLightColor(color);
}

void LLPipeline::enableLightsFullbright(const LLColor4& color)
{
	assertInitialized();
	U32 mask = 0x1000; // Non-0 mask, set ambient
	enableLights(mask);

	gGL.setAmbientLightColor(color);
}

void LLPipeline::disableLights()
{
	enableLights(0); // no lighting (full bright)
}

//============================================================================

class LLMenuItemGL;
class LLInvFVBridge;
struct cat_folder_pair;
class LLVOBranch;
class LLVOLeaf;

void LLPipeline::findReferences(LLDrawable *drawablep)
{
	assertInitialized();
	if (mLights.find(drawablep) != mLights.end())
	{
		llinfos << "In mLights" << llendl;
	}
	if (std::find(mMovedList.begin(), mMovedList.end(), drawablep) != mMovedList.end())
	{
		llinfos << "In mMovedList" << llendl;
	}
	if (std::find(mShiftList.begin(), mShiftList.end(), drawablep) != mShiftList.end())
	{
		llinfos << "In mShiftList" << llendl;
	}
	if (mRetexturedList.find(drawablep) != mRetexturedList.end())
	{
		llinfos << "In mRetexturedList" << llendl;
	}
	
	if (std::find(mBuildQ1.begin(), mBuildQ1.end(), drawablep) != mBuildQ1.end())
	{
		llinfos << "In mBuildQ1" << llendl;
	}
	if (std::find(mBuildQ2.begin(), mBuildQ2.end(), drawablep) != mBuildQ2.end())
	{
		llinfos << "In mBuildQ2" << llendl;
	}

	S32 count;
	
	count = gObjectList.findReferences(drawablep);
	if (count)
	{
		llinfos << "In other drawables: " << count << " references" << llendl;
	}
}

BOOL LLPipeline::verify()
{
	BOOL ok = assertInitialized();
	if (ok) 
	{
		for (pool_set_t::iterator iter = mPools.begin(); iter != mPools.end(); ++iter)
		{
			LLDrawPool *poolp = *iter;
			if (!poolp->verify())
			{
				ok = FALSE;
			}
		}
	}

	if (!ok)
	{
		llwarns << "Pipeline verify failed!" << llendl;
	}
	return ok;
}

//////////////////////////////
//
// Collision detection
//
//

///////////////////////////////////////////////////////////////////////////////////////////////////////////////////////////////////////////////////////////////////////////////////////////////////////
/**
 *	A method to compute a ray-AABB intersection.
 *	Original code by Andrew Woo, from "Graphics Gems", Academic Press, 1990
 *	Optimized code by Pierre Terdiman, 2000 (~20-30% faster on my Celeron 500)
 *	Epsilon value added by Klaus Hartmann. (discarding it saves a few cycles only)
 *
 *	Hence this version is faster as well as more robust than the original one.
 *
 *	Should work provided:
 *	1) the integer representation of 0.0f is 0x00000000
 *	2) the sign bit of the float is the most significant one
 *
 *	Report bugs: p.terdiman@codercorner.com
 *
 *	\param		aabb		[in] the axis-aligned bounding box
 *	\param		origin		[in] ray origin
 *	\param		dir			[in] ray direction
 *	\param		coord		[out] impact coordinates
 *	\return		true if ray intersects AABB
 */
///////////////////////////////////////////////////////////////////////////////////////////////////////////////////////////////////////////////////////////////////////////////////////////////////////
//#define RAYAABB_EPSILON 0.00001f
#define IR(x)	((U32&)x)

bool LLRayAABB(const LLVector3 &center, const LLVector3 &size, const LLVector3& origin, const LLVector3& dir, LLVector3 &coord, F32 epsilon)
{
	BOOL Inside = TRUE;
	LLVector3 MinB = center - size;
	LLVector3 MaxB = center + size;
	LLVector3 MaxT;
	MaxT.mV[VX]=MaxT.mV[VY]=MaxT.mV[VZ]=-1.0f;

	// Find candidate planes.
	for(U32 i=0;i<3;i++)
	{
		if(origin.mV[i] < MinB.mV[i])
		{
			coord.mV[i]	= MinB.mV[i];
			Inside		= FALSE;

			// Calculate T distances to candidate planes
			if(IR(dir.mV[i]))	MaxT.mV[i] = (MinB.mV[i] - origin.mV[i]) / dir.mV[i];
		}
		else if(origin.mV[i] > MaxB.mV[i])
		{
			coord.mV[i]	= MaxB.mV[i];
			Inside		= FALSE;

			// Calculate T distances to candidate planes
			if(IR(dir.mV[i]))	MaxT.mV[i] = (MaxB.mV[i] - origin.mV[i]) / dir.mV[i];
		}
	}

	// Ray origin inside bounding box
	if(Inside)
	{
		coord = origin;
		return true;
	}

	// Get largest of the maxT's for final choice of intersection
	U32 WhichPlane = 0;
	if(MaxT.mV[1] > MaxT.mV[WhichPlane])	WhichPlane = 1;
	if(MaxT.mV[2] > MaxT.mV[WhichPlane])	WhichPlane = 2;

	// Check final candidate actually inside box
	if(IR(MaxT.mV[WhichPlane])&0x80000000) return false;

	for(U32 i=0;i<3;i++)
	{
		if(i!=WhichPlane)
		{
			coord.mV[i] = origin.mV[i] + MaxT.mV[WhichPlane] * dir.mV[i];
			if (epsilon > 0)
			{
				if(coord.mV[i] < MinB.mV[i] - epsilon || coord.mV[i] > MaxB.mV[i] + epsilon)	return false;
			}
			else
			{
				if(coord.mV[i] < MinB.mV[i] || coord.mV[i] > MaxB.mV[i])	return false;
			}
		}
	}
	return true;	// ray hits box
}

//////////////////////////////
//
// Macros, functions, and inline methods from other classes
//
//

void LLPipeline::setLight(LLDrawable *drawablep, BOOL is_light)
{
	if (drawablep && assertInitialized())
	{
		if (is_light)
		{
			mLights.insert(drawablep);
			drawablep->setState(LLDrawable::LIGHT);
		}
		else
		{
			drawablep->clearState(LLDrawable::LIGHT);
			mLights.erase(drawablep);
		}
	}
}

//static
void LLPipeline::toggleRenderType(U32 type)
{
	gPipeline.mRenderTypeEnabled[type] = !gPipeline.mRenderTypeEnabled[type];
	if (type == LLPipeline::RENDER_TYPE_WATER)
	{
		gPipeline.mRenderTypeEnabled[LLPipeline::RENDER_TYPE_VOIDWATER] = !gPipeline.mRenderTypeEnabled[LLPipeline::RENDER_TYPE_VOIDWATER];
	}
}

//static
void LLPipeline::toggleRenderTypeControl(void* data)
{
	U32 type = (U32)(intptr_t)data;
	U32 bit = (1<<type);
	if (gPipeline.hasRenderType(type))
	{
		llinfos << "Toggling render type mask " << std::hex << bit << " off" << std::dec << llendl;
	}
	else
	{
		llinfos << "Toggling render type mask " << std::hex << bit << " on" << std::dec << llendl;
	}
	gPipeline.toggleRenderType(type);
}

//static
BOOL LLPipeline::hasRenderTypeControl(void* data)
{
	U32 type = (U32)(intptr_t)data;
	return gPipeline.hasRenderType(type);
}

// Allows UI items labeled "Hide foo" instead of "Show foo"
//static
BOOL LLPipeline::toggleRenderTypeControlNegated(void* data)
{
	S32 type = (S32)(intptr_t)data;
	return !gPipeline.hasRenderType(type);
}

//static
void LLPipeline::toggleRenderDebug(void* data)
{
	U32 bit = (U32)(intptr_t)data;
	if (gPipeline.hasRenderDebugMask(bit))
	{
		llinfos << "Toggling render debug mask " << std::hex << bit << " off" << std::dec << llendl;
	}
	else
	{
		llinfos << "Toggling render debug mask " << std::hex << bit << " on" << std::dec << llendl;
	}
	gPipeline.mRenderDebugMask ^= bit;
}


//static
BOOL LLPipeline::toggleRenderDebugControl(void* data)
{
	U32 bit = (U32)(intptr_t)data;
	return gPipeline.hasRenderDebugMask(bit);
}

//static
void LLPipeline::toggleRenderDebugFeature(void* data)
{
	U32 bit = (U32)(intptr_t)data;
	gPipeline.mRenderDebugFeatureMask ^= bit;
}


//static
BOOL LLPipeline::toggleRenderDebugFeatureControl(void* data)
{
	U32 bit = (U32)(intptr_t)data;
	return gPipeline.hasRenderDebugFeatureMask(bit);
}

void LLPipeline::setRenderDebugFeatureControl(U32 bit, bool value)
{
	if (value)
	{
		gPipeline.mRenderDebugFeatureMask |= bit;
	}
	else
	{
		gPipeline.mRenderDebugFeatureMask &= !bit;
	}
}

void LLPipeline::pushRenderDebugFeatureMask()
{
	mRenderDebugFeatureStack.push(mRenderDebugFeatureMask);
}

void LLPipeline::popRenderDebugFeatureMask()
{
	if (mRenderDebugFeatureStack.empty())
	{
		llerrs << "Depleted render feature stack." << llendl;
	}

	mRenderDebugFeatureMask = mRenderDebugFeatureStack.top();
	mRenderDebugFeatureStack.pop();
}

// static
void LLPipeline::setRenderScriptedBeacons(BOOL val)
{
	sRenderScriptedBeacons = val;
}

// static
void LLPipeline::toggleRenderScriptedBeacons(void*)
{
	sRenderScriptedBeacons = !sRenderScriptedBeacons;
}

// static
BOOL LLPipeline::getRenderScriptedBeacons(void*)
{
	return sRenderScriptedBeacons;
}

// static
void LLPipeline::setRenderScriptedTouchBeacons(BOOL val)
{
	sRenderScriptedTouchBeacons = val;
}

// static
void LLPipeline::toggleRenderScriptedTouchBeacons(void*)
{
	sRenderScriptedTouchBeacons = !sRenderScriptedTouchBeacons;
}

// static
BOOL LLPipeline::getRenderScriptedTouchBeacons(void*)
{
	return sRenderScriptedTouchBeacons;
}

// static
void LLPipeline::setRenderMOAPBeacons(BOOL val)
{
	sRenderMOAPBeacons = val;
}

// static
void LLPipeline::toggleRenderMOAPBeacons(void*)
{
	sRenderMOAPBeacons = !sRenderMOAPBeacons;
}

// static
BOOL LLPipeline::getRenderMOAPBeacons(void*)
{
	return sRenderMOAPBeacons;
}

// static
void LLPipeline::setRenderPhysicalBeacons(BOOL val)
{
	sRenderPhysicalBeacons = val;
}

// static
void LLPipeline::toggleRenderPhysicalBeacons(void*)
{
	sRenderPhysicalBeacons = !sRenderPhysicalBeacons;
}

// static
BOOL LLPipeline::getRenderPhysicalBeacons(void*)
{
	return sRenderPhysicalBeacons;
}

// static
void LLPipeline::setRenderParticleBeacons(BOOL val)
{
	sRenderParticleBeacons = val;
}

// static
void LLPipeline::toggleRenderParticleBeacons(void*)
{
	sRenderParticleBeacons = !sRenderParticleBeacons;
}

// static
BOOL LLPipeline::getRenderParticleBeacons(void*)
{
	return sRenderParticleBeacons;
}

// static
void LLPipeline::setRenderSoundBeacons(BOOL val)
{
	sRenderSoundBeacons = val;
}

// static
void LLPipeline::toggleRenderSoundBeacons(void*)
{
	sRenderSoundBeacons = !sRenderSoundBeacons;
}

// static
BOOL LLPipeline::getRenderSoundBeacons(void*)
{
	return sRenderSoundBeacons;
}

// static
void LLPipeline::setRenderBeacons(BOOL val)
{
	sRenderBeacons = val;
}

// static
void LLPipeline::toggleRenderBeacons(void*)
{
	sRenderBeacons = !sRenderBeacons;
}

// static
BOOL LLPipeline::getRenderBeacons(void*)
{
	return sRenderBeacons;
}

// static
void LLPipeline::setRenderHighlights(BOOL val)
{
	sRenderHighlight = val;
}

// static
void LLPipeline::toggleRenderHighlights(void*)
{
	sRenderHighlight = !sRenderHighlight;
}

// static
BOOL LLPipeline::getRenderHighlights(void*)
{
	return sRenderHighlight;
}

LLViewerObject* LLPipeline::lineSegmentIntersectInWorld(const LLVector3& start, const LLVector3& end,
														BOOL pick_transparent,												
														S32* face_hit,
														LLVector3* intersection,         // return the intersection point
														LLVector2* tex_coord,            // return the texture coordinates of the intersection point
														LLVector3* normal,               // return the surface normal at the intersection point
														LLVector3* bi_normal             // return the surface bi-normal at the intersection point
	)
{
	LLDrawable* drawable = NULL;

	LLVector3 local_end = end;

	LLVector3 position;

	sPickAvatar = FALSE; //LLToolMgr::getInstance()->inBuildMode() ? FALSE : TRUE;
	
	for (LLWorld::region_list_t::const_iterator iter = LLWorld::getInstance()->getRegionList().begin(); 
			iter != LLWorld::getInstance()->getRegionList().end(); ++iter)
	{
		LLViewerRegion* region = *iter;

		for (U32 j = 0; j < LLViewerRegion::NUM_PARTITIONS; j++)
		{
			if ((j == LLViewerRegion::PARTITION_VOLUME) || 
				(j == LLViewerRegion::PARTITION_BRIDGE) || 
				(j == LLViewerRegion::PARTITION_TERRAIN) ||
				(j == LLViewerRegion::PARTITION_TREE) ||
				(j == LLViewerRegion::PARTITION_GRASS))  // only check these partitions for now
			{
				LLSpatialPartition* part = region->getSpatialPartition(j);
				if (part && hasRenderType(part->mDrawableType))
				{
					LLDrawable* hit = part->lineSegmentIntersect(start, local_end, pick_transparent, face_hit, &position, tex_coord, normal, bi_normal);
					if (hit)
					{
						drawable = hit;
						local_end = position;						
					}
				}
			}
		}
	}
	
	if (!sPickAvatar)
	{
		//save hit info in case we need to restore
		//due to attachment override
		LLVector3 local_normal;
		LLVector3 local_binormal;
		LLVector2 local_texcoord;
		S32 local_face_hit = -1;

		if (face_hit)
		{ 
			local_face_hit = *face_hit;
		}
		if (tex_coord)
		{
			local_texcoord = *tex_coord;
		}
		if (bi_normal)
		{
			local_binormal = *bi_normal;
		}
		if (normal)
		{
			local_normal = *normal;
		}
				
		const F32 ATTACHMENT_OVERRIDE_DIST = 0.1f;

		//check against avatars
		sPickAvatar = TRUE;
		for (LLWorld::region_list_t::const_iterator iter = LLWorld::getInstance()->getRegionList().begin(); 
				iter != LLWorld::getInstance()->getRegionList().end(); ++iter)
		{
			LLViewerRegion* region = *iter;

			LLSpatialPartition* part = region->getSpatialPartition(LLViewerRegion::PARTITION_BRIDGE);
			if (part && hasRenderType(part->mDrawableType))
			{
				LLDrawable* hit = part->lineSegmentIntersect(start, local_end, pick_transparent, face_hit, &position, tex_coord, normal, bi_normal);
				if (hit)
				{
					if (!drawable || 
						!drawable->getVObj()->isAttachment() ||
						(position-local_end).magVec() > ATTACHMENT_OVERRIDE_DIST)
					{ //avatar overrides if previously hit drawable is not an attachment or 
					  //attachment is far enough away from detected intersection
						drawable = hit;
						local_end = position;						
					}
					else
					{ //prioritize attachments over avatars
						position = local_end;

						if (face_hit)
						{
							*face_hit = local_face_hit;
						}
						if (tex_coord)
						{
							*tex_coord = local_texcoord;
						}
						if (bi_normal)
						{
							*bi_normal = local_binormal;
						}
						if (normal)
						{
							*normal = local_normal;
						}
					}
				}
			}
		}
	}

	//check all avatar nametags (silly, isn't it?)
	for (std::vector< LLCharacter* >::iterator iter = LLCharacter::sInstances.begin();
		iter != LLCharacter::sInstances.end();
		++iter)
	{
		LLVOAvatar* av = (LLVOAvatar*) *iter;
		if (av->mNameText.notNull()
			&& av->mNameText->lineSegmentIntersect(start, local_end, position))
		{
			drawable = av->mDrawable;
			local_end = position;
		}
	}

	if (intersection)
	{
		*intersection = position;
	}

	return drawable ? drawable->getVObj().get() : NULL;
}

LLViewerObject* LLPipeline::lineSegmentIntersectInHUD(const LLVector3& start, const LLVector3& end,
													  BOOL pick_transparent,													
													  S32* face_hit,
													  LLVector3* intersection,         // return the intersection point
													  LLVector2* tex_coord,            // return the texture coordinates of the intersection point
													  LLVector3* normal,               // return the surface normal at the intersection point
													  LLVector3* bi_normal             // return the surface bi-normal at the intersection point
	)
{
	LLDrawable* drawable = NULL;

	for (LLWorld::region_list_t::const_iterator iter = LLWorld::getInstance()->getRegionList().begin(); 
			iter != LLWorld::getInstance()->getRegionList().end(); ++iter)
	{
		LLViewerRegion* region = *iter;

		BOOL toggle = FALSE;
		if (!hasRenderType(LLPipeline::RENDER_TYPE_HUD))
		{
			toggleRenderType(LLPipeline::RENDER_TYPE_HUD);
			toggle = TRUE;
		}

		LLSpatialPartition* part = region->getSpatialPartition(LLViewerRegion::PARTITION_HUD);
		if (part)
		{
			LLDrawable* hit = part->lineSegmentIntersect(start, end, pick_transparent, face_hit, intersection, tex_coord, normal, bi_normal);
			if (hit)
			{
				drawable = hit;
			}
		}

		if (toggle)
		{
			toggleRenderType(LLPipeline::RENDER_TYPE_HUD);
		}
	}
	return drawable ? drawable->getVObj().get() : NULL;
}

LLSpatialPartition* LLPipeline::getSpatialPartition(LLViewerObject* vobj)
{
	if (vobj)
	{
		LLViewerRegion* region = vobj->getRegion();
		if (region)
		{
			return region->getSpatialPartition(vobj->getPartitionType());
		}
	}
	return NULL;
}

void LLPipeline::resetVertexBuffers(LLDrawable* drawable)
{
	if (!drawable)
	{
		return;
	}

	for (S32 i = 0; i < drawable->getNumFaces(); i++)
	{
		LLFace* facep = drawable->getFace(i);
		if (facep)
		{
			facep->clearVertexBuffer();
		}
	}
}

void LLPipeline::resetVertexBuffers()
{
	mResetVertexBuffers = true;
}

static LLFastTimer::DeclareTimer FTM_RESET_VB("Reset VB");

void LLPipeline::doResetVertexBuffers()
{
	if (!mResetVertexBuffers)
	{
		return;
	}

	LLFastTimer t(FTM_RESET_VB);
	mResetVertexBuffers = false;

	mCubeVB = NULL;

	for (LLWorld::region_list_t::const_iterator iter = LLWorld::getInstance()->getRegionList().begin(); 
			iter != LLWorld::getInstance()->getRegionList().end(); ++iter)
	{
		LLViewerRegion* region = *iter;
		for (U32 i = 0; i < LLViewerRegion::NUM_PARTITIONS; i++)
		{
			LLSpatialPartition* part = region->getSpatialPartition(i);
			if (part)
			{
				part->resetVertexBuffers();
			}
		}
	}

	resetDrawOrders();

	gSky.resetVertexBuffers();

	LLVOPartGroup::destroyGL();

	if ( LLPathingLib::getInstance() )
	{
		LLPathingLib::getInstance()->cleanupVBOManager();
	}
	LLVOPartGroup::destroyGL();

	LLVertexBuffer::cleanupClass();
	
	//delete all name pool caches
	LLGLNamePool::cleanupPools();

	

	if (LLVertexBuffer::sGLCount > 0)
	{
		llwarns << "VBO wipe failed -- " << LLVertexBuffer::sGLCount << " buffers remaining." << llendl;
	}

	LLVertexBuffer::unbind();	
	
	sRenderBump = gSavedSettings.getBOOL("RenderObjectBump");
	sUseTriStrips = gSavedSettings.getBOOL("RenderUseTriStrips");
	LLVertexBuffer::sUseStreamDraw = gSavedSettings.getBOOL("RenderUseStreamVBO");
	LLVertexBuffer::sUseVAO = gSavedSettings.getBOOL("RenderUseVAO");
	LLVertexBuffer::sPreferStreamDraw = gSavedSettings.getBOOL("RenderPreferStreamDraw");
	LLVertexBuffer::sEnableVBOs = gSavedSettings.getBOOL("RenderVBOEnable");
	LLVertexBuffer::sDisableVBOMapping = LLVertexBuffer::sEnableVBOs && gSavedSettings.getBOOL("RenderVBOMappingDisable") ;
	sBakeSunlight = gSavedSettings.getBOOL("RenderBakeSunlight");
	sNoAlpha = gSavedSettings.getBOOL("RenderNoAlpha");
	LLPipeline::sTextureBindTest = gSavedSettings.getBOOL("RenderDebugTextureBind");

	LLVertexBuffer::initClass(LLVertexBuffer::sEnableVBOs, LLVertexBuffer::sDisableVBOMapping);

	LLVOPartGroup::restoreGL();
}

void LLPipeline::renderObjects(U32 type, U32 mask, BOOL texture, BOOL batch_texture)
{
	LLMemType mt_ro(LLMemType::MTYPE_PIPELINE_RENDER_OBJECTS);
	assertInitialized();
	gGL.loadMatrix(gGLModelView);
	gGLLastMatrix = NULL;
	mSimplePool->pushBatches(type, mask, texture, batch_texture);
	gGL.loadMatrix(gGLModelView);
	gGLLastMatrix = NULL;		
}

void apply_cube_face_rotation(U32 face)
{
	switch (face)
	{
		case 0: 
			gGL.rotatef(90.f, 0, 1, 0);
			gGL.rotatef(180.f, 1, 0, 0);
		break;
		case 2: 
			gGL.rotatef(-90.f, 1, 0, 0);
		break;
		case 4:
			gGL.rotatef(180.f, 0, 1, 0);
			gGL.rotatef(180.f, 0, 0, 1);
		break;
		case 1: 
			gGL.rotatef(-90.f, 0, 1, 0);
			gGL.rotatef(180.f, 1, 0, 0);
		break;
		case 3:
			gGL.rotatef(90, 1, 0, 0);
		break;
		case 5: 
			gGL.rotatef(180, 0, 0, 1);
		break;
	}
}

void validate_framebuffer_object()
{                                                           
	GLenum status;                                            
	status = glCheckFramebufferStatus(GL_FRAMEBUFFER_EXT); 
	switch(status) 
	{                                          
		case GL_FRAMEBUFFER_COMPLETE:                       
			//framebuffer OK, no error.
			break;
		case GL_FRAMEBUFFER_INCOMPLETE_MISSING_ATTACHMENT:
			// frame buffer not OK: probably means unsupported depth buffer format
			llerrs << "Framebuffer Incomplete Missing Attachment." << llendl;
			break;
		case GL_FRAMEBUFFER_INCOMPLETE_ATTACHMENT:
			// frame buffer not OK: probably means unsupported depth buffer format
			llerrs << "Framebuffer Incomplete Attachment." << llendl;
			break; 
		case GL_FRAMEBUFFER_UNSUPPORTED:                    
			/* choose different formats */                        
			llerrs << "Framebuffer unsupported." << llendl;
			break;                                                
		default:                                                
			llerrs << "Unknown framebuffer status." << llendl;
			break;
	}
}

void LLPipeline::bindScreenToTexture() 
{
	
}

static LLFastTimer::DeclareTimer FTM_RENDER_BLOOM("Bloom");

void LLPipeline::renderBloom(BOOL for_snapshot, F32 zoom_factor, int subfield)
{
	LLMemType mt_ru(LLMemType::MTYPE_PIPELINE_RENDER_BLOOM);
	if (!(gPipeline.canUseVertexShaders() &&
		sRenderGlow))
	{
		return;
	}

	LLVertexBuffer::unbind();
	LLGLState::checkStates();
	LLGLState::checkTextureChannels();

	assertInitialized();

	if (gUseWireframe)
	{
		glPolygonMode(GL_FRONT_AND_BACK, GL_FILL);
	}

	LLVector2 tc1(0,0);
	LLVector2 tc2((F32) mScreen.getWidth()*2,
				  (F32) mScreen.getHeight()*2);

	LLFastTimer ftm(FTM_RENDER_BLOOM);
	gGL.color4f(1,1,1,1);
	LLGLDepthTest depth(GL_FALSE);
	LLGLDisable blend(GL_BLEND);
	LLGLDisable cull(GL_CULL_FACE);
	
	enableLightsFullbright(LLColor4(1,1,1,1));

	gGL.matrixMode(LLRender::MM_PROJECTION);
	gGL.pushMatrix();
	gGL.loadIdentity();
	gGL.matrixMode(LLRender::MM_MODELVIEW);
	gGL.pushMatrix();
	gGL.loadIdentity();

	LLGLDisable test(GL_ALPHA_TEST);

	gGL.setColorMask(true, true);
	glClearColor(0,0,0,0);
		
	{
		{
			LLFastTimer ftm(FTM_RENDER_BLOOM_FBO);
			mGlow[2].bindTarget();
			mGlow[2].clear();
		}
		
		gGlowExtractProgram.bind();
		F32 minLum = llmax((F32) RenderGlowMinLuminance, 0.0f);
		F32 maxAlpha = RenderGlowMaxExtractAlpha;		
		F32 warmthAmount = RenderGlowWarmthAmount;	
		LLVector3 lumWeights = RenderGlowLumWeights;
		LLVector3 warmthWeights = RenderGlowWarmthWeights;


		gGlowExtractProgram.uniform1f(LLShaderMgr::GLOW_MIN_LUMINANCE, minLum);
		gGlowExtractProgram.uniform1f(LLShaderMgr::GLOW_MAX_EXTRACT_ALPHA, maxAlpha);
		gGlowExtractProgram.uniform3f(LLShaderMgr::GLOW_LUM_WEIGHTS, lumWeights.mV[0], lumWeights.mV[1], lumWeights.mV[2]);
		gGlowExtractProgram.uniform3f(LLShaderMgr::GLOW_WARMTH_WEIGHTS, warmthWeights.mV[0], warmthWeights.mV[1], warmthWeights.mV[2]);
		gGlowExtractProgram.uniform1f(LLShaderMgr::GLOW_WARMTH_AMOUNT, warmthAmount);
		LLGLEnable blend_on(GL_BLEND);
		LLGLEnable test(GL_ALPHA_TEST);
		
		gGL.setSceneBlendType(LLRender::BT_ADD_WITH_ALPHA);
		
		mScreen.bindTexture(0, 0);
		
		gGL.color4f(1,1,1,1);
		gPipeline.enableLightsFullbright(LLColor4(1,1,1,1));
		gGL.begin(LLRender::TRIANGLE_STRIP);
		gGL.texCoord2f(tc1.mV[0], tc1.mV[1]);
		gGL.vertex2f(-1,-1);
		
		gGL.texCoord2f(tc1.mV[0], tc2.mV[1]);
		gGL.vertex2f(-1,3);
		
		gGL.texCoord2f(tc2.mV[0], tc1.mV[1]);
		gGL.vertex2f(3,-1);
		
		gGL.end();
		
		gGL.getTexUnit(0)->unbind(mScreen.getUsage());

		mGlow[2].flush();
	}

	tc1.setVec(0,0);
	tc2.setVec(2,2);

	// power of two between 1 and 1024
	U32 glowResPow = RenderGlowResolutionPow;
	const U32 glow_res = llmax(1, 
		llmin(1024, 1 << glowResPow));

	S32 kernel = RenderGlowIterations*2;
	F32 delta = RenderGlowWidth / glow_res;
	// Use half the glow width if we have the res set to less than 9 so that it looks
	// almost the same in either case.
	if (glowResPow < 9)
	{
		delta *= 0.5f;
	}
	F32 strength = RenderGlowStrength;

	gGlowProgram.bind();
	gGlowProgram.uniform1f(LLShaderMgr::GLOW_STRENGTH, strength);

	for (S32 i = 0; i < kernel; i++)
	{
		{
			LLFastTimer ftm(FTM_RENDER_BLOOM_FBO);
			mGlow[i%2].bindTarget();
			mGlow[i%2].clear();
		}
			
		if (i == 0)
		{
			gGL.getTexUnit(0)->bind(&mGlow[2]);
		}
		else
		{
			gGL.getTexUnit(0)->bind(&mGlow[(i-1)%2]);
		}

		if (i%2 == 0)
		{
			gGlowProgram.uniform2f(LLShaderMgr::GLOW_DELTA, delta, 0);
		}
		else
		{
			gGlowProgram.uniform2f(LLShaderMgr::GLOW_DELTA, 0, delta);
		}

		gGL.begin(LLRender::TRIANGLE_STRIP);
		gGL.texCoord2f(tc1.mV[0], tc1.mV[1]);
		gGL.vertex2f(-1,-1);
		
		gGL.texCoord2f(tc1.mV[0], tc2.mV[1]);
		gGL.vertex2f(-1,3);
		
		gGL.texCoord2f(tc2.mV[0], tc1.mV[1]);
		gGL.vertex2f(3,-1);
		
		gGL.end();
		
		mGlow[i%2].flush();
	}

	gGlowProgram.unbind();

	/*if (LLRenderTarget::sUseFBO)
	{
		LLFastTimer ftm(FTM_RENDER_BLOOM_FBO);
		glBindFramebuffer(GL_FRAMEBUFFER, 0);
	}*/

	gGLViewport[0] = gViewerWindow->getWorldViewRectRaw().mLeft;
	gGLViewport[1] = gViewerWindow->getWorldViewRectRaw().mBottom;
	gGLViewport[2] = gViewerWindow->getWorldViewRectRaw().getWidth();
	gGLViewport[3] = gViewerWindow->getWorldViewRectRaw().getHeight();
	glViewport(gGLViewport[0], gGLViewport[1], gGLViewport[2], gGLViewport[3]);

	tc2.setVec((F32) mScreen.getWidth(),
			(F32) mScreen.getHeight());

	gGL.flush();
	
	LLVertexBuffer::unbind();

	if (LLPipeline::sRenderDeferred)
	{

		bool dof_enabled = !LLViewerCamera::getInstance()->cameraUnderWater() &&
							!LLToolMgr::getInstance()->inBuildMode() &&
							RenderDepthOfField;


		bool multisample = RenderFSAASamples > 1 && mFXAABuffer.isComplete();

		gViewerWindow->setup3DViewport();
				
		if (dof_enabled)
		{
			LLGLSLShader* shader = &gDeferredPostProgram;
			LLGLDisable blend(GL_BLEND);

			//depth of field focal plane calculations
			static F32 current_distance = 16.f;
			static F32 start_distance = 16.f;
			static F32 transition_time = 1.f;

			LLVector3 focus_point;

			LLViewerObject* obj = LLViewerMediaFocus::getInstance()->getFocusedObject();
			if (obj && obj->mDrawable && obj->isSelected())
			{ //focus on selected media object
				S32 face_idx = LLViewerMediaFocus::getInstance()->getFocusedFace();
				if (obj && obj->mDrawable)
				{
					LLFace* face = obj->mDrawable->getFace(face_idx);
					if (face)
					{
						focus_point = face->getPositionAgent();
					}
				}
			}
		
			if (focus_point.isExactlyZero())
			{
				if (LLViewerJoystick::getInstance()->getOverrideCamera())
				{ //focus on point under cursor
					focus_point = gDebugRaycastIntersection;
				}
				else if (gAgentCamera.cameraMouselook())
				{ //focus on point under mouselook crosshairs
					gViewerWindow->cursorIntersect(-1, -1, 512.f, NULL, -1, FALSE,
													NULL,
													&focus_point);
				}
				else
				{
					//focus on alt-zoom target
					focus_point = LLVector3(gAgentCamera.getFocusGlobal()-gAgent.getRegion()->getOriginGlobal());
				}
			}

			LLVector3 eye = LLViewerCamera::getInstance()->getOrigin();
			F32 target_distance = 16.f;
			if (!focus_point.isExactlyZero())
			{
				target_distance = LLViewerCamera::getInstance()->getAtAxis() * (focus_point-eye);
			}

			if (transition_time >= 1.f &&
				fabsf(current_distance-target_distance)/current_distance > 0.01f)
			{ //large shift happened, interpolate smoothly to new target distance
				transition_time = 0.f;
				start_distance = current_distance;
			}
			else if (transition_time < 1.f)
			{ //currently in a transition, continue interpolating
				transition_time += 1.f/CameraFocusTransitionTime*gFrameIntervalSeconds;
				transition_time = llmin(transition_time, 1.f);

				F32 t = cosf(transition_time*F_PI+F_PI)*0.5f+0.5f;
				current_distance = start_distance + (target_distance-start_distance)*t;
			}
			else
			{ //small or no change, just snap to target distance
				current_distance = target_distance;
			}

			//convert to mm
			F32 subject_distance = current_distance*1000.f;
			F32 fnumber = CameraFNumber;
			F32 default_focal_length = CameraFocalLength;

			F32 fov = LLViewerCamera::getInstance()->getView();
		
			const F32 default_fov = CameraFieldOfView * F_PI/180.f;
			//const F32 default_aspect_ratio = gSavedSettings.getF32("CameraAspectRatio");
		
			//F32 aspect_ratio = (F32) mScreen.getWidth()/(F32)mScreen.getHeight();
		
			F32 dv = 2.f*default_focal_length * tanf(default_fov/2.f);
			//F32 dh = 2.f*default_focal_length * tanf(default_fov*default_aspect_ratio/2.f);

			F32 focal_length = dv/(2*tanf(fov/2.f));
		 
			//F32 tan_pixel_angle = tanf(LLDrawable::sCurPixelAngle);
	
			// from wikipedia -- c = |s2-s1|/s2 * f^2/(N(S1-f))
			// where	 N = fnumber
			//			 s2 = dot distance
			//			 s1 = subject distance
			//			 f = focal length
			//	

			F32 blur_constant = focal_length*focal_length/(fnumber*(subject_distance-focal_length));
			blur_constant /= 1000.f; //convert to meters for shader
			F32 magnification = focal_length/(subject_distance-focal_length);

			{ //build diffuse+bloom+CoF
				mDeferredLight.bindTarget();
				shader = &gDeferredCoFProgram;

				bindDeferredShader(*shader);

				S32 channel = shader->enableTexture(LLShaderMgr::DEFERRED_DIFFUSE, mScreen.getUsage());
				if (channel > -1)
				{
					mScreen.bindTexture(0, channel);
				}

				shader->uniform1f(LLShaderMgr::DOF_FOCAL_DISTANCE, -subject_distance/1000.f);
				shader->uniform1f(LLShaderMgr::DOF_BLUR_CONSTANT, blur_constant);
				shader->uniform1f(LLShaderMgr::DOF_TAN_PIXEL_ANGLE, tanf(1.f/LLDrawable::sCurPixelAngle));
				shader->uniform1f(LLShaderMgr::DOF_MAGNIFICATION, magnification);
				shader->uniform1f(LLShaderMgr::DOF_MAX_COF, CameraMaxCoF);
				shader->uniform1f(LLShaderMgr::DOF_RES_SCALE, CameraDoFResScale);

				gGL.begin(LLRender::TRIANGLE_STRIP);
				gGL.texCoord2f(tc1.mV[0], tc1.mV[1]);
				gGL.vertex2f(-1,-1);
		
				gGL.texCoord2f(tc1.mV[0], tc2.mV[1]);
				gGL.vertex2f(-1,3);
		
				gGL.texCoord2f(tc2.mV[0], tc1.mV[1]);
				gGL.vertex2f(3,-1);
		
				gGL.end();

				unbindDeferredShader(*shader);
				mDeferredLight.flush();
			}

			U32 dof_width = (U32) (mScreen.getWidth()*CameraDoFResScale);
			U32 dof_height = (U32) (mScreen.getHeight()*CameraDoFResScale);
			
			{ //perform DoF sampling at half-res (preserve alpha channel)
				mScreen.bindTarget();
				glViewport(0,0, dof_width, dof_height);
				gGL.setColorMask(true, false);

				shader = &gDeferredPostProgram;
				bindDeferredShader(*shader);
				S32 channel = shader->enableTexture(LLShaderMgr::DEFERRED_DIFFUSE, mDeferredLight.getUsage());
				if (channel > -1)
				{
					mDeferredLight.bindTexture(0, channel);
				}

				shader->uniform1f(LLShaderMgr::DOF_MAX_COF, CameraMaxCoF);
				shader->uniform1f(LLShaderMgr::DOF_RES_SCALE, CameraDoFResScale);
				
				gGL.begin(LLRender::TRIANGLE_STRIP);
				gGL.texCoord2f(tc1.mV[0], tc1.mV[1]);
				gGL.vertex2f(-1,-1);
		
				gGL.texCoord2f(tc1.mV[0], tc2.mV[1]);
				gGL.vertex2f(-1,3);
		
				gGL.texCoord2f(tc2.mV[0], tc1.mV[1]);
				gGL.vertex2f(3,-1);
		
				gGL.end();

				unbindDeferredShader(*shader);
				mScreen.flush();
				gGL.setColorMask(true, true);
			}
	
			{ //combine result based on alpha
				if (multisample)
				{
					mDeferredLight.bindTarget();
					glViewport(0, 0, mDeferredScreen.getWidth(), mDeferredScreen.getHeight());
				}
				else
				{
					gGLViewport[0] = gViewerWindow->getWorldViewRectRaw().mLeft;
					gGLViewport[1] = gViewerWindow->getWorldViewRectRaw().mBottom;
					gGLViewport[2] = gViewerWindow->getWorldViewRectRaw().getWidth();
					gGLViewport[3] = gViewerWindow->getWorldViewRectRaw().getHeight();
					glViewport(gGLViewport[0], gGLViewport[1], gGLViewport[2], gGLViewport[3]);
				}

				shader = &gDeferredDoFCombineProgram;
				bindDeferredShader(*shader);
				
				S32 channel = shader->enableTexture(LLShaderMgr::DEFERRED_DIFFUSE, mScreen.getUsage());
				if (channel > -1)
				{
					mScreen.bindTexture(0, channel);
					gGL.getTexUnit(channel)->setTextureFilteringOption(LLTexUnit::TFO_BILINEAR);
				}

				shader->uniform1f(LLShaderMgr::DOF_MAX_COF, CameraMaxCoF);
				shader->uniform1f(LLShaderMgr::DOF_RES_SCALE, CameraDoFResScale);
				shader->uniform1f(LLShaderMgr::DOF_WIDTH, dof_width-1);
				shader->uniform1f(LLShaderMgr::DOF_HEIGHT, dof_height-1);

				gGL.begin(LLRender::TRIANGLE_STRIP);
				gGL.texCoord2f(tc1.mV[0], tc1.mV[1]);
				gGL.vertex2f(-1,-1);
		
				gGL.texCoord2f(tc1.mV[0], tc2.mV[1]);
				gGL.vertex2f(-1,3);
		
				gGL.texCoord2f(tc2.mV[0], tc1.mV[1]);
				gGL.vertex2f(3,-1);
		
				gGL.end();

				unbindDeferredShader(*shader);

				if (multisample)
				{
					mDeferredLight.flush();
				}
			}
		}
		else
		{
			if (multisample)
			{
				mDeferredLight.bindTarget();
			}
			LLGLSLShader* shader = &gDeferredPostNoDoFProgram;
			
			bindDeferredShader(*shader);
							
			S32 channel = shader->enableTexture(LLShaderMgr::DEFERRED_DIFFUSE, mScreen.getUsage());
			if (channel > -1)
			{
				mScreen.bindTexture(0, channel);
			}

			gGL.begin(LLRender::TRIANGLE_STRIP);
			gGL.texCoord2f(tc1.mV[0], tc1.mV[1]);
			gGL.vertex2f(-1,-1);
		
			gGL.texCoord2f(tc1.mV[0], tc2.mV[1]);
			gGL.vertex2f(-1,3);
		
			gGL.texCoord2f(tc2.mV[0], tc1.mV[1]);
			gGL.vertex2f(3,-1);
		
			gGL.end();

			unbindDeferredShader(*shader);

			if (multisample)
			{
				mDeferredLight.flush();
			}
		}

		if (multisample)
		{
			//bake out texture2D with RGBL for FXAA shader
			mFXAABuffer.bindTarget();
			
			S32 width = mScreen.getWidth();
			S32 height = mScreen.getHeight();
			glViewport(0, 0, width, height);

			LLGLSLShader* shader = &gGlowCombineFXAAProgram;

			shader->bind();
			shader->uniform2f(LLShaderMgr::DEFERRED_SCREEN_RES, width, height);

			S32 channel = shader->enableTexture(LLShaderMgr::DEFERRED_DIFFUSE, mDeferredLight.getUsage());
			if (channel > -1)
			{
				mDeferredLight.bindTexture(0, channel);
			}
						
			gGL.begin(LLRender::TRIANGLE_STRIP);
			gGL.vertex2f(-1,-1);
			gGL.vertex2f(-1,3);
			gGL.vertex2f(3,-1);
			gGL.end();

			gGL.flush();

			shader->disableTexture(LLShaderMgr::DEFERRED_DIFFUSE, mDeferredLight.getUsage());
			shader->unbind();
			
			mFXAABuffer.flush();

			shader = &gFXAAProgram;
			shader->bind();

			channel = shader->enableTexture(LLShaderMgr::DIFFUSE_MAP, mFXAABuffer.getUsage());
			if (channel > -1)
			{
				mFXAABuffer.bindTexture(0, channel);
				gGL.getTexUnit(channel)->setTextureFilteringOption(LLTexUnit::TFO_BILINEAR);
			}
			
			gGLViewport[0] = gViewerWindow->getWorldViewRectRaw().mLeft;
			gGLViewport[1] = gViewerWindow->getWorldViewRectRaw().mBottom;
			gGLViewport[2] = gViewerWindow->getWorldViewRectRaw().getWidth();
			gGLViewport[3] = gViewerWindow->getWorldViewRectRaw().getHeight();
			glViewport(gGLViewport[0], gGLViewport[1], gGLViewport[2], gGLViewport[3]);

			F32 scale_x = (F32) width/mFXAABuffer.getWidth();
			F32 scale_y = (F32) height/mFXAABuffer.getHeight();
			shader->uniform2f(LLShaderMgr::FXAA_TC_SCALE, scale_x, scale_y);
			shader->uniform2f(LLShaderMgr::FXAA_RCP_SCREEN_RES, 1.f/width*scale_x, 1.f/height*scale_y);
			shader->uniform4f(LLShaderMgr::FXAA_RCP_FRAME_OPT, -0.5f/width*scale_x, -0.5f/height*scale_y, 0.5f/width*scale_x, 0.5f/height*scale_y);
			shader->uniform4f(LLShaderMgr::FXAA_RCP_FRAME_OPT2, -2.f/width*scale_x, -2.f/height*scale_y, 2.f/width*scale_x, 2.f/height*scale_y);
			
			gGL.begin(LLRender::TRIANGLE_STRIP);
			gGL.vertex2f(-1,-1);
			gGL.vertex2f(-1,3);
			gGL.vertex2f(3,-1);
			gGL.end();

			gGL.flush();
			shader->unbind();
		}
	}
	else
	{
		U32 mask = LLVertexBuffer::MAP_VERTEX | LLVertexBuffer::MAP_TEXCOORD0 | LLVertexBuffer::MAP_TEXCOORD1;
		LLPointer<LLVertexBuffer> buff = new LLVertexBuffer(mask, 0);
		buff->allocateBuffer(3,0,TRUE);

		LLStrider<LLVector3> v;
		LLStrider<LLVector2> uv1;
		LLStrider<LLVector2> uv2;

		buff->getVertexStrider(v);
		buff->getTexCoord0Strider(uv1);
		buff->getTexCoord1Strider(uv2);
		
		uv1[0] = LLVector2(0, 0);
		uv1[1] = LLVector2(0, 2);
		uv1[2] = LLVector2(2, 0);
		
		uv2[0] = LLVector2(0, 0);
		uv2[1] = LLVector2(0, tc2.mV[1]*2.f);
		uv2[2] = LLVector2(tc2.mV[0]*2.f, 0);
		
		v[0] = LLVector3(-1,-1,0);
		v[1] = LLVector3(-1,3,0);
		v[2] = LLVector3(3,-1,0);
				
		buff->flush();

		LLGLDisable blend(GL_BLEND);

		if (LLGLSLShader::sNoFixedFunction)
		{
			gGlowCombineProgram.bind();
		}
		else
		{
			//tex unit 0
			gGL.getTexUnit(0)->setTextureColorBlend(LLTexUnit::TBO_REPLACE, LLTexUnit::TBS_TEX_COLOR);
			//tex unit 1
			gGL.getTexUnit(1)->setTextureColorBlend(LLTexUnit::TBO_ADD, LLTexUnit::TBS_TEX_COLOR, LLTexUnit::TBS_PREV_COLOR);
		}
		
		gGL.getTexUnit(0)->bind(&mGlow[1]);
		gGL.getTexUnit(1)->bind(&mScreen);
		
		LLGLEnable multisample(RenderFSAASamples > 0 ? GL_MULTISAMPLE_ARB : 0);
		
		buff->setBuffer(mask);
		buff->drawArrays(LLRender::TRIANGLE_STRIP, 0, 3);
		
		if (LLGLSLShader::sNoFixedFunction)
		{
			gGlowCombineProgram.unbind();
		}
		else
		{
			gGL.getTexUnit(1)->disable();
			gGL.getTexUnit(1)->setTextureBlendType(LLTexUnit::TB_MULT);

			gGL.getTexUnit(0)->activate();
			gGL.getTexUnit(0)->setTextureBlendType(LLTexUnit::TB_MULT);
		}
		
	}

	gGL.setSceneBlendType(LLRender::BT_ALPHA);

	if (hasRenderDebugMask(LLPipeline::RENDER_DEBUG_PHYSICS_SHAPES))
	{
		if (LLGLSLShader::sNoFixedFunction)
		{
			gSplatTextureRectProgram.bind();
		}

		gGL.setColorMask(true, false);

		LLVector2 tc1(0,0);
		LLVector2 tc2((F32) gViewerWindow->getWorldViewWidthRaw()*2,
				  (F32) gViewerWindow->getWorldViewHeightRaw()*2);

		LLGLEnable blend(GL_BLEND);
		gGL.color4f(1,1,1,0.75f);

		gGL.getTexUnit(0)->bind(&mPhysicsDisplay);

		gGL.begin(LLRender::TRIANGLES);
		gGL.texCoord2f(tc1.mV[0], tc1.mV[1]);
		gGL.vertex2f(-1,-1);
		
		gGL.texCoord2f(tc1.mV[0], tc2.mV[1]);
		gGL.vertex2f(-1,3);
		
		gGL.texCoord2f(tc2.mV[0], tc1.mV[1]);
		gGL.vertex2f(3,-1);
		
		gGL.end();
		gGL.flush();

		if (LLGLSLShader::sNoFixedFunction)
		{
			gSplatTextureRectProgram.unbind();
		}
	}

	
	if (LLRenderTarget::sUseFBO)
	{ //copy depth buffer from mScreen to framebuffer
		LLRenderTarget::copyContentsToFramebuffer(mScreen, 0, 0, mScreen.getWidth(), mScreen.getHeight(), 
			0, 0, mScreen.getWidth(), mScreen.getHeight(), GL_DEPTH_BUFFER_BIT, GL_NEAREST);
	}
	

	gGL.matrixMode(LLRender::MM_PROJECTION);
	gGL.popMatrix();
	gGL.matrixMode(LLRender::MM_MODELVIEW);
	gGL.popMatrix();

	LLVertexBuffer::unbind();

	LLGLState::checkStates();
	LLGLState::checkTextureChannels();

}

static LLFastTimer::DeclareTimer FTM_BIND_DEFERRED("Bind Deferred");

void LLPipeline::bindDeferredShader(LLGLSLShader& shader, U32 light_index, U32 noise_map)
{
	LLFastTimer t(FTM_BIND_DEFERRED);

	if (noise_map == 0xFFFFFFFF)
	{
		noise_map = mNoiseMap;
	}

	shader.bind();
	S32 channel = 0;
	channel = shader.enableTexture(LLShaderMgr::DEFERRED_DIFFUSE, mDeferredScreen.getUsage());
	if (channel > -1)
	{
		mDeferredScreen.bindTexture(0,channel);
		gGL.getTexUnit(channel)->setTextureFilteringOption(LLTexUnit::TFO_POINT);
	}

	channel = shader.enableTexture(LLShaderMgr::DEFERRED_SPECULAR, mDeferredScreen.getUsage());
	if (channel > -1)
	{
		mDeferredScreen.bindTexture(1, channel);
		gGL.getTexUnit(channel)->setTextureFilteringOption(LLTexUnit::TFO_POINT);
	}

	channel = shader.enableTexture(LLShaderMgr::DEFERRED_NORMAL, mDeferredScreen.getUsage());
	if (channel > -1)
	{
		mDeferredScreen.bindTexture(2, channel);
		gGL.getTexUnit(channel)->setTextureFilteringOption(LLTexUnit::TFO_POINT);
	}

	channel = shader.enableTexture(LLShaderMgr::DEFERRED_DEPTH, mDeferredDepth.getUsage());
	if (channel > -1)
	{
		gGL.getTexUnit(channel)->bind(&mDeferredDepth, TRUE);
		stop_glerror();
		
		//glTexParameteri(LLTexUnit::getInternalType(mDeferredDepth.getUsage()), GL_TEXTURE_COMPARE_MODE_ARB, GL_NONE);		
		//glTexParameteri(LLTexUnit::getInternalType(mDeferredDepth.getUsage()), GL_DEPTH_TEXTURE_MODE_ARB, GL_ALPHA);		

		stop_glerror();

		glh::matrix4f projection = glh_get_current_projection();
		glh::matrix4f inv_proj = projection.inverse();
		
		shader.uniformMatrix4fv(LLShaderMgr::INVERSE_PROJECTION_MATRIX, 1, FALSE, inv_proj.m);
		shader.uniform4f(LLShaderMgr::VIEWPORT, (F32) gGLViewport[0],
									(F32) gGLViewport[1],
									(F32) gGLViewport[2],
									(F32) gGLViewport[3]);
	}

	channel = shader.enableTexture(LLShaderMgr::DEFERRED_NOISE);
	if (channel > -1)
	{
		gGL.getTexUnit(channel)->bindManual(LLTexUnit::TT_TEXTURE, noise_map);
		gGL.getTexUnit(channel)->setTextureFilteringOption(LLTexUnit::TFO_POINT);
	}

	channel = shader.enableTexture(LLShaderMgr::DEFERRED_LIGHTFUNC);
	if (channel > -1)
	{
		gGL.getTexUnit(channel)->bindManual(LLTexUnit::TT_TEXTURE, mLightFunc);
	}

	stop_glerror();

	channel = shader.enableTexture(LLShaderMgr::DEFERRED_LIGHT, mDeferredLight.getUsage());
	if (channel > -1)
	{
		if (light_index > 0)
		{
			mScreen.bindTexture(0, channel);
		}
		else
		{
			mDeferredLight.bindTexture(0, channel);
		}
		gGL.getTexUnit(channel)->setTextureFilteringOption(LLTexUnit::TFO_POINT);
	}

	channel = shader.enableTexture(LLShaderMgr::DEFERRED_BLOOM);
	if (channel > -1)
	{
		mGlow[1].bindTexture(0, channel);
	}

	stop_glerror();

	for (U32 i = 0; i < 4; i++)
	{
		channel = shader.enableTexture(LLShaderMgr::DEFERRED_SHADOW0+i, LLTexUnit::TT_TEXTURE);
		stop_glerror();
		if (channel > -1)
		{
			stop_glerror();
			gGL.getTexUnit(channel)->bind(&mShadow[i], TRUE);
			gGL.getTexUnit(channel)->setTextureFilteringOption(LLTexUnit::TFO_BILINEAR);
			gGL.getTexUnit(channel)->setTextureAddressMode(LLTexUnit::TAM_CLAMP);
			stop_glerror();
			
			glTexParameteri(GL_TEXTURE_2D, GL_TEXTURE_COMPARE_MODE_ARB, GL_COMPARE_R_TO_TEXTURE_ARB);
			glTexParameteri(GL_TEXTURE_2D, GL_TEXTURE_COMPARE_FUNC_ARB, GL_LEQUAL);
			stop_glerror();
		}
	}

	for (U32 i = 4; i < 6; i++)
	{
		channel = shader.enableTexture(LLShaderMgr::DEFERRED_SHADOW0+i);
		stop_glerror();
		if (channel > -1)
		{
			stop_glerror();
			gGL.getTexUnit(channel)->bind(&mShadow[i], TRUE);
			gGL.getTexUnit(channel)->setTextureFilteringOption(LLTexUnit::TFO_BILINEAR);
			gGL.getTexUnit(channel)->setTextureAddressMode(LLTexUnit::TAM_CLAMP);
			stop_glerror();
			
			glTexParameteri(GL_TEXTURE_2D, GL_TEXTURE_COMPARE_MODE_ARB, GL_COMPARE_R_TO_TEXTURE_ARB);
			glTexParameteri(GL_TEXTURE_2D, GL_TEXTURE_COMPARE_FUNC_ARB, GL_LEQUAL);
			stop_glerror();
		}
	}

	stop_glerror();

	F32 mat[16*6];
	for (U32 i = 0; i < 16; i++)
	{
		mat[i] = mSunShadowMatrix[0].m[i];
		mat[i+16] = mSunShadowMatrix[1].m[i];
		mat[i+32] = mSunShadowMatrix[2].m[i];
		mat[i+48] = mSunShadowMatrix[3].m[i];
		mat[i+64] = mSunShadowMatrix[4].m[i];
		mat[i+80] = mSunShadowMatrix[5].m[i];
	}

	shader.uniformMatrix4fv(LLShaderMgr::DEFERRED_SHADOW_MATRIX, 6, FALSE, mat);

	stop_glerror();

	channel = shader.enableTexture(LLShaderMgr::ENVIRONMENT_MAP, LLTexUnit::TT_CUBE_MAP);
	if (channel > -1)
	{
		LLCubeMap* cube_map = gSky.mVOSkyp ? gSky.mVOSkyp->getCubeMap() : NULL;
		if (cube_map)
		{
			cube_map->enable(channel);
			cube_map->bind();
			F32* m = gGLModelView;
						
			F32 mat[] = { m[0], m[1], m[2],
						  m[4], m[5], m[6],
						  m[8], m[9], m[10] };
		
			shader.uniformMatrix3fv(LLShaderMgr::DEFERRED_ENV_MAT, 1, TRUE, mat);
		}
	}

	shader.uniform4fv(LLShaderMgr::DEFERRED_SHADOW_CLIP, 1, mSunClipPlanes.mV);
	shader.uniform1f(LLShaderMgr::DEFERRED_SUN_WASH, RenderDeferredSunWash);
	shader.uniform1f(LLShaderMgr::DEFERRED_SHADOW_NOISE, RenderShadowNoise);
	shader.uniform1f(LLShaderMgr::DEFERRED_BLUR_SIZE, RenderShadowBlurSize);

	shader.uniform1f(LLShaderMgr::DEFERRED_SSAO_RADIUS, RenderSSAOScale);
	shader.uniform1f(LLShaderMgr::DEFERRED_SSAO_MAX_RADIUS, RenderSSAOMaxScale);

	F32 ssao_factor = RenderSSAOFactor;
	shader.uniform1f(LLShaderMgr::DEFERRED_SSAO_FACTOR, ssao_factor);
	shader.uniform1f(LLShaderMgr::DEFERRED_SSAO_FACTOR_INV, 1.0/ssao_factor);

	LLVector3 ssao_effect = RenderSSAOEffect;
	F32 matrix_diag = (ssao_effect[0] + 2.0*ssao_effect[1])/3.0;
	F32 matrix_nondiag = (ssao_effect[0] - ssao_effect[1])/3.0;
	// This matrix scales (proj of color onto <1/rt(3),1/rt(3),1/rt(3)>) by
	// value factor, and scales remainder by saturation factor
	F32 ssao_effect_mat[] = {	matrix_diag, matrix_nondiag, matrix_nondiag,
								matrix_nondiag, matrix_diag, matrix_nondiag,
								matrix_nondiag, matrix_nondiag, matrix_diag};
	shader.uniformMatrix3fv(LLShaderMgr::DEFERRED_SSAO_EFFECT_MAT, 1, GL_FALSE, ssao_effect_mat);

	//F32 shadow_offset_error = 1.f + RenderShadowOffsetError * fabsf(LLViewerCamera::getInstance()->getOrigin().mV[2]);
	F32 shadow_bias_error = RenderShadowBiasError * fabsf(LLViewerCamera::getInstance()->getOrigin().mV[2])/3000.f;

	shader.uniform2f(LLShaderMgr::DEFERRED_SCREEN_RES, mDeferredScreen.getWidth(), mDeferredScreen.getHeight());
	shader.uniform1f(LLShaderMgr::DEFERRED_NEAR_CLIP, LLViewerCamera::getInstance()->getNear()*2.f);
	shader.uniform1f (LLShaderMgr::DEFERRED_SHADOW_OFFSET, RenderShadowOffset); //*shadow_offset_error);
	shader.uniform1f(LLShaderMgr::DEFERRED_SHADOW_BIAS, RenderShadowBias+shadow_bias_error);
	shader.uniform1f(LLShaderMgr::DEFERRED_SPOT_SHADOW_OFFSET, RenderSpotShadowOffset);
	shader.uniform1f(LLShaderMgr::DEFERRED_SPOT_SHADOW_BIAS, RenderSpotShadowBias);	

	shader.uniform3fv(LLShaderMgr::DEFERRED_SUN_DIR, 1, mTransformedSunDir.mV);
	shader.uniform2f(LLShaderMgr::DEFERRED_SHADOW_RES, mShadow[0].getWidth(), mShadow[0].getHeight());
	shader.uniform2f(LLShaderMgr::DEFERRED_PROJ_SHADOW_RES, mShadow[4].getWidth(), mShadow[4].getHeight());
	shader.uniform1f(LLShaderMgr::DEFERRED_DEPTH_CUTOFF, RenderEdgeDepthCutoff);
	shader.uniform1f(LLShaderMgr::DEFERRED_NORM_CUTOFF, RenderEdgeNormCutoff);
	

	if (shader.getUniformLocation("norm_mat") >= 0)
	{
		glh::matrix4f norm_mat = glh_get_current_modelview().inverse().transpose();
		shader.uniformMatrix4fv("norm_mat", 1, FALSE, norm_mat.m);
	}
}

static LLFastTimer::DeclareTimer FTM_GI_TRACE("Trace");
static LLFastTimer::DeclareTimer FTM_GI_GATHER("Gather");
static LLFastTimer::DeclareTimer FTM_SUN_SHADOW("Shadow Map");
static LLFastTimer::DeclareTimer FTM_SOFTEN_SHADOW("Shadow Soften");
static LLFastTimer::DeclareTimer FTM_EDGE_DETECTION("Find Edges");
static LLFastTimer::DeclareTimer FTM_LOCAL_LIGHTS("Local Lights");
static LLFastTimer::DeclareTimer FTM_ATMOSPHERICS("Atmospherics");
static LLFastTimer::DeclareTimer FTM_FULLSCREEN_LIGHTS("Fullscreen Lights");
static LLFastTimer::DeclareTimer FTM_PROJECTORS("Projectors");
static LLFastTimer::DeclareTimer FTM_POST("Post");


void LLPipeline::renderDeferredLighting()
{
	if (!sCull)
	{
		return;
	}

	{
		LLFastTimer ftm(FTM_RENDER_DEFERRED);

		LLViewerCamera* camera = LLViewerCamera::getInstance();
		{
			LLGLDepthTest depth(GL_TRUE);
			mDeferredDepth.copyContents(mDeferredScreen, 0, 0, mDeferredScreen.getWidth(), mDeferredScreen.getHeight(),
							0, 0, mDeferredDepth.getWidth(), mDeferredDepth.getHeight(), GL_DEPTH_BUFFER_BIT, GL_NEAREST);	
		}

		LLGLEnable multisample(RenderFSAASamples > 0 ? GL_MULTISAMPLE_ARB : 0);

		if (gPipeline.hasRenderType(LLPipeline::RENDER_TYPE_HUD))
		{
			gPipeline.toggleRenderType(LLPipeline::RENDER_TYPE_HUD);
		}

		//ati doesn't seem to love actually using the stencil buffer on FBO's
		LLGLDisable stencil(GL_STENCIL_TEST);
		//glStencilFunc(GL_EQUAL, 1, 0xFFFFFFFF);
		//glStencilOp(GL_KEEP, GL_KEEP, GL_KEEP);

		gGL.setColorMask(true, true);
		
		//draw a cube around every light
		LLVertexBuffer::unbind();

		LLGLEnable cull(GL_CULL_FACE);
		LLGLEnable blend(GL_BLEND);

		glh::matrix4f mat = glh_copy_matrix(gGLModelView);

		LLStrider<LLVector3> vert; 
		mDeferredVB->getVertexStrider(vert);
		LLStrider<LLVector2> tc0;
		LLStrider<LLVector2> tc1;
		mDeferredVB->getTexCoord0Strider(tc0);
		mDeferredVB->getTexCoord1Strider(tc1);

		vert[0].set(-1,1,0);
		vert[1].set(-1,-3,0);
		vert[2].set(3,1,0);
		
		{
			setupHWLights(NULL); //to set mSunDir;
			LLVector4 dir(mSunDir, 0.f);
			glh::vec4f tc(dir.mV);
			mat.mult_matrix_vec(tc);
			mTransformedSunDir.set(tc.v);
		}

		gGL.pushMatrix();
		gGL.loadIdentity();
		gGL.matrixMode(LLRender::MM_PROJECTION);
		gGL.pushMatrix();
		gGL.loadIdentity();

		if (RenderDeferredSSAO || RenderShadowDetail > 0)
		{
			mDeferredLight.bindTarget();
			{ //paint shadow/SSAO light map (direct lighting lightmap)
				LLFastTimer ftm(FTM_SUN_SHADOW);
				bindDeferredShader(gDeferredSunProgram, 0);
				mDeferredVB->setBuffer(LLVertexBuffer::MAP_VERTEX);
				glClearColor(1,1,1,1);
				mDeferredLight.clear(GL_COLOR_BUFFER_BIT);
				glClearColor(0,0,0,0);

				glh::matrix4f inv_trans = glh_get_current_modelview().inverse().transpose();

				const U32 slice = 32;
				F32 offset[slice*3];
				for (U32 i = 0; i < 4; i++)
				{
					for (U32 j = 0; j < 8; j++)
					{
						glh::vec3f v;
						v.set_value(sinf(6.284f/8*j), cosf(6.284f/8*j), -(F32) i);
						v.normalize();
						inv_trans.mult_matrix_vec(v);
						v.normalize();
						offset[(i*8+j)*3+0] = v.v[0];
						offset[(i*8+j)*3+1] = v.v[2];
						offset[(i*8+j)*3+2] = v.v[1];
					}
				}

				gDeferredSunProgram.uniform3fv("offset", slice, offset);
				gDeferredSunProgram.uniform2f("screenRes", mDeferredLight.getWidth(), mDeferredLight.getHeight());
				
				{
					LLGLDisable blend(GL_BLEND);
					LLGLDepthTest depth(GL_TRUE, GL_FALSE, GL_ALWAYS);
					stop_glerror();
					mDeferredVB->drawArrays(LLRender::TRIANGLES, 0, 3);
					stop_glerror();
				}
				
				unbindDeferredShader(gDeferredSunProgram);
			}
			mDeferredLight.flush();
		}
		
		if (RenderDeferredSSAO)
		{ //soften direct lighting lightmap
			LLFastTimer ftm(FTM_SOFTEN_SHADOW);
			//blur lightmap
			mScreen.bindTarget();
			glClearColor(1,1,1,1);
			mScreen.clear(GL_COLOR_BUFFER_BIT);
			glClearColor(0,0,0,0);
			
			bindDeferredShader(gDeferredBlurLightProgram);
			mDeferredVB->setBuffer(LLVertexBuffer::MAP_VERTEX);
			LLVector3 go = RenderShadowGaussian;
			const U32 kern_length = 4;
			F32 blur_size = RenderShadowBlurSize;
			F32 dist_factor = RenderShadowBlurDistFactor;

			// sample symmetrically with the middle sample falling exactly on 0.0
			F32 x = 0.f;

			LLVector3 gauss[32]; // xweight, yweight, offset

			for (U32 i = 0; i < kern_length; i++)
			{
				gauss[i].mV[0] = llgaussian(x, go.mV[0]);
				gauss[i].mV[1] = llgaussian(x, go.mV[1]);
				gauss[i].mV[2] = x;
				x += 1.f;
			}

			gDeferredBlurLightProgram.uniform2f("delta", 1.f, 0.f);
			gDeferredBlurLightProgram.uniform1f("dist_factor", dist_factor);
			gDeferredBlurLightProgram.uniform3fv("kern", kern_length, gauss[0].mV);
			gDeferredBlurLightProgram.uniform1f("kern_scale", blur_size * (kern_length/2.f - 0.5f));
		
			{
				LLGLDisable blend(GL_BLEND);
				LLGLDepthTest depth(GL_TRUE, GL_FALSE, GL_ALWAYS);
				stop_glerror();
				mDeferredVB->drawArrays(LLRender::TRIANGLES, 0, 3);
				stop_glerror();
			}
			
			mScreen.flush();
			unbindDeferredShader(gDeferredBlurLightProgram);

			bindDeferredShader(gDeferredBlurLightProgram, 1);
			mDeferredVB->setBuffer(LLVertexBuffer::MAP_VERTEX);
			mDeferredLight.bindTarget();

			gDeferredBlurLightProgram.uniform2f("delta", 0.f, 1.f);

			{
				LLGLDisable blend(GL_BLEND);
				LLGLDepthTest depth(GL_TRUE, GL_FALSE, GL_ALWAYS);
				stop_glerror();
				mDeferredVB->drawArrays(LLRender::TRIANGLES, 0, 3);
				stop_glerror();
			}
			mDeferredLight.flush();
			unbindDeferredShader(gDeferredBlurLightProgram);
		}

		stop_glerror();
		gGL.popMatrix();
		stop_glerror();
		gGL.matrixMode(LLRender::MM_MODELVIEW);
		stop_glerror();
		gGL.popMatrix();
		stop_glerror();

		mScreen.bindTarget();
		// clear color buffer here - zeroing alpha (glow) is important or it will accumulate against sky
		glClearColor(0,0,0,0);
		mScreen.clear(GL_COLOR_BUFFER_BIT);
		
		if (RenderDeferredAtmospheric)
		{ //apply sunlight contribution 
			LLFastTimer ftm(FTM_ATMOSPHERICS);
			bindDeferredShader(gDeferredSoftenProgram);	
			{
				LLGLDepthTest depth(GL_FALSE);
				LLGLDisable blend(GL_BLEND);
				LLGLDisable test(GL_ALPHA_TEST);

				//full screen blit
				gGL.pushMatrix();
				gGL.loadIdentity();
				gGL.matrixMode(LLRender::MM_PROJECTION);
				gGL.pushMatrix();
				gGL.loadIdentity();

				mDeferredVB->setBuffer(LLVertexBuffer::MAP_VERTEX);
				
				mDeferredVB->drawArrays(LLRender::TRIANGLES, 0, 3);

				gGL.popMatrix();
				gGL.matrixMode(LLRender::MM_MODELVIEW);
				gGL.popMatrix();
			}

			unbindDeferredShader(gDeferredSoftenProgram);
		}

		{ //render non-deferred geometry (fullbright, alpha, etc)
			LLGLDisable blend(GL_BLEND);
			LLGLDisable stencil(GL_STENCIL_TEST);
			gGL.setSceneBlendType(LLRender::BT_ALPHA);

			gPipeline.pushRenderTypeMask();
			
			gPipeline.andRenderTypeMask(LLPipeline::RENDER_TYPE_SKY,
										LLPipeline::RENDER_TYPE_CLOUDS,
										LLPipeline::RENDER_TYPE_WL_SKY,
										LLPipeline::END_RENDER_TYPES);
								
			
			renderGeomPostDeferred(*LLViewerCamera::getInstance());
			gPipeline.popRenderTypeMask();
		}

		BOOL render_local = RenderLocalLights;
				
		if (render_local)
		{
			gGL.setSceneBlendType(LLRender::BT_ADD);
			std::list<LLVector4> fullscreen_lights;
			LLDrawable::drawable_list_t spot_lights;
			LLDrawable::drawable_list_t fullscreen_spot_lights;

			for (U32 i = 0; i < 2; i++)
			{
				mTargetShadowSpotLight[i] = NULL;
			}

			std::list<LLVector4> light_colors;

			LLVertexBuffer::unbind();

			{
				bindDeferredShader(gDeferredLightProgram);
				
				if (mCubeVB.isNull())
				{
					mCubeVB = ll_create_cube_vb(LLVertexBuffer::MAP_VERTEX, GL_STATIC_DRAW_ARB);
				}

				mCubeVB->setBuffer(LLVertexBuffer::MAP_VERTEX);
				
				LLGLDepthTest depth(GL_TRUE, GL_FALSE);
				for (LLDrawable::drawable_set_t::iterator iter = mLights.begin(); iter != mLights.end(); ++iter)
				{
					LLDrawable* drawablep = *iter;
					
					LLVOVolume* volume = drawablep->getVOVolume();
					if (!volume)
					{
						continue;
					}

					if (volume->isAttachment())
					{
						if (!sRenderAttachedLights)
						{
							continue;
						}
					}


					LLVector4a center;
					center.load3(drawablep->getPositionAgent().mV);
					const F32* c = center.getF32ptr();
					F32 s = volume->getLightRadius()*1.5f;

					LLColor3 col = volume->getLightColor();
					
					if (col.magVecSquared() < 0.001f)
					{
						continue;
					}

					if (s <= 0.001f)
					{
						continue;
					}

					LLVector4a sa;
					sa.splat(s);
					if (camera->AABBInFrustumNoFarClip(center, sa) == 0)
					{
						continue;
					}

					sVisibleLightCount++;
										
					if (camera->getOrigin().mV[0] > c[0] + s + 0.2f ||
						camera->getOrigin().mV[0] < c[0] - s - 0.2f ||
						camera->getOrigin().mV[1] > c[1] + s + 0.2f ||
						camera->getOrigin().mV[1] < c[1] - s - 0.2f ||
						camera->getOrigin().mV[2] > c[2] + s + 0.2f ||
						camera->getOrigin().mV[2] < c[2] - s - 0.2f)
					{ //draw box if camera is outside box
						if (render_local)
						{
							if (volume->isLightSpotlight())
							{
								drawablep->getVOVolume()->updateSpotLightPriority();
								spot_lights.push_back(drawablep);
								continue;
							}
							
							LLFastTimer ftm(FTM_LOCAL_LIGHTS);
							gDeferredLightProgram.uniform3fv(LLShaderMgr::LIGHT_CENTER, 1, c);
							gDeferredLightProgram.uniform1f(LLShaderMgr::LIGHT_SIZE, s*s);
							gDeferredLightProgram.uniform3fv(LLShaderMgr::DIFFUSE_COLOR, 1, col.mV);
							gDeferredLightProgram.uniform1f(LLShaderMgr::LIGHT_FALLOFF, volume->getLightFalloff()*0.5f);
							gGL.syncMatrices();
							
							mCubeVB->drawRange(LLRender::TRIANGLE_FAN, 0, 7, 8, get_box_fan_indices(camera, center));
							stop_glerror();
						}
					}
					else
					{	
						if (volume->isLightSpotlight())
						{
							drawablep->getVOVolume()->updateSpotLightPriority();
							fullscreen_spot_lights.push_back(drawablep);
							continue;
						}

						glh::vec3f tc(c);
						mat.mult_matrix_vec(tc);
					
						fullscreen_lights.push_back(LLVector4(tc.v[0], tc.v[1], tc.v[2], s*s));
						light_colors.push_back(LLVector4(col.mV[0], col.mV[1], col.mV[2], volume->getLightFalloff()*0.5f));
					}
				}
				unbindDeferredShader(gDeferredLightProgram);
			}

			if (!spot_lights.empty())
			{
				LLGLDepthTest depth(GL_TRUE, GL_FALSE);
				bindDeferredShader(gDeferredSpotLightProgram);

				mCubeVB->setBuffer(LLVertexBuffer::MAP_VERTEX);

				gDeferredSpotLightProgram.enableTexture(LLShaderMgr::DEFERRED_PROJECTION);

				for (LLDrawable::drawable_list_t::iterator iter = spot_lights.begin(); iter != spot_lights.end(); ++iter)
				{
					LLFastTimer ftm(FTM_PROJECTORS);
					LLDrawable* drawablep = *iter;

					LLVOVolume* volume = drawablep->getVOVolume();

					LLVector4a center;
					center.load3(drawablep->getPositionAgent().mV);
					const F32* c = center.getF32ptr();
					F32 s = volume->getLightRadius()*1.5f;

					sVisibleLightCount++;

					setupSpotLight(gDeferredSpotLightProgram, drawablep);
					
					LLColor3 col = volume->getLightColor();
					
					gDeferredSpotLightProgram.uniform3fv(LLShaderMgr::LIGHT_CENTER, 1, c);
					gDeferredSpotLightProgram.uniform1f(LLShaderMgr::LIGHT_SIZE, s*s);
					gDeferredSpotLightProgram.uniform3fv(LLShaderMgr::DIFFUSE_COLOR, 1, col.mV);
					gDeferredSpotLightProgram.uniform1f(LLShaderMgr::LIGHT_FALLOFF, volume->getLightFalloff()*0.5f);
					gGL.syncMatrices();
										
					mCubeVB->drawRange(LLRender::TRIANGLE_FAN, 0, 7, 8, get_box_fan_indices(camera, center));
				}
				gDeferredSpotLightProgram.disableTexture(LLShaderMgr::DEFERRED_PROJECTION);
				unbindDeferredShader(gDeferredSpotLightProgram);
			}

			//reset mDeferredVB to fullscreen triangle
			mDeferredVB->getVertexStrider(vert);
			vert[0].set(-1,1,0);
			vert[1].set(-1,-3,0);
			vert[2].set(3,1,0);

			{
				bindDeferredShader(gDeferredMultiLightProgram);
			
				mDeferredVB->setBuffer(LLVertexBuffer::MAP_VERTEX);

				LLGLDepthTest depth(GL_FALSE);

				//full screen blit
				gGL.pushMatrix();
				gGL.loadIdentity();
				gGL.matrixMode(LLRender::MM_PROJECTION);
				gGL.pushMatrix();
				gGL.loadIdentity();

				U32 count = 0;

				const U32 max_count = 8;
				LLVector4 light[max_count];
				LLVector4 col[max_count];

				F32 far_z = 0.f;

				while (!fullscreen_lights.empty())
				{
					LLFastTimer ftm(FTM_FULLSCREEN_LIGHTS);
					light[count] = fullscreen_lights.front();
					fullscreen_lights.pop_front();
					col[count] = light_colors.front();
					light_colors.pop_front();

					far_z = llmin(light[count].mV[2]-sqrtf(light[count].mV[3]), far_z);

					count++;
					if (count == max_count || fullscreen_lights.empty())
					{
						gDeferredMultiLightProgram.uniform1i(LLShaderMgr::MULTI_LIGHT_COUNT, count);
						gDeferredMultiLightProgram.uniform4fv(LLShaderMgr::MULTI_LIGHT, count, (GLfloat*) light);
						gDeferredMultiLightProgram.uniform4fv(LLShaderMgr::MULTI_LIGHT_COL, count, (GLfloat*) col);
						gDeferredMultiLightProgram.uniform1f(LLShaderMgr::MULTI_LIGHT_FAR_Z, far_z);
						far_z = 0.f;
						count = 0; 
						mDeferredVB->drawArrays(LLRender::TRIANGLES, 0, 3);
					}
				}
				
				unbindDeferredShader(gDeferredMultiLightProgram);

				bindDeferredShader(gDeferredMultiSpotLightProgram);

				gDeferredMultiSpotLightProgram.enableTexture(LLShaderMgr::DEFERRED_PROJECTION);

				mDeferredVB->setBuffer(LLVertexBuffer::MAP_VERTEX);

				for (LLDrawable::drawable_list_t::iterator iter = fullscreen_spot_lights.begin(); iter != fullscreen_spot_lights.end(); ++iter)
				{
					LLFastTimer ftm(FTM_PROJECTORS);
					LLDrawable* drawablep = *iter;
					
					LLVOVolume* volume = drawablep->getVOVolume();

					LLVector3 center = drawablep->getPositionAgent();
					F32* c = center.mV;
					F32 s = volume->getLightRadius()*1.5f;

					sVisibleLightCount++;

					glh::vec3f tc(c);
					mat.mult_matrix_vec(tc);
					
					setupSpotLight(gDeferredMultiSpotLightProgram, drawablep);

					LLColor3 col = volume->getLightColor();
					
					gDeferredMultiSpotLightProgram.uniform3fv(LLShaderMgr::LIGHT_CENTER, 1, tc.v);
					gDeferredMultiSpotLightProgram.uniform1f(LLShaderMgr::LIGHT_SIZE, s*s);
					gDeferredMultiSpotLightProgram.uniform3fv(LLShaderMgr::DIFFUSE_COLOR, 1, col.mV);
					gDeferredMultiSpotLightProgram.uniform1f(LLShaderMgr::LIGHT_FALLOFF, volume->getLightFalloff()*0.5f);
					mDeferredVB->drawArrays(LLRender::TRIANGLES, 0, 3);
				}

				gDeferredMultiSpotLightProgram.disableTexture(LLShaderMgr::DEFERRED_PROJECTION);
				unbindDeferredShader(gDeferredMultiSpotLightProgram);

				gGL.popMatrix();
				gGL.matrixMode(LLRender::MM_MODELVIEW);
				gGL.popMatrix();
			}
		}

		gGL.setColorMask(true, true);
	}

	{ //render non-deferred geometry (alpha, fullbright, glow)
		LLGLDisable blend(GL_BLEND);
		LLGLDisable stencil(GL_STENCIL_TEST);

		pushRenderTypeMask();
		andRenderTypeMask(LLPipeline::RENDER_TYPE_ALPHA,
						 LLPipeline::RENDER_TYPE_FULLBRIGHT,
						 LLPipeline::RENDER_TYPE_VOLUME,
						 LLPipeline::RENDER_TYPE_GLOW,
						 LLPipeline::RENDER_TYPE_BUMP,
						 LLPipeline::RENDER_TYPE_PASS_SIMPLE,
						 LLPipeline::RENDER_TYPE_PASS_ALPHA,
						 LLPipeline::RENDER_TYPE_PASS_ALPHA_MASK,
						 LLPipeline::RENDER_TYPE_PASS_BUMP,
						 LLPipeline::RENDER_TYPE_PASS_POST_BUMP,
						 LLPipeline::RENDER_TYPE_PASS_FULLBRIGHT,
						 LLPipeline::RENDER_TYPE_PASS_FULLBRIGHT_ALPHA_MASK,
						 LLPipeline::RENDER_TYPE_PASS_FULLBRIGHT_SHINY,
						 LLPipeline::RENDER_TYPE_PASS_GLOW,
						 LLPipeline::RENDER_TYPE_PASS_GRASS,
						 LLPipeline::RENDER_TYPE_PASS_SHINY,
						 LLPipeline::RENDER_TYPE_PASS_INVISIBLE,
						 LLPipeline::RENDER_TYPE_PASS_INVISI_SHINY,
						 LLPipeline::RENDER_TYPE_AVATAR,
						 END_RENDER_TYPES);
		
		renderGeomPostDeferred(*LLViewerCamera::getInstance());
		popRenderTypeMask();
	}

	{
		//render highlights, etc.
		renderHighlights();
		mHighlightFaces.clear();

		renderDebug();

		LLVertexBuffer::unbind();

		if (gPipeline.hasRenderDebugFeatureMask(LLPipeline::RENDER_DEBUG_FEATURE_UI))
		{
			// Render debugging beacons.
			gObjectList.renderObjectBeacons();
			gObjectList.resetObjectBeacons();
		}
	}

	mScreen.flush();
						
}

void LLPipeline::setupSpotLight(LLGLSLShader& shader, LLDrawable* drawablep)
{
	//construct frustum
	LLVOVolume* volume = drawablep->getVOVolume();
	LLVector3 params = volume->getSpotLightParams();

	F32 fov = params.mV[0];
	F32 focus = params.mV[1];

	LLVector3 pos = drawablep->getPositionAgent();
	LLQuaternion quat = volume->getRenderRotation();
	LLVector3 scale = volume->getScale();
	
	//get near clip plane
	LLVector3 at_axis(0,0,-scale.mV[2]*0.5f);
	at_axis *= quat;

	LLVector3 np = pos+at_axis;
	at_axis.normVec();

	//get origin that has given fov for plane np, at_axis, and given scale
	F32 dist = (scale.mV[1]*0.5f)/tanf(fov*0.5f);

	LLVector3 origin = np - at_axis*dist;

	//matrix from volume space to agent space
	LLMatrix4 light_mat(quat, LLVector4(origin,1.f));

	glh::matrix4f light_to_agent((F32*) light_mat.mMatrix);
	glh::matrix4f light_to_screen = glh_get_current_modelview() * light_to_agent;

	glh::matrix4f screen_to_light = light_to_screen.inverse();

	F32 s = volume->getLightRadius()*1.5f;
	F32 near_clip = dist;
	F32 width = scale.mV[VX];
	F32 height = scale.mV[VY];
	F32 far_clip = s+dist-scale.mV[VZ];

	F32 fovy = fov * RAD_TO_DEG;
	F32 aspect = width/height;

	glh::matrix4f trans(0.5f, 0.f, 0.f, 0.5f,
				0.f, 0.5f, 0.f, 0.5f,
				0.f, 0.f, 0.5f, 0.5f,
				0.f, 0.f, 0.f, 1.f);

	glh::vec3f p1(0, 0, -(near_clip+0.01f));
	glh::vec3f p2(0, 0, -(near_clip+1.f));

	glh::vec3f screen_origin(0, 0, 0);

	light_to_screen.mult_matrix_vec(p1);
	light_to_screen.mult_matrix_vec(p2);
	light_to_screen.mult_matrix_vec(screen_origin);

	glh::vec3f n = p2-p1;
	n.normalize();
	
	F32 proj_range = far_clip - near_clip;
	glh::matrix4f light_proj = gl_perspective(fovy, aspect, near_clip, far_clip);
	screen_to_light = trans * light_proj * screen_to_light;
	shader.uniformMatrix4fv(LLShaderMgr::PROJECTOR_MATRIX, 1, FALSE, screen_to_light.m);
	shader.uniform1f(LLShaderMgr::PROJECTOR_NEAR, near_clip);
	shader.uniform3fv(LLShaderMgr::PROJECTOR_P, 1, p1.v);
	shader.uniform3fv(LLShaderMgr::PROJECTOR_N, 1, n.v);
	shader.uniform3fv(LLShaderMgr::PROJECTOR_ORIGIN, 1, screen_origin.v);
	shader.uniform1f(LLShaderMgr::PROJECTOR_RANGE, proj_range);
	shader.uniform1f(LLShaderMgr::PROJECTOR_AMBIANCE, params.mV[2]);
	S32 s_idx = -1;

	for (U32 i = 0; i < 2; i++)
	{
		if (mShadowSpotLight[i] == drawablep)
		{
			s_idx = i;
		}
	}

	shader.uniform1i(LLShaderMgr::PROJECTOR_SHADOW_INDEX, s_idx);

	if (s_idx >= 0)
	{
		shader.uniform1f(LLShaderMgr::PROJECTOR_SHADOW_FADE, 1.f-mSpotLightFade[s_idx]);
	}
	else
	{
		shader.uniform1f(LLShaderMgr::PROJECTOR_SHADOW_FADE, 1.f);
	}

	{
		LLDrawable* potential = drawablep;
		//determine if this is a good light for casting shadows
		F32 m_pri = volume->getSpotLightPriority();

		for (U32 i = 0; i < 2; i++)
		{
			F32 pri = 0.f;

			if (mTargetShadowSpotLight[i].notNull())
			{
				pri = mTargetShadowSpotLight[i]->getVOVolume()->getSpotLightPriority();			
			}

			if (m_pri > pri)
			{
				LLDrawable* temp = mTargetShadowSpotLight[i];
				mTargetShadowSpotLight[i] = potential;
				potential = temp;
				m_pri = pri;
			}
		}
	}

	LLViewerTexture* img = volume->getLightTexture();

	if (img == NULL)
	{
		img = LLViewerFetchedTexture::sWhiteImagep;
	}

	S32 channel = shader.enableTexture(LLShaderMgr::DEFERRED_PROJECTION);

	if (channel > -1)
	{
		if (img)
		{
			gGL.getTexUnit(channel)->bind(img);

			F32 lod_range = logf(img->getWidth())/logf(2.f);

			shader.uniform1f(LLShaderMgr::PROJECTOR_FOCUS, focus);
			shader.uniform1f(LLShaderMgr::PROJECTOR_LOD, lod_range);
			shader.uniform1f(LLShaderMgr::PROJECTOR_AMBIENT_LOD, llclamp((proj_range-focus)/proj_range*lod_range, 0.f, 1.f));
		}
	}
		
}

void LLPipeline::unbindDeferredShader(LLGLSLShader &shader)
{
	stop_glerror();
	shader.disableTexture(LLShaderMgr::DEFERRED_NORMAL, mDeferredScreen.getUsage());
	shader.disableTexture(LLShaderMgr::DEFERRED_DIFFUSE, mDeferredScreen.getUsage());
	shader.disableTexture(LLShaderMgr::DEFERRED_SPECULAR, mDeferredScreen.getUsage());
	shader.disableTexture(LLShaderMgr::DEFERRED_DEPTH, mDeferredScreen.getUsage());
	shader.disableTexture(LLShaderMgr::DEFERRED_LIGHT, mDeferredLight.getUsage());
	shader.disableTexture(LLShaderMgr::DIFFUSE_MAP);
	shader.disableTexture(LLShaderMgr::DEFERRED_BLOOM);

	for (U32 i = 0; i < 4; i++)
	{
		if (shader.disableTexture(LLShaderMgr::DEFERRED_SHADOW0+i) > -1)
		{
			glTexParameteri(GL_TEXTURE_2D, GL_TEXTURE_COMPARE_MODE_ARB, GL_NONE);
		}
	}

	for (U32 i = 4; i < 6; i++)
	{
		if (shader.disableTexture(LLShaderMgr::DEFERRED_SHADOW0+i) > -1)
		{
			glTexParameteri(GL_TEXTURE_2D, GL_TEXTURE_COMPARE_MODE_ARB, GL_NONE);
		}
	}

	shader.disableTexture(LLShaderMgr::DEFERRED_NOISE);
	shader.disableTexture(LLShaderMgr::DEFERRED_LIGHTFUNC);

	S32 channel = shader.disableTexture(LLShaderMgr::ENVIRONMENT_MAP, LLTexUnit::TT_CUBE_MAP);
	if (channel > -1)
	{
		LLCubeMap* cube_map = gSky.mVOSkyp ? gSky.mVOSkyp->getCubeMap() : NULL;
		if (cube_map)
		{
			cube_map->disable();
		}
	}
	gGL.getTexUnit(0)->unbind(LLTexUnit::TT_TEXTURE);
	gGL.getTexUnit(0)->activate();
	shader.unbind();
}

inline float sgn(float a)
{
    if (a > 0.0F) return (1.0F);
    if (a < 0.0F) return (-1.0F);
    return (0.0F);
}

void LLPipeline::generateWaterReflection(LLCamera& camera_in)
{	
	if (LLPipeline::sWaterReflections && assertInitialized() && LLDrawPoolWater::sNeedsReflectionUpdate)
	{
		BOOL skip_avatar_update = FALSE;
		if (!isAgentAvatarValid() || gAgentCamera.getCameraAnimating() || gAgentCamera.getCameraMode() != CAMERA_MODE_MOUSELOOK || !LLVOAvatar::sVisibleInFirstPerson)
		{
			skip_avatar_update = TRUE;
		}
		
		if (!skip_avatar_update)
		{
			gAgentAvatarp->updateAttachmentVisibility(CAMERA_MODE_THIRD_PERSON);
		}
		LLVertexBuffer::unbind();

		LLGLState::checkStates();
		LLGLState::checkTextureChannels();
		LLGLState::checkClientArrays();

		LLCamera camera = camera_in;
		camera.setFar(camera.getFar()*0.87654321f);
		LLPipeline::sReflectionRender = TRUE;
		
		gPipeline.pushRenderTypeMask();

		glh::matrix4f projection = glh_get_current_projection();
		glh::matrix4f mat;

		stop_glerror();
		LLPlane plane;

		F32 height = gAgent.getRegion()->getWaterHeight(); 
		F32 to_clip = fabsf(camera.getOrigin().mV[2]-height);
		F32 pad = -to_clip*0.05f; //amount to "pad" clip plane by

		//plane params
		LLVector3 pnorm;
		F32 pd;

		S32 water_clip = 0;
		if (!LLViewerCamera::getInstance()->cameraUnderWater())
		{ //camera is above water, clip plane points up
			pnorm.setVec(0,0,1);
			pd = -height;
			plane.setVec(pnorm, pd);
			water_clip = -1;
		}
		else
		{	//camera is below water, clip plane points down
			pnorm = LLVector3(0,0,-1);
			pd = height;
			plane.setVec(pnorm, pd);
			water_clip = 1;
		}

		if (!LLViewerCamera::getInstance()->cameraUnderWater())
		{	//generate planar reflection map

			//disable occlusion culling for reflection map for now
			S32 occlusion = LLPipeline::sUseOcclusion;
			LLPipeline::sUseOcclusion = 0;
			gGL.getTexUnit(0)->unbind(LLTexUnit::TT_TEXTURE);
			glClearColor(0,0,0,0);
			mWaterRef.bindTarget();
			LLViewerCamera::sCurCameraID = LLViewerCamera::CAMERA_WATER0;
			gGL.setColorMask(true, true);
			mWaterRef.clear();
			gGL.setColorMask(true, false);

			mWaterRef.getViewport(gGLViewport);

			stop_glerror();

			gGL.pushMatrix();

			mat.set_scale(glh::vec3f(1,1,-1));
			mat.set_translate(glh::vec3f(0,0,height*2.f));

			glh::matrix4f current = glh_get_current_modelview();

			mat = current * mat;

			glh_set_current_modelview(mat);
			gGL.loadMatrix(mat.m);

			LLViewerCamera::updateFrustumPlanes(camera, FALSE, TRUE);

			glh::matrix4f inv_mat = mat.inverse();

			glh::vec3f origin(0,0,0);
			inv_mat.mult_matrix_vec(origin);

			camera.setOrigin(origin.v);

			glCullFace(GL_FRONT);

			static LLCullResult ref_result;

			if (LLDrawPoolWater::sNeedsReflectionUpdate)
			{
				//initial sky pass (no user clip plane)
				{ //mask out everything but the sky
					gPipeline.pushRenderTypeMask();
					gPipeline.andRenderTypeMask(LLPipeline::RENDER_TYPE_SKY,
						LLPipeline::RENDER_TYPE_WL_SKY,
						LLPipeline::RENDER_TYPE_CLOUDS,
						LLPipeline::END_RENDER_TYPES);

					static LLCullResult result;
					updateCull(camera, result);
					stateSort(camera, result);

					renderGeom(camera, TRUE);

					gPipeline.popRenderTypeMask();
				}

				gPipeline.pushRenderTypeMask();

				clearRenderTypeMask(LLPipeline::RENDER_TYPE_WATER,
					LLPipeline::RENDER_TYPE_VOIDWATER,
					LLPipeline::RENDER_TYPE_GROUND,
					LLPipeline::RENDER_TYPE_SKY,
					LLPipeline::RENDER_TYPE_CLOUDS,
					LLPipeline::END_RENDER_TYPES);	

				S32 detail = RenderReflectionDetail;
				if (detail > 0)
				{ //mask out selected geometry based on reflection detail
					if (detail < 4)
					{
						clearRenderTypeMask(LLPipeline::RENDER_TYPE_PARTICLES, END_RENDER_TYPES);
						if (detail < 3)
						{
							clearRenderTypeMask(LLPipeline::RENDER_TYPE_AVATAR, END_RENDER_TYPES);
							if (detail < 2)
							{
								clearRenderTypeMask(LLPipeline::RENDER_TYPE_VOLUME, END_RENDER_TYPES);
							}
						}
					}

					LLGLUserClipPlane clip_plane(plane, mat, projection);
					LLGLDisable cull(GL_CULL_FACE);
					updateCull(camera, ref_result, -water_clip, &plane);
					stateSort(camera, ref_result);
				}	

				if (LLDrawPoolWater::sNeedsDistortionUpdate)
				{
					if (RenderReflectionDetail > 0)
					{
						gPipeline.grabReferences(ref_result);
						LLGLUserClipPlane clip_plane(plane, mat, projection);
						renderGeom(camera);
					}
				}	

				gPipeline.popRenderTypeMask();
			}	
			glCullFace(GL_BACK);
			gGL.popMatrix();
			mWaterRef.flush();
			glh_set_current_modelview(current);
			LLPipeline::sUseOcclusion = occlusion;
		}

		camera.setOrigin(camera_in.getOrigin());
		//render distortion map
		static BOOL last_update = TRUE;
		if (last_update)
		{
			camera.setFar(camera_in.getFar());
			clearRenderTypeMask(LLPipeline::RENDER_TYPE_WATER,
								LLPipeline::RENDER_TYPE_VOIDWATER,
								LLPipeline::RENDER_TYPE_GROUND,
								END_RENDER_TYPES);	
			stop_glerror();

			LLPipeline::sUnderWaterRender = LLViewerCamera::getInstance()->cameraUnderWater() ? FALSE : TRUE;

			if (LLPipeline::sUnderWaterRender)
			{
				clearRenderTypeMask(LLPipeline::RENDER_TYPE_GROUND,
									LLPipeline::RENDER_TYPE_SKY,
									LLPipeline::RENDER_TYPE_CLOUDS,
									LLPipeline::RENDER_TYPE_WL_SKY,
									END_RENDER_TYPES);		
			}
			LLViewerCamera::updateFrustumPlanes(camera);

			gGL.getTexUnit(0)->unbind(LLTexUnit::TT_TEXTURE);
			LLColor4& col = LLDrawPoolWater::sWaterFogColor;
			glClearColor(col.mV[0], col.mV[1], col.mV[2], 0.f);
			mWaterDis.bindTarget();
			LLViewerCamera::sCurCameraID = LLViewerCamera::CAMERA_WATER1;
			mWaterDis.getViewport(gGLViewport);
			
			if (!LLPipeline::sUnderWaterRender || LLDrawPoolWater::sNeedsReflectionUpdate)
			{
				//clip out geometry on the same side of water as the camera
				mat = glh_get_current_modelview();
				LLPlane plane(-pnorm, -(pd+pad));

				LLGLUserClipPlane clip_plane(plane, mat, projection);
				static LLCullResult result;
				updateCull(camera, result, water_clip, &plane);
				stateSort(camera, result);

				gGL.setColorMask(true, true);
				mWaterDis.clear();
				gGL.setColorMask(true, false);

				renderGeom(camera);

			}

			LLPipeline::sUnderWaterRender = FALSE;
			mWaterDis.flush();
		}
		last_update = LLDrawPoolWater::sNeedsReflectionUpdate && LLDrawPoolWater::sNeedsDistortionUpdate;

		LLPipeline::sReflectionRender = FALSE;

		if (!LLRenderTarget::sUseFBO)
		{
			glClear(GL_DEPTH_BUFFER_BIT);
		}
		glClearColor(0.f, 0.f, 0.f, 0.f);
		gViewerWindow->setup3DViewport();
		gPipeline.popRenderTypeMask();
		LLDrawPoolWater::sNeedsReflectionUpdate = FALSE;
		LLDrawPoolWater::sNeedsDistortionUpdate = FALSE;
		LLPlane npnorm(-pnorm, -pd);
		LLViewerCamera::getInstance()->setUserClipPlane(npnorm);
		
		LLGLState::checkStates();

		if (!skip_avatar_update)
		{
			gAgentAvatarp->updateAttachmentVisibility(gAgentCamera.getCameraMode());
		}

		LLViewerCamera::sCurCameraID = LLViewerCamera::CAMERA_WORLD;
	}
}

glh::matrix4f look(const LLVector3 pos, const LLVector3 dir, const LLVector3 up)
{
	glh::matrix4f ret;

	LLVector3 dirN;
	LLVector3 upN;
	LLVector3 lftN;

	lftN = dir % up;
	lftN.normVec();
	
	upN = lftN % dir;
	upN.normVec();
	
	dirN = dir;
	dirN.normVec();

	ret.m[ 0] = lftN[0];
	ret.m[ 1] = upN[0];
	ret.m[ 2] = -dirN[0];
	ret.m[ 3] = 0.f;

	ret.m[ 4] = lftN[1];
	ret.m[ 5] = upN[1];
	ret.m[ 6] = -dirN[1];
	ret.m[ 7] = 0.f;

	ret.m[ 8] = lftN[2];
	ret.m[ 9] = upN[2];
	ret.m[10] = -dirN[2];
	ret.m[11] = 0.f;

	ret.m[12] = -(lftN*pos);
	ret.m[13] = -(upN*pos);
	ret.m[14] = dirN*pos;
	ret.m[15] = 1.f;

	return ret;
}

glh::matrix4f scale_translate_to_fit(const LLVector3 min, const LLVector3 max)
{
	glh::matrix4f ret;
	ret.m[ 0] = 2/(max[0]-min[0]);
	ret.m[ 4] = 0;
	ret.m[ 8] = 0;
	ret.m[12] = -(max[0]+min[0])/(max[0]-min[0]);

	ret.m[ 1] = 0;
	ret.m[ 5] = 2/(max[1]-min[1]);
	ret.m[ 9] = 0;
	ret.m[13] = -(max[1]+min[1])/(max[1]-min[1]);

	ret.m[ 2] = 0;
	ret.m[ 6] = 0;
	ret.m[10] = 2/(max[2]-min[2]);
	ret.m[14] = -(max[2]+min[2])/(max[2]-min[2]);

	ret.m[ 3] = 0;
	ret.m[ 7] = 0;
	ret.m[11] = 0;
	ret.m[15] = 1;

	return ret;
}

static LLFastTimer::DeclareTimer FTM_SHADOW_RENDER("Render Shadows");
static LLFastTimer::DeclareTimer FTM_SHADOW_ALPHA("Alpha Shadow");
static LLFastTimer::DeclareTimer FTM_SHADOW_SIMPLE("Simple Shadow");

void LLPipeline::renderShadow(glh::matrix4f& view, glh::matrix4f& proj, LLCamera& shadow_cam, LLCullResult &result, BOOL use_shader, BOOL use_occlusion, U32 target_width)
{
	LLFastTimer t(FTM_SHADOW_RENDER);

	//clip out geometry on the same side of water as the camera
	S32 occlude = LLPipeline::sUseOcclusion;
	if (!use_occlusion)
	{
		LLPipeline::sUseOcclusion = 0;
	}
	LLPipeline::sShadowRender = TRUE;
	
	U32 types[] = { 
		LLRenderPass::PASS_SIMPLE, 
		LLRenderPass::PASS_FULLBRIGHT, 
		LLRenderPass::PASS_SHINY, 
		LLRenderPass::PASS_BUMP, 
		LLRenderPass::PASS_FULLBRIGHT_SHINY 
	};

	LLGLEnable cull(GL_CULL_FACE);

	if (use_shader)
	{
		gDeferredShadowCubeProgram.bind();
	}

	updateCull(shadow_cam, result);
	stateSort(shadow_cam, result);
	
	//generate shadow map
	gGL.matrixMode(LLRender::MM_PROJECTION);
	gGL.pushMatrix();
	gGL.loadMatrix(proj.m);
	gGL.matrixMode(LLRender::MM_MODELVIEW);
	gGL.pushMatrix();
	gGL.loadMatrix(gGLModelView);

	stop_glerror();
	gGLLastMatrix = NULL;

	gGL.getTexUnit(0)->unbind(LLTexUnit::TT_TEXTURE);
	
	stop_glerror();
	
	LLVertexBuffer::unbind();

	{
		if (!use_shader)
		{ //occlusion program is general purpose depth-only no-textures
			gOcclusionProgram.bind();
		}
		else
		{
			gDeferredShadowProgram.bind();
		}

		gGL.diffuseColor4f(1,1,1,1);
		gGL.setColorMask(false, false);
	
		LLFastTimer ftm(FTM_SHADOW_SIMPLE);
		
		gGL.getTexUnit(0)->disable();
		for (U32 i = 0; i < sizeof(types)/sizeof(U32); ++i)
		{
			renderObjects(types[i], LLVertexBuffer::MAP_VERTEX, FALSE);
		}
		gGL.getTexUnit(0)->enable(LLTexUnit::TT_TEXTURE);
		if (!use_shader)
		{
			gOcclusionProgram.unbind();
		}
	}
	
	if (use_shader)
	{
		gDeferredShadowProgram.unbind();
		renderGeomShadow(shadow_cam);
		gDeferredShadowProgram.bind();
	}
	else
	{
		renderGeomShadow(shadow_cam);
	}

	{
		LLFastTimer ftm(FTM_SHADOW_ALPHA);
		gDeferredShadowAlphaMaskProgram.bind();
		gDeferredShadowAlphaMaskProgram.setMinimumAlpha(0.598f);
		gDeferredShadowAlphaMaskProgram.uniform1f(LLShaderMgr::DEFERRED_SHADOW_TARGET_WIDTH, (float)target_width);

		U32 mask =	LLVertexBuffer::MAP_VERTEX | 
					LLVertexBuffer::MAP_TEXCOORD0 | 
					LLVertexBuffer::MAP_COLOR | 
					LLVertexBuffer::MAP_TEXTURE_INDEX;

		renderObjects(LLRenderPass::PASS_ALPHA_MASK, mask, TRUE, TRUE);
		renderObjects(LLRenderPass::PASS_FULLBRIGHT_ALPHA_MASK, mask, TRUE, TRUE);
		renderObjects(LLRenderPass::PASS_ALPHA, mask, TRUE, TRUE);
		gDeferredTreeShadowProgram.bind();
		gDeferredTreeShadowProgram.setMinimumAlpha(0.598f);
		renderObjects(LLRenderPass::PASS_GRASS, LLVertexBuffer::MAP_VERTEX | LLVertexBuffer::MAP_TEXCOORD0, TRUE);
	}

	//glCullFace(GL_BACK);

	gDeferredShadowCubeProgram.bind();
	gGLLastMatrix = NULL;
	gGL.loadMatrix(gGLModelView);
	doOcclusion(shadow_cam);

	if (use_shader)
	{
		gDeferredShadowProgram.unbind();
	}
	
	gGL.setColorMask(true, true);
			
	gGL.matrixMode(LLRender::MM_PROJECTION);
	gGL.popMatrix();
	gGL.matrixMode(LLRender::MM_MODELVIEW);
	gGL.popMatrix();
	gGLLastMatrix = NULL;

	LLPipeline::sUseOcclusion = occlude;
	LLPipeline::sShadowRender = FALSE;
}

static LLFastTimer::DeclareTimer FTM_VISIBLE_CLOUD("Visible Cloud");
BOOL LLPipeline::getVisiblePointCloud(LLCamera& camera, LLVector3& min, LLVector3& max, std::vector<LLVector3>& fp, LLVector3 light_dir)
{
	LLFastTimer t(FTM_VISIBLE_CLOUD);
	//get point cloud of intersection of frust and min, max

	if (getVisibleExtents(camera, min, max))
	{
		return FALSE;
	}

	//get set of planes on bounding box
	LLPlane bp[] = { 
		LLPlane(min, LLVector3(-1,0,0)),
		LLPlane(min, LLVector3(0,-1,0)),
		LLPlane(min, LLVector3(0,0,-1)),
		LLPlane(max, LLVector3(1,0,0)),
		LLPlane(max, LLVector3(0,1,0)),
		LLPlane(max, LLVector3(0,0,1))};
	
	//potential points
	std::vector<LLVector3> pp;

	//add corners of AABB
	pp.push_back(LLVector3(min.mV[0], min.mV[1], min.mV[2]));
	pp.push_back(LLVector3(max.mV[0], min.mV[1], min.mV[2]));
	pp.push_back(LLVector3(min.mV[0], max.mV[1], min.mV[2]));
	pp.push_back(LLVector3(max.mV[0], max.mV[1], min.mV[2]));
	pp.push_back(LLVector3(min.mV[0], min.mV[1], max.mV[2]));
	pp.push_back(LLVector3(max.mV[0], min.mV[1], max.mV[2]));
	pp.push_back(LLVector3(min.mV[0], max.mV[1], max.mV[2]));
	pp.push_back(LLVector3(max.mV[0], max.mV[1], max.mV[2]));

	//add corners of camera frustum
	for (U32 i = 0; i < 8; i++)
	{
		pp.push_back(camera.mAgentFrustum[i]);
	}


	//bounding box line segments
	U32 bs[] = 
			{
		0,1,
		1,3,
		3,2,
		2,0,

		4,5,
		5,7,
		7,6,
		6,4,

		0,4,
		1,5,
		3,7,
		2,6
	};

	for (U32 i = 0; i < 12; i++)
	{ //for each line segment in bounding box
		for (U32 j = 0; j < 6; j++) 
		{ //for each plane in camera frustum
			const LLPlane& cp = camera.getAgentPlane(j);
			const LLVector3& v1 = pp[bs[i*2+0]];
			const LLVector3& v2 = pp[bs[i*2+1]];
			LLVector3 n;
			cp.getVector3(n);

			LLVector3 line = v1-v2;

			F32 d1 = line*n;
			F32 d2 = -cp.dist(v2);

			F32 t = d2/d1;

			if (t > 0.f && t < 1.f)
			{
				LLVector3 intersect = v2+line*t;
				pp.push_back(intersect);
			}
		}
	}
			
	//camera frustum line segments
	const U32 fs[] =
	{
		0,1,
		1,2,
		2,3,
		3,0,

		4,5,
		5,6,
		6,7,
		7,4,
	
		0,4,
		1,5,
		2,6,
		3,7	
	};

	for (U32 i = 0; i < 12; i++)
	{
		for (U32 j = 0; j < 6; ++j)
		{
			const LLVector3& v1 = pp[fs[i*2+0]+8];
			const LLVector3& v2 = pp[fs[i*2+1]+8];
			const LLPlane& cp = bp[j];
			LLVector3 n;
			cp.getVector3(n);

			LLVector3 line = v1-v2;

			F32 d1 = line*n;
			F32 d2 = -cp.dist(v2);

			F32 t = d2/d1;

			if (t > 0.f && t < 1.f)
			{
				LLVector3 intersect = v2+line*t;
				pp.push_back(intersect);
			}	
		}
	}

	LLVector3 ext[] = { min-LLVector3(0.05f,0.05f,0.05f),
		max+LLVector3(0.05f,0.05f,0.05f) };

	for (U32 i = 0; i < pp.size(); ++i)
	{
		bool found = true;

		const F32* p = pp[i].mV;
			
		for (U32 j = 0; j < 3; ++j)
		{
			if (p[j] < ext[0].mV[j] ||
				p[j] > ext[1].mV[j])
			{
				found = false;
				break;
			}
		}
				
		for (U32 j = 0; j < 6; ++j)
		{
			const LLPlane& cp = camera.getAgentPlane(j);
			F32 dist = cp.dist(pp[i]);
			if (dist > 0.05f) //point is above some plane, not contained
					{
				found = false;
				break;
						}
					}

					if (found)
					{
			fp.push_back(pp[i]);
		}
	}
	
	if (fp.empty())
	{
		return FALSE;
	}
	
	return TRUE;
}

void LLPipeline::renderHighlight(const LLViewerObject* obj, F32 fade)
{
	if (obj && obj->getVolume())
	{
		for (LLViewerObject::child_list_t::const_iterator iter = obj->getChildren().begin(); iter != obj->getChildren().end(); ++iter)
		{
			renderHighlight(*iter, fade);
		}

		LLDrawable* drawable = obj->mDrawable;
		if (drawable)
		{
			for (S32 i = 0; i < drawable->getNumFaces(); ++i)
			{
				LLFace* face = drawable->getFace(i);
				if (face)
				{
					face->renderSelected(LLViewerTexture::sNullImagep, LLColor4(1,1,1,fade));
				}
			}
		}
	}
}

void LLPipeline::generateHighlight(LLCamera& camera)
{
	//render highlighted object as white into offscreen render target
	if (mHighlightObject.notNull())
	{
		mHighlightSet.insert(HighlightItem(mHighlightObject));
	}
	
	if (!mHighlightSet.empty())
	{
		F32 transition = gFrameIntervalSeconds/RenderHighlightFadeTime;

		LLGLDisable test(GL_ALPHA_TEST);
		LLGLDepthTest depth(GL_FALSE);
		mHighlight.bindTarget();
		disableLights();
		gGL.setColorMask(true, true);
		mHighlight.clear();

		gGL.getTexUnit(0)->bind(LLViewerFetchedTexture::sWhiteImagep);
		for (std::set<HighlightItem>::iterator iter = mHighlightSet.begin(); iter != mHighlightSet.end(); )
		{
			std::set<HighlightItem>::iterator cur_iter = iter++;

			if (cur_iter->mItem.isNull())
			{
				mHighlightSet.erase(cur_iter);
				continue;
			}

			if (cur_iter->mItem == mHighlightObject)
			{
				cur_iter->incrFade(transition); 
			}
			else
			{
				cur_iter->incrFade(-transition);
				if (cur_iter->mFade <= 0.f)
				{
					mHighlightSet.erase(cur_iter);
					continue;
				}
			}

			renderHighlight(cur_iter->mItem->getVObj(), cur_iter->mFade);
		}

		mHighlight.flush();
		gGL.setColorMask(true, false);
		gViewerWindow->setup3DViewport();
	}
}


static LLFastTimer::DeclareTimer FTM_GEN_SUN_SHADOW("Gen Sun Shadow");

void LLPipeline::generateSunShadow(LLCamera& camera)
{
	if (!sRenderDeferred || RenderShadowDetail <= 0)
	{
		return;
	}

	LLFastTimer t(FTM_GEN_SUN_SHADOW);

	BOOL skip_avatar_update = FALSE;
	if (!isAgentAvatarValid() || gAgentCamera.getCameraAnimating() || gAgentCamera.getCameraMode() != CAMERA_MODE_MOUSELOOK || !LLVOAvatar::sVisibleInFirstPerson)
	{

		skip_avatar_update = TRUE;
	}

	if (!skip_avatar_update)
	{
		gAgentAvatarp->updateAttachmentVisibility(CAMERA_MODE_THIRD_PERSON);
	}

	F64 last_modelview[16];
	F64 last_projection[16];
	for (U32 i = 0; i < 16; i++)
	{ //store last_modelview of world camera
		last_modelview[i] = gGLLastModelView[i];
		last_projection[i] = gGLLastProjection[i];
	}

	pushRenderTypeMask();
	andRenderTypeMask(LLPipeline::RENDER_TYPE_SIMPLE,
					LLPipeline::RENDER_TYPE_ALPHA,
					LLPipeline::RENDER_TYPE_GRASS,
					LLPipeline::RENDER_TYPE_FULLBRIGHT,
					LLPipeline::RENDER_TYPE_BUMP,
					LLPipeline::RENDER_TYPE_VOLUME,
					LLPipeline::RENDER_TYPE_AVATAR,
					LLPipeline::RENDER_TYPE_TREE, 
					LLPipeline::RENDER_TYPE_TERRAIN,
					LLPipeline::RENDER_TYPE_WATER,
					LLPipeline::RENDER_TYPE_VOIDWATER,
					LLPipeline::RENDER_TYPE_PASS_ALPHA,
					LLPipeline::RENDER_TYPE_PASS_ALPHA_MASK,
					LLPipeline::RENDER_TYPE_PASS_FULLBRIGHT_ALPHA_MASK,
					LLPipeline::RENDER_TYPE_PASS_GRASS,
					LLPipeline::RENDER_TYPE_PASS_SIMPLE,
					LLPipeline::RENDER_TYPE_PASS_BUMP,
					LLPipeline::RENDER_TYPE_PASS_FULLBRIGHT,
					LLPipeline::RENDER_TYPE_PASS_SHINY,
					LLPipeline::RENDER_TYPE_PASS_FULLBRIGHT_SHINY,
					END_RENDER_TYPES);

	gGL.setColorMask(false, false);

	//get sun view matrix
	
	//store current projection/modelview matrix
	glh::matrix4f saved_proj = glh_get_current_projection();
	glh::matrix4f saved_view = glh_get_current_modelview();
	glh::matrix4f inv_view = saved_view.inverse();

	glh::matrix4f view[6];
	glh::matrix4f proj[6];
	
	//clip contains parallel split distances for 3 splits
	LLVector3 clip = RenderShadowClipPlanes;

	//F32 slope_threshold = gSavedSettings.getF32("RenderShadowSlopeThreshold");

	//far clip on last split is minimum of camera view distance and 128
	mSunClipPlanes = LLVector4(clip, clip.mV[2] * clip.mV[2]/clip.mV[1]);

	clip = RenderShadowOrthoClipPlanes;
	mSunOrthoClipPlanes = LLVector4(clip, clip.mV[2]*clip.mV[2]/clip.mV[1]);

	//currently used for amount to extrude frusta corners for constructing shadow frusta
	//LLVector3 n = RenderShadowNearDist;
	//F32 nearDist[] = { n.mV[0], n.mV[1], n.mV[2], n.mV[2] };

	//put together a universal "near clip" plane for shadow frusta
	LLPlane shadow_near_clip;
	{
		LLVector3 p = gAgent.getPositionAgent();
		p += mSunDir * RenderFarClip*2.f;
		shadow_near_clip.setVec(p, mSunDir);
	}

	LLVector3 lightDir = -mSunDir;
	lightDir.normVec();

	glh::vec3f light_dir(lightDir.mV);

	//create light space camera matrix
	
	LLVector3 at = lightDir;

	LLVector3 up = camera.getAtAxis();

	if (fabsf(up*lightDir) > 0.75f)
	{
		up = camera.getUpAxis();
	}

	/*LLVector3 left = up%at;
	up = at%left;*/

	up.normVec();
	at.normVec();
	
	
	LLCamera main_camera = camera;
	
	F32 near_clip = 0.f;
	{
		//get visible point cloud
		std::vector<LLVector3> fp;

		main_camera.calcAgentFrustumPlanes(main_camera.mAgentFrustum);
		
		LLVector3 min,max;
		getVisiblePointCloud(main_camera,min,max,fp);

		if (fp.empty())
		{
			if (!hasRenderDebugMask(RENDER_DEBUG_SHADOW_FRUSTA))
			{
				mShadowCamera[0] = main_camera;
				mShadowExtents[0][0] = min;
				mShadowExtents[0][1] = max;

				mShadowFrustPoints[0].clear();
				mShadowFrustPoints[1].clear();
				mShadowFrustPoints[2].clear();
				mShadowFrustPoints[3].clear();
			}
			popRenderTypeMask();

			if (!skip_avatar_update)
			{
				gAgentAvatarp->updateAttachmentVisibility(gAgentCamera.getCameraMode());
			}

			return;
		}

		//get good split distances for frustum
		for (U32 i = 0; i < fp.size(); ++i)
		{
			glh::vec3f v(fp[i].mV);
			saved_view.mult_matrix_vec(v);
			fp[i].setVec(v.v);
		}

		min = fp[0];
		max = fp[0];

		//get camera space bounding box
		for (U32 i = 1; i < fp.size(); ++i)
		{
			update_min_max(min, max, fp[i]);
		}

		near_clip = -max.mV[2];
		F32 far_clip = -min.mV[2]*2.f;

		//far_clip = llmin(far_clip, 128.f);
		far_clip = llmin(far_clip, camera.getFar());

		F32 range = far_clip-near_clip;

		LLVector3 split_exp = RenderShadowSplitExponent;

		F32 da = 1.f-llmax( fabsf(lightDir*up), fabsf(lightDir*camera.getLeftAxis()) );
		
		da = powf(da, split_exp.mV[2]);

		F32 sxp = split_exp.mV[1] + (split_exp.mV[0]-split_exp.mV[1])*da;
		
		for (U32 i = 0; i < 4; ++i)
		{
			F32 x = (F32)(i+1)/4.f;
			x = powf(x, sxp);
			mSunClipPlanes.mV[i] = near_clip+range*x;
		}

		mSunClipPlanes.mV[0] *= 1.25f; //bump back first split for transition padding
	}

	// convenience array of 4 near clip plane distances
	F32 dist[] = { near_clip, mSunClipPlanes.mV[0], mSunClipPlanes.mV[1], mSunClipPlanes.mV[2], mSunClipPlanes.mV[3] };
	

	if (mSunDiffuse == LLColor4::black)
	{ //sun diffuse is totally black, shadows don't matter
		LLGLDepthTest depth(GL_TRUE);

		for (S32 j = 0; j < 4; j++)
		{
			mShadow[j].bindTarget();
			mShadow[j].clear();
			mShadow[j].flush();
		}
	}
	else
	{
		for (S32 j = 0; j < 4; j++)
		{
			if (!hasRenderDebugMask(RENDER_DEBUG_SHADOW_FRUSTA))
			{
				mShadowFrustPoints[j].clear();
			}

			LLViewerCamera::sCurCameraID = LLViewerCamera::CAMERA_SHADOW0+j;

			//restore render matrices
			glh_set_current_modelview(saved_view);
			glh_set_current_projection(saved_proj);

			LLVector3 eye = camera.getOrigin();

			//camera used for shadow cull/render
			LLCamera shadow_cam;
		
			//create world space camera frustum for this split
			shadow_cam = camera;
			shadow_cam.setFar(16.f);
	
			LLViewerCamera::updateFrustumPlanes(shadow_cam, FALSE, FALSE, TRUE);

			LLVector3* frust = shadow_cam.mAgentFrustum;

			LLVector3 pn = shadow_cam.getAtAxis();
		
			LLVector3 min, max;

			//construct 8 corners of split frustum section
			for (U32 i = 0; i < 4; i++)
			{
				LLVector3 delta = frust[i+4]-eye;
				delta += (frust[i+4]-frust[(i+2)%4+4])*0.05f;
				delta.normVec();
				F32 dp = delta*pn;
				frust[i] = eye + (delta*dist[j]*0.75f)/dp;
				frust[i+4] = eye + (delta*dist[j+1]*1.25f)/dp;
			}
						
			shadow_cam.calcAgentFrustumPlanes(frust);
			shadow_cam.mFrustumCornerDist = 0.f;
		
			if (!gPipeline.hasRenderDebugMask(LLPipeline::RENDER_DEBUG_SHADOW_FRUSTA))
			{
				mShadowCamera[j] = shadow_cam;
			}

			std::vector<LLVector3> fp;

			if (!gPipeline.getVisiblePointCloud(shadow_cam, min, max, fp, lightDir))
			{
				//no possible shadow receivers
				if (!gPipeline.hasRenderDebugMask(LLPipeline::RENDER_DEBUG_SHADOW_FRUSTA))
				{
					mShadowExtents[j][0] = LLVector3();
					mShadowExtents[j][1] = LLVector3();
					mShadowCamera[j+4] = shadow_cam;
				}

				mShadow[j].bindTarget();
				{
					LLGLDepthTest depth(GL_TRUE);
					mShadow[j].clear();
				}
				mShadow[j].flush();

				mShadowError.mV[j] = 0.f;
				mShadowFOV.mV[j] = 0.f;

				continue;
			}

			if (!gPipeline.hasRenderDebugMask(LLPipeline::RENDER_DEBUG_SHADOW_FRUSTA))
			{
				mShadowExtents[j][0] = min;
				mShadowExtents[j][1] = max;
				mShadowFrustPoints[j] = fp;
			}
				

			//find a good origin for shadow projection
			LLVector3 origin;

			//get a temporary view projection
			view[j] = look(camera.getOrigin(), lightDir, -up);

			std::vector<LLVector3> wpf;

			for (U32 i = 0; i < fp.size(); i++)
			{
				glh::vec3f p = glh::vec3f(fp[i].mV);
				view[j].mult_matrix_vec(p);
				wpf.push_back(LLVector3(p.v));
			}

			min = wpf[0];
			max = wpf[0];

			for (U32 i = 0; i < fp.size(); ++i)
			{ //get AABB in camera space
				update_min_max(min, max, wpf[i]);
			}

			// Construct a perspective transform with perspective along y-axis that contains
			// points in wpf
			//Known:
			// - far clip plane
			// - near clip plane
			// - points in frustum
			//Find:
			// - origin

			//get some "interesting" points of reference
			LLVector3 center = (min+max)*0.5f;
			LLVector3 size = (max-min)*0.5f;
			LLVector3 near_center = center;
			near_center.mV[1] += size.mV[1]*2.f;
		
		
			//put all points in wpf in quadrant 0, reletive to center of min/max
			//get the best fit line using least squares
			F32 bfm = 0.f;
			F32 bfb = 0.f;

			for (U32 i = 0; i < wpf.size(); ++i)
			{
				wpf[i] -= center;
				wpf[i].mV[0] = fabsf(wpf[i].mV[0]);
				wpf[i].mV[2] = fabsf(wpf[i].mV[2]);
			}

			if (!wpf.empty())
			{ 
				F32 sx = 0.f;
				F32 sx2 = 0.f;
				F32 sy = 0.f;
				F32 sxy = 0.f;
			
				for (U32 i = 0; i < wpf.size(); ++i)
				{		
					sx += wpf[i].mV[0];
					sx2 += wpf[i].mV[0]*wpf[i].mV[0];
					sy += wpf[i].mV[1];
					sxy += wpf[i].mV[0]*wpf[i].mV[1]; 
				}

				bfm = (sy*sx-wpf.size()*sxy)/(sx*sx-wpf.size()*sx2);
				bfb = (sx*sxy-sy*sx2)/(sx*sx-bfm*sx2);
			}
		
			{
				// best fit line is y=bfm*x+bfb
		
				//find point that is furthest to the right of line
				F32 off_x = -1.f;
				LLVector3 lp;

				for (U32 i = 0; i < wpf.size(); ++i)
				{
					//y = bfm*x+bfb
					//x = (y-bfb)/bfm
					F32 lx = (wpf[i].mV[1]-bfb)/bfm;

					lx = wpf[i].mV[0]-lx;
				
					if (off_x < lx)
					{
						off_x = lx;
						lp = wpf[i];
					}
				}

				//get line with slope bfm through lp
				// bfb = y-bfm*x
				bfb = lp.mV[1]-bfm*lp.mV[0];

				//calculate error
				mShadowError.mV[j] = 0.f;

				for (U32 i = 0; i < wpf.size(); ++i)
				{
					F32 lx = (wpf[i].mV[1]-bfb)/bfm;
					mShadowError.mV[j] += fabsf(wpf[i].mV[0]-lx);
				}

				mShadowError.mV[j] /= wpf.size();
				mShadowError.mV[j] /= size.mV[0];

				if (mShadowError.mV[j] > RenderShadowErrorCutoff)
				{ //just use ortho projection
					mShadowFOV.mV[j] = -1.f;
					origin.clearVec();
					proj[j] = gl_ortho(min.mV[0], max.mV[0],
										min.mV[1], max.mV[1],
										-max.mV[2], -min.mV[2]);
				}
				else
				{
					//origin is where line x = 0;
					origin.setVec(0,bfb,0);

					F32 fovz = 1.f;
					F32 fovx = 1.f;
				
					LLVector3 zp;
					LLVector3 xp;

					for (U32 i = 0; i < wpf.size(); ++i)
					{
						LLVector3 atz = wpf[i]-origin;
						atz.mV[0] = 0.f;
						atz.normVec();
						if (fovz > -atz.mV[1])
						{
							zp = wpf[i];
							fovz = -atz.mV[1];
						}
					
						LLVector3 atx = wpf[i]-origin;
						atx.mV[2] = 0.f;
						atx.normVec();
						if (fovx > -atx.mV[1])
						{
							fovx = -atx.mV[1];
							xp = wpf[i];
						}
					}

					fovx = acos(fovx);
					fovz = acos(fovz);

					F32 cutoff = llmin((F32) RenderShadowFOVCutoff, 1.4f);
				
					mShadowFOV.mV[j] = fovx;
				
					if (fovx < cutoff && fovz > cutoff)
					{
						//x is a good fit, but z is too big, move away from zp enough so that fovz matches cutoff
						F32 d = zp.mV[2]/tan(cutoff);
						F32 ny = zp.mV[1] + fabsf(d);

						origin.mV[1] = ny;

						fovz = 1.f;
						fovx = 1.f;

						for (U32 i = 0; i < wpf.size(); ++i)
						{
							LLVector3 atz = wpf[i]-origin;
							atz.mV[0] = 0.f;
							atz.normVec();
							fovz = llmin(fovz, -atz.mV[1]);

							LLVector3 atx = wpf[i]-origin;
							atx.mV[2] = 0.f;
							atx.normVec();
							fovx = llmin(fovx, -atx.mV[1]);
						}

						fovx = acos(fovx);
						fovz = acos(fovz);

						mShadowFOV.mV[j] = cutoff;
					}

				
					origin += center;
			
					F32 ynear = -(max.mV[1]-origin.mV[1]);
					F32 yfar = -(min.mV[1]-origin.mV[1]);
				
					if (ynear < 0.1f) //keep a sensible near clip plane
					{
						F32 diff = 0.1f-ynear;
						origin.mV[1] += diff;
						ynear += diff;
						yfar += diff;
					}
								
					if (fovx > cutoff)
					{ //just use ortho projection
						origin.clearVec();
						mShadowError.mV[j] = -1.f;
						proj[j] = gl_ortho(min.mV[0], max.mV[0],
								min.mV[1], max.mV[1],
								-max.mV[2], -min.mV[2]);
					}
					else
					{
						//get perspective projection
						view[j] = view[j].inverse();

						glh::vec3f origin_agent(origin.mV);
					
						//translate view to origin
						view[j].mult_matrix_vec(origin_agent);

						eye = LLVector3(origin_agent.v);

						if (!hasRenderDebugMask(LLPipeline::RENDER_DEBUG_SHADOW_FRUSTA))
						{
							mShadowFrustOrigin[j] = eye;
						}
				
						view[j] = look(LLVector3(origin_agent.v), lightDir, -up);

						F32 fx = 1.f/tanf(fovx);
						F32 fz = 1.f/tanf(fovz);

						proj[j] = glh::matrix4f(-fx, 0, 0, 0,
												0, (yfar+ynear)/(ynear-yfar), 0, (2.f*yfar*ynear)/(ynear-yfar),
												0, 0, -fz, 0,
												0, -1.f, 0, 0);
					}
				}
			}

			//shadow_cam.setFar(128.f);
			shadow_cam.setOriginAndLookAt(eye, up, center);

			shadow_cam.setOrigin(0,0,0);

			glh_set_current_modelview(view[j]);
			glh_set_current_projection(proj[j]);

			LLViewerCamera::updateFrustumPlanes(shadow_cam, FALSE, FALSE, TRUE);

			//shadow_cam.ignoreAgentFrustumPlane(LLCamera::AGENT_PLANE_NEAR);
			shadow_cam.getAgentPlane(LLCamera::AGENT_PLANE_NEAR).set(shadow_near_clip);

			//translate and scale to from [-1, 1] to [0, 1]
			glh::matrix4f trans(0.5f, 0.f, 0.f, 0.5f,
							0.f, 0.5f, 0.f, 0.5f,
							0.f, 0.f, 0.5f, 0.5f,
							0.f, 0.f, 0.f, 1.f);

			glh_set_current_modelview(view[j]);
			glh_set_current_projection(proj[j]);

			for (U32 i = 0; i < 16; i++)
			{
				gGLLastModelView[i] = mShadowModelview[j].m[i];
				gGLLastProjection[i] = mShadowProjection[j].m[i];
			}

			mShadowModelview[j] = view[j];
			mShadowProjection[j] = proj[j];

	
			mSunShadowMatrix[j] = trans*proj[j]*view[j]*inv_view;
		
			stop_glerror();

			mShadow[j].bindTarget();
			mShadow[j].getViewport(gGLViewport);
			mShadow[j].clear();
		
			U32 target_width = mShadow[j].getWidth();

			{
				static LLCullResult result[4];

				//LLGLEnable enable(GL_DEPTH_CLAMP_NV);
				renderShadow(view[j], proj[j], shadow_cam, result[j], TRUE, TRUE, target_width);
			}

			mShadow[j].flush();
 
			if (!gPipeline.hasRenderDebugMask(LLPipeline::RENDER_DEBUG_SHADOW_FRUSTA))
			{
				LLViewerCamera::updateFrustumPlanes(shadow_cam, FALSE, FALSE, TRUE);
				mShadowCamera[j+4] = shadow_cam;
			}
		}
	}

	
	//hack to disable projector shadows 
	bool gen_shadow = RenderShadowDetail > 1;

	if (gen_shadow)
	{
		F32 fade_amt = gFrameIntervalSeconds * llmax(LLViewerCamera::getInstance()->getVelocityStat()->getCurrentPerSec(), 1.f);

		//update shadow targets
		for (U32 i = 0; i < 2; i++)
		{ //for each current shadow
			LLViewerCamera::sCurCameraID = LLViewerCamera::CAMERA_SHADOW4+i;

			if (mShadowSpotLight[i].notNull() && 
				(mShadowSpotLight[i] == mTargetShadowSpotLight[0] ||
				mShadowSpotLight[i] == mTargetShadowSpotLight[1]))
			{ //keep this spotlight
				mSpotLightFade[i] = llmin(mSpotLightFade[i]+fade_amt, 1.f);
			}
			else
			{ //fade out this light
				mSpotLightFade[i] = llmax(mSpotLightFade[i]-fade_amt, 0.f);
				
				if (mSpotLightFade[i] == 0.f || mShadowSpotLight[i].isNull())
				{ //faded out, grab one of the pending spots (whichever one isn't already taken)
					if (mTargetShadowSpotLight[0] != mShadowSpotLight[(i+1)%2])
					{
						mShadowSpotLight[i] = mTargetShadowSpotLight[0];
					}
					else
					{
						mShadowSpotLight[i] = mTargetShadowSpotLight[1];
					}
				}
			}
		}

		for (S32 i = 0; i < 2; i++)
		{
			glh_set_current_modelview(saved_view);
			glh_set_current_projection(saved_proj);

			if (mShadowSpotLight[i].isNull())
			{
				continue;
			}

			LLVOVolume* volume = mShadowSpotLight[i]->getVOVolume();

			if (!volume)
			{
				mShadowSpotLight[i] = NULL;
				continue;
			}

			LLDrawable* drawable = mShadowSpotLight[i];

			LLVector3 params = volume->getSpotLightParams();
			F32 fov = params.mV[0];

			//get agent->light space matrix (modelview)
			LLVector3 center = drawable->getPositionAgent();
			LLQuaternion quat = volume->getRenderRotation();

			//get near clip plane
			LLVector3 scale = volume->getScale();
			LLVector3 at_axis(0,0,-scale.mV[2]*0.5f);
			at_axis *= quat;

			LLVector3 np = center+at_axis;
			at_axis.normVec();

			//get origin that has given fov for plane np, at_axis, and given scale
			F32 dist = (scale.mV[1]*0.5f)/tanf(fov*0.5f);

			LLVector3 origin = np - at_axis*dist;

			LLMatrix4 mat(quat, LLVector4(origin, 1.f));

			view[i+4] = glh::matrix4f((F32*) mat.mMatrix);

			view[i+4] = view[i+4].inverse();

			//get perspective matrix
			F32 near_clip = dist+0.01f;
			F32 width = scale.mV[VX];
			F32 height = scale.mV[VY];
			F32 far_clip = dist+volume->getLightRadius()*1.5f;

			F32 fovy = fov * RAD_TO_DEG;
			F32 aspect = width/height;
			
			proj[i+4] = gl_perspective(fovy, aspect, near_clip, far_clip);

			//translate and scale to from [-1, 1] to [0, 1]
			glh::matrix4f trans(0.5f, 0.f, 0.f, 0.5f,
							0.f, 0.5f, 0.f, 0.5f,
							0.f, 0.f, 0.5f, 0.5f,
							0.f, 0.f, 0.f, 1.f);

			glh_set_current_modelview(view[i+4]);
			glh_set_current_projection(proj[i+4]);

			mSunShadowMatrix[i+4] = trans*proj[i+4]*view[i+4]*inv_view;
			
			for (U32 j = 0; j < 16; j++)
			{
				gGLLastModelView[j] = mShadowModelview[i+4].m[j];
				gGLLastProjection[j] = mShadowProjection[i+4].m[j];
			}

			mShadowModelview[i+4] = view[i+4];
			mShadowProjection[i+4] = proj[i+4];

			LLCamera shadow_cam = camera;
			shadow_cam.setFar(far_clip);
			shadow_cam.setOrigin(origin);

			LLViewerCamera::updateFrustumPlanes(shadow_cam, FALSE, FALSE, TRUE);

			stop_glerror();

			mShadow[i+4].bindTarget();
			mShadow[i+4].getViewport(gGLViewport);
			mShadow[i+4].clear();

			U32 target_width = mShadow[i+4].getWidth();

			static LLCullResult result[2];

			LLViewerCamera::sCurCameraID = LLViewerCamera::CAMERA_SHADOW0+i+4;

			renderShadow(view[i+4], proj[i+4], shadow_cam, result[i], FALSE, FALSE, target_width);

			mShadow[i+4].flush();
 		}
	}
	else
	{ //no spotlight shadows
		mShadowSpotLight[0] = mShadowSpotLight[1] = NULL;
	}


	if (!CameraOffset)
	{
		glh_set_current_modelview(saved_view);
		glh_set_current_projection(saved_proj);
	}
	else
	{
		glh_set_current_modelview(view[1]);
		glh_set_current_projection(proj[1]);
		gGL.loadMatrix(view[1].m);
		gGL.matrixMode(LLRender::MM_PROJECTION);
		gGL.loadMatrix(proj[1].m);
		gGL.matrixMode(LLRender::MM_MODELVIEW);
	}
	gGL.setColorMask(true, false);

	for (U32 i = 0; i < 16; i++)
	{
		gGLLastModelView[i] = last_modelview[i];
		gGLLastProjection[i] = last_projection[i];
	}

	popRenderTypeMask();

	if (!skip_avatar_update)
	{
		gAgentAvatarp->updateAttachmentVisibility(gAgentCamera.getCameraMode());
	}
}

void LLPipeline::renderGroups(LLRenderPass* pass, U32 type, U32 mask, BOOL texture)
{
	for (LLCullResult::sg_iterator i = sCull->beginVisibleGroups(); i != sCull->endVisibleGroups(); ++i)
	{
		LLSpatialGroup* group = *i;
		if (!group->isDead() &&
			(!sUseOcclusion || !group->isOcclusionState(LLSpatialGroup::OCCLUDED)) &&
			gPipeline.hasRenderType(group->mSpatialPartition->mDrawableType) &&
			group->mDrawMap.find(type) != group->mDrawMap.end())
		{
			pass->renderGroup(group,type,mask,texture);
		}
	}
}

static LLFastTimer::DeclareTimer FTM_IMPOSTOR_MARK_VISIBLE("Impostor Mark Visible");
static LLFastTimer::DeclareTimer FTM_IMPOSTOR_SETUP("Impostor Setup");
static LLFastTimer::DeclareTimer FTM_IMPOSTOR_BACKGROUND("Impostor Background");
static LLFastTimer::DeclareTimer FTM_IMPOSTOR_ALLOCATE("Impostor Allocate");
static LLFastTimer::DeclareTimer FTM_IMPOSTOR_RESIZE("Impostor Resize");

void LLPipeline::generateImpostor(LLVOAvatar* avatar)
{
	LLMemType mt_gi(LLMemType::MTYPE_PIPELINE_GENERATE_IMPOSTOR);
	LLGLState::checkStates();
	LLGLState::checkTextureChannels();
	LLGLState::checkClientArrays();

	static LLCullResult result;
	result.clear();
	grabReferences(result);
	
	if (!avatar || !avatar->mDrawable)
	{
		return;
	}

	assertInitialized();

	bool muted = avatar->isVisuallyMuted();		

	pushRenderTypeMask();
	
	if (muted)
	{
		andRenderTypeMask(LLPipeline::RENDER_TYPE_AVATAR, END_RENDER_TYPES);
	}
	else
	{
		andRenderTypeMask(LLPipeline::RENDER_TYPE_VOLUME,
						LLPipeline::RENDER_TYPE_AVATAR,
						LLPipeline::RENDER_TYPE_BUMP,
						LLPipeline::RENDER_TYPE_GRASS,
						LLPipeline::RENDER_TYPE_SIMPLE,
						LLPipeline::RENDER_TYPE_FULLBRIGHT,
						LLPipeline::RENDER_TYPE_ALPHA, 
						LLPipeline::RENDER_TYPE_INVISIBLE,
						LLPipeline::RENDER_TYPE_PASS_SIMPLE,
						LLPipeline::RENDER_TYPE_PASS_ALPHA,
						LLPipeline::RENDER_TYPE_PASS_ALPHA_MASK,
						LLPipeline::RENDER_TYPE_PASS_FULLBRIGHT,
						LLPipeline::RENDER_TYPE_PASS_FULLBRIGHT_ALPHA_MASK,
						LLPipeline::RENDER_TYPE_PASS_FULLBRIGHT_SHINY,
						LLPipeline::RENDER_TYPE_PASS_SHINY,
						LLPipeline::RENDER_TYPE_PASS_INVISIBLE,
						LLPipeline::RENDER_TYPE_PASS_INVISI_SHINY,
						END_RENDER_TYPES);
	}
	
	S32 occlusion = sUseOcclusion;
	sUseOcclusion = 0;
	sReflectionRender = sRenderDeferred ? FALSE : TRUE;
	sShadowRender = TRUE;
	sImpostorRender = TRUE;

	LLViewerCamera* viewer_camera = LLViewerCamera::getInstance();

	{
		LLFastTimer t(FTM_IMPOSTOR_MARK_VISIBLE);
		markVisible(avatar->mDrawable, *viewer_camera);
		LLVOAvatar::sUseImpostors = FALSE;

		LLVOAvatar::attachment_map_t::iterator iter;
		for (iter = avatar->mAttachmentPoints.begin();
			iter != avatar->mAttachmentPoints.end();
			++iter)
		{
			LLViewerJointAttachment *attachment = iter->second;
			for (LLViewerJointAttachment::attachedobjs_vec_t::iterator attachment_iter = attachment->mAttachedObjects.begin();
				 attachment_iter != attachment->mAttachedObjects.end();
				 ++attachment_iter)
			{
				if (LLViewerObject* attached_object = (*attachment_iter))
				{
					markVisible(attached_object->mDrawable->getSpatialBridge(), *viewer_camera);
				}
			}
		}
	}

	stateSort(*LLViewerCamera::getInstance(), result);
	
	LLCamera camera = *viewer_camera;
	LLVector2 tdim;
	U32 resY = 0;
	U32 resX = 0;

	{
		LLFastTimer t(FTM_IMPOSTOR_SETUP);
		const LLVector4a* ext = avatar->mDrawable->getSpatialExtents();
		LLVector3 pos(avatar->getRenderPosition()+avatar->getImpostorOffset());

		camera.lookAt(viewer_camera->getOrigin(), pos, viewer_camera->getUpAxis());
	
		LLVector4a half_height;
		half_height.setSub(ext[1], ext[0]);
		half_height.mul(0.5f);

		LLVector4a left;
		left.load3(camera.getLeftAxis().mV);
		left.mul(left);
		left.normalize3fast();

		LLVector4a up;
		up.load3(camera.getUpAxis().mV);
		up.mul(up);
		up.normalize3fast();

		tdim.mV[0] = fabsf(half_height.dot3(left).getF32());
		tdim.mV[1] = fabsf(half_height.dot3(up).getF32());

		gGL.matrixMode(LLRender::MM_PROJECTION);
		gGL.pushMatrix();
	
		F32 distance = (pos-camera.getOrigin()).length();
		F32 fov = atanf(tdim.mV[1]/distance)*2.f*RAD_TO_DEG;
		F32 aspect = tdim.mV[0]/tdim.mV[1];
		glh::matrix4f persp = gl_perspective(fov, aspect, 1.f, 256.f);
		glh_set_current_projection(persp);
		gGL.loadMatrix(persp.m);

		gGL.matrixMode(LLRender::MM_MODELVIEW);
		gGL.pushMatrix();
		glh::matrix4f mat;
		camera.getOpenGLTransform(mat.m);

		mat = glh::matrix4f((GLfloat*) OGL_TO_CFR_ROTATION) * mat;

		gGL.loadMatrix(mat.m);
		glh_set_current_modelview(mat);

		glClearColor(0.0f,0.0f,0.0f,0.0f);
		gGL.setColorMask(true, true);
	
		// get the number of pixels per angle
		F32 pa = gViewerWindow->getWindowHeightRaw() / (RAD_TO_DEG * viewer_camera->getView());

		//get resolution based on angle width and height of impostor (double desired resolution to prevent aliasing)
		resY = llmin(nhpo2((U32) (fov*pa)), (U32) 512);
		resX = llmin(nhpo2((U32) (atanf(tdim.mV[0]/distance)*2.f*RAD_TO_DEG*pa)), (U32) 512);

		if (!avatar->mImpostor.isComplete())
		{
			LLFastTimer t(FTM_IMPOSTOR_ALLOCATE);
			avatar->mImpostor.allocate(resX,resY,GL_RGBA,TRUE,FALSE);

			if (LLPipeline::sRenderDeferred)
			{
				addDeferredAttachments(avatar->mImpostor);
			}
		
			gGL.getTexUnit(0)->bind(&avatar->mImpostor);
			gGL.getTexUnit(0)->setTextureFilteringOption(LLTexUnit::TFO_POINT);
			gGL.getTexUnit(0)->unbind(LLTexUnit::TT_TEXTURE);
		}
		else if(resX != avatar->mImpostor.getWidth() ||
			resY != avatar->mImpostor.getHeight())
		{
			LLFastTimer t(FTM_IMPOSTOR_RESIZE);
			avatar->mImpostor.resize(resX,resY,GL_RGBA);
		}

		avatar->mImpostor.bindTarget();
	}

	if (LLPipeline::sRenderDeferred)
	{
		avatar->mImpostor.clear();
		renderGeomDeferred(camera);
		renderGeomPostDeferred(camera);
	}
	else
	{
		LLGLEnable scissor(GL_SCISSOR_TEST);
		glScissor(0, 0, resX, resY);
		avatar->mImpostor.clear();
		renderGeom(camera);
	}
	
	{ //create alpha mask based on depth buffer (grey out if muted)
		LLFastTimer t(FTM_IMPOSTOR_BACKGROUND);
		if (LLPipeline::sRenderDeferred)
		{
			GLuint buff = GL_COLOR_ATTACHMENT0;
			glDrawBuffersARB(1, &buff);
		}

		LLGLDisable blend(GL_BLEND);

		if (muted)
		{
			gGL.setColorMask(true, true);
		}
		else
		{
			gGL.setColorMask(false, true);
		}
		
		gGL.getTexUnit(0)->unbind(LLTexUnit::TT_TEXTURE);

		LLGLDepthTest depth(GL_TRUE, GL_FALSE, GL_GREATER);

		gGL.flush();

		gGL.pushMatrix();
		gGL.loadIdentity();
		gGL.matrixMode(LLRender::MM_PROJECTION);
		gGL.pushMatrix();
		gGL.loadIdentity();

		static const F32 clip_plane = 0.99999f;

		if (LLGLSLShader::sNoFixedFunction)
		{
			gUIProgram.bind();
		}

		gGL.color4ub(64,64,64,255);
		gGL.begin(LLRender::QUADS);
		gGL.vertex3f(-1, -1, clip_plane);
		gGL.vertex3f(1, -1, clip_plane);
		gGL.vertex3f(1, 1, clip_plane);
		gGL.vertex3f(-1, 1, clip_plane);
		gGL.end();
		gGL.flush();

		if (LLGLSLShader::sNoFixedFunction)
		{
			gUIProgram.unbind();
		}

		gGL.popMatrix();
		gGL.matrixMode(LLRender::MM_MODELVIEW);
		gGL.popMatrix();
	}

	avatar->mImpostor.flush();

	avatar->setImpostorDim(tdim);

	LLVOAvatar::sUseImpostors = TRUE;
	sUseOcclusion = occlusion;
	sReflectionRender = FALSE;
	sImpostorRender = FALSE;
	sShadowRender = FALSE;
	popRenderTypeMask();

	gGL.matrixMode(LLRender::MM_PROJECTION);
	gGL.popMatrix();
	gGL.matrixMode(LLRender::MM_MODELVIEW);
	gGL.popMatrix();

	avatar->mNeedsImpostorUpdate = FALSE;
	avatar->cacheImpostorValues();

	LLVertexBuffer::unbind();
	LLGLState::checkStates();
	LLGLState::checkTextureChannels();
	LLGLState::checkClientArrays();
}

BOOL LLPipeline::hasRenderBatches(const U32 type) const
{
	return sCull->getRenderMapSize(type) > 0;
}

LLCullResult::drawinfo_iterator LLPipeline::beginRenderMap(U32 type)
{
	return sCull->beginRenderMap(type);
}

LLCullResult::drawinfo_iterator LLPipeline::endRenderMap(U32 type)
{
	return sCull->endRenderMap(type);
}

LLCullResult::sg_iterator LLPipeline::beginAlphaGroups()
{
	return sCull->beginAlphaGroups();
}

LLCullResult::sg_iterator LLPipeline::endAlphaGroups()
{
	return sCull->endAlphaGroups();
}

BOOL LLPipeline::hasRenderType(const U32 type) const
{
    // STORM-365 : LLViewerJointAttachment::setAttachmentVisibility() is setting type to 0 to actually mean "do not render"
    // We then need to test that value here and return FALSE to prevent attachment to render (in mouselook for instance)
    // TODO: reintroduce RENDER_TYPE_NONE in LLRenderTypeMask and initialize its mRenderTypeEnabled[RENDER_TYPE_NONE] to FALSE explicitely
	return (type == 0 ? FALSE : mRenderTypeEnabled[type]);
}

void LLPipeline::setRenderTypeMask(U32 type, ...)
{
	va_list args;

	va_start(args, type);
	while (type < END_RENDER_TYPES)
	{
		mRenderTypeEnabled[type] = TRUE;
		type = va_arg(args, U32);
	}
	va_end(args);

	if (type > END_RENDER_TYPES)
	{
		llerrs << "Invalid render type." << llendl;
	}
}

BOOL LLPipeline::hasAnyRenderType(U32 type, ...) const
{
	va_list args;

	va_start(args, type);
	while (type < END_RENDER_TYPES)
	{
		if (mRenderTypeEnabled[type])
		{
			return TRUE;
		}
		type = va_arg(args, U32);
	}
	va_end(args);

	if (type > END_RENDER_TYPES)
	{
		llerrs << "Invalid render type." << llendl;
	}

	return FALSE;
}

void LLPipeline::pushRenderTypeMask()
{
	std::string cur_mask;
	cur_mask.assign((const char*) mRenderTypeEnabled, sizeof(mRenderTypeEnabled));
	mRenderTypeEnableStack.push(cur_mask);
}

void LLPipeline::popRenderTypeMask()
{
	if (mRenderTypeEnableStack.empty())
	{
		llerrs << "Depleted render type stack." << llendl;
	}

	memcpy(mRenderTypeEnabled, mRenderTypeEnableStack.top().data(), sizeof(mRenderTypeEnabled));
	mRenderTypeEnableStack.pop();
}

void LLPipeline::andRenderTypeMask(U32 type, ...)
{
	va_list args;

	BOOL tmp[NUM_RENDER_TYPES];
	for (U32 i = 0; i < NUM_RENDER_TYPES; ++i)
	{
		tmp[i] = FALSE;
	}

	va_start(args, type);
	while (type < END_RENDER_TYPES)
	{
		if (mRenderTypeEnabled[type]) 
		{
			tmp[type] = TRUE;
		}

		type = va_arg(args, U32);
	}
	va_end(args);

	if (type > END_RENDER_TYPES)
	{
		llerrs << "Invalid render type." << llendl;
	}

	for (U32 i = 0; i < LLPipeline::NUM_RENDER_TYPES; ++i)
	{
		mRenderTypeEnabled[i] = tmp[i];
	}

}

void LLPipeline::clearRenderTypeMask(U32 type, ...)
{
	va_list args;

	va_start(args, type);
	while (type < END_RENDER_TYPES)
	{
		mRenderTypeEnabled[type] = FALSE;
		
		type = va_arg(args, U32);
	}
	va_end(args);

	if (type > END_RENDER_TYPES)
	{
		llerrs << "Invalid render type." << llendl;
	}
}

void LLPipeline::setAllRenderTypes()
{
	for (U32 i = 0; i < NUM_RENDER_TYPES; ++i)
	{
		mRenderTypeEnabled[i] = TRUE;
	}
}

void LLPipeline::clearAllRenderTypes()
{
	for (U32 i = 0; i < NUM_RENDER_TYPES; ++i)
	{
		mRenderTypeEnabled[i] = FALSE;
	}
}

void LLPipeline::addDebugBlip(const LLVector3& position, const LLColor4& color)
{
	DebugBlip blip(position, color);
	mDebugBlips.push_back(blip);
}

void LLPipeline::hidePermanentObjects( std::vector<U32>& restoreList )
{
	//This method is used to hide any vo's from the object list that may have
	//the permanent flag set.
	
	U32 objCnt = gObjectList.getNumObjects();
	for (U32 i = 0; i < objCnt; ++i)
	{
		LLViewerObject* pObject = gObjectList.getObject(i);
		if ( pObject && pObject->flagObjectPermanent() )
		{
			LLDrawable *pDrawable = pObject->mDrawable;
		
			if ( pDrawable )
			{
				restoreList.push_back( i );
				hideDrawable( pDrawable );			
			}
		}
	}

	skipRenderingOfTerrain( true );
}

void LLPipeline::restorePermanentObjects( const std::vector<U32>& restoreList )
{
	//This method is used to restore(unhide) any vo's from the object list that may have
	//been hidden because their permanency flag was set.

	std::vector<U32>::const_iterator itCurrent	= restoreList.begin();
	std::vector<U32>::const_iterator itEnd		= restoreList.end();
	
	U32 objCnt = gObjectList.getNumObjects();

	while ( itCurrent != itEnd )
	{
		U32 index = *itCurrent;
		LLViewerObject* pObject = NULL;
		if ( index < objCnt ) 
		{
			pObject = gObjectList.getObject( index );
		}
		if ( pObject )
		{
			LLDrawable *pDrawable = pObject->mDrawable;
			if ( pDrawable )
			{
				pDrawable->clearState( LLDrawable::FORCE_INVISIBLE );
				unhideDrawable( pDrawable );				
			}
		}
		++itCurrent;
	}
	
	skipRenderingOfTerrain( false );
}

void LLPipeline::skipRenderingOfTerrain( BOOL flag )
{
	pool_set_t::iterator iter = mPools.begin();
	while ( iter != mPools.end() )
	{
		LLDrawPool* pPool = *iter;		
		U32 poolType = pPool->getType();					
		if ( hasRenderType( pPool->getType() ) && poolType == LLDrawPool::POOL_TERRAIN )
		{
			pPool->setSkipRenderFlag( flag );			
		}
		++iter;
	}
}

void LLPipeline::hideObject( const LLUUID& id )
{
	LLViewerObject *pVO = gObjectList.findObject( id );
	
	if ( pVO )
	{
		LLDrawable *pDrawable = pVO->mDrawable;
		
		if ( pDrawable )
		{
			hideDrawable( pDrawable );		
		}		
	}
}

void LLPipeline::hideDrawable( LLDrawable *pDrawable )
{
	pDrawable->setState( LLDrawable::FORCE_INVISIBLE );
	markRebuild( pDrawable, LLDrawable::REBUILD_ALL, TRUE );
	//hide the children
	LLViewerObject::const_child_list_t& child_list = pDrawable->getVObj()->getChildren();
	for ( LLViewerObject::child_list_t::const_iterator iter = child_list.begin();
		  iter != child_list.end(); iter++ )
	{
		LLViewerObject* child = *iter;
		LLDrawable* drawable = child->mDrawable;					
		if ( drawable )
		{
			drawable->setState( LLDrawable::FORCE_INVISIBLE );
			markRebuild( drawable, LLDrawable::REBUILD_ALL, TRUE );
		}
	}
}
void LLPipeline::unhideDrawable( LLDrawable *pDrawable )
{
	pDrawable->clearState( LLDrawable::FORCE_INVISIBLE );
	markRebuild( pDrawable, LLDrawable::REBUILD_ALL, TRUE );
	//restore children
	LLViewerObject::const_child_list_t& child_list = pDrawable->getVObj()->getChildren();
	for ( LLViewerObject::child_list_t::const_iterator iter = child_list.begin();
		  iter != child_list.end(); iter++)
	{
		LLViewerObject* child = *iter;
		LLDrawable* drawable = child->mDrawable;					
		if ( drawable )
		{
			drawable->clearState( LLDrawable::FORCE_INVISIBLE );
			markRebuild( drawable, LLDrawable::REBUILD_ALL, TRUE );
		}
	}
}
void LLPipeline::restoreHiddenObject( const LLUUID& id )
{
	LLViewerObject *pVO = gObjectList.findObject( id );
	
	if ( pVO )
	{
		LLDrawable *pDrawable = pVO->mDrawable;
		if ( pDrawable )
		{
			unhideDrawable( pDrawable );			
		}
	}
}



<|MERGE_RESOLUTION|>--- conflicted
+++ resolved
@@ -524,22 +524,13 @@
 	}
 	clearAllRenderDebugDisplays(); // All debug displays off
 
-<<<<<<< HEAD
 	sRenderParticles = true; // <FS:LO> flag to hold correct, user selected, status of particles
 
-	mRenderDebugFeatureMask = 0xffffffff; // All debugging features on
-	mRenderDebugMask = 0;	// All debug starts off
-
-	// Don't turn on ground when this is set
-	// Mac Books with intel 950s need this
-	if(!gSavedSettings.getBOOL("RenderGround"))
-=======
 	if (gSavedSettings.getBOOL("DisableAllRenderTypes"))
 	{
 		clearAllRenderTypes();
 	}
 	else
->>>>>>> 8eef31e4
 	{
 		setAllRenderTypes(); // By default, all rendering types start enabled
 		// Don't turn on ground when this is set
