/** 
 * @file pipeline.cpp
 * @brief Rendering pipeline.
 *
 * $LicenseInfo:firstyear=2005&license=viewerlgpl$
 * Second Life Viewer Source Code
 * Copyright (C) 2010, Linden Research, Inc.
 * 
 * This library is free software; you can redistribute it and/or
 * modify it under the terms of the GNU Lesser General Public
 * License as published by the Free Software Foundation;
 * version 2.1 of the License only.
 * 
 * This library is distributed in the hope that it will be useful,
 * but WITHOUT ANY WARRANTY; without even the implied warranty of
 * MERCHANTABILITY or FITNESS FOR A PARTICULAR PURPOSE.  See the GNU
 * Lesser General Public License for more details.
 * 
 * You should have received a copy of the GNU Lesser General Public
 * License along with this library; if not, write to the Free Software
 * Foundation, Inc., 51 Franklin Street, Fifth Floor, Boston, MA  02110-1301  USA
 * 
 * Linden Research, Inc., 945 Battery Street, San Francisco, CA  94111  USA
 * $/LicenseInfo$
 */

#include "llviewerprecompiledheaders.h"

#include "pipeline.h"

// library includes
#include "llaudioengine.h" // For debugging.
#include "llerror.h"
#include "llviewercontrol.h"
#include "llfasttimer.h"
#include "llfontgl.h"
#include "llnamevalue.h"
#include "llpointer.h"
#include "llprimitive.h"
#include "llvolume.h"
#include "material_codes.h"
#include "v3color.h"
#include "llui.h" 
#include "llglheaders.h"
#include "llrender.h"
#include "llstartup.h"
#include "llwindow.h"	// swapBuffers()

// newview includes
#include "llagent.h"
#include "llagentcamera.h"
#include "llappviewer.h"
#include "lltexturecache.h"
#include "lltexturefetch.h"
#include "llimageworker.h"
#include "lldrawable.h"
#include "lldrawpoolalpha.h"
#include "lldrawpoolavatar.h"
#include "lldrawpoolground.h"
#include "lldrawpoolbump.h"
#include "lldrawpooltree.h"
#include "lldrawpoolwater.h"
#include "llface.h"
#include "llfeaturemanager.h"
#include "llfloatertelehub.h"
#include "llfloaterreg.h"
#include "llgldbg.h"
#include "llhudmanager.h"
#include "llhudnametag.h"
#include "llhudtext.h"
#include "lllightconstants.h"
#include "llmeshrepository.h"
#include "llpipelinelistener.h"
#include "llresmgr.h"
#include "llselectmgr.h"
#include "llsky.h"
#include "lltracker.h"
#include "lltool.h"
#include "lltoolmgr.h"
#include "llviewercamera.h"
#include "llviewermediafocus.h"
#include "llviewertexturelist.h"
#include "llviewerobject.h"
#include "llviewerobjectlist.h"
#include "llviewerparcelmgr.h"
#include "llviewerregion.h" // for audio debugging.
#include "llviewerwindow.h" // For getSpinAxis
#include "llvoavatarself.h"
#include "llvocache.h"
#include "llvoground.h"
#include "llvosky.h"
#include "llvowlsky.h"
#include "llvotree.h"
#include "llvovolume.h"
#include "llvosurfacepatch.h"
#include "llvowater.h"
#include "llvotree.h"
#include "llvopartgroup.h"
#include "llworld.h"
#include "llcubemap.h"
#include "llviewershadermgr.h"
#include "llviewerstats.h"
#include "llviewerjoystick.h"
#include "llviewerdisplay.h"
#include "llspatialpartition.h"
#include "llmutelist.h"
#include "lltoolpie.h"
#include "llnotifications.h"
#include "llpathinglib.h"
#include "llfloaterpathfindingconsole.h"
#include "llfloaterpathfindingcharacters.h"
#include "llfloatertools.h"
#include "llpanelface.h"
#include "llpathfindingpathtool.h"
#include "llscenemonitor.h"
#include "llprogressview.h"
#include "llcleanup.h"
// [RLVa:KB] - Checked: RLVa-2.0.0
#include "llvisualeffect.h"
#include "rlvactions.h"
#include "rlvlocks.h"
// [/RLVa:KB]
#include "exopostprocess.h" // <FS:CR> Import Vignette from Exodus

#include "llenvironment.h"

#include "llenvironment.h"
#include "llsettingsvo.h"

#ifdef _DEBUG
// Debug indices is disabled for now for debug performance - djs 4/24/02
//#define DEBUG_INDICES
#else
//#define DEBUG_INDICES
#endif

// Expensive and currently broken
//
#define MATERIALS_IN_REFLECTIONS 0

// NOTE: Keep in sync with indra/newview/skins/default/xui/en/floater_preferences_graphics_advanced.xml
// NOTE: Unused consts are commented out since some compilers (on macOS) may complain about unused variables.
    const S32 WATER_REFLECT_NONE_WATER_OPAQUE       = -2;
    const S32 WATER_REFLECT_NONE_WATER_TRANSPARENT  = -1;
    const S32 WATER_REFLECT_MINIMAL                 =  0;
//  const S32 WATER_REFLECT_TERRAIN                 =  1;
    const S32 WATER_REFLECT_STATIC_OBJECTS          =  2;
    const S32 WATER_REFLECT_AVATARS                 =  3;
    const S32 WATER_REFLECT_EVERYTHING              =  4;

bool gShiftFrame = false;

//cached settings
bool LLPipeline::WindLightUseAtmosShaders;
bool LLPipeline::RenderDeferred;
F32 LLPipeline::RenderDeferredSunWash;
U32 LLPipeline::RenderFSAASamples;
U32 LLPipeline::RenderResolutionDivisor;
// [SL:KB] - Patch: Settings-RenderResolutionMultiplier | Checked: Catznip-5.4
F32 LLPipeline::RenderResolutionMultiplier;
// [/SL:KB]
bool LLPipeline::RenderUIBuffer;
S32 LLPipeline::RenderShadowDetail;
S32 LLPipeline::RenderShadowSplits;
bool LLPipeline::RenderDeferredSSAO;
F32 LLPipeline::RenderShadowResolutionScale;
bool LLPipeline::RenderLocalLights;
bool LLPipeline::RenderDelayCreation;
//bool LLPipeline::RenderAnimateRes; <FS:Beq> FIRE-23122 BUG-225920 Remove broken RenderAnimateRes functionality.
bool LLPipeline::FreezeTime;
S32 LLPipeline::DebugBeaconLineWidth;
F32 LLPipeline::RenderHighlightBrightness;
LLColor4 LLPipeline::RenderHighlightColor;
F32 LLPipeline::RenderHighlightThickness;
bool LLPipeline::RenderSpotLightsInNondeferred;
LLColor4 LLPipeline::PreviewAmbientColor;
LLColor4 LLPipeline::PreviewDiffuse0;
LLColor4 LLPipeline::PreviewSpecular0;
LLColor4 LLPipeline::PreviewDiffuse1;
LLColor4 LLPipeline::PreviewSpecular1;
LLColor4 LLPipeline::PreviewDiffuse2;
LLColor4 LLPipeline::PreviewSpecular2;
LLVector3 LLPipeline::PreviewDirection0;
LLVector3 LLPipeline::PreviewDirection1;
LLVector3 LLPipeline::PreviewDirection2;
F32 LLPipeline::RenderGlowMinLuminance;
F32 LLPipeline::RenderGlowMaxExtractAlpha;
F32 LLPipeline::RenderGlowWarmthAmount;
LLVector3 LLPipeline::RenderGlowLumWeights;
LLVector3 LLPipeline::RenderGlowWarmthWeights;
S32 LLPipeline::RenderGlowResolutionPow;
S32 LLPipeline::RenderGlowIterations;
F32 LLPipeline::RenderGlowWidth;
F32 LLPipeline::RenderGlowStrength;
bool LLPipeline::RenderDepthOfField;
bool LLPipeline::RenderDepthOfFieldInEditMode;
//<FS:TS> FIRE-16251: Depth of field does not work underwater
bool LLPipeline::FSRenderDepthOfFieldUnderwater;
//</FS:TS> FIRE-16251
// <FS:Beq> FIRE-16728 Add free aim mouse and focus lock
bool LLPipeline::FSFocusPointLocked;
bool LLPipeline::FSFocusPointFollowsPointer;
// </FS:Beq>
F32 LLPipeline::CameraFocusTransitionTime;
F32 LLPipeline::CameraFNumber;
F32 LLPipeline::CameraFocalLength;
F32 LLPipeline::CameraFieldOfView;
F32 LLPipeline::RenderShadowNoise;
F32 LLPipeline::RenderShadowBlurSize;
F32 LLPipeline::RenderSSAOScale;
U32 LLPipeline::RenderSSAOMaxScale;
F32 LLPipeline::RenderSSAOFactor;
LLVector3 LLPipeline::RenderSSAOEffect;
F32 LLPipeline::RenderShadowOffsetError;
F32 LLPipeline::RenderShadowBiasError;
F32 LLPipeline::RenderShadowOffset;
F32 LLPipeline::RenderShadowBias;
F32 LLPipeline::RenderSpotShadowOffset;
F32 LLPipeline::RenderSpotShadowBias;
LLDrawable* LLPipeline::RenderSpotLight = nullptr;
F32 LLPipeline::RenderEdgeDepthCutoff;
F32 LLPipeline::RenderEdgeNormCutoff;
LLVector3 LLPipeline::RenderShadowGaussian;
F32 LLPipeline::RenderShadowBlurDistFactor;
bool LLPipeline::RenderDeferredAtmospheric;
S32 LLPipeline::RenderReflectionDetail;
F32 LLPipeline::RenderHighlightFadeTime;
LLVector3 LLPipeline::RenderShadowClipPlanes;
LLVector3 LLPipeline::RenderShadowOrthoClipPlanes;
LLVector3 LLPipeline::RenderShadowNearDist;
F32 LLPipeline::RenderFarClip;
LLVector3 LLPipeline::RenderShadowSplitExponent;
F32 LLPipeline::RenderShadowErrorCutoff;
F32 LLPipeline::RenderShadowFOVCutoff;
bool LLPipeline::CameraOffset;
F32 LLPipeline::CameraMaxCoF;
F32 LLPipeline::CameraDoFResScale;
F32 LLPipeline::RenderAutoHideSurfaceAreaLimit;
LLTrace::EventStatHandle<S64> LLPipeline::sStatBatchSize("renderbatchsize");

const F32 BACKLIGHT_DAY_MAGNITUDE_OBJECT = 0.1f;
const F32 BACKLIGHT_NIGHT_MAGNITUDE_OBJECT = 0.08f;
const F32 DEFERRED_LIGHT_FALLOFF = 0.5f;
const U32 DEFERRED_VB_MASK = LLVertexBuffer::MAP_VERTEX | LLVertexBuffer::MAP_TEXCOORD0 | LLVertexBuffer::MAP_TEXCOORD1;

extern S32 gBoxFrame;
//extern BOOL gHideSelectedObjects;
extern BOOL gDisplaySwapBuffers;
extern BOOL gDebugGL;

bool	gAvatarBacklight = false;

bool	gDebugPipeline = false;
LLPipeline gPipeline;
const LLMatrix4* gGLLastMatrix = NULL;

LLTrace::BlockTimerStatHandle FTM_RENDER_GEOMETRY("Render Geometry");
LLTrace::BlockTimerStatHandle FTM_RENDER_GRASS("Grass");
LLTrace::BlockTimerStatHandle FTM_RENDER_INVISIBLE("Invisible");
LLTrace::BlockTimerStatHandle FTM_RENDER_SHINY("Shiny");
LLTrace::BlockTimerStatHandle FTM_RENDER_SIMPLE("Simple");
LLTrace::BlockTimerStatHandle FTM_RENDER_TERRAIN("Terrain");
LLTrace::BlockTimerStatHandle FTM_RENDER_TREES("Trees");
LLTrace::BlockTimerStatHandle FTM_RENDER_UI("UI");
LLTrace::BlockTimerStatHandle FTM_RENDER_WATER("Water");
LLTrace::BlockTimerStatHandle FTM_RENDER_WL_SKY("Windlight Sky");
LLTrace::BlockTimerStatHandle FTM_RENDER_ALPHA("Alpha Objects");
LLTrace::BlockTimerStatHandle FTM_RENDER_CHARACTERS("Avatars");
LLTrace::BlockTimerStatHandle FTM_RENDER_BUMP("Bump");
LLTrace::BlockTimerStatHandle FTM_RENDER_MATERIALS("Render Materials");
LLTrace::BlockTimerStatHandle FTM_RENDER_FULLBRIGHT("Fullbright");
LLTrace::BlockTimerStatHandle FTM_RENDER_GLOW("Glow");
LLTrace::BlockTimerStatHandle FTM_GEO_UPDATE("Geo Update");
LLTrace::BlockTimerStatHandle FTM_POOLRENDER("RenderPool");
LLTrace::BlockTimerStatHandle FTM_POOLS("Pools");
LLTrace::BlockTimerStatHandle FTM_DEFERRED_POOLRENDER("RenderPool (Deferred)");
LLTrace::BlockTimerStatHandle FTM_DEFERRED_POOLS("Pools (Deferred)");
LLTrace::BlockTimerStatHandle FTM_POST_DEFERRED_POOLRENDER("RenderPool (Post)");
LLTrace::BlockTimerStatHandle FTM_POST_DEFERRED_POOLS("Pools (Post)");
LLTrace::BlockTimerStatHandle FTM_STATESORT("Sort Draw State");
LLTrace::BlockTimerStatHandle FTM_PIPELINE("Pipeline");
LLTrace::BlockTimerStatHandle FTM_CLIENT_COPY("Client Copy");
LLTrace::BlockTimerStatHandle FTM_RENDER_DEFERRED("Deferred Shading");

LLTrace::BlockTimerStatHandle FTM_RENDER_UI_HUD("HUD");
LLTrace::BlockTimerStatHandle FTM_RENDER_UI_3D("3D");
LLTrace::BlockTimerStatHandle FTM_RENDER_UI_2D("2D");

static LLTrace::BlockTimerStatHandle FTM_STATESORT_DRAWABLE("Sort Drawables");

static LLStaticHashedString sTint("tint");
static LLStaticHashedString sAmbiance("ambiance");
static LLStaticHashedString sAlphaScale("alpha_scale");
static LLStaticHashedString sNormMat("norm_mat");
static LLStaticHashedString sOffset("offset");
static LLStaticHashedString sScreenRes("screenRes");
static LLStaticHashedString sDelta("delta");
static LLStaticHashedString sDistFactor("dist_factor");
static LLStaticHashedString sKern("kern");
static LLStaticHashedString sKernScale("kern_scale");

//----------------------------------------
std::string gPoolNames[] = 
{
	// Correspond to LLDrawpool enum render type
	"NONE",
	"POOL_SIMPLE",
	"POOL_GROUND",
	"POOL_FULLBRIGHT",
	"POOL_BUMP",
	"POOL_MATERIALS",
	"POOL_TERRAIN,"	
	"POOL_SKY",
	"POOL_WL_SKY",
	"POOL_TREE",
	"POOL_ALPHA_MASK",
	"POOL_FULLBRIGHT_ALPHA_MASK",
	"POOL_GRASS",
	"POOL_INVISIBLE",
	"POOL_AVATAR",
	"POOL_VOIDWATER",
	"POOL_WATER",
	"POOL_GLOW",
	"POOL_ALPHA"
};

void drawBox(const LLVector4a& c, const LLVector4a& r);
void drawBoxOutline(const LLVector3& pos, const LLVector3& size);
U32 nhpo2(U32 v);
LLVertexBuffer* ll_create_cube_vb(U32 type_mask, U32 usage);

void display_update_camera();
//----------------------------------------

S32		LLPipeline::sCompiles = 0;

bool	LLPipeline::sPickAvatar = true;
bool	LLPipeline::sDynamicLOD = true;
bool	LLPipeline::sShowHUDAttachments = true;
bool	LLPipeline::sRenderMOAPBeacons = false;
bool	LLPipeline::sRenderPhysicalBeacons = true;
bool	LLPipeline::sRenderScriptedBeacons = false;
bool	LLPipeline::sRenderScriptedTouchBeacons = true;
bool	LLPipeline::sRenderParticleBeacons = false;
bool	LLPipeline::sRenderSoundBeacons = false;
bool	LLPipeline::sRenderBeacons = false;
bool	LLPipeline::sRenderHighlight = true;
LLRender::eTexIndex LLPipeline::sRenderHighlightTextureChannel = LLRender::DIFFUSE_MAP;
bool	LLPipeline::sForceOldBakedUpload = false;
S32		LLPipeline::sUseOcclusion = 0;
bool	LLPipeline::sDelayVBUpdate = true;
bool	LLPipeline::sAutoMaskAlphaDeferred = true;
bool	LLPipeline::sAutoMaskAlphaNonDeferred = false;
bool	LLPipeline::sRenderTransparentWater = true;
bool	LLPipeline::sRenderBump = true;
bool	LLPipeline::sBakeSunlight = false;
bool	LLPipeline::sNoAlpha = false;
bool	LLPipeline::sUseTriStrips = true;
bool	LLPipeline::sUseFarClip = true;
bool	LLPipeline::sShadowRender = false;
bool	LLPipeline::sWaterReflections = false;
bool	LLPipeline::sRenderGlow = false;
bool	LLPipeline::sReflectionRender = false;
bool    LLPipeline::sDistortionRender = false;
bool	LLPipeline::sImpostorRender = false;
bool	LLPipeline::sImpostorRenderAlphaDepthPass = false;
bool	LLPipeline::sShowJellyDollAsImpostor = true;
bool	LLPipeline::sUnderWaterRender = false;
bool	LLPipeline::sTextureBindTest = false;
bool	LLPipeline::sRenderFrameTest = false;
bool	LLPipeline::sRenderAttachedLights = true;
bool	LLPipeline::sRenderAttachedParticles = true;
bool	LLPipeline::sRenderDeferred = false;
S32		LLPipeline::sVisibleLightCount = 0;
bool	LLPipeline::sRenderingHUDs;
F32     LLPipeline::sDistortionWaterClipPlaneMargin = 1.0125f;
F32 LLPipeline::sVolumeSAFrame = 0.f; // ZK LBG

bool	LLPipeline::sRenderParticles; // <FS:LO> flag to hold correct, user selected, status of particles
// [SL:KB] - Patch: Render-TextureToggle (Catznip-4.0)
bool	LLPipeline::sRenderTextures = true;
// [/SL:KB]
// [RLVa:KB] - @setsphere
bool	LLPipeline::sUseDepthTexture = false;
// [/RLVa:KB]

// EventHost API LLPipeline listener.
static LLPipelineListener sPipelineListener;

static LLCullResult* sCull = NULL;

void validate_framebuffer_object();


bool addDeferredAttachments(LLRenderTarget& target)
{
	return target.addColorAttachment(GL_SRGB8_ALPHA8) && //specular
			target.addColorAttachment(GL_RGB10_A2); //normal+z
}

LLPipeline::LLPipeline() :
	mBackfaceCull(false),
	mMatrixOpCount(0),
	mTextureMatrixOps(0),
	mNumVisibleNodes(0),
	mNumVisibleFaces(0),

	mInitialized(false),
	mShadersLoaded(false),
	mTransformFeedbackPrimitives(0),
	mRenderDebugFeatureMask(0),
	mRenderDebugMask(0),
	mOldRenderDebugMask(0),
	mMeshDirtyQueryObject(0),
	mGroupQ1Locked(false),
	mGroupQ2Locked(false),
	mResetVertexBuffers(false),
	mLastRebuildPool(NULL),
	mAlphaPool(NULL),
	mSkyPool(NULL),
	mTerrainPool(NULL),
	mWaterPool(NULL),
	mGroundPool(NULL),
	mSimplePool(NULL),
	mGrassPool(NULL),
	mAlphaMaskPool(NULL),
	mFullbrightAlphaMaskPool(NULL),
	mFullbrightPool(NULL),
	mInvisiblePool(NULL),
	mGlowPool(NULL),
	mBumpPool(NULL),
	mMaterialsPool(NULL),
	mWLSkyPool(NULL),
	mLightMask(0),
	mLightMovingMask(0),
	mLightingDetail(0),
	mScreenWidth(0),
	mScreenHeight(0)
    //mUpdateTimer(new LLTimer()) // <FS:Ansariel> [FS performance floater]
{
	mNoiseMap = 0;
	mTrueNoiseMap = 0;
	mLightFunc = 0;

    for(U32 i = 0; i < 8; i++)
    {
        mHWLightColors[i] = LLColor4::black;
    }
}

void LLPipeline::connectRefreshCachedSettingsSafe(const std::string name)
{
	LLPointer<LLControlVariable> cntrl_ptr = gSavedSettings.getControl(name);
	if ( cntrl_ptr.isNull() )
	{
		LL_WARNS() << "Global setting name not found:" << name << LL_ENDL;
	}
	else
	{
		cntrl_ptr->getCommitSignal()->connect(boost::bind(&LLPipeline::refreshCachedSettings));
	}
}

void LLPipeline::init()
{
	refreshCachedSettings();

	gOctreeMaxCapacity = gSavedSettings.getU32("OctreeMaxNodeCapacity");
	gOctreeMinSize = gSavedSettings.getF32("OctreeMinimumNodeSize");
	sDynamicLOD = gSavedSettings.getBOOL("RenderDynamicLOD");
	sRenderBump = gSavedSettings.getBOOL("RenderObjectBump");
	sUseTriStrips = gSavedSettings.getBOOL("RenderUseTriStrips");
	LLVertexBuffer::sUseStreamDraw = gSavedSettings.getBOOL("RenderUseStreamVBO");
	// <FS:Ansariel> Vertex Array Objects are required in OpenGL core profile
	LLVertexBuffer::sUseVAO = gSavedSettings.getBOOL("RenderUseVAO");
	//LLVertexBuffer::sUseVAO = LLRender::sGLCoreProfile ? TRUE : gSavedSettings.getBOOL("RenderUseVAO");
	// </FS:Ansariel>
	LLVertexBuffer::sPreferStreamDraw = gSavedSettings.getBOOL("RenderPreferStreamDraw");
	sRenderAttachedLights = gSavedSettings.getBOOL("RenderAttachedLights");
	sRenderAttachedParticles = gSavedSettings.getBOOL("RenderAttachedParticles");

	sRenderMOAPBeacons = gSavedSettings.getBOOL("moapbeacon");
	sRenderPhysicalBeacons = gSavedSettings.getBOOL("physicalbeacon");
	sRenderScriptedBeacons = gSavedSettings.getBOOL("scriptsbeacon");
	sRenderScriptedTouchBeacons = gSavedSettings.getBOOL("scripttouchbeacon");
	sRenderParticleBeacons = gSavedSettings.getBOOL("particlesbeacon");
	sRenderSoundBeacons = gSavedSettings.getBOOL("soundsbeacon");
	sRenderBeacons = gSavedSettings.getBOOL("renderbeacons");
	sRenderHighlight = gSavedSettings.getBOOL("renderhighlights");

	mInitialized = true;
	
	stop_glerror();

	//create render pass pools
	getPool(LLDrawPool::POOL_ALPHA);
	getPool(LLDrawPool::POOL_SIMPLE);
	getPool(LLDrawPool::POOL_ALPHA_MASK);
	getPool(LLDrawPool::POOL_FULLBRIGHT_ALPHA_MASK);
	getPool(LLDrawPool::POOL_GRASS);
	getPool(LLDrawPool::POOL_FULLBRIGHT);
	getPool(LLDrawPool::POOL_INVISIBLE);
	getPool(LLDrawPool::POOL_BUMP);
	getPool(LLDrawPool::POOL_MATERIALS);
	getPool(LLDrawPool::POOL_GLOW);

	resetFrameStats();

	if (gSavedSettings.getBOOL("DisableAllRenderFeatures"))
	{
		clearAllRenderDebugFeatures();
	}
	else
	{
		setAllRenderDebugFeatures(); // By default, all debugging features on
	}
	clearAllRenderDebugDisplays(); // All debug displays off

	sRenderParticles = true; // <FS:LO> flag to hold correct, user selected, status of particles

	if (gSavedSettings.getBOOL("DisableAllRenderTypes"))
	{
		clearAllRenderTypes();
	}
	else if (gNonInteractive)
	{
		clearAllRenderTypes();
	}
	else
	{
		setAllRenderTypes(); // By default, all rendering types start enabled
		// Don't turn on ground when this is set
		// Mac Books with intel 950s need this
		if(!gSavedSettings.getBOOL("RenderGround"))
		{
			toggleRenderType(RENDER_TYPE_GROUND);
		}
	}

	// make sure RenderPerformanceTest persists (hackity hack hack)
	// disables non-object rendering (UI, sky, water, etc)
	if (gSavedSettings.getBOOL("RenderPerformanceTest"))
	{
		gSavedSettings.setBOOL("RenderPerformanceTest", FALSE);
		gSavedSettings.setBOOL("RenderPerformanceTest", TRUE);
	}

	mOldRenderDebugMask = mRenderDebugMask;

	mBackfaceCull = true;

	stop_glerror();
	
	// Enable features
		
	LLViewerShaderMgr::instance()->setShaders();

	stop_glerror();

	for (U32 i = 0; i < 2; ++i)
	{
		mSpotLightFade[i] = 1.f;
	}

	if (mCubeVB.isNull())
	{
		mCubeVB = ll_create_cube_vb(LLVertexBuffer::MAP_VERTEX, GL_STATIC_DRAW_ARB);
	}

	// <FS:Ansariel> Reset VB during TP
	//mDeferredVB = new LLVertexBuffer(DEFERRED_VB_MASK, 0);
	//mDeferredVB->allocateBuffer(8, 0, true);
	initDeferredVB();
	// </FS:Ansariel>
	setLightingDetail(-1);
	
	// <FS:Ansariel> FIRE-16829: Visual Artifacts with ALM enabled on AMD graphics
	initAuxiliaryVB();
	// </FS:Ansariel>

	//
	// Update all settings to trigger a cached settings refresh
	//
	connectRefreshCachedSettingsSafe("RenderAutoMaskAlphaDeferred");
	connectRefreshCachedSettingsSafe("RenderAutoMaskAlphaNonDeferred");
	connectRefreshCachedSettingsSafe("RenderUseFarClip");
	connectRefreshCachedSettingsSafe("RenderAvatarMaxNonImpostors");
	connectRefreshCachedSettingsSafe("RenderDelayVBUpdate");
	connectRefreshCachedSettingsSafe("UseOcclusion");
	connectRefreshCachedSettingsSafe("WindLightUseAtmosShaders");
	connectRefreshCachedSettingsSafe("RenderDeferred");
	connectRefreshCachedSettingsSafe("RenderDeferredSunWash");
	connectRefreshCachedSettingsSafe("RenderFSAASamples");
	connectRefreshCachedSettingsSafe("RenderResolutionDivisor");
// [SL:KB] - Patch: Settings-RenderResolutionMultiplier | Checked: Catznip-5.4
	connectRefreshCachedSettingsSafe("RenderResolutionMultiplier");
// [/SL:KB]
	connectRefreshCachedSettingsSafe("RenderUIBuffer");
	connectRefreshCachedSettingsSafe("RenderShadowDetail");
    connectRefreshCachedSettingsSafe("RenderShadowSplits");
	connectRefreshCachedSettingsSafe("RenderDeferredSSAO");
	connectRefreshCachedSettingsSafe("RenderShadowResolutionScale");
	connectRefreshCachedSettingsSafe("RenderLocalLights");
	connectRefreshCachedSettingsSafe("RenderDelayCreation");
//	connectRefreshCachedSettingsSafe("RenderAnimateRes"); <FS:Beq> FIRE-23122 BUG-225920 Remove broken RenderAnimateRes functionality.
	connectRefreshCachedSettingsSafe("FreezeTime");
	connectRefreshCachedSettingsSafe("DebugBeaconLineWidth");
	connectRefreshCachedSettingsSafe("RenderHighlightBrightness");
	connectRefreshCachedSettingsSafe("RenderHighlightColor");
	connectRefreshCachedSettingsSafe("RenderHighlightThickness");
	connectRefreshCachedSettingsSafe("RenderSpotLightsInNondeferred");
	connectRefreshCachedSettingsSafe("PreviewAmbientColor");
	connectRefreshCachedSettingsSafe("PreviewDiffuse0");
	connectRefreshCachedSettingsSafe("PreviewSpecular0");
	connectRefreshCachedSettingsSafe("PreviewDiffuse1");
	connectRefreshCachedSettingsSafe("PreviewSpecular1");
	connectRefreshCachedSettingsSafe("PreviewDiffuse2");
	connectRefreshCachedSettingsSafe("PreviewSpecular2");
	connectRefreshCachedSettingsSafe("PreviewDirection0");
	connectRefreshCachedSettingsSafe("PreviewDirection1");
	connectRefreshCachedSettingsSafe("PreviewDirection2");
	connectRefreshCachedSettingsSafe("RenderGlowMinLuminance");
	connectRefreshCachedSettingsSafe("RenderGlowMaxExtractAlpha");
	connectRefreshCachedSettingsSafe("RenderGlowWarmthAmount");
	connectRefreshCachedSettingsSafe("RenderGlowLumWeights");
	connectRefreshCachedSettingsSafe("RenderGlowWarmthWeights");
	connectRefreshCachedSettingsSafe("RenderGlowResolutionPow");
	connectRefreshCachedSettingsSafe("RenderGlowIterations");
	connectRefreshCachedSettingsSafe("RenderGlowWidth");
	connectRefreshCachedSettingsSafe("RenderGlowStrength");
	connectRefreshCachedSettingsSafe("RenderDepthOfField");
	connectRefreshCachedSettingsSafe("RenderDepthOfFieldInEditMode");
	//<FS:TS> FIRE-16251: Depth of Field does not work underwater
	connectRefreshCachedSettingsSafe("FSRenderDoFUnderwater");
	//</FS:TS> FIRE-16251
	connectRefreshCachedSettingsSafe("CameraFocusTransitionTime");
	connectRefreshCachedSettingsSafe("CameraFNumber");
	connectRefreshCachedSettingsSafe("CameraFocalLength");
	connectRefreshCachedSettingsSafe("CameraFieldOfView");
	connectRefreshCachedSettingsSafe("RenderShadowNoise");
	connectRefreshCachedSettingsSafe("RenderShadowBlurSize");
	connectRefreshCachedSettingsSafe("RenderSSAOScale");
	connectRefreshCachedSettingsSafe("RenderSSAOMaxScale");
	connectRefreshCachedSettingsSafe("RenderSSAOFactor");
	connectRefreshCachedSettingsSafe("RenderSSAOEffect");
	connectRefreshCachedSettingsSafe("RenderShadowOffsetError");
	connectRefreshCachedSettingsSafe("RenderShadowBiasError");
	connectRefreshCachedSettingsSafe("RenderShadowOffset");
	connectRefreshCachedSettingsSafe("RenderShadowBias");
	connectRefreshCachedSettingsSafe("RenderSpotShadowOffset");
	connectRefreshCachedSettingsSafe("RenderSpotShadowBias");
	connectRefreshCachedSettingsSafe("RenderEdgeDepthCutoff");
	connectRefreshCachedSettingsSafe("RenderEdgeNormCutoff");
	connectRefreshCachedSettingsSafe("RenderShadowGaussian");
	connectRefreshCachedSettingsSafe("RenderShadowBlurDistFactor");
	connectRefreshCachedSettingsSafe("RenderDeferredAtmospheric");
	connectRefreshCachedSettingsSafe("RenderReflectionDetail");
	connectRefreshCachedSettingsSafe("RenderHighlightFadeTime");
	connectRefreshCachedSettingsSafe("RenderShadowClipPlanes");
	connectRefreshCachedSettingsSafe("RenderShadowOrthoClipPlanes");
	connectRefreshCachedSettingsSafe("RenderShadowNearDist");
	connectRefreshCachedSettingsSafe("RenderFarClip");
	connectRefreshCachedSettingsSafe("RenderShadowSplitExponent");
	connectRefreshCachedSettingsSafe("RenderShadowErrorCutoff");
	connectRefreshCachedSettingsSafe("RenderShadowFOVCutoff");
	connectRefreshCachedSettingsSafe("CameraOffset");
	connectRefreshCachedSettingsSafe("CameraMaxCoF");
	connectRefreshCachedSettingsSafe("CameraDoFResScale");
	connectRefreshCachedSettingsSafe("RenderAutoHideSurfaceAreaLimit");
	gSavedSettings.getControl("RenderAutoHideSurfaceAreaLimit")->getCommitSignal()->connect(boost::bind(&LLPipeline::refreshCachedSettings));
    // <FS:Ansariel> [FS performance floater]
    //gSavedSettings.getControl("AutoFPS")->getCommitSignal()->connect(boost::bind(&LLPipeline::onToggleAutoFPS));
	connectRefreshCachedSettingsSafe("FSRenderVignette");	// <FS:CR> Import Vignette from Exodus
	// <FS:Ansariel> Make change to RenderAttachedLights & RenderAttachedParticles instant
	connectRefreshCachedSettingsSafe("RenderAttachedLights");
	connectRefreshCachedSettingsSafe("RenderAttachedParticles");
	// </FS:Ansariel>
    // <FS:Beq> FIRE-16728 Add free aim mouse and focus lock
	connectRefreshCachedSettingsSafe("FSFocusPointLocked");
	connectRefreshCachedSettingsSafe("FSFocusPointFollowsPointer");
    // </FS:Beq>
}

LLPipeline::~LLPipeline()
{
    // <FS:Ansariel> [FS performance floater]
    //delete mUpdateTimer;
}

void LLPipeline::cleanup()
{
	assertInitialized();

	mGroupQ1.clear() ;
	mGroupQ2.clear() ;

	for(pool_set_t::iterator iter = mPools.begin();
		iter != mPools.end(); )
	{
		pool_set_t::iterator curiter = iter++;
		LLDrawPool* poolp = *curiter;
		if (poolp->isFacePool())
		{
			LLFacePool* face_pool = (LLFacePool*) poolp;
			if (face_pool->mReferences.empty())
			{
				mPools.erase(curiter);
				removeFromQuickLookup( poolp );
				delete poolp;
			}
		}
		else
		{
			mPools.erase(curiter);
			removeFromQuickLookup( poolp );
			delete poolp;
		}
	}
	
	if (!mTerrainPools.empty())
	{
		LL_WARNS() << "Terrain Pools not cleaned up" << LL_ENDL;
	}
	if (!mTreePools.empty())
	{
		LL_WARNS() << "Tree Pools not cleaned up" << LL_ENDL;
	}
		
	delete mAlphaPool;
	mAlphaPool = NULL;
	delete mSkyPool;
	mSkyPool = NULL;
	delete mTerrainPool;
	mTerrainPool = NULL;
	delete mWaterPool;
	mWaterPool = NULL;
	delete mGroundPool;
	mGroundPool = NULL;
	delete mSimplePool;
	mSimplePool = NULL;
	delete mFullbrightPool;
	mFullbrightPool = NULL;
	delete mInvisiblePool;
	mInvisiblePool = NULL;
	delete mGlowPool;
	mGlowPool = NULL;
	delete mBumpPool;
	mBumpPool = NULL;
	// don't delete wl sky pool it was handled above in the for loop
	//delete mWLSkyPool;
	mWLSkyPool = NULL;

	releaseGLBuffers();

	mFaceSelectImagep = NULL;

	mMovedBridge.clear();

	mInitialized = false;

	// <FS:Ansariel> FIRE-16829: Visual Artifacts with ALM enabled on AMD graphics
	mAuxiliaryVB = NULL;

	mDeferredVB = NULL;

	mCubeVB = NULL;
}

//============================================================================

void LLPipeline::destroyGL() 
{
	stop_glerror();
	unloadShaders();
	mHighlightFaces.clear();
	
	resetDrawOrders();

	resetVertexBuffers();

	releaseGLBuffers();

	if (LLVertexBuffer::sEnableVBOs)
	{
		LLVertexBuffer::sEnableVBOs = FALSE;
	}

	if (mMeshDirtyQueryObject)
	{
		glDeleteQueriesARB(1, &mMeshDirtyQueryObject);
		mMeshDirtyQueryObject = 0;
	}
}

void LLPipeline::requestResizeScreenTexture()
{
    gResizeScreenTexture = TRUE;
}

void LLPipeline::requestResizeShadowTexture()
{
    gResizeShadowTexture = TRUE;
}

void LLPipeline::resizeShadowTexture()
{
    releaseShadowTargets();
    // <FS:Beq> FIRE-30538 don;t pass zero screen size to shadow buff allocator
    // allocateShadowBuffer(mScreenWidth, mScreenHeight);
    allocateShadowBuffer( mScreen.getWidth(), mScreen.getHeight() );
    // </FS:Beq>
    gResizeShadowTexture = FALSE;
}

void LLPipeline::resizeScreenTexture()
{
	if (gPipeline.shadersLoaded())
	{
		GLuint resX = gViewerWindow->getWorldViewWidthRaw();
		GLuint resY = gViewerWindow->getWorldViewHeightRaw();
	
// [SL:KB] - Patch: Settings-RenderResolutionMultiplier | Checked: Catznip-5.4
		GLuint scaledResX = resX;
		GLuint scaledResY = resY;
		if ( (RenderResolutionDivisor > 1) && (RenderResolutionDivisor < resX) && (RenderResolutionDivisor < resY) )
		{
			scaledResX /= RenderResolutionDivisor;
			scaledResY /= RenderResolutionDivisor;
		}
		else if (RenderResolutionMultiplier > 0.f && RenderResolutionMultiplier < 1.f)
		{
			scaledResX *= RenderResolutionMultiplier;
			scaledResY *= RenderResolutionMultiplier;
		}
// [/SL:KB]

//		if (gResizeScreenTexture || (resX != mScreen.getWidth()) || (resY != mScreen.getHeight()))
// [SL:KB] - Patch: Settings-RenderResolutionMultiplier | Checked: Catznip-5.4
		if (gResizeScreenTexture || (scaledResX != mScreen.getWidth()) || (scaledResY != mScreen.getHeight()))
// [/SL:KB]
		{
			releaseScreenBuffers();
            releaseShadowTargets();
		    allocateScreenBuffer(resX,resY);
            gResizeScreenTexture = FALSE;
		}
	}
}

void LLPipeline::allocatePhysicsBuffer()
{
	GLuint resX = gViewerWindow->getWorldViewWidthRaw();
	GLuint resY = gViewerWindow->getWorldViewHeightRaw();

	if (mPhysicsDisplay.getWidth() != resX || mPhysicsDisplay.getHeight() != resY)
	{
		mPhysicsDisplay.allocate(resX, resY, GL_RGBA, TRUE, FALSE, LLTexUnit::TT_RECT_TEXTURE, FALSE);
	}
}

bool LLPipeline::allocateScreenBuffer(U32 resX, U32 resY)
{
	refreshCachedSettings();
	
	bool save_settings = sRenderDeferred;
	if (save_settings)
	{
		// Set this flag in case we crash while resizing window or allocating space for deferred rendering targets
		gSavedSettings.setBOOL("RenderInitError", TRUE);
		gSavedSettings.saveToFile( gSavedSettings.getString("ClientSettingsFile"), TRUE );
	}

	eFBOStatus ret = doAllocateScreenBuffer(resX, resY);

	if (save_settings)
	{
		// don't disable shaders on next session
		gSavedSettings.setBOOL("RenderInitError", FALSE);
		gSavedSettings.saveToFile( gSavedSettings.getString("ClientSettingsFile"), TRUE );
	}
	
	if (ret == FBO_FAILURE)
	{ //FAILSAFE: screen buffer allocation failed, disable deferred rendering if it's enabled
		//NOTE: if the session closes successfully after this call, deferred rendering will be 
		// disabled on future sessions
		if (LLPipeline::sRenderDeferred)
		{
			LL_WARNS() << "Couldn't allocate screen buffer - Deferred rendering disabled" << LL_ENDL; // FS:Ansariel> FIRE-20305: Debug output
			gSavedSettings.setBOOL("RenderDeferred", FALSE);
			LLPipeline::refreshCachedSettings();
		}
	}

	return ret == FBO_SUCCESS_FULLRES;
}


LLPipeline::eFBOStatus LLPipeline::doAllocateScreenBuffer(U32 resX, U32 resY)
{
	// try to allocate screen buffers at requested resolution and samples
	// - on failure, shrink number of samples and try again
	// - if not multisampled, shrink resolution and try again (favor X resolution over Y)
	// Make sure to call "releaseScreenBuffers" after each failure to cleanup the partially loaded state

	U32 samples = RenderFSAASamples;

	eFBOStatus ret = FBO_SUCCESS_FULLRES;
	if (!allocateScreenBuffer(resX, resY, samples))
	{
		//failed to allocate at requested specification, return false
		ret = FBO_FAILURE;

		releaseScreenBuffers();
		//reduce number of samples 
		while (samples > 0)
		{
			samples /= 2;
			if (allocateScreenBuffer(resX, resY, samples))
			{ //success
				return FBO_SUCCESS_LOWRES;
			}
			releaseScreenBuffers();
		}

		samples = 0;

		//reduce resolution
		while (resY > 0 && resX > 0)
		{
			resY /= 2;
			if (allocateScreenBuffer(resX, resY, samples))
			{
				return FBO_SUCCESS_LOWRES;
			}
			releaseScreenBuffers();

			resX /= 2;
			if (allocateScreenBuffer(resX, resY, samples))
			{
				return FBO_SUCCESS_LOWRES;
			}
			releaseScreenBuffers();
		}

		LL_WARNS() << "Unable to allocate screen buffer at any resolution!" << LL_ENDL;
	}

	return ret;
}

bool LLPipeline::allocateScreenBuffer(U32 resX, U32 resY, U32 samples)
{
	refreshCachedSettings();

	// remember these dimensions
	mScreenWidth = resX;
	mScreenHeight = resY;
	
	U32 res_mod = RenderResolutionDivisor;

	//<FS:TS> FIRE-7066: RenderResolutionDivisor broken if higher than
	//		smallest screen dimension
	if (res_mod >= resX)
	{
		res_mod = resX - 1;
	}
	if (res_mod >= resY)
	{
		res_mod = resY - 1;
	}
	//</FS:TS> FIRE-7066

	if (res_mod > 1 && res_mod < resX && res_mod < resY)
	{
		resX /= res_mod;
		resY /= res_mod;
	}
// [SL:KB] - Patch: Settings-RenderResolutionMultiplier | Checked: Catznip-5.4
	else if (RenderResolutionMultiplier > 0.f && RenderResolutionMultiplier < 1.f)
	{
		resX *= RenderResolutionMultiplier;
		resY *= RenderResolutionMultiplier;
	}
// [/SL:KB]

	if (RenderUIBuffer)
	{
		if (!mUIScreen.allocate(resX,resY, GL_RGBA, FALSE, FALSE, LLTexUnit::TT_RECT_TEXTURE, FALSE))
		{
			return false;
		}
	}	

	if (LLPipeline::sRenderDeferred)
	{
		S32 shadow_detail = RenderShadowDetail;
		bool ssao = RenderDeferredSSAO;
		
		const U32 occlusion_divisor = 3;

		//allocate deferred rendering color buffers
		if (!mDeferredScreen.allocate(resX, resY, GL_SRGB8_ALPHA8, TRUE, TRUE, LLTexUnit::TT_RECT_TEXTURE, FALSE, samples)) return false;
		if (!mDeferredDepth.allocate(resX, resY, 0, TRUE, FALSE, LLTexUnit::TT_RECT_TEXTURE, FALSE, samples)) return false;
		if (!mOcclusionDepth.allocate(resX/occlusion_divisor, resY/occlusion_divisor, 0, TRUE, FALSE, LLTexUnit::TT_RECT_TEXTURE, FALSE, samples)) return false;
		if (!addDeferredAttachments(mDeferredScreen)) return false;
	
		GLuint screenFormat = GL_RGBA16;
		if (gGLManager.mIsAMD)
		{
			screenFormat = GL_RGBA12;
		}

		if (gGLManager.mGLVersion < 4.f && gGLManager.mIsNVIDIA)
		{
			screenFormat = GL_RGBA16F_ARB;
		}
        
		if (!mScreen.allocate(resX, resY, screenFormat, FALSE, FALSE, LLTexUnit::TT_RECT_TEXTURE, FALSE, samples)) return false;
		if (samples > 0)
		{
			if (!mFXAABuffer.allocate(resX, resY, GL_RGBA, FALSE, FALSE, LLTexUnit::TT_TEXTURE, FALSE, samples)) return false;
		}
		else
		{
			mFXAABuffer.release();
		}
		
//		if (shadow_detail > 0 || ssao || RenderDepthOfField || samples > 0)
// [RLVa:KB] - @setsphere
		if (shadow_detail > 0 || ssao || RenderDepthOfField || samples > 0 || RlvActions::hasPostProcess())
// [/RLVa:KB]
		{ //only need mDeferredLight for shadows OR ssao OR dof OR fxaa
			if (!mDeferredLight.allocate(resX, resY, GL_RGBA, FALSE, FALSE, LLTexUnit::TT_RECT_TEXTURE, FALSE)) return false;
		}
		else
		{
			mDeferredLight.release();
		}

        allocateShadowBuffer(resX, resY);

        //HACK make screenbuffer allocations start failing after 30 seconds
        if (gSavedSettings.getBOOL("SimulateFBOFailure"))
        {
            return false;
        }
    }
    else
    {
        mDeferredLight.release();

        releaseShadowTargets();

		mFXAABuffer.release();
		mScreen.release();
		mDeferredScreen.release(); //make sure to release any render targets that share a depth buffer with mDeferredScreen first
// [RLVa:KB] - @setsphere
		if (!LLRenderTarget::sUseFBO || !LLPipeline::sUseDepthTexture)
		{
			mDeferredDepth.release();
			mOcclusionDepth.release();
		}
		else
		{
			const U32 occlusion_divisor = 3;
			if (!mDeferredDepth.allocate(resX, resY, 0, TRUE, FALSE, LLTexUnit::TT_RECT_TEXTURE, FALSE, samples)) return false;
			if (!mOcclusionDepth.allocate(resX / occlusion_divisor, resY / occlusion_divisor, 0, TRUE, FALSE, LLTexUnit::TT_RECT_TEXTURE, FALSE, samples)) return false;
			if (RlvActions::isRlvEnabled() && !mDeferredLight.allocate(resX, resY, GL_RGBA, FALSE, FALSE, LLTexUnit::TT_RECT_TEXTURE, FALSE)) return false;
		}
// [/RLVa:KB]
//        mDeferredDepth.release();
//        mOcclusionDepth.release();
						
		if (!mScreen.allocate(resX, resY, GL_RGBA, TRUE, TRUE, LLTexUnit::TT_RECT_TEXTURE, FALSE)) return false;		
	}
	
	if (LLPipeline::sRenderDeferred)
	{ //share depth buffer between deferred targets
		mDeferredScreen.shareDepthBuffer(mScreen);
	}

	gGL.getTexUnit(0)->disable();

	stop_glerror();

	return true;
}

// must be even to avoid a stripe in the horizontal shadow blur
inline U32 BlurHappySize(U32 x, F32 scale) { return U32( x * scale + 16.0f) & ~0xF; }

bool LLPipeline::allocateShadowBuffer(U32 resX, U32 resY)
{
	refreshCachedSettings();
	
	if (LLPipeline::sRenderDeferred)
	{
		S32 shadow_detail = RenderShadowDetail;

		const U32 occlusion_divisor = 3;

		F32 scale = llmax(0.f,RenderShadowResolutionScale);
		U32 sun_shadow_map_width  = BlurHappySize(resX, scale);
		U32 sun_shadow_map_height = BlurHappySize(resY, scale);

		if (shadow_detail > 0)
		{ //allocate 4 sun shadow maps
			for (U32 i = 0; i < 4; i++)
			{
				if (!mShadow[i].allocate(sun_shadow_map_width, sun_shadow_map_height, 0, TRUE, FALSE, LLTexUnit::TT_TEXTURE))
                {
                    return false;
                }

                if (!mShadowOcclusion[i].allocate(sun_shadow_map_width/occlusion_divisor, sun_shadow_map_height/occlusion_divisor, 0, TRUE, FALSE, LLTexUnit::TT_TEXTURE))
                {
                    return false;
                }
			}
		}
		else
		{
			for (U32 i = 0; i < 4; i++)
			{
                releaseShadowTarget(i);
			}
		}

		U32 width = (U32) (resX*scale);
		U32 height = width;

		if (shadow_detail > 1)
		{ //allocate two spot shadow maps
			U32 spot_shadow_map_width = width;
            U32 spot_shadow_map_height = height;
			for (U32 i = 4; i < 6; i++)
			{
                if (!mShadow[i].allocate(spot_shadow_map_width, spot_shadow_map_height, 0, TRUE, FALSE))
		{
                    return false;
			}
                if (!mShadowOcclusion[i].allocate(spot_shadow_map_width/occlusion_divisor, height/occlusion_divisor, 0, TRUE, FALSE))
		{
			return false;
		}
	}
        }
	else
	{
            for (U32 i = 4; i < 6; i++)
		{
                releaseShadowTarget(i);
		}
	}
	}

	return true;
}

//static
void LLPipeline::updateRenderTransparentWater()
{
	sRenderTransparentWater = gSavedSettings.getBOOL("RenderTransparentWater");
}

//static
void LLPipeline::updateRenderBump()
{
	sRenderBump = gSavedSettings.getBOOL("RenderObjectBump");
}

// static
void LLPipeline::updateRenderDeferred()
{
    sRenderDeferred = !gUseWireframe &&
                      RenderDeferred &&
                      LLRenderTarget::sUseFBO &&
                      LLPipeline::sRenderBump &&
                      WindLightUseAtmosShaders &&
                      (bool) LLFeatureManager::getInstance()->isFeatureAvailable("RenderDeferred");

    exoPostProcess::instance().ExodusRenderPostUpdate(); // <FS:CR> Import Vignette from Exodus

// [RLVa:KB] - @setsphere
	if (!sRenderDeferred && RlvActions::hasBehaviour(RLV_BHVR_SETSPHERE) && WindLightUseAtmosShaders)
	{
		LLRenderTarget::sUseFBO = true;
		LLPipeline::sUseDepthTexture = true;
	}
// [/RLVa:KB]
}

// static
void LLPipeline::refreshCachedSettings()
{
	LLPipeline::sAutoMaskAlphaDeferred = gSavedSettings.getBOOL("RenderAutoMaskAlphaDeferred");
	LLPipeline::sAutoMaskAlphaNonDeferred = gSavedSettings.getBOOL("RenderAutoMaskAlphaNonDeferred");
	LLPipeline::sUseFarClip = gSavedSettings.getBOOL("RenderUseFarClip");
	LLPipeline::sShowJellyDollAsImpostor = gSavedSettings.getBOOL("RenderJellyDollsAsImpostors");
	LLVOAvatar::sMaxNonImpostors = gSavedSettings.getU32("RenderAvatarMaxNonImpostors");
	LLVOAvatar::updateImpostorRendering(LLVOAvatar::sMaxNonImpostors);
	LLPipeline::sDelayVBUpdate = gSavedSettings.getBOOL("RenderDelayVBUpdate");
	// <FS:Ansariel> Make change to RenderAttachedLights & RenderAttachedParticles instant
	LLPipeline::sRenderAttachedLights = gSavedSettings.getBOOL("RenderAttachedLights");
	LLPipeline::sRenderAttachedParticles = gSavedSettings.getBOOL("RenderAttachedParticles");
	// </FS:Ansariel>

	LLPipeline::sUseOcclusion = 
			(!gUseWireframe
			&& LLFeatureManager::getInstance()->isFeatureAvailable("UseOcclusion") 
			&& gSavedSettings.getBOOL("UseOcclusion") 
			&& gGLManager.mHasOcclusionQuery) ? 2 : 0;
	
	WindLightUseAtmosShaders = gSavedSettings.getBOOL("WindLightUseAtmosShaders");
	RenderDeferred = gSavedSettings.getBOOL("RenderDeferred");
	RenderDeferredSunWash = gSavedSettings.getF32("RenderDeferredSunWash");
	RenderFSAASamples = gSavedSettings.getU32("RenderFSAASamples");
	RenderResolutionDivisor = gSavedSettings.getU32("RenderResolutionDivisor");
// [SL:KB] - Patch: Settings-RenderResolutionMultiplier | Checked: Catznip-5.4
	RenderResolutionMultiplier = gSavedSettings.getF32("RenderResolutionMultiplier");
// [/SL:KB]
	RenderUIBuffer = gSavedSettings.getBOOL("RenderUIBuffer");
	RenderShadowDetail = gSavedSettings.getS32("RenderShadowDetail");
    RenderShadowSplits = gSavedSettings.getS32("RenderShadowSplits");
	RenderDeferredSSAO = gSavedSettings.getBOOL("RenderDeferredSSAO");
	RenderShadowResolutionScale = gSavedSettings.getF32("RenderShadowResolutionScale");
	RenderLocalLights = gSavedSettings.getBOOL("RenderLocalLights");
	RenderDelayCreation = gSavedSettings.getBOOL("RenderDelayCreation");
//	RenderAnimateRes = gSavedSettings.getBOOL("RenderAnimateRes"); <FS:Beq> FIRE-23122 BUG-225920 Remove broken RenderAnimateRes functionality.
	FreezeTime = gSavedSettings.getBOOL("FreezeTime");
	DebugBeaconLineWidth = gSavedSettings.getS32("DebugBeaconLineWidth");
	RenderHighlightBrightness = gSavedSettings.getF32("RenderHighlightBrightness");
	RenderHighlightColor = gSavedSettings.getColor4("RenderHighlightColor");
	RenderHighlightThickness = gSavedSettings.getF32("RenderHighlightThickness");
	RenderSpotLightsInNondeferred = gSavedSettings.getBOOL("RenderSpotLightsInNondeferred");
	PreviewAmbientColor = gSavedSettings.getColor4("PreviewAmbientColor");
	PreviewDiffuse0 = gSavedSettings.getColor4("PreviewDiffuse0");
	PreviewSpecular0 = gSavedSettings.getColor4("PreviewSpecular0");
	PreviewDiffuse1 = gSavedSettings.getColor4("PreviewDiffuse1");
	PreviewSpecular1 = gSavedSettings.getColor4("PreviewSpecular1");
	PreviewDiffuse2 = gSavedSettings.getColor4("PreviewDiffuse2");
	PreviewSpecular2 = gSavedSettings.getColor4("PreviewSpecular2");
	PreviewDirection0 = gSavedSettings.getVector3("PreviewDirection0");
	PreviewDirection1 = gSavedSettings.getVector3("PreviewDirection1");
	PreviewDirection2 = gSavedSettings.getVector3("PreviewDirection2");
	RenderGlowMinLuminance = gSavedSettings.getF32("RenderGlowMinLuminance");
	RenderGlowMaxExtractAlpha = gSavedSettings.getF32("RenderGlowMaxExtractAlpha");
	RenderGlowWarmthAmount = gSavedSettings.getF32("RenderGlowWarmthAmount");
	RenderGlowLumWeights = gSavedSettings.getVector3("RenderGlowLumWeights");
	RenderGlowWarmthWeights = gSavedSettings.getVector3("RenderGlowWarmthWeights");
	RenderGlowResolutionPow = gSavedSettings.getS32("RenderGlowResolutionPow");
	RenderGlowIterations = gSavedSettings.getS32("RenderGlowIterations");
	RenderGlowWidth = gSavedSettings.getF32("RenderGlowWidth");
	RenderGlowStrength = gSavedSettings.getF32("RenderGlowStrength");
	RenderDepthOfField = gSavedSettings.getBOOL("RenderDepthOfField");
	RenderDepthOfFieldInEditMode = gSavedSettings.getBOOL("RenderDepthOfFieldInEditMode");
	//<FS:TS> FIRE-16251: Depth of Field does not work underwater
	FSRenderDepthOfFieldUnderwater = gSavedSettings.getBOOL("FSRenderDoFUnderwater");
	//</FS:TS> FIRE-16251
	// <FS:Beq> FIRE-16728 Add free aim mouse and focus lock
	FSFocusPointLocked = gSavedSettings.getBOOL("FSFocusPointLocked");
	FSFocusPointFollowsPointer = gSavedSettings.getBOOL("FSFocusPointFollowsPointer");
	// </FS:Beq>    
	CameraFocusTransitionTime = gSavedSettings.getF32("CameraFocusTransitionTime");
	CameraFNumber = gSavedSettings.getF32("CameraFNumber");
	CameraFocalLength = gSavedSettings.getF32("CameraFocalLength");
	CameraFieldOfView = gSavedSettings.getF32("CameraFieldOfView");
	RenderShadowNoise = gSavedSettings.getF32("RenderShadowNoise");
	RenderShadowBlurSize = gSavedSettings.getF32("RenderShadowBlurSize");
	RenderSSAOScale = gSavedSettings.getF32("RenderSSAOScale");
	RenderSSAOMaxScale = gSavedSettings.getU32("RenderSSAOMaxScale");
	RenderSSAOFactor = gSavedSettings.getF32("RenderSSAOFactor");
	RenderSSAOEffect = gSavedSettings.getVector3("RenderSSAOEffect");
	RenderShadowOffsetError = gSavedSettings.getF32("RenderShadowOffsetError");
	RenderShadowBiasError = gSavedSettings.getF32("RenderShadowBiasError");
	RenderShadowOffset = gSavedSettings.getF32("RenderShadowOffset");
	RenderShadowBias = gSavedSettings.getF32("RenderShadowBias");
	RenderSpotShadowOffset = gSavedSettings.getF32("RenderSpotShadowOffset");
	RenderSpotShadowBias = gSavedSettings.getF32("RenderSpotShadowBias");
	RenderEdgeDepthCutoff = gSavedSettings.getF32("RenderEdgeDepthCutoff");
	RenderEdgeNormCutoff = gSavedSettings.getF32("RenderEdgeNormCutoff");
	RenderShadowGaussian = gSavedSettings.getVector3("RenderShadowGaussian");
	RenderShadowBlurDistFactor = gSavedSettings.getF32("RenderShadowBlurDistFactor");
	RenderDeferredAtmospheric = gSavedSettings.getBOOL("RenderDeferredAtmospheric");
	RenderReflectionDetail = gSavedSettings.getS32("RenderReflectionDetail");
	RenderHighlightFadeTime = gSavedSettings.getF32("RenderHighlightFadeTime");
	RenderShadowClipPlanes = gSavedSettings.getVector3("RenderShadowClipPlanes");
	RenderShadowOrthoClipPlanes = gSavedSettings.getVector3("RenderShadowOrthoClipPlanes");
	RenderShadowNearDist = gSavedSettings.getVector3("RenderShadowNearDist");
	RenderFarClip = gSavedSettings.getF32("RenderFarClip");
	RenderShadowSplitExponent = gSavedSettings.getVector3("RenderShadowSplitExponent");
	RenderShadowErrorCutoff = gSavedSettings.getF32("RenderShadowErrorCutoff");
	RenderShadowFOVCutoff = gSavedSettings.getF32("RenderShadowFOVCutoff");
	CameraOffset = gSavedSettings.getBOOL("CameraOffset");
	CameraMaxCoF = gSavedSettings.getF32("CameraMaxCoF");
	CameraDoFResScale = gSavedSettings.getF32("CameraDoFResScale");
	exoPostProcess::instance().ExodusRenderPostSettingsUpdate();	// <FS:CR> Import Vignette from Exodus

	RenderAutoHideSurfaceAreaLimit = gSavedSettings.getF32("RenderAutoHideSurfaceAreaLimit");
	RenderSpotLight = nullptr;
	updateRenderDeferred();

	if (gNonInteractive)
	{
		LLVOAvatar::sMaxNonImpostors = 1;
		LLVOAvatar::updateImpostorRendering(LLVOAvatar::sMaxNonImpostors);
	}
}

void LLPipeline::releaseGLBuffers()
{
	assertInitialized();
	
	if (mNoiseMap)
	{
		LLImageGL::deleteTextures(1, &mNoiseMap);
		mNoiseMap = 0;
	}

	if (mTrueNoiseMap)
	{
		LLImageGL::deleteTextures(1, &mTrueNoiseMap);
		mTrueNoiseMap = 0;
	}

	releaseLUTBuffers();

	mWaterRef.release();
	mWaterDis.release();
    mBake.release();
	mHighlight.release();
	
	for (U32 i = 0; i < 3; i++)
	{
		mGlow[i].release();
	}

	releaseScreenBuffers();

	gBumpImageList.destroyGL();
	LLVOAvatar::resetImpostors();
}

void LLPipeline::releaseLUTBuffers()
{
	if (mLightFunc)
	{
		LLImageGL::deleteTextures(1, &mLightFunc);
		mLightFunc = 0;
	}
}

void LLPipeline::releaseShadowBuffers()
{
    releaseShadowTargets();
}

void LLPipeline::releaseScreenBuffers()
{
	mUIScreen.release();
	mScreen.release();
	mFXAABuffer.release();
	mPhysicsDisplay.release();
	mDeferredScreen.release();
	mDeferredDepth.release();
	mDeferredLight.release();
	mOcclusionDepth.release();
}
		
		
void LLPipeline::releaseShadowTarget(U32 index)
{
    mShadow[index].release();
    mShadowOcclusion[index].release();
}

void LLPipeline::releaseShadowTargets()
{
	for (U32 i = 0; i < 6; i++)
	{
        releaseShadowTarget(i);
	}
}

void LLPipeline::createGLBuffers()
{
    LL_PROFILE_ZONE_SCOPED_CATEGORY_PIPELINE;
    stop_glerror();
	assertInitialized();

	updateRenderDeferred();
	if (LLPipeline::sWaterReflections)
	{ //water reflection texture
		U32 res = (U32) llmax(gSavedSettings.getS32("RenderWaterRefResolution"), 512);
		mWaterRef.allocate(res,res,GL_RGBA,TRUE,FALSE);
        mWaterDis.allocate(res,res,GL_RGBA,TRUE,FALSE,LLTexUnit::TT_TEXTURE);
	}

    // Use FBO for bake tex
    // <FS:Ansariel> Allow higher resolution rendering in mesh render preview
    //mBake.allocate(512, 512, GL_RGBA, TRUE, FALSE, LLTexUnit::TT_TEXTURE, true); // SL-12781 Build > Upload > Model; 3D Preview
    mBake.allocate(1024, 1024, GL_RGBA, true, false, LLTexUnit::TT_TEXTURE, true); // SL-12781 Build > Upload > Model; 3D Preview
    // <FS:Ansariel>

	mHighlight.allocate(256,256,GL_RGBA, FALSE, FALSE);

	stop_glerror();

	GLuint resX = gViewerWindow->getWorldViewWidthRaw();
	GLuint resY = gViewerWindow->getWorldViewHeightRaw();

    // allocate screen space glow buffers
    const U32 glow_res = llmax(1, llmin(512, 1 << gSavedSettings.getS32("RenderGlowResolutionPow")));
    for (U32 i = 0; i < 3; i++)
    {
        mGlow[i].allocate(512, glow_res, GL_RGBA, FALSE, FALSE);
    }

    allocateScreenBuffer(resX, resY);
    mScreenWidth = 0;
    mScreenHeight = 0;

    if (sRenderDeferred)
    {
		if (!mNoiseMap)
		{
			const U32 noiseRes = 128;
			LLVector3 noise[noiseRes*noiseRes];

			F32 scaler = gSavedSettings.getF32("RenderDeferredNoise")/100.f;
			for (U32 i = 0; i < noiseRes*noiseRes; ++i)
			{
				noise[i] = LLVector3(ll_frand()-0.5f, ll_frand()-0.5f, 0.f);
				noise[i].normVec();
				noise[i].mV[2] = ll_frand()*scaler+1.f-scaler/2.f;
			}

			LLImageGL::generateTextures(1, &mNoiseMap);
			
			gGL.getTexUnit(0)->bindManual(LLTexUnit::TT_TEXTURE, mNoiseMap);
			LLImageGL::setManualImage(LLTexUnit::getInternalType(LLTexUnit::TT_TEXTURE), 0, GL_RGB16F_ARB, noiseRes, noiseRes, GL_RGB, GL_FLOAT, noise, false);
			gGL.getTexUnit(0)->setTextureFilteringOption(LLTexUnit::TFO_POINT);
		}

		if (!mTrueNoiseMap)
		{
			const U32 noiseRes = 128;
			F32 noise[noiseRes*noiseRes*3];
			for (U32 i = 0; i < noiseRes*noiseRes*3; i++)
			{
				noise[i] = ll_frand()*2.0-1.0;
			}

			LLImageGL::generateTextures(1, &mTrueNoiseMap);
			gGL.getTexUnit(0)->bindManual(LLTexUnit::TT_TEXTURE, mTrueNoiseMap);
			LLImageGL::setManualImage(LLTexUnit::getInternalType(LLTexUnit::TT_TEXTURE), 0, GL_RGB16F_ARB, noiseRes, noiseRes, GL_RGB,GL_FLOAT, noise, false);
			gGL.getTexUnit(0)->setTextureFilteringOption(LLTexUnit::TFO_POINT);
		}

		createLUTBuffers();
	}

	gBumpImageList.restoreGL();
}

F32 lerpf(F32 a, F32 b, F32 w)
{
	return a + w * (b - a);
}

void LLPipeline::createLUTBuffers()
{
	if (sRenderDeferred)
	{
		if (!mLightFunc)
		{
			U32 lightResX = gSavedSettings.getU32("RenderSpecularResX");
			U32 lightResY = gSavedSettings.getU32("RenderSpecularResY");
			F32* ls = new F32[lightResX*lightResY];
			F32 specExp = gSavedSettings.getF32("RenderSpecularExponent");
            // Calculate the (normalized) blinn-phong specular lookup texture. (with a few tweaks)
			for (U32 y = 0; y < lightResY; ++y)
			{
				for (U32 x = 0; x < lightResX; ++x)
				{
					ls[y*lightResX+x] = 0;
					F32 sa = (F32) x/(lightResX-1);
					F32 spec = (F32) y/(lightResY-1);
					F32 n = spec * spec * specExp;
					
					// Nothing special here.  Just your typical blinn-phong term.
					spec = powf(sa, n);
					
					// Apply our normalization function.
					// Note: This is the full equation that applies the full normalization curve, not an approximation.
					// This is fine, given we only need to create our LUT once per buffer initialization.
					spec *= (((n + 2) * (n + 4)) / (8 * F_PI * (powf(2, -n/2) + n)));

					// Since we use R16F, we no longer have a dynamic range issue we need to work around here.
					// Though some older drivers may not like this, newer drivers shouldn't have this problem.
					ls[y*lightResX+x] = spec;
				}
			}
			
			U32 pix_format = GL_R16F;
#if LL_DARWIN
			// Need to work around limited precision with 10.6.8 and older drivers
			//
			pix_format = GL_R32F;
#endif
			LLImageGL::generateTextures(1, &mLightFunc);
			gGL.getTexUnit(0)->bindManual(LLTexUnit::TT_TEXTURE, mLightFunc);
			LLImageGL::setManualImage(LLTexUnit::getInternalType(LLTexUnit::TT_TEXTURE), 0, pix_format, lightResX, lightResY, GL_RED, GL_FLOAT, ls, false);
			gGL.getTexUnit(0)->setTextureAddressMode(LLTexUnit::TAM_CLAMP);
			gGL.getTexUnit(0)->setTextureFilteringOption(LLTexUnit::TFO_TRILINEAR);
			glTexParameteri(GL_TEXTURE_2D, GL_TEXTURE_MAG_FILTER, GL_LINEAR);
			glTexParameteri(GL_TEXTURE_2D, GL_TEXTURE_MIN_FILTER, GL_NEAREST);
			
			delete [] ls;
		}
	}
}


void LLPipeline::restoreGL()
{
	assertInitialized();

	LLViewerShaderMgr::instance()->setShaders();

	for (LLWorld::region_list_t::const_iterator iter = LLWorld::getInstance()->getRegionList().begin(); 
			iter != LLWorld::getInstance()->getRegionList().end(); ++iter)
	{
		LLViewerRegion* region = *iter;
		for (U32 i = 0; i < LLViewerRegion::NUM_PARTITIONS; i++)
		{
			LLSpatialPartition* part = region->getSpatialPartition(i);
			if (part)
			{
				part->restoreGL();
		}
		}
	}
}

bool LLPipeline::shadersLoaded()
{
    return (assertInitialized() && mShadersLoaded);
}

bool LLPipeline::canUseWindLightShaders() const
{
	return (gWLSkyProgram.mProgramObject != 0 &&
			LLViewerShaderMgr::instance()->getShaderLevel(LLViewerShaderMgr::SHADER_WINDLIGHT) > 1);
}

bool LLPipeline::canUseWindLightShadersOnObjects() const
{
	return (canUseWindLightShaders() 
		&& LLViewerShaderMgr::instance()->getShaderLevel(LLViewerShaderMgr::SHADER_OBJECT) > 0);
}

bool LLPipeline::canUseAntiAliasing() const
{
	return true;
}

void LLPipeline::unloadShaders()
{
	LLViewerShaderMgr::instance()->unloadShaders();
	mShadersLoaded = false;
}

void LLPipeline::assertInitializedDoError()
{
	LL_ERRS() << "LLPipeline used when uninitialized." << LL_ENDL;
}

//============================================================================

void LLPipeline::enableShadows(const bool enable_shadows)
{
	//should probably do something here to wrangle shadows....	
}

S32 LLPipeline::getMaxLightingDetail() const
{
	/*if (mShaderLevel[SHADER_OBJECT] >= LLDrawPoolSimple::SHADER_LEVEL_LOCAL_LIGHTS)
	{
		return 3;
	}
	else*/
	{
		return 1;
	}
}

S32 LLPipeline::setLightingDetail(S32 level)
{
	refreshCachedSettings();

	if (level < 0)
	{
		if (RenderLocalLights)
		{
			level = 1;
		}
		else
		{
			level = 0;
		}
	}
	level = llclamp(level, 0, getMaxLightingDetail());
	mLightingDetail = level;
	
	return mLightingDetail;
}

class LLOctreeDirtyTexture : public OctreeTraveler
{
public:
	const std::set<LLViewerFetchedTexture*>& mTextures;

	LLOctreeDirtyTexture(const std::set<LLViewerFetchedTexture*>& textures) : mTextures(textures) { }

	virtual void visit(const OctreeNode* node)
	{
		LLSpatialGroup* group = (LLSpatialGroup*) node->getListener(0);

		if (!group->hasState(LLSpatialGroup::GEOM_DIRTY) && !group->isEmpty())
		{
			for (LLSpatialGroup::draw_map_t::iterator i = group->mDrawMap.begin(); i != group->mDrawMap.end(); ++i)
			{
				for (LLSpatialGroup::drawmap_elem_t::iterator j = i->second.begin(); j != i->second.end(); ++j) 
				{
					LLDrawInfo* params = *j;
					LLViewerFetchedTexture* tex = LLViewerTextureManager::staticCastToFetchedTexture(params->mTexture);
					if (tex && mTextures.find(tex) != mTextures.end())
					{ 
						group->setState(LLSpatialGroup::GEOM_DIRTY);
					}
				}
			}
		}

		for (LLSpatialGroup::bridge_list_t::iterator i = group->mBridgeList.begin(); i != group->mBridgeList.end(); ++i)
		{
			LLSpatialBridge* bridge = *i;
			traverse(bridge->mOctree);
		}
	}
};

// Called when a texture changes # of channels (causes faces to move to alpha pool)
void LLPipeline::dirtyPoolObjectTextures(const std::set<LLViewerFetchedTexture*>& textures)
{
    LL_PROFILE_ZONE_SCOPED_CATEGORY_PIPELINE;
	assertInitialized();

	// *TODO: This is inefficient and causes frame spikes; need a better way to do this
	//        Most of the time is spent in dirty.traverse.

	for (pool_set_t::iterator iter = mPools.begin(); iter != mPools.end(); ++iter)
	{
		LLDrawPool *poolp = *iter;
		if (poolp->isFacePool())
		{
			((LLFacePool*) poolp)->dirtyTextures(textures);
		}
	}
	
	LLOctreeDirtyTexture dirty(textures);
	for (LLWorld::region_list_t::const_iterator iter = LLWorld::getInstance()->getRegionList().begin(); 
			iter != LLWorld::getInstance()->getRegionList().end(); ++iter)
	{
		LLViewerRegion* region = *iter;
		for (U32 i = 0; i < LLViewerRegion::NUM_PARTITIONS; i++)
		{
			LLSpatialPartition* part = region->getSpatialPartition(i);
			if (part)
			{
				dirty.traverse(part->mOctree);
			}
		}
	}
}

LLDrawPool *LLPipeline::findPool(const U32 type, LLViewerTexture *tex0)
{
	assertInitialized();

	LLDrawPool *poolp = NULL;
	switch( type )
	{
	case LLDrawPool::POOL_SIMPLE:
		poolp = mSimplePool;
		break;

	case LLDrawPool::POOL_GRASS:
		poolp = mGrassPool;
		break;

	case LLDrawPool::POOL_ALPHA_MASK:
		poolp = mAlphaMaskPool;
		break;

	case LLDrawPool::POOL_FULLBRIGHT_ALPHA_MASK:
		poolp = mFullbrightAlphaMaskPool;
		break;

	case LLDrawPool::POOL_FULLBRIGHT:
		poolp = mFullbrightPool;
		break;

	case LLDrawPool::POOL_INVISIBLE:
		poolp = mInvisiblePool;
		break;

	case LLDrawPool::POOL_GLOW:
		poolp = mGlowPool;
		break;

	case LLDrawPool::POOL_TREE:
		poolp = get_if_there(mTreePools, (uintptr_t)tex0, (LLDrawPool*)0 );
		break;

	case LLDrawPool::POOL_TERRAIN:
		poolp = get_if_there(mTerrainPools, (uintptr_t)tex0, (LLDrawPool*)0 );
		break;

	case LLDrawPool::POOL_BUMP:
		poolp = mBumpPool;
		break;
	case LLDrawPool::POOL_MATERIALS:
		poolp = mMaterialsPool;
		break;
	case LLDrawPool::POOL_ALPHA:
		poolp = mAlphaPool;
		break;

	case LLDrawPool::POOL_AVATAR:
	case LLDrawPool::POOL_CONTROL_AV:
		break; // Do nothing

	case LLDrawPool::POOL_SKY:
		poolp = mSkyPool;
		break;

	case LLDrawPool::POOL_WATER:
		poolp = mWaterPool;
		break;

	case LLDrawPool::POOL_GROUND:
		poolp = mGroundPool;
		break;

	case LLDrawPool::POOL_WL_SKY:
		poolp = mWLSkyPool;
		break;

	default:
		llassert(0);
		LL_ERRS() << "Invalid Pool Type in  LLPipeline::findPool() type=" << type << LL_ENDL;
		break;
	}

	return poolp;
}


LLDrawPool *LLPipeline::getPool(const U32 type,	LLViewerTexture *tex0)
{
	LLDrawPool *poolp = findPool(type, tex0);
	if (poolp)
	{
		return poolp;
	}

	LLDrawPool *new_poolp = LLDrawPool::createPool(type, tex0);
	addPool( new_poolp );

	return new_poolp;
}


// static
LLDrawPool* LLPipeline::getPoolFromTE(const LLTextureEntry* te, LLViewerTexture* imagep)
{
	U32 type = getPoolTypeFromTE(te, imagep);
	return gPipeline.getPool(type, imagep);
}

//static 
U32 LLPipeline::getPoolTypeFromTE(const LLTextureEntry* te, LLViewerTexture* imagep)
{
	if (!te || !imagep)
	{
		return 0;
	}
		
	LLMaterial* mat = te->getMaterialParams().get();

	bool color_alpha = te->getColor().mV[3] < 0.999f;
	bool alpha = color_alpha;
	if (imagep)
	{
		alpha = alpha || (imagep->getComponents() == 4 && imagep->getType() != LLViewerTexture::MEDIA_TEXTURE) || (imagep->getComponents() == 2);
	}

	if (alpha && mat)
	{
		switch (mat->getDiffuseAlphaMode())
		{
			case 1:
				alpha = true; // Material's alpha mode is set to blend.  Toss it into the alpha draw pool.
				break;
			case 0: //alpha mode set to none, never go to alpha pool
			case 3: //alpha mode set to emissive, never go to alpha pool
				alpha = color_alpha;
				break;
			default: //alpha mode set to "mask", go to alpha pool if fullbright
				alpha = color_alpha; // Material's alpha mode is set to none, mask, or emissive.  Toss it into the opaque material draw pool.
				break;
		}
	}
	
	if (alpha)
	{
		return LLDrawPool::POOL_ALPHA;
	}
	else if ((te->getBumpmap() || te->getShiny()) && (!mat || mat->getNormalID().isNull()))
	{
		return LLDrawPool::POOL_BUMP;
	}
	else if (mat && !alpha)
	{
		return LLDrawPool::POOL_MATERIALS;
	}
	else
	{
		return LLDrawPool::POOL_SIMPLE;
	}
}


void LLPipeline::addPool(LLDrawPool *new_poolp)
{
	assertInitialized();
	mPools.insert(new_poolp);
	addToQuickLookup( new_poolp );
}

void LLPipeline::allocDrawable(LLViewerObject *vobj)
{
	LLDrawable *drawable = new LLDrawable(vobj);
	vobj->mDrawable = drawable;
	
	//encompass completely sheared objects by taking 
	//the most extreme point possible (<1,1,0.5>)
	drawable->setRadius(LLVector3(1,1,0.5f).scaleVec(vobj->getScale()).length());
	if (vobj->isOrphaned())
	{
		drawable->setState(LLDrawable::FORCE_INVISIBLE);
	}
	drawable->updateXform(TRUE);
}


void LLPipeline::unlinkDrawable(LLDrawable *drawable)
{
    LL_PROFILE_ZONE_SCOPED_CATEGORY_PIPELINE;

	assertInitialized();

	LLPointer<LLDrawable> drawablep = drawable; // make sure this doesn't get deleted before we are done
	
	// Based on flags, remove the drawable from the queues that it's on.
	if (drawablep->isState(LLDrawable::ON_MOVE_LIST))
	{
		LLDrawable::drawable_vector_t::iterator iter = std::find(mMovedList.begin(), mMovedList.end(), drawablep);
		if (iter != mMovedList.end())
		{
			mMovedList.erase(iter);
		}
	}

	if (drawablep->getSpatialGroup())
	{
		if (!drawablep->getSpatialGroup()->getSpatialPartition()->remove(drawablep, drawablep->getSpatialGroup()))
		{
#ifdef LL_RELEASE_FOR_DOWNLOAD
			LL_WARNS() << "Couldn't remove object from spatial group!" << LL_ENDL;
#else
			LL_ERRS() << "Couldn't remove object from spatial group!" << LL_ENDL;
#endif
		}
	}

	mLights.erase(drawablep);

	for (light_set_t::iterator iter = mNearbyLights.begin();
				iter != mNearbyLights.end(); iter++)
	{
		if (iter->drawable == drawablep)
		{
			mNearbyLights.erase(iter);
			break;
		}
	}

	HighlightItem item(drawablep);
	mHighlightSet.erase(item);

	if (mHighlightObject == drawablep)
	{
		mHighlightObject = NULL;
	}

	for (U32 i = 0; i < 2; ++i)
	{
		if (mShadowSpotLight[i] == drawablep)
		{
			mShadowSpotLight[i] = NULL;
		}

		if (mTargetShadowSpotLight[i] == drawablep)
		{
			mTargetShadowSpotLight[i] = NULL;
		}
	}
}

//static
void LLPipeline::removeMutedAVsLights(LLVOAvatar* muted_avatar)
{
    LL_PROFILE_ZONE_SCOPED_CATEGORY_PIPELINE;
	for (light_set_t::iterator iter = gPipeline.mNearbyLights.begin();
		 iter != gPipeline.mNearbyLights.end(); iter++)
	{
		if (iter->drawable->getVObj()->isAttachment() && iter->drawable->getVObj()->getAvatar() == muted_avatar)
		{
			gPipeline.mLights.erase(iter->drawable);
			gPipeline.mNearbyLights.erase(iter);
		}
	}
}

U32 LLPipeline::addObject(LLViewerObject *vobj)
{
	if (RenderDelayCreation)
	{
		mCreateQ.push_back(vobj);
	}
	else
	{
		createObject(vobj);
	}

	return 1;
}

void LLPipeline::createObjects(F32 max_dtime)
{
    LL_PROFILE_ZONE_SCOPED_CATEGORY_PIPELINE;

	LLTimer update_timer;

	while (!mCreateQ.empty() && update_timer.getElapsedTimeF32() < max_dtime)
	{
		LLViewerObject* vobj = mCreateQ.front();
		if (!vobj->isDead())
		{
			createObject(vobj);
		}
		mCreateQ.pop_front();
	}
	
	//for (LLViewerObject::vobj_list_t::iterator iter = mCreateQ.begin(); iter != mCreateQ.end(); ++iter)
	//{
	//	createObject(*iter);
	//}

	//mCreateQ.clear();
}

void LLPipeline::createObject(LLViewerObject* vobj)
{
    LL_PROFILE_ZONE_SCOPED_CATEGORY_PIPELINE;
	LLDrawable* drawablep = vobj->mDrawable;

	if (!drawablep)
	{
		drawablep = vobj->createDrawable(this);
	}
	else
	{
		LL_ERRS() << "Redundant drawable creation!" << LL_ENDL;
	}
		
	llassert(drawablep);

	if (vobj->getParent())
	{
		vobj->setDrawableParent(((LLViewerObject*)vobj->getParent())->mDrawable); // LLPipeline::addObject 1
	}
	else
	{
		vobj->setDrawableParent(NULL); // LLPipeline::addObject 2
	}

	markRebuild(drawablep, LLDrawable::REBUILD_ALL, TRUE);

	// <FS:Beq> FIRE-23122 BUG-225920 Remove broken RenderAnimateRes functionality.
	//if (drawablep->getVOVolume() && RenderAnimateRes)
	//{
	//	// fun animated res
	//	drawablep->updateXform(TRUE);
	//	drawablep->clearState(LLDrawable::MOVE_UNDAMPED);
	//	drawablep->setScale(LLVector3(0,0,0));
	//	drawablep->makeActive();
	//}
}


void LLPipeline::resetFrameStats()
{
    LL_PROFILE_ZONE_SCOPED_CATEGORY_PIPELINE;
	assertInitialized();

	sCompiles        = 0;
	mNumVisibleFaces = 0;

	if (mOldRenderDebugMask != mRenderDebugMask)
	{
		gObjectList.clearDebugText();
		mOldRenderDebugMask = mRenderDebugMask;
	}
}

//external functions for asynchronous updating
void LLPipeline::updateMoveDampedAsync(LLDrawable* drawablep)
{
    LL_PROFILE_ZONE_SCOPED;
	if (FreezeTime)
	{
		return;
	}
	if (!drawablep)
	{
		LL_ERRS() << "updateMove called with NULL drawablep" << LL_ENDL;
		return;
	}
	if (drawablep->isState(LLDrawable::EARLY_MOVE))
	{
		return;
	}

	assertInitialized();

	// update drawable now
	drawablep->clearState(LLDrawable::MOVE_UNDAMPED); // force to DAMPED
	drawablep->updateMove(); // returns done
	drawablep->setState(LLDrawable::EARLY_MOVE); // flag says we already did an undamped move this frame
	// Put on move list so that EARLY_MOVE gets cleared
	if (!drawablep->isState(LLDrawable::ON_MOVE_LIST))
	{
		mMovedList.push_back(drawablep);
		drawablep->setState(LLDrawable::ON_MOVE_LIST);
	}
}

void LLPipeline::updateMoveNormalAsync(LLDrawable* drawablep)
{
    LL_PROFILE_ZONE_SCOPED;
	if (FreezeTime)
	{
		return;
	}
	if (!drawablep)
	{
		LL_ERRS() << "updateMove called with NULL drawablep" << LL_ENDL;
		return;
	}
	if (drawablep->isState(LLDrawable::EARLY_MOVE))
	{
		return;
	}

	assertInitialized();

	// update drawable now
	drawablep->setState(LLDrawable::MOVE_UNDAMPED); // force to UNDAMPED
	drawablep->updateMove();
	drawablep->setState(LLDrawable::EARLY_MOVE); // flag says we already did an undamped move this frame
	// Put on move list so that EARLY_MOVE gets cleared
	if (!drawablep->isState(LLDrawable::ON_MOVE_LIST))
	{
		mMovedList.push_back(drawablep);
		drawablep->setState(LLDrawable::ON_MOVE_LIST);
	}
}

void LLPipeline::updateMovedList(LLDrawable::drawable_vector_t& moved_list)
{
    LL_PROFILE_ZONE_SCOPED;
	LLDrawable::drawable_vector_t newList; // <FS:ND> removing elements in the middle of a vector is a really bad idea. I'll just create a new one and swap it at the end.

	for (LLDrawable::drawable_vector_t::iterator iter = moved_list.begin();
		 iter != moved_list.end(); )
	{
		LLDrawable::drawable_vector_t::iterator curiter = iter++;
		LLDrawable *drawablep = *curiter;
		bool done = true;
		if (!drawablep->isDead() && (!drawablep->isState(LLDrawable::EARLY_MOVE)))
		{
			done = drawablep->updateMove();
		}
		drawablep->clearState(LLDrawable::EARLY_MOVE | LLDrawable::MOVE_UNDAMPED);
		if (done)
		{
			if (drawablep->isRoot() && !drawablep->isState(LLDrawable::ACTIVE))
			{
				drawablep->makeStatic();
			}
			drawablep->clearState(LLDrawable::ON_MOVE_LIST);
			if (drawablep->isState(LLDrawable::ANIMATED_CHILD))
			{ //will likely not receive any future world matrix updates
				// -- this keeps attachments from getting stuck in space and falling off your avatar
				drawablep->clearState(LLDrawable::ANIMATED_CHILD);
				markRebuild(drawablep, LLDrawable::REBUILD_VOLUME, TRUE);
				if (drawablep->getVObj())
				{
					drawablep->getVObj()->dirtySpatialGroup(TRUE);
				}
			}
		// <FS:ND> removing elements in the middle of a vector is a really bad idea. I'll just create a new one and swap it at the end.
			// iter = moved_list.erase(curiter); // <FS:ND> removing elements in the middle of a vector is a really bad idea. I'll just create a new one and swap it at the end.
		}
		else
			newList.push_back( drawablep );
		// </FS:ND>
	}

	moved_list.swap( newList ); // <FS:ND> removing elements in the middle of a vector is a really bad idea. I'll just create a new one and swap it at the end.
}

void LLPipeline::updateMove()
{
    LL_PROFILE_ZONE_SCOPED_CATEGORY_PIPELINE;

	if (FreezeTime)
	{
		return;
	}

	assertInitialized();

	for (LLDrawable::drawable_set_t::iterator iter = mRetexturedList.begin();
			iter != mRetexturedList.end(); ++iter)
	{
		LLDrawable* drawablep = *iter;
		if (drawablep && !drawablep->isDead())
		{
			drawablep->updateTexture();
		}
	}
	mRetexturedList.clear();

	updateMovedList(mMovedList);

	//balance octrees
	for (LLWorld::region_list_t::const_iterator iter = LLWorld::getInstance()->getRegionList().begin(); 
		iter != LLWorld::getInstance()->getRegionList().end(); ++iter)
	{
		LLViewerRegion* region = *iter;
		for (U32 i = 0; i < LLViewerRegion::NUM_PARTITIONS; i++)
		{
			LLSpatialPartition* part = region->getSpatialPartition(i);
			if (part)
			{
				part->mOctree->balance();
			}
		}

		//balance the VO Cache tree
		LLVOCachePartition* vo_part = region->getVOCachePartition();
		if(vo_part)
		{
			vo_part->mOctree->balance();
		}
	}
}

/////////////////////////////////////////////////////////////////////////////
// Culling and occlusion testing
/////////////////////////////////////////////////////////////////////////////

//static
F32 LLPipeline::calcPixelArea(LLVector3 center, LLVector3 size, LLCamera &camera)
{
	LLVector3 lookAt = center - camera.getOrigin();
	F32 dist = lookAt.length();

	//ramp down distance for nearby objects
	//shrink dist by dist/16.
	if (dist < 16.f)
	{
		dist /= 16.f;
		dist *= dist;
		dist *= 16.f;
	}

	//get area of circle around node
	F32 app_angle = atanf(size.length()/dist);
	F32 radius = app_angle*LLDrawable::sCurPixelAngle;
	return radius*radius * F_PI;
}

//static
F32 LLPipeline::calcPixelArea(const LLVector4a& center, const LLVector4a& size, LLCamera &camera)
{
	LLVector4a origin;
	origin.load3(camera.getOrigin().mV);

	LLVector4a lookAt;
	lookAt.setSub(center, origin);
	F32 dist = lookAt.getLength3().getF32();

	//ramp down distance for nearby objects
	//shrink dist by dist/16.
	if (dist < 16.f)
	{
		dist /= 16.f;
		dist *= dist;
		dist *= 16.f;
	}

	//get area of circle around node
	F32 app_angle = atanf(size.getLength3().getF32()/dist);
	F32 radius = app_angle*LLDrawable::sCurPixelAngle;
	return radius*radius * F_PI;
}

void LLPipeline::grabReferences(LLCullResult& result)
{
	sCull = &result;
}

void LLPipeline::clearReferences()
{
    LL_PROFILE_ZONE_SCOPED_CATEGORY_PIPELINE;
	sCull = NULL;
	mGroupSaveQ1.clear();
}

void check_references(LLSpatialGroup* group, LLDrawable* drawable)
{
	for (LLSpatialGroup::element_iter i = group->getDataBegin(); i != group->getDataEnd(); ++i)
	{
        LLDrawable* drawablep = (LLDrawable*)(*i)->getDrawable();
		if (drawable == drawablep)
		{
			LL_ERRS() << "LLDrawable deleted while actively reference by LLPipeline." << LL_ENDL;
		}
	}			
}

void check_references(LLDrawable* drawable, LLFace* face)
{
	for (S32 i = 0; i < drawable->getNumFaces(); ++i)
	{
		if (drawable->getFace(i) == face)
		{
			LL_ERRS() << "LLFace deleted while actively referenced by LLPipeline." << LL_ENDL;
		}
	}
}

void check_references(LLSpatialGroup* group, LLFace* face)
{
	for (LLSpatialGroup::element_iter i = group->getDataBegin(); i != group->getDataEnd(); ++i)
	{
		LLDrawable* drawable = (LLDrawable*)(*i)->getDrawable();
		if(drawable)
		{
		check_references(drawable, face);
	}			
}
}

void LLPipeline::checkReferences(LLFace* face)
{
#if 0
	if (sCull)
	{
		for (LLCullResult::sg_iterator iter = sCull->beginVisibleGroups(); iter != sCull->endVisibleGroups(); ++iter)
		{
			LLSpatialGroup* group = *iter;
			check_references(group, face);
		}

		for (LLCullResult::sg_iterator iter = sCull->beginAlphaGroups(); iter != sCull->endAlphaGroups(); ++iter)
		{
			LLSpatialGroup* group = *iter;
			check_references(group, face);
		}

		for (LLCullResult::sg_iterator iter = sCull->beginDrawableGroups(); iter != sCull->endDrawableGroups(); ++iter)
		{
			LLSpatialGroup* group = *iter;
			check_references(group, face);
		}

		for (LLCullResult::drawable_iterator iter = sCull->beginVisibleList(); iter != sCull->endVisibleList(); ++iter)
		{
			LLDrawable* drawable = *iter;
			check_references(drawable, face);	
		}
	}
#endif
}

void LLPipeline::checkReferences(LLDrawable* drawable)
{
#if 0
	if (sCull)
	{
		for (LLCullResult::sg_iterator iter = sCull->beginVisibleGroups(); iter != sCull->endVisibleGroups(); ++iter)
		{
			LLSpatialGroup* group = *iter;
			check_references(group, drawable);
		}

		for (LLCullResult::sg_iterator iter = sCull->beginAlphaGroups(); iter != sCull->endAlphaGroups(); ++iter)
		{
			LLSpatialGroup* group = *iter;
			check_references(group, drawable);
		}

		for (LLCullResult::sg_iterator iter = sCull->beginDrawableGroups(); iter != sCull->endDrawableGroups(); ++iter)
		{
			LLSpatialGroup* group = *iter;
			check_references(group, drawable);
		}

		for (LLCullResult::drawable_iterator iter = sCull->beginVisibleList(); iter != sCull->endVisibleList(); ++iter)
		{
			if (drawable == *iter)
			{
				LL_ERRS() << "LLDrawable deleted while actively referenced by LLPipeline." << LL_ENDL;
			}
		}
	}
#endif
}

void check_references(LLSpatialGroup* group, LLDrawInfo* draw_info)
{
	for (LLSpatialGroup::draw_map_t::iterator i = group->mDrawMap.begin(); i != group->mDrawMap.end(); ++i)
	{
		LLSpatialGroup::drawmap_elem_t& draw_vec = i->second;
		for (LLSpatialGroup::drawmap_elem_t::iterator j = draw_vec.begin(); j != draw_vec.end(); ++j)
		{
			LLDrawInfo* params = *j;
			if (params == draw_info)
			{
				LL_ERRS() << "LLDrawInfo deleted while actively referenced by LLPipeline." << LL_ENDL;
			}
		}
	}
}


void LLPipeline::checkReferences(LLDrawInfo* draw_info)
{
#if 0
	if (sCull)
	{
		for (LLCullResult::sg_iterator iter = sCull->beginVisibleGroups(); iter != sCull->endVisibleGroups(); ++iter)
		{
			LLSpatialGroup* group = *iter;
			check_references(group, draw_info);
		}

		for (LLCullResult::sg_iterator iter = sCull->beginAlphaGroups(); iter != sCull->endAlphaGroups(); ++iter)
		{
			LLSpatialGroup* group = *iter;
			check_references(group, draw_info);
		}

		for (LLCullResult::sg_iterator iter = sCull->beginDrawableGroups(); iter != sCull->endDrawableGroups(); ++iter)
		{
			LLSpatialGroup* group = *iter;
			check_references(group, draw_info);
		}
	}
#endif
}

void LLPipeline::checkReferences(LLSpatialGroup* group)
{
#if CHECK_PIPELINE_REFERENCES
	if (sCull)
	{
		for (LLCullResult::sg_iterator iter = sCull->beginVisibleGroups(); iter != sCull->endVisibleGroups(); ++iter)
		{
			if (group == *iter)
			{
				LL_ERRS() << "LLSpatialGroup deleted while actively referenced by LLPipeline." << LL_ENDL;
			}
		}

		for (LLCullResult::sg_iterator iter = sCull->beginAlphaGroups(); iter != sCull->endAlphaGroups(); ++iter)
		{
			if (group == *iter)
			{
				LL_ERRS() << "LLSpatialGroup deleted while actively referenced by LLPipeline." << LL_ENDL;
			}
		}

		for (LLCullResult::sg_iterator iter = sCull->beginDrawableGroups(); iter != sCull->endDrawableGroups(); ++iter)
		{
			if (group == *iter)
			{
				LL_ERRS() << "LLSpatialGroup deleted while actively referenced by LLPipeline." << LL_ENDL;
			}
		}
	}
#endif
}


bool LLPipeline::visibleObjectsInFrustum(LLCamera& camera)
{
	for (LLWorld::region_list_t::const_iterator iter = LLWorld::getInstance()->getRegionList().begin(); 
			iter != LLWorld::getInstance()->getRegionList().end(); ++iter)
	{
		LLViewerRegion* region = *iter;

		for (U32 i = 0; i < LLViewerRegion::NUM_PARTITIONS; i++)
		{
			LLSpatialPartition* part = region->getSpatialPartition(i);
			if (part)
			{
				if (hasRenderType(part->mDrawableType))
				{
					if (part->visibleObjectsInFrustum(camera))
					{
						return true;
					}
				}
			}
		}
	}

	return false;
}

bool LLPipeline::getVisibleExtents(LLCamera& camera, LLVector3& min, LLVector3& max)
{
	const F32 X = 65536.f;

	min = LLVector3(X,X,X);
	max = LLVector3(-X,-X,-X);

	LLViewerCamera::eCameraID saved_camera_id = LLViewerCamera::sCurCameraID;
	LLViewerCamera::sCurCameraID = LLViewerCamera::CAMERA_WORLD;

	bool res = true;

	for (LLWorld::region_list_t::const_iterator iter = LLWorld::getInstance()->getRegionList().begin(); 
			iter != LLWorld::getInstance()->getRegionList().end(); ++iter)
	{
		LLViewerRegion* region = *iter;

		for (U32 i = 0; i < LLViewerRegion::NUM_PARTITIONS; i++)
		{
			LLSpatialPartition* part = region->getSpatialPartition(i);
			if (part)
			{
				if (hasRenderType(part->mDrawableType))
				{
					if (!part->getVisibleExtents(camera, min, max))
					{
						res = false;
					}
				}
			}
		}
	}

	LLViewerCamera::sCurCameraID = saved_camera_id;

	return res;
}

static LLTrace::BlockTimerStatHandle FTM_CULL("Object Culling");

void LLPipeline::updateCull(LLCamera& camera, LLCullResult& result, LLPlane* planep, bool hud_attachments)
{
	static LLCachedControl<bool> use_occlusion(gSavedSettings,"UseOcclusion");
	static bool can_use_occlusion = LLFeatureManager::getInstance()->isFeatureAvailable("UseOcclusion") 
									&& gGLManager.mHasOcclusionQuery;

    LL_PROFILE_ZONE_SCOPED_CATEGORY_PIPELINE; //LL_RECORD_BLOCK_TIME(FTM_CULL);

	// <FS:Ansariel> Factor out instance() call
	LLWorld& world = LLWorld::instance();

    if (planep != nullptr)
    {
        camera.setUserClipPlane(*planep);
    }
    else
    {
        camera.disableUserClipPlane();
    }

	grabReferences(result);

	sCull->clear();

	bool to_texture = LLPipeline::sUseOcclusion > 1 && gPipeline.shadersLoaded();

	if (to_texture)
	{
		if (LLPipeline::sRenderDeferred && can_use_occlusion)
		{
			mOcclusionDepth.bindTarget();
		}
		else
		{
			mScreen.bindTarget();
		}
	}

	if (sUseOcclusion > 1)
	{
		gGL.setColorMask(false, false);
	}

	gGL.matrixMode(LLRender::MM_PROJECTION);
	gGL.pushMatrix();
	gGL.loadMatrix(gGLLastProjection);
	gGL.matrixMode(LLRender::MM_MODELVIEW);
	gGL.pushMatrix();
	gGLLastMatrix = NULL;
	gGL.loadMatrix(gGLLastModelView);

	LLGLDisable blend(GL_BLEND);
	LLGLDisable test(GL_ALPHA_TEST);
	gGL.getTexUnit(0)->unbind(LLTexUnit::TT_TEXTURE);

	LLGLDepthTest depth(GL_TRUE, GL_FALSE);

	bool bound_shader = false;
	if (gPipeline.shadersLoaded() && LLGLSLShader::sCurBoundShader == 0)
	{ //if no shader is currently bound, use the occlusion shader instead of fixed function if we can
		// (shadow render uses a special shader that clamps to clip planes)
		bound_shader = true;
		gOcclusionCubeProgram.bind();
	}
	
	if (sUseOcclusion > 1)
	{
		if (mCubeVB.isNull())
		{ //cube VB will be used for issuing occlusion queries
			mCubeVB = ll_create_cube_vb(LLVertexBuffer::MAP_VERTEX, GL_STATIC_DRAW_ARB);
		}
		mCubeVB->setBuffer(LLVertexBuffer::MAP_VERTEX);
	}
	
	for (LLWorld::region_list_t::const_iterator iter = world.getRegionList().begin(); // <FS:Ansariel> Factor out instance() call
			iter != world.getRegionList().end(); ++iter)
	{
		LLViewerRegion* region = *iter;

		for (U32 i = 0; i < LLViewerRegion::NUM_PARTITIONS; i++)
		{
			LLSpatialPartition* part = region->getSpatialPartition(i);
			if (part)
			{
				if (!hud_attachments ? LLViewerRegion::PARTITION_BRIDGE == i || hasRenderType(part->mDrawableType) : hasRenderType(part->mDrawableType))
				{
				    part->cull(camera);
				}
			}
		}

		//scan the VO Cache tree
		LLVOCachePartition* vo_part = region->getVOCachePartition();
		if(vo_part)
		{
            bool do_occlusion_cull = can_use_occlusion && use_occlusion && !gUseWireframe;
			vo_part->cull(camera, do_occlusion_cull);
		}
	}

	if (bound_shader)
	{
		gOcclusionCubeProgram.unbind();
	}

	if (hasRenderType(LLPipeline::RENDER_TYPE_SKY) && 
		gSky.mVOSkyp.notNull() && 
		gSky.mVOSkyp->mDrawable.notNull())
	{
		gSky.mVOSkyp->mDrawable->setVisible(camera);
		sCull->pushDrawable(gSky.mVOSkyp->mDrawable);
		gSky.updateCull();
		stop_glerror();
	}

	if (hasRenderType(LLPipeline::RENDER_TYPE_GROUND) && 
		!gPipeline.canUseWindLightShaders() &&
		gSky.mVOGroundp.notNull() && 
		gSky.mVOGroundp->mDrawable.notNull() &&
		!LLPipeline::sWaterReflections)
	{
		gSky.mVOGroundp->mDrawable->setVisible(camera);
		sCull->pushDrawable(gSky.mVOGroundp->mDrawable);
	}
	
	
    if (hasRenderType(LLPipeline::RENDER_TYPE_WL_SKY) && 
        gPipeline.canUseWindLightShaders() &&
        gSky.mVOWLSkyp.notNull() && 
        gSky.mVOWLSkyp->mDrawable.notNull())
    {
        gSky.mVOWLSkyp->mDrawable->setVisible(camera);
        sCull->pushDrawable(gSky.mVOWLSkyp->mDrawable);
    }

    bool render_water = !sReflectionRender && (hasRenderType(LLPipeline::RENDER_TYPE_WATER) || hasRenderType(LLPipeline::RENDER_TYPE_VOIDWATER));

    if (render_water)
    {
        world.precullWaterObjects(camera, sCull, render_water); // <FS:Ansariel> Factor out instance() call
    }
	
	gGL.matrixMode(LLRender::MM_PROJECTION);
	gGL.popMatrix();
	gGL.matrixMode(LLRender::MM_MODELVIEW);
	gGL.popMatrix();

	if (sUseOcclusion > 1)
	{
		gGL.setColorMask(true, false);
	}

	if (to_texture)
	{
		if (LLPipeline::sRenderDeferred && can_use_occlusion)
		{
			mOcclusionDepth.flush();
		}
		else
		{
			mScreen.flush();
		}
	}
}

void LLPipeline::markNotCulled(LLSpatialGroup* group, LLCamera& camera)
{
	if (group->isEmpty())
	{ 
		return;
	}
	
	group->setVisible();

	if (LLViewerCamera::sCurCameraID == LLViewerCamera::CAMERA_WORLD)
	{
		group->updateDistance(camera);
	}
	
	assertInitialized();
	
	if (!group->getSpatialPartition()->mRenderByGroup)
	{ //render by drawable
		sCull->pushDrawableGroup(group);
	}
	else
	{   //render by group
		sCull->pushVisibleGroup(group);
	}

	mNumVisibleNodes++;
}

void LLPipeline::markOccluder(LLSpatialGroup* group)
{
	if (sUseOcclusion > 1 && group && !group->isOcclusionState(LLSpatialGroup::ACTIVE_OCCLUSION))
	{
		LLSpatialGroup* parent = group->getParent();

		if (!parent || !parent->isOcclusionState(LLSpatialGroup::OCCLUDED))
		{ //only mark top most occluders as active occlusion
			sCull->pushOcclusionGroup(group);
			group->setOcclusionState(LLSpatialGroup::ACTIVE_OCCLUSION);
				
			if (parent && 
				!parent->isOcclusionState(LLSpatialGroup::ACTIVE_OCCLUSION) &&
				parent->getElementCount() == 0 &&
				parent->needsUpdate())
			{
				sCull->pushOcclusionGroup(group);
				parent->setOcclusionState(LLSpatialGroup::ACTIVE_OCCLUSION);
			}
		}
	}
}

void LLPipeline::downsampleDepthBuffer(LLRenderTarget& source, LLRenderTarget& dest, LLRenderTarget* scratch_space)
{
	LLGLSLShader* last_shader = LLGLSLShader::sCurBoundShaderPtr;

	LLGLSLShader* shader = NULL;

	if (scratch_space)
	{
        GLint bits = 0;
        bits |= (source.hasStencil() && dest.hasStencil()) ? GL_STENCIL_BUFFER_BIT : 0;
        bits |= GL_DEPTH_BUFFER_BIT;
		scratch_space->copyContents(source, 
									0, 0, source.getWidth(), source.getHeight(), 
									0, 0, scratch_space->getWidth(), scratch_space->getHeight(), bits, GL_NEAREST);
	}

	dest.bindTarget();
	dest.clear(GL_DEPTH_BUFFER_BIT);

	LLStrider<LLVector3> vert; 
	mDeferredVB->getVertexStrider(vert);
	LLStrider<LLVector2> tc0;
		
	vert[0].set(-1,1,0);
	vert[1].set(-1,-3,0);
	vert[2].set(3,1,0);
	
	if (source.getUsage() == LLTexUnit::TT_RECT_TEXTURE)
	{
		shader = &gDownsampleDepthRectProgram;
		shader->bind();
		shader->uniform2f(sDelta, 1.f, 1.f);
		shader->uniform2f(LLShaderMgr::DEFERRED_SCREEN_RES, source.getWidth(), source.getHeight());
	}
	else
	{
		shader = &gDownsampleDepthProgram;
		shader->bind();
		shader->uniform2f(sDelta, 1.f/source.getWidth(), 1.f/source.getHeight());
		shader->uniform2f(LLShaderMgr::DEFERRED_SCREEN_RES, 1.f, 1.f);
	}

	gGL.getTexUnit(0)->bind(scratch_space ? scratch_space : &source, TRUE);

	{
		LLGLDepthTest depth(GL_TRUE, GL_TRUE, GL_ALWAYS);
		mDeferredVB->setBuffer(LLVertexBuffer::MAP_VERTEX);
		mDeferredVB->drawArrays(LLRender::TRIANGLES, 0, 3);
	}
	
	dest.flush();
	
	if (last_shader)
	{
		last_shader->bind();
	}
	else
	{
		shader->unbind();
	}
}

void LLPipeline::doOcclusion(LLCamera& camera, LLRenderTarget& source, LLRenderTarget& dest, LLRenderTarget* scratch_space)
{
	downsampleDepthBuffer(source, dest, scratch_space);
	dest.bindTarget();
	doOcclusion(camera);
	dest.flush();
}

void LLPipeline::doOcclusion(LLCamera& camera)
{
    LL_PROFILE_ZONE_SCOPED_CATEGORY_PIPELINE;
    if (LLPipeline::sUseOcclusion > 1 && !LLSpatialPartition::sTeleportRequested &&
		(sCull->hasOcclusionGroups() || LLVOCachePartition::sNeedsOcclusionCheck))
	{
		LLVertexBuffer::unbind();

		if (hasRenderDebugMask(LLPipeline::RENDER_DEBUG_OCCLUSION))
		{
			gGL.setColorMask(true, false, false, false);
		}
		else
		{
			gGL.setColorMask(false, false);
		}
		LLGLDisable blend(GL_BLEND);
		LLGLDisable test(GL_ALPHA_TEST);
		gGL.getTexUnit(0)->unbind(LLTexUnit::TT_TEXTURE);
		LLGLDepthTest depth(GL_TRUE, GL_FALSE);

		LLGLDisable cull(GL_CULL_FACE);

		
		bool bind_shader = (LLGLSLShader::sCurBoundShader == 0);
		if (bind_shader)
		{
			if (LLPipeline::sShadowRender)
			{
				gDeferredShadowCubeProgram.bind();
			}
			else
			{
				gOcclusionCubeProgram.bind();
			}
		}

		if (mCubeVB.isNull())
		{ //cube VB will be used for issuing occlusion queries
			mCubeVB = ll_create_cube_vb(LLVertexBuffer::MAP_VERTEX, GL_STATIC_DRAW_ARB);
		}
		mCubeVB->setBuffer(LLVertexBuffer::MAP_VERTEX);

		for (LLCullResult::sg_iterator iter = sCull->beginOcclusionGroups(); iter != sCull->endOcclusionGroups(); ++iter)
		{
			LLSpatialGroup* group = *iter;
			group->doOcclusion(&camera);
			group->clearOcclusionState(LLSpatialGroup::ACTIVE_OCCLUSION);
		}
	
		//apply occlusion culling to object cache tree
		for (LLWorld::region_list_t::const_iterator iter = LLWorld::getInstance()->getRegionList().begin(); 
			iter != LLWorld::getInstance()->getRegionList().end(); ++iter)
		{
			LLVOCachePartition* vo_part = (*iter)->getVOCachePartition();
			if(vo_part)
			{
				vo_part->processOccluders(&camera);
			}
		}

		if (bind_shader)
		{
			if (LLPipeline::sShadowRender)
			{
				gDeferredShadowCubeProgram.unbind();
			}
			else
			{
				gOcclusionCubeProgram.unbind();
			}
		}

		gGL.setColorMask(true, false);
	}
}
	
bool LLPipeline::updateDrawableGeom(LLDrawable* drawablep, bool priority)
{
	bool update_complete = drawablep->updateGeometry(priority);
	if (update_complete && assertInitialized())
	{
		drawablep->setState(LLDrawable::BUILT);
	}
	return update_complete;
}

void LLPipeline::updateGL()
{
    LL_PROFILE_ZONE_SCOPED_CATEGORY_PIPELINE;
	{
		while (!LLGLUpdate::sGLQ.empty())
		{
			LLGLUpdate* glu = LLGLUpdate::sGLQ.front();
			glu->updateGL();
			glu->mInQ = FALSE;
			LLGLUpdate::sGLQ.pop_front();
		}
	}

	{ //seed VBO Pools
		LLVertexBuffer::seedPools();
	}
}

void LLPipeline::clearRebuildGroups()
{
    LL_PROFILE_ZONE_SCOPED_CATEGORY_PIPELINE;
	LLSpatialGroup::sg_vector_t	hudGroups;

	mGroupQ1Locked = true;
	// Iterate through all drawables on the priority build queue,
	for (LLSpatialGroup::sg_vector_t::iterator iter = mGroupQ1.begin();
		 iter != mGroupQ1.end(); ++iter)
	{
		LLSpatialGroup* group = *iter;

		// If the group contains HUD objects, save the group
		if (group->isHUDGroup())
		{
			hudGroups.push_back(group);
		}
		// Else, no HUD objects so clear the build state
		else
		{
			group->clearState(LLSpatialGroup::IN_BUILD_Q1);
		}
	}

	// Clear the group
	mGroupQ1.clear();

	// Copy the saved HUD groups back in
	mGroupQ1.assign(hudGroups.begin(), hudGroups.end());
	mGroupQ1Locked = false;

	// Clear the HUD groups
	hudGroups.clear();

	mGroupQ2Locked = true;
	for (LLSpatialGroup::sg_vector_t::iterator iter = mGroupQ2.begin();
		 iter != mGroupQ2.end(); ++iter)
	{
		LLSpatialGroup* group = *iter;

		// If the group contains HUD objects, save the group
		if (group->isHUDGroup())
		{
			hudGroups.push_back(group);
		}
		// Else, no HUD objects so clear the build state
		else
		{
			group->clearState(LLSpatialGroup::IN_BUILD_Q2);
		}
	}	
	// Clear the group
	mGroupQ2.clear();

	// Copy the saved HUD groups back in
	mGroupQ2.assign(hudGroups.begin(), hudGroups.end());
	mGroupQ2Locked = false;
}

void LLPipeline::clearRebuildDrawables()
{
	// Clear all drawables on the priority build queue,
	for (LLDrawable::drawable_list_t::iterator iter = mBuildQ1.begin();
		 iter != mBuildQ1.end(); ++iter)
	{
		LLDrawable* drawablep = *iter;
		if (drawablep && !drawablep->isDead())
		{
			drawablep->clearState(LLDrawable::IN_REBUILD_Q2);
			drawablep->clearState(LLDrawable::IN_REBUILD_Q1);
		}
	}
	mBuildQ1.clear();

	// clear drawables on the non-priority build queue
	for (LLDrawable::drawable_list_t::iterator iter = mBuildQ2.begin();
		 iter != mBuildQ2.end(); ++iter)
	{
		LLDrawable* drawablep = *iter;
		if (!drawablep->isDead())
		{
			drawablep->clearState(LLDrawable::IN_REBUILD_Q2);
		}
	}	
	mBuildQ2.clear();
	
	//clear all moving bridges
	for (LLDrawable::drawable_vector_t::iterator iter = mMovedBridge.begin();
		 iter != mMovedBridge.end(); ++iter)
	{
		LLDrawable *drawablep = *iter;
		drawablep->clearState(LLDrawable::EARLY_MOVE | LLDrawable::MOVE_UNDAMPED | LLDrawable::ON_MOVE_LIST | LLDrawable::ANIMATED_CHILD);
	}
	mMovedBridge.clear();

	//clear all moving drawables
	for (LLDrawable::drawable_vector_t::iterator iter = mMovedList.begin();
		 iter != mMovedList.end(); ++iter)
	{
		LLDrawable *drawablep = *iter;
		drawablep->clearState(LLDrawable::EARLY_MOVE | LLDrawable::MOVE_UNDAMPED | LLDrawable::ON_MOVE_LIST | LLDrawable::ANIMATED_CHILD);
	}
	mMovedList.clear();
}

void LLPipeline::rebuildPriorityGroups()
{
    LL_PROFILE_ZONE_SCOPED_CATEGORY_PIPELINE;
	LLTimer update_timer;
	assertInitialized();

	gMeshRepo.notifyLoadedMeshes();

	mGroupQ1Locked = true;
	// Iterate through all drawables on the priority build queue,
	for (LLSpatialGroup::sg_vector_t::iterator iter = mGroupQ1.begin();
		 iter != mGroupQ1.end(); ++iter)
	{
		LLSpatialGroup* group = *iter;
		group->rebuildGeom();
		group->clearState(LLSpatialGroup::IN_BUILD_Q1);
	}

	mGroupSaveQ1 = mGroupQ1;
	mGroupQ1.clear();
	mGroupQ1Locked = false;

}

void LLPipeline::rebuildGroups()
{
	if (mGroupQ2.empty())
	{
		return;
	}

    LL_PROFILE_ZONE_SCOPED_CATEGORY_PIPELINE;
	mGroupQ2Locked = true;
	// Iterate through some drawables on the non-priority build queue
	S32 size = (S32) mGroupQ2.size();
	S32 min_count = llclamp((S32) ((F32) (size * size)/4096*0.25f), 1, size);
			
	S32 count = 0;
	
	std::sort(mGroupQ2.begin(), mGroupQ2.end(), LLSpatialGroup::CompareUpdateUrgency());

	LLSpatialGroup::sg_vector_t::iterator iter;
	LLSpatialGroup::sg_vector_t::iterator last_iter = mGroupQ2.begin();

	for (iter = mGroupQ2.begin();
		 iter != mGroupQ2.end() && count <= min_count; ++iter)
	{
		LLSpatialGroup* group = *iter;
		last_iter = iter;

		if (!group->isDead())
		{
			group->rebuildGeom();
			// <FS:Beq> defend against occasional crash due to null SP
			// if(group->getSpatialPartition()->mRenderByGroup)
			if(group->getSpatialPartition() && (group->getSpatialPartition()->mRenderByGroup))
			{
				count++;
			}
		}

		group->clearState(LLSpatialGroup::IN_BUILD_Q2);
	}	

	mGroupQ2.erase(mGroupQ2.begin(), ++last_iter);

	mGroupQ2Locked = false;

	updateMovedList(mMovedBridge);
}

void LLPipeline::updateGeom(F32 max_dtime)
{
	LLTimer update_timer;
	LLPointer<LLDrawable> drawablep;

	LL_RECORD_BLOCK_TIME(FTM_GEO_UPDATE);

	assertInitialized();

	// notify various object types to reset internal cost metrics, etc.
	// for now, only LLVOVolume does this to throttle LOD changes
	LLVOVolume::preUpdateGeom();

	// Iterate through all drawables on the priority build queue,
	for (LLDrawable::drawable_list_t::iterator iter = mBuildQ1.begin();
		 iter != mBuildQ1.end();)
	{
		LLDrawable::drawable_list_t::iterator curiter = iter++;
		LLDrawable* drawablep = *curiter;
		if (drawablep && !drawablep->isDead())
		{
			if (drawablep->isState(LLDrawable::IN_REBUILD_Q2))
			{
				drawablep->clearState(LLDrawable::IN_REBUILD_Q2);
				LLDrawable::drawable_list_t::iterator find = std::find(mBuildQ2.begin(), mBuildQ2.end(), drawablep);
				if (find != mBuildQ2.end())
				{
					mBuildQ2.erase(find);
				}
			}

			if (drawablep->isUnload())
			{
				drawablep->unload();
				drawablep->clearState(LLDrawable::FOR_UNLOAD);
			}

			if (updateDrawableGeom(drawablep, TRUE))
			{
				drawablep->clearState(LLDrawable::IN_REBUILD_Q1);
				mBuildQ1.erase(curiter);
			}
		}
		else
		{
			mBuildQ1.erase(curiter);
		}
	}
		
	// Iterate through some drawables on the non-priority build queue
	S32 min_count = 16;
	S32 size = (S32) mBuildQ2.size();
	if (size > 1024)
	{
		min_count = llclamp((S32) (size * (F32) size/4096), 16, size);
	}
		
	S32 count = 0;
	
	max_dtime = llmax(update_timer.getElapsedTimeF32()+0.001f, F32SecondsImplicit(max_dtime));
	LLSpatialGroup* last_group = NULL;
	LLSpatialBridge* last_bridge = NULL;

	for (LLDrawable::drawable_list_t::iterator iter = mBuildQ2.begin();
		 iter != mBuildQ2.end(); )
	{
		LLDrawable::drawable_list_t::iterator curiter = iter++;
		LLDrawable* drawablep = *curiter;

		LLSpatialBridge* bridge = drawablep->isRoot() ? drawablep->getSpatialBridge() :
									drawablep->getParent()->getSpatialBridge();

		if (drawablep->getSpatialGroup() != last_group && 
			(!last_bridge || bridge != last_bridge) &&
			(update_timer.getElapsedTimeF32() >= max_dtime) && count > min_count)
		{
			break;
		}

		//make sure updates don't stop in the middle of a spatial group
		//to avoid thrashing (objects are enqueued by group)
		last_group = drawablep->getSpatialGroup();
		last_bridge = bridge;

		bool update_complete = true;
		if (!drawablep->isDead())
		{
			update_complete = updateDrawableGeom(drawablep, FALSE);
			count++;
		}
		if (update_complete)
		{
			drawablep->clearState(LLDrawable::IN_REBUILD_Q2);
			mBuildQ2.erase(curiter);
		}
	}	

	updateMovedList(mMovedBridge);
}

void LLPipeline::markVisible(LLDrawable *drawablep, LLCamera& camera)
{
	if(drawablep && !drawablep->isDead())
	{
		if (drawablep->isSpatialBridge())
		{
			const LLDrawable* root = ((LLSpatialBridge*) drawablep)->mDrawable;
			llassert(root); // trying to catch a bad assumption
					
			if (root && //  // this test may not be needed, see above
					root->getVObj()->isAttachment())
			{
				LLDrawable* rootparent = root->getParent();
				if (rootparent) // this IS sometimes NULL
				{
					LLViewerObject *vobj = rootparent->getVObj();
					llassert(vobj); // trying to catch a bad assumption
					if (vobj) // this test may not be needed, see above
					{
						LLVOAvatar* av = vobj->asAvatar();
						if (av &&
							((!sImpostorRender && av->isImpostor()) //ignore impostor flag during impostor pass
							 //|| av->isInMuteList() // <FS:Ansariel> Partially undo MAINT-5700: Draw imposter for muted avatars
							 || (LLVOAvatar::AOA_JELLYDOLL == av->getOverallAppearance() && !av->needsImpostorUpdate()) ))
						{
							return;
						}
					}
				}
			}
			sCull->pushBridge((LLSpatialBridge*) drawablep);
		}
		else
		{
		
			sCull->pushDrawable(drawablep);
		}

		drawablep->setVisible(camera);
	}
}

void LLPipeline::markMoved(LLDrawable *drawablep, bool damped_motion)
{
	if (!drawablep)
	{
		//LL_ERRS() << "Sending null drawable to moved list!" << LL_ENDL;
		return;
	}
	
	if (drawablep->isDead())
	{
		LL_WARNS() << "Marking NULL or dead drawable moved!" << LL_ENDL;
		return;
	}
	
	if (drawablep->getParent()) 
	{
		//ensure that parent drawables are moved first
		markMoved(drawablep->getParent(), damped_motion);
	}

	assertInitialized();

	if (!drawablep->isState(LLDrawable::ON_MOVE_LIST))
	{
		if (drawablep->isSpatialBridge())
		{
			mMovedBridge.push_back(drawablep);
		}
		else
		{
			mMovedList.push_back(drawablep);
		}
		drawablep->setState(LLDrawable::ON_MOVE_LIST);
	}
	if (! damped_motion)
	{
		drawablep->setState(LLDrawable::MOVE_UNDAMPED); // UNDAMPED trumps DAMPED
	}
	else if (drawablep->isState(LLDrawable::MOVE_UNDAMPED))
	{
		drawablep->clearState(LLDrawable::MOVE_UNDAMPED);
	}
}

void LLPipeline::markShift(LLDrawable *drawablep)
{
	if (!drawablep || drawablep->isDead())
	{
		return;
	}

	assertInitialized();

	if (!drawablep->isState(LLDrawable::ON_SHIFT_LIST))
	{
		drawablep->getVObj()->setChanged(LLXform::SHIFTED | LLXform::SILHOUETTE);
		if (drawablep->getParent()) 
		{
			markShift(drawablep->getParent());
		}
		mShiftList.push_back(drawablep);
		drawablep->setState(LLDrawable::ON_SHIFT_LIST);
	}
}

void LLPipeline::shiftObjects(const LLVector3 &offset)
{
    LL_PROFILE_ZONE_SCOPED_CATEGORY_PIPELINE;
	assertInitialized();

	glClear(GL_DEPTH_BUFFER_BIT);
	gDepthDirty = true;
		
	LLVector4a offseta;
	offseta.load3(offset.mV);

	for (LLDrawable::drawable_vector_t::iterator iter = mShiftList.begin();
			iter != mShiftList.end(); iter++)
	{
		LLDrawable *drawablep = *iter;
		if (drawablep->isDead())
		{
			continue;
		}	
		drawablep->shiftPos(offseta);	
		drawablep->clearState(LLDrawable::ON_SHIFT_LIST);
	}
	mShiftList.resize(0);
	
	for (LLWorld::region_list_t::const_iterator iter = LLWorld::getInstance()->getRegionList().begin(); 
			iter != LLWorld::getInstance()->getRegionList().end(); ++iter)
	{
		LLViewerRegion* region = *iter;
		for (U32 i = 0; i < LLViewerRegion::NUM_PARTITIONS; i++)
		{
			LLSpatialPartition* part = region->getSpatialPartition(i);
			if (part)
			{
				part->shift(offseta);
			}
		}
	}

	LLHUDText::shiftAll(offset);
	LLHUDNameTag::shiftAll(offset);

	display_update_camera();
}

void LLPipeline::markTextured(LLDrawable *drawablep)
{
	if (drawablep && !drawablep->isDead() && assertInitialized())
	{
		mRetexturedList.insert(drawablep);
	}
}

void LLPipeline::markGLRebuild(LLGLUpdate* glu)
{
	if (glu && !glu->mInQ)
	{
		LLGLUpdate::sGLQ.push_back(glu);
		glu->mInQ = TRUE;
	}
}

void LLPipeline::markPartitionMove(LLDrawable* drawable)
{
	if (!drawable->isState(LLDrawable::PARTITION_MOVE) && 
		!drawable->getPositionGroup().equals3(LLVector4a::getZero()))
	{
		drawable->setState(LLDrawable::PARTITION_MOVE);
		mPartitionQ.push_back(drawable);
	}
}

void LLPipeline::processPartitionQ()
{
    LL_PROFILE_ZONE_SCOPED_CATEGORY_PIPELINE;

	// <FS:ND> A vector is much better suited for the use case of mPartitionQ
	// for (LLDrawable::drawable_list_t::iterator iter = mPartitionQ.begin(); iter != mPartitionQ.end(); ++iter)
	for (LLDrawable::drawable_vector_t::iterator iter = mPartitionQ.begin(); iter != mPartitionQ.end(); ++iter)
	// </FS:ND>
	{
		LLDrawable* drawable = *iter;
		if (!drawable->isDead())
		{
			drawable->updateBinRadius();
			drawable->movePartition();
		}
		drawable->clearState(LLDrawable::PARTITION_MOVE);
	}

	mPartitionQ.clear();
}

void LLPipeline::markMeshDirty(LLSpatialGroup* group)
{
	mMeshDirtyGroup.push_back(group);
}

void LLPipeline::markRebuild(LLSpatialGroup* group, bool priority)
{
	if (group && !group->isDead() && group->getSpatialPartition())
	{
		if (group->getSpatialPartition()->mPartitionType == LLViewerRegion::PARTITION_HUD)
		{
			priority = true;
		}

		if (priority)
		{
			if (!group->hasState(LLSpatialGroup::IN_BUILD_Q1))
			{
				llassert_always(!mGroupQ1Locked);

				mGroupQ1.push_back(group);
				group->setState(LLSpatialGroup::IN_BUILD_Q1);

				if (group->hasState(LLSpatialGroup::IN_BUILD_Q2))
				{
					LLSpatialGroup::sg_vector_t::iterator iter = std::find(mGroupQ2.begin(), mGroupQ2.end(), group);
					if (iter != mGroupQ2.end())
					{
						mGroupQ2.erase(iter);
					}
					group->clearState(LLSpatialGroup::IN_BUILD_Q2);
				}
			}
		}
		else if (!group->hasState(LLSpatialGroup::IN_BUILD_Q2 | LLSpatialGroup::IN_BUILD_Q1))
		{
			llassert_always(!mGroupQ2Locked);
			mGroupQ2.push_back(group);
			group->setState(LLSpatialGroup::IN_BUILD_Q2);

		}
	}
}

void LLPipeline::markRebuild(LLDrawable *drawablep, LLDrawable::EDrawableFlags flag, bool priority)
{
	if (drawablep && !drawablep->isDead() && assertInitialized())
	{
		//<FS:Beq> avoid unfortunate sleep during trylock by static check
		//if(debugLoggingEnabled("AnimatedObjectsLinkset"))
		static auto debug_logging_on = debugLoggingEnabled("AnimatedObjectsLinkset");
		if (debug_logging_on)
		//</FS:Beq>
        {
            LLVOVolume *vol_obj = drawablep->getVOVolume();
            if (vol_obj && vol_obj->isAnimatedObject() && vol_obj->isRiggedMesh())
            {
                std::string vobj_name = llformat("Vol%p", vol_obj);
                F32 est_tris = vol_obj->getEstTrianglesMax();
                LL_DEBUGS("AnimatedObjectsLinkset") << vobj_name << " markRebuild, tris " << est_tris 
                                                    << " priority " << (S32) priority << " flag " << std::hex << flag << LL_ENDL; 
            }
        }
    
		if (!drawablep->isState(LLDrawable::BUILT))
		{
			priority = true;
		}
		if (priority)
		{
			if (!drawablep->isState(LLDrawable::IN_REBUILD_Q1))
			{
				mBuildQ1.push_back(drawablep);
				drawablep->setState(LLDrawable::IN_REBUILD_Q1); // mark drawable as being in priority queue
			}
		}
		else if (!drawablep->isState(LLDrawable::IN_REBUILD_Q2))
		{
			mBuildQ2.push_back(drawablep);
			drawablep->setState(LLDrawable::IN_REBUILD_Q2); // need flag here because it is just a list
		}
		// <FS:Ansariel> FIRE-16485: Crash when calling texture refresh on an object that has a blacklisted copy
		//if (flag & (LLDrawable::REBUILD_VOLUME | LLDrawable::REBUILD_POSITION))
		if ((flag & (LLDrawable::REBUILD_VOLUME | LLDrawable::REBUILD_POSITION)) && drawablep->getVObj().notNull())
		// </FS:Ansariel>
		{
			drawablep->getVObj()->setChanged(LLXform::SILHOUETTE);
		}
		drawablep->setState(flag);
	}
}

void LLPipeline::stateSort(LLCamera& camera, LLCullResult &result)
{
    LL_PROFILE_ZONE_SCOPED_CATEGORY_PIPELINE;

	if (hasAnyRenderType(LLPipeline::RENDER_TYPE_AVATAR,
					  LLPipeline::RENDER_TYPE_CONTROL_AV,
					  LLPipeline::RENDER_TYPE_GROUND,
					  LLPipeline::RENDER_TYPE_TERRAIN,
					  LLPipeline::RENDER_TYPE_TREE,
					  LLPipeline::RENDER_TYPE_SKY,
					  LLPipeline::RENDER_TYPE_VOIDWATER,
					  LLPipeline::RENDER_TYPE_WATER,
					  LLPipeline::END_RENDER_TYPES))
	{
		//clear faces from face pools
		gPipeline.resetDrawOrders();
	}

	//LLVertexBuffer::unbind();

	grabReferences(result);
	{
		LL_PROFILE_ZONE_NAMED_CATEGORY_PIPELINE("checkOcclusionAndRebuildMesh");
	for (LLCullResult::sg_iterator iter = sCull->beginDrawableGroups(); iter != sCull->endDrawableGroups(); ++iter)
	{
		LLSpatialGroup* group = *iter;
		group->checkOcclusion();
		if (sUseOcclusion > 1 && group->isOcclusionState(LLSpatialGroup::OCCLUDED))
		{
			markOccluder(group);
		}
		else
		{
			group->setVisible();
			for (LLSpatialGroup::element_iter i = group->getDataBegin(); i != group->getDataEnd(); ++i)
			{
                LLDrawable* drawablep = (LLDrawable*)(*i)->getDrawable();
				markVisible(drawablep, camera);
			}

			if (!sDelayVBUpdate)
			{ //rebuild mesh as soon as we know it's visible
				group->rebuildMesh();
			}
		}
	}
	}

	if (LLViewerCamera::sCurCameraID == LLViewerCamera::CAMERA_WORLD)
	{
		LL_PROFILE_ZONE_NAMED_CATEGORY_PIPELINE("WorldCamera");
		LLSpatialGroup* last_group = NULL;
		BOOL fov_changed = LLViewerCamera::getInstance()->isDefaultFOVChanged();
		for (LLCullResult::bridge_iterator i = sCull->beginVisibleBridge(); i != sCull->endVisibleBridge(); ++i)
		{
			LLCullResult::bridge_iterator cur_iter = i;
			LLSpatialBridge* bridge = *cur_iter;
			LLSpatialGroup* group = bridge->getSpatialGroup();

			if (last_group == NULL)
			{
				last_group = group;
			}

			if (!bridge->isDead() && group && !group->isOcclusionState(LLSpatialGroup::OCCLUDED))
			{
				stateSort(bridge, camera, fov_changed);
			}

			if (LLViewerCamera::sCurCameraID == LLViewerCamera::CAMERA_WORLD &&
				last_group != group && last_group->changeLOD())
			{
				last_group->mLastUpdateDistance = last_group->mDistance;
			}

			last_group = group;
		}

		if (LLViewerCamera::sCurCameraID == LLViewerCamera::CAMERA_WORLD &&
			last_group && last_group->changeLOD())
		{
			last_group->mLastUpdateDistance = last_group->mDistance;
		}
	}
	{
		LL_PROFILE_ZONE_NAMED_CATEGORY_PIPELINE("StateSort: visible groups");
	for (LLCullResult::sg_iterator iter = sCull->beginVisibleGroups(); iter != sCull->endVisibleGroups(); ++iter)
	{
		LLSpatialGroup* group = *iter;
		group->checkOcclusion();
		if (sUseOcclusion > 1 && group->isOcclusionState(LLSpatialGroup::OCCLUDED))
		{
			markOccluder(group);
		}
		else
		{
			group->setVisible();
			stateSort(group, camera);

			if (!sDelayVBUpdate)
			{ //rebuild mesh as soon as we know it's visible
				group->rebuildMesh();
			}
		}
	}}
	
	{
		LL_PROFILE_ZONE_NAMED_CATEGORY_DRAWABLE("stateSort"); // LL_RECORD_BLOCK_TIME(FTM_STATESORT_DRAWABLE);
		for (LLCullResult::drawable_iterator iter = sCull->beginVisibleList();
			 iter != sCull->endVisibleList(); ++iter)
		{
			LLDrawable *drawablep = *iter;
			if (!drawablep->isDead())
			{
				stateSort(drawablep, camera);
			}
		}
	}
		
	postSort(camera);	
}

void LLPipeline::stateSort(LLSpatialGroup* group, LLCamera& camera)
{
	if (group->changeLOD())
	{
		for (LLSpatialGroup::element_iter i = group->getDataBegin(); i != group->getDataEnd(); ++i)
		{
            LLDrawable* drawablep = (LLDrawable*)(*i)->getDrawable();            
			stateSort(drawablep, camera);
		}

		if (LLViewerCamera::sCurCameraID == LLViewerCamera::CAMERA_WORLD)
		{ //avoid redundant stateSort calls
			group->mLastUpdateDistance = group->mDistance;
		}
	}
}

void LLPipeline::stateSort(LLSpatialBridge* bridge, LLCamera& camera, BOOL fov_changed)
{
    LL_PROFILE_ZONE_SCOPED_CATEGORY_PIPELINE;
    if (bridge->getSpatialGroup()->changeLOD() || fov_changed)
	{
		bool force_update = false;
		bridge->updateDistance(camera, force_update);
	}
}

void LLPipeline::stateSort(LLDrawable* drawablep, LLCamera& camera)
{
    LL_PROFILE_ZONE_SCOPED_CATEGORY_PIPELINE;
    if (!drawablep
		|| drawablep->isDead() 
		|| !hasRenderType(drawablep->getRenderType()))
	{
		return;
	}
	
    // SL-11353
    // ignore our own geo when rendering spotlight shadowmaps...
    // 
    if (RenderSpotLight && drawablep == RenderSpotLight)
    {
        return;
    }

	if (LLSelectMgr::getInstance()->mHideSelectedObjects)
	{
//		if (drawablep->getVObj().notNull() &&
//			drawablep->getVObj()->isSelected())
// [RLVa:KB] - Checked: 2010-09-28 (RLVa-1.2.1f) | Modified: RLVa-1.2.1f
		const LLViewerObject* pObj = drawablep->getVObj();
		if ( (pObj) && (pObj->isSelected()) && 
			 ( (!RlvActions::isRlvEnabled()) || 
			   ( ((!pObj->isHUDAttachment()) || (!gRlvAttachmentLocks.isLockedAttachment(pObj->getRootEdit()))) && 
				 (RlvActions::canEdit(pObj)) ) ) )
// [/RVLa:KB]
		{
			return;
		}
	}

	if (drawablep->isAvatar())
	{ //don't draw avatars beyond render distance or if we don't have a spatial group.
		if ((drawablep->getSpatialGroup() == NULL) || 
			(drawablep->getSpatialGroup()->mDistance > LLVOAvatar::sRenderDistance))
		{
			return;
		}

		LLVOAvatar* avatarp = (LLVOAvatar*) drawablep->getVObj().get();
		if (!avatarp->isVisible())
		{
			return;
		}
	}

	assertInitialized();

	if (hasRenderType(drawablep->mRenderType))
	{
		if (!drawablep->isState(LLDrawable::INVISIBLE|LLDrawable::FORCE_INVISIBLE))
		{
			drawablep->setVisible(camera, NULL, FALSE);
		}
	}

	if (LLViewerCamera::sCurCameraID == LLViewerCamera::CAMERA_WORLD)
	{
		//if (drawablep->isVisible()) isVisible() check here is redundant, if it wasn't visible, it wouldn't be here
		{
			if (!drawablep->isActive())
			{
				bool force_update = false;
				drawablep->updateDistance(camera, force_update);
			}
			else if (drawablep->isAvatar())
			{
				bool force_update = false;
				drawablep->updateDistance(camera, force_update); // calls vobj->updateLOD() which calls LLVOAvatar::updateVisibility()
			}
		}
	}

	if (!drawablep->getVOVolume())
	{
		for (LLDrawable::face_list_t::iterator iter = drawablep->mFaces.begin();
				iter != drawablep->mFaces.end(); iter++)
		{
			LLFace* facep = *iter;

			if (facep->hasGeometry())
			{
				if (facep->getPool())
				{
					facep->getPool()->enqueue(facep);
				}
				else
				{
					break;
				}
			}
		}
	}
	
	mNumVisibleFaces += drawablep->getNumFaces();
}


void forAllDrawables(LLCullResult::sg_iterator begin, 
					 LLCullResult::sg_iterator end,
					 void (*func)(LLDrawable*))
{
	for (LLCullResult::sg_iterator i = begin; i != end; ++i)
	{
		for (LLSpatialGroup::element_iter j = (*i)->getDataBegin(); j != (*i)->getDataEnd(); ++j)
		{
			if((*j)->hasDrawable())
			{
				func((LLDrawable*)(*j)->getDrawable());	
			}
		}
	}
}

void LLPipeline::forAllVisibleDrawables(void (*func)(LLDrawable*))
{
	forAllDrawables(sCull->beginDrawableGroups(), sCull->endDrawableGroups(), func);
	forAllDrawables(sCull->beginVisibleGroups(), sCull->endVisibleGroups(), func);
}

//function for creating scripted beacons
void renderScriptedBeacons(LLDrawable* drawablep)
{
	LLViewerObject *vobj = drawablep->getVObj();
	if (vobj 
		&& !vobj->isAvatar() 
		&& !vobj->getParent()
		&& vobj->flagScripted())
	{
		if (gPipeline.sRenderBeacons)
		{
			gObjectList.addDebugBeacon(vobj->getPositionAgent(), "", LLColor4(1.f, 0.f, 0.f, 0.5f), LLColor4(1.f, 1.f, 1.f, 0.5f), LLPipeline::DebugBeaconLineWidth);
		}

		if (gPipeline.sRenderHighlight)
		{
			S32 face_id;
			S32 count = drawablep->getNumFaces();
			for (face_id = 0; face_id < count; face_id++)
			{
				LLFace * facep = drawablep->getFace(face_id);
				if (facep) 
				{
					gPipeline.mHighlightFaces.push_back(facep);
				}
			}
		}
	}
}

void renderScriptedTouchBeacons(LLDrawable* drawablep)
{
	LLViewerObject *vobj = drawablep->getVObj();
	if (vobj 
		&& !vobj->isAvatar() 
		&& !vobj->getParent()
		&& vobj->flagScripted()
		&& vobj->flagHandleTouch())
	{
		if (gPipeline.sRenderBeacons)
		{
			gObjectList.addDebugBeacon(vobj->getPositionAgent(), "", LLColor4(1.f, 0.f, 0.f, 0.5f), LLColor4(1.f, 1.f, 1.f, 0.5f), LLPipeline::DebugBeaconLineWidth);
		}

		if (gPipeline.sRenderHighlight)
		{
			S32 face_id;
			S32 count = drawablep->getNumFaces();
			for (face_id = 0; face_id < count; face_id++)
			{
				LLFace * facep = drawablep->getFace(face_id);
				if (facep)
				{
					gPipeline.mHighlightFaces.push_back(facep);
			}
		}
	}
}
}

void renderPhysicalBeacons(LLDrawable* drawablep)
{
	LLViewerObject *vobj = drawablep->getVObj();
	if (vobj 
		&& !vobj->isAvatar() 
		//&& !vobj->getParent()
		&& vobj->flagUsePhysics())
	{
		if (gPipeline.sRenderBeacons)
		{
			gObjectList.addDebugBeacon(vobj->getPositionAgent(), "", LLColor4(0.f, 1.f, 0.f, 0.5f), LLColor4(1.f, 1.f, 1.f, 0.5f), LLPipeline::DebugBeaconLineWidth);
		}

		if (gPipeline.sRenderHighlight)
		{
			S32 face_id;
			S32 count = drawablep->getNumFaces();
			for (face_id = 0; face_id < count; face_id++)
			{
				LLFace * facep = drawablep->getFace(face_id);
				if (facep)
				{
					gPipeline.mHighlightFaces.push_back(facep);
			}
		}
	}
}
}

void renderMOAPBeacons(LLDrawable* drawablep)
{
	LLViewerObject *vobj = drawablep->getVObj();

	if(!vobj || vobj->isAvatar())
		return;

	bool beacon=false;
	U8 tecount=vobj->getNumTEs();
	for(int x=0;x<tecount;x++)
	{
		if(vobj->getTEref(x).hasMedia())
		{
			beacon=true;
			break;
		}
	}
	if(beacon)
	{
		if (gPipeline.sRenderBeacons)
		{
			gObjectList.addDebugBeacon(vobj->getPositionAgent(), "", LLColor4(1.f, 1.f, 1.f, 0.5f), LLColor4(1.f, 1.f, 1.f, 0.5f), LLPipeline::DebugBeaconLineWidth);
		}

		if (gPipeline.sRenderHighlight)
		{
			S32 face_id;
			S32 count = drawablep->getNumFaces();
			for (face_id = 0; face_id < count; face_id++)
			{
				LLFace * facep = drawablep->getFace(face_id);
				if (facep)
				{
					gPipeline.mHighlightFaces.push_back(facep);
			}
		}
	}
}
}

void renderParticleBeacons(LLDrawable* drawablep)
{
	// Look for attachments, objects, etc.
	LLViewerObject *vobj = drawablep->getVObj();
	if (vobj 
		&& vobj->isParticleSource())
	{
		if (gPipeline.sRenderBeacons)
		{
			LLColor4 light_blue(0.5f, 0.5f, 1.f, 0.5f);
			gObjectList.addDebugBeacon(vobj->getPositionAgent(), "", light_blue, LLColor4(1.f, 1.f, 1.f, 0.5f), LLPipeline::DebugBeaconLineWidth);
		}

		if (gPipeline.sRenderHighlight)
		{
			S32 face_id;
			S32 count = drawablep->getNumFaces();
			for (face_id = 0; face_id < count; face_id++)
			{
				LLFace * facep = drawablep->getFace(face_id);
				if (facep)
				{
					gPipeline.mHighlightFaces.push_back(facep);
			}
		}
	}
}
}

void renderSoundHighlights(LLDrawable* drawablep)
{
	// Look for attachments, objects, etc.
	LLViewerObject *vobj = drawablep->getVObj();
	if (vobj && vobj->isAudioSource())
	{
		if (gPipeline.sRenderHighlight)
		{
			S32 face_id;
			S32 count = drawablep->getNumFaces();
			for (face_id = 0; face_id < count; face_id++)
			{
				LLFace * facep = drawablep->getFace(face_id);
				if (facep)
				{
					gPipeline.mHighlightFaces.push_back(facep);
			}
		}
	}
}
}

void LLPipeline::touchTexture(LLViewerTexture* tex, F32 vsize)
{
    if (tex)
    {
        LLImageGL* gl_tex = tex->getGLTexture();
        if (gl_tex && gl_tex->updateBindStats(gl_tex->mTextureMemory))
        {
            tex->setActive();
            tex->addTextureStats(vsize);
        }
    }


}
void LLPipeline::touchTextures(LLDrawInfo* info)
{
    LL_PROFILE_ZONE_SCOPED_CATEGORY_PIPELINE;
    for (int i = 0; i < info->mTextureList.size(); ++i)
    {
        touchTexture(info->mTextureList[i], info->mTextureListVSize[i]);
    }

    touchTexture(info->mTexture, info->mVSize);
    touchTexture(info->mSpecularMap, info->mVSize);
    touchTexture(info->mNormalMap, info->mVSize);
}

void LLPipeline::postSort(LLCamera& camera)
{
    LL_PROFILE_ZONE_SCOPED_CATEGORY_PIPELINE;

	assertInitialized();
	sVolumeSAFrame = 0.f; //ZK LBG

	LL_PUSH_CALLSTACKS();
	//rebuild drawable geometry
	{
		LL_PROFILE_ZONE_NAMED_CATEGORY_PIPELINE("PostSort: rebuildGeom");
	for (LLCullResult::sg_iterator i = sCull->beginDrawableGroups(); i != sCull->endDrawableGroups(); ++i)
	{
		LLSpatialGroup* group = *i;
		if (!sUseOcclusion || 
			!group->isOcclusionState(LLSpatialGroup::OCCLUDED))
		{
			group->rebuildGeom();
		}
	}
	LL_PUSH_CALLSTACKS();
	//rebuild groups
	sCull->assertDrawMapsEmpty();

	rebuildPriorityGroups();
	LL_PUSH_CALLSTACKS();

	
	//build render map
	{
		LL_PROFILE_ZONE_NAMED_CATEGORY_PIPELINE("build render map");
	for (LLCullResult::sg_iterator i = sCull->beginVisibleGroups(); i != sCull->endVisibleGroups(); ++i)
	{
		LLSpatialGroup* group = *i;
		if ((sUseOcclusion && 
			group->isOcclusionState(LLSpatialGroup::OCCLUDED)) ||
			(RenderAutoHideSurfaceAreaLimit > 0.f && 
			group->mSurfaceArea > RenderAutoHideSurfaceAreaLimit*llmax(group->mObjectBoxSize, 10.f)))
		{
			continue;
		}

		if (group->hasState(LLSpatialGroup::NEW_DRAWINFO) && group->hasState(LLSpatialGroup::GEOM_DIRTY))
		{ //no way this group is going to be drawable without a rebuild
			group->rebuildGeom();
		}

		for (LLSpatialGroup::draw_map_t::iterator j = group->mDrawMap.begin(); j != group->mDrawMap.end(); ++j)
		{
			LLSpatialGroup::drawmap_elem_t& src_vec = j->second;	
			if (!hasRenderType(j->first))
			{
				continue;
			}
			
			for (LLSpatialGroup::drawmap_elem_t::iterator k = src_vec.begin(); k != src_vec.end(); ++k)
			{
                LLDrawInfo* info = *k;
				
				sCull->pushDrawInfo(j->first, info);
                if (!sShadowRender && !sReflectionRender)
                {
                    touchTextures(info);
                    addTrianglesDrawn(info->mCount, info->mDrawMode);
                }
			}
		}

		if (hasRenderType(LLPipeline::RENDER_TYPE_PASS_ALPHA))
		{
			LL_PROFILE_ZONE_NAMED_CATEGORY_PIPELINE("Collect Alpha groups");
			LLSpatialGroup::draw_map_t::iterator alpha = group->mDrawMap.find(LLRenderPass::PASS_ALPHA);
			
			if (alpha != group->mDrawMap.end())
			{ //store alpha groups for sorting
				LLSpatialBridge* bridge = group->getSpatialPartition()->asBridge();
				if (LLViewerCamera::sCurCameraID == LLViewerCamera::CAMERA_WORLD)
				{
					if (bridge)
					{
						LLCamera trans_camera = bridge->transformCamera(camera);
						group->updateDistance(trans_camera);
					}
					else
					{
						group->updateDistance(camera);
					}
				}
							
				if (hasRenderType(LLDrawPool::POOL_ALPHA))
				{
					sCull->pushAlphaGroup(group);
				}
			}

            LLSpatialGroup::draw_map_t::iterator rigged_alpha = group->mDrawMap.find(LLRenderPass::PASS_ALPHA_RIGGED);

            if (rigged_alpha != group->mDrawMap.end())
            { //store rigged alpha groups for LLDrawPoolAlpha prepass (skip distance update, rigged attachments use depth buffer)
                if (hasRenderType(LLDrawPool::POOL_ALPHA))
                {
                    sCull->pushRiggedAlphaGroup(group);
                }
            }
		}
	}
	}
	
	//flush particle VB
	if (LLVOPartGroup::sVB)
	{
		LLVOPartGroup::sVB->flush();
	}
	else
	{
		LL_WARNS_ONCE() << "Missing particle buffer" << LL_ENDL;
	}

	/*bool use_transform_feedback = gTransformPositionProgram.mProgramObject && !mMeshDirtyGroup.empty();

	if (use_transform_feedback)
	{ //place a query around potential transform feedback code for synchronization
		mTransformFeedbackPrimitives = 0;

		if (!mMeshDirtyQueryObject)
		{
			glGenQueriesARB(1, &mMeshDirtyQueryObject);
		}

		
		glBeginQueryARB(GL_TRANSFORM_FEEDBACK_PRIMITIVES_WRITTEN, mMeshDirtyQueryObject);
	}*/
	{
		LL_PROFILE_ZONE_NAMED_CATEGORY_PIPELINE("rebuild delayed upd groups");
	//pack vertex buffers for groups that chose to delay their updates
	for (LLSpatialGroup::sg_vector_t::iterator iter = mMeshDirtyGroup.begin(); iter != mMeshDirtyGroup.end(); ++iter)
	{
		(*iter)->rebuildMesh();
	}
	}
	}

	/*if (use_transform_feedback)
	{
		glEndQueryARB(GL_TRANSFORM_FEEDBACK_PRIMITIVES_WRITTEN);
	}*/
	
	mMeshDirtyGroup.clear();

	{
		LL_PROFILE_ZONE_NAMED_CATEGORY_PIPELINE("sort alpha groups");
	if (!sShadowRender)
	{
		std::sort(sCull->beginAlphaGroups(), sCull->endAlphaGroups(), LLSpatialGroup::CompareDepthGreater());
	}
	}

	LL_PUSH_CALLSTACKS();
	{
		LL_PROFILE_ZONE_NAMED_CATEGORY_PIPELINE("beacon rendering flags");
	// only render if the flag is set. The flag is only set if we are in edit mode or the toggle is set in the menus
	// Ansariel: Make beacons also show when beacons floater is closed.
	if (/*LLFloaterReg::instanceVisible("beacons") &&*/ !sShadowRender)
	{
		if (sRenderScriptedTouchBeacons)
		{
			// Only show the beacon on the root object.
			forAllVisibleDrawables(renderScriptedTouchBeacons);
		}
		else
		if (sRenderScriptedBeacons)
		{
			// Only show the beacon on the root object.
			forAllVisibleDrawables(renderScriptedBeacons);
		}

		if (sRenderPhysicalBeacons)
		{
			// Only show the beacon on the root object.
			forAllVisibleDrawables(renderPhysicalBeacons);
		}

		if(sRenderMOAPBeacons)
		{
			forAllVisibleDrawables(renderMOAPBeacons);
		}

		if (sRenderParticleBeacons)
		{
			forAllVisibleDrawables(renderParticleBeacons);
		}

		// If god mode, also show audio cues
		if (sRenderSoundBeacons && gAudiop)
		{
			// Walk all sound sources and render out beacons for them. Note, this isn't done in the ForAllVisibleDrawables function, because some are not visible.
			LLAudioEngine::source_map::iterator iter;
			for (iter = gAudiop->mAllSources.begin(); iter != gAudiop->mAllSources.end(); ++iter)
			{
				LLAudioSource *sourcep = iter->second;

				LLVector3d pos_global = sourcep->getPositionGlobal();
				LLVector3 pos = gAgent.getPosAgentFromGlobal(pos_global);
				if (gPipeline.sRenderBeacons)
				{
					//pos += LLVector3(0.f, 0.f, 0.2f);
					gObjectList.addDebugBeacon(pos, "", LLColor4(1.f, 1.f, 0.f, 0.5f), LLColor4(1.f, 1.f, 1.f, 0.5f), DebugBeaconLineWidth);
				}
			}
			// now deal with highlights for all those seeable sound sources
			forAllVisibleDrawables(renderSoundHighlights);
		}
	}
	}
	LL_PUSH_CALLSTACKS();
	// If managing your telehub, draw beacons at telehub and currently selected spawnpoint.
	if (LLFloaterTelehub::renderBeacons())
	{
		LLFloaterTelehub::addBeacons();
	}

	if (!sShadowRender)
	{
		LL_PROFILE_ZONE_NAMED_CATEGORY_PIPELINE("Render face highlights");
		mSelectedFaces.clear();

		if (!gNonInteractive)
		{
			LLPipeline::setRenderHighlightTextureChannel(gFloaterTools->getPanelFace()->getTextureChannelToEdit());
		}

		// Draw face highlights for selected faces.
		if (LLSelectMgr::getInstance()->getTEMode())
		{
			struct f : public LLSelectedTEFunctor
			{
				virtual bool apply(LLViewerObject* object, S32 te)
				{
					if (object->mDrawable)
					{
						LLFace * facep = object->mDrawable->getFace(te);
						if (facep)
						{
							gPipeline.mSelectedFaces.push_back(facep);
					}
					}
					return true;
				}
			} func;
			LLSelectMgr::getInstance()->getSelection()->applyToTEs(&func);
		}
	}

	//LLSpatialGroup::sNoDelete = FALSE;
	LL_PUSH_CALLSTACKS();
}


void render_hud_elements()
{
    LL_PROFILE_ZONE_SCOPED_CATEGORY_UI; //LL_RECORD_BLOCK_TIME(FTM_RENDER_UI);
	gPipeline.disableLights();
	
	LLGLDisable fog(GL_FOG);
	LLGLSUIDefault gls_ui;

	LLGLEnable stencil(GL_STENCIL_TEST);
	glStencilFunc(GL_ALWAYS, 255, 0xFFFFFFFF);
	glStencilMask(0xFFFFFFFF);
	glStencilOp(GL_KEEP, GL_KEEP, GL_REPLACE);
	
	gGL.color4f(1,1,1,1);
	
	gUIProgram.bind();
	LLGLDepthTest depth(GL_TRUE, GL_FALSE);

	if (!LLPipeline::sReflectionRender && gPipeline.hasRenderDebugFeatureMask(LLPipeline::RENDER_DEBUG_FEATURE_UI))
	{
		LLGLEnable multisample(LLPipeline::RenderFSAASamples > 0 ? GL_MULTISAMPLE_ARB : 0);
		gViewerWindow->renderSelections(FALSE, FALSE, FALSE); // For HUD version in render_ui_3d()
	
		// Draw the tracking overlays
		LLTracker::render3D();
		
        if (LLWorld::instanceExists())
        {
            // Show the property lines
            LLWorld::getInstance()->renderPropertyLines();
        }
		LLViewerParcelMgr::getInstance()->render();
		LLViewerParcelMgr::getInstance()->renderParcelCollision();
	
		// Render name tags.
		LLHUDObject::renderAll();
	}
	else if (gForceRenderLandFence)
	{
		// This is only set when not rendering the UI, for parcel snapshots
		LLViewerParcelMgr::getInstance()->render();
	}
	else if (gPipeline.hasRenderType(LLPipeline::RENDER_TYPE_HUD))
	{
		LLHUDText::renderAllHUD();
	}

	gUIProgram.unbind();
	gGL.flush();
}

void LLPipeline::renderHighlights()
{
	assertInitialized();

	// Draw 3D UI elements here (before we clear the Z buffer in POOL_HUD)
	// Render highlighted faces.
	LLGLSPipelineAlpha gls_pipeline_alpha;
	LLColor4 color(1.f, 1.f, 1.f, 0.5f);
	LLGLEnable color_mat(GL_COLOR_MATERIAL);
	disableLights();

	if (!hasRenderType(LLPipeline::RENDER_TYPE_HUD) && !mHighlightSet.empty())
	{ //draw blurry highlight image over screen
		LLGLEnable blend(GL_BLEND);
		LLGLDepthTest depth(GL_TRUE, GL_FALSE, GL_ALWAYS);
		LLGLDisable test(GL_ALPHA_TEST);

		LLGLEnable stencil(GL_STENCIL_TEST);
		gGL.flush();
		glStencilMask(0xFFFFFFFF);
		glClearStencil(1);
		glClear(GL_STENCIL_BUFFER_BIT);

		glStencilFunc(GL_ALWAYS, 0, 0xFFFFFFFF);
		glStencilOp(GL_REPLACE, GL_REPLACE, GL_REPLACE);

		gGL.setColorMask(false, false);

        gHighlightProgram.bind();

		for (std::set<HighlightItem>::iterator iter = mHighlightSet.begin(); iter != mHighlightSet.end(); ++iter)
		{
			renderHighlight(iter->mItem->getVObj(), 1.f);
		}
		gGL.setColorMask(true, false);

		glStencilOp(GL_KEEP, GL_KEEP, GL_KEEP);
		glStencilFunc(GL_NOTEQUAL, 0, 0xFFFFFFFF);
		
		//gGL.setSceneBlendType(LLRender::BT_ADD_WITH_ALPHA);

		gGL.pushMatrix();
		gGL.loadIdentity();
		gGL.matrixMode(LLRender::MM_PROJECTION);
		gGL.pushMatrix();
		gGL.loadIdentity();

		gGL.getTexUnit(0)->bind(&mHighlight);

		LLVector2 tc1;
		LLVector2 tc2;

		tc1.setVec(0,0);
		tc2.setVec(2,2);

		gGL.begin(LLRender::TRIANGLES);
				
		F32 scale = RenderHighlightBrightness;
		LLColor4 color = RenderHighlightColor;
		F32 thickness = RenderHighlightThickness;

		for (S32 pass = 0; pass < 2; ++pass)
		{
			if (pass == 0)
			{
				gGL.setSceneBlendType(LLRender::BT_ADD_WITH_ALPHA);
			}
			else
			{
				gGL.setSceneBlendType(LLRender::BT_ALPHA);
			}

			for (S32 i = 0; i < 8; ++i)
			{
				for (S32 j = 0; j < 8; ++j)
				{
					LLVector2 tc(i-4+0.5f, j-4+0.5f);

					F32 dist = 1.f-(tc.length()/sqrtf(32.f));
					dist *= scale/64.f;

					tc *= thickness;
					tc.mV[0] = (tc.mV[0])/mHighlight.getWidth();
					tc.mV[1] = (tc.mV[1])/mHighlight.getHeight();

					gGL.color4f(color.mV[0],
								color.mV[1],
								color.mV[2],
								color.mV[3]*dist);
					
					gGL.texCoord2f(tc.mV[0]+tc1.mV[0], tc.mV[1]+tc2.mV[1]);
					gGL.vertex2f(-1,3);
					
					gGL.texCoord2f(tc.mV[0]+tc1.mV[0], tc.mV[1]+tc1.mV[1]);
					gGL.vertex2f(-1,-1);
					
					gGL.texCoord2f(tc.mV[0]+tc2.mV[0], tc.mV[1]+tc1.mV[1]);
					gGL.vertex2f(3,-1);
				}
			}
		}

		gGL.end();

		gGL.popMatrix();
		gGL.matrixMode(LLRender::MM_MODELVIEW);
		gGL.popMatrix();
		
		//gGL.setSceneBlendType(LLRender::BT_ALPHA);
	}

	if ((LLViewerShaderMgr::instance()->getShaderLevel(LLViewerShaderMgr::SHADER_INTERFACE) > 0))
	{
		gHighlightProgram.bind();
		gGL.diffuseColor4f(1,1,1,0.5f);
	}
	
	if (hasRenderDebugFeatureMask(RENDER_DEBUG_FEATURE_SELECTED) && !mFaceSelectImagep)
		{
			mFaceSelectImagep = LLViewerTextureManager::getFetchedTexture(IMG_FACE_SELECT);
		}

	if (hasRenderDebugFeatureMask(RENDER_DEBUG_FEATURE_SELECTED) && (sRenderHighlightTextureChannel == LLRender::DIFFUSE_MAP))
	{
		// Make sure the selection image gets downloaded and decoded
		mFaceSelectImagep->addTextureStats((F32)MAX_IMAGE_AREA);

		U32 count = mSelectedFaces.size();
		for (U32 i = 0; i < count; i++)
		{
			LLFace *facep = mSelectedFaces[i];
			if (!facep || facep->getDrawable()->isDead())
			{
				LL_ERRS() << "Bad face on selection" << LL_ENDL;
				return;
			}
			
			facep->renderSelected(mFaceSelectImagep, color);
		}
	}

	if (hasRenderDebugFeatureMask(RENDER_DEBUG_FEATURE_SELECTED))
	{
		// Paint 'em red!
		color.setVec(1.f, 0.f, 0.f, 0.5f);
		
		int count = mHighlightFaces.size();
		for (S32 i = 0; i < count; i++)
		{
			LLFace* facep = mHighlightFaces[i];
			facep->renderSelected(LLViewerTexture::sNullImagep, color);
		}
	}

	// Contains a list of the faces of objects that are physical or
	// have touch-handlers.
	mHighlightFaces.clear();

	if (LLViewerShaderMgr::instance()->getShaderLevel(LLViewerShaderMgr::SHADER_INTERFACE) > 0)
	{
		gHighlightProgram.unbind();
	}


	if (hasRenderDebugFeatureMask(RENDER_DEBUG_FEATURE_SELECTED) && (sRenderHighlightTextureChannel == LLRender::NORMAL_MAP))
	{
		color.setVec(1.0f, 0.5f, 0.5f, 0.5f);
		if ((LLViewerShaderMgr::instance()->getShaderLevel(LLViewerShaderMgr::SHADER_INTERFACE) > 0))
		{
			gHighlightNormalProgram.bind();
			gGL.diffuseColor4f(1,1,1,0.5f);
		}

		mFaceSelectImagep->addTextureStats((F32)MAX_IMAGE_AREA);

		U32 count = mSelectedFaces.size();
		for (U32 i = 0; i < count; i++)
		{
			LLFace *facep = mSelectedFaces[i];
			if (!facep || facep->getDrawable()->isDead())
			{
				LL_ERRS() << "Bad face on selection" << LL_ENDL;
				return;
			}

			facep->renderSelected(mFaceSelectImagep, color);
		}

		if ((LLViewerShaderMgr::instance()->getShaderLevel(LLViewerShaderMgr::SHADER_INTERFACE) > 0))
		{
			gHighlightNormalProgram.unbind();
		}
	}

	if (hasRenderDebugFeatureMask(RENDER_DEBUG_FEATURE_SELECTED) && (sRenderHighlightTextureChannel == LLRender::SPECULAR_MAP))
	{
		color.setVec(0.0f, 0.3f, 1.0f, 0.8f);
		if ((LLViewerShaderMgr::instance()->getShaderLevel(LLViewerShaderMgr::SHADER_INTERFACE) > 0))
		{
			gHighlightSpecularProgram.bind();
			gGL.diffuseColor4f(1,1,1,0.5f);
		}

		mFaceSelectImagep->addTextureStats((F32)MAX_IMAGE_AREA);

		U32 count = mSelectedFaces.size();
		for (U32 i = 0; i < count; i++)
		{
			LLFace *facep = mSelectedFaces[i];
			if (!facep || facep->getDrawable()->isDead())
			{
				LL_ERRS() << "Bad face on selection" << LL_ENDL;
				return;
			}

			facep->renderSelected(mFaceSelectImagep, color);
		}

		if ((LLViewerShaderMgr::instance()->getShaderLevel(LLViewerShaderMgr::SHADER_INTERFACE) > 0))
		{
			gHighlightSpecularProgram.unbind();
		}
	}
}

//debug use
U32 LLPipeline::sCurRenderPoolType = 0 ;

void LLPipeline::renderGeom(LLCamera& camera, bool forceVBOUpdate)
{
	LL_PROFILE_ZONE_SCOPED_CATEGORY_PIPELINE; //LL_RECORD_BLOCK_TIME(FTM_RENDER_GEOMETRY);

	assertInitialized();

	F32 saved_modelview[16];
	F32 saved_projection[16];

	//HACK: preserve/restore matrices around HUD render
	if (gPipeline.hasRenderType(LLPipeline::RENDER_TYPE_HUD))
	{
		for (U32 i = 0; i < 16; i++)
		{
			saved_modelview[i] = gGLModelView[i];
			saved_projection[i] = gGLProjection[i];
		}
	}

	///////////////////////////////////////////
	//
	// Sync and verify GL state
	//
	//

	stop_glerror();

	LLVertexBuffer::unbind();

	// Do verification of GL state
	LLGLState::checkStates();
	LLGLState::checkTextureChannels();
	if (mRenderDebugMask & RENDER_DEBUG_VERIFY)
	{
		if (!verify())
		{
			LL_ERRS() << "Pipeline verification failed!" << LL_ENDL;
		}
	}

	LLAppViewer::instance()->pingMainloopTimeout("Pipeline:ForceVBO");
	
	// Initialize lots of GL state to "safe" values
	gGL.getTexUnit(0)->unbind(LLTexUnit::TT_TEXTURE);
	gGL.matrixMode(LLRender::MM_TEXTURE);
	gGL.loadIdentity();
	gGL.matrixMode(LLRender::MM_MODELVIEW);

	LLGLSPipeline gls_pipeline;
	LLGLEnable multisample(RenderFSAASamples > 0 ? GL_MULTISAMPLE_ARB : 0);

	LLGLState gls_color_material(GL_COLOR_MATERIAL, mLightingDetail < 2);
				
	// Toggle backface culling for debugging
	LLGLEnable cull_face(mBackfaceCull ? GL_CULL_FACE : 0);
	// Set fog
	bool use_fog = hasRenderDebugFeatureMask(LLPipeline::RENDER_DEBUG_FEATURE_FOG);
	LLGLEnable fog_enable(use_fog &&
						  !gPipeline.canUseWindLightShadersOnObjects() ? GL_FOG : 0);
	gSky.updateFog(camera.getFar());
	if (!use_fog)
	{
		sUnderWaterRender = false;
	}

	gGL.getTexUnit(0)->bind(LLViewerFetchedTexture::sDefaultImagep);
	LLViewerFetchedTexture::sDefaultImagep->setAddressMode(LLTexUnit::TAM_WRAP);
	

	//////////////////////////////////////////////
	//
	// Actually render all of the geometry
	//
	//	
	stop_glerror();
	
	LLAppViewer::instance()->pingMainloopTimeout("Pipeline:RenderDrawPools");

	for (pool_set_t::iterator iter = mPools.begin(); iter != mPools.end(); ++iter)
	{
		LLDrawPool *poolp = *iter;
		if (hasRenderType(poolp->getType()))
		{
			poolp->prerender();
		}
	}

	{
		LL_PROFILE_ZONE_NAMED_CATEGORY_DRAWPOOL("pools"); //LL_RECORD_BLOCK_TIME(FTM_POOLS);
		
		// HACK: don't calculate local lights if we're rendering the HUD!
		//    Removing this check will cause bad flickering when there are 
		//    HUD elements being rendered AND the user is in flycam mode  -nyx
		if (!gPipeline.hasRenderType(LLPipeline::RENDER_TYPE_HUD))
		{
			calcNearbyLights(camera);
			setupHWLights(NULL);
		}

		bool occlude = sUseOcclusion > 1;
		U32 cur_type = 0;

		pool_set_t::iterator iter1 = mPools.begin();
		while ( iter1 != mPools.end() )
		{
			LLDrawPool *poolp = *iter1;
			
			cur_type = poolp->getType();

			//debug use
			sCurRenderPoolType = cur_type ;

			if (occlude && cur_type >= LLDrawPool::POOL_GRASS)
			{
				occlude = false;
				gGLLastMatrix = NULL;
				gGL.loadMatrix(gGLModelView);
				LLGLSLShader::bindNoShader();
// [RLVa:KB] - @setsphere
				if (LLPipeline::sRenderDeferred || !LLRenderTarget::sUseFBO || !LLPipeline::sUseDepthTexture)
				{
					doOcclusion(camera);
				}
				else
				{
					doOcclusion(camera, mScreen, mOcclusionDepth, &mDeferredDepth);
				}
// [/RLVa:KB]
//				doOcclusion(camera);
			}

			pool_set_t::iterator iter2 = iter1;
			if (hasRenderType(poolp->getType()) && poolp->getNumPasses() > 0)
			{
				LL_PROFILE_ZONE_NAMED_CATEGORY_DRAWPOOL("pool render"); //LL_RECORD_BLOCK_TIME(FTM_POOLRENDER);

				gGLLastMatrix = NULL;
				gGL.loadMatrix(gGLModelView);
			
				for( S32 i = 0; i < poolp->getNumPasses(); i++ )
				{
					LLVertexBuffer::unbind();
					poolp->beginRenderPass(i);
					for (iter2 = iter1; iter2 != mPools.end(); iter2++)
					{
						LLDrawPool *p = *iter2;
						if (p->getType() != cur_type)
						{
							break;
						}
						
						if ( !p->getSkipRenderFlag() ) { p->render(i); }
					}
					poolp->endRenderPass(i);
					LLVertexBuffer::unbind();
					if (gDebugGL)
					{
						std::string msg = llformat("pass %d", i);
						LLGLState::checkStates(msg);
						//LLGLState::checkTextureChannels(msg);
						//LLGLState::checkClientArrays(msg);
					}
				}
			}
			else
			{
				// Skip all pools of this type
				for (iter2 = iter1; iter2 != mPools.end(); iter2++)
				{
					LLDrawPool *p = *iter2;
					if (p->getType() != cur_type)
					{
						break;
					}
				}
			}
			iter1 = iter2;
			stop_glerror();
		}
		
		LLAppViewer::instance()->pingMainloopTimeout("Pipeline:RenderDrawPoolsEnd");

		LLVertexBuffer::unbind();
			
		gGLLastMatrix = NULL;
		gGL.loadMatrix(gGLModelView);

		if (occlude)
		{
			occlude = false;
			gGLLastMatrix = NULL;
			gGL.loadMatrix(gGLModelView);
			LLGLSLShader::bindNoShader();
			doOcclusion(camera);
		}
	}

	LLVertexBuffer::unbind();
	LLGLState::checkStates();

	if (!LLPipeline::sImpostorRender)
	{
		LLAppViewer::instance()->pingMainloopTimeout("Pipeline:RenderHighlights");

		if (!sReflectionRender)
		{
			renderHighlights();
		}

		// Contains a list of the faces of objects that are physical or
		// have touch-handlers.
		mHighlightFaces.clear();

		LLAppViewer::instance()->pingMainloopTimeout("Pipeline:RenderDebug");
	
		renderDebug();

		LLVertexBuffer::unbind();
	
		if (!LLPipeline::sReflectionRender && !LLPipeline::sRenderDeferred)
		{
			if (gPipeline.hasRenderDebugFeatureMask(LLPipeline::RENDER_DEBUG_FEATURE_UI))
			{
				// Render debugging beacons.
				gObjectList.renderObjectBeacons();
				gObjectList.resetObjectBeacons();
                gSky.addSunMoonBeacons();
			}
			else
			{
				// Make sure particle effects disappear
				LLHUDObject::renderAllForTimer();
			}
		}
		else
		{
			// Make sure particle effects disappear
			LLHUDObject::renderAllForTimer();
		}

		LLAppViewer::instance()->pingMainloopTimeout("Pipeline:RenderGeomEnd");

		//HACK: preserve/restore matrices around HUD render
		if (gPipeline.hasRenderType(LLPipeline::RENDER_TYPE_HUD))
		{
			for (U32 i = 0; i < 16; i++)
			{
				gGLModelView[i] = saved_modelview[i];
				gGLProjection[i] = saved_projection[i];
			}
		}
	}

	LLVertexBuffer::unbind();

	LLGLState::checkStates();
//	LLGLState::checkTextureChannels();
//	LLGLState::checkClientArrays();
}

void LLPipeline::renderGeomDeferred(LLCamera& camera)
{
	LLAppViewer::instance()->pingMainloopTimeout("Pipeline:RenderGeomDeferred");

	LL_PROFILE_ZONE_SCOPED_CATEGORY_DRAWPOOL; //LL_RECORD_BLOCK_TIME(FTM_RENDER_GEOMETRY);
	{
		// SL-15709 -- NOTE: Tracy only allows one ZoneScoped per function.
		// Solutions are:
		// 1. Use a new scope
		// 2. Use named zones
		// 3. Use transient zones
		LL_PROFILE_ZONE_NAMED_CATEGORY_DRAWPOOL("deferred pools"); //LL_RECORD_BLOCK_TIME(FTM_DEFERRED_POOLS);

		LLGLEnable cull(GL_CULL_FACE);

		for (pool_set_t::iterator iter = mPools.begin(); iter != mPools.end(); ++iter)
		{
			LLDrawPool *poolp = *iter;
			if (hasRenderType(poolp->getType()))
			{
				poolp->prerender();
			}
		}

		LLGLEnable multisample(RenderFSAASamples > 0 ? GL_MULTISAMPLE_ARB : 0);

		LLVertexBuffer::unbind();

		LLGLState::checkStates();
		LLGLState::checkTextureChannels();

		U32 cur_type = 0;

		gGL.setColorMask(true, true);
	
		pool_set_t::iterator iter1 = mPools.begin();

		while ( iter1 != mPools.end() )
		{
			LLDrawPool *poolp = *iter1;
		
			cur_type = poolp->getType();

			pool_set_t::iterator iter2 = iter1;
			if (hasRenderType(poolp->getType()) && poolp->getNumDeferredPasses() > 0)
			{
				LL_PROFILE_ZONE_NAMED_CATEGORY_DRAWPOOL("deferred pool render"); //LL_RECORD_BLOCK_TIME(FTM_DEFERRED_POOLRENDER);

				gGLLastMatrix = NULL;
				gGL.loadMatrix(gGLModelView);
		
				for( S32 i = 0; i < poolp->getNumDeferredPasses(); i++ )
				{
					LLVertexBuffer::unbind();
					poolp->beginDeferredPass(i);
					for (iter2 = iter1; iter2 != mPools.end(); iter2++)
					{
						LLDrawPool *p = *iter2;
						if (p->getType() != cur_type)
						{
							break;
						}

						if ( !p->getSkipRenderFlag() ) { p->renderDeferred(i); }
					}
					poolp->endDeferredPass(i);
					LLVertexBuffer::unbind();

					if (gDebugGL || gDebugPipeline)
					{
						LLGLState::checkStates();
					}
				}
			}
			else
			{
				// Skip all pools of this type
				for (iter2 = iter1; iter2 != mPools.end(); iter2++)
				{
					LLDrawPool *p = *iter2;
					if (p->getType() != cur_type)
					{
						break;
					}
				}
			}
			iter1 = iter2;
			stop_glerror();
		}

		gGLLastMatrix = NULL;
		gGL.matrixMode(LLRender::MM_MODELVIEW);
		gGL.loadMatrix(gGLModelView);

		gGL.setColorMask(true, false);

	} // Tracy ZoneScoped
}

void LLPipeline::renderGeomPostDeferred(LLCamera& camera, bool do_occlusion)
{
	LL_PROFILE_ZONE_SCOPED_CATEGORY_DRAWPOOL; //LL_RECORD_BLOCK_TIME(FTM_POST_DEFERRED_POOLS);
	U32 cur_type = 0;

	LLGLEnable cull(GL_CULL_FACE);

	LLGLEnable multisample(RenderFSAASamples > 0 ? GL_MULTISAMPLE_ARB : 0);

	calcNearbyLights(camera);
	setupHWLights(NULL);

	gGL.setColorMask(true, false);

	pool_set_t::iterator iter1 = mPools.begin();
	bool occlude = LLPipeline::sUseOcclusion > 1 && do_occlusion;

	while ( iter1 != mPools.end() )
	{
		LLDrawPool *poolp = *iter1;
		
		cur_type = poolp->getType();

		if (occlude && cur_type >= LLDrawPool::POOL_GRASS)
		{
			occlude = false;
			gGLLastMatrix = NULL;
			gGL.loadMatrix(gGLModelView);
			LLGLSLShader::bindNoShader();
			doOcclusion(camera, mScreen, mOcclusionDepth, &mDeferredDepth);
			gGL.setColorMask(true, false);
		}

		pool_set_t::iterator iter2 = iter1;
		if (hasRenderType(poolp->getType()) && poolp->getNumPostDeferredPasses() > 0)
		{
			LL_PROFILE_ZONE_NAMED_CATEGORY_DRAWPOOL("deferred poolrender"); //LL_RECORD_BLOCK_TIME(FTM_POST_DEFERRED_POOLRENDER);

			gGLLastMatrix = NULL;
			gGL.loadMatrix(gGLModelView);
		
			for( S32 i = 0; i < poolp->getNumPostDeferredPasses(); i++ )
			{
				LLVertexBuffer::unbind();
				poolp->beginPostDeferredPass(i);
				for (iter2 = iter1; iter2 != mPools.end(); iter2++)
				{
					LLDrawPool *p = *iter2;
					if (p->getType() != cur_type)
					{
						break;
					}
										
					p->renderPostDeferred(i);
				}
				poolp->endPostDeferredPass(i);
				LLVertexBuffer::unbind();

				if (gDebugGL || gDebugPipeline)
				{
					LLGLState::checkStates();
				}
			}
		}
		else
		{
			// Skip all pools of this type
			for (iter2 = iter1; iter2 != mPools.end(); iter2++)
			{
				LLDrawPool *p = *iter2;
				if (p->getType() != cur_type)
				{
					break;
				}
			}
		}
		iter1 = iter2;
		stop_glerror();
	}

	gGLLastMatrix = NULL;
	gGL.matrixMode(LLRender::MM_MODELVIEW);
	gGL.loadMatrix(gGLModelView);

	if (occlude)
	{
		occlude = false;
		LLGLSLShader::bindNoShader();
		doOcclusion(camera);
		gGLLastMatrix = NULL;
		gGL.matrixMode(LLRender::MM_MODELVIEW);
		gGL.loadMatrix(gGLModelView);
	}
}

void LLPipeline::renderGeomShadow(LLCamera& camera)
{
    LL_PROFILE_ZONE_SCOPED_CATEGORY_PIPELINE;
    U32 cur_type = 0;
	
	LLGLEnable cull(GL_CULL_FACE);

	LLVertexBuffer::unbind();

	pool_set_t::iterator iter1 = mPools.begin();
	
	while ( iter1 != mPools.end() )
	{
		LLDrawPool *poolp = *iter1;
		
		cur_type = poolp->getType();

		pool_set_t::iterator iter2 = iter1;
		if (hasRenderType(poolp->getType()) && poolp->getNumShadowPasses() > 0)
		{
			poolp->prerender() ;

			gGLLastMatrix = NULL;
			gGL.loadMatrix(gGLModelView);
		
			for( S32 i = 0; i < poolp->getNumShadowPasses(); i++ )
			{
				LLVertexBuffer::unbind();
				poolp->beginShadowPass(i);
				for (iter2 = iter1; iter2 != mPools.end(); iter2++)
				{
					LLDrawPool *p = *iter2;
					if (p->getType() != cur_type)
					{
						break;
					}
										
					p->renderShadow(i);
				}
				poolp->endShadowPass(i);
				LLVertexBuffer::unbind();

				LLGLState::checkStates();
			}
		}
		else
		{
			// Skip all pools of this type
			for (iter2 = iter1; iter2 != mPools.end(); iter2++)
			{
				LLDrawPool *p = *iter2;
				if (p->getType() != cur_type)
				{
					break;
				}
			}
		}
		iter1 = iter2;
		stop_glerror();
	}

	gGLLastMatrix = NULL;
	gGL.loadMatrix(gGLModelView);
}


void LLPipeline::addTrianglesDrawn(S32 index_count, U32 render_type)
{
    LL_PROFILE_ZONE_SCOPED_CATEGORY_PIPELINE;
	assertInitialized();
	S32 count = 0;
	if (render_type == LLRender::TRIANGLE_STRIP)
	{
		count = index_count-2;
	}
	else
	{
		count = index_count/3;
	}

	record(sStatBatchSize, count);

	add(LLStatViewer::TRIANGLES_DRAWN, LLUnits::Triangles::fromValue(count));

	if (LLPipeline::sRenderFrameTest)
	{
		gViewerWindow->getWindow()->swapBuffers();
		ms_sleep(16);
	}
}

void LLPipeline::renderPhysicsDisplay()
{
	if (!hasRenderDebugMask(LLPipeline::RENDER_DEBUG_PHYSICS_SHAPES))
	{
		return;
	}

	allocatePhysicsBuffer();

	gGL.flush();
	mPhysicsDisplay.bindTarget();
	glClearColor(0,0,0,1);
	gGL.setColorMask(true, true);
	mPhysicsDisplay.clear();
	glClearColor(0,0,0,0);

	gGL.setColorMask(true, false);

	gDebugProgram.bind();

	for (LLWorld::region_list_t::const_iterator iter = LLWorld::getInstance()->getRegionList().begin(); 
			iter != LLWorld::getInstance()->getRegionList().end(); ++iter)
	{
		LLViewerRegion* region = *iter;
		for (U32 i = 0; i < LLViewerRegion::NUM_PARTITIONS; i++)
		{
			LLSpatialPartition* part = region->getSpatialPartition(i);
			if (part)
			{
				if (hasRenderType(part->mDrawableType))
				{
					part->renderPhysicsShapes();
				}
			}
		}
	}

	gGL.flush();

	gDebugProgram.unbind();
	mPhysicsDisplay.flush();
}

extern std::set<LLSpatialGroup*> visible_selected_groups;

void LLPipeline::renderDebug()
{
	assertInitialized();

	bool hud_only = hasRenderType(LLPipeline::RENDER_TYPE_HUD);

	if (!hud_only )
	{
		//Render any navmesh geometry	
		LLPathingLib *llPathingLibInstance = LLPathingLib::getInstance();
		if ( llPathingLibInstance != NULL ) 
		{
			//character floater renderables
			
			LLHandle<LLFloaterPathfindingCharacters> pathfindingCharacterHandle = LLFloaterPathfindingCharacters::getInstanceHandle();
			if ( !pathfindingCharacterHandle.isDead() )
			{
				LLFloaterPathfindingCharacters *pathfindingCharacter = pathfindingCharacterHandle.get();

				if ( pathfindingCharacter->getVisible() || gAgentCamera.cameraMouselook() )			
				{	
					gPathfindingProgram.bind();			
					gPathfindingProgram.uniform1f(sTint, 1.f);
					gPathfindingProgram.uniform1f(sAmbiance, 1.f);
					gPathfindingProgram.uniform1f(sAlphaScale, 1.f);

					//Requried character physics capsule render parameters
					LLUUID id;					
					LLVector3 pos;
					LLQuaternion rot;
				
					if ( pathfindingCharacter->isPhysicsCapsuleEnabled( id, pos, rot ) )
					{
						//remove blending artifacts
						gGL.setColorMask(false, false);
						llPathingLibInstance->renderSimpleShapeCapsuleID( gGL, id, pos, rot );				
						gGL.setColorMask(true, false);
						LLGLEnable blend(GL_BLEND);
						gPathfindingProgram.uniform1f(sAlphaScale, 0.90f);
						llPathingLibInstance->renderSimpleShapeCapsuleID( gGL, id, pos, rot );
						gPathfindingProgram.bind();
					}
				}
			}
			

			//pathing console renderables
			LLHandle<LLFloaterPathfindingConsole> pathfindingConsoleHandle = LLFloaterPathfindingConsole::getInstanceHandle();
			if (!pathfindingConsoleHandle.isDead())
			{
				LLFloaterPathfindingConsole *pathfindingConsole = pathfindingConsoleHandle.get();

				if ( pathfindingConsole->getVisible() || gAgentCamera.cameraMouselook() )
				{				
					F32 ambiance = gSavedSettings.getF32("PathfindingAmbiance");

					gPathfindingProgram.bind();
			
					gPathfindingProgram.uniform1f(sTint, 1.f);
					gPathfindingProgram.uniform1f(sAmbiance, ambiance);
					gPathfindingProgram.uniform1f(sAlphaScale, 1.f);

					if ( !pathfindingConsole->isRenderWorld() )
					{
						const LLColor4 clearColor = gSavedSettings.getColor4("PathfindingNavMeshClear");
						gGL.setColorMask(true, true);
						glClearColor(clearColor.mV[0],clearColor.mV[1],clearColor.mV[2],0);
						glClear(GL_DEPTH_BUFFER_BIT | GL_COLOR_BUFFER_BIT | GL_STENCIL_BUFFER_BIT);					
						gGL.setColorMask(true, false);
						glPolygonMode( GL_FRONT_AND_BACK, GL_FILL );	
					}

					//NavMesh
					if ( pathfindingConsole->isRenderNavMesh() )
					{	
						gGL.flush();
						gGL.setLineWidth(2.0f);	// <FS> Line width OGL core profile fix by Rye Mutt
						LLGLEnable cull(GL_CULL_FACE);
						LLGLDisable blend(GL_BLEND);
						
						if ( pathfindingConsole->isRenderWorld() )
						{					
							LLGLEnable blend(GL_BLEND);
							gPathfindingProgram.uniform1f(sAlphaScale, 0.66f);
							llPathingLibInstance->renderNavMesh();
						}
						else
						{
							llPathingLibInstance->renderNavMesh();
						}
						
						//render edges
						gPathfindingNoNormalsProgram.bind();
						gPathfindingNoNormalsProgram.uniform1f(sTint, 1.f);
						gPathfindingNoNormalsProgram.uniform1f(sAlphaScale, 1.f);
						llPathingLibInstance->renderNavMeshEdges();
						gPathfindingProgram.bind();

						gGL.flush();
						glPolygonMode( GL_FRONT_AND_BACK, GL_FILL );	
						gGL.setLineWidth(1.0f);	// <FS> Line width OGL core profile fix by Rye Mutt
						gGL.flush();
					}
					//User designated path
					if ( LLPathfindingPathTool::getInstance()->isRenderPath() )
					{
						//The path
						gUIProgram.bind();
						gGL.getTexUnit(0)->bind(LLViewerFetchedTexture::sWhiteImagep);
						llPathingLibInstance->renderPath();
						gPathfindingProgram.bind();

                        //The bookends
						//remove blending artifacts
						gGL.setColorMask(false, false);
						llPathingLibInstance->renderPathBookend( gGL, LLPathingLib::LLPL_START );
						llPathingLibInstance->renderPathBookend( gGL, LLPathingLib::LLPL_END );
						
						gGL.setColorMask(true, false);
						//render the bookends
						LLGLEnable blend(GL_BLEND);
						gPathfindingProgram.uniform1f(sAlphaScale, 0.90f);
						llPathingLibInstance->renderPathBookend( gGL, LLPathingLib::LLPL_START );
						llPathingLibInstance->renderPathBookend( gGL, LLPathingLib::LLPL_END );
						gPathfindingProgram.bind();
					}
				
					if ( pathfindingConsole->isRenderWaterPlane() )
					{	
						LLGLEnable blend(GL_BLEND);
						gPathfindingProgram.uniform1f(sAlphaScale, 0.90f);
						llPathingLibInstance->renderSimpleShapes( gGL, gAgent.getRegion()->getWaterHeight() );
					}
				//physics/exclusion shapes
				if ( pathfindingConsole->isRenderAnyShapes() )
				{					
						U32 render_order[] = {
							1 << LLPathingLib::LLST_ObstacleObjects,
							1 << LLPathingLib::LLST_WalkableObjects,
							1 << LLPathingLib::LLST_ExclusionPhantoms,	
							1 << LLPathingLib::LLST_MaterialPhantoms,
						};

						U32 flags = pathfindingConsole->getRenderShapeFlags();

						for (U32 i = 0; i < 4; i++)
						{
							if (!(flags & render_order[i]))
							{
								continue;
							}

							//turn off backface culling for volumes so they are visible when camera is inside volume
							LLGLDisable cull(i >= 2 ? GL_CULL_FACE : 0);
						
							gGL.flush();
							glPolygonMode( GL_FRONT_AND_BACK, GL_FILL );	
				
							//get rid of some z-fighting
							LLGLEnable polyOffset(GL_POLYGON_OFFSET_FILL);
							glPolygonOffset(1.0f, 1.0f);

							//render to depth first to avoid blending artifacts
							gGL.setColorMask(false, false);
							llPathingLibInstance->renderNavMeshShapesVBO( render_order[i] );		
							gGL.setColorMask(true, false);

							//get rid of some z-fighting
							glPolygonOffset(0.f, 0.f);

							LLGLEnable blend(GL_BLEND);
				
							{
								gPathfindingProgram.uniform1f(sAmbiance, ambiance);

								{ //draw solid overlay
									LLGLDepthTest depth(GL_TRUE, GL_FALSE, GL_LEQUAL);
									llPathingLibInstance->renderNavMeshShapesVBO( render_order[i] );				
									gGL.flush();				
								}
				
								LLGLEnable lineOffset(GL_POLYGON_OFFSET_LINE);
								glPolygonMode( GL_FRONT_AND_BACK, GL_LINE );	
						
								F32 offset = gSavedSettings.getF32("PathfindingLineOffset");

								if (pathfindingConsole->isRenderXRay())
								{
									gPathfindingProgram.uniform1f(sTint, gSavedSettings.getF32("PathfindingXRayTint"));
									gPathfindingProgram.uniform1f(sAlphaScale, gSavedSettings.getF32("PathfindingXRayOpacity"));
									LLGLEnable blend(GL_BLEND);
									LLGLDepthTest depth(GL_TRUE, GL_FALSE, GL_GREATER);
								
									glPolygonOffset(offset, -offset);
								
									if (gSavedSettings.getBOOL("PathfindingXRayWireframe"))
									{ //draw hidden wireframe as darker and less opaque
										gPathfindingProgram.uniform1f(sAmbiance, 1.f);
										llPathingLibInstance->renderNavMeshShapesVBO( render_order[i] );				
									}
									else
									{
										glPolygonMode( GL_FRONT_AND_BACK, GL_FILL );	
										gPathfindingProgram.uniform1f(sAmbiance, ambiance);
										llPathingLibInstance->renderNavMeshShapesVBO( render_order[i] );				
										glPolygonMode(GL_FRONT_AND_BACK, GL_LINE);
									}
								}

								{ //draw visible wireframe as brighter, thicker and more opaque
									glPolygonOffset(offset, offset);
									gPathfindingProgram.uniform1f(sAmbiance, 1.f);
									gPathfindingProgram.uniform1f(sTint, 1.f);
									gPathfindingProgram.uniform1f(sAlphaScale, 1.f);

									gGL.setLineWidth(gSavedSettings.getF32("PathfindingLineWidth")); // <FS> Line width OGL core profile fix by Rye Mutt
									LLGLDisable blendOut(GL_BLEND);
									llPathingLibInstance->renderNavMeshShapesVBO( render_order[i] );				
									gGL.flush();
									gGL.setLineWidth(1.f); // <FS> Line width OGL core profile fix by Rye Mutt
								}
				
								glPolygonMode( GL_FRONT_AND_BACK, GL_FILL );
							}
						}
					}

					glPolygonOffset(0.f, 0.f);

					if ( pathfindingConsole->isRenderNavMesh() && pathfindingConsole->isRenderXRay() )
					{	//render navmesh xray
						F32 ambiance = gSavedSettings.getF32("PathfindingAmbiance");

						LLGLEnable lineOffset(GL_POLYGON_OFFSET_LINE);
						LLGLEnable polyOffset(GL_POLYGON_OFFSET_FILL);
											
						F32 offset = gSavedSettings.getF32("PathfindingLineOffset");
						glPolygonOffset(offset, -offset);

						LLGLEnable blend(GL_BLEND);
						LLGLDepthTest depth(GL_TRUE, GL_FALSE, GL_GREATER);
						gGL.flush();				
						gGL.setLineWidth(2.0f);	// <FS> Line width OGL core profile fix by Rye Mutt
						LLGLEnable cull(GL_CULL_FACE);
																		
						gPathfindingProgram.uniform1f(sTint, gSavedSettings.getF32("PathfindingXRayTint"));
						gPathfindingProgram.uniform1f(sAlphaScale, gSavedSettings.getF32("PathfindingXRayOpacity"));
								
						if (gSavedSettings.getBOOL("PathfindingXRayWireframe"))
						{ //draw hidden wireframe as darker and less opaque
							glPolygonMode( GL_FRONT_AND_BACK, GL_LINE );	
							gPathfindingProgram.uniform1f(sAmbiance, 1.f);
							llPathingLibInstance->renderNavMesh();
							glPolygonMode( GL_FRONT_AND_BACK, GL_FILL );	
						}	
						else
						{
							gPathfindingProgram.uniform1f(sAmbiance, ambiance);
							llPathingLibInstance->renderNavMesh();
						}

						//render edges
						gPathfindingNoNormalsProgram.bind();
						gPathfindingNoNormalsProgram.uniform1f(sTint, gSavedSettings.getF32("PathfindingXRayTint"));
						gPathfindingNoNormalsProgram.uniform1f(sAlphaScale, gSavedSettings.getF32("PathfindingXRayOpacity"));
						llPathingLibInstance->renderNavMeshEdges();
						gPathfindingProgram.bind();
					
						gGL.flush();
						gGL.setLineWidth(1.0f);	// <FS> Line width OGL core profile fix by Rye Mutt
					}
			
					glPolygonOffset(0.f, 0.f);

					gGL.flush();
					gPathfindingProgram.unbind();
				}
			}
		}
	}

	gGL.color4f(1,1,1,1);

	gGLLastMatrix = NULL;
	gGL.loadMatrix(gGLModelView);
	gGL.setColorMask(true, false);

	
	if (!hud_only && !mDebugBlips.empty())
	{ //render debug blips
		gUIProgram.bind();

		gGL.getTexUnit(0)->bind(LLViewerFetchedTexture::sWhiteImagep, true);

		glPointSize(8.f);
		LLGLDepthTest depth(GL_TRUE, GL_TRUE, GL_ALWAYS);

		gGL.begin(LLRender::POINTS);
		for (std::list<DebugBlip>::iterator iter = mDebugBlips.begin(); iter != mDebugBlips.end(); )
		{
			DebugBlip& blip = *iter;

			blip.mAge += gFrameIntervalSeconds.value();
			if (blip.mAge > 2.f)
			{
				mDebugBlips.erase(iter++);
			}
			else
			{
				iter++;
			}

			blip.mPosition.mV[2] += gFrameIntervalSeconds.value()*2.f;

			gGL.color4fv(blip.mColor.mV);
			gGL.vertex3fv(blip.mPosition.mV);
		}
		gGL.end();
		gGL.flush();
		glPointSize(1.f);
	}


	// Debug stuff.
	for (LLWorld::region_list_t::const_iterator iter = LLWorld::getInstance()->getRegionList().begin(); 
			iter != LLWorld::getInstance()->getRegionList().end(); ++iter)
	{
		LLViewerRegion* region = *iter;
		for (U32 i = 0; i < LLViewerRegion::NUM_PARTITIONS; i++)
		{
			LLSpatialPartition* part = region->getSpatialPartition(i);
			if (part)
			{
				if ( (hud_only && (part->mDrawableType == RENDER_TYPE_HUD || part->mDrawableType == RENDER_TYPE_HUD_PARTICLES)) ||
					 (!hud_only && hasRenderType(part->mDrawableType)) )
				{
					part->renderDebug();
				}
			}
		}
	}

	for (LLCullResult::bridge_iterator i = sCull->beginVisibleBridge(); i != sCull->endVisibleBridge(); ++i)
	{
		LLSpatialBridge* bridge = *i;
		if (!bridge->isDead() && hasRenderType(bridge->mDrawableType))
		{
			gGL.pushMatrix();
			gGL.multMatrix((F32*)bridge->mDrawable->getRenderMatrix().mMatrix);
			bridge->renderDebug();
			gGL.popMatrix();
		}
	}

	if (gPipeline.hasRenderDebugMask(LLPipeline::RENDER_DEBUG_OCCLUSION))
	{ //render visible selected group occlusion geometry
		gDebugProgram.bind();
		LLGLDepthTest depth(GL_TRUE, GL_FALSE);
		gGL.diffuseColor3f(1,0,1);
		for (std::set<LLSpatialGroup*>::iterator iter = visible_selected_groups.begin(); iter != visible_selected_groups.end(); ++iter)
		{
			LLSpatialGroup* group = *iter;

			LLVector4a fudge;
			fudge.splat(0.25f); //SG_OCCLUSION_FUDGE

			LLVector4a size;
			const LLVector4a* bounds = group->getBounds();
			size.setAdd(fudge, bounds[1]);
			
			drawBox(bounds[0], size);
		}
	}

	visible_selected_groups.clear();

	gUIProgram.bind();

	if (hasRenderDebugMask(LLPipeline::RENDER_DEBUG_RAYCAST) && !hud_only)
	{ //draw crosshairs on particle intersection
		if (gDebugRaycastParticle)
		{
			gDebugProgram.bind();

			gGL.getTexUnit(0)->unbind(LLTexUnit::TT_TEXTURE);

			LLVector3 center(gDebugRaycastParticleIntersection.getF32ptr());
			LLVector3 size(0.1f, 0.1f, 0.1f);

			LLVector3 p[6];

			p[0] = center + size.scaledVec(LLVector3(1,0,0));
			p[1] = center + size.scaledVec(LLVector3(-1,0,0));
			p[2] = center + size.scaledVec(LLVector3(0,1,0));
			p[3] = center + size.scaledVec(LLVector3(0,-1,0));
			p[4] = center + size.scaledVec(LLVector3(0,0,1));
			p[5] = center + size.scaledVec(LLVector3(0,0,-1));
				
			gGL.begin(LLRender::LINES);
			gGL.diffuseColor3f(1.f, 1.f, 0.f);
			for (U32 i = 0; i < 6; i++)
			{
				gGL.vertex3fv(p[i].mV);
			}
			gGL.end();
			gGL.flush();

			gDebugProgram.unbind();
		}
	}

	if (hasRenderDebugMask(LLPipeline::RENDER_DEBUG_SHADOW_FRUSTA))
	{
		LLVertexBuffer::unbind();

		LLGLEnable blend(GL_BLEND);
		LLGLDepthTest depth(TRUE, FALSE);
		LLGLDisable cull(GL_CULL_FACE);

		gGL.color4f(1,1,1,1);
		gGL.getTexUnit(0)->unbind(LLTexUnit::TT_TEXTURE);
				
		F32 a = 0.1f;

		F32 col[] =
		{
			1,0,0,a,
			0,1,0,a,
			0,0,1,a,
			1,0,1,a,
			
			1,1,0,a,
			0,1,1,a,
			1,1,1,a,
			1,0,1,a,
		};

		for (U32 i = 0; i < 8; i++)
		{
			LLVector3* frust = mShadowCamera[i].mAgentFrustum;

			if (i > 3)
			{ //render shadow frusta as volumes
				if (mShadowFrustPoints[i-4].empty())
				{
					continue;
				}

				gGL.color4fv(col+(i-4)*4);	
			
				gGL.begin(LLRender::TRIANGLE_STRIP);
				gGL.vertex3fv(frust[0].mV); gGL.vertex3fv(frust[4].mV);
				gGL.vertex3fv(frust[1].mV); gGL.vertex3fv(frust[5].mV);
				gGL.vertex3fv(frust[2].mV); gGL.vertex3fv(frust[6].mV);
				gGL.vertex3fv(frust[3].mV); gGL.vertex3fv(frust[7].mV);
				gGL.vertex3fv(frust[0].mV); gGL.vertex3fv(frust[4].mV);
				gGL.end();
				
				
				gGL.begin(LLRender::TRIANGLE_STRIP);
				gGL.vertex3fv(frust[0].mV);
				gGL.vertex3fv(frust[1].mV);
				gGL.vertex3fv(frust[3].mV);
				gGL.vertex3fv(frust[2].mV);
				gGL.end();
				
				gGL.begin(LLRender::TRIANGLE_STRIP);
				gGL.vertex3fv(frust[4].mV);
				gGL.vertex3fv(frust[5].mV);
				gGL.vertex3fv(frust[7].mV);
				gGL.vertex3fv(frust[6].mV);
				gGL.end();		
			}

	
			if (i < 4)
			{
				
				//if (i == 0 || !mShadowFrustPoints[i].empty())
				{
					//render visible point cloud
					gGL.flush();
					glPointSize(8.f);
					gGL.begin(LLRender::POINTS);
					
					F32* c = col+i*4;
					gGL.color3fv(c);

					for (U32 j = 0; j < mShadowFrustPoints[i].size(); ++j)
						{
							gGL.vertex3fv(mShadowFrustPoints[i][j].mV);
						
						}
					gGL.end();

					gGL.flush();
					glPointSize(1.f);

					LLVector3* ext = mShadowExtents[i]; 
					LLVector3 pos = (ext[0]+ext[1])*0.5f;
					LLVector3 size = (ext[1]-ext[0])*0.5f;
					drawBoxOutline(pos, size);

					//render camera frustum splits as outlines
					gGL.begin(LLRender::LINES);
					gGL.vertex3fv(frust[0].mV); gGL.vertex3fv(frust[1].mV);
					gGL.vertex3fv(frust[1].mV); gGL.vertex3fv(frust[2].mV);
					gGL.vertex3fv(frust[2].mV); gGL.vertex3fv(frust[3].mV);
					gGL.vertex3fv(frust[3].mV); gGL.vertex3fv(frust[0].mV);
					gGL.vertex3fv(frust[4].mV); gGL.vertex3fv(frust[5].mV);
					gGL.vertex3fv(frust[5].mV); gGL.vertex3fv(frust[6].mV);
					gGL.vertex3fv(frust[6].mV); gGL.vertex3fv(frust[7].mV);
					gGL.vertex3fv(frust[7].mV); gGL.vertex3fv(frust[4].mV);
					gGL.vertex3fv(frust[0].mV); gGL.vertex3fv(frust[4].mV);
					gGL.vertex3fv(frust[1].mV); gGL.vertex3fv(frust[5].mV);
					gGL.vertex3fv(frust[2].mV); gGL.vertex3fv(frust[6].mV);
					gGL.vertex3fv(frust[3].mV); gGL.vertex3fv(frust[7].mV);
					gGL.end();
				}
			}

			/*gGL.flush();
			gGL.setLineWidth(16-i*2); // <FS> Line width OGL core profile fix by Rye Mutt
			for (LLWorld::region_list_t::const_iterator iter = LLWorld::getInstance()->getRegionList().begin(); 
					iter != LLWorld::getInstance()->getRegionList().end(); ++iter)
			{
				LLViewerRegion* region = *iter;
				for (U32 j = 0; j < LLViewerRegion::NUM_PARTITIONS; j++)
				{
					LLSpatialPartition* part = region->getSpatialPartition(j);
					if (part)
					{
						if (hasRenderType(part->mDrawableType))
						{
							part->renderIntersectingBBoxes(&mShadowCamera[i]);
						}
					}
				}
			}
			gGL.flush();
			gGL.setLineWidth(1.f);*/ // <FS> Line width OGL core profile fix by Rye Mutt
		}
	}

	if (mRenderDebugMask & RENDER_DEBUG_WIND_VECTORS)
	{
		gAgent.getRegion()->mWind.renderVectors();
	}
	
	if (mRenderDebugMask & RENDER_DEBUG_COMPOSITION)
	{
		// Debug composition layers
		F32 x, y;

		gGL.getTexUnit(0)->unbind(LLTexUnit::TT_TEXTURE);

		if (gAgent.getRegion())
		{
			gGL.begin(LLRender::POINTS);
			// Draw the composition layer for the region that I'm in.
			for (x = 0; x <= 260; x++)
			{
				for (y = 0; y <= 260; y++)
				{
					if ((x > 255) || (y > 255))
					{
						gGL.color4f(1.f, 0.f, 0.f, 1.f);
					}
					else
					{
						gGL.color4f(0.f, 0.f, 1.f, 1.f);
					}
					F32 z = gAgent.getRegion()->getCompositionXY((S32)x, (S32)y);
					z *= 5.f;
					z += 50.f;
					gGL.vertex3f(x, y, z);
				}
			}
			gGL.end();
		}
	}

	if (mRenderDebugMask & LLPipeline::RENDER_DEBUG_BUILD_QUEUE)
	{
		U32 count = 0;
		U32 size = mGroupQ2.size();
		LLColor4 col;

		LLVertexBuffer::unbind();
		LLGLEnable blend(GL_BLEND);
		gGL.setSceneBlendType(LLRender::BT_ALPHA);
		LLGLDepthTest depth(GL_TRUE, GL_FALSE);
		gGL.getTexUnit(0)->bind(LLViewerFetchedTexture::sWhiteImagep);
		
		gGL.pushMatrix();
		gGL.loadMatrix(gGLModelView);
		gGLLastMatrix = NULL;

		for (LLSpatialGroup::sg_vector_t::iterator iter = mGroupQ2.begin(); iter != mGroupQ2.end(); ++iter)
		{
			LLSpatialGroup* group = *iter;
			if (group->isDead())
			{
				continue;
			}

			LLSpatialBridge* bridge = group->getSpatialPartition()->asBridge();

			if (bridge && (!bridge->mDrawable || bridge->mDrawable->isDead()))
			{
				continue;
			}

			if (bridge)
			{
				gGL.pushMatrix();
				gGL.multMatrix((F32*)bridge->mDrawable->getRenderMatrix().mMatrix);
			}

			F32 alpha = llclamp((F32) (size-count)/size, 0.f, 1.f);

			
			LLVector2 c(1.f-alpha, alpha);
			c.normVec();

			
			++count;
			col.set(c.mV[0], c.mV[1], 0, alpha*0.5f+0.5f);
			group->drawObjectBox(col);

			if (bridge)
			{
				gGL.popMatrix();
			}
		}

		gGL.popMatrix();
	}

	gGL.flush();
	gUIProgram.unbind();
}

void LLPipeline::rebuildPools()
{
    LL_PROFILE_ZONE_SCOPED_CATEGORY_PIPELINE;

	assertInitialized();

	S32 max_count = mPools.size();
	pool_set_t::iterator iter1 = mPools.upper_bound(mLastRebuildPool);
	while(max_count > 0 && mPools.size() > 0) // && num_rebuilds < MAX_REBUILDS)
	{
		if (iter1 == mPools.end())
		{
			iter1 = mPools.begin();
		}
		LLDrawPool* poolp = *iter1;

		if (poolp->isDead())
		{
			mPools.erase(iter1++);
			removeFromQuickLookup( poolp );
			if (poolp == mLastRebuildPool)
			{
				mLastRebuildPool = NULL;
			}
			delete poolp;
		}
		else
		{
			mLastRebuildPool = poolp;
			iter1++;
		}
		max_count--;
	}
}

void LLPipeline::addToQuickLookup( LLDrawPool* new_poolp )
{
	assertInitialized();

	switch( new_poolp->getType() )
	{
	case LLDrawPool::POOL_SIMPLE:
		if (mSimplePool)
		{
			llassert(0);
			LL_WARNS() << "Ignoring duplicate simple pool." << LL_ENDL;
		}
		else
		{
			mSimplePool = (LLRenderPass*) new_poolp;
		}
		break;

	case LLDrawPool::POOL_ALPHA_MASK:
		if (mAlphaMaskPool)
		{
			llassert(0);
			LL_WARNS() << "Ignoring duplicate alpha mask pool." << LL_ENDL;
			break;
		}
		else
		{
			mAlphaMaskPool = (LLRenderPass*) new_poolp;
		}
		break;

	case LLDrawPool::POOL_FULLBRIGHT_ALPHA_MASK:
		if (mFullbrightAlphaMaskPool)
		{
			llassert(0);
			LL_WARNS() << "Ignoring duplicate alpha mask pool." << LL_ENDL;
			break;
		}
		else
		{
			mFullbrightAlphaMaskPool = (LLRenderPass*) new_poolp;
		}
		break;
		
	case LLDrawPool::POOL_GRASS:
		if (mGrassPool)
		{
			llassert(0);
			LL_WARNS() << "Ignoring duplicate grass pool." << LL_ENDL;
		}
		else
		{
			mGrassPool = (LLRenderPass*) new_poolp;
		}
		break;

	case LLDrawPool::POOL_FULLBRIGHT:
		if (mFullbrightPool)
		{
			llassert(0);
			LL_WARNS() << "Ignoring duplicate simple pool." << LL_ENDL;
		}
		else
		{
			mFullbrightPool = (LLRenderPass*) new_poolp;
		}
		break;

	case LLDrawPool::POOL_INVISIBLE:
		if (mInvisiblePool)
		{
			llassert(0);
			LL_WARNS() << "Ignoring duplicate simple pool." << LL_ENDL;
		}
		else
		{
			mInvisiblePool = (LLRenderPass*) new_poolp;
		}
		break;

	case LLDrawPool::POOL_GLOW:
		if (mGlowPool)
		{
			llassert(0);
			LL_WARNS() << "Ignoring duplicate glow pool." << LL_ENDL;
		}
		else
		{
			mGlowPool = (LLRenderPass*) new_poolp;
		}
		break;

	case LLDrawPool::POOL_TREE:
		mTreePools[ uintptr_t(new_poolp->getTexture()) ] = new_poolp ;
		break;
 
	case LLDrawPool::POOL_TERRAIN:
		mTerrainPools[ uintptr_t(new_poolp->getTexture()) ] = new_poolp ;
		break;

	case LLDrawPool::POOL_BUMP:
		if (mBumpPool)
		{
			llassert(0);
			LL_WARNS() << "Ignoring duplicate bump pool." << LL_ENDL;
		}
		else
		{
			mBumpPool = new_poolp;
		}
		break;
	case LLDrawPool::POOL_MATERIALS:
		if (mMaterialsPool)
		{
			llassert(0);
			LL_WARNS() << "Ignorning duplicate materials pool." << LL_ENDL;
		}
		else
		{
			mMaterialsPool = new_poolp;
		}
		break;
	case LLDrawPool::POOL_ALPHA:
		if( mAlphaPool )
		{
			llassert(0);
			LL_WARNS() << "LLPipeline::addPool(): Ignoring duplicate Alpha pool" << LL_ENDL;
		}
		else
		{
			mAlphaPool = (LLDrawPoolAlpha*) new_poolp;
		}
		break;

	case LLDrawPool::POOL_AVATAR:
	case LLDrawPool::POOL_CONTROL_AV:
		break; // Do nothing

	case LLDrawPool::POOL_SKY:
		if( mSkyPool )
		{
			llassert(0);
			LL_WARNS() << "LLPipeline::addPool(): Ignoring duplicate Sky pool" << LL_ENDL;
		}
		else
		{
			mSkyPool = new_poolp;
		}
		break;
	
	case LLDrawPool::POOL_WATER:
		if( mWaterPool )
		{
			llassert(0);
			LL_WARNS() << "LLPipeline::addPool(): Ignoring duplicate Water pool" << LL_ENDL;
		}
		else
		{
			mWaterPool = new_poolp;
		}
		break;

	case LLDrawPool::POOL_GROUND:
		if( mGroundPool )
		{
			llassert(0);
			LL_WARNS() << "LLPipeline::addPool(): Ignoring duplicate Ground Pool" << LL_ENDL;
		}
		else
		{ 
			mGroundPool = new_poolp;
		}
		break;

	case LLDrawPool::POOL_WL_SKY:
		if( mWLSkyPool )
		{
			llassert(0);
			LL_WARNS() << "LLPipeline::addPool(): Ignoring duplicate WLSky Pool" << LL_ENDL;
		}
		else
		{ 
			mWLSkyPool = new_poolp;
		}
		break;

	default:
		llassert(0);
		LL_WARNS() << "Invalid Pool Type in  LLPipeline::addPool()" << LL_ENDL;
		break;
	}
}

void LLPipeline::removePool( LLDrawPool* poolp )
{
	assertInitialized();
	removeFromQuickLookup(poolp);
	mPools.erase(poolp);
	delete poolp;
}

void LLPipeline::removeFromQuickLookup( LLDrawPool* poolp )
{
	assertInitialized();
	switch( poolp->getType() )
	{
	case LLDrawPool::POOL_SIMPLE:
		llassert(mSimplePool == poolp);
		mSimplePool = NULL;
		break;

	case LLDrawPool::POOL_ALPHA_MASK:
		llassert(mAlphaMaskPool == poolp);
		mAlphaMaskPool = NULL;
		break;

	case LLDrawPool::POOL_FULLBRIGHT_ALPHA_MASK:
		llassert(mFullbrightAlphaMaskPool == poolp);
		mFullbrightAlphaMaskPool = NULL;
		break;

	case LLDrawPool::POOL_GRASS:
		llassert(mGrassPool == poolp);
		mGrassPool = NULL;
		break;

	case LLDrawPool::POOL_FULLBRIGHT:
		llassert(mFullbrightPool == poolp);
		mFullbrightPool = NULL;
		break;

	case LLDrawPool::POOL_INVISIBLE:
		llassert(mInvisiblePool == poolp);
		mInvisiblePool = NULL;
		break;

	case LLDrawPool::POOL_WL_SKY:
		llassert(mWLSkyPool == poolp);
		mWLSkyPool = NULL;
		break;

	case LLDrawPool::POOL_GLOW:
		llassert(mGlowPool == poolp);
		mGlowPool = NULL;
		break;

	case LLDrawPool::POOL_TREE:
		#ifdef _DEBUG
			{
				bool found = mTreePools.erase( (uintptr_t)poolp->getTexture() );
				llassert( found );
			}
		#else
			mTreePools.erase( (uintptr_t)poolp->getTexture() );
		#endif
		break;

	case LLDrawPool::POOL_TERRAIN:
		#ifdef _DEBUG
			{
				bool found = mTerrainPools.erase( (uintptr_t)poolp->getTexture() );
				llassert( found );
			}
		#else
			mTerrainPools.erase( (uintptr_t)poolp->getTexture() );
		#endif
		break;

	case LLDrawPool::POOL_BUMP:
		llassert( poolp == mBumpPool );
		mBumpPool = NULL;
		break;
	
	case LLDrawPool::POOL_MATERIALS:
		llassert(poolp == mMaterialsPool);
		mMaterialsPool = NULL;
		break;
			
	case LLDrawPool::POOL_ALPHA:
		llassert( poolp == mAlphaPool );
		mAlphaPool = NULL;
		break;

	case LLDrawPool::POOL_AVATAR:
	case LLDrawPool::POOL_CONTROL_AV:
		break; // Do nothing

	case LLDrawPool::POOL_SKY:
		llassert( poolp == mSkyPool );
		mSkyPool = NULL;
		break;

	case LLDrawPool::POOL_WATER:
		llassert( poolp == mWaterPool );
		mWaterPool = NULL;
		break;

	case LLDrawPool::POOL_GROUND:
		llassert( poolp == mGroundPool );
		mGroundPool = NULL;
		break;

	default:
		llassert(0);
		LL_WARNS() << "Invalid Pool Type in  LLPipeline::removeFromQuickLookup() type=" << poolp->getType() << LL_ENDL;
		break;
	}
}

void LLPipeline::resetDrawOrders()
{
    LL_PROFILE_ZONE_SCOPED_CATEGORY_PIPELINE;
	assertInitialized();
	// Iterate through all of the draw pools and rebuild them.
	for (pool_set_t::iterator iter = mPools.begin(); iter != mPools.end(); ++iter)
	{
		LLDrawPool *poolp = *iter;
		poolp->resetDrawOrders();
	}
}

//============================================================================
// Once-per-frame setup of hardware lights,
// including sun/moon, avatar backlight, and up to 6 local lights

void LLPipeline::setupAvatarLights(bool for_edit)
{
	assertInitialized();

    LLEnvironment& environment = LLEnvironment::instance();
    LLSettingsSky::ptr_t psky = environment.getCurrentSky();

    bool sun_up = environment.getIsSunUp();


	if (for_edit)
	{
		LLColor4 diffuse(1.f, 1.f, 1.f, 0.f);
		LLVector4 light_pos_cam(-8.f, 0.25f, 10.f, 0.f);  // w==0 => directional light
		LLMatrix4 camera_mat = LLViewerCamera::getInstance()->getModelview();
		LLMatrix4 camera_rot(camera_mat.getMat3());
		camera_rot.invert();
		LLVector4 light_pos = light_pos_cam * camera_rot;
		
		light_pos.normalize();

		LLLightState* light = gGL.getLight(1);

		mHWLightColors[1] = diffuse;

		light->setDiffuse(diffuse);
		light->setAmbient(LLColor4::black);
		light->setSpecular(LLColor4::black);
		light->setPosition(light_pos);
		light->setConstantAttenuation(1.f);
		light->setLinearAttenuation(0.f);
		light->setQuadraticAttenuation(0.f);
		light->setSpotExponent(0.f);
		light->setSpotCutoff(180.f);
	}
	else if (gAvatarBacklight) // Always true (unless overridden in a devs .ini)
	{
        LLVector3 light_dir = sun_up ? LLVector3(mSunDir) : LLVector3(mMoonDir);
		LLVector3 opposite_pos = -light_dir;
		LLVector3 orthog_light_pos = light_dir % LLVector3::z_axis;
		LLVector4 backlight_pos = LLVector4(lerp(opposite_pos, orthog_light_pos, 0.3f), 0.0f);
		backlight_pos.normalize();
			
		LLColor4 light_diffuse = sun_up ? mSunDiffuse : mMoonDiffuse;

		LLColor4 backlight_diffuse(1.f - light_diffuse.mV[VRED], 1.f - light_diffuse.mV[VGREEN], 1.f - light_diffuse.mV[VBLUE], 1.f);
		F32 max_component = 0.001f;
		for (S32 i = 0; i < 3; i++)
		{
			if (backlight_diffuse.mV[i] > max_component)
			{
				max_component = backlight_diffuse.mV[i];
			}
		}
		F32 backlight_mag;
		if (environment.getIsSunUp()) // <FS:Ansariel> Factor out instance() calls
		{
			backlight_mag = BACKLIGHT_DAY_MAGNITUDE_OBJECT;
		}
		else
		{
			backlight_mag = BACKLIGHT_NIGHT_MAGNITUDE_OBJECT;
		}
		backlight_diffuse *= backlight_mag / max_component;

		mHWLightColors[1] = backlight_diffuse;

		LLLightState* light = gGL.getLight(1);

		light->setPosition(backlight_pos);
		light->setDiffuse(backlight_diffuse);
		light->setAmbient(LLColor4::black);
		light->setSpecular(LLColor4::black);
		light->setConstantAttenuation(1.f);
		light->setLinearAttenuation(0.f);
		light->setQuadraticAttenuation(0.f);
		light->setSpotExponent(0.f);
		light->setSpotCutoff(180.f);
	}
	else
	{
		LLLightState* light = gGL.getLight(1);

		mHWLightColors[1] = LLColor4::black;

		light->setDiffuse(LLColor4::black);
		light->setAmbient(LLColor4::black);
		light->setSpecular(LLColor4::black);
	}
}

static F32 calc_light_dist(LLVOVolume* light, const LLVector3& cam_pos, F32 max_dist)
{
	F32 inten = light->getLightIntensity();
	if (inten < .001f)
	{
		return max_dist;
	}
	bool selected = light->isSelected();
	if (selected)
	{
        return 0.f; // selected lights get highest priority
	}
    F32 radius = light->getLightRadius();
    F32 dist = dist_vec(light->getRenderPosition(), cam_pos);
    dist = llmax(dist - radius, 0.f);
	if (light->mDrawable.notNull() && light->mDrawable->isState(LLDrawable::ACTIVE))
	{
		// moving lights get a little higher priority (too much causes artifacts)
        dist = llmax(dist - light->getLightRadius()*0.25f, 0.f);
	}
	return dist;
}

void LLPipeline::calcNearbyLights(LLCamera& camera)
{
	assertInitialized();

	if (LLPipeline::sReflectionRender)
	{
		return;
	}

	if (mLightingDetail >= 1)
	{
		// mNearbyLight (and all light_set_t's) are sorted such that
		// begin() == the closest light and rbegin() == the farthest light
		const S32 MAX_LOCAL_LIGHTS = 6;
        LLVector3 cam_pos = camera.getOrigin();
		
        F32 max_dist;
        if (LLPipeline::sRenderDeferred)
        {
            max_dist = RenderFarClip;
        }
        else
        {
            max_dist = llmin(RenderFarClip, LIGHT_MAX_RADIUS * 4.f);
        }

		// UPDATE THE EXISTING NEARBY LIGHTS
		light_set_t cur_nearby_lights;
		for (light_set_t::iterator iter = mNearbyLights.begin();
			iter != mNearbyLights.end(); iter++)
		{
			const Light* light = &(*iter);
			LLDrawable* drawable = light->drawable;
            const LLViewerObject *vobj = light->drawable->getVObj();
            if(vobj && vobj->getAvatar() 
               && (vobj->getAvatar()->isTooComplex() || vobj->getAvatar()->isInMuteList())
               )
            {
                drawable->clearState(LLDrawable::NEARBY_LIGHT);
                continue;
            }

			LLVOVolume* volight = drawable->getVOVolume();
			if (!volight || !drawable->isState(LLDrawable::LIGHT))
			{
				drawable->clearState(LLDrawable::NEARBY_LIGHT);
				continue;
			}
			if (light->fade <= -LIGHT_FADE_TIME)
			{
				drawable->clearState(LLDrawable::NEARBY_LIGHT);
				continue;
			}
			if (!sRenderAttachedLights && volight && volight->isAttachment())
			{
				drawable->clearState(LLDrawable::NEARBY_LIGHT);
				continue;
			}

            F32 dist = calc_light_dist(volight, cam_pos, max_dist);
            F32 fade = light->fade;
            // actual fade gets decreased/increased by setupHWLights
            // light->fade value is 'time'.
            // >=0 and light will become visible as value increases
            // <0 and light will fade out
            if (dist < max_dist)
            {
                if (fade < 0)
                {
                    // mark light to fade in
                    // if fade was -LIGHT_FADE_TIME - it was fully invisible
                    // if fade -0 - it was fully visible
                    // visibility goes up from 0 to LIGHT_FADE_TIME.
                    fade += LIGHT_FADE_TIME;
                }
            }
            else
            {
                // mark light to fade out
                // visibility goes down from -0 to -LIGHT_FADE_TIME.
                if (fade >= LIGHT_FADE_TIME)
                {
                    fade = -0.0001f; // was fully visible
                }
                else if (fade >= 0)
                {
                    // 0.75 visible light should stay 0.75 visible, but should reverse direction
                    fade -= LIGHT_FADE_TIME;
                }
            }
            cur_nearby_lights.insert(Light(drawable, dist, fade));
		}
		mNearbyLights = cur_nearby_lights;
				
		// FIND NEW LIGHTS THAT ARE IN RANGE
		light_set_t new_nearby_lights;
		for (LLDrawable::drawable_set_t::iterator iter = mLights.begin();
			 iter != mLights.end(); ++iter)
		{
			LLDrawable* drawable = *iter;
			LLVOVolume* light = drawable->getVOVolume();
			if (!light || drawable->isState(LLDrawable::NEARBY_LIGHT))
			{
				continue;
			}
			if (light->isHUDAttachment())
			{
				continue; // no lighting from HUD objects
			}
            if (!sRenderAttachedLights && light && light->isAttachment())
			{
				continue;
			}
            LLVOAvatar * av = light->getAvatar();
            if (av && (av->isTooComplex() || av->isInMuteList()))
            {
                // avatars that are already in the list will be removed by removeMutedAVsLights
                continue;
            }
            F32 dist = calc_light_dist(light, cam_pos, max_dist);
            if (dist >= max_dist)
			{
				continue;
			}
			new_nearby_lights.insert(Light(drawable, dist, 0.f));
            if (!LLPipeline::sRenderDeferred && new_nearby_lights.size() > (U32)MAX_LOCAL_LIGHTS)
			{
				new_nearby_lights.erase(--new_nearby_lights.end());
				const Light& last = *new_nearby_lights.rbegin();
				max_dist = last.dist;
			}
		}

		// INSERT ANY NEW LIGHTS
		for (light_set_t::iterator iter = new_nearby_lights.begin();
			 iter != new_nearby_lights.end(); iter++)
		{
			const Light* light = &(*iter);
            if (LLPipeline::sRenderDeferred || mNearbyLights.size() < (U32)MAX_LOCAL_LIGHTS)
			{
				mNearbyLights.insert(*light);
				((LLDrawable*) light->drawable)->setState(LLDrawable::NEARBY_LIGHT);
			}
			else
			{
				// crazy cast so that we can overwrite the fade value
				// even though gcc enforces sets as const
				// (fade value doesn't affect sort so this is safe)
				Light* farthest_light = (const_cast<Light*>(&(*(mNearbyLights.rbegin()))));
				if (light->dist < farthest_light->dist)
				{
                    // mark light to fade out
                    // visibility goes down from -0 to -LIGHT_FADE_TIME.
                    //
                    // This is a mess, but for now it needs to be in sync
                    // with fade code above. Ex: code above detects distance < max,
                    // sets fade time to positive, this code then detects closer
                    // lights and sets fade time negative, fully compensating
                    // for the code above
                    if (farthest_light->fade >= LIGHT_FADE_TIME)
                    {
                        farthest_light->fade = -0.0001f; // was fully visible
                    }
                    else if (farthest_light->fade >= 0)
                    {
                        farthest_light->fade -= LIGHT_FADE_TIME;
                    }
				}
				else
				{
					break; // none of the other lights are closer
				}
			}
		}
		
		//mark nearby lights not-removable.
		for (light_set_t::iterator iter = mNearbyLights.begin();
			 iter != mNearbyLights.end(); iter++)
		{
			const Light* light = &(*iter);
			((LLViewerOctreeEntryData*) light->drawable)->setVisible();
		}
	}
}

void LLPipeline::setupHWLights(LLDrawPool* pool)
{
	assertInitialized();
	
    LLEnvironment& environment = LLEnvironment::instance();
    LLSettingsSky::ptr_t psky = environment.getCurrentSky();

    // Ambient
    LLColor4 ambient = psky->getTotalAmbient();
		gGL.setAmbientLightColor(ambient);

    bool sun_up  = environment.getIsSunUp();
    bool moon_up = environment.getIsMoonUp();

	// Light 0 = Sun or Moon (All objects)
	{
        LLVector4 sun_dir(environment.getSunDirection(), 0.0f);
        LLVector4 moon_dir(environment.getMoonDirection(), 0.0f);

        mSunDir.setVec(sun_dir);
        mMoonDir.setVec(moon_dir);

        mSunDiffuse.setVec(psky->getSunlightColor());
        mMoonDiffuse.setVec(psky->getMoonlightColor());

		F32 max_color = llmax(mSunDiffuse.mV[0], mSunDiffuse.mV[1], mSunDiffuse.mV[2]);
		if (max_color > 1.f)
		{
			mSunDiffuse *= 1.f/max_color;
		}
		mSunDiffuse.clamp();

        max_color = llmax(mMoonDiffuse.mV[0], mMoonDiffuse.mV[1], mMoonDiffuse.mV[2]);
        if (max_color > 1.f)
        {
            mMoonDiffuse *= 1.f/max_color;
        }
        mMoonDiffuse.clamp();

        // prevent underlighting from having neither lightsource facing us
        if (!sun_up && !moon_up)
		{
            mSunDiffuse.setVec(LLColor4(0.0, 0.0, 0.0, 1.0));
            mMoonDiffuse.setVec(LLColor4(0.0, 0.0, 0.0, 1.0));
            mSunDir.setVec(LLVector4(0.0, 1.0, 0.0, 0.0));
            mMoonDir.setVec(LLVector4(0.0, 1.0, 0.0, 0.0));
		}

        LLVector4 light_dir = sun_up ? mSunDir : mMoonDir;

        mHWLightColors[0] = sun_up ? mSunDiffuse : mMoonDiffuse;

		LLLightState* light = gGL.getLight(0);
        light->setPosition(light_dir);

        light->setSunPrimary(sun_up);
        light->setDiffuse(mHWLightColors[0]);
        light->setDiffuseB(mMoonDiffuse);
        light->setAmbient(psky->getTotalAmbient());
		light->setSpecular(LLColor4::black);
		light->setConstantAttenuation(1.f);
		light->setLinearAttenuation(0.f);
		light->setQuadraticAttenuation(0.f);
		light->setSpotExponent(0.f);
		light->setSpotCutoff(180.f);
	}
	
	// Light 1 = Backlight (for avatars)
	// (set by enableLightsAvatar)
	
	S32 cur_light = 2;
	
	// Nearby lights = LIGHT 2-7

	mLightMovingMask = 0;
	
	if (mLightingDetail >= 1)
	{
		for (light_set_t::iterator iter = mNearbyLights.begin();
			 iter != mNearbyLights.end(); ++iter)
		{
			LLDrawable* drawable = iter->drawable;
			LLVOVolume* light = drawable->getVOVolume();
			if (!light)
			{
				continue;
			}

            if (light->isAttachment())
            {
                if (!sRenderAttachedLights)
                {
                    continue;
                }
            }

			if (drawable->isState(LLDrawable::ACTIVE))
			{
				mLightMovingMask |= (1<<cur_light);
			}
			
            //send linear light color to shader
			LLColor4  light_color = light->getLightLinearColor();
			light_color.mV[3] = 0.0f;

			F32 fade = iter->fade;
			if (fade < LIGHT_FADE_TIME)
			{
				// fade in/out light
				if (fade >= 0.f)
				{
					fade = fade / LIGHT_FADE_TIME;
					((Light*) (&(*iter)))->fade += gFrameIntervalSeconds.value();
				}
				else
				{
					fade = 1.f + fade / LIGHT_FADE_TIME;
					((Light*) (&(*iter)))->fade -= gFrameIntervalSeconds.value();
				}
				fade = llclamp(fade,0.f,1.f);
				light_color *= fade;
			}

            if (light_color.magVecSquared() < 0.001f)
            {
                continue;
            }

            LLVector3 light_pos(light->getRenderPosition());
            LLVector4 light_pos_gl(light_pos, 1.0f);

            F32 adjusted_radius = light->getLightRadius() * (sRenderDeferred ? 1.5f : 1.0f);
            if (adjusted_radius <= 0.001f)
            {
                continue;
            }

            F32 x = (3.f * (1.f + (light->getLightFalloff() * 2.0f)));  // why this magic?  probably trying to match a historic behavior.
            F32 linatten = x / adjusted_radius;                         // % of brightness at radius

            mHWLightColors[cur_light] = light_color;
			LLLightState* light_state = gGL.getLight(cur_light);
			
			light_state->setPosition(light_pos_gl);
			light_state->setDiffuse(light_color);
			light_state->setAmbient(LLColor4::black);
			light_state->setConstantAttenuation(0.f);
			if (sRenderDeferred)
			{
				light_state->setLinearAttenuation(linatten);
				light_state->setQuadraticAttenuation(light->getLightFalloff(DEFERRED_LIGHT_FALLOFF) + 1.f); // get falloff to match for forward deferred rendering lights
			}
			else
			{
				light_state->setLinearAttenuation(linatten);
				light_state->setQuadraticAttenuation(0.f);
			}
			

			if (light->isLightSpotlight() // directional (spot-)light
			    && (LLPipeline::sRenderDeferred || RenderSpotLightsInNondeferred)) // these are only rendered as GL spotlights if we're in deferred rendering mode *or* the setting forces them on
			{
				LLQuaternion quat = light->getRenderRotation();
				LLVector3 at_axis(0,0,-1); // this matches deferred rendering's object light direction
				at_axis *= quat;

				light_state->setSpotDirection(at_axis);
				light_state->setSpotCutoff(90.f);
				light_state->setSpotExponent(2.f);
	
				LLVector3 spotParams = light->getSpotLightParams();

				const LLColor4 specular(0.f, 0.f, 0.f, spotParams[2]);
				light_state->setSpecular(specular);
			}
			else // omnidirectional (point) light
			{
				light_state->setSpotExponent(0.f);
				light_state->setSpotCutoff(180.f);
				
				// we use specular.z = 1.0 as a cheap hack for the shaders to know that this is omnidirectional rather than a spotlight
				const LLColor4 specular(0.f, 0.f, 1.f, 0.f);
				light_state->setSpecular(specular);				
			}
			cur_light++;
			if (cur_light >= 8)
			{
				break; // safety
			}
		}
	}
	for ( ; cur_light < 8 ; cur_light++)
	{
		mHWLightColors[cur_light] = LLColor4::black;
		LLLightState* light = gGL.getLight(cur_light);
        light->setSunPrimary(true);
		light->setDiffuse(LLColor4::black);
		light->setAmbient(LLColor4::black);
		light->setSpecular(LLColor4::black);
	}

    // Bookmark comment to allow searching for mSpecialRenderMode == 3 (avatar edit mode),
    // prev site of forward (non-deferred) character light injection, removed by SL-13522 09/20

	// Init GL state
	for (S32 i = 0; i < 8; ++i)
	{
		gGL.getLight(i)->disable();
	}
	mLightMask = 0;
}

void LLPipeline::enableLights(U32 mask)
{
	assertInitialized();

	if (mLightingDetail == 0)
	{
		mask &= 0xf003; // sun and backlight only (and fullbright bit)
	}
	if (mLightMask != mask)
	{
		stop_glerror();
		if (mask)
		{
			stop_glerror();
			for (S32 i=0; i<8; i++)
			{
				LLLightState* light = gGL.getLight(i);
				if (mask & (1<<i))
				{
					light->enable();
					light->setDiffuse(mHWLightColors[i]);
				}
				else
				{
					light->disable();
					light->setDiffuse(LLColor4::black);
				}
			}
			stop_glerror();
		}
		mLightMask = mask;
		stop_glerror();
	}
}

void LLPipeline::enableLightsStatic()
{
	assertInitialized();
	U32 mask = 0x01; // Sun
	if (mLightingDetail >= 2)
	{
		mask |= mLightMovingMask; // Hardware moving lights
	}
	else
	{
		mask |= 0xff & (~2); // Hardware local lights
	}
	enableLights(mask);
}

void LLPipeline::enableLightsDynamic()
{
	assertInitialized();
	U32 mask = 0xff & (~2); // Local lights
	enableLights(mask);
	
	if (isAgentAvatarValid() && getLightingDetail() <= 0)
	{
		if (gAgentAvatarp->mSpecialRenderMode == 0) // normal
		{
			gPipeline.enableLightsAvatar();
		}
		else if (gAgentAvatarp->mSpecialRenderMode == 2)  // anim preview
		{
			gPipeline.enableLightsAvatarEdit(LLColor4(0.7f, 0.6f, 0.3f, 1.f));
		}
	}
}

void LLPipeline::enableLightsAvatar()
{
	U32 mask = 0xff; // All lights
	setupAvatarLights(FALSE);
	enableLights(mask);
}

void LLPipeline::enableLightsPreview()
{
	disableLights();

	LLColor4 ambient = PreviewAmbientColor;
	gGL.setAmbientLightColor(ambient);

	LLColor4 diffuse0 = PreviewDiffuse0;
	LLColor4 specular0 = PreviewSpecular0;
	LLColor4 diffuse1 = PreviewDiffuse1;
	LLColor4 specular1 = PreviewSpecular1;
	LLColor4 diffuse2 = PreviewDiffuse2;
	LLColor4 specular2 = PreviewSpecular2;

	LLVector3 dir0 = PreviewDirection0;
	LLVector3 dir1 = PreviewDirection1;
	LLVector3 dir2 = PreviewDirection2;

	dir0.normVec();
	dir1.normVec();
	dir2.normVec();
	
	LLVector4 light_pos(dir0, 0.0f);

	LLLightState* light = gGL.getLight(1);

	light->enable();
	light->setPosition(light_pos);
	light->setDiffuse(diffuse0);
	light->setAmbient(ambient);
	light->setSpecular(specular0);
	light->setSpotExponent(0.f);
	light->setSpotCutoff(180.f);

	light_pos = LLVector4(dir1, 0.f);

	light = gGL.getLight(2);
	light->enable();
	light->setPosition(light_pos);
	light->setDiffuse(diffuse1);
	light->setAmbient(ambient);
	light->setSpecular(specular1);
	light->setSpotExponent(0.f);
	light->setSpotCutoff(180.f);

	light_pos = LLVector4(dir2, 0.f);
	light = gGL.getLight(3);
	light->enable();
	light->setPosition(light_pos);
	light->setDiffuse(diffuse2);
	light->setAmbient(ambient);
	light->setSpecular(specular2);
	light->setSpotExponent(0.f);
	light->setSpotCutoff(180.f);
}


void LLPipeline::enableLightsAvatarEdit(const LLColor4& color)
{
	U32 mask = 0x2002; // Avatar backlight only, set ambient
	setupAvatarLights(TRUE);
	enableLights(mask);

	gGL.setAmbientLightColor(color);
}

void LLPipeline::enableLightsFullbright()
{
	assertInitialized();
	U32 mask = 0x1000; // Non-0 mask, set ambient
	enableLights(mask);
}

void LLPipeline::disableLights()
{
	enableLights(0); // no lighting (full bright)
}

//============================================================================

class LLMenuItemGL;
class LLInvFVBridge;
struct cat_folder_pair;
class LLVOBranch;
class LLVOLeaf;

void LLPipeline::findReferences(LLDrawable *drawablep)
{
	assertInitialized();
	if (mLights.find(drawablep) != mLights.end())
	{
		LL_INFOS() << "In mLights" << LL_ENDL;
	}
	if (std::find(mMovedList.begin(), mMovedList.end(), drawablep) != mMovedList.end())
	{
		LL_INFOS() << "In mMovedList" << LL_ENDL;
	}
	if (std::find(mShiftList.begin(), mShiftList.end(), drawablep) != mShiftList.end())
	{
		LL_INFOS() << "In mShiftList" << LL_ENDL;
	}
	if (mRetexturedList.find(drawablep) != mRetexturedList.end())
	{
		LL_INFOS() << "In mRetexturedList" << LL_ENDL;
	}
	
	if (std::find(mBuildQ1.begin(), mBuildQ1.end(), drawablep) != mBuildQ1.end())
	{
		LL_INFOS() << "In mBuildQ1" << LL_ENDL;
	}
	if (std::find(mBuildQ2.begin(), mBuildQ2.end(), drawablep) != mBuildQ2.end())
	{
		LL_INFOS() << "In mBuildQ2" << LL_ENDL;
	}

	S32 count;
	
	count = gObjectList.findReferences(drawablep);
	if (count)
	{
		LL_INFOS() << "In other drawables: " << count << " references" << LL_ENDL;
	}
}

bool LLPipeline::verify()
{
	bool ok = assertInitialized();
	if (ok) 
	{
		for (pool_set_t::iterator iter = mPools.begin(); iter != mPools.end(); ++iter)
		{
			LLDrawPool *poolp = *iter;
			if (!poolp->verify())
			{
				ok = false;
			}
		}
	}

	if (!ok)
	{
		LL_WARNS() << "Pipeline verify failed!" << LL_ENDL;
	}
	return ok;
}

//////////////////////////////
//
// Collision detection
//
//

///////////////////////////////////////////////////////////////////////////////////////////////////////////////////////////////////////////////////////////////////////////////////////////////////////
/**
 *	A method to compute a ray-AABB intersection.
 *	Original code by Andrew Woo, from "Graphics Gems", Academic Press, 1990
 *	Optimized code by Pierre Terdiman, 2000 (~20-30% faster on my Celeron 500)
 *	Epsilon value added by Klaus Hartmann. (discarding it saves a few cycles only)
 *
 *	Hence this version is faster as well as more robust than the original one.
 *
 *	Should work provided:
 *	1) the integer representation of 0.0f is 0x00000000
 *	2) the sign bit of the float is the most significant one
 *
 *	Report bugs: p.terdiman@codercorner.com
 *
 *	\param		aabb		[in] the axis-aligned bounding box
 *	\param		origin		[in] ray origin
 *	\param		dir			[in] ray direction
 *	\param		coord		[out] impact coordinates
 *	\return		true if ray intersects AABB
 */
///////////////////////////////////////////////////////////////////////////////////////////////////////////////////////////////////////////////////////////////////////////////////////////////////////
//#define RAYAABB_EPSILON 0.00001f
#define IR(x)	((U32&)x)

bool LLRayAABB(const LLVector3 &center, const LLVector3 &size, const LLVector3& origin, const LLVector3& dir, LLVector3 &coord, F32 epsilon)
{
	bool Inside = true;
	LLVector3 MinB = center - size;
	LLVector3 MaxB = center + size;
	LLVector3 MaxT;
	MaxT.mV[VX]=MaxT.mV[VY]=MaxT.mV[VZ]=-1.0f;

	// Find candidate planes.
	for(U32 i=0;i<3;i++)
	{
		if(origin.mV[i] < MinB.mV[i])
		{
			coord.mV[i]	= MinB.mV[i];
			Inside		= false;

			// Calculate T distances to candidate planes
			if(IR(dir.mV[i]))	MaxT.mV[i] = (MinB.mV[i] - origin.mV[i]) / dir.mV[i];
		}
		else if(origin.mV[i] > MaxB.mV[i])
		{
			coord.mV[i]	= MaxB.mV[i];
			Inside		= false;

			// Calculate T distances to candidate planes
			if(IR(dir.mV[i]))	MaxT.mV[i] = (MaxB.mV[i] - origin.mV[i]) / dir.mV[i];
		}
	}

	// Ray origin inside bounding box
	if(Inside)
	{
		coord = origin;
		return true;
	}

	// Get largest of the maxT's for final choice of intersection
	U32 WhichPlane = 0;
	if(MaxT.mV[1] > MaxT.mV[WhichPlane])	WhichPlane = 1;
	if(MaxT.mV[2] > MaxT.mV[WhichPlane])	WhichPlane = 2;

	// Check final candidate actually inside box
	if(IR(MaxT.mV[WhichPlane])&0x80000000) return false;

	for(U32 i=0;i<3;i++)
	{
		if(i!=WhichPlane)
		{
			coord.mV[i] = origin.mV[i] + MaxT.mV[WhichPlane] * dir.mV[i];
			if (epsilon > 0)
			{
				if(coord.mV[i] < MinB.mV[i] - epsilon || coord.mV[i] > MaxB.mV[i] + epsilon)	return false;
			}
			else
			{
				if(coord.mV[i] < MinB.mV[i] || coord.mV[i] > MaxB.mV[i])	return false;
			}
		}
	}
	return true;	// ray hits box
}

//////////////////////////////
//
// Macros, functions, and inline methods from other classes
//
//

void LLPipeline::setLight(LLDrawable *drawablep, bool is_light)
{
	if (drawablep && assertInitialized())
	{
		if (is_light)
		{
			mLights.insert(drawablep);
			drawablep->setState(LLDrawable::LIGHT);
		}
		else
		{
			drawablep->clearState(LLDrawable::LIGHT);
			mLights.erase(drawablep);
		}
	}
}

//static
void LLPipeline::toggleRenderType(U32 type)
{
	gPipeline.mRenderTypeEnabled[type] = !gPipeline.mRenderTypeEnabled[type];
	if (type == LLPipeline::RENDER_TYPE_WATER)
	{
		gPipeline.mRenderTypeEnabled[LLPipeline::RENDER_TYPE_VOIDWATER] = !gPipeline.mRenderTypeEnabled[LLPipeline::RENDER_TYPE_VOIDWATER];
	}
}

//static
void LLPipeline::toggleRenderTypeControl(U32 type)
{
	U32 bit = (1<<type);
	if (gPipeline.hasRenderType(type))
	{
		LL_INFOS() << "Toggling render type mask " << std::hex << bit << " off" << std::dec << LL_ENDL;
	}
	else
	{
		LL_INFOS() << "Toggling render type mask " << std::hex << bit << " on" << std::dec << LL_ENDL;
	}
	gPipeline.toggleRenderType(type);
}

//static
bool LLPipeline::hasRenderTypeControl(U32 type)
{
	return gPipeline.hasRenderType(type);
}

// Allows UI items labeled "Hide foo" instead of "Show foo"
//static
bool LLPipeline::toggleRenderTypeControlNegated(S32 type)
{
	return !gPipeline.hasRenderType(type);
}

//static
void LLPipeline::toggleRenderDebug(U64 bit)
{
	if (gPipeline.hasRenderDebugMask(bit))
	{
		LL_INFOS() << "Toggling render debug mask " << std::hex << bit << " off" << std::dec << LL_ENDL;
	}
	else
	{
		LL_INFOS() << "Toggling render debug mask " << std::hex << bit << " on" << std::dec << LL_ENDL;
	}
	gPipeline.mRenderDebugMask ^= bit;
}


//static
bool LLPipeline::toggleRenderDebugControl(U64 bit)
{
	return gPipeline.hasRenderDebugMask(bit);
}

//static
void LLPipeline::toggleRenderDebugFeature(U32 bit)
{
	gPipeline.mRenderDebugFeatureMask ^= bit;
}


//static
bool LLPipeline::toggleRenderDebugFeatureControl(U32 bit)
{
	return gPipeline.hasRenderDebugFeatureMask(bit);
}

void LLPipeline::setRenderDebugFeatureControl(U32 bit, bool value)
{
	if (value)
	{
		gPipeline.mRenderDebugFeatureMask |= bit;
	}
	else
	{
		gPipeline.mRenderDebugFeatureMask &= !bit;
	}
}

void LLPipeline::pushRenderDebugFeatureMask()
{
	mRenderDebugFeatureStack.push(mRenderDebugFeatureMask);
}

void LLPipeline::popRenderDebugFeatureMask()
{
	if (mRenderDebugFeatureStack.empty())
	{
		LL_ERRS() << "Depleted render feature stack." << LL_ENDL;
	}

	mRenderDebugFeatureMask = mRenderDebugFeatureStack.top();
	mRenderDebugFeatureStack.pop();
}

// static
void LLPipeline::setRenderScriptedBeacons(bool val)
{
	sRenderScriptedBeacons = val;
}

// static
void LLPipeline::toggleRenderScriptedBeacons()
{
	sRenderScriptedBeacons = !sRenderScriptedBeacons;
}

// static
bool LLPipeline::getRenderScriptedBeacons()
{
	return sRenderScriptedBeacons;
}

// static
void LLPipeline::setRenderScriptedTouchBeacons(bool val)
{
	sRenderScriptedTouchBeacons = val;
}

// static
void LLPipeline::toggleRenderScriptedTouchBeacons()
{
	sRenderScriptedTouchBeacons = !sRenderScriptedTouchBeacons;
}

// static
bool LLPipeline::getRenderScriptedTouchBeacons()
{
	return sRenderScriptedTouchBeacons;
}

// static
void LLPipeline::setRenderMOAPBeacons(bool val)
{
	sRenderMOAPBeacons = val;
}

// static
void LLPipeline::toggleRenderMOAPBeacons()
{
	sRenderMOAPBeacons = !sRenderMOAPBeacons;
}

// static
bool LLPipeline::getRenderMOAPBeacons()
{
	return sRenderMOAPBeacons;
}

// static
void LLPipeline::setRenderPhysicalBeacons(bool val)
{
	sRenderPhysicalBeacons = val;
}

// static
void LLPipeline::toggleRenderPhysicalBeacons()
{
	sRenderPhysicalBeacons = !sRenderPhysicalBeacons;
}

// static
bool LLPipeline::getRenderPhysicalBeacons()
{
	return sRenderPhysicalBeacons;
}

// static
void LLPipeline::setRenderParticleBeacons(bool val)
{
	sRenderParticleBeacons = val;
}

// static
void LLPipeline::toggleRenderParticleBeacons()
{
	sRenderParticleBeacons = !sRenderParticleBeacons;
}

// static
bool LLPipeline::getRenderParticleBeacons()
{
	return sRenderParticleBeacons;
}

// static
void LLPipeline::setRenderSoundBeacons(bool val)
{
	sRenderSoundBeacons = val;
}

// static
void LLPipeline::toggleRenderSoundBeacons()
{
	sRenderSoundBeacons = !sRenderSoundBeacons;
}

// static
bool LLPipeline::getRenderSoundBeacons()
{
	return sRenderSoundBeacons;
}

// static
void LLPipeline::setRenderBeacons(bool val)
{
	sRenderBeacons = val;
}

// static
void LLPipeline::toggleRenderBeacons()
{
	sRenderBeacons = !sRenderBeacons;
}

// static
bool LLPipeline::getRenderBeacons()
{
	return sRenderBeacons;
}

// static
void LLPipeline::setRenderHighlights(bool val)
{
	sRenderHighlight = val;
}

// static
void LLPipeline::toggleRenderHighlights()
{
	sRenderHighlight = !sRenderHighlight;
}

// static
bool LLPipeline::getRenderHighlights()
{
	return sRenderHighlight;
}

// static
void LLPipeline::setRenderHighlightTextureChannel(LLRender::eTexIndex channel)
{
	sRenderHighlightTextureChannel = channel;
}

LLVOPartGroup* LLPipeline::lineSegmentIntersectParticle(const LLVector4a& start, const LLVector4a& end, LLVector4a* intersection,
														S32* face_hit)
{
	LLVector4a local_end = end;

	LLVector4a position;

	LLDrawable* drawable = NULL;

	for (LLWorld::region_list_t::const_iterator iter = LLWorld::getInstance()->getRegionList().begin(); 
			iter != LLWorld::getInstance()->getRegionList().end(); ++iter)
	{
		LLViewerRegion* region = *iter;

		LLSpatialPartition* part = region->getSpatialPartition(LLViewerRegion::PARTITION_PARTICLE);
		if (part && hasRenderType(part->mDrawableType))
		{
			LLDrawable* hit = part->lineSegmentIntersect(start, local_end, TRUE, FALSE, face_hit, &position, NULL, NULL, NULL);
			if (hit)
			{
				drawable = hit;
				local_end = position;						
			}
		}
	}

	LLVOPartGroup* ret = NULL;
	if (drawable)
	{
		//make sure we're returning an LLVOPartGroup
		llassert(drawable->getVObj()->getPCode() == LLViewerObject::LL_VO_PART_GROUP);
		ret = (LLVOPartGroup*) drawable->getVObj().get();
	}
		
	if (intersection)
	{
		*intersection = position;
	}

	return ret;
}

LLViewerObject* LLPipeline::lineSegmentIntersectInWorld(const LLVector4a& start, const LLVector4a& end,
														bool pick_transparent,
														bool pick_rigged,
														S32* face_hit,
														LLVector4a* intersection,         // return the intersection point
														LLVector2* tex_coord,            // return the texture coordinates of the intersection point
														LLVector4a* normal,               // return the surface normal at the intersection point
														LLVector4a* tangent             // return the surface tangent at the intersection point
	)
{
	LLDrawable* drawable = NULL;

	LLVector4a local_end = end;

	LLVector4a position;

	sPickAvatar = false; //! LLToolMgr::getInstance()->inBuildMode();
	
	for (LLWorld::region_list_t::const_iterator iter = LLWorld::getInstance()->getRegionList().begin(); 
			iter != LLWorld::getInstance()->getRegionList().end(); ++iter)
	{
		LLViewerRegion* region = *iter;

		for (U32 j = 0; j < LLViewerRegion::NUM_PARTITIONS; j++)
		{
			if ((j == LLViewerRegion::PARTITION_VOLUME) || 
				(j == LLViewerRegion::PARTITION_BRIDGE) ||
                (j == LLViewerRegion::PARTITION_AVATAR) || // for attachments
				(j == LLViewerRegion::PARTITION_CONTROL_AV) ||
				(j == LLViewerRegion::PARTITION_TERRAIN) ||
				(j == LLViewerRegion::PARTITION_TREE) ||
				(j == LLViewerRegion::PARTITION_GRASS))  // only check these partitions for now
			{
				LLSpatialPartition* part = region->getSpatialPartition(j);
				if (part && hasRenderType(part->mDrawableType))
				{
					LLDrawable* hit = part->lineSegmentIntersect(start, local_end, pick_transparent, pick_rigged, face_hit, &position, tex_coord, normal, tangent);
					if (hit)
					{
						drawable = hit;
						local_end = position;						
					}
				}
			}
		}
	}
	
	if (!sPickAvatar)
	{
		//save hit info in case we need to restore
		//due to attachment override
		LLVector4a local_normal;
		LLVector4a local_tangent;
		LLVector2 local_texcoord;
		S32 local_face_hit = -1;

		if (face_hit)
		{ 
			local_face_hit = *face_hit;
		}
		if (tex_coord)
		{
			local_texcoord = *tex_coord;
		}
		if (tangent)
		{
			local_tangent = *tangent;
		}
		else
		{
			local_tangent.clear();
		}
		if (normal)
		{
			local_normal = *normal;
		}
		else
		{
			local_normal.clear();
		}
				
		const F32 ATTACHMENT_OVERRIDE_DIST = 0.1f;

		//check against avatars
		sPickAvatar = true;
		for (LLWorld::region_list_t::const_iterator iter = LLWorld::getInstance()->getRegionList().begin(); 
				iter != LLWorld::getInstance()->getRegionList().end(); ++iter)
		{
			LLViewerRegion* region = *iter;

			LLSpatialPartition* part = region->getSpatialPartition(LLViewerRegion::PARTITION_AVATAR);
			if (part && hasRenderType(part->mDrawableType))
			{
				LLDrawable* hit = part->lineSegmentIntersect(start, local_end, pick_transparent, pick_rigged, face_hit, &position, tex_coord, normal, tangent);
				if (hit)
				{
					LLVector4a delta;
					delta.setSub(position, local_end);

					if (!drawable || 
						!drawable->getVObj()->isAttachment() ||
						delta.getLength3().getF32() > ATTACHMENT_OVERRIDE_DIST)
					{ //avatar overrides if previously hit drawable is not an attachment or 
					  //attachment is far enough away from detected intersection
						drawable = hit;
						local_end = position;						
					}
					else
					{ //prioritize attachments over avatars
						position = local_end;

						if (face_hit)
						{
							*face_hit = local_face_hit;
						}
						if (tex_coord)
						{
							*tex_coord = local_texcoord;
						}
						if (tangent)
						{
							*tangent = local_tangent;
						}
						if (normal)
						{
							*normal = local_normal;
						}
					}
				}
			}
		}
	}

	//check all avatar nametags (silly, isn't it?)
	for (std::vector< LLCharacter* >::iterator iter = LLCharacter::sInstances.begin();
		iter != LLCharacter::sInstances.end();
		++iter)
	{
		LLVOAvatar* av = (LLVOAvatar*) *iter;
		if (av->mNameText.notNull()
			&& av->mNameText->lineSegmentIntersect(start, local_end, position))
		{
			drawable = av->mDrawable;
			local_end = position;
		}
	}

	if (intersection)
	{
		*intersection = position;
	}

	return drawable ? drawable->getVObj().get() : NULL;
}

LLViewerObject* LLPipeline::lineSegmentIntersectInHUD(const LLVector4a& start, const LLVector4a& end,
													  bool pick_transparent,													
													  S32* face_hit,
													  LLVector4a* intersection,         // return the intersection point
													  LLVector2* tex_coord,            // return the texture coordinates of the intersection point
													  LLVector4a* normal,               // return the surface normal at the intersection point
													  LLVector4a* tangent				// return the surface tangent at the intersection point
	)
{
	LLDrawable* drawable = NULL;

	for (LLWorld::region_list_t::const_iterator iter = LLWorld::getInstance()->getRegionList().begin(); 
			iter != LLWorld::getInstance()->getRegionList().end(); ++iter)
	{
		LLViewerRegion* region = *iter;

		bool toggle = false;
		if (!hasRenderType(LLPipeline::RENDER_TYPE_HUD))
		{
			toggleRenderType(LLPipeline::RENDER_TYPE_HUD);
			toggle = true;
		}

		LLSpatialPartition* part = region->getSpatialPartition(LLViewerRegion::PARTITION_HUD);
		if (part)
		{
			LLDrawable* hit = part->lineSegmentIntersect(start, end, pick_transparent, FALSE, face_hit, intersection, tex_coord, normal, tangent);
			if (hit)
			{
				drawable = hit;
			}
		}

		if (toggle)
		{
			toggleRenderType(LLPipeline::RENDER_TYPE_HUD);
		}
	}
	return drawable ? drawable->getVObj().get() : NULL;
}

LLSpatialPartition* LLPipeline::getSpatialPartition(LLViewerObject* vobj)
{
	if (vobj)
	{
		LLViewerRegion* region = vobj->getRegion();
		if (region)
		{
			return region->getSpatialPartition(vobj->getPartitionType());
		}
	}
	return NULL;
}

void LLPipeline::resetVertexBuffers(LLDrawable* drawable)
{
	if (!drawable)
	{
		return;
	}

	for (S32 i = 0; i < drawable->getNumFaces(); i++)
	{
		LLFace* facep = drawable->getFace(i);
		if (facep)
		{
			facep->clearVertexBuffer();
		}
	}
}

void LLPipeline::resetVertexBuffers()
{	
	mResetVertexBuffers = true;
}

void LLPipeline::doResetVertexBuffers(bool forced)
{
	if (!mResetVertexBuffers)
	{
		return;
	}
	if(!forced && LLSpatialPartition::sTeleportRequested)
	{
		if(gAgent.getTeleportState() != LLAgent::TELEPORT_NONE)
		{
			return; //wait for teleporting to finish
		}
		else
		{
			//teleporting aborted
			LLSpatialPartition::sTeleportRequested = FALSE;
			mResetVertexBuffers = false;
			return;
		}
	}

    LL_PROFILE_ZONE_SCOPED_CATEGORY_PIPELINE;
	mResetVertexBuffers = false;

	mCubeVB = NULL;

	mDeferredVB = NULL;
	mAuxiliaryVB = NULL;
	exoPostProcess::instance().destroyVB(); // Will be re-created via updateRenderDeferred()
	gGL.destroyVB();

	for (LLWorld::region_list_t::const_iterator iter = LLWorld::getInstance()->getRegionList().begin(); 
			iter != LLWorld::getInstance()->getRegionList().end(); ++iter)
	{
		LLViewerRegion* region = *iter;
		for (U32 i = 0; i < LLViewerRegion::NUM_PARTITIONS; i++)
		{
			LLSpatialPartition* part = region->getSpatialPartition(i);
			if (part)
			{
				part->resetVertexBuffers();
			}
		}
	}
	if(LLSpatialPartition::sTeleportRequested)
	{
		LLSpatialPartition::sTeleportRequested = FALSE;

		LLWorld::getInstance()->clearAllVisibleObjects();
		clearRebuildDrawables();
	}

	resetDrawOrders();

	gSky.resetVertexBuffers();

	LLVOPartGroup::destroyGL();

	if ( LLPathingLib::getInstance() )
	{
		LLPathingLib::getInstance()->cleanupVBOManager();
	}
	LLVOPartGroup::destroyGL();

	SUBSYSTEM_CLEANUP(LLVertexBuffer);
	
	if (LLVertexBuffer::sGLCount > 0)
	{
		LL_WARNS() << "VBO wipe failed -- " << LLVertexBuffer::sGLCount << " buffers remaining." << LL_ENDL;
	}

	LLVertexBuffer::unbind();	
	
	updateRenderBump();
	//updateRenderDeferred(); // <FS:Ansariel> Moved further down because of exoPostProcess creating a new VB

	sUseTriStrips = gSavedSettings.getBOOL("RenderUseTriStrips");
	LLVertexBuffer::sUseStreamDraw = gSavedSettings.getBOOL("RenderUseStreamVBO");
	// <FS:Ansariel> Vertex Array Objects are required in OpenGL core profile
	LLVertexBuffer::sUseVAO = gSavedSettings.getBOOL("RenderUseVAO");
	//LLVertexBuffer::sUseVAO = LLRender::sGLCoreProfile ? TRUE : gSavedSettings.getBOOL("RenderUseVAO");
	// </FS:Ansariel>
	LLVertexBuffer::sPreferStreamDraw = gSavedSettings.getBOOL("RenderPreferStreamDraw");
	LLVertexBuffer::sEnableVBOs = gSavedSettings.getBOOL("RenderVBOEnable");
	LLVertexBuffer::sDisableVBOMapping = LLVertexBuffer::sEnableVBOs && gSavedSettings.getBOOL("RenderVBOMappingDisable") ;
	sBakeSunlight = gSavedSettings.getBOOL("RenderBakeSunlight");
	sNoAlpha = gSavedSettings.getBOOL("RenderNoAlpha");
	LLPipeline::sTextureBindTest = gSavedSettings.getBOOL("RenderDebugTextureBind");

	LLVertexBuffer::initClass(LLVertexBuffer::sEnableVBOs, LLVertexBuffer::sDisableVBOMapping);

	LLVOPartGroup::restoreGL();

	// <FS:Ansariel> Reset VB during TP
	updateRenderDeferred(); // Moved further down because of exoPostProcess creating a new VB

	gGL.initVB();

	initDeferredVB();
	initAuxiliaryVB();
	// </FS:Ansariel>
}

void LLPipeline::renderObjects(U32 type, U32 mask, bool texture, bool batch_texture, bool rigged)
{
	assertInitialized();
	gGL.loadMatrix(gGLModelView);
	gGLLastMatrix = NULL;
    if (rigged)
    {
        mSimplePool->pushRiggedBatches(type + 1, mask, texture, batch_texture);
    }
    else
    {
        mSimplePool->pushBatches(type, mask, texture, batch_texture);
    }
	gGL.loadMatrix(gGLModelView);
	gGLLastMatrix = NULL;		
}

void LLPipeline::renderAlphaObjects(U32 mask, bool texture, bool batch_texture, bool rigged)
{
    LL_PROFILE_ZONE_SCOPED_CATEGORY_PIPELINE;
    assertInitialized();
    gGL.loadMatrix(gGLModelView);
    gGLLastMatrix = NULL;
    U32 type = LLRenderPass::PASS_ALPHA;
    LLVOAvatar* lastAvatar = nullptr;
    U64 lastMeshId = 0;
    for (LLCullResult::drawinfo_iterator i = gPipeline.beginRenderMap(type); i != gPipeline.endRenderMap(type); ++i)
    {
        LLDrawInfo* pparams = *i;
        if (pparams)
        {
            if (rigged)
            {
                if (pparams->mAvatar != nullptr)
                {
                    if (lastAvatar != pparams->mAvatar || lastMeshId != pparams->mSkinInfo->mHash)
                    {
                        mSimplePool->uploadMatrixPalette(*pparams);
                        lastAvatar = pparams->mAvatar;
                        lastMeshId = pparams->mSkinInfo->mHash;
                    }

                    mSimplePool->pushBatch(*pparams, mask | LLVertexBuffer::MAP_WEIGHT4, texture, batch_texture);
                }
            }
            else if (pparams->mAvatar == nullptr)
            {
                mSimplePool->pushBatch(*pparams, mask, texture, batch_texture);
            }
        }
    }
    gGL.loadMatrix(gGLModelView);
    gGLLastMatrix = NULL;
}

void LLPipeline::renderMaskedObjects(U32 type, U32 mask, bool texture, bool batch_texture, bool rigged)
{
	assertInitialized();
	gGL.loadMatrix(gGLModelView);
	gGLLastMatrix = NULL;
    if (rigged)
    {
        mAlphaMaskPool->pushRiggedMaskBatches(type+1, mask, texture, batch_texture);
    }
    else
    {
        mAlphaMaskPool->pushMaskBatches(type, mask, texture, batch_texture);
    }
	gGL.loadMatrix(gGLModelView);
	gGLLastMatrix = NULL;		
}

void LLPipeline::renderFullbrightMaskedObjects(U32 type, U32 mask, bool texture, bool batch_texture, bool rigged)
{
	assertInitialized();
	gGL.loadMatrix(gGLModelView);
	gGLLastMatrix = NULL;
    if (rigged)
    {
        mFullbrightAlphaMaskPool->pushRiggedMaskBatches(type+1, mask, texture, batch_texture);
    }
    else
    {
        mFullbrightAlphaMaskPool->pushMaskBatches(type, mask, texture, batch_texture);
    }
	gGL.loadMatrix(gGLModelView);
	gGLLastMatrix = NULL;		
}

void apply_cube_face_rotation(U32 face)
{
	switch (face)
	{
		case 0: 
			gGL.rotatef(90.f, 0, 1, 0);
			gGL.rotatef(180.f, 1, 0, 0);
		break;
		case 2: 
			gGL.rotatef(-90.f, 1, 0, 0);
		break;
		case 4:
			gGL.rotatef(180.f, 0, 1, 0);
			gGL.rotatef(180.f, 0, 0, 1);
		break;
		case 1: 
			gGL.rotatef(-90.f, 0, 1, 0);
			gGL.rotatef(180.f, 1, 0, 0);
		break;
		case 3:
			gGL.rotatef(90, 1, 0, 0);
		break;
		case 5: 
			gGL.rotatef(180, 0, 0, 1);
		break;
	}
}

void validate_framebuffer_object()
{                                                           
	GLenum status;                                            
	status = glCheckFramebufferStatus(GL_FRAMEBUFFER_EXT); 
	switch(status) 
	{                                          
		case GL_FRAMEBUFFER_COMPLETE:                       
			//framebuffer OK, no error.
			break;
		case GL_FRAMEBUFFER_INCOMPLETE_MISSING_ATTACHMENT:
			// frame buffer not OK: probably means unsupported depth buffer format
			LL_ERRS() << "Framebuffer Incomplete Missing Attachment." << LL_ENDL;
			break;
		case GL_FRAMEBUFFER_INCOMPLETE_ATTACHMENT:
			// frame buffer not OK: probably means unsupported depth buffer format
			LL_ERRS() << "Framebuffer Incomplete Attachment." << LL_ENDL;
			break; 
		case GL_FRAMEBUFFER_UNSUPPORTED:                    
			/* choose different formats */                        
			LL_ERRS() << "Framebuffer unsupported." << LL_ENDL;
			break;                                                
		default:                                                
			LL_ERRS() << "Unknown framebuffer status." << LL_ENDL;
			break;
	}
}

void LLPipeline::bindScreenToTexture() 
{
	
}

static LLTrace::BlockTimerStatHandle FTM_RENDER_BLOOM("Bloom");

void LLPipeline::renderFinalize()
{
    LLVertexBuffer::unbind();
    LLGLState::checkStates();
    LLGLState::checkTextureChannels();

    assertInitialized();

    if (gUseWireframe)
    {
        glPolygonMode(GL_FRONT_AND_BACK, GL_FILL);
    }

    LLVector2 tc1(0, 0);
    LLVector2 tc2((F32) mScreen.getWidth() * 2, (F32) mScreen.getHeight() * 2);

    LL_RECORD_BLOCK_TIME(FTM_RENDER_BLOOM);
    gGL.color4f(1, 1, 1, 1);
    LLGLDepthTest depth(GL_FALSE);
    LLGLDisable blend(GL_BLEND);
    LLGLDisable cull(GL_CULL_FACE);

    enableLightsFullbright();

    gGL.matrixMode(LLRender::MM_PROJECTION);
    gGL.pushMatrix();
    gGL.loadIdentity();
    gGL.matrixMode(LLRender::MM_MODELVIEW);
    gGL.pushMatrix();
    gGL.loadIdentity();

    LLGLDisable test(GL_ALPHA_TEST);

    gGL.setColorMask(true, true);
    glClearColor(0, 0, 0, 0);
    exoPostProcess::instance().ExodusRenderPostStack(&mScreen, &mScreen); // <FS:CR> Import Vignette from Exodus

    if (sRenderGlow)
    {
        mGlow[2].bindTarget();
        mGlow[2].clear();

        gGlowExtractProgram.bind();
        F32 minLum = llmax((F32) RenderGlowMinLuminance, 0.0f);
        F32 maxAlpha = RenderGlowMaxExtractAlpha;
        F32 warmthAmount = RenderGlowWarmthAmount;
        LLVector3 lumWeights = RenderGlowLumWeights;
        LLVector3 warmthWeights = RenderGlowWarmthWeights;

        gGlowExtractProgram.uniform1f(LLShaderMgr::GLOW_MIN_LUMINANCE, minLum);
        gGlowExtractProgram.uniform1f(LLShaderMgr::GLOW_MAX_EXTRACT_ALPHA, maxAlpha);
        gGlowExtractProgram.uniform3f(LLShaderMgr::GLOW_LUM_WEIGHTS, lumWeights.mV[0], lumWeights.mV[1],
                                      lumWeights.mV[2]);
        gGlowExtractProgram.uniform3f(LLShaderMgr::GLOW_WARMTH_WEIGHTS, warmthWeights.mV[0], warmthWeights.mV[1],
                                      warmthWeights.mV[2]);
        gGlowExtractProgram.uniform1f(LLShaderMgr::GLOW_WARMTH_AMOUNT, warmthAmount);
        
        {
            LLGLEnable blend_on(GL_BLEND);
            LLGLEnable test(GL_ALPHA_TEST);

            gGL.setSceneBlendType(LLRender::BT_ADD_WITH_ALPHA);

            mScreen.bindTexture(0, 0, LLTexUnit::TFO_POINT);

            gGL.color4f(1, 1, 1, 1);
            gPipeline.enableLightsFullbright();
            // <FS:Ansariel> FIRE-16829: Visual Artifacts with ALM enabled on AMD graphics
            //gGL.begin(LLRender::TRIANGLE_STRIP);
            //gGL.texCoord2f(tc1.mV[0], tc1.mV[1]);
            //gGL.vertex2f(-1, -1);

            //gGL.texCoord2f(tc1.mV[0], tc2.mV[1]);
            //gGL.vertex2f(-1, 3);

            //gGL.texCoord2f(tc2.mV[0], tc1.mV[1]);
            //gGL.vertex2f(3, -1);

            //gGL.end();
            drawAuxiliaryVB(tc1, tc2);
            // </FS:Ansariel>

            gGL.getTexUnit(0)->unbind(mScreen.getUsage());

            mGlow[2].flush();

            tc1.setVec(0, 0);
            tc2.setVec(2, 2); 
        }

        // power of two between 1 and 1024
        U32 glowResPow = RenderGlowResolutionPow;
        const U32 glow_res = llmax(1, llmin(1024, 1 << glowResPow));

        S32 kernel = RenderGlowIterations * 2;
        F32 delta = RenderGlowWidth / glow_res;
        // Use half the glow width if we have the res set to less than 9 so that it looks
        // almost the same in either case.
        if (glowResPow < 9)
        {
            delta *= 0.5f;
        }
        F32 strength = RenderGlowStrength;

        gGlowProgram.bind();
        gGlowProgram.uniform1f(LLShaderMgr::GLOW_STRENGTH, strength);

        for (S32 i = 0; i < kernel; i++)
        {
            mGlow[i % 2].bindTarget();
            mGlow[i % 2].clear();

            if (i == 0)
            {
                gGL.getTexUnit(0)->bind(&mGlow[2]);
            }
            else
            {
                gGL.getTexUnit(0)->bind(&mGlow[(i - 1) % 2]);
            }

            if (i % 2 == 0)
            {
                gGlowProgram.uniform2f(LLShaderMgr::GLOW_DELTA, delta, 0);
            }
            else
            {
                gGlowProgram.uniform2f(LLShaderMgr::GLOW_DELTA, 0, delta);
            }

            // <FS:Ansariel> FIRE-16829: Visual Artifacts with ALM enabled on AMD graphics
            //gGL.begin(LLRender::TRIANGLE_STRIP);
            //gGL.texCoord2f(tc1.mV[0], tc1.mV[1]);
            //gGL.vertex2f(-1,-1);
            //
            //gGL.texCoord2f(tc1.mV[0], tc2.mV[1]);
            //gGL.vertex2f(-1,3);
            //
            //gGL.texCoord2f(tc2.mV[0], tc1.mV[1]);
            //gGL.vertex2f(3,-1);
            //
            //gGL.end();
            drawAuxiliaryVB(tc1, tc2);
            // </FS:Ansariel>

            mGlow[i % 2].flush();
        }

        gGlowProgram.unbind();
    }
    else // !sRenderGlow, skip the glow ping-pong and just clear the result target
    {
        mGlow[1].bindTarget();
        mGlow[1].clear();
        mGlow[1].flush();
    }

    gGLViewport[0] = gViewerWindow->getWorldViewRectRaw().mLeft;
    gGLViewport[1] = gViewerWindow->getWorldViewRectRaw().mBottom;
    gGLViewport[2] = gViewerWindow->getWorldViewRectRaw().getWidth();
    gGLViewport[3] = gViewerWindow->getWorldViewRectRaw().getHeight();
    glViewport(gGLViewport[0], gGLViewport[1], gGLViewport[2], gGLViewport[3]);

    tc2.setVec((F32) mScreen.getWidth(), (F32) mScreen.getHeight());

    gGL.flush();

    LLVertexBuffer::unbind();

// [RLVa:KB] - @setsphere
	LLRenderTarget* pRenderBuffer = (RlvActions::hasBehaviour(RLV_BHVR_SETSPHERE)) ? &mDeferredLight : nullptr;
// [/RLVa:KB]
    if (LLPipeline::sRenderDeferred)
    {

        //<FS:TS> FIRE-16251: Depth of Field does not work underwater
        //bool dof_enabled = !LLViewerCamera::getInstance()->cameraUnderWater() &&
        bool dof_enabled = (FSRenderDepthOfFieldUnderwater || !LLViewerCamera::getInstance()->cameraUnderWater()) &&
        //</FS:TS> FIRE-16251
                           (RenderDepthOfFieldInEditMode || !LLToolMgr::getInstance()->inBuildMode()) &&
                           RenderDepthOfField;

        bool multisample = RenderFSAASamples > 1 && mFXAABuffer.isComplete();
        exoPostProcess::instance().multisample = multisample;	// <FS:CR> Import Vignette from Exodus
// [RLVa:KB] - @setsphere
		if (multisample && !pRenderBuffer)
		{
			pRenderBuffer = &mDeferredLight;
		}
// [/RLVa:KB]

        gViewerWindow->setup3DViewport();

        if (dof_enabled)
        {
            LLGLSLShader *shader = &gDeferredPostProgram;
            LLGLDisable blend(GL_BLEND);

            // depth of field focal plane calculations
            static F32 current_distance = 16.f;
            static F32 start_distance = 16.f;
            static F32 transition_time = 1.f;

            LLVector3 focus_point;

            // <FS:Beq> FIRE-16728 focus point lock & free focus DoF - based on a feature developed by NiranV Dean
            static LLVector3 last_focus_point{};
            if( LLPipeline::FSFocusPointLocked && !last_focus_point.isExactlyZero() )
            {
                focus_point = last_focus_point;
            }
            else
            {
            // </FS:Beq>
            LLViewerObject *obj = LLViewerMediaFocus::getInstance()->getFocusedObject();
            if (obj && obj->mDrawable && obj->isSelected())
            { // focus on selected media object
                S32 face_idx = LLViewerMediaFocus::getInstance()->getFocusedFace();
                if (obj && obj->mDrawable)
                {
                    LLFace *face = obj->mDrawable->getFace(face_idx);
                    if (face)
                    {
                        focus_point = face->getPositionAgent();
                    }
                }
            }
            }// <FS:Beq/> support focus point lock

            if (focus_point.isExactlyZero())
            {
                if (LLViewerJoystick::getInstance()->getOverrideCamera() || LLPipeline::FSFocusPointFollowsPointer) // <FS:Beq/> FIRE-16728 Add free aim mouse and focus lock
                { // focus on point under cursor
                    focus_point.set(gDebugRaycastIntersection.getF32ptr());
                }
                else if (gAgentCamera.cameraMouselook())
                { // focus on point under mouselook crosshairs
                    LLVector4a result;
                    result.clear();

                    gViewerWindow->cursorIntersect(-1, -1, 512.f, NULL, -1, FALSE, FALSE, NULL, &result);

                    focus_point.set(result.getF32ptr());
                }
                else
                {
                    // focus on alt-zoom target
                    LLViewerRegion *region = gAgent.getRegion();
                    if (region)
                    {
                        focus_point = LLVector3(gAgentCamera.getFocusGlobal() - region->getOriginGlobal());
                    }
                }
            }
            // <FS:Beq> FIRE-16728 Add free aim mouse and focus lock
            last_focus_point = focus_point;
            // </FS:Beq>
            LLVector3 eye = LLViewerCamera::getInstance()->getOrigin();
            F32 target_distance = 16.f;
            if (!focus_point.isExactlyZero())
            {
                target_distance = LLViewerCamera::getInstance()->getAtAxis() * (focus_point - eye);
            }

            if (transition_time >= 1.f && fabsf(current_distance - target_distance) / current_distance > 0.01f)
            { // large shift happened, interpolate smoothly to new target distance
                transition_time = 0.f;
                start_distance = current_distance;
            }
            else if (transition_time < 1.f)
            { // currently in a transition, continue interpolating
                transition_time += 1.f / CameraFocusTransitionTime * gFrameIntervalSeconds.value();
                transition_time = llmin(transition_time, 1.f);

                F32 t = cosf(transition_time * F_PI + F_PI) * 0.5f + 0.5f;
                current_distance = start_distance + (target_distance - start_distance) * t;
            }
            else
            { // small or no change, just snap to target distance
                current_distance = target_distance;
            }

            // convert to mm
            F32 subject_distance = current_distance * 1000.f;
            F32 fnumber = CameraFNumber;
            F32 default_focal_length = CameraFocalLength;

            F32 fov = LLViewerCamera::getInstance()->getView();

            const F32 default_fov = CameraFieldOfView * F_PI / 180.f;

            // F32 aspect_ratio = (F32) mScreen.getWidth()/(F32)mScreen.getHeight();

            F32 dv = 2.f * default_focal_length * tanf(default_fov / 2.f);

            F32 focal_length = dv / (2 * tanf(fov / 2.f));

            // F32 tan_pixel_angle = tanf(LLDrawable::sCurPixelAngle);

            // from wikipedia -- c = |s2-s1|/s2 * f^2/(N(S1-f))
            // where	 N = fnumber
            //			 s2 = dot distance
            //			 s1 = subject distance
            //			 f = focal length
            //

            F32 blur_constant = focal_length * focal_length / (fnumber * (subject_distance - focal_length));
            blur_constant /= 1000.f; // convert to meters for shader
            F32 magnification = focal_length / (subject_distance - focal_length);

            { // build diffuse+bloom+CoF
                mDeferredLight.bindTarget();
                shader = &gDeferredCoFProgram;

                bindDeferredShader(*shader);

                S32 channel = shader->enableTexture(LLShaderMgr::DEFERRED_DIFFUSE, mScreen.getUsage());
                if (channel > -1)
                {
                    mScreen.bindTexture(0, channel);
                }

                shader->uniform1f(LLShaderMgr::DOF_FOCAL_DISTANCE, -subject_distance / 1000.f);
                shader->uniform1f(LLShaderMgr::DOF_BLUR_CONSTANT, blur_constant);
                shader->uniform1f(LLShaderMgr::DOF_TAN_PIXEL_ANGLE, tanf(1.f / LLDrawable::sCurPixelAngle));
                shader->uniform1f(LLShaderMgr::DOF_MAGNIFICATION, magnification);
                shader->uniform1f(LLShaderMgr::DOF_MAX_COF, CameraMaxCoF);
                shader->uniform1f(LLShaderMgr::DOF_RES_SCALE, CameraDoFResScale);

                // <FS:Ansariel> FIRE-16829: Visual Artifacts with ALM enabled on AMD graphics
                //gGL.begin(LLRender::TRIANGLE_STRIP);
                //gGL.texCoord2f(tc1.mV[0], tc1.mV[1]);
                //gGL.vertex2f(-1,-1);

                //gGL.texCoord2f(tc1.mV[0], tc2.mV[1]);
                //gGL.vertex2f(-1,3);

                //gGL.texCoord2f(tc2.mV[0], tc1.mV[1]);
                //gGL.vertex2f(3,-1);

                //gGL.end();
                drawAuxiliaryVB(tc1, tc2);
                // </FS:Ansariel>

                unbindDeferredShader(*shader);
                mDeferredLight.flush();
            }

            U32 dof_width = (U32)(mScreen.getWidth() * CameraDoFResScale);
            U32 dof_height = (U32)(mScreen.getHeight() * CameraDoFResScale);

            { // perform DoF sampling at half-res (preserve alpha channel)
                mScreen.bindTarget();
                glViewport(0, 0, dof_width, dof_height);
                gGL.setColorMask(true, false);

                shader = &gDeferredPostProgram;
                bindDeferredShader(*shader);
                S32 channel = shader->enableTexture(LLShaderMgr::DEFERRED_DIFFUSE, mDeferredLight.getUsage());
                if (channel > -1)
                {
                    mDeferredLight.bindTexture(0, channel);
                }

                shader->uniform1f(LLShaderMgr::DOF_MAX_COF, CameraMaxCoF);
                shader->uniform1f(LLShaderMgr::DOF_RES_SCALE, CameraDoFResScale);

                // <FS:Ansariel> FIRE-16829: Visual Artifacts with ALM enabled on AMD graphics
                //gGL.begin(LLRender::TRIANGLE_STRIP);
                //gGL.texCoord2f(tc1.mV[0], tc1.mV[1]);
                //gGL.vertex2f(-1,-1);

                //gGL.texCoord2f(tc1.mV[0], tc2.mV[1]);
                //gGL.vertex2f(-1,3);

                //gGL.texCoord2f(tc2.mV[0], tc1.mV[1]);
                //gGL.vertex2f(3,-1);

                //gGL.end();
                drawAuxiliaryVB(tc1, tc2);
                // </FS:Ansariel>

                unbindDeferredShader(*shader);
                mScreen.flush();
                gGL.setColorMask(true, true);
            }

            { // combine result based on alpha
//                if (multisample)
//                {
//                    mDeferredLight.bindTarget();
//                    glViewport(0, 0, mDeferredScreen.getWidth(), mDeferredScreen.getHeight());
//                }
// [RLVa:KB] - @setsphere
                if (pRenderBuffer)
                {
					pRenderBuffer->bindTarget();
                    glViewport(0, 0, mDeferredScreen.getWidth(), mDeferredScreen.getHeight());
                }
// [/RLVa:KB]
                else
                {
                    gGLViewport[0] = gViewerWindow->getWorldViewRectRaw().mLeft;
                    gGLViewport[1] = gViewerWindow->getWorldViewRectRaw().mBottom;
                    gGLViewport[2] = gViewerWindow->getWorldViewRectRaw().getWidth();
                    gGLViewport[3] = gViewerWindow->getWorldViewRectRaw().getHeight();
                    glViewport(gGLViewport[0], gGLViewport[1], gGLViewport[2], gGLViewport[3]);
                }

                shader = &gDeferredDoFCombineProgram;
                bindDeferredShader(*shader);

                S32 channel = shader->enableTexture(LLShaderMgr::DEFERRED_DIFFUSE, mScreen.getUsage());
                if (channel > -1)
                {
                    mScreen.bindTexture(0, channel);
                }

                shader->uniform1f(LLShaderMgr::DOF_MAX_COF, CameraMaxCoF);
                shader->uniform1f(LLShaderMgr::DOF_RES_SCALE, CameraDoFResScale);
                shader->uniform1f(LLShaderMgr::DOF_WIDTH, dof_width - 1);
                shader->uniform1f(LLShaderMgr::DOF_HEIGHT, dof_height - 1);

                // <FS:Ansariel> FIRE-16829: Visual Artifacts with ALM enabled on AMD graphics
                //gGL.begin(LLRender::TRIANGLE_STRIP);
                //gGL.texCoord2f(tc1.mV[0], tc1.mV[1]);
                //gGL.vertex2f(-1,-1);

                //gGL.texCoord2f(tc1.mV[0], tc2.mV[1]);
                //gGL.vertex2f(-1,3);

                //gGL.texCoord2f(tc2.mV[0], tc1.mV[1]);
                //gGL.vertex2f(3,-1);

                //gGL.end();
                drawAuxiliaryVB(tc1, tc2);
                // </FS:Ansariel>

                unbindDeferredShader(*shader);

// [RLVa:KB] - @setsphere
                if (pRenderBuffer)
                {
                    pRenderBuffer->flush();
                }
// [/RLVa:KB]
//                if (multisample)
//                {
//                    mDeferredLight.flush();
//                }
            }
        }
        else
        {
//            if (multisample)
//            {
//                mDeferredLight.bindTarget();
//            }
// [RLVa:KB] - @setsphere
            if (pRenderBuffer)
            {
				pRenderBuffer->bindTarget();
            }
// [/RLVa:KB]
            LLGLSLShader *shader = &gDeferredPostNoDoFProgram;

            bindDeferredShader(*shader);

            S32 channel = shader->enableTexture(LLShaderMgr::DEFERRED_DIFFUSE, mScreen.getUsage());
            if (channel > -1)
            {
                mScreen.bindTexture(0, channel);
            }

            // <FS:Ansariel> FIRE-16829: Visual Artifacts with ALM enabled on AMD graphics
            //gGL.begin(LLRender::TRIANGLE_STRIP);
            //gGL.texCoord2f(tc1.mV[0], tc1.mV[1]);
            //gGL.vertex2f(-1,-1);

            //gGL.texCoord2f(tc1.mV[0], tc2.mV[1]);
            //gGL.vertex2f(-1,3);

            //gGL.texCoord2f(tc2.mV[0], tc1.mV[1]);
            //gGL.vertex2f(3,-1);

            //gGL.end();
            drawAuxiliaryVB(tc1, tc2);
            // </FS:Ansariel>

            unbindDeferredShader(*shader);

// [RLVa:KB] - @setsphere
            if (pRenderBuffer)
            {
				pRenderBuffer->flush();
            }
// [/RLVa:KB]
//            if (multisample)
//            {
//                mDeferredLight.flush();
//            }
        }

// [RLVa:KB] - @setsphere
		if (RlvActions::hasBehaviour(RLV_BHVR_SETSPHERE))
		{
			LLShaderEffectParams params(pRenderBuffer, &mScreen, !multisample);
			LLVfxManager::instance().runEffect(EVisualEffect::RlvSphere, &params);
			pRenderBuffer = params.m_pDstBuffer;
		}
// [/RLVa:KB]

        if (multisample)
        {
            // bake out texture2D with RGBL for FXAA shader
            mFXAABuffer.bindTarget();

            S32 width = mScreen.getWidth();
            S32 height = mScreen.getHeight();
            glViewport(0, 0, width, height);

            LLGLSLShader *shader = &gGlowCombineFXAAProgram;

            shader->bind();
            shader->uniform2f(LLShaderMgr::DEFERRED_SCREEN_RES, width, height);

//            S32 channel = shader->enableTexture(LLShaderMgr::DEFERRED_DIFFUSE, mDeferredLight.getUsage());
//            if (channel > -1)
//            {
//                mDeferredLight.bindTexture(0, channel);
//            }
// [RLVa:KB] - @setsphere
			S32 channel = shader->enableTexture(LLShaderMgr::DEFERRED_DIFFUSE, pRenderBuffer->getUsage());
            if (channel > -1)
            {
				pRenderBuffer->bindTexture(0, channel);
            }
// [RLVa:KB]

            // <FS:Ansariel> FIRE-16829: Visual Artifacts with ALM enabled on AMD graphics
            //gGL.begin(LLRender::TRIANGLE_STRIP);
            //gGL.vertex2f(-1,-1);
            //gGL.vertex2f(-1,3);
            //gGL.vertex2f(3,-1);
            //gGL.end();

            //gGL.flush();
            drawAuxiliaryVB();
            // </FS:Ansariel>

// [RLVa:KB] - @setsphere
            shader->disableTexture(LLShaderMgr::DEFERRED_DIFFUSE, pRenderBuffer->getUsage());
// [/RLVa:KB]
//            shader->disableTexture(LLShaderMgr::DEFERRED_DIFFUSE, mDeferredLight.getUsage());
            shader->unbind();

            mFXAABuffer.flush();

            shader = &gFXAAProgram;
            shader->bind();

            channel = shader->enableTexture(LLShaderMgr::DIFFUSE_MAP, mFXAABuffer.getUsage());
            if (channel > -1)
            {
                mFXAABuffer.bindTexture(0, channel, LLTexUnit::TFO_BILINEAR);
            }

            gGLViewport[0] = gViewerWindow->getWorldViewRectRaw().mLeft;
            gGLViewport[1] = gViewerWindow->getWorldViewRectRaw().mBottom;
            gGLViewport[2] = gViewerWindow->getWorldViewRectRaw().getWidth();
            gGLViewport[3] = gViewerWindow->getWorldViewRectRaw().getHeight();
            glViewport(gGLViewport[0], gGLViewport[1], gGLViewport[2], gGLViewport[3]);

            F32 scale_x = (F32) width / mFXAABuffer.getWidth();
            F32 scale_y = (F32) height / mFXAABuffer.getHeight();
            shader->uniform2f(LLShaderMgr::FXAA_TC_SCALE, scale_x, scale_y);
            shader->uniform2f(LLShaderMgr::FXAA_RCP_SCREEN_RES, 1.f / width * scale_x, 1.f / height * scale_y);
            shader->uniform4f(LLShaderMgr::FXAA_RCP_FRAME_OPT, -0.5f / width * scale_x, -0.5f / height * scale_y,
                              0.5f / width * scale_x, 0.5f / height * scale_y);
            shader->uniform4f(LLShaderMgr::FXAA_RCP_FRAME_OPT2, -2.f / width * scale_x, -2.f / height * scale_y,
                              2.f / width * scale_x, 2.f / height * scale_y);

            // <FS:Ansariel> FIRE-16829: Visual Artifacts with ALM enabled on AMD graphics
            //gGL.begin(LLRender::TRIANGLE_STRIP);
            //gGL.vertex2f(-1,-1);
            //gGL.vertex2f(-1,3);
            //gGL.vertex2f(3,-1);
            //gGL.end();

            //gGL.flush();
            drawAuxiliaryVB();
            // </FS:Ansariel>
            shader->unbind();
        }
    }
    else // not deferred
    {
// [RLVa:KB] - @setsphere
		if (RlvActions::hasBehaviour(RLV_BHVR_SETSPHERE))
		{
			LLShaderEffectParams params(&mScreen, &mDeferredLight, false);
			LLVfxManager::instance().runEffect(EVisualEffect::RlvSphere, &params);
			pRenderBuffer = params.m_pDstBuffer;
		}
// [/RLVa:KB]

        U32 mask = LLVertexBuffer::MAP_VERTEX | LLVertexBuffer::MAP_TEXCOORD0 | LLVertexBuffer::MAP_TEXCOORD1;
        LLPointer<LLVertexBuffer> buff = new LLVertexBuffer(mask, 0);
        buff->allocateBuffer(3, 0, TRUE);

        LLStrider<LLVector3> v;
        LLStrider<LLVector2> uv1;
        LLStrider<LLVector2> uv2;

        buff->getVertexStrider(v);
        buff->getTexCoord0Strider(uv1);
        buff->getTexCoord1Strider(uv2);

        uv1[0] = LLVector2(0, 0);
        uv1[1] = LLVector2(0, 2);
        uv1[2] = LLVector2(2, 0);

        uv2[0] = LLVector2(0, 0);
        uv2[1] = LLVector2(0, tc2.mV[1] * 2.f);
        uv2[2] = LLVector2(tc2.mV[0] * 2.f, 0);

        v[0] = LLVector3(-1, -1, 0);
        v[1] = LLVector3(-1, 3, 0);
        v[2] = LLVector3(3, -1, 0);

        buff->flush();

        LLGLDisable blend(GL_BLEND);

        gGlowCombineProgram.bind();

        gGL.getTexUnit(0)->bind(&mGlow[1]);
// [RLVa:KB] - @setsphere
        gGL.getTexUnit(1)->bind( pRenderBuffer ? pRenderBuffer : &mScreen );
// [/RLVa:KB]
//        gGL.getTexUnit(1)->bind(&mScreen);

        LLGLEnable multisample(RenderFSAASamples > 0 ? GL_MULTISAMPLE_ARB : 0);

        buff->setBuffer(mask);
        buff->drawArrays(LLRender::TRIANGLE_STRIP, 0, 3);

        gGlowCombineProgram.unbind();
    }

    gGL.setSceneBlendType(LLRender::BT_ALPHA);

    if (hasRenderDebugMask(LLPipeline::RENDER_DEBUG_PHYSICS_SHAPES))
    {
        gSplatTextureRectProgram.bind();

        gGL.setColorMask(true, false);

        LLVector2 tc1(0, 0);
        LLVector2 tc2((F32) gViewerWindow->getWorldViewWidthRaw() * 2,
                      (F32) gViewerWindow->getWorldViewHeightRaw() * 2);

        LLGLEnable blend(GL_BLEND);
        //gGL.color4f(1,1,1,0.75f); // <FS:Ansariel> FIRE-16829: Visual Artifacts with ALM enabled on AMD graphics

        gGL.getTexUnit(0)->bind(&mPhysicsDisplay);

        // <FS:Ansariel> FIRE-16829: Visual Artifacts with ALM enabled on AMD graphics
        //gGL.begin(LLRender::TRIANGLES);
        //gGL.texCoord2f(tc1.mV[0], tc1.mV[1]);
        //gGL.vertex2f(-1,-1);
        //
        //gGL.texCoord2f(tc1.mV[0], tc2.mV[1]);
        //gGL.vertex2f(-1,3);
        //
        //gGL.texCoord2f(tc2.mV[0], tc1.mV[1]);
        //gGL.vertex2f(3,-1);
        //
        //gGL.end();
        //gGL.flush();
        drawAuxiliaryVB(tc1, tc2, LLColor4(1.f, 1.f, 1.f, 0.75f));
        // </FS:Ansariel>

        gSplatTextureRectProgram.unbind();
    }

    if (LLRenderTarget::sUseFBO)
    { // copy depth buffer from mScreen to framebuffer
        LLRenderTarget::copyContentsToFramebuffer(mScreen, 0, 0, mScreen.getWidth(), mScreen.getHeight(), 0, 0,
                                                  mScreen.getWidth(), mScreen.getHeight(),
                                                  GL_DEPTH_BUFFER_BIT | GL_STENCIL_BUFFER_BIT, GL_NEAREST);
    }

    gGL.matrixMode(LLRender::MM_PROJECTION);
    gGL.popMatrix();
    gGL.matrixMode(LLRender::MM_MODELVIEW);
    gGL.popMatrix();

    LLVertexBuffer::unbind();

    LLGLState::checkStates();
    LLGLState::checkTextureChannels();
}

void LLPipeline::bindDeferredShader(LLGLSLShader& shader, LLRenderTarget* light_target)
{
    LL_PROFILE_ZONE_SCOPED_CATEGORY_PIPELINE;

    LLRenderTarget* deferred_target       = &mDeferredScreen;
    LLRenderTarget* deferred_depth_target = &mDeferredDepth;
    LLRenderTarget* deferred_light_target = &mDeferredLight;

	shader.bind();
	S32 channel = 0;
    channel = shader.enableTexture(LLShaderMgr::DEFERRED_DIFFUSE, deferred_target->getUsage());
	if (channel > -1)
	{
        deferred_target->bindTexture(0,channel, LLTexUnit::TFO_POINT);
	}

    channel = shader.enableTexture(LLShaderMgr::DEFERRED_SPECULAR, deferred_target->getUsage());
	if (channel > -1)
	{
        deferred_target->bindTexture(1, channel, LLTexUnit::TFO_POINT);
	}

    channel = shader.enableTexture(LLShaderMgr::DEFERRED_NORMAL, deferred_target->getUsage());
	if (channel > -1)
	{
        deferred_target->bindTexture(2, channel, LLTexUnit::TFO_POINT);
	}

    channel = shader.enableTexture(LLShaderMgr::DEFERRED_DEPTH, deferred_depth_target->getUsage());
	if (channel > -1)
	{
        gGL.getTexUnit(channel)->bind(deferred_depth_target, TRUE);
		stop_glerror();
    }
		
    glh::matrix4f projection = get_current_projection();
		glh::matrix4f inv_proj = projection.inverse();
		
    if (shader.getUniformLocation(LLShaderMgr::INVERSE_PROJECTION_MATRIX) != -1)
    {
		shader.uniformMatrix4fv(LLShaderMgr::INVERSE_PROJECTION_MATRIX, 1, FALSE, inv_proj.m);
    }

    if (shader.getUniformLocation(LLShaderMgr::VIEWPORT) != -1)
    {
		shader.uniform4f(LLShaderMgr::VIEWPORT, (F32) gGLViewport[0],
									(F32) gGLViewport[1],
									(F32) gGLViewport[2],
									(F32) gGLViewport[3]);
	}

    if (sReflectionRender && !shader.getUniformLocation(LLShaderMgr::MODELVIEW_MATRIX))
    {
        shader.uniformMatrix4fv(LLShaderMgr::MODELVIEW_MATRIX, 1, FALSE, mReflectionModelView.m);  
    }

	channel = shader.enableTexture(LLShaderMgr::DEFERRED_NOISE);
	if (channel > -1)
	{
        gGL.getTexUnit(channel)->bindManual(LLTexUnit::TT_TEXTURE, mNoiseMap);
		gGL.getTexUnit(channel)->setTextureFilteringOption(LLTexUnit::TFO_POINT);
	}

	channel = shader.enableTexture(LLShaderMgr::DEFERRED_LIGHTFUNC);
	if (channel > -1)
	{
		gGL.getTexUnit(channel)->bindManual(LLTexUnit::TT_TEXTURE, mLightFunc);
	}

	stop_glerror();

    light_target = light_target ? light_target : deferred_light_target;
    channel = shader.enableTexture(LLShaderMgr::DEFERRED_LIGHT, light_target->getUsage());
	if (channel > -1)
	{
        light_target->bindTexture(0, channel, LLTexUnit::TFO_POINT);
	}

	channel = shader.enableTexture(LLShaderMgr::DEFERRED_BLOOM);
	if (channel > -1)
	{
		mGlow[1].bindTexture(0, channel);
	}

	stop_glerror();

	for (U32 i = 0; i < 4; i++)
	{
        LLRenderTarget* shadow_target = getShadowTarget(i);
        if (shadow_target)
        {
		channel = shader.enableTexture(LLShaderMgr::DEFERRED_SHADOW0+i, LLTexUnit::TT_TEXTURE);
		stop_glerror();
		if (channel > -1)
		{
			stop_glerror();
                gGL.getTexUnit(channel)->bind(getShadowTarget(i), TRUE);
                gGL.getTexUnit(channel)->setTextureFilteringOption(LLTexUnit::TFO_ANISOTROPIC);
			gGL.getTexUnit(channel)->setTextureAddressMode(LLTexUnit::TAM_CLAMP);
			stop_glerror();
			
			glTexParameteri(GL_TEXTURE_2D, GL_TEXTURE_COMPARE_MODE_ARB, GL_COMPARE_R_TO_TEXTURE_ARB);
			glTexParameteri(GL_TEXTURE_2D, GL_TEXTURE_COMPARE_FUNC_ARB, GL_LEQUAL);
			stop_glerror();
		}
	}
    }

	for (U32 i = 4; i < 6; i++)
	{
		channel = shader.enableTexture(LLShaderMgr::DEFERRED_SHADOW0+i);
		stop_glerror();
		if (channel > -1)
		{
			stop_glerror();
			LLRenderTarget* shadow_target = getShadowTarget(i);
			if (shadow_target)
			{
				gGL.getTexUnit(channel)->bind(shadow_target, TRUE);
				gGL.getTexUnit(channel)->setTextureFilteringOption(LLTexUnit::TFO_ANISOTROPIC);
			gGL.getTexUnit(channel)->setTextureAddressMode(LLTexUnit::TAM_CLAMP);
			stop_glerror();
			
			glTexParameteri(GL_TEXTURE_2D, GL_TEXTURE_COMPARE_MODE_ARB, GL_COMPARE_R_TO_TEXTURE_ARB);
			glTexParameteri(GL_TEXTURE_2D, GL_TEXTURE_COMPARE_FUNC_ARB, GL_LEQUAL);
			stop_glerror();
		}
	}
	}

	stop_glerror();

	F32 mat[16*6];
	for (U32 i = 0; i < 16; i++)
	{
		mat[i] = mSunShadowMatrix[0].m[i];
		mat[i+16] = mSunShadowMatrix[1].m[i];
		mat[i+32] = mSunShadowMatrix[2].m[i];
		mat[i+48] = mSunShadowMatrix[3].m[i];
		mat[i+64] = mSunShadowMatrix[4].m[i];
		mat[i+80] = mSunShadowMatrix[5].m[i];
	}

	shader.uniformMatrix4fv(LLShaderMgr::DEFERRED_SHADOW_MATRIX, 6, FALSE, mat);

	stop_glerror();

	channel = shader.enableTexture(LLShaderMgr::ENVIRONMENT_MAP, LLTexUnit::TT_CUBE_MAP);
	if (channel > -1)
	{
		LLCubeMap* cube_map = gSky.mVOSkyp ? gSky.mVOSkyp->getCubeMap() : NULL;
		if (cube_map)
		{
			cube_map->enable(channel);
			cube_map->bind();
			F32* m = gGLModelView;
						
			F32 mat[] = { m[0], m[1], m[2],
						  m[4], m[5], m[6],
						  m[8], m[9], m[10] };
		
			shader.uniformMatrix3fv(LLShaderMgr::DEFERRED_ENV_MAT, 1, TRUE, mat);
		}
	}

    if (gAtmosphere)
    {
        // bind precomputed textures necessary for calculating sun and sky luminance
        channel = shader.enableTexture(LLShaderMgr::TRANSMITTANCE_TEX, LLTexUnit::TT_TEXTURE);
        if (channel > -1)
        {
            shader.bindTexture(LLShaderMgr::TRANSMITTANCE_TEX, gAtmosphere->getTransmittance());
        }

        channel = shader.enableTexture(LLShaderMgr::SCATTER_TEX, LLTexUnit::TT_TEXTURE_3D);
        if (channel > -1)
        {
            shader.bindTexture(LLShaderMgr::SCATTER_TEX, gAtmosphere->getScattering());
        }

        channel = shader.enableTexture(LLShaderMgr::SINGLE_MIE_SCATTER_TEX, LLTexUnit::TT_TEXTURE_3D);
        if (channel > -1)
        {
            shader.bindTexture(LLShaderMgr::SINGLE_MIE_SCATTER_TEX, gAtmosphere->getMieScattering());
        }

        channel = shader.enableTexture(LLShaderMgr::ILLUMINANCE_TEX, LLTexUnit::TT_TEXTURE);
        if (channel > -1)
        {
            shader.bindTexture(LLShaderMgr::ILLUMINANCE_TEX, gAtmosphere->getIlluminance());
        }
    }

	shader.uniform4fv(LLShaderMgr::DEFERRED_SHADOW_CLIP, 1, mSunClipPlanes.mV);
	shader.uniform1f(LLShaderMgr::DEFERRED_SUN_WASH, RenderDeferredSunWash);
	shader.uniform1f(LLShaderMgr::DEFERRED_SHADOW_NOISE, RenderShadowNoise);
	shader.uniform1f(LLShaderMgr::DEFERRED_BLUR_SIZE, RenderShadowBlurSize);

	shader.uniform1f(LLShaderMgr::DEFERRED_SSAO_RADIUS, RenderSSAOScale);
	shader.uniform1f(LLShaderMgr::DEFERRED_SSAO_MAX_RADIUS, RenderSSAOMaxScale);

	F32 ssao_factor = RenderSSAOFactor;
	shader.uniform1f(LLShaderMgr::DEFERRED_SSAO_FACTOR, ssao_factor);
	shader.uniform1f(LLShaderMgr::DEFERRED_SSAO_FACTOR_INV, 1.0/ssao_factor);

	LLVector3 ssao_effect = RenderSSAOEffect;
	F32 matrix_diag = (ssao_effect[0] + 2.0*ssao_effect[1])/3.0;
	F32 matrix_nondiag = (ssao_effect[0] - ssao_effect[1])/3.0;
	// This matrix scales (proj of color onto <1/rt(3),1/rt(3),1/rt(3)>) by
	// value factor, and scales remainder by saturation factor
	F32 ssao_effect_mat[] = {	matrix_diag, matrix_nondiag, matrix_nondiag,
								matrix_nondiag, matrix_diag, matrix_nondiag,
								matrix_nondiag, matrix_nondiag, matrix_diag};
	shader.uniformMatrix3fv(LLShaderMgr::DEFERRED_SSAO_EFFECT_MAT, 1, GL_FALSE, ssao_effect_mat);

	//F32 shadow_offset_error = 1.f + RenderShadowOffsetError * fabsf(LLViewerCamera::getInstance()->getOrigin().mV[2]);
	F32 shadow_bias_error = RenderShadowBiasError * fabsf(LLViewerCamera::getInstance()->getOrigin().mV[2])/3000.f;
    F32 shadow_bias       = RenderShadowBias + shadow_bias_error;

    shader.uniform2f(LLShaderMgr::DEFERRED_SCREEN_RES, deferred_target->getWidth(), deferred_target->getHeight());
	shader.uniform1f(LLShaderMgr::DEFERRED_NEAR_CLIP, LLViewerCamera::getInstance()->getNear()*2.f);
	shader.uniform1f (LLShaderMgr::DEFERRED_SHADOW_OFFSET, RenderShadowOffset); //*shadow_offset_error);
    shader.uniform1f(LLShaderMgr::DEFERRED_SHADOW_BIAS, shadow_bias);
	shader.uniform1f(LLShaderMgr::DEFERRED_SPOT_SHADOW_OFFSET, RenderSpotShadowOffset);
	shader.uniform1f(LLShaderMgr::DEFERRED_SPOT_SHADOW_BIAS, RenderSpotShadowBias);	

	shader.uniform3fv(LLShaderMgr::DEFERRED_SUN_DIR, 1, mTransformedSunDir.mV);
    shader.uniform3fv(LLShaderMgr::DEFERRED_MOON_DIR, 1, mTransformedMoonDir.mV);
	shader.uniform2f(LLShaderMgr::DEFERRED_SHADOW_RES, mShadow[0].getWidth(), mShadow[0].getHeight());
	shader.uniform2f(LLShaderMgr::DEFERRED_PROJ_SHADOW_RES, mShadow[4].getWidth(), mShadow[4].getHeight());
	shader.uniform1f(LLShaderMgr::DEFERRED_DEPTH_CUTOFF, RenderEdgeDepthCutoff);
	shader.uniform1f(LLShaderMgr::DEFERRED_NORM_CUTOFF, RenderEdgeNormCutoff);
	
	if (shader.getUniformLocation(LLShaderMgr::DEFERRED_NORM_MATRIX) >= 0)
	{
        glh::matrix4f norm_mat = get_current_modelview().inverse().transpose();
		shader.uniformMatrix4fv(LLShaderMgr::DEFERRED_NORM_MATRIX, 1, FALSE, norm_mat.m);
	}

    shader.uniform4fv(LLShaderMgr::SUNLIGHT_COLOR, 1, mSunDiffuse.mV);
    shader.uniform4fv(LLShaderMgr::MOONLIGHT_COLOR, 1, mMoonDiffuse.mV);

    LLEnvironment& environment = LLEnvironment::instance();
    LLSettingsSky::ptr_t sky = environment.getCurrentSky();
}

LLColor3 pow3f(LLColor3 v, F32 f)
{
	v.mV[0] = powf(v.mV[0], f);
	v.mV[1] = powf(v.mV[1], f);
	v.mV[2] = powf(v.mV[2], f);
	return v;
}

LLVector4 pow4fsrgb(LLVector4 v, F32 f)
{
	v.mV[0] = powf(v.mV[0], f);
	v.mV[1] = powf(v.mV[1], f);
	v.mV[2] = powf(v.mV[2], f);
	return v;
}

void LLPipeline::renderDeferredLighting(LLRenderTarget *screen_target)
{
    LL_PROFILE_ZONE_SCOPED_CATEGORY_PIPELINE;
    if (!sCull)
    {
        return;
    }

    LLRenderTarget *deferred_target       = &mDeferredScreen;
    LLRenderTarget *deferred_depth_target = &mDeferredDepth;
    LLRenderTarget *deferred_light_target = &mDeferredLight;

    {
        LL_PROFILE_ZONE_NAMED_CATEGORY_PIPELINE("deferred"); //LL_RECORD_BLOCK_TIME(FTM_RENDER_DEFERRED);
        LLViewerCamera *camera = LLViewerCamera::getInstance();
        {
            LLGLDepthTest depth(GL_TRUE);
            deferred_depth_target->copyContents(*deferred_target,
                                                0,
                                                0,
                                                deferred_target->getWidth(),
                                                deferred_target->getHeight(),
                                                0,
                                                0,
                                                deferred_depth_target->getWidth(),
                                                deferred_depth_target->getHeight(),
                                                GL_DEPTH_BUFFER_BIT,
                                                GL_NEAREST);
        }

        LLGLEnable multisample(RenderFSAASamples > 0 ? GL_MULTISAMPLE_ARB : 0);

        if (gPipeline.hasRenderType(LLPipeline::RENDER_TYPE_HUD))
        {
            gPipeline.toggleRenderType(LLPipeline::RENDER_TYPE_HUD);
        }

        // ati doesn't seem to love actually using the stencil buffer on FBO's
        LLGLDisable stencil(GL_STENCIL_TEST);
        // glStencilFunc(GL_EQUAL, 1, 0xFFFFFFFF);
        // glStencilOp(GL_KEEP, GL_KEEP, GL_KEEP);

        gGL.setColorMask(true, true);

        // draw a cube around every light
        LLVertexBuffer::unbind();

        LLGLEnable cull(GL_CULL_FACE);
        LLGLEnable blend(GL_BLEND);

        glh::matrix4f mat = copy_matrix(gGLModelView);

        LLStrider<LLVector3> vert;
        mDeferredVB->getVertexStrider(vert);

        vert[0].set(-1, 1, 0);
        vert[1].set(-1, -3, 0);
        vert[2].set(3, 1, 0);

        setupHWLights(NULL);  // to set mSun/MoonDir;

        glh::vec4f tc(mSunDir.mV);
        mat.mult_matrix_vec(tc);
        mTransformedSunDir.set(tc.v);

        glh::vec4f tc_moon(mMoonDir.mV);
        mat.mult_matrix_vec(tc_moon);
        mTransformedMoonDir.set(tc_moon.v);

        gGL.pushMatrix();
        gGL.loadIdentity();
        gGL.matrixMode(LLRender::MM_PROJECTION);
        gGL.pushMatrix();
        gGL.loadIdentity();

        if (RenderDeferredSSAO || RenderShadowDetail > 0)
        {
            deferred_light_target->bindTarget();
            {  // paint shadow/SSAO light map (direct lighting lightmap)
                LL_PROFILE_ZONE_NAMED_CATEGORY_PIPELINE("renderDeferredLighting - sun shadow");
                bindDeferredShader(gDeferredSunProgram, deferred_light_target);
                mDeferredVB->setBuffer(LLVertexBuffer::MAP_VERTEX);
                glClearColor(1, 1, 1, 1);
                deferred_light_target->clear(GL_COLOR_BUFFER_BIT);
                glClearColor(0, 0, 0, 0);

                glh::matrix4f inv_trans = get_current_modelview().inverse().transpose();

                const U32 slice = 32;
                F32       offset[slice * 3];
                for (U32 i = 0; i < 4; i++)
                {
                    for (U32 j = 0; j < 8; j++)
                    {
                        glh::vec3f v;
                        v.set_value(sinf(6.284f / 8 * j), cosf(6.284f / 8 * j), -(F32) i);
                        v.normalize();
                        inv_trans.mult_matrix_vec(v);
                        v.normalize();
                        offset[(i * 8 + j) * 3 + 0] = v.v[0];
                        offset[(i * 8 + j) * 3 + 1] = v.v[2];
                        offset[(i * 8 + j) * 3 + 2] = v.v[1];
                    }
                }

                gDeferredSunProgram.uniform3fv(sOffset, slice, offset);
                gDeferredSunProgram.uniform2f(LLShaderMgr::DEFERRED_SCREEN_RES,
                                              deferred_light_target->getWidth(),
                                              deferred_light_target->getHeight());

                {
                    LLGLDisable   blend(GL_BLEND);
                    LLGLDepthTest depth(GL_TRUE, GL_FALSE, GL_ALWAYS);
                    stop_glerror();
                    mDeferredVB->drawArrays(LLRender::TRIANGLES, 0, 3);
                    stop_glerror();
                }

                unbindDeferredShader(gDeferredSunProgram);
            }
            deferred_light_target->flush();
        }

        if (RenderDeferredSSAO)
        {  // soften direct lighting lightmap
            LL_PROFILE_ZONE_NAMED_CATEGORY_PIPELINE("renderDeferredLighting - soften shadow");
            // blur lightmap
            screen_target->bindTarget();
            glClearColor(1, 1, 1, 1);
            screen_target->clear(GL_COLOR_BUFFER_BIT);
            glClearColor(0, 0, 0, 0);

            bindDeferredShader(gDeferredBlurLightProgram);
            mDeferredVB->setBuffer(LLVertexBuffer::MAP_VERTEX);
            LLVector3 go          = RenderShadowGaussian;
            const U32 kern_length = 4;
            F32       blur_size   = RenderShadowBlurSize;
            F32       dist_factor = RenderShadowBlurDistFactor;

            // sample symmetrically with the middle sample falling exactly on 0.0
            F32 x = 0.f;

            LLVector3 gauss[32];  // xweight, yweight, offset

            for (U32 i = 0; i < kern_length; i++)
            {
                gauss[i].mV[0] = llgaussian(x, go.mV[0]);
                gauss[i].mV[1] = llgaussian(x, go.mV[1]);
                gauss[i].mV[2] = x;
                x += 1.f;
            }

            gDeferredBlurLightProgram.uniform2f(sDelta, 1.f, 0.f);
            gDeferredBlurLightProgram.uniform1f(sDistFactor, dist_factor);
            gDeferredBlurLightProgram.uniform3fv(sKern, kern_length, gauss[0].mV);
            gDeferredBlurLightProgram.uniform1f(sKernScale, blur_size * (kern_length / 2.f - 0.5f));

            {
                LLGLDisable   blend(GL_BLEND);
                LLGLDepthTest depth(GL_TRUE, GL_FALSE, GL_ALWAYS);
                stop_glerror();
                mDeferredVB->drawArrays(LLRender::TRIANGLES, 0, 3);
                stop_glerror();
            }

            screen_target->flush();
            unbindDeferredShader(gDeferredBlurLightProgram);

            bindDeferredShader(gDeferredBlurLightProgram, screen_target);

            mDeferredVB->setBuffer(LLVertexBuffer::MAP_VERTEX);
            deferred_light_target->bindTarget();

            gDeferredBlurLightProgram.uniform2f(sDelta, 0.f, 1.f);

            {
                LLGLDisable   blend(GL_BLEND);
                LLGLDepthTest depth(GL_TRUE, GL_FALSE, GL_ALWAYS);
                stop_glerror();
                mDeferredVB->drawArrays(LLRender::TRIANGLES, 0, 3);
                stop_glerror();
            }
            deferred_light_target->flush();
            unbindDeferredShader(gDeferredBlurLightProgram);
        }

        stop_glerror();
        gGL.popMatrix();
        stop_glerror();
        gGL.matrixMode(LLRender::MM_MODELVIEW);
        stop_glerror();
        gGL.popMatrix();
        stop_glerror();

        screen_target->bindTarget();
        // clear color buffer here - zeroing alpha (glow) is important or it will accumulate against sky
        glClearColor(0, 0, 0, 0);
        screen_target->clear(GL_COLOR_BUFFER_BIT);

        if (RenderDeferredAtmospheric)
        {  // apply sunlight contribution
            LLGLSLShader &soften_shader = LLPipeline::sUnderWaterRender ? gDeferredSoftenWaterProgram : gDeferredSoftenProgram;

            LL_PROFILE_ZONE_NAMED_CATEGORY_PIPELINE("renderDeferredLighting - atmospherics");
            bindDeferredShader(soften_shader);

            LLEnvironment &environment = LLEnvironment::instance();
            soften_shader.uniform1i(LLShaderMgr::SUN_UP_FACTOR, environment.getIsSunUp() ? 1 : 0);
            soften_shader.uniform4fv(LLShaderMgr::LIGHTNORM, 1, environment.getClampedLightNorm().mV);

            {
                LLGLDepthTest depth(GL_FALSE);
                LLGLDisable   blend(GL_BLEND);
                LLGLDisable   test(GL_ALPHA_TEST);

                // full screen blit
                gGL.pushMatrix();
                gGL.loadIdentity();
                gGL.matrixMode(LLRender::MM_PROJECTION);
                gGL.pushMatrix();
                gGL.loadIdentity();

                mDeferredVB->setBuffer(LLVertexBuffer::MAP_VERTEX);

                mDeferredVB->drawArrays(LLRender::TRIANGLES, 0, 3);

                gGL.popMatrix();
                gGL.matrixMode(LLRender::MM_MODELVIEW);
                gGL.popMatrix();
            }

            unbindDeferredShader(LLPipeline::sUnderWaterRender ? gDeferredSoftenWaterProgram : gDeferredSoftenProgram);
        }

        {  // render non-deferred geometry (fullbright, alpha, etc)
            LLGLDisable blend(GL_BLEND);
            LLGLDisable stencil(GL_STENCIL_TEST);
            gGL.setSceneBlendType(LLRender::BT_ALPHA);

            gPipeline.pushRenderTypeMask();

            gPipeline.andRenderTypeMask(LLPipeline::RENDER_TYPE_SKY,
                                        LLPipeline::RENDER_TYPE_CLOUDS,
                                        LLPipeline::RENDER_TYPE_WL_SKY,
                                        LLPipeline::END_RENDER_TYPES);

            renderGeomPostDeferred(*LLViewerCamera::getInstance(), false);
            gPipeline.popRenderTypeMask();
        }

        bool render_local = RenderLocalLights;

        if (render_local)
        {
            gGL.setSceneBlendType(LLRender::BT_ADD);
            std::list<LLVector4>        fullscreen_lights;
            LLDrawable::drawable_list_t spot_lights;
            LLDrawable::drawable_list_t fullscreen_spot_lights;

            for (U32 i = 0; i < 2; i++)
            {
                mTargetShadowSpotLight[i] = NULL;
            }

            std::list<LLVector4> light_colors;

            LLVertexBuffer::unbind();

            {
                LL_PROFILE_ZONE_NAMED_CATEGORY_PIPELINE("renderDeferredLighting - local lights");
                bindDeferredShader(gDeferredLightProgram);

                if (mCubeVB.isNull())
                {
                    mCubeVB = ll_create_cube_vb(LLVertexBuffer::MAP_VERTEX, GL_STATIC_DRAW_ARB);
                }

                mCubeVB->setBuffer(LLVertexBuffer::MAP_VERTEX);

                LLGLDepthTest depth(GL_TRUE, GL_FALSE);
                // mNearbyLights already includes distance calculation and excludes muted avatars.
                // It is calculated from mLights
                // mNearbyLights also provides fade value to gracefully fade-out out of range lights
                for (light_set_t::iterator iter = mNearbyLights.begin(); iter != mNearbyLights.end(); ++iter)
                {
                    LLDrawable * drawablep = iter->drawable;
                    LLVOVolume * volume = drawablep->getVOVolume();
                    if (!volume)
                    {
                        continue;
                    }

                    if (volume->isAttachment())
                    {
                        if (!sRenderAttachedLights)
                        {
                            continue;
                        }
                    }

                    LLVector4a center;
                    center.load3(drawablep->getPositionAgent().mV);
                    const F32 *c = center.getF32ptr();
                    F32        s = volume->getLightRadius() * 1.5f;

                    // send light color to shader in linear space
                    LLColor3 col = volume->getLightLinearColor();

                    if (col.magVecSquared() < 0.001f)
                    {
                        continue;
                    }

                    if (s <= 0.001f)
                    {
                        continue;
                    }

                    LLVector4a sa;
                    sa.splat(s);
                    if (camera->AABBInFrustumNoFarClip(center, sa) == 0)
                    {
                        continue;
                    }

                    sVisibleLightCount++;

                    if (camera->getOrigin().mV[0] > c[0] + s + 0.2f || camera->getOrigin().mV[0] < c[0] - s - 0.2f ||
                        camera->getOrigin().mV[1] > c[1] + s + 0.2f || camera->getOrigin().mV[1] < c[1] - s - 0.2f ||
                        camera->getOrigin().mV[2] > c[2] + s + 0.2f || camera->getOrigin().mV[2] < c[2] - s - 0.2f)
                    {  // draw box if camera is outside box
                        if (render_local)
                        {
                            if (volume->isLightSpotlight())
                            {
                                drawablep->getVOVolume()->updateSpotLightPriority();
                                spot_lights.push_back(drawablep);
                                continue;
                            }

                            gDeferredLightProgram.uniform3fv(LLShaderMgr::LIGHT_CENTER, 1, c);
                            gDeferredLightProgram.uniform1f(LLShaderMgr::LIGHT_SIZE, s);
                            gDeferredLightProgram.uniform3fv(LLShaderMgr::DIFFUSE_COLOR, 1, col.mV);
                            gDeferredLightProgram.uniform1f(LLShaderMgr::LIGHT_FALLOFF, volume->getLightFalloff(DEFERRED_LIGHT_FALLOFF));
                            gGL.syncMatrices();

                            mCubeVB->drawRange(LLRender::TRIANGLE_FAN, 0, 7, 8, get_box_fan_indices(camera, center));
                            stop_glerror();
                        }
                    }
                    else
                    {
                        if (volume->isLightSpotlight())
                        {
                            drawablep->getVOVolume()->updateSpotLightPriority();
                            fullscreen_spot_lights.push_back(drawablep);
                            continue;
                        }

                        glh::vec3f tc(c);
                        mat.mult_matrix_vec(tc);

                        fullscreen_lights.push_back(LLVector4(tc.v[0], tc.v[1], tc.v[2], s));
                        light_colors.push_back(LLVector4(col.mV[0], col.mV[1], col.mV[2], volume->getLightFalloff(DEFERRED_LIGHT_FALLOFF)));
                    }
                }

                // Bookmark comment to allow searching for mSpecialRenderMode == 3 (avatar edit mode),
                // prev site of appended deferred character light, removed by SL-13522 09/20

                unbindDeferredShader(gDeferredLightProgram);
            }

            if (!spot_lights.empty())
            {
                LL_PROFILE_ZONE_NAMED_CATEGORY_PIPELINE("renderDeferredLighting - projectors");
                LLGLDepthTest depth(GL_TRUE, GL_FALSE);
                bindDeferredShader(gDeferredSpotLightProgram);

                mCubeVB->setBuffer(LLVertexBuffer::MAP_VERTEX);

                gDeferredSpotLightProgram.enableTexture(LLShaderMgr::DEFERRED_PROJECTION);

                for (LLDrawable::drawable_list_t::iterator iter = spot_lights.begin(); iter != spot_lights.end(); ++iter)
                {
                    LLDrawable *drawablep = *iter;

                    LLVOVolume *volume = drawablep->getVOVolume();

                    LLVector4a center;
                    center.load3(drawablep->getPositionAgent().mV);
                    const F32 *c = center.getF32ptr();
                    F32        s = volume->getLightRadius() * 1.5f;

                    sVisibleLightCount++;

                    setupSpotLight(gDeferredSpotLightProgram, drawablep);

                    // send light color to shader in linear space
                    LLColor3 col = volume->getLightLinearColor();

                    gDeferredSpotLightProgram.uniform3fv(LLShaderMgr::LIGHT_CENTER, 1, c);
                    gDeferredSpotLightProgram.uniform1f(LLShaderMgr::LIGHT_SIZE, s);
                    gDeferredSpotLightProgram.uniform3fv(LLShaderMgr::DIFFUSE_COLOR, 1, col.mV);
                    gDeferredSpotLightProgram.uniform1f(LLShaderMgr::LIGHT_FALLOFF, volume->getLightFalloff(DEFERRED_LIGHT_FALLOFF));
                    gGL.syncMatrices();

                    mCubeVB->drawRange(LLRender::TRIANGLE_FAN, 0, 7, 8, get_box_fan_indices(camera, center));
                }
                gDeferredSpotLightProgram.disableTexture(LLShaderMgr::DEFERRED_PROJECTION);
                unbindDeferredShader(gDeferredSpotLightProgram);
            }

            // reset mDeferredVB to fullscreen triangle
            mDeferredVB->getVertexStrider(vert);
            vert[0].set(-1, 1, 0);
            vert[1].set(-1, -3, 0);
            vert[2].set(3, 1, 0);

            {
                LL_PROFILE_ZONE_NAMED_CATEGORY_PIPELINE("renderDeferredLighting - fullscreen lights");
                LLGLDepthTest depth(GL_FALSE);

                // full screen blit
                gGL.pushMatrix();
                gGL.loadIdentity();
                gGL.matrixMode(LLRender::MM_PROJECTION);
                gGL.pushMatrix();
                gGL.loadIdentity();

                U32 count = 0;

                const U32 max_count = LL_DEFERRED_MULTI_LIGHT_COUNT;
                LLVector4 light[max_count];
                LLVector4 col[max_count];

                F32 far_z = 0.f;

                while (!fullscreen_lights.empty())
                {
                    light[count] = fullscreen_lights.front();
                    fullscreen_lights.pop_front();
                    col[count] = light_colors.front();
                    light_colors.pop_front();

                    far_z = llmin(light[count].mV[2] - light[count].mV[3], far_z);
                    count++;
                    if (count == max_count || fullscreen_lights.empty())
                    {
                        U32 idx = count - 1;
                        bindDeferredShader(gDeferredMultiLightProgram[idx]);
                        gDeferredMultiLightProgram[idx].uniform1i(LLShaderMgr::MULTI_LIGHT_COUNT, count);
                        gDeferredMultiLightProgram[idx].uniform4fv(LLShaderMgr::MULTI_LIGHT, count, (GLfloat *) light);
                        gDeferredMultiLightProgram[idx].uniform4fv(LLShaderMgr::MULTI_LIGHT_COL, count, (GLfloat *) col);
                        gDeferredMultiLightProgram[idx].uniform1f(LLShaderMgr::MULTI_LIGHT_FAR_Z, far_z);
                        far_z = 0.f;
                        count = 0;
                        mDeferredVB->setBuffer(LLVertexBuffer::MAP_VERTEX);
                        mDeferredVB->drawArrays(LLRender::TRIANGLES, 0, 3);
                        unbindDeferredShader(gDeferredMultiLightProgram[idx]);
                    }
                }

                bindDeferredShader(gDeferredMultiSpotLightProgram);

                gDeferredMultiSpotLightProgram.enableTexture(LLShaderMgr::DEFERRED_PROJECTION);

                mDeferredVB->setBuffer(LLVertexBuffer::MAP_VERTEX);

                for (LLDrawable::drawable_list_t::iterator iter = fullscreen_spot_lights.begin(); iter != fullscreen_spot_lights.end(); ++iter)
                {
                    LLDrawable *drawablep           = *iter;
                    LLVOVolume *volume              = drawablep->getVOVolume();
                    LLVector3   center              = drawablep->getPositionAgent();
                    F32 *       c                   = center.mV;
                    F32         light_size_final    = volume->getLightRadius() * 1.5f;
                    F32         light_falloff_final = volume->getLightFalloff(DEFERRED_LIGHT_FALLOFF);

                    sVisibleLightCount++;

                    glh::vec3f tc(c);
                    mat.mult_matrix_vec(tc);

                    setupSpotLight(gDeferredMultiSpotLightProgram, drawablep);

                    // send light color to shader in linear space
                    LLColor3 col = volume->getLightLinearColor();

                    gDeferredMultiSpotLightProgram.uniform3fv(LLShaderMgr::LIGHT_CENTER, 1, tc.v);
                    gDeferredMultiSpotLightProgram.uniform1f(LLShaderMgr::LIGHT_SIZE, light_size_final);
                    gDeferredMultiSpotLightProgram.uniform3fv(LLShaderMgr::DIFFUSE_COLOR, 1, col.mV);
                    gDeferredMultiSpotLightProgram.uniform1f(LLShaderMgr::LIGHT_FALLOFF, light_falloff_final);
                    mDeferredVB->drawArrays(LLRender::TRIANGLES, 0, 3);
                }

                gDeferredMultiSpotLightProgram.disableTexture(LLShaderMgr::DEFERRED_PROJECTION);
                unbindDeferredShader(gDeferredMultiSpotLightProgram);

                gGL.popMatrix();
                gGL.matrixMode(LLRender::MM_MODELVIEW);
                gGL.popMatrix();
            }
        }

        gGL.setColorMask(true, true);
    }

    screen_target->flush();

    // gamma correct lighting
    gGL.matrixMode(LLRender::MM_PROJECTION);
    gGL.pushMatrix();
    gGL.loadIdentity();
    gGL.matrixMode(LLRender::MM_MODELVIEW);
    gGL.pushMatrix();
    gGL.loadIdentity();

    {
        LLGLDepthTest depth(GL_FALSE, GL_FALSE);

        LLVector2 tc1(0, 0);
        LLVector2 tc2((F32) screen_target->getWidth() * 2, (F32) screen_target->getHeight() * 2);

        screen_target->bindTarget();
        // Apply gamma correction to the frame here.
        gDeferredPostGammaCorrectProgram.bind();
        // mDeferredVB->setBuffer(LLVertexBuffer::MAP_VERTEX);
        S32 channel = 0;
        channel     = gDeferredPostGammaCorrectProgram.enableTexture(LLShaderMgr::DEFERRED_DIFFUSE, screen_target->getUsage());
        if (channel > -1)
        {
            screen_target->bindTexture(0, channel, LLTexUnit::TFO_POINT);
        }

        gDeferredPostGammaCorrectProgram.uniform2f(LLShaderMgr::DEFERRED_SCREEN_RES, screen_target->getWidth(), screen_target->getHeight());

        //F32 gamma = gSavedSettings.getF32("RenderDeferredDisplayGamma");
        static LLCachedControl<F32> gamma(gSavedSettings, "RenderDeferredDisplayGamma");

        gDeferredPostGammaCorrectProgram.uniform1f(LLShaderMgr::DISPLAY_GAMMA, (gamma > 0.1f) ? 1.0f / gamma : (1.0f/2.2f));

        // <FS:Ansariel> FIRE-16829: Visual Artifacts with ALM enabled on AMD graphics
        //gGL.begin(LLRender::TRIANGLE_STRIP);
        //gGL.texCoord2f(tc1.mV[0], tc1.mV[1]);
        //gGL.vertex2f(-1,-1);

        //gGL.texCoord2f(tc1.mV[0], tc2.mV[1]);
        //gGL.vertex2f(-1,3);

        //gGL.texCoord2f(tc2.mV[0], tc1.mV[1]);
        //gGL.vertex2f(3,-1);

        //gGL.end();
        drawAuxiliaryVB(tc1, tc2);
        // </FS:Ansariel>

        gGL.getTexUnit(channel)->unbind(screen_target->getUsage());
        gDeferredPostGammaCorrectProgram.unbind();
        screen_target->flush();
    }

    gGL.matrixMode(LLRender::MM_PROJECTION);
    gGL.popMatrix();
    gGL.matrixMode(LLRender::MM_MODELVIEW);
    gGL.popMatrix();

    screen_target->bindTarget();

    {  // render non-deferred geometry (alpha, fullbright, glow)
        LLGLDisable blend(GL_BLEND);
        LLGLDisable stencil(GL_STENCIL_TEST);

        pushRenderTypeMask();
        andRenderTypeMask(LLPipeline::RENDER_TYPE_ALPHA,
                          LLPipeline::RENDER_TYPE_FULLBRIGHT,
                          LLPipeline::RENDER_TYPE_VOLUME,
                          LLPipeline::RENDER_TYPE_GLOW,
                          LLPipeline::RENDER_TYPE_BUMP,
                          LLPipeline::RENDER_TYPE_PASS_SIMPLE,
                          LLPipeline::RENDER_TYPE_PASS_ALPHA,
                          LLPipeline::RENDER_TYPE_PASS_ALPHA_MASK,
                          LLPipeline::RENDER_TYPE_PASS_BUMP,
                          LLPipeline::RENDER_TYPE_PASS_POST_BUMP,
                          LLPipeline::RENDER_TYPE_PASS_FULLBRIGHT,
                          LLPipeline::RENDER_TYPE_PASS_FULLBRIGHT_ALPHA_MASK,
                          LLPipeline::RENDER_TYPE_PASS_FULLBRIGHT_SHINY,
                          LLPipeline::RENDER_TYPE_PASS_GLOW,
                          LLPipeline::RENDER_TYPE_PASS_GRASS,
                          LLPipeline::RENDER_TYPE_PASS_SHINY,
                          LLPipeline::RENDER_TYPE_PASS_INVISIBLE,
                          LLPipeline::RENDER_TYPE_PASS_INVISI_SHINY,
                          LLPipeline::RENDER_TYPE_AVATAR,
                          LLPipeline::RENDER_TYPE_CONTROL_AV,
                          LLPipeline::RENDER_TYPE_ALPHA_MASK,
                          LLPipeline::RENDER_TYPE_FULLBRIGHT_ALPHA_MASK,
                          END_RENDER_TYPES);

        renderGeomPostDeferred(*LLViewerCamera::getInstance());
        popRenderTypeMask();
    }

    {
        // render highlights, etc.
        renderHighlights();
        mHighlightFaces.clear();

        renderDebug();

        LLVertexBuffer::unbind();

        if (gPipeline.hasRenderDebugFeatureMask(LLPipeline::RENDER_DEBUG_FEATURE_UI))
        {
            // Render debugging beacons.
            gObjectList.renderObjectBeacons();
            gObjectList.resetObjectBeacons();
            gSky.addSunMoonBeacons();
        }
    }

    screen_target->flush();
}

void LLPipeline::setupSpotLight(LLGLSLShader& shader, LLDrawable* drawablep)
{
	//construct frustum
	LLVOVolume* volume = drawablep->getVOVolume();
	LLVector3 params = volume->getSpotLightParams();

	F32 fov = params.mV[0];
	F32 focus = params.mV[1];

	LLVector3 pos = drawablep->getPositionAgent();
	LLQuaternion quat = volume->getRenderRotation();
	LLVector3 scale = volume->getScale();
	
	//get near clip plane
	LLVector3 at_axis(0,0,-scale.mV[2]*0.5f);
	at_axis *= quat;

	LLVector3 np = pos+at_axis;
	at_axis.normVec();

	//get origin that has given fov for plane np, at_axis, and given scale
	F32 dist = (scale.mV[1]*0.5f)/tanf(fov*0.5f);

	LLVector3 origin = np - at_axis*dist;

	//matrix from volume space to agent space
	LLMatrix4 light_mat(quat, LLVector4(origin,1.f));

	glh::matrix4f light_to_agent((F32*) light_mat.mMatrix);
	glh::matrix4f light_to_screen = get_current_modelview() * light_to_agent;

	glh::matrix4f screen_to_light = light_to_screen.inverse();

	F32 s = volume->getLightRadius()*1.5f;
	F32 near_clip = dist;
	F32 width = scale.mV[VX];
	F32 height = scale.mV[VY];
	F32 far_clip = s+dist-scale.mV[VZ];

	F32 fovy = fov * RAD_TO_DEG;
	F32 aspect = width/height;

	glh::matrix4f trans(0.5f, 0.f, 0.f, 0.5f,
				0.f, 0.5f, 0.f, 0.5f,
				0.f, 0.f, 0.5f, 0.5f,
				0.f, 0.f, 0.f, 1.f);

	glh::vec3f p1(0, 0, -(near_clip+0.01f));
	glh::vec3f p2(0, 0, -(near_clip+1.f));

	glh::vec3f screen_origin(0, 0, 0);

	light_to_screen.mult_matrix_vec(p1);
	light_to_screen.mult_matrix_vec(p2);
	light_to_screen.mult_matrix_vec(screen_origin);

	glh::vec3f n = p2-p1;
	n.normalize();
	
	F32 proj_range = far_clip - near_clip;
	glh::matrix4f light_proj = gl_perspective(fovy, aspect, near_clip, far_clip);
	screen_to_light = trans * light_proj * screen_to_light;
	shader.uniformMatrix4fv(LLShaderMgr::PROJECTOR_MATRIX, 1, FALSE, screen_to_light.m);
	shader.uniform1f(LLShaderMgr::PROJECTOR_NEAR, near_clip);
	shader.uniform3fv(LLShaderMgr::PROJECTOR_P, 1, p1.v);
	shader.uniform3fv(LLShaderMgr::PROJECTOR_N, 1, n.v);
	shader.uniform3fv(LLShaderMgr::PROJECTOR_ORIGIN, 1, screen_origin.v);
	shader.uniform1f(LLShaderMgr::PROJECTOR_RANGE, proj_range);
	shader.uniform1f(LLShaderMgr::PROJECTOR_AMBIANCE, params.mV[2]);
	S32 s_idx = -1;

	for (U32 i = 0; i < 2; i++)
	{
		if (mShadowSpotLight[i] == drawablep)
		{
			s_idx = i;
		}
	}

	shader.uniform1i(LLShaderMgr::PROJECTOR_SHADOW_INDEX, s_idx);

	if (s_idx >= 0)
	{
		shader.uniform1f(LLShaderMgr::PROJECTOR_SHADOW_FADE, 1.f-mSpotLightFade[s_idx]);
	}
	else
	{
		shader.uniform1f(LLShaderMgr::PROJECTOR_SHADOW_FADE, 1.f);
	}

	{
		LLDrawable* potential = drawablep;
		//determine if this is a good light for casting shadows
		F32 m_pri = volume->getSpotLightPriority();

		for (U32 i = 0; i < 2; i++)
		{
			F32 pri = 0.f;

			if (mTargetShadowSpotLight[i].notNull())
			{
				pri = mTargetShadowSpotLight[i]->getVOVolume()->getSpotLightPriority();			
			}

			if (m_pri > pri)
			{
				LLDrawable* temp = mTargetShadowSpotLight[i];
				mTargetShadowSpotLight[i] = potential;
				potential = temp;
				m_pri = pri;
			}
		}
	}

	LLViewerTexture* img = volume->getLightTexture();

	if (img == NULL)
	{
		img = LLViewerFetchedTexture::sWhiteImagep;
	}

	S32 channel = shader.enableTexture(LLShaderMgr::DEFERRED_PROJECTION);

	if (channel > -1)
	{
		if (img)
		{
			gGL.getTexUnit(channel)->bind(img);

			F32 lod_range = logf(img->getWidth())/logf(2.f);

			shader.uniform1f(LLShaderMgr::PROJECTOR_FOCUS, focus);
			shader.uniform1f(LLShaderMgr::PROJECTOR_LOD, lod_range);
			shader.uniform1f(LLShaderMgr::PROJECTOR_AMBIENT_LOD, llclamp((proj_range-focus)/proj_range*lod_range, 0.f, 1.f));
		}
	}
		
}

void LLPipeline::unbindDeferredShader(LLGLSLShader &shader)
{
    LLRenderTarget* deferred_target       = &mDeferredScreen;
    LLRenderTarget* deferred_depth_target = &mDeferredDepth;
    LLRenderTarget* deferred_light_target = &mDeferredLight;

	stop_glerror();
    shader.disableTexture(LLShaderMgr::DEFERRED_NORMAL, deferred_target->getUsage());
    shader.disableTexture(LLShaderMgr::DEFERRED_DIFFUSE, deferred_target->getUsage());
    shader.disableTexture(LLShaderMgr::DEFERRED_SPECULAR, deferred_target->getUsage());
    shader.disableTexture(LLShaderMgr::DEFERRED_DEPTH, deferred_depth_target->getUsage());
    shader.disableTexture(LLShaderMgr::DEFERRED_LIGHT, deferred_light_target->getUsage());
	shader.disableTexture(LLShaderMgr::DIFFUSE_MAP);
	shader.disableTexture(LLShaderMgr::DEFERRED_BLOOM);

	for (U32 i = 0; i < 4; i++)
	{
		if (shader.disableTexture(LLShaderMgr::DEFERRED_SHADOW0+i) > -1)
		{
			glTexParameteri(GL_TEXTURE_2D, GL_TEXTURE_COMPARE_MODE_ARB, GL_NONE);
		}
	}

	for (U32 i = 4; i < 6; i++)
	{
		if (shader.disableTexture(LLShaderMgr::DEFERRED_SHADOW0+i) > -1)
		{
			glTexParameteri(GL_TEXTURE_2D, GL_TEXTURE_COMPARE_MODE_ARB, GL_NONE);
		}
	}

	shader.disableTexture(LLShaderMgr::DEFERRED_NOISE);
	shader.disableTexture(LLShaderMgr::DEFERRED_LIGHTFUNC);

	S32 channel = shader.disableTexture(LLShaderMgr::ENVIRONMENT_MAP, LLTexUnit::TT_CUBE_MAP);
	if (channel > -1)
	{
		LLCubeMap* cube_map = gSky.mVOSkyp ? gSky.mVOSkyp->getCubeMap() : NULL;
		if (cube_map)
		{
			cube_map->disable();
		}
	}
	gGL.getTexUnit(0)->unbind(LLTexUnit::TT_TEXTURE);
	gGL.getTexUnit(0)->activate();
	shader.unbind();
}

inline float sgn(float a)
{
    if (a > 0.0F) return (1.0F);
    if (a < 0.0F) return (-1.0F);
    return (0.0F);
}

void LLPipeline::generateWaterReflection(LLCamera& camera_in)
{
    LL_PROFILE_ZONE_SCOPED_CATEGORY_PIPELINE;

    if (!assertInitialized())
    {
        return;
    }

    if (LLPipeline::sWaterReflections && LLDrawPoolWater::sNeedsReflectionUpdate)
    {
        //disable occlusion culling for reflection/refraction passes (save setting to restore later)
        S32 occlude = LLPipeline::sUseOcclusion;
        LLPipeline::sUseOcclusion = 0;

        bool skip_avatar_update = false;
        if (!isAgentAvatarValid() || gAgentCamera.getCameraAnimating() || gAgentCamera.getCameraMode() != CAMERA_MODE_MOUSELOOK || !LLVOAvatar::sVisibleInFirstPerson)
        {
            skip_avatar_update = true;
        }

        LLCamera camera = camera_in;
        camera.setFar(camera_in.getFar() * 0.75f);

        bool camera_is_underwater = LLViewerCamera::getInstance()->cameraUnderWater();

        LLPipeline::sReflectionRender = true;

        gPipeline.pushRenderTypeMask();

        glh::matrix4f saved_modelview  = get_current_modelview();
        glh::matrix4f saved_projection = get_current_projection();
        glh::matrix4f mat;

        S32 reflection_detail  = RenderReflectionDetail;

        F32 water_height      = gAgent.getRegion()->getWaterHeight(); 
        F32 camera_height     = camera_in.getOrigin().mV[VZ];
        F32 distance_to_water = (water_height < camera_height) ? (camera_height - water_height) : (water_height - camera_height);

        LLVector3 reflection_offset      = LLVector3(0, 0, distance_to_water * 2.0f);
        LLVector3 camera_look_at         = camera_in.getAtAxis();
        LLVector3 reflection_look_at     = LLVector3(camera_look_at.mV[VX], camera_look_at.mV[VY], -camera_look_at.mV[VZ]);
        LLVector3 reflect_origin         = camera_in.getOrigin() - reflection_offset;
        LLVector3 reflect_interest_point = reflect_origin + (reflection_look_at * 5.0f);

        camera.setOriginAndLookAt(reflect_origin, LLVector3::z_axis, reflect_interest_point);

        //plane params
        LLPlane plane;
        LLVector3 pnorm;

        if (camera_is_underwater)
        {
            //camera is below water, cull above water
            pnorm.setVec(0, 0, 1);
        }
        else
        {
            //camera is above water, cull below water
            pnorm = LLVector3(0, 0, -1);
        }

        plane.setVec(LLVector3(0, 0, water_height), pnorm);

        if (!camera_is_underwater)
        {
            //generate planar reflection map
            LLViewerCamera::sCurCameraID = LLViewerCamera::CAMERA_WATER0;

            gGL.matrixMode(LLRender::MM_MODELVIEW);
            gGL.pushMatrix();

            mat.set_scale(glh::vec3f(1, 1, -1));
            mat.set_translate(glh::vec3f(0,0,water_height*2.f));
            mat = saved_modelview * mat;


            mReflectionModelView = mat;

            set_current_modelview(mat);
            gGL.loadMatrix(mat.m);

            LLViewerCamera::updateFrustumPlanes(camera, FALSE, TRUE);

            glh::vec3f    origin(0, 0, 0);
            glh::matrix4f inv_mat = mat.inverse();
            inv_mat.mult_matrix_vec(origin);

            camera.setOrigin(origin.v);

            glCullFace(GL_FRONT);

            if (LLDrawPoolWater::sNeedsReflectionUpdate)
            {
                gGL.getTexUnit(0)->unbind(LLTexUnit::TT_TEXTURE);
                glClearColor(0,0,0,0);
                mWaterRef.bindTarget();

                gGL.setColorMask(true, true);
                mWaterRef.clear();
                gGL.setColorMask(true, false);
                mWaterRef.getViewport(gGLViewport);

                //initial sky pass (no user clip plane)
                //mask out everything but the sky
                gPipeline.pushRenderTypeMask();
                {
                    if (reflection_detail >= WATER_REFLECT_MINIMAL)
                    {
                        gPipeline.andRenderTypeMask(
                            LLPipeline::RENDER_TYPE_SKY,
                            LLPipeline::RENDER_TYPE_WL_SKY,
                            LLPipeline::RENDER_TYPE_CLOUDS,
                            LLPipeline::END_RENDER_TYPES);
                    }
                    else
                    {
                        gPipeline.andRenderTypeMask(
                            LLPipeline::RENDER_TYPE_SKY,
                            LLPipeline::RENDER_TYPE_WL_SKY,
                            LLPipeline::END_RENDER_TYPES);
                    }

                    updateCull(camera, mSky);
                    stateSort(camera, mSky);
                    renderGeom(camera, TRUE);
                }
                gPipeline.popRenderTypeMask();

                if (reflection_detail >= WATER_REFLECT_NONE_WATER_TRANSPARENT)
                {
                    gPipeline.pushRenderTypeMask();
                    {
                        clearRenderTypeMask(
                            LLPipeline::RENDER_TYPE_WATER,
                            LLPipeline::RENDER_TYPE_VOIDWATER,
                            LLPipeline::RENDER_TYPE_GROUND,
                            LLPipeline::RENDER_TYPE_SKY,
                            LLPipeline::RENDER_TYPE_CLOUDS,
                            LLPipeline::END_RENDER_TYPES);

                        if (reflection_detail > WATER_REFLECT_MINIMAL)
                        { //mask out selected geometry based on reflection detail
                            if (reflection_detail < WATER_REFLECT_EVERYTHING)
                            {
                                clearRenderTypeMask(LLPipeline::RENDER_TYPE_PARTICLES, END_RENDER_TYPES);
                                if (reflection_detail < WATER_REFLECT_AVATARS)
                                {
                                    clearRenderTypeMask(
                                        LLPipeline::RENDER_TYPE_AVATAR,
                                        LLPipeline::RENDER_TYPE_CONTROL_AV,
                                        END_RENDER_TYPES);
                                    if (reflection_detail < WATER_REFLECT_STATIC_OBJECTS)
                                    {
                                        clearRenderTypeMask(LLPipeline::RENDER_TYPE_VOLUME, END_RENDER_TYPES);
                                    }
                                }
                            }

                            LLGLUserClipPlane clip_plane(plane, mReflectionModelView, saved_projection);
                            LLGLDisable cull(GL_CULL_FACE);
                            updateCull(camera, mReflectedObjects, &plane);
                            stateSort(camera, mReflectedObjects);
                            renderGeom(camera);
                        }
                    }
                    gPipeline.popRenderTypeMask();
                }

                mWaterRef.flush();
            }

            glCullFace(GL_BACK);
            gGL.matrixMode(LLRender::MM_MODELVIEW);
            gGL.popMatrix();

            set_current_modelview(saved_modelview);
        }

        camera.setOrigin(camera_in.getOrigin());
        //render distortion map
        static bool last_update = true;
        if (last_update)
        {
            gPipeline.pushRenderTypeMask();

            camera.setFar(camera_in.getFar());
            clearRenderTypeMask(
                LLPipeline::RENDER_TYPE_WATER,
                LLPipeline::RENDER_TYPE_VOIDWATER,
                LLPipeline::RENDER_TYPE_GROUND,
                END_RENDER_TYPES);

            // intentionally inverted so that distortion map contents (objects under the water when we're above it)
            // will properly include water fog effects
            LLPipeline::sUnderWaterRender = !camera_is_underwater;

            if (LLPipeline::sUnderWaterRender)
            {
                clearRenderTypeMask(
                    LLPipeline::RENDER_TYPE_GROUND,
                    LLPipeline::RENDER_TYPE_SKY,
                    LLPipeline::RENDER_TYPE_CLOUDS,
                    LLPipeline::RENDER_TYPE_WL_SKY,
                    END_RENDER_TYPES);
            }
            LLViewerCamera::updateFrustumPlanes(camera);

            gGL.getTexUnit(0)->unbind(LLTexUnit::TT_TEXTURE);

            if (LLPipeline::sUnderWaterRender || LLDrawPoolWater::sNeedsDistortionUpdate)
            {
                LLPipeline::sDistortionRender = true;

                LLColor3 col = LLEnvironment::instance().getCurrentWater()->getWaterFogColor();
                glClearColor(col.mV[0], col.mV[1], col.mV[2], 0.f);

                // HACK FIX -- pretend underwater camera is the world camera to fix weird visibility artifacts
                // during distortion render (doesn't break main render because the camera is the same perspective
                // as world camera and occlusion culling is disabled for this pass)
                //LLViewerCamera::sCurCameraID = LLViewerCamera::CAMERA_WATER1;
                LLViewerCamera::sCurCameraID = LLViewerCamera::CAMERA_WORLD;

                mWaterDis.bindTarget();
                mWaterDis.getViewport(gGLViewport);

                gGL.setColorMask(true, true);
                mWaterDis.clear();
                gGL.setColorMask(true, false);

                F32 water_dist = water_height;

                //clip out geometry on the same side of water as the camera w/ enough margin to not include the water geo itself,
                // but not so much as to clip out parts of avatars that should be seen under the water in the distortion map
                LLPlane plane;

                if (camera_is_underwater)
                {
                    //nudge clip plane below water to avoid visible holes in objects intersecting water surface
                    water_dist /= LLPipeline::sDistortionWaterClipPlaneMargin;
                    //camera is below water, clip plane points up
                    pnorm.setVec(0, 0, -1);
                }
                else
                {
                    //nudge clip plane above water to avoid visible holes in objects intersecting water surface
                    water_dist *= LLPipeline::sDistortionWaterClipPlaneMargin;
                    //camera is above water, clip plane points down
                    pnorm = LLVector3(0, 0, 1);
                }

                plane.setVec(LLVector3(0, 0, water_dist), pnorm);

                LLGLUserClipPlane clip_plane(plane, saved_modelview, saved_projection);

                gGL.setColorMask(true, true);
                mWaterDis.clear();
                gGL.setColorMask(true, false);

                if (reflection_detail >= WATER_REFLECT_NONE_WATER_TRANSPARENT)
                {
                    updateCull(camera, mRefractedObjects, &plane);
                    stateSort(camera, mRefractedObjects);
                    renderGeom(camera);
                }

                gUIProgram.bind();

                LLWorld::getInstance()->renderPropertyLines();

                gUIProgram.unbind();

                mWaterDis.flush();
            }

            LLPipeline::sDistortionRender = false;

            gPipeline.popRenderTypeMask();
        }
        last_update = LLDrawPoolWater::sNeedsReflectionUpdate && LLDrawPoolWater::sNeedsDistortionUpdate;

        gPipeline.popRenderTypeMask();

        LLPipeline::sUnderWaterRender = false;
        LLPipeline::sReflectionRender = false;

        LLDrawPoolWater::sNeedsReflectionUpdate = FALSE;
        LLDrawPoolWater::sNeedsDistortionUpdate = FALSE;

        if (!LLRenderTarget::sUseFBO)
        {
            glClear(GL_DEPTH_BUFFER_BIT);
        }
        glClearColor(0.f, 0.f, 0.f, 0.f);
        gViewerWindow->setup3DViewport();

        LLGLState::checkStates();

        if (!skip_avatar_update)
        {
            gAgentAvatarp->updateAttachmentVisibility(gAgentCamera.getCameraMode());
        }

        LLViewerCamera::sCurCameraID = LLViewerCamera::CAMERA_WORLD;

        // restore occlusion culling
        LLPipeline::sUseOcclusion = occlude;
    }
    else
    {
        // Initial sky pass is still needed even if water reflection is not rendering
        bool camera_is_underwater = LLViewerCamera::getInstance()->cameraUnderWater();
        if (!camera_is_underwater)
        {
            gPipeline.pushRenderTypeMask();
            {
                gPipeline.andRenderTypeMask(
                    LLPipeline::RENDER_TYPE_SKY,
                    LLPipeline::RENDER_TYPE_WL_SKY,
                    LLPipeline::END_RENDER_TYPES);

                LLCamera camera = camera_in;
                camera.setFar(camera_in.getFar() * 0.75f);

                updateCull(camera, mSky);
                stateSort(camera, mSky);
                renderGeom(camera, TRUE);
            }
            gPipeline.popRenderTypeMask();
        }
    }
}

glh::matrix4f look(const LLVector3 pos, const LLVector3 dir, const LLVector3 up)
{
	glh::matrix4f ret;

	LLVector3 dirN;
	LLVector3 upN;
	LLVector3 lftN;

	lftN = dir % up;
	lftN.normVec();
	
	upN = lftN % dir;
	upN.normVec();
	
	dirN = dir;
	dirN.normVec();

	ret.m[ 0] = lftN[0];
	ret.m[ 1] = upN[0];
	ret.m[ 2] = -dirN[0];
	ret.m[ 3] = 0.f;

	ret.m[ 4] = lftN[1];
	ret.m[ 5] = upN[1];
	ret.m[ 6] = -dirN[1];
	ret.m[ 7] = 0.f;

	ret.m[ 8] = lftN[2];
	ret.m[ 9] = upN[2];
	ret.m[10] = -dirN[2];
	ret.m[11] = 0.f;

	ret.m[12] = -(lftN*pos);
	ret.m[13] = -(upN*pos);
	ret.m[14] = dirN*pos;
	ret.m[15] = 1.f;

	return ret;
}

glh::matrix4f scale_translate_to_fit(const LLVector3 min, const LLVector3 max)
{
	glh::matrix4f ret;
	ret.m[ 0] = 2/(max[0]-min[0]);
	ret.m[ 4] = 0;
	ret.m[ 8] = 0;
	ret.m[12] = -(max[0]+min[0])/(max[0]-min[0]);

	ret.m[ 1] = 0;
	ret.m[ 5] = 2/(max[1]-min[1]);
	ret.m[ 9] = 0;
	ret.m[13] = -(max[1]+min[1])/(max[1]-min[1]);

	ret.m[ 2] = 0;
	ret.m[ 6] = 0;
	ret.m[10] = 2/(max[2]-min[2]);
	ret.m[14] = -(max[2]+min[2])/(max[2]-min[2]);

	ret.m[ 3] = 0;
	ret.m[ 7] = 0;
	ret.m[11] = 0;
	ret.m[15] = 1;

	return ret;
}

static LLTrace::BlockTimerStatHandle FTM_SHADOW_RENDER("Render Shadows");
static LLTrace::BlockTimerStatHandle FTM_SHADOW_ALPHA("Alpha Shadow");
static LLTrace::BlockTimerStatHandle FTM_SHADOW_SIMPLE("Simple Shadow");
static LLTrace::BlockTimerStatHandle FTM_SHADOW_GEOM("Shadow Geom");

static LLTrace::BlockTimerStatHandle FTM_SHADOW_ALPHA_MASKED("Alpha Masked");
static LLTrace::BlockTimerStatHandle FTM_SHADOW_ALPHA_BLEND("Alpha Blend");
static LLTrace::BlockTimerStatHandle FTM_SHADOW_ALPHA_TREE("Alpha Tree");
static LLTrace::BlockTimerStatHandle FTM_SHADOW_ALPHA_GRASS("Alpha Grass");
static LLTrace::BlockTimerStatHandle FTM_SHADOW_FULLBRIGHT_ALPHA_MASKED("Fullbright Alpha Masked");

void LLPipeline::renderShadow(glh::matrix4f& view, glh::matrix4f& proj, LLCamera& shadow_cam, LLCullResult& result, bool use_shader, bool use_occlusion, U32 target_width)
{
    LL_PROFILE_ZONE_SCOPED_CATEGORY_PIPELINE; //LL_RECORD_BLOCK_TIME(FTM_SHADOW_RENDER);

    //disable occlusion culling for shadow passes (save setting to restore later)
    S32 occlude = LLPipeline::sUseOcclusion;
    if (!use_occlusion)
    {
        LLPipeline::sUseOcclusion = 0;
    }
    LLPipeline::sShadowRender = true;

    static const U32 types[] = {
        LLRenderPass::PASS_SIMPLE,
        LLRenderPass::PASS_FULLBRIGHT,
        LLRenderPass::PASS_SHINY,
        LLRenderPass::PASS_BUMP,
        LLRenderPass::PASS_FULLBRIGHT_SHINY ,
        LLRenderPass::PASS_MATERIAL,
        LLRenderPass::PASS_MATERIAL_ALPHA_EMISSIVE,
        LLRenderPass::PASS_SPECMAP,
        LLRenderPass::PASS_SPECMAP_EMISSIVE,
        LLRenderPass::PASS_NORMMAP,
        LLRenderPass::PASS_NORMMAP_EMISSIVE,
        LLRenderPass::PASS_NORMSPEC,
        LLRenderPass::PASS_NORMSPEC_EMISSIVE,
    };

    LLGLEnable cull(GL_CULL_FACE);

    //enable depth clamping if available
    LLGLEnable depth_clamp(gGLManager.mHasDepthClamp ? GL_DEPTH_CLAMP : 0);

    if (use_shader)
    {
        gDeferredShadowCubeProgram.bind();
    }

    LLRenderTarget& occlusion_target = mShadowOcclusion[LLViewerCamera::sCurCameraID - 1];

    occlusion_target.bindTarget();
    updateCull(shadow_cam, result);
    occlusion_target.flush();

    stateSort(shadow_cam, result);


    //generate shadow map
    gGL.matrixMode(LLRender::MM_PROJECTION);
    gGL.pushMatrix();
    gGL.loadMatrix(proj.m);
    gGL.matrixMode(LLRender::MM_MODELVIEW);
    gGL.pushMatrix();
    gGL.loadMatrix(view.m);

    stop_glerror();
    gGLLastMatrix = NULL;

    gGL.getTexUnit(0)->unbind(LLTexUnit::TT_TEXTURE);

    stop_glerror();

    LLEnvironment& environment = LLEnvironment::instance();

    LLVertexBuffer::unbind();

    for (int j = 0; j < 2; ++j) // 0 -- static, 1 -- rigged
    {
        bool rigged = j == 1;
        if (!use_shader)
        { //occlusion program is general purpose depth-only no-textures
            gOcclusionProgram.bind(rigged);
        }
        else
        {
            gDeferredShadowProgram.bind(rigged);
            LLGLSLShader::sCurBoundShaderPtr->uniform1i(LLShaderMgr::SUN_UP_FACTOR, environment.getIsSunUp() ? 1 : 0);
        }

        gGL.diffuseColor4f(1, 1, 1, 1);

        S32 shadow_detail = gSavedSettings.getS32("RenderShadowDetail");

        // if not using VSM, disable color writes
        if (shadow_detail <= 2)
        {
            gGL.setColorMask(false, false);
        }

        LL_PROFILE_ZONE_NAMED_CATEGORY_PIPELINE("shadow simple"); //LL_RECORD_BLOCK_TIME(FTM_SHADOW_SIMPLE);

        gGL.getTexUnit(0)->disable();
        for (U32 i = 0; i < sizeof(types) / sizeof(U32); ++i)
        {
            renderObjects(types[i], LLVertexBuffer::MAP_VERTEX, FALSE, FALSE, rigged);
        }
        gGL.getTexUnit(0)->enable(LLTexUnit::TT_TEXTURE);
        if (!use_shader)
        {
            gOcclusionProgram.unbind();
        }


    }

    if (use_shader)
    {
        LL_PROFILE_ZONE_NAMED_CATEGORY_PIPELINE("shadow geom"); //LL_RECORD_BLOCK_TIME(FTM_SHADOW_GEOM);

        gDeferredShadowProgram.unbind();
        renderGeomShadow(shadow_cam);
        gDeferredShadowProgram.bind();
        gDeferredShadowProgram.uniform1i(LLShaderMgr::SUN_UP_FACTOR, environment.getIsSunUp() ? 1 : 0);
    }
    else
    {
        LL_PROFILE_ZONE_NAMED_CATEGORY_PIPELINE("shadow geom"); //LL_RECORD_BLOCK_TIME(FTM_SHADOW_GEOM);

        renderGeomShadow(shadow_cam);
    }

    {
        LL_PROFILE_ZONE_NAMED_CATEGORY_PIPELINE("shadow alpha"); //LL_RECORD_BLOCK_TIME(FTM_SHADOW_ALPHA);

        for (int i = 0; i < 2; ++i)
        {
            bool rigged = i == 1;

            gDeferredShadowAlphaMaskProgram.bind(rigged);
            LLGLSLShader::sCurBoundShaderPtr->uniform1f(LLShaderMgr::DEFERRED_SHADOW_TARGET_WIDTH, (float)target_width);
            LLGLSLShader::sCurBoundShaderPtr->uniform1i(LLShaderMgr::SUN_UP_FACTOR, environment.getIsSunUp() ? 1 : 0);

            U32 mask = LLVertexBuffer::MAP_VERTEX |
                LLVertexBuffer::MAP_TEXCOORD0 |
                LLVertexBuffer::MAP_COLOR |
                LLVertexBuffer::MAP_TEXTURE_INDEX;

            {
                LL_PROFILE_ZONE_NAMED_CATEGORY_PIPELINE("shadow alpha masked"); //LL_RECORD_BLOCK_TIME(FTM_SHADOW_ALPHA_MASKED);
                renderMaskedObjects(LLRenderPass::PASS_ALPHA_MASK, mask, TRUE, TRUE, rigged);
            }

            {
                LL_PROFILE_ZONE_NAMED_CATEGORY_PIPELINE("shadow alpha blend"); //LL_RECORD_BLOCK_TIME(FTM_SHADOW_ALPHA_BLEND);
                LLGLSLShader::sCurBoundShaderPtr->setMinimumAlpha(0.598f);
                renderAlphaObjects(mask, TRUE, TRUE, rigged);
            }


            {
                LL_PROFILE_ZONE_NAMED_CATEGORY_PIPELINE("shadow fullbright alpha masked"); //LL_RECORD_BLOCK_TIME(FTM_SHADOW_FULLBRIGHT_ALPHA_MASKED);
                gDeferredShadowFullbrightAlphaMaskProgram.bind(rigged);
                LLGLSLShader::sCurBoundShaderPtr->uniform1f(LLShaderMgr::DEFERRED_SHADOW_TARGET_WIDTH, (float)target_width);
                LLGLSLShader::sCurBoundShaderPtr->uniform1i(LLShaderMgr::SUN_UP_FACTOR, environment.getIsSunUp() ? 1 : 0);
                renderFullbrightMaskedObjects(LLRenderPass::PASS_FULLBRIGHT_ALPHA_MASK, mask, TRUE, TRUE, rigged);
            }


            {
                LL_PROFILE_ZONE_NAMED_CATEGORY_PIPELINE("shadow alpha grass"); //LL_RECORD_BLOCK_TIME(FTM_SHADOW_ALPHA_GRASS);
                gDeferredTreeShadowProgram.bind(rigged);
                if (i == 0)
                {
                    LLGLSLShader::sCurBoundShaderPtr->setMinimumAlpha(0.598f);
                    renderObjects(LLRenderPass::PASS_GRASS, LLVertexBuffer::MAP_VERTEX | LLVertexBuffer::MAP_TEXCOORD0, TRUE);
                }

                U32 no_idx_mask = mask & ~LLVertexBuffer::MAP_TEXTURE_INDEX;
                renderMaskedObjects(LLRenderPass::PASS_NORMSPEC_MASK, no_idx_mask, true, false, rigged);
                renderMaskedObjects(LLRenderPass::PASS_MATERIAL_ALPHA_MASK, no_idx_mask, true, false, rigged);
                renderMaskedObjects(LLRenderPass::PASS_SPECMAP_MASK, no_idx_mask, true, false, rigged);
                renderMaskedObjects(LLRenderPass::PASS_NORMMAP_MASK, no_idx_mask, true, false, rigged);
            }
        }
    }

    //glCullFace(GL_BACK);

    gDeferredShadowCubeProgram.bind();
    gGLLastMatrix = NULL;
    gGL.loadMatrix(gGLModelView);

    LLRenderTarget& occlusion_source = mShadow[LLViewerCamera::sCurCameraID - 1];

    doOcclusion(shadow_cam, occlusion_source, occlusion_target);

    if (use_shader)
    {
        gDeferredShadowProgram.unbind();
    }
<<<<<<< HEAD

    gGL.setColorMask(true, true);

=======

    gGL.setColorMask(true, true);

>>>>>>> cc95d520
    gGL.matrixMode(LLRender::MM_PROJECTION);
    gGL.popMatrix();
    gGL.matrixMode(LLRender::MM_MODELVIEW);
    gGL.popMatrix();
    gGLLastMatrix = NULL;

    LLPipeline::sUseOcclusion = occlude;
    LLPipeline::sShadowRender = false;
}

bool LLPipeline::getVisiblePointCloud(LLCamera& camera, LLVector3& min, LLVector3& max, std::vector<LLVector3>& fp, LLVector3 light_dir)
{
    LL_PROFILE_ZONE_SCOPED_CATEGORY_PIPELINE;
	//get point cloud of intersection of frust and min, max

	if (getVisibleExtents(camera, min, max))
	{
		return false;
	}

	//get set of planes on bounding box
	LLPlane bp[] = { 
		LLPlane(min, LLVector3(-1,0,0)),
		LLPlane(min, LLVector3(0,-1,0)),
		LLPlane(min, LLVector3(0,0,-1)),
		LLPlane(max, LLVector3(1,0,0)),
		LLPlane(max, LLVector3(0,1,0)),
		LLPlane(max, LLVector3(0,0,1))};
	
	//potential points
	std::vector<LLVector3> pp;

	//add corners of AABB
	pp.push_back(LLVector3(min.mV[0], min.mV[1], min.mV[2]));
	pp.push_back(LLVector3(max.mV[0], min.mV[1], min.mV[2]));
	pp.push_back(LLVector3(min.mV[0], max.mV[1], min.mV[2]));
	pp.push_back(LLVector3(max.mV[0], max.mV[1], min.mV[2]));
	pp.push_back(LLVector3(min.mV[0], min.mV[1], max.mV[2]));
	pp.push_back(LLVector3(max.mV[0], min.mV[1], max.mV[2]));
	pp.push_back(LLVector3(min.mV[0], max.mV[1], max.mV[2]));
	pp.push_back(LLVector3(max.mV[0], max.mV[1], max.mV[2]));

	//add corners of camera frustum
	for (U32 i = 0; i < LLCamera::AGENT_FRUSTRUM_NUM; i++)
	{
		pp.push_back(camera.mAgentFrustum[i]);
	}


	//bounding box line segments
	U32 bs[] = 
			{
		0,1,
		1,3,
		3,2,
		2,0,

		4,5,
		5,7,
		7,6,
		6,4,

		0,4,
		1,5,
		3,7,
		2,6
	};

	for (U32 i = 0; i < 12; i++)
	{ //for each line segment in bounding box
		for (U32 j = 0; j < LLCamera::AGENT_PLANE_NO_USER_CLIP_NUM; j++) 
		{ //for each plane in camera frustum
			const LLPlane& cp = camera.getAgentPlane(j);
			const LLVector3& v1 = pp[bs[i*2+0]];
			const LLVector3& v2 = pp[bs[i*2+1]];
			LLVector3 n;
			cp.getVector3(n);

			LLVector3 line = v1-v2;

			F32 d1 = line*n;
			F32 d2 = -cp.dist(v2);

			F32 t = d2/d1;

			if (t > 0.f && t < 1.f)
			{
				LLVector3 intersect = v2+line*t;
				pp.push_back(intersect);
			}
		}
	}
			
	//camera frustum line segments
	const U32 fs[] =
	{
		0,1,
		1,2,
		2,3,
		3,0,

		4,5,
		5,6,
		6,7,
		7,4,
	
		0,4,
		1,5,
		2,6,
		3,7	
	};

	for (U32 i = 0; i < 12; i++)
	{
		for (U32 j = 0; j < 6; ++j)
		{
			const LLVector3& v1 = pp[fs[i*2+0]+8];
			const LLVector3& v2 = pp[fs[i*2+1]+8];
			const LLPlane& cp = bp[j];
			LLVector3 n;
			cp.getVector3(n);

			LLVector3 line = v1-v2;

			F32 d1 = line*n;
			F32 d2 = -cp.dist(v2);

			F32 t = d2/d1;

			if (t > 0.f && t < 1.f)
			{
				LLVector3 intersect = v2+line*t;
				pp.push_back(intersect);
			}	
		}
	}

	LLVector3 ext[] = { min-LLVector3(0.05f,0.05f,0.05f),
		max+LLVector3(0.05f,0.05f,0.05f) };

	for (U32 i = 0; i < pp.size(); ++i)
	{
		bool found = true;

		const F32* p = pp[i].mV;
			
		for (U32 j = 0; j < 3; ++j)
		{
			if (p[j] < ext[0].mV[j] ||
				p[j] > ext[1].mV[j])
			{
				found = false;
				break;
			}
		}
				
		for (U32 j = 0; j < LLCamera::AGENT_PLANE_NO_USER_CLIP_NUM; ++j)
		{
			const LLPlane& cp = camera.getAgentPlane(j);
			F32 dist = cp.dist(pp[i]);
			if (dist > 0.05f) //point is above some plane, not contained
			{
				found = false;
				break;
			}
		}

		if (found)
		{
			fp.push_back(pp[i]);
		}
	}
	
	if (fp.empty())
	{
		return false;
	}
	
	return true;
}

void LLPipeline::renderHighlight(const LLViewerObject* obj, F32 fade)
{
	if (obj && obj->getVolume())
	{
		for (LLViewerObject::child_list_t::const_iterator iter = obj->getChildren().begin(); iter != obj->getChildren().end(); ++iter)
		{
			renderHighlight(*iter, fade);
		}

		LLDrawable* drawable = obj->mDrawable;
		if (drawable)
		{
			for (S32 i = 0; i < drawable->getNumFaces(); ++i)
			{
				LLFace* face = drawable->getFace(i);
				if (face)
				{
					face->renderSelected(LLViewerTexture::sNullImagep, LLColor4(1,1,1,fade));
				}
			}
		}
	}
}

void LLPipeline::generateHighlight(LLCamera& camera)
{
	//render highlighted object as white into offscreen render target
	if (mHighlightObject.notNull())
	{
		mHighlightSet.insert(HighlightItem(mHighlightObject));
	}
	
	if (!mHighlightSet.empty())
	{
		F32 transition = gFrameIntervalSeconds.value()/RenderHighlightFadeTime;

		LLGLDisable test(GL_ALPHA_TEST);
		LLGLDepthTest depth(GL_FALSE);
		mHighlight.bindTarget();
		disableLights();
		gGL.setColorMask(true, true);
		mHighlight.clear();

        gHighlightProgram.bind();

		gGL.getTexUnit(0)->bind(LLViewerFetchedTexture::sWhiteImagep);
		for (std::set<HighlightItem>::iterator iter = mHighlightSet.begin(); iter != mHighlightSet.end(); )
		{
			std::set<HighlightItem>::iterator cur_iter = iter++;

			if (cur_iter->mItem.isNull())
			{
				mHighlightSet.erase(cur_iter);
				continue;
			}

			if (cur_iter->mItem == mHighlightObject)
			{
				cur_iter->incrFade(transition); 
			}
			else
			{
				cur_iter->incrFade(-transition);
				if (cur_iter->mFade <= 0.f)
				{
					mHighlightSet.erase(cur_iter);
					continue;
				}
			}

			renderHighlight(cur_iter->mItem->getVObj(), cur_iter->mFade);
		}

		mHighlight.flush();
		gGL.setColorMask(true, false);
		gViewerWindow->setup3DViewport();
	}
}

LLRenderTarget* LLPipeline::getShadowTarget(U32 i)
{
    return &mShadow[i];
}

static LLTrace::BlockTimerStatHandle FTM_GEN_SUN_SHADOW("Gen Sun Shadow");
static LLTrace::BlockTimerStatHandle FTM_GEN_SUN_SHADOW_SPOT_RENDER("Spot Shadow Render");

void LLPipeline::generateSunShadow(LLCamera& camera)
{
	if (!sRenderDeferred || RenderShadowDetail <= 0)
	{
		return;
	}

	LL_PROFILE_ZONE_SCOPED_CATEGORY_PIPELINE; //LL_RECORD_BLOCK_TIME(FTM_GEN_SUN_SHADOW);

	bool skip_avatar_update = false;
	if (!isAgentAvatarValid() || gAgentCamera.getCameraAnimating() || gAgentCamera.getCameraMode() != CAMERA_MODE_MOUSELOOK || !LLVOAvatar::sVisibleInFirstPerson)
	{

		skip_avatar_update = true;
	}

	if (!skip_avatar_update)
	{
		gAgentAvatarp->updateAttachmentVisibility(CAMERA_MODE_THIRD_PERSON);
	}

	F64 last_modelview[16];
	F64 last_projection[16];
	for (U32 i = 0; i < 16; i++)
	{ //store last_modelview of world camera
		last_modelview[i] = gGLLastModelView[i];
		last_projection[i] = gGLLastProjection[i];
	}

	pushRenderTypeMask();
	andRenderTypeMask(LLPipeline::RENDER_TYPE_SIMPLE,
					LLPipeline::RENDER_TYPE_ALPHA,
					LLPipeline::RENDER_TYPE_GRASS,
					LLPipeline::RENDER_TYPE_FULLBRIGHT,
					LLPipeline::RENDER_TYPE_BUMP,
					LLPipeline::RENDER_TYPE_VOLUME,
					LLPipeline::RENDER_TYPE_AVATAR,
					LLPipeline::RENDER_TYPE_CONTROL_AV,
					LLPipeline::RENDER_TYPE_TREE, 
					LLPipeline::RENDER_TYPE_TERRAIN,
					LLPipeline::RENDER_TYPE_WATER,
					LLPipeline::RENDER_TYPE_VOIDWATER,
					LLPipeline::RENDER_TYPE_PASS_ALPHA,
					LLPipeline::RENDER_TYPE_PASS_ALPHA_MASK,
					LLPipeline::RENDER_TYPE_PASS_FULLBRIGHT_ALPHA_MASK,
					LLPipeline::RENDER_TYPE_PASS_GRASS,
					LLPipeline::RENDER_TYPE_PASS_SIMPLE,
					LLPipeline::RENDER_TYPE_PASS_BUMP,
					LLPipeline::RENDER_TYPE_PASS_FULLBRIGHT,
					LLPipeline::RENDER_TYPE_PASS_SHINY,
					LLPipeline::RENDER_TYPE_PASS_FULLBRIGHT_SHINY,
					LLPipeline::RENDER_TYPE_PASS_MATERIAL,
					LLPipeline::RENDER_TYPE_PASS_MATERIAL_ALPHA,
					LLPipeline::RENDER_TYPE_PASS_MATERIAL_ALPHA_MASK,
					LLPipeline::RENDER_TYPE_PASS_MATERIAL_ALPHA_EMISSIVE,
					LLPipeline::RENDER_TYPE_PASS_SPECMAP,
					LLPipeline::RENDER_TYPE_PASS_SPECMAP_BLEND,
					LLPipeline::RENDER_TYPE_PASS_SPECMAP_MASK,
					LLPipeline::RENDER_TYPE_PASS_SPECMAP_EMISSIVE,
					LLPipeline::RENDER_TYPE_PASS_NORMMAP,
					LLPipeline::RENDER_TYPE_PASS_NORMMAP_BLEND,
					LLPipeline::RENDER_TYPE_PASS_NORMMAP_MASK,
					LLPipeline::RENDER_TYPE_PASS_NORMMAP_EMISSIVE,
					LLPipeline::RENDER_TYPE_PASS_NORMSPEC,
					LLPipeline::RENDER_TYPE_PASS_NORMSPEC_BLEND,
					LLPipeline::RENDER_TYPE_PASS_NORMSPEC_MASK,
					LLPipeline::RENDER_TYPE_PASS_NORMSPEC_EMISSIVE,
                    LLPipeline::RENDER_TYPE_PASS_ALPHA_MASK_RIGGED,
                    LLPipeline::RENDER_TYPE_PASS_FULLBRIGHT_ALPHA_MASK_RIGGED,
                    LLPipeline::RENDER_TYPE_PASS_SIMPLE_RIGGED,
                    LLPipeline::RENDER_TYPE_PASS_BUMP_RIGGED,
                    LLPipeline::RENDER_TYPE_PASS_FULLBRIGHT_RIGGED,
                    LLPipeline::RENDER_TYPE_PASS_SHINY_RIGGED,
                    LLPipeline::RENDER_TYPE_PASS_FULLBRIGHT_SHINY_RIGGED,
                    LLPipeline::RENDER_TYPE_PASS_MATERIAL_RIGGED,
                    LLPipeline::RENDER_TYPE_PASS_MATERIAL_ALPHA_RIGGED,
                    LLPipeline::RENDER_TYPE_PASS_MATERIAL_ALPHA_MASK_RIGGED,
                    LLPipeline::RENDER_TYPE_PASS_MATERIAL_ALPHA_EMISSIVE_RIGGED,
                    LLPipeline::RENDER_TYPE_PASS_SPECMAP_RIGGED,
                    LLPipeline::RENDER_TYPE_PASS_SPECMAP_BLEND_RIGGED,
                    LLPipeline::RENDER_TYPE_PASS_SPECMAP_MASK_RIGGED,
                    LLPipeline::RENDER_TYPE_PASS_SPECMAP_EMISSIVE_RIGGED,
                    LLPipeline::RENDER_TYPE_PASS_NORMMAP_RIGGED,
                    LLPipeline::RENDER_TYPE_PASS_NORMMAP_BLEND_RIGGED,
                    LLPipeline::RENDER_TYPE_PASS_NORMMAP_MASK_RIGGED,
                    LLPipeline::RENDER_TYPE_PASS_NORMMAP_EMISSIVE_RIGGED,
                    LLPipeline::RENDER_TYPE_PASS_NORMSPEC_RIGGED,
                    LLPipeline::RENDER_TYPE_PASS_NORMSPEC_BLEND_RIGGED,
                    LLPipeline::RENDER_TYPE_PASS_NORMSPEC_MASK_RIGGED,
                    LLPipeline::RENDER_TYPE_PASS_NORMSPEC_EMISSIVE_RIGGED,
					END_RENDER_TYPES);

	gGL.setColorMask(false, false);

    LLEnvironment& environment = LLEnvironment::instance();

	//get sun view matrix
	
	//store current projection/modelview matrix
	glh::matrix4f saved_proj = get_current_projection();
	glh::matrix4f saved_view = get_current_modelview();
	glh::matrix4f inv_view = saved_view.inverse();

	glh::matrix4f view[6];
	glh::matrix4f proj[6];
	
	//clip contains parallel split distances for 3 splits
	LLVector3 clip = RenderShadowClipPlanes;

    LLVector3 caster_dir(environment.getIsSunUp() ? mSunDir : mMoonDir);

	//F32 slope_threshold = gSavedSettings.getF32("RenderShadowSlopeThreshold");

	//far clip on last split is minimum of camera view distance and 128
	mSunClipPlanes = LLVector4(clip, clip.mV[2] * clip.mV[2]/clip.mV[1]);

	clip = RenderShadowOrthoClipPlanes;
	mSunOrthoClipPlanes = LLVector4(clip, clip.mV[2]*clip.mV[2]/clip.mV[1]);

	//currently used for amount to extrude frusta corners for constructing shadow frusta
	//LLVector3 n = RenderShadowNearDist;
	//F32 nearDist[] = { n.mV[0], n.mV[1], n.mV[2], n.mV[2] };

	//put together a universal "near clip" plane for shadow frusta
	LLPlane shadow_near_clip;
	{
		LLVector3 p = gAgent.getPositionAgent();
		p += caster_dir * RenderFarClip*2.f;
		shadow_near_clip.setVec(p, caster_dir);
	}

	LLVector3 lightDir = -caster_dir;
	lightDir.normVec();

	glh::vec3f light_dir(lightDir.mV);

	//create light space camera matrix
	
	LLVector3 at = lightDir;

	LLVector3 up = camera.getAtAxis();

	if (fabsf(up*lightDir) > 0.75f)
	{
		up = camera.getUpAxis();
	}

	/*LLVector3 left = up%at;
	up = at%left;*/

	up.normVec();
	at.normVec();
	
	
	LLCamera main_camera = camera;
	
	F32 near_clip = 0.f;
	{
		//get visible point cloud
		std::vector<LLVector3> fp;

		main_camera.calcAgentFrustumPlanes(main_camera.mAgentFrustum);
		
		LLVector3 min,max;
		getVisiblePointCloud(main_camera,min,max,fp);

		if (fp.empty())
		{
			if (!hasRenderDebugMask(RENDER_DEBUG_SHADOW_FRUSTA))
			{
				mShadowCamera[0] = main_camera;
				mShadowExtents[0][0] = min;
				mShadowExtents[0][1] = max;

				mShadowFrustPoints[0].clear();
				mShadowFrustPoints[1].clear();
				mShadowFrustPoints[2].clear();
				mShadowFrustPoints[3].clear();
			}
			popRenderTypeMask();

			if (!skip_avatar_update)
			{
				gAgentAvatarp->updateAttachmentVisibility(gAgentCamera.getCameraMode());
			}

			return;
		}

		//get good split distances for frustum
		for (U32 i = 0; i < fp.size(); ++i)
		{
			glh::vec3f v(fp[i].mV);
			saved_view.mult_matrix_vec(v);
			fp[i].setVec(v.v);
		}

		min = fp[0];
		max = fp[0];

		//get camera space bounding box
		for (U32 i = 1; i < fp.size(); ++i)
		{
			update_min_max(min, max, fp[i]);
		}

		near_clip    = llclamp(-max.mV[2], 0.01f, 4.0f);
		F32 far_clip = llclamp(-min.mV[2]*2.f, 16.0f, 512.0f);

		//far_clip = llmin(far_clip, 128.f);
		far_clip = llmin(far_clip, camera.getFar());

		F32 range = far_clip-near_clip;

		LLVector3 split_exp = RenderShadowSplitExponent;

		F32 da = 1.f-llmax( fabsf(lightDir*up), fabsf(lightDir*camera.getLeftAxis()) );
		
		da = powf(da, split_exp.mV[2]);

		F32 sxp = split_exp.mV[1] + (split_exp.mV[0]-split_exp.mV[1])*da;
		
		for (U32 i = 0; i < 4; ++i)
		{
			F32 x = (F32)(i+1)/4.f;
			x = powf(x, sxp);
			mSunClipPlanes.mV[i] = near_clip+range*x;
		}

		mSunClipPlanes.mV[0] *= 1.25f; //bump back first split for transition padding
	}

	// convenience array of 4 near clip plane distances
	F32 dist[] = { near_clip, mSunClipPlanes.mV[0], mSunClipPlanes.mV[1], mSunClipPlanes.mV[2], mSunClipPlanes.mV[3] };
	

	if (mSunDiffuse == LLColor4::black)
	{ //sun diffuse is totally black, shadows don't matter
        skipRenderingShadows();
	}
	else
	{
		for (S32 j = 0; j < 4; j++)
		{
			if (!hasRenderDebugMask(RENDER_DEBUG_SHADOW_FRUSTA))
			{
				mShadowFrustPoints[j].clear();
			}

			LLViewerCamera::sCurCameraID = (LLViewerCamera::eCameraID)(LLViewerCamera::CAMERA_SHADOW0+j);

			//restore render matrices
			set_current_modelview(saved_view);
			set_current_projection(saved_proj);

			LLVector3 eye = camera.getOrigin();

			//camera used for shadow cull/render
			LLCamera shadow_cam;
		
			//create world space camera frustum for this split
			shadow_cam = camera;
			shadow_cam.setFar(16.f);
	
			LLViewerCamera::updateFrustumPlanes(shadow_cam, FALSE, FALSE, TRUE);

			LLVector3* frust = shadow_cam.mAgentFrustum;

			LLVector3 pn = shadow_cam.getAtAxis();
		
			LLVector3 min, max;

			//construct 8 corners of split frustum section
			for (U32 i = 0; i < 4; i++)
			{
				LLVector3 delta = frust[i+4]-eye;
				delta += (frust[i+4]-frust[(i+2)%4+4])*0.05f;
				delta.normVec();
				F32 dp = delta*pn;
				frust[i] = eye + (delta*dist[j]*0.75f)/dp;
				frust[i+4] = eye + (delta*dist[j+1]*1.25f)/dp;
			}
						
			shadow_cam.calcAgentFrustumPlanes(frust);
			shadow_cam.mFrustumCornerDist = 0.f;
		
			if (!gPipeline.hasRenderDebugMask(LLPipeline::RENDER_DEBUG_SHADOW_FRUSTA))
			{
				mShadowCamera[j] = shadow_cam;
			}

			std::vector<LLVector3> fp;

			if (!gPipeline.getVisiblePointCloud(shadow_cam, min, max, fp, lightDir)
                || j > RenderShadowSplits)
			{
				//no possible shadow receivers
				if (!gPipeline.hasRenderDebugMask(LLPipeline::RENDER_DEBUG_SHADOW_FRUSTA))
				{
					mShadowExtents[j][0] = LLVector3();
					mShadowExtents[j][1] = LLVector3();
					mShadowCamera[j+4] = shadow_cam;
				}

				mShadow[j].bindTarget();
				{
					LLGLDepthTest depth(GL_TRUE);
					mShadow[j].clear();
				}
				mShadow[j].flush();

				mShadowError.mV[j] = 0.f;
				mShadowFOV.mV[j] = 0.f;

				continue;
			}

			if (!gPipeline.hasRenderDebugMask(LLPipeline::RENDER_DEBUG_SHADOW_FRUSTA))
			{
				mShadowExtents[j][0] = min;
				mShadowExtents[j][1] = max;
				mShadowFrustPoints[j] = fp;
			}
				

			//find a good origin for shadow projection
			LLVector3 origin;

			//get a temporary view projection
			view[j] = look(camera.getOrigin(), lightDir, -up);

			std::vector<LLVector3> wpf;

			for (U32 i = 0; i < fp.size(); i++)
			{
				glh::vec3f p = glh::vec3f(fp[i].mV);
				view[j].mult_matrix_vec(p);
				wpf.push_back(LLVector3(p.v));
			}

			min = wpf[0];
			max = wpf[0];

			for (U32 i = 0; i < fp.size(); ++i)
			{ //get AABB in camera space
				update_min_max(min, max, wpf[i]);
			}

			// Construct a perspective transform with perspective along y-axis that contains
			// points in wpf
			//Known:
			// - far clip plane
			// - near clip plane
			// - points in frustum
			//Find:
			// - origin

			//get some "interesting" points of reference
			LLVector3 center = (min+max)*0.5f;
			LLVector3 size = (max-min)*0.5f;
			LLVector3 near_center = center;
			near_center.mV[1] += size.mV[1]*2.f;
		
		
			//put all points in wpf in quadrant 0, reletive to center of min/max
			//get the best fit line using least squares
			F32 bfm = 0.f;
			F32 bfb = 0.f;

			for (U32 i = 0; i < wpf.size(); ++i)
			{
				wpf[i] -= center;
				wpf[i].mV[0] = fabsf(wpf[i].mV[0]);
				wpf[i].mV[2] = fabsf(wpf[i].mV[2]);
			}

			if (!wpf.empty())
			{ 
				F32 sx = 0.f;
				F32 sx2 = 0.f;
				F32 sy = 0.f;
				F32 sxy = 0.f;
			
				for (U32 i = 0; i < wpf.size(); ++i)
				{		
					sx += wpf[i].mV[0];
					sx2 += wpf[i].mV[0]*wpf[i].mV[0];
					sy += wpf[i].mV[1];
					sxy += wpf[i].mV[0]*wpf[i].mV[1]; 
				}

				bfm = (sy*sx-wpf.size()*sxy)/(sx*sx-wpf.size()*sx2);
				bfb = (sx*sxy-sy*sx2)/(sx*sx-bfm*sx2);
			}
		
			{
				// best fit line is y=bfm*x+bfb
		
				//find point that is furthest to the right of line
				F32 off_x = -1.f;
				LLVector3 lp;

				for (U32 i = 0; i < wpf.size(); ++i)
				{
					//y = bfm*x+bfb
					//x = (y-bfb)/bfm
					F32 lx = (wpf[i].mV[1]-bfb)/bfm;

					lx = wpf[i].mV[0]-lx;
				
					if (off_x < lx)
					{
						off_x = lx;
						lp = wpf[i];
					}
				}

				//get line with slope bfm through lp
				// bfb = y-bfm*x
				bfb = lp.mV[1]-bfm*lp.mV[0];

				//calculate error
				mShadowError.mV[j] = 0.f;

				for (U32 i = 0; i < wpf.size(); ++i)
				{
					F32 lx = (wpf[i].mV[1]-bfb)/bfm;
					mShadowError.mV[j] += fabsf(wpf[i].mV[0]-lx);
				}

				mShadowError.mV[j] /= wpf.size();
				mShadowError.mV[j] /= size.mV[0];

				if (mShadowError.mV[j] > RenderShadowErrorCutoff)
				{ //just use ortho projection
					mShadowFOV.mV[j] = -1.f;
					origin.clearVec();
					proj[j] = gl_ortho(min.mV[0], max.mV[0],
										min.mV[1], max.mV[1],
										-max.mV[2], -min.mV[2]);
				}
				else
				{
					//origin is where line x = 0;
					origin.setVec(0,bfb,0);

					F32 fovz = 1.f;
					F32 fovx = 1.f;
				
					LLVector3 zp;
					LLVector3 xp;

					for (U32 i = 0; i < wpf.size(); ++i)
					{
						LLVector3 atz = wpf[i]-origin;
						atz.mV[0] = 0.f;
						atz.normVec();
						if (fovz > -atz.mV[1])
						{
							zp = wpf[i];
							fovz = -atz.mV[1];
						}
					
						LLVector3 atx = wpf[i]-origin;
						atx.mV[2] = 0.f;
						atx.normVec();
						if (fovx > -atx.mV[1])
						{
							fovx = -atx.mV[1];
							xp = wpf[i];
						}
					}

					fovx = acos(fovx);
					fovz = acos(fovz);

					F32 cutoff = llmin((F32) RenderShadowFOVCutoff, 1.4f);
				
					mShadowFOV.mV[j] = fovx;
				
					if (fovx < cutoff && fovz > cutoff)
					{
						//x is a good fit, but z is too big, move away from zp enough so that fovz matches cutoff
						F32 d = zp.mV[2]/tan(cutoff);
						F32 ny = zp.mV[1] + fabsf(d);

						origin.mV[1] = ny;

						fovz = 1.f;
						fovx = 1.f;

						for (U32 i = 0; i < wpf.size(); ++i)
						{
							LLVector3 atz = wpf[i]-origin;
							atz.mV[0] = 0.f;
							atz.normVec();
							fovz = llmin(fovz, -atz.mV[1]);

							LLVector3 atx = wpf[i]-origin;
							atx.mV[2] = 0.f;
							atx.normVec();
							fovx = llmin(fovx, -atx.mV[1]);
						}

						fovx = acos(fovx);
						fovz = acos(fovz);

						mShadowFOV.mV[j] = cutoff;
					}

				
					origin += center;
			
					F32 ynear = -(max.mV[1]-origin.mV[1]);
					F32 yfar = -(min.mV[1]-origin.mV[1]);
				
					if (ynear < 0.1f) //keep a sensible near clip plane
					{
						F32 diff = 0.1f-ynear;
						origin.mV[1] += diff;
						ynear += diff;
						yfar += diff;
					}
								
					if (fovx > cutoff)
					{ //just use ortho projection
						origin.clearVec();
						mShadowError.mV[j] = -1.f;
						proj[j] = gl_ortho(min.mV[0], max.mV[0],
								min.mV[1], max.mV[1],
								-max.mV[2], -min.mV[2]);
					}
					else
					{
						//get perspective projection
						view[j] = view[j].inverse();

						glh::vec3f origin_agent(origin.mV);
					
						//translate view to origin
						view[j].mult_matrix_vec(origin_agent);

						eye = LLVector3(origin_agent.v);

						if (!hasRenderDebugMask(LLPipeline::RENDER_DEBUG_SHADOW_FRUSTA))
						{
							mShadowFrustOrigin[j] = eye;
						}
				
						view[j] = look(LLVector3(origin_agent.v), lightDir, -up);

						F32 fx = 1.f/tanf(fovx);
						F32 fz = 1.f/tanf(fovz);

						proj[j] = glh::matrix4f(-fx, 0, 0, 0,
												0, (yfar+ynear)/(ynear-yfar), 0, (2.f*yfar*ynear)/(ynear-yfar),
												0, 0, -fz, 0,
												0, -1.f, 0, 0);
					}
				}
			}

			//shadow_cam.setFar(128.f);
			shadow_cam.setOriginAndLookAt(eye, up, center);

			shadow_cam.setOrigin(0,0,0);

			set_current_modelview(view[j]);
			set_current_projection(proj[j]);

			LLViewerCamera::updateFrustumPlanes(shadow_cam, FALSE, FALSE, TRUE);

			//shadow_cam.ignoreAgentFrustumPlane(LLCamera::AGENT_PLANE_NEAR);
			shadow_cam.getAgentPlane(LLCamera::AGENT_PLANE_NEAR).set(shadow_near_clip);

			//translate and scale to from [-1, 1] to [0, 1]
			glh::matrix4f trans(0.5f, 0.f, 0.f, 0.5f,
							0.f, 0.5f, 0.f, 0.5f,
							0.f, 0.f, 0.5f, 0.5f,
							0.f, 0.f, 0.f, 1.f);

			set_current_modelview(view[j]);
			set_current_projection(proj[j]);

			for (U32 i = 0; i < 16; i++)
			{
				gGLLastModelView[i] = mShadowModelview[j].m[i];
				gGLLastProjection[i] = mShadowProjection[j].m[i];
			}

			mShadowModelview[j] = view[j];
			mShadowProjection[j] = proj[j];
			mSunShadowMatrix[j] = trans*proj[j]*view[j]*inv_view;
		
			stop_glerror();

			mShadow[j].bindTarget();
			mShadow[j].getViewport(gGLViewport);
			mShadow[j].clear();
		
			U32 target_width = mShadow[j].getWidth();

			{
				static LLCullResult result[4];
				renderShadow(view[j], proj[j], shadow_cam, result[j], TRUE, FALSE, target_width);
			}

			mShadow[j].flush();
 
			if (!gPipeline.hasRenderDebugMask(LLPipeline::RENDER_DEBUG_SHADOW_FRUSTA))
			{
				mShadowCamera[j+4] = shadow_cam;
			}
		}
	}

	
	//hack to disable projector shadows 
	bool gen_shadow = RenderShadowDetail > 1;

	if (gen_shadow)
	{
		LLTrace::CountStatHandle<>* velocity_stat = LLViewerCamera::getVelocityStat();
		F32 fade_amt = gFrameIntervalSeconds.value() 
			* llmax(LLTrace::get_frame_recording().getLastRecording().getSum(*velocity_stat) / LLTrace::get_frame_recording().getLastRecording().getDuration().value(), 1.0);

		//update shadow targets
		for (U32 i = 0; i < 2; i++)
		{ //for each current shadow
			LLViewerCamera::sCurCameraID = (LLViewerCamera::eCameraID)(LLViewerCamera::CAMERA_SHADOW4+i);

			if (mShadowSpotLight[i].notNull() && 
				(mShadowSpotLight[i] == mTargetShadowSpotLight[0] ||
				mShadowSpotLight[i] == mTargetShadowSpotLight[1]))
			{ //keep this spotlight
				mSpotLightFade[i] = llmin(mSpotLightFade[i]+fade_amt, 1.f);
			}
			else
			{ //fade out this light
				mSpotLightFade[i] = llmax(mSpotLightFade[i]-fade_amt, 0.f);
				
				if (mSpotLightFade[i] == 0.f || mShadowSpotLight[i].isNull())
				{ //faded out, grab one of the pending spots (whichever one isn't already taken)
					if (mTargetShadowSpotLight[0] != mShadowSpotLight[(i+1)%2])
					{
						mShadowSpotLight[i] = mTargetShadowSpotLight[0];
					}
					else
					{
						mShadowSpotLight[i] = mTargetShadowSpotLight[1];
					}
				}
			}
		}

		for (S32 i = 0; i < 2; i++)
		{
			set_current_modelview(saved_view);
			set_current_projection(saved_proj);

			if (mShadowSpotLight[i].isNull())
			{
				continue;
			}

			LLVOVolume* volume = mShadowSpotLight[i]->getVOVolume();

			if (!volume)
			{
				mShadowSpotLight[i] = NULL;
				continue;
			}

			LLDrawable* drawable = mShadowSpotLight[i];

			LLVector3 params = volume->getSpotLightParams();
			F32 fov = params.mV[0];

			//get agent->light space matrix (modelview)
			LLVector3 center = drawable->getPositionAgent();
			LLQuaternion quat = volume->getRenderRotation();

			//get near clip plane
			LLVector3 scale = volume->getScale();
			LLVector3 at_axis(0,0,-scale.mV[2]*0.5f);
			at_axis *= quat;

			LLVector3 np = center+at_axis;
			at_axis.normVec();

			//get origin that has given fov for plane np, at_axis, and given scale
			F32 dist = (scale.mV[1]*0.5f)/tanf(fov*0.5f);

			LLVector3 origin = np - at_axis*dist;

			LLMatrix4 mat(quat, LLVector4(origin, 1.f));

			view[i+4] = glh::matrix4f((F32*) mat.mMatrix);

			view[i+4] = view[i+4].inverse();

			//get perspective matrix
			F32 near_clip = dist+0.01f;
			F32 width = scale.mV[VX];
			F32 height = scale.mV[VY];
			F32 far_clip = dist+volume->getLightRadius()*1.5f;

			F32 fovy = fov * RAD_TO_DEG;
			F32 aspect = width/height;
			
			proj[i+4] = gl_perspective(fovy, aspect, near_clip, far_clip);

			//translate and scale to from [-1, 1] to [0, 1]
			glh::matrix4f trans(0.5f, 0.f, 0.f, 0.5f,
							0.f, 0.5f, 0.f, 0.5f,
							0.f, 0.f, 0.5f, 0.5f,
							0.f, 0.f, 0.f, 1.f);

			set_current_modelview(view[i+4]);
			set_current_projection(proj[i+4]);

			mSunShadowMatrix[i+4] = trans*proj[i+4]*view[i+4]*inv_view;
			
			for (U32 j = 0; j < 16; j++)
			{
				gGLLastModelView[j] = mShadowModelview[i+4].m[j];
				gGLLastProjection[j] = mShadowProjection[i+4].m[j];
			}

			mShadowModelview[i+4] = view[i+4];
			mShadowProjection[i+4] = proj[i+4];

			LLCamera shadow_cam = camera;
			shadow_cam.setFar(far_clip);
			shadow_cam.setOrigin(origin);

			LLViewerCamera::updateFrustumPlanes(shadow_cam, FALSE, FALSE, TRUE);

			stop_glerror();

			mShadow[i+4].bindTarget();
			mShadow[i+4].getViewport(gGLViewport);
			mShadow[i+4].clear();

			U32 target_width = mShadow[i+4].getWidth();

			static LLCullResult result[2];

			LLViewerCamera::sCurCameraID = (LLViewerCamera::eCameraID)(LLViewerCamera::CAMERA_SHADOW0 + i + 4);

            RenderSpotLight = drawable;            

			renderShadow(view[i+4], proj[i+4], shadow_cam, result[i], FALSE, FALSE, target_width);

            RenderSpotLight = nullptr;

			mShadow[i+4].flush();
 		}
	}
	else
	{ //no spotlight shadows
		mShadowSpotLight[0] = mShadowSpotLight[1] = NULL;
	}


	if (!CameraOffset)
	{
		set_current_modelview(saved_view);
		set_current_projection(saved_proj);
	}
	else
	{
		set_current_modelview(view[1]);
		set_current_projection(proj[1]);
		gGL.loadMatrix(view[1].m);
		gGL.matrixMode(LLRender::MM_PROJECTION);
		gGL.loadMatrix(proj[1].m);
		gGL.matrixMode(LLRender::MM_MODELVIEW);
	}
	gGL.setColorMask(true, false);

	for (U32 i = 0; i < 16; i++)
	{
		gGLLastModelView[i] = last_modelview[i];
		gGLLastProjection[i] = last_projection[i];
	}

	popRenderTypeMask();

	if (!skip_avatar_update)
	{
		gAgentAvatarp->updateAttachmentVisibility(gAgentCamera.getCameraMode());
	}
}

void LLPipeline::renderGroups(LLRenderPass* pass, U32 type, U32 mask, bool texture)
{
	for (LLCullResult::sg_iterator i = sCull->beginVisibleGroups(); i != sCull->endVisibleGroups(); ++i)
	{
		LLSpatialGroup* group = *i;
		if (!group->isDead() &&
			(!sUseOcclusion || !group->isOcclusionState(LLSpatialGroup::OCCLUDED)) &&
			gPipeline.hasRenderType(group->getSpatialPartition()->mDrawableType) &&
			group->mDrawMap.find(type) != group->mDrawMap.end())
		{
			pass->renderGroup(group,type,mask,texture);
		}
	}
}

void LLPipeline::renderRiggedGroups(LLRenderPass* pass, U32 type, U32 mask, bool texture)
{
    for (LLCullResult::sg_iterator i = sCull->beginVisibleGroups(); i != sCull->endVisibleGroups(); ++i)
    {
        LLSpatialGroup* group = *i;
        if (!group->isDead() &&
            (!sUseOcclusion || !group->isOcclusionState(LLSpatialGroup::OCCLUDED)) &&
            gPipeline.hasRenderType(group->getSpatialPartition()->mDrawableType) &&
            group->mDrawMap.find(type) != group->mDrawMap.end())
        {
            pass->renderRiggedGroup(group, type, mask, texture);
        }
    }
}

static LLTrace::BlockTimerStatHandle FTM_GENERATE_IMPOSTOR("Generate Impostor");

void LLPipeline::generateImpostor(LLVOAvatar* avatar)
{
    LL_RECORD_BLOCK_TIME(FTM_GENERATE_IMPOSTOR);
	LLGLState::checkStates();
	LLGLState::checkTextureChannels();

	static LLCullResult result;
	result.clear();
	grabReferences(result);
	
	if (!avatar || !avatar->mDrawable)
	{
        LL_WARNS_ONCE("AvatarRenderPipeline") << "Avatar is " << (avatar ? "not drawable" : "null") << LL_ENDL;
		return;
	}
    LL_DEBUGS_ONCE("AvatarRenderPipeline") << "Avatar " << avatar->getID() << " is drawable" << LL_ENDL;

	assertInitialized();

	bool visually_muted = avatar->isVisuallyMuted();		
    LL_DEBUGS_ONCE("AvatarRenderPipeline") << "Avatar " << avatar->getID()
                              << " is " << ( visually_muted ? "" : "not ") << "visually muted"
                              << LL_ENDL;
	bool too_complex = avatar->isTooComplex();		
    LL_DEBUGS_ONCE("AvatarRenderPipeline") << "Avatar " << avatar->getID()
                              << " is " << ( too_complex ? "" : "not ") << "too complex"
                              << LL_ENDL;

	bool too_slow = avatar->isTooSlowWithoutShadows(); // <FS:Beq/> only if we really have to do we imposter.

	pushRenderTypeMask();
	
	if ( !too_slow && ( visually_muted || too_complex ) )
	{
        // only show jelly doll geometry
		andRenderTypeMask(LLPipeline::RENDER_TYPE_AVATAR,
							LLPipeline::RENDER_TYPE_CONTROL_AV,
							END_RENDER_TYPES);
	}
	else
	{
        //hide world geometry
        clearRenderTypeMask(
            RENDER_TYPE_SKY,
            RENDER_TYPE_WL_SKY,
            RENDER_TYPE_GROUND,
            RENDER_TYPE_TERRAIN,
            RENDER_TYPE_GRASS,
            RENDER_TYPE_CONTROL_AV, // Animesh
            RENDER_TYPE_TREE,
            RENDER_TYPE_VOIDWATER,
            RENDER_TYPE_WATER,
            RENDER_TYPE_PASS_GRASS,
            RENDER_TYPE_HUD,
            RENDER_TYPE_PARTICLES,
            RENDER_TYPE_CLOUDS,
            RENDER_TYPE_HUD_PARTICLES,
            END_RENDER_TYPES
         );
	}
	
	S32 occlusion = sUseOcclusion;
	sUseOcclusion = 0;

	sReflectionRender = ! sRenderDeferred;

	sShadowRender = true;
	sImpostorRender = true;

	LLViewerCamera* viewer_camera = LLViewerCamera::getInstance();

	{
		markVisible(avatar->mDrawable, *viewer_camera);

		LLVOAvatar::attachment_map_t::iterator iter;
		for (iter = avatar->mAttachmentPoints.begin();
			iter != avatar->mAttachmentPoints.end();
			++iter)
		{
			LLViewerJointAttachment *attachment = iter->second;
			for (LLViewerJointAttachment::attachedobjs_vec_t::iterator attachment_iter = attachment->mAttachedObjects.begin();
				 attachment_iter != attachment->mAttachedObjects.end();
				 ++attachment_iter)
			{
				if (LLViewerObject* attached_object = attachment_iter->get())
				{
					markVisible(attached_object->mDrawable->getSpatialBridge(), *viewer_camera);
				}
			}
		}
	}

	stateSort(*LLViewerCamera::getInstance(), result);
	
	LLCamera camera = *viewer_camera;
	LLVector2 tdim;
	U32 resY = 0;
	U32 resX = 0;

	{
		const LLVector4a* ext = avatar->mDrawable->getSpatialExtents();
		LLVector3 pos(avatar->getRenderPosition()+avatar->getImpostorOffset());

		camera.lookAt(viewer_camera->getOrigin(), pos, viewer_camera->getUpAxis());
	
		LLVector4a half_height;
		half_height.setSub(ext[1], ext[0]);
		half_height.mul(0.5f);

		LLVector4a left;
		left.load3(camera.getLeftAxis().mV);
		left.mul(left);
		llassert(left.dot3(left).getF32() > F_APPROXIMATELY_ZERO);
		left.normalize3fast();

		LLVector4a up;
		up.load3(camera.getUpAxis().mV);
		up.mul(up);
		llassert(up.dot3(up).getF32() > F_APPROXIMATELY_ZERO);
		up.normalize3fast();

		tdim.mV[0] = fabsf(half_height.dot3(left).getF32());
		tdim.mV[1] = fabsf(half_height.dot3(up).getF32());

		gGL.matrixMode(LLRender::MM_PROJECTION);
		gGL.pushMatrix();
	
		F32 distance = (pos-camera.getOrigin()).length();
		F32 fov = atanf(tdim.mV[1]/distance)*2.f*RAD_TO_DEG;
		F32 aspect = tdim.mV[0]/tdim.mV[1];
		glh::matrix4f persp = gl_perspective(fov, aspect, 1.f, 256.f);
		set_current_projection(persp);
		gGL.loadMatrix(persp.m);

		gGL.matrixMode(LLRender::MM_MODELVIEW);
		gGL.pushMatrix();
		glh::matrix4f mat;
		camera.getOpenGLTransform(mat.m);

		mat = glh::matrix4f((GLfloat*) OGL_TO_CFR_ROTATION) * mat;

		gGL.loadMatrix(mat.m);
		set_current_modelview(mat);

		glClearColor(0.0f,0.0f,0.0f,0.0f);
		gGL.setColorMask(true, true);
	
		// get the number of pixels per angle
		F32 pa = gViewerWindow->getWindowHeightRaw() / (RAD_TO_DEG * viewer_camera->getView());

		//get resolution based on angle width and height of impostor (double desired resolution to prevent aliasing)
		resY = llmin(nhpo2((U32) (fov*pa)), (U32) 512);
		resX = llmin(nhpo2((U32) (atanf(tdim.mV[0]/distance)*2.f*RAD_TO_DEG*pa)), (U32) 512);

		if (!avatar->mImpostor.isComplete())
		{
			if (LLPipeline::sRenderDeferred)
			{
				avatar->mImpostor.allocate(resX,resY,GL_SRGB8_ALPHA8,TRUE,FALSE);
				addDeferredAttachments(avatar->mImpostor);
			}
			else
			{
				avatar->mImpostor.allocate(resX,resY,GL_RGBA,TRUE,FALSE);
			}
		
			gGL.getTexUnit(0)->bind(&avatar->mImpostor);
			gGL.getTexUnit(0)->setTextureFilteringOption(LLTexUnit::TFO_POINT);
			gGL.getTexUnit(0)->unbind(LLTexUnit::TT_TEXTURE);
		}
		else if(resX != avatar->mImpostor.getWidth() || resY != avatar->mImpostor.getHeight())
		{
			avatar->mImpostor.resize(resX,resY);
		}

		avatar->mImpostor.bindTarget();
	}

	F32 old_alpha = LLDrawPoolAvatar::sMinimumAlpha;

	if (visually_muted || too_complex)
	{ //disable alpha masking for muted avatars (get whole skin silhouette)
		LLDrawPoolAvatar::sMinimumAlpha = 0.f;
	}

	if (LLPipeline::sRenderDeferred)
	{
		avatar->mImpostor.clear();
		renderGeomDeferred(camera);

		renderGeomPostDeferred(camera);		

		// Shameless hack time: render it all again,
		// this time writing the depth
		// values we need to generate the alpha mask below
		// while preserving the alpha-sorted color rendering
		// from the previous pass
		//
		sImpostorRenderAlphaDepthPass = true;
		// depth-only here...
		//
		gGL.setColorMask(false,false);
		renderGeomPostDeferred(camera);

		sImpostorRenderAlphaDepthPass = false;

	}
	else
	{
		LLGLEnable scissor(GL_SCISSOR_TEST);
		glScissor(0, 0, resX, resY);
		avatar->mImpostor.clear();
		renderGeom(camera);

		// Shameless hack time: render it all again,
		// this time writing the depth
		// values we need to generate the alpha mask below
		// while preserving the alpha-sorted color rendering
		// from the previous pass
		//
		sImpostorRenderAlphaDepthPass = true;

		// depth-only here...
		//
		gGL.setColorMask(false,false);
		renderGeom(camera);

		sImpostorRenderAlphaDepthPass = false;
	}

	LLDrawPoolAvatar::sMinimumAlpha = old_alpha;

	{ //create alpha mask based on depth buffer (grey out if muted)
		if (LLPipeline::sRenderDeferred)
		{
			GLuint buff = GL_COLOR_ATTACHMENT0;
			LL_PROFILER_GPU_ZONEC( "gl.DrawBuffersARB", 0x8000FF );
			glDrawBuffersARB(1, &buff);
		}

		LLGLDisable blend(GL_BLEND);

		if (visually_muted || too_complex)
		{
			gGL.setColorMask(true, true);
		}
		else
		{
			gGL.setColorMask(false, true);
		}
		
		gGL.getTexUnit(0)->unbind(LLTexUnit::TT_TEXTURE);

		LLGLDepthTest depth(GL_TRUE, GL_FALSE, GL_GREATER);

		gGL.flush();

		gGL.pushMatrix();
		gGL.loadIdentity();
		gGL.matrixMode(LLRender::MM_PROJECTION);
		gGL.pushMatrix();
		gGL.loadIdentity();

		static const F32 clip_plane = 0.99999f;

		gDebugProgram.bind();

		if (visually_muted)
		{	// Visually muted avatar
            LLColor4 muted_color(avatar->getMutedAVColor());
            LL_DEBUGS_ONCE("AvatarRenderPipeline") << "Avatar " << avatar->getID() << " MUTED set solid color " << muted_color << LL_ENDL;
			gGL.diffuseColor4fv( muted_color.mV );
		}
		else
		{ //grey muted avatar
            LL_DEBUGS_ONCE("AvatarRenderPipeline") << "Avatar " << avatar->getID() << " MUTED set grey" << LL_ENDL;
			gGL.diffuseColor4fv(LLColor4::pink.mV );
		}

		// <FS:Ansariel> Remove QUADS rendering mode
		//gGL.begin(LLRender::QUADS);
		//gGL.vertex3f(-1, -1, clip_plane);
		//gGL.vertex3f(1, -1, clip_plane);
		//gGL.vertex3f(1, 1, clip_plane);
		//gGL.vertex3f(-1, 1, clip_plane);
		//gGL.end();
		gGL.begin(LLRender::TRIANGLES);
		{
			gGL.vertex3f(-1.f, -1.f, clip_plane);
			gGL.vertex3f(1.f, -1.f, clip_plane);
			gGL.vertex3f(1.f, 1.f, clip_plane);

			gGL.vertex3f(-1.f, -1.f, clip_plane);
			gGL.vertex3f(1.f, 1.f, clip_plane);
			gGL.vertex3f(-1.f, 1.f, clip_plane);
		}
		gGL.end();
		// </FS:Ansariel>
		gGL.flush();

		gDebugProgram.unbind();

		gGL.popMatrix();
		gGL.matrixMode(LLRender::MM_MODELVIEW);
		gGL.popMatrix();
	}

	avatar->mImpostor.flush();

	avatar->setImpostorDim(tdim);

	sUseOcclusion = occlusion;
	sReflectionRender = false;
	sImpostorRender = false;
	sShadowRender = false;
	popRenderTypeMask();

	gGL.matrixMode(LLRender::MM_PROJECTION);
	gGL.popMatrix();
	gGL.matrixMode(LLRender::MM_MODELVIEW);
	gGL.popMatrix();

	avatar->mNeedsImpostorUpdate = FALSE;
	avatar->cacheImpostorValues();
	avatar->mLastImpostorUpdateFrameTime = gFrameTimeSeconds;

	LLVertexBuffer::unbind();
	LLGLState::checkStates();
	LLGLState::checkTextureChannels();
<<<<<<< HEAD
=======
}

static LLTrace::BlockTimerStatHandle FTM_PREVIEW_AVATAR("Preview Avatar");

void LLPipeline::previewAvatar(LLVOAvatar* avatar)
{
    LL_RECORD_BLOCK_TIME(FTM_PREVIEW_AVATAR);

    LLGLDepthTest gls_depth(GL_TRUE, GL_TRUE);
    gGL.flush();
    gGL.setSceneBlendType(LLRender::BT_REPLACE);

    LLGLState::checkStates();
    LLGLState::checkTextureChannels();

    static LLCullResult result;
    result.clear();
    grabReferences(result);

    if (!avatar || !avatar->mDrawable)
    {
        LL_WARNS_ONCE("AvatarRenderPipeline") << "Avatar is " << (avatar ? "not drawable" : "null") << LL_ENDL;
        return;
    }
    LL_DEBUGS_ONCE("AvatarRenderPipeline") << "Avatar " << avatar->getID() << " is drawable" << LL_ENDL;

    assertInitialized();

    pushRenderTypeMask();

    {
        //hide world geometry
        clearRenderTypeMask(
            RENDER_TYPE_SKY,
            RENDER_TYPE_WL_SKY,
            RENDER_TYPE_GROUND,
            RENDER_TYPE_TERRAIN,
            RENDER_TYPE_GRASS,
            RENDER_TYPE_CONTROL_AV, // Animesh
            RENDER_TYPE_TREE,
            RENDER_TYPE_VOIDWATER,
            RENDER_TYPE_WATER,
            RENDER_TYPE_PASS_GRASS,
            RENDER_TYPE_HUD,
            RENDER_TYPE_PARTICLES,
            RENDER_TYPE_CLOUDS,
            RENDER_TYPE_HUD_PARTICLES,
            END_RENDER_TYPES
        );
    }

    S32 occlusion = sUseOcclusion;
    sUseOcclusion = 0;

    sReflectionRender = !sRenderDeferred;

    sShadowRender = true;
    sImpostorRender = true; // Likely not needed for previews

    LLViewerCamera* viewer_camera = LLViewerCamera::getInstance();

    {
        markVisible(avatar->mDrawable, *viewer_camera);

        LLVOAvatar::attachment_map_t::iterator iter;
        for (iter = avatar->mAttachmentPoints.begin();
            iter != avatar->mAttachmentPoints.end();
            ++iter)
        {
            LLViewerJointAttachment *attachment = iter->second;
            for (LLViewerJointAttachment::attachedobjs_vec_t::iterator attachment_iter = attachment->mAttachedObjects.begin();
                attachment_iter != attachment->mAttachedObjects.end();
                ++attachment_iter)
            {
                if (LLViewerObject* attached_object = attachment_iter->get())
                {
                    markVisible(attached_object->mDrawable->getSpatialBridge(), *viewer_camera);
                }
            }
        }
    }

    stateSort(*LLViewerCamera::getInstance(), result);

    LLCamera camera = *viewer_camera;

    F32 old_alpha = LLDrawPoolAvatar::sMinimumAlpha;

    if (LLPipeline::sRenderDeferred)
    {
        renderGeomDeferred(camera);

        renderGeomPostDeferred(camera);
    }
    else
    {
        renderGeom(camera);
    }

    LLDrawPoolAvatar::sMinimumAlpha = old_alpha;

    { //create alpha mask based on depth buffer
        if (LLPipeline::sRenderDeferred)
        {
            GLuint buff = GL_COLOR_ATTACHMENT0;
            LL_PROFILER_GPU_ZONEC("gl.DrawBuffersARB", 0x8000FF);
            glDrawBuffersARB(1, &buff);
        }

        LLGLDisable blend(GL_BLEND);

        gGL.setColorMask(false, true);

        gGL.getTexUnit(0)->unbind(LLTexUnit::TT_TEXTURE);

        LLGLDepthTest depth(GL_TRUE, GL_FALSE, GL_GREATER);

        gGL.flush();

        gGL.pushMatrix();
        gGL.loadIdentity();
        gGL.matrixMode(LLRender::MM_PROJECTION);
        gGL.pushMatrix();
        gGL.loadIdentity();

        static const F32 clip_plane = 0.99999f;

        gDebugProgram.bind();

        // <FS:Ansariel> Remove QUADS rendering mode
        //gGL.begin(LLRender::QUADS);
        //gGL.vertex3f(-1, -1, clip_plane);
        //gGL.vertex3f(1, -1, clip_plane);
        //gGL.vertex3f(1, 1, clip_plane);
        //gGL.vertex3f(-1, 1, clip_plane);
        gGL.begin(LLRender::TRIANGLES);
        gGL.vertex3f(-1, -1, clip_plane);
        gGL.vertex3f(1, -1, clip_plane);
        gGL.vertex3f(1, 1, clip_plane);
        gGL.vertex3f(-1, -1, clip_plane);
        gGL.vertex3f(1, 1, clip_plane);
        gGL.vertex3f(-1, 1, clip_plane);
        // </FS:Ansariel>
        gGL.end();
        gGL.flush();

        gDebugProgram.unbind();

        gGL.popMatrix();
        gGL.matrixMode(LLRender::MM_MODELVIEW);
        gGL.popMatrix();
    }

    sUseOcclusion = occlusion;
    sReflectionRender = false;
    sImpostorRender = false;
    sShadowRender = false;
    popRenderTypeMask();

    gGL.matrixMode(LLRender::MM_PROJECTION);
    gGL.popMatrix();
    gGL.matrixMode(LLRender::MM_MODELVIEW);
    gGL.popMatrix();

    LLVertexBuffer::unbind();
    LLGLState::checkStates();
    LLGLState::checkTextureChannels();

    gGL.setSceneBlendType(LLRender::BT_ALPHA);
    gGL.flush();
>>>>>>> cc95d520
}

bool LLPipeline::hasRenderBatches(const U32 type) const
{
	return sCull->getRenderMapSize(type) > 0;
}

LLCullResult::drawinfo_iterator LLPipeline::beginRenderMap(U32 type)
{
	return sCull->beginRenderMap(type);
}

LLCullResult::drawinfo_iterator LLPipeline::endRenderMap(U32 type)
{
	return sCull->endRenderMap(type);
}

LLCullResult::sg_iterator LLPipeline::beginAlphaGroups()
{
	return sCull->beginAlphaGroups();
}

LLCullResult::sg_iterator LLPipeline::endAlphaGroups()
{
	return sCull->endAlphaGroups();
}

LLCullResult::sg_iterator LLPipeline::beginRiggedAlphaGroups()
{
    return sCull->beginRiggedAlphaGroups();
}

LLCullResult::sg_iterator LLPipeline::endRiggedAlphaGroups()
{
    return sCull->endRiggedAlphaGroups();
}

bool LLPipeline::hasRenderType(const U32 type) const
{
    // STORM-365 : LLViewerJointAttachment::setAttachmentVisibility() is setting type to 0 to actually mean "do not render"
    // We then need to test that value here and return false to prevent attachment to render (in mouselook for instance)
    // TODO: reintroduce RENDER_TYPE_NONE in LLRenderTypeMask and initialize its mRenderTypeEnabled[RENDER_TYPE_NONE] to false explicitely
	return (type == 0 ? false : mRenderTypeEnabled[type]);
}

void LLPipeline::setRenderTypeMask(U32 type, ...)
{
	va_list args;

	va_start(args, type);
	while (type < END_RENDER_TYPES)
	{
		mRenderTypeEnabled[type] = true;
		type = va_arg(args, U32);
	}
	va_end(args);

	if (type > END_RENDER_TYPES)
	{
		LL_ERRS() << "Invalid render type." << LL_ENDL;
	}
}

bool LLPipeline::hasAnyRenderType(U32 type, ...) const
{
	va_list args;

	va_start(args, type);
	while (type < END_RENDER_TYPES)
	{
		if (mRenderTypeEnabled[type])
		{
			va_end(args); // <FS:ND/> Need to end varargs being returning.
			return true;
		}
		type = va_arg(args, U32);
	}
	va_end(args);

	if (type > END_RENDER_TYPES)
	{
		LL_ERRS() << "Invalid render type." << LL_ENDL;
	}

	return false;
}

void LLPipeline::pushRenderTypeMask()
{
	std::string cur_mask;
	cur_mask.assign((const char*) mRenderTypeEnabled, sizeof(mRenderTypeEnabled));
	mRenderTypeEnableStack.push(cur_mask);
}

void LLPipeline::popRenderTypeMask()
{
	if (mRenderTypeEnableStack.empty())
	{
		LL_ERRS() << "Depleted render type stack." << LL_ENDL;
	}

	memcpy(mRenderTypeEnabled, mRenderTypeEnableStack.top().data(), sizeof(mRenderTypeEnabled));
	mRenderTypeEnableStack.pop();
}

void LLPipeline::andRenderTypeMask(U32 type, ...)
{
	va_list args;

	bool tmp[NUM_RENDER_TYPES];
	for (U32 i = 0; i < NUM_RENDER_TYPES; ++i)
	{
		tmp[i] = false;
	}

	va_start(args, type);
	while (type < END_RENDER_TYPES)
	{
		if (mRenderTypeEnabled[type]) 
		{
			tmp[type] = true;
		}

		type = va_arg(args, U32);
	}
	va_end(args);

	if (type > END_RENDER_TYPES)
	{
		LL_ERRS() << "Invalid render type." << LL_ENDL;
	}

	for (U32 i = 0; i < LLPipeline::NUM_RENDER_TYPES; ++i)
	{
		mRenderTypeEnabled[i] = tmp[i];
	}

}

void LLPipeline::clearRenderTypeMask(U32 type, ...)
{
	va_list args;

	va_start(args, type);
	while (type < END_RENDER_TYPES)
	{
		mRenderTypeEnabled[type] = false;
		
		type = va_arg(args, U32);
	}
	va_end(args);

	if (type > END_RENDER_TYPES)
	{
		LL_ERRS() << "Invalid render type." << LL_ENDL;
	}
}

void LLPipeline::setAllRenderTypes()
{
	for (U32 i = 0; i < NUM_RENDER_TYPES; ++i)
	{
		mRenderTypeEnabled[i] = true;
	}
}

void LLPipeline::clearAllRenderTypes()
{
	for (U32 i = 0; i < NUM_RENDER_TYPES; ++i)
	{
		mRenderTypeEnabled[i] = false;
	}
}

void LLPipeline::addDebugBlip(const LLVector3& position, const LLColor4& color)
{
	DebugBlip blip(position, color);
	mDebugBlips.push_back(blip);
}

void LLPipeline::hidePermanentObjects( std::vector<U32>& restoreList )
{
	//This method is used to hide any vo's from the object list that may have
	//the permanent flag set.
	
	U32 objCnt = gObjectList.getNumObjects();
	for (U32 i = 0; i < objCnt; ++i)
	{
		LLViewerObject* pObject = gObjectList.getObject(i);
		if ( pObject && pObject->flagObjectPermanent() )
		{
			LLDrawable *pDrawable = pObject->mDrawable;
		
			if ( pDrawable )
			{
				restoreList.push_back( i );
				hideDrawable( pDrawable );			
			}
		}
	}

	skipRenderingOfTerrain( true );
}

void LLPipeline::restorePermanentObjects( const std::vector<U32>& restoreList )
{
	//This method is used to restore(unhide) any vo's from the object list that may have
	//been hidden because their permanency flag was set.

	std::vector<U32>::const_iterator itCurrent	= restoreList.begin();
	std::vector<U32>::const_iterator itEnd		= restoreList.end();
	
	U32 objCnt = gObjectList.getNumObjects();

	while ( itCurrent != itEnd )
	{
		U32 index = *itCurrent;
		LLViewerObject* pObject = NULL;
		if ( index < objCnt ) 
		{
			pObject = gObjectList.getObject( index );
		}
		if ( pObject )
		{
			LLDrawable *pDrawable = pObject->mDrawable;
			if ( pDrawable )
			{
				pDrawable->clearState( LLDrawable::FORCE_INVISIBLE );
				unhideDrawable( pDrawable );				
			}
		}
		++itCurrent;
	}
	
	skipRenderingOfTerrain( false );
}

void LLPipeline::skipRenderingOfTerrain( bool flag )
{
	pool_set_t::iterator iter = mPools.begin();
	while ( iter != mPools.end() )
	{
		LLDrawPool* pPool = *iter;		
		U32 poolType = pPool->getType();					
		if ( hasRenderType( pPool->getType() ) && poolType == LLDrawPool::POOL_TERRAIN )
		{
			pPool->setSkipRenderFlag( flag );			
		}
		++iter;
	}
}

void LLPipeline::hideObject( const LLUUID& id )
{
	LLViewerObject *pVO = gObjectList.findObject( id );
	
	if ( pVO )
	{
		LLDrawable *pDrawable = pVO->mDrawable;
		
		if ( pDrawable )
		{
			hideDrawable( pDrawable );		
		}		
	}
}

void LLPipeline::hideDrawable( LLDrawable *pDrawable )
{
	pDrawable->setState( LLDrawable::FORCE_INVISIBLE );
	markRebuild( pDrawable, LLDrawable::REBUILD_ALL, TRUE );
	//hide the children
	LLViewerObject::const_child_list_t& child_list = pDrawable->getVObj()->getChildren();
	for ( LLViewerObject::child_list_t::const_iterator iter = child_list.begin();
		  iter != child_list.end(); iter++ )
	{
		LLViewerObject* child = *iter;
		LLDrawable* drawable = child->mDrawable;					
		if ( drawable )
		{
			drawable->setState( LLDrawable::FORCE_INVISIBLE );
			markRebuild( drawable, LLDrawable::REBUILD_ALL, TRUE );
		}
	}
}
void LLPipeline::unhideDrawable( LLDrawable *pDrawable )
{
	pDrawable->clearState( LLDrawable::FORCE_INVISIBLE );
	markRebuild( pDrawable, LLDrawable::REBUILD_ALL, TRUE );
	//restore children
	LLViewerObject::const_child_list_t& child_list = pDrawable->getVObj()->getChildren();
	for ( LLViewerObject::child_list_t::const_iterator iter = child_list.begin();
		  iter != child_list.end(); iter++)
	{
		LLViewerObject* child = *iter;
		LLDrawable* drawable = child->mDrawable;					
		if ( drawable )
		{
			drawable->clearState( LLDrawable::FORCE_INVISIBLE );
			markRebuild( drawable, LLDrawable::REBUILD_ALL, TRUE );
		}
	}
}
void LLPipeline::restoreHiddenObject( const LLUUID& id )
{
	LLViewerObject *pVO = gObjectList.findObject( id );
	
	if ( pVO )
	{
		LLDrawable *pDrawable = pVO->mDrawable;
		if ( pDrawable )
		{
			unhideDrawable( pDrawable );			
		}
	}
}

void LLPipeline::skipRenderingShadows()
{
    LLGLDepthTest depth(GL_TRUE);

    for (S32 j = 0; j < 4; j++)
    {
        mShadow[j].bindTarget();
        mShadow[j].clear();
        mShadow[j].flush();
    }
}

void LLPipeline::handleShadowDetailChanged()
{
    if (RenderShadowDetail > gSavedSettings.getS32("RenderShadowDetail"))
    {
        skipRenderingShadows();
    }
    else
    {
        LLViewerShaderMgr::instance()->setShaders();
    }
}

// <FS:Ansariel> [FS performance floater]
//const F32 MIN_DRAW_DISTANCE = 64;
//const F32 MAX_DRAW_DISTANCE = 256;
//
//void update_far_clip(F32 fps_dif)
//{
//    F32 DIST_PER_FRAME_DIF = 16;
//
//    F32 new_far_clip = llclamp(LLPipeline::RenderFarClip - llmin(fps_dif * DIST_PER_FRAME_DIF, (F32)128), MIN_DRAW_DISTANCE, MAX_DRAW_DISTANCE);
//    gSavedSettings.setF32("RenderFarClip", new_far_clip);
//}
//
//void update_max_non_impostors(F32 fps_dif, S32 max_avatars)
//{
//    const F32 IMPOSTORS_PER_FRAME_DIF = 0.5;
//
//    U32 new_non_imp = (U32)llclamp((S32)(LLVOAvatar::sMaxNonImpostors - llmin((S32)(fps_dif / IMPOSTORS_PER_FRAME_DIF), 10)), 1, max_avatars);
//    gSavedSettings.setU32("RenderAvatarMaxNonImpostors", new_non_imp);
//}
//
//void LLPipeline::autoAdjustSettings()
//{
//    static LLCachedControl<bool> use_auto_adjustment(gSavedSettings,"AutoFPS");
//    if (!use_auto_adjustment)
//    {
//        return;
//    }
//    
//    if (LLStartUp::getStartupState() < STATE_STARTED || LLApp::isExiting())
//    {
//        return;
//    }
//
//    static LLCachedControl<F32> adjustment_timeout(gSavedSettings, "AutoAdjustmentTimeout");
//    static LLCachedControl<F32> initial_adjustment_timeout(gSavedSettings, "InitialAdjustmentTimeout");
// 
//    static LLCachedControl<S32> fps_lower_boundary(gSavedSettings, "AutoFPSLowerBoundary");
//    static LLCachedControl<S32> fps_upper_boundary(gSavedSettings, "AutoFPSUpperBoundary");
//
//    if (gViewerWindow && gViewerWindow->getWindow()->getVisible()
//        && gFocusMgr.getAppHasFocus() && !gTeleportDisplay)
//    {
//        static bool is_init = false;
//        if (!is_init)
//        {
//            //wait for FPS to stabilize after login in-world
//            mUpdateTimer->setTimerExpirySec((F32)initial_adjustment_timeout);
//            is_init = true;
//        }
//        if (mUpdateTimer->hasExpired())
//        {
//            mUpdateTimer->setTimerExpirySec((F32)adjustment_timeout);
//
//            const S32 FPS_STAT_PERIODS = 50;
//            S32 fps = (S32)llround(LLTrace::get_frame_recording().getPeriodMedianPerSec(LLStatViewer::FPS, FPS_STAT_PERIODS));
//            if (fps < fps_lower_boundary)
//            {
//                S32 fps_dif = fps_lower_boundary - fps;
//                
//                if (sWaterReflections && RenderReflectionDetail > WATER_REFLECT_NONE_WATER_OPAQUE)
//                {
//                    S32 reflection_detail = llclamp(RenderReflectionDetail - 1, WATER_REFLECT_NONE_WATER_OPAQUE, WATER_REFLECT_MINIMAL);
//                    gSavedSettings.setS32("RenderReflectionDetail", reflection_detail);
//                    return;
//                }
//                
//                if (LLPipeline::sRenderDeferred && RenderShadowDetail > 0 && RenderShadowSplits > 0)
//                {
//                    S32 shadow_splits = llclamp(RenderShadowSplits - 1, 0, 3);
//                    gSavedSettings.setS32("RenderShadowSplits", shadow_splits);
//                    return;
//                }
//                
//                if (RenderFarClip > MIN_DRAW_DISTANCE)
//                {
//                    update_far_clip(fps_dif);
//                }
//
//                std::vector<LLCharacter*> valid_nearby_avs;
//                LLWorld::getInstance()->getNearbyAvatarsAndCompl(valid_nearby_avs);
//
//                if (valid_nearby_avs.size() > 1 && LLVOAvatar::sMaxNonImpostors > 1) 
//                {
//                    update_max_non_impostors(fps_dif, valid_nearby_avs.size());
//                }
//            }
//            else if (fps > fps_upper_boundary)
//            {
//                S32 fps_dif = fps_upper_boundary - fps;
//
//                std::vector<LLCharacter*> valid_nearby_avs;
//                LLWorld::getInstance()->getNearbyAvatarsAndCompl(valid_nearby_avs);
//                if (valid_nearby_avs.size() > 1 && (LLVOAvatar::sMaxNonImpostors < valid_nearby_avs.size()))
//                {
//                    update_max_non_impostors(fps_dif, valid_nearby_avs.size());
//                    return;
//                }
//                
//                if (RenderFarClip < MAX_DRAW_DISTANCE)
//                {
//                    update_far_clip(fps_dif);
//                }
//
//                if (LLPipeline::sRenderDeferred && RenderShadowDetail > 0 && RenderShadowSplits < 3)
//                {
//                    S32 shadow_splits = llclamp(RenderShadowSplits + 1, 0, 3);
//                    gSavedSettings.setS32("RenderShadowSplits", shadow_splits);
//                    return;
//                }
//
//                if (sWaterReflections && RenderReflectionDetail < WATER_REFLECT_MINIMAL)
//                {
//                    S32 reflection_detail = llclamp(RenderReflectionDetail + 1, WATER_REFLECT_NONE_WATER_OPAQUE, WATER_REFLECT_MINIMAL);
//                    gSavedSettings.setS32("RenderReflectionDetail", reflection_detail);
//                }
//            }
//        }
//    }
//    else
//    {
//        //wait for FPS to stabilize if the window was minimized or not focused before
//        mUpdateTimer->setTimerExpirySec((F32)initial_adjustment_timeout);
//    }
//}
//
//void LLPipeline::setAdjustmentTimerExpiry(F32 expiration)
//{
//    mUpdateTimer->setTimerExpirySec(expiration);
//}
//
//void LLPipeline::onToggleAutoFPS()
//{
//    if (!gSavedSettings.getBOOL("AutoFPS"))
//    {
//        //reset the number of shadow map splits rendered, when disabling auto-fps
//        //probably should be removed, if we'll have actual UI control for this setting
//        gSavedSettings.setS32("RenderShadowSplits", 3);
//    }
//}
// </FS:Ansariel> [FS performance floater]

// <FS:Ansariel> Reset VB during TP
void LLPipeline::initDeferredVB()
{
	mDeferredVB = new LLVertexBuffer(DEFERRED_VB_MASK, 0);
	if (!mDeferredVB->allocateBuffer(8, 0, true))
	{
		// Most likely going to crash...
		LL_WARNS() << "Failed to allocate Vertex Buffer for deferred rendering" << LL_ENDL;
	}
}
// </FS:Ansariel>

// <FS:Ansariel> FIRE-16829: Visual Artifacts with ALM enabled on AMD graphics
void LLPipeline::initAuxiliaryVB()
{
	mAuxiliaryVB = new LLVertexBuffer(LLVertexBuffer::MAP_VERTEX | LLVertexBuffer::MAP_TEXCOORD0 | LLVertexBuffer::MAP_COLOR, 0);
	if (!mAuxiliaryVB->allocateBuffer(3, 0, true))
	{
		LL_WARNS() << "Failed to allocate auxiliary Vertex Buffer" << LL_ENDL;
		mAuxiliaryVB = NULL;
		return;
	}

	LLStrider<LLVector3> verts;
	mAuxiliaryVB->getVertexStrider(verts);
	verts[0].set(-1.f, -1.f, 0.f);
	verts[1].set(-1.f, 3.f, 0.f);
	verts[2].set(3.f, -1.f, 0.f);
}

void LLPipeline::drawAuxiliaryVB(U32 mask /*= 0*/)
{
	if (!mAuxiliaryVB)
	{
		return;
	}
	mAuxiliaryVB->setBuffer(LLVertexBuffer::MAP_VERTEX | mask);
	mAuxiliaryVB->drawArrays(LLRender::TRIANGLES, 0, 3);
}

void LLPipeline::drawAuxiliaryVB(const LLVector2& tc1, const LLVector2& tc2, U32 mask /*= 0*/)
{
	if (!mAuxiliaryVB)
	{
		return;
	}
	LLStrider<LLVector2> tc;
	mAuxiliaryVB->getTexCoord0Strider(tc);
	tc[0].set(tc1.mV[0], tc1.mV[1]);
	tc[1].set(tc1.mV[0], tc2.mV[1]);
	tc[2].set(tc2.mV[0], tc1.mV[1]);

	drawAuxiliaryVB(LLVertexBuffer::MAP_TEXCOORD0 | mask);
}

void LLPipeline::drawAuxiliaryVB(const LLVector2& tc1, const LLVector2& tc2, const LLColor4& color)
{
	if (!mAuxiliaryVB)
	{
		return;
	}
	LLStrider<LLColor4U> col;
	mAuxiliaryVB->getColorStrider(col);
	col[0].set(color);
	col[1].set(color);
	col[2].set(color);

	drawAuxiliaryVB(tc1, tc2, LLVertexBuffer::MAP_COLOR);
}
// </FS:Ansariel><|MERGE_RESOLUTION|>--- conflicted
+++ resolved
@@ -10072,15 +10072,9 @@
     {
         gDeferredShadowProgram.unbind();
     }
-<<<<<<< HEAD
 
     gGL.setColorMask(true, true);
 
-=======
-
-    gGL.setColorMask(true, true);
-
->>>>>>> cc95d520
     gGL.matrixMode(LLRender::MM_PROJECTION);
     gGL.popMatrix();
     gGL.matrixMode(LLRender::MM_MODELVIEW);
@@ -11505,8 +11499,6 @@
 	LLVertexBuffer::unbind();
 	LLGLState::checkStates();
 	LLGLState::checkTextureChannels();
-<<<<<<< HEAD
-=======
 }
 
 static LLTrace::BlockTimerStatHandle FTM_PREVIEW_AVATAR("Preview Avatar");
@@ -11677,7 +11669,6 @@
 
     gGL.setSceneBlendType(LLRender::BT_ALPHA);
     gGL.flush();
->>>>>>> cc95d520
 }
 
 bool LLPipeline::hasRenderBatches(const U32 type) const
