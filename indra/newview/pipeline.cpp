/** 
 * @file pipeline.cpp
 * @brief Rendering pipeline.
 *
 * $LicenseInfo:firstyear=2005&license=viewerlgpl$
 * Second Life Viewer Source Code
 * Copyright (C) 2010, Linden Research, Inc.
 * 
 * This library is free software; you can redistribute it and/or
 * modify it under the terms of the GNU Lesser General Public
 * License as published by the Free Software Foundation;
 * version 2.1 of the License only.
 * 
 * This library is distributed in the hope that it will be useful,
 * but WITHOUT ANY WARRANTY; without even the implied warranty of
 * MERCHANTABILITY or FITNESS FOR A PARTICULAR PURPOSE.  See the GNU
 * Lesser General Public License for more details.
 * 
 * You should have received a copy of the GNU Lesser General Public
 * License along with this library; if not, write to the Free Software
 * Foundation, Inc., 51 Franklin Street, Fifth Floor, Boston, MA  02110-1301  USA
 * 
 * Linden Research, Inc., 945 Battery Street, San Francisco, CA  94111  USA
 * $/LicenseInfo$
 */

#include "llviewerprecompiledheaders.h"

#include "pipeline.h"

// library includes
#include "llaudioengine.h" // For debugging.
#include "llerror.h"
#include "llviewercontrol.h"
#include "llfasttimer.h"
#include "llfontgl.h"
#include "llnamevalue.h"
#include "llpointer.h"
#include "llprimitive.h"
#include "llvolume.h"
#include "material_codes.h"
#include "v3color.h"
#include "llui.h" 
#include "llglheaders.h"
#include "llrender.h"
#include "llwindow.h"	// swapBuffers()

// newview includes
#include "llagent.h"
#include "llagentcamera.h"
#include "llappviewer.h"
#include "lltexturecache.h"
#include "lltexturefetch.h"
#include "llimageworker.h"
#include "lldrawable.h"
#include "lldrawpoolalpha.h"
#include "lldrawpoolavatar.h"
#include "lldrawpoolground.h"
#include "lldrawpoolbump.h"
#include "lldrawpooltree.h"
#include "lldrawpoolwater.h"
#include "llface.h"
#include "llfeaturemanager.h"
#include "llfloatertelehub.h"
#include "llfloaterreg.h"
#include "llgldbg.h"
#include "llhudmanager.h"
#include "llhudnametag.h"
#include "llhudtext.h"
#include "lllightconstants.h"
#include "llmeshrepository.h"
#include "llpipelinelistener.h"
#include "llresmgr.h"
#include "llselectmgr.h"
#include "llsky.h"
#include "lltracker.h"
#include "lltool.h"
#include "lltoolmgr.h"
#include "llviewercamera.h"
#include "llviewermediafocus.h"
#include "llviewertexturelist.h"
#include "llviewerobject.h"
#include "llviewerobjectlist.h"
#include "llviewerparcelmgr.h"
#include "llviewerregion.h" // for audio debugging.
#include "llviewerwindow.h" // For getSpinAxis
#include "llvoavatarself.h"
#include "llvocache.h"
#include "llvoground.h"
#include "llvosky.h"
#include "llvowlsky.h"
#include "llvotree.h"
#include "llvovolume.h"
#include "llvosurfacepatch.h"
#include "llvowater.h"
#include "llvotree.h"
#include "llvopartgroup.h"
#include "llworld.h"
#include "llcubemap.h"
#include "llviewershadermgr.h"
#include "llviewerstats.h"
#include "llviewerjoystick.h"
#include "llviewerdisplay.h"
#include "llspatialpartition.h"
#include "llmutelist.h"
#include "lltoolpie.h"
#include "llnotifications.h"
#include "llpathinglib.h"
#include "llfloaterpathfindingconsole.h"
#include "llfloaterpathfindingcharacters.h"
#include "llfloatertools.h"
#include "llpanelface.h"
#include "llpathfindingpathtool.h"
#include "llscenemonitor.h"
#include "llprogressview.h"
#include "llcleanup.h"
// [RLVa:KB] - Checked: RLVa-2.0.0
#include "rlvactions.h"
#include "rlvlocks.h"
// [/RLVa:KB]
#include "exopostprocess.h" // <FS:CR> Import Vignette from Exodus

#include "llenvironment.h"

#include "llenvironment.h"
#include "llsettingsvo.h"

#ifdef _DEBUG
// Debug indices is disabled for now for debug performance - djs 4/24/02
//#define DEBUG_INDICES
#else
//#define DEBUG_INDICES
#endif

// Expensive and currently broken
//
#define MATERIALS_IN_REFLECTIONS 0

bool gShiftFrame = false;

//cached settings
bool LLPipeline::RenderAvatarVP;
bool LLPipeline::WindLightUseAtmosShaders;
bool LLPipeline::RenderDeferred;
F32 LLPipeline::RenderDeferredSunWash;
U32 LLPipeline::RenderFSAASamples;
U32 LLPipeline::RenderResolutionDivisor;
// [SL:KB] - Patch: Settings-RenderResolutionMultiplier | Checked: Catznip-5.4
F32 LLPipeline::RenderResolutionMultiplier;
// [/SL:KB]
bool LLPipeline::RenderUIBuffer;
S32 LLPipeline::RenderShadowDetail;
bool LLPipeline::RenderDeferredSSAO;
F32 LLPipeline::RenderShadowResolutionScale;
bool LLPipeline::RenderLocalLights;
bool LLPipeline::RenderDelayCreation;
//bool LLPipeline::RenderAnimateRes; <FS:Beq> FIRE-23122 BUG-225920 Remove broken RenderAnimateRes functionality.
bool LLPipeline::FreezeTime;
S32 LLPipeline::DebugBeaconLineWidth;
F32 LLPipeline::RenderHighlightBrightness;
LLColor4 LLPipeline::RenderHighlightColor;
F32 LLPipeline::RenderHighlightThickness;
bool LLPipeline::RenderSpotLightsInNondeferred;
LLColor4 LLPipeline::PreviewAmbientColor;
LLColor4 LLPipeline::PreviewDiffuse0;
LLColor4 LLPipeline::PreviewSpecular0;
LLColor4 LLPipeline::PreviewDiffuse1;
LLColor4 LLPipeline::PreviewSpecular1;
LLColor4 LLPipeline::PreviewDiffuse2;
LLColor4 LLPipeline::PreviewSpecular2;
LLVector3 LLPipeline::PreviewDirection0;
LLVector3 LLPipeline::PreviewDirection1;
LLVector3 LLPipeline::PreviewDirection2;
F32 LLPipeline::RenderGlowMinLuminance;
F32 LLPipeline::RenderGlowMaxExtractAlpha;
F32 LLPipeline::RenderGlowWarmthAmount;
LLVector3 LLPipeline::RenderGlowLumWeights;
LLVector3 LLPipeline::RenderGlowWarmthWeights;
S32 LLPipeline::RenderGlowResolutionPow;
S32 LLPipeline::RenderGlowIterations;
F32 LLPipeline::RenderGlowWidth;
F32 LLPipeline::RenderGlowStrength;
bool LLPipeline::RenderDepthOfField;
bool LLPipeline::RenderDepthOfFieldInEditMode;
//<FS:TS> FIRE-16251: Depth of field does not work underwater
bool LLPipeline::FSRenderDepthOfFieldUnderwater;
//</FS:TS> FIRE-16251
F32 LLPipeline::CameraFocusTransitionTime;
F32 LLPipeline::CameraFNumber;
F32 LLPipeline::CameraFocalLength;
F32 LLPipeline::CameraFieldOfView;
F32 LLPipeline::RenderShadowNoise;
F32 LLPipeline::RenderShadowBlurSize;
F32 LLPipeline::RenderSSAOScale;
U32 LLPipeline::RenderSSAOMaxScale;
F32 LLPipeline::RenderSSAOFactor;
LLVector3 LLPipeline::RenderSSAOEffect;
F32 LLPipeline::RenderShadowOffsetError;
F32 LLPipeline::RenderShadowBiasError;
F32 LLPipeline::RenderShadowOffset;
F32 LLPipeline::RenderShadowBias;
F32 LLPipeline::RenderSpotShadowOffset;
F32 LLPipeline::RenderSpotShadowBias;
LLDrawable* LLPipeline::RenderSpotLight = nullptr;
F32 LLPipeline::RenderEdgeDepthCutoff;
F32 LLPipeline::RenderEdgeNormCutoff;
LLVector3 LLPipeline::RenderShadowGaussian;
F32 LLPipeline::RenderShadowBlurDistFactor;
bool LLPipeline::RenderDeferredAtmospheric;
S32 LLPipeline::RenderReflectionDetail;
F32 LLPipeline::RenderHighlightFadeTime;
LLVector3 LLPipeline::RenderShadowClipPlanes;
LLVector3 LLPipeline::RenderShadowOrthoClipPlanes;
LLVector3 LLPipeline::RenderShadowNearDist;
F32 LLPipeline::RenderFarClip;
LLVector3 LLPipeline::RenderShadowSplitExponent;
F32 LLPipeline::RenderShadowErrorCutoff;
F32 LLPipeline::RenderShadowFOVCutoff;
bool LLPipeline::CameraOffset;
F32 LLPipeline::CameraMaxCoF;
F32 LLPipeline::CameraDoFResScale;
F32 LLPipeline::RenderAutoHideSurfaceAreaLimit;
LLTrace::EventStatHandle<S64> LLPipeline::sStatBatchSize("renderbatchsize");

const F32 BACKLIGHT_DAY_MAGNITUDE_OBJECT = 0.1f;
const F32 BACKLIGHT_NIGHT_MAGNITUDE_OBJECT = 0.08f;
const F32 DEFERRED_LIGHT_FALLOFF = 0.5f;
const U32 DEFERRED_VB_MASK = LLVertexBuffer::MAP_VERTEX | LLVertexBuffer::MAP_TEXCOORD0 | LLVertexBuffer::MAP_TEXCOORD1;

extern S32 gBoxFrame;
//extern BOOL gHideSelectedObjects;
extern BOOL gDisplaySwapBuffers;
extern BOOL gDebugGL;

bool	gAvatarBacklight = false;

bool	gDebugPipeline = false;
LLPipeline gPipeline;
const LLMatrix4* gGLLastMatrix = NULL;

LLTrace::BlockTimerStatHandle FTM_RENDER_GEOMETRY("Render Geometry");
LLTrace::BlockTimerStatHandle FTM_RENDER_GRASS("Grass");
LLTrace::BlockTimerStatHandle FTM_RENDER_INVISIBLE("Invisible");
LLTrace::BlockTimerStatHandle FTM_RENDER_OCCLUSION("Occlusion");
LLTrace::BlockTimerStatHandle FTM_RENDER_SHINY("Shiny");
LLTrace::BlockTimerStatHandle FTM_RENDER_SIMPLE("Simple");
LLTrace::BlockTimerStatHandle FTM_RENDER_TERRAIN("Terrain");
LLTrace::BlockTimerStatHandle FTM_RENDER_TREES("Trees");
LLTrace::BlockTimerStatHandle FTM_RENDER_UI("UI");
LLTrace::BlockTimerStatHandle FTM_RENDER_WATER("Water");
LLTrace::BlockTimerStatHandle FTM_RENDER_WL_SKY("Windlight Sky");
LLTrace::BlockTimerStatHandle FTM_RENDER_ALPHA("Alpha Objects");
LLTrace::BlockTimerStatHandle FTM_RENDER_CHARACTERS("Avatars");
LLTrace::BlockTimerStatHandle FTM_RENDER_BUMP("Bump");
LLTrace::BlockTimerStatHandle FTM_RENDER_MATERIALS("Render Materials");
LLTrace::BlockTimerStatHandle FTM_RENDER_FULLBRIGHT("Fullbright");
LLTrace::BlockTimerStatHandle FTM_RENDER_GLOW("Glow");
LLTrace::BlockTimerStatHandle FTM_GEO_UPDATE("Geo Update");
LLTrace::BlockTimerStatHandle FTM_PIPELINE_CREATE("Pipeline Create");
LLTrace::BlockTimerStatHandle FTM_POOLRENDER("RenderPool");
LLTrace::BlockTimerStatHandle FTM_POOLS("Pools");
LLTrace::BlockTimerStatHandle FTM_DEFERRED_POOLRENDER("RenderPool (Deferred)");
LLTrace::BlockTimerStatHandle FTM_DEFERRED_POOLS("Pools (Deferred)");
LLTrace::BlockTimerStatHandle FTM_POST_DEFERRED_POOLRENDER("RenderPool (Post)");
LLTrace::BlockTimerStatHandle FTM_POST_DEFERRED_POOLS("Pools (Post)");
LLTrace::BlockTimerStatHandle FTM_RENDER_BLOOM_FBO("First FBO");
LLTrace::BlockTimerStatHandle FTM_STATESORT("Sort Draw State");
LLTrace::BlockTimerStatHandle FTM_PIPELINE("Pipeline");
LLTrace::BlockTimerStatHandle FTM_CLIENT_COPY("Client Copy");
LLTrace::BlockTimerStatHandle FTM_RENDER_DEFERRED("Deferred Shading");

LLTrace::BlockTimerStatHandle FTM_RENDER_UI_HUD("HUD");
LLTrace::BlockTimerStatHandle FTM_RENDER_UI_3D("3D");
LLTrace::BlockTimerStatHandle FTM_RENDER_UI_2D("2D");
LLTrace::BlockTimerStatHandle FTM_RENDER_UI_DEBUG_TEXT("Debug Text");
LLTrace::BlockTimerStatHandle FTM_RENDER_UI_SCENE_MON("Scene Mon");

static LLTrace::BlockTimerStatHandle FTM_STATESORT_DRAWABLE("Sort Drawables");
static LLTrace::BlockTimerStatHandle FTM_STATESORT_POSTSORT("Post Sort");

static LLStaticHashedString sTint("tint");
static LLStaticHashedString sAmbiance("ambiance");
static LLStaticHashedString sAlphaScale("alpha_scale");
static LLStaticHashedString sNormMat("norm_mat");
static LLStaticHashedString sOffset("offset");
static LLStaticHashedString sScreenRes("screenRes");
static LLStaticHashedString sDelta("delta");
static LLStaticHashedString sDistFactor("dist_factor");
static LLStaticHashedString sKern("kern");
static LLStaticHashedString sKernScale("kern_scale");

//----------------------------------------
std::string gPoolNames[] = 
{
	// Correspond to LLDrawpool enum render type
	"NONE",
	"POOL_SIMPLE",
	"POOL_GROUND",
	"POOL_FULLBRIGHT",
	"POOL_BUMP",
	"POOL_MATERIALS",
	"POOL_TERRAIN,"	
	"POOL_SKY",
	"POOL_WL_SKY",
	"POOL_TREE",
	"POOL_ALPHA_MASK",
	"POOL_FULLBRIGHT_ALPHA_MASK",
	"POOL_GRASS",
	"POOL_INVISIBLE",
	"POOL_AVATAR",
	"POOL_VOIDWATER",
	"POOL_WATER",
	"POOL_GLOW",
	"POOL_ALPHA"
};

void drawBox(const LLVector4a& c, const LLVector4a& r);
void drawBoxOutline(const LLVector3& pos, const LLVector3& size);
U32 nhpo2(U32 v);
LLVertexBuffer* ll_create_cube_vb(U32 type_mask, U32 usage);

void display_update_camera();
//----------------------------------------

S32		LLPipeline::sCompiles = 0;

bool	LLPipeline::sPickAvatar = true;
bool	LLPipeline::sDynamicLOD = true;
bool	LLPipeline::sShowHUDAttachments = true;
bool	LLPipeline::sRenderMOAPBeacons = false;
bool	LLPipeline::sRenderPhysicalBeacons = true;
bool	LLPipeline::sRenderScriptedBeacons = false;
bool	LLPipeline::sRenderScriptedTouchBeacons = true;
bool	LLPipeline::sRenderParticleBeacons = false;
bool	LLPipeline::sRenderSoundBeacons = false;
bool	LLPipeline::sRenderBeacons = false;
bool	LLPipeline::sRenderHighlight = true;
LLRender::eTexIndex LLPipeline::sRenderHighlightTextureChannel = LLRender::DIFFUSE_MAP;
bool	LLPipeline::sForceOldBakedUpload = false;
S32		LLPipeline::sUseOcclusion = 0;
bool	LLPipeline::sDelayVBUpdate = true;
bool	LLPipeline::sAutoMaskAlphaDeferred = true;
bool	LLPipeline::sAutoMaskAlphaNonDeferred = false;
bool	LLPipeline::sDisableShaders = false;
bool	LLPipeline::sRenderTransparentWater = true;
bool	LLPipeline::sRenderBump = true;
bool	LLPipeline::sBakeSunlight = false;
bool	LLPipeline::sNoAlpha = false;
bool	LLPipeline::sUseTriStrips = true;
bool	LLPipeline::sUseFarClip = true;
bool	LLPipeline::sShadowRender = false;
bool	LLPipeline::sWaterReflections = false;
bool	LLPipeline::sRenderGlow = false;
bool	LLPipeline::sReflectionRender = false;
bool    LLPipeline::sDistortionRender = false;
bool	LLPipeline::sImpostorRender = false;
bool	LLPipeline::sImpostorRenderAlphaDepthPass = false;
bool	LLPipeline::sUnderWaterRender = false;
bool	LLPipeline::sTextureBindTest = false;
bool	LLPipeline::sRenderFrameTest = false;
bool	LLPipeline::sRenderAttachedLights = true;
bool	LLPipeline::sRenderAttachedParticles = true;
bool	LLPipeline::sRenderDeferred = false;
bool    LLPipeline::sMemAllocationThrottled = false;
S32		LLPipeline::sVisibleLightCount = 0;
F32		LLPipeline::sMinRenderSize = 0.f;
bool	LLPipeline::sRenderingHUDs;
F32     LLPipeline::sDistortionWaterClipPlaneMargin = 1.0125f;
F32 LLPipeline::sVolumeSAFrame = 0.f; // ZK LBG

bool	LLPipeline::sRenderParticles; // <FS:LO> flag to hold correct, user selected, status of particles
// [SL:KB] - Patch: Render-TextureToggle (Catznip-4.0)
bool	LLPipeline::sRenderTextures = true;
// [/SL:KB]

// EventHost API LLPipeline listener.
static LLPipelineListener sPipelineListener;

static LLCullResult* sCull = NULL;

void validate_framebuffer_object();


bool addDeferredAttachments(LLRenderTarget& target)
{
	return target.addColorAttachment(GL_SRGB8_ALPHA8) && //specular
			target.addColorAttachment(GL_RGB10_A2); //normal+z
}

LLPipeline::LLPipeline() :
	mBackfaceCull(false),
	mMatrixOpCount(0),
	mTextureMatrixOps(0),
	mNumVisibleNodes(0),
	mNumVisibleFaces(0),

	mInitialized(false),
	mVertexShadersEnabled(false),
	mVertexShadersLoaded(0),
	mTransformFeedbackPrimitives(0),
	mRenderDebugFeatureMask(0),
	mRenderDebugMask(0),
	mOldRenderDebugMask(0),
	mMeshDirtyQueryObject(0),
	mGroupQ1Locked(false),
	mGroupQ2Locked(false),
	mResetVertexBuffers(false),
	mLastRebuildPool(NULL),
	mAlphaPool(NULL),
	mSkyPool(NULL),
	mTerrainPool(NULL),
	mWaterPool(NULL),
	mGroundPool(NULL),
	mSimplePool(NULL),
	mGrassPool(NULL),
	mAlphaMaskPool(NULL),
	mFullbrightAlphaMaskPool(NULL),
	mFullbrightPool(NULL),
	mInvisiblePool(NULL),
	mGlowPool(NULL),
	mBumpPool(NULL),
	mMaterialsPool(NULL),
	mWLSkyPool(NULL),
	mLightMask(0),
	mLightMovingMask(0),
	mLightingDetail(0),
	mScreenWidth(0),
	mScreenHeight(0)
{
	mNoiseMap = 0;
	mTrueNoiseMap = 0;
	mLightFunc = 0;

    for(U32 i = 0; i < 8; i++)
    {
        mHWLightColors[i] = LLColor4::black;
    }
}

void LLPipeline::connectRefreshCachedSettingsSafe(const std::string name)
{
	LLPointer<LLControlVariable> cntrl_ptr = gSavedSettings.getControl(name);
	if ( cntrl_ptr.isNull() )
	{
		LL_WARNS() << "Global setting name not found:" << name << LL_ENDL;
	}
	else
	{
		cntrl_ptr->getCommitSignal()->connect(boost::bind(&LLPipeline::refreshCachedSettings));
	}
}

void LLPipeline::init()
{
	refreshCachedSettings();

	gOctreeMaxCapacity = gSavedSettings.getU32("OctreeMaxNodeCapacity");
	gOctreeMinSize = gSavedSettings.getF32("OctreeMinimumNodeSize");
	sDynamicLOD = gSavedSettings.getBOOL("RenderDynamicLOD");
	sRenderBump = gSavedSettings.getBOOL("RenderObjectBump");
	sUseTriStrips = gSavedSettings.getBOOL("RenderUseTriStrips");
	LLVertexBuffer::sUseStreamDraw = gSavedSettings.getBOOL("RenderUseStreamVBO");
	// <FS:Ansariel> Vertex Array Objects are required in OpenGL core profile
	//LLVertexBuffer::sUseVAO = gSavedSettings.getBOOL("RenderUseVAO");
	LLVertexBuffer::sUseVAO = LLRender::sGLCoreProfile ? TRUE : gSavedSettings.getBOOL("RenderUseVAO");
	// </FS:Ansariel>
	LLVertexBuffer::sPreferStreamDraw = gSavedSettings.getBOOL("RenderPreferStreamDraw");
	sRenderAttachedLights = gSavedSettings.getBOOL("RenderAttachedLights");
	sRenderAttachedParticles = gSavedSettings.getBOOL("RenderAttachedParticles");

	sRenderMOAPBeacons = gSavedSettings.getBOOL("moapbeacon");
	sRenderPhysicalBeacons = gSavedSettings.getBOOL("physicalbeacon");
	sRenderScriptedBeacons = gSavedSettings.getBOOL("scriptsbeacon");
	sRenderScriptedTouchBeacons = gSavedSettings.getBOOL("scripttouchbeacon");
	sRenderParticleBeacons = gSavedSettings.getBOOL("particlesbeacon");
	sRenderSoundBeacons = gSavedSettings.getBOOL("soundsbeacon");
	sRenderBeacons = gSavedSettings.getBOOL("renderbeacons");
	sRenderHighlight = gSavedSettings.getBOOL("renderhighlights");

	mInitialized = true;
	
	stop_glerror();

	//create render pass pools
	getPool(LLDrawPool::POOL_ALPHA);
	getPool(LLDrawPool::POOL_SIMPLE);
	getPool(LLDrawPool::POOL_ALPHA_MASK);
	getPool(LLDrawPool::POOL_FULLBRIGHT_ALPHA_MASK);
	getPool(LLDrawPool::POOL_GRASS);
	getPool(LLDrawPool::POOL_FULLBRIGHT);
	getPool(LLDrawPool::POOL_INVISIBLE);
	getPool(LLDrawPool::POOL_BUMP);
	getPool(LLDrawPool::POOL_MATERIALS);
	getPool(LLDrawPool::POOL_GLOW);

	resetFrameStats();

	if (gSavedSettings.getBOOL("DisableAllRenderFeatures"))
	{
		clearAllRenderDebugFeatures();
	}
	else
	{
		setAllRenderDebugFeatures(); // By default, all debugging features on
	}
	clearAllRenderDebugDisplays(); // All debug displays off

	sRenderParticles = true; // <FS:LO> flag to hold correct, user selected, status of particles

	if (gSavedSettings.getBOOL("DisableAllRenderTypes"))
	{
		clearAllRenderTypes();
	}
	else
	{
		setAllRenderTypes(); // By default, all rendering types start enabled
		// Don't turn on ground when this is set
		// Mac Books with intel 950s need this
		if(!gSavedSettings.getBOOL("RenderGround"))
		{
			toggleRenderType(RENDER_TYPE_GROUND);
		}
	}

	// make sure RenderPerformanceTest persists (hackity hack hack)
	// disables non-object rendering (UI, sky, water, etc)
	if (gSavedSettings.getBOOL("RenderPerformanceTest"))
	{
		gSavedSettings.setBOOL("RenderPerformanceTest", FALSE);
		gSavedSettings.setBOOL("RenderPerformanceTest", TRUE);
	}

	mOldRenderDebugMask = mRenderDebugMask;

	mBackfaceCull = true;

	stop_glerror();
	
	// Enable features
		
	LLViewerShaderMgr::instance()->setShaders();

	stop_glerror();

	for (U32 i = 0; i < 2; ++i)
	{
		mSpotLightFade[i] = 1.f;
	}

	if (mCubeVB.isNull())
	{
		mCubeVB = ll_create_cube_vb(LLVertexBuffer::MAP_VERTEX, GL_STATIC_DRAW_ARB);
	}

	// <FS:Ansariel> Reset VB during TP
	//mDeferredVB = new LLVertexBuffer(DEFERRED_VB_MASK, 0);
	//mDeferredVB->allocateBuffer(8, 0, true);
	initDeferredVB();
	// </FS:Ansariel>
	setLightingDetail(-1);
	
	// <FS:Ansariel> FIRE-16829: Visual Artifacts with ALM enabled on AMD graphics
	initAuxiliaryVB();
	// </FS:Ansariel>

	//
	// Update all settings to trigger a cached settings refresh
	//
	connectRefreshCachedSettingsSafe("RenderAutoMaskAlphaDeferred");
	connectRefreshCachedSettingsSafe("RenderAutoMaskAlphaNonDeferred");
	connectRefreshCachedSettingsSafe("RenderUseFarClip");
	connectRefreshCachedSettingsSafe("RenderAvatarMaxNonImpostors");
	connectRefreshCachedSettingsSafe("RenderDelayVBUpdate");
	connectRefreshCachedSettingsSafe("UseOcclusion");
	connectRefreshCachedSettingsSafe("RenderAvatarVP");
	connectRefreshCachedSettingsSafe("WindLightUseAtmosShaders");
	connectRefreshCachedSettingsSafe("RenderDeferred");
	connectRefreshCachedSettingsSafe("RenderDeferredSunWash");
	connectRefreshCachedSettingsSafe("RenderFSAASamples");
	connectRefreshCachedSettingsSafe("RenderResolutionDivisor");
// [SL:KB] - Patch: Settings-RenderResolutionMultiplier | Checked: Catznip-5.4
	connectRefreshCachedSettingsSafe("RenderResolutionMultiplier");
// [/SL:KB]
	connectRefreshCachedSettingsSafe("RenderUIBuffer");
	connectRefreshCachedSettingsSafe("RenderShadowDetail");
	connectRefreshCachedSettingsSafe("RenderDeferredSSAO");
	connectRefreshCachedSettingsSafe("RenderShadowResolutionScale");
	connectRefreshCachedSettingsSafe("RenderLocalLights");
	connectRefreshCachedSettingsSafe("RenderDelayCreation");
//	connectRefreshCachedSettingsSafe("RenderAnimateRes"); <FS:Beq> FIRE-23122 BUG-225920 Remove broken RenderAnimateRes functionality.
	connectRefreshCachedSettingsSafe("FreezeTime");
	connectRefreshCachedSettingsSafe("DebugBeaconLineWidth");
	connectRefreshCachedSettingsSafe("RenderHighlightBrightness");
	connectRefreshCachedSettingsSafe("RenderHighlightColor");
	connectRefreshCachedSettingsSafe("RenderHighlightThickness");
	connectRefreshCachedSettingsSafe("RenderSpotLightsInNondeferred");
	connectRefreshCachedSettingsSafe("PreviewAmbientColor");
	connectRefreshCachedSettingsSafe("PreviewDiffuse0");
	connectRefreshCachedSettingsSafe("PreviewSpecular0");
	connectRefreshCachedSettingsSafe("PreviewDiffuse1");
	connectRefreshCachedSettingsSafe("PreviewSpecular1");
	connectRefreshCachedSettingsSafe("PreviewDiffuse2");
	connectRefreshCachedSettingsSafe("PreviewSpecular2");
	connectRefreshCachedSettingsSafe("PreviewDirection0");
	connectRefreshCachedSettingsSafe("PreviewDirection1");
	connectRefreshCachedSettingsSafe("PreviewDirection2");
	connectRefreshCachedSettingsSafe("RenderGlowMinLuminance");
	connectRefreshCachedSettingsSafe("RenderGlowMaxExtractAlpha");
	connectRefreshCachedSettingsSafe("RenderGlowWarmthAmount");
	connectRefreshCachedSettingsSafe("RenderGlowLumWeights");
	connectRefreshCachedSettingsSafe("RenderGlowWarmthWeights");
	connectRefreshCachedSettingsSafe("RenderGlowResolutionPow");
	connectRefreshCachedSettingsSafe("RenderGlowIterations");
	connectRefreshCachedSettingsSafe("RenderGlowWidth");
	connectRefreshCachedSettingsSafe("RenderGlowStrength");
	connectRefreshCachedSettingsSafe("RenderDepthOfField");
	connectRefreshCachedSettingsSafe("RenderDepthOfFieldInEditMode");
	//<FS:TS> FIRE-16251: Depth of Field does not work underwater
	connectRefreshCachedSettingsSafe("FSRenderDoFUnderwater");
	//</FS:TS> FIRE-16251
	connectRefreshCachedSettingsSafe("CameraFocusTransitionTime");
	connectRefreshCachedSettingsSafe("CameraFNumber");
	connectRefreshCachedSettingsSafe("CameraFocalLength");
	connectRefreshCachedSettingsSafe("CameraFieldOfView");
	connectRefreshCachedSettingsSafe("RenderShadowNoise");
	connectRefreshCachedSettingsSafe("RenderShadowBlurSize");
	connectRefreshCachedSettingsSafe("RenderSSAOScale");
	connectRefreshCachedSettingsSafe("RenderSSAOMaxScale");
	connectRefreshCachedSettingsSafe("RenderSSAOFactor");
	connectRefreshCachedSettingsSafe("RenderSSAOEffect");
	connectRefreshCachedSettingsSafe("RenderShadowOffsetError");
	connectRefreshCachedSettingsSafe("RenderShadowBiasError");
	connectRefreshCachedSettingsSafe("RenderShadowOffset");
	connectRefreshCachedSettingsSafe("RenderShadowBias");
	connectRefreshCachedSettingsSafe("RenderSpotShadowOffset");
	connectRefreshCachedSettingsSafe("RenderSpotShadowBias");
	connectRefreshCachedSettingsSafe("RenderEdgeDepthCutoff");
	connectRefreshCachedSettingsSafe("RenderEdgeNormCutoff");
	connectRefreshCachedSettingsSafe("RenderShadowGaussian");
	connectRefreshCachedSettingsSafe("RenderShadowBlurDistFactor");
	connectRefreshCachedSettingsSafe("RenderDeferredAtmospheric");
	connectRefreshCachedSettingsSafe("RenderReflectionDetail");
	connectRefreshCachedSettingsSafe("RenderHighlightFadeTime");
	connectRefreshCachedSettingsSafe("RenderShadowClipPlanes");
	connectRefreshCachedSettingsSafe("RenderShadowOrthoClipPlanes");
	connectRefreshCachedSettingsSafe("RenderShadowNearDist");
	connectRefreshCachedSettingsSafe("RenderFarClip");
	connectRefreshCachedSettingsSafe("RenderShadowSplitExponent");
	connectRefreshCachedSettingsSafe("RenderShadowErrorCutoff");
	connectRefreshCachedSettingsSafe("RenderShadowFOVCutoff");
	connectRefreshCachedSettingsSafe("CameraOffset");
	connectRefreshCachedSettingsSafe("CameraMaxCoF");
	connectRefreshCachedSettingsSafe("CameraDoFResScale");
	connectRefreshCachedSettingsSafe("RenderAutoHideSurfaceAreaLimit");
	gSavedSettings.getControl("RenderAutoHideSurfaceAreaLimit")->getCommitSignal()->connect(boost::bind(&LLPipeline::refreshCachedSettings));
	connectRefreshCachedSettingsSafe("FSRenderVignette");	// <FS:CR> Import Vignette from Exodus
	// <FS:Ansariel> Make change to RenderAttachedLights & RenderAttachedParticles instant
	connectRefreshCachedSettingsSafe("RenderAttachedLights");
	connectRefreshCachedSettingsSafe("RenderAttachedParticles");
	// </FS:Ansariel>
}

LLPipeline::~LLPipeline()
{

}

void LLPipeline::cleanup()
{
	assertInitialized();

	mGroupQ1.clear() ;
	mGroupQ2.clear() ;

	for(pool_set_t::iterator iter = mPools.begin();
		iter != mPools.end(); )
	{
		pool_set_t::iterator curiter = iter++;
		LLDrawPool* poolp = *curiter;
		if (poolp->isFacePool())
		{
			LLFacePool* face_pool = (LLFacePool*) poolp;
			if (face_pool->mReferences.empty())
			{
				mPools.erase(curiter);
				removeFromQuickLookup( poolp );
				delete poolp;
			}
		}
		else
		{
			mPools.erase(curiter);
			removeFromQuickLookup( poolp );
			delete poolp;
		}
	}
	
	if (!mTerrainPools.empty())
	{
		LL_WARNS() << "Terrain Pools not cleaned up" << LL_ENDL;
	}
	if (!mTreePools.empty())
	{
		LL_WARNS() << "Tree Pools not cleaned up" << LL_ENDL;
	}
		
	delete mAlphaPool;
	mAlphaPool = NULL;
	delete mSkyPool;
	mSkyPool = NULL;
	delete mTerrainPool;
	mTerrainPool = NULL;
	delete mWaterPool;
	mWaterPool = NULL;
	delete mGroundPool;
	mGroundPool = NULL;
	delete mSimplePool;
	mSimplePool = NULL;
	delete mFullbrightPool;
	mFullbrightPool = NULL;
	delete mInvisiblePool;
	mInvisiblePool = NULL;
	delete mGlowPool;
	mGlowPool = NULL;
	delete mBumpPool;
	mBumpPool = NULL;
	// don't delete wl sky pool it was handled above in the for loop
	//delete mWLSkyPool;
	mWLSkyPool = NULL;

	releaseGLBuffers();

	mFaceSelectImagep = NULL;

	mMovedBridge.clear();

	mInitialized = false;

	// <FS:Ansariel> FIRE-16829: Visual Artifacts with ALM enabled on AMD graphics
	mAuxiliaryVB = NULL;

	mDeferredVB = NULL;

	mCubeVB = NULL;
}

//============================================================================

void LLPipeline::destroyGL() 
{
	stop_glerror();
	unloadShaders();
	mHighlightFaces.clear();
	
	resetDrawOrders();

	resetVertexBuffers();

	releaseGLBuffers();

	if (LLVertexBuffer::sEnableVBOs)
	{
		LLVertexBuffer::sEnableVBOs = FALSE;
	}

	if (mMeshDirtyQueryObject)
	{
		glDeleteQueriesARB(1, &mMeshDirtyQueryObject);
		mMeshDirtyQueryObject = 0;
	}
}

static LLTrace::BlockTimerStatHandle FTM_RESIZE_SCREEN_TEXTURE("Resize Screen Texture");

//static
void LLPipeline::throttleNewMemoryAllocation(bool disable)
{
	if(sMemAllocationThrottled != disable)
	{
		sMemAllocationThrottled = disable ;

		if(sMemAllocationThrottled)
		{
			//send out notification
			// <FS:Ansariel> Disable annoying notification
			//LLNotification::Params params("LowMemory");
			//LLNotifications::instance().add(params);
			// </FS:Ansariel>

			//release some memory.
		}
	}
}

void LLPipeline::requestResizeScreenTexture()
{
    gResizeScreenTexture = TRUE;
}

void LLPipeline::requestResizeShadowTexture()
{
    gResizeShadowTexture = TRUE;
}

void LLPipeline::resizeShadowTexture()
{
    releaseShadowTargets();
    allocateShadowBuffer(mScreenWidth, mScreenHeight);
    gResizeShadowTexture = FALSE;
}

void LLPipeline::resizeScreenTexture()
{
	LL_RECORD_BLOCK_TIME(FTM_RESIZE_SCREEN_TEXTURE);
	if (gPipeline.canUseVertexShaders() && assertInitialized())
	{
		GLuint resX = gViewerWindow->getWorldViewWidthRaw();
		GLuint resY = gViewerWindow->getWorldViewHeightRaw();
	
// [SL:KB] - Patch: Settings-RenderResolutionMultiplier | Checked: Catznip-5.4
		if ( (RenderResolutionDivisor > 1) && (RenderResolutionDivisor < resX) && (RenderResolutionDivisor < resY) )
		{
			resX /= RenderResolutionDivisor;
			resY /= RenderResolutionDivisor;
		}
		else if (RenderResolutionMultiplier > 0.f && RenderResolutionMultiplier < 1.f)
		{
			resX *= RenderResolutionMultiplier;
			resY *= RenderResolutionMultiplier;
		}
// [/SL:KB]

		if (gResizeScreenTexture || (resX != mScreen.getWidth()) || (resY != mScreen.getHeight()))
		{
			releaseScreenBuffers();
            releaseShadowTargets();
		    allocateScreenBuffer(resX,resY);
            gResizeScreenTexture = FALSE;
				}
			}
}

void LLPipeline::allocatePhysicsBuffer()
{
	GLuint resX = gViewerWindow->getWorldViewWidthRaw();
	GLuint resY = gViewerWindow->getWorldViewHeightRaw();

	if (mPhysicsDisplay.getWidth() != resX || mPhysicsDisplay.getHeight() != resY)
	{
		mPhysicsDisplay.allocate(resX, resY, GL_RGBA, TRUE, FALSE, LLTexUnit::TT_RECT_TEXTURE, FALSE);
	}
}

bool LLPipeline::allocateScreenBuffer(U32 resX, U32 resY)
{
	refreshCachedSettings();
	
	bool save_settings = sRenderDeferred;
	if (save_settings)
	{
		// Set this flag in case we crash while resizing window or allocating space for deferred rendering targets
		gSavedSettings.setBOOL("RenderInitError", TRUE);
		gSavedSettings.saveToFile( gSavedSettings.getString("ClientSettingsFile"), TRUE );
	}

	eFBOStatus ret = doAllocateScreenBuffer(resX, resY);

	if (save_settings)
	{
		// don't disable shaders on next session
		gSavedSettings.setBOOL("RenderInitError", FALSE);
		gSavedSettings.saveToFile( gSavedSettings.getString("ClientSettingsFile"), TRUE );
	}
	
	if (ret == FBO_FAILURE)
	{ //FAILSAFE: screen buffer allocation failed, disable deferred rendering if it's enabled
		//NOTE: if the session closes successfully after this call, deferred rendering will be 
		// disabled on future sessions
		if (LLPipeline::sRenderDeferred)
		{
			LL_WARNS() << "Couldn't allocate screen buffer - Deferred rendering disabled" << LL_ENDL; // FS:Ansariel> FIRE-20305: Debug output
			gSavedSettings.setBOOL("RenderDeferred", FALSE);
			LLPipeline::refreshCachedSettings();
		}
	}

	return ret == FBO_SUCCESS_FULLRES;
}


LLPipeline::eFBOStatus LLPipeline::doAllocateScreenBuffer(U32 resX, U32 resY)
{
	// try to allocate screen buffers at requested resolution and samples
	// - on failure, shrink number of samples and try again
	// - if not multisampled, shrink resolution and try again (favor X resolution over Y)
	// Make sure to call "releaseScreenBuffers" after each failure to cleanup the partially loaded state

	U32 samples = RenderFSAASamples;

	eFBOStatus ret = FBO_SUCCESS_FULLRES;
	if (!allocateScreenBuffer(resX, resY, samples))
	{
		//failed to allocate at requested specification, return false
		ret = FBO_FAILURE;

		releaseScreenBuffers();
		//reduce number of samples 
		while (samples > 0)
		{
			samples /= 2;
			if (allocateScreenBuffer(resX, resY, samples))
			{ //success
				return FBO_SUCCESS_LOWRES;
			}
			releaseScreenBuffers();
		}

		samples = 0;

		//reduce resolution
		while (resY > 0 && resX > 0)
		{
			resY /= 2;
			if (allocateScreenBuffer(resX, resY, samples))
			{
				return FBO_SUCCESS_LOWRES;
			}
			releaseScreenBuffers();

			resX /= 2;
			if (allocateScreenBuffer(resX, resY, samples))
			{
				return FBO_SUCCESS_LOWRES;
			}
			releaseScreenBuffers();
		}

		LL_WARNS() << "Unable to allocate screen buffer at any resolution!" << LL_ENDL;
	}

	return ret;
}

bool LLPipeline::allocateScreenBuffer(U32 resX, U32 resY, U32 samples)
{
	refreshCachedSettings();

	// remember these dimensions
	mScreenWidth = resX;
	mScreenHeight = resY;
	
	U32 res_mod = RenderResolutionDivisor;

	//<FS:TS> FIRE-7066: RenderResolutionDivisor broken if higher than
	//		smallest screen dimension
	if (res_mod >= resX)
	{
		res_mod = resX - 1;
	}
	if (res_mod >= resY)
	{
		res_mod = resY - 1;
	}
	//</FS:TS> FIRE-7066

	if (res_mod > 1 && res_mod < resX && res_mod < resY)
	{
		resX /= res_mod;
		resY /= res_mod;
	}
// [SL:KB] - Patch: Settings-RenderResolutionMultiplier | Checked: Catznip-5.4
	else if (RenderResolutionMultiplier > 0.f && RenderResolutionMultiplier < 1.f)
	{
		resX *= RenderResolutionMultiplier;
		resY *= RenderResolutionMultiplier;
	}
// [/SL:KB]

	if (RenderUIBuffer)
	{
		if (!mUIScreen.allocate(resX,resY, GL_RGBA, FALSE, FALSE, LLTexUnit::TT_RECT_TEXTURE, FALSE))
		{
			return false;
		}
	}	

	if (LLPipeline::sRenderDeferred)
	{
		S32 shadow_detail = RenderShadowDetail;
		bool ssao = RenderDeferredSSAO;
		
		const U32 occlusion_divisor = 3;

		//allocate deferred rendering color buffers
		if (!mDeferredScreen.allocate(resX, resY, GL_SRGB8_ALPHA8, TRUE, TRUE, LLTexUnit::TT_RECT_TEXTURE, FALSE, samples)) return false;
		if (!mDeferredDepth.allocate(resX, resY, 0, TRUE, FALSE, LLTexUnit::TT_RECT_TEXTURE, FALSE, samples)) return false;
		if (!mOcclusionDepth.allocate(resX/occlusion_divisor, resY/occlusion_divisor, 0, TRUE, FALSE, LLTexUnit::TT_RECT_TEXTURE, FALSE, samples)) return false;
		if (!addDeferredAttachments(mDeferredScreen)) return false;
	
		GLuint screenFormat = GL_RGBA16;
		if (gGLManager.mIsATI)
		{
			screenFormat = GL_RGBA12;
		}

		if (gGLManager.mGLVersion < 4.f && gGLManager.mIsNVIDIA)
		{
			screenFormat = GL_RGBA16F_ARB;
		}
        
		if (!mScreen.allocate(resX, resY, screenFormat, FALSE, FALSE, LLTexUnit::TT_RECT_TEXTURE, FALSE, samples)) return false;
		if (samples > 0)
		{
			if (!mFXAABuffer.allocate(resX, resY, GL_RGBA, FALSE, FALSE, LLTexUnit::TT_TEXTURE, FALSE, samples)) return false;
		}
		else
		{
			mFXAABuffer.release();
		}
		
		if (shadow_detail > 0 || ssao || RenderDepthOfField || samples > 0)
		{ //only need mDeferredLight for shadows OR ssao OR dof OR fxaa
			if (!mDeferredLight.allocate(resX, resY, GL_RGBA, FALSE, FALSE, LLTexUnit::TT_RECT_TEXTURE, FALSE)) return false;
		}
		else
		{
			mDeferredLight.release();
		}

        allocateShadowBuffer(resX, resY);

        //HACK make screenbuffer allocations start failing after 30 seconds
        if (gSavedSettings.getBOOL("SimulateFBOFailure"))
        {
            return false;
        }
    }
    else
    {
        mDeferredLight.release();

        releaseShadowTargets();

		mFXAABuffer.release();
		mScreen.release();
		mDeferredScreen.release(); //make sure to release any render targets that share a depth buffer with mDeferredScreen first
		mDeferredDepth.release();
		mOcclusionDepth.release();
						
		if (!mScreen.allocate(resX, resY, GL_RGBA, TRUE, TRUE, LLTexUnit::TT_RECT_TEXTURE, FALSE)) return false;		
	}
	
	if (LLPipeline::sRenderDeferred)
	{ //share depth buffer between deferred targets
		mDeferredScreen.shareDepthBuffer(mScreen);
	}

	gGL.getTexUnit(0)->disable();

	stop_glerror();

	return true;
}

// must be even to avoid a stripe in the horizontal shadow blur
inline U32 BlurHappySize(U32 x, F32 scale) { return U32( x * scale + 16.0f) & ~0xF; }

bool LLPipeline::allocateShadowBuffer(U32 resX, U32 resY)
{
	refreshCachedSettings();
	
	if (LLPipeline::sRenderDeferred)
	{
		S32 shadow_detail = RenderShadowDetail;

		const U32 occlusion_divisor = 3;

		F32 scale = llmax(0.f,RenderShadowResolutionScale);
		U32 sun_shadow_map_width  = BlurHappySize(resX, scale);
		U32 sun_shadow_map_height = BlurHappySize(resY, scale);

		if (shadow_detail > 0)
		{ //allocate 4 sun shadow maps
			for (U32 i = 0; i < 4; i++)
			{
				if (!mShadow[i].allocate(sun_shadow_map_width, sun_shadow_map_height, 0, TRUE, FALSE, LLTexUnit::TT_TEXTURE))
                {
                    return false;
                }

                if (!mShadowOcclusion[i].allocate(sun_shadow_map_width/occlusion_divisor, sun_shadow_map_height/occlusion_divisor, 0, TRUE, FALSE, LLTexUnit::TT_TEXTURE))
                {
                    return false;
                }
			}
		}
		else
		{
			for (U32 i = 0; i < 4; i++)
			{
                releaseShadowTarget(i);
			}
		}

		U32 width = (U32) (resX*scale);
		U32 height = width;

		if (shadow_detail > 1)
		{ //allocate two spot shadow maps
			U32 spot_shadow_map_width = width;
            U32 spot_shadow_map_height = height;
			for (U32 i = 4; i < 6; i++)
			{
                if (!mShadow[i].allocate(spot_shadow_map_width, spot_shadow_map_height, 0, TRUE, FALSE))
		{
                    return false;
			}
                if (!mShadowOcclusion[i].allocate(spot_shadow_map_width/occlusion_divisor, height/occlusion_divisor, 0, TRUE, FALSE))
		{
			return false;
		}
	}
        }
	else
	{
            for (U32 i = 4; i < 6; i++)
		{
                releaseShadowTarget(i);
		}
	}
	}

	return true;
}

//static
void LLPipeline::updateRenderTransparentWater()
{
	sRenderTransparentWater = gSavedSettings.getBOOL("RenderTransparentWater");
}

//static
void LLPipeline::updateRenderBump()
{
	sRenderBump = gSavedSettings.getBOOL("RenderObjectBump");
}

// static
void LLPipeline::updateRenderDeferred()
{
<<<<<<< HEAD
	bool deferred = (bool(RenderDeferred && 
					 LLRenderTarget::sUseFBO &&
					 LLFeatureManager::getInstance()->isFeatureAvailable("RenderDeferred") &&	 
					 LLPipeline::sRenderTransparentWater &&
					 LLPipeline::sRenderBump &&
					 RenderAvatarVP &&
					 WindLightUseAtmosShaders)) &&
					!gUseWireframe;
=======
    sRenderDeferred = !gUseWireframe &&
                      RenderDeferred &&
                      LLRenderTarget::sUseFBO &&
                      LLPipeline::sRenderBump &&
                      RenderAvatarVP &&
                      WindLightUseAtmosShaders &&
                      (bool) LLFeatureManager::getInstance()->isFeatureAvailable("RenderDeferred");
>>>>>>> df21feb3

    exoPostProcess::instance().ExodusRenderPostUpdate(); // <FS:CR> Import Vignette from Exodus
}

// static
void LLPipeline::refreshCachedSettings()
{
	LLPipeline::sAutoMaskAlphaDeferred = gSavedSettings.getBOOL("RenderAutoMaskAlphaDeferred");
	LLPipeline::sAutoMaskAlphaNonDeferred = gSavedSettings.getBOOL("RenderAutoMaskAlphaNonDeferred");
	LLPipeline::sUseFarClip = gSavedSettings.getBOOL("RenderUseFarClip");
	LLVOAvatar::sMaxNonImpostors = gSavedSettings.getU32("RenderAvatarMaxNonImpostors");
	LLVOAvatar::updateImpostorRendering(LLVOAvatar::sMaxNonImpostors);
	LLPipeline::sDelayVBUpdate = gSavedSettings.getBOOL("RenderDelayVBUpdate");
	// <FS:Ansariel> Make change to RenderAttachedLights & RenderAttachedParticles instant
	LLPipeline::sRenderAttachedLights = gSavedSettings.getBOOL("RenderAttachedLights");
	LLPipeline::sRenderAttachedParticles = gSavedSettings.getBOOL("RenderAttachedParticles");
	// </FS:Ansariel>

	LLPipeline::sUseOcclusion = 
			(!gUseWireframe
			&& LLGLSLShader::sNoFixedFunction
			&& LLFeatureManager::getInstance()->isFeatureAvailable("UseOcclusion") 
			&& gSavedSettings.getBOOL("UseOcclusion") 
			&& gGLManager.mHasOcclusionQuery) ? 2 : 0;
	
	RenderAvatarVP = gSavedSettings.getBOOL("RenderAvatarVP");
	WindLightUseAtmosShaders = gSavedSettings.getBOOL("WindLightUseAtmosShaders");
	RenderDeferred = gSavedSettings.getBOOL("RenderDeferred");
	RenderDeferredSunWash = gSavedSettings.getF32("RenderDeferredSunWash");
	RenderFSAASamples = gSavedSettings.getU32("RenderFSAASamples");
	RenderResolutionDivisor = gSavedSettings.getU32("RenderResolutionDivisor");
// [SL:KB] - Patch: Settings-RenderResolutionMultiplier | Checked: Catznip-5.4
	RenderResolutionMultiplier = gSavedSettings.getF32("RenderResolutionMultiplier");
// [/SL:KB]
	RenderUIBuffer = gSavedSettings.getBOOL("RenderUIBuffer");
	RenderShadowDetail = gSavedSettings.getS32("RenderShadowDetail");
	RenderDeferredSSAO = gSavedSettings.getBOOL("RenderDeferredSSAO");
	RenderShadowResolutionScale = gSavedSettings.getF32("RenderShadowResolutionScale");
	RenderLocalLights = gSavedSettings.getBOOL("RenderLocalLights");
	RenderDelayCreation = gSavedSettings.getBOOL("RenderDelayCreation");
//	RenderAnimateRes = gSavedSettings.getBOOL("RenderAnimateRes"); <FS:Beq> FIRE-23122 BUG-225920 Remove broken RenderAnimateRes functionality.
	FreezeTime = gSavedSettings.getBOOL("FreezeTime");
	DebugBeaconLineWidth = gSavedSettings.getS32("DebugBeaconLineWidth");
	RenderHighlightBrightness = gSavedSettings.getF32("RenderHighlightBrightness");
	RenderHighlightColor = gSavedSettings.getColor4("RenderHighlightColor");
	RenderHighlightThickness = gSavedSettings.getF32("RenderHighlightThickness");
	RenderSpotLightsInNondeferred = gSavedSettings.getBOOL("RenderSpotLightsInNondeferred");
	PreviewAmbientColor = gSavedSettings.getColor4("PreviewAmbientColor");
	PreviewDiffuse0 = gSavedSettings.getColor4("PreviewDiffuse0");
	PreviewSpecular0 = gSavedSettings.getColor4("PreviewSpecular0");
	PreviewDiffuse1 = gSavedSettings.getColor4("PreviewDiffuse1");
	PreviewSpecular1 = gSavedSettings.getColor4("PreviewSpecular1");
	PreviewDiffuse2 = gSavedSettings.getColor4("PreviewDiffuse2");
	PreviewSpecular2 = gSavedSettings.getColor4("PreviewSpecular2");
	PreviewDirection0 = gSavedSettings.getVector3("PreviewDirection0");
	PreviewDirection1 = gSavedSettings.getVector3("PreviewDirection1");
	PreviewDirection2 = gSavedSettings.getVector3("PreviewDirection2");
	RenderGlowMinLuminance = gSavedSettings.getF32("RenderGlowMinLuminance");
	RenderGlowMaxExtractAlpha = gSavedSettings.getF32("RenderGlowMaxExtractAlpha");
	RenderGlowWarmthAmount = gSavedSettings.getF32("RenderGlowWarmthAmount");
	RenderGlowLumWeights = gSavedSettings.getVector3("RenderGlowLumWeights");
	RenderGlowWarmthWeights = gSavedSettings.getVector3("RenderGlowWarmthWeights");
	RenderGlowResolutionPow = gSavedSettings.getS32("RenderGlowResolutionPow");
	RenderGlowIterations = gSavedSettings.getS32("RenderGlowIterations");
	RenderGlowWidth = gSavedSettings.getF32("RenderGlowWidth");
	RenderGlowStrength = gSavedSettings.getF32("RenderGlowStrength");
	RenderDepthOfField = gSavedSettings.getBOOL("RenderDepthOfField");
	RenderDepthOfFieldInEditMode = gSavedSettings.getBOOL("RenderDepthOfFieldInEditMode");
	//<FS:TS> FIRE-16251: Depth of Field does not work underwater
	FSRenderDepthOfFieldUnderwater = gSavedSettings.getBOOL("FSRenderDoFUnderwater");
	//</FS:TS> FIRE-16251
	CameraFocusTransitionTime = gSavedSettings.getF32("CameraFocusTransitionTime");
	CameraFNumber = gSavedSettings.getF32("CameraFNumber");
	CameraFocalLength = gSavedSettings.getF32("CameraFocalLength");
	CameraFieldOfView = gSavedSettings.getF32("CameraFieldOfView");
	RenderShadowNoise = gSavedSettings.getF32("RenderShadowNoise");
	RenderShadowBlurSize = gSavedSettings.getF32("RenderShadowBlurSize");
	RenderSSAOScale = gSavedSettings.getF32("RenderSSAOScale");
	RenderSSAOMaxScale = gSavedSettings.getU32("RenderSSAOMaxScale");
	RenderSSAOFactor = gSavedSettings.getF32("RenderSSAOFactor");
	RenderSSAOEffect = gSavedSettings.getVector3("RenderSSAOEffect");
	RenderShadowOffsetError = gSavedSettings.getF32("RenderShadowOffsetError");
	RenderShadowBiasError = gSavedSettings.getF32("RenderShadowBiasError");
	RenderShadowOffset = gSavedSettings.getF32("RenderShadowOffset");
	RenderShadowBias = gSavedSettings.getF32("RenderShadowBias");
	RenderSpotShadowOffset = gSavedSettings.getF32("RenderSpotShadowOffset");
	RenderSpotShadowBias = gSavedSettings.getF32("RenderSpotShadowBias");
	RenderEdgeDepthCutoff = gSavedSettings.getF32("RenderEdgeDepthCutoff");
	RenderEdgeNormCutoff = gSavedSettings.getF32("RenderEdgeNormCutoff");
	RenderShadowGaussian = gSavedSettings.getVector3("RenderShadowGaussian");
	RenderShadowBlurDistFactor = gSavedSettings.getF32("RenderShadowBlurDistFactor");
	RenderDeferredAtmospheric = gSavedSettings.getBOOL("RenderDeferredAtmospheric");
	RenderReflectionDetail = gSavedSettings.getS32("RenderReflectionDetail");
	RenderHighlightFadeTime = gSavedSettings.getF32("RenderHighlightFadeTime");
	RenderShadowClipPlanes = gSavedSettings.getVector3("RenderShadowClipPlanes");
	RenderShadowOrthoClipPlanes = gSavedSettings.getVector3("RenderShadowOrthoClipPlanes");
	RenderShadowNearDist = gSavedSettings.getVector3("RenderShadowNearDist");
	RenderFarClip = gSavedSettings.getF32("RenderFarClip");
	RenderShadowSplitExponent = gSavedSettings.getVector3("RenderShadowSplitExponent");
	RenderShadowErrorCutoff = gSavedSettings.getF32("RenderShadowErrorCutoff");
	RenderShadowFOVCutoff = gSavedSettings.getF32("RenderShadowFOVCutoff");
	CameraOffset = gSavedSettings.getBOOL("CameraOffset");
	CameraMaxCoF = gSavedSettings.getF32("CameraMaxCoF");
	CameraDoFResScale = gSavedSettings.getF32("CameraDoFResScale");
	exoPostProcess::instance().ExodusRenderPostSettingsUpdate();	// <FS:CR> Import Vignette from Exodus

	RenderAutoHideSurfaceAreaLimit = gSavedSettings.getF32("RenderAutoHideSurfaceAreaLimit");
	RenderSpotLight = nullptr;
	updateRenderDeferred();
}

void LLPipeline::releaseGLBuffers()
{
	assertInitialized();
	
	if (mNoiseMap)
	{
		LLImageGL::deleteTextures(1, &mNoiseMap);
		mNoiseMap = 0;
	}

	if (mTrueNoiseMap)
	{
		LLImageGL::deleteTextures(1, &mTrueNoiseMap);
		mTrueNoiseMap = 0;
	}

	releaseLUTBuffers();

	mWaterRef.release();
	mWaterDis.release();
    mBake.release();
	mHighlight.release();
	
	for (U32 i = 0; i < 3; i++)
	{
		mGlow[i].release();
	}

	releaseScreenBuffers();

	gBumpImageList.destroyGL();
	LLVOAvatar::resetImpostors();
}

void LLPipeline::releaseLUTBuffers()
{
	if (mLightFunc)
	{
		LLImageGL::deleteTextures(1, &mLightFunc);
		mLightFunc = 0;
	}
}

void LLPipeline::releaseShadowBuffers()
{
    releaseShadowTargets();
}

void LLPipeline::releaseScreenBuffers()
{
	mUIScreen.release();
	mScreen.release();
	mFXAABuffer.release();
	mPhysicsDisplay.release();
	mDeferredScreen.release();
	mDeferredDepth.release();
	mDeferredLight.release();
	mOcclusionDepth.release();
}
		
		
void LLPipeline::releaseShadowTarget(U32 index)
{
    mShadow[index].release();
    mShadowOcclusion[index].release();
}

void LLPipeline::releaseShadowTargets()
{
	for (U32 i = 0; i < 6; i++)
	{
        releaseShadowTarget(i);
	}
}

void LLPipeline::createGLBuffers()
{
	stop_glerror();
	assertInitialized();

	updateRenderDeferred();
	if (LLPipeline::sWaterReflections)
	{ //water reflection texture
		U32 res = (U32) llmax(gSavedSettings.getS32("RenderWaterRefResolution"), 512);
		mWaterRef.allocate(res,res,GL_RGBA,TRUE,FALSE);
        mWaterDis.allocate(res,res,GL_RGBA,TRUE,FALSE,LLTexUnit::TT_TEXTURE);
	}

    // Use FBO for bake tex
    // <FS:Ansariel> Allow higher resolution rendering in mesh render preview
    //mBake.allocate(512, 512, GL_RGBA, TRUE, FALSE, LLTexUnit::TT_TEXTURE, true); // SL-12781 Build > Upload > Model; 3D Preview
    mBake.allocate(1024, 1024, GL_RGBA, true, false, LLTexUnit::TT_TEXTURE, true); // SL-12781 Build > Upload > Model; 3D Preview
    // <FS:Ansariel>

	mHighlight.allocate(256,256,GL_RGBA, FALSE, FALSE);

	stop_glerror();

	GLuint resX = gViewerWindow->getWorldViewWidthRaw();
	GLuint resY = gViewerWindow->getWorldViewHeightRaw();

    // allocate screen space glow buffers
    const U32 glow_res = llmax(1, llmin(512, 1 << gSavedSettings.getS32("RenderGlowResolutionPow")));
    for (U32 i = 0; i < 3; i++)
    {
        mGlow[i].allocate(512, glow_res, GL_RGBA, FALSE, FALSE);
    }

    allocateScreenBuffer(resX, resY);
    mScreenWidth = 0;
    mScreenHeight = 0;

    if (sRenderDeferred)
    {
		if (!mNoiseMap)
		{
			const U32 noiseRes = 128;
			LLVector3 noise[noiseRes*noiseRes];

			F32 scaler = gSavedSettings.getF32("RenderDeferredNoise")/100.f;
			for (U32 i = 0; i < noiseRes*noiseRes; ++i)
			{
				noise[i] = LLVector3(ll_frand()-0.5f, ll_frand()-0.5f, 0.f);
				noise[i].normVec();
				noise[i].mV[2] = ll_frand()*scaler+1.f-scaler/2.f;
			}

			LLImageGL::generateTextures(1, &mNoiseMap);
			
			gGL.getTexUnit(0)->bindManual(LLTexUnit::TT_TEXTURE, mNoiseMap);
			LLImageGL::setManualImage(LLTexUnit::getInternalType(LLTexUnit::TT_TEXTURE), 0, GL_RGB16F_ARB, noiseRes, noiseRes, GL_RGB, GL_FLOAT, noise, false);
			gGL.getTexUnit(0)->setTextureFilteringOption(LLTexUnit::TFO_POINT);
		}

		if (!mTrueNoiseMap)
		{
			const U32 noiseRes = 128;
			F32 noise[noiseRes*noiseRes*3];
			for (U32 i = 0; i < noiseRes*noiseRes*3; i++)
			{
				noise[i] = ll_frand()*2.0-1.0;
			}

			LLImageGL::generateTextures(1, &mTrueNoiseMap);
			gGL.getTexUnit(0)->bindManual(LLTexUnit::TT_TEXTURE, mTrueNoiseMap);
			LLImageGL::setManualImage(LLTexUnit::getInternalType(LLTexUnit::TT_TEXTURE), 0, GL_RGB16F_ARB, noiseRes, noiseRes, GL_RGB,GL_FLOAT, noise, false);
			gGL.getTexUnit(0)->setTextureFilteringOption(LLTexUnit::TFO_POINT);
		}

		createLUTBuffers();
	}

	gBumpImageList.restoreGL();
}

F32 lerpf(F32 a, F32 b, F32 w)
{
	return a + w * (b - a);
}

void LLPipeline::createLUTBuffers()
{
	if (sRenderDeferred)
	{
		if (!mLightFunc)
		{
			U32 lightResX = gSavedSettings.getU32("RenderSpecularResX");
			U32 lightResY = gSavedSettings.getU32("RenderSpecularResY");
			F32* ls = new F32[lightResX*lightResY];
			F32 specExp = gSavedSettings.getF32("RenderSpecularExponent");
            // Calculate the (normalized) blinn-phong specular lookup texture. (with a few tweaks)
			for (U32 y = 0; y < lightResY; ++y)
			{
				for (U32 x = 0; x < lightResX; ++x)
				{
					ls[y*lightResX+x] = 0;
					F32 sa = (F32) x/(lightResX-1);
					F32 spec = (F32) y/(lightResY-1);
					F32 n = spec * spec * specExp;
					
					// Nothing special here.  Just your typical blinn-phong term.
					spec = powf(sa, n);
					
					// Apply our normalization function.
					// Note: This is the full equation that applies the full normalization curve, not an approximation.
					// This is fine, given we only need to create our LUT once per buffer initialization.
					spec *= (((n + 2) * (n + 4)) / (8 * F_PI * (powf(2, -n/2) + n)));

					// Since we use R16F, we no longer have a dynamic range issue we need to work around here.
					// Though some older drivers may not like this, newer drivers shouldn't have this problem.
					ls[y*lightResX+x] = spec;
				}
			}
			
			U32 pix_format = GL_R16F;
#if LL_DARWIN
			// Need to work around limited precision with 10.6.8 and older drivers
			//
			pix_format = GL_R32F;
#endif
			LLImageGL::generateTextures(1, &mLightFunc);
			gGL.getTexUnit(0)->bindManual(LLTexUnit::TT_TEXTURE, mLightFunc);
			LLImageGL::setManualImage(LLTexUnit::getInternalType(LLTexUnit::TT_TEXTURE), 0, pix_format, lightResX, lightResY, GL_RED, GL_FLOAT, ls, false);
			gGL.getTexUnit(0)->setTextureAddressMode(LLTexUnit::TAM_CLAMP);
			gGL.getTexUnit(0)->setTextureFilteringOption(LLTexUnit::TFO_TRILINEAR);
			glTexParameteri(GL_TEXTURE_2D, GL_TEXTURE_MAG_FILTER, GL_LINEAR);
			glTexParameteri(GL_TEXTURE_2D, GL_TEXTURE_MIN_FILTER, GL_NEAREST);
			
			delete [] ls;
		}
	}
}


void LLPipeline::restoreGL()
{
	assertInitialized();

	if (mVertexShadersEnabled)
	{
		LLViewerShaderMgr::instance()->setShaders();
	}

	for (LLWorld::region_list_t::const_iterator iter = LLWorld::getInstance()->getRegionList().begin(); 
			iter != LLWorld::getInstance()->getRegionList().end(); ++iter)
	{
		LLViewerRegion* region = *iter;
		for (U32 i = 0; i < LLViewerRegion::NUM_PARTITIONS; i++)
		{
			LLSpatialPartition* part = region->getSpatialPartition(i);
			if (part)
			{
				part->restoreGL();
			}
		}
	}
}


bool LLPipeline::canUseVertexShaders()
{
	if (sDisableShaders ||
		!gGLManager.mHasVertexShader ||
		!gGLManager.mHasFragmentShader ||
		(assertInitialized() && mVertexShadersLoaded != 1) )
	{
		return false;
	}
	else
	{
		return true;
	}
}

bool LLPipeline::canUseWindLightShaders() const
{
	return (!LLPipeline::sDisableShaders &&
			gWLSkyProgram.mProgramObject != 0 &&
			LLViewerShaderMgr::instance()->getShaderLevel(LLViewerShaderMgr::SHADER_WINDLIGHT) > 1);
}

bool LLPipeline::canUseWindLightShadersOnObjects() const
{
	return (canUseWindLightShaders() 
		&& LLViewerShaderMgr::instance()->getShaderLevel(LLViewerShaderMgr::SHADER_OBJECT) > 0);
}

bool LLPipeline::canUseAntiAliasing() const
{
	return true;
}

void LLPipeline::unloadShaders()
{
	LLViewerShaderMgr::instance()->unloadShaders();

	mVertexShadersLoaded = 0;
}

void LLPipeline::assertInitializedDoError()
{
	LL_ERRS() << "LLPipeline used when uninitialized." << LL_ENDL;
}

//============================================================================

void LLPipeline::enableShadows(const bool enable_shadows)
{
	//should probably do something here to wrangle shadows....	
}

S32 LLPipeline::getMaxLightingDetail() const
{
	/*if (mShaderLevel[SHADER_OBJECT] >= LLDrawPoolSimple::SHADER_LEVEL_LOCAL_LIGHTS)
	{
		return 3;
	}
	else*/
	{
		return 1;
	}
}

S32 LLPipeline::setLightingDetail(S32 level)
{
	refreshCachedSettings();

	if (level < 0)
	{
		if (RenderLocalLights)
		{
			level = 1;
		}
		else
		{
			level = 0;
		}
	}
	level = llclamp(level, 0, getMaxLightingDetail());
	mLightingDetail = level;
	
	return mLightingDetail;
}

class LLOctreeDirtyTexture : public OctreeTraveler
{
public:
	const std::set<LLViewerFetchedTexture*>& mTextures;

	LLOctreeDirtyTexture(const std::set<LLViewerFetchedTexture*>& textures) : mTextures(textures) { }

	virtual void visit(const OctreeNode* node)
	{
		LLSpatialGroup* group = (LLSpatialGroup*) node->getListener(0);

		if (!group->hasState(LLSpatialGroup::GEOM_DIRTY) && !group->isEmpty())
		{
			for (LLSpatialGroup::draw_map_t::iterator i = group->mDrawMap.begin(); i != group->mDrawMap.end(); ++i)
			{
				for (LLSpatialGroup::drawmap_elem_t::iterator j = i->second.begin(); j != i->second.end(); ++j) 
				{
					LLDrawInfo* params = *j;
					LLViewerFetchedTexture* tex = LLViewerTextureManager::staticCastToFetchedTexture(params->mTexture);
					if (tex && mTextures.find(tex) != mTextures.end())
					{ 
						group->setState(LLSpatialGroup::GEOM_DIRTY);
					}
				}
			}
		}

		for (LLSpatialGroup::bridge_list_t::iterator i = group->mBridgeList.begin(); i != group->mBridgeList.end(); ++i)
		{
			LLSpatialBridge* bridge = *i;
			traverse(bridge->mOctree);
		}
	}
};

// Called when a texture changes # of channels (causes faces to move to alpha pool)
void LLPipeline::dirtyPoolObjectTextures(const std::set<LLViewerFetchedTexture*>& textures)
{
	assertInitialized();

	// *TODO: This is inefficient and causes frame spikes; need a better way to do this
	//        Most of the time is spent in dirty.traverse.

	for (pool_set_t::iterator iter = mPools.begin(); iter != mPools.end(); ++iter)
	{
		LLDrawPool *poolp = *iter;
		if (poolp->isFacePool())
		{
			((LLFacePool*) poolp)->dirtyTextures(textures);
		}
	}
	
	LLOctreeDirtyTexture dirty(textures);
	for (LLWorld::region_list_t::const_iterator iter = LLWorld::getInstance()->getRegionList().begin(); 
			iter != LLWorld::getInstance()->getRegionList().end(); ++iter)
	{
		LLViewerRegion* region = *iter;
		for (U32 i = 0; i < LLViewerRegion::NUM_PARTITIONS; i++)
		{
			LLSpatialPartition* part = region->getSpatialPartition(i);
			if (part)
			{
				dirty.traverse(part->mOctree);
			}
		}
	}
}

LLDrawPool *LLPipeline::findPool(const U32 type, LLViewerTexture *tex0)
{
	assertInitialized();

	LLDrawPool *poolp = NULL;
	switch( type )
	{
	case LLDrawPool::POOL_SIMPLE:
		poolp = mSimplePool;
		break;

	case LLDrawPool::POOL_GRASS:
		poolp = mGrassPool;
		break;

	case LLDrawPool::POOL_ALPHA_MASK:
		poolp = mAlphaMaskPool;
		break;

	case LLDrawPool::POOL_FULLBRIGHT_ALPHA_MASK:
		poolp = mFullbrightAlphaMaskPool;
		break;

	case LLDrawPool::POOL_FULLBRIGHT:
		poolp = mFullbrightPool;
		break;

	case LLDrawPool::POOL_INVISIBLE:
		poolp = mInvisiblePool;
		break;

	case LLDrawPool::POOL_GLOW:
		poolp = mGlowPool;
		break;

	case LLDrawPool::POOL_TREE:
		poolp = get_if_there(mTreePools, (uintptr_t)tex0, (LLDrawPool*)0 );
		break;

	case LLDrawPool::POOL_TERRAIN:
		poolp = get_if_there(mTerrainPools, (uintptr_t)tex0, (LLDrawPool*)0 );
		break;

	case LLDrawPool::POOL_BUMP:
		poolp = mBumpPool;
		break;
	case LLDrawPool::POOL_MATERIALS:
		poolp = mMaterialsPool;
		break;
	case LLDrawPool::POOL_ALPHA:
		poolp = mAlphaPool;
		break;

	case LLDrawPool::POOL_AVATAR:
	case LLDrawPool::POOL_CONTROL_AV:
		break; // Do nothing

	case LLDrawPool::POOL_SKY:
		poolp = mSkyPool;
		break;

	case LLDrawPool::POOL_WATER:
		poolp = mWaterPool;
		break;

	case LLDrawPool::POOL_GROUND:
		poolp = mGroundPool;
		break;

	case LLDrawPool::POOL_WL_SKY:
		poolp = mWLSkyPool;
		break;

	default:
		llassert(0);
		LL_ERRS() << "Invalid Pool Type in  LLPipeline::findPool() type=" << type << LL_ENDL;
		break;
	}

	return poolp;
}


LLDrawPool *LLPipeline::getPool(const U32 type,	LLViewerTexture *tex0)
{
	LLDrawPool *poolp = findPool(type, tex0);
	if (poolp)
	{
		return poolp;
	}

	LLDrawPool *new_poolp = LLDrawPool::createPool(type, tex0);
	addPool( new_poolp );

	return new_poolp;
}


// static
LLDrawPool* LLPipeline::getPoolFromTE(const LLTextureEntry* te, LLViewerTexture* imagep)
{
	U32 type = getPoolTypeFromTE(te, imagep);
	return gPipeline.getPool(type, imagep);
}

//static 
U32 LLPipeline::getPoolTypeFromTE(const LLTextureEntry* te, LLViewerTexture* imagep)
{
	if (!te || !imagep)
	{
		return 0;
	}
		
	LLMaterial* mat = te->getMaterialParams().get();

	bool color_alpha = te->getColor().mV[3] < 0.999f;
	bool alpha = color_alpha;
	if (imagep)
	{
		alpha = alpha || (imagep->getComponents() == 4 && imagep->getType() != LLViewerTexture::MEDIA_TEXTURE) || (imagep->getComponents() == 2);
	}

	if (alpha && mat)
	{
		switch (mat->getDiffuseAlphaMode())
		{
			case 1:
				alpha = true; // Material's alpha mode is set to blend.  Toss it into the alpha draw pool.
				break;
			case 0: //alpha mode set to none, never go to alpha pool
			case 3: //alpha mode set to emissive, never go to alpha pool
				alpha = color_alpha;
				break;
			default: //alpha mode set to "mask", go to alpha pool if fullbright
				alpha = color_alpha; // Material's alpha mode is set to none, mask, or emissive.  Toss it into the opaque material draw pool.
				break;
		}
	}
	
	if (alpha)
	{
		return LLDrawPool::POOL_ALPHA;
	}
	else if ((te->getBumpmap() || te->getShiny()) && (!mat || mat->getNormalID().isNull()))
	{
		return LLDrawPool::POOL_BUMP;
	}
	else if (mat && !alpha)
	{
		return LLDrawPool::POOL_MATERIALS;
	}
	else
	{
		return LLDrawPool::POOL_SIMPLE;
	}
}


void LLPipeline::addPool(LLDrawPool *new_poolp)
{
	assertInitialized();
	mPools.insert(new_poolp);
	addToQuickLookup( new_poolp );
}

void LLPipeline::allocDrawable(LLViewerObject *vobj)
{
	LLDrawable *drawable = new LLDrawable(vobj);
	vobj->mDrawable = drawable;
	
	//encompass completely sheared objects by taking 
	//the most extreme point possible (<1,1,0.5>)
	drawable->setRadius(LLVector3(1,1,0.5f).scaleVec(vobj->getScale()).length());
	if (vobj->isOrphaned())
	{
		drawable->setState(LLDrawable::FORCE_INVISIBLE);
	}
	drawable->updateXform(TRUE);
}


static LLTrace::BlockTimerStatHandle FTM_UNLINK("Unlink");
static LLTrace::BlockTimerStatHandle FTM_REMOVE_FROM_MOVE_LIST("Movelist");
static LLTrace::BlockTimerStatHandle FTM_REMOVE_FROM_SPATIAL_PARTITION("Spatial Partition");
static LLTrace::BlockTimerStatHandle FTM_REMOVE_FROM_LIGHT_SET("Light Set");
static LLTrace::BlockTimerStatHandle FTM_REMOVE_FROM_HIGHLIGHT_SET("Highlight Set");

void LLPipeline::unlinkDrawable(LLDrawable *drawable)
{
	LL_RECORD_BLOCK_TIME(FTM_UNLINK);

	assertInitialized();

	LLPointer<LLDrawable> drawablep = drawable; // make sure this doesn't get deleted before we are done
	
	// Based on flags, remove the drawable from the queues that it's on.
	if (drawablep->isState(LLDrawable::ON_MOVE_LIST))
	{
		LL_RECORD_BLOCK_TIME(FTM_REMOVE_FROM_MOVE_LIST);
		LLDrawable::drawable_vector_t::iterator iter = std::find(mMovedList.begin(), mMovedList.end(), drawablep);
		if (iter != mMovedList.end())
		{
			mMovedList.erase(iter);
		}
	}

	if (drawablep->getSpatialGroup())
	{
		LL_RECORD_BLOCK_TIME(FTM_REMOVE_FROM_SPATIAL_PARTITION);
		if (!drawablep->getSpatialGroup()->getSpatialPartition()->remove(drawablep, drawablep->getSpatialGroup()))
		{
#ifdef LL_RELEASE_FOR_DOWNLOAD
			LL_WARNS() << "Couldn't remove object from spatial group!" << LL_ENDL;
#else
			LL_ERRS() << "Couldn't remove object from spatial group!" << LL_ENDL;
#endif
		}
	}

	{
		LL_RECORD_BLOCK_TIME(FTM_REMOVE_FROM_LIGHT_SET);
		mLights.erase(drawablep);

		for (light_set_t::iterator iter = mNearbyLights.begin();
					iter != mNearbyLights.end(); iter++)
		{
			if (iter->drawable == drawablep)
			{
				mNearbyLights.erase(iter);
				break;
			}
		}
	}

	{
		LL_RECORD_BLOCK_TIME(FTM_REMOVE_FROM_HIGHLIGHT_SET);
		HighlightItem item(drawablep);
		mHighlightSet.erase(item);

		if (mHighlightObject == drawablep)
		{
			mHighlightObject = NULL;
		}
	}

	for (U32 i = 0; i < 2; ++i)
	{
		if (mShadowSpotLight[i] == drawablep)
		{
			mShadowSpotLight[i] = NULL;
		}

		if (mTargetShadowSpotLight[i] == drawablep)
		{
			mTargetShadowSpotLight[i] = NULL;
		}
	}


}

//static
void LLPipeline::removeMutedAVsLights(LLVOAvatar* muted_avatar)
{
	LL_RECORD_BLOCK_TIME(FTM_REMOVE_FROM_LIGHT_SET);
	for (light_set_t::iterator iter = gPipeline.mNearbyLights.begin();
		 iter != gPipeline.mNearbyLights.end(); iter++)
	{
		if (iter->drawable->getVObj()->isAttachment() && iter->drawable->getVObj()->getAvatar() == muted_avatar)
		{
			gPipeline.mLights.erase(iter->drawable);
			gPipeline.mNearbyLights.erase(iter);
		}
	}
}

U32 LLPipeline::addObject(LLViewerObject *vobj)
{
	if (RenderDelayCreation)
	{
		mCreateQ.push_back(vobj);
	}
	else
	{
		createObject(vobj);
	}

	return 1;
}

void LLPipeline::createObjects(F32 max_dtime)
{
	LL_RECORD_BLOCK_TIME(FTM_PIPELINE_CREATE);

	LLTimer update_timer;

	while (!mCreateQ.empty() && update_timer.getElapsedTimeF32() < max_dtime)
	{
		LLViewerObject* vobj = mCreateQ.front();
		if (!vobj->isDead())
		{
			createObject(vobj);
		}
		mCreateQ.pop_front();
	}
	
	//for (LLViewerObject::vobj_list_t::iterator iter = mCreateQ.begin(); iter != mCreateQ.end(); ++iter)
	//{
	//	createObject(*iter);
	//}

	//mCreateQ.clear();
}

void LLPipeline::createObject(LLViewerObject* vobj)
{
	LLDrawable* drawablep = vobj->mDrawable;

	if (!drawablep)
	{
		drawablep = vobj->createDrawable(this);
	}
	else
	{
		LL_ERRS() << "Redundant drawable creation!" << LL_ENDL;
	}
		
	llassert(drawablep);

	if (vobj->getParent())
	{
		vobj->setDrawableParent(((LLViewerObject*)vobj->getParent())->mDrawable); // LLPipeline::addObject 1
	}
	else
	{
		vobj->setDrawableParent(NULL); // LLPipeline::addObject 2
	}

	markRebuild(drawablep, LLDrawable::REBUILD_ALL, TRUE);

	// <FS:Beq> FIRE-23122 BUG-225920 Remove broken RenderAnimateRes functionality.
	//if (drawablep->getVOVolume() && RenderAnimateRes)
	//{
	//	// fun animated res
	//	drawablep->updateXform(TRUE);
	//	drawablep->clearState(LLDrawable::MOVE_UNDAMPED);
	//	drawablep->setScale(LLVector3(0,0,0));
	//	drawablep->makeActive();
	//}
}


void LLPipeline::resetFrameStats()
{
	assertInitialized();

	sCompiles        = 0;
	mNumVisibleFaces = 0;

	if (mOldRenderDebugMask != mRenderDebugMask)
	{
		gObjectList.clearDebugText();
		mOldRenderDebugMask = mRenderDebugMask;
	}
}

//external functions for asynchronous updating
void LLPipeline::updateMoveDampedAsync(LLDrawable* drawablep)
{
	if (FreezeTime)
	{
		return;
	}
	if (!drawablep)
	{
		LL_ERRS() << "updateMove called with NULL drawablep" << LL_ENDL;
		return;
	}
	if (drawablep->isState(LLDrawable::EARLY_MOVE))
	{
		return;
	}

	assertInitialized();

	// update drawable now
	drawablep->clearState(LLDrawable::MOVE_UNDAMPED); // force to DAMPED
	drawablep->updateMove(); // returns done
	drawablep->setState(LLDrawable::EARLY_MOVE); // flag says we already did an undamped move this frame
	// Put on move list so that EARLY_MOVE gets cleared
	if (!drawablep->isState(LLDrawable::ON_MOVE_LIST))
	{
		mMovedList.push_back(drawablep);
		drawablep->setState(LLDrawable::ON_MOVE_LIST);
	}
}

void LLPipeline::updateMoveNormalAsync(LLDrawable* drawablep)
{
	if (FreezeTime)
	{
		return;
	}
	if (!drawablep)
	{
		LL_ERRS() << "updateMove called with NULL drawablep" << LL_ENDL;
		return;
	}
	if (drawablep->isState(LLDrawable::EARLY_MOVE))
	{
		return;
	}

	assertInitialized();

	// update drawable now
	drawablep->setState(LLDrawable::MOVE_UNDAMPED); // force to UNDAMPED
	drawablep->updateMove();
	drawablep->setState(LLDrawable::EARLY_MOVE); // flag says we already did an undamped move this frame
	// Put on move list so that EARLY_MOVE gets cleared
	if (!drawablep->isState(LLDrawable::ON_MOVE_LIST))
	{
		mMovedList.push_back(drawablep);
		drawablep->setState(LLDrawable::ON_MOVE_LIST);
	}
}

void LLPipeline::updateMovedList(LLDrawable::drawable_vector_t& moved_list)
{
	LLDrawable::drawable_vector_t newList; // <FS:ND> removing elements in the middle of a vector is a really bad idea. I'll just create a new one and swap it at the end.

	for (LLDrawable::drawable_vector_t::iterator iter = moved_list.begin();
		 iter != moved_list.end(); )
	{
		LLDrawable::drawable_vector_t::iterator curiter = iter++;
		LLDrawable *drawablep = *curiter;
		bool done = true;
		if (!drawablep->isDead() && (!drawablep->isState(LLDrawable::EARLY_MOVE)))
		{
			done = drawablep->updateMove();
		}
		drawablep->clearState(LLDrawable::EARLY_MOVE | LLDrawable::MOVE_UNDAMPED);
		if (done)
		{
			if (drawablep->isRoot() && !drawablep->isState(LLDrawable::ACTIVE))
			{
				drawablep->makeStatic();
			}
			drawablep->clearState(LLDrawable::ON_MOVE_LIST);
			if (drawablep->isState(LLDrawable::ANIMATED_CHILD))
			{ //will likely not receive any future world matrix updates
				// -- this keeps attachments from getting stuck in space and falling off your avatar
				drawablep->clearState(LLDrawable::ANIMATED_CHILD);
				markRebuild(drawablep, LLDrawable::REBUILD_VOLUME, TRUE);
				if (drawablep->getVObj())
				{
					drawablep->getVObj()->dirtySpatialGroup(TRUE);
				}
			}
		// <FS:ND> removing elements in the middle of a vector is a really bad idea. I'll just create a new one and swap it at the end.
			// iter = moved_list.erase(curiter); // <FS:ND> removing elements in the middle of a vector is a really bad idea. I'll just create a new one and swap it at the end.
		}
		else
			newList.push_back( drawablep );
		// </FS:ND>
	}

	moved_list.swap( newList ); // <FS:ND> removing elements in the middle of a vector is a really bad idea. I'll just create a new one and swap it at the end.
}

static LLTrace::BlockTimerStatHandle FTM_OCTREE_BALANCE("Balance Octree");
static LLTrace::BlockTimerStatHandle FTM_UPDATE_MOVE("Update Move");
static LLTrace::BlockTimerStatHandle FTM_RETEXTURE("Retexture");
static LLTrace::BlockTimerStatHandle FTM_MOVED_LIST("Moved List");

void LLPipeline::updateMove()
{
	LL_RECORD_BLOCK_TIME(FTM_UPDATE_MOVE);

	if (FreezeTime)
	{
		return;
	}

	assertInitialized();

	{
		LL_RECORD_BLOCK_TIME(FTM_RETEXTURE);

		for (LLDrawable::drawable_set_t::iterator iter = mRetexturedList.begin();
			 iter != mRetexturedList.end(); ++iter)
		{
			LLDrawable* drawablep = *iter;
			if (drawablep && !drawablep->isDead())
			{
				drawablep->updateTexture();
			}
		}
		mRetexturedList.clear();
	}

	{
		LL_RECORD_BLOCK_TIME(FTM_MOVED_LIST);
		updateMovedList(mMovedList);
	}

	//balance octrees
	{
 		LL_RECORD_BLOCK_TIME(FTM_OCTREE_BALANCE);

		for (LLWorld::region_list_t::const_iterator iter = LLWorld::getInstance()->getRegionList().begin(); 
			iter != LLWorld::getInstance()->getRegionList().end(); ++iter)
		{
			LLViewerRegion* region = *iter;
			for (U32 i = 0; i < LLViewerRegion::NUM_PARTITIONS; i++)
			{
				LLSpatialPartition* part = region->getSpatialPartition(i);
				if (part)
				{
					part->mOctree->balance();
				}
			}

			//balance the VO Cache tree
			LLVOCachePartition* vo_part = region->getVOCachePartition();
			if(vo_part)
			{
				vo_part->mOctree->balance();
			}
		}
	}
}

/////////////////////////////////////////////////////////////////////////////
// Culling and occlusion testing
/////////////////////////////////////////////////////////////////////////////

//static
F32 LLPipeline::calcPixelArea(LLVector3 center, LLVector3 size, LLCamera &camera)
{
	LLVector3 lookAt = center - camera.getOrigin();
	F32 dist = lookAt.length();

	//ramp down distance for nearby objects
	//shrink dist by dist/16.
	if (dist < 16.f)
	{
		dist /= 16.f;
		dist *= dist;
		dist *= 16.f;
	}

	//get area of circle around node
	F32 app_angle = atanf(size.length()/dist);
	F32 radius = app_angle*LLDrawable::sCurPixelAngle;
	return radius*radius * F_PI;
}

//static
F32 LLPipeline::calcPixelArea(const LLVector4a& center, const LLVector4a& size, LLCamera &camera)
{
	LLVector4a origin;
	origin.load3(camera.getOrigin().mV);

	LLVector4a lookAt;
	lookAt.setSub(center, origin);
	F32 dist = lookAt.getLength3().getF32();

	//ramp down distance for nearby objects
	//shrink dist by dist/16.
	if (dist < 16.f)
	{
		dist /= 16.f;
		dist *= dist;
		dist *= 16.f;
	}

	//get area of circle around node
	F32 app_angle = atanf(size.getLength3().getF32()/dist);
	F32 radius = app_angle*LLDrawable::sCurPixelAngle;
	return radius*radius * F_PI;
}

void LLPipeline::grabReferences(LLCullResult& result)
{
	sCull = &result;
}

void LLPipeline::clearReferences()
{
	sCull = NULL;
	mGroupSaveQ1.clear();
}

void check_references(LLSpatialGroup* group, LLDrawable* drawable)
{
	for (LLSpatialGroup::element_iter i = group->getDataBegin(); i != group->getDataEnd(); ++i)
	{
        LLDrawable* drawablep = (LLDrawable*)(*i)->getDrawable();
		if (drawable == drawablep)
		{
			LL_ERRS() << "LLDrawable deleted while actively reference by LLPipeline." << LL_ENDL;
		}
	}			
}

void check_references(LLDrawable* drawable, LLFace* face)
{
	for (S32 i = 0; i < drawable->getNumFaces(); ++i)
	{
		if (drawable->getFace(i) == face)
		{
			LL_ERRS() << "LLFace deleted while actively referenced by LLPipeline." << LL_ENDL;
		}
	}
}

void check_references(LLSpatialGroup* group, LLFace* face)
{
	for (LLSpatialGroup::element_iter i = group->getDataBegin(); i != group->getDataEnd(); ++i)
	{
		LLDrawable* drawable = (LLDrawable*)(*i)->getDrawable();
		if(drawable)
		{
		check_references(drawable, face);
	}			
}
}

void LLPipeline::checkReferences(LLFace* face)
{
#if 0
	if (sCull)
	{
		for (LLCullResult::sg_iterator iter = sCull->beginVisibleGroups(); iter != sCull->endVisibleGroups(); ++iter)
		{
			LLSpatialGroup* group = *iter;
			check_references(group, face);
		}

		for (LLCullResult::sg_iterator iter = sCull->beginAlphaGroups(); iter != sCull->endAlphaGroups(); ++iter)
		{
			LLSpatialGroup* group = *iter;
			check_references(group, face);
		}

		for (LLCullResult::sg_iterator iter = sCull->beginDrawableGroups(); iter != sCull->endDrawableGroups(); ++iter)
		{
			LLSpatialGroup* group = *iter;
			check_references(group, face);
		}

		for (LLCullResult::drawable_iterator iter = sCull->beginVisibleList(); iter != sCull->endVisibleList(); ++iter)
		{
			LLDrawable* drawable = *iter;
			check_references(drawable, face);	
		}
	}
#endif
}

void LLPipeline::checkReferences(LLDrawable* drawable)
{
#if 0
	if (sCull)
	{
		for (LLCullResult::sg_iterator iter = sCull->beginVisibleGroups(); iter != sCull->endVisibleGroups(); ++iter)
		{
			LLSpatialGroup* group = *iter;
			check_references(group, drawable);
		}

		for (LLCullResult::sg_iterator iter = sCull->beginAlphaGroups(); iter != sCull->endAlphaGroups(); ++iter)
		{
			LLSpatialGroup* group = *iter;
			check_references(group, drawable);
		}

		for (LLCullResult::sg_iterator iter = sCull->beginDrawableGroups(); iter != sCull->endDrawableGroups(); ++iter)
		{
			LLSpatialGroup* group = *iter;
			check_references(group, drawable);
		}

		for (LLCullResult::drawable_iterator iter = sCull->beginVisibleList(); iter != sCull->endVisibleList(); ++iter)
		{
			if (drawable == *iter)
			{
				LL_ERRS() << "LLDrawable deleted while actively referenced by LLPipeline." << LL_ENDL;
			}
		}
	}
#endif
}

void check_references(LLSpatialGroup* group, LLDrawInfo* draw_info)
{
	for (LLSpatialGroup::draw_map_t::iterator i = group->mDrawMap.begin(); i != group->mDrawMap.end(); ++i)
	{
		LLSpatialGroup::drawmap_elem_t& draw_vec = i->second;
		for (LLSpatialGroup::drawmap_elem_t::iterator j = draw_vec.begin(); j != draw_vec.end(); ++j)
		{
			LLDrawInfo* params = *j;
			if (params == draw_info)
			{
				LL_ERRS() << "LLDrawInfo deleted while actively referenced by LLPipeline." << LL_ENDL;
			}
		}
	}
}


void LLPipeline::checkReferences(LLDrawInfo* draw_info)
{
#if 0
	if (sCull)
	{
		for (LLCullResult::sg_iterator iter = sCull->beginVisibleGroups(); iter != sCull->endVisibleGroups(); ++iter)
		{
			LLSpatialGroup* group = *iter;
			check_references(group, draw_info);
		}

		for (LLCullResult::sg_iterator iter = sCull->beginAlphaGroups(); iter != sCull->endAlphaGroups(); ++iter)
		{
			LLSpatialGroup* group = *iter;
			check_references(group, draw_info);
		}

		for (LLCullResult::sg_iterator iter = sCull->beginDrawableGroups(); iter != sCull->endDrawableGroups(); ++iter)
		{
			LLSpatialGroup* group = *iter;
			check_references(group, draw_info);
		}
	}
#endif
}

void LLPipeline::checkReferences(LLSpatialGroup* group)
{
#if CHECK_PIPELINE_REFERENCES
	if (sCull)
	{
		for (LLCullResult::sg_iterator iter = sCull->beginVisibleGroups(); iter != sCull->endVisibleGroups(); ++iter)
		{
			if (group == *iter)
			{
				LL_ERRS() << "LLSpatialGroup deleted while actively referenced by LLPipeline." << LL_ENDL;
			}
		}

		for (LLCullResult::sg_iterator iter = sCull->beginAlphaGroups(); iter != sCull->endAlphaGroups(); ++iter)
		{
			if (group == *iter)
			{
				LL_ERRS() << "LLSpatialGroup deleted while actively referenced by LLPipeline." << LL_ENDL;
			}
		}

		for (LLCullResult::sg_iterator iter = sCull->beginDrawableGroups(); iter != sCull->endDrawableGroups(); ++iter)
		{
			if (group == *iter)
			{
				LL_ERRS() << "LLSpatialGroup deleted while actively referenced by LLPipeline." << LL_ENDL;
			}
		}
	}
#endif
}


bool LLPipeline::visibleObjectsInFrustum(LLCamera& camera)
{
	for (LLWorld::region_list_t::const_iterator iter = LLWorld::getInstance()->getRegionList().begin(); 
			iter != LLWorld::getInstance()->getRegionList().end(); ++iter)
	{
		LLViewerRegion* region = *iter;

		for (U32 i = 0; i < LLViewerRegion::NUM_PARTITIONS; i++)
		{
			LLSpatialPartition* part = region->getSpatialPartition(i);
			if (part)
			{
				if (hasRenderType(part->mDrawableType))
				{
					if (part->visibleObjectsInFrustum(camera))
					{
						return true;
					}
				}
			}
		}
	}

	return false;
}

bool LLPipeline::getVisibleExtents(LLCamera& camera, LLVector3& min, LLVector3& max)
{
	const F32 X = 65536.f;

	min = LLVector3(X,X,X);
	max = LLVector3(-X,-X,-X);

	LLViewerCamera::eCameraID saved_camera_id = LLViewerCamera::sCurCameraID;
	LLViewerCamera::sCurCameraID = LLViewerCamera::CAMERA_WORLD;

	bool res = true;

	for (LLWorld::region_list_t::const_iterator iter = LLWorld::getInstance()->getRegionList().begin(); 
			iter != LLWorld::getInstance()->getRegionList().end(); ++iter)
	{
		LLViewerRegion* region = *iter;

		for (U32 i = 0; i < LLViewerRegion::NUM_PARTITIONS; i++)
		{
			LLSpatialPartition* part = region->getSpatialPartition(i);
			if (part)
			{
				if (hasRenderType(part->mDrawableType))
				{
					if (!part->getVisibleExtents(camera, min, max))
					{
						res = false;
					}
				}
			}
		}
	}

	LLViewerCamera::sCurCameraID = saved_camera_id;

	return res;
}

static LLTrace::BlockTimerStatHandle FTM_CULL("Object Culling");

void LLPipeline::updateCull(LLCamera& camera, LLCullResult& result, S32 water_clip, LLPlane* planep, bool hud_attachments)
{
	static LLCachedControl<bool> use_occlusion(gSavedSettings,"UseOcclusion");
	static bool can_use_occlusion = LLGLSLShader::sNoFixedFunction
									&& LLFeatureManager::getInstance()->isFeatureAvailable("UseOcclusion") 
									&& gGLManager.mHasOcclusionQuery;

	LL_RECORD_BLOCK_TIME(FTM_CULL);

	grabReferences(result);

	sCull->clear();

	bool to_texture = LLPipeline::sUseOcclusion > 1 && gPipeline.canUseVertexShaders();

	if (to_texture)
	{
		if (LLPipeline::sRenderDeferred && can_use_occlusion)
		{
			mOcclusionDepth.bindTarget();
		}
		else
		{
			mScreen.bindTarget();
		}
	}

	if (sUseOcclusion > 1)
	{
		gGL.setColorMask(false, false);
	}

	gGL.matrixMode(LLRender::MM_PROJECTION);
	gGL.pushMatrix();
	gGL.loadMatrix(gGLLastProjection);
	gGL.matrixMode(LLRender::MM_MODELVIEW);
	gGL.pushMatrix();
	gGLLastMatrix = NULL;
	gGL.loadMatrix(gGLLastModelView);

	LLGLDisable blend(GL_BLEND);
	LLGLDisable test(GL_ALPHA_TEST);
	gGL.getTexUnit(0)->unbind(LLTexUnit::TT_TEXTURE);

	LLGLDepthTest depth(GL_TRUE, GL_FALSE);

	bool bound_shader = false;
	if (gPipeline.canUseVertexShaders() && LLGLSLShader::sCurBoundShader == 0)
	{ //if no shader is currently bound, use the occlusion shader instead of fixed function if we can
		// (shadow render uses a special shader that clamps to clip planes)
		bound_shader = true;
		gOcclusionCubeProgram.bind();
	}
	
	if (sUseOcclusion > 1)
	{
		if (mCubeVB.isNull())
		{ //cube VB will be used for issuing occlusion queries
			mCubeVB = ll_create_cube_vb(LLVertexBuffer::MAP_VERTEX, GL_STATIC_DRAW_ARB);
		}
		mCubeVB->setBuffer(LLVertexBuffer::MAP_VERTEX);
	}
	
    if (!sReflectionRender)
    {
        camera.disableUserClipPlane();
    }

	for (LLWorld::region_list_t::const_iterator iter = LLWorld::getInstance()->getRegionList().begin(); 
			iter != LLWorld::getInstance()->getRegionList().end(); ++iter)
	{
		LLViewerRegion* region = *iter;

		for (U32 i = 0; i < LLViewerRegion::NUM_PARTITIONS; i++)
		{
			LLSpatialPartition* part = region->getSpatialPartition(i);
			if (part)
			{
				if (!hud_attachments ? LLViewerRegion::PARTITION_BRIDGE == i || hasRenderType(part->mDrawableType) : hasRenderType(part->mDrawableType))
				{
				    part->cull(camera);
				}
			}
		}

		//scan the VO Cache tree
		LLVOCachePartition* vo_part = region->getVOCachePartition();
		if(vo_part)
		{
			bool do_occlusion_cull = can_use_occlusion && use_occlusion && !gUseWireframe && 0 > water_clip /* && !gViewerWindow->getProgressView()->getVisible()*/;
            do_occlusion_cull &= !sReflectionRender;
			vo_part->cull(camera, do_occlusion_cull);
		}
	}

	if (bound_shader)
	{
		gOcclusionCubeProgram.unbind();
	}

	if (hasRenderType(LLPipeline::RENDER_TYPE_SKY) && 
		gSky.mVOSkyp.notNull() && 
		gSky.mVOSkyp->mDrawable.notNull())
	{
		gSky.mVOSkyp->mDrawable->setVisible(camera);
		sCull->pushDrawable(gSky.mVOSkyp->mDrawable);
		gSky.updateCull();
		stop_glerror();
	}

	if (hasRenderType(LLPipeline::RENDER_TYPE_GROUND) && 
		!gPipeline.canUseWindLightShaders() &&
		gSky.mVOGroundp.notNull() && 
		gSky.mVOGroundp->mDrawable.notNull() &&
		!LLPipeline::sWaterReflections)
	{
		gSky.mVOGroundp->mDrawable->setVisible(camera);
		sCull->pushDrawable(gSky.mVOGroundp->mDrawable);
	}
	
	
    if (hasRenderType(LLPipeline::RENDER_TYPE_WL_SKY) && 
        gPipeline.canUseWindLightShaders() &&
        gSky.mVOWLSkyp.notNull() && 
        gSky.mVOWLSkyp->mDrawable.notNull())
    {
        gSky.mVOWLSkyp->mDrawable->setVisible(camera);
        sCull->pushDrawable(gSky.mVOWLSkyp->mDrawable);
    }

    bool render_water = !sReflectionRender && (hasRenderType(LLPipeline::RENDER_TYPE_WATER) || hasRenderType(LLPipeline::RENDER_TYPE_VOIDWATER));

    if (render_water)
    {
        LLWorld::getInstance()->precullWaterObjects(camera, sCull, render_water);
    }
	
	gGL.matrixMode(LLRender::MM_PROJECTION);
	gGL.popMatrix();
	gGL.matrixMode(LLRender::MM_MODELVIEW);
	gGL.popMatrix();

	if (sUseOcclusion > 1)
	{
		gGL.setColorMask(true, false);
	}

	if (to_texture)
	{
		if (LLPipeline::sRenderDeferred && can_use_occlusion)
		{
			mOcclusionDepth.flush();
		}
		else
		{
			mScreen.flush();
		}
	}
}

void LLPipeline::markNotCulled(LLSpatialGroup* group, LLCamera& camera)
{
	if (group->isEmpty())
	{ 
		return;
	}
	
	group->setVisible();

	if (LLViewerCamera::sCurCameraID == LLViewerCamera::CAMERA_WORLD)
	{
		group->updateDistance(camera);
	}
	
	const F32 MINIMUM_PIXEL_AREA = 16.f;

	if (group->mPixelArea < MINIMUM_PIXEL_AREA)
	{
		return;
	}

	const LLVector4a* bounds = group->getBounds();
	if (sMinRenderSize > 0.f && 
			llmax(llmax(bounds[1][0], bounds[1][1]), bounds[1][2]) < sMinRenderSize)
	{
		return;
	}

	assertInitialized();
	
	if (!group->getSpatialPartition()->mRenderByGroup)
	{ //render by drawable
		sCull->pushDrawableGroup(group);
	}
	else
	{   //render by group
		sCull->pushVisibleGroup(group);
	}

	mNumVisibleNodes++;
}

void LLPipeline::markOccluder(LLSpatialGroup* group)
{
	if (sUseOcclusion > 1 && group && !group->isOcclusionState(LLSpatialGroup::ACTIVE_OCCLUSION))
	{
		LLSpatialGroup* parent = group->getParent();

		if (!parent || !parent->isOcclusionState(LLSpatialGroup::OCCLUDED))
		{ //only mark top most occluders as active occlusion
			sCull->pushOcclusionGroup(group);
			group->setOcclusionState(LLSpatialGroup::ACTIVE_OCCLUSION);
				
			if (parent && 
				!parent->isOcclusionState(LLSpatialGroup::ACTIVE_OCCLUSION) &&
				parent->getElementCount() == 0 &&
				parent->needsUpdate())
			{
				sCull->pushOcclusionGroup(group);
				parent->setOcclusionState(LLSpatialGroup::ACTIVE_OCCLUSION);
			}
		}
	}
}

void LLPipeline::downsampleDepthBuffer(LLRenderTarget& source, LLRenderTarget& dest, LLRenderTarget* scratch_space)
{
	LLGLSLShader* last_shader = LLGLSLShader::sCurBoundShaderPtr;

	LLGLSLShader* shader = NULL;

	if (scratch_space)
	{
        GLint bits = 0;
        bits |= (source.hasStencil() && dest.hasStencil()) ? GL_STENCIL_BUFFER_BIT : 0;
        bits |= GL_DEPTH_BUFFER_BIT;
		scratch_space->copyContents(source, 
									0, 0, source.getWidth(), source.getHeight(), 
									0, 0, scratch_space->getWidth(), scratch_space->getHeight(), bits, GL_NEAREST);
	}

	dest.bindTarget();
	dest.clear(GL_DEPTH_BUFFER_BIT);

	LLStrider<LLVector3> vert; 
	mDeferredVB->getVertexStrider(vert);
	LLStrider<LLVector2> tc0;
		
	vert[0].set(-1,1,0);
	vert[1].set(-1,-3,0);
	vert[2].set(3,1,0);
	
	if (source.getUsage() == LLTexUnit::TT_RECT_TEXTURE)
	{
		shader = &gDownsampleDepthRectProgram;
		shader->bind();
		shader->uniform2f(sDelta, 1.f, 1.f);
		shader->uniform2f(LLShaderMgr::DEFERRED_SCREEN_RES, source.getWidth(), source.getHeight());
	}
	else
	{
		shader = &gDownsampleDepthProgram;
		shader->bind();
		shader->uniform2f(sDelta, 1.f/source.getWidth(), 1.f/source.getHeight());
		shader->uniform2f(LLShaderMgr::DEFERRED_SCREEN_RES, 1.f, 1.f);
	}

	gGL.getTexUnit(0)->bind(scratch_space ? scratch_space : &source, TRUE);

	{
		LLGLDepthTest depth(GL_TRUE, GL_TRUE, GL_ALWAYS);
		mDeferredVB->setBuffer(LLVertexBuffer::MAP_VERTEX);
		mDeferredVB->drawArrays(LLRender::TRIANGLES, 0, 3);
	}
	
	dest.flush();
	
	if (last_shader)
	{
		last_shader->bind();
	}
	else
	{
		shader->unbind();
	}
}

void LLPipeline::doOcclusion(LLCamera& camera, LLRenderTarget& source, LLRenderTarget& dest, LLRenderTarget* scratch_space)
{
	downsampleDepthBuffer(source, dest, scratch_space);
	dest.bindTarget();
	doOcclusion(camera);
	dest.flush();
}

void LLPipeline::doOcclusion(LLCamera& camera)
{
	if (LLPipeline::sUseOcclusion > 1 && !LLSpatialPartition::sTeleportRequested && 
		(sCull->hasOcclusionGroups() || LLVOCachePartition::sNeedsOcclusionCheck))
	{
		LLVertexBuffer::unbind();

		if (hasRenderDebugMask(LLPipeline::RENDER_DEBUG_OCCLUSION))
		{
			gGL.setColorMask(true, false, false, false);
		}
		else
		{
			gGL.setColorMask(false, false);
		}
		LLGLDisable blend(GL_BLEND);
		LLGLDisable test(GL_ALPHA_TEST);
		gGL.getTexUnit(0)->unbind(LLTexUnit::TT_TEXTURE);
		LLGLDepthTest depth(GL_TRUE, GL_FALSE);

		LLGLDisable cull(GL_CULL_FACE);

		
		bool bind_shader = LLGLSLShader::sNoFixedFunction && LLGLSLShader::sCurBoundShader == 0;
		if (bind_shader)
		{
			if (LLPipeline::sShadowRender)
			{
				gDeferredShadowCubeProgram.bind();
			}
			else
			{
				gOcclusionCubeProgram.bind();
			}
		}

		if (mCubeVB.isNull())
		{ //cube VB will be used for issuing occlusion queries
			mCubeVB = ll_create_cube_vb(LLVertexBuffer::MAP_VERTEX, GL_STATIC_DRAW_ARB);
		}
		mCubeVB->setBuffer(LLVertexBuffer::MAP_VERTEX);

		for (LLCullResult::sg_iterator iter = sCull->beginOcclusionGroups(); iter != sCull->endOcclusionGroups(); ++iter)
		{
			LLSpatialGroup* group = *iter;
			group->doOcclusion(&camera);
			group->clearOcclusionState(LLSpatialGroup::ACTIVE_OCCLUSION);
		}
	
		//apply occlusion culling to object cache tree
		for (LLWorld::region_list_t::const_iterator iter = LLWorld::getInstance()->getRegionList().begin(); 
			iter != LLWorld::getInstance()->getRegionList().end(); ++iter)
		{
			LLVOCachePartition* vo_part = (*iter)->getVOCachePartition();
			if(vo_part)
			{
				vo_part->processOccluders(&camera);
			}
		}

		if (bind_shader)
		{
			if (LLPipeline::sShadowRender)
			{
				gDeferredShadowCubeProgram.unbind();
			}
			else
			{
				gOcclusionCubeProgram.unbind();
			}
		}

		gGL.setColorMask(true, false);
	}
}
	
bool LLPipeline::updateDrawableGeom(LLDrawable* drawablep, bool priority)
{
	bool update_complete = drawablep->updateGeometry(priority);
	if (update_complete && assertInitialized())
	{
		drawablep->setState(LLDrawable::BUILT);
	}
	return update_complete;
}

static LLTrace::BlockTimerStatHandle FTM_SEED_VBO_POOLS("Seed VBO Pool");

static LLTrace::BlockTimerStatHandle FTM_UPDATE_GL("Update GL");

void LLPipeline::updateGL()
{
	{
		LL_RECORD_BLOCK_TIME(FTM_UPDATE_GL);
		while (!LLGLUpdate::sGLQ.empty())
		{
			LLGLUpdate* glu = LLGLUpdate::sGLQ.front();
			glu->updateGL();
			glu->mInQ = FALSE;
			LLGLUpdate::sGLQ.pop_front();
		}
	}

	{ //seed VBO Pools
		LL_RECORD_BLOCK_TIME(FTM_SEED_VBO_POOLS);
		LLVertexBuffer::seedPools();
	}
}

static LLTrace::BlockTimerStatHandle FTM_REBUILD_PRIORITY_GROUPS("Rebuild Priority Groups");

void LLPipeline::clearRebuildGroups()
{
	LLSpatialGroup::sg_vector_t	hudGroups;

	mGroupQ1Locked = true;
	// Iterate through all drawables on the priority build queue,
	for (LLSpatialGroup::sg_vector_t::iterator iter = mGroupQ1.begin();
		 iter != mGroupQ1.end(); ++iter)
	{
		LLSpatialGroup* group = *iter;

		// If the group contains HUD objects, save the group
		if (group->isHUDGroup())
		{
			hudGroups.push_back(group);
		}
		// Else, no HUD objects so clear the build state
		else
		{
			group->clearState(LLSpatialGroup::IN_BUILD_Q1);
		}
	}

	// Clear the group
	mGroupQ1.clear();

	// Copy the saved HUD groups back in
	mGroupQ1.assign(hudGroups.begin(), hudGroups.end());
	mGroupQ1Locked = false;

	// Clear the HUD groups
	hudGroups.clear();

	mGroupQ2Locked = true;
	for (LLSpatialGroup::sg_vector_t::iterator iter = mGroupQ2.begin();
		 iter != mGroupQ2.end(); ++iter)
	{
		LLSpatialGroup* group = *iter;

		// If the group contains HUD objects, save the group
		if (group->isHUDGroup())
		{
			hudGroups.push_back(group);
		}
		// Else, no HUD objects so clear the build state
		else
		{
			group->clearState(LLSpatialGroup::IN_BUILD_Q2);
		}
	}	
	// Clear the group
	mGroupQ2.clear();

	// Copy the saved HUD groups back in
	mGroupQ2.assign(hudGroups.begin(), hudGroups.end());
	mGroupQ2Locked = false;
}

void LLPipeline::clearRebuildDrawables()
{
	// Clear all drawables on the priority build queue,
	for (LLDrawable::drawable_list_t::iterator iter = mBuildQ1.begin();
		 iter != mBuildQ1.end(); ++iter)
	{
		LLDrawable* drawablep = *iter;
		if (drawablep && !drawablep->isDead())
		{
			drawablep->clearState(LLDrawable::IN_REBUILD_Q2);
			drawablep->clearState(LLDrawable::IN_REBUILD_Q1);
		}
	}
	mBuildQ1.clear();

	// clear drawables on the non-priority build queue
	for (LLDrawable::drawable_list_t::iterator iter = mBuildQ2.begin();
		 iter != mBuildQ2.end(); ++iter)
	{
		LLDrawable* drawablep = *iter;
		if (!drawablep->isDead())
		{
			drawablep->clearState(LLDrawable::IN_REBUILD_Q2);
		}
	}	
	mBuildQ2.clear();
	
	//clear all moving bridges
	for (LLDrawable::drawable_vector_t::iterator iter = mMovedBridge.begin();
		 iter != mMovedBridge.end(); ++iter)
	{
		LLDrawable *drawablep = *iter;
		drawablep->clearState(LLDrawable::EARLY_MOVE | LLDrawable::MOVE_UNDAMPED | LLDrawable::ON_MOVE_LIST | LLDrawable::ANIMATED_CHILD);
	}
	mMovedBridge.clear();

	//clear all moving drawables
	for (LLDrawable::drawable_vector_t::iterator iter = mMovedList.begin();
		 iter != mMovedList.end(); ++iter)
	{
		LLDrawable *drawablep = *iter;
		drawablep->clearState(LLDrawable::EARLY_MOVE | LLDrawable::MOVE_UNDAMPED | LLDrawable::ON_MOVE_LIST | LLDrawable::ANIMATED_CHILD);
	}
	mMovedList.clear();
}

void LLPipeline::rebuildPriorityGroups()
{
	LL_RECORD_BLOCK_TIME(FTM_REBUILD_PRIORITY_GROUPS);
	LLTimer update_timer;
	assertInitialized();

	gMeshRepo.notifyLoadedMeshes();

	mGroupQ1Locked = true;
	// Iterate through all drawables on the priority build queue,
	for (LLSpatialGroup::sg_vector_t::iterator iter = mGroupQ1.begin();
		 iter != mGroupQ1.end(); ++iter)
	{
		LLSpatialGroup* group = *iter;
		group->rebuildGeom();
		group->clearState(LLSpatialGroup::IN_BUILD_Q1);
	}

	mGroupSaveQ1 = mGroupQ1;
	mGroupQ1.clear();
	mGroupQ1Locked = false;

}

static LLTrace::BlockTimerStatHandle FTM_REBUILD_GROUPS("Rebuild Groups");

void LLPipeline::rebuildGroups()
{
	if (mGroupQ2.empty())
	{
		return;
	}

	LL_RECORD_BLOCK_TIME(FTM_REBUILD_GROUPS);
	mGroupQ2Locked = true;
	// Iterate through some drawables on the non-priority build queue
	S32 size = (S32) mGroupQ2.size();
	S32 min_count = llclamp((S32) ((F32) (size * size)/4096*0.25f), 1, size);
			
	S32 count = 0;
	
	std::sort(mGroupQ2.begin(), mGroupQ2.end(), LLSpatialGroup::CompareUpdateUrgency());

	LLSpatialGroup::sg_vector_t::iterator iter;
	LLSpatialGroup::sg_vector_t::iterator last_iter = mGroupQ2.begin();

	for (iter = mGroupQ2.begin();
		 iter != mGroupQ2.end() && count <= min_count; ++iter)
	{
		LLSpatialGroup* group = *iter;
		last_iter = iter;

		if (!group->isDead())
		{
			group->rebuildGeom();
			
			if (group->getSpatialPartition()->mRenderByGroup)
			{
				count++;
			}
		}

		group->clearState(LLSpatialGroup::IN_BUILD_Q2);
	}	

	mGroupQ2.erase(mGroupQ2.begin(), ++last_iter);

	mGroupQ2Locked = false;

	updateMovedList(mMovedBridge);
}

void LLPipeline::updateGeom(F32 max_dtime)
{
	LLTimer update_timer;
	LLPointer<LLDrawable> drawablep;

	LL_RECORD_BLOCK_TIME(FTM_GEO_UPDATE);

	assertInitialized();

	// notify various object types to reset internal cost metrics, etc.
	// for now, only LLVOVolume does this to throttle LOD changes
	LLVOVolume::preUpdateGeom();

	// Iterate through all drawables on the priority build queue,
	for (LLDrawable::drawable_list_t::iterator iter = mBuildQ1.begin();
		 iter != mBuildQ1.end();)
	{
		LLDrawable::drawable_list_t::iterator curiter = iter++;
		LLDrawable* drawablep = *curiter;
		if (drawablep && !drawablep->isDead())
		{
			if (drawablep->isState(LLDrawable::IN_REBUILD_Q2))
			{
				drawablep->clearState(LLDrawable::IN_REBUILD_Q2);
				LLDrawable::drawable_list_t::iterator find = std::find(mBuildQ2.begin(), mBuildQ2.end(), drawablep);
				if (find != mBuildQ2.end())
				{
					mBuildQ2.erase(find);
				}
			}

			if (drawablep->isUnload())
			{
				drawablep->unload();
				drawablep->clearState(LLDrawable::FOR_UNLOAD);
			}

			if (updateDrawableGeom(drawablep, TRUE))
			{
				drawablep->clearState(LLDrawable::IN_REBUILD_Q1);
				mBuildQ1.erase(curiter);
			}
		}
		else
		{
			mBuildQ1.erase(curiter);
		}
	}
		
	// Iterate through some drawables on the non-priority build queue
	S32 min_count = 16;
	S32 size = (S32) mBuildQ2.size();
	if (size > 1024)
	{
		min_count = llclamp((S32) (size * (F32) size/4096), 16, size);
	}
		
	S32 count = 0;
	
	max_dtime = llmax(update_timer.getElapsedTimeF32()+0.001f, F32SecondsImplicit(max_dtime));
	LLSpatialGroup* last_group = NULL;
	LLSpatialBridge* last_bridge = NULL;

	for (LLDrawable::drawable_list_t::iterator iter = mBuildQ2.begin();
		 iter != mBuildQ2.end(); )
	{
		LLDrawable::drawable_list_t::iterator curiter = iter++;
		LLDrawable* drawablep = *curiter;

		LLSpatialBridge* bridge = drawablep->isRoot() ? drawablep->getSpatialBridge() :
									drawablep->getParent()->getSpatialBridge();

		if (drawablep->getSpatialGroup() != last_group && 
			(!last_bridge || bridge != last_bridge) &&
			(update_timer.getElapsedTimeF32() >= max_dtime) && count > min_count)
		{
			break;
		}

		//make sure updates don't stop in the middle of a spatial group
		//to avoid thrashing (objects are enqueued by group)
		last_group = drawablep->getSpatialGroup();
		last_bridge = bridge;

		bool update_complete = true;
		if (!drawablep->isDead())
		{
			update_complete = updateDrawableGeom(drawablep, FALSE);
			count++;
		}
		if (update_complete)
		{
			drawablep->clearState(LLDrawable::IN_REBUILD_Q2);
			mBuildQ2.erase(curiter);
		}
	}	

	updateMovedList(mMovedBridge);
}

void LLPipeline::markVisible(LLDrawable *drawablep, LLCamera& camera)
{
	if(drawablep && !drawablep->isDead())
	{
		if (drawablep->isSpatialBridge())
		{
			const LLDrawable* root = ((LLSpatialBridge*) drawablep)->mDrawable;
			llassert(root); // trying to catch a bad assumption
					
			if (root && //  // this test may not be needed, see above
					root->getVObj()->isAttachment())
			{
				LLDrawable* rootparent = root->getParent();
				if (rootparent) // this IS sometimes NULL
				{
					LLViewerObject *vobj = rootparent->getVObj();
					llassert(vobj); // trying to catch a bad assumption
					if (vobj) // this test may not be needed, see above
					{
						LLVOAvatar* av = vobj->asAvatar();
						// <FS:Ansariel> Fix LL impostor hacking; Don't render impostored avatars unless it needs an update
						//if (av && (av->isImpostor() 
						//	|| av->isInMuteList()
						//	|| (LLVOAvatar::AV_DO_NOT_RENDER == av->getVisualMuteSettings() && !av->needsImpostorUpdate()) ))
						if (av && av->isImpostor() && !av->needsImpostorUpdate())
						// </FS:Ansariel>
						{
							return;
						}
					}
				}
			}
			sCull->pushBridge((LLSpatialBridge*) drawablep);
		}
		else
		{
		
			sCull->pushDrawable(drawablep);
		}

		drawablep->setVisible(camera);
	}
}

void LLPipeline::markMoved(LLDrawable *drawablep, bool damped_motion)
{
	if (!drawablep)
	{
		//LL_ERRS() << "Sending null drawable to moved list!" << LL_ENDL;
		return;
	}
	
	if (drawablep->isDead())
	{
		LL_WARNS() << "Marking NULL or dead drawable moved!" << LL_ENDL;
		return;
	}
	
	if (drawablep->getParent()) 
	{
		//ensure that parent drawables are moved first
		markMoved(drawablep->getParent(), damped_motion);
	}

	assertInitialized();

	if (!drawablep->isState(LLDrawable::ON_MOVE_LIST))
	{
		if (drawablep->isSpatialBridge())
		{
			mMovedBridge.push_back(drawablep);
		}
		else
		{
			mMovedList.push_back(drawablep);
		}
		drawablep->setState(LLDrawable::ON_MOVE_LIST);
	}
	if (! damped_motion)
	{
		drawablep->setState(LLDrawable::MOVE_UNDAMPED); // UNDAMPED trumps DAMPED
	}
	else if (drawablep->isState(LLDrawable::MOVE_UNDAMPED))
	{
		drawablep->clearState(LLDrawable::MOVE_UNDAMPED);
	}
}

void LLPipeline::markShift(LLDrawable *drawablep)
{
	if (!drawablep || drawablep->isDead())
	{
		return;
	}

	assertInitialized();

	if (!drawablep->isState(LLDrawable::ON_SHIFT_LIST))
	{
		drawablep->getVObj()->setChanged(LLXform::SHIFTED | LLXform::SILHOUETTE);
		if (drawablep->getParent()) 
		{
			markShift(drawablep->getParent());
		}
		mShiftList.push_back(drawablep);
		drawablep->setState(LLDrawable::ON_SHIFT_LIST);
	}
}

static LLTrace::BlockTimerStatHandle FTM_SHIFT_DRAWABLE("Shift Drawable");
static LLTrace::BlockTimerStatHandle FTM_SHIFT_OCTREE("Shift Octree");
static LLTrace::BlockTimerStatHandle FTM_SHIFT_HUD("Shift HUD");

void LLPipeline::shiftObjects(const LLVector3 &offset)
{
	assertInitialized();

	glClear(GL_DEPTH_BUFFER_BIT);
	gDepthDirty = true;
		
	LLVector4a offseta;
	offseta.load3(offset.mV);

	{
		LL_RECORD_BLOCK_TIME(FTM_SHIFT_DRAWABLE);

		for (LLDrawable::drawable_vector_t::iterator iter = mShiftList.begin();
			 iter != mShiftList.end(); iter++)
		{
			LLDrawable *drawablep = *iter;
			if (drawablep->isDead())
			{
				continue;
			}	
			drawablep->shiftPos(offseta);	
			drawablep->clearState(LLDrawable::ON_SHIFT_LIST);
		}
		mShiftList.resize(0);
	}

	
	{
		LL_RECORD_BLOCK_TIME(FTM_SHIFT_OCTREE);
		for (LLWorld::region_list_t::const_iterator iter = LLWorld::getInstance()->getRegionList().begin(); 
				iter != LLWorld::getInstance()->getRegionList().end(); ++iter)
		{
			LLViewerRegion* region = *iter;
			for (U32 i = 0; i < LLViewerRegion::NUM_PARTITIONS; i++)
			{
				LLSpatialPartition* part = region->getSpatialPartition(i);
				if (part)
				{
					part->shift(offseta);
				}
			}
		}
	}

	{
		LL_RECORD_BLOCK_TIME(FTM_SHIFT_HUD);
		LLHUDText::shiftAll(offset);
		LLHUDNameTag::shiftAll(offset);
	}
	display_update_camera();
}

void LLPipeline::markTextured(LLDrawable *drawablep)
{
	if (drawablep && !drawablep->isDead() && assertInitialized())
	{
		mRetexturedList.insert(drawablep);
	}
}

void LLPipeline::markGLRebuild(LLGLUpdate* glu)
{
	if (glu && !glu->mInQ)
	{
		LLGLUpdate::sGLQ.push_back(glu);
		glu->mInQ = TRUE;
	}
}

void LLPipeline::markPartitionMove(LLDrawable* drawable)
{
	if (!drawable->isState(LLDrawable::PARTITION_MOVE) && 
		!drawable->getPositionGroup().equals3(LLVector4a::getZero()))
	{
		drawable->setState(LLDrawable::PARTITION_MOVE);
		mPartitionQ.push_back(drawable);
	}
}

static LLTrace::BlockTimerStatHandle FTM_PROCESS_PARTITIONQ("PartitionQ");
void LLPipeline::processPartitionQ()
{
	LL_RECORD_BLOCK_TIME(FTM_PROCESS_PARTITIONQ);

	// <FS:ND> A vector is much better suited for the use case of mPartitionQ
	// for (LLDrawable::drawable_list_t::iterator iter = mPartitionQ.begin(); iter != mPartitionQ.end(); ++iter)
	for (LLDrawable::drawable_vector_t::iterator iter = mPartitionQ.begin(); iter != mPartitionQ.end(); ++iter)
	// </FS:ND>
	{
		LLDrawable* drawable = *iter;
		if (!drawable->isDead())
		{
			drawable->updateBinRadius();
			drawable->movePartition();
		}
		drawable->clearState(LLDrawable::PARTITION_MOVE);
	}

	mPartitionQ.clear();
}

void LLPipeline::markMeshDirty(LLSpatialGroup* group)
{
	mMeshDirtyGroup.push_back(group);
}

void LLPipeline::markRebuild(LLSpatialGroup* group, bool priority)
{
	if (group && !group->isDead() && group->getSpatialPartition())
	{
		if (group->getSpatialPartition()->mPartitionType == LLViewerRegion::PARTITION_HUD)
		{
			priority = true;
		}

		if (priority)
		{
			if (!group->hasState(LLSpatialGroup::IN_BUILD_Q1))
			{
				llassert_always(!mGroupQ1Locked);

				mGroupQ1.push_back(group);
				group->setState(LLSpatialGroup::IN_BUILD_Q1);

				if (group->hasState(LLSpatialGroup::IN_BUILD_Q2))
				{
					LLSpatialGroup::sg_vector_t::iterator iter = std::find(mGroupQ2.begin(), mGroupQ2.end(), group);
					if (iter != mGroupQ2.end())
					{
						mGroupQ2.erase(iter);
					}
					group->clearState(LLSpatialGroup::IN_BUILD_Q2);
				}
			}
		}
		else if (!group->hasState(LLSpatialGroup::IN_BUILD_Q2 | LLSpatialGroup::IN_BUILD_Q1))
		{
			llassert_always(!mGroupQ2Locked);
			mGroupQ2.push_back(group);
			group->setState(LLSpatialGroup::IN_BUILD_Q2);

		}
	}
}

void LLPipeline::markRebuild(LLDrawable *drawablep, LLDrawable::EDrawableFlags flag, bool priority)
{
	if (drawablep && !drawablep->isDead() && assertInitialized())
	{
		//<FS:Beq> avoid unfortunate sleep during trylock by static check
		//if(debugLoggingEnabled("AnimatedObjectsLinkset"))
		static auto debug_logging_on = debugLoggingEnabled("AnimatedObjectsLinkset");
		if (debug_logging_on)
		//</FS:Beq>
        {
            LLVOVolume *vol_obj = drawablep->getVOVolume();
            if (vol_obj && vol_obj->isAnimatedObject() && vol_obj->isRiggedMesh())
            {
                std::string vobj_name = llformat("Vol%p", vol_obj);
                F32 est_tris = vol_obj->getEstTrianglesMax();
                LL_DEBUGS("AnimatedObjectsLinkset") << vobj_name << " markRebuild, tris " << est_tris 
                                                    << " priority " << (S32) priority << " flag " << std::hex << flag << LL_ENDL; 
            }
        }
    
		if (!drawablep->isState(LLDrawable::BUILT))
		{
			priority = true;
		}
		if (priority)
		{
			if (!drawablep->isState(LLDrawable::IN_REBUILD_Q1))
			{
				mBuildQ1.push_back(drawablep);
				drawablep->setState(LLDrawable::IN_REBUILD_Q1); // mark drawable as being in priority queue
			}
		}
		else if (!drawablep->isState(LLDrawable::IN_REBUILD_Q2))
		{
			mBuildQ2.push_back(drawablep);
			drawablep->setState(LLDrawable::IN_REBUILD_Q2); // need flag here because it is just a list
		}
		// <FS:Ansariel> FIRE-16485: Crash when calling texture refresh on an object that has a blacklisted copy
		//if (flag & (LLDrawable::REBUILD_VOLUME | LLDrawable::REBUILD_POSITION))
		if ((flag & (LLDrawable::REBUILD_VOLUME | LLDrawable::REBUILD_POSITION)) && drawablep->getVObj().notNull())
		// </FS:Ansariel>
		{
			drawablep->getVObj()->setChanged(LLXform::SILHOUETTE);
		}
		drawablep->setState(flag);
	}
}

static LLTrace::BlockTimerStatHandle FTM_RESET_DRAWORDER("Reset Draw Order");

void LLPipeline::stateSort(LLCamera& camera, LLCullResult &result)
{
	if (hasAnyRenderType(LLPipeline::RENDER_TYPE_AVATAR,
					  LLPipeline::RENDER_TYPE_CONTROL_AV,
					  LLPipeline::RENDER_TYPE_GROUND,
					  LLPipeline::RENDER_TYPE_TERRAIN,
					  LLPipeline::RENDER_TYPE_TREE,
					  LLPipeline::RENDER_TYPE_SKY,
					  LLPipeline::RENDER_TYPE_VOIDWATER,
					  LLPipeline::RENDER_TYPE_WATER,
					  LLPipeline::END_RENDER_TYPES))
	{
		//clear faces from face pools
		LL_RECORD_BLOCK_TIME(FTM_RESET_DRAWORDER);
		gPipeline.resetDrawOrders();
	}

	LL_RECORD_BLOCK_TIME(FTM_STATESORT);

	//LLVertexBuffer::unbind();

	grabReferences(result);
	for (LLCullResult::sg_iterator iter = sCull->beginDrawableGroups(); iter != sCull->endDrawableGroups(); ++iter)
	{
		LLSpatialGroup* group = *iter;
		group->checkOcclusion();
		if (sUseOcclusion > 1 && group->isOcclusionState(LLSpatialGroup::OCCLUDED))
		{
			markOccluder(group);
		}
		else
		{
			group->setVisible();
			for (LLSpatialGroup::element_iter i = group->getDataBegin(); i != group->getDataEnd(); ++i)
			{
                LLDrawable* drawablep = (LLDrawable*)(*i)->getDrawable();
				markVisible(drawablep, camera);
			}

			if (!sDelayVBUpdate)
			{ //rebuild mesh as soon as we know it's visible
				group->rebuildMesh();
			}
		}
	}

	if (LLViewerCamera::sCurCameraID == LLViewerCamera::CAMERA_WORLD)
	{
		LLSpatialGroup* last_group = NULL;
		BOOL fov_changed = LLViewerCamera::getInstance()->isDefaultFOVChanged();
		for (LLCullResult::bridge_iterator i = sCull->beginVisibleBridge(); i != sCull->endVisibleBridge(); ++i)
		{
			LLCullResult::bridge_iterator cur_iter = i;
			LLSpatialBridge* bridge = *cur_iter;
			LLSpatialGroup* group = bridge->getSpatialGroup();

			if (last_group == NULL)
			{
				last_group = group;
			}

			if (!bridge->isDead() && group && !group->isOcclusionState(LLSpatialGroup::OCCLUDED))
			{
				stateSort(bridge, camera, fov_changed);
			}

			if (LLViewerCamera::sCurCameraID == LLViewerCamera::CAMERA_WORLD &&
				last_group != group && last_group->changeLOD())
			{
				last_group->mLastUpdateDistance = last_group->mDistance;
			}

			last_group = group;
		}

		if (LLViewerCamera::sCurCameraID == LLViewerCamera::CAMERA_WORLD &&
			last_group && last_group->changeLOD())
		{
			last_group->mLastUpdateDistance = last_group->mDistance;
		}
	}

	for (LLCullResult::sg_iterator iter = sCull->beginVisibleGroups(); iter != sCull->endVisibleGroups(); ++iter)
	{
		LLSpatialGroup* group = *iter;
		group->checkOcclusion();
		if (sUseOcclusion > 1 && group->isOcclusionState(LLSpatialGroup::OCCLUDED))
		{
			markOccluder(group);
		}
		else
		{
			group->setVisible();
			stateSort(group, camera);

			if (!sDelayVBUpdate)
			{ //rebuild mesh as soon as we know it's visible
				group->rebuildMesh();
			}
		}
	}
	
	{
		LL_RECORD_BLOCK_TIME(FTM_STATESORT_DRAWABLE);
		for (LLCullResult::drawable_iterator iter = sCull->beginVisibleList();
			 iter != sCull->endVisibleList(); ++iter)
		{
			LLDrawable *drawablep = *iter;
			if (!drawablep->isDead())
			{
				stateSort(drawablep, camera);
			}
		}
	}
		
	postSort(camera);	
}

void LLPipeline::stateSort(LLSpatialGroup* group, LLCamera& camera)
{
	if (group->changeLOD())
	{
		for (LLSpatialGroup::element_iter i = group->getDataBegin(); i != group->getDataEnd(); ++i)
		{
            LLDrawable* drawablep = (LLDrawable*)(*i)->getDrawable();            
			stateSort(drawablep, camera);
		}

		if (LLViewerCamera::sCurCameraID == LLViewerCamera::CAMERA_WORLD)
		{ //avoid redundant stateSort calls
			group->mLastUpdateDistance = group->mDistance;
		}
	}

}

void LLPipeline::stateSort(LLSpatialBridge* bridge, LLCamera& camera, BOOL fov_changed)
{
	if (bridge->getSpatialGroup()->changeLOD() || fov_changed)
	{
		bool force_update = false;
		bridge->updateDistance(camera, force_update);
	}
}

void LLPipeline::stateSort(LLDrawable* drawablep, LLCamera& camera)
{
	if (!drawablep
		|| drawablep->isDead() 
		|| !hasRenderType(drawablep->getRenderType()))
	{
		return;
	}
	
    // SL-11353
    // ignore our own geo when rendering spotlight shadowmaps...
    // 
    if (RenderSpotLight && drawablep == RenderSpotLight)
    {
        return;
    }

	if (LLSelectMgr::getInstance()->mHideSelectedObjects)
	{
//		if (drawablep->getVObj().notNull() &&
//			drawablep->getVObj()->isSelected())
// [RLVa:KB] - Checked: 2010-09-28 (RLVa-1.2.1f) | Modified: RLVa-1.2.1f
		const LLViewerObject* pObj = drawablep->getVObj();
		if ( (pObj) && (pObj->isSelected()) && 
			 ( (!RlvActions::isRlvEnabled()) || 
			   ( ((!pObj->isHUDAttachment()) || (!gRlvAttachmentLocks.isLockedAttachment(pObj->getRootEdit()))) && 
				 (RlvActions::canEdit(pObj)) ) ) )
// [/RVLa:KB]
		{
			return;
		}
	}

	if (drawablep->isAvatar())
	{ //don't draw avatars beyond render distance or if we don't have a spatial group.
		if ((drawablep->getSpatialGroup() == NULL) || 
			(drawablep->getSpatialGroup()->mDistance > LLVOAvatar::sRenderDistance))
		{
			return;
		}

		LLVOAvatar* avatarp = (LLVOAvatar*) drawablep->getVObj().get();
		if (!avatarp->isVisible())
		{
			return;
		}
	}

	assertInitialized();

	if (hasRenderType(drawablep->mRenderType))
	{
		if (!drawablep->isState(LLDrawable::INVISIBLE|LLDrawable::FORCE_INVISIBLE))
		{
			drawablep->setVisible(camera, NULL, FALSE);
		}
	}

	if (LLViewerCamera::sCurCameraID == LLViewerCamera::CAMERA_WORLD)
	{
		//if (drawablep->isVisible()) isVisible() check here is redundant, if it wasn't visible, it wouldn't be here
		{
			if (!drawablep->isActive())
			{
				bool force_update = false;
				drawablep->updateDistance(camera, force_update);
			}
			else if (drawablep->isAvatar())
			{
				bool force_update = false;
				drawablep->updateDistance(camera, force_update); // calls vobj->updateLOD() which calls LLVOAvatar::updateVisibility()
			}
		}
	}

	if (!drawablep->getVOVolume())
	{
		for (LLDrawable::face_list_t::iterator iter = drawablep->mFaces.begin();
				iter != drawablep->mFaces.end(); iter++)
		{
			LLFace* facep = *iter;

			if (facep->hasGeometry())
			{
				if (facep->getPool())
				{
					facep->getPool()->enqueue(facep);
				}
				else
				{
					break;
				}
			}
		}
	}
	
	mNumVisibleFaces += drawablep->getNumFaces();
}


void forAllDrawables(LLCullResult::sg_iterator begin, 
					 LLCullResult::sg_iterator end,
					 void (*func)(LLDrawable*))
{
	for (LLCullResult::sg_iterator i = begin; i != end; ++i)
	{
		for (LLSpatialGroup::element_iter j = (*i)->getDataBegin(); j != (*i)->getDataEnd(); ++j)
		{
			if((*j)->hasDrawable())
			{
				func((LLDrawable*)(*j)->getDrawable());	
			}
		}
	}
}

void LLPipeline::forAllVisibleDrawables(void (*func)(LLDrawable*))
{
	forAllDrawables(sCull->beginDrawableGroups(), sCull->endDrawableGroups(), func);
	forAllDrawables(sCull->beginVisibleGroups(), sCull->endVisibleGroups(), func);
}

//function for creating scripted beacons
void renderScriptedBeacons(LLDrawable* drawablep)
{
	LLViewerObject *vobj = drawablep->getVObj();
	if (vobj 
		&& !vobj->isAvatar() 
		&& !vobj->getParent()
		&& vobj->flagScripted())
	{
		if (gPipeline.sRenderBeacons)
		{
			gObjectList.addDebugBeacon(vobj->getPositionAgent(), "", LLColor4(1.f, 0.f, 0.f, 0.5f), LLColor4(1.f, 1.f, 1.f, 0.5f), LLPipeline::DebugBeaconLineWidth);
		}

		if (gPipeline.sRenderHighlight)
		{
			S32 face_id;
			S32 count = drawablep->getNumFaces();
			for (face_id = 0; face_id < count; face_id++)
			{
				LLFace * facep = drawablep->getFace(face_id);
				if (facep) 
				{
					gPipeline.mHighlightFaces.push_back(facep);
				}
			}
		}
	}
}

void renderScriptedTouchBeacons(LLDrawable* drawablep)
{
	LLViewerObject *vobj = drawablep->getVObj();
	if (vobj 
		&& !vobj->isAvatar() 
		&& !vobj->getParent()
		&& vobj->flagScripted()
		&& vobj->flagHandleTouch())
	{
		if (gPipeline.sRenderBeacons)
		{
			gObjectList.addDebugBeacon(vobj->getPositionAgent(), "", LLColor4(1.f, 0.f, 0.f, 0.5f), LLColor4(1.f, 1.f, 1.f, 0.5f), LLPipeline::DebugBeaconLineWidth);
		}

		if (gPipeline.sRenderHighlight)
		{
			S32 face_id;
			S32 count = drawablep->getNumFaces();
			for (face_id = 0; face_id < count; face_id++)
			{
				LLFace * facep = drawablep->getFace(face_id);
				if (facep)
				{
					gPipeline.mHighlightFaces.push_back(facep);
			}
		}
	}
}
}

void renderPhysicalBeacons(LLDrawable* drawablep)
{
	LLViewerObject *vobj = drawablep->getVObj();
	if (vobj 
		&& !vobj->isAvatar() 
		//&& !vobj->getParent()
		&& vobj->flagUsePhysics())
	{
		if (gPipeline.sRenderBeacons)
		{
			gObjectList.addDebugBeacon(vobj->getPositionAgent(), "", LLColor4(0.f, 1.f, 0.f, 0.5f), LLColor4(1.f, 1.f, 1.f, 0.5f), LLPipeline::DebugBeaconLineWidth);
		}

		if (gPipeline.sRenderHighlight)
		{
			S32 face_id;
			S32 count = drawablep->getNumFaces();
			for (face_id = 0; face_id < count; face_id++)
			{
				LLFace * facep = drawablep->getFace(face_id);
				if (facep)
				{
					gPipeline.mHighlightFaces.push_back(facep);
			}
		}
	}
}
}

void renderMOAPBeacons(LLDrawable* drawablep)
{
	LLViewerObject *vobj = drawablep->getVObj();

	if(!vobj || vobj->isAvatar())
		return;

	bool beacon=false;
	U8 tecount=vobj->getNumTEs();
	for(int x=0;x<tecount;x++)
	{
		if(vobj->getTEref(x).hasMedia())
		{
			beacon=true;
			break;
		}
	}
	if(beacon)
	{
		if (gPipeline.sRenderBeacons)
		{
			gObjectList.addDebugBeacon(vobj->getPositionAgent(), "", LLColor4(1.f, 1.f, 1.f, 0.5f), LLColor4(1.f, 1.f, 1.f, 0.5f), LLPipeline::DebugBeaconLineWidth);
		}

		if (gPipeline.sRenderHighlight)
		{
			S32 face_id;
			S32 count = drawablep->getNumFaces();
			for (face_id = 0; face_id < count; face_id++)
			{
				LLFace * facep = drawablep->getFace(face_id);
				if (facep)
				{
					gPipeline.mHighlightFaces.push_back(facep);
			}
		}
	}
}
}

void renderParticleBeacons(LLDrawable* drawablep)
{
	// Look for attachments, objects, etc.
	LLViewerObject *vobj = drawablep->getVObj();
	if (vobj 
		&& vobj->isParticleSource())
	{
		if (gPipeline.sRenderBeacons)
		{
			LLColor4 light_blue(0.5f, 0.5f, 1.f, 0.5f);
			gObjectList.addDebugBeacon(vobj->getPositionAgent(), "", light_blue, LLColor4(1.f, 1.f, 1.f, 0.5f), LLPipeline::DebugBeaconLineWidth);
		}

		if (gPipeline.sRenderHighlight)
		{
			S32 face_id;
			S32 count = drawablep->getNumFaces();
			for (face_id = 0; face_id < count; face_id++)
			{
				LLFace * facep = drawablep->getFace(face_id);
				if (facep)
				{
					gPipeline.mHighlightFaces.push_back(facep);
			}
		}
	}
}
}

void renderSoundHighlights(LLDrawable* drawablep)
{
	// Look for attachments, objects, etc.
	LLViewerObject *vobj = drawablep->getVObj();
	if (vobj && vobj->isAudioSource())
	{
		if (gPipeline.sRenderHighlight)
		{
			S32 face_id;
			S32 count = drawablep->getNumFaces();
			for (face_id = 0; face_id < count; face_id++)
			{
				LLFace * facep = drawablep->getFace(face_id);
				if (facep)
				{
					gPipeline.mHighlightFaces.push_back(facep);
			}
		}
	}
}
}

void LLPipeline::postSort(LLCamera& camera)
{
	LL_RECORD_BLOCK_TIME(FTM_STATESORT_POSTSORT);

	assertInitialized();
	sVolumeSAFrame = 0.f; //ZK LBG

	LL_PUSH_CALLSTACKS();
	//rebuild drawable geometry
	for (LLCullResult::sg_iterator i = sCull->beginDrawableGroups(); i != sCull->endDrawableGroups(); ++i)
	{
		LLSpatialGroup* group = *i;
		if (!sUseOcclusion || 
			!group->isOcclusionState(LLSpatialGroup::OCCLUDED))
		{
			group->rebuildGeom();
		}
	}
	LL_PUSH_CALLSTACKS();
	//rebuild groups
	sCull->assertDrawMapsEmpty();

	rebuildPriorityGroups();
	LL_PUSH_CALLSTACKS();

	
	//build render map
	for (LLCullResult::sg_iterator i = sCull->beginVisibleGroups(); i != sCull->endVisibleGroups(); ++i)
	{
		LLSpatialGroup* group = *i;
		if ((sUseOcclusion && 
			group->isOcclusionState(LLSpatialGroup::OCCLUDED)) ||
			(RenderAutoHideSurfaceAreaLimit > 0.f && 
			group->mSurfaceArea > RenderAutoHideSurfaceAreaLimit*llmax(group->mObjectBoxSize, 10.f)))
		{
			continue;
		}

		if (group->hasState(LLSpatialGroup::NEW_DRAWINFO) && group->hasState(LLSpatialGroup::GEOM_DIRTY))
		{ //no way this group is going to be drawable without a rebuild
			group->rebuildGeom();
		}

		for (LLSpatialGroup::draw_map_t::iterator j = group->mDrawMap.begin(); j != group->mDrawMap.end(); ++j)
		{
			LLSpatialGroup::drawmap_elem_t& src_vec = j->second;	
			if (!hasRenderType(j->first))
			{
				continue;
			}
			
			for (LLSpatialGroup::drawmap_elem_t::iterator k = src_vec.begin(); k != src_vec.end(); ++k)
			{
				if (sMinRenderSize > 0.f)
				{
					LLVector4a bounds;
					bounds.setSub((*k)->mExtents[1],(*k)->mExtents[0]);

					if (llmax(llmax(bounds[0], bounds[1]), bounds[2]) > sMinRenderSize)
					{
						sCull->pushDrawInfo(j->first, *k);
					}
				}
				else
				{
					sCull->pushDrawInfo(j->first, *k);
				}
			}
		}

		if (hasRenderType(LLPipeline::RENDER_TYPE_PASS_ALPHA))
		{
			LLSpatialGroup::draw_map_t::iterator alpha = group->mDrawMap.find(LLRenderPass::PASS_ALPHA);
			
			if (alpha != group->mDrawMap.end())
			{ //store alpha groups for sorting
				LLSpatialBridge* bridge = group->getSpatialPartition()->asBridge();
				if (LLViewerCamera::sCurCameraID == LLViewerCamera::CAMERA_WORLD)
				{
					if (bridge)
					{
						LLCamera trans_camera = bridge->transformCamera(camera);
						group->updateDistance(trans_camera);
					}
					else
					{
						group->updateDistance(camera);
					}
				}
							
				if (hasRenderType(LLDrawPool::POOL_ALPHA))
				{
					sCull->pushAlphaGroup(group);
				}
			}
		}
	}
	
	//flush particle VB
	if (LLVOPartGroup::sVB)
	{
		LLVOPartGroup::sVB->flush();
	}
	else
	{
		LL_WARNS_ONCE() << "Missing particle buffer" << LL_ENDL;
	}

	/*bool use_transform_feedback = gTransformPositionProgram.mProgramObject && !mMeshDirtyGroup.empty();

	if (use_transform_feedback)
	{ //place a query around potential transform feedback code for synchronization
		mTransformFeedbackPrimitives = 0;

		if (!mMeshDirtyQueryObject)
		{
			glGenQueriesARB(1, &mMeshDirtyQueryObject);
		}

		
		glBeginQueryARB(GL_TRANSFORM_FEEDBACK_PRIMITIVES_WRITTEN, mMeshDirtyQueryObject);
	}*/

	//pack vertex buffers for groups that chose to delay their updates
	for (LLSpatialGroup::sg_vector_t::iterator iter = mMeshDirtyGroup.begin(); iter != mMeshDirtyGroup.end(); ++iter)
	{
		(*iter)->rebuildMesh();
	}

	/*if (use_transform_feedback)
	{
		glEndQueryARB(GL_TRANSFORM_FEEDBACK_PRIMITIVES_WRITTEN);
	}*/
	
	mMeshDirtyGroup.clear();

	if (!sShadowRender)
	{
		std::sort(sCull->beginAlphaGroups(), sCull->endAlphaGroups(), LLSpatialGroup::CompareDepthGreater());
	}

	LL_PUSH_CALLSTACKS();
	// only render if the flag is set. The flag is only set if we are in edit mode or the toggle is set in the menus
	// Ansariel: Make beacons also show when beacons floater is closed.
	if (/*LLFloaterReg::instanceVisible("beacons") &&*/ !sShadowRender)
	{
		if (sRenderScriptedTouchBeacons)
		{
			// Only show the beacon on the root object.
			forAllVisibleDrawables(renderScriptedTouchBeacons);
		}
		else
		if (sRenderScriptedBeacons)
		{
			// Only show the beacon on the root object.
			forAllVisibleDrawables(renderScriptedBeacons);
		}

		if (sRenderPhysicalBeacons)
		{
			// Only show the beacon on the root object.
			forAllVisibleDrawables(renderPhysicalBeacons);
		}

		if(sRenderMOAPBeacons)
		{
			forAllVisibleDrawables(renderMOAPBeacons);
		}

		if (sRenderParticleBeacons)
		{
			forAllVisibleDrawables(renderParticleBeacons);
		}

		// If god mode, also show audio cues
		if (sRenderSoundBeacons && gAudiop)
		{
			// Walk all sound sources and render out beacons for them. Note, this isn't done in the ForAllVisibleDrawables function, because some are not visible.
			LLAudioEngine::source_map::iterator iter;
			for (iter = gAudiop->mAllSources.begin(); iter != gAudiop->mAllSources.end(); ++iter)
			{
				LLAudioSource *sourcep = iter->second;

				LLVector3d pos_global = sourcep->getPositionGlobal();
				LLVector3 pos = gAgent.getPosAgentFromGlobal(pos_global);
				if (gPipeline.sRenderBeacons)
				{
					//pos += LLVector3(0.f, 0.f, 0.2f);
					gObjectList.addDebugBeacon(pos, "", LLColor4(1.f, 1.f, 0.f, 0.5f), LLColor4(1.f, 1.f, 1.f, 0.5f), DebugBeaconLineWidth);
				}
			}
			// now deal with highlights for all those seeable sound sources
			forAllVisibleDrawables(renderSoundHighlights);
		}
	}
	LL_PUSH_CALLSTACKS();
	// If managing your telehub, draw beacons at telehub and currently selected spawnpoint.
	if (LLFloaterTelehub::renderBeacons())
	{
		LLFloaterTelehub::addBeacons();
	}

	if (!sShadowRender)
	{
		mSelectedFaces.clear();

		LLPipeline::setRenderHighlightTextureChannel(gFloaterTools->getPanelFace()->getTextureChannelToEdit());

		// Draw face highlights for selected faces.
		if (LLSelectMgr::getInstance()->getTEMode())
		{
			struct f : public LLSelectedTEFunctor
			{
				virtual bool apply(LLViewerObject* object, S32 te)
				{
					if (object->mDrawable)
					{
						LLFace * facep = object->mDrawable->getFace(te);
						if (facep)
						{
							gPipeline.mSelectedFaces.push_back(facep);
					}
					}
					return true;
				}
			} func;
			LLSelectMgr::getInstance()->getSelection()->applyToTEs(&func);
		}
	}

	//LLSpatialGroup::sNoDelete = FALSE;
	LL_PUSH_CALLSTACKS();
}


void render_hud_elements()
{
	gPipeline.disableLights();		
	
	LLGLDisable fog(GL_FOG);
	LLGLSUIDefault gls_ui;

	LLGLEnable stencil(GL_STENCIL_TEST);
	glStencilFunc(GL_ALWAYS, 255, 0xFFFFFFFF);
	glStencilMask(0xFFFFFFFF);
	glStencilOp(GL_KEEP, GL_KEEP, GL_REPLACE);
	
	gGL.color4f(1,1,1,1);
	
	if (LLGLSLShader::sNoFixedFunction)
	{
		gUIProgram.bind();
	}
	LLGLDepthTest depth(GL_TRUE, GL_FALSE);

	if (!LLPipeline::sReflectionRender && gPipeline.hasRenderDebugFeatureMask(LLPipeline::RENDER_DEBUG_FEATURE_UI))
	{
		LLGLEnable multisample(LLPipeline::RenderFSAASamples > 0 ? GL_MULTISAMPLE_ARB : 0);
		gViewerWindow->renderSelections(FALSE, FALSE, FALSE); // For HUD version in render_ui_3d()
	
		// Draw the tracking overlays
		LLTracker::render3D();
		
		// Show the property lines
		LLWorld::getInstance()->renderPropertyLines();
		LLViewerParcelMgr::getInstance()->render();
		LLViewerParcelMgr::getInstance()->renderParcelCollision();
	
		// Render name tags.
		LLHUDObject::renderAll();
	}
	else if (gForceRenderLandFence)
	{
		// This is only set when not rendering the UI, for parcel snapshots
		LLViewerParcelMgr::getInstance()->render();
	}
	else if (gPipeline.hasRenderType(LLPipeline::RENDER_TYPE_HUD))
	{
		LLHUDText::renderAllHUD();
	}

	if (LLGLSLShader::sNoFixedFunction)
	{
		gUIProgram.unbind();
	}
	gGL.flush();
}

void LLPipeline::renderHighlights()
{
	assertInitialized();

	// Draw 3D UI elements here (before we clear the Z buffer in POOL_HUD)
	// Render highlighted faces.
	LLGLSPipelineAlpha gls_pipeline_alpha;
	LLColor4 color(1.f, 1.f, 1.f, 0.5f);
	LLGLEnable color_mat(GL_COLOR_MATERIAL);
	disableLights();

	if (!hasRenderType(LLPipeline::RENDER_TYPE_HUD) && !mHighlightSet.empty())
	{ //draw blurry highlight image over screen
		LLGLEnable blend(GL_BLEND);
		LLGLDepthTest depth(GL_TRUE, GL_FALSE, GL_ALWAYS);
		LLGLDisable test(GL_ALPHA_TEST);

		LLGLEnable stencil(GL_STENCIL_TEST);
		gGL.flush();
		glStencilMask(0xFFFFFFFF);
		glClearStencil(1);
		glClear(GL_STENCIL_BUFFER_BIT);

		glStencilFunc(GL_ALWAYS, 0, 0xFFFFFFFF);
		glStencilOp(GL_REPLACE, GL_REPLACE, GL_REPLACE);

        if (canUseVertexShaders())
        {
            gHighlightProgram.bind();
        }

		gGL.setColorMask(false, false);

        if (LLGLSLShader::sNoFixedFunction)
        {
            gHighlightProgram.bind();
        }

		for (std::set<HighlightItem>::iterator iter = mHighlightSet.begin(); iter != mHighlightSet.end(); ++iter)
		{
			renderHighlight(iter->mItem->getVObj(), 1.f);
		}
		gGL.setColorMask(true, false);

		glStencilOp(GL_KEEP, GL_KEEP, GL_KEEP);
		glStencilFunc(GL_NOTEQUAL, 0, 0xFFFFFFFF);
		
		//gGL.setSceneBlendType(LLRender::BT_ADD_WITH_ALPHA);

		gGL.pushMatrix();
		gGL.loadIdentity();
		gGL.matrixMode(LLRender::MM_PROJECTION);
		gGL.pushMatrix();
		gGL.loadIdentity();

		gGL.getTexUnit(0)->bind(&mHighlight);

		LLVector2 tc1;
		LLVector2 tc2;

		tc1.setVec(0,0);
		tc2.setVec(2,2);

		gGL.begin(LLRender::TRIANGLES);
				
		F32 scale = RenderHighlightBrightness;
		LLColor4 color = RenderHighlightColor;
		F32 thickness = RenderHighlightThickness;

		for (S32 pass = 0; pass < 2; ++pass)
		{
			if (pass == 0)
			{
				gGL.setSceneBlendType(LLRender::BT_ADD_WITH_ALPHA);
			}
			else
			{
				gGL.setSceneBlendType(LLRender::BT_ALPHA);
			}

			for (S32 i = 0; i < 8; ++i)
			{
				for (S32 j = 0; j < 8; ++j)
				{
					LLVector2 tc(i-4+0.5f, j-4+0.5f);

					F32 dist = 1.f-(tc.length()/sqrtf(32.f));
					dist *= scale/64.f;

					tc *= thickness;
					tc.mV[0] = (tc.mV[0])/mHighlight.getWidth();
					tc.mV[1] = (tc.mV[1])/mHighlight.getHeight();

					gGL.color4f(color.mV[0],
								color.mV[1],
								color.mV[2],
								color.mV[3]*dist);
					
					gGL.texCoord2f(tc.mV[0]+tc1.mV[0], tc.mV[1]+tc2.mV[1]);
					gGL.vertex2f(-1,3);
					
					gGL.texCoord2f(tc.mV[0]+tc1.mV[0], tc.mV[1]+tc1.mV[1]);
					gGL.vertex2f(-1,-1);
					
					gGL.texCoord2f(tc.mV[0]+tc2.mV[0], tc.mV[1]+tc1.mV[1]);
					gGL.vertex2f(3,-1);
				}
			}
		}

		gGL.end();

		gGL.popMatrix();
		gGL.matrixMode(LLRender::MM_MODELVIEW);
		gGL.popMatrix();
		
		//gGL.setSceneBlendType(LLRender::BT_ALPHA);
	}

	if ((LLViewerShaderMgr::instance()->getShaderLevel(LLViewerShaderMgr::SHADER_INTERFACE) > 0))
	{
		gHighlightProgram.bind();
		gGL.diffuseColor4f(1,1,1,0.5f);
	}
	
	if (hasRenderDebugFeatureMask(RENDER_DEBUG_FEATURE_SELECTED) && !mFaceSelectImagep)
		{
			mFaceSelectImagep = LLViewerTextureManager::getFetchedTexture(IMG_FACE_SELECT);
		}

	if (hasRenderDebugFeatureMask(RENDER_DEBUG_FEATURE_SELECTED) && (sRenderHighlightTextureChannel == LLRender::DIFFUSE_MAP))
	{
		// Make sure the selection image gets downloaded and decoded
		mFaceSelectImagep->addTextureStats((F32)MAX_IMAGE_AREA);

		U32 count = mSelectedFaces.size();
		for (U32 i = 0; i < count; i++)
		{
			LLFace *facep = mSelectedFaces[i];
			if (!facep || facep->getDrawable()->isDead())
			{
				LL_ERRS() << "Bad face on selection" << LL_ENDL;
				return;
			}
			
			facep->renderSelected(mFaceSelectImagep, color);
		}
	}

	if (hasRenderDebugFeatureMask(RENDER_DEBUG_FEATURE_SELECTED))
	{
		// Paint 'em red!
		color.setVec(1.f, 0.f, 0.f, 0.5f);
		
		int count = mHighlightFaces.size();
		for (S32 i = 0; i < count; i++)
		{
			LLFace* facep = mHighlightFaces[i];
			facep->renderSelected(LLViewerTexture::sNullImagep, color);
		}
	}

	// Contains a list of the faces of objects that are physical or
	// have touch-handlers.
	mHighlightFaces.clear();

	if (LLViewerShaderMgr::instance()->getShaderLevel(LLViewerShaderMgr::SHADER_INTERFACE) > 0)
	{
		gHighlightProgram.unbind();
	}


	if (hasRenderDebugFeatureMask(RENDER_DEBUG_FEATURE_SELECTED) && (sRenderHighlightTextureChannel == LLRender::NORMAL_MAP))
	{
		color.setVec(1.0f, 0.5f, 0.5f, 0.5f);
		if ((LLViewerShaderMgr::instance()->getShaderLevel(LLViewerShaderMgr::SHADER_INTERFACE) > 0))
		{
			gHighlightNormalProgram.bind();
			gGL.diffuseColor4f(1,1,1,0.5f);
		}

		mFaceSelectImagep->addTextureStats((F32)MAX_IMAGE_AREA);

		U32 count = mSelectedFaces.size();
		for (U32 i = 0; i < count; i++)
		{
			LLFace *facep = mSelectedFaces[i];
			if (!facep || facep->getDrawable()->isDead())
			{
				LL_ERRS() << "Bad face on selection" << LL_ENDL;
				return;
			}

			facep->renderSelected(mFaceSelectImagep, color);
		}

		if ((LLViewerShaderMgr::instance()->getShaderLevel(LLViewerShaderMgr::SHADER_INTERFACE) > 0))
		{
			gHighlightNormalProgram.unbind();
		}
	}

	if (hasRenderDebugFeatureMask(RENDER_DEBUG_FEATURE_SELECTED) && (sRenderHighlightTextureChannel == LLRender::SPECULAR_MAP))
	{
		color.setVec(0.0f, 0.3f, 1.0f, 0.8f);
		if ((LLViewerShaderMgr::instance()->getShaderLevel(LLViewerShaderMgr::SHADER_INTERFACE) > 0))
		{
			gHighlightSpecularProgram.bind();
			gGL.diffuseColor4f(1,1,1,0.5f);
		}

		mFaceSelectImagep->addTextureStats((F32)MAX_IMAGE_AREA);

		U32 count = mSelectedFaces.size();
		for (U32 i = 0; i < count; i++)
		{
			LLFace *facep = mSelectedFaces[i];
			if (!facep || facep->getDrawable()->isDead())
			{
				LL_ERRS() << "Bad face on selection" << LL_ENDL;
				return;
			}

			facep->renderSelected(mFaceSelectImagep, color);
		}

		if ((LLViewerShaderMgr::instance()->getShaderLevel(LLViewerShaderMgr::SHADER_INTERFACE) > 0))
		{
			gHighlightSpecularProgram.unbind();
		}
	}
}

//debug use
U32 LLPipeline::sCurRenderPoolType = 0 ;

void LLPipeline::renderGeom(LLCamera& camera, bool forceVBOUpdate)
{
	LL_RECORD_BLOCK_TIME(FTM_RENDER_GEOMETRY);

	assertInitialized();

	F32 saved_modelview[16];
	F32 saved_projection[16];

	//HACK: preserve/restore matrices around HUD render
	if (gPipeline.hasRenderType(LLPipeline::RENDER_TYPE_HUD))
	{
		for (U32 i = 0; i < 16; i++)
		{
			saved_modelview[i] = gGLModelView[i];
			saved_projection[i] = gGLProjection[i];
		}
	}

	///////////////////////////////////////////
	//
	// Sync and verify GL state
	//
	//

	stop_glerror();

	LLVertexBuffer::unbind();

	// Do verification of GL state
	LLGLState::checkStates();
	LLGLState::checkTextureChannels();
	LLGLState::checkClientArrays();
	if (mRenderDebugMask & RENDER_DEBUG_VERIFY)
	{
		if (!verify())
		{
			LL_ERRS() << "Pipeline verification failed!" << LL_ENDL;
		}
	}

	LLAppViewer::instance()->pingMainloopTimeout("Pipeline:ForceVBO");
	
	// Initialize lots of GL state to "safe" values
	gGL.getTexUnit(0)->unbind(LLTexUnit::TT_TEXTURE);
	gGL.matrixMode(LLRender::MM_TEXTURE);
	gGL.loadIdentity();
	gGL.matrixMode(LLRender::MM_MODELVIEW);

	LLGLSPipeline gls_pipeline;
	LLGLEnable multisample(RenderFSAASamples > 0 ? GL_MULTISAMPLE_ARB : 0);

	LLGLState gls_color_material(GL_COLOR_MATERIAL, mLightingDetail < 2);
				
	// Toggle backface culling for debugging
	LLGLEnable cull_face(mBackfaceCull ? GL_CULL_FACE : 0);
	// Set fog
	bool use_fog = hasRenderDebugFeatureMask(LLPipeline::RENDER_DEBUG_FEATURE_FOG);
	LLGLEnable fog_enable(use_fog &&
						  !gPipeline.canUseWindLightShadersOnObjects() ? GL_FOG : 0);
	gSky.updateFog(camera.getFar());
	if (!use_fog)
	{
		sUnderWaterRender = false;
	}

	gGL.getTexUnit(0)->bind(LLViewerFetchedTexture::sDefaultImagep);
	LLViewerFetchedTexture::sDefaultImagep->setAddressMode(LLTexUnit::TAM_WRAP);
	

	//////////////////////////////////////////////
	//
	// Actually render all of the geometry
	//
	//	
	stop_glerror();
	
	LLAppViewer::instance()->pingMainloopTimeout("Pipeline:RenderDrawPools");

	for (pool_set_t::iterator iter = mPools.begin(); iter != mPools.end(); ++iter)
	{
		LLDrawPool *poolp = *iter;
		if (hasRenderType(poolp->getType()))
		{
			poolp->prerender();
		}
	}

	{
		LL_RECORD_BLOCK_TIME(FTM_POOLS);
		
		// HACK: don't calculate local lights if we're rendering the HUD!
		//    Removing this check will cause bad flickering when there are 
		//    HUD elements being rendered AND the user is in flycam mode  -nyx
		if (!gPipeline.hasRenderType(LLPipeline::RENDER_TYPE_HUD))
		{
			calcNearbyLights(camera);
			setupHWLights(NULL);
		}

		bool occlude = sUseOcclusion > 1;
		U32 cur_type = 0;

		pool_set_t::iterator iter1 = mPools.begin();
		while ( iter1 != mPools.end() )
		{
			LLDrawPool *poolp = *iter1;
			
			cur_type = poolp->getType();

			//debug use
			sCurRenderPoolType = cur_type ;

			if (occlude && cur_type >= LLDrawPool::POOL_GRASS)
			{
				occlude = false;
				gGLLastMatrix = NULL;
				gGL.loadMatrix(gGLModelView);
				LLGLSLShader::bindNoShader();
				doOcclusion(camera);
			}

			pool_set_t::iterator iter2 = iter1;
			if (hasRenderType(poolp->getType()) && poolp->getNumPasses() > 0)
			{
				LL_RECORD_BLOCK_TIME(FTM_POOLRENDER);

				gGLLastMatrix = NULL;
				gGL.loadMatrix(gGLModelView);
			
				for( S32 i = 0; i < poolp->getNumPasses(); i++ )
				{
					LLVertexBuffer::unbind();
					poolp->beginRenderPass(i);
					for (iter2 = iter1; iter2 != mPools.end(); iter2++)
					{
						LLDrawPool *p = *iter2;
						if (p->getType() != cur_type)
						{
							break;
						}
						
						if ( !p->getSkipRenderFlag() ) { p->render(i); }
					}
					poolp->endRenderPass(i);
					LLVertexBuffer::unbind();
					if (gDebugGL)
					{
						std::string msg = llformat("pass %d", i);
						LLGLState::checkStates(msg);
						//LLGLState::checkTextureChannels(msg);
						//LLGLState::checkClientArrays(msg);
					}
				}
			}
			else
			{
				// Skip all pools of this type
				for (iter2 = iter1; iter2 != mPools.end(); iter2++)
				{
					LLDrawPool *p = *iter2;
					if (p->getType() != cur_type)
					{
						break;
					}
				}
			}
			iter1 = iter2;
			stop_glerror();
		}
		
		LLAppViewer::instance()->pingMainloopTimeout("Pipeline:RenderDrawPoolsEnd");

		LLVertexBuffer::unbind();
			
		gGLLastMatrix = NULL;
		gGL.loadMatrix(gGLModelView);

		if (occlude)
		{
			occlude = false;
			gGLLastMatrix = NULL;
			gGL.loadMatrix(gGLModelView);
			LLGLSLShader::bindNoShader();
			doOcclusion(camera);
		}
	}

	LLVertexBuffer::unbind();
	LLGLState::checkStates();

	if (!LLPipeline::sImpostorRender)
	{
		LLAppViewer::instance()->pingMainloopTimeout("Pipeline:RenderHighlights");

		if (!sReflectionRender)
		{
			renderHighlights();
		}

		// Contains a list of the faces of objects that are physical or
		// have touch-handlers.
		mHighlightFaces.clear();

		LLAppViewer::instance()->pingMainloopTimeout("Pipeline:RenderDebug");
	
		renderDebug();

		LLVertexBuffer::unbind();
	
		if (!LLPipeline::sReflectionRender && !LLPipeline::sRenderDeferred)
		{
			if (gPipeline.hasRenderDebugFeatureMask(LLPipeline::RENDER_DEBUG_FEATURE_UI))
			{
				// Render debugging beacons.
				gObjectList.renderObjectBeacons();
				gObjectList.resetObjectBeacons();
                gSky.addSunMoonBeacons();
			}
			else
			{
				// Make sure particle effects disappear
				LLHUDObject::renderAllForTimer();
			}
		}
		else
		{
			// Make sure particle effects disappear
			LLHUDObject::renderAllForTimer();
		}

		LLAppViewer::instance()->pingMainloopTimeout("Pipeline:RenderGeomEnd");

		//HACK: preserve/restore matrices around HUD render
		if (gPipeline.hasRenderType(LLPipeline::RENDER_TYPE_HUD))
		{
			for (U32 i = 0; i < 16; i++)
			{
				gGLModelView[i] = saved_modelview[i];
				gGLProjection[i] = saved_projection[i];
			}
		}
	}

	LLVertexBuffer::unbind();

	LLGLState::checkStates();
//	LLGLState::checkTextureChannels();
//	LLGLState::checkClientArrays();
}

void LLPipeline::renderGeomDeferred(LLCamera& camera)
{
	LLAppViewer::instance()->pingMainloopTimeout("Pipeline:RenderGeomDeferred");

	LL_RECORD_BLOCK_TIME(FTM_RENDER_GEOMETRY);

	LL_RECORD_BLOCK_TIME(FTM_DEFERRED_POOLS);

	LLGLEnable cull(GL_CULL_FACE);

	for (pool_set_t::iterator iter = mPools.begin(); iter != mPools.end(); ++iter)
	{
		LLDrawPool *poolp = *iter;
		if (hasRenderType(poolp->getType()))
		{
			poolp->prerender();
		}
	}

	LLGLEnable multisample(RenderFSAASamples > 0 ? GL_MULTISAMPLE_ARB : 0);

	LLVertexBuffer::unbind();

	LLGLState::checkStates();
	LLGLState::checkTextureChannels();
	LLGLState::checkClientArrays();

	U32 cur_type = 0;

	gGL.setColorMask(true, true);
	
	pool_set_t::iterator iter1 = mPools.begin();

	while ( iter1 != mPools.end() )
	{
		LLDrawPool *poolp = *iter1;
		
		cur_type = poolp->getType();

		pool_set_t::iterator iter2 = iter1;
		if (hasRenderType(poolp->getType()) && poolp->getNumDeferredPasses() > 0)
		{
			LL_RECORD_BLOCK_TIME(FTM_DEFERRED_POOLRENDER);

			gGLLastMatrix = NULL;
			gGL.loadMatrix(gGLModelView);
		
			for( S32 i = 0; i < poolp->getNumDeferredPasses(); i++ )
			{
				LLVertexBuffer::unbind();
				poolp->beginDeferredPass(i);
				for (iter2 = iter1; iter2 != mPools.end(); iter2++)
				{
					LLDrawPool *p = *iter2;
					if (p->getType() != cur_type)
					{
						break;
					}
										
					if ( !p->getSkipRenderFlag() ) { p->renderDeferred(i); }
				}
				poolp->endDeferredPass(i);
				LLVertexBuffer::unbind();

				if (gDebugGL || gDebugPipeline)
				{
					LLGLState::checkStates();
				}
			}
		}
		else
		{
			// Skip all pools of this type
			for (iter2 = iter1; iter2 != mPools.end(); iter2++)
			{
				LLDrawPool *p = *iter2;
				if (p->getType() != cur_type)
				{
					break;
				}
			}
		}
		iter1 = iter2;
		stop_glerror();
	}

	gGLLastMatrix = NULL;
    gGL.matrixMode(LLRender::MM_MODELVIEW);
	gGL.loadMatrix(gGLModelView);

	gGL.setColorMask(true, false);
}

void LLPipeline::renderGeomPostDeferred(LLCamera& camera, bool do_occlusion)
{
	LL_RECORD_BLOCK_TIME(FTM_POST_DEFERRED_POOLS);
	U32 cur_type = 0;

	LLGLEnable cull(GL_CULL_FACE);

	LLGLEnable multisample(RenderFSAASamples > 0 ? GL_MULTISAMPLE_ARB : 0);

	calcNearbyLights(camera);
	setupHWLights(NULL);

	gGL.setColorMask(true, false);

	pool_set_t::iterator iter1 = mPools.begin();
	bool occlude = LLPipeline::sUseOcclusion > 1 && do_occlusion;

	while ( iter1 != mPools.end() )
	{
		LLDrawPool *poolp = *iter1;
		
		cur_type = poolp->getType();

		if (occlude && cur_type >= LLDrawPool::POOL_GRASS)
		{
			occlude = false;
			gGLLastMatrix = NULL;
			gGL.loadMatrix(gGLModelView);
			LLGLSLShader::bindNoShader();
			doOcclusion(camera, mScreen, mOcclusionDepth, &mDeferredDepth);
			gGL.setColorMask(true, false);
		}

		pool_set_t::iterator iter2 = iter1;
		if (hasRenderType(poolp->getType()) && poolp->getNumPostDeferredPasses() > 0)
		{
			LL_RECORD_BLOCK_TIME(FTM_POST_DEFERRED_POOLRENDER);

			gGLLastMatrix = NULL;
			gGL.loadMatrix(gGLModelView);
		
			for( S32 i = 0; i < poolp->getNumPostDeferredPasses(); i++ )
			{
				LLVertexBuffer::unbind();
				poolp->beginPostDeferredPass(i);
				for (iter2 = iter1; iter2 != mPools.end(); iter2++)
				{
					LLDrawPool *p = *iter2;
					if (p->getType() != cur_type)
					{
						break;
					}
										
					p->renderPostDeferred(i);
				}
				poolp->endPostDeferredPass(i);
				LLVertexBuffer::unbind();

				if (gDebugGL || gDebugPipeline)
				{
					LLGLState::checkStates();
				}
			}
		}
		else
		{
			// Skip all pools of this type
			for (iter2 = iter1; iter2 != mPools.end(); iter2++)
			{
				LLDrawPool *p = *iter2;
				if (p->getType() != cur_type)
				{
					break;
				}
			}
		}
		iter1 = iter2;
		stop_glerror();
	}

	gGLLastMatrix = NULL;
	gGL.matrixMode(LLRender::MM_MODELVIEW);
	gGL.loadMatrix(gGLModelView);

	if (occlude)
	{
		occlude = false;
		LLGLSLShader::bindNoShader();
		doOcclusion(camera);
		gGLLastMatrix = NULL;
		gGL.matrixMode(LLRender::MM_MODELVIEW);
		gGL.loadMatrix(gGLModelView);
	}
}

void LLPipeline::renderGeomShadow(LLCamera& camera)
{
	U32 cur_type = 0;
	
	LLGLEnable cull(GL_CULL_FACE);

	LLVertexBuffer::unbind();

	pool_set_t::iterator iter1 = mPools.begin();
	
	while ( iter1 != mPools.end() )
	{
		LLDrawPool *poolp = *iter1;
		
		cur_type = poolp->getType();

		pool_set_t::iterator iter2 = iter1;
		if (hasRenderType(poolp->getType()) && poolp->getNumShadowPasses() > 0)
		{
			poolp->prerender() ;

			gGLLastMatrix = NULL;
			gGL.loadMatrix(gGLModelView);
		
			for( S32 i = 0; i < poolp->getNumShadowPasses(); i++ )
			{
				LLVertexBuffer::unbind();
				poolp->beginShadowPass(i);
				for (iter2 = iter1; iter2 != mPools.end(); iter2++)
				{
					LLDrawPool *p = *iter2;
					if (p->getType() != cur_type)
					{
						break;
					}
										
					p->renderShadow(i);
				}
				poolp->endShadowPass(i);
				LLVertexBuffer::unbind();

				LLGLState::checkStates();
			}
		}
		else
		{
			// Skip all pools of this type
			for (iter2 = iter1; iter2 != mPools.end(); iter2++)
			{
				LLDrawPool *p = *iter2;
				if (p->getType() != cur_type)
				{
					break;
				}
			}
		}
		iter1 = iter2;
		stop_glerror();
	}

	gGLLastMatrix = NULL;
	gGL.loadMatrix(gGLModelView);
}


void LLPipeline::addTrianglesDrawn(S32 index_count, U32 render_type)
{
	assertInitialized();
	S32 count = 0;
	if (render_type == LLRender::TRIANGLE_STRIP)
	{
		count = index_count-2;
	}
	else
	{
		count = index_count/3;
	}

	record(sStatBatchSize, count);
	add(LLStatViewer::TRIANGLES_DRAWN, LLUnits::Triangles::fromValue(count));

	if (LLPipeline::sRenderFrameTest)
	{
		gViewerWindow->getWindow()->swapBuffers();
		ms_sleep(16);
	}
}

void LLPipeline::renderPhysicsDisplay()
{
	if (!hasRenderDebugMask(LLPipeline::RENDER_DEBUG_PHYSICS_SHAPES))
	{
		return;
	}

	allocatePhysicsBuffer();

	gGL.flush();
	mPhysicsDisplay.bindTarget();
	glClearColor(0,0,0,1);
	gGL.setColorMask(true, true);
	mPhysicsDisplay.clear();
	glClearColor(0,0,0,0);

	gGL.setColorMask(true, false);

	if (LLGLSLShader::sNoFixedFunction)
	{
		gDebugProgram.bind();
	}

	for (LLWorld::region_list_t::const_iterator iter = LLWorld::getInstance()->getRegionList().begin(); 
			iter != LLWorld::getInstance()->getRegionList().end(); ++iter)
	{
		LLViewerRegion* region = *iter;
		for (U32 i = 0; i < LLViewerRegion::NUM_PARTITIONS; i++)
		{
			LLSpatialPartition* part = region->getSpatialPartition(i);
			if (part)
			{
				if (hasRenderType(part->mDrawableType))
				{
					part->renderPhysicsShapes();
				}
			}
		}
	}

	gGL.flush();

	if (LLGLSLShader::sNoFixedFunction)
	{
		gDebugProgram.unbind();
	}

	mPhysicsDisplay.flush();
}

extern std::set<LLSpatialGroup*> visible_selected_groups;

void LLPipeline::renderDebug()
{
	assertInitialized();

	bool hud_only = hasRenderType(LLPipeline::RENDER_TYPE_HUD);

	if (!hud_only )
	{
		//Render any navmesh geometry	
		LLPathingLib *llPathingLibInstance = LLPathingLib::getInstance();
		if ( llPathingLibInstance != NULL ) 
		{
			//character floater renderables
			
			LLHandle<LLFloaterPathfindingCharacters> pathfindingCharacterHandle = LLFloaterPathfindingCharacters::getInstanceHandle();
			if ( !pathfindingCharacterHandle.isDead() )
			{
				LLFloaterPathfindingCharacters *pathfindingCharacter = pathfindingCharacterHandle.get();

				if ( pathfindingCharacter->getVisible() || gAgentCamera.cameraMouselook() )			
				{	
					if (LLGLSLShader::sNoFixedFunction)
					{					
						gPathfindingProgram.bind();			
						gPathfindingProgram.uniform1f(sTint, 1.f);
						gPathfindingProgram.uniform1f(sAmbiance, 1.f);
						gPathfindingProgram.uniform1f(sAlphaScale, 1.f);
					}

					//Requried character physics capsule render parameters
					LLUUID id;					
					LLVector3 pos;
					LLQuaternion rot;
				
					if ( pathfindingCharacter->isPhysicsCapsuleEnabled( id, pos, rot ) )
					{
						if (LLGLSLShader::sNoFixedFunction)
						{					
							//remove blending artifacts
							gGL.setColorMask(false, false);
							llPathingLibInstance->renderSimpleShapeCapsuleID( gGL, id, pos, rot );				
							gGL.setColorMask(true, false);
							LLGLEnable blend(GL_BLEND);
							gPathfindingProgram.uniform1f(sAlphaScale, 0.90f);
							llPathingLibInstance->renderSimpleShapeCapsuleID( gGL, id, pos, rot );
							gPathfindingProgram.bind();
						}
						else
						{
							llPathingLibInstance->renderSimpleShapeCapsuleID( gGL, id, pos, rot );
						}
					}
				}
			}
			

			//pathing console renderables
			LLHandle<LLFloaterPathfindingConsole> pathfindingConsoleHandle = LLFloaterPathfindingConsole::getInstanceHandle();
			if (!pathfindingConsoleHandle.isDead())
			{
				LLFloaterPathfindingConsole *pathfindingConsole = pathfindingConsoleHandle.get();

				if ( pathfindingConsole->getVisible() || gAgentCamera.cameraMouselook() )
				{				
					F32 ambiance = gSavedSettings.getF32("PathfindingAmbiance");

					if (LLGLSLShader::sNoFixedFunction)
					{					
						gPathfindingProgram.bind();
			
						gPathfindingProgram.uniform1f(sTint, 1.f);
						gPathfindingProgram.uniform1f(sAmbiance, ambiance);
						gPathfindingProgram.uniform1f(sAlphaScale, 1.f);
					}

					if ( !pathfindingConsole->isRenderWorld() )
					{
						const LLColor4 clearColor = gSavedSettings.getColor4("PathfindingNavMeshClear");
						gGL.setColorMask(true, true);
						glClearColor(clearColor.mV[0],clearColor.mV[1],clearColor.mV[2],0);
						glClear(GL_DEPTH_BUFFER_BIT | GL_COLOR_BUFFER_BIT | GL_STENCIL_BUFFER_BIT);					
						gGL.setColorMask(true, false);
						glPolygonMode( GL_FRONT_AND_BACK, GL_FILL );	
					}

					//NavMesh
					if ( pathfindingConsole->isRenderNavMesh() )
					{	
						gGL.flush();
						glLineWidth(2.0f);	
						LLGLEnable cull(GL_CULL_FACE);
						LLGLDisable blend(GL_BLEND);
						
						if ( pathfindingConsole->isRenderWorld() )
						{					
							LLGLEnable blend(GL_BLEND);
							gPathfindingProgram.uniform1f(sAlphaScale, 0.66f);
							llPathingLibInstance->renderNavMesh();
						}
						else
						{
							llPathingLibInstance->renderNavMesh();
						}
						
						//render edges
						if (LLGLSLShader::sNoFixedFunction)
						{
							gPathfindingNoNormalsProgram.bind();
							gPathfindingNoNormalsProgram.uniform1f(sTint, 1.f);
							gPathfindingNoNormalsProgram.uniform1f(sAlphaScale, 1.f);
							llPathingLibInstance->renderNavMeshEdges();
							gPathfindingProgram.bind();
						}
						else
						{
							llPathingLibInstance->renderNavMeshEdges();
						}

						gGL.flush();
						glPolygonMode( GL_FRONT_AND_BACK, GL_FILL );	
						glLineWidth(1.0f);	
						gGL.flush();
					}
					//User designated path
					if ( LLPathfindingPathTool::getInstance()->isRenderPath() )
					{
						//The path
						if (LLGLSLShader::sNoFixedFunction)
						{
							gUIProgram.bind();
							gGL.getTexUnit(0)->bind(LLViewerFetchedTexture::sWhiteImagep);
							llPathingLibInstance->renderPath();
							gPathfindingProgram.bind();
						}
						else
						{
							llPathingLibInstance->renderPath();
						}
						//The bookends
						if (LLGLSLShader::sNoFixedFunction)
						{
							//remove blending artifacts
							gGL.setColorMask(false, false);
							llPathingLibInstance->renderPathBookend( gGL, LLPathingLib::LLPL_START );
							llPathingLibInstance->renderPathBookend( gGL, LLPathingLib::LLPL_END );
						
							gGL.setColorMask(true, false);
							//render the bookends
							LLGLEnable blend(GL_BLEND);
							gPathfindingProgram.uniform1f(sAlphaScale, 0.90f);
							llPathingLibInstance->renderPathBookend( gGL, LLPathingLib::LLPL_START );
							llPathingLibInstance->renderPathBookend( gGL, LLPathingLib::LLPL_END );
							gPathfindingProgram.bind();
						}
						else
						{
							llPathingLibInstance->renderPathBookend( gGL, LLPathingLib::LLPL_START );
							llPathingLibInstance->renderPathBookend( gGL, LLPathingLib::LLPL_END );
						}
					
					}
				
					if ( pathfindingConsole->isRenderWaterPlane() )
					{	
						if (LLGLSLShader::sNoFixedFunction)
						{
							LLGLEnable blend(GL_BLEND);
							gPathfindingProgram.uniform1f(sAlphaScale, 0.90f);
							llPathingLibInstance->renderSimpleShapes( gGL, gAgent.getRegion()->getWaterHeight() );
						}
						else
						{
							llPathingLibInstance->renderSimpleShapes( gGL, gAgent.getRegion()->getWaterHeight() );					
						}
					}
				//physics/exclusion shapes
				if ( pathfindingConsole->isRenderAnyShapes() )
				{					
						U32 render_order[] = {
							1 << LLPathingLib::LLST_ObstacleObjects,
							1 << LLPathingLib::LLST_WalkableObjects,
							1 << LLPathingLib::LLST_ExclusionPhantoms,	
							1 << LLPathingLib::LLST_MaterialPhantoms,
						};

						U32 flags = pathfindingConsole->getRenderShapeFlags();

						for (U32 i = 0; i < 4; i++)
						{
							if (!(flags & render_order[i]))
							{
								continue;
							}

							//turn off backface culling for volumes so they are visible when camera is inside volume
							LLGLDisable cull(i >= 2 ? GL_CULL_FACE : 0);
						
							gGL.flush();
							glPolygonMode( GL_FRONT_AND_BACK, GL_FILL );	
				
							//get rid of some z-fighting
							LLGLEnable polyOffset(GL_POLYGON_OFFSET_FILL);
							glPolygonOffset(1.0f, 1.0f);

							//render to depth first to avoid blending artifacts
							gGL.setColorMask(false, false);
							llPathingLibInstance->renderNavMeshShapesVBO( render_order[i] );		
							gGL.setColorMask(true, false);

							//get rid of some z-fighting
							glPolygonOffset(0.f, 0.f);

							LLGLEnable blend(GL_BLEND);
				
							{
								gPathfindingProgram.uniform1f(sAmbiance, ambiance);

								{ //draw solid overlay
									LLGLDepthTest depth(GL_TRUE, GL_FALSE, GL_LEQUAL);
									llPathingLibInstance->renderNavMeshShapesVBO( render_order[i] );				
									gGL.flush();				
								}
				
								LLGLEnable lineOffset(GL_POLYGON_OFFSET_LINE);
								glPolygonMode( GL_FRONT_AND_BACK, GL_LINE );	
						
								F32 offset = gSavedSettings.getF32("PathfindingLineOffset");

								if (pathfindingConsole->isRenderXRay())
								{
									gPathfindingProgram.uniform1f(sTint, gSavedSettings.getF32("PathfindingXRayTint"));
									gPathfindingProgram.uniform1f(sAlphaScale, gSavedSettings.getF32("PathfindingXRayOpacity"));
									LLGLEnable blend(GL_BLEND);
									LLGLDepthTest depth(GL_TRUE, GL_FALSE, GL_GREATER);
								
									glPolygonOffset(offset, -offset);
								
									if (gSavedSettings.getBOOL("PathfindingXRayWireframe"))
									{ //draw hidden wireframe as darker and less opaque
										gPathfindingProgram.uniform1f(sAmbiance, 1.f);
										llPathingLibInstance->renderNavMeshShapesVBO( render_order[i] );				
									}
									else
									{
										glPolygonMode( GL_FRONT_AND_BACK, GL_FILL );	
										gPathfindingProgram.uniform1f(sAmbiance, ambiance);
										llPathingLibInstance->renderNavMeshShapesVBO( render_order[i] );				
										glPolygonMode(GL_FRONT_AND_BACK, GL_LINE);
									}
								}

								{ //draw visible wireframe as brighter, thicker and more opaque
									glPolygonOffset(offset, offset);
									gPathfindingProgram.uniform1f(sAmbiance, 1.f);
									gPathfindingProgram.uniform1f(sTint, 1.f);
									gPathfindingProgram.uniform1f(sAlphaScale, 1.f);

									glLineWidth(gSavedSettings.getF32("PathfindingLineWidth"));
									LLGLDisable blendOut(GL_BLEND);
									llPathingLibInstance->renderNavMeshShapesVBO( render_order[i] );				
									gGL.flush();
									glLineWidth(1.f);
								}
				
								glPolygonMode( GL_FRONT_AND_BACK, GL_FILL );
							}
						}
					}

					glPolygonOffset(0.f, 0.f);

					if ( pathfindingConsole->isRenderNavMesh() && pathfindingConsole->isRenderXRay() )
					{	//render navmesh xray
						F32 ambiance = gSavedSettings.getF32("PathfindingAmbiance");

						LLGLEnable lineOffset(GL_POLYGON_OFFSET_LINE);
						LLGLEnable polyOffset(GL_POLYGON_OFFSET_FILL);
											
						F32 offset = gSavedSettings.getF32("PathfindingLineOffset");
						glPolygonOffset(offset, -offset);

						LLGLEnable blend(GL_BLEND);
						LLGLDepthTest depth(GL_TRUE, GL_FALSE, GL_GREATER);
						gGL.flush();				
						glLineWidth(2.0f);	
						LLGLEnable cull(GL_CULL_FACE);
																		
						gPathfindingProgram.uniform1f(sTint, gSavedSettings.getF32("PathfindingXRayTint"));
						gPathfindingProgram.uniform1f(sAlphaScale, gSavedSettings.getF32("PathfindingXRayOpacity"));
								
						if (gSavedSettings.getBOOL("PathfindingXRayWireframe"))
						{ //draw hidden wireframe as darker and less opaque
							glPolygonMode( GL_FRONT_AND_BACK, GL_LINE );	
							gPathfindingProgram.uniform1f(sAmbiance, 1.f);
							llPathingLibInstance->renderNavMesh();
							glPolygonMode( GL_FRONT_AND_BACK, GL_FILL );	
						}	
						else
						{
							gPathfindingProgram.uniform1f(sAmbiance, ambiance);
							llPathingLibInstance->renderNavMesh();
						}

						//render edges
						if (LLGLSLShader::sNoFixedFunction)
						{
							gPathfindingNoNormalsProgram.bind();
							gPathfindingNoNormalsProgram.uniform1f(sTint, gSavedSettings.getF32("PathfindingXRayTint"));
							gPathfindingNoNormalsProgram.uniform1f(sAlphaScale, gSavedSettings.getF32("PathfindingXRayOpacity"));
							llPathingLibInstance->renderNavMeshEdges();
							gPathfindingProgram.bind();
						}
						else
						{
							llPathingLibInstance->renderNavMeshEdges();
						}
					
						gGL.flush();
						glLineWidth(1.0f);	
					}
			
					glPolygonOffset(0.f, 0.f);

					gGL.flush();
					if (LLGLSLShader::sNoFixedFunction)
					{
						gPathfindingProgram.unbind();
					}
				}
			}
		}
	}

	gGL.color4f(1,1,1,1);

	gGLLastMatrix = NULL;
	gGL.loadMatrix(gGLModelView);
	gGL.setColorMask(true, false);

	
	if (!hud_only && !mDebugBlips.empty())
	{ //render debug blips
		if (LLGLSLShader::sNoFixedFunction)
		{
			gUIProgram.bind();
		}

		gGL.getTexUnit(0)->bind(LLViewerFetchedTexture::sWhiteImagep, true);

		glPointSize(8.f);
		LLGLDepthTest depth(GL_TRUE, GL_TRUE, GL_ALWAYS);

		gGL.begin(LLRender::POINTS);
		for (std::list<DebugBlip>::iterator iter = mDebugBlips.begin(); iter != mDebugBlips.end(); )
		{
			DebugBlip& blip = *iter;

			blip.mAge += gFrameIntervalSeconds.value();
			if (blip.mAge > 2.f)
			{
				mDebugBlips.erase(iter++);
			}
			else
			{
				iter++;
			}

			blip.mPosition.mV[2] += gFrameIntervalSeconds.value()*2.f;

			gGL.color4fv(blip.mColor.mV);
			gGL.vertex3fv(blip.mPosition.mV);
		}
		gGL.end();
		gGL.flush();
		glPointSize(1.f);
	}


	// Debug stuff.
	for (LLWorld::region_list_t::const_iterator iter = LLWorld::getInstance()->getRegionList().begin(); 
			iter != LLWorld::getInstance()->getRegionList().end(); ++iter)
	{
		LLViewerRegion* region = *iter;
		for (U32 i = 0; i < LLViewerRegion::NUM_PARTITIONS; i++)
		{
			LLSpatialPartition* part = region->getSpatialPartition(i);
			if (part)
			{
				if ( (hud_only && (part->mDrawableType == RENDER_TYPE_HUD || part->mDrawableType == RENDER_TYPE_HUD_PARTICLES)) ||
					 (!hud_only && hasRenderType(part->mDrawableType)) )
				{
					part->renderDebug();
				}
			}
		}
	}

	for (LLCullResult::bridge_iterator i = sCull->beginVisibleBridge(); i != sCull->endVisibleBridge(); ++i)
	{
		LLSpatialBridge* bridge = *i;
		if (!bridge->isDead() && hasRenderType(bridge->mDrawableType))
		{
			gGL.pushMatrix();
			gGL.multMatrix((F32*)bridge->mDrawable->getRenderMatrix().mMatrix);
			bridge->renderDebug();
			gGL.popMatrix();
		}
	}

	if (gPipeline.hasRenderDebugMask(LLPipeline::RENDER_DEBUG_OCCLUSION) && LLGLSLShader::sNoFixedFunction)
	{ //render visible selected group occlusion geometry
		gDebugProgram.bind();
		LLGLDepthTest depth(GL_TRUE, GL_FALSE);
		gGL.diffuseColor3f(1,0,1);
		for (std::set<LLSpatialGroup*>::iterator iter = visible_selected_groups.begin(); iter != visible_selected_groups.end(); ++iter)
		{
			LLSpatialGroup* group = *iter;

			LLVector4a fudge;
			fudge.splat(0.25f); //SG_OCCLUSION_FUDGE

			LLVector4a size;
			const LLVector4a* bounds = group->getBounds();
			size.setAdd(fudge, bounds[1]);
			
			drawBox(bounds[0], size);
		}
	}

	visible_selected_groups.clear();

	if (LLGLSLShader::sNoFixedFunction)
	{
		gUIProgram.bind();
	}

	if (hasRenderDebugMask(LLPipeline::RENDER_DEBUG_RAYCAST) && !hud_only)
	{ //draw crosshairs on particle intersection
		if (gDebugRaycastParticle)
		{
			if (LLGLSLShader::sNoFixedFunction)
			{ //this debug display requires shaders
				gDebugProgram.bind();

				gGL.getTexUnit(0)->unbind(LLTexUnit::TT_TEXTURE);

				LLVector3 center(gDebugRaycastParticleIntersection.getF32ptr());
				LLVector3 size(0.1f, 0.1f, 0.1f);

				LLVector3 p[6];

				p[0] = center + size.scaledVec(LLVector3(1,0,0));
				p[1] = center + size.scaledVec(LLVector3(-1,0,0));
				p[2] = center + size.scaledVec(LLVector3(0,1,0));
				p[3] = center + size.scaledVec(LLVector3(0,-1,0));
				p[4] = center + size.scaledVec(LLVector3(0,0,1));
				p[5] = center + size.scaledVec(LLVector3(0,0,-1));
				
				gGL.begin(LLRender::LINES);
				gGL.diffuseColor3f(1.f, 1.f, 0.f);
				for (U32 i = 0; i < 6; i++)
				{
					gGL.vertex3fv(p[i].mV);
				}
				gGL.end();
				gGL.flush();

				gDebugProgram.unbind();
			}
		}
	}

	if (hasRenderDebugMask(LLPipeline::RENDER_DEBUG_SHADOW_FRUSTA))
	{
		LLVertexBuffer::unbind();

		LLGLEnable blend(GL_BLEND);
		LLGLDepthTest depth(TRUE, FALSE);
		LLGLDisable cull(GL_CULL_FACE);

		gGL.color4f(1,1,1,1);
		gGL.getTexUnit(0)->unbind(LLTexUnit::TT_TEXTURE);
				
		F32 a = 0.1f;

		F32 col[] =
		{
			1,0,0,a,
			0,1,0,a,
			0,0,1,a,
			1,0,1,a,
			
			1,1,0,a,
			0,1,1,a,
			1,1,1,a,
			1,0,1,a,
		};

		for (U32 i = 0; i < 8; i++)
		{
			LLVector3* frust = mShadowCamera[i].mAgentFrustum;

			if (i > 3)
			{ //render shadow frusta as volumes
				if (mShadowFrustPoints[i-4].empty())
				{
					continue;
				}

				gGL.color4fv(col+(i-4)*4);	
			
				gGL.begin(LLRender::TRIANGLE_STRIP);
				gGL.vertex3fv(frust[0].mV); gGL.vertex3fv(frust[4].mV);
				gGL.vertex3fv(frust[1].mV); gGL.vertex3fv(frust[5].mV);
				gGL.vertex3fv(frust[2].mV); gGL.vertex3fv(frust[6].mV);
				gGL.vertex3fv(frust[3].mV); gGL.vertex3fv(frust[7].mV);
				gGL.vertex3fv(frust[0].mV); gGL.vertex3fv(frust[4].mV);
				gGL.end();
				
				
				gGL.begin(LLRender::TRIANGLE_STRIP);
				gGL.vertex3fv(frust[0].mV);
				gGL.vertex3fv(frust[1].mV);
				gGL.vertex3fv(frust[3].mV);
				gGL.vertex3fv(frust[2].mV);
				gGL.end();
				
				gGL.begin(LLRender::TRIANGLE_STRIP);
				gGL.vertex3fv(frust[4].mV);
				gGL.vertex3fv(frust[5].mV);
				gGL.vertex3fv(frust[7].mV);
				gGL.vertex3fv(frust[6].mV);
				gGL.end();		
			}

	
			if (i < 4)
			{
				
				//if (i == 0 || !mShadowFrustPoints[i].empty())
				{
					//render visible point cloud
					gGL.flush();
					glPointSize(8.f);
					gGL.begin(LLRender::POINTS);
					
					F32* c = col+i*4;
					gGL.color3fv(c);

					for (U32 j = 0; j < mShadowFrustPoints[i].size(); ++j)
						{
							gGL.vertex3fv(mShadowFrustPoints[i][j].mV);
						
						}
					gGL.end();

					gGL.flush();
					glPointSize(1.f);

					LLVector3* ext = mShadowExtents[i]; 
					LLVector3 pos = (ext[0]+ext[1])*0.5f;
					LLVector3 size = (ext[1]-ext[0])*0.5f;
					drawBoxOutline(pos, size);

					//render camera frustum splits as outlines
					gGL.begin(LLRender::LINES);
					gGL.vertex3fv(frust[0].mV); gGL.vertex3fv(frust[1].mV);
					gGL.vertex3fv(frust[1].mV); gGL.vertex3fv(frust[2].mV);
					gGL.vertex3fv(frust[2].mV); gGL.vertex3fv(frust[3].mV);
					gGL.vertex3fv(frust[3].mV); gGL.vertex3fv(frust[0].mV);
					gGL.vertex3fv(frust[4].mV); gGL.vertex3fv(frust[5].mV);
					gGL.vertex3fv(frust[5].mV); gGL.vertex3fv(frust[6].mV);
					gGL.vertex3fv(frust[6].mV); gGL.vertex3fv(frust[7].mV);
					gGL.vertex3fv(frust[7].mV); gGL.vertex3fv(frust[4].mV);
					gGL.vertex3fv(frust[0].mV); gGL.vertex3fv(frust[4].mV);
					gGL.vertex3fv(frust[1].mV); gGL.vertex3fv(frust[5].mV);
					gGL.vertex3fv(frust[2].mV); gGL.vertex3fv(frust[6].mV);
					gGL.vertex3fv(frust[3].mV); gGL.vertex3fv(frust[7].mV);
					gGL.end();
				}
			}

			/*gGL.flush();
			glLineWidth(16-i*2);
			for (LLWorld::region_list_t::const_iterator iter = LLWorld::getInstance()->getRegionList().begin(); 
					iter != LLWorld::getInstance()->getRegionList().end(); ++iter)
			{
				LLViewerRegion* region = *iter;
				for (U32 j = 0; j < LLViewerRegion::NUM_PARTITIONS; j++)
				{
					LLSpatialPartition* part = region->getSpatialPartition(j);
					if (part)
					{
						if (hasRenderType(part->mDrawableType))
						{
							part->renderIntersectingBBoxes(&mShadowCamera[i]);
						}
					}
				}
			}
			gGL.flush();
			glLineWidth(1.f);*/
		}
	}

	if (mRenderDebugMask & RENDER_DEBUG_WIND_VECTORS)
	{
		gAgent.getRegion()->mWind.renderVectors();
	}
	
	if (mRenderDebugMask & RENDER_DEBUG_COMPOSITION)
	{
		// Debug composition layers
		F32 x, y;

		gGL.getTexUnit(0)->unbind(LLTexUnit::TT_TEXTURE);

		if (gAgent.getRegion())
		{
			gGL.begin(LLRender::POINTS);
			// Draw the composition layer for the region that I'm in.
			for (x = 0; x <= 260; x++)
			{
				for (y = 0; y <= 260; y++)
				{
					if ((x > 255) || (y > 255))
					{
						gGL.color4f(1.f, 0.f, 0.f, 1.f);
					}
					else
					{
						gGL.color4f(0.f, 0.f, 1.f, 1.f);
					}
					F32 z = gAgent.getRegion()->getCompositionXY((S32)x, (S32)y);
					z *= 5.f;
					z += 50.f;
					gGL.vertex3f(x, y, z);
				}
			}
			gGL.end();
		}
	}

	if (mRenderDebugMask & LLPipeline::RENDER_DEBUG_BUILD_QUEUE)
	{
		U32 count = 0;
		U32 size = mGroupQ2.size();
		LLColor4 col;

		LLVertexBuffer::unbind();
		LLGLEnable blend(GL_BLEND);
		gGL.setSceneBlendType(LLRender::BT_ALPHA);
		LLGLDepthTest depth(GL_TRUE, GL_FALSE);
		gGL.getTexUnit(0)->bind(LLViewerFetchedTexture::sWhiteImagep);
		
		gGL.pushMatrix();
		gGL.loadMatrix(gGLModelView);
		gGLLastMatrix = NULL;

		for (LLSpatialGroup::sg_vector_t::iterator iter = mGroupQ2.begin(); iter != mGroupQ2.end(); ++iter)
		{
			LLSpatialGroup* group = *iter;
			if (group->isDead())
			{
				continue;
			}

			LLSpatialBridge* bridge = group->getSpatialPartition()->asBridge();

			if (bridge && (!bridge->mDrawable || bridge->mDrawable->isDead()))
			{
				continue;
			}

			if (bridge)
			{
				gGL.pushMatrix();
				gGL.multMatrix((F32*)bridge->mDrawable->getRenderMatrix().mMatrix);
			}

			F32 alpha = llclamp((F32) (size-count)/size, 0.f, 1.f);

			
			LLVector2 c(1.f-alpha, alpha);
			c.normVec();

			
			++count;
			col.set(c.mV[0], c.mV[1], 0, alpha*0.5f+0.5f);
			group->drawObjectBox(col);

			if (bridge)
			{
				gGL.popMatrix();
			}
		}

		gGL.popMatrix();
	}

	gGL.flush();
	if (LLGLSLShader::sNoFixedFunction)
	{
		gUIProgram.unbind();
	}
}

static LLTrace::BlockTimerStatHandle FTM_REBUILD_POOLS("Rebuild Pools");

void LLPipeline::rebuildPools()
{
	LL_RECORD_BLOCK_TIME(FTM_REBUILD_POOLS);

	assertInitialized();

	S32 max_count = mPools.size();
	pool_set_t::iterator iter1 = mPools.upper_bound(mLastRebuildPool);
	while(max_count > 0 && mPools.size() > 0) // && num_rebuilds < MAX_REBUILDS)
	{
		if (iter1 == mPools.end())
		{
			iter1 = mPools.begin();
		}
		LLDrawPool* poolp = *iter1;

		if (poolp->isDead())
		{
			mPools.erase(iter1++);
			removeFromQuickLookup( poolp );
			if (poolp == mLastRebuildPool)
			{
				mLastRebuildPool = NULL;
			}
			delete poolp;
		}
		else
		{
			mLastRebuildPool = poolp;
			iter1++;
		}
		max_count--;
	}
}

void LLPipeline::addToQuickLookup( LLDrawPool* new_poolp )
{
	assertInitialized();

	switch( new_poolp->getType() )
	{
	case LLDrawPool::POOL_SIMPLE:
		if (mSimplePool)
		{
			llassert(0);
			LL_WARNS() << "Ignoring duplicate simple pool." << LL_ENDL;
		}
		else
		{
			mSimplePool = (LLRenderPass*) new_poolp;
		}
		break;

	case LLDrawPool::POOL_ALPHA_MASK:
		if (mAlphaMaskPool)
		{
			llassert(0);
			LL_WARNS() << "Ignoring duplicate alpha mask pool." << LL_ENDL;
			break;
		}
		else
		{
			mAlphaMaskPool = (LLRenderPass*) new_poolp;
		}
		break;

	case LLDrawPool::POOL_FULLBRIGHT_ALPHA_MASK:
		if (mFullbrightAlphaMaskPool)
		{
			llassert(0);
			LL_WARNS() << "Ignoring duplicate alpha mask pool." << LL_ENDL;
			break;
		}
		else
		{
			mFullbrightAlphaMaskPool = (LLRenderPass*) new_poolp;
		}
		break;
		
	case LLDrawPool::POOL_GRASS:
		if (mGrassPool)
		{
			llassert(0);
			LL_WARNS() << "Ignoring duplicate grass pool." << LL_ENDL;
		}
		else
		{
			mGrassPool = (LLRenderPass*) new_poolp;
		}
		break;

	case LLDrawPool::POOL_FULLBRIGHT:
		if (mFullbrightPool)
		{
			llassert(0);
			LL_WARNS() << "Ignoring duplicate simple pool." << LL_ENDL;
		}
		else
		{
			mFullbrightPool = (LLRenderPass*) new_poolp;
		}
		break;

	case LLDrawPool::POOL_INVISIBLE:
		if (mInvisiblePool)
		{
			llassert(0);
			LL_WARNS() << "Ignoring duplicate simple pool." << LL_ENDL;
		}
		else
		{
			mInvisiblePool = (LLRenderPass*) new_poolp;
		}
		break;

	case LLDrawPool::POOL_GLOW:
		if (mGlowPool)
		{
			llassert(0);
			LL_WARNS() << "Ignoring duplicate glow pool." << LL_ENDL;
		}
		else
		{
			mGlowPool = (LLRenderPass*) new_poolp;
		}
		break;

	case LLDrawPool::POOL_TREE:
		mTreePools[ uintptr_t(new_poolp->getTexture()) ] = new_poolp ;
		break;
 
	case LLDrawPool::POOL_TERRAIN:
		mTerrainPools[ uintptr_t(new_poolp->getTexture()) ] = new_poolp ;
		break;

	case LLDrawPool::POOL_BUMP:
		if (mBumpPool)
		{
			llassert(0);
			LL_WARNS() << "Ignoring duplicate bump pool." << LL_ENDL;
		}
		else
		{
			mBumpPool = new_poolp;
		}
		break;
	case LLDrawPool::POOL_MATERIALS:
		if (mMaterialsPool)
		{
			llassert(0);
			LL_WARNS() << "Ignorning duplicate materials pool." << LL_ENDL;
		}
		else
		{
			mMaterialsPool = new_poolp;
		}
		break;
	case LLDrawPool::POOL_ALPHA:
		if( mAlphaPool )
		{
			llassert(0);
			LL_WARNS() << "LLPipeline::addPool(): Ignoring duplicate Alpha pool" << LL_ENDL;
		}
		else
		{
			mAlphaPool = (LLDrawPoolAlpha*) new_poolp;
		}
		break;

	case LLDrawPool::POOL_AVATAR:
	case LLDrawPool::POOL_CONTROL_AV:
		break; // Do nothing

	case LLDrawPool::POOL_SKY:
		if( mSkyPool )
		{
			llassert(0);
			LL_WARNS() << "LLPipeline::addPool(): Ignoring duplicate Sky pool" << LL_ENDL;
		}
		else
		{
			mSkyPool = new_poolp;
		}
		break;
	
	case LLDrawPool::POOL_WATER:
		if( mWaterPool )
		{
			llassert(0);
			LL_WARNS() << "LLPipeline::addPool(): Ignoring duplicate Water pool" << LL_ENDL;
		}
		else
		{
			mWaterPool = new_poolp;
		}
		break;

	case LLDrawPool::POOL_GROUND:
		if( mGroundPool )
		{
			llassert(0);
			LL_WARNS() << "LLPipeline::addPool(): Ignoring duplicate Ground Pool" << LL_ENDL;
		}
		else
		{ 
			mGroundPool = new_poolp;
		}
		break;

	case LLDrawPool::POOL_WL_SKY:
		if( mWLSkyPool )
		{
			llassert(0);
			LL_WARNS() << "LLPipeline::addPool(): Ignoring duplicate WLSky Pool" << LL_ENDL;
		}
		else
		{ 
			mWLSkyPool = new_poolp;
		}
		break;

	default:
		llassert(0);
		LL_WARNS() << "Invalid Pool Type in  LLPipeline::addPool()" << LL_ENDL;
		break;
	}
}

void LLPipeline::removePool( LLDrawPool* poolp )
{
	assertInitialized();
	removeFromQuickLookup(poolp);
	mPools.erase(poolp);
	delete poolp;
}

void LLPipeline::removeFromQuickLookup( LLDrawPool* poolp )
{
	assertInitialized();
	switch( poolp->getType() )
	{
	case LLDrawPool::POOL_SIMPLE:
		llassert(mSimplePool == poolp);
		mSimplePool = NULL;
		break;

	case LLDrawPool::POOL_ALPHA_MASK:
		llassert(mAlphaMaskPool == poolp);
		mAlphaMaskPool = NULL;
		break;

	case LLDrawPool::POOL_FULLBRIGHT_ALPHA_MASK:
		llassert(mFullbrightAlphaMaskPool == poolp);
		mFullbrightAlphaMaskPool = NULL;
		break;

	case LLDrawPool::POOL_GRASS:
		llassert(mGrassPool == poolp);
		mGrassPool = NULL;
		break;

	case LLDrawPool::POOL_FULLBRIGHT:
		llassert(mFullbrightPool == poolp);
		mFullbrightPool = NULL;
		break;

	case LLDrawPool::POOL_INVISIBLE:
		llassert(mInvisiblePool == poolp);
		mInvisiblePool = NULL;
		break;

	case LLDrawPool::POOL_WL_SKY:
		llassert(mWLSkyPool == poolp);
		mWLSkyPool = NULL;
		break;

	case LLDrawPool::POOL_GLOW:
		llassert(mGlowPool == poolp);
		mGlowPool = NULL;
		break;

	case LLDrawPool::POOL_TREE:
		#ifdef _DEBUG
			{
				bool found = mTreePools.erase( (uintptr_t)poolp->getTexture() );
				llassert( found );
			}
		#else
			mTreePools.erase( (uintptr_t)poolp->getTexture() );
		#endif
		break;

	case LLDrawPool::POOL_TERRAIN:
		#ifdef _DEBUG
			{
				bool found = mTerrainPools.erase( (uintptr_t)poolp->getTexture() );
				llassert( found );
			}
		#else
			mTerrainPools.erase( (uintptr_t)poolp->getTexture() );
		#endif
		break;

	case LLDrawPool::POOL_BUMP:
		llassert( poolp == mBumpPool );
		mBumpPool = NULL;
		break;
	
	case LLDrawPool::POOL_MATERIALS:
		llassert(poolp == mMaterialsPool);
		mMaterialsPool = NULL;
		break;
			
	case LLDrawPool::POOL_ALPHA:
		llassert( poolp == mAlphaPool );
		mAlphaPool = NULL;
		break;

	case LLDrawPool::POOL_AVATAR:
	case LLDrawPool::POOL_CONTROL_AV:
		break; // Do nothing

	case LLDrawPool::POOL_SKY:
		llassert( poolp == mSkyPool );
		mSkyPool = NULL;
		break;

	case LLDrawPool::POOL_WATER:
		llassert( poolp == mWaterPool );
		mWaterPool = NULL;
		break;

	case LLDrawPool::POOL_GROUND:
		llassert( poolp == mGroundPool );
		mGroundPool = NULL;
		break;

	default:
		llassert(0);
		LL_WARNS() << "Invalid Pool Type in  LLPipeline::removeFromQuickLookup() type=" << poolp->getType() << LL_ENDL;
		break;
	}
}

void LLPipeline::resetDrawOrders()
{
	assertInitialized();
	// Iterate through all of the draw pools and rebuild them.
	for (pool_set_t::iterator iter = mPools.begin(); iter != mPools.end(); ++iter)
	{
		LLDrawPool *poolp = *iter;
		poolp->resetDrawOrders();
	}
}

//============================================================================
// Once-per-frame setup of hardware lights,
// including sun/moon, avatar backlight, and up to 6 local lights

void LLPipeline::setupAvatarLights(bool for_edit)
{
	assertInitialized();

    LLEnvironment& environment = LLEnvironment::instance();
    LLSettingsSky::ptr_t psky = environment.getCurrentSky();

    bool sun_up = environment.getIsSunUp();


	if (for_edit)
	{
		LLColor4 diffuse(1.f, 1.f, 1.f, 0.f);
		LLVector4 light_pos_cam(-8.f, 0.25f, 10.f, 0.f);  // w==0 => directional light
		LLMatrix4 camera_mat = LLViewerCamera::getInstance()->getModelview();
		LLMatrix4 camera_rot(camera_mat.getMat3());
		camera_rot.invert();
		LLVector4 light_pos = light_pos_cam * camera_rot;
		
		light_pos.normalize();

		LLLightState* light = gGL.getLight(1);

		mHWLightColors[1] = diffuse;

		light->setDiffuse(diffuse);
		light->setAmbient(LLColor4::black);
		light->setSpecular(LLColor4::black);
		light->setPosition(light_pos);
		light->setConstantAttenuation(1.f);
		light->setLinearAttenuation(0.f);
		light->setQuadraticAttenuation(0.f);
		light->setSpotExponent(0.f);
		light->setSpotCutoff(180.f);
	}
	else if (gAvatarBacklight) // Always true (unless overridden in a devs .ini)
	{
        LLVector3 light_dir = sun_up ? LLVector3(mSunDir) : LLVector3(mMoonDir);
		LLVector3 opposite_pos = -light_dir;
		LLVector3 orthog_light_pos = light_dir % LLVector3::z_axis;
		LLVector4 backlight_pos = LLVector4(lerp(opposite_pos, orthog_light_pos, 0.3f), 0.0f);
		backlight_pos.normalize();
			
		LLColor4 light_diffuse = sun_up ? mSunDiffuse : mMoonDiffuse;

		LLColor4 backlight_diffuse(1.f - light_diffuse.mV[VRED], 1.f - light_diffuse.mV[VGREEN], 1.f - light_diffuse.mV[VBLUE], 1.f);
		F32 max_component = 0.001f;
		for (S32 i = 0; i < 3; i++)
		{
			if (backlight_diffuse.mV[i] > max_component)
			{
				max_component = backlight_diffuse.mV[i];
			}
		}
		F32 backlight_mag;
		if (LLEnvironment::instance().getIsSunUp())
		{
			backlight_mag = BACKLIGHT_DAY_MAGNITUDE_OBJECT;
		}
		else
		{
			backlight_mag = BACKLIGHT_NIGHT_MAGNITUDE_OBJECT;
		}
		backlight_diffuse *= backlight_mag / max_component;

		mHWLightColors[1] = backlight_diffuse;

		LLLightState* light = gGL.getLight(1);

		light->setPosition(backlight_pos);
		light->setDiffuse(backlight_diffuse);
		light->setAmbient(LLColor4::black);
		light->setSpecular(LLColor4::black);
		light->setConstantAttenuation(1.f);
		light->setLinearAttenuation(0.f);
		light->setQuadraticAttenuation(0.f);
		light->setSpotExponent(0.f);
		light->setSpotCutoff(180.f);
	}
	else
	{
		LLLightState* light = gGL.getLight(1);

		mHWLightColors[1] = LLColor4::black;

		light->setDiffuse(LLColor4::black);
		light->setAmbient(LLColor4::black);
		light->setSpecular(LLColor4::black);
	}
}

static F32 calc_light_dist(LLVOVolume* light, const LLVector3& cam_pos, F32 max_dist)
{
	F32 inten = light->getLightIntensity();
	if (inten < .001f)
	{
		return max_dist;
	}
	bool selected = light->isSelected();
	if (selected)
	{
		return 0.f; // selected lights get highest priority
	}
	F32 radius = light->getLightRadius();
	F32 dist = dist_vec(light->getRenderPosition(), cam_pos);
	dist = llmax(dist - radius, 0.f);
	if (light->mDrawable.notNull() && light->mDrawable->isState(LLDrawable::ACTIVE))
	{
		// moving lights get a little higher priority (too much causes artifacts)
		dist = llmax(dist - light->getLightRadius()*0.25f, 0.f);
	}
	return dist;
}

void LLPipeline::calcNearbyLights(LLCamera& camera)
{
	assertInitialized();

	if (LLPipeline::sReflectionRender)
	{
		return;
	}

	if (mLightingDetail >= 1)
	{
		// mNearbyLight (and all light_set_t's) are sorted such that
		// begin() == the closest light and rbegin() == the farthest light
		const S32 MAX_LOCAL_LIGHTS = 6;
		LLVector3 cam_pos = camera.getOrigin();

        F32 max_dist;
        if (LLPipeline::sRenderDeferred)
        {
            max_dist = RenderFarClip;
        }
        else
        {
            max_dist = llmin(RenderFarClip, LIGHT_MAX_RADIUS * 4.f);
        }
		
		// UPDATE THE EXISTING NEARBY LIGHTS
		light_set_t cur_nearby_lights;
		for (light_set_t::iterator iter = mNearbyLights.begin();
			iter != mNearbyLights.end(); iter++)
		{
			const Light* light = &(*iter);
			LLDrawable* drawable = light->drawable;
            const LLViewerObject *vobj = light->drawable->getVObj();
            if(vobj && vobj->getAvatar() 
               && (vobj->getAvatar()->isTooComplex() || vobj->getAvatar()->isInMuteList())
               )
            {
                drawable->clearState(LLDrawable::NEARBY_LIGHT);
                continue;
            }

			LLVOVolume* volight = drawable->getVOVolume();
			if (!volight || !drawable->isState(LLDrawable::LIGHT))
			{
				drawable->clearState(LLDrawable::NEARBY_LIGHT);
				continue;
			}
			if (light->fade <= -LIGHT_FADE_TIME)
			{
				drawable->clearState(LLDrawable::NEARBY_LIGHT);
				continue;
			}
			if (!sRenderAttachedLights && volight && volight->isAttachment())
			{
				drawable->clearState(LLDrawable::NEARBY_LIGHT);
				continue;
			}

            F32 dist = calc_light_dist(volight, cam_pos, max_dist);
            F32 fade = light->fade;
            // actual fade gets decreased/increased by setupHWLights
            // light->fade value is 'time'.
            // >=0 and light will become visible as value increases
            // <0 and light will fade out
            if (dist < max_dist)
            {
                if (fade < 0)
                {
                    // mark light to fade in
                    // if fade was -LIGHT_FADE_TIME - it was fully invisible
                    // if fade -0 - it was fully visible
                    // visibility goes up from 0 to LIGHT_FADE_TIME.
                    fade += LIGHT_FADE_TIME;
                }
            }
            else
            {
                // mark light to fade out
                // visibility goes down from -0 to -LIGHT_FADE_TIME.
                if (fade >= LIGHT_FADE_TIME)
                {
                    fade = -0.0001f; // was fully visible
                }
                else if (fade >= 0)
                {
                    // 0.75 visible light should stay 0.75 visible, but should reverse direction
                    fade -= LIGHT_FADE_TIME;
                }
            }
			cur_nearby_lights.insert(Light(drawable, dist, fade));
		}
		mNearbyLights = cur_nearby_lights;
				
		// FIND NEW LIGHTS THAT ARE IN RANGE
		light_set_t new_nearby_lights;
		for (LLDrawable::drawable_set_t::iterator iter = mLights.begin();
			 iter != mLights.end(); ++iter)
		{
			LLDrawable* drawable = *iter;
			LLVOVolume* light = drawable->getVOVolume();
			if (!light || drawable->isState(LLDrawable::NEARBY_LIGHT))
			{
				continue;
			}
			if (light->isHUDAttachment())
			{
				continue; // no lighting from HUD objects
			}
			if (!sRenderAttachedLights && light && light->isAttachment())
			{
				continue;
			}
			LLVOAvatar *av = light->getAvatar();
			if (av && (av->isTooComplex() ||  av->isInMuteList()))
			{
				// avatars that are already in the list will be removed by removeMutedAVsLights
				continue;
			}
			F32 dist = calc_light_dist(light, cam_pos, max_dist);
			if (dist >= max_dist)
			{
				continue;
			}
			new_nearby_lights.insert(Light(drawable, dist, 0.f));
			if (!LLPipeline::sRenderDeferred && new_nearby_lights.size() > (U32)MAX_LOCAL_LIGHTS)
			{
				new_nearby_lights.erase(--new_nearby_lights.end());
				const Light& last = *new_nearby_lights.rbegin();
				max_dist = last.dist;
			}
		}

		// INSERT ANY NEW LIGHTS
		for (light_set_t::iterator iter = new_nearby_lights.begin();
			 iter != new_nearby_lights.end(); iter++)
		{
			const Light* light = &(*iter);
			if (LLPipeline::sRenderDeferred || mNearbyLights.size() < (U32)MAX_LOCAL_LIGHTS)
			{
				mNearbyLights.insert(*light);
				((LLDrawable*) light->drawable)->setState(LLDrawable::NEARBY_LIGHT);
			}
			else
			{
				// crazy cast so that we can overwrite the fade value
				// even though gcc enforces sets as const
				// (fade value doesn't affect sort so this is safe)
				Light* farthest_light = (const_cast<Light*>(&(*(mNearbyLights.rbegin()))));
				if (light->dist < farthest_light->dist)
				{
                    // mark light to fade out
                    // visibility goes down from -0 to -LIGHT_FADE_TIME.
                    //
                    // This is a mess, but for now it needs to be in sync
                    // with fade code above. Ex: code above detects distance < max,
                    // sets fade time to positive, this code then detects closer
                    // lights and sets fade time negative, fully compensating
                    // for the code above
                    if (farthest_light->fade >= LIGHT_FADE_TIME)
                    {
                        farthest_light->fade = -0.0001f; // was fully visible
                    }
                    else if (farthest_light->fade >= 0)
                    {
                        farthest_light->fade -= LIGHT_FADE_TIME;
                    }
				}
				else
				{
					break; // none of the other lights are closer
				}
			}
		}
		
		//mark nearby lights not-removable.
		for (light_set_t::iterator iter = mNearbyLights.begin();
			 iter != mNearbyLights.end(); iter++)
		{
			const Light* light = &(*iter);
			((LLViewerOctreeEntryData*) light->drawable)->setVisible();
		}
	}
}

void LLPipeline::setupHWLights(LLDrawPool* pool)
{
	assertInitialized();
	
    LLEnvironment& environment = LLEnvironment::instance();
    LLSettingsSky::ptr_t psky = environment.getCurrentSky();

	if (!LLGLSLShader::sNoFixedFunction)
	{
		gGL.syncMatrices();
	}

    // Ambient
    LLColor4 ambient = psky->getTotalAmbient();
		gGL.setAmbientLightColor(ambient);

    bool sun_up  = environment.getIsSunUp();
    bool moon_up = environment.getIsMoonUp();

	// Light 0 = Sun or Moon (All objects)
	{
        LLVector4 sun_dir(environment.getSunDirection(), 0.0f);
        LLVector4 moon_dir(environment.getMoonDirection(), 0.0f);

        mSunDir.setVec(sun_dir);
        mMoonDir.setVec(moon_dir);

        mSunDiffuse.setVec(psky->getSunlightColor());
        mMoonDiffuse.setVec(psky->getMoonlightColor());

		F32 max_color = llmax(mSunDiffuse.mV[0], mSunDiffuse.mV[1], mSunDiffuse.mV[2]);
		if (max_color > 1.f)
		{
			mSunDiffuse *= 1.f/max_color;
		}
		mSunDiffuse.clamp();

        max_color = llmax(mMoonDiffuse.mV[0], mMoonDiffuse.mV[1], mMoonDiffuse.mV[2]);
        if (max_color > 1.f)
        {
            mMoonDiffuse *= 1.f/max_color;
        }
        mMoonDiffuse.clamp();

        // prevent underlighting from having neither lightsource facing us
        if (!sun_up && !moon_up)
		{
            mSunDiffuse.setVec(LLColor4(0.0, 0.0, 0.0, 1.0));
            mMoonDiffuse.setVec(LLColor4(0.0, 0.0, 0.0, 1.0));
            mSunDir.setVec(LLVector4(0.0, 1.0, 0.0, 0.0));
            mMoonDir.setVec(LLVector4(0.0, 1.0, 0.0, 0.0));
		}

        LLVector4 light_dir = sun_up ? mSunDir : mMoonDir;

        mHWLightColors[0] = sun_up ? mSunDiffuse : mMoonDiffuse;

		LLLightState* light = gGL.getLight(0);
        light->setPosition(light_dir);

        light->setSunPrimary(sun_up);
        light->setDiffuse(mHWLightColors[0]);
        light->setDiffuseB(mMoonDiffuse);
        light->setAmbient(psky->getTotalAmbient());
		light->setSpecular(LLColor4::black);
		light->setConstantAttenuation(1.f);
		light->setLinearAttenuation(0.f);
		light->setQuadraticAttenuation(0.f);
		light->setSpotExponent(0.f);
		light->setSpotCutoff(180.f);
	}
	
	// Light 1 = Backlight (for avatars)
	// (set by enableLightsAvatar)
	
	S32 cur_light = 2;
	
	// Nearby lights = LIGHT 2-7

	mLightMovingMask = 0;
	
	if (mLightingDetail >= 1)
	{
		for (light_set_t::iterator iter = mNearbyLights.begin();
			 iter != mNearbyLights.end(); ++iter)
		{
			LLDrawable* drawable = iter->drawable;
			LLVOVolume* light = drawable->getVOVolume();
			if (!light)
			{
				continue;
			}

            if (light->isAttachment())
            {
                if (!sRenderAttachedLights)
                {
                    continue;
                }
            }

			if (drawable->isState(LLDrawable::ACTIVE))
			{
				mLightMovingMask |= (1<<cur_light);
			}
			
            //send linear light color to shader
			LLColor4  light_color = light->getLightLinearColor();
			light_color.mV[3] = 0.0f;

			F32 fade = iter->fade;
			if (fade < LIGHT_FADE_TIME)
			{
				// fade in/out light
				if (fade >= 0.f)
				{
					fade = fade / LIGHT_FADE_TIME;
					((Light*) (&(*iter)))->fade += gFrameIntervalSeconds.value();
				}
				else
				{
					fade = 1.f + fade / LIGHT_FADE_TIME;
					((Light*) (&(*iter)))->fade -= gFrameIntervalSeconds.value();
				}
				fade = llclamp(fade,0.f,1.f);
				light_color *= fade;
			}

            if (light_color.magVecSquared() < 0.001f)
            {
                continue;
            }

			LLVector3 light_pos(light->getRenderPosition());
			LLVector4 light_pos_gl(light_pos, 1.0f);
	
			F32 light_radius = llmax(light->getLightRadius(), 0.001f);
            F32 size = light_radius * (sRenderDeferred ? 1.5f : 1.0f);

            if (size <= 0.001f)
            {
                continue;
            }

			F32 x = (3.f * (1.f + (light->getLightFalloff() * 2.0f))); // why this magic?  probably trying to match a historic behavior.
			F32 linatten = x / (light_radius); // % of brightness at radius

			mHWLightColors[cur_light] = light_color;
			LLLightState* light_state = gGL.getLight(cur_light);
			
			light_state->setPosition(light_pos_gl);
			light_state->setDiffuse(light_color);
			light_state->setAmbient(LLColor4::black);
			light_state->setConstantAttenuation(0.f);
			if (sRenderDeferred)
			{
				light_state->setLinearAttenuation(size);
				light_state->setQuadraticAttenuation(light->getLightFalloff(DEFERRED_LIGHT_FALLOFF) + 1.f); // get falloff to match for forward deferred rendering lights
			}
			else
			{
				light_state->setLinearAttenuation(linatten);
				light_state->setQuadraticAttenuation(0.f);
			}
			

			if (light->isLightSpotlight() // directional (spot-)light
			    && (LLPipeline::sRenderDeferred || RenderSpotLightsInNondeferred)) // these are only rendered as GL spotlights if we're in deferred rendering mode *or* the setting forces them on
			{
				LLQuaternion quat = light->getRenderRotation();
				LLVector3 at_axis(0,0,-1); // this matches deferred rendering's object light direction
				at_axis *= quat;

				light_state->setSpotDirection(at_axis);
				light_state->setSpotCutoff(90.f);
				light_state->setSpotExponent(2.f);
	
				LLVector3 spotParams = light->getSpotLightParams();

				const LLColor4 specular(0.f, 0.f, 0.f, spotParams[2]);
				light_state->setSpecular(specular);
			}
			else // omnidirectional (point) light

			{
				light_state->setSpotExponent(0.f);
				light_state->setSpotCutoff(180.f);
				
				// we use specular.z = 1.0 as a cheap hack for the shaders to know that this is omnidirectional rather than a spotlight
				const LLColor4 specular(0.f, 0.f, 1.f, 0.f);
				light_state->setSpecular(specular);				
			}
			cur_light++;
			if (cur_light >= 8)
			{
				break; // safety
			}
		}
	}
	for ( ; cur_light < 8 ; cur_light++)
	{
		mHWLightColors[cur_light] = LLColor4::black;
		LLLightState* light = gGL.getLight(cur_light);
        light->setSunPrimary(true);
		light->setDiffuse(LLColor4::black);
		light->setAmbient(LLColor4::black);
		light->setSpecular(LLColor4::black);
	}

    // Bookmark comment to allow searching for mSpecialRenderMode == 3 (avatar edit mode),
    // prev site of forward (non-deferred) character light injection, removed by SL-13522 09/20

	// Init GL state
	if (!LLGLSLShader::sNoFixedFunction)
	{
		glDisable(GL_LIGHTING);
	}

	for (S32 i = 0; i < 8; ++i)
	{
		gGL.getLight(i)->disable();
	}
	mLightMask = 0;
}

void LLPipeline::enableLights(U32 mask)
{
	assertInitialized();

	if (mLightingDetail == 0)
	{
		mask &= 0xf003; // sun and backlight only (and fullbright bit)
	}
	if (mLightMask != mask)
	{
		stop_glerror();
		if (!mLightMask)
		{
			if (!LLGLSLShader::sNoFixedFunction)
			{
				glEnable(GL_LIGHTING);
			}
		}
		if (mask)
		{
			stop_glerror();
			for (S32 i=0; i<8; i++)
			{
				LLLightState* light = gGL.getLight(i);
				if (mask & (1<<i))
				{
					light->enable();
					light->setDiffuse(mHWLightColors[i]);
				}
				else
				{
					light->disable();
					light->setDiffuse(LLColor4::black);
				}
			}
			stop_glerror();
		}
		else
		{
			if (!LLGLSLShader::sNoFixedFunction)
			{
				glDisable(GL_LIGHTING);
			}
		}
		mLightMask = mask;
		stop_glerror();
	}
}

void LLPipeline::enableLightsStatic()
{
	assertInitialized();
	U32 mask = 0x01; // Sun
	if (mLightingDetail >= 2)
	{
		mask |= mLightMovingMask; // Hardware moving lights
	}
	else
	{
		mask |= 0xff & (~2); // Hardware local lights
	}
	enableLights(mask);
}

void LLPipeline::enableLightsDynamic()
{
	assertInitialized();
	U32 mask = 0xff & (~2); // Local lights
	enableLights(mask);
	
	if (isAgentAvatarValid() && getLightingDetail() <= 0)
	{
		if (gAgentAvatarp->mSpecialRenderMode == 0) // normal
		{
			gPipeline.enableLightsAvatar();
		}
		else if (gAgentAvatarp->mSpecialRenderMode >= 1)  // anim preview
		{
			gPipeline.enableLightsAvatarEdit(LLColor4(0.7f, 0.6f, 0.3f, 1.f));
		}
	}
}

void LLPipeline::enableLightsAvatar()
{
	U32 mask = 0xff; // All lights
	setupAvatarLights(FALSE);
	enableLights(mask);
}

void LLPipeline::enableLightsPreview()
{
	disableLights();

	if (!LLGLSLShader::sNoFixedFunction)
	{
		glEnable(GL_LIGHTING);
	}

	LLColor4 ambient = PreviewAmbientColor;
	gGL.setAmbientLightColor(ambient);

	LLColor4 diffuse0 = PreviewDiffuse0;
	LLColor4 specular0 = PreviewSpecular0;
	LLColor4 diffuse1 = PreviewDiffuse1;
	LLColor4 specular1 = PreviewSpecular1;
	LLColor4 diffuse2 = PreviewDiffuse2;
	LLColor4 specular2 = PreviewSpecular2;

	LLVector3 dir0 = PreviewDirection0;
	LLVector3 dir1 = PreviewDirection1;
	LLVector3 dir2 = PreviewDirection2;

	dir0.normVec();
	dir1.normVec();
	dir2.normVec();
	
	LLVector4 light_pos(dir0, 0.0f);

	LLLightState* light = gGL.getLight(1);

	light->enable();
	light->setPosition(light_pos);
	light->setDiffuse(diffuse0);
	light->setAmbient(ambient);
	light->setSpecular(specular0);
	light->setSpotExponent(0.f);
	light->setSpotCutoff(180.f);

	light_pos = LLVector4(dir1, 0.f);

	light = gGL.getLight(2);
	light->enable();
	light->setPosition(light_pos);
	light->setDiffuse(diffuse1);
	light->setAmbient(ambient);
	light->setSpecular(specular1);
	light->setSpotExponent(0.f);
	light->setSpotCutoff(180.f);

	light_pos = LLVector4(dir2, 0.f);
	light = gGL.getLight(3);
	light->enable();
	light->setPosition(light_pos);
	light->setDiffuse(diffuse2);
	light->setAmbient(ambient);
	light->setSpecular(specular2);
	light->setSpotExponent(0.f);
	light->setSpotCutoff(180.f);
}


void LLPipeline::enableLightsAvatarEdit(const LLColor4& color)
{
	U32 mask = 0x2002; // Avatar backlight only, set ambient
	setupAvatarLights(TRUE);
	enableLights(mask);

	gGL.setAmbientLightColor(color);
}

void LLPipeline::enableLightsFullbright()
{
	assertInitialized();
	U32 mask = 0x1000; // Non-0 mask, set ambient
	enableLights(mask);
}

void LLPipeline::disableLights()
{
	enableLights(0); // no lighting (full bright)
}

//============================================================================

class LLMenuItemGL;
class LLInvFVBridge;
struct cat_folder_pair;
class LLVOBranch;
class LLVOLeaf;

void LLPipeline::findReferences(LLDrawable *drawablep)
{
	assertInitialized();
	if (mLights.find(drawablep) != mLights.end())
	{
		LL_INFOS() << "In mLights" << LL_ENDL;
	}
	if (std::find(mMovedList.begin(), mMovedList.end(), drawablep) != mMovedList.end())
	{
		LL_INFOS() << "In mMovedList" << LL_ENDL;
	}
	if (std::find(mShiftList.begin(), mShiftList.end(), drawablep) != mShiftList.end())
	{
		LL_INFOS() << "In mShiftList" << LL_ENDL;
	}
	if (mRetexturedList.find(drawablep) != mRetexturedList.end())
	{
		LL_INFOS() << "In mRetexturedList" << LL_ENDL;
	}
	
	if (std::find(mBuildQ1.begin(), mBuildQ1.end(), drawablep) != mBuildQ1.end())
	{
		LL_INFOS() << "In mBuildQ1" << LL_ENDL;
	}
	if (std::find(mBuildQ2.begin(), mBuildQ2.end(), drawablep) != mBuildQ2.end())
	{
		LL_INFOS() << "In mBuildQ2" << LL_ENDL;
	}

	S32 count;
	
	count = gObjectList.findReferences(drawablep);
	if (count)
	{
		LL_INFOS() << "In other drawables: " << count << " references" << LL_ENDL;
	}
}

bool LLPipeline::verify()
{
	bool ok = assertInitialized();
	if (ok) 
	{
		for (pool_set_t::iterator iter = mPools.begin(); iter != mPools.end(); ++iter)
		{
			LLDrawPool *poolp = *iter;
			if (!poolp->verify())
			{
				ok = false;
			}
		}
	}

	if (!ok)
	{
		LL_WARNS() << "Pipeline verify failed!" << LL_ENDL;
	}
	return ok;
}

//////////////////////////////
//
// Collision detection
//
//

///////////////////////////////////////////////////////////////////////////////////////////////////////////////////////////////////////////////////////////////////////////////////////////////////////
/**
 *	A method to compute a ray-AABB intersection.
 *	Original code by Andrew Woo, from "Graphics Gems", Academic Press, 1990
 *	Optimized code by Pierre Terdiman, 2000 (~20-30% faster on my Celeron 500)
 *	Epsilon value added by Klaus Hartmann. (discarding it saves a few cycles only)
 *
 *	Hence this version is faster as well as more robust than the original one.
 *
 *	Should work provided:
 *	1) the integer representation of 0.0f is 0x00000000
 *	2) the sign bit of the float is the most significant one
 *
 *	Report bugs: p.terdiman@codercorner.com
 *
 *	\param		aabb		[in] the axis-aligned bounding box
 *	\param		origin		[in] ray origin
 *	\param		dir			[in] ray direction
 *	\param		coord		[out] impact coordinates
 *	\return		true if ray intersects AABB
 */
///////////////////////////////////////////////////////////////////////////////////////////////////////////////////////////////////////////////////////////////////////////////////////////////////////
//#define RAYAABB_EPSILON 0.00001f
#define IR(x)	((U32&)x)

bool LLRayAABB(const LLVector3 &center, const LLVector3 &size, const LLVector3& origin, const LLVector3& dir, LLVector3 &coord, F32 epsilon)
{
	bool Inside = true;
	LLVector3 MinB = center - size;
	LLVector3 MaxB = center + size;
	LLVector3 MaxT;
	MaxT.mV[VX]=MaxT.mV[VY]=MaxT.mV[VZ]=-1.0f;

	// Find candidate planes.
	for(U32 i=0;i<3;i++)
	{
		if(origin.mV[i] < MinB.mV[i])
		{
			coord.mV[i]	= MinB.mV[i];
			Inside		= false;

			// Calculate T distances to candidate planes
			if(IR(dir.mV[i]))	MaxT.mV[i] = (MinB.mV[i] - origin.mV[i]) / dir.mV[i];
		}
		else if(origin.mV[i] > MaxB.mV[i])
		{
			coord.mV[i]	= MaxB.mV[i];
			Inside		= false;

			// Calculate T distances to candidate planes
			if(IR(dir.mV[i]))	MaxT.mV[i] = (MaxB.mV[i] - origin.mV[i]) / dir.mV[i];
		}
	}

	// Ray origin inside bounding box
	if(Inside)
	{
		coord = origin;
		return true;
	}

	// Get largest of the maxT's for final choice of intersection
	U32 WhichPlane = 0;
	if(MaxT.mV[1] > MaxT.mV[WhichPlane])	WhichPlane = 1;
	if(MaxT.mV[2] > MaxT.mV[WhichPlane])	WhichPlane = 2;

	// Check final candidate actually inside box
	if(IR(MaxT.mV[WhichPlane])&0x80000000) return false;

	for(U32 i=0;i<3;i++)
	{
		if(i!=WhichPlane)
		{
			coord.mV[i] = origin.mV[i] + MaxT.mV[WhichPlane] * dir.mV[i];
			if (epsilon > 0)
			{
				if(coord.mV[i] < MinB.mV[i] - epsilon || coord.mV[i] > MaxB.mV[i] + epsilon)	return false;
			}
			else
			{
				if(coord.mV[i] < MinB.mV[i] || coord.mV[i] > MaxB.mV[i])	return false;
			}
		}
	}
	return true;	// ray hits box
}

//////////////////////////////
//
// Macros, functions, and inline methods from other classes
//
//

void LLPipeline::setLight(LLDrawable *drawablep, bool is_light)
{
	if (drawablep && assertInitialized())
	{
		if (is_light)
		{
			mLights.insert(drawablep);
			drawablep->setState(LLDrawable::LIGHT);
		}
		else
		{
			drawablep->clearState(LLDrawable::LIGHT);
			mLights.erase(drawablep);
		}
	}
}

//static
void LLPipeline::toggleRenderType(U32 type)
{
	gPipeline.mRenderTypeEnabled[type] = !gPipeline.mRenderTypeEnabled[type];
	if (type == LLPipeline::RENDER_TYPE_WATER)
	{
		gPipeline.mRenderTypeEnabled[LLPipeline::RENDER_TYPE_VOIDWATER] = !gPipeline.mRenderTypeEnabled[LLPipeline::RENDER_TYPE_VOIDWATER];
	}
}

//static
void LLPipeline::toggleRenderTypeControl(U32 type)
{
	U32 bit = (1<<type);
	if (gPipeline.hasRenderType(type))
	{
		LL_INFOS() << "Toggling render type mask " << std::hex << bit << " off" << std::dec << LL_ENDL;
	}
	else
	{
		LL_INFOS() << "Toggling render type mask " << std::hex << bit << " on" << std::dec << LL_ENDL;
	}
	gPipeline.toggleRenderType(type);
}

//static
bool LLPipeline::hasRenderTypeControl(U32 type)
{
	return gPipeline.hasRenderType(type);
}

// Allows UI items labeled "Hide foo" instead of "Show foo"
//static
bool LLPipeline::toggleRenderTypeControlNegated(S32 type)
{
	return !gPipeline.hasRenderType(type);
}

//static
void LLPipeline::toggleRenderDebug(U64 bit)
{
	if (gPipeline.hasRenderDebugMask(bit))
	{
		LL_INFOS() << "Toggling render debug mask " << std::hex << bit << " off" << std::dec << LL_ENDL;
	}
	else
	{
		LL_INFOS() << "Toggling render debug mask " << std::hex << bit << " on" << std::dec << LL_ENDL;
	}
	gPipeline.mRenderDebugMask ^= bit;
}


//static
bool LLPipeline::toggleRenderDebugControl(U64 bit)
{
	return gPipeline.hasRenderDebugMask(bit);
}

//static
void LLPipeline::toggleRenderDebugFeature(U32 bit)
{
	gPipeline.mRenderDebugFeatureMask ^= bit;
}


//static
bool LLPipeline::toggleRenderDebugFeatureControl(U32 bit)
{
	return gPipeline.hasRenderDebugFeatureMask(bit);
}

void LLPipeline::setRenderDebugFeatureControl(U32 bit, bool value)
{
	if (value)
	{
		gPipeline.mRenderDebugFeatureMask |= bit;
	}
	else
	{
		gPipeline.mRenderDebugFeatureMask &= !bit;
	}
}

void LLPipeline::pushRenderDebugFeatureMask()
{
	mRenderDebugFeatureStack.push(mRenderDebugFeatureMask);
}

void LLPipeline::popRenderDebugFeatureMask()
{
	if (mRenderDebugFeatureStack.empty())
	{
		LL_ERRS() << "Depleted render feature stack." << LL_ENDL;
	}

	mRenderDebugFeatureMask = mRenderDebugFeatureStack.top();
	mRenderDebugFeatureStack.pop();
}

// static
void LLPipeline::setRenderScriptedBeacons(bool val)
{
	sRenderScriptedBeacons = val;
}

// static
void LLPipeline::toggleRenderScriptedBeacons()
{
	sRenderScriptedBeacons = !sRenderScriptedBeacons;
}

// static
bool LLPipeline::getRenderScriptedBeacons()
{
	return sRenderScriptedBeacons;
}

// static
void LLPipeline::setRenderScriptedTouchBeacons(bool val)
{
	sRenderScriptedTouchBeacons = val;
}

// static
void LLPipeline::toggleRenderScriptedTouchBeacons()
{
	sRenderScriptedTouchBeacons = !sRenderScriptedTouchBeacons;
}

// static
bool LLPipeline::getRenderScriptedTouchBeacons()
{
	return sRenderScriptedTouchBeacons;
}

// static
void LLPipeline::setRenderMOAPBeacons(bool val)
{
	sRenderMOAPBeacons = val;
}

// static
void LLPipeline::toggleRenderMOAPBeacons()
{
	sRenderMOAPBeacons = !sRenderMOAPBeacons;
}

// static
bool LLPipeline::getRenderMOAPBeacons()
{
	return sRenderMOAPBeacons;
}

// static
void LLPipeline::setRenderPhysicalBeacons(bool val)
{
	sRenderPhysicalBeacons = val;
}

// static
void LLPipeline::toggleRenderPhysicalBeacons()
{
	sRenderPhysicalBeacons = !sRenderPhysicalBeacons;
}

// static
bool LLPipeline::getRenderPhysicalBeacons()
{
	return sRenderPhysicalBeacons;
}

// static
void LLPipeline::setRenderParticleBeacons(bool val)
{
	sRenderParticleBeacons = val;
}

// static
void LLPipeline::toggleRenderParticleBeacons()
{
	sRenderParticleBeacons = !sRenderParticleBeacons;
}

// static
bool LLPipeline::getRenderParticleBeacons()
{
	return sRenderParticleBeacons;
}

// static
void LLPipeline::setRenderSoundBeacons(bool val)
{
	sRenderSoundBeacons = val;
}

// static
void LLPipeline::toggleRenderSoundBeacons()
{
	sRenderSoundBeacons = !sRenderSoundBeacons;
}

// static
bool LLPipeline::getRenderSoundBeacons()
{
	return sRenderSoundBeacons;
}

// static
void LLPipeline::setRenderBeacons(bool val)
{
	sRenderBeacons = val;
}

// static
void LLPipeline::toggleRenderBeacons()
{
	sRenderBeacons = !sRenderBeacons;
}

// static
bool LLPipeline::getRenderBeacons()
{
	return sRenderBeacons;
}

// static
void LLPipeline::setRenderHighlights(bool val)
{
	sRenderHighlight = val;
}

// static
void LLPipeline::toggleRenderHighlights()
{
	sRenderHighlight = !sRenderHighlight;
}

// static
bool LLPipeline::getRenderHighlights()
{
	return sRenderHighlight;
}

// static
void LLPipeline::setRenderHighlightTextureChannel(LLRender::eTexIndex channel)
{
	sRenderHighlightTextureChannel = channel;
}

LLVOPartGroup* LLPipeline::lineSegmentIntersectParticle(const LLVector4a& start, const LLVector4a& end, LLVector4a* intersection,
														S32* face_hit)
{
	LLVector4a local_end = end;

	LLVector4a position;

	LLDrawable* drawable = NULL;

	for (LLWorld::region_list_t::const_iterator iter = LLWorld::getInstance()->getRegionList().begin(); 
			iter != LLWorld::getInstance()->getRegionList().end(); ++iter)
	{
		LLViewerRegion* region = *iter;

		LLSpatialPartition* part = region->getSpatialPartition(LLViewerRegion::PARTITION_PARTICLE);
		if (part && hasRenderType(part->mDrawableType))
		{
			LLDrawable* hit = part->lineSegmentIntersect(start, local_end, TRUE, FALSE, face_hit, &position, NULL, NULL, NULL);
			if (hit)
			{
				drawable = hit;
				local_end = position;						
			}
		}
	}

	LLVOPartGroup* ret = NULL;
	if (drawable)
	{
		//make sure we're returning an LLVOPartGroup
		llassert(drawable->getVObj()->getPCode() == LLViewerObject::LL_VO_PART_GROUP);
		ret = (LLVOPartGroup*) drawable->getVObj().get();
	}
		
	if (intersection)
	{
		*intersection = position;
	}

	return ret;
}

LLViewerObject* LLPipeline::lineSegmentIntersectInWorld(const LLVector4a& start, const LLVector4a& end,
														bool pick_transparent,
														bool pick_rigged,
														S32* face_hit,
														LLVector4a* intersection,         // return the intersection point
														LLVector2* tex_coord,            // return the texture coordinates of the intersection point
														LLVector4a* normal,               // return the surface normal at the intersection point
														LLVector4a* tangent             // return the surface tangent at the intersection point
	)
{
	LLDrawable* drawable = NULL;

	LLVector4a local_end = end;

	LLVector4a position;

	sPickAvatar = false; //! LLToolMgr::getInstance()->inBuildMode();
	
	for (LLWorld::region_list_t::const_iterator iter = LLWorld::getInstance()->getRegionList().begin(); 
			iter != LLWorld::getInstance()->getRegionList().end(); ++iter)
	{
		LLViewerRegion* region = *iter;

		for (U32 j = 0; j < LLViewerRegion::NUM_PARTITIONS; j++)
		{
			if ((j == LLViewerRegion::PARTITION_VOLUME) || 
				(j == LLViewerRegion::PARTITION_BRIDGE) ||
				(j == LLViewerRegion::PARTITION_CONTROL_AV) ||
				(j == LLViewerRegion::PARTITION_TERRAIN) ||
				(j == LLViewerRegion::PARTITION_TREE) ||
				(j == LLViewerRegion::PARTITION_GRASS))  // only check these partitions for now
			{
				LLSpatialPartition* part = region->getSpatialPartition(j);
				if (part && hasRenderType(part->mDrawableType))
				{
					LLDrawable* hit = part->lineSegmentIntersect(start, local_end, pick_transparent, pick_rigged, face_hit, &position, tex_coord, normal, tangent);
					if (hit)
					{
						drawable = hit;
						local_end = position;						
					}
				}
			}
		}
	}
	
	if (!sPickAvatar)
	{
		//save hit info in case we need to restore
		//due to attachment override
		LLVector4a local_normal;
		LLVector4a local_tangent;
		LLVector2 local_texcoord;
		S32 local_face_hit = -1;

		if (face_hit)
		{ 
			local_face_hit = *face_hit;
		}
		if (tex_coord)
		{
			local_texcoord = *tex_coord;
		}
		if (tangent)
		{
			local_tangent = *tangent;
		}
		else
		{
			local_tangent.clear();
		}
		if (normal)
		{
			local_normal = *normal;
		}
		else
		{
			local_normal.clear();
		}
				
		const F32 ATTACHMENT_OVERRIDE_DIST = 0.1f;

		//check against avatars
		sPickAvatar = true;
		for (LLWorld::region_list_t::const_iterator iter = LLWorld::getInstance()->getRegionList().begin(); 
				iter != LLWorld::getInstance()->getRegionList().end(); ++iter)
		{
			LLViewerRegion* region = *iter;

			LLSpatialPartition* part = region->getSpatialPartition(LLViewerRegion::PARTITION_AVATAR);
			if (part && hasRenderType(part->mDrawableType))
			{
				LLDrawable* hit = part->lineSegmentIntersect(start, local_end, pick_transparent, pick_rigged, face_hit, &position, tex_coord, normal, tangent);
				if (hit)
				{
					LLVector4a delta;
					delta.setSub(position, local_end);

					if (!drawable || 
						!drawable->getVObj()->isAttachment() ||
						delta.getLength3().getF32() > ATTACHMENT_OVERRIDE_DIST)
					{ //avatar overrides if previously hit drawable is not an attachment or 
					  //attachment is far enough away from detected intersection
						drawable = hit;
						local_end = position;						
					}
					else
					{ //prioritize attachments over avatars
						position = local_end;

						if (face_hit)
						{
							*face_hit = local_face_hit;
						}
						if (tex_coord)
						{
							*tex_coord = local_texcoord;
						}
						if (tangent)
						{
							*tangent = local_tangent;
						}
						if (normal)
						{
							*normal = local_normal;
						}
					}
				}
			}
		}
	}

	//check all avatar nametags (silly, isn't it?)
	for (std::vector< LLCharacter* >::iterator iter = LLCharacter::sInstances.begin();
		iter != LLCharacter::sInstances.end();
		++iter)
	{
		LLVOAvatar* av = (LLVOAvatar*) *iter;
		if (av->mNameText.notNull()
			&& av->mNameText->lineSegmentIntersect(start, local_end, position))
		{
			drawable = av->mDrawable;
			local_end = position;
		}
	}

	if (intersection)
	{
		*intersection = position;
	}

	return drawable ? drawable->getVObj().get() : NULL;
}

LLViewerObject* LLPipeline::lineSegmentIntersectInHUD(const LLVector4a& start, const LLVector4a& end,
													  bool pick_transparent,													
													  S32* face_hit,
													  LLVector4a* intersection,         // return the intersection point
													  LLVector2* tex_coord,            // return the texture coordinates of the intersection point
													  LLVector4a* normal,               // return the surface normal at the intersection point
													  LLVector4a* tangent				// return the surface tangent at the intersection point
	)
{
	LLDrawable* drawable = NULL;

	for (LLWorld::region_list_t::const_iterator iter = LLWorld::getInstance()->getRegionList().begin(); 
			iter != LLWorld::getInstance()->getRegionList().end(); ++iter)
	{
		LLViewerRegion* region = *iter;

		bool toggle = false;
		if (!hasRenderType(LLPipeline::RENDER_TYPE_HUD))
		{
			toggleRenderType(LLPipeline::RENDER_TYPE_HUD);
			toggle = true;
		}

		LLSpatialPartition* part = region->getSpatialPartition(LLViewerRegion::PARTITION_HUD);
		if (part)
		{
			LLDrawable* hit = part->lineSegmentIntersect(start, end, pick_transparent, FALSE, face_hit, intersection, tex_coord, normal, tangent);
			if (hit)
			{
				drawable = hit;
			}
		}

		if (toggle)
		{
			toggleRenderType(LLPipeline::RENDER_TYPE_HUD);
		}
	}
	return drawable ? drawable->getVObj().get() : NULL;
}

LLSpatialPartition* LLPipeline::getSpatialPartition(LLViewerObject* vobj)
{
	if (vobj)
	{
		LLViewerRegion* region = vobj->getRegion();
		if (region)
		{
			return region->getSpatialPartition(vobj->getPartitionType());
		}
	}
	return NULL;
}

void LLPipeline::resetVertexBuffers(LLDrawable* drawable)
{
	if (!drawable)
	{
		return;
	}

	for (S32 i = 0; i < drawable->getNumFaces(); i++)
	{
		LLFace* facep = drawable->getFace(i);
		if (facep)
		{
			facep->clearVertexBuffer();
		}
	}
}

void LLPipeline::resetVertexBuffers()
{	
	mResetVertexBuffers = true;
}

static LLTrace::BlockTimerStatHandle FTM_RESET_VB("Reset VB");

void LLPipeline::doResetVertexBuffers(bool forced)
{
	if (!mResetVertexBuffers)
	{
		return;
	}
	if(!forced && LLSpatialPartition::sTeleportRequested)
	{
		if(gAgent.getTeleportState() != LLAgent::TELEPORT_NONE)
		{
			return; //wait for teleporting to finish
		}
		else
		{
			//teleporting aborted
			LLSpatialPartition::sTeleportRequested = FALSE;
			mResetVertexBuffers = false;
			return;
		}
	}

	LL_RECORD_BLOCK_TIME(FTM_RESET_VB);
	mResetVertexBuffers = false;

	mCubeVB = NULL;

	mDeferredVB = NULL;
	mAuxiliaryVB = NULL;
	exoPostProcess::instance().destroyVB(); // Will be re-created via updateRenderDeferred()
	gGL.destroyVB();

	for (LLWorld::region_list_t::const_iterator iter = LLWorld::getInstance()->getRegionList().begin(); 
			iter != LLWorld::getInstance()->getRegionList().end(); ++iter)
	{
		LLViewerRegion* region = *iter;
		for (U32 i = 0; i < LLViewerRegion::NUM_PARTITIONS; i++)
		{
			LLSpatialPartition* part = region->getSpatialPartition(i);
			if (part)
			{
				part->resetVertexBuffers();
			}
		}
	}
	if(LLSpatialPartition::sTeleportRequested)
	{
		LLSpatialPartition::sTeleportRequested = FALSE;

		LLWorld::getInstance()->clearAllVisibleObjects();
		clearRebuildDrawables();
	}

	resetDrawOrders();

	gSky.resetVertexBuffers();

	LLVOPartGroup::destroyGL();

	if ( LLPathingLib::getInstance() )
	{
		LLPathingLib::getInstance()->cleanupVBOManager();
	}
	LLVOPartGroup::destroyGL();

	SUBSYSTEM_CLEANUP(LLVertexBuffer);
	
	//delete all name pool caches
	LLGLNamePool::cleanupPools();

	

	if (LLVertexBuffer::sGLCount > 0)
	{
		LL_WARNS() << "VBO wipe failed -- " << LLVertexBuffer::sGLCount << " buffers remaining." << LL_ENDL;
	}

	LLVertexBuffer::unbind();	
	
	updateRenderBump();
	//updateRenderDeferred(); // <FS:Ansariel> Moved further down because of exoPostProcess creating a new VB

	sUseTriStrips = gSavedSettings.getBOOL("RenderUseTriStrips");
	LLVertexBuffer::sUseStreamDraw = gSavedSettings.getBOOL("RenderUseStreamVBO");
	// <FS:Ansariel> Vertex Array Objects are required in OpenGL core profile
	//LLVertexBuffer::sUseVAO = gSavedSettings.getBOOL("RenderUseVAO");
	LLVertexBuffer::sUseVAO = LLRender::sGLCoreProfile ? TRUE : gSavedSettings.getBOOL("RenderUseVAO");
	// </FS:Ansariel>
	LLVertexBuffer::sPreferStreamDraw = gSavedSettings.getBOOL("RenderPreferStreamDraw");
	LLVertexBuffer::sEnableVBOs = gSavedSettings.getBOOL("RenderVBOEnable");
	LLVertexBuffer::sDisableVBOMapping = LLVertexBuffer::sEnableVBOs && gSavedSettings.getBOOL("RenderVBOMappingDisable") ;
	sBakeSunlight = gSavedSettings.getBOOL("RenderBakeSunlight");
	sNoAlpha = gSavedSettings.getBOOL("RenderNoAlpha");
	LLPipeline::sTextureBindTest = gSavedSettings.getBOOL("RenderDebugTextureBind");

	LLVertexBuffer::initClass(LLVertexBuffer::sEnableVBOs, LLVertexBuffer::sDisableVBOMapping);

	LLVOPartGroup::restoreGL();

	// <FS:Ansariel> Reset VB during TP
	updateRenderDeferred(); // Moved further down because of exoPostProcess creating a new VB

	gGL.initVB();

	initDeferredVB();
	initAuxiliaryVB();
	// </FS:Ansariel>
}

void LLPipeline::renderObjects(U32 type, U32 mask, bool texture, bool batch_texture)
{
	assertInitialized();
	gGL.loadMatrix(gGLModelView);
	gGLLastMatrix = NULL;
	mSimplePool->pushBatches(type, mask, texture, batch_texture);
	gGL.loadMatrix(gGLModelView);
	gGLLastMatrix = NULL;		
}

void LLPipeline::renderMaskedObjects(U32 type, U32 mask, bool texture, bool batch_texture)
{
	assertInitialized();
	gGL.loadMatrix(gGLModelView);
	gGLLastMatrix = NULL;
	mAlphaMaskPool->pushMaskBatches(type, mask, texture, batch_texture);
	gGL.loadMatrix(gGLModelView);
	gGLLastMatrix = NULL;		
}

void LLPipeline::renderFullbrightMaskedObjects(U32 type, U32 mask, bool texture, bool batch_texture)
{
	assertInitialized();
	gGL.loadMatrix(gGLModelView);
	gGLLastMatrix = NULL;
	mFullbrightAlphaMaskPool->pushMaskBatches(type, mask, texture, batch_texture);
	gGL.loadMatrix(gGLModelView);
	gGLLastMatrix = NULL;		
}

void apply_cube_face_rotation(U32 face)
{
	switch (face)
	{
		case 0: 
			gGL.rotatef(90.f, 0, 1, 0);
			gGL.rotatef(180.f, 1, 0, 0);
		break;
		case 2: 
			gGL.rotatef(-90.f, 1, 0, 0);
		break;
		case 4:
			gGL.rotatef(180.f, 0, 1, 0);
			gGL.rotatef(180.f, 0, 0, 1);
		break;
		case 1: 
			gGL.rotatef(-90.f, 0, 1, 0);
			gGL.rotatef(180.f, 1, 0, 0);
		break;
		case 3:
			gGL.rotatef(90, 1, 0, 0);
		break;
		case 5: 
			gGL.rotatef(180, 0, 0, 1);
		break;
	}
}

void validate_framebuffer_object()
{                                                           
	GLenum status;                                            
	status = glCheckFramebufferStatus(GL_FRAMEBUFFER_EXT); 
	switch(status) 
	{                                          
		case GL_FRAMEBUFFER_COMPLETE:                       
			//framebuffer OK, no error.
			break;
		case GL_FRAMEBUFFER_INCOMPLETE_MISSING_ATTACHMENT:
			// frame buffer not OK: probably means unsupported depth buffer format
			LL_ERRS() << "Framebuffer Incomplete Missing Attachment." << LL_ENDL;
			break;
		case GL_FRAMEBUFFER_INCOMPLETE_ATTACHMENT:
			// frame buffer not OK: probably means unsupported depth buffer format
			LL_ERRS() << "Framebuffer Incomplete Attachment." << LL_ENDL;
			break; 
		case GL_FRAMEBUFFER_UNSUPPORTED:                    
			/* choose different formats */                        
			LL_ERRS() << "Framebuffer unsupported." << LL_ENDL;
			break;                                                
		default:                                                
			LL_ERRS() << "Unknown framebuffer status." << LL_ENDL;
			break;
	}
}

void LLPipeline::bindScreenToTexture() 
{
	
}

static LLTrace::BlockTimerStatHandle FTM_RENDER_BLOOM("Bloom");

void LLPipeline::renderFinalize()
{
    LLVertexBuffer::unbind();
    LLGLState::checkStates();
    LLGLState::checkTextureChannels();

    assertInitialized();

    if (gUseWireframe)
    {
        glPolygonMode(GL_FRONT_AND_BACK, GL_FILL);
    }

    LLVector2 tc1(0, 0);
    LLVector2 tc2((F32) mScreen.getWidth() * 2, (F32) mScreen.getHeight() * 2);

    LL_RECORD_BLOCK_TIME(FTM_RENDER_BLOOM);
    gGL.color4f(1, 1, 1, 1);
    LLGLDepthTest depth(GL_FALSE);
    LLGLDisable blend(GL_BLEND);
    LLGLDisable cull(GL_CULL_FACE);

    enableLightsFullbright();

    gGL.matrixMode(LLRender::MM_PROJECTION);
    gGL.pushMatrix();
    gGL.loadIdentity();
    gGL.matrixMode(LLRender::MM_MODELVIEW);
    gGL.pushMatrix();
    gGL.loadIdentity();

    LLGLDisable test(GL_ALPHA_TEST);

    gGL.setColorMask(true, true);
    glClearColor(0, 0, 0, 0);
    exoPostProcess::instance().ExodusRenderPostStack(&mScreen, &mScreen); // <FS:CR> Import Vignette from Exodus

    if (sRenderGlow)
    {
        {
            LL_RECORD_BLOCK_TIME(FTM_RENDER_BLOOM_FBO);
            mGlow[2].bindTarget();
            mGlow[2].clear();
        }

        gGlowExtractProgram.bind();
        F32 minLum = llmax((F32) RenderGlowMinLuminance, 0.0f);
        F32 maxAlpha = RenderGlowMaxExtractAlpha;
        F32 warmthAmount = RenderGlowWarmthAmount;
        LLVector3 lumWeights = RenderGlowLumWeights;
        LLVector3 warmthWeights = RenderGlowWarmthWeights;

        gGlowExtractProgram.uniform1f(LLShaderMgr::GLOW_MIN_LUMINANCE, minLum);
        gGlowExtractProgram.uniform1f(LLShaderMgr::GLOW_MAX_EXTRACT_ALPHA, maxAlpha);
        gGlowExtractProgram.uniform3f(LLShaderMgr::GLOW_LUM_WEIGHTS, lumWeights.mV[0], lumWeights.mV[1],
                                      lumWeights.mV[2]);
        gGlowExtractProgram.uniform3f(LLShaderMgr::GLOW_WARMTH_WEIGHTS, warmthWeights.mV[0], warmthWeights.mV[1],
                                      warmthWeights.mV[2]);
        gGlowExtractProgram.uniform1f(LLShaderMgr::GLOW_WARMTH_AMOUNT, warmthAmount);
        
        {
            LLGLEnable blend_on(GL_BLEND);
            LLGLEnable test(GL_ALPHA_TEST);

            gGL.setSceneBlendType(LLRender::BT_ADD_WITH_ALPHA);

            mScreen.bindTexture(0, 0, LLTexUnit::TFO_POINT);

            gGL.color4f(1, 1, 1, 1);
            gPipeline.enableLightsFullbright();
            // <FS:Ansariel> FIRE-16829: Visual Artifacts with ALM enabled on AMD graphics
            //gGL.begin(LLRender::TRIANGLE_STRIP);
            //gGL.texCoord2f(tc1.mV[0], tc1.mV[1]);
            //gGL.vertex2f(-1, -1);

            //gGL.texCoord2f(tc1.mV[0], tc2.mV[1]);
            //gGL.vertex2f(-1, 3);

            //gGL.texCoord2f(tc2.mV[0], tc1.mV[1]);
            //gGL.vertex2f(3, -1);

            //gGL.end();
            drawAuxiliaryVB(tc1, tc2);
            // </FS:Ansariel>

            gGL.getTexUnit(0)->unbind(mScreen.getUsage());

            mGlow[2].flush();

            tc1.setVec(0, 0);
            tc2.setVec(2, 2); 
        }

        // power of two between 1 and 1024
        U32 glowResPow = RenderGlowResolutionPow;
        const U32 glow_res = llmax(1, llmin(1024, 1 << glowResPow));

        S32 kernel = RenderGlowIterations * 2;
        F32 delta = RenderGlowWidth / glow_res;
        // Use half the glow width if we have the res set to less than 9 so that it looks
        // almost the same in either case.
        if (glowResPow < 9)
        {
            delta *= 0.5f;
        }
        F32 strength = RenderGlowStrength;

        gGlowProgram.bind();
        gGlowProgram.uniform1f(LLShaderMgr::GLOW_STRENGTH, strength);

        for (S32 i = 0; i < kernel; i++)
        {
            {
                LL_RECORD_BLOCK_TIME(FTM_RENDER_BLOOM_FBO);
                mGlow[i % 2].bindTarget();
                mGlow[i % 2].clear();
            }

            if (i == 0)
            {
                gGL.getTexUnit(0)->bind(&mGlow[2]);
            }
            else
            {
                gGL.getTexUnit(0)->bind(&mGlow[(i - 1) % 2]);
            }

            if (i % 2 == 0)
            {
                gGlowProgram.uniform2f(LLShaderMgr::GLOW_DELTA, delta, 0);
            }
            else
            {
                gGlowProgram.uniform2f(LLShaderMgr::GLOW_DELTA, 0, delta);
            }

            // <FS:Ansariel> FIRE-16829: Visual Artifacts with ALM enabled on AMD graphics
            //gGL.begin(LLRender::TRIANGLE_STRIP);
            //gGL.texCoord2f(tc1.mV[0], tc1.mV[1]);
            //gGL.vertex2f(-1,-1);
            //
            //gGL.texCoord2f(tc1.mV[0], tc2.mV[1]);
            //gGL.vertex2f(-1,3);
            //
            //gGL.texCoord2f(tc2.mV[0], tc1.mV[1]);
            //gGL.vertex2f(3,-1);
            //
            //gGL.end();
            drawAuxiliaryVB(tc1, tc2);
            // </FS:Ansariel>

            mGlow[i % 2].flush();
        }

        gGlowProgram.unbind();
    }
    else // !sRenderGlow, skip the glow ping-pong and just clear the result target
    {
        mGlow[1].bindTarget();
        mGlow[1].clear();
        mGlow[1].flush();
    }

    gGLViewport[0] = gViewerWindow->getWorldViewRectRaw().mLeft;
    gGLViewport[1] = gViewerWindow->getWorldViewRectRaw().mBottom;
    gGLViewport[2] = gViewerWindow->getWorldViewRectRaw().getWidth();
    gGLViewport[3] = gViewerWindow->getWorldViewRectRaw().getHeight();
    glViewport(gGLViewport[0], gGLViewport[1], gGLViewport[2], gGLViewport[3]);

    tc2.setVec((F32) mScreen.getWidth(), (F32) mScreen.getHeight());

    gGL.flush();

    LLVertexBuffer::unbind();

    if (LLPipeline::sRenderDeferred)
    {

        //<FS:TS> FIRE-16251: Depth of Field does not work underwater
        //bool dof_enabled = !LLViewerCamera::getInstance()->cameraUnderWater() &&
        bool dof_enabled = (FSRenderDepthOfFieldUnderwater || !LLViewerCamera::getInstance()->cameraUnderWater()) &&
        //</FS:TS> FIRE-16251
                           (RenderDepthOfFieldInEditMode || !LLToolMgr::getInstance()->inBuildMode()) &&
                           RenderDepthOfField;

        bool multisample = RenderFSAASamples > 1 && mFXAABuffer.isComplete();
        exoPostProcess::instance().multisample = multisample;	// <FS:CR> Import Vignette from Exodus

        gViewerWindow->setup3DViewport();

        if (dof_enabled)
        {
            LLGLSLShader *shader = &gDeferredPostProgram;
            LLGLDisable blend(GL_BLEND);

            // depth of field focal plane calculations
            static F32 current_distance = 16.f;
            static F32 start_distance = 16.f;
            static F32 transition_time = 1.f;

            LLVector3 focus_point;

            LLViewerObject *obj = LLViewerMediaFocus::getInstance()->getFocusedObject();
            if (obj && obj->mDrawable && obj->isSelected())
            { // focus on selected media object
                S32 face_idx = LLViewerMediaFocus::getInstance()->getFocusedFace();
                if (obj && obj->mDrawable)
                {
                    LLFace *face = obj->mDrawable->getFace(face_idx);
                    if (face)
                    {
                        focus_point = face->getPositionAgent();
                    }
                }
            }

            if (focus_point.isExactlyZero())
            {
                if (LLViewerJoystick::getInstance()->getOverrideCamera())
                { // focus on point under cursor
                    focus_point.set(gDebugRaycastIntersection.getF32ptr());
                }
                else if (gAgentCamera.cameraMouselook())
                { // focus on point under mouselook crosshairs
                    LLVector4a result;
                    result.clear();

                    gViewerWindow->cursorIntersect(-1, -1, 512.f, NULL, -1, FALSE, FALSE, NULL, &result);

                    focus_point.set(result.getF32ptr());
                }
                else
                {
                    // focus on alt-zoom target
                    LLViewerRegion *region = gAgent.getRegion();
                    if (region)
                    {
                        focus_point = LLVector3(gAgentCamera.getFocusGlobal() - region->getOriginGlobal());
                    }
                }
            }

            LLVector3 eye = LLViewerCamera::getInstance()->getOrigin();
            F32 target_distance = 16.f;
            if (!focus_point.isExactlyZero())
            {
                target_distance = LLViewerCamera::getInstance()->getAtAxis() * (focus_point - eye);
            }

            if (transition_time >= 1.f && fabsf(current_distance - target_distance) / current_distance > 0.01f)
            { // large shift happened, interpolate smoothly to new target distance
                transition_time = 0.f;
                start_distance = current_distance;
            }
            else if (transition_time < 1.f)
            { // currently in a transition, continue interpolating
                transition_time += 1.f / CameraFocusTransitionTime * gFrameIntervalSeconds.value();
                transition_time = llmin(transition_time, 1.f);

                F32 t = cosf(transition_time * F_PI + F_PI) * 0.5f + 0.5f;
                current_distance = start_distance + (target_distance - start_distance) * t;
            }
            else
            { // small or no change, just snap to target distance
                current_distance = target_distance;
            }

            // convert to mm
            F32 subject_distance = current_distance * 1000.f;
            F32 fnumber = CameraFNumber;
            F32 default_focal_length = CameraFocalLength;

            F32 fov = LLViewerCamera::getInstance()->getView();

            const F32 default_fov = CameraFieldOfView * F_PI / 180.f;

            // F32 aspect_ratio = (F32) mScreen.getWidth()/(F32)mScreen.getHeight();

            F32 dv = 2.f * default_focal_length * tanf(default_fov / 2.f);

            F32 focal_length = dv / (2 * tanf(fov / 2.f));

            // F32 tan_pixel_angle = tanf(LLDrawable::sCurPixelAngle);

            // from wikipedia -- c = |s2-s1|/s2 * f^2/(N(S1-f))
            // where	 N = fnumber
            //			 s2 = dot distance
            //			 s1 = subject distance
            //			 f = focal length
            //

            F32 blur_constant = focal_length * focal_length / (fnumber * (subject_distance - focal_length));
            blur_constant /= 1000.f; // convert to meters for shader
            F32 magnification = focal_length / (subject_distance - focal_length);

            { // build diffuse+bloom+CoF
                mDeferredLight.bindTarget();
                shader = &gDeferredCoFProgram;

                bindDeferredShader(*shader);

                S32 channel = shader->enableTexture(LLShaderMgr::DEFERRED_DIFFUSE, mScreen.getUsage());
                if (channel > -1)
                {
                    mScreen.bindTexture(0, channel);
                }

                shader->uniform1f(LLShaderMgr::DOF_FOCAL_DISTANCE, -subject_distance / 1000.f);
                shader->uniform1f(LLShaderMgr::DOF_BLUR_CONSTANT, blur_constant);
                shader->uniform1f(LLShaderMgr::DOF_TAN_PIXEL_ANGLE, tanf(1.f / LLDrawable::sCurPixelAngle));
                shader->uniform1f(LLShaderMgr::DOF_MAGNIFICATION, magnification);
                shader->uniform1f(LLShaderMgr::DOF_MAX_COF, CameraMaxCoF);
                shader->uniform1f(LLShaderMgr::DOF_RES_SCALE, CameraDoFResScale);

                // <FS:Ansariel> FIRE-16829: Visual Artifacts with ALM enabled on AMD graphics
                //gGL.begin(LLRender::TRIANGLE_STRIP);
                //gGL.texCoord2f(tc1.mV[0], tc1.mV[1]);
                //gGL.vertex2f(-1,-1);

                //gGL.texCoord2f(tc1.mV[0], tc2.mV[1]);
                //gGL.vertex2f(-1,3);

                //gGL.texCoord2f(tc2.mV[0], tc1.mV[1]);
                //gGL.vertex2f(3,-1);

                //gGL.end();
                drawAuxiliaryVB(tc1, tc2);
                // </FS:Ansariel>

                unbindDeferredShader(*shader);
                mDeferredLight.flush();
            }

            U32 dof_width = (U32)(mScreen.getWidth() * CameraDoFResScale);
            U32 dof_height = (U32)(mScreen.getHeight() * CameraDoFResScale);

            { // perform DoF sampling at half-res (preserve alpha channel)
                mScreen.bindTarget();
                glViewport(0, 0, dof_width, dof_height);
                gGL.setColorMask(true, false);

                shader = &gDeferredPostProgram;
                bindDeferredShader(*shader);
                S32 channel = shader->enableTexture(LLShaderMgr::DEFERRED_DIFFUSE, mDeferredLight.getUsage());
                if (channel > -1)
                {
                    mDeferredLight.bindTexture(0, channel);
                }

                shader->uniform1f(LLShaderMgr::DOF_MAX_COF, CameraMaxCoF);
                shader->uniform1f(LLShaderMgr::DOF_RES_SCALE, CameraDoFResScale);

                // <FS:Ansariel> FIRE-16829: Visual Artifacts with ALM enabled on AMD graphics
                //gGL.begin(LLRender::TRIANGLE_STRIP);
                //gGL.texCoord2f(tc1.mV[0], tc1.mV[1]);
                //gGL.vertex2f(-1,-1);

                //gGL.texCoord2f(tc1.mV[0], tc2.mV[1]);
                //gGL.vertex2f(-1,3);

                //gGL.texCoord2f(tc2.mV[0], tc1.mV[1]);
                //gGL.vertex2f(3,-1);

                //gGL.end();
                drawAuxiliaryVB(tc1, tc2);
                // </FS:Ansariel>

                unbindDeferredShader(*shader);
                mScreen.flush();
                gGL.setColorMask(true, true);
            }

            { // combine result based on alpha
                if (multisample)
                {
                    mDeferredLight.bindTarget();
                    glViewport(0, 0, mDeferredScreen.getWidth(), mDeferredScreen.getHeight());
                }
                else
                {
                    gGLViewport[0] = gViewerWindow->getWorldViewRectRaw().mLeft;
                    gGLViewport[1] = gViewerWindow->getWorldViewRectRaw().mBottom;
                    gGLViewport[2] = gViewerWindow->getWorldViewRectRaw().getWidth();
                    gGLViewport[3] = gViewerWindow->getWorldViewRectRaw().getHeight();
                    glViewport(gGLViewport[0], gGLViewport[1], gGLViewport[2], gGLViewport[3]);
                }

                shader = &gDeferredDoFCombineProgram;
                bindDeferredShader(*shader);

                S32 channel = shader->enableTexture(LLShaderMgr::DEFERRED_DIFFUSE, mScreen.getUsage());
                if (channel > -1)
                {
                    mScreen.bindTexture(0, channel);
                }

                shader->uniform1f(LLShaderMgr::DOF_MAX_COF, CameraMaxCoF);
                shader->uniform1f(LLShaderMgr::DOF_RES_SCALE, CameraDoFResScale);
                shader->uniform1f(LLShaderMgr::DOF_WIDTH, dof_width - 1);
                shader->uniform1f(LLShaderMgr::DOF_HEIGHT, dof_height - 1);

                // <FS:Ansariel> FIRE-16829: Visual Artifacts with ALM enabled on AMD graphics
                //gGL.begin(LLRender::TRIANGLE_STRIP);
                //gGL.texCoord2f(tc1.mV[0], tc1.mV[1]);
                //gGL.vertex2f(-1,-1);

                //gGL.texCoord2f(tc1.mV[0], tc2.mV[1]);
                //gGL.vertex2f(-1,3);

                //gGL.texCoord2f(tc2.mV[0], tc1.mV[1]);
                //gGL.vertex2f(3,-1);

                //gGL.end();
                drawAuxiliaryVB(tc1, tc2);
                // </FS:Ansariel>

                unbindDeferredShader(*shader);

                if (multisample)
                {
                    mDeferredLight.flush();
                }
            }
        }
        else
        {
            if (multisample)
            {
                mDeferredLight.bindTarget();
            }
            LLGLSLShader *shader = &gDeferredPostNoDoFProgram;

            bindDeferredShader(*shader);

            S32 channel = shader->enableTexture(LLShaderMgr::DEFERRED_DIFFUSE, mScreen.getUsage());
            if (channel > -1)
            {
                mScreen.bindTexture(0, channel);
            }

            // <FS:Ansariel> FIRE-16829: Visual Artifacts with ALM enabled on AMD graphics
            //gGL.begin(LLRender::TRIANGLE_STRIP);
            //gGL.texCoord2f(tc1.mV[0], tc1.mV[1]);
            //gGL.vertex2f(-1,-1);

            //gGL.texCoord2f(tc1.mV[0], tc2.mV[1]);
            //gGL.vertex2f(-1,3);

            //gGL.texCoord2f(tc2.mV[0], tc1.mV[1]);
            //gGL.vertex2f(3,-1);

            //gGL.end();
            drawAuxiliaryVB(tc1, tc2);
            // </FS:Ansariel>

            unbindDeferredShader(*shader);

            if (multisample)
            {
                mDeferredLight.flush();
            }
        }

        if (multisample)
        {
            // bake out texture2D with RGBL for FXAA shader
            mFXAABuffer.bindTarget();

            S32 width = mScreen.getWidth();
            S32 height = mScreen.getHeight();
            glViewport(0, 0, width, height);

            LLGLSLShader *shader = &gGlowCombineFXAAProgram;

            shader->bind();
            shader->uniform2f(LLShaderMgr::DEFERRED_SCREEN_RES, width, height);

            S32 channel = shader->enableTexture(LLShaderMgr::DEFERRED_DIFFUSE, mDeferredLight.getUsage());
            if (channel > -1)
            {
                mDeferredLight.bindTexture(0, channel);
            }

            // <FS:Ansariel> FIRE-16829: Visual Artifacts with ALM enabled on AMD graphics
            //gGL.begin(LLRender::TRIANGLE_STRIP);
            //gGL.vertex2f(-1,-1);
            //gGL.vertex2f(-1,3);
            //gGL.vertex2f(3,-1);
            //gGL.end();

            //gGL.flush();
            drawAuxiliaryVB();
            // </FS:Ansariel>

            shader->disableTexture(LLShaderMgr::DEFERRED_DIFFUSE, mDeferredLight.getUsage());
            shader->unbind();

            mFXAABuffer.flush();

            shader = &gFXAAProgram;
            shader->bind();

            channel = shader->enableTexture(LLShaderMgr::DIFFUSE_MAP, mFXAABuffer.getUsage());
            if (channel > -1)
            {
                mFXAABuffer.bindTexture(0, channel, LLTexUnit::TFO_BILINEAR);
            }

            gGLViewport[0] = gViewerWindow->getWorldViewRectRaw().mLeft;
            gGLViewport[1] = gViewerWindow->getWorldViewRectRaw().mBottom;
            gGLViewport[2] = gViewerWindow->getWorldViewRectRaw().getWidth();
            gGLViewport[3] = gViewerWindow->getWorldViewRectRaw().getHeight();
            glViewport(gGLViewport[0], gGLViewport[1], gGLViewport[2], gGLViewport[3]);

            F32 scale_x = (F32) width / mFXAABuffer.getWidth();
            F32 scale_y = (F32) height / mFXAABuffer.getHeight();
            shader->uniform2f(LLShaderMgr::FXAA_TC_SCALE, scale_x, scale_y);
            shader->uniform2f(LLShaderMgr::FXAA_RCP_SCREEN_RES, 1.f / width * scale_x, 1.f / height * scale_y);
            shader->uniform4f(LLShaderMgr::FXAA_RCP_FRAME_OPT, -0.5f / width * scale_x, -0.5f / height * scale_y,
                              0.5f / width * scale_x, 0.5f / height * scale_y);
            shader->uniform4f(LLShaderMgr::FXAA_RCP_FRAME_OPT2, -2.f / width * scale_x, -2.f / height * scale_y,
                              2.f / width * scale_x, 2.f / height * scale_y);

            // <FS:Ansariel> FIRE-16829: Visual Artifacts with ALM enabled on AMD graphics
            //gGL.begin(LLRender::TRIANGLE_STRIP);
            //gGL.vertex2f(-1,-1);
            //gGL.vertex2f(-1,3);
            //gGL.vertex2f(3,-1);
            //gGL.end();

            //gGL.flush();
            drawAuxiliaryVB();
            // </FS:Ansariel>
            shader->unbind();
        }
    }
    else // not deferred
    {
        U32 mask = LLVertexBuffer::MAP_VERTEX | LLVertexBuffer::MAP_TEXCOORD0 | LLVertexBuffer::MAP_TEXCOORD1;
        LLPointer<LLVertexBuffer> buff = new LLVertexBuffer(mask, 0);
        buff->allocateBuffer(3, 0, TRUE);

        LLStrider<LLVector3> v;
        LLStrider<LLVector2> uv1;
        LLStrider<LLVector2> uv2;

        buff->getVertexStrider(v);
        buff->getTexCoord0Strider(uv1);
        buff->getTexCoord1Strider(uv2);

        uv1[0] = LLVector2(0, 0);
        uv1[1] = LLVector2(0, 2);
        uv1[2] = LLVector2(2, 0);

        uv2[0] = LLVector2(0, 0);
        uv2[1] = LLVector2(0, tc2.mV[1] * 2.f);
        uv2[2] = LLVector2(tc2.mV[0] * 2.f, 0);

        v[0] = LLVector3(-1, -1, 0);
        v[1] = LLVector3(-1, 3, 0);
        v[2] = LLVector3(3, -1, 0);

        buff->flush();

        LLGLDisable blend(GL_BLEND);

        if (LLGLSLShader::sNoFixedFunction)
        {
            gGlowCombineProgram.bind();
        }
        else
        {
            // tex unit 0
            gGL.getTexUnit(0)->setTextureColorBlend(LLTexUnit::TBO_REPLACE, LLTexUnit::TBS_TEX_COLOR);
            // tex unit 1
            gGL.getTexUnit(1)->setTextureColorBlend(LLTexUnit::TBO_ADD, LLTexUnit::TBS_TEX_COLOR,
                                                    LLTexUnit::TBS_PREV_COLOR);
        }

        gGL.getTexUnit(0)->bind(&mGlow[1]);
        gGL.getTexUnit(1)->bind(&mScreen);

        LLGLEnable multisample(RenderFSAASamples > 0 ? GL_MULTISAMPLE_ARB : 0);

        buff->setBuffer(mask);
        buff->drawArrays(LLRender::TRIANGLE_STRIP, 0, 3);

        if (LLGLSLShader::sNoFixedFunction)
        {
            gGlowCombineProgram.unbind();
        }
        else
        {
            gGL.getTexUnit(1)->disable();
            gGL.getTexUnit(1)->setTextureBlendType(LLTexUnit::TB_MULT);

            gGL.getTexUnit(0)->activate();
            gGL.getTexUnit(0)->setTextureBlendType(LLTexUnit::TB_MULT);
        }
    }

    gGL.setSceneBlendType(LLRender::BT_ALPHA);

    if (hasRenderDebugMask(LLPipeline::RENDER_DEBUG_PHYSICS_SHAPES))
    {
        if (LLGLSLShader::sNoFixedFunction)
        {
            gSplatTextureRectProgram.bind();
        }

        gGL.setColorMask(true, false);

        LLVector2 tc1(0, 0);
        LLVector2 tc2((F32) gViewerWindow->getWorldViewWidthRaw() * 2,
                      (F32) gViewerWindow->getWorldViewHeightRaw() * 2);

        LLGLEnable blend(GL_BLEND);
        //gGL.color4f(1,1,1,0.75f); // <FS:Ansariel> FIRE-16829: Visual Artifacts with ALM enabled on AMD graphics

        gGL.getTexUnit(0)->bind(&mPhysicsDisplay);

        // <FS:Ansariel> FIRE-16829: Visual Artifacts with ALM enabled on AMD graphics
        //gGL.begin(LLRender::TRIANGLES);
        //gGL.texCoord2f(tc1.mV[0], tc1.mV[1]);
        //gGL.vertex2f(-1,-1);
        //
        //gGL.texCoord2f(tc1.mV[0], tc2.mV[1]);
        //gGL.vertex2f(-1,3);
        //
        //gGL.texCoord2f(tc2.mV[0], tc1.mV[1]);
        //gGL.vertex2f(3,-1);
        //
        //gGL.end();
        //gGL.flush();
        drawAuxiliaryVB(tc1, tc2, LLColor4(1.f, 1.f, 1.f, 0.75f));
        // </FS:Ansariel>

        if (LLGLSLShader::sNoFixedFunction)
        {
            gSplatTextureRectProgram.unbind();
        }
    }

    if (LLRenderTarget::sUseFBO)
    { // copy depth buffer from mScreen to framebuffer
        LLRenderTarget::copyContentsToFramebuffer(mScreen, 0, 0, mScreen.getWidth(), mScreen.getHeight(), 0, 0,
                                                  mScreen.getWidth(), mScreen.getHeight(),
                                                  GL_DEPTH_BUFFER_BIT | GL_STENCIL_BUFFER_BIT, GL_NEAREST);
    }

    gGL.matrixMode(LLRender::MM_PROJECTION);
    gGL.popMatrix();
    gGL.matrixMode(LLRender::MM_MODELVIEW);
    gGL.popMatrix();

    LLVertexBuffer::unbind();

    LLGLState::checkStates();
    LLGLState::checkTextureChannels();
}

static LLTrace::BlockTimerStatHandle FTM_BIND_DEFERRED("Bind Deferred");

void LLPipeline::bindDeferredShader(LLGLSLShader& shader, LLRenderTarget* light_target)
{
	LL_RECORD_BLOCK_TIME(FTM_BIND_DEFERRED);

    LLRenderTarget* deferred_target       = &mDeferredScreen;
    LLRenderTarget* deferred_depth_target = &mDeferredDepth;
    LLRenderTarget* deferred_light_target = &mDeferredLight;

	shader.bind();
	S32 channel = 0;
    channel = shader.enableTexture(LLShaderMgr::DEFERRED_DIFFUSE, deferred_target->getUsage());
	if (channel > -1)
	{
        deferred_target->bindTexture(0,channel, LLTexUnit::TFO_POINT);
	}

    channel = shader.enableTexture(LLShaderMgr::DEFERRED_SPECULAR, deferred_target->getUsage());
	if (channel > -1)
	{
        deferred_target->bindTexture(1, channel, LLTexUnit::TFO_POINT);
	}

    channel = shader.enableTexture(LLShaderMgr::DEFERRED_NORMAL, deferred_target->getUsage());
	if (channel > -1)
	{
        deferred_target->bindTexture(2, channel, LLTexUnit::TFO_POINT);
	}

    channel = shader.enableTexture(LLShaderMgr::DEFERRED_DEPTH, deferred_depth_target->getUsage());
	if (channel > -1)
	{
        gGL.getTexUnit(channel)->bind(deferred_depth_target, TRUE);
		stop_glerror();
    }
		
    glh::matrix4f projection = get_current_projection();
		glh::matrix4f inv_proj = projection.inverse();
		
    if (shader.getUniformLocation(LLShaderMgr::INVERSE_PROJECTION_MATRIX) != -1)
    {
		shader.uniformMatrix4fv(LLShaderMgr::INVERSE_PROJECTION_MATRIX, 1, FALSE, inv_proj.m);
    }

    if (shader.getUniformLocation(LLShaderMgr::VIEWPORT) != -1)
    {
		shader.uniform4f(LLShaderMgr::VIEWPORT, (F32) gGLViewport[0],
									(F32) gGLViewport[1],
									(F32) gGLViewport[2],
									(F32) gGLViewport[3]);
	}

    if (sReflectionRender && !shader.getUniformLocation(LLShaderMgr::MODELVIEW_MATRIX))
    {
        shader.uniformMatrix4fv(LLShaderMgr::MODELVIEW_MATRIX, 1, FALSE, mReflectionModelView.m);  
    }

	channel = shader.enableTexture(LLShaderMgr::DEFERRED_NOISE);
	if (channel > -1)
	{
        gGL.getTexUnit(channel)->bindManual(LLTexUnit::TT_TEXTURE, mNoiseMap);
		gGL.getTexUnit(channel)->setTextureFilteringOption(LLTexUnit::TFO_POINT);
	}

	channel = shader.enableTexture(LLShaderMgr::DEFERRED_LIGHTFUNC);
	if (channel > -1)
	{
		gGL.getTexUnit(channel)->bindManual(LLTexUnit::TT_TEXTURE, mLightFunc);
	}

	stop_glerror();

    light_target = light_target ? light_target : deferred_light_target;
    channel = shader.enableTexture(LLShaderMgr::DEFERRED_LIGHT, light_target->getUsage());
	if (channel > -1)
	{
        light_target->bindTexture(0, channel, LLTexUnit::TFO_POINT);
	}

	channel = shader.enableTexture(LLShaderMgr::DEFERRED_BLOOM);
	if (channel > -1)
	{
		mGlow[1].bindTexture(0, channel);
	}

	stop_glerror();

	for (U32 i = 0; i < 4; i++)
	{
        LLRenderTarget* shadow_target = getShadowTarget(i);
        if (shadow_target)
        {
		channel = shader.enableTexture(LLShaderMgr::DEFERRED_SHADOW0+i, LLTexUnit::TT_TEXTURE);
		stop_glerror();
		if (channel > -1)
		{
			stop_glerror();
                gGL.getTexUnit(channel)->bind(getShadowTarget(i), TRUE);
                gGL.getTexUnit(channel)->setTextureFilteringOption(LLTexUnit::TFO_ANISOTROPIC);
			gGL.getTexUnit(channel)->setTextureAddressMode(LLTexUnit::TAM_CLAMP);
			stop_glerror();
			
			glTexParameteri(GL_TEXTURE_2D, GL_TEXTURE_COMPARE_MODE_ARB, GL_COMPARE_R_TO_TEXTURE_ARB);
			glTexParameteri(GL_TEXTURE_2D, GL_TEXTURE_COMPARE_FUNC_ARB, GL_LEQUAL);
			stop_glerror();
		}
	}
    }

	for (U32 i = 4; i < 6; i++)
	{
		channel = shader.enableTexture(LLShaderMgr::DEFERRED_SHADOW0+i);
		stop_glerror();
		if (channel > -1)
		{
			stop_glerror();
			LLRenderTarget* shadow_target = getShadowTarget(i);
			if (shadow_target)
			{
				gGL.getTexUnit(channel)->bind(shadow_target, TRUE);
				gGL.getTexUnit(channel)->setTextureFilteringOption(LLTexUnit::TFO_ANISOTROPIC);
			gGL.getTexUnit(channel)->setTextureAddressMode(LLTexUnit::TAM_CLAMP);
			stop_glerror();
			
			glTexParameteri(GL_TEXTURE_2D, GL_TEXTURE_COMPARE_MODE_ARB, GL_COMPARE_R_TO_TEXTURE_ARB);
			glTexParameteri(GL_TEXTURE_2D, GL_TEXTURE_COMPARE_FUNC_ARB, GL_LEQUAL);
			stop_glerror();
		}
	}
	}

	stop_glerror();

	F32 mat[16*6];
	for (U32 i = 0; i < 16; i++)
	{
		mat[i] = mSunShadowMatrix[0].m[i];
		mat[i+16] = mSunShadowMatrix[1].m[i];
		mat[i+32] = mSunShadowMatrix[2].m[i];
		mat[i+48] = mSunShadowMatrix[3].m[i];
		mat[i+64] = mSunShadowMatrix[4].m[i];
		mat[i+80] = mSunShadowMatrix[5].m[i];
	}

	shader.uniformMatrix4fv(LLShaderMgr::DEFERRED_SHADOW_MATRIX, 6, FALSE, mat);

	stop_glerror();

	channel = shader.enableTexture(LLShaderMgr::ENVIRONMENT_MAP, LLTexUnit::TT_CUBE_MAP);
	if (channel > -1)
	{
		LLCubeMap* cube_map = gSky.mVOSkyp ? gSky.mVOSkyp->getCubeMap() : NULL;
		if (cube_map)
		{
			cube_map->enable(channel);
			cube_map->bind();
			F32* m = gGLModelView;
						
			F32 mat[] = { m[0], m[1], m[2],
						  m[4], m[5], m[6],
						  m[8], m[9], m[10] };
		
			shader.uniformMatrix3fv(LLShaderMgr::DEFERRED_ENV_MAT, 1, TRUE, mat);
		}
	}

    if (gAtmosphere)
    {
        // bind precomputed textures necessary for calculating sun and sky luminance
        channel = shader.enableTexture(LLShaderMgr::TRANSMITTANCE_TEX, LLTexUnit::TT_TEXTURE);
        if (channel > -1)
        {
            shader.bindTexture(LLShaderMgr::TRANSMITTANCE_TEX, gAtmosphere->getTransmittance());
        }

        channel = shader.enableTexture(LLShaderMgr::SCATTER_TEX, LLTexUnit::TT_TEXTURE_3D);
        if (channel > -1)
        {
            shader.bindTexture(LLShaderMgr::SCATTER_TEX, gAtmosphere->getScattering());
        }

        channel = shader.enableTexture(LLShaderMgr::SINGLE_MIE_SCATTER_TEX, LLTexUnit::TT_TEXTURE_3D);
        if (channel > -1)
        {
            shader.bindTexture(LLShaderMgr::SINGLE_MIE_SCATTER_TEX, gAtmosphere->getMieScattering());
        }

        channel = shader.enableTexture(LLShaderMgr::ILLUMINANCE_TEX, LLTexUnit::TT_TEXTURE);
        if (channel > -1)
        {
            shader.bindTexture(LLShaderMgr::ILLUMINANCE_TEX, gAtmosphere->getIlluminance());
        }
    }

	shader.uniform4fv(LLShaderMgr::DEFERRED_SHADOW_CLIP, 1, mSunClipPlanes.mV);
	shader.uniform1f(LLShaderMgr::DEFERRED_SUN_WASH, RenderDeferredSunWash);
	shader.uniform1f(LLShaderMgr::DEFERRED_SHADOW_NOISE, RenderShadowNoise);
	shader.uniform1f(LLShaderMgr::DEFERRED_BLUR_SIZE, RenderShadowBlurSize);

	shader.uniform1f(LLShaderMgr::DEFERRED_SSAO_RADIUS, RenderSSAOScale);
	shader.uniform1f(LLShaderMgr::DEFERRED_SSAO_MAX_RADIUS, RenderSSAOMaxScale);

	F32 ssao_factor = RenderSSAOFactor;
	shader.uniform1f(LLShaderMgr::DEFERRED_SSAO_FACTOR, ssao_factor);
	shader.uniform1f(LLShaderMgr::DEFERRED_SSAO_FACTOR_INV, 1.0/ssao_factor);

	LLVector3 ssao_effect = RenderSSAOEffect;
	F32 matrix_diag = (ssao_effect[0] + 2.0*ssao_effect[1])/3.0;
	F32 matrix_nondiag = (ssao_effect[0] - ssao_effect[1])/3.0;
	// This matrix scales (proj of color onto <1/rt(3),1/rt(3),1/rt(3)>) by
	// value factor, and scales remainder by saturation factor
	F32 ssao_effect_mat[] = {	matrix_diag, matrix_nondiag, matrix_nondiag,
								matrix_nondiag, matrix_diag, matrix_nondiag,
								matrix_nondiag, matrix_nondiag, matrix_diag};
	shader.uniformMatrix3fv(LLShaderMgr::DEFERRED_SSAO_EFFECT_MAT, 1, GL_FALSE, ssao_effect_mat);

	//F32 shadow_offset_error = 1.f + RenderShadowOffsetError * fabsf(LLViewerCamera::getInstance()->getOrigin().mV[2]);
	F32 shadow_bias_error = RenderShadowBiasError * fabsf(LLViewerCamera::getInstance()->getOrigin().mV[2])/3000.f;
    F32 shadow_bias       = RenderShadowBias + shadow_bias_error;

    shader.uniform2f(LLShaderMgr::DEFERRED_SCREEN_RES, deferred_target->getWidth(), deferred_target->getHeight());
	shader.uniform1f(LLShaderMgr::DEFERRED_NEAR_CLIP, LLViewerCamera::getInstance()->getNear()*2.f);
	shader.uniform1f (LLShaderMgr::DEFERRED_SHADOW_OFFSET, RenderShadowOffset); //*shadow_offset_error);
    shader.uniform1f(LLShaderMgr::DEFERRED_SHADOW_BIAS, shadow_bias);
	shader.uniform1f(LLShaderMgr::DEFERRED_SPOT_SHADOW_OFFSET, RenderSpotShadowOffset);
	shader.uniform1f(LLShaderMgr::DEFERRED_SPOT_SHADOW_BIAS, RenderSpotShadowBias);	

	shader.uniform3fv(LLShaderMgr::DEFERRED_SUN_DIR, 1, mTransformedSunDir.mV);
    shader.uniform3fv(LLShaderMgr::DEFERRED_MOON_DIR, 1, mTransformedMoonDir.mV);
	shader.uniform2f(LLShaderMgr::DEFERRED_SHADOW_RES, mShadow[0].getWidth(), mShadow[0].getHeight());
	shader.uniform2f(LLShaderMgr::DEFERRED_PROJ_SHADOW_RES, mShadow[4].getWidth(), mShadow[4].getHeight());
	shader.uniform1f(LLShaderMgr::DEFERRED_DEPTH_CUTOFF, RenderEdgeDepthCutoff);
	shader.uniform1f(LLShaderMgr::DEFERRED_NORM_CUTOFF, RenderEdgeNormCutoff);
	
	if (shader.getUniformLocation(LLShaderMgr::DEFERRED_NORM_MATRIX) >= 0)
	{
        glh::matrix4f norm_mat = get_current_modelview().inverse().transpose();
		shader.uniformMatrix4fv(LLShaderMgr::DEFERRED_NORM_MATRIX, 1, FALSE, norm_mat.m);
	}

    shader.uniform4fv(LLShaderMgr::SUNLIGHT_COLOR, 1, mSunDiffuse.mV);
    shader.uniform4fv(LLShaderMgr::MOONLIGHT_COLOR, 1, mMoonDiffuse.mV);

    LLEnvironment& environment = LLEnvironment::instance();
    LLSettingsSky::ptr_t sky = environment.getCurrentSky();

    static_cast<LLSettingsVOSky*>(sky.get())->updateShader(&shader);
}

LLColor3 pow3f(LLColor3 v, F32 f)
{
	v.mV[0] = powf(v.mV[0], f);
	v.mV[1] = powf(v.mV[1], f);
	v.mV[2] = powf(v.mV[2], f);
	return v;
}

LLVector4 pow4fsrgb(LLVector4 v, F32 f)
{
	v.mV[0] = powf(v.mV[0], f);
	v.mV[1] = powf(v.mV[1], f);
	v.mV[2] = powf(v.mV[2], f);
	return v;
}

static LLTrace::BlockTimerStatHandle FTM_GI_TRACE("Trace");
static LLTrace::BlockTimerStatHandle FTM_GI_GATHER("Gather");
static LLTrace::BlockTimerStatHandle FTM_SUN_SHADOW("Shadow Map");
static LLTrace::BlockTimerStatHandle FTM_SOFTEN_SHADOW("Shadow Soften");
static LLTrace::BlockTimerStatHandle FTM_EDGE_DETECTION("Find Edges");
static LLTrace::BlockTimerStatHandle FTM_LOCAL_LIGHTS("Local Lights");
static LLTrace::BlockTimerStatHandle FTM_ATMOSPHERICS("Atmospherics");
static LLTrace::BlockTimerStatHandle FTM_FULLSCREEN_LIGHTS("Fullscreen Lights");
static LLTrace::BlockTimerStatHandle FTM_PROJECTORS("Projectors");
static LLTrace::BlockTimerStatHandle FTM_POST("Post");

void LLPipeline::renderDeferredLighting(LLRenderTarget *screen_target)
{
    if (!sCull)
    {
        return;
    }

    LLRenderTarget *deferred_target       = &mDeferredScreen;
    LLRenderTarget *deferred_depth_target = &mDeferredDepth;
    LLRenderTarget *deferred_light_target = &mDeferredLight;

    {
        LL_RECORD_BLOCK_TIME(FTM_RENDER_DEFERRED);
        LLViewerCamera *camera = LLViewerCamera::getInstance();
        {
            LLGLDepthTest depth(GL_TRUE);
            deferred_depth_target->copyContents(*deferred_target,
                                                0,
                                                0,
                                                deferred_target->getWidth(),
                                                deferred_target->getHeight(),
                                                0,
                                                0,
                                                deferred_depth_target->getWidth(),
                                                deferred_depth_target->getHeight(),
                                                GL_DEPTH_BUFFER_BIT,
                                                GL_NEAREST);
        }

        LLGLEnable multisample(RenderFSAASamples > 0 ? GL_MULTISAMPLE_ARB : 0);

        if (gPipeline.hasRenderType(LLPipeline::RENDER_TYPE_HUD))
        {
            gPipeline.toggleRenderType(LLPipeline::RENDER_TYPE_HUD);
        }

        // ati doesn't seem to love actually using the stencil buffer on FBO's
        LLGLDisable stencil(GL_STENCIL_TEST);
        // glStencilFunc(GL_EQUAL, 1, 0xFFFFFFFF);
        // glStencilOp(GL_KEEP, GL_KEEP, GL_KEEP);

        gGL.setColorMask(true, true);

        // draw a cube around every light
        LLVertexBuffer::unbind();

        LLGLEnable cull(GL_CULL_FACE);
        LLGLEnable blend(GL_BLEND);

        glh::matrix4f mat = copy_matrix(gGLModelView);

        LLStrider<LLVector3> vert;
        mDeferredVB->getVertexStrider(vert);

        vert[0].set(-1, 1, 0);
        vert[1].set(-1, -3, 0);
        vert[2].set(3, 1, 0);

        setupHWLights(NULL);  // to set mSun/MoonDir;

        glh::vec4f tc(mSunDir.mV);
        mat.mult_matrix_vec(tc);
        mTransformedSunDir.set(tc.v);

        glh::vec4f tc_moon(mMoonDir.mV);
        mat.mult_matrix_vec(tc_moon);
        mTransformedMoonDir.set(tc_moon.v);

        gGL.pushMatrix();
        gGL.loadIdentity();
        gGL.matrixMode(LLRender::MM_PROJECTION);
        gGL.pushMatrix();
        gGL.loadIdentity();

        if (RenderDeferredSSAO || RenderShadowDetail > 0)
        {
            deferred_light_target->bindTarget();
            {  // paint shadow/SSAO light map (direct lighting lightmap)
                LL_RECORD_BLOCK_TIME(FTM_SUN_SHADOW);
                bindDeferredShader(gDeferredSunProgram, deferred_light_target);
                mDeferredVB->setBuffer(LLVertexBuffer::MAP_VERTEX);
                glClearColor(1, 1, 1, 1);
                deferred_light_target->clear(GL_COLOR_BUFFER_BIT);
                glClearColor(0, 0, 0, 0);

                glh::matrix4f inv_trans = get_current_modelview().inverse().transpose();

                const U32 slice = 32;
                F32       offset[slice * 3];
                for (U32 i = 0; i < 4; i++)
                {
                    for (U32 j = 0; j < 8; j++)
                    {
                        glh::vec3f v;
                        v.set_value(sinf(6.284f / 8 * j), cosf(6.284f / 8 * j), -(F32) i);
                        v.normalize();
                        inv_trans.mult_matrix_vec(v);
                        v.normalize();
                        offset[(i * 8 + j) * 3 + 0] = v.v[0];
                        offset[(i * 8 + j) * 3 + 1] = v.v[2];
                        offset[(i * 8 + j) * 3 + 2] = v.v[1];
                    }
                }

                gDeferredSunProgram.uniform3fv(sOffset, slice, offset);
                gDeferredSunProgram.uniform2f(LLShaderMgr::DEFERRED_SCREEN_RES,
                                              deferred_light_target->getWidth(),
                                              deferred_light_target->getHeight());

                {
                    LLGLDisable   blend(GL_BLEND);
                    LLGLDepthTest depth(GL_TRUE, GL_FALSE, GL_ALWAYS);
                    stop_glerror();
                    mDeferredVB->drawArrays(LLRender::TRIANGLES, 0, 3);
                    stop_glerror();
                }

                unbindDeferredShader(gDeferredSunProgram);
            }
            deferred_light_target->flush();
        }

        if (RenderDeferredSSAO)
        {  // soften direct lighting lightmap
            LL_RECORD_BLOCK_TIME(FTM_SOFTEN_SHADOW);
            // blur lightmap
            screen_target->bindTarget();
            glClearColor(1, 1, 1, 1);
            screen_target->clear(GL_COLOR_BUFFER_BIT);
            glClearColor(0, 0, 0, 0);

            bindDeferredShader(gDeferredBlurLightProgram);
            mDeferredVB->setBuffer(LLVertexBuffer::MAP_VERTEX);
            LLVector3 go          = RenderShadowGaussian;
            const U32 kern_length = 4;
            F32       blur_size   = RenderShadowBlurSize;
            F32       dist_factor = RenderShadowBlurDistFactor;

            // sample symmetrically with the middle sample falling exactly on 0.0
            F32 x = 0.f;

            LLVector3 gauss[32];  // xweight, yweight, offset

            for (U32 i = 0; i < kern_length; i++)
            {
                gauss[i].mV[0] = llgaussian(x, go.mV[0]);
                gauss[i].mV[1] = llgaussian(x, go.mV[1]);
                gauss[i].mV[2] = x;
                x += 1.f;
            }

            gDeferredBlurLightProgram.uniform2f(sDelta, 1.f, 0.f);
            gDeferredBlurLightProgram.uniform1f(sDistFactor, dist_factor);
            gDeferredBlurLightProgram.uniform3fv(sKern, kern_length, gauss[0].mV);
            gDeferredBlurLightProgram.uniform1f(sKernScale, blur_size * (kern_length / 2.f - 0.5f));

            {
                LLGLDisable   blend(GL_BLEND);
                LLGLDepthTest depth(GL_TRUE, GL_FALSE, GL_ALWAYS);
                stop_glerror();
                mDeferredVB->drawArrays(LLRender::TRIANGLES, 0, 3);
                stop_glerror();
            }

            screen_target->flush();
            unbindDeferredShader(gDeferredBlurLightProgram);

            bindDeferredShader(gDeferredBlurLightProgram, screen_target);

            mDeferredVB->setBuffer(LLVertexBuffer::MAP_VERTEX);
            deferred_light_target->bindTarget();

            gDeferredBlurLightProgram.uniform2f(sDelta, 0.f, 1.f);

            {
                LLGLDisable   blend(GL_BLEND);
                LLGLDepthTest depth(GL_TRUE, GL_FALSE, GL_ALWAYS);
                stop_glerror();
                mDeferredVB->drawArrays(LLRender::TRIANGLES, 0, 3);
                stop_glerror();
            }
            deferred_light_target->flush();
            unbindDeferredShader(gDeferredBlurLightProgram);
        }

        stop_glerror();
        gGL.popMatrix();
        stop_glerror();
        gGL.matrixMode(LLRender::MM_MODELVIEW);
        stop_glerror();
        gGL.popMatrix();
        stop_glerror();

        screen_target->bindTarget();
        // clear color buffer here - zeroing alpha (glow) is important or it will accumulate against sky
        glClearColor(0, 0, 0, 0);
        screen_target->clear(GL_COLOR_BUFFER_BIT);

        if (RenderDeferredAtmospheric)
        {  // apply sunlight contribution
            LLGLSLShader &soften_shader = LLPipeline::sUnderWaterRender ? gDeferredSoftenWaterProgram : gDeferredSoftenProgram;

            LL_RECORD_BLOCK_TIME(FTM_ATMOSPHERICS);
            bindDeferredShader(soften_shader);

            LLEnvironment &environment = LLEnvironment::instance();
            soften_shader.uniform1i(LLShaderMgr::SUN_UP_FACTOR, environment.getIsSunUp() ? 1 : 0);
            soften_shader.uniform4fv(LLShaderMgr::LIGHTNORM, 1, environment.getClampedLightNorm().mV);

            {
                LLGLDepthTest depth(GL_FALSE);
                LLGLDisable   blend(GL_BLEND);
                LLGLDisable   test(GL_ALPHA_TEST);

                // full screen blit
                gGL.pushMatrix();
                gGL.loadIdentity();
                gGL.matrixMode(LLRender::MM_PROJECTION);
                gGL.pushMatrix();
                gGL.loadIdentity();

                mDeferredVB->setBuffer(LLVertexBuffer::MAP_VERTEX);

                mDeferredVB->drawArrays(LLRender::TRIANGLES, 0, 3);

                gGL.popMatrix();
                gGL.matrixMode(LLRender::MM_MODELVIEW);
                gGL.popMatrix();
            }

            unbindDeferredShader(LLPipeline::sUnderWaterRender ? gDeferredSoftenWaterProgram : gDeferredSoftenProgram);
        }

        {  // render non-deferred geometry (fullbright, alpha, etc)
            LLGLDisable blend(GL_BLEND);
            LLGLDisable stencil(GL_STENCIL_TEST);
            gGL.setSceneBlendType(LLRender::BT_ALPHA);

            gPipeline.pushRenderTypeMask();

            gPipeline.andRenderTypeMask(LLPipeline::RENDER_TYPE_SKY,
                                        LLPipeline::RENDER_TYPE_CLOUDS,
                                        LLPipeline::RENDER_TYPE_WL_SKY,
                                        LLPipeline::END_RENDER_TYPES);

            renderGeomPostDeferred(*LLViewerCamera::getInstance(), false);
            gPipeline.popRenderTypeMask();
        }

        bool render_local = RenderLocalLights;

        if (render_local)
        {
            gGL.setSceneBlendType(LLRender::BT_ADD);
            std::list<LLVector4>        fullscreen_lights;
            LLDrawable::drawable_list_t spot_lights;
            LLDrawable::drawable_list_t fullscreen_spot_lights;

<<<<<<< HEAD
				mCubeVB->setBuffer(LLVertexBuffer::MAP_VERTEX);
				
				LLGLDepthTest depth(GL_TRUE, GL_FALSE);
                // mNearbyLights already includes distance calculation and excludes muted avatars.
                // It is calculated from mLights
                // mNearbyLights also provides fade value to gracefully fade-out out of range lights
                for (light_set_t::iterator iter = mNearbyLights.begin(); iter != mNearbyLights.end(); ++iter)
                {
                    LLDrawable* drawablep = iter->drawable;
                    LLVOVolume* volume = drawablep->getVOVolume();
=======
            for (U32 i = 0; i < 2; i++)
            {
                mTargetShadowSpotLight[i] = NULL;
            }

            std::list<LLVector4> light_colors;

            LLVertexBuffer::unbind();

            {
                bindDeferredShader(gDeferredLightProgram);

                if (mCubeVB.isNull())
                {
                    mCubeVB = ll_create_cube_vb(LLVertexBuffer::MAP_VERTEX, GL_STATIC_DRAW_ARB);
                }

                mCubeVB->setBuffer(LLVertexBuffer::MAP_VERTEX);

                LLGLDepthTest depth(GL_TRUE, GL_FALSE);
                for (LLDrawable::drawable_set_t::iterator iter = mLights.begin(); iter != mLights.end(); ++iter)
                {
                    LLDrawable *drawablep = *iter;

                    LLVOVolume *volume = drawablep->getVOVolume();
>>>>>>> df21feb3
                    if (!volume)
                    {
                        continue;
                    }
<<<<<<< HEAD
=======

                    if (volume->isAttachment())
                    {
                        if (!sRenderAttachedLights)
                        {
                            continue;
                        }
                    }
>>>>>>> df21feb3

                    if (volume->isAttachment())
                    {
                        if (!sRenderAttachedLights)
                        {
                            continue;
                        }
                    }

<<<<<<< HEAD
					LLVector4a center;
					center.load3(drawablep->getPositionAgent().mV);
					const F32* c = center.getF32ptr();
					F32 s = volume->getLightRadius()*1.5f;
=======
                    const LLVector3 position = drawablep->getPositionAgent();
                    if (dist_vec(position, LLViewerCamera::getInstance()->getOrigin()) > RenderFarClip + volume->getLightRadius())
                    {
                        continue;
                    }

                    LLVector4a center;
                    center.load3(position.mV);
                    const F32 *c = center.getF32ptr();
                    F32        s = volume->getLightRadius() * 1.5f;
>>>>>>> df21feb3

                    // send light color to shader in linear space
                    LLColor3 col = volume->getLightLinearColor();
<<<<<<< HEAD

                    // fade also works as flicker prevention during reparenting
                    // because reparenting causes distance to jump temporary
                    F32 fade = iter->fade;
                    if (fade < LIGHT_FADE_TIME)
                    {
                        // fade in/out light
                        if (fade >= 0.f)
                        {
                            fade = fade / LIGHT_FADE_TIME;
                        }
                        else
                        {
                            fade = 1.f + fade / LIGHT_FADE_TIME;
                        }
                        fade = llclamp(fade, 0.f, 1.f);
                        col *= fade;
                    }
					
					if (col.magVecSquared() < 0.001f)
					{
						continue;
					}
=======
>>>>>>> df21feb3

                    if (col.magVecSquared() < 0.001f)
                    {
                        continue;
                    }

                    if (s <= 0.001f)
                    {
                        continue;
                    }

                    LLVector4a sa;
                    sa.splat(s);
                    if (camera->AABBInFrustumNoFarClip(center, sa) == 0)
                    {
                        continue;
                    }

                    sVisibleLightCount++;

                    if (camera->getOrigin().mV[0] > c[0] + s + 0.2f || camera->getOrigin().mV[0] < c[0] - s - 0.2f ||
                        camera->getOrigin().mV[1] > c[1] + s + 0.2f || camera->getOrigin().mV[1] < c[1] - s - 0.2f ||
                        camera->getOrigin().mV[2] > c[2] + s + 0.2f || camera->getOrigin().mV[2] < c[2] - s - 0.2f)
                    {  // draw box if camera is outside box
                        if (render_local)
                        {
                            if (volume->isLightSpotlight())
                            {
                                drawablep->getVOVolume()->updateSpotLightPriority();
                                spot_lights.push_back(drawablep);
                                continue;
                            }

                            LL_RECORD_BLOCK_TIME(FTM_LOCAL_LIGHTS);
                            gDeferredLightProgram.uniform3fv(LLShaderMgr::LIGHT_CENTER, 1, c);
                            gDeferredLightProgram.uniform1f(LLShaderMgr::LIGHT_SIZE, s);
                            gDeferredLightProgram.uniform3fv(LLShaderMgr::DIFFUSE_COLOR, 1, col.mV);
                            gDeferredLightProgram.uniform1f(LLShaderMgr::LIGHT_FALLOFF, volume->getLightFalloff(DEFERRED_LIGHT_FALLOFF));
                            gGL.syncMatrices();

                            mCubeVB->drawRange(LLRender::TRIANGLE_FAN, 0, 7, 8, get_box_fan_indices(camera, center));
                            stop_glerror();
                        }
                    }
                    else
                    {
                        if (volume->isLightSpotlight())
                        {
                            drawablep->getVOVolume()->updateSpotLightPriority();
                            fullscreen_spot_lights.push_back(drawablep);
                            continue;
                        }

                        glh::vec3f tc(c);
                        mat.mult_matrix_vec(tc);

                        fullscreen_lights.push_back(LLVector4(tc.v[0], tc.v[1], tc.v[2], s));
                        light_colors.push_back(LLVector4(col.mV[0], col.mV[1], col.mV[2], volume->getLightFalloff(DEFERRED_LIGHT_FALLOFF)));
                    }
                }

                // Bookmark comment to allow searching for mSpecialRenderMode == 3 (avatar edit mode),
                // prev site of appended deferred character light, removed by SL-13522 09/20

                unbindDeferredShader(gDeferredLightProgram);
            }

            if (!spot_lights.empty())
            {
                LLGLDepthTest depth(GL_TRUE, GL_FALSE);
                bindDeferredShader(gDeferredSpotLightProgram);

                mCubeVB->setBuffer(LLVertexBuffer::MAP_VERTEX);

                gDeferredSpotLightProgram.enableTexture(LLShaderMgr::DEFERRED_PROJECTION);

                for (LLDrawable::drawable_list_t::iterator iter = spot_lights.begin(); iter != spot_lights.end(); ++iter)
                {
                    LL_RECORD_BLOCK_TIME(FTM_PROJECTORS);
                    LLDrawable *drawablep = *iter;

                    LLVOVolume *volume = drawablep->getVOVolume();

                    LLVector4a center;
                    center.load3(drawablep->getPositionAgent().mV);
                    const F32 *c = center.getF32ptr();
                    F32        s = volume->getLightRadius() * 1.5f;

                    sVisibleLightCount++;

                    setupSpotLight(gDeferredSpotLightProgram, drawablep);

                    // send light color to shader in linear space
                    LLColor3 col = volume->getLightLinearColor();

                    gDeferredSpotLightProgram.uniform3fv(LLShaderMgr::LIGHT_CENTER, 1, c);
                    gDeferredSpotLightProgram.uniform1f(LLShaderMgr::LIGHT_SIZE, s);
                    gDeferredSpotLightProgram.uniform3fv(LLShaderMgr::DIFFUSE_COLOR, 1, col.mV);
                    gDeferredSpotLightProgram.uniform1f(LLShaderMgr::LIGHT_FALLOFF, volume->getLightFalloff(DEFERRED_LIGHT_FALLOFF));
                    gGL.syncMatrices();

                    mCubeVB->drawRange(LLRender::TRIANGLE_FAN, 0, 7, 8, get_box_fan_indices(camera, center));
                }
                gDeferredSpotLightProgram.disableTexture(LLShaderMgr::DEFERRED_PROJECTION);
                unbindDeferredShader(gDeferredSpotLightProgram);
            }

            // reset mDeferredVB to fullscreen triangle
            mDeferredVB->getVertexStrider(vert);
            vert[0].set(-1, 1, 0);
            vert[1].set(-1, -3, 0);
            vert[2].set(3, 1, 0);

            {
                LLGLDepthTest depth(GL_FALSE);

                // full screen blit
                gGL.pushMatrix();
                gGL.loadIdentity();
                gGL.matrixMode(LLRender::MM_PROJECTION);
                gGL.pushMatrix();
                gGL.loadIdentity();

                U32 count = 0;

                const U32 max_count = LL_DEFERRED_MULTI_LIGHT_COUNT;
                LLVector4 light[max_count];
                LLVector4 col[max_count];

                F32 far_z = 0.f;

                while (!fullscreen_lights.empty())
                {
                    LL_RECORD_BLOCK_TIME(FTM_FULLSCREEN_LIGHTS);
                    light[count] = fullscreen_lights.front();
                    fullscreen_lights.pop_front();
                    col[count] = light_colors.front();
                    light_colors.pop_front();

                    far_z = llmin(light[count].mV[2] - light[count].mV[3], far_z);
                    count++;
                    if (count == max_count || fullscreen_lights.empty())
                    {
                        U32 idx = count - 1;
                        bindDeferredShader(gDeferredMultiLightProgram[idx]);
                        gDeferredMultiLightProgram[idx].uniform1i(LLShaderMgr::MULTI_LIGHT_COUNT, count);
                        gDeferredMultiLightProgram[idx].uniform4fv(LLShaderMgr::MULTI_LIGHT, count, (GLfloat *) light);
                        gDeferredMultiLightProgram[idx].uniform4fv(LLShaderMgr::MULTI_LIGHT_COL, count, (GLfloat *) col);
                        gDeferredMultiLightProgram[idx].uniform1f(LLShaderMgr::MULTI_LIGHT_FAR_Z, far_z);
                        far_z = 0.f;
                        count = 0;
                        mDeferredVB->setBuffer(LLVertexBuffer::MAP_VERTEX);
                        mDeferredVB->drawArrays(LLRender::TRIANGLES, 0, 3);
                        unbindDeferredShader(gDeferredMultiLightProgram[idx]);
                    }
                }

                bindDeferredShader(gDeferredMultiSpotLightProgram);

                gDeferredMultiSpotLightProgram.enableTexture(LLShaderMgr::DEFERRED_PROJECTION);

                mDeferredVB->setBuffer(LLVertexBuffer::MAP_VERTEX);

                for (LLDrawable::drawable_list_t::iterator iter = fullscreen_spot_lights.begin(); iter != fullscreen_spot_lights.end(); ++iter)
                {
                    LL_RECORD_BLOCK_TIME(FTM_PROJECTORS);
                    LLDrawable *drawablep           = *iter;
                    LLVOVolume *volume              = drawablep->getVOVolume();
                    LLVector3   center              = drawablep->getPositionAgent();
                    F32 *       c                   = center.mV;
                    F32         light_size_final    = volume->getLightRadius() * 1.5f;
                    F32         light_falloff_final = volume->getLightFalloff(DEFERRED_LIGHT_FALLOFF);

                    sVisibleLightCount++;

                    glh::vec3f tc(c);
                    mat.mult_matrix_vec(tc);

                    setupSpotLight(gDeferredMultiSpotLightProgram, drawablep);

                    // send light color to shader in linear space
                    LLColor3 col = volume->getLightLinearColor();

                    gDeferredMultiSpotLightProgram.uniform3fv(LLShaderMgr::LIGHT_CENTER, 1, tc.v);
                    gDeferredMultiSpotLightProgram.uniform1f(LLShaderMgr::LIGHT_SIZE, light_size_final);
                    gDeferredMultiSpotLightProgram.uniform3fv(LLShaderMgr::DIFFUSE_COLOR, 1, col.mV);
                    gDeferredMultiSpotLightProgram.uniform1f(LLShaderMgr::LIGHT_FALLOFF, light_falloff_final);
                    mDeferredVB->drawArrays(LLRender::TRIANGLES, 0, 3);
                }

                gDeferredMultiSpotLightProgram.disableTexture(LLShaderMgr::DEFERRED_PROJECTION);
                unbindDeferredShader(gDeferredMultiSpotLightProgram);

                gGL.popMatrix();
                gGL.matrixMode(LLRender::MM_MODELVIEW);
                gGL.popMatrix();
            }
        }

        gGL.setColorMask(true, true);
    }

    screen_target->flush();

    // gamma correct lighting
    gGL.matrixMode(LLRender::MM_PROJECTION);
    gGL.pushMatrix();
    gGL.loadIdentity();
    gGL.matrixMode(LLRender::MM_MODELVIEW);
    gGL.pushMatrix();
    gGL.loadIdentity();

    {
        LLGLDepthTest depth(GL_FALSE, GL_FALSE);

        LLVector2 tc1(0, 0);
        LLVector2 tc2((F32) screen_target->getWidth() * 2, (F32) screen_target->getHeight() * 2);

        screen_target->bindTarget();
        // Apply gamma correction to the frame here.
        gDeferredPostGammaCorrectProgram.bind();
        // mDeferredVB->setBuffer(LLVertexBuffer::MAP_VERTEX);
        S32 channel = 0;
        channel     = gDeferredPostGammaCorrectProgram.enableTexture(LLShaderMgr::DEFERRED_DIFFUSE, screen_target->getUsage());
        if (channel > -1)
        {
            screen_target->bindTexture(0, channel, LLTexUnit::TFO_POINT);
        }

        gDeferredPostGammaCorrectProgram.uniform2f(LLShaderMgr::DEFERRED_SCREEN_RES, screen_target->getWidth(), screen_target->getHeight());

        //F32 gamma = gSavedSettings.getF32("RenderDeferredDisplayGamma");
        static LLCachedControl<F32> gamma(gSavedSettings, "RenderDeferredDisplayGamma");

        gDeferredPostGammaCorrectProgram.uniform1f(LLShaderMgr::DISPLAY_GAMMA, (gamma > 0.1f) ? 1.0f / gamma : (1.0f/2.2f));

        // <FS:Ansariel> FIRE-16829: Visual Artifacts with ALM enabled on AMD graphics
        //gGL.begin(LLRender::TRIANGLE_STRIP);
        //gGL.texCoord2f(tc1.mV[0], tc1.mV[1]);
        //gGL.vertex2f(-1,-1);

        //gGL.texCoord2f(tc1.mV[0], tc2.mV[1]);
        //gGL.vertex2f(-1,3);

        //gGL.texCoord2f(tc2.mV[0], tc1.mV[1]);
        //gGL.vertex2f(3,-1);

        //gGL.end();
        drawAuxiliaryVB(tc1, tc2);
        // </FS:Ansariel>

        gGL.getTexUnit(channel)->unbind(screen_target->getUsage());
        gDeferredPostGammaCorrectProgram.unbind();
        screen_target->flush();
    }

    gGL.matrixMode(LLRender::MM_PROJECTION);
    gGL.popMatrix();
    gGL.matrixMode(LLRender::MM_MODELVIEW);
    gGL.popMatrix();

    screen_target->bindTarget();

    {  // render non-deferred geometry (alpha, fullbright, glow)
        LLGLDisable blend(GL_BLEND);
        LLGLDisable stencil(GL_STENCIL_TEST);

        pushRenderTypeMask();
        andRenderTypeMask(LLPipeline::RENDER_TYPE_ALPHA,
                          LLPipeline::RENDER_TYPE_FULLBRIGHT,
                          LLPipeline::RENDER_TYPE_VOLUME,
                          LLPipeline::RENDER_TYPE_GLOW,
                          LLPipeline::RENDER_TYPE_BUMP,
                          LLPipeline::RENDER_TYPE_PASS_SIMPLE,
                          LLPipeline::RENDER_TYPE_PASS_ALPHA,
                          LLPipeline::RENDER_TYPE_PASS_ALPHA_MASK,
                          LLPipeline::RENDER_TYPE_PASS_BUMP,
                          LLPipeline::RENDER_TYPE_PASS_POST_BUMP,
                          LLPipeline::RENDER_TYPE_PASS_FULLBRIGHT,
                          LLPipeline::RENDER_TYPE_PASS_FULLBRIGHT_ALPHA_MASK,
                          LLPipeline::RENDER_TYPE_PASS_FULLBRIGHT_SHINY,
                          LLPipeline::RENDER_TYPE_PASS_GLOW,
                          LLPipeline::RENDER_TYPE_PASS_GRASS,
                          LLPipeline::RENDER_TYPE_PASS_SHINY,
                          LLPipeline::RENDER_TYPE_PASS_INVISIBLE,
                          LLPipeline::RENDER_TYPE_PASS_INVISI_SHINY,
                          LLPipeline::RENDER_TYPE_AVATAR,
                          LLPipeline::RENDER_TYPE_CONTROL_AV,
                          LLPipeline::RENDER_TYPE_ALPHA_MASK,
                          LLPipeline::RENDER_TYPE_FULLBRIGHT_ALPHA_MASK,
                          END_RENDER_TYPES);

        renderGeomPostDeferred(*LLViewerCamera::getInstance());
        popRenderTypeMask();
    }

    {
        // render highlights, etc.
        renderHighlights();
        mHighlightFaces.clear();

        renderDebug();

        LLVertexBuffer::unbind();

        if (gPipeline.hasRenderDebugFeatureMask(LLPipeline::RENDER_DEBUG_FEATURE_UI))
        {
            // Render debugging beacons.
            gObjectList.renderObjectBeacons();
            gObjectList.resetObjectBeacons();
            gSky.addSunMoonBeacons();
        }
    }

    screen_target->flush();
}

void LLPipeline::setupSpotLight(LLGLSLShader& shader, LLDrawable* drawablep)
{
	//construct frustum
	LLVOVolume* volume = drawablep->getVOVolume();
	LLVector3 params = volume->getSpotLightParams();

	F32 fov = params.mV[0];
	F32 focus = params.mV[1];

	LLVector3 pos = drawablep->getPositionAgent();
	LLQuaternion quat = volume->getRenderRotation();
	LLVector3 scale = volume->getScale();
	
	//get near clip plane
	LLVector3 at_axis(0,0,-scale.mV[2]*0.5f);
	at_axis *= quat;

	LLVector3 np = pos+at_axis;
	at_axis.normVec();

	//get origin that has given fov for plane np, at_axis, and given scale
	F32 dist = (scale.mV[1]*0.5f)/tanf(fov*0.5f);

	LLVector3 origin = np - at_axis*dist;

	//matrix from volume space to agent space
	LLMatrix4 light_mat(quat, LLVector4(origin,1.f));

	glh::matrix4f light_to_agent((F32*) light_mat.mMatrix);
	glh::matrix4f light_to_screen = get_current_modelview() * light_to_agent;

	glh::matrix4f screen_to_light = light_to_screen.inverse();

	F32 s = volume->getLightRadius()*1.5f;
	F32 near_clip = dist;
	F32 width = scale.mV[VX];
	F32 height = scale.mV[VY];
	F32 far_clip = s+dist-scale.mV[VZ];

	F32 fovy = fov * RAD_TO_DEG;
	F32 aspect = width/height;

	glh::matrix4f trans(0.5f, 0.f, 0.f, 0.5f,
				0.f, 0.5f, 0.f, 0.5f,
				0.f, 0.f, 0.5f, 0.5f,
				0.f, 0.f, 0.f, 1.f);

	glh::vec3f p1(0, 0, -(near_clip+0.01f));
	glh::vec3f p2(0, 0, -(near_clip+1.f));

	glh::vec3f screen_origin(0, 0, 0);

	light_to_screen.mult_matrix_vec(p1);
	light_to_screen.mult_matrix_vec(p2);
	light_to_screen.mult_matrix_vec(screen_origin);

	glh::vec3f n = p2-p1;
	n.normalize();
	
	F32 proj_range = far_clip - near_clip;
	glh::matrix4f light_proj = gl_perspective(fovy, aspect, near_clip, far_clip);
	screen_to_light = trans * light_proj * screen_to_light;
	shader.uniformMatrix4fv(LLShaderMgr::PROJECTOR_MATRIX, 1, FALSE, screen_to_light.m);
	shader.uniform1f(LLShaderMgr::PROJECTOR_NEAR, near_clip);
	shader.uniform3fv(LLShaderMgr::PROJECTOR_P, 1, p1.v);
	shader.uniform3fv(LLShaderMgr::PROJECTOR_N, 1, n.v);
	shader.uniform3fv(LLShaderMgr::PROJECTOR_ORIGIN, 1, screen_origin.v);
	shader.uniform1f(LLShaderMgr::PROJECTOR_RANGE, proj_range);
	shader.uniform1f(LLShaderMgr::PROJECTOR_AMBIANCE, params.mV[2]);
	S32 s_idx = -1;

	for (U32 i = 0; i < 2; i++)
	{
		if (mShadowSpotLight[i] == drawablep)
		{
			s_idx = i;
		}
	}

	shader.uniform1i(LLShaderMgr::PROJECTOR_SHADOW_INDEX, s_idx);

	if (s_idx >= 0)
	{
		shader.uniform1f(LLShaderMgr::PROJECTOR_SHADOW_FADE, 1.f-mSpotLightFade[s_idx]);
	}
	else
	{
		shader.uniform1f(LLShaderMgr::PROJECTOR_SHADOW_FADE, 1.f);
	}

	{
		LLDrawable* potential = drawablep;
		//determine if this is a good light for casting shadows
		F32 m_pri = volume->getSpotLightPriority();

		for (U32 i = 0; i < 2; i++)
		{
			F32 pri = 0.f;

			if (mTargetShadowSpotLight[i].notNull())
			{
				pri = mTargetShadowSpotLight[i]->getVOVolume()->getSpotLightPriority();			
			}

			if (m_pri > pri)
			{
				LLDrawable* temp = mTargetShadowSpotLight[i];
				mTargetShadowSpotLight[i] = potential;
				potential = temp;
				m_pri = pri;
			}
		}
	}

	LLViewerTexture* img = volume->getLightTexture();

	if (img == NULL)
	{
		img = LLViewerFetchedTexture::sWhiteImagep;
	}

	S32 channel = shader.enableTexture(LLShaderMgr::DEFERRED_PROJECTION);

	if (channel > -1)
	{
		if (img)
		{
			gGL.getTexUnit(channel)->bind(img);

			F32 lod_range = logf(img->getWidth())/logf(2.f);

			shader.uniform1f(LLShaderMgr::PROJECTOR_FOCUS, focus);
			shader.uniform1f(LLShaderMgr::PROJECTOR_LOD, lod_range);
			shader.uniform1f(LLShaderMgr::PROJECTOR_AMBIENT_LOD, llclamp((proj_range-focus)/proj_range*lod_range, 0.f, 1.f));
		}
	}
		
}

void LLPipeline::unbindDeferredShader(LLGLSLShader &shader)
{
    LLRenderTarget* deferred_target       = &mDeferredScreen;
    LLRenderTarget* deferred_depth_target = &mDeferredDepth;
    LLRenderTarget* deferred_light_target = &mDeferredLight;

	stop_glerror();
    shader.disableTexture(LLShaderMgr::DEFERRED_NORMAL, deferred_target->getUsage());
    shader.disableTexture(LLShaderMgr::DEFERRED_DIFFUSE, deferred_target->getUsage());
    shader.disableTexture(LLShaderMgr::DEFERRED_SPECULAR, deferred_target->getUsage());
    shader.disableTexture(LLShaderMgr::DEFERRED_DEPTH, deferred_depth_target->getUsage());
    shader.disableTexture(LLShaderMgr::DEFERRED_LIGHT, deferred_light_target->getUsage());
	shader.disableTexture(LLShaderMgr::DIFFUSE_MAP);
	shader.disableTexture(LLShaderMgr::DEFERRED_BLOOM);

	for (U32 i = 0; i < 4; i++)
	{
		if (shader.disableTexture(LLShaderMgr::DEFERRED_SHADOW0+i) > -1)
		{
			glTexParameteri(GL_TEXTURE_2D, GL_TEXTURE_COMPARE_MODE_ARB, GL_NONE);
		}
	}

	for (U32 i = 4; i < 6; i++)
	{
		if (shader.disableTexture(LLShaderMgr::DEFERRED_SHADOW0+i) > -1)
		{
			glTexParameteri(GL_TEXTURE_2D, GL_TEXTURE_COMPARE_MODE_ARB, GL_NONE);
		}
	}

	shader.disableTexture(LLShaderMgr::DEFERRED_NOISE);
	shader.disableTexture(LLShaderMgr::DEFERRED_LIGHTFUNC);

	S32 channel = shader.disableTexture(LLShaderMgr::ENVIRONMENT_MAP, LLTexUnit::TT_CUBE_MAP);
	if (channel > -1)
	{
		LLCubeMap* cube_map = gSky.mVOSkyp ? gSky.mVOSkyp->getCubeMap() : NULL;
		if (cube_map)
		{
			cube_map->disable();
		}
	}
	gGL.getTexUnit(0)->unbind(LLTexUnit::TT_TEXTURE);
	gGL.getTexUnit(0)->activate();
	shader.unbind();
}

inline float sgn(float a)
{
    if (a > 0.0F) return (1.0F);
    if (a < 0.0F) return (-1.0F);
    return (0.0F);
}

void LLPipeline::generateWaterReflection(LLCamera& camera_in)
{	
	if (LLPipeline::sWaterReflections && assertInitialized() && LLDrawPoolWater::sNeedsReflectionUpdate)
	{
		bool skip_avatar_update = false;
		if (!isAgentAvatarValid() || gAgentCamera.getCameraAnimating() || gAgentCamera.getCameraMode() != CAMERA_MODE_MOUSELOOK || !LLVOAvatar::sVisibleInFirstPerson)
		{
			skip_avatar_update = true;
		}
		
        LLCamera camera = camera_in;

        camera.setFar(camera_in.getFar() * 0.75f);

        bool camera_is_underwater = LLViewerCamera::getInstance()->cameraUnderWater();

		LLPipeline::sReflectionRender = true;
		
		gPipeline.pushRenderTypeMask();

        glh::matrix4f saved_modelview  = get_current_modelview();
        glh::matrix4f saved_projection = get_current_projection();
		glh::matrix4f mat;

        S32 detail = RenderReflectionDetail;

        F32 water_height      = gAgent.getRegion()->getWaterHeight(); 
        F32 camera_height     = camera_in.getOrigin().mV[VZ];
        F32 distance_to_water = (water_height < camera_height) ? (camera_height - water_height) : (water_height - camera_height);

        LLVector3 reflection_offset      = LLVector3(0, 0, distance_to_water * 2.0f);
        LLVector3 camera_look_at         = camera_in.getAtAxis();
        LLVector3 reflection_look_at     = LLVector3(camera_look_at.mV[VX], camera_look_at.mV[VY], -camera_look_at.mV[VZ]);
        LLVector3 reflect_origin         = camera_in.getOrigin() - reflection_offset;
        LLVector3 reflect_interest_point = reflect_origin + (reflection_look_at * 5.0f);

        camera.setOriginAndLookAt(reflect_origin, LLVector3::z_axis, reflect_interest_point);

		//plane params
        LLPlane plane;
		LLVector3 pnorm;
		S32 water_clip = 0;
        if (!camera_is_underwater)
		{ //camera is above water, clip plane points up
			pnorm.setVec(0,0,1);
            plane.setVec(pnorm, -water_height);
            water_clip = 1;
		}
		else
		{	//camera is below water, clip plane points down
			pnorm = LLVector3(0,0,-1);
            plane.setVec(pnorm, water_height);
            water_clip = -1;
		}

        S32 occlusion = LLPipeline::sUseOcclusion;

			//disable occlusion culling for reflection map for now
			LLPipeline::sUseOcclusion = 0;

        if (!camera_is_underwater)
        {   //generate planar reflection map

			LLViewerCamera::sCurCameraID = LLViewerCamera::CAMERA_WATER0;

            gGL.matrixMode(LLRender::MM_MODELVIEW);
            gGL.pushMatrix();

            mat.set_scale(glh::vec3f(1, 1, -1));
            mat.set_translate(glh::vec3f(0,0,water_height*2.f));
            mat = saved_modelview * mat;


            mReflectionModelView = mat;

            set_current_modelview(mat);
			gGL.loadMatrix(mat.m);

			LLViewerCamera::updateFrustumPlanes(camera, FALSE, TRUE);

            glh::vec3f    origin(0, 0, 0);
            glh::matrix4f inv_mat = mat.inverse();
            inv_mat.mult_matrix_vec(origin);

            camera.setOrigin(origin.v);

			glCullFace(GL_FRONT);

			if (LLDrawPoolWater::sNeedsReflectionUpdate)
			{
                gGL.getTexUnit(0)->unbind(LLTexUnit::TT_TEXTURE);
                glClearColor(0,0,0,0);
                mWaterRef.bindTarget();

                gGL.setColorMask(true, true);
                mWaterRef.clear();
                gGL.setColorMask(true, false);
                mWaterRef.getViewport(gGLViewport);

				//initial sky pass (no user clip plane)
				{ //mask out everything but the sky
					gPipeline.pushRenderTypeMask();
					gPipeline.andRenderTypeMask(LLPipeline::RENDER_TYPE_SKY,
						LLPipeline::RENDER_TYPE_WL_SKY,
						LLPipeline::RENDER_TYPE_CLOUDS,
						LLPipeline::END_RENDER_TYPES);

                    updateCull(camera, mSky);
                    stateSort(camera, mSky);
						renderGeom(camera, TRUE);

					gPipeline.popRenderTypeMask();
				}

				gPipeline.pushRenderTypeMask();

				clearRenderTypeMask(LLPipeline::RENDER_TYPE_WATER,
					LLPipeline::RENDER_TYPE_VOIDWATER,
					LLPipeline::RENDER_TYPE_GROUND,
					LLPipeline::RENDER_TYPE_SKY,
					LLPipeline::RENDER_TYPE_CLOUDS,
					LLPipeline::END_RENDER_TYPES);	

				if (detail > 0)
				{ //mask out selected geometry based on reflection detail
					if (detail < 4)
					{
						clearRenderTypeMask(LLPipeline::RENDER_TYPE_PARTICLES, END_RENDER_TYPES);
						if (detail < 3)
						{
                            clearRenderTypeMask(LLPipeline::RENDER_TYPE_AVATAR, LLPipeline::RENDER_TYPE_CONTROL_AV, END_RENDER_TYPES);
							if (detail < 2)
							{
								clearRenderTypeMask(LLPipeline::RENDER_TYPE_VOLUME, END_RENDER_TYPES);
							}
						}
					}

                    LLGLUserClipPlane clip_plane(plane, mReflectionModelView, saved_projection);
					LLGLDisable cull(GL_CULL_FACE);
                    updateCull(camera, mReflectedObjects, -water_clip, &plane);
                    stateSort(camera, mReflectedObjects);
							renderGeom(camera);
						}
                gPipeline.popRenderTypeMask();
                mWaterRef.flush();
				}

			glCullFace(GL_BACK);
            gGL.matrixMode(LLRender::MM_MODELVIEW);
			gGL.popMatrix();
            
            set_current_modelview(saved_modelview);
		}

        //LLPipeline::sUseOcclusion = occlusion;

		camera.setOrigin(camera_in.getOrigin());
		//render distortion map
		static bool last_update = true;
		if (last_update)
		{
            gPipeline.pushRenderTypeMask();

			camera.setFar(camera_in.getFar());
			clearRenderTypeMask(LLPipeline::RENDER_TYPE_WATER,
								LLPipeline::RENDER_TYPE_VOIDWATER,
								LLPipeline::RENDER_TYPE_GROUND,
								END_RENDER_TYPES);	

            // intentionally inverted so that distortion map contents (objects under the water when we're above it)
            // will properly include water fog effects
            LLPipeline::sUnderWaterRender = !camera_is_underwater;

			if (LLPipeline::sUnderWaterRender)
			{
                clearRenderTypeMask(
                                    LLPipeline::RENDER_TYPE_GROUND,
									LLPipeline::RENDER_TYPE_SKY,
									LLPipeline::RENDER_TYPE_CLOUDS,
									LLPipeline::RENDER_TYPE_WL_SKY,
									END_RENDER_TYPES);		
			}
			LLViewerCamera::updateFrustumPlanes(camera);

			gGL.getTexUnit(0)->unbind(LLTexUnit::TT_TEXTURE);
			
            if (LLPipeline::sUnderWaterRender || LLDrawPoolWater::sNeedsDistortionUpdate)
            {
                LLPipeline::sDistortionRender = true;

                LLColor3 col = LLEnvironment::instance().getCurrentWater()->getWaterFogColor();
			glClearColor(col.mV[0], col.mV[1], col.mV[2], 0.f);

			LLViewerCamera::sCurCameraID = LLViewerCamera::CAMERA_WATER1;
			
                mWaterDis.bindTarget();
			mWaterDis.getViewport(gGLViewport);
			
                gGL.setColorMask(true, true);
                mWaterDis.clear();
                gGL.setColorMask(true, false);

                F32 water_dist = water_height * LLPipeline::sDistortionWaterClipPlaneMargin;

                //clip out geometry on the same side of water as the camera w/ enough margin to not include the water geo itself,
                // but not so much as to clip out parts of avatars that should be seen under the water in the distortion map
                LLPlane plane(-pnorm, water_dist);
                LLGLUserClipPlane clip_plane(plane, saved_modelview, saved_projection);

				gGL.setColorMask(true, true);
				mWaterDis.clear();
				gGL.setColorMask(true, false);

                // ignore clip plane if we're underwater and viewing distortion map of objects above waterline
                if (camera_is_underwater)
				{
                    clip_plane.disable();
				}

                updateCull(camera, mRefractedObjects, water_clip, &plane);
                stateSort(camera, mRefractedObjects);
					renderGeom(camera);

					if (LLGLSLShader::sNoFixedFunction)
					{
						gUIProgram.bind();
					}
					
					LLWorld::getInstance()->renderPropertyLines();
					
					if (LLGLSLShader::sNoFixedFunction)
					{
						gUIProgram.unbind();
					}

                mWaterDis.flush();
			}

            LLPipeline::sDistortionRender = false;
			
            gPipeline.popRenderTypeMask();
		}
		last_update = LLDrawPoolWater::sNeedsReflectionUpdate && LLDrawPoolWater::sNeedsDistortionUpdate;

        gPipeline.popRenderTypeMask();

        LLPipeline::sUseOcclusion     = occlusion;
        LLPipeline::sUnderWaterRender = false;
		LLPipeline::sReflectionRender = false;

        LLDrawPoolWater::sNeedsReflectionUpdate = FALSE;
        LLDrawPoolWater::sNeedsDistortionUpdate = FALSE;

		if (!LLRenderTarget::sUseFBO)
		{
			glClear(GL_DEPTH_BUFFER_BIT);
		}
		glClearColor(0.f, 0.f, 0.f, 0.f);
		gViewerWindow->setup3DViewport();
		
		LLGLState::checkStates();

		if (!skip_avatar_update)
		{
			gAgentAvatarp->updateAttachmentVisibility(gAgentCamera.getCameraMode());
		}

		LLViewerCamera::sCurCameraID = LLViewerCamera::CAMERA_WORLD;
	}
}

glh::matrix4f look(const LLVector3 pos, const LLVector3 dir, const LLVector3 up)
{
	glh::matrix4f ret;

	LLVector3 dirN;
	LLVector3 upN;
	LLVector3 lftN;

	lftN = dir % up;
	lftN.normVec();
	
	upN = lftN % dir;
	upN.normVec();
	
	dirN = dir;
	dirN.normVec();

	ret.m[ 0] = lftN[0];
	ret.m[ 1] = upN[0];
	ret.m[ 2] = -dirN[0];
	ret.m[ 3] = 0.f;

	ret.m[ 4] = lftN[1];
	ret.m[ 5] = upN[1];
	ret.m[ 6] = -dirN[1];
	ret.m[ 7] = 0.f;

	ret.m[ 8] = lftN[2];
	ret.m[ 9] = upN[2];
	ret.m[10] = -dirN[2];
	ret.m[11] = 0.f;

	ret.m[12] = -(lftN*pos);
	ret.m[13] = -(upN*pos);
	ret.m[14] = dirN*pos;
	ret.m[15] = 1.f;

	return ret;
}

glh::matrix4f scale_translate_to_fit(const LLVector3 min, const LLVector3 max)
{
	glh::matrix4f ret;
	ret.m[ 0] = 2/(max[0]-min[0]);
	ret.m[ 4] = 0;
	ret.m[ 8] = 0;
	ret.m[12] = -(max[0]+min[0])/(max[0]-min[0]);

	ret.m[ 1] = 0;
	ret.m[ 5] = 2/(max[1]-min[1]);
	ret.m[ 9] = 0;
	ret.m[13] = -(max[1]+min[1])/(max[1]-min[1]);

	ret.m[ 2] = 0;
	ret.m[ 6] = 0;
	ret.m[10] = 2/(max[2]-min[2]);
	ret.m[14] = -(max[2]+min[2])/(max[2]-min[2]);

	ret.m[ 3] = 0;
	ret.m[ 7] = 0;
	ret.m[11] = 0;
	ret.m[15] = 1;

	return ret;
}

static LLTrace::BlockTimerStatHandle FTM_SHADOW_RENDER("Render Shadows");
static LLTrace::BlockTimerStatHandle FTM_SHADOW_ALPHA("Alpha Shadow");
static LLTrace::BlockTimerStatHandle FTM_SHADOW_SIMPLE("Simple Shadow");
static LLTrace::BlockTimerStatHandle FTM_SHADOW_GEOM("Shadow Geom");

static LLTrace::BlockTimerStatHandle FTM_SHADOW_ALPHA_MASKED("Alpha Masked");
static LLTrace::BlockTimerStatHandle FTM_SHADOW_ALPHA_BLEND("Alpha Blend");
static LLTrace::BlockTimerStatHandle FTM_SHADOW_ALPHA_TREE("Alpha Tree");
static LLTrace::BlockTimerStatHandle FTM_SHADOW_ALPHA_GRASS("Alpha Grass");
static LLTrace::BlockTimerStatHandle FTM_SHADOW_FULLBRIGHT_ALPHA_MASKED("Fullbright Alpha Masked");

void LLPipeline::renderShadow(glh::matrix4f& view, glh::matrix4f& proj, LLCamera& shadow_cam, LLCullResult &result, bool use_shader, bool use_occlusion, U32 target_width)
{
	LL_RECORD_BLOCK_TIME(FTM_SHADOW_RENDER);

	//clip out geometry on the same side of water as the camera
	S32 occlude = LLPipeline::sUseOcclusion;
	if (!use_occlusion)
	{
		LLPipeline::sUseOcclusion = 0;
	}
	LLPipeline::sShadowRender = true;
	
	static const U32 types[] = { 
		LLRenderPass::PASS_SIMPLE, 
		LLRenderPass::PASS_FULLBRIGHT, 
		LLRenderPass::PASS_SHINY, 
		LLRenderPass::PASS_BUMP, 
		LLRenderPass::PASS_FULLBRIGHT_SHINY ,
		LLRenderPass::PASS_MATERIAL,
		LLRenderPass::PASS_MATERIAL_ALPHA_EMISSIVE,
		LLRenderPass::PASS_SPECMAP,
		LLRenderPass::PASS_SPECMAP_EMISSIVE,
		LLRenderPass::PASS_NORMMAP,
		LLRenderPass::PASS_NORMMAP_EMISSIVE,
		LLRenderPass::PASS_NORMSPEC,
		LLRenderPass::PASS_NORMSPEC_EMISSIVE,
	};

	LLGLEnable cull(GL_CULL_FACE);

	//enable depth clamping if available
	LLGLEnable depth_clamp(gGLManager.mHasDepthClamp ? GL_DEPTH_CLAMP : 0);

	if (use_shader)
	{
		gDeferredShadowCubeProgram.bind();
	}

	LLRenderTarget& occlusion_target = mShadowOcclusion[LLViewerCamera::sCurCameraID-1];

	occlusion_target.bindTarget();
	updateCull(shadow_cam, result);
	occlusion_target.flush();

	stateSort(shadow_cam, result);
	
	
	//generate shadow map
	gGL.matrixMode(LLRender::MM_PROJECTION);
	gGL.pushMatrix();
	gGL.loadMatrix(proj.m);
	gGL.matrixMode(LLRender::MM_MODELVIEW);
	gGL.pushMatrix();
	gGL.loadMatrix(view.m);

	stop_glerror();
	gGLLastMatrix = NULL;

	gGL.getTexUnit(0)->unbind(LLTexUnit::TT_TEXTURE);
	
	stop_glerror();
	
    LLEnvironment& environment = LLEnvironment::instance();

	LLVertexBuffer::unbind();

	{
		if (!use_shader)
		{ //occlusion program is general purpose depth-only no-textures
			gOcclusionProgram.bind();
		}
		else
		{
			gDeferredShadowProgram.bind();
            gDeferredShadowProgram.uniform1i(LLShaderMgr::SUN_UP_FACTOR, environment.getIsSunUp() ? 1 : 0);
		}

		gGL.diffuseColor4f(1,1,1,1);

        S32 shadow_detail = gSavedSettings.getS32("RenderShadowDetail");

        // if not using VSM, disable color writes
        if (shadow_detail <= 2)
        {
		gGL.setColorMask(false, false);
        }
	
		LL_RECORD_BLOCK_TIME(FTM_SHADOW_SIMPLE);
		
		gGL.getTexUnit(0)->disable();
		for (U32 i = 0; i < sizeof(types)/sizeof(U32); ++i)
		{
			renderObjects(types[i], LLVertexBuffer::MAP_VERTEX, FALSE);
		}
		gGL.getTexUnit(0)->enable(LLTexUnit::TT_TEXTURE);
		if (!use_shader)
		{
			gOcclusionProgram.unbind();
		}
	}
	
	if (use_shader)
	{
        LL_RECORD_BLOCK_TIME(FTM_SHADOW_GEOM);

		gDeferredShadowProgram.unbind();
		renderGeomShadow(shadow_cam);
		gDeferredShadowProgram.bind();
        gDeferredShadowProgram.uniform1i(LLShaderMgr::SUN_UP_FACTOR, environment.getIsSunUp() ? 1 : 0);
	}
	else
	{
        LL_RECORD_BLOCK_TIME(FTM_SHADOW_GEOM);

		renderGeomShadow(shadow_cam);
	}

	{
		LL_RECORD_BLOCK_TIME(FTM_SHADOW_ALPHA);

		gDeferredShadowAlphaMaskProgram.bind();
		gDeferredShadowAlphaMaskProgram.uniform1f(LLShaderMgr::DEFERRED_SHADOW_TARGET_WIDTH, (float)target_width);
        gDeferredShadowAlphaMaskProgram.uniform1i(LLShaderMgr::SUN_UP_FACTOR, environment.getIsSunUp() ? 1 : 0);

		U32 mask =	LLVertexBuffer::MAP_VERTEX | 
					LLVertexBuffer::MAP_TEXCOORD0 | 
					LLVertexBuffer::MAP_COLOR | 
					LLVertexBuffer::MAP_TEXTURE_INDEX;

        {
            LL_RECORD_BLOCK_TIME(FTM_SHADOW_ALPHA_MASKED);
		renderMaskedObjects(LLRenderPass::PASS_ALPHA_MASK, mask, TRUE, TRUE);
        }

        {
            LL_RECORD_BLOCK_TIME(FTM_SHADOW_ALPHA_BLEND);
		gDeferredShadowAlphaMaskProgram.setMinimumAlpha(0.598f);
		renderObjects(LLRenderPass::PASS_ALPHA, mask, TRUE, TRUE);
        }

        {
            LL_RECORD_BLOCK_TIME(FTM_SHADOW_FULLBRIGHT_ALPHA_MASKED);
            gDeferredShadowFullbrightAlphaMaskProgram.bind();
            gDeferredShadowFullbrightAlphaMaskProgram.uniform1f(LLShaderMgr::DEFERRED_SHADOW_TARGET_WIDTH, (float)target_width);
            gDeferredShadowFullbrightAlphaMaskProgram.uniform1i(LLShaderMgr::SUN_UP_FACTOR, environment.getIsSunUp() ? 1 : 0);
            renderFullbrightMaskedObjects(LLRenderPass::PASS_FULLBRIGHT_ALPHA_MASK, mask, TRUE, TRUE);
        }

		mask = mask & ~LLVertexBuffer::MAP_TEXTURE_INDEX;

        {
            LL_RECORD_BLOCK_TIME(FTM_SHADOW_ALPHA_TREE);
		gDeferredTreeShadowProgram.bind();
            gDeferredTreeShadowProgram.uniform1i(LLShaderMgr::SUN_UP_FACTOR, environment.getIsSunUp() ? 1 : 0);
		renderMaskedObjects(LLRenderPass::PASS_NORMSPEC_MASK, mask);
		renderMaskedObjects(LLRenderPass::PASS_MATERIAL_ALPHA_MASK, mask);
		renderMaskedObjects(LLRenderPass::PASS_SPECMAP_MASK, mask);
		renderMaskedObjects(LLRenderPass::PASS_NORMMAP_MASK, mask);
        }
		
        {
            LL_RECORD_BLOCK_TIME(FTM_SHADOW_ALPHA_GRASS);
		gDeferredTreeShadowProgram.setMinimumAlpha(0.598f);
		renderObjects(LLRenderPass::PASS_GRASS, LLVertexBuffer::MAP_VERTEX | LLVertexBuffer::MAP_TEXCOORD0, TRUE);
	}
    }

	//glCullFace(GL_BACK);

	gDeferredShadowCubeProgram.bind();
	gGLLastMatrix = NULL;
	gGL.loadMatrix(gGLModelView);

	LLRenderTarget& occlusion_source = mShadow[LLViewerCamera::sCurCameraID-1];

	doOcclusion(shadow_cam, occlusion_source, occlusion_target);

	if (use_shader)
	{
		gDeferredShadowProgram.unbind();
	}
	
	gGL.setColorMask(true, true);
			
	gGL.matrixMode(LLRender::MM_PROJECTION);
	gGL.popMatrix();
	gGL.matrixMode(LLRender::MM_MODELVIEW);
	gGL.popMatrix();
	gGLLastMatrix = NULL;

	LLPipeline::sUseOcclusion = occlude;
	LLPipeline::sShadowRender = false;
}

static LLTrace::BlockTimerStatHandle FTM_VISIBLE_CLOUD("Visible Cloud");
bool LLPipeline::getVisiblePointCloud(LLCamera& camera, LLVector3& min, LLVector3& max, std::vector<LLVector3>& fp, LLVector3 light_dir)
{
	LL_RECORD_BLOCK_TIME(FTM_VISIBLE_CLOUD);
	//get point cloud of intersection of frust and min, max

	if (getVisibleExtents(camera, min, max))
	{
		return false;
	}

	//get set of planes on bounding box
	LLPlane bp[] = { 
		LLPlane(min, LLVector3(-1,0,0)),
		LLPlane(min, LLVector3(0,-1,0)),
		LLPlane(min, LLVector3(0,0,-1)),
		LLPlane(max, LLVector3(1,0,0)),
		LLPlane(max, LLVector3(0,1,0)),
		LLPlane(max, LLVector3(0,0,1))};
	
	//potential points
	std::vector<LLVector3> pp;

	//add corners of AABB
	pp.push_back(LLVector3(min.mV[0], min.mV[1], min.mV[2]));
	pp.push_back(LLVector3(max.mV[0], min.mV[1], min.mV[2]));
	pp.push_back(LLVector3(min.mV[0], max.mV[1], min.mV[2]));
	pp.push_back(LLVector3(max.mV[0], max.mV[1], min.mV[2]));
	pp.push_back(LLVector3(min.mV[0], min.mV[1], max.mV[2]));
	pp.push_back(LLVector3(max.mV[0], min.mV[1], max.mV[2]));
	pp.push_back(LLVector3(min.mV[0], max.mV[1], max.mV[2]));
	pp.push_back(LLVector3(max.mV[0], max.mV[1], max.mV[2]));

	//add corners of camera frustum
	for (U32 i = 0; i < LLCamera::AGENT_FRUSTRUM_NUM; i++)
	{
		pp.push_back(camera.mAgentFrustum[i]);
	}


	//bounding box line segments
	U32 bs[] = 
			{
		0,1,
		1,3,
		3,2,
		2,0,

		4,5,
		5,7,
		7,6,
		6,4,

		0,4,
		1,5,
		3,7,
		2,6
	};

	for (U32 i = 0; i < 12; i++)
	{ //for each line segment in bounding box
		for (U32 j = 0; j < LLCamera::AGENT_PLANE_NO_USER_CLIP_NUM; j++) 
		{ //for each plane in camera frustum
			const LLPlane& cp = camera.getAgentPlane(j);
			const LLVector3& v1 = pp[bs[i*2+0]];
			const LLVector3& v2 = pp[bs[i*2+1]];
			LLVector3 n;
			cp.getVector3(n);

			LLVector3 line = v1-v2;

			F32 d1 = line*n;
			F32 d2 = -cp.dist(v2);

			F32 t = d2/d1;

			if (t > 0.f && t < 1.f)
			{
				LLVector3 intersect = v2+line*t;
				pp.push_back(intersect);
			}
		}
	}
			
	//camera frustum line segments
	const U32 fs[] =
	{
		0,1,
		1,2,
		2,3,
		3,0,

		4,5,
		5,6,
		6,7,
		7,4,
	
		0,4,
		1,5,
		2,6,
		3,7	
	};

	for (U32 i = 0; i < 12; i++)
	{
		for (U32 j = 0; j < 6; ++j)
		{
			const LLVector3& v1 = pp[fs[i*2+0]+8];
			const LLVector3& v2 = pp[fs[i*2+1]+8];
			const LLPlane& cp = bp[j];
			LLVector3 n;
			cp.getVector3(n);

			LLVector3 line = v1-v2;

			F32 d1 = line*n;
			F32 d2 = -cp.dist(v2);

			F32 t = d2/d1;

			if (t > 0.f && t < 1.f)
			{
				LLVector3 intersect = v2+line*t;
				pp.push_back(intersect);
			}	
		}
	}

	LLVector3 ext[] = { min-LLVector3(0.05f,0.05f,0.05f),
		max+LLVector3(0.05f,0.05f,0.05f) };

	for (U32 i = 0; i < pp.size(); ++i)
	{
		bool found = true;

		const F32* p = pp[i].mV;
			
		for (U32 j = 0; j < 3; ++j)
		{
			if (p[j] < ext[0].mV[j] ||
				p[j] > ext[1].mV[j])
			{
				found = false;
				break;
			}
		}
				
		for (U32 j = 0; j < LLCamera::AGENT_PLANE_NO_USER_CLIP_NUM; ++j)
		{
			const LLPlane& cp = camera.getAgentPlane(j);
			F32 dist = cp.dist(pp[i]);
			if (dist > 0.05f) //point is above some plane, not contained
			{
				found = false;
				break;
			}
		}

		if (found)
		{
			fp.push_back(pp[i]);
		}
	}
	
	if (fp.empty())
	{
		return false;
	}
	
	return true;
}

void LLPipeline::renderHighlight(const LLViewerObject* obj, F32 fade)
{
	if (obj && obj->getVolume())
	{
		for (LLViewerObject::child_list_t::const_iterator iter = obj->getChildren().begin(); iter != obj->getChildren().end(); ++iter)
		{
			renderHighlight(*iter, fade);
		}

		LLDrawable* drawable = obj->mDrawable;
		if (drawable)
		{
			for (S32 i = 0; i < drawable->getNumFaces(); ++i)
			{
				LLFace* face = drawable->getFace(i);
				if (face)
				{
					face->renderSelected(LLViewerTexture::sNullImagep, LLColor4(1,1,1,fade));
				}
			}
		}
	}
}

void LLPipeline::generateHighlight(LLCamera& camera)
{
	//render highlighted object as white into offscreen render target
	if (mHighlightObject.notNull())
	{
		mHighlightSet.insert(HighlightItem(mHighlightObject));
	}
	
	if (!mHighlightSet.empty())
	{
		F32 transition = gFrameIntervalSeconds.value()/RenderHighlightFadeTime;

		LLGLDisable test(GL_ALPHA_TEST);
		LLGLDepthTest depth(GL_FALSE);
		mHighlight.bindTarget();
		disableLights();
		gGL.setColorMask(true, true);
		mHighlight.clear();

        if (LLGLSLShader::sNoFixedFunction)
        {
            gHighlightProgram.bind();
        }

		gGL.getTexUnit(0)->bind(LLViewerFetchedTexture::sWhiteImagep);
		for (std::set<HighlightItem>::iterator iter = mHighlightSet.begin(); iter != mHighlightSet.end(); )
		{
			std::set<HighlightItem>::iterator cur_iter = iter++;

			if (cur_iter->mItem.isNull())
			{
				mHighlightSet.erase(cur_iter);
				continue;
			}

			if (cur_iter->mItem == mHighlightObject)
			{
				cur_iter->incrFade(transition); 
			}
			else
			{
				cur_iter->incrFade(-transition);
				if (cur_iter->mFade <= 0.f)
				{
					mHighlightSet.erase(cur_iter);
					continue;
				}
			}

			renderHighlight(cur_iter->mItem->getVObj(), cur_iter->mFade);
		}

		mHighlight.flush();
		gGL.setColorMask(true, false);
		gViewerWindow->setup3DViewport();
	}
}

LLRenderTarget* LLPipeline::getShadowTarget(U32 i)
{
    return &mShadow[i];
}

static LLTrace::BlockTimerStatHandle FTM_GEN_SUN_SHADOW("Gen Sun Shadow");
static LLTrace::BlockTimerStatHandle FTM_GEN_SUN_SHADOW_SETUP("Sun Shadow Setup");
static LLTrace::BlockTimerStatHandle FTM_GEN_SUN_SHADOW_RENDER_DIRECTIONAL("Render Dir");
static LLTrace::BlockTimerStatHandle FTM_GEN_SUN_SHADOW_SPOT_SETUP("Spot Shadow Setup");
static LLTrace::BlockTimerStatHandle FTM_GEN_SUN_SHADOW_SPOT_RENDER("Spot Shadow Render");

void LLPipeline::generateSunShadow(LLCamera& camera)
{
	if (!sRenderDeferred || RenderShadowDetail <= 0)
	{
		return;
	}

	LL_RECORD_BLOCK_TIME(FTM_GEN_SUN_SHADOW);

	bool skip_avatar_update = false;
	if (!isAgentAvatarValid() || gAgentCamera.getCameraAnimating() || gAgentCamera.getCameraMode() != CAMERA_MODE_MOUSELOOK || !LLVOAvatar::sVisibleInFirstPerson)
	{

		skip_avatar_update = true;
	}

	if (!skip_avatar_update)
	{
		gAgentAvatarp->updateAttachmentVisibility(CAMERA_MODE_THIRD_PERSON);
	}

	F64 last_modelview[16];
	F64 last_projection[16];
	for (U32 i = 0; i < 16; i++)
	{ //store last_modelview of world camera
		last_modelview[i] = gGLLastModelView[i];
		last_projection[i] = gGLLastProjection[i];
	}

	pushRenderTypeMask();
	andRenderTypeMask(LLPipeline::RENDER_TYPE_SIMPLE,
					LLPipeline::RENDER_TYPE_ALPHA,
					LLPipeline::RENDER_TYPE_GRASS,
					LLPipeline::RENDER_TYPE_FULLBRIGHT,
					LLPipeline::RENDER_TYPE_BUMP,
					LLPipeline::RENDER_TYPE_VOLUME,
					LLPipeline::RENDER_TYPE_AVATAR,
					LLPipeline::RENDER_TYPE_CONTROL_AV,
					LLPipeline::RENDER_TYPE_TREE, 
					LLPipeline::RENDER_TYPE_TERRAIN,
					LLPipeline::RENDER_TYPE_WATER,
					LLPipeline::RENDER_TYPE_VOIDWATER,
					LLPipeline::RENDER_TYPE_PASS_ALPHA,
					LLPipeline::RENDER_TYPE_PASS_ALPHA_MASK,
					LLPipeline::RENDER_TYPE_PASS_FULLBRIGHT_ALPHA_MASK,
					LLPipeline::RENDER_TYPE_PASS_GRASS,
					LLPipeline::RENDER_TYPE_PASS_SIMPLE,
					LLPipeline::RENDER_TYPE_PASS_BUMP,
					LLPipeline::RENDER_TYPE_PASS_FULLBRIGHT,
					LLPipeline::RENDER_TYPE_PASS_SHINY,
					LLPipeline::RENDER_TYPE_PASS_FULLBRIGHT_SHINY,
					LLPipeline::RENDER_TYPE_PASS_MATERIAL,
					LLPipeline::RENDER_TYPE_PASS_MATERIAL_ALPHA,
					LLPipeline::RENDER_TYPE_PASS_MATERIAL_ALPHA_MASK,
					LLPipeline::RENDER_TYPE_PASS_MATERIAL_ALPHA_EMISSIVE,
					LLPipeline::RENDER_TYPE_PASS_SPECMAP,
					LLPipeline::RENDER_TYPE_PASS_SPECMAP_BLEND,
					LLPipeline::RENDER_TYPE_PASS_SPECMAP_MASK,
					LLPipeline::RENDER_TYPE_PASS_SPECMAP_EMISSIVE,
					LLPipeline::RENDER_TYPE_PASS_NORMMAP,
					LLPipeline::RENDER_TYPE_PASS_NORMMAP_BLEND,
					LLPipeline::RENDER_TYPE_PASS_NORMMAP_MASK,
					LLPipeline::RENDER_TYPE_PASS_NORMMAP_EMISSIVE,
					LLPipeline::RENDER_TYPE_PASS_NORMSPEC,
					LLPipeline::RENDER_TYPE_PASS_NORMSPEC_BLEND,
					LLPipeline::RENDER_TYPE_PASS_NORMSPEC_MASK,
					LLPipeline::RENDER_TYPE_PASS_NORMSPEC_EMISSIVE,
					END_RENDER_TYPES);

	gGL.setColorMask(false, false);

    LLEnvironment& environment = LLEnvironment::instance();

	//get sun view matrix
	
	//store current projection/modelview matrix
	glh::matrix4f saved_proj = get_current_projection();
	glh::matrix4f saved_view = get_current_modelview();
	glh::matrix4f inv_view = saved_view.inverse();

	glh::matrix4f view[6];
	glh::matrix4f proj[6];
	
	//clip contains parallel split distances for 3 splits
	LLVector3 clip = RenderShadowClipPlanes;

    LLVector3 caster_dir(environment.getIsSunUp() ? mSunDir : mMoonDir);

	//F32 slope_threshold = gSavedSettings.getF32("RenderShadowSlopeThreshold");

	//far clip on last split is minimum of camera view distance and 128
	mSunClipPlanes = LLVector4(clip, clip.mV[2] * clip.mV[2]/clip.mV[1]);

	clip = RenderShadowOrthoClipPlanes;
	mSunOrthoClipPlanes = LLVector4(clip, clip.mV[2]*clip.mV[2]/clip.mV[1]);

	//currently used for amount to extrude frusta corners for constructing shadow frusta
	//LLVector3 n = RenderShadowNearDist;
	//F32 nearDist[] = { n.mV[0], n.mV[1], n.mV[2], n.mV[2] };

	//put together a universal "near clip" plane for shadow frusta
	LLPlane shadow_near_clip;
	{
		LLVector3 p = gAgent.getPositionAgent();
		p += caster_dir * RenderFarClip*2.f;
		shadow_near_clip.setVec(p, caster_dir);
	}

	LLVector3 lightDir = -caster_dir;
	lightDir.normVec();

	glh::vec3f light_dir(lightDir.mV);

	//create light space camera matrix
	
	LLVector3 at = lightDir;

	LLVector3 up = camera.getAtAxis();

	if (fabsf(up*lightDir) > 0.75f)
	{
		up = camera.getUpAxis();
	}

	/*LLVector3 left = up%at;
	up = at%left;*/

	up.normVec();
	at.normVec();
	
	
	LLCamera main_camera = camera;
	
	F32 near_clip = 0.f;
	{
		//get visible point cloud
		std::vector<LLVector3> fp;

		main_camera.calcAgentFrustumPlanes(main_camera.mAgentFrustum);
		
		LLVector3 min,max;
		getVisiblePointCloud(main_camera,min,max,fp);

		if (fp.empty())
		{
			if (!hasRenderDebugMask(RENDER_DEBUG_SHADOW_FRUSTA))
			{
				mShadowCamera[0] = main_camera;
				mShadowExtents[0][0] = min;
				mShadowExtents[0][1] = max;

				mShadowFrustPoints[0].clear();
				mShadowFrustPoints[1].clear();
				mShadowFrustPoints[2].clear();
				mShadowFrustPoints[3].clear();
			}
			popRenderTypeMask();

			if (!skip_avatar_update)
			{
				gAgentAvatarp->updateAttachmentVisibility(gAgentCamera.getCameraMode());
			}

			return;
		}

		//get good split distances for frustum
		for (U32 i = 0; i < fp.size(); ++i)
		{
			glh::vec3f v(fp[i].mV);
			saved_view.mult_matrix_vec(v);
			fp[i].setVec(v.v);
		}

		min = fp[0];
		max = fp[0];

		//get camera space bounding box
		for (U32 i = 1; i < fp.size(); ++i)
		{
			update_min_max(min, max, fp[i]);
		}

		near_clip    = llclamp(-max.mV[2], 0.01f, 4.0f);
		F32 far_clip = llclamp(-min.mV[2]*2.f, 16.0f, 512.0f);

		//far_clip = llmin(far_clip, 128.f);
		far_clip = llmin(far_clip, camera.getFar());

		F32 range = far_clip-near_clip;

		LLVector3 split_exp = RenderShadowSplitExponent;

		F32 da = 1.f-llmax( fabsf(lightDir*up), fabsf(lightDir*camera.getLeftAxis()) );
		
		da = powf(da, split_exp.mV[2]);

		F32 sxp = split_exp.mV[1] + (split_exp.mV[0]-split_exp.mV[1])*da;
		
		for (U32 i = 0; i < 4; ++i)
		{
			F32 x = (F32)(i+1)/4.f;
			x = powf(x, sxp);
			mSunClipPlanes.mV[i] = near_clip+range*x;
		}

		mSunClipPlanes.mV[0] *= 1.25f; //bump back first split for transition padding
	}

	// convenience array of 4 near clip plane distances
	F32 dist[] = { near_clip, mSunClipPlanes.mV[0], mSunClipPlanes.mV[1], mSunClipPlanes.mV[2], mSunClipPlanes.mV[3] };
	

	if (mSunDiffuse == LLColor4::black)
	{ //sun diffuse is totally black, shadows don't matter
		LLGLDepthTest depth(GL_TRUE);

		for (S32 j = 0; j < 4; j++)
		{
			mShadow[j].bindTarget();
			mShadow[j].clear();
			mShadow[j].flush();
		}
	}
	else
	{
		for (S32 j = 0; j < 4; j++)
		{
			if (!hasRenderDebugMask(RENDER_DEBUG_SHADOW_FRUSTA))
			{
				mShadowFrustPoints[j].clear();
			}

			LLViewerCamera::sCurCameraID = (LLViewerCamera::eCameraID)(LLViewerCamera::CAMERA_SHADOW0+j);

			//restore render matrices
			set_current_modelview(saved_view);
			set_current_projection(saved_proj);

			LLVector3 eye = camera.getOrigin();

			//camera used for shadow cull/render
			LLCamera shadow_cam;
		
			//create world space camera frustum for this split
			shadow_cam = camera;
			shadow_cam.setFar(16.f);
	
			LLViewerCamera::updateFrustumPlanes(shadow_cam, FALSE, FALSE, TRUE);

			LLVector3* frust = shadow_cam.mAgentFrustum;

			LLVector3 pn = shadow_cam.getAtAxis();
		
			LLVector3 min, max;

			//construct 8 corners of split frustum section
			for (U32 i = 0; i < 4; i++)
			{
				LLVector3 delta = frust[i+4]-eye;
				delta += (frust[i+4]-frust[(i+2)%4+4])*0.05f;
				delta.normVec();
				F32 dp = delta*pn;
				frust[i] = eye + (delta*dist[j]*0.75f)/dp;
				frust[i+4] = eye + (delta*dist[j+1]*1.25f)/dp;
			}
						
			shadow_cam.calcAgentFrustumPlanes(frust);
			shadow_cam.mFrustumCornerDist = 0.f;
		
			if (!gPipeline.hasRenderDebugMask(LLPipeline::RENDER_DEBUG_SHADOW_FRUSTA))
			{
				mShadowCamera[j] = shadow_cam;
			}

			std::vector<LLVector3> fp;

			if (!gPipeline.getVisiblePointCloud(shadow_cam, min, max, fp, lightDir))
			{
				//no possible shadow receivers
				if (!gPipeline.hasRenderDebugMask(LLPipeline::RENDER_DEBUG_SHADOW_FRUSTA))
				{
					mShadowExtents[j][0] = LLVector3();
					mShadowExtents[j][1] = LLVector3();
					mShadowCamera[j+4] = shadow_cam;
				}

				mShadow[j].bindTarget();
				{
					LLGLDepthTest depth(GL_TRUE);
					mShadow[j].clear();
				}
				mShadow[j].flush();

				mShadowError.mV[j] = 0.f;
				mShadowFOV.mV[j] = 0.f;

				continue;
			}

			if (!gPipeline.hasRenderDebugMask(LLPipeline::RENDER_DEBUG_SHADOW_FRUSTA))
			{
				mShadowExtents[j][0] = min;
				mShadowExtents[j][1] = max;
				mShadowFrustPoints[j] = fp;
			}
				

			//find a good origin for shadow projection
			LLVector3 origin;

			//get a temporary view projection
			view[j] = look(camera.getOrigin(), lightDir, -up);

			std::vector<LLVector3> wpf;

			for (U32 i = 0; i < fp.size(); i++)
			{
				glh::vec3f p = glh::vec3f(fp[i].mV);
				view[j].mult_matrix_vec(p);
				wpf.push_back(LLVector3(p.v));
			}

			min = wpf[0];
			max = wpf[0];

			for (U32 i = 0; i < fp.size(); ++i)
			{ //get AABB in camera space
				update_min_max(min, max, wpf[i]);
			}

			// Construct a perspective transform with perspective along y-axis that contains
			// points in wpf
			//Known:
			// - far clip plane
			// - near clip plane
			// - points in frustum
			//Find:
			// - origin

			//get some "interesting" points of reference
			LLVector3 center = (min+max)*0.5f;
			LLVector3 size = (max-min)*0.5f;
			LLVector3 near_center = center;
			near_center.mV[1] += size.mV[1]*2.f;
		
		
			//put all points in wpf in quadrant 0, reletive to center of min/max
			//get the best fit line using least squares
			F32 bfm = 0.f;
			F32 bfb = 0.f;

			for (U32 i = 0; i < wpf.size(); ++i)
			{
				wpf[i] -= center;
				wpf[i].mV[0] = fabsf(wpf[i].mV[0]);
				wpf[i].mV[2] = fabsf(wpf[i].mV[2]);
			}

			if (!wpf.empty())
			{ 
				F32 sx = 0.f;
				F32 sx2 = 0.f;
				F32 sy = 0.f;
				F32 sxy = 0.f;
			
				for (U32 i = 0; i < wpf.size(); ++i)
				{		
					sx += wpf[i].mV[0];
					sx2 += wpf[i].mV[0]*wpf[i].mV[0];
					sy += wpf[i].mV[1];
					sxy += wpf[i].mV[0]*wpf[i].mV[1]; 
				}

				bfm = (sy*sx-wpf.size()*sxy)/(sx*sx-wpf.size()*sx2);
				bfb = (sx*sxy-sy*sx2)/(sx*sx-bfm*sx2);
			}
		
			{
				// best fit line is y=bfm*x+bfb
		
				//find point that is furthest to the right of line
				F32 off_x = -1.f;
				LLVector3 lp;

				for (U32 i = 0; i < wpf.size(); ++i)
				{
					//y = bfm*x+bfb
					//x = (y-bfb)/bfm
					F32 lx = (wpf[i].mV[1]-bfb)/bfm;

					lx = wpf[i].mV[0]-lx;
				
					if (off_x < lx)
					{
						off_x = lx;
						lp = wpf[i];
					}
				}

				//get line with slope bfm through lp
				// bfb = y-bfm*x
				bfb = lp.mV[1]-bfm*lp.mV[0];

				//calculate error
				mShadowError.mV[j] = 0.f;

				for (U32 i = 0; i < wpf.size(); ++i)
				{
					F32 lx = (wpf[i].mV[1]-bfb)/bfm;
					mShadowError.mV[j] += fabsf(wpf[i].mV[0]-lx);
				}

				mShadowError.mV[j] /= wpf.size();
				mShadowError.mV[j] /= size.mV[0];

				if (mShadowError.mV[j] > RenderShadowErrorCutoff)
				{ //just use ortho projection
					mShadowFOV.mV[j] = -1.f;
					origin.clearVec();
					proj[j] = gl_ortho(min.mV[0], max.mV[0],
										min.mV[1], max.mV[1],
										-max.mV[2], -min.mV[2]);
				}
				else
				{
					//origin is where line x = 0;
					origin.setVec(0,bfb,0);

					F32 fovz = 1.f;
					F32 fovx = 1.f;
				
					LLVector3 zp;
					LLVector3 xp;

					for (U32 i = 0; i < wpf.size(); ++i)
					{
						LLVector3 atz = wpf[i]-origin;
						atz.mV[0] = 0.f;
						atz.normVec();
						if (fovz > -atz.mV[1])
						{
							zp = wpf[i];
							fovz = -atz.mV[1];
						}
					
						LLVector3 atx = wpf[i]-origin;
						atx.mV[2] = 0.f;
						atx.normVec();
						if (fovx > -atx.mV[1])
						{
							fovx = -atx.mV[1];
							xp = wpf[i];
						}
					}

					fovx = acos(fovx);
					fovz = acos(fovz);

					F32 cutoff = llmin((F32) RenderShadowFOVCutoff, 1.4f);
				
					mShadowFOV.mV[j] = fovx;
				
					if (fovx < cutoff && fovz > cutoff)
					{
						//x is a good fit, but z is too big, move away from zp enough so that fovz matches cutoff
						F32 d = zp.mV[2]/tan(cutoff);
						F32 ny = zp.mV[1] + fabsf(d);

						origin.mV[1] = ny;

						fovz = 1.f;
						fovx = 1.f;

						for (U32 i = 0; i < wpf.size(); ++i)
						{
							LLVector3 atz = wpf[i]-origin;
							atz.mV[0] = 0.f;
							atz.normVec();
							fovz = llmin(fovz, -atz.mV[1]);

							LLVector3 atx = wpf[i]-origin;
							atx.mV[2] = 0.f;
							atx.normVec();
							fovx = llmin(fovx, -atx.mV[1]);
						}

						fovx = acos(fovx);
						fovz = acos(fovz);

						mShadowFOV.mV[j] = cutoff;
					}

				
					origin += center;
			
					F32 ynear = -(max.mV[1]-origin.mV[1]);
					F32 yfar = -(min.mV[1]-origin.mV[1]);
				
					if (ynear < 0.1f) //keep a sensible near clip plane
					{
						F32 diff = 0.1f-ynear;
						origin.mV[1] += diff;
						ynear += diff;
						yfar += diff;
					}
								
					if (fovx > cutoff)
					{ //just use ortho projection
						origin.clearVec();
						mShadowError.mV[j] = -1.f;
						proj[j] = gl_ortho(min.mV[0], max.mV[0],
								min.mV[1], max.mV[1],
								-max.mV[2], -min.mV[2]);
					}
					else
					{
						//get perspective projection
						view[j] = view[j].inverse();

						glh::vec3f origin_agent(origin.mV);
					
						//translate view to origin
						view[j].mult_matrix_vec(origin_agent);

						eye = LLVector3(origin_agent.v);

						if (!hasRenderDebugMask(LLPipeline::RENDER_DEBUG_SHADOW_FRUSTA))
						{
							mShadowFrustOrigin[j] = eye;
						}
				
						view[j] = look(LLVector3(origin_agent.v), lightDir, -up);

						F32 fx = 1.f/tanf(fovx);
						F32 fz = 1.f/tanf(fovz);

						proj[j] = glh::matrix4f(-fx, 0, 0, 0,
												0, (yfar+ynear)/(ynear-yfar), 0, (2.f*yfar*ynear)/(ynear-yfar),
												0, 0, -fz, 0,
												0, -1.f, 0, 0);
					}
				}
			}

			//shadow_cam.setFar(128.f);
			shadow_cam.setOriginAndLookAt(eye, up, center);

			shadow_cam.setOrigin(0,0,0);

			set_current_modelview(view[j]);
			set_current_projection(proj[j]);

			LLViewerCamera::updateFrustumPlanes(shadow_cam, FALSE, FALSE, TRUE);

			//shadow_cam.ignoreAgentFrustumPlane(LLCamera::AGENT_PLANE_NEAR);
			shadow_cam.getAgentPlane(LLCamera::AGENT_PLANE_NEAR).set(shadow_near_clip);

			//translate and scale to from [-1, 1] to [0, 1]
			glh::matrix4f trans(0.5f, 0.f, 0.f, 0.5f,
							0.f, 0.5f, 0.f, 0.5f,
							0.f, 0.f, 0.5f, 0.5f,
							0.f, 0.f, 0.f, 1.f);

			set_current_modelview(view[j]);
			set_current_projection(proj[j]);

			for (U32 i = 0; i < 16; i++)
			{
				gGLLastModelView[i] = mShadowModelview[j].m[i];
				gGLLastProjection[i] = mShadowProjection[j].m[i];
			}

			mShadowModelview[j] = view[j];
			mShadowProjection[j] = proj[j];
			mSunShadowMatrix[j] = trans*proj[j]*view[j]*inv_view;
		
			stop_glerror();

			mShadow[j].bindTarget();
			mShadow[j].getViewport(gGLViewport);
			mShadow[j].clear();
		
			U32 target_width = mShadow[j].getWidth();

			{
				static LLCullResult result[4];
				renderShadow(view[j], proj[j], shadow_cam, result[j], TRUE, FALSE, target_width);
			}

			mShadow[j].flush();
 
			if (!gPipeline.hasRenderDebugMask(LLPipeline::RENDER_DEBUG_SHADOW_FRUSTA))
			{
				mShadowCamera[j+4] = shadow_cam;
			}
		}
	}

	
	//hack to disable projector shadows 
	bool gen_shadow = RenderShadowDetail > 1;

	if (gen_shadow)
	{
		LLTrace::CountStatHandle<>* velocity_stat = LLViewerCamera::getVelocityStat();
		F32 fade_amt = gFrameIntervalSeconds.value() 
			* llmax(LLTrace::get_frame_recording().getLastRecording().getSum(*velocity_stat) / LLTrace::get_frame_recording().getLastRecording().getDuration().value(), 1.0);

		//update shadow targets
		for (U32 i = 0; i < 2; i++)
		{ //for each current shadow
			LLViewerCamera::sCurCameraID = (LLViewerCamera::eCameraID)(LLViewerCamera::CAMERA_SHADOW4+i);

			if (mShadowSpotLight[i].notNull() && 
				(mShadowSpotLight[i] == mTargetShadowSpotLight[0] ||
				mShadowSpotLight[i] == mTargetShadowSpotLight[1]))
			{ //keep this spotlight
				mSpotLightFade[i] = llmin(mSpotLightFade[i]+fade_amt, 1.f);
			}
			else
			{ //fade out this light
				mSpotLightFade[i] = llmax(mSpotLightFade[i]-fade_amt, 0.f);
				
				if (mSpotLightFade[i] == 0.f || mShadowSpotLight[i].isNull())
				{ //faded out, grab one of the pending spots (whichever one isn't already taken)
					if (mTargetShadowSpotLight[0] != mShadowSpotLight[(i+1)%2])
					{
						mShadowSpotLight[i] = mTargetShadowSpotLight[0];
					}
					else
					{
						mShadowSpotLight[i] = mTargetShadowSpotLight[1];
					}
				}
			}
		}

		for (S32 i = 0; i < 2; i++)
		{
			set_current_modelview(saved_view);
			set_current_projection(saved_proj);

			if (mShadowSpotLight[i].isNull())
			{
				continue;
			}

			LLVOVolume* volume = mShadowSpotLight[i]->getVOVolume();

			if (!volume)
			{
				mShadowSpotLight[i] = NULL;
				continue;
			}

			LLDrawable* drawable = mShadowSpotLight[i];

			LLVector3 params = volume->getSpotLightParams();
			F32 fov = params.mV[0];

			//get agent->light space matrix (modelview)
			LLVector3 center = drawable->getPositionAgent();
			LLQuaternion quat = volume->getRenderRotation();

			//get near clip plane
			LLVector3 scale = volume->getScale();
			LLVector3 at_axis(0,0,-scale.mV[2]*0.5f);
			at_axis *= quat;

			LLVector3 np = center+at_axis;
			at_axis.normVec();

			//get origin that has given fov for plane np, at_axis, and given scale
			F32 dist = (scale.mV[1]*0.5f)/tanf(fov*0.5f);

			LLVector3 origin = np - at_axis*dist;

			LLMatrix4 mat(quat, LLVector4(origin, 1.f));

			view[i+4] = glh::matrix4f((F32*) mat.mMatrix);

			view[i+4] = view[i+4].inverse();

			//get perspective matrix
			F32 near_clip = dist+0.01f;
			F32 width = scale.mV[VX];
			F32 height = scale.mV[VY];
			F32 far_clip = dist+volume->getLightRadius()*1.5f;

			F32 fovy = fov * RAD_TO_DEG;
			F32 aspect = width/height;
			
			proj[i+4] = gl_perspective(fovy, aspect, near_clip, far_clip);

			//translate and scale to from [-1, 1] to [0, 1]
			glh::matrix4f trans(0.5f, 0.f, 0.f, 0.5f,
							0.f, 0.5f, 0.f, 0.5f,
							0.f, 0.f, 0.5f, 0.5f,
							0.f, 0.f, 0.f, 1.f);

			set_current_modelview(view[i+4]);
			set_current_projection(proj[i+4]);

			mSunShadowMatrix[i+4] = trans*proj[i+4]*view[i+4]*inv_view;
			
			for (U32 j = 0; j < 16; j++)
			{
				gGLLastModelView[j] = mShadowModelview[i+4].m[j];
				gGLLastProjection[j] = mShadowProjection[i+4].m[j];
			}

			mShadowModelview[i+4] = view[i+4];
			mShadowProjection[i+4] = proj[i+4];

			LLCamera shadow_cam = camera;
			shadow_cam.setFar(far_clip);
			shadow_cam.setOrigin(origin);

			LLViewerCamera::updateFrustumPlanes(shadow_cam, FALSE, FALSE, TRUE);

			stop_glerror();

			mShadow[i+4].bindTarget();
			mShadow[i+4].getViewport(gGLViewport);
			mShadow[i+4].clear();

			U32 target_width = mShadow[i+4].getWidth();

			static LLCullResult result[2];

			LLViewerCamera::sCurCameraID = (LLViewerCamera::eCameraID)(LLViewerCamera::CAMERA_SHADOW0 + i + 4);

            RenderSpotLight = drawable;            

			renderShadow(view[i+4], proj[i+4], shadow_cam, result[i], FALSE, FALSE, target_width);

            RenderSpotLight = nullptr;

			mShadow[i+4].flush();
 		}
	}
	else
	{ //no spotlight shadows
		mShadowSpotLight[0] = mShadowSpotLight[1] = NULL;
	}


	if (!CameraOffset)
	{
		set_current_modelview(saved_view);
		set_current_projection(saved_proj);
	}
	else
	{
		set_current_modelview(view[1]);
		set_current_projection(proj[1]);
		gGL.loadMatrix(view[1].m);
		gGL.matrixMode(LLRender::MM_PROJECTION);
		gGL.loadMatrix(proj[1].m);
		gGL.matrixMode(LLRender::MM_MODELVIEW);
	}
	gGL.setColorMask(true, false);

	for (U32 i = 0; i < 16; i++)
	{
		gGLLastModelView[i] = last_modelview[i];
		gGLLastProjection[i] = last_projection[i];
	}

	popRenderTypeMask();

	if (!skip_avatar_update)
	{
		gAgentAvatarp->updateAttachmentVisibility(gAgentCamera.getCameraMode());
	}
}

void LLPipeline::renderGroups(LLRenderPass* pass, U32 type, U32 mask, bool texture)
{
	for (LLCullResult::sg_iterator i = sCull->beginVisibleGroups(); i != sCull->endVisibleGroups(); ++i)
	{
		LLSpatialGroup* group = *i;
		if (!group->isDead() &&
			(!sUseOcclusion || !group->isOcclusionState(LLSpatialGroup::OCCLUDED)) &&
			gPipeline.hasRenderType(group->getSpatialPartition()->mDrawableType) &&
			group->mDrawMap.find(type) != group->mDrawMap.end())
		{
			pass->renderGroup(group,type,mask,texture);
		}
	}
}

static LLTrace::BlockTimerStatHandle FTM_IMPOSTOR_MARK_VISIBLE("Impostor Mark Visible");
static LLTrace::BlockTimerStatHandle FTM_IMPOSTOR_SETUP("Impostor Setup");
static LLTrace::BlockTimerStatHandle FTM_IMPOSTOR_BACKGROUND("Impostor Background");
static LLTrace::BlockTimerStatHandle FTM_IMPOSTOR_ALLOCATE("Impostor Allocate");
static LLTrace::BlockTimerStatHandle FTM_IMPOSTOR_RESIZE("Impostor Resize");

void LLPipeline::generateImpostor(LLVOAvatar* avatar)
{
	LLGLState::checkStates();
	LLGLState::checkTextureChannels();
	LLGLState::checkClientArrays();

	static LLCullResult result;
	result.clear();
	grabReferences(result);
	
	if (!avatar || !avatar->mDrawable)
	{
        LL_WARNS_ONCE("AvatarRenderPipeline") << "Avatar is " << (avatar ? "not drawable" : "null") << LL_ENDL;
		return;
	}
    LL_DEBUGS_ONCE("AvatarRenderPipeline") << "Avatar " << avatar->getID() << " is drawable" << LL_ENDL;

	assertInitialized();

	bool visually_muted = avatar->isVisuallyMuted();		
    LL_DEBUGS_ONCE("AvatarRenderPipeline") << "Avatar " << avatar->getID()
                              << " is " << ( visually_muted ? "" : "not ") << "visually muted"
                              << LL_ENDL;
	bool too_complex = avatar->isTooComplex();		
    LL_DEBUGS_ONCE("AvatarRenderPipeline") << "Avatar " << avatar->getID()
                              << " is " << ( too_complex ? "" : "not ") << "too complex"
                              << LL_ENDL;

	pushRenderTypeMask();
	
	if (visually_muted || too_complex)
	{
		andRenderTypeMask(LLPipeline::RENDER_TYPE_AVATAR,
							LLPipeline::RENDER_TYPE_CONTROL_AV,
							END_RENDER_TYPES);
	}
	else
	{
		andRenderTypeMask(LLPipeline::RENDER_TYPE_ALPHA,
			LLPipeline::RENDER_TYPE_FULLBRIGHT,
			LLPipeline::RENDER_TYPE_VOLUME,
			LLPipeline::RENDER_TYPE_GLOW,
						LLPipeline::RENDER_TYPE_BUMP,
						LLPipeline::RENDER_TYPE_PASS_SIMPLE,
						LLPipeline::RENDER_TYPE_PASS_ALPHA,
						LLPipeline::RENDER_TYPE_PASS_ALPHA_MASK,
			LLPipeline::RENDER_TYPE_PASS_BUMP,
			LLPipeline::RENDER_TYPE_PASS_POST_BUMP,
						LLPipeline::RENDER_TYPE_PASS_FULLBRIGHT,
						LLPipeline::RENDER_TYPE_PASS_FULLBRIGHT_ALPHA_MASK,
						LLPipeline::RENDER_TYPE_PASS_FULLBRIGHT_SHINY,
			LLPipeline::RENDER_TYPE_PASS_GLOW,
			LLPipeline::RENDER_TYPE_PASS_GRASS,
						LLPipeline::RENDER_TYPE_PASS_SHINY,
						LLPipeline::RENDER_TYPE_PASS_INVISIBLE,
						LLPipeline::RENDER_TYPE_PASS_INVISI_SHINY,
			LLPipeline::RENDER_TYPE_AVATAR,
			LLPipeline::RENDER_TYPE_CONTROL_AV,
			LLPipeline::RENDER_TYPE_ALPHA_MASK,
			LLPipeline::RENDER_TYPE_FULLBRIGHT_ALPHA_MASK,
			LLPipeline::RENDER_TYPE_INVISIBLE,
			LLPipeline::RENDER_TYPE_SIMPLE,
						END_RENDER_TYPES);
	}
	
	S32 occlusion = sUseOcclusion;
	sUseOcclusion = 0;

	sReflectionRender = ! sRenderDeferred;

	sShadowRender = true;
	sImpostorRender = true;

	LLViewerCamera* viewer_camera = LLViewerCamera::getInstance();

	{
		LL_RECORD_BLOCK_TIME(FTM_IMPOSTOR_MARK_VISIBLE);
		markVisible(avatar->mDrawable, *viewer_camera);
		LLVOAvatar::sUseImpostors = false; // @TODO ???

		LLVOAvatar::attachment_map_t::iterator iter;
		for (iter = avatar->mAttachmentPoints.begin();
			iter != avatar->mAttachmentPoints.end();
			++iter)
		{
			LLViewerJointAttachment *attachment = iter->second;
			for (LLViewerJointAttachment::attachedobjs_vec_t::iterator attachment_iter = attachment->mAttachedObjects.begin();
				 attachment_iter != attachment->mAttachedObjects.end();
				 ++attachment_iter)
			{
				if (LLViewerObject* attached_object = attachment_iter->get())
				{
					markVisible(attached_object->mDrawable->getSpatialBridge(), *viewer_camera);
				}
			}
		}
	}

	stateSort(*LLViewerCamera::getInstance(), result);
	
	LLCamera camera = *viewer_camera;
	LLVector2 tdim;
	U32 resY = 0;
	U32 resX = 0;

	{
		LL_RECORD_BLOCK_TIME(FTM_IMPOSTOR_SETUP);
		const LLVector4a* ext = avatar->mDrawable->getSpatialExtents();
		LLVector3 pos(avatar->getRenderPosition()+avatar->getImpostorOffset());

		camera.lookAt(viewer_camera->getOrigin(), pos, viewer_camera->getUpAxis());
	
		LLVector4a half_height;
		half_height.setSub(ext[1], ext[0]);
		half_height.mul(0.5f);

		LLVector4a left;
		left.load3(camera.getLeftAxis().mV);
		left.mul(left);
		llassert(left.dot3(left).getF32() > F_APPROXIMATELY_ZERO);
		left.normalize3fast();

		LLVector4a up;
		up.load3(camera.getUpAxis().mV);
		up.mul(up);
		llassert(up.dot3(up).getF32() > F_APPROXIMATELY_ZERO);
		up.normalize3fast();

		tdim.mV[0] = fabsf(half_height.dot3(left).getF32());
		tdim.mV[1] = fabsf(half_height.dot3(up).getF32());

		gGL.matrixMode(LLRender::MM_PROJECTION);
		gGL.pushMatrix();
	
		F32 distance = (pos-camera.getOrigin()).length();
		F32 fov = atanf(tdim.mV[1]/distance)*2.f*RAD_TO_DEG;
		F32 aspect = tdim.mV[0]/tdim.mV[1];
		glh::matrix4f persp = gl_perspective(fov, aspect, 1.f, 256.f);
		set_current_projection(persp);
		gGL.loadMatrix(persp.m);

		gGL.matrixMode(LLRender::MM_MODELVIEW);
		gGL.pushMatrix();
		glh::matrix4f mat;
		camera.getOpenGLTransform(mat.m);

		mat = glh::matrix4f((GLfloat*) OGL_TO_CFR_ROTATION) * mat;

		gGL.loadMatrix(mat.m);
		set_current_modelview(mat);

		glClearColor(0.0f,0.0f,0.0f,0.0f);
		gGL.setColorMask(true, true);
	
		// get the number of pixels per angle
		F32 pa = gViewerWindow->getWindowHeightRaw() / (RAD_TO_DEG * viewer_camera->getView());

		//get resolution based on angle width and height of impostor (double desired resolution to prevent aliasing)
		resY = llmin(nhpo2((U32) (fov*pa)), (U32) 512);
		resX = llmin(nhpo2((U32) (atanf(tdim.mV[0]/distance)*2.f*RAD_TO_DEG*pa)), (U32) 512);

		if (!avatar->mImpostor.isComplete())
		{
			LL_RECORD_BLOCK_TIME(FTM_IMPOSTOR_ALLOCATE);
			

			if (LLPipeline::sRenderDeferred)
			{
				avatar->mImpostor.allocate(resX,resY,GL_SRGB8_ALPHA8,TRUE,FALSE);
				addDeferredAttachments(avatar->mImpostor);
			}
			else
			{
				avatar->mImpostor.allocate(resX,resY,GL_RGBA,TRUE,FALSE);
			}
		
			gGL.getTexUnit(0)->bind(&avatar->mImpostor);
			gGL.getTexUnit(0)->setTextureFilteringOption(LLTexUnit::TFO_POINT);
			gGL.getTexUnit(0)->unbind(LLTexUnit::TT_TEXTURE);
		}
		else if(resX != avatar->mImpostor.getWidth() || resY != avatar->mImpostor.getHeight())
		{
			LL_RECORD_BLOCK_TIME(FTM_IMPOSTOR_RESIZE);
			avatar->mImpostor.resize(resX,resY);
		}

		avatar->mImpostor.bindTarget();
	}

	F32 old_alpha = LLDrawPoolAvatar::sMinimumAlpha;

	if (visually_muted || too_complex)
	{ //disable alpha masking for muted avatars (get whole skin silhouette)
		LLDrawPoolAvatar::sMinimumAlpha = 0.f;
	}

	if (LLPipeline::sRenderDeferred)
	{
		avatar->mImpostor.clear();
		renderGeomDeferred(camera);

		renderGeomPostDeferred(camera);		

		// Shameless hack time: render it all again,
		// this time writing the depth
		// values we need to generate the alpha mask below
		// while preserving the alpha-sorted color rendering
		// from the previous pass
		//
		sImpostorRenderAlphaDepthPass = true;
		// depth-only here...
		//
		gGL.setColorMask(false,false);
		renderGeomPostDeferred(camera);

		sImpostorRenderAlphaDepthPass = false;

	}
	else
	{
		LLGLEnable scissor(GL_SCISSOR_TEST);
		glScissor(0, 0, resX, resY);
		avatar->mImpostor.clear();
		renderGeom(camera);

		// Shameless hack time: render it all again,
		// this time writing the depth
		// values we need to generate the alpha mask below
		// while preserving the alpha-sorted color rendering
		// from the previous pass
		//
		sImpostorRenderAlphaDepthPass = true;

		// depth-only here...
		//
		gGL.setColorMask(false,false);
		renderGeom(camera);

		sImpostorRenderAlphaDepthPass = false;
	}

	LLDrawPoolAvatar::sMinimumAlpha = old_alpha;

	{ //create alpha mask based on depth buffer (grey out if muted)
		LL_RECORD_BLOCK_TIME(FTM_IMPOSTOR_BACKGROUND);
		if (LLPipeline::sRenderDeferred)
		{
			GLuint buff = GL_COLOR_ATTACHMENT0;
			glDrawBuffersARB(1, &buff);
		}

		LLGLDisable blend(GL_BLEND);

		if (visually_muted || too_complex)
		{
			gGL.setColorMask(true, true);
		}
		else
		{
			gGL.setColorMask(false, true);
		}
		
		gGL.getTexUnit(0)->unbind(LLTexUnit::TT_TEXTURE);

		LLGLDepthTest depth(GL_TRUE, GL_FALSE, GL_GREATER);

		gGL.flush();

		gGL.pushMatrix();
		gGL.loadIdentity();
		gGL.matrixMode(LLRender::MM_PROJECTION);
		gGL.pushMatrix();
		gGL.loadIdentity();

		static const F32 clip_plane = 0.99999f;

		if (LLGLSLShader::sNoFixedFunction)
		{
			gDebugProgram.bind();
		}


		if (visually_muted)
		{	// Visually muted avatar
            LLColor4 muted_color(avatar->getMutedAVColor());
            LL_DEBUGS_ONCE("AvatarRenderPipeline") << "Avatar " << avatar->getID() << " MUTED set solid color " << muted_color << LL_ENDL;
			gGL.diffuseColor4fv( muted_color.mV );
		}
		else
		{ //grey muted avatar
            LL_DEBUGS_ONCE("AvatarRenderPipeline") << "Avatar " << avatar->getID() << " MUTED set grey" << LL_ENDL;
			gGL.diffuseColor4fv(LLColor4::pink.mV );
		}

		{
		// <FS:Ansariel> Remove QUADS rendering mode
		//gGL.begin(LLRender::QUADS);
		//gGL.vertex3f(-1, -1, clip_plane);
		//gGL.vertex3f(1, -1, clip_plane);
		//gGL.vertex3f(1, 1, clip_plane);
		//gGL.vertex3f(-1, 1, clip_plane);
		//gGL.end();
		gGL.begin(LLRender::TRIANGLES);
		{
			gGL.vertex3f(-1.f, -1.f, clip_plane);
			gGL.vertex3f(1.f, -1.f, clip_plane);
			gGL.vertex3f(1.f, 1.f, clip_plane);

			gGL.vertex3f(-1.f, -1.f, clip_plane);
			gGL.vertex3f(1.f, 1.f, clip_plane);
			gGL.vertex3f(-1.f, 1.f, clip_plane);
		}
		gGL.end();
		// </FS:Ansariel>
		gGL.flush();
		}

		if (LLGLSLShader::sNoFixedFunction)
		{
			gDebugProgram.unbind();
		}

		gGL.popMatrix();
		gGL.matrixMode(LLRender::MM_MODELVIEW);
		gGL.popMatrix();
	}

	avatar->mImpostor.flush();

	avatar->setImpostorDim(tdim);

	LLVOAvatar::sUseImpostors = (0 != LLVOAvatar::sMaxNonImpostors);
	sUseOcclusion = occlusion;
	sReflectionRender = false;
	sImpostorRender = false;
	sShadowRender = false;
	popRenderTypeMask();

	gGL.matrixMode(LLRender::MM_PROJECTION);
	gGL.popMatrix();
	gGL.matrixMode(LLRender::MM_MODELVIEW);
	gGL.popMatrix();

	avatar->mNeedsImpostorUpdate = FALSE;
	avatar->cacheImpostorValues();
	avatar->mLastImpostorUpdateFrameTime = gFrameTimeSeconds;

	LLVertexBuffer::unbind();
	LLGLState::checkStates();
	LLGLState::checkTextureChannels();
	LLGLState::checkClientArrays();
}

bool LLPipeline::hasRenderBatches(const U32 type) const
{
	return sCull->getRenderMapSize(type) > 0;
}

LLCullResult::drawinfo_iterator LLPipeline::beginRenderMap(U32 type)
{
	return sCull->beginRenderMap(type);
}

LLCullResult::drawinfo_iterator LLPipeline::endRenderMap(U32 type)
{
	return sCull->endRenderMap(type);
}

LLCullResult::sg_iterator LLPipeline::beginAlphaGroups()
{
	return sCull->beginAlphaGroups();
}

LLCullResult::sg_iterator LLPipeline::endAlphaGroups()
{
	return sCull->endAlphaGroups();
}

bool LLPipeline::hasRenderType(const U32 type) const
{
    // STORM-365 : LLViewerJointAttachment::setAttachmentVisibility() is setting type to 0 to actually mean "do not render"
    // We then need to test that value here and return false to prevent attachment to render (in mouselook for instance)
    // TODO: reintroduce RENDER_TYPE_NONE in LLRenderTypeMask and initialize its mRenderTypeEnabled[RENDER_TYPE_NONE] to false explicitely
	return (type == 0 ? false : mRenderTypeEnabled[type]);
}

void LLPipeline::setRenderTypeMask(U32 type, ...)
{
	va_list args;

	va_start(args, type);
	while (type < END_RENDER_TYPES)
	{
		mRenderTypeEnabled[type] = true;
		type = va_arg(args, U32);
	}
	va_end(args);

	if (type > END_RENDER_TYPES)
	{
		LL_ERRS() << "Invalid render type." << LL_ENDL;
	}
}

bool LLPipeline::hasAnyRenderType(U32 type, ...) const
{
	va_list args;

	va_start(args, type);
	while (type < END_RENDER_TYPES)
	{
		if (mRenderTypeEnabled[type])
		{
			va_end(args); // <FS:ND/> Need to end varargs being returning.
			return true;
		}
		type = va_arg(args, U32);
	}
	va_end(args);

	if (type > END_RENDER_TYPES)
	{
		LL_ERRS() << "Invalid render type." << LL_ENDL;
	}

	return false;
}

void LLPipeline::pushRenderTypeMask()
{
	std::string cur_mask;
	cur_mask.assign((const char*) mRenderTypeEnabled, sizeof(mRenderTypeEnabled));
	mRenderTypeEnableStack.push(cur_mask);
}

void LLPipeline::popRenderTypeMask()
{
	if (mRenderTypeEnableStack.empty())
	{
		LL_ERRS() << "Depleted render type stack." << LL_ENDL;
	}

	memcpy(mRenderTypeEnabled, mRenderTypeEnableStack.top().data(), sizeof(mRenderTypeEnabled));
	mRenderTypeEnableStack.pop();
}

void LLPipeline::andRenderTypeMask(U32 type, ...)
{
	va_list args;

	bool tmp[NUM_RENDER_TYPES];
	for (U32 i = 0; i < NUM_RENDER_TYPES; ++i)
	{
		tmp[i] = false;
	}

	va_start(args, type);
	while (type < END_RENDER_TYPES)
	{
		if (mRenderTypeEnabled[type]) 
		{
			tmp[type] = true;
		}

		type = va_arg(args, U32);
	}
	va_end(args);

	if (type > END_RENDER_TYPES)
	{
		LL_ERRS() << "Invalid render type." << LL_ENDL;
	}

	for (U32 i = 0; i < LLPipeline::NUM_RENDER_TYPES; ++i)
	{
		mRenderTypeEnabled[i] = tmp[i];
	}

}

void LLPipeline::clearRenderTypeMask(U32 type, ...)
{
	va_list args;

	va_start(args, type);
	while (type < END_RENDER_TYPES)
	{
		mRenderTypeEnabled[type] = false;
		
		type = va_arg(args, U32);
	}
	va_end(args);

	if (type > END_RENDER_TYPES)
	{
		LL_ERRS() << "Invalid render type." << LL_ENDL;
	}
}

void LLPipeline::setAllRenderTypes()
{
	for (U32 i = 0; i < NUM_RENDER_TYPES; ++i)
	{
		mRenderTypeEnabled[i] = true;
	}
}

void LLPipeline::clearAllRenderTypes()
{
	for (U32 i = 0; i < NUM_RENDER_TYPES; ++i)
	{
		mRenderTypeEnabled[i] = false;
	}
}

void LLPipeline::addDebugBlip(const LLVector3& position, const LLColor4& color)
{
	DebugBlip blip(position, color);
	mDebugBlips.push_back(blip);
}

void LLPipeline::hidePermanentObjects( std::vector<U32>& restoreList )
{
	//This method is used to hide any vo's from the object list that may have
	//the permanent flag set.
	
	U32 objCnt = gObjectList.getNumObjects();
	for (U32 i = 0; i < objCnt; ++i)
	{
		LLViewerObject* pObject = gObjectList.getObject(i);
		if ( pObject && pObject->flagObjectPermanent() )
		{
			LLDrawable *pDrawable = pObject->mDrawable;
		
			if ( pDrawable )
			{
				restoreList.push_back( i );
				hideDrawable( pDrawable );			
			}
		}
	}

	skipRenderingOfTerrain( true );
}

void LLPipeline::restorePermanentObjects( const std::vector<U32>& restoreList )
{
	//This method is used to restore(unhide) any vo's from the object list that may have
	//been hidden because their permanency flag was set.

	std::vector<U32>::const_iterator itCurrent	= restoreList.begin();
	std::vector<U32>::const_iterator itEnd		= restoreList.end();
	
	U32 objCnt = gObjectList.getNumObjects();

	while ( itCurrent != itEnd )
	{
		U32 index = *itCurrent;
		LLViewerObject* pObject = NULL;
		if ( index < objCnt ) 
		{
			pObject = gObjectList.getObject( index );
		}
		if ( pObject )
		{
			LLDrawable *pDrawable = pObject->mDrawable;
			if ( pDrawable )
			{
				pDrawable->clearState( LLDrawable::FORCE_INVISIBLE );
				unhideDrawable( pDrawable );				
			}
		}
		++itCurrent;
	}
	
	skipRenderingOfTerrain( false );
}

void LLPipeline::skipRenderingOfTerrain( bool flag )
{
	pool_set_t::iterator iter = mPools.begin();
	while ( iter != mPools.end() )
	{
		LLDrawPool* pPool = *iter;		
		U32 poolType = pPool->getType();					
		if ( hasRenderType( pPool->getType() ) && poolType == LLDrawPool::POOL_TERRAIN )
		{
			pPool->setSkipRenderFlag( flag );			
		}
		++iter;
	}
}

void LLPipeline::hideObject( const LLUUID& id )
{
	LLViewerObject *pVO = gObjectList.findObject( id );
	
	if ( pVO )
	{
		LLDrawable *pDrawable = pVO->mDrawable;
		
		if ( pDrawable )
		{
			hideDrawable( pDrawable );		
		}		
	}
}

void LLPipeline::hideDrawable( LLDrawable *pDrawable )
{
	pDrawable->setState( LLDrawable::FORCE_INVISIBLE );
	markRebuild( pDrawable, LLDrawable::REBUILD_ALL, TRUE );
	//hide the children
	LLViewerObject::const_child_list_t& child_list = pDrawable->getVObj()->getChildren();
	for ( LLViewerObject::child_list_t::const_iterator iter = child_list.begin();
		  iter != child_list.end(); iter++ )
	{
		LLViewerObject* child = *iter;
		LLDrawable* drawable = child->mDrawable;					
		if ( drawable )
		{
			drawable->setState( LLDrawable::FORCE_INVISIBLE );
			markRebuild( drawable, LLDrawable::REBUILD_ALL, TRUE );
		}
	}
}
void LLPipeline::unhideDrawable( LLDrawable *pDrawable )
{
	pDrawable->clearState( LLDrawable::FORCE_INVISIBLE );
	markRebuild( pDrawable, LLDrawable::REBUILD_ALL, TRUE );
	//restore children
	LLViewerObject::const_child_list_t& child_list = pDrawable->getVObj()->getChildren();
	for ( LLViewerObject::child_list_t::const_iterator iter = child_list.begin();
		  iter != child_list.end(); iter++)
	{
		LLViewerObject* child = *iter;
		LLDrawable* drawable = child->mDrawable;					
		if ( drawable )
		{
			drawable->clearState( LLDrawable::FORCE_INVISIBLE );
			markRebuild( drawable, LLDrawable::REBUILD_ALL, TRUE );
		}
	}
}
void LLPipeline::restoreHiddenObject( const LLUUID& id )
{
	LLViewerObject *pVO = gObjectList.findObject( id );
	
	if ( pVO )
	{
		LLDrawable *pDrawable = pVO->mDrawable;
		if ( pDrawable )
		{
			unhideDrawable( pDrawable );			
		}
	}
}

// <FS:Ansariel> Reset VB during TP
void LLPipeline::initDeferredVB()
{
	mDeferredVB = new LLVertexBuffer(DEFERRED_VB_MASK, 0);
	if (!mDeferredVB->allocateBuffer(8, 0, true))
	{
		// Most likely going to crash...
		LL_WARNS() << "Failed to allocate Vertex Buffer for deferred rendering" << LL_ENDL;
	}
}
// </FS:Ansariel>

// <FS:Ansariel> FIRE-16829: Visual Artifacts with ALM enabled on AMD graphics
void LLPipeline::initAuxiliaryVB()
{
	mAuxiliaryVB = new LLVertexBuffer(LLVertexBuffer::MAP_VERTEX | LLVertexBuffer::MAP_TEXCOORD0 | LLVertexBuffer::MAP_COLOR, 0);
	if (!mAuxiliaryVB->allocateBuffer(3, 0, true))
	{
		LL_WARNS() << "Failed to allocate auxiliary Vertex Buffer" << LL_ENDL;
		mAuxiliaryVB = NULL;
		return;
	}

	LLStrider<LLVector3> verts;
	mAuxiliaryVB->getVertexStrider(verts);
	verts[0].set(-1.f, -1.f, 0.f);
	verts[1].set(-1.f, 3.f, 0.f);
	verts[2].set(3.f, -1.f, 0.f);
}

void LLPipeline::drawAuxiliaryVB(U32 mask /*= 0*/)
{
	if (!mAuxiliaryVB)
	{
		return;
	}
	mAuxiliaryVB->setBuffer(LLVertexBuffer::MAP_VERTEX | mask);
	mAuxiliaryVB->drawArrays(LLRender::TRIANGLES, 0, 3);
}

void LLPipeline::drawAuxiliaryVB(const LLVector2& tc1, const LLVector2& tc2, U32 mask /*= 0*/)
{
	if (!mAuxiliaryVB)
	{
		return;
	}
	LLStrider<LLVector2> tc;
	mAuxiliaryVB->getTexCoord0Strider(tc);
	tc[0].set(tc1.mV[0], tc1.mV[1]);
	tc[1].set(tc1.mV[0], tc2.mV[1]);
	tc[2].set(tc2.mV[0], tc1.mV[1]);

	drawAuxiliaryVB(LLVertexBuffer::MAP_TEXCOORD0 | mask);
}

void LLPipeline::drawAuxiliaryVB(const LLVector2& tc1, const LLVector2& tc2, const LLColor4& color)
{
	if (!mAuxiliaryVB)
	{
		return;
	}
	LLStrider<LLColor4U> col;
	mAuxiliaryVB->getColorStrider(col);
	col[0].set(color);
	col[1].set(color);
	col[2].set(color);

	drawAuxiliaryVB(tc1, tc2, LLVertexBuffer::MAP_COLOR);
}
// </FS:Ansariel><|MERGE_RESOLUTION|>--- conflicted
+++ resolved
@@ -1148,24 +1148,14 @@
 // static
 void LLPipeline::updateRenderDeferred()
 {
-<<<<<<< HEAD
-	bool deferred = (bool(RenderDeferred && 
-					 LLRenderTarget::sUseFBO &&
-					 LLFeatureManager::getInstance()->isFeatureAvailable("RenderDeferred") &&	 
-					 LLPipeline::sRenderTransparentWater &&
-					 LLPipeline::sRenderBump &&
-					 RenderAvatarVP &&
-					 WindLightUseAtmosShaders)) &&
-					!gUseWireframe;
-=======
     sRenderDeferred = !gUseWireframe &&
                       RenderDeferred &&
                       LLRenderTarget::sUseFBO &&
                       LLPipeline::sRenderBump &&
+                      LLPipeline::sRenderTransparentWater &&
                       RenderAvatarVP &&
                       WindLightUseAtmosShaders &&
                       (bool) LLFeatureManager::getInstance()->isFeatureAvailable("RenderDeferred");
->>>>>>> df21feb3
 
     exoPostProcess::instance().ExodusRenderPostUpdate(); // <FS:CR> Import Vignette from Exodus
 }
@@ -6597,7 +6587,6 @@
 				light_state->setSpecular(specular);
 			}
 			else // omnidirectional (point) light
-
 			{
 				light_state->setSpotExponent(0.f);
 				light_state->setSpotCutoff(180.f);
@@ -8916,10 +8905,26 @@
             LLDrawable::drawable_list_t spot_lights;
             LLDrawable::drawable_list_t fullscreen_spot_lights;
 
-<<<<<<< HEAD
-				mCubeVB->setBuffer(LLVertexBuffer::MAP_VERTEX);
-				
-				LLGLDepthTest depth(GL_TRUE, GL_FALSE);
+            for (U32 i = 0; i < 2; i++)
+            {
+                mTargetShadowSpotLight[i] = NULL;
+            }
+
+            std::list<LLVector4> light_colors;
+
+            LLVertexBuffer::unbind();
+
+            {
+                bindDeferredShader(gDeferredLightProgram);
+
+                if (mCubeVB.isNull())
+                {
+                    mCubeVB = ll_create_cube_vb(LLVertexBuffer::MAP_VERTEX, GL_STATIC_DRAW_ARB);
+                }
+
+                mCubeVB->setBuffer(LLVertexBuffer::MAP_VERTEX);
+
+                LLGLDepthTest depth(GL_TRUE, GL_FALSE);
                 // mNearbyLights already includes distance calculation and excludes muted avatars.
                 // It is calculated from mLights
                 // mNearbyLights also provides fade value to gracefully fade-out out of range lights
@@ -8927,39 +8932,10 @@
                 {
                     LLDrawable* drawablep = iter->drawable;
                     LLVOVolume* volume = drawablep->getVOVolume();
-=======
-            for (U32 i = 0; i < 2; i++)
-            {
-                mTargetShadowSpotLight[i] = NULL;
-            }
-
-            std::list<LLVector4> light_colors;
-
-            LLVertexBuffer::unbind();
-
-            {
-                bindDeferredShader(gDeferredLightProgram);
-
-                if (mCubeVB.isNull())
-                {
-                    mCubeVB = ll_create_cube_vb(LLVertexBuffer::MAP_VERTEX, GL_STATIC_DRAW_ARB);
-                }
-
-                mCubeVB->setBuffer(LLVertexBuffer::MAP_VERTEX);
-
-                LLGLDepthTest depth(GL_TRUE, GL_FALSE);
-                for (LLDrawable::drawable_set_t::iterator iter = mLights.begin(); iter != mLights.end(); ++iter)
-                {
-                    LLDrawable *drawablep = *iter;
-
-                    LLVOVolume *volume = drawablep->getVOVolume();
->>>>>>> df21feb3
                     if (!volume)
                     {
                         continue;
                     }
-<<<<<<< HEAD
-=======
 
                     if (volume->isAttachment())
                     {
@@ -8968,37 +8944,14 @@
                             continue;
                         }
                     }
->>>>>>> df21feb3
-
-                    if (volume->isAttachment())
-                    {
-                        if (!sRenderAttachedLights)
-                        {
-                            continue;
-                        }
-                    }
-
-<<<<<<< HEAD
-					LLVector4a center;
-					center.load3(drawablep->getPositionAgent().mV);
-					const F32* c = center.getF32ptr();
-					F32 s = volume->getLightRadius()*1.5f;
-=======
-                    const LLVector3 position = drawablep->getPositionAgent();
-                    if (dist_vec(position, LLViewerCamera::getInstance()->getOrigin()) > RenderFarClip + volume->getLightRadius())
-                    {
-                        continue;
-                    }
 
                     LLVector4a center;
-                    center.load3(position.mV);
+                    center.load3(drawablep->getPositionAgent().mV);
                     const F32 *c = center.getF32ptr();
                     F32        s = volume->getLightRadius() * 1.5f;
->>>>>>> df21feb3
 
                     // send light color to shader in linear space
                     LLColor3 col = volume->getLightLinearColor();
-<<<<<<< HEAD
 
                     // fade also works as flicker prevention during reparenting
                     // because reparenting causes distance to jump temporary
@@ -9017,13 +8970,6 @@
                         fade = llclamp(fade, 0.f, 1.f);
                         col *= fade;
                     }
-					
-					if (col.magVecSquared() < 0.001f)
-					{
-						continue;
-					}
-=======
->>>>>>> df21feb3
 
                     if (col.magVecSquared() < 0.001f)
                     {
