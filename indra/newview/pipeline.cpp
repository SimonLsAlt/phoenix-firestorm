--- conflicted
+++ resolved
@@ -9478,21 +9478,12 @@
     LL_PROFILE_ZONE_SCOPED_CATEGORY_PIPELINE;
 
     if (!assertInitialized())
-<<<<<<< HEAD
     {
         return;
     }
 
     if (LLPipeline::sWaterReflections && LLDrawPoolWater::sNeedsReflectionUpdate)
     {
-=======
-    {
-        return;
-    }
-
-    if (LLPipeline::sWaterReflections && LLDrawPoolWater::sNeedsReflectionUpdate)
-    {
->>>>>>> d64cda29
         //disable occlusion culling for reflection/refraction passes (save setting to restore later)
         S32 occlude = LLPipeline::sUseOcclusion;
         LLPipeline::sUseOcclusion = 0;
@@ -10085,7 +10076,6 @@
     }
 
     gGL.setColorMask(true, true);
-<<<<<<< HEAD
 
     gGL.matrixMode(LLRender::MM_PROJECTION);
     gGL.popMatrix();
@@ -10093,15 +10083,6 @@
     gGL.popMatrix();
     gGLLastMatrix = NULL;
 
-=======
-
-    gGL.matrixMode(LLRender::MM_PROJECTION);
-    gGL.popMatrix();
-    gGL.matrixMode(LLRender::MM_MODELVIEW);
-    gGL.popMatrix();
-    gGLLastMatrix = NULL;
-
->>>>>>> d64cda29
     LLPipeline::sUseOcclusion = occlude;
     LLPipeline::sShadowRender = false;
 }
@@ -11349,11 +11330,8 @@
 
 		if (!avatar->mImpostor.isComplete())
 		{
-<<<<<<< HEAD
-=======
             avatar->mImpostor.allocate(resX, resY, GL_RGBA, TRUE, FALSE);
 
->>>>>>> d64cda29
 			if (LLPipeline::sRenderDeferred)
 			{
 				addDeferredAttachments(avatar->mImpostor, true);
@@ -11540,179 +11518,6 @@
 	LLVertexBuffer::unbind();
 	LLGLState::checkStates();
 	LLGLState::checkTextureChannels();
-<<<<<<< HEAD
-}
-
-static LLTrace::BlockTimerStatHandle FTM_PREVIEW_AVATAR("Preview Avatar");
-
-void LLPipeline::previewAvatar(LLVOAvatar* avatar)
-{
-    LL_RECORD_BLOCK_TIME(FTM_PREVIEW_AVATAR);
-
-    LLGLDepthTest gls_depth(GL_TRUE, GL_TRUE);
-    gGL.flush();
-    gGL.setSceneBlendType(LLRender::BT_REPLACE);
-
-    LLGLState::checkStates();
-    LLGLState::checkTextureChannels();
-
-    static LLCullResult result;
-    result.clear();
-    grabReferences(result);
-
-    if (!avatar || !avatar->mDrawable)
-    {
-        LL_WARNS_ONCE("AvatarRenderPipeline") << "Avatar is " << (avatar ? "not drawable" : "null") << LL_ENDL;
-        return;
-    }
-    LL_DEBUGS_ONCE("AvatarRenderPipeline") << "Avatar " << avatar->getID() << " is drawable" << LL_ENDL;
-
-    assertInitialized();
-
-    pushRenderTypeMask();
-
-    {
-        //hide world geometry
-        clearRenderTypeMask(
-            RENDER_TYPE_SKY,
-            RENDER_TYPE_WL_SKY,
-            RENDER_TYPE_GROUND,
-            RENDER_TYPE_TERRAIN,
-            RENDER_TYPE_GRASS,
-            RENDER_TYPE_CONTROL_AV, // Animesh
-            RENDER_TYPE_TREE,
-            RENDER_TYPE_VOIDWATER,
-            RENDER_TYPE_WATER,
-            RENDER_TYPE_PASS_GRASS,
-            RENDER_TYPE_HUD,
-            RENDER_TYPE_PARTICLES,
-            RENDER_TYPE_CLOUDS,
-            RENDER_TYPE_HUD_PARTICLES,
-            END_RENDER_TYPES
-        );
-    }
-
-    S32 occlusion = sUseOcclusion;
-    sUseOcclusion = 0;
-
-    sReflectionRender = !sRenderDeferred;
-
-    sShadowRender = true;
-    sImpostorRender = true; // Likely not needed for previews
-
-    LLViewerCamera* viewer_camera = LLViewerCamera::getInstance();
-
-    {
-        markVisible(avatar->mDrawable, *viewer_camera);
-
-        LLVOAvatar::attachment_map_t::iterator iter;
-        for (iter = avatar->mAttachmentPoints.begin();
-            iter != avatar->mAttachmentPoints.end();
-            ++iter)
-        {
-            LLViewerJointAttachment *attachment = iter->second;
-            for (LLViewerJointAttachment::attachedobjs_vec_t::iterator attachment_iter = attachment->mAttachedObjects.begin();
-                attachment_iter != attachment->mAttachedObjects.end();
-                ++attachment_iter)
-            {
-                if (LLViewerObject* attached_object = attachment_iter->get())
-                {
-                    markVisible(attached_object->mDrawable->getSpatialBridge(), *viewer_camera);
-                }
-            }
-        }
-    }
-
-    stateSort(*LLViewerCamera::getInstance(), result);
-
-    LLCamera camera = *viewer_camera;
-
-    F32 old_alpha = LLDrawPoolAvatar::sMinimumAlpha;
-
-    if (LLPipeline::sRenderDeferred)
-    {
-        renderGeomDeferred(camera);
-
-        renderGeomPostDeferred(camera);
-    }
-    else
-    {
-        renderGeom(camera);
-    }
-
-    LLDrawPoolAvatar::sMinimumAlpha = old_alpha;
-
-    { //create alpha mask based on depth buffer
-        if (LLPipeline::sRenderDeferred)
-        {
-            GLuint buff = GL_COLOR_ATTACHMENT0;
-            LL_PROFILER_GPU_ZONEC("gl.DrawBuffersARB", 0x8000FF);
-            glDrawBuffersARB(1, &buff);
-        }
-
-        LLGLDisable blend(GL_BLEND);
-
-        gGL.setColorMask(false, true);
-
-        gGL.getTexUnit(0)->unbind(LLTexUnit::TT_TEXTURE);
-
-        LLGLDepthTest depth(GL_TRUE, GL_FALSE, GL_GREATER);
-
-        gGL.flush();
-
-        gGL.pushMatrix();
-        gGL.loadIdentity();
-        gGL.matrixMode(LLRender::MM_PROJECTION);
-        gGL.pushMatrix();
-        gGL.loadIdentity();
-
-        static const F32 clip_plane = 0.99999f;
-
-        gDebugProgram.bind();
-
-        // <FS:Ansariel> Remove QUADS rendering mode
-        //gGL.begin(LLRender::QUADS);
-        //gGL.vertex3f(-1, -1, clip_plane);
-        //gGL.vertex3f(1, -1, clip_plane);
-        //gGL.vertex3f(1, 1, clip_plane);
-        //gGL.vertex3f(-1, 1, clip_plane);
-        gGL.begin(LLRender::TRIANGLES);
-        gGL.vertex3f(-1, -1, clip_plane);
-        gGL.vertex3f(1, -1, clip_plane);
-        gGL.vertex3f(1, 1, clip_plane);
-        gGL.vertex3f(-1, -1, clip_plane);
-        gGL.vertex3f(1, 1, clip_plane);
-        gGL.vertex3f(-1, 1, clip_plane);
-        // </FS:Ansariel>
-        gGL.end();
-        gGL.flush();
-
-        gDebugProgram.unbind();
-
-        gGL.popMatrix();
-        gGL.matrixMode(LLRender::MM_MODELVIEW);
-        gGL.popMatrix();
-    }
-
-    sUseOcclusion = occlusion;
-    sReflectionRender = false;
-    sImpostorRender = false;
-    sShadowRender = false;
-    popRenderTypeMask();
-
-    gGL.matrixMode(LLRender::MM_PROJECTION);
-    gGL.popMatrix();
-    gGL.matrixMode(LLRender::MM_MODELVIEW);
-    gGL.popMatrix();
-
-    LLVertexBuffer::unbind();
-    LLGLState::checkStates();
-    LLGLState::checkTextureChannels();
-
-    gGL.setSceneBlendType(LLRender::BT_ALPHA);
-    gGL.flush();
-=======
->>>>>>> d64cda29
 }
 
 bool LLPipeline::hasRenderBatches(const U32 type) const
