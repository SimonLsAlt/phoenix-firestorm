/** 
 * @file pipeline.cpp
 * @brief Rendering pipeline.
 *
 * $LicenseInfo:firstyear=2005&license=viewerlgpl$
 * Second Life Viewer Source Code
 * Copyright (C) 2010, Linden Research, Inc.
 * 
 * This library is free software; you can redistribute it and/or
 * modify it under the terms of the GNU Lesser General Public
 * License as published by the Free Software Foundation;
 * version 2.1 of the License only.
 * 
 * This library is distributed in the hope that it will be useful,
 * but WITHOUT ANY WARRANTY; without even the implied warranty of
 * MERCHANTABILITY or FITNESS FOR A PARTICULAR PURPOSE.  See the GNU
 * Lesser General Public License for more details.
 * 
 * You should have received a copy of the GNU Lesser General Public
 * License along with this library; if not, write to the Free Software
 * Foundation, Inc., 51 Franklin Street, Fifth Floor, Boston, MA  02110-1301  USA
 * 
 * Linden Research, Inc., 945 Battery Street, San Francisco, CA  94111  USA
 * $/LicenseInfo$
 */

#include "llviewerprecompiledheaders.h"

#include "pipeline.h"

// library includes
#include "llaudioengine.h" // For debugging.
#include "llerror.h"
#include "llviewercontrol.h"
#include "llfasttimer.h"
#include "llfontgl.h"
#include "llnamevalue.h"
#include "llpointer.h"
#include "llprimitive.h"
#include "llvolume.h"
#include "material_codes.h"
#include "v3color.h"
#include "llui.h" 
#include "llglheaders.h"
#include "llrender.h"
#include "llstartup.h"
#include "llwindow.h"	// swapBuffers()

// newview includes
#include "llagent.h"
#include "llagentcamera.h"
#include "llappviewer.h"
#include "lltexturecache.h"
#include "lltexturefetch.h"
#include "llimageworker.h"
#include "lldrawable.h"
#include "lldrawpoolalpha.h"
#include "lldrawpoolavatar.h"
#include "lldrawpoolbump.h"
#include "lldrawpooltree.h"
#include "lldrawpoolwater.h"
#include "llface.h"
#include "llfeaturemanager.h"
#include "llfloatertelehub.h"
#include "llfloaterreg.h"
#include "llhudmanager.h"
#include "llhudnametag.h"
#include "llhudtext.h"
#include "lllightconstants.h"
#include "llmeshrepository.h"
#include "llpipelinelistener.h"
#include "llresmgr.h"
#include "llselectmgr.h"
#include "llsky.h"
#include "lltracker.h"
#include "lltool.h"
#include "lltoolmgr.h"
#include "llviewercamera.h"
#include "llviewermediafocus.h"
#include "llviewertexturelist.h"
#include "llviewerobject.h"
#include "llviewerobjectlist.h"
#include "llviewerparcelmgr.h"
#include "llviewerregion.h" // for audio debugging.
#include "llviewerwindow.h" // For getSpinAxis
#include "llvoavatarself.h"
#include "llvocache.h"
#include "llvosky.h"
#include "llvowlsky.h"
#include "llvotree.h"
#include "llvovolume.h"
#include "llvosurfacepatch.h"
#include "llvowater.h"
#include "llvotree.h"
#include "llvopartgroup.h"
#include "llworld.h"
#include "llcubemap.h"
#include "llviewershadermgr.h"
#include "llviewerstats.h"
#include "llviewerjoystick.h"
#include "llviewerdisplay.h"
#include "llspatialpartition.h"
#include "llmutelist.h"
#include "lltoolpie.h"
#include "llnotifications.h"
#include "llpathinglib.h"
#include "llfloaterpathfindingconsole.h"
#include "llfloaterpathfindingcharacters.h"
#include "llfloatertools.h"
#include "llpanelface.h"
#include "llpathfindingpathtool.h"
#include "llscenemonitor.h"
#include "llprogressview.h"
#include "llcleanup.h"
// [RLVa:KB] - Checked: RLVa-2.0.0
#include "llvisualeffect.h"
#include "rlvactions.h"
#include "rlvlocks.h"
// [/RLVa:KB]

#include "llenvironment.h"

#include "llenvironment.h"
#include "llsettingsvo.h"

extern bool gSnapshot;
bool gShiftFrame = false;

//cached settings
bool LLPipeline::WindLightUseAtmosShaders;
bool LLPipeline::RenderDeferred;
F32 LLPipeline::RenderDeferredSunWash;
U32 LLPipeline::RenderFSAASamples;
U32 LLPipeline::RenderResolutionDivisor;
// [SL:KB] - Patch: Settings-RenderResolutionMultiplier | Checked: Catznip-5.4
F32 LLPipeline::RenderResolutionMultiplier;
// [/SL:KB]
bool LLPipeline::RenderUIBuffer;
S32 LLPipeline::RenderShadowDetail;
S32 LLPipeline::RenderShadowSplits;
bool LLPipeline::RenderDeferredSSAO;
F32 LLPipeline::RenderShadowResolutionScale;
bool LLPipeline::RenderDelayCreation;
//bool LLPipeline::RenderAnimateRes; <FS:Beq> FIRE-23122 BUG-225920 Remove broken RenderAnimateRes functionality.
bool LLPipeline::FreezeTime;
S32 LLPipeline::DebugBeaconLineWidth;
F32 LLPipeline::RenderHighlightBrightness;
LLColor4 LLPipeline::RenderHighlightColor;
F32 LLPipeline::RenderHighlightThickness;
bool LLPipeline::RenderSpotLightsInNondeferred;
LLColor4 LLPipeline::PreviewAmbientColor;
LLColor4 LLPipeline::PreviewDiffuse0;
LLColor4 LLPipeline::PreviewSpecular0;
LLColor4 LLPipeline::PreviewDiffuse1;
LLColor4 LLPipeline::PreviewSpecular1;
LLColor4 LLPipeline::PreviewDiffuse2;
LLColor4 LLPipeline::PreviewSpecular2;
LLVector3 LLPipeline::PreviewDirection0;
LLVector3 LLPipeline::PreviewDirection1;
LLVector3 LLPipeline::PreviewDirection2;
F32 LLPipeline::RenderGlowMaxExtractAlpha;
F32 LLPipeline::RenderGlowWarmthAmount;
LLVector3 LLPipeline::RenderGlowLumWeights;
LLVector3 LLPipeline::RenderGlowWarmthWeights;
S32 LLPipeline::RenderGlowResolutionPow;
S32 LLPipeline::RenderGlowIterations;
F32 LLPipeline::RenderGlowWidth;
F32 LLPipeline::RenderGlowStrength;
bool LLPipeline::RenderGlowNoise;
bool LLPipeline::RenderDepthOfField;
bool LLPipeline::RenderDepthOfFieldInEditMode;
// <FS:Beq> FIRE-16728 Add free aim mouse and focus lock
bool LLPipeline::FSFocusPointLocked;
bool LLPipeline::FSFocusPointFollowsPointer;
// </FS:Beq>
F32 LLPipeline::CameraFocusTransitionTime;
F32 LLPipeline::CameraFNumber;
F32 LLPipeline::CameraFocalLength;
F32 LLPipeline::CameraFieldOfView;
F32 LLPipeline::RenderShadowNoise;
F32 LLPipeline::RenderShadowBlurSize;
F32 LLPipeline::RenderSSAOScale;
U32 LLPipeline::RenderSSAOMaxScale;
F32 LLPipeline::RenderSSAOFactor;
LLVector3 LLPipeline::RenderSSAOEffect;
F32 LLPipeline::RenderShadowOffsetError;
F32 LLPipeline::RenderShadowBiasError;
F32 LLPipeline::RenderShadowOffset;
F32 LLPipeline::RenderShadowBias;
F32 LLPipeline::RenderSpotShadowOffset;
F32 LLPipeline::RenderSpotShadowBias;
LLDrawable* LLPipeline::RenderSpotLight = nullptr;
F32 LLPipeline::RenderEdgeDepthCutoff;
F32 LLPipeline::RenderEdgeNormCutoff;
LLVector3 LLPipeline::RenderShadowGaussian;
F32 LLPipeline::RenderShadowBlurDistFactor;
bool LLPipeline::RenderDeferredAtmospheric;
F32 LLPipeline::RenderHighlightFadeTime;
F32 LLPipeline::RenderFarClip;
LLVector3 LLPipeline::RenderShadowSplitExponent;
F32 LLPipeline::RenderShadowErrorCutoff;
F32 LLPipeline::RenderShadowFOVCutoff;
bool LLPipeline::CameraOffset;
F32 LLPipeline::CameraMaxCoF;
F32 LLPipeline::CameraDoFResScale;
LLVector3 LLPipeline::RenderVignette;
F32 LLPipeline::RenderAutoHideSurfaceAreaLimit;
bool LLPipeline::RenderScreenSpaceReflections;
S32 LLPipeline::RenderScreenSpaceReflectionIterations;
F32 LLPipeline::RenderScreenSpaceReflectionRayStep;
F32 LLPipeline::RenderScreenSpaceReflectionDistanceBias;
F32 LLPipeline::RenderScreenSpaceReflectionDepthRejectBias;
F32 LLPipeline::RenderScreenSpaceReflectionAdaptiveStepMultiplier;
S32 LLPipeline::RenderScreenSpaceReflectionGlossySamples;
S32 LLPipeline::RenderBufferVisualization;
LLTrace::EventStatHandle<S64> LLPipeline::sStatBatchSize("renderbatchsize");

const F32 BACKLIGHT_DAY_MAGNITUDE_OBJECT = 0.1f;
const F32 BACKLIGHT_NIGHT_MAGNITUDE_OBJECT = 0.08f;
const F32 ALPHA_BLEND_CUTOFF = 0.598f;
const F32 DEFERRED_LIGHT_FALLOFF = 0.5f;
const U32 DEFERRED_VB_MASK = LLVertexBuffer::MAP_VERTEX | LLVertexBuffer::MAP_TEXCOORD0 | LLVertexBuffer::MAP_TEXCOORD1;

extern S32 gBoxFrame;
//extern bool gHideSelectedObjects;
extern bool gDisplaySwapBuffers;
extern bool gDebugGL;
extern bool gCubeSnapshot;
extern bool gSnapshotNoPost;

bool	gAvatarBacklight = false;

bool	gDebugPipeline = false;
LLPipeline gPipeline;
const LLMatrix4* gGLLastMatrix = NULL;

LLTrace::BlockTimerStatHandle FTM_RENDER_GEOMETRY("Render Geometry");
LLTrace::BlockTimerStatHandle FTM_RENDER_GRASS("Grass");
LLTrace::BlockTimerStatHandle FTM_RENDER_INVISIBLE("Invisible");
LLTrace::BlockTimerStatHandle FTM_RENDER_SHINY("Shiny");
LLTrace::BlockTimerStatHandle FTM_RENDER_SIMPLE("Simple");
LLTrace::BlockTimerStatHandle FTM_RENDER_TERRAIN("Terrain");
LLTrace::BlockTimerStatHandle FTM_RENDER_TREES("Trees");
LLTrace::BlockTimerStatHandle FTM_RENDER_UI("UI");
LLTrace::BlockTimerStatHandle FTM_RENDER_WATER("Water");
LLTrace::BlockTimerStatHandle FTM_RENDER_WL_SKY("Windlight Sky");
LLTrace::BlockTimerStatHandle FTM_RENDER_ALPHA("Alpha Objects");
LLTrace::BlockTimerStatHandle FTM_RENDER_CHARACTERS("Avatars");
LLTrace::BlockTimerStatHandle FTM_RENDER_BUMP("Bump");
LLTrace::BlockTimerStatHandle FTM_RENDER_MATERIALS("Render Materials");
LLTrace::BlockTimerStatHandle FTM_RENDER_FULLBRIGHT("Fullbright");
LLTrace::BlockTimerStatHandle FTM_RENDER_GLOW("Glow");
LLTrace::BlockTimerStatHandle FTM_GEO_UPDATE("Geo Update");
LLTrace::BlockTimerStatHandle FTM_POOLRENDER("RenderPool");
LLTrace::BlockTimerStatHandle FTM_POOLS("Pools");
LLTrace::BlockTimerStatHandle FTM_DEFERRED_POOLRENDER("RenderPool (Deferred)");
LLTrace::BlockTimerStatHandle FTM_DEFERRED_POOLS("Pools (Deferred)");
LLTrace::BlockTimerStatHandle FTM_POST_DEFERRED_POOLRENDER("RenderPool (Post)");
LLTrace::BlockTimerStatHandle FTM_POST_DEFERRED_POOLS("Pools (Post)");
LLTrace::BlockTimerStatHandle FTM_STATESORT("Sort Draw State");
LLTrace::BlockTimerStatHandle FTM_PIPELINE("Pipeline");
LLTrace::BlockTimerStatHandle FTM_CLIENT_COPY("Client Copy");
LLTrace::BlockTimerStatHandle FTM_RENDER_DEFERRED("Deferred Shading");

LLTrace::BlockTimerStatHandle FTM_RENDER_UI_HUD("HUD");
LLTrace::BlockTimerStatHandle FTM_RENDER_UI_3D("3D");
LLTrace::BlockTimerStatHandle FTM_RENDER_UI_2D("2D");

static LLTrace::BlockTimerStatHandle FTM_STATESORT_DRAWABLE("Sort Drawables");

static LLStaticHashedString sTint("tint");
static LLStaticHashedString sAmbiance("ambiance");
static LLStaticHashedString sAlphaScale("alpha_scale");
static LLStaticHashedString sNormMat("norm_mat");
static LLStaticHashedString sOffset("offset");
static LLStaticHashedString sScreenRes("screenRes");
static LLStaticHashedString sDelta("delta");
static LLStaticHashedString sDistFactor("dist_factor");
static LLStaticHashedString sKern("kern");
static LLStaticHashedString sKernScale("kern_scale");

//----------------------------------------

void drawBox(const LLVector4a& c, const LLVector4a& r);
void drawBoxOutline(const LLVector3& pos, const LLVector3& size);
U32 nhpo2(U32 v);
LLVertexBuffer* ll_create_cube_vb(U32 type_mask);

void display_update_camera();
//----------------------------------------

S32		LLPipeline::sCompiles = 0;

bool	LLPipeline::sPickAvatar = true;
bool	LLPipeline::sDynamicLOD = true;
bool	LLPipeline::sShowHUDAttachments = true;
bool	LLPipeline::sRenderMOAPBeacons = false;
bool	LLPipeline::sRenderPhysicalBeacons = true;
bool	LLPipeline::sRenderScriptedBeacons = false;
bool	LLPipeline::sRenderScriptedTouchBeacons = true;
bool	LLPipeline::sRenderParticleBeacons = false;
bool	LLPipeline::sRenderSoundBeacons = false;
bool	LLPipeline::sRenderBeacons = false;
bool	LLPipeline::sRenderHighlight = true;
LLRender::eTexIndex LLPipeline::sRenderHighlightTextureChannel = LLRender::DIFFUSE_MAP;
bool	LLPipeline::sForceOldBakedUpload = false;
S32		LLPipeline::sUseOcclusion = 0;
bool	LLPipeline::sAutoMaskAlphaDeferred = true;
bool	LLPipeline::sAutoMaskAlphaNonDeferred = false;
bool	LLPipeline::sRenderTransparentWater = true;
bool	LLPipeline::sBakeSunlight = false;
bool	LLPipeline::sNoAlpha = false;
bool	LLPipeline::sUseFarClip = true;
bool	LLPipeline::sShadowRender = false;
bool	LLPipeline::sRenderGlow = false;
bool	LLPipeline::sReflectionRender = false;
bool    LLPipeline::sDistortionRender = false;
bool	LLPipeline::sImpostorRender = false;
bool	LLPipeline::sImpostorRenderAlphaDepthPass = false;
bool	LLPipeline::sShowJellyDollAsImpostor = true;
bool	LLPipeline::sUnderWaterRender = false;
bool	LLPipeline::sTextureBindTest = false;
bool	LLPipeline::sRenderAttachedLights = true;
bool	LLPipeline::sRenderAttachedParticles = true;
bool	LLPipeline::sRenderDeferred = false;
bool	LLPipeline::sReflectionProbesEnabled = false;
S32		LLPipeline::sVisibleLightCount = 0;
bool	LLPipeline::sRenderingHUDs;
F32     LLPipeline::sDistortionWaterClipPlaneMargin = 1.0125f;
F32 LLPipeline::sVolumeSAFrame = 0.f; // ZK LBG

bool	LLPipeline::sRenderParticles; // <FS:LO> flag to hold correct, user selected, status of particles
// [SL:KB] - Patch: Render-TextureToggle (Catznip-4.0)
bool	LLPipeline::sRenderTextures = true;
// [/SL:KB]

// EventHost API LLPipeline listener.
static LLPipelineListener sPipelineListener;

static LLCullResult* sCull = NULL;

void validate_framebuffer_object();

// Add color attachments for deferred rendering
// target -- RenderTarget to add attachments to
bool addDeferredAttachments(LLRenderTarget& target, bool for_impostor = false)
{
    bool valid = true
        && target.addColorAttachment(GL_RGBA) // frag-data[1] specular OR PBR ORM
        && target.addColorAttachment(GL_RGBA16F)                              // frag_data[2] normal+z+fogmask, See: class1\deferred\materialF.glsl & softenlight
        && target.addColorAttachment(GL_RGB16F);                  // frag_data[3] PBR emissive
    return valid;
}

LLPipeline::LLPipeline() :
	mBackfaceCull(false),
	mMatrixOpCount(0),
	mTextureMatrixOps(0),
	mNumVisibleNodes(0),
	mNumVisibleFaces(0),
	mPoissonOffset(0),

	mInitialized(false),
	mShadersLoaded(false),
	mTransformFeedbackPrimitives(0),
	mRenderDebugFeatureMask(0),
	mRenderDebugMask(0),
	mOldRenderDebugMask(0),
	mMeshDirtyQueryObject(0),
	mGroupQ1Locked(false),
	mResetVertexBuffers(false),
	mLastRebuildPool(NULL),
	mLightMask(0),
	mLightMovingMask(0)
{
	mNoiseMap = 0;
	mTrueNoiseMap = 0;
	mLightFunc = 0;

    for(U32 i = 0; i < 8; i++)
    {
        mHWLightColors[i] = LLColor4::black;
    }
}

void LLPipeline::connectRefreshCachedSettingsSafe(const std::string name)
{
	LLPointer<LLControlVariable> cntrl_ptr = gSavedSettings.getControl(name);
	if ( cntrl_ptr.isNull() )
	{
		LL_WARNS() << "Global setting name not found:" << name << LL_ENDL;
	}
	else
	{
		cntrl_ptr->getCommitSignal()->connect(boost::bind(&LLPipeline::refreshCachedSettings));
	}
}

void LLPipeline::init()
{
	refreshCachedSettings();

    mRT = &mMainRT;

	gOctreeMaxCapacity = gSavedSettings.getU32("OctreeMaxNodeCapacity");
	gOctreeMinSize = gSavedSettings.getF32("OctreeMinimumNodeSize");
	sDynamicLOD = gSavedSettings.getBOOL("RenderDynamicLOD");
	sRenderAttachedLights = gSavedSettings.getBOOL("RenderAttachedLights");
	sRenderAttachedParticles = gSavedSettings.getBOOL("RenderAttachedParticles");

	sRenderMOAPBeacons = gSavedSettings.getBOOL("moapbeacon");
	sRenderPhysicalBeacons = gSavedSettings.getBOOL("physicalbeacon");
	sRenderScriptedBeacons = gSavedSettings.getBOOL("scriptsbeacon");
	sRenderScriptedTouchBeacons = gSavedSettings.getBOOL("scripttouchbeacon");
	sRenderParticleBeacons = gSavedSettings.getBOOL("particlesbeacon");
	sRenderSoundBeacons = gSavedSettings.getBOOL("soundsbeacon");
	sRenderBeacons = gSavedSettings.getBOOL("renderbeacons");
	sRenderHighlight = gSavedSettings.getBOOL("renderhighlights");

    mInitialized = true;
	
	stop_glerror();

	//create render pass pools
	getPool(LLDrawPool::POOL_ALPHA_PRE_WATER);
    getPool(LLDrawPool::POOL_ALPHA_POST_WATER);
	getPool(LLDrawPool::POOL_SIMPLE);
	getPool(LLDrawPool::POOL_ALPHA_MASK);
	getPool(LLDrawPool::POOL_FULLBRIGHT_ALPHA_MASK);
	getPool(LLDrawPool::POOL_GRASS);
	getPool(LLDrawPool::POOL_FULLBRIGHT);
	getPool(LLDrawPool::POOL_BUMP);
	getPool(LLDrawPool::POOL_MATERIALS);
	getPool(LLDrawPool::POOL_GLOW);
	getPool(LLDrawPool::POOL_GLTF_PBR);
    getPool(LLDrawPool::POOL_GLTF_PBR_ALPHA_MASK);

	resetFrameStats();

	if (gSavedSettings.getBOOL("DisableAllRenderFeatures"))
	{
		clearAllRenderDebugFeatures();
	}
	else
	{
		setAllRenderDebugFeatures(); // By default, all debugging features on
	}
	clearAllRenderDebugDisplays(); // All debug displays off

	sRenderParticles = true; // <FS:LO> flag to hold correct, user selected, status of particles

	if (gSavedSettings.getBOOL("DisableAllRenderTypes"))
	{
		clearAllRenderTypes();
	}
	else if (gNonInteractive)
	{
		clearAllRenderTypes();
	}
	else
	{
		setAllRenderTypes(); // By default, all rendering types start enabled
	}

	// make sure RenderPerformanceTest persists (hackity hack hack)
	// disables non-object rendering (UI, sky, water, etc)
	if (gSavedSettings.getBOOL("RenderPerformanceTest"))
	{
		gSavedSettings.setBOOL("RenderPerformanceTest", false);
		gSavedSettings.setBOOL("RenderPerformanceTest", true);
	}

	mOldRenderDebugMask = mRenderDebugMask;

	mBackfaceCull = true;

	// Enable features
	LLViewerShaderMgr::instance()->setShaders();

	for (U32 i = 0; i < 2; ++i)
	{
		mSpotLightFade[i] = 1.f;
	}

	if (mCubeVB.isNull())
	{
		mCubeVB = ll_create_cube_vb(LLVertexBuffer::MAP_VERTEX);
	}

	// <FS:Ansariel> Reset VB during TP
	//mDeferredVB = new LLVertexBuffer(DEFERRED_VB_MASK);
	//mDeferredVB->allocateBuffer(8, 0);
	initDeferredVB();
	// </FS:Ansariel>

    {
        mScreenTriangleVB = new LLVertexBuffer(LLVertexBuffer::MAP_VERTEX);
        mScreenTriangleVB->allocateBuffer(3, 0);
        LLStrider<LLVector3> vert;
        mScreenTriangleVB->getVertexStrider(vert);

        vert[0].set(-1, 1, 0);
        vert[1].set(-1, -3, 0);
        vert[2].set(3, 1, 0);

        mScreenTriangleVB->unmapBuffer();
    }

	//
	// Update all settings to trigger a cached settings refresh
	//
	connectRefreshCachedSettingsSafe("RenderAutoMaskAlphaDeferred");
	connectRefreshCachedSettingsSafe("RenderAutoMaskAlphaNonDeferred");
	connectRefreshCachedSettingsSafe("RenderUseFarClip");
	connectRefreshCachedSettingsSafe("RenderAvatarMaxNonImpostors");
	connectRefreshCachedSettingsSafe("UseOcclusion");
	// DEPRECATED -- connectRefreshCachedSettingsSafe("WindLightUseAtmosShaders");
	// DEPRECATED -- connectRefreshCachedSettingsSafe("RenderDeferred");
	connectRefreshCachedSettingsSafe("RenderDeferredSunWash");
	connectRefreshCachedSettingsSafe("RenderFSAASamples");
	connectRefreshCachedSettingsSafe("RenderResolutionDivisor");
// [SL:KB] - Patch: Settings-RenderResolutionMultiplier | Checked: Catznip-5.4
	connectRefreshCachedSettingsSafe("RenderResolutionMultiplier");
// [/SL:KB]
	connectRefreshCachedSettingsSafe("RenderUIBuffer");
	connectRefreshCachedSettingsSafe("RenderShadowDetail");
    connectRefreshCachedSettingsSafe("RenderShadowSplits");
	connectRefreshCachedSettingsSafe("RenderDeferredSSAO");
	connectRefreshCachedSettingsSafe("RenderShadowResolutionScale");
	connectRefreshCachedSettingsSafe("RenderDelayCreation");
//	connectRefreshCachedSettingsSafe("RenderAnimateRes"); <FS:Beq> FIRE-23122 BUG-225920 Remove broken RenderAnimateRes functionality.
	connectRefreshCachedSettingsSafe("FreezeTime");
	connectRefreshCachedSettingsSafe("DebugBeaconLineWidth");
	connectRefreshCachedSettingsSafe("RenderHighlightBrightness");
	connectRefreshCachedSettingsSafe("RenderHighlightColor");
	connectRefreshCachedSettingsSafe("RenderHighlightThickness");
	connectRefreshCachedSettingsSafe("RenderSpotLightsInNondeferred");
	connectRefreshCachedSettingsSafe("PreviewAmbientColor");
	connectRefreshCachedSettingsSafe("PreviewDiffuse0");
	connectRefreshCachedSettingsSafe("PreviewSpecular0");
	connectRefreshCachedSettingsSafe("PreviewDiffuse1");
	connectRefreshCachedSettingsSafe("PreviewSpecular1");
	connectRefreshCachedSettingsSafe("PreviewDiffuse2");
	connectRefreshCachedSettingsSafe("PreviewSpecular2");
	connectRefreshCachedSettingsSafe("PreviewDirection0");
	connectRefreshCachedSettingsSafe("PreviewDirection1");
	connectRefreshCachedSettingsSafe("PreviewDirection2");
	connectRefreshCachedSettingsSafe("RenderGlowMaxExtractAlpha");
	connectRefreshCachedSettingsSafe("RenderGlowWarmthAmount");
	connectRefreshCachedSettingsSafe("RenderGlowLumWeights");
	connectRefreshCachedSettingsSafe("RenderGlowWarmthWeights");
	connectRefreshCachedSettingsSafe("RenderGlowResolutionPow");
	connectRefreshCachedSettingsSafe("RenderGlowIterations");
	connectRefreshCachedSettingsSafe("RenderGlowWidth");
	connectRefreshCachedSettingsSafe("RenderGlowStrength");
	connectRefreshCachedSettingsSafe("RenderGlowNoise");
	connectRefreshCachedSettingsSafe("RenderDepthOfField");
	connectRefreshCachedSettingsSafe("RenderDepthOfFieldInEditMode");
	connectRefreshCachedSettingsSafe("CameraFocusTransitionTime");
	connectRefreshCachedSettingsSafe("CameraFNumber");
	connectRefreshCachedSettingsSafe("CameraFocalLength");
	connectRefreshCachedSettingsSafe("CameraFieldOfView");
	connectRefreshCachedSettingsSafe("RenderShadowNoise");
	connectRefreshCachedSettingsSafe("RenderShadowBlurSize");
	connectRefreshCachedSettingsSafe("RenderSSAOScale");
	connectRefreshCachedSettingsSafe("RenderSSAOMaxScale");
	connectRefreshCachedSettingsSafe("RenderSSAOFactor");
	connectRefreshCachedSettingsSafe("RenderSSAOEffect");
	connectRefreshCachedSettingsSafe("RenderShadowOffsetError");
	connectRefreshCachedSettingsSafe("RenderShadowBiasError");
	connectRefreshCachedSettingsSafe("RenderShadowOffset");
	connectRefreshCachedSettingsSafe("RenderShadowBias");
	connectRefreshCachedSettingsSafe("RenderSpotShadowOffset");
	connectRefreshCachedSettingsSafe("RenderSpotShadowBias");
	connectRefreshCachedSettingsSafe("RenderEdgeDepthCutoff");
	connectRefreshCachedSettingsSafe("RenderEdgeNormCutoff");
	connectRefreshCachedSettingsSafe("RenderShadowGaussian");
	connectRefreshCachedSettingsSafe("RenderShadowBlurDistFactor");
	connectRefreshCachedSettingsSafe("RenderDeferredAtmospheric");
	connectRefreshCachedSettingsSafe("RenderHighlightFadeTime");
	connectRefreshCachedSettingsSafe("RenderFarClip");
	connectRefreshCachedSettingsSafe("RenderShadowSplitExponent");
	connectRefreshCachedSettingsSafe("RenderShadowErrorCutoff");
	connectRefreshCachedSettingsSafe("RenderShadowFOVCutoff");
	connectRefreshCachedSettingsSafe("CameraOffset");
	connectRefreshCachedSettingsSafe("CameraMaxCoF");
	connectRefreshCachedSettingsSafe("CameraDoFResScale");
	connectRefreshCachedSettingsSafe("RenderAutoHideSurfaceAreaLimit");
    connectRefreshCachedSettingsSafe("RenderScreenSpaceReflections");
    connectRefreshCachedSettingsSafe("RenderScreenSpaceReflectionIterations");
    connectRefreshCachedSettingsSafe("RenderScreenSpaceReflectionRayStep");
    connectRefreshCachedSettingsSafe("RenderScreenSpaceReflectionDistanceBias");
    connectRefreshCachedSettingsSafe("RenderScreenSpaceReflectionDepthRejectBias");
    connectRefreshCachedSettingsSafe("RenderScreenSpaceReflectionAdaptiveStepMultiplier");
    connectRefreshCachedSettingsSafe("RenderScreenSpaceReflectionGlossySamples");
	connectRefreshCachedSettingsSafe("RenderBufferVisualization");
	connectRefreshCachedSettingsSafe("RenderAutoHideSurfaceAreaLimit");
	connectRefreshCachedSettingsSafe("FSRenderVignette");	// <FS:CR> Import Vignette from Exodus
	// <FS:Ansariel> Make change to RenderAttachedLights & RenderAttachedParticles instant
	connectRefreshCachedSettingsSafe("RenderAttachedLights");
	connectRefreshCachedSettingsSafe("RenderAttachedParticles");
	// </FS:Ansariel>
    // <FS:Beq> FIRE-16728 Add free aim mouse and focus lock
	connectRefreshCachedSettingsSafe("FSFocusPointFollowsPointer");
	connectRefreshCachedSettingsSafe("FSFocusPointLocked");
    // </FS:Beq>
}

LLPipeline::~LLPipeline()
{
}

void LLPipeline::cleanup()
{
	assertInitialized();

	mGroupQ1.clear() ;

	for(pool_set_t::iterator iter = mPools.begin();
		iter != mPools.end(); )
	{
		pool_set_t::iterator curiter = iter++;
		LLDrawPool* poolp = *curiter;
		if (poolp->isFacePool())
		{
			LLFacePool* face_pool = (LLFacePool*) poolp;
			if (face_pool->mReferences.empty())
			{
				mPools.erase(curiter);
				removeFromQuickLookup( poolp );
				delete poolp;
			}
		}
		else
		{
			mPools.erase(curiter);
			removeFromQuickLookup( poolp );
			delete poolp;
		}
	}
	
	if (!mTerrainPools.empty())
	{
		LL_WARNS() << "Terrain Pools not cleaned up" << LL_ENDL;
	}
	if (!mTreePools.empty())
	{
		LL_WARNS() << "Tree Pools not cleaned up" << LL_ENDL;
	}
		
	delete mAlphaPoolPreWater;
    mAlphaPoolPreWater = nullptr;
    delete mAlphaPoolPostWater;
    mAlphaPoolPostWater = nullptr;
	delete mSkyPool;
	mSkyPool = NULL;
	delete mTerrainPool;
	mTerrainPool = NULL;
	delete mWaterPool;
	mWaterPool = NULL;
	delete mSimplePool;
	mSimplePool = NULL;
	delete mFullbrightPool;
	mFullbrightPool = NULL;
	delete mGlowPool;
	mGlowPool = NULL;
	delete mBumpPool;
	mBumpPool = NULL;
	// don't delete wl sky pool it was handled above in the for loop
	//delete mWLSkyPool;
	mWLSkyPool = NULL;

	releaseGLBuffers();

	mFaceSelectImagep = NULL;

    mMovedList.clear();
    mMovedBridge.clear();
    mShiftList.clear();

	mInitialized = false;

	mDeferredVB = NULL;
    mScreenTriangleVB = nullptr;

	mCubeVB = NULL;

    mReflectionMapManager.cleanup();
}

//============================================================================

void LLPipeline::destroyGL() 
{
	stop_glerror();
	unloadShaders();
	mHighlightFaces.clear();
	
	resetDrawOrders();

	releaseGLBuffers();

	if (mMeshDirtyQueryObject)
	{
		glDeleteQueries(1, &mMeshDirtyQueryObject);
		mMeshDirtyQueryObject = 0;
	}
}

void LLPipeline::requestResizeScreenTexture()
{
    gResizeScreenTexture = true;
}

void LLPipeline::requestResizeShadowTexture()
{
    gResizeShadowTexture = true;
}

void LLPipeline::resizeShadowTexture()
{
    releaseSunShadowTargets();
    releaseSpotShadowTargets();
    allocateShadowBuffer(mRT->width, mRT->height);
    gResizeShadowTexture = false;
}

void LLPipeline::resizeScreenTexture()
{
	if (gPipeline.shadersLoaded())
	{
		GLuint resX = gViewerWindow->getWorldViewWidthRaw();
		GLuint resY = gViewerWindow->getWorldViewHeightRaw();
	
// [SL:KB] - Patch: Settings-RenderResolutionMultiplier | Checked: Catznip-5.4
		GLuint scaledResX = resX;
		GLuint scaledResY = resY;
		if ( (RenderResolutionDivisor > 1) && (RenderResolutionDivisor < resX) && (RenderResolutionDivisor < resY) )
		{
			scaledResX /= RenderResolutionDivisor;
			scaledResY /= RenderResolutionDivisor;
		}
		else if (RenderResolutionMultiplier > 0.f && RenderResolutionMultiplier < 1.f)
		{
			scaledResX *= RenderResolutionMultiplier;
			scaledResY *= RenderResolutionMultiplier;
		}
// [/SL:KB]

//		if (gResizeScreenTexture || (resX != mRT->screen.getWidth()) || (resY != mRT->screen.getHeight()))
// [SL:KB] - Patch: Settings-RenderResolutionMultiplier | Checked: Catznip-5.4
		if (gResizeScreenTexture || (scaledResX != mRT->screen.getWidth()) || (scaledResY != mRT->screen.getHeight()))
// [/SL:KB]
		{
			releaseScreenBuffers();
            releaseSunShadowTargets();
            releaseSpotShadowTargets();
		    allocateScreenBuffer(resX,resY);
            gResizeScreenTexture = false;
		}
	}
}

bool LLPipeline::allocateScreenBuffer(U32 resX, U32 resY)
{
    LL_PROFILE_ZONE_SCOPED_CATEGORY_DISPLAY;
	eFBOStatus ret = doAllocateScreenBuffer(resX, resY);

	return ret == FBO_SUCCESS_FULLRES;
}


LLPipeline::eFBOStatus LLPipeline::doAllocateScreenBuffer(U32 resX, U32 resY)
{
    LL_PROFILE_ZONE_SCOPED_CATEGORY_DISPLAY;
	// try to allocate screen buffers at requested resolution and samples
	// - on failure, shrink number of samples and try again
	// - if not multisampled, shrink resolution and try again (favor X resolution over Y)
	// Make sure to call "releaseScreenBuffers" after each failure to cleanup the partially loaded state

    // refresh cached settings here to protect against inconsistent event handling order
    refreshCachedSettings();

	U32 samples = RenderFSAASamples;

	eFBOStatus ret = FBO_SUCCESS_FULLRES;
	if (!allocateScreenBuffer(resX, resY, samples))
	{
		//failed to allocate at requested specification, return false
		ret = FBO_FAILURE;

		releaseScreenBuffers();
		//reduce number of samples 
		while (samples > 0)
		{
			samples /= 2;
			if (allocateScreenBuffer(resX, resY, samples))
			{ //success
				return FBO_SUCCESS_LOWRES;
			}
			releaseScreenBuffers();
		}

		samples = 0;

		//reduce resolution
		while (resY > 0 && resX > 0)
		{
			resY /= 2;
			if (allocateScreenBuffer(resX, resY, samples))
			{
				return FBO_SUCCESS_LOWRES;
			}
			releaseScreenBuffers();

			resX /= 2;
			if (allocateScreenBuffer(resX, resY, samples))
			{
				return FBO_SUCCESS_LOWRES;
			}
			releaseScreenBuffers();
		}

		LL_WARNS() << "Unable to allocate screen buffer at any resolution!" << LL_ENDL;
	}

	return ret;
}

bool LLPipeline::allocateScreenBuffer(U32 resX, U32 resY, U32 samples)
{
    LL_PROFILE_ZONE_SCOPED_CATEGORY_DISPLAY;
    if (mRT == &mMainRT && sReflectionProbesEnabled)
    { // hacky -- allocate auxillary buffer
        gCubeSnapshot = true;
        mReflectionMapManager.initReflectionMaps();
        mRT = &mAuxillaryRT;
        U32 res = mReflectionMapManager.mProbeResolution * 4;  //multiply by 4 because probes will be 16x super sampled
        allocateScreenBuffer(res, res, samples);
        mRT = &mMainRT;
        gCubeSnapshot = false;
    }

	// remember these dimensions
	mRT->width = resX;
	mRT->height = resY;
	
	U32 res_mod = RenderResolutionDivisor;

	//<FS:TS> FIRE-7066: RenderResolutionDivisor broken if higher than
	//		smallest screen dimension
	if (res_mod >= resX)
	{
		res_mod = resX - 1;
	}
	if (res_mod >= resY)
	{
		res_mod = resY - 1;
	}
	//</FS:TS> FIRE-7066

	if (res_mod > 1 && res_mod < resX && res_mod < resY)
	{
		resX /= res_mod;
		resY /= res_mod;
	}
// [SL:KB] - Patch: Settings-RenderResolutionMultiplier | Checked: Catznip-5.4
	else if (RenderResolutionMultiplier > 0.f && RenderResolutionMultiplier < 1.f)
	{
		resX *= RenderResolutionMultiplier;
		resY *= RenderResolutionMultiplier;
	}
// [/SL:KB]

    //water reflection texture (always needed as scratch space whether or not transparent water is enabled)
    mWaterDis.allocate(resX, resY, GL_RGBA16F, true);

	if (RenderUIBuffer)
	{
		if (!mRT->uiScreen.allocate(resX,resY, GL_RGBA))
		{
			return false;
		}
	}	

	S32 shadow_detail = RenderShadowDetail;
	bool ssao = RenderDeferredSSAO;
		
	//allocate deferred rendering color buffers
	if (!mRT->deferredScreen.allocate(resX, resY, GL_RGBA, true)) return false;
	if (!addDeferredAttachments(mRT->deferredScreen)) return false;
	
	GLuint screenFormat = GL_RGBA16F;
        
	if (!mRT->screen.allocate(resX, resY, screenFormat)) return false;

    mRT->deferredScreen.shareDepthBuffer(mRT->screen);

	if (samples > 0)
	{
		if (!mRT->fxaaBuffer.allocate(resX, resY, GL_RGBA)) return false;
	}
	else
	{
		mRT->fxaaBuffer.release();
	}

	// <FS:Beq> restore setSphere
	// if (shadow_detail > 0 || ssao || RenderDepthOfField || samples > 0))
	if (shadow_detail > 0 || ssao || RenderDepthOfField || samples > 0 || RlvActions::hasPostProcess())
	// </FS:Beq>
	{ //only need mRT->deferredLight for shadows OR ssao OR dof OR fxaa
		if (!mRT->deferredLight.allocate(resX, resY, GL_RGBA16F)) return false;
	}
	else
	{
		mRT->deferredLight.release();
	}

    allocateShadowBuffer(resX, resY);

    if (!gCubeSnapshot && RenderScreenSpaceReflections) // hack to not allocate mSceneMap for cube snapshots
    {
        mSceneMap.allocate(resX, resY, GL_RGB, true);
    }

	const bool post_hdr = gSavedSettings.getBOOL("RenderPostProcessingHDR");
    const U32 post_color_fmt = post_hdr ? GL_RGBA16F : GL_RGBA;
    mPostMap.allocate(resX, resY, post_color_fmt);

    //HACK make screenbuffer allocations start failing after 30 seconds
    if (gSavedSettings.getBOOL("SimulateFBOFailure"))
    {
        return false;
    }

    gGL.getTexUnit(0)->disable();

	stop_glerror();

	return true;
}

// must be even to avoid a stripe in the horizontal shadow blur
inline U32 BlurHappySize(U32 x, F32 scale) { return U32( x * scale + 16.0f) & ~0xF; }

bool LLPipeline::allocateShadowBuffer(U32 resX, U32 resY)
{
    LL_PROFILE_ZONE_SCOPED_CATEGORY_DISPLAY;
    S32 shadow_detail = RenderShadowDetail;

    F32 scale = llmax(0.f, RenderShadowResolutionScale);
    U32 sun_shadow_map_width = BlurHappySize(resX, scale);
    U32 sun_shadow_map_height = BlurHappySize(resY, scale);

    if (shadow_detail > 0)
    { //allocate 4 sun shadow maps
        for (U32 i = 0; i < 4; i++)
        {
            if (!mRT->shadow[i].allocate(sun_shadow_map_width, sun_shadow_map_height, 0, true))
            {
                return false;
            }
        }
    }
    else
    {
        for (U32 i = 0; i < 4; i++)
        {
            releaseSunShadowTarget(i);
        }
    }

    if (!gCubeSnapshot) // hack to not allocate spot shadow maps during ReflectionMapManager init
    {
        U32 width = (U32)(resX * scale);
        U32 height = width;

        if (shadow_detail > 1)
        { //allocate two spot shadow maps
            U32 spot_shadow_map_width = width;
            U32 spot_shadow_map_height = height;
            for (U32 i = 0; i < 2; i++)
            {
                if (!mSpotShadow[i].allocate(spot_shadow_map_width, spot_shadow_map_height, 0, true))
                {
                    return false;
                }
            }
        }
        else
        {
            releaseSpotShadowTargets();
        }
    }


    // set up shadow map filtering and compare modes
    if (shadow_detail > 0)
    { 
        for (U32 i = 0; i < 4; i++)
        {
            LLRenderTarget* shadow_target = getSunShadowTarget(i);
            if (shadow_target)
            {
                gGL.getTexUnit(0)->bind(getSunShadowTarget(i), true);
                gGL.getTexUnit(0)->setTextureFilteringOption(LLTexUnit::TFO_ANISOTROPIC);
                gGL.getTexUnit(0)->setTextureAddressMode(LLTexUnit::TAM_CLAMP);

                glTexParameteri(GL_TEXTURE_2D, GL_TEXTURE_COMPARE_MODE, GL_COMPARE_R_TO_TEXTURE);
                glTexParameteri(GL_TEXTURE_2D, GL_TEXTURE_COMPARE_FUNC, GL_LEQUAL);
            }
        }
    }

    if (shadow_detail > 1 && !gCubeSnapshot)
    {
        for (U32 i = 0; i < 2; i++)
        {
            LLRenderTarget* shadow_target = getSpotShadowTarget(i);
            if (shadow_target)
            {
                gGL.getTexUnit(0)->bind(shadow_target, true);
                gGL.getTexUnit(0)->setTextureFilteringOption(LLTexUnit::TFO_ANISOTROPIC);
                gGL.getTexUnit(0)->setTextureAddressMode(LLTexUnit::TAM_CLAMP);

                glTexParameteri(GL_TEXTURE_2D, GL_TEXTURE_COMPARE_MODE, GL_COMPARE_R_TO_TEXTURE);
                glTexParameteri(GL_TEXTURE_2D, GL_TEXTURE_COMPARE_FUNC, GL_LEQUAL);
            }
        }
    }

	return true;
}

//static
void LLPipeline::updateRenderTransparentWater()
{
    sRenderTransparentWater = gSavedSettings.getBOOL("RenderTransparentWater");
}

// static
void LLPipeline::refreshCachedSettings()
{
    LL_PROFILE_ZONE_SCOPED_CATEGORY_DISPLAY;
	LLPipeline::sAutoMaskAlphaDeferred = gSavedSettings.getBOOL("RenderAutoMaskAlphaDeferred");
	LLPipeline::sAutoMaskAlphaNonDeferred = gSavedSettings.getBOOL("RenderAutoMaskAlphaNonDeferred");
	LLPipeline::sUseFarClip = gSavedSettings.getBOOL("RenderUseFarClip");
	LLPipeline::sShowJellyDollAsImpostor = gSavedSettings.getBOOL("RenderJellyDollsAsImpostors");
	LLVOAvatar::sMaxNonImpostors = gSavedSettings.getU32("RenderAvatarMaxNonImpostors");
	LLVOAvatar::updateImpostorRendering(LLVOAvatar::sMaxNonImpostors);
	// <FS:Ansariel> Make change to RenderAttachedLights & RenderAttachedParticles instant
	LLPipeline::sRenderAttachedLights = gSavedSettings.getBOOL("RenderAttachedLights");
	LLPipeline::sRenderAttachedParticles = gSavedSettings.getBOOL("RenderAttachedParticles");
	// </FS:Ansariel>

	LLPipeline::sUseOcclusion = 
			(!gUseWireframe
			&& LLFeatureManager::getInstance()->isFeatureAvailable("UseOcclusion") 
			&& gSavedSettings.getBOOL("UseOcclusion")) ? 2 : 0;
	
    WindLightUseAtmosShaders = true; // DEPRECATED -- gSavedSettings.getBOOL("WindLightUseAtmosShaders");
    RenderDeferred = true; // DEPRECATED -- gSavedSettings.getBOOL("RenderDeferred");
	RenderDeferredSunWash = gSavedSettings.getF32("RenderDeferredSunWash");
	RenderFSAASamples = LLFeatureManager::getInstance()->isFeatureAvailable("RenderFSAASamples") ? gSavedSettings.getU32("RenderFSAASamples") : 0;
	RenderResolutionDivisor = gSavedSettings.getU32("RenderResolutionDivisor");
// [SL:KB] - Patch: Settings-RenderResolutionMultiplier | Checked: Catznip-5.4
	RenderResolutionMultiplier = gSavedSettings.getF32("RenderResolutionMultiplier");
// [/SL:KB]
	RenderUIBuffer = gSavedSettings.getBOOL("RenderUIBuffer");
	RenderShadowDetail = gSavedSettings.getS32("RenderShadowDetail");
    RenderShadowSplits = gSavedSettings.getS32("RenderShadowSplits");
	RenderDeferredSSAO = gSavedSettings.getBOOL("RenderDeferredSSAO");
	RenderShadowResolutionScale = gSavedSettings.getF32("RenderShadowResolutionScale");
	RenderDelayCreation = gSavedSettings.getBOOL("RenderDelayCreation");
//	RenderAnimateRes = gSavedSettings.getBOOL("RenderAnimateRes"); <FS:Beq> FIRE-23122 BUG-225920 Remove broken RenderAnimateRes functionality.
	FreezeTime = gSavedSettings.getBOOL("FreezeTime");
	DebugBeaconLineWidth = gSavedSettings.getS32("DebugBeaconLineWidth");
	RenderHighlightBrightness = gSavedSettings.getF32("RenderHighlightBrightness");
	RenderHighlightColor = gSavedSettings.getColor4("RenderHighlightColor");
	RenderHighlightThickness = gSavedSettings.getF32("RenderHighlightThickness");
	RenderSpotLightsInNondeferred = gSavedSettings.getBOOL("RenderSpotLightsInNondeferred");
	PreviewAmbientColor = gSavedSettings.getColor4("PreviewAmbientColor");
	PreviewDiffuse0 = gSavedSettings.getColor4("PreviewDiffuse0");
	PreviewSpecular0 = gSavedSettings.getColor4("PreviewSpecular0");
	PreviewDiffuse1 = gSavedSettings.getColor4("PreviewDiffuse1");
	PreviewSpecular1 = gSavedSettings.getColor4("PreviewSpecular1");
	PreviewDiffuse2 = gSavedSettings.getColor4("PreviewDiffuse2");
	PreviewSpecular2 = gSavedSettings.getColor4("PreviewSpecular2");
	PreviewDirection0 = gSavedSettings.getVector3("PreviewDirection0");
	PreviewDirection1 = gSavedSettings.getVector3("PreviewDirection1");
	PreviewDirection2 = gSavedSettings.getVector3("PreviewDirection2");
	RenderGlowMaxExtractAlpha = gSavedSettings.getF32("RenderGlowMaxExtractAlpha");
	RenderGlowWarmthAmount = gSavedSettings.getF32("RenderGlowWarmthAmount");
	RenderGlowLumWeights = gSavedSettings.getVector3("RenderGlowLumWeights");
	RenderGlowWarmthWeights = gSavedSettings.getVector3("RenderGlowWarmthWeights");
	RenderGlowResolutionPow = gSavedSettings.getS32("RenderGlowResolutionPow");
	RenderGlowIterations = gSavedSettings.getS32("RenderGlowIterations");
	RenderGlowWidth = gSavedSettings.getF32("RenderGlowWidth");
	RenderGlowStrength = gSavedSettings.getF32("RenderGlowStrength");
	RenderGlowNoise = gSavedSettings.getBOOL("RenderGlowNoise");
	RenderDepthOfField = gSavedSettings.getBOOL("RenderDepthOfField");
	RenderDepthOfFieldInEditMode = gSavedSettings.getBOOL("RenderDepthOfFieldInEditMode");
	// <FS:Beq> FIRE-16728 Add free aim mouse and focus lock
	FSFocusPointLocked = gSavedSettings.getBOOL("FSFocusPointLocked");
	FSFocusPointFollowsPointer = gSavedSettings.getBOOL("FSFocusPointFollowsPointer");
	// </FS:Beq>    
	CameraFocusTransitionTime = gSavedSettings.getF32("CameraFocusTransitionTime");
	CameraFNumber = gSavedSettings.getF32("CameraFNumber");
	CameraFocalLength = gSavedSettings.getF32("CameraFocalLength");
	CameraFieldOfView = gSavedSettings.getF32("CameraFieldOfView");
	RenderShadowNoise = gSavedSettings.getF32("RenderShadowNoise");
	RenderShadowBlurSize = gSavedSettings.getF32("RenderShadowBlurSize");
	RenderSSAOScale = gSavedSettings.getF32("RenderSSAOScale");
	RenderSSAOMaxScale = gSavedSettings.getU32("RenderSSAOMaxScale");
	RenderSSAOFactor = gSavedSettings.getF32("RenderSSAOFactor");
	RenderSSAOEffect = gSavedSettings.getVector3("RenderSSAOEffect");
	RenderShadowOffsetError = gSavedSettings.getF32("RenderShadowOffsetError");
	RenderShadowBiasError = gSavedSettings.getF32("RenderShadowBiasError");
	RenderShadowOffset = gSavedSettings.getF32("RenderShadowOffset");
	RenderShadowBias = gSavedSettings.getF32("RenderShadowBias");
	RenderSpotShadowOffset = gSavedSettings.getF32("RenderSpotShadowOffset");
	RenderSpotShadowBias = gSavedSettings.getF32("RenderSpotShadowBias");
	RenderEdgeDepthCutoff = gSavedSettings.getF32("RenderEdgeDepthCutoff");
	RenderEdgeNormCutoff = gSavedSettings.getF32("RenderEdgeNormCutoff");
	RenderShadowGaussian = gSavedSettings.getVector3("RenderShadowGaussian");
	RenderShadowBlurDistFactor = gSavedSettings.getF32("RenderShadowBlurDistFactor");
	RenderDeferredAtmospheric = gSavedSettings.getBOOL("RenderDeferredAtmospheric");
	RenderHighlightFadeTime = gSavedSettings.getF32("RenderHighlightFadeTime");
	RenderFarClip = gSavedSettings.getF32("RenderFarClip");
	RenderShadowSplitExponent = gSavedSettings.getVector3("RenderShadowSplitExponent");
	RenderShadowErrorCutoff = gSavedSettings.getF32("RenderShadowErrorCutoff");
	RenderShadowFOVCutoff = gSavedSettings.getF32("RenderShadowFOVCutoff");
	CameraOffset = gSavedSettings.getBOOL("CameraOffset");
	CameraMaxCoF = gSavedSettings.getF32("CameraMaxCoF");
	CameraDoFResScale = gSavedSettings.getF32("CameraDoFResScale");
	RenderVignette = gSavedSettings.getVector3("FSRenderVignette"); // <FS:Beq/> redo the vignette

	RenderAutoHideSurfaceAreaLimit = gSavedSettings.getF32("RenderAutoHideSurfaceAreaLimit");
    RenderScreenSpaceReflections = gSavedSettings.getBOOL("RenderScreenSpaceReflections");
    RenderScreenSpaceReflectionIterations = gSavedSettings.getS32("RenderScreenSpaceReflectionIterations");
    RenderScreenSpaceReflectionRayStep = gSavedSettings.getF32("RenderScreenSpaceReflectionRayStep");
    RenderScreenSpaceReflectionDistanceBias = gSavedSettings.getF32("RenderScreenSpaceReflectionDistanceBias");
    RenderScreenSpaceReflectionDepthRejectBias = gSavedSettings.getF32("RenderScreenSpaceReflectionDepthRejectBias");
    RenderScreenSpaceReflectionAdaptiveStepMultiplier = gSavedSettings.getF32("RenderScreenSpaceReflectionAdaptiveStepMultiplier");
    RenderScreenSpaceReflectionGlossySamples = gSavedSettings.getS32("RenderScreenSpaceReflectionGlossySamples");
	RenderBufferVisualization = gSavedSettings.getS32("RenderBufferVisualization");
    sReflectionProbesEnabled = LLFeatureManager::getInstance()->isFeatureAvailable("RenderReflectionsEnabled") && gSavedSettings.getBOOL("RenderReflectionsEnabled");
	RenderSpotLight = nullptr;

	if (gNonInteractive)
	{
		LLVOAvatar::sMaxNonImpostors = 1;
		LLVOAvatar::updateImpostorRendering(LLVOAvatar::sMaxNonImpostors);
	}
}

void LLPipeline::releaseGLBuffers()
{
	assertInitialized();
	
	if (mNoiseMap)
	{
		LLImageGL::deleteTextures(1, &mNoiseMap);
		mNoiseMap = 0;
	}

	if (mTrueNoiseMap)
	{
		LLImageGL::deleteTextures(1, &mTrueNoiseMap);
		mTrueNoiseMap = 0;
	}

	releaseLUTBuffers();

	mWaterDis.release();
    mBake.release();
	
    mSceneMap.release();

    mPostMap.release();

	for (U32 i = 0; i < 3; i++)
	{
		mGlow[i].release();
	}

	releaseScreenBuffers();

	gBumpImageList.destroyGL();
	LLVOAvatar::resetImpostors();
}

void LLPipeline::releaseLUTBuffers()
{
	if (mLightFunc)
	{
		LLImageGL::deleteTextures(1, &mLightFunc);
		mLightFunc = 0;
	}

    mPbrBrdfLut.release();

    mExposureMap.release();
    mLuminanceMap.release();
    mLastExposure.release();

}

void LLPipeline::releaseShadowBuffers()
{
    releaseSunShadowTargets();
    releaseSpotShadowTargets();
}

void LLPipeline::releaseScreenBuffers()
{
    mRT->uiScreen.release();
    mRT->screen.release();
    mRT->fxaaBuffer.release();
    mRT->deferredScreen.release();
    mRT->deferredLight.release();
}

void LLPipeline::releaseSunShadowTarget(U32 index)
{
    llassert(index < 4);
    mRT->shadow[index].release();
}

void LLPipeline::releaseSunShadowTargets()
{
	for (U32 i = 0; i < 4; i++)
	{
        releaseSunShadowTarget(i);
	}
}

void LLPipeline::releaseSpotShadowTargets()
{
    if (!gCubeSnapshot) // hack to avoid freeing spot shadows during ReflectionMapManager init
    {
        for (U32 i = 0; i < 2; i++)
        {
            mSpotShadow[i].release();
        }
    }
}

void LLPipeline::createGLBuffers()
{
    LL_PROFILE_ZONE_SCOPED_CATEGORY_PIPELINE;
    stop_glerror();
	assertInitialized();

    // Use FBO for bake tex
    // <FS:Ansariel> Allow higher resolution rendering in mesh render preview
    //mBake.allocate(512, 512, GL_RGBA, true); // SL-12781 Build > Upload > Model; 3D Preview
    mBake.allocate(1024, 1024, GL_RGBA, true); // SL-12781 Build > Upload > Model; 3D Preview
    // <FS:Ansariel>

	stop_glerror();

	GLuint resX = gViewerWindow->getWorldViewWidthRaw();
	GLuint resY = gViewerWindow->getWorldViewHeightRaw();

    // allocate screen space glow buffers
    const U32 glow_res = llmax(1, llmin(512, 1 << gSavedSettings.getS32("RenderGlowResolutionPow")));
	const bool glow_hdr = gSavedSettings.getBOOL("RenderGlowHDR");
    const U32 glow_color_fmt = glow_hdr ? GL_RGBA16F : GL_RGBA;
    for (U32 i = 0; i < 3; i++)
    {
        mGlow[i].allocate(512, glow_res, glow_color_fmt);
    }

    allocateScreenBuffer(resX, resY);
    mRT->width = 0;
    mRT->height = 0;

    
	if (!mNoiseMap)
	{
		const U32 noiseRes = 128;
		LLVector3 noise[noiseRes*noiseRes];

		F32 scaler = gSavedSettings.getF32("RenderDeferredNoise")/100.f;
		for (U32 i = 0; i < noiseRes*noiseRes; ++i)
		{
			noise[i] = LLVector3(ll_frand()-0.5f, ll_frand()-0.5f, 0.f);
			noise[i].normVec();
			noise[i].mV[2] = ll_frand()*scaler+1.f-scaler/2.f;
		}

		LLImageGL::generateTextures(1, &mNoiseMap);
			
		gGL.getTexUnit(0)->bindManual(LLTexUnit::TT_TEXTURE, mNoiseMap);
		LLImageGL::setManualImage(LLTexUnit::getInternalType(LLTexUnit::TT_TEXTURE), 0, GL_RGB16F, noiseRes, noiseRes, GL_RGB, GL_FLOAT, noise, false);
		gGL.getTexUnit(0)->setTextureFilteringOption(LLTexUnit::TFO_POINT);
	}

	if (!mTrueNoiseMap)
	{
		const U32 noiseRes = 128;
		F32 noise[noiseRes*noiseRes*3];
		for (U32 i = 0; i < noiseRes*noiseRes*3; i++)
		{
			noise[i] = ll_frand()*2.0-1.0;
		}

		LLImageGL::generateTextures(1, &mTrueNoiseMap);
		gGL.getTexUnit(0)->bindManual(LLTexUnit::TT_TEXTURE, mTrueNoiseMap);
		LLImageGL::setManualImage(LLTexUnit::getInternalType(LLTexUnit::TT_TEXTURE), 0, GL_RGB16F, noiseRes, noiseRes, GL_RGB,GL_FLOAT, noise, false);
		gGL.getTexUnit(0)->setTextureFilteringOption(LLTexUnit::TFO_POINT);
	}

	createLUTBuffers();

	gBumpImageList.restoreGL();
}

F32 lerpf(F32 a, F32 b, F32 w)
{
	return a + w * (b - a);
}

void LLPipeline::createLUTBuffers()
{
	if (!mLightFunc)
	{
		U32 lightResX = gSavedSettings.getU32("RenderSpecularResX");
		U32 lightResY = gSavedSettings.getU32("RenderSpecularResY");
		F32* ls = new F32[lightResX*lightResY];
		F32 specExp = gSavedSettings.getF32("RenderSpecularExponent");
        // Calculate the (normalized) blinn-phong specular lookup texture. (with a few tweaks)
		for (U32 y = 0; y < lightResY; ++y)
		{
			for (U32 x = 0; x < lightResX; ++x)
			{
				ls[y*lightResX+x] = 0;
				F32 sa = (F32) x/(lightResX-1);
				F32 spec = (F32) y/(lightResY-1);
				F32 n = spec * spec * specExp;
					
				// Nothing special here.  Just your typical blinn-phong term.
				spec = powf(sa, n);
					
				// Apply our normalization function.
				// Note: This is the full equation that applies the full normalization curve, not an approximation.
				// This is fine, given we only need to create our LUT once per buffer initialization.
				spec *= (((n + 2) * (n + 4)) / (8 * F_PI * (powf(2, -n/2) + n)));

				// Since we use R16F, we no longer have a dynamic range issue we need to work around here.
				// Though some older drivers may not like this, newer drivers shouldn't have this problem.
				ls[y*lightResX+x] = spec;
			}
		}
			
		U32 pix_format = GL_R16F;
#if LL_DARWIN
		// Need to work around limited precision with 10.6.8 and older drivers
		//
		pix_format = GL_R32F;
#endif
		LLImageGL::generateTextures(1, &mLightFunc);
		gGL.getTexUnit(0)->bindManual(LLTexUnit::TT_TEXTURE, mLightFunc);
		LLImageGL::setManualImage(LLTexUnit::getInternalType(LLTexUnit::TT_TEXTURE), 0, pix_format, lightResX, lightResY, GL_RED, GL_FLOAT, ls, false);
		gGL.getTexUnit(0)->setTextureAddressMode(LLTexUnit::TAM_CLAMP);
		gGL.getTexUnit(0)->setTextureFilteringOption(LLTexUnit::TFO_TRILINEAR);
		glTexParameteri(GL_TEXTURE_2D, GL_TEXTURE_MAG_FILTER, GL_LINEAR);
		glTexParameteri(GL_TEXTURE_2D, GL_TEXTURE_MIN_FILTER, GL_NEAREST);
			
		delete [] ls;
	}

    mPbrBrdfLut.allocate(512, 512, GL_RG16F);
    mPbrBrdfLut.bindTarget();
    gDeferredGenBrdfLutProgram.bind();

    gGL.begin(LLRender::TRIANGLE_STRIP);
    gGL.vertex2f(-1, -1);
    gGL.vertex2f(-1, 1);
    gGL.vertex2f(1, -1);
    gGL.vertex2f(1, 1);
    gGL.end();
    gGL.flush();

    gDeferredGenBrdfLutProgram.unbind();
    mPbrBrdfLut.flush();

    mExposureMap.allocate(1, 1, GL_R16F);
    mExposureMap.bindTarget();
    glClearColor(1, 1, 1, 0);
    mExposureMap.clear();
    glClearColor(0, 0, 0, 0);
    mExposureMap.flush();

    mLuminanceMap.allocate(256, 256, GL_R16F, false, LLTexUnit::TT_TEXTURE, LLTexUnit::TMG_AUTO);

    mLastExposure.allocate(1, 1, GL_R16F);
}


void LLPipeline::restoreGL()
{
	assertInitialized();

	LLViewerShaderMgr::instance()->setShaders();

	for (LLWorld::region_list_t::const_iterator iter = LLWorld::getInstance()->getRegionList().begin(); 
			iter != LLWorld::getInstance()->getRegionList().end(); ++iter)
	{
		LLViewerRegion* region = *iter;
		for (U32 i = 0; i < LLViewerRegion::NUM_PARTITIONS; i++)
		{
			LLSpatialPartition* part = region->getSpatialPartition(i);
			if (part)
			{
				part->restoreGL();
		}
		}
	}
}

bool LLPipeline::shadersLoaded()
{
    return (assertInitialized() && mShadersLoaded);
}

bool LLPipeline::canUseWindLightShaders() const
{
    return true;
}

bool LLPipeline::canUseAntiAliasing() const
{
	return true;
}

void LLPipeline::unloadShaders()
{
	LLViewerShaderMgr::instance()->unloadShaders();
	mShadersLoaded = false;
}

void LLPipeline::assertInitializedDoError()
{
	LL_ERRS() << "LLPipeline used when uninitialized." << LL_ENDL;
}

//============================================================================

void LLPipeline::enableShadows(const bool enable_shadows)
{
	//should probably do something here to wrangle shadows....	
}

class LLOctreeDirtyTexture : public OctreeTraveler
{
public:
	const std::set<LLViewerFetchedTexture*>& mTextures;

	LLOctreeDirtyTexture(const std::set<LLViewerFetchedTexture*>& textures) : mTextures(textures) { }

	virtual void visit(const OctreeNode* node)
	{
		LLSpatialGroup* group = (LLSpatialGroup*) node->getListener(0);

		if (!group->hasState(LLSpatialGroup::GEOM_DIRTY) && !group->isEmpty())
		{
			for (LLSpatialGroup::draw_map_t::iterator i = group->mDrawMap.begin(); i != group->mDrawMap.end(); ++i)
			{
				for (LLSpatialGroup::drawmap_elem_t::iterator j = i->second.begin(); j != i->second.end(); ++j) 
				{
					LLDrawInfo* params = *j;
					LLViewerFetchedTexture* tex = LLViewerTextureManager::staticCastToFetchedTexture(params->mTexture);
					if (tex && mTextures.find(tex) != mTextures.end())
					{ 
						group->setState(LLSpatialGroup::GEOM_DIRTY);
					}
				}
			}
		}

		for (LLSpatialGroup::bridge_list_t::iterator i = group->mBridgeList.begin(); i != group->mBridgeList.end(); ++i)
		{
			LLSpatialBridge* bridge = *i;
			traverse(bridge->mOctree);
		}
	}
};

// Called when a texture changes # of channels (causes faces to move to alpha pool)
void LLPipeline::dirtyPoolObjectTextures(const std::set<LLViewerFetchedTexture*>& textures)
{
    LL_PROFILE_ZONE_SCOPED_CATEGORY_PIPELINE;
	assertInitialized();

	// *TODO: This is inefficient and causes frame spikes; need a better way to do this
	//        Most of the time is spent in dirty.traverse.

	for (pool_set_t::iterator iter = mPools.begin(); iter != mPools.end(); ++iter)
	{
		LLDrawPool *poolp = *iter;
		if (poolp->isFacePool())
		{
			((LLFacePool*) poolp)->dirtyTextures(textures);
		}
	}
	
	LLOctreeDirtyTexture dirty(textures);
	for (LLWorld::region_list_t::const_iterator iter = LLWorld::getInstance()->getRegionList().begin(); 
			iter != LLWorld::getInstance()->getRegionList().end(); ++iter)
	{
		LLViewerRegion* region = *iter;
		for (U32 i = 0; i < LLViewerRegion::NUM_PARTITIONS; i++)
		{
			LLSpatialPartition* part = region->getSpatialPartition(i);
			if (part)
			{
				dirty.traverse(part->mOctree);
			}
		}
	}
}

LLDrawPool *LLPipeline::findPool(const U32 type, LLViewerTexture *tex0)
{
	assertInitialized();

	LLDrawPool *poolp = NULL;
	switch( type )
	{
	case LLDrawPool::POOL_SIMPLE:
		poolp = mSimplePool;
		break;

	case LLDrawPool::POOL_GRASS:
		poolp = mGrassPool;
		break;

	case LLDrawPool::POOL_ALPHA_MASK:
		poolp = mAlphaMaskPool;
		break;

	case LLDrawPool::POOL_FULLBRIGHT_ALPHA_MASK:
		poolp = mFullbrightAlphaMaskPool;
		break;

	case LLDrawPool::POOL_FULLBRIGHT:
		poolp = mFullbrightPool;
		break;

	case LLDrawPool::POOL_GLOW:
		poolp = mGlowPool;
		break;

	case LLDrawPool::POOL_TREE:
		poolp = get_if_there(mTreePools, (uintptr_t)tex0, (LLDrawPool*)0 );
		break;

	case LLDrawPool::POOL_TERRAIN:
		poolp = get_if_there(mTerrainPools, (uintptr_t)tex0, (LLDrawPool*)0 );
		break;

	case LLDrawPool::POOL_BUMP:
		poolp = mBumpPool;
		break;
	case LLDrawPool::POOL_MATERIALS:
		poolp = mMaterialsPool;
		break;
	case LLDrawPool::POOL_ALPHA_PRE_WATER:
		poolp = mAlphaPoolPreWater;
		break;
    case LLDrawPool::POOL_ALPHA_POST_WATER:
        poolp = mAlphaPoolPostWater;
        break;

	case LLDrawPool::POOL_AVATAR:
	case LLDrawPool::POOL_CONTROL_AV:
		break; // Do nothing

	case LLDrawPool::POOL_SKY:
		poolp = mSkyPool;
		break;

	case LLDrawPool::POOL_WATER:
		poolp = mWaterPool;
		break;

	case LLDrawPool::POOL_WL_SKY:
		poolp = mWLSkyPool;
		break;

	case LLDrawPool::POOL_GLTF_PBR:
		poolp = mPBROpaquePool;
		break;
    case LLDrawPool::POOL_GLTF_PBR_ALPHA_MASK:
        poolp = mPBRAlphaMaskPool;
        break;

	default:
		llassert(0);
		LL_ERRS() << "Invalid Pool Type in  LLPipeline::findPool() type=" << type << LL_ENDL;
		break;
	}

	return poolp;
}


LLDrawPool *LLPipeline::getPool(const U32 type,	LLViewerTexture *tex0)
{
	LLDrawPool *poolp = findPool(type, tex0);
	if (poolp)
	{
		return poolp;
	}

	LLDrawPool *new_poolp = LLDrawPool::createPool(type, tex0);
	addPool( new_poolp );

	return new_poolp;
}


// static
LLDrawPool* LLPipeline::getPoolFromTE(const LLTextureEntry* te, LLViewerTexture* imagep)
{
	U32 type = getPoolTypeFromTE(te, imagep);
	return gPipeline.getPool(type, imagep);
}

//static 
U32 LLPipeline::getPoolTypeFromTE(const LLTextureEntry* te, LLViewerTexture* imagep)
{
	if (!te || !imagep)
	{
		return 0;
	}
		
	LLMaterial* mat = te->getMaterialParams().get();
    LLGLTFMaterial* gltf_mat = te->getGLTFRenderMaterial();

	bool color_alpha = te->getColor().mV[3] < 0.999f;
	bool alpha = color_alpha;
	if (imagep)
	{
		alpha = alpha || (imagep->getComponents() == 4 && imagep->getType() != LLViewerTexture::MEDIA_TEXTURE) || (imagep->getComponents() == 2);
	}

	if (alpha && mat)
	{
		switch (mat->getDiffuseAlphaMode())
		{
			case 1:
				alpha = true; // Material's alpha mode is set to blend.  Toss it into the alpha draw pool.
				break;
			case 0: //alpha mode set to none, never go to alpha pool
			case 3: //alpha mode set to emissive, never go to alpha pool
				alpha = color_alpha;
				break;
			default: //alpha mode set to "mask", go to alpha pool if fullbright
				alpha = color_alpha; // Material's alpha mode is set to none, mask, or emissive.  Toss it into the opaque material draw pool.
				break;
		}
	}
	
	if (alpha || (gltf_mat && gltf_mat->mAlphaMode == LLGLTFMaterial::ALPHA_MODE_BLEND))
	{
		return LLDrawPool::POOL_ALPHA;
	}
	else if ((te->getBumpmap() || te->getShiny()) && (!mat || mat->getNormalID().isNull()))
	{
		return LLDrawPool::POOL_BUMP;
	}
    else if (gltf_mat)
    {
        return LLDrawPool::POOL_GLTF_PBR;
    }
	else if (mat && !alpha)
	{
		return LLDrawPool::POOL_MATERIALS;
	}
	else
	{
		return LLDrawPool::POOL_SIMPLE;
	}
}


void LLPipeline::addPool(LLDrawPool *new_poolp)
{
	assertInitialized();
	mPools.insert(new_poolp);
	addToQuickLookup( new_poolp );
}

void LLPipeline::allocDrawable(LLViewerObject *vobj)
{
	LLDrawable *drawable = new LLDrawable(vobj);
	vobj->mDrawable = drawable;
	
	//encompass completely sheared objects by taking 
	//the most extreme point possible (<1,1,0.5>)
	drawable->setRadius(LLVector3(1,1,0.5f).scaleVec(vobj->getScale()).length());
	if (vobj->isOrphaned())
	{
		drawable->setState(LLDrawable::FORCE_INVISIBLE);
	}
	drawable->updateXform(true);
}


void LLPipeline::unlinkDrawable(LLDrawable *drawable)
{
    LL_PROFILE_ZONE_SCOPED_CATEGORY_PIPELINE;

	assertInitialized();

	LLPointer<LLDrawable> drawablep = drawable; // make sure this doesn't get deleted before we are done
	
	// Based on flags, remove the drawable from the queues that it's on.
	if (drawablep->isState(LLDrawable::ON_MOVE_LIST))
	{
		LLDrawable::drawable_vector_t::iterator iter = std::find(mMovedList.begin(), mMovedList.end(), drawablep);
		if (iter != mMovedList.end())
		{
			mMovedList.erase(iter);
		}
	}

	if (drawablep->getSpatialGroup())
	{
		if (!drawablep->getSpatialGroup()->getSpatialPartition()->remove(drawablep, drawablep->getSpatialGroup()))
		{
#ifdef LL_RELEASE_FOR_DOWNLOAD
			LL_WARNS() << "Couldn't remove object from spatial group!" << LL_ENDL;
#else
			LL_ERRS() << "Couldn't remove object from spatial group!" << LL_ENDL;
#endif
		}
	}

	mLights.erase(drawablep);

	for (light_set_t::iterator iter = mNearbyLights.begin();
				iter != mNearbyLights.end(); iter++)
	{
		if (iter->drawable == drawablep)
		{
			mNearbyLights.erase(iter);
			break;
		}
	}

	for (U32 i = 0; i < 2; ++i)
	{
		if (mShadowSpotLight[i] == drawablep)
		{
			mShadowSpotLight[i] = NULL;
		}

		if (mTargetShadowSpotLight[i] == drawablep)
		{
			mTargetShadowSpotLight[i] = NULL;
		}
	}
}

//static
void LLPipeline::removeMutedAVsLights(LLVOAvatar* muted_avatar)
{
    LL_PROFILE_ZONE_SCOPED_CATEGORY_PIPELINE;
	for (light_set_t::iterator iter = gPipeline.mNearbyLights.begin();
		 iter != gPipeline.mNearbyLights.end(); iter++)
	{
        const LLViewerObject *vobj = iter->drawable->getVObj();
        if (vobj && vobj->getAvatar()
            && vobj->isAttachment() && vobj->getAvatar() == muted_avatar)
		{
			gPipeline.mLights.erase(iter->drawable);
			gPipeline.mNearbyLights.erase(iter);
		}
	}
}

U32 LLPipeline::addObject(LLViewerObject *vobj)
{
	if (RenderDelayCreation)
	{
		mCreateQ.push_back(vobj);
	}
	else
	{
		createObject(vobj);
	}

	return 1;
}

void LLPipeline::createObjects(F32 max_dtime)
{
    LL_PROFILE_ZONE_SCOPED_CATEGORY_PIPELINE;

	LLTimer update_timer;

	while (!mCreateQ.empty() && update_timer.getElapsedTimeF32() < max_dtime)
	{
		LLViewerObject* vobj = mCreateQ.front();
		if (!vobj->isDead())
		{
			createObject(vobj);
		}
		mCreateQ.pop_front();
	}
	
	//for (LLViewerObject::vobj_list_t::iterator iter = mCreateQ.begin(); iter != mCreateQ.end(); ++iter)
	//{
	//	createObject(*iter);
	//}

	//mCreateQ.clear();
}

void LLPipeline::createObject(LLViewerObject* vobj)
{
    LL_PROFILE_ZONE_SCOPED_CATEGORY_PIPELINE;
	LLDrawable* drawablep = vobj->mDrawable;

	if (!drawablep)
	{
		drawablep = vobj->createDrawable(this);
	}
	else
	{
		LL_ERRS() << "Redundant drawable creation!" << LL_ENDL;
	}
		
	llassert(drawablep);

	if (vobj->getParent())
	{
		vobj->setDrawableParent(((LLViewerObject*)vobj->getParent())->mDrawable); // LLPipeline::addObject 1
	}
	else
	{
		vobj->setDrawableParent(NULL); // LLPipeline::addObject 2
	}

	markRebuild(drawablep, LLDrawable::REBUILD_ALL);

<<<<<<< HEAD
	// <FS:Beq> FIRE-23122 BUG-225920 Remove broken RenderAnimateRes functionality.
	//if (drawablep->getVOVolume() && RenderAnimateRes)
	//{
	//	// fun animated res
	//	drawablep->updateXform(TRUE);
	//	drawablep->clearState(LLDrawable::MOVE_UNDAMPED);
	//	drawablep->setScale(LLVector3(0,0,0));
	//	drawablep->makeActive();
	//}
=======
	if (drawablep->getVOVolume() && RenderAnimateRes)
	{
		// fun animated res
		drawablep->updateXform(true);
		drawablep->clearState(LLDrawable::MOVE_UNDAMPED);
		drawablep->setScale(LLVector3(0,0,0));
		drawablep->makeActive();
	}
>>>>>>> 7704c263
}


void LLPipeline::resetFrameStats()
{
    LL_PROFILE_ZONE_SCOPED_CATEGORY_PIPELINE;
	assertInitialized();

	sCompiles        = 0;
	mNumVisibleFaces = 0;

	if (mOldRenderDebugMask != mRenderDebugMask)
	{
		gObjectList.clearDebugText();
		mOldRenderDebugMask = mRenderDebugMask;
	}
}

//external functions for asynchronous updating
void LLPipeline::updateMoveDampedAsync(LLDrawable* drawablep)
{
    LL_PROFILE_ZONE_SCOPED;
	if (FreezeTime)
	{
		return;
	}
	if (!drawablep)
	{
		LL_ERRS() << "updateMove called with NULL drawablep" << LL_ENDL;
		return;
	}
	if (drawablep->isState(LLDrawable::EARLY_MOVE))
	{
		return;
	}

	assertInitialized();

	// update drawable now
	drawablep->clearState(LLDrawable::MOVE_UNDAMPED); // force to DAMPED
	drawablep->updateMove(); // returns done
	drawablep->setState(LLDrawable::EARLY_MOVE); // flag says we already did an undamped move this frame
	// Put on move list so that EARLY_MOVE gets cleared
	if (!drawablep->isState(LLDrawable::ON_MOVE_LIST))
	{
		mMovedList.push_back(drawablep);
		drawablep->setState(LLDrawable::ON_MOVE_LIST);
	}
}

void LLPipeline::updateMoveNormalAsync(LLDrawable* drawablep)
{
    LL_PROFILE_ZONE_SCOPED;
	if (FreezeTime)
	{
		return;
	}
	if (!drawablep)
	{
		LL_ERRS() << "updateMove called with NULL drawablep" << LL_ENDL;
		return;
	}
	if (drawablep->isState(LLDrawable::EARLY_MOVE))
	{
		return;
	}

	assertInitialized();

	// update drawable now
	drawablep->setState(LLDrawable::MOVE_UNDAMPED); // force to UNDAMPED
	drawablep->updateMove();
	drawablep->setState(LLDrawable::EARLY_MOVE); // flag says we already did an undamped move this frame
	// Put on move list so that EARLY_MOVE gets cleared
	if (!drawablep->isState(LLDrawable::ON_MOVE_LIST))
	{
		mMovedList.push_back(drawablep);
		drawablep->setState(LLDrawable::ON_MOVE_LIST);
	}
}

void LLPipeline::updateMovedList(LLDrawable::drawable_vector_t& moved_list)
{
    LL_PROFILE_ZONE_SCOPED;
	for (LLDrawable::drawable_vector_t::iterator iter = moved_list.begin();
		 iter != moved_list.end(); )
	{
		LLDrawable::drawable_vector_t::iterator curiter = iter++;
		LLDrawable *drawablep = *curiter;
		bool done = true;
		if (!drawablep->isDead() && (!drawablep->isState(LLDrawable::EARLY_MOVE)))
		{
			done = drawablep->updateMove();
		}
		drawablep->clearState(LLDrawable::EARLY_MOVE | LLDrawable::MOVE_UNDAMPED);
		if (done)
		{
			if (drawablep->isRoot() && !drawablep->isState(LLDrawable::ACTIVE))
			{
				drawablep->makeStatic();
			}
			drawablep->clearState(LLDrawable::ON_MOVE_LIST);
			if (drawablep->isState(LLDrawable::ANIMATED_CHILD))
			{ //will likely not receive any future world matrix updates
				// -- this keeps attachments from getting stuck in space and falling off your avatar
				drawablep->clearState(LLDrawable::ANIMATED_CHILD);
				markRebuild(drawablep, LLDrawable::REBUILD_VOLUME);
				if (drawablep->getVObj())
				{
					drawablep->getVObj()->dirtySpatialGroup();
				}
			}
			iter = moved_list.erase(curiter);
		}
	}
}

void LLPipeline::updateMove()
{
    LL_PROFILE_ZONE_SCOPED_CATEGORY_PIPELINE;

	if (FreezeTime)
	{
		return;
	}

	assertInitialized();

	for (LLDrawable::drawable_set_t::iterator iter = mRetexturedList.begin();
			iter != mRetexturedList.end(); ++iter)
	{
		LLDrawable* drawablep = *iter;
		if (drawablep && !drawablep->isDead())
		{
			drawablep->updateTexture();
		}
	}
	mRetexturedList.clear();

	updateMovedList(mMovedList);

	//balance octrees
	for (LLWorld::region_list_t::const_iterator iter = LLWorld::getInstance()->getRegionList().begin(); 
		iter != LLWorld::getInstance()->getRegionList().end(); ++iter)
	{
		LLViewerRegion* region = *iter;
		for (U32 i = 0; i < LLViewerRegion::NUM_PARTITIONS; i++)
		{
			LLSpatialPartition* part = region->getSpatialPartition(i);
			if (part)
			{
				part->mOctree->balance();
			}
		}

		//balance the VO Cache tree
		LLVOCachePartition* vo_part = region->getVOCachePartition();
		if(vo_part)
		{
			vo_part->mOctree->balance();
		}
	}
}

/////////////////////////////////////////////////////////////////////////////
// Culling and occlusion testing
/////////////////////////////////////////////////////////////////////////////

//static
F32 LLPipeline::calcPixelArea(LLVector3 center, LLVector3 size, LLCamera &camera)
{
    llassert(!gCubeSnapshot); // shouldn't be doing ANY of this during cube snap shots
	LLVector3 lookAt = center - camera.getOrigin();
	F32 dist = lookAt.length();

	//ramp down distance for nearby objects
	//shrink dist by dist/16.
	if (dist < 16.f)
	{
		dist /= 16.f;
		dist *= dist;
		dist *= 16.f;
	}

	//get area of circle around node
	F32 app_angle = atanf(size.length()/dist);
	F32 radius = app_angle*LLDrawable::sCurPixelAngle;
	return radius*radius * F_PI;
}

//static
F32 LLPipeline::calcPixelArea(const LLVector4a& center, const LLVector4a& size, LLCamera &camera)
{
	LLVector4a origin;
	origin.load3(camera.getOrigin().mV);

	LLVector4a lookAt;
	lookAt.setSub(center, origin);
	F32 dist = lookAt.getLength3().getF32();

	//ramp down distance for nearby objects
	//shrink dist by dist/16.
	if (dist < 16.f)
	{
		dist /= 16.f;
		dist *= dist;
		dist *= 16.f;
	}

	//get area of circle around node
	F32 app_angle = atanf(size.getLength3().getF32()/dist);
	F32 radius = app_angle*LLDrawable::sCurPixelAngle;
	return radius*radius * F_PI;
}

void LLPipeline::grabReferences(LLCullResult& result)
{
	sCull = &result;
}

void LLPipeline::clearReferences()
{
    LL_PROFILE_ZONE_SCOPED_CATEGORY_PIPELINE;
	sCull = NULL;
	mGroupSaveQ1.clear();
}

void check_references(LLSpatialGroup* group, LLDrawable* drawable)
{
	for (LLSpatialGroup::element_iter i = group->getDataBegin(); i != group->getDataEnd(); ++i)
	{
        LLDrawable* drawablep = (LLDrawable*)(*i)->getDrawable();
		if (drawable == drawablep)
		{
			LL_ERRS() << "LLDrawable deleted while actively reference by LLPipeline." << LL_ENDL;
		}
	}			
}

void check_references(LLDrawable* drawable, LLFace* face)
{
	for (S32 i = 0; i < drawable->getNumFaces(); ++i)
	{
		if (drawable->getFace(i) == face)
		{
			LL_ERRS() << "LLFace deleted while actively referenced by LLPipeline." << LL_ENDL;
		}
	}
}

void check_references(LLSpatialGroup* group, LLFace* face)
{
	for (LLSpatialGroup::element_iter i = group->getDataBegin(); i != group->getDataEnd(); ++i)
	{
		LLDrawable* drawable = (LLDrawable*)(*i)->getDrawable();
		if(drawable)
		{
		check_references(drawable, face);
	}			
}
}

void LLPipeline::checkReferences(LLFace* face)
{
#if 0
	if (sCull)
	{
		for (LLCullResult::sg_iterator iter = sCull->beginVisibleGroups(); iter != sCull->endVisibleGroups(); ++iter)
		{
			LLSpatialGroup* group = *iter;
			check_references(group, face);
		}

		for (LLCullResult::sg_iterator iter = sCull->beginAlphaGroups(); iter != sCull->endAlphaGroups(); ++iter)
		{
			LLSpatialGroup* group = *iter;
			check_references(group, face);
		}

		for (LLCullResult::sg_iterator iter = sCull->beginDrawableGroups(); iter != sCull->endDrawableGroups(); ++iter)
		{
			LLSpatialGroup* group = *iter;
			check_references(group, face);
		}

		for (LLCullResult::drawable_iterator iter = sCull->beginVisibleList(); iter != sCull->endVisibleList(); ++iter)
		{
			LLDrawable* drawable = *iter;
			check_references(drawable, face);	
		}
	}
#endif
}

void LLPipeline::checkReferences(LLDrawable* drawable)
{
#if 0
	if (sCull)
	{
		for (LLCullResult::sg_iterator iter = sCull->beginVisibleGroups(); iter != sCull->endVisibleGroups(); ++iter)
		{
			LLSpatialGroup* group = *iter;
			check_references(group, drawable);
		}

		for (LLCullResult::sg_iterator iter = sCull->beginAlphaGroups(); iter != sCull->endAlphaGroups(); ++iter)
		{
			LLSpatialGroup* group = *iter;
			check_references(group, drawable);
		}

		for (LLCullResult::sg_iterator iter = sCull->beginDrawableGroups(); iter != sCull->endDrawableGroups(); ++iter)
		{
			LLSpatialGroup* group = *iter;
			check_references(group, drawable);
		}

		for (LLCullResult::drawable_iterator iter = sCull->beginVisibleList(); iter != sCull->endVisibleList(); ++iter)
		{
			if (drawable == *iter)
			{
				LL_ERRS() << "LLDrawable deleted while actively referenced by LLPipeline." << LL_ENDL;
			}
		}
	}
#endif
}

void check_references(LLSpatialGroup* group, LLDrawInfo* draw_info)
{
	for (LLSpatialGroup::draw_map_t::iterator i = group->mDrawMap.begin(); i != group->mDrawMap.end(); ++i)
	{
		LLSpatialGroup::drawmap_elem_t& draw_vec = i->second;
		for (LLSpatialGroup::drawmap_elem_t::iterator j = draw_vec.begin(); j != draw_vec.end(); ++j)
		{
			LLDrawInfo* params = *j;
			if (params == draw_info)
			{
				LL_ERRS() << "LLDrawInfo deleted while actively referenced by LLPipeline." << LL_ENDL;
			}
		}
	}
}


void LLPipeline::checkReferences(LLDrawInfo* draw_info)
{
#if 0
	if (sCull)
	{
		for (LLCullResult::sg_iterator iter = sCull->beginVisibleGroups(); iter != sCull->endVisibleGroups(); ++iter)
		{
			LLSpatialGroup* group = *iter;
			check_references(group, draw_info);
		}

		for (LLCullResult::sg_iterator iter = sCull->beginAlphaGroups(); iter != sCull->endAlphaGroups(); ++iter)
		{
			LLSpatialGroup* group = *iter;
			check_references(group, draw_info);
		}

		for (LLCullResult::sg_iterator iter = sCull->beginDrawableGroups(); iter != sCull->endDrawableGroups(); ++iter)
		{
			LLSpatialGroup* group = *iter;
			check_references(group, draw_info);
		}
	}
#endif
}

void LLPipeline::checkReferences(LLSpatialGroup* group)
{
#if CHECK_PIPELINE_REFERENCES
	if (sCull)
	{
		for (LLCullResult::sg_iterator iter = sCull->beginVisibleGroups(); iter != sCull->endVisibleGroups(); ++iter)
		{
			if (group == *iter)
			{
				LL_ERRS() << "LLSpatialGroup deleted while actively referenced by LLPipeline." << LL_ENDL;
			}
		}

		for (LLCullResult::sg_iterator iter = sCull->beginAlphaGroups(); iter != sCull->endAlphaGroups(); ++iter)
		{
			if (group == *iter)
			{
				LL_ERRS() << "LLSpatialGroup deleted while actively referenced by LLPipeline." << LL_ENDL;
			}
		}

		for (LLCullResult::sg_iterator iter = sCull->beginDrawableGroups(); iter != sCull->endDrawableGroups(); ++iter)
		{
			if (group == *iter)
			{
				LL_ERRS() << "LLSpatialGroup deleted while actively referenced by LLPipeline." << LL_ENDL;
			}
		}
	}
#endif
}


bool LLPipeline::visibleObjectsInFrustum(LLCamera& camera)
{
	for (LLWorld::region_list_t::const_iterator iter = LLWorld::getInstance()->getRegionList().begin(); 
			iter != LLWorld::getInstance()->getRegionList().end(); ++iter)
	{
		LLViewerRegion* region = *iter;

		for (U32 i = 0; i < LLViewerRegion::NUM_PARTITIONS; i++)
		{
			LLSpatialPartition* part = region->getSpatialPartition(i);
			if (part)
			{
				if (hasRenderType(part->mDrawableType))
				{
					if (part->visibleObjectsInFrustum(camera))
					{
						return true;
					}
				}
			}
		}
	}

	return false;
}

bool LLPipeline::getVisibleExtents(LLCamera& camera, LLVector3& min, LLVector3& max)
{
	const F32 X = 65536.f;

	min = LLVector3(X,X,X);
	max = LLVector3(-X,-X,-X);

	LLViewerCamera::eCameraID saved_camera_id = LLViewerCamera::sCurCameraID;
	LLViewerCamera::sCurCameraID = LLViewerCamera::CAMERA_WORLD;

	bool res = true;

	for (LLWorld::region_list_t::const_iterator iter = LLWorld::getInstance()->getRegionList().begin(); 
			iter != LLWorld::getInstance()->getRegionList().end(); ++iter)
	{
		LLViewerRegion* region = *iter;

		for (U32 i = 0; i < LLViewerRegion::NUM_PARTITIONS; i++)
		{
			LLSpatialPartition* part = region->getSpatialPartition(i);
			if (part)
			{
				if (hasRenderType(part->mDrawableType))
				{
					if (!part->getVisibleExtents(camera, min, max))
					{
						res = false;
					}
				}
			}
		}
	}

	LLViewerCamera::sCurCameraID = saved_camera_id;
	return res;
}

static LLTrace::BlockTimerStatHandle FTM_CULL("Object Culling");

// static
bool LLPipeline::isWaterClip()
{
	return (!sRenderTransparentWater || gCubeSnapshot) && !sRenderingHUDs;
}

void LLPipeline::updateCull(LLCamera& camera, LLCullResult& result, bool hud_attachments)
{
    LL_PROFILE_ZONE_SCOPED_CATEGORY_PIPELINE; //LL_RECORD_BLOCK_TIME(FTM_CULL);
    LL_PROFILE_GPU_ZONE("updateCull"); // should always be zero GPU time, but drop a timer to flush stuff out

	bool water_clip = isWaterClip();

    if (water_clip)
    {
        
        LLVector3 pnorm;

        F32 water_height = LLEnvironment::instance().getWaterHeight();

        if (sUnderWaterRender)
        {
            //camera is below water, cull above water
            pnorm.setVec(0, 0, 1);
        }
        else
        {
            //camera is above water, cull below water
            pnorm = LLVector3(0, 0, -1);
        }
        
        LLPlane plane;
        plane.setVec(LLVector3(0, 0, water_height), pnorm);

        camera.setUserClipPlane(plane);
    }
    else
    {
        camera.disableUserClipPlane();
    }

	grabReferences(result);

	sCull->clear();

	for (LLWorld::region_list_t::const_iterator iter = LLWorld::getInstance()->getRegionList().begin(); 
			iter != LLWorld::getInstance()->getRegionList().end(); ++iter)
	{
		LLViewerRegion* region = *iter;

		for (U32 i = 0; i < LLViewerRegion::NUM_PARTITIONS; i++)
		{
			LLSpatialPartition* part = region->getSpatialPartition(i);
			if (part)
			{
				if (!hud_attachments ? LLViewerRegion::PARTITION_BRIDGE == i || hasRenderType(part->mDrawableType) : hasRenderType(part->mDrawableType))
				{
				    part->cull(camera);
				}
			}
		}

		//scan the VO Cache tree
		LLVOCachePartition* vo_part = region->getVOCachePartition();
		if(vo_part)
		{
			// <FS:Beq> Fix area search again
			//vo_part->cull(camera, sUseOcclusion > 0);
			vo_part->cull(camera, sUseOcclusion > 0 && !gAgent.getFSAreaSearchActive());
		}
	}

	if (hasRenderType(LLPipeline::RENDER_TYPE_SKY) && 
		gSky.mVOSkyp.notNull() && 
		gSky.mVOSkyp->mDrawable.notNull())
	{
		gSky.mVOSkyp->mDrawable->setVisible(camera);
		sCull->pushDrawable(gSky.mVOSkyp->mDrawable);
		gSky.updateCull();
		stop_glerror();
	}

    if (hasRenderType(LLPipeline::RENDER_TYPE_WL_SKY) && 
        gPipeline.canUseWindLightShaders() &&
        gSky.mVOWLSkyp.notNull() && 
        gSky.mVOWLSkyp->mDrawable.notNull())
    {
        gSky.mVOWLSkyp->mDrawable->setVisible(camera);
        sCull->pushDrawable(gSky.mVOWLSkyp->mDrawable);
    }
}

void LLPipeline::markNotCulled(LLSpatialGroup* group, LLCamera& camera)
{
	if (group->isEmpty())
	{ 
		return;
	}
	
	group->setVisible();

	if (LLViewerCamera::sCurCameraID == LLViewerCamera::CAMERA_WORLD && !gCubeSnapshot)
	{
		group->updateDistance(camera);
	}
	
	assertInitialized();
	
	if (!group->getSpatialPartition()->mRenderByGroup)
	{ //render by drawable
		sCull->pushDrawableGroup(group);
	}
	else
	{   //render by group
		sCull->pushVisibleGroup(group);
	}

    if (group->needsUpdate() ||
        group->getVisible(LLViewerCamera::sCurCameraID) < LLDrawable::getCurrentFrame() - 1)
    {
        // include this group in occlusion groups, not because it is an occluder, but because we want to run
        // an occlusion query to find out if it's an occluder
        markOccluder(group);
    }
	mNumVisibleNodes++;
}

void LLPipeline::markOccluder(LLSpatialGroup* group)
{
	if (sUseOcclusion > 1 && group && !group->isOcclusionState(LLSpatialGroup::ACTIVE_OCCLUSION))
	{
		LLSpatialGroup* parent = group->getParent();

		if (!parent || !parent->isOcclusionState(LLSpatialGroup::OCCLUDED))
		{ //only mark top most occluders as active occlusion
			sCull->pushOcclusionGroup(group);
			group->setOcclusionState(LLSpatialGroup::ACTIVE_OCCLUSION);
				
			if (parent && 
				!parent->isOcclusionState(LLSpatialGroup::ACTIVE_OCCLUSION) &&
				parent->getElementCount() == 0 &&
				parent->needsUpdate())
			{
				sCull->pushOcclusionGroup(group);
				parent->setOcclusionState(LLSpatialGroup::ACTIVE_OCCLUSION);
			}
		}
	}
}

void LLPipeline::doOcclusion(LLCamera& camera)
{
    LL_PROFILE_ZONE_SCOPED_CATEGORY_PIPELINE;
    LL_PROFILE_GPU_ZONE("doOcclusion");
    llassert(!gCubeSnapshot);

    if (sReflectionProbesEnabled && sUseOcclusion > 1 && !LLPipeline::sShadowRender && !gCubeSnapshot)
    {
        gGL.setColorMask(false, false);
        LLGLDepthTest depth(GL_TRUE, GL_FALSE);
        LLGLDisable cull(GL_CULL_FACE);

        gOcclusionCubeProgram.bind();

        if (mCubeVB.isNull())
        { //cube VB will be used for issuing occlusion queries
            mCubeVB = ll_create_cube_vb(LLVertexBuffer::MAP_VERTEX);
        }
        mCubeVB->setBuffer();

        mReflectionMapManager.doOcclusion();
        gOcclusionCubeProgram.unbind();

        gGL.setColorMask(true, true);
    }

    if (LLPipeline::sUseOcclusion > 1 &&
		(sCull->hasOcclusionGroups() || LLVOCachePartition::sNeedsOcclusionCheck))
	{
		LLVertexBuffer::unbind();

		gGL.setColorMask(false, false);

		LLGLDisable blend(GL_BLEND);
		gGL.getTexUnit(0)->unbind(LLTexUnit::TT_TEXTURE);
		LLGLDepthTest depth(GL_TRUE, GL_FALSE);

		LLGLDisable cull(GL_CULL_FACE);

        gOcclusionCubeProgram.bind();

		if (mCubeVB.isNull())
		{ //cube VB will be used for issuing occlusion queries
			mCubeVB = ll_create_cube_vb(LLVertexBuffer::MAP_VERTEX);
		}
		mCubeVB->setBuffer();

		for (LLCullResult::sg_iterator iter = sCull->beginOcclusionGroups(); iter != sCull->endOcclusionGroups(); ++iter)
		{
			LLSpatialGroup* group = *iter;
            if (!group->isDead())
            {
                group->doOcclusion(&camera);
                group->clearOcclusionState(LLSpatialGroup::ACTIVE_OCCLUSION);
            }
		}
	
		//apply occlusion culling to object cache tree
		for (LLWorld::region_list_t::const_iterator iter = LLWorld::getInstance()->getRegionList().begin(); 
			iter != LLWorld::getInstance()->getRegionList().end(); ++iter)
		{
			LLVOCachePartition* vo_part = (*iter)->getVOCachePartition();
			if(vo_part)
			{
				vo_part->processOccluders(&camera);
			}
		}

		gGL.setColorMask(true, true);
	}
}
	
bool LLPipeline::updateDrawableGeom(LLDrawable* drawablep)
{
	bool update_complete = drawablep->updateGeometry();
	if (update_complete && assertInitialized())
	{
		drawablep->setState(LLDrawable::BUILT);
	}
	return update_complete;
}

void LLPipeline::updateGL()
{
    LL_PROFILE_ZONE_SCOPED_CATEGORY_PIPELINE;
	{
		while (!LLGLUpdate::sGLQ.empty())
		{
			LLGLUpdate* glu = LLGLUpdate::sGLQ.front();
			glu->updateGL();
			glu->mInQ = false;
			LLGLUpdate::sGLQ.pop_front();
		}
	}
}

void LLPipeline::clearRebuildGroups()
{
    LL_PROFILE_ZONE_SCOPED_CATEGORY_PIPELINE;
	LLSpatialGroup::sg_vector_t	hudGroups;

	mGroupQ1Locked = true;
	// Iterate through all drawables on the priority build queue,
	for (LLSpatialGroup::sg_vector_t::iterator iter = mGroupQ1.begin();
		 iter != mGroupQ1.end(); ++iter)
	{
		LLSpatialGroup* group = *iter;

		// If the group contains HUD objects, save the group
		if (group->isHUDGroup())
		{
			hudGroups.push_back(group);
		}
		// Else, no HUD objects so clear the build state
		else
		{
			group->clearState(LLSpatialGroup::IN_BUILD_Q1);
		}
	}

	// Clear the group
	mGroupQ1.clear();

	// Copy the saved HUD groups back in
	mGroupQ1.assign(hudGroups.begin(), hudGroups.end());
	mGroupQ1Locked = false;
}

void LLPipeline::clearRebuildDrawables()
{
	// Clear all drawables on the priority build queue,
	for (LLDrawable::drawable_list_t::iterator iter = mBuildQ1.begin();
		 iter != mBuildQ1.end(); ++iter)
	{
		LLDrawable* drawablep = *iter;
		if (drawablep && !drawablep->isDead())
		{
			drawablep->clearState(LLDrawable::IN_REBUILD_Q);
		}
	}
	mBuildQ1.clear();

	//clear all moving bridges
	for (LLDrawable::drawable_vector_t::iterator iter = mMovedBridge.begin();
		 iter != mMovedBridge.end(); ++iter)
	{
		LLDrawable *drawablep = *iter;
		drawablep->clearState(LLDrawable::EARLY_MOVE | LLDrawable::MOVE_UNDAMPED | LLDrawable::ON_MOVE_LIST | LLDrawable::ANIMATED_CHILD);
	}
	mMovedBridge.clear();

	//clear all moving drawables
	for (LLDrawable::drawable_vector_t::iterator iter = mMovedList.begin();
		 iter != mMovedList.end(); ++iter)
	{
		LLDrawable *drawablep = *iter;
		drawablep->clearState(LLDrawable::EARLY_MOVE | LLDrawable::MOVE_UNDAMPED | LLDrawable::ON_MOVE_LIST | LLDrawable::ANIMATED_CHILD);
	}
	mMovedList.clear();

    for (LLDrawable::drawable_vector_t::iterator iter = mShiftList.begin();
        iter != mShiftList.end(); ++iter)
    {
        LLDrawable *drawablep = *iter;
        drawablep->clearState(LLDrawable::EARLY_MOVE | LLDrawable::MOVE_UNDAMPED | LLDrawable::ON_MOVE_LIST | LLDrawable::ANIMATED_CHILD | LLDrawable::ON_SHIFT_LIST);
    }
    mShiftList.clear();
}

void LLPipeline::rebuildPriorityGroups()
{
    LL_PROFILE_ZONE_SCOPED_CATEGORY_PIPELINE;
    LL_PROFILE_GPU_ZONE("rebuildPriorityGroups");

	LLTimer update_timer;
	assertInitialized();

	gMeshRepo.notifyLoadedMeshes();

	mGroupQ1Locked = true;
	// Iterate through all drawables on the priority build queue,
	for (LLSpatialGroup::sg_vector_t::iterator iter = mGroupQ1.begin();
		 iter != mGroupQ1.end(); ++iter)
	{
		LLSpatialGroup* group = *iter;
		group->rebuildGeom();
		group->clearState(LLSpatialGroup::IN_BUILD_Q1);
	}

	mGroupSaveQ1 = mGroupQ1;
	mGroupQ1.clear();
	mGroupQ1Locked = false;

}

void LLPipeline::updateGeom(F32 max_dtime)
{
	LLTimer update_timer;
	LLPointer<LLDrawable> drawablep;

	LL_RECORD_BLOCK_TIME(FTM_GEO_UPDATE);
    if (gCubeSnapshot)
    {
        return;
    }

	assertInitialized();

	// notify various object types to reset internal cost metrics, etc.
	// for now, only LLVOVolume does this to throttle LOD changes
	LLVOVolume::preUpdateGeom();

	// Iterate through all drawables on the priority build queue,
	for (LLDrawable::drawable_list_t::iterator iter = mBuildQ1.begin();
		 iter != mBuildQ1.end();)
	{
		LLDrawable::drawable_list_t::iterator curiter = iter++;
		LLDrawable* drawablep = *curiter;
		if (drawablep && !drawablep->isDead())
		{
			if (drawablep->isUnload())
			{
				drawablep->unload();
				drawablep->clearState(LLDrawable::FOR_UNLOAD);
			}

			if (updateDrawableGeom(drawablep))
			{
				drawablep->clearState(LLDrawable::IN_REBUILD_Q);
				mBuildQ1.erase(curiter);
			}
		}
		else
		{
			mBuildQ1.erase(curiter);
		}
	}

	updateMovedList(mMovedBridge);
}

void LLPipeline::markVisible(LLDrawable *drawablep, LLCamera& camera)
{
	if(drawablep && !drawablep->isDead())
	{
		if (drawablep->isSpatialBridge())
		{
			const LLDrawable* root = ((LLSpatialBridge*) drawablep)->mDrawable;
			llassert(root); // trying to catch a bad assumption
					
			if (root && //  // this test may not be needed, see above
					root->getVObj()->isAttachment())
			{
				LLDrawable* rootparent = root->getParent();
				if (rootparent) // this IS sometimes NULL
				{
					LLViewerObject *vobj = rootparent->getVObj();
					llassert(vobj); // trying to catch a bad assumption
					if (vobj) // this test may not be needed, see above
					{
						LLVOAvatar* av = vobj->asAvatar();
						if (av &&
							((!sImpostorRender && av->isImpostor()) //ignore impostor flag during impostor pass
							 //|| av->isInMuteList() // <FS:Ansariel> Partially undo MAINT-5700: Draw imposter for muted avatars
							 || (LLVOAvatar::AOA_JELLYDOLL == av->getOverallAppearance() && !av->needsImpostorUpdate()) ))
						{
							return;
						}
					}
				}
			}
			sCull->pushBridge((LLSpatialBridge*) drawablep);
		}
		else
		{
		
			sCull->pushDrawable(drawablep);
		}

		drawablep->setVisible(camera);
	}
}

void LLPipeline::markMoved(LLDrawable *drawablep, bool damped_motion)
{
	if (!drawablep)
	{
		//LL_ERRS() << "Sending null drawable to moved list!" << LL_ENDL;
		return;
	}
	
	if (drawablep->isDead())
	{
		LL_WARNS() << "Marking NULL or dead drawable moved!" << LL_ENDL;
		return;
	}
	
	if (drawablep->getParent()) 
	{
		//ensure that parent drawables are moved first
		markMoved(drawablep->getParent(), damped_motion);
	}

	assertInitialized();

	if (!drawablep->isState(LLDrawable::ON_MOVE_LIST))
	{
		if (drawablep->isSpatialBridge())
		{
			mMovedBridge.push_back(drawablep);
		}
		else
		{
			mMovedList.push_back(drawablep);
		}
		drawablep->setState(LLDrawable::ON_MOVE_LIST);
	}
	if (! damped_motion)
	{
		drawablep->setState(LLDrawable::MOVE_UNDAMPED); // UNDAMPED trumps DAMPED
	}
	else if (drawablep->isState(LLDrawable::MOVE_UNDAMPED))
	{
		drawablep->clearState(LLDrawable::MOVE_UNDAMPED);
	}
}

void LLPipeline::markShift(LLDrawable *drawablep)
{
	if (!drawablep || drawablep->isDead())
	{
		return;
	}

	assertInitialized();

	if (!drawablep->isState(LLDrawable::ON_SHIFT_LIST))
	{
		drawablep->getVObj()->setChanged(LLXform::SHIFTED | LLXform::SILHOUETTE);
		if (drawablep->getParent()) 
		{
			markShift(drawablep->getParent());
		}
		mShiftList.push_back(drawablep);
		drawablep->setState(LLDrawable::ON_SHIFT_LIST);
	}
}

void LLPipeline::shiftObjects(const LLVector3 &offset)
{
    LL_PROFILE_ZONE_SCOPED_CATEGORY_PIPELINE;
	assertInitialized();

	glClear(GL_DEPTH_BUFFER_BIT);
	gDepthDirty = true;
		
	LLVector4a offseta;
	offseta.load3(offset.mV);

	for (LLDrawable::drawable_vector_t::iterator iter = mShiftList.begin();
			iter != mShiftList.end(); iter++)
	{
		LLDrawable *drawablep = *iter;
		if (drawablep->isDead())
		{
			continue;
		}	
		drawablep->shiftPos(offseta);	
		drawablep->clearState(LLDrawable::ON_SHIFT_LIST);
	}
	mShiftList.resize(0);
	
	for (LLWorld::region_list_t::const_iterator iter = LLWorld::getInstance()->getRegionList().begin(); 
			iter != LLWorld::getInstance()->getRegionList().end(); ++iter)
	{
		LLViewerRegion* region = *iter;
		for (U32 i = 0; i < LLViewerRegion::NUM_PARTITIONS; i++)
		{
			LLSpatialPartition* part = region->getSpatialPartition(i);
			if (part)
			{
				part->shift(offseta);
			}
		}
	}

    mReflectionMapManager.shift(offseta);

	LLHUDText::shiftAll(offset);
	LLHUDNameTag::shiftAll(offset);

	display_update_camera();
}

void LLPipeline::markTextured(LLDrawable *drawablep)
{
	if (drawablep && !drawablep->isDead() && assertInitialized())
	{
		mRetexturedList.insert(drawablep);
	}
}

void LLPipeline::markGLRebuild(LLGLUpdate* glu)
{
	if (glu && !glu->mInQ)
	{
		LLGLUpdate::sGLQ.push_back(glu);
		glu->mInQ = true;
	}
}

void LLPipeline::markPartitionMove(LLDrawable* drawable)
{
	if (!drawable->isState(LLDrawable::PARTITION_MOVE) && 
		!drawable->getPositionGroup().equals3(LLVector4a::getZero()))
	{
		drawable->setState(LLDrawable::PARTITION_MOVE);
		mPartitionQ.push_back(drawable);
	}
}

void LLPipeline::processPartitionQ()
{
    LL_PROFILE_ZONE_SCOPED_CATEGORY_PIPELINE;

	// <FS:ND> A vector is much better suited for the use case of mPartitionQ
	// for (LLDrawable::drawable_list_t::iterator iter = mPartitionQ.begin(); iter != mPartitionQ.end(); ++iter)
	for (LLDrawable::drawable_vector_t::iterator iter = mPartitionQ.begin(); iter != mPartitionQ.end(); ++iter)
	// </FS:ND>
	{
		LLDrawable* drawable = *iter;
		if (!drawable->isDead())
		{
			drawable->updateBinRadius();
			drawable->movePartition();
		}
		drawable->clearState(LLDrawable::PARTITION_MOVE);
	}

	mPartitionQ.clear();
}

void LLPipeline::markMeshDirty(LLSpatialGroup* group)
{
	mMeshDirtyGroup.push_back(group);
}

void LLPipeline::markRebuild(LLSpatialGroup* group)
{
	if (group && !group->isDead() && group->getSpatialPartition())
	{
		if (!group->hasState(LLSpatialGroup::IN_BUILD_Q1))
		{
			llassert_always(!mGroupQ1Locked);

			mGroupQ1.push_back(group);
			group->setState(LLSpatialGroup::IN_BUILD_Q1);
		}
	}
}

void LLPipeline::markRebuild(LLDrawable *drawablep, LLDrawable::EDrawableFlags flag)
{
	if (drawablep && !drawablep->isDead() && assertInitialized())
	{
		if (!drawablep->isState(LLDrawable::IN_REBUILD_Q))
		{
			mBuildQ1.push_back(drawablep);
			drawablep->setState(LLDrawable::IN_REBUILD_Q); // mark drawable as being in priority queue
		}

        // <FS:Ansariel> FIRE-16485: Crash when calling texture refresh on an object that has a blacklisted copy
        //if (flag & (LLDrawable::REBUILD_VOLUME | LLDrawable::REBUILD_POSITION))
        if ((flag & (LLDrawable::REBUILD_VOLUME | LLDrawable::REBUILD_POSITION)) && drawablep->getVObj().notNull())
        // </FS:Ansariel>
		{
			drawablep->getVObj()->setChanged(LLXform::SILHOUETTE);
		}
		drawablep->setState(flag);
	}
}

void LLPipeline::stateSort(LLCamera& camera, LLCullResult &result)
{
    LL_PROFILE_ZONE_SCOPED_CATEGORY_PIPELINE;
    LL_PROFILE_GPU_ZONE("stateSort");

	if (hasAnyRenderType(LLPipeline::RENDER_TYPE_AVATAR,
					  LLPipeline::RENDER_TYPE_CONTROL_AV,
					  LLPipeline::RENDER_TYPE_TERRAIN,
					  LLPipeline::RENDER_TYPE_TREE,
					  LLPipeline::RENDER_TYPE_SKY,
					  LLPipeline::RENDER_TYPE_VOIDWATER,
					  LLPipeline::RENDER_TYPE_WATER,
					  LLPipeline::END_RENDER_TYPES))
	{
		//clear faces from face pools
		gPipeline.resetDrawOrders();
	}

	//LLVertexBuffer::unbind();

	grabReferences(result);
	{
		LL_PROFILE_ZONE_NAMED_CATEGORY_PIPELINE("checkOcclusionAndRebuildMesh");
	for (LLCullResult::sg_iterator iter = sCull->beginDrawableGroups(); iter != sCull->endDrawableGroups(); ++iter)
	{
		LLSpatialGroup* group = *iter;
        if (group->isDead())
        {
            continue;
        }
		group->checkOcclusion();
		if (sUseOcclusion > 1 && group->isOcclusionState(LLSpatialGroup::OCCLUDED))
		{
			markOccluder(group);
		}
		else
		{
			group->setVisible();
			for (LLSpatialGroup::element_iter i = group->getDataBegin(); i != group->getDataEnd(); ++i)
			{
                LLDrawable* drawablep = (LLDrawable*)(*i)->getDrawable();
				markVisible(drawablep, camera);
			}

			{ //rebuild mesh as soon as we know it's visible
				group->rebuildMesh();
			}
		}
	}
	}

	if (LLViewerCamera::sCurCameraID == LLViewerCamera::CAMERA_WORLD && !gCubeSnapshot)
	{
		LL_PROFILE_ZONE_NAMED_CATEGORY_PIPELINE("WorldCamera");
		LLSpatialGroup* last_group = NULL;
		bool fov_changed = LLViewerCamera::getInstance()->isDefaultFOVChanged();
		for (LLCullResult::bridge_iterator i = sCull->beginVisibleBridge(); i != sCull->endVisibleBridge(); ++i)
		{
			LLCullResult::bridge_iterator cur_iter = i;
			LLSpatialBridge* bridge = *cur_iter;
			LLSpatialGroup* group = bridge->getSpatialGroup();

			if (last_group == NULL)
			{
				last_group = group;
			}

			if (!bridge->isDead() && group && !group->isOcclusionState(LLSpatialGroup::OCCLUDED))
			{
				stateSort(bridge, camera, fov_changed);
			}

			if (LLViewerCamera::sCurCameraID == LLViewerCamera::CAMERA_WORLD &&
				last_group != group && last_group->changeLOD())
			{
				last_group->mLastUpdateDistance = last_group->mDistance;
			}

			last_group = group;
		}

		if (LLViewerCamera::sCurCameraID == LLViewerCamera::CAMERA_WORLD &&
			last_group && last_group->changeLOD())
		{
			last_group->mLastUpdateDistance = last_group->mDistance;
		}
	}
	{
		LL_PROFILE_ZONE_NAMED_CATEGORY_PIPELINE("StateSort: visible groups");
	for (LLCullResult::sg_iterator iter = sCull->beginVisibleGroups(); iter != sCull->endVisibleGroups(); ++iter)
	{
		LLSpatialGroup* group = *iter;
        if (group->isDead())
        {
            continue;
        }
		group->checkOcclusion();
		if (sUseOcclusion > 1 && group->isOcclusionState(LLSpatialGroup::OCCLUDED))
		{
			markOccluder(group);
		}
		else
		{
			group->setVisible();
			stateSort(group, camera);

			{ //rebuild mesh as soon as we know it's visible
				group->rebuildMesh();
			}
		}
	}}
	
	{
		LL_PROFILE_ZONE_NAMED_CATEGORY_DRAWABLE("stateSort"); // LL_RECORD_BLOCK_TIME(FTM_STATESORT_DRAWABLE);
		for (LLCullResult::drawable_iterator iter = sCull->beginVisibleList();
			 iter != sCull->endVisibleList(); ++iter)
		{
			LLDrawable *drawablep = *iter;
			if (!drawablep->isDead())
			{
				stateSort(drawablep, camera);
			}
		}
	}
		
	postSort(camera);	
}

void LLPipeline::stateSort(LLSpatialGroup* group, LLCamera& camera)
{
	if (group->changeLOD())
	{
		for (LLSpatialGroup::element_iter i = group->getDataBegin(); i != group->getDataEnd(); ++i)
		{
            LLDrawable* drawablep = (LLDrawable*)(*i)->getDrawable();            
			stateSort(drawablep, camera);
		}

		if (LLViewerCamera::sCurCameraID == LLViewerCamera::CAMERA_WORLD && !gCubeSnapshot)
		{ //avoid redundant stateSort calls
			group->mLastUpdateDistance = group->mDistance;
		}
	}
}

void LLPipeline::stateSort(LLSpatialBridge* bridge, LLCamera& camera, bool fov_changed)
{
    LL_PROFILE_ZONE_SCOPED_CATEGORY_PIPELINE;
    if (bridge->getSpatialGroup()->changeLOD() || fov_changed)
	{
		bool force_update = false;
		bridge->updateDistance(camera, force_update);
	}
}

void LLPipeline::stateSort(LLDrawable* drawablep, LLCamera& camera)
{
    LL_PROFILE_ZONE_SCOPED_CATEGORY_PIPELINE;
    if (!drawablep
		|| drawablep->isDead() 
		|| !hasRenderType(drawablep->getRenderType()))
	{
		return;
	}
	
    // SL-11353
    // ignore our own geo when rendering spotlight shadowmaps...
    // 
    if (RenderSpotLight && drawablep == RenderSpotLight)
    {
        return;
    }

	if (LLSelectMgr::getInstance()->mHideSelectedObjects)
	{
//		if (drawablep->getVObj().notNull() &&
//			drawablep->getVObj()->isSelected())
// [RLVa:KB] - Checked: 2010-09-28 (RLVa-1.2.1f) | Modified: RLVa-1.2.1f
		const LLViewerObject* pObj = drawablep->getVObj();
		if ( (pObj) && (pObj->isSelected()) && 
			 ( (!RlvActions::isRlvEnabled()) || 
			   ( ((!pObj->isHUDAttachment()) || (!gRlvAttachmentLocks.isLockedAttachment(pObj->getRootEdit()))) && 
				 (RlvActions::canEdit(pObj)) ) ) )
// [/RVLa:KB]
		{
			return;
		}
	}

	if (drawablep->isAvatar())
	{ //don't draw avatars beyond render distance or if we don't have a spatial group.
		if ((drawablep->getSpatialGroup() == NULL) || 
			(drawablep->getSpatialGroup()->mDistance > LLVOAvatar::sRenderDistance))
		{
			return;
		}

		LLVOAvatar* avatarp = (LLVOAvatar*) drawablep->getVObj().get();
		if (!avatarp->isVisible())
		{
			return;
		}
	}

	assertInitialized();

	if (hasRenderType(drawablep->mRenderType))
	{
		if (!drawablep->isState(LLDrawable::INVISIBLE|LLDrawable::FORCE_INVISIBLE))
		{
			drawablep->setVisible(camera, NULL, false);
		}
	}

	if (LLViewerCamera::sCurCameraID == LLViewerCamera::CAMERA_WORLD && !gCubeSnapshot)
	{
		//if (drawablep->isVisible()) isVisible() check here is redundant, if it wasn't visible, it wouldn't be here
		{
			if (!drawablep->isActive())
			{
				bool force_update = false;
				drawablep->updateDistance(camera, force_update);
			}
			else if (drawablep->isAvatar())
			{
				bool force_update = false;
				drawablep->updateDistance(camera, force_update); // calls vobj->updateLOD() which calls LLVOAvatar::updateVisibility()
			}
		}
	}

	if (!drawablep->getVOVolume())
	{
		for (LLDrawable::face_list_t::iterator iter = drawablep->mFaces.begin();
				iter != drawablep->mFaces.end(); iter++)
		{
			LLFace* facep = *iter;

			if (facep->hasGeometry())
			{
				if (facep->getPool())
				{
					facep->getPool()->enqueue(facep);
				}
				else
				{
					break;
				}
			}
		}
	}
	
	mNumVisibleFaces += drawablep->getNumFaces();
}


void forAllDrawables(LLCullResult::sg_iterator begin, 
					 LLCullResult::sg_iterator end,
					 void (*func)(LLDrawable*))
{
	for (LLCullResult::sg_iterator i = begin; i != end; ++i)
	{
        LLSpatialGroup* group = *i;
        if (group->isDead())
        {
            continue;
        }
		for (LLSpatialGroup::element_iter j = group->getDataBegin(); j != group->getDataEnd(); ++j)
		{
			if((*j)->hasDrawable())
			{
				func((LLDrawable*)(*j)->getDrawable());	
			}
		}
	}
}

void LLPipeline::forAllVisibleDrawables(void (*func)(LLDrawable*))
{
	forAllDrawables(sCull->beginDrawableGroups(), sCull->endDrawableGroups(), func);
	forAllDrawables(sCull->beginVisibleGroups(), sCull->endVisibleGroups(), func);
}

//function for creating scripted beacons
void renderScriptedBeacons(LLDrawable* drawablep)
{
	LLViewerObject *vobj = drawablep->getVObj();
	if (vobj 
		&& !vobj->isAvatar() 
		&& !vobj->getParent()
		&& vobj->flagScripted())
	{
		if (gPipeline.sRenderBeacons)
		{
			gObjectList.addDebugBeacon(vobj->getPositionAgent(), "", LLColor4(1.f, 0.f, 0.f, 0.5f), LLColor4(1.f, 1.f, 1.f, 0.5f), LLPipeline::DebugBeaconLineWidth);
		}

		if (gPipeline.sRenderHighlight)
		{
			S32 face_id;
			S32 count = drawablep->getNumFaces();
			for (face_id = 0; face_id < count; face_id++)
			{
				LLFace * facep = drawablep->getFace(face_id);
				if (facep) 
				{
					gPipeline.mHighlightFaces.push_back(facep);
				}
			}
		}
	}
}

void renderScriptedTouchBeacons(LLDrawable *drawablep)
{
    LLViewerObject *vobj = drawablep->getVObj();
    if (vobj && !vobj->isAvatar() && !vobj->getParent() && vobj->flagScripted() && vobj->flagHandleTouch())
    {
        if (gPipeline.sRenderBeacons)
        {
            gObjectList.addDebugBeacon(vobj->getPositionAgent(), "", LLColor4(1.f, 0.f, 0.f, 0.5f), LLColor4(1.f, 1.f, 1.f, 0.5f),
                                       LLPipeline::DebugBeaconLineWidth);
        }

        if (gPipeline.sRenderHighlight)
        {
            S32 face_id;
            S32 count = drawablep->getNumFaces();
            for (face_id = 0; face_id < count; face_id++)
            {
                LLFace *facep = drawablep->getFace(face_id);
                if (facep)
                {
                    gPipeline.mHighlightFaces.push_back(facep);
                }
            }
        }
    }
}

void renderPhysicalBeacons(LLDrawable *drawablep)
{
    LLViewerObject *vobj = drawablep->getVObj();
    if (vobj &&
        !vobj->isAvatar()
        //&& !vobj->getParent()
        && vobj->flagUsePhysics())
    {
        if (gPipeline.sRenderBeacons)
        {
            gObjectList.addDebugBeacon(vobj->getPositionAgent(), "", LLColor4(0.f, 1.f, 0.f, 0.5f), LLColor4(1.f, 1.f, 1.f, 0.5f),
                                       LLPipeline::DebugBeaconLineWidth);
        }

        if (gPipeline.sRenderHighlight)
        {
            S32 face_id;
            S32 count = drawablep->getNumFaces();
            for (face_id = 0; face_id < count; face_id++)
            {
                LLFace *facep = drawablep->getFace(face_id);
                if (facep)
                {
                    gPipeline.mHighlightFaces.push_back(facep);
                }
            }
        }
    }
}

void renderMOAPBeacons(LLDrawable *drawablep)
{
    LLViewerObject *vobj = drawablep->getVObj();

    if (!vobj || vobj->isAvatar())
        return;

    bool beacon  = false;
    U8   tecount = vobj->getNumTEs();
    for (int x = 0; x < tecount; x++)
    {
        if (vobj->getTEref(x).hasMedia())
        {
            beacon = true;
            break;
        }
    }
    if (beacon)
    {
        if (gPipeline.sRenderBeacons)
        {
            gObjectList.addDebugBeacon(vobj->getPositionAgent(), "", LLColor4(1.f, 1.f, 1.f, 0.5f), LLColor4(1.f, 1.f, 1.f, 0.5f),
                                       LLPipeline::DebugBeaconLineWidth);
        }

        if (gPipeline.sRenderHighlight)
        {
            S32 face_id;
            S32 count = drawablep->getNumFaces();
            for (face_id = 0; face_id < count; face_id++)
            {
                LLFace *facep = drawablep->getFace(face_id);
                if (facep)
                {
                    gPipeline.mHighlightFaces.push_back(facep);
                }
            }
        }
    }
}

void renderParticleBeacons(LLDrawable *drawablep)
{
    // Look for attachments, objects, etc.
    LLViewerObject *vobj = drawablep->getVObj();
    if (vobj && vobj->isParticleSource())
    {
        if (gPipeline.sRenderBeacons)
        {
            LLColor4 light_blue(0.5f, 0.5f, 1.f, 0.5f);
            gObjectList.addDebugBeacon(vobj->getPositionAgent(), "", light_blue, LLColor4(1.f, 1.f, 1.f, 0.5f),
                                       LLPipeline::DebugBeaconLineWidth);
        }

        if (gPipeline.sRenderHighlight)
        {
            S32 face_id;
            S32 count = drawablep->getNumFaces();
            for (face_id = 0; face_id < count; face_id++)
            {
                LLFace *facep = drawablep->getFace(face_id);
                if (facep)
                {
                    gPipeline.mHighlightFaces.push_back(facep);
                }
            }
        }
    }
}

void renderSoundHighlights(LLDrawable *drawablep)
{
    // Look for attachments, objects, etc.
    LLViewerObject *vobj = drawablep->getVObj();
    if (vobj && vobj->isAudioSource())
    {
        if (gPipeline.sRenderHighlight)
        {
            S32 face_id;
            S32 count = drawablep->getNumFaces();
            for (face_id = 0; face_id < count; face_id++)
            {
                LLFace *facep = drawablep->getFace(face_id);
                if (facep)
                {
                    gPipeline.mHighlightFaces.push_back(facep);
                }
            }
        }
    }
}

void LLPipeline::postSort(LLCamera &camera)
{
    LL_PROFILE_ZONE_SCOPED_CATEGORY_PIPELINE;

    assertInitialized();
    sVolumeSAFrame = 0.f; //ZK LBG

    LL_PUSH_CALLSTACKS();

    if (!gCubeSnapshot)
    {
        // rebuild drawable geometry
        for (LLCullResult::sg_iterator i = sCull->beginDrawableGroups(); i != sCull->endDrawableGroups(); ++i)
        {
            LLSpatialGroup *group = *i;
            if (group->isDead())
            {
                continue;
            }
            if (!sUseOcclusion || !group->isOcclusionState(LLSpatialGroup::OCCLUDED))
            {
                group->rebuildGeom();
            }
        }
        LL_PUSH_CALLSTACKS();
        // rebuild groups
        sCull->assertDrawMapsEmpty();

        rebuildPriorityGroups();
    }

    LL_PUSH_CALLSTACKS();

    // build render map
    {
        LL_PROFILE_ZONE_NAMED_CATEGORY_PIPELINE("build render map");
    for (LLCullResult::sg_iterator i = sCull->beginVisibleGroups(); i != sCull->endVisibleGroups(); ++i)
    {
        LLSpatialGroup *group = *i;

        if (group->isDead())
        {
            continue;
        }

        if ((sUseOcclusion && group->isOcclusionState(LLSpatialGroup::OCCLUDED)) ||
            (RenderAutoHideSurfaceAreaLimit > 0.f &&
             group->mSurfaceArea > RenderAutoHideSurfaceAreaLimit * llmax(group->mObjectBoxSize, 10.f)))
        {
            continue;
        }

        if (group->hasState(LLSpatialGroup::NEW_DRAWINFO) && group->hasState(LLSpatialGroup::GEOM_DIRTY) && !gCubeSnapshot)
        {  // no way this group is going to be drawable without a rebuild
            group->rebuildGeom();
        }

        for (LLSpatialGroup::draw_map_t::iterator j = group->mDrawMap.begin(); j != group->mDrawMap.end(); ++j)
        {
            LLSpatialGroup::drawmap_elem_t &src_vec = j->second;
            if (!hasRenderType(j->first))
            {
                continue;
            }

            for (LLSpatialGroup::drawmap_elem_t::iterator k = src_vec.begin(); k != src_vec.end(); ++k)
            {
                LLDrawInfo *info = *k;

                sCull->pushDrawInfo(j->first, info);
                if (!sShadowRender && !sReflectionRender && !gCubeSnapshot)
                {
                    addTrianglesDrawn(info->mCount);
                }
            }
        }

        if (hasRenderType(LLPipeline::RENDER_TYPE_PASS_ALPHA))
        {
            LL_PROFILE_ZONE_NAMED_CATEGORY_PIPELINE("Collect Alpha groups");
            LLSpatialGroup::draw_map_t::iterator alpha = group->mDrawMap.find(LLRenderPass::PASS_ALPHA);

            if (alpha != group->mDrawMap.end())
            {  // store alpha groups for sorting
                LLSpatialBridge *bridge = group->getSpatialPartition()->asBridge();
                if (LLViewerCamera::sCurCameraID == LLViewerCamera::CAMERA_WORLD && !gCubeSnapshot)
                {
                    if (bridge)
                    {
                        LLCamera trans_camera = bridge->transformCamera(camera);
                        group->updateDistance(trans_camera);
                    }
                    else
                    {
                        group->updateDistance(camera);
                    }
                }

                if (hasRenderType(LLDrawPool::POOL_ALPHA))
                {
                    sCull->pushAlphaGroup(group);
                }
            }

            LLSpatialGroup::draw_map_t::iterator rigged_alpha = group->mDrawMap.find(LLRenderPass::PASS_ALPHA_RIGGED);

            if (rigged_alpha != group->mDrawMap.end())
            {  // store rigged alpha groups for LLDrawPoolAlpha prepass (skip distance update, rigged attachments use depth buffer)
                if (hasRenderType(LLDrawPool::POOL_ALPHA))
                {
                    sCull->pushRiggedAlphaGroup(group);
                }
            }
        }
    }
    }

    /*bool use_transform_feedback = gTransformPositionProgram.mProgramObject && !mMeshDirtyGroup.empty();

    if (use_transform_feedback)
    { //place a query around potential transform feedback code for synchronization
        mTransformFeedbackPrimitives = 0;

        if (!mMeshDirtyQueryObject)
        {
            glGenQueries(1, &mMeshDirtyQueryObject);
        }

        glBeginQuery(GL_TRANSFORM_FEEDBACK_PRIMITIVES_WRITTEN, mMeshDirtyQueryObject);
    }*/

    {
        LL_PROFILE_ZONE_NAMED_CATEGORY_PIPELINE("rebuild delayed upd groups");
    // pack vertex buffers for groups that chose to delay their updates
    {
        LL_PROFILE_GPU_ZONE("rebuildMesh");
        for (LLSpatialGroup::sg_vector_t::iterator iter = mMeshDirtyGroup.begin(); iter != mMeshDirtyGroup.end(); ++iter)
        {
            (*iter)->rebuildMesh();
        }
    }
    }

    /*if (use_transform_feedback)
    {
        glEndQuery(GL_TRANSFORM_FEEDBACK_PRIMITIVES_WRITTEN);
    }*/

    mMeshDirtyGroup.clear();

    {
        LL_PROFILE_ZONE_NAMED_CATEGORY_PIPELINE("sort alpha groups");
    if (!sShadowRender)
    {
        // order alpha groups by distance
        std::sort(sCull->beginAlphaGroups(), sCull->endAlphaGroups(), LLSpatialGroup::CompareDepthGreater());

        // order rigged alpha groups by avatar attachment order
        std::sort(sCull->beginRiggedAlphaGroups(), sCull->endRiggedAlphaGroups(), LLSpatialGroup::CompareRenderOrder());
    }
    }

    LL_PUSH_CALLSTACKS();
    {
        LL_PROFILE_ZONE_NAMED_CATEGORY_PIPELINE("beacon rendering flags");
    // only render if the flag is set. The flag is only set if we are in edit mode or the toggle is set in the menus
    // <FS:Ansariel> Make beacons also show when beacons floater is closed.
    if (/*LLFloaterReg::instanceVisible("beacons") &&*/ !sShadowRender && !gCubeSnapshot)
    {
        if (sRenderScriptedTouchBeacons)
        {
            // Only show the beacon on the root object.
            forAllVisibleDrawables(renderScriptedTouchBeacons);
        }
        else if (sRenderScriptedBeacons)
        {
            // Only show the beacon on the root object.
            forAllVisibleDrawables(renderScriptedBeacons);
        }

        if (sRenderPhysicalBeacons)
        {
            // Only show the beacon on the root object.
            forAllVisibleDrawables(renderPhysicalBeacons);
        }

        if (sRenderMOAPBeacons)
        {
            forAllVisibleDrawables(renderMOAPBeacons);
        }

        if (sRenderParticleBeacons)
        {
            forAllVisibleDrawables(renderParticleBeacons);
        }

        // If god mode, also show audio cues
        if (sRenderSoundBeacons && gAudiop)
        {
            // Walk all sound sources and render out beacons for them. Note, this isn't done in the ForAllVisibleDrawables function, because
            // some are not visible.
            LLAudioEngine::source_map::iterator iter;
            for (iter = gAudiop->mAllSources.begin(); iter != gAudiop->mAllSources.end(); ++iter)
            {
                LLAudioSource *sourcep = iter->second;

                LLVector3d pos_global = sourcep->getPositionGlobal();
                LLVector3  pos        = gAgent.getPosAgentFromGlobal(pos_global);
                if (gPipeline.sRenderBeacons)
                {
                    // pos += LLVector3(0.f, 0.f, 0.2f);
                    gObjectList.addDebugBeacon(pos, "", LLColor4(1.f, 1.f, 0.f, 0.5f), LLColor4(1.f, 1.f, 1.f, 0.5f), DebugBeaconLineWidth);
                }
            }
            // now deal with highlights for all those seeable sound sources
            forAllVisibleDrawables(renderSoundHighlights);
        }
    }
    }
    LL_PUSH_CALLSTACKS();
    // If managing your telehub, draw beacons at telehub and currently selected spawnpoint.
    if (LLFloaterTelehub::renderBeacons() && !sShadowRender && !gCubeSnapshot)
    {
        LLFloaterTelehub::addBeacons();
    }

    if (!sShadowRender && !gCubeSnapshot)
    {
        LL_PROFILE_ZONE_NAMED_CATEGORY_PIPELINE("Render face highlights");
        mSelectedFaces.clear();

        if (!gNonInteractive)
        {
            LLPipeline::setRenderHighlightTextureChannel(gFloaterTools->getPanelFace()->getTextureChannelToEdit());
        }

        // Draw face highlights for selected faces.
        if (LLSelectMgr::getInstance()->getTEMode())
        {
            struct f : public LLSelectedTEFunctor
            {
                virtual bool apply(LLViewerObject *object, S32 te)
                {
                    if (object->mDrawable)
                    {
                        LLFace *facep = object->mDrawable->getFace(te);
                        if (facep)
                        {
                            gPipeline.mSelectedFaces.push_back(facep);
                        }
                    }
                    return true;
                }
            } func;
            LLSelectMgr::getInstance()->getSelection()->applyToTEs(&func);
        }
    }

    // LLSpatialGroup::sNoDelete = false;
    LL_PUSH_CALLSTACKS();
}


void render_hud_elements()
{
    LL_PROFILE_ZONE_SCOPED_CATEGORY_UI; //LL_RECORD_BLOCK_TIME(FTM_RENDER_UI);
	gPipeline.disableLights();
	
	LLGLSUIDefault gls_ui;

	//LLGLEnable stencil(GL_STENCIL_TEST);
	//glStencilFunc(GL_ALWAYS, 255, 0xFFFFFFFF);
	//glStencilMask(0xFFFFFFFF);
	//glStencilOp(GL_KEEP, GL_KEEP, GL_REPLACE);
	
	gUIProgram.bind();
    gGL.color4f(1, 1, 1, 1);
	LLGLDepthTest depth(GL_TRUE, GL_FALSE);

	if (!LLPipeline::sReflectionRender && gPipeline.hasRenderDebugFeatureMask(LLPipeline::RENDER_DEBUG_FEATURE_UI))
	{
		gViewerWindow->renderSelections(false, false, false); // For HUD version in render_ui_3d()
	
		// Draw the tracking overlays
		LLTracker::render3D();
		
        if (LLWorld::instanceExists())
        {
            // Show the property lines
            LLWorld::getInstance()->renderPropertyLines();
        }
		LLViewerParcelMgr::getInstance()->render();
		LLViewerParcelMgr::getInstance()->renderParcelCollision();
	}
	else if (gForceRenderLandFence)
	{
		// This is only set when not rendering the UI, for parcel snapshots
		LLViewerParcelMgr::getInstance()->render();
	}
	else if (gPipeline.hasRenderType(LLPipeline::RENDER_TYPE_HUD))
	{
		LLHUDText::renderAllHUD();
	}

	gUIProgram.unbind();
}

void LLPipeline::renderHighlights()
{
	assertInitialized();

	// Draw 3D UI elements here (before we clear the Z buffer in POOL_HUD)
	// Render highlighted faces.
	LLGLSPipelineAlpha gls_pipeline_alpha;
	LLColor4 color(1.f, 1.f, 1.f, 0.5f);
	disableLights();

	if ((LLViewerShaderMgr::instance()->getShaderLevel(LLViewerShaderMgr::SHADER_INTERFACE) > 0))
	{
		gHighlightProgram.bind();
		gGL.diffuseColor4f(1,1,1,0.5f);
	}
	
	if (hasRenderDebugFeatureMask(RENDER_DEBUG_FEATURE_SELECTED) && !mFaceSelectImagep)
		{
			mFaceSelectImagep = LLViewerTextureManager::getFetchedTexture(IMG_FACE_SELECT);
		}

	if (hasRenderDebugFeatureMask(RENDER_DEBUG_FEATURE_SELECTED) && (sRenderHighlightTextureChannel == LLRender::DIFFUSE_MAP))
	{
		// Make sure the selection image gets downloaded and decoded
		mFaceSelectImagep->addTextureStats((F32)MAX_IMAGE_AREA);

		U32 count = mSelectedFaces.size();
		for (U32 i = 0; i < count; i++)
		{
			LLFace *facep = mSelectedFaces[i];
			if (!facep || facep->getDrawable()->isDead())
			{
				LL_ERRS() << "Bad face on selection" << LL_ENDL;
				return;
			}
			
			facep->renderSelected(mFaceSelectImagep, color);
		}
	}

	if (hasRenderDebugFeatureMask(RENDER_DEBUG_FEATURE_SELECTED))
	{
		// Paint 'em red!
		color.setVec(1.f, 0.f, 0.f, 0.5f);
		
		int count = mHighlightFaces.size();
		for (S32 i = 0; i < count; i++)
		{
			LLFace* facep = mHighlightFaces[i];
			facep->renderSelected(LLViewerTexture::sNullImagep, color);
		}
	}

	// Contains a list of the faces of objects that are physical or
	// have touch-handlers.
	mHighlightFaces.clear();

	if (LLViewerShaderMgr::instance()->getShaderLevel(LLViewerShaderMgr::SHADER_INTERFACE) > 0)
	{
		gHighlightProgram.unbind();
	}


	if (hasRenderDebugFeatureMask(RENDER_DEBUG_FEATURE_SELECTED) && (sRenderHighlightTextureChannel == LLRender::NORMAL_MAP))
	{
		color.setVec(1.0f, 0.5f, 0.5f, 0.5f);
		if ((LLViewerShaderMgr::instance()->getShaderLevel(LLViewerShaderMgr::SHADER_INTERFACE) > 0))
		{
			gHighlightNormalProgram.bind();
			gGL.diffuseColor4f(1,1,1,0.5f);
		}

		mFaceSelectImagep->addTextureStats((F32)MAX_IMAGE_AREA);

		U32 count = mSelectedFaces.size();
		for (U32 i = 0; i < count; i++)
		{
			LLFace *facep = mSelectedFaces[i];
			if (!facep || facep->getDrawable()->isDead())
			{
				LL_ERRS() << "Bad face on selection" << LL_ENDL;
				return;
			}

			facep->renderSelected(mFaceSelectImagep, color);
		}

		if ((LLViewerShaderMgr::instance()->getShaderLevel(LLViewerShaderMgr::SHADER_INTERFACE) > 0))
		{
			gHighlightNormalProgram.unbind();
		}
	}

	if (hasRenderDebugFeatureMask(RENDER_DEBUG_FEATURE_SELECTED) && (sRenderHighlightTextureChannel == LLRender::SPECULAR_MAP))
	{
		color.setVec(0.0f, 0.3f, 1.0f, 0.8f);
		if ((LLViewerShaderMgr::instance()->getShaderLevel(LLViewerShaderMgr::SHADER_INTERFACE) > 0))
		{
			gHighlightSpecularProgram.bind();
			gGL.diffuseColor4f(1,1,1,0.5f);
		}

		mFaceSelectImagep->addTextureStats((F32)MAX_IMAGE_AREA);

		U32 count = mSelectedFaces.size();
		for (U32 i = 0; i < count; i++)
		{
			LLFace *facep = mSelectedFaces[i];
			if (!facep || facep->getDrawable()->isDead())
			{
				LL_ERRS() << "Bad face on selection" << LL_ENDL;
				return;
			}

			facep->renderSelected(mFaceSelectImagep, color);
		}

		if ((LLViewerShaderMgr::instance()->getShaderLevel(LLViewerShaderMgr::SHADER_INTERFACE) > 0))
		{
			gHighlightSpecularProgram.unbind();
		}
	}
}

//debug use
U32 LLPipeline::sCurRenderPoolType = 0 ;

void LLPipeline::renderGeomDeferred(LLCamera& camera, bool do_occlusion)
{
	LLAppViewer::instance()->pingMainloopTimeout("Pipeline:RenderGeomDeferred");
	LL_PROFILE_ZONE_SCOPED_CATEGORY_DRAWPOOL; //LL_RECORD_BLOCK_TIME(FTM_RENDER_GEOMETRY);
    LL_PROFILE_GPU_ZONE("renderGeomDeferred");

    llassert(!sRenderingHUDs);

    if (gUseWireframe)
    {
        glPolygonMode(GL_FRONT_AND_BACK, GL_LINE);
    }

    if (&camera == LLViewerCamera::getInstance())
    {   // a bit hacky, this is the start of the main render frame, figure out delta between last modelview matrix and 
        // current modelview matrix
        glh::matrix4f last_modelview(gGLLastModelView);
        glh::matrix4f cur_modelview(gGLModelView);

        // goal is to have a matrix here that goes from the last frame's camera space to the current frame's camera space
        glh::matrix4f m = last_modelview.inverse();  // last camera space to world space
        m.mult_left(cur_modelview); // world space to camera space

        glh::matrix4f n = m.inverse();

        for (U32 i = 0; i < 16; ++i)
        {
            gGLDeltaModelView[i] = m.m[i];
            gGLInverseDeltaModelView[i] = n.m[i];
        }
    }

    bool occlude = LLPipeline::sUseOcclusion > 1 && do_occlusion && !LLGLSLShader::sProfileEnabled;

    setupHWLights();

	{
		LL_PROFILE_ZONE_NAMED_CATEGORY_DRAWPOOL("deferred pools");

		LLGLEnable cull(GL_CULL_FACE);

		for (pool_set_t::iterator iter = mPools.begin(); iter != mPools.end(); ++iter)
		{
			LLDrawPool *poolp = *iter;
			if (hasRenderType(poolp->getType()))
			{
				poolp->prerender();
			}
		}

		LLVertexBuffer::unbind();

		LLGLState::checkStates();

        if (LLViewerShaderMgr::instance()->mShaderLevel[LLViewerShaderMgr::SHADER_DEFERRED] > 1)
        {
            //update reflection probe uniform
            mReflectionMapManager.updateUniforms();
        }

		U32 cur_type = 0;

		gGL.setColorMask(true, true);
	
		pool_set_t::iterator iter1 = mPools.begin();

		while ( iter1 != mPools.end() )
		{
			LLDrawPool *poolp = *iter1;
		
			cur_type = poolp->getType();

            if (occlude && cur_type >= LLDrawPool::POOL_GRASS)
            {
                llassert(!gCubeSnapshot); // never do occlusion culling on cube snapshots
                occlude = false;
                gGLLastMatrix = NULL;
                gGL.loadMatrix(gGLModelView);
                doOcclusion(camera);
            }

			pool_set_t::iterator iter2 = iter1;
			if (hasRenderType(poolp->getType()) && poolp->getNumDeferredPasses() > 0)
			{
				LL_PROFILE_ZONE_NAMED_CATEGORY_DRAWPOOL("deferred pool render");

				gGLLastMatrix = NULL;
				gGL.loadMatrix(gGLModelView);
		
				for( S32 i = 0; i < poolp->getNumDeferredPasses(); i++ )
				{
					LLVertexBuffer::unbind();
					poolp->beginDeferredPass(i);
					for (iter2 = iter1; iter2 != mPools.end(); iter2++)
					{
						LLDrawPool *p = *iter2;
						if (p->getType() != cur_type)
						{
							break;
						}

						if ( !p->getSkipRenderFlag() ) { p->renderDeferred(i); }
					}
					poolp->endDeferredPass(i);
					LLVertexBuffer::unbind();

					LLGLState::checkStates();
				}
			}
			else
			{
				// Skip all pools of this type
				for (iter2 = iter1; iter2 != mPools.end(); iter2++)
				{
					LLDrawPool *p = *iter2;
					if (p->getType() != cur_type)
					{
						break;
					}
				}
			}
			iter1 = iter2;
			stop_glerror();
		}

		gGLLastMatrix = NULL;
		gGL.matrixMode(LLRender::MM_MODELVIEW);
		gGL.loadMatrix(gGLModelView);

		gGL.setColorMask(true, false);

	} // Tracy ZoneScoped

    if (gUseWireframe)
    {
        glPolygonMode(GL_FRONT_AND_BACK, GL_FILL);
    }
}

void LLPipeline::renderGeomPostDeferred(LLCamera& camera)
{
	LL_PROFILE_ZONE_SCOPED_CATEGORY_DRAWPOOL;
    LL_PROFILE_GPU_ZONE("renderGeomPostDeferred");

    if (gUseWireframe)
    {
        glPolygonMode(GL_FRONT_AND_BACK, GL_LINE);
    }

	U32 cur_type = 0;

	LLGLEnable cull(GL_CULL_FACE);

    bool done_atmospherics = LLPipeline::sRenderingHUDs; //skip atmospherics on huds
    bool done_water_haze = done_atmospherics;

    // do atmospheric haze just before post water alpha
    U32 atmospherics_pass = LLDrawPool::POOL_ALPHA_POST_WATER;

    if (LLPipeline::sUnderWaterRender)
    { // if under water, do atmospherics just before the water pass
        atmospherics_pass = LLDrawPool::POOL_WATER;
    }

    // do water haze just before pre water alpha
    U32 water_haze_pass = LLDrawPool::POOL_ALPHA_PRE_WATER;

	calcNearbyLights(camera);
	setupHWLights();

    gGL.setSceneBlendType(LLRender::BT_ALPHA);
	gGL.setColorMask(true, false);

	pool_set_t::iterator iter1 = mPools.begin();

    if (gDebugGL || gDebugPipeline)
    {
        LLGLState::checkStates(GL_FALSE);
    }

	while ( iter1 != mPools.end() )
	{
		LLDrawPool *poolp = *iter1;
		
		cur_type = poolp->getType();

        if (cur_type >= atmospherics_pass && !done_atmospherics)
        { // do atmospherics against depth buffer before rendering alpha
            doAtmospherics();
            done_atmospherics = true;
        }

        if (cur_type >= water_haze_pass && !done_water_haze)
        { // do water haze against depth buffer before rendering alpha
            doWaterHaze();
            done_water_haze = true;
        }

		pool_set_t::iterator iter2 = iter1;
		if (hasRenderType(poolp->getType()) && poolp->getNumPostDeferredPasses() > 0)
		{
			LL_PROFILE_ZONE_NAMED_CATEGORY_DRAWPOOL("deferred poolrender");

			gGLLastMatrix = NULL;
			gGL.loadMatrix(gGLModelView);
		
			for( S32 i = 0; i < poolp->getNumPostDeferredPasses(); i++ )
			{
				LLVertexBuffer::unbind();
				poolp->beginPostDeferredPass(i);
				for (iter2 = iter1; iter2 != mPools.end(); iter2++)
				{
					LLDrawPool *p = *iter2;
					if (p->getType() != cur_type)
					{
						break;
					}
										
					p->renderPostDeferred(i);
				}
				poolp->endPostDeferredPass(i);
				LLVertexBuffer::unbind();

				if (gDebugGL || gDebugPipeline)
				{
					LLGLState::checkStates(GL_FALSE);
				}
			}
		}
		else
		{
			// Skip all pools of this type
			for (iter2 = iter1; iter2 != mPools.end(); iter2++)
			{
				LLDrawPool *p = *iter2;
				if (p->getType() != cur_type)
				{
					break;
				}
			}
		}
		iter1 = iter2;
		stop_glerror();
	}

	gGLLastMatrix = NULL;
	gGL.matrixMode(LLRender::MM_MODELVIEW);
	gGL.loadMatrix(gGLModelView);

    if (!gCubeSnapshot)
    {
        // debug displays
        renderHighlights();
        mHighlightFaces.clear();

        renderDebug();
    }

    if (gUseWireframe)
    {
        glPolygonMode(GL_FRONT_AND_BACK, GL_FILL);
    }
}

void LLPipeline::renderGeomShadow(LLCamera& camera)
{
    LL_PROFILE_ZONE_SCOPED_CATEGORY_PIPELINE;
    LL_PROFILE_GPU_ZONE("renderGeomShadow");
    U32 cur_type = 0;
	
	LLGLEnable cull(GL_CULL_FACE);

	LLVertexBuffer::unbind();

	pool_set_t::iterator iter1 = mPools.begin();
	
	while ( iter1 != mPools.end() )
	{
		LLDrawPool *poolp = *iter1;
		
		cur_type = poolp->getType();

		pool_set_t::iterator iter2 = iter1;
		if (hasRenderType(poolp->getType()) && poolp->getNumShadowPasses() > 0)
		{
			poolp->prerender() ;

			gGLLastMatrix = NULL;
			gGL.loadMatrix(gGLModelView);
		
			for( S32 i = 0; i < poolp->getNumShadowPasses(); i++ )
			{
				LLVertexBuffer::unbind();
				poolp->beginShadowPass(i);
				for (iter2 = iter1; iter2 != mPools.end(); iter2++)
				{
					LLDrawPool *p = *iter2;
					if (p->getType() != cur_type)
					{
						break;
					}
										
					p->renderShadow(i);
				}
				poolp->endShadowPass(i);
				LLVertexBuffer::unbind();
			}
		}
		else
		{
			// Skip all pools of this type
			for (iter2 = iter1; iter2 != mPools.end(); iter2++)
			{
				LLDrawPool *p = *iter2;
				if (p->getType() != cur_type)
				{
					break;
				}
			}
		}
		iter1 = iter2;
		stop_glerror();
	}

	gGLLastMatrix = NULL;
	gGL.loadMatrix(gGLModelView);
}


static U32 sIndicesDrawnCount = 0;

void LLPipeline::addTrianglesDrawn(S32 index_count)
{
    sIndicesDrawnCount += index_count;
}

void LLPipeline::recordTrianglesDrawn()
{
    assertInitialized();
    U32 count = sIndicesDrawnCount / 3;
    sIndicesDrawnCount = 0;
    add(LLStatViewer::TRIANGLES_DRAWN, LLUnits::Triangles::fromValue(count));
}

void LLPipeline::renderPhysicsDisplay()
{
	if (!hasRenderDebugMask(LLPipeline::RENDER_DEBUG_PHYSICS_SHAPES))
	{
		return;
	}

    gGL.flush();
    gDebugProgram.bind();

    LLGLEnable(GL_POLYGON_OFFSET_LINE);
    glPolygonOffset(3.f, 3.f);
    glLineWidth(3.f);
    LLGLEnable blend(GL_BLEND);
    gGL.setSceneBlendType(LLRender::BT_ALPHA);

    for (int pass = 0; pass < 3; ++pass)
    {
        // pass 0 - depth write enabled, color write disabled, fill
        // pass 1 - depth write disabled, color write enabled, fill
        // pass 2 - depth write disabled, color write enabled, wireframe
        gGL.setColorMask(pass >= 1, false);
        LLGLDepthTest depth(GL_TRUE, pass == 0);

        bool wireframe = (pass == 2);

        if (wireframe)
        {
            glPolygonMode(GL_FRONT_AND_BACK, GL_LINE);
        }

        for (LLWorld::region_list_t::const_iterator iter = LLWorld::getInstance()->getRegionList().begin();
            iter != LLWorld::getInstance()->getRegionList().end(); ++iter)
        {
            LLViewerRegion* region = *iter;
            for (U32 i = 0; i < LLViewerRegion::NUM_PARTITIONS; i++)
            {
                LLSpatialPartition* part = region->getSpatialPartition(i);
                if (part)
                {
                    if (hasRenderType(part->mDrawableType))
                    {
                        part->renderPhysicsShapes(wireframe);
                    }
                }
            }
        }
        gGL.flush();

        if (wireframe)
        {
            glPolygonMode(GL_FRONT_AND_BACK, GL_FILL);
        }
    }
    glLineWidth(1.f);
	gDebugProgram.unbind();

}

extern std::set<LLSpatialGroup*> visible_selected_groups;

void LLPipeline::renderDebug()
{
    LL_PROFILE_ZONE_SCOPED_CATEGORY_PIPELINE;

	assertInitialized();

	bool hud_only = hasRenderType(LLPipeline::RENDER_TYPE_HUD);

	if (!hud_only )
	{
		//Render any navmesh geometry	
		LLPathingLib *llPathingLibInstance = LLPathingLib::getInstance();
		if ( llPathingLibInstance != NULL ) 
		{
			//character floater renderables
			
			LLHandle<LLFloaterPathfindingCharacters> pathfindingCharacterHandle = LLFloaterPathfindingCharacters::getInstanceHandle();
			if ( !pathfindingCharacterHandle.isDead() )
			{
				LLFloaterPathfindingCharacters *pathfindingCharacter = pathfindingCharacterHandle.get();

				if ( pathfindingCharacter->getVisible() || gAgentCamera.cameraMouselook() )			
				{	
					gPathfindingProgram.bind();			
					gPathfindingProgram.uniform1f(sTint, 1.f);
					gPathfindingProgram.uniform1f(sAmbiance, 1.f);
					gPathfindingProgram.uniform1f(sAlphaScale, 1.f);

					//Requried character physics capsule render parameters
					LLUUID id;					
					LLVector3 pos;
					LLQuaternion rot;
				
					if ( pathfindingCharacter->isPhysicsCapsuleEnabled( id, pos, rot ) )
					{
						//remove blending artifacts
						gGL.setColorMask(false, false);
						llPathingLibInstance->renderSimpleShapeCapsuleID( gGL, id, pos, rot );				
						gGL.setColorMask(true, false);
						LLGLEnable blend(GL_BLEND);
						gPathfindingProgram.uniform1f(sAlphaScale, 0.90f);
						llPathingLibInstance->renderSimpleShapeCapsuleID( gGL, id, pos, rot );
						gPathfindingProgram.bind();
					}
				}
			}
			

			//pathing console renderables
			LLHandle<LLFloaterPathfindingConsole> pathfindingConsoleHandle = LLFloaterPathfindingConsole::getInstanceHandle();
			if (!pathfindingConsoleHandle.isDead())
			{
				LLFloaterPathfindingConsole *pathfindingConsole = pathfindingConsoleHandle.get();

				if ( pathfindingConsole->getVisible() || gAgentCamera.cameraMouselook() )
				{				
					F32 ambiance = gSavedSettings.getF32("PathfindingAmbiance");

					gPathfindingProgram.bind();
			
					gPathfindingProgram.uniform1f(sTint, 1.f);
					gPathfindingProgram.uniform1f(sAmbiance, ambiance);
					gPathfindingProgram.uniform1f(sAlphaScale, 1.f);

					if ( !pathfindingConsole->isRenderWorld() )
					{
						const LLColor4 clearColor = gSavedSettings.getColor4("PathfindingNavMeshClear");
						gGL.setColorMask(true, true);
						glClearColor(clearColor.mV[0],clearColor.mV[1],clearColor.mV[2],0);
                        glClear(GL_DEPTH_BUFFER_BIT | GL_COLOR_BUFFER_BIT); // no stencil -- deprecated | GL_STENCIL_BUFFER_BIT);
						gGL.setColorMask(true, false);
						glPolygonMode( GL_FRONT_AND_BACK, GL_FILL );	
					}

					//NavMesh
					if ( pathfindingConsole->isRenderNavMesh() )
					{	
						gGL.flush();
						gGL.setLineWidth(2.0f);	// <FS> Line width OGL core profile fix by Rye Mutt
						LLGLEnable cull(GL_CULL_FACE);
						LLGLDisable blend(GL_BLEND);
						
						if ( pathfindingConsole->isRenderWorld() )
						{					
							LLGLEnable blend(GL_BLEND);
							gPathfindingProgram.uniform1f(sAlphaScale, 0.66f);
							llPathingLibInstance->renderNavMesh();
						}
						else
						{
							llPathingLibInstance->renderNavMesh();
						}
						
						//render edges
						gPathfindingNoNormalsProgram.bind();
						gPathfindingNoNormalsProgram.uniform1f(sTint, 1.f);
						gPathfindingNoNormalsProgram.uniform1f(sAlphaScale, 1.f);
						llPathingLibInstance->renderNavMeshEdges();
						gPathfindingProgram.bind();

						gGL.flush();
						glPolygonMode( GL_FRONT_AND_BACK, GL_FILL );	
						gGL.setLineWidth(1.0f);	// <FS> Line width OGL core profile fix by Rye Mutt
						gGL.flush();
					}
					//User designated path
					if ( LLPathfindingPathTool::getInstance()->isRenderPath() )
					{
						//The path
						gUIProgram.bind();
						gGL.getTexUnit(0)->bind(LLViewerFetchedTexture::sWhiteImagep);
						llPathingLibInstance->renderPath();
						gPathfindingProgram.bind();

                        //The bookends
						//remove blending artifacts
						gGL.setColorMask(false, false);
						llPathingLibInstance->renderPathBookend( gGL, LLPathingLib::LLPL_START );
						llPathingLibInstance->renderPathBookend( gGL, LLPathingLib::LLPL_END );
						
						gGL.setColorMask(true, false);
						//render the bookends
						LLGLEnable blend(GL_BLEND);
						gPathfindingProgram.uniform1f(sAlphaScale, 0.90f);
						llPathingLibInstance->renderPathBookend( gGL, LLPathingLib::LLPL_START );
						llPathingLibInstance->renderPathBookend( gGL, LLPathingLib::LLPL_END );
						gPathfindingProgram.bind();
					}
				
					if ( pathfindingConsole->isRenderWaterPlane() )
					{	
						LLGLEnable blend(GL_BLEND);
						gPathfindingProgram.uniform1f(sAlphaScale, 0.90f);
						llPathingLibInstance->renderSimpleShapes( gGL, gAgent.getRegion()->getWaterHeight() );
					}
				//physics/exclusion shapes
				if ( pathfindingConsole->isRenderAnyShapes() )
				{					
						U32 render_order[] = {
							1 << LLPathingLib::LLST_ObstacleObjects,
							1 << LLPathingLib::LLST_WalkableObjects,
							1 << LLPathingLib::LLST_ExclusionPhantoms,	
							1 << LLPathingLib::LLST_MaterialPhantoms,
						};

						U32 flags = pathfindingConsole->getRenderShapeFlags();

						for (U32 i = 0; i < 4; i++)
						{
							if (!(flags & render_order[i]))
							{
								continue;
							}

							//turn off backface culling for volumes so they are visible when camera is inside volume
							LLGLDisable cull(i >= 2 ? GL_CULL_FACE : 0);
						
							gGL.flush();
							glPolygonMode( GL_FRONT_AND_BACK, GL_FILL );	
				
							//get rid of some z-fighting
							LLGLEnable polyOffset(GL_POLYGON_OFFSET_FILL);
							glPolygonOffset(1.0f, 1.0f);

							//render to depth first to avoid blending artifacts
							gGL.setColorMask(false, false);
							llPathingLibInstance->renderNavMeshShapesVBO( render_order[i] );		
							gGL.setColorMask(true, false);

							//get rid of some z-fighting
							glPolygonOffset(0.f, 0.f);

							LLGLEnable blend(GL_BLEND);
				
							{
								gPathfindingProgram.uniform1f(sAmbiance, ambiance);

								{ //draw solid overlay
									LLGLDepthTest depth(GL_TRUE, GL_FALSE, GL_LEQUAL);
									llPathingLibInstance->renderNavMeshShapesVBO( render_order[i] );				
									gGL.flush();				
								}
				
								LLGLEnable lineOffset(GL_POLYGON_OFFSET_LINE);
								glPolygonMode( GL_FRONT_AND_BACK, GL_LINE );	
						
								F32 offset = gSavedSettings.getF32("PathfindingLineOffset");

								if (pathfindingConsole->isRenderXRay())
								{
									gPathfindingProgram.uniform1f(sTint, gSavedSettings.getF32("PathfindingXRayTint"));
									gPathfindingProgram.uniform1f(sAlphaScale, gSavedSettings.getF32("PathfindingXRayOpacity"));
									LLGLEnable blend(GL_BLEND);
									LLGLDepthTest depth(GL_TRUE, GL_FALSE, GL_GREATER);
								
									glPolygonOffset(offset, -offset);
								
									if (gSavedSettings.getBOOL("PathfindingXRayWireframe"))
									{ //draw hidden wireframe as darker and less opaque
										gPathfindingProgram.uniform1f(sAmbiance, 1.f);
										llPathingLibInstance->renderNavMeshShapesVBO( render_order[i] );				
									}
									else
									{
										glPolygonMode( GL_FRONT_AND_BACK, GL_FILL );	
										gPathfindingProgram.uniform1f(sAmbiance, ambiance);
										llPathingLibInstance->renderNavMeshShapesVBO( render_order[i] );				
										glPolygonMode(GL_FRONT_AND_BACK, GL_LINE);
									}
								}

								{ //draw visible wireframe as brighter, thicker and more opaque
									glPolygonOffset(offset, offset);
									gPathfindingProgram.uniform1f(sAmbiance, 1.f);
									gPathfindingProgram.uniform1f(sTint, 1.f);
									gPathfindingProgram.uniform1f(sAlphaScale, 1.f);

									gGL.setLineWidth(gSavedSettings.getF32("PathfindingLineWidth")); // <FS> Line width OGL core profile fix by Rye Mutt
									LLGLDisable blendOut(GL_BLEND);
									llPathingLibInstance->renderNavMeshShapesVBO( render_order[i] );				
									gGL.flush();
									gGL.setLineWidth(1.f); // <FS> Line width OGL core profile fix by Rye Mutt
								}
				
								glPolygonMode( GL_FRONT_AND_BACK, GL_FILL );
							}
						}
					}

					glPolygonOffset(0.f, 0.f);

					if ( pathfindingConsole->isRenderNavMesh() && pathfindingConsole->isRenderXRay() )
					{	//render navmesh xray
						F32 ambiance = gSavedSettings.getF32("PathfindingAmbiance");

						LLGLEnable lineOffset(GL_POLYGON_OFFSET_LINE);
						LLGLEnable polyOffset(GL_POLYGON_OFFSET_FILL);
											
						F32 offset = gSavedSettings.getF32("PathfindingLineOffset");
						glPolygonOffset(offset, -offset);

						LLGLEnable blend(GL_BLEND);
						LLGLDepthTest depth(GL_TRUE, GL_FALSE, GL_GREATER);
						gGL.flush();				
						gGL.setLineWidth(2.0f);	// <FS> Line width OGL core profile fix by Rye Mutt
						LLGLEnable cull(GL_CULL_FACE);
																		
						gPathfindingProgram.uniform1f(sTint, gSavedSettings.getF32("PathfindingXRayTint"));
						gPathfindingProgram.uniform1f(sAlphaScale, gSavedSettings.getF32("PathfindingXRayOpacity"));
								
						if (gSavedSettings.getBOOL("PathfindingXRayWireframe"))
						{ //draw hidden wireframe as darker and less opaque
							glPolygonMode( GL_FRONT_AND_BACK, GL_LINE );	
							gPathfindingProgram.uniform1f(sAmbiance, 1.f);
							llPathingLibInstance->renderNavMesh();
							glPolygonMode( GL_FRONT_AND_BACK, GL_FILL );	
						}	
						else
						{
							gPathfindingProgram.uniform1f(sAmbiance, ambiance);
							llPathingLibInstance->renderNavMesh();
						}

						//render edges
						gPathfindingNoNormalsProgram.bind();
						gPathfindingNoNormalsProgram.uniform1f(sTint, gSavedSettings.getF32("PathfindingXRayTint"));
						gPathfindingNoNormalsProgram.uniform1f(sAlphaScale, gSavedSettings.getF32("PathfindingXRayOpacity"));
						llPathingLibInstance->renderNavMeshEdges();
						gPathfindingProgram.bind();
					
						gGL.flush();
						gGL.setLineWidth(1.0f);	// <FS> Line width OGL core profile fix by Rye Mutt
					}
			
					glPolygonOffset(0.f, 0.f);

					gGL.flush();
					gPathfindingProgram.unbind();
				}
			}
		}
	}

	gGLLastMatrix = NULL;
	gGL.loadMatrix(gGLModelView);
	gGL.setColorMask(true, false);

	
	if (!hud_only && !mDebugBlips.empty())
	{ //render debug blips
		gUIProgram.bind();
        gGL.color4f(1, 1, 1, 1);

		gGL.getTexUnit(0)->bind(LLViewerFetchedTexture::sWhiteImagep, true);

		glPointSize(8.f);
		LLGLDepthTest depth(GL_TRUE, GL_TRUE, GL_ALWAYS);

		gGL.begin(LLRender::POINTS);
		for (std::list<DebugBlip>::iterator iter = mDebugBlips.begin(); iter != mDebugBlips.end(); )
		{
			DebugBlip& blip = *iter;

			blip.mAge += gFrameIntervalSeconds.value();
			if (blip.mAge > 2.f)
			{
				mDebugBlips.erase(iter++);
			}
			else
			{
				iter++;
			}

			blip.mPosition.mV[2] += gFrameIntervalSeconds.value()*2.f;

			gGL.color4fv(blip.mColor.mV);
			gGL.vertex3fv(blip.mPosition.mV);
		}
		gGL.end();
		gGL.flush();
		glPointSize(1.f);
	}

	// Debug stuff.
	for (LLWorld::region_list_t::const_iterator iter = LLWorld::getInstance()->getRegionList().begin(); 
			iter != LLWorld::getInstance()->getRegionList().end(); ++iter)
	{
		LLViewerRegion* region = *iter;
		for (U32 i = 0; i < LLViewerRegion::NUM_PARTITIONS; i++)
		{
			LLSpatialPartition* part = region->getSpatialPartition(i);
			if (part)
			{
				if ( (hud_only && (part->mDrawableType == RENDER_TYPE_HUD || part->mDrawableType == RENDER_TYPE_HUD_PARTICLES)) ||
					 (!hud_only && hasRenderType(part->mDrawableType)) )
				{
					part->renderDebug();
				}
			}
		}
	}

	for (LLCullResult::bridge_iterator i = sCull->beginVisibleBridge(); i != sCull->endVisibleBridge(); ++i)
	{
		LLSpatialBridge* bridge = *i;
		if (!bridge->isDead() && hasRenderType(bridge->mDrawableType))
		{
			gGL.pushMatrix();
			gGL.multMatrix((F32*)bridge->mDrawable->getRenderMatrix().mMatrix);
			bridge->renderDebug();
			gGL.popMatrix();
		}
	}

	if (gPipeline.hasRenderDebugMask(LLPipeline::RENDER_DEBUG_OCCLUSION))
	{ //render visible selected group occlusion geometry
		gDebugProgram.bind();
		LLGLDepthTest depth(GL_TRUE, GL_FALSE);
		gGL.diffuseColor3f(1,0,1);
		for (std::set<LLSpatialGroup*>::iterator iter = visible_selected_groups.begin(); iter != visible_selected_groups.end(); ++iter)
		{
			LLSpatialGroup* group = *iter;

			LLVector4a fudge;
			fudge.splat(0.25f); //SG_OCCLUSION_FUDGE

			LLVector4a size;
			const LLVector4a* bounds = group->getBounds();
			size.setAdd(fudge, bounds[1]);
			
			drawBox(bounds[0], size);
		}
	}

	visible_selected_groups.clear();

    //draw reflection probes and links between them
    if (gPipeline.hasRenderDebugMask(LLPipeline::RENDER_DEBUG_REFLECTION_PROBES) && !hud_only)
    {
        mReflectionMapManager.renderDebug();
    }

    if (gSavedSettings.getBOOL("RenderReflectionProbeVolumes") && !hud_only)
    {
        LL_PROFILE_ZONE_NAMED_CATEGORY_PIPELINE("probe debug display");

        bindDeferredShader(gReflectionProbeDisplayProgram, NULL);
        mScreenTriangleVB->setBuffer();

        LLGLEnable blend(GL_BLEND);
        LLGLDepthTest depth(GL_FALSE);

        mScreenTriangleVB->drawArrays(LLRender::TRIANGLES, 0, 3);

        unbindDeferredShader(gReflectionProbeDisplayProgram);
    }

	gUIProgram.bind();

	if (hasRenderDebugMask(LLPipeline::RENDER_DEBUG_RAYCAST) && !hud_only)
	{ //draw crosshairs on particle intersection
		if (gDebugRaycastParticle)
		{
			gDebugProgram.bind();

			gGL.getTexUnit(0)->unbind(LLTexUnit::TT_TEXTURE);

			LLVector3 center(gDebugRaycastParticleIntersection.getF32ptr());
			LLVector3 size(0.1f, 0.1f, 0.1f);

			LLVector3 p[6];

			p[0] = center + size.scaledVec(LLVector3(1,0,0));
			p[1] = center + size.scaledVec(LLVector3(-1,0,0));
			p[2] = center + size.scaledVec(LLVector3(0,1,0));
			p[3] = center + size.scaledVec(LLVector3(0,-1,0));
			p[4] = center + size.scaledVec(LLVector3(0,0,1));
			p[5] = center + size.scaledVec(LLVector3(0,0,-1));
				
			gGL.begin(LLRender::LINES);
			gGL.diffuseColor3f(1.f, 1.f, 0.f);
			for (U32 i = 0; i < 6; i++)
			{
				gGL.vertex3fv(p[i].mV);
			}
			gGL.end();
			gGL.flush();

			gDebugProgram.unbind();
		}
	}

	if (hasRenderDebugMask(LLPipeline::RENDER_DEBUG_SHADOW_FRUSTA) && !hud_only)
	{
		LLVertexBuffer::unbind();

		LLGLEnable blend(GL_BLEND);
		LLGLDepthTest depth(true, false);
		LLGLDisable cull(GL_CULL_FACE);

		gGL.color4f(1,1,1,1);
		gGL.getTexUnit(0)->unbind(LLTexUnit::TT_TEXTURE);
				
		F32 a = 0.1f;

		F32 col[] =
		{
			1,0,0,a,
			0,1,0,a,
			0,0,1,a,
			1,0,1,a,
			
			1,1,0,a,
			0,1,1,a,
			1,1,1,a,
			1,0,1,a,
		};

		for (U32 i = 0; i < 8; i++)
		{
			LLVector3* frust = mShadowCamera[i].mAgentFrustum;

			if (i > 3)
			{ //render shadow frusta as volumes
				if (mShadowFrustPoints[i-4].empty())
				{
					continue;
				}

				gGL.color4fv(col+(i-4)*4);	
			
				gGL.begin(LLRender::TRIANGLE_STRIP);
				gGL.vertex3fv(frust[0].mV); gGL.vertex3fv(frust[4].mV);
				gGL.vertex3fv(frust[1].mV); gGL.vertex3fv(frust[5].mV);
				gGL.vertex3fv(frust[2].mV); gGL.vertex3fv(frust[6].mV);
				gGL.vertex3fv(frust[3].mV); gGL.vertex3fv(frust[7].mV);
				gGL.vertex3fv(frust[0].mV); gGL.vertex3fv(frust[4].mV);
				gGL.end();
				
				
				gGL.begin(LLRender::TRIANGLE_STRIP);
				gGL.vertex3fv(frust[0].mV);
				gGL.vertex3fv(frust[1].mV);
				gGL.vertex3fv(frust[3].mV);
				gGL.vertex3fv(frust[2].mV);
				gGL.end();
				
				gGL.begin(LLRender::TRIANGLE_STRIP);
				gGL.vertex3fv(frust[4].mV);
				gGL.vertex3fv(frust[5].mV);
				gGL.vertex3fv(frust[7].mV);
				gGL.vertex3fv(frust[6].mV);
				gGL.end();		
			}

	
			if (i < 4)
			{
				
				//if (i == 0 || !mShadowFrustPoints[i].empty())
				{
					//render visible point cloud
					gGL.flush();
					glPointSize(8.f);
					gGL.begin(LLRender::POINTS);
					
					F32* c = col+i*4;
					gGL.color3fv(c);

					for (U32 j = 0; j < mShadowFrustPoints[i].size(); ++j)
						{
							gGL.vertex3fv(mShadowFrustPoints[i][j].mV);
						
						}
					gGL.end();

					gGL.flush();
					glPointSize(1.f);

					LLVector3* ext = mShadowExtents[i]; 
					LLVector3 pos = (ext[0]+ext[1])*0.5f;
					LLVector3 size = (ext[1]-ext[0])*0.5f;
					drawBoxOutline(pos, size);

					//render camera frustum splits as outlines
					gGL.begin(LLRender::LINES);
					gGL.vertex3fv(frust[0].mV); gGL.vertex3fv(frust[1].mV);
					gGL.vertex3fv(frust[1].mV); gGL.vertex3fv(frust[2].mV);
					gGL.vertex3fv(frust[2].mV); gGL.vertex3fv(frust[3].mV);
					gGL.vertex3fv(frust[3].mV); gGL.vertex3fv(frust[0].mV);
					gGL.vertex3fv(frust[4].mV); gGL.vertex3fv(frust[5].mV);
					gGL.vertex3fv(frust[5].mV); gGL.vertex3fv(frust[6].mV);
					gGL.vertex3fv(frust[6].mV); gGL.vertex3fv(frust[7].mV);
					gGL.vertex3fv(frust[7].mV); gGL.vertex3fv(frust[4].mV);
					gGL.vertex3fv(frust[0].mV); gGL.vertex3fv(frust[4].mV);
					gGL.vertex3fv(frust[1].mV); gGL.vertex3fv(frust[5].mV);
					gGL.vertex3fv(frust[2].mV); gGL.vertex3fv(frust[6].mV);
					gGL.vertex3fv(frust[3].mV); gGL.vertex3fv(frust[7].mV);
					gGL.end();
				}
			}

			/*gGL.flush();
			gGL.setLineWidth(16-i*2); // <FS> Line width OGL core profile fix by Rye Mutt
			for (LLWorld::region_list_t::const_iterator iter = LLWorld::getInstance()->getRegionList().begin(); 
					iter != LLWorld::getInstance()->getRegionList().end(); ++iter)
			{
				LLViewerRegion* region = *iter;
				for (U32 j = 0; j < LLViewerRegion::NUM_PARTITIONS; j++)
				{
					LLSpatialPartition* part = region->getSpatialPartition(j);
					if (part)
					{
						if (hasRenderType(part->mDrawableType))
						{
							part->renderIntersectingBBoxes(&mShadowCamera[i]);
						}
					}
				}
			}
			gGL.flush();
			gGL.setLineWidth(1.f);*/ // <FS> Line width OGL core profile fix by Rye Mutt
		}
	}

	if (mRenderDebugMask & RENDER_DEBUG_WIND_VECTORS)
	{
		gAgent.getRegion()->mWind.renderVectors();
	}
	
	if (mRenderDebugMask & RENDER_DEBUG_COMPOSITION)
	{
		// Debug composition layers
		F32 x, y;

		gGL.getTexUnit(0)->unbind(LLTexUnit::TT_TEXTURE);

		if (gAgent.getRegion())
		{
			gGL.begin(LLRender::POINTS);
			// Draw the composition layer for the region that I'm in.
			for (x = 0; x <= 260; x++)
			{
				for (y = 0; y <= 260; y++)
				{
					if ((x > 255) || (y > 255))
					{
						gGL.color4f(1.f, 0.f, 0.f, 1.f);
					}
					else
					{
						gGL.color4f(0.f, 0.f, 1.f, 1.f);
					}
					F32 z = gAgent.getRegion()->getCompositionXY((S32)x, (S32)y);
					z *= 5.f;
					z += 50.f;
					gGL.vertex3f(x, y, z);
				}
			}
			gGL.end();
		}
	}

	gGL.flush();
	gUIProgram.unbind();
}

void LLPipeline::rebuildPools()
{
    LL_PROFILE_ZONE_SCOPED_CATEGORY_PIPELINE;

	assertInitialized();

	S32 max_count = mPools.size();
	pool_set_t::iterator iter1 = mPools.upper_bound(mLastRebuildPool);
	while(max_count > 0 && mPools.size() > 0) // && num_rebuilds < MAX_REBUILDS)
	{
		if (iter1 == mPools.end())
		{
			iter1 = mPools.begin();
		}
		LLDrawPool* poolp = *iter1;

		if (poolp->isDead())
		{
			mPools.erase(iter1++);
			removeFromQuickLookup( poolp );
			if (poolp == mLastRebuildPool)
			{
				mLastRebuildPool = NULL;
			}
			delete poolp;
		}
		else
		{
			mLastRebuildPool = poolp;
			iter1++;
		}
		max_count--;
	}
}

void LLPipeline::addToQuickLookup( LLDrawPool* new_poolp )
{
	assertInitialized();

	switch( new_poolp->getType() )
	{
	case LLDrawPool::POOL_SIMPLE:
		if (mSimplePool)
		{
			llassert(0);
			LL_WARNS() << "Ignoring duplicate simple pool." << LL_ENDL;
		}
		else
		{
			mSimplePool = (LLRenderPass*) new_poolp;
		}
		break;

	case LLDrawPool::POOL_ALPHA_MASK:
		if (mAlphaMaskPool)
		{
			llassert(0);
			LL_WARNS() << "Ignoring duplicate alpha mask pool." << LL_ENDL;
			break;
		}
		else
		{
			mAlphaMaskPool = (LLRenderPass*) new_poolp;
		}
		break;

	case LLDrawPool::POOL_FULLBRIGHT_ALPHA_MASK:
		if (mFullbrightAlphaMaskPool)
		{
			llassert(0);
			LL_WARNS() << "Ignoring duplicate alpha mask pool." << LL_ENDL;
			break;
		}
		else
		{
			mFullbrightAlphaMaskPool = (LLRenderPass*) new_poolp;
		}
		break;
		
	case LLDrawPool::POOL_GRASS:
		if (mGrassPool)
		{
			llassert(0);
			LL_WARNS() << "Ignoring duplicate grass pool." << LL_ENDL;
		}
		else
		{
			mGrassPool = (LLRenderPass*) new_poolp;
		}
		break;

	case LLDrawPool::POOL_FULLBRIGHT:
		if (mFullbrightPool)
		{
			llassert(0);
			LL_WARNS() << "Ignoring duplicate simple pool." << LL_ENDL;
		}
		else
		{
			mFullbrightPool = (LLRenderPass*) new_poolp;
		}
		break;

	case LLDrawPool::POOL_GLOW:
		if (mGlowPool)
		{
			llassert(0);
			LL_WARNS() << "Ignoring duplicate glow pool." << LL_ENDL;
		}
		else
		{
			mGlowPool = (LLRenderPass*) new_poolp;
		}
		break;

	case LLDrawPool::POOL_TREE:
		mTreePools[ uintptr_t(new_poolp->getTexture()) ] = new_poolp ;
		break;
 
	case LLDrawPool::POOL_TERRAIN:
		mTerrainPools[ uintptr_t(new_poolp->getTexture()) ] = new_poolp ;
		break;

	case LLDrawPool::POOL_BUMP:
		if (mBumpPool)
		{
			llassert(0);
			LL_WARNS() << "Ignoring duplicate bump pool." << LL_ENDL;
		}
		else
		{
			mBumpPool = new_poolp;
		}
		break;
	case LLDrawPool::POOL_MATERIALS:
		if (mMaterialsPool)
		{
			llassert(0);
			LL_WARNS() << "Ignorning duplicate materials pool." << LL_ENDL;
		}
		else
		{
			mMaterialsPool = new_poolp;
		}
		break;
	case LLDrawPool::POOL_ALPHA_PRE_WATER:
		if( mAlphaPoolPreWater )
		{
			llassert(0);
			LL_WARNS() << "LLPipeline::addPool(): Ignoring duplicate Alpha pre-water pool" << LL_ENDL;
		}
		else
		{
			mAlphaPoolPreWater = (LLDrawPoolAlpha*) new_poolp;
		}
		break;
    case LLDrawPool::POOL_ALPHA_POST_WATER:
        if (mAlphaPoolPostWater)
        {
            llassert(0);
            LL_WARNS() << "LLPipeline::addPool(): Ignoring duplicate Alpha post-water pool" << LL_ENDL;
        }
        else
        {
            mAlphaPoolPostWater = (LLDrawPoolAlpha*)new_poolp;
        }
        break;

	case LLDrawPool::POOL_AVATAR:
	case LLDrawPool::POOL_CONTROL_AV:
		break; // Do nothing

	case LLDrawPool::POOL_SKY:
		if( mSkyPool )
		{
			llassert(0);
			LL_WARNS() << "LLPipeline::addPool(): Ignoring duplicate Sky pool" << LL_ENDL;
		}
		else
		{
			mSkyPool = new_poolp;
		}
		break;
	
	case LLDrawPool::POOL_WATER:
		if( mWaterPool )
		{
			llassert(0);
			LL_WARNS() << "LLPipeline::addPool(): Ignoring duplicate Water pool" << LL_ENDL;
		}
		else
		{
			mWaterPool = new_poolp;
		}
		break;

	case LLDrawPool::POOL_WL_SKY:
		if( mWLSkyPool )
		{
			llassert(0);
			LL_WARNS() << "LLPipeline::addPool(): Ignoring duplicate WLSky Pool" << LL_ENDL;
		}
		else
		{ 
			mWLSkyPool = new_poolp;
		}
		break;

    case LLDrawPool::POOL_GLTF_PBR:
        if( mPBROpaquePool )
        {
            llassert(0);
            LL_WARNS() << "LLPipeline::addPool(): Ignoring duplicate PBR Opaque Pool" << LL_ENDL;
        }
        else
        {
            mPBROpaquePool = new_poolp;
        }
        break;

    case LLDrawPool::POOL_GLTF_PBR_ALPHA_MASK:
        if (mPBRAlphaMaskPool)
        {
            llassert(0);
            LL_WARNS() << "LLPipeline::addPool(): Ignoring duplicate PBR Alpha Mask Pool" << LL_ENDL;
        }
        else
        {
            mPBRAlphaMaskPool = new_poolp;
        }
        break;


	default:
		llassert(0);
		LL_WARNS() << "Invalid Pool Type in  LLPipeline::addPool()" << LL_ENDL;
		break;
	}
}

void LLPipeline::removePool( LLDrawPool* poolp )
{
	assertInitialized();
	removeFromQuickLookup(poolp);
	mPools.erase(poolp);
	delete poolp;
}

void LLPipeline::removeFromQuickLookup( LLDrawPool* poolp )
{
	assertInitialized();
	switch( poolp->getType() )
	{
	case LLDrawPool::POOL_SIMPLE:
		llassert(mSimplePool == poolp);
		mSimplePool = NULL;
		break;

	case LLDrawPool::POOL_ALPHA_MASK:
		llassert(mAlphaMaskPool == poolp);
		mAlphaMaskPool = NULL;
		break;

	case LLDrawPool::POOL_FULLBRIGHT_ALPHA_MASK:
		llassert(mFullbrightAlphaMaskPool == poolp);
		mFullbrightAlphaMaskPool = NULL;
		break;

	case LLDrawPool::POOL_GRASS:
		llassert(mGrassPool == poolp);
		mGrassPool = NULL;
		break;

	case LLDrawPool::POOL_FULLBRIGHT:
		llassert(mFullbrightPool == poolp);
		mFullbrightPool = NULL;
		break;

	case LLDrawPool::POOL_WL_SKY:
		llassert(mWLSkyPool == poolp);
		mWLSkyPool = NULL;
		break;

	case LLDrawPool::POOL_GLOW:
		llassert(mGlowPool == poolp);
		mGlowPool = NULL;
		break;

	case LLDrawPool::POOL_TREE:
		#ifdef _DEBUG
			{
				bool found = mTreePools.erase( (uintptr_t)poolp->getTexture() );
				llassert( found );
			}
		#else
			mTreePools.erase( (uintptr_t)poolp->getTexture() );
		#endif
		break;

	case LLDrawPool::POOL_TERRAIN:
		#ifdef _DEBUG
			{
				bool found = mTerrainPools.erase( (uintptr_t)poolp->getTexture() );
				llassert( found );
			}
		#else
			mTerrainPools.erase( (uintptr_t)poolp->getTexture() );
		#endif
		break;

	case LLDrawPool::POOL_BUMP:
		llassert( poolp == mBumpPool );
		mBumpPool = NULL;
		break;
	
	case LLDrawPool::POOL_MATERIALS:
		llassert(poolp == mMaterialsPool);
		mMaterialsPool = NULL;
		break;
			
	case LLDrawPool::POOL_ALPHA_PRE_WATER:
		llassert( poolp == mAlphaPoolPreWater );
		mAlphaPoolPreWater = nullptr;
		break;
    
    case LLDrawPool::POOL_ALPHA_POST_WATER:
        llassert(poolp == mAlphaPoolPostWater);
        mAlphaPoolPostWater = nullptr;
        break;

	case LLDrawPool::POOL_AVATAR:
	case LLDrawPool::POOL_CONTROL_AV:
		break; // Do nothing

	case LLDrawPool::POOL_SKY:
		llassert( poolp == mSkyPool );
		mSkyPool = NULL;
		break;

	case LLDrawPool::POOL_WATER:
		llassert( poolp == mWaterPool );
		mWaterPool = NULL;
		break;

    case LLDrawPool::POOL_GLTF_PBR:
        llassert( poolp == mPBROpaquePool );
        mPBROpaquePool = NULL;
        break;

    case LLDrawPool::POOL_GLTF_PBR_ALPHA_MASK:
        llassert(poolp == mPBRAlphaMaskPool);
        mPBRAlphaMaskPool = NULL;
        break;

	default:
		llassert(0);
		LL_WARNS() << "Invalid Pool Type in  LLPipeline::removeFromQuickLookup() type=" << poolp->getType() << LL_ENDL;
		break;
	}
}

void LLPipeline::resetDrawOrders()
{
    LL_PROFILE_ZONE_SCOPED_CATEGORY_PIPELINE;
	assertInitialized();
	// Iterate through all of the draw pools and rebuild them.
	for (pool_set_t::iterator iter = mPools.begin(); iter != mPools.end(); ++iter)
	{
		LLDrawPool *poolp = *iter;
		poolp->resetDrawOrders();
	}
}

//============================================================================
// Once-per-frame setup of hardware lights,
// including sun/moon, avatar backlight, and up to 6 local lights

void LLPipeline::setupAvatarLights(bool for_edit)
{
	assertInitialized();

    LLEnvironment& environment = LLEnvironment::instance();
    LLSettingsSky::ptr_t psky = environment.getCurrentSky();

    bool sun_up = environment.getIsSunUp();


	if (for_edit)
	{
		LLColor4 diffuse(1.f, 1.f, 1.f, 0.f);
		LLVector4 light_pos_cam(-8.f, 0.25f, 10.f, 0.f);  // w==0 => directional light
		LLMatrix4 camera_mat = LLViewerCamera::getInstance()->getModelview();
		LLMatrix4 camera_rot(camera_mat.getMat3());
		camera_rot.invert();
		LLVector4 light_pos = light_pos_cam * camera_rot;
		
		light_pos.normalize();

		LLLightState* light = gGL.getLight(1);

		mHWLightColors[1] = diffuse;

		light->setDiffuse(diffuse);
		light->setAmbient(LLColor4::black);
		light->setSpecular(LLColor4::black);
		light->setPosition(light_pos);
		light->setConstantAttenuation(1.f);
		light->setLinearAttenuation(0.f);
		light->setQuadraticAttenuation(0.f);
		light->setSpotExponent(0.f);
		light->setSpotCutoff(180.f);
	}
	else if (gAvatarBacklight) // Always true (unless overridden in a devs .ini)
	{
        LLVector3 light_dir = sun_up ? LLVector3(mSunDir) : LLVector3(mMoonDir);
		LLVector3 opposite_pos = -light_dir;
		LLVector3 orthog_light_pos = light_dir % LLVector3::z_axis;
		LLVector4 backlight_pos = LLVector4(lerp(opposite_pos, orthog_light_pos, 0.3f), 0.0f);
		backlight_pos.normalize();
			
		LLColor4 light_diffuse = sun_up ? mSunDiffuse : mMoonDiffuse;

		LLColor4 backlight_diffuse(1.f - light_diffuse.mV[VRED], 1.f - light_diffuse.mV[VGREEN], 1.f - light_diffuse.mV[VBLUE], 1.f);
		F32 max_component = 0.001f;
		for (S32 i = 0; i < 3; i++)
		{
			if (backlight_diffuse.mV[i] > max_component)
			{
				max_component = backlight_diffuse.mV[i];
			}
		}
		F32 backlight_mag;
		if (LLEnvironment::instance().getIsSunUp())
		{
			backlight_mag = BACKLIGHT_DAY_MAGNITUDE_OBJECT;
		}
		else
		{
			backlight_mag = BACKLIGHT_NIGHT_MAGNITUDE_OBJECT;
		}
		backlight_diffuse *= backlight_mag / max_component;

		mHWLightColors[1] = backlight_diffuse;

		LLLightState* light = gGL.getLight(1);

		light->setPosition(backlight_pos);
		light->setDiffuse(backlight_diffuse);
		light->setAmbient(LLColor4::black);
		light->setSpecular(LLColor4::black);
		light->setConstantAttenuation(1.f);
		light->setLinearAttenuation(0.f);
		light->setQuadraticAttenuation(0.f);
		light->setSpotExponent(0.f);
		light->setSpotCutoff(180.f);
	}
	else
	{
		LLLightState* light = gGL.getLight(1);

		mHWLightColors[1] = LLColor4::black;

		light->setDiffuse(LLColor4::black);
		light->setAmbient(LLColor4::black);
		light->setSpecular(LLColor4::black);
	}
}

static F32 calc_light_dist(LLVOVolume* light, const LLVector3& cam_pos, F32 max_dist)
{
    LL_PROFILE_ZONE_SCOPED_CATEGORY_DRAWPOOL;
	F32 inten = light->getLightIntensity();
	if (inten < .001f)
	{
		return max_dist;
	}
	bool selected = light->isSelected();
	if (selected)
	{
        return 0.f; // selected lights get highest priority
	}
    F32 radius = light->getLightRadius();
    F32 dist = dist_vec(light->getRenderPosition(), cam_pos);
    dist = llmax(dist - radius, 0.f);
	if (light->mDrawable.notNull() && light->mDrawable->isState(LLDrawable::ACTIVE))
	{
		// moving lights get a little higher priority (too much causes artifacts)
        dist = llmax(dist - light->getLightRadius()*0.25f, 0.f);
	}
	return dist;
}

void LLPipeline::calcNearbyLights(LLCamera& camera)
{
    LL_PROFILE_ZONE_SCOPED_CATEGORY_DRAWPOOL;
	assertInitialized();

	if (LLPipeline::sReflectionRender || gCubeSnapshot || LLPipeline::sRenderingHUDs)
	{
		return;
	}

    static LLCachedControl<S32> local_light_count(gSavedSettings, "RenderLocalLightCount", 256);

	if (local_light_count >= 1)
	{
		// mNearbyLight (and all light_set_t's) are sorted such that
		// begin() == the closest light and rbegin() == the farthest light
		const S32 MAX_LOCAL_LIGHTS = 6;
        LLVector3 cam_pos = camera.getOrigin();
		
        F32 max_dist;
        if (LLPipeline::sRenderDeferred)
        {
            max_dist = RenderFarClip;
        }
        else
        {
            max_dist = llmin(RenderFarClip, LIGHT_MAX_RADIUS * 4.f);
        }

		// UPDATE THE EXISTING NEARBY LIGHTS
		light_set_t cur_nearby_lights;
		for (light_set_t::iterator iter = mNearbyLights.begin();
			iter != mNearbyLights.end(); iter++)
		{
			const Light* light = &(*iter);
			LLDrawable* drawable = light->drawable;
            const LLViewerObject *vobj = light->drawable->getVObj();
            if(vobj && vobj->getAvatar() 
               && (vobj->getAvatar()->isTooComplex() || vobj->getAvatar()->isInMuteList() || vobj->getAvatar()->isTooSlow())
               )
            {
                drawable->clearState(LLDrawable::NEARBY_LIGHT);
                continue;
            }

			LLVOVolume* volight = drawable->getVOVolume();
			if (!volight || !drawable->isState(LLDrawable::LIGHT))
			{
				drawable->clearState(LLDrawable::NEARBY_LIGHT);
				continue;
			}
			if (light->fade <= -LIGHT_FADE_TIME)
			{
				drawable->clearState(LLDrawable::NEARBY_LIGHT);
				continue;
			}
			if (!sRenderAttachedLights && volight && volight->isAttachment())
			{
				drawable->clearState(LLDrawable::NEARBY_LIGHT);
				continue;
			}

            F32 dist = calc_light_dist(volight, cam_pos, max_dist);
            F32 fade = light->fade;
            // actual fade gets decreased/increased by setupHWLights
            // light->fade value is 'time'.
            // >=0 and light will become visible as value increases
            // <0 and light will fade out
            if (dist < max_dist)
            {
                if (fade < 0)
                {
                    // mark light to fade in
                    // if fade was -LIGHT_FADE_TIME - it was fully invisible
                    // if fade -0 - it was fully visible
                    // visibility goes up from 0 to LIGHT_FADE_TIME.
                    fade += LIGHT_FADE_TIME;
                }
            }
            else
            {
                // mark light to fade out
                // visibility goes down from -0 to -LIGHT_FADE_TIME.
                if (fade >= LIGHT_FADE_TIME)
                {
                    fade = -0.0001f; // was fully visible
                }
                else if (fade >= 0)
                {
                    // 0.75 visible light should stay 0.75 visible, but should reverse direction
                    fade -= LIGHT_FADE_TIME;
                }
            }
            cur_nearby_lights.insert(Light(drawable, dist, fade));
		}
		mNearbyLights = cur_nearby_lights;
				
		// FIND NEW LIGHTS THAT ARE IN RANGE
		light_set_t new_nearby_lights;
		for (LLDrawable::ordered_drawable_set_t::iterator iter = mLights.begin();
			 iter != mLights.end(); ++iter)
		{
			LLDrawable* drawable = *iter;
			LLVOVolume* light = drawable->getVOVolume();
			if (!light || drawable->isState(LLDrawable::NEARBY_LIGHT))
			{
				continue;
			}
			if (light->isHUDAttachment())
			{
				continue; // no lighting from HUD objects
			}
            if (!sRenderAttachedLights && light && light->isAttachment())
			{
				continue;
			}
            LLVOAvatar * av = light->getAvatar();
            if (av && (av->isTooComplex() || av->isInMuteList() || av->isTooSlow()))
            {
                // avatars that are already in the list will be removed by removeMutedAVsLights
                continue;
            }
            F32 dist = calc_light_dist(light, cam_pos, max_dist);
            if (dist >= max_dist)
			{
				continue;
			}
			new_nearby_lights.insert(Light(drawable, dist, 0.f));
            if (!LLPipeline::sRenderDeferred && new_nearby_lights.size() > (U32)MAX_LOCAL_LIGHTS)
			{
				new_nearby_lights.erase(--new_nearby_lights.end());
				const Light& last = *new_nearby_lights.rbegin();
				max_dist = last.dist;
			}
		}

		// INSERT ANY NEW LIGHTS
		for (light_set_t::iterator iter = new_nearby_lights.begin();
			 iter != new_nearby_lights.end(); iter++)
		{
			const Light* light = &(*iter);
            if (LLPipeline::sRenderDeferred || mNearbyLights.size() < (U32)MAX_LOCAL_LIGHTS)
			{
				mNearbyLights.insert(*light);
				((LLDrawable*) light->drawable)->setState(LLDrawable::NEARBY_LIGHT);
			}
			else
			{
				// crazy cast so that we can overwrite the fade value
				// even though gcc enforces sets as const
				// (fade value doesn't affect sort so this is safe)
				Light* farthest_light = (const_cast<Light*>(&(*(mNearbyLights.rbegin()))));
				if (light->dist < farthest_light->dist)
				{
                    // mark light to fade out
                    // visibility goes down from -0 to -LIGHT_FADE_TIME.
                    //
                    // This is a mess, but for now it needs to be in sync
                    // with fade code above. Ex: code above detects distance < max,
                    // sets fade time to positive, this code then detects closer
                    // lights and sets fade time negative, fully compensating
                    // for the code above
                    if (farthest_light->fade >= LIGHT_FADE_TIME)
                    {
                        farthest_light->fade = -0.0001f; // was fully visible
                    }
                    else if (farthest_light->fade >= 0)
                    {
                        farthest_light->fade -= LIGHT_FADE_TIME;
                    }
				}
				else
				{
					break; // none of the other lights are closer
				}
			}
		}
		
		//mark nearby lights not-removable.
		for (light_set_t::iterator iter = mNearbyLights.begin();
			 iter != mNearbyLights.end(); iter++)
		{
			const Light* light = &(*iter);
			((LLViewerOctreeEntryData*) light->drawable)->setVisible();
		}
	}
}

void LLPipeline::setupHWLights()
{
    LL_PROFILE_ZONE_SCOPED_CATEGORY_DRAWPOOL;
	assertInitialized();
	
    if (LLPipeline::sRenderingHUDs)
    {
        return;
    }

    F32 light_scale = 1.f;

    if (gCubeSnapshot)
    { //darken local lights when probe ambiance is above 1
        light_scale = mReflectionMapManager.mLightScale;
    }


    LLEnvironment& environment = LLEnvironment::instance();
    LLSettingsSky::ptr_t psky = environment.getCurrentSky();

    // Ambient
    LLColor4 ambient = psky->getTotalAmbient();

	gGL.setAmbientLightColor(ambient);

    bool sun_up  = environment.getIsSunUp();
    bool moon_up = environment.getIsMoonUp();

	// Light 0 = Sun or Moon (All objects)
	{
        LLVector4 sun_dir(environment.getSunDirection(), 0.0f);
        LLVector4 moon_dir(environment.getMoonDirection(), 0.0f);

        mSunDir.setVec(sun_dir);
        mMoonDir.setVec(moon_dir);

        mSunDiffuse.setVec(psky->getSunlightColor());
        mMoonDiffuse.setVec(psky->getMoonlightColor());

		F32 max_color = llmax(mSunDiffuse.mV[0], mSunDiffuse.mV[1], mSunDiffuse.mV[2]);
		if (max_color > 1.f)
		{
			mSunDiffuse *= 1.f/max_color;
		}
		mSunDiffuse.clamp();

        max_color = llmax(mMoonDiffuse.mV[0], mMoonDiffuse.mV[1], mMoonDiffuse.mV[2]);
        if (max_color > 1.f)
        {
            mMoonDiffuse *= 1.f/max_color;
        }
        mMoonDiffuse.clamp();

        // prevent underlighting from having neither lightsource facing us
        if (!sun_up && !moon_up)
		{
            mSunDiffuse.setVec(LLColor4(0.0, 0.0, 0.0, 1.0));
            mMoonDiffuse.setVec(LLColor4(0.0, 0.0, 0.0, 1.0));
            mSunDir.setVec(LLVector4(0.0, 1.0, 0.0, 0.0));
            mMoonDir.setVec(LLVector4(0.0, 1.0, 0.0, 0.0));
		}

        LLVector4 light_dir = sun_up ? mSunDir : mMoonDir;

        mHWLightColors[0] = sun_up ? mSunDiffuse : mMoonDiffuse;

		LLLightState* light = gGL.getLight(0);
        light->setPosition(light_dir);

        light->setSunPrimary(sun_up);
        light->setDiffuse(mHWLightColors[0]);
        light->setDiffuseB(mMoonDiffuse);
        light->setAmbient(psky->getTotalAmbient());
		light->setSpecular(LLColor4::black);
		light->setConstantAttenuation(1.f);
		light->setLinearAttenuation(0.f);
		light->setQuadraticAttenuation(0.f);
		light->setSpotExponent(0.f);
		light->setSpotCutoff(180.f);
	}
	
	// Light 1 = Backlight (for avatars)
	// (set by enableLightsAvatar)
	
	S32 cur_light = 2;
	
	// Nearby lights = LIGHT 2-7

	mLightMovingMask = 0;
	
    static LLCachedControl<S32> local_light_count(gSavedSettings, "RenderLocalLightCount", 256);

	if (local_light_count >= 1)
	{
		for (light_set_t::iterator iter = mNearbyLights.begin();
			 iter != mNearbyLights.end(); ++iter)
		{
			LLDrawable* drawable = iter->drawable;
			LLVOVolume* light = drawable->getVOVolume();
			if (!light)
			{
				continue;
			}

            if (light->isAttachment())
            {
                if (!sRenderAttachedLights)
                {
                    continue;
                }
            }

			if (drawable->isState(LLDrawable::ACTIVE))
			{
				mLightMovingMask |= (1<<cur_light);
			}
			
            //send linear light color to shader
            LLColor4  light_color = light->getLightLinearColor() * light_scale;
			light_color.mV[3] = 0.0f;

			F32 fade = iter->fade;
			if (fade < LIGHT_FADE_TIME)
			{
				// fade in/out light
				if (fade >= 0.f)
				{
					fade = fade / LIGHT_FADE_TIME;
					((Light*) (&(*iter)))->fade += gFrameIntervalSeconds.value();
				}
				else
				{
					fade = 1.f + fade / LIGHT_FADE_TIME;
					((Light*) (&(*iter)))->fade -= gFrameIntervalSeconds.value();
				}
				fade = llclamp(fade,0.f,1.f);
				light_color *= fade;
			}

            if (light_color.magVecSquared() < 0.001f)
            {
                continue;
            }

            LLVector3 light_pos(light->getRenderPosition());
            LLVector4 light_pos_gl(light_pos, 1.0f);

            F32 adjusted_radius = light->getLightRadius() * (sRenderDeferred ? 1.5f : 1.0f);
            if (adjusted_radius <= 0.001f)
            {
                continue;
            }

            F32 x = (3.f * (1.f + (light->getLightFalloff() * 2.0f)));  // why this magic?  probably trying to match a historic behavior.
            F32 linatten = x / adjusted_radius;                         // % of brightness at radius

            mHWLightColors[cur_light] = light_color;
			LLLightState* light_state = gGL.getLight(cur_light);
			
			light_state->setPosition(light_pos_gl);
			light_state->setDiffuse(light_color);
			light_state->setAmbient(LLColor4::black);
			light_state->setConstantAttenuation(0.f);
            light_state->setSize(light->getLightRadius() * 1.5f);
            light_state->setFalloff(light->getLightFalloff(DEFERRED_LIGHT_FALLOFF));

			if (sRenderDeferred)
			{
				light_state->setLinearAttenuation(linatten);
				light_state->setQuadraticAttenuation(light->getLightFalloff(DEFERRED_LIGHT_FALLOFF) + 1.f); // get falloff to match for forward deferred rendering lights
			}
			else
			{
				light_state->setLinearAttenuation(linatten);
				light_state->setQuadraticAttenuation(0.f);
			}
			

			if (light->isLightSpotlight() // directional (spot-)light
			    && (LLPipeline::sRenderDeferred || RenderSpotLightsInNondeferred)) // these are only rendered as GL spotlights if we're in deferred rendering mode *or* the setting forces them on
			{
				LLQuaternion quat = light->getRenderRotation();
				LLVector3 at_axis(0,0,-1); // this matches deferred rendering's object light direction
				at_axis *= quat;

				light_state->setSpotDirection(at_axis);
				light_state->setSpotCutoff(90.f);
				light_state->setSpotExponent(2.f);
	
				LLVector3 spotParams = light->getSpotLightParams();

				const LLColor4 specular(0.f, 0.f, 0.f, spotParams[2]);
				light_state->setSpecular(specular);
			}
			else // omnidirectional (point) light
			{
				light_state->setSpotExponent(0.f);
				light_state->setSpotCutoff(180.f);
				
				// we use specular.z = 1.0 as a cheap hack for the shaders to know that this is omnidirectional rather than a spotlight
				const LLColor4 specular(0.f, 0.f, 1.f, 0.f);
				light_state->setSpecular(specular);				
			}
			cur_light++;
			if (cur_light >= 8)
			{
				break; // safety
			}
		}
	}
	for ( ; cur_light < 8 ; cur_light++)
	{
		mHWLightColors[cur_light] = LLColor4::black;
		LLLightState* light = gGL.getLight(cur_light);
        light->setSunPrimary(true);
		light->setDiffuse(LLColor4::black);
		light->setAmbient(LLColor4::black);
		light->setSpecular(LLColor4::black);
	}

    // Bookmark comment to allow searching for mSpecialRenderMode == 3 (avatar edit mode),
    // prev site of forward (non-deferred) character light injection, removed by SL-13522 09/20

	// Init GL state
	for (S32 i = 0; i < 8; ++i)
	{
		gGL.getLight(i)->disable();
	}
	mLightMask = 0;
}

void LLPipeline::enableLights(U32 mask)
{
	assertInitialized();

	if (mLightMask != mask)
	{
		stop_glerror();
		if (mask)
		{
			stop_glerror();
			for (S32 i=0; i<8; i++)
			{
				LLLightState* light = gGL.getLight(i);
				if (mask & (1<<i))
				{
					light->enable();
					light->setDiffuse(mHWLightColors[i]);
				}
				else
				{
					light->disable();
					light->setDiffuse(LLColor4::black);
				}
			}
			stop_glerror();
		}
		mLightMask = mask;
		stop_glerror();
	}
}

void LLPipeline::enableLightsDynamic()
{
	assertInitialized();
	U32 mask = 0xff & (~2); // Local lights
	enableLights(mask);
	
	if (isAgentAvatarValid())
	{
		if (gAgentAvatarp->mSpecialRenderMode == 0) // normal
		{
			gPipeline.enableLightsAvatar();
		}
		else if (gAgentAvatarp->mSpecialRenderMode == 2)  // anim preview
		{
			gPipeline.enableLightsAvatarEdit(LLColor4(0.7f, 0.6f, 0.3f, 1.f));
		}
	}
}

void LLPipeline::enableLightsAvatar()
{
	U32 mask = 0xff; // All lights
	setupAvatarLights(false);
	enableLights(mask);
}

void LLPipeline::enableLightsPreview()
{
	disableLights();

	LLColor4 ambient = PreviewAmbientColor;
	gGL.setAmbientLightColor(ambient);

	LLColor4 diffuse0 = PreviewDiffuse0;
	LLColor4 specular0 = PreviewSpecular0;
	LLColor4 diffuse1 = PreviewDiffuse1;
	LLColor4 specular1 = PreviewSpecular1;
	LLColor4 diffuse2 = PreviewDiffuse2;
	LLColor4 specular2 = PreviewSpecular2;

	LLVector3 dir0 = PreviewDirection0;
	LLVector3 dir1 = PreviewDirection1;
	LLVector3 dir2 = PreviewDirection2;

	dir0.normVec();
	dir1.normVec();
	dir2.normVec();
	
	LLVector4 light_pos(dir0, 0.0f);

	LLLightState* light = gGL.getLight(1);

	light->enable();
	light->setPosition(light_pos);
	light->setDiffuse(diffuse0);
	light->setAmbient(ambient);
	light->setSpecular(specular0);
	light->setSpotExponent(0.f);
	light->setSpotCutoff(180.f);

	light_pos = LLVector4(dir1, 0.f);

	light = gGL.getLight(2);
	light->enable();
	light->setPosition(light_pos);
	light->setDiffuse(diffuse1);
	light->setAmbient(ambient);
	light->setSpecular(specular1);
	light->setSpotExponent(0.f);
	light->setSpotCutoff(180.f);

	light_pos = LLVector4(dir2, 0.f);
	light = gGL.getLight(3);
	light->enable();
	light->setPosition(light_pos);
	light->setDiffuse(diffuse2);
	light->setAmbient(ambient);
	light->setSpecular(specular2);
	light->setSpotExponent(0.f);
	light->setSpotCutoff(180.f);
}


void LLPipeline::enableLightsAvatarEdit(const LLColor4& color)
{
	U32 mask = 0x2002; // Avatar backlight only, set ambient
	setupAvatarLights(true);
	enableLights(mask);

	gGL.setAmbientLightColor(color);
}

void LLPipeline::enableLightsFullbright()
{
	assertInitialized();
	U32 mask = 0x1000; // Non-0 mask, set ambient
	enableLights(mask);
}

void LLPipeline::disableLights()
{
	enableLights(0); // no lighting (full bright)
}

//============================================================================

class LLMenuItemGL;
class LLInvFVBridge;
struct cat_folder_pair;
class LLVOBranch;
class LLVOLeaf;

void LLPipeline::findReferences(LLDrawable *drawablep)
{
	assertInitialized();
	if (mLights.find(drawablep) != mLights.end())
	{
		LL_INFOS() << "In mLights" << LL_ENDL;
	}
	if (std::find(mMovedList.begin(), mMovedList.end(), drawablep) != mMovedList.end())
	{
		LL_INFOS() << "In mMovedList" << LL_ENDL;
	}
	if (std::find(mShiftList.begin(), mShiftList.end(), drawablep) != mShiftList.end())
	{
		LL_INFOS() << "In mShiftList" << LL_ENDL;
	}
	if (mRetexturedList.find(drawablep) != mRetexturedList.end())
	{
		LL_INFOS() << "In mRetexturedList" << LL_ENDL;
	}
	
	if (std::find(mBuildQ1.begin(), mBuildQ1.end(), drawablep) != mBuildQ1.end())
	{
		LL_INFOS() << "In mBuildQ1" << LL_ENDL;
	}
	
	S32 count;
	
	count = gObjectList.findReferences(drawablep);
	if (count)
	{
		LL_INFOS() << "In other drawables: " << count << " references" << LL_ENDL;
	}
}

bool LLPipeline::verify()
{
	bool ok = assertInitialized();
	if (ok) 
	{
		for (pool_set_t::iterator iter = mPools.begin(); iter != mPools.end(); ++iter)
		{
			LLDrawPool *poolp = *iter;
			if (!poolp->verify())
			{
				ok = false;
			}
		}
	}

	if (!ok)
	{
		LL_WARNS() << "Pipeline verify failed!" << LL_ENDL;
	}
	return ok;
}

//////////////////////////////
//
// Collision detection
//
//

///////////////////////////////////////////////////////////////////////////////////////////////////////////////////////////////////////////////////////////////////////////////////////////////////////
/**
 *	A method to compute a ray-AABB intersection.
 *	Original code by Andrew Woo, from "Graphics Gems", Academic Press, 1990
 *	Optimized code by Pierre Terdiman, 2000 (~20-30% faster on my Celeron 500)
 *	Epsilon value added by Klaus Hartmann. (discarding it saves a few cycles only)
 *
 *	Hence this version is faster as well as more robust than the original one.
 *
 *	Should work provided:
 *	1) the integer representation of 0.0f is 0x00000000
 *	2) the sign bit of the float is the most significant one
 *
 *	Report bugs: p.terdiman@codercorner.com
 *
 *	\param		aabb		[in] the axis-aligned bounding box
 *	\param		origin		[in] ray origin
 *	\param		dir			[in] ray direction
 *	\param		coord		[out] impact coordinates
 *	\return		true if ray intersects AABB
 */
///////////////////////////////////////////////////////////////////////////////////////////////////////////////////////////////////////////////////////////////////////////////////////////////////////
//#define RAYAABB_EPSILON 0.00001f
#define IR(x)	((U32&)x)

bool LLRayAABB(const LLVector3 &center, const LLVector3 &size, const LLVector3& origin, const LLVector3& dir, LLVector3 &coord, F32 epsilon)
{
	bool Inside = true;
	LLVector3 MinB = center - size;
	LLVector3 MaxB = center + size;
	LLVector3 MaxT;
	MaxT.mV[VX]=MaxT.mV[VY]=MaxT.mV[VZ]=-1.0f;

	// Find candidate planes.
	for(U32 i=0;i<3;i++)
	{
		if(origin.mV[i] < MinB.mV[i])
		{
			coord.mV[i]	= MinB.mV[i];
			Inside		= false;

			// Calculate T distances to candidate planes
			if(IR(dir.mV[i]))	MaxT.mV[i] = (MinB.mV[i] - origin.mV[i]) / dir.mV[i];
		}
		else if(origin.mV[i] > MaxB.mV[i])
		{
			coord.mV[i]	= MaxB.mV[i];
			Inside		= false;

			// Calculate T distances to candidate planes
			if(IR(dir.mV[i]))	MaxT.mV[i] = (MaxB.mV[i] - origin.mV[i]) / dir.mV[i];
		}
	}

	// Ray origin inside bounding box
	if(Inside)
	{
		coord = origin;
		return true;
	}

	// Get largest of the maxT's for final choice of intersection
	U32 WhichPlane = 0;
	if(MaxT.mV[1] > MaxT.mV[WhichPlane])	WhichPlane = 1;
	if(MaxT.mV[2] > MaxT.mV[WhichPlane])	WhichPlane = 2;

	// Check final candidate actually inside box
	if(IR(MaxT.mV[WhichPlane])&0x80000000) return false;

	for(U32 i=0;i<3;i++)
	{
		if(i!=WhichPlane)
		{
			coord.mV[i] = origin.mV[i] + MaxT.mV[WhichPlane] * dir.mV[i];
			if (epsilon > 0)
			{
				if(coord.mV[i] < MinB.mV[i] - epsilon || coord.mV[i] > MaxB.mV[i] + epsilon)	return false;
			}
			else
			{
				if(coord.mV[i] < MinB.mV[i] || coord.mV[i] > MaxB.mV[i])	return false;
			}
		}
	}
	return true;	// ray hits box
}

//////////////////////////////
//
// Macros, functions, and inline methods from other classes
//
//

void LLPipeline::setLight(LLDrawable *drawablep, bool is_light)
{
	if (drawablep && assertInitialized())
	{
		if (is_light)
		{
			mLights.insert(drawablep);
			drawablep->setState(LLDrawable::LIGHT);
		}
		else
		{
			drawablep->clearState(LLDrawable::LIGHT);
			mLights.erase(drawablep);
		}
	}
}

//static
void LLPipeline::toggleRenderType(U32 type)
{
	gPipeline.mRenderTypeEnabled[type] = !gPipeline.mRenderTypeEnabled[type];
	if (type == LLPipeline::RENDER_TYPE_WATER)
	{
		gPipeline.mRenderTypeEnabled[LLPipeline::RENDER_TYPE_VOIDWATER] = !gPipeline.mRenderTypeEnabled[LLPipeline::RENDER_TYPE_VOIDWATER];
	}
}

//static
void LLPipeline::toggleRenderTypeControl(U32 type)
{
	gPipeline.toggleRenderType(type);
}

//static
bool LLPipeline::hasRenderTypeControl(U32 type)
{
	return gPipeline.hasRenderType(type);
}

// Allows UI items labeled "Hide foo" instead of "Show foo"
//static
bool LLPipeline::toggleRenderTypeControlNegated(S32 type)
{
	return !gPipeline.hasRenderType(type);
}

//static
void LLPipeline::toggleRenderDebug(U64 bit)
{
	if (gPipeline.hasRenderDebugMask(bit))
	{
		LL_INFOS() << "Toggling render debug mask " << std::hex << bit << " off" << std::dec << LL_ENDL;
	}
	else
	{
		LL_INFOS() << "Toggling render debug mask " << std::hex << bit << " on" << std::dec << LL_ENDL;
	}
	gPipeline.mRenderDebugMask ^= bit;
}


//static
bool LLPipeline::toggleRenderDebugControl(U64 bit)
{
	return gPipeline.hasRenderDebugMask(bit);
}

//static
void LLPipeline::toggleRenderDebugFeature(U32 bit)
{
	gPipeline.mRenderDebugFeatureMask ^= bit;
}


//static
bool LLPipeline::toggleRenderDebugFeatureControl(U32 bit)
{
	return gPipeline.hasRenderDebugFeatureMask(bit);
}

void LLPipeline::setRenderDebugFeatureControl(U32 bit, bool value)
{
	if (value)
	{
		gPipeline.mRenderDebugFeatureMask |= bit;
	}
	else
	{
		gPipeline.mRenderDebugFeatureMask &= !bit;
	}
}

void LLPipeline::pushRenderDebugFeatureMask()
{
	mRenderDebugFeatureStack.push(mRenderDebugFeatureMask);
}

void LLPipeline::popRenderDebugFeatureMask()
{
	if (mRenderDebugFeatureStack.empty())
	{
		LL_ERRS() << "Depleted render feature stack." << LL_ENDL;
	}

	mRenderDebugFeatureMask = mRenderDebugFeatureStack.top();
	mRenderDebugFeatureStack.pop();
}

// static
void LLPipeline::setRenderScriptedBeacons(bool val)
{
	sRenderScriptedBeacons = val;
}

// static
void LLPipeline::toggleRenderScriptedBeacons()
{
	sRenderScriptedBeacons = !sRenderScriptedBeacons;
}

// static
bool LLPipeline::getRenderScriptedBeacons()
{
	return sRenderScriptedBeacons;
}

// static
void LLPipeline::setRenderScriptedTouchBeacons(bool val)
{
	sRenderScriptedTouchBeacons = val;
}

// static
void LLPipeline::toggleRenderScriptedTouchBeacons()
{
	sRenderScriptedTouchBeacons = !sRenderScriptedTouchBeacons;
}

// static
bool LLPipeline::getRenderScriptedTouchBeacons()
{
	return sRenderScriptedTouchBeacons;
}

// static
void LLPipeline::setRenderMOAPBeacons(bool val)
{
	sRenderMOAPBeacons = val;
}

// static
void LLPipeline::toggleRenderMOAPBeacons()
{
	sRenderMOAPBeacons = !sRenderMOAPBeacons;
}

// static
bool LLPipeline::getRenderMOAPBeacons()
{
	return sRenderMOAPBeacons;
}

// static
void LLPipeline::setRenderPhysicalBeacons(bool val)
{
	sRenderPhysicalBeacons = val;
}

// static
void LLPipeline::toggleRenderPhysicalBeacons()
{
	sRenderPhysicalBeacons = !sRenderPhysicalBeacons;
}

// static
bool LLPipeline::getRenderPhysicalBeacons()
{
	return sRenderPhysicalBeacons;
}

// static
void LLPipeline::setRenderParticleBeacons(bool val)
{
	sRenderParticleBeacons = val;
}

// static
void LLPipeline::toggleRenderParticleBeacons()
{
	sRenderParticleBeacons = !sRenderParticleBeacons;
}

// static
bool LLPipeline::getRenderParticleBeacons()
{
	return sRenderParticleBeacons;
}

// static
void LLPipeline::setRenderSoundBeacons(bool val)
{
	sRenderSoundBeacons = val;
}

// static
void LLPipeline::toggleRenderSoundBeacons()
{
	sRenderSoundBeacons = !sRenderSoundBeacons;
}

// static
bool LLPipeline::getRenderSoundBeacons()
{
	return sRenderSoundBeacons;
}

// static
void LLPipeline::setRenderBeacons(bool val)
{
	sRenderBeacons = val;
}

// static
void LLPipeline::toggleRenderBeacons()
{
	sRenderBeacons = !sRenderBeacons;
}

// static
bool LLPipeline::getRenderBeacons()
{
	return sRenderBeacons;
}

// static
void LLPipeline::setRenderHighlights(bool val)
{
	sRenderHighlight = val;
}

// static
void LLPipeline::toggleRenderHighlights()
{
	sRenderHighlight = !sRenderHighlight;
}

// static
bool LLPipeline::getRenderHighlights()
{
	return sRenderHighlight;
}

// static
void LLPipeline::setRenderHighlightTextureChannel(LLRender::eTexIndex channel)
{
	sRenderHighlightTextureChannel = channel;
}

LLVOPartGroup* LLPipeline::lineSegmentIntersectParticle(const LLVector4a& start, const LLVector4a& end, LLVector4a* intersection,
														S32* face_hit)
{
	LLVector4a local_end = end;

	LLVector4a position;

	LLDrawable* drawable = NULL;

	for (LLWorld::region_list_t::const_iterator iter = LLWorld::getInstance()->getRegionList().begin(); 
			iter != LLWorld::getInstance()->getRegionList().end(); ++iter)
	{
		LLViewerRegion* region = *iter;

		LLSpatialPartition* part = region->getSpatialPartition(LLViewerRegion::PARTITION_PARTICLE);
		if (part && hasRenderType(part->mDrawableType))
		{
			LLDrawable* hit = part->lineSegmentIntersect(start, local_end, true, false, true, false, face_hit, &position, NULL, NULL, NULL);
			if (hit)
			{
				drawable = hit;
				local_end = position;						
			}
		}
	}

	LLVOPartGroup* ret = NULL;
	if (drawable)
	{
		//make sure we're returning an LLVOPartGroup
		llassert(drawable->getVObj()->getPCode() == LLViewerObject::LL_VO_PART_GROUP);
		ret = (LLVOPartGroup*) drawable->getVObj().get();
	}
		
	if (intersection)
	{
		*intersection = position;
	}

	return ret;
}

LLViewerObject* LLPipeline::lineSegmentIntersectInWorld(const LLVector4a& start, const LLVector4a& end,
														bool pick_transparent,
														bool pick_rigged,
                                                        bool pick_unselectable,
                                                        bool pick_reflection_probe,
														S32* face_hit,
														LLVector4a* intersection,         // return the intersection point
														LLVector2* tex_coord,            // return the texture coordinates of the intersection point
														LLVector4a* normal,               // return the surface normal at the intersection point
														LLVector4a* tangent             // return the surface tangent at the intersection point
	)
{
	LLDrawable* drawable = NULL;

	LLVector4a local_end = end;

	LLVector4a position;

	sPickAvatar = false; //! LLToolMgr::getInstance()->inBuildMode();
	
	for (LLWorld::region_list_t::const_iterator iter = LLWorld::getInstance()->getRegionList().begin(); 
			iter != LLWorld::getInstance()->getRegionList().end(); ++iter)
	{
		LLViewerRegion* region = *iter;

		for (U32 j = 0; j < LLViewerRegion::NUM_PARTITIONS; j++)
		{
			if ((j == LLViewerRegion::PARTITION_VOLUME) || 
				(j == LLViewerRegion::PARTITION_BRIDGE) ||
                (j == LLViewerRegion::PARTITION_AVATAR) || // for attachments
				(j == LLViewerRegion::PARTITION_CONTROL_AV) ||
				(j == LLViewerRegion::PARTITION_TERRAIN) ||
				(j == LLViewerRegion::PARTITION_TREE) ||
				(j == LLViewerRegion::PARTITION_GRASS))  // only check these partitions for now
			{
				LLSpatialPartition* part = region->getSpatialPartition(j);
				if (part && hasRenderType(part->mDrawableType))
				{
					LLDrawable* hit = part->lineSegmentIntersect(start, local_end, pick_transparent, pick_rigged, pick_unselectable, pick_reflection_probe, face_hit, &position, tex_coord, normal, tangent);
					if (hit)
					{
						drawable = hit;
						local_end = position;						
					}
				}
			}
		}
	}
	
	if (!sPickAvatar)
	{
		//save hit info in case we need to restore
		//due to attachment override
		LLVector4a local_normal;
		LLVector4a local_tangent;
		LLVector2 local_texcoord;
		S32 local_face_hit = -1;

		if (face_hit)
		{ 
			local_face_hit = *face_hit;
		}
		if (tex_coord)
		{
			local_texcoord = *tex_coord;
		}
		if (tangent)
		{
			local_tangent = *tangent;
		}
		else
		{
			local_tangent.clear();
		}
		if (normal)
		{
			local_normal = *normal;
		}
		else
		{
			local_normal.clear();
		}
				
		const F32 ATTACHMENT_OVERRIDE_DIST = 0.1f;

		//check against avatars
		sPickAvatar = true;
		for (LLWorld::region_list_t::const_iterator iter = LLWorld::getInstance()->getRegionList().begin(); 
				iter != LLWorld::getInstance()->getRegionList().end(); ++iter)
		{
			LLViewerRegion* region = *iter;

			LLSpatialPartition* part = region->getSpatialPartition(LLViewerRegion::PARTITION_AVATAR);
			if (part && hasRenderType(part->mDrawableType))
			{
				LLDrawable* hit = part->lineSegmentIntersect(start, local_end, pick_transparent, pick_rigged, pick_unselectable, pick_reflection_probe, face_hit, &position, tex_coord, normal, tangent);
				if (hit)
				{
					LLVector4a delta;
					delta.setSub(position, local_end);

					if (!drawable || 
						!drawable->getVObj()->isAttachment() ||
						delta.getLength3().getF32() > ATTACHMENT_OVERRIDE_DIST)
					{ //avatar overrides if previously hit drawable is not an attachment or 
					  //attachment is far enough away from detected intersection
						drawable = hit;
						local_end = position;						
					}
					else
					{ //prioritize attachments over avatars
						position = local_end;

						if (face_hit)
						{
							*face_hit = local_face_hit;
						}
						if (tex_coord)
						{
							*tex_coord = local_texcoord;
						}
						if (tangent)
						{
							*tangent = local_tangent;
						}
						if (normal)
						{
							*normal = local_normal;
						}
					}
				}
			}
		}
	}

	//check all avatar nametags (silly, isn't it?)
	for (std::vector< LLCharacter* >::iterator iter = LLCharacter::sInstances.begin();
		iter != LLCharacter::sInstances.end();
		++iter)
	{
		LLVOAvatar* av = (LLVOAvatar*) *iter;
		if (av->mNameText.notNull()
			&& av->mNameText->lineSegmentIntersect(start, local_end, position))
		{
			drawable = av->mDrawable;
			local_end = position;
		}
	}

	if (intersection)
	{
		*intersection = position;
	}

	return drawable ? drawable->getVObj().get() : NULL;
}

LLViewerObject* LLPipeline::lineSegmentIntersectInHUD(const LLVector4a& start, const LLVector4a& end,
													  bool pick_transparent,													
													  S32* face_hit,
													  LLVector4a* intersection,         // return the intersection point
													  LLVector2* tex_coord,            // return the texture coordinates of the intersection point
													  LLVector4a* normal,               // return the surface normal at the intersection point
													  LLVector4a* tangent				// return the surface tangent at the intersection point
	)
{
	LLDrawable* drawable = NULL;

	for (LLWorld::region_list_t::const_iterator iter = LLWorld::getInstance()->getRegionList().begin(); 
			iter != LLWorld::getInstance()->getRegionList().end(); ++iter)
	{
		LLViewerRegion* region = *iter;

		bool toggle = false;
		if (!hasRenderType(LLPipeline::RENDER_TYPE_HUD))
		{
			toggleRenderType(LLPipeline::RENDER_TYPE_HUD);
			toggle = true;
		}

		LLSpatialPartition* part = region->getSpatialPartition(LLViewerRegion::PARTITION_HUD);
		if (part)
		{
			LLDrawable* hit = part->lineSegmentIntersect(start, end, pick_transparent, false, true, false, face_hit, intersection, tex_coord, normal, tangent);
			if (hit)
			{
				drawable = hit;
			}
		}

		if (toggle)
		{
			toggleRenderType(LLPipeline::RENDER_TYPE_HUD);
		}
	}
	return drawable ? drawable->getVObj().get() : NULL;
}

LLSpatialPartition* LLPipeline::getSpatialPartition(LLViewerObject* vobj)
{
	if (vobj)
	{
		LLViewerRegion* region = vobj->getRegion();
		if (region)
		{
			return region->getSpatialPartition(vobj->getPartitionType());
		}
	}
	return NULL;
}

void LLPipeline::resetVertexBuffers(LLDrawable* drawable)
{
	if (!drawable)
	{
		return;
	}

	for (S32 i = 0; i < drawable->getNumFaces(); i++)
	{
		LLFace* facep = drawable->getFace(i);
		if (facep)
		{
			facep->clearVertexBuffer();
		}
	}
}

void LLPipeline::renderObjects(U32 type, bool texture, bool batch_texture, bool rigged)
{
	assertInitialized();
	gGL.loadMatrix(gGLModelView);
	gGLLastMatrix = NULL;

    if (rigged)
    {
        mSimplePool->pushRiggedBatches(type + 1, texture, batch_texture);
    }
    else
    {
        mSimplePool->pushBatches(type, texture, batch_texture);
    }

    gGL.loadMatrix(gGLModelView);
	gGLLastMatrix = NULL;		
}

void LLPipeline::renderGLTFObjects(U32 type, bool texture, bool rigged)
{
    assertInitialized();
    gGL.loadMatrix(gGLModelView);
    gGLLastMatrix = NULL;

    if (rigged)
    {
        mSimplePool->pushRiggedGLTFBatches(type + 1, texture);
    }
    else
    {
        mSimplePool->pushGLTFBatches(type, texture);
    }

    gGL.loadMatrix(gGLModelView);
    gGLLastMatrix = NULL;
}

// Currently only used for shadows -Cosmic,2023-04-19
void LLPipeline::renderAlphaObjects(bool rigged)
{
    LL_PROFILE_ZONE_SCOPED_CATEGORY_PIPELINE;
    assertInitialized();
    gGL.loadMatrix(gGLModelView);
    gGLLastMatrix = NULL;
    S32 sun_up = LLEnvironment::instance().getIsSunUp() ? 1 : 0;
    U32 target_width = LLRenderTarget::sCurResX;
    U32 type = LLRenderPass::PASS_ALPHA;
    LLVOAvatar* lastAvatar = nullptr;
    U64 lastMeshId = 0;
    auto* begin = gPipeline.beginRenderMap(type);
    auto* end = gPipeline.endRenderMap(type);

    for (LLCullResult::drawinfo_iterator i = begin; i != end; )
    {
        LLDrawInfo* pparams = *i;
        LLCullResult::increment_iterator(i, end);

        if (rigged != (pparams->mAvatar != nullptr))
        {
            // Pool contains both rigged and non-rigged DrawInfos. Only draw
            // the objects we're interested in in this pass.
            continue;
        }

        if (rigged)
        {
            if (pparams->mGLTFMaterial)
            {
                gDeferredShadowGLTFAlphaBlendProgram.bind(rigged);
                LLGLSLShader::sCurBoundShaderPtr->uniform1i(LLShaderMgr::SUN_UP_FACTOR, sun_up);
                LLGLSLShader::sCurBoundShaderPtr->uniform1f(LLShaderMgr::DEFERRED_SHADOW_TARGET_WIDTH, (float)target_width);
                LLGLSLShader::sCurBoundShaderPtr->setMinimumAlpha(ALPHA_BLEND_CUTOFF);
                mSimplePool->pushRiggedGLTFBatch(*pparams, lastAvatar, lastMeshId);
            }
            else
            {
                gDeferredShadowAlphaMaskProgram.bind(rigged);
                LLGLSLShader::sCurBoundShaderPtr->uniform1i(LLShaderMgr::SUN_UP_FACTOR, sun_up);
                LLGLSLShader::sCurBoundShaderPtr->uniform1f(LLShaderMgr::DEFERRED_SHADOW_TARGET_WIDTH, (float)target_width);
                LLGLSLShader::sCurBoundShaderPtr->setMinimumAlpha(ALPHA_BLEND_CUTOFF);
                if (lastAvatar != pparams->mAvatar || lastMeshId != pparams->mSkinInfo->mHash)
                {
                    mSimplePool->uploadMatrixPalette(*pparams);
                    lastAvatar = pparams->mAvatar;
                    lastMeshId = pparams->mSkinInfo->mHash;
                }

                mSimplePool->pushBatch(*pparams, true, true);
            }
        }
        else
        {
            if (pparams->mGLTFMaterial)
            {
                gDeferredShadowGLTFAlphaBlendProgram.bind(rigged);
                LLGLSLShader::sCurBoundShaderPtr->uniform1i(LLShaderMgr::SUN_UP_FACTOR, sun_up);
                LLGLSLShader::sCurBoundShaderPtr->uniform1f(LLShaderMgr::DEFERRED_SHADOW_TARGET_WIDTH, (float)target_width);
                LLGLSLShader::sCurBoundShaderPtr->setMinimumAlpha(ALPHA_BLEND_CUTOFF);
                mSimplePool->pushGLTFBatch(*pparams);
            }
            else
            {
                gDeferredShadowAlphaMaskProgram.bind(rigged);
                LLGLSLShader::sCurBoundShaderPtr->uniform1i(LLShaderMgr::SUN_UP_FACTOR, sun_up);
                LLGLSLShader::sCurBoundShaderPtr->uniform1f(LLShaderMgr::DEFERRED_SHADOW_TARGET_WIDTH, (float)target_width);
                LLGLSLShader::sCurBoundShaderPtr->setMinimumAlpha(ALPHA_BLEND_CUTOFF);
                mSimplePool->pushBatch(*pparams, true, true);
            }
        }
    }

    gGL.loadMatrix(gGLModelView);
    gGLLastMatrix = NULL;
}

// Currently only used for shadows -Cosmic,2023-04-19
void LLPipeline::renderMaskedObjects(U32 type, bool texture, bool batch_texture, bool rigged)
{
	assertInitialized();
	gGL.loadMatrix(gGLModelView);
	gGLLastMatrix = NULL;
    if (rigged)
    {
        mAlphaMaskPool->pushRiggedMaskBatches(type+1, texture, batch_texture);
    }
    else
    {
        mAlphaMaskPool->pushMaskBatches(type, texture, batch_texture);
    }
	gGL.loadMatrix(gGLModelView);
	gGLLastMatrix = NULL;		
}

// Currently only used for shadows -Cosmic,2023-04-19
void LLPipeline::renderFullbrightMaskedObjects(U32 type, bool texture, bool batch_texture, bool rigged)
{
	assertInitialized();
	gGL.loadMatrix(gGLModelView);
	gGLLastMatrix = NULL;
    if (rigged)
    {
        mFullbrightAlphaMaskPool->pushRiggedMaskBatches(type+1, texture, batch_texture);
    }
    else
    {
        mFullbrightAlphaMaskPool->pushMaskBatches(type, texture, batch_texture);
    }
	gGL.loadMatrix(gGLModelView);
	gGLLastMatrix = NULL;		
}

void apply_cube_face_rotation(U32 face)
{
	switch (face)
	{
		case 0: 
			gGL.rotatef(90.f, 0, 1, 0);
			gGL.rotatef(180.f, 1, 0, 0);
		break;
		case 2: 
			gGL.rotatef(-90.f, 1, 0, 0);
		break;
		case 4:
			gGL.rotatef(180.f, 0, 1, 0);
			gGL.rotatef(180.f, 0, 0, 1);
		break;
		case 1: 
			gGL.rotatef(-90.f, 0, 1, 0);
			gGL.rotatef(180.f, 1, 0, 0);
		break;
		case 3:
			gGL.rotatef(90, 1, 0, 0);
		break;
		case 5: 
			gGL.rotatef(180, 0, 0, 1);
		break;
	}
}

void validate_framebuffer_object()
{                                                           
	GLenum status;                                            
	status = glCheckFramebufferStatus(GL_FRAMEBUFFER_EXT); 
	switch(status) 
	{                                          
		case GL_FRAMEBUFFER_COMPLETE:                       
			//framebuffer OK, no error.
			break;
		case GL_FRAMEBUFFER_INCOMPLETE_MISSING_ATTACHMENT:
			// frame buffer not OK: probably means unsupported depth buffer format
			LL_ERRS() << "Framebuffer Incomplete Missing Attachment." << LL_ENDL;
			break;
		case GL_FRAMEBUFFER_INCOMPLETE_ATTACHMENT:
			// frame buffer not OK: probably means unsupported depth buffer format
			LL_ERRS() << "Framebuffer Incomplete Attachment." << LL_ENDL;
			break; 
		case GL_FRAMEBUFFER_UNSUPPORTED:                    
			/* choose different formats */                        
			LL_ERRS() << "Framebuffer unsupported." << LL_ENDL;
			break;                                                
		default:                                                
			LL_ERRS() << "Unknown framebuffer status." << LL_ENDL;
			break;
	}
}

void LLPipeline::bindScreenToTexture() 
{
	
}

static LLTrace::BlockTimerStatHandle FTM_RENDER_BLOOM("Bloom");

void LLPipeline::visualizeBuffers(LLRenderTarget* src, LLRenderTarget* dst, U32 bufferIndex)
{
	dst->bindTarget();
	gDeferredBufferVisualProgram.bind();
	gDeferredBufferVisualProgram.bindTexture(LLShaderMgr::DEFERRED_DIFFUSE, src, false, LLTexUnit::TFO_BILINEAR, bufferIndex);

	static LLStaticHashedString mipLevel("mipLevel");
	if (RenderBufferVisualization != 4)
		gDeferredBufferVisualProgram.uniform1f(mipLevel, 0);
	else
		gDeferredBufferVisualProgram.uniform1f(mipLevel, 8);

	mScreenTriangleVB->setBuffer();
	mScreenTriangleVB->drawArrays(LLRender::TRIANGLES, 0, 3);
	gDeferredBufferVisualProgram.unbind();
	dst->flush();
}

void LLPipeline::generateLuminance(LLRenderTarget* src, LLRenderTarget* dst)
{
	// luminance sample and mipmap generation
	{
		LL_PROFILE_GPU_ZONE("luminance sample");

		dst->bindTarget();

		LLGLDepthTest depth(GL_FALSE, GL_FALSE);

		gLuminanceProgram.bind();

		S32 channel = 0;
		channel = gLuminanceProgram.enableTexture(LLShaderMgr::DEFERRED_DIFFUSE);
		if (channel > -1)
		{
			src->bindTexture(0, channel, LLTexUnit::TFO_POINT);
		}

		channel = gLuminanceProgram.enableTexture(LLShaderMgr::DEFERRED_EMISSIVE);
		if (channel > -1)
		{
			mGlow[1].bindTexture(0, channel);
		}

		mScreenTriangleVB->setBuffer();
		mScreenTriangleVB->drawArrays(LLRender::TRIANGLES, 0, 3);
		dst->flush();

		// note -- unbind AFTER the glGenerateMipMap so time in generatemipmap can be profiled under "Luminance"
		// also note -- keep an eye on the performance of glGenerateMipmap, might need to replace it with a mip generation shader
		gLuminanceProgram.unbind();
	}
}

void LLPipeline::generateExposure(LLRenderTarget* src, LLRenderTarget* dst) {
	// exposure sample
	{
		LL_PROFILE_GPU_ZONE("exposure sample");

		{
			// copy last frame's exposure into mLastExposure
			mLastExposure.bindTarget();
			gCopyProgram.bind();
			gGL.getTexUnit(0)->bind(dst);

			mScreenTriangleVB->setBuffer();
			mScreenTriangleVB->drawArrays(LLRender::TRIANGLES, 0, 3);

			mLastExposure.flush();
		}

		dst->bindTarget();

		LLGLDepthTest depth(GL_FALSE, GL_FALSE);

		gExposureProgram.bind();

		S32 channel = gExposureProgram.enableTexture(LLShaderMgr::DEFERRED_EMISSIVE);
		if (channel > -1)
		{
			mLuminanceMap.bindTexture(0, channel, LLTexUnit::TFO_TRILINEAR);
		}

		channel = gExposureProgram.enableTexture(LLShaderMgr::EXPOSURE_MAP);
		if (channel > -1)
		{
			mLastExposure.bindTexture(0, channel);
		}

		static LLStaticHashedString dt("dt");
		static LLStaticHashedString noiseVec("noiseVec");
		static LLStaticHashedString dynamic_exposure_params("dynamic_exposure_params");
		static LLCachedControl<F32> dynamic_exposure_coefficient(gSavedSettings, "RenderDynamicExposureCoefficient", 0.175f);
        static LLCachedControl<bool> should_auto_adjust(gSavedSettings, "RenderSkyAutoAdjustLegacy", true);

        LLSettingsSky::ptr_t sky = LLEnvironment::instance().getCurrentSky();

        F32 probe_ambiance = LLEnvironment::instance().getCurrentSky()->getReflectionProbeAmbiance(should_auto_adjust);
        F32 exp_min = 1.f;
        F32 exp_max = 1.f;
                
        if (probe_ambiance > 0.f)
        {
            F32 hdr_scale = sqrtf(LLEnvironment::instance().getCurrentSky()->getGamma())*2.f;

            if (hdr_scale > 1.f)
            {
                exp_min = 1.f / hdr_scale;
                exp_max = hdr_scale;
            }
        }
		gExposureProgram.uniform1f(dt, gFrameIntervalSeconds);
		gExposureProgram.uniform2f(noiseVec, ll_frand() * 2.0 - 1.0, ll_frand() * 2.0 - 1.0);
		gExposureProgram.uniform3f(dynamic_exposure_params, dynamic_exposure_coefficient, exp_min, exp_max);

		mScreenTriangleVB->setBuffer();
		mScreenTriangleVB->drawArrays(LLRender::TRIANGLES, 0, 3);

		gGL.getTexUnit(channel)->unbind(mLastExposure.getUsage());
		gExposureProgram.unbind();
		dst->flush();
	}
}

void LLPipeline::gammaCorrect(LLRenderTarget* src, LLRenderTarget* dst) {
	dst->bindTarget();
	// gamma correct lighting
	{
		LL_PROFILE_GPU_ZONE("gamma correct");

        static LLCachedControl<bool> buildNoPost(gSavedSettings, "RenderDisablePostProcessing", false);

		LLGLDepthTest depth(GL_FALSE, GL_FALSE);

		// Apply gamma correction to the frame here.

        static LLCachedControl<bool> should_auto_adjust(gSavedSettings, "RenderSkyAutoAdjustLegacy", true);
        
        LLSettingsSky::ptr_t psky = LLEnvironment::instance().getCurrentSky();

        bool no_post = gSnapshotNoPost || (buildNoPost && gFloaterTools->isAvailable());
        LLGLSLShader& shader = no_post ? gNoPostGammaCorrectProgram : // no post (no gamma, no exposure, no tonemapping)
            psky->getReflectionProbeAmbiance(should_auto_adjust) == 0.f ? gLegacyPostGammaCorrectProgram :
            gDeferredPostGammaCorrectProgram;
        
        shader.bind();

		S32 channel = 0;

        shader.bindTexture(LLShaderMgr::DEFERRED_DIFFUSE, src, false, LLTexUnit::TFO_POINT);

        shader.bindTexture(LLShaderMgr::EXPOSURE_MAP, &mExposureMap);

        shader.uniform2f(LLShaderMgr::DEFERRED_SCREEN_RES, src->getWidth(), src->getHeight());

		static LLCachedControl<F32> exposure(gSavedSettings, "RenderExposure", 1.f);

		F32 e = llclamp(exposure(), 0.5f, 4.f);

		static LLStaticHashedString s_exposure("exposure");

        shader.uniform1f(s_exposure, e);

		mScreenTriangleVB->setBuffer();
		mScreenTriangleVB->drawArrays(LLRender::TRIANGLES, 0, 3);

		gGL.getTexUnit(channel)->unbind(src->getUsage());
        shader.unbind();
	}
	dst->flush();
}

void LLPipeline::copyScreenSpaceReflections(LLRenderTarget* src, LLRenderTarget* dst) 
{

	if (RenderScreenSpaceReflections && !gCubeSnapshot)
	{
		LL_PROFILE_GPU_ZONE("ssr copy");
		LLGLDepthTest depth(GL_TRUE, GL_TRUE, GL_ALWAYS);

		LLRenderTarget& depth_src = mRT->deferredScreen;

		dst->bindTarget();
		dst->clear();
		gCopyDepthProgram.bind();

		S32 diff_map = gCopyDepthProgram.getTextureChannel(LLShaderMgr::DIFFUSE_MAP);
		S32 depth_map = gCopyDepthProgram.getTextureChannel(LLShaderMgr::DEFERRED_DEPTH);

		gGL.getTexUnit(diff_map)->bind(src);
		gGL.getTexUnit(depth_map)->bind(&depth_src, true);

		mScreenTriangleVB->setBuffer();
		mScreenTriangleVB->drawArrays(LLRender::TRIANGLES, 0, 3);

		dst->flush();
	}
}

void LLPipeline::generateGlow(LLRenderTarget* src) 
{
	if (sRenderGlow)
	{
		LL_PROFILE_GPU_ZONE("glow");
		mGlow[2].bindTarget();
		mGlow[2].clear();

		gGlowExtractProgram.bind();
		F32 maxAlpha = RenderGlowMaxExtractAlpha;
		F32 warmthAmount = RenderGlowWarmthAmount;
		LLVector3 lumWeights = RenderGlowLumWeights;
		LLVector3 warmthWeights = RenderGlowWarmthWeights;

		gGlowExtractProgram.uniform1f(LLShaderMgr::GLOW_MIN_LUMINANCE, 9999);
		gGlowExtractProgram.uniform1f(LLShaderMgr::GLOW_MAX_EXTRACT_ALPHA, maxAlpha);
		gGlowExtractProgram.uniform3f(LLShaderMgr::GLOW_LUM_WEIGHTS, lumWeights.mV[0], lumWeights.mV[1],
			lumWeights.mV[2]);
		gGlowExtractProgram.uniform3f(LLShaderMgr::GLOW_WARMTH_WEIGHTS, warmthWeights.mV[0], warmthWeights.mV[1],
			warmthWeights.mV[2]);
		gGlowExtractProgram.uniform1f(LLShaderMgr::GLOW_WARMTH_AMOUNT, warmthAmount);

        if (RenderGlowNoise)
        {
            S32 channel = gGlowExtractProgram.enableTexture(LLShaderMgr::GLOW_NOISE_MAP);
            if (channel > -1)
            {
                gGL.getTexUnit(channel)->bindManual(LLTexUnit::TT_TEXTURE, mTrueNoiseMap);
                gGL.getTexUnit(channel)->setTextureFilteringOption(LLTexUnit::TFO_POINT);
            }
            gGlowExtractProgram.uniform2f(LLShaderMgr::DEFERRED_SCREEN_RES,
                                          mGlow[2].getWidth(),
                                          mGlow[2].getHeight());
        }

		{
			LLGLEnable blend_on(GL_BLEND);

			gGL.setSceneBlendType(LLRender::BT_ADD_WITH_ALPHA);

			gGlowExtractProgram.bindTexture(LLShaderMgr::DIFFUSE_MAP, src);

			gGL.color4f(1, 1, 1, 1);
			gPipeline.enableLightsFullbright();

			mScreenTriangleVB->setBuffer();
			mScreenTriangleVB->drawArrays(LLRender::TRIANGLES, 0, 3);

			mGlow[2].flush();
		}

		gGlowExtractProgram.unbind();

		// power of two between 1 and 1024
		U32 glowResPow = RenderGlowResolutionPow;
		const U32 glow_res = llmax(1, llmin(1024, 1 << glowResPow));

		S32 kernel = RenderGlowIterations * 2;
		F32 delta = RenderGlowWidth / glow_res;
		// Use half the glow width if we have the res set to less than 9 so that it looks
		// almost the same in either case.
		if (glowResPow < 9)
		{
			delta *= 0.5f;
		}
		F32 strength = RenderGlowStrength;

		gGlowProgram.bind();
		gGlowProgram.uniform1f(LLShaderMgr::GLOW_STRENGTH, strength);

		for (S32 i = 0; i < kernel; i++)
		{
			mGlow[i % 2].bindTarget();
			mGlow[i % 2].clear();

			if (i == 0)
			{
				gGlowProgram.bindTexture(LLShaderMgr::DIFFUSE_MAP, &mGlow[2]);
			}
			else
			{
				gGlowProgram.bindTexture(LLShaderMgr::DIFFUSE_MAP, &mGlow[(i - 1) % 2]);
			}

			if (i % 2 == 0)
			{
				gGlowProgram.uniform2f(LLShaderMgr::GLOW_DELTA, delta, 0);
			}
			else
			{
				gGlowProgram.uniform2f(LLShaderMgr::GLOW_DELTA, 0, delta);
			}

			mScreenTriangleVB->setBuffer();
			mScreenTriangleVB->drawArrays(LLRender::TRIANGLES, 0, 3);

			mGlow[i % 2].flush();
		}

		gGlowProgram.unbind();

	}
	else // !sRenderGlow, skip the glow ping-pong and just clear the result target
	{
		mGlow[1].bindTarget();
		mGlow[1].clear();
		mGlow[1].flush();
	}
}

void LLPipeline::applyFXAA(LLRenderTarget* src, LLRenderTarget* dst) 
{
	{
		llassert(!gCubeSnapshot);
		bool multisample = RenderFSAASamples > 1 && mRT->fxaaBuffer.isComplete();
		LLGLSLShader* shader = &gGlowCombineProgram;

		S32 width = dst->getWidth();
		S32 height = dst->getHeight();

		// Present everything.
		if (multisample)
		{
			LL_PROFILE_GPU_ZONE("aa");
			// bake out texture2D with RGBL for FXAA shader
			mRT->fxaaBuffer.bindTarget();

			shader = &gGlowCombineFXAAProgram;
			shader->bind();

			S32 channel = shader->enableTexture(LLShaderMgr::DEFERRED_DIFFUSE, src->getUsage());
			if (channel > -1)
			{
				src->bindTexture(0, channel, LLTexUnit::TFO_BILINEAR);
			}

			{
				LLGLDepthTest depth_test(GL_TRUE, GL_TRUE, GL_ALWAYS);
				mScreenTriangleVB->setBuffer();
				mScreenTriangleVB->drawArrays(LLRender::TRIANGLES, 0, 3);
			}

			shader->disableTexture(LLShaderMgr::DEFERRED_DIFFUSE, src->getUsage());
			shader->unbind();

			mRT->fxaaBuffer.flush();

			dst->bindTarget();
			shader = &gFXAAProgram;
			shader->bind();

			channel = shader->enableTexture(LLShaderMgr::DIFFUSE_MAP, mRT->fxaaBuffer.getUsage());
			if (channel > -1)
			{
				mRT->fxaaBuffer.bindTexture(0, channel, LLTexUnit::TFO_BILINEAR);
			}

			gGLViewport[0] = gViewerWindow->getWorldViewRectRaw().mLeft;
			gGLViewport[1] = gViewerWindow->getWorldViewRectRaw().mBottom;
			gGLViewport[2] = gViewerWindow->getWorldViewRectRaw().getWidth();
			gGLViewport[3] = gViewerWindow->getWorldViewRectRaw().getHeight();

			glViewport(gGLViewport[0], gGLViewport[1], gGLViewport[2], gGLViewport[3]);

			F32 scale_x = (F32)width / mRT->fxaaBuffer.getWidth();
			F32 scale_y = (F32)height / mRT->fxaaBuffer.getHeight();
			shader->uniform2f(LLShaderMgr::FXAA_TC_SCALE, scale_x, scale_y);
			shader->uniform2f(LLShaderMgr::FXAA_RCP_SCREEN_RES, 1.f / width * scale_x, 1.f / height * scale_y);
			shader->uniform4f(LLShaderMgr::FXAA_RCP_FRAME_OPT, -0.5f / width * scale_x, -0.5f / height * scale_y,
				0.5f / width * scale_x, 0.5f / height * scale_y);
			shader->uniform4f(LLShaderMgr::FXAA_RCP_FRAME_OPT2, -2.f / width * scale_x, -2.f / height * scale_y,
				2.f / width * scale_x, 2.f / height * scale_y);

			{
				LLGLDepthTest depth_test(GL_TRUE, GL_TRUE, GL_ALWAYS);
				S32 depth_channel = shader->getTextureChannel(LLShaderMgr::DEFERRED_DEPTH);
				gGL.getTexUnit(depth_channel)->bind(&mRT->deferredScreen, true);

				mScreenTriangleVB->setBuffer();
				mScreenTriangleVB->drawArrays(LLRender::TRIANGLES, 0, 3);
			}

			shader->unbind();
			dst->flush();
		}
		else {
			copyRenderTarget(src, dst);
		}
	}
}

void LLPipeline::copyRenderTarget(LLRenderTarget* src, LLRenderTarget* dst)
{

	LL_PROFILE_GPU_ZONE("copyRenderTarget");
	dst->bindTarget();

	gDeferredPostNoDoFProgram.bind();

	gDeferredPostNoDoFProgram.bindTexture(LLShaderMgr::DEFERRED_DIFFUSE, src);
	gDeferredPostNoDoFProgram.bindTexture(LLShaderMgr::DEFERRED_DEPTH, &mRT->deferredScreen, true);

	{
		mScreenTriangleVB->setBuffer();
		mScreenTriangleVB->drawArrays(LLRender::TRIANGLES, 0, 3);
	}

	gDeferredPostNoDoFProgram.unbind();

	dst->flush();
}

void LLPipeline::combineGlow(LLRenderTarget* src, LLRenderTarget* dst)
{
	// Go ahead and do our glow combine here in our destination.  We blit this later into the front buffer.

	dst->bindTarget();

	{

		gGlowCombineProgram.bind();

		gGlowCombineProgram.bindTexture(LLShaderMgr::DEFERRED_DIFFUSE, src);
		gGlowCombineProgram.bindTexture(LLShaderMgr::DEFERRED_EMISSIVE, &mGlow[1]);

		mScreenTriangleVB->setBuffer();
		mScreenTriangleVB->drawArrays(LLRender::TRIANGLES, 0, 3);
	}

	dst->flush();
}

// <FS:Beq> updated Vignette code (based on original Exo Vignette)
void LLPipeline::renderVignette(LLRenderTarget* src, LLRenderTarget* dst)
{
	if (RenderVignette.mV[0] > 0.f)
	{
		LL_PROFILE_GPU_ZONE("Vignette");
		dst->bindTarget();
		LLGLSLShader *shader = &gPostVignetteProgram;

		// bind the progam and output to screentriangle VBO		
		shader->bind();

		S32 channel = shader->enableTexture(LLShaderMgr::DEFERRED_DIFFUSE, src->getUsage());
		if (channel > -1)
		{
			src->bindTexture(0, channel, LLTexUnit::TFO_POINT);
		}
		else
		{
			LL_ERRS("vignette") << "Failed to bind diffuse texture" << LL_ENDL;
		}

		shader->uniform2f(
			LLShaderMgr::DEFERRED_SCREEN_RES,
			dst->getWidth(),
			dst->getHeight() );
		shader->uniform3fv(
			LLShaderMgr::RENDER_VIGNETTE, 
			1, 
			RenderVignette.mV);

		mScreenTriangleVB->setBuffer();
		mScreenTriangleVB->drawArrays(LLRender::TRIANGLES, 0, 3);
		stop_glerror();

		shader->disableTexture(LLShaderMgr::DEFERRED_DIFFUSE, src->getUsage());
		shader->unbind();
		dst->flush();
	}
	else
	{
		copyRenderTarget(src, dst);
	}
}
// </FS:Beq>
void LLPipeline::renderDoF(LLRenderTarget* src, LLRenderTarget* dst)
{
	{
		bool dof_enabled =
			(RenderDepthOfFieldInEditMode || !LLToolMgr::getInstance()->inBuildMode()) &&
			RenderDepthOfField &&
			!gCubeSnapshot;

		gViewerWindow->setup3DViewport();

		if (dof_enabled)
		{
			LL_PROFILE_GPU_ZONE("dof");
			LLGLDisable blend(GL_BLEND);

			// depth of field focal plane calculations
			static F32 current_distance = 16.f;
			static F32 start_distance = 16.f;
			static F32 transition_time = 1.f;

			LLVector3 focus_point;

			// <FS:Beq> FIRE-16728 focus point lock & free focus DoF - based on a feature developed by NiranV Dean
			static LLVector3 last_focus_point{};
			if (LLPipeline::FSFocusPointLocked && !last_focus_point.isExactlyZero())
			{
				focus_point = last_focus_point;
			}
			else
			{
			// </FS:Beq>
			LLViewerObject* obj = LLViewerMediaFocus::getInstance()->getFocusedObject();
			if (obj && obj->mDrawable && obj->isSelected())
			{ // focus on selected media object
				S32 face_idx = LLViewerMediaFocus::getInstance()->getFocusedFace();
				if (obj && obj->mDrawable)
				{
					LLFace* face = obj->mDrawable->getFace(face_idx);
					if (face)
					{
						focus_point = face->getPositionAgent();
					}
				}
			}
			}// <FS:Beq/> support focus point lock

			if (focus_point.isExactlyZero())
			{
				if (LLViewerJoystick::getInstance()->getOverrideCamera() || LLPipeline::FSFocusPointFollowsPointer) // <FS:Beq/> FIRE-16728 Add free aim mouse and focus lock
				{ // focus on point under cursor
					focus_point.set(gDebugRaycastIntersection.getF32ptr());
				}
				else if (gAgentCamera.cameraMouselook())
				{ // focus on point under mouselook crosshairs
					LLVector4a result;
					result.clear();

					gViewerWindow->cursorIntersect(-1, -1, 512.f, NULL, -1, false, false, true, true, NULL, &result);

					focus_point.set(result.getF32ptr());
				}
				else
				{
					// focus on alt-zoom target
					LLViewerRegion* region = gAgent.getRegion();
					if (region)
					{
						focus_point = LLVector3(gAgentCamera.getFocusGlobal() - region->getOriginGlobal());
					}
				}
			}

			// <FS:Beq> FIRE-16728 Add free aim mouse and focus lock
			last_focus_point = focus_point;
			// </FS:Beq>
			LLVector3 eye = LLViewerCamera::getInstance()->getOrigin();
			F32 target_distance = 16.f;
			if (!focus_point.isExactlyZero())
			{
				target_distance = LLViewerCamera::getInstance()->getAtAxis() * (focus_point - eye);
			}

			if (transition_time >= 1.f && fabsf(current_distance - target_distance) / current_distance > 0.01f)
			{ // large shift happened, interpolate smoothly to new target distance
				transition_time = 0.f;
				start_distance = current_distance;
			}
			else if (transition_time < 1.f)
			{ // currently in a transition, continue interpolating
				transition_time += 1.f / CameraFocusTransitionTime * gFrameIntervalSeconds.value();
				transition_time = llmin(transition_time, 1.f);

				F32 t = cosf(transition_time * F_PI + F_PI) * 0.5f + 0.5f;
				current_distance = start_distance + (target_distance - start_distance) * t;
			}
			else
			{ // small or no change, just snap to target distance
				current_distance = target_distance;
			}

			// convert to mm
			F32 subject_distance = current_distance * 1000.f;
			F32 fnumber = CameraFNumber;
			F32 default_focal_length = CameraFocalLength;

			F32 fov = LLViewerCamera::getInstance()->getView();

			const F32 default_fov = CameraFieldOfView * F_PI / 180.f;

			// F32 aspect_ratio = (F32) mRT->screen.getWidth()/(F32)mRT->screen.getHeight();

			F32 dv = 2.f * default_focal_length * tanf(default_fov / 2.f);

			F32 focal_length = dv / (2 * tanf(fov / 2.f));

			// F32 tan_pixel_angle = tanf(LLDrawable::sCurPixelAngle);

			// from wikipedia -- c = |s2-s1|/s2 * f^2/(N(S1-f))
			// where	 N = fnumber
			//			 s2 = dot distance
			//			 s1 = subject distance
			//			 f = focal length
			//

			F32 blur_constant = focal_length * focal_length / (fnumber * (subject_distance - focal_length));
			blur_constant /= 1000.f; // convert to meters for shader
			F32 magnification = focal_length / (subject_distance - focal_length);

			{ // build diffuse+bloom+CoF
				mRT->deferredLight.bindTarget();

				gDeferredCoFProgram.bind();

				gDeferredCoFProgram.bindTexture(LLShaderMgr::DEFERRED_DIFFUSE, src, LLTexUnit::TFO_POINT);
				gDeferredCoFProgram.bindTexture(LLShaderMgr::DEFERRED_DEPTH, &mRT->deferredScreen, true);

				gDeferredCoFProgram.uniform1f(LLShaderMgr::DEFERRED_DEPTH_CUTOFF, RenderEdgeDepthCutoff);
				gDeferredCoFProgram.uniform1f(LLShaderMgr::DEFERRED_NORM_CUTOFF, RenderEdgeNormCutoff);
				gDeferredCoFProgram.uniform2f(LLShaderMgr::DEFERRED_SCREEN_RES, dst->getWidth(), dst->getHeight());
				gDeferredCoFProgram.uniform1f(LLShaderMgr::DOF_FOCAL_DISTANCE, -subject_distance / 1000.f);
				gDeferredCoFProgram.uniform1f(LLShaderMgr::DOF_BLUR_CONSTANT, blur_constant);
				gDeferredCoFProgram.uniform1f(LLShaderMgr::DOF_TAN_PIXEL_ANGLE, tanf(1.f / LLDrawable::sCurPixelAngle));
				gDeferredCoFProgram.uniform1f(LLShaderMgr::DOF_MAGNIFICATION, magnification);
				gDeferredCoFProgram.uniform1f(LLShaderMgr::DOF_MAX_COF, CameraMaxCoF);
				gDeferredCoFProgram.uniform1f(LLShaderMgr::DOF_RES_SCALE, CameraDoFResScale);

				mScreenTriangleVB->setBuffer();
				mScreenTriangleVB->drawArrays(LLRender::TRIANGLES, 0, 3);
				gDeferredCoFProgram.unbind();
				mRT->deferredLight.flush();
			}

			U32 dof_width = (U32)(mRT->screen.getWidth() * CameraDoFResScale);
			U32 dof_height = (U32)(mRT->screen.getHeight() * CameraDoFResScale);

			{ // perform DoF sampling at half-res (preserve alpha channel)
				src->bindTarget();
				glViewport(0, 0, dof_width, dof_height);

				gGL.setColorMask(true, false);

				gDeferredPostProgram.bind();
				gDeferredPostProgram.bindTexture(LLShaderMgr::DEFERRED_DIFFUSE, &mRT->deferredLight, LLTexUnit::TFO_POINT);

				gDeferredPostProgram.uniform2f(LLShaderMgr::DEFERRED_SCREEN_RES, dst->getWidth(), dst->getHeight());
				gDeferredPostProgram.uniform1f(LLShaderMgr::DOF_MAX_COF, CameraMaxCoF);
				gDeferredPostProgram.uniform1f(LLShaderMgr::DOF_RES_SCALE, CameraDoFResScale);

				mScreenTriangleVB->setBuffer();
				mScreenTriangleVB->drawArrays(LLRender::TRIANGLES, 0, 3);

				gDeferredPostProgram.unbind();

				src->flush();
				gGL.setColorMask(true, true);
			}

			{ // combine result based on alpha
				
				dst->bindTarget();
				if (RenderFSAASamples > 1 && mRT->fxaaBuffer.isComplete())
                {
					glViewport(0, 0, dst->getWidth(), dst->getHeight());
				}
				else
                {
					gGLViewport[0] = gViewerWindow->getWorldViewRectRaw().mLeft;
					gGLViewport[1] = gViewerWindow->getWorldViewRectRaw().mBottom;
					gGLViewport[2] = gViewerWindow->getWorldViewRectRaw().getWidth();
					gGLViewport[3] = gViewerWindow->getWorldViewRectRaw().getHeight();
					glViewport(gGLViewport[0], gGLViewport[1], gGLViewport[2], gGLViewport[3]);
				}

				gDeferredDoFCombineProgram.bind();	
				gDeferredDoFCombineProgram.bindTexture(LLShaderMgr::DEFERRED_DIFFUSE, src, LLTexUnit::TFO_POINT);
				gDeferredDoFCombineProgram.bindTexture(LLShaderMgr::DEFERRED_LIGHT, &mRT->deferredLight, LLTexUnit::TFO_POINT);

				gDeferredDoFCombineProgram.uniform2f(LLShaderMgr::DEFERRED_SCREEN_RES, dst->getWidth(), dst->getHeight());
				gDeferredDoFCombineProgram.uniform1f(LLShaderMgr::DOF_MAX_COF, CameraMaxCoF);
				gDeferredDoFCombineProgram.uniform1f(LLShaderMgr::DOF_RES_SCALE, CameraDoFResScale);
				gDeferredDoFCombineProgram.uniform1f(LLShaderMgr::DOF_WIDTH, (dof_width - 1) / (F32)src->getWidth());
				gDeferredDoFCombineProgram.uniform1f(LLShaderMgr::DOF_HEIGHT, (dof_height - 1) / (F32)src->getHeight());

				mScreenTriangleVB->setBuffer();
				mScreenTriangleVB->drawArrays(LLRender::TRIANGLES, 0, 3);

				gDeferredDoFCombineProgram.unbind();

				dst->flush();
			}
		}
		else
		{
			copyRenderTarget(src, dst);
		}
	}
}

void LLPipeline::renderFinalize()
{
    llassert(!gCubeSnapshot);
    LLVertexBuffer::unbind();
    LLGLState::checkStates();

    assertInitialized();

    LL_RECORD_BLOCK_TIME(FTM_RENDER_BLOOM);
    LL_PROFILE_GPU_ZONE("renderFinalize");

    gGL.color4f(1, 1, 1, 1);
    LLGLDepthTest depth(GL_FALSE);
    LLGLDisable blend(GL_BLEND);
    LLGLDisable cull(GL_CULL_FACE);

    enableLightsFullbright();

    gGL.setColorMask(true, true);
    glClearColor(0, 0, 0, 0);


    copyScreenSpaceReflections(&mRT->screen, &mSceneMap);

    generateLuminance(&mRT->screen, &mLuminanceMap);

    generateExposure(&mLuminanceMap, &mExposureMap);

    gammaCorrect(&mRT->screen, &mPostMap);

    LLVertexBuffer::unbind();

    generateGlow(&mPostMap);

    combineGlow(&mPostMap, &mRT->screen);

	gGLViewport[0] = gViewerWindow->getWorldViewRectRaw().mLeft;
	gGLViewport[1] = gViewerWindow->getWorldViewRectRaw().mBottom;
	gGLViewport[2] = gViewerWindow->getWorldViewRectRaw().getWidth();
	gGLViewport[3] = gViewerWindow->getWorldViewRectRaw().getHeight();
	glViewport(gGLViewport[0], gGLViewport[1], gGLViewport[2], gGLViewport[3]);

	renderDoF(&mRT->screen, &mPostMap);
	applyFXAA(&mPostMap, &mRT->screen);
	// <FS:Beq> Restore shader post proc for Vignette
	// LLRenderTarget* finalBuffer = &mRT->screen;
	LLRenderTarget* activeBuffer = &mRT->screen;
	LLRenderTarget* targetBuffer = &mPostMap;
// [RLVa:KB] - @setsphere
	if (RlvActions::hasBehaviour(RLV_BHVR_SETSPHERE))
	{
		LLShaderEffectParams params(activeBuffer, targetBuffer, false);
		LLVfxManager::instance().runEffect(EVisualEffect::RlvSphere, &params);
		// flip the buffers round
		activeBuffer = params.m_pDstBuffer;
		targetBuffer = params.m_pSrcBuffer;
	}
// [/RLVa:KB]
    renderVignette(activeBuffer, targetBuffer);
	LLRenderTarget* finalBuffer = targetBuffer;
	// </FS:Beq>
	if (RenderBufferVisualization > -1)
    {
		finalBuffer = &mPostMap;
		switch (RenderBufferVisualization)
		{
		case 0:
		case 1:
		case 2:
		case 3:
			visualizeBuffers(&mRT->deferredScreen, finalBuffer, RenderBufferVisualization);
			break;
		case 4:
			visualizeBuffers(&mLuminanceMap, finalBuffer, 0);
		default:
			break;
		}
	}

	// Present the screen target.

	gDeferredPostNoDoFProgram.bind();

	// Whatever is last in the above post processing chain should _always_ be rendered directly here.  If not, expect problems.
	gDeferredPostNoDoFProgram.bindTexture(LLShaderMgr::DEFERRED_DIFFUSE, finalBuffer);
	gDeferredPostNoDoFProgram.bindTexture(LLShaderMgr::DEFERRED_DEPTH, &mRT->deferredScreen, true);

	{
		LLGLDepthTest depth_test(GL_TRUE, GL_TRUE, GL_ALWAYS);
		mScreenTriangleVB->setBuffer();
		mScreenTriangleVB->drawArrays(LLRender::TRIANGLES, 0, 3);
	}

	gDeferredPostNoDoFProgram.unbind();

    gGL.setSceneBlendType(LLRender::BT_ALPHA);

    if (hasRenderDebugMask(LLPipeline::RENDER_DEBUG_PHYSICS_SHAPES))
    {
        renderPhysicsDisplay();
    }

    /*if (LLRenderTarget::sUseFBO && !gCubeSnapshot)
    { // copy depth buffer from mRT->screen to framebuffer
        LLRenderTarget::copyContentsToFramebuffer(mRT->screen, 0, 0, mRT->screen.getWidth(), mRT->screen.getHeight(), 0, 0,
                                                  mRT->screen.getWidth(), mRT->screen.getHeight(),
                                                  GL_DEPTH_BUFFER_BIT | GL_STENCIL_BUFFER_BIT, GL_NEAREST);
    }*/

    LLVertexBuffer::unbind();

    LLGLState::checkStates();

    // flush calls made to "addTrianglesDrawn" so far to stats machinery
    recordTrianglesDrawn();
}

void LLPipeline::bindLightFunc(LLGLSLShader& shader)
{
    S32 channel = shader.enableTexture(LLShaderMgr::DEFERRED_LIGHTFUNC);
    if (channel > -1)
    {
        gGL.getTexUnit(channel)->bindManual(LLTexUnit::TT_TEXTURE, mLightFunc);
    }

    channel = shader.enableTexture(LLShaderMgr::DEFERRED_BRDF_LUT, LLTexUnit::TT_TEXTURE);
    if (channel > -1)
    {
        mPbrBrdfLut.bindTexture(0, channel);
    }
}

void LLPipeline::bindShadowMaps(LLGLSLShader& shader)
{
    for (U32 i = 0; i < 4; i++)
    {
        LLRenderTarget* shadow_target = getSunShadowTarget(i);
        if (shadow_target)
        {
            S32 channel = shader.enableTexture(LLShaderMgr::DEFERRED_SHADOW0 + i, LLTexUnit::TT_TEXTURE);
            if (channel > -1)
            {
                gGL.getTexUnit(channel)->bind(getSunShadowTarget(i), true);
            }
        }
    }

    for (U32 i = 4; i < 6; i++)
    {
        S32 channel = shader.enableTexture(LLShaderMgr::DEFERRED_SHADOW0 + i);
        if (channel > -1)
        {
            LLRenderTarget* shadow_target = getSpotShadowTarget(i - 4);
            if (shadow_target)
            {
                gGL.getTexUnit(channel)->bind(shadow_target, true);
            }
        }
    }
}

void LLPipeline::bindDeferredShaderFast(LLGLSLShader& shader)
{
    if (shader.mCanBindFast)
    { // was previously fully bound, use fast path
        shader.bind();
        bindLightFunc(shader);
        bindShadowMaps(shader);
        bindReflectionProbes(shader);
    }
    else
    { //wasn't previously bound, use slow path
        bindDeferredShader(shader);
        shader.mCanBindFast = true;
    }
}

void LLPipeline::bindDeferredShader(LLGLSLShader& shader, LLRenderTarget* light_target, LLRenderTarget* depth_target)
{
    LL_PROFILE_ZONE_SCOPED_CATEGORY_PIPELINE;
    LLRenderTarget* deferred_target       = &mRT->deferredScreen;
    LLRenderTarget* deferred_light_target = &mRT->deferredLight;

	shader.bind();
	S32 channel = 0;
    channel = shader.enableTexture(LLShaderMgr::DEFERRED_DIFFUSE, deferred_target->getUsage());
	if (channel > -1)
	{
        deferred_target->bindTexture(0,channel, LLTexUnit::TFO_POINT); // frag_data[0]
        gGL.getTexUnit(channel)->setTextureAddressMode(LLTexUnit::TAM_CLAMP);
	}

    channel = shader.enableTexture(LLShaderMgr::DEFERRED_SPECULAR, deferred_target->getUsage());
	if (channel > -1)
	{
        deferred_target->bindTexture(1, channel, LLTexUnit::TFO_POINT); // frag_data[1]
        gGL.getTexUnit(channel)->setTextureAddressMode(LLTexUnit::TAM_CLAMP);
	}

    channel = shader.enableTexture(LLShaderMgr::DEFERRED_NORMAL, deferred_target->getUsage());
	if (channel > -1)
	{
        deferred_target->bindTexture(2, channel, LLTexUnit::TFO_POINT); // frag_data[2]
        gGL.getTexUnit(channel)->setTextureAddressMode(LLTexUnit::TAM_CLAMP);
	}

    channel = shader.enableTexture(LLShaderMgr::DEFERRED_EMISSIVE, deferred_target->getUsage());
    if (channel > -1)
    {
        deferred_target->bindTexture(3, channel, LLTexUnit::TFO_POINT); // frag_data[3]
        gGL.getTexUnit(channel)->setTextureAddressMode(LLTexUnit::TAM_CLAMP);
    }

    channel = shader.enableTexture(LLShaderMgr::DEFERRED_DEPTH, deferred_target->getUsage());
    if (channel > -1)
    {
        if (depth_target)
        {
            gGL.getTexUnit(channel)->bind(depth_target, true);
        }
        else
        {
            gGL.getTexUnit(channel)->bind(deferred_target, true);
        }
        stop_glerror();
    }

    channel = shader.enableTexture(LLShaderMgr::EXPOSURE_MAP);
    if (channel > -1)
    {
        gGL.getTexUnit(channel)->bind(&mExposureMap);
    }

    if (shader.getUniformLocation(LLShaderMgr::VIEWPORT) != -1)
    {
		shader.uniform4f(LLShaderMgr::VIEWPORT, (F32) gGLViewport[0],
									(F32) gGLViewport[1],
									(F32) gGLViewport[2],
									(F32) gGLViewport[3]);
	}

    if (sReflectionRender && !shader.getUniformLocation(LLShaderMgr::MODELVIEW_MATRIX))
    {
        shader.uniformMatrix4fv(LLShaderMgr::MODELVIEW_MATRIX, 1, false, mReflectionModelView.m);  
    }

	channel = shader.enableTexture(LLShaderMgr::DEFERRED_NOISE);
	if (channel > -1)
	{
        gGL.getTexUnit(channel)->bindManual(LLTexUnit::TT_TEXTURE, mNoiseMap);
		gGL.getTexUnit(channel)->setTextureFilteringOption(LLTexUnit::TFO_POINT);
	}

    bindLightFunc(shader);

	stop_glerror();

    light_target = light_target ? light_target : deferred_light_target;
    channel = shader.enableTexture(LLShaderMgr::DEFERRED_LIGHT, light_target->getUsage());
	if (channel > -1)
	{
        if (light_target->isComplete())
        {
            light_target->bindTexture(0, channel, LLTexUnit::TFO_POINT);
        }
        else
        {
            gGL.getTexUnit(channel)->bindFast(LLViewerFetchedTexture::sWhiteImagep);
        }
	}

	stop_glerror();

    bindShadowMaps(shader);

	stop_glerror();

	F32 mat[16*6];
	for (U32 i = 0; i < 16; i++)
	{
		mat[i] = mSunShadowMatrix[0].m[i];
		mat[i+16] = mSunShadowMatrix[1].m[i];
		mat[i+32] = mSunShadowMatrix[2].m[i];
		mat[i+48] = mSunShadowMatrix[3].m[i];
		mat[i+64] = mSunShadowMatrix[4].m[i];
		mat[i+80] = mSunShadowMatrix[5].m[i];
	}

	shader.uniformMatrix4fv(LLShaderMgr::DEFERRED_SHADOW_MATRIX, 6, false, mat);

	stop_glerror();

    if (!LLPipeline::sReflectionProbesEnabled)
    {
        channel = shader.enableTexture(LLShaderMgr::ENVIRONMENT_MAP, LLTexUnit::TT_CUBE_MAP);
        if (channel > -1)
        {
            LLCubeMap* cube_map = gSky.mVOSkyp ? gSky.mVOSkyp->getCubeMap() : NULL;
            if (cube_map)
            {
                cube_map->enable(channel);
                cube_map->bind();
            }

            F32* m = gGLModelView;

            F32 mat[] = { m[0], m[1], m[2],
                          m[4], m[5], m[6],
                          m[8], m[9], m[10] };

            shader.uniformMatrix3fv(LLShaderMgr::DEFERRED_ENV_MAT, 1, true, mat);
        }
    }

    bindReflectionProbes(shader);

    if (gAtmosphere)
    {
        // bind precomputed textures necessary for calculating sun and sky luminance
        channel = shader.enableTexture(LLShaderMgr::TRANSMITTANCE_TEX, LLTexUnit::TT_TEXTURE);
        if (channel > -1)
        {
            shader.bindTexture(LLShaderMgr::TRANSMITTANCE_TEX, gAtmosphere->getTransmittance());
        }

        channel = shader.enableTexture(LLShaderMgr::SCATTER_TEX, LLTexUnit::TT_TEXTURE_3D);
        if (channel > -1)
        {
            shader.bindTexture(LLShaderMgr::SCATTER_TEX, gAtmosphere->getScattering());
        }

        channel = shader.enableTexture(LLShaderMgr::SINGLE_MIE_SCATTER_TEX, LLTexUnit::TT_TEXTURE_3D);
        if (channel > -1)
        {
            shader.bindTexture(LLShaderMgr::SINGLE_MIE_SCATTER_TEX, gAtmosphere->getMieScattering());
        }

        channel = shader.enableTexture(LLShaderMgr::ILLUMINANCE_TEX, LLTexUnit::TT_TEXTURE);
        if (channel > -1)
        {
            shader.bindTexture(LLShaderMgr::ILLUMINANCE_TEX, gAtmosphere->getIlluminance());
        }
    }

    /*if (gCubeSnapshot)
    { // we only really care about the first two values, but the shader needs increasing separation between clip planes
        shader.uniform4f(LLShaderMgr::DEFERRED_SHADOW_CLIP, 1.f, 64.f, 128.f, 256.f);
    }
    else*/
    {
        shader.uniform4fv(LLShaderMgr::DEFERRED_SHADOW_CLIP, 1, mSunClipPlanes.mV);
    }
	shader.uniform1f(LLShaderMgr::DEFERRED_SUN_WASH, RenderDeferredSunWash);
	shader.uniform1f(LLShaderMgr::DEFERRED_SHADOW_NOISE, RenderShadowNoise);
	shader.uniform1f(LLShaderMgr::DEFERRED_BLUR_SIZE, RenderShadowBlurSize);

	shader.uniform1f(LLShaderMgr::DEFERRED_SSAO_RADIUS, RenderSSAOScale);
	shader.uniform1f(LLShaderMgr::DEFERRED_SSAO_MAX_RADIUS, RenderSSAOMaxScale);

	F32 ssao_factor = RenderSSAOFactor;
	shader.uniform1f(LLShaderMgr::DEFERRED_SSAO_FACTOR, ssao_factor);
	shader.uniform1f(LLShaderMgr::DEFERRED_SSAO_FACTOR_INV, 1.0/ssao_factor);

	LLVector3 ssao_effect = RenderSSAOEffect;
	F32 matrix_diag = (ssao_effect[0] + 2.0*ssao_effect[1])/3.0;
	F32 matrix_nondiag = (ssao_effect[0] - ssao_effect[1])/3.0;
	// This matrix scales (proj of color onto <1/rt(3),1/rt(3),1/rt(3)>) by
	// value factor, and scales remainder by saturation factor
	F32 ssao_effect_mat[] = {	matrix_diag, matrix_nondiag, matrix_nondiag,
								matrix_nondiag, matrix_diag, matrix_nondiag,
								matrix_nondiag, matrix_nondiag, matrix_diag};
	shader.uniformMatrix3fv(LLShaderMgr::DEFERRED_SSAO_EFFECT_MAT, 1, GL_FALSE, ssao_effect_mat);

	//F32 shadow_offset_error = 1.f + RenderShadowOffsetError * fabsf(LLViewerCamera::getInstance()->getOrigin().mV[2]);
	F32 shadow_bias_error = RenderShadowBiasError * fabsf(LLViewerCamera::getInstance()->getOrigin().mV[2])/3000.f;
    F32 shadow_bias       = RenderShadowBias + shadow_bias_error;

    shader.uniform2f(LLShaderMgr::DEFERRED_SCREEN_RES, deferred_target->getWidth(), deferred_target->getHeight());
	shader.uniform1f(LLShaderMgr::DEFERRED_NEAR_CLIP, LLViewerCamera::getInstance()->getNear()*2.f);
	shader.uniform1f (LLShaderMgr::DEFERRED_SHADOW_OFFSET, RenderShadowOffset); //*shadow_offset_error);
    shader.uniform1f(LLShaderMgr::DEFERRED_SHADOW_BIAS, shadow_bias);
	shader.uniform1f(LLShaderMgr::DEFERRED_SPOT_SHADOW_OFFSET, RenderSpotShadowOffset);
	shader.uniform1f(LLShaderMgr::DEFERRED_SPOT_SHADOW_BIAS, RenderSpotShadowBias);	

	shader.uniform3fv(LLShaderMgr::DEFERRED_SUN_DIR, 1, mTransformedSunDir.mV);
    shader.uniform3fv(LLShaderMgr::DEFERRED_MOON_DIR, 1, mTransformedMoonDir.mV);
	shader.uniform2f(LLShaderMgr::DEFERRED_SHADOW_RES, mRT->shadow[0].getWidth(), mRT->shadow[0].getHeight());
	shader.uniform2f(LLShaderMgr::DEFERRED_PROJ_SHADOW_RES, mSpotShadow[0].getWidth(), mSpotShadow[0].getHeight());
	shader.uniform1f(LLShaderMgr::DEFERRED_DEPTH_CUTOFF, RenderEdgeDepthCutoff);
	shader.uniform1f(LLShaderMgr::DEFERRED_NORM_CUTOFF, RenderEdgeNormCutoff);
	
    shader.uniformMatrix4fv(LLShaderMgr::MODELVIEW_DELTA_MATRIX, 1, GL_FALSE, gGLDeltaModelView);
    shader.uniformMatrix4fv(LLShaderMgr::INVERSE_MODELVIEW_DELTA_MATRIX, 1, GL_FALSE, gGLInverseDeltaModelView);

    shader.uniform1i(LLShaderMgr::CUBE_SNAPSHOT, gCubeSnapshot ? 1 : 0);

	if (shader.getUniformLocation(LLShaderMgr::DEFERRED_NORM_MATRIX) >= 0)
	{
        glh::matrix4f norm_mat = get_current_modelview().inverse().transpose();
		shader.uniformMatrix4fv(LLShaderMgr::DEFERRED_NORM_MATRIX, 1, false, norm_mat.m);
	}

    // auto adjust legacy sun color if needed
    static LLCachedControl<bool> should_auto_adjust(gSavedSettings, "RenderSkyAutoAdjustLegacy", true);
    static LLCachedControl<F32> auto_adjust_sun_color_scale(gSavedSettings, "RenderSkyAutoAdjustSunColorScale", 1.f);
    LLSettingsSky::ptr_t psky = LLEnvironment::instance().getCurrentSky();
    LLColor3 sun_diffuse(mSunDiffuse.mV);
    if (should_auto_adjust && psky->canAutoAdjust())
    {
        sun_diffuse *= auto_adjust_sun_color_scale;
    }

    shader.uniform3fv(LLShaderMgr::SUNLIGHT_COLOR, 1, sun_diffuse.mV);
    shader.uniform3fv(LLShaderMgr::MOONLIGHT_COLOR, 1, mMoonDiffuse.mV);

    shader.uniform1f(LLShaderMgr::REFLECTION_PROBE_MAX_LOD, mReflectionMapManager.mMaxProbeLOD);
}


LLColor3 pow3f(LLColor3 v, F32 f)
{
	v.mV[0] = powf(v.mV[0], f);
	v.mV[1] = powf(v.mV[1], f);
	v.mV[2] = powf(v.mV[2], f);
	return v;
}

LLVector4 pow4fsrgb(LLVector4 v, F32 f)
{
	v.mV[0] = powf(v.mV[0], f);
	v.mV[1] = powf(v.mV[1], f);
	v.mV[2] = powf(v.mV[2], f);
	return v;
}

void LLPipeline::renderDeferredLighting()
{
    LL_PROFILE_ZONE_SCOPED_CATEGORY_PIPELINE;
    LL_PROFILE_GPU_ZONE("renderDeferredLighting");
    if (!sCull)
    {
        return;
    }

    llassert(!sRenderingHUDs);

    F32 light_scale = 1.f;

    if (gCubeSnapshot)
    { //darken local lights when probe ambiance is above 1
        light_scale = mReflectionMapManager.mLightScale;
    }

    LLRenderTarget *screen_target         = &mRT->screen;
    LLRenderTarget* deferred_light_target = &mRT->deferredLight;

    {
        LL_PROFILE_ZONE_NAMED_CATEGORY_PIPELINE("deferred");
        LLViewerCamera *camera = LLViewerCamera::getInstance();
        
        if (gPipeline.hasRenderType(LLPipeline::RENDER_TYPE_HUD))
        {
            gPipeline.toggleRenderType(LLPipeline::RENDER_TYPE_HUD);
        }

        gGL.setColorMask(true, true);

        // draw a cube around every light
        LLVertexBuffer::unbind();

        LLGLEnable cull(GL_CULL_FACE);
        LLGLEnable blend(GL_BLEND);

        glh::matrix4f mat = copy_matrix(gGLModelView);

        setupHWLights();  // to set mSun/MoonDir;

        glh::vec4f tc(mSunDir.mV);
        mat.mult_matrix_vec(tc);
        mTransformedSunDir.set(tc.v);

        glh::vec4f tc_moon(mMoonDir.mV);
        mat.mult_matrix_vec(tc_moon);
        mTransformedMoonDir.set(tc_moon.v);

        if (RenderDeferredSSAO || RenderShadowDetail > 0)
        {
            LL_PROFILE_GPU_ZONE("sun program");
            deferred_light_target->bindTarget();
            {  // paint shadow/SSAO light map (direct lighting lightmap)
                LL_PROFILE_ZONE_NAMED_CATEGORY_PIPELINE("renderDeferredLighting - sun shadow");
                bindDeferredShader(gDeferredSunProgram, deferred_light_target);
                mScreenTriangleVB->setBuffer();
                glClearColor(1, 1, 1, 1);
                deferred_light_target->clear(GL_COLOR_BUFFER_BIT);
                glClearColor(0, 0, 0, 0);

                glh::matrix4f inv_trans = get_current_modelview().inverse().transpose();

                const U32 slice = 32;
                F32       offset[slice * 3];
                for (U32 i = 0; i < 4; i++)
                {
                    for (U32 j = 0; j < 8; j++)
                    {
                        glh::vec3f v;
                        v.set_value(sinf(6.284f / 8 * j), cosf(6.284f / 8 * j), -(F32) i);
                        v.normalize();
                        inv_trans.mult_matrix_vec(v);
                        v.normalize();
                        offset[(i * 8 + j) * 3 + 0] = v.v[0];
                        offset[(i * 8 + j) * 3 + 1] = v.v[2];
                        offset[(i * 8 + j) * 3 + 2] = v.v[1];
                    }
                }

                gDeferredSunProgram.uniform3fv(sOffset, slice, offset);
                gDeferredSunProgram.uniform2f(LLShaderMgr::DEFERRED_SCREEN_RES,
                                              deferred_light_target->getWidth(),
                                              deferred_light_target->getHeight());

                {
                    LLGLDisable   blend(GL_BLEND);
                    LLGLDepthTest depth(GL_TRUE, GL_FALSE, GL_ALWAYS);
                    mScreenTriangleVB->drawArrays(LLRender::TRIANGLES, 0, 3);
                }

                unbindDeferredShader(gDeferredSunProgram);
            }
            deferred_light_target->flush();
        }

        if (RenderDeferredSSAO)
        {
            // soften direct lighting lightmap
            LL_PROFILE_ZONE_NAMED_CATEGORY_PIPELINE("renderDeferredLighting - soften shadow");
            LL_PROFILE_GPU_ZONE("soften shadow");
            // blur lightmap
            screen_target->bindTarget();
            glClearColor(1, 1, 1, 1);
            screen_target->clear(GL_COLOR_BUFFER_BIT);
            glClearColor(0, 0, 0, 0);

            bindDeferredShader(gDeferredBlurLightProgram);

            LLVector3 go = RenderShadowGaussian;
            const U32 kern_length = 4;
            F32       blur_size = RenderShadowBlurSize;
            F32       dist_factor = RenderShadowBlurDistFactor;

            // sample symmetrically with the middle sample falling exactly on 0.0
            F32 x = 0.f;

            LLVector3 gauss[32];  // xweight, yweight, offset

            for (U32 i = 0; i < kern_length; i++)
            {
                gauss[i].mV[0] = llgaussian(x, go.mV[0]);
                gauss[i].mV[1] = llgaussian(x, go.mV[1]);
                gauss[i].mV[2] = x;
                x += 1.f;
            }

            gDeferredBlurLightProgram.uniform2f(sDelta, 1.f, 0.f);
            gDeferredBlurLightProgram.uniform1f(sDistFactor, dist_factor);
            gDeferredBlurLightProgram.uniform3fv(sKern, kern_length, gauss[0].mV);
            gDeferredBlurLightProgram.uniform1f(sKernScale, blur_size * (kern_length / 2.f - 0.5f));

            {
                LLGLDisable   blend(GL_BLEND);
                LLGLDepthTest depth(GL_TRUE, GL_FALSE, GL_ALWAYS);
                mScreenTriangleVB->setBuffer();
                mScreenTriangleVB->drawArrays(LLRender::TRIANGLES, 0, 3);
            }

            screen_target->flush();
            unbindDeferredShader(gDeferredBlurLightProgram);

            bindDeferredShader(gDeferredBlurLightProgram, screen_target);

            deferred_light_target->bindTarget();

            gDeferredBlurLightProgram.uniform2f(sDelta, 0.f, 1.f);

            {
                LLGLDisable   blend(GL_BLEND);
                LLGLDepthTest depth(GL_TRUE, GL_FALSE, GL_ALWAYS);
                mScreenTriangleVB->setBuffer();
                mScreenTriangleVB->drawArrays(LLRender::TRIANGLES, 0, 3);
            }
            deferred_light_target->flush();
            unbindDeferredShader(gDeferredBlurLightProgram);
        }

        screen_target->bindTarget();
        // clear color buffer here - zeroing alpha (glow) is important or it will accumulate against sky
        glClearColor(0, 0, 0, 0);
        screen_target->clear(GL_COLOR_BUFFER_BIT);

        if (RenderDeferredAtmospheric)
        {  // apply sunlight contribution
            LLGLSLShader &soften_shader = gDeferredSoftenProgram;

            LL_PROFILE_ZONE_NAMED_CATEGORY_PIPELINE("renderDeferredLighting - atmospherics");
            LL_PROFILE_GPU_ZONE("atmospherics");
            bindDeferredShader(soften_shader);

            static LLCachedControl<F32> ssao_scale(gSavedSettings, "RenderSSAOIrradianceScale", 0.5f);
            static LLCachedControl<F32> ssao_max(gSavedSettings, "RenderSSAOIrradianceMax", 0.25f);
            static LLStaticHashedString ssao_scale_str("ssao_irradiance_scale");
            static LLStaticHashedString ssao_max_str("ssao_irradiance_max");
            
            soften_shader.uniform1f(ssao_scale_str, ssao_scale);
            soften_shader.uniform1f(ssao_max_str, ssao_max);

            LLEnvironment &environment = LLEnvironment::instance();
            soften_shader.uniform1i(LLShaderMgr::SUN_UP_FACTOR, environment.getIsSunUp() ? 1 : 0);
            soften_shader.uniform3fv(LLShaderMgr::LIGHTNORM, 1, environment.getClampedLightNorm().mV);
            
            soften_shader.uniform4fv(LLShaderMgr::WATER_WATERPLANE, 1, LLDrawPoolAlpha::sWaterPlane.mV);

            {
                LLGLDepthTest depth(GL_FALSE);
                LLGLDisable   blend(GL_BLEND);

                // full screen blit
                mScreenTriangleVB->setBuffer();
                mScreenTriangleVB->drawArrays(LLRender::TRIANGLES, 0, 3);
            }

            unbindDeferredShader(gDeferredSoftenProgram);
        }

        static LLCachedControl<S32> local_light_count(gSavedSettings, "RenderLocalLightCount", 256);

        if (local_light_count > 0)
        {
            gGL.setSceneBlendType(LLRender::BT_ADD);
            std::list<LLVector4>        fullscreen_lights;
            LLDrawable::drawable_list_t spot_lights;
            LLDrawable::drawable_list_t fullscreen_spot_lights;

            if (!gCubeSnapshot)
            {
                for (U32 i = 0; i < 2; i++)
                {
                    mTargetShadowSpotLight[i] = NULL;
                }
            }

            std::list<LLVector4> light_colors;

            LLVertexBuffer::unbind();

            {
                LL_PROFILE_ZONE_NAMED_CATEGORY_PIPELINE("renderDeferredLighting - local lights");
                LL_PROFILE_GPU_ZONE("local lights");
                bindDeferredShader(gDeferredLightProgram);

                if (mCubeVB.isNull())
                {
                    mCubeVB = ll_create_cube_vb(LLVertexBuffer::MAP_VERTEX);
                }

                mCubeVB->setBuffer();

                LLGLDepthTest depth(GL_TRUE, GL_FALSE);
                // mNearbyLights already includes distance calculation and excludes muted avatars.
                // It is calculated from mLights
                // mNearbyLights also provides fade value to gracefully fade-out out of range lights
                S32 count = 0;
                for (light_set_t::iterator iter = mNearbyLights.begin(); iter != mNearbyLights.end(); ++iter)
                {
                    count++;
                    if (count > local_light_count)
                    { //stop collecting lights once we hit the limit
                        break;
                    }

                    LLDrawable * drawablep = iter->drawable;
                    LLVOVolume * volume = drawablep->getVOVolume();
                    if (!volume)
                    {
                        continue;
                    }

                    if (volume->isAttachment())
                    {
                        if (!sRenderAttachedLights)
                        {
                            continue;
                        }
                    }

                    LLVector4a center;
                    center.load3(drawablep->getPositionAgent().mV);
                    const F32 *c = center.getF32ptr();
                    F32        s = volume->getLightRadius() * 1.5f;

                    // send light color to shader in linear space
                    LLColor3 col = volume->getLightLinearColor() * light_scale;

                    if (col.magVecSquared() < 0.001f)
                    {
                        continue;
                    }

                    if (s <= 0.001f)
                    {
                        continue;
                    }

                    LLVector4a sa;
                    sa.splat(s);
                    if (camera->AABBInFrustumNoFarClip(center, sa) == 0)
                    {
                        continue;
                    }

                    sVisibleLightCount++;

                    if (camera->getOrigin().mV[0] > c[0] + s + 0.2f || camera->getOrigin().mV[0] < c[0] - s - 0.2f ||
                        camera->getOrigin().mV[1] > c[1] + s + 0.2f || camera->getOrigin().mV[1] < c[1] - s - 0.2f ||
                        camera->getOrigin().mV[2] > c[2] + s + 0.2f || camera->getOrigin().mV[2] < c[2] - s - 0.2f)
                    {  // draw box if camera is outside box
                        if (volume->isLightSpotlight())
                        {
                            drawablep->getVOVolume()->updateSpotLightPriority();
                            spot_lights.push_back(drawablep);
                            continue;
                        }

                        gDeferredLightProgram.uniform3fv(LLShaderMgr::LIGHT_CENTER, 1, c);
                        gDeferredLightProgram.uniform1f(LLShaderMgr::LIGHT_SIZE, s);
                        gDeferredLightProgram.uniform3fv(LLShaderMgr::DIFFUSE_COLOR, 1, col.mV);
                        gDeferredLightProgram.uniform1f(LLShaderMgr::LIGHT_FALLOFF, volume->getLightFalloff(DEFERRED_LIGHT_FALLOFF));
                        gGL.syncMatrices();

                        mCubeVB->drawRange(LLRender::TRIANGLE_FAN, 0, 7, 8, get_box_fan_indices(camera, center));
                    }
                    else
                    {
                        if (volume->isLightSpotlight())
                        {
                            drawablep->getVOVolume()->updateSpotLightPriority();
                            fullscreen_spot_lights.push_back(drawablep);
                            continue;
                        }

                        glh::vec3f tc(c);
                        mat.mult_matrix_vec(tc);

                        fullscreen_lights.push_back(LLVector4(tc.v[0], tc.v[1], tc.v[2], s));
                        light_colors.push_back(LLVector4(col.mV[0], col.mV[1], col.mV[2], volume->getLightFalloff(DEFERRED_LIGHT_FALLOFF)));
                    }
                }

                // Bookmark comment to allow searching for mSpecialRenderMode == 3 (avatar edit mode),
                // prev site of appended deferred character light, removed by SL-13522 09/20

                unbindDeferredShader(gDeferredLightProgram);
            }

            if (!spot_lights.empty())
            {
                LL_PROFILE_ZONE_NAMED_CATEGORY_PIPELINE("renderDeferredLighting - projectors");
                LL_PROFILE_GPU_ZONE("projectors");
                LLGLDepthTest depth(GL_TRUE, GL_FALSE);
                bindDeferredShader(gDeferredSpotLightProgram);

                mCubeVB->setBuffer();

                gDeferredSpotLightProgram.enableTexture(LLShaderMgr::DEFERRED_PROJECTION);

                for (LLDrawable::drawable_list_t::iterator iter = spot_lights.begin(); iter != spot_lights.end(); ++iter)
                {
                    LLDrawable *drawablep = *iter;

                    LLVOVolume *volume = drawablep->getVOVolume();

                    LLVector4a center;
                    center.load3(drawablep->getPositionAgent().mV);
                    const F32* c = center.getF32ptr();
                    F32        s = volume->getLightRadius() * 1.5f;

                    sVisibleLightCount++;

                    setupSpotLight(gDeferredSpotLightProgram, drawablep);

                    // send light color to shader in linear space
                    LLColor3 col = volume->getLightLinearColor() * light_scale;

                    gDeferredSpotLightProgram.uniform3fv(LLShaderMgr::LIGHT_CENTER, 1, c);
                    gDeferredSpotLightProgram.uniform1f(LLShaderMgr::LIGHT_SIZE, s);
                    gDeferredSpotLightProgram.uniform3fv(LLShaderMgr::DIFFUSE_COLOR, 1, col.mV);
                    gDeferredSpotLightProgram.uniform1f(LLShaderMgr::LIGHT_FALLOFF, volume->getLightFalloff(DEFERRED_LIGHT_FALLOFF));
                    gGL.syncMatrices();

                    mCubeVB->drawRange(LLRender::TRIANGLE_FAN, 0, 7, 8, get_box_fan_indices(camera, center));
                }
                gDeferredSpotLightProgram.disableTexture(LLShaderMgr::DEFERRED_PROJECTION);
                unbindDeferredShader(gDeferredSpotLightProgram);
            }

            {
                LL_PROFILE_ZONE_NAMED_CATEGORY_PIPELINE("renderDeferredLighting - fullscreen lights");
                LLGLDepthTest depth(GL_FALSE);
                LL_PROFILE_GPU_ZONE("fullscreen lights");

                U32 count = 0;

                const U32 max_count = LL_DEFERRED_MULTI_LIGHT_COUNT;
                LLVector4 light[max_count];
                LLVector4 col[max_count];

                F32 far_z = 0.f;

                while (!fullscreen_lights.empty())
                {
                    light[count] = fullscreen_lights.front();
                    fullscreen_lights.pop_front();
                    col[count] = light_colors.front();
                    light_colors.pop_front();

                    far_z = llmin(light[count].mV[2] - light[count].mV[3], far_z);
                    count++;
                    if (count == max_count || fullscreen_lights.empty())
                    {
                        U32 idx = count - 1;
                        bindDeferredShader(gDeferredMultiLightProgram[idx]);
                        gDeferredMultiLightProgram[idx].uniform1i(LLShaderMgr::MULTI_LIGHT_COUNT, count);
                        gDeferredMultiLightProgram[idx].uniform4fv(LLShaderMgr::MULTI_LIGHT, count, (GLfloat*)light);
                        gDeferredMultiLightProgram[idx].uniform4fv(LLShaderMgr::MULTI_LIGHT_COL, count, (GLfloat*)col);
                        gDeferredMultiLightProgram[idx].uniform1f(LLShaderMgr::MULTI_LIGHT_FAR_Z, far_z);
                        far_z = 0.f;
                        count = 0;
                        mScreenTriangleVB->setBuffer();
                        mScreenTriangleVB->drawArrays(LLRender::TRIANGLES, 0, 3);
                        unbindDeferredShader(gDeferredMultiLightProgram[idx]);
                    }
                }

                bindDeferredShader(gDeferredMultiSpotLightProgram);

                gDeferredMultiSpotLightProgram.enableTexture(LLShaderMgr::DEFERRED_PROJECTION);

                mScreenTriangleVB->setBuffer();

                for (LLDrawable::drawable_list_t::iterator iter = fullscreen_spot_lights.begin(); iter != fullscreen_spot_lights.end(); ++iter)
                {
                    LLDrawable* drawablep = *iter;
                    LLVOVolume* volume = drawablep->getVOVolume();
                    LLVector3   center = drawablep->getPositionAgent();
                    F32* c = center.mV;
                    F32         light_size_final = volume->getLightRadius() * 1.5f;
                    F32         light_falloff_final = volume->getLightFalloff(DEFERRED_LIGHT_FALLOFF);

                    sVisibleLightCount++;

                    glh::vec3f tc(c);
                    mat.mult_matrix_vec(tc);

                    setupSpotLight(gDeferredMultiSpotLightProgram, drawablep);

                    // send light color to shader in linear space
                    LLColor3 col = volume->getLightLinearColor() * light_scale;

                    gDeferredMultiSpotLightProgram.uniform3fv(LLShaderMgr::LIGHT_CENTER, 1, tc.v);
                    gDeferredMultiSpotLightProgram.uniform1f(LLShaderMgr::LIGHT_SIZE, light_size_final);
                    gDeferredMultiSpotLightProgram.uniform3fv(LLShaderMgr::DIFFUSE_COLOR, 1, col.mV);
                    gDeferredMultiSpotLightProgram.uniform1f(LLShaderMgr::LIGHT_FALLOFF, light_falloff_final);
                    mScreenTriangleVB->drawArrays(LLRender::TRIANGLES, 0, 3);
                }

                gDeferredMultiSpotLightProgram.disableTexture(LLShaderMgr::DEFERRED_PROJECTION);
                unbindDeferredShader(gDeferredMultiSpotLightProgram);
            }
        }

        gGL.setColorMask(true, true);
    }

    {  // render non-deferred geometry (alpha, fullbright, glow)
        LLGLDisable blend(GL_BLEND);

        pushRenderTypeMask();
        andRenderTypeMask(LLPipeline::RENDER_TYPE_ALPHA,
                          LLPipeline::RENDER_TYPE_ALPHA_PRE_WATER,
                          LLPipeline::RENDER_TYPE_ALPHA_POST_WATER,
                          LLPipeline::RENDER_TYPE_FULLBRIGHT,
                          LLPipeline::RENDER_TYPE_VOLUME,
                          LLPipeline::RENDER_TYPE_GLOW,
                          LLPipeline::RENDER_TYPE_BUMP,
                          LLPipeline::RENDER_TYPE_GLTF_PBR,
                          LLPipeline::RENDER_TYPE_PASS_SIMPLE,
                          LLPipeline::RENDER_TYPE_PASS_ALPHA,
                          LLPipeline::RENDER_TYPE_PASS_ALPHA_MASK,
                          LLPipeline::RENDER_TYPE_PASS_BUMP,
                          LLPipeline::RENDER_TYPE_PASS_POST_BUMP,
                          LLPipeline::RENDER_TYPE_PASS_FULLBRIGHT,
                          LLPipeline::RENDER_TYPE_PASS_FULLBRIGHT_ALPHA_MASK,
                          LLPipeline::RENDER_TYPE_PASS_FULLBRIGHT_SHINY,
                          LLPipeline::RENDER_TYPE_PASS_GLOW,
                          LLPipeline::RENDER_TYPE_PASS_GLTF_GLOW,
                          LLPipeline::RENDER_TYPE_PASS_GRASS,
                          LLPipeline::RENDER_TYPE_PASS_SHINY,
                          LLPipeline::RENDER_TYPE_PASS_INVISIBLE,
                          LLPipeline::RENDER_TYPE_PASS_INVISI_SHINY,
                          LLPipeline::RENDER_TYPE_AVATAR,
                          LLPipeline::RENDER_TYPE_CONTROL_AV,
                          LLPipeline::RENDER_TYPE_ALPHA_MASK,
                          LLPipeline::RENDER_TYPE_FULLBRIGHT_ALPHA_MASK,
                          LLPipeline::RENDER_TYPE_WATER,
                          END_RENDER_TYPES);

        renderGeomPostDeferred(*LLViewerCamera::getInstance());
        popRenderTypeMask();
    }

    screen_target->flush();

    if (!gCubeSnapshot)
    {
        // this is the end of the 3D scene render, grab a copy of the modelview and projection
        // matrix for use in off-by-one-frame effects in the next frame
        for (U32 i = 0; i < 16; i++)
        {
            gGLLastModelView[i] = gGLModelView[i];
            gGLLastProjection[i] = gGLProjection[i];
        }
    }
    gGL.setColorMask(true, true);
}

void LLPipeline::doAtmospherics()
{
    LL_PROFILE_ZONE_SCOPED_CATEGORY_PIPELINE;

    if (sImpostorRender)
    { // do not attempt atmospherics on impostors
        return;
    }

    if (RenderDeferredAtmospheric)
    {
        {
            // copy depth buffer for use in haze shader (use water displacement map as temp storage)
            LLGLDepthTest depth(GL_TRUE, GL_TRUE, GL_ALWAYS);

            LLRenderTarget& src = gPipeline.mRT->screen;
            LLRenderTarget& depth_src = gPipeline.mRT->deferredScreen;
            LLRenderTarget& dst = gPipeline.mWaterDis;

            mRT->screen.flush();
            dst.bindTarget();
            gCopyDepthProgram.bind();

            S32 diff_map = gCopyDepthProgram.getTextureChannel(LLShaderMgr::DIFFUSE_MAP);
            S32 depth_map = gCopyDepthProgram.getTextureChannel(LLShaderMgr::DEFERRED_DEPTH);

            gGL.getTexUnit(diff_map)->bind(&src);
            gGL.getTexUnit(depth_map)->bind(&depth_src, true);

            gGL.setColorMask(false, false);
            gPipeline.mScreenTriangleVB->setBuffer();
            gPipeline.mScreenTriangleVB->drawArrays(LLRender::TRIANGLES, 0, 3);

            dst.flush();
            mRT->screen.bindTarget();
        }

        LLGLEnable blend(GL_BLEND);
        gGL.blendFunc(LLRender::BF_ONE, LLRender::BF_SOURCE_ALPHA, LLRender::BF_ZERO, LLRender::BF_SOURCE_ALPHA);
        gGL.setColorMask(true, true);

        // apply haze
        LLGLSLShader& haze_shader = gHazeProgram;

        LL_PROFILE_GPU_ZONE("haze");
        bindDeferredShader(haze_shader, nullptr, &mWaterDis);

        LLEnvironment& environment = LLEnvironment::instance();
        haze_shader.uniform1i(LLShaderMgr::SUN_UP_FACTOR, environment.getIsSunUp() ? 1 : 0);
        haze_shader.uniform3fv(LLShaderMgr::LIGHTNORM, 1, environment.getClampedLightNorm().mV);

        haze_shader.uniform4fv(LLShaderMgr::WATER_WATERPLANE, 1, LLDrawPoolAlpha::sWaterPlane.mV);

        LLGLDepthTest depth(GL_FALSE);

        // full screen blit
        mScreenTriangleVB->setBuffer();
        mScreenTriangleVB->drawArrays(LLRender::TRIANGLES, 0, 3);
    
        unbindDeferredShader(haze_shader);

        gGL.setSceneBlendType(LLRender::BT_ALPHA);
    }
}

void LLPipeline::doWaterHaze()
{
    LL_PROFILE_ZONE_SCOPED_CATEGORY_PIPELINE;
    if (sImpostorRender)
    { // do not attempt water haze on impostors
        return;
    }

    if (RenderDeferredAtmospheric)
    {
        // copy depth buffer for use in haze shader (use water displacement map as temp storage)
        {
            LLGLDepthTest depth(GL_TRUE, GL_TRUE, GL_ALWAYS);

            LLRenderTarget& src = gPipeline.mRT->screen;
            LLRenderTarget& depth_src = gPipeline.mRT->deferredScreen;
            LLRenderTarget& dst = gPipeline.mWaterDis;

            mRT->screen.flush();
            dst.bindTarget();
            gCopyDepthProgram.bind();

            S32 diff_map = gCopyDepthProgram.getTextureChannel(LLShaderMgr::DIFFUSE_MAP);
            S32 depth_map = gCopyDepthProgram.getTextureChannel(LLShaderMgr::DEFERRED_DEPTH);

            gGL.getTexUnit(diff_map)->bind(&src);
            gGL.getTexUnit(depth_map)->bind(&depth_src, true);

            gGL.setColorMask(false, false);
            gPipeline.mScreenTriangleVB->setBuffer();
            gPipeline.mScreenTriangleVB->drawArrays(LLRender::TRIANGLES, 0, 3);

            dst.flush();
            mRT->screen.bindTarget();
        }

        LLGLEnable blend(GL_BLEND);
        gGL.blendFunc(LLRender::BF_ONE, LLRender::BF_SOURCE_ALPHA, LLRender::BF_ZERO, LLRender::BF_SOURCE_ALPHA);

        gGL.setColorMask(true, true);

        // apply haze
        LLGLSLShader& haze_shader = gHazeWaterProgram;

        LL_PROFILE_GPU_ZONE("haze");
        bindDeferredShader(haze_shader, nullptr, &mWaterDis);

        haze_shader.uniform4fv(LLShaderMgr::WATER_WATERPLANE, 1, LLDrawPoolAlpha::sWaterPlane.mV);

        static LLStaticHashedString above_water_str("above_water");
        haze_shader.uniform1i(above_water_str, sUnderWaterRender ? -1 : 1);

        if (LLPipeline::sUnderWaterRender)
        {
            LLGLDepthTest depth(GL_FALSE);

            // full screen blit
            mScreenTriangleVB->setBuffer();
            mScreenTriangleVB->drawArrays(LLRender::TRIANGLES, 0, 3);
        }
        else
        {
            //render water patches like LLDrawPoolWater does
            LLGLDepthTest depth(GL_FALSE);
            LLGLDisable   cull(GL_CULL_FACE);

            gGLLastMatrix = NULL;
            gGL.loadMatrix(gGLModelView);

            if (mWaterPool)
            {
                mWaterPool->pushFaceGeometry();
            }
        }

        unbindDeferredShader(haze_shader);


        gGL.setSceneBlendType(LLRender::BT_ALPHA);
    }
}

void LLPipeline::setupSpotLight(LLGLSLShader& shader, LLDrawable* drawablep)
{
	//construct frustum
	LLVOVolume* volume = drawablep->getVOVolume();
	LLVector3 params = volume->getSpotLightParams();

	F32 fov = params.mV[0];
	F32 focus = params.mV[1];

	LLVector3 pos = drawablep->getPositionAgent();
	LLQuaternion quat = volume->getRenderRotation();
	LLVector3 scale = volume->getScale();
	
	//get near clip plane
	LLVector3 at_axis(0,0,-scale.mV[2]*0.5f);
	at_axis *= quat;

	LLVector3 np = pos+at_axis;
	at_axis.normVec();

	//get origin that has given fov for plane np, at_axis, and given scale
	F32 dist = (scale.mV[1]*0.5f)/tanf(fov*0.5f);

	LLVector3 origin = np - at_axis*dist;

	//matrix from volume space to agent space
	LLMatrix4 light_mat(quat, LLVector4(origin,1.f));

	glh::matrix4f light_to_agent((F32*) light_mat.mMatrix);
	glh::matrix4f light_to_screen = get_current_modelview() * light_to_agent;

	glh::matrix4f screen_to_light = light_to_screen.inverse();

	F32 s = volume->getLightRadius()*1.5f;
	F32 near_clip = dist;
	F32 width = scale.mV[VX];
	F32 height = scale.mV[VY];
	F32 far_clip = s+dist-scale.mV[VZ];

	F32 fovy = fov * RAD_TO_DEG;
	F32 aspect = width/height;

	glh::matrix4f trans(0.5f, 0.f, 0.f, 0.5f,
				0.f, 0.5f, 0.f, 0.5f,
				0.f, 0.f, 0.5f, 0.5f,
				0.f, 0.f, 0.f, 1.f);

	glh::vec3f p1(0, 0, -(near_clip+0.01f));
	glh::vec3f p2(0, 0, -(near_clip+1.f));

	glh::vec3f screen_origin(0, 0, 0);

	light_to_screen.mult_matrix_vec(p1);
	light_to_screen.mult_matrix_vec(p2);
	light_to_screen.mult_matrix_vec(screen_origin);

	glh::vec3f n = p2-p1;
	n.normalize();
	
	F32 proj_range = far_clip - near_clip;
	glh::matrix4f light_proj = gl_perspective(fovy, aspect, near_clip, far_clip);
	screen_to_light = trans * light_proj * screen_to_light;
	shader.uniformMatrix4fv(LLShaderMgr::PROJECTOR_MATRIX, 1, false, screen_to_light.m);
	shader.uniform1f(LLShaderMgr::PROJECTOR_NEAR, near_clip);
	shader.uniform3fv(LLShaderMgr::PROJECTOR_P, 1, p1.v);
	shader.uniform3fv(LLShaderMgr::PROJECTOR_N, 1, n.v);
	shader.uniform3fv(LLShaderMgr::PROJECTOR_ORIGIN, 1, screen_origin.v);
	shader.uniform1f(LLShaderMgr::PROJECTOR_RANGE, proj_range);
	shader.uniform1f(LLShaderMgr::PROJECTOR_AMBIANCE, params.mV[2]);
	S32 s_idx = -1;

	for (U32 i = 0; i < 2; i++)
	{
		if (mShadowSpotLight[i] == drawablep)
		{
			s_idx = i;
		}
	}

	shader.uniform1i(LLShaderMgr::PROJECTOR_SHADOW_INDEX, s_idx);

	if (s_idx >= 0)
	{
		shader.uniform1f(LLShaderMgr::PROJECTOR_SHADOW_FADE, 1.f-mSpotLightFade[s_idx]);
	}
	else
	{
		shader.uniform1f(LLShaderMgr::PROJECTOR_SHADOW_FADE, 1.f);
	}

    // make sure we're not already targeting the same spot light with both shadow maps
    llassert(mTargetShadowSpotLight[0] != mTargetShadowSpotLight[1] || mTargetShadowSpotLight[0].isNull());

    if (!gCubeSnapshot)
	{
		LLDrawable* potential = drawablep;
		//determine if this light is higher priority than one of the existing spot shadows
		F32 m_pri = volume->getSpotLightPriority();

		for (U32 i = 0; i < 2; i++)
		{
			F32 pri = 0.f;

			if (mTargetShadowSpotLight[i].notNull())
			{
				pri = mTargetShadowSpotLight[i]->getVOVolume()->getSpotLightPriority();
			}

			if (m_pri > pri)
			{
				LLDrawable* temp = mTargetShadowSpotLight[i];
				mTargetShadowSpotLight[i] = potential;
				potential = temp;
				m_pri = pri;
			}
		}
	}

    // make sure we didn't end up targeting the same spot light with both shadow maps
    llassert(mTargetShadowSpotLight[0] != mTargetShadowSpotLight[1] || mTargetShadowSpotLight[0].isNull());

	LLViewerTexture* img = volume->getLightTexture();

	if (img == NULL)
	{
		img = LLViewerFetchedTexture::sWhiteImagep;
	}

	S32 channel = shader.enableTexture(LLShaderMgr::DEFERRED_PROJECTION);

	if (channel > -1)
	{
		if (img)
		{
			gGL.getTexUnit(channel)->bind(img);

			F32 lod_range = logf(img->getWidth())/logf(2.f);

			shader.uniform1f(LLShaderMgr::PROJECTOR_FOCUS, focus);
			shader.uniform1f(LLShaderMgr::PROJECTOR_LOD, lod_range);
			shader.uniform1f(LLShaderMgr::PROJECTOR_AMBIENT_LOD, llclamp((proj_range-focus)/proj_range*lod_range, 0.f, 1.f));
		}
	}
		
}

void LLPipeline::unbindDeferredShader(LLGLSLShader &shader)
{
    LLRenderTarget* deferred_target       = &mRT->deferredScreen;
    LLRenderTarget* deferred_light_target = &mRT->deferredLight;

	stop_glerror();
    shader.disableTexture(LLShaderMgr::DEFERRED_NORMAL, deferred_target->getUsage());
    shader.disableTexture(LLShaderMgr::DEFERRED_DIFFUSE, deferred_target->getUsage());
    shader.disableTexture(LLShaderMgr::DEFERRED_SPECULAR, deferred_target->getUsage());
    shader.disableTexture(LLShaderMgr::DEFERRED_EMISSIVE, deferred_target->getUsage());
    shader.disableTexture(LLShaderMgr::DEFERRED_BRDF_LUT);
    //shader.disableTexture(LLShaderMgr::DEFERRED_DEPTH, deferred_depth_target->getUsage());
    shader.disableTexture(LLShaderMgr::DEFERRED_DEPTH, deferred_target->getUsage());
    shader.disableTexture(LLShaderMgr::DEFERRED_LIGHT, deferred_light_target->getUsage());
	shader.disableTexture(LLShaderMgr::DIFFUSE_MAP);
	shader.disableTexture(LLShaderMgr::DEFERRED_BLOOM);

	for (U32 i = 0; i < 4; i++)
	{
		if (shader.disableTexture(LLShaderMgr::DEFERRED_SHADOW0+i) > -1)
		{
			glTexParameteri(GL_TEXTURE_2D, GL_TEXTURE_COMPARE_MODE, GL_NONE);
		}
	}

	for (U32 i = 4; i < 6; i++)
	{
		if (shader.disableTexture(LLShaderMgr::DEFERRED_SHADOW0+i) > -1)
		{
			glTexParameteri(GL_TEXTURE_2D, GL_TEXTURE_COMPARE_MODE, GL_NONE);
		}
	}

	shader.disableTexture(LLShaderMgr::DEFERRED_NOISE);
	shader.disableTexture(LLShaderMgr::DEFERRED_LIGHTFUNC);

    if (!LLPipeline::sReflectionProbesEnabled)
    {
        S32 channel = shader.disableTexture(LLShaderMgr::ENVIRONMENT_MAP, LLTexUnit::TT_CUBE_MAP);
        if (channel > -1)
        {
            LLCubeMap* cube_map = gSky.mVOSkyp ? gSky.mVOSkyp->getCubeMap() : NULL;
            if (cube_map)
            {
                cube_map->disable();
            }
        }
    }

    unbindReflectionProbes(shader);

	gGL.getTexUnit(0)->unbind(LLTexUnit::TT_TEXTURE);
	gGL.getTexUnit(0)->activate();
	shader.unbind();
}

void LLPipeline::setEnvMat(LLGLSLShader& shader)
{
    F32* m = gGLModelView;

    F32 mat[] = { m[0], m[1], m[2],
                    m[4], m[5], m[6],
                    m[8], m[9], m[10] };

    shader.uniformMatrix3fv(LLShaderMgr::DEFERRED_ENV_MAT, 1, true, mat);
}

void LLPipeline::bindReflectionProbes(LLGLSLShader& shader)
{
    if (!sReflectionProbesEnabled)
    {
        return;
    }

    S32 channel = shader.enableTexture(LLShaderMgr::REFLECTION_PROBES, LLTexUnit::TT_CUBE_MAP_ARRAY);
    bool bound = false;
    if (channel > -1 && mReflectionMapManager.mTexture.notNull())
    {
        mReflectionMapManager.mTexture->bind(channel);
        bound = true;
    }

    channel = shader.enableTexture(LLShaderMgr::IRRADIANCE_PROBES, LLTexUnit::TT_CUBE_MAP_ARRAY);
    if (channel > -1 && mReflectionMapManager.mIrradianceMaps.notNull())
    {
        mReflectionMapManager.mIrradianceMaps->bind(channel);
        bound = true;
    }

    if (bound)
    {
        mReflectionMapManager.setUniforms();

        setEnvMat(shader);
    }

    // reflection probe shaders generally sample the scene map as well for SSR
    channel = shader.enableTexture(LLShaderMgr::SCENE_MAP);
    if (channel > -1)
    {
        gGL.getTexUnit(channel)->bind(&mSceneMap);
    }

	
    shader.uniform1f(LLShaderMgr::DEFERRED_SSR_ITR_COUNT, RenderScreenSpaceReflectionIterations);
    shader.uniform1f(LLShaderMgr::DEFERRED_SSR_DIST_BIAS, RenderScreenSpaceReflectionDistanceBias);
    shader.uniform1f(LLShaderMgr::DEFERRED_SSR_RAY_STEP, RenderScreenSpaceReflectionRayStep);
    shader.uniform1f(LLShaderMgr::DEFERRED_SSR_GLOSSY_SAMPLES, RenderScreenSpaceReflectionGlossySamples);
    shader.uniform1f(LLShaderMgr::DEFERRED_SSR_REJECT_BIAS, RenderScreenSpaceReflectionDepthRejectBias);
    mPoissonOffset++;

	if (mPoissonOffset > 128 - RenderScreenSpaceReflectionGlossySamples)
        mPoissonOffset = 0;

    shader.uniform1f(LLShaderMgr::DEFERRED_SSR_NOISE_SINE, mPoissonOffset);
    shader.uniform1f(LLShaderMgr::DEFERRED_SSR_ADAPTIVE_STEP_MULT, RenderScreenSpaceReflectionAdaptiveStepMultiplier);

    channel = shader.enableTexture(LLShaderMgr::SCENE_DEPTH);
    if (channel > -1)
    {
        gGL.getTexUnit(channel)->bind(&mSceneMap, true);
    }


}

void LLPipeline::unbindReflectionProbes(LLGLSLShader& shader)
{
    S32 channel = shader.disableTexture(LLShaderMgr::REFLECTION_PROBES, LLTexUnit::TT_CUBE_MAP);
    if (channel > -1 && mReflectionMapManager.mTexture.notNull())
    {
        mReflectionMapManager.mTexture->unbind();
        if (channel == 0)
        {
            gGL.getTexUnit(channel)->enable(LLTexUnit::TT_TEXTURE);
        }
    }
}


inline float sgn(float a)
{
    if (a > 0.0F) return (1.0F);
    if (a < 0.0F) return (-1.0F);
    return (0.0F);
}

glh::matrix4f look(const LLVector3 pos, const LLVector3 dir, const LLVector3 up)
{
	glh::matrix4f ret;

	LLVector3 dirN;
	LLVector3 upN;
	LLVector3 lftN;

	lftN = dir % up;
	lftN.normVec();
	
	upN = lftN % dir;
	upN.normVec();
	
	dirN = dir;
	dirN.normVec();

	ret.m[ 0] = lftN[0];
	ret.m[ 1] = upN[0];
	ret.m[ 2] = -dirN[0];
	ret.m[ 3] = 0.f;

	ret.m[ 4] = lftN[1];
	ret.m[ 5] = upN[1];
	ret.m[ 6] = -dirN[1];
	ret.m[ 7] = 0.f;

	ret.m[ 8] = lftN[2];
	ret.m[ 9] = upN[2];
	ret.m[10] = -dirN[2];
	ret.m[11] = 0.f;

	ret.m[12] = -(lftN*pos);
	ret.m[13] = -(upN*pos);
	ret.m[14] = dirN*pos;
	ret.m[15] = 1.f;

	return ret;
}

glh::matrix4f scale_translate_to_fit(const LLVector3 min, const LLVector3 max)
{
	glh::matrix4f ret;
	ret.m[ 0] = 2/(max[0]-min[0]);
	ret.m[ 4] = 0;
	ret.m[ 8] = 0;
	ret.m[12] = -(max[0]+min[0])/(max[0]-min[0]);

	ret.m[ 1] = 0;
	ret.m[ 5] = 2/(max[1]-min[1]);
	ret.m[ 9] = 0;
	ret.m[13] = -(max[1]+min[1])/(max[1]-min[1]);

	ret.m[ 2] = 0;
	ret.m[ 6] = 0;
	ret.m[10] = 2/(max[2]-min[2]);
	ret.m[14] = -(max[2]+min[2])/(max[2]-min[2]);

	ret.m[ 3] = 0;
	ret.m[ 7] = 0;
	ret.m[11] = 0;
	ret.m[15] = 1;

	return ret;
}

static LLTrace::BlockTimerStatHandle FTM_SHADOW_RENDER("Render Shadows");
static LLTrace::BlockTimerStatHandle FTM_SHADOW_ALPHA("Alpha Shadow");
static LLTrace::BlockTimerStatHandle FTM_SHADOW_SIMPLE("Simple Shadow");
static LLTrace::BlockTimerStatHandle FTM_SHADOW_GEOM("Shadow Geom");

static LLTrace::BlockTimerStatHandle FTM_SHADOW_ALPHA_MASKED("Alpha Masked");
static LLTrace::BlockTimerStatHandle FTM_SHADOW_ALPHA_BLEND("Alpha Blend");
static LLTrace::BlockTimerStatHandle FTM_SHADOW_ALPHA_TREE("Alpha Tree");
static LLTrace::BlockTimerStatHandle FTM_SHADOW_ALPHA_GRASS("Alpha Grass");
static LLTrace::BlockTimerStatHandle FTM_SHADOW_FULLBRIGHT_ALPHA_MASKED("Fullbright Alpha Masked");

void LLPipeline::renderShadow(glh::matrix4f& view, glh::matrix4f& proj, LLCamera& shadow_cam, LLCullResult& result, bool depth_clamp)
{
    LL_PROFILE_ZONE_SCOPED_CATEGORY_PIPELINE; //LL_RECORD_BLOCK_TIME(FTM_SHADOW_RENDER);
    LL_PROFILE_GPU_ZONE("renderShadow");
    
    LLPipeline::sShadowRender = true;

    // disable occlusion culling during shadow render
    U32 saved_occlusion = sUseOcclusion;
    sUseOcclusion = 0;

    // List of render pass types that use the prim volume as the shadow,
    // ignoring textures.
    static const U32 types[] = {
        LLRenderPass::PASS_SIMPLE,
        LLRenderPass::PASS_FULLBRIGHT,
        LLRenderPass::PASS_SHINY,
        LLRenderPass::PASS_BUMP,
        LLRenderPass::PASS_FULLBRIGHT_SHINY,
        LLRenderPass::PASS_MATERIAL,
        LLRenderPass::PASS_MATERIAL_ALPHA_EMISSIVE,
        LLRenderPass::PASS_SPECMAP,
        LLRenderPass::PASS_SPECMAP_EMISSIVE,
        LLRenderPass::PASS_NORMMAP,
        LLRenderPass::PASS_NORMMAP_EMISSIVE,
        LLRenderPass::PASS_NORMSPEC,
        LLRenderPass::PASS_NORMSPEC_EMISSIVE
    };

    LLGLEnable cull(GL_CULL_FACE);

    //enable depth clamping if available
    LLGLEnable clamp_depth(depth_clamp ? GL_DEPTH_CLAMP : 0);

    LLGLDepthTest depth_test(GL_TRUE, GL_TRUE, GL_LESS);

    updateCull(shadow_cam, result);

    stateSort(shadow_cam, result);

    //generate shadow map
    gGL.matrixMode(LLRender::MM_PROJECTION);
    gGL.pushMatrix();
    gGL.loadMatrix(proj.m);
    gGL.matrixMode(LLRender::MM_MODELVIEW);
    gGL.pushMatrix();
    gGL.loadMatrix(view.m);

    stop_glerror();
    gGLLastMatrix = NULL;

    gGL.getTexUnit(0)->unbind(LLTexUnit::TT_TEXTURE);

    stop_glerror();

    struct CompareVertexBuffer
    {
        bool operator()(const LLDrawInfo* const& lhs, const LLDrawInfo* const& rhs)
        {
            return lhs->mVertexBuffer > rhs->mVertexBuffer;
        }
    };


    LLVertexBuffer::unbind();
    for (int j = 0; j < 2; ++j) // 0 -- static, 1 -- rigged
    {
        bool rigged = j == 1;
        gDeferredShadowProgram.bind(rigged);

        gGL.diffuseColor4f(1, 1, 1, 1);

        S32 shadow_detail = gSavedSettings.getS32("RenderShadowDetail");

        // if not using VSM, disable color writes
        if (shadow_detail <= 2)
        {
            gGL.setColorMask(false, false);
        }

        LL_PROFILE_ZONE_NAMED_CATEGORY_PIPELINE("shadow simple"); //LL_RECORD_BLOCK_TIME(FTM_SHADOW_SIMPLE);
        LL_PROFILE_GPU_ZONE("shadow simple");
        gGL.getTexUnit(0)->disable();

        for (U32 type : types)
        {
            renderObjects(type, false, false, rigged);
        }

        renderGLTFObjects(LLRenderPass::PASS_GLTF_PBR, false, rigged);

        gGL.getTexUnit(0)->enable(LLTexUnit::TT_TEXTURE);
    }

    if (LLPipeline::sUseOcclusion > 1)
    { // do occlusion culling against non-masked only to take advantage of hierarchical Z
        doOcclusion(shadow_cam);
    }


    {
        LL_PROFILE_ZONE_NAMED_CATEGORY_PIPELINE("shadow geom");
        renderGeomShadow(shadow_cam);
    }

    {
        LL_PROFILE_ZONE_NAMED_CATEGORY_PIPELINE("shadow alpha");
        LL_PROFILE_GPU_ZONE("shadow alpha");
        const S32 sun_up = LLEnvironment::instance().getIsSunUp() ? 1 : 0;
        U32 target_width = LLRenderTarget::sCurResX;

        for (int i = 0; i < 2; ++i)
        {
            bool rigged = i == 1;

            {
                LL_PROFILE_ZONE_NAMED_CATEGORY_PIPELINE("shadow alpha masked");
                LL_PROFILE_GPU_ZONE("shadow alpha masked");
                gDeferredShadowAlphaMaskProgram.bind(rigged);
                LLGLSLShader::sCurBoundShaderPtr->uniform1i(LLShaderMgr::SUN_UP_FACTOR, sun_up);
                LLGLSLShader::sCurBoundShaderPtr->uniform1f(LLShaderMgr::DEFERRED_SHADOW_TARGET_WIDTH, (float)target_width);
                renderMaskedObjects(LLRenderPass::PASS_ALPHA_MASK, true, true, rigged);
            }

            {
                LL_PROFILE_ZONE_NAMED_CATEGORY_PIPELINE("shadow alpha blend");
                LL_PROFILE_GPU_ZONE("shadow alpha blend");
                renderAlphaObjects(rigged);
            }

            {
                LL_PROFILE_ZONE_NAMED_CATEGORY_PIPELINE("shadow fullbright alpha masked");
                LL_PROFILE_GPU_ZONE("shadow alpha masked");
                gDeferredShadowFullbrightAlphaMaskProgram.bind(rigged);
                LLGLSLShader::sCurBoundShaderPtr->uniform1i(LLShaderMgr::SUN_UP_FACTOR, sun_up);
                LLGLSLShader::sCurBoundShaderPtr->uniform1f(LLShaderMgr::DEFERRED_SHADOW_TARGET_WIDTH, (float)target_width);
                renderFullbrightMaskedObjects(LLRenderPass::PASS_FULLBRIGHT_ALPHA_MASK, true, true, rigged);
            }

            {
                LL_PROFILE_ZONE_NAMED_CATEGORY_PIPELINE("shadow alpha grass");
                LL_PROFILE_GPU_ZONE("shadow alpha grass");
                gDeferredTreeShadowProgram.bind(rigged);
                LLGLSLShader::sCurBoundShaderPtr->setMinimumAlpha(ALPHA_BLEND_CUTOFF);

                if (i == 0)
                {
                    renderObjects(LLRenderPass::PASS_GRASS, true);
                }

                {
                    LL_PROFILE_ZONE_NAMED_CATEGORY_PIPELINE("shadow alpha material");
                    LL_PROFILE_GPU_ZONE("shadow alpha material");
                    renderMaskedObjects(LLRenderPass::PASS_NORMSPEC_MASK, true, false, rigged);
                    renderMaskedObjects(LLRenderPass::PASS_MATERIAL_ALPHA_MASK, true, false, rigged);
                    renderMaskedObjects(LLRenderPass::PASS_SPECMAP_MASK, true, false, rigged);
                    renderMaskedObjects(LLRenderPass::PASS_NORMMAP_MASK, true, false, rigged);
                }
            }
        }

        for (int i = 0; i < 2; ++i)
        {
            bool rigged = i == 1;
            gDeferredShadowGLTFAlphaMaskProgram.bind(rigged);
            LLGLSLShader::sCurBoundShaderPtr->uniform1i(LLShaderMgr::SUN_UP_FACTOR, sun_up);
            LLGLSLShader::sCurBoundShaderPtr->uniform1f(LLShaderMgr::DEFERRED_SHADOW_TARGET_WIDTH, (float)target_width);
            
            gGL.loadMatrix(gGLModelView);
            gGLLastMatrix = NULL;

            U32 type = LLRenderPass::PASS_GLTF_PBR_ALPHA_MASK;

            if (rigged)
            {
                mAlphaMaskPool->pushRiggedGLTFBatches(type + 1);
            }
            else
            {
                mAlphaMaskPool->pushGLTFBatches(type);
            }

            gGL.loadMatrix(gGLModelView);
            gGLLastMatrix = NULL;
        }
    }

    gDeferredShadowCubeProgram.bind();
    gGLLastMatrix = NULL;
    gGL.loadMatrix(gGLModelView);

    gGL.setColorMask(true, true);

    gGL.matrixMode(LLRender::MM_PROJECTION);
    gGL.popMatrix();
    gGL.matrixMode(LLRender::MM_MODELVIEW);
    gGL.popMatrix();
    gGLLastMatrix = NULL;

    // reset occlusion culling flag
    sUseOcclusion = saved_occlusion;
    LLPipeline::sShadowRender = false;
}

bool LLPipeline::getVisiblePointCloud(LLCamera& camera, LLVector3& min, LLVector3& max, std::vector<LLVector3>& fp, LLVector3 light_dir)
{
    LL_PROFILE_ZONE_SCOPED_CATEGORY_PIPELINE;
	//get point cloud of intersection of frust and min, max

	if (getVisibleExtents(camera, min, max))
	{
		return false;
	}

	//get set of planes on bounding box
	LLPlane bp[] = { 
		LLPlane(min, LLVector3(-1,0,0)),
		LLPlane(min, LLVector3(0,-1,0)),
		LLPlane(min, LLVector3(0,0,-1)),
		LLPlane(max, LLVector3(1,0,0)),
		LLPlane(max, LLVector3(0,1,0)),
		LLPlane(max, LLVector3(0,0,1))};
	
	//potential points
	std::vector<LLVector3> pp;

	//add corners of AABB
	pp.push_back(LLVector3(min.mV[0], min.mV[1], min.mV[2]));
	pp.push_back(LLVector3(max.mV[0], min.mV[1], min.mV[2]));
	pp.push_back(LLVector3(min.mV[0], max.mV[1], min.mV[2]));
	pp.push_back(LLVector3(max.mV[0], max.mV[1], min.mV[2]));
	pp.push_back(LLVector3(min.mV[0], min.mV[1], max.mV[2]));
	pp.push_back(LLVector3(max.mV[0], min.mV[1], max.mV[2]));
	pp.push_back(LLVector3(min.mV[0], max.mV[1], max.mV[2]));
	pp.push_back(LLVector3(max.mV[0], max.mV[1], max.mV[2]));

	//add corners of camera frustum
	for (U32 i = 0; i < LLCamera::AGENT_FRUSTRUM_NUM; i++)
	{
		pp.push_back(camera.mAgentFrustum[i]);
	}


	//bounding box line segments
	U32 bs[] = 
			{
		0,1,
		1,3,
		3,2,
		2,0,

		4,5,
		5,7,
		7,6,
		6,4,

		0,4,
		1,5,
		3,7,
		2,6
	};

	for (U32 i = 0; i < 12; i++)
	{ //for each line segment in bounding box
		for (U32 j = 0; j < LLCamera::AGENT_PLANE_NO_USER_CLIP_NUM; j++) 
		{ //for each plane in camera frustum
			const LLPlane& cp = camera.getAgentPlane(j);
			const LLVector3& v1 = pp[bs[i*2+0]];
			const LLVector3& v2 = pp[bs[i*2+1]];
			LLVector3 n;
			cp.getVector3(n);

			LLVector3 line = v1-v2;

			F32 d1 = line*n;
			F32 d2 = -cp.dist(v2);

			F32 t = d2/d1;

			if (t > 0.f && t < 1.f)
			{
				LLVector3 intersect = v2+line*t;
				pp.push_back(intersect);
			}
		}
	}
			
	//camera frustum line segments
	const U32 fs[] =
	{
		0,1,
		1,2,
		2,3,
		3,0,

		4,5,
		5,6,
		6,7,
		7,4,
	
		0,4,
		1,5,
		2,6,
		3,7	
	};

	for (U32 i = 0; i < 12; i++)
	{
		for (U32 j = 0; j < 6; ++j)
		{
			const LLVector3& v1 = pp[fs[i*2+0]+8];
			const LLVector3& v2 = pp[fs[i*2+1]+8];
			const LLPlane& cp = bp[j];
			LLVector3 n;
			cp.getVector3(n);

			LLVector3 line = v1-v2;

			F32 d1 = line*n;
			F32 d2 = -cp.dist(v2);

			F32 t = d2/d1;

			if (t > 0.f && t < 1.f)
			{
				LLVector3 intersect = v2+line*t;
				pp.push_back(intersect);
			}	
		}
	}

	LLVector3 ext[] = { min-LLVector3(0.05f,0.05f,0.05f),
		max+LLVector3(0.05f,0.05f,0.05f) };

	for (U32 i = 0; i < pp.size(); ++i)
	{
		bool found = true;

		const F32* p = pp[i].mV;
			
		for (U32 j = 0; j < 3; ++j)
		{
			if (p[j] < ext[0].mV[j] ||
				p[j] > ext[1].mV[j])
			{
				found = false;
				break;
			}
		}
				
		for (U32 j = 0; j < LLCamera::AGENT_PLANE_NO_USER_CLIP_NUM; ++j)
		{
			const LLPlane& cp = camera.getAgentPlane(j);
			F32 dist = cp.dist(pp[i]);
			if (dist > 0.05f) //point is above some plane, not contained
			{
				found = false;
				break;
			}
		}

		if (found)
		{
			fp.push_back(pp[i]);
		}
	}
	
	if (fp.empty())
	{
		return false;
	}
	
	return true;
}

void LLPipeline::renderHighlight(const LLViewerObject* obj, F32 fade)
{
	if (obj && obj->getVolume())
	{
		for (LLViewerObject::child_list_t::const_iterator iter = obj->getChildren().begin(); iter != obj->getChildren().end(); ++iter)
		{
			renderHighlight(*iter, fade);
		}

		LLDrawable* drawable = obj->mDrawable;
		if (drawable)
		{
			for (S32 i = 0; i < drawable->getNumFaces(); ++i)
			{
				LLFace* face = drawable->getFace(i);
				if (face)
				{
					face->renderSelected(LLViewerTexture::sNullImagep, LLColor4(1,1,1,fade));
				}
			}
		}
	}
}


LLRenderTarget* LLPipeline::getSunShadowTarget(U32 i)
{
    llassert(i < 4);
    return &mRT->shadow[i];
}

LLRenderTarget* LLPipeline::getSpotShadowTarget(U32 i)
{
    llassert(i < 2);
    return &mSpotShadow[i];
}

static LLTrace::BlockTimerStatHandle FTM_GEN_SUN_SHADOW("Gen Sun Shadow");
static LLTrace::BlockTimerStatHandle FTM_GEN_SUN_SHADOW_SPOT_RENDER("Spot Shadow Render");

// helper class for disabling occlusion culling for the current stack frame
class LLDisableOcclusionCulling
{
public:
    S32 mUseOcclusion;

    LLDisableOcclusionCulling()
    {
        mUseOcclusion = LLPipeline::sUseOcclusion;
        LLPipeline::sUseOcclusion = 0;
    }

    ~LLDisableOcclusionCulling()
    {
        LLPipeline::sUseOcclusion = mUseOcclusion;
    }
};

void LLPipeline::generateSunShadow(LLCamera& camera)
{
	if (!sRenderDeferred || RenderShadowDetail <= 0)
	{
		return;
	}

	LL_PROFILE_ZONE_SCOPED_CATEGORY_PIPELINE; //LL_RECORD_BLOCK_TIME(FTM_GEN_SUN_SHADOW);
    LL_PROFILE_GPU_ZONE("generateSunShadow");

    LLDisableOcclusionCulling no_occlusion;

	bool skip_avatar_update = false;
	if (!isAgentAvatarValid() || gAgentCamera.getCameraAnimating() || gAgentCamera.getCameraMode() != CAMERA_MODE_MOUSELOOK || !LLVOAvatar::sVisibleInFirstPerson)
	{
		skip_avatar_update = true;
	}

	if (!skip_avatar_update)
	{
		gAgentAvatarp->updateAttachmentVisibility(CAMERA_MODE_THIRD_PERSON);
	}

	F64 last_modelview[16];
	F64 last_projection[16];
	for (U32 i = 0; i < 16; i++)
	{ //store last_modelview of world camera
		last_modelview[i] = gGLLastModelView[i];
		last_projection[i] = gGLLastProjection[i];
	}

	pushRenderTypeMask();
	andRenderTypeMask(LLPipeline::RENDER_TYPE_SIMPLE,
					LLPipeline::RENDER_TYPE_ALPHA,
                    LLPipeline::RENDER_TYPE_ALPHA_PRE_WATER,
                    LLPipeline::RENDER_TYPE_ALPHA_POST_WATER,
					LLPipeline::RENDER_TYPE_GRASS,
                    LLPipeline::RENDER_TYPE_GLTF_PBR,
					LLPipeline::RENDER_TYPE_FULLBRIGHT,
					LLPipeline::RENDER_TYPE_BUMP,
					LLPipeline::RENDER_TYPE_VOLUME,
					LLPipeline::RENDER_TYPE_AVATAR,
					LLPipeline::RENDER_TYPE_CONTROL_AV,
					LLPipeline::RENDER_TYPE_TREE, 
					LLPipeline::RENDER_TYPE_TERRAIN,
					LLPipeline::RENDER_TYPE_WATER,
					LLPipeline::RENDER_TYPE_VOIDWATER,
					LLPipeline::RENDER_TYPE_PASS_ALPHA,
					LLPipeline::RENDER_TYPE_PASS_ALPHA_MASK,
					LLPipeline::RENDER_TYPE_PASS_FULLBRIGHT_ALPHA_MASK,
					LLPipeline::RENDER_TYPE_PASS_GRASS,
					LLPipeline::RENDER_TYPE_PASS_SIMPLE,
					LLPipeline::RENDER_TYPE_PASS_BUMP,
					LLPipeline::RENDER_TYPE_PASS_FULLBRIGHT,
					LLPipeline::RENDER_TYPE_PASS_SHINY,
					LLPipeline::RENDER_TYPE_PASS_FULLBRIGHT_SHINY,
					LLPipeline::RENDER_TYPE_PASS_MATERIAL,
					LLPipeline::RENDER_TYPE_PASS_MATERIAL_ALPHA,
					LLPipeline::RENDER_TYPE_PASS_MATERIAL_ALPHA_MASK,
					LLPipeline::RENDER_TYPE_PASS_MATERIAL_ALPHA_EMISSIVE,
					LLPipeline::RENDER_TYPE_PASS_SPECMAP,
					LLPipeline::RENDER_TYPE_PASS_SPECMAP_BLEND,
					LLPipeline::RENDER_TYPE_PASS_SPECMAP_MASK,
					LLPipeline::RENDER_TYPE_PASS_SPECMAP_EMISSIVE,
					LLPipeline::RENDER_TYPE_PASS_NORMMAP,
					LLPipeline::RENDER_TYPE_PASS_NORMMAP_BLEND,
					LLPipeline::RENDER_TYPE_PASS_NORMMAP_MASK,
					LLPipeline::RENDER_TYPE_PASS_NORMMAP_EMISSIVE,
					LLPipeline::RENDER_TYPE_PASS_NORMSPEC,
					LLPipeline::RENDER_TYPE_PASS_NORMSPEC_BLEND,
					LLPipeline::RENDER_TYPE_PASS_NORMSPEC_MASK,
					LLPipeline::RENDER_TYPE_PASS_NORMSPEC_EMISSIVE,
                    LLPipeline::RENDER_TYPE_PASS_ALPHA_MASK_RIGGED,
                    LLPipeline::RENDER_TYPE_PASS_FULLBRIGHT_ALPHA_MASK_RIGGED,
                    LLPipeline::RENDER_TYPE_PASS_SIMPLE_RIGGED,
                    LLPipeline::RENDER_TYPE_PASS_BUMP_RIGGED,
                    LLPipeline::RENDER_TYPE_PASS_FULLBRIGHT_RIGGED,
                    LLPipeline::RENDER_TYPE_PASS_SHINY_RIGGED,
                    LLPipeline::RENDER_TYPE_PASS_FULLBRIGHT_SHINY_RIGGED,
                    LLPipeline::RENDER_TYPE_PASS_MATERIAL_RIGGED,
                    LLPipeline::RENDER_TYPE_PASS_MATERIAL_ALPHA_RIGGED,
                    LLPipeline::RENDER_TYPE_PASS_MATERIAL_ALPHA_MASK_RIGGED,
                    LLPipeline::RENDER_TYPE_PASS_MATERIAL_ALPHA_EMISSIVE_RIGGED,
                    LLPipeline::RENDER_TYPE_PASS_SPECMAP_RIGGED,
                    LLPipeline::RENDER_TYPE_PASS_SPECMAP_BLEND_RIGGED,
                    LLPipeline::RENDER_TYPE_PASS_SPECMAP_MASK_RIGGED,
                    LLPipeline::RENDER_TYPE_PASS_SPECMAP_EMISSIVE_RIGGED,
                    LLPipeline::RENDER_TYPE_PASS_NORMMAP_RIGGED,
                    LLPipeline::RENDER_TYPE_PASS_NORMMAP_BLEND_RIGGED,
                    LLPipeline::RENDER_TYPE_PASS_NORMMAP_MASK_RIGGED,
                    LLPipeline::RENDER_TYPE_PASS_NORMMAP_EMISSIVE_RIGGED,
                    LLPipeline::RENDER_TYPE_PASS_NORMSPEC_RIGGED,
                    LLPipeline::RENDER_TYPE_PASS_NORMSPEC_BLEND_RIGGED,
                    LLPipeline::RENDER_TYPE_PASS_NORMSPEC_MASK_RIGGED,
                    LLPipeline::RENDER_TYPE_PASS_NORMSPEC_EMISSIVE_RIGGED,
                    LLPipeline::RENDER_TYPE_PASS_GLTF_PBR,
                    LLPipeline::RENDER_TYPE_PASS_GLTF_PBR_RIGGED,
                    LLPipeline::RENDER_TYPE_PASS_GLTF_PBR_ALPHA_MASK,
                    LLPipeline::RENDER_TYPE_PASS_GLTF_PBR_ALPHA_MASK_RIGGED,
					END_RENDER_TYPES);

	gGL.setColorMask(false, false);

    LLEnvironment& environment = LLEnvironment::instance();

	//get sun view matrix
	
	//store current projection/modelview matrix
	glh::matrix4f saved_proj = get_current_projection();
	glh::matrix4f saved_view = get_current_modelview();
	glh::matrix4f inv_view = saved_view.inverse();

	glh::matrix4f view[6];
	glh::matrix4f proj[6];
	
    LLVector3 caster_dir(environment.getIsSunUp() ? mSunDir : mMoonDir);

	//put together a universal "near clip" plane for shadow frusta
	LLPlane shadow_near_clip;
	{
        LLVector3 p = camera.getOrigin(); // gAgent.getPositionAgent();
		p += caster_dir * RenderFarClip*2.f;
		shadow_near_clip.setVec(p, caster_dir);
	}

	LLVector3 lightDir = -caster_dir;
	lightDir.normVec();

	glh::vec3f light_dir(lightDir.mV);

	//create light space camera matrix
	
	LLVector3 at = lightDir;

	LLVector3 up = camera.getAtAxis();

	if (fabsf(up*lightDir) > 0.75f)
	{
		up = camera.getUpAxis();
	}

	up.normVec();
	at.normVec();
	
	
	LLCamera main_camera = camera;
	
	F32 near_clip = 0.f;
	{
		//get visible point cloud
		std::vector<LLVector3> fp;

		main_camera.calcAgentFrustumPlanes(main_camera.mAgentFrustum);
		
		LLVector3 min,max;
		getVisiblePointCloud(main_camera,min,max,fp);

		if (fp.empty())
		{
			if (!hasRenderDebugMask(RENDER_DEBUG_SHADOW_FRUSTA) && !gCubeSnapshot)
			{
				mShadowCamera[0] = main_camera;
				mShadowExtents[0][0] = min;
				mShadowExtents[0][1] = max;

				mShadowFrustPoints[0].clear();
				mShadowFrustPoints[1].clear();
				mShadowFrustPoints[2].clear();
				mShadowFrustPoints[3].clear();
			}
			popRenderTypeMask();

			if (!skip_avatar_update)
			{
				gAgentAvatarp->updateAttachmentVisibility(gAgentCamera.getCameraMode());
			}

			return;
		}

		//get good split distances for frustum
		for (U32 i = 0; i < fp.size(); ++i)
		{
			glh::vec3f v(fp[i].mV);
			saved_view.mult_matrix_vec(v);
			fp[i].setVec(v.v);
		}

		min = fp[0];
		max = fp[0];

		//get camera space bounding box
		for (U32 i = 1; i < fp.size(); ++i)
		{
			update_min_max(min, max, fp[i]);
		}

		near_clip    = llclamp(-max.mV[2], 0.01f, 4.0f);
		F32 far_clip = llclamp(-min.mV[2]*2.f, 16.0f, 512.0f);

		//far_clip = llmin(far_clip, 128.f);
		far_clip = llmin(far_clip, camera.getFar());

		F32 range = far_clip-near_clip;

		LLVector3 split_exp = RenderShadowSplitExponent;

		F32 da = 1.f-llmax( fabsf(lightDir*up), fabsf(lightDir*camera.getLeftAxis()) );
		
		da = powf(da, split_exp.mV[2]);

		F32 sxp = split_exp.mV[1] + (split_exp.mV[0]-split_exp.mV[1])*da;
		
		for (U32 i = 0; i < 4; ++i)
		{
			F32 x = (F32)(i+1)/4.f;
			x = powf(x, sxp);
			mSunClipPlanes.mV[i] = near_clip+range*x;
		}

		mSunClipPlanes.mV[0] *= 1.25f; //bump back first split for transition padding
	}

    if (gCubeSnapshot)
    { // stretch clip planes for reflection probe renders to reduce number of shadow passes
        mSunClipPlanes.mV[1] = mSunClipPlanes.mV[2];
        mSunClipPlanes.mV[2] = mSunClipPlanes.mV[3];
        mSunClipPlanes.mV[3] *= 1.5f;
    }


	// convenience array of 4 near clip plane distances
	F32 dist[] = { near_clip, mSunClipPlanes.mV[0], mSunClipPlanes.mV[1], mSunClipPlanes.mV[2], mSunClipPlanes.mV[3] };
	
	if (mSunDiffuse == LLColor4::black)
	{ //sun diffuse is totally black shadows don't matter
        skipRenderingShadows();
	}
	else
	{
        for (S32 j = 0; j < (gCubeSnapshot ? 2 : 4); j++)
		{
			if (!hasRenderDebugMask(RENDER_DEBUG_SHADOW_FRUSTA) && !gCubeSnapshot)
			{
				mShadowFrustPoints[j].clear();
			}

			LLViewerCamera::sCurCameraID = (LLViewerCamera::eCameraID)(LLViewerCamera::CAMERA_SUN_SHADOW0+j);

			//restore render matrices
			set_current_modelview(saved_view);
			set_current_projection(saved_proj);

			LLVector3 eye = camera.getOrigin();
            llassert(eye.isFinite());

			//camera used for shadow cull/render
			LLCamera shadow_cam;
		
			//create world space camera frustum for this split
			shadow_cam = camera;
			shadow_cam.setFar(16.f);
	
			LLViewerCamera::updateFrustumPlanes(shadow_cam, false, false, true);

			LLVector3* frust = shadow_cam.mAgentFrustum;

			LLVector3 pn = shadow_cam.getAtAxis();
		
			LLVector3 min, max;

			//construct 8 corners of split frustum section
			for (U32 i = 0; i < 4; i++)
			{
				LLVector3 delta = frust[i+4]-eye;
				delta += (frust[i+4]-frust[(i+2)%4+4])*0.05f;
				delta.normVec();
				F32 dp = delta*pn;
				frust[i] = eye + (delta*dist[j]*0.75f)/dp;
				frust[i+4] = eye + (delta*dist[j+1]*1.25f)/dp;
			}
						
			shadow_cam.calcAgentFrustumPlanes(frust);
			shadow_cam.mFrustumCornerDist = 0.f;
		
			if (!gPipeline.hasRenderDebugMask(LLPipeline::RENDER_DEBUG_SHADOW_FRUSTA) && !gCubeSnapshot)
			{
				mShadowCamera[j] = shadow_cam;
			}

			std::vector<LLVector3> fp;

			if (!gPipeline.getVisiblePointCloud(shadow_cam, min, max, fp, lightDir)
                || j > RenderShadowSplits)
			{
				//no possible shadow receivers
                if (!gPipeline.hasRenderDebugMask(LLPipeline::RENDER_DEBUG_SHADOW_FRUSTA) && !gCubeSnapshot)
				{
					mShadowExtents[j][0] = LLVector3();
					mShadowExtents[j][1] = LLVector3();
					mShadowCamera[j+4] = shadow_cam;
				}

				mRT->shadow[j].bindTarget();
				{
					LLGLDepthTest depth(GL_TRUE);
					mRT->shadow[j].clear();
				}
				mRT->shadow[j].flush();

				mShadowError.mV[j] = 0.f;
				mShadowFOV.mV[j] = 0.f;

				continue;
			}

			if (!gPipeline.hasRenderDebugMask(LLPipeline::RENDER_DEBUG_SHADOW_FRUSTA) && !gCubeSnapshot)
			{
				mShadowExtents[j][0] = min;
				mShadowExtents[j][1] = max;
				mShadowFrustPoints[j] = fp;
			}
				

			//find a good origin for shadow projection
			LLVector3 origin;

			//get a temporary view projection
			view[j] = look(camera.getOrigin(), lightDir, -up);

			std::vector<LLVector3> wpf;

			for (U32 i = 0; i < fp.size(); i++)
			{
				glh::vec3f p = glh::vec3f(fp[i].mV);
				view[j].mult_matrix_vec(p);
				wpf.push_back(LLVector3(p.v));
			}

			min = wpf[0];
			max = wpf[0];

			for (U32 i = 0; i < fp.size(); ++i)
			{ //get AABB in camera space
				update_min_max(min, max, wpf[i]);
			}

			// Construct a perspective transform with perspective along y-axis that contains
			// points in wpf
			//Known:
			// - far clip plane
			// - near clip plane
			// - points in frustum
			//Find:
			// - origin

			//get some "interesting" points of reference
			LLVector3 center = (min+max)*0.5f;
			LLVector3 size = (max-min)*0.5f;
			LLVector3 near_center = center;
			near_center.mV[1] += size.mV[1]*2.f;
		
		
			//put all points in wpf in quadrant 0, reletive to center of min/max
			//get the best fit line using least squares
			F32 bfm = 0.f;
			F32 bfb = 0.f;

			for (U32 i = 0; i < wpf.size(); ++i)
			{
				wpf[i] -= center;
				wpf[i].mV[0] = fabsf(wpf[i].mV[0]);
				wpf[i].mV[2] = fabsf(wpf[i].mV[2]);
			}

			if (!wpf.empty())
			{ 
				F32 sx = 0.f;
				F32 sx2 = 0.f;
				F32 sy = 0.f;
				F32 sxy = 0.f;
			
				for (U32 i = 0; i < wpf.size(); ++i)
				{		
					sx += wpf[i].mV[0];
					sx2 += wpf[i].mV[0]*wpf[i].mV[0];
					sy += wpf[i].mV[1];
					sxy += wpf[i].mV[0]*wpf[i].mV[1]; 
				}

				bfm = (sy*sx-wpf.size()*sxy)/(sx*sx-wpf.size()*sx2);
				bfb = (sx*sxy-sy*sx2)/(sx*sx-bfm*sx2);
			}
		
			{
				// best fit line is y=bfm*x+bfb
		
				//find point that is furthest to the right of line
				F32 off_x = -1.f;
				LLVector3 lp;

				for (U32 i = 0; i < wpf.size(); ++i)
				{
					//y = bfm*x+bfb
					//x = (y-bfb)/bfm
					F32 lx = (wpf[i].mV[1]-bfb)/bfm;

					lx = wpf[i].mV[0]-lx;
				
					if (off_x < lx)
					{
						off_x = lx;
						lp = wpf[i];
					}
				}

				//get line with slope bfm through lp
				// bfb = y-bfm*x
				bfb = lp.mV[1]-bfm*lp.mV[0];

				//calculate error
				mShadowError.mV[j] = 0.f;

				for (U32 i = 0; i < wpf.size(); ++i)
				{
					F32 lx = (wpf[i].mV[1]-bfb)/bfm;
					mShadowError.mV[j] += fabsf(wpf[i].mV[0]-lx);
				}

				mShadowError.mV[j] /= wpf.size();
				mShadowError.mV[j] /= size.mV[0];

				if (mShadowError.mV[j] > RenderShadowErrorCutoff)
				{ //just use ortho projection
					mShadowFOV.mV[j] = -1.f;
					origin.clearVec();
					proj[j] = gl_ortho(min.mV[0], max.mV[0],
										min.mV[1], max.mV[1],
										-max.mV[2], -min.mV[2]);
				}
				else
				{
					//origin is where line x = 0;
					origin.setVec(0,bfb,0);

					F32 fovz = 1.f;
					F32 fovx = 1.f;
				
					LLVector3 zp;
					LLVector3 xp;

					for (U32 i = 0; i < wpf.size(); ++i)
					{
						LLVector3 atz = wpf[i]-origin;
						atz.mV[0] = 0.f;
						atz.normVec();
						if (fovz > -atz.mV[1])
						{
							zp = wpf[i];
							fovz = -atz.mV[1];
						}
					
						LLVector3 atx = wpf[i]-origin;
						atx.mV[2] = 0.f;
						atx.normVec();
						if (fovx > -atx.mV[1])
						{
							fovx = -atx.mV[1];
							xp = wpf[i];
						}
					}

					fovx = acos(fovx);
					fovz = acos(fovz);

					F32 cutoff = llmin((F32) RenderShadowFOVCutoff, 1.4f);
				
					mShadowFOV.mV[j] = fovx;
				
					if (fovx < cutoff && fovz > cutoff)
					{
						//x is a good fit, but z is too big, move away from zp enough so that fovz matches cutoff
						F32 d = zp.mV[2]/tan(cutoff);
						F32 ny = zp.mV[1] + fabsf(d);

						origin.mV[1] = ny;

						fovz = 1.f;
						fovx = 1.f;

						for (U32 i = 0; i < wpf.size(); ++i)
						{
							LLVector3 atz = wpf[i]-origin;
							atz.mV[0] = 0.f;
							atz.normVec();
							fovz = llmin(fovz, -atz.mV[1]);

							LLVector3 atx = wpf[i]-origin;
							atx.mV[2] = 0.f;
							atx.normVec();
							fovx = llmin(fovx, -atx.mV[1]);
						}

						fovx = acos(fovx);
						fovz = acos(fovz);

						mShadowFOV.mV[j] = cutoff;
					}

				
					origin += center;
			
					F32 ynear = -(max.mV[1]-origin.mV[1]);
					F32 yfar = -(min.mV[1]-origin.mV[1]);
				
					if (ynear < 0.1f) //keep a sensible near clip plane
					{
						F32 diff = 0.1f-ynear;
						origin.mV[1] += diff;
						ynear += diff;
						yfar += diff;
					}
								
					if (fovx > cutoff)
					{ //just use ortho projection
						origin.clearVec();
						mShadowError.mV[j] = -1.f;
						proj[j] = gl_ortho(min.mV[0], max.mV[0],
								min.mV[1], max.mV[1],
								-max.mV[2], -min.mV[2]);
					}
					else
					{
						//get perspective projection
						view[j] = view[j].inverse();
                        //llassert(origin.isFinite());

						glh::vec3f origin_agent(origin.mV);
					
						//translate view to origin
						view[j].mult_matrix_vec(origin_agent);

						eye = LLVector3(origin_agent.v);
                        //llassert(eye.isFinite());
						if (!hasRenderDebugMask(LLPipeline::RENDER_DEBUG_SHADOW_FRUSTA) && !gCubeSnapshot)
						{
							mShadowFrustOrigin[j] = eye;
						}
				
						view[j] = look(LLVector3(origin_agent.v), lightDir, -up);

						F32 fx = 1.f/tanf(fovx);
						F32 fz = 1.f/tanf(fovz);

						proj[j] = glh::matrix4f(-fx, 0, 0, 0,
												0, (yfar+ynear)/(ynear-yfar), 0, (2.f*yfar*ynear)/(ynear-yfar),
												0, 0, -fz, 0,
												0, -1.f, 0, 0);
					}
				}
			}

			//shadow_cam.setFar(128.f);
			shadow_cam.setOriginAndLookAt(eye, up, center);

			shadow_cam.setOrigin(0,0,0);

			set_current_modelview(view[j]);
			set_current_projection(proj[j]);

			LLViewerCamera::updateFrustumPlanes(shadow_cam, false, false, true);

			//shadow_cam.ignoreAgentFrustumPlane(LLCamera::AGENT_PLANE_NEAR);
			shadow_cam.getAgentPlane(LLCamera::AGENT_PLANE_NEAR).set(shadow_near_clip);

			//translate and scale to from [-1, 1] to [0, 1]
			glh::matrix4f trans(0.5f, 0.f, 0.f, 0.5f,
							0.f, 0.5f, 0.f, 0.5f,
							0.f, 0.f, 0.5f, 0.5f,
							0.f, 0.f, 0.f, 1.f);

			set_current_modelview(view[j]);
			set_current_projection(proj[j]);

			for (U32 i = 0; i < 16; i++)
			{
				gGLLastModelView[i] = mShadowModelview[j].m[i];
				gGLLastProjection[i] = mShadowProjection[j].m[i];
			}

			mShadowModelview[j] = view[j];
			mShadowProjection[j] = proj[j];
			mSunShadowMatrix[j] = trans*proj[j]*view[j]*inv_view;
		
			stop_glerror();

			mRT->shadow[j].bindTarget();
			mRT->shadow[j].getViewport(gGLViewport);
			mRT->shadow[j].clear();
		
			{
				static LLCullResult result[4];
				renderShadow(view[j], proj[j], shadow_cam, result[j], true);
			}

			mRT->shadow[j].flush();
 
			if (!gPipeline.hasRenderDebugMask(LLPipeline::RENDER_DEBUG_SHADOW_FRUSTA) && !gCubeSnapshot)
			{
				mShadowCamera[j+4] = shadow_cam;
			}
		}
	}

	//hack to disable projector shadows 
	bool gen_shadow = RenderShadowDetail > 1;

	if (gen_shadow)
	{
        if (!gCubeSnapshot) //skip updating spot shadow maps during cubemap updates
        {
            LLTrace::CountStatHandle<>* velocity_stat = LLViewerCamera::getVelocityStat();
            F32 fade_amt = gFrameIntervalSeconds.value()
                * llmax(LLTrace::get_frame_recording().getLastRecording().getSum(*velocity_stat) / LLTrace::get_frame_recording().getLastRecording().getDuration().value(), 1.0);

            // should never happen
            llassert(mTargetShadowSpotLight[0] != mTargetShadowSpotLight[1] || mTargetShadowSpotLight[0].isNull());

            //update shadow targets
            for (U32 i = 0; i < 2; i++)
            { //for each current shadow
                LLViewerCamera::sCurCameraID = (LLViewerCamera::eCameraID)(LLViewerCamera::CAMERA_SPOT_SHADOW0 + i);

                if (mShadowSpotLight[i].notNull() &&
                    (mShadowSpotLight[i] == mTargetShadowSpotLight[0] ||
                        mShadowSpotLight[i] == mTargetShadowSpotLight[1]))
                { //keep this spotlight
                    mSpotLightFade[i] = llmin(mSpotLightFade[i] + fade_amt, 1.f);
                }
                else
                { //fade out this light
                    mSpotLightFade[i] = llmax(mSpotLightFade[i] - fade_amt, 0.f);

                    if (mSpotLightFade[i] == 0.f || mShadowSpotLight[i].isNull())
                    { //faded out, grab one of the pending spots (whichever one isn't already taken)
                        if (mTargetShadowSpotLight[0] != mShadowSpotLight[(i + 1) % 2])
                        {
                            mShadowSpotLight[i] = mTargetShadowSpotLight[0];
                        }
                        else
                        {
                            mShadowSpotLight[i] = mTargetShadowSpotLight[1];
                        }
                    }
                }
            }
        }

        // this should never happen
        llassert(mShadowSpotLight[0] != mShadowSpotLight[1] || mShadowSpotLight[0].isNull());

        for (S32 i = 0; i < 2; i++)
        {
            set_current_modelview(saved_view);
            set_current_projection(saved_proj);

            if (mShadowSpotLight[i].isNull())
            {
                continue;
            }

            LLVOVolume* volume = mShadowSpotLight[i]->getVOVolume();

            if (!volume)
            {
                mShadowSpotLight[i] = NULL;
                continue;
            }

            LLDrawable* drawable = mShadowSpotLight[i];

            LLVector3 params = volume->getSpotLightParams();
            F32 fov = params.mV[0];

            //get agent->light space matrix (modelview)
            LLVector3 center = drawable->getPositionAgent();
            LLQuaternion quat = volume->getRenderRotation();

            //get near clip plane
            LLVector3 scale = volume->getScale();
            LLVector3 at_axis(0, 0, -scale.mV[2] * 0.5f);
            at_axis *= quat;

            LLVector3 np = center + at_axis;
            at_axis.normVec();

            //get origin that has given fov for plane np, at_axis, and given scale
            F32 dist = (scale.mV[1] * 0.5f) / tanf(fov * 0.5f);

            LLVector3 origin = np - at_axis * dist;

            LLMatrix4 mat(quat, LLVector4(origin, 1.f));

            view[i + 4] = glh::matrix4f((F32*)mat.mMatrix);

            view[i + 4] = view[i + 4].inverse();

            //get perspective matrix
            F32 near_clip = dist + 0.01f;
            F32 width = scale.mV[VX];
            F32 height = scale.mV[VY];
            F32 far_clip = dist + volume->getLightRadius() * 1.5f;

            F32 fovy = fov * RAD_TO_DEG;
            F32 aspect = width / height;

            proj[i + 4] = gl_perspective(fovy, aspect, near_clip, far_clip);

            //translate and scale to from [-1, 1] to [0, 1]
            glh::matrix4f trans(0.5f, 0.f, 0.f, 0.5f,
                0.f, 0.5f, 0.f, 0.5f,
                0.f, 0.f, 0.5f, 0.5f,
                0.f, 0.f, 0.f, 1.f);

            set_current_modelview(view[i + 4]);
            set_current_projection(proj[i + 4]);

            mSunShadowMatrix[i + 4] = trans * proj[i + 4] * view[i + 4] * inv_view;

            for (U32 j = 0; j < 16; j++)
            {
                gGLLastModelView[j] = mShadowModelview[i + 4].m[j];
                gGLLastProjection[j] = mShadowProjection[i + 4].m[j];
            }

            mShadowModelview[i + 4] = view[i + 4];
            mShadowProjection[i + 4] = proj[i + 4];

            if (!gCubeSnapshot) //skip updating spot shadow maps during cubemap updates
            {
                LLCamera shadow_cam = camera;
                shadow_cam.setFar(far_clip);
                shadow_cam.setOrigin(origin);

                LLViewerCamera::updateFrustumPlanes(shadow_cam, false, false, true);

                //
                
                mSpotShadow[i].bindTarget();
                mSpotShadow[i].getViewport(gGLViewport);
                mSpotShadow[i].clear();

                static LLCullResult result[2];

                LLViewerCamera::sCurCameraID = (LLViewerCamera::eCameraID)(LLViewerCamera::CAMERA_SPOT_SHADOW0 + i);

                RenderSpotLight = drawable;

                renderShadow(view[i + 4], proj[i + 4], shadow_cam, result[i], false);

                RenderSpotLight = nullptr;

                mSpotShadow[i].flush();
            }
        }
	}
	else
	{ //no spotlight shadows
		mShadowSpotLight[0] = mShadowSpotLight[1] = NULL;
	}


	if (!CameraOffset)
	{
		set_current_modelview(saved_view);
		set_current_projection(saved_proj);
	}
	else
	{
		set_current_modelview(view[1]);
		set_current_projection(proj[1]);
		gGL.loadMatrix(view[1].m);
		gGL.matrixMode(LLRender::MM_PROJECTION);
		gGL.loadMatrix(proj[1].m);
		gGL.matrixMode(LLRender::MM_MODELVIEW);
	}
	gGL.setColorMask(true, true);

	for (U32 i = 0; i < 16; i++)
	{
		gGLLastModelView[i] = last_modelview[i];
		gGLLastProjection[i] = last_projection[i];
	}

	popRenderTypeMask();

	if (!skip_avatar_update)
	{
		gAgentAvatarp->updateAttachmentVisibility(gAgentCamera.getCameraMode());
	}
}

void LLPipeline::renderGroups(LLRenderPass* pass, U32 type, bool texture)
{
	for (LLCullResult::sg_iterator i = sCull->beginVisibleGroups(); i != sCull->endVisibleGroups(); ++i)
	{
		LLSpatialGroup* group = *i;
		if (!group->isDead() &&
			(!sUseOcclusion || !group->isOcclusionState(LLSpatialGroup::OCCLUDED)) &&
			gPipeline.hasRenderType(group->getSpatialPartition()->mDrawableType) &&
			group->mDrawMap.find(type) != group->mDrawMap.end())
		{
			pass->renderGroup(group,type,texture);
		}
	}
}

void LLPipeline::renderRiggedGroups(LLRenderPass* pass, U32 type, bool texture)
{
    for (LLCullResult::sg_iterator i = sCull->beginVisibleGroups(); i != sCull->endVisibleGroups(); ++i)
    {
        LLSpatialGroup* group = *i;
        if (!group->isDead() &&
            (!sUseOcclusion || !group->isOcclusionState(LLSpatialGroup::OCCLUDED)) &&
            gPipeline.hasRenderType(group->getSpatialPartition()->mDrawableType) &&
            group->mDrawMap.find(type) != group->mDrawMap.end())
        {
            pass->renderRiggedGroup(group, type, texture);
        }
    }
}

void LLPipeline::profileAvatar(LLVOAvatar* avatar, bool profile_attachments)
{
    if (gGLManager.mGLVersion < 3.25f)
    { // profiling requires GL 3.3 or later
        return;
    }

    LL_PROFILE_ZONE_SCOPED_CATEGORY_PIPELINE;

    // don't continue to profile an avatar that is known to be too slow
    llassert(!avatar->isTooSlow());

    LLGLSLShader* cur_shader = LLGLSLShader::sCurBoundShaderPtr;

    mRT->deferredScreen.bindTarget();
    mRT->deferredScreen.clear();

    if (!profile_attachments)
    {
        // profile entire avatar all at once and readback asynchronously
        avatar->placeProfileQuery();

        LLTimer cpu_timer;

        generateImpostor(avatar, false, true);

        avatar->mCPURenderTime = (F32)cpu_timer.getElapsedTimeF32() * 1000.f;

        avatar->readProfileQuery(5); // allow up to 5 frames of latency
    }
    else 
    { 
        // profile attachments one at a time
        LLVOAvatar::attachment_map_t::iterator iter;
        LLVOAvatar::attachment_map_t::iterator begin = avatar->mAttachmentPoints.begin();
        LLVOAvatar::attachment_map_t::iterator end = avatar->mAttachmentPoints.end();

        for (iter = begin;
            iter != end;
            ++iter)
        {
            LLViewerJointAttachment* attachment = iter->second;
            for (LLViewerJointAttachment::attachedobjs_vec_t::iterator attachment_iter = attachment->mAttachedObjects.begin();
                attachment_iter != attachment->mAttachedObjects.end();
                ++attachment_iter)
            {
                LLViewerObject* attached_object = attachment_iter->get();
                if (attached_object)
                {
                    // use gDebugProgram to do the GPU queries
                    gDebugProgram.clearStats();
                    gDebugProgram.placeProfileQuery(true);

                    generateImpostor(avatar, false, true, attached_object);
                    gDebugProgram.readProfileQuery(true, true);

                    attached_object->mGPURenderTime = gDebugProgram.mTimeElapsed / 1000000.f;
                }
            }
        }
    }

    mRT->deferredScreen.flush();

    if (cur_shader)
    {
        cur_shader->bind();
    }
}

void LLPipeline::generateImpostor(LLVOAvatar* avatar, bool preview_avatar, bool for_profile, LLViewerObject* specific_attachment)
{
    LL_PROFILE_ZONE_SCOPED_CATEGORY_PIPELINE;
    LL_PROFILE_GPU_ZONE("generateImpostor");
	LLGLState::checkStates();

	static LLCullResult result;
	result.clear();
	grabReferences(result);
	
	if (!avatar || !avatar->mDrawable)
	{
        LL_WARNS_ONCE("AvatarRenderPipeline") << "Avatar is " << (avatar ? "not drawable" : "null") << LL_ENDL;
		return;
	}
    LL_DEBUGS_ONCE("AvatarRenderPipeline") << "Avatar " << avatar->getID() << " is drawable" << LL_ENDL;

	assertInitialized();

    // previews can't be muted or impostered
	bool visually_muted = !for_profile && !preview_avatar && avatar->isVisuallyMuted();
    LL_DEBUGS_ONCE("AvatarRenderPipeline") << "Avatar " << avatar->getID()
                              << " is " << ( visually_muted ? "" : "not ") << "visually muted"
                              << LL_ENDL;
	bool too_complex = !for_profile && !preview_avatar && avatar->isTooComplex();
    LL_DEBUGS_ONCE("AvatarRenderPipeline") << "Avatar " << avatar->getID()
                              << " is " << ( too_complex ? "" : "not ") << "too complex"
                              << LL_ENDL;

    pushRenderTypeMask();

    if (visually_muted || too_complex)
    {
        // only show jelly doll geometry
		andRenderTypeMask(LLPipeline::RENDER_TYPE_AVATAR,
							LLPipeline::RENDER_TYPE_CONTROL_AV,
							END_RENDER_TYPES);
	}
	else
	{
        //hide world geometry
        clearRenderTypeMask(
            RENDER_TYPE_SKY,
            RENDER_TYPE_WL_SKY,
            RENDER_TYPE_TERRAIN,
            RENDER_TYPE_GRASS,
            RENDER_TYPE_CONTROL_AV, // Animesh
            RENDER_TYPE_TREE,
            RENDER_TYPE_VOIDWATER,
            RENDER_TYPE_WATER,
            RENDER_TYPE_ALPHA_PRE_WATER,
            RENDER_TYPE_PASS_GRASS,
            RENDER_TYPE_HUD,
            RENDER_TYPE_PARTICLES,
            RENDER_TYPE_CLOUDS,
            RENDER_TYPE_HUD_PARTICLES,
            END_RENDER_TYPES
         );
	}
	
    if (specific_attachment && specific_attachment->isHUDAttachment())
    { //enable HUD rendering
        setRenderTypeMask(RENDER_TYPE_HUD, END_RENDER_TYPES);
    }

	S32 occlusion = sUseOcclusion;
	sUseOcclusion = 0;

	sReflectionRender = ! sRenderDeferred;

	sShadowRender = true;
	sImpostorRender = true;

	LLViewerCamera* viewer_camera = LLViewerCamera::getInstance();

	{
		markVisible(avatar->mDrawable, *viewer_camera);

        if (preview_avatar)
        {
            // Only show rigged attachments for preview
            // For the sake of performance and so that static
            // objects won't obstruct previewing changes
            LLVOAvatar::attachment_map_t::iterator iter;
            for (iter = avatar->mAttachmentPoints.begin();
                iter != avatar->mAttachmentPoints.end();
                ++iter)
            {
                LLViewerJointAttachment *attachment = iter->second;
                for (LLViewerJointAttachment::attachedobjs_vec_t::iterator attachment_iter = attachment->mAttachedObjects.begin();
                    attachment_iter != attachment->mAttachedObjects.end();
                    ++attachment_iter)
                {
                    LLViewerObject* attached_object = attachment_iter->get();
                    // <FS:Ansariel> FIRE-31966: Some mesh bodies/objects don't show in shape editor previews -> show everything but animesh
                    //if (attached_object)
                    //{
                    //    if (attached_object->isRiggedMesh())
                    //    {
                    //        markVisible(attached_object->mDrawable->getSpatialBridge(), *viewer_camera);
                    //    }
                    //    else
                    //    {
                    //        // sometimes object is a linkset and rigged mesh is a child
                    //        LLViewerObject::const_child_list_t& child_list = attached_object->getChildren();
                    //        for (LLViewerObject::child_list_t::const_iterator iter = child_list.begin();
                    //            iter != child_list.end(); iter++)
                    //        {
                    //            LLViewerObject* child = *iter;
                    //            if (child->isRiggedMesh())
                    //            {
                    //                markVisible(attached_object->mDrawable->getSpatialBridge(), *viewer_camera);
                    //                break;
                    //            }
                    //        }
                    //    }
                    //}
                    if (attached_object && !attached_object->getControlAvatar())
                    {
                        markVisible(attached_object->mDrawable->getSpatialBridge(), *viewer_camera);
                    }
                    // </FS:Ansariel>
                }
            }
        }
        else
        {
            if (specific_attachment)
            {
                markVisible(specific_attachment->mDrawable->getSpatialBridge(), *viewer_camera);
            }
            else
            {
                LLVOAvatar::attachment_map_t::iterator iter;
                LLVOAvatar::attachment_map_t::iterator begin = avatar->mAttachmentPoints.begin();
                LLVOAvatar::attachment_map_t::iterator end = avatar->mAttachmentPoints.end();

                for (iter = begin;
                    iter != end;
                    ++iter)
                {
                    LLViewerJointAttachment* attachment = iter->second;
                    for (LLViewerJointAttachment::attachedobjs_vec_t::iterator attachment_iter = attachment->mAttachedObjects.begin();
                        attachment_iter != attachment->mAttachedObjects.end();
                        ++attachment_iter)
                    {
                        LLViewerObject* attached_object = attachment_iter->get();
                        if (attached_object)
                        {
                            markVisible(attached_object->mDrawable->getSpatialBridge(), *viewer_camera);
                        }
                    }
                }
            }
        }
	}

	stateSort(*LLViewerCamera::getInstance(), result);
	
	LLCamera camera = *viewer_camera;
	LLVector2 tdim;
	U32 resY = 0;
	U32 resX = 0;

    if (!preview_avatar)
	{
		const LLVector4a* ext = avatar->mDrawable->getSpatialExtents();
		LLVector3 pos(avatar->getRenderPosition()+avatar->getImpostorOffset());

		camera.lookAt(viewer_camera->getOrigin(), pos, viewer_camera->getUpAxis());
	
		LLVector4a half_height;
		half_height.setSub(ext[1], ext[0]);
		half_height.mul(0.5f);

		LLVector4a left;
		left.load3(camera.getLeftAxis().mV);
		left.mul(left);
		llassert(left.dot3(left).getF32() > F_APPROXIMATELY_ZERO);
		left.normalize3fast();

		LLVector4a up;
		up.load3(camera.getUpAxis().mV);
		up.mul(up);
		llassert(up.dot3(up).getF32() > F_APPROXIMATELY_ZERO);
		up.normalize3fast();

		tdim.mV[0] = fabsf(half_height.dot3(left).getF32());
		tdim.mV[1] = fabsf(half_height.dot3(up).getF32());

		gGL.matrixMode(LLRender::MM_PROJECTION);
		gGL.pushMatrix();
	
		F32 distance = (pos-camera.getOrigin()).length();
		F32 fov = atanf(tdim.mV[1]/distance)*2.f*RAD_TO_DEG;
		F32 aspect = tdim.mV[0]/tdim.mV[1];
		glh::matrix4f persp = gl_perspective(fov, aspect, 1.f, 256.f);
		set_current_projection(persp);
		gGL.loadMatrix(persp.m);

		gGL.matrixMode(LLRender::MM_MODELVIEW);
		gGL.pushMatrix();
		glh::matrix4f mat;
		camera.getOpenGLTransform(mat.m);

		mat = glh::matrix4f((GLfloat*) OGL_TO_CFR_ROTATION) * mat;

		gGL.loadMatrix(mat.m);
		set_current_modelview(mat);

		glClearColor(0.0f,0.0f,0.0f,0.0f);
		gGL.setColorMask(true, true);
	
		// get the number of pixels per angle
		F32 pa = gViewerWindow->getWindowHeightRaw() / (RAD_TO_DEG * viewer_camera->getView());

		//get resolution based on angle width and height of impostor (double desired resolution to prevent aliasing)
		resY = llmin(nhpo2((U32) (fov*pa)), (U32) 512);
		resX = llmin(nhpo2((U32) (atanf(tdim.mV[0]/distance)*2.f*RAD_TO_DEG*pa)), (U32) 512);

        if (!for_profile)
        {
            if (!avatar->mImpostor.isComplete())
            {
                avatar->mImpostor.allocate(resX, resY, GL_RGBA, true);

                if (LLPipeline::sRenderDeferred)
                {
                    addDeferredAttachments(avatar->mImpostor, true);
                }

                gGL.getTexUnit(0)->bind(&avatar->mImpostor);
                gGL.getTexUnit(0)->setTextureFilteringOption(LLTexUnit::TFO_POINT);
                gGL.getTexUnit(0)->unbind(LLTexUnit::TT_TEXTURE);
            }
            else if (resX != avatar->mImpostor.getWidth() || resY != avatar->mImpostor.getHeight())
            {
                avatar->mImpostor.resize(resX, resY);
            }

            avatar->mImpostor.bindTarget();
        }
	}

	F32 old_alpha = LLDrawPoolAvatar::sMinimumAlpha;

	if (visually_muted || too_complex)
	{ //disable alpha masking for muted avatars (get whole skin silhouette)
		LLDrawPoolAvatar::sMinimumAlpha = 0.f;
	}

    if (preview_avatar || for_profile)
    {
        // previews and profiles don't care about imposters
        renderGeomDeferred(camera);
        renderGeomPostDeferred(camera);
    }
    else
	{
		avatar->mImpostor.clear();
		renderGeomDeferred(camera);

		renderGeomPostDeferred(camera);		

		// Shameless hack time: render it all again,
		// this time writing the depth
		// values we need to generate the alpha mask below
		// while preserving the alpha-sorted color rendering
		// from the previous pass
		//
		sImpostorRenderAlphaDepthPass = true;
		// depth-only here...
		//
		gGL.setColorMask(false,false);
		renderGeomPostDeferred(camera);

		sImpostorRenderAlphaDepthPass = false;

	}

	LLDrawPoolAvatar::sMinimumAlpha = old_alpha;

    if (!for_profile)
	{ //create alpha mask based on depth buffer (grey out if muted)
		if (LLPipeline::sRenderDeferred)
		{
			GLuint buff = GL_COLOR_ATTACHMENT0;
			glDrawBuffers(1, &buff);
		}

		LLGLDisable blend(GL_BLEND);

		if (visually_muted || too_complex)
		{
			gGL.setColorMask(true, true);
		}
		else
		{
			gGL.setColorMask(false, true);
		}
		
		gGL.getTexUnit(0)->unbind(LLTexUnit::TT_TEXTURE);

		LLGLDepthTest depth(GL_TRUE, GL_FALSE, GL_GREATER);

		gGL.flush();

		gGL.pushMatrix();
		gGL.loadIdentity();
		gGL.matrixMode(LLRender::MM_PROJECTION);
		gGL.pushMatrix();
		gGL.loadIdentity();

		static const F32 clip_plane = 0.99999f;

		gDebugProgram.bind();

		if (visually_muted)
		{	// Visually muted avatar
            LLColor4 muted_color(avatar->getMutedAVColor());
            LL_DEBUGS_ONCE("AvatarRenderPipeline") << "Avatar " << avatar->getID() << " MUTED set solid color " << muted_color << LL_ENDL;
			gGL.diffuseColor4fv( muted_color.mV );
		}
		else if (!preview_avatar)
		{ //grey muted avatar
            LL_DEBUGS_ONCE("AvatarRenderPipeline") << "Avatar " << avatar->getID() << " MUTED set grey" << LL_ENDL;
			gGL.diffuseColor4fv(LLColor4::pink.mV );
		}

		// <FS:Ansariel> Remove QUADS rendering mode
		//gGL.begin(LLRender::QUADS);
		//gGL.vertex3f(-1, -1, clip_plane);
		//gGL.vertex3f(1, -1, clip_plane);
		//gGL.vertex3f(1, 1, clip_plane);
		//gGL.vertex3f(-1, 1, clip_plane);
		//gGL.end();
		gGL.begin(LLRender::TRIANGLES);
		{
			gGL.vertex3f(-1.f, -1.f, clip_plane);
			gGL.vertex3f(1.f, -1.f, clip_plane);
			gGL.vertex3f(1.f, 1.f, clip_plane);

			gGL.vertex3f(-1.f, -1.f, clip_plane);
			gGL.vertex3f(1.f, 1.f, clip_plane);
			gGL.vertex3f(-1.f, 1.f, clip_plane);
		}
		gGL.end();
		// </FS:Ansariel>
		gGL.flush();

		gDebugProgram.unbind();

		gGL.popMatrix();
		gGL.matrixMode(LLRender::MM_MODELVIEW);
		gGL.popMatrix();
	}

    if (!preview_avatar && !for_profile)
    {
        avatar->mImpostor.flush();
        avatar->setImpostorDim(tdim);
    }

	sUseOcclusion = occlusion;
	sReflectionRender = false;
	sImpostorRender = false;
	sShadowRender = false;
	popRenderTypeMask();

	gGL.matrixMode(LLRender::MM_PROJECTION);
	gGL.popMatrix();
	gGL.matrixMode(LLRender::MM_MODELVIEW);
	gGL.popMatrix();

    if (!preview_avatar && !for_profile)
    {
        avatar->mNeedsImpostorUpdate = false;
        avatar->cacheImpostorValues();
        avatar->mLastImpostorUpdateFrameTime = gFrameTimeSeconds;
    }

	LLVertexBuffer::unbind();
	LLGLState::checkStates();
}

bool LLPipeline::hasRenderBatches(const U32 type) const
{
	// <FS:ND>  FIRE-31942, sCull can be invalid if triggering 360 snapshosts fast enough  (due to snapshots running in their own co routine)
	if( !sCull )
		return {};
	// </FS:ND>
	
	return sCull->getRenderMapSize(type) > 0;
}

LLCullResult::drawinfo_iterator LLPipeline::beginRenderMap(U32 type)
{
	// <FS:ND>  FIRE-31942, sCull can be invalid if triggering 360 snapshosts fast enough  (due to snapshots running in their own co routine)
	if( !sCull )
		return {};
	// </FS:ND>

	return sCull->beginRenderMap(type);
}

LLCullResult::drawinfo_iterator LLPipeline::endRenderMap(U32 type)
{
	// <FS:ND>  FIRE-31942, sCull can be invalid if triggering 360 snapshosts fast enough  (due to snapshots running in their own co routine)
	if( !sCull )
		return {};
	// </FS:ND>

	return sCull->endRenderMap(type);
}

LLCullResult::sg_iterator LLPipeline::beginAlphaGroups()
{
	// <FS:ND>  FIRE-31942, sCull can be invalid if triggering 360 snapshosts fast enough  (due to snapshots running in their own co routine)
	if( !sCull )
		return {};
	// </FS:ND>

	return sCull->beginAlphaGroups();
}

LLCullResult::sg_iterator LLPipeline::endAlphaGroups()
{
	// <FS:ND>  FIRE-31942, sCull can be invalid if triggering 360 snapshosts fast enough  (due to snapshots running in their own co routine)
	if( !sCull )
		return {};
	// </FS:ND>

	return sCull->endAlphaGroups();
}

LLCullResult::sg_iterator LLPipeline::beginRiggedAlphaGroups()
{
	// <FS:ND>  FIRE-31942, sCull can be invalid if triggering 360 snapshosts fast enough  (due to snapshots running in their own co routine)
	if( !sCull )
		return {};
	// </FS:ND>

    return sCull->beginRiggedAlphaGroups();
}

LLCullResult::sg_iterator LLPipeline::endRiggedAlphaGroups()
{
	// <FS:ND>  FIRE-31942, sCull can be invalid if triggering 360 snapshosts fast enough  (due to snapshots running in their own co routine)
	if( !sCull )
		return {};
	// </FS:ND>

    return sCull->endRiggedAlphaGroups();
}

bool LLPipeline::hasRenderType(const U32 type) const
{
    // STORM-365 : LLViewerJointAttachment::setAttachmentVisibility() is setting type to 0 to actually mean "do not render"
    // We then need to test that value here and return false to prevent attachment to render (in mouselook for instance)
    // TODO: reintroduce RENDER_TYPE_NONE in LLRenderTypeMask and initialize its mRenderTypeEnabled[RENDER_TYPE_NONE] to false explicitely
	return (type == 0 ? false : mRenderTypeEnabled[type]);
}

void LLPipeline::setRenderTypeMask(U32 type, ...)
{
	va_list args;

	va_start(args, type);
	while (type < END_RENDER_TYPES)
	{
		mRenderTypeEnabled[type] = true;
		type = va_arg(args, U32);
	}
	va_end(args);

	if (type > END_RENDER_TYPES)
	{
		LL_ERRS() << "Invalid render type." << LL_ENDL;
	}
}

bool LLPipeline::hasAnyRenderType(U32 type, ...) const
{
	va_list args;

	va_start(args, type);
	while (type < END_RENDER_TYPES)
	{
		if (mRenderTypeEnabled[type])
		{
			va_end(args); // <FS:ND/> Need to end varargs being returning.
			return true;
		}
		type = va_arg(args, U32);
	}
	va_end(args);

	if (type > END_RENDER_TYPES)
	{
		LL_ERRS() << "Invalid render type." << LL_ENDL;
	}

	return false;
}

void LLPipeline::pushRenderTypeMask()
{
	std::string cur_mask;
	cur_mask.assign((const char*) mRenderTypeEnabled, sizeof(mRenderTypeEnabled));
	mRenderTypeEnableStack.push(cur_mask);
}

void LLPipeline::popRenderTypeMask()
{
	if (mRenderTypeEnableStack.empty())
	{
		LL_ERRS() << "Depleted render type stack." << LL_ENDL;
	}

	memcpy(mRenderTypeEnabled, mRenderTypeEnableStack.top().data(), sizeof(mRenderTypeEnabled));
	mRenderTypeEnableStack.pop();
}

void LLPipeline::andRenderTypeMask(U32 type, ...)
{
	va_list args;

	bool tmp[NUM_RENDER_TYPES];
	for (U32 i = 0; i < NUM_RENDER_TYPES; ++i)
	{
		tmp[i] = false;
	}

	va_start(args, type);
	while (type < END_RENDER_TYPES)
	{
		if (mRenderTypeEnabled[type]) 
		{
			tmp[type] = true;
		}

		type = va_arg(args, U32);
	}
	va_end(args);

	if (type > END_RENDER_TYPES)
	{
		LL_ERRS() << "Invalid render type." << LL_ENDL;
	}

	for (U32 i = 0; i < LLPipeline::NUM_RENDER_TYPES; ++i)
	{
		mRenderTypeEnabled[i] = tmp[i];
	}

}

void LLPipeline::clearRenderTypeMask(U32 type, ...)
{
	va_list args;

	va_start(args, type);
	while (type < END_RENDER_TYPES)
	{
		mRenderTypeEnabled[type] = false;
		
		type = va_arg(args, U32);
	}
	va_end(args);

	if (type > END_RENDER_TYPES)
	{
		LL_ERRS() << "Invalid render type." << LL_ENDL;
	}
}

void LLPipeline::setAllRenderTypes()
{
	for (U32 i = 0; i < NUM_RENDER_TYPES; ++i)
	{
		mRenderTypeEnabled[i] = true;
	}
}

void LLPipeline::clearAllRenderTypes()
{
	for (U32 i = 0; i < NUM_RENDER_TYPES; ++i)
	{
		mRenderTypeEnabled[i] = false;
	}
}

void LLPipeline::addDebugBlip(const LLVector3& position, const LLColor4& color)
{
	DebugBlip blip(position, color);
	mDebugBlips.push_back(blip);
}

void LLPipeline::hidePermanentObjects( std::vector<U32>& restoreList )
{
	//This method is used to hide any vo's from the object list that may have
	//the permanent flag set.
	
	U32 objCnt = gObjectList.getNumObjects();
	for (U32 i = 0; i < objCnt; ++i)
	{
		LLViewerObject* pObject = gObjectList.getObject(i);
		if ( pObject && pObject->flagObjectPermanent() )
		{
			LLDrawable *pDrawable = pObject->mDrawable;
		
			if ( pDrawable )
			{
				restoreList.push_back( i );
				hideDrawable( pDrawable );			
			}
		}
	}

	skipRenderingOfTerrain( true );
}

void LLPipeline::restorePermanentObjects( const std::vector<U32>& restoreList )
{
	//This method is used to restore(unhide) any vo's from the object list that may have
	//been hidden because their permanency flag was set.

	std::vector<U32>::const_iterator itCurrent	= restoreList.begin();
	std::vector<U32>::const_iterator itEnd		= restoreList.end();
	
	U32 objCnt = gObjectList.getNumObjects();

	while ( itCurrent != itEnd )
	{
		U32 index = *itCurrent;
		LLViewerObject* pObject = NULL;
		if ( index < objCnt ) 
		{
			pObject = gObjectList.getObject( index );
		}
		if ( pObject )
		{
			LLDrawable *pDrawable = pObject->mDrawable;
			if ( pDrawable )
			{
				pDrawable->clearState( LLDrawable::FORCE_INVISIBLE );
				unhideDrawable( pDrawable );				
			}
		}
		++itCurrent;
	}
	
	skipRenderingOfTerrain( false );
}

void LLPipeline::skipRenderingOfTerrain( bool flag )
{
	pool_set_t::iterator iter = mPools.begin();
	while ( iter != mPools.end() )
	{
		LLDrawPool* pPool = *iter;		
		U32 poolType = pPool->getType();					
		if ( hasRenderType( pPool->getType() ) && poolType == LLDrawPool::POOL_TERRAIN )
		{
			pPool->setSkipRenderFlag( flag );			
		}
		++iter;
	}
}

void LLPipeline::hideObject( const LLUUID& id )
{
	LLViewerObject *pVO = gObjectList.findObject( id );
	
	if ( pVO )
	{
		LLDrawable *pDrawable = pVO->mDrawable;
		
		if ( pDrawable )
		{
			hideDrawable( pDrawable );		
		}		
	}
}

void LLPipeline::hideDrawable( LLDrawable *pDrawable )
{
	pDrawable->setState( LLDrawable::FORCE_INVISIBLE );
	markRebuild( pDrawable, LLDrawable::REBUILD_ALL);
	//hide the children
	LLViewerObject::const_child_list_t& child_list = pDrawable->getVObj()->getChildren();
	for ( LLViewerObject::child_list_t::const_iterator iter = child_list.begin();
		  iter != child_list.end(); iter++ )
	{
		LLViewerObject* child = *iter;
		LLDrawable* drawable = child->mDrawable;					
		if ( drawable )
		{
			drawable->setState( LLDrawable::FORCE_INVISIBLE );
			markRebuild( drawable, LLDrawable::REBUILD_ALL);
		}
	}
}
void LLPipeline::unhideDrawable( LLDrawable *pDrawable )
{
	pDrawable->clearState( LLDrawable::FORCE_INVISIBLE );
	markRebuild( pDrawable, LLDrawable::REBUILD_ALL);
	//restore children
	LLViewerObject::const_child_list_t& child_list = pDrawable->getVObj()->getChildren();
	for ( LLViewerObject::child_list_t::const_iterator iter = child_list.begin();
		  iter != child_list.end(); iter++)
	{
		LLViewerObject* child = *iter;
		LLDrawable* drawable = child->mDrawable;					
		if ( drawable )
		{
			drawable->clearState( LLDrawable::FORCE_INVISIBLE );
			markRebuild( drawable, LLDrawable::REBUILD_ALL);
		}
	}
}
void LLPipeline::restoreHiddenObject( const LLUUID& id )
{
	LLViewerObject *pVO = gObjectList.findObject( id );
	
	if ( pVO )
	{
		LLDrawable *pDrawable = pVO->mDrawable;
		if ( pDrawable )
		{
			unhideDrawable( pDrawable );			
		}
	}
}

void LLPipeline::skipRenderingShadows()
{
    LLGLDepthTest depth(GL_TRUE);

    for (S32 j = 0; j < 4; j++)
    {
        mRT->shadow[j].bindTarget();
        mRT->shadow[j].clear();
        mRT->shadow[j].flush();
    }
}

void LLPipeline::handleShadowDetailChanged()
{
    if (RenderShadowDetail > gSavedSettings.getS32("RenderShadowDetail"))
    {
        skipRenderingShadows();
    }
    // else <FS:Beq/> Ghosting fix for Whirly to try. just remove this for now. 
    {
        LLViewerShaderMgr::instance()->setShaders();
    }
}

class LLOctreeDirty : public OctreeTraveler
{
public:
    virtual void visit(const OctreeNode* state)
    {
        LLSpatialGroup* group = (LLSpatialGroup*)state->getListener(0);

        if (group->getSpatialPartition()->mRenderByGroup)
        {
            group->setState(LLSpatialGroup::GEOM_DIRTY);
            gPipeline.markRebuild(group);
        }

        for (LLSpatialGroup::bridge_list_t::iterator i = group->mBridgeList.begin(); i != group->mBridgeList.end(); ++i)
        {
            LLSpatialBridge* bridge = *i;
            traverse(bridge->mOctree);
        }
    }
};


void LLPipeline::rebuildDrawInfo()
{
    for (LLWorld::region_list_t::const_iterator iter = LLWorld::getInstance()->getRegionList().begin();
        iter != LLWorld::getInstance()->getRegionList().end(); ++iter)
    {
        LLViewerRegion* region = *iter;

        LLOctreeDirty dirty;

        LLSpatialPartition* part = region->getSpatialPartition(LLViewerRegion::PARTITION_VOLUME);
        dirty.traverse(part->mOctree);

        part = region->getSpatialPartition(LLViewerRegion::PARTITION_BRIDGE);
        dirty.traverse(part->mOctree);
    }
}

// <FS:Ansariel> Reset VB during TP
void LLPipeline::initDeferredVB()
{
	mDeferredVB = new LLVertexBuffer(DEFERRED_VB_MASK);
	if (!mDeferredVB->allocateBuffer(8, 0))
	{
		// Most likely going to crash...
		LL_WARNS() << "Failed to allocate Vertex Buffer for deferred rendering" << LL_ENDL;
	}
}
// </FS:Ansariel><|MERGE_RESOLUTION|>--- conflicted
+++ resolved
@@ -1849,26 +1849,15 @@
 
 	markRebuild(drawablep, LLDrawable::REBUILD_ALL);
 
-<<<<<<< HEAD
 	// <FS:Beq> FIRE-23122 BUG-225920 Remove broken RenderAnimateRes functionality.
 	//if (drawablep->getVOVolume() && RenderAnimateRes)
 	//{
 	//	// fun animated res
-	//	drawablep->updateXform(TRUE);
+	//	drawablep->updateXform(true);
 	//	drawablep->clearState(LLDrawable::MOVE_UNDAMPED);
 	//	drawablep->setScale(LLVector3(0,0,0));
 	//	drawablep->makeActive();
 	//}
-=======
-	if (drawablep->getVOVolume() && RenderAnimateRes)
-	{
-		// fun animated res
-		drawablep->updateXform(true);
-		drawablep->clearState(LLDrawable::MOVE_UNDAMPED);
-		drawablep->setScale(LLVector3(0,0,0));
-		drawablep->makeActive();
-	}
->>>>>>> 7704c263
 }
 
 
