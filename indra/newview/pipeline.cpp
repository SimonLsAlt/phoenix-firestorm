--- conflicted
+++ resolved
@@ -1,9084 +1,3 @@
-<<<<<<< HEAD
-/** 
- * @file pipeline.cpp
- * @brief Rendering pipeline.
- *
- * $LicenseInfo:firstyear=2005&license=viewerlgpl$
- * Second Life Viewer Source Code
- * Copyright (C) 2010, Linden Research, Inc.
- * 
- * This library is free software; you can redistribute it and/or
- * modify it under the terms of the GNU Lesser General Public
- * License as published by the Free Software Foundation;
- * version 2.1 of the License only.
- * 
- * This library is distributed in the hope that it will be useful,
- * but WITHOUT ANY WARRANTY; without even the implied warranty of
- * MERCHANTABILITY or FITNESS FOR A PARTICULAR PURPOSE.  See the GNU
- * Lesser General Public License for more details.
- * 
- * You should have received a copy of the GNU Lesser General Public
- * License along with this library; if not, write to the Free Software
- * Foundation, Inc., 51 Franklin Street, Fifth Floor, Boston, MA  02110-1301  USA
- * 
- * Linden Research, Inc., 945 Battery Street, San Francisco, CA  94111  USA
- * $/LicenseInfo$
- */
-
-#include "llviewerprecompiledheaders.h"
-
-#include "pipeline.h"
-
-// library includes
-#include "llaudioengine.h" // For debugging.
-#include "imageids.h"
-#include "llerror.h"
-#include "llviewercontrol.h"
-#include "llfasttimer.h"
-#include "llfontgl.h"
-#include "llmemtype.h"
-#include "llnamevalue.h"
-#include "llpointer.h"
-#include "llprimitive.h"
-#include "llvolume.h"
-#include "material_codes.h"
-#include "timing.h"
-#include "v3color.h"
-#include "llui.h" 
-#include "llglheaders.h"
-#include "llrender.h"
-#include "llwindow.h"	// swapBuffers()
-
-// newview includes
-#include "llagent.h"
-#include "llagentcamera.h"
-#include "lldrawable.h"
-#include "lldrawpoolalpha.h"
-#include "lldrawpoolavatar.h"
-#include "lldrawpoolground.h"
-#include "lldrawpoolbump.h"
-#include "lldrawpooltree.h"
-#include "lldrawpoolwater.h"
-#include "llface.h"
-#include "llfeaturemanager.h"
-#include "llfloatertelehub.h"
-#include "llfloaterreg.h"
-#include "llgldbg.h"
-#include "llhudmanager.h"
-#include "llhudnametag.h"
-#include "llhudtext.h"
-#include "lllightconstants.h"
-#include "llresmgr.h"
-#include "llselectmgr.h"
-#include "llsky.h"
-#include "lltracker.h"
-#include "lltool.h"
-#include "lltoolmgr.h"
-#include "llviewercamera.h"
-#include "llviewertexturelist.h"
-#include "llviewerobject.h"
-#include "llviewerobjectlist.h"
-#include "llviewerparcelmgr.h"
-#include "llviewerregion.h" // for audio debugging.
-#include "llviewerwindow.h" // For getSpinAxis
-#include "llvoavatarself.h"
-#include "llvoground.h"
-#include "llvosky.h"
-#include "llvotree.h"
-#include "llvovolume.h"
-#include "llvosurfacepatch.h"
-#include "llvowater.h"
-#include "llvotree.h"
-#include "llvopartgroup.h"
-#include "llworld.h"
-#include "llcubemap.h"
-#include "llviewershadermgr.h"
-#include "llviewerstats.h"
-#include "llviewerjoystick.h"
-#include "llviewerdisplay.h"
-#include "llwlparammanager.h"
-#include "llwaterparammanager.h"
-#include "llspatialpartition.h"
-#include "llmutelist.h"
-#include "lltoolpie.h"
-
-
-#ifdef _DEBUG
-// Debug indices is disabled for now for debug performance - djs 4/24/02
-//#define DEBUG_INDICES
-#else
-//#define DEBUG_INDICES
-#endif
-
-const F32 BACKLIGHT_DAY_MAGNITUDE_AVATAR = 0.2f;
-const F32 BACKLIGHT_NIGHT_MAGNITUDE_AVATAR = 0.1f;
-const F32 BACKLIGHT_DAY_MAGNITUDE_OBJECT = 0.1f;
-const F32 BACKLIGHT_NIGHT_MAGNITUDE_OBJECT = 0.08f;
-const S32 MAX_OFFSCREEN_GEOMETRY_CHANGES_PER_FRAME = 10;
-const U32 REFLECTION_MAP_RES = 128;
-
-// Max number of occluders to search for. JC
-const S32 MAX_OCCLUDER_COUNT = 2;
-
-extern S32 gBoxFrame;
-//extern BOOL gHideSelectedObjects;
-extern BOOL gDisplaySwapBuffers;
-extern BOOL gDebugGL;
-
-// hack counter for rendering a fixed number of frames after toggling
-// fullscreen to work around DEV-5361
-static S32 sDelayedVBOEnable = 0;
-
-BOOL	gAvatarBacklight = FALSE;
-
-BOOL	gDebugPipeline = FALSE;
-LLPipeline gPipeline;
-const LLMatrix4* gGLLastMatrix = NULL;
-
-LLFastTimer::DeclareTimer FTM_RENDER_GEOMETRY("Geometry");
-LLFastTimer::DeclareTimer FTM_RENDER_GRASS("Grass");
-LLFastTimer::DeclareTimer FTM_RENDER_INVISIBLE("Invisible");
-LLFastTimer::DeclareTimer FTM_RENDER_OCCLUSION("Occlusion");
-LLFastTimer::DeclareTimer FTM_RENDER_SHINY("Shiny");
-LLFastTimer::DeclareTimer FTM_RENDER_SIMPLE("Simple");
-LLFastTimer::DeclareTimer FTM_RENDER_TERRAIN("Terrain");
-LLFastTimer::DeclareTimer FTM_RENDER_TREES("Trees");
-LLFastTimer::DeclareTimer FTM_RENDER_UI("UI");
-LLFastTimer::DeclareTimer FTM_RENDER_WATER("Water");
-LLFastTimer::DeclareTimer FTM_RENDER_WL_SKY("Windlight Sky");
-LLFastTimer::DeclareTimer FTM_RENDER_ALPHA("Alpha Objects");
-LLFastTimer::DeclareTimer FTM_RENDER_CHARACTERS("Avatars");
-LLFastTimer::DeclareTimer FTM_RENDER_BUMP("Bump");
-LLFastTimer::DeclareTimer FTM_RENDER_FULLBRIGHT("Fullbright");
-LLFastTimer::DeclareTimer FTM_RENDER_GLOW("Glow");
-LLFastTimer::DeclareTimer FTM_GEO_UPDATE("Geo Update");
-LLFastTimer::DeclareTimer FTM_POOLRENDER("RenderPool");
-LLFastTimer::DeclareTimer FTM_POOLS("Pools");
-LLFastTimer::DeclareTimer FTM_RENDER_BLOOM_FBO("First FBO");
-LLFastTimer::DeclareTimer FTM_STATESORT("Sort Draw State");
-LLFastTimer::DeclareTimer FTM_PIPELINE("Pipeline");
-LLFastTimer::DeclareTimer FTM_CLIENT_COPY("Client Copy");
-LLFastTimer::DeclareTimer FTM_RENDER_DEFERRED("Deferred Shading");
-
-
-static LLFastTimer::DeclareTimer FTM_STATESORT_DRAWABLE("Sort Drawables");
-static LLFastTimer::DeclareTimer FTM_STATESORT_POSTSORT("Post Sort");
-
-//----------------------------------------
-std::string gPoolNames[] = 
-{
-	// Correspond to LLDrawpool enum render type
-	"NONE",
-	"POOL_SIMPLE",
-	"POOL_TERRAIN",
-	"POOL_BUMP",
-	"POOL_TREE",
-	"POOL_SKY",
-	"POOL_WL_SKY",
-	"POOL_GROUND",
-	"POOL_INVISIBLE",
-	"POOL_AVATAR",
-	"POOL_WATER",
-	"POOL_GRASS",
-	"POOL_FULLBRIGHT",
-	"POOL_GLOW",
-	"POOL_ALPHA",
-};
-
-void drawBox(const LLVector3& c, const LLVector3& r);
-void drawBoxOutline(const LLVector3& pos, const LLVector3& size);
-
-U32 nhpo2(U32 v) 
-{
-	U32 r = 1;
-	while (r < v) {
-		r *= 2;
-	}
-	return r;
-}
-
-glh::matrix4f glh_copy_matrix(GLdouble* src)
-{
-	glh::matrix4f ret;
-	for (U32 i = 0; i < 16; i++)
-	{
-		ret.m[i] = (F32) src[i];
-	}
-	return ret;
-}
-
-glh::matrix4f glh_get_current_modelview()
-{
-	return glh_copy_matrix(gGLModelView);
-}
-
-glh::matrix4f glh_get_current_projection()
-{
-	return glh_copy_matrix(gGLProjection);
-}
-
-void glh_copy_matrix(const glh::matrix4f& src, GLdouble* dst)
-{
-	for (U32 i = 0; i < 16; i++)
-	{
-		dst[i] = src.m[i];
-	}
-}
-
-void glh_set_current_modelview(const glh::matrix4f& mat)
-{
-	glh_copy_matrix(mat, gGLModelView);
-}
-
-void glh_set_current_projection(glh::matrix4f& mat)
-{
-	glh_copy_matrix(mat, gGLProjection);
-}
-
-glh::matrix4f gl_ortho(GLfloat left, GLfloat right, GLfloat bottom, GLfloat top, GLfloat znear, GLfloat zfar)
-{
-	glh::matrix4f ret(
-		2.f/(right-left), 0.f, 0.f, -(right+left)/(right-left),
-		0.f, 2.f/(top-bottom), 0.f, -(top+bottom)/(top-bottom),
-		0.f, 0.f, -2.f/(zfar-znear),  -(zfar+znear)/(zfar-znear),
-		0.f, 0.f, 0.f, 1.f);
-
-	return ret;
-}
-
-void display_update_camera();
-//----------------------------------------
-
-S32		LLPipeline::sCompiles = 0;
-
-BOOL	LLPipeline::sPickAvatar = TRUE;
-BOOL	LLPipeline::sDynamicLOD = TRUE;
-BOOL	LLPipeline::sShowHUDAttachments = TRUE;
-BOOL	LLPipeline::sRenderMOAPBeacons = FALSE;
-BOOL	LLPipeline::sRenderPhysicalBeacons = TRUE;
-BOOL	LLPipeline::sRenderScriptedBeacons = FALSE;
-BOOL	LLPipeline::sRenderScriptedTouchBeacons = TRUE;
-BOOL	LLPipeline::sRenderParticleBeacons = FALSE;
-BOOL	LLPipeline::sRenderSoundBeacons = FALSE;
-BOOL	LLPipeline::sRenderBeacons = FALSE;
-BOOL	LLPipeline::sRenderHighlight = TRUE;
-BOOL	LLPipeline::sForceOldBakedUpload = FALSE;
-S32		LLPipeline::sUseOcclusion = 0;
-BOOL	LLPipeline::sDelayVBUpdate = TRUE;
-BOOL	LLPipeline::sAutoMaskAlphaDeferred = TRUE;
-BOOL	LLPipeline::sAutoMaskAlphaNonDeferred = FALSE;
-BOOL	LLPipeline::sDisableShaders = FALSE;
-BOOL	LLPipeline::sRenderBump = TRUE;
-BOOL	LLPipeline::sUseTriStrips = TRUE;
-BOOL	LLPipeline::sUseFarClip = TRUE;
-BOOL	LLPipeline::sShadowRender = FALSE;
-BOOL	LLPipeline::sWaterReflections = FALSE;
-BOOL	LLPipeline::sRenderGlow = FALSE;
-BOOL	LLPipeline::sReflectionRender = FALSE;
-BOOL	LLPipeline::sImpostorRender = FALSE;
-BOOL	LLPipeline::sUnderWaterRender = FALSE;
-BOOL	LLPipeline::sTextureBindTest = FALSE;
-BOOL	LLPipeline::sRenderFrameTest = FALSE;
-BOOL	LLPipeline::sRenderAttachedLights = TRUE;
-BOOL	LLPipeline::sRenderAttachedParticles = TRUE;
-BOOL	LLPipeline::sRenderDeferred = FALSE;
-BOOL    LLPipeline::sAllowRebuildPriorityGroup = FALSE ;
-S32		LLPipeline::sVisibleLightCount = 0;
-F32		LLPipeline::sMinRenderSize = 0.f;
-
-
-static LLCullResult* sCull = NULL;
-
-static const U32 gl_cube_face[] = 
-{
-	GL_TEXTURE_CUBE_MAP_POSITIVE_X_ARB,
-	GL_TEXTURE_CUBE_MAP_NEGATIVE_X_ARB,
-	GL_TEXTURE_CUBE_MAP_POSITIVE_Y_ARB,
-	GL_TEXTURE_CUBE_MAP_NEGATIVE_Y_ARB,
-	GL_TEXTURE_CUBE_MAP_POSITIVE_Z_ARB,
-	GL_TEXTURE_CUBE_MAP_NEGATIVE_Z_ARB,
-};
-
-void validate_framebuffer_object();
-
-
-void addDeferredAttachments(LLRenderTarget& target)
-{
-	target.addColorAttachment(GL_RGBA); //specular
-	target.addColorAttachment(GL_RGBA); //normal+z	
-}
-
-LLPipeline::LLPipeline() :
-	mBackfaceCull(FALSE),
-	mBatchCount(0),
-	mMatrixOpCount(0),
-	mTextureMatrixOps(0),
-	mMaxBatchSize(0),
-	mMinBatchSize(0),
-	mMeanBatchSize(0),
-	mTrianglesDrawn(0),
-	mNumVisibleNodes(0),
-	mVerticesRelit(0),
-	mLightingChanges(0),
-	mGeometryChanges(0),
-	mNumVisibleFaces(0),
-
-	mInitialized(FALSE),
-	mVertexShadersEnabled(FALSE),
-	mVertexShadersLoaded(0),
-	mRenderDebugFeatureMask(0),
-	mRenderDebugMask(0),
-	mOldRenderDebugMask(0),
-	mLastRebuildPool(NULL),
-	mAlphaPool(NULL),
-	mSkyPool(NULL),
-	mTerrainPool(NULL),
-	mWaterPool(NULL),
-	mGroundPool(NULL),
-	mSimplePool(NULL),
-	mFullbrightPool(NULL),
-	mInvisiblePool(NULL),
-	mGlowPool(NULL),
-	mBumpPool(NULL),
-	mWLSkyPool(NULL),
-	mLightMask(0),
-	mLightMovingMask(0),
-	mLightingDetail(0),
-	mScreenWidth(0),
-	mScreenHeight(0)
-{
-	mNoiseMap = 0;
-	mTrueNoiseMap = 0;
-	mLightFunc = 0;
-}
-
-void LLPipeline::init()
-{
-	LLMemType mt(LLMemType::MTYPE_PIPELINE_INIT);
-
-	sDynamicLOD = gSavedSettings.getBOOL("RenderDynamicLOD");
-	sRenderBump = gSavedSettings.getBOOL("RenderObjectBump");
-	sUseTriStrips = gSavedSettings.getBOOL("RenderUseTriStrips");
-	LLVertexBuffer::sUseStreamDraw = gSavedSettings.getBOOL("RenderUseStreamVBO");
-	sRenderAttachedLights = gSavedSettings.getBOOL("RenderAttachedLights");
-	sRenderAttachedParticles = gSavedSettings.getBOOL("RenderAttachedParticles");
-
-	mInitialized = TRUE;
-	
-	stop_glerror();
-
-	//create render pass pools
-	getPool(LLDrawPool::POOL_ALPHA);
-	getPool(LLDrawPool::POOL_SIMPLE);
-	getPool(LLDrawPool::POOL_GRASS);
-	getPool(LLDrawPool::POOL_FULLBRIGHT);
-	getPool(LLDrawPool::POOL_INVISIBLE);
-	getPool(LLDrawPool::POOL_BUMP);
-	getPool(LLDrawPool::POOL_GLOW);
-
-	LLViewerStats::getInstance()->mTrianglesDrawnStat.reset();
-	resetFrameStats();
-
-	for (U32 i = 0; i < NUM_RENDER_TYPES; ++i)
-	{
-		mRenderTypeEnabled[i] = TRUE; //all rendering types start enabled
-	}
-
-	mRenderDebugFeatureMask = 0xffffffff; // All debugging features on
-	mRenderDebugMask = 0;	// All debug starts off
-
-	// Don't turn on ground when this is set
-	// Mac Books with intel 950s need this
-	if(!gSavedSettings.getBOOL("RenderGround"))
-	{
-		toggleRenderType(RENDER_TYPE_GROUND);
-	}
-
-	mOldRenderDebugMask = mRenderDebugMask;
-
-	mBackfaceCull = TRUE;
-
-	stop_glerror();
-	
-	// Enable features
-		
-	LLViewerShaderMgr::instance()->setShaders();
-
-	stop_glerror();
-
-	for (U32 i = 0; i < 2; ++i)
-	{
-		mSpotLightFade[i] = 1.f;
-	}
-
-	setLightingDetail(-1);
-}
-
-LLPipeline::~LLPipeline()
-{
-
-}
-
-void LLPipeline::cleanup()
-{
-	assertInitialized();
-
-	mGroupQ1.clear() ;
-	mGroupQ2.clear() ;
-
-	for(pool_set_t::iterator iter = mPools.begin();
-		iter != mPools.end(); )
-	{
-		pool_set_t::iterator curiter = iter++;
-		LLDrawPool* poolp = *curiter;
-		if (poolp->isFacePool())
-		{
-			LLFacePool* face_pool = (LLFacePool*) poolp;
-			if (face_pool->mReferences.empty())
-			{
-				mPools.erase(curiter);
-				removeFromQuickLookup( poolp );
-				delete poolp;
-			}
-		}
-		else
-		{
-			mPools.erase(curiter);
-			removeFromQuickLookup( poolp );
-			delete poolp;
-		}
-	}
-	
-	if (!mTerrainPools.empty())
-	{
-		llwarns << "Terrain Pools not cleaned up" << llendl;
-	}
-	if (!mTreePools.empty())
-	{
-		llwarns << "Tree Pools not cleaned up" << llendl;
-	}
-		
-	delete mAlphaPool;
-	mAlphaPool = NULL;
-	delete mSkyPool;
-	mSkyPool = NULL;
-	delete mTerrainPool;
-	mTerrainPool = NULL;
-	delete mWaterPool;
-	mWaterPool = NULL;
-	delete mGroundPool;
-	mGroundPool = NULL;
-	delete mSimplePool;
-	mSimplePool = NULL;
-	delete mFullbrightPool;
-	mFullbrightPool = NULL;
-	delete mInvisiblePool;
-	mInvisiblePool = NULL;
-	delete mGlowPool;
-	mGlowPool = NULL;
-	delete mBumpPool;
-	mBumpPool = NULL;
-	// don't delete wl sky pool it was handled above in the for loop
-	//delete mWLSkyPool;
-	mWLSkyPool = NULL;
-
-	releaseGLBuffers();
-
-	mFaceSelectImagep = NULL;
-
-	mMovedBridge.clear();
-
-	mInitialized = FALSE;
-}
-
-//============================================================================
-
-void LLPipeline::destroyGL() 
-{
-	stop_glerror();
-	unloadShaders();
-	mHighlightFaces.clear();
-	
-	resetDrawOrders();
-
-	resetVertexBuffers();
-
-	releaseGLBuffers();
-
-	if (LLVertexBuffer::sEnableVBOs)
-	{
-		// render 30 frames after switching to work around DEV-5361
-		sDelayedVBOEnable = 30;
-		LLVertexBuffer::sEnableVBOs = FALSE;
-	}
-}
-
-static LLFastTimer::DeclareTimer FTM_RESIZE_SCREEN_TEXTURE("Resize Screen Texture");
-
-void LLPipeline::resizeScreenTexture()
-{
-	LLFastTimer ft(FTM_RESIZE_SCREEN_TEXTURE);
-	if (gPipeline.canUseVertexShaders() && assertInitialized())
-	{
-		GLuint resX = gViewerWindow->getWorldViewWidthRaw();
-		GLuint resY = gViewerWindow->getWorldViewHeightRaw();
-	
-		allocateScreenBuffer(resX,resY);
-	}
-}
-
-void LLPipeline::allocateScreenBuffer(U32 resX, U32 resY)
-{
-	// remember these dimensions
-	mScreenWidth = resX;
-	mScreenHeight = resY;
-	
-	//never use more than 4 samples for render targets
-	U32 samples = llmin(gSavedSettings.getU32("RenderFSAASamples"), (U32) 4);
-	U32 res_mod = gSavedSettings.getU32("RenderResolutionDivisor");
-
-	if (res_mod > 1 && res_mod < resX && res_mod < resY)
-	{
-		resX /= res_mod;
-		resY /= res_mod;
-	}
-
-	if (gSavedSettings.getBOOL("RenderUIBuffer"))
-	{
-		mUIScreen.allocate(resX,resY, GL_RGBA, FALSE, FALSE, LLTexUnit::TT_RECT_TEXTURE, FALSE);
-	}	
-
-	if (LLPipeline::sRenderDeferred)
-	{
-		//allocate deferred rendering color buffers
-		mDeferredScreen.allocate(resX, resY, GL_RGBA, TRUE, TRUE, LLTexUnit::TT_RECT_TEXTURE, FALSE);
-		mDeferredDepth.allocate(resX, resY, 0, TRUE, FALSE, LLTexUnit::TT_RECT_TEXTURE, FALSE);
-		addDeferredAttachments(mDeferredScreen);
-	
-		mScreen.allocate(resX, resY, GL_RGBA, FALSE, FALSE, LLTexUnit::TT_RECT_TEXTURE, FALSE);		
-		mEdgeMap.allocate(resX, resY, GL_ALPHA, FALSE, FALSE, LLTexUnit::TT_RECT_TEXTURE, FALSE);
-
-		for (U32 i = 0; i < 3; i++)
-		{
-			mDeferredLight[i].allocate(resX, resY, GL_RGBA, FALSE, FALSE, LLTexUnit::TT_RECT_TEXTURE);
-		}
-
-		for (U32 i = 0; i < 2; i++)
-		{
-			mGIMapPost[i].allocate(resX,resY, GL_RGB, FALSE, FALSE, LLTexUnit::TT_RECT_TEXTURE);
-		}
-
-		F32 scale = gSavedSettings.getF32("RenderShadowResolutionScale");
-
-		//HACK: make alpha masking work on ATI depth shadows (work around for ATI driver bug)
-		U32 shadow_fmt = gGLManager.mIsATI ? GL_ALPHA : 0;
-
-		for (U32 i = 0; i < 4; i++)
-		{
-			mShadow[i].allocate(U32(resX*scale),U32(resY*scale), shadow_fmt, TRUE, FALSE, LLTexUnit::TT_RECT_TEXTURE);
-		}
-
-
-		U32 width = nhpo2(U32(resX*scale))/2;
-		U32 height = width;
-
-		for (U32 i = 4; i < 6; i++)
-		{
-			mShadow[i].allocate(width, height, shadow_fmt, TRUE, FALSE);
-		}
-
-		width = nhpo2(resX)/2;
-		height = nhpo2(resY)/2;
-		mLuminanceMap.allocate(width,height, GL_RGBA, FALSE, FALSE);
-	}
-	else
-	{
-		mScreen.allocate(resX, resY, GL_RGBA, TRUE, TRUE, LLTexUnit::TT_RECT_TEXTURE, FALSE);		
-	}
-	
-
-	if (LLRenderTarget::sUseFBO && gGLManager.mHasFramebufferMultisample && samples > 1)
-	{
-		mSampleBuffer.allocate(resX,resY,GL_RGBA,TRUE,TRUE,LLTexUnit::TT_RECT_TEXTURE,FALSE,samples);
-		if (LLPipeline::sRenderDeferred)
-		{
-			addDeferredAttachments(mSampleBuffer);
-			mDeferredScreen.setSampleBuffer(&mSampleBuffer);
-		}
-
-		mScreen.setSampleBuffer(&mSampleBuffer);
-
-		stop_glerror();
-	}
-	
-	if (LLPipeline::sRenderDeferred)
-	{ //share depth buffer between deferred targets
-		mDeferredScreen.shareDepthBuffer(mScreen);
-		for (U32 i = 0; i < 3; i++)
-		{ //share stencil buffer with screen space lightmap to stencil out sky
-			mDeferredScreen.shareDepthBuffer(mDeferredLight[i]);
-		}
-	}
-
-	gGL.getTexUnit(0)->disable();
-
-	stop_glerror();
-
-}
-
-//static
-void LLPipeline::updateRenderDeferred()
-{
-	BOOL deferred = ((gSavedSettings.getBOOL("RenderDeferred") && 
-					 LLRenderTarget::sUseFBO &&
-					 LLFeatureManager::getInstance()->isFeatureAvailable("RenderDeferred") &&
-					 gSavedSettings.getBOOL("VertexShaderEnable") && 
-					 gSavedSettings.getBOOL("RenderAvatarVP") &&
-					 gSavedSettings.getBOOL("WindLightUseAtmosShaders")) ? TRUE : FALSE) &&
-					!gUseWireframe;
-
-	sRenderDeferred = deferred;			
-}
-
-void LLPipeline::releaseGLBuffers()
-{
-	assertInitialized();
-	
-	if (mNoiseMap)
-	{
-		LLImageGL::deleteTextures(1, &mNoiseMap);
-		mNoiseMap = 0;
-	}
-
-	if (mTrueNoiseMap)
-	{
-		LLImageGL::deleteTextures(1, &mTrueNoiseMap);
-		mTrueNoiseMap = 0;
-	}
-
-	if (mLightFunc)
-	{
-		LLImageGL::deleteTextures(1, &mLightFunc);
-		mLightFunc = 0;
-	}
-
-	mWaterRef.release();
-	mWaterDis.release();
-	mScreen.release();
-	mUIScreen.release();
-	mSampleBuffer.releaseSampleBuffer();
-	mDeferredScreen.release();
-	mDeferredDepth.release();
-	for (U32 i = 0; i < 3; i++)
-	{
-		mDeferredLight[i].release();
-	}
-
-	mEdgeMap.release();
-	mGIMap.release();
-	mGIMapPost[0].release();
-	mGIMapPost[1].release();
-	mHighlight.release();
-	mLuminanceMap.release();
-	
-	for (U32 i = 0; i < 6; i++)
-	{
-		mShadow[i].release();
-	}
-
-	for (U32 i = 0; i < 3; i++)
-	{
-		mGlow[i].release();
-	}
-
-	LLVOAvatar::resetImpostors();
-}
-
-void LLPipeline::createGLBuffers()
-{
-	LLMemType mt_cb(LLMemType::MTYPE_PIPELINE_CREATE_BUFFERS);
-	assertInitialized();
-
-	updateRenderDeferred();
-
-	if (LLPipeline::sWaterReflections)
-	{ //water reflection texture
-		U32 res = (U32) gSavedSettings.getS32("RenderWaterRefResolution");
-			
-		mWaterRef.allocate(res,res,GL_RGBA,TRUE,FALSE);
-		mWaterDis.allocate(res,res,GL_RGBA,TRUE,FALSE);
-	}
-
-	mHighlight.allocate(256,256,GL_RGBA, FALSE, FALSE);
-
-	stop_glerror();
-
-	GLuint resX = gViewerWindow->getWorldViewWidthRaw();
-	GLuint resY = gViewerWindow->getWorldViewHeightRaw();
-	
-	if (LLPipeline::sRenderGlow)
-	{ //screen space glow buffers
-		const U32 glow_res = llmax(1, 
-			llmin(512, 1 << gSavedSettings.getS32("RenderGlowResolutionPow")));
-
-		for (U32 i = 0; i < 3; i++)
-		{
-			mGlow[i].allocate(512,glow_res,GL_RGBA,FALSE,FALSE);
-		}
-
-		allocateScreenBuffer(resX,resY);
-		mScreenWidth = 0;
-		mScreenHeight = 0;
-
-	}
-	
-	if (sRenderDeferred)
-	{
-		if (!mNoiseMap)
-		{
-			const U32 noiseRes = 128;
-			LLVector3 noise[noiseRes*noiseRes];
-
-			F32 scaler = gSavedSettings.getF32("RenderDeferredNoise")/100.f;
-			for (U32 i = 0; i < noiseRes*noiseRes; ++i)
-			{
-				noise[i] = LLVector3(ll_frand()-0.5f, ll_frand()-0.5f, 0.f);
-				noise[i].normVec();
-				noise[i].mV[2] = ll_frand()*scaler+1.f-scaler/2.f;
-			}
-
-			LLImageGL::generateTextures(1, &mNoiseMap);
-			
-			gGL.getTexUnit(0)->bindManual(LLTexUnit::TT_TEXTURE, mNoiseMap);
-			LLImageGL::setManualImage(LLTexUnit::getInternalType(LLTexUnit::TT_TEXTURE), 0, GL_RGB16F_ARB, noiseRes, noiseRes, GL_RGB, GL_FLOAT, noise);
-			gGL.getTexUnit(0)->setTextureFilteringOption(LLTexUnit::TFO_POINT);
-		}
-
-		if (!mTrueNoiseMap)
-		{
-			const U32 noiseRes = 128;
-			F32 noise[noiseRes*noiseRes*3];
-			for (U32 i = 0; i < noiseRes*noiseRes*3; i++)
-			{
-				noise[i] = ll_frand()*2.0-1.0;
-			}
-
-			LLImageGL::generateTextures(1, &mTrueNoiseMap);
-			gGL.getTexUnit(0)->bindManual(LLTexUnit::TT_TEXTURE, mTrueNoiseMap);
-			LLImageGL::setManualImage(LLTexUnit::getInternalType(LLTexUnit::TT_TEXTURE), 0, GL_RGB16F_ARB, noiseRes, noiseRes, GL_RGB,GL_FLOAT, noise);
-			gGL.getTexUnit(0)->setTextureFilteringOption(LLTexUnit::TFO_POINT);
-		}
-
-		if (!mLightFunc)
-		{
-			U32 lightResX = gSavedSettings.getU32("RenderSpecularResX");
-			U32 lightResY = gSavedSettings.getU32("RenderSpecularResY");
-			U8* lg = new U8[lightResX*lightResY];
-
-			for (U32 y = 0; y < lightResY; ++y)
-			{
-				for (U32 x = 0; x < lightResX; ++x)
-				{
-					//spec func
-					F32 sa = (F32) x/(lightResX-1);
-					F32 spec = (F32) y/(lightResY-1);
-					//lg[y*lightResX+x] = (U8) (powf(sa, 128.f*spec*spec)*255);
-
-					//F32 sp = acosf(sa)/(1.f-spec);
-
-					sa = powf(sa, gSavedSettings.getF32("RenderSpecularExponent"));
-					F32 a = acosf(sa*0.25f+0.75f);
-					F32 m = llmax(0.5f-spec*0.5f, 0.001f);
-					F32 t2 = tanf(a)/m;
-					t2 *= t2;
-
-					F32 c4a = (3.f+4.f*cosf(2.f*a)+cosf(4.f*a))/8.f;
-					F32 bd = 1.f/(4.f*m*m*c4a)*powf(F_E, -t2);
-
-					lg[y*lightResX+x] = (U8) (llclamp(bd, 0.f, 1.f)*255);
-				}
-			}
-
-			LLImageGL::generateTextures(1, &mLightFunc);
-			gGL.getTexUnit(0)->bindManual(LLTexUnit::TT_TEXTURE, mLightFunc);
-			LLImageGL::setManualImage(LLTexUnit::getInternalType(LLTexUnit::TT_TEXTURE), 0, GL_ALPHA, lightResX, lightResY, GL_ALPHA, GL_UNSIGNED_BYTE, lg);
-			gGL.getTexUnit(0)->setTextureAddressMode(LLTexUnit::TAM_CLAMP);
-			gGL.getTexUnit(0)->setTextureFilteringOption(LLTexUnit::TFO_TRILINEAR);
-
-			delete [] lg;
-		}
-
-		if (gSavedSettings.getBOOL("RenderDeferredGI"))
-		{
-			mGIMap.allocate(512,512,GL_RGBA, TRUE, FALSE);
-			addDeferredAttachments(mGIMap);
-		}
-	}
-}
-
-void LLPipeline::restoreGL() 
-{
-	LLMemType mt_cb(LLMemType::MTYPE_PIPELINE_RESTORE_GL);
-	assertInitialized();
-
-	if (mVertexShadersEnabled)
-	{
-		LLViewerShaderMgr::instance()->setShaders();
-	}
-
-	for (LLWorld::region_list_t::const_iterator iter = LLWorld::getInstance()->getRegionList().begin(); 
-			iter != LLWorld::getInstance()->getRegionList().end(); ++iter)
-	{
-		LLViewerRegion* region = *iter;
-		for (U32 i = 0; i < LLViewerRegion::NUM_PARTITIONS; i++)
-		{
-			LLSpatialPartition* part = region->getSpatialPartition(i);
-			if (part)
-			{
-				part->restoreGL();
-			}
-		}
-	}
-}
-
-
-BOOL LLPipeline::canUseVertexShaders()
-{
-	if (sDisableShaders ||
-		!gGLManager.mHasVertexShader ||
-		!gGLManager.mHasFragmentShader ||
-		!LLFeatureManager::getInstance()->isFeatureAvailable("VertexShaderEnable") ||
-		(assertInitialized() && mVertexShadersLoaded != 1) )
-	{
-		return FALSE;
-	}
-	else
-	{
-		return TRUE;
-	}
-}
-
-BOOL LLPipeline::canUseWindLightShaders() const
-{
-	return (!LLPipeline::sDisableShaders &&
-			gWLSkyProgram.mProgramObject != 0 &&
-			LLViewerShaderMgr::instance()->getVertexShaderLevel(LLViewerShaderMgr::SHADER_WINDLIGHT) > 1);
-}
-
-BOOL LLPipeline::canUseWindLightShadersOnObjects() const
-{
-	return (canUseWindLightShaders() 
-		&& LLViewerShaderMgr::instance()->getVertexShaderLevel(LLViewerShaderMgr::SHADER_OBJECT) > 0);
-}
-
-BOOL LLPipeline::canUseAntiAliasing() const
-{
-	return TRUE; //(gSavedSettings.getBOOL("RenderUseFBO"));
-}
-
-void LLPipeline::unloadShaders()
-{
-	LLMemType mt_us(LLMemType::MTYPE_PIPELINE_UNLOAD_SHADERS);
-	LLViewerShaderMgr::instance()->unloadShaders();
-
-	mVertexShadersLoaded = 0;
-}
-
-void LLPipeline::assertInitializedDoError()
-{
-	llerrs << "LLPipeline used when uninitialized." << llendl;
-}
-
-//============================================================================
-
-void LLPipeline::enableShadows(const BOOL enable_shadows)
-{
-	//should probably do something here to wrangle shadows....	
-}
-
-S32 LLPipeline::getMaxLightingDetail() const
-{
-	/*if (mVertexShaderLevel[SHADER_OBJECT] >= LLDrawPoolSimple::SHADER_LEVEL_LOCAL_LIGHTS)
-	{
-		return 3;
-	}
-	else*/
-	{
-		return 1;
-	}
-}
-
-S32 LLPipeline::setLightingDetail(S32 level)
-{
-	LLMemType mt_ld(LLMemType::MTYPE_PIPELINE_LIGHTING_DETAIL);
-	assertInitialized();
-
-	if (level < 0)
-	{
-		if (gSavedSettings.getBOOL("VertexShaderEnable"))
-		{
-			level = 1;
-		}
-		else
-		{
-			level = 0;
-		}
-	}
-	level = llclamp(level, 0, getMaxLightingDetail());
-	if (level != mLightingDetail)
-	{
-		mLightingDetail = level;
-
-		if (mVertexShadersLoaded == 1)
-		{
-			LLViewerShaderMgr::instance()->setShaders();
-		}
-	}
-	return mLightingDetail;
-}
-
-class LLOctreeDirtyTexture : public LLOctreeTraveler<LLDrawable>
-{
-public:
-	const std::set<LLViewerFetchedTexture*>& mTextures;
-
-	LLOctreeDirtyTexture(const std::set<LLViewerFetchedTexture*>& textures) : mTextures(textures) { }
-
-	virtual void visit(const LLOctreeNode<LLDrawable>* node)
-	{
-		LLSpatialGroup* group = (LLSpatialGroup*) node->getListener(0);
-
-		if (!group->isState(LLSpatialGroup::GEOM_DIRTY) && !group->getData().empty())
-		{
-			for (LLSpatialGroup::draw_map_t::iterator i = group->mDrawMap.begin(); i != group->mDrawMap.end(); ++i)
-			{
-				for (LLSpatialGroup::drawmap_elem_t::iterator j = i->second.begin(); j != i->second.end(); ++j) 
-				{
-					LLDrawInfo* params = *j;
-					LLViewerFetchedTexture* tex = LLViewerTextureManager::staticCastToFetchedTexture(params->mTexture);
-					if (tex && mTextures.find(tex) != mTextures.end())
-					{ 
-						group->setState(LLSpatialGroup::GEOM_DIRTY);
-					}
-				}
-			}
-		}
-
-		for (LLSpatialGroup::bridge_list_t::iterator i = group->mBridgeList.begin(); i != group->mBridgeList.end(); ++i)
-		{
-			LLSpatialBridge* bridge = *i;
-			traverse(bridge->mOctree);
-		}
-	}
-};
-
-// Called when a texture changes # of channels (causes faces to move to alpha pool)
-void LLPipeline::dirtyPoolObjectTextures(const std::set<LLViewerFetchedTexture*>& textures)
-{
-	assertInitialized();
-
-	// *TODO: This is inefficient and causes frame spikes; need a better way to do this
-	//        Most of the time is spent in dirty.traverse.
-
-	for (pool_set_t::iterator iter = mPools.begin(); iter != mPools.end(); ++iter)
-	{
-		LLDrawPool *poolp = *iter;
-		if (poolp->isFacePool())
-		{
-			((LLFacePool*) poolp)->dirtyTextures(textures);
-		}
-	}
-	
-	LLOctreeDirtyTexture dirty(textures);
-	for (LLWorld::region_list_t::const_iterator iter = LLWorld::getInstance()->getRegionList().begin(); 
-			iter != LLWorld::getInstance()->getRegionList().end(); ++iter)
-	{
-		LLViewerRegion* region = *iter;
-		for (U32 i = 0; i < LLViewerRegion::NUM_PARTITIONS; i++)
-		{
-			LLSpatialPartition* part = region->getSpatialPartition(i);
-			if (part)
-			{
-				dirty.traverse(part->mOctree);
-			}
-		}
-	}
-}
-
-LLDrawPool *LLPipeline::findPool(const U32 type, LLViewerTexture *tex0)
-{
-	assertInitialized();
-
-	LLDrawPool *poolp = NULL;
-	switch( type )
-	{
-	case LLDrawPool::POOL_SIMPLE:
-		poolp = mSimplePool;
-		break;
-
-	case LLDrawPool::POOL_GRASS:
-		poolp = mGrassPool;
-		break;
-
-	case LLDrawPool::POOL_FULLBRIGHT:
-		poolp = mFullbrightPool;
-		break;
-
-	case LLDrawPool::POOL_INVISIBLE:
-		poolp = mInvisiblePool;
-		break;
-
-	case LLDrawPool::POOL_GLOW:
-		poolp = mGlowPool;
-		break;
-
-	case LLDrawPool::POOL_TREE:
-		poolp = get_if_there(mTreePools, (uintptr_t)tex0, (LLDrawPool*)0 );
-		break;
-
-	case LLDrawPool::POOL_TERRAIN:
-		poolp = get_if_there(mTerrainPools, (uintptr_t)tex0, (LLDrawPool*)0 );
-		break;
-
-	case LLDrawPool::POOL_BUMP:
-		poolp = mBumpPool;
-		break;
-
-	case LLDrawPool::POOL_ALPHA:
-		poolp = mAlphaPool;
-		break;
-
-	case LLDrawPool::POOL_AVATAR:
-		break; // Do nothing
-
-	case LLDrawPool::POOL_SKY:
-		poolp = mSkyPool;
-		break;
-
-	case LLDrawPool::POOL_WATER:
-		poolp = mWaterPool;
-		break;
-
-	case LLDrawPool::POOL_GROUND:
-		poolp = mGroundPool;
-		break;
-
-	case LLDrawPool::POOL_WL_SKY:
-		poolp = mWLSkyPool;
-		break;
-
-	default:
-		llassert(0);
-		llerrs << "Invalid Pool Type in  LLPipeline::findPool() type=" << type << llendl;
-		break;
-	}
-
-	return poolp;
-}
-
-
-LLDrawPool *LLPipeline::getPool(const U32 type,	LLViewerTexture *tex0)
-{
-	LLMemType mt(LLMemType::MTYPE_PIPELINE);
-	LLDrawPool *poolp = findPool(type, tex0);
-	if (poolp)
-	{
-		return poolp;
-	}
-
-	LLDrawPool *new_poolp = LLDrawPool::createPool(type, tex0);
-	addPool( new_poolp );
-
-	return new_poolp;
-}
-
-
-// static
-LLDrawPool* LLPipeline::getPoolFromTE(const LLTextureEntry* te, LLViewerTexture* imagep)
-{
-	LLMemType mt(LLMemType::MTYPE_PIPELINE);
-	U32 type = getPoolTypeFromTE(te, imagep);
-	return gPipeline.getPool(type, imagep);
-}
-
-//static 
-U32 LLPipeline::getPoolTypeFromTE(const LLTextureEntry* te, LLViewerTexture* imagep)
-{
-	LLMemType mt_gpt(LLMemType::MTYPE_PIPELINE_GET_POOL_TYPE);
-	
-	if (!te || !imagep)
-	{
-		return 0;
-	}
-		
-	bool alpha = te->getColor().mV[3] < 0.999f;
-	if (imagep)
-	{
-		alpha = alpha || (imagep->getComponents() == 4 && imagep->getType() != LLViewerTexture::MEDIA_TEXTURE) || (imagep->getComponents() == 2);
-	}
-
-	if (alpha)
-	{
-		return LLDrawPool::POOL_ALPHA;
-	}
-	else if ((te->getBumpmap() || te->getShiny()))
-	{
-		return LLDrawPool::POOL_BUMP;
-	}
-	else
-	{
-		return LLDrawPool::POOL_SIMPLE;
-	}
-}
-
-
-void LLPipeline::addPool(LLDrawPool *new_poolp)
-{
-	LLMemType mt_a(LLMemType::MTYPE_PIPELINE_ADD_POOL);
-	assertInitialized();
-	mPools.insert(new_poolp);
-	addToQuickLookup( new_poolp );
-}
-
-void LLPipeline::allocDrawable(LLViewerObject *vobj)
-{
-	LLMemType mt_ad(LLMemType::MTYPE_PIPELINE_ALLOCATE_DRAWABLE);
-	LLDrawable *drawable = new LLDrawable();
-	vobj->mDrawable = drawable;
-	
-	drawable->mVObjp     = vobj;
-	
-	//encompass completely sheared objects by taking 
-	//the most extreme point possible (<1,1,0.5>)
-	drawable->setRadius(LLVector3(1,1,0.5f).scaleVec(vobj->getScale()).length());
-	if (vobj->isOrphaned())
-	{
-		drawable->setState(LLDrawable::FORCE_INVISIBLE);
-	}
-	drawable->updateXform(TRUE);
-}
-
-
-void LLPipeline::unlinkDrawable(LLDrawable *drawable)
-{
-	LLFastTimer t(FTM_PIPELINE);
-
-	assertInitialized();
-
-	LLPointer<LLDrawable> drawablep = drawable; // make sure this doesn't get deleted before we are done
-	
-	// Based on flags, remove the drawable from the queues that it's on.
-	if (drawablep->isState(LLDrawable::ON_MOVE_LIST))
-	{
-		LLDrawable::drawable_vector_t::iterator iter = std::find(mMovedList.begin(), mMovedList.end(), drawablep);
-		if (iter != mMovedList.end())
-		{
-			mMovedList.erase(iter);
-		}
-	}
-
-	if (drawablep->getSpatialGroup())
-	{
-		if (!drawablep->getSpatialGroup()->mSpatialPartition->remove(drawablep, drawablep->getSpatialGroup()))
-		{
-#ifdef LL_RELEASE_FOR_DOWNLOAD
-			llwarns << "Couldn't remove object from spatial group!" << llendl;
-#else
-			llerrs << "Couldn't remove object from spatial group!" << llendl;
-#endif
-		}
-	}
-
-	mLights.erase(drawablep);
-	for (light_set_t::iterator iter = mNearbyLights.begin();
-				iter != mNearbyLights.end(); iter++)
-	{
-		if (iter->drawable == drawablep)
-		{
-			mNearbyLights.erase(iter);
-			break;
-		}
-	}
-
-	{
-		HighlightItem item(drawablep);
-		mHighlightSet.erase(item);
-
-		if (mHighlightObject == drawablep)
-		{
-			mHighlightObject = NULL;
-		}
-	}
-
-	for (U32 i = 0; i < 2; ++i)
-	{
-		if (mShadowSpotLight[i] == drawablep)
-		{
-			mShadowSpotLight[i] = NULL;
-		}
-
-		if (mTargetShadowSpotLight[i] == drawablep)
-		{
-			mTargetShadowSpotLight[i] = NULL;
-		}
-	}
-
-
-}
-
-U32 LLPipeline::addObject(LLViewerObject *vobj)
-{
-	LLMemType mt_ao(LLMemType::MTYPE_PIPELINE_ADD_OBJECT);
-
-	if (gSavedSettings.getBOOL("RenderDelayCreation"))
-	{
-		mCreateQ.push_back(vobj);
-	}
-	else
-	{
-		createObject(vobj);
-	}
-
-	return 1;
-}
-
-void LLPipeline::createObjects(F32 max_dtime)
-{
-	LLFastTimer ftm(FTM_GEO_UPDATE);
-	LLMemType mt(LLMemType::MTYPE_PIPELINE_CREATE_OBJECTS);
-
-	LLTimer update_timer;
-
-	while (!mCreateQ.empty() && update_timer.getElapsedTimeF32() < max_dtime)
-	{
-		LLViewerObject* vobj = mCreateQ.front();
-		if (!vobj->isDead())
-		{
-			createObject(vobj);
-		}
-		mCreateQ.pop_front();
-	}
-	
-	//for (LLViewerObject::vobj_list_t::iterator iter = mCreateQ.begin(); iter != mCreateQ.end(); ++iter)
-	//{
-	//	createObject(*iter);
-	//}
-
-	//mCreateQ.clear();
-}
-
-void LLPipeline::createObject(LLViewerObject* vobj)
-{
-	LLDrawable* drawablep = vobj->mDrawable;
-
-	if (!drawablep)
-	{
-		drawablep = vobj->createDrawable(this);
-	}
-	else
-	{
-		llerrs << "Redundant drawable creation!" << llendl;
-	}
-		
-	llassert(drawablep);
-
-	if (vobj->getParent())
-	{
-		vobj->setDrawableParent(((LLViewerObject*)vobj->getParent())->mDrawable); // LLPipeline::addObject 1
-	}
-	else
-	{
-		vobj->setDrawableParent(NULL); // LLPipeline::addObject 2
-	}
-
-	markRebuild(drawablep, LLDrawable::REBUILD_ALL, TRUE);
-
-	if (drawablep->getVOVolume() && gSavedSettings.getBOOL("RenderAnimateRes"))
-	{
-		// fun animated res
-		drawablep->updateXform(TRUE);
-		drawablep->clearState(LLDrawable::MOVE_UNDAMPED);
-		drawablep->setScale(LLVector3(0,0,0));
-		drawablep->makeActive();
-	}
-}
-
-
-void LLPipeline::resetFrameStats()
-{
-	assertInitialized();
-
-	LLViewerStats::getInstance()->mTrianglesDrawnStat.addValue(mTrianglesDrawn/1000.f);
-
-	if (mBatchCount > 0)
-	{
-		mMeanBatchSize = gPipeline.mTrianglesDrawn/gPipeline.mBatchCount;
-	}
-	mTrianglesDrawn = 0;
-	sCompiles        = 0;
-	mVerticesRelit   = 0;
-	mLightingChanges = 0;
-	mGeometryChanges = 0;
-	mNumVisibleFaces = 0;
-
-	if (mOldRenderDebugMask != mRenderDebugMask)
-	{
-		gObjectList.clearDebugText();
-		mOldRenderDebugMask = mRenderDebugMask;
-	}
-		
-}
-
-//external functions for asynchronous updating
-void LLPipeline::updateMoveDampedAsync(LLDrawable* drawablep)
-{
-	if (gSavedSettings.getBOOL("FreezeTime"))
-	{
-		return;
-	}
-	if (!drawablep)
-	{
-		llerrs << "updateMove called with NULL drawablep" << llendl;
-		return;
-	}
-	if (drawablep->isState(LLDrawable::EARLY_MOVE))
-	{
-		return;
-	}
-
-	assertInitialized();
-
-	// update drawable now
-	drawablep->clearState(LLDrawable::MOVE_UNDAMPED); // force to DAMPED
-	drawablep->updateMove(); // returns done
-	drawablep->setState(LLDrawable::EARLY_MOVE); // flag says we already did an undamped move this frame
-	// Put on move list so that EARLY_MOVE gets cleared
-	if (!drawablep->isState(LLDrawable::ON_MOVE_LIST))
-	{
-		mMovedList.push_back(drawablep);
-		drawablep->setState(LLDrawable::ON_MOVE_LIST);
-	}
-}
-
-void LLPipeline::updateMoveNormalAsync(LLDrawable* drawablep)
-{
-	if (gSavedSettings.getBOOL("FreezeTime"))
-	{
-		return;
-	}
-	if (!drawablep)
-	{
-		llerrs << "updateMove called with NULL drawablep" << llendl;
-		return;
-	}
-	if (drawablep->isState(LLDrawable::EARLY_MOVE))
-	{
-		return;
-	}
-
-	assertInitialized();
-
-	// update drawable now
-	drawablep->setState(LLDrawable::MOVE_UNDAMPED); // force to UNDAMPED
-	drawablep->updateMove();
-	drawablep->setState(LLDrawable::EARLY_MOVE); // flag says we already did an undamped move this frame
-	// Put on move list so that EARLY_MOVE gets cleared
-	if (!drawablep->isState(LLDrawable::ON_MOVE_LIST))
-	{
-		mMovedList.push_back(drawablep);
-		drawablep->setState(LLDrawable::ON_MOVE_LIST);
-	}
-}
-
-void LLPipeline::updateMovedList(LLDrawable::drawable_vector_t& moved_list)
-{
-	for (LLDrawable::drawable_vector_t::iterator iter = moved_list.begin();
-		 iter != moved_list.end(); )
-	{
-		LLDrawable::drawable_vector_t::iterator curiter = iter++;
-		LLDrawable *drawablep = *curiter;
-		BOOL done = TRUE;
-		if (!drawablep->isDead() && (!drawablep->isState(LLDrawable::EARLY_MOVE)))
-		{
-			done = drawablep->updateMove();
-		}
-		drawablep->clearState(LLDrawable::EARLY_MOVE | LLDrawable::MOVE_UNDAMPED);
-		if (done)
-		{
-			drawablep->clearState(LLDrawable::ON_MOVE_LIST);
-			iter = moved_list.erase(curiter);
-		}
-	}
-}
-
-static LLFastTimer::DeclareTimer FTM_OCTREE_BALANCE("Balance Octree");
-static LLFastTimer::DeclareTimer FTM_UPDATE_MOVE("Update Move");
-
-void LLPipeline::updateMove()
-{
-	LLFastTimer t(FTM_UPDATE_MOVE);
-	LLMemType mt_um(LLMemType::MTYPE_PIPELINE_UPDATE_MOVE);
-
-	if (gSavedSettings.getBOOL("FreezeTime"))
-	{
-		return;
-	}
-
-	assertInitialized();
-
-	{
-		static LLFastTimer::DeclareTimer ftm("Retexture");
-		LLFastTimer t(ftm);
-
-		for (LLDrawable::drawable_set_t::iterator iter = mRetexturedList.begin();
-			 iter != mRetexturedList.end(); ++iter)
-		{
-			LLDrawable* drawablep = *iter;
-			if (drawablep && !drawablep->isDead())
-			{
-				drawablep->updateTexture();
-			}
-		}
-		mRetexturedList.clear();
-	}
-
-	{
-		static LLFastTimer::DeclareTimer ftm("Moved List");
-		LLFastTimer t(ftm);
-		updateMovedList(mMovedList);
-	}
-
-	//balance octrees
-	{
- 		LLFastTimer ot(FTM_OCTREE_BALANCE);
-
-		for (LLWorld::region_list_t::const_iterator iter = LLWorld::getInstance()->getRegionList().begin(); 
-			iter != LLWorld::getInstance()->getRegionList().end(); ++iter)
-		{
-			LLViewerRegion* region = *iter;
-			for (U32 i = 0; i < LLViewerRegion::NUM_PARTITIONS; i++)
-			{
-				LLSpatialPartition* part = region->getSpatialPartition(i);
-				if (part)
-				{
-					part->mOctree->balance();
-				}
-			}
-		}
-	}
-}
-
-/////////////////////////////////////////////////////////////////////////////
-// Culling and occlusion testing
-/////////////////////////////////////////////////////////////////////////////
-
-//static
-F32 LLPipeline::calcPixelArea(LLVector3 center, LLVector3 size, LLCamera &camera)
-{
-	LLVector3 lookAt = center - camera.getOrigin();
-	F32 dist = lookAt.length();
-
-	//ramp down distance for nearby objects
-	//shrink dist by dist/16.
-	if (dist < 16.f)
-	{
-		dist /= 16.f;
-		dist *= dist;
-		dist *= 16.f;
-	}
-
-	//get area of circle around node
-	F32 app_angle = atanf(size.length()/dist);
-	F32 radius = app_angle*LLDrawable::sCurPixelAngle;
-	return radius*radius * F_PI;
-}
-
-void LLPipeline::grabReferences(LLCullResult& result)
-{
-	sCull = &result;
-}
-
-BOOL LLPipeline::visibleObjectsInFrustum(LLCamera& camera)
-{
-	for (LLWorld::region_list_t::const_iterator iter = LLWorld::getInstance()->getRegionList().begin(); 
-			iter != LLWorld::getInstance()->getRegionList().end(); ++iter)
-	{
-		LLViewerRegion* region = *iter;
-
-		for (U32 i = 0; i < LLViewerRegion::NUM_PARTITIONS; i++)
-		{
-			LLSpatialPartition* part = region->getSpatialPartition(i);
-			if (part)
-			{
-				if (hasRenderType(part->mDrawableType))
-				{
-					if (part->visibleObjectsInFrustum(camera))
-					{
-						return TRUE;
-					}
-				}
-			}
-		}
-	}
-
-	return FALSE;
-}
-
-BOOL LLPipeline::getVisibleExtents(LLCamera& camera, LLVector3& min, LLVector3& max)
-{
-	const F32 X = 65536.f;
-
-	min = LLVector3(X,X,X);
-	max = LLVector3(-X,-X,-X);
-
-	U32 saved_camera_id = LLViewerCamera::sCurCameraID;
-	LLViewerCamera::sCurCameraID = LLViewerCamera::CAMERA_WORLD;
-
-	BOOL res = TRUE;
-
-	for (LLWorld::region_list_t::const_iterator iter = LLWorld::getInstance()->getRegionList().begin(); 
-			iter != LLWorld::getInstance()->getRegionList().end(); ++iter)
-	{
-		LLViewerRegion* region = *iter;
-
-		for (U32 i = 0; i < LLViewerRegion::NUM_PARTITIONS; i++)
-		{
-			LLSpatialPartition* part = region->getSpatialPartition(i);
-			if (part)
-			{
-				if (hasRenderType(part->mDrawableType))
-				{
-					if (!part->getVisibleExtents(camera, min, max))
-					{
-						res = FALSE;
-					}
-				}
-			}
-		}
-	}
-
-	LLViewerCamera::sCurCameraID = saved_camera_id;
-
-	return res;
-}
-
-static LLFastTimer::DeclareTimer FTM_CULL("Object Culling");
-
-void LLPipeline::updateCull(LLCamera& camera, LLCullResult& result, S32 water_clip)
-{
-	LLFastTimer t(FTM_CULL);
-	LLMemType mt_uc(LLMemType::MTYPE_PIPELINE_UPDATE_CULL);
-
-	grabReferences(result);
-
-	sCull->clear();
-
-	BOOL to_texture =	LLPipeline::sUseOcclusion > 1 &&
-						!hasRenderType(LLPipeline::RENDER_TYPE_HUD) && 
-						LLViewerCamera::sCurCameraID == LLViewerCamera::CAMERA_WORLD &&
-						gPipeline.canUseVertexShaders() &&
-						sRenderGlow;
-
-	if (to_texture)
-	{
-		mScreen.bindTarget();
-	}
-
-	glMatrixMode(GL_PROJECTION);
-	glPushMatrix();
-	glLoadMatrixd(gGLLastProjection);
-	glMatrixMode(GL_MODELVIEW);
-	glPushMatrix();
-	gGLLastMatrix = NULL;
-	glLoadMatrixd(gGLLastModelView);
-
-
-	LLVertexBuffer::unbind();
-	LLGLDisable blend(GL_BLEND);
-	LLGLDisable test(GL_ALPHA_TEST);
-	gGL.getTexUnit(0)->unbind(LLTexUnit::TT_TEXTURE);
-
-	if (sUseOcclusion > 1)
-	{
-		gGL.setColorMask(false, false);
-	}
-
-	LLGLDepthTest depth(GL_TRUE, GL_FALSE);
-
-	for (LLWorld::region_list_t::const_iterator iter = LLWorld::getInstance()->getRegionList().begin(); 
-			iter != LLWorld::getInstance()->getRegionList().end(); ++iter)
-	{
-		LLViewerRegion* region = *iter;
-		if (water_clip != 0)
-		{
-			LLPlane plane(LLVector3(0,0, (F32) -water_clip), (F32) water_clip*region->getWaterHeight());
-			camera.setUserClipPlane(plane);
-		}
-		else
-		{
-			camera.disableUserClipPlane();
-		}
-
-		for (U32 i = 0; i < LLViewerRegion::NUM_PARTITIONS; i++)
-		{
-			LLSpatialPartition* part = region->getSpatialPartition(i);
-			if (part)
-			{
-				if (hasRenderType(part->mDrawableType))
-				{
-					part->cull(camera);
-				}
-			}
-		}
-	}
-
-	camera.disableUserClipPlane();
-
-	if (hasRenderType(LLPipeline::RENDER_TYPE_SKY) && 
-		gSky.mVOSkyp.notNull() && 
-		gSky.mVOSkyp->mDrawable.notNull())
-	{
-		gSky.mVOSkyp->mDrawable->setVisible(camera);
-		sCull->pushDrawable(gSky.mVOSkyp->mDrawable);
-		gSky.updateCull();
-		stop_glerror();
-	}
-
-	if (hasRenderType(LLPipeline::RENDER_TYPE_GROUND) && 
-		!gPipeline.canUseWindLightShaders() &&
-		gSky.mVOGroundp.notNull() && 
-		gSky.mVOGroundp->mDrawable.notNull() &&
-		!LLPipeline::sWaterReflections)
-	{
-		gSky.mVOGroundp->mDrawable->setVisible(camera);
-		sCull->pushDrawable(gSky.mVOGroundp->mDrawable);
-	}
-	
-	
-	glMatrixMode(GL_PROJECTION);
-	glPopMatrix();
-	glMatrixMode(GL_MODELVIEW);
-	glPopMatrix();
-
-	if (sUseOcclusion > 1)
-	{
-		gGL.setColorMask(true, false);
-	}
-
-	if (to_texture)
-	{
-		mScreen.flush();
-	}
-}
-
-void LLPipeline::markNotCulled(LLSpatialGroup* group, LLCamera& camera)
-{
-	if (group->getData().empty())
-	{ 
-		return;
-	}
-	
-	group->setVisible();
-
-	if (LLViewerCamera::sCurCameraID == LLViewerCamera::CAMERA_WORLD)
-	{
-		group->updateDistance(camera);
-	}
-	
-	const F32 MINIMUM_PIXEL_AREA = 16.f;
-
-	if (group->mPixelArea < MINIMUM_PIXEL_AREA)
-	{
-		return;
-	}
-
-	if (sMinRenderSize > 0.f && 
-			llmax(llmax(group->mBounds[1].mV[0], group->mBounds[1].mV[1]), group->mBounds[1].mV[2]) < sMinRenderSize)
-	{
-		return;
-	}
-
-	assertInitialized();
-	
-	if (!group->mSpatialPartition->mRenderByGroup)
-	{ //render by drawable
-		sCull->pushDrawableGroup(group);
-	}
-	else
-	{   //render by group
-		sCull->pushVisibleGroup(group);
-	}
-
-	mNumVisibleNodes++;
-}
-
-void LLPipeline::markOccluder(LLSpatialGroup* group)
-{
-	if (sUseOcclusion > 1 && group && !group->isOcclusionState(LLSpatialGroup::ACTIVE_OCCLUSION))
-	{
-		LLSpatialGroup* parent = group->getParent();
-
-		if (!parent || !parent->isOcclusionState(LLSpatialGroup::OCCLUDED))
-		{ //only mark top most occluders as active occlusion
-			sCull->pushOcclusionGroup(group);
-			group->setOcclusionState(LLSpatialGroup::ACTIVE_OCCLUSION);
-				
-			if (parent && 
-				!parent->isOcclusionState(LLSpatialGroup::ACTIVE_OCCLUSION) &&
-				parent->getElementCount() == 0 &&
-				parent->needsUpdate())
-			{
-				sCull->pushOcclusionGroup(group);
-				parent->setOcclusionState(LLSpatialGroup::ACTIVE_OCCLUSION);
-			}
-		}
-	}
-}
-
-void LLPipeline::doOcclusion(LLCamera& camera)
-{
-	LLVertexBuffer::unbind();
-
-	if (hasRenderDebugMask(LLPipeline::RENDER_DEBUG_OCCLUSION))
-	{
-		gGL.setColorMask(true, false, false, false);
-	}
-	else
-	{
-		gGL.setColorMask(false, false);
-	}
-	LLGLDisable blend(GL_BLEND);
-	LLGLDisable test(GL_ALPHA_TEST);
-	gGL.getTexUnit(0)->unbind(LLTexUnit::TT_TEXTURE);
-	LLGLDepthTest depth(GL_TRUE, GL_FALSE);
-
-	LLGLDisable cull(GL_CULL_FACE);
-	if (LLPipeline::sUseOcclusion > 1)
-	{
-		for (LLCullResult::sg_list_t::iterator iter = sCull->beginOcclusionGroups(); iter != sCull->endOcclusionGroups(); ++iter)
-		{
-			LLSpatialGroup* group = *iter;
-			group->doOcclusion(&camera);
-			group->clearOcclusionState(LLSpatialGroup::ACTIVE_OCCLUSION);
-		}
-	}
-
-	gGL.setColorMask(true, false);
-}
-	
-BOOL LLPipeline::updateDrawableGeom(LLDrawable* drawablep, BOOL priority)
-{
-	BOOL update_complete = drawablep->updateGeometry(priority);
-	if (update_complete && assertInitialized())
-	{
-		drawablep->setState(LLDrawable::BUILT);
-		mGeometryChanges++;
-	}
-	return update_complete;
-}
-
-void LLPipeline::updateGL()
-{
-	while (!LLGLUpdate::sGLQ.empty())
-	{
-		LLGLUpdate* glu = LLGLUpdate::sGLQ.front();
-		glu->updateGL();
-		glu->mInQ = FALSE;
-		LLGLUpdate::sGLQ.pop_front();
-	}
-}
-
-void LLPipeline::rebuildPriorityGroups()
-{
-	if(!sAllowRebuildPriorityGroup)
-	{
-		return ;
-	}
-	sAllowRebuildPriorityGroup = FALSE ;
-
-	LLTimer update_timer;
-	LLMemType mt(LLMemType::MTYPE_PIPELINE);
-	
-	assertInitialized();
-
-	// Iterate through all drawables on the priority build queue,
-	for (LLSpatialGroup::sg_vector_t::iterator iter = mGroupQ1.begin();
-		 iter != mGroupQ1.end(); ++iter)
-	{
-		LLSpatialGroup* group = *iter;
-		group->rebuildGeom();
-		group->clearState(LLSpatialGroup::IN_BUILD_Q1);
-	}
-
-	mGroupQ1.clear();
-}
-		
-void LLPipeline::rebuildGroups()
-{
-	// Iterate through some drawables on the non-priority build queue
-	S32 size = (S32) mGroupQ2.size();
-	S32 min_count = llclamp((S32) ((F32) (size * size)/4096*0.25f), 1, size);
-			
-	S32 count = 0;
-	
-	std::sort(mGroupQ2.begin(), mGroupQ2.end(), LLSpatialGroup::CompareUpdateUrgency());
-
-	LLSpatialGroup::sg_vector_t::iterator iter;
-	for (iter = mGroupQ2.begin();
-		 iter != mGroupQ2.end(); ++iter)
-	{
-		LLSpatialGroup* group = *iter;
-
-		if (group->isDead())
-		{
-			continue;
-		}
-
-		group->rebuildGeom();
-		
-		if (group->mSpatialPartition->mRenderByGroup)
-		{
-			count++;
-		}
-			
-		group->clearState(LLSpatialGroup::IN_BUILD_Q2);
-
-		if (count > min_count)
-		{
-			++iter;
-			break;
-		}
-	}	
-
-	mGroupQ2.erase(mGroupQ2.begin(), iter);
-
-	updateMovedList(mMovedBridge);
-}
-
-void LLPipeline::updateGeom(F32 max_dtime)
-{
-	LLTimer update_timer;
-	LLMemType mt(LLMemType::MTYPE_PIPELINE_UPDATE_GEOM);
-	LLPointer<LLDrawable> drawablep;
-
-	LLFastTimer t(FTM_GEO_UPDATE);
-
-	assertInitialized();
-
-	if (sDelayedVBOEnable > 0)
-	{
-		if (--sDelayedVBOEnable <= 0)
-		{
-			resetVertexBuffers();
-			LLVertexBuffer::sEnableVBOs = TRUE;
-		}
-	}
-
-	// notify various object types to reset internal cost metrics, etc.
-	// for now, only LLVOVolume does this to throttle LOD changes
-	LLVOVolume::preUpdateGeom();
-
-	// Iterate through all drawables on the priority build queue,
-	for (LLDrawable::drawable_list_t::iterator iter = mBuildQ1.begin();
-		 iter != mBuildQ1.end();)
-	{
-		LLDrawable::drawable_list_t::iterator curiter = iter++;
-		LLDrawable* drawablep = *curiter;
-		if (drawablep && !drawablep->isDead())
-		{
-			if (drawablep->isState(LLDrawable::IN_REBUILD_Q2))
-			{
-				drawablep->clearState(LLDrawable::IN_REBUILD_Q2);
-				LLDrawable::drawable_list_t::iterator find = std::find(mBuildQ2.begin(), mBuildQ2.end(), drawablep);
-				if (find != mBuildQ2.end())
-				{
-					mBuildQ2.erase(find);
-				}
-			}
-
-			if (updateDrawableGeom(drawablep, TRUE))
-			{
-				drawablep->clearState(LLDrawable::IN_REBUILD_Q1);
-				mBuildQ1.erase(curiter);
-			}
-		}
-		else
-		{
-			mBuildQ1.erase(curiter);
-		}
-	}
-		
-	// Iterate through some drawables on the non-priority build queue
-	S32 min_count = 16;
-	S32 size = (S32) mBuildQ2.size();
-	if (size > 1024)
-	{
-		min_count = llclamp((S32) (size * (F32) size/4096), 16, size);
-	}
-		
-	S32 count = 0;
-	
-	max_dtime = llmax(update_timer.getElapsedTimeF32()+0.001f, max_dtime);
-	LLSpatialGroup* last_group = NULL;
-	LLSpatialBridge* last_bridge = NULL;
-
-	for (LLDrawable::drawable_list_t::iterator iter = mBuildQ2.begin();
-		 iter != mBuildQ2.end(); )
-	{
-		LLDrawable::drawable_list_t::iterator curiter = iter++;
-		LLDrawable* drawablep = *curiter;
-
-		LLSpatialBridge* bridge = drawablep->isRoot() ? drawablep->getSpatialBridge() :
-									drawablep->getParent()->getSpatialBridge();
-
-		if (drawablep->getSpatialGroup() != last_group && 
-			(!last_bridge || bridge != last_bridge) &&
-			(update_timer.getElapsedTimeF32() >= max_dtime) && count > min_count)
-		{
-			break;
-		}
-
-		//make sure updates don't stop in the middle of a spatial group
-		//to avoid thrashing (objects are enqueued by group)
-		last_group = drawablep->getSpatialGroup();
-		last_bridge = bridge;
-
-		BOOL update_complete = TRUE;
-		if (!drawablep->isDead())
-		{
-			update_complete = updateDrawableGeom(drawablep, FALSE);
-			count++;
-		}
-		if (update_complete)
-		{
-			drawablep->clearState(LLDrawable::IN_REBUILD_Q2);
-			mBuildQ2.erase(curiter);
-		}
-	}	
-
-	updateMovedList(mMovedBridge);
-}
-
-void LLPipeline::markVisible(LLDrawable *drawablep, LLCamera& camera)
-{
-	LLMemType mt(LLMemType::MTYPE_PIPELINE_MARK_VISIBLE);
-
-	if(drawablep && !drawablep->isDead())
-	{
-		if (drawablep->isSpatialBridge())
-		{
-			const LLDrawable* root = ((LLSpatialBridge*) drawablep)->mDrawable;
-			llassert(root); // trying to catch a bad assumption
-			if (root && //  // this test may not be needed, see above
-					root->getVObj()->isAttachment())
-			{
-				LLDrawable* rootparent = root->getParent();
-				if (rootparent) // this IS sometimes NULL
-				{
-					LLViewerObject *vobj = rootparent->getVObj();
-					llassert(vobj); // trying to catch a bad assumption
-					if (vobj) // this test may not be needed, see above
-					{
-						const LLVOAvatar* av = vobj->asAvatar();
-						if (av && av->isImpostor())
-						{
-							return;
-						}
-					}
-				}
-			}
-			sCull->pushBridge((LLSpatialBridge*) drawablep);
-		}
-		else
-		{
-			sCull->pushDrawable(drawablep);
-		}
-
-		drawablep->setVisible(camera);
-	}
-}
-
-void LLPipeline::markMoved(LLDrawable *drawablep, BOOL damped_motion)
-{
-	LLMemType mt_mm(LLMemType::MTYPE_PIPELINE_MARK_MOVED);
-
-	if (!drawablep)
-	{
-		//llerrs << "Sending null drawable to moved list!" << llendl;
-		return;
-	}
-	
-	if (drawablep->isDead())
-	{
-		llwarns << "Marking NULL or dead drawable moved!" << llendl;
-		return;
-	}
-	
-	if (drawablep->getParent()) 
-	{
-		//ensure that parent drawables are moved first
-		markMoved(drawablep->getParent(), damped_motion);
-	}
-
-	assertInitialized();
-
-	if (!drawablep->isState(LLDrawable::ON_MOVE_LIST))
-	{
-		if (drawablep->isSpatialBridge())
-		{
-			mMovedBridge.push_back(drawablep);
-		}
-		else
-		{
-			mMovedList.push_back(drawablep);
-		}
-		drawablep->setState(LLDrawable::ON_MOVE_LIST);
-	}
-	if (damped_motion == FALSE)
-	{
-		drawablep->setState(LLDrawable::MOVE_UNDAMPED); // UNDAMPED trumps DAMPED
-	}
-	else if (drawablep->isState(LLDrawable::MOVE_UNDAMPED))
-	{
-		drawablep->clearState(LLDrawable::MOVE_UNDAMPED);
-	}
-}
-
-void LLPipeline::markShift(LLDrawable *drawablep)
-{
-	LLMemType mt(LLMemType::MTYPE_PIPELINE_MARK_SHIFT);
-
-	if (!drawablep || drawablep->isDead())
-	{
-		return;
-	}
-
-	assertInitialized();
-
-	if (!drawablep->isState(LLDrawable::ON_SHIFT_LIST))
-	{
-		drawablep->getVObj()->setChanged(LLXform::SHIFTED | LLXform::SILHOUETTE);
-		if (drawablep->getParent()) 
-		{
-			markShift(drawablep->getParent());
-		}
-		mShiftList.push_back(drawablep);
-		drawablep->setState(LLDrawable::ON_SHIFT_LIST);
-	}
-}
-
-void LLPipeline::shiftObjects(const LLVector3 &offset)
-{
-	LLMemType mt(LLMemType::MTYPE_PIPELINE_SHIFT_OBJECTS);
-
-	assertInitialized();
-
-	glClear(GL_DEPTH_BUFFER_BIT);
-	gDepthDirty = TRUE;
-		
-	for (LLDrawable::drawable_vector_t::iterator iter = mShiftList.begin();
-		 iter != mShiftList.end(); iter++)
-	{
-		LLDrawable *drawablep = *iter;
-		if (drawablep->isDead())
-		{
-			continue;
-		}	
-		drawablep->shiftPos(offset);	
-		drawablep->clearState(LLDrawable::ON_SHIFT_LIST);
-	}
-	mShiftList.resize(0);
-
-	for (LLWorld::region_list_t::const_iterator iter = LLWorld::getInstance()->getRegionList().begin(); 
-			iter != LLWorld::getInstance()->getRegionList().end(); ++iter)
-	{
-		LLViewerRegion* region = *iter;
-		for (U32 i = 0; i < LLViewerRegion::NUM_PARTITIONS; i++)
-		{
-			LLSpatialPartition* part = region->getSpatialPartition(i);
-			if (part)
-			{
-				part->shift(offset);
-			}
-		}
-	}
-
-	LLHUDText::shiftAll(offset);
-	LLHUDNameTag::shiftAll(offset);
-	display_update_camera();
-}
-
-void LLPipeline::markTextured(LLDrawable *drawablep)
-{
-	LLMemType mt(LLMemType::MTYPE_PIPELINE_MARK_TEXTURED);
-
-	if (drawablep && !drawablep->isDead() && assertInitialized())
-	{
-		mRetexturedList.insert(drawablep);
-	}
-}
-
-void LLPipeline::markGLRebuild(LLGLUpdate* glu)
-{
-	if (glu && !glu->mInQ)
-	{
-		LLGLUpdate::sGLQ.push_back(glu);
-		glu->mInQ = TRUE;
-	}
-}
-
-void LLPipeline::markRebuild(LLSpatialGroup* group, BOOL priority)
-{
-	LLMemType mt(LLMemType::MTYPE_PIPELINE);
-	//assert_main_thread();
-
-	if (group && !group->isDead() && group->mSpatialPartition)
-	{
-		if (group->mSpatialPartition->mPartitionType == LLViewerRegion::PARTITION_HUD)
-		{
-			priority = TRUE;
-		}
-
-		if (priority)
-		{
-			if (!group->isState(LLSpatialGroup::IN_BUILD_Q1))
-			{
-				mGroupQ1.push_back(group);
-				group->setState(LLSpatialGroup::IN_BUILD_Q1);
-
-				if (group->isState(LLSpatialGroup::IN_BUILD_Q2))
-				{
-					LLSpatialGroup::sg_vector_t::iterator iter = std::find(mGroupQ2.begin(), mGroupQ2.end(), group);
-					if (iter != mGroupQ2.end())
-					{
-						mGroupQ2.erase(iter);
-					}
-					group->clearState(LLSpatialGroup::IN_BUILD_Q2);
-				}
-			}
-		}
-		else if (!group->isState(LLSpatialGroup::IN_BUILD_Q2 | LLSpatialGroup::IN_BUILD_Q1))
-		{
-			//llerrs << "Non-priority updates not yet supported!" << llendl;
-			if (std::find(mGroupQ2.begin(), mGroupQ2.end(), group) != mGroupQ2.end())
-			{
-				llerrs << "WTF?" << llendl;
-			}
-			mGroupQ2.push_back(group);
-			group->setState(LLSpatialGroup::IN_BUILD_Q2);
-
-		}
-	}
-}
-
-void LLPipeline::markRebuild(LLDrawable *drawablep, LLDrawable::EDrawableFlags flag, BOOL priority)
-{
-	LLMemType mt(LLMemType::MTYPE_PIPELINE_MARK_REBUILD);
-
-	if (drawablep && !drawablep->isDead() && assertInitialized())
-	{
-		if (!drawablep->isState(LLDrawable::BUILT))
-		{
-			priority = TRUE;
-		}
-		if (priority)
-		{
-			if (!drawablep->isState(LLDrawable::IN_REBUILD_Q1))
-			{
-				mBuildQ1.push_back(drawablep);
-				drawablep->setState(LLDrawable::IN_REBUILD_Q1); // mark drawable as being in priority queue
-			}
-		}
-		else if (!drawablep->isState(LLDrawable::IN_REBUILD_Q2))
-		{
-			mBuildQ2.push_back(drawablep);
-			drawablep->setState(LLDrawable::IN_REBUILD_Q2); // need flag here because it is just a list
-		}
-		if (flag & (LLDrawable::REBUILD_VOLUME | LLDrawable::REBUILD_POSITION))
-		{
-			drawablep->getVObj()->setChanged(LLXform::SILHOUETTE);
-		}
-		drawablep->setState(flag);
-	}
-}
-
-static LLFastTimer::DeclareTimer FTM_RESET_DRAWORDER("Reset Draw Order");
-
-void LLPipeline::stateSort(LLCamera& camera, LLCullResult &result)
-{
-	if (hasAnyRenderType(LLPipeline::RENDER_TYPE_AVATAR,
-					  LLPipeline::RENDER_TYPE_GROUND,
-					  LLPipeline::RENDER_TYPE_TERRAIN,
-					  LLPipeline::RENDER_TYPE_TREE,
-					  LLPipeline::RENDER_TYPE_SKY,
-					  LLPipeline::RENDER_TYPE_VOIDWATER,
-					  LLPipeline::RENDER_TYPE_WATER,
-					  LLPipeline::END_RENDER_TYPES))
-	{
-		//clear faces from face pools
-		LLFastTimer t(FTM_RESET_DRAWORDER);
-		gPipeline.resetDrawOrders();
-	}
-
-	LLFastTimer ftm(FTM_STATESORT);
-	LLMemType mt(LLMemType::MTYPE_PIPELINE_STATE_SORT);
-
-	//LLVertexBuffer::unbind();
-
-	grabReferences(result);
-	for (LLCullResult::sg_list_t::iterator iter = sCull->beginDrawableGroups(); iter != sCull->endDrawableGroups(); ++iter)
-	{
-		LLSpatialGroup* group = *iter;
-		group->checkOcclusion();
-		if (sUseOcclusion > 1 && group->isOcclusionState(LLSpatialGroup::OCCLUDED))
-		{
-			markOccluder(group);
-		}
-		else
-		{
-			group->setVisible();
-			for (LLSpatialGroup::element_iter i = group->getData().begin(); i != group->getData().end(); ++i)
-			{
-				markVisible(*i, camera);
-			}
-		}
-	}
-	for (LLCullResult::sg_list_t::iterator iter = sCull->beginVisibleGroups(); iter != sCull->endVisibleGroups(); ++iter)
-	{
-		LLSpatialGroup* group = *iter;
-		group->checkOcclusion();
-		if (sUseOcclusion > 1 && group->isOcclusionState(LLSpatialGroup::OCCLUDED))
-		{
-			markOccluder(group);
-		}
-		else
-		{
-			group->setVisible();
-			stateSort(group, camera);
-		}
-	}
-	
-	if (LLViewerCamera::sCurCameraID == LLViewerCamera::CAMERA_WORLD)
-	{
-		for (LLCullResult::bridge_list_t::iterator i = sCull->beginVisibleBridge(); i != sCull->endVisibleBridge(); ++i)
-		{
-			LLCullResult::bridge_list_t::iterator cur_iter = i;
-			LLSpatialBridge* bridge = *cur_iter;
-			LLSpatialGroup* group = bridge->getSpatialGroup();
-			if (!bridge->isDead() && group && !group->isOcclusionState(LLSpatialGroup::OCCLUDED))
-			{
-				stateSort(bridge, camera);
-			}
-		}
-	}
-	{
-		LLFastTimer ftm(FTM_STATESORT_DRAWABLE);
-		for (LLCullResult::drawable_list_t::iterator iter = sCull->beginVisibleList();
-			 iter != sCull->endVisibleList(); ++iter)
-		{
-			LLDrawable *drawablep = *iter;
-			if (!drawablep->isDead())
-			{
-				stateSort(drawablep, camera);
-			}
-		}
-	}
-	{
-		LLFastTimer ftm(FTM_CLIENT_COPY);
-		LLVertexBuffer::clientCopy();
-	}
-	
-	postSort(camera);	
-}
-
-void LLPipeline::stateSort(LLSpatialGroup* group, LLCamera& camera)
-{
-	LLMemType mt(LLMemType::MTYPE_PIPELINE_STATE_SORT);
-	if (group->changeLOD())
-	{
-		for (LLSpatialGroup::element_iter i = group->getData().begin(); i != group->getData().end(); ++i)
-		{
-			LLDrawable* drawablep = *i;
-			stateSort(drawablep, camera);
-		}
-	}
-
-}
-
-void LLPipeline::stateSort(LLSpatialBridge* bridge, LLCamera& camera)
-{
-	LLMemType mt(LLMemType::MTYPE_PIPELINE_STATE_SORT);
-	if (!sShadowRender && bridge->getSpatialGroup()->changeLOD())
-	{
-		bool force_update = false;
-		bridge->updateDistance(camera, force_update);
-	}
-}
-
-void LLPipeline::stateSort(LLDrawable* drawablep, LLCamera& camera)
-{
-	LLMemType mt(LLMemType::MTYPE_PIPELINE_STATE_SORT);
-		
-	if (!drawablep
-		|| drawablep->isDead() 
-		|| !hasRenderType(drawablep->getRenderType()))
-	{
-		return;
-	}
-	
-	if (LLSelectMgr::getInstance()->mHideSelectedObjects)
-	{
-		if (drawablep->getVObj().notNull() &&
-			drawablep->getVObj()->isSelected())
-		{
-			return;
-		}
-	}
-
-	if (drawablep->isAvatar())
-	{ //don't draw avatars beyond render distance or if we don't have a spatial group.
-		if ((drawablep->getSpatialGroup() == NULL) || 
-			(drawablep->getSpatialGroup()->mDistance > LLVOAvatar::sRenderDistance))
-		{
-			return;
-		}
-
-		LLVOAvatar* avatarp = (LLVOAvatar*) drawablep->getVObj().get();
-		if (!avatarp->isVisible())
-		{
-			return;
-		}
-	}
-
-	assertInitialized();
-
-	if (hasRenderType(drawablep->mRenderType))
-	{
-		if (!drawablep->isState(LLDrawable::INVISIBLE|LLDrawable::FORCE_INVISIBLE))
-		{
-			drawablep->setVisible(camera, NULL, FALSE);
-		}
-		else if (drawablep->isState(LLDrawable::CLEAR_INVISIBLE))
-		{
-			// clear invisible flag here to avoid single frame glitch
-			drawablep->clearState(LLDrawable::FORCE_INVISIBLE|LLDrawable::CLEAR_INVISIBLE);
-		}
-	}
-
-	if (LLViewerCamera::sCurCameraID == LLViewerCamera::CAMERA_WORLD)
-	{
-		LLSpatialGroup* group = drawablep->getSpatialGroup();
-		if (!group || group->changeLOD())
-		{
-			if (drawablep->isVisible())
-			{
-				if (!drawablep->isActive())
-				{
-					bool force_update = false;
-					drawablep->updateDistance(camera, force_update);
-				}
-				else if (drawablep->isAvatar())
-				{
-					bool force_update = false;
-					drawablep->updateDistance(camera, force_update); // calls vobj->updateLOD() which calls LLVOAvatar::updateVisibility()
-				}
-			}
-		}
-	}
-
-	if (!drawablep->getVOVolume())
-	{
-		for (LLDrawable::face_list_t::iterator iter = drawablep->mFaces.begin();
-				iter != drawablep->mFaces.end(); iter++)
-		{
-			LLFace* facep = *iter;
-
-			if (facep->hasGeometry())
-			{
-				if (facep->getPool())
-				{
-					facep->getPool()->enqueue(facep);
-				}
-				else
-				{
-					break;
-				}
-			}
-		}
-	}
-	
-
-	mNumVisibleFaces += drawablep->getNumFaces();
-}
-
-
-void forAllDrawables(LLCullResult::sg_list_t::iterator begin, 
-					 LLCullResult::sg_list_t::iterator end,
-					 void (*func)(LLDrawable*))
-{
-	for (LLCullResult::sg_list_t::iterator i = begin; i != end; ++i)
-	{
-		for (LLSpatialGroup::element_iter j = (*i)->getData().begin(); j != (*i)->getData().end(); ++j)
-		{
-			func(*j);	
-		}
-	}
-}
-
-void LLPipeline::forAllVisibleDrawables(void (*func)(LLDrawable*))
-{
-	forAllDrawables(sCull->beginDrawableGroups(), sCull->endDrawableGroups(), func);
-	forAllDrawables(sCull->beginVisibleGroups(), sCull->endVisibleGroups(), func);
-}
-
-//function for creating scripted beacons
-void renderScriptedBeacons(LLDrawable* drawablep)
-{
-	LLViewerObject *vobj = drawablep->getVObj();
-	if (vobj 
-		&& !vobj->isAvatar() 
-		&& !vobj->getParent()
-		&& vobj->flagScripted())
-	{
-		if (gPipeline.sRenderBeacons)
-		{
-			gObjectList.addDebugBeacon(vobj->getPositionAgent(), "", LLColor4(1.f, 0.f, 0.f, 0.5f), LLColor4(1.f, 1.f, 1.f, 0.5f), gSavedSettings.getS32("DebugBeaconLineWidth"));
-		}
-
-		if (gPipeline.sRenderHighlight)
-		{
-			S32 face_id;
-			S32 count = drawablep->getNumFaces();
-			for (face_id = 0; face_id < count; face_id++)
-			{
-				gPipeline.mHighlightFaces.push_back(drawablep->getFace(face_id) );
-			}
-		}
-	}
-}
-
-void renderScriptedTouchBeacons(LLDrawable* drawablep)
-{
-	LLViewerObject *vobj = drawablep->getVObj();
-	if (vobj 
-		&& !vobj->isAvatar() 
-		&& !vobj->getParent()
-		&& vobj->flagScripted()
-		&& vobj->flagHandleTouch())
-	{
-		if (gPipeline.sRenderBeacons)
-		{
-			gObjectList.addDebugBeacon(vobj->getPositionAgent(), "", LLColor4(1.f, 0.f, 0.f, 0.5f), LLColor4(1.f, 1.f, 1.f, 0.5f), gSavedSettings.getS32("DebugBeaconLineWidth"));
-		}
-
-		if (gPipeline.sRenderHighlight)
-		{
-			S32 face_id;
-			S32 count = drawablep->getNumFaces();
-			for (face_id = 0; face_id < count; face_id++)
-			{
-				gPipeline.mHighlightFaces.push_back(drawablep->getFace(face_id) );
-			}
-		}
-	}
-}
-
-void renderPhysicalBeacons(LLDrawable* drawablep)
-{
-	LLViewerObject *vobj = drawablep->getVObj();
-	if (vobj 
-		&& !vobj->isAvatar() 
-		//&& !vobj->getParent()
-		&& vobj->usePhysics())
-	{
-		if (gPipeline.sRenderBeacons)
-		{
-			gObjectList.addDebugBeacon(vobj->getPositionAgent(), "", LLColor4(0.f, 1.f, 0.f, 0.5f), LLColor4(1.f, 1.f, 1.f, 0.5f), gSavedSettings.getS32("DebugBeaconLineWidth"));
-		}
-
-		if (gPipeline.sRenderHighlight)
-		{
-			S32 face_id;
-			S32 count = drawablep->getNumFaces();
-			for (face_id = 0; face_id < count; face_id++)
-			{
-				gPipeline.mHighlightFaces.push_back(drawablep->getFace(face_id) );
-			}
-		}
-	}
-}
-
-void renderMOAPBeacons(LLDrawable* drawablep)
-{
-	LLViewerObject *vobj = drawablep->getVObj();
-
-	if(!vobj || vobj->isAvatar())
-		return;
-
-	BOOL beacon=FALSE;
-	U8 tecount=vobj->getNumTEs();
-	for(int x=0;x<tecount;x++)
-	{
-		if(vobj->getTE(x)->hasMedia())
-		{
-			beacon=TRUE;
-			break;
-		}
-	}
-	if(beacon==TRUE)
-	{
-		if (gPipeline.sRenderBeacons)
-		{
-			gObjectList.addDebugBeacon(vobj->getPositionAgent(), "", LLColor4(1.f, 1.f, 1.f, 0.5f), LLColor4(1.f, 1.f, 1.f, 0.5f), gSavedSettings.getS32("DebugBeaconLineWidth"));
-		}
-
-		if (gPipeline.sRenderHighlight)
-		{
-			S32 face_id;
-			S32 count = drawablep->getNumFaces();
-			for (face_id = 0; face_id < count; face_id++)
-			{
-				gPipeline.mHighlightFaces.push_back(drawablep->getFace(face_id) );
-			}
-		}
-	}
-}
-
-void renderParticleBeacons(LLDrawable* drawablep)
-{
-	// Look for attachments, objects, etc.
-	LLViewerObject *vobj = drawablep->getVObj();
-	if (vobj 
-		&& vobj->isParticleSource())
-	{
-		if (gPipeline.sRenderBeacons)
-		{
-			LLColor4 light_blue(0.5f, 0.5f, 1.f, 0.5f);
-			gObjectList.addDebugBeacon(vobj->getPositionAgent(), "", light_blue, LLColor4(1.f, 1.f, 1.f, 0.5f), gSavedSettings.getS32("DebugBeaconLineWidth"));
-		}
-
-		if (gPipeline.sRenderHighlight)
-		{
-			S32 face_id;
-			S32 count = drawablep->getNumFaces();
-			for (face_id = 0; face_id < count; face_id++)
-			{
-				gPipeline.mHighlightFaces.push_back(drawablep->getFace(face_id) );
-			}
-		}
-	}
-}
-
-void renderSoundHighlights(LLDrawable* drawablep)
-{
-	// Look for attachments, objects, etc.
-	LLViewerObject *vobj = drawablep->getVObj();
-	if (vobj && vobj->isAudioSource())
-	{
-		if (gPipeline.sRenderHighlight)
-		{
-			S32 face_id;
-			S32 count = drawablep->getNumFaces();
-			for (face_id = 0; face_id < count; face_id++)
-			{
-				gPipeline.mHighlightFaces.push_back(drawablep->getFace(face_id) );
-			}
-		}
-	}
-}
-
-void LLPipeline::postSort(LLCamera& camera)
-{
-	LLMemType mt(LLMemType::MTYPE_PIPELINE_POST_SORT);
-	LLFastTimer ftm(FTM_STATESORT_POSTSORT);
-
-	assertInitialized();
-
-	llpushcallstacks ;
-	//rebuild drawable geometry
-	for (LLCullResult::sg_list_t::iterator i = sCull->beginDrawableGroups(); i != sCull->endDrawableGroups(); ++i)
-	{
-		LLSpatialGroup* group = *i;
-		if (!sUseOcclusion || 
-			!group->isOcclusionState(LLSpatialGroup::OCCLUDED))
-		{
-			group->rebuildGeom();
-		}
-	}
-	llpushcallstacks ;
-	//rebuild groups
-	sCull->assertDrawMapsEmpty();
-
-	/*LLSpatialGroup::sNoDelete = FALSE;
-	for (LLCullResult::sg_list_t::iterator i = sCull->beginVisibleGroups(); i != sCull->endVisibleGroups(); ++i)
-	{
-		LLSpatialGroup* group = *i;
-		if (sUseOcclusion && 
-			group->isState(LLSpatialGroup::OCCLUDED))
-		{
-			continue;
-		}
-		
-		group->rebuildGeom();
-	}
-	LLSpatialGroup::sNoDelete = TRUE;*/
-
-
-	rebuildPriorityGroups();
-	llpushcallstacks ;
-
-	const S32 bin_count = 1024*8;
-		
-	static LLCullResult::drawinfo_list_t alpha_bins[bin_count];
-	static U32 bin_size[bin_count];
-
-	//clear one bin per frame to avoid memory bloat
-	static S32 clear_idx = 0;
-	clear_idx = (1+clear_idx)%bin_count;
-	alpha_bins[clear_idx].clear();
-
-	for (U32 j = 0; j < bin_count; j++)
-	{
-		bin_size[j] = 0;
-	}
-
-	//build render map
-	for (LLCullResult::sg_list_t::iterator i = sCull->beginVisibleGroups(); i != sCull->endVisibleGroups(); ++i)
-	{
-		LLSpatialGroup* group = *i;
-		if (sUseOcclusion && 
-			group->isOcclusionState(LLSpatialGroup::OCCLUDED))
-		{
-			continue;
-		}
-
-		if (group->isState(LLSpatialGroup::NEW_DRAWINFO) && group->isState(LLSpatialGroup::GEOM_DIRTY))
-		{ //no way this group is going to be drawable without a rebuild
-			group->rebuildGeom();
-		}
-
-		for (LLSpatialGroup::draw_map_t::iterator j = group->mDrawMap.begin(); j != group->mDrawMap.end(); ++j)
-		{
-			LLSpatialGroup::drawmap_elem_t& src_vec = j->second;	
-			if (!hasRenderType(j->first))
-			{
-				continue;
-			}
-			
-			for (LLSpatialGroup::drawmap_elem_t::iterator k = src_vec.begin(); k != src_vec.end(); ++k)
-			{
-				if (sMinRenderSize > 0.f)
-				{
-					LLVector3 bounds = (*k)->mExtents[1]-(*k)->mExtents[0];
-					if (llmax(llmax(bounds.mV[0], bounds.mV[1]), bounds.mV[2]) > sMinRenderSize)
-					{
-						sCull->pushDrawInfo(j->first, *k);
-					}
-				}
-				else
-				{
-					sCull->pushDrawInfo(j->first, *k);
-				}
-			}
-		}
-
-		if (hasRenderType(LLPipeline::RENDER_TYPE_PASS_ALPHA))
-		{
-			LLSpatialGroup::draw_map_t::iterator alpha = group->mDrawMap.find(LLRenderPass::PASS_ALPHA);
-			
-			if (alpha != group->mDrawMap.end())
-			{ //store alpha groups for sorting
-				LLSpatialBridge* bridge = group->mSpatialPartition->asBridge();
-				if (LLViewerCamera::sCurCameraID == LLViewerCamera::CAMERA_WORLD)
-				{
-					if (bridge)
-					{
-						LLCamera trans_camera = bridge->transformCamera(camera);
-						group->updateDistance(trans_camera);
-					}
-					else
-					{
-						group->updateDistance(camera);
-					}
-				}
-							
-				if (hasRenderType(LLDrawPool::POOL_ALPHA))
-				{
-					sCull->pushAlphaGroup(group);
-				}
-			}
-		}
-	}
-		
-	if (!sShadowRender)
-	{
-		//sort by texture or bump map
-		for (U32 i = 0; i < LLRenderPass::NUM_RENDER_TYPES; ++i)
-		{
-			if (i == LLRenderPass::PASS_BUMP)
-			{
-				std::sort(sCull->beginRenderMap(i), sCull->endRenderMap(i), LLDrawInfo::CompareBump());
-			}
-			else 
-			{
-				std::sort(sCull->beginRenderMap(i), sCull->endRenderMap(i), LLDrawInfo::CompareTexturePtrMatrix());
-			}	
-		}
-
-		std::sort(sCull->beginAlphaGroups(), sCull->endAlphaGroups(), LLSpatialGroup::CompareDepthGreater());
-	}
-	llpushcallstacks ;
-	// only render if the flag is set. The flag is only set if we are in edit mode or the toggle is set in the menus
-	if (LLFloaterReg::instanceVisible("beacons") && !sShadowRender)
-	{
-		if (sRenderScriptedTouchBeacons)
-		{
-			// Only show the beacon on the root object.
-			forAllVisibleDrawables(renderScriptedTouchBeacons);
-		}
-		else
-		if (sRenderScriptedBeacons)
-		{
-			// Only show the beacon on the root object.
-			forAllVisibleDrawables(renderScriptedBeacons);
-		}
-
-		if (sRenderPhysicalBeacons)
-		{
-			// Only show the beacon on the root object.
-			forAllVisibleDrawables(renderPhysicalBeacons);
-		}
-
-		if(sRenderMOAPBeacons)
-		{
-			forAllVisibleDrawables(renderMOAPBeacons);
-		}
-
-		if (sRenderParticleBeacons)
-		{
-			forAllVisibleDrawables(renderParticleBeacons);
-		}
-
-		// If god mode, also show audio cues
-		if (sRenderSoundBeacons && gAudiop)
-		{
-			// Walk all sound sources and render out beacons for them. Note, this isn't done in the ForAllVisibleDrawables function, because some are not visible.
-			LLAudioEngine::source_map::iterator iter;
-			for (iter = gAudiop->mAllSources.begin(); iter != gAudiop->mAllSources.end(); ++iter)
-			{
-				LLAudioSource *sourcep = iter->second;
-
-				LLVector3d pos_global = sourcep->getPositionGlobal();
-				LLVector3 pos = gAgent.getPosAgentFromGlobal(pos_global);
-				if (gPipeline.sRenderBeacons)
-				{
-					//pos += LLVector3(0.f, 0.f, 0.2f);
-					gObjectList.addDebugBeacon(pos, "", LLColor4(1.f, 1.f, 0.f, 0.5f), LLColor4(1.f, 1.f, 1.f, 0.5f), gSavedSettings.getS32("DebugBeaconLineWidth"));
-				}
-			}
-			// now deal with highlights for all those seeable sound sources
-			forAllVisibleDrawables(renderSoundHighlights);
-		}
-	}
-	llpushcallstacks ;
-	// If managing your telehub, draw beacons at telehub and currently selected spawnpoint.
-	if (LLFloaterTelehub::renderBeacons())
-	{
-		LLFloaterTelehub::addBeacons();
-	}
-
-	if (!sShadowRender)
-	{
-		mSelectedFaces.clear();
-		
-		// Draw face highlights for selected faces.
-		if (LLSelectMgr::getInstance()->getTEMode())
-		{
-			struct f : public LLSelectedTEFunctor
-			{
-				virtual bool apply(LLViewerObject* object, S32 te)
-				{
-					if (object->mDrawable)
-					{
-						gPipeline.mSelectedFaces.push_back(object->mDrawable->getFace(te));
-					}
-					return true;
-				}
-			} func;
-			LLSelectMgr::getInstance()->getSelection()->applyToTEs(&func);
-		}
-	}
-
-	//LLSpatialGroup::sNoDelete = FALSE;
-	llpushcallstacks ;
-}
-
-
-void render_hud_elements()
-{
-	LLMemType mt_rhe(LLMemType::MTYPE_PIPELINE_RENDER_HUD_ELS);
-	LLFastTimer t(FTM_RENDER_UI);
-	gPipeline.disableLights();		
-	
-	LLGLDisable fog(GL_FOG);
-	LLGLSUIDefault gls_ui;
-
-	LLGLEnable stencil(GL_STENCIL_TEST);
-	glStencilFunc(GL_ALWAYS, 255, 0xFFFFFFFF);
-	glStencilMask(0xFFFFFFFF);
-	glStencilOp(GL_KEEP, GL_KEEP, GL_REPLACE);
-	
-	gGL.color4f(1,1,1,1);
-	if (!LLPipeline::sReflectionRender && gPipeline.hasRenderDebugFeatureMask(LLPipeline::RENDER_DEBUG_FEATURE_UI))
-	{
-		LLGLEnable multisample(GL_MULTISAMPLE_ARB);
-		gViewerWindow->renderSelections(FALSE, FALSE, FALSE); // For HUD version in render_ui_3d()
-	
-		// Draw the tracking overlays
-		LLTracker::render3D();
-		
-		// Show the property lines
-		LLWorld::getInstance()->renderPropertyLines();
-		LLViewerParcelMgr::getInstance()->render();
-		LLViewerParcelMgr::getInstance()->renderParcelCollision();
-	
-		// Render name tags.
-		LLHUDObject::renderAll();
-	}
-	else if (gForceRenderLandFence)
-	{
-		// This is only set when not rendering the UI, for parcel snapshots
-		LLViewerParcelMgr::getInstance()->render();
-	}
-	else if (gPipeline.hasRenderType(LLPipeline::RENDER_TYPE_HUD))
-	{
-		LLHUDText::renderAllHUD();
-	}
-	gGL.flush();
-}
-
-void LLPipeline::renderHighlights()
-{
-	LLMemType mt(LLMemType::MTYPE_PIPELINE_RENDER_HL);
-
-	assertInitialized();
-
-	// Draw 3D UI elements here (before we clear the Z buffer in POOL_HUD)
-	// Render highlighted faces.
-	LLGLSPipelineAlpha gls_pipeline_alpha;
-	LLColor4 color(1.f, 1.f, 1.f, 0.5f);
-	LLGLEnable color_mat(GL_COLOR_MATERIAL);
-	disableLights();
-
-	if (!hasRenderType(LLPipeline::RENDER_TYPE_HUD) && !mHighlightSet.empty())
-	{ //draw blurry highlight image over screen
-		LLGLEnable blend(GL_BLEND);
-		LLGLDepthTest depth(GL_TRUE, GL_FALSE, GL_ALWAYS);
-		LLGLDisable test(GL_ALPHA_TEST);
-
-		LLGLEnable stencil(GL_STENCIL_TEST);
-		gGL.flush();
-		glStencilMask(0xFFFFFFFF);
-		glClearStencil(1);
-		glClear(GL_STENCIL_BUFFER_BIT);
-
-		glStencilFunc(GL_ALWAYS, 0, 0xFFFFFFFF);
-		glStencilOp(GL_REPLACE, GL_REPLACE, GL_REPLACE);
-				
-		gGL.setColorMask(false, false);
-		for (std::set<HighlightItem>::iterator iter = mHighlightSet.begin(); iter != mHighlightSet.end(); ++iter)
-		{
-			renderHighlight(iter->mItem->getVObj(), 1.f);
-		}
-		gGL.setColorMask(true, false);
-
-		glStencilOp(GL_KEEP, GL_KEEP, GL_KEEP);
-		glStencilFunc(GL_NOTEQUAL, 0, 0xFFFFFFFF);
-		
-		//gGL.setSceneBlendType(LLRender::BT_ADD_WITH_ALPHA);
-
-		gGL.pushMatrix();
-		glLoadIdentity();
-		glMatrixMode(GL_PROJECTION);
-		gGL.pushMatrix();
-		glLoadIdentity();
-
-		gGL.getTexUnit(0)->bind(&mHighlight);
-
-		LLVector2 tc1;
-		LLVector2 tc2;
-
-		tc1.setVec(0,0);
-		tc2.setVec(2,2);
-
-		gGL.begin(LLRender::TRIANGLES);
-				
-		F32 scale = gSavedSettings.getF32("RenderHighlightBrightness");
-		LLColor4 color = gSavedSettings.getColor4("RenderHighlightColor");
-		F32 thickness = gSavedSettings.getF32("RenderHighlightThickness");
-
-		for (S32 pass = 0; pass < 2; ++pass)
-		{
-			if (pass == 0)
-			{
-				gGL.setSceneBlendType(LLRender::BT_ADD_WITH_ALPHA);
-			}
-			else
-			{
-				gGL.setSceneBlendType(LLRender::BT_ALPHA);
-			}
-
-			for (S32 i = 0; i < 8; ++i)
-			{
-				for (S32 j = 0; j < 8; ++j)
-				{
-					LLVector2 tc(i-4+0.5f, j-4+0.5f);
-
-					F32 dist = 1.f-(tc.length()/sqrtf(32.f));
-					dist *= scale/64.f;
-
-					tc *= thickness;
-					tc.mV[0] = (tc.mV[0])/mHighlight.getWidth();
-					tc.mV[1] = (tc.mV[1])/mHighlight.getHeight();
-
-					gGL.color4f(color.mV[0],
-								color.mV[1],
-								color.mV[2],
-								color.mV[3]*dist);
-					
-					gGL.texCoord2f(tc.mV[0]+tc1.mV[0], tc.mV[1]+tc2.mV[1]);
-					gGL.vertex2f(-1,3);
-					
-					gGL.texCoord2f(tc.mV[0]+tc1.mV[0], tc.mV[1]+tc1.mV[1]);
-					gGL.vertex2f(-1,-1);
-					
-					gGL.texCoord2f(tc.mV[0]+tc2.mV[0], tc.mV[1]+tc1.mV[1]);
-					gGL.vertex2f(3,-1);
-				}
-			}
-		}
-
-		gGL.end();
-
-		gGL.popMatrix();
-		glMatrixMode(GL_MODELVIEW);
-		gGL.popMatrix();
-		
-		//gGL.setSceneBlendType(LLRender::BT_ALPHA);
-	}
-
-	if ((LLViewerShaderMgr::instance()->getVertexShaderLevel(LLViewerShaderMgr::SHADER_INTERFACE) > 0))
-	{
-		gHighlightProgram.bind();
-		gHighlightProgram.vertexAttrib4f(LLViewerShaderMgr::MATERIAL_COLOR,1,1,1,0.5f);
-	}
-	
-	if (hasRenderDebugFeatureMask(RENDER_DEBUG_FEATURE_SELECTED))
-	{
-		// Make sure the selection image gets downloaded and decoded
-		if (!mFaceSelectImagep)
-		{
-			mFaceSelectImagep = LLViewerTextureManager::getFetchedTexture(IMG_FACE_SELECT);
-		}
-		mFaceSelectImagep->addTextureStats((F32)MAX_IMAGE_AREA);
-
-		U32 count = mSelectedFaces.size();
-		for (U32 i = 0; i < count; i++)
-		{
-			LLFace *facep = mSelectedFaces[i];
-			if (!facep || facep->getDrawable()->isDead())
-			{
-				llerrs << "Bad face on selection" << llendl;
-				return;
-			}
-			
-			facep->renderSelected(mFaceSelectImagep, color);
-		}
-	}
-
-	if (hasRenderDebugFeatureMask(RENDER_DEBUG_FEATURE_SELECTED))
-	{
-		// Paint 'em red!
-		color.setVec(1.f, 0.f, 0.f, 0.5f);
-		if ((LLViewerShaderMgr::instance()->getVertexShaderLevel(LLViewerShaderMgr::SHADER_INTERFACE) > 0))
-		{
-			gHighlightProgram.vertexAttrib4f(LLViewerShaderMgr::MATERIAL_COLOR,1,0,0,0.5f);
-		}
-		int count = mHighlightFaces.size();
-		for (S32 i = 0; i < count; i++)
-		{
-			LLFace* facep = mHighlightFaces[i];
-			facep->renderSelected(LLViewerTexture::sNullImagep, color);
-		}
-	}
-
-	// Contains a list of the faces of objects that are physical or
-	// have touch-handlers.
-	mHighlightFaces.clear();
-
-	if (LLViewerShaderMgr::instance()->getVertexShaderLevel(LLViewerShaderMgr::SHADER_INTERFACE) > 0)
-	{
-		gHighlightProgram.unbind();
-	}
-}
-
-//debug use
-U32 LLPipeline::sCurRenderPoolType = 0 ;
-
-void LLPipeline::renderGeom(LLCamera& camera, BOOL forceVBOUpdate)
-{
-	LLMemType mt(LLMemType::MTYPE_PIPELINE_RENDER_GEOM);
-	LLFastTimer t(FTM_RENDER_GEOMETRY);
-
-	assertInitialized();
-
-	F64 saved_modelview[16];
-	F64 saved_projection[16];
-
-	//HACK: preserve/restore matrices around HUD render
-	if (gPipeline.hasRenderType(LLPipeline::RENDER_TYPE_HUD))
-	{
-		for (U32 i = 0; i < 16; i++)
-		{
-			saved_modelview[i] = gGLModelView[i];
-			saved_projection[i] = gGLProjection[i];
-		}
-	}
-
-	///////////////////////////////////////////
-	//
-	// Sync and verify GL state
-	//
-	//
-
-	stop_glerror();
-
-	LLVertexBuffer::unbind();
-
-	// Do verification of GL state
-	LLGLState::checkStates();
-	LLGLState::checkTextureChannels();
-	LLGLState::checkClientArrays();
-	if (mRenderDebugMask & RENDER_DEBUG_VERIFY)
-	{
-		if (!verify())
-		{
-			llerrs << "Pipeline verification failed!" << llendl;
-		}
-	}
-
-	LLAppViewer::instance()->pingMainloopTimeout("Pipeline:ForceVBO");
-	
-	// Initialize lots of GL state to "safe" values
-	glMatrixMode(GL_TEXTURE);
-	glLoadIdentity();
-	glMatrixMode(GL_MODELVIEW);
-
-	LLGLSPipeline gls_pipeline;
-	LLGLEnable multisample(GL_MULTISAMPLE_ARB);
-
-	LLGLState gls_color_material(GL_COLOR_MATERIAL, mLightingDetail < 2);
-				
-	// Toggle backface culling for debugging
-	LLGLEnable cull_face(mBackfaceCull ? GL_CULL_FACE : 0);
-	// Set fog
-	BOOL use_fog = hasRenderDebugFeatureMask(LLPipeline::RENDER_DEBUG_FEATURE_FOG);
-	LLGLEnable fog_enable(use_fog &&
-						  !gPipeline.canUseWindLightShadersOnObjects() ? GL_FOG : 0);
-	gSky.updateFog(camera.getFar());
-	if (!use_fog)
-	{
-		sUnderWaterRender = FALSE;
-	}
-
-	gGL.getTexUnit(0)->bind(LLViewerFetchedTexture::sDefaultImagep);
-	LLViewerFetchedTexture::sDefaultImagep->setAddressMode(LLTexUnit::TAM_WRAP);
-	
-	//////////////////////////////////////////////
-	//
-	// Actually render all of the geometry
-	//
-	//	
-	stop_glerror();
-	
-	LLAppViewer::instance()->pingMainloopTimeout("Pipeline:RenderDrawPools");
-
-	for (pool_set_t::iterator iter = mPools.begin(); iter != mPools.end(); ++iter)
-	{
-		LLDrawPool *poolp = *iter;
-		if (hasRenderType(poolp->getType()))
-		{
-			poolp->prerender();
-		}
-	}
-
-	{
-		LLFastTimer t(FTM_POOLS);
-		
-		// HACK: don't calculate local lights if we're rendering the HUD!
-		//    Removing this check will cause bad flickering when there are 
-		//    HUD elements being rendered AND the user is in flycam mode  -nyx
-		if (!gPipeline.hasRenderType(LLPipeline::RENDER_TYPE_HUD))
-		{
-			calcNearbyLights(camera);
-			setupHWLights(NULL);
-		}
-
-		BOOL occlude = sUseOcclusion > 1;
-		U32 cur_type = 0;
-
-		pool_set_t::iterator iter1 = mPools.begin();
-		while ( iter1 != mPools.end() )
-		{
-			LLDrawPool *poolp = *iter1;
-			
-			cur_type = poolp->getType();
-
-			//debug use
-			sCurRenderPoolType = cur_type ;
-
-			if (occlude && cur_type >= LLDrawPool::POOL_GRASS)
-			{
-				occlude = FALSE;
-				gGLLastMatrix = NULL;
-				glLoadMatrixd(gGLModelView);
-				doOcclusion(camera);
-			}
-
-			pool_set_t::iterator iter2 = iter1;
-			if (hasRenderType(poolp->getType()) && poolp->getNumPasses() > 0)
-			{
-				LLFastTimer t(FTM_POOLRENDER);
-
-				gGLLastMatrix = NULL;
-				glLoadMatrixd(gGLModelView);
-			
-				for( S32 i = 0; i < poolp->getNumPasses(); i++ )
-				{
-					LLVertexBuffer::unbind();
-					poolp->beginRenderPass(i);
-					for (iter2 = iter1; iter2 != mPools.end(); iter2++)
-					{
-						LLDrawPool *p = *iter2;
-						if (p->getType() != cur_type)
-						{
-							break;
-						}
-						
-						p->render(i);
-					}
-					poolp->endRenderPass(i);
-					LLVertexBuffer::unbind();
-					if (gDebugGL || gDebugPipeline)
-					{
-						GLint depth;
-						glGetIntegerv(GL_MODELVIEW_STACK_DEPTH, &depth);
-						if (depth > 3)
-						{
-							if (gDebugSession)
-							{
-								ll_fail("GL matrix stack corrupted.");
-							}
-							llerrs << "GL matrix stack corrupted!" << llendl;
-						}
-						std::string msg = llformat("%s pass %d", gPoolNames[cur_type].c_str(), i);
-						LLGLState::checkStates(msg);
-						LLGLState::checkTextureChannels(msg);
-						LLGLState::checkClientArrays(msg);
-					}
-				}
-			}
-			else
-			{
-				// Skip all pools of this type
-				for (iter2 = iter1; iter2 != mPools.end(); iter2++)
-				{
-					LLDrawPool *p = *iter2;
-					if (p->getType() != cur_type)
-					{
-						break;
-					}
-				}
-			}
-			iter1 = iter2;
-			stop_glerror();
-		}
-	
-	LLAppViewer::instance()->pingMainloopTimeout("Pipeline:RenderDrawPoolsEnd");
-
-	LLVertexBuffer::unbind();
-		
-		gGLLastMatrix = NULL;
-		glLoadMatrixd(gGLModelView);
-
-		if (occlude)
-		{
-			occlude = FALSE;
-			gGLLastMatrix = NULL;
-			glLoadMatrixd(gGLModelView);
-			doOcclusion(camera);
-		}
-	}
-
-	LLVertexBuffer::unbind();
-	LLGLState::checkStates();
-	LLGLState::checkTextureChannels();
-	LLGLState::checkClientArrays();
-
-	
-
-	stop_glerror();
-		
-	LLGLState::checkStates();
-	LLGLState::checkTextureChannels();
-	LLGLState::checkClientArrays();
-
-	LLAppViewer::instance()->pingMainloopTimeout("Pipeline:RenderHighlights");
-
-	if (!sReflectionRender)
-	{
-		renderHighlights();
-	}
-
-	// Contains a list of the faces of objects that are physical or
-	// have touch-handlers.
-	mHighlightFaces.clear();
-
-	LLAppViewer::instance()->pingMainloopTimeout("Pipeline:RenderDebug");
-	
-	renderDebug();
-
-	LLVertexBuffer::unbind();
-	
-	if (!LLPipeline::sReflectionRender && !LLPipeline::sRenderDeferred)
-	{
-		if (gPipeline.hasRenderDebugFeatureMask(LLPipeline::RENDER_DEBUG_FEATURE_UI))
-		{
-		      // Render debugging beacons.
-		      gObjectList.renderObjectBeacons();
-		      gObjectList.resetObjectBeacons();
-		}
-		else
-		{
-			// Make sure particle effects disappear
-			LLHUDObject::renderAllForTimer();
-		}
-	}
-	else
-	{
-		// Make sure particle effects disappear
-		LLHUDObject::renderAllForTimer();
-	}
-
-	LLAppViewer::instance()->pingMainloopTimeout("Pipeline:RenderGeomEnd");
-
-	//HACK: preserve/restore matrices around HUD render
-	if (gPipeline.hasRenderType(LLPipeline::RENDER_TYPE_HUD))
-	{
-		for (U32 i = 0; i < 16; i++)
-		{
-			gGLModelView[i] = saved_modelview[i];
-			gGLProjection[i] = saved_projection[i];
-		}
-	}
-
-	LLVertexBuffer::unbind();
-
-	LLGLState::checkStates();
-	LLGLState::checkTextureChannels();
-	LLGLState::checkClientArrays();
-}
-
-void LLPipeline::renderGeomDeferred(LLCamera& camera)
-{
-	LLAppViewer::instance()->pingMainloopTimeout("Pipeline:RenderGeomDeferred");
-
-	LLMemType mt_rgd(LLMemType::MTYPE_PIPELINE_RENDER_GEOM_DEFFERRED);
-	LLFastTimer t(FTM_RENDER_GEOMETRY);
-
-	LLFastTimer t2(FTM_POOLS);
-
-	LLGLEnable cull(GL_CULL_FACE);
-
-	LLGLEnable stencil(GL_STENCIL_TEST);
-	glStencilFunc(GL_ALWAYS, 1, 0xFFFFFFFF);
-	stop_glerror();
-	glStencilOp(GL_KEEP, GL_KEEP, GL_REPLACE);
-	stop_glerror();
-
-	for (pool_set_t::iterator iter = mPools.begin(); iter != mPools.end(); ++iter)
-	{
-		LLDrawPool *poolp = *iter;
-		if (hasRenderType(poolp->getType()))
-		{
-			poolp->prerender();
-		}
-	}
-
-	LLGLEnable multisample(GL_MULTISAMPLE_ARB);
-
-	LLVertexBuffer::unbind();
-
-	LLGLState::checkStates();
-	LLGLState::checkTextureChannels();
-	LLGLState::checkClientArrays();
-
-	U32 cur_type = 0;
-
-	gGL.setColorMask(true, true);
-	
-	pool_set_t::iterator iter1 = mPools.begin();
-
-	while ( iter1 != mPools.end() )
-	{
-		LLDrawPool *poolp = *iter1;
-		
-		cur_type = poolp->getType();
-
-		pool_set_t::iterator iter2 = iter1;
-		if (hasRenderType(poolp->getType()) && poolp->getNumDeferredPasses() > 0)
-		{
-			LLFastTimer t(FTM_POOLRENDER);
-
-			gGLLastMatrix = NULL;
-			glLoadMatrixd(gGLModelView);
-		
-			for( S32 i = 0; i < poolp->getNumDeferredPasses(); i++ )
-			{
-				LLVertexBuffer::unbind();
-				poolp->beginDeferredPass(i);
-				for (iter2 = iter1; iter2 != mPools.end(); iter2++)
-				{
-					LLDrawPool *p = *iter2;
-					if (p->getType() != cur_type)
-					{
-						break;
-					}
-										
-					p->renderDeferred(i);
-				}
-				poolp->endDeferredPass(i);
-				LLVertexBuffer::unbind();
-
-				if (gDebugGL || gDebugPipeline)
-				{
-					GLint depth;
-					glGetIntegerv(GL_MODELVIEW_STACK_DEPTH, &depth);
-					if (depth > 3)
-					{
-						llerrs << "GL matrix stack corrupted!" << llendl;
-					}
-					LLGLState::checkStates();
-					LLGLState::checkTextureChannels();
-					LLGLState::checkClientArrays();
-				}
-			}
-		}
-		else
-		{
-			// Skip all pools of this type
-			for (iter2 = iter1; iter2 != mPools.end(); iter2++)
-			{
-				LLDrawPool *p = *iter2;
-				if (p->getType() != cur_type)
-				{
-					break;
-				}
-			}
-		}
-		iter1 = iter2;
-		stop_glerror();
-	}
-
-	gGLLastMatrix = NULL;
-	glLoadMatrixd(gGLModelView);
-
-	gGL.setColorMask(true, false);
-}
-
-void LLPipeline::renderGeomPostDeferred(LLCamera& camera)
-{
-	LLMemType mt_rgpd(LLMemType::MTYPE_PIPELINE_RENDER_GEOM_POST_DEF);
-	LLFastTimer t(FTM_POOLS);
-	U32 cur_type = 0;
-
-	LLGLEnable cull(GL_CULL_FACE);
-
-	LLGLEnable multisample(GL_MULTISAMPLE_ARB);
-
-	calcNearbyLights(camera);
-	setupHWLights(NULL);
-
-	gGL.setColorMask(true, false);
-
-	pool_set_t::iterator iter1 = mPools.begin();
-	BOOL occlude = LLPipeline::sUseOcclusion > 1;
-
-	while ( iter1 != mPools.end() )
-	{
-		LLDrawPool *poolp = *iter1;
-		
-		cur_type = poolp->getType();
-
-		if (occlude && cur_type >= LLDrawPool::POOL_GRASS)
-		{
-			occlude = FALSE;
-			gGLLastMatrix = NULL;
-			glLoadMatrixd(gGLModelView);
-			doOcclusion(camera);
-			gGL.setColorMask(true, false);
-		}
-
-		pool_set_t::iterator iter2 = iter1;
-		if (hasRenderType(poolp->getType()) && poolp->getNumPostDeferredPasses() > 0)
-		{
-			LLFastTimer t(FTM_POOLRENDER);
-
-			gGLLastMatrix = NULL;
-			glLoadMatrixd(gGLModelView);
-		
-			for( S32 i = 0; i < poolp->getNumPostDeferredPasses(); i++ )
-			{
-				LLVertexBuffer::unbind();
-				poolp->beginPostDeferredPass(i);
-				for (iter2 = iter1; iter2 != mPools.end(); iter2++)
-				{
-					LLDrawPool *p = *iter2;
-					if (p->getType() != cur_type)
-					{
-						break;
-					}
-										
-					p->renderPostDeferred(i);
-				}
-				poolp->endPostDeferredPass(i);
-				LLVertexBuffer::unbind();
-
-				if (gDebugGL || gDebugPipeline)
-				{
-					GLint depth;
-					glGetIntegerv(GL_MODELVIEW_STACK_DEPTH, &depth);
-					if (depth > 3)
-					{
-						llerrs << "GL matrix stack corrupted!" << llendl;
-					}
-					LLGLState::checkStates();
-					LLGLState::checkTextureChannels();
-					LLGLState::checkClientArrays();
-				}
-			}
-		}
-		else
-		{
-			// Skip all pools of this type
-			for (iter2 = iter1; iter2 != mPools.end(); iter2++)
-			{
-				LLDrawPool *p = *iter2;
-				if (p->getType() != cur_type)
-				{
-					break;
-				}
-			}
-		}
-		iter1 = iter2;
-		stop_glerror();
-	}
-
-	gGLLastMatrix = NULL;
-	glLoadMatrixd(gGLModelView);
-
-	if (occlude)
-	{
-		occlude = FALSE;
-		gGLLastMatrix = NULL;
-		glLoadMatrixd(gGLModelView);
-		doOcclusion(camera);
-		gGLLastMatrix = NULL;
-		glLoadMatrixd(gGLModelView);
-	}
-}
-
-void LLPipeline::renderGeomShadow(LLCamera& camera)
-{
-	LLMemType mt_rgs(LLMemType::MTYPE_PIPELINE_RENDER_GEOM_SHADOW);
-	U32 cur_type = 0;
-	
-	LLGLEnable cull(GL_CULL_FACE);
-
-	LLVertexBuffer::unbind();
-
-	pool_set_t::iterator iter1 = mPools.begin();
-	
-	while ( iter1 != mPools.end() )
-	{
-		LLDrawPool *poolp = *iter1;
-		
-		cur_type = poolp->getType();
-
-		pool_set_t::iterator iter2 = iter1;
-		if (hasRenderType(poolp->getType()) && poolp->getNumShadowPasses() > 0)
-		{
-			gGLLastMatrix = NULL;
-			glLoadMatrixd(gGLModelView);
-		
-			for( S32 i = 0; i < poolp->getNumShadowPasses(); i++ )
-			{
-				LLVertexBuffer::unbind();
-				poolp->beginShadowPass(i);
-				for (iter2 = iter1; iter2 != mPools.end(); iter2++)
-				{
-					LLDrawPool *p = *iter2;
-					if (p->getType() != cur_type)
-					{
-						break;
-					}
-										
-					p->renderShadow(i);
-				}
-				poolp->endShadowPass(i);
-				LLVertexBuffer::unbind();
-
-				LLGLState::checkStates();
-				LLGLState::checkTextureChannels();
-				LLGLState::checkClientArrays();
-			}
-		}
-		else
-		{
-			// Skip all pools of this type
-			for (iter2 = iter1; iter2 != mPools.end(); iter2++)
-			{
-				LLDrawPool *p = *iter2;
-				if (p->getType() != cur_type)
-				{
-					break;
-				}
-			}
-		}
-		iter1 = iter2;
-		stop_glerror();
-	}
-
-	gGLLastMatrix = NULL;
-	glLoadMatrixd(gGLModelView);
-}
-
-
-void LLPipeline::addTrianglesDrawn(S32 index_count, U32 render_type)
-{
-	assertInitialized();
-	S32 count = 0;
-	if (render_type == LLRender::TRIANGLE_STRIP)
-	{
-		count = index_count-2;
-	}
-	else
-	{
-		count = index_count/3;
-	}
-
-	mTrianglesDrawn += count;
-	mBatchCount++;
-	mMaxBatchSize = llmax(mMaxBatchSize, count);
-	mMinBatchSize = llmin(mMinBatchSize, count);
-
-	if (LLPipeline::sRenderFrameTest)
-	{
-		gViewerWindow->getWindow()->swapBuffers();
-		ms_sleep(16);
-	}
-}
-
-void LLPipeline::renderDebug()
-{
-	LLMemType mt(LLMemType::MTYPE_PIPELINE);
-
-	assertInitialized();
-
-	gGL.color4f(1,1,1,1);
-
-	gGLLastMatrix = NULL;
-	glLoadMatrixd(gGLModelView);
-	gGL.setColorMask(true, false);
-
-	// Debug stuff.
-	for (LLWorld::region_list_t::const_iterator iter = LLWorld::getInstance()->getRegionList().begin(); 
-			iter != LLWorld::getInstance()->getRegionList().end(); ++iter)
-	{
-		LLViewerRegion* region = *iter;
-		for (U32 i = 0; i < LLViewerRegion::NUM_PARTITIONS; i++)
-		{
-			LLSpatialPartition* part = region->getSpatialPartition(i);
-			if (part)
-			{
-				if (hasRenderType(part->mDrawableType))
-				{
-					part->renderDebug();
-				}
-			}
-		}
-	}
-
-	for (LLCullResult::bridge_list_t::const_iterator i = sCull->beginVisibleBridge(); i != sCull->endVisibleBridge(); ++i)
-	{
-		LLSpatialBridge* bridge = *i;
-		if (!bridge->isDead() && hasRenderType(bridge->mDrawableType))
-		{
-			glPushMatrix();
-			glMultMatrixf((F32*)bridge->mDrawable->getRenderMatrix().mMatrix);
-			bridge->renderDebug();
-			glPopMatrix();
-		}
-	}
-
-	if (hasRenderDebugMask(LLPipeline::RENDER_DEBUG_SHADOW_FRUSTA))
-	{
-		LLGLEnable blend(GL_BLEND);
-		LLGLDepthTest depth(TRUE, FALSE);
-		LLGLDisable cull(GL_CULL_FACE);
-
-		gGL.color4f(1,1,1,1);
-		gGL.getTexUnit(0)->unbind(LLTexUnit::TT_TEXTURE);
-				
-		F32 a = 0.1f;
-
-		F32 col[] =
-		{
-			1,0,0,a,
-			0,1,0,a,
-			0,0,1,a,
-			1,0,1,a,
-			
-			1,1,0,a,
-			0,1,1,a,
-			1,1,1,a,
-			1,0,1,a,
-		};
-
-		for (U32 i = 0; i < 8; i++)
-		{
-			LLVector3* frust = mShadowCamera[i].mAgentFrustum;
-
-			if (i > 3)
-			{ //render shadow frusta as volumes
-				if (mShadowFrustPoints[i-4].empty())
-			{
-					continue;
-				}
-
-				gGL.color4fv(col+(i-4)*4);	
-			
-				gGL.begin(LLRender::TRIANGLE_STRIP);
-				gGL.vertex3fv(frust[0].mV); gGL.vertex3fv(frust[4].mV);
-				gGL.vertex3fv(frust[1].mV); gGL.vertex3fv(frust[5].mV);
-				gGL.vertex3fv(frust[2].mV); gGL.vertex3fv(frust[6].mV);
-				gGL.vertex3fv(frust[3].mV); gGL.vertex3fv(frust[7].mV);
-				gGL.vertex3fv(frust[0].mV); gGL.vertex3fv(frust[4].mV);
-				gGL.end();
-				
-				
-				gGL.begin(LLRender::TRIANGLE_STRIP);
-				gGL.vertex3fv(frust[0].mV);
-				gGL.vertex3fv(frust[1].mV);
-				gGL.vertex3fv(frust[3].mV);
-				gGL.vertex3fv(frust[2].mV);
-				gGL.end();
-				
-				gGL.begin(LLRender::TRIANGLE_STRIP);
-				gGL.vertex3fv(frust[4].mV);
-				gGL.vertex3fv(frust[5].mV);
-				gGL.vertex3fv(frust[7].mV);
-				gGL.vertex3fv(frust[6].mV);
-				gGL.end();		
-			}
-
-	
-			if (i < 4)
-			{
-				
-				if (i == 0 || !mShadowFrustPoints[i].empty())
-				{
-					//render visible point cloud
-					gGL.flush();
-					glPointSize(8.f);
-					gGL.begin(LLRender::POINTS);
-					
-					F32* c = col+i*4;
-					gGL.color3fv(c);
-
-					for (U32 j = 0; j < mShadowFrustPoints[i].size(); ++j)
-						{
-							gGL.vertex3fv(mShadowFrustPoints[i][j].mV);
-						
-						}
-					gGL.end();
-
-					gGL.flush();
-					glPointSize(1.f);
-
-					LLVector3* ext = mShadowExtents[i]; 
-					LLVector3 pos = (ext[0]+ext[1])*0.5f;
-					LLVector3 size = (ext[1]-ext[0])*0.5f;
-					drawBoxOutline(pos, size);
-
-					//render camera frustum splits as outlines
-					gGL.begin(LLRender::LINES);
-					gGL.vertex3fv(frust[0].mV); gGL.vertex3fv(frust[1].mV);
-					gGL.vertex3fv(frust[1].mV); gGL.vertex3fv(frust[2].mV);
-					gGL.vertex3fv(frust[2].mV); gGL.vertex3fv(frust[3].mV);
-					gGL.vertex3fv(frust[3].mV); gGL.vertex3fv(frust[0].mV);
-					gGL.vertex3fv(frust[4].mV); gGL.vertex3fv(frust[5].mV);
-					gGL.vertex3fv(frust[5].mV); gGL.vertex3fv(frust[6].mV);
-					gGL.vertex3fv(frust[6].mV); gGL.vertex3fv(frust[7].mV);
-					gGL.vertex3fv(frust[7].mV); gGL.vertex3fv(frust[4].mV);
-					gGL.vertex3fv(frust[0].mV); gGL.vertex3fv(frust[4].mV);
-					gGL.vertex3fv(frust[1].mV); gGL.vertex3fv(frust[5].mV);
-					gGL.vertex3fv(frust[2].mV); gGL.vertex3fv(frust[6].mV);
-					gGL.vertex3fv(frust[3].mV); gGL.vertex3fv(frust[7].mV);
-					gGL.end();
-					}
-
-			}
-
-			/*for (LLWorld::region_list_t::const_iterator iter = LLWorld::getInstance()->getRegionList().begin(); 
-					iter != LLWorld::getInstance()->getRegionList().end(); ++iter)
-			{
-				LLViewerRegion* region = *iter;
-				for (U32 j = 0; j < LLViewerRegion::NUM_PARTITIONS; j++)
-				{
-					LLSpatialPartition* part = region->getSpatialPartition(j);
-					if (part)
-					{
-						if (hasRenderType(part->mDrawableType))
-						{
-							part->renderIntersectingBBoxes(&mShadowCamera[i]);
-						}
-					}
-				}
-			}*/
-		}
-	}
-
-	if (mRenderDebugMask & RENDER_DEBUG_COMPOSITION)
-	{
-		// Debug composition layers
-		F32 x, y;
-
-		gGL.getTexUnit(0)->unbind(LLTexUnit::TT_TEXTURE);
-
-		if (gAgent.getRegion())
-		{
-			gGL.begin(LLRender::POINTS);
-			// Draw the composition layer for the region that I'm in.
-			for (x = 0; x <= 260; x++)
-			{
-				for (y = 0; y <= 260; y++)
-				{
-					if ((x > 255) || (y > 255))
-					{
-						gGL.color4f(1.f, 0.f, 0.f, 1.f);
-					}
-					else
-					{
-						gGL.color4f(0.f, 0.f, 1.f, 1.f);
-					}
-					F32 z = gAgent.getRegion()->getCompositionXY((S32)x, (S32)y);
-					z *= 5.f;
-					z += 50.f;
-					gGL.vertex3f(x, y, z);
-				}
-			}
-			gGL.end();
-		}
-	}
-
-	if (mRenderDebugMask & LLPipeline::RENDER_DEBUG_BUILD_QUEUE)
-	{
-		U32 count = 0;
-		U32 size = mBuildQ2.size();
-		LLColor4 col;
-
-		LLGLEnable blend(GL_BLEND);
-		LLGLDepthTest depth(GL_TRUE, GL_FALSE);
-		gGL.getTexUnit(0)->bind(LLViewerFetchedTexture::sWhiteImagep);
-		
-		for (LLSpatialGroup::sg_vector_t::iterator iter = mGroupQ2.begin(); iter != mGroupQ2.end(); ++iter)
-		{
-			LLSpatialGroup* group = *iter;
-			if (group->isDead())
-			{
-				continue;
-			}
-
-			LLSpatialBridge* bridge = group->mSpatialPartition->asBridge();
-
-			if (bridge && (!bridge->mDrawable || bridge->mDrawable->isDead()))
-			{
-				continue;
-			}
-
-			if (bridge)
-			{
-				gGL.pushMatrix();
-				glMultMatrixf((F32*)bridge->mDrawable->getRenderMatrix().mMatrix);
-			}
-
-			F32 alpha = (F32) (size-count)/size;
-
-			
-			LLVector2 c(1.f-alpha, alpha);
-			c.normVec();
-
-			
-			++count;
-			col.set(c.mV[0], c.mV[1], 0, alpha*0.5f+0.1f);
-			group->drawObjectBox(col);
-
-			if (bridge)
-			{
-				gGL.popMatrix();
-			}
-		}
-	}
-
-	gGL.flush();
-}
-
-void LLPipeline::rebuildPools()
-{
-	LLMemType mt(LLMemType::MTYPE_PIPELINE_REBUILD_POOLS);
-
-	assertInitialized();
-
-	S32 max_count = mPools.size();
-	pool_set_t::iterator iter1 = mPools.upper_bound(mLastRebuildPool);
-	while(max_count > 0 && mPools.size() > 0) // && num_rebuilds < MAX_REBUILDS)
-	{
-		if (iter1 == mPools.end())
-		{
-			iter1 = mPools.begin();
-		}
-		LLDrawPool* poolp = *iter1;
-
-		if (poolp->isDead())
-		{
-			mPools.erase(iter1++);
-			removeFromQuickLookup( poolp );
-			if (poolp == mLastRebuildPool)
-			{
-				mLastRebuildPool = NULL;
-			}
-			delete poolp;
-		}
-		else
-		{
-			mLastRebuildPool = poolp;
-			iter1++;
-		}
-		max_count--;
-	}
-
-	if (isAgentAvatarValid())
-	{
-		gAgentAvatarp->rebuildHUD();
-	}
-}
-
-void LLPipeline::addToQuickLookup( LLDrawPool* new_poolp )
-{
-	LLMemType mt(LLMemType::MTYPE_PIPELINE_QUICK_LOOKUP);
-
-	assertInitialized();
-
-	switch( new_poolp->getType() )
-	{
-	case LLDrawPool::POOL_SIMPLE:
-		if (mSimplePool)
-		{
-			llassert(0);
-			llwarns << "Ignoring duplicate simple pool." << llendl;
-		}
-		else
-		{
-			mSimplePool = (LLRenderPass*) new_poolp;
-		}
-		break;
-
-	case LLDrawPool::POOL_GRASS:
-		if (mGrassPool)
-		{
-			llassert(0);
-			llwarns << "Ignoring duplicate grass pool." << llendl;
-		}
-		else
-		{
-			mGrassPool = (LLRenderPass*) new_poolp;
-		}
-		break;
-
-	case LLDrawPool::POOL_FULLBRIGHT:
-		if (mFullbrightPool)
-		{
-			llassert(0);
-			llwarns << "Ignoring duplicate simple pool." << llendl;
-		}
-		else
-		{
-			mFullbrightPool = (LLRenderPass*) new_poolp;
-		}
-		break;
-
-	case LLDrawPool::POOL_INVISIBLE:
-		if (mInvisiblePool)
-		{
-			llassert(0);
-			llwarns << "Ignoring duplicate simple pool." << llendl;
-		}
-		else
-		{
-			mInvisiblePool = (LLRenderPass*) new_poolp;
-		}
-		break;
-
-	case LLDrawPool::POOL_GLOW:
-		if (mGlowPool)
-		{
-			llassert(0);
-			llwarns << "Ignoring duplicate glow pool." << llendl;
-		}
-		else
-		{
-			mGlowPool = (LLRenderPass*) new_poolp;
-		}
-		break;
-
-	case LLDrawPool::POOL_TREE:
-		mTreePools[ uintptr_t(new_poolp->getTexture()) ] = new_poolp ;
-		break;
- 
-	case LLDrawPool::POOL_TERRAIN:
-		mTerrainPools[ uintptr_t(new_poolp->getTexture()) ] = new_poolp ;
-		break;
-
-	case LLDrawPool::POOL_BUMP:
-		if (mBumpPool)
-		{
-			llassert(0);
-			llwarns << "Ignoring duplicate bump pool." << llendl;
-		}
-		else
-		{
-			mBumpPool = new_poolp;
-		}
-		break;
-
-	case LLDrawPool::POOL_ALPHA:
-		if( mAlphaPool )
-		{
-			llassert(0);
-			llwarns << "LLPipeline::addPool(): Ignoring duplicate Alpha pool" << llendl;
-		}
-		else
-		{
-			mAlphaPool = new_poolp;
-		}
-		break;
-
-	case LLDrawPool::POOL_AVATAR:
-		break; // Do nothing
-
-	case LLDrawPool::POOL_SKY:
-		if( mSkyPool )
-		{
-			llassert(0);
-			llwarns << "LLPipeline::addPool(): Ignoring duplicate Sky pool" << llendl;
-		}
-		else
-		{
-			mSkyPool = new_poolp;
-		}
-		break;
-	
-	case LLDrawPool::POOL_WATER:
-		if( mWaterPool )
-		{
-			llassert(0);
-			llwarns << "LLPipeline::addPool(): Ignoring duplicate Water pool" << llendl;
-		}
-		else
-		{
-			mWaterPool = new_poolp;
-		}
-		break;
-
-	case LLDrawPool::POOL_GROUND:
-		if( mGroundPool )
-		{
-			llassert(0);
-			llwarns << "LLPipeline::addPool(): Ignoring duplicate Ground Pool" << llendl;
-		}
-		else
-		{ 
-			mGroundPool = new_poolp;
-		}
-		break;
-
-	case LLDrawPool::POOL_WL_SKY:
-		if( mWLSkyPool )
-		{
-			llassert(0);
-			llwarns << "LLPipeline::addPool(): Ignoring duplicate WLSky Pool" << llendl;
-		}
-		else
-		{ 
-			mWLSkyPool = new_poolp;
-		}
-		break;
-
-	default:
-		llassert(0);
-		llwarns << "Invalid Pool Type in  LLPipeline::addPool()" << llendl;
-		break;
-	}
-}
-
-void LLPipeline::removePool( LLDrawPool* poolp )
-{
-	assertInitialized();
-	removeFromQuickLookup(poolp);
-	mPools.erase(poolp);
-	delete poolp;
-}
-
-void LLPipeline::removeFromQuickLookup( LLDrawPool* poolp )
-{
-	assertInitialized();
-	LLMemType mt(LLMemType::MTYPE_PIPELINE);
-	switch( poolp->getType() )
-	{
-	case LLDrawPool::POOL_SIMPLE:
-		llassert(mSimplePool == poolp);
-		mSimplePool = NULL;
-		break;
-
-	case LLDrawPool::POOL_GRASS:
-		llassert(mGrassPool == poolp);
-		mGrassPool = NULL;
-		break;
-
-	case LLDrawPool::POOL_FULLBRIGHT:
-		llassert(mFullbrightPool == poolp);
-		mFullbrightPool = NULL;
-		break;
-
-	case LLDrawPool::POOL_INVISIBLE:
-		llassert(mInvisiblePool == poolp);
-		mInvisiblePool = NULL;
-		break;
-
-	case LLDrawPool::POOL_WL_SKY:
-		llassert(mWLSkyPool == poolp);
-		mWLSkyPool = NULL;
-		break;
-
-	case LLDrawPool::POOL_GLOW:
-		llassert(mGlowPool == poolp);
-		mGlowPool = NULL;
-		break;
-
-	case LLDrawPool::POOL_TREE:
-		#ifdef _DEBUG
-			{
-				BOOL found = mTreePools.erase( (uintptr_t)poolp->getTexture() );
-				llassert( found );
-			}
-		#else
-			mTreePools.erase( (uintptr_t)poolp->getTexture() );
-		#endif
-		break;
-
-	case LLDrawPool::POOL_TERRAIN:
-		#ifdef _DEBUG
-			{
-				BOOL found = mTerrainPools.erase( (uintptr_t)poolp->getTexture() );
-				llassert( found );
-			}
-		#else
-			mTerrainPools.erase( (uintptr_t)poolp->getTexture() );
-		#endif
-		break;
-
-	case LLDrawPool::POOL_BUMP:
-		llassert( poolp == mBumpPool );
-		mBumpPool = NULL;
-		break;
-	
-	case LLDrawPool::POOL_ALPHA:
-		llassert( poolp == mAlphaPool );
-		mAlphaPool = NULL;
-		break;
-
-	case LLDrawPool::POOL_AVATAR:
-		break; // Do nothing
-
-	case LLDrawPool::POOL_SKY:
-		llassert( poolp == mSkyPool );
-		mSkyPool = NULL;
-		break;
-
-	case LLDrawPool::POOL_WATER:
-		llassert( poolp == mWaterPool );
-		mWaterPool = NULL;
-		break;
-
-	case LLDrawPool::POOL_GROUND:
-		llassert( poolp == mGroundPool );
-		mGroundPool = NULL;
-		break;
-
-	default:
-		llassert(0);
-		llwarns << "Invalid Pool Type in  LLPipeline::removeFromQuickLookup() type=" << poolp->getType() << llendl;
-		break;
-	}
-}
-
-void LLPipeline::resetDrawOrders()
-{
-	assertInitialized();
-	// Iterate through all of the draw pools and rebuild them.
-	for (pool_set_t::iterator iter = mPools.begin(); iter != mPools.end(); ++iter)
-	{
-		LLDrawPool *poolp = *iter;
-		poolp->resetDrawOrders();
-	}
-}
-
-//============================================================================
-// Once-per-frame setup of hardware lights,
-// including sun/moon, avatar backlight, and up to 6 local lights
-
-void LLPipeline::setupAvatarLights(BOOL for_edit)
-{
-	assertInitialized();
-
-	if (for_edit)
-	{
-		LLColor4 diffuse(1.f, 1.f, 1.f, 0.f);
-		LLVector4 light_pos_cam(-8.f, 0.25f, 10.f, 0.f);  // w==0 => directional light
-		LLMatrix4 camera_mat = LLViewerCamera::getInstance()->getModelview();
-		LLMatrix4 camera_rot(camera_mat.getMat3());
-		camera_rot.invert();
-		LLVector4 light_pos = light_pos_cam * camera_rot;
-		
-		light_pos.normalize();
-
-		mHWLightColors[1] = diffuse;
-		glLightfv(GL_LIGHT1, GL_DIFFUSE,  diffuse.mV);
-		glLightfv(GL_LIGHT1, GL_AMBIENT,  LLColor4::black.mV);
-		glLightfv(GL_LIGHT1, GL_SPECULAR, LLColor4::black.mV);
-		glLightfv(GL_LIGHT1, GL_POSITION, light_pos.mV); 
-		glLightf (GL_LIGHT1, GL_CONSTANT_ATTENUATION,  1.0f);
-		glLightf (GL_LIGHT1, GL_LINEAR_ATTENUATION, 	 0.0f);
-		glLightf (GL_LIGHT1, GL_QUADRATIC_ATTENUATION, 0.0f);
-		glLightf (GL_LIGHT1, GL_SPOT_EXPONENT, 		 0.0f);
-		glLightf (GL_LIGHT1, GL_SPOT_CUTOFF, 			 180.0f);
-	}
-	else if (gAvatarBacklight) // Always true (unless overridden in a devs .ini)
-	{
-		LLVector3 opposite_pos = -1.f * mSunDir;
-		LLVector3 orthog_light_pos = mSunDir % LLVector3::z_axis;
-		LLVector4 backlight_pos = LLVector4(lerp(opposite_pos, orthog_light_pos, 0.3f), 0.0f);
-		backlight_pos.normalize();
-			
-		LLColor4 light_diffuse = mSunDiffuse;
-		LLColor4 backlight_diffuse(1.f - light_diffuse.mV[VRED], 1.f - light_diffuse.mV[VGREEN], 1.f - light_diffuse.mV[VBLUE], 1.f);
-		F32 max_component = 0.001f;
-		for (S32 i = 0; i < 3; i++)
-		{
-			if (backlight_diffuse.mV[i] > max_component)
-			{
-				max_component = backlight_diffuse.mV[i];
-			}
-		}
-		F32 backlight_mag;
-		if (gSky.getSunDirection().mV[2] >= LLSky::NIGHTTIME_ELEVATION_COS)
-		{
-			backlight_mag = BACKLIGHT_DAY_MAGNITUDE_OBJECT;
-		}
-		else
-		{
-			backlight_mag = BACKLIGHT_NIGHT_MAGNITUDE_OBJECT;
-		}
-		backlight_diffuse *= backlight_mag / max_component;
-
-		mHWLightColors[1] = backlight_diffuse;
-		glLightfv(GL_LIGHT1, GL_POSITION, backlight_pos.mV); // this is just sun/moon direction
-		glLightfv(GL_LIGHT1, GL_DIFFUSE,  backlight_diffuse.mV);
-		glLightfv(GL_LIGHT1, GL_AMBIENT,  LLColor4::black.mV);
-		glLightfv(GL_LIGHT1, GL_SPECULAR, LLColor4::black.mV);
-		glLightf (GL_LIGHT1, GL_CONSTANT_ATTENUATION,  1.0f);
-		glLightf (GL_LIGHT1, GL_LINEAR_ATTENUATION,    0.0f);
-		glLightf (GL_LIGHT1, GL_QUADRATIC_ATTENUATION, 0.0f);
-		glLightf (GL_LIGHT1, GL_SPOT_EXPONENT,         0.0f);
-		glLightf (GL_LIGHT1, GL_SPOT_CUTOFF,           180.0f);
-	}
-	else
-	{
-		mHWLightColors[1] = LLColor4::black;
-		glLightfv(GL_LIGHT1, GL_DIFFUSE,  LLColor4::black.mV);
-		glLightfv(GL_LIGHT1, GL_AMBIENT,  LLColor4::black.mV);
-		glLightfv(GL_LIGHT1, GL_SPECULAR, LLColor4::black.mV);
-	}
-}
-
-static F32 calc_light_dist(LLVOVolume* light, const LLVector3& cam_pos, F32 max_dist)
-{
-	F32 inten = light->getLightIntensity();
-	if (inten < .001f)
-	{
-		return max_dist;
-	}
-	F32 radius = light->getLightRadius();
-	BOOL selected = light->isSelected();
-	LLVector3 dpos = light->getRenderPosition() - cam_pos;
-	F32 dist2 = dpos.lengthSquared();
-	if (!selected && dist2 > (max_dist + radius)*(max_dist + radius))
-	{
-		return max_dist;
-	}
-	F32 dist = fsqrtf(dist2);
-	dist *= 1.f / inten;
-	dist -= radius;
-	if (selected)
-	{
-		dist -= 10000.f; // selected lights get highest priority
-	}
-	if (light->mDrawable.notNull() && light->mDrawable->isState(LLDrawable::ACTIVE))
-	{
-		// moving lights get a little higher priority (too much causes artifacts)
-		dist -= light->getLightRadius()*0.25f;
-	}
-	return dist;
-}
-
-void LLPipeline::calcNearbyLights(LLCamera& camera)
-{
-	assertInitialized();
-
-	if (LLPipeline::sReflectionRender)
-	{
-		return;
-	}
-
-	if (mLightingDetail >= 1)
-	{
-		// mNearbyLight (and all light_set_t's) are sorted such that
-		// begin() == the closest light and rbegin() == the farthest light
-		const S32 MAX_LOCAL_LIGHTS = 6;
-// 		LLVector3 cam_pos = gAgentCamera.getCameraPositionAgent();
-		LLVector3 cam_pos = LLViewerJoystick::getInstance()->getOverrideCamera() ?
-						camera.getOrigin() : 
-						gAgent.getPositionAgent();
-
-		F32 max_dist = LIGHT_MAX_RADIUS * 4.f; // ignore enitrely lights > 4 * max light rad
-		
-		// UPDATE THE EXISTING NEARBY LIGHTS
-		light_set_t cur_nearby_lights;
-		for (light_set_t::iterator iter = mNearbyLights.begin();
-			iter != mNearbyLights.end(); iter++)
-		{
-			const Light* light = &(*iter);
-			LLDrawable* drawable = light->drawable;
-			LLVOVolume* volight = drawable->getVOVolume();
-			if (!volight || !drawable->isState(LLDrawable::LIGHT))
-			{
-				drawable->clearState(LLDrawable::NEARBY_LIGHT);
-				continue;
-			}
-			if (light->fade <= -LIGHT_FADE_TIME)
-			{
-				drawable->clearState(LLDrawable::NEARBY_LIGHT);
-				continue;
-			}
-			if (!sRenderAttachedLights && volight && volight->isAttachment())
-			{
-				drawable->clearState(LLDrawable::NEARBY_LIGHT);
-				continue;
-			}
-
-			F32 dist = calc_light_dist(volight, cam_pos, max_dist);
-			cur_nearby_lights.insert(Light(drawable, dist, light->fade));
-		}
-		mNearbyLights = cur_nearby_lights;
-				
-		// FIND NEW LIGHTS THAT ARE IN RANGE
-		light_set_t new_nearby_lights;
-		for (LLDrawable::drawable_set_t::iterator iter = mLights.begin();
-			 iter != mLights.end(); ++iter)
-		{
-			LLDrawable* drawable = *iter;
-			LLVOVolume* light = drawable->getVOVolume();
-			if (!light || drawable->isState(LLDrawable::NEARBY_LIGHT))
-			{
-				continue;
-			}
-			if (light->isHUDAttachment())
-			{
-				continue; // no lighting from HUD objects
-			}
-			F32 dist = calc_light_dist(light, cam_pos, max_dist);
-			if (dist >= max_dist)
-			{
-				continue;
-			}
-			if (!sRenderAttachedLights && light && light->isAttachment())
-			{
-				continue;
-			}
-			new_nearby_lights.insert(Light(drawable, dist, 0.f));
-			if (new_nearby_lights.size() > (U32)MAX_LOCAL_LIGHTS)
-			{
-				new_nearby_lights.erase(--new_nearby_lights.end());
-				const Light& last = *new_nearby_lights.rbegin();
-				max_dist = last.dist;
-			}
-		}
-
-		// INSERT ANY NEW LIGHTS
-		for (light_set_t::iterator iter = new_nearby_lights.begin();
-			 iter != new_nearby_lights.end(); iter++)
-		{
-			const Light* light = &(*iter);
-			if (mNearbyLights.size() < (U32)MAX_LOCAL_LIGHTS)
-			{
-				mNearbyLights.insert(*light);
-				((LLDrawable*) light->drawable)->setState(LLDrawable::NEARBY_LIGHT);
-			}
-			else
-			{
-				// crazy cast so that we can overwrite the fade value
-				// even though gcc enforces sets as const
-				// (fade value doesn't affect sort so this is safe)
-				Light* farthest_light = ((Light*) (&(*(mNearbyLights.rbegin()))));
-				if (light->dist < farthest_light->dist)
-				{
-					if (farthest_light->fade >= 0.f)
-					{
-						farthest_light->fade = -gFrameIntervalSeconds;
-					}
-				}
-				else
-				{
-					break; // none of the other lights are closer
-				}
-			}
-		}
-		
-	}
-}
-
-void LLPipeline::setupHWLights(LLDrawPool* pool)
-{
-	assertInitialized();
-
-	// Ambient
-	LLColor4 ambient = gSky.getTotalAmbientColor();
-	glLightModelfv(GL_LIGHT_MODEL_AMBIENT,ambient.mV);
-
-	// Light 0 = Sun or Moon (All objects)
-	{
-		if (gSky.getSunDirection().mV[2] >= LLSky::NIGHTTIME_ELEVATION_COS)
-		{
-			mSunDir.setVec(gSky.getSunDirection());
-			mSunDiffuse.setVec(gSky.getSunDiffuseColor());
-		}
-		else
-		{
-			mSunDir.setVec(gSky.getMoonDirection());
-			mSunDiffuse.setVec(gSky.getMoonDiffuseColor());
-		}
-
-		F32 max_color = llmax(mSunDiffuse.mV[0], mSunDiffuse.mV[1], mSunDiffuse.mV[2]);
-		if (max_color > 1.f)
-		{
-			mSunDiffuse *= 1.f/max_color;
-		}
-		mSunDiffuse.clamp();
-
-		LLVector4 light_pos(mSunDir, 0.0f);
-		LLColor4 light_diffuse = mSunDiffuse;
-		mHWLightColors[0] = light_diffuse;
-		glLightfv(GL_LIGHT0, GL_POSITION, light_pos.mV); // this is just sun/moon direction
-		glLightfv(GL_LIGHT0, GL_DIFFUSE,  light_diffuse.mV);
-		glLightfv(GL_LIGHT0, GL_AMBIENT,  LLColor4::black.mV);
-		glLightfv(GL_LIGHT0, GL_SPECULAR, LLColor4::black.mV);
-		glLightf (GL_LIGHT0, GL_CONSTANT_ATTENUATION,  1.0f);
-		glLightf (GL_LIGHT0, GL_LINEAR_ATTENUATION,    0.0f);
-		glLightf (GL_LIGHT0, GL_QUADRATIC_ATTENUATION, 0.0f);
-		glLightf (GL_LIGHT0, GL_SPOT_EXPONENT,         0.0f);
-		glLightf (GL_LIGHT0, GL_SPOT_CUTOFF,           180.0f);
-	}
-	
-	// Light 1 = Backlight (for avatars)
-	// (set by enableLightsAvatar)
-	
-	S32 cur_light = 2;
-	
-	// Nearby lights = LIGHT 2-7
-
-	mLightMovingMask = 0;
-	
-	if (mLightingDetail >= 1)
-	{
-		for (light_set_t::iterator iter = mNearbyLights.begin();
-			 iter != mNearbyLights.end(); ++iter)
-		{
-			LLDrawable* drawable = iter->drawable;
-			LLVOVolume* light = drawable->getVOVolume();
-			if (!light)
-			{
-				continue;
-			}
-			if (drawable->isState(LLDrawable::ACTIVE))
-			{
-				mLightMovingMask |= (1<<cur_light);
-			}
-			
-			LLColor4  light_color = light->getLightColor();
-			light_color.mV[3] = 0.0f;
-
-			F32 fade = iter->fade;
-			if (fade < LIGHT_FADE_TIME)
-			{
-				// fade in/out light
-				if (fade >= 0.f)
-				{
-					fade = fade / LIGHT_FADE_TIME;
-					((Light*) (&(*iter)))->fade += gFrameIntervalSeconds;
-				}
-				else
-				{
-					fade = 1.f + fade / LIGHT_FADE_TIME;
-					((Light*) (&(*iter)))->fade -= gFrameIntervalSeconds;
-				}
-				fade = llclamp(fade,0.f,1.f);
-				light_color *= fade;
-			}
-
-			LLVector3 light_pos(light->getRenderPosition());
-			LLVector4 light_pos_gl(light_pos, 1.0f);
-	
-			F32 light_radius = llmax(light->getLightRadius(), 0.001f);
-
-			F32 x = (3.f * (1.f + light->getLightFalloff())); // why this magic?  probably trying to match a historic behavior.
-			float linatten = x / (light_radius); // % of brightness at radius
-
-			mHWLightColors[cur_light] = light_color;
-			S32 gllight = GL_LIGHT0+cur_light;
-			glLightfv(gllight, GL_POSITION, light_pos_gl.mV);
-			glLightfv(gllight, GL_DIFFUSE,  light_color.mV);
-			glLightfv(gllight, GL_AMBIENT,  LLColor4::black.mV);
-			glLightf (gllight, GL_CONSTANT_ATTENUATION,   0.0f);
-			glLightf (gllight, GL_LINEAR_ATTENUATION,     linatten);
-			glLightf (gllight, GL_QUADRATIC_ATTENUATION,  0.0f);
-			if (light->isLightSpotlight() // directional (spot-)light
-			    && (LLPipeline::sRenderDeferred || gSavedSettings.getBOOL("RenderSpotLightsInNondeferred"))) // these are only rendered as GL spotlights if we're in deferred rendering mode *or* the setting forces them on
-			{
-				LLVector3 spotparams = light->getSpotLightParams();
-				LLQuaternion quat = light->getRenderRotation();
-				LLVector3 at_axis(0,0,-1); // this matches deferred rendering's object light direction
-				at_axis *= quat;
-				//llinfos << "SPOT!!!!!!! fov: " << spotparams.mV[0] << " focus: " << spotparams.mV[1] << " dir: " << at_axis << llendl;
-				glLightfv(gllight, GL_SPOT_DIRECTION, at_axis.mV);
-				glLightf (gllight, GL_SPOT_EXPONENT,  2.0f); // 2.0 = good old dot product ^ 2
-				glLightf (gllight, GL_SPOT_CUTOFF,    90.0f); // hemisphere
-				const float specular[] = {0.f, 0.f, 0.f, 0.f};
-				glLightfv(gllight, GL_SPECULAR, specular);
-			}
-			else // omnidirectional (point) light
-			{
-			glLightf (gllight, GL_SPOT_EXPONENT,          0.0f);
-			glLightf (gllight, GL_SPOT_CUTOFF,            180.0f);
-
-				// we use specular.w = 1.0 as a cheap hack for the shaders to know that this is omnidirectional rather than a spotlight
-				const float specular[] = {0.f, 0.f, 0.f, 1.f};
-				glLightfv(gllight, GL_SPECULAR, specular);
-				//llinfos << "boring light" << llendl;
-			}
-			cur_light++;
-			if (cur_light >= 8)
-			{
-				break; // safety
-			}
-		}
-	}
-	for ( ; cur_light < 8 ; cur_light++)
-	{
-		mHWLightColors[cur_light] = LLColor4::black;
-		S32 gllight = GL_LIGHT0+cur_light;
-		glLightfv(gllight, GL_DIFFUSE,  LLColor4::black.mV);
-		glLightfv(gllight, GL_AMBIENT,  LLColor4::black.mV);
-		glLightfv(gllight, GL_SPECULAR, LLColor4::black.mV);
-	}
-
-	if (isAgentAvatarValid() &&
-		gAgentAvatarp->mSpecialRenderMode == 3)
-	{
-		LLColor4  light_color = LLColor4::white;
-		light_color.mV[3] = 0.0f;
-
-		LLVector3 light_pos(LLViewerCamera::getInstance()->getOrigin());
-		LLVector4 light_pos_gl(light_pos, 1.0f);
-
-		F32 light_radius = 16.f;
-
-			F32 x = 3.f;
-		float linatten = x / (light_radius); // % of brightness at radius
-
-		mHWLightColors[2] = light_color;
-		S32 gllight = GL_LIGHT2;
-		glLightfv(gllight, GL_POSITION, light_pos_gl.mV);
-		glLightfv(gllight, GL_DIFFUSE,  light_color.mV);
-		glLightfv(gllight, GL_AMBIENT,  LLColor4::black.mV);
-		glLightfv(gllight, GL_SPECULAR, LLColor4::black.mV);
-		glLightf (gllight, GL_CONSTANT_ATTENUATION,   0.0f);
-		glLightf (gllight, GL_LINEAR_ATTENUATION,     linatten);
-		glLightf (gllight, GL_QUADRATIC_ATTENUATION,  0.0f);
-		glLightf (gllight, GL_SPOT_EXPONENT,          0.0f);
-		glLightf (gllight, GL_SPOT_CUTOFF,            180.0f);
-	}
-
-	// Init GL state
-	glDisable(GL_LIGHTING);
-	for (S32 gllight=GL_LIGHT0; gllight<=GL_LIGHT7; gllight++)
-	{
-		glDisable(gllight);
-	}
-	mLightMask = 0;
-}
-
-void LLPipeline::enableLights(U32 mask)
-{
-	assertInitialized();
-
-	if (mLightingDetail == 0)
-	{
-		mask &= 0xf003; // sun and backlight only (and fullbright bit)
-	}
-	if (mLightMask != mask)
-	{
-		stop_glerror();
-		if (!mLightMask)
-		{
-			glEnable(GL_LIGHTING);
-		}
-		if (mask)
-		{
-			stop_glerror();
-			for (S32 i=0; i<8; i++)
-			{
-				if (mask & (1<<i))
-				{
-					glEnable(GL_LIGHT0 + i);
-					glLightfv(GL_LIGHT0 + i, GL_DIFFUSE,  mHWLightColors[i].mV);
-				}
-				else
-				{
-					glDisable(GL_LIGHT0 + i);
-					glLightfv(GL_LIGHT0 + i, GL_DIFFUSE,  LLColor4::black.mV);
-				}
-			}
-			stop_glerror();
-		}
-		else
-		{
-			glDisable(GL_LIGHTING);
-		}
-		stop_glerror();
-		mLightMask = mask;
-		LLColor4 ambient = gSky.getTotalAmbientColor();
-		glLightModelfv(GL_LIGHT_MODEL_AMBIENT,ambient.mV);
-		stop_glerror();
-	}
-}
-
-void LLPipeline::enableLightsStatic()
-{
-	assertInitialized();
-	U32 mask = 0x01; // Sun
-	if (mLightingDetail >= 2)
-	{
-		mask |= mLightMovingMask; // Hardware moving lights
-		glColor4f(0.f, 0.f, 0.f, 1.0f); // no local lighting by default
-	}
-	else
-	{
-		mask |= 0xff & (~2); // Hardware local lights
-	}
-	enableLights(mask);
-}
-
-void LLPipeline::enableLightsDynamic()
-{
-	assertInitialized();
-	U32 mask = 0xff & (~2); // Local lights
-	enableLights(mask);
-	if (mLightingDetail >= 2)
-	{
-		glColor4f(0.f, 0.f, 0.f, 1.f); // no local lighting by default
-	}
-
-	if (isAgentAvatarValid() && getLightingDetail() <= 0)
-	{
-		if (gAgentAvatarp->mSpecialRenderMode == 0) // normal
-		{
-			gPipeline.enableLightsAvatar();
-		}
-		else if (gAgentAvatarp->mSpecialRenderMode >= 1)  // anim preview
-		{
-			gPipeline.enableLightsAvatarEdit(LLColor4(0.7f, 0.6f, 0.3f, 1.f));
-		}
-	}
-}
-
-void LLPipeline::enableLightsAvatar()
-{
-	U32 mask = 0xff; // All lights
-	setupAvatarLights(FALSE);
-	enableLights(mask);
-}
-
-void LLPipeline::enableLightsAvatarEdit(const LLColor4& color)
-{
-	U32 mask = 0x2002; // Avatar backlight only, set ambient
-	setupAvatarLights(TRUE);
-	enableLights(mask);
-
-	glLightModelfv(GL_LIGHT_MODEL_AMBIENT,color.mV);
-}
-
-void LLPipeline::enableLightsFullbright(const LLColor4& color)
-{
-	assertInitialized();
-	U32 mask = 0x1000; // Non-0 mask, set ambient
-	enableLights(mask);
-
-	glLightModelfv(GL_LIGHT_MODEL_AMBIENT,color.mV);
-	/*if (mLightingDetail >= 2)
-	{
-		glColor4f(0.f, 0.f, 0.f, 1.f); // no local lighting by default
-	}*/
-}
-
-void LLPipeline::disableLights()
-{
-	enableLights(0); // no lighting (full bright)
-	glColor4f(1.f, 1.f, 1.f, 1.f); // lighting color = white by default
-}
-
-//============================================================================
-
-class LLMenuItemGL;
-class LLInvFVBridge;
-struct cat_folder_pair;
-class LLVOBranch;
-class LLVOLeaf;
-
-void LLPipeline::findReferences(LLDrawable *drawablep)
-{
-	assertInitialized();
-	if (mLights.find(drawablep) != mLights.end())
-	{
-		llinfos << "In mLights" << llendl;
-	}
-	if (std::find(mMovedList.begin(), mMovedList.end(), drawablep) != mMovedList.end())
-	{
-		llinfos << "In mMovedList" << llendl;
-	}
-	if (std::find(mShiftList.begin(), mShiftList.end(), drawablep) != mShiftList.end())
-	{
-		llinfos << "In mShiftList" << llendl;
-	}
-	if (mRetexturedList.find(drawablep) != mRetexturedList.end())
-	{
-		llinfos << "In mRetexturedList" << llendl;
-	}
-	
-	if (std::find(mBuildQ1.begin(), mBuildQ1.end(), drawablep) != mBuildQ1.end())
-	{
-		llinfos << "In mBuildQ1" << llendl;
-	}
-	if (std::find(mBuildQ2.begin(), mBuildQ2.end(), drawablep) != mBuildQ2.end())
-	{
-		llinfos << "In mBuildQ2" << llendl;
-	}
-
-	S32 count;
-	
-	count = gObjectList.findReferences(drawablep);
-	if (count)
-	{
-		llinfos << "In other drawables: " << count << " references" << llendl;
-	}
-}
-
-BOOL LLPipeline::verify()
-{
-	BOOL ok = assertInitialized();
-	if (ok) 
-	{
-		for (pool_set_t::iterator iter = mPools.begin(); iter != mPools.end(); ++iter)
-		{
-			LLDrawPool *poolp = *iter;
-			if (!poolp->verify())
-			{
-				ok = FALSE;
-			}
-		}
-	}
-
-	if (!ok)
-	{
-		llwarns << "Pipeline verify failed!" << llendl;
-	}
-	return ok;
-}
-
-//////////////////////////////
-//
-// Collision detection
-//
-//
-
-///////////////////////////////////////////////////////////////////////////////////////////////////////////////////////////////////////////////////////////////////////////////////////////////////////
-/**
- *	A method to compute a ray-AABB intersection.
- *	Original code by Andrew Woo, from "Graphics Gems", Academic Press, 1990
- *	Optimized code by Pierre Terdiman, 2000 (~20-30% faster on my Celeron 500)
- *	Epsilon value added by Klaus Hartmann. (discarding it saves a few cycles only)
- *
- *	Hence this version is faster as well as more robust than the original one.
- *
- *	Should work provided:
- *	1) the integer representation of 0.0f is 0x00000000
- *	2) the sign bit of the float is the most significant one
- *
- *	Report bugs: p.terdiman@codercorner.com
- *
- *	\param		aabb		[in] the axis-aligned bounding box
- *	\param		origin		[in] ray origin
- *	\param		dir			[in] ray direction
- *	\param		coord		[out] impact coordinates
- *	\return		true if ray intersects AABB
- */
-///////////////////////////////////////////////////////////////////////////////////////////////////////////////////////////////////////////////////////////////////////////////////////////////////////
-//#define RAYAABB_EPSILON 0.00001f
-#define IR(x)	((U32&)x)
-
-bool LLRayAABB(const LLVector3 &center, const LLVector3 &size, const LLVector3& origin, const LLVector3& dir, LLVector3 &coord, F32 epsilon)
-{
-	BOOL Inside = TRUE;
-	LLVector3 MinB = center - size;
-	LLVector3 MaxB = center + size;
-	LLVector3 MaxT;
-	MaxT.mV[VX]=MaxT.mV[VY]=MaxT.mV[VZ]=-1.0f;
-
-	// Find candidate planes.
-	for(U32 i=0;i<3;i++)
-	{
-		if(origin.mV[i] < MinB.mV[i])
-		{
-			coord.mV[i]	= MinB.mV[i];
-			Inside		= FALSE;
-
-			// Calculate T distances to candidate planes
-			if(IR(dir.mV[i]))	MaxT.mV[i] = (MinB.mV[i] - origin.mV[i]) / dir.mV[i];
-		}
-		else if(origin.mV[i] > MaxB.mV[i])
-		{
-			coord.mV[i]	= MaxB.mV[i];
-			Inside		= FALSE;
-
-			// Calculate T distances to candidate planes
-			if(IR(dir.mV[i]))	MaxT.mV[i] = (MaxB.mV[i] - origin.mV[i]) / dir.mV[i];
-		}
-	}
-
-	// Ray origin inside bounding box
-	if(Inside)
-	{
-		coord = origin;
-		return true;
-	}
-
-	// Get largest of the maxT's for final choice of intersection
-	U32 WhichPlane = 0;
-	if(MaxT.mV[1] > MaxT.mV[WhichPlane])	WhichPlane = 1;
-	if(MaxT.mV[2] > MaxT.mV[WhichPlane])	WhichPlane = 2;
-
-	// Check final candidate actually inside box
-	if(IR(MaxT.mV[WhichPlane])&0x80000000) return false;
-
-	for(U32 i=0;i<3;i++)
-	{
-		if(i!=WhichPlane)
-		{
-			coord.mV[i] = origin.mV[i] + MaxT.mV[WhichPlane] * dir.mV[i];
-			if (epsilon > 0)
-			{
-				if(coord.mV[i] < MinB.mV[i] - epsilon || coord.mV[i] > MaxB.mV[i] + epsilon)	return false;
-			}
-			else
-			{
-				if(coord.mV[i] < MinB.mV[i] || coord.mV[i] > MaxB.mV[i])	return false;
-			}
-		}
-	}
-	return true;	// ray hits box
-}
-
-//////////////////////////////
-//
-// Macros, functions, and inline methods from other classes
-//
-//
-
-void LLPipeline::setLight(LLDrawable *drawablep, BOOL is_light)
-{
-	if (drawablep && assertInitialized())
-	{
-		if (is_light)
-		{
-			mLights.insert(drawablep);
-			drawablep->setState(LLDrawable::LIGHT);
-		}
-		else
-		{
-			drawablep->clearState(LLDrawable::LIGHT);
-			mLights.erase(drawablep);
-		}
-	}
-}
-
-//static
-void LLPipeline::toggleRenderType(U32 type)
-{
-	gPipeline.mRenderTypeEnabled[type] = !gPipeline.mRenderTypeEnabled[type];
-	if (type == LLPipeline::RENDER_TYPE_WATER)
-	{
-		gPipeline.mRenderTypeEnabled[LLPipeline::RENDER_TYPE_VOIDWATER] = !gPipeline.mRenderTypeEnabled[LLPipeline::RENDER_TYPE_VOIDWATER];
-	}
-}
-
-//static
-void LLPipeline::toggleRenderTypeControl(void* data)
-{
-	U32 type = (U32)(intptr_t)data;
-	U32 bit = (1<<type);
-	if (gPipeline.hasRenderType(type))
-	{
-		llinfos << "Toggling render type mask " << std::hex << bit << " off" << std::dec << llendl;
-	}
-	else
-	{
-		llinfos << "Toggling render type mask " << std::hex << bit << " on" << std::dec << llendl;
-	}
-	gPipeline.toggleRenderType(type);
-}
-
-//static
-BOOL LLPipeline::hasRenderTypeControl(void* data)
-{
-	U32 type = (U32)(intptr_t)data;
-	return gPipeline.hasRenderType(type);
-}
-
-// Allows UI items labeled "Hide foo" instead of "Show foo"
-//static
-BOOL LLPipeline::toggleRenderTypeControlNegated(void* data)
-{
-	S32 type = (S32)(intptr_t)data;
-	return !gPipeline.hasRenderType(type);
-}
-
-//static
-void LLPipeline::toggleRenderDebug(void* data)
-{
-	U32 bit = (U32)(intptr_t)data;
-	if (gPipeline.hasRenderDebugMask(bit))
-	{
-		llinfos << "Toggling render debug mask " << std::hex << bit << " off" << std::dec << llendl;
-	}
-	else
-	{
-		llinfos << "Toggling render debug mask " << std::hex << bit << " on" << std::dec << llendl;
-	}
-	gPipeline.mRenderDebugMask ^= bit;
-}
-
-
-//static
-BOOL LLPipeline::toggleRenderDebugControl(void* data)
-{
-	U32 bit = (U32)(intptr_t)data;
-	return gPipeline.hasRenderDebugMask(bit);
-}
-
-//static
-void LLPipeline::toggleRenderDebugFeature(void* data)
-{
-	U32 bit = (U32)(intptr_t)data;
-	gPipeline.mRenderDebugFeatureMask ^= bit;
-}
-
-
-//static
-BOOL LLPipeline::toggleRenderDebugFeatureControl(void* data)
-{
-	U32 bit = (U32)(intptr_t)data;
-	return gPipeline.hasRenderDebugFeatureMask(bit);
-}
-
-// static
-void LLPipeline::setRenderScriptedBeacons(BOOL val)
-{
-	sRenderScriptedBeacons = val;
-}
-
-// static
-void LLPipeline::toggleRenderScriptedBeacons(void*)
-{
-	sRenderScriptedBeacons = !sRenderScriptedBeacons;
-}
-
-// static
-BOOL LLPipeline::getRenderScriptedBeacons(void*)
-{
-	return sRenderScriptedBeacons;
-}
-
-// static
-void LLPipeline::setRenderScriptedTouchBeacons(BOOL val)
-{
-	sRenderScriptedTouchBeacons = val;
-}
-
-// static
-void LLPipeline::toggleRenderScriptedTouchBeacons(void*)
-{
-	sRenderScriptedTouchBeacons = !sRenderScriptedTouchBeacons;
-}
-
-// static
-BOOL LLPipeline::getRenderScriptedTouchBeacons(void*)
-{
-	return sRenderScriptedTouchBeacons;
-}
-
-// static
-void LLPipeline::setRenderMOAPBeacons(BOOL val)
-{
-	sRenderMOAPBeacons = val;
-}
-
-// static
-void LLPipeline::toggleRenderMOAPBeacons(void*)
-{
-	sRenderMOAPBeacons = !sRenderMOAPBeacons;
-}
-
-// static
-BOOL LLPipeline::getRenderMOAPBeacons(void*)
-{
-	return sRenderMOAPBeacons;
-}
-
-// static
-void LLPipeline::setRenderPhysicalBeacons(BOOL val)
-{
-	sRenderPhysicalBeacons = val;
-}
-
-// static
-void LLPipeline::toggleRenderPhysicalBeacons(void*)
-{
-	sRenderPhysicalBeacons = !sRenderPhysicalBeacons;
-}
-
-// static
-BOOL LLPipeline::getRenderPhysicalBeacons(void*)
-{
-	return sRenderPhysicalBeacons;
-}
-
-// static
-void LLPipeline::setRenderParticleBeacons(BOOL val)
-{
-	sRenderParticleBeacons = val;
-}
-
-// static
-void LLPipeline::toggleRenderParticleBeacons(void*)
-{
-	sRenderParticleBeacons = !sRenderParticleBeacons;
-}
-
-// static
-BOOL LLPipeline::getRenderParticleBeacons(void*)
-{
-	return sRenderParticleBeacons;
-}
-
-// static
-void LLPipeline::setRenderSoundBeacons(BOOL val)
-{
-	sRenderSoundBeacons = val;
-}
-
-// static
-void LLPipeline::toggleRenderSoundBeacons(void*)
-{
-	sRenderSoundBeacons = !sRenderSoundBeacons;
-}
-
-// static
-BOOL LLPipeline::getRenderSoundBeacons(void*)
-{
-	return sRenderSoundBeacons;
-}
-
-// static
-void LLPipeline::setRenderBeacons(BOOL val)
-{
-	sRenderBeacons = val;
-}
-
-// static
-void LLPipeline::toggleRenderBeacons(void*)
-{
-	sRenderBeacons = !sRenderBeacons;
-}
-
-// static
-BOOL LLPipeline::getRenderBeacons(void*)
-{
-	return sRenderBeacons;
-}
-
-// static
-void LLPipeline::setRenderHighlights(BOOL val)
-{
-	sRenderHighlight = val;
-}
-
-// static
-void LLPipeline::toggleRenderHighlights(void*)
-{
-	sRenderHighlight = !sRenderHighlight;
-}
-
-// static
-BOOL LLPipeline::getRenderHighlights(void*)
-{
-	return sRenderHighlight;
-}
-
-LLViewerObject* LLPipeline::lineSegmentIntersectInWorld(const LLVector3& start, const LLVector3& end,
-														BOOL pick_transparent,												
-														S32* face_hit,
-														LLVector3* intersection,         // return the intersection point
-														LLVector2* tex_coord,            // return the texture coordinates of the intersection point
-														LLVector3* normal,               // return the surface normal at the intersection point
-														LLVector3* bi_normal             // return the surface bi-normal at the intersection point
-	)
-{
-	LLDrawable* drawable = NULL;
-
-	LLVector3 local_end = end;
-
-	LLVector3 position;
-
-	sPickAvatar = FALSE; //LLToolMgr::getInstance()->inBuildMode() ? FALSE : TRUE;
-	
-	for (LLWorld::region_list_t::const_iterator iter = LLWorld::getInstance()->getRegionList().begin(); 
-			iter != LLWorld::getInstance()->getRegionList().end(); ++iter)
-	{
-		LLViewerRegion* region = *iter;
-
-		for (U32 j = 0; j < LLViewerRegion::NUM_PARTITIONS; j++)
-		{
-			if ((j == LLViewerRegion::PARTITION_VOLUME) || 
-				(j == LLViewerRegion::PARTITION_BRIDGE) || 
-				(j == LLViewerRegion::PARTITION_TERRAIN) ||
-				(j == LLViewerRegion::PARTITION_TREE) ||
-				(j == LLViewerRegion::PARTITION_GRASS))  // only check these partitions for now
-			{
-				LLSpatialPartition* part = region->getSpatialPartition(j);
-				if (part && hasRenderType(part->mDrawableType))
-				{
-					LLDrawable* hit = part->lineSegmentIntersect(start, local_end, pick_transparent, face_hit, &position, tex_coord, normal, bi_normal);
-					if (hit)
-					{
-						drawable = hit;
-						local_end = position;						
-					}
-				}
-			}
-		}
-	}
-	
-	if (!sPickAvatar)
-	{
-		//save hit info in case we need to restore
-		//due to attachment override
-		LLVector3 local_normal;
-		LLVector3 local_binormal;
-		LLVector2 local_texcoord;
-		S32 local_face_hit = -1;
-
-		if (face_hit)
-		{ 
-			local_face_hit = *face_hit;
-		}
-		if (tex_coord)
-		{
-			local_texcoord = *tex_coord;
-		}
-		if (bi_normal)
-		{
-			local_binormal = *bi_normal;
-		}
-		if (normal)
-		{
-			local_normal = *normal;
-		}
-				
-		const F32 ATTACHMENT_OVERRIDE_DIST = 0.1f;
-
-		//check against avatars
-		sPickAvatar = TRUE;
-		for (LLWorld::region_list_t::const_iterator iter = LLWorld::getInstance()->getRegionList().begin(); 
-				iter != LLWorld::getInstance()->getRegionList().end(); ++iter)
-		{
-			LLViewerRegion* region = *iter;
-
-			LLSpatialPartition* part = region->getSpatialPartition(LLViewerRegion::PARTITION_BRIDGE);
-			if (part && hasRenderType(part->mDrawableType))
-			{
-				LLDrawable* hit = part->lineSegmentIntersect(start, local_end, pick_transparent, face_hit, &position, tex_coord, normal, bi_normal);
-				if (hit)
-				{
-					if (!drawable || 
-						!drawable->getVObj()->isAttachment() ||
-						(position-local_end).magVec() > ATTACHMENT_OVERRIDE_DIST)
-					{ //avatar overrides if previously hit drawable is not an attachment or 
-					  //attachment is far enough away from detected intersection
-						drawable = hit;
-						local_end = position;						
-					}
-					else
-					{ //prioritize attachments over avatars
-						position = local_end;
-
-						if (face_hit)
-						{
-							*face_hit = local_face_hit;
-						}
-						if (tex_coord)
-						{
-							*tex_coord = local_texcoord;
-						}
-						if (bi_normal)
-						{
-							*bi_normal = local_binormal;
-						}
-						if (normal)
-						{
-							*normal = local_normal;
-						}
-					}
-				}
-			}
-		}
-	}
-
-	//check all avatar nametags (silly, isn't it?)
-	for (std::vector< LLCharacter* >::iterator iter = LLCharacter::sInstances.begin();
-		iter != LLCharacter::sInstances.end();
-		++iter)
-	{
-		LLVOAvatar* av = (LLVOAvatar*) *iter;
-		if (av->mNameText.notNull()
-			&& av->mNameText->lineSegmentIntersect(start, local_end, position))
-		{
-			drawable = av->mDrawable;
-			local_end = position;
-		}
-	}
-
-	if (intersection)
-	{
-		*intersection = position;
-	}
-
-	return drawable ? drawable->getVObj().get() : NULL;
-}
-
-LLViewerObject* LLPipeline::lineSegmentIntersectInHUD(const LLVector3& start, const LLVector3& end,
-													  BOOL pick_transparent,													
-													  S32* face_hit,
-													  LLVector3* intersection,         // return the intersection point
-													  LLVector2* tex_coord,            // return the texture coordinates of the intersection point
-													  LLVector3* normal,               // return the surface normal at the intersection point
-													  LLVector3* bi_normal             // return the surface bi-normal at the intersection point
-	)
-{
-	LLDrawable* drawable = NULL;
-
-	for (LLWorld::region_list_t::const_iterator iter = LLWorld::getInstance()->getRegionList().begin(); 
-			iter != LLWorld::getInstance()->getRegionList().end(); ++iter)
-	{
-		LLViewerRegion* region = *iter;
-
-		BOOL toggle = FALSE;
-		if (!hasRenderType(LLPipeline::RENDER_TYPE_HUD))
-		{
-			toggleRenderType(LLPipeline::RENDER_TYPE_HUD);
-			toggle = TRUE;
-		}
-
-		LLSpatialPartition* part = region->getSpatialPartition(LLViewerRegion::PARTITION_HUD);
-		if (part)
-		{
-			LLDrawable* hit = part->lineSegmentIntersect(start, end, pick_transparent, face_hit, intersection, tex_coord, normal, bi_normal);
-			if (hit)
-			{
-				drawable = hit;
-			}
-		}
-
-		if (toggle)
-		{
-			toggleRenderType(LLPipeline::RENDER_TYPE_HUD);
-		}
-	}
-	return drawable ? drawable->getVObj().get() : NULL;
-}
-
-LLSpatialPartition* LLPipeline::getSpatialPartition(LLViewerObject* vobj)
-{
-	if (vobj)
-	{
-		LLViewerRegion* region = vobj->getRegion();
-		if (region)
-		{
-			return region->getSpatialPartition(vobj->getPartitionType());
-		}
-	}
-	return NULL;
-}
-
-
-void LLPipeline::resetVertexBuffers(LLDrawable* drawable)
-{
-	if (!drawable || drawable->isDead())
-	{
-		return;
-	}
-
-	for (S32 i = 0; i < drawable->getNumFaces(); i++)
-	{
-		LLFace* facep = drawable->getFace(i);
-		facep->mVertexBuffer = NULL;
-		facep->mLastVertexBuffer = NULL;
-	}
-}
-
-void LLPipeline::resetVertexBuffers()
-{
-	sRenderBump = gSavedSettings.getBOOL("RenderObjectBump");
-	sUseTriStrips = gSavedSettings.getBOOL("RenderUseTriStrips");
-	LLVertexBuffer::sUseStreamDraw = gSavedSettings.getBOOL("RenderUseStreamVBO");
-
-	for (LLWorld::region_list_t::const_iterator iter = LLWorld::getInstance()->getRegionList().begin(); 
-			iter != LLWorld::getInstance()->getRegionList().end(); ++iter)
-	{
-		LLViewerRegion* region = *iter;
-		for (U32 i = 0; i < LLViewerRegion::NUM_PARTITIONS; i++)
-		{
-			LLSpatialPartition* part = region->getSpatialPartition(i);
-			if (part)
-			{
-				part->resetVertexBuffers();
-			}
-		}
-	}
-
-	resetDrawOrders();
-
-	gSky.resetVertexBuffers();
-
-	if (LLVertexBuffer::sGLCount > 0)
-	{
-		LLVertexBuffer::cleanupClass();
-	}
-
-	//delete all name pool caches
-	LLGLNamePool::cleanupPools();
-
-	if (LLVertexBuffer::sGLCount > 0)
-	{
-		llwarns << "VBO wipe failed." << llendl;
-	}
-
-	if (!LLVertexBuffer::sStreamIBOPool.mNameList.empty() ||
-		!LLVertexBuffer::sStreamVBOPool.mNameList.empty() ||
-		!LLVertexBuffer::sDynamicIBOPool.mNameList.empty() ||
-		!LLVertexBuffer::sDynamicVBOPool.mNameList.empty())
-	{
-		llwarns << "VBO name pool cleanup failed." << llendl;
-	}
-
-	LLVertexBuffer::unbind();
-
-	LLPipeline::sTextureBindTest = gSavedSettings.getBOOL("RenderDebugTextureBind");
-}
-
-void LLPipeline::renderObjects(U32 type, U32 mask, BOOL texture)
-{
-	LLMemType mt_ro(LLMemType::MTYPE_PIPELINE_RENDER_OBJECTS);
-	assertInitialized();
-	glLoadMatrixd(gGLModelView);
-	gGLLastMatrix = NULL;
-	mSimplePool->pushBatches(type, mask);
-	glLoadMatrixd(gGLModelView);
-	gGLLastMatrix = NULL;		
-}
-
-void LLPipeline::setUseVBO(BOOL use_vbo)
-{
-	if (use_vbo != LLVertexBuffer::sEnableVBOs)
-	{
-		if (use_vbo)
-		{
-			llinfos << "Enabling VBO." << llendl;
-		}
-		else
-		{ 
-			llinfos << "Disabling VBO." << llendl;
-		}
-		
-		resetVertexBuffers();
-		LLVertexBuffer::initClass(use_vbo, gSavedSettings.getBOOL("RenderVBOMappingDisable"));
-	}
-}
-
-void LLPipeline::setDisableVBOMapping(BOOL no_vbo_mapping)
-{
-	if (LLVertexBuffer::sEnableVBOs && no_vbo_mapping != LLVertexBuffer::sDisableVBOMapping)
-	{
-		if (no_vbo_mapping)
-		{
-			llinfos << "Disabling VBO glMapBufferARB." << llendl;
-		}
-		else
-		{ 
-			llinfos << "Enabling VBO glMapBufferARB." << llendl;
-		}
-		
-		resetVertexBuffers();
-		LLVertexBuffer::initClass(true, no_vbo_mapping);
-	}
-}
-
-void apply_cube_face_rotation(U32 face)
-{
-	switch (face)
-	{
-		case 0: 
-			glRotatef(90.f, 0, 1, 0);
-			glRotatef(180.f, 1, 0, 0);
-		break;
-		case 2: 
-			glRotatef(-90.f, 1, 0, 0);
-		break;
-		case 4:
-			glRotatef(180.f, 0, 1, 0);
-			glRotatef(180.f, 0, 0, 1);
-		break;
-		case 1: 
-			glRotatef(-90.f, 0, 1, 0);
-			glRotatef(180.f, 1, 0, 0);
-		break;
-		case 3:
-			glRotatef(90, 1, 0, 0);
-		break;
-		case 5: 
-			glRotatef(180, 0, 0, 1);
-		break;
-	}
-}
-
-void validate_framebuffer_object()
-{                                                           
-	GLenum status;                                            
-	status = glCheckFramebufferStatusEXT(GL_FRAMEBUFFER_EXT); 
-	switch(status) 
-	{                                          
-		case GL_FRAMEBUFFER_COMPLETE_EXT:                       
-			//framebuffer OK, no error.
-			break;
-		case GL_FRAMEBUFFER_INCOMPLETE_DIMENSIONS_EXT:
-			// frame buffer not OK: probably means unsupported depth buffer format
-			llerrs << "Framebuffer Incomplete Dimensions." << llendl;
-			break;
-		case GL_FRAMEBUFFER_INCOMPLETE_ATTACHMENT_EXT:
-			// frame buffer not OK: probably means unsupported depth buffer format
-			llerrs << "Framebuffer Incomplete Attachment." << llendl;
-			break; 
-		case GL_FRAMEBUFFER_UNSUPPORTED_EXT:                    
-			/* choose different formats */                        
-			llerrs << "Framebuffer unsupported." << llendl;
-			break;                                                
-		default:                                                
-			llerrs << "Unknown framebuffer status." << llendl;
-			break;
-	}
-}
-
-void LLPipeline::bindScreenToTexture() 
-{
-	
-}
-
-static LLFastTimer::DeclareTimer FTM_RENDER_BLOOM("Bloom");
-
-void LLPipeline::renderBloom(BOOL for_snapshot, F32 zoom_factor, int subfield)
-{
-	LLMemType mt_ru(LLMemType::MTYPE_PIPELINE_RENDER_BLOOM);
-	if (!(gPipeline.canUseVertexShaders() &&
-		sRenderGlow))
-	{
-		return;
-	}
-
-	LLVertexBuffer::unbind();
-	LLGLState::checkStates();
-	LLGLState::checkTextureChannels();
-
-	assertInitialized();
-
-	if (gUseWireframe)
-	{
-		glPolygonMode(GL_FRONT_AND_BACK, GL_FILL);
-	}
-
-	U32 res_mod = gSavedSettings.getU32("RenderResolutionDivisor");
-
-	LLVector2 tc1(0,0);
-	LLVector2 tc2((F32) gViewerWindow->getWorldViewWidthRaw()*2,
-				  (F32) gViewerWindow->getWorldViewHeightRaw()*2);
-
-	if (res_mod > 1)
-	{
-		tc2 /= (F32) res_mod;
-	}
-
-	gGL.setColorMask(true, true);
-		
-	LLFastTimer ftm(FTM_RENDER_BLOOM);
-	gGL.color4f(1,1,1,1);
-	LLGLDepthTest depth(GL_FALSE);
-	LLGLDisable blend(GL_BLEND);
-	LLGLDisable cull(GL_CULL_FACE);
-	
-	enableLightsFullbright(LLColor4(1,1,1,1));
-
-	glMatrixMode(GL_PROJECTION);
-	glPushMatrix();
-	glLoadIdentity();
-	glMatrixMode(GL_MODELVIEW);
-	glPushMatrix();
-	glLoadIdentity();
-
-	LLGLDisable test(GL_ALPHA_TEST);
-
-	gGL.setColorMask(true, true);
-	glClearColor(0,0,0,0);
-
-	/*if (for_snapshot)
-	{
-		gGL.getTexUnit(0)->bind(&mGlow[1]);
-		{
-			//LLGLEnable stencil(GL_STENCIL_TEST);
-			//glStencilFunc(GL_NOTEQUAL, 255, 0xFFFFFFFF);
-			//glStencilOp(GL_KEEP, GL_KEEP, GL_KEEP);
-			//LLGLDisable blend(GL_BLEND);
-
-			// If the snapshot is constructed from tiles, calculate which
-			// tile we're in.
-
-			//from LLViewerCamera::setPerpsective
-			if (zoom_factor > 1.f)
-			{
-				int pos_y = subfield / llceil(zoom_factor);
-				int pos_x = subfield - (pos_y*llceil(zoom_factor));
-				F32 size = 1.f/zoom_factor;
-
-				tc1.set(pos_x*size, pos_y*size);
-				tc2 = tc1 + LLVector2(size,size);
-			}
-			else
-			{
-				tc2.set(1,1);
-			}
-			
-			LLGLEnable blend(GL_BLEND);
-			gGL.setSceneBlendType(LLRender::BT_ADD);
-			
-				
-			gGL.begin(LLRender::TRIANGLE_STRIP);
-			gGL.color4f(1,1,1,1);
-			gGL.texCoord2f(tc1.mV[0], tc1.mV[1]);
-			gGL.vertex2f(-1,-1);
-			
-			gGL.texCoord2f(tc1.mV[0], tc2.mV[1]);
-			gGL.vertex2f(-1,1);
-			
-			gGL.texCoord2f(tc2.mV[0], tc1.mV[1]);
-			gGL.vertex2f(1,-1);
-			
-			gGL.texCoord2f(tc2.mV[0], tc2.mV[1]);
-			gGL.vertex2f(1,1);
-
-			gGL.end();
-
-			gGL.flush();
-			gGL.setSceneBlendType(LLRender::BT_ALPHA);
-		}
-
-		gGL.flush();
-		glMatrixMode(GL_PROJECTION);
-		glPopMatrix();
-		glMatrixMode(GL_MODELVIEW);
-		glPopMatrix();
-
-		return;
-	}*/
-	
-	{
-		{
-			LLFastTimer ftm(FTM_RENDER_BLOOM_FBO);
-			mGlow[2].bindTarget();
-			mGlow[2].clear();
-		}
-		
-		gGlowExtractProgram.bind();
-		F32 minLum = llmax(gSavedSettings.getF32("RenderGlowMinLuminance"), 0.0f);
-		F32 maxAlpha = gSavedSettings.getF32("RenderGlowMaxExtractAlpha");		
-		F32 warmthAmount = gSavedSettings.getF32("RenderGlowWarmthAmount");	
-		LLVector3 lumWeights = gSavedSettings.getVector3("RenderGlowLumWeights");
-		LLVector3 warmthWeights = gSavedSettings.getVector3("RenderGlowWarmthWeights");
-		gGlowExtractProgram.uniform1f("minLuminance", minLum);
-		gGlowExtractProgram.uniform1f("maxExtractAlpha", maxAlpha);
-		gGlowExtractProgram.uniform3f("lumWeights", lumWeights.mV[0], lumWeights.mV[1], lumWeights.mV[2]);
-		gGlowExtractProgram.uniform3f("warmthWeights", warmthWeights.mV[0], warmthWeights.mV[1], warmthWeights.mV[2]);
-		gGlowExtractProgram.uniform1f("warmthAmount", warmthAmount);
-		LLGLEnable blend_on(GL_BLEND);
-		LLGLEnable test(GL_ALPHA_TEST);
-		gGL.setAlphaRejectSettings(LLRender::CF_DEFAULT);
-		gGL.setSceneBlendType(LLRender::BT_ADD_WITH_ALPHA);
-		
-		gGL.getTexUnit(0)->unbind(LLTexUnit::TT_TEXTURE);		
-		gGL.getTexUnit(0)->disable();
-		gGL.getTexUnit(0)->enable(LLTexUnit::TT_RECT_TEXTURE);
-		gGL.getTexUnit(0)->bind(&mScreen);
-
-		gGL.color4f(1,1,1,1);
-		gPipeline.enableLightsFullbright(LLColor4(1,1,1,1));
-		gGL.begin(LLRender::TRIANGLE_STRIP);
-		gGL.texCoord2f(tc1.mV[0], tc1.mV[1]);
-		gGL.vertex2f(-1,-1);
-		
-		gGL.texCoord2f(tc1.mV[0], tc2.mV[1]);
-		gGL.vertex2f(-1,3);
-		
-		gGL.texCoord2f(tc2.mV[0], tc1.mV[1]);
-		gGL.vertex2f(3,-1);
-		
-		gGL.end();
-		
-		gGL.getTexUnit(0)->enable(LLTexUnit::TT_TEXTURE);
-
-		mGlow[2].flush();
-	}
-
-	tc1.setVec(0,0);
-	tc2.setVec(2,2);
-
-	// power of two between 1 and 1024
-	U32 glowResPow = gSavedSettings.getS32("RenderGlowResolutionPow");
-	const U32 glow_res = llmax(1, 
-		llmin(1024, 1 << glowResPow));
-
-	S32 kernel = gSavedSettings.getS32("RenderGlowIterations")*2;
-	F32 delta = gSavedSettings.getF32("RenderGlowWidth") / glow_res;
-	// Use half the glow width if we have the res set to less than 9 so that it looks
-	// almost the same in either case.
-	if (glowResPow < 9)
-	{
-		delta *= 0.5f;
-	}
-	F32 strength = gSavedSettings.getF32("RenderGlowStrength");
-
-	gGlowProgram.bind();
-	gGlowProgram.uniform1f("glowStrength", strength);
-
-	for (S32 i = 0; i < kernel; i++)
-	{
-		gGL.getTexUnit(0)->unbind(LLTexUnit::TT_TEXTURE);
-		{
-			LLFastTimer ftm(FTM_RENDER_BLOOM_FBO);
-			mGlow[i%2].bindTarget();
-			mGlow[i%2].clear();
-		}
-			
-		if (i == 0)
-		{
-			gGL.getTexUnit(0)->bind(&mGlow[2]);
-		}
-		else
-		{
-			gGL.getTexUnit(0)->bind(&mGlow[(i-1)%2]);
-		}
-
-		if (i%2 == 0)
-		{
-			gGlowProgram.uniform2f("glowDelta", delta, 0);
-		}
-		else
-		{
-			gGlowProgram.uniform2f("glowDelta", 0, delta);
-		}
-
-		gGL.begin(LLRender::TRIANGLE_STRIP);
-		gGL.texCoord2f(tc1.mV[0], tc1.mV[1]);
-		gGL.vertex2f(-1,-1);
-		
-		gGL.texCoord2f(tc1.mV[0], tc2.mV[1]);
-		gGL.vertex2f(-1,3);
-		
-		gGL.texCoord2f(tc2.mV[0], tc1.mV[1]);
-		gGL.vertex2f(3,-1);
-		
-		gGL.end();
-		
-		mGlow[i%2].flush();
-	}
-
-	gGlowProgram.unbind();
-
-	if (LLRenderTarget::sUseFBO)
-	{
-		LLFastTimer ftm(FTM_RENDER_BLOOM_FBO);
-		glBindFramebufferEXT(GL_FRAMEBUFFER_EXT, 0);
-	}
-
-	gGLViewport[0] = gViewerWindow->getWorldViewRectRaw().mLeft;
-	gGLViewport[1] = gViewerWindow->getWorldViewRectRaw().mBottom;
-	gGLViewport[2] = gViewerWindow->getWorldViewRectRaw().getWidth();
-	gGLViewport[3] = gViewerWindow->getWorldViewRectRaw().getHeight();
-	glViewport(gGLViewport[0], gGLViewport[1], gGLViewport[2], gGLViewport[3]);
-
-	tc2.setVec((F32) gViewerWindow->getWorldViewWidthRaw(),
-			(F32) gViewerWindow->getWorldViewHeightRaw());
-
-	gGL.flush();
-	
-	LLVertexBuffer::unbind();
-
-	if (LLPipeline::sRenderDeferred && LLViewerShaderMgr::instance()->getVertexShaderLevel(LLViewerShaderMgr::SHADER_DEFERRED) > 2)
-	{
-		LLGLDisable blend(GL_BLEND);
-		bindDeferredShader(gDeferredGIFinalProgram);
-
-		S32 channel = gDeferredGIFinalProgram.enableTexture(LLViewerShaderMgr::DEFERRED_DIFFUSE, LLTexUnit::TT_RECT_TEXTURE);
-		if (channel > -1)
-		{
-			mScreen.bindTexture(0, channel);
-		}
-
-		gGL.begin(LLRender::TRIANGLE_STRIP);
-		gGL.texCoord2f(tc1.mV[0], tc1.mV[1]);
-		gGL.vertex2f(-1,-1);
-		
-		gGL.texCoord2f(tc1.mV[0], tc2.mV[1]);
-		gGL.vertex2f(-1,3);
-		
-		gGL.texCoord2f(tc2.mV[0], tc1.mV[1]);
-		gGL.vertex2f(3,-1);
-		
-		gGL.end();
-
-		unbindDeferredShader(gDeferredGIFinalProgram);
-	}
-	else
-	{
-
-		if (res_mod > 1)
-		{
-			tc2 /= (F32) res_mod;
-		}
-
-		U32 mask = LLVertexBuffer::MAP_VERTEX | LLVertexBuffer::MAP_TEXCOORD0 | LLVertexBuffer::MAP_TEXCOORD1;
-		LLPointer<LLVertexBuffer> buff = new LLVertexBuffer(mask, 0);
-		buff->allocateBuffer(3,0,TRUE);
-
-		LLStrider<LLVector3> v;
-		LLStrider<LLVector2> uv1;
-		LLStrider<LLVector2> uv2;
-
-		buff->getVertexStrider(v);
-		buff->getTexCoord0Strider(uv1);
-		buff->getTexCoord1Strider(uv2);
-		
-		uv1[0] = LLVector2(0, 0);
-		uv1[1] = LLVector2(0, 2);
-		uv1[2] = LLVector2(2, 0);
-		
-		uv2[0] = LLVector2(0, 0);
-		uv2[1] = LLVector2(0, tc2.mV[1]*2.f);
-		uv2[2] = LLVector2(tc2.mV[0]*2.f, 0);
-		
-		v[0] = LLVector3(-1,-1,0);
-		v[1] = LLVector3(-1,3,0);
-		v[2] = LLVector3(3,-1,0);
-				
-		buff->setBuffer(0);
-
-		LLGLDisable blend(GL_BLEND);
-
-		//tex unit 0
-		gGL.getTexUnit(0)->setTextureColorBlend(LLTexUnit::TBO_REPLACE, LLTexUnit::TBS_TEX_COLOR);
-	
-		gGL.getTexUnit(0)->bind(&mGlow[1]);
-		gGL.getTexUnit(1)->activate();
-		gGL.getTexUnit(1)->enable(LLTexUnit::TT_RECT_TEXTURE);
-
-
-		//tex unit 1
-		gGL.getTexUnit(1)->setTextureColorBlend(LLTexUnit::TBO_ADD, LLTexUnit::TBS_TEX_COLOR, LLTexUnit::TBS_PREV_COLOR);
-		
-		gGL.getTexUnit(1)->bind(&mScreen);
-		gGL.getTexUnit(1)->activate();
-		
-		LLGLEnable multisample(GL_MULTISAMPLE_ARB);
-		
-		buff->setBuffer(mask);
-		buff->drawArrays(LLRender::TRIANGLE_STRIP, 0, 3);
-		
-		gGL.getTexUnit(1)->disable();
-		gGL.getTexUnit(1)->setTextureBlendType(LLTexUnit::TB_MULT);
-
-		gGL.getTexUnit(0)->activate();
-		gGL.getTexUnit(0)->setTextureBlendType(LLTexUnit::TB_MULT);
-
-		if (LLRenderTarget::sUseFBO)
-		{ //copy depth buffer from mScreen to framebuffer
-			LLRenderTarget::copyContentsToFramebuffer(mScreen, 0, 0, mScreen.getWidth(), mScreen.getHeight(), 
-				0, 0, mScreen.getWidth(), mScreen.getHeight(), GL_DEPTH_BUFFER_BIT, GL_NEAREST);
-		}
-	}
-	
-
-	gGL.setSceneBlendType(LLRender::BT_ALPHA);
-	glMatrixMode(GL_PROJECTION);
-	glPopMatrix();
-	glMatrixMode(GL_MODELVIEW);
-	glPopMatrix();
-
-	LLVertexBuffer::unbind();
-
-	LLGLState::checkStates();
-	LLGLState::checkTextureChannels();
-
-}
-
-static LLFastTimer::DeclareTimer FTM_BIND_DEFERRED("Bind Deferred");
-
-void LLPipeline::bindDeferredShader(LLGLSLShader& shader, U32 light_index, LLRenderTarget* gi_source, LLRenderTarget* last_gi_post, U32 noise_map)
-{
-	LLFastTimer t(FTM_BIND_DEFERRED);
-
-	if (noise_map == 0xFFFFFFFF)
-	{
-		noise_map = mNoiseMap;
-	}
-
-	LLGLState::checkTextureChannels();
-
-	shader.bind();
-	S32 channel = 0;
-	channel = shader.enableTexture(LLViewerShaderMgr::DEFERRED_DIFFUSE, LLTexUnit::TT_RECT_TEXTURE);
-	if (channel > -1)
-	{
-		mDeferredScreen.bindTexture(0,channel);
-		gGL.getTexUnit(channel)->setTextureFilteringOption(LLTexUnit::TFO_POINT);
-	}
-
-	channel = shader.enableTexture(LLViewerShaderMgr::DEFERRED_SPECULAR, LLTexUnit::TT_RECT_TEXTURE);
-	if (channel > -1)
-	{
-		mDeferredScreen.bindTexture(1, channel);
-		gGL.getTexUnit(channel)->setTextureFilteringOption(LLTexUnit::TFO_POINT);
-	}
-
-	channel = shader.enableTexture(LLViewerShaderMgr::DEFERRED_NORMAL, LLTexUnit::TT_RECT_TEXTURE);
-	if (channel > -1)
-	{
-		mDeferredScreen.bindTexture(2, channel);
-		gGL.getTexUnit(channel)->setTextureFilteringOption(LLTexUnit::TFO_POINT);
-	}
-
-	if (gi_source)
-	{
-		BOOL has_gi = FALSE;
-		channel = shader.enableTexture(LLViewerShaderMgr::DEFERRED_GI_DIFFUSE);
-		if (channel > -1)
-		{
-			has_gi = TRUE;
-			gi_source->bindTexture(0, channel);
-			gGL.getTexUnit(channel)->setTextureFilteringOption(LLTexUnit::TFO_BILINEAR);
-		}
-		
-		channel = shader.enableTexture(LLViewerShaderMgr::DEFERRED_GI_SPECULAR);
-		if (channel > -1)
-		{
-			has_gi = TRUE;
-			gi_source->bindTexture(1, channel);
-			gGL.getTexUnit(channel)->setTextureFilteringOption(LLTexUnit::TFO_BILINEAR);
-		}
-		
-		channel = shader.enableTexture(LLViewerShaderMgr::DEFERRED_GI_NORMAL);
-		if (channel > -1)
-		{
-			has_gi = TRUE;
-			gi_source->bindTexture(2, channel);
-			gGL.getTexUnit(channel)->setTextureFilteringOption(LLTexUnit::TFO_BILINEAR);
-		}
-		
-		channel = shader.enableTexture(LLViewerShaderMgr::DEFERRED_GI_MIN_POS);
-		if (channel > -1)
-		{
-			has_gi = TRUE;
-			gi_source->bindTexture(1, channel);
-			gGL.getTexUnit(channel)->setTextureFilteringOption(LLTexUnit::TFO_BILINEAR);
-		}
-		
-		channel = shader.enableTexture(LLViewerShaderMgr::DEFERRED_GI_MAX_POS);
-		if (channel > -1)
-		{
-			has_gi = TRUE;
-			gi_source->bindTexture(3, channel);
-			gGL.getTexUnit(channel)->setTextureFilteringOption(LLTexUnit::TFO_BILINEAR);
-		}
-		
-		channel = shader.enableTexture(LLViewerShaderMgr::DEFERRED_GI_LAST_DIFFUSE);
-		if (channel > -1)
-		{
-			has_gi = TRUE;
-			last_gi_post->bindTexture(0, channel);
-			gGL.getTexUnit(channel)->setTextureFilteringOption(LLTexUnit::TFO_BILINEAR);
-		}
-		
-		channel = shader.enableTexture(LLViewerShaderMgr::DEFERRED_GI_LAST_NORMAL);
-		if (channel > -1)
-		{
-			has_gi = TRUE;
-			last_gi_post->bindTexture(2, channel);
-			gGL.getTexUnit(channel)->setTextureFilteringOption(LLTexUnit::TFO_BILINEAR);
-		}
-		
-		channel = shader.enableTexture(LLViewerShaderMgr::DEFERRED_GI_LAST_MAX_POS);
-		if (channel > -1)
-		{
-			has_gi = TRUE;
-			last_gi_post->bindTexture(1, channel);
-			gGL.getTexUnit(channel)->setTextureFilteringOption(LLTexUnit::TFO_BILINEAR);
-		}
-		
-		channel = shader.enableTexture(LLViewerShaderMgr::DEFERRED_GI_LAST_MIN_POS);
-		if (channel > -1)
-		{
-			has_gi = TRUE;
-			last_gi_post->bindTexture(3, channel);
-			gGL.getTexUnit(channel)->setTextureFilteringOption(LLTexUnit::TFO_BILINEAR);
-		}
-		
-		channel = shader.enableTexture(LLViewerShaderMgr::DEFERRED_GI_DEPTH);
-		if (channel > -1)
-		{
-			has_gi = TRUE;
-			gGL.getTexUnit(channel)->bind(gi_source, TRUE);
-			gGL.getTexUnit(channel)->setTextureFilteringOption(LLTexUnit::TFO_POINT);
-			stop_glerror();
-			
-			glTexParameteri(LLTexUnit::getInternalType(mGIMap.getUsage()), GL_TEXTURE_COMPARE_MODE_ARB, GL_NONE);		
-			glTexParameteri(LLTexUnit::getInternalType(mGIMap.getUsage()), GL_DEPTH_TEXTURE_MODE_ARB, GL_ALPHA);		
-
-			stop_glerror();
-		}
-
-		if (has_gi)
-		{
-			F32 range_x = llmin(mGIRange.mV[0], 1.f);
-			F32 range_y = llmin(mGIRange.mV[1], 1.f);
-
-			LLVector2 scale(range_x,range_y);
-
-			LLVector2 kern[25];
-
-			for (S32 i = 0; i < 5; ++i)
-			{
-				for (S32 j = 0; j < 5; ++j)
-				{
-					S32 idx = i*5+j;
-					kern[idx].mV[0] = (i-2)*0.5f;
-					kern[idx].mV[1] = (j-2)*0.5f;
-					kern[idx].scaleVec(scale);
-				}
-			}
-
-			shader.uniform2fv("gi_kern", 25, (F32*) kern);
-			shader.uniformMatrix4fv("gi_mat", 1, FALSE, mGIMatrix.m);
-			shader.uniformMatrix4fv("gi_mat_proj", 1, FALSE, mGIMatrixProj.m);
-			shader.uniformMatrix4fv("gi_inv_proj", 1, FALSE, mGIInvProj.m);
-			shader.uniformMatrix4fv("gi_norm_mat", 1, FALSE, mGINormalMatrix.m);
-		}
-	}
-	
-	/*channel = shader.enableTexture(LLViewerShaderMgr::DEFERRED_POSITION, LLTexUnit::TT_RECT_TEXTURE);
-	if (channel > -1)
-	{
-		mDeferredScreen.bindTexture(3, channel);
-	}*/
-
-	channel = shader.enableTexture(LLViewerShaderMgr::DEFERRED_DEPTH, LLTexUnit::TT_RECT_TEXTURE);
-	if (channel > -1)
-	{
-		gGL.getTexUnit(channel)->bind(&mDeferredDepth, TRUE);
-		gGL.getTexUnit(channel)->setTextureFilteringOption(LLTexUnit::TFO_POINT);
-		stop_glerror();
-		
-		glTexParameteri(LLTexUnit::getInternalType(mDeferredDepth.getUsage()), GL_TEXTURE_COMPARE_MODE_ARB, GL_NONE);		
-		glTexParameteri(LLTexUnit::getInternalType(mDeferredDepth.getUsage()), GL_DEPTH_TEXTURE_MODE_ARB, GL_ALPHA);		
-
-		stop_glerror();
-
-		glh::matrix4f projection = glh_get_current_projection();
-		glh::matrix4f inv_proj = projection.inverse();
-		
-		shader.uniformMatrix4fv("inv_proj", 1, FALSE, inv_proj.m);
-		shader.uniform4f("viewport", (F32) gGLViewport[0],
-									(F32) gGLViewport[1],
-									(F32) gGLViewport[2],
-									(F32) gGLViewport[3]);
-	}
-
-	channel = shader.enableTexture(LLViewerShaderMgr::DEFERRED_NOISE);
-	if (channel > -1)
-	{
-		gGL.getTexUnit(channel)->bindManual(LLTexUnit::TT_TEXTURE, noise_map);
-		gGL.getTexUnit(channel)->setTextureFilteringOption(LLTexUnit::TFO_POINT);
-	}
-
-	channel = shader.enableTexture(LLViewerShaderMgr::DEFERRED_LIGHTFUNC);
-	if (channel > -1)
-	{
-		gGL.getTexUnit(channel)->bindManual(LLTexUnit::TT_TEXTURE, mLightFunc);
-	}
-
-	stop_glerror();
-
-	channel = shader.enableTexture(LLViewerShaderMgr::DEFERRED_LIGHT, LLTexUnit::TT_RECT_TEXTURE);
-	if (channel > -1)
-	{
-		mDeferredLight[light_index].bindTexture(0, channel);
-		gGL.getTexUnit(channel)->setTextureFilteringOption(LLTexUnit::TFO_POINT);
-	}
-
-	channel = shader.enableTexture(LLViewerShaderMgr::DEFERRED_LUMINANCE);
-	if (channel > -1)
-	{
-		gGL.getTexUnit(channel)->bindManual(LLTexUnit::TT_TEXTURE, mLuminanceMap.getTexture(), true);
-		gGL.getTexUnit(channel)->setTextureFilteringOption(LLTexUnit::TFO_TRILINEAR);
-	}
-
-	channel = shader.enableTexture(LLViewerShaderMgr::DEFERRED_BLOOM);
-	if (channel > -1)
-	{
-		mGlow[1].bindTexture(0, channel);
-	}
-
-	channel = shader.enableTexture(LLViewerShaderMgr::DEFERRED_GI_LIGHT, LLTexUnit::TT_RECT_TEXTURE);
-	if (channel > -1)
-	{
-		gi_source->bindTexture(0, channel);
-		gGL.getTexUnit(channel)->setTextureFilteringOption(LLTexUnit::TFO_POINT);
-	}
-
-	channel = shader.enableTexture(LLViewerShaderMgr::DEFERRED_EDGE, LLTexUnit::TT_RECT_TEXTURE);
-	if (channel > -1)
-	{
-		mEdgeMap.bindTexture(0, channel);
-		gGL.getTexUnit(channel)->setTextureFilteringOption(LLTexUnit::TFO_POINT);
-	}
-
-	channel = shader.enableTexture(LLViewerShaderMgr::DEFERRED_SUN_LIGHT, LLTexUnit::TT_RECT_TEXTURE);
-	if (channel > -1)
-	{
-		mDeferredLight[1].bindTexture(0, channel);
-		gGL.getTexUnit(channel)->setTextureFilteringOption(LLTexUnit::TFO_POINT);
-	}
-
-	channel = shader.enableTexture(LLViewerShaderMgr::DEFERRED_LOCAL_LIGHT, LLTexUnit::TT_RECT_TEXTURE);
-	if (channel > -1)
-	{
-		mDeferredLight[2].bindTexture(0, channel);
-		gGL.getTexUnit(channel)->setTextureFilteringOption(LLTexUnit::TFO_POINT);
-	}
-
-
-	stop_glerror();
-
-	for (U32 i = 0; i < 4; i++)
-	{
-		channel = shader.enableTexture(LLViewerShaderMgr::DEFERRED_SHADOW0+i, LLTexUnit::TT_RECT_TEXTURE);
-		stop_glerror();
-		if (channel > -1)
-		{
-			stop_glerror();
-			gGL.getTexUnit(channel)->bind(&mShadow[i], TRUE);
-			gGL.getTexUnit(channel)->setTextureFilteringOption(LLTexUnit::TFO_BILINEAR);
-			gGL.getTexUnit(channel)->setTextureAddressMode(LLTexUnit::TAM_CLAMP);
-			stop_glerror();
-			
-			glTexParameteri(GL_TEXTURE_RECTANGLE_ARB, GL_TEXTURE_COMPARE_MODE_ARB, GL_COMPARE_R_TO_TEXTURE_ARB);
-			glTexParameteri(GL_TEXTURE_RECTANGLE_ARB, GL_TEXTURE_COMPARE_FUNC_ARB, GL_LEQUAL);
-			stop_glerror();
-		}
-	}
-
-	for (U32 i = 4; i < 6; i++)
-	{
-		channel = shader.enableTexture(LLViewerShaderMgr::DEFERRED_SHADOW0+i);
-		stop_glerror();
-		if (channel > -1)
-		{
-			stop_glerror();
-			gGL.getTexUnit(channel)->bind(&mShadow[i], TRUE);
-			gGL.getTexUnit(channel)->setTextureFilteringOption(LLTexUnit::TFO_BILINEAR);
-			gGL.getTexUnit(channel)->setTextureAddressMode(LLTexUnit::TAM_CLAMP);
-			stop_glerror();
-			
-			glTexParameteri(GL_TEXTURE_2D, GL_TEXTURE_COMPARE_MODE_ARB, GL_COMPARE_R_TO_TEXTURE_ARB);
-			glTexParameteri(GL_TEXTURE_2D, GL_TEXTURE_COMPARE_FUNC_ARB, GL_LEQUAL);
-			stop_glerror();
-		}
-	}
-
-	stop_glerror();
-
-	F32 mat[16*6];
-	for (U32 i = 0; i < 16; i++)
-	{
-		mat[i] = mSunShadowMatrix[0].m[i];
-		mat[i+16] = mSunShadowMatrix[1].m[i];
-		mat[i+32] = mSunShadowMatrix[2].m[i];
-		mat[i+48] = mSunShadowMatrix[3].m[i];
-		mat[i+64] = mSunShadowMatrix[4].m[i];
-		mat[i+80] = mSunShadowMatrix[5].m[i];
-	}
-
-	shader.uniformMatrix4fv("shadow_matrix[0]", 6, FALSE, mat);
-	shader.uniformMatrix4fv("shadow_matrix", 6, FALSE, mat);
-
-	stop_glerror();
-
-	channel = shader.enableTexture(LLViewerShaderMgr::ENVIRONMENT_MAP, LLTexUnit::TT_CUBE_MAP);
-	if (channel > -1)
-	{
-		LLCubeMap* cube_map = gSky.mVOSkyp ? gSky.mVOSkyp->getCubeMap() : NULL;
-		if (cube_map)
-		{
-			cube_map->enable(channel);
-			cube_map->bind();
-			F64* m = gGLModelView;
-
-			
-			F32 mat[] = { m[0], m[1], m[2],
-						  m[4], m[5], m[6],
-						  m[8], m[9], m[10] };
-		
-			shader.uniform3fv("env_mat[0]", 3, mat);
-			shader.uniform3fv("env_mat", 3, mat);
-		}
-	}
-
-	shader.uniform4fv("shadow_clip", 1, mSunClipPlanes.mV);
-	shader.uniform1f("sun_wash", gSavedSettings.getF32("RenderDeferredSunWash"));
-	shader.uniform1f("shadow_noise", gSavedSettings.getF32("RenderShadowNoise"));
-	shader.uniform1f("blur_size", gSavedSettings.getF32("RenderShadowBlurSize"));
-
-	shader.uniform1f("ssao_radius", gSavedSettings.getF32("RenderSSAOScale"));
-	shader.uniform1f("ssao_max_radius", gSavedSettings.getU32("RenderSSAOMaxScale"));
-
-	F32 ssao_factor = gSavedSettings.getF32("RenderSSAOFactor");
-	shader.uniform1f("ssao_factor", ssao_factor);
-	shader.uniform1f("ssao_factor_inv", 1.0/ssao_factor);
-
-	LLVector3 ssao_effect = gSavedSettings.getVector3("RenderSSAOEffect");
-	F32 matrix_diag = (ssao_effect[0] + 2.0*ssao_effect[1])/3.0;
-	F32 matrix_nondiag = (ssao_effect[0] - ssao_effect[1])/3.0;
-	// This matrix scales (proj of color onto <1/rt(3),1/rt(3),1/rt(3)>) by
-	// value factor, and scales remainder by saturation factor
-	F32 ssao_effect_mat[] = {	matrix_diag, matrix_nondiag, matrix_nondiag,
-								matrix_nondiag, matrix_diag, matrix_nondiag,
-								matrix_nondiag, matrix_nondiag, matrix_diag};
-	shader.uniformMatrix3fv("ssao_effect_mat", 1, GL_FALSE, ssao_effect_mat);
-
-	F32 shadow_offset_error = 1.f + gSavedSettings.getF32("RenderShadowOffsetError") * fabsf(LLViewerCamera::getInstance()->getOrigin().mV[2]);
-	F32 shadow_bias_error = 1.f + gSavedSettings.getF32("RenderShadowBiasError") * fabsf(LLViewerCamera::getInstance()->getOrigin().mV[2]);
-
-	shader.uniform2f("screen_res", mDeferredScreen.getWidth(), mDeferredScreen.getHeight());
-	shader.uniform1f("near_clip", LLViewerCamera::getInstance()->getNear()*2.f);
-	shader.uniform1f ("shadow_offset", gSavedSettings.getF32("RenderShadowOffset")*shadow_offset_error);
-	shader.uniform1f("shadow_bias", gSavedSettings.getF32("RenderShadowBias")*shadow_bias_error);
-	shader.uniform1f ("spot_shadow_offset", gSavedSettings.getF32("RenderSpotShadowOffset"));
-	shader.uniform1f("spot_shadow_bias", gSavedSettings.getF32("RenderSpotShadowBias"));	
-
-	shader.uniform1f("lum_scale", gSavedSettings.getF32("RenderLuminanceScale"));
-	shader.uniform1f("sun_lum_scale", gSavedSettings.getF32("RenderSunLuminanceScale"));
-	shader.uniform1f("sun_lum_offset", gSavedSettings.getF32("RenderSunLuminanceOffset"));
-	shader.uniform1f("lum_lod", gSavedSettings.getF32("RenderLuminanceDetail"));
-	shader.uniform1f("gi_range", gSavedSettings.getF32("RenderGIRange"));
-	shader.uniform1f("gi_brightness", gSavedSettings.getF32("RenderGIBrightness"));
-	shader.uniform1f("gi_luminance", gSavedSettings.getF32("RenderGILuminance"));
-	shader.uniform1f("gi_edge_weight", gSavedSettings.getF32("RenderGIBlurEdgeWeight"));
-	shader.uniform1f("gi_blur_brightness", gSavedSettings.getF32("RenderGIBlurBrightness"));
-	shader.uniform1f("gi_sample_width", mGILightRadius);
-	shader.uniform1f("gi_noise", gSavedSettings.getF32("RenderGINoise"));
-	shader.uniform1f("gi_attenuation", gSavedSettings.getF32("RenderGIAttenuation"));
-	shader.uniform1f("gi_ambiance", gSavedSettings.getF32("RenderGIAmbiance"));
-	shader.uniform2f("shadow_res", mShadow[0].getWidth(), mShadow[0].getHeight());
-	shader.uniform2f("proj_shadow_res", mShadow[4].getWidth(), mShadow[4].getHeight());
-	shader.uniform1f("depth_cutoff", gSavedSettings.getF32("RenderEdgeDepthCutoff"));
-	shader.uniform1f("norm_cutoff", gSavedSettings.getF32("RenderEdgeNormCutoff"));
-
-	if (shader.getUniformLocation("norm_mat") >= 0)
-	{
-		glh::matrix4f norm_mat = glh_get_current_modelview().inverse().transpose();
-		shader.uniformMatrix4fv("norm_mat", 1, FALSE, norm_mat.m);
-	}
-}
-
-static LLFastTimer::DeclareTimer FTM_GI_TRACE("Trace");
-static LLFastTimer::DeclareTimer FTM_GI_GATHER("Gather");
-static LLFastTimer::DeclareTimer FTM_SUN_SHADOW("Shadow Map");
-static LLFastTimer::DeclareTimer FTM_SOFTEN_SHADOW("Shadow Soften");
-static LLFastTimer::DeclareTimer FTM_EDGE_DETECTION("Find Edges");
-static LLFastTimer::DeclareTimer FTM_LOCAL_LIGHTS("Local Lights");
-static LLFastTimer::DeclareTimer FTM_ATMOSPHERICS("Atmospherics");
-static LLFastTimer::DeclareTimer FTM_FULLSCREEN_LIGHTS("Fullscreen Lights");
-static LLFastTimer::DeclareTimer FTM_PROJECTORS("Projectors");
-static LLFastTimer::DeclareTimer FTM_POST("Post");
-
-
-void LLPipeline::renderDeferredLighting()
-{
-	if (!sCull)
-	{
-		return;
-	}
-
-	{
-		LLFastTimer ftm(FTM_RENDER_DEFERRED);
-
-		LLViewerCamera* camera = LLViewerCamera::getInstance();
-		{
-			LLGLDepthTest depth(GL_TRUE);
-			mDeferredDepth.copyContents(mDeferredScreen, 0, 0, mDeferredScreen.getWidth(), mDeferredScreen.getHeight(),
-							0, 0, mDeferredDepth.getWidth(), mDeferredDepth.getHeight(), GL_DEPTH_BUFFER_BIT, GL_NEAREST);	
-		}
-
-		LLGLEnable multisample(GL_MULTISAMPLE_ARB);
-
-		if (gPipeline.hasRenderType(LLPipeline::RENDER_TYPE_HUD))
-		{
-			gPipeline.toggleRenderType(LLPipeline::RENDER_TYPE_HUD);
-		}
-
-		//ati doesn't seem to love actually using the stencil buffer on FBO's
-		LLGLEnable stencil(GL_STENCIL_TEST);
-		glStencilFunc(GL_EQUAL, 1, 0xFFFFFFFF);
-		glStencilOp(GL_KEEP, GL_KEEP, GL_KEEP);
-
-		gGL.setColorMask(true, true);
-		
-		//draw a cube around every light
-		LLVertexBuffer::unbind();
-
-		LLGLEnable cull(GL_CULL_FACE);
-		LLGLEnable blend(GL_BLEND);
-
-		glh::matrix4f mat = glh_copy_matrix(gGLModelView);
-
-		F32 vert[] = 
-		{
-			-1,1,
-			-1,-3,
-			3,1,
-		};
-		glVertexPointer(2, GL_FLOAT, 0, vert);
-		glColor3f(1,1,1);
-
-		{
-			setupHWLights(NULL); //to set mSunDir;
-			LLVector4 dir(mSunDir, 0.f);
-			glh::vec4f tc(dir.mV);
-			mat.mult_matrix_vec(tc);
-			glTexCoord4f(tc.v[0], tc.v[1], tc.v[2], 0);
-		}
-
-			glPushMatrix();
-			glLoadIdentity();
-			glMatrixMode(GL_PROJECTION);
-			glPushMatrix();
-			glLoadIdentity();
-
-			mDeferredLight[0].bindTarget();
-
-		if (gSavedSettings.getBOOL("RenderDeferredSSAO") || gSavedSettings.getS32("RenderShadowDetail") > 0)
-		{
-			{ //paint shadow/SSAO light map (direct lighting lightmap)
-				LLFastTimer ftm(FTM_SUN_SHADOW);
-				bindDeferredShader(gDeferredSunProgram, 0);
-
-				glClearColor(1,1,1,1);
-				mDeferredLight[0].clear(GL_COLOR_BUFFER_BIT);
-				glClearColor(0,0,0,0);
-
-				glh::matrix4f inv_trans = glh_get_current_modelview().inverse().transpose();
-
-				const U32 slice = 32;
-				F32 offset[slice*3];
-				for (U32 i = 0; i < 4; i++)
-				{
-					for (U32 j = 0; j < 8; j++)
-					{
-						glh::vec3f v;
-						v.set_value(sinf(6.284f/8*j), cosf(6.284f/8*j), -(F32) i);
-						v.normalize();
-						inv_trans.mult_matrix_vec(v);
-						v.normalize();
-						offset[(i*8+j)*3+0] = v.v[0];
-						offset[(i*8+j)*3+1] = v.v[2];
-						offset[(i*8+j)*3+2] = v.v[1];
-					}
-				}
-
-				gDeferredSunProgram.uniform3fv("offset", slice, offset);
-				gDeferredSunProgram.uniform2f("screenRes", mDeferredLight[0].getWidth(), mDeferredLight[0].getHeight());
-				
-				{
-					LLGLDisable blend(GL_BLEND);
-					LLGLDepthTest depth(GL_TRUE, GL_FALSE, GL_ALWAYS);
-					stop_glerror();
-					glDrawArrays(GL_TRIANGLE_STRIP, 0, 3);
-					stop_glerror();
-				}
-				
-				unbindDeferredShader(gDeferredSunProgram);
-			}
-		}
-			else
-			{
-			glClearColor(1,1,1,1);
-				mDeferredLight[0].clear(GL_COLOR_BUFFER_BIT);
-			glClearColor(0,0,0,0);
-			}
-
-			mDeferredLight[0].flush();
-
-		{ //global illumination specific block (still experimental)
-			if (gSavedSettings.getBOOL("RenderDeferredBlurLight") &&
-			    gSavedSettings.getBOOL("RenderDeferredGI"))
-			{
-				LLFastTimer ftm(FTM_EDGE_DETECTION);
-				//generate edge map
-				LLGLDisable blend(GL_BLEND);
-				LLGLDisable test(GL_ALPHA_TEST);
-				LLGLDepthTest depth(GL_FALSE);
-				LLGLDisable stencil(GL_STENCIL_TEST);
-
-				{
-					gDeferredEdgeProgram.bind();
-					mEdgeMap.bindTarget();
-					bindDeferredShader(gDeferredEdgeProgram);
-					glDrawArrays(GL_TRIANGLE_STRIP, 0, 3);
-					unbindDeferredShader(gDeferredEdgeProgram);
-					mEdgeMap.flush();
-				}
-			}
-
-			if (LLViewerShaderMgr::instance()->getVertexShaderLevel(LLViewerShaderMgr::SHADER_DEFERRED) > 2)
-			{
-				{ //get luminance map from previous frame's light map
-					LLGLEnable blend(GL_BLEND);
-					LLGLDisable test(GL_ALPHA_TEST);
-					LLGLDepthTest depth(GL_FALSE);
-					LLGLDisable stencil(GL_STENCIL_TEST);
-
-					//static F32 fade = 1.f;
-
-					{
-						gGL.setSceneBlendType(LLRender::BT_ALPHA);
-						gLuminanceGatherProgram.bind();
-						gLuminanceGatherProgram.uniform2f("screen_res", mDeferredLight[0].getWidth(), mDeferredLight[0].getHeight());
-						mLuminanceMap.bindTarget();
-						bindDeferredShader(gLuminanceGatherProgram);
-						glDrawArrays(GL_TRIANGLE_STRIP, 0, 3);
-						unbindDeferredShader(gLuminanceGatherProgram);
-						mLuminanceMap.flush();
-						gGL.getTexUnit(0)->bindManual(LLTexUnit::TT_TEXTURE, mLuminanceMap.getTexture(), true);
-						gGL.getTexUnit(0)->setTextureFilteringOption(LLTexUnit::TFO_TRILINEAR);
-						glGenerateMipmapEXT(GL_TEXTURE_2D);
-					}
-				}
-
-				{ //paint noisy GI map (bounce lighting lightmap)
-					LLFastTimer ftm(FTM_GI_TRACE);
-					LLGLDisable blend(GL_BLEND);
-					LLGLDepthTest depth(GL_FALSE);
-					LLGLDisable test(GL_ALPHA_TEST);
-
-					mGIMapPost[0].bindTarget();
-
-					bindDeferredShader(gDeferredGIProgram, 0, &mGIMap, 0, mTrueNoiseMap);
-					glDrawArrays(GL_TRIANGLE_STRIP, 0, 3);
-					unbindDeferredShader(gDeferredGIProgram);
-					mGIMapPost[0].flush();
-				}
-
-				U32 pass_count = 0;
-				if (gSavedSettings.getBOOL("RenderDeferredBlurLight"))
-				{
-					pass_count = llclamp(gSavedSettings.getU32("RenderGIBlurPasses"), (U32) 1, (U32) 128);
-				}
-
-				for (U32 i = 0; i < pass_count; ++i)
-				{ //gather/soften indirect lighting map
-					LLFastTimer ftm(FTM_GI_GATHER);
-					bindDeferredShader(gDeferredPostGIProgram, 0, &mGIMapPost[0], NULL, mTrueNoiseMap);
-					F32 blur_size = gSavedSettings.getF32("RenderGIBlurSize")/((F32) i * gSavedSettings.getF32("RenderGIBlurIncrement")+1.f);
-					gDeferredPostGIProgram.uniform2f("delta", 1.f, 0.f);
-					gDeferredPostGIProgram.uniform1f("kern_scale", blur_size);
-					gDeferredPostGIProgram.uniform1f("gi_blur_brightness", gSavedSettings.getF32("RenderGIBlurBrightness"));
-				
-					mGIMapPost[1].bindTarget();
-					{
-						LLGLDisable blend(GL_BLEND);
-						LLGLDepthTest depth(GL_FALSE);
-						stop_glerror();
-						glDrawArrays(GL_TRIANGLE_STRIP, 0, 3);
-						stop_glerror();
-					}
-					
-					mGIMapPost[1].flush();
-					unbindDeferredShader(gDeferredPostGIProgram);
-					bindDeferredShader(gDeferredPostGIProgram, 0, &mGIMapPost[1], NULL, mTrueNoiseMap);
-					mGIMapPost[0].bindTarget();
-
-					gDeferredPostGIProgram.uniform2f("delta", 0.f, 1.f);
-
-					{
-						LLGLDisable blend(GL_BLEND);
-						LLGLDepthTest depth(GL_FALSE);
-						stop_glerror();
-						glDrawArrays(GL_TRIANGLE_STRIP, 0, 4);
-						stop_glerror();
-					}
-					mGIMapPost[0].flush();
-					unbindDeferredShader(gDeferredPostGIProgram);
-				}
-			}
-		}
-
-		if (gSavedSettings.getBOOL("RenderDeferredSSAO"))
-			{ //soften direct lighting lightmap
-				LLFastTimer ftm(FTM_SOFTEN_SHADOW);
-				//blur lightmap
-				mDeferredLight[1].bindTarget();
-
-				glClearColor(1,1,1,1);
-				mDeferredLight[1].clear(GL_COLOR_BUFFER_BIT);
-				glClearColor(0,0,0,0);
-				
-				bindDeferredShader(gDeferredBlurLightProgram);
-
-				LLVector3 go = gSavedSettings.getVector3("RenderShadowGaussian");
-				const U32 kern_length = 4;
-				F32 blur_size = gSavedSettings.getF32("RenderShadowBlurSize");
-				F32 dist_factor = gSavedSettings.getF32("RenderShadowBlurDistFactor");
-
-				// sample symmetrically with the middle sample falling exactly on 0.0
-				F32 x = 0.f;
-
-				LLVector3 gauss[32]; // xweight, yweight, offset
-
-				for (U32 i = 0; i < kern_length; i++)
-				{
-					gauss[i].mV[0] = llgaussian(x, go.mV[0]);
-					gauss[i].mV[1] = llgaussian(x, go.mV[1]);
-					gauss[i].mV[2] = x;
-					x += 1.f;
-				}
-
-				gDeferredBlurLightProgram.uniform2f("delta", 1.f, 0.f);
-				gDeferredBlurLightProgram.uniform1f("dist_factor", dist_factor);
-				gDeferredBlurLightProgram.uniform3fv("kern[0]", kern_length, gauss[0].mV);
-				gDeferredBlurLightProgram.uniform3fv("kern", kern_length, gauss[0].mV);
-				gDeferredBlurLightProgram.uniform1f("kern_scale", blur_size * (kern_length/2.f - 0.5f));
-			
-				{
-					LLGLDisable blend(GL_BLEND);
-					LLGLDepthTest depth(GL_TRUE, GL_FALSE, GL_ALWAYS);
-					stop_glerror();
-					glDrawArrays(GL_TRIANGLE_STRIP, 0, 3);
-					stop_glerror();
-				}
-				
-				mDeferredLight[1].flush();
-				unbindDeferredShader(gDeferredBlurLightProgram);
-
-				bindDeferredShader(gDeferredBlurLightProgram, 1);
-				mDeferredLight[0].bindTarget();
-
-				gDeferredBlurLightProgram.uniform2f("delta", 0.f, 1.f);
-
-				{
-					LLGLDisable blend(GL_BLEND);
-					LLGLDepthTest depth(GL_TRUE, GL_FALSE, GL_ALWAYS);
-					stop_glerror();
-					glDrawArrays(GL_TRIANGLE_STRIP, 0, 3);
-					stop_glerror();
-				}
-				mDeferredLight[0].flush();
-				unbindDeferredShader(gDeferredBlurLightProgram);
-			}
-
-			stop_glerror();
-			glPopMatrix();
-			stop_glerror();
-			glMatrixMode(GL_MODELVIEW);
-			stop_glerror();
-			glPopMatrix();
-			stop_glerror();
-
-		//copy depth and stencil from deferred screen
-		//mScreen.copyContents(mDeferredScreen, 0, 0, mDeferredScreen.getWidth(), mDeferredScreen.getHeight(),
-		//					0, 0, mScreen.getWidth(), mScreen.getHeight(), GL_DEPTH_BUFFER_BIT | GL_STENCIL_BUFFER_BIT, GL_NEAREST);
-
-		if (LLViewerShaderMgr::instance()->getVertexShaderLevel(LLViewerShaderMgr::SHADER_DEFERRED) > 2)
-		{
-			mDeferredLight[1].bindTarget();
-			// clear color buffer here (GI) - zeroing alpha (glow) is important or it will accumulate against sky
-			glClearColor(0,0,0,0);
-			mScreen.clear(GL_COLOR_BUFFER_BIT);
-		}
-		else
-		{
-			mScreen.bindTarget();
-			// clear color buffer here - zeroing alpha (glow) is important or it will accumulate against sky
-			glClearColor(0,0,0,0);
-			mScreen.clear(GL_COLOR_BUFFER_BIT);
-		}
-
-		if (gSavedSettings.getBOOL("RenderDeferredAtmospheric"))
-		{ //apply sunlight contribution 
-			LLFastTimer ftm(FTM_ATMOSPHERICS);
-			bindDeferredShader(gDeferredSoftenProgram, 0, &mGIMapPost[0]);	
-			{
-				LLGLDepthTest depth(GL_FALSE);
-				LLGLDisable blend(GL_BLEND);
-				LLGLDisable test(GL_ALPHA_TEST);
-
-				//full screen blit
-				glPushMatrix();
-				glLoadIdentity();
-				glMatrixMode(GL_PROJECTION);
-				glPushMatrix();
-				glLoadIdentity();
-
-				glVertexPointer(2, GL_FLOAT, 0, vert);
-				
-				glDrawArrays(GL_TRIANGLE_STRIP, 0, 3);
-				
-				glPopMatrix();
-				glMatrixMode(GL_MODELVIEW);
-				glPopMatrix();
-			}
-
-			unbindDeferredShader(gDeferredSoftenProgram);
-		}
-
-		{ //render sky
-			LLGLDisable blend(GL_BLEND);
-			LLGLDisable stencil(GL_STENCIL_TEST);
-			gGL.setSceneBlendType(LLRender::BT_ALPHA);
-
-			gPipeline.pushRenderTypeMask();
-			
-			gPipeline.andRenderTypeMask(LLPipeline::RENDER_TYPE_SKY,
-										LLPipeline::RENDER_TYPE_CLOUDS,
-										LLPipeline::RENDER_TYPE_WL_SKY,
-										LLPipeline::END_RENDER_TYPES);
-								
-			
-			renderGeomPostDeferred(*LLViewerCamera::getInstance());
-			gPipeline.popRenderTypeMask();
-		}
-
-		BOOL render_local = gSavedSettings.getBOOL("RenderDeferredLocalLights");
-		BOOL render_fullscreen = gSavedSettings.getBOOL("RenderDeferredFullscreenLights");
-		
-
-		if (LLViewerShaderMgr::instance()->getVertexShaderLevel(LLViewerShaderMgr::SHADER_DEFERRED) > 2)
-		{
-			mDeferredLight[1].flush();
-			mDeferredLight[2].bindTarget();
-			mDeferredLight[2].clear(GL_COLOR_BUFFER_BIT);
-		}
-
-		if (render_local || render_fullscreen)
-		{
-			gGL.setSceneBlendType(LLRender::BT_ADD);
-			std::list<LLVector4> fullscreen_lights;
-			LLDrawable::drawable_list_t spot_lights;
-			LLDrawable::drawable_list_t fullscreen_spot_lights;
-
-			for (U32 i = 0; i < 2; i++)
-			{
-				mTargetShadowSpotLight[i] = NULL;
-			}
-
-			std::list<LLVector4> light_colors;
-
-			F32 v[24];
-			glVertexPointer(3, GL_FLOAT, 0, v);
-			BOOL render_local = gSavedSettings.getBOOL("RenderDeferredLocalLights");
-
-			{
-				bindDeferredShader(gDeferredLightProgram);
-				LLGLDepthTest depth(GL_TRUE, GL_FALSE);
-				for (LLDrawable::drawable_set_t::iterator iter = mLights.begin(); iter != mLights.end(); ++iter)
-				{
-					LLDrawable* drawablep = *iter;
-					
-					LLVOVolume* volume = drawablep->getVOVolume();
-					if (!volume)
-					{
-						continue;
-					}
-
-					if (volume->isAttachment())
-					{
-						if (!sRenderAttachedLights)
-						{
-							continue;
-						}
-					}
-
-
-					LLVector3 center = drawablep->getPositionAgent();
-					F32* c = center.mV;
-					F32 s = volume->getLightRadius()*1.5f;
-
-					LLColor3 col = volume->getLightColor();
-					col *= volume->getLightIntensity();
-
-					if (col.magVecSquared() < 0.001f)
-					{
-						continue;
-					}
-
-					if (s <= 0.001f)
-					{
-						continue;
-					}
-
-					if (camera->AABBInFrustumNoFarClip(center, LLVector3(s,s,s)) == 0)
-					{
-						continue;
-					}
-
-					sVisibleLightCount++;
-
-					glh::vec3f tc(c);
-					mat.mult_matrix_vec(tc);
-					
-					//vertex positions are encoded so the 3 bits of their vertex index 
-					//correspond to their axis facing, with bit position 3,2,1 matching
-					//axis facing x,y,z, bit set meaning positive facing, bit clear 
-					//meaning negative facing
-					v[0] = c[0]-s; v[1]  = c[1]-s; v[2]  = c[2]-s;  // 0 - 0000 
-					v[3] = c[0]-s; v[4]  = c[1]-s; v[5]  = c[2]+s;  // 1 - 0001
-					v[6] = c[0]-s; v[7]  = c[1]+s; v[8]  = c[2]-s;  // 2 - 0010
-					v[9] = c[0]-s; v[10] = c[1]+s; v[11] = c[2]+s;  // 3 - 0011
-																									   
-					v[12] = c[0]+s; v[13] = c[1]-s; v[14] = c[2]-s; // 4 - 0100
-					v[15] = c[0]+s; v[16] = c[1]-s; v[17] = c[2]+s; // 5 - 0101
-					v[18] = c[0]+s; v[19] = c[1]+s; v[20] = c[2]-s; // 6 - 0110
-					v[21] = c[0]+s; v[22] = c[1]+s; v[23] = c[2]+s; // 7 - 0111
-
-					if (camera->getOrigin().mV[0] > c[0] + s + 0.2f ||
-						camera->getOrigin().mV[0] < c[0] - s - 0.2f ||
-						camera->getOrigin().mV[1] > c[1] + s + 0.2f ||
-						camera->getOrigin().mV[1] < c[1] - s - 0.2f ||
-						camera->getOrigin().mV[2] > c[2] + s + 0.2f ||
-						camera->getOrigin().mV[2] < c[2] - s - 0.2f)
-					{ //draw box if camera is outside box
-						if (render_local)
-						{
-							if (volume->isLightSpotlight())
-							{
-								drawablep->getVOVolume()->updateSpotLightPriority();
-								spot_lights.push_back(drawablep);
-								continue;
-							}
-							
-							LLFastTimer ftm(FTM_LOCAL_LIGHTS);
-							glTexCoord4f(tc.v[0], tc.v[1], tc.v[2], s*s);
-							glColor4f(col.mV[0], col.mV[1], col.mV[2], volume->getLightFalloff()*0.5f);
-							glDrawRangeElements(GL_TRIANGLE_FAN, 0, 7, 8,
-								GL_UNSIGNED_BYTE, get_box_fan_indices(camera, center));
-							stop_glerror();
-						}
-					}
-					else if (render_fullscreen)
-					{	
-						if (volume->isLightSpotlight())
-						{
-							drawablep->getVOVolume()->updateSpotLightPriority();
-							fullscreen_spot_lights.push_back(drawablep);
-							continue;
-						}
-
-						fullscreen_lights.push_back(LLVector4(tc.v[0], tc.v[1], tc.v[2], s*s));
-						light_colors.push_back(LLVector4(col.mV[0], col.mV[1], col.mV[2], volume->getLightFalloff()*0.5f));
-					}
-				}
-				unbindDeferredShader(gDeferredLightProgram);
-			}
-
-			if (!spot_lights.empty())
-			{
-				LLGLDepthTest depth(GL_TRUE, GL_FALSE);
-				bindDeferredShader(gDeferredSpotLightProgram);
-
-				gDeferredSpotLightProgram.enableTexture(LLViewerShaderMgr::DEFERRED_PROJECTION);
-
-				for (LLDrawable::drawable_list_t::iterator iter = spot_lights.begin(); iter != spot_lights.end(); ++iter)
-				{
-					LLFastTimer ftm(FTM_PROJECTORS);
-					LLDrawable* drawablep = *iter;
-
-					LLVOVolume* volume = drawablep->getVOVolume();
-
-					LLVector3 center = drawablep->getPositionAgent();
-					F32* c = center.mV;
-					F32 s = volume->getLightRadius()*1.5f;
-
-					sVisibleLightCount++;
-
-					glh::vec3f tc(c);
-					mat.mult_matrix_vec(tc);
-					
-					setupSpotLight(gDeferredSpotLightProgram, drawablep);
-					
-					LLColor3 col = volume->getLightColor();
-					col *= volume->getLightIntensity();
-
-					//vertex positions are encoded so the 3 bits of their vertex index 
-					//correspond to their axis facing, with bit position 3,2,1 matching
-					//axis facing x,y,z, bit set meaning positive facing, bit clear 
-					//meaning negative facing
-					v[0] = c[0]-s; v[1]  = c[1]-s; v[2]  = c[2]-s;  // 0 - 0000 
-					v[3] = c[0]-s; v[4]  = c[1]-s; v[5]  = c[2]+s;  // 1 - 0001
-					v[6] = c[0]-s; v[7]  = c[1]+s; v[8]  = c[2]-s;  // 2 - 0010
-					v[9] = c[0]-s; v[10] = c[1]+s; v[11] = c[2]+s;  // 3 - 0011
-																									   
-					v[12] = c[0]+s; v[13] = c[1]-s; v[14] = c[2]-s; // 4 - 0100
-					v[15] = c[0]+s; v[16] = c[1]-s; v[17] = c[2]+s; // 5 - 0101
-					v[18] = c[0]+s; v[19] = c[1]+s; v[20] = c[2]-s; // 6 - 0110
-					v[21] = c[0]+s; v[22] = c[1]+s; v[23] = c[2]+s; // 7 - 0111
-
-					glTexCoord4f(tc.v[0], tc.v[1], tc.v[2], s*s);
-					glColor4f(col.mV[0], col.mV[1], col.mV[2], volume->getLightFalloff()*0.5f);
-					glDrawRangeElements(GL_TRIANGLE_FAN, 0, 7, 8,
-							GL_UNSIGNED_BYTE, get_box_fan_indices(camera, center));
-				}
-				gDeferredSpotLightProgram.disableTexture(LLViewerShaderMgr::DEFERRED_PROJECTION);
-				unbindDeferredShader(gDeferredSpotLightProgram);
-			}
-
-			{
-				bindDeferredShader(gDeferredMultiLightProgram);
-			
-				LLGLDepthTest depth(GL_FALSE);
-
-				//full screen blit
-				glPushMatrix();
-				glLoadIdentity();
-				glMatrixMode(GL_PROJECTION);
-				glPushMatrix();
-				glLoadIdentity();
-
-				U32 count = 0;
-
-				const U32 max_count = 8;
-				LLVector4 light[max_count];
-				LLVector4 col[max_count];
-
-				glVertexPointer(2, GL_FLOAT, 0, vert);
-
-				F32 far_z = 0.f;
-
-				while (!fullscreen_lights.empty())
-				{
-					LLFastTimer ftm(FTM_FULLSCREEN_LIGHTS);
-					light[count] = fullscreen_lights.front();
-					fullscreen_lights.pop_front();
-					col[count] = light_colors.front();
-					light_colors.pop_front();
-
-					far_z = llmin(light[count].mV[2]-sqrtf(light[count].mV[3]), far_z);
-
-					count++;
-					if (count == max_count || fullscreen_lights.empty())
-					{
-						gDeferredMultiLightProgram.uniform1i("light_count", count);
-						gDeferredMultiLightProgram.uniform4fv("light[0]", count, (GLfloat*) light);
-						gDeferredMultiLightProgram.uniform4fv("light", count, (GLfloat*) light);
-						gDeferredMultiLightProgram.uniform4fv("light_col[0]", count, (GLfloat*) col);
-						gDeferredMultiLightProgram.uniform4fv("light_col", count, (GLfloat*) col);
-						gDeferredMultiLightProgram.uniform1f("far_z", far_z);
-						far_z = 0.f;
-						count = 0;
-						glDrawArrays(GL_TRIANGLE_STRIP, 0, 3);
-					}
-				}
-				
-				unbindDeferredShader(gDeferredMultiLightProgram);
-
-				bindDeferredShader(gDeferredMultiSpotLightProgram);
-
-				gDeferredMultiSpotLightProgram.enableTexture(LLViewerShaderMgr::DEFERRED_PROJECTION);
-
-				for (LLDrawable::drawable_list_t::iterator iter = fullscreen_spot_lights.begin(); iter != fullscreen_spot_lights.end(); ++iter)
-				{
-					LLFastTimer ftm(FTM_PROJECTORS);
-					LLDrawable* drawablep = *iter;
-					
-					LLVOVolume* volume = drawablep->getVOVolume();
-
-					LLVector3 center = drawablep->getPositionAgent();
-					F32* c = center.mV;
-					F32 s = volume->getLightRadius()*1.5f;
-
-					sVisibleLightCount++;
-
-					glh::vec3f tc(c);
-					mat.mult_matrix_vec(tc);
-					
-					setupSpotLight(gDeferredMultiSpotLightProgram, drawablep);
-
-					LLColor3 col = volume->getLightColor();
-					col *= volume->getLightIntensity();
-
-					glTexCoord4f(tc.v[0], tc.v[1], tc.v[2], s*s);
-					glColor4f(col.mV[0], col.mV[1], col.mV[2], volume->getLightFalloff()*0.5f);
-					glDrawArrays(GL_TRIANGLE_STRIP, 0, 3);
-				}
-
-				gDeferredMultiSpotLightProgram.disableTexture(LLViewerShaderMgr::DEFERRED_PROJECTION);
-				unbindDeferredShader(gDeferredMultiSpotLightProgram);
-
-				glPopMatrix();
-				glMatrixMode(GL_MODELVIEW);
-				glPopMatrix();
-			}
-		}
-
-		gGL.setColorMask(true, true);
-
-		if (LLViewerShaderMgr::instance()->getVertexShaderLevel(LLViewerShaderMgr::SHADER_DEFERRED) > 2)
-		{
-			mDeferredLight[2].flush();
-
-			mScreen.bindTarget();
-			mScreen.clear(GL_COLOR_BUFFER_BIT);
-		
-			gGL.setSceneBlendType(LLRender::BT_ALPHA);
-
-			{ //mix various light maps (local, sun, gi)
-				LLFastTimer ftm(FTM_POST);
-				LLGLDisable blend(GL_BLEND);
-				LLGLDisable test(GL_ALPHA_TEST);
-				LLGLDepthTest depth(GL_FALSE);
-				LLGLDisable stencil(GL_STENCIL_TEST);
-			
-				bindDeferredShader(gDeferredPostProgram, 0, &mGIMapPost[0]);
-
-				gDeferredPostProgram.bind();
-
-				LLVertexBuffer::unbind();
-
-				glVertexPointer(2, GL_FLOAT, 0, vert);
-				glColor3f(1,1,1);
-
-				glPushMatrix();
-				glLoadIdentity();
-				glMatrixMode(GL_PROJECTION);
-				glPushMatrix();
-				glLoadIdentity();
-
-				glDrawArrays(GL_TRIANGLES, 0, 3);
-
-				glPopMatrix();
-				glMatrixMode(GL_MODELVIEW);
-				glPopMatrix();
-
-				unbindDeferredShader(gDeferredPostProgram);
-			}
-		}
-	}
-
-	{ //render non-deferred geometry (alpha, fullbright, glow)
-		LLGLDisable blend(GL_BLEND);
-		LLGLDisable stencil(GL_STENCIL_TEST);
-
-		pushRenderTypeMask();
-		andRenderTypeMask(LLPipeline::RENDER_TYPE_ALPHA,
-						 LLPipeline::RENDER_TYPE_FULLBRIGHT,
-						 LLPipeline::RENDER_TYPE_VOLUME,
-						 LLPipeline::RENDER_TYPE_GLOW,
-						 LLPipeline::RENDER_TYPE_BUMP,
-						 LLPipeline::RENDER_TYPE_PASS_SIMPLE,
-						 LLPipeline::RENDER_TYPE_PASS_ALPHA,
-						 LLPipeline::RENDER_TYPE_PASS_ALPHA_MASK,
-						 LLPipeline::RENDER_TYPE_PASS_BUMP,
-						 LLPipeline::RENDER_TYPE_PASS_POST_BUMP,
-						 LLPipeline::RENDER_TYPE_PASS_FULLBRIGHT,
-						 LLPipeline::RENDER_TYPE_PASS_FULLBRIGHT_ALPHA_MASK,
-						 LLPipeline::RENDER_TYPE_PASS_FULLBRIGHT_SHINY,
-						 LLPipeline::RENDER_TYPE_PASS_GLOW,
-						 LLPipeline::RENDER_TYPE_PASS_GRASS,
-						 LLPipeline::RENDER_TYPE_PASS_SHINY,
-						 LLPipeline::RENDER_TYPE_PASS_INVISIBLE,
-						 LLPipeline::RENDER_TYPE_PASS_INVISI_SHINY,
-						 LLPipeline::RENDER_TYPE_AVATAR,
-						 END_RENDER_TYPES);
-		
-		renderGeomPostDeferred(*LLViewerCamera::getInstance());
-		popRenderTypeMask();
-	}
-
-	{
-		//render highlights, etc.
-		renderHighlights();
-		mHighlightFaces.clear();
-
-		renderDebug();
-
-		LLVertexBuffer::unbind();
-
-		if (gPipeline.hasRenderDebugFeatureMask(LLPipeline::RENDER_DEBUG_FEATURE_UI))
-		{
-			// Render debugging beacons.
-			gObjectList.renderObjectBeacons();
-			gObjectList.resetObjectBeacons();
-		}
-	}
-
-	mScreen.flush();
-						
-}
-
-void LLPipeline::setupSpotLight(LLGLSLShader& shader, LLDrawable* drawablep)
-{
-	//construct frustum
-	LLVOVolume* volume = drawablep->getVOVolume();
-	LLVector3 params = volume->getSpotLightParams();
-
-	F32 fov = params.mV[0];
-	F32 focus = params.mV[1];
-
-	LLVector3 pos = drawablep->getPositionAgent();
-	LLQuaternion quat = volume->getRenderRotation();
-	LLVector3 scale = volume->getScale();
-	
-	//get near clip plane
-	LLVector3 at_axis(0,0,-scale.mV[2]*0.5f);
-	at_axis *= quat;
-
-	LLVector3 np = pos+at_axis;
-	at_axis.normVec();
-
-	//get origin that has given fov for plane np, at_axis, and given scale
-	F32 dist = (scale.mV[1]*0.5f)/tanf(fov*0.5f);
-
-	LLVector3 origin = np - at_axis*dist;
-
-	//matrix from volume space to agent space
-	LLMatrix4 light_mat(quat, LLVector4(origin,1.f));
-
-	glh::matrix4f light_to_agent((F32*) light_mat.mMatrix);
-	glh::matrix4f light_to_screen = glh_get_current_modelview() * light_to_agent;
-
-	glh::matrix4f screen_to_light = light_to_screen.inverse();
-
-	F32 s = volume->getLightRadius()*1.5f;
-	F32 near_clip = dist;
-	F32 width = scale.mV[VX];
-	F32 height = scale.mV[VY];
-	F32 far_clip = s+dist-scale.mV[VZ];
-
-	F32 fovy = fov * RAD_TO_DEG;
-	F32 aspect = width/height;
-
-	glh::matrix4f trans(0.5f, 0.f, 0.f, 0.5f,
-				0.f, 0.5f, 0.f, 0.5f,
-				0.f, 0.f, 0.5f, 0.5f,
-				0.f, 0.f, 0.f, 1.f);
-
-	glh::vec3f p1(0, 0, -(near_clip+0.01f));
-	glh::vec3f p2(0, 0, -(near_clip+1.f));
-
-	glh::vec3f screen_origin(0, 0, 0);
-
-	light_to_screen.mult_matrix_vec(p1);
-	light_to_screen.mult_matrix_vec(p2);
-	light_to_screen.mult_matrix_vec(screen_origin);
-
-	glh::vec3f n = p2-p1;
-	n.normalize();
-	
-	F32 proj_range = far_clip - near_clip;
-	glh::matrix4f light_proj = gl_perspective(fovy, aspect, near_clip, far_clip);
-	screen_to_light = trans * light_proj * screen_to_light;
-	shader.uniformMatrix4fv("proj_mat", 1, FALSE, screen_to_light.m);
-	shader.uniform1f("proj_near", near_clip);
-	shader.uniform3fv("proj_p", 1, p1.v);
-	shader.uniform3fv("proj_n", 1, n.v);
-	shader.uniform3fv("proj_origin", 1, screen_origin.v);
-	shader.uniform1f("proj_range", proj_range);
-	shader.uniform1f("proj_ambiance", params.mV[2]);
-	S32 s_idx = -1;
-
-	for (U32 i = 0; i < 2; i++)
-	{
-		if (mShadowSpotLight[i] == drawablep)
-		{
-			s_idx = i;
-		}
-	}
-
-	shader.uniform1i("proj_shadow_idx", s_idx);
-
-	if (s_idx >= 0)
-	{
-		shader.uniform1f("shadow_fade", 1.f-mSpotLightFade[s_idx]);
-	}
-	else
-	{
-		shader.uniform1f("shadow_fade", 1.f);
-	}
-
-	{
-		LLDrawable* potential = drawablep;
-		//determine if this is a good light for casting shadows
-		F32 m_pri = volume->getSpotLightPriority();
-
-		for (U32 i = 0; i < 2; i++)
-		{
-			F32 pri = 0.f;
-
-			if (mTargetShadowSpotLight[i].notNull())
-			{
-				pri = mTargetShadowSpotLight[i]->getVOVolume()->getSpotLightPriority();			
-			}
-
-			if (m_pri > pri)
-			{
-				LLDrawable* temp = mTargetShadowSpotLight[i];
-				mTargetShadowSpotLight[i] = potential;
-				potential = temp;
-				m_pri = pri;
-			}
-		}
-	}
-
-	LLViewerTexture* img = volume->getLightTexture();
-
-	S32 channel = shader.enableTexture(LLViewerShaderMgr::DEFERRED_PROJECTION);
-
-	if (channel > -1 && img)
-	{
-		gGL.getTexUnit(channel)->bind(img);
-
-		F32 lod_range = logf(img->getWidth())/logf(2.f);
-
-		shader.uniform1f("proj_focus", focus);
-		shader.uniform1f("proj_lod", lod_range);
-		shader.uniform1f("proj_ambient_lod", llclamp((proj_range-focus)/proj_range*lod_range, 0.f, 1.f));
-	}
-}
-
-void LLPipeline::unbindDeferredShader(LLGLSLShader &shader)
-{
-	stop_glerror();
-	shader.disableTexture(LLViewerShaderMgr::DEFERRED_POSITION, LLTexUnit::TT_RECT_TEXTURE);
-	shader.disableTexture(LLViewerShaderMgr::DEFERRED_NORMAL, LLTexUnit::TT_RECT_TEXTURE);
-	shader.disableTexture(LLViewerShaderMgr::DEFERRED_DIFFUSE, LLTexUnit::TT_RECT_TEXTURE);
-	shader.disableTexture(LLViewerShaderMgr::DEFERRED_SPECULAR, LLTexUnit::TT_RECT_TEXTURE);
-	shader.disableTexture(LLViewerShaderMgr::DEFERRED_DEPTH, LLTexUnit::TT_RECT_TEXTURE);
-	shader.disableTexture(LLViewerShaderMgr::DEFERRED_LIGHT, LLTexUnit::TT_RECT_TEXTURE);
-	shader.disableTexture(LLViewerShaderMgr::DEFERRED_GI_LIGHT, LLTexUnit::TT_RECT_TEXTURE);
-	shader.disableTexture(LLViewerShaderMgr::DEFERRED_EDGE, LLTexUnit::TT_RECT_TEXTURE);
-	shader.disableTexture(LLViewerShaderMgr::DEFERRED_SUN_LIGHT, LLTexUnit::TT_RECT_TEXTURE);
-	shader.disableTexture(LLViewerShaderMgr::DEFERRED_LOCAL_LIGHT, LLTexUnit::TT_RECT_TEXTURE);
-	shader.disableTexture(LLViewerShaderMgr::DEFERRED_LUMINANCE);
-	shader.disableTexture(LLViewerShaderMgr::DIFFUSE_MAP);
-	shader.disableTexture(LLViewerShaderMgr::DEFERRED_GI_MIP);
-	shader.disableTexture(LLViewerShaderMgr::DEFERRED_BLOOM);
-	shader.disableTexture(LLViewerShaderMgr::DEFERRED_GI_NORMAL);
-	shader.disableTexture(LLViewerShaderMgr::DEFERRED_GI_DIFFUSE);
-	shader.disableTexture(LLViewerShaderMgr::DEFERRED_GI_SPECULAR);
-	shader.disableTexture(LLViewerShaderMgr::DEFERRED_GI_DEPTH);
-	shader.disableTexture(LLViewerShaderMgr::DEFERRED_GI_MIN_POS);
-	shader.disableTexture(LLViewerShaderMgr::DEFERRED_GI_MAX_POS);
-	shader.disableTexture(LLViewerShaderMgr::DEFERRED_GI_LAST_NORMAL);
-	shader.disableTexture(LLViewerShaderMgr::DEFERRED_GI_LAST_DIFFUSE);
-	shader.disableTexture(LLViewerShaderMgr::DEFERRED_GI_LAST_MIN_POS);
-	shader.disableTexture(LLViewerShaderMgr::DEFERRED_GI_LAST_MAX_POS);
-
-	for (U32 i = 0; i < 4; i++)
-	{
-		if (shader.disableTexture(LLViewerShaderMgr::DEFERRED_SHADOW0+i, LLTexUnit::TT_RECT_TEXTURE) > -1)
-		{
-			glTexParameteri(GL_TEXTURE_RECTANGLE_ARB, GL_TEXTURE_COMPARE_MODE_ARB, GL_NONE);
-		}
-	}
-
-	for (U32 i = 4; i < 6; i++)
-	{
-		if (shader.disableTexture(LLViewerShaderMgr::DEFERRED_SHADOW0+i) > -1)
-		{
-			glTexParameteri(GL_TEXTURE_2D, GL_TEXTURE_COMPARE_MODE_ARB, GL_NONE);
-		}
-	}
-
-	shader.disableTexture(LLViewerShaderMgr::DEFERRED_NOISE);
-	shader.disableTexture(LLViewerShaderMgr::DEFERRED_LIGHTFUNC);
-
-	S32 channel = shader.disableTexture(LLViewerShaderMgr::ENVIRONMENT_MAP, LLTexUnit::TT_CUBE_MAP);
-	if (channel > -1)
-	{
-		LLCubeMap* cube_map = gSky.mVOSkyp ? gSky.mVOSkyp->getCubeMap() : NULL;
-		if (cube_map)
-		{
-			cube_map->disable();
-		}
-	}
-	gGL.getTexUnit(0)->unbind(LLTexUnit::TT_TEXTURE);
-	gGL.getTexUnit(0)->activate();
-	shader.unbind();
-
-	LLGLState::checkTextureChannels();
-}
-
-inline float sgn(float a)
-{
-    if (a > 0.0F) return (1.0F);
-    if (a < 0.0F) return (-1.0F);
-    return (0.0F);
-}
-
-void LLPipeline::generateWaterReflection(LLCamera& camera_in)
-{	
-	if (LLPipeline::sWaterReflections && assertInitialized() && LLDrawPoolWater::sNeedsReflectionUpdate)
-	{
-		BOOL skip_avatar_update = FALSE;
-		if (!isAgentAvatarValid() || gAgentCamera.getCameraAnimating() || gAgentCamera.getCameraMode() != CAMERA_MODE_MOUSELOOK)
-		{
-			skip_avatar_update = TRUE;
-		}
-
-		if (!skip_avatar_update)
-		{
-			gAgentAvatarp->updateAttachmentVisibility(CAMERA_MODE_THIRD_PERSON);
-		}
-		LLVertexBuffer::unbind();
-
-		LLGLState::checkStates();
-		LLGLState::checkTextureChannels();
-		LLGLState::checkClientArrays();
-
-		LLCamera camera = camera_in;
-		camera.setFar(camera.getFar()*0.87654321f);
-		LLPipeline::sReflectionRender = TRUE;
-		S32 occlusion = LLPipeline::sUseOcclusion;
-
-		LLViewerCamera::sCurCameraID = LLViewerCamera::CAMERA_WORLD;
-
-		LLPipeline::sUseOcclusion = llmin(occlusion, 1);
-		
-		gPipeline.pushRenderTypeMask();
-
-		glh::matrix4f projection = glh_get_current_projection();
-		glh::matrix4f mat;
-
-		stop_glerror();
-		LLPlane plane;
-
-		F32 height = gAgent.getRegion()->getWaterHeight(); 
-		F32 to_clip = fabsf(camera.getOrigin().mV[2]-height);
-		F32 pad = -to_clip*0.05f; //amount to "pad" clip plane by
-
-		//plane params
-		LLVector3 pnorm;
-		F32 pd;
-
-		S32 water_clip = 0;
-		if (!LLViewerCamera::getInstance()->cameraUnderWater())
-		{ //camera is above water, clip plane points up
-			pnorm.setVec(0,0,1);
-			pd = -height;
-			plane.setVec(pnorm, pd);
-			water_clip = -1;
-		}
-		else
-		{	//camera is below water, clip plane points down
-			pnorm = LLVector3(0,0,-1);
-			pd = height;
-			plane.setVec(pnorm, pd);
-			water_clip = 1;
-		}
-
-		if (!LLViewerCamera::getInstance()->cameraUnderWater())
-		{	//generate planar reflection map
-			gGL.getTexUnit(0)->unbind(LLTexUnit::TT_TEXTURE);
-			glClearColor(0,0,0,0);
-			mWaterRef.bindTarget();
-			gGL.setColorMask(true, true);
-			mWaterRef.clear();
-			gGL.setColorMask(true, false);
-
-			mWaterRef.getViewport(gGLViewport);
-			
-			stop_glerror();
-
-			glPushMatrix();
-
-			mat.set_scale(glh::vec3f(1,1,-1));
-			mat.set_translate(glh::vec3f(0,0,height*2.f));
-			
-			glh::matrix4f current = glh_get_current_modelview();
-
-			mat = current * mat;
-
-			glh_set_current_modelview(mat);
-			glLoadMatrixf(mat.m);
-
-			LLViewerCamera::updateFrustumPlanes(camera, FALSE, TRUE);
-
-			glh::matrix4f inv_mat = mat.inverse();
-
-			glh::vec3f origin(0,0,0);
-			inv_mat.mult_matrix_vec(origin);
-
-			camera.setOrigin(origin.v);
-
-			glCullFace(GL_FRONT);
-
-			static LLCullResult ref_result;
-		
-			if (LLDrawPoolWater::sNeedsDistortionUpdate)
-			{
-				//initial sky pass (no user clip plane)
-				{ //mask out everything but the sky
-					gPipeline.pushRenderTypeMask();
-					gPipeline.andRenderTypeMask(LLPipeline::RENDER_TYPE_SKY,
-												LLPipeline::RENDER_TYPE_WL_SKY,
-												LLPipeline::END_RENDER_TYPES);
-					static LLCullResult result;
-					updateCull(camera, result);
-					stateSort(camera, result);
-					andRenderTypeMask(LLPipeline::RENDER_TYPE_SKY,
-										LLPipeline::RENDER_TYPE_CLOUDS,
-										LLPipeline::RENDER_TYPE_WL_SKY,
-										LLPipeline::END_RENDER_TYPES);
-
-					renderGeom(camera, TRUE);
-					gPipeline.popRenderTypeMask();
-				}
-
-				gPipeline.pushRenderTypeMask();
-
-				clearRenderTypeMask(LLPipeline::RENDER_TYPE_WATER,
-									LLPipeline::RENDER_TYPE_VOIDWATER,
-									LLPipeline::RENDER_TYPE_GROUND,
-									LLPipeline::RENDER_TYPE_SKY,
-									LLPipeline::RENDER_TYPE_CLOUDS,
-									LLPipeline::END_RENDER_TYPES);	
-
-					S32 detail = gSavedSettings.getS32("RenderReflectionDetail");
-				if (detail > 0)
-				{ //mask out selected geometry based on reflection detail
-					if (detail < 4)
-					{
-						clearRenderTypeMask(LLPipeline::RENDER_TYPE_PARTICLES, END_RENDER_TYPES);
-					if (detail < 3)
-					{
-							clearRenderTypeMask(LLPipeline::RENDER_TYPE_AVATAR, END_RENDER_TYPES);
-						if (detail < 2)
-						{
-								clearRenderTypeMask(LLPipeline::RENDER_TYPE_VOLUME, END_RENDER_TYPES);
-							}
-						}
-					}
-
-					LLGLUserClipPlane clip_plane(plane, mat, projection);
-					LLGLDisable cull(GL_CULL_FACE);
-					updateCull(camera, ref_result, 1);
-					stateSort(camera, ref_result);
-				}
-				
-			if (LLDrawPoolWater::sNeedsDistortionUpdate)
-			{
-					if (gSavedSettings.getS32("RenderReflectionDetail") > 0)
-				{
-					gPipeline.grabReferences(ref_result);
-					LLGLUserClipPlane clip_plane(plane, mat, projection);
-					renderGeom(camera);
-				}
-			}	
-
-				gPipeline.popRenderTypeMask();
-			}	
-			glCullFace(GL_BACK);
-			glPopMatrix();
-			mWaterRef.flush();
-			glh_set_current_modelview(current);
-		}
-
-		camera.setOrigin(camera_in.getOrigin());
-		//render distortion map
-		static BOOL last_update = TRUE;
-		if (last_update)
-		{
-			camera.setFar(camera_in.getFar());
-			clearRenderTypeMask(LLPipeline::RENDER_TYPE_WATER,
-								LLPipeline::RENDER_TYPE_VOIDWATER,
-								LLPipeline::RENDER_TYPE_GROUND,
-								END_RENDER_TYPES);	
-			stop_glerror();
-
-			LLPipeline::sUnderWaterRender = LLViewerCamera::getInstance()->cameraUnderWater() ? FALSE : TRUE;
-
-			if (LLPipeline::sUnderWaterRender)
-			{
-				clearRenderTypeMask(LLPipeline::RENDER_TYPE_GROUND,
-									LLPipeline::RENDER_TYPE_SKY,
-									LLPipeline::RENDER_TYPE_CLOUDS,
-									LLPipeline::RENDER_TYPE_WL_SKY,
-									END_RENDER_TYPES);		
-			}
-			LLViewerCamera::updateFrustumPlanes(camera);
-
-			gGL.getTexUnit(0)->unbind(LLTexUnit::TT_TEXTURE);
-			LLColor4& col = LLDrawPoolWater::sWaterFogColor;
-			glClearColor(col.mV[0], col.mV[1], col.mV[2], 0.f);
-			mWaterDis.bindTarget();
-			mWaterDis.getViewport(gGLViewport);
-			
-			if (!LLPipeline::sUnderWaterRender || LLDrawPoolWater::sNeedsReflectionUpdate)
-			{
-				//clip out geometry on the same side of water as the camera
-				mat = glh_get_current_modelview();
-				LLGLUserClipPlane clip_plane(LLPlane(-pnorm, -(pd+pad)), mat, projection);
-				static LLCullResult result;
-				updateCull(camera, result, water_clip);
-				stateSort(camera, result);
-
-				gGL.setColorMask(true, true);
-				mWaterDis.clear();
-				gGL.setColorMask(true, false);
-
-				renderGeom(camera);
-			}
-
-			LLPipeline::sUnderWaterRender = FALSE;
-			mWaterDis.flush();
-		}
-		last_update = LLDrawPoolWater::sNeedsReflectionUpdate && LLDrawPoolWater::sNeedsDistortionUpdate;
-
-		LLRenderTarget::unbindTarget();
-
-		LLPipeline::sReflectionRender = FALSE;
-
-		if (!LLRenderTarget::sUseFBO)
-		{
-			glClear(GL_DEPTH_BUFFER_BIT);
-		}
-		glClearColor(0.f, 0.f, 0.f, 0.f);
-		gViewerWindow->setup3DViewport();
-		gPipeline.popRenderTypeMask();
-		LLDrawPoolWater::sNeedsReflectionUpdate = FALSE;
-		LLDrawPoolWater::sNeedsDistortionUpdate = FALSE;
-		LLViewerCamera::getInstance()->setUserClipPlane(LLPlane(-pnorm, -pd));
-		LLPipeline::sUseOcclusion = occlusion;
-		
-		LLGLState::checkStates();
-		LLGLState::checkTextureChannels();
-		LLGLState::checkClientArrays();
-
-		if (!skip_avatar_update)
-		{
-			gAgentAvatarp->updateAttachmentVisibility(gAgentCamera.getCameraMode());
-		}
-	}
-}
-
-glh::matrix4f look(const LLVector3 pos, const LLVector3 dir, const LLVector3 up)
-{
-	glh::matrix4f ret;
-
-	LLVector3 dirN;
-	LLVector3 upN;
-	LLVector3 lftN;
-
-	lftN = dir % up;
-	lftN.normVec();
-	
-	upN = lftN % dir;
-	upN.normVec();
-	
-	dirN = dir;
-	dirN.normVec();
-
-	ret.m[ 0] = lftN[0];
-	ret.m[ 1] = upN[0];
-	ret.m[ 2] = -dirN[0];
-	ret.m[ 3] = 0.f;
-
-	ret.m[ 4] = lftN[1];
-	ret.m[ 5] = upN[1];
-	ret.m[ 6] = -dirN[1];
-	ret.m[ 7] = 0.f;
-
-	ret.m[ 8] = lftN[2];
-	ret.m[ 9] = upN[2];
-	ret.m[10] = -dirN[2];
-	ret.m[11] = 0.f;
-
-	ret.m[12] = -(lftN*pos);
-	ret.m[13] = -(upN*pos);
-	ret.m[14] = dirN*pos;
-	ret.m[15] = 1.f;
-
-	return ret;
-}
-
-glh::matrix4f scale_translate_to_fit(const LLVector3 min, const LLVector3 max)
-{
-	glh::matrix4f ret;
-	ret.m[ 0] = 2/(max[0]-min[0]);
-	ret.m[ 4] = 0;
-	ret.m[ 8] = 0;
-	ret.m[12] = -(max[0]+min[0])/(max[0]-min[0]);
-
-	ret.m[ 1] = 0;
-	ret.m[ 5] = 2/(max[1]-min[1]);
-	ret.m[ 9] = 0;
-	ret.m[13] = -(max[1]+min[1])/(max[1]-min[1]);
-
-	ret.m[ 2] = 0;
-	ret.m[ 6] = 0;
-	ret.m[10] = 2/(max[2]-min[2]);
-	ret.m[14] = -(max[2]+min[2])/(max[2]-min[2]);
-
-	ret.m[ 3] = 0;
-	ret.m[ 7] = 0;
-	ret.m[11] = 0;
-	ret.m[15] = 1;
-
-	return ret;
-}
-
-static LLFastTimer::DeclareTimer FTM_SHADOW_RENDER("Render Shadows");
-static LLFastTimer::DeclareTimer FTM_SHADOW_ALPHA("Alpha Shadow");
-static LLFastTimer::DeclareTimer FTM_SHADOW_SIMPLE("Simple Shadow");
-
-void LLPipeline::renderShadow(glh::matrix4f& view, glh::matrix4f& proj, LLCamera& shadow_cam, LLCullResult &result, BOOL use_shader, BOOL use_occlusion)
-{
-	LLFastTimer t(FTM_SHADOW_RENDER);
-
-	//clip out geometry on the same side of water as the camera
-	S32 occlude = LLPipeline::sUseOcclusion;
-	if (!use_occlusion)
-	{
-		LLPipeline::sUseOcclusion = 0;
-	}
-	LLPipeline::sShadowRender = TRUE;
-	
-	U32 types[] = { LLRenderPass::PASS_SIMPLE, LLRenderPass::PASS_FULLBRIGHT, LLRenderPass::PASS_SHINY, LLRenderPass::PASS_BUMP, LLRenderPass::PASS_FULLBRIGHT_SHINY };
-	LLGLEnable cull(GL_CULL_FACE);
-
-	if (use_shader)
-	{
-		gDeferredShadowProgram.bind();
-	}
-
-	updateCull(shadow_cam, result);
-	stateSort(shadow_cam, result);
-	
-	//generate shadow map
-	glMatrixMode(GL_PROJECTION);
-	glPushMatrix();
-	glLoadMatrixf(proj.m);
-	glMatrixMode(GL_MODELVIEW);
-	glPushMatrix();
-	glLoadMatrixf(view.m);
-
-	stop_glerror();
-	gGLLastMatrix = NULL;
-
-	{
-		LLGLDepthTest depth(GL_TRUE);
-		glClear(GL_DEPTH_BUFFER_BIT);
-	}
-
-	gGL.getTexUnit(0)->unbind(LLTexUnit::TT_TEXTURE);
-			
-	glColor4f(1,1,1,1);
-	
-	stop_glerror();
-
-	gGL.setColorMask(false, false);
-	
-	//glCullFace(GL_FRONT);
-
-	{
-		LLFastTimer ftm(FTM_SHADOW_SIMPLE);
-		LLGLDisable test(GL_ALPHA_TEST);
-		gGL.getTexUnit(0)->disable();
-		for (U32 i = 0; i < sizeof(types)/sizeof(U32); ++i)
-		{
-			renderObjects(types[i], LLVertexBuffer::MAP_VERTEX, FALSE);
-		}
-		gGL.getTexUnit(0)->enable(LLTexUnit::TT_TEXTURE);
-	}
-	
-	if (use_shader)
-	{
-		gDeferredShadowProgram.unbind();
-		renderGeomShadow(shadow_cam);
-		gDeferredShadowProgram.bind();
-	}
-	else
-	{
-		renderGeomShadow(shadow_cam);
-	}
-
-	{
-		LLFastTimer ftm(FTM_SHADOW_ALPHA);
-		LLGLEnable test(GL_ALPHA_TEST);
-		gGL.setAlphaRejectSettings(LLRender::CF_GREATER, 0.6f);
-		renderObjects(LLRenderPass::PASS_ALPHA_SHADOW, LLVertexBuffer::MAP_VERTEX | LLVertexBuffer::MAP_TEXCOORD0 | LLVertexBuffer::MAP_COLOR, TRUE);
-		glColor4f(1,1,1,1);
-		renderObjects(LLRenderPass::PASS_GRASS, LLVertexBuffer::MAP_VERTEX | LLVertexBuffer::MAP_TEXCOORD0, TRUE);
-		gGL.setAlphaRejectSettings(LLRender::CF_DEFAULT);
-	}
-
-	//glCullFace(GL_BACK);
-
-	gGLLastMatrix = NULL;
-	glLoadMatrixd(gGLModelView);
-	doOcclusion(shadow_cam);
-
-	if (use_shader)
-	{
-		gDeferredShadowProgram.unbind();
-	}
-	
-	gGL.setColorMask(true, true);
-			
-	glMatrixMode(GL_PROJECTION);
-	glPopMatrix();
-	glMatrixMode(GL_MODELVIEW);
-	glPopMatrix();
-	gGLLastMatrix = NULL;
-
-	LLPipeline::sUseOcclusion = occlude;
-	LLPipeline::sShadowRender = FALSE;
-}
-
-static LLFastTimer::DeclareTimer FTM_VISIBLE_CLOUD("Visible Cloud");
-BOOL LLPipeline::getVisiblePointCloud(LLCamera& camera, LLVector3& min, LLVector3& max, std::vector<LLVector3>& fp, LLVector3 light_dir)
-{
-	LLFastTimer t(FTM_VISIBLE_CLOUD);
-	//get point cloud of intersection of frust and min, max
-
-	if (getVisibleExtents(camera, min, max))
-	{
-		return FALSE;
-	}
-
-	//get set of planes on bounding box
-	std::vector<LLPlane> bp;
-		
-	bp.push_back(LLPlane(min, LLVector3(-1,0,0)));
-	bp.push_back(LLPlane(min, LLVector3(0,-1,0)));
-	bp.push_back(LLPlane(min, LLVector3(0,0,-1)));
-	bp.push_back(LLPlane(max, LLVector3(1,0,0)));
-	bp.push_back(LLPlane(max, LLVector3(0,1,0)));
-	bp.push_back(LLPlane(max, LLVector3(0,0,1)));
-	
-	//potential points
-	std::vector<LLVector3> pp;
-
-	//add corners of AABB
-	pp.push_back(LLVector3(min.mV[0], min.mV[1], min.mV[2]));
-	pp.push_back(LLVector3(max.mV[0], min.mV[1], min.mV[2]));
-	pp.push_back(LLVector3(min.mV[0], max.mV[1], min.mV[2]));
-	pp.push_back(LLVector3(max.mV[0], max.mV[1], min.mV[2]));
-	pp.push_back(LLVector3(min.mV[0], min.mV[1], max.mV[2]));
-	pp.push_back(LLVector3(max.mV[0], min.mV[1], max.mV[2]));
-	pp.push_back(LLVector3(min.mV[0], max.mV[1], max.mV[2]));
-	pp.push_back(LLVector3(max.mV[0], max.mV[1], max.mV[2]));
-
-	//add corners of camera frustum
-	for (U32 i = 0; i < 8; i++)
-	{
-		pp.push_back(camera.mAgentFrustum[i]);
-	}
-
-
-	//bounding box line segments
-	U32 bs[] = 
-			{
-		0,1,
-		1,3,
-		3,2,
-		2,0,
-
-		4,5,
-		5,7,
-		7,6,
-		6,4,
-
-		0,4,
-		1,5,
-		3,7,
-		2,6
-	};
-
-	for (U32 i = 0; i < 12; i++)
-	{ //for each line segment in bounding box
-		for (U32 j = 0; j < 6; j++) 
-		{ //for each plane in camera frustum
-			const LLPlane& cp = camera.getAgentPlane(j);
-			const LLVector3& v1 = pp[bs[i*2+0]];
-			const LLVector3& v2 = pp[bs[i*2+1]];
-			const LLVector3 n(cp.mV);
-
-			LLVector3 line = v1-v2;
-
-			F32 d1 = line*n;
-			F32 d2 = -cp.dist(v2);
-
-			F32 t = d2/d1;
-
-			if (t > 0.f && t < 1.f)
-			{
-				LLVector3 intersect = v2+line*t;
-				pp.push_back(intersect);
-			}
-			}
-		}
-			
-	//camera frustum line segments
-	const U32 fs[] =
-	{
-		0,1,
-		1,2,
-		2,3,
-		3,1,
-
-		4,5,
-		5,6,
-		6,7,
-		7,4,
-	
-		0,4,
-		1,5,
-		2,6,
-		3,7	
-	};
-
-	LLVector3 center = (max+min)*0.5f;
-	LLVector3 size = (max-min)*0.5f;
-	
-	for (U32 i = 0; i < 12; i++)
-	{
-		for (U32 j = 0; j < 6; ++j)
-		{
-			const LLVector3& v1 = pp[fs[i*2+0]+8];
-			const LLVector3& v2 = pp[fs[i*2+1]+8];
-			const LLPlane& cp = bp[j];
-			const LLVector3 n(cp.mV);
-
-			LLVector3 line = v1-v2;
-
-			F32 d1 = line*n;
-			F32 d2 = -cp.dist(v2);
-
-			F32 t = d2/d1;
-
-			if (t > 0.f && t < 1.f)
-			{
-				LLVector3 intersect = v2+line*t;
-				pp.push_back(intersect);
-			}	
-		}
-				}
-
-	LLVector3 ext[] = { min-LLVector3(0.05f,0.05f,0.05f),
-		max+LLVector3(0.05f,0.05f,0.05f) };
-
-	for (U32 i = 0; i < pp.size(); ++i)
-	{
-		bool found = true;
-
-		const F32* p = pp[i].mV;
-			
-		for (U32 j = 0; j < 3; ++j)
-		{
-			if (p[j] < ext[0].mV[j] ||
-				p[j] > ext[1].mV[j])
-			{
-				found = false;
-				break;
-			}
-		}
-				
-		for (U32 j = 0; j < 6; ++j)
-		{
-			const LLPlane& cp = camera.getAgentPlane(j);
-			F32 dist = cp.dist(pp[i]);
-			if (dist > 0.05f) //point is above some plane, not contained
-					{
-				found = false;
-				break;
-						}
-					}
-
-					if (found)
-					{
-			fp.push_back(pp[i]);
-		}
-	}
-	
-	if (fp.empty())
-	{
-		return FALSE;
-	}
-	
-	return TRUE;
-}
-
-void LLPipeline::generateGI(LLCamera& camera, LLVector3& lightDir, std::vector<LLVector3>& vpc)
-{
-	if (LLViewerShaderMgr::instance()->getVertexShaderLevel(LLViewerShaderMgr::SHADER_DEFERRED) < 3)
-	{
-		return;
-	}
-
-	LLVector3 up;
-
-	//LLGLEnable depth_clamp(GL_DEPTH_CLAMP_NV);
-
-	if (lightDir.mV[2] > 0.5f)
-	{
-		up = LLVector3(1,0,0);
-	}
-	else
-	{
-		up = LLVector3(0, 0, 1);
-	}
-
-	
-	F32 gi_range = gSavedSettings.getF32("RenderGIRange");
-
-	U32 res = mGIMap.getWidth();
-
-	F32 atten = llmax(gSavedSettings.getF32("RenderGIAttenuation"), 0.001f);
-
-	//set radius to range at which distance attenuation of incoming photons is near 0
-
-	F32 lrad = sqrtf(1.f/(atten*0.01f));
-
-	F32 lrange = lrad+gi_range*0.5f;
-
-	LLVector3 pad(lrange,lrange,lrange);
-
-	glh::matrix4f view = look(LLVector3(128.f,128.f,128.f), lightDir, up);
-
-	LLVector3 cp = camera.getOrigin()+camera.getAtAxis()*(gi_range*0.5f);
-
-	glh::vec3f scp(cp.mV);
-	view.mult_matrix_vec(scp);
-	cp.setVec(scp.v);
-
-	F32 pix_width = lrange/(res*0.5f);
-
-	//move cp to the nearest pix_width
-	for (U32 i = 0; i < 3; i++)
-	{
-		cp.mV[i] = llround(cp.mV[i], pix_width);
-	}
-	
-	LLVector3 min = cp-pad;
-	LLVector3 max = cp+pad;
-	
-	//set mGIRange to range in tc space[0,1] that covers texture block of intersecting lights around a point
-	mGIRange.mV[0] = (max.mV[0]-min.mV[0])/res;
-	mGIRange.mV[1] = (max.mV[1]-min.mV[1])/res;
-	mGILightRadius = lrad/lrange*0.5f;
-
-	glh::matrix4f proj = gl_ortho(min.mV[0], max.mV[0],
-								min.mV[1], max.mV[1],
-								-max.mV[2], -min.mV[2]);
-
-	LLCamera sun_cam = camera;
-
-	glh::matrix4f eye_view = glh_get_current_modelview();
-	
-	//get eye space to camera space matrix
-	mGIMatrix = view*eye_view.inverse();
-	mGINormalMatrix = mGIMatrix.inverse().transpose();
-	mGIInvProj = proj.inverse();
-	mGIMatrixProj = proj*mGIMatrix;
-
-	//translate and scale to [0,1]
-	glh::matrix4f trans(.5f, 0.f, 0.f, .5f,
-						0.f, 0.5f, 0.f, 0.5f,
-						0.f, 0.f, 0.5f, 0.5f,
-						0.f, 0.f, 0.f, 1.f);
-
-	mGIMatrixProj = trans*mGIMatrixProj;
-
-	glh_set_current_modelview(view);
-	glh_set_current_projection(proj);
-
-	LLViewerCamera::updateFrustumPlanes(sun_cam, TRUE, FALSE, TRUE);
-
-	sun_cam.ignoreAgentFrustumPlane(LLCamera::AGENT_PLANE_NEAR);
-	static LLCullResult result;
-
-	pushRenderTypeMask();
-
-	andRenderTypeMask(LLPipeline::RENDER_TYPE_SIMPLE,
-								 LLPipeline::RENDER_TYPE_FULLBRIGHT,
-								 LLPipeline::RENDER_TYPE_BUMP,
-								 LLPipeline::RENDER_TYPE_VOLUME,
-								 LLPipeline::RENDER_TYPE_TREE, 
-								 LLPipeline::RENDER_TYPE_TERRAIN,
-								 LLPipeline::RENDER_TYPE_WATER,
-								 LLPipeline::RENDER_TYPE_VOIDWATER,
-								 LLPipeline::RENDER_TYPE_PASS_ALPHA_SHADOW,
-								 LLPipeline::RENDER_TYPE_AVATAR,
-								 LLPipeline::RENDER_TYPE_PASS_SIMPLE,
-								 LLPipeline::RENDER_TYPE_PASS_BUMP,
-								 LLPipeline::RENDER_TYPE_PASS_FULLBRIGHT,
-								 LLPipeline::RENDER_TYPE_PASS_SHINY,
-								 END_RENDER_TYPES);
-
-
-	
-	S32 occlude = LLPipeline::sUseOcclusion;
-	//LLPipeline::sUseOcclusion = 0;
-	LLPipeline::sShadowRender = TRUE;
-	
-	//only render large objects into GI map
-	sMinRenderSize = gSavedSettings.getF32("RenderGIMinRenderSize");
-	
-	LLViewerCamera::sCurCameraID = LLViewerCamera::CAMERA_GI_SOURCE;
-	mGIMap.bindTarget();
-	
-	F64 last_modelview[16];
-	F64 last_projection[16];
-	for (U32 i = 0; i < 16; i++)
-	{
-		last_modelview[i] = gGLLastModelView[i];
-		last_projection[i] = gGLLastProjection[i];
-		gGLLastModelView[i] = mGIModelview.m[i];
-		gGLLastProjection[i] = mGIProjection.m[i];
-	}
-
-	sun_cam.setOrigin(0.f, 0.f, 0.f);
-	updateCull(sun_cam, result);
-	stateSort(sun_cam, result);
-	
-	for (U32 i = 0; i < 16; i++)
-	{
-		gGLLastModelView[i] = last_modelview[i];
-		gGLLastProjection[i] = last_projection[i];
-	}
-
-	mGIProjection = proj;
-	mGIModelview = view;
-
-	LLGLEnable cull(GL_CULL_FACE);
-
-	//generate GI map
-	glMatrixMode(GL_PROJECTION);
-	glPushMatrix();
-	glLoadMatrixf(proj.m);
-	glMatrixMode(GL_MODELVIEW);
-	glPushMatrix();
-	glLoadMatrixf(view.m);
-
-	stop_glerror();
-	gGLLastMatrix = NULL;
-
-	mGIMap.clear();
-
-	{
-		//LLGLEnable enable(GL_DEPTH_CLAMP_NV);
-		renderGeomDeferred(camera);
-	}
-
-	mGIMap.flush();
-	
-	glMatrixMode(GL_PROJECTION);
-	glPopMatrix();
-	glMatrixMode(GL_MODELVIEW);
-	glPopMatrix();
-	gGLLastMatrix = NULL;
-
-	LLPipeline::sUseOcclusion = occlude;
-	LLPipeline::sShadowRender = FALSE;
-	sMinRenderSize = 0.f;
-
-	popRenderTypeMask();
-
-}
-
-void LLPipeline::renderHighlight(const LLViewerObject* obj, F32 fade)
-{
-	if (obj && obj->getVolume())
-	{
-		for (LLViewerObject::child_list_t::const_iterator iter = obj->getChildren().begin(); iter != obj->getChildren().end(); ++iter)
-		{
-			renderHighlight(*iter, fade);
-		}
-
-		LLDrawable* drawable = obj->mDrawable;
-		if (drawable)
-		{
-			for (S32 i = 0; i < drawable->getNumFaces(); ++i)
-			{
-				LLFace* face = drawable->getFace(i);
-				if (face)
-				{
-					face->renderSelected(LLViewerTexture::sNullImagep, LLColor4(1,1,1,fade));
-				}
-			}
-		}
-	}
-}
-
-void LLPipeline::generateHighlight(LLCamera& camera)
-{
-	//render highlighted object as white into offscreen render target
-	if (mHighlightObject.notNull())
-	{
-		mHighlightSet.insert(HighlightItem(mHighlightObject));
-	}
-	
-	if (!mHighlightSet.empty())
-	{
-		F32 transition = gFrameIntervalSeconds/gSavedSettings.getF32("RenderHighlightFadeTime");
-
-		LLGLDisable test(GL_ALPHA_TEST);
-		LLGLDepthTest depth(GL_FALSE);
-		mHighlight.bindTarget();
-		disableLights();
-		gGL.setColorMask(true, true);
-		mHighlight.clear();
-
-		gGL.getTexUnit(0)->bind(LLViewerFetchedTexture::sWhiteImagep);
-		for (std::set<HighlightItem>::iterator iter = mHighlightSet.begin(); iter != mHighlightSet.end(); )
-		{
-			std::set<HighlightItem>::iterator cur_iter = iter++;
-
-			if (cur_iter->mItem.isNull())
-			{
-				mHighlightSet.erase(cur_iter);
-				continue;
-			}
-
-			if (cur_iter->mItem == mHighlightObject)
-			{
-				cur_iter->incrFade(transition); 
-			}
-			else
-			{
-				cur_iter->incrFade(-transition);
-				if (cur_iter->mFade <= 0.f)
-				{
-					mHighlightSet.erase(cur_iter);
-					continue;
-				}
-			}
-
-			renderHighlight(cur_iter->mItem->getVObj(), cur_iter->mFade);
-		}
-
-		mHighlight.flush();
-		gGL.setColorMask(true, false);
-		gViewerWindow->setup3DViewport();
-	}
-}
-
-
-void LLPipeline::generateSunShadow(LLCamera& camera)
-{
-	if (!sRenderDeferred || gSavedSettings.getS32("RenderShadowDetail") <= 0)
-	{
-		return;
-	}
-
-	F64 last_modelview[16];
-	F64 last_projection[16];
-	for (U32 i = 0; i < 16; i++)
-	{ //store last_modelview of world camera
-		last_modelview[i] = gGLLastModelView[i];
-		last_projection[i] = gGLLastProjection[i];
-	}
-
-	pushRenderTypeMask();
-	andRenderTypeMask(LLPipeline::RENDER_TYPE_SIMPLE,
-					LLPipeline::RENDER_TYPE_ALPHA,
-					LLPipeline::RENDER_TYPE_GRASS,
-					LLPipeline::RENDER_TYPE_FULLBRIGHT,
-					LLPipeline::RENDER_TYPE_BUMP,
-					LLPipeline::RENDER_TYPE_VOLUME,
-					LLPipeline::RENDER_TYPE_AVATAR,
-					LLPipeline::RENDER_TYPE_TREE, 
-					LLPipeline::RENDER_TYPE_TERRAIN,
-					LLPipeline::RENDER_TYPE_WATER,
-					LLPipeline::RENDER_TYPE_VOIDWATER,
-					LLPipeline::RENDER_TYPE_PASS_ALPHA_SHADOW,
-					LLPipeline::RENDER_TYPE_PASS_SIMPLE,
-					LLPipeline::RENDER_TYPE_PASS_BUMP,
-					LLPipeline::RENDER_TYPE_PASS_FULLBRIGHT,
-					LLPipeline::RENDER_TYPE_PASS_SHINY,
-					LLPipeline::RENDER_TYPE_PASS_FULLBRIGHT_SHINY,
-					END_RENDER_TYPES);
-
-	gGL.setColorMask(false, false);
-
-	//get sun view matrix
-	
-	//store current projection/modelview matrix
-	glh::matrix4f saved_proj = glh_get_current_projection();
-	glh::matrix4f saved_view = glh_get_current_modelview();
-	glh::matrix4f inv_view = saved_view.inverse();
-
-	glh::matrix4f view[6];
-	glh::matrix4f proj[6];
-	
-	//clip contains parallel split distances for 3 splits
-	LLVector3 clip = gSavedSettings.getVector3("RenderShadowClipPlanes");
-
-	//F32 slope_threshold = gSavedSettings.getF32("RenderShadowSlopeThreshold");
-
-	//far clip on last split is minimum of camera view distance and 128
-	mSunClipPlanes = LLVector4(clip, clip.mV[2] * clip.mV[2]/clip.mV[1]);
-
-	clip = gSavedSettings.getVector3("RenderShadowOrthoClipPlanes");
-	mSunOrthoClipPlanes = LLVector4(clip, clip.mV[2]*clip.mV[2]/clip.mV[1]);
-
-	//currently used for amount to extrude frusta corners for constructing shadow frusta
-	LLVector3 n = gSavedSettings.getVector3("RenderShadowNearDist");
-	//F32 nearDist[] = { n.mV[0], n.mV[1], n.mV[2], n.mV[2] };
-
-	LLVector3 lightDir = -mSunDir;
-	lightDir.normVec();
-
-	glh::vec3f light_dir(lightDir.mV);
-
-	//create light space camera matrix
-	
-	LLVector3 at = lightDir;
-
-	LLVector3 up = camera.getAtAxis();
-
-	if (fabsf(up*lightDir) > 0.75f)
-	{
-		up = camera.getUpAxis();
-	}
-
-	/*LLVector3 left = up%at;
-	up = at%left;*/
-
-	up.normVec();
-	at.normVec();
-	
-	
-	LLCamera main_camera = camera;
-	
-	F32 near_clip = 0.f;
-	{
-		//get visible point cloud
-		std::vector<LLVector3> fp;
-
-		main_camera.calcAgentFrustumPlanes(main_camera.mAgentFrustum);
-		
-		LLVector3 min,max;
-		getVisiblePointCloud(main_camera,min,max,fp);
-
-		if (fp.empty())
-		{
-			if (!hasRenderDebugMask(RENDER_DEBUG_SHADOW_FRUSTA))
-			{
-				mShadowCamera[0] = main_camera;
-				mShadowExtents[0][0] = min;
-				mShadowExtents[0][1] = max;
-
-				mShadowFrustPoints[0].clear();
-				mShadowFrustPoints[1].clear();
-				mShadowFrustPoints[2].clear();
-				mShadowFrustPoints[3].clear();
-			}
-			popRenderTypeMask();
-			return;
-		}
-
-		generateGI(camera, lightDir, fp);
-
-		//get good split distances for frustum
-		for (U32 i = 0; i < fp.size(); ++i)
-		{
-			glh::vec3f v(fp[i].mV);
-			saved_view.mult_matrix_vec(v);
-			fp[i].setVec(v.v);
-		}
-
-		min = fp[0];
-		max = fp[0];
-
-		//get camera space bounding box
-		for (U32 i = 1; i < fp.size(); ++i)
-		{
-			update_min_max(min, max, fp[i]);
-		}
-
-		near_clip = -max.mV[2];
-		F32 far_clip = -min.mV[2]*2.f;
-
-		far_clip = llmin(far_clip, 128.f);
-		far_clip = llmin(far_clip, camera.getFar());
-
-		F32 range = far_clip-near_clip;
-
-		LLVector3 split_exp = gSavedSettings.getVector3("RenderShadowSplitExponent");
-
-		F32 da = 1.f-llmax( fabsf(lightDir*up), fabsf(lightDir*camera.getLeftAxis()) );
-		
-		da = powf(da, split_exp.mV[2]);
-
-
-		F32 sxp = split_exp.mV[1] + (split_exp.mV[0]-split_exp.mV[1])*da;
-
-
-		for (U32 i = 0; i < 4; ++i)
-		{
-			F32 x = (F32)(i+1)/4.f;
-			x = powf(x, sxp);
-			mSunClipPlanes.mV[i] = near_clip+range*x;
-		}
-	}
-
-	// convenience array of 4 near clip plane distances
-	F32 dist[] = { near_clip, mSunClipPlanes.mV[0], mSunClipPlanes.mV[1], mSunClipPlanes.mV[2], mSunClipPlanes.mV[3] };
-	
-	for (S32 j = 0; j < 4; j++)
-	{
-		if (!hasRenderDebugMask(RENDER_DEBUG_SHADOW_FRUSTA))
-		{
-			mShadowFrustPoints[j].clear();
-		}
-
-		LLViewerCamera::sCurCameraID = LLViewerCamera::CAMERA_SHADOW0+j;
-
-		//restore render matrices
-		glh_set_current_modelview(saved_view);
-		glh_set_current_projection(saved_proj);
-
-		LLVector3 eye = camera.getOrigin();
-
-		//camera used for shadow cull/render
-		LLCamera shadow_cam;
-		
-		//create world space camera frustum for this split
-		shadow_cam = camera;
-		shadow_cam.setFar(16.f);
-	
-		LLViewerCamera::updateFrustumPlanes(shadow_cam, FALSE, FALSE, TRUE);
-
-		LLVector3* frust = shadow_cam.mAgentFrustum;
-
-		LLVector3 pn = shadow_cam.getAtAxis();
-		
-		LLVector3 min, max;
-
-		//construct 8 corners of split frustum section
-		for (U32 i = 0; i < 4; i++)
-		{
-			LLVector3 delta = frust[i+4]-eye;
-			delta += (frust[i+4]-frust[(i+2)%4+4])*0.05f;
-			delta.normVec();
-			F32 dp = delta*pn;
-			frust[i] = eye + (delta*dist[j]*0.95f)/dp;
-			frust[i+4] = eye + (delta*dist[j+1]*1.05f)/dp;
-		}
-						
-		shadow_cam.calcAgentFrustumPlanes(frust);
-		shadow_cam.mFrustumCornerDist = 0.f;
-		
-		if (!gPipeline.hasRenderDebugMask(LLPipeline::RENDER_DEBUG_SHADOW_FRUSTA))
-		{
-			mShadowCamera[j] = shadow_cam;
-		}
-
-		std::vector<LLVector3> fp;
-
-		if (!gPipeline.getVisiblePointCloud(shadow_cam, min, max, fp, lightDir))
-		{
-			//no possible shadow receivers
-			if (!gPipeline.hasRenderDebugMask(LLPipeline::RENDER_DEBUG_SHADOW_FRUSTA))
-			{
-				mShadowExtents[j][0] = LLVector3();
-				mShadowExtents[j][1] = LLVector3();
-				mShadowCamera[j+4] = shadow_cam;
-			}
-
-			mShadow[j].bindTarget();
-			{
-				LLGLDepthTest depth(GL_TRUE);
-				mShadow[j].clear();
-			}
-			mShadow[j].flush();
-
-			mShadowError.mV[j] = 0.f;
-			mShadowFOV.mV[j] = 0.f;
-
-			continue;
-		}
-
-		if (!gPipeline.hasRenderDebugMask(LLPipeline::RENDER_DEBUG_SHADOW_FRUSTA))
-		{
-			mShadowExtents[j][0] = min;
-			mShadowExtents[j][1] = max;
-			mShadowFrustPoints[j] = fp;
-		}
-				
-
-		//find a good origin for shadow projection
-		LLVector3 origin;
-
-		//get a temporary view projection
-		view[j] = look(camera.getOrigin(), lightDir, -up);
-
-		std::vector<LLVector3> wpf;
-
-		for (U32 i = 0; i < fp.size(); i++)
-		{
-			glh::vec3f p = glh::vec3f(fp[i].mV);
-			view[j].mult_matrix_vec(p);
-			wpf.push_back(LLVector3(p.v));
-		}
-
-		min = wpf[0];
-		max = wpf[0];
-
-		for (U32 i = 0; i < fp.size(); ++i)
-		{ //get AABB in camera space
-			update_min_max(min, max, wpf[i]);
-		}
-
-		// Construct a perspective transform with perspective along y-axis that contains
-		// points in wpf
-		//Known:
-		// - far clip plane
-		// - near clip plane
-		// - points in frustum
-		//Find:
-		// - origin
-
-		//get some "interesting" points of reference
-		LLVector3 center = (min+max)*0.5f;
-		LLVector3 size = (max-min)*0.5f;
-		LLVector3 near_center = center;
-		near_center.mV[1] += size.mV[1]*2.f;
-		
-		
-		//put all points in wpf in quadrant 0, reletive to center of min/max
-		//get the best fit line using least squares
-		F32 bfm = 0.f;
-		F32 bfb = 0.f;
-
-		for (U32 i = 0; i < wpf.size(); ++i)
-		{
-			wpf[i] -= center;
-			wpf[i].mV[0] = fabsf(wpf[i].mV[0]);
-			wpf[i].mV[2] = fabsf(wpf[i].mV[2]);
-		}
-
-		if (!wpf.empty())
-		{ 
-			F32 sx = 0.f;
-			F32 sx2 = 0.f;
-			F32 sy = 0.f;
-			F32 sxy = 0.f;
-			
-			for (U32 i = 0; i < wpf.size(); ++i)
-			{		
-				sx += wpf[i].mV[0];
-				sx2 += wpf[i].mV[0]*wpf[i].mV[0];
-				sy += wpf[i].mV[1];
-				sxy += wpf[i].mV[0]*wpf[i].mV[1]; 
-			}
-
-			bfm = (sy*sx-wpf.size()*sxy)/(sx*sx-wpf.size()*sx2);
-			bfb = (sx*sxy-sy*sx2)/(sx*sx-bfm*sx2);
-		}
-		
-		{
-			// best fit line is y=bfm*x+bfb
-		
-			//find point that is furthest to the right of line
-			F32 off_x = -1.f;
-			LLVector3 lp;
-
-			for (U32 i = 0; i < wpf.size(); ++i)
-			{
-				//y = bfm*x+bfb
-				//x = (y-bfb)/bfm
-				F32 lx = (wpf[i].mV[1]-bfb)/bfm;
-
-				lx = wpf[i].mV[0]-lx;
-				
-				if (off_x < lx)
-				{
-					off_x = lx;
-					lp = wpf[i];
-				}
-			}
-
-			//get line with slope bfm through lp
-			// bfb = y-bfm*x
-			bfb = lp.mV[1]-bfm*lp.mV[0];
-
-			//calculate error
-			mShadowError.mV[j] = 0.f;
-
-			for (U32 i = 0; i < wpf.size(); ++i)
-			{
-				F32 lx = (wpf[i].mV[1]-bfb)/bfm;
-				mShadowError.mV[j] += fabsf(wpf[i].mV[0]-lx);
-			}
-
-			mShadowError.mV[j] /= wpf.size();
-			mShadowError.mV[j] /= size.mV[0];
-
-			if (mShadowError.mV[j] > gSavedSettings.getF32("RenderShadowErrorCutoff"))
-			{ //just use ortho projection
-				mShadowFOV.mV[j] = -1.f;
-				origin.clearVec();
-				proj[j] = gl_ortho(min.mV[0], max.mV[0],
-									min.mV[1], max.mV[1],
-									-max.mV[2], -min.mV[2]);
-			}
-			else
-			{
-				//origin is where line x = 0;
-				origin.setVec(0,bfb,0);
-
-				F32 fovz = 1.f;
-				F32 fovx = 1.f;
-				
-				LLVector3 zp;
-				LLVector3 xp;
-
-				for (U32 i = 0; i < wpf.size(); ++i)
-				{
-					LLVector3 atz = wpf[i]-origin;
-					atz.mV[0] = 0.f;
-					atz.normVec();
-					if (fovz > -atz.mV[1])
-					{
-						zp = wpf[i];
-						fovz = -atz.mV[1];
-					}
-					
-					LLVector3 atx = wpf[i]-origin;
-					atx.mV[2] = 0.f;
-					atx.normVec();
-					if (fovx > -atx.mV[1])
-					{
-						fovx = -atx.mV[1];
-						xp = wpf[i];
-					}
-				}
-
-				fovx = acos(fovx);
-				fovz = acos(fovz);
-
-				F32 cutoff = llmin(gSavedSettings.getF32("RenderShadowFOVCutoff"), 1.4f);
-				
-				mShadowFOV.mV[j] = fovx;
-				
-				if (fovx < cutoff && fovz > cutoff)
-				{
-					//x is a good fit, but z is too big, move away from zp enough so that fovz matches cutoff
-					F32 d = zp.mV[2]/tan(cutoff);
-					F32 ny = zp.mV[1] + fabsf(d);
-
-					origin.mV[1] = ny;
-
-					fovz = 1.f;
-					fovx = 1.f;
-
-					for (U32 i = 0; i < wpf.size(); ++i)
-					{
-						LLVector3 atz = wpf[i]-origin;
-						atz.mV[0] = 0.f;
-						atz.normVec();
-						fovz = llmin(fovz, -atz.mV[1]);
-
-						LLVector3 atx = wpf[i]-origin;
-						atx.mV[2] = 0.f;
-						atx.normVec();
-						fovx = llmin(fovx, -atx.mV[1]);
-					}
-
-					fovx = acos(fovx);
-					fovz = acos(fovz);
-
-					if (fovx > cutoff || llround(fovz, 0.01f) > cutoff)
-					{
-					//	llerrs << "WTF?" << llendl;
-					}
-
-					mShadowFOV.mV[j] = cutoff;
-				}
-
-				
-				origin += center;
-			
-				F32 ynear = -(max.mV[1]-origin.mV[1]);
-				F32 yfar = -(min.mV[1]-origin.mV[1]);
-				
-				if (ynear < 0.1f) //keep a sensible near clip plane
-				{
-					F32 diff = 0.1f-ynear;
-					origin.mV[1] += diff;
-					ynear += diff;
-					yfar += diff;
-				}
-								
-				if (fovx > cutoff)
-				{ //just use ortho projection
-					origin.clearVec();
-					mShadowError.mV[j] = -1.f;
-					proj[j] = gl_ortho(min.mV[0], max.mV[0],
-							min.mV[1], max.mV[1],
-							-max.mV[2], -min.mV[2]);
-				}
-				else
-				{
-					//get perspective projection
-					view[j] = view[j].inverse();
-
-					glh::vec3f origin_agent(origin.mV);
-					
-					//translate view to origin
-					view[j].mult_matrix_vec(origin_agent);
-
-					eye = LLVector3(origin_agent.v);
-
-					if (!hasRenderDebugMask(LLPipeline::RENDER_DEBUG_SHADOW_FRUSTA))
-					{
-						mShadowFrustOrigin[j] = eye;
-					}
-				
-					view[j] = look(LLVector3(origin_agent.v), lightDir, -up);
-
-					F32 fx = 1.f/tanf(fovx);
-					F32 fz = 1.f/tanf(fovz);
-
-					proj[j] = glh::matrix4f(-fx, 0, 0, 0,
-											0, (yfar+ynear)/(ynear-yfar), 0, (2.f*yfar*ynear)/(ynear-yfar),
-											0, 0, -fz, 0,
-											0, -1.f, 0, 0);
-				}
-			}
-		}
-
-		shadow_cam.setFar(128.f);
-		shadow_cam.setOriginAndLookAt(eye, up, center);
-
-		shadow_cam.setOrigin(0,0,0);
-
-		glh_set_current_modelview(view[j]);
-		glh_set_current_projection(proj[j]);
-
-		LLViewerCamera::updateFrustumPlanes(shadow_cam, FALSE, FALSE, TRUE);
-
-		shadow_cam.ignoreAgentFrustumPlane(LLCamera::AGENT_PLANE_NEAR);
-
-		//translate and scale to from [-1, 1] to [0, 1]
-		glh::matrix4f trans(0.5f, 0.f, 0.f, 0.5f,
-						0.f, 0.5f, 0.f, 0.5f,
-						0.f, 0.f, 0.5f, 0.5f,
-						0.f, 0.f, 0.f, 1.f);
-
-		glh_set_current_modelview(view[j]);
-		glh_set_current_projection(proj[j]);
-
-		for (U32 i = 0; i < 16; i++)
-		{
-			gGLLastModelView[i] = mShadowModelview[j].m[i];
-			gGLLastProjection[i] = mShadowProjection[j].m[i];
-		}
-
-		mShadowModelview[j] = view[j];
-		mShadowProjection[j] = proj[j];
-
-	
-		mSunShadowMatrix[j] = trans*proj[j]*view[j]*inv_view;
-		
-		stop_glerror();
-
-		mShadow[j].bindTarget();
-		mShadow[j].getViewport(gGLViewport);
-
-		{
-			static LLCullResult result[4];
-
-			//LLGLEnable enable(GL_DEPTH_CLAMP_NV);
-			renderShadow(view[j], proj[j], shadow_cam, result[j], TRUE);
-		}
-
-		mShadow[j].flush();
- 
-		if (!gPipeline.hasRenderDebugMask(LLPipeline::RENDER_DEBUG_SHADOW_FRUSTA))
-		{
-			LLViewerCamera::updateFrustumPlanes(shadow_cam, FALSE, FALSE, TRUE);
-			mShadowCamera[j+4] = shadow_cam;
-		}
-	}
-
-	
-	//hack to disable projector shadows 
-	static bool clear = true;
-	bool gen_shadow = gSavedSettings.getS32("RenderShadowDetail") > 1;
-
-	if (gen_shadow)
-	{
-		clear = true;
-	F32 fade_amt = gFrameIntervalSeconds * llmax(LLViewerCamera::getInstance()->getVelocityStat()->getCurrentPerSec(), 1.f);
-
-	//update shadow targets
-	for (U32 i = 0; i < 2; i++)
-	{ //for each current shadow
-		LLViewerCamera::sCurCameraID = LLViewerCamera::CAMERA_SHADOW4+i;
-
-		if (mShadowSpotLight[i].notNull() && 
-			(mShadowSpotLight[i] == mTargetShadowSpotLight[0] ||
-			mShadowSpotLight[i] == mTargetShadowSpotLight[1]))
-		{ //keep this spotlight
-			mSpotLightFade[i] = llmin(mSpotLightFade[i]+fade_amt, 1.f);
-		}
-		else
-		{ //fade out this light
-			mSpotLightFade[i] = llmax(mSpotLightFade[i]-fade_amt, 0.f);
-			
-			if (mSpotLightFade[i] == 0.f || mShadowSpotLight[i].isNull())
-			{ //faded out, grab one of the pending spots (whichever one isn't already taken)
-				if (mTargetShadowSpotLight[0] != mShadowSpotLight[(i+1)%2])
-				{
-					mShadowSpotLight[i] = mTargetShadowSpotLight[0];
-				}
-				else
-				{
-					mShadowSpotLight[i] = mTargetShadowSpotLight[1];
-				}
-			}
-		}
-	}
-
-	for (S32 i = 0; i < 2; i++)
-	{
-		glh_set_current_modelview(saved_view);
-		glh_set_current_projection(saved_proj);
-
-		if (mShadowSpotLight[i].isNull())
-		{
-			continue;
-		}
-
-		LLVOVolume* volume = mShadowSpotLight[i]->getVOVolume();
-
-		if (!volume)
-		{
-			mShadowSpotLight[i] = NULL;
-			continue;
-		}
-
-		LLDrawable* drawable = mShadowSpotLight[i];
-
-		LLVector3 params = volume->getSpotLightParams();
-		F32 fov = params.mV[0];
-
-		//get agent->light space matrix (modelview)
-		LLVector3 center = drawable->getPositionAgent();
-		LLQuaternion quat = volume->getRenderRotation();
-
-		//get near clip plane
-		LLVector3 scale = volume->getScale();
-		LLVector3 at_axis(0,0,-scale.mV[2]*0.5f);
-		at_axis *= quat;
-
-		LLVector3 np = center+at_axis;
-		at_axis.normVec();
-
-		//get origin that has given fov for plane np, at_axis, and given scale
-		F32 dist = (scale.mV[1]*0.5f)/tanf(fov*0.5f);
-
-		LLVector3 origin = np - at_axis*dist;
-
-		LLMatrix4 mat(quat, LLVector4(origin, 1.f));
-
-		view[i+4] = glh::matrix4f((F32*) mat.mMatrix);
-
-		view[i+4] = view[i+4].inverse();
-
-		//get perspective matrix
-		F32 near_clip = dist+0.01f;
-		F32 width = scale.mV[VX];
-		F32 height = scale.mV[VY];
-		F32 far_clip = dist+volume->getLightRadius()*1.5f;
-
-		F32 fovy = fov * RAD_TO_DEG;
-		F32 aspect = width/height;
-		
-		proj[i+4] = gl_perspective(fovy, aspect, near_clip, far_clip);
-
-		//translate and scale to from [-1, 1] to [0, 1]
-		glh::matrix4f trans(0.5f, 0.f, 0.f, 0.5f,
-						0.f, 0.5f, 0.f, 0.5f,
-						0.f, 0.f, 0.5f, 0.5f,
-						0.f, 0.f, 0.f, 1.f);
-
-		glh_set_current_modelview(view[i+4]);
-		glh_set_current_projection(proj[i+4]);
-
-		mSunShadowMatrix[i+4] = trans*proj[i+4]*view[i+4]*inv_view;
-		
-		for (U32 j = 0; j < 16; j++)
-		{
-			gGLLastModelView[j] = mShadowModelview[i+4].m[j];
-			gGLLastProjection[j] = mShadowProjection[i+4].m[j];
-		}
-
-		mShadowModelview[i+4] = view[i+4];
-		mShadowProjection[i+4] = proj[i+4];
-
-		LLCamera shadow_cam = camera;
-		shadow_cam.setFar(far_clip);
-		shadow_cam.setOrigin(origin);
-
-		LLViewerCamera::updateFrustumPlanes(shadow_cam, FALSE, FALSE, TRUE);
-
-		stop_glerror();
-
-		mShadow[i+4].bindTarget();
-		mShadow[i+4].getViewport(gGLViewport);
-
-		static LLCullResult result[2];
-
-		LLViewerCamera::sCurCameraID = LLViewerCamera::CAMERA_SHADOW0+i+4;
-
-		renderShadow(view[i+4], proj[i+4], shadow_cam, result[i], FALSE, FALSE);
-
-		mShadow[i+4].flush();
- 	}
-	}
-	else
-	{
-		if (clear)
-		{
-			clear = false;
-			for (U32 i = 4; i < 6; i++)
-			{
-				mShadow[i].bindTarget();
-				mShadow[i].clear();
-				mShadow[i].flush();
-			}
-		}
-	}
-
-	if (!gSavedSettings.getBOOL("CameraOffset"))
-	{
-		glh_set_current_modelview(saved_view);
-		glh_set_current_projection(saved_proj);
-	}
-	else
-	{
-		glh_set_current_modelview(view[1]);
-		glh_set_current_projection(proj[1]);
-		glLoadMatrixf(view[1].m);
-		glMatrixMode(GL_PROJECTION);
-		glLoadMatrixf(proj[1].m);
-		glMatrixMode(GL_MODELVIEW);
-	}
-	gGL.setColorMask(true, false);
-
-	for (U32 i = 0; i < 16; i++)
-	{
-		gGLLastModelView[i] = last_modelview[i];
-		gGLLastProjection[i] = last_projection[i];
-	}
-
-	popRenderTypeMask();
-}
-
-void LLPipeline::renderGroups(LLRenderPass* pass, U32 type, U32 mask, BOOL texture)
-{
-	for (LLCullResult::sg_list_t::iterator i = sCull->beginVisibleGroups(); i != sCull->endVisibleGroups(); ++i)
-	{
-		LLSpatialGroup* group = *i;
-		if (!group->isDead() &&
-			(!sUseOcclusion || !group->isOcclusionState(LLSpatialGroup::OCCLUDED)) &&
-			gPipeline.hasRenderType(group->mSpatialPartition->mDrawableType) &&
-			group->mDrawMap.find(type) != group->mDrawMap.end())
-		{
-			pass->renderGroup(group,type,mask,texture);
-		}
-	}
-}
-
-void LLPipeline::generateImpostor(LLVOAvatar* avatar)
-{
-	LLMemType mt_gi(LLMemType::MTYPE_PIPELINE_GENERATE_IMPOSTOR);
-	LLGLState::checkStates();
-	LLGLState::checkTextureChannels();
-	LLGLState::checkClientArrays();
-
-	static LLCullResult result;
-	result.clear();
-	grabReferences(result);
-	
-	if (!avatar || !avatar->mDrawable)
-	{
-		return;
-	}
-
-	assertInitialized();
-
-	BOOL muted = LLMuteList::getInstance()->isMuted(avatar->getID());
-
-	pushRenderTypeMask();
-	
-	if (muted)
-	{
-		andRenderTypeMask(LLPipeline::RENDER_TYPE_AVATAR, END_RENDER_TYPES);
-	}
-	else
-	{
-		andRenderTypeMask(LLPipeline::RENDER_TYPE_VOLUME,
-						LLPipeline::RENDER_TYPE_AVATAR,
-						LLPipeline::RENDER_TYPE_BUMP,
-						LLPipeline::RENDER_TYPE_GRASS,
-						LLPipeline::RENDER_TYPE_SIMPLE,
-						LLPipeline::RENDER_TYPE_FULLBRIGHT,
-						LLPipeline::RENDER_TYPE_ALPHA, 
-						LLPipeline::RENDER_TYPE_INVISIBLE,
-						LLPipeline::RENDER_TYPE_PASS_SIMPLE,
-						LLPipeline::RENDER_TYPE_PASS_ALPHA,
-						LLPipeline::RENDER_TYPE_PASS_ALPHA_MASK,
-						LLPipeline::RENDER_TYPE_PASS_FULLBRIGHT,
-						LLPipeline::RENDER_TYPE_PASS_FULLBRIGHT_ALPHA_MASK,
-						LLPipeline::RENDER_TYPE_PASS_FULLBRIGHT_SHINY,
-						LLPipeline::RENDER_TYPE_PASS_SHINY,
-						LLPipeline::RENDER_TYPE_PASS_INVISIBLE,
-						LLPipeline::RENDER_TYPE_PASS_INVISI_SHINY,
-						END_RENDER_TYPES);
-	}
-	
-	S32 occlusion = sUseOcclusion;
-	sUseOcclusion = 0;
-	sReflectionRender = sRenderDeferred ? FALSE : TRUE;
-	sShadowRender = TRUE;
-	sImpostorRender = TRUE;
-
-	LLViewerCamera* viewer_camera = LLViewerCamera::getInstance();
-	markVisible(avatar->mDrawable, *viewer_camera);
-	LLVOAvatar::sUseImpostors = FALSE;
-
-	LLVOAvatar::attachment_map_t::iterator iter;
-	for (iter = avatar->mAttachmentPoints.begin();
-		iter != avatar->mAttachmentPoints.end();
-		++iter)
-	{
-		LLViewerJointAttachment *attachment = iter->second;
-		for (LLViewerJointAttachment::attachedobjs_vec_t::iterator attachment_iter = attachment->mAttachedObjects.begin();
-			 attachment_iter != attachment->mAttachedObjects.end();
-			 ++attachment_iter)
-		{
-			if (LLViewerObject* attached_object = (*attachment_iter))
-			{
-				markVisible(attached_object->mDrawable->getSpatialBridge(), *viewer_camera);
-			}
-		}
-	}
-
-	stateSort(*LLViewerCamera::getInstance(), result);
-	
-	const LLVector3* ext = avatar->mDrawable->getSpatialExtents();
-	LLVector3 pos(avatar->getRenderPosition()+avatar->getImpostorOffset());
-
-	LLCamera camera = *viewer_camera;
-
-	camera.lookAt(viewer_camera->getOrigin(), pos, viewer_camera->getUpAxis());
-	
-	LLVector2 tdim;
-
-	LLVector3 half_height = (ext[1]-ext[0])*0.5f;
-
-	LLVector3 left = camera.getLeftAxis();
-	left *= left;
-	left.normalize();
-
-	LLVector3 up = camera.getUpAxis();
-	up *= up;
-	up.normalize();
-
-	tdim.mV[0] = fabsf(half_height * left);
-	tdim.mV[1] = fabsf(half_height * up);
-
-	glMatrixMode(GL_PROJECTION);
-	glPushMatrix();
-	//glh::matrix4f ortho = gl_ortho(-tdim.mV[0], tdim.mV[0], -tdim.mV[1], tdim.mV[1], 1.0, 256.0);
-	F32 distance = (pos-camera.getOrigin()).length();
-	F32 fov = atanf(tdim.mV[1]/distance)*2.f*RAD_TO_DEG;
-	F32 aspect = tdim.mV[0]/tdim.mV[1]; //128.f/256.f;
-	glh::matrix4f persp = gl_perspective(fov, aspect, 1.f, 256.f);
-	glh_set_current_projection(persp);
-	glLoadMatrixf(persp.m);
-
-	glMatrixMode(GL_MODELVIEW);
-	glPushMatrix();
-	glh::matrix4f mat;
-	camera.getOpenGLTransform(mat.m);
-
-	mat = glh::matrix4f((GLfloat*) OGL_TO_CFR_ROTATION) * mat;
-
-	glLoadMatrixf(mat.m);
-	glh_set_current_modelview(mat);
-
-	glClearColor(0.0f,0.0f,0.0f,0.0f);
-	gGL.setColorMask(true, true);
-	glStencilMask(0xFFFFFFFF);
-	glClearStencil(0);
-
-	// get the number of pixels per angle
-	F32 pa = gViewerWindow->getWindowHeightRaw() / (RAD_TO_DEG * viewer_camera->getView());
-
-	//get resolution based on angle width and height of impostor (double desired resolution to prevent aliasing)
-	U32 resY = llmin(nhpo2((U32) (fov*pa)), (U32) 512);
-	U32 resX = llmin(nhpo2((U32) (atanf(tdim.mV[0]/distance)*2.f*RAD_TO_DEG*pa)), (U32) 512);
-
-	if (!avatar->mImpostor.isComplete() || resX != avatar->mImpostor.getWidth() ||
-		resY != avatar->mImpostor.getHeight())
-	{
-		avatar->mImpostor.allocate(resX,resY,GL_RGBA,TRUE,TRUE);
-		
-		if (LLPipeline::sRenderDeferred)
-		{
-			addDeferredAttachments(avatar->mImpostor);
-		}
-		
-		gGL.getTexUnit(0)->bind(&avatar->mImpostor);
-		gGL.getTexUnit(0)->setTextureFilteringOption(LLTexUnit::TFO_POINT);
-		gGL.getTexUnit(0)->unbind(LLTexUnit::TT_TEXTURE);
-	}
-
-	LLGLEnable stencil(GL_STENCIL_TEST);
-	glStencilMask(0xFFFFFFFF);
-	glStencilFunc(GL_ALWAYS, 1, 0xFFFFFFFF);
-	glStencilOp(GL_KEEP, GL_KEEP, GL_REPLACE);
-
-	{
-		LLGLEnable scissor(GL_SCISSOR_TEST);
-		glScissor(0, 0, resX, resY);
-		avatar->mImpostor.bindTarget();
-		avatar->mImpostor.clear();
-	}
-	
-	if (LLPipeline::sRenderDeferred)
-	{
-		stop_glerror();
-		renderGeomDeferred(camera);
-		renderGeomPostDeferred(camera);
-	}
-	else
-	{
-		renderGeom(camera);
-	}
-	
-	glStencilOp(GL_KEEP, GL_KEEP, GL_KEEP);
-	glStencilFunc(GL_EQUAL, 1, 0xFFFFFF);
-
-	{ //create alpha mask based on stencil buffer (grey out if muted)
-		LLVector3 left = camera.getLeftAxis()*tdim.mV[0]*2.f;
-		LLVector3 up = camera.getUpAxis()*tdim.mV[1]*2.f;
-
-		if (LLPipeline::sRenderDeferred)
-		{
-			GLuint buff = GL_COLOR_ATTACHMENT0_EXT;
-			glDrawBuffersARB(1, &buff);
-		}
-
-		LLGLEnable blend(muted ? 0 : GL_BLEND);
-
-		if (muted)
-		{
-			gGL.setColorMask(true, true);
-		}
-		else
-		{
-			gGL.setColorMask(false, true);
-		}
-		
-		gGL.setSceneBlendType(LLRender::BT_ADD);
-		gGL.getTexUnit(0)->unbind(LLTexUnit::TT_TEXTURE);
-
-		LLGLDepthTest depth(GL_FALSE, GL_FALSE);
-
-		gGL.color4f(1,1,1,1);
-		gGL.color4ub(64,64,64,255);
-		gGL.begin(LLRender::QUADS);
-		gGL.vertex3fv((pos+left-up).mV);
-		gGL.vertex3fv((pos-left-up).mV);
-		gGL.vertex3fv((pos-left+up).mV);
-		gGL.vertex3fv((pos+left+up).mV);
-		gGL.end();
-		gGL.flush();
-
-		gGL.setSceneBlendType(LLRender::BT_ALPHA);
-	}
-
-
-	avatar->mImpostor.flush();
-
-	avatar->setImpostorDim(tdim);
-
-	LLVOAvatar::sUseImpostors = TRUE;
-	sUseOcclusion = occlusion;
-	sReflectionRender = FALSE;
-	sImpostorRender = FALSE;
-	sShadowRender = FALSE;
-	popRenderTypeMask();
-
-	glMatrixMode(GL_PROJECTION);
-	glPopMatrix();
-	glMatrixMode(GL_MODELVIEW);
-	glPopMatrix();
-
-	avatar->mNeedsImpostorUpdate = FALSE;
-	avatar->cacheImpostorValues();
-
-	LLVertexBuffer::unbind();
-	LLGLState::checkStates();
-	LLGLState::checkTextureChannels();
-	LLGLState::checkClientArrays();
-}
-
-BOOL LLPipeline::hasRenderBatches(const U32 type) const
-{
-	return sCull->getRenderMapSize(type) > 0;
-}
-
-LLCullResult::drawinfo_list_t::iterator LLPipeline::beginRenderMap(U32 type)
-{
-	return sCull->beginRenderMap(type);
-}
-
-LLCullResult::drawinfo_list_t::iterator LLPipeline::endRenderMap(U32 type)
-{
-	return sCull->endRenderMap(type);
-}
-
-LLCullResult::sg_list_t::iterator LLPipeline::beginAlphaGroups()
-{
-	return sCull->beginAlphaGroups();
-}
-
-LLCullResult::sg_list_t::iterator LLPipeline::endAlphaGroups()
-{
-	return sCull->endAlphaGroups();
-}
-
-BOOL LLPipeline::hasRenderType(const U32 type) const
-{
-    // STORM-365 : LLViewerJointAttachment::setAttachmentVisibility() is setting type to 0 to actually mean "do not render"
-    // We then need to test that value here and return FALSE to prevent attachment to render (in mouselook for instance)
-    // TODO: reintroduce RENDER_TYPE_NONE in LLRenderTypeMask and initialize its mRenderTypeEnabled[RENDER_TYPE_NONE] to FALSE explicitely
-	return (type == 0 ? FALSE : mRenderTypeEnabled[type]);
-}
-
-void LLPipeline::setRenderTypeMask(U32 type, ...)
-{
-	va_list args;
-
-	va_start(args, type);
-	while (type < END_RENDER_TYPES)
-	{
-		mRenderTypeEnabled[type] = TRUE;
-		type = va_arg(args, U32);
-	}
-	va_end(args);
-
-	if (type > END_RENDER_TYPES)
-	{
-		llerrs << "Invalid render type." << llendl;
-	}
-}
-
-BOOL LLPipeline::hasAnyRenderType(U32 type, ...) const
-{
-	va_list args;
-
-	va_start(args, type);
-	while (type < END_RENDER_TYPES)
-	{
-		if (mRenderTypeEnabled[type])
-		{
-			return TRUE;
-		}
-		type = va_arg(args, U32);
-	}
-	va_end(args);
-
-	if (type > END_RENDER_TYPES)
-	{
-		llerrs << "Invalid render type." << llendl;
-	}
-
-	return FALSE;
-}
-
-void LLPipeline::pushRenderTypeMask()
-{
-	std::string cur_mask;
-	cur_mask.assign((const char*) mRenderTypeEnabled, sizeof(mRenderTypeEnabled));
-	mRenderTypeEnableStack.push(cur_mask);
-}
-
-void LLPipeline::popRenderTypeMask()
-{
-	if (mRenderTypeEnableStack.empty())
-	{
-		llerrs << "Depleted render type stack." << llendl;
-	}
-
-	memcpy(mRenderTypeEnabled, mRenderTypeEnableStack.top().data(), sizeof(mRenderTypeEnabled));
-	mRenderTypeEnableStack.pop();
-}
-
-void LLPipeline::andRenderTypeMask(U32 type, ...)
-{
-	va_list args;
-
-	BOOL tmp[NUM_RENDER_TYPES];
-	for (U32 i = 0; i < NUM_RENDER_TYPES; ++i)
-	{
-		tmp[i] = FALSE;
-	}
-
-	va_start(args, type);
-	while (type < END_RENDER_TYPES)
-	{
-		if (mRenderTypeEnabled[type]) 
-		{
-			tmp[type] = TRUE;
-		}
-
-		type = va_arg(args, U32);
-	}
-	va_end(args);
-
-	if (type > END_RENDER_TYPES)
-	{
-		llerrs << "Invalid render type." << llendl;
-	}
-
-	for (U32 i = 0; i < LLPipeline::NUM_RENDER_TYPES; ++i)
-	{
-		mRenderTypeEnabled[i] = tmp[i];
-	}
-
-}
-
-void LLPipeline::clearRenderTypeMask(U32 type, ...)
-{
-	va_list args;
-
-	va_start(args, type);
-	while (type < END_RENDER_TYPES)
-	{
-		mRenderTypeEnabled[type] = FALSE;
-		
-		type = va_arg(args, U32);
-	}
-	va_end(args);
-
-	if (type > END_RENDER_TYPES)
-	{
-		llerrs << "Invalid render type." << llendl;
-	}
-}
-
-=======
 /** 
  * @file pipeline.cpp
  * @brief Rendering pipeline.
@@ -10459,10 +1378,6 @@
 U32 LLPipeline::addObject(LLViewerObject *vobj)
 {
 	LLMemType mt_ao(LLMemType::MTYPE_PIPELINE_ADD_OBJECT);
-	if (gNoRender)
-	{
-		return 0;
-	}
 
 	if (gSavedSettings.getBOOL("RenderDelayCreation"))
 	{
@@ -18868,5 +9783,3 @@
 	}
 }
 
-
->>>>>>> 12b0b52b
