/**
 * @file pipeline.cpp
 * @brief Rendering pipeline.
 *
 * $LicenseInfo:firstyear=2005&license=viewerlgpl$
 * Second Life Viewer Source Code
 * Copyright (C) 2010, Linden Research, Inc.
 *
 * This library is free software; you can redistribute it and/or
 * modify it under the terms of the GNU Lesser General Public
 * License as published by the Free Software Foundation;
 * version 2.1 of the License only.
 *
 * This library is distributed in the hope that it will be useful,
 * but WITHOUT ANY WARRANTY; without even the implied warranty of
 * MERCHANTABILITY or FITNESS FOR A PARTICULAR PURPOSE.  See the GNU
 * Lesser General Public License for more details.
 *
 * You should have received a copy of the GNU Lesser General Public
 * License along with this library; if not, write to the Free Software
 * Foundation, Inc., 51 Franklin Street, Fifth Floor, Boston, MA  02110-1301  USA
 *
 * Linden Research, Inc., 945 Battery Street, San Francisco, CA  94111  USA
 * $/LicenseInfo$
 */

#include "llviewerprecompiledheaders.h"

#include "pipeline.h"

// library includes
#include "llaudioengine.h" // For debugging.
#include "llerror.h"
#include "llviewercontrol.h"
#include "llfasttimer.h"
#include "llfontgl.h"
#include "llnamevalue.h"
#include "llpointer.h"
#include "llprimitive.h"
#include "llvolume.h"
#include "material_codes.h"
#include "v3color.h"
#include "llui.h"
#include "llglheaders.h"
#include "llrender.h"
#include "llstartup.h"
#include "llwindow.h"   // swapBuffers()

// newview includes
#include "llagent.h"
#include "llagentcamera.h"
#include "llappviewer.h"
#include "lltexturecache.h"
#include "lltexturefetch.h"
#include "llimageworker.h"
#include "lldrawable.h"
#include "lldrawpoolalpha.h"
#include "lldrawpoolavatar.h"
#include "lldrawpoolbump.h"
#include "lldrawpooltree.h"
#include "lldrawpoolwater.h"
#include "llface.h"
#include "llfeaturemanager.h"
#include "llfloatertelehub.h"
#include "llfloaterreg.h"
#include "llhudmanager.h"
#include "llhudnametag.h"
#include "llhudtext.h"
#include "lllightconstants.h"
#include "llmeshrepository.h"
#include "llpipelinelistener.h"
#include "llresmgr.h"
#include "llselectmgr.h"
#include "llsky.h"
#include "lltracker.h"
#include "lltool.h"
#include "lltoolmgr.h"
#include "llviewercamera.h"
#include "llviewermediafocus.h"
#include "llviewertexturelist.h"
#include "llviewerobject.h"
#include "llviewerobjectlist.h"
#include "llviewerparcelmgr.h"
#include "llviewerregion.h" // for audio debugging.
#include "llviewerwindow.h" // For getSpinAxis
#include "llvoavatarself.h"
#include "llvocache.h"
#include "llvosky.h"
#include "llvowlsky.h"
#include "llvotree.h"
#include "llvovolume.h"
#include "llvosurfacepatch.h"
#include "llvowater.h"
#include "llvotree.h"
#include "llvopartgroup.h"
#include "llworld.h"
#include "llcubemap.h"
#include "llviewershadermgr.h"
#include "llviewerstats.h"
#include "llviewerjoystick.h"
#include "llviewerdisplay.h"
#include "llspatialpartition.h"
#include "llmutelist.h"
#include "lltoolpie.h"
#include "llnotifications.h"
#include "llpathinglib.h"
#include "llfloaterpathfindingconsole.h"
#include "llfloaterpathfindingcharacters.h"
#include "llfloatertools.h"
// #include "llpanelface.h"  // <FS:Zi> switchable edit texture/materials panel - include not needed
#include "llpathfindingpathtool.h"
#include "llscenemonitor.h"
#include "llprogressview.h"
#include "llcleanup.h"
#include "gltfscenemanager.h"
// [RLVa:KB] - Checked: RLVa-2.0.0
#include "llvisualeffect.h"
#include "rlvactions.h"
#include "rlvlocks.h"
// [/RLVa:KB]

#include "llenvironment.h"

#include "llenvironment.h"
#include "llsettingsvo.h"

#ifndef LL_WINDOWS
#define A_GCC 1
#pragma GCC diagnostic ignored "-Wunused-function"
#pragma GCC diagnostic ignored "-Wunused-variable"
#if LL_LINUX
#pragma GCC diagnostic ignored "-Wrestrict"
#endif
#endif
#define A_CPU 1
#include "app_settings/shaders/class1/deferred/CASF.glsl" // This is also C++

extern bool gSnapshot;
bool gShiftFrame = false;

//cached settings
bool LLPipeline::WindLightUseAtmosShaders;
bool LLPipeline::RenderDeferred;
F32 LLPipeline::RenderDeferredSunWash;
U32 LLPipeline::RenderFSAASamples;
U32 LLPipeline::RenderResolutionDivisor;
// [SL:KB] - Patch: Settings-RenderResolutionMultiplier | Checked: Catznip-5.4
F32 LLPipeline::RenderResolutionMultiplier;
// [/SL:KB]
bool LLPipeline::RenderUIBuffer;
S32 LLPipeline::RenderShadowDetail;
S32 LLPipeline::RenderShadowSplits;
bool LLPipeline::RenderDeferredSSAO;
F32 LLPipeline::RenderShadowResolutionScale;
bool LLPipeline::RenderDelayCreation;
//bool LLPipeline::RenderAnimateRes; <FS:Beq> FIRE-23122 BUG-225920 Remove broken RenderAnimateRes functionality.
bool LLPipeline::FreezeTime;
S32 LLPipeline::DebugBeaconLineWidth;
F32 LLPipeline::RenderHighlightBrightness;
LLColor4 LLPipeline::RenderHighlightColor;
F32 LLPipeline::RenderHighlightThickness;
bool LLPipeline::RenderSpotLightsInNondeferred;
LLColor4 LLPipeline::PreviewAmbientColor;
LLColor4 LLPipeline::PreviewDiffuse0;
LLColor4 LLPipeline::PreviewSpecular0;
LLColor4 LLPipeline::PreviewDiffuse1;
LLColor4 LLPipeline::PreviewSpecular1;
LLColor4 LLPipeline::PreviewDiffuse2;
LLColor4 LLPipeline::PreviewSpecular2;
LLVector3 LLPipeline::PreviewDirection0;
LLVector3 LLPipeline::PreviewDirection1;
LLVector3 LLPipeline::PreviewDirection2;
F32 LLPipeline::RenderGlowMaxExtractAlpha;
F32 LLPipeline::RenderGlowWarmthAmount;
LLVector3 LLPipeline::RenderGlowLumWeights;
LLVector3 LLPipeline::RenderGlowWarmthWeights;
S32 LLPipeline::RenderGlowResolutionPow;
S32 LLPipeline::RenderGlowIterations;
F32 LLPipeline::RenderGlowWidth;
F32 LLPipeline::RenderGlowStrength;
bool LLPipeline::RenderGlowNoise;
bool LLPipeline::RenderDepthOfField;
bool LLPipeline::RenderDepthOfFieldInEditMode;
// <FS:Beq> FIRE-16728 Add free aim mouse and focus lock
bool LLPipeline::FSFocusPointLocked;
bool LLPipeline::FSFocusPointFollowsPointer;
// </FS:Beq>
F32 LLPipeline::CameraFocusTransitionTime;
F32 LLPipeline::CameraFNumber;
F32 LLPipeline::CameraFocalLength;
F32 LLPipeline::CameraFieldOfView;
F32 LLPipeline::RenderShadowNoise;
F32 LLPipeline::RenderShadowBlurSize;
F32 LLPipeline::RenderSSAOScale;
U32 LLPipeline::RenderSSAOMaxScale;
F32 LLPipeline::RenderSSAOFactor;
LLVector3 LLPipeline::RenderSSAOEffect;
F32 LLPipeline::RenderShadowOffsetError;
F32 LLPipeline::RenderShadowBiasError;
F32 LLPipeline::RenderShadowOffset;
F32 LLPipeline::RenderShadowBias;
F32 LLPipeline::RenderSpotShadowOffset;
F32 LLPipeline::RenderSpotShadowBias;
LLDrawable* LLPipeline::RenderSpotLight = nullptr;
F32 LLPipeline::RenderEdgeDepthCutoff;
F32 LLPipeline::RenderEdgeNormCutoff;
LLVector3 LLPipeline::RenderShadowGaussian;
F32 LLPipeline::RenderShadowBlurDistFactor;
bool LLPipeline::RenderDeferredAtmospheric;
F32 LLPipeline::RenderHighlightFadeTime;
F32 LLPipeline::RenderFarClip;
LLVector3 LLPipeline::RenderShadowSplitExponent;
F32 LLPipeline::RenderShadowErrorCutoff;
F32 LLPipeline::RenderShadowFOVCutoff;
bool LLPipeline::CameraOffset;
F32 LLPipeline::CameraMaxCoF;
F32 LLPipeline::CameraDoFResScale;
LLVector3 LLPipeline::RenderVignette;
F32 LLPipeline::RenderAutoHideSurfaceAreaLimit;
bool LLPipeline::RenderScreenSpaceReflections;
S32 LLPipeline::RenderScreenSpaceReflectionIterations;
F32 LLPipeline::RenderScreenSpaceReflectionRayStep;
F32 LLPipeline::RenderScreenSpaceReflectionDistanceBias;
F32 LLPipeline::RenderScreenSpaceReflectionDepthRejectBias;
F32 LLPipeline::RenderScreenSpaceReflectionAdaptiveStepMultiplier;
S32 LLPipeline::RenderScreenSpaceReflectionGlossySamples;
S32 LLPipeline::RenderBufferVisualization;
bool LLPipeline::RenderMirrors;
S32 LLPipeline::RenderHeroProbeUpdateRate;
S32 LLPipeline::RenderHeroProbeConservativeUpdateMultiplier;
LLTrace::EventStatHandle<S64> LLPipeline::sStatBatchSize("renderbatchsize");

// <FS:Ansariel> 1024px previews
//const U32 LLPipeline::MAX_BAKE_WIDTH = 512;
const U32 LLPipeline::MAX_BAKE_WIDTH = 1024;

const F32 BACKLIGHT_DAY_MAGNITUDE_OBJECT = 0.1f;
const F32 BACKLIGHT_NIGHT_MAGNITUDE_OBJECT = 0.08f;
const F32 ALPHA_BLEND_CUTOFF = 0.598f;
const F32 DEFERRED_LIGHT_FALLOFF = 0.5f;
const U32 DEFERRED_VB_MASK = LLVertexBuffer::MAP_VERTEX | LLVertexBuffer::MAP_TEXCOORD0 | LLVertexBuffer::MAP_TEXCOORD1;

extern S32 gBoxFrame;
//extern bool gHideSelectedObjects;
extern bool gDisplaySwapBuffers;
extern bool gDebugGL;
extern bool gCubeSnapshot;
extern bool gSnapshotNoPost;

bool    gAvatarBacklight = false;

bool    gDebugPipeline = false;
LLPipeline gPipeline;
const LLMatrix4* gGLLastMatrix = NULL;

LLTrace::BlockTimerStatHandle FTM_RENDER_GEOMETRY("Render Geometry");
LLTrace::BlockTimerStatHandle FTM_RENDER_GRASS("Grass");
LLTrace::BlockTimerStatHandle FTM_RENDER_INVISIBLE("Invisible");
LLTrace::BlockTimerStatHandle FTM_RENDER_SHINY("Shiny");
LLTrace::BlockTimerStatHandle FTM_RENDER_SIMPLE("Simple");
LLTrace::BlockTimerStatHandle FTM_RENDER_TERRAIN("Terrain");
LLTrace::BlockTimerStatHandle FTM_RENDER_TREES("Trees");
LLTrace::BlockTimerStatHandle FTM_RENDER_UI("UI");
LLTrace::BlockTimerStatHandle FTM_RENDER_WATER("Water");
LLTrace::BlockTimerStatHandle FTM_RENDER_WL_SKY("Windlight Sky");
LLTrace::BlockTimerStatHandle FTM_RENDER_ALPHA("Alpha Objects");
LLTrace::BlockTimerStatHandle FTM_RENDER_CHARACTERS("Avatars");
LLTrace::BlockTimerStatHandle FTM_RENDER_BUMP("Bump");
LLTrace::BlockTimerStatHandle FTM_RENDER_MATERIALS("Render Materials");
LLTrace::BlockTimerStatHandle FTM_RENDER_FULLBRIGHT("Fullbright");
LLTrace::BlockTimerStatHandle FTM_RENDER_GLOW("Glow");
LLTrace::BlockTimerStatHandle FTM_GEO_UPDATE("Geo Update");
LLTrace::BlockTimerStatHandle FTM_POOLRENDER("RenderPool");
LLTrace::BlockTimerStatHandle FTM_POOLS("Pools");
LLTrace::BlockTimerStatHandle FTM_DEFERRED_POOLRENDER("RenderPool (Deferred)");
LLTrace::BlockTimerStatHandle FTM_DEFERRED_POOLS("Pools (Deferred)");
LLTrace::BlockTimerStatHandle FTM_POST_DEFERRED_POOLRENDER("RenderPool (Post)");
LLTrace::BlockTimerStatHandle FTM_POST_DEFERRED_POOLS("Pools (Post)");
LLTrace::BlockTimerStatHandle FTM_STATESORT("Sort Draw State");
LLTrace::BlockTimerStatHandle FTM_PIPELINE("Pipeline");
LLTrace::BlockTimerStatHandle FTM_CLIENT_COPY("Client Copy");
LLTrace::BlockTimerStatHandle FTM_RENDER_DEFERRED("Deferred Shading");

LLTrace::BlockTimerStatHandle FTM_RENDER_UI_HUD("HUD");
LLTrace::BlockTimerStatHandle FTM_RENDER_UI_3D("3D");
LLTrace::BlockTimerStatHandle FTM_RENDER_UI_2D("2D");

static LLTrace::BlockTimerStatHandle FTM_STATESORT_DRAWABLE("Sort Drawables");

static LLStaticHashedString sTint("tint");
static LLStaticHashedString sAmbiance("ambiance");
static LLStaticHashedString sAlphaScale("alpha_scale");
static LLStaticHashedString sNormMat("norm_mat");
static LLStaticHashedString sOffset("offset");
static LLStaticHashedString sScreenRes("screenRes");
static LLStaticHashedString sDelta("delta");
static LLStaticHashedString sDistFactor("dist_factor");
static LLStaticHashedString sKern("kern");
static LLStaticHashedString sKernScale("kern_scale");

//----------------------------------------

void drawBox(const LLVector4a& c, const LLVector4a& r);
void drawBoxOutline(const LLVector3& pos, const LLVector3& size);
U32 nhpo2(U32 v);
LLVertexBuffer* ll_create_cube_vb(U32 type_mask);

void display_update_camera();
//----------------------------------------

S32     LLPipeline::sCompiles = 0;

bool    LLPipeline::sPickAvatar = true;
bool    LLPipeline::sDynamicLOD = true;
bool    LLPipeline::sShowHUDAttachments = true;
bool    LLPipeline::sRenderMOAPBeacons = false;
bool    LLPipeline::sRenderPhysicalBeacons = true;
bool    LLPipeline::sRenderScriptedBeacons = false;
bool    LLPipeline::sRenderScriptedTouchBeacons = true;
bool    LLPipeline::sRenderParticleBeacons = false;
bool    LLPipeline::sRenderSoundBeacons = false;
bool    LLPipeline::sRenderBeacons = false;
bool    LLPipeline::sRenderHighlight = true;
LLRender::eTexIndex LLPipeline::sRenderHighlightTextureChannel = LLRender::DIFFUSE_MAP;
bool    LLPipeline::sForceOldBakedUpload = false;
S32     LLPipeline::sUseOcclusion = 0;
bool    LLPipeline::sAutoMaskAlphaDeferred = true;
bool    LLPipeline::sAutoMaskAlphaNonDeferred = false;
bool    LLPipeline::sRenderTransparentWater = true;
bool    LLPipeline::sBakeSunlight = false;
bool    LLPipeline::sNoAlpha = false;
bool    LLPipeline::sUseFarClip = true;
bool    LLPipeline::sShadowRender = false;
bool    LLPipeline::sRenderGlow = false;
bool    LLPipeline::sReflectionRender = false;
bool    LLPipeline::sDistortionRender = false;
bool    LLPipeline::sImpostorRender = false;
bool    LLPipeline::sImpostorRenderAlphaDepthPass = false;
bool    LLPipeline::sShowJellyDollAsImpostor = true;
bool    LLPipeline::sUnderWaterRender = false;
bool    LLPipeline::sTextureBindTest = false;
bool    LLPipeline::sRenderAttachedLights = true;
bool    LLPipeline::sRenderAttachedParticles = true;
bool    LLPipeline::sRenderDeferred = false;
bool    LLPipeline::sReflectionProbesEnabled = false;
S32     LLPipeline::sVisibleLightCount = 0;
bool    LLPipeline::sRenderingHUDs;
F32     LLPipeline::sDistortionWaterClipPlaneMargin = 1.0125f;
F32 LLPipeline::sVolumeSAFrame = 0.f; // ZK LBG

bool    LLPipeline::sRenderParticles; // <FS:LO> flag to hold correct, user selected, status of particles
// [SL:KB] - Patch: Render-TextureToggle (Catznip-4.0)
bool    LLPipeline::sRenderTextures = true;
// [/SL:KB]

// EventHost API LLPipeline listener.
static LLPipelineListener sPipelineListener;

static LLCullResult* sCull = NULL;

void validate_framebuffer_object();

// Add color attachments for deferred rendering
// target -- RenderTarget to add attachments to
bool addDeferredAttachments(LLRenderTarget& target, bool for_impostor = false)
{
    bool valid = true
        && target.addColorAttachment(GL_RGBA) // frag-data[1] specular OR PBR ORM
        && target.addColorAttachment(GL_RGBA16F)                              // frag_data[2] normal+fogmask, See: class1\deferred\materialF.glsl & softenlight
        && target.addColorAttachment(GL_RGB16F);                  // frag_data[3] PBR emissive OR material env intensity
    return valid;
}

LLPipeline::LLPipeline() :
    mBackfaceCull(false),
    mMatrixOpCount(0),
    mTextureMatrixOps(0),
    mNumVisibleNodes(0),
    mNumVisibleFaces(0),
    mPoissonOffset(0),

    mInitialized(false),
    mShadersLoaded(false),
    mTransformFeedbackPrimitives(0),
    mRenderDebugFeatureMask(0),
    mRenderDebugMask(0),
    mOldRenderDebugMask(0),
    mMeshDirtyQueryObject(0),
    mGroupQ1Locked(false),
    mResetVertexBuffers(false),
    mLastRebuildPool(NULL),
    mLightMask(0),
    mLightMovingMask(0)
{
    mNoiseMap = 0;
    mTrueNoiseMap = 0;
    mLightFunc = 0;

    for(U32 i = 0; i < 8; i++)
    {
        mHWLightColors[i] = LLColor4::black;
    }
}

void LLPipeline::connectRefreshCachedSettingsSafe(const std::string name)
{
    LLPointer<LLControlVariable> cntrl_ptr = gSavedSettings.getControl(name);
    if ( cntrl_ptr.isNull() )
    {
        LL_WARNS() << "Global setting name not found:" << name << LL_ENDL;
    }
    else
    {
        cntrl_ptr->getCommitSignal()->connect(boost::bind(&LLPipeline::refreshCachedSettings));
    }
}

void LLPipeline::init()
{
    refreshCachedSettings();

    mRT = &mMainRT;

    gOctreeMaxCapacity = gSavedSettings.getU32("OctreeMaxNodeCapacity");
    gOctreeMinSize = gSavedSettings.getF32("OctreeMinimumNodeSize");
    sDynamicLOD = gSavedSettings.getBOOL("RenderDynamicLOD");
    sRenderAttachedLights = gSavedSettings.getBOOL("RenderAttachedLights");
    sRenderAttachedParticles = gSavedSettings.getBOOL("RenderAttachedParticles");

    sRenderMOAPBeacons = gSavedSettings.getBOOL("moapbeacon");
    sRenderPhysicalBeacons = gSavedSettings.getBOOL("physicalbeacon");
    sRenderScriptedBeacons = gSavedSettings.getBOOL("scriptsbeacon");
    sRenderScriptedTouchBeacons = gSavedSettings.getBOOL("scripttouchbeacon");
    sRenderParticleBeacons = gSavedSettings.getBOOL("particlesbeacon");
    sRenderSoundBeacons = gSavedSettings.getBOOL("soundsbeacon");
    sRenderBeacons = gSavedSettings.getBOOL("renderbeacons");
    sRenderHighlight = gSavedSettings.getBOOL("renderhighlights");

    mInitialized = true;

    stop_glerror();

    //create render pass pools
    getPool(LLDrawPool::POOL_ALPHA_PRE_WATER);
    getPool(LLDrawPool::POOL_ALPHA_POST_WATER);
    getPool(LLDrawPool::POOL_SIMPLE);
    getPool(LLDrawPool::POOL_ALPHA_MASK);
    getPool(LLDrawPool::POOL_FULLBRIGHT_ALPHA_MASK);
    getPool(LLDrawPool::POOL_GRASS);
    getPool(LLDrawPool::POOL_FULLBRIGHT);
    getPool(LLDrawPool::POOL_BUMP);
    getPool(LLDrawPool::POOL_MATERIALS);
    getPool(LLDrawPool::POOL_GLOW);
    getPool(LLDrawPool::POOL_GLTF_PBR);
    getPool(LLDrawPool::POOL_GLTF_PBR_ALPHA_MASK);

    resetFrameStats();

    if (gSavedSettings.getBOOL("DisableAllRenderFeatures"))
    {
        clearAllRenderDebugFeatures();
    }
    else
    {
        setAllRenderDebugFeatures(); // By default, all debugging features on
    }
    clearAllRenderDebugDisplays(); // All debug displays off

    sRenderParticles = true; // <FS:LO> flag to hold correct, user selected, status of particles

    if (gSavedSettings.getBOOL("DisableAllRenderTypes"))
    {
        clearAllRenderTypes();
    }
    else if (gNonInteractive)
    {
        clearAllRenderTypes();
    }
    else
    {
        setAllRenderTypes(); // By default, all rendering types start enabled
    }

    // make sure RenderPerformanceTest persists (hackity hack hack)
    // disables non-object rendering (UI, sky, water, etc)
    if (gSavedSettings.getBOOL("RenderPerformanceTest"))
    {
        gSavedSettings.setBOOL("RenderPerformanceTest", false);
        gSavedSettings.setBOOL("RenderPerformanceTest", true);
    }

    mOldRenderDebugMask = mRenderDebugMask;

    mBackfaceCull = true;

    // Enable features
    LLViewerShaderMgr::instance()->setShaders();

    for (U32 i = 0; i < 2; ++i)
    {
        mSpotLightFade[i] = 1.f;
    }

    if (mCubeVB.isNull())
    {
        mCubeVB = ll_create_cube_vb(LLVertexBuffer::MAP_VERTEX);
    }

    // <FS:Ansariel> Reset VB during TP
    //mDeferredVB = new LLVertexBuffer(DEFERRED_VB_MASK);
    //mDeferredVB->allocateBuffer(8, 0);
    initDeferredVB();
    // </FS:Ansariel>

    {
        mScreenTriangleVB = new LLVertexBuffer(LLVertexBuffer::MAP_VERTEX);
        mScreenTriangleVB->allocateBuffer(3, 0);
        LLStrider<LLVector3> vert;
        mScreenTriangleVB->getVertexStrider(vert);

        vert[0].set(-1, 1, 0);
        vert[1].set(-1, -3, 0);
        vert[2].set(3, 1, 0);

        mScreenTriangleVB->unmapBuffer();
    }

    //
    // Update all settings to trigger a cached settings refresh
    //
    connectRefreshCachedSettingsSafe("RenderAutoMaskAlphaDeferred");
    connectRefreshCachedSettingsSafe("RenderAutoMaskAlphaNonDeferred");
    connectRefreshCachedSettingsSafe("RenderUseFarClip");
    connectRefreshCachedSettingsSafe("RenderAvatarMaxNonImpostors");
    connectRefreshCachedSettingsSafe("UseOcclusion");
    // DEPRECATED -- connectRefreshCachedSettingsSafe("WindLightUseAtmosShaders");
    // DEPRECATED -- connectRefreshCachedSettingsSafe("RenderDeferred");
    connectRefreshCachedSettingsSafe("RenderDeferredSunWash");
    connectRefreshCachedSettingsSafe("RenderFSAASamples");
    connectRefreshCachedSettingsSafe("RenderResolutionDivisor");
// [SL:KB] - Patch: Settings-RenderResolutionMultiplier | Checked: Catznip-5.4
    connectRefreshCachedSettingsSafe("RenderResolutionMultiplier");
// [/SL:KB]
    connectRefreshCachedSettingsSafe("RenderUIBuffer");
    connectRefreshCachedSettingsSafe("RenderShadowDetail");
    connectRefreshCachedSettingsSafe("RenderShadowSplits");
    connectRefreshCachedSettingsSafe("RenderDeferredSSAO");
    connectRefreshCachedSettingsSafe("RenderShadowResolutionScale");
    connectRefreshCachedSettingsSafe("RenderDelayCreation");
//  connectRefreshCachedSettingsSafe("RenderAnimateRes"); <FS:Beq> FIRE-23122 BUG-225920 Remove broken RenderAnimateRes functionality.
    connectRefreshCachedSettingsSafe("FreezeTime");
    connectRefreshCachedSettingsSafe("DebugBeaconLineWidth");
    connectRefreshCachedSettingsSafe("RenderHighlightBrightness");
    connectRefreshCachedSettingsSafe("RenderHighlightColor");
    connectRefreshCachedSettingsSafe("RenderHighlightThickness");
    connectRefreshCachedSettingsSafe("RenderSpotLightsInNondeferred");
    connectRefreshCachedSettingsSafe("PreviewAmbientColor");
    connectRefreshCachedSettingsSafe("PreviewDiffuse0");
    connectRefreshCachedSettingsSafe("PreviewSpecular0");
    connectRefreshCachedSettingsSafe("PreviewDiffuse1");
    connectRefreshCachedSettingsSafe("PreviewSpecular1");
    connectRefreshCachedSettingsSafe("PreviewDiffuse2");
    connectRefreshCachedSettingsSafe("PreviewSpecular2");
    connectRefreshCachedSettingsSafe("PreviewDirection0");
    connectRefreshCachedSettingsSafe("PreviewDirection1");
    connectRefreshCachedSettingsSafe("PreviewDirection2");
    connectRefreshCachedSettingsSafe("RenderGlowMaxExtractAlpha");
    connectRefreshCachedSettingsSafe("RenderGlowWarmthAmount");
    connectRefreshCachedSettingsSafe("RenderGlowLumWeights");
    connectRefreshCachedSettingsSafe("RenderGlowWarmthWeights");
    connectRefreshCachedSettingsSafe("RenderGlowResolutionPow");
    connectRefreshCachedSettingsSafe("RenderGlowIterations");
    connectRefreshCachedSettingsSafe("RenderGlowWidth");
    connectRefreshCachedSettingsSafe("RenderGlowStrength");
    connectRefreshCachedSettingsSafe("RenderGlowNoise");
    connectRefreshCachedSettingsSafe("RenderDepthOfField");
    connectRefreshCachedSettingsSafe("RenderDepthOfFieldInEditMode");
    connectRefreshCachedSettingsSafe("CameraFocusTransitionTime");
    connectRefreshCachedSettingsSafe("CameraFNumber");
    connectRefreshCachedSettingsSafe("CameraFocalLength");
    connectRefreshCachedSettingsSafe("CameraFieldOfView");
    connectRefreshCachedSettingsSafe("RenderShadowNoise");
    connectRefreshCachedSettingsSafe("RenderShadowBlurSize");
    connectRefreshCachedSettingsSafe("RenderSSAOScale");
    connectRefreshCachedSettingsSafe("RenderSSAOMaxScale");
    connectRefreshCachedSettingsSafe("RenderSSAOFactor");
    connectRefreshCachedSettingsSafe("RenderSSAOEffect");
    connectRefreshCachedSettingsSafe("RenderShadowOffsetError");
    connectRefreshCachedSettingsSafe("RenderShadowBiasError");
    connectRefreshCachedSettingsSafe("RenderShadowOffset");
    connectRefreshCachedSettingsSafe("RenderShadowBias");
    connectRefreshCachedSettingsSafe("RenderSpotShadowOffset");
    connectRefreshCachedSettingsSafe("RenderSpotShadowBias");
    connectRefreshCachedSettingsSafe("RenderEdgeDepthCutoff");
    connectRefreshCachedSettingsSafe("RenderEdgeNormCutoff");
    connectRefreshCachedSettingsSafe("RenderShadowGaussian");
    connectRefreshCachedSettingsSafe("RenderShadowBlurDistFactor");
    connectRefreshCachedSettingsSafe("RenderDeferredAtmospheric");
    connectRefreshCachedSettingsSafe("RenderHighlightFadeTime");
    connectRefreshCachedSettingsSafe("RenderFarClip");
    connectRefreshCachedSettingsSafe("RenderShadowSplitExponent");
    connectRefreshCachedSettingsSafe("RenderShadowErrorCutoff");
    connectRefreshCachedSettingsSafe("RenderShadowFOVCutoff");
    connectRefreshCachedSettingsSafe("CameraOffset");
    connectRefreshCachedSettingsSafe("CameraMaxCoF");
    connectRefreshCachedSettingsSafe("CameraDoFResScale");
    connectRefreshCachedSettingsSafe("RenderAutoHideSurfaceAreaLimit");
    connectRefreshCachedSettingsSafe("RenderScreenSpaceReflections");
    connectRefreshCachedSettingsSafe("RenderScreenSpaceReflectionIterations");
    connectRefreshCachedSettingsSafe("RenderScreenSpaceReflectionRayStep");
    connectRefreshCachedSettingsSafe("RenderScreenSpaceReflectionDistanceBias");
    connectRefreshCachedSettingsSafe("RenderScreenSpaceReflectionDepthRejectBias");
    connectRefreshCachedSettingsSafe("RenderScreenSpaceReflectionAdaptiveStepMultiplier");
    connectRefreshCachedSettingsSafe("RenderScreenSpaceReflectionGlossySamples");
    connectRefreshCachedSettingsSafe("RenderBufferVisualization");
    connectRefreshCachedSettingsSafe("RenderMirrors");
    connectRefreshCachedSettingsSafe("RenderHeroProbeUpdateRate");
    connectRefreshCachedSettingsSafe("RenderHeroProbeConservativeUpdateMultiplier");
    connectRefreshCachedSettingsSafe("RenderAutoHideSurfaceAreaLimit");
    connectRefreshCachedSettingsSafe("FSRenderVignette");   // <FS:CR> Import Vignette from Exodus
    // <FS:Ansariel> Make change to RenderAttachedLights & RenderAttachedParticles instant
    connectRefreshCachedSettingsSafe("RenderAttachedLights");
    connectRefreshCachedSettingsSafe("RenderAttachedParticles");
    // </FS:Ansariel>
    // <FS:Beq> FIRE-16728 Add free aim mouse and focus lock
    connectRefreshCachedSettingsSafe("FSFocusPointFollowsPointer");
    connectRefreshCachedSettingsSafe("FSFocusPointLocked");
    // </FS:Beq>
}

LLPipeline::~LLPipeline()
{
}

void LLPipeline::cleanup()
{
    assertInitialized();

    mGroupQ1.clear() ;

    for(pool_set_t::iterator iter = mPools.begin();
        iter != mPools.end(); )
    {
        pool_set_t::iterator curiter = iter++;
        LLDrawPool* poolp = *curiter;
        if (poolp->isFacePool())
        {
            LLFacePool* face_pool = (LLFacePool*) poolp;
            if (face_pool->mReferences.empty())
            {
                mPools.erase(curiter);
                removeFromQuickLookup( poolp );
                delete poolp;
            }
        }
        else
        {
            mPools.erase(curiter);
            removeFromQuickLookup( poolp );
            delete poolp;
        }
    }

    if (!mTerrainPools.empty())
    {
        LL_WARNS() << "Terrain Pools not cleaned up" << LL_ENDL;
    }
    if (!mTreePools.empty())
    {
        LL_WARNS() << "Tree Pools not cleaned up" << LL_ENDL;
    }

    delete mAlphaPoolPreWater;
    mAlphaPoolPreWater = nullptr;
    delete mAlphaPoolPostWater;
    mAlphaPoolPostWater = nullptr;
    delete mSkyPool;
    mSkyPool = NULL;
    delete mTerrainPool;
    mTerrainPool = NULL;
    delete mWaterPool;
    mWaterPool = NULL;
    delete mSimplePool;
    mSimplePool = NULL;
    delete mFullbrightPool;
    mFullbrightPool = NULL;
    delete mGlowPool;
    mGlowPool = NULL;
    delete mBumpPool;
    mBumpPool = NULL;
    // don't delete wl sky pool it was handled above in the for loop
    //delete mWLSkyPool;
    mWLSkyPool = NULL;

    releaseGLBuffers();

    mFaceSelectImagep = NULL;

    mMovedList.clear();
    mMovedBridge.clear();
    mShiftList.clear();

    mInitialized = false;

    mDeferredVB = NULL;
    mScreenTriangleVB = nullptr;

    mCubeVB = NULL;

    mReflectionMapManager.cleanup();
    mHeroProbeManager.cleanup();
}

//============================================================================

void LLPipeline::destroyGL()
{
    stop_glerror();
    unloadShaders();
    mHighlightFaces.clear();

    resetDrawOrders();

    releaseGLBuffers();

    if (mMeshDirtyQueryObject)
    {
        glDeleteQueries(1, &mMeshDirtyQueryObject);
        mMeshDirtyQueryObject = 0;
    }
}

void LLPipeline::requestResizeScreenTexture()
{
    gResizeScreenTexture = true;
}

void LLPipeline::requestResizeShadowTexture()
{
    gResizeShadowTexture = true;
}

void LLPipeline::resizeShadowTexture()
{
    releaseSunShadowTargets();
    releaseSpotShadowTargets();
    allocateShadowBuffer(mRT->width, mRT->height);
    gResizeShadowTexture = false;
}

void LLPipeline::resizeScreenTexture()
{
    if (gPipeline.shadersLoaded())
    {
        GLuint resX = gViewerWindow->getWorldViewWidthRaw();
        GLuint resY = gViewerWindow->getWorldViewHeightRaw();

// [SL:KB] - Patch: Settings-RenderResolutionMultiplier | Checked: Catznip-5.4
        GLuint scaledResX = resX;
        GLuint scaledResY = resY;
        if ( (RenderResolutionDivisor > 1) && (RenderResolutionDivisor < resX) && (RenderResolutionDivisor < resY) )
        {
            scaledResX /= RenderResolutionDivisor;
            scaledResY /= RenderResolutionDivisor;
        }
        else if (RenderResolutionMultiplier > 0.f && RenderResolutionMultiplier < 1.f)
        {
            scaledResX = (GLuint)(scaledResX * RenderResolutionMultiplier);
            scaledResY = (GLuint)(scaledResY * RenderResolutionMultiplier);
        }
// [/SL:KB]

//      if (gResizeScreenTexture || (resX != mRT->screen.getWidth()) || (resY != mRT->screen.getHeight()))
// [SL:KB] - Patch: Settings-RenderResolutionMultiplier | Checked: Catznip-5.4
        if (gResizeScreenTexture || (scaledResX != mRT->screen.getWidth()) || (scaledResY != mRT->screen.getHeight()))
// [/SL:KB]
        {
            releaseScreenBuffers();
            releaseSunShadowTargets();
            releaseSpotShadowTargets();
            allocateScreenBuffer(resX,resY);
            gResizeScreenTexture = false;
        }
    }
}

bool LLPipeline::allocateScreenBuffer(U32 resX, U32 resY)
{
    LL_PROFILE_ZONE_SCOPED_CATEGORY_DISPLAY;
    eFBOStatus ret = doAllocateScreenBuffer(resX, resY);

    return ret == FBO_SUCCESS_FULLRES;
}


LLPipeline::eFBOStatus LLPipeline::doAllocateScreenBuffer(U32 resX, U32 resY)
{
    LL_PROFILE_ZONE_SCOPED_CATEGORY_DISPLAY;
    // try to allocate screen buffers at requested resolution and samples
    // - on failure, shrink number of samples and try again
    // - if not multisampled, shrink resolution and try again (favor X resolution over Y)
    // Make sure to call "releaseScreenBuffers" after each failure to cleanup the partially loaded state

    // refresh cached settings here to protect against inconsistent event handling order
    refreshCachedSettings();

    U32 samples = RenderFSAASamples;

    eFBOStatus ret = FBO_SUCCESS_FULLRES;
    if (!allocateScreenBuffer(resX, resY, samples))
    {
        //failed to allocate at requested specification, return false
        ret = FBO_FAILURE;

        releaseScreenBuffers();
        //reduce number of samples
        while (samples > 0)
        {
            samples /= 2;
            if (allocateScreenBuffer(resX, resY, samples))
            { //success
                return FBO_SUCCESS_LOWRES;
            }
            releaseScreenBuffers();
        }

        samples = 0;

        //reduce resolution
        while (resY > 0 && resX > 0)
        {
            resY /= 2;
            if (allocateScreenBuffer(resX, resY, samples))
            {
                return FBO_SUCCESS_LOWRES;
            }
            releaseScreenBuffers();

            resX /= 2;
            if (allocateScreenBuffer(resX, resY, samples))
            {
                return FBO_SUCCESS_LOWRES;
            }
            releaseScreenBuffers();
        }

        LL_WARNS() << "Unable to allocate screen buffer at any resolution!" << LL_ENDL;
    }

    return ret;
}

bool LLPipeline::allocateScreenBuffer(U32 resX, U32 resY, U32 samples)
{
    LL_PROFILE_ZONE_SCOPED_CATEGORY_DISPLAY;
    if (mRT == &mMainRT)
    { // hacky -- allocate auxillary buffer

        gCubeSnapshot = true;

        if (sReflectionProbesEnabled)
        {
            mReflectionMapManager.initReflectionMaps();
        }

        mRT = &mAuxillaryRT;
        U32 res = mReflectionMapManager.mProbeResolution * 4;  //multiply by 4 because probes will be 16x super sampled
        allocateScreenBuffer(res, res, samples);

        if (RenderMirrors)
        {
            mHeroProbeManager.initReflectionMaps();
            res = mHeroProbeManager.mProbeResolution;  // We also scale the hero probe RT to the probe res since we don't super sample it.
            mRT = &mHeroProbeRT;
            allocateScreenBuffer(res, res, samples);
        }

        // <FS:Ansariel> Auxillary render target pack for 1024px LLDynamicTexture
        mRT = &mDynamicTextureRT;
        res = MAX_BAKE_WIDTH;
        allocateScreenBuffer(res, res, samples);
        // </FS:Ansariel>

        mRT = &mMainRT;
        gCubeSnapshot = false;
    }

    // remember these dimensions
    mRT->width = resX;
    mRT->height = resY;

    U32 res_mod = RenderResolutionDivisor;

    //<FS:TS> FIRE-7066: RenderResolutionDivisor broken if higher than
    //      smallest screen dimension
    if (res_mod >= resX)
    {
        res_mod = resX - 1;
    }
    if (res_mod >= resY)
    {
        res_mod = resY - 1;
    }
    //</FS:TS> FIRE-7066

    if (res_mod > 1 && res_mod < resX && res_mod < resY)
    {
        resX /= res_mod;
        resY /= res_mod;
    }
// [SL:KB] - Patch: Settings-RenderResolutionMultiplier | Checked: Catznip-5.4
    else if (RenderResolutionMultiplier > 0.f && RenderResolutionMultiplier < 1.f)
    {
        resX = (GLuint)(resX * RenderResolutionMultiplier);
        resY = (GLuint)(resY * RenderResolutionMultiplier);
    }
// [/SL:KB]

    S32 shadow_detail = RenderShadowDetail;
    bool ssao = RenderDeferredSSAO;

    //allocate deferred rendering color buffers
    if (!mRT->deferredScreen.allocate(resX, resY, GL_RGBA, true)) return false;
    if (!addDeferredAttachments(mRT->deferredScreen)) return false;

    GLuint screenFormat = GL_RGBA16F;

    if (!mRT->screen.allocate(resX, resY, screenFormat)) return false;

    mRT->deferredScreen.shareDepthBuffer(mRT->screen);

    // <FS:Beq> restore setSphere
    // if (shadow_detail > 0 || ssao || RenderDepthOfField || samples > 0))
    if (shadow_detail > 0 || ssao || RenderDepthOfField || samples > 0 || RlvActions::hasPostProcess())
    // </FS:Beq>
    { //only need mRT->deferredLight for shadows OR ssao OR dof OR fxaa
        if (!mRT->deferredLight.allocate(resX, resY, GL_RGBA16F)) return false;
    }
    else
    {
        mRT->deferredLight.release();
    }

    allocateShadowBuffer(resX, resY);

    if (!gCubeSnapshot) // hack to not re-allocate various targets for cube snapshots
    {
        if (RenderUIBuffer)
        {
            if (!mUIScreen.allocate(resX, resY, GL_RGBA))
            {
                return false;
            }
        }

        if (samples > 0)
        {
            if (!mFXAAMap.allocate(resX, resY, GL_RGBA)) return false;
        }
        else
        {
            mFXAAMap.release();
        }

        //water reflection texture (always needed as scratch space whether or not transparent water is enabled)
        mWaterDis.allocate(resX, resY, GL_RGBA16F, true);

        if(RenderScreenSpaceReflections)
        {
            mSceneMap.allocate(resX, resY, GL_RGB, true);
        }
        else
        {
            mSceneMap.release();
        }

        const bool post_hdr = gSavedSettings.getBOOL("RenderPostProcessingHDR");
        const U32 post_color_fmt = post_hdr ? GL_RGBA16F : GL_RGBA;
        mPostMap.allocate(resX, resY, post_color_fmt);

        // used to scale down textures
        // See LLViwerTextureList::updateImagesCreateTextures and LLImageGL::scaleDown
        mDownResMap.allocate(4, 4, GL_RGBA);
    }
    //HACK make screenbuffer allocations start failing after 30 seconds
    if (gSavedSettings.getBOOL("SimulateFBOFailure"))
    {
        return false;
    }

    gGL.getTexUnit(0)->disable();

    stop_glerror();

    return true;
}

// must be even to avoid a stripe in the horizontal shadow blur
inline U32 BlurHappySize(U32 x, F32 scale) { return U32( x * scale + 16.0f) & ~0xF; }

bool LLPipeline::allocateShadowBuffer(U32 resX, U32 resY)
{
    LL_PROFILE_ZONE_SCOPED_CATEGORY_DISPLAY;
    S32 shadow_detail = RenderShadowDetail;

    F32 scale = gCubeSnapshot ? 1.0f : llmax(0.f, RenderShadowResolutionScale); // Don't scale probe shadow maps
    U32 sun_shadow_map_width = BlurHappySize(resX, scale);
    U32 sun_shadow_map_height = BlurHappySize(resY, scale);

    if (shadow_detail > 0)
    { //allocate 4 sun shadow maps
        for (U32 i = 0; i < 4; i++)
        {
            if (!mRT->shadow[i].allocate(sun_shadow_map_width, sun_shadow_map_height, 0, true))
            {
                return false;
            }
        }
    }
    else
    {
        for (U32 i = 0; i < 4; i++)
        {
            releaseSunShadowTarget(i);
        }
    }

    if (!gCubeSnapshot) // hack to not allocate spot shadow maps during ReflectionMapManager init
    {
        U32 width = (U32)(resX * scale);
        U32 height = width;

        if (shadow_detail > 1)
        { //allocate two spot shadow maps
            U32 spot_shadow_map_width = width;
            U32 spot_shadow_map_height = height;
            for (U32 i = 0; i < 2; i++)
            {
                if (!mSpotShadow[i].allocate(spot_shadow_map_width, spot_shadow_map_height, 0, true))
                {
                    return false;
                }
            }
        }
        else
        {
            releaseSpotShadowTargets();
        }
    }


    // set up shadow map filtering and compare modes
    if (shadow_detail > 0)
    {
        for (U32 i = 0; i < 4; i++)
        {
            LLRenderTarget* shadow_target = getSunShadowTarget(i);
            if (shadow_target)
            {
                gGL.getTexUnit(0)->bind(getSunShadowTarget(i), true);
                gGL.getTexUnit(0)->setTextureFilteringOption(LLTexUnit::TFO_ANISOTROPIC);
                gGL.getTexUnit(0)->setTextureAddressMode(LLTexUnit::TAM_CLAMP);

                glTexParameteri(GL_TEXTURE_2D, GL_TEXTURE_COMPARE_MODE, GL_COMPARE_R_TO_TEXTURE);
                glTexParameteri(GL_TEXTURE_2D, GL_TEXTURE_COMPARE_FUNC, GL_LEQUAL);
            }
        }
    }

    if (shadow_detail > 1 && !gCubeSnapshot)
    {
        for (U32 i = 0; i < 2; i++)
        {
            LLRenderTarget* shadow_target = getSpotShadowTarget(i);
            if (shadow_target)
            {
                gGL.getTexUnit(0)->bind(shadow_target, true);
                gGL.getTexUnit(0)->setTextureFilteringOption(LLTexUnit::TFO_ANISOTROPIC);
                gGL.getTexUnit(0)->setTextureAddressMode(LLTexUnit::TAM_CLAMP);

                glTexParameteri(GL_TEXTURE_2D, GL_TEXTURE_COMPARE_MODE, GL_COMPARE_R_TO_TEXTURE);
                glTexParameteri(GL_TEXTURE_2D, GL_TEXTURE_COMPARE_FUNC, GL_LEQUAL);
            }
        }
    }

    return true;
}

//static
void LLPipeline::updateRenderTransparentWater()
{
    sRenderTransparentWater = gSavedSettings.getBOOL("RenderTransparentWater");
}

// static
void LLPipeline::refreshCachedSettings()
{
    LL_PROFILE_ZONE_SCOPED_CATEGORY_DISPLAY;
    LLPipeline::sAutoMaskAlphaDeferred = gSavedSettings.getBOOL("RenderAutoMaskAlphaDeferred");
    LLPipeline::sAutoMaskAlphaNonDeferred = gSavedSettings.getBOOL("RenderAutoMaskAlphaNonDeferred");
    LLPipeline::sUseFarClip = gSavedSettings.getBOOL("RenderUseFarClip");
    LLPipeline::sShowJellyDollAsImpostor = gSavedSettings.getBOOL("RenderJellyDollsAsImpostors");
    LLVOAvatar::sMaxNonImpostors = gSavedSettings.getU32("RenderAvatarMaxNonImpostors");
    LLVOAvatar::updateImpostorRendering(LLVOAvatar::sMaxNonImpostors);
    // <FS:Ansariel> Make change to RenderAttachedLights & RenderAttachedParticles instant
    LLPipeline::sRenderAttachedLights = gSavedSettings.getBOOL("RenderAttachedLights");
    LLPipeline::sRenderAttachedParticles = gSavedSettings.getBOOL("RenderAttachedParticles");
    // </FS:Ansariel>

    LLPipeline::sUseOcclusion =
            (!gUseWireframe
            && LLFeatureManager::getInstance()->isFeatureAvailable("UseOcclusion")
            && gSavedSettings.getBOOL("UseOcclusion")) ? 2 : 0;

    WindLightUseAtmosShaders = true; // DEPRECATED -- gSavedSettings.getBOOL("WindLightUseAtmosShaders");
    RenderDeferred = true; // DEPRECATED -- gSavedSettings.getBOOL("RenderDeferred");
    RenderDeferredSunWash = gSavedSettings.getF32("RenderDeferredSunWash");
    RenderFSAASamples = LLFeatureManager::getInstance()->isFeatureAvailable("RenderFSAASamples") ? gSavedSettings.getU32("RenderFSAASamples") : 0;
    RenderResolutionDivisor = gSavedSettings.getU32("RenderResolutionDivisor");
// [SL:KB] - Patch: Settings-RenderResolutionMultiplier | Checked: Catznip-5.4
    RenderResolutionMultiplier = gSavedSettings.getF32("RenderResolutionMultiplier");
// [/SL:KB]
    RenderUIBuffer = gSavedSettings.getBOOL("RenderUIBuffer");
    RenderShadowDetail = gSavedSettings.getS32("RenderShadowDetail");
    RenderShadowSplits = gSavedSettings.getS32("RenderShadowSplits");
    RenderDeferredSSAO = gSavedSettings.getBOOL("RenderDeferredSSAO");
    RenderShadowResolutionScale = gSavedSettings.getF32("RenderShadowResolutionScale");
    RenderDelayCreation = gSavedSettings.getBOOL("RenderDelayCreation");
//  RenderAnimateRes = gSavedSettings.getBOOL("RenderAnimateRes"); <FS:Beq> FIRE-23122 BUG-225920 Remove broken RenderAnimateRes functionality.
    FreezeTime = gSavedSettings.getBOOL("FreezeTime");
    DebugBeaconLineWidth = gSavedSettings.getS32("DebugBeaconLineWidth");
    RenderHighlightBrightness = gSavedSettings.getF32("RenderHighlightBrightness");
    RenderHighlightColor = gSavedSettings.getColor4("RenderHighlightColor");
    RenderHighlightThickness = gSavedSettings.getF32("RenderHighlightThickness");
    RenderSpotLightsInNondeferred = gSavedSettings.getBOOL("RenderSpotLightsInNondeferred");
    PreviewAmbientColor = gSavedSettings.getColor4("PreviewAmbientColor");
    PreviewDiffuse0 = gSavedSettings.getColor4("PreviewDiffuse0");
    PreviewSpecular0 = gSavedSettings.getColor4("PreviewSpecular0");
    PreviewDiffuse1 = gSavedSettings.getColor4("PreviewDiffuse1");
    PreviewSpecular1 = gSavedSettings.getColor4("PreviewSpecular1");
    PreviewDiffuse2 = gSavedSettings.getColor4("PreviewDiffuse2");
    PreviewSpecular2 = gSavedSettings.getColor4("PreviewSpecular2");
    PreviewDirection0 = gSavedSettings.getVector3("PreviewDirection0");
    PreviewDirection1 = gSavedSettings.getVector3("PreviewDirection1");
    PreviewDirection2 = gSavedSettings.getVector3("PreviewDirection2");
    RenderGlowMaxExtractAlpha = gSavedSettings.getF32("RenderGlowMaxExtractAlpha");
    RenderGlowWarmthAmount = gSavedSettings.getF32("RenderGlowWarmthAmount");
    RenderGlowLumWeights = gSavedSettings.getVector3("RenderGlowLumWeights");
    RenderGlowWarmthWeights = gSavedSettings.getVector3("RenderGlowWarmthWeights");
    RenderGlowResolutionPow = gSavedSettings.getS32("RenderGlowResolutionPow");
    RenderGlowIterations = gSavedSettings.getS32("RenderGlowIterations");
    RenderGlowWidth = gSavedSettings.getF32("RenderGlowWidth");
    RenderGlowStrength = gSavedSettings.getF32("RenderGlowStrength");
    RenderGlowNoise = gSavedSettings.getBOOL("RenderGlowNoise");
    RenderDepthOfField = gSavedSettings.getBOOL("RenderDepthOfField");
    RenderDepthOfFieldInEditMode = gSavedSettings.getBOOL("RenderDepthOfFieldInEditMode");
    // <FS:Beq> FIRE-16728 Add free aim mouse and focus lock
    FSFocusPointLocked = gSavedSettings.getBOOL("FSFocusPointLocked");
    FSFocusPointFollowsPointer = gSavedSettings.getBOOL("FSFocusPointFollowsPointer");
    // </FS:Beq>
    CameraFocusTransitionTime = gSavedSettings.getF32("CameraFocusTransitionTime");
    CameraFNumber = gSavedSettings.getF32("CameraFNumber");
    CameraFocalLength = gSavedSettings.getF32("CameraFocalLength");
    CameraFieldOfView = gSavedSettings.getF32("CameraFieldOfView");
    RenderShadowNoise = gSavedSettings.getF32("RenderShadowNoise");
    RenderShadowBlurSize = gSavedSettings.getF32("RenderShadowBlurSize");
    RenderSSAOScale = gSavedSettings.getF32("RenderSSAOScale");
    RenderSSAOMaxScale = gSavedSettings.getU32("RenderSSAOMaxScale");
    RenderSSAOFactor = gSavedSettings.getF32("RenderSSAOFactor");
    RenderSSAOEffect = gSavedSettings.getVector3("RenderSSAOEffect");
    RenderShadowOffsetError = gSavedSettings.getF32("RenderShadowOffsetError");
    RenderShadowBiasError = gSavedSettings.getF32("RenderShadowBiasError");
    RenderShadowOffset = gSavedSettings.getF32("RenderShadowOffset");
    RenderShadowBias = gSavedSettings.getF32("RenderShadowBias");
    RenderSpotShadowOffset = gSavedSettings.getF32("RenderSpotShadowOffset");
    RenderSpotShadowBias = gSavedSettings.getF32("RenderSpotShadowBias");
    RenderEdgeDepthCutoff = gSavedSettings.getF32("RenderEdgeDepthCutoff");
    RenderEdgeNormCutoff = gSavedSettings.getF32("RenderEdgeNormCutoff");
    RenderShadowGaussian = gSavedSettings.getVector3("RenderShadowGaussian");
    RenderShadowBlurDistFactor = gSavedSettings.getF32("RenderShadowBlurDistFactor");
    RenderDeferredAtmospheric = gSavedSettings.getBOOL("RenderDeferredAtmospheric");
    RenderHighlightFadeTime = gSavedSettings.getF32("RenderHighlightFadeTime");
    RenderFarClip = gSavedSettings.getF32("RenderFarClip");
    RenderShadowSplitExponent = gSavedSettings.getVector3("RenderShadowSplitExponent");
    RenderShadowErrorCutoff = gSavedSettings.getF32("RenderShadowErrorCutoff");
    RenderShadowFOVCutoff = gSavedSettings.getF32("RenderShadowFOVCutoff");
    CameraOffset = gSavedSettings.getBOOL("CameraOffset");
    CameraMaxCoF = gSavedSettings.getF32("CameraMaxCoF");
    CameraDoFResScale = gSavedSettings.getF32("CameraDoFResScale");
    RenderVignette = gSavedSettings.getVector3("FSRenderVignette"); // <FS:Beq/> redo the vignette

    RenderAutoHideSurfaceAreaLimit = gSavedSettings.getF32("RenderAutoHideSurfaceAreaLimit");
    RenderScreenSpaceReflections = gSavedSettings.getBOOL("RenderScreenSpaceReflections");
    RenderScreenSpaceReflectionIterations = gSavedSettings.getS32("RenderScreenSpaceReflectionIterations");
    RenderScreenSpaceReflectionRayStep = gSavedSettings.getF32("RenderScreenSpaceReflectionRayStep");
    RenderScreenSpaceReflectionDistanceBias = gSavedSettings.getF32("RenderScreenSpaceReflectionDistanceBias");
    RenderScreenSpaceReflectionDepthRejectBias = gSavedSettings.getF32("RenderScreenSpaceReflectionDepthRejectBias");
    RenderScreenSpaceReflectionAdaptiveStepMultiplier = gSavedSettings.getF32("RenderScreenSpaceReflectionAdaptiveStepMultiplier");
    RenderScreenSpaceReflectionGlossySamples = gSavedSettings.getS32("RenderScreenSpaceReflectionGlossySamples");
    RenderBufferVisualization = gSavedSettings.getS32("RenderBufferVisualization");
    RenderMirrors = gSavedSettings.getBOOL("RenderMirrors");
    RenderHeroProbeUpdateRate = gSavedSettings.getS32("RenderHeroProbeUpdateRate");
    RenderHeroProbeConservativeUpdateMultiplier = gSavedSettings.getS32("RenderHeroProbeConservativeUpdateMultiplier");

    sReflectionProbesEnabled = LLFeatureManager::getInstance()->isFeatureAvailable("RenderReflectionsEnabled") && gSavedSettings.getBOOL("RenderReflectionsEnabled");
    RenderSpotLight = nullptr;

    if (gNonInteractive)
    {
        LLVOAvatar::sMaxNonImpostors = 1;
        LLVOAvatar::updateImpostorRendering(LLVOAvatar::sMaxNonImpostors);
    }
}

void LLPipeline::releaseGLBuffers()
{
    assertInitialized();

    if (mNoiseMap)
    {
        LLImageGL::deleteTextures(1, &mNoiseMap);
        mNoiseMap = 0;
    }

    if (mTrueNoiseMap)
    {
        LLImageGL::deleteTextures(1, &mTrueNoiseMap);
        mTrueNoiseMap = 0;
    }

    releaseLUTBuffers();

    mWaterDis.release();

    mSceneMap.release();

    mPostMap.release();

    mFXAAMap.release();

    mUIScreen.release();

    mDownResMap.release();

    for (U32 i = 0; i < 3; i++)
    {
        mGlow[i].release();
    }

    mHeroProbeManager.cleanup(); // release hero probes

    releaseScreenBuffers();

    gBumpImageList.destroyGL();
    LLVOAvatar::resetImpostors();
}

void LLPipeline::releaseLUTBuffers()
{
    if (mLightFunc)
    {
        LLImageGL::deleteTextures(1, &mLightFunc);
        mLightFunc = 0;
    }

    mPbrBrdfLut.release();

    mExposureMap.release();
    mLuminanceMap.release();
    mLastExposure.release();

}

void LLPipeline::releaseShadowBuffers()
{
    releaseSunShadowTargets();
    releaseSpotShadowTargets();
}

void LLPipeline::releaseScreenBuffers()
{
    mRT->screen.release();
    mRT->deferredScreen.release();
    mRT->deferredLight.release();

    mAuxillaryRT.screen.release();
    mAuxillaryRT.deferredScreen.release();
    mAuxillaryRT.deferredLight.release();

    mHeroProbeRT.screen.release();
    mHeroProbeRT.deferredScreen.release();
    mHeroProbeRT.deferredLight.release();

    // <FS:Ansariel> Auxillary render target pack for 1024px LLDynamicTexture
    mDynamicTextureRT.screen.release();
    mDynamicTextureRT.deferredScreen.release();
    mDynamicTextureRT.deferredLight.release();
    // </FS:Ansariel>
}

void LLPipeline::releaseSunShadowTarget(U32 index)
{
    llassert(index < 4);
    mRT->shadow[index].release();
}

void LLPipeline::releaseSunShadowTargets()
{
    for (U32 i = 0; i < 4; i++)
    {
        releaseSunShadowTarget(i);
    }
}

void LLPipeline::releaseSpotShadowTargets()
{
    if (!gCubeSnapshot) // hack to avoid freeing spot shadows during ReflectionMapManager init
    {
        for (U32 i = 0; i < 2; i++)
        {
            mSpotShadow[i].release();
        }
    }
}

void LLPipeline::createGLBuffers()
{
    LL_PROFILE_ZONE_SCOPED_CATEGORY_PIPELINE;
    stop_glerror();
    assertInitialized();

    stop_glerror();

    GLuint resX = gViewerWindow->getWorldViewWidthRaw();
    GLuint resY = gViewerWindow->getWorldViewHeightRaw();

    // allocate screen space glow buffers
    const U32 glow_res = llmax(1, llmin(512, 1 << gSavedSettings.getS32("RenderGlowResolutionPow")));
    const bool glow_hdr = gSavedSettings.getBOOL("RenderGlowHDR");
    const U32 glow_color_fmt = glow_hdr ? GL_RGBA16F : GL_RGBA;
    for (U32 i = 0; i < 3; i++)
    {
        mGlow[i].allocate(512, glow_res, glow_color_fmt);
    }

    allocateScreenBuffer(resX, resY);
    mRT->width = 0;
    mRT->height = 0;


    if (!mNoiseMap)
    {
        const U32 noiseRes = 128;
        LLVector3 noise[noiseRes*noiseRes];

        F32 scaler = gSavedSettings.getF32("RenderDeferredNoise")/100.f;
        for (U32 i = 0; i < noiseRes*noiseRes; ++i)
        {
            noise[i] = LLVector3(ll_frand()-0.5f, ll_frand()-0.5f, 0.f);
            noise[i].normVec();
            noise[i].mV[2] = ll_frand()*scaler+1.f-scaler/2.f;
        }

        LLImageGL::generateTextures(1, &mNoiseMap);

        gGL.getTexUnit(0)->bindManual(LLTexUnit::TT_TEXTURE, mNoiseMap);
        LLImageGL::setManualImage(LLTexUnit::getInternalType(LLTexUnit::TT_TEXTURE), 0, GL_RGB16F, noiseRes, noiseRes, GL_RGB, GL_FLOAT, noise, false);
        gGL.getTexUnit(0)->setTextureFilteringOption(LLTexUnit::TFO_POINT);
    }

    if (!mTrueNoiseMap)
    {
        const U32 noiseRes = 128;
        F32 noise[noiseRes*noiseRes*3];
        for (U32 i = 0; i < noiseRes*noiseRes*3; i++)
        {
            noise[i] = ll_frand()*2.0f-1.0f;
        }

        LLImageGL::generateTextures(1, &mTrueNoiseMap);
        gGL.getTexUnit(0)->bindManual(LLTexUnit::TT_TEXTURE, mTrueNoiseMap);
        LLImageGL::setManualImage(LLTexUnit::getInternalType(LLTexUnit::TT_TEXTURE), 0, GL_RGB16F, noiseRes, noiseRes, GL_RGB,GL_FLOAT, noise, false);
        gGL.getTexUnit(0)->setTextureFilteringOption(LLTexUnit::TFO_POINT);
    }

    createLUTBuffers();

    gBumpImageList.restoreGL();
}

F32 lerpf(F32 a, F32 b, F32 w)
{
    return a + w * (b - a);
}

void LLPipeline::createLUTBuffers()
{
    if (!mLightFunc)
    {
        U32 lightResX = gSavedSettings.getU32("RenderSpecularResX");
        U32 lightResY = gSavedSettings.getU32("RenderSpecularResY");
        F32* ls = new F32[lightResX*lightResY];
        F32 specExp = gSavedSettings.getF32("RenderSpecularExponent");
        // Calculate the (normalized) blinn-phong specular lookup texture. (with a few tweaks)
        for (U32 y = 0; y < lightResY; ++y)
        {
            for (U32 x = 0; x < lightResX; ++x)
            {
                ls[y*lightResX+x] = 0;
                F32 sa = (F32) x/(lightResX-1);
                F32 spec = (F32) y/(lightResY-1);
                F32 n = spec * spec * specExp;

                // Nothing special here.  Just your typical blinn-phong term.
                spec = powf(sa, n);

                // Apply our normalization function.
                // Note: This is the full equation that applies the full normalization curve, not an approximation.
                // This is fine, given we only need to create our LUT once per buffer initialization.
                spec *= (((n + 2) * (n + 4)) / (8 * F_PI * (powf(2, -n/2) + n)));

                // Since we use R16F, we no longer have a dynamic range issue we need to work around here.
                // Though some older drivers may not like this, newer drivers shouldn't have this problem.
                ls[y*lightResX+x] = spec;
            }
        }

        U32 pix_format = GL_R16F;
#if LL_DARWIN
        // Need to work around limited precision with 10.6.8 and older drivers
        //
        pix_format = GL_R32F;
#endif
        LLImageGL::generateTextures(1, &mLightFunc);
        gGL.getTexUnit(0)->bindManual(LLTexUnit::TT_TEXTURE, mLightFunc);
        LLImageGL::setManualImage(LLTexUnit::getInternalType(LLTexUnit::TT_TEXTURE), 0, pix_format, lightResX, lightResY, GL_RED, GL_FLOAT, ls, false);
        gGL.getTexUnit(0)->setTextureAddressMode(LLTexUnit::TAM_CLAMP);
        gGL.getTexUnit(0)->setTextureFilteringOption(LLTexUnit::TFO_TRILINEAR);
        glTexParameteri(GL_TEXTURE_2D, GL_TEXTURE_MAG_FILTER, GL_LINEAR);
        glTexParameteri(GL_TEXTURE_2D, GL_TEXTURE_MIN_FILTER, GL_NEAREST);

        delete [] ls;
    }

    mPbrBrdfLut.allocate(512, 512, GL_RG16F);
    mPbrBrdfLut.bindTarget();
    gDeferredGenBrdfLutProgram.bind();

    gGL.begin(LLRender::TRIANGLE_STRIP);
    gGL.vertex2f(-1, -1);
    gGL.vertex2f(-1, 1);
    gGL.vertex2f(1, -1);
    gGL.vertex2f(1, 1);
    gGL.end();
    gGL.flush();

    gDeferredGenBrdfLutProgram.unbind();
    mPbrBrdfLut.flush();

    mExposureMap.allocate(1, 1, GL_R16F);
    mExposureMap.bindTarget();
    glClearColor(1, 1, 1, 0);
    mExposureMap.clear();
    glClearColor(0, 0, 0, 0);
    mExposureMap.flush();

    mLuminanceMap.allocate(256, 256, GL_R16F, false, LLTexUnit::TT_TEXTURE, LLTexUnit::TMG_AUTO);

    mLastExposure.allocate(1, 1, GL_R16F);
}


void LLPipeline::restoreGL()
{
    assertInitialized();

    LLViewerShaderMgr::instance()->setShaders();

    for (LLWorld::region_list_t::const_iterator iter = LLWorld::getInstance()->getRegionList().begin();
            iter != LLWorld::getInstance()->getRegionList().end(); ++iter)
    {
        LLViewerRegion* region = *iter;
        for (U32 i = 0; i < LLViewerRegion::NUM_PARTITIONS; i++)
        {
            LLSpatialPartition* part = region->getSpatialPartition(i);
            if (part)
            {
                part->restoreGL();
        }
        }
    }
}

bool LLPipeline::shadersLoaded()
{
    return (assertInitialized() && mShadersLoaded);
}

bool LLPipeline::canUseWindLightShaders() const
{
    return true;
}

bool LLPipeline::canUseAntiAliasing() const
{
    return true;
}

void LLPipeline::unloadShaders()
{
    LLViewerShaderMgr::instance()->unloadShaders();
    mShadersLoaded = false;
}

void LLPipeline::assertInitializedDoError()
{
    LL_ERRS() << "LLPipeline used when uninitialized." << LL_ENDL;
}

//============================================================================

void LLPipeline::enableShadows(const bool enable_shadows)
{
    //should probably do something here to wrangle shadows....
}

class LLOctreeDirtyTexture : public OctreeTraveler
{
public:
    const std::set<LLViewerFetchedTexture*>& mTextures;

    LLOctreeDirtyTexture(const std::set<LLViewerFetchedTexture*>& textures) : mTextures(textures) { }

    virtual void visit(const OctreeNode* node)
    {
        LLSpatialGroup* group = (LLSpatialGroup*) node->getListener(0);

        if (!group->hasState(LLSpatialGroup::GEOM_DIRTY) && !group->isEmpty())
        {
            for (LLSpatialGroup::draw_map_t::iterator i = group->mDrawMap.begin(); i != group->mDrawMap.end(); ++i)
            {
                for (LLSpatialGroup::drawmap_elem_t::iterator j = i->second.begin(); j != i->second.end(); ++j)
                {
                    LLDrawInfo* params = *j;
                    LLViewerFetchedTexture* tex = LLViewerTextureManager::staticCastToFetchedTexture(params->mTexture);
                    if (tex && mTextures.find(tex) != mTextures.end())
                    {
                        group->setState(LLSpatialGroup::GEOM_DIRTY);
                    }
                }
            }
        }

        for (LLSpatialGroup::bridge_list_t::iterator i = group->mBridgeList.begin(); i != group->mBridgeList.end(); ++i)
        {
            LLSpatialBridge* bridge = *i;
            traverse(bridge->mOctree);
        }
    }
};

// Called when a texture changes # of channels (causes faces to move to alpha pool)
void LLPipeline::dirtyPoolObjectTextures(const std::set<LLViewerFetchedTexture*>& textures)
{
    LL_PROFILE_ZONE_SCOPED_CATEGORY_PIPELINE;
    assertInitialized();

    // *TODO: This is inefficient and causes frame spikes; need a better way to do this
    //        Most of the time is spent in dirty.traverse.

    for (pool_set_t::iterator iter = mPools.begin(); iter != mPools.end(); ++iter)
    {
        LLDrawPool *poolp = *iter;
        if (poolp->isFacePool())
        {
            ((LLFacePool*) poolp)->dirtyTextures(textures);
        }
    }

    LLOctreeDirtyTexture dirty(textures);
    for (LLWorld::region_list_t::const_iterator iter = LLWorld::getInstance()->getRegionList().begin();
            iter != LLWorld::getInstance()->getRegionList().end(); ++iter)
    {
        LLViewerRegion* region = *iter;
        for (U32 i = 0; i < LLViewerRegion::NUM_PARTITIONS; i++)
        {
            LLSpatialPartition* part = region->getSpatialPartition(i);
            if (part)
            {
                dirty.traverse(part->mOctree);
            }
        }
    }
}

LLDrawPool *LLPipeline::findPool(const U32 type, LLViewerTexture *tex0)
{
    assertInitialized();

    LLDrawPool *poolp = NULL;
    switch( type )
    {
    case LLDrawPool::POOL_SIMPLE:
        poolp = mSimplePool;
        break;

    case LLDrawPool::POOL_GRASS:
        poolp = mGrassPool;
        break;

    case LLDrawPool::POOL_ALPHA_MASK:
        poolp = mAlphaMaskPool;
        break;

    case LLDrawPool::POOL_FULLBRIGHT_ALPHA_MASK:
        poolp = mFullbrightAlphaMaskPool;
        break;

    case LLDrawPool::POOL_FULLBRIGHT:
        poolp = mFullbrightPool;
        break;

    case LLDrawPool::POOL_GLOW:
        poolp = mGlowPool;
        break;

    case LLDrawPool::POOL_TREE:
        poolp = get_if_there(mTreePools, (uintptr_t)tex0, (LLDrawPool*)0 );
        break;

    case LLDrawPool::POOL_TERRAIN:
        poolp = get_if_there(mTerrainPools, (uintptr_t)tex0, (LLDrawPool*)0 );
        break;

    case LLDrawPool::POOL_BUMP:
        poolp = mBumpPool;
        break;
    case LLDrawPool::POOL_MATERIALS:
        poolp = mMaterialsPool;
        break;
    case LLDrawPool::POOL_ALPHA_PRE_WATER:
        poolp = mAlphaPoolPreWater;
        break;
    case LLDrawPool::POOL_ALPHA_POST_WATER:
        poolp = mAlphaPoolPostWater;
        break;

    case LLDrawPool::POOL_AVATAR:
    case LLDrawPool::POOL_CONTROL_AV:
        break; // Do nothing

    case LLDrawPool::POOL_SKY:
        poolp = mSkyPool;
        break;

    case LLDrawPool::POOL_WATER:
        poolp = mWaterPool;
        break;

    case LLDrawPool::POOL_WL_SKY:
        poolp = mWLSkyPool;
        break;

    case LLDrawPool::POOL_GLTF_PBR:
        poolp = mPBROpaquePool;
        break;
    case LLDrawPool::POOL_GLTF_PBR_ALPHA_MASK:
        poolp = mPBRAlphaMaskPool;
        break;

    default:
        llassert(0);
        LL_ERRS() << "Invalid Pool Type in  LLPipeline::findPool() type=" << type << LL_ENDL;
        break;
    }

    return poolp;
}


LLDrawPool *LLPipeline::getPool(const U32 type, LLViewerTexture *tex0)
{
    LLDrawPool *poolp = findPool(type, tex0);
    if (poolp)
    {
        return poolp;
    }

    LLDrawPool *new_poolp = LLDrawPool::createPool(type, tex0);
    addPool( new_poolp );

    return new_poolp;
}


// static
LLDrawPool* LLPipeline::getPoolFromTE(const LLTextureEntry* te, LLViewerTexture* imagep)
{
    U32 type = getPoolTypeFromTE(te, imagep);
    return gPipeline.getPool(type, imagep);
}

//static
U32 LLPipeline::getPoolTypeFromTE(const LLTextureEntry* te, LLViewerTexture* imagep)
{
    if (!te || !imagep)
    {
        return 0;
    }

    LLMaterial* mat = te->getMaterialParams().get();
    LLGLTFMaterial* gltf_mat = te->getGLTFRenderMaterial();

    bool color_alpha = te->getColor().mV[3] < 0.999f;
    bool alpha = color_alpha;
    if (imagep)
    {
        alpha = alpha || (imagep->getComponents() == 4 && imagep->getType() != LLViewerTexture::MEDIA_TEXTURE) || (imagep->getComponents() == 2);
    }

    if (alpha && mat)
    {
        switch (mat->getDiffuseAlphaMode())
        {
            case 1:
                alpha = true; // Material's alpha mode is set to blend.  Toss it into the alpha draw pool.
                break;
            case 0: //alpha mode set to none, never go to alpha pool
            case 3: //alpha mode set to emissive, never go to alpha pool
                alpha = color_alpha;
                break;
            default: //alpha mode set to "mask", go to alpha pool if fullbright
                alpha = color_alpha; // Material's alpha mode is set to none, mask, or emissive.  Toss it into the opaque material draw pool.
                break;
        }
    }

    if (alpha || (gltf_mat && gltf_mat->mAlphaMode == LLGLTFMaterial::ALPHA_MODE_BLEND))
    {
        return LLDrawPool::POOL_ALPHA;
    }
    else if ((te->getBumpmap() || te->getShiny()) && (!mat || mat->getNormalID().isNull()))
    {
        return LLDrawPool::POOL_BUMP;
    }
    else if (gltf_mat)
    {
        return LLDrawPool::POOL_GLTF_PBR;
    }
    else if (mat && !alpha)
    {
        return LLDrawPool::POOL_MATERIALS;
    }
    else
    {
        return LLDrawPool::POOL_SIMPLE;
    }
}


void LLPipeline::addPool(LLDrawPool *new_poolp)
{
    assertInitialized();
    mPools.insert(new_poolp);
    addToQuickLookup( new_poolp );
}

void LLPipeline::allocDrawable(LLViewerObject *vobj)
{
    LLDrawable *drawable = new LLDrawable(vobj);
    vobj->mDrawable = drawable;

    //encompass completely sheared objects by taking
    //the most extreme point possible (<1,1,0.5>)
    drawable->setRadius(LLVector3(1,1,0.5f).scaleVec(vobj->getScale()).length());
    if (vobj->isOrphaned())
    {
        drawable->setState(LLDrawable::FORCE_INVISIBLE);
    }
    drawable->updateXform(true);
}


void LLPipeline::unlinkDrawable(LLDrawable *drawable)
{
    LL_PROFILE_ZONE_SCOPED_CATEGORY_PIPELINE;

    assertInitialized();

    LLPointer<LLDrawable> drawablep = drawable; // make sure this doesn't get deleted before we are done

    // Based on flags, remove the drawable from the queues that it's on.
    if (drawablep->isState(LLDrawable::ON_MOVE_LIST))
    {
        LLDrawable::drawable_vector_t::iterator iter = std::find(mMovedList.begin(), mMovedList.end(), drawablep);
        if (iter != mMovedList.end())
        {
            mMovedList.erase(iter);
        }
    }

    if (drawablep->getSpatialGroup())
    {
        if (!drawablep->getSpatialGroup()->getSpatialPartition()->remove(drawablep, drawablep->getSpatialGroup()))
        {
#ifdef LL_RELEASE_FOR_DOWNLOAD
            LL_WARNS() << "Couldn't remove object from spatial group!" << LL_ENDL;
#else
            LL_ERRS() << "Couldn't remove object from spatial group!" << LL_ENDL;
#endif
        }
    }

    mLights.erase(drawablep);

    for (light_set_t::iterator iter = mNearbyLights.begin();
                iter != mNearbyLights.end(); iter++)
    {
        if (iter->drawable == drawablep)
        {
            mNearbyLights.erase(iter);
            break;
        }
    }

    for (U32 i = 0; i < 2; ++i)
    {
        if (mShadowSpotLight[i] == drawablep)
        {
            mShadowSpotLight[i] = NULL;
        }

        if (mTargetShadowSpotLight[i] == drawablep)
        {
            mTargetShadowSpotLight[i] = NULL;
        }
    }
}

//static
void LLPipeline::removeMutedAVsLights(LLVOAvatar* muted_avatar)
{
    LL_PROFILE_ZONE_SCOPED_CATEGORY_PIPELINE;
    light_set_t::iterator iter = gPipeline.mNearbyLights.begin();
    while (iter != gPipeline.mNearbyLights.end())
    {
        const LLViewerObject* vobj = iter->drawable->getVObj();
        if (vobj
            && vobj->getAvatar()
            && vobj->isAttachment()
            && vobj->getAvatar() == muted_avatar)
        {
            gPipeline.mLights.erase(iter->drawable);
            iter = gPipeline.mNearbyLights.erase(iter);
        }
        else
        {
            iter++;
        }
    }
}

U32 LLPipeline::addObject(LLViewerObject *vobj)
{
    if (RenderDelayCreation)
    {
        mCreateQ.push_back(vobj);
    }
    else
    {
        createObject(vobj);
    }

    return 1;
}

void LLPipeline::createObjects(F32 max_dtime)
{
    LL_PROFILE_ZONE_SCOPED_CATEGORY_PIPELINE;

    LLTimer update_timer;

    while (!mCreateQ.empty() && update_timer.getElapsedTimeF32() < max_dtime)
    {
        LLViewerObject* vobj = mCreateQ.front();
        if (!vobj->isDead())
        {
            createObject(vobj);
        }
        mCreateQ.pop_front();
    }

    //for (LLViewerObject::vobj_list_t::iterator iter = mCreateQ.begin(); iter != mCreateQ.end(); ++iter)
    //{
    //  createObject(*iter);
    //}

    //mCreateQ.clear();
}

void LLPipeline::createObject(LLViewerObject* vobj)
{
    LL_PROFILE_ZONE_SCOPED_CATEGORY_PIPELINE;
    LLDrawable* drawablep = vobj->mDrawable;

    if (!drawablep)
    {
        drawablep = vobj->createDrawable(this);
    }
    else
    {
        LL_ERRS() << "Redundant drawable creation!" << LL_ENDL;
    }

    llassert(drawablep);

    if (vobj->getParent())
    {
        vobj->setDrawableParent(((LLViewerObject*)vobj->getParent())->mDrawable); // LLPipeline::addObject 1
    }
    else
    {
        vobj->setDrawableParent(NULL); // LLPipeline::addObject 2
    }

    markRebuild(drawablep, LLDrawable::REBUILD_ALL);

    // <FS:Beq> FIRE-23122 BUG-225920 Remove broken RenderAnimateRes functionality.
    //if (drawablep->getVOVolume() && RenderAnimateRes)
    //{
    //  // fun animated res
    //  drawablep->updateXform(true);
    //  drawablep->clearState(LLDrawable::MOVE_UNDAMPED);
    //  drawablep->setScale(LLVector3(0,0,0));
    //  drawablep->makeActive();
    //}
}


void LLPipeline::resetFrameStats()
{
    LL_PROFILE_ZONE_SCOPED_CATEGORY_PIPELINE;
    assertInitialized();

    sCompiles        = 0;
    mNumVisibleFaces = 0;

    if (mOldRenderDebugMask != mRenderDebugMask)
    {
        gObjectList.clearDebugText();
        mOldRenderDebugMask = mRenderDebugMask;
    }
}

//external functions for asynchronous updating
void LLPipeline::updateMoveDampedAsync(LLDrawable* drawablep)
{
    LL_PROFILE_ZONE_SCOPED;
    if (FreezeTime)
    {
        return;
    }
    if (!drawablep)
    {
        LL_ERRS() << "updateMove called with NULL drawablep" << LL_ENDL;
        return;
    }
    if (drawablep->isState(LLDrawable::EARLY_MOVE))
    {
        return;
    }

    assertInitialized();

    // update drawable now
    drawablep->clearState(LLDrawable::MOVE_UNDAMPED); // force to DAMPED
    drawablep->updateMove(); // returns done
    drawablep->setState(LLDrawable::EARLY_MOVE); // flag says we already did an undamped move this frame
    // Put on move list so that EARLY_MOVE gets cleared
    if (!drawablep->isState(LLDrawable::ON_MOVE_LIST))
    {
        mMovedList.push_back(drawablep);
        drawablep->setState(LLDrawable::ON_MOVE_LIST);
    }
}

void LLPipeline::updateMoveNormalAsync(LLDrawable* drawablep)
{
    LL_PROFILE_ZONE_SCOPED;
    if (FreezeTime)
    {
        return;
    }
    if (!drawablep)
    {
        LL_ERRS() << "updateMove called with NULL drawablep" << LL_ENDL;
        return;
    }
    if (drawablep->isState(LLDrawable::EARLY_MOVE))
    {
        return;
    }

    assertInitialized();

    // update drawable now
    drawablep->setState(LLDrawable::MOVE_UNDAMPED); // force to UNDAMPED
    drawablep->updateMove();
    drawablep->setState(LLDrawable::EARLY_MOVE); // flag says we already did an undamped move this frame
    // Put on move list so that EARLY_MOVE gets cleared
    if (!drawablep->isState(LLDrawable::ON_MOVE_LIST))
    {
        mMovedList.push_back(drawablep);
        drawablep->setState(LLDrawable::ON_MOVE_LIST);
    }
}

void LLPipeline::updateMovedList(LLDrawable::drawable_vector_t& moved_list)
{
    LL_PROFILE_ZONE_SCOPED;
    for (LLDrawable::drawable_vector_t::iterator iter = moved_list.begin();
         iter != moved_list.end(); )
    {
        LLDrawable::drawable_vector_t::iterator curiter = iter++;
        LLDrawable *drawablep = *curiter;
        if (!drawablep)
        {
            iter = moved_list.erase(curiter);
            continue;
        }
        bool done = true;
        if (!drawablep->isDead() && (!drawablep->isState(LLDrawable::EARLY_MOVE)))
        {
            done = drawablep->updateMove();
        }
        drawablep->clearState(LLDrawable::EARLY_MOVE | LLDrawable::MOVE_UNDAMPED);
        if (done)
        {
            if (drawablep->isRoot() && !drawablep->isState(LLDrawable::ACTIVE))
            {
                drawablep->makeStatic();
            }
            drawablep->clearState(LLDrawable::ON_MOVE_LIST);
            if (drawablep->isState(LLDrawable::ANIMATED_CHILD))
            { //will likely not receive any future world matrix updates
                // -- this keeps attachments from getting stuck in space and falling off your avatar
                drawablep->clearState(LLDrawable::ANIMATED_CHILD);
                markRebuild(drawablep, LLDrawable::REBUILD_VOLUME);
                if (drawablep->getVObj())
                {
                    drawablep->getVObj()->dirtySpatialGroup();
                }
            }
            iter = moved_list.erase(curiter);
        }
    }
}

void LLPipeline::updateMove()
{
    LL_PROFILE_ZONE_SCOPED_CATEGORY_PIPELINE;

    if (FreezeTime)
    {
        return;
    }

    assertInitialized();

    for (LLDrawable::drawable_set_t::iterator iter = mRetexturedList.begin();
            iter != mRetexturedList.end(); ++iter)
    {
        LLDrawable* drawablep = *iter;
        if (drawablep && !drawablep->isDead())
        {
            drawablep->updateTexture();
        }
    }
    mRetexturedList.clear();

    updateMovedList(mMovedList);

    //balance octrees
    for (LLWorld::region_list_t::const_iterator iter = LLWorld::getInstance()->getRegionList().begin();
        iter != LLWorld::getInstance()->getRegionList().end(); ++iter)
    {
        LLViewerRegion* region = *iter;
        for (U32 i = 0; i < LLViewerRegion::NUM_PARTITIONS; i++)
        {
            LLSpatialPartition* part = region->getSpatialPartition(i);
            if (part)
            {
                part->mOctree->balance();
            }
        }

        //balance the VO Cache tree
        LLVOCachePartition* vo_part = region->getVOCachePartition();
        if(vo_part)
        {
            vo_part->mOctree->balance();
        }
    }
}

/////////////////////////////////////////////////////////////////////////////
// Culling and occlusion testing
/////////////////////////////////////////////////////////////////////////////

//static
F32 LLPipeline::calcPixelArea(LLVector3 center, LLVector3 size, LLCamera &camera)
{
    llassert(!gCubeSnapshot); // shouldn't be doing ANY of this during cube snap shots
    LLVector3 lookAt = center - camera.getOrigin();
    F32 dist = lookAt.length();

    //ramp down distance for nearby objects
    //shrink dist by dist/16.
    if (dist < 16.f)
    {
        dist /= 16.f;
        dist *= dist;
        dist *= 16.f;
    }

    //get area of circle around node
    F32 app_angle = atanf(size.length()/dist);
    F32 radius = app_angle*LLDrawable::sCurPixelAngle;
    return radius*radius * F_PI;
}

//static
F32 LLPipeline::calcPixelArea(const LLVector4a& center, const LLVector4a& size, LLCamera &camera)
{
    LLVector4a origin;
    origin.load3(camera.getOrigin().mV);

    LLVector4a lookAt;
    lookAt.setSub(center, origin);
    F32 dist = lookAt.getLength3().getF32();

    //ramp down distance for nearby objects
    //shrink dist by dist/16.
    if (dist < 16.f)
    {
        dist /= 16.f;
        dist *= dist;
        dist *= 16.f;
    }

    //get area of circle around node
    F32 app_angle = atanf(size.getLength3().getF32()/dist);
    F32 radius = app_angle*LLDrawable::sCurPixelAngle;
    return radius*radius * F_PI;
}

void LLPipeline::grabReferences(LLCullResult& result)
{
    sCull = &result;
}

void LLPipeline::clearReferences()
{
    LL_PROFILE_ZONE_SCOPED_CATEGORY_PIPELINE;
    sCull = NULL;
    mGroupSaveQ1.clear();
}

void check_references(LLSpatialGroup* group, LLDrawable* drawable)
{
    for (LLSpatialGroup::element_iter i = group->getDataBegin(); i != group->getDataEnd(); ++i)
    {
        LLDrawable* drawablep = (LLDrawable*)(*i)->getDrawable();
        if (drawable == drawablep)
        {
            LL_ERRS() << "LLDrawable deleted while actively reference by LLPipeline." << LL_ENDL;
        }
    }
}

void check_references(LLDrawable* drawable, LLFace* face)
{
    for (S32 i = 0; i < drawable->getNumFaces(); ++i)
    {
        if (drawable->getFace(i) == face)
        {
            LL_ERRS() << "LLFace deleted while actively referenced by LLPipeline." << LL_ENDL;
        }
    }
}

void check_references(LLSpatialGroup* group, LLFace* face)
{
    for (LLSpatialGroup::element_iter i = group->getDataBegin(); i != group->getDataEnd(); ++i)
    {
        LLDrawable* drawable = (LLDrawable*)(*i)->getDrawable();
        if(drawable)
        {
        check_references(drawable, face);
    }
}
}

void LLPipeline::checkReferences(LLFace* face)
{
#if 0
    if (sCull)
    {
        for (LLCullResult::sg_iterator iter = sCull->beginVisibleGroups(); iter != sCull->endVisibleGroups(); ++iter)
        {
            LLSpatialGroup* group = *iter;
            check_references(group, face);
        }

        for (LLCullResult::sg_iterator iter = sCull->beginAlphaGroups(); iter != sCull->endAlphaGroups(); ++iter)
        {
            LLSpatialGroup* group = *iter;
            check_references(group, face);
        }

        for (LLCullResult::sg_iterator iter = sCull->beginDrawableGroups(); iter != sCull->endDrawableGroups(); ++iter)
        {
            LLSpatialGroup* group = *iter;
            check_references(group, face);
        }

        for (LLCullResult::drawable_iterator iter = sCull->beginVisibleList(); iter != sCull->endVisibleList(); ++iter)
        {
            LLDrawable* drawable = *iter;
            check_references(drawable, face);
        }
    }
#endif
}

void LLPipeline::checkReferences(LLDrawable* drawable)
{
#if 0
    if (sCull)
    {
        for (LLCullResult::sg_iterator iter = sCull->beginVisibleGroups(); iter != sCull->endVisibleGroups(); ++iter)
        {
            LLSpatialGroup* group = *iter;
            check_references(group, drawable);
        }

        for (LLCullResult::sg_iterator iter = sCull->beginAlphaGroups(); iter != sCull->endAlphaGroups(); ++iter)
        {
            LLSpatialGroup* group = *iter;
            check_references(group, drawable);
        }

        for (LLCullResult::sg_iterator iter = sCull->beginDrawableGroups(); iter != sCull->endDrawableGroups(); ++iter)
        {
            LLSpatialGroup* group = *iter;
            check_references(group, drawable);
        }

        for (LLCullResult::drawable_iterator iter = sCull->beginVisibleList(); iter != sCull->endVisibleList(); ++iter)
        {
            if (drawable == *iter)
            {
                LL_ERRS() << "LLDrawable deleted while actively referenced by LLPipeline." << LL_ENDL;
            }
        }
    }
#endif
}

void check_references(LLSpatialGroup* group, LLDrawInfo* draw_info)
{
    for (LLSpatialGroup::draw_map_t::iterator i = group->mDrawMap.begin(); i != group->mDrawMap.end(); ++i)
    {
        LLSpatialGroup::drawmap_elem_t& draw_vec = i->second;
        for (LLSpatialGroup::drawmap_elem_t::iterator j = draw_vec.begin(); j != draw_vec.end(); ++j)
        {
            LLDrawInfo* params = *j;
            if (params == draw_info)
            {
                LL_ERRS() << "LLDrawInfo deleted while actively referenced by LLPipeline." << LL_ENDL;
            }
        }
    }
}


void LLPipeline::checkReferences(LLDrawInfo* draw_info)
{
#if 0
    if (sCull)
    {
        for (LLCullResult::sg_iterator iter = sCull->beginVisibleGroups(); iter != sCull->endVisibleGroups(); ++iter)
        {
            LLSpatialGroup* group = *iter;
            check_references(group, draw_info);
        }

        for (LLCullResult::sg_iterator iter = sCull->beginAlphaGroups(); iter != sCull->endAlphaGroups(); ++iter)
        {
            LLSpatialGroup* group = *iter;
            check_references(group, draw_info);
        }

        for (LLCullResult::sg_iterator iter = sCull->beginDrawableGroups(); iter != sCull->endDrawableGroups(); ++iter)
        {
            LLSpatialGroup* group = *iter;
            check_references(group, draw_info);
        }
    }
#endif
}

void LLPipeline::checkReferences(LLSpatialGroup* group)
{
#if CHECK_PIPELINE_REFERENCES
    if (sCull)
    {
        for (LLCullResult::sg_iterator iter = sCull->beginVisibleGroups(); iter != sCull->endVisibleGroups(); ++iter)
        {
            if (group == *iter)
            {
                LL_ERRS() << "LLSpatialGroup deleted while actively referenced by LLPipeline." << LL_ENDL;
            }
        }

        for (LLCullResult::sg_iterator iter = sCull->beginAlphaGroups(); iter != sCull->endAlphaGroups(); ++iter)
        {
            if (group == *iter)
            {
                LL_ERRS() << "LLSpatialGroup deleted while actively referenced by LLPipeline." << LL_ENDL;
            }
        }

        for (LLCullResult::sg_iterator iter = sCull->beginDrawableGroups(); iter != sCull->endDrawableGroups(); ++iter)
        {
            if (group == *iter)
            {
                LL_ERRS() << "LLSpatialGroup deleted while actively referenced by LLPipeline." << LL_ENDL;
            }
        }
    }
#endif
}


bool LLPipeline::visibleObjectsInFrustum(LLCamera& camera)
{
    for (LLWorld::region_list_t::const_iterator iter = LLWorld::getInstance()->getRegionList().begin();
            iter != LLWorld::getInstance()->getRegionList().end(); ++iter)
    {
        LLViewerRegion* region = *iter;

        for (U32 i = 0; i < LLViewerRegion::NUM_PARTITIONS; i++)
        {
            LLSpatialPartition* part = region->getSpatialPartition(i);
            if (part)
            {
                if (hasRenderType(part->mDrawableType))
                {
                    if (part->visibleObjectsInFrustum(camera))
                    {
                        return true;
                    }
                }
            }
        }
    }

    return false;
}

bool LLPipeline::getVisibleExtents(LLCamera& camera, LLVector3& min, LLVector3& max)
{
    const F32 X = 65536.f;

    min = LLVector3(X,X,X);
    max = LLVector3(-X,-X,-X);

    LLViewerCamera::eCameraID saved_camera_id = LLViewerCamera::sCurCameraID;
    LLViewerCamera::sCurCameraID = LLViewerCamera::CAMERA_WORLD;

    bool res = true;

    for (LLWorld::region_list_t::const_iterator iter = LLWorld::getInstance()->getRegionList().begin();
            iter != LLWorld::getInstance()->getRegionList().end(); ++iter)
    {
        LLViewerRegion* region = *iter;

        for (U32 i = 0; i < LLViewerRegion::NUM_PARTITIONS; i++)
        {
            LLSpatialPartition* part = region->getSpatialPartition(i);
            if (part)
            {
                if (hasRenderType(part->mDrawableType))
                {
                    if (!part->getVisibleExtents(camera, min, max))
                    {
                        res = false;
                    }
                }
            }
        }
    }

    LLViewerCamera::sCurCameraID = saved_camera_id;
    return res;
}

static LLTrace::BlockTimerStatHandle FTM_CULL("Object Culling");

// static
bool LLPipeline::isWaterClip()
{
    // We always pretend that we're not clipping water when rendering mirrors.
    return (gPipeline.mHeroProbeManager.isMirrorPass()) ? false : (!sRenderTransparentWater || gCubeSnapshot) && !sRenderingHUDs;
}

void LLPipeline::updateCull(LLCamera& camera, LLCullResult& result, bool hud_attachments)
{
    LL_PROFILE_ZONE_SCOPED_CATEGORY_PIPELINE; //LL_RECORD_BLOCK_TIME(FTM_CULL);
    LL_PROFILE_GPU_ZONE("updateCull"); // should always be zero GPU time, but drop a timer to flush stuff out

    bool water_clip = isWaterClip();

    if (water_clip)
    {

        LLVector3 pnorm;

        F32 water_height = LLEnvironment::instance().getWaterHeight();

        if (sUnderWaterRender)
        {
            //camera is below water, cull above water
            pnorm.setVec(0, 0, 1);
        }
        else
        {
            //camera is above water, cull below water
            pnorm = LLVector3(0, 0, -1);
        }

        LLPlane plane;
        plane.setVec(LLVector3(0, 0, water_height), pnorm);

        camera.setUserClipPlane(plane);
    }
    else
    {
        camera.disableUserClipPlane();
    }

    grabReferences(result);

    sCull->clear();

    for (LLWorld::region_list_t::const_iterator iter = LLWorld::getInstance()->getRegionList().begin();
            iter != LLWorld::getInstance()->getRegionList().end(); ++iter)
    {
        LLViewerRegion* region = *iter;

        for (U32 i = 0; i < LLViewerRegion::NUM_PARTITIONS; i++)
        {
            LLSpatialPartition* part = region->getSpatialPartition(i);
            if (part)
            {
                if (!hud_attachments ? LLViewerRegion::PARTITION_BRIDGE == i || hasRenderType(part->mDrawableType) : hasRenderType(part->mDrawableType))
                {
                    part->cull(camera);
                }
            }
        }

        //scan the VO Cache tree
        LLVOCachePartition* vo_part = region->getVOCachePartition();
        if(vo_part)
        {
            // <FS:Beq> Fix area search again
            //vo_part->cull(camera, sUseOcclusion > 0);
            vo_part->cull(camera, sUseOcclusion > 0 && !gAgent.getFSAreaSearchActive());
        }
    }

    if (hasRenderType(LLPipeline::RENDER_TYPE_SKY) &&
        gSky.mVOSkyp.notNull() &&
        gSky.mVOSkyp->mDrawable.notNull())
    {
        gSky.mVOSkyp->mDrawable->setVisible(camera);
        sCull->pushDrawable(gSky.mVOSkyp->mDrawable);
        gSky.updateCull();
        stop_glerror();
    }

    if (hasRenderType(LLPipeline::RENDER_TYPE_WL_SKY) &&
        gPipeline.canUseWindLightShaders() &&
        gSky.mVOWLSkyp.notNull() &&
        gSky.mVOWLSkyp->mDrawable.notNull())
    {
        gSky.mVOWLSkyp->mDrawable->setVisible(camera);
        sCull->pushDrawable(gSky.mVOWLSkyp->mDrawable);
    }
}

void LLPipeline::markNotCulled(LLSpatialGroup* group, LLCamera& camera)
{
    if (group->isEmpty())
    {
        return;
    }

    group->setVisible();

    if (LLViewerCamera::sCurCameraID == LLViewerCamera::CAMERA_WORLD && !gCubeSnapshot)
    {
        group->updateDistance(camera);
    }

    assertInitialized();

    if (!group->getSpatialPartition()->mRenderByGroup)
    { //render by drawable
        sCull->pushDrawableGroup(group);
    }
    else
    {   //render by group
        sCull->pushVisibleGroup(group);
    }

    if (group->needsUpdate() ||
        group->getVisible(LLViewerCamera::sCurCameraID) < LLDrawable::getCurrentFrame() - 1)
    {
        // include this group in occlusion groups, not because it is an occluder, but because we want to run
        // an occlusion query to find out if it's an occluder
        markOccluder(group);
    }
    mNumVisibleNodes++;
}

void LLPipeline::markOccluder(LLSpatialGroup* group)
{
    if (sUseOcclusion > 1 && group && !group->isOcclusionState(LLSpatialGroup::ACTIVE_OCCLUSION))
    {
        LLSpatialGroup* parent = group->getParent();

        if (!parent || !parent->isOcclusionState(LLSpatialGroup::OCCLUDED))
        { //only mark top most occluders as active occlusion
            sCull->pushOcclusionGroup(group);
            group->setOcclusionState(LLSpatialGroup::ACTIVE_OCCLUSION);

            if (parent &&
                !parent->isOcclusionState(LLSpatialGroup::ACTIVE_OCCLUSION) &&
                parent->getElementCount() == 0 &&
                parent->needsUpdate())
            {
                sCull->pushOcclusionGroup(group);
                parent->setOcclusionState(LLSpatialGroup::ACTIVE_OCCLUSION);
            }
        }
    }
}

void LLPipeline::doOcclusion(LLCamera& camera)
{
    LL_PROFILE_ZONE_SCOPED_CATEGORY_PIPELINE;
    LL_PROFILE_GPU_ZONE("doOcclusion");
    llassert(!gCubeSnapshot);

    if (sReflectionProbesEnabled && sUseOcclusion > 1 && !LLPipeline::sShadowRender && !gCubeSnapshot)
    {
        gGL.setColorMask(false, false);
        LLGLDepthTest depth(GL_TRUE, GL_FALSE);
        LLGLDisable cull(GL_CULL_FACE);

        gOcclusionCubeProgram.bind();

        if (mCubeVB.isNull())
        { //cube VB will be used for issuing occlusion queries
            mCubeVB = ll_create_cube_vb(LLVertexBuffer::MAP_VERTEX);
        }
        mCubeVB->setBuffer();

        mReflectionMapManager.doOcclusion();
        mHeroProbeManager.doOcclusion();
        gOcclusionCubeProgram.unbind();

        gGL.setColorMask(true, true);
    }

    if (sReflectionProbesEnabled && sUseOcclusion > 1 && !LLPipeline::sShadowRender && !gCubeSnapshot)
    {
        gGL.setColorMask(false, false);
        LLGLDepthTest depth(GL_TRUE, GL_FALSE);
        LLGLDisable cull(GL_CULL_FACE);

        gOcclusionCubeProgram.bind();

        if (mCubeVB.isNull())
        { //cube VB will be used for issuing occlusion queries
            mCubeVB = ll_create_cube_vb(LLVertexBuffer::MAP_VERTEX);
        }
        mCubeVB->setBuffer();

        mHeroProbeManager.doOcclusion();
        gOcclusionCubeProgram.unbind();

        gGL.setColorMask(true, true);
    }

    if (LLPipeline::sUseOcclusion > 1 &&
        (sCull->hasOcclusionGroups() || LLVOCachePartition::sNeedsOcclusionCheck))
    {
        LLVertexBuffer::unbind();

        gGL.setColorMask(false, false);

        LLGLDisable blend(GL_BLEND);
        gGL.getTexUnit(0)->unbind(LLTexUnit::TT_TEXTURE);
        LLGLDepthTest depth(GL_TRUE, GL_FALSE);

        LLGLDisable cull(GL_CULL_FACE);

        gOcclusionCubeProgram.bind();

        if (mCubeVB.isNull())
        { //cube VB will be used for issuing occlusion queries
            mCubeVB = ll_create_cube_vb(LLVertexBuffer::MAP_VERTEX);
        }
        mCubeVB->setBuffer();

        for (LLCullResult::sg_iterator iter = sCull->beginOcclusionGroups(); iter != sCull->endOcclusionGroups(); ++iter)
        {
            LLSpatialGroup* group = *iter;
            if (!group->isDead())
            {
                group->doOcclusion(&camera);
                group->clearOcclusionState(LLSpatialGroup::ACTIVE_OCCLUSION);
            }
        }

        //apply occlusion culling to object cache tree
        for (LLWorld::region_list_t::const_iterator iter = LLWorld::getInstance()->getRegionList().begin();
            iter != LLWorld::getInstance()->getRegionList().end(); ++iter)
        {
            LLVOCachePartition* vo_part = (*iter)->getVOCachePartition();
            if(vo_part)
            {
                vo_part->processOccluders(&camera);
            }
        }

        gGL.setColorMask(true, true);
    }
}

bool LLPipeline::updateDrawableGeom(LLDrawable* drawablep)
{
    bool update_complete = drawablep->updateGeometry();
    if (update_complete && assertInitialized())
    {
        drawablep->setState(LLDrawable::BUILT);
    }
    return update_complete;
}

void LLPipeline::updateGL()
{
    LL_PROFILE_ZONE_SCOPED_CATEGORY_PIPELINE;
    {
        while (!LLGLUpdate::sGLQ.empty())
        {
            LLGLUpdate* glu = LLGLUpdate::sGLQ.front();
            glu->updateGL();
            glu->mInQ = false;
            LLGLUpdate::sGLQ.pop_front();
        }
    }
}

void LLPipeline::clearRebuildGroups()
{
    LL_PROFILE_ZONE_SCOPED_CATEGORY_PIPELINE;
    LLSpatialGroup::sg_vector_t hudGroups;

    mGroupQ1Locked = true;
    // Iterate through all drawables on the priority build queue,
    for (LLSpatialGroup::sg_vector_t::iterator iter = mGroupQ1.begin();
         iter != mGroupQ1.end(); ++iter)
    {
        LLSpatialGroup* group = *iter;

        // If the group contains HUD objects, save the group
        if (group->isHUDGroup())
        {
            hudGroups.push_back(group);
        }
        // Else, no HUD objects so clear the build state
        else
        {
            group->clearState(LLSpatialGroup::IN_BUILD_Q1);
        }
    }

    // Clear the group
    mGroupQ1.clear();

    // Copy the saved HUD groups back in
    mGroupQ1.assign(hudGroups.begin(), hudGroups.end());
    mGroupQ1Locked = false;
}

void LLPipeline::clearRebuildDrawables()
{
    // Clear all drawables on the priority build queue,
    for (LLDrawable::drawable_list_t::iterator iter = mBuildQ1.begin();
         iter != mBuildQ1.end(); ++iter)
    {
        LLDrawable* drawablep = *iter;
        if (drawablep && !drawablep->isDead())
        {
            drawablep->clearState(LLDrawable::IN_REBUILD_Q);
        }
    }
    mBuildQ1.clear();

    //clear all moving bridges
    for (LLDrawable::drawable_vector_t::iterator iter = mMovedBridge.begin();
         iter != mMovedBridge.end(); ++iter)
    {
        LLDrawable *drawablep = *iter;
        drawablep->clearState(LLDrawable::EARLY_MOVE | LLDrawable::MOVE_UNDAMPED | LLDrawable::ON_MOVE_LIST | LLDrawable::ANIMATED_CHILD);
    }
    mMovedBridge.clear();

    //clear all moving drawables
    for (LLDrawable::drawable_vector_t::iterator iter = mMovedList.begin();
         iter != mMovedList.end(); ++iter)
    {
        LLDrawable *drawablep = *iter;
        drawablep->clearState(LLDrawable::EARLY_MOVE | LLDrawable::MOVE_UNDAMPED | LLDrawable::ON_MOVE_LIST | LLDrawable::ANIMATED_CHILD);
    }
    mMovedList.clear();

    for (LLDrawable::drawable_vector_t::iterator iter = mShiftList.begin();
        iter != mShiftList.end(); ++iter)
    {
        LLDrawable *drawablep = *iter;
        drawablep->clearState(LLDrawable::EARLY_MOVE | LLDrawable::MOVE_UNDAMPED | LLDrawable::ON_MOVE_LIST | LLDrawable::ANIMATED_CHILD | LLDrawable::ON_SHIFT_LIST);
    }
    mShiftList.clear();
}

void LLPipeline::rebuildPriorityGroups()
{
    LL_PROFILE_ZONE_SCOPED_CATEGORY_PIPELINE;
    LL_PROFILE_GPU_ZONE("rebuildPriorityGroups");

    LLTimer update_timer;
    assertInitialized();

    gMeshRepo.notifyLoadedMeshes();

    mGroupQ1Locked = true;
    // Iterate through all drawables on the priority build queue,
    for (LLSpatialGroup::sg_vector_t::iterator iter = mGroupQ1.begin();
         iter != mGroupQ1.end(); ++iter)
    {
        LLSpatialGroup* group = *iter;
        group->rebuildGeom();
        group->clearState(LLSpatialGroup::IN_BUILD_Q1);
    }

    mGroupSaveQ1 = mGroupQ1;
    mGroupQ1.clear();
    mGroupQ1Locked = false;

}

void LLPipeline::updateGeom(F32 max_dtime)
{
    LLTimer update_timer;
    LLPointer<LLDrawable> drawablep;

    LL_RECORD_BLOCK_TIME(FTM_GEO_UPDATE);
    if (gCubeSnapshot)
    {
        return;
    }

    assertInitialized();

    // notify various object types to reset internal cost metrics, etc.
    // for now, only LLVOVolume does this to throttle LOD changes
    LLVOVolume::preUpdateGeom();

    // Iterate through all drawables on the priority build queue,
    for (LLDrawable::drawable_list_t::iterator iter = mBuildQ1.begin();
         iter != mBuildQ1.end();)
    {
        LLDrawable::drawable_list_t::iterator curiter = iter++;
        LLDrawable* drawablep = *curiter;
        if (drawablep && !drawablep->isDead())
        {
            if (drawablep->isUnload())
            {
                drawablep->unload();
                drawablep->clearState(LLDrawable::FOR_UNLOAD);
            }

            if (updateDrawableGeom(drawablep))
            {
                drawablep->clearState(LLDrawable::IN_REBUILD_Q);
                mBuildQ1.erase(curiter);
            }
        }
        else
        {
            mBuildQ1.erase(curiter);
        }
    }

    updateMovedList(mMovedBridge);
}

void LLPipeline::markVisible(LLDrawable *drawablep, LLCamera& camera)
{
    if(drawablep && !drawablep->isDead())
    {
        if (drawablep->isSpatialBridge())
        {
            const LLDrawable* root = ((LLSpatialBridge*) drawablep)->mDrawable;
            llassert(root); // trying to catch a bad assumption

            if (root && //  // this test may not be needed, see above
                    root->getVObj()->isAttachment())
            {
                LLDrawable* rootparent = root->getParent();
                if (rootparent) // this IS sometimes NULL
                {
                    LLViewerObject *vobj = rootparent->getVObj();
                    llassert(vobj); // trying to catch a bad assumption
                    if (vobj) // this test may not be needed, see above
                    {
                        LLVOAvatar* av = vobj->asAvatar();
                        if (av &&
                            ((!sImpostorRender && av->isImpostor()) //ignore impostor flag during impostor pass
                             //|| av->isInMuteList() // <FS:Ansariel> Partially undo MAINT-5700: Draw imposter for muted avatars
                             || (LLVOAvatar::AOA_JELLYDOLL == av->getOverallAppearance() && !av->needsImpostorUpdate()) ))
                        {
                            return;
                        }
                    }
                }
            }
            sCull->pushBridge((LLSpatialBridge*) drawablep);
        }
        else
        {

            sCull->pushDrawable(drawablep);
        }

        drawablep->setVisible(camera);
    }
}

void LLPipeline::markMoved(LLDrawable *drawablep, bool damped_motion)
{
    if (!drawablep)
    {
        //LL_ERRS() << "Sending null drawable to moved list!" << LL_ENDL;
        return;
    }

    if (drawablep->isDead())
    {
        LL_WARNS() << "Marking NULL or dead drawable moved!" << LL_ENDL;
        return;
    }

    if (drawablep->getParent())
    {
        //ensure that parent drawables are moved first
        markMoved(drawablep->getParent(), damped_motion);
    }

    assertInitialized();

    if (!drawablep->isState(LLDrawable::ON_MOVE_LIST))
    {
        if (drawablep->isSpatialBridge())
        {
            mMovedBridge.push_back(drawablep);
        }
        else
        {
            mMovedList.push_back(drawablep);
        }
        drawablep->setState(LLDrawable::ON_MOVE_LIST);
    }
    if (! damped_motion)
    {
        drawablep->setState(LLDrawable::MOVE_UNDAMPED); // UNDAMPED trumps DAMPED
    }
    else if (drawablep->isState(LLDrawable::MOVE_UNDAMPED))
    {
        drawablep->clearState(LLDrawable::MOVE_UNDAMPED);
    }
}

void LLPipeline::markShift(LLDrawable *drawablep)
{
    if (!drawablep || drawablep->isDead())
    {
        return;
    }

    assertInitialized();

    if (!drawablep->isState(LLDrawable::ON_SHIFT_LIST))
    {
        drawablep->getVObj()->setChanged(LLXform::SHIFTED | LLXform::SILHOUETTE);
        if (drawablep->getParent())
        {
            markShift(drawablep->getParent());
        }
        mShiftList.push_back(drawablep);
        drawablep->setState(LLDrawable::ON_SHIFT_LIST);
    }
}

void LLPipeline::shiftObjects(const LLVector3 &offset)
{
    LL_PROFILE_ZONE_SCOPED_CATEGORY_PIPELINE;
    assertInitialized();

    glClear(GL_DEPTH_BUFFER_BIT);
    gDepthDirty = true;

    LLVector4a offseta;
    offseta.load3(offset.mV);

    for (LLDrawable::drawable_vector_t::iterator iter = mShiftList.begin();
            iter != mShiftList.end(); iter++)
    {
        LLDrawable *drawablep = *iter;
        if (drawablep->isDead())
        {
            continue;
        }
        drawablep->shiftPos(offseta);
        drawablep->clearState(LLDrawable::ON_SHIFT_LIST);
    }
    mShiftList.resize(0);

    for (LLWorld::region_list_t::const_iterator iter = LLWorld::getInstance()->getRegionList().begin();
            iter != LLWorld::getInstance()->getRegionList().end(); ++iter)
    {
        LLViewerRegion* region = *iter;
        for (U32 i = 0; i < LLViewerRegion::NUM_PARTITIONS; i++)
        {
            LLSpatialPartition* part = region->getSpatialPartition(i);
            if (part)
            {
                part->shift(offseta);
            }
        }
    }

    mReflectionMapManager.shift(offseta);

    LLHUDText::shiftAll(offset);
    LLHUDNameTag::shiftAll(offset);

    display_update_camera();
}

void LLPipeline::markTextured(LLDrawable *drawablep)
{
    if (drawablep && !drawablep->isDead() && assertInitialized())
    {
        mRetexturedList.insert(drawablep);
    }
}

void LLPipeline::markGLRebuild(LLGLUpdate* glu)
{
    if (glu && !glu->mInQ)
    {
        LLGLUpdate::sGLQ.push_back(glu);
        glu->mInQ = true;
    }
}

void LLPipeline::markPartitionMove(LLDrawable* drawable)
{
    if (!drawable->isState(LLDrawable::PARTITION_MOVE) &&
        !drawable->getPositionGroup().equals3(LLVector4a::getZero()))
    {
        drawable->setState(LLDrawable::PARTITION_MOVE);
        mPartitionQ.push_back(drawable);
    }
}

void LLPipeline::processPartitionQ()
{
    LL_PROFILE_ZONE_SCOPED_CATEGORY_PIPELINE;

    // <FS:ND> A vector is much better suited for the use case of mPartitionQ
    // for (LLDrawable::drawable_list_t::iterator iter = mPartitionQ.begin(); iter != mPartitionQ.end(); ++iter)
    for (LLDrawable::drawable_vector_t::iterator iter = mPartitionQ.begin(); iter != mPartitionQ.end(); ++iter)
    // </FS:ND>
    {
        LLDrawable* drawable = *iter;
        if (!drawable->isDead())
        {
            drawable->updateBinRadius();
            drawable->movePartition();
        }
        drawable->clearState(LLDrawable::PARTITION_MOVE);
    }

    mPartitionQ.clear();
}

void LLPipeline::markMeshDirty(LLSpatialGroup* group)
{
    mMeshDirtyGroup.push_back(group);
}

void LLPipeline::markRebuild(LLSpatialGroup* group)
{
    if (group && !group->isDead() && group->getSpatialPartition())
    {
        if (!group->hasState(LLSpatialGroup::IN_BUILD_Q1))
        {
            llassert_always(!mGroupQ1Locked);

            mGroupQ1.push_back(group);
            group->setState(LLSpatialGroup::IN_BUILD_Q1);
        }
    }
}

void LLPipeline::markRebuild(LLDrawable *drawablep, LLDrawable::EDrawableFlags flag)
{
    if (drawablep && !drawablep->isDead() && assertInitialized())
    {
        if (!drawablep->isState(LLDrawable::IN_REBUILD_Q))
        {
            mBuildQ1.push_back(drawablep);
            drawablep->setState(LLDrawable::IN_REBUILD_Q); // mark drawable as being in priority queue
        }

        // <FS:Ansariel> FIRE-16485: Crash when calling texture refresh on an object that has a blacklisted copy
        //if (flag & (LLDrawable::REBUILD_VOLUME | LLDrawable::REBUILD_POSITION))
        if ((flag & (LLDrawable::REBUILD_VOLUME | LLDrawable::REBUILD_POSITION)) && drawablep->getVObj().notNull())
        // </FS:Ansariel>
        {
            drawablep->getVObj()->setChanged(LLXform::SILHOUETTE);
        }
        drawablep->setState(flag);
    }
}

void LLPipeline::stateSort(LLCamera& camera, LLCullResult &result)
{
    LL_PROFILE_ZONE_SCOPED_CATEGORY_PIPELINE;
    LL_PROFILE_GPU_ZONE("stateSort");

    if (hasAnyRenderType(LLPipeline::RENDER_TYPE_AVATAR,
                      LLPipeline::RENDER_TYPE_CONTROL_AV,
                      LLPipeline::RENDER_TYPE_TERRAIN,
                      LLPipeline::RENDER_TYPE_TREE,
                      LLPipeline::RENDER_TYPE_SKY,
                      LLPipeline::RENDER_TYPE_VOIDWATER,
                      LLPipeline::RENDER_TYPE_WATER,
                      LLPipeline::END_RENDER_TYPES))
    {
        //clear faces from face pools
        gPipeline.resetDrawOrders();
    }

    //LLVertexBuffer::unbind();

    grabReferences(result);
    {
        LL_PROFILE_ZONE_NAMED_CATEGORY_PIPELINE("checkOcclusionAndRebuildMesh");
    for (LLCullResult::sg_iterator iter = sCull->beginDrawableGroups(); iter != sCull->endDrawableGroups(); ++iter)
    {
        LLSpatialGroup* group = *iter;
        if (group->isDead())
        {
            continue;
        }
        group->checkOcclusion();
        if (sUseOcclusion > 1 && group->isOcclusionState(LLSpatialGroup::OCCLUDED))
        {
            markOccluder(group);
        }
        else
        {
            group->setVisible();
            for (LLSpatialGroup::element_iter i = group->getDataBegin(); i != group->getDataEnd(); ++i)
            {
                LLDrawable* drawablep = (LLDrawable*)(*i)->getDrawable();
                markVisible(drawablep, camera);
            }

            { //rebuild mesh as soon as we know it's visible
                group->rebuildMesh();
            }
        }
    }
    }

    if (LLViewerCamera::sCurCameraID == LLViewerCamera::CAMERA_WORLD && !gCubeSnapshot)
    {
        LL_PROFILE_ZONE_NAMED_CATEGORY_PIPELINE("WorldCamera");
        LLSpatialGroup* last_group = NULL;
        bool fov_changed = LLViewerCamera::getInstance()->isDefaultFOVChanged();
        for (LLCullResult::bridge_iterator i = sCull->beginVisibleBridge(); i != sCull->endVisibleBridge(); ++i)
        {
            LLCullResult::bridge_iterator cur_iter = i;
            LLSpatialBridge* bridge = *cur_iter;
            LLSpatialGroup* group = bridge->getSpatialGroup();

            if (last_group == NULL)
            {
                last_group = group;
            }

            if (!bridge->isDead() && group && !group->isOcclusionState(LLSpatialGroup::OCCLUDED))
            {
                stateSort(bridge, camera, fov_changed);
            }

            if (LLViewerCamera::sCurCameraID == LLViewerCamera::CAMERA_WORLD &&
                last_group != group && last_group->changeLOD())
            {
                last_group->mLastUpdateDistance = last_group->mDistance;
            }

            last_group = group;
        }

        if (LLViewerCamera::sCurCameraID == LLViewerCamera::CAMERA_WORLD &&
            last_group && last_group->changeLOD())
        {
            last_group->mLastUpdateDistance = last_group->mDistance;
        }
    }
    {
        LL_PROFILE_ZONE_NAMED_CATEGORY_PIPELINE("StateSort: visible groups");
    for (LLCullResult::sg_iterator iter = sCull->beginVisibleGroups(); iter != sCull->endVisibleGroups(); ++iter)
    {
        LLSpatialGroup* group = *iter;
        if (group->isDead())
        {
            continue;
        }
        group->checkOcclusion();
        if (sUseOcclusion > 1 && group->isOcclusionState(LLSpatialGroup::OCCLUDED))
        {
            markOccluder(group);
        }
        else
        {
            group->setVisible();
            stateSort(group, camera);

            { //rebuild mesh as soon as we know it's visible
                group->rebuildMesh();
            }
        }
    }}

    {
        LL_PROFILE_ZONE_NAMED_CATEGORY_DRAWABLE("stateSort"); // LL_RECORD_BLOCK_TIME(FTM_STATESORT_DRAWABLE);
        for (LLCullResult::drawable_iterator iter = sCull->beginVisibleList();
             iter != sCull->endVisibleList(); ++iter)
        {
            LLDrawable *drawablep = *iter;
            if (!drawablep->isDead())
            {
                stateSort(drawablep, camera);
            }
        }
    }

    postSort(camera);
}

void LLPipeline::stateSort(LLSpatialGroup* group, LLCamera& camera)
{
    if (group->changeLOD())
    {
        for (LLSpatialGroup::element_iter i = group->getDataBegin(); i != group->getDataEnd(); ++i)
        {
            LLDrawable* drawablep = (LLDrawable*)(*i)->getDrawable();
            stateSort(drawablep, camera);
        }

        if (LLViewerCamera::sCurCameraID == LLViewerCamera::CAMERA_WORLD && !gCubeSnapshot)
        { //avoid redundant stateSort calls
            group->mLastUpdateDistance = group->mDistance;
        }
    }
}

void LLPipeline::stateSort(LLSpatialBridge* bridge, LLCamera& camera, bool fov_changed)
{
    LL_PROFILE_ZONE_SCOPED_CATEGORY_PIPELINE;
    if (bridge->getSpatialGroup()->changeLOD() || fov_changed)
    {
        bool force_update = false;
        bridge->updateDistance(camera, force_update);
    }
}

void LLPipeline::stateSort(LLDrawable* drawablep, LLCamera& camera)
{
    LL_PROFILE_ZONE_SCOPED_CATEGORY_PIPELINE;
    if (!drawablep
        || drawablep->isDead()
        || !hasRenderType(drawablep->getRenderType()))
    {
        return;
    }

    // SL-11353
    // ignore our own geo when rendering spotlight shadowmaps...
    //
    if (RenderSpotLight && drawablep == RenderSpotLight)
    {
        return;
    }

    if (LLSelectMgr::getInstance()->mHideSelectedObjects)
    {
//      if (drawablep->getVObj().notNull() &&
//          drawablep->getVObj()->isSelected())
// [RLVa:KB] - Checked: 2010-09-28 (RLVa-1.2.1f) | Modified: RLVa-1.2.1f
        const LLViewerObject* pObj = drawablep->getVObj();
        if ( (pObj) && (pObj->isSelected()) &&
             ( (!RlvActions::isRlvEnabled()) ||
               ( ((!pObj->isHUDAttachment()) || (!gRlvAttachmentLocks.isLockedAttachment(pObj->getRootEdit()))) &&
                 (RlvActions::canEdit(pObj)) ) ) )
// [/RVLa:KB]
        {
            return;
        }
    }

    if (drawablep->isAvatar())
    { //don't draw avatars beyond render distance or if we don't have a spatial group.
        if ((drawablep->getSpatialGroup() == NULL) ||
            (drawablep->getSpatialGroup()->mDistance > LLVOAvatar::sRenderDistance))
        {
            return;
        }

        LLVOAvatar* avatarp = (LLVOAvatar*) drawablep->getVObj().get();
        if (!avatarp->isVisible())
        {
            return;
        }
    }

    assertInitialized();

    if (hasRenderType(drawablep->mRenderType))
    {
        if (!drawablep->isState(LLDrawable::INVISIBLE|LLDrawable::FORCE_INVISIBLE))
        {
            drawablep->setVisible(camera, NULL, false);
        }
    }

    if (LLViewerCamera::sCurCameraID == LLViewerCamera::CAMERA_WORLD && !gCubeSnapshot)
    {
        //if (drawablep->isVisible()) isVisible() check here is redundant, if it wasn't visible, it wouldn't be here
        {
            if (!drawablep->isActive())
            {
                bool force_update = false;
                drawablep->updateDistance(camera, force_update);
            }
            else if (drawablep->isAvatar())
            {
                bool force_update = false;
                drawablep->updateDistance(camera, force_update); // calls vobj->updateLOD() which calls LLVOAvatar::updateVisibility()
            }
        }
    }

    if (!drawablep->getVOVolume())
    {
        for (LLDrawable::face_list_t::iterator iter = drawablep->mFaces.begin();
                iter != drawablep->mFaces.end(); iter++)
        {
            LLFace* facep = *iter;

            if (facep->hasGeometry())
            {
                if (facep->getPool())
                {
                    facep->getPool()->enqueue(facep);
                }
                else
                {
                    break;
                }
            }
        }
    }

    mNumVisibleFaces += drawablep->getNumFaces();
}


void forAllDrawables(LLCullResult::sg_iterator begin,
                     LLCullResult::sg_iterator end,
                     void (*func)(LLDrawable*))
{
    for (LLCullResult::sg_iterator i = begin; i != end; ++i)
    {
        LLSpatialGroup* group = *i;
        if (group->isDead())
        {
            continue;
        }
        for (LLSpatialGroup::element_iter j = group->getDataBegin(); j != group->getDataEnd(); ++j)
        {
            if((*j)->hasDrawable())
            {
                func((LLDrawable*)(*j)->getDrawable());
            }
        }
    }
}

void LLPipeline::forAllVisibleDrawables(void (*func)(LLDrawable*))
{
    forAllDrawables(sCull->beginDrawableGroups(), sCull->endDrawableGroups(), func);
    forAllDrawables(sCull->beginVisibleGroups(), sCull->endVisibleGroups(), func);
}

//function for creating scripted beacons
void renderScriptedBeacons(LLDrawable* drawablep)
{
    LLViewerObject *vobj = drawablep->getVObj();
    if (vobj
        && !vobj->isAvatar()
        && !vobj->getParent()
        && vobj->flagScripted())
    {
        if (gPipeline.sRenderBeacons)
        {
            gObjectList.addDebugBeacon(vobj->getPositionAgent(), "", LLColor4(1.f, 0.f, 0.f, 0.5f), LLColor4(1.f, 1.f, 1.f, 0.5f), LLPipeline::DebugBeaconLineWidth);
        }

        if (gPipeline.sRenderHighlight)
        {
            S32 face_id;
            S32 count = drawablep->getNumFaces();
            for (face_id = 0; face_id < count; face_id++)
            {
                LLFace * facep = drawablep->getFace(face_id);
                if (facep)
                {
                    gPipeline.mHighlightFaces.push_back(facep);
                }
            }
        }
    }
}

void renderScriptedTouchBeacons(LLDrawable *drawablep)
{
    LLViewerObject *vobj = drawablep->getVObj();
    if (vobj && !vobj->isAvatar() && !vobj->getParent() && vobj->flagScripted() && vobj->flagHandleTouch())
    {
        if (gPipeline.sRenderBeacons)
        {
            gObjectList.addDebugBeacon(vobj->getPositionAgent(), "", LLColor4(1.f, 0.f, 0.f, 0.5f), LLColor4(1.f, 1.f, 1.f, 0.5f),
                                       LLPipeline::DebugBeaconLineWidth);
        }

        if (gPipeline.sRenderHighlight)
        {
            S32 face_id;
            S32 count = drawablep->getNumFaces();
            for (face_id = 0; face_id < count; face_id++)
            {
                LLFace *facep = drawablep->getFace(face_id);
                if (facep)
                {
                    gPipeline.mHighlightFaces.push_back(facep);
                }
            }
        }
    }
}

void renderPhysicalBeacons(LLDrawable *drawablep)
{
    LLViewerObject *vobj = drawablep->getVObj();
    if (vobj &&
        !vobj->isAvatar()
        //&& !vobj->getParent()
        && vobj->flagUsePhysics())
    {
        if (gPipeline.sRenderBeacons)
        {
            gObjectList.addDebugBeacon(vobj->getPositionAgent(), "", LLColor4(0.f, 1.f, 0.f, 0.5f), LLColor4(1.f, 1.f, 1.f, 0.5f),
                                       LLPipeline::DebugBeaconLineWidth);
        }

        if (gPipeline.sRenderHighlight)
        {
            S32 face_id;
            S32 count = drawablep->getNumFaces();
            for (face_id = 0; face_id < count; face_id++)
            {
                LLFace *facep = drawablep->getFace(face_id);
                if (facep)
                {
                    gPipeline.mHighlightFaces.push_back(facep);
                }
            }
        }
    }
}

void renderMOAPBeacons(LLDrawable *drawablep)
{
    LLViewerObject *vobj = drawablep->getVObj();

    if (!vobj || vobj->isAvatar())
        return;

    bool beacon  = false;
    U8   tecount = vobj->getNumTEs();
    for (int x = 0; x < tecount; x++)
    {
        if (vobj->getTEref(x).hasMedia())
        {
            beacon = true;
            break;
        }
    }
    if (beacon)
    {
        if (gPipeline.sRenderBeacons)
        {
            gObjectList.addDebugBeacon(vobj->getPositionAgent(), "", LLColor4(1.f, 1.f, 1.f, 0.5f), LLColor4(1.f, 1.f, 1.f, 0.5f),
                                       LLPipeline::DebugBeaconLineWidth);
        }

        if (gPipeline.sRenderHighlight)
        {
            S32 face_id;
            S32 count = drawablep->getNumFaces();
            for (face_id = 0; face_id < count; face_id++)
            {
                LLFace *facep = drawablep->getFace(face_id);
                if (facep)
                {
                    gPipeline.mHighlightFaces.push_back(facep);
                }
            }
        }
    }
}

void renderParticleBeacons(LLDrawable *drawablep)
{
    // Look for attachments, objects, etc.
    LLViewerObject *vobj = drawablep->getVObj();
    if (vobj && vobj->isParticleSource())
    {
        if (gPipeline.sRenderBeacons)
        {
            LLColor4 light_blue(0.5f, 0.5f, 1.f, 0.5f);
            gObjectList.addDebugBeacon(vobj->getPositionAgent(), "", light_blue, LLColor4(1.f, 1.f, 1.f, 0.5f),
                                       LLPipeline::DebugBeaconLineWidth);
        }

        if (gPipeline.sRenderHighlight)
        {
            S32 face_id;
            S32 count = drawablep->getNumFaces();
            for (face_id = 0; face_id < count; face_id++)
            {
                LLFace *facep = drawablep->getFace(face_id);
                if (facep)
                {
                    gPipeline.mHighlightFaces.push_back(facep);
                }
            }
        }
    }
}

void renderSoundHighlights(LLDrawable *drawablep)
{
    // Look for attachments, objects, etc.
    LLViewerObject *vobj = drawablep->getVObj();
    if (vobj && vobj->isAudioSource())
    {
        if (gPipeline.sRenderHighlight)
        {
            S32 face_id;
            S32 count = drawablep->getNumFaces();
            for (face_id = 0; face_id < count; face_id++)
            {
                LLFace *facep = drawablep->getFace(face_id);
                if (facep)
                {
                    gPipeline.mHighlightFaces.push_back(facep);
                }
            }
        }
    }
}

void LLPipeline::postSort(LLCamera &camera)
{
    LL_PROFILE_ZONE_SCOPED_CATEGORY_PIPELINE;

    assertInitialized();
    sVolumeSAFrame = 0.f; //ZK LBG

    LL_PUSH_CALLSTACKS();

    if (!gCubeSnapshot)
    {
        // rebuild drawable geometry
        for (LLCullResult::sg_iterator i = sCull->beginDrawableGroups(); i != sCull->endDrawableGroups(); ++i)
        {
            LLSpatialGroup *group = *i;
            if (group->isDead())
            {
                continue;
            }
            if (!sUseOcclusion || !group->isOcclusionState(LLSpatialGroup::OCCLUDED))
            {
                group->rebuildGeom();
            }
        }
        LL_PUSH_CALLSTACKS();
        // rebuild groups
        sCull->assertDrawMapsEmpty();

        rebuildPriorityGroups();
    }

    LL_PUSH_CALLSTACKS();

    // build render map
    {
        LL_PROFILE_ZONE_NAMED_CATEGORY_PIPELINE("build render map");
    for (LLCullResult::sg_iterator i = sCull->beginVisibleGroups(); i != sCull->endVisibleGroups(); ++i)
    {
        LLSpatialGroup *group = *i;

        if (group->isDead())
        {
            continue;
        }

        if ((sUseOcclusion && group->isOcclusionState(LLSpatialGroup::OCCLUDED)) ||
            (RenderAutoHideSurfaceAreaLimit > 0.f &&
             group->mSurfaceArea > RenderAutoHideSurfaceAreaLimit * llmax(group->mObjectBoxSize, 10.f)))
        {
            continue;
        }

        if (group->hasState(LLSpatialGroup::NEW_DRAWINFO) && group->hasState(LLSpatialGroup::GEOM_DIRTY) && !gCubeSnapshot)
        {  // no way this group is going to be drawable without a rebuild
            group->rebuildGeom();
        }

        for (LLSpatialGroup::draw_map_t::iterator j = group->mDrawMap.begin(); j != group->mDrawMap.end(); ++j)
        {
            LLSpatialGroup::drawmap_elem_t &src_vec = j->second;
            if (!hasRenderType(j->first))
            {
                continue;
            }

            for (LLSpatialGroup::drawmap_elem_t::iterator k = src_vec.begin(); k != src_vec.end(); ++k)
            {
                LLDrawInfo *info = *k;

                sCull->pushDrawInfo(j->first, info);
                if (!sShadowRender && !sReflectionRender && !gCubeSnapshot)
                {
                    addTrianglesDrawn(info->mCount);
                }
            }
        }

        if (hasRenderType(LLPipeline::RENDER_TYPE_PASS_ALPHA))
        {
            LL_PROFILE_ZONE_NAMED_CATEGORY_PIPELINE("Collect Alpha groups");
            LLSpatialGroup::draw_map_t::iterator alpha = group->mDrawMap.find(LLRenderPass::PASS_ALPHA);

            if (alpha != group->mDrawMap.end())
            {  // store alpha groups for sorting
                LLSpatialBridge *bridge = group->getSpatialPartition()->asBridge();
                if (LLViewerCamera::sCurCameraID == LLViewerCamera::CAMERA_WORLD && !gCubeSnapshot)
                {
                    if (bridge)
                    {
                        LLCamera trans_camera = bridge->transformCamera(camera);
                        group->updateDistance(trans_camera);
                    }
                    else
                    {
                        group->updateDistance(camera);
                    }
                }

                if (hasRenderType(LLDrawPool::POOL_ALPHA))
                {
                    sCull->pushAlphaGroup(group);
                }
            }

            LLSpatialGroup::draw_map_t::iterator rigged_alpha = group->mDrawMap.find(LLRenderPass::PASS_ALPHA_RIGGED);

            if (rigged_alpha != group->mDrawMap.end())
            {  // store rigged alpha groups for LLDrawPoolAlpha prepass (skip distance update, rigged attachments use depth buffer)
                if (hasRenderType(LLDrawPool::POOL_ALPHA))
                {
                    sCull->pushRiggedAlphaGroup(group);
                }
            }
        }
    }
    }

    /*bool use_transform_feedback = gTransformPositionProgram.mProgramObject && !mMeshDirtyGroup.empty();

    if (use_transform_feedback)
    { //place a query around potential transform feedback code for synchronization
        mTransformFeedbackPrimitives = 0;

        if (!mMeshDirtyQueryObject)
        {
            glGenQueries(1, &mMeshDirtyQueryObject);
        }

        glBeginQuery(GL_TRANSFORM_FEEDBACK_PRIMITIVES_WRITTEN, mMeshDirtyQueryObject);
    }*/

    {
        LL_PROFILE_ZONE_NAMED_CATEGORY_PIPELINE("rebuild delayed upd groups");
    // pack vertex buffers for groups that chose to delay their updates
    {
        LL_PROFILE_GPU_ZONE("rebuildMesh");
        for (LLSpatialGroup::sg_vector_t::iterator iter = mMeshDirtyGroup.begin(); iter != mMeshDirtyGroup.end(); ++iter)
        {
            (*iter)->rebuildMesh();
        }
    }
    }

    /*if (use_transform_feedback)
    {
        glEndQuery(GL_TRANSFORM_FEEDBACK_PRIMITIVES_WRITTEN);
    }*/

    mMeshDirtyGroup.clear();

    {
        LL_PROFILE_ZONE_NAMED_CATEGORY_PIPELINE("sort alpha groups");
    if (!sShadowRender)
    {
        // order alpha groups by distance
        std::sort(sCull->beginAlphaGroups(), sCull->endAlphaGroups(), LLSpatialGroup::CompareDepthGreater());

        // order rigged alpha groups by avatar attachment order
        std::sort(sCull->beginRiggedAlphaGroups(), sCull->endRiggedAlphaGroups(), LLSpatialGroup::CompareRenderOrder());
    }
    }

    LL_PUSH_CALLSTACKS();
    {
        LL_PROFILE_ZONE_NAMED_CATEGORY_PIPELINE("beacon rendering flags");
    // only render if the flag is set. The flag is only set if we are in edit mode or the toggle is set in the menus
    // <FS:Ansariel> Make beacons also show when beacons floater is closed.
    if (/*LLFloaterReg::instanceVisible("beacons") &&*/ !sShadowRender && !gCubeSnapshot)
    {
        if (sRenderScriptedTouchBeacons)
        {
            // Only show the beacon on the root object.
            forAllVisibleDrawables(renderScriptedTouchBeacons);
        }
        else if (sRenderScriptedBeacons)
        {
            // Only show the beacon on the root object.
            forAllVisibleDrawables(renderScriptedBeacons);
        }

        if (sRenderPhysicalBeacons)
        {
            // Only show the beacon on the root object.
            forAllVisibleDrawables(renderPhysicalBeacons);
        }

        if (sRenderMOAPBeacons)
        {
            forAllVisibleDrawables(renderMOAPBeacons);
        }

        if (sRenderParticleBeacons)
        {
            forAllVisibleDrawables(renderParticleBeacons);
        }

        // If god mode, also show audio cues
        if (sRenderSoundBeacons && gAudiop)
        {
            // Walk all sound sources and render out beacons for them. Note, this isn't done in the ForAllVisibleDrawables function, because
            // some are not visible.
            LLAudioEngine::source_map::iterator iter;
            for (iter = gAudiop->mAllSources.begin(); iter != gAudiop->mAllSources.end(); ++iter)
            {
                LLAudioSource *sourcep = iter->second;

                LLVector3d pos_global = sourcep->getPositionGlobal();
                LLVector3  pos        = gAgent.getPosAgentFromGlobal(pos_global);
                if (gPipeline.sRenderBeacons)
                {
                    // pos += LLVector3(0.f, 0.f, 0.2f);
                    gObjectList.addDebugBeacon(pos, "", LLColor4(1.f, 1.f, 0.f, 0.5f), LLColor4(1.f, 1.f, 1.f, 0.5f), DebugBeaconLineWidth);
                }
            }
            // now deal with highlights for all those seeable sound sources
            forAllVisibleDrawables(renderSoundHighlights);
        }
    }
    }
    LL_PUSH_CALLSTACKS();
    // If managing your telehub, draw beacons at telehub and currently selected spawnpoint.
    if (LLFloaterTelehub::renderBeacons() && !sShadowRender && !gCubeSnapshot)
    {
        LLFloaterTelehub::addBeacons();
    }

    if (!sShadowRender && !gCubeSnapshot)
    {
        LL_PROFILE_ZONE_NAMED_CATEGORY_PIPELINE("Render face highlights");
        mSelectedFaces.clear();

        bool tex_index_changed = false;
        if (!gNonInteractive)
        {
            LLRender::eTexIndex tex_index = sRenderHighlightTextureChannel;
            // <FS:Zi> switchable edit texture/materials panel
            //setRenderHighlightTextureChannel(gFloaterTools->getPanelFace()->getTextureChannelToEdit());
            setRenderHighlightTextureChannel(gFloaterTools->getTextureChannelToEdit());
            // </FS:Zi>
            tex_index_changed = sRenderHighlightTextureChannel != tex_index;
        }

        // Draw face highlights for selected faces.
        if (LLSelectMgr::getInstance()->getTEMode())
        {
            struct f : public LLSelectedTEFunctor
            {
                virtual bool apply(LLViewerObject *object, S32 te)
                {
                    if (object->mDrawable)
                    {
                        LLFace *facep = object->mDrawable->getFace(te);
                        if (facep)
                        {
                            gPipeline.mSelectedFaces.push_back(facep);
                        }
                    }
                    return true;
                }
            } func;
            LLSelectMgr::getInstance()->getSelection()->applyToTEs(&func);

            if (tex_index_changed)
            {
                // Rebuild geometry for all selected faces with PBR textures
                for (const LLFace* face : gPipeline.mSelectedFaces)
                {
                    if (const LLViewerObject* vobj = face->getViewerObject())
                    {
                        if (const LLTextureEntry* tep = vobj->getTE(face->getTEOffset()))
                        {
                            if (tep->getGLTFRenderMaterial())
                            {
                                gPipeline.markRebuild(face->getDrawable(), LLDrawable::REBUILD_VOLUME);
                            }
                        }
                    }
                }
            }
        }
    }

    // LLSpatialGroup::sNoDelete = false;
    LL_PUSH_CALLSTACKS();
}


void render_hud_elements()
{
    LL_PROFILE_ZONE_SCOPED_CATEGORY_UI; //LL_RECORD_BLOCK_TIME(FTM_RENDER_UI);
    gPipeline.disableLights();

    LLGLSUIDefault gls_ui;

    //LLGLEnable stencil(GL_STENCIL_TEST);
    //glStencilFunc(GL_ALWAYS, 255, 0xFFFFFFFF);
    //glStencilMask(0xFFFFFFFF);
    //glStencilOp(GL_KEEP, GL_KEEP, GL_REPLACE);

    gUIProgram.bind();
    gGL.color4f(1, 1, 1, 1);
    LLGLDepthTest depth(GL_TRUE, GL_FALSE);

    if (!LLPipeline::sReflectionRender && gPipeline.hasRenderDebugFeatureMask(LLPipeline::RENDER_DEBUG_FEATURE_UI))
    {
        gViewerWindow->renderSelections(false, false, false); // For HUD version in render_ui_3d()

        // Draw the tracking overlays
        LLTracker::render3D();

        if (LLWorld::instanceExists())
        {
            // Show the property lines
            LLWorld::getInstance()->renderPropertyLines();
        }
        LLViewerParcelMgr::getInstance()->render();
        LLViewerParcelMgr::getInstance()->renderParcelCollision();
    }
    else if (gForceRenderLandFence)
    {
        // This is only set when not rendering the UI, for parcel snapshots
        LLViewerParcelMgr::getInstance()->render();
    }
    else if (gPipeline.hasRenderType(LLPipeline::RENDER_TYPE_HUD))
    {
        LLHUDText::renderAllHUD();
    }

    gUIProgram.unbind();
}

static inline void bindHighlightProgram(LLGLSLShader& program)
{
    if ((LLViewerShaderMgr::instance()->getShaderLevel(LLViewerShaderMgr::SHADER_INTERFACE) > 0))
    {
        program.bind();
        gGL.diffuseColor4f(1, 1, 1, 0.5f);
    }
}

static inline void unbindHighlightProgram(LLGLSLShader& program)
{
    if (LLViewerShaderMgr::instance()->getShaderLevel(LLViewerShaderMgr::SHADER_INTERFACE) > 0)
    {
        program.unbind();
    }
}

void LLPipeline::renderSelectedFaces(const LLColor4& color)
{
    if (!mFaceSelectImagep)
    {
        mFaceSelectImagep = LLViewerTextureManager::getFetchedTexture(IMG_FACE_SELECT);
    }

    if (mFaceSelectImagep)
    {
        // Make sure the selection image gets downloaded and decoded
        mFaceSelectImagep->addTextureStats((F32)MAX_IMAGE_AREA);

        for (auto facep : mSelectedFaces)
        {
            if (!facep || facep->getDrawable()->isDead())
            {
                LL_ERRS() << "Bad face on selection" << LL_ENDL;
                return;
            }

            facep->renderSelected(mFaceSelectImagep, color);
        }
    }
}

void LLPipeline::renderHighlights()
{
    assertInitialized();

    // Draw 3D UI elements here (before we clear the Z buffer in POOL_HUD)
    // Render highlighted faces.
    LLGLSPipelineAlpha gls_pipeline_alpha;
    disableLights();

    if (hasRenderDebugFeatureMask(RENDER_DEBUG_FEATURE_SELECTED))
    {
        bindHighlightProgram(gHighlightProgram);

        if (sRenderHighlightTextureChannel == LLRender::DIFFUSE_MAP ||
            sRenderHighlightTextureChannel == LLRender::BASECOLOR_MAP ||
            sRenderHighlightTextureChannel == LLRender::METALLIC_ROUGHNESS_MAP ||
            sRenderHighlightTextureChannel == LLRender::GLTF_NORMAL_MAP ||
            sRenderHighlightTextureChannel == LLRender::EMISSIVE_MAP ||
            sRenderHighlightTextureChannel == LLRender::NUM_TEXTURE_CHANNELS)
        {
            static const LLColor4 highlight_selected_color(1.f, 1.f, 1.f, 0.5f);
            renderSelectedFaces(highlight_selected_color);
        }

        // Paint 'em red!
        static const LLColor4 highlight_face_color(1.f, 0.f, 0.f, 0.5f);
        for (auto facep : mHighlightFaces)
        {
            facep->renderSelected(LLViewerTexture::sNullImagep, highlight_face_color);
        }

        unbindHighlightProgram(gHighlightProgram);
    }

    // Contains a list of the faces of objects that are physical or
    // have touch-handlers.
    mHighlightFaces.clear();

    if (hasRenderDebugFeatureMask(RENDER_DEBUG_FEATURE_SELECTED))
    {
        if (sRenderHighlightTextureChannel == LLRender::NORMAL_MAP)
        {
            static const LLColor4 highlight_normal_color(1.0f, 0.5f, 0.5f, 0.5f);
            bindHighlightProgram(gHighlightNormalProgram);
            renderSelectedFaces(highlight_normal_color);
            unbindHighlightProgram(gHighlightNormalProgram);
        }
        else if (sRenderHighlightTextureChannel == LLRender::SPECULAR_MAP)
        {
            static const LLColor4 highlight_specular_color(0.0f, 0.3f, 1.0f, 0.8f);
            bindHighlightProgram(gHighlightSpecularProgram);
            renderSelectedFaces(highlight_specular_color);
            unbindHighlightProgram(gHighlightSpecularProgram);
        }
    }
}

//debug use
U32 LLPipeline::sCurRenderPoolType = 0 ;

void LLPipeline::renderGeomDeferred(LLCamera& camera, bool do_occlusion)
{
    LLAppViewer::instance()->pingMainloopTimeout("Pipeline:RenderGeomDeferred");
    LL_PROFILE_ZONE_SCOPED_CATEGORY_DRAWPOOL; //LL_RECORD_BLOCK_TIME(FTM_RENDER_GEOMETRY);
    LL_PROFILE_GPU_ZONE("renderGeomDeferred");

    llassert(!sRenderingHUDs);

    if (gUseWireframe)
    {
        glPolygonMode(GL_FRONT_AND_BACK, GL_LINE);
    }

    if (&camera == LLViewerCamera::getInstance())
    {   // a bit hacky, this is the start of the main render frame, figure out delta between last modelview matrix and
        // current modelview matrix
        glh::matrix4f last_modelview(gGLLastModelView);
        glh::matrix4f cur_modelview(gGLModelView);

        // goal is to have a matrix here that goes from the last frame's camera space to the current frame's camera space
        glh::matrix4f m = last_modelview.inverse();  // last camera space to world space
        m.mult_left(cur_modelview); // world space to camera space

        glh::matrix4f n = m.inverse();

        for (U32 i = 0; i < 16; ++i)
        {
            gGLDeltaModelView[i] = m.m[i];
            gGLInverseDeltaModelView[i] = n.m[i];
        }
    }

    bool occlude = LLPipeline::sUseOcclusion > 1 && do_occlusion && !LLGLSLShader::sProfileEnabled;

    setupHWLights();

    {
        LL_PROFILE_ZONE_NAMED_CATEGORY_DRAWPOOL("deferred pools");

        LLGLEnable cull(GL_CULL_FACE);

        for (pool_set_t::iterator iter = mPools.begin(); iter != mPools.end(); ++iter)
        {
            LLDrawPool *poolp = *iter;
            if (hasRenderType(poolp->getType()))
            {
                poolp->prerender();
            }
        }

        LLVertexBuffer::unbind();

        LLGLState::checkStates();

        if (LLViewerShaderMgr::instance()->mShaderLevel[LLViewerShaderMgr::SHADER_DEFERRED] > 1)
        {
            //update reflection probe uniform
            mReflectionMapManager.updateUniforms();
            mHeroProbeManager.updateUniforms();
        }

        U32 cur_type = 0;

        gGL.setColorMask(true, true);

        pool_set_t::iterator iter1 = mPools.begin();

        while ( iter1 != mPools.end() )
        {
            LLDrawPool *poolp = *iter1;

            cur_type = poolp->getType();

            if (occlude && cur_type >= LLDrawPool::POOL_GRASS)
            {
                llassert(!gCubeSnapshot); // never do occlusion culling on cube snapshots
                occlude = false;
                gGLLastMatrix = NULL;
                gGL.loadMatrix(gGLModelView);
                doOcclusion(camera);
            }

            pool_set_t::iterator iter2 = iter1;
            if (hasRenderType(poolp->getType()) && poolp->getNumDeferredPasses() > 0)
            {
                LL_PROFILE_ZONE_NAMED_CATEGORY_DRAWPOOL("deferred pool render");

                gGLLastMatrix = NULL;
                gGL.loadMatrix(gGLModelView);

                for( S32 i = 0; i < poolp->getNumDeferredPasses(); i++ )
                {
                    LLVertexBuffer::unbind();
                    poolp->beginDeferredPass(i);
                    for (iter2 = iter1; iter2 != mPools.end(); iter2++)
                    {
                        LLDrawPool *p = *iter2;
                        if (p->getType() != cur_type)
                        {
                            break;
                        }

                        if ( !p->getSkipRenderFlag() ) { p->renderDeferred(i); }
                    }
                    poolp->endDeferredPass(i);
                    LLVertexBuffer::unbind();

                    LLGLState::checkStates();
                }
            }
            else
            {
                // Skip all pools of this type
                for (iter2 = iter1; iter2 != mPools.end(); iter2++)
                {
                    LLDrawPool *p = *iter2;
                    if (p->getType() != cur_type)
                    {
                        break;
                    }
                }
            }
            iter1 = iter2;
            stop_glerror();
        }

        gGLLastMatrix = NULL;
        gGL.matrixMode(LLRender::MM_MODELVIEW);
        gGL.loadMatrix(gGLModelView);

        gGL.setColorMask(true, false);

    } // Tracy ZoneScoped

    if (gUseWireframe)
    {
        glPolygonMode(GL_FRONT_AND_BACK, GL_FILL);
    }
}

void LLPipeline::renderGeomPostDeferred(LLCamera& camera)
{
    LL_PROFILE_ZONE_SCOPED_CATEGORY_DRAWPOOL;
    LL_PROFILE_GPU_ZONE("renderGeomPostDeferred");

    if (gUseWireframe)
    {
        glPolygonMode(GL_FRONT_AND_BACK, GL_LINE);
    }

    U32 cur_type = 0;

    LLGLEnable cull(GL_CULL_FACE);

    bool done_atmospherics = LLPipeline::sRenderingHUDs; //skip atmospherics on huds
    bool done_water_haze = done_atmospherics;

    // do atmospheric haze just before post water alpha
    U32 atmospherics_pass = LLDrawPool::POOL_ALPHA_POST_WATER;

    if (LLPipeline::sUnderWaterRender)
    { // if under water, do atmospherics just before the water pass
        atmospherics_pass = LLDrawPool::POOL_WATER;
    }

    // do water haze just before pre water alpha
    U32 water_haze_pass = LLDrawPool::POOL_ALPHA_PRE_WATER;

    calcNearbyLights(camera);
    setupHWLights();

    gGL.setSceneBlendType(LLRender::BT_ALPHA);
    gGL.setColorMask(true, false);

    pool_set_t::iterator iter1 = mPools.begin();

    if (gDebugGL || gDebugPipeline)
    {
        LLGLState::checkStates(GL_FALSE);
    }

    while ( iter1 != mPools.end() )
    {
        LLDrawPool *poolp = *iter1;

        cur_type = poolp->getType();

        if (cur_type >= atmospherics_pass && !done_atmospherics)
        { // do atmospherics against depth buffer before rendering alpha
            doAtmospherics();
            done_atmospherics = true;
        }

        if (cur_type >= water_haze_pass && !done_water_haze)
        { // do water haze against depth buffer before rendering alpha
            doWaterHaze();
            done_water_haze = true;
        }

        pool_set_t::iterator iter2 = iter1;
        if (hasRenderType(poolp->getType()) && poolp->getNumPostDeferredPasses() > 0)
        {
            LL_PROFILE_ZONE_NAMED_CATEGORY_DRAWPOOL("deferred poolrender");

            gGLLastMatrix = NULL;
            gGL.loadMatrix(gGLModelView);

            for( S32 i = 0; i < poolp->getNumPostDeferredPasses(); i++ )
            {
                LLVertexBuffer::unbind();
                poolp->beginPostDeferredPass(i);
                for (iter2 = iter1; iter2 != mPools.end(); iter2++)
                {
                    LLDrawPool *p = *iter2;
                    if (p->getType() != cur_type)
                    {
                        break;
                    }

                    p->renderPostDeferred(i);
                }
                poolp->endPostDeferredPass(i);
                LLVertexBuffer::unbind();

                if (gDebugGL || gDebugPipeline)
                {
                    LLGLState::checkStates(GL_FALSE);
                }
            }
        }
        else
        {
            // Skip all pools of this type
            for (iter2 = iter1; iter2 != mPools.end(); iter2++)
            {
                LLDrawPool *p = *iter2;
                if (p->getType() != cur_type)
                {
                    break;
                }
            }
        }
        iter1 = iter2;
        stop_glerror();
    }

    gGLLastMatrix = NULL;
    gGL.matrixMode(LLRender::MM_MODELVIEW);
    gGL.loadMatrix(gGLModelView);

    if (!gCubeSnapshot)
    {
        // debug displays
        renderHighlights();
        mHighlightFaces.clear();

        renderDebug();
    }

    if (gUseWireframe)
    {
        glPolygonMode(GL_FRONT_AND_BACK, GL_FILL);
    }
}

void LLPipeline::renderGeomShadow(LLCamera& camera)
{
    LL_PROFILE_ZONE_SCOPED_CATEGORY_PIPELINE;
    LL_PROFILE_GPU_ZONE("renderGeomShadow");
    U32 cur_type = 0;

    LLGLEnable cull(GL_CULL_FACE);

    LLVertexBuffer::unbind();

    pool_set_t::iterator iter1 = mPools.begin();

    while ( iter1 != mPools.end() )
    {
        LLDrawPool *poolp = *iter1;

        cur_type = poolp->getType();

        pool_set_t::iterator iter2 = iter1;
        if (hasRenderType(poolp->getType()) && poolp->getNumShadowPasses() > 0)
        {
            poolp->prerender() ;

            gGLLastMatrix = NULL;
            gGL.loadMatrix(gGLModelView);

            for( S32 i = 0; i < poolp->getNumShadowPasses(); i++ )
            {
                LLVertexBuffer::unbind();
                poolp->beginShadowPass(i);
                for (iter2 = iter1; iter2 != mPools.end(); iter2++)
                {
                    LLDrawPool *p = *iter2;
                    if (p->getType() != cur_type)
                    {
                        break;
                    }

                    p->renderShadow(i);
                }
                poolp->endShadowPass(i);
                LLVertexBuffer::unbind();
            }
        }
        else
        {
            // Skip all pools of this type
            for (iter2 = iter1; iter2 != mPools.end(); iter2++)
            {
                LLDrawPool *p = *iter2;
                if (p->getType() != cur_type)
                {
                    break;
                }
            }
        }
        iter1 = iter2;
        stop_glerror();
    }

    gGLLastMatrix = NULL;
    gGL.loadMatrix(gGLModelView);
}


static U32 sIndicesDrawnCount = 0;

void LLPipeline::addTrianglesDrawn(S32 index_count)
{
    sIndicesDrawnCount += index_count;
}

void LLPipeline::recordTrianglesDrawn()
{
    assertInitialized();
    U32 count = sIndicesDrawnCount / 3;
    sIndicesDrawnCount = 0;
    add(LLStatViewer::TRIANGLES_DRAWN, LLUnits::Triangles::fromValue(count));
}

void LLPipeline::renderPhysicsDisplay()
{
    if (!hasRenderDebugMask(LLPipeline::RENDER_DEBUG_PHYSICS_SHAPES))
    {
        return;
    }

    gGL.flush();
    gDebugProgram.bind();

    LLGLEnable(GL_POLYGON_OFFSET_LINE);
    glPolygonOffset(3.f, 3.f);
    glLineWidth(3.f);
    LLGLEnable blend(GL_BLEND);
    gGL.setSceneBlendType(LLRender::BT_ALPHA);

    for (int pass = 0; pass < 3; ++pass)
    {
        // pass 0 - depth write enabled, color write disabled, fill
        // pass 1 - depth write disabled, color write enabled, fill
        // pass 2 - depth write disabled, color write enabled, wireframe
        gGL.setColorMask(pass >= 1, false);
        LLGLDepthTest depth(GL_TRUE, pass == 0);

        bool wireframe = (pass == 2);

        if (wireframe)
        {
            glPolygonMode(GL_FRONT_AND_BACK, GL_LINE);
        }

        for (LLWorld::region_list_t::const_iterator iter = LLWorld::getInstance()->getRegionList().begin();
            iter != LLWorld::getInstance()->getRegionList().end(); ++iter)
        {
            LLViewerRegion* region = *iter;
            for (U32 i = 0; i < LLViewerRegion::NUM_PARTITIONS; i++)
            {
                LLSpatialPartition* part = region->getSpatialPartition(i);
                if (part)
                {
                    if (hasRenderType(part->mDrawableType))
                    {
                        part->renderPhysicsShapes(wireframe);
                    }
                }
            }
        }
        gGL.flush();

        if (wireframe)
        {
            glPolygonMode(GL_FRONT_AND_BACK, GL_FILL);
        }
    }
    glLineWidth(1.f);
    gDebugProgram.unbind();

}

extern std::set<LLSpatialGroup*> visible_selected_groups;

void LLPipeline::renderDebug()
{
    LL_PROFILE_ZONE_SCOPED_CATEGORY_PIPELINE;

    assertInitialized();

    bool hud_only = hasRenderType(LLPipeline::RENDER_TYPE_HUD);

    if (!hud_only )
    {
        //Render any navmesh geometry
        LLPathingLib *llPathingLibInstance = LLPathingLib::getInstance();
        if ( llPathingLibInstance != NULL )
        {
            //character floater renderables

            LLHandle<LLFloaterPathfindingCharacters> pathfindingCharacterHandle = LLFloaterPathfindingCharacters::getInstanceHandle();
            if ( !pathfindingCharacterHandle.isDead() )
            {
                LLFloaterPathfindingCharacters *pathfindingCharacter = pathfindingCharacterHandle.get();

                if ( pathfindingCharacter->getVisible() || gAgentCamera.cameraMouselook() )
                {
                    gPathfindingProgram.bind();
                    gPathfindingProgram.uniform1f(sTint, 1.f);
                    gPathfindingProgram.uniform1f(sAmbiance, 1.f);
                    gPathfindingProgram.uniform1f(sAlphaScale, 1.f);

                    //Requried character physics capsule render parameters
                    LLUUID id;
                    LLVector3 pos;
                    LLQuaternion rot;

                    if ( pathfindingCharacter->isPhysicsCapsuleEnabled( id, pos, rot ) )
                    {
                        //remove blending artifacts
                        gGL.setColorMask(false, false);
                        llPathingLibInstance->renderSimpleShapeCapsuleID( gGL, id, pos, rot );
                        gGL.setColorMask(true, false);
                        LLGLEnable blend(GL_BLEND);
                        gPathfindingProgram.uniform1f(sAlphaScale, 0.90f);
                        llPathingLibInstance->renderSimpleShapeCapsuleID( gGL, id, pos, rot );
                        gPathfindingProgram.bind();
                    }
                }
            }


            //pathing console renderables
            LLHandle<LLFloaterPathfindingConsole> pathfindingConsoleHandle = LLFloaterPathfindingConsole::getInstanceHandle();
            if (!pathfindingConsoleHandle.isDead())
            {
                LLFloaterPathfindingConsole *pathfindingConsole = pathfindingConsoleHandle.get();

                if ( pathfindingConsole->getVisible() || gAgentCamera.cameraMouselook() )
                {
                    F32 ambiance = gSavedSettings.getF32("PathfindingAmbiance");

                    gPathfindingProgram.bind();

                    gPathfindingProgram.uniform1f(sTint, 1.f);
                    gPathfindingProgram.uniform1f(sAmbiance, ambiance);
                    gPathfindingProgram.uniform1f(sAlphaScale, 1.f);

                    if ( !pathfindingConsole->isRenderWorld() )
                    {
                        const LLColor4 clearColor = gSavedSettings.getColor4("PathfindingNavMeshClear");
                        gGL.setColorMask(true, true);
                        glClearColor(clearColor.mV[0],clearColor.mV[1],clearColor.mV[2],0);
                        glClear(GL_DEPTH_BUFFER_BIT | GL_COLOR_BUFFER_BIT); // no stencil -- deprecated | GL_STENCIL_BUFFER_BIT);
                        gGL.setColorMask(true, false);
                        glPolygonMode( GL_FRONT_AND_BACK, GL_FILL );
                    }

                    //NavMesh
                    if ( pathfindingConsole->isRenderNavMesh() )
                    {
                        gGL.flush();
                        gGL.setLineWidth(2.0f); // <FS> Line width OGL core profile fix by Rye Mutt
                        LLGLEnable cull(GL_CULL_FACE);
                        LLGLDisable blend(GL_BLEND);

                        if ( pathfindingConsole->isRenderWorld() )
                        {
                            LLGLEnable blend(GL_BLEND);
                            gPathfindingProgram.uniform1f(sAlphaScale, 0.66f);
                            llPathingLibInstance->renderNavMesh();
                        }
                        else
                        {
                            llPathingLibInstance->renderNavMesh();
                        }

                        //render edges
                        gPathfindingNoNormalsProgram.bind();
                        gPathfindingNoNormalsProgram.uniform1f(sTint, 1.f);
                        gPathfindingNoNormalsProgram.uniform1f(sAlphaScale, 1.f);
                        llPathingLibInstance->renderNavMeshEdges();
                        gPathfindingProgram.bind();

                        gGL.flush();
                        glPolygonMode( GL_FRONT_AND_BACK, GL_FILL );
                        gGL.setLineWidth(1.0f); // <FS> Line width OGL core profile fix by Rye Mutt
                        gGL.flush();
                    }
                    //User designated path
                    if ( LLPathfindingPathTool::getInstance()->isRenderPath() )
                    {
                        //The path
                        gUIProgram.bind();
                        gGL.getTexUnit(0)->bind(LLViewerFetchedTexture::sWhiteImagep);
                        llPathingLibInstance->renderPath();
                        gPathfindingProgram.bind();

                        //The bookends
                        //remove blending artifacts
                        gGL.setColorMask(false, false);
                        llPathingLibInstance->renderPathBookend( gGL, LLPathingLib::LLPL_START );
                        llPathingLibInstance->renderPathBookend( gGL, LLPathingLib::LLPL_END );

                        gGL.setColorMask(true, false);
                        //render the bookends
                        LLGLEnable blend(GL_BLEND);
                        gPathfindingProgram.uniform1f(sAlphaScale, 0.90f);
                        llPathingLibInstance->renderPathBookend( gGL, LLPathingLib::LLPL_START );
                        llPathingLibInstance->renderPathBookend( gGL, LLPathingLib::LLPL_END );
                        gPathfindingProgram.bind();
                    }

                    if ( pathfindingConsole->isRenderWaterPlane() )
                    {
                        LLGLEnable blend(GL_BLEND);
                        gPathfindingProgram.uniform1f(sAlphaScale, 0.90f);
                        llPathingLibInstance->renderSimpleShapes( gGL, gAgent.getRegion()->getWaterHeight() );
                    }
                //physics/exclusion shapes
                if ( pathfindingConsole->isRenderAnyShapes() )
                {
                        U32 render_order[] = {
                            1 << LLPathingLib::LLST_ObstacleObjects,
                            1 << LLPathingLib::LLST_WalkableObjects,
                            1 << LLPathingLib::LLST_ExclusionPhantoms,
                            1 << LLPathingLib::LLST_MaterialPhantoms,
                        };

                        U32 flags = pathfindingConsole->getRenderShapeFlags();

                        for (U32 i = 0; i < 4; i++)
                        {
                            if (!(flags & render_order[i]))
                            {
                                continue;
                            }

                            //turn off backface culling for volumes so they are visible when camera is inside volume
                            LLGLDisable cull(i >= 2 ? GL_CULL_FACE : 0);

                            gGL.flush();
                            glPolygonMode( GL_FRONT_AND_BACK, GL_FILL );

                            //get rid of some z-fighting
                            LLGLEnable polyOffset(GL_POLYGON_OFFSET_FILL);
                            glPolygonOffset(1.0f, 1.0f);

                            //render to depth first to avoid blending artifacts
                            gGL.setColorMask(false, false);
                            llPathingLibInstance->renderNavMeshShapesVBO( render_order[i] );
                            gGL.setColorMask(true, false);

                            //get rid of some z-fighting
                            glPolygonOffset(0.f, 0.f);

                            LLGLEnable blend(GL_BLEND);

                            {
                                gPathfindingProgram.uniform1f(sAmbiance, ambiance);

                                { //draw solid overlay
                                    LLGLDepthTest depth(GL_TRUE, GL_FALSE, GL_LEQUAL);
                                    llPathingLibInstance->renderNavMeshShapesVBO( render_order[i] );
                                    gGL.flush();
                                }

                                LLGLEnable lineOffset(GL_POLYGON_OFFSET_LINE);
                                glPolygonMode( GL_FRONT_AND_BACK, GL_LINE );

                                F32 offset = gSavedSettings.getF32("PathfindingLineOffset");

                                if (pathfindingConsole->isRenderXRay())
                                {
                                    gPathfindingProgram.uniform1f(sTint, gSavedSettings.getF32("PathfindingXRayTint"));
                                    gPathfindingProgram.uniform1f(sAlphaScale, gSavedSettings.getF32("PathfindingXRayOpacity"));
                                    LLGLEnable blend(GL_BLEND);
                                    LLGLDepthTest depth(GL_TRUE, GL_FALSE, GL_GREATER);

                                    glPolygonOffset(offset, -offset);

                                    if (gSavedSettings.getBOOL("PathfindingXRayWireframe"))
                                    { //draw hidden wireframe as darker and less opaque
                                        gPathfindingProgram.uniform1f(sAmbiance, 1.f);
                                        llPathingLibInstance->renderNavMeshShapesVBO( render_order[i] );
                                    }
                                    else
                                    {
                                        glPolygonMode( GL_FRONT_AND_BACK, GL_FILL );
                                        gPathfindingProgram.uniform1f(sAmbiance, ambiance);
                                        llPathingLibInstance->renderNavMeshShapesVBO( render_order[i] );
                                        glPolygonMode(GL_FRONT_AND_BACK, GL_LINE);
                                    }
                                }

                                { //draw visible wireframe as brighter, thicker and more opaque
                                    glPolygonOffset(offset, offset);
                                    gPathfindingProgram.uniform1f(sAmbiance, 1.f);
                                    gPathfindingProgram.uniform1f(sTint, 1.f);
                                    gPathfindingProgram.uniform1f(sAlphaScale, 1.f);

                                    gGL.setLineWidth(gSavedSettings.getF32("PathfindingLineWidth")); // <FS> Line width OGL core profile fix by Rye Mutt
                                    LLGLDisable blendOut(GL_BLEND);
                                    llPathingLibInstance->renderNavMeshShapesVBO( render_order[i] );
                                    gGL.flush();
                                    gGL.setLineWidth(1.f); // <FS> Line width OGL core profile fix by Rye Mutt
                                }

                                glPolygonMode( GL_FRONT_AND_BACK, GL_FILL );
                            }
                        }
                    }

                    glPolygonOffset(0.f, 0.f);

                    if ( pathfindingConsole->isRenderNavMesh() && pathfindingConsole->isRenderXRay() )
                    {   //render navmesh xray
                        F32 ambiance = gSavedSettings.getF32("PathfindingAmbiance");

                        LLGLEnable lineOffset(GL_POLYGON_OFFSET_LINE);
                        LLGLEnable polyOffset(GL_POLYGON_OFFSET_FILL);

                        F32 offset = gSavedSettings.getF32("PathfindingLineOffset");
                        glPolygonOffset(offset, -offset);

                        LLGLEnable blend(GL_BLEND);
                        LLGLDepthTest depth(GL_TRUE, GL_FALSE, GL_GREATER);
                        gGL.flush();
                        gGL.setLineWidth(2.0f); // <FS> Line width OGL core profile fix by Rye Mutt
                        LLGLEnable cull(GL_CULL_FACE);

                        gPathfindingProgram.uniform1f(sTint, gSavedSettings.getF32("PathfindingXRayTint"));
                        gPathfindingProgram.uniform1f(sAlphaScale, gSavedSettings.getF32("PathfindingXRayOpacity"));

                        if (gSavedSettings.getBOOL("PathfindingXRayWireframe"))
                        { //draw hidden wireframe as darker and less opaque
                            glPolygonMode( GL_FRONT_AND_BACK, GL_LINE );
                            gPathfindingProgram.uniform1f(sAmbiance, 1.f);
                            llPathingLibInstance->renderNavMesh();
                            glPolygonMode( GL_FRONT_AND_BACK, GL_FILL );
                        }
                        else
                        {
                            gPathfindingProgram.uniform1f(sAmbiance, ambiance);
                            llPathingLibInstance->renderNavMesh();
                        }

                        //render edges
                        gPathfindingNoNormalsProgram.bind();
                        gPathfindingNoNormalsProgram.uniform1f(sTint, gSavedSettings.getF32("PathfindingXRayTint"));
                        gPathfindingNoNormalsProgram.uniform1f(sAlphaScale, gSavedSettings.getF32("PathfindingXRayOpacity"));
                        llPathingLibInstance->renderNavMeshEdges();
                        gPathfindingProgram.bind();

                        gGL.flush();
                        gGL.setLineWidth(1.0f); // <FS> Line width OGL core profile fix by Rye Mutt
                    }

                    glPolygonOffset(0.f, 0.f);

                    gGL.flush();
                    gPathfindingProgram.unbind();
                }
            }
        }
    }

    gGLLastMatrix = NULL;
    gGL.loadMatrix(gGLModelView);
    gGL.setColorMask(true, false);


    if (!hud_only && !mDebugBlips.empty())
    { //render debug blips
        gUIProgram.bind();
        gGL.color4f(1, 1, 1, 1);

        gGL.getTexUnit(0)->bind(LLViewerFetchedTexture::sWhiteImagep, true);

        glPointSize(8.f);
        LLGLDepthTest depth(GL_TRUE, GL_TRUE, GL_ALWAYS);

        gGL.begin(LLRender::POINTS);
        for (std::list<DebugBlip>::iterator iter = mDebugBlips.begin(); iter != mDebugBlips.end(); )
        {
            DebugBlip& blip = *iter;

            blip.mAge += gFrameIntervalSeconds.value();
            if (blip.mAge > 2.f)
            {
                mDebugBlips.erase(iter++);
            }
            else
            {
                iter++;
            }

            blip.mPosition.mV[2] += gFrameIntervalSeconds.value()*2.f;

            gGL.color4fv(blip.mColor.mV);
            gGL.vertex3fv(blip.mPosition.mV);
        }
        gGL.end();
        gGL.flush();
        glPointSize(1.f);
    }

    // Debug stuff.
    for (LLWorld::region_list_t::const_iterator iter = LLWorld::getInstance()->getRegionList().begin();
            iter != LLWorld::getInstance()->getRegionList().end(); ++iter)
    {
        LLViewerRegion* region = *iter;
        for (U32 i = 0; i < LLViewerRegion::NUM_PARTITIONS; i++)
        {
            LLSpatialPartition* part = region->getSpatialPartition(i);
            if (part)
            {
                if ( (hud_only && (part->mDrawableType == RENDER_TYPE_HUD || part->mDrawableType == RENDER_TYPE_HUD_PARTICLES)) ||
                     (!hud_only && hasRenderType(part->mDrawableType)) )
                {
                    part->renderDebug();
                }
            }
        }
    }

    for (LLCullResult::bridge_iterator i = sCull->beginVisibleBridge(); i != sCull->endVisibleBridge(); ++i)
    {
        LLSpatialBridge* bridge = *i;
        if (!bridge->isDead() && hasRenderType(bridge->mDrawableType))
        {
            gGL.pushMatrix();
            gGL.multMatrix((F32*)bridge->mDrawable->getRenderMatrix().mMatrix);
            bridge->renderDebug();
            gGL.popMatrix();
        }
    }

    LL::GLTFSceneManager::instance().renderDebug();

    if (gPipeline.hasRenderDebugMask(LLPipeline::RENDER_DEBUG_OCCLUSION))
    { //render visible selected group occlusion geometry
        gDebugProgram.bind();
        LLGLDepthTest depth(GL_TRUE, GL_FALSE);
        gGL.diffuseColor3f(1,0,1);
        for (std::set<LLSpatialGroup*>::iterator iter = visible_selected_groups.begin(); iter != visible_selected_groups.end(); ++iter)
        {
            LLSpatialGroup* group = *iter;

            LLVector4a fudge;
            fudge.splat(0.25f); //SG_OCCLUSION_FUDGE

            LLVector4a size;
            const LLVector4a* bounds = group->getBounds();
            size.setAdd(fudge, bounds[1]);

            drawBox(bounds[0], size);
        }
    }

    visible_selected_groups.clear();

    //draw reflection probes and links between them
    if (gPipeline.hasRenderDebugMask(LLPipeline::RENDER_DEBUG_REFLECTION_PROBES) && !hud_only)
    {
        mReflectionMapManager.renderDebug();
    }

    static LLCachedControl<bool> render_ref_probe_volumes(gSavedSettings, "RenderReflectionProbeVolumes");
    if (render_ref_probe_volumes && !hud_only)
    {
        LL_PROFILE_ZONE_NAMED_CATEGORY_PIPELINE("probe debug display");

        bindDeferredShader(gReflectionProbeDisplayProgram, NULL);
        mScreenTriangleVB->setBuffer();

        LLGLEnable blend(GL_BLEND);
        LLGLDepthTest depth(GL_FALSE);

        mScreenTriangleVB->drawArrays(LLRender::TRIANGLES, 0, 3);

        unbindDeferredShader(gReflectionProbeDisplayProgram);
    }

    gUIProgram.bind();

    if (hasRenderDebugMask(LLPipeline::RENDER_DEBUG_RAYCAST) && !hud_only)
    { //draw crosshairs on particle intersection
        if (gDebugRaycastParticle)
        {
            gDebugProgram.bind();

            gGL.getTexUnit(0)->unbind(LLTexUnit::TT_TEXTURE);

            LLVector3 center(gDebugRaycastParticleIntersection.getF32ptr());
            LLVector3 size(0.1f, 0.1f, 0.1f);

            LLVector3 p[6];

            p[0] = center + size.scaledVec(LLVector3(1,0,0));
            p[1] = center + size.scaledVec(LLVector3(-1,0,0));
            p[2] = center + size.scaledVec(LLVector3(0,1,0));
            p[3] = center + size.scaledVec(LLVector3(0,-1,0));
            p[4] = center + size.scaledVec(LLVector3(0,0,1));
            p[5] = center + size.scaledVec(LLVector3(0,0,-1));

            gGL.begin(LLRender::LINES);
            gGL.diffuseColor3f(1.f, 1.f, 0.f);
            for (U32 i = 0; i < 6; i++)
            {
                gGL.vertex3fv(p[i].mV);
            }
            gGL.end();
            gGL.flush();

            gDebugProgram.unbind();
        }
    }

    if (hasRenderDebugMask(LLPipeline::RENDER_DEBUG_SHADOW_FRUSTA) && !hud_only)
    {
        LLVertexBuffer::unbind();

        LLGLEnable blend(GL_BLEND);
        LLGLDepthTest depth(true, false);
        LLGLDisable cull(GL_CULL_FACE);

        gGL.color4f(1,1,1,1);
        gGL.getTexUnit(0)->unbind(LLTexUnit::TT_TEXTURE);

        F32 a = 0.1f;

        F32 col[] =
        {
            1,0,0,a,
            0,1,0,a,
            0,0,1,a,
            1,0,1,a,

            1,1,0,a,
            0,1,1,a,
            1,1,1,a,
            1,0,1,a,
        };

        for (U32 i = 0; i < 8; i++)
        {
            LLVector3* frust = mShadowCamera[i].mAgentFrustum;

            if (i > 3)
            { //render shadow frusta as volumes
                if (mShadowFrustPoints[i-4].empty())
                {
                    continue;
                }

                gGL.color4fv(col+(i-4)*4);

                gGL.begin(LLRender::TRIANGLE_STRIP);
                gGL.vertex3fv(frust[0].mV); gGL.vertex3fv(frust[4].mV);
                gGL.vertex3fv(frust[1].mV); gGL.vertex3fv(frust[5].mV);
                gGL.vertex3fv(frust[2].mV); gGL.vertex3fv(frust[6].mV);
                gGL.vertex3fv(frust[3].mV); gGL.vertex3fv(frust[7].mV);
                gGL.vertex3fv(frust[0].mV); gGL.vertex3fv(frust[4].mV);
                gGL.end();


                gGL.begin(LLRender::TRIANGLE_STRIP);
                gGL.vertex3fv(frust[0].mV);
                gGL.vertex3fv(frust[1].mV);
                gGL.vertex3fv(frust[3].mV);
                gGL.vertex3fv(frust[2].mV);
                gGL.end();

                gGL.begin(LLRender::TRIANGLE_STRIP);
                gGL.vertex3fv(frust[4].mV);
                gGL.vertex3fv(frust[5].mV);
                gGL.vertex3fv(frust[7].mV);
                gGL.vertex3fv(frust[6].mV);
                gGL.end();
            }


            if (i < 4)
            {

                //if (i == 0 || !mShadowFrustPoints[i].empty())
                {
                    //render visible point cloud
                    gGL.flush();
                    glPointSize(8.f);
                    gGL.begin(LLRender::POINTS);

                    F32* c = col+i*4;
                    gGL.color3fv(c);

                    for (U32 j = 0; j < mShadowFrustPoints[i].size(); ++j)
                        {
                            gGL.vertex3fv(mShadowFrustPoints[i][j].mV);

                        }
                    gGL.end();

                    gGL.flush();
                    glPointSize(1.f);

                    LLVector3* ext = mShadowExtents[i];
                    LLVector3 pos = (ext[0]+ext[1])*0.5f;
                    LLVector3 size = (ext[1]-ext[0])*0.5f;
                    drawBoxOutline(pos, size);

                    //render camera frustum splits as outlines
                    gGL.begin(LLRender::LINES);
                    gGL.vertex3fv(frust[0].mV); gGL.vertex3fv(frust[1].mV);
                    gGL.vertex3fv(frust[1].mV); gGL.vertex3fv(frust[2].mV);
                    gGL.vertex3fv(frust[2].mV); gGL.vertex3fv(frust[3].mV);
                    gGL.vertex3fv(frust[3].mV); gGL.vertex3fv(frust[0].mV);
                    gGL.vertex3fv(frust[4].mV); gGL.vertex3fv(frust[5].mV);
                    gGL.vertex3fv(frust[5].mV); gGL.vertex3fv(frust[6].mV);
                    gGL.vertex3fv(frust[6].mV); gGL.vertex3fv(frust[7].mV);
                    gGL.vertex3fv(frust[7].mV); gGL.vertex3fv(frust[4].mV);
                    gGL.vertex3fv(frust[0].mV); gGL.vertex3fv(frust[4].mV);
                    gGL.vertex3fv(frust[1].mV); gGL.vertex3fv(frust[5].mV);
                    gGL.vertex3fv(frust[2].mV); gGL.vertex3fv(frust[6].mV);
                    gGL.vertex3fv(frust[3].mV); gGL.vertex3fv(frust[7].mV);
                    gGL.end();
                }
            }

            /*gGL.flush();
            gGL.setLineWidth(16-i*2); // <FS> Line width OGL core profile fix by Rye Mutt
            for (LLWorld::region_list_t::const_iterator iter = LLWorld::getInstance()->getRegionList().begin();
                    iter != LLWorld::getInstance()->getRegionList().end(); ++iter)
            {
                LLViewerRegion* region = *iter;
                for (U32 j = 0; j < LLViewerRegion::NUM_PARTITIONS; j++)
                {
                    LLSpatialPartition* part = region->getSpatialPartition(j);
                    if (part)
                    {
                        if (hasRenderType(part->mDrawableType))
                        {
                            part->renderIntersectingBBoxes(&mShadowCamera[i]);
                        }
                    }
                }
            }
            gGL.flush();
            gGL.setLineWidth(1.f);*/ // <FS> Line width OGL core profile fix by Rye Mutt
        }
    }

    if (mRenderDebugMask & RENDER_DEBUG_WIND_VECTORS)
    {
        gAgent.getRegion()->mWind.renderVectors();
    }

    if (mRenderDebugMask & RENDER_DEBUG_COMPOSITION)
    {
        // Debug composition layers
        F32 x, y;

        gGL.getTexUnit(0)->unbind(LLTexUnit::TT_TEXTURE);

        if (gAgent.getRegion())
        {
            gGL.begin(LLRender::POINTS);
            // Draw the composition layer for the region that I'm in.
            for (x = 0; x <= 260; x++)
            {
                for (y = 0; y <= 260; y++)
                {
                    if ((x > 255) || (y > 255))
                    {
                        gGL.color4f(1.f, 0.f, 0.f, 1.f);
                    }
                    else
                    {
                        gGL.color4f(0.f, 0.f, 1.f, 1.f);
                    }
                    F32 z = gAgent.getRegion()->getCompositionXY((S32)x, (S32)y);
                    z *= 5.f;
                    z += 50.f;
                    gGL.vertex3f(x, y, z);
                }
            }
            gGL.end();
        }
    }

    gGL.flush();
    gUIProgram.unbind();
}

void LLPipeline::rebuildPools()
{
    LL_PROFILE_ZONE_SCOPED_CATEGORY_PIPELINE;

    assertInitialized();

    auto max_count = mPools.size();
    pool_set_t::iterator iter1 = mPools.upper_bound(mLastRebuildPool);
    while(max_count > 0 && mPools.size() > 0) // && num_rebuilds < MAX_REBUILDS)
    {
        if (iter1 == mPools.end())
        {
            iter1 = mPools.begin();
        }
        LLDrawPool* poolp = *iter1;

        if (poolp->isDead())
        {
            mPools.erase(iter1++);
            removeFromQuickLookup( poolp );
            if (poolp == mLastRebuildPool)
            {
                mLastRebuildPool = NULL;
            }
            delete poolp;
        }
        else
        {
            mLastRebuildPool = poolp;
            iter1++;
        }
        max_count--;
    }
}

void LLPipeline::addToQuickLookup( LLDrawPool* new_poolp )
{
    assertInitialized();

    switch( new_poolp->getType() )
    {
    case LLDrawPool::POOL_SIMPLE:
        if (mSimplePool)
        {
            llassert(0);
            LL_WARNS() << "Ignoring duplicate simple pool." << LL_ENDL;
        }
        else
        {
            mSimplePool = (LLRenderPass*) new_poolp;
        }
        break;

    case LLDrawPool::POOL_ALPHA_MASK:
        if (mAlphaMaskPool)
        {
            llassert(0);
            LL_WARNS() << "Ignoring duplicate alpha mask pool." << LL_ENDL;
            break;
        }
        else
        {
            mAlphaMaskPool = (LLRenderPass*) new_poolp;
        }
        break;

    case LLDrawPool::POOL_FULLBRIGHT_ALPHA_MASK:
        if (mFullbrightAlphaMaskPool)
        {
            llassert(0);
            LL_WARNS() << "Ignoring duplicate alpha mask pool." << LL_ENDL;
            break;
        }
        else
        {
            mFullbrightAlphaMaskPool = (LLRenderPass*) new_poolp;
        }
        break;

    case LLDrawPool::POOL_GRASS:
        if (mGrassPool)
        {
            llassert(0);
            LL_WARNS() << "Ignoring duplicate grass pool." << LL_ENDL;
        }
        else
        {
            mGrassPool = (LLRenderPass*) new_poolp;
        }
        break;

    case LLDrawPool::POOL_FULLBRIGHT:
        if (mFullbrightPool)
        {
            llassert(0);
            LL_WARNS() << "Ignoring duplicate simple pool." << LL_ENDL;
        }
        else
        {
            mFullbrightPool = (LLRenderPass*) new_poolp;
        }
        break;

    case LLDrawPool::POOL_GLOW:
        if (mGlowPool)
        {
            llassert(0);
            LL_WARNS() << "Ignoring duplicate glow pool." << LL_ENDL;
        }
        else
        {
            mGlowPool = (LLRenderPass*) new_poolp;
        }
        break;

    case LLDrawPool::POOL_TREE:
        mTreePools[ uintptr_t(new_poolp->getTexture()) ] = new_poolp ;
        break;

    case LLDrawPool::POOL_TERRAIN:
        mTerrainPools[ uintptr_t(new_poolp->getTexture()) ] = new_poolp ;
        break;

    case LLDrawPool::POOL_BUMP:
        if (mBumpPool)
        {
            llassert(0);
            LL_WARNS() << "Ignoring duplicate bump pool." << LL_ENDL;
        }
        else
        {
            mBumpPool = new_poolp;
        }
        break;
    case LLDrawPool::POOL_MATERIALS:
        if (mMaterialsPool)
        {
            llassert(0);
            LL_WARNS() << "Ignorning duplicate materials pool." << LL_ENDL;
        }
        else
        {
            mMaterialsPool = new_poolp;
        }
        break;
    case LLDrawPool::POOL_ALPHA_PRE_WATER:
        if( mAlphaPoolPreWater )
        {
            llassert(0);
            LL_WARNS() << "LLPipeline::addPool(): Ignoring duplicate Alpha pre-water pool" << LL_ENDL;
        }
        else
        {
            mAlphaPoolPreWater = (LLDrawPoolAlpha*) new_poolp;
        }
        break;
    case LLDrawPool::POOL_ALPHA_POST_WATER:
        if (mAlphaPoolPostWater)
        {
            llassert(0);
            LL_WARNS() << "LLPipeline::addPool(): Ignoring duplicate Alpha post-water pool" << LL_ENDL;
        }
        else
        {
            mAlphaPoolPostWater = (LLDrawPoolAlpha*)new_poolp;
        }
        break;

    case LLDrawPool::POOL_AVATAR:
    case LLDrawPool::POOL_CONTROL_AV:
        break; // Do nothing

    case LLDrawPool::POOL_SKY:
        if( mSkyPool )
        {
            llassert(0);
            LL_WARNS() << "LLPipeline::addPool(): Ignoring duplicate Sky pool" << LL_ENDL;
        }
        else
        {
            mSkyPool = new_poolp;
        }
        break;

    case LLDrawPool::POOL_WATER:
        if( mWaterPool )
        {
            llassert(0);
            LL_WARNS() << "LLPipeline::addPool(): Ignoring duplicate Water pool" << LL_ENDL;
        }
        else
        {
            mWaterPool = new_poolp;
        }
        break;

    case LLDrawPool::POOL_WL_SKY:
        if( mWLSkyPool )
        {
            llassert(0);
            LL_WARNS() << "LLPipeline::addPool(): Ignoring duplicate WLSky Pool" << LL_ENDL;
        }
        else
        {
            mWLSkyPool = new_poolp;
        }
        break;

    case LLDrawPool::POOL_GLTF_PBR:
        if( mPBROpaquePool )
        {
            llassert(0);
            LL_WARNS() << "LLPipeline::addPool(): Ignoring duplicate PBR Opaque Pool" << LL_ENDL;
        }
        else
        {
            mPBROpaquePool = new_poolp;
        }
        break;

    case LLDrawPool::POOL_GLTF_PBR_ALPHA_MASK:
        if (mPBRAlphaMaskPool)
        {
            llassert(0);
            LL_WARNS() << "LLPipeline::addPool(): Ignoring duplicate PBR Alpha Mask Pool" << LL_ENDL;
        }
        else
        {
            mPBRAlphaMaskPool = new_poolp;
        }
        break;


    default:
        llassert(0);
        LL_WARNS() << "Invalid Pool Type in  LLPipeline::addPool()" << LL_ENDL;
        break;
    }
}

void LLPipeline::removePool( LLDrawPool* poolp )
{
    assertInitialized();
    removeFromQuickLookup(poolp);
    mPools.erase(poolp);
    delete poolp;
}

void LLPipeline::removeFromQuickLookup( LLDrawPool* poolp )
{
    assertInitialized();
    switch( poolp->getType() )
    {
    case LLDrawPool::POOL_SIMPLE:
        llassert(mSimplePool == poolp);
        mSimplePool = NULL;
        break;

    case LLDrawPool::POOL_ALPHA_MASK:
        llassert(mAlphaMaskPool == poolp);
        mAlphaMaskPool = NULL;
        break;

    case LLDrawPool::POOL_FULLBRIGHT_ALPHA_MASK:
        llassert(mFullbrightAlphaMaskPool == poolp);
        mFullbrightAlphaMaskPool = NULL;
        break;

    case LLDrawPool::POOL_GRASS:
        llassert(mGrassPool == poolp);
        mGrassPool = NULL;
        break;

    case LLDrawPool::POOL_FULLBRIGHT:
        llassert(mFullbrightPool == poolp);
        mFullbrightPool = NULL;
        break;

    case LLDrawPool::POOL_WL_SKY:
        llassert(mWLSkyPool == poolp);
        mWLSkyPool = NULL;
        break;

    case LLDrawPool::POOL_GLOW:
        llassert(mGlowPool == poolp);
        mGlowPool = NULL;
        break;

    case LLDrawPool::POOL_TREE:
        #ifdef _DEBUG
            {
                bool found = mTreePools.erase( (uintptr_t)poolp->getTexture() );
                llassert( found );
            }
        #else
            mTreePools.erase( (uintptr_t)poolp->getTexture() );
        #endif
        break;

    case LLDrawPool::POOL_TERRAIN:
        #ifdef _DEBUG
            {
                bool found = mTerrainPools.erase( (uintptr_t)poolp->getTexture() );
                llassert( found );
            }
        #else
            mTerrainPools.erase( (uintptr_t)poolp->getTexture() );
        #endif
        break;

    case LLDrawPool::POOL_BUMP:
        llassert( poolp == mBumpPool );
        mBumpPool = NULL;
        break;

    case LLDrawPool::POOL_MATERIALS:
        llassert(poolp == mMaterialsPool);
        mMaterialsPool = NULL;
        break;

    case LLDrawPool::POOL_ALPHA_PRE_WATER:
        llassert( poolp == mAlphaPoolPreWater );
        mAlphaPoolPreWater = nullptr;
        break;

    case LLDrawPool::POOL_ALPHA_POST_WATER:
        llassert(poolp == mAlphaPoolPostWater);
        mAlphaPoolPostWater = nullptr;
        break;

    case LLDrawPool::POOL_AVATAR:
    case LLDrawPool::POOL_CONTROL_AV:
        break; // Do nothing

    case LLDrawPool::POOL_SKY:
        llassert( poolp == mSkyPool );
        mSkyPool = NULL;
        break;

    case LLDrawPool::POOL_WATER:
        llassert( poolp == mWaterPool );
        mWaterPool = NULL;
        break;

    case LLDrawPool::POOL_GLTF_PBR:
        llassert( poolp == mPBROpaquePool );
        mPBROpaquePool = NULL;
        break;

    case LLDrawPool::POOL_GLTF_PBR_ALPHA_MASK:
        llassert(poolp == mPBRAlphaMaskPool);
        mPBRAlphaMaskPool = NULL;
        break;

    default:
        llassert(0);
        LL_WARNS() << "Invalid Pool Type in  LLPipeline::removeFromQuickLookup() type=" << poolp->getType() << LL_ENDL;
        break;
    }
}

void LLPipeline::resetDrawOrders()
{
    LL_PROFILE_ZONE_SCOPED_CATEGORY_PIPELINE;
    assertInitialized();
    // Iterate through all of the draw pools and rebuild them.
    for (pool_set_t::iterator iter = mPools.begin(); iter != mPools.end(); ++iter)
    {
        LLDrawPool *poolp = *iter;
        poolp->resetDrawOrders();
    }
}

//============================================================================
// Once-per-frame setup of hardware lights,
// including sun/moon, avatar backlight, and up to 6 local lights

void LLPipeline::setupAvatarLights(bool for_edit)
{
    assertInitialized();

    LLEnvironment& environment = LLEnvironment::instance();
    LLSettingsSky::ptr_t psky = environment.getCurrentSky();

    bool sun_up = environment.getIsSunUp();


    if (for_edit)
    {
        LLColor4 diffuse(1.f, 1.f, 1.f, 0.f);
        LLVector4 light_pos_cam(-8.f, 0.25f, 10.f, 0.f);  // w==0 => directional light
        LLMatrix4 camera_mat = LLViewerCamera::getInstance()->getModelview();
        LLMatrix4 camera_rot(camera_mat.getMat3());
        camera_rot.invert();
        LLVector4 light_pos = light_pos_cam * camera_rot;

        light_pos.normalize();

        LLLightState* light = gGL.getLight(1);

        mHWLightColors[1] = diffuse;

        light->setDiffuse(diffuse);
        light->setAmbient(LLColor4::black);
        light->setSpecular(LLColor4::black);
        light->setPosition(light_pos);
        light->setConstantAttenuation(1.f);
        light->setLinearAttenuation(0.f);
        light->setQuadraticAttenuation(0.f);
        light->setSpotExponent(0.f);
        light->setSpotCutoff(180.f);
    }
    else if (gAvatarBacklight)
    {
        LLVector3 light_dir = sun_up ? LLVector3(mSunDir) : LLVector3(mMoonDir);
        LLVector3 opposite_pos = -light_dir;
        LLVector3 orthog_light_pos = light_dir % LLVector3::z_axis;
        LLVector4 backlight_pos = LLVector4(lerp(opposite_pos, orthog_light_pos, 0.3f), 0.0f);
        backlight_pos.normalize();

        LLColor4 light_diffuse = sun_up ? mSunDiffuse : mMoonDiffuse;

        LLColor4 backlight_diffuse(1.f - light_diffuse.mV[VRED], 1.f - light_diffuse.mV[VGREEN], 1.f - light_diffuse.mV[VBLUE], 1.f);
        F32 max_component = 0.001f;
        for (S32 i = 0; i < 3; i++)
        {
            if (backlight_diffuse.mV[i] > max_component)
            {
                max_component = backlight_diffuse.mV[i];
            }
        }
        F32 backlight_mag;
        if (LLEnvironment::instance().getIsSunUp())
        {
            backlight_mag = BACKLIGHT_DAY_MAGNITUDE_OBJECT;
        }
        else
        {
            backlight_mag = BACKLIGHT_NIGHT_MAGNITUDE_OBJECT;
        }
        backlight_diffuse *= backlight_mag / max_component;

        mHWLightColors[1] = backlight_diffuse;

        LLLightState* light = gGL.getLight(1);

        light->setPosition(backlight_pos);
        light->setDiffuse(backlight_diffuse);
        light->setAmbient(LLColor4::black);
        light->setSpecular(LLColor4::black);
        light->setConstantAttenuation(1.f);
        light->setLinearAttenuation(0.f);
        light->setQuadraticAttenuation(0.f);
        light->setSpotExponent(0.f);
        light->setSpotCutoff(180.f);
    }
    else
    {
        LLLightState* light = gGL.getLight(1);

        mHWLightColors[1] = LLColor4::black;

        light->setDiffuse(LLColor4::black);
        light->setAmbient(LLColor4::black);
        light->setSpecular(LLColor4::black);
    }
}

static F32 calc_light_dist(LLVOVolume* light, const LLVector3& cam_pos, F32 max_dist)
{
    LL_PROFILE_ZONE_SCOPED_CATEGORY_DRAWPOOL;
    F32 inten = light->getLightIntensity();
    if (inten < .001f)
    {
        return max_dist;
    }
    bool selected = light->isSelected();
    if (selected)
    {
        return 0.f; // selected lights get highest priority
    }
    F32 radius = light->getLightRadius();
    F32 dist = dist_vec(light->getRenderPosition(), cam_pos);
    dist = llmax(dist - radius, 0.f);
    if (light->mDrawable.notNull() && light->mDrawable->isState(LLDrawable::ACTIVE))
    {
        // moving lights get a little higher priority (too much causes artifacts)
        dist = llmax(dist - light->getLightRadius()*0.25f, 0.f);
    }
    return dist;
}

void LLPipeline::calcNearbyLights(LLCamera& camera)
{
    LL_PROFILE_ZONE_SCOPED_CATEGORY_DRAWPOOL;
    assertInitialized();

    if (LLPipeline::sReflectionRender || gCubeSnapshot || LLPipeline::sRenderingHUDs || LLApp::isExiting())
    {
        return;
    }

    static LLCachedControl<S32> local_light_count(gSavedSettings, "RenderLocalLightCount", 256);

    if (local_light_count >= 1)
    {
        // mNearbyLight (and all light_set_t's) are sorted such that
        // begin() == the closest light and rbegin() == the farthest light
        const S32 MAX_LOCAL_LIGHTS = 6;
        LLVector3 cam_pos = camera.getOrigin();

        F32 max_dist;
        if (LLPipeline::sRenderDeferred)
        {
            max_dist = RenderFarClip;
        }
        else
        {
            max_dist = llmin(RenderFarClip, LIGHT_MAX_RADIUS * 4.f);
        }

        // UPDATE THE EXISTING NEARBY LIGHTS
        light_set_t cur_nearby_lights;
        for (light_set_t::iterator iter = mNearbyLights.begin();
            iter != mNearbyLights.end(); iter++)
        {
            const Light* light = &(*iter);
            LLDrawable* drawable = light->drawable;
            const LLViewerObject *vobj = light->drawable->getVObj();
            if(vobj && vobj->getAvatar()
               && (vobj->getAvatar()->isTooComplex() || vobj->getAvatar()->isInMuteList() || vobj->getAvatar()->isTooSlow())
               )
            {
                drawable->clearState(LLDrawable::NEARBY_LIGHT);
                continue;
            }

            LLVOVolume* volight = drawable->getVOVolume();
            if (!volight || !drawable->isState(LLDrawable::LIGHT))
            {
                drawable->clearState(LLDrawable::NEARBY_LIGHT);
                continue;
            }
            if (light->fade <= -LIGHT_FADE_TIME)
            {
                drawable->clearState(LLDrawable::NEARBY_LIGHT);
                continue;
            }
            if (!sRenderAttachedLights && volight && volight->isAttachment())
            {
                drawable->clearState(LLDrawable::NEARBY_LIGHT);
                continue;
            }

            F32 dist = calc_light_dist(volight, cam_pos, max_dist);
            F32 fade = light->fade;
            // actual fade gets decreased/increased by setupHWLights
            // light->fade value is 'time'.
            // >=0 and light will become visible as value increases
            // <0 and light will fade out
            if (dist < max_dist)
            {
                if (fade < 0)
                {
                    // mark light to fade in
                    // if fade was -LIGHT_FADE_TIME - it was fully invisible
                    // if fade -0 - it was fully visible
                    // visibility goes up from 0 to LIGHT_FADE_TIME.
                    fade += LIGHT_FADE_TIME;
                }
            }
            else
            {
                // mark light to fade out
                // visibility goes down from -0 to -LIGHT_FADE_TIME.
                if (fade >= LIGHT_FADE_TIME)
                {
                    fade = -0.0001f; // was fully visible
                }
                else if (fade >= 0)
                {
                    // 0.75 visible light should stay 0.75 visible, but should reverse direction
                    fade -= LIGHT_FADE_TIME;
                }
            }
            cur_nearby_lights.insert(Light(drawable, dist, fade));
        }
        mNearbyLights = cur_nearby_lights;

        // FIND NEW LIGHTS THAT ARE IN RANGE
        light_set_t new_nearby_lights;
        for (LLDrawable::ordered_drawable_set_t::iterator iter = mLights.begin();
             iter != mLights.end(); ++iter)
        {
            LLDrawable* drawable = *iter;
            LLVOVolume* light = drawable->getVOVolume();
            if (!light || drawable->isState(LLDrawable::NEARBY_LIGHT))
            {
                continue;
            }
            if (light->isHUDAttachment())
            {
                continue; // no lighting from HUD objects
            }
            if (!sRenderAttachedLights && light && light->isAttachment())
            {
                continue;
            }
            LLVOAvatar * av = light->getAvatar();
            if (av && (av->isTooComplex() || av->isInMuteList() || av->isTooSlow()))
            {
                // avatars that are already in the list will be removed by removeMutedAVsLights
                continue;
            }
            F32 dist = calc_light_dist(light, cam_pos, max_dist);
            if (dist >= max_dist)
            {
                continue;
            }
            new_nearby_lights.insert(Light(drawable, dist, 0.f));
            if (!LLPipeline::sRenderDeferred && new_nearby_lights.size() > (U32)MAX_LOCAL_LIGHTS)
            {
                new_nearby_lights.erase(--new_nearby_lights.end());
                const Light& last = *new_nearby_lights.rbegin();
                max_dist = last.dist;
            }
        }

        // INSERT ANY NEW LIGHTS
        for (light_set_t::iterator iter = new_nearby_lights.begin();
             iter != new_nearby_lights.end(); iter++)
        {
            const Light* light = &(*iter);
            if (LLPipeline::sRenderDeferred || mNearbyLights.size() < (U32)MAX_LOCAL_LIGHTS)
            {
                mNearbyLights.insert(*light);
                ((LLDrawable*) light->drawable)->setState(LLDrawable::NEARBY_LIGHT);
            }
            else
            {
                // crazy cast so that we can overwrite the fade value
                // even though gcc enforces sets as const
                // (fade value doesn't affect sort so this is safe)
                Light* farthest_light = (const_cast<Light*>(&(*(mNearbyLights.rbegin()))));
                if (light->dist < farthest_light->dist)
                {
                    // mark light to fade out
                    // visibility goes down from -0 to -LIGHT_FADE_TIME.
                    //
                    // This is a mess, but for now it needs to be in sync
                    // with fade code above. Ex: code above detects distance < max,
                    // sets fade time to positive, this code then detects closer
                    // lights and sets fade time negative, fully compensating
                    // for the code above
                    if (farthest_light->fade >= LIGHT_FADE_TIME)
                    {
                        farthest_light->fade = -0.0001f; // was fully visible
                    }
                    else if (farthest_light->fade >= 0)
                    {
                        farthest_light->fade -= LIGHT_FADE_TIME;
                    }
                }
                else
                {
                    break; // none of the other lights are closer
                }
            }
        }

        //mark nearby lights not-removable.
        for (light_set_t::iterator iter = mNearbyLights.begin();
             iter != mNearbyLights.end(); iter++)
        {
            const Light* light = &(*iter);
            ((LLViewerOctreeEntryData*) light->drawable)->setVisible();
        }
    }
}

void LLPipeline::setupHWLights()
{
    LL_PROFILE_ZONE_SCOPED_CATEGORY_DRAWPOOL;
    assertInitialized();

    if (LLPipeline::sRenderingHUDs)
    {
        return;
    }

    F32 light_scale = 1.f;

    if (gCubeSnapshot)
    { //darken local lights when probe ambiance is above 1
        light_scale = mReflectionMapManager.mLightScale;
    }


    LLEnvironment& environment = LLEnvironment::instance();
    LLSettingsSky::ptr_t psky = environment.getCurrentSky();

    // Ambient
    LLColor4 ambient = psky->getTotalAmbient();

    gGL.setAmbientLightColor(ambient);

    bool sun_up  = environment.getIsSunUp();
    bool moon_up = environment.getIsMoonUp();

    // Light 0 = Sun or Moon (All objects)
    {
        LLVector4 sun_dir(environment.getSunDirection(), 0.0f);
        LLVector4 moon_dir(environment.getMoonDirection(), 0.0f);

        mSunDir.setVec(sun_dir);
        mMoonDir.setVec(moon_dir);

        mSunDiffuse.setVec(psky->getSunlightColor());
        mMoonDiffuse.setVec(psky->getMoonlightColor());

        F32 max_color = llmax(mSunDiffuse.mV[0], mSunDiffuse.mV[1], mSunDiffuse.mV[2]);
        if (max_color > 1.f)
        {
            mSunDiffuse *= 1.f/max_color;
        }
        mSunDiffuse.clamp();

        max_color = llmax(mMoonDiffuse.mV[0], mMoonDiffuse.mV[1], mMoonDiffuse.mV[2]);
        if (max_color > 1.f)
        {
            mMoonDiffuse *= 1.f/max_color;
        }
        mMoonDiffuse.clamp();

        // prevent underlighting from having neither lightsource facing us
        if (!sun_up && !moon_up)
        {
            mSunDiffuse.setVec(LLColor4(0.0, 0.0, 0.0, 1.0));
            mMoonDiffuse.setVec(LLColor4(0.0, 0.0, 0.0, 1.0));
            mSunDir.setVec(LLVector4(0.0, 1.0, 0.0, 0.0));
            mMoonDir.setVec(LLVector4(0.0, 1.0, 0.0, 0.0));
        }

        LLVector4 light_dir = sun_up ? mSunDir : mMoonDir;

        mHWLightColors[0] = sun_up ? mSunDiffuse : mMoonDiffuse;

        LLLightState* light = gGL.getLight(0);
        light->setPosition(light_dir);

        light->setSunPrimary(sun_up);
        light->setDiffuse(mHWLightColors[0]);
        light->setDiffuseB(mMoonDiffuse);
        light->setAmbient(psky->getTotalAmbient());
        light->setSpecular(LLColor4::black);
        light->setConstantAttenuation(1.f);
        light->setLinearAttenuation(0.f);
        light->setQuadraticAttenuation(0.f);
        light->setSpotExponent(0.f);
        light->setSpotCutoff(180.f);
    }

    // Light 1 = Backlight (for avatars)
    // (set by enableLightsAvatar)

    S32 cur_light = 2;

    // Nearby lights = LIGHT 2-7

    mLightMovingMask = 0;

    static LLCachedControl<S32> local_light_count(gSavedSettings, "RenderLocalLightCount", 256);

    if (local_light_count >= 1)
    {
        for (light_set_t::iterator iter = mNearbyLights.begin();
             iter != mNearbyLights.end(); ++iter)
        {
            LLDrawable* drawable = iter->drawable;
            LLVOVolume* light = drawable->getVOVolume();
            if (!light)
            {
                continue;
            }

            if (light->isAttachment())
            {
                if (!sRenderAttachedLights)
                {
                    continue;
                }
            }

            if (drawable->isState(LLDrawable::ACTIVE))
            {
                mLightMovingMask |= (1<<cur_light);
            }

            //send linear light color to shader
            LLColor4  light_color = light->getLightLinearColor() * light_scale;
            light_color.mV[3] = 0.0f;

            F32 fade = iter->fade;
            if (fade < LIGHT_FADE_TIME)
            {
                // fade in/out light
                if (fade >= 0.f)
                {
                    fade = fade / LIGHT_FADE_TIME;
                    ((Light*) (&(*iter)))->fade += gFrameIntervalSeconds.value();
                }
                else
                {
                    fade = 1.f + fade / LIGHT_FADE_TIME;
                    ((Light*) (&(*iter)))->fade -= gFrameIntervalSeconds.value();
                }
                fade = llclamp(fade,0.f,1.f);
                light_color *= fade;
            }

            if (light_color.magVecSquared() < 0.001f)
            {
                continue;
            }

            LLVector3 light_pos(light->getRenderPosition());
            LLVector4 light_pos_gl(light_pos, 1.0f);

            F32 adjusted_radius = light->getLightRadius() * (sRenderDeferred ? 1.5f : 1.0f);
            if (adjusted_radius <= 0.001f)
            {
                continue;
            }

            F32 x = (3.f * (1.f + (light->getLightFalloff() * 2.0f)));  // why this magic?  probably trying to match a historic behavior.
            F32 linatten = x / adjusted_radius;                         // % of brightness at radius

            mHWLightColors[cur_light] = light_color;
            LLLightState* light_state = gGL.getLight(cur_light);

            light_state->setPosition(light_pos_gl);
            light_state->setDiffuse(light_color);
            light_state->setAmbient(LLColor4::black);
            light_state->setConstantAttenuation(0.f);
            light_state->setSize(light->getLightRadius() * 1.5f);
            light_state->setFalloff(light->getLightFalloff(DEFERRED_LIGHT_FALLOFF));

            if (sRenderDeferred)
            {
                light_state->setLinearAttenuation(linatten);
                light_state->setQuadraticAttenuation(light->getLightFalloff(DEFERRED_LIGHT_FALLOFF) + 1.f); // get falloff to match for forward deferred rendering lights
            }
            else
            {
                light_state->setLinearAttenuation(linatten);
                light_state->setQuadraticAttenuation(0.f);
            }


            if (light->isLightSpotlight() // directional (spot-)light
                && (LLPipeline::sRenderDeferred || RenderSpotLightsInNondeferred)) // these are only rendered as GL spotlights if we're in deferred rendering mode *or* the setting forces them on
            {
                LLQuaternion quat = light->getRenderRotation();
                LLVector3 at_axis(0,0,-1); // this matches deferred rendering's object light direction
                at_axis *= quat;

                light_state->setSpotDirection(at_axis);
                light_state->setSpotCutoff(90.f);
                light_state->setSpotExponent(2.f);

                LLVector3 spotParams = light->getSpotLightParams();

                const LLColor4 specular(0.f, 0.f, 0.f, spotParams[2]);
                light_state->setSpecular(specular);
            }
            else // omnidirectional (point) light
            {
                light_state->setSpotExponent(0.f);
                light_state->setSpotCutoff(180.f);

                // we use specular.z = 1.0 as a cheap hack for the shaders to know that this is omnidirectional rather than a spotlight
                const LLColor4 specular(0.f, 0.f, 1.f, 0.f);
                light_state->setSpecular(specular);
            }
            cur_light++;
            if (cur_light >= 8)
            {
                break; // safety
            }
        }
    }
    for ( ; cur_light < 8 ; cur_light++)
    {
        mHWLightColors[cur_light] = LLColor4::black;
        LLLightState* light = gGL.getLight(cur_light);
        light->setSunPrimary(true);
        light->setDiffuse(LLColor4::black);
        light->setAmbient(LLColor4::black);
        light->setSpecular(LLColor4::black);
    }

    // Bookmark comment to allow searching for mSpecialRenderMode == 3 (avatar edit mode),
    // prev site of forward (non-deferred) character light injection, removed by SL-13522 09/20

    // Init GL state
    for (S32 i = 0; i < 8; ++i)
    {
        gGL.getLight(i)->disable();
    }
    mLightMask = 0;
}

void LLPipeline::enableLights(U32 mask)
{
    assertInitialized();

    if (mLightMask != mask)
    {
        stop_glerror();
        if (mask)
        {
            stop_glerror();
            for (S32 i=0; i<8; i++)
            {
                LLLightState* light = gGL.getLight(i);
                if (mask & (1<<i))
                {
                    light->enable();
                    light->setDiffuse(mHWLightColors[i]);
                }
                else
                {
                    light->disable();
                    light->setDiffuse(LLColor4::black);
                }
            }
            stop_glerror();
        }
        mLightMask = mask;
        stop_glerror();
    }
}

void LLPipeline::enableLightsDynamic()
{
    assertInitialized();
    U32 mask = 0xff & (~2); // Local lights
    enableLights(mask);

    if (isAgentAvatarValid())
    {
        if (gAgentAvatarp->mSpecialRenderMode == 0) // normal
        {
            gPipeline.enableLightsAvatar();
        }
        else if (gAgentAvatarp->mSpecialRenderMode == 2)  // anim preview
        {
            gPipeline.enableLightsAvatarEdit(LLColor4(0.7f, 0.6f, 0.3f, 1.f));
        }
    }
}

void LLPipeline::enableLightsAvatar()
{
    U32 mask = 0xff; // All lights
    setupAvatarLights(false);
    enableLights(mask);
}

void LLPipeline::enableLightsPreview()
{
    disableLights();

    LLColor4 ambient = PreviewAmbientColor;
    gGL.setAmbientLightColor(ambient);

    LLColor4 diffuse0 = PreviewDiffuse0;
    LLColor4 specular0 = PreviewSpecular0;
    LLColor4 diffuse1 = PreviewDiffuse1;
    LLColor4 specular1 = PreviewSpecular1;
    LLColor4 diffuse2 = PreviewDiffuse2;
    LLColor4 specular2 = PreviewSpecular2;

    LLVector3 dir0 = PreviewDirection0;
    LLVector3 dir1 = PreviewDirection1;
    LLVector3 dir2 = PreviewDirection2;

    dir0.normVec();
    dir1.normVec();
    dir2.normVec();

    LLVector4 light_pos(dir0, 0.0f);

    LLLightState* light = gGL.getLight(1);

    light->enable();
    light->setPosition(light_pos);
    light->setDiffuse(diffuse0);
    light->setAmbient(ambient);
    light->setSpecular(specular0);
    light->setSpotExponent(0.f);
    light->setSpotCutoff(180.f);

    light_pos = LLVector4(dir1, 0.f);

    light = gGL.getLight(2);
    light->enable();
    light->setPosition(light_pos);
    light->setDiffuse(diffuse1);
    light->setAmbient(ambient);
    light->setSpecular(specular1);
    light->setSpotExponent(0.f);
    light->setSpotCutoff(180.f);

    light_pos = LLVector4(dir2, 0.f);
    light = gGL.getLight(3);
    light->enable();
    light->setPosition(light_pos);
    light->setDiffuse(diffuse2);
    light->setAmbient(ambient);
    light->setSpecular(specular2);
    light->setSpotExponent(0.f);
    light->setSpotCutoff(180.f);
}


void LLPipeline::enableLightsAvatarEdit(const LLColor4& color)
{
    U32 mask = 0x2002; // Avatar backlight only, set ambient
    setupAvatarLights(true);
    enableLights(mask);

    gGL.setAmbientLightColor(color);
}

void LLPipeline::enableLightsFullbright()
{
    assertInitialized();
    U32 mask = 0x1000; // Non-0 mask, set ambient
    enableLights(mask);
}

void LLPipeline::disableLights()
{
    enableLights(0); // no lighting (full bright)
}

//============================================================================

class LLMenuItemGL;
class LLInvFVBridge;
struct cat_folder_pair;
class LLVOBranch;
class LLVOLeaf;

void LLPipeline::findReferences(LLDrawable *drawablep)
{
    assertInitialized();
    if (mLights.find(drawablep) != mLights.end())
    {
        LL_INFOS() << "In mLights" << LL_ENDL;
    }
    if (std::find(mMovedList.begin(), mMovedList.end(), drawablep) != mMovedList.end())
    {
        LL_INFOS() << "In mMovedList" << LL_ENDL;
    }
    if (std::find(mShiftList.begin(), mShiftList.end(), drawablep) != mShiftList.end())
    {
        LL_INFOS() << "In mShiftList" << LL_ENDL;
    }
    if (mRetexturedList.find(drawablep) != mRetexturedList.end())
    {
        LL_INFOS() << "In mRetexturedList" << LL_ENDL;
    }

    if (std::find(mBuildQ1.begin(), mBuildQ1.end(), drawablep) != mBuildQ1.end())
    {
        LL_INFOS() << "In mBuildQ1" << LL_ENDL;
    }

    S32 count;

    count = gObjectList.findReferences(drawablep);
    if (count)
    {
        LL_INFOS() << "In other drawables: " << count << " references" << LL_ENDL;
    }
}

bool LLPipeline::verify()
{
    bool ok = assertInitialized();
    if (ok)
    {
        for (pool_set_t::iterator iter = mPools.begin(); iter != mPools.end(); ++iter)
        {
            LLDrawPool *poolp = *iter;
            if (!poolp->verify())
            {
                ok = false;
            }
        }
    }

    if (!ok)
    {
        LL_WARNS() << "Pipeline verify failed!" << LL_ENDL;
    }
    return ok;
}

//////////////////////////////
//
// Collision detection
//
//

///////////////////////////////////////////////////////////////////////////////////////////////////////////////////////////////////////////////////////////////////////////////////////////////////////
/**
 *  A method to compute a ray-AABB intersection.
 *  Original code by Andrew Woo, from "Graphics Gems", Academic Press, 1990
 *  Optimized code by Pierre Terdiman, 2000 (~20-30% faster on my Celeron 500)
 *  Epsilon value added by Klaus Hartmann. (discarding it saves a few cycles only)
 *
 *  Hence this version is faster as well as more robust than the original one.
 *
 *  Should work provided:
 *  1) the integer representation of 0.0f is 0x00000000
 *  2) the sign bit of the float is the most significant one
 *
 *  Report bugs: p.terdiman@codercorner.com
 *
 *  \param      aabb        [in] the axis-aligned bounding box
 *  \param      origin      [in] ray origin
 *  \param      dir         [in] ray direction
 *  \param      coord       [out] impact coordinates
 *  \return     true if ray intersects AABB
 */
///////////////////////////////////////////////////////////////////////////////////////////////////////////////////////////////////////////////////////////////////////////////////////////////////////
//#define RAYAABB_EPSILON 0.00001f
#define IR(x)   ((U32&)x)

bool LLRayAABB(const LLVector3 &center, const LLVector3 &size, const LLVector3& origin, const LLVector3& dir, LLVector3 &coord, F32 epsilon)
{
    bool Inside = true;
    LLVector3 MinB = center - size;
    LLVector3 MaxB = center + size;
    LLVector3 MaxT;
    MaxT.mV[VX]=MaxT.mV[VY]=MaxT.mV[VZ]=-1.0f;

    // Find candidate planes.
    for(U32 i=0;i<3;i++)
    {
        if(origin.mV[i] < MinB.mV[i])
        {
            coord.mV[i] = MinB.mV[i];
            Inside      = false;

            // Calculate T distances to candidate planes
            if(IR(dir.mV[i]))   MaxT.mV[i] = (MinB.mV[i] - origin.mV[i]) / dir.mV[i];
        }
        else if(origin.mV[i] > MaxB.mV[i])
        {
            coord.mV[i] = MaxB.mV[i];
            Inside      = false;

            // Calculate T distances to candidate planes
            if(IR(dir.mV[i]))   MaxT.mV[i] = (MaxB.mV[i] - origin.mV[i]) / dir.mV[i];
        }
    }

    // Ray origin inside bounding box
    if(Inside)
    {
        coord = origin;
        return true;
    }

    // Get largest of the maxT's for final choice of intersection
    U32 WhichPlane = 0;
    if(MaxT.mV[1] > MaxT.mV[WhichPlane])    WhichPlane = 1;
    if(MaxT.mV[2] > MaxT.mV[WhichPlane])    WhichPlane = 2;

    // Check final candidate actually inside box
    if(IR(MaxT.mV[WhichPlane])&0x80000000) return false;

    for(U32 i=0;i<3;i++)
    {
        if(i!=WhichPlane)
        {
            coord.mV[i] = origin.mV[i] + MaxT.mV[WhichPlane] * dir.mV[i];
            if (epsilon > 0)
            {
                if(coord.mV[i] < MinB.mV[i] - epsilon || coord.mV[i] > MaxB.mV[i] + epsilon)    return false;
            }
            else
            {
                if(coord.mV[i] < MinB.mV[i] || coord.mV[i] > MaxB.mV[i])    return false;
            }
        }
    }
    return true;    // ray hits box
}

//////////////////////////////
//
// Macros, functions, and inline methods from other classes
//
//

void LLPipeline::setLight(LLDrawable *drawablep, bool is_light)
{
    if (drawablep && assertInitialized())
    {
        if (is_light)
        {
            mLights.insert(drawablep);
            drawablep->setState(LLDrawable::LIGHT);
        }
        else
        {
            drawablep->clearState(LLDrawable::LIGHT);
            mLights.erase(drawablep);
        }
    }
}

//static
void LLPipeline::toggleRenderType(U32 type)
{
    gPipeline.mRenderTypeEnabled[type] = !gPipeline.mRenderTypeEnabled[type];
    if (type == LLPipeline::RENDER_TYPE_WATER)
    {
        gPipeline.mRenderTypeEnabled[LLPipeline::RENDER_TYPE_VOIDWATER] = !gPipeline.mRenderTypeEnabled[LLPipeline::RENDER_TYPE_VOIDWATER];
    }
}

//static
void LLPipeline::toggleRenderTypeControl(U32 type)
{
    gPipeline.toggleRenderType(type);
}

//static
bool LLPipeline::hasRenderTypeControl(U32 type)
{
    return gPipeline.hasRenderType(type);
}

// Allows UI items labeled "Hide foo" instead of "Show foo"
//static
bool LLPipeline::toggleRenderTypeControlNegated(S32 type)
{
    return !gPipeline.hasRenderType(type);
}

//static
void LLPipeline::toggleRenderDebug(U64 bit)
{
    if (gPipeline.hasRenderDebugMask(bit))
    {
        LL_INFOS() << "Toggling render debug mask " << std::hex << bit << " off" << std::dec << LL_ENDL;
    }
    else
    {
        LL_INFOS() << "Toggling render debug mask " << std::hex << bit << " on" << std::dec << LL_ENDL;
    }
    gPipeline.mRenderDebugMask ^= bit;
}


//static
bool LLPipeline::toggleRenderDebugControl(U64 bit)
{
    return gPipeline.hasRenderDebugMask(bit);
}

//static
void LLPipeline::toggleRenderDebugFeature(U32 bit)
{
    gPipeline.mRenderDebugFeatureMask ^= bit;
}


//static
bool LLPipeline::toggleRenderDebugFeatureControl(U32 bit)
{
    return gPipeline.hasRenderDebugFeatureMask(bit);
}

void LLPipeline::setRenderDebugFeatureControl(U32 bit, bool value)
{
    if (value)
    {
        gPipeline.mRenderDebugFeatureMask |= bit;
    }
    else
    {
        gPipeline.mRenderDebugFeatureMask &= !bit;
    }
}

void LLPipeline::pushRenderDebugFeatureMask()
{
    mRenderDebugFeatureStack.push(mRenderDebugFeatureMask);
}

void LLPipeline::popRenderDebugFeatureMask()
{
    if (mRenderDebugFeatureStack.empty())
    {
        LL_ERRS() << "Depleted render feature stack." << LL_ENDL;
    }

    mRenderDebugFeatureMask = mRenderDebugFeatureStack.top();
    mRenderDebugFeatureStack.pop();
}

// static
void LLPipeline::setRenderScriptedBeacons(bool val)
{
    sRenderScriptedBeacons = val;
}

// static
void LLPipeline::toggleRenderScriptedBeacons()
{
    sRenderScriptedBeacons = !sRenderScriptedBeacons;
}

// static
bool LLPipeline::getRenderScriptedBeacons()
{
    return sRenderScriptedBeacons;
}

// static
void LLPipeline::setRenderScriptedTouchBeacons(bool val)
{
    sRenderScriptedTouchBeacons = val;
}

// static
void LLPipeline::toggleRenderScriptedTouchBeacons()
{
    sRenderScriptedTouchBeacons = !sRenderScriptedTouchBeacons;
}

// static
bool LLPipeline::getRenderScriptedTouchBeacons()
{
    return sRenderScriptedTouchBeacons;
}

// static
void LLPipeline::setRenderMOAPBeacons(bool val)
{
    sRenderMOAPBeacons = val;
}

// static
void LLPipeline::toggleRenderMOAPBeacons()
{
    sRenderMOAPBeacons = !sRenderMOAPBeacons;
}

// static
bool LLPipeline::getRenderMOAPBeacons()
{
    return sRenderMOAPBeacons;
}

// static
void LLPipeline::setRenderPhysicalBeacons(bool val)
{
    sRenderPhysicalBeacons = val;
}

// static
void LLPipeline::toggleRenderPhysicalBeacons()
{
    sRenderPhysicalBeacons = !sRenderPhysicalBeacons;
}

// static
bool LLPipeline::getRenderPhysicalBeacons()
{
    return sRenderPhysicalBeacons;
}

// static
void LLPipeline::setRenderParticleBeacons(bool val)
{
    sRenderParticleBeacons = val;
}

// static
void LLPipeline::toggleRenderParticleBeacons()
{
    sRenderParticleBeacons = !sRenderParticleBeacons;
}

// static
bool LLPipeline::getRenderParticleBeacons()
{
    return sRenderParticleBeacons;
}

// static
void LLPipeline::setRenderSoundBeacons(bool val)
{
    sRenderSoundBeacons = val;
}

// static
void LLPipeline::toggleRenderSoundBeacons()
{
    sRenderSoundBeacons = !sRenderSoundBeacons;
}

// static
bool LLPipeline::getRenderSoundBeacons()
{
    return sRenderSoundBeacons;
}

// static
void LLPipeline::setRenderBeacons(bool val)
{
    sRenderBeacons = val;
}

// static
void LLPipeline::toggleRenderBeacons()
{
    sRenderBeacons = !sRenderBeacons;
}

// static
bool LLPipeline::getRenderBeacons()
{
    return sRenderBeacons;
}

// static
void LLPipeline::setRenderHighlights(bool val)
{
    sRenderHighlight = val;
}

// static
void LLPipeline::toggleRenderHighlights()
{
    sRenderHighlight = !sRenderHighlight;
}

// static
bool LLPipeline::getRenderHighlights()
{
    return sRenderHighlight;
}

// static
void LLPipeline::setRenderHighlightTextureChannel(LLRender::eTexIndex channel)
{
    if (channel != sRenderHighlightTextureChannel)
    {
        sRenderHighlightTextureChannel = channel;
    }
}

LLVOPartGroup* LLPipeline::lineSegmentIntersectParticle(const LLVector4a& start, const LLVector4a& end, LLVector4a* intersection,
                                                        S32* face_hit)
{
    LLVector4a local_end = end;

    LLVector4a position;

    LLDrawable* drawable = NULL;

    for (LLWorld::region_list_t::const_iterator iter = LLWorld::getInstance()->getRegionList().begin();
            iter != LLWorld::getInstance()->getRegionList().end(); ++iter)
    {
        LLViewerRegion* region = *iter;

        LLSpatialPartition* part = region->getSpatialPartition(LLViewerRegion::PARTITION_PARTICLE);
        if (part && hasRenderType(part->mDrawableType))
        {
            LLDrawable* hit = part->lineSegmentIntersect(start, local_end, true, false, true, false, face_hit, &position, NULL, NULL, NULL);
            if (hit)
            {
                drawable = hit;
                local_end = position;
            }
        }
    }

    LLVOPartGroup* ret = NULL;
    if (drawable)
    {
        //make sure we're returning an LLVOPartGroup
        llassert(drawable->getVObj()->getPCode() == LLViewerObject::LL_VO_PART_GROUP);
        ret = (LLVOPartGroup*) drawable->getVObj().get();
    }

    if (intersection)
    {
        *intersection = position;
    }

    return ret;
}

LLViewerObject* LLPipeline::lineSegmentIntersectInWorld(const LLVector4a& start, const LLVector4a& end,
                                                        bool pick_transparent,
                                                        bool pick_rigged,
                                                        bool pick_unselectable,
                                                        bool pick_reflection_probe,
                                                        S32* face_hit,
                                                        S32* gltf_node_hit,
                                                        S32* gltf_primitive_hit,
                                                        LLVector4a* intersection,         // return the intersection point
                                                        LLVector2* tex_coord,            // return the texture coordinates of the intersection point
                                                        LLVector4a* normal,               // return the surface normal at the intersection point
                                                        LLVector4a* tangent             // return the surface tangent at the intersection point
    )
{
    LLDrawable* drawable = NULL;

    LLVector4a local_end = end;

    LLVector4a position;

    sPickAvatar = false; //! LLToolMgr::getInstance()->inBuildMode();

    for (LLWorld::region_list_t::const_iterator iter = LLWorld::getInstance()->getRegionList().begin();
            iter != LLWorld::getInstance()->getRegionList().end(); ++iter)
    {
        LLViewerRegion* region = *iter;

        for (U32 j = 0; j < LLViewerRegion::NUM_PARTITIONS; j++)
        {
            if ((j == LLViewerRegion::PARTITION_VOLUME) ||
                (j == LLViewerRegion::PARTITION_BRIDGE) ||
                (j == LLViewerRegion::PARTITION_AVATAR) || // for attachments
                (j == LLViewerRegion::PARTITION_CONTROL_AV) ||
                (j == LLViewerRegion::PARTITION_TERRAIN) ||
                (j == LLViewerRegion::PARTITION_TREE) ||
                (j == LLViewerRegion::PARTITION_GRASS))  // only check these partitions for now
            {
                LLSpatialPartition* part = region->getSpatialPartition(j);
                if (part && hasRenderType(part->mDrawableType))
                {
                    LLDrawable* hit = part->lineSegmentIntersect(start, local_end, pick_transparent, pick_rigged, pick_unselectable, pick_reflection_probe, face_hit, &position, tex_coord, normal, tangent);
                    if (hit)
                    {
                        drawable = hit;
                        local_end = position;
                    }
                }
            }
        }
    }

    if (!sPickAvatar)
    {
        //save hit info in case we need to restore
        //due to attachment override
        LLVector4a local_normal;
        LLVector4a local_tangent;
        LLVector2 local_texcoord;
        S32 local_face_hit = -1;

        if (face_hit)
        {
            local_face_hit = *face_hit;
        }
        if (tex_coord)
        {
            local_texcoord = *tex_coord;
        }
        if (tangent)
        {
            local_tangent = *tangent;
        }
        else
        {
            local_tangent.clear();
        }
        if (normal)
        {
            local_normal = *normal;
        }
        else
        {
            local_normal.clear();
        }

        const F32 ATTACHMENT_OVERRIDE_DIST = 0.1f;

        //check against avatars
        sPickAvatar = true;
        for (LLWorld::region_list_t::const_iterator iter = LLWorld::getInstance()->getRegionList().begin();
                iter != LLWorld::getInstance()->getRegionList().end(); ++iter)
        {
            LLViewerRegion* region = *iter;

            LLSpatialPartition* part = region->getSpatialPartition(LLViewerRegion::PARTITION_AVATAR);
            if (part && hasRenderType(part->mDrawableType))
            {
                LLDrawable* hit = part->lineSegmentIntersect(start, local_end, pick_transparent, pick_rigged, pick_unselectable, pick_reflection_probe, face_hit, &position, tex_coord, normal, tangent);
                if (hit)
                {
                    LLVector4a delta;
                    delta.setSub(position, local_end);

                    if (!drawable ||
                        !drawable->getVObj()->isAttachment() ||
                        delta.getLength3().getF32() > ATTACHMENT_OVERRIDE_DIST)
                    { //avatar overrides if previously hit drawable is not an attachment or
                      //attachment is far enough away from detected intersection
                        drawable = hit;
                        local_end = position;
                    }
                    else
                    { //prioritize attachments over avatars
                        position = local_end;

                        if (face_hit)
                        {
                            *face_hit = local_face_hit;
                        }
                        if (tex_coord)
                        {
                            *tex_coord = local_texcoord;
                        }
                        if (tangent)
                        {
                            *tangent = local_tangent;
                        }
                        if (normal)
                        {
                            *normal = local_normal;
                        }
                    }
                }
            }
        }
    }

    // check all avatar nametags (silly, isn't it?)
    for (LLCharacter* character : LLCharacter::sInstances)
    {
        LLVOAvatar* avatar = (LLVOAvatar*)character;
        if (avatar->mNameText.notNull() &&
            avatar->mNameText->lineSegmentIntersect(start, local_end, position))
        {
            drawable = avatar->mDrawable;
            local_end = position;
        }
    }

    S32 node_hit = -1;
    S32 primitive_hit = -1;
    LLDrawable* hit = LL::GLTFSceneManager::instance().lineSegmentIntersect(start, local_end, pick_transparent, pick_rigged, pick_unselectable, pick_reflection_probe, &node_hit, &primitive_hit, &position, tex_coord, normal, tangent);
    if (hit)
    {
        drawable = hit;
        local_end = position;
    }

    if (gltf_node_hit)
    {
        *gltf_node_hit = node_hit;
    }

    if (gltf_primitive_hit)
    {
        *gltf_primitive_hit = primitive_hit;
    }

    if (intersection)
    {
        *intersection = position;
    }

    return drawable ? drawable->getVObj().get() : NULL;
}

LLViewerObject* LLPipeline::lineSegmentIntersectInHUD(const LLVector4a& start, const LLVector4a& end,
                                                      bool pick_transparent,
                                                      S32* face_hit,
                                                      LLVector4a* intersection,         // return the intersection point
                                                      LLVector2* tex_coord,            // return the texture coordinates of the intersection point
                                                      LLVector4a* normal,               // return the surface normal at the intersection point
                                                      LLVector4a* tangent               // return the surface tangent at the intersection point
    )
{
    LLDrawable* drawable = NULL;

    for (LLWorld::region_list_t::const_iterator iter = LLWorld::getInstance()->getRegionList().begin();
            iter != LLWorld::getInstance()->getRegionList().end(); ++iter)
    {
        LLViewerRegion* region = *iter;

        bool toggle = false;
        if (!hasRenderType(LLPipeline::RENDER_TYPE_HUD))
        {
            toggleRenderType(LLPipeline::RENDER_TYPE_HUD);
            toggle = true;
        }

        LLSpatialPartition* part = region->getSpatialPartition(LLViewerRegion::PARTITION_HUD);
        if (part)
        {
            LLDrawable* hit = part->lineSegmentIntersect(start, end, pick_transparent, false, true, false, face_hit, intersection, tex_coord, normal, tangent);
            if (hit)
            {
                drawable = hit;
            }
        }

        if (toggle)
        {
            toggleRenderType(LLPipeline::RENDER_TYPE_HUD);
        }
    }
    return drawable ? drawable->getVObj().get() : NULL;
}

LLSpatialPartition* LLPipeline::getSpatialPartition(LLViewerObject* vobj)
{
    if (vobj)
    {
        LLViewerRegion* region = vobj->getRegion();
        if (region)
        {
            return region->getSpatialPartition(vobj->getPartitionType());
        }
    }
    return NULL;
}

void LLPipeline::resetVertexBuffers(LLDrawable* drawable)
{
    if (!drawable)
    {
        return;
    }

    for (S32 i = 0; i < drawable->getNumFaces(); i++)
    {
        LLFace* facep = drawable->getFace(i);
        if (facep)
        {
            facep->clearVertexBuffer();
        }
    }
}

void LLPipeline::renderObjects(U32 type, bool texture, bool batch_texture, bool rigged)
{
    assertInitialized();
    gGL.loadMatrix(gGLModelView);
    gGLLastMatrix = NULL;

    if (rigged)
    {
        mSimplePool->pushRiggedBatches(type + 1, texture, batch_texture);
    }
    else
    {
        mSimplePool->pushBatches(type, texture, batch_texture);
    }

    gGL.loadMatrix(gGLModelView);
    gGLLastMatrix = NULL;
}

void LLPipeline::renderGLTFObjects(U32 type, bool texture, bool rigged)
{
    assertInitialized();
    gGL.loadMatrix(gGLModelView);
    gGLLastMatrix = NULL;

    if (rigged)
    {
        mSimplePool->pushRiggedGLTFBatches(type + 1, texture);
    }
    else
    {
        mSimplePool->pushGLTFBatches(type, texture);
    }

    gGL.loadMatrix(gGLModelView);
    gGLLastMatrix = NULL;

    if (!rigged)
    {
        LL::GLTFSceneManager::instance().renderOpaque();
    }
    else
    {
        LL::GLTFSceneManager::instance().render(true, true);
    }
}

// Currently only used for shadows -Cosmic,2023-04-19
void LLPipeline::renderAlphaObjects(bool rigged)
{
    LL_PROFILE_ZONE_SCOPED_CATEGORY_PIPELINE;
    assertInitialized();
    gGL.loadMatrix(gGLModelView);
    gGLLastMatrix = NULL;
    S32 sun_up = LLEnvironment::instance().getIsSunUp() ? 1 : 0;
    U32 target_width = LLRenderTarget::sCurResX;
    U32 type = LLRenderPass::PASS_ALPHA;
    // for gDeferredShadowAlphaMaskProgram
    const LLVOAvatar* lastAvatar = nullptr;
    U64 lastMeshId = 0;
    bool skipLastSkin;
    // for gDeferredShadowGLTFAlphaBlendProgram
    const LLVOAvatar* lastAvatarGLTF = nullptr;
    U64 lastMeshIdGLTF = 0;
    bool skipLastSkinGLTF;
    auto* begin = gPipeline.beginRenderMap(type);
    auto* end = gPipeline.endRenderMap(type);

    for (LLCullResult::drawinfo_iterator i = begin; i != end; )
    {
        LLDrawInfo* pparams = *i;
        LLCullResult::increment_iterator(i, end);

        if (rigged != (pparams->mAvatar != nullptr))
        {
            // Pool contains both rigged and non-rigged DrawInfos. Only draw
            // the objects we're interested in in this pass.
            continue;
        }

        if (rigged)
        {
            if (pparams->mGLTFMaterial)
            {
                gDeferredShadowGLTFAlphaBlendProgram.bind(rigged);
                LLGLSLShader::sCurBoundShaderPtr->uniform1i(LLShaderMgr::SUN_UP_FACTOR, sun_up);
                LLGLSLShader::sCurBoundShaderPtr->uniform1f(LLShaderMgr::DEFERRED_SHADOW_TARGET_WIDTH, (float)target_width);
                LLGLSLShader::sCurBoundShaderPtr->setMinimumAlpha(ALPHA_BLEND_CUTOFF);
                LLRenderPass::pushRiggedGLTFBatch(*pparams, lastAvatarGLTF, lastMeshIdGLTF, skipLastSkinGLTF);
            }
            else
            {
                gDeferredShadowAlphaMaskProgram.bind(rigged);
                LLGLSLShader::sCurBoundShaderPtr->uniform1i(LLShaderMgr::SUN_UP_FACTOR, sun_up);
                LLGLSLShader::sCurBoundShaderPtr->uniform1f(LLShaderMgr::DEFERRED_SHADOW_TARGET_WIDTH, (float)target_width);
                LLGLSLShader::sCurBoundShaderPtr->setMinimumAlpha(ALPHA_BLEND_CUTOFF);
                if (mSimplePool->uploadMatrixPalette(pparams->mAvatar, pparams->mSkinInfo, lastAvatar, lastMeshId, skipLastSkin))
                {
                    mSimplePool->pushBatch(*pparams, true, true);
                }
            }
        }
        else
        {
            if (pparams->mGLTFMaterial)
            {
                gDeferredShadowGLTFAlphaBlendProgram.bind(rigged);
                LLGLSLShader::sCurBoundShaderPtr->uniform1i(LLShaderMgr::SUN_UP_FACTOR, sun_up);
                LLGLSLShader::sCurBoundShaderPtr->uniform1f(LLShaderMgr::DEFERRED_SHADOW_TARGET_WIDTH, (float)target_width);
                LLGLSLShader::sCurBoundShaderPtr->setMinimumAlpha(ALPHA_BLEND_CUTOFF);
                LLRenderPass::pushGLTFBatch(*pparams);
            }
            else
            {
                gDeferredShadowAlphaMaskProgram.bind(rigged);
                LLGLSLShader::sCurBoundShaderPtr->uniform1i(LLShaderMgr::SUN_UP_FACTOR, sun_up);
                LLGLSLShader::sCurBoundShaderPtr->uniform1f(LLShaderMgr::DEFERRED_SHADOW_TARGET_WIDTH, (float)target_width);
                LLGLSLShader::sCurBoundShaderPtr->setMinimumAlpha(ALPHA_BLEND_CUTOFF);
                mSimplePool->pushBatch(*pparams, true, true);
            }
        }
    }

    gGL.loadMatrix(gGLModelView);
    gGLLastMatrix = NULL;
}

// Currently only used for shadows -Cosmic,2023-04-19
void LLPipeline::renderMaskedObjects(U32 type, bool texture, bool batch_texture, bool rigged)
{
    assertInitialized();
    gGL.loadMatrix(gGLModelView);
    gGLLastMatrix = NULL;
    if (rigged)
    {
        mAlphaMaskPool->pushRiggedMaskBatches(type+1, texture, batch_texture);
    }
    else
    {
        mAlphaMaskPool->pushMaskBatches(type, texture, batch_texture);
    }
    gGL.loadMatrix(gGLModelView);
    gGLLastMatrix = NULL;
}

// Currently only used for shadows -Cosmic,2023-04-19
void LLPipeline::renderFullbrightMaskedObjects(U32 type, bool texture, bool batch_texture, bool rigged)
{
    assertInitialized();
    gGL.loadMatrix(gGLModelView);
    gGLLastMatrix = NULL;
    if (rigged)
    {
        mFullbrightAlphaMaskPool->pushRiggedMaskBatches(type+1, texture, batch_texture);
    }
    else
    {
        mFullbrightAlphaMaskPool->pushMaskBatches(type, texture, batch_texture);
    }
    gGL.loadMatrix(gGLModelView);
    gGLLastMatrix = NULL;
}

void apply_cube_face_rotation(U32 face)
{
    switch (face)
    {
        case 0:
            gGL.rotatef(90.f, 0, 1, 0);
            gGL.rotatef(180.f, 1, 0, 0);
        break;
        case 2:
            gGL.rotatef(-90.f, 1, 0, 0);
        break;
        case 4:
            gGL.rotatef(180.f, 0, 1, 0);
            gGL.rotatef(180.f, 0, 0, 1);
        break;
        case 1:
            gGL.rotatef(-90.f, 0, 1, 0);
            gGL.rotatef(180.f, 1, 0, 0);
        break;
        case 3:
            gGL.rotatef(90, 1, 0, 0);
        break;
        case 5:
            gGL.rotatef(180, 0, 0, 1);
        break;
    }
}

void validate_framebuffer_object()
{
    GLenum status;
    status = glCheckFramebufferStatus(GL_FRAMEBUFFER_EXT);
    switch(status)
    {
        case GL_FRAMEBUFFER_COMPLETE:
            //framebuffer OK, no error.
            break;
        case GL_FRAMEBUFFER_INCOMPLETE_MISSING_ATTACHMENT:
            // frame buffer not OK: probably means unsupported depth buffer format
            LL_ERRS() << "Framebuffer Incomplete Missing Attachment." << LL_ENDL;
            break;
        case GL_FRAMEBUFFER_INCOMPLETE_ATTACHMENT:
            // frame buffer not OK: probably means unsupported depth buffer format
            LL_ERRS() << "Framebuffer Incomplete Attachment." << LL_ENDL;
            break;
        case GL_FRAMEBUFFER_UNSUPPORTED:
            /* choose different formats */
            LL_ERRS() << "Framebuffer unsupported." << LL_ENDL;
            break;
        default:
            LL_ERRS() << "Unknown framebuffer status." << LL_ENDL;
            break;
    }
}

void LLPipeline::bindScreenToTexture()
{

}

static LLTrace::BlockTimerStatHandle FTM_RENDER_BLOOM("Bloom");

void LLPipeline::visualizeBuffers(LLRenderTarget* src, LLRenderTarget* dst, U32 bufferIndex)
{
    dst->bindTarget();
    gDeferredBufferVisualProgram.bind();
    gDeferredBufferVisualProgram.bindTexture(LLShaderMgr::DEFERRED_DIFFUSE, src, false, LLTexUnit::TFO_BILINEAR, bufferIndex);

    static LLStaticHashedString mipLevel("mipLevel");
    if (RenderBufferVisualization != 4)
        gDeferredBufferVisualProgram.uniform1f(mipLevel, 0);
    else
        gDeferredBufferVisualProgram.uniform1f(mipLevel, 8);

    mScreenTriangleVB->setBuffer();
    mScreenTriangleVB->drawArrays(LLRender::TRIANGLES, 0, 3);
    gDeferredBufferVisualProgram.unbind();
    dst->flush();
}

void LLPipeline::generateLuminance(LLRenderTarget* src, LLRenderTarget* dst)
{
    // luminance sample and mipmap generation
    {
        LL_PROFILE_GPU_ZONE("luminance sample");

        dst->bindTarget();

        LLGLDepthTest depth(GL_FALSE, GL_FALSE);

        gLuminanceProgram.bind();

        static LLCachedControl<F32> diffuse_luminance_scale(gSavedSettings, "RenderDiffuseLuminanceScale", 1.0f);

        S32 channel = 0;
        channel = gLuminanceProgram.enableTexture(LLShaderMgr::DEFERRED_DIFFUSE);
        if (channel > -1)
        {
            src->bindTexture(0, channel, LLTexUnit::TFO_POINT);
        }

        channel = gLuminanceProgram.enableTexture(LLShaderMgr::DEFERRED_EMISSIVE);
        if (channel > -1)
        {
            mGlow[1].bindTexture(0, channel);
        }

        channel = gLuminanceProgram.enableTexture(LLShaderMgr::NORMAL_MAP);
        if (channel > -1)
        {
            // bind the normal map to get the environment mask
            mRT->deferredScreen.bindTexture(2, channel, LLTexUnit::TFO_POINT);
        }

        static LLStaticHashedString diffuse_luminance_scale_s("diffuse_luminance_scale");
        gLuminanceProgram.uniform1f(diffuse_luminance_scale_s, diffuse_luminance_scale);

        mScreenTriangleVB->setBuffer();
        mScreenTriangleVB->drawArrays(LLRender::TRIANGLES, 0, 3);
        dst->flush();

        // note -- unbind AFTER the glGenerateMipMap so time in generatemipmap can be profiled under "Luminance"
        // also note -- keep an eye on the performance of glGenerateMipmap, might need to replace it with a mip generation shader
        gLuminanceProgram.unbind();
    }
}

void LLPipeline::generateExposure(LLRenderTarget* src, LLRenderTarget* dst, bool use_history) {
    // exposure sample
    {
        LL_PROFILE_GPU_ZONE("exposure sample");

        if (use_history)
        {
            // copy last frame's exposure into mLastExposure
            mLastExposure.bindTarget();
            gCopyProgram.bind();
            gGL.getTexUnit(0)->bind(dst);

            mScreenTriangleVB->setBuffer();
            mScreenTriangleVB->drawArrays(LLRender::TRIANGLES, 0, 3);

            mLastExposure.flush();
        }

        dst->bindTarget();

        LLGLDepthTest depth(GL_FALSE, GL_FALSE);

        LLGLSLShader* shader;
        if (use_history)
        {
            shader = &gExposureProgram;
        }
        else
        {
            shader = &gExposureProgramNoFade;
        }

        shader->bind();

        S32 channel = shader->enableTexture(LLShaderMgr::DEFERRED_EMISSIVE);
        if (channel > -1)
        {
            src->bindTexture(0, channel, LLTexUnit::TFO_TRILINEAR);
        }

        if (use_history)
        {
            channel = shader->enableTexture(LLShaderMgr::EXPOSURE_MAP);
            if (channel > -1)
            {
                mLastExposure.bindTexture(0, channel);
            }
        }

        static LLStaticHashedString dt("dt");
        static LLStaticHashedString noiseVec("noiseVec");
        static LLStaticHashedString dynamic_exposure_params("dynamic_exposure_params");
        static LLCachedControl<F32> dynamic_exposure_coefficient(gSavedSettings, "RenderDynamicExposureCoefficient", 0.175f);
        static LLCachedControl<bool> should_auto_adjust(gSavedSettings, "RenderSkyAutoAdjustLegacy", true);

        LLSettingsSky::ptr_t sky = LLEnvironment::instance().getCurrentSky();

        F32 probe_ambiance = LLEnvironment::instance().getCurrentSky()->getReflectionProbeAmbiance(should_auto_adjust);
        F32 exp_min = 1.f;
        F32 exp_max = 1.f;

        if (probe_ambiance > 0.f)
        {
            F32 hdr_scale = sqrtf(LLEnvironment::instance().getCurrentSky()->getGamma()) * 2.f;

            if (hdr_scale > 1.f)
            {
                exp_min = 1.f / hdr_scale;
                exp_max = hdr_scale;
            }
        }
        shader->uniform1f(dt, gFrameIntervalSeconds);
        shader->uniform2f(noiseVec, ll_frand() * 2.0f - 1.0f, ll_frand() * 2.0f - 1.0f);
        shader->uniform3f(dynamic_exposure_params, dynamic_exposure_coefficient, exp_min, exp_max);

        mScreenTriangleVB->setBuffer();
        mScreenTriangleVB->drawArrays(LLRender::TRIANGLES, 0, 3);

        if (use_history)
        {
            gGL.getTexUnit(channel)->unbind(mLastExposure.getUsage());
        }
        shader->unbind();
        dst->flush();
    }
}

extern LLPointer<LLImageGL> gEXRImage;

void LLPipeline::gammaCorrect(LLRenderTarget* src, LLRenderTarget* dst) {
    dst->bindTarget();
    // gamma correct lighting
    {
        LL_PROFILE_GPU_ZONE("gamma correct");

        static LLCachedControl<bool> buildNoPost(gSavedSettings, "RenderDisablePostProcessing", false);

        LLGLDepthTest depth(GL_FALSE, GL_FALSE);

        // Apply gamma correction to the frame here.

        static LLCachedControl<bool> should_auto_adjust(gSavedSettings, "RenderSkyAutoAdjustLegacy", true);

        LLSettingsSky::ptr_t psky = LLEnvironment::instance().getCurrentSky();

        bool no_post = gSnapshotNoPost || (buildNoPost && gFloaterTools->isAvailable());
        LLGLSLShader& shader = no_post ? gNoPostGammaCorrectProgram : // no post (no gamma, no exposure, no tonemapping)
            psky->getReflectionProbeAmbiance(should_auto_adjust) == 0.f ? gLegacyPostGammaCorrectProgram :
            gDeferredPostGammaCorrectProgram;

        shader.bind();

        S32 channel = 0;

        shader.bindTexture(LLShaderMgr::DEFERRED_DIFFUSE, src, false, LLTexUnit::TFO_POINT);

        shader.bindTexture(LLShaderMgr::EXPOSURE_MAP, &mExposureMap);

        shader.uniform2f(LLShaderMgr::DEFERRED_SCREEN_RES, (GLfloat)src->getWidth(), (GLfloat)src->getHeight());

        static LLCachedControl<F32> exposure(gSavedSettings, "RenderExposure", 1.f);

        F32 e = llclamp(exposure(), 0.5f, 4.f);

        static LLStaticHashedString s_exposure("exposure");
        static LLStaticHashedString aces_mix("aces_mix");

        shader.uniform1f(s_exposure, e);
        shader.uniform1f(aces_mix, gEXRImage.notNull() ? 0.f : 0.3f);

        mScreenTriangleVB->setBuffer();
        mScreenTriangleVB->drawArrays(LLRender::TRIANGLES, 0, 3);

        gGL.getTexUnit(channel)->unbind(src->getUsage());
        shader.unbind();
    }
    dst->flush();
}

void LLPipeline::copyScreenSpaceReflections(LLRenderTarget* src, LLRenderTarget* dst)
{

    if (RenderScreenSpaceReflections && !gCubeSnapshot)
    {
        LL_PROFILE_GPU_ZONE("ssr copy");
        LLGLDepthTest depth(GL_TRUE, GL_TRUE, GL_ALWAYS);

        LLRenderTarget& depth_src = mRT->deferredScreen;

        dst->bindTarget();
        dst->clear();
        gCopyDepthProgram.bind();

        S32 diff_map = gCopyDepthProgram.getTextureChannel(LLShaderMgr::DIFFUSE_MAP);
        S32 depth_map = gCopyDepthProgram.getTextureChannel(LLShaderMgr::DEFERRED_DEPTH);

        gGL.getTexUnit(diff_map)->bind(src);
        gGL.getTexUnit(depth_map)->bind(&depth_src, true);

        mScreenTriangleVB->setBuffer();
        mScreenTriangleVB->drawArrays(LLRender::TRIANGLES, 0, 3);

        dst->flush();
    }
}

void LLPipeline::generateGlow(LLRenderTarget* src)
{
    if (sRenderGlow)
    {
        LL_PROFILE_GPU_ZONE("glow");
        mGlow[2].bindTarget();
        mGlow[2].clear();

        gGlowExtractProgram.bind();
        F32 maxAlpha = RenderGlowMaxExtractAlpha;
        F32 warmthAmount = RenderGlowWarmthAmount;
        LLVector3 lumWeights = RenderGlowLumWeights;
        LLVector3 warmthWeights = RenderGlowWarmthWeights;

        gGlowExtractProgram.uniform1f(LLShaderMgr::GLOW_MIN_LUMINANCE, 9999);
        gGlowExtractProgram.uniform1f(LLShaderMgr::GLOW_MAX_EXTRACT_ALPHA, maxAlpha);
        gGlowExtractProgram.uniform3f(LLShaderMgr::GLOW_LUM_WEIGHTS, lumWeights.mV[0], lumWeights.mV[1],
            lumWeights.mV[2]);
        gGlowExtractProgram.uniform3f(LLShaderMgr::GLOW_WARMTH_WEIGHTS, warmthWeights.mV[0], warmthWeights.mV[1],
            warmthWeights.mV[2]);
        gGlowExtractProgram.uniform1f(LLShaderMgr::GLOW_WARMTH_AMOUNT, warmthAmount);

        if (RenderGlowNoise)
        {
            S32 channel = gGlowExtractProgram.enableTexture(LLShaderMgr::GLOW_NOISE_MAP);
            if (channel > -1)
            {
                gGL.getTexUnit(channel)->bindManual(LLTexUnit::TT_TEXTURE, mTrueNoiseMap);
                gGL.getTexUnit(channel)->setTextureFilteringOption(LLTexUnit::TFO_POINT);
            }
            gGlowExtractProgram.uniform2f(LLShaderMgr::DEFERRED_SCREEN_RES,
                                          (GLfloat)mGlow[2].getWidth(),
                                          (GLfloat)mGlow[2].getHeight());
        }

        {
            LLGLEnable blend_on(GL_BLEND);

            gGL.setSceneBlendType(LLRender::BT_ADD_WITH_ALPHA);

            gGlowExtractProgram.bindTexture(LLShaderMgr::DIFFUSE_MAP, src);

            gGL.color4f(1, 1, 1, 1);
            gPipeline.enableLightsFullbright();

            mScreenTriangleVB->setBuffer();
            mScreenTriangleVB->drawArrays(LLRender::TRIANGLES, 0, 3);

            mGlow[2].flush();
        }

        gGlowExtractProgram.unbind();

        // power of two between 1 and 1024
        U32 glowResPow = RenderGlowResolutionPow;
        const U32 glow_res = llmax(1, llmin(1024, 1 << glowResPow));

        S32 kernel = RenderGlowIterations * 2;
        F32 delta = RenderGlowWidth / glow_res;
        // Use half the glow width if we have the res set to less than 9 so that it looks
        // almost the same in either case.
        if (glowResPow < 9)
        {
            delta *= 0.5f;
        }
        F32 strength = RenderGlowStrength;

        gGlowProgram.bind();
        gGlowProgram.uniform1f(LLShaderMgr::GLOW_STRENGTH, strength);

        for (S32 i = 0; i < kernel; i++)
        {
            mGlow[i % 2].bindTarget();
            mGlow[i % 2].clear();

            if (i == 0)
            {
                gGlowProgram.bindTexture(LLShaderMgr::DIFFUSE_MAP, &mGlow[2]);
            }
            else
            {
                gGlowProgram.bindTexture(LLShaderMgr::DIFFUSE_MAP, &mGlow[(i - 1) % 2]);
            }

            if (i % 2 == 0)
            {
                gGlowProgram.uniform2f(LLShaderMgr::GLOW_DELTA, delta, 0);
            }
            else
            {
                gGlowProgram.uniform2f(LLShaderMgr::GLOW_DELTA, 0, delta);
            }

            mScreenTriangleVB->setBuffer();
            mScreenTriangleVB->drawArrays(LLRender::TRIANGLES, 0, 3);

            mGlow[i % 2].flush();
        }

        gGlowProgram.unbind();

    }
    else // !sRenderGlow, skip the glow ping-pong and just clear the result target
    {
        mGlow[1].bindTarget();
        mGlow[1].clear();
        mGlow[1].flush();
    }
}

void LLPipeline::applyCAS(LLRenderTarget* src, LLRenderTarget* dst)
{
    static LLCachedControl<F32> cas_sharpness(gSavedSettings, "RenderCASSharpness", 0.4f);
    if (cas_sharpness == 0.0f)
    {
        gPipeline.copyRenderTarget(src, dst);
        return;
    }

    LLGLSLShader* sharpen_shader = &gCASProgram;

    // Bind setup:
    dst->bindTarget();

    sharpen_shader->bind();

    {
        static LLStaticHashedString cas_param_0("cas_param_0");
        static LLStaticHashedString cas_param_1("cas_param_1");
        static LLStaticHashedString out_screen_res("out_screen_res");

        varAU4(const0);
        varAU4(const1);
        CasSetup(const0, const1,
            cas_sharpness(),             // Sharpness tuning knob (0.0 to 1.0).
            (AF1)src->getWidth(), (AF1)src->getHeight(),  // Input size.
            (AF1)dst->getWidth(), (AF1)dst->getHeight()); // Output size.

        sharpen_shader->uniform4uiv(cas_param_0, 1, const0);
        sharpen_shader->uniform4uiv(cas_param_1, 1, const1);

        sharpen_shader->uniform2f(out_screen_res, (AF1)dst->getWidth(), (AF1)dst->getHeight());
    }

    sharpen_shader->bindTexture(LLShaderMgr::DEFERRED_DIFFUSE, src, false, LLTexUnit::TFO_POINT);

    // Draw
    gPipeline.mScreenTriangleVB->setBuffer();
    gPipeline.mScreenTriangleVB->drawArrays(LLRender::TRIANGLES, 0, 3);

    sharpen_shader->unbind();

    dst->flush();
}

void LLPipeline::applyFXAA(LLRenderTarget* src, LLRenderTarget* dst)
{
    {
        llassert(!gCubeSnapshot);
        bool multisample = RenderFSAASamples > 1 && mFXAAMap.isComplete();
        LLGLSLShader* shader = &gGlowCombineProgram;

        S32 width = dst->getWidth();
        S32 height = dst->getHeight();

        // Present everything.
        if (multisample)
        {
            LL_PROFILE_GPU_ZONE("aa");
            // bake out texture2D with RGBL for FXAA shader
            mFXAAMap.bindTarget();

            shader = &gGlowCombineFXAAProgram;
            shader->bind();

            S32 channel = shader->enableTexture(LLShaderMgr::DEFERRED_DIFFUSE, src->getUsage());
            if (channel > -1)
            {
                src->bindTexture(0, channel, LLTexUnit::TFO_BILINEAR);
            }

            {
                LLGLDepthTest depth_test(GL_TRUE, GL_TRUE, GL_ALWAYS);
                mScreenTriangleVB->setBuffer();
                mScreenTriangleVB->drawArrays(LLRender::TRIANGLES, 0, 3);
            }

            shader->disableTexture(LLShaderMgr::DEFERRED_DIFFUSE, src->getUsage());
            shader->unbind();

            mFXAAMap.flush();

            dst->bindTarget();
            shader = &gFXAAProgram;
            shader->bind();

            channel = shader->enableTexture(LLShaderMgr::DIFFUSE_MAP, mFXAAMap.getUsage());
            if (channel > -1)
            {
                mFXAAMap.bindTexture(0, channel, LLTexUnit::TFO_BILINEAR);
            }

            gGLViewport[0] = gViewerWindow->getWorldViewRectRaw().mLeft;
            gGLViewport[1] = gViewerWindow->getWorldViewRectRaw().mBottom;
            gGLViewport[2] = gViewerWindow->getWorldViewRectRaw().getWidth();
            gGLViewport[3] = gViewerWindow->getWorldViewRectRaw().getHeight();

            glViewport(gGLViewport[0], gGLViewport[1], gGLViewport[2], gGLViewport[3]);

            F32 scale_x = (F32)width / mFXAAMap.getWidth();
            F32 scale_y = (F32)height / mFXAAMap.getHeight();
            shader->uniform2f(LLShaderMgr::FXAA_TC_SCALE, scale_x, scale_y);
            shader->uniform2f(LLShaderMgr::FXAA_RCP_SCREEN_RES, 1.f / width * scale_x, 1.f / height * scale_y);
            shader->uniform4f(LLShaderMgr::FXAA_RCP_FRAME_OPT, -0.5f / width * scale_x, -0.5f / height * scale_y,
                0.5f / width * scale_x, 0.5f / height * scale_y);
            shader->uniform4f(LLShaderMgr::FXAA_RCP_FRAME_OPT2, -2.f / width * scale_x, -2.f / height * scale_y,
                2.f / width * scale_x, 2.f / height * scale_y);

            {
                LLGLDepthTest depth_test(GL_TRUE, GL_TRUE, GL_ALWAYS);
                S32 depth_channel = shader->getTextureChannel(LLShaderMgr::DEFERRED_DEPTH);
                gGL.getTexUnit(depth_channel)->bind(&mRT->deferredScreen, true);

                mScreenTriangleVB->setBuffer();
                mScreenTriangleVB->drawArrays(LLRender::TRIANGLES, 0, 3);
            }

            shader->unbind();
            dst->flush();
        }
        else {
            copyRenderTarget(src, dst);
        }
    }
}

void LLPipeline::copyRenderTarget(LLRenderTarget* src, LLRenderTarget* dst)
{

    LL_PROFILE_GPU_ZONE("copyRenderTarget");
    dst->bindTarget();

    gDeferredPostNoDoFProgram.bind();

    gDeferredPostNoDoFProgram.bindTexture(LLShaderMgr::DEFERRED_DIFFUSE, src);
    gDeferredPostNoDoFProgram.bindTexture(LLShaderMgr::DEFERRED_DEPTH, &mRT->deferredScreen, true);

    {
        mScreenTriangleVB->setBuffer();
        mScreenTriangleVB->drawArrays(LLRender::TRIANGLES, 0, 3);
    }

    gDeferredPostNoDoFProgram.unbind();

    dst->flush();
}

void LLPipeline::combineGlow(LLRenderTarget* src, LLRenderTarget* dst)
{
    // Go ahead and do our glow combine here in our destination.  We blit this later into the front buffer.

    dst->bindTarget();

    {

        gGlowCombineProgram.bind();

        gGlowCombineProgram.bindTexture(LLShaderMgr::DEFERRED_DIFFUSE, src);
        gGlowCombineProgram.bindTexture(LLShaderMgr::DEFERRED_EMISSIVE, &mGlow[1]);

        mScreenTriangleVB->setBuffer();
        mScreenTriangleVB->drawArrays(LLRender::TRIANGLES, 0, 3);
    }

    dst->flush();
}

// <FS:Beq> updated Vignette code (based on original Exo Vignette)
void LLPipeline::renderVignette(LLRenderTarget* src, LLRenderTarget* dst)
{
    if (RenderVignette.mV[0] > 0.f)
    {
        LL_PROFILE_GPU_ZONE("Vignette");
        dst->bindTarget();
        LLGLSLShader *shader = &gPostVignetteProgram;

        // bind the progam and output to screentriangle VBO
        shader->bind();

        S32 channel = shader->enableTexture(LLShaderMgr::DEFERRED_DIFFUSE, src->getUsage());
        if (channel > -1)
        {
            src->bindTexture(0, channel, LLTexUnit::TFO_POINT);
        }
        else
        {
            LL_ERRS("vignette") << "Failed to bind diffuse texture" << LL_ENDL;
        }

        shader->uniform2f(
            LLShaderMgr::DEFERRED_SCREEN_RES,
            (GLfloat)dst->getWidth(),
            (GLfloat)dst->getHeight());
        shader->uniform3fv(
            LLShaderMgr::RENDER_VIGNETTE,
            1,
            RenderVignette.mV);

        mScreenTriangleVB->setBuffer();
        mScreenTriangleVB->drawArrays(LLRender::TRIANGLES, 0, 3);
        stop_glerror();

        shader->disableTexture(LLShaderMgr::DEFERRED_DIFFUSE, src->getUsage());
        shader->unbind();
        dst->flush();
    }
    else
    {
        copyRenderTarget(src, dst);
    }
}
// </FS:Beq>
void LLPipeline::renderDoF(LLRenderTarget* src, LLRenderTarget* dst)
{
    {
        bool dof_enabled =
            (RenderDepthOfFieldInEditMode || !LLToolMgr::getInstance()->inBuildMode()) &&
            RenderDepthOfField &&
            !gCubeSnapshot;

        gViewerWindow->setup3DViewport();

        if (dof_enabled)
        {
            LL_PROFILE_GPU_ZONE("dof");
            LLGLDisable blend(GL_BLEND);

            // depth of field focal plane calculations
            static F32 current_distance = 16.f;
            static F32 start_distance = 16.f;
            static F32 transition_time = 1.f;

            LLVector3 focus_point;

            // <FS:Beq> FIRE-16728 focus point lock & free focus DoF - based on a feature developed by NiranV Dean
            static LLVector3 last_focus_point{};
            if (LLPipeline::FSFocusPointLocked && !last_focus_point.isExactlyZero())
            {
                focus_point = last_focus_point;
            }
            else
            {
            // </FS:Beq>
            LLViewerObject* obj = LLViewerMediaFocus::getInstance()->getFocusedObject();
            if (obj && obj->mDrawable && obj->isSelected())
            { // focus on selected media object
                S32 face_idx = LLViewerMediaFocus::getInstance()->getFocusedFace();
                if (obj && obj->mDrawable)
                {
                    LLFace* face = obj->mDrawable->getFace(face_idx);
                    if (face)
                    {
                        focus_point = face->getPositionAgent();
                    }
                }
            }
            }// <FS:Beq/> support focus point lock

            if (focus_point.isExactlyZero())
            {
                if (LLViewerJoystick::getInstance()->getOverrideCamera() || LLPipeline::FSFocusPointFollowsPointer) // <FS:Beq/> FIRE-16728 Add free aim mouse and focus lock
                { // focus on point under cursor
                    focus_point.set(gDebugRaycastIntersection.getF32ptr());
                }
                else if (gAgentCamera.cameraMouselook())
                { // focus on point under mouselook crosshairs
                    LLVector4a result;
                    result.clear();

                    gViewerWindow->cursorIntersect(-1, -1, 512.f, nullptr, -1, false, false, true, true, nullptr, nullptr, nullptr, &result);

                    focus_point.set(result.getF32ptr());
                }
                else
                {
                    // focus on alt-zoom target
                    LLViewerRegion* region = gAgent.getRegion();
                    if (region)
                    {
                        focus_point = LLVector3(gAgentCamera.getFocusGlobal() - region->getOriginGlobal());
                    }
                }
            }

            // <FS:Beq> FIRE-16728 Add free aim mouse and focus lock
            last_focus_point = focus_point;
            // </FS:Beq>
            LLVector3 eye = LLViewerCamera::getInstance()->getOrigin();
            F32 target_distance = 16.f;
            if (!focus_point.isExactlyZero())
            {
                target_distance = LLViewerCamera::getInstance()->getAtAxis() * (focus_point - eye);
            }

            if (transition_time >= 1.f && fabsf(current_distance - target_distance) / current_distance > 0.01f)
            { // large shift happened, interpolate smoothly to new target distance
                transition_time = 0.f;
                start_distance = current_distance;
            }
            else if (transition_time < 1.f)
            { // currently in a transition, continue interpolating
                transition_time += 1.f / CameraFocusTransitionTime * gFrameIntervalSeconds.value();
                transition_time = llmin(transition_time, 1.f);

                F32 t = cosf(transition_time * F_PI + F_PI) * 0.5f + 0.5f;
                current_distance = start_distance + (target_distance - start_distance) * t;
            }
            else
            { // small or no change, just snap to target distance
                current_distance = target_distance;
            }

            // convert to mm
            F32 subject_distance = current_distance * 1000.f;
            F32 fnumber = CameraFNumber;
            F32 default_focal_length = CameraFocalLength;

            F32 fov = LLViewerCamera::getInstance()->getView();

            const F32 default_fov = CameraFieldOfView * F_PI / 180.f;

            // F32 aspect_ratio = (F32) mRT->screen.getWidth()/(F32)mRT->screen.getHeight();

            F32 dv = 2.f * default_focal_length * tanf(default_fov / 2.f);

            F32 focal_length = dv / (2 * tanf(fov / 2.f));

            // F32 tan_pixel_angle = tanf(LLDrawable::sCurPixelAngle);

            // from wikipedia -- c = |s2-s1|/s2 * f^2/(N(S1-f))
            // where     N = fnumber
            //           s2 = dot distance
            //           s1 = subject distance
            //           f = focal length
            //

            F32 blur_constant = focal_length * focal_length / (fnumber * (subject_distance - focal_length));
            blur_constant /= 1000.f; // convert to meters for shader
            F32 magnification = focal_length / (subject_distance - focal_length);

            { // build diffuse+bloom+CoF
                mRT->deferredLight.bindTarget();

                gDeferredCoFProgram.bind();

                gDeferredCoFProgram.bindTexture(LLShaderMgr::DEFERRED_DIFFUSE, src, LLTexUnit::TFO_POINT);
                gDeferredCoFProgram.bindTexture(LLShaderMgr::DEFERRED_DEPTH, &mRT->deferredScreen, true);

                gDeferredCoFProgram.uniform1f(LLShaderMgr::DEFERRED_DEPTH_CUTOFF, RenderEdgeDepthCutoff);
                gDeferredCoFProgram.uniform1f(LLShaderMgr::DEFERRED_NORM_CUTOFF, RenderEdgeNormCutoff);
                gDeferredCoFProgram.uniform2f(LLShaderMgr::DEFERRED_SCREEN_RES, (GLfloat)dst->getWidth(), (GLfloat)dst->getHeight());
                gDeferredCoFProgram.uniform1f(LLShaderMgr::DOF_FOCAL_DISTANCE, -subject_distance / 1000.f);
                gDeferredCoFProgram.uniform1f(LLShaderMgr::DOF_BLUR_CONSTANT, blur_constant);
                gDeferredCoFProgram.uniform1f(LLShaderMgr::DOF_TAN_PIXEL_ANGLE, tanf(1.f / LLDrawable::sCurPixelAngle));
                gDeferredCoFProgram.uniform1f(LLShaderMgr::DOF_MAGNIFICATION, magnification);
                gDeferredCoFProgram.uniform1f(LLShaderMgr::DOF_MAX_COF, CameraMaxCoF);
                gDeferredCoFProgram.uniform1f(LLShaderMgr::DOF_RES_SCALE, CameraDoFResScale);

                mScreenTriangleVB->setBuffer();
                mScreenTriangleVB->drawArrays(LLRender::TRIANGLES, 0, 3);
                gDeferredCoFProgram.unbind();
                mRT->deferredLight.flush();
            }

            U32 dof_width = (U32)(mRT->screen.getWidth() * CameraDoFResScale);
            U32 dof_height = (U32)(mRT->screen.getHeight() * CameraDoFResScale);

            { // perform DoF sampling at half-res (preserve alpha channel)
                src->bindTarget();
                glViewport(0, 0, dof_width, dof_height);

                gGL.setColorMask(true, false);

                gDeferredPostProgram.bind();
                gDeferredPostProgram.bindTexture(LLShaderMgr::DEFERRED_DIFFUSE, &mRT->deferredLight, LLTexUnit::TFO_POINT);

                gDeferredPostProgram.uniform2f(LLShaderMgr::DEFERRED_SCREEN_RES, (GLfloat)dst->getWidth(), (GLfloat)dst->getHeight());
                gDeferredPostProgram.uniform1f(LLShaderMgr::DOF_MAX_COF, CameraMaxCoF);
                gDeferredPostProgram.uniform1f(LLShaderMgr::DOF_RES_SCALE, CameraDoFResScale);

                mScreenTriangleVB->setBuffer();
                mScreenTriangleVB->drawArrays(LLRender::TRIANGLES, 0, 3);

                gDeferredPostProgram.unbind();

                src->flush();
                gGL.setColorMask(true, true);
            }

            { // combine result based on alpha

                dst->bindTarget();
                if (RenderFSAASamples > 1 && mFXAAMap.isComplete())
                {
                    glViewport(0, 0, dst->getWidth(), dst->getHeight());
                }
                else
                {
                    gGLViewport[0] = gViewerWindow->getWorldViewRectRaw().mLeft;
                    gGLViewport[1] = gViewerWindow->getWorldViewRectRaw().mBottom;
                    gGLViewport[2] = gViewerWindow->getWorldViewRectRaw().getWidth();
                    gGLViewport[3] = gViewerWindow->getWorldViewRectRaw().getHeight();
                    glViewport(gGLViewport[0], gGLViewport[1], gGLViewport[2], gGLViewport[3]);
                }

                gDeferredDoFCombineProgram.bind();
                gDeferredDoFCombineProgram.bindTexture(LLShaderMgr::DEFERRED_DIFFUSE, src, LLTexUnit::TFO_POINT);
                gDeferredDoFCombineProgram.bindTexture(LLShaderMgr::DEFERRED_LIGHT, &mRT->deferredLight, LLTexUnit::TFO_POINT);

                gDeferredDoFCombineProgram.uniform2f(LLShaderMgr::DEFERRED_SCREEN_RES, (GLfloat)dst->getWidth(), (GLfloat)dst->getHeight());
                gDeferredDoFCombineProgram.uniform1f(LLShaderMgr::DOF_MAX_COF, CameraMaxCoF);
                gDeferredDoFCombineProgram.uniform1f(LLShaderMgr::DOF_RES_SCALE, CameraDoFResScale);
                gDeferredDoFCombineProgram.uniform1f(LLShaderMgr::DOF_WIDTH, (dof_width - 1) / (F32)src->getWidth());
                gDeferredDoFCombineProgram.uniform1f(LLShaderMgr::DOF_HEIGHT, (dof_height - 1) / (F32)src->getHeight());

                mScreenTriangleVB->setBuffer();
                mScreenTriangleVB->drawArrays(LLRender::TRIANGLES, 0, 3);

                gDeferredDoFCombineProgram.unbind();

                dst->flush();
            }
        }
        else
        {
            copyRenderTarget(src, dst);
        }
    }
}

void LLPipeline::renderFinalize()
{
    llassert(!gCubeSnapshot);
    LLVertexBuffer::unbind();
    LLGLState::checkStates();

    assertInitialized();

    LL_RECORD_BLOCK_TIME(FTM_RENDER_BLOOM);
    LL_PROFILE_GPU_ZONE("renderFinalize");

    gGL.color4f(1, 1, 1, 1);
    LLGLDepthTest depth(GL_FALSE);
    LLGLDisable blend(GL_BLEND);
    LLGLDisable cull(GL_CULL_FACE);

    enableLightsFullbright();

    gGL.setColorMask(true, true);
    glClearColor(0, 0, 0, 0);


    copyScreenSpaceReflections(&mRT->screen, &mSceneMap);

    generateLuminance(&mRT->screen, &mLuminanceMap);

    generateExposure(&mLuminanceMap, &mExposureMap);

    gammaCorrect(&mRT->screen, &mPostMap);

    LLVertexBuffer::unbind();

    generateGlow(&mPostMap);

    combineGlow(&mPostMap, &mRT->screen);

    gGLViewport[0] = gViewerWindow->getWorldViewRectRaw().mLeft;
    gGLViewport[1] = gViewerWindow->getWorldViewRectRaw().mBottom;
    gGLViewport[2] = gViewerWindow->getWorldViewRectRaw().getWidth();
    gGLViewport[3] = gViewerWindow->getWorldViewRectRaw().getHeight();
    glViewport(gGLViewport[0], gGLViewport[1], gGLViewport[2], gGLViewport[3]);

<<<<<<< HEAD
    renderDoF(&mRT->screen, &mPostMap);
    applyFXAA(&mPostMap, &mRT->screen);
    // <FS:Beq> Restore shader post proc for Vignette
    // LLRenderTarget* finalBuffer = &mRT->screen;
    LLRenderTarget* activeBuffer = &mRT->screen;
    LLRenderTarget* targetBuffer = &mPostMap;
// [RLVa:KB] - @setsphere
    if (RlvActions::hasBehaviour(RLV_BHVR_SETSPHERE))
    {
        LLShaderEffectParams params(activeBuffer, targetBuffer, false);
        LLVfxManager::instance().runEffect(EVisualEffect::RlvSphere, &params);
        // flip the buffers round
        activeBuffer = params.m_pDstBuffer;
        targetBuffer = params.m_pSrcBuffer;
    }
// [/RLVa:KB]
    renderVignette(activeBuffer, targetBuffer);
    LLRenderTarget* finalBuffer = targetBuffer;
    // </FS:Beq>
=======
    applyCAS(&mRT->screen, &mPostMap);

    renderDoF(&mPostMap, &mRT->screen);

    applyFXAA(&mRT->screen, &mPostMap);
    LLRenderTarget* finalBuffer = &mPostMap;
>>>>>>> 5c16ae13
    if (RenderBufferVisualization > -1)
    {
        finalBuffer = &mRT->screen;
        switch (RenderBufferVisualization)
        {
        case 0:
        case 1:
        case 2:
        case 3:
            visualizeBuffers(&mRT->deferredScreen, finalBuffer, RenderBufferVisualization);
            break;
        case 4:
            visualizeBuffers(&mLuminanceMap, finalBuffer, 0);
        default:
            break;
        }
    }

    // Present the screen target.

    gDeferredPostNoDoFProgram.bind();

    // Whatever is last in the above post processing chain should _always_ be rendered directly here.  If not, expect problems.
    gDeferredPostNoDoFProgram.bindTexture(LLShaderMgr::DEFERRED_DIFFUSE, finalBuffer);
    gDeferredPostNoDoFProgram.bindTexture(LLShaderMgr::DEFERRED_DEPTH, &mRT->deferredScreen, true);

    {
        LLGLDepthTest depth_test(GL_TRUE, GL_TRUE, GL_ALWAYS);
        mScreenTriangleVB->setBuffer();
        mScreenTriangleVB->drawArrays(LLRender::TRIANGLES, 0, 3);
    }

    gDeferredPostNoDoFProgram.unbind();

    gGL.setSceneBlendType(LLRender::BT_ALPHA);

    if (hasRenderDebugMask(LLPipeline::RENDER_DEBUG_PHYSICS_SHAPES))
    {
        renderPhysicsDisplay();
    }

    /*if (LLRenderTarget::sUseFBO && !gCubeSnapshot)
    { // copy depth buffer from mRT->screen to framebuffer
        LLRenderTarget::copyContentsToFramebuffer(mRT->screen, 0, 0, mRT->screen.getWidth(), mRT->screen.getHeight(), 0, 0,
                                                  mRT->screen.getWidth(), mRT->screen.getHeight(),
                                                  GL_DEPTH_BUFFER_BIT | GL_STENCIL_BUFFER_BIT, GL_NEAREST);
    }*/

    LLVertexBuffer::unbind();

    LLGLState::checkStates();

    // flush calls made to "addTrianglesDrawn" so far to stats machinery
    recordTrianglesDrawn();
}

void LLPipeline::bindLightFunc(LLGLSLShader& shader)
{
    S32 channel = shader.enableTexture(LLShaderMgr::DEFERRED_LIGHTFUNC);
    if (channel > -1)
    {
        gGL.getTexUnit(channel)->bindManual(LLTexUnit::TT_TEXTURE, mLightFunc);
    }

    channel = shader.enableTexture(LLShaderMgr::DEFERRED_BRDF_LUT, LLTexUnit::TT_TEXTURE);
    if (channel > -1)
    {
        mPbrBrdfLut.bindTexture(0, channel);
    }
}

void LLPipeline::bindShadowMaps(LLGLSLShader& shader)
{
    for (U32 i = 0; i < 4; i++)
    {
        LLRenderTarget* shadow_target = getSunShadowTarget(i);
        if (shadow_target)
        {
            S32 channel = shader.enableTexture(LLShaderMgr::DEFERRED_SHADOW0 + i, LLTexUnit::TT_TEXTURE);
            if (channel > -1)
            {
                gGL.getTexUnit(channel)->bind(getSunShadowTarget(i), true);
            }
        }
    }

    for (U32 i = 4; i < 6; i++)
    {
        S32 channel = shader.enableTexture(LLShaderMgr::DEFERRED_SHADOW0 + i);
        if (channel > -1)
        {
            LLRenderTarget* shadow_target = getSpotShadowTarget(i - 4);
            if (shadow_target)
            {
                gGL.getTexUnit(channel)->bind(shadow_target, true);
            }
        }
    }
}

void LLPipeline::bindDeferredShaderFast(LLGLSLShader& shader)
{
    if (shader.mCanBindFast)
    { // was previously fully bound, use fast path
        shader.bind();
        bindLightFunc(shader);
        bindShadowMaps(shader);
        bindReflectionProbes(shader);
    }
    else
    { //wasn't previously bound, use slow path
        bindDeferredShader(shader);
        shader.mCanBindFast = true;
    }
}

void LLPipeline::bindDeferredShader(LLGLSLShader& shader, LLRenderTarget* light_target, LLRenderTarget* depth_target)
{
    LL_PROFILE_ZONE_SCOPED_CATEGORY_PIPELINE;
    LLRenderTarget* deferred_target       = &mRT->deferredScreen;
    LLRenderTarget* deferred_light_target = &mRT->deferredLight;

    shader.bind();
    S32 channel = 0;
    channel = shader.enableTexture(LLShaderMgr::DEFERRED_DIFFUSE, deferred_target->getUsage());
    if (channel > -1)
    {
        deferred_target->bindTexture(0,channel, LLTexUnit::TFO_POINT); // frag_data[0]
        gGL.getTexUnit(channel)->setTextureAddressMode(LLTexUnit::TAM_CLAMP);
    }

    channel = shader.enableTexture(LLShaderMgr::DEFERRED_SPECULAR, deferred_target->getUsage());
    if (channel > -1)
    {
        deferred_target->bindTexture(1, channel, LLTexUnit::TFO_POINT); // frag_data[1]
        gGL.getTexUnit(channel)->setTextureAddressMode(LLTexUnit::TAM_CLAMP);
    }

    channel = shader.enableTexture(LLShaderMgr::NORMAL_MAP, deferred_target->getUsage());
    if (channel > -1)
    {
        deferred_target->bindTexture(2, channel, LLTexUnit::TFO_POINT); // frag_data[2]
        gGL.getTexUnit(channel)->setTextureAddressMode(LLTexUnit::TAM_CLAMP);
    }

    channel = shader.enableTexture(LLShaderMgr::DEFERRED_EMISSIVE, deferred_target->getUsage());
    if (channel > -1)
    {
        deferred_target->bindTexture(3, channel, LLTexUnit::TFO_POINT); // frag_data[3]
        gGL.getTexUnit(channel)->setTextureAddressMode(LLTexUnit::TAM_CLAMP);
    }

    channel = shader.enableTexture(LLShaderMgr::DEFERRED_DEPTH, deferred_target->getUsage());
    if (channel > -1)
    {
        if (depth_target)
        {
            gGL.getTexUnit(channel)->bind(depth_target, true);
        }
        else
        {
            gGL.getTexUnit(channel)->bind(deferred_target, true);
        }
        stop_glerror();
    }

    channel = shader.enableTexture(LLShaderMgr::EXPOSURE_MAP);
    if (channel > -1)
    {
        gGL.getTexUnit(channel)->bind(&mExposureMap);
    }

    if (shader.getUniformLocation(LLShaderMgr::VIEWPORT) != -1)
    {
        shader.uniform4f(LLShaderMgr::VIEWPORT, (F32) gGLViewport[0],
                                    (F32) gGLViewport[1],
                                    (F32) gGLViewport[2],
                                    (F32) gGLViewport[3]);
    }

    if (sReflectionRender && !shader.getUniformLocation(LLShaderMgr::MODELVIEW_MATRIX))
    {
        shader.uniformMatrix4fv(LLShaderMgr::MODELVIEW_MATRIX, 1, false, mReflectionModelView.m);
    }

    channel = shader.enableTexture(LLShaderMgr::DEFERRED_NOISE);
    if (channel > -1)
    {
        gGL.getTexUnit(channel)->bindManual(LLTexUnit::TT_TEXTURE, mNoiseMap);
        gGL.getTexUnit(channel)->setTextureFilteringOption(LLTexUnit::TFO_POINT);
    }

    bindLightFunc(shader);

    stop_glerror();

    light_target = light_target ? light_target : deferred_light_target;
    channel = shader.enableTexture(LLShaderMgr::DEFERRED_LIGHT, light_target->getUsage());
    if (channel > -1)
    {
        if (light_target->isComplete())
        {
            light_target->bindTexture(0, channel, LLTexUnit::TFO_POINT);
        }
        else
        {
            gGL.getTexUnit(channel)->bindFast(LLViewerFetchedTexture::sWhiteImagep);
        }
    }

    stop_glerror();

    bindShadowMaps(shader);

    stop_glerror();

    F32 mat[16*6];
    for (U32 i = 0; i < 16; i++)
    {
        mat[i] = mSunShadowMatrix[0].m[i];
        mat[i+16] = mSunShadowMatrix[1].m[i];
        mat[i+32] = mSunShadowMatrix[2].m[i];
        mat[i+48] = mSunShadowMatrix[3].m[i];
        mat[i+64] = mSunShadowMatrix[4].m[i];
        mat[i+80] = mSunShadowMatrix[5].m[i];
    }

    shader.uniformMatrix4fv(LLShaderMgr::DEFERRED_SHADOW_MATRIX, 6, false, mat);

    stop_glerror();

    if (!LLPipeline::sReflectionProbesEnabled)
    {
        channel = shader.enableTexture(LLShaderMgr::ENVIRONMENT_MAP, LLTexUnit::TT_CUBE_MAP);
        if (channel > -1)
        {
            LLCubeMap* cube_map = gSky.mVOSkyp ? gSky.mVOSkyp->getCubeMap() : NULL;
            if (cube_map)
            {
                cube_map->enable(channel);
                cube_map->bind();
            }

            F32* m = gGLModelView;

            F32 mat[] = { m[0], m[1], m[2],
                          m[4], m[5], m[6],
                          m[8], m[9], m[10] };

            shader.uniformMatrix3fv(LLShaderMgr::DEFERRED_ENV_MAT, 1, true, mat);
        }
    }

    bindReflectionProbes(shader);

    if (gAtmosphere)
    {
        // bind precomputed textures necessary for calculating sun and sky luminance
        channel = shader.enableTexture(LLShaderMgr::TRANSMITTANCE_TEX, LLTexUnit::TT_TEXTURE);
        if (channel > -1)
        {
            shader.bindTexture(LLShaderMgr::TRANSMITTANCE_TEX, gAtmosphere->getTransmittance());
        }

        channel = shader.enableTexture(LLShaderMgr::SCATTER_TEX, LLTexUnit::TT_TEXTURE_3D);
        if (channel > -1)
        {
            shader.bindTexture(LLShaderMgr::SCATTER_TEX, gAtmosphere->getScattering());
        }

        channel = shader.enableTexture(LLShaderMgr::SINGLE_MIE_SCATTER_TEX, LLTexUnit::TT_TEXTURE_3D);
        if (channel > -1)
        {
            shader.bindTexture(LLShaderMgr::SINGLE_MIE_SCATTER_TEX, gAtmosphere->getMieScattering());
        }

        channel = shader.enableTexture(LLShaderMgr::ILLUMINANCE_TEX, LLTexUnit::TT_TEXTURE);
        if (channel > -1)
        {
            shader.bindTexture(LLShaderMgr::ILLUMINANCE_TEX, gAtmosphere->getIlluminance());
        }
    }

    /*if (gCubeSnapshot)
    { // we only really care about the first two values, but the shader needs increasing separation between clip planes
        shader.uniform4f(LLShaderMgr::DEFERRED_SHADOW_CLIP, 1.f, 64.f, 128.f, 256.f);
    }
    else*/
    {
        shader.uniform4fv(LLShaderMgr::DEFERRED_SHADOW_CLIP, 1, mSunClipPlanes.mV);
    }
    shader.uniform1f(LLShaderMgr::DEFERRED_SUN_WASH, RenderDeferredSunWash);
    shader.uniform1f(LLShaderMgr::DEFERRED_SHADOW_NOISE, RenderShadowNoise);
    shader.uniform1f(LLShaderMgr::DEFERRED_BLUR_SIZE, RenderShadowBlurSize);

    shader.uniform1f(LLShaderMgr::DEFERRED_SSAO_RADIUS, RenderSSAOScale);
    shader.uniform1f(LLShaderMgr::DEFERRED_SSAO_MAX_RADIUS, (GLfloat)RenderSSAOMaxScale);

    F32 ssao_factor = RenderSSAOFactor;
    shader.uniform1f(LLShaderMgr::DEFERRED_SSAO_FACTOR, ssao_factor);
    shader.uniform1f(LLShaderMgr::DEFERRED_SSAO_FACTOR_INV, 1.0f/ssao_factor);

    LLVector3 ssao_effect = RenderSSAOEffect;
    F32 matrix_diag = (ssao_effect[0] + 2.0f*ssao_effect[1])/3.0f;
    F32 matrix_nondiag = (ssao_effect[0] - ssao_effect[1])/3.0f;
    // This matrix scales (proj of color onto <1/rt(3),1/rt(3),1/rt(3)>) by
    // value factor, and scales remainder by saturation factor
    F32 ssao_effect_mat[] = {   matrix_diag, matrix_nondiag, matrix_nondiag,
                                matrix_nondiag, matrix_diag, matrix_nondiag,
                                matrix_nondiag, matrix_nondiag, matrix_diag};
    shader.uniformMatrix3fv(LLShaderMgr::DEFERRED_SSAO_EFFECT_MAT, 1, GL_FALSE, ssao_effect_mat);

    //F32 shadow_offset_error = 1.f + RenderShadowOffsetError * fabsf(LLViewerCamera::getInstance()->getOrigin().mV[2]);
    F32 shadow_bias_error = RenderShadowBiasError * fabsf(LLViewerCamera::getInstance()->getOrigin().mV[2])/3000.f;
    F32 shadow_bias       = RenderShadowBias + shadow_bias_error;

    shader.uniform2f(LLShaderMgr::DEFERRED_SCREEN_RES, (GLfloat)deferred_target->getWidth(), (GLfloat)deferred_target->getHeight());
    shader.uniform1f(LLShaderMgr::DEFERRED_NEAR_CLIP, LLViewerCamera::getInstance()->getNear()*2.f);
    shader.uniform1f (LLShaderMgr::DEFERRED_SHADOW_OFFSET, RenderShadowOffset); //*shadow_offset_error);
    shader.uniform1f(LLShaderMgr::DEFERRED_SHADOW_BIAS, shadow_bias);
    shader.uniform1f(LLShaderMgr::DEFERRED_SPOT_SHADOW_OFFSET, RenderSpotShadowOffset);
    shader.uniform1f(LLShaderMgr::DEFERRED_SPOT_SHADOW_BIAS, RenderSpotShadowBias);

    shader.uniform3fv(LLShaderMgr::DEFERRED_SUN_DIR, 1, mTransformedSunDir.mV);
    shader.uniform3fv(LLShaderMgr::DEFERRED_MOON_DIR, 1, mTransformedMoonDir.mV);
    shader.uniform2f(LLShaderMgr::DEFERRED_SHADOW_RES, (GLfloat)mRT->shadow[0].getWidth(), (GLfloat)mRT->shadow[0].getHeight());
    shader.uniform2f(LLShaderMgr::DEFERRED_PROJ_SHADOW_RES, (GLfloat)mSpotShadow[0].getWidth(), (GLfloat)mSpotShadow[0].getHeight());
    shader.uniform1f(LLShaderMgr::DEFERRED_DEPTH_CUTOFF, RenderEdgeDepthCutoff);
    shader.uniform1f(LLShaderMgr::DEFERRED_NORM_CUTOFF, RenderEdgeNormCutoff);

    shader.uniformMatrix4fv(LLShaderMgr::MODELVIEW_DELTA_MATRIX, 1, GL_FALSE, gGLDeltaModelView);
    shader.uniformMatrix4fv(LLShaderMgr::INVERSE_MODELVIEW_DELTA_MATRIX, 1, GL_FALSE, gGLInverseDeltaModelView);

    shader.uniform1i(LLShaderMgr::CUBE_SNAPSHOT, gCubeSnapshot ? 1 : 0);

    if (shader.getUniformLocation(LLShaderMgr::DEFERRED_NORM_MATRIX) >= 0)
    {
        glh::matrix4f norm_mat = get_current_modelview().inverse().transpose();
        shader.uniformMatrix4fv(LLShaderMgr::DEFERRED_NORM_MATRIX, 1, false, norm_mat.m);
    }

    // auto adjust legacy sun color if needed
    static LLCachedControl<bool> should_auto_adjust(gSavedSettings, "RenderSkyAutoAdjustLegacy", true);
    static LLCachedControl<F32> auto_adjust_sun_color_scale(gSavedSettings, "RenderSkyAutoAdjustSunColorScale", 1.f);
    LLSettingsSky::ptr_t psky = LLEnvironment::instance().getCurrentSky();
    LLColor3 sun_diffuse(mSunDiffuse.mV);
    if (should_auto_adjust && psky->canAutoAdjust())
    {
        sun_diffuse *= auto_adjust_sun_color_scale;
    }

    shader.uniform3fv(LLShaderMgr::SUNLIGHT_COLOR, 1, sun_diffuse.mV);
    shader.uniform3fv(LLShaderMgr::MOONLIGHT_COLOR, 1, mMoonDiffuse.mV);

    shader.uniform1f(LLShaderMgr::REFLECTION_PROBE_MAX_LOD, mReflectionMapManager.mMaxProbeLOD);
}


LLColor3 pow3f(LLColor3 v, F32 f)
{
    v.mV[0] = powf(v.mV[0], f);
    v.mV[1] = powf(v.mV[1], f);
    v.mV[2] = powf(v.mV[2], f);
    return v;
}

LLVector4 pow4fsrgb(LLVector4 v, F32 f)
{
    v.mV[0] = powf(v.mV[0], f);
    v.mV[1] = powf(v.mV[1], f);
    v.mV[2] = powf(v.mV[2], f);
    return v;
}

void LLPipeline::renderDeferredLighting()
{
    LL_PROFILE_ZONE_SCOPED_CATEGORY_PIPELINE;
    LL_PROFILE_GPU_ZONE("renderDeferredLighting");
    if (!sCull)
    {
        return;
    }

    llassert(!sRenderingHUDs);

    F32 light_scale = 1.f;

    if (gCubeSnapshot)
    { //darken local lights when probe ambiance is above 1
        light_scale = mReflectionMapManager.mLightScale;
    }

    LLRenderTarget *screen_target         = &mRT->screen;
    LLRenderTarget* deferred_light_target = &mRT->deferredLight;

    {
        LL_PROFILE_ZONE_NAMED_CATEGORY_PIPELINE("deferred");
        LLViewerCamera *camera = LLViewerCamera::getInstance();

        if (gPipeline.hasRenderType(LLPipeline::RENDER_TYPE_HUD))
        {
            gPipeline.toggleRenderType(LLPipeline::RENDER_TYPE_HUD);
        }

        gGL.setColorMask(true, true);

        // draw a cube around every light
        LLVertexBuffer::unbind();

        LLGLEnable cull(GL_CULL_FACE);
        LLGLEnable blend(GL_BLEND);

        glh::matrix4f mat = copy_matrix(gGLModelView);

        setupHWLights();  // to set mSun/MoonDir;

        glh::vec4f tc(mSunDir.mV);
        mat.mult_matrix_vec(tc);
        mTransformedSunDir.set(tc.v);

        glh::vec4f tc_moon(mMoonDir.mV);
        mat.mult_matrix_vec(tc_moon);
        mTransformedMoonDir.set(tc_moon.v);

        if ((RenderDeferredSSAO && !gCubeSnapshot) || RenderShadowDetail > 0)
        {
            LL_PROFILE_GPU_ZONE("sun program");
            deferred_light_target->bindTarget();
            {  // paint shadow/SSAO light map (direct lighting lightmap)
                LL_PROFILE_ZONE_NAMED_CATEGORY_PIPELINE("renderDeferredLighting - sun shadow");

                LLGLSLShader& sun_shader = gCubeSnapshot ? gDeferredSunProbeProgram : gDeferredSunProgram;
                bindDeferredShader(sun_shader, deferred_light_target);
                mScreenTriangleVB->setBuffer();
                glClearColor(1, 1, 1, 1);
                deferred_light_target->clear(GL_COLOR_BUFFER_BIT);
                glClearColor(0, 0, 0, 0);

                glh::matrix4f inv_trans = get_current_modelview().inverse().transpose();

                const U32 slice = 32;
                F32       offset[slice * 3];
                for (U32 i = 0; i < 4; i++)
                {
                    for (U32 j = 0; j < 8; j++)
                    {
                        glh::vec3f v;
                        v.set_value(sinf(6.284f / 8 * j), cosf(6.284f / 8 * j), -(F32) i);
                        v.normalize();
                        inv_trans.mult_matrix_vec(v);
                        v.normalize();
                        offset[(i * 8 + j) * 3 + 0] = v.v[0];
                        offset[(i * 8 + j) * 3 + 1] = v.v[2];
                        offset[(i * 8 + j) * 3 + 2] = v.v[1];
                    }
                }

                sun_shader.uniform3fv(sOffset, slice, offset);
                sun_shader.uniform2f(LLShaderMgr::DEFERRED_SCREEN_RES,
                                              (GLfloat)deferred_light_target->getWidth(),
                                              (GLfloat)deferred_light_target->getHeight());

                {
                    LLGLDisable   blend(GL_BLEND);
                    LLGLDepthTest depth(GL_TRUE, GL_FALSE, GL_ALWAYS);
                    mScreenTriangleVB->drawArrays(LLRender::TRIANGLES, 0, 3);
                }

                unbindDeferredShader(sun_shader);
            }
            deferred_light_target->flush();
        }

        if (RenderDeferredSSAO && !gCubeSnapshot)
        {
            // soften direct lighting lightmap
            LL_PROFILE_ZONE_NAMED_CATEGORY_PIPELINE("renderDeferredLighting - soften shadow");
            LL_PROFILE_GPU_ZONE("soften shadow");
            // blur lightmap
            screen_target->bindTarget();
            glClearColor(1, 1, 1, 1);
            screen_target->clear(GL_COLOR_BUFFER_BIT);
            glClearColor(0, 0, 0, 0);

            bindDeferredShader(gDeferredBlurLightProgram);

            LLVector3 go = RenderShadowGaussian;
            const U32 kern_length = 4;
            F32       blur_size = RenderShadowBlurSize;
            F32       dist_factor = RenderShadowBlurDistFactor;

            // sample symmetrically with the middle sample falling exactly on 0.0
            F32 x = 0.f;

            LLVector3 gauss[32];  // xweight, yweight, offset

            for (U32 i = 0; i < kern_length; i++)
            {
                gauss[i].mV[0] = llgaussian(x, go.mV[0]);
                gauss[i].mV[1] = llgaussian(x, go.mV[1]);
                gauss[i].mV[2] = x;
                x += 1.f;
            }

            gDeferredBlurLightProgram.uniform2f(sDelta, 1.f, 0.f);
            gDeferredBlurLightProgram.uniform1f(sDistFactor, dist_factor);
            gDeferredBlurLightProgram.uniform3fv(sKern, kern_length, gauss[0].mV);
            gDeferredBlurLightProgram.uniform1f(sKernScale, blur_size * (kern_length / 2.f - 0.5f));

            {
                LLGLDisable   blend(GL_BLEND);
                LLGLDepthTest depth(GL_TRUE, GL_FALSE, GL_ALWAYS);
                mScreenTriangleVB->setBuffer();
                mScreenTriangleVB->drawArrays(LLRender::TRIANGLES, 0, 3);
            }

            screen_target->flush();
            unbindDeferredShader(gDeferredBlurLightProgram);

            bindDeferredShader(gDeferredBlurLightProgram, screen_target);

            deferred_light_target->bindTarget();

            gDeferredBlurLightProgram.uniform2f(sDelta, 0.f, 1.f);

            {
                LLGLDisable   blend(GL_BLEND);
                LLGLDepthTest depth(GL_TRUE, GL_FALSE, GL_ALWAYS);
                mScreenTriangleVB->setBuffer();
                mScreenTriangleVB->drawArrays(LLRender::TRIANGLES, 0, 3);
            }
            deferred_light_target->flush();
            unbindDeferredShader(gDeferredBlurLightProgram);
        }

        screen_target->bindTarget();
        // clear color buffer here - zeroing alpha (glow) is important or it will accumulate against sky
        glClearColor(0, 0, 0, 0);
        screen_target->clear(GL_COLOR_BUFFER_BIT);

        if (RenderDeferredAtmospheric)
        {  // apply sunlight contribution
            LLGLSLShader &soften_shader = gDeferredSoftenProgram;

            LL_PROFILE_ZONE_NAMED_CATEGORY_PIPELINE("renderDeferredLighting - atmospherics");
            LL_PROFILE_GPU_ZONE("atmospherics");
            bindDeferredShader(soften_shader);

            static LLCachedControl<F32> ssao_scale(gSavedSettings, "RenderSSAOIrradianceScale", 0.5f);
            static LLCachedControl<F32> ssao_max(gSavedSettings, "RenderSSAOIrradianceMax", 0.25f);
            static LLStaticHashedString ssao_scale_str("ssao_irradiance_scale");
            static LLStaticHashedString ssao_max_str("ssao_irradiance_max");

            soften_shader.uniform1f(ssao_scale_str, ssao_scale);
            soften_shader.uniform1f(ssao_max_str, ssao_max);

            LLEnvironment &environment = LLEnvironment::instance();
            soften_shader.uniform1i(LLShaderMgr::SUN_UP_FACTOR, environment.getIsSunUp() ? 1 : 0);
            soften_shader.uniform3fv(LLShaderMgr::LIGHTNORM, 1, environment.getClampedLightNorm().mV);

            soften_shader.uniform4fv(LLShaderMgr::WATER_WATERPLANE, 1, LLDrawPoolAlpha::sWaterPlane.mV);

            {
                LLGLDepthTest depth(GL_FALSE);
                LLGLDisable   blend(GL_BLEND);

                // full screen blit
                mScreenTriangleVB->setBuffer();
                mScreenTriangleVB->drawArrays(LLRender::TRIANGLES, 0, 3);
            }

            unbindDeferredShader(gDeferredSoftenProgram);
        }

        static LLCachedControl<S32> local_light_count(gSavedSettings, "RenderLocalLightCount", 256);

        if (local_light_count > 0)
        {
            gGL.setSceneBlendType(LLRender::BT_ADD);
            std::list<LLVector4>        fullscreen_lights;
            LLDrawable::drawable_list_t spot_lights;
            LLDrawable::drawable_list_t fullscreen_spot_lights;

            if (!gCubeSnapshot)
            {
                for (U32 i = 0; i < 2; i++)
                {
                    mTargetShadowSpotLight[i] = NULL;
                }
            }

            std::list<LLVector4> light_colors;

            LLVertexBuffer::unbind();

            {
                LL_PROFILE_ZONE_NAMED_CATEGORY_PIPELINE("renderDeferredLighting - local lights");
                LL_PROFILE_GPU_ZONE("local lights");
                bindDeferredShader(gDeferredLightProgram);

                if (mCubeVB.isNull())
                {
                    mCubeVB = ll_create_cube_vb(LLVertexBuffer::MAP_VERTEX);
                }

                mCubeVB->setBuffer();

                LLGLDepthTest depth(GL_TRUE, GL_FALSE);
                // mNearbyLights already includes distance calculation and excludes muted avatars.
                // It is calculated from mLights
                // mNearbyLights also provides fade value to gracefully fade-out out of range lights
                S32 count = 0;
                for (light_set_t::iterator iter = mNearbyLights.begin(); iter != mNearbyLights.end(); ++iter)
                {
                    count++;
                    if (count > local_light_count)
                    { //stop collecting lights once we hit the limit
                        break;
                    }

                    LLDrawable * drawablep = iter->drawable;
                    LLVOVolume * volume = drawablep->getVOVolume();
                    if (!volume)
                    {
                        continue;
                    }

                    if (volume->isAttachment())
                    {
                        if (!sRenderAttachedLights)
                        {
                            continue;
                        }
                    }

                    LLVector4a center;
                    center.load3(drawablep->getPositionAgent().mV);
                    const F32 *c = center.getF32ptr();
                    F32        s = volume->getLightRadius() * 1.5f;

                    // <FS:Beq> relocated above colour calc for early exit on small lights
                    if (s <= 0.001f)
                    {
                        continue;
                    }
                    // </FS:Beq>
                    // send light color to shader in linear space
                    LLColor3 col = volume->getLightLinearColor() * light_scale;

                    if (col.magVecSquared() < 0.001f)
                    {
                        continue;
                    }
                    // <FS:Beq> relocated above colour calc for early exit on small lights
                    // if (s <= 0.001f)
                    // {
                    //     continue;
                    // }
                    // </FS:Beq>
                    LLVector4a sa;
                    sa.splat(s);
                    if (camera->AABBInFrustumNoFarClip(center, sa) == 0)
                    {
                        continue;
                    }

                    sVisibleLightCount++;

                    if (camera->getOrigin().mV[0] > c[0] + s + 0.2f || camera->getOrigin().mV[0] < c[0] - s - 0.2f ||
                        camera->getOrigin().mV[1] > c[1] + s + 0.2f || camera->getOrigin().mV[1] < c[1] - s - 0.2f ||
                        camera->getOrigin().mV[2] > c[2] + s + 0.2f || camera->getOrigin().mV[2] < c[2] - s - 0.2f)
                    {  // draw box if camera is outside box
                        if (volume->isLightSpotlight())
                        {
                            drawablep->getVOVolume()->updateSpotLightPriority();
                            spot_lights.push_back(drawablep);
                            continue;
                        }

                        gDeferredLightProgram.uniform3fv(LLShaderMgr::LIGHT_CENTER, 1, c);
                        gDeferredLightProgram.uniform1f(LLShaderMgr::LIGHT_SIZE, s);
                        gDeferredLightProgram.uniform3fv(LLShaderMgr::DIFFUSE_COLOR, 1, col.mV);
                        gDeferredLightProgram.uniform1f(LLShaderMgr::LIGHT_FALLOFF, volume->getLightFalloff(DEFERRED_LIGHT_FALLOFF));
                        gGL.syncMatrices();

                        mCubeVB->drawRange(LLRender::TRIANGLE_FAN, 0, 7, 8, get_box_fan_indices(camera, center));
                    }
                    else
                    {
                        if (volume->isLightSpotlight())
                        {
                            drawablep->getVOVolume()->updateSpotLightPriority();
                            fullscreen_spot_lights.push_back(drawablep);
                            continue;
                        }

                        glh::vec3f tc(c);
                        mat.mult_matrix_vec(tc);

                        fullscreen_lights.push_back(LLVector4(tc.v[0], tc.v[1], tc.v[2], s));
                        light_colors.push_back(LLVector4(col.mV[0], col.mV[1], col.mV[2], volume->getLightFalloff(DEFERRED_LIGHT_FALLOFF)));
                    }
                }

                // Bookmark comment to allow searching for mSpecialRenderMode == 3 (avatar edit mode),
                // prev site of appended deferred character light, removed by SL-13522 09/20

                unbindDeferredShader(gDeferredLightProgram);
            }

            if (!spot_lights.empty())
            {
                LL_PROFILE_ZONE_NAMED_CATEGORY_PIPELINE("renderDeferredLighting - projectors");
                LL_PROFILE_GPU_ZONE("projectors");
                LLGLDepthTest depth(GL_TRUE, GL_FALSE);
                bindDeferredShader(gDeferredSpotLightProgram);

                mCubeVB->setBuffer();

                gDeferredSpotLightProgram.enableTexture(LLShaderMgr::DEFERRED_PROJECTION);

                for (LLDrawable::drawable_list_t::iterator iter = spot_lights.begin(); iter != spot_lights.end(); ++iter)
                {
                    LLDrawable *drawablep = *iter;

                    LLVOVolume *volume = drawablep->getVOVolume();

                    LLVector4a center;
                    center.load3(drawablep->getPositionAgent().mV);
                    const F32* c = center.getF32ptr();
                    F32        s = volume->getLightRadius() * 1.5f;

                    sVisibleLightCount++;

                    setupSpotLight(gDeferredSpotLightProgram, drawablep);

                    // send light color to shader in linear space
                    LLColor3 col = volume->getLightLinearColor() * light_scale;

                    gDeferredSpotLightProgram.uniform3fv(LLShaderMgr::LIGHT_CENTER, 1, c);
                    gDeferredSpotLightProgram.uniform1f(LLShaderMgr::LIGHT_SIZE, s);
                    gDeferredSpotLightProgram.uniform3fv(LLShaderMgr::DIFFUSE_COLOR, 1, col.mV);
                    gDeferredSpotLightProgram.uniform1f(LLShaderMgr::LIGHT_FALLOFF, volume->getLightFalloff(DEFERRED_LIGHT_FALLOFF));
                    gGL.syncMatrices();

                    mCubeVB->drawRange(LLRender::TRIANGLE_FAN, 0, 7, 8, get_box_fan_indices(camera, center));
                }
                gDeferredSpotLightProgram.disableTexture(LLShaderMgr::DEFERRED_PROJECTION);
                unbindDeferredShader(gDeferredSpotLightProgram);
            }

            {
                LL_PROFILE_ZONE_NAMED_CATEGORY_PIPELINE("renderDeferredLighting - fullscreen lights");
                LLGLDepthTest depth(GL_FALSE);
                LL_PROFILE_GPU_ZONE("fullscreen lights");

                U32 count = 0;

                const U32 max_count = LL_DEFERRED_MULTI_LIGHT_COUNT;
                LLVector4 light[max_count];
                LLVector4 col[max_count];

                F32 far_z = 0.f;

                while (!fullscreen_lights.empty())
                {
                    light[count] = fullscreen_lights.front();
                    fullscreen_lights.pop_front();
                    col[count] = light_colors.front();
                    light_colors.pop_front();

                    far_z = llmin(light[count].mV[2] - light[count].mV[3], far_z);
                    count++;
                    if (count == max_count || fullscreen_lights.empty())
                    {
                        U32 idx = count - 1;
                        bindDeferredShader(gDeferredMultiLightProgram[idx]);
                        gDeferredMultiLightProgram[idx].uniform1i(LLShaderMgr::MULTI_LIGHT_COUNT, count);
                        gDeferredMultiLightProgram[idx].uniform4fv(LLShaderMgr::MULTI_LIGHT, count, (GLfloat*)light);
                        gDeferredMultiLightProgram[idx].uniform4fv(LLShaderMgr::MULTI_LIGHT_COL, count, (GLfloat*)col);
                        gDeferredMultiLightProgram[idx].uniform1f(LLShaderMgr::MULTI_LIGHT_FAR_Z, far_z);
                        far_z = 0.f;
                        count = 0;
                        mScreenTriangleVB->setBuffer();
                        mScreenTriangleVB->drawArrays(LLRender::TRIANGLES, 0, 3);
                        unbindDeferredShader(gDeferredMultiLightProgram[idx]);
                    }
                }

                bindDeferredShader(gDeferredMultiSpotLightProgram);

                gDeferredMultiSpotLightProgram.enableTexture(LLShaderMgr::DEFERRED_PROJECTION);

                mScreenTriangleVB->setBuffer();

                for (LLDrawable::drawable_list_t::iterator iter = fullscreen_spot_lights.begin(); iter != fullscreen_spot_lights.end(); ++iter)
                {
                    LLDrawable* drawablep = *iter;
                    LLVOVolume* volume = drawablep->getVOVolume();
                    LLVector3   center = drawablep->getPositionAgent();
                    F32* c = center.mV;
                    F32         light_size_final = volume->getLightRadius() * 1.5f;
                    F32         light_falloff_final = volume->getLightFalloff(DEFERRED_LIGHT_FALLOFF);

                    sVisibleLightCount++;

                    glh::vec3f tc(c);
                    mat.mult_matrix_vec(tc);

                    setupSpotLight(gDeferredMultiSpotLightProgram, drawablep);

                    // send light color to shader in linear space
                    LLColor3 col = volume->getLightLinearColor() * light_scale;

                    gDeferredMultiSpotLightProgram.uniform3fv(LLShaderMgr::LIGHT_CENTER, 1, tc.v);
                    gDeferredMultiSpotLightProgram.uniform1f(LLShaderMgr::LIGHT_SIZE, light_size_final);
                    gDeferredMultiSpotLightProgram.uniform3fv(LLShaderMgr::DIFFUSE_COLOR, 1, col.mV);
                    gDeferredMultiSpotLightProgram.uniform1f(LLShaderMgr::LIGHT_FALLOFF, light_falloff_final);
                    mScreenTriangleVB->drawArrays(LLRender::TRIANGLES, 0, 3);
                }

                gDeferredMultiSpotLightProgram.disableTexture(LLShaderMgr::DEFERRED_PROJECTION);
                unbindDeferredShader(gDeferredMultiSpotLightProgram);
            }
        }

        gGL.setColorMask(true, true);
    }

    {  // render non-deferred geometry (alpha, fullbright, glow)
        LLGLDisable blend(GL_BLEND);

        pushRenderTypeMask();
        andRenderTypeMask(LLPipeline::RENDER_TYPE_ALPHA,
                          LLPipeline::RENDER_TYPE_ALPHA_PRE_WATER,
                          LLPipeline::RENDER_TYPE_ALPHA_POST_WATER,
                          LLPipeline::RENDER_TYPE_FULLBRIGHT,
                          LLPipeline::RENDER_TYPE_VOLUME,
                          LLPipeline::RENDER_TYPE_GLOW,
                          LLPipeline::RENDER_TYPE_BUMP,
                          LLPipeline::RENDER_TYPE_GLTF_PBR,
                          LLPipeline::RENDER_TYPE_PASS_SIMPLE,
                          LLPipeline::RENDER_TYPE_PASS_ALPHA,
                          LLPipeline::RENDER_TYPE_PASS_ALPHA_MASK,
                          LLPipeline::RENDER_TYPE_PASS_BUMP,
                          LLPipeline::RENDER_TYPE_PASS_POST_BUMP,
                          LLPipeline::RENDER_TYPE_PASS_FULLBRIGHT,
                          LLPipeline::RENDER_TYPE_PASS_FULLBRIGHT_ALPHA_MASK,
                          LLPipeline::RENDER_TYPE_PASS_FULLBRIGHT_SHINY,
                          LLPipeline::RENDER_TYPE_PASS_GLOW,
                          LLPipeline::RENDER_TYPE_PASS_GLTF_GLOW,
                          LLPipeline::RENDER_TYPE_PASS_GRASS,
                          LLPipeline::RENDER_TYPE_PASS_SHINY,
                          LLPipeline::RENDER_TYPE_PASS_INVISIBLE,
                          LLPipeline::RENDER_TYPE_PASS_INVISI_SHINY,
                          LLPipeline::RENDER_TYPE_AVATAR,
                          LLPipeline::RENDER_TYPE_CONTROL_AV,
                          LLPipeline::RENDER_TYPE_ALPHA_MASK,
                          LLPipeline::RENDER_TYPE_FULLBRIGHT_ALPHA_MASK,
                          LLPipeline::RENDER_TYPE_TERRAIN,
                          LLPipeline::RENDER_TYPE_WATER,
                          END_RENDER_TYPES);

        renderGeomPostDeferred(*LLViewerCamera::getInstance());
        popRenderTypeMask();
    }

    screen_target->flush();

    if (!gCubeSnapshot)
    {
        // this is the end of the 3D scene render, grab a copy of the modelview and projection
        // matrix for use in off-by-one-frame effects in the next frame
        for (U32 i = 0; i < 16; i++)
        {
            gGLLastModelView[i] = gGLModelView[i];
            gGLLastProjection[i] = gGLProjection[i];
        }
    }
    gGL.setColorMask(true, true);
}

void LLPipeline::doAtmospherics()
{
    LL_PROFILE_ZONE_SCOPED_CATEGORY_PIPELINE;

    if (sImpostorRender)
    { // do not attempt atmospherics on impostors
        return;
    }

    if (RenderDeferredAtmospheric)
    {
        {
            // copy depth buffer for use in haze shader (use water displacement map as temp storage)
            LLGLDepthTest depth(GL_TRUE, GL_TRUE, GL_ALWAYS);

            LLRenderTarget& src = gPipeline.mRT->screen;
            LLRenderTarget& depth_src = gPipeline.mRT->deferredScreen;
            LLRenderTarget& dst = gPipeline.mWaterDis;

            mRT->screen.flush();
            dst.bindTarget();
            gCopyDepthProgram.bind();

            S32 diff_map = gCopyDepthProgram.getTextureChannel(LLShaderMgr::DIFFUSE_MAP);
            S32 depth_map = gCopyDepthProgram.getTextureChannel(LLShaderMgr::DEFERRED_DEPTH);

            gGL.getTexUnit(diff_map)->bind(&src);
            gGL.getTexUnit(depth_map)->bind(&depth_src, true);

            gGL.setColorMask(false, false);
            gPipeline.mScreenTriangleVB->setBuffer();
            gPipeline.mScreenTriangleVB->drawArrays(LLRender::TRIANGLES, 0, 3);

            dst.flush();
            mRT->screen.bindTarget();
        }

        LLGLEnable blend(GL_BLEND);
        gGL.blendFunc(LLRender::BF_ONE, LLRender::BF_SOURCE_ALPHA, LLRender::BF_ZERO, LLRender::BF_SOURCE_ALPHA);
        gGL.setColorMask(true, true);

        // apply haze
        LLGLSLShader& haze_shader = gHazeProgram;

        LL_PROFILE_GPU_ZONE("haze");
        bindDeferredShader(haze_shader, nullptr, &mWaterDis);

        LLEnvironment& environment = LLEnvironment::instance();
        haze_shader.uniform1i(LLShaderMgr::SUN_UP_FACTOR, environment.getIsSunUp() ? 1 : 0);
        haze_shader.uniform3fv(LLShaderMgr::LIGHTNORM, 1, environment.getClampedLightNorm().mV);

        haze_shader.uniform4fv(LLShaderMgr::WATER_WATERPLANE, 1, LLDrawPoolAlpha::sWaterPlane.mV);

        LLGLDepthTest depth(GL_FALSE);

        // full screen blit
        mScreenTriangleVB->setBuffer();
        mScreenTriangleVB->drawArrays(LLRender::TRIANGLES, 0, 3);

        unbindDeferredShader(haze_shader);

        gGL.setSceneBlendType(LLRender::BT_ALPHA);
    }
}

void LLPipeline::doWaterHaze()
{
    LL_PROFILE_ZONE_SCOPED_CATEGORY_PIPELINE;
    if (sImpostorRender)
    { // do not attempt water haze on impostors
        return;
    }

    if (RenderDeferredAtmospheric)
    {
        // copy depth buffer for use in haze shader (use water displacement map as temp storage)
        {
            LLGLDepthTest depth(GL_TRUE, GL_TRUE, GL_ALWAYS);

            LLRenderTarget& src = gPipeline.mRT->screen;
            LLRenderTarget& depth_src = gPipeline.mRT->deferredScreen;
            LLRenderTarget& dst = gPipeline.mWaterDis;

            mRT->screen.flush();
            dst.bindTarget();
            gCopyDepthProgram.bind();

            S32 diff_map = gCopyDepthProgram.getTextureChannel(LLShaderMgr::DIFFUSE_MAP);
            S32 depth_map = gCopyDepthProgram.getTextureChannel(LLShaderMgr::DEFERRED_DEPTH);

            gGL.getTexUnit(diff_map)->bind(&src);
            gGL.getTexUnit(depth_map)->bind(&depth_src, true);

            gGL.setColorMask(false, false);
            gPipeline.mScreenTriangleVB->setBuffer();
            gPipeline.mScreenTriangleVB->drawArrays(LLRender::TRIANGLES, 0, 3);

            dst.flush();
            mRT->screen.bindTarget();
        }

        LLGLEnable blend(GL_BLEND);
        gGL.blendFunc(LLRender::BF_ONE, LLRender::BF_SOURCE_ALPHA, LLRender::BF_ZERO, LLRender::BF_SOURCE_ALPHA);

        gGL.setColorMask(true, true);

        // apply haze
        LLGLSLShader& haze_shader = gHazeWaterProgram;

        LL_PROFILE_GPU_ZONE("haze");
        bindDeferredShader(haze_shader, nullptr, &mWaterDis);

        haze_shader.uniform4fv(LLShaderMgr::WATER_WATERPLANE, 1, LLDrawPoolAlpha::sWaterPlane.mV);

        static LLStaticHashedString above_water_str("above_water");
        haze_shader.uniform1i(above_water_str, sUnderWaterRender ? -1 : 1);

        if (LLPipeline::sUnderWaterRender)
        {
            LLGLDepthTest depth(GL_FALSE);

            // full screen blit
            mScreenTriangleVB->setBuffer();
            mScreenTriangleVB->drawArrays(LLRender::TRIANGLES, 0, 3);
        }
        else
        {
            //render water patches like LLDrawPoolWater does
            LLGLDepthTest depth(GL_TRUE, GL_FALSE);
            LLGLDisable   cull(GL_CULL_FACE);

            gGLLastMatrix = NULL;
            gGL.loadMatrix(gGLModelView);

            if (mWaterPool)
            {
                mWaterPool->pushFaceGeometry();
            }
        }

        unbindDeferredShader(haze_shader);


        gGL.setSceneBlendType(LLRender::BT_ALPHA);
    }
}

void LLPipeline::setupSpotLight(LLGLSLShader& shader, LLDrawable* drawablep)
{
    //construct frustum
    LLVOVolume* volume = drawablep->getVOVolume();
    LLVector3 params = volume->getSpotLightParams();

    F32 fov = params.mV[0];
    F32 focus = params.mV[1];

    LLVector3 pos = drawablep->getPositionAgent();
    LLQuaternion quat = volume->getRenderRotation();
    LLVector3 scale = volume->getScale();

    //get near clip plane
    LLVector3 at_axis(0,0,-scale.mV[2]*0.5f);
    at_axis *= quat;

    LLVector3 np = pos+at_axis;
    at_axis.normVec();

    //get origin that has given fov for plane np, at_axis, and given scale
    F32 dist = (scale.mV[1]*0.5f)/tanf(fov*0.5f);

    LLVector3 origin = np - at_axis*dist;

    //matrix from volume space to agent space
    LLMatrix4 light_mat(quat, LLVector4(origin,1.f));

    glh::matrix4f light_to_agent((F32*) light_mat.mMatrix);
    glh::matrix4f light_to_screen = get_current_modelview() * light_to_agent;

    glh::matrix4f screen_to_light = light_to_screen.inverse();

    F32 s = volume->getLightRadius()*1.5f;
    F32 near_clip = dist;
    F32 width = scale.mV[VX];
    F32 height = scale.mV[VY];
    F32 far_clip = s+dist-scale.mV[VZ];

    F32 fovy = fov * RAD_TO_DEG;
    F32 aspect = width/height;

    glh::matrix4f trans(0.5f, 0.f, 0.f, 0.5f,
                0.f, 0.5f, 0.f, 0.5f,
                0.f, 0.f, 0.5f, 0.5f,
                0.f, 0.f, 0.f, 1.f);

    glh::vec3f p1(0, 0, -(near_clip+0.01f));
    glh::vec3f p2(0, 0, -(near_clip+1.f));

    glh::vec3f screen_origin(0, 0, 0);

    light_to_screen.mult_matrix_vec(p1);
    light_to_screen.mult_matrix_vec(p2);
    light_to_screen.mult_matrix_vec(screen_origin);

    glh::vec3f n = p2-p1;
    n.normalize();

    F32 proj_range = far_clip - near_clip;
    glh::matrix4f light_proj = gl_perspective(fovy, aspect, near_clip, far_clip);
    screen_to_light = trans * light_proj * screen_to_light;
    shader.uniformMatrix4fv(LLShaderMgr::PROJECTOR_MATRIX, 1, false, screen_to_light.m);
    shader.uniform1f(LLShaderMgr::PROJECTOR_NEAR, near_clip);
    shader.uniform3fv(LLShaderMgr::PROJECTOR_P, 1, p1.v);
    shader.uniform3fv(LLShaderMgr::PROJECTOR_N, 1, n.v);
    shader.uniform3fv(LLShaderMgr::PROJECTOR_ORIGIN, 1, screen_origin.v);
    shader.uniform1f(LLShaderMgr::PROJECTOR_RANGE, proj_range);
    shader.uniform1f(LLShaderMgr::PROJECTOR_AMBIANCE, params.mV[2]);
    S32 s_idx = -1;

    for (U32 i = 0; i < 2; i++)
    {
        if (mShadowSpotLight[i] == drawablep)
        {
            s_idx = i;
        }
    }

    shader.uniform1i(LLShaderMgr::PROJECTOR_SHADOW_INDEX, s_idx);

    if (s_idx >= 0)
    {
        shader.uniform1f(LLShaderMgr::PROJECTOR_SHADOW_FADE, 1.f-mSpotLightFade[s_idx]);
    }
    else
    {
        shader.uniform1f(LLShaderMgr::PROJECTOR_SHADOW_FADE, 1.f);
    }

    // make sure we're not already targeting the same spot light with both shadow maps
    llassert(mTargetShadowSpotLight[0] != mTargetShadowSpotLight[1] || mTargetShadowSpotLight[0].isNull());

    if (!gCubeSnapshot)
    {
        LLDrawable* potential = drawablep;
        //determine if this light is higher priority than one of the existing spot shadows
        F32 m_pri = volume->getSpotLightPriority();

        for (U32 i = 0; i < 2; i++)
        {
            F32 pri = 0.f;

            if (mTargetShadowSpotLight[i].notNull())
            {
                pri = mTargetShadowSpotLight[i]->getVOVolume()->getSpotLightPriority();
            }

            if (m_pri > pri)
            {
                LLDrawable* temp = mTargetShadowSpotLight[i];
                mTargetShadowSpotLight[i] = potential;
                potential = temp;
                m_pri = pri;
            }
        }
    }

    // make sure we didn't end up targeting the same spot light with both shadow maps
    llassert(mTargetShadowSpotLight[0] != mTargetShadowSpotLight[1] || mTargetShadowSpotLight[0].isNull());

    LLViewerTexture* img = volume->getLightTexture();

    if (img == NULL)
    {
        img = LLViewerFetchedTexture::sWhiteImagep;
    }

    S32 channel = shader.enableTexture(LLShaderMgr::DEFERRED_PROJECTION);

    if (channel > -1)
    {
        if (img)
        {
            gGL.getTexUnit(channel)->bind(img);

            F32 lod_range = logf((F32)img->getWidth())/logf(2.f);

            shader.uniform1f(LLShaderMgr::PROJECTOR_FOCUS, focus);
            shader.uniform1f(LLShaderMgr::PROJECTOR_LOD, lod_range);
            shader.uniform1f(LLShaderMgr::PROJECTOR_AMBIENT_LOD, llclamp((proj_range-focus)/proj_range*lod_range, 0.f, 1.f));
        }
    }

}

void LLPipeline::unbindDeferredShader(LLGLSLShader &shader)
{
    LLRenderTarget* deferred_target       = &mRT->deferredScreen;
    LLRenderTarget* deferred_light_target = &mRT->deferredLight;

    stop_glerror();
    shader.disableTexture(LLShaderMgr::NORMAL_MAP, deferred_target->getUsage());
    shader.disableTexture(LLShaderMgr::DEFERRED_DIFFUSE, deferred_target->getUsage());
    shader.disableTexture(LLShaderMgr::DEFERRED_SPECULAR, deferred_target->getUsage());
    shader.disableTexture(LLShaderMgr::DEFERRED_EMISSIVE, deferred_target->getUsage());
    shader.disableTexture(LLShaderMgr::DEFERRED_BRDF_LUT);
    //shader.disableTexture(LLShaderMgr::DEFERRED_DEPTH, deferred_depth_target->getUsage());
    shader.disableTexture(LLShaderMgr::DEFERRED_DEPTH, deferred_target->getUsage());
    shader.disableTexture(LLShaderMgr::DEFERRED_LIGHT, deferred_light_target->getUsage());
    shader.disableTexture(LLShaderMgr::DIFFUSE_MAP);
    shader.disableTexture(LLShaderMgr::DEFERRED_BLOOM);

    for (U32 i = 0; i < 4; i++)
    {
        if (shader.disableTexture(LLShaderMgr::DEFERRED_SHADOW0+i) > -1)
        {
            glTexParameteri(GL_TEXTURE_2D, GL_TEXTURE_COMPARE_MODE, GL_NONE);
        }
    }

    for (U32 i = 4; i < 6; i++)
    {
        if (shader.disableTexture(LLShaderMgr::DEFERRED_SHADOW0+i) > -1)
        {
            glTexParameteri(GL_TEXTURE_2D, GL_TEXTURE_COMPARE_MODE, GL_NONE);
        }
    }

    shader.disableTexture(LLShaderMgr::DEFERRED_NOISE);
    shader.disableTexture(LLShaderMgr::DEFERRED_LIGHTFUNC);

    if (!LLPipeline::sReflectionProbesEnabled)
    {
        S32 channel = shader.disableTexture(LLShaderMgr::ENVIRONMENT_MAP, LLTexUnit::TT_CUBE_MAP);
        if (channel > -1)
        {
            LLCubeMap* cube_map = gSky.mVOSkyp ? gSky.mVOSkyp->getCubeMap() : NULL;
            if (cube_map)
            {
                cube_map->disable();
            }
        }
    }

    unbindReflectionProbes(shader);

    gGL.getTexUnit(0)->unbind(LLTexUnit::TT_TEXTURE);
    gGL.getTexUnit(0)->activate();
    shader.unbind();
}

void LLPipeline::setEnvMat(LLGLSLShader& shader)
{
    F32* m = gGLModelView;

    F32 mat[] = { m[0], m[1], m[2],
                    m[4], m[5], m[6],
                    m[8], m[9], m[10] };

    shader.uniformMatrix3fv(LLShaderMgr::DEFERRED_ENV_MAT, 1, true, mat);
}

void LLPipeline::bindReflectionProbes(LLGLSLShader& shader)
{
    if (!sReflectionProbesEnabled)
    {
        return;
    }

    S32 channel = shader.enableTexture(LLShaderMgr::REFLECTION_PROBES, LLTexUnit::TT_CUBE_MAP_ARRAY);
    bool bound = false;
    if (channel > -1 && mReflectionMapManager.mTexture.notNull())
    {
        mReflectionMapManager.mTexture->bind(channel);
        bound = true;
    }

    channel = shader.enableTexture(LLShaderMgr::IRRADIANCE_PROBES, LLTexUnit::TT_CUBE_MAP_ARRAY);
    if (channel > -1 && mReflectionMapManager.mIrradianceMaps.notNull())
    {
        mReflectionMapManager.mIrradianceMaps->bind(channel);
        bound = true;
    }

    if (RenderMirrors)
    {
        channel = shader.enableTexture(LLShaderMgr::HERO_PROBE, LLTexUnit::TT_CUBE_MAP_ARRAY);
        if (channel > -1 && mHeroProbeManager.mTexture.notNull())
        {
            mHeroProbeManager.mTexture->bind(channel);
            bound = true;
        }
    }


    if (bound)
    {
        mReflectionMapManager.setUniforms();

        setEnvMat(shader);
    }

    // reflection probe shaders generally sample the scene map as well for SSR
    channel = shader.enableTexture(LLShaderMgr::SCENE_MAP);
    if (channel > -1)
    {
        gGL.getTexUnit(channel)->bind(&mSceneMap);
    }


    shader.uniform1f(LLShaderMgr::DEFERRED_SSR_ITR_COUNT, (GLfloat)RenderScreenSpaceReflectionIterations);
    shader.uniform1f(LLShaderMgr::DEFERRED_SSR_DIST_BIAS, RenderScreenSpaceReflectionDistanceBias);
    shader.uniform1f(LLShaderMgr::DEFERRED_SSR_RAY_STEP, RenderScreenSpaceReflectionRayStep);
    shader.uniform1f(LLShaderMgr::DEFERRED_SSR_GLOSSY_SAMPLES, (GLfloat)RenderScreenSpaceReflectionGlossySamples);
    shader.uniform1f(LLShaderMgr::DEFERRED_SSR_REJECT_BIAS, RenderScreenSpaceReflectionDepthRejectBias);
    mPoissonOffset++;

    if (mPoissonOffset > 128 - RenderScreenSpaceReflectionGlossySamples)
        mPoissonOffset = 0;

    shader.uniform1f(LLShaderMgr::DEFERRED_SSR_NOISE_SINE, (GLfloat)mPoissonOffset);
    shader.uniform1f(LLShaderMgr::DEFERRED_SSR_ADAPTIVE_STEP_MULT, RenderScreenSpaceReflectionAdaptiveStepMultiplier);

    channel = shader.enableTexture(LLShaderMgr::SCENE_DEPTH);
    if (channel > -1)
    {
        gGL.getTexUnit(channel)->bind(&mSceneMap, true);
    }


}

void LLPipeline::unbindReflectionProbes(LLGLSLShader& shader)
{
    S32 channel = shader.disableTexture(LLShaderMgr::REFLECTION_PROBES, LLTexUnit::TT_CUBE_MAP);
    if (channel > -1 && mReflectionMapManager.mTexture.notNull())
    {
        mReflectionMapManager.mTexture->unbind();
        if (channel == 0)
        {
            gGL.getTexUnit(channel)->enable(LLTexUnit::TT_TEXTURE);
        }
    }
}


inline float sgn(float a)
{
    if (a > 0.0F) return (1.0F);
    if (a < 0.0F) return (-1.0F);
    return (0.0F);
}

glh::matrix4f look(const LLVector3 pos, const LLVector3 dir, const LLVector3 up)
{
    glh::matrix4f ret;

    LLVector3 dirN;
    LLVector3 upN;
    LLVector3 lftN;

    lftN = dir % up;
    lftN.normVec();

    upN = lftN % dir;
    upN.normVec();

    dirN = dir;
    dirN.normVec();

    ret.m[ 0] = lftN[0];
    ret.m[ 1] = upN[0];
    ret.m[ 2] = -dirN[0];
    ret.m[ 3] = 0.f;

    ret.m[ 4] = lftN[1];
    ret.m[ 5] = upN[1];
    ret.m[ 6] = -dirN[1];
    ret.m[ 7] = 0.f;

    ret.m[ 8] = lftN[2];
    ret.m[ 9] = upN[2];
    ret.m[10] = -dirN[2];
    ret.m[11] = 0.f;

    ret.m[12] = -(lftN*pos);
    ret.m[13] = -(upN*pos);
    ret.m[14] = dirN*pos;
    ret.m[15] = 1.f;

    return ret;
}

glh::matrix4f scale_translate_to_fit(const LLVector3 min, const LLVector3 max)
{
    glh::matrix4f ret;
    ret.m[ 0] = 2/(max[0]-min[0]);
    ret.m[ 4] = 0;
    ret.m[ 8] = 0;
    ret.m[12] = -(max[0]+min[0])/(max[0]-min[0]);

    ret.m[ 1] = 0;
    ret.m[ 5] = 2/(max[1]-min[1]);
    ret.m[ 9] = 0;
    ret.m[13] = -(max[1]+min[1])/(max[1]-min[1]);

    ret.m[ 2] = 0;
    ret.m[ 6] = 0;
    ret.m[10] = 2/(max[2]-min[2]);
    ret.m[14] = -(max[2]+min[2])/(max[2]-min[2]);

    ret.m[ 3] = 0;
    ret.m[ 7] = 0;
    ret.m[11] = 0;
    ret.m[15] = 1;

    return ret;
}

static LLTrace::BlockTimerStatHandle FTM_SHADOW_RENDER("Render Shadows");
static LLTrace::BlockTimerStatHandle FTM_SHADOW_ALPHA("Alpha Shadow");
static LLTrace::BlockTimerStatHandle FTM_SHADOW_SIMPLE("Simple Shadow");
static LLTrace::BlockTimerStatHandle FTM_SHADOW_GEOM("Shadow Geom");

static LLTrace::BlockTimerStatHandle FTM_SHADOW_ALPHA_MASKED("Alpha Masked");
static LLTrace::BlockTimerStatHandle FTM_SHADOW_ALPHA_BLEND("Alpha Blend");
static LLTrace::BlockTimerStatHandle FTM_SHADOW_ALPHA_TREE("Alpha Tree");
static LLTrace::BlockTimerStatHandle FTM_SHADOW_ALPHA_GRASS("Alpha Grass");
static LLTrace::BlockTimerStatHandle FTM_SHADOW_FULLBRIGHT_ALPHA_MASKED("Fullbright Alpha Masked");

void LLPipeline::renderShadow(glh::matrix4f& view, glh::matrix4f& proj, LLCamera& shadow_cam, LLCullResult& result, bool depth_clamp)
{
    LL_PROFILE_ZONE_SCOPED_CATEGORY_PIPELINE; //LL_RECORD_BLOCK_TIME(FTM_SHADOW_RENDER);
    LL_PROFILE_GPU_ZONE("renderShadow");

    LLPipeline::sShadowRender = true;

    // disable occlusion culling during shadow render
    U32 saved_occlusion = sUseOcclusion;
    sUseOcclusion = 0;

    // List of render pass types that use the prim volume as the shadow,
    // ignoring textures.
    static const U32 types[] = {
        LLRenderPass::PASS_SIMPLE,
        LLRenderPass::PASS_FULLBRIGHT,
        LLRenderPass::PASS_SHINY,
        LLRenderPass::PASS_BUMP,
        LLRenderPass::PASS_FULLBRIGHT_SHINY,
        LLRenderPass::PASS_MATERIAL,
        LLRenderPass::PASS_MATERIAL_ALPHA_EMISSIVE,
        LLRenderPass::PASS_SPECMAP,
        LLRenderPass::PASS_SPECMAP_EMISSIVE,
        LLRenderPass::PASS_NORMMAP,
        LLRenderPass::PASS_NORMMAP_EMISSIVE,
        LLRenderPass::PASS_NORMSPEC,
        LLRenderPass::PASS_NORMSPEC_EMISSIVE
    };

    LLGLEnable cull(GL_CULL_FACE);

    //enable depth clamping if available
    LLGLEnable clamp_depth(depth_clamp ? GL_DEPTH_CLAMP : 0);

    LLGLDepthTest depth_test(GL_TRUE, GL_TRUE, GL_LESS);

    updateCull(shadow_cam, result);

    stateSort(shadow_cam, result);

    //generate shadow map
    gGL.matrixMode(LLRender::MM_PROJECTION);
    gGL.pushMatrix();
    gGL.loadMatrix(proj.m);
    gGL.matrixMode(LLRender::MM_MODELVIEW);
    gGL.pushMatrix();
    gGL.loadMatrix(view.m);

    stop_glerror();
    gGLLastMatrix = NULL;

    gGL.getTexUnit(0)->unbind(LLTexUnit::TT_TEXTURE);

    stop_glerror();

    struct CompareVertexBuffer
    {
        bool operator()(const LLDrawInfo* const& lhs, const LLDrawInfo* const& rhs)
        {
            return lhs->mVertexBuffer > rhs->mVertexBuffer;
        }
    };


    LLVertexBuffer::unbind();
    for (int j = 0; j < 2; ++j) // 0 -- static, 1 -- rigged
    {
        bool rigged = j == 1;
        gDeferredShadowProgram.bind(rigged);

        gGL.diffuseColor4f(1, 1, 1, 1);

        S32 shadow_detail = RenderShadowDetail;

        // if not using VSM, disable color writes
        if (shadow_detail <= 2)
        {
            gGL.setColorMask(false, false);
        }

        LL_PROFILE_ZONE_NAMED_CATEGORY_PIPELINE("shadow simple"); //LL_RECORD_BLOCK_TIME(FTM_SHADOW_SIMPLE);
        LL_PROFILE_GPU_ZONE("shadow simple");
        gGL.getTexUnit(0)->disable();

        for (U32 type : types)
        {
            renderObjects(type, false, false, rigged);
        }

        renderGLTFObjects(LLRenderPass::PASS_GLTF_PBR, false, rigged);

        gGL.getTexUnit(0)->enable(LLTexUnit::TT_TEXTURE);
    }

    if (LLPipeline::sUseOcclusion > 1)
    { // do occlusion culling against non-masked only to take advantage of hierarchical Z
        doOcclusion(shadow_cam);
    }


    {
        LL_PROFILE_ZONE_NAMED_CATEGORY_PIPELINE("shadow geom");
        renderGeomShadow(shadow_cam);
    }

    {
        LL_PROFILE_ZONE_NAMED_CATEGORY_PIPELINE("shadow alpha");
        LL_PROFILE_GPU_ZONE("shadow alpha");
        const S32 sun_up = LLEnvironment::instance().getIsSunUp() ? 1 : 0;
        U32 target_width = LLRenderTarget::sCurResX;

        for (int i = 0; i < 2; ++i)
        {
            bool rigged = i == 1;

            {
                LL_PROFILE_ZONE_NAMED_CATEGORY_PIPELINE("shadow alpha masked");
                LL_PROFILE_GPU_ZONE("shadow alpha masked");
                gDeferredShadowAlphaMaskProgram.bind(rigged);
                LLGLSLShader::sCurBoundShaderPtr->uniform1i(LLShaderMgr::SUN_UP_FACTOR, sun_up);
                LLGLSLShader::sCurBoundShaderPtr->uniform1f(LLShaderMgr::DEFERRED_SHADOW_TARGET_WIDTH, (float)target_width);
                renderMaskedObjects(LLRenderPass::PASS_ALPHA_MASK, true, true, rigged);
            }

            {
                LL_PROFILE_ZONE_NAMED_CATEGORY_PIPELINE("shadow alpha blend");
                LL_PROFILE_GPU_ZONE("shadow alpha blend");
                renderAlphaObjects(rigged);
            }

            {
                LL_PROFILE_ZONE_NAMED_CATEGORY_PIPELINE("shadow fullbright alpha masked");
                LL_PROFILE_GPU_ZONE("shadow alpha masked");
                gDeferredShadowFullbrightAlphaMaskProgram.bind(rigged);
                LLGLSLShader::sCurBoundShaderPtr->uniform1i(LLShaderMgr::SUN_UP_FACTOR, sun_up);
                LLGLSLShader::sCurBoundShaderPtr->uniform1f(LLShaderMgr::DEFERRED_SHADOW_TARGET_WIDTH, (float)target_width);
                renderFullbrightMaskedObjects(LLRenderPass::PASS_FULLBRIGHT_ALPHA_MASK, true, true, rigged);
            }

            {
                LL_PROFILE_ZONE_NAMED_CATEGORY_PIPELINE("shadow alpha grass");
                LL_PROFILE_GPU_ZONE("shadow alpha grass");
                gDeferredTreeShadowProgram.bind(rigged);
                LLGLSLShader::sCurBoundShaderPtr->setMinimumAlpha(ALPHA_BLEND_CUTOFF);

                if (i == 0)
                {
                    renderObjects(LLRenderPass::PASS_GRASS, true);
                }

                {
                    LL_PROFILE_ZONE_NAMED_CATEGORY_PIPELINE("shadow alpha material");
                    LL_PROFILE_GPU_ZONE("shadow alpha material");
                    renderMaskedObjects(LLRenderPass::PASS_NORMSPEC_MASK, true, false, rigged);
                    renderMaskedObjects(LLRenderPass::PASS_MATERIAL_ALPHA_MASK, true, false, rigged);
                    renderMaskedObjects(LLRenderPass::PASS_SPECMAP_MASK, true, false, rigged);
                    renderMaskedObjects(LLRenderPass::PASS_NORMMAP_MASK, true, false, rigged);
                }
            }
        }

        for (int i = 0; i < 2; ++i)
        {
            bool rigged = i == 1;
            gDeferredShadowGLTFAlphaMaskProgram.bind(rigged);
            LLGLSLShader::sCurBoundShaderPtr->uniform1i(LLShaderMgr::SUN_UP_FACTOR, sun_up);
            LLGLSLShader::sCurBoundShaderPtr->uniform1f(LLShaderMgr::DEFERRED_SHADOW_TARGET_WIDTH, (float)target_width);

            gGL.loadMatrix(gGLModelView);
            gGLLastMatrix = NULL;

            U32 type = LLRenderPass::PASS_GLTF_PBR_ALPHA_MASK;

            if (rigged)
            {
                mAlphaMaskPool->pushRiggedGLTFBatches(type + 1);
            }
            else
            {
                mAlphaMaskPool->pushGLTFBatches(type);
            }

            gGL.loadMatrix(gGLModelView);
            gGLLastMatrix = NULL;
        }
    }

    gDeferredShadowCubeProgram.bind();
    gGLLastMatrix = NULL;
    gGL.loadMatrix(gGLModelView);

    gGL.setColorMask(true, true);

    gGL.matrixMode(LLRender::MM_PROJECTION);
    gGL.popMatrix();
    gGL.matrixMode(LLRender::MM_MODELVIEW);
    gGL.popMatrix();
    gGLLastMatrix = NULL;

    // reset occlusion culling flag
    sUseOcclusion = saved_occlusion;
    LLPipeline::sShadowRender = false;
}

bool LLPipeline::getVisiblePointCloud(LLCamera& camera, LLVector3& min, LLVector3& max, std::vector<LLVector3>& fp, LLVector3 light_dir)
{
    LL_PROFILE_ZONE_SCOPED_CATEGORY_PIPELINE;
    //get point cloud of intersection of frust and min, max

    if (getVisibleExtents(camera, min, max))
    {
        return false;
    }

    //get set of planes on bounding box
    LLPlane bp[] = {
        LLPlane(min, LLVector3(-1,0,0)),
        LLPlane(min, LLVector3(0,-1,0)),
        LLPlane(min, LLVector3(0,0,-1)),
        LLPlane(max, LLVector3(1,0,0)),
        LLPlane(max, LLVector3(0,1,0)),
        LLPlane(max, LLVector3(0,0,1))};

    //potential points
    std::vector<LLVector3> pp;

    //add corners of AABB
    pp.push_back(LLVector3(min.mV[0], min.mV[1], min.mV[2]));
    pp.push_back(LLVector3(max.mV[0], min.mV[1], min.mV[2]));
    pp.push_back(LLVector3(min.mV[0], max.mV[1], min.mV[2]));
    pp.push_back(LLVector3(max.mV[0], max.mV[1], min.mV[2]));
    pp.push_back(LLVector3(min.mV[0], min.mV[1], max.mV[2]));
    pp.push_back(LLVector3(max.mV[0], min.mV[1], max.mV[2]));
    pp.push_back(LLVector3(min.mV[0], max.mV[1], max.mV[2]));
    pp.push_back(LLVector3(max.mV[0], max.mV[1], max.mV[2]));

    //add corners of camera frustum
    for (U32 i = 0; i < LLCamera::AGENT_FRUSTRUM_NUM; i++)
    {
        pp.push_back(camera.mAgentFrustum[i]);
    }


    //bounding box line segments
    U32 bs[] =
            {
        0,1,
        1,3,
        3,2,
        2,0,

        4,5,
        5,7,
        7,6,
        6,4,

        0,4,
        1,5,
        3,7,
        2,6
    };

    for (U32 i = 0; i < 12; i++)
    { //for each line segment in bounding box
        for (U32 j = 0; j < LLCamera::AGENT_PLANE_NO_USER_CLIP_NUM; j++)
        { //for each plane in camera frustum
            const LLPlane& cp = camera.getAgentPlane(j);
            const LLVector3& v1 = pp[bs[i*2+0]];
            const LLVector3& v2 = pp[bs[i*2+1]];
            LLVector3 n;
            cp.getVector3(n);

            LLVector3 line = v1-v2;

            F32 d1 = line*n;
            F32 d2 = -cp.dist(v2);

            F32 t = d2/d1;

            if (t > 0.f && t < 1.f)
            {
                LLVector3 intersect = v2+line*t;
                pp.push_back(intersect);
            }
        }
    }

    //camera frustum line segments
    const U32 fs[] =
    {
        0,1,
        1,2,
        2,3,
        3,0,

        4,5,
        5,6,
        6,7,
        7,4,

        0,4,
        1,5,
        2,6,
        3,7
    };

    for (U32 i = 0; i < 12; i++)
    {
        for (U32 j = 0; j < 6; ++j)
        {
            const LLVector3& v1 = pp[fs[i*2+0]+8];
            const LLVector3& v2 = pp[fs[i*2+1]+8];
            const LLPlane& cp = bp[j];
            LLVector3 n;
            cp.getVector3(n);

            LLVector3 line = v1-v2;

            F32 d1 = line*n;
            F32 d2 = -cp.dist(v2);

            F32 t = d2/d1;

            if (t > 0.f && t < 1.f)
            {
                LLVector3 intersect = v2+line*t;
                pp.push_back(intersect);
            }
        }
    }

    LLVector3 ext[] = { min-LLVector3(0.05f,0.05f,0.05f),
        max+LLVector3(0.05f,0.05f,0.05f) };

    for (U32 i = 0; i < pp.size(); ++i)
    {
        bool found = true;

        const F32* p = pp[i].mV;

        for (U32 j = 0; j < 3; ++j)
        {
            if (p[j] < ext[0].mV[j] ||
                p[j] > ext[1].mV[j])
            {
                found = false;
                break;
            }
        }

        for (U32 j = 0; j < LLCamera::AGENT_PLANE_NO_USER_CLIP_NUM; ++j)
        {
            const LLPlane& cp = camera.getAgentPlane(j);
            F32 dist = cp.dist(pp[i]);
            if (dist > 0.05f) //point is above some plane, not contained
            {
                found = false;
                break;
            }
        }

        if (found)
        {
            fp.push_back(pp[i]);
        }
    }

    if (fp.empty())
    {
        return false;
    }

    return true;
}

void LLPipeline::renderHighlight(const LLViewerObject* obj, F32 fade)
{
    if (obj && obj->getVolume())
    {
        for (LLViewerObject::child_list_t::const_iterator iter = obj->getChildren().begin(); iter != obj->getChildren().end(); ++iter)
        {
            renderHighlight(*iter, fade);
        }

        LLDrawable* drawable = obj->mDrawable;
        if (drawable)
        {
            for (S32 i = 0; i < drawable->getNumFaces(); ++i)
            {
                LLFace* face = drawable->getFace(i);
                if (face)
                {
                    face->renderSelected(LLViewerTexture::sNullImagep, LLColor4(1,1,1,fade));
                }
            }
        }
    }
}


LLRenderTarget* LLPipeline::getSunShadowTarget(U32 i)
{
    llassert(i < 4);
    return &mRT->shadow[i];
}

LLRenderTarget* LLPipeline::getSpotShadowTarget(U32 i)
{
    llassert(i < 2);
    return &mSpotShadow[i];
}

static LLTrace::BlockTimerStatHandle FTM_GEN_SUN_SHADOW("Gen Sun Shadow");
static LLTrace::BlockTimerStatHandle FTM_GEN_SUN_SHADOW_SPOT_RENDER("Spot Shadow Render");

// helper class for disabling occlusion culling for the current stack frame
class LLDisableOcclusionCulling
{
public:
    S32 mUseOcclusion;

    LLDisableOcclusionCulling()
    {
        mUseOcclusion = LLPipeline::sUseOcclusion;
        LLPipeline::sUseOcclusion = 0;
    }

    ~LLDisableOcclusionCulling()
    {
        LLPipeline::sUseOcclusion = mUseOcclusion;
    }
};

void LLPipeline::generateSunShadow(LLCamera& camera)
{
    if (!sRenderDeferred || RenderShadowDetail <= 0)
    {
        return;
    }

    LL_PROFILE_ZONE_SCOPED_CATEGORY_PIPELINE; //LL_RECORD_BLOCK_TIME(FTM_GEN_SUN_SHADOW);
    LL_PROFILE_GPU_ZONE("generateSunShadow");

    LLDisableOcclusionCulling no_occlusion;

    bool skip_avatar_update = false;
    if (!isAgentAvatarValid() || gAgentCamera.getCameraAnimating() || gAgentCamera.getCameraMode() != CAMERA_MODE_MOUSELOOK || !LLVOAvatar::sVisibleInFirstPerson)
    {
        skip_avatar_update = true;
    }

    if (!skip_avatar_update)
    {
        gAgentAvatarp->updateAttachmentVisibility(CAMERA_MODE_THIRD_PERSON);
    }

    F64 last_modelview[16];
    F64 last_projection[16];
    for (U32 i = 0; i < 16; i++)
    { //store last_modelview of world camera
        last_modelview[i] = gGLLastModelView[i];
        last_projection[i] = gGLLastProjection[i];
    }

    pushRenderTypeMask();
    andRenderTypeMask(LLPipeline::RENDER_TYPE_SIMPLE,
                    LLPipeline::RENDER_TYPE_ALPHA,
                    LLPipeline::RENDER_TYPE_ALPHA_PRE_WATER,
                    LLPipeline::RENDER_TYPE_ALPHA_POST_WATER,
                    LLPipeline::RENDER_TYPE_GRASS,
                    LLPipeline::RENDER_TYPE_GLTF_PBR,
                    LLPipeline::RENDER_TYPE_FULLBRIGHT,
                    LLPipeline::RENDER_TYPE_BUMP,
                    LLPipeline::RENDER_TYPE_VOLUME,
                    LLPipeline::RENDER_TYPE_AVATAR,
                    LLPipeline::RENDER_TYPE_CONTROL_AV,
                    LLPipeline::RENDER_TYPE_TREE,
                    LLPipeline::RENDER_TYPE_TERRAIN,
                    LLPipeline::RENDER_TYPE_WATER,
                    LLPipeline::RENDER_TYPE_VOIDWATER,
                    LLPipeline::RENDER_TYPE_PASS_ALPHA,
                    LLPipeline::RENDER_TYPE_PASS_ALPHA_MASK,
                    LLPipeline::RENDER_TYPE_PASS_FULLBRIGHT_ALPHA_MASK,
                    LLPipeline::RENDER_TYPE_PASS_GRASS,
                    LLPipeline::RENDER_TYPE_PASS_SIMPLE,
                    LLPipeline::RENDER_TYPE_PASS_BUMP,
                    LLPipeline::RENDER_TYPE_PASS_FULLBRIGHT,
                    LLPipeline::RENDER_TYPE_PASS_SHINY,
                    LLPipeline::RENDER_TYPE_PASS_FULLBRIGHT_SHINY,
                    LLPipeline::RENDER_TYPE_PASS_MATERIAL,
                    LLPipeline::RENDER_TYPE_PASS_MATERIAL_ALPHA,
                    LLPipeline::RENDER_TYPE_PASS_MATERIAL_ALPHA_MASK,
                    LLPipeline::RENDER_TYPE_PASS_MATERIAL_ALPHA_EMISSIVE,
                    LLPipeline::RENDER_TYPE_PASS_SPECMAP,
                    LLPipeline::RENDER_TYPE_PASS_SPECMAP_BLEND,
                    LLPipeline::RENDER_TYPE_PASS_SPECMAP_MASK,
                    LLPipeline::RENDER_TYPE_PASS_SPECMAP_EMISSIVE,
                    LLPipeline::RENDER_TYPE_PASS_NORMMAP,
                    LLPipeline::RENDER_TYPE_PASS_NORMMAP_BLEND,
                    LLPipeline::RENDER_TYPE_PASS_NORMMAP_MASK,
                    LLPipeline::RENDER_TYPE_PASS_NORMMAP_EMISSIVE,
                    LLPipeline::RENDER_TYPE_PASS_NORMSPEC,
                    LLPipeline::RENDER_TYPE_PASS_NORMSPEC_BLEND,
                    LLPipeline::RENDER_TYPE_PASS_NORMSPEC_MASK,
                    LLPipeline::RENDER_TYPE_PASS_NORMSPEC_EMISSIVE,
                    LLPipeline::RENDER_TYPE_PASS_ALPHA_MASK_RIGGED,
                    LLPipeline::RENDER_TYPE_PASS_FULLBRIGHT_ALPHA_MASK_RIGGED,
                    LLPipeline::RENDER_TYPE_PASS_SIMPLE_RIGGED,
                    LLPipeline::RENDER_TYPE_PASS_BUMP_RIGGED,
                    LLPipeline::RENDER_TYPE_PASS_FULLBRIGHT_RIGGED,
                    LLPipeline::RENDER_TYPE_PASS_SHINY_RIGGED,
                    LLPipeline::RENDER_TYPE_PASS_FULLBRIGHT_SHINY_RIGGED,
                    LLPipeline::RENDER_TYPE_PASS_MATERIAL_RIGGED,
                    LLPipeline::RENDER_TYPE_PASS_MATERIAL_ALPHA_RIGGED,
                    LLPipeline::RENDER_TYPE_PASS_MATERIAL_ALPHA_MASK_RIGGED,
                    LLPipeline::RENDER_TYPE_PASS_MATERIAL_ALPHA_EMISSIVE_RIGGED,
                    LLPipeline::RENDER_TYPE_PASS_SPECMAP_RIGGED,
                    LLPipeline::RENDER_TYPE_PASS_SPECMAP_BLEND_RIGGED,
                    LLPipeline::RENDER_TYPE_PASS_SPECMAP_MASK_RIGGED,
                    LLPipeline::RENDER_TYPE_PASS_SPECMAP_EMISSIVE_RIGGED,
                    LLPipeline::RENDER_TYPE_PASS_NORMMAP_RIGGED,
                    LLPipeline::RENDER_TYPE_PASS_NORMMAP_BLEND_RIGGED,
                    LLPipeline::RENDER_TYPE_PASS_NORMMAP_MASK_RIGGED,
                    LLPipeline::RENDER_TYPE_PASS_NORMMAP_EMISSIVE_RIGGED,
                    LLPipeline::RENDER_TYPE_PASS_NORMSPEC_RIGGED,
                    LLPipeline::RENDER_TYPE_PASS_NORMSPEC_BLEND_RIGGED,
                    LLPipeline::RENDER_TYPE_PASS_NORMSPEC_MASK_RIGGED,
                    LLPipeline::RENDER_TYPE_PASS_NORMSPEC_EMISSIVE_RIGGED,
                    LLPipeline::RENDER_TYPE_PASS_GLTF_PBR,
                    LLPipeline::RENDER_TYPE_PASS_GLTF_PBR_RIGGED,
                    LLPipeline::RENDER_TYPE_PASS_GLTF_PBR_ALPHA_MASK,
                    LLPipeline::RENDER_TYPE_PASS_GLTF_PBR_ALPHA_MASK_RIGGED,
                    END_RENDER_TYPES);

    gGL.setColorMask(false, false);

    LLEnvironment& environment = LLEnvironment::instance();

    //get sun view matrix

    //store current projection/modelview matrix
    glh::matrix4f saved_proj = get_current_projection();
    glh::matrix4f saved_view = get_current_modelview();
    glh::matrix4f inv_view = saved_view.inverse();

    glh::matrix4f view[6];
    glh::matrix4f proj[6];

    LLVector3 caster_dir(environment.getIsSunUp() ? mSunDir : mMoonDir);

    //put together a universal "near clip" plane for shadow frusta
    LLPlane shadow_near_clip;
    {
        LLVector3 p = camera.getOrigin(); // gAgent.getPositionAgent();
        p += caster_dir * RenderFarClip*2.f;
        shadow_near_clip.setVec(p, caster_dir);
    }

    LLVector3 lightDir = -caster_dir;
    lightDir.normVec();

    glh::vec3f light_dir(lightDir.mV);

    //create light space camera matrix

    LLVector3 at = lightDir;

    LLVector3 up = camera.getAtAxis();

    if (fabsf(up*lightDir) > 0.75f)
    {
        up = camera.getUpAxis();
    }

    up.normVec();
    at.normVec();


    LLCamera main_camera = camera;

    F32 near_clip = 0.f;
    {
        //get visible point cloud
        std::vector<LLVector3> fp;

        main_camera.calcAgentFrustumPlanes(main_camera.mAgentFrustum);

        LLVector3 min,max;
        getVisiblePointCloud(main_camera,min,max,fp);

        if (fp.empty())
        {
            if (!hasRenderDebugMask(RENDER_DEBUG_SHADOW_FRUSTA) && !gCubeSnapshot)
            {
                mShadowCamera[0] = main_camera;
                mShadowExtents[0][0] = min;
                mShadowExtents[0][1] = max;

                mShadowFrustPoints[0].clear();
                mShadowFrustPoints[1].clear();
                mShadowFrustPoints[2].clear();
                mShadowFrustPoints[3].clear();
            }
            popRenderTypeMask();

            if (!skip_avatar_update)
            {
                gAgentAvatarp->updateAttachmentVisibility(gAgentCamera.getCameraMode());
            }

            return;
        }

        //get good split distances for frustum
        for (U32 i = 0; i < fp.size(); ++i)
        {
            glh::vec3f v(fp[i].mV);
            saved_view.mult_matrix_vec(v);
            fp[i].setVec(v.v);
        }

        min = fp[0];
        max = fp[0];

        //get camera space bounding box
        for (U32 i = 1; i < fp.size(); ++i)
        {
            update_min_max(min, max, fp[i]);
        }

        near_clip    = llclamp(-max.mV[2], 0.01f, 4.0f);
        F32 far_clip = llclamp(-min.mV[2]*2.f, 16.0f, 512.0f);

        //far_clip = llmin(far_clip, 128.f);
        far_clip = llmin(far_clip, camera.getFar());

        F32 range = far_clip-near_clip;

        LLVector3 split_exp = RenderShadowSplitExponent;

        F32 da = 1.f-llmax( fabsf(lightDir*up), fabsf(lightDir*camera.getLeftAxis()) );

        da = powf(da, split_exp.mV[2]);

        F32 sxp = split_exp.mV[1] + (split_exp.mV[0]-split_exp.mV[1])*da;

        for (U32 i = 0; i < 4; ++i)
        {
            F32 x = (F32)(i+1)/4.f;
            x = powf(x, sxp);
            mSunClipPlanes.mV[i] = near_clip+range*x;
        }

        mSunClipPlanes.mV[0] *= 1.25f; //bump back first split for transition padding
    }

    if (gCubeSnapshot)
    { // stretch clip planes for reflection probe renders to reduce number of shadow passes
        mSunClipPlanes.mV[1] = mSunClipPlanes.mV[2];
        mSunClipPlanes.mV[2] = mSunClipPlanes.mV[3];
        mSunClipPlanes.mV[3] *= 1.5f;
    }


    // convenience array of 4 near clip plane distances
    F32 dist[] = { near_clip, mSunClipPlanes.mV[0], mSunClipPlanes.mV[1], mSunClipPlanes.mV[2], mSunClipPlanes.mV[3] };

    if (mSunDiffuse == LLColor4::black)
    { //sun diffuse is totally black shadows don't matter
        skipRenderingShadows();
    }
    else
    {
        for (S32 j = 0; j < (gCubeSnapshot ? 2 : 4); j++)
        {
            if (!hasRenderDebugMask(RENDER_DEBUG_SHADOW_FRUSTA) && !gCubeSnapshot)
            {
                mShadowFrustPoints[j].clear();
            }

            LLViewerCamera::sCurCameraID = (LLViewerCamera::eCameraID)(LLViewerCamera::CAMERA_SUN_SHADOW0+j);

            //restore render matrices
            set_current_modelview(saved_view);
            set_current_projection(saved_proj);

            LLVector3 eye = camera.getOrigin();
            llassert(eye.isFinite());

            //camera used for shadow cull/render
            LLCamera shadow_cam;

            //create world space camera frustum for this split
            shadow_cam = camera;
            shadow_cam.setFar(16.f);

            LLViewerCamera::updateFrustumPlanes(shadow_cam, false, false, true);

            LLVector3* frust = shadow_cam.mAgentFrustum;

            LLVector3 pn = shadow_cam.getAtAxis();

            LLVector3 min, max;

            //construct 8 corners of split frustum section
            for (U32 i = 0; i < 4; i++)
            {
                LLVector3 delta = frust[i+4]-eye;
                delta += (frust[i+4]-frust[(i+2)%4+4])*0.05f;
                delta.normVec();
                F32 dp = delta*pn;
                frust[i] = eye + (delta*dist[j]*0.75f)/dp;
                frust[i+4] = eye + (delta*dist[j+1]*1.25f)/dp;
            }

            shadow_cam.calcAgentFrustumPlanes(frust);
            shadow_cam.mFrustumCornerDist = 0.f;

            if (!gPipeline.hasRenderDebugMask(LLPipeline::RENDER_DEBUG_SHADOW_FRUSTA) && !gCubeSnapshot)
            {
                mShadowCamera[j] = shadow_cam;
            }

            std::vector<LLVector3> fp;

            if (!gPipeline.getVisiblePointCloud(shadow_cam, min, max, fp, lightDir)
                || j > RenderShadowSplits)
            {
                //no possible shadow receivers
                if (!gPipeline.hasRenderDebugMask(LLPipeline::RENDER_DEBUG_SHADOW_FRUSTA) && !gCubeSnapshot)
                {
                    mShadowExtents[j][0] = LLVector3();
                    mShadowExtents[j][1] = LLVector3();
                    mShadowCamera[j+4] = shadow_cam;
                }

                mRT->shadow[j].bindTarget();
                {
                    LLGLDepthTest depth(GL_TRUE);
                    mRT->shadow[j].clear();
                }
                mRT->shadow[j].flush();

                mShadowError.mV[j] = 0.f;
                mShadowFOV.mV[j] = 0.f;

                continue;
            }

            if (!gPipeline.hasRenderDebugMask(LLPipeline::RENDER_DEBUG_SHADOW_FRUSTA) && !gCubeSnapshot)
            {
                mShadowExtents[j][0] = min;
                mShadowExtents[j][1] = max;
                mShadowFrustPoints[j] = fp;
            }


            //find a good origin for shadow projection
            LLVector3 origin;

            //get a temporary view projection
            view[j] = look(camera.getOrigin(), lightDir, -up);

            std::vector<LLVector3> wpf;

            for (U32 i = 0; i < fp.size(); i++)
            {
                glh::vec3f p = glh::vec3f(fp[i].mV);
                view[j].mult_matrix_vec(p);
                wpf.push_back(LLVector3(p.v));
            }

            min = wpf[0];
            max = wpf[0];

            for (U32 i = 0; i < fp.size(); ++i)
            { //get AABB in camera space
                update_min_max(min, max, wpf[i]);
            }

            // Construct a perspective transform with perspective along y-axis that contains
            // points in wpf
            //Known:
            // - far clip plane
            // - near clip plane
            // - points in frustum
            //Find:
            // - origin

            //get some "interesting" points of reference
            LLVector3 center = (min+max)*0.5f;
            LLVector3 size = (max-min)*0.5f;
            LLVector3 near_center = center;
            near_center.mV[1] += size.mV[1]*2.f;


            //put all points in wpf in quadrant 0, reletive to center of min/max
            //get the best fit line using least squares
            F32 bfm = 0.f;
            F32 bfb = 0.f;

            for (U32 i = 0; i < wpf.size(); ++i)
            {
                wpf[i] -= center;
                wpf[i].mV[0] = fabsf(wpf[i].mV[0]);
                wpf[i].mV[2] = fabsf(wpf[i].mV[2]);
            }

            if (!wpf.empty())
            {
                F32 sx = 0.f;
                F32 sx2 = 0.f;
                F32 sy = 0.f;
                F32 sxy = 0.f;

                for (U32 i = 0; i < wpf.size(); ++i)
                {
                    sx += wpf[i].mV[0];
                    sx2 += wpf[i].mV[0]*wpf[i].mV[0];
                    sy += wpf[i].mV[1];
                    sxy += wpf[i].mV[0]*wpf[i].mV[1];
                }

                bfm = (sy*sx-wpf.size()*sxy)/(sx*sx-wpf.size()*sx2);
                bfb = (sx*sxy-sy*sx2)/(sx*sx-bfm*sx2);
            }

            {
                // best fit line is y=bfm*x+bfb

                //find point that is furthest to the right of line
                F32 off_x = -1.f;
                LLVector3 lp;

                for (U32 i = 0; i < wpf.size(); ++i)
                {
                    //y = bfm*x+bfb
                    //x = (y-bfb)/bfm
                    F32 lx = (wpf[i].mV[1]-bfb)/bfm;

                    lx = wpf[i].mV[0]-lx;

                    if (off_x < lx)
                    {
                        off_x = lx;
                        lp = wpf[i];
                    }
                }

                //get line with slope bfm through lp
                // bfb = y-bfm*x
                bfb = lp.mV[1]-bfm*lp.mV[0];

                //calculate error
                mShadowError.mV[j] = 0.f;

                for (U32 i = 0; i < wpf.size(); ++i)
                {
                    F32 lx = (wpf[i].mV[1]-bfb)/bfm;
                    mShadowError.mV[j] += fabsf(wpf[i].mV[0]-lx);
                }

                mShadowError.mV[j] /= wpf.size();
                mShadowError.mV[j] /= size.mV[0];

                if (mShadowError.mV[j] > RenderShadowErrorCutoff)
                { //just use ortho projection
                    mShadowFOV.mV[j] = -1.f;
                    origin.clearVec();
                    proj[j] = gl_ortho(min.mV[0], max.mV[0],
                                        min.mV[1], max.mV[1],
                                        -max.mV[2], -min.mV[2]);
                }
                else
                {
                    //origin is where line x = 0;
                    origin.setVec(0,bfb,0);

                    F32 fovz = 1.f;
                    F32 fovx = 1.f;

                    LLVector3 zp;
                    LLVector3 xp;

                    for (U32 i = 0; i < wpf.size(); ++i)
                    {
                        LLVector3 atz = wpf[i]-origin;
                        atz.mV[0] = 0.f;
                        atz.normVec();
                        if (fovz > -atz.mV[1])
                        {
                            zp = wpf[i];
                            fovz = -atz.mV[1];
                        }

                        LLVector3 atx = wpf[i]-origin;
                        atx.mV[2] = 0.f;
                        atx.normVec();
                        if (fovx > -atx.mV[1])
                        {
                            fovx = -atx.mV[1];
                            xp = wpf[i];
                        }
                    }

                    fovx = acos(fovx);
                    fovz = acos(fovz);

                    F32 cutoff = llmin((F32) RenderShadowFOVCutoff, 1.4f);

                    mShadowFOV.mV[j] = fovx;

                    if (fovx < cutoff && fovz > cutoff)
                    {
                        //x is a good fit, but z is too big, move away from zp enough so that fovz matches cutoff
                        F32 d = zp.mV[2]/tan(cutoff);
                        F32 ny = zp.mV[1] + fabsf(d);

                        origin.mV[1] = ny;

                        fovz = 1.f;
                        fovx = 1.f;

                        for (U32 i = 0; i < wpf.size(); ++i)
                        {
                            LLVector3 atz = wpf[i]-origin;
                            atz.mV[0] = 0.f;
                            atz.normVec();
                            fovz = llmin(fovz, -atz.mV[1]);

                            LLVector3 atx = wpf[i]-origin;
                            atx.mV[2] = 0.f;
                            atx.normVec();
                            fovx = llmin(fovx, -atx.mV[1]);
                        }

                        fovx = acos(fovx);
                        fovz = acos(fovz);

                        mShadowFOV.mV[j] = cutoff;
                    }


                    origin += center;

                    F32 ynear = -(max.mV[1]-origin.mV[1]);
                    F32 yfar = -(min.mV[1]-origin.mV[1]);

                    if (ynear < 0.1f) //keep a sensible near clip plane
                    {
                        F32 diff = 0.1f-ynear;
                        origin.mV[1] += diff;
                        ynear += diff;
                        yfar += diff;
                    }

                    if (fovx > cutoff)
                    { //just use ortho projection
                        origin.clearVec();
                        mShadowError.mV[j] = -1.f;
                        proj[j] = gl_ortho(min.mV[0], max.mV[0],
                                min.mV[1], max.mV[1],
                                -max.mV[2], -min.mV[2]);
                    }
                    else
                    {
                        //get perspective projection
                        view[j] = view[j].inverse();
                        //llassert(origin.isFinite());

                        glh::vec3f origin_agent(origin.mV);

                        //translate view to origin
                        view[j].mult_matrix_vec(origin_agent);

                        eye = LLVector3(origin_agent.v);
                        //llassert(eye.isFinite());
                        if (!hasRenderDebugMask(LLPipeline::RENDER_DEBUG_SHADOW_FRUSTA) && !gCubeSnapshot)
                        {
                            mShadowFrustOrigin[j] = eye;
                        }

                        view[j] = look(LLVector3(origin_agent.v), lightDir, -up);

                        F32 fx = 1.f/tanf(fovx);
                        F32 fz = 1.f/tanf(fovz);

                        proj[j] = glh::matrix4f(-fx, 0, 0, 0,
                                                0, (yfar+ynear)/(ynear-yfar), 0, (2.f*yfar*ynear)/(ynear-yfar),
                                                0, 0, -fz, 0,
                                                0, -1.f, 0, 0);
                    }
                }
            }

            //shadow_cam.setFar(128.f);
            shadow_cam.setOriginAndLookAt(eye, up, center);

            shadow_cam.setOrigin(0,0,0);

            set_current_modelview(view[j]);
            set_current_projection(proj[j]);

            LLViewerCamera::updateFrustumPlanes(shadow_cam, false, false, true);

            //shadow_cam.ignoreAgentFrustumPlane(LLCamera::AGENT_PLANE_NEAR);
            shadow_cam.getAgentPlane(LLCamera::AGENT_PLANE_NEAR).set(shadow_near_clip);

            //translate and scale to from [-1, 1] to [0, 1]
            glh::matrix4f trans(0.5f, 0.f, 0.f, 0.5f,
                            0.f, 0.5f, 0.f, 0.5f,
                            0.f, 0.f, 0.5f, 0.5f,
                            0.f, 0.f, 0.f, 1.f);

            set_current_modelview(view[j]);
            set_current_projection(proj[j]);

            for (U32 i = 0; i < 16; i++)
            {
                gGLLastModelView[i] = mShadowModelview[j].m[i];
                gGLLastProjection[i] = mShadowProjection[j].m[i];
            }

            mShadowModelview[j] = view[j];
            mShadowProjection[j] = proj[j];
            mSunShadowMatrix[j] = trans*proj[j]*view[j]*inv_view;

            stop_glerror();

            mRT->shadow[j].bindTarget();
            mRT->shadow[j].getViewport(gGLViewport);
            mRT->shadow[j].clear();

            {
                static LLCullResult result[4];
                renderShadow(view[j], proj[j], shadow_cam, result[j], true);
            }

            mRT->shadow[j].flush();

            if (!gPipeline.hasRenderDebugMask(LLPipeline::RENDER_DEBUG_SHADOW_FRUSTA) && !gCubeSnapshot)
            {
                mShadowCamera[j+4] = shadow_cam;
            }
        }
    }

    //hack to disable projector shadows
    bool gen_shadow = RenderShadowDetail > 1;

    if (gen_shadow)
    {
        if (!gCubeSnapshot) //skip updating spot shadow maps during cubemap updates
        {
            LLTrace::CountStatHandle<>* velocity_stat = LLViewerCamera::getVelocityStat();
            F32 fade_amt = gFrameIntervalSeconds.value()
                * (F32)llmax(LLTrace::get_frame_recording().getLastRecording().getSum(*velocity_stat) / LLTrace::get_frame_recording().getLastRecording().getDuration().value(), 1.0);

            // should never happen
            llassert(mTargetShadowSpotLight[0] != mTargetShadowSpotLight[1] || mTargetShadowSpotLight[0].isNull());

            //update shadow targets
            for (U32 i = 0; i < 2; i++)
            { //for each current shadow
                LLViewerCamera::sCurCameraID = (LLViewerCamera::eCameraID)(LLViewerCamera::CAMERA_SPOT_SHADOW0 + i);

                if (mShadowSpotLight[i].notNull() &&
                    (mShadowSpotLight[i] == mTargetShadowSpotLight[0] ||
                        mShadowSpotLight[i] == mTargetShadowSpotLight[1]))
                { //keep this spotlight
                    mSpotLightFade[i] = llmin(mSpotLightFade[i] + fade_amt, 1.f);
                }
                else
                { //fade out this light
                    mSpotLightFade[i] = llmax(mSpotLightFade[i] - fade_amt, 0.f);

                    if (mSpotLightFade[i] == 0.f || mShadowSpotLight[i].isNull())
                    { //faded out, grab one of the pending spots (whichever one isn't already taken)
                        if (mTargetShadowSpotLight[0] != mShadowSpotLight[(i + 1) % 2])
                        {
                            mShadowSpotLight[i] = mTargetShadowSpotLight[0];
                        }
                        else
                        {
                            mShadowSpotLight[i] = mTargetShadowSpotLight[1];
                        }
                    }
                }
            }
        }

        // this should never happen
        llassert(mShadowSpotLight[0] != mShadowSpotLight[1] || mShadowSpotLight[0].isNull());

        for (S32 i = 0; i < 2; i++)
        {
            set_current_modelview(saved_view);
            set_current_projection(saved_proj);

            if (mShadowSpotLight[i].isNull())
            {
                continue;
            }

            LLVOVolume* volume = mShadowSpotLight[i]->getVOVolume();

            if (!volume)
            {
                mShadowSpotLight[i] = NULL;
                continue;
            }

            LLDrawable* drawable = mShadowSpotLight[i];

            LLVector3 params = volume->getSpotLightParams();
            F32 fov = params.mV[0];

            //get agent->light space matrix (modelview)
            LLVector3 center = drawable->getPositionAgent();
            LLQuaternion quat = volume->getRenderRotation();

            //get near clip plane
            LLVector3 scale = volume->getScale();
            LLVector3 at_axis(0, 0, -scale.mV[2] * 0.5f);
            at_axis *= quat;

            LLVector3 np = center + at_axis;
            at_axis.normVec();

            //get origin that has given fov for plane np, at_axis, and given scale
            F32 dist = (scale.mV[1] * 0.5f) / tanf(fov * 0.5f);

            LLVector3 origin = np - at_axis * dist;

            LLMatrix4 mat(quat, LLVector4(origin, 1.f));

            view[i + 4] = glh::matrix4f((F32*)mat.mMatrix);

            view[i + 4] = view[i + 4].inverse();

            //get perspective matrix
            F32 near_clip = dist + 0.01f;
            F32 width = scale.mV[VX];
            F32 height = scale.mV[VY];
            F32 far_clip = dist + volume->getLightRadius() * 1.5f;

            F32 fovy = fov * RAD_TO_DEG;
            F32 aspect = width / height;

            proj[i + 4] = gl_perspective(fovy, aspect, near_clip, far_clip);

            //translate and scale to from [-1, 1] to [0, 1]
            glh::matrix4f trans(0.5f, 0.f, 0.f, 0.5f,
                0.f, 0.5f, 0.f, 0.5f,
                0.f, 0.f, 0.5f, 0.5f,
                0.f, 0.f, 0.f, 1.f);

            set_current_modelview(view[i + 4]);
            set_current_projection(proj[i + 4]);

            mSunShadowMatrix[i + 4] = trans * proj[i + 4] * view[i + 4] * inv_view;

            for (U32 j = 0; j < 16; j++)
            {
                gGLLastModelView[j] = mShadowModelview[i + 4].m[j];
                gGLLastProjection[j] = mShadowProjection[i + 4].m[j];
            }

            mShadowModelview[i + 4] = view[i + 4];
            mShadowProjection[i + 4] = proj[i + 4];

            if (!gCubeSnapshot) //skip updating spot shadow maps during cubemap updates
            {
                LLCamera shadow_cam = camera;
                shadow_cam.setFar(far_clip);
                shadow_cam.setOrigin(origin);

                LLViewerCamera::updateFrustumPlanes(shadow_cam, false, false, true);

                //

                mSpotShadow[i].bindTarget();
                mSpotShadow[i].getViewport(gGLViewport);
                mSpotShadow[i].clear();

                static LLCullResult result[2];

                LLViewerCamera::sCurCameraID = (LLViewerCamera::eCameraID)(LLViewerCamera::CAMERA_SPOT_SHADOW0 + i);

                RenderSpotLight = drawable;

                renderShadow(view[i + 4], proj[i + 4], shadow_cam, result[i], false);

                RenderSpotLight = nullptr;

                mSpotShadow[i].flush();
            }
        }
    }
    else
    { //no spotlight shadows
        mShadowSpotLight[0] = mShadowSpotLight[1] = NULL;
    }


    if (!CameraOffset)
    {
        set_current_modelview(saved_view);
        set_current_projection(saved_proj);
    }
    else
    {
        set_current_modelview(view[1]);
        set_current_projection(proj[1]);
        gGL.loadMatrix(view[1].m);
        gGL.matrixMode(LLRender::MM_PROJECTION);
        gGL.loadMatrix(proj[1].m);
        gGL.matrixMode(LLRender::MM_MODELVIEW);
    }
    gGL.setColorMask(true, true);

    for (U32 i = 0; i < 16; i++)
    {
        gGLLastModelView[i] = (F32)last_modelview[i];
        gGLLastProjection[i] = (F32)last_projection[i];
    }

    popRenderTypeMask();

    if (!skip_avatar_update)
    {
        gAgentAvatarp->updateAttachmentVisibility(gAgentCamera.getCameraMode());
    }
}

void LLPipeline::renderGroups(LLRenderPass* pass, U32 type, bool texture)
{
    for (LLCullResult::sg_iterator i = sCull->beginVisibleGroups(); i != sCull->endVisibleGroups(); ++i)
    {
        LLSpatialGroup* group = *i;
        if (!group->isDead() &&
            (!sUseOcclusion || !group->isOcclusionState(LLSpatialGroup::OCCLUDED)) &&
            gPipeline.hasRenderType(group->getSpatialPartition()->mDrawableType) &&
            group->mDrawMap.find(type) != group->mDrawMap.end())
        {
            pass->renderGroup(group,type,texture);
        }
    }
}

void LLPipeline::renderRiggedGroups(LLRenderPass* pass, U32 type, bool texture)
{
    for (LLCullResult::sg_iterator i = sCull->beginVisibleGroups(); i != sCull->endVisibleGroups(); ++i)
    {
        LLSpatialGroup* group = *i;
        if (!group->isDead() &&
            (!sUseOcclusion || !group->isOcclusionState(LLSpatialGroup::OCCLUDED)) &&
            gPipeline.hasRenderType(group->getSpatialPartition()->mDrawableType) &&
            group->mDrawMap.find(type) != group->mDrawMap.end())
        {
            pass->renderRiggedGroup(group, type, texture);
        }
    }
}

void LLPipeline::profileAvatar(LLVOAvatar* avatar, bool profile_attachments)
{
    if (gGLManager.mGLVersion < 3.25f)
    { // profiling requires GL 3.3 or later
        return;
    }

    LL_PROFILE_ZONE_SCOPED_CATEGORY_PIPELINE;

    // don't continue to profile an avatar that is known to be too slow
    llassert(!avatar->isTooSlow());

    LLGLSLShader* cur_shader = LLGLSLShader::sCurBoundShaderPtr;

    mRT->deferredScreen.bindTarget();
    mRT->deferredScreen.clear();

    if (!profile_attachments)
    {
        // profile entire avatar all at once and readback asynchronously
        avatar->placeProfileQuery();

        LLTimer cpu_timer;

        generateImpostor(avatar, false, true);

        avatar->mCPURenderTime = (F32)cpu_timer.getElapsedTimeF32() * 1000.f;

        avatar->readProfileQuery(5); // allow up to 5 frames of latency
    }
    else
    {
        // profile attachments one at a time
        LLVOAvatar::attachment_map_t::iterator iter;
        LLVOAvatar::attachment_map_t::iterator begin = avatar->mAttachmentPoints.begin();
        LLVOAvatar::attachment_map_t::iterator end = avatar->mAttachmentPoints.end();

        for (iter = begin;
            iter != end;
            ++iter)
        {
            LLViewerJointAttachment* attachment = iter->second;
            for (LLViewerJointAttachment::attachedobjs_vec_t::iterator attachment_iter = attachment->mAttachedObjects.begin();
                attachment_iter != attachment->mAttachedObjects.end();
                ++attachment_iter)
            {
                LLViewerObject* attached_object = attachment_iter->get();
                if (attached_object)
                {
                    // use gDebugProgram to do the GPU queries
                    gDebugProgram.clearStats();
                    gDebugProgram.placeProfileQuery(true);

                    generateImpostor(avatar, false, true, attached_object);
                    gDebugProgram.readProfileQuery(true, true);

                    attached_object->mGPURenderTime = gDebugProgram.mTimeElapsed / 1000000.f;
                }
            }
        }
    }

    mRT->deferredScreen.flush();

    if (cur_shader)
    {
        cur_shader->bind();
    }
}

void LLPipeline::generateImpostor(LLVOAvatar* avatar, bool preview_avatar, bool for_profile, LLViewerObject* specific_attachment)
{
    LL_PROFILE_ZONE_SCOPED_CATEGORY_PIPELINE;
    LL_PROFILE_GPU_ZONE("generateImpostor");
    LLGLState::checkStates();

    static LLCullResult result;
    result.clear();
    grabReferences(result);

    if (!avatar || avatar->isDead() || !avatar->mDrawable)
    {
        LL_WARNS_ONCE("AvatarRenderPipeline") << "Avatar is " << (avatar ? "not drawable" : "null") << LL_ENDL;
        return;
    }
    LL_DEBUGS_ONCE("AvatarRenderPipeline") << "Avatar " << avatar->getID() << " is drawable" << LL_ENDL;

    assertInitialized();

    // previews can't be muted or impostered
    bool visually_muted = !for_profile && !preview_avatar && avatar->isVisuallyMuted();
    LL_DEBUGS_ONCE("AvatarRenderPipeline") << "Avatar " << avatar->getID()
                              << " is " << ( visually_muted ? "" : "not ") << "visually muted"
                              << LL_ENDL;
    bool too_complex = !for_profile && !preview_avatar && avatar->isTooComplex();
    LL_DEBUGS_ONCE("AvatarRenderPipeline") << "Avatar " << avatar->getID()
                              << " is " << ( too_complex ? "" : "not ") << "too complex"
                              << LL_ENDL;

    pushRenderTypeMask();

    if (visually_muted || too_complex)
    {
        // only show jelly doll geometry
        andRenderTypeMask(LLPipeline::RENDER_TYPE_AVATAR,
                            LLPipeline::RENDER_TYPE_CONTROL_AV,
                            END_RENDER_TYPES);
    }
    else
    {
        //hide world geometry
        clearRenderTypeMask(
            RENDER_TYPE_SKY,
            RENDER_TYPE_WL_SKY,
            RENDER_TYPE_TERRAIN,
            RENDER_TYPE_GRASS,
            RENDER_TYPE_CONTROL_AV, // Animesh
            RENDER_TYPE_TREE,
            RENDER_TYPE_VOIDWATER,
            RENDER_TYPE_WATER,
            RENDER_TYPE_ALPHA_PRE_WATER,
            RENDER_TYPE_PASS_GRASS,
            RENDER_TYPE_HUD,
            RENDER_TYPE_PARTICLES,
            RENDER_TYPE_CLOUDS,
            RENDER_TYPE_HUD_PARTICLES,
            END_RENDER_TYPES
         );
    }

    if (specific_attachment && specific_attachment->isHUDAttachment())
    { //enable HUD rendering
        setRenderTypeMask(RENDER_TYPE_HUD, END_RENDER_TYPES);
    }

    S32 occlusion = sUseOcclusion;
    sUseOcclusion = 0;

    sReflectionRender = ! sRenderDeferred;

    sShadowRender = true;
    sImpostorRender = true;

    LLViewerCamera* viewer_camera = LLViewerCamera::getInstance();

    {
        markVisible(avatar->mDrawable, *viewer_camera);

        if (preview_avatar)
        {
            // Only show rigged attachments for preview
            // For the sake of performance and so that static
            // objects won't obstruct previewing changes
            LLVOAvatar::attachment_map_t::iterator iter;
            for (iter = avatar->mAttachmentPoints.begin();
                iter != avatar->mAttachmentPoints.end();
                ++iter)
            {
                LLViewerJointAttachment *attachment = iter->second;
                for (LLViewerJointAttachment::attachedobjs_vec_t::iterator attachment_iter = attachment->mAttachedObjects.begin();
                    attachment_iter != attachment->mAttachedObjects.end();
                    ++attachment_iter)
                {
                    LLViewerObject* attached_object = attachment_iter->get();
                    // <FS:Ansariel> FIRE-31966: Some mesh bodies/objects don't show in shape editor previews -> show everything but animesh
                    //if (attached_object)
                    //{
                    //    if (attached_object->isRiggedMesh())
                    //    {
                    //        markVisible(attached_object->mDrawable->getSpatialBridge(), *viewer_camera);
                    //    }
                    //    else
                    //    {
                    //        // sometimes object is a linkset and rigged mesh is a child
                    //        LLViewerObject::const_child_list_t& child_list = attached_object->getChildren();
                    //        for (LLViewerObject::child_list_t::const_iterator iter = child_list.begin();
                    //            iter != child_list.end(); iter++)
                    //        {
                    //            LLViewerObject* child = *iter;
                    //            if (child->isRiggedMesh())
                    //            {
                    //                markVisible(attached_object->mDrawable->getSpatialBridge(), *viewer_camera);
                    //                break;
                    //            }
                    //        }
                    //    }
                    //}
                    if (attached_object && !attached_object->getControlAvatar())
                    {
                        markVisible(attached_object->mDrawable->getSpatialBridge(), *viewer_camera);
                    }
                    // </FS:Ansariel>
                }
            }
        }
        else
        {
            if (specific_attachment)
            {
                markVisible(specific_attachment->mDrawable->getSpatialBridge(), *viewer_camera);
            }
            else
            {
                LLVOAvatar::attachment_map_t::iterator iter;
                LLVOAvatar::attachment_map_t::iterator begin = avatar->mAttachmentPoints.begin();
                LLVOAvatar::attachment_map_t::iterator end = avatar->mAttachmentPoints.end();

                for (iter = begin;
                    iter != end;
                    ++iter)
                {
                    LLViewerJointAttachment* attachment = iter->second;
                    for (LLViewerJointAttachment::attachedobjs_vec_t::iterator attachment_iter = attachment->mAttachedObjects.begin();
                        attachment_iter != attachment->mAttachedObjects.end();
                        ++attachment_iter)
                    {
                        LLViewerObject* attached_object = attachment_iter->get();
                        if (attached_object)
                        {
                            markVisible(attached_object->mDrawable->getSpatialBridge(), *viewer_camera);
                        }
                    }
                }
            }
        }
    }

    stateSort(*LLViewerCamera::getInstance(), result);

    LLCamera camera = *viewer_camera;
    LLVector2 tdim;
    U32 resY = 0;
    U32 resX = 0;

    if (!preview_avatar)
    {
        const LLVector4a* ext = avatar->mDrawable->getSpatialExtents();
        LLVector3 pos(avatar->getRenderPosition()+avatar->getImpostorOffset());

        camera.lookAt(viewer_camera->getOrigin(), pos, viewer_camera->getUpAxis());

        LLVector4a half_height;
        half_height.setSub(ext[1], ext[0]);
        half_height.mul(0.5f);

        LLVector4a left;
        left.load3(camera.getLeftAxis().mV);
        left.mul(left);
        llassert(left.dot3(left).getF32() > F_APPROXIMATELY_ZERO);
        left.normalize3fast();

        LLVector4a up;
        up.load3(camera.getUpAxis().mV);
        up.mul(up);
        llassert(up.dot3(up).getF32() > F_APPROXIMATELY_ZERO);
        up.normalize3fast();

        tdim.mV[0] = fabsf(half_height.dot3(left).getF32());
        tdim.mV[1] = fabsf(half_height.dot3(up).getF32());

        gGL.matrixMode(LLRender::MM_PROJECTION);
        gGL.pushMatrix();

        F32 distance = (pos-camera.getOrigin()).length();
        F32 fov = atanf(tdim.mV[1]/distance)*2.f*RAD_TO_DEG;
        F32 aspect = tdim.mV[0]/tdim.mV[1];
        glh::matrix4f persp = gl_perspective(fov, aspect, 1.f, 256.f);
        set_current_projection(persp);
        gGL.loadMatrix(persp.m);

        gGL.matrixMode(LLRender::MM_MODELVIEW);
        gGL.pushMatrix();
        glh::matrix4f mat;
        camera.getOpenGLTransform(mat.m);

        mat = glh::matrix4f((GLfloat*) OGL_TO_CFR_ROTATION) * mat;

        gGL.loadMatrix(mat.m);
        set_current_modelview(mat);

        glClearColor(0.0f,0.0f,0.0f,0.0f);
        gGL.setColorMask(true, true);

        // get the number of pixels per angle
        F32 pa = gViewerWindow->getWindowHeightRaw() / (RAD_TO_DEG * viewer_camera->getView());

        //get resolution based on angle width and height of impostor (double desired resolution to prevent aliasing)
        resY = llmin(nhpo2((U32) (fov*pa)), (U32) 512);
        resX = llmin(nhpo2((U32) (atanf(tdim.mV[0]/distance)*2.f*RAD_TO_DEG*pa)), (U32) 512);

        if (!for_profile)
        {
            if (!avatar->mImpostor.isComplete())
            {
                avatar->mImpostor.allocate(resX, resY, GL_RGBA, true);

                if (LLPipeline::sRenderDeferred)
                {
                    addDeferredAttachments(avatar->mImpostor, true);
                }

                gGL.getTexUnit(0)->bind(&avatar->mImpostor);
                gGL.getTexUnit(0)->setTextureFilteringOption(LLTexUnit::TFO_POINT);
                gGL.getTexUnit(0)->unbind(LLTexUnit::TT_TEXTURE);
            }
            else if (resX != avatar->mImpostor.getWidth() || resY != avatar->mImpostor.getHeight())
            {
                avatar->mImpostor.resize(resX, resY);
            }

            avatar->mImpostor.bindTarget();
        }
    }

    F32 old_alpha = LLDrawPoolAvatar::sMinimumAlpha;

    if (visually_muted || too_complex)
    { //disable alpha masking for muted avatars (get whole skin silhouette)
        LLDrawPoolAvatar::sMinimumAlpha = 0.f;
    }

    if (preview_avatar || for_profile)
    {
        // previews and profiles don't care about imposters
        renderGeomDeferred(camera);
        renderGeomPostDeferred(camera);
    }
    else
    {
        avatar->mImpostor.clear();
        renderGeomDeferred(camera);

        renderGeomPostDeferred(camera);

        // Shameless hack time: render it all again,
        // this time writing the depth
        // values we need to generate the alpha mask below
        // while preserving the alpha-sorted color rendering
        // from the previous pass
        //
        sImpostorRenderAlphaDepthPass = true;
        // depth-only here...
        //
        gGL.setColorMask(false,false);
        renderGeomPostDeferred(camera);

        sImpostorRenderAlphaDepthPass = false;

    }

    LLDrawPoolAvatar::sMinimumAlpha = old_alpha;

    if (!for_profile)
    { //create alpha mask based on depth buffer (grey out if muted)
        if (LLPipeline::sRenderDeferred)
        {
            GLuint buff = GL_COLOR_ATTACHMENT0;
            glDrawBuffers(1, &buff);
        }

        LLGLDisable blend(GL_BLEND);

        if (visually_muted || too_complex)
        {
            gGL.setColorMask(true, true);
        }
        else
        {
            gGL.setColorMask(false, true);
        }

        gGL.getTexUnit(0)->unbind(LLTexUnit::TT_TEXTURE);

        LLGLDepthTest depth(GL_TRUE, GL_FALSE, GL_GREATER);

        gGL.flush();

        gGL.pushMatrix();
        gGL.loadIdentity();
        gGL.matrixMode(LLRender::MM_PROJECTION);
        gGL.pushMatrix();
        gGL.loadIdentity();

        static const F32 clip_plane = 0.99999f;

        gDebugProgram.bind();

        if (visually_muted)
        {   // Visually muted avatar
            LLColor4 muted_color(avatar->getMutedAVColor());
            LL_DEBUGS_ONCE("AvatarRenderPipeline") << "Avatar " << avatar->getID() << " MUTED set solid color " << muted_color << LL_ENDL;
            gGL.diffuseColor4fv( muted_color.mV );
        }
        else if (!preview_avatar)
        { //grey muted avatar
            LL_DEBUGS_ONCE("AvatarRenderPipeline") << "Avatar " << avatar->getID() << " MUTED set grey" << LL_ENDL;
            gGL.diffuseColor4fv(LLColor4::pink.mV );
        }

        // <FS:Ansariel> Remove QUADS rendering mode
        //gGL.begin(LLRender::QUADS);
        //gGL.vertex3f(-1, -1, clip_plane);
        //gGL.vertex3f(1, -1, clip_plane);
        //gGL.vertex3f(1, 1, clip_plane);
        //gGL.vertex3f(-1, 1, clip_plane);
        //gGL.end();
        gGL.begin(LLRender::TRIANGLES);
        {
            gGL.vertex3f(-1.f, -1.f, clip_plane);
            gGL.vertex3f(1.f, -1.f, clip_plane);
            gGL.vertex3f(1.f, 1.f, clip_plane);

            gGL.vertex3f(-1.f, -1.f, clip_plane);
            gGL.vertex3f(1.f, 1.f, clip_plane);
            gGL.vertex3f(-1.f, 1.f, clip_plane);
        }
        gGL.end();
        // </FS:Ansariel>
        gGL.flush();

        gDebugProgram.unbind();

        gGL.popMatrix();
        gGL.matrixMode(LLRender::MM_MODELVIEW);
        gGL.popMatrix();
    }

    if (!preview_avatar && !for_profile)
    {
        avatar->mImpostor.flush();
        avatar->setImpostorDim(tdim);
    }

    sUseOcclusion = occlusion;
    sReflectionRender = false;
    sImpostorRender = false;
    sShadowRender = false;
    popRenderTypeMask();

    if (!preview_avatar)
    {
        gGL.matrixMode(LLRender::MM_PROJECTION);
        gGL.popMatrix();
        gGL.matrixMode(LLRender::MM_MODELVIEW);
        gGL.popMatrix();
    }

    if (!preview_avatar && !for_profile)
    {
        avatar->mNeedsImpostorUpdate = false;
        avatar->cacheImpostorValues();
        avatar->mLastImpostorUpdateFrameTime = gFrameTimeSeconds;
    }

    LLVertexBuffer::unbind();
    LLGLState::checkStates();
}

bool LLPipeline::hasRenderBatches(const U32 type) const
{
    // <FS:ND>  FIRE-31942, sCull can be invalid if triggering 360 snapshosts fast enough  (due to snapshots running in their own co routine)
    if( !sCull )
        return {};
    // </FS:ND>

    return sCull->getRenderMapSize(type) > 0;
}

LLCullResult::drawinfo_iterator LLPipeline::beginRenderMap(U32 type)
{
    // <FS:ND>  FIRE-31942, sCull can be invalid if triggering 360 snapshosts fast enough  (due to snapshots running in their own co routine)
    if( !sCull )
        return {};
    // </FS:ND>

    return sCull->beginRenderMap(type);
}

LLCullResult::drawinfo_iterator LLPipeline::endRenderMap(U32 type)
{
    // <FS:ND>  FIRE-31942, sCull can be invalid if triggering 360 snapshosts fast enough  (due to snapshots running in their own co routine)
    if( !sCull )
        return {};
    // </FS:ND>

    return sCull->endRenderMap(type);
}

LLCullResult::sg_iterator LLPipeline::beginAlphaGroups()
{
    // <FS:ND>  FIRE-31942, sCull can be invalid if triggering 360 snapshosts fast enough  (due to snapshots running in their own co routine)
    if( !sCull )
        return {};
    // </FS:ND>

    return sCull->beginAlphaGroups();
}

LLCullResult::sg_iterator LLPipeline::endAlphaGroups()
{
    // <FS:ND>  FIRE-31942, sCull can be invalid if triggering 360 snapshosts fast enough  (due to snapshots running in their own co routine)
    if( !sCull )
        return {};
    // </FS:ND>

    return sCull->endAlphaGroups();
}

LLCullResult::sg_iterator LLPipeline::beginRiggedAlphaGroups()
{
    // <FS:ND>  FIRE-31942, sCull can be invalid if triggering 360 snapshosts fast enough  (due to snapshots running in their own co routine)
    if( !sCull )
        return {};
    // </FS:ND>

    return sCull->beginRiggedAlphaGroups();
}

LLCullResult::sg_iterator LLPipeline::endRiggedAlphaGroups()
{
    // <FS:ND>  FIRE-31942, sCull can be invalid if triggering 360 snapshosts fast enough  (due to snapshots running in their own co routine)
    if( !sCull )
        return {};
    // </FS:ND>

    return sCull->endRiggedAlphaGroups();
}

bool LLPipeline::hasRenderType(const U32 type) const
{
    // STORM-365 : LLViewerJointAttachment::setAttachmentVisibility() is setting type to 0 to actually mean "do not render"
    // We then need to test that value here and return false to prevent attachment to render (in mouselook for instance)
    // TODO: reintroduce RENDER_TYPE_NONE in LLRenderTypeMask and initialize its mRenderTypeEnabled[RENDER_TYPE_NONE] to false explicitely
    return (type == 0 ? false : mRenderTypeEnabled[type]);
}

void LLPipeline::setRenderTypeMask(U32 type, ...)
{
    va_list args;

    va_start(args, type);
    while (type < END_RENDER_TYPES)
    {
        mRenderTypeEnabled[type] = true;
        type = va_arg(args, U32);
    }
    va_end(args);

    if (type > END_RENDER_TYPES)
    {
        LL_ERRS() << "Invalid render type." << LL_ENDL;
    }
}

bool LLPipeline::hasAnyRenderType(U32 type, ...) const
{
    va_list args;

    va_start(args, type);
    while (type < END_RENDER_TYPES)
    {
        if (mRenderTypeEnabled[type])
        {
            va_end(args);
            return true;
        }
        type = va_arg(args, U32);
    }
    va_end(args);

    if (type > END_RENDER_TYPES)
    {
        LL_ERRS() << "Invalid render type." << LL_ENDL;
    }

    return false;
}

void LLPipeline::pushRenderTypeMask()
{
    std::string cur_mask;
    cur_mask.assign((const char*) mRenderTypeEnabled, sizeof(mRenderTypeEnabled));
    mRenderTypeEnableStack.push(cur_mask);
}

void LLPipeline::popRenderTypeMask()
{
    if (mRenderTypeEnableStack.empty())
    {
        LL_ERRS() << "Depleted render type stack." << LL_ENDL;
    }

    memcpy(mRenderTypeEnabled, mRenderTypeEnableStack.top().data(), sizeof(mRenderTypeEnabled));
    mRenderTypeEnableStack.pop();
}

void LLPipeline::andRenderTypeMask(U32 type, ...)
{
    va_list args;

    bool tmp[NUM_RENDER_TYPES];
    for (U32 i = 0; i < NUM_RENDER_TYPES; ++i)
    {
        tmp[i] = false;
    }

    va_start(args, type);
    while (type < END_RENDER_TYPES)
    {
        if (mRenderTypeEnabled[type])
        {
            tmp[type] = true;
        }

        type = va_arg(args, U32);
    }
    va_end(args);

    if (type > END_RENDER_TYPES)
    {
        LL_ERRS() << "Invalid render type." << LL_ENDL;
    }

    for (U32 i = 0; i < LLPipeline::NUM_RENDER_TYPES; ++i)
    {
        mRenderTypeEnabled[i] = tmp[i];
    }

}

void LLPipeline::clearRenderTypeMask(U32 type, ...)
{
    va_list args;

    va_start(args, type);
    while (type < END_RENDER_TYPES)
    {
        mRenderTypeEnabled[type] = false;

        type = va_arg(args, U32);
    }
    va_end(args);

    if (type > END_RENDER_TYPES)
    {
        LL_ERRS() << "Invalid render type." << LL_ENDL;
    }
}

void LLPipeline::setAllRenderTypes()
{
    for (U32 i = 0; i < NUM_RENDER_TYPES; ++i)
    {
        mRenderTypeEnabled[i] = true;
    }
}

void LLPipeline::clearAllRenderTypes()
{
    for (U32 i = 0; i < NUM_RENDER_TYPES; ++i)
    {
        mRenderTypeEnabled[i] = false;
    }
}

void LLPipeline::addDebugBlip(const LLVector3& position, const LLColor4& color)
{
    DebugBlip blip(position, color);
    mDebugBlips.push_back(blip);
}

void LLPipeline::hidePermanentObjects( std::vector<U32>& restoreList )
{
    //This method is used to hide any vo's from the object list that may have
    //the permanent flag set.

    U32 objCnt = gObjectList.getNumObjects();
    for (U32 i = 0; i < objCnt; ++i)
    {
        LLViewerObject* pObject = gObjectList.getObject(i);
        if ( pObject && pObject->flagObjectPermanent() )
        {
            LLDrawable *pDrawable = pObject->mDrawable;

            if ( pDrawable )
            {
                restoreList.push_back( i );
                hideDrawable( pDrawable );
            }
        }
    }

    skipRenderingOfTerrain( true );
}

void LLPipeline::restorePermanentObjects( const std::vector<U32>& restoreList )
{
    //This method is used to restore(unhide) any vo's from the object list that may have
    //been hidden because their permanency flag was set.

    std::vector<U32>::const_iterator itCurrent  = restoreList.begin();
    std::vector<U32>::const_iterator itEnd      = restoreList.end();

    U32 objCnt = gObjectList.getNumObjects();

    while ( itCurrent != itEnd )
    {
        U32 index = *itCurrent;
        LLViewerObject* pObject = NULL;
        if ( index < objCnt )
        {
            pObject = gObjectList.getObject( index );
        }
        if ( pObject )
        {
            LLDrawable *pDrawable = pObject->mDrawable;
            if ( pDrawable )
            {
                pDrawable->clearState( LLDrawable::FORCE_INVISIBLE );
                unhideDrawable( pDrawable );
            }
        }
        ++itCurrent;
    }

    skipRenderingOfTerrain( false );
}

void LLPipeline::skipRenderingOfTerrain( bool flag )
{
    pool_set_t::iterator iter = mPools.begin();
    while ( iter != mPools.end() )
    {
        LLDrawPool* pPool = *iter;
        U32 poolType = pPool->getType();
        if ( hasRenderType( pPool->getType() ) && poolType == LLDrawPool::POOL_TERRAIN )
        {
            pPool->setSkipRenderFlag( flag );
        }
        ++iter;
    }
}

void LLPipeline::hideObject( const LLUUID& id )
{
    LLViewerObject *pVO = gObjectList.findObject( id );

    if ( pVO )
    {
        LLDrawable *pDrawable = pVO->mDrawable;

        if ( pDrawable )
        {
            hideDrawable( pDrawable );
        }
    }
}

void LLPipeline::hideDrawable( LLDrawable *pDrawable )
{
    pDrawable->setState( LLDrawable::FORCE_INVISIBLE );
    markRebuild( pDrawable, LLDrawable::REBUILD_ALL);
    //hide the children
    LLViewerObject::const_child_list_t& child_list = pDrawable->getVObj()->getChildren();
    for ( LLViewerObject::child_list_t::const_iterator iter = child_list.begin();
          iter != child_list.end(); iter++ )
    {
        LLViewerObject* child = *iter;
        LLDrawable* drawable = child->mDrawable;
        if ( drawable )
        {
            drawable->setState( LLDrawable::FORCE_INVISIBLE );
            markRebuild( drawable, LLDrawable::REBUILD_ALL);
        }
    }
}
void LLPipeline::unhideDrawable( LLDrawable *pDrawable )
{
    pDrawable->clearState( LLDrawable::FORCE_INVISIBLE );
    markRebuild( pDrawable, LLDrawable::REBUILD_ALL);
    //restore children
    LLViewerObject::const_child_list_t& child_list = pDrawable->getVObj()->getChildren();
    for ( LLViewerObject::child_list_t::const_iterator iter = child_list.begin();
          iter != child_list.end(); iter++)
    {
        LLViewerObject* child = *iter;
        LLDrawable* drawable = child->mDrawable;
        if ( drawable )
        {
            drawable->clearState( LLDrawable::FORCE_INVISIBLE );
            markRebuild( drawable, LLDrawable::REBUILD_ALL);
        }
    }
}
void LLPipeline::restoreHiddenObject( const LLUUID& id )
{
    LLViewerObject *pVO = gObjectList.findObject( id );

    if ( pVO )
    {
        LLDrawable *pDrawable = pVO->mDrawable;
        if ( pDrawable )
        {
            unhideDrawable( pDrawable );
        }
    }
}

void LLPipeline::skipRenderingShadows()
{
    LLGLDepthTest depth(GL_TRUE);

    for (S32 j = 0; j < 4; j++)
    {
        mRT->shadow[j].bindTarget();
        mRT->shadow[j].clear();
        mRT->shadow[j].flush();
    }
}

void LLPipeline::handleShadowDetailChanged()
{
    if (RenderShadowDetail > gSavedSettings.getS32("RenderShadowDetail"))
    {
        skipRenderingShadows();
    }
    // else <FS:Beq/> Ghosting fix for Whirly to try. just remove this for now.
    {
        LLViewerShaderMgr::instance()->setShaders();
    }
}

class LLOctreeDirty : public OctreeTraveler
{
public:
    virtual void visit(const OctreeNode* state)
    {
        LLSpatialGroup* group = (LLSpatialGroup*)state->getListener(0);

        if (group->getSpatialPartition()->mRenderByGroup)
        {
            group->setState(LLSpatialGroup::GEOM_DIRTY);
            gPipeline.markRebuild(group);
        }

        for (LLSpatialGroup::bridge_list_t::iterator i = group->mBridgeList.begin(); i != group->mBridgeList.end(); ++i)
        {
            LLSpatialBridge* bridge = *i;
            traverse(bridge->mOctree);
        }
    }
};


void LLPipeline::rebuildDrawInfo()
{
    for (LLWorld::region_list_t::const_iterator iter = LLWorld::getInstance()->getRegionList().begin();
        iter != LLWorld::getInstance()->getRegionList().end(); ++iter)
    {
        LLViewerRegion* region = *iter;

        LLOctreeDirty dirty;

        LLSpatialPartition* part = region->getSpatialPartition(LLViewerRegion::PARTITION_VOLUME);
        dirty.traverse(part->mOctree);

        part = region->getSpatialPartition(LLViewerRegion::PARTITION_BRIDGE);
        dirty.traverse(part->mOctree);
    }
}

void LLPipeline::rebuildTerrain()
{
    for (LLWorld::region_list_t::const_iterator iter = LLWorld::getInstance()->getRegionList().begin();
        iter != LLWorld::getInstance()->getRegionList().end(); ++iter)
    {
        LLViewerRegion* region = *iter;
        region->dirtyAllPatches();
    }
}

// <FS:Ansariel> Reset VB during TP
void LLPipeline::initDeferredVB()
{
    mDeferredVB = new LLVertexBuffer(DEFERRED_VB_MASK);
    if (!mDeferredVB->allocateBuffer(8, 0))
    {
        // Most likely going to crash...
        LL_WARNS() << "Failed to allocate Vertex Buffer for deferred rendering" << LL_ENDL;
    }
}
// </FS:Ansariel><|MERGE_RESOLUTION|>--- conflicted
+++ resolved
@@ -7512,6 +7512,7 @@
     }
 }
 // </FS:Beq>
+
 void LLPipeline::renderDoF(LLRenderTarget* src, LLRenderTarget* dst)
 {
     {
@@ -7772,13 +7773,15 @@
     gGLViewport[3] = gViewerWindow->getWorldViewRectRaw().getHeight();
     glViewport(gGLViewport[0], gGLViewport[1], gGLViewport[2], gGLViewport[3]);
 
-<<<<<<< HEAD
-    renderDoF(&mRT->screen, &mPostMap);
-    applyFXAA(&mPostMap, &mRT->screen);
+    applyCAS(&mRT->screen, &mPostMap);
+
+    renderDoF(&mPostMap, &mRT->screen);
+
+    applyFXAA(&mRT->screen, &mPostMap);
     // <FS:Beq> Restore shader post proc for Vignette
-    // LLRenderTarget* finalBuffer = &mRT->screen;
-    LLRenderTarget* activeBuffer = &mRT->screen;
-    LLRenderTarget* targetBuffer = &mPostMap;
+    // LLRenderTarget* finalBuffer = &mPostMap;
+    LLRenderTarget* activeBuffer = &mPostMap;
+    LLRenderTarget* targetBuffer = &mRT->screen;
 // [RLVa:KB] - @setsphere
     if (RlvActions::hasBehaviour(RLV_BHVR_SETSPHERE))
     {
@@ -7792,17 +7795,11 @@
     renderVignette(activeBuffer, targetBuffer);
     LLRenderTarget* finalBuffer = targetBuffer;
     // </FS:Beq>
-=======
-    applyCAS(&mRT->screen, &mPostMap);
-
-    renderDoF(&mPostMap, &mRT->screen);
-
-    applyFXAA(&mRT->screen, &mPostMap);
-    LLRenderTarget* finalBuffer = &mPostMap;
->>>>>>> 5c16ae13
     if (RenderBufferVisualization > -1)
     {
-        finalBuffer = &mRT->screen;
+        // <FS:Ansariel> Vignette / Vision sphere: Need to write to the previous source buffer again
+        //finalBuffer = &mRT->screen;
+        finalBuffer = activeBuffer;
         switch (RenderBufferVisualization)
         {
         case 0:
