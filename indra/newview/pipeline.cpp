/** 
 * @file pipeline.cpp
 * @brief Rendering pipeline.
 *
 * $LicenseInfo:firstyear=2005&license=viewerlgpl$
 * Second Life Viewer Source Code
 * Copyright (C) 2010, Linden Research, Inc.
 * 
 * This library is free software; you can redistribute it and/or
 * modify it under the terms of the GNU Lesser General Public
 * License as published by the Free Software Foundation;
 * version 2.1 of the License only.
 * 
 * This library is distributed in the hope that it will be useful,
 * but WITHOUT ANY WARRANTY; without even the implied warranty of
 * MERCHANTABILITY or FITNESS FOR A PARTICULAR PURPOSE.  See the GNU
 * Lesser General Public License for more details.
 * 
 * You should have received a copy of the GNU Lesser General Public
 * License along with this library; if not, write to the Free Software
 * Foundation, Inc., 51 Franklin Street, Fifth Floor, Boston, MA  02110-1301  USA
 * 
 * Linden Research, Inc., 945 Battery Street, San Francisco, CA  94111  USA
 * $/LicenseInfo$
 */

#include "llviewerprecompiledheaders.h"

#include "pipeline.h"

// library includes
#include "llaudioengine.h" // For debugging.
#include "llerror.h"
#include "llviewercontrol.h"
#include "llfasttimer.h"
#include "llfontgl.h"
#include "llnamevalue.h"
#include "llpointer.h"
#include "llprimitive.h"
#include "llvolume.h"
#include "material_codes.h"
#include "v3color.h"
#include "llui.h" 
#include "llglheaders.h"
#include "llrender.h"
#include "llwindow.h"	// swapBuffers()

// newview includes
#include "llagent.h"
#include "llagentcamera.h"
#include "llappviewer.h"
#include "lltexturecache.h"
#include "lltexturefetch.h"
#include "llimageworker.h"
#include "lldrawable.h"
#include "lldrawpoolalpha.h"
#include "lldrawpoolavatar.h"
#include "lldrawpoolground.h"
#include "lldrawpoolbump.h"
#include "lldrawpooltree.h"
#include "lldrawpoolwater.h"
#include "llface.h"
#include "llfeaturemanager.h"
#include "llfloatertelehub.h"
#include "llfloaterreg.h"
#include "llgldbg.h"
#include "llhudmanager.h"
#include "llhudnametag.h"
#include "llhudtext.h"
#include "lllightconstants.h"
#include "llmeshrepository.h"
#include "llpipelinelistener.h"
#include "llresmgr.h"
#include "llselectmgr.h"
#include "llsky.h"
#include "lltracker.h"
#include "lltool.h"
#include "lltoolmgr.h"
#include "llviewercamera.h"
#include "llviewermediafocus.h"
#include "llviewertexturelist.h"
#include "llviewerobject.h"
#include "llviewerobjectlist.h"
#include "llviewerparcelmgr.h"
#include "llviewerregion.h" // for audio debugging.
#include "llviewerwindow.h" // For getSpinAxis
#include "llvoavatarself.h"
#include "llvocache.h"
#include "llvoground.h"
#include "llvosky.h"
#include "llvowlsky.h"
#include "llvotree.h"
#include "llvovolume.h"
#include "llvosurfacepatch.h"
#include "llvowater.h"
#include "llvotree.h"
#include "llvopartgroup.h"
#include "llworld.h"
#include "llcubemap.h"
#include "llviewershadermgr.h"
#include "llviewerstats.h"
#include "llviewerjoystick.h"
#include "llviewerdisplay.h"
#include "llspatialpartition.h"
#include "llmutelist.h"
#include "lltoolpie.h"
#include "llnotifications.h"
#include "llpathinglib.h"
#include "llfloaterpathfindingconsole.h"
#include "llfloaterpathfindingcharacters.h"
#include "llfloatertools.h"
#include "llpanelface.h"
#include "llpathfindingpathtool.h"
#include "llscenemonitor.h"
#include "llprogressview.h"
#include "llcleanup.h"
// [RLVa:KB] - Checked: RLVa-2.0.0
#include "llvisualeffect.h"
#include "rlvactions.h"
#include "rlvlocks.h"
// [/RLVa:KB]
#include "exopostprocess.h" // <FS:CR> Import Vignette from Exodus

#include "llenvironment.h"

#include "llenvironment.h"
#include "llsettingsvo.h"

#ifdef _DEBUG
// Debug indices is disabled for now for debug performance - djs 4/24/02
//#define DEBUG_INDICES
#else
//#define DEBUG_INDICES
#endif

// Expensive and currently broken
//
#define MATERIALS_IN_REFLECTIONS 0

// NOTE: Keep in sync with indra/newview/skins/default/xui/en/floater_preferences_graphics_advanced.xml
// NOTE: Unused consts are commented out since some compilers (on macOS) may complain about unused variables.
//  const S32 WATER_REFLECT_NONE_WATER_OPAQUE       = -2;
    const S32 WATER_REFLECT_NONE_WATER_TRANSPARENT  = -1;
    const S32 WATER_REFLECT_MINIMAL                 =  0;
//  const S32 WATER_REFLECT_TERRAIN                 =  1;
    const S32 WATER_REFLECT_STATIC_OBJECTS          =  2;
    const S32 WATER_REFLECT_AVATARS                 =  3;
    const S32 WATER_REFLECT_EVERYTHING              =  4;

bool gShiftFrame = false;

//cached settings
bool LLPipeline::WindLightUseAtmosShaders;
bool LLPipeline::RenderDeferred;
F32 LLPipeline::RenderDeferredSunWash;
U32 LLPipeline::RenderFSAASamples;
U32 LLPipeline::RenderResolutionDivisor;
// [SL:KB] - Patch: Settings-RenderResolutionMultiplier | Checked: Catznip-5.4
F32 LLPipeline::RenderResolutionMultiplier;
// [/SL:KB]
bool LLPipeline::RenderUIBuffer;
S32 LLPipeline::RenderShadowDetail;
bool LLPipeline::RenderDeferredSSAO;
F32 LLPipeline::RenderShadowResolutionScale;
bool LLPipeline::RenderLocalLights;
bool LLPipeline::RenderDelayCreation;
//bool LLPipeline::RenderAnimateRes; <FS:Beq> FIRE-23122 BUG-225920 Remove broken RenderAnimateRes functionality.
bool LLPipeline::FreezeTime;
S32 LLPipeline::DebugBeaconLineWidth;
F32 LLPipeline::RenderHighlightBrightness;
LLColor4 LLPipeline::RenderHighlightColor;
F32 LLPipeline::RenderHighlightThickness;
bool LLPipeline::RenderSpotLightsInNondeferred;
LLColor4 LLPipeline::PreviewAmbientColor;
LLColor4 LLPipeline::PreviewDiffuse0;
LLColor4 LLPipeline::PreviewSpecular0;
LLColor4 LLPipeline::PreviewDiffuse1;
LLColor4 LLPipeline::PreviewSpecular1;
LLColor4 LLPipeline::PreviewDiffuse2;
LLColor4 LLPipeline::PreviewSpecular2;
LLVector3 LLPipeline::PreviewDirection0;
LLVector3 LLPipeline::PreviewDirection1;
LLVector3 LLPipeline::PreviewDirection2;
F32 LLPipeline::RenderGlowMinLuminance;
F32 LLPipeline::RenderGlowMaxExtractAlpha;
F32 LLPipeline::RenderGlowWarmthAmount;
LLVector3 LLPipeline::RenderGlowLumWeights;
LLVector3 LLPipeline::RenderGlowWarmthWeights;
S32 LLPipeline::RenderGlowResolutionPow;
S32 LLPipeline::RenderGlowIterations;
F32 LLPipeline::RenderGlowWidth;
F32 LLPipeline::RenderGlowStrength;
bool LLPipeline::RenderDepthOfField;
bool LLPipeline::RenderDepthOfFieldInEditMode;
//<FS:TS> FIRE-16251: Depth of field does not work underwater
bool LLPipeline::FSRenderDepthOfFieldUnderwater;
//</FS:TS> FIRE-16251
// <FS:Beq> FIRE-16728 Add free aim mouse and focus lock
bool LLPipeline::FSFocusPointLocked;
bool LLPipeline::FSFocusPointFollowsPointer;
// </FS:Beq>
F32 LLPipeline::CameraFocusTransitionTime;
F32 LLPipeline::CameraFNumber;
F32 LLPipeline::CameraFocalLength;
F32 LLPipeline::CameraFieldOfView;
F32 LLPipeline::RenderShadowNoise;
F32 LLPipeline::RenderShadowBlurSize;
F32 LLPipeline::RenderSSAOScale;
U32 LLPipeline::RenderSSAOMaxScale;
F32 LLPipeline::RenderSSAOFactor;
LLVector3 LLPipeline::RenderSSAOEffect;
F32 LLPipeline::RenderShadowOffsetError;
F32 LLPipeline::RenderShadowBiasError;
F32 LLPipeline::RenderShadowOffset;
F32 LLPipeline::RenderShadowBias;
F32 LLPipeline::RenderSpotShadowOffset;
F32 LLPipeline::RenderSpotShadowBias;
LLDrawable* LLPipeline::RenderSpotLight = nullptr;
F32 LLPipeline::RenderEdgeDepthCutoff;
F32 LLPipeline::RenderEdgeNormCutoff;
LLVector3 LLPipeline::RenderShadowGaussian;
F32 LLPipeline::RenderShadowBlurDistFactor;
bool LLPipeline::RenderDeferredAtmospheric;
S32 LLPipeline::RenderReflectionDetail;
F32 LLPipeline::RenderHighlightFadeTime;
LLVector3 LLPipeline::RenderShadowClipPlanes;
LLVector3 LLPipeline::RenderShadowOrthoClipPlanes;
LLVector3 LLPipeline::RenderShadowNearDist;
F32 LLPipeline::RenderFarClip;
LLVector3 LLPipeline::RenderShadowSplitExponent;
F32 LLPipeline::RenderShadowErrorCutoff;
F32 LLPipeline::RenderShadowFOVCutoff;
bool LLPipeline::CameraOffset;
F32 LLPipeline::CameraMaxCoF;
F32 LLPipeline::CameraDoFResScale;
F32 LLPipeline::RenderAutoHideSurfaceAreaLimit;
LLTrace::EventStatHandle<S64> LLPipeline::sStatBatchSize("renderbatchsize");

const F32 BACKLIGHT_DAY_MAGNITUDE_OBJECT = 0.1f;
const F32 BACKLIGHT_NIGHT_MAGNITUDE_OBJECT = 0.08f;
const F32 DEFERRED_LIGHT_FALLOFF = 0.5f;
const U32 DEFERRED_VB_MASK = LLVertexBuffer::MAP_VERTEX | LLVertexBuffer::MAP_TEXCOORD0 | LLVertexBuffer::MAP_TEXCOORD1;

extern S32 gBoxFrame;
//extern BOOL gHideSelectedObjects;
extern BOOL gDisplaySwapBuffers;
extern BOOL gDebugGL;

bool	gAvatarBacklight = false;

bool	gDebugPipeline = false;
LLPipeline gPipeline;
const LLMatrix4* gGLLastMatrix = NULL;

LLTrace::BlockTimerStatHandle FTM_RENDER_GEOMETRY("Render Geometry");
LLTrace::BlockTimerStatHandle FTM_RENDER_GRASS("Grass");
LLTrace::BlockTimerStatHandle FTM_RENDER_INVISIBLE("Invisible");
LLTrace::BlockTimerStatHandle FTM_RENDER_SHINY("Shiny");
LLTrace::BlockTimerStatHandle FTM_RENDER_SIMPLE("Simple");
LLTrace::BlockTimerStatHandle FTM_RENDER_TERRAIN("Terrain");
LLTrace::BlockTimerStatHandle FTM_RENDER_TREES("Trees");
LLTrace::BlockTimerStatHandle FTM_RENDER_UI("UI");
LLTrace::BlockTimerStatHandle FTM_RENDER_WATER("Water");
LLTrace::BlockTimerStatHandle FTM_RENDER_WL_SKY("Windlight Sky");
LLTrace::BlockTimerStatHandle FTM_RENDER_ALPHA("Alpha Objects");
LLTrace::BlockTimerStatHandle FTM_RENDER_CHARACTERS("Avatars");
LLTrace::BlockTimerStatHandle FTM_RENDER_BUMP("Bump");
LLTrace::BlockTimerStatHandle FTM_RENDER_MATERIALS("Render Materials");
LLTrace::BlockTimerStatHandle FTM_RENDER_FULLBRIGHT("Fullbright");
LLTrace::BlockTimerStatHandle FTM_RENDER_GLOW("Glow");
LLTrace::BlockTimerStatHandle FTM_GEO_UPDATE("Geo Update");
LLTrace::BlockTimerStatHandle FTM_POOLRENDER("RenderPool");
LLTrace::BlockTimerStatHandle FTM_POOLS("Pools");
LLTrace::BlockTimerStatHandle FTM_DEFERRED_POOLRENDER("RenderPool (Deferred)");
LLTrace::BlockTimerStatHandle FTM_DEFERRED_POOLS("Pools (Deferred)");
LLTrace::BlockTimerStatHandle FTM_POST_DEFERRED_POOLRENDER("RenderPool (Post)");
LLTrace::BlockTimerStatHandle FTM_POST_DEFERRED_POOLS("Pools (Post)");
LLTrace::BlockTimerStatHandle FTM_STATESORT("Sort Draw State");
LLTrace::BlockTimerStatHandle FTM_PIPELINE("Pipeline");
LLTrace::BlockTimerStatHandle FTM_CLIENT_COPY("Client Copy");
LLTrace::BlockTimerStatHandle FTM_RENDER_DEFERRED("Deferred Shading");

LLTrace::BlockTimerStatHandle FTM_RENDER_UI_HUD("HUD");
LLTrace::BlockTimerStatHandle FTM_RENDER_UI_3D("3D");
LLTrace::BlockTimerStatHandle FTM_RENDER_UI_2D("2D");

static LLTrace::BlockTimerStatHandle FTM_STATESORT_DRAWABLE("Sort Drawables");

static LLStaticHashedString sTint("tint");
static LLStaticHashedString sAmbiance("ambiance");
static LLStaticHashedString sAlphaScale("alpha_scale");
static LLStaticHashedString sNormMat("norm_mat");
static LLStaticHashedString sOffset("offset");
static LLStaticHashedString sScreenRes("screenRes");
static LLStaticHashedString sDelta("delta");
static LLStaticHashedString sDistFactor("dist_factor");
static LLStaticHashedString sKern("kern");
static LLStaticHashedString sKernScale("kern_scale");

//----------------------------------------
std::string gPoolNames[] = 
{
	// Correspond to LLDrawpool enum render type
	"NONE",
	"POOL_SIMPLE",
	"POOL_GROUND",
	"POOL_FULLBRIGHT",
	"POOL_BUMP",
	"POOL_MATERIALS",
	"POOL_TERRAIN",
	"POOL_SKY",
	"POOL_WL_SKY",
	"POOL_TREE",
	"POOL_ALPHA_MASK",
	"POOL_FULLBRIGHT_ALPHA_MASK",
	"POOL_GRASS",
	"POOL_INVISIBLE",
	"POOL_AVATAR",
	"POOL_VOIDWATER",
	"POOL_WATER",
	"POOL_GLOW",
	"POOL_ALPHA"
};

void drawBox(const LLVector4a& c, const LLVector4a& r);
void drawBoxOutline(const LLVector3& pos, const LLVector3& size);
U32 nhpo2(U32 v);
LLVertexBuffer* ll_create_cube_vb(U32 type_mask, U32 usage);

void display_update_camera();
//----------------------------------------

S32		LLPipeline::sCompiles = 0;

bool	LLPipeline::sPickAvatar = true;
bool	LLPipeline::sDynamicLOD = true;
bool	LLPipeline::sShowHUDAttachments = true;
bool	LLPipeline::sRenderMOAPBeacons = false;
bool	LLPipeline::sRenderPhysicalBeacons = true;
bool	LLPipeline::sRenderScriptedBeacons = false;
bool	LLPipeline::sRenderScriptedTouchBeacons = true;
bool	LLPipeline::sRenderParticleBeacons = false;
bool	LLPipeline::sRenderSoundBeacons = false;
bool	LLPipeline::sRenderBeacons = false;
bool	LLPipeline::sRenderHighlight = true;
LLRender::eTexIndex LLPipeline::sRenderHighlightTextureChannel = LLRender::DIFFUSE_MAP;
bool	LLPipeline::sForceOldBakedUpload = false;
S32		LLPipeline::sUseOcclusion = 0;
bool	LLPipeline::sDelayVBUpdate = true;
bool	LLPipeline::sAutoMaskAlphaDeferred = true;
bool	LLPipeline::sAutoMaskAlphaNonDeferred = false;
bool	LLPipeline::sRenderTransparentWater = true;
bool	LLPipeline::sRenderBump = true;
bool	LLPipeline::sBakeSunlight = false;
bool	LLPipeline::sNoAlpha = false;
bool	LLPipeline::sUseTriStrips = true;
bool	LLPipeline::sUseFarClip = true;
bool	LLPipeline::sShadowRender = false;
bool	LLPipeline::sWaterReflections = false;
bool	LLPipeline::sRenderGlow = false;
bool	LLPipeline::sReflectionRender = false;
bool    LLPipeline::sDistortionRender = false;
bool	LLPipeline::sImpostorRender = false;
bool	LLPipeline::sImpostorRenderAlphaDepthPass = false;
bool	LLPipeline::sShowJellyDollAsImpostor = true;
bool	LLPipeline::sUnderWaterRender = false;
bool	LLPipeline::sTextureBindTest = false;
bool	LLPipeline::sRenderFrameTest = false;
bool	LLPipeline::sRenderAttachedLights = true;
bool	LLPipeline::sRenderAttachedParticles = true;
bool	LLPipeline::sRenderDeferred = false;
S32		LLPipeline::sVisibleLightCount = 0;
bool	LLPipeline::sRenderingHUDs;
F32     LLPipeline::sDistortionWaterClipPlaneMargin = 1.0125f;
F32 LLPipeline::sVolumeSAFrame = 0.f; // ZK LBG

bool	LLPipeline::sRenderParticles; // <FS:LO> flag to hold correct, user selected, status of particles
// [SL:KB] - Patch: Render-TextureToggle (Catznip-4.0)
bool	LLPipeline::sRenderTextures = true;
// [/SL:KB]
// [RLVa:KB] - @setsphere
bool	LLPipeline::sUseDepthTexture = false;
// [/RLVa:KB]

// EventHost API LLPipeline listener.
static LLPipelineListener sPipelineListener;

static LLCullResult* sCull = NULL;

void validate_framebuffer_object();

// Add color attachments for deferred rendering
// target -- RenderTarget to add attachments to
// for_impostor -- whether or not these render targets are for an impostor (if true, avoids implicit sRGB conversions)
bool addDeferredAttachments(LLRenderTarget& target, bool for_impostor = false)
{
	return target.addColorAttachment(for_impostor ? GL_RGBA : GL_SRGB8_ALPHA8) && //specular
			target.addColorAttachment(GL_RGB10_A2); //normal+z
}

LLPipeline::LLPipeline() :
	mBackfaceCull(false),
	mMatrixOpCount(0),
	mTextureMatrixOps(0),
	mNumVisibleNodes(0),
	mNumVisibleFaces(0),

	mInitialized(false),
	mShadersLoaded(false),
	mTransformFeedbackPrimitives(0),
	mRenderDebugFeatureMask(0),
	mRenderDebugMask(0),
	mOldRenderDebugMask(0),
	mMeshDirtyQueryObject(0),
	mGroupQ1Locked(false),
	mGroupQ2Locked(false),
	mResetVertexBuffers(false),
	mLastRebuildPool(NULL),
	mAlphaPool(NULL),
	mSkyPool(NULL),
	mTerrainPool(NULL),
	mWaterPool(NULL),
	mGroundPool(NULL),
	mSimplePool(NULL),
	mGrassPool(NULL),
	mAlphaMaskPool(NULL),
	mFullbrightAlphaMaskPool(NULL),
	mFullbrightPool(NULL),
	mInvisiblePool(NULL),
	mGlowPool(NULL),
	mBumpPool(NULL),
	mMaterialsPool(NULL),
	mWLSkyPool(NULL),
	mLightMask(0),
	mLightMovingMask(0),
	mLightingDetail(0),
	mScreenWidth(0),
	mScreenHeight(0)
{
	mNoiseMap = 0;
	mTrueNoiseMap = 0;
	mLightFunc = 0;

    for(U32 i = 0; i < 8; i++)
    {
        mHWLightColors[i] = LLColor4::black;
    }
}

void LLPipeline::connectRefreshCachedSettingsSafe(const std::string name)
{
	LLPointer<LLControlVariable> cntrl_ptr = gSavedSettings.getControl(name);
	if ( cntrl_ptr.isNull() )
	{
		LL_WARNS() << "Global setting name not found:" << name << LL_ENDL;
	}
	else
	{
		cntrl_ptr->getCommitSignal()->connect(boost::bind(&LLPipeline::refreshCachedSettings));
	}
}

void LLPipeline::init()
{
	refreshCachedSettings();

	gOctreeMaxCapacity = gSavedSettings.getU32("OctreeMaxNodeCapacity");
	gOctreeMinSize = gSavedSettings.getF32("OctreeMinimumNodeSize");
	sDynamicLOD = gSavedSettings.getBOOL("RenderDynamicLOD");
	sRenderBump = gSavedSettings.getBOOL("RenderObjectBump");
	sUseTriStrips = gSavedSettings.getBOOL("RenderUseTriStrips");
	LLVertexBuffer::sUseStreamDraw = gSavedSettings.getBOOL("RenderUseStreamVBO");
	// <FS:Ansariel> Vertex Array Objects are required in OpenGL core profile
	LLVertexBuffer::sUseVAO = gSavedSettings.getBOOL("RenderUseVAO");
	//LLVertexBuffer::sUseVAO = LLRender::sGLCoreProfile ? TRUE : gSavedSettings.getBOOL("RenderUseVAO");
	// </FS:Ansariel>
	LLVertexBuffer::sPreferStreamDraw = gSavedSettings.getBOOL("RenderPreferStreamDraw");
	sRenderAttachedLights = gSavedSettings.getBOOL("RenderAttachedLights");
	sRenderAttachedParticles = gSavedSettings.getBOOL("RenderAttachedParticles");

	sRenderMOAPBeacons = gSavedSettings.getBOOL("moapbeacon");
	sRenderPhysicalBeacons = gSavedSettings.getBOOL("physicalbeacon");
	sRenderScriptedBeacons = gSavedSettings.getBOOL("scriptsbeacon");
	sRenderScriptedTouchBeacons = gSavedSettings.getBOOL("scripttouchbeacon");
	sRenderParticleBeacons = gSavedSettings.getBOOL("particlesbeacon");
	sRenderSoundBeacons = gSavedSettings.getBOOL("soundsbeacon");
	sRenderBeacons = gSavedSettings.getBOOL("renderbeacons");
	sRenderHighlight = gSavedSettings.getBOOL("renderhighlights");

	mInitialized = true;
	
	stop_glerror();

	//create render pass pools
	getPool(LLDrawPool::POOL_ALPHA);
	getPool(LLDrawPool::POOL_SIMPLE);
	getPool(LLDrawPool::POOL_ALPHA_MASK);
	getPool(LLDrawPool::POOL_FULLBRIGHT_ALPHA_MASK);
	getPool(LLDrawPool::POOL_GRASS);
	getPool(LLDrawPool::POOL_FULLBRIGHT);
	getPool(LLDrawPool::POOL_INVISIBLE);
	getPool(LLDrawPool::POOL_BUMP);
	getPool(LLDrawPool::POOL_MATERIALS);
	getPool(LLDrawPool::POOL_GLOW);

	resetFrameStats();

	if (gSavedSettings.getBOOL("DisableAllRenderFeatures"))
	{
		clearAllRenderDebugFeatures();
	}
	else
	{
		setAllRenderDebugFeatures(); // By default, all debugging features on
	}
	clearAllRenderDebugDisplays(); // All debug displays off

	sRenderParticles = true; // <FS:LO> flag to hold correct, user selected, status of particles

	if (gSavedSettings.getBOOL("DisableAllRenderTypes"))
	{
		clearAllRenderTypes();
	}
	else if (gNonInteractive)
	{
		clearAllRenderTypes();
	}
	else
	{
		setAllRenderTypes(); // By default, all rendering types start enabled
		// Don't turn on ground when this is set
		// Mac Books with intel 950s need this
		if(!gSavedSettings.getBOOL("RenderGround"))
		{
			toggleRenderType(RENDER_TYPE_GROUND);
		}
	}

	// make sure RenderPerformanceTest persists (hackity hack hack)
	// disables non-object rendering (UI, sky, water, etc)
	if (gSavedSettings.getBOOL("RenderPerformanceTest"))
	{
		gSavedSettings.setBOOL("RenderPerformanceTest", FALSE);
		gSavedSettings.setBOOL("RenderPerformanceTest", TRUE);
	}

	mOldRenderDebugMask = mRenderDebugMask;

	mBackfaceCull = true;

	stop_glerror();
	
	// Enable features
		
	LLViewerShaderMgr::instance()->setShaders();

	stop_glerror();

	for (U32 i = 0; i < 2; ++i)
	{
		mSpotLightFade[i] = 1.f;
	}

	if (mCubeVB.isNull())
	{
		mCubeVB = ll_create_cube_vb(LLVertexBuffer::MAP_VERTEX, GL_STATIC_DRAW_ARB);
	}

	// <FS:Ansariel> Reset VB during TP
	//mDeferredVB = new LLVertexBuffer(DEFERRED_VB_MASK, 0);
	//mDeferredVB->allocateBuffer(8, 0, true);
	initDeferredVB();
	// </FS:Ansariel>
	setLightingDetail(-1);
	
	// <FS:Ansariel> FIRE-16829: Visual Artifacts with ALM enabled on AMD graphics
	initAuxiliaryVB();
	// </FS:Ansariel>

	//
	// Update all settings to trigger a cached settings refresh
	//
	connectRefreshCachedSettingsSafe("RenderAutoMaskAlphaDeferred");
	connectRefreshCachedSettingsSafe("RenderAutoMaskAlphaNonDeferred");
	connectRefreshCachedSettingsSafe("RenderUseFarClip");
	connectRefreshCachedSettingsSafe("RenderAvatarMaxNonImpostors");
	connectRefreshCachedSettingsSafe("RenderDelayVBUpdate");
	connectRefreshCachedSettingsSafe("UseOcclusion");
	connectRefreshCachedSettingsSafe("WindLightUseAtmosShaders");
	connectRefreshCachedSettingsSafe("RenderDeferred");
	connectRefreshCachedSettingsSafe("RenderDeferredSunWash");
	connectRefreshCachedSettingsSafe("RenderFSAASamples");
	connectRefreshCachedSettingsSafe("RenderResolutionDivisor");
// [SL:KB] - Patch: Settings-RenderResolutionMultiplier | Checked: Catznip-5.4
	connectRefreshCachedSettingsSafe("RenderResolutionMultiplier");
// [/SL:KB]
	connectRefreshCachedSettingsSafe("RenderUIBuffer");
	connectRefreshCachedSettingsSafe("RenderShadowDetail");
	connectRefreshCachedSettingsSafe("RenderDeferredSSAO");
	connectRefreshCachedSettingsSafe("RenderShadowResolutionScale");
	connectRefreshCachedSettingsSafe("RenderLocalLights");
	connectRefreshCachedSettingsSafe("RenderDelayCreation");
//	connectRefreshCachedSettingsSafe("RenderAnimateRes"); <FS:Beq> FIRE-23122 BUG-225920 Remove broken RenderAnimateRes functionality.
	connectRefreshCachedSettingsSafe("FreezeTime");
	connectRefreshCachedSettingsSafe("DebugBeaconLineWidth");
	connectRefreshCachedSettingsSafe("RenderHighlightBrightness");
	connectRefreshCachedSettingsSafe("RenderHighlightColor");
	connectRefreshCachedSettingsSafe("RenderHighlightThickness");
	connectRefreshCachedSettingsSafe("RenderSpotLightsInNondeferred");
	connectRefreshCachedSettingsSafe("PreviewAmbientColor");
	connectRefreshCachedSettingsSafe("PreviewDiffuse0");
	connectRefreshCachedSettingsSafe("PreviewSpecular0");
	connectRefreshCachedSettingsSafe("PreviewDiffuse1");
	connectRefreshCachedSettingsSafe("PreviewSpecular1");
	connectRefreshCachedSettingsSafe("PreviewDiffuse2");
	connectRefreshCachedSettingsSafe("PreviewSpecular2");
	connectRefreshCachedSettingsSafe("PreviewDirection0");
	connectRefreshCachedSettingsSafe("PreviewDirection1");
	connectRefreshCachedSettingsSafe("PreviewDirection2");
	connectRefreshCachedSettingsSafe("RenderGlowMinLuminance");
	connectRefreshCachedSettingsSafe("RenderGlowMaxExtractAlpha");
	connectRefreshCachedSettingsSafe("RenderGlowWarmthAmount");
	connectRefreshCachedSettingsSafe("RenderGlowLumWeights");
	connectRefreshCachedSettingsSafe("RenderGlowWarmthWeights");
	connectRefreshCachedSettingsSafe("RenderGlowResolutionPow");
	connectRefreshCachedSettingsSafe("RenderGlowIterations");
	connectRefreshCachedSettingsSafe("RenderGlowWidth");
	connectRefreshCachedSettingsSafe("RenderGlowStrength");
	connectRefreshCachedSettingsSafe("RenderDepthOfField");
	connectRefreshCachedSettingsSafe("RenderDepthOfFieldInEditMode");
	//<FS:TS> FIRE-16251: Depth of Field does not work underwater
	connectRefreshCachedSettingsSafe("FSRenderDoFUnderwater");
	//</FS:TS> FIRE-16251
	connectRefreshCachedSettingsSafe("CameraFocusTransitionTime");
	connectRefreshCachedSettingsSafe("CameraFNumber");
	connectRefreshCachedSettingsSafe("CameraFocalLength");
	connectRefreshCachedSettingsSafe("CameraFieldOfView");
	connectRefreshCachedSettingsSafe("RenderShadowNoise");
	connectRefreshCachedSettingsSafe("RenderShadowBlurSize");
	connectRefreshCachedSettingsSafe("RenderSSAOScale");
	connectRefreshCachedSettingsSafe("RenderSSAOMaxScale");
	connectRefreshCachedSettingsSafe("RenderSSAOFactor");
	connectRefreshCachedSettingsSafe("RenderSSAOEffect");
	connectRefreshCachedSettingsSafe("RenderShadowOffsetError");
	connectRefreshCachedSettingsSafe("RenderShadowBiasError");
	connectRefreshCachedSettingsSafe("RenderShadowOffset");
	connectRefreshCachedSettingsSafe("RenderShadowBias");
	connectRefreshCachedSettingsSafe("RenderSpotShadowOffset");
	connectRefreshCachedSettingsSafe("RenderSpotShadowBias");
	connectRefreshCachedSettingsSafe("RenderEdgeDepthCutoff");
	connectRefreshCachedSettingsSafe("RenderEdgeNormCutoff");
	connectRefreshCachedSettingsSafe("RenderShadowGaussian");
	connectRefreshCachedSettingsSafe("RenderShadowBlurDistFactor");
	connectRefreshCachedSettingsSafe("RenderDeferredAtmospheric");
	connectRefreshCachedSettingsSafe("RenderReflectionDetail");
	connectRefreshCachedSettingsSafe("RenderHighlightFadeTime");
	connectRefreshCachedSettingsSafe("RenderShadowClipPlanes");
	connectRefreshCachedSettingsSafe("RenderShadowOrthoClipPlanes");
	connectRefreshCachedSettingsSafe("RenderShadowNearDist");
	connectRefreshCachedSettingsSafe("RenderFarClip");
	connectRefreshCachedSettingsSafe("RenderShadowSplitExponent");
	connectRefreshCachedSettingsSafe("RenderShadowErrorCutoff");
	connectRefreshCachedSettingsSafe("RenderShadowFOVCutoff");
	connectRefreshCachedSettingsSafe("CameraOffset");
	connectRefreshCachedSettingsSafe("CameraMaxCoF");
	connectRefreshCachedSettingsSafe("CameraDoFResScale");
	connectRefreshCachedSettingsSafe("RenderAutoHideSurfaceAreaLimit");
	gSavedSettings.getControl("RenderAutoHideSurfaceAreaLimit")->getCommitSignal()->connect(boost::bind(&LLPipeline::refreshCachedSettings));
	connectRefreshCachedSettingsSafe("FSRenderVignette");	// <FS:CR> Import Vignette from Exodus
	// <FS:Ansariel> Make change to RenderAttachedLights & RenderAttachedParticles instant
	connectRefreshCachedSettingsSafe("RenderAttachedLights");
	connectRefreshCachedSettingsSafe("RenderAttachedParticles");
	// </FS:Ansariel>
    // <FS:Beq> FIRE-16728 Add free aim mouse and focus lock
	connectRefreshCachedSettingsSafe("FSFocusPointLocked");
	connectRefreshCachedSettingsSafe("FSFocusPointFollowsPointer");
    // </FS:Beq>
}

LLPipeline::~LLPipeline()
{

}

void LLPipeline::cleanup()
{
	assertInitialized();

	mGroupQ1.clear() ;
	mGroupQ2.clear() ;

	for(pool_set_t::iterator iter = mPools.begin();
		iter != mPools.end(); )
	{
		pool_set_t::iterator curiter = iter++;
		LLDrawPool* poolp = *curiter;
		if (poolp->isFacePool())
		{
			LLFacePool* face_pool = (LLFacePool*) poolp;
			if (face_pool->mReferences.empty())
			{
				mPools.erase(curiter);
				removeFromQuickLookup( poolp );
				delete poolp;
			}
		}
		else
		{
			mPools.erase(curiter);
			removeFromQuickLookup( poolp );
			delete poolp;
		}
	}
	
	if (!mTerrainPools.empty())
	{
		LL_WARNS() << "Terrain Pools not cleaned up" << LL_ENDL;
	}
	if (!mTreePools.empty())
	{
		LL_WARNS() << "Tree Pools not cleaned up" << LL_ENDL;
	}
		
	delete mAlphaPool;
	mAlphaPool = NULL;
	delete mSkyPool;
	mSkyPool = NULL;
	delete mTerrainPool;
	mTerrainPool = NULL;
	delete mWaterPool;
	mWaterPool = NULL;
	delete mGroundPool;
	mGroundPool = NULL;
	delete mSimplePool;
	mSimplePool = NULL;
	delete mFullbrightPool;
	mFullbrightPool = NULL;
	delete mInvisiblePool;
	mInvisiblePool = NULL;
	delete mGlowPool;
	mGlowPool = NULL;
	delete mBumpPool;
	mBumpPool = NULL;
	// don't delete wl sky pool it was handled above in the for loop
	//delete mWLSkyPool;
	mWLSkyPool = NULL;

	releaseGLBuffers();

	mFaceSelectImagep = NULL;

	mMovedBridge.clear();

	mInitialized = false;

	// <FS:Ansariel> FIRE-16829: Visual Artifacts with ALM enabled on AMD graphics
	mAuxiliaryVB = NULL;

	mDeferredVB = NULL;

	mCubeVB = NULL;
}

//============================================================================

void LLPipeline::destroyGL() 
{
	stop_glerror();
	unloadShaders();
	mHighlightFaces.clear();
	
	resetDrawOrders();

	resetVertexBuffers();

	releaseGLBuffers();

	if (LLVertexBuffer::sEnableVBOs)
	{
		LLVertexBuffer::sEnableVBOs = FALSE;
	}

	if (mMeshDirtyQueryObject)
	{
		glDeleteQueriesARB(1, &mMeshDirtyQueryObject);
		mMeshDirtyQueryObject = 0;
	}
}

void LLPipeline::requestResizeScreenTexture()
{
    gResizeScreenTexture = TRUE;
}

void LLPipeline::requestResizeShadowTexture()
{
    gResizeShadowTexture = TRUE;
}

void LLPipeline::resizeShadowTexture()
{
    releaseShadowTargets();
    // <FS:Beq> FIRE-30538 don;t pass zero screen size to shadow buff allocator
    // allocateShadowBuffer(mScreenWidth, mScreenHeight);
    allocateShadowBuffer( mScreen.getWidth(), mScreen.getHeight() );
    // </FS:Beq>
    gResizeShadowTexture = FALSE;
}

void LLPipeline::resizeScreenTexture()
{
	if (gPipeline.shadersLoaded())
	{
		GLuint resX = gViewerWindow->getWorldViewWidthRaw();
		GLuint resY = gViewerWindow->getWorldViewHeightRaw();
	
// [SL:KB] - Patch: Settings-RenderResolutionMultiplier | Checked: Catznip-5.4
		GLuint scaledResX = resX;
		GLuint scaledResY = resY;
		if ( (RenderResolutionDivisor > 1) && (RenderResolutionDivisor < resX) && (RenderResolutionDivisor < resY) )
		{
			scaledResX /= RenderResolutionDivisor;
			scaledResY /= RenderResolutionDivisor;
		}
		else if (RenderResolutionMultiplier > 0.f && RenderResolutionMultiplier < 1.f)
		{
			scaledResX *= RenderResolutionMultiplier;
			scaledResY *= RenderResolutionMultiplier;
		}
// [/SL:KB]

//		if (gResizeScreenTexture || (resX != mScreen.getWidth()) || (resY != mScreen.getHeight()))
// [SL:KB] - Patch: Settings-RenderResolutionMultiplier | Checked: Catznip-5.4
		if (gResizeScreenTexture || (scaledResX != mScreen.getWidth()) || (scaledResY != mScreen.getHeight()))
// [/SL:KB]
		{
			releaseScreenBuffers();
            releaseShadowTargets();
		    allocateScreenBuffer(resX,resY);
            gResizeScreenTexture = FALSE;
		}
	}
}

void LLPipeline::allocatePhysicsBuffer()
{
	GLuint resX = gViewerWindow->getWorldViewWidthRaw();
	GLuint resY = gViewerWindow->getWorldViewHeightRaw();

	if (mPhysicsDisplay.getWidth() != resX || mPhysicsDisplay.getHeight() != resY)
	{
		mPhysicsDisplay.allocate(resX, resY, GL_RGBA, TRUE, FALSE, LLTexUnit::TT_RECT_TEXTURE, FALSE);
	}
}

bool LLPipeline::allocateScreenBuffer(U32 resX, U32 resY)
{
	refreshCachedSettings();
	
	bool save_settings = sRenderDeferred;
	if (save_settings)
	{
		// Set this flag in case we crash while resizing window or allocating space for deferred rendering targets
		gSavedSettings.setBOOL("RenderInitError", TRUE);
		gSavedSettings.saveToFile( gSavedSettings.getString("ClientSettingsFile"), TRUE );
	}

	eFBOStatus ret = doAllocateScreenBuffer(resX, resY);

	if (save_settings)
	{
		// don't disable shaders on next session
		gSavedSettings.setBOOL("RenderInitError", FALSE);
		gSavedSettings.saveToFile( gSavedSettings.getString("ClientSettingsFile"), TRUE );
	}
	
	if (ret == FBO_FAILURE)
	{ //FAILSAFE: screen buffer allocation failed, disable deferred rendering if it's enabled
		//NOTE: if the session closes successfully after this call, deferred rendering will be 
		// disabled on future sessions
		if (LLPipeline::sRenderDeferred)
		{
			LL_WARNS() << "Couldn't allocate screen buffer - Deferred rendering disabled" << LL_ENDL; // FS:Ansariel> FIRE-20305: Debug output
			gSavedSettings.setBOOL("RenderDeferred", FALSE);
			LLPipeline::refreshCachedSettings();
		}
	}

	return ret == FBO_SUCCESS_FULLRES;
}


LLPipeline::eFBOStatus LLPipeline::doAllocateScreenBuffer(U32 resX, U32 resY)
{
	// try to allocate screen buffers at requested resolution and samples
	// - on failure, shrink number of samples and try again
	// - if not multisampled, shrink resolution and try again (favor X resolution over Y)
	// Make sure to call "releaseScreenBuffers" after each failure to cleanup the partially loaded state

	U32 samples = RenderFSAASamples;

	eFBOStatus ret = FBO_SUCCESS_FULLRES;
	if (!allocateScreenBuffer(resX, resY, samples))
	{
		//failed to allocate at requested specification, return false
		ret = FBO_FAILURE;

		releaseScreenBuffers();
		//reduce number of samples 
		while (samples > 0)
		{
			samples /= 2;
			if (allocateScreenBuffer(resX, resY, samples))
			{ //success
				return FBO_SUCCESS_LOWRES;
			}
			releaseScreenBuffers();
		}

		samples = 0;

		//reduce resolution
		while (resY > 0 && resX > 0)
		{
			resY /= 2;
			if (allocateScreenBuffer(resX, resY, samples))
			{
				return FBO_SUCCESS_LOWRES;
			}
			releaseScreenBuffers();

			resX /= 2;
			if (allocateScreenBuffer(resX, resY, samples))
			{
				return FBO_SUCCESS_LOWRES;
			}
			releaseScreenBuffers();
		}

		LL_WARNS() << "Unable to allocate screen buffer at any resolution!" << LL_ENDL;
	}

	return ret;
}

bool LLPipeline::allocateScreenBuffer(U32 resX, U32 resY, U32 samples)
{
	refreshCachedSettings();

	// remember these dimensions
	mScreenWidth = resX;
	mScreenHeight = resY;
	
	U32 res_mod = RenderResolutionDivisor;

	//<FS:TS> FIRE-7066: RenderResolutionDivisor broken if higher than
	//		smallest screen dimension
	if (res_mod >= resX)
	{
		res_mod = resX - 1;
	}
	if (res_mod >= resY)
	{
		res_mod = resY - 1;
	}
	//</FS:TS> FIRE-7066

	if (res_mod > 1 && res_mod < resX && res_mod < resY)
	{
		resX /= res_mod;
		resY /= res_mod;
	}
// [SL:KB] - Patch: Settings-RenderResolutionMultiplier | Checked: Catznip-5.4
	else if (RenderResolutionMultiplier > 0.f && RenderResolutionMultiplier < 1.f)
	{
		resX *= RenderResolutionMultiplier;
		resY *= RenderResolutionMultiplier;
	}
// [/SL:KB]

	if (RenderUIBuffer)
	{
		if (!mUIScreen.allocate(resX,resY, GL_RGBA, FALSE, FALSE, LLTexUnit::TT_RECT_TEXTURE, FALSE))
		{
			return false;
		}
	}	

	if (LLPipeline::sRenderDeferred)
	{
		S32 shadow_detail = RenderShadowDetail;
		bool ssao = RenderDeferredSSAO;
		
		const U32 occlusion_divisor = 3;

		//allocate deferred rendering color buffers
		if (!mDeferredScreen.allocate(resX, resY, GL_SRGB8_ALPHA8, TRUE, TRUE, LLTexUnit::TT_RECT_TEXTURE, FALSE, samples)) return false;
		if (!mDeferredDepth.allocate(resX, resY, 0, TRUE, FALSE, LLTexUnit::TT_RECT_TEXTURE, FALSE, samples)) return false;
		if (!mOcclusionDepth.allocate(resX/occlusion_divisor, resY/occlusion_divisor, 0, TRUE, FALSE, LLTexUnit::TT_RECT_TEXTURE, FALSE, samples)) return false;
		if (!addDeferredAttachments(mDeferredScreen)) return false;
	
		GLuint screenFormat = GL_RGBA16;
		if (gGLManager.mIsAMD)
		{
			screenFormat = GL_RGBA12;
		}

		if (gGLManager.mGLVersion < 4.f && gGLManager.mIsNVIDIA)
		{
			screenFormat = GL_RGBA16F_ARB;
		}
        
		if (!mScreen.allocate(resX, resY, screenFormat, FALSE, FALSE, LLTexUnit::TT_RECT_TEXTURE, FALSE, samples)) return false;
		if (samples > 0)
		{
			if (!mFXAABuffer.allocate(resX, resY, GL_RGBA, FALSE, FALSE, LLTexUnit::TT_TEXTURE, FALSE, samples)) return false;
		}
		else
		{
			mFXAABuffer.release();
		}
		
//		if (shadow_detail > 0 || ssao || RenderDepthOfField || samples > 0)
// [RLVa:KB] - @setsphere
		if (shadow_detail > 0 || ssao || RenderDepthOfField || samples > 0 || RlvActions::hasPostProcess())
// [/RLVa:KB]
		{ //only need mDeferredLight for shadows OR ssao OR dof OR fxaa
			if (!mDeferredLight.allocate(resX, resY, GL_RGBA, FALSE, FALSE, LLTexUnit::TT_RECT_TEXTURE, FALSE)) return false;
		}
		else
		{
			mDeferredLight.release();
		}

        allocateShadowBuffer(resX, resY);

        //HACK make screenbuffer allocations start failing after 30 seconds
        if (gSavedSettings.getBOOL("SimulateFBOFailure"))
        {
            return false;
        }
    }
    else
    {
        mDeferredLight.release();

        releaseShadowTargets();

		mFXAABuffer.release();
		mScreen.release();
		mDeferredScreen.release(); //make sure to release any render targets that share a depth buffer with mDeferredScreen first
// [RLVa:KB] - @setsphere
		if (!LLRenderTarget::sUseFBO || !LLPipeline::sUseDepthTexture)
		{
			mDeferredDepth.release();
			mOcclusionDepth.release();
		}
		else
		{
			const U32 occlusion_divisor = 3;
			if (!mDeferredDepth.allocate(resX, resY, 0, TRUE, FALSE, LLTexUnit::TT_RECT_TEXTURE, FALSE, samples)) return false;
			if (!mOcclusionDepth.allocate(resX / occlusion_divisor, resY / occlusion_divisor, 0, TRUE, FALSE, LLTexUnit::TT_RECT_TEXTURE, FALSE, samples)) return false;
			if (RlvActions::isRlvEnabled() && !mDeferredLight.allocate(resX, resY, GL_RGBA, FALSE, FALSE, LLTexUnit::TT_RECT_TEXTURE, FALSE)) return false;
		}
// [/RLVa:KB]
//        mDeferredDepth.release();
//        mOcclusionDepth.release();
						
		if (!mScreen.allocate(resX, resY, GL_RGBA, TRUE, TRUE, LLTexUnit::TT_RECT_TEXTURE, FALSE)) return false;		
	}
	
	if (LLPipeline::sRenderDeferred)
	{ //share depth buffer between deferred targets
		mDeferredScreen.shareDepthBuffer(mScreen);
	}

	gGL.getTexUnit(0)->disable();

	stop_glerror();

	return true;
}

// must be even to avoid a stripe in the horizontal shadow blur
inline U32 BlurHappySize(U32 x, F32 scale) { return U32( x * scale + 16.0f) & ~0xF; }

bool LLPipeline::allocateShadowBuffer(U32 resX, U32 resY)
{
	refreshCachedSettings();
	
	if (LLPipeline::sRenderDeferred)
	{
		S32 shadow_detail = RenderShadowDetail;

		const U32 occlusion_divisor = 3;

		F32 scale = llmax(0.f,RenderShadowResolutionScale);
		U32 sun_shadow_map_width  = BlurHappySize(resX, scale);
		U32 sun_shadow_map_height = BlurHappySize(resY, scale);

		if (shadow_detail > 0)
		{ //allocate 4 sun shadow maps
			for (U32 i = 0; i < 4; i++)
			{
				if (!mShadow[i].allocate(sun_shadow_map_width, sun_shadow_map_height, 0, TRUE, FALSE, LLTexUnit::TT_TEXTURE))
                {
                    return false;
                }

                if (!mShadowOcclusion[i].allocate(sun_shadow_map_width/occlusion_divisor, sun_shadow_map_height/occlusion_divisor, 0, TRUE, FALSE, LLTexUnit::TT_TEXTURE))
                {
                    return false;
                }
			}
		}
		else
		{
			for (U32 i = 0; i < 4; i++)
			{
                releaseShadowTarget(i);
			}
		}

		U32 width = (U32) (resX*scale);
		U32 height = width;

		if (shadow_detail > 1)
		{ //allocate two spot shadow maps
			U32 spot_shadow_map_width = width;
            U32 spot_shadow_map_height = height;
			for (U32 i = 4; i < 6; i++)
			{
                if (!mShadow[i].allocate(spot_shadow_map_width, spot_shadow_map_height, 0, TRUE, FALSE))
		{
                    return false;
			}
                if (!mShadowOcclusion[i].allocate(spot_shadow_map_width/occlusion_divisor, height/occlusion_divisor, 0, TRUE, FALSE))
		{
			return false;
		}
	}
        }
	else
	{
            for (U32 i = 4; i < 6; i++)
		{
                releaseShadowTarget(i);
		}
	}
	}

	return true;
}

//static
void LLPipeline::updateRenderTransparentWater()
{
	sRenderTransparentWater = gSavedSettings.getBOOL("RenderTransparentWater");
}

//static
void LLPipeline::updateRenderBump()
{
	sRenderBump = gSavedSettings.getBOOL("RenderObjectBump");
}

// static
void LLPipeline::updateRenderDeferred()
{
    sRenderDeferred = !gUseWireframe &&
                      RenderDeferred &&
                      LLRenderTarget::sUseFBO &&
                      LLPipeline::sRenderBump &&
                      WindLightUseAtmosShaders &&
                      (bool) LLFeatureManager::getInstance()->isFeatureAvailable("RenderDeferred");

    exoPostProcess::instance().ExodusRenderPostUpdate(); // <FS:CR> Import Vignette from Exodus

// [RLVa:KB] - @setsphere
	if (!sRenderDeferred && RlvActions::hasBehaviour(RLV_BHVR_SETSPHERE) && WindLightUseAtmosShaders)
	{
		LLRenderTarget::sUseFBO = true;
		LLPipeline::sUseDepthTexture = true;
	}
// [/RLVa:KB]
}

// static
void LLPipeline::refreshCachedSettings()
{
	LLPipeline::sAutoMaskAlphaDeferred = gSavedSettings.getBOOL("RenderAutoMaskAlphaDeferred");
	LLPipeline::sAutoMaskAlphaNonDeferred = gSavedSettings.getBOOL("RenderAutoMaskAlphaNonDeferred");
	LLPipeline::sUseFarClip = gSavedSettings.getBOOL("RenderUseFarClip");
	LLPipeline::sShowJellyDollAsImpostor = gSavedSettings.getBOOL("RenderJellyDollsAsImpostors");
	LLVOAvatar::sMaxNonImpostors = gSavedSettings.getU32("RenderAvatarMaxNonImpostors");
	LLVOAvatar::updateImpostorRendering(LLVOAvatar::sMaxNonImpostors);
	LLPipeline::sDelayVBUpdate = gSavedSettings.getBOOL("RenderDelayVBUpdate");
	// <FS:Ansariel> Make change to RenderAttachedLights & RenderAttachedParticles instant
	LLPipeline::sRenderAttachedLights = gSavedSettings.getBOOL("RenderAttachedLights");
	LLPipeline::sRenderAttachedParticles = gSavedSettings.getBOOL("RenderAttachedParticles");
	// </FS:Ansariel>

	LLPipeline::sUseOcclusion = 
			(!gUseWireframe
			&& LLFeatureManager::getInstance()->isFeatureAvailable("UseOcclusion") 
			&& gSavedSettings.getBOOL("UseOcclusion") 
			&& gGLManager.mHasOcclusionQuery) ? 2 : 0;
	
	WindLightUseAtmosShaders = gSavedSettings.getBOOL("WindLightUseAtmosShaders");
	RenderDeferred = gSavedSettings.getBOOL("RenderDeferred");
	RenderDeferredSunWash = gSavedSettings.getF32("RenderDeferredSunWash");
	RenderFSAASamples = gSavedSettings.getU32("RenderFSAASamples");
	RenderResolutionDivisor = gSavedSettings.getU32("RenderResolutionDivisor");
// [SL:KB] - Patch: Settings-RenderResolutionMultiplier | Checked: Catznip-5.4
	RenderResolutionMultiplier = gSavedSettings.getF32("RenderResolutionMultiplier");
// [/SL:KB]
	RenderUIBuffer = gSavedSettings.getBOOL("RenderUIBuffer");
	RenderShadowDetail = gSavedSettings.getS32("RenderShadowDetail");
	RenderDeferredSSAO = gSavedSettings.getBOOL("RenderDeferredSSAO");
	RenderShadowResolutionScale = gSavedSettings.getF32("RenderShadowResolutionScale");
	RenderLocalLights = gSavedSettings.getBOOL("RenderLocalLights");
	RenderDelayCreation = gSavedSettings.getBOOL("RenderDelayCreation");
//	RenderAnimateRes = gSavedSettings.getBOOL("RenderAnimateRes"); <FS:Beq> FIRE-23122 BUG-225920 Remove broken RenderAnimateRes functionality.
	FreezeTime = gSavedSettings.getBOOL("FreezeTime");
	DebugBeaconLineWidth = gSavedSettings.getS32("DebugBeaconLineWidth");
	RenderHighlightBrightness = gSavedSettings.getF32("RenderHighlightBrightness");
	RenderHighlightColor = gSavedSettings.getColor4("RenderHighlightColor");
	RenderHighlightThickness = gSavedSettings.getF32("RenderHighlightThickness");
	RenderSpotLightsInNondeferred = gSavedSettings.getBOOL("RenderSpotLightsInNondeferred");
	PreviewAmbientColor = gSavedSettings.getColor4("PreviewAmbientColor");
	PreviewDiffuse0 = gSavedSettings.getColor4("PreviewDiffuse0");
	PreviewSpecular0 = gSavedSettings.getColor4("PreviewSpecular0");
	PreviewDiffuse1 = gSavedSettings.getColor4("PreviewDiffuse1");
	PreviewSpecular1 = gSavedSettings.getColor4("PreviewSpecular1");
	PreviewDiffuse2 = gSavedSettings.getColor4("PreviewDiffuse2");
	PreviewSpecular2 = gSavedSettings.getColor4("PreviewSpecular2");
	PreviewDirection0 = gSavedSettings.getVector3("PreviewDirection0");
	PreviewDirection1 = gSavedSettings.getVector3("PreviewDirection1");
	PreviewDirection2 = gSavedSettings.getVector3("PreviewDirection2");
	RenderGlowMinLuminance = gSavedSettings.getF32("RenderGlowMinLuminance");
	RenderGlowMaxExtractAlpha = gSavedSettings.getF32("RenderGlowMaxExtractAlpha");
	RenderGlowWarmthAmount = gSavedSettings.getF32("RenderGlowWarmthAmount");
	RenderGlowLumWeights = gSavedSettings.getVector3("RenderGlowLumWeights");
	RenderGlowWarmthWeights = gSavedSettings.getVector3("RenderGlowWarmthWeights");
	RenderGlowResolutionPow = gSavedSettings.getS32("RenderGlowResolutionPow");
	RenderGlowIterations = gSavedSettings.getS32("RenderGlowIterations");
	RenderGlowWidth = gSavedSettings.getF32("RenderGlowWidth");
	RenderGlowStrength = gSavedSettings.getF32("RenderGlowStrength");
	RenderDepthOfField = gSavedSettings.getBOOL("RenderDepthOfField");
	RenderDepthOfFieldInEditMode = gSavedSettings.getBOOL("RenderDepthOfFieldInEditMode");
	//<FS:TS> FIRE-16251: Depth of Field does not work underwater
	FSRenderDepthOfFieldUnderwater = gSavedSettings.getBOOL("FSRenderDoFUnderwater");
	//</FS:TS> FIRE-16251
	// <FS:Beq> FIRE-16728 Add free aim mouse and focus lock
	FSFocusPointLocked = gSavedSettings.getBOOL("FSFocusPointLocked");
	FSFocusPointFollowsPointer = gSavedSettings.getBOOL("FSFocusPointFollowsPointer");
	// </FS:Beq>    
	CameraFocusTransitionTime = gSavedSettings.getF32("CameraFocusTransitionTime");
	CameraFNumber = gSavedSettings.getF32("CameraFNumber");
	CameraFocalLength = gSavedSettings.getF32("CameraFocalLength");
	CameraFieldOfView = gSavedSettings.getF32("CameraFieldOfView");
	RenderShadowNoise = gSavedSettings.getF32("RenderShadowNoise");
	RenderShadowBlurSize = gSavedSettings.getF32("RenderShadowBlurSize");
	RenderSSAOScale = gSavedSettings.getF32("RenderSSAOScale");
	RenderSSAOMaxScale = gSavedSettings.getU32("RenderSSAOMaxScale");
	RenderSSAOFactor = gSavedSettings.getF32("RenderSSAOFactor");
	RenderSSAOEffect = gSavedSettings.getVector3("RenderSSAOEffect");
	RenderShadowOffsetError = gSavedSettings.getF32("RenderShadowOffsetError");
	RenderShadowBiasError = gSavedSettings.getF32("RenderShadowBiasError");
	RenderShadowOffset = gSavedSettings.getF32("RenderShadowOffset");
	RenderShadowBias = gSavedSettings.getF32("RenderShadowBias");
	RenderSpotShadowOffset = gSavedSettings.getF32("RenderSpotShadowOffset");
	RenderSpotShadowBias = gSavedSettings.getF32("RenderSpotShadowBias");
	RenderEdgeDepthCutoff = gSavedSettings.getF32("RenderEdgeDepthCutoff");
	RenderEdgeNormCutoff = gSavedSettings.getF32("RenderEdgeNormCutoff");
	RenderShadowGaussian = gSavedSettings.getVector3("RenderShadowGaussian");
	RenderShadowBlurDistFactor = gSavedSettings.getF32("RenderShadowBlurDistFactor");
	RenderDeferredAtmospheric = gSavedSettings.getBOOL("RenderDeferredAtmospheric");
	RenderReflectionDetail = gSavedSettings.getS32("RenderReflectionDetail");
	RenderHighlightFadeTime = gSavedSettings.getF32("RenderHighlightFadeTime");
	RenderShadowClipPlanes = gSavedSettings.getVector3("RenderShadowClipPlanes");
	RenderShadowOrthoClipPlanes = gSavedSettings.getVector3("RenderShadowOrthoClipPlanes");
	RenderShadowNearDist = gSavedSettings.getVector3("RenderShadowNearDist");
	RenderFarClip = gSavedSettings.getF32("RenderFarClip");
	RenderShadowSplitExponent = gSavedSettings.getVector3("RenderShadowSplitExponent");
	RenderShadowErrorCutoff = gSavedSettings.getF32("RenderShadowErrorCutoff");
	RenderShadowFOVCutoff = gSavedSettings.getF32("RenderShadowFOVCutoff");
	CameraOffset = gSavedSettings.getBOOL("CameraOffset");
	CameraMaxCoF = gSavedSettings.getF32("CameraMaxCoF");
	CameraDoFResScale = gSavedSettings.getF32("CameraDoFResScale");
	exoPostProcess::instance().ExodusRenderPostSettingsUpdate();	// <FS:CR> Import Vignette from Exodus

	RenderAutoHideSurfaceAreaLimit = gSavedSettings.getF32("RenderAutoHideSurfaceAreaLimit");
	RenderSpotLight = nullptr;
	updateRenderDeferred();

	if (gNonInteractive)
	{
		LLVOAvatar::sMaxNonImpostors = 1;
		LLVOAvatar::updateImpostorRendering(LLVOAvatar::sMaxNonImpostors);
	}
}

void LLPipeline::releaseGLBuffers()
{
	assertInitialized();
	
	if (mNoiseMap)
	{
		LLImageGL::deleteTextures(1, &mNoiseMap);
		mNoiseMap = 0;
	}

	if (mTrueNoiseMap)
	{
		LLImageGL::deleteTextures(1, &mTrueNoiseMap);
		mTrueNoiseMap = 0;
	}

	releaseLUTBuffers();

	mWaterRef.release();
	mWaterDis.release();
    mBake.release();
	mHighlight.release();
	
	for (U32 i = 0; i < 3; i++)
	{
		mGlow[i].release();
	}

	releaseScreenBuffers();

	gBumpImageList.destroyGL();
	LLVOAvatar::resetImpostors();
}

void LLPipeline::releaseLUTBuffers()
{
	if (mLightFunc)
	{
		LLImageGL::deleteTextures(1, &mLightFunc);
		mLightFunc = 0;
	}
}

void LLPipeline::releaseShadowBuffers()
{
    releaseShadowTargets();
}

void LLPipeline::releaseScreenBuffers()
{
	mUIScreen.release();
	mScreen.release();
	mFXAABuffer.release();
	mPhysicsDisplay.release();
	mDeferredScreen.release();
	mDeferredDepth.release();
	mDeferredLight.release();
	mOcclusionDepth.release();
}
		
		
void LLPipeline::releaseShadowTarget(U32 index)
{
    mShadow[index].release();
    mShadowOcclusion[index].release();
}

void LLPipeline::releaseShadowTargets()
{
	for (U32 i = 0; i < 6; i++)
	{
        releaseShadowTarget(i);
	}
}

void LLPipeline::createGLBuffers()
{
    LL_PROFILE_ZONE_SCOPED_CATEGORY_PIPELINE;
    stop_glerror();
	assertInitialized();

	updateRenderDeferred();
	if (LLPipeline::sWaterReflections)
	{ //water reflection texture
		U32 res = (U32) llmax(gSavedSettings.getS32("RenderWaterRefResolution"), 512);
		mWaterRef.allocate(res,res,GL_RGBA,TRUE,FALSE);
        mWaterDis.allocate(res,res,GL_RGBA,TRUE,FALSE,LLTexUnit::TT_TEXTURE);
	}

    // Use FBO for bake tex
    // <FS:Ansariel> Allow higher resolution rendering in mesh render preview
    //mBake.allocate(512, 512, GL_RGBA, TRUE, FALSE, LLTexUnit::TT_TEXTURE, true); // SL-12781 Build > Upload > Model; 3D Preview
    mBake.allocate(1024, 1024, GL_RGBA, true, false, LLTexUnit::TT_TEXTURE, true); // SL-12781 Build > Upload > Model; 3D Preview
    // <FS:Ansariel>

	mHighlight.allocate(256,256,GL_RGBA, FALSE, FALSE);

	stop_glerror();

	GLuint resX = gViewerWindow->getWorldViewWidthRaw();
	GLuint resY = gViewerWindow->getWorldViewHeightRaw();

    // allocate screen space glow buffers
    const U32 glow_res = llmax(1, llmin(512, 1 << gSavedSettings.getS32("RenderGlowResolutionPow")));
    for (U32 i = 0; i < 3; i++)
    {
        mGlow[i].allocate(512, glow_res, GL_RGBA, FALSE, FALSE);
    }

    allocateScreenBuffer(resX, resY);
    mScreenWidth = 0;
    mScreenHeight = 0;

    if (sRenderDeferred)
    {
		if (!mNoiseMap)
		{
			const U32 noiseRes = 128;
			LLVector3 noise[noiseRes*noiseRes];

			F32 scaler = gSavedSettings.getF32("RenderDeferredNoise")/100.f;
			for (U32 i = 0; i < noiseRes*noiseRes; ++i)
			{
				noise[i] = LLVector3(ll_frand()-0.5f, ll_frand()-0.5f, 0.f);
				noise[i].normVec();
				noise[i].mV[2] = ll_frand()*scaler+1.f-scaler/2.f;
			}

			LLImageGL::generateTextures(1, &mNoiseMap);
			
			gGL.getTexUnit(0)->bindManual(LLTexUnit::TT_TEXTURE, mNoiseMap);
			LLImageGL::setManualImage(LLTexUnit::getInternalType(LLTexUnit::TT_TEXTURE), 0, GL_RGB16F_ARB, noiseRes, noiseRes, GL_RGB, GL_FLOAT, noise, false);
			gGL.getTexUnit(0)->setTextureFilteringOption(LLTexUnit::TFO_POINT);
		}

		if (!mTrueNoiseMap)
		{
			const U32 noiseRes = 128;
			F32 noise[noiseRes*noiseRes*3];
			for (U32 i = 0; i < noiseRes*noiseRes*3; i++)
			{
				noise[i] = ll_frand()*2.0-1.0;
			}

			LLImageGL::generateTextures(1, &mTrueNoiseMap);
			gGL.getTexUnit(0)->bindManual(LLTexUnit::TT_TEXTURE, mTrueNoiseMap);
			LLImageGL::setManualImage(LLTexUnit::getInternalType(LLTexUnit::TT_TEXTURE), 0, GL_RGB16F_ARB, noiseRes, noiseRes, GL_RGB,GL_FLOAT, noise, false);
			gGL.getTexUnit(0)->setTextureFilteringOption(LLTexUnit::TFO_POINT);
		}

		createLUTBuffers();
	}

	gBumpImageList.restoreGL();
}

F32 lerpf(F32 a, F32 b, F32 w)
{
	return a + w * (b - a);
}

void LLPipeline::createLUTBuffers()
{
	if (sRenderDeferred)
	{
		if (!mLightFunc)
		{
			U32 lightResX = gSavedSettings.getU32("RenderSpecularResX");
			U32 lightResY = gSavedSettings.getU32("RenderSpecularResY");
			F32* ls = new F32[lightResX*lightResY];
			F32 specExp = gSavedSettings.getF32("RenderSpecularExponent");
            // Calculate the (normalized) blinn-phong specular lookup texture. (with a few tweaks)
			for (U32 y = 0; y < lightResY; ++y)
			{
				for (U32 x = 0; x < lightResX; ++x)
				{
					ls[y*lightResX+x] = 0;
					F32 sa = (F32) x/(lightResX-1);
					F32 spec = (F32) y/(lightResY-1);
					F32 n = spec * spec * specExp;
					
					// Nothing special here.  Just your typical blinn-phong term.
					spec = powf(sa, n);
					
					// Apply our normalization function.
					// Note: This is the full equation that applies the full normalization curve, not an approximation.
					// This is fine, given we only need to create our LUT once per buffer initialization.
					spec *= (((n + 2) * (n + 4)) / (8 * F_PI * (powf(2, -n/2) + n)));

					// Since we use R16F, we no longer have a dynamic range issue we need to work around here.
					// Though some older drivers may not like this, newer drivers shouldn't have this problem.
					ls[y*lightResX+x] = spec;
				}
			}
			
			U32 pix_format = GL_R16F;
#if LL_DARWIN
			// Need to work around limited precision with 10.6.8 and older drivers
			//
			pix_format = GL_R32F;
#endif
			LLImageGL::generateTextures(1, &mLightFunc);
			gGL.getTexUnit(0)->bindManual(LLTexUnit::TT_TEXTURE, mLightFunc);
			LLImageGL::setManualImage(LLTexUnit::getInternalType(LLTexUnit::TT_TEXTURE), 0, pix_format, lightResX, lightResY, GL_RED, GL_FLOAT, ls, false);
			gGL.getTexUnit(0)->setTextureAddressMode(LLTexUnit::TAM_CLAMP);
			gGL.getTexUnit(0)->setTextureFilteringOption(LLTexUnit::TFO_TRILINEAR);
			glTexParameteri(GL_TEXTURE_2D, GL_TEXTURE_MAG_FILTER, GL_LINEAR);
			glTexParameteri(GL_TEXTURE_2D, GL_TEXTURE_MIN_FILTER, GL_NEAREST);
			
			delete [] ls;
		}
	}
}


void LLPipeline::restoreGL()
{
	assertInitialized();

	LLViewerShaderMgr::instance()->setShaders();

	for (LLWorld::region_list_t::const_iterator iter = LLWorld::getInstance()->getRegionList().begin(); 
			iter != LLWorld::getInstance()->getRegionList().end(); ++iter)
	{
		LLViewerRegion* region = *iter;
		for (U32 i = 0; i < LLViewerRegion::NUM_PARTITIONS; i++)
		{
			LLSpatialPartition* part = region->getSpatialPartition(i);
			if (part)
			{
				part->restoreGL();
		}
		}
	}
}

bool LLPipeline::shadersLoaded()
{
    return (assertInitialized() && mShadersLoaded);
}

bool LLPipeline::canUseWindLightShaders() const
{
	return (gWLSkyProgram.mProgramObject != 0 &&
			LLViewerShaderMgr::instance()->getShaderLevel(LLViewerShaderMgr::SHADER_WINDLIGHT) > 1);
}

bool LLPipeline::canUseWindLightShadersOnObjects() const
{
	return (canUseWindLightShaders() 
		&& LLViewerShaderMgr::instance()->getShaderLevel(LLViewerShaderMgr::SHADER_OBJECT) > 0);
}

bool LLPipeline::canUseAntiAliasing() const
{
	return true;
}

void LLPipeline::unloadShaders()
{
	LLViewerShaderMgr::instance()->unloadShaders();
	mShadersLoaded = false;
}

void LLPipeline::assertInitializedDoError()
{
	LL_ERRS() << "LLPipeline used when uninitialized." << LL_ENDL;
}

//============================================================================

void LLPipeline::enableShadows(const bool enable_shadows)
{
	//should probably do something here to wrangle shadows....	
}

S32 LLPipeline::getMaxLightingDetail() const
{
	/*if (mShaderLevel[SHADER_OBJECT] >= LLDrawPoolSimple::SHADER_LEVEL_LOCAL_LIGHTS)
	{
		return 3;
	}
	else*/
	{
		return 1;
	}
}

S32 LLPipeline::setLightingDetail(S32 level)
{
	refreshCachedSettings();

	if (level < 0)
	{
		if (RenderLocalLights)
		{
			level = 1;
		}
		else
		{
			level = 0;
		}
	}
	level = llclamp(level, 0, getMaxLightingDetail());
	mLightingDetail = level;
	
	return mLightingDetail;
}

class LLOctreeDirtyTexture : public OctreeTraveler
{
public:
	const std::set<LLViewerFetchedTexture*>& mTextures;

	LLOctreeDirtyTexture(const std::set<LLViewerFetchedTexture*>& textures) : mTextures(textures) { }

	virtual void visit(const OctreeNode* node)
	{
		LLSpatialGroup* group = (LLSpatialGroup*) node->getListener(0);

		if (!group->hasState(LLSpatialGroup::GEOM_DIRTY) && !group->isEmpty())
		{
			for (LLSpatialGroup::draw_map_t::iterator i = group->mDrawMap.begin(); i != group->mDrawMap.end(); ++i)
			{
				for (LLSpatialGroup::drawmap_elem_t::iterator j = i->second.begin(); j != i->second.end(); ++j) 
				{
					LLDrawInfo* params = *j;
					LLViewerFetchedTexture* tex = LLViewerTextureManager::staticCastToFetchedTexture(params->mTexture);
					if (tex && mTextures.find(tex) != mTextures.end())
					{ 
						group->setState(LLSpatialGroup::GEOM_DIRTY);
					}
				}
			}
		}

		for (LLSpatialGroup::bridge_list_t::iterator i = group->mBridgeList.begin(); i != group->mBridgeList.end(); ++i)
		{
			LLSpatialBridge* bridge = *i;
			traverse(bridge->mOctree);
		}
	}
};

// Called when a texture changes # of channels (causes faces to move to alpha pool)
void LLPipeline::dirtyPoolObjectTextures(const std::set<LLViewerFetchedTexture*>& textures)
{
    LL_PROFILE_ZONE_SCOPED_CATEGORY_PIPELINE;
	assertInitialized();

	// *TODO: This is inefficient and causes frame spikes; need a better way to do this
	//        Most of the time is spent in dirty.traverse.

	for (pool_set_t::iterator iter = mPools.begin(); iter != mPools.end(); ++iter)
	{
		LLDrawPool *poolp = *iter;
		if (poolp->isFacePool())
		{
			((LLFacePool*) poolp)->dirtyTextures(textures);
		}
	}
	
	LLOctreeDirtyTexture dirty(textures);
	for (LLWorld::region_list_t::const_iterator iter = LLWorld::getInstance()->getRegionList().begin(); 
			iter != LLWorld::getInstance()->getRegionList().end(); ++iter)
	{
		LLViewerRegion* region = *iter;
		for (U32 i = 0; i < LLViewerRegion::NUM_PARTITIONS; i++)
		{
			LLSpatialPartition* part = region->getSpatialPartition(i);
			if (part)
			{
				dirty.traverse(part->mOctree);
			}
		}
	}
}

LLDrawPool *LLPipeline::findPool(const U32 type, LLViewerTexture *tex0)
{
	assertInitialized();

	LLDrawPool *poolp = NULL;
	switch( type )
	{
	case LLDrawPool::POOL_SIMPLE:
		poolp = mSimplePool;
		break;

	case LLDrawPool::POOL_GRASS:
		poolp = mGrassPool;
		break;

	case LLDrawPool::POOL_ALPHA_MASK:
		poolp = mAlphaMaskPool;
		break;

	case LLDrawPool::POOL_FULLBRIGHT_ALPHA_MASK:
		poolp = mFullbrightAlphaMaskPool;
		break;

	case LLDrawPool::POOL_FULLBRIGHT:
		poolp = mFullbrightPool;
		break;

	case LLDrawPool::POOL_INVISIBLE:
		poolp = mInvisiblePool;
		break;

	case LLDrawPool::POOL_GLOW:
		poolp = mGlowPool;
		break;

	case LLDrawPool::POOL_TREE:
		poolp = get_if_there(mTreePools, (uintptr_t)tex0, (LLDrawPool*)0 );
		break;

	case LLDrawPool::POOL_TERRAIN:
		poolp = get_if_there(mTerrainPools, (uintptr_t)tex0, (LLDrawPool*)0 );
		break;

	case LLDrawPool::POOL_BUMP:
		poolp = mBumpPool;
		break;
	case LLDrawPool::POOL_MATERIALS:
		poolp = mMaterialsPool;
		break;
	case LLDrawPool::POOL_ALPHA:
		poolp = mAlphaPool;
		break;

	case LLDrawPool::POOL_AVATAR:
	case LLDrawPool::POOL_CONTROL_AV:
		break; // Do nothing

	case LLDrawPool::POOL_SKY:
		poolp = mSkyPool;
		break;

	case LLDrawPool::POOL_WATER:
		poolp = mWaterPool;
		break;

	case LLDrawPool::POOL_GROUND:
		poolp = mGroundPool;
		break;

	case LLDrawPool::POOL_WL_SKY:
		poolp = mWLSkyPool;
		break;

	default:
		llassert(0);
		LL_ERRS() << "Invalid Pool Type in  LLPipeline::findPool() type=" << type << LL_ENDL;
		break;
	}

	return poolp;
}


LLDrawPool *LLPipeline::getPool(const U32 type,	LLViewerTexture *tex0)
{
	LLDrawPool *poolp = findPool(type, tex0);
	if (poolp)
	{
		return poolp;
	}

	LLDrawPool *new_poolp = LLDrawPool::createPool(type, tex0);
	addPool( new_poolp );

	return new_poolp;
}


// static
LLDrawPool* LLPipeline::getPoolFromTE(const LLTextureEntry* te, LLViewerTexture* imagep)
{
	U32 type = getPoolTypeFromTE(te, imagep);
	return gPipeline.getPool(type, imagep);
}

//static 
U32 LLPipeline::getPoolTypeFromTE(const LLTextureEntry* te, LLViewerTexture* imagep)
{
	if (!te || !imagep)
	{
		return 0;
	}
		
	LLMaterial* mat = te->getMaterialParams().get();

	bool color_alpha = te->getColor().mV[3] < 0.999f;
	bool alpha = color_alpha;
	if (imagep)
	{
		alpha = alpha || (imagep->getComponents() == 4 && imagep->getType() != LLViewerTexture::MEDIA_TEXTURE) || (imagep->getComponents() == 2);
	}

	if (alpha && mat)
	{
		switch (mat->getDiffuseAlphaMode())
		{
			case 1:
				alpha = true; // Material's alpha mode is set to blend.  Toss it into the alpha draw pool.
				break;
			case 0: //alpha mode set to none, never go to alpha pool
			case 3: //alpha mode set to emissive, never go to alpha pool
				alpha = color_alpha;
				break;
			default: //alpha mode set to "mask", go to alpha pool if fullbright
				alpha = color_alpha; // Material's alpha mode is set to none, mask, or emissive.  Toss it into the opaque material draw pool.
				break;
		}
	}
	
	if (alpha)
	{
		return LLDrawPool::POOL_ALPHA;
	}
	else if ((te->getBumpmap() || te->getShiny()) && (!mat || mat->getNormalID().isNull()))
	{
		return LLDrawPool::POOL_BUMP;
	}
	else if (mat && !alpha)
	{
		return LLDrawPool::POOL_MATERIALS;
	}
	else
	{
		return LLDrawPool::POOL_SIMPLE;
	}
}


void LLPipeline::addPool(LLDrawPool *new_poolp)
{
	assertInitialized();
	mPools.insert(new_poolp);
	addToQuickLookup( new_poolp );
}

void LLPipeline::allocDrawable(LLViewerObject *vobj)
{
	LLDrawable *drawable = new LLDrawable(vobj);
	vobj->mDrawable = drawable;
	
	//encompass completely sheared objects by taking 
	//the most extreme point possible (<1,1,0.5>)
	drawable->setRadius(LLVector3(1,1,0.5f).scaleVec(vobj->getScale()).length());
	if (vobj->isOrphaned())
	{
		drawable->setState(LLDrawable::FORCE_INVISIBLE);
	}
	drawable->updateXform(TRUE);
}


void LLPipeline::unlinkDrawable(LLDrawable *drawable)
{
    LL_PROFILE_ZONE_SCOPED_CATEGORY_PIPELINE;

	assertInitialized();

	LLPointer<LLDrawable> drawablep = drawable; // make sure this doesn't get deleted before we are done
	
	// Based on flags, remove the drawable from the queues that it's on.
	if (drawablep->isState(LLDrawable::ON_MOVE_LIST))
	{
		LLDrawable::drawable_vector_t::iterator iter = std::find(mMovedList.begin(), mMovedList.end(), drawablep);
		if (iter != mMovedList.end())
		{
			mMovedList.erase(iter);
		}
	}

	if (drawablep->getSpatialGroup())
	{
		if (!drawablep->getSpatialGroup()->getSpatialPartition()->remove(drawablep, drawablep->getSpatialGroup()))
		{
#ifdef LL_RELEASE_FOR_DOWNLOAD
			LL_WARNS() << "Couldn't remove object from spatial group!" << LL_ENDL;
#else
			LL_ERRS() << "Couldn't remove object from spatial group!" << LL_ENDL;
#endif
		}
	}

	mLights.erase(drawablep);

	for (light_set_t::iterator iter = mNearbyLights.begin();
				iter != mNearbyLights.end(); iter++)
	{
		if (iter->drawable == drawablep)
		{
			mNearbyLights.erase(iter);
			break;
		}
	}

	HighlightItem item(drawablep);
	mHighlightSet.erase(item);

	if (mHighlightObject == drawablep)
	{
		mHighlightObject = NULL;
	}

	for (U32 i = 0; i < 2; ++i)
	{
		if (mShadowSpotLight[i] == drawablep)
		{
			mShadowSpotLight[i] = NULL;
		}

		if (mTargetShadowSpotLight[i] == drawablep)
		{
			mTargetShadowSpotLight[i] = NULL;
		}
	}
}

//static
void LLPipeline::removeMutedAVsLights(LLVOAvatar* muted_avatar)
{
    LL_PROFILE_ZONE_SCOPED_CATEGORY_PIPELINE;
	for (light_set_t::iterator iter = gPipeline.mNearbyLights.begin();
		 iter != gPipeline.mNearbyLights.end(); iter++)
	{
		if (iter->drawable->getVObj()->isAttachment() && iter->drawable->getVObj()->getAvatar() == muted_avatar)
		{
			gPipeline.mLights.erase(iter->drawable);
			gPipeline.mNearbyLights.erase(iter);
		}
	}
}

U32 LLPipeline::addObject(LLViewerObject *vobj)
{
	if (RenderDelayCreation)
	{
		mCreateQ.push_back(vobj);
	}
	else
	{
		createObject(vobj);
	}

	return 1;
}

void LLPipeline::createObjects(F32 max_dtime)
{
    LL_PROFILE_ZONE_SCOPED_CATEGORY_PIPELINE;

	LLTimer update_timer;

	while (!mCreateQ.empty() && update_timer.getElapsedTimeF32() < max_dtime)
	{
		LLViewerObject* vobj = mCreateQ.front();
		if (!vobj->isDead())
		{
			createObject(vobj);
		}
		mCreateQ.pop_front();
	}
	
	//for (LLViewerObject::vobj_list_t::iterator iter = mCreateQ.begin(); iter != mCreateQ.end(); ++iter)
	//{
	//	createObject(*iter);
	//}

	//mCreateQ.clear();
}

void LLPipeline::createObject(LLViewerObject* vobj)
{
    LL_PROFILE_ZONE_SCOPED_CATEGORY_PIPELINE;
	LLDrawable* drawablep = vobj->mDrawable;

	if (!drawablep)
	{
		drawablep = vobj->createDrawable(this);
	}
	else
	{
		LL_ERRS() << "Redundant drawable creation!" << LL_ENDL;
	}
		
	llassert(drawablep);

	if (vobj->getParent())
	{
		vobj->setDrawableParent(((LLViewerObject*)vobj->getParent())->mDrawable); // LLPipeline::addObject 1
	}
	else
	{
		vobj->setDrawableParent(NULL); // LLPipeline::addObject 2
	}

	markRebuild(drawablep, LLDrawable::REBUILD_ALL, TRUE);

	// <FS:Beq> FIRE-23122 BUG-225920 Remove broken RenderAnimateRes functionality.
	//if (drawablep->getVOVolume() && RenderAnimateRes)
	//{
	//	// fun animated res
	//	drawablep->updateXform(TRUE);
	//	drawablep->clearState(LLDrawable::MOVE_UNDAMPED);
	//	drawablep->setScale(LLVector3(0,0,0));
	//	drawablep->makeActive();
	//}
}


void LLPipeline::resetFrameStats()
{
    LL_PROFILE_ZONE_SCOPED_CATEGORY_PIPELINE;
	assertInitialized();

	sCompiles        = 0;
	mNumVisibleFaces = 0;

	if (mOldRenderDebugMask != mRenderDebugMask)
	{
		gObjectList.clearDebugText();
		mOldRenderDebugMask = mRenderDebugMask;
	}
}

//external functions for asynchronous updating
void LLPipeline::updateMoveDampedAsync(LLDrawable* drawablep)
{
    LL_PROFILE_ZONE_SCOPED;
	if (FreezeTime)
	{
		return;
	}
	if (!drawablep)
	{
		LL_ERRS() << "updateMove called with NULL drawablep" << LL_ENDL;
		return;
	}
	if (drawablep->isState(LLDrawable::EARLY_MOVE))
	{
		return;
	}

	assertInitialized();

	// update drawable now
	drawablep->clearState(LLDrawable::MOVE_UNDAMPED); // force to DAMPED
	drawablep->updateMove(); // returns done
	drawablep->setState(LLDrawable::EARLY_MOVE); // flag says we already did an undamped move this frame
	// Put on move list so that EARLY_MOVE gets cleared
	if (!drawablep->isState(LLDrawable::ON_MOVE_LIST))
	{
		mMovedList.push_back(drawablep);
		drawablep->setState(LLDrawable::ON_MOVE_LIST);
	}
}

void LLPipeline::updateMoveNormalAsync(LLDrawable* drawablep)
{
    LL_PROFILE_ZONE_SCOPED;
	if (FreezeTime)
	{
		return;
	}
	if (!drawablep)
	{
		LL_ERRS() << "updateMove called with NULL drawablep" << LL_ENDL;
		return;
	}
	if (drawablep->isState(LLDrawable::EARLY_MOVE))
	{
		return;
	}

	assertInitialized();

	// update drawable now
	drawablep->setState(LLDrawable::MOVE_UNDAMPED); // force to UNDAMPED
	drawablep->updateMove();
	drawablep->setState(LLDrawable::EARLY_MOVE); // flag says we already did an undamped move this frame
	// Put on move list so that EARLY_MOVE gets cleared
	if (!drawablep->isState(LLDrawable::ON_MOVE_LIST))
	{
		mMovedList.push_back(drawablep);
		drawablep->setState(LLDrawable::ON_MOVE_LIST);
	}
}

void LLPipeline::updateMovedList(LLDrawable::drawable_vector_t& moved_list)
{
    LL_PROFILE_ZONE_SCOPED;
	LLDrawable::drawable_vector_t newList; // <FS:ND> removing elements in the middle of a vector is a really bad idea. I'll just create a new one and swap it at the end.

	for (LLDrawable::drawable_vector_t::iterator iter = moved_list.begin();
		 iter != moved_list.end(); )
	{
		LLDrawable::drawable_vector_t::iterator curiter = iter++;
		LLDrawable *drawablep = *curiter;
		bool done = true;
		if (!drawablep->isDead() && (!drawablep->isState(LLDrawable::EARLY_MOVE)))
		{
			done = drawablep->updateMove();
		}
		drawablep->clearState(LLDrawable::EARLY_MOVE | LLDrawable::MOVE_UNDAMPED);
		if (done)
		{
			if (drawablep->isRoot() && !drawablep->isState(LLDrawable::ACTIVE))
			{
				drawablep->makeStatic();
			}
			drawablep->clearState(LLDrawable::ON_MOVE_LIST);
			if (drawablep->isState(LLDrawable::ANIMATED_CHILD))
			{ //will likely not receive any future world matrix updates
				// -- this keeps attachments from getting stuck in space and falling off your avatar
				drawablep->clearState(LLDrawable::ANIMATED_CHILD);
				markRebuild(drawablep, LLDrawable::REBUILD_VOLUME, TRUE);
				if (drawablep->getVObj())
				{
					drawablep->getVObj()->dirtySpatialGroup(TRUE);
				}
			}
		// <FS:ND> removing elements in the middle of a vector is a really bad idea. I'll just create a new one and swap it at the end.
			// iter = moved_list.erase(curiter); // <FS:ND> removing elements in the middle of a vector is a really bad idea. I'll just create a new one and swap it at the end.
		}
		else
			newList.push_back( drawablep );
		// </FS:ND>
	}

	moved_list.swap( newList ); // <FS:ND> removing elements in the middle of a vector is a really bad idea. I'll just create a new one and swap it at the end.
}

void LLPipeline::updateMove()
{
    LL_PROFILE_ZONE_SCOPED_CATEGORY_PIPELINE;

	if (FreezeTime)
	{
		return;
	}

	assertInitialized();

	for (LLDrawable::drawable_set_t::iterator iter = mRetexturedList.begin();
			iter != mRetexturedList.end(); ++iter)
	{
		LLDrawable* drawablep = *iter;
		if (drawablep && !drawablep->isDead())
		{
			drawablep->updateTexture();
		}
	}
	mRetexturedList.clear();

	updateMovedList(mMovedList);

	//balance octrees
	for (LLWorld::region_list_t::const_iterator iter = LLWorld::getInstance()->getRegionList().begin(); 
		iter != LLWorld::getInstance()->getRegionList().end(); ++iter)
	{
		LLViewerRegion* region = *iter;
		for (U32 i = 0; i < LLViewerRegion::NUM_PARTITIONS; i++)
		{
			LLSpatialPartition* part = region->getSpatialPartition(i);
			if (part)
			{
				part->mOctree->balance();
			}
		}

		//balance the VO Cache tree
		LLVOCachePartition* vo_part = region->getVOCachePartition();
		if(vo_part)
		{
			vo_part->mOctree->balance();
		}
	}
}

/////////////////////////////////////////////////////////////////////////////
// Culling and occlusion testing
/////////////////////////////////////////////////////////////////////////////

//static
F32 LLPipeline::calcPixelArea(LLVector3 center, LLVector3 size, LLCamera &camera)
{
	LLVector3 lookAt = center - camera.getOrigin();
	F32 dist = lookAt.length();

	//ramp down distance for nearby objects
	//shrink dist by dist/16.
	if (dist < 16.f)
	{
		dist /= 16.f;
		dist *= dist;
		dist *= 16.f;
	}

	//get area of circle around node
	F32 app_angle = atanf(size.length()/dist);
	F32 radius = app_angle*LLDrawable::sCurPixelAngle;
	return radius*radius * F_PI;
}

//static
F32 LLPipeline::calcPixelArea(const LLVector4a& center, const LLVector4a& size, LLCamera &camera)
{
	LLVector4a origin;
	origin.load3(camera.getOrigin().mV);

	LLVector4a lookAt;
	lookAt.setSub(center, origin);
	F32 dist = lookAt.getLength3().getF32();

	//ramp down distance for nearby objects
	//shrink dist by dist/16.
	if (dist < 16.f)
	{
		dist /= 16.f;
		dist *= dist;
		dist *= 16.f;
	}

	//get area of circle around node
	F32 app_angle = atanf(size.getLength3().getF32()/dist);
	F32 radius = app_angle*LLDrawable::sCurPixelAngle;
	return radius*radius * F_PI;
}

void LLPipeline::grabReferences(LLCullResult& result)
{
	sCull = &result;
}

void LLPipeline::clearReferences()
{
    LL_PROFILE_ZONE_SCOPED_CATEGORY_PIPELINE;
	sCull = NULL;
	mGroupSaveQ1.clear();
}

void check_references(LLSpatialGroup* group, LLDrawable* drawable)
{
	for (LLSpatialGroup::element_iter i = group->getDataBegin(); i != group->getDataEnd(); ++i)
	{
        LLDrawable* drawablep = (LLDrawable*)(*i)->getDrawable();
		if (drawable == drawablep)
		{
			LL_ERRS() << "LLDrawable deleted while actively reference by LLPipeline." << LL_ENDL;
		}
	}			
}

void check_references(LLDrawable* drawable, LLFace* face)
{
	for (S32 i = 0; i < drawable->getNumFaces(); ++i)
	{
		if (drawable->getFace(i) == face)
		{
			LL_ERRS() << "LLFace deleted while actively referenced by LLPipeline." << LL_ENDL;
		}
	}
}

void check_references(LLSpatialGroup* group, LLFace* face)
{
	for (LLSpatialGroup::element_iter i = group->getDataBegin(); i != group->getDataEnd(); ++i)
	{
		LLDrawable* drawable = (LLDrawable*)(*i)->getDrawable();
		if(drawable)
		{
		check_references(drawable, face);
	}			
}
}

void LLPipeline::checkReferences(LLFace* face)
{
#if 0
	if (sCull)
	{
		for (LLCullResult::sg_iterator iter = sCull->beginVisibleGroups(); iter != sCull->endVisibleGroups(); ++iter)
		{
			LLSpatialGroup* group = *iter;
			check_references(group, face);
		}

		for (LLCullResult::sg_iterator iter = sCull->beginAlphaGroups(); iter != sCull->endAlphaGroups(); ++iter)
		{
			LLSpatialGroup* group = *iter;
			check_references(group, face);
		}

		for (LLCullResult::sg_iterator iter = sCull->beginDrawableGroups(); iter != sCull->endDrawableGroups(); ++iter)
		{
			LLSpatialGroup* group = *iter;
			check_references(group, face);
		}

		for (LLCullResult::drawable_iterator iter = sCull->beginVisibleList(); iter != sCull->endVisibleList(); ++iter)
		{
			LLDrawable* drawable = *iter;
			check_references(drawable, face);	
		}
	}
#endif
}

void LLPipeline::checkReferences(LLDrawable* drawable)
{
#if 0
	if (sCull)
	{
		for (LLCullResult::sg_iterator iter = sCull->beginVisibleGroups(); iter != sCull->endVisibleGroups(); ++iter)
		{
			LLSpatialGroup* group = *iter;
			check_references(group, drawable);
		}

		for (LLCullResult::sg_iterator iter = sCull->beginAlphaGroups(); iter != sCull->endAlphaGroups(); ++iter)
		{
			LLSpatialGroup* group = *iter;
			check_references(group, drawable);
		}

		for (LLCullResult::sg_iterator iter = sCull->beginDrawableGroups(); iter != sCull->endDrawableGroups(); ++iter)
		{
			LLSpatialGroup* group = *iter;
			check_references(group, drawable);
		}

		for (LLCullResult::drawable_iterator iter = sCull->beginVisibleList(); iter != sCull->endVisibleList(); ++iter)
		{
			if (drawable == *iter)
			{
				LL_ERRS() << "LLDrawable deleted while actively referenced by LLPipeline." << LL_ENDL;
			}
		}
	}
#endif
}

void check_references(LLSpatialGroup* group, LLDrawInfo* draw_info)
{
	for (LLSpatialGroup::draw_map_t::iterator i = group->mDrawMap.begin(); i != group->mDrawMap.end(); ++i)
	{
		LLSpatialGroup::drawmap_elem_t& draw_vec = i->second;
		for (LLSpatialGroup::drawmap_elem_t::iterator j = draw_vec.begin(); j != draw_vec.end(); ++j)
		{
			LLDrawInfo* params = *j;
			if (params == draw_info)
			{
				LL_ERRS() << "LLDrawInfo deleted while actively referenced by LLPipeline." << LL_ENDL;
			}
		}
	}
}


void LLPipeline::checkReferences(LLDrawInfo* draw_info)
{
#if 0
	if (sCull)
	{
		for (LLCullResult::sg_iterator iter = sCull->beginVisibleGroups(); iter != sCull->endVisibleGroups(); ++iter)
		{
			LLSpatialGroup* group = *iter;
			check_references(group, draw_info);
		}

		for (LLCullResult::sg_iterator iter = sCull->beginAlphaGroups(); iter != sCull->endAlphaGroups(); ++iter)
		{
			LLSpatialGroup* group = *iter;
			check_references(group, draw_info);
		}

		for (LLCullResult::sg_iterator iter = sCull->beginDrawableGroups(); iter != sCull->endDrawableGroups(); ++iter)
		{
			LLSpatialGroup* group = *iter;
			check_references(group, draw_info);
		}
	}
#endif
}

void LLPipeline::checkReferences(LLSpatialGroup* group)
{
#if CHECK_PIPELINE_REFERENCES
	if (sCull)
	{
		for (LLCullResult::sg_iterator iter = sCull->beginVisibleGroups(); iter != sCull->endVisibleGroups(); ++iter)
		{
			if (group == *iter)
			{
				LL_ERRS() << "LLSpatialGroup deleted while actively referenced by LLPipeline." << LL_ENDL;
			}
		}

		for (LLCullResult::sg_iterator iter = sCull->beginAlphaGroups(); iter != sCull->endAlphaGroups(); ++iter)
		{
			if (group == *iter)
			{
				LL_ERRS() << "LLSpatialGroup deleted while actively referenced by LLPipeline." << LL_ENDL;
			}
		}

		for (LLCullResult::sg_iterator iter = sCull->beginDrawableGroups(); iter != sCull->endDrawableGroups(); ++iter)
		{
			if (group == *iter)
			{
				LL_ERRS() << "LLSpatialGroup deleted while actively referenced by LLPipeline." << LL_ENDL;
			}
		}
	}
#endif
}


bool LLPipeline::visibleObjectsInFrustum(LLCamera& camera)
{
	for (LLWorld::region_list_t::const_iterator iter = LLWorld::getInstance()->getRegionList().begin(); 
			iter != LLWorld::getInstance()->getRegionList().end(); ++iter)
	{
		LLViewerRegion* region = *iter;

		for (U32 i = 0; i < LLViewerRegion::NUM_PARTITIONS; i++)
		{
			LLSpatialPartition* part = region->getSpatialPartition(i);
			if (part)
			{
				if (hasRenderType(part->mDrawableType))
				{
					if (part->visibleObjectsInFrustum(camera))
					{
						return true;
					}
				}
			}
		}
	}

	return false;
}

bool LLPipeline::getVisibleExtents(LLCamera& camera, LLVector3& min, LLVector3& max)
{
	const F32 X = 65536.f;

	min = LLVector3(X,X,X);
	max = LLVector3(-X,-X,-X);

	LLViewerCamera::eCameraID saved_camera_id = LLViewerCamera::sCurCameraID;
	LLViewerCamera::sCurCameraID = LLViewerCamera::CAMERA_WORLD;

	bool res = true;

	for (LLWorld::region_list_t::const_iterator iter = LLWorld::getInstance()->getRegionList().begin(); 
			iter != LLWorld::getInstance()->getRegionList().end(); ++iter)
	{
		LLViewerRegion* region = *iter;

		for (U32 i = 0; i < LLViewerRegion::NUM_PARTITIONS; i++)
		{
			LLSpatialPartition* part = region->getSpatialPartition(i);
			if (part)
			{
				if (hasRenderType(part->mDrawableType))
				{
					if (!part->getVisibleExtents(camera, min, max))
					{
						res = false;
					}
				}
			}
		}
	}

	LLViewerCamera::sCurCameraID = saved_camera_id;

	return res;
}

static LLTrace::BlockTimerStatHandle FTM_CULL("Object Culling");

void LLPipeline::updateCull(LLCamera& camera, LLCullResult& result, LLPlane* planep, bool hud_attachments)
{
	static LLCachedControl<bool> use_occlusion(gSavedSettings,"UseOcclusion");
	static bool can_use_occlusion = LLFeatureManager::getInstance()->isFeatureAvailable("UseOcclusion") 
									&& gGLManager.mHasOcclusionQuery;

    LL_PROFILE_ZONE_SCOPED_CATEGORY_PIPELINE; //LL_RECORD_BLOCK_TIME(FTM_CULL);

	// <FS:Ansariel> Factor out instance() call
	LLWorld& world = LLWorld::instance();

    if (planep != nullptr)
    {
        camera.setUserClipPlane(*planep);
    }
    else
    {
        camera.disableUserClipPlane();
    }

	grabReferences(result);

	sCull->clear();

	bool to_texture = LLPipeline::sUseOcclusion > 1 && gPipeline.shadersLoaded();

	if (to_texture)
	{
		if (LLPipeline::sRenderDeferred && can_use_occlusion)
		{
			mOcclusionDepth.bindTarget();
		}
		else
		{
			mScreen.bindTarget();
		}
	}

	if (sUseOcclusion > 1)
	{
		gGL.setColorMask(false, false);
	}

	gGL.matrixMode(LLRender::MM_PROJECTION);
	gGL.pushMatrix();
	gGL.loadMatrix(gGLLastProjection);
	gGL.matrixMode(LLRender::MM_MODELVIEW);
	gGL.pushMatrix();
	gGLLastMatrix = NULL;
	gGL.loadMatrix(gGLLastModelView);

	LLGLDisable blend(GL_BLEND);
	LLGLDisable test(GL_ALPHA_TEST);
	gGL.getTexUnit(0)->unbind(LLTexUnit::TT_TEXTURE);

	LLGLDepthTest depth(GL_TRUE, GL_FALSE);

	bool bound_shader = false;
	if (gPipeline.shadersLoaded() && LLGLSLShader::sCurBoundShader == 0)
	{ //if no shader is currently bound, use the occlusion shader instead of fixed function if we can
		// (shadow render uses a special shader that clamps to clip planes)
		bound_shader = true;
		gOcclusionCubeProgram.bind();
	}
	
	if (sUseOcclusion > 1)
	{
		if (mCubeVB.isNull())
		{ //cube VB will be used for issuing occlusion queries
			mCubeVB = ll_create_cube_vb(LLVertexBuffer::MAP_VERTEX, GL_STATIC_DRAW_ARB);
		}
		mCubeVB->setBuffer(LLVertexBuffer::MAP_VERTEX);
	}
	
	for (LLWorld::region_list_t::const_iterator iter = world.getRegionList().begin(); // <FS:Ansariel> Factor out instance() call
			iter != world.getRegionList().end(); ++iter)
	{
		LLViewerRegion* region = *iter;

		for (U32 i = 0; i < LLViewerRegion::NUM_PARTITIONS; i++)
		{
			LLSpatialPartition* part = region->getSpatialPartition(i);
			if (part)
			{
				if (!hud_attachments ? LLViewerRegion::PARTITION_BRIDGE == i || hasRenderType(part->mDrawableType) : hasRenderType(part->mDrawableType))
				{
				    part->cull(camera);
				}
			}
		}

		//scan the VO Cache tree
		LLVOCachePartition* vo_part = region->getVOCachePartition();
		if(vo_part)
		{
            bool do_occlusion_cull = can_use_occlusion && use_occlusion && !gUseWireframe;
			vo_part->cull(camera, do_occlusion_cull);
		}
	}

	if (bound_shader)
	{
		gOcclusionCubeProgram.unbind();
	}

	if (hasRenderType(LLPipeline::RENDER_TYPE_SKY) && 
		gSky.mVOSkyp.notNull() && 
		gSky.mVOSkyp->mDrawable.notNull())
	{
		gSky.mVOSkyp->mDrawable->setVisible(camera);
		sCull->pushDrawable(gSky.mVOSkyp->mDrawable);
		gSky.updateCull();
		stop_glerror();
	}

	if (hasRenderType(LLPipeline::RENDER_TYPE_GROUND) && 
		!gPipeline.canUseWindLightShaders() &&
		gSky.mVOGroundp.notNull() && 
		gSky.mVOGroundp->mDrawable.notNull() &&
		!LLPipeline::sWaterReflections)
	{
		gSky.mVOGroundp->mDrawable->setVisible(camera);
		sCull->pushDrawable(gSky.mVOGroundp->mDrawable);
	}
	
	
    if (hasRenderType(LLPipeline::RENDER_TYPE_WL_SKY) && 
        gPipeline.canUseWindLightShaders() &&
        gSky.mVOWLSkyp.notNull() && 
        gSky.mVOWLSkyp->mDrawable.notNull())
    {
        gSky.mVOWLSkyp->mDrawable->setVisible(camera);
        sCull->pushDrawable(gSky.mVOWLSkyp->mDrawable);
    }

    bool render_water = !sReflectionRender && (hasRenderType(LLPipeline::RENDER_TYPE_WATER) || hasRenderType(LLPipeline::RENDER_TYPE_VOIDWATER));

    if (render_water)
    {
        world.precullWaterObjects(camera, sCull, render_water); // <FS:Ansariel> Factor out instance() call
    }
	
	gGL.matrixMode(LLRender::MM_PROJECTION);
	gGL.popMatrix();
	gGL.matrixMode(LLRender::MM_MODELVIEW);
	gGL.popMatrix();

	if (sUseOcclusion > 1)
	{
		gGL.setColorMask(true, false);
	}

	if (to_texture)
	{
		if (LLPipeline::sRenderDeferred && can_use_occlusion)
		{
			mOcclusionDepth.flush();
		}
		else
		{
			mScreen.flush();
		}
	}
}

void LLPipeline::markNotCulled(LLSpatialGroup* group, LLCamera& camera)
{
	if (group->isEmpty())
	{ 
		return;
	}
	
	group->setVisible();

	if (LLViewerCamera::sCurCameraID == LLViewerCamera::CAMERA_WORLD)
	{
		group->updateDistance(camera);
	}
	
	assertInitialized();
	
	if (!group->getSpatialPartition()->mRenderByGroup)
	{ //render by drawable
		sCull->pushDrawableGroup(group);
	}
	else
	{   //render by group
		sCull->pushVisibleGroup(group);
	}

	mNumVisibleNodes++;
}

void LLPipeline::markOccluder(LLSpatialGroup* group)
{
	if (sUseOcclusion > 1 && group && !group->isOcclusionState(LLSpatialGroup::ACTIVE_OCCLUSION))
	{
		LLSpatialGroup* parent = group->getParent();

		if (!parent || !parent->isOcclusionState(LLSpatialGroup::OCCLUDED))
		{ //only mark top most occluders as active occlusion
			sCull->pushOcclusionGroup(group);
			group->setOcclusionState(LLSpatialGroup::ACTIVE_OCCLUSION);
				
			if (parent && 
				!parent->isOcclusionState(LLSpatialGroup::ACTIVE_OCCLUSION) &&
				parent->getElementCount() == 0 &&
				parent->needsUpdate())
			{
				sCull->pushOcclusionGroup(group);
				parent->setOcclusionState(LLSpatialGroup::ACTIVE_OCCLUSION);
			}
		}
	}
}

void LLPipeline::downsampleDepthBuffer(LLRenderTarget& source, LLRenderTarget& dest, LLRenderTarget* scratch_space)
{
	LLGLSLShader* last_shader = LLGLSLShader::sCurBoundShaderPtr;

	LLGLSLShader* shader = NULL;

	if (scratch_space)
	{
        GLint bits = 0;
        bits |= (source.hasStencil() && dest.hasStencil()) ? GL_STENCIL_BUFFER_BIT : 0;
        bits |= GL_DEPTH_BUFFER_BIT;
		scratch_space->copyContents(source, 
									0, 0, source.getWidth(), source.getHeight(), 
									0, 0, scratch_space->getWidth(), scratch_space->getHeight(), bits, GL_NEAREST);
	}

	dest.bindTarget();
	dest.clear(GL_DEPTH_BUFFER_BIT);

	LLStrider<LLVector3> vert; 
	mDeferredVB->getVertexStrider(vert);
	LLStrider<LLVector2> tc0;
		
	vert[0].set(-1,1,0);
	vert[1].set(-1,-3,0);
	vert[2].set(3,1,0);
	
	if (source.getUsage() == LLTexUnit::TT_RECT_TEXTURE)
	{
		shader = &gDownsampleDepthRectProgram;
		shader->bind();
		shader->uniform2f(sDelta, 1.f, 1.f);
		shader->uniform2f(LLShaderMgr::DEFERRED_SCREEN_RES, source.getWidth(), source.getHeight());
	}
	else
	{
		shader = &gDownsampleDepthProgram;
		shader->bind();
		shader->uniform2f(sDelta, 1.f/source.getWidth(), 1.f/source.getHeight());
		shader->uniform2f(LLShaderMgr::DEFERRED_SCREEN_RES, 1.f, 1.f);
	}

	gGL.getTexUnit(0)->bind(scratch_space ? scratch_space : &source, TRUE);

	{
		LLGLDepthTest depth(GL_TRUE, GL_TRUE, GL_ALWAYS);
		mDeferredVB->setBuffer(LLVertexBuffer::MAP_VERTEX);
		mDeferredVB->drawArrays(LLRender::TRIANGLES, 0, 3);
	}
	
	dest.flush();
	
	if (last_shader)
	{
		last_shader->bind();
	}
	else
	{
		shader->unbind();
	}
}

void LLPipeline::doOcclusion(LLCamera& camera, LLRenderTarget& source, LLRenderTarget& dest, LLRenderTarget* scratch_space)
{
	downsampleDepthBuffer(source, dest, scratch_space);
	dest.bindTarget();
	doOcclusion(camera);
	dest.flush();
}

void LLPipeline::doOcclusion(LLCamera& camera)
{
    LL_PROFILE_ZONE_SCOPED_CATEGORY_PIPELINE;
    if (LLPipeline::sUseOcclusion > 1 && !LLSpatialPartition::sTeleportRequested &&
		(sCull->hasOcclusionGroups() || LLVOCachePartition::sNeedsOcclusionCheck))
	{
		LLVertexBuffer::unbind();

		if (hasRenderDebugMask(LLPipeline::RENDER_DEBUG_OCCLUSION))
		{
			gGL.setColorMask(true, false, false, false);
		}
		else
		{
			gGL.setColorMask(false, false);
		}
		LLGLDisable blend(GL_BLEND);
		LLGLDisable test(GL_ALPHA_TEST);
		gGL.getTexUnit(0)->unbind(LLTexUnit::TT_TEXTURE);
		LLGLDepthTest depth(GL_TRUE, GL_FALSE);

		LLGLDisable cull(GL_CULL_FACE);

		
		bool bind_shader = (LLGLSLShader::sCurBoundShader == 0);
		if (bind_shader)
		{
			if (LLPipeline::sShadowRender)
			{
				gDeferredShadowCubeProgram.bind();
			}
			else
			{
				gOcclusionCubeProgram.bind();
			}
		}

		if (mCubeVB.isNull())
		{ //cube VB will be used for issuing occlusion queries
			mCubeVB = ll_create_cube_vb(LLVertexBuffer::MAP_VERTEX, GL_STATIC_DRAW_ARB);
		}
		mCubeVB->setBuffer(LLVertexBuffer::MAP_VERTEX);

		for (LLCullResult::sg_iterator iter = sCull->beginOcclusionGroups(); iter != sCull->endOcclusionGroups(); ++iter)
		{
			LLSpatialGroup* group = *iter;
			group->doOcclusion(&camera);
			group->clearOcclusionState(LLSpatialGroup::ACTIVE_OCCLUSION);
		}
	
		//apply occlusion culling to object cache tree
		for (LLWorld::region_list_t::const_iterator iter = LLWorld::getInstance()->getRegionList().begin(); 
			iter != LLWorld::getInstance()->getRegionList().end(); ++iter)
		{
			LLVOCachePartition* vo_part = (*iter)->getVOCachePartition();
			if(vo_part)
			{
				vo_part->processOccluders(&camera);
			}
		}

		if (bind_shader)
		{
			if (LLPipeline::sShadowRender)
			{
				gDeferredShadowCubeProgram.unbind();
			}
			else
			{
				gOcclusionCubeProgram.unbind();
			}
		}

		gGL.setColorMask(true, false);
	}
}
	
bool LLPipeline::updateDrawableGeom(LLDrawable* drawablep, bool priority)
{
	bool update_complete = drawablep->updateGeometry(priority);
	if (update_complete && assertInitialized())
	{
		drawablep->setState(LLDrawable::BUILT);
	}
	return update_complete;
}

void LLPipeline::updateGL()
{
    LL_PROFILE_ZONE_SCOPED_CATEGORY_PIPELINE;
	{
		while (!LLGLUpdate::sGLQ.empty())
		{
			LLGLUpdate* glu = LLGLUpdate::sGLQ.front();
			glu->updateGL();
			glu->mInQ = FALSE;
			LLGLUpdate::sGLQ.pop_front();
		}
	}

	{ //seed VBO Pools
		LLVertexBuffer::seedPools();
	}
}

void LLPipeline::clearRebuildGroups()
{
    LL_PROFILE_ZONE_SCOPED_CATEGORY_PIPELINE;
	LLSpatialGroup::sg_vector_t	hudGroups;

	mGroupQ1Locked = true;
	// Iterate through all drawables on the priority build queue,
	for (LLSpatialGroup::sg_vector_t::iterator iter = mGroupQ1.begin();
		 iter != mGroupQ1.end(); ++iter)
	{
		LLSpatialGroup* group = *iter;

		// If the group contains HUD objects, save the group
		if (group->isHUDGroup())
		{
			hudGroups.push_back(group);
		}
		// Else, no HUD objects so clear the build state
		else
		{
			group->clearState(LLSpatialGroup::IN_BUILD_Q1);
		}
	}

	// Clear the group
	mGroupQ1.clear();

	// Copy the saved HUD groups back in
	mGroupQ1.assign(hudGroups.begin(), hudGroups.end());
	mGroupQ1Locked = false;

	// Clear the HUD groups
	hudGroups.clear();

	mGroupQ2Locked = true;
	for (LLSpatialGroup::sg_vector_t::iterator iter = mGroupQ2.begin();
		 iter != mGroupQ2.end(); ++iter)
	{
		LLSpatialGroup* group = *iter;

		// If the group contains HUD objects, save the group
		if (group->isHUDGroup())
		{
			hudGroups.push_back(group);
		}
		// Else, no HUD objects so clear the build state
		else
		{
			group->clearState(LLSpatialGroup::IN_BUILD_Q2);
		}
	}	
	// Clear the group
	mGroupQ2.clear();

	// Copy the saved HUD groups back in
	mGroupQ2.assign(hudGroups.begin(), hudGroups.end());
	mGroupQ2Locked = false;
}

void LLPipeline::clearRebuildDrawables()
{
	// Clear all drawables on the priority build queue,
	for (LLDrawable::drawable_list_t::iterator iter = mBuildQ1.begin();
		 iter != mBuildQ1.end(); ++iter)
	{
		LLDrawable* drawablep = *iter;
		if (drawablep && !drawablep->isDead())
		{
			drawablep->clearState(LLDrawable::IN_REBUILD_Q2);
			drawablep->clearState(LLDrawable::IN_REBUILD_Q1);
		}
	}
	mBuildQ1.clear();

	// clear drawables on the non-priority build queue
	for (LLDrawable::drawable_list_t::iterator iter = mBuildQ2.begin();
		 iter != mBuildQ2.end(); ++iter)
	{
		LLDrawable* drawablep = *iter;
		if (!drawablep->isDead())
		{
			drawablep->clearState(LLDrawable::IN_REBUILD_Q2);
		}
	}	
	mBuildQ2.clear();
	
	//clear all moving bridges
	for (LLDrawable::drawable_vector_t::iterator iter = mMovedBridge.begin();
		 iter != mMovedBridge.end(); ++iter)
	{
		LLDrawable *drawablep = *iter;
		drawablep->clearState(LLDrawable::EARLY_MOVE | LLDrawable::MOVE_UNDAMPED | LLDrawable::ON_MOVE_LIST | LLDrawable::ANIMATED_CHILD);
	}
	mMovedBridge.clear();

	//clear all moving drawables
	for (LLDrawable::drawable_vector_t::iterator iter = mMovedList.begin();
		 iter != mMovedList.end(); ++iter)
	{
		LLDrawable *drawablep = *iter;
		drawablep->clearState(LLDrawable::EARLY_MOVE | LLDrawable::MOVE_UNDAMPED | LLDrawable::ON_MOVE_LIST | LLDrawable::ANIMATED_CHILD);
	}
	mMovedList.clear();
}

void LLPipeline::rebuildPriorityGroups()
{
    LL_PROFILE_ZONE_SCOPED_CATEGORY_PIPELINE;
	LLTimer update_timer;
	assertInitialized();

	gMeshRepo.notifyLoadedMeshes();

	mGroupQ1Locked = true;
	// Iterate through all drawables on the priority build queue,
	for (LLSpatialGroup::sg_vector_t::iterator iter = mGroupQ1.begin();
		 iter != mGroupQ1.end(); ++iter)
	{
		LLSpatialGroup* group = *iter;
		group->rebuildGeom();
		group->clearState(LLSpatialGroup::IN_BUILD_Q1);
	}

	mGroupSaveQ1 = mGroupQ1;
	mGroupQ1.clear();
	mGroupQ1Locked = false;

}

void LLPipeline::rebuildGroups()
{
	if (mGroupQ2.empty())
	{
		return;
	}

    LL_PROFILE_ZONE_SCOPED_CATEGORY_PIPELINE;
	mGroupQ2Locked = true;
	// Iterate through some drawables on the non-priority build queue
	S32 size = (S32) mGroupQ2.size();
	S32 min_count = llclamp((S32) ((F32) (size * size)/4096*0.25f), 1, size);
			
	S32 count = 0;
	
	std::sort(mGroupQ2.begin(), mGroupQ2.end(), LLSpatialGroup::CompareUpdateUrgency());

	LLSpatialGroup::sg_vector_t::iterator iter;
	LLSpatialGroup::sg_vector_t::iterator last_iter = mGroupQ2.begin();

	for (iter = mGroupQ2.begin();
		 iter != mGroupQ2.end() && count <= min_count; ++iter)
	{
		LLSpatialGroup* group = *iter;
		last_iter = iter;

		if (!group->isDead())
		{
			group->rebuildGeom();
			// <FS:Beq> defend against occasional crash due to null SP
			// if(group->getSpatialPartition()->mRenderByGroup)
			if(group->getSpatialPartition() && (group->getSpatialPartition()->mRenderByGroup))
			{
				count++;
			}
		}

		group->clearState(LLSpatialGroup::IN_BUILD_Q2);
	}	

	mGroupQ2.erase(mGroupQ2.begin(), ++last_iter);

	mGroupQ2Locked = false;

	updateMovedList(mMovedBridge);
}

void LLPipeline::updateGeom(F32 max_dtime)
{
	LLTimer update_timer;
	LLPointer<LLDrawable> drawablep;

	LL_RECORD_BLOCK_TIME(FTM_GEO_UPDATE);

	assertInitialized();

	// notify various object types to reset internal cost metrics, etc.
	// for now, only LLVOVolume does this to throttle LOD changes
	LLVOVolume::preUpdateGeom();

	// Iterate through all drawables on the priority build queue,
	for (LLDrawable::drawable_list_t::iterator iter = mBuildQ1.begin();
		 iter != mBuildQ1.end();)
	{
		LLDrawable::drawable_list_t::iterator curiter = iter++;
		LLDrawable* drawablep = *curiter;
		if (drawablep && !drawablep->isDead())
		{
			if (drawablep->isState(LLDrawable::IN_REBUILD_Q2))
			{
				drawablep->clearState(LLDrawable::IN_REBUILD_Q2);
				LLDrawable::drawable_list_t::iterator find = std::find(mBuildQ2.begin(), mBuildQ2.end(), drawablep);
				if (find != mBuildQ2.end())
				{
					mBuildQ2.erase(find);
				}
			}

			if (drawablep->isUnload())
			{
				drawablep->unload();
				drawablep->clearState(LLDrawable::FOR_UNLOAD);
			}

			if (updateDrawableGeom(drawablep, TRUE))
			{
				drawablep->clearState(LLDrawable::IN_REBUILD_Q1);
				mBuildQ1.erase(curiter);
			}
		}
		else
		{
			mBuildQ1.erase(curiter);
		}
	}
		
	// Iterate through some drawables on the non-priority build queue
	S32 min_count = 16;
	S32 size = (S32) mBuildQ2.size();
	if (size > 1024)
	{
		min_count = llclamp((S32) (size * (F32) size/4096), 16, size);
	}
		
	S32 count = 0;
	
	max_dtime = llmax(update_timer.getElapsedTimeF32()+0.001f, F32SecondsImplicit(max_dtime));
	LLSpatialGroup* last_group = NULL;
	LLSpatialBridge* last_bridge = NULL;

	for (LLDrawable::drawable_list_t::iterator iter = mBuildQ2.begin();
		 iter != mBuildQ2.end(); )
	{
		LLDrawable::drawable_list_t::iterator curiter = iter++;
		LLDrawable* drawablep = *curiter;

		LLSpatialBridge* bridge = drawablep->isRoot() ? drawablep->getSpatialBridge() :
									drawablep->getParent()->getSpatialBridge();

		if (drawablep->getSpatialGroup() != last_group && 
			(!last_bridge || bridge != last_bridge) &&
			(update_timer.getElapsedTimeF32() >= max_dtime) && count > min_count)
		{
			break;
		}

		//make sure updates don't stop in the middle of a spatial group
		//to avoid thrashing (objects are enqueued by group)
		last_group = drawablep->getSpatialGroup();
		last_bridge = bridge;

		bool update_complete = true;
		if (!drawablep->isDead())
		{
			update_complete = updateDrawableGeom(drawablep, FALSE);
			count++;
		}
		if (update_complete)
		{
			drawablep->clearState(LLDrawable::IN_REBUILD_Q2);
			mBuildQ2.erase(curiter);
		}
	}	

	updateMovedList(mMovedBridge);
}

void LLPipeline::markVisible(LLDrawable *drawablep, LLCamera& camera)
{
	if(drawablep && !drawablep->isDead())
	{
		if (drawablep->isSpatialBridge())
		{
			const LLDrawable* root = ((LLSpatialBridge*) drawablep)->mDrawable;
			llassert(root); // trying to catch a bad assumption
					
			if (root && //  // this test may not be needed, see above
					root->getVObj()->isAttachment())
			{
				LLDrawable* rootparent = root->getParent();
				if (rootparent) // this IS sometimes NULL
				{
					LLViewerObject *vobj = rootparent->getVObj();
					llassert(vobj); // trying to catch a bad assumption
					if (vobj) // this test may not be needed, see above
					{
						LLVOAvatar* av = vobj->asAvatar();
						if (av &&
							((!sImpostorRender && av->isImpostor()) //ignore impostor flag during impostor pass
							 //|| av->isInMuteList() // <FS:Ansariel> Partially undo MAINT-5700: Draw imposter for muted avatars
							 || (LLVOAvatar::AOA_JELLYDOLL == av->getOverallAppearance() && !av->needsImpostorUpdate()) ))
						{
							return;
						}
					}
				}
			}
			sCull->pushBridge((LLSpatialBridge*) drawablep);
		}
		else
		{
		
			sCull->pushDrawable(drawablep);
		}

		drawablep->setVisible(camera);
	}
}

void LLPipeline::markMoved(LLDrawable *drawablep, bool damped_motion)
{
	if (!drawablep)
	{
		//LL_ERRS() << "Sending null drawable to moved list!" << LL_ENDL;
		return;
	}
	
	if (drawablep->isDead())
	{
		LL_WARNS() << "Marking NULL or dead drawable moved!" << LL_ENDL;
		return;
	}
	
	if (drawablep->getParent()) 
	{
		//ensure that parent drawables are moved first
		markMoved(drawablep->getParent(), damped_motion);
	}

	assertInitialized();

	if (!drawablep->isState(LLDrawable::ON_MOVE_LIST))
	{
		if (drawablep->isSpatialBridge())
		{
			mMovedBridge.push_back(drawablep);
		}
		else
		{
			mMovedList.push_back(drawablep);
		}
		drawablep->setState(LLDrawable::ON_MOVE_LIST);
	}
	if (! damped_motion)
	{
		drawablep->setState(LLDrawable::MOVE_UNDAMPED); // UNDAMPED trumps DAMPED
	}
	else if (drawablep->isState(LLDrawable::MOVE_UNDAMPED))
	{
		drawablep->clearState(LLDrawable::MOVE_UNDAMPED);
	}
}

void LLPipeline::markShift(LLDrawable *drawablep)
{
	if (!drawablep || drawablep->isDead())
	{
		return;
	}

	assertInitialized();

	if (!drawablep->isState(LLDrawable::ON_SHIFT_LIST))
	{
		drawablep->getVObj()->setChanged(LLXform::SHIFTED | LLXform::SILHOUETTE);
		if (drawablep->getParent()) 
		{
			markShift(drawablep->getParent());
		}
		mShiftList.push_back(drawablep);
		drawablep->setState(LLDrawable::ON_SHIFT_LIST);
	}
}

void LLPipeline::shiftObjects(const LLVector3 &offset)
{
    LL_PROFILE_ZONE_SCOPED_CATEGORY_PIPELINE;
	assertInitialized();

	glClear(GL_DEPTH_BUFFER_BIT);
	gDepthDirty = true;
		
	LLVector4a offseta;
	offseta.load3(offset.mV);

	for (LLDrawable::drawable_vector_t::iterator iter = mShiftList.begin();
			iter != mShiftList.end(); iter++)
	{
		LLDrawable *drawablep = *iter;
		if (drawablep->isDead())
		{
			continue;
		}	
		drawablep->shiftPos(offseta);	
		drawablep->clearState(LLDrawable::ON_SHIFT_LIST);
	}
	mShiftList.resize(0);
	
	for (LLWorld::region_list_t::const_iterator iter = LLWorld::getInstance()->getRegionList().begin(); 
			iter != LLWorld::getInstance()->getRegionList().end(); ++iter)
	{
		LLViewerRegion* region = *iter;
		for (U32 i = 0; i < LLViewerRegion::NUM_PARTITIONS; i++)
		{
			LLSpatialPartition* part = region->getSpatialPartition(i);
			if (part)
			{
				part->shift(offseta);
			}
		}
	}

	LLHUDText::shiftAll(offset);
	LLHUDNameTag::shiftAll(offset);

	display_update_camera();
}

void LLPipeline::markTextured(LLDrawable *drawablep)
{
	if (drawablep && !drawablep->isDead() && assertInitialized())
	{
		mRetexturedList.insert(drawablep);
	}
}

void LLPipeline::markGLRebuild(LLGLUpdate* glu)
{
	if (glu && !glu->mInQ)
	{
		LLGLUpdate::sGLQ.push_back(glu);
		glu->mInQ = TRUE;
	}
}

void LLPipeline::markPartitionMove(LLDrawable* drawable)
{
	if (!drawable->isState(LLDrawable::PARTITION_MOVE) && 
		!drawable->getPositionGroup().equals3(LLVector4a::getZero()))
	{
		drawable->setState(LLDrawable::PARTITION_MOVE);
		mPartitionQ.push_back(drawable);
	}
}

void LLPipeline::processPartitionQ()
{
    LL_PROFILE_ZONE_SCOPED_CATEGORY_PIPELINE;

	// <FS:ND> A vector is much better suited for the use case of mPartitionQ
	// for (LLDrawable::drawable_list_t::iterator iter = mPartitionQ.begin(); iter != mPartitionQ.end(); ++iter)
	for (LLDrawable::drawable_vector_t::iterator iter = mPartitionQ.begin(); iter != mPartitionQ.end(); ++iter)
	// </FS:ND>
	{
		LLDrawable* drawable = *iter;
		if (!drawable->isDead())
		{
			drawable->updateBinRadius();
			drawable->movePartition();
		}
		drawable->clearState(LLDrawable::PARTITION_MOVE);
	}

	mPartitionQ.clear();
}

void LLPipeline::markMeshDirty(LLSpatialGroup* group)
{
	mMeshDirtyGroup.push_back(group);
}

void LLPipeline::markRebuild(LLSpatialGroup* group, bool priority)
{
	if (group && !group->isDead() && group->getSpatialPartition())
	{
		if (group->getSpatialPartition()->mPartitionType == LLViewerRegion::PARTITION_HUD)
		{
			priority = true;
		}

		if (priority)
		{
			if (!group->hasState(LLSpatialGroup::IN_BUILD_Q1))
			{
				llassert_always(!mGroupQ1Locked);

				mGroupQ1.push_back(group);
				group->setState(LLSpatialGroup::IN_BUILD_Q1);

				if (group->hasState(LLSpatialGroup::IN_BUILD_Q2))
				{
					LLSpatialGroup::sg_vector_t::iterator iter = std::find(mGroupQ2.begin(), mGroupQ2.end(), group);
					if (iter != mGroupQ2.end())
					{
						mGroupQ2.erase(iter);
					}
					group->clearState(LLSpatialGroup::IN_BUILD_Q2);
				}
			}
		}
		else if (!group->hasState(LLSpatialGroup::IN_BUILD_Q2 | LLSpatialGroup::IN_BUILD_Q1))
		{
			llassert_always(!mGroupQ2Locked);
			mGroupQ2.push_back(group);
			group->setState(LLSpatialGroup::IN_BUILD_Q2);

		}
	}
}

void LLPipeline::markRebuild(LLDrawable *drawablep, LLDrawable::EDrawableFlags flag, bool priority)
{
	if (drawablep && !drawablep->isDead() && assertInitialized())
	{
		//<FS:Beq> avoid unfortunate sleep during trylock by static check
		//if(debugLoggingEnabled("AnimatedObjectsLinkset"))
		static auto debug_logging_on = debugLoggingEnabled("AnimatedObjectsLinkset");
		if (debug_logging_on)
		//</FS:Beq>
        {
            LLVOVolume *vol_obj = drawablep->getVOVolume();
            if (vol_obj && vol_obj->isAnimatedObject() && vol_obj->isRiggedMesh())
            {
                std::string vobj_name = llformat("Vol%p", vol_obj);
                F32 est_tris = vol_obj->getEstTrianglesMax();
                LL_DEBUGS("AnimatedObjectsLinkset") << vobj_name << " markRebuild, tris " << est_tris 
                                                    << " priority " << (S32) priority << " flag " << std::hex << flag << LL_ENDL; 
            }
        }
    
		if (!drawablep->isState(LLDrawable::BUILT))
		{
			priority = true;
		}
		if (priority)
		{
			if (!drawablep->isState(LLDrawable::IN_REBUILD_Q1))
			{
				mBuildQ1.push_back(drawablep);
				drawablep->setState(LLDrawable::IN_REBUILD_Q1); // mark drawable as being in priority queue
			}
		}
		else if (!drawablep->isState(LLDrawable::IN_REBUILD_Q2))
		{
			mBuildQ2.push_back(drawablep);
			drawablep->setState(LLDrawable::IN_REBUILD_Q2); // need flag here because it is just a list
		}
		// <FS:Ansariel> FIRE-16485: Crash when calling texture refresh on an object that has a blacklisted copy
		//if (flag & (LLDrawable::REBUILD_VOLUME | LLDrawable::REBUILD_POSITION))
		if ((flag & (LLDrawable::REBUILD_VOLUME | LLDrawable::REBUILD_POSITION)) && drawablep->getVObj().notNull())
		// </FS:Ansariel>
		{
			drawablep->getVObj()->setChanged(LLXform::SILHOUETTE);
		}
		drawablep->setState(flag);
	}
}

void LLPipeline::stateSort(LLCamera& camera, LLCullResult &result)
{
    LL_PROFILE_ZONE_SCOPED_CATEGORY_PIPELINE;

	if (hasAnyRenderType(LLPipeline::RENDER_TYPE_AVATAR,
					  LLPipeline::RENDER_TYPE_CONTROL_AV,
					  LLPipeline::RENDER_TYPE_GROUND,
					  LLPipeline::RENDER_TYPE_TERRAIN,
					  LLPipeline::RENDER_TYPE_TREE,
					  LLPipeline::RENDER_TYPE_SKY,
					  LLPipeline::RENDER_TYPE_VOIDWATER,
					  LLPipeline::RENDER_TYPE_WATER,
					  LLPipeline::END_RENDER_TYPES))
	{
		//clear faces from face pools
		gPipeline.resetDrawOrders();
	}

	//LLVertexBuffer::unbind();

	grabReferences(result);
	{
		LL_PROFILE_ZONE_NAMED_CATEGORY_PIPELINE("checkOcclusionAndRebuildMesh");
	for (LLCullResult::sg_iterator iter = sCull->beginDrawableGroups(); iter != sCull->endDrawableGroups(); ++iter)
	{
		LLSpatialGroup* group = *iter;
		group->checkOcclusion();
		if (sUseOcclusion > 1 && group->isOcclusionState(LLSpatialGroup::OCCLUDED))
		{
			markOccluder(group);
		}
		else
		{
			group->setVisible();
			for (LLSpatialGroup::element_iter i = group->getDataBegin(); i != group->getDataEnd(); ++i)
			{
                LLDrawable* drawablep = (LLDrawable*)(*i)->getDrawable();
				markVisible(drawablep, camera);
			}

			if (!sDelayVBUpdate)
			{ //rebuild mesh as soon as we know it's visible
				group->rebuildMesh();
			}
		}
	}
	}

	if (LLViewerCamera::sCurCameraID == LLViewerCamera::CAMERA_WORLD)
	{
		LL_PROFILE_ZONE_NAMED_CATEGORY_PIPELINE("WorldCamera");
		LLSpatialGroup* last_group = NULL;
		BOOL fov_changed = LLViewerCamera::getInstance()->isDefaultFOVChanged();
		for (LLCullResult::bridge_iterator i = sCull->beginVisibleBridge(); i != sCull->endVisibleBridge(); ++i)
		{
			LLCullResult::bridge_iterator cur_iter = i;
			LLSpatialBridge* bridge = *cur_iter;
			LLSpatialGroup* group = bridge->getSpatialGroup();

			if (last_group == NULL)
			{
				last_group = group;
			}

			if (!bridge->isDead() && group && !group->isOcclusionState(LLSpatialGroup::OCCLUDED))
			{
				stateSort(bridge, camera, fov_changed);
			}

			if (LLViewerCamera::sCurCameraID == LLViewerCamera::CAMERA_WORLD &&
				last_group != group && last_group->changeLOD())
			{
				last_group->mLastUpdateDistance = last_group->mDistance;
			}

			last_group = group;
		}

		if (LLViewerCamera::sCurCameraID == LLViewerCamera::CAMERA_WORLD &&
			last_group && last_group->changeLOD())
		{
			last_group->mLastUpdateDistance = last_group->mDistance;
		}
	}
	{
		LL_PROFILE_ZONE_NAMED_CATEGORY_PIPELINE("StateSort: visible groups");
	for (LLCullResult::sg_iterator iter = sCull->beginVisibleGroups(); iter != sCull->endVisibleGroups(); ++iter)
	{
		LLSpatialGroup* group = *iter;
		group->checkOcclusion();
		if (sUseOcclusion > 1 && group->isOcclusionState(LLSpatialGroup::OCCLUDED))
		{
			markOccluder(group);
		}
		else
		{
			group->setVisible();
			stateSort(group, camera);

			if (!sDelayVBUpdate)
			{ //rebuild mesh as soon as we know it's visible
				group->rebuildMesh();
			}
		}
	}}
	
	{
		LL_PROFILE_ZONE_NAMED_CATEGORY_DRAWABLE("stateSort"); // LL_RECORD_BLOCK_TIME(FTM_STATESORT_DRAWABLE);
		for (LLCullResult::drawable_iterator iter = sCull->beginVisibleList();
			 iter != sCull->endVisibleList(); ++iter)
		{
			LLDrawable *drawablep = *iter;
			if (!drawablep->isDead())
			{
				stateSort(drawablep, camera);
			}
		}
	}
		
	postSort(camera);	
}

void LLPipeline::stateSort(LLSpatialGroup* group, LLCamera& camera)
{
	if (group->changeLOD())
	{
		for (LLSpatialGroup::element_iter i = group->getDataBegin(); i != group->getDataEnd(); ++i)
		{
            LLDrawable* drawablep = (LLDrawable*)(*i)->getDrawable();            
			stateSort(drawablep, camera);
		}

		if (LLViewerCamera::sCurCameraID == LLViewerCamera::CAMERA_WORLD)
		{ //avoid redundant stateSort calls
			group->mLastUpdateDistance = group->mDistance;
		}
	}
}

void LLPipeline::stateSort(LLSpatialBridge* bridge, LLCamera& camera, BOOL fov_changed)
{
    LL_PROFILE_ZONE_SCOPED_CATEGORY_PIPELINE;
    if (bridge->getSpatialGroup()->changeLOD() || fov_changed)
	{
		bool force_update = false;
		bridge->updateDistance(camera, force_update);
	}
}

void LLPipeline::stateSort(LLDrawable* drawablep, LLCamera& camera)
{
    LL_PROFILE_ZONE_SCOPED_CATEGORY_PIPELINE;
    if (!drawablep
		|| drawablep->isDead() 
		|| !hasRenderType(drawablep->getRenderType()))
	{
		return;
	}
	
    // SL-11353
    // ignore our own geo when rendering spotlight shadowmaps...
    // 
    if (RenderSpotLight && drawablep == RenderSpotLight)
    {
        return;
    }

	if (LLSelectMgr::getInstance()->mHideSelectedObjects)
	{
//		if (drawablep->getVObj().notNull() &&
//			drawablep->getVObj()->isSelected())
// [RLVa:KB] - Checked: 2010-09-28 (RLVa-1.2.1f) | Modified: RLVa-1.2.1f
		const LLViewerObject* pObj = drawablep->getVObj();
		if ( (pObj) && (pObj->isSelected()) && 
			 ( (!RlvActions::isRlvEnabled()) || 
			   ( ((!pObj->isHUDAttachment()) || (!gRlvAttachmentLocks.isLockedAttachment(pObj->getRootEdit()))) && 
				 (RlvActions::canEdit(pObj)) ) ) )
// [/RVLa:KB]
		{
			return;
		}
	}

	if (drawablep->isAvatar())
	{ //don't draw avatars beyond render distance or if we don't have a spatial group.
		if ((drawablep->getSpatialGroup() == NULL) || 
			(drawablep->getSpatialGroup()->mDistance > LLVOAvatar::sRenderDistance))
		{
			return;
		}

		LLVOAvatar* avatarp = (LLVOAvatar*) drawablep->getVObj().get();
		if (!avatarp->isVisible())
		{
			return;
		}
	}

	assertInitialized();

	if (hasRenderType(drawablep->mRenderType))
	{
		if (!drawablep->isState(LLDrawable::INVISIBLE|LLDrawable::FORCE_INVISIBLE))
		{
			drawablep->setVisible(camera, NULL, FALSE);
		}
	}

	if (LLViewerCamera::sCurCameraID == LLViewerCamera::CAMERA_WORLD)
	{
		//if (drawablep->isVisible()) isVisible() check here is redundant, if it wasn't visible, it wouldn't be here
		{
			if (!drawablep->isActive())
			{
				bool force_update = false;
				drawablep->updateDistance(camera, force_update);
			}
			else if (drawablep->isAvatar())
			{
				bool force_update = false;
				drawablep->updateDistance(camera, force_update); // calls vobj->updateLOD() which calls LLVOAvatar::updateVisibility()
			}
		}
	}

	if (!drawablep->getVOVolume())
	{
		for (LLDrawable::face_list_t::iterator iter = drawablep->mFaces.begin();
				iter != drawablep->mFaces.end(); iter++)
		{
			LLFace* facep = *iter;

			if (facep->hasGeometry())
			{
				if (facep->getPool())
				{
					facep->getPool()->enqueue(facep);
				}
				else
				{
					break;
				}
			}
		}
	}
	
	mNumVisibleFaces += drawablep->getNumFaces();
}


void forAllDrawables(LLCullResult::sg_iterator begin, 
					 LLCullResult::sg_iterator end,
					 void (*func)(LLDrawable*))
{
	for (LLCullResult::sg_iterator i = begin; i != end; ++i)
	{
		for (LLSpatialGroup::element_iter j = (*i)->getDataBegin(); j != (*i)->getDataEnd(); ++j)
		{
			if((*j)->hasDrawable())
			{
				func((LLDrawable*)(*j)->getDrawable());	
			}
		}
	}
}

void LLPipeline::forAllVisibleDrawables(void (*func)(LLDrawable*))
{
	forAllDrawables(sCull->beginDrawableGroups(), sCull->endDrawableGroups(), func);
	forAllDrawables(sCull->beginVisibleGroups(), sCull->endVisibleGroups(), func);
}

//function for creating scripted beacons
void renderScriptedBeacons(LLDrawable* drawablep)
{
	LLViewerObject *vobj = drawablep->getVObj();
	if (vobj 
		&& !vobj->isAvatar() 
		&& !vobj->getParent()
		&& vobj->flagScripted())
	{
		if (gPipeline.sRenderBeacons)
		{
			gObjectList.addDebugBeacon(vobj->getPositionAgent(), "", LLColor4(1.f, 0.f, 0.f, 0.5f), LLColor4(1.f, 1.f, 1.f, 0.5f), LLPipeline::DebugBeaconLineWidth);
		}

		if (gPipeline.sRenderHighlight)
		{
			S32 face_id;
			S32 count = drawablep->getNumFaces();
			for (face_id = 0; face_id < count; face_id++)
			{
				LLFace * facep = drawablep->getFace(face_id);
				if (facep) 
				{
					gPipeline.mHighlightFaces.push_back(facep);
				}
			}
		}
	}
}

void renderScriptedTouchBeacons(LLDrawable* drawablep)
{
	LLViewerObject *vobj = drawablep->getVObj();
	if (vobj 
		&& !vobj->isAvatar() 
		&& !vobj->getParent()
		&& vobj->flagScripted()
		&& vobj->flagHandleTouch())
	{
		if (gPipeline.sRenderBeacons)
		{
			gObjectList.addDebugBeacon(vobj->getPositionAgent(), "", LLColor4(1.f, 0.f, 0.f, 0.5f), LLColor4(1.f, 1.f, 1.f, 0.5f), LLPipeline::DebugBeaconLineWidth);
		}

		if (gPipeline.sRenderHighlight)
		{
			S32 face_id;
			S32 count = drawablep->getNumFaces();
			for (face_id = 0; face_id < count; face_id++)
			{
				LLFace * facep = drawablep->getFace(face_id);
				if (facep)
				{
					gPipeline.mHighlightFaces.push_back(facep);
			}
		}
	}
}
}

void renderPhysicalBeacons(LLDrawable* drawablep)
{
	LLViewerObject *vobj = drawablep->getVObj();
	if (vobj 
		&& !vobj->isAvatar() 
		//&& !vobj->getParent()
		&& vobj->flagUsePhysics())
	{
		if (gPipeline.sRenderBeacons)
		{
			gObjectList.addDebugBeacon(vobj->getPositionAgent(), "", LLColor4(0.f, 1.f, 0.f, 0.5f), LLColor4(1.f, 1.f, 1.f, 0.5f), LLPipeline::DebugBeaconLineWidth);
		}

		if (gPipeline.sRenderHighlight)
		{
			S32 face_id;
			S32 count = drawablep->getNumFaces();
			for (face_id = 0; face_id < count; face_id++)
			{
				LLFace * facep = drawablep->getFace(face_id);
				if (facep)
				{
					gPipeline.mHighlightFaces.push_back(facep);
			}
		}
	}
}
}

void renderMOAPBeacons(LLDrawable* drawablep)
{
	LLViewerObject *vobj = drawablep->getVObj();

	if(!vobj || vobj->isAvatar())
		return;

	bool beacon=false;
	U8 tecount=vobj->getNumTEs();
	for(int x=0;x<tecount;x++)
	{
		if(vobj->getTEref(x).hasMedia())
		{
			beacon=true;
			break;
		}
	}
	if(beacon)
	{
		if (gPipeline.sRenderBeacons)
		{
			gObjectList.addDebugBeacon(vobj->getPositionAgent(), "", LLColor4(1.f, 1.f, 1.f, 0.5f), LLColor4(1.f, 1.f, 1.f, 0.5f), LLPipeline::DebugBeaconLineWidth);
		}

		if (gPipeline.sRenderHighlight)
		{
			S32 face_id;
			S32 count = drawablep->getNumFaces();
			for (face_id = 0; face_id < count; face_id++)
			{
				LLFace * facep = drawablep->getFace(face_id);
				if (facep)
				{
					gPipeline.mHighlightFaces.push_back(facep);
			}
		}
	}
}
}

void renderParticleBeacons(LLDrawable* drawablep)
{
	// Look for attachments, objects, etc.
	LLViewerObject *vobj = drawablep->getVObj();
	if (vobj 
		&& vobj->isParticleSource())
	{
		if (gPipeline.sRenderBeacons)
		{
			LLColor4 light_blue(0.5f, 0.5f, 1.f, 0.5f);
			gObjectList.addDebugBeacon(vobj->getPositionAgent(), "", light_blue, LLColor4(1.f, 1.f, 1.f, 0.5f), LLPipeline::DebugBeaconLineWidth);
		}

		if (gPipeline.sRenderHighlight)
		{
			S32 face_id;
			S32 count = drawablep->getNumFaces();
			for (face_id = 0; face_id < count; face_id++)
			{
				LLFace * facep = drawablep->getFace(face_id);
				if (facep)
				{
					gPipeline.mHighlightFaces.push_back(facep);
			}
		}
	}
}
}

void renderSoundHighlights(LLDrawable* drawablep)
{
	// Look for attachments, objects, etc.
	LLViewerObject *vobj = drawablep->getVObj();
	if (vobj && vobj->isAudioSource())
	{
		if (gPipeline.sRenderHighlight)
		{
			S32 face_id;
			S32 count = drawablep->getNumFaces();
			for (face_id = 0; face_id < count; face_id++)
			{
				LLFace * facep = drawablep->getFace(face_id);
				if (facep)
				{
					gPipeline.mHighlightFaces.push_back(facep);
			}
		}
	}
}
}

void LLPipeline::touchTexture(LLViewerTexture* tex, F32 vsize)
{
    if (tex)
    {
        LLImageGL* gl_tex = tex->getGLTexture();
        if (gl_tex && gl_tex->updateBindStats(gl_tex->mTextureMemory))
        {
            tex->setActive();
            tex->addTextureStats(vsize);
        }
    }


}
void LLPipeline::touchTextures(LLDrawInfo* info)
{
    LL_PROFILE_ZONE_SCOPED_CATEGORY_PIPELINE;
    for (int i = 0; i < info->mTextureList.size(); ++i)
    {
        touchTexture(info->mTextureList[i], info->mTextureListVSize[i]);
    }

    touchTexture(info->mTexture, info->mVSize);
    touchTexture(info->mSpecularMap, info->mVSize);
    touchTexture(info->mNormalMap, info->mVSize);
}

void LLPipeline::postSort(LLCamera& camera)
{
    LL_PROFILE_ZONE_SCOPED_CATEGORY_PIPELINE;

	assertInitialized();
	sVolumeSAFrame = 0.f; //ZK LBG

	LL_PUSH_CALLSTACKS();
	//rebuild drawable geometry
	{
		LL_PROFILE_ZONE_NAMED_CATEGORY_PIPELINE("PostSort: rebuildGeom");
	for (LLCullResult::sg_iterator i = sCull->beginDrawableGroups(); i != sCull->endDrawableGroups(); ++i)
	{
		LLSpatialGroup* group = *i;
		if (!sUseOcclusion || 
			!group->isOcclusionState(LLSpatialGroup::OCCLUDED))
		{
			group->rebuildGeom();
		}
	}
	LL_PUSH_CALLSTACKS();
	//rebuild groups
	sCull->assertDrawMapsEmpty();

	rebuildPriorityGroups();
	LL_PUSH_CALLSTACKS();

	
	//build render map
	{
		LL_PROFILE_ZONE_NAMED_CATEGORY_PIPELINE("build render map");
	for (LLCullResult::sg_iterator i = sCull->beginVisibleGroups(); i != sCull->endVisibleGroups(); ++i)
	{
		LLSpatialGroup* group = *i;
		if ((sUseOcclusion && 
			group->isOcclusionState(LLSpatialGroup::OCCLUDED)) ||
			(RenderAutoHideSurfaceAreaLimit > 0.f && 
			group->mSurfaceArea > RenderAutoHideSurfaceAreaLimit*llmax(group->mObjectBoxSize, 10.f)))
		{
			continue;
		}

		if (group->hasState(LLSpatialGroup::NEW_DRAWINFO) && group->hasState(LLSpatialGroup::GEOM_DIRTY))
		{ //no way this group is going to be drawable without a rebuild
			group->rebuildGeom();
		}

		for (LLSpatialGroup::draw_map_t::iterator j = group->mDrawMap.begin(); j != group->mDrawMap.end(); ++j)
		{
			LLSpatialGroup::drawmap_elem_t& src_vec = j->second;	
			if (!hasRenderType(j->first))
			{
				continue;
			}
			
			for (LLSpatialGroup::drawmap_elem_t::iterator k = src_vec.begin(); k != src_vec.end(); ++k)
			{
                LLDrawInfo* info = *k;
				
				sCull->pushDrawInfo(j->first, info);
                if (!sShadowRender && !sReflectionRender)
                {
                    touchTextures(info);
                    addTrianglesDrawn(info->mCount, info->mDrawMode);
                }
			}
		}

		if (hasRenderType(LLPipeline::RENDER_TYPE_PASS_ALPHA))
		{
			LL_PROFILE_ZONE_NAMED_CATEGORY_PIPELINE("Collect Alpha groups");
			LLSpatialGroup::draw_map_t::iterator alpha = group->mDrawMap.find(LLRenderPass::PASS_ALPHA);
			
			if (alpha != group->mDrawMap.end())
			{ //store alpha groups for sorting
				LLSpatialBridge* bridge = group->getSpatialPartition()->asBridge();
				if (LLViewerCamera::sCurCameraID == LLViewerCamera::CAMERA_WORLD)
				{
					if (bridge)
					{
						LLCamera trans_camera = bridge->transformCamera(camera);
						group->updateDistance(trans_camera);
					}
					else
					{
						group->updateDistance(camera);
					}
				}
							
				if (hasRenderType(LLDrawPool::POOL_ALPHA))
				{
					sCull->pushAlphaGroup(group);
				}
			}

            LLSpatialGroup::draw_map_t::iterator rigged_alpha = group->mDrawMap.find(LLRenderPass::PASS_ALPHA_RIGGED);

            if (rigged_alpha != group->mDrawMap.end())
            { //store rigged alpha groups for LLDrawPoolAlpha prepass (skip distance update, rigged attachments use depth buffer)
                if (hasRenderType(LLDrawPool::POOL_ALPHA))
                {
                    sCull->pushRiggedAlphaGroup(group);
                }
            }
		}
	}
	}
	
	//flush particle VB
	if (LLVOPartGroup::sVB)
	{
		LLVOPartGroup::sVB->flush();
	}
	else
	{
		LL_WARNS_ONCE() << "Missing particle buffer" << LL_ENDL;
	}

	/*bool use_transform_feedback = gTransformPositionProgram.mProgramObject && !mMeshDirtyGroup.empty();

	if (use_transform_feedback)
	{ //place a query around potential transform feedback code for synchronization
		mTransformFeedbackPrimitives = 0;

		if (!mMeshDirtyQueryObject)
		{
			glGenQueriesARB(1, &mMeshDirtyQueryObject);
		}

		
		glBeginQueryARB(GL_TRANSFORM_FEEDBACK_PRIMITIVES_WRITTEN, mMeshDirtyQueryObject);
	}*/
	{
		LL_PROFILE_ZONE_NAMED_CATEGORY_PIPELINE("rebuild delayed upd groups");
	//pack vertex buffers for groups that chose to delay their updates
	for (LLSpatialGroup::sg_vector_t::iterator iter = mMeshDirtyGroup.begin(); iter != mMeshDirtyGroup.end(); ++iter)
	{
		(*iter)->rebuildMesh();
	}
	}
	}

	/*if (use_transform_feedback)
	{
		glEndQueryARB(GL_TRANSFORM_FEEDBACK_PRIMITIVES_WRITTEN);
	}*/
	
	mMeshDirtyGroup.clear();

	{
		LL_PROFILE_ZONE_NAMED_CATEGORY_PIPELINE("sort alpha groups");
	if (!sShadowRender)
	{
        // order alpha groups by distance
		std::sort(sCull->beginAlphaGroups(), sCull->endAlphaGroups(), LLSpatialGroup::CompareDepthGreater());

        // order rigged alpha groups by avatar attachment order
        std::sort(sCull->beginRiggedAlphaGroups(), sCull->endRiggedAlphaGroups(), LLSpatialGroup::CompareRenderOrder());
	}
	}

	LL_PUSH_CALLSTACKS();
	{
		LL_PROFILE_ZONE_NAMED_CATEGORY_PIPELINE("beacon rendering flags");
	// only render if the flag is set. The flag is only set if we are in edit mode or the toggle is set in the menus
	// Ansariel: Make beacons also show when beacons floater is closed.
	if (/*LLFloaterReg::instanceVisible("beacons") &&*/ !sShadowRender)
	{
		if (sRenderScriptedTouchBeacons)
		{
			// Only show the beacon on the root object.
			forAllVisibleDrawables(renderScriptedTouchBeacons);
		}
		else
		if (sRenderScriptedBeacons)
		{
			// Only show the beacon on the root object.
			forAllVisibleDrawables(renderScriptedBeacons);
		}

		if (sRenderPhysicalBeacons)
		{
			// Only show the beacon on the root object.
			forAllVisibleDrawables(renderPhysicalBeacons);
		}

		if(sRenderMOAPBeacons)
		{
			forAllVisibleDrawables(renderMOAPBeacons);
		}

		if (sRenderParticleBeacons)
		{
			forAllVisibleDrawables(renderParticleBeacons);
		}

		// If god mode, also show audio cues
		if (sRenderSoundBeacons && gAudiop)
		{
			// Walk all sound sources and render out beacons for them. Note, this isn't done in the ForAllVisibleDrawables function, because some are not visible.
			LLAudioEngine::source_map::iterator iter;
			for (iter = gAudiop->mAllSources.begin(); iter != gAudiop->mAllSources.end(); ++iter)
			{
				LLAudioSource *sourcep = iter->second;

				LLVector3d pos_global = sourcep->getPositionGlobal();
				LLVector3 pos = gAgent.getPosAgentFromGlobal(pos_global);
				if (gPipeline.sRenderBeacons)
				{
					//pos += LLVector3(0.f, 0.f, 0.2f);
					gObjectList.addDebugBeacon(pos, "", LLColor4(1.f, 1.f, 0.f, 0.5f), LLColor4(1.f, 1.f, 1.f, 0.5f), DebugBeaconLineWidth);
				}
			}
			// now deal with highlights for all those seeable sound sources
			forAllVisibleDrawables(renderSoundHighlights);
		}
	}
	}
	LL_PUSH_CALLSTACKS();
	// If managing your telehub, draw beacons at telehub and currently selected spawnpoint.
	if (LLFloaterTelehub::renderBeacons())
	{
		LLFloaterTelehub::addBeacons();
	}

	if (!sShadowRender)
	{
		LL_PROFILE_ZONE_NAMED_CATEGORY_PIPELINE("Render face highlights");
		mSelectedFaces.clear();

		if (!gNonInteractive)
		{
			LLPipeline::setRenderHighlightTextureChannel(gFloaterTools->getPanelFace()->getTextureChannelToEdit());
		}

		// Draw face highlights for selected faces.
		if (LLSelectMgr::getInstance()->getTEMode())
		{
			struct f : public LLSelectedTEFunctor
			{
				virtual bool apply(LLViewerObject* object, S32 te)
				{
					if (object->mDrawable)
					{
						LLFace * facep = object->mDrawable->getFace(te);
						if (facep)
						{
							gPipeline.mSelectedFaces.push_back(facep);
					}
					}
					return true;
				}
			} func;
			LLSelectMgr::getInstance()->getSelection()->applyToTEs(&func);
		}
	}

	//LLSpatialGroup::sNoDelete = FALSE;
	LL_PUSH_CALLSTACKS();
}


void render_hud_elements()
{
    LL_PROFILE_ZONE_SCOPED_CATEGORY_UI; //LL_RECORD_BLOCK_TIME(FTM_RENDER_UI);
	gPipeline.disableLights();
	
	LLGLDisable fog(GL_FOG);
	LLGLSUIDefault gls_ui;

	LLGLEnable stencil(GL_STENCIL_TEST);
	glStencilFunc(GL_ALWAYS, 255, 0xFFFFFFFF);
	glStencilMask(0xFFFFFFFF);
	glStencilOp(GL_KEEP, GL_KEEP, GL_REPLACE);
	
	gGL.color4f(1,1,1,1);
	
	gUIProgram.bind();
	LLGLDepthTest depth(GL_TRUE, GL_FALSE);

	if (!LLPipeline::sReflectionRender && gPipeline.hasRenderDebugFeatureMask(LLPipeline::RENDER_DEBUG_FEATURE_UI))
	{
		LLGLEnable multisample(LLPipeline::RenderFSAASamples > 0 ? GL_MULTISAMPLE_ARB : 0);
		gViewerWindow->renderSelections(FALSE, FALSE, FALSE); // For HUD version in render_ui_3d()
	
		// Draw the tracking overlays
		LLTracker::render3D();
		
        if (LLWorld::instanceExists())
        {
            // Show the property lines
            LLWorld::getInstance()->renderPropertyLines();
        }
		LLViewerParcelMgr::getInstance()->render();
		LLViewerParcelMgr::getInstance()->renderParcelCollision();
	
		// Render name tags.
		LLHUDObject::renderAll();
	}
	else if (gForceRenderLandFence)
	{
		// This is only set when not rendering the UI, for parcel snapshots
		LLViewerParcelMgr::getInstance()->render();
	}
	else if (gPipeline.hasRenderType(LLPipeline::RENDER_TYPE_HUD))
	{
		LLHUDText::renderAllHUD();
	}

	gUIProgram.unbind();
	gGL.flush();
}

void LLPipeline::renderHighlights()
{
	assertInitialized();

	// Draw 3D UI elements here (before we clear the Z buffer in POOL_HUD)
	// Render highlighted faces.
	LLGLSPipelineAlpha gls_pipeline_alpha;
	LLColor4 color(1.f, 1.f, 1.f, 0.5f);
	LLGLEnable color_mat(GL_COLOR_MATERIAL);
	disableLights();

	if (!hasRenderType(LLPipeline::RENDER_TYPE_HUD) && !mHighlightSet.empty())
	{ //draw blurry highlight image over screen
		LLGLEnable blend(GL_BLEND);
		LLGLDepthTest depth(GL_TRUE, GL_FALSE, GL_ALWAYS);
		LLGLDisable test(GL_ALPHA_TEST);

		LLGLEnable stencil(GL_STENCIL_TEST);
		gGL.flush();
		glStencilMask(0xFFFFFFFF);
		glClearStencil(1);
		glClear(GL_STENCIL_BUFFER_BIT);

		glStencilFunc(GL_ALWAYS, 0, 0xFFFFFFFF);
		glStencilOp(GL_REPLACE, GL_REPLACE, GL_REPLACE);

		gGL.setColorMask(false, false);

        gHighlightProgram.bind();

		for (std::set<HighlightItem>::iterator iter = mHighlightSet.begin(); iter != mHighlightSet.end(); ++iter)
		{
			renderHighlight(iter->mItem->getVObj(), 1.f);
		}
		gGL.setColorMask(true, false);

		glStencilOp(GL_KEEP, GL_KEEP, GL_KEEP);
		glStencilFunc(GL_NOTEQUAL, 0, 0xFFFFFFFF);
		
		//gGL.setSceneBlendType(LLRender::BT_ADD_WITH_ALPHA);

		gGL.pushMatrix();
		gGL.loadIdentity();
		gGL.matrixMode(LLRender::MM_PROJECTION);
		gGL.pushMatrix();
		gGL.loadIdentity();

		gGL.getTexUnit(0)->bind(&mHighlight);

		LLVector2 tc1;
		LLVector2 tc2;

		tc1.setVec(0,0);
		tc2.setVec(2,2);

		gGL.begin(LLRender::TRIANGLES);
				
		F32 scale = RenderHighlightBrightness;
		LLColor4 color = RenderHighlightColor;
		F32 thickness = RenderHighlightThickness;

		for (S32 pass = 0; pass < 2; ++pass)
		{
			if (pass == 0)
			{
				gGL.setSceneBlendType(LLRender::BT_ADD_WITH_ALPHA);
			}
			else
			{
				gGL.setSceneBlendType(LLRender::BT_ALPHA);
			}

			for (S32 i = 0; i < 8; ++i)
			{
				for (S32 j = 0; j < 8; ++j)
				{
					LLVector2 tc(i-4+0.5f, j-4+0.5f);

					F32 dist = 1.f-(tc.length()/sqrtf(32.f));
					dist *= scale/64.f;

					tc *= thickness;
					tc.mV[0] = (tc.mV[0])/mHighlight.getWidth();
					tc.mV[1] = (tc.mV[1])/mHighlight.getHeight();

					gGL.color4f(color.mV[0],
								color.mV[1],
								color.mV[2],
								color.mV[3]*dist);
					
					gGL.texCoord2f(tc.mV[0]+tc1.mV[0], tc.mV[1]+tc2.mV[1]);
					gGL.vertex2f(-1,3);
					
					gGL.texCoord2f(tc.mV[0]+tc1.mV[0], tc.mV[1]+tc1.mV[1]);
					gGL.vertex2f(-1,-1);
					
					gGL.texCoord2f(tc.mV[0]+tc2.mV[0], tc.mV[1]+tc1.mV[1]);
					gGL.vertex2f(3,-1);
				}
			}
		}

		gGL.end();

		gGL.popMatrix();
		gGL.matrixMode(LLRender::MM_MODELVIEW);
		gGL.popMatrix();
		
		//gGL.setSceneBlendType(LLRender::BT_ALPHA);
	}

	if ((LLViewerShaderMgr::instance()->getShaderLevel(LLViewerShaderMgr::SHADER_INTERFACE) > 0))
	{
		gHighlightProgram.bind();
		gGL.diffuseColor4f(1,1,1,0.5f);
	}
	
	if (hasRenderDebugFeatureMask(RENDER_DEBUG_FEATURE_SELECTED) && !mFaceSelectImagep)
		{
			mFaceSelectImagep = LLViewerTextureManager::getFetchedTexture(IMG_FACE_SELECT);
		}

	if (hasRenderDebugFeatureMask(RENDER_DEBUG_FEATURE_SELECTED) && (sRenderHighlightTextureChannel == LLRender::DIFFUSE_MAP))
	{
		// Make sure the selection image gets downloaded and decoded
		mFaceSelectImagep->addTextureStats((F32)MAX_IMAGE_AREA);

		U32 count = mSelectedFaces.size();
		for (U32 i = 0; i < count; i++)
		{
			LLFace *facep = mSelectedFaces[i];
			if (!facep || facep->getDrawable()->isDead())
			{
				LL_ERRS() << "Bad face on selection" << LL_ENDL;
				return;
			}
			
			facep->renderSelected(mFaceSelectImagep, color);
		}
	}

	if (hasRenderDebugFeatureMask(RENDER_DEBUG_FEATURE_SELECTED))
	{
		// Paint 'em red!
		color.setVec(1.f, 0.f, 0.f, 0.5f);
		
		int count = mHighlightFaces.size();
		for (S32 i = 0; i < count; i++)
		{
			LLFace* facep = mHighlightFaces[i];
			facep->renderSelected(LLViewerTexture::sNullImagep, color);
		}
	}

	// Contains a list of the faces of objects that are physical or
	// have touch-handlers.
	mHighlightFaces.clear();

	if (LLViewerShaderMgr::instance()->getShaderLevel(LLViewerShaderMgr::SHADER_INTERFACE) > 0)
	{
		gHighlightProgram.unbind();
	}


	if (hasRenderDebugFeatureMask(RENDER_DEBUG_FEATURE_SELECTED) && (sRenderHighlightTextureChannel == LLRender::NORMAL_MAP))
	{
		color.setVec(1.0f, 0.5f, 0.5f, 0.5f);
		if ((LLViewerShaderMgr::instance()->getShaderLevel(LLViewerShaderMgr::SHADER_INTERFACE) > 0))
		{
			gHighlightNormalProgram.bind();
			gGL.diffuseColor4f(1,1,1,0.5f);
		}

		mFaceSelectImagep->addTextureStats((F32)MAX_IMAGE_AREA);

		U32 count = mSelectedFaces.size();
		for (U32 i = 0; i < count; i++)
		{
			LLFace *facep = mSelectedFaces[i];
			if (!facep || facep->getDrawable()->isDead())
			{
				LL_ERRS() << "Bad face on selection" << LL_ENDL;
				return;
			}

			facep->renderSelected(mFaceSelectImagep, color);
		}

		if ((LLViewerShaderMgr::instance()->getShaderLevel(LLViewerShaderMgr::SHADER_INTERFACE) > 0))
		{
			gHighlightNormalProgram.unbind();
		}
	}

	if (hasRenderDebugFeatureMask(RENDER_DEBUG_FEATURE_SELECTED) && (sRenderHighlightTextureChannel == LLRender::SPECULAR_MAP))
	{
		color.setVec(0.0f, 0.3f, 1.0f, 0.8f);
		if ((LLViewerShaderMgr::instance()->getShaderLevel(LLViewerShaderMgr::SHADER_INTERFACE) > 0))
		{
			gHighlightSpecularProgram.bind();
			gGL.diffuseColor4f(1,1,1,0.5f);
		}

		mFaceSelectImagep->addTextureStats((F32)MAX_IMAGE_AREA);

		U32 count = mSelectedFaces.size();
		for (U32 i = 0; i < count; i++)
		{
			LLFace *facep = mSelectedFaces[i];
			if (!facep || facep->getDrawable()->isDead())
			{
				LL_ERRS() << "Bad face on selection" << LL_ENDL;
				return;
			}

			facep->renderSelected(mFaceSelectImagep, color);
		}

		if ((LLViewerShaderMgr::instance()->getShaderLevel(LLViewerShaderMgr::SHADER_INTERFACE) > 0))
		{
			gHighlightSpecularProgram.unbind();
		}
	}
}

//debug use
U32 LLPipeline::sCurRenderPoolType = 0 ;

void LLPipeline::renderGeom(LLCamera& camera, bool forceVBOUpdate)
{
	LL_PROFILE_ZONE_SCOPED_CATEGORY_PIPELINE; //LL_RECORD_BLOCK_TIME(FTM_RENDER_GEOMETRY);

	assertInitialized();

	F32 saved_modelview[16];
	F32 saved_projection[16];

	//HACK: preserve/restore matrices around HUD render
	if (gPipeline.hasRenderType(LLPipeline::RENDER_TYPE_HUD))
	{
		for (U32 i = 0; i < 16; i++)
		{
			saved_modelview[i] = gGLModelView[i];
			saved_projection[i] = gGLProjection[i];
		}
	}

	///////////////////////////////////////////
	//
	// Sync and verify GL state
	//
	//

	stop_glerror();

	LLVertexBuffer::unbind();

	// Do verification of GL state
	LLGLState::checkStates();
	LLGLState::checkTextureChannels();
	if (mRenderDebugMask & RENDER_DEBUG_VERIFY)
	{
		if (!verify())
		{
			LL_ERRS() << "Pipeline verification failed!" << LL_ENDL;
		}
	}

	LLAppViewer::instance()->pingMainloopTimeout("Pipeline:ForceVBO");
	
	// Initialize lots of GL state to "safe" values
	gGL.getTexUnit(0)->unbind(LLTexUnit::TT_TEXTURE);
	gGL.matrixMode(LLRender::MM_TEXTURE);
	gGL.loadIdentity();
	gGL.matrixMode(LLRender::MM_MODELVIEW);

	LLGLSPipeline gls_pipeline;
	LLGLEnable multisample(RenderFSAASamples > 0 ? GL_MULTISAMPLE_ARB : 0);

	LLGLState gls_color_material(GL_COLOR_MATERIAL, mLightingDetail < 2);
				
	// Toggle backface culling for debugging
	LLGLEnable cull_face(mBackfaceCull ? GL_CULL_FACE : 0);
	// Set fog
	bool use_fog = hasRenderDebugFeatureMask(LLPipeline::RENDER_DEBUG_FEATURE_FOG);
	LLGLEnable fog_enable(use_fog &&
						  !gPipeline.canUseWindLightShadersOnObjects() ? GL_FOG : 0);
	gSky.updateFog(camera.getFar());
	if (!use_fog)
	{
		sUnderWaterRender = false;
	}

	gGL.getTexUnit(0)->bind(LLViewerFetchedTexture::sDefaultImagep);
	LLViewerFetchedTexture::sDefaultImagep->setAddressMode(LLTexUnit::TAM_WRAP);
	

	//////////////////////////////////////////////
	//
	// Actually render all of the geometry
	//
	//	
	stop_glerror();
	
	LLAppViewer::instance()->pingMainloopTimeout("Pipeline:RenderDrawPools");

	for (pool_set_t::iterator iter = mPools.begin(); iter != mPools.end(); ++iter)
	{
		LLDrawPool *poolp = *iter;
		if (hasRenderType(poolp->getType()))
		{
			poolp->prerender();
		}
	}

	{
		LL_PROFILE_ZONE_NAMED_CATEGORY_DRAWPOOL("pools"); //LL_RECORD_BLOCK_TIME(FTM_POOLS);
		
		// HACK: don't calculate local lights if we're rendering the HUD!
		//    Removing this check will cause bad flickering when there are 
		//    HUD elements being rendered AND the user is in flycam mode  -nyx
		if (!gPipeline.hasRenderType(LLPipeline::RENDER_TYPE_HUD))
		{
			calcNearbyLights(camera);
			setupHWLights(NULL);
		}

		bool occlude = sUseOcclusion > 1;
		U32 cur_type = 0;

		pool_set_t::iterator iter1 = mPools.begin();
		while ( iter1 != mPools.end() )
		{
			LLDrawPool *poolp = *iter1;
			
			cur_type = poolp->getType();

			//debug use
			sCurRenderPoolType = cur_type ;

			if (occlude && cur_type >= LLDrawPool::POOL_GRASS)
			{
				occlude = false;
				gGLLastMatrix = NULL;
				gGL.loadMatrix(gGLModelView);
				LLGLSLShader::bindNoShader();
// [RLVa:KB] - @setsphere
				if (LLPipeline::sRenderDeferred || !LLRenderTarget::sUseFBO || !LLPipeline::sUseDepthTexture)
				{
					doOcclusion(camera);
				}
				else
				{
					doOcclusion(camera, mScreen, mOcclusionDepth, &mDeferredDepth);
				}
// [/RLVa:KB]
//				doOcclusion(camera);
			}

			pool_set_t::iterator iter2 = iter1;
			if (hasRenderType(poolp->getType()) && poolp->getNumPasses() > 0)
			{
				LL_PROFILE_ZONE_NAMED_CATEGORY_DRAWPOOL("pool render"); //LL_RECORD_BLOCK_TIME(FTM_POOLRENDER);

				gGLLastMatrix = NULL;
				gGL.loadMatrix(gGLModelView);
			
				for( S32 i = 0; i < poolp->getNumPasses(); i++ )
				{
					LLVertexBuffer::unbind();
					poolp->beginRenderPass(i);
					for (iter2 = iter1; iter2 != mPools.end(); iter2++)
					{
						LLDrawPool *p = *iter2;
						if (p->getType() != cur_type)
						{
							break;
						}
						
						if ( !p->getSkipRenderFlag() ) { p->render(i); }
					}
					poolp->endRenderPass(i);
					LLVertexBuffer::unbind();
					if (gDebugGL)
					{
						std::string msg = llformat("pass %d", i);
						LLGLState::checkStates(msg);
						//LLGLState::checkTextureChannels(msg);
						//LLGLState::checkClientArrays(msg);
					}
				}
			}
			else
			{
				// Skip all pools of this type
				for (iter2 = iter1; iter2 != mPools.end(); iter2++)
				{
					LLDrawPool *p = *iter2;
					if (p->getType() != cur_type)
					{
						break;
					}
				}
			}
			iter1 = iter2;
			stop_glerror();
		}
		
		LLAppViewer::instance()->pingMainloopTimeout("Pipeline:RenderDrawPoolsEnd");

		LLVertexBuffer::unbind();
			
		gGLLastMatrix = NULL;
		gGL.loadMatrix(gGLModelView);

		if (occlude)
		{
			occlude = false;
			gGLLastMatrix = NULL;
			gGL.loadMatrix(gGLModelView);
			LLGLSLShader::bindNoShader();
			doOcclusion(camera);
		}
	}

	LLVertexBuffer::unbind();
	LLGLState::checkStates();

	if (!LLPipeline::sImpostorRender)
	{
		LLAppViewer::instance()->pingMainloopTimeout("Pipeline:RenderHighlights");

		if (!sReflectionRender)
		{
			renderHighlights();
		}

		// Contains a list of the faces of objects that are physical or
		// have touch-handlers.
		mHighlightFaces.clear();

		LLAppViewer::instance()->pingMainloopTimeout("Pipeline:RenderDebug");
	
		renderDebug();

		LLVertexBuffer::unbind();
	
		if (!LLPipeline::sReflectionRender && !LLPipeline::sRenderDeferred)
		{
			if (gPipeline.hasRenderDebugFeatureMask(LLPipeline::RENDER_DEBUG_FEATURE_UI))
			{
				// Render debugging beacons.
				gObjectList.renderObjectBeacons();
				gObjectList.resetObjectBeacons();
                gSky.addSunMoonBeacons();
			}
			else
			{
				// Make sure particle effects disappear
				LLHUDObject::renderAllForTimer();
			}
		}
		else
		{
			// Make sure particle effects disappear
			LLHUDObject::renderAllForTimer();
		}

		LLAppViewer::instance()->pingMainloopTimeout("Pipeline:RenderGeomEnd");

		//HACK: preserve/restore matrices around HUD render
		if (gPipeline.hasRenderType(LLPipeline::RENDER_TYPE_HUD))
		{
			for (U32 i = 0; i < 16; i++)
			{
				gGLModelView[i] = saved_modelview[i];
				gGLProjection[i] = saved_projection[i];
			}
		}
	}

	LLVertexBuffer::unbind();

	LLGLState::checkStates();
//	LLGLState::checkTextureChannels();
//	LLGLState::checkClientArrays();
}

void LLPipeline::renderGeomDeferred(LLCamera& camera)
{
	LLAppViewer::instance()->pingMainloopTimeout("Pipeline:RenderGeomDeferred");

	LL_PROFILE_ZONE_SCOPED_CATEGORY_DRAWPOOL; //LL_RECORD_BLOCK_TIME(FTM_RENDER_GEOMETRY);
	{
		// SL-15709 -- NOTE: Tracy only allows one ZoneScoped per function.
		// Solutions are:
		// 1. Use a new scope
		// 2. Use named zones
		// 3. Use transient zones
		LL_PROFILE_ZONE_NAMED_CATEGORY_DRAWPOOL("deferred pools"); //LL_RECORD_BLOCK_TIME(FTM_DEFERRED_POOLS);

		LLGLEnable cull(GL_CULL_FACE);

		for (pool_set_t::iterator iter = mPools.begin(); iter != mPools.end(); ++iter)
		{
			LLDrawPool *poolp = *iter;
			if (hasRenderType(poolp->getType()))
			{
				poolp->prerender();
			}
		}

		LLGLEnable multisample(RenderFSAASamples > 0 ? GL_MULTISAMPLE_ARB : 0);

		LLVertexBuffer::unbind();

		LLGLState::checkStates();
		LLGLState::checkTextureChannels();

		U32 cur_type = 0;

		gGL.setColorMask(true, true);
	
		pool_set_t::iterator iter1 = mPools.begin();

		while ( iter1 != mPools.end() )
		{
			LLDrawPool *poolp = *iter1;
		
			cur_type = poolp->getType();

			pool_set_t::iterator iter2 = iter1;
			if (hasRenderType(poolp->getType()) && poolp->getNumDeferredPasses() > 0)
			{
				LL_PROFILE_ZONE_NAMED_CATEGORY_DRAWPOOL("deferred pool render"); //LL_RECORD_BLOCK_TIME(FTM_DEFERRED_POOLRENDER);

				gGLLastMatrix = NULL;
				gGL.loadMatrix(gGLModelView);
		
				for( S32 i = 0; i < poolp->getNumDeferredPasses(); i++ )
				{
					LLVertexBuffer::unbind();
					poolp->beginDeferredPass(i);
					for (iter2 = iter1; iter2 != mPools.end(); iter2++)
					{
						LLDrawPool *p = *iter2;
						if (p->getType() != cur_type)
						{
							break;
						}

						if ( !p->getSkipRenderFlag() ) { p->renderDeferred(i); }
					}
					poolp->endDeferredPass(i);
					LLVertexBuffer::unbind();

					if (gDebugGL || gDebugPipeline)
					{
						LLGLState::checkStates();
					}
				}
			}
			else
			{
				// Skip all pools of this type
				for (iter2 = iter1; iter2 != mPools.end(); iter2++)
				{
					LLDrawPool *p = *iter2;
					if (p->getType() != cur_type)
					{
						break;
					}
				}
			}
			iter1 = iter2;
			stop_glerror();
		}

		gGLLastMatrix = NULL;
		gGL.matrixMode(LLRender::MM_MODELVIEW);
		gGL.loadMatrix(gGLModelView);

		gGL.setColorMask(true, false);

	} // Tracy ZoneScoped
}

void LLPipeline::renderGeomPostDeferred(LLCamera& camera, bool do_occlusion)
{
	LL_PROFILE_ZONE_SCOPED_CATEGORY_DRAWPOOL; //LL_RECORD_BLOCK_TIME(FTM_POST_DEFERRED_POOLS);
	U32 cur_type = 0;

	LLGLEnable cull(GL_CULL_FACE);

	LLGLEnable multisample(RenderFSAASamples > 0 ? GL_MULTISAMPLE_ARB : 0);

	calcNearbyLights(camera);
	setupHWLights(NULL);

	gGL.setColorMask(true, false);

	pool_set_t::iterator iter1 = mPools.begin();
	bool occlude = LLPipeline::sUseOcclusion > 1 && do_occlusion;

	while ( iter1 != mPools.end() )
	{
		LLDrawPool *poolp = *iter1;
		
		cur_type = poolp->getType();

		if (occlude && cur_type >= LLDrawPool::POOL_GRASS)
		{
			occlude = false;
			gGLLastMatrix = NULL;
			gGL.loadMatrix(gGLModelView);
			LLGLSLShader::bindNoShader();
			doOcclusion(camera, mScreen, mOcclusionDepth, &mDeferredDepth);
			gGL.setColorMask(true, false);
		}

		pool_set_t::iterator iter2 = iter1;
		if (hasRenderType(poolp->getType()) && poolp->getNumPostDeferredPasses() > 0)
		{
			LL_PROFILE_ZONE_NAMED_CATEGORY_DRAWPOOL("deferred poolrender"); //LL_RECORD_BLOCK_TIME(FTM_POST_DEFERRED_POOLRENDER);

			gGLLastMatrix = NULL;
			gGL.loadMatrix(gGLModelView);
		
			for( S32 i = 0; i < poolp->getNumPostDeferredPasses(); i++ )
			{
				LLVertexBuffer::unbind();
				poolp->beginPostDeferredPass(i);
				for (iter2 = iter1; iter2 != mPools.end(); iter2++)
				{
					LLDrawPool *p = *iter2;
					if (p->getType() != cur_type)
					{
						break;
					}
										
					p->renderPostDeferred(i);
				}
				poolp->endPostDeferredPass(i);
				LLVertexBuffer::unbind();

				if (gDebugGL || gDebugPipeline)
				{
					LLGLState::checkStates();
				}
			}
		}
		else
		{
			// Skip all pools of this type
			for (iter2 = iter1; iter2 != mPools.end(); iter2++)
			{
				LLDrawPool *p = *iter2;
				if (p->getType() != cur_type)
				{
					break;
				}
			}
		}
		iter1 = iter2;
		stop_glerror();
	}

	gGLLastMatrix = NULL;
	gGL.matrixMode(LLRender::MM_MODELVIEW);
	gGL.loadMatrix(gGLModelView);

	if (occlude)
	{
		occlude = false;
		LLGLSLShader::bindNoShader();
		doOcclusion(camera);
		gGLLastMatrix = NULL;
		gGL.matrixMode(LLRender::MM_MODELVIEW);
		gGL.loadMatrix(gGLModelView);
	}
}

void LLPipeline::renderGeomShadow(LLCamera& camera)
{
    LL_PROFILE_ZONE_SCOPED_CATEGORY_PIPELINE;
    U32 cur_type = 0;
	
	LLGLEnable cull(GL_CULL_FACE);

	LLVertexBuffer::unbind();

	pool_set_t::iterator iter1 = mPools.begin();
	
	while ( iter1 != mPools.end() )
	{
		LLDrawPool *poolp = *iter1;
		
		cur_type = poolp->getType();

		pool_set_t::iterator iter2 = iter1;
		if (hasRenderType(poolp->getType()) && poolp->getNumShadowPasses() > 0)
		{
			poolp->prerender() ;

			gGLLastMatrix = NULL;
			gGL.loadMatrix(gGLModelView);
		
			for( S32 i = 0; i < poolp->getNumShadowPasses(); i++ )
			{
				LLVertexBuffer::unbind();
				poolp->beginShadowPass(i);
				for (iter2 = iter1; iter2 != mPools.end(); iter2++)
				{
					LLDrawPool *p = *iter2;
					if (p->getType() != cur_type)
					{
						break;
					}
										
					p->renderShadow(i);
				}
				poolp->endShadowPass(i);
				LLVertexBuffer::unbind();

				LLGLState::checkStates();
			}
		}
		else
		{
			// Skip all pools of this type
			for (iter2 = iter1; iter2 != mPools.end(); iter2++)
			{
				LLDrawPool *p = *iter2;
				if (p->getType() != cur_type)
				{
					break;
				}
			}
		}
		iter1 = iter2;
		stop_glerror();
	}

	gGLLastMatrix = NULL;
	gGL.loadMatrix(gGLModelView);
}


void LLPipeline::addTrianglesDrawn(S32 index_count, U32 render_type)
{
    LL_PROFILE_ZONE_SCOPED_CATEGORY_PIPELINE;
	assertInitialized();
	S32 count = 0;
	if (render_type == LLRender::TRIANGLE_STRIP)
	{
		count = index_count-2;
	}
	else
	{
		count = index_count/3;
	}

	record(sStatBatchSize, count);

	add(LLStatViewer::TRIANGLES_DRAWN, LLUnits::Triangles::fromValue(count));

	if (LLPipeline::sRenderFrameTest)
	{
		gViewerWindow->getWindow()->swapBuffers();
		ms_sleep(16);
	}
}

void LLPipeline::renderPhysicsDisplay()
{
	if (!hasRenderDebugMask(LLPipeline::RENDER_DEBUG_PHYSICS_SHAPES))
	{
		return;
	}

	allocatePhysicsBuffer();

	gGL.flush();
	mPhysicsDisplay.bindTarget();
	glClearColor(0,0,0,1);
	gGL.setColorMask(true, true);
	mPhysicsDisplay.clear();
	glClearColor(0,0,0,0);

	gGL.setColorMask(true, false);

	gDebugProgram.bind();

	for (LLWorld::region_list_t::const_iterator iter = LLWorld::getInstance()->getRegionList().begin(); 
			iter != LLWorld::getInstance()->getRegionList().end(); ++iter)
	{
		LLViewerRegion* region = *iter;
		for (U32 i = 0; i < LLViewerRegion::NUM_PARTITIONS; i++)
		{
			LLSpatialPartition* part = region->getSpatialPartition(i);
			if (part)
			{
				if (hasRenderType(part->mDrawableType))
				{
					part->renderPhysicsShapes();
				}
			}
		}
	}

	gGL.flush();

	gDebugProgram.unbind();
	mPhysicsDisplay.flush();
}

extern std::set<LLSpatialGroup*> visible_selected_groups;

void LLPipeline::renderDebug()
{
	assertInitialized();

	bool hud_only = hasRenderType(LLPipeline::RENDER_TYPE_HUD);

	if (!hud_only )
	{
		//Render any navmesh geometry	
		LLPathingLib *llPathingLibInstance = LLPathingLib::getInstance();
		if ( llPathingLibInstance != NULL ) 
		{
			//character floater renderables
			
			LLHandle<LLFloaterPathfindingCharacters> pathfindingCharacterHandle = LLFloaterPathfindingCharacters::getInstanceHandle();
			if ( !pathfindingCharacterHandle.isDead() )
			{
				LLFloaterPathfindingCharacters *pathfindingCharacter = pathfindingCharacterHandle.get();

				if ( pathfindingCharacter->getVisible() || gAgentCamera.cameraMouselook() )			
				{	
					gPathfindingProgram.bind();			
					gPathfindingProgram.uniform1f(sTint, 1.f);
					gPathfindingProgram.uniform1f(sAmbiance, 1.f);
					gPathfindingProgram.uniform1f(sAlphaScale, 1.f);

					//Requried character physics capsule render parameters
					LLUUID id;					
					LLVector3 pos;
					LLQuaternion rot;
				
					if ( pathfindingCharacter->isPhysicsCapsuleEnabled( id, pos, rot ) )
					{
						//remove blending artifacts
						gGL.setColorMask(false, false);
						llPathingLibInstance->renderSimpleShapeCapsuleID( gGL, id, pos, rot );				
						gGL.setColorMask(true, false);
						LLGLEnable blend(GL_BLEND);
						gPathfindingProgram.uniform1f(sAlphaScale, 0.90f);
						llPathingLibInstance->renderSimpleShapeCapsuleID( gGL, id, pos, rot );
						gPathfindingProgram.bind();
					}
				}
			}
			

			//pathing console renderables
			LLHandle<LLFloaterPathfindingConsole> pathfindingConsoleHandle = LLFloaterPathfindingConsole::getInstanceHandle();
			if (!pathfindingConsoleHandle.isDead())
			{
				LLFloaterPathfindingConsole *pathfindingConsole = pathfindingConsoleHandle.get();

				if ( pathfindingConsole->getVisible() || gAgentCamera.cameraMouselook() )
				{				
					F32 ambiance = gSavedSettings.getF32("PathfindingAmbiance");

					gPathfindingProgram.bind();
			
					gPathfindingProgram.uniform1f(sTint, 1.f);
					gPathfindingProgram.uniform1f(sAmbiance, ambiance);
					gPathfindingProgram.uniform1f(sAlphaScale, 1.f);

					if ( !pathfindingConsole->isRenderWorld() )
					{
						const LLColor4 clearColor = gSavedSettings.getColor4("PathfindingNavMeshClear");
						gGL.setColorMask(true, true);
						glClearColor(clearColor.mV[0],clearColor.mV[1],clearColor.mV[2],0);
						glClear(GL_DEPTH_BUFFER_BIT | GL_COLOR_BUFFER_BIT | GL_STENCIL_BUFFER_BIT);					
						gGL.setColorMask(true, false);
						glPolygonMode( GL_FRONT_AND_BACK, GL_FILL );	
					}

					//NavMesh
					if ( pathfindingConsole->isRenderNavMesh() )
					{	
						gGL.flush();
						gGL.setLineWidth(2.0f);	// <FS> Line width OGL core profile fix by Rye Mutt
						LLGLEnable cull(GL_CULL_FACE);
						LLGLDisable blend(GL_BLEND);
						
						if ( pathfindingConsole->isRenderWorld() )
						{					
							LLGLEnable blend(GL_BLEND);
							gPathfindingProgram.uniform1f(sAlphaScale, 0.66f);
							llPathingLibInstance->renderNavMesh();
						}
						else
						{
							llPathingLibInstance->renderNavMesh();
						}
						
						//render edges
						gPathfindingNoNormalsProgram.bind();
						gPathfindingNoNormalsProgram.uniform1f(sTint, 1.f);
						gPathfindingNoNormalsProgram.uniform1f(sAlphaScale, 1.f);
						llPathingLibInstance->renderNavMeshEdges();
						gPathfindingProgram.bind();

						gGL.flush();
						glPolygonMode( GL_FRONT_AND_BACK, GL_FILL );	
						gGL.setLineWidth(1.0f);	// <FS> Line width OGL core profile fix by Rye Mutt
						gGL.flush();
					}
					//User designated path
					if ( LLPathfindingPathTool::getInstance()->isRenderPath() )
					{
						//The path
						gUIProgram.bind();
						gGL.getTexUnit(0)->bind(LLViewerFetchedTexture::sWhiteImagep);
						llPathingLibInstance->renderPath();
						gPathfindingProgram.bind();

                        //The bookends
						//remove blending artifacts
						gGL.setColorMask(false, false);
						llPathingLibInstance->renderPathBookend( gGL, LLPathingLib::LLPL_START );
						llPathingLibInstance->renderPathBookend( gGL, LLPathingLib::LLPL_END );
						
						gGL.setColorMask(true, false);
						//render the bookends
						LLGLEnable blend(GL_BLEND);
						gPathfindingProgram.uniform1f(sAlphaScale, 0.90f);
						llPathingLibInstance->renderPathBookend( gGL, LLPathingLib::LLPL_START );
						llPathingLibInstance->renderPathBookend( gGL, LLPathingLib::LLPL_END );
						gPathfindingProgram.bind();
					}
				
					if ( pathfindingConsole->isRenderWaterPlane() )
					{	
						LLGLEnable blend(GL_BLEND);
						gPathfindingProgram.uniform1f(sAlphaScale, 0.90f);
						llPathingLibInstance->renderSimpleShapes( gGL, gAgent.getRegion()->getWaterHeight() );
					}
				//physics/exclusion shapes
				if ( pathfindingConsole->isRenderAnyShapes() )
				{					
						U32 render_order[] = {
							1 << LLPathingLib::LLST_ObstacleObjects,
							1 << LLPathingLib::LLST_WalkableObjects,
							1 << LLPathingLib::LLST_ExclusionPhantoms,	
							1 << LLPathingLib::LLST_MaterialPhantoms,
						};

						U32 flags = pathfindingConsole->getRenderShapeFlags();

						for (U32 i = 0; i < 4; i++)
						{
							if (!(flags & render_order[i]))
							{
								continue;
							}

							//turn off backface culling for volumes so they are visible when camera is inside volume
							LLGLDisable cull(i >= 2 ? GL_CULL_FACE : 0);
						
							gGL.flush();
							glPolygonMode( GL_FRONT_AND_BACK, GL_FILL );	
				
							//get rid of some z-fighting
							LLGLEnable polyOffset(GL_POLYGON_OFFSET_FILL);
							glPolygonOffset(1.0f, 1.0f);

							//render to depth first to avoid blending artifacts
							gGL.setColorMask(false, false);
							llPathingLibInstance->renderNavMeshShapesVBO( render_order[i] );		
							gGL.setColorMask(true, false);

							//get rid of some z-fighting
							glPolygonOffset(0.f, 0.f);

							LLGLEnable blend(GL_BLEND);
				
							{
								gPathfindingProgram.uniform1f(sAmbiance, ambiance);

								{ //draw solid overlay
									LLGLDepthTest depth(GL_TRUE, GL_FALSE, GL_LEQUAL);
									llPathingLibInstance->renderNavMeshShapesVBO( render_order[i] );				
									gGL.flush();				
								}
				
								LLGLEnable lineOffset(GL_POLYGON_OFFSET_LINE);
								glPolygonMode( GL_FRONT_AND_BACK, GL_LINE );	
						
								F32 offset = gSavedSettings.getF32("PathfindingLineOffset");

								if (pathfindingConsole->isRenderXRay())
								{
									gPathfindingProgram.uniform1f(sTint, gSavedSettings.getF32("PathfindingXRayTint"));
									gPathfindingProgram.uniform1f(sAlphaScale, gSavedSettings.getF32("PathfindingXRayOpacity"));
									LLGLEnable blend(GL_BLEND);
									LLGLDepthTest depth(GL_TRUE, GL_FALSE, GL_GREATER);
								
									glPolygonOffset(offset, -offset);
								
									if (gSavedSettings.getBOOL("PathfindingXRayWireframe"))
									{ //draw hidden wireframe as darker and less opaque
										gPathfindingProgram.uniform1f(sAmbiance, 1.f);
										llPathingLibInstance->renderNavMeshShapesVBO( render_order[i] );				
									}
									else
									{
										glPolygonMode( GL_FRONT_AND_BACK, GL_FILL );	
										gPathfindingProgram.uniform1f(sAmbiance, ambiance);
										llPathingLibInstance->renderNavMeshShapesVBO( render_order[i] );				
										glPolygonMode(GL_FRONT_AND_BACK, GL_LINE);
									}
								}

								{ //draw visible wireframe as brighter, thicker and more opaque
									glPolygonOffset(offset, offset);
									gPathfindingProgram.uniform1f(sAmbiance, 1.f);
									gPathfindingProgram.uniform1f(sTint, 1.f);
									gPathfindingProgram.uniform1f(sAlphaScale, 1.f);

									gGL.setLineWidth(gSavedSettings.getF32("PathfindingLineWidth")); // <FS> Line width OGL core profile fix by Rye Mutt
									LLGLDisable blendOut(GL_BLEND);
									llPathingLibInstance->renderNavMeshShapesVBO( render_order[i] );				
									gGL.flush();
									gGL.setLineWidth(1.f); // <FS> Line width OGL core profile fix by Rye Mutt
								}
				
								glPolygonMode( GL_FRONT_AND_BACK, GL_FILL );
							}
						}
					}

					glPolygonOffset(0.f, 0.f);

					if ( pathfindingConsole->isRenderNavMesh() && pathfindingConsole->isRenderXRay() )
					{	//render navmesh xray
						F32 ambiance = gSavedSettings.getF32("PathfindingAmbiance");

						LLGLEnable lineOffset(GL_POLYGON_OFFSET_LINE);
						LLGLEnable polyOffset(GL_POLYGON_OFFSET_FILL);
											
						F32 offset = gSavedSettings.getF32("PathfindingLineOffset");
						glPolygonOffset(offset, -offset);

						LLGLEnable blend(GL_BLEND);
						LLGLDepthTest depth(GL_TRUE, GL_FALSE, GL_GREATER);
						gGL.flush();				
						gGL.setLineWidth(2.0f);	// <FS> Line width OGL core profile fix by Rye Mutt
						LLGLEnable cull(GL_CULL_FACE);
																		
						gPathfindingProgram.uniform1f(sTint, gSavedSettings.getF32("PathfindingXRayTint"));
						gPathfindingProgram.uniform1f(sAlphaScale, gSavedSettings.getF32("PathfindingXRayOpacity"));
								
						if (gSavedSettings.getBOOL("PathfindingXRayWireframe"))
						{ //draw hidden wireframe as darker and less opaque
							glPolygonMode( GL_FRONT_AND_BACK, GL_LINE );	
							gPathfindingProgram.uniform1f(sAmbiance, 1.f);
							llPathingLibInstance->renderNavMesh();
							glPolygonMode( GL_FRONT_AND_BACK, GL_FILL );	
						}	
						else
						{
							gPathfindingProgram.uniform1f(sAmbiance, ambiance);
							llPathingLibInstance->renderNavMesh();
						}

						//render edges
						gPathfindingNoNormalsProgram.bind();
						gPathfindingNoNormalsProgram.uniform1f(sTint, gSavedSettings.getF32("PathfindingXRayTint"));
						gPathfindingNoNormalsProgram.uniform1f(sAlphaScale, gSavedSettings.getF32("PathfindingXRayOpacity"));
						llPathingLibInstance->renderNavMeshEdges();
						gPathfindingProgram.bind();
					
						gGL.flush();
						gGL.setLineWidth(1.0f);	// <FS> Line width OGL core profile fix by Rye Mutt
					}
			
					glPolygonOffset(0.f, 0.f);

					gGL.flush();
					gPathfindingProgram.unbind();
				}
			}
		}
	}

	gGL.color4f(1,1,1,1);

	gGLLastMatrix = NULL;
	gGL.loadMatrix(gGLModelView);
	gGL.setColorMask(true, false);

	
	if (!hud_only && !mDebugBlips.empty())
	{ //render debug blips
		gUIProgram.bind();

		gGL.getTexUnit(0)->bind(LLViewerFetchedTexture::sWhiteImagep, true);

		glPointSize(8.f);
		LLGLDepthTest depth(GL_TRUE, GL_TRUE, GL_ALWAYS);

		gGL.begin(LLRender::POINTS);
		for (std::list<DebugBlip>::iterator iter = mDebugBlips.begin(); iter != mDebugBlips.end(); )
		{
			DebugBlip& blip = *iter;

			blip.mAge += gFrameIntervalSeconds.value();
			if (blip.mAge > 2.f)
			{
				mDebugBlips.erase(iter++);
			}
			else
			{
				iter++;
			}

			blip.mPosition.mV[2] += gFrameIntervalSeconds.value()*2.f;

			gGL.color4fv(blip.mColor.mV);
			gGL.vertex3fv(blip.mPosition.mV);
		}
		gGL.end();
		gGL.flush();
		glPointSize(1.f);
	}


	// Debug stuff.
	for (LLWorld::region_list_t::const_iterator iter = LLWorld::getInstance()->getRegionList().begin(); 
			iter != LLWorld::getInstance()->getRegionList().end(); ++iter)
	{
		LLViewerRegion* region = *iter;
		for (U32 i = 0; i < LLViewerRegion::NUM_PARTITIONS; i++)
		{
			LLSpatialPartition* part = region->getSpatialPartition(i);
			if (part)
			{
				if ( (hud_only && (part->mDrawableType == RENDER_TYPE_HUD || part->mDrawableType == RENDER_TYPE_HUD_PARTICLES)) ||
					 (!hud_only && hasRenderType(part->mDrawableType)) )
				{
					part->renderDebug();
				}
			}
		}
	}

	for (LLCullResult::bridge_iterator i = sCull->beginVisibleBridge(); i != sCull->endVisibleBridge(); ++i)
	{
		LLSpatialBridge* bridge = *i;
		if (!bridge->isDead() && hasRenderType(bridge->mDrawableType))
		{
			gGL.pushMatrix();
			gGL.multMatrix((F32*)bridge->mDrawable->getRenderMatrix().mMatrix);
			bridge->renderDebug();
			gGL.popMatrix();
		}
	}

	if (gPipeline.hasRenderDebugMask(LLPipeline::RENDER_DEBUG_OCCLUSION))
	{ //render visible selected group occlusion geometry
		gDebugProgram.bind();
		LLGLDepthTest depth(GL_TRUE, GL_FALSE);
		gGL.diffuseColor3f(1,0,1);
		for (std::set<LLSpatialGroup*>::iterator iter = visible_selected_groups.begin(); iter != visible_selected_groups.end(); ++iter)
		{
			LLSpatialGroup* group = *iter;

			LLVector4a fudge;
			fudge.splat(0.25f); //SG_OCCLUSION_FUDGE

			LLVector4a size;
			const LLVector4a* bounds = group->getBounds();
			size.setAdd(fudge, bounds[1]);
			
			drawBox(bounds[0], size);
		}
	}

	visible_selected_groups.clear();

	gUIProgram.bind();

	if (hasRenderDebugMask(LLPipeline::RENDER_DEBUG_RAYCAST) && !hud_only)
	{ //draw crosshairs on particle intersection
		if (gDebugRaycastParticle)
		{
			gDebugProgram.bind();

			gGL.getTexUnit(0)->unbind(LLTexUnit::TT_TEXTURE);

			LLVector3 center(gDebugRaycastParticleIntersection.getF32ptr());
			LLVector3 size(0.1f, 0.1f, 0.1f);

			LLVector3 p[6];

			p[0] = center + size.scaledVec(LLVector3(1,0,0));
			p[1] = center + size.scaledVec(LLVector3(-1,0,0));
			p[2] = center + size.scaledVec(LLVector3(0,1,0));
			p[3] = center + size.scaledVec(LLVector3(0,-1,0));
			p[4] = center + size.scaledVec(LLVector3(0,0,1));
			p[5] = center + size.scaledVec(LLVector3(0,0,-1));
				
			gGL.begin(LLRender::LINES);
			gGL.diffuseColor3f(1.f, 1.f, 0.f);
			for (U32 i = 0; i < 6; i++)
			{
				gGL.vertex3fv(p[i].mV);
			}
			gGL.end();
			gGL.flush();

			gDebugProgram.unbind();
		}
	}

	if (hasRenderDebugMask(LLPipeline::RENDER_DEBUG_SHADOW_FRUSTA))
	{
		LLVertexBuffer::unbind();

		LLGLEnable blend(GL_BLEND);
		LLGLDepthTest depth(TRUE, FALSE);
		LLGLDisable cull(GL_CULL_FACE);

		gGL.color4f(1,1,1,1);
		gGL.getTexUnit(0)->unbind(LLTexUnit::TT_TEXTURE);
				
		F32 a = 0.1f;

		F32 col[] =
		{
			1,0,0,a,
			0,1,0,a,
			0,0,1,a,
			1,0,1,a,
			
			1,1,0,a,
			0,1,1,a,
			1,1,1,a,
			1,0,1,a,
		};

		for (U32 i = 0; i < 8; i++)
		{
			LLVector3* frust = mShadowCamera[i].mAgentFrustum;

			if (i > 3)
			{ //render shadow frusta as volumes
				if (mShadowFrustPoints[i-4].empty())
				{
					continue;
				}

				gGL.color4fv(col+(i-4)*4);	
			
				gGL.begin(LLRender::TRIANGLE_STRIP);
				gGL.vertex3fv(frust[0].mV); gGL.vertex3fv(frust[4].mV);
				gGL.vertex3fv(frust[1].mV); gGL.vertex3fv(frust[5].mV);
				gGL.vertex3fv(frust[2].mV); gGL.vertex3fv(frust[6].mV);
				gGL.vertex3fv(frust[3].mV); gGL.vertex3fv(frust[7].mV);
				gGL.vertex3fv(frust[0].mV); gGL.vertex3fv(frust[4].mV);
				gGL.end();
				
				
				gGL.begin(LLRender::TRIANGLE_STRIP);
				gGL.vertex3fv(frust[0].mV);
				gGL.vertex3fv(frust[1].mV);
				gGL.vertex3fv(frust[3].mV);
				gGL.vertex3fv(frust[2].mV);
				gGL.end();
				
				gGL.begin(LLRender::TRIANGLE_STRIP);
				gGL.vertex3fv(frust[4].mV);
				gGL.vertex3fv(frust[5].mV);
				gGL.vertex3fv(frust[7].mV);
				gGL.vertex3fv(frust[6].mV);
				gGL.end();		
			}

	
			if (i < 4)
			{
				
				//if (i == 0 || !mShadowFrustPoints[i].empty())
				{
					//render visible point cloud
					gGL.flush();
					glPointSize(8.f);
					gGL.begin(LLRender::POINTS);
					
					F32* c = col+i*4;
					gGL.color3fv(c);

					for (U32 j = 0; j < mShadowFrustPoints[i].size(); ++j)
						{
							gGL.vertex3fv(mShadowFrustPoints[i][j].mV);
						
						}
					gGL.end();

					gGL.flush();
					glPointSize(1.f);

					LLVector3* ext = mShadowExtents[i]; 
					LLVector3 pos = (ext[0]+ext[1])*0.5f;
					LLVector3 size = (ext[1]-ext[0])*0.5f;
					drawBoxOutline(pos, size);

					//render camera frustum splits as outlines
					gGL.begin(LLRender::LINES);
					gGL.vertex3fv(frust[0].mV); gGL.vertex3fv(frust[1].mV);
					gGL.vertex3fv(frust[1].mV); gGL.vertex3fv(frust[2].mV);
					gGL.vertex3fv(frust[2].mV); gGL.vertex3fv(frust[3].mV);
					gGL.vertex3fv(frust[3].mV); gGL.vertex3fv(frust[0].mV);
					gGL.vertex3fv(frust[4].mV); gGL.vertex3fv(frust[5].mV);
					gGL.vertex3fv(frust[5].mV); gGL.vertex3fv(frust[6].mV);
					gGL.vertex3fv(frust[6].mV); gGL.vertex3fv(frust[7].mV);
					gGL.vertex3fv(frust[7].mV); gGL.vertex3fv(frust[4].mV);
					gGL.vertex3fv(frust[0].mV); gGL.vertex3fv(frust[4].mV);
					gGL.vertex3fv(frust[1].mV); gGL.vertex3fv(frust[5].mV);
					gGL.vertex3fv(frust[2].mV); gGL.vertex3fv(frust[6].mV);
					gGL.vertex3fv(frust[3].mV); gGL.vertex3fv(frust[7].mV);
					gGL.end();
				}
			}

			/*gGL.flush();
			gGL.setLineWidth(16-i*2); // <FS> Line width OGL core profile fix by Rye Mutt
			for (LLWorld::region_list_t::const_iterator iter = LLWorld::getInstance()->getRegionList().begin(); 
					iter != LLWorld::getInstance()->getRegionList().end(); ++iter)
			{
				LLViewerRegion* region = *iter;
				for (U32 j = 0; j < LLViewerRegion::NUM_PARTITIONS; j++)
				{
					LLSpatialPartition* part = region->getSpatialPartition(j);
					if (part)
					{
						if (hasRenderType(part->mDrawableType))
						{
							part->renderIntersectingBBoxes(&mShadowCamera[i]);
						}
					}
				}
			}
			gGL.flush();
			gGL.setLineWidth(1.f);*/ // <FS> Line width OGL core profile fix by Rye Mutt
		}
	}

	if (mRenderDebugMask & RENDER_DEBUG_WIND_VECTORS)
	{
		gAgent.getRegion()->mWind.renderVectors();
	}
	
	if (mRenderDebugMask & RENDER_DEBUG_COMPOSITION)
	{
		// Debug composition layers
		F32 x, y;

		gGL.getTexUnit(0)->unbind(LLTexUnit::TT_TEXTURE);

		if (gAgent.getRegion())
		{
			gGL.begin(LLRender::POINTS);
			// Draw the composition layer for the region that I'm in.
			for (x = 0; x <= 260; x++)
			{
				for (y = 0; y <= 260; y++)
				{
					if ((x > 255) || (y > 255))
					{
						gGL.color4f(1.f, 0.f, 0.f, 1.f);
					}
					else
					{
						gGL.color4f(0.f, 0.f, 1.f, 1.f);
					}
					F32 z = gAgent.getRegion()->getCompositionXY((S32)x, (S32)y);
					z *= 5.f;
					z += 50.f;
					gGL.vertex3f(x, y, z);
				}
			}
			gGL.end();
		}
	}

	if (mRenderDebugMask & LLPipeline::RENDER_DEBUG_BUILD_QUEUE)
	{
		U32 count = 0;
		U32 size = mGroupQ2.size();
		LLColor4 col;

		LLVertexBuffer::unbind();
		LLGLEnable blend(GL_BLEND);
		gGL.setSceneBlendType(LLRender::BT_ALPHA);
		LLGLDepthTest depth(GL_TRUE, GL_FALSE);
		gGL.getTexUnit(0)->bind(LLViewerFetchedTexture::sWhiteImagep);
		
		gGL.pushMatrix();
		gGL.loadMatrix(gGLModelView);
		gGLLastMatrix = NULL;

		for (LLSpatialGroup::sg_vector_t::iterator iter = mGroupQ2.begin(); iter != mGroupQ2.end(); ++iter)
		{
			LLSpatialGroup* group = *iter;
			if (group->isDead())
			{
				continue;
			}

			LLSpatialBridge* bridge = group->getSpatialPartition()->asBridge();

			if (bridge && (!bridge->mDrawable || bridge->mDrawable->isDead()))
			{
				continue;
			}

			if (bridge)
			{
				gGL.pushMatrix();
				gGL.multMatrix((F32*)bridge->mDrawable->getRenderMatrix().mMatrix);
			}

			F32 alpha = llclamp((F32) (size-count)/size, 0.f, 1.f);

			
			LLVector2 c(1.f-alpha, alpha);
			c.normVec();

			
			++count;
			col.set(c.mV[0], c.mV[1], 0, alpha*0.5f+0.5f);
			group->drawObjectBox(col);

			if (bridge)
			{
				gGL.popMatrix();
			}
		}

		gGL.popMatrix();
	}

	gGL.flush();
	gUIProgram.unbind();
}

void LLPipeline::rebuildPools()
{
    LL_PROFILE_ZONE_SCOPED_CATEGORY_PIPELINE;

	assertInitialized();

	S32 max_count = mPools.size();
	pool_set_t::iterator iter1 = mPools.upper_bound(mLastRebuildPool);
	while(max_count > 0 && mPools.size() > 0) // && num_rebuilds < MAX_REBUILDS)
	{
		if (iter1 == mPools.end())
		{
			iter1 = mPools.begin();
		}
		LLDrawPool* poolp = *iter1;

		if (poolp->isDead())
		{
			mPools.erase(iter1++);
			removeFromQuickLookup( poolp );
			if (poolp == mLastRebuildPool)
			{
				mLastRebuildPool = NULL;
			}
			delete poolp;
		}
		else
		{
			mLastRebuildPool = poolp;
			iter1++;
		}
		max_count--;
	}
}

void LLPipeline::addToQuickLookup( LLDrawPool* new_poolp )
{
	assertInitialized();

	switch( new_poolp->getType() )
	{
	case LLDrawPool::POOL_SIMPLE:
		if (mSimplePool)
		{
			llassert(0);
			LL_WARNS() << "Ignoring duplicate simple pool." << LL_ENDL;
		}
		else
		{
			mSimplePool = (LLRenderPass*) new_poolp;
		}
		break;

	case LLDrawPool::POOL_ALPHA_MASK:
		if (mAlphaMaskPool)
		{
			llassert(0);
			LL_WARNS() << "Ignoring duplicate alpha mask pool." << LL_ENDL;
			break;
		}
		else
		{
			mAlphaMaskPool = (LLRenderPass*) new_poolp;
		}
		break;

	case LLDrawPool::POOL_FULLBRIGHT_ALPHA_MASK:
		if (mFullbrightAlphaMaskPool)
		{
			llassert(0);
			LL_WARNS() << "Ignoring duplicate alpha mask pool." << LL_ENDL;
			break;
		}
		else
		{
			mFullbrightAlphaMaskPool = (LLRenderPass*) new_poolp;
		}
		break;
		
	case LLDrawPool::POOL_GRASS:
		if (mGrassPool)
		{
			llassert(0);
			LL_WARNS() << "Ignoring duplicate grass pool." << LL_ENDL;
		}
		else
		{
			mGrassPool = (LLRenderPass*) new_poolp;
		}
		break;

	case LLDrawPool::POOL_FULLBRIGHT:
		if (mFullbrightPool)
		{
			llassert(0);
			LL_WARNS() << "Ignoring duplicate simple pool." << LL_ENDL;
		}
		else
		{
			mFullbrightPool = (LLRenderPass*) new_poolp;
		}
		break;

	case LLDrawPool::POOL_INVISIBLE:
		if (mInvisiblePool)
		{
			llassert(0);
			LL_WARNS() << "Ignoring duplicate simple pool." << LL_ENDL;
		}
		else
		{
			mInvisiblePool = (LLRenderPass*) new_poolp;
		}
		break;

	case LLDrawPool::POOL_GLOW:
		if (mGlowPool)
		{
			llassert(0);
			LL_WARNS() << "Ignoring duplicate glow pool." << LL_ENDL;
		}
		else
		{
			mGlowPool = (LLRenderPass*) new_poolp;
		}
		break;

	case LLDrawPool::POOL_TREE:
		mTreePools[ uintptr_t(new_poolp->getTexture()) ] = new_poolp ;
		break;
 
	case LLDrawPool::POOL_TERRAIN:
		mTerrainPools[ uintptr_t(new_poolp->getTexture()) ] = new_poolp ;
		break;

	case LLDrawPool::POOL_BUMP:
		if (mBumpPool)
		{
			llassert(0);
			LL_WARNS() << "Ignoring duplicate bump pool." << LL_ENDL;
		}
		else
		{
			mBumpPool = new_poolp;
		}
		break;
	case LLDrawPool::POOL_MATERIALS:
		if (mMaterialsPool)
		{
			llassert(0);
			LL_WARNS() << "Ignorning duplicate materials pool." << LL_ENDL;
		}
		else
		{
			mMaterialsPool = new_poolp;
		}
		break;
	case LLDrawPool::POOL_ALPHA:
		if( mAlphaPool )
		{
			llassert(0);
			LL_WARNS() << "LLPipeline::addPool(): Ignoring duplicate Alpha pool" << LL_ENDL;
		}
		else
		{
			mAlphaPool = (LLDrawPoolAlpha*) new_poolp;
		}
		break;

	case LLDrawPool::POOL_AVATAR:
	case LLDrawPool::POOL_CONTROL_AV:
		break; // Do nothing

	case LLDrawPool::POOL_SKY:
		if( mSkyPool )
		{
			llassert(0);
			LL_WARNS() << "LLPipeline::addPool(): Ignoring duplicate Sky pool" << LL_ENDL;
		}
		else
		{
			mSkyPool = new_poolp;
		}
		break;
	
	case LLDrawPool::POOL_WATER:
		if( mWaterPool )
		{
			llassert(0);
			LL_WARNS() << "LLPipeline::addPool(): Ignoring duplicate Water pool" << LL_ENDL;
		}
		else
		{
			mWaterPool = new_poolp;
		}
		break;

	case LLDrawPool::POOL_GROUND:
		if( mGroundPool )
		{
			llassert(0);
			LL_WARNS() << "LLPipeline::addPool(): Ignoring duplicate Ground Pool" << LL_ENDL;
		}
		else
		{ 
			mGroundPool = new_poolp;
		}
		break;

	case LLDrawPool::POOL_WL_SKY:
		if( mWLSkyPool )
		{
			llassert(0);
			LL_WARNS() << "LLPipeline::addPool(): Ignoring duplicate WLSky Pool" << LL_ENDL;
		}
		else
		{ 
			mWLSkyPool = new_poolp;
		}
		break;

	default:
		llassert(0);
		LL_WARNS() << "Invalid Pool Type in  LLPipeline::addPool()" << LL_ENDL;
		break;
	}
}

void LLPipeline::removePool( LLDrawPool* poolp )
{
	assertInitialized();
	removeFromQuickLookup(poolp);
	mPools.erase(poolp);
	delete poolp;
}

void LLPipeline::removeFromQuickLookup( LLDrawPool* poolp )
{
	assertInitialized();
	switch( poolp->getType() )
	{
	case LLDrawPool::POOL_SIMPLE:
		llassert(mSimplePool == poolp);
		mSimplePool = NULL;
		break;

	case LLDrawPool::POOL_ALPHA_MASK:
		llassert(mAlphaMaskPool == poolp);
		mAlphaMaskPool = NULL;
		break;

	case LLDrawPool::POOL_FULLBRIGHT_ALPHA_MASK:
		llassert(mFullbrightAlphaMaskPool == poolp);
		mFullbrightAlphaMaskPool = NULL;
		break;

	case LLDrawPool::POOL_GRASS:
		llassert(mGrassPool == poolp);
		mGrassPool = NULL;
		break;

	case LLDrawPool::POOL_FULLBRIGHT:
		llassert(mFullbrightPool == poolp);
		mFullbrightPool = NULL;
		break;

	case LLDrawPool::POOL_INVISIBLE:
		llassert(mInvisiblePool == poolp);
		mInvisiblePool = NULL;
		break;

	case LLDrawPool::POOL_WL_SKY:
		llassert(mWLSkyPool == poolp);
		mWLSkyPool = NULL;
		break;

	case LLDrawPool::POOL_GLOW:
		llassert(mGlowPool == poolp);
		mGlowPool = NULL;
		break;

	case LLDrawPool::POOL_TREE:
		#ifdef _DEBUG
			{
				bool found = mTreePools.erase( (uintptr_t)poolp->getTexture() );
				llassert( found );
			}
		#else
			mTreePools.erase( (uintptr_t)poolp->getTexture() );
		#endif
		break;

	case LLDrawPool::POOL_TERRAIN:
		#ifdef _DEBUG
			{
				bool found = mTerrainPools.erase( (uintptr_t)poolp->getTexture() );
				llassert( found );
			}
		#else
			mTerrainPools.erase( (uintptr_t)poolp->getTexture() );
		#endif
		break;

	case LLDrawPool::POOL_BUMP:
		llassert( poolp == mBumpPool );
		mBumpPool = NULL;
		break;
	
	case LLDrawPool::POOL_MATERIALS:
		llassert(poolp == mMaterialsPool);
		mMaterialsPool = NULL;
		break;
			
	case LLDrawPool::POOL_ALPHA:
		llassert( poolp == mAlphaPool );
		mAlphaPool = NULL;
		break;

	case LLDrawPool::POOL_AVATAR:
	case LLDrawPool::POOL_CONTROL_AV:
		break; // Do nothing

	case LLDrawPool::POOL_SKY:
		llassert( poolp == mSkyPool );
		mSkyPool = NULL;
		break;

	case LLDrawPool::POOL_WATER:
		llassert( poolp == mWaterPool );
		mWaterPool = NULL;
		break;

	case LLDrawPool::POOL_GROUND:
		llassert( poolp == mGroundPool );
		mGroundPool = NULL;
		break;

	default:
		llassert(0);
		LL_WARNS() << "Invalid Pool Type in  LLPipeline::removeFromQuickLookup() type=" << poolp->getType() << LL_ENDL;
		break;
	}
}

void LLPipeline::resetDrawOrders()
{
    LL_PROFILE_ZONE_SCOPED_CATEGORY_PIPELINE;
	assertInitialized();
	// Iterate through all of the draw pools and rebuild them.
	for (pool_set_t::iterator iter = mPools.begin(); iter != mPools.end(); ++iter)
	{
		LLDrawPool *poolp = *iter;
		poolp->resetDrawOrders();
	}
}

//============================================================================
// Once-per-frame setup of hardware lights,
// including sun/moon, avatar backlight, and up to 6 local lights

void LLPipeline::setupAvatarLights(bool for_edit)
{
	assertInitialized();

    LLEnvironment& environment = LLEnvironment::instance();
    LLSettingsSky::ptr_t psky = environment.getCurrentSky();

    bool sun_up = environment.getIsSunUp();


	if (for_edit)
	{
		LLColor4 diffuse(1.f, 1.f, 1.f, 0.f);
		LLVector4 light_pos_cam(-8.f, 0.25f, 10.f, 0.f);  // w==0 => directional light
		LLMatrix4 camera_mat = LLViewerCamera::getInstance()->getModelview();
		LLMatrix4 camera_rot(camera_mat.getMat3());
		camera_rot.invert();
		LLVector4 light_pos = light_pos_cam * camera_rot;
		
		light_pos.normalize();

		LLLightState* light = gGL.getLight(1);

		mHWLightColors[1] = diffuse;

		light->setDiffuse(diffuse);
		light->setAmbient(LLColor4::black);
		light->setSpecular(LLColor4::black);
		light->setPosition(light_pos);
		light->setConstantAttenuation(1.f);
		light->setLinearAttenuation(0.f);
		light->setQuadraticAttenuation(0.f);
		light->setSpotExponent(0.f);
		light->setSpotCutoff(180.f);
	}
	else if (gAvatarBacklight) // Always true (unless overridden in a devs .ini)
	{
        LLVector3 light_dir = sun_up ? LLVector3(mSunDir) : LLVector3(mMoonDir);
		LLVector3 opposite_pos = -light_dir;
		LLVector3 orthog_light_pos = light_dir % LLVector3::z_axis;
		LLVector4 backlight_pos = LLVector4(lerp(opposite_pos, orthog_light_pos, 0.3f), 0.0f);
		backlight_pos.normalize();
			
		LLColor4 light_diffuse = sun_up ? mSunDiffuse : mMoonDiffuse;

		LLColor4 backlight_diffuse(1.f - light_diffuse.mV[VRED], 1.f - light_diffuse.mV[VGREEN], 1.f - light_diffuse.mV[VBLUE], 1.f);
		F32 max_component = 0.001f;
		for (S32 i = 0; i < 3; i++)
		{
			if (backlight_diffuse.mV[i] > max_component)
			{
				max_component = backlight_diffuse.mV[i];
			}
		}
		F32 backlight_mag;
		if (environment.getIsSunUp()) // <FS:Ansariel> Factor out instance() calls
		{
			backlight_mag = BACKLIGHT_DAY_MAGNITUDE_OBJECT;
		}
		else
		{
			backlight_mag = BACKLIGHT_NIGHT_MAGNITUDE_OBJECT;
		}
		backlight_diffuse *= backlight_mag / max_component;

		mHWLightColors[1] = backlight_diffuse;

		LLLightState* light = gGL.getLight(1);

		light->setPosition(backlight_pos);
		light->setDiffuse(backlight_diffuse);
		light->setAmbient(LLColor4::black);
		light->setSpecular(LLColor4::black);
		light->setConstantAttenuation(1.f);
		light->setLinearAttenuation(0.f);
		light->setQuadraticAttenuation(0.f);
		light->setSpotExponent(0.f);
		light->setSpotCutoff(180.f);
	}
	else
	{
		LLLightState* light = gGL.getLight(1);

		mHWLightColors[1] = LLColor4::black;

		light->setDiffuse(LLColor4::black);
		light->setAmbient(LLColor4::black);
		light->setSpecular(LLColor4::black);
	}
}

static F32 calc_light_dist(LLVOVolume* light, const LLVector3& cam_pos, F32 max_dist)
{
	F32 inten = light->getLightIntensity();
	if (inten < .001f)
	{
		return max_dist;
	}
	bool selected = light->isSelected();
	if (selected)
	{
        return 0.f; // selected lights get highest priority
	}
    F32 radius = light->getLightRadius();
    F32 dist = dist_vec(light->getRenderPosition(), cam_pos);
    dist = llmax(dist - radius, 0.f);
	if (light->mDrawable.notNull() && light->mDrawable->isState(LLDrawable::ACTIVE))
	{
		// moving lights get a little higher priority (too much causes artifacts)
        dist = llmax(dist - light->getLightRadius()*0.25f, 0.f);
	}
	return dist;
}

void LLPipeline::calcNearbyLights(LLCamera& camera)
{
	assertInitialized();

	if (LLPipeline::sReflectionRender)
	{
		return;
	}

	if (mLightingDetail >= 1)
	{
		// mNearbyLight (and all light_set_t's) are sorted such that
		// begin() == the closest light and rbegin() == the farthest light
		const S32 MAX_LOCAL_LIGHTS = 6;
        LLVector3 cam_pos = camera.getOrigin();
		
        F32 max_dist;
        if (LLPipeline::sRenderDeferred)
        {
            max_dist = RenderFarClip;
        }
        else
        {
            max_dist = llmin(RenderFarClip, LIGHT_MAX_RADIUS * 4.f);
        }

		// UPDATE THE EXISTING NEARBY LIGHTS
		light_set_t cur_nearby_lights;
		for (light_set_t::iterator iter = mNearbyLights.begin();
			iter != mNearbyLights.end(); iter++)
		{
			const Light* light = &(*iter);
			LLDrawable* drawable = light->drawable;
            const LLViewerObject *vobj = light->drawable->getVObj();
            if(vobj && vobj->getAvatar() 
               && (vobj->getAvatar()->isTooComplex() || vobj->getAvatar()->isInMuteList())
               )
            {
                drawable->clearState(LLDrawable::NEARBY_LIGHT);
                continue;
            }

			LLVOVolume* volight = drawable->getVOVolume();
			if (!volight || !drawable->isState(LLDrawable::LIGHT))
			{
				drawable->clearState(LLDrawable::NEARBY_LIGHT);
				continue;
			}
			if (light->fade <= -LIGHT_FADE_TIME)
			{
				drawable->clearState(LLDrawable::NEARBY_LIGHT);
				continue;
			}
			if (!sRenderAttachedLights && volight && volight->isAttachment())
			{
				drawable->clearState(LLDrawable::NEARBY_LIGHT);
				continue;
			}

            F32 dist = calc_light_dist(volight, cam_pos, max_dist);
            F32 fade = light->fade;
            // actual fade gets decreased/increased by setupHWLights
            // light->fade value is 'time'.
            // >=0 and light will become visible as value increases
            // <0 and light will fade out
            if (dist < max_dist)
            {
                if (fade < 0)
                {
                    // mark light to fade in
                    // if fade was -LIGHT_FADE_TIME - it was fully invisible
                    // if fade -0 - it was fully visible
                    // visibility goes up from 0 to LIGHT_FADE_TIME.
                    fade += LIGHT_FADE_TIME;
                }
            }
            else
            {
                // mark light to fade out
                // visibility goes down from -0 to -LIGHT_FADE_TIME.
                if (fade >= LIGHT_FADE_TIME)
                {
                    fade = -0.0001f; // was fully visible
                }
                else if (fade >= 0)
                {
                    // 0.75 visible light should stay 0.75 visible, but should reverse direction
                    fade -= LIGHT_FADE_TIME;
                }
            }
            cur_nearby_lights.insert(Light(drawable, dist, fade));
		}
		mNearbyLights = cur_nearby_lights;
				
		// FIND NEW LIGHTS THAT ARE IN RANGE
		light_set_t new_nearby_lights;
		for (LLDrawable::drawable_set_t::iterator iter = mLights.begin();
			 iter != mLights.end(); ++iter)
		{
			LLDrawable* drawable = *iter;
			LLVOVolume* light = drawable->getVOVolume();
			if (!light || drawable->isState(LLDrawable::NEARBY_LIGHT))
			{
				continue;
			}
			if (light->isHUDAttachment())
			{
				continue; // no lighting from HUD objects
			}
            if (!sRenderAttachedLights && light && light->isAttachment())
			{
				continue;
			}
            LLVOAvatar * av = light->getAvatar();
            if (av && (av->isTooComplex() || av->isInMuteList()))
            {
                // avatars that are already in the list will be removed by removeMutedAVsLights
                continue;
            }
            F32 dist = calc_light_dist(light, cam_pos, max_dist);
            if (dist >= max_dist)
			{
				continue;
			}
			new_nearby_lights.insert(Light(drawable, dist, 0.f));
            if (!LLPipeline::sRenderDeferred && new_nearby_lights.size() > (U32)MAX_LOCAL_LIGHTS)
			{
				new_nearby_lights.erase(--new_nearby_lights.end());
				const Light& last = *new_nearby_lights.rbegin();
				max_dist = last.dist;
			}
		}

		// INSERT ANY NEW LIGHTS
		for (light_set_t::iterator iter = new_nearby_lights.begin();
			 iter != new_nearby_lights.end(); iter++)
		{
			const Light* light = &(*iter);
            if (LLPipeline::sRenderDeferred || mNearbyLights.size() < (U32)MAX_LOCAL_LIGHTS)
			{
				mNearbyLights.insert(*light);
				((LLDrawable*) light->drawable)->setState(LLDrawable::NEARBY_LIGHT);
			}
			else
			{
				// crazy cast so that we can overwrite the fade value
				// even though gcc enforces sets as const
				// (fade value doesn't affect sort so this is safe)
				Light* farthest_light = (const_cast<Light*>(&(*(mNearbyLights.rbegin()))));
				if (light->dist < farthest_light->dist)
				{
                    // mark light to fade out
                    // visibility goes down from -0 to -LIGHT_FADE_TIME.
                    //
                    // This is a mess, but for now it needs to be in sync
                    // with fade code above. Ex: code above detects distance < max,
                    // sets fade time to positive, this code then detects closer
                    // lights and sets fade time negative, fully compensating
                    // for the code above
                    if (farthest_light->fade >= LIGHT_FADE_TIME)
                    {
                        farthest_light->fade = -0.0001f; // was fully visible
                    }
                    else if (farthest_light->fade >= 0)
                    {
                        farthest_light->fade -= LIGHT_FADE_TIME;
                    }
				}
				else
				{
					break; // none of the other lights are closer
				}
			}
		}
		
		//mark nearby lights not-removable.
		for (light_set_t::iterator iter = mNearbyLights.begin();
			 iter != mNearbyLights.end(); iter++)
		{
			const Light* light = &(*iter);
			((LLViewerOctreeEntryData*) light->drawable)->setVisible();
		}
	}
}

void LLPipeline::setupHWLights(LLDrawPool* pool)
{
	assertInitialized();
	
    LLEnvironment& environment = LLEnvironment::instance();
    LLSettingsSky::ptr_t psky = environment.getCurrentSky();

    // Ambient
    LLColor4 ambient = psky->getTotalAmbient();
		gGL.setAmbientLightColor(ambient);

    bool sun_up  = environment.getIsSunUp();
    bool moon_up = environment.getIsMoonUp();

	// Light 0 = Sun or Moon (All objects)
	{
        LLVector4 sun_dir(environment.getSunDirection(), 0.0f);
        LLVector4 moon_dir(environment.getMoonDirection(), 0.0f);

        mSunDir.setVec(sun_dir);
        mMoonDir.setVec(moon_dir);

        mSunDiffuse.setVec(psky->getSunlightColor());
        mMoonDiffuse.setVec(psky->getMoonlightColor());

		F32 max_color = llmax(mSunDiffuse.mV[0], mSunDiffuse.mV[1], mSunDiffuse.mV[2]);
		if (max_color > 1.f)
		{
			mSunDiffuse *= 1.f/max_color;
		}
		mSunDiffuse.clamp();

        max_color = llmax(mMoonDiffuse.mV[0], mMoonDiffuse.mV[1], mMoonDiffuse.mV[2]);
        if (max_color > 1.f)
        {
            mMoonDiffuse *= 1.f/max_color;
        }
        mMoonDiffuse.clamp();

        // prevent underlighting from having neither lightsource facing us
        if (!sun_up && !moon_up)
		{
            mSunDiffuse.setVec(LLColor4(0.0, 0.0, 0.0, 1.0));
            mMoonDiffuse.setVec(LLColor4(0.0, 0.0, 0.0, 1.0));
            mSunDir.setVec(LLVector4(0.0, 1.0, 0.0, 0.0));
            mMoonDir.setVec(LLVector4(0.0, 1.0, 0.0, 0.0));
		}

        LLVector4 light_dir = sun_up ? mSunDir : mMoonDir;

        mHWLightColors[0] = sun_up ? mSunDiffuse : mMoonDiffuse;

		LLLightState* light = gGL.getLight(0);
        light->setPosition(light_dir);

        light->setSunPrimary(sun_up);
        light->setDiffuse(mHWLightColors[0]);
        light->setDiffuseB(mMoonDiffuse);
        light->setAmbient(psky->getTotalAmbient());
		light->setSpecular(LLColor4::black);
		light->setConstantAttenuation(1.f);
		light->setLinearAttenuation(0.f);
		light->setQuadraticAttenuation(0.f);
		light->setSpotExponent(0.f);
		light->setSpotCutoff(180.f);
	}
	
	// Light 1 = Backlight (for avatars)
	// (set by enableLightsAvatar)
	
	S32 cur_light = 2;
	
	// Nearby lights = LIGHT 2-7

	mLightMovingMask = 0;
	
	if (mLightingDetail >= 1)
	{
		for (light_set_t::iterator iter = mNearbyLights.begin();
			 iter != mNearbyLights.end(); ++iter)
		{
			LLDrawable* drawable = iter->drawable;
			LLVOVolume* light = drawable->getVOVolume();
			if (!light)
			{
				continue;
			}

            if (light->isAttachment())
            {
                if (!sRenderAttachedLights)
                {
                    continue;
                }
            }

			if (drawable->isState(LLDrawable::ACTIVE))
			{
				mLightMovingMask |= (1<<cur_light);
			}
			
            //send linear light color to shader
			LLColor4  light_color = light->getLightLinearColor();
			light_color.mV[3] = 0.0f;

			F32 fade = iter->fade;
			if (fade < LIGHT_FADE_TIME)
			{
				// fade in/out light
				if (fade >= 0.f)
				{
					fade = fade / LIGHT_FADE_TIME;
					((Light*) (&(*iter)))->fade += gFrameIntervalSeconds.value();
				}
				else
				{
					fade = 1.f + fade / LIGHT_FADE_TIME;
					((Light*) (&(*iter)))->fade -= gFrameIntervalSeconds.value();
				}
				fade = llclamp(fade,0.f,1.f);
				light_color *= fade;
			}

            if (light_color.magVecSquared() < 0.001f)
            {
                continue;
            }

            LLVector3 light_pos(light->getRenderPosition());
            LLVector4 light_pos_gl(light_pos, 1.0f);

            F32 adjusted_radius = light->getLightRadius() * (sRenderDeferred ? 1.5f : 1.0f);
            if (adjusted_radius <= 0.001f)
            {
                continue;
            }

            F32 x = (3.f * (1.f + (light->getLightFalloff() * 2.0f)));  // why this magic?  probably trying to match a historic behavior.
            F32 linatten = x / adjusted_radius;                         // % of brightness at radius

            mHWLightColors[cur_light] = light_color;
			LLLightState* light_state = gGL.getLight(cur_light);
			
			light_state->setPosition(light_pos_gl);
			light_state->setDiffuse(light_color);
			light_state->setAmbient(LLColor4::black);
			light_state->setConstantAttenuation(0.f);
			if (sRenderDeferred)
			{
				light_state->setLinearAttenuation(linatten);
				light_state->setQuadraticAttenuation(light->getLightFalloff(DEFERRED_LIGHT_FALLOFF) + 1.f); // get falloff to match for forward deferred rendering lights
			}
			else
			{
				light_state->setLinearAttenuation(linatten);
				light_state->setQuadraticAttenuation(0.f);
			}
			

			if (light->isLightSpotlight() // directional (spot-)light
			    && (LLPipeline::sRenderDeferred || RenderSpotLightsInNondeferred)) // these are only rendered as GL spotlights if we're in deferred rendering mode *or* the setting forces them on
			{
				LLQuaternion quat = light->getRenderRotation();
				LLVector3 at_axis(0,0,-1); // this matches deferred rendering's object light direction
				at_axis *= quat;

				light_state->setSpotDirection(at_axis);
				light_state->setSpotCutoff(90.f);
				light_state->setSpotExponent(2.f);
	
				LLVector3 spotParams = light->getSpotLightParams();

				const LLColor4 specular(0.f, 0.f, 0.f, spotParams[2]);
				light_state->setSpecular(specular);
			}
			else // omnidirectional (point) light
			{
				light_state->setSpotExponent(0.f);
				light_state->setSpotCutoff(180.f);
				
				// we use specular.z = 1.0 as a cheap hack for the shaders to know that this is omnidirectional rather than a spotlight
				const LLColor4 specular(0.f, 0.f, 1.f, 0.f);
				light_state->setSpecular(specular);				
			}
			cur_light++;
			if (cur_light >= 8)
			{
				break; // safety
			}
		}
	}
	for ( ; cur_light < 8 ; cur_light++)
	{
		mHWLightColors[cur_light] = LLColor4::black;
		LLLightState* light = gGL.getLight(cur_light);
        light->setSunPrimary(true);
		light->setDiffuse(LLColor4::black);
		light->setAmbient(LLColor4::black);
		light->setSpecular(LLColor4::black);
	}

    // Bookmark comment to allow searching for mSpecialRenderMode == 3 (avatar edit mode),
    // prev site of forward (non-deferred) character light injection, removed by SL-13522 09/20

	// Init GL state
	for (S32 i = 0; i < 8; ++i)
	{
		gGL.getLight(i)->disable();
	}
	mLightMask = 0;
}

void LLPipeline::enableLights(U32 mask)
{
	assertInitialized();

	if (mLightingDetail == 0)
	{
		mask &= 0xf003; // sun and backlight only (and fullbright bit)
	}
	if (mLightMask != mask)
	{
		stop_glerror();
		if (mask)
		{
			stop_glerror();
			for (S32 i=0; i<8; i++)
			{
				LLLightState* light = gGL.getLight(i);
				if (mask & (1<<i))
				{
					light->enable();
					light->setDiffuse(mHWLightColors[i]);
				}
				else
				{
					light->disable();
					light->setDiffuse(LLColor4::black);
				}
			}
			stop_glerror();
		}
		mLightMask = mask;
		stop_glerror();
	}
}

void LLPipeline::enableLightsStatic()
{
	assertInitialized();
	U32 mask = 0x01; // Sun
	if (mLightingDetail >= 2)
	{
		mask |= mLightMovingMask; // Hardware moving lights
	}
	else
	{
		mask |= 0xff & (~2); // Hardware local lights
	}
	enableLights(mask);
}

void LLPipeline::enableLightsDynamic()
{
	assertInitialized();
	U32 mask = 0xff & (~2); // Local lights
	enableLights(mask);
	
	if (isAgentAvatarValid() && getLightingDetail() <= 0)
	{
		if (gAgentAvatarp->mSpecialRenderMode == 0) // normal
		{
			gPipeline.enableLightsAvatar();
		}
		else if (gAgentAvatarp->mSpecialRenderMode == 2)  // anim preview
		{
			gPipeline.enableLightsAvatarEdit(LLColor4(0.7f, 0.6f, 0.3f, 1.f));
		}
	}
}

void LLPipeline::enableLightsAvatar()
{
	U32 mask = 0xff; // All lights
	setupAvatarLights(FALSE);
	enableLights(mask);
}

void LLPipeline::enableLightsPreview()
{
	disableLights();

	LLColor4 ambient = PreviewAmbientColor;
	gGL.setAmbientLightColor(ambient);

	LLColor4 diffuse0 = PreviewDiffuse0;
	LLColor4 specular0 = PreviewSpecular0;
	LLColor4 diffuse1 = PreviewDiffuse1;
	LLColor4 specular1 = PreviewSpecular1;
	LLColor4 diffuse2 = PreviewDiffuse2;
	LLColor4 specular2 = PreviewSpecular2;

	LLVector3 dir0 = PreviewDirection0;
	LLVector3 dir1 = PreviewDirection1;
	LLVector3 dir2 = PreviewDirection2;

	dir0.normVec();
	dir1.normVec();
	dir2.normVec();
	
	LLVector4 light_pos(dir0, 0.0f);

	LLLightState* light = gGL.getLight(1);

	light->enable();
	light->setPosition(light_pos);
	light->setDiffuse(diffuse0);
	light->setAmbient(ambient);
	light->setSpecular(specular0);
	light->setSpotExponent(0.f);
	light->setSpotCutoff(180.f);

	light_pos = LLVector4(dir1, 0.f);

	light = gGL.getLight(2);
	light->enable();
	light->setPosition(light_pos);
	light->setDiffuse(diffuse1);
	light->setAmbient(ambient);
	light->setSpecular(specular1);
	light->setSpotExponent(0.f);
	light->setSpotCutoff(180.f);

	light_pos = LLVector4(dir2, 0.f);
	light = gGL.getLight(3);
	light->enable();
	light->setPosition(light_pos);
	light->setDiffuse(diffuse2);
	light->setAmbient(ambient);
	light->setSpecular(specular2);
	light->setSpotExponent(0.f);
	light->setSpotCutoff(180.f);
}


void LLPipeline::enableLightsAvatarEdit(const LLColor4& color)
{
	U32 mask = 0x2002; // Avatar backlight only, set ambient
	setupAvatarLights(TRUE);
	enableLights(mask);

	gGL.setAmbientLightColor(color);
}

void LLPipeline::enableLightsFullbright()
{
	assertInitialized();
	U32 mask = 0x1000; // Non-0 mask, set ambient
	enableLights(mask);
}

void LLPipeline::disableLights()
{
	enableLights(0); // no lighting (full bright)
}

//============================================================================

class LLMenuItemGL;
class LLInvFVBridge;
struct cat_folder_pair;
class LLVOBranch;
class LLVOLeaf;

void LLPipeline::findReferences(LLDrawable *drawablep)
{
	assertInitialized();
	if (mLights.find(drawablep) != mLights.end())
	{
		LL_INFOS() << "In mLights" << LL_ENDL;
	}
	if (std::find(mMovedList.begin(), mMovedList.end(), drawablep) != mMovedList.end())
	{
		LL_INFOS() << "In mMovedList" << LL_ENDL;
	}
	if (std::find(mShiftList.begin(), mShiftList.end(), drawablep) != mShiftList.end())
	{
		LL_INFOS() << "In mShiftList" << LL_ENDL;
	}
	if (mRetexturedList.find(drawablep) != mRetexturedList.end())
	{
		LL_INFOS() << "In mRetexturedList" << LL_ENDL;
	}
	
	if (std::find(mBuildQ1.begin(), mBuildQ1.end(), drawablep) != mBuildQ1.end())
	{
		LL_INFOS() << "In mBuildQ1" << LL_ENDL;
	}
	if (std::find(mBuildQ2.begin(), mBuildQ2.end(), drawablep) != mBuildQ2.end())
	{
		LL_INFOS() << "In mBuildQ2" << LL_ENDL;
	}

	S32 count;
	
	count = gObjectList.findReferences(drawablep);
	if (count)
	{
		LL_INFOS() << "In other drawables: " << count << " references" << LL_ENDL;
	}
}

bool LLPipeline::verify()
{
	bool ok = assertInitialized();
	if (ok) 
	{
		for (pool_set_t::iterator iter = mPools.begin(); iter != mPools.end(); ++iter)
		{
			LLDrawPool *poolp = *iter;
			if (!poolp->verify())
			{
				ok = false;
			}
		}
	}

	if (!ok)
	{
		LL_WARNS() << "Pipeline verify failed!" << LL_ENDL;
	}
	return ok;
}

//////////////////////////////
//
// Collision detection
//
//

///////////////////////////////////////////////////////////////////////////////////////////////////////////////////////////////////////////////////////////////////////////////////////////////////////
/**
 *	A method to compute a ray-AABB intersection.
 *	Original code by Andrew Woo, from "Graphics Gems", Academic Press, 1990
 *	Optimized code by Pierre Terdiman, 2000 (~20-30% faster on my Celeron 500)
 *	Epsilon value added by Klaus Hartmann. (discarding it saves a few cycles only)
 *
 *	Hence this version is faster as well as more robust than the original one.
 *
 *	Should work provided:
 *	1) the integer representation of 0.0f is 0x00000000
 *	2) the sign bit of the float is the most significant one
 *
 *	Report bugs: p.terdiman@codercorner.com
 *
 *	\param		aabb		[in] the axis-aligned bounding box
 *	\param		origin		[in] ray origin
 *	\param		dir			[in] ray direction
 *	\param		coord		[out] impact coordinates
 *	\return		true if ray intersects AABB
 */
///////////////////////////////////////////////////////////////////////////////////////////////////////////////////////////////////////////////////////////////////////////////////////////////////////
//#define RAYAABB_EPSILON 0.00001f
#define IR(x)	((U32&)x)

bool LLRayAABB(const LLVector3 &center, const LLVector3 &size, const LLVector3& origin, const LLVector3& dir, LLVector3 &coord, F32 epsilon)
{
	bool Inside = true;
	LLVector3 MinB = center - size;
	LLVector3 MaxB = center + size;
	LLVector3 MaxT;
	MaxT.mV[VX]=MaxT.mV[VY]=MaxT.mV[VZ]=-1.0f;

	// Find candidate planes.
	for(U32 i=0;i<3;i++)
	{
		if(origin.mV[i] < MinB.mV[i])
		{
			coord.mV[i]	= MinB.mV[i];
			Inside		= false;

			// Calculate T distances to candidate planes
			if(IR(dir.mV[i]))	MaxT.mV[i] = (MinB.mV[i] - origin.mV[i]) / dir.mV[i];
		}
		else if(origin.mV[i] > MaxB.mV[i])
		{
			coord.mV[i]	= MaxB.mV[i];
			Inside		= false;

			// Calculate T distances to candidate planes
			if(IR(dir.mV[i]))	MaxT.mV[i] = (MaxB.mV[i] - origin.mV[i]) / dir.mV[i];
		}
	}

	// Ray origin inside bounding box
	if(Inside)
	{
		coord = origin;
		return true;
	}

	// Get largest of the maxT's for final choice of intersection
	U32 WhichPlane = 0;
	if(MaxT.mV[1] > MaxT.mV[WhichPlane])	WhichPlane = 1;
	if(MaxT.mV[2] > MaxT.mV[WhichPlane])	WhichPlane = 2;

	// Check final candidate actually inside box
	if(IR(MaxT.mV[WhichPlane])&0x80000000) return false;

	for(U32 i=0;i<3;i++)
	{
		if(i!=WhichPlane)
		{
			coord.mV[i] = origin.mV[i] + MaxT.mV[WhichPlane] * dir.mV[i];
			if (epsilon > 0)
			{
				if(coord.mV[i] < MinB.mV[i] - epsilon || coord.mV[i] > MaxB.mV[i] + epsilon)	return false;
			}
			else
			{
				if(coord.mV[i] < MinB.mV[i] || coord.mV[i] > MaxB.mV[i])	return false;
			}
		}
	}
	return true;	// ray hits box
}

//////////////////////////////
//
// Macros, functions, and inline methods from other classes
//
//

void LLPipeline::setLight(LLDrawable *drawablep, bool is_light)
{
	if (drawablep && assertInitialized())
	{
		if (is_light)
		{
			mLights.insert(drawablep);
			drawablep->setState(LLDrawable::LIGHT);
		}
		else
		{
			drawablep->clearState(LLDrawable::LIGHT);
			mLights.erase(drawablep);
		}
	}
}

//static
void LLPipeline::toggleRenderType(U32 type)
{
	gPipeline.mRenderTypeEnabled[type] = !gPipeline.mRenderTypeEnabled[type];
	if (type == LLPipeline::RENDER_TYPE_WATER)
	{
		gPipeline.mRenderTypeEnabled[LLPipeline::RENDER_TYPE_VOIDWATER] = !gPipeline.mRenderTypeEnabled[LLPipeline::RENDER_TYPE_VOIDWATER];
	}
}

//static
void LLPipeline::toggleRenderTypeControl(U32 type)
{
	U32 bit = (1<<type);
	if (gPipeline.hasRenderType(type))
	{
		LL_INFOS() << "Toggling render type mask " << std::hex << bit << " off" << std::dec << LL_ENDL;
	}
	else
	{
		LL_INFOS() << "Toggling render type mask " << std::hex << bit << " on" << std::dec << LL_ENDL;
	}
	gPipeline.toggleRenderType(type);
}

//static
bool LLPipeline::hasRenderTypeControl(U32 type)
{
	return gPipeline.hasRenderType(type);
}

// Allows UI items labeled "Hide foo" instead of "Show foo"
//static
bool LLPipeline::toggleRenderTypeControlNegated(S32 type)
{
	return !gPipeline.hasRenderType(type);
}

//static
void LLPipeline::toggleRenderDebug(U64 bit)
{
	if (gPipeline.hasRenderDebugMask(bit))
	{
		LL_INFOS() << "Toggling render debug mask " << std::hex << bit << " off" << std::dec << LL_ENDL;
	}
	else
	{
		LL_INFOS() << "Toggling render debug mask " << std::hex << bit << " on" << std::dec << LL_ENDL;
	}
	gPipeline.mRenderDebugMask ^= bit;
}


//static
bool LLPipeline::toggleRenderDebugControl(U64 bit)
{
	return gPipeline.hasRenderDebugMask(bit);
}

//static
void LLPipeline::toggleRenderDebugFeature(U32 bit)
{
	gPipeline.mRenderDebugFeatureMask ^= bit;
}


//static
bool LLPipeline::toggleRenderDebugFeatureControl(U32 bit)
{
	return gPipeline.hasRenderDebugFeatureMask(bit);
}

void LLPipeline::setRenderDebugFeatureControl(U32 bit, bool value)
{
	if (value)
	{
		gPipeline.mRenderDebugFeatureMask |= bit;
	}
	else
	{
		gPipeline.mRenderDebugFeatureMask &= !bit;
	}
}

void LLPipeline::pushRenderDebugFeatureMask()
{
	mRenderDebugFeatureStack.push(mRenderDebugFeatureMask);
}

void LLPipeline::popRenderDebugFeatureMask()
{
	if (mRenderDebugFeatureStack.empty())
	{
		LL_ERRS() << "Depleted render feature stack." << LL_ENDL;
	}

	mRenderDebugFeatureMask = mRenderDebugFeatureStack.top();
	mRenderDebugFeatureStack.pop();
}

// static
void LLPipeline::setRenderScriptedBeacons(bool val)
{
	sRenderScriptedBeacons = val;
}

// static
void LLPipeline::toggleRenderScriptedBeacons()
{
	sRenderScriptedBeacons = !sRenderScriptedBeacons;
}

// static
bool LLPipeline::getRenderScriptedBeacons()
{
	return sRenderScriptedBeacons;
}

// static
void LLPipeline::setRenderScriptedTouchBeacons(bool val)
{
	sRenderScriptedTouchBeacons = val;
}

// static
void LLPipeline::toggleRenderScriptedTouchBeacons()
{
	sRenderScriptedTouchBeacons = !sRenderScriptedTouchBeacons;
}

// static
bool LLPipeline::getRenderScriptedTouchBeacons()
{
	return sRenderScriptedTouchBeacons;
}

// static
void LLPipeline::setRenderMOAPBeacons(bool val)
{
	sRenderMOAPBeacons = val;
}

// static
void LLPipeline::toggleRenderMOAPBeacons()
{
	sRenderMOAPBeacons = !sRenderMOAPBeacons;
}

// static
bool LLPipeline::getRenderMOAPBeacons()
{
	return sRenderMOAPBeacons;
}

// static
void LLPipeline::setRenderPhysicalBeacons(bool val)
{
	sRenderPhysicalBeacons = val;
}

// static
void LLPipeline::toggleRenderPhysicalBeacons()
{
	sRenderPhysicalBeacons = !sRenderPhysicalBeacons;
}

// static
bool LLPipeline::getRenderPhysicalBeacons()
{
	return sRenderPhysicalBeacons;
}

// static
void LLPipeline::setRenderParticleBeacons(bool val)
{
	sRenderParticleBeacons = val;
}

// static
void LLPipeline::toggleRenderParticleBeacons()
{
	sRenderParticleBeacons = !sRenderParticleBeacons;
}

// static
bool LLPipeline::getRenderParticleBeacons()
{
	return sRenderParticleBeacons;
}

// static
void LLPipeline::setRenderSoundBeacons(bool val)
{
	sRenderSoundBeacons = val;
}

// static
void LLPipeline::toggleRenderSoundBeacons()
{
	sRenderSoundBeacons = !sRenderSoundBeacons;
}

// static
bool LLPipeline::getRenderSoundBeacons()
{
	return sRenderSoundBeacons;
}

// static
void LLPipeline::setRenderBeacons(bool val)
{
	sRenderBeacons = val;
}

// static
void LLPipeline::toggleRenderBeacons()
{
	sRenderBeacons = !sRenderBeacons;
}

// static
bool LLPipeline::getRenderBeacons()
{
	return sRenderBeacons;
}

// static
void LLPipeline::setRenderHighlights(bool val)
{
	sRenderHighlight = val;
}

// static
void LLPipeline::toggleRenderHighlights()
{
	sRenderHighlight = !sRenderHighlight;
}

// static
bool LLPipeline::getRenderHighlights()
{
	return sRenderHighlight;
}

// static
void LLPipeline::setRenderHighlightTextureChannel(LLRender::eTexIndex channel)
{
	sRenderHighlightTextureChannel = channel;
}

LLVOPartGroup* LLPipeline::lineSegmentIntersectParticle(const LLVector4a& start, const LLVector4a& end, LLVector4a* intersection,
														S32* face_hit)
{
	LLVector4a local_end = end;

	LLVector4a position;

	LLDrawable* drawable = NULL;

	for (LLWorld::region_list_t::const_iterator iter = LLWorld::getInstance()->getRegionList().begin(); 
			iter != LLWorld::getInstance()->getRegionList().end(); ++iter)
	{
		LLViewerRegion* region = *iter;

		LLSpatialPartition* part = region->getSpatialPartition(LLViewerRegion::PARTITION_PARTICLE);
		if (part && hasRenderType(part->mDrawableType))
		{
			LLDrawable* hit = part->lineSegmentIntersect(start, local_end, TRUE, FALSE, face_hit, &position, NULL, NULL, NULL);
			if (hit)
			{
				drawable = hit;
				local_end = position;						
			}
		}
	}

	LLVOPartGroup* ret = NULL;
	if (drawable)
	{
		//make sure we're returning an LLVOPartGroup
		llassert(drawable->getVObj()->getPCode() == LLViewerObject::LL_VO_PART_GROUP);
		ret = (LLVOPartGroup*) drawable->getVObj().get();
	}
		
	if (intersection)
	{
		*intersection = position;
	}

	return ret;
}

LLViewerObject* LLPipeline::lineSegmentIntersectInWorld(const LLVector4a& start, const LLVector4a& end,
														bool pick_transparent,
														bool pick_rigged,
														S32* face_hit,
														LLVector4a* intersection,         // return the intersection point
														LLVector2* tex_coord,            // return the texture coordinates of the intersection point
														LLVector4a* normal,               // return the surface normal at the intersection point
														LLVector4a* tangent             // return the surface tangent at the intersection point
	)
{
	LLDrawable* drawable = NULL;

	LLVector4a local_end = end;

	LLVector4a position;

	sPickAvatar = false; //! LLToolMgr::getInstance()->inBuildMode();
	
	for (LLWorld::region_list_t::const_iterator iter = LLWorld::getInstance()->getRegionList().begin(); 
			iter != LLWorld::getInstance()->getRegionList().end(); ++iter)
	{
		LLViewerRegion* region = *iter;

		for (U32 j = 0; j < LLViewerRegion::NUM_PARTITIONS; j++)
		{
			if ((j == LLViewerRegion::PARTITION_VOLUME) || 
				(j == LLViewerRegion::PARTITION_BRIDGE) ||
                (j == LLViewerRegion::PARTITION_AVATAR) || // for attachments
				(j == LLViewerRegion::PARTITION_CONTROL_AV) ||
				(j == LLViewerRegion::PARTITION_TERRAIN) ||
				(j == LLViewerRegion::PARTITION_TREE) ||
				(j == LLViewerRegion::PARTITION_GRASS))  // only check these partitions for now
			{
				LLSpatialPartition* part = region->getSpatialPartition(j);
				if (part && hasRenderType(part->mDrawableType))
				{
					LLDrawable* hit = part->lineSegmentIntersect(start, local_end, pick_transparent, pick_rigged, face_hit, &position, tex_coord, normal, tangent);
					if (hit)
					{
						drawable = hit;
						local_end = position;						
					}
				}
			}
		}
	}
	
	if (!sPickAvatar)
	{
		//save hit info in case we need to restore
		//due to attachment override
		LLVector4a local_normal;
		LLVector4a local_tangent;
		LLVector2 local_texcoord;
		S32 local_face_hit = -1;

		if (face_hit)
		{ 
			local_face_hit = *face_hit;
		}
		if (tex_coord)
		{
			local_texcoord = *tex_coord;
		}
		if (tangent)
		{
			local_tangent = *tangent;
		}
		else
		{
			local_tangent.clear();
		}
		if (normal)
		{
			local_normal = *normal;
		}
		else
		{
			local_normal.clear();
		}
				
		const F32 ATTACHMENT_OVERRIDE_DIST = 0.1f;

		//check against avatars
		sPickAvatar = true;
		for (LLWorld::region_list_t::const_iterator iter = LLWorld::getInstance()->getRegionList().begin(); 
				iter != LLWorld::getInstance()->getRegionList().end(); ++iter)
		{
			LLViewerRegion* region = *iter;

			LLSpatialPartition* part = region->getSpatialPartition(LLViewerRegion::PARTITION_AVATAR);
			if (part && hasRenderType(part->mDrawableType))
			{
				LLDrawable* hit = part->lineSegmentIntersect(start, local_end, pick_transparent, pick_rigged, face_hit, &position, tex_coord, normal, tangent);
				if (hit)
				{
					LLVector4a delta;
					delta.setSub(position, local_end);

					if (!drawable || 
						!drawable->getVObj()->isAttachment() ||
						delta.getLength3().getF32() > ATTACHMENT_OVERRIDE_DIST)
					{ //avatar overrides if previously hit drawable is not an attachment or 
					  //attachment is far enough away from detected intersection
						drawable = hit;
						local_end = position;						
					}
					else
					{ //prioritize attachments over avatars
						position = local_end;

						if (face_hit)
						{
							*face_hit = local_face_hit;
						}
						if (tex_coord)
						{
							*tex_coord = local_texcoord;
						}
						if (tangent)
						{
							*tangent = local_tangent;
						}
						if (normal)
						{
							*normal = local_normal;
						}
					}
				}
			}
		}
	}

	//check all avatar nametags (silly, isn't it?)
	for (std::vector< LLCharacter* >::iterator iter = LLCharacter::sInstances.begin();
		iter != LLCharacter::sInstances.end();
		++iter)
	{
		LLVOAvatar* av = (LLVOAvatar*) *iter;
		if (av->mNameText.notNull()
			&& av->mNameText->lineSegmentIntersect(start, local_end, position))
		{
			drawable = av->mDrawable;
			local_end = position;
		}
	}

	if (intersection)
	{
		*intersection = position;
	}

	return drawable ? drawable->getVObj().get() : NULL;
}

LLViewerObject* LLPipeline::lineSegmentIntersectInHUD(const LLVector4a& start, const LLVector4a& end,
													  bool pick_transparent,													
													  S32* face_hit,
													  LLVector4a* intersection,         // return the intersection point
													  LLVector2* tex_coord,            // return the texture coordinates of the intersection point
													  LLVector4a* normal,               // return the surface normal at the intersection point
													  LLVector4a* tangent				// return the surface tangent at the intersection point
	)
{
	LLDrawable* drawable = NULL;

	for (LLWorld::region_list_t::const_iterator iter = LLWorld::getInstance()->getRegionList().begin(); 
			iter != LLWorld::getInstance()->getRegionList().end(); ++iter)
	{
		LLViewerRegion* region = *iter;

		bool toggle = false;
		if (!hasRenderType(LLPipeline::RENDER_TYPE_HUD))
		{
			toggleRenderType(LLPipeline::RENDER_TYPE_HUD);
			toggle = true;
		}

		LLSpatialPartition* part = region->getSpatialPartition(LLViewerRegion::PARTITION_HUD);
		if (part)
		{
			LLDrawable* hit = part->lineSegmentIntersect(start, end, pick_transparent, FALSE, face_hit, intersection, tex_coord, normal, tangent);
			if (hit)
			{
				drawable = hit;
			}
		}

		if (toggle)
		{
			toggleRenderType(LLPipeline::RENDER_TYPE_HUD);
		}
	}
	return drawable ? drawable->getVObj().get() : NULL;
}

LLSpatialPartition* LLPipeline::getSpatialPartition(LLViewerObject* vobj)
{
	if (vobj)
	{
		LLViewerRegion* region = vobj->getRegion();
		if (region)
		{
			return region->getSpatialPartition(vobj->getPartitionType());
		}
	}
	return NULL;
}

void LLPipeline::resetVertexBuffers(LLDrawable* drawable)
{
	if (!drawable)
	{
		return;
	}

	for (S32 i = 0; i < drawable->getNumFaces(); i++)
	{
		LLFace* facep = drawable->getFace(i);
		if (facep)
		{
			facep->clearVertexBuffer();
		}
	}
}

void LLPipeline::resetVertexBuffers()
{	
	mResetVertexBuffers = true;
}

void LLPipeline::doResetVertexBuffers(bool forced)
{
	if (!mResetVertexBuffers)
	{
		return;
	}
	if(!forced && LLSpatialPartition::sTeleportRequested)
	{
		if(gAgent.getTeleportState() != LLAgent::TELEPORT_NONE)
		{
			return; //wait for teleporting to finish
		}
		else
		{
			//teleporting aborted
			LLSpatialPartition::sTeleportRequested = FALSE;
			mResetVertexBuffers = false;
			return;
		}
	}

    LL_PROFILE_ZONE_SCOPED_CATEGORY_PIPELINE;
	mResetVertexBuffers = false;

	mCubeVB = NULL;
    mDeferredVB = NULL;
<<<<<<< HEAD
	mAuxiliaryVB = NULL;
	exoPostProcess::instance().destroyVB(); // Will be re-created via updateRenderDeferred()
=======
>>>>>>> 462b1c65

	for (LLWorld::region_list_t::const_iterator iter = LLWorld::getInstance()->getRegionList().begin(); 
			iter != LLWorld::getInstance()->getRegionList().end(); ++iter)
	{
		LLViewerRegion* region = *iter;
		for (U32 i = 0; i < LLViewerRegion::NUM_PARTITIONS; i++)
		{
			LLSpatialPartition* part = region->getSpatialPartition(i);
			if (part)
			{
				part->resetVertexBuffers();
			}
		}
	}
	if(LLSpatialPartition::sTeleportRequested)
	{
		LLSpatialPartition::sTeleportRequested = FALSE;

		LLWorld::getInstance()->clearAllVisibleObjects();
		clearRebuildDrawables();
	}

	resetDrawOrders();

	gSky.resetVertexBuffers();

	LLVOPartGroup::destroyGL();
	gGL.resetVertexBuffer();

	if ( LLPathingLib::getInstance() )
	{
		LLPathingLib::getInstance()->cleanupVBOManager();
	}
	LLVOPartGroup::destroyGL();
    gGL.resetVertexBuffer();

	SUBSYSTEM_CLEANUP(LLVertexBuffer);
	
	if (LLVertexBuffer::sGLCount != 0)
	{
		LL_WARNS() << "VBO wipe failed -- " << LLVertexBuffer::sGLCount << " buffers remaining." << LL_ENDL;
	}

	LLVertexBuffer::unbind();	
	
	updateRenderBump();
	//updateRenderDeferred(); // <FS:Ansariel> Moved further down because of exoPostProcess creating a new VB

	sUseTriStrips = gSavedSettings.getBOOL("RenderUseTriStrips");
	LLVertexBuffer::sUseStreamDraw = gSavedSettings.getBOOL("RenderUseStreamVBO");
	// <FS:Ansariel> Vertex Array Objects are required in OpenGL core profile
	LLVertexBuffer::sUseVAO = gSavedSettings.getBOOL("RenderUseVAO");
	//LLVertexBuffer::sUseVAO = LLRender::sGLCoreProfile ? TRUE : gSavedSettings.getBOOL("RenderUseVAO");
	// </FS:Ansariel>
	LLVertexBuffer::sPreferStreamDraw = gSavedSettings.getBOOL("RenderPreferStreamDraw");
	LLVertexBuffer::sEnableVBOs = gSavedSettings.getBOOL("RenderVBOEnable");
	LLVertexBuffer::sDisableVBOMapping = LLVertexBuffer::sEnableVBOs && gSavedSettings.getBOOL("RenderVBOMappingDisable") ;
	sBakeSunlight = gSavedSettings.getBOOL("RenderBakeSunlight");
	sNoAlpha = gSavedSettings.getBOOL("RenderNoAlpha");
	LLPipeline::sTextureBindTest = gSavedSettings.getBOOL("RenderDebugTextureBind");

	LLVertexBuffer::initClass(LLVertexBuffer::sEnableVBOs, LLVertexBuffer::sDisableVBOMapping);
    gGL.initVertexBuffer();

<<<<<<< HEAD
    // <FS:Ansariel> Reset VB during TP
    //mDeferredVB = new LLVertexBuffer(DEFERRED_VB_MASK, 0);
    //mDeferredVB->allocateBuffer(8, 0, true);
    initDeferredVB();
    // </FS:Ansariel>
=======
    mDeferredVB = new LLVertexBuffer(DEFERRED_VB_MASK, 0);
    mDeferredVB->allocateBuffer(8, 0, true);
>>>>>>> 462b1c65

	LLVOPartGroup::restoreGL();

	// <FS:Ansariel> Reset VB during TP
	updateRenderDeferred(); // Moved further down because of exoPostProcess creating a new VB
	initAuxiliaryVB();
	// </FS:Ansariel>
}

void LLPipeline::renderObjects(U32 type, U32 mask, bool texture, bool batch_texture, bool rigged)
{
	assertInitialized();
	gGL.loadMatrix(gGLModelView);
	gGLLastMatrix = NULL;
    if (rigged)
    {
        mSimplePool->pushRiggedBatches(type + 1, mask, texture, batch_texture);
    }
    else
    {
        mSimplePool->pushBatches(type, mask, texture, batch_texture);
    }
	gGL.loadMatrix(gGLModelView);
	gGLLastMatrix = NULL;		
}

void LLPipeline::renderAlphaObjects(U32 mask, bool texture, bool batch_texture, bool rigged)
{
    LL_PROFILE_ZONE_SCOPED_CATEGORY_PIPELINE;
    assertInitialized();
    gGL.loadMatrix(gGLModelView);
    gGLLastMatrix = NULL;
    U32 type = LLRenderPass::PASS_ALPHA;
    LLVOAvatar* lastAvatar = nullptr;
    U64 lastMeshId = 0;
    for (LLCullResult::drawinfo_iterator i = gPipeline.beginRenderMap(type); i != gPipeline.endRenderMap(type); ++i)
    {
        LLDrawInfo* pparams = *i;
        if (pparams)
        {
            if (rigged)
            {
                if (pparams->mAvatar != nullptr)
                {
                    if (lastAvatar != pparams->mAvatar || lastMeshId != pparams->mSkinInfo->mHash)
                    {
                        mSimplePool->uploadMatrixPalette(*pparams);
                        lastAvatar = pparams->mAvatar;
                        lastMeshId = pparams->mSkinInfo->mHash;
                    }

                    mSimplePool->pushBatch(*pparams, mask | LLVertexBuffer::MAP_WEIGHT4, texture, batch_texture);
                }
            }
            else if (pparams->mAvatar == nullptr)
            {
                mSimplePool->pushBatch(*pparams, mask, texture, batch_texture);
            }
        }
    }
    gGL.loadMatrix(gGLModelView);
    gGLLastMatrix = NULL;
}

void LLPipeline::renderMaskedObjects(U32 type, U32 mask, bool texture, bool batch_texture, bool rigged)
{
	assertInitialized();
	gGL.loadMatrix(gGLModelView);
	gGLLastMatrix = NULL;
    if (rigged)
    {
        mAlphaMaskPool->pushRiggedMaskBatches(type+1, mask, texture, batch_texture);
    }
    else
    {
        mAlphaMaskPool->pushMaskBatches(type, mask, texture, batch_texture);
    }
	gGL.loadMatrix(gGLModelView);
	gGLLastMatrix = NULL;		
}

void LLPipeline::renderFullbrightMaskedObjects(U32 type, U32 mask, bool texture, bool batch_texture, bool rigged)
{
	assertInitialized();
	gGL.loadMatrix(gGLModelView);
	gGLLastMatrix = NULL;
    if (rigged)
    {
        mFullbrightAlphaMaskPool->pushRiggedMaskBatches(type+1, mask, texture, batch_texture);
    }
    else
    {
        mFullbrightAlphaMaskPool->pushMaskBatches(type, mask, texture, batch_texture);
    }
	gGL.loadMatrix(gGLModelView);
	gGLLastMatrix = NULL;		
}

void apply_cube_face_rotation(U32 face)
{
	switch (face)
	{
		case 0: 
			gGL.rotatef(90.f, 0, 1, 0);
			gGL.rotatef(180.f, 1, 0, 0);
		break;
		case 2: 
			gGL.rotatef(-90.f, 1, 0, 0);
		break;
		case 4:
			gGL.rotatef(180.f, 0, 1, 0);
			gGL.rotatef(180.f, 0, 0, 1);
		break;
		case 1: 
			gGL.rotatef(-90.f, 0, 1, 0);
			gGL.rotatef(180.f, 1, 0, 0);
		break;
		case 3:
			gGL.rotatef(90, 1, 0, 0);
		break;
		case 5: 
			gGL.rotatef(180, 0, 0, 1);
		break;
	}
}

void validate_framebuffer_object()
{                                                           
	GLenum status;                                            
	status = glCheckFramebufferStatus(GL_FRAMEBUFFER_EXT); 
	switch(status) 
	{                                          
		case GL_FRAMEBUFFER_COMPLETE:                       
			//framebuffer OK, no error.
			break;
		case GL_FRAMEBUFFER_INCOMPLETE_MISSING_ATTACHMENT:
			// frame buffer not OK: probably means unsupported depth buffer format
			LL_ERRS() << "Framebuffer Incomplete Missing Attachment." << LL_ENDL;
			break;
		case GL_FRAMEBUFFER_INCOMPLETE_ATTACHMENT:
			// frame buffer not OK: probably means unsupported depth buffer format
			LL_ERRS() << "Framebuffer Incomplete Attachment." << LL_ENDL;
			break; 
		case GL_FRAMEBUFFER_UNSUPPORTED:                    
			/* choose different formats */                        
			LL_ERRS() << "Framebuffer unsupported." << LL_ENDL;
			break;                                                
		default:                                                
			LL_ERRS() << "Unknown framebuffer status." << LL_ENDL;
			break;
	}
}

void LLPipeline::bindScreenToTexture() 
{
	
}

static LLTrace::BlockTimerStatHandle FTM_RENDER_BLOOM("Bloom");

void LLPipeline::renderFinalize()
{
    LLVertexBuffer::unbind();
    LLGLState::checkStates();
    LLGLState::checkTextureChannels();

    assertInitialized();

    if (gUseWireframe)
    {
        glPolygonMode(GL_FRONT_AND_BACK, GL_FILL);
    }

    LLVector2 tc1(0, 0);
    LLVector2 tc2((F32) mScreen.getWidth() * 2, (F32) mScreen.getHeight() * 2);

    LL_RECORD_BLOCK_TIME(FTM_RENDER_BLOOM);
    gGL.color4f(1, 1, 1, 1);
    LLGLDepthTest depth(GL_FALSE);
    LLGLDisable blend(GL_BLEND);
    LLGLDisable cull(GL_CULL_FACE);

    enableLightsFullbright();

    gGL.matrixMode(LLRender::MM_PROJECTION);
    gGL.pushMatrix();
    gGL.loadIdentity();
    gGL.matrixMode(LLRender::MM_MODELVIEW);
    gGL.pushMatrix();
    gGL.loadIdentity();

    LLGLDisable test(GL_ALPHA_TEST);

    gGL.setColorMask(true, true);
    glClearColor(0, 0, 0, 0);
    exoPostProcess::instance().ExodusRenderPostStack(&mScreen, &mScreen); // <FS:CR> Import Vignette from Exodus

    if (sRenderGlow)
    {
        mGlow[2].bindTarget();
        mGlow[2].clear();

        gGlowExtractProgram.bind();
        F32 minLum = llmax((F32) RenderGlowMinLuminance, 0.0f);
        F32 maxAlpha = RenderGlowMaxExtractAlpha;
        F32 warmthAmount = RenderGlowWarmthAmount;
        LLVector3 lumWeights = RenderGlowLumWeights;
        LLVector3 warmthWeights = RenderGlowWarmthWeights;

        gGlowExtractProgram.uniform1f(LLShaderMgr::GLOW_MIN_LUMINANCE, minLum);
        gGlowExtractProgram.uniform1f(LLShaderMgr::GLOW_MAX_EXTRACT_ALPHA, maxAlpha);
        gGlowExtractProgram.uniform3f(LLShaderMgr::GLOW_LUM_WEIGHTS, lumWeights.mV[0], lumWeights.mV[1],
                                      lumWeights.mV[2]);
        gGlowExtractProgram.uniform3f(LLShaderMgr::GLOW_WARMTH_WEIGHTS, warmthWeights.mV[0], warmthWeights.mV[1],
                                      warmthWeights.mV[2]);
        gGlowExtractProgram.uniform1f(LLShaderMgr::GLOW_WARMTH_AMOUNT, warmthAmount);
        
        {
            LLGLEnable blend_on(GL_BLEND);
            LLGLEnable test(GL_ALPHA_TEST);

            gGL.setSceneBlendType(LLRender::BT_ADD_WITH_ALPHA);

            mScreen.bindTexture(0, 0, LLTexUnit::TFO_POINT);

            gGL.color4f(1, 1, 1, 1);
            gPipeline.enableLightsFullbright();
            // <FS:Ansariel> FIRE-16829: Visual Artifacts with ALM enabled on AMD graphics
            //gGL.begin(LLRender::TRIANGLE_STRIP);
            //gGL.texCoord2f(tc1.mV[0], tc1.mV[1]);
            //gGL.vertex2f(-1, -1);

            //gGL.texCoord2f(tc1.mV[0], tc2.mV[1]);
            //gGL.vertex2f(-1, 3);

            //gGL.texCoord2f(tc2.mV[0], tc1.mV[1]);
            //gGL.vertex2f(3, -1);

            //gGL.end();
            drawAuxiliaryVB(tc1, tc2);
            // </FS:Ansariel>

            gGL.getTexUnit(0)->unbind(mScreen.getUsage());

            mGlow[2].flush();

            tc1.setVec(0, 0);
            tc2.setVec(2, 2); 
        }

        // power of two between 1 and 1024
        U32 glowResPow = RenderGlowResolutionPow;
        const U32 glow_res = llmax(1, llmin(1024, 1 << glowResPow));

        S32 kernel = RenderGlowIterations * 2;
        F32 delta = RenderGlowWidth / glow_res;
        // Use half the glow width if we have the res set to less than 9 so that it looks
        // almost the same in either case.
        if (glowResPow < 9)
        {
            delta *= 0.5f;
        }
        F32 strength = RenderGlowStrength;

        gGlowProgram.bind();
        gGlowProgram.uniform1f(LLShaderMgr::GLOW_STRENGTH, strength);

        for (S32 i = 0; i < kernel; i++)
        {
            mGlow[i % 2].bindTarget();
            mGlow[i % 2].clear();

            if (i == 0)
            {
                gGL.getTexUnit(0)->bind(&mGlow[2]);
            }
            else
            {
                gGL.getTexUnit(0)->bind(&mGlow[(i - 1) % 2]);
            }

            if (i % 2 == 0)
            {
                gGlowProgram.uniform2f(LLShaderMgr::GLOW_DELTA, delta, 0);
            }
            else
            {
                gGlowProgram.uniform2f(LLShaderMgr::GLOW_DELTA, 0, delta);
            }

            // <FS:Ansariel> FIRE-16829: Visual Artifacts with ALM enabled on AMD graphics
            //gGL.begin(LLRender::TRIANGLE_STRIP);
            //gGL.texCoord2f(tc1.mV[0], tc1.mV[1]);
            //gGL.vertex2f(-1,-1);
            //
            //gGL.texCoord2f(tc1.mV[0], tc2.mV[1]);
            //gGL.vertex2f(-1,3);
            //
            //gGL.texCoord2f(tc2.mV[0], tc1.mV[1]);
            //gGL.vertex2f(3,-1);
            //
            //gGL.end();
            drawAuxiliaryVB(tc1, tc2);
            // </FS:Ansariel>

            mGlow[i % 2].flush();
        }

        gGlowProgram.unbind();
    }
    else // !sRenderGlow, skip the glow ping-pong and just clear the result target
    {
        mGlow[1].bindTarget();
        mGlow[1].clear();
        mGlow[1].flush();
    }

    gGLViewport[0] = gViewerWindow->getWorldViewRectRaw().mLeft;
    gGLViewport[1] = gViewerWindow->getWorldViewRectRaw().mBottom;
    gGLViewport[2] = gViewerWindow->getWorldViewRectRaw().getWidth();
    gGLViewport[3] = gViewerWindow->getWorldViewRectRaw().getHeight();
    glViewport(gGLViewport[0], gGLViewport[1], gGLViewport[2], gGLViewport[3]);

    tc2.setVec((F32) mScreen.getWidth(), (F32) mScreen.getHeight());

    gGL.flush();

    LLVertexBuffer::unbind();

// [RLVa:KB] - @setsphere
	LLRenderTarget* pRenderBuffer = (RlvActions::hasBehaviour(RLV_BHVR_SETSPHERE)) ? &mDeferredLight : nullptr;
// [/RLVa:KB]
    if (LLPipeline::sRenderDeferred)
    {

        //<FS:TS> FIRE-16251: Depth of Field does not work underwater
        //bool dof_enabled = !LLViewerCamera::getInstance()->cameraUnderWater() &&
        bool dof_enabled = (FSRenderDepthOfFieldUnderwater || !LLViewerCamera::getInstance()->cameraUnderWater()) &&
        //</FS:TS> FIRE-16251
                           (RenderDepthOfFieldInEditMode || !LLToolMgr::getInstance()->inBuildMode()) &&
                           RenderDepthOfField;

        bool multisample = RenderFSAASamples > 1 && mFXAABuffer.isComplete();
        exoPostProcess::instance().multisample = multisample;	// <FS:CR> Import Vignette from Exodus
// [RLVa:KB] - @setsphere
		if (multisample && !pRenderBuffer)
		{
			pRenderBuffer = &mDeferredLight;
		}
// [/RLVa:KB]

        gViewerWindow->setup3DViewport();

        if (dof_enabled)
        {
            LLGLSLShader *shader = &gDeferredPostProgram;
            LLGLDisable blend(GL_BLEND);

            // depth of field focal plane calculations
            static F32 current_distance = 16.f;
            static F32 start_distance = 16.f;
            static F32 transition_time = 1.f;

            LLVector3 focus_point;

            // <FS:Beq> FIRE-16728 focus point lock & free focus DoF - based on a feature developed by NiranV Dean
            static LLVector3 last_focus_point{};
            if( LLPipeline::FSFocusPointLocked && !last_focus_point.isExactlyZero() )
            {
                focus_point = last_focus_point;
            }
            else
            {
            // </FS:Beq>
            LLViewerObject *obj = LLViewerMediaFocus::getInstance()->getFocusedObject();
            if (obj && obj->mDrawable && obj->isSelected())
            { // focus on selected media object
                S32 face_idx = LLViewerMediaFocus::getInstance()->getFocusedFace();
                if (obj && obj->mDrawable)
                {
                    LLFace *face = obj->mDrawable->getFace(face_idx);
                    if (face)
                    {
                        focus_point = face->getPositionAgent();
                    }
                }
            }
            }// <FS:Beq/> support focus point lock

            if (focus_point.isExactlyZero())
            {
                if (LLViewerJoystick::getInstance()->getOverrideCamera() || LLPipeline::FSFocusPointFollowsPointer) // <FS:Beq/> FIRE-16728 Add free aim mouse and focus lock
                { // focus on point under cursor
                    focus_point.set(gDebugRaycastIntersection.getF32ptr());
                }
                else if (gAgentCamera.cameraMouselook())
                { // focus on point under mouselook crosshairs
                    LLVector4a result;
                    result.clear();

                    gViewerWindow->cursorIntersect(-1, -1, 512.f, NULL, -1, FALSE, FALSE, NULL, &result);

                    focus_point.set(result.getF32ptr());
                }
                else
                {
                    // focus on alt-zoom target
                    LLViewerRegion *region = gAgent.getRegion();
                    if (region)
                    {
                        focus_point = LLVector3(gAgentCamera.getFocusGlobal() - region->getOriginGlobal());
                    }
                }
            }
            // <FS:Beq> FIRE-16728 Add free aim mouse and focus lock
            last_focus_point = focus_point;
            // </FS:Beq>
            LLVector3 eye = LLViewerCamera::getInstance()->getOrigin();
            F32 target_distance = 16.f;
            if (!focus_point.isExactlyZero())
            {
                target_distance = LLViewerCamera::getInstance()->getAtAxis() * (focus_point - eye);
            }

            if (transition_time >= 1.f && fabsf(current_distance - target_distance) / current_distance > 0.01f)
            { // large shift happened, interpolate smoothly to new target distance
                transition_time = 0.f;
                start_distance = current_distance;
            }
            else if (transition_time < 1.f)
            { // currently in a transition, continue interpolating
                transition_time += 1.f / CameraFocusTransitionTime * gFrameIntervalSeconds.value();
                transition_time = llmin(transition_time, 1.f);

                F32 t = cosf(transition_time * F_PI + F_PI) * 0.5f + 0.5f;
                current_distance = start_distance + (target_distance - start_distance) * t;
            }
            else
            { // small or no change, just snap to target distance
                current_distance = target_distance;
            }

            // convert to mm
            F32 subject_distance = current_distance * 1000.f;
            F32 fnumber = CameraFNumber;
            F32 default_focal_length = CameraFocalLength;

            F32 fov = LLViewerCamera::getInstance()->getView();

            const F32 default_fov = CameraFieldOfView * F_PI / 180.f;

            // F32 aspect_ratio = (F32) mScreen.getWidth()/(F32)mScreen.getHeight();

            F32 dv = 2.f * default_focal_length * tanf(default_fov / 2.f);

            F32 focal_length = dv / (2 * tanf(fov / 2.f));

            // F32 tan_pixel_angle = tanf(LLDrawable::sCurPixelAngle);

            // from wikipedia -- c = |s2-s1|/s2 * f^2/(N(S1-f))
            // where	 N = fnumber
            //			 s2 = dot distance
            //			 s1 = subject distance
            //			 f = focal length
            //

            F32 blur_constant = focal_length * focal_length / (fnumber * (subject_distance - focal_length));
            blur_constant /= 1000.f; // convert to meters for shader
            F32 magnification = focal_length / (subject_distance - focal_length);

            { // build diffuse+bloom+CoF
                mDeferredLight.bindTarget();
                shader = &gDeferredCoFProgram;

                bindDeferredShader(*shader);

                S32 channel = shader->enableTexture(LLShaderMgr::DEFERRED_DIFFUSE, mScreen.getUsage());
                if (channel > -1)
                {
                    mScreen.bindTexture(0, channel);
                }

                shader->uniform1f(LLShaderMgr::DOF_FOCAL_DISTANCE, -subject_distance / 1000.f);
                shader->uniform1f(LLShaderMgr::DOF_BLUR_CONSTANT, blur_constant);
                shader->uniform1f(LLShaderMgr::DOF_TAN_PIXEL_ANGLE, tanf(1.f / LLDrawable::sCurPixelAngle));
                shader->uniform1f(LLShaderMgr::DOF_MAGNIFICATION, magnification);
                shader->uniform1f(LLShaderMgr::DOF_MAX_COF, CameraMaxCoF);
                shader->uniform1f(LLShaderMgr::DOF_RES_SCALE, CameraDoFResScale);

                // <FS:Ansariel> FIRE-16829: Visual Artifacts with ALM enabled on AMD graphics
                //gGL.begin(LLRender::TRIANGLE_STRIP);
                //gGL.texCoord2f(tc1.mV[0], tc1.mV[1]);
                //gGL.vertex2f(-1,-1);

                //gGL.texCoord2f(tc1.mV[0], tc2.mV[1]);
                //gGL.vertex2f(-1,3);

                //gGL.texCoord2f(tc2.mV[0], tc1.mV[1]);
                //gGL.vertex2f(3,-1);

                //gGL.end();
                drawAuxiliaryVB(tc1, tc2);
                // </FS:Ansariel>

                unbindDeferredShader(*shader);
                mDeferredLight.flush();
            }

            U32 dof_width = (U32)(mScreen.getWidth() * CameraDoFResScale);
            U32 dof_height = (U32)(mScreen.getHeight() * CameraDoFResScale);

            { // perform DoF sampling at half-res (preserve alpha channel)
                mScreen.bindTarget();
                glViewport(0, 0, dof_width, dof_height);
                gGL.setColorMask(true, false);

                shader = &gDeferredPostProgram;
                bindDeferredShader(*shader);
                S32 channel = shader->enableTexture(LLShaderMgr::DEFERRED_DIFFUSE, mDeferredLight.getUsage());
                if (channel > -1)
                {
                    mDeferredLight.bindTexture(0, channel);
                }

                shader->uniform1f(LLShaderMgr::DOF_MAX_COF, CameraMaxCoF);
                shader->uniform1f(LLShaderMgr::DOF_RES_SCALE, CameraDoFResScale);

                // <FS:Ansariel> FIRE-16829: Visual Artifacts with ALM enabled on AMD graphics
                //gGL.begin(LLRender::TRIANGLE_STRIP);
                //gGL.texCoord2f(tc1.mV[0], tc1.mV[1]);
                //gGL.vertex2f(-1,-1);

                //gGL.texCoord2f(tc1.mV[0], tc2.mV[1]);
                //gGL.vertex2f(-1,3);

                //gGL.texCoord2f(tc2.mV[0], tc1.mV[1]);
                //gGL.vertex2f(3,-1);

                //gGL.end();
                drawAuxiliaryVB(tc1, tc2);
                // </FS:Ansariel>

                unbindDeferredShader(*shader);
                mScreen.flush();
                gGL.setColorMask(true, true);
            }

            { // combine result based on alpha
//                if (multisample)
//                {
//                    mDeferredLight.bindTarget();
//                    glViewport(0, 0, mDeferredScreen.getWidth(), mDeferredScreen.getHeight());
//                }
// [RLVa:KB] - @setsphere
                if (pRenderBuffer)
                {
					pRenderBuffer->bindTarget();
                    glViewport(0, 0, mDeferredScreen.getWidth(), mDeferredScreen.getHeight());
                }
// [/RLVa:KB]
                else
                {
                    gGLViewport[0] = gViewerWindow->getWorldViewRectRaw().mLeft;
                    gGLViewport[1] = gViewerWindow->getWorldViewRectRaw().mBottom;
                    gGLViewport[2] = gViewerWindow->getWorldViewRectRaw().getWidth();
                    gGLViewport[3] = gViewerWindow->getWorldViewRectRaw().getHeight();
                    glViewport(gGLViewport[0], gGLViewport[1], gGLViewport[2], gGLViewport[3]);
                }

                shader = &gDeferredDoFCombineProgram;
                bindDeferredShader(*shader);

                S32 channel = shader->enableTexture(LLShaderMgr::DEFERRED_DIFFUSE, mScreen.getUsage());
                if (channel > -1)
                {
                    mScreen.bindTexture(0, channel);
                }

                shader->uniform1f(LLShaderMgr::DOF_MAX_COF, CameraMaxCoF);
                shader->uniform1f(LLShaderMgr::DOF_RES_SCALE, CameraDoFResScale);
                shader->uniform1f(LLShaderMgr::DOF_WIDTH, dof_width - 1);
                shader->uniform1f(LLShaderMgr::DOF_HEIGHT, dof_height - 1);

                // <FS:Ansariel> FIRE-16829: Visual Artifacts with ALM enabled on AMD graphics
                //gGL.begin(LLRender::TRIANGLE_STRIP);
                //gGL.texCoord2f(tc1.mV[0], tc1.mV[1]);
                //gGL.vertex2f(-1,-1);

                //gGL.texCoord2f(tc1.mV[0], tc2.mV[1]);
                //gGL.vertex2f(-1,3);

                //gGL.texCoord2f(tc2.mV[0], tc1.mV[1]);
                //gGL.vertex2f(3,-1);

                //gGL.end();
                drawAuxiliaryVB(tc1, tc2);
                // </FS:Ansariel>

                unbindDeferredShader(*shader);

// [RLVa:KB] - @setsphere
                if (pRenderBuffer)
                {
                    pRenderBuffer->flush();
                }
// [/RLVa:KB]
//                if (multisample)
//                {
//                    mDeferredLight.flush();
//                }
            }
        }
        else
        {
//            if (multisample)
//            {
//                mDeferredLight.bindTarget();
//            }
// [RLVa:KB] - @setsphere
            if (pRenderBuffer)
            {
				pRenderBuffer->bindTarget();
            }
// [/RLVa:KB]
            LLGLSLShader *shader = &gDeferredPostNoDoFProgram;

            bindDeferredShader(*shader);

            S32 channel = shader->enableTexture(LLShaderMgr::DEFERRED_DIFFUSE, mScreen.getUsage());
            if (channel > -1)
            {
                mScreen.bindTexture(0, channel);
            }

            // <FS:Ansariel> FIRE-16829: Visual Artifacts with ALM enabled on AMD graphics
            //gGL.begin(LLRender::TRIANGLE_STRIP);
            //gGL.texCoord2f(tc1.mV[0], tc1.mV[1]);
            //gGL.vertex2f(-1,-1);

            //gGL.texCoord2f(tc1.mV[0], tc2.mV[1]);
            //gGL.vertex2f(-1,3);

            //gGL.texCoord2f(tc2.mV[0], tc1.mV[1]);
            //gGL.vertex2f(3,-1);

            //gGL.end();
            drawAuxiliaryVB(tc1, tc2);
            // </FS:Ansariel>

            unbindDeferredShader(*shader);

// [RLVa:KB] - @setsphere
            if (pRenderBuffer)
            {
				pRenderBuffer->flush();
            }
// [/RLVa:KB]
//            if (multisample)
//            {
//                mDeferredLight.flush();
//            }
        }

// [RLVa:KB] - @setsphere
		if (RlvActions::hasBehaviour(RLV_BHVR_SETSPHERE))
		{
			LLShaderEffectParams params(pRenderBuffer, &mScreen, !multisample);
			LLVfxManager::instance().runEffect(EVisualEffect::RlvSphere, &params);
			pRenderBuffer = params.m_pDstBuffer;
		}
// [/RLVa:KB]

        if (multisample)
        {
            // bake out texture2D with RGBL for FXAA shader
            mFXAABuffer.bindTarget();

            S32 width = mScreen.getWidth();
            S32 height = mScreen.getHeight();
            glViewport(0, 0, width, height);

            LLGLSLShader *shader = &gGlowCombineFXAAProgram;

            shader->bind();
            shader->uniform2f(LLShaderMgr::DEFERRED_SCREEN_RES, width, height);

//            S32 channel = shader->enableTexture(LLShaderMgr::DEFERRED_DIFFUSE, mDeferredLight.getUsage());
//            if (channel > -1)
//            {
//                mDeferredLight.bindTexture(0, channel);
//            }
// [RLVa:KB] - @setsphere
			S32 channel = shader->enableTexture(LLShaderMgr::DEFERRED_DIFFUSE, pRenderBuffer->getUsage());
            if (channel > -1)
            {
				pRenderBuffer->bindTexture(0, channel);
            }
// [RLVa:KB]

            // <FS:Ansariel> FIRE-16829: Visual Artifacts with ALM enabled on AMD graphics
            //gGL.begin(LLRender::TRIANGLE_STRIP);
            //gGL.vertex2f(-1,-1);
            //gGL.vertex2f(-1,3);
            //gGL.vertex2f(3,-1);
            //gGL.end();

            //gGL.flush();
            drawAuxiliaryVB();
            // </FS:Ansariel>

// [RLVa:KB] - @setsphere
            shader->disableTexture(LLShaderMgr::DEFERRED_DIFFUSE, pRenderBuffer->getUsage());
// [/RLVa:KB]
//            shader->disableTexture(LLShaderMgr::DEFERRED_DIFFUSE, mDeferredLight.getUsage());
            shader->unbind();

            mFXAABuffer.flush();

            shader = &gFXAAProgram;
            shader->bind();

            channel = shader->enableTexture(LLShaderMgr::DIFFUSE_MAP, mFXAABuffer.getUsage());
            if (channel > -1)
            {
                mFXAABuffer.bindTexture(0, channel, LLTexUnit::TFO_BILINEAR);
            }

            gGLViewport[0] = gViewerWindow->getWorldViewRectRaw().mLeft;
            gGLViewport[1] = gViewerWindow->getWorldViewRectRaw().mBottom;
            gGLViewport[2] = gViewerWindow->getWorldViewRectRaw().getWidth();
            gGLViewport[3] = gViewerWindow->getWorldViewRectRaw().getHeight();
            glViewport(gGLViewport[0], gGLViewport[1], gGLViewport[2], gGLViewport[3]);

            F32 scale_x = (F32) width / mFXAABuffer.getWidth();
            F32 scale_y = (F32) height / mFXAABuffer.getHeight();
            shader->uniform2f(LLShaderMgr::FXAA_TC_SCALE, scale_x, scale_y);
            shader->uniform2f(LLShaderMgr::FXAA_RCP_SCREEN_RES, 1.f / width * scale_x, 1.f / height * scale_y);
            shader->uniform4f(LLShaderMgr::FXAA_RCP_FRAME_OPT, -0.5f / width * scale_x, -0.5f / height * scale_y,
                              0.5f / width * scale_x, 0.5f / height * scale_y);
            shader->uniform4f(LLShaderMgr::FXAA_RCP_FRAME_OPT2, -2.f / width * scale_x, -2.f / height * scale_y,
                              2.f / width * scale_x, 2.f / height * scale_y);

            // <FS:Ansariel> FIRE-16829: Visual Artifacts with ALM enabled on AMD graphics
            //gGL.begin(LLRender::TRIANGLE_STRIP);
            //gGL.vertex2f(-1,-1);
            //gGL.vertex2f(-1,3);
            //gGL.vertex2f(3,-1);
            //gGL.end();

            //gGL.flush();
            drawAuxiliaryVB();
            // </FS:Ansariel>
            shader->unbind();
        }
    }
    else // not deferred
    {
// [RLVa:KB] - @setsphere
		if (RlvActions::hasBehaviour(RLV_BHVR_SETSPHERE))
		{
			LLShaderEffectParams params(&mScreen, &mDeferredLight, false);
			LLVfxManager::instance().runEffect(EVisualEffect::RlvSphere, &params);
			pRenderBuffer = params.m_pDstBuffer;
		}
// [/RLVa:KB]

        U32 mask = LLVertexBuffer::MAP_VERTEX | LLVertexBuffer::MAP_TEXCOORD0 | LLVertexBuffer::MAP_TEXCOORD1;
        LLPointer<LLVertexBuffer> buff = new LLVertexBuffer(mask, 0);
        buff->allocateBuffer(3, 0, TRUE);

        LLStrider<LLVector3> v;
        LLStrider<LLVector2> uv1;
        LLStrider<LLVector2> uv2;

        buff->getVertexStrider(v);
        buff->getTexCoord0Strider(uv1);
        buff->getTexCoord1Strider(uv2);

        uv1[0] = LLVector2(0, 0);
        uv1[1] = LLVector2(0, 2);
        uv1[2] = LLVector2(2, 0);

        uv2[0] = LLVector2(0, 0);
        uv2[1] = LLVector2(0, tc2.mV[1] * 2.f);
        uv2[2] = LLVector2(tc2.mV[0] * 2.f, 0);

        v[0] = LLVector3(-1, -1, 0);
        v[1] = LLVector3(-1, 3, 0);
        v[2] = LLVector3(3, -1, 0);

        buff->flush();

        LLGLDisable blend(GL_BLEND);

        gGlowCombineProgram.bind();

        gGL.getTexUnit(0)->bind(&mGlow[1]);
// [RLVa:KB] - @setsphere
        gGL.getTexUnit(1)->bind( pRenderBuffer ? pRenderBuffer : &mScreen );
// [/RLVa:KB]
//        gGL.getTexUnit(1)->bind(&mScreen);

        LLGLEnable multisample(RenderFSAASamples > 0 ? GL_MULTISAMPLE_ARB : 0);

        buff->setBuffer(mask);
        buff->drawArrays(LLRender::TRIANGLE_STRIP, 0, 3);

        gGlowCombineProgram.unbind();
    }

    gGL.setSceneBlendType(LLRender::BT_ALPHA);

    if (hasRenderDebugMask(LLPipeline::RENDER_DEBUG_PHYSICS_SHAPES))
    {
        gSplatTextureRectProgram.bind();

        gGL.setColorMask(true, false);

        LLVector2 tc1(0, 0);
        LLVector2 tc2((F32) gViewerWindow->getWorldViewWidthRaw() * 2,
                      (F32) gViewerWindow->getWorldViewHeightRaw() * 2);

        LLGLEnable blend(GL_BLEND);
        //gGL.color4f(1,1,1,0.75f); // <FS:Ansariel> FIRE-16829: Visual Artifacts with ALM enabled on AMD graphics

        gGL.getTexUnit(0)->bind(&mPhysicsDisplay);

        // <FS:Ansariel> FIRE-16829: Visual Artifacts with ALM enabled on AMD graphics
        //gGL.begin(LLRender::TRIANGLES);
        //gGL.texCoord2f(tc1.mV[0], tc1.mV[1]);
        //gGL.vertex2f(-1,-1);
        //
        //gGL.texCoord2f(tc1.mV[0], tc2.mV[1]);
        //gGL.vertex2f(-1,3);
        //
        //gGL.texCoord2f(tc2.mV[0], tc1.mV[1]);
        //gGL.vertex2f(3,-1);
        //
        //gGL.end();
        //gGL.flush();
        drawAuxiliaryVB(tc1, tc2, LLColor4(1.f, 1.f, 1.f, 0.75f));
        // </FS:Ansariel>

        gSplatTextureRectProgram.unbind();
    }

    if (LLRenderTarget::sUseFBO)
    { // copy depth buffer from mScreen to framebuffer
        LLRenderTarget::copyContentsToFramebuffer(mScreen, 0, 0, mScreen.getWidth(), mScreen.getHeight(), 0, 0,
                                                  mScreen.getWidth(), mScreen.getHeight(),
                                                  GL_DEPTH_BUFFER_BIT | GL_STENCIL_BUFFER_BIT, GL_NEAREST);
    }

    gGL.matrixMode(LLRender::MM_PROJECTION);
    gGL.popMatrix();
    gGL.matrixMode(LLRender::MM_MODELVIEW);
    gGL.popMatrix();

    LLVertexBuffer::unbind();

    LLGLState::checkStates();
    LLGLState::checkTextureChannels();
}

void LLPipeline::bindDeferredShader(LLGLSLShader& shader, LLRenderTarget* light_target)
{
    LL_PROFILE_ZONE_SCOPED_CATEGORY_PIPELINE;

    LLRenderTarget* deferred_target       = &mDeferredScreen;
    LLRenderTarget* deferred_depth_target = &mDeferredDepth;
    LLRenderTarget* deferred_light_target = &mDeferredLight;

	shader.bind();
	S32 channel = 0;
    channel = shader.enableTexture(LLShaderMgr::DEFERRED_DIFFUSE, deferred_target->getUsage());
	if (channel > -1)
	{
        deferred_target->bindTexture(0,channel, LLTexUnit::TFO_POINT);
	}

    channel = shader.enableTexture(LLShaderMgr::DEFERRED_SPECULAR, deferred_target->getUsage());
	if (channel > -1)
	{
        deferred_target->bindTexture(1, channel, LLTexUnit::TFO_POINT);
	}

    channel = shader.enableTexture(LLShaderMgr::DEFERRED_NORMAL, deferred_target->getUsage());
	if (channel > -1)
	{
        deferred_target->bindTexture(2, channel, LLTexUnit::TFO_POINT);
	}

    channel = shader.enableTexture(LLShaderMgr::DEFERRED_DEPTH, deferred_depth_target->getUsage());
	if (channel > -1)
	{
        gGL.getTexUnit(channel)->bind(deferred_depth_target, TRUE);
		stop_glerror();
    }
		
    glh::matrix4f projection = get_current_projection();
		glh::matrix4f inv_proj = projection.inverse();
		
    if (shader.getUniformLocation(LLShaderMgr::INVERSE_PROJECTION_MATRIX) != -1)
    {
		shader.uniformMatrix4fv(LLShaderMgr::INVERSE_PROJECTION_MATRIX, 1, FALSE, inv_proj.m);
    }

    if (shader.getUniformLocation(LLShaderMgr::VIEWPORT) != -1)
    {
		shader.uniform4f(LLShaderMgr::VIEWPORT, (F32) gGLViewport[0],
									(F32) gGLViewport[1],
									(F32) gGLViewport[2],
									(F32) gGLViewport[3]);
	}

    if (sReflectionRender && !shader.getUniformLocation(LLShaderMgr::MODELVIEW_MATRIX))
    {
        shader.uniformMatrix4fv(LLShaderMgr::MODELVIEW_MATRIX, 1, FALSE, mReflectionModelView.m);  
    }

	channel = shader.enableTexture(LLShaderMgr::DEFERRED_NOISE);
	if (channel > -1)
	{
        gGL.getTexUnit(channel)->bindManual(LLTexUnit::TT_TEXTURE, mNoiseMap);
		gGL.getTexUnit(channel)->setTextureFilteringOption(LLTexUnit::TFO_POINT);
	}

	channel = shader.enableTexture(LLShaderMgr::DEFERRED_LIGHTFUNC);
	if (channel > -1)
	{
		gGL.getTexUnit(channel)->bindManual(LLTexUnit::TT_TEXTURE, mLightFunc);
	}

	stop_glerror();

    light_target = light_target ? light_target : deferred_light_target;
    channel = shader.enableTexture(LLShaderMgr::DEFERRED_LIGHT, light_target->getUsage());
	if (channel > -1)
	{
        light_target->bindTexture(0, channel, LLTexUnit::TFO_POINT);
	}

	channel = shader.enableTexture(LLShaderMgr::DEFERRED_BLOOM);
	if (channel > -1)
	{
		mGlow[1].bindTexture(0, channel);
	}

	stop_glerror();

	for (U32 i = 0; i < 4; i++)
	{
        LLRenderTarget* shadow_target = getShadowTarget(i);
        if (shadow_target)
        {
		channel = shader.enableTexture(LLShaderMgr::DEFERRED_SHADOW0+i, LLTexUnit::TT_TEXTURE);
		stop_glerror();
		if (channel > -1)
		{
			stop_glerror();
                gGL.getTexUnit(channel)->bind(getShadowTarget(i), TRUE);
                gGL.getTexUnit(channel)->setTextureFilteringOption(LLTexUnit::TFO_ANISOTROPIC);
			gGL.getTexUnit(channel)->setTextureAddressMode(LLTexUnit::TAM_CLAMP);
			stop_glerror();
			
			glTexParameteri(GL_TEXTURE_2D, GL_TEXTURE_COMPARE_MODE_ARB, GL_COMPARE_R_TO_TEXTURE_ARB);
			glTexParameteri(GL_TEXTURE_2D, GL_TEXTURE_COMPARE_FUNC_ARB, GL_LEQUAL);
			stop_glerror();
		}
	}
    }

	for (U32 i = 4; i < 6; i++)
	{
		channel = shader.enableTexture(LLShaderMgr::DEFERRED_SHADOW0+i);
		stop_glerror();
		if (channel > -1)
		{
			stop_glerror();
			LLRenderTarget* shadow_target = getShadowTarget(i);
			if (shadow_target)
			{
				gGL.getTexUnit(channel)->bind(shadow_target, TRUE);
				gGL.getTexUnit(channel)->setTextureFilteringOption(LLTexUnit::TFO_ANISOTROPIC);
			gGL.getTexUnit(channel)->setTextureAddressMode(LLTexUnit::TAM_CLAMP);
			stop_glerror();
			
			glTexParameteri(GL_TEXTURE_2D, GL_TEXTURE_COMPARE_MODE_ARB, GL_COMPARE_R_TO_TEXTURE_ARB);
			glTexParameteri(GL_TEXTURE_2D, GL_TEXTURE_COMPARE_FUNC_ARB, GL_LEQUAL);
			stop_glerror();
		}
	}
	}

	stop_glerror();

	F32 mat[16*6];
	for (U32 i = 0; i < 16; i++)
	{
		mat[i] = mSunShadowMatrix[0].m[i];
		mat[i+16] = mSunShadowMatrix[1].m[i];
		mat[i+32] = mSunShadowMatrix[2].m[i];
		mat[i+48] = mSunShadowMatrix[3].m[i];
		mat[i+64] = mSunShadowMatrix[4].m[i];
		mat[i+80] = mSunShadowMatrix[5].m[i];
	}

	shader.uniformMatrix4fv(LLShaderMgr::DEFERRED_SHADOW_MATRIX, 6, FALSE, mat);

	stop_glerror();

	channel = shader.enableTexture(LLShaderMgr::ENVIRONMENT_MAP, LLTexUnit::TT_CUBE_MAP);
	if (channel > -1)
	{
		LLCubeMap* cube_map = gSky.mVOSkyp ? gSky.mVOSkyp->getCubeMap() : NULL;
		if (cube_map)
		{
			cube_map->enable(channel);
			cube_map->bind();
			F32* m = gGLModelView;
						
			F32 mat[] = { m[0], m[1], m[2],
						  m[4], m[5], m[6],
						  m[8], m[9], m[10] };
		
			shader.uniformMatrix3fv(LLShaderMgr::DEFERRED_ENV_MAT, 1, TRUE, mat);
		}
	}

    if (gAtmosphere)
    {
        // bind precomputed textures necessary for calculating sun and sky luminance
        channel = shader.enableTexture(LLShaderMgr::TRANSMITTANCE_TEX, LLTexUnit::TT_TEXTURE);
        if (channel > -1)
        {
            shader.bindTexture(LLShaderMgr::TRANSMITTANCE_TEX, gAtmosphere->getTransmittance());
        }

        channel = shader.enableTexture(LLShaderMgr::SCATTER_TEX, LLTexUnit::TT_TEXTURE_3D);
        if (channel > -1)
        {
            shader.bindTexture(LLShaderMgr::SCATTER_TEX, gAtmosphere->getScattering());
        }

        channel = shader.enableTexture(LLShaderMgr::SINGLE_MIE_SCATTER_TEX, LLTexUnit::TT_TEXTURE_3D);
        if (channel > -1)
        {
            shader.bindTexture(LLShaderMgr::SINGLE_MIE_SCATTER_TEX, gAtmosphere->getMieScattering());
        }

        channel = shader.enableTexture(LLShaderMgr::ILLUMINANCE_TEX, LLTexUnit::TT_TEXTURE);
        if (channel > -1)
        {
            shader.bindTexture(LLShaderMgr::ILLUMINANCE_TEX, gAtmosphere->getIlluminance());
        }
    }

	shader.uniform4fv(LLShaderMgr::DEFERRED_SHADOW_CLIP, 1, mSunClipPlanes.mV);
	shader.uniform1f(LLShaderMgr::DEFERRED_SUN_WASH, RenderDeferredSunWash);
	shader.uniform1f(LLShaderMgr::DEFERRED_SHADOW_NOISE, RenderShadowNoise);
	shader.uniform1f(LLShaderMgr::DEFERRED_BLUR_SIZE, RenderShadowBlurSize);

	shader.uniform1f(LLShaderMgr::DEFERRED_SSAO_RADIUS, RenderSSAOScale);
	shader.uniform1f(LLShaderMgr::DEFERRED_SSAO_MAX_RADIUS, RenderSSAOMaxScale);

	F32 ssao_factor = RenderSSAOFactor;
	shader.uniform1f(LLShaderMgr::DEFERRED_SSAO_FACTOR, ssao_factor);
	shader.uniform1f(LLShaderMgr::DEFERRED_SSAO_FACTOR_INV, 1.0/ssao_factor);

	LLVector3 ssao_effect = RenderSSAOEffect;
	F32 matrix_diag = (ssao_effect[0] + 2.0*ssao_effect[1])/3.0;
	F32 matrix_nondiag = (ssao_effect[0] - ssao_effect[1])/3.0;
	// This matrix scales (proj of color onto <1/rt(3),1/rt(3),1/rt(3)>) by
	// value factor, and scales remainder by saturation factor
	F32 ssao_effect_mat[] = {	matrix_diag, matrix_nondiag, matrix_nondiag,
								matrix_nondiag, matrix_diag, matrix_nondiag,
								matrix_nondiag, matrix_nondiag, matrix_diag};
	shader.uniformMatrix3fv(LLShaderMgr::DEFERRED_SSAO_EFFECT_MAT, 1, GL_FALSE, ssao_effect_mat);

	//F32 shadow_offset_error = 1.f + RenderShadowOffsetError * fabsf(LLViewerCamera::getInstance()->getOrigin().mV[2]);
	F32 shadow_bias_error = RenderShadowBiasError * fabsf(LLViewerCamera::getInstance()->getOrigin().mV[2])/3000.f;
    F32 shadow_bias       = RenderShadowBias + shadow_bias_error;

    shader.uniform2f(LLShaderMgr::DEFERRED_SCREEN_RES, deferred_target->getWidth(), deferred_target->getHeight());
	shader.uniform1f(LLShaderMgr::DEFERRED_NEAR_CLIP, LLViewerCamera::getInstance()->getNear()*2.f);
	shader.uniform1f (LLShaderMgr::DEFERRED_SHADOW_OFFSET, RenderShadowOffset); //*shadow_offset_error);
    shader.uniform1f(LLShaderMgr::DEFERRED_SHADOW_BIAS, shadow_bias);
	shader.uniform1f(LLShaderMgr::DEFERRED_SPOT_SHADOW_OFFSET, RenderSpotShadowOffset);
	shader.uniform1f(LLShaderMgr::DEFERRED_SPOT_SHADOW_BIAS, RenderSpotShadowBias);	

	shader.uniform3fv(LLShaderMgr::DEFERRED_SUN_DIR, 1, mTransformedSunDir.mV);
    shader.uniform3fv(LLShaderMgr::DEFERRED_MOON_DIR, 1, mTransformedMoonDir.mV);
	shader.uniform2f(LLShaderMgr::DEFERRED_SHADOW_RES, mShadow[0].getWidth(), mShadow[0].getHeight());
	shader.uniform2f(LLShaderMgr::DEFERRED_PROJ_SHADOW_RES, mShadow[4].getWidth(), mShadow[4].getHeight());
	shader.uniform1f(LLShaderMgr::DEFERRED_DEPTH_CUTOFF, RenderEdgeDepthCutoff);
	shader.uniform1f(LLShaderMgr::DEFERRED_NORM_CUTOFF, RenderEdgeNormCutoff);
	
	if (shader.getUniformLocation(LLShaderMgr::DEFERRED_NORM_MATRIX) >= 0)
	{
        glh::matrix4f norm_mat = get_current_modelview().inverse().transpose();
		shader.uniformMatrix4fv(LLShaderMgr::DEFERRED_NORM_MATRIX, 1, FALSE, norm_mat.m);
	}

    shader.uniform4fv(LLShaderMgr::SUNLIGHT_COLOR, 1, mSunDiffuse.mV);
    shader.uniform4fv(LLShaderMgr::MOONLIGHT_COLOR, 1, mMoonDiffuse.mV);

    LLEnvironment& environment = LLEnvironment::instance();
    LLSettingsSky::ptr_t sky = environment.getCurrentSky();
}

LLColor3 pow3f(LLColor3 v, F32 f)
{
	v.mV[0] = powf(v.mV[0], f);
	v.mV[1] = powf(v.mV[1], f);
	v.mV[2] = powf(v.mV[2], f);
	return v;
}

LLVector4 pow4fsrgb(LLVector4 v, F32 f)
{
	v.mV[0] = powf(v.mV[0], f);
	v.mV[1] = powf(v.mV[1], f);
	v.mV[2] = powf(v.mV[2], f);
	return v;
}

void LLPipeline::renderDeferredLighting(LLRenderTarget *screen_target)
{
    LL_PROFILE_ZONE_SCOPED_CATEGORY_PIPELINE;
    if (!sCull)
    {
        return;
    }

    LLRenderTarget *deferred_target       = &mDeferredScreen;
    LLRenderTarget *deferred_depth_target = &mDeferredDepth;
    LLRenderTarget *deferred_light_target = &mDeferredLight;

    {
        LL_PROFILE_ZONE_NAMED_CATEGORY_PIPELINE("deferred"); //LL_RECORD_BLOCK_TIME(FTM_RENDER_DEFERRED);
        LLViewerCamera *camera = LLViewerCamera::getInstance();
        {
            LLGLDepthTest depth(GL_TRUE);
            deferred_depth_target->copyContents(*deferred_target,
                                                0,
                                                0,
                                                deferred_target->getWidth(),
                                                deferred_target->getHeight(),
                                                0,
                                                0,
                                                deferred_depth_target->getWidth(),
                                                deferred_depth_target->getHeight(),
                                                GL_DEPTH_BUFFER_BIT,
                                                GL_NEAREST);
        }

        LLGLEnable multisample(RenderFSAASamples > 0 ? GL_MULTISAMPLE_ARB : 0);

        if (gPipeline.hasRenderType(LLPipeline::RENDER_TYPE_HUD))
        {
            gPipeline.toggleRenderType(LLPipeline::RENDER_TYPE_HUD);
        }

        // ati doesn't seem to love actually using the stencil buffer on FBO's
        LLGLDisable stencil(GL_STENCIL_TEST);
        // glStencilFunc(GL_EQUAL, 1, 0xFFFFFFFF);
        // glStencilOp(GL_KEEP, GL_KEEP, GL_KEEP);

        gGL.setColorMask(true, true);

        // draw a cube around every light
        LLVertexBuffer::unbind();

        LLGLEnable cull(GL_CULL_FACE);
        LLGLEnable blend(GL_BLEND);

        glh::matrix4f mat = copy_matrix(gGLModelView);

        LLStrider<LLVector3> vert;
        mDeferredVB->getVertexStrider(vert);

        vert[0].set(-1, 1, 0);
        vert[1].set(-1, -3, 0);
        vert[2].set(3, 1, 0);

        setupHWLights(NULL);  // to set mSun/MoonDir;

        glh::vec4f tc(mSunDir.mV);
        mat.mult_matrix_vec(tc);
        mTransformedSunDir.set(tc.v);

        glh::vec4f tc_moon(mMoonDir.mV);
        mat.mult_matrix_vec(tc_moon);
        mTransformedMoonDir.set(tc_moon.v);

        gGL.pushMatrix();
        gGL.loadIdentity();
        gGL.matrixMode(LLRender::MM_PROJECTION);
        gGL.pushMatrix();
        gGL.loadIdentity();

        if (RenderDeferredSSAO || RenderShadowDetail > 0)
        {
            deferred_light_target->bindTarget();
            {  // paint shadow/SSAO light map (direct lighting lightmap)
                LL_PROFILE_ZONE_NAMED_CATEGORY_PIPELINE("renderDeferredLighting - sun shadow");
                bindDeferredShader(gDeferredSunProgram, deferred_light_target);
                mDeferredVB->setBuffer(LLVertexBuffer::MAP_VERTEX);
                glClearColor(1, 1, 1, 1);
                deferred_light_target->clear(GL_COLOR_BUFFER_BIT);
                glClearColor(0, 0, 0, 0);

                glh::matrix4f inv_trans = get_current_modelview().inverse().transpose();

                const U32 slice = 32;
                F32       offset[slice * 3];
                for (U32 i = 0; i < 4; i++)
                {
                    for (U32 j = 0; j < 8; j++)
                    {
                        glh::vec3f v;
                        v.set_value(sinf(6.284f / 8 * j), cosf(6.284f / 8 * j), -(F32) i);
                        v.normalize();
                        inv_trans.mult_matrix_vec(v);
                        v.normalize();
                        offset[(i * 8 + j) * 3 + 0] = v.v[0];
                        offset[(i * 8 + j) * 3 + 1] = v.v[2];
                        offset[(i * 8 + j) * 3 + 2] = v.v[1];
                    }
                }

                gDeferredSunProgram.uniform3fv(sOffset, slice, offset);
                gDeferredSunProgram.uniform2f(LLShaderMgr::DEFERRED_SCREEN_RES,
                                              deferred_light_target->getWidth(),
                                              deferred_light_target->getHeight());

                {
                    LLGLDisable   blend(GL_BLEND);
                    LLGLDepthTest depth(GL_TRUE, GL_FALSE, GL_ALWAYS);
                    stop_glerror();
                    mDeferredVB->drawArrays(LLRender::TRIANGLES, 0, 3);
                    stop_glerror();
                }

                unbindDeferredShader(gDeferredSunProgram);
            }
            deferred_light_target->flush();
        }

        if (RenderDeferredSSAO)
        {  // soften direct lighting lightmap
            LL_PROFILE_ZONE_NAMED_CATEGORY_PIPELINE("renderDeferredLighting - soften shadow");
            // blur lightmap
            screen_target->bindTarget();
            glClearColor(1, 1, 1, 1);
            screen_target->clear(GL_COLOR_BUFFER_BIT);
            glClearColor(0, 0, 0, 0);

            bindDeferredShader(gDeferredBlurLightProgram);
            mDeferredVB->setBuffer(LLVertexBuffer::MAP_VERTEX);
            LLVector3 go          = RenderShadowGaussian;
            const U32 kern_length = 4;
            F32       blur_size   = RenderShadowBlurSize;
            F32       dist_factor = RenderShadowBlurDistFactor;

            // sample symmetrically with the middle sample falling exactly on 0.0
            F32 x = 0.f;

            LLVector3 gauss[32];  // xweight, yweight, offset

            for (U32 i = 0; i < kern_length; i++)
            {
                gauss[i].mV[0] = llgaussian(x, go.mV[0]);
                gauss[i].mV[1] = llgaussian(x, go.mV[1]);
                gauss[i].mV[2] = x;
                x += 1.f;
            }

            gDeferredBlurLightProgram.uniform2f(sDelta, 1.f, 0.f);
            gDeferredBlurLightProgram.uniform1f(sDistFactor, dist_factor);
            gDeferredBlurLightProgram.uniform3fv(sKern, kern_length, gauss[0].mV);
            gDeferredBlurLightProgram.uniform1f(sKernScale, blur_size * (kern_length / 2.f - 0.5f));

            {
                LLGLDisable   blend(GL_BLEND);
                LLGLDepthTest depth(GL_TRUE, GL_FALSE, GL_ALWAYS);
                stop_glerror();
                mDeferredVB->drawArrays(LLRender::TRIANGLES, 0, 3);
                stop_glerror();
            }

            screen_target->flush();
            unbindDeferredShader(gDeferredBlurLightProgram);

            bindDeferredShader(gDeferredBlurLightProgram, screen_target);

            mDeferredVB->setBuffer(LLVertexBuffer::MAP_VERTEX);
            deferred_light_target->bindTarget();

            gDeferredBlurLightProgram.uniform2f(sDelta, 0.f, 1.f);

            {
                LLGLDisable   blend(GL_BLEND);
                LLGLDepthTest depth(GL_TRUE, GL_FALSE, GL_ALWAYS);
                stop_glerror();
                mDeferredVB->drawArrays(LLRender::TRIANGLES, 0, 3);
                stop_glerror();
            }
            deferred_light_target->flush();
            unbindDeferredShader(gDeferredBlurLightProgram);
        }

        stop_glerror();
        gGL.popMatrix();
        stop_glerror();
        gGL.matrixMode(LLRender::MM_MODELVIEW);
        stop_glerror();
        gGL.popMatrix();
        stop_glerror();

        screen_target->bindTarget();
        // clear color buffer here - zeroing alpha (glow) is important or it will accumulate against sky
        glClearColor(0, 0, 0, 0);
        screen_target->clear(GL_COLOR_BUFFER_BIT);

        if (RenderDeferredAtmospheric)
        {  // apply sunlight contribution
            LLGLSLShader &soften_shader = LLPipeline::sUnderWaterRender ? gDeferredSoftenWaterProgram : gDeferredSoftenProgram;

            LL_PROFILE_ZONE_NAMED_CATEGORY_PIPELINE("renderDeferredLighting - atmospherics");
            bindDeferredShader(soften_shader);

            LLEnvironment &environment = LLEnvironment::instance();
            soften_shader.uniform1i(LLShaderMgr::SUN_UP_FACTOR, environment.getIsSunUp() ? 1 : 0);
            soften_shader.uniform4fv(LLShaderMgr::LIGHTNORM, 1, environment.getClampedLightNorm().mV);

            {
                LLGLDepthTest depth(GL_FALSE);
                LLGLDisable   blend(GL_BLEND);
                LLGLDisable   test(GL_ALPHA_TEST);

                // full screen blit
                gGL.pushMatrix();
                gGL.loadIdentity();
                gGL.matrixMode(LLRender::MM_PROJECTION);
                gGL.pushMatrix();
                gGL.loadIdentity();

                mDeferredVB->setBuffer(LLVertexBuffer::MAP_VERTEX);

                mDeferredVB->drawArrays(LLRender::TRIANGLES, 0, 3);

                gGL.popMatrix();
                gGL.matrixMode(LLRender::MM_MODELVIEW);
                gGL.popMatrix();
            }

            unbindDeferredShader(LLPipeline::sUnderWaterRender ? gDeferredSoftenWaterProgram : gDeferredSoftenProgram);
        }

        {  // render non-deferred geometry (fullbright, alpha, etc)
            LLGLDisable blend(GL_BLEND);
            LLGLDisable stencil(GL_STENCIL_TEST);
            gGL.setSceneBlendType(LLRender::BT_ALPHA);

            gPipeline.pushRenderTypeMask();

            gPipeline.andRenderTypeMask(LLPipeline::RENDER_TYPE_SKY,
                                        LLPipeline::RENDER_TYPE_CLOUDS,
                                        LLPipeline::RENDER_TYPE_WL_SKY,
                                        LLPipeline::END_RENDER_TYPES);

            renderGeomPostDeferred(*LLViewerCamera::getInstance(), false);
            gPipeline.popRenderTypeMask();
        }

        bool render_local = RenderLocalLights;

        if (render_local)
        {
            gGL.setSceneBlendType(LLRender::BT_ADD);
            std::list<LLVector4>        fullscreen_lights;
            LLDrawable::drawable_list_t spot_lights;
            LLDrawable::drawable_list_t fullscreen_spot_lights;

            for (U32 i = 0; i < 2; i++)
            {
                mTargetShadowSpotLight[i] = NULL;
            }

            std::list<LLVector4> light_colors;

            LLVertexBuffer::unbind();

            {
                LL_PROFILE_ZONE_NAMED_CATEGORY_PIPELINE("renderDeferredLighting - local lights");
                bindDeferredShader(gDeferredLightProgram);

                if (mCubeVB.isNull())
                {
                    mCubeVB = ll_create_cube_vb(LLVertexBuffer::MAP_VERTEX, GL_STATIC_DRAW_ARB);
                }

                mCubeVB->setBuffer(LLVertexBuffer::MAP_VERTEX);

                LLGLDepthTest depth(GL_TRUE, GL_FALSE);
                // mNearbyLights already includes distance calculation and excludes muted avatars.
                // It is calculated from mLights
                // mNearbyLights also provides fade value to gracefully fade-out out of range lights
                for (light_set_t::iterator iter = mNearbyLights.begin(); iter != mNearbyLights.end(); ++iter)
                {
                    LLDrawable * drawablep = iter->drawable;
                    LLVOVolume * volume = drawablep->getVOVolume();
                    if (!volume)
                    {
                        continue;
                    }

                    if (volume->isAttachment())
                    {
                        if (!sRenderAttachedLights)
                        {
                            continue;
                        }
                    }

                    LLVector4a center;
                    center.load3(drawablep->getPositionAgent().mV);
                    const F32 *c = center.getF32ptr();
                    F32        s = volume->getLightRadius() * 1.5f;

                    // send light color to shader in linear space
                    LLColor3 col = volume->getLightLinearColor();

                    if (col.magVecSquared() < 0.001f)
                    {
                        continue;
                    }

                    if (s <= 0.001f)
                    {
                        continue;
                    }

                    LLVector4a sa;
                    sa.splat(s);
                    if (camera->AABBInFrustumNoFarClip(center, sa) == 0)
                    {
                        continue;
                    }

                    sVisibleLightCount++;

                    if (camera->getOrigin().mV[0] > c[0] + s + 0.2f || camera->getOrigin().mV[0] < c[0] - s - 0.2f ||
                        camera->getOrigin().mV[1] > c[1] + s + 0.2f || camera->getOrigin().mV[1] < c[1] - s - 0.2f ||
                        camera->getOrigin().mV[2] > c[2] + s + 0.2f || camera->getOrigin().mV[2] < c[2] - s - 0.2f)
                    {  // draw box if camera is outside box
                        if (render_local)
                        {
                            if (volume->isLightSpotlight())
                            {
                                drawablep->getVOVolume()->updateSpotLightPriority();
                                spot_lights.push_back(drawablep);
                                continue;
                            }

                            gDeferredLightProgram.uniform3fv(LLShaderMgr::LIGHT_CENTER, 1, c);
                            gDeferredLightProgram.uniform1f(LLShaderMgr::LIGHT_SIZE, s);
                            gDeferredLightProgram.uniform3fv(LLShaderMgr::DIFFUSE_COLOR, 1, col.mV);
                            gDeferredLightProgram.uniform1f(LLShaderMgr::LIGHT_FALLOFF, volume->getLightFalloff(DEFERRED_LIGHT_FALLOFF));
                            gGL.syncMatrices();

                            mCubeVB->drawRange(LLRender::TRIANGLE_FAN, 0, 7, 8, get_box_fan_indices(camera, center));
                            stop_glerror();
                        }
                    }
                    else
                    {
                        if (volume->isLightSpotlight())
                        {
                            drawablep->getVOVolume()->updateSpotLightPriority();
                            fullscreen_spot_lights.push_back(drawablep);
                            continue;
                        }

                        glh::vec3f tc(c);
                        mat.mult_matrix_vec(tc);

                        fullscreen_lights.push_back(LLVector4(tc.v[0], tc.v[1], tc.v[2], s));
                        light_colors.push_back(LLVector4(col.mV[0], col.mV[1], col.mV[2], volume->getLightFalloff(DEFERRED_LIGHT_FALLOFF)));
                    }
                }

                // Bookmark comment to allow searching for mSpecialRenderMode == 3 (avatar edit mode),
                // prev site of appended deferred character light, removed by SL-13522 09/20

                unbindDeferredShader(gDeferredLightProgram);
            }

            if (!spot_lights.empty())
            {
                LL_PROFILE_ZONE_NAMED_CATEGORY_PIPELINE("renderDeferredLighting - projectors");
                LLGLDepthTest depth(GL_TRUE, GL_FALSE);
                bindDeferredShader(gDeferredSpotLightProgram);

                mCubeVB->setBuffer(LLVertexBuffer::MAP_VERTEX);

                gDeferredSpotLightProgram.enableTexture(LLShaderMgr::DEFERRED_PROJECTION);

                for (LLDrawable::drawable_list_t::iterator iter = spot_lights.begin(); iter != spot_lights.end(); ++iter)
                {
                    LLDrawable *drawablep = *iter;

                    LLVOVolume *volume = drawablep->getVOVolume();

                    LLVector4a center;
                    center.load3(drawablep->getPositionAgent().mV);
                    const F32 *c = center.getF32ptr();
                    F32        s = volume->getLightRadius() * 1.5f;

                    sVisibleLightCount++;

                    setupSpotLight(gDeferredSpotLightProgram, drawablep);

                    // send light color to shader in linear space
                    LLColor3 col = volume->getLightLinearColor();

                    gDeferredSpotLightProgram.uniform3fv(LLShaderMgr::LIGHT_CENTER, 1, c);
                    gDeferredSpotLightProgram.uniform1f(LLShaderMgr::LIGHT_SIZE, s);
                    gDeferredSpotLightProgram.uniform3fv(LLShaderMgr::DIFFUSE_COLOR, 1, col.mV);
                    gDeferredSpotLightProgram.uniform1f(LLShaderMgr::LIGHT_FALLOFF, volume->getLightFalloff(DEFERRED_LIGHT_FALLOFF));
                    gGL.syncMatrices();

                    mCubeVB->drawRange(LLRender::TRIANGLE_FAN, 0, 7, 8, get_box_fan_indices(camera, center));
                }
                gDeferredSpotLightProgram.disableTexture(LLShaderMgr::DEFERRED_PROJECTION);
                unbindDeferredShader(gDeferredSpotLightProgram);
            }

            // reset mDeferredVB to fullscreen triangle
            mDeferredVB->getVertexStrider(vert);
            vert[0].set(-1, 1, 0);
            vert[1].set(-1, -3, 0);
            vert[2].set(3, 1, 0);

            {
                LL_PROFILE_ZONE_NAMED_CATEGORY_PIPELINE("renderDeferredLighting - fullscreen lights");
                LLGLDepthTest depth(GL_FALSE);

                // full screen blit
                gGL.pushMatrix();
                gGL.loadIdentity();
                gGL.matrixMode(LLRender::MM_PROJECTION);
                gGL.pushMatrix();
                gGL.loadIdentity();

                U32 count = 0;

                const U32 max_count = LL_DEFERRED_MULTI_LIGHT_COUNT;
                LLVector4 light[max_count];
                LLVector4 col[max_count];

                F32 far_z = 0.f;

                while (!fullscreen_lights.empty())
                {
                    light[count] = fullscreen_lights.front();
                    fullscreen_lights.pop_front();
                    col[count] = light_colors.front();
                    light_colors.pop_front();

                    far_z = llmin(light[count].mV[2] - light[count].mV[3], far_z);
                    count++;
                    if (count == max_count || fullscreen_lights.empty())
                    {
                        U32 idx = count - 1;
                        bindDeferredShader(gDeferredMultiLightProgram[idx]);
                        gDeferredMultiLightProgram[idx].uniform1i(LLShaderMgr::MULTI_LIGHT_COUNT, count);
                        gDeferredMultiLightProgram[idx].uniform4fv(LLShaderMgr::MULTI_LIGHT, count, (GLfloat *) light);
                        gDeferredMultiLightProgram[idx].uniform4fv(LLShaderMgr::MULTI_LIGHT_COL, count, (GLfloat *) col);
                        gDeferredMultiLightProgram[idx].uniform1f(LLShaderMgr::MULTI_LIGHT_FAR_Z, far_z);
                        far_z = 0.f;
                        count = 0;
                        mDeferredVB->setBuffer(LLVertexBuffer::MAP_VERTEX);
                        mDeferredVB->drawArrays(LLRender::TRIANGLES, 0, 3);
                        unbindDeferredShader(gDeferredMultiLightProgram[idx]);
                    }
                }

                bindDeferredShader(gDeferredMultiSpotLightProgram);

                gDeferredMultiSpotLightProgram.enableTexture(LLShaderMgr::DEFERRED_PROJECTION);

                mDeferredVB->setBuffer(LLVertexBuffer::MAP_VERTEX);

                for (LLDrawable::drawable_list_t::iterator iter = fullscreen_spot_lights.begin(); iter != fullscreen_spot_lights.end(); ++iter)
                {
                    LLDrawable *drawablep           = *iter;
                    LLVOVolume *volume              = drawablep->getVOVolume();
                    LLVector3   center              = drawablep->getPositionAgent();
                    F32 *       c                   = center.mV;
                    F32         light_size_final    = volume->getLightRadius() * 1.5f;
                    F32         light_falloff_final = volume->getLightFalloff(DEFERRED_LIGHT_FALLOFF);

                    sVisibleLightCount++;

                    glh::vec3f tc(c);
                    mat.mult_matrix_vec(tc);

                    setupSpotLight(gDeferredMultiSpotLightProgram, drawablep);

                    // send light color to shader in linear space
                    LLColor3 col = volume->getLightLinearColor();

                    gDeferredMultiSpotLightProgram.uniform3fv(LLShaderMgr::LIGHT_CENTER, 1, tc.v);
                    gDeferredMultiSpotLightProgram.uniform1f(LLShaderMgr::LIGHT_SIZE, light_size_final);
                    gDeferredMultiSpotLightProgram.uniform3fv(LLShaderMgr::DIFFUSE_COLOR, 1, col.mV);
                    gDeferredMultiSpotLightProgram.uniform1f(LLShaderMgr::LIGHT_FALLOFF, light_falloff_final);
                    mDeferredVB->drawArrays(LLRender::TRIANGLES, 0, 3);
                }

                gDeferredMultiSpotLightProgram.disableTexture(LLShaderMgr::DEFERRED_PROJECTION);
                unbindDeferredShader(gDeferredMultiSpotLightProgram);

                gGL.popMatrix();
                gGL.matrixMode(LLRender::MM_MODELVIEW);
                gGL.popMatrix();
            }
        }

        gGL.setColorMask(true, true);
    }

    screen_target->flush();

    // gamma correct lighting
    gGL.matrixMode(LLRender::MM_PROJECTION);
    gGL.pushMatrix();
    gGL.loadIdentity();
    gGL.matrixMode(LLRender::MM_MODELVIEW);
    gGL.pushMatrix();
    gGL.loadIdentity();

    {
        LLGLDepthTest depth(GL_FALSE, GL_FALSE);

        LLVector2 tc1(0, 0);
        LLVector2 tc2((F32) screen_target->getWidth() * 2, (F32) screen_target->getHeight() * 2);

        screen_target->bindTarget();
        // Apply gamma correction to the frame here.
        gDeferredPostGammaCorrectProgram.bind();
        // mDeferredVB->setBuffer(LLVertexBuffer::MAP_VERTEX);
        S32 channel = 0;
        channel     = gDeferredPostGammaCorrectProgram.enableTexture(LLShaderMgr::DEFERRED_DIFFUSE, screen_target->getUsage());
        if (channel > -1)
        {
            screen_target->bindTexture(0, channel, LLTexUnit::TFO_POINT);
        }

        gDeferredPostGammaCorrectProgram.uniform2f(LLShaderMgr::DEFERRED_SCREEN_RES, screen_target->getWidth(), screen_target->getHeight());

        //F32 gamma = gSavedSettings.getF32("RenderDeferredDisplayGamma");
        static LLCachedControl<F32> gamma(gSavedSettings, "RenderDeferredDisplayGamma");

        gDeferredPostGammaCorrectProgram.uniform1f(LLShaderMgr::DISPLAY_GAMMA, (gamma > 0.1f) ? 1.0f / gamma : (1.0f/2.2f));

        // <FS:Ansariel> FIRE-16829: Visual Artifacts with ALM enabled on AMD graphics
        //gGL.begin(LLRender::TRIANGLE_STRIP);
        //gGL.texCoord2f(tc1.mV[0], tc1.mV[1]);
        //gGL.vertex2f(-1,-1);

        //gGL.texCoord2f(tc1.mV[0], tc2.mV[1]);
        //gGL.vertex2f(-1,3);

        //gGL.texCoord2f(tc2.mV[0], tc1.mV[1]);
        //gGL.vertex2f(3,-1);

        //gGL.end();
        drawAuxiliaryVB(tc1, tc2);
        // </FS:Ansariel>

        gGL.getTexUnit(channel)->unbind(screen_target->getUsage());
        gDeferredPostGammaCorrectProgram.unbind();
        screen_target->flush();
    }

    gGL.matrixMode(LLRender::MM_PROJECTION);
    gGL.popMatrix();
    gGL.matrixMode(LLRender::MM_MODELVIEW);
    gGL.popMatrix();

    screen_target->bindTarget();

    {  // render non-deferred geometry (alpha, fullbright, glow)
        LLGLDisable blend(GL_BLEND);
        LLGLDisable stencil(GL_STENCIL_TEST);

        pushRenderTypeMask();
        andRenderTypeMask(LLPipeline::RENDER_TYPE_ALPHA,
                          LLPipeline::RENDER_TYPE_FULLBRIGHT,
                          LLPipeline::RENDER_TYPE_VOLUME,
                          LLPipeline::RENDER_TYPE_GLOW,
                          LLPipeline::RENDER_TYPE_BUMP,
                          LLPipeline::RENDER_TYPE_PASS_SIMPLE,
                          LLPipeline::RENDER_TYPE_PASS_ALPHA,
                          LLPipeline::RENDER_TYPE_PASS_ALPHA_MASK,
                          LLPipeline::RENDER_TYPE_PASS_BUMP,
                          LLPipeline::RENDER_TYPE_PASS_POST_BUMP,
                          LLPipeline::RENDER_TYPE_PASS_FULLBRIGHT,
                          LLPipeline::RENDER_TYPE_PASS_FULLBRIGHT_ALPHA_MASK,
                          LLPipeline::RENDER_TYPE_PASS_FULLBRIGHT_SHINY,
                          LLPipeline::RENDER_TYPE_PASS_GLOW,
                          LLPipeline::RENDER_TYPE_PASS_GRASS,
                          LLPipeline::RENDER_TYPE_PASS_SHINY,
                          LLPipeline::RENDER_TYPE_PASS_INVISIBLE,
                          LLPipeline::RENDER_TYPE_PASS_INVISI_SHINY,
                          LLPipeline::RENDER_TYPE_AVATAR,
                          LLPipeline::RENDER_TYPE_CONTROL_AV,
                          LLPipeline::RENDER_TYPE_ALPHA_MASK,
                          LLPipeline::RENDER_TYPE_FULLBRIGHT_ALPHA_MASK,
                          END_RENDER_TYPES);

        renderGeomPostDeferred(*LLViewerCamera::getInstance());
        popRenderTypeMask();
    }

    {
        // render highlights, etc.
        renderHighlights();
        mHighlightFaces.clear();

        renderDebug();

        LLVertexBuffer::unbind();

        if (gPipeline.hasRenderDebugFeatureMask(LLPipeline::RENDER_DEBUG_FEATURE_UI))
        {
            // Render debugging beacons.
            gObjectList.renderObjectBeacons();
            gObjectList.resetObjectBeacons();
            gSky.addSunMoonBeacons();
        }
    }

    screen_target->flush();
}

void LLPipeline::setupSpotLight(LLGLSLShader& shader, LLDrawable* drawablep)
{
	//construct frustum
	LLVOVolume* volume = drawablep->getVOVolume();
	LLVector3 params = volume->getSpotLightParams();

	F32 fov = params.mV[0];
	F32 focus = params.mV[1];

	LLVector3 pos = drawablep->getPositionAgent();
	LLQuaternion quat = volume->getRenderRotation();
	LLVector3 scale = volume->getScale();
	
	//get near clip plane
	LLVector3 at_axis(0,0,-scale.mV[2]*0.5f);
	at_axis *= quat;

	LLVector3 np = pos+at_axis;
	at_axis.normVec();

	//get origin that has given fov for plane np, at_axis, and given scale
	F32 dist = (scale.mV[1]*0.5f)/tanf(fov*0.5f);

	LLVector3 origin = np - at_axis*dist;

	//matrix from volume space to agent space
	LLMatrix4 light_mat(quat, LLVector4(origin,1.f));

	glh::matrix4f light_to_agent((F32*) light_mat.mMatrix);
	glh::matrix4f light_to_screen = get_current_modelview() * light_to_agent;

	glh::matrix4f screen_to_light = light_to_screen.inverse();

	F32 s = volume->getLightRadius()*1.5f;
	F32 near_clip = dist;
	F32 width = scale.mV[VX];
	F32 height = scale.mV[VY];
	F32 far_clip = s+dist-scale.mV[VZ];

	F32 fovy = fov * RAD_TO_DEG;
	F32 aspect = width/height;

	glh::matrix4f trans(0.5f, 0.f, 0.f, 0.5f,
				0.f, 0.5f, 0.f, 0.5f,
				0.f, 0.f, 0.5f, 0.5f,
				0.f, 0.f, 0.f, 1.f);

	glh::vec3f p1(0, 0, -(near_clip+0.01f));
	glh::vec3f p2(0, 0, -(near_clip+1.f));

	glh::vec3f screen_origin(0, 0, 0);

	light_to_screen.mult_matrix_vec(p1);
	light_to_screen.mult_matrix_vec(p2);
	light_to_screen.mult_matrix_vec(screen_origin);

	glh::vec3f n = p2-p1;
	n.normalize();
	
	F32 proj_range = far_clip - near_clip;
	glh::matrix4f light_proj = gl_perspective(fovy, aspect, near_clip, far_clip);
	screen_to_light = trans * light_proj * screen_to_light;
	shader.uniformMatrix4fv(LLShaderMgr::PROJECTOR_MATRIX, 1, FALSE, screen_to_light.m);
	shader.uniform1f(LLShaderMgr::PROJECTOR_NEAR, near_clip);
	shader.uniform3fv(LLShaderMgr::PROJECTOR_P, 1, p1.v);
	shader.uniform3fv(LLShaderMgr::PROJECTOR_N, 1, n.v);
	shader.uniform3fv(LLShaderMgr::PROJECTOR_ORIGIN, 1, screen_origin.v);
	shader.uniform1f(LLShaderMgr::PROJECTOR_RANGE, proj_range);
	shader.uniform1f(LLShaderMgr::PROJECTOR_AMBIANCE, params.mV[2]);
	S32 s_idx = -1;

	for (U32 i = 0; i < 2; i++)
	{
		if (mShadowSpotLight[i] == drawablep)
		{
			s_idx = i;
		}
	}

	shader.uniform1i(LLShaderMgr::PROJECTOR_SHADOW_INDEX, s_idx);

	if (s_idx >= 0)
	{
		shader.uniform1f(LLShaderMgr::PROJECTOR_SHADOW_FADE, 1.f-mSpotLightFade[s_idx]);
	}
	else
	{
		shader.uniform1f(LLShaderMgr::PROJECTOR_SHADOW_FADE, 1.f);
	}

	{
		LLDrawable* potential = drawablep;
		//determine if this is a good light for casting shadows
		F32 m_pri = volume->getSpotLightPriority();

		for (U32 i = 0; i < 2; i++)
		{
			F32 pri = 0.f;

			if (mTargetShadowSpotLight[i].notNull())
			{
				pri = mTargetShadowSpotLight[i]->getVOVolume()->getSpotLightPriority();			
			}

			if (m_pri > pri)
			{
				LLDrawable* temp = mTargetShadowSpotLight[i];
				mTargetShadowSpotLight[i] = potential;
				potential = temp;
				m_pri = pri;
			}
		}
	}

	LLViewerTexture* img = volume->getLightTexture();

	if (img == NULL)
	{
		img = LLViewerFetchedTexture::sWhiteImagep;
	}

	S32 channel = shader.enableTexture(LLShaderMgr::DEFERRED_PROJECTION);

	if (channel > -1)
	{
		if (img)
		{
			gGL.getTexUnit(channel)->bind(img);

			F32 lod_range = logf(img->getWidth())/logf(2.f);

			shader.uniform1f(LLShaderMgr::PROJECTOR_FOCUS, focus);
			shader.uniform1f(LLShaderMgr::PROJECTOR_LOD, lod_range);
			shader.uniform1f(LLShaderMgr::PROJECTOR_AMBIENT_LOD, llclamp((proj_range-focus)/proj_range*lod_range, 0.f, 1.f));
		}
	}
		
}

void LLPipeline::unbindDeferredShader(LLGLSLShader &shader)
{
    LLRenderTarget* deferred_target       = &mDeferredScreen;
    LLRenderTarget* deferred_depth_target = &mDeferredDepth;
    LLRenderTarget* deferred_light_target = &mDeferredLight;

	stop_glerror();
    shader.disableTexture(LLShaderMgr::DEFERRED_NORMAL, deferred_target->getUsage());
    shader.disableTexture(LLShaderMgr::DEFERRED_DIFFUSE, deferred_target->getUsage());
    shader.disableTexture(LLShaderMgr::DEFERRED_SPECULAR, deferred_target->getUsage());
    shader.disableTexture(LLShaderMgr::DEFERRED_DEPTH, deferred_depth_target->getUsage());
    shader.disableTexture(LLShaderMgr::DEFERRED_LIGHT, deferred_light_target->getUsage());
	shader.disableTexture(LLShaderMgr::DIFFUSE_MAP);
	shader.disableTexture(LLShaderMgr::DEFERRED_BLOOM);

	for (U32 i = 0; i < 4; i++)
	{
		if (shader.disableTexture(LLShaderMgr::DEFERRED_SHADOW0+i) > -1)
		{
			glTexParameteri(GL_TEXTURE_2D, GL_TEXTURE_COMPARE_MODE_ARB, GL_NONE);
		}
	}

	for (U32 i = 4; i < 6; i++)
	{
		if (shader.disableTexture(LLShaderMgr::DEFERRED_SHADOW0+i) > -1)
		{
			glTexParameteri(GL_TEXTURE_2D, GL_TEXTURE_COMPARE_MODE_ARB, GL_NONE);
		}
	}

	shader.disableTexture(LLShaderMgr::DEFERRED_NOISE);
	shader.disableTexture(LLShaderMgr::DEFERRED_LIGHTFUNC);

	S32 channel = shader.disableTexture(LLShaderMgr::ENVIRONMENT_MAP, LLTexUnit::TT_CUBE_MAP);
	if (channel > -1)
	{
		LLCubeMap* cube_map = gSky.mVOSkyp ? gSky.mVOSkyp->getCubeMap() : NULL;
		if (cube_map)
		{
			cube_map->disable();
		}
	}
	gGL.getTexUnit(0)->unbind(LLTexUnit::TT_TEXTURE);
	gGL.getTexUnit(0)->activate();
	shader.unbind();
}

inline float sgn(float a)
{
    if (a > 0.0F) return (1.0F);
    if (a < 0.0F) return (-1.0F);
    return (0.0F);
}

void LLPipeline::generateWaterReflection(LLCamera& camera_in)
{
    LL_PROFILE_ZONE_SCOPED_CATEGORY_PIPELINE;

    if (!assertInitialized())
    {
        return;
    }

    if (LLPipeline::sWaterReflections && LLDrawPoolWater::sNeedsReflectionUpdate)
    {
        //disable occlusion culling for reflection/refraction passes (save setting to restore later)
        S32 occlude = LLPipeline::sUseOcclusion;
        LLPipeline::sUseOcclusion = 0;

        bool skip_avatar_update = false;
        if (!isAgentAvatarValid() || gAgentCamera.getCameraAnimating() || gAgentCamera.getCameraMode() != CAMERA_MODE_MOUSELOOK || !LLVOAvatar::sVisibleInFirstPerson)
        {
            skip_avatar_update = true;
        }

        LLCamera camera = camera_in;
        camera.setFar(camera_in.getFar() * 0.75f);

        bool camera_is_underwater = LLViewerCamera::getInstance()->cameraUnderWater();

        LLPipeline::sReflectionRender = true;

        gPipeline.pushRenderTypeMask();

        glh::matrix4f saved_modelview  = get_current_modelview();
        glh::matrix4f saved_projection = get_current_projection();
        glh::matrix4f mat;

        S32 reflection_detail  = RenderReflectionDetail;

        F32 water_height      = gAgent.getRegion()->getWaterHeight(); 
        F32 camera_height     = camera_in.getOrigin().mV[VZ];
        F32 distance_to_water = (water_height < camera_height) ? (camera_height - water_height) : (water_height - camera_height);

        LLVector3 reflection_offset      = LLVector3(0, 0, distance_to_water * 2.0f);
        LLVector3 camera_look_at         = camera_in.getAtAxis();
        LLVector3 reflection_look_at     = LLVector3(camera_look_at.mV[VX], camera_look_at.mV[VY], -camera_look_at.mV[VZ]);
        LLVector3 reflect_origin         = camera_in.getOrigin() - reflection_offset;
        LLVector3 reflect_interest_point = reflect_origin + (reflection_look_at * 5.0f);

        camera.setOriginAndLookAt(reflect_origin, LLVector3::z_axis, reflect_interest_point);

        //plane params
        LLPlane plane;
        LLVector3 pnorm;

        if (camera_is_underwater)
        {
            //camera is below water, cull above water
            pnorm.setVec(0, 0, 1);
        }
        else
        {
            //camera is above water, cull below water
            pnorm = LLVector3(0, 0, -1);
        }

        plane.setVec(LLVector3(0, 0, water_height), pnorm);

        if (!camera_is_underwater)
        {
            //generate planar reflection map
            LLViewerCamera::sCurCameraID = LLViewerCamera::CAMERA_WATER0;

            gGL.matrixMode(LLRender::MM_MODELVIEW);
            gGL.pushMatrix();

            mat.set_scale(glh::vec3f(1, 1, -1));
            mat.set_translate(glh::vec3f(0,0,water_height*2.f));
            mat = saved_modelview * mat;


            mReflectionModelView = mat;

            set_current_modelview(mat);
            gGL.loadMatrix(mat.m);

            LLViewerCamera::updateFrustumPlanes(camera, FALSE, TRUE);

            glh::vec3f    origin(0, 0, 0);
            glh::matrix4f inv_mat = mat.inverse();
            inv_mat.mult_matrix_vec(origin);

            camera.setOrigin(origin.v);

            glCullFace(GL_FRONT);

            if (LLDrawPoolWater::sNeedsReflectionUpdate)
            {
                gGL.getTexUnit(0)->unbind(LLTexUnit::TT_TEXTURE);
                glClearColor(0,0,0,0);
                mWaterRef.bindTarget();

                gGL.setColorMask(true, true);
                mWaterRef.clear();
                gGL.setColorMask(true, false);
                mWaterRef.getViewport(gGLViewport);

                //initial sky pass (no user clip plane)
                //mask out everything but the sky
                gPipeline.pushRenderTypeMask();
                {
                    if (reflection_detail >= WATER_REFLECT_MINIMAL)
                    {
                        gPipeline.andRenderTypeMask(
                            LLPipeline::RENDER_TYPE_SKY,
                            LLPipeline::RENDER_TYPE_WL_SKY,
                            LLPipeline::RENDER_TYPE_CLOUDS,
                            LLPipeline::END_RENDER_TYPES);
                    }
                    else
                    {
                        gPipeline.andRenderTypeMask(
                            LLPipeline::RENDER_TYPE_SKY,
                            LLPipeline::RENDER_TYPE_WL_SKY,
                            LLPipeline::END_RENDER_TYPES);
                    }

                    updateCull(camera, mSky);
                    stateSort(camera, mSky);
                    renderGeom(camera, TRUE);
                }
                gPipeline.popRenderTypeMask();

                if (reflection_detail >= WATER_REFLECT_NONE_WATER_TRANSPARENT)
                {
                    gPipeline.pushRenderTypeMask();
                    {
                        clearRenderTypeMask(
                            LLPipeline::RENDER_TYPE_WATER,
                            LLPipeline::RENDER_TYPE_VOIDWATER,
                            LLPipeline::RENDER_TYPE_GROUND,
                            LLPipeline::RENDER_TYPE_SKY,
                            LLPipeline::RENDER_TYPE_CLOUDS,
                            LLPipeline::END_RENDER_TYPES);

                        if (reflection_detail > WATER_REFLECT_MINIMAL)
                        { //mask out selected geometry based on reflection detail
                            if (reflection_detail < WATER_REFLECT_EVERYTHING)
                            {
                                clearRenderTypeMask(LLPipeline::RENDER_TYPE_PARTICLES, END_RENDER_TYPES);
                                if (reflection_detail < WATER_REFLECT_AVATARS)
                                {
                                    clearRenderTypeMask(
                                        LLPipeline::RENDER_TYPE_AVATAR,
                                        LLPipeline::RENDER_TYPE_CONTROL_AV,
                                        END_RENDER_TYPES);
                                    if (reflection_detail < WATER_REFLECT_STATIC_OBJECTS)
                                    {
                                        clearRenderTypeMask(LLPipeline::RENDER_TYPE_VOLUME, END_RENDER_TYPES);
                                    }
                                }
                            }

                            LLGLUserClipPlane clip_plane(plane, mReflectionModelView, saved_projection);
                            LLGLDisable cull(GL_CULL_FACE);
                            updateCull(camera, mReflectedObjects, &plane);
                            stateSort(camera, mReflectedObjects);
                            renderGeom(camera);
                        }
                    }
                    gPipeline.popRenderTypeMask();
                }

                mWaterRef.flush();
            }

            glCullFace(GL_BACK);
            gGL.matrixMode(LLRender::MM_MODELVIEW);
            gGL.popMatrix();

            set_current_modelview(saved_modelview);
        }

        camera.setOrigin(camera_in.getOrigin());
        //render distortion map
        static bool last_update = true;
        if (last_update)
        {
            gPipeline.pushRenderTypeMask();

            camera.setFar(camera_in.getFar());
            clearRenderTypeMask(
                LLPipeline::RENDER_TYPE_WATER,
                LLPipeline::RENDER_TYPE_VOIDWATER,
                LLPipeline::RENDER_TYPE_GROUND,
                END_RENDER_TYPES);

            // intentionally inverted so that distortion map contents (objects under the water when we're above it)
            // will properly include water fog effects
            LLPipeline::sUnderWaterRender = !camera_is_underwater;

            if (LLPipeline::sUnderWaterRender)
            {
                clearRenderTypeMask(
                    LLPipeline::RENDER_TYPE_GROUND,
                    LLPipeline::RENDER_TYPE_SKY,
                    LLPipeline::RENDER_TYPE_CLOUDS,
                    LLPipeline::RENDER_TYPE_WL_SKY,
                    END_RENDER_TYPES);
            }
            LLViewerCamera::updateFrustumPlanes(camera);

            gGL.getTexUnit(0)->unbind(LLTexUnit::TT_TEXTURE);

            if (LLPipeline::sUnderWaterRender || LLDrawPoolWater::sNeedsDistortionUpdate)
            {
                LLPipeline::sDistortionRender = true;

                LLColor3 col = LLEnvironment::instance().getCurrentWater()->getWaterFogColor();
                glClearColor(col.mV[0], col.mV[1], col.mV[2], 0.f);

                // HACK FIX -- pretend underwater camera is the world camera to fix weird visibility artifacts
                // during distortion render (doesn't break main render because the camera is the same perspective
                // as world camera and occlusion culling is disabled for this pass)
                //LLViewerCamera::sCurCameraID = LLViewerCamera::CAMERA_WATER1;
                LLViewerCamera::sCurCameraID = LLViewerCamera::CAMERA_WORLD;

                mWaterDis.bindTarget();
                mWaterDis.getViewport(gGLViewport);

                gGL.setColorMask(true, true);
                mWaterDis.clear();
                gGL.setColorMask(true, false);

                F32 water_dist = water_height;

                //clip out geometry on the same side of water as the camera w/ enough margin to not include the water geo itself,
                // but not so much as to clip out parts of avatars that should be seen under the water in the distortion map
                LLPlane plane;

                if (camera_is_underwater)
                {
                    //nudge clip plane below water to avoid visible holes in objects intersecting water surface
                    water_dist /= LLPipeline::sDistortionWaterClipPlaneMargin;
                    //camera is below water, clip plane points up
                    pnorm.setVec(0, 0, -1);
                }
                else
                {
                    //nudge clip plane above water to avoid visible holes in objects intersecting water surface
                    water_dist *= LLPipeline::sDistortionWaterClipPlaneMargin;
                    //camera is above water, clip plane points down
                    pnorm = LLVector3(0, 0, 1);
                }

                plane.setVec(LLVector3(0, 0, water_dist), pnorm);

                LLGLUserClipPlane clip_plane(plane, saved_modelview, saved_projection);

                gGL.setColorMask(true, true);
                mWaterDis.clear();
                gGL.setColorMask(true, false);

                if (reflection_detail >= WATER_REFLECT_NONE_WATER_TRANSPARENT)
                {
                    updateCull(camera, mRefractedObjects, &plane);
                    stateSort(camera, mRefractedObjects);
                    renderGeom(camera);
                }

                gUIProgram.bind();

                LLWorld::getInstance()->renderPropertyLines();

                gUIProgram.unbind();

                mWaterDis.flush();
            }

            LLPipeline::sDistortionRender = false;

            gPipeline.popRenderTypeMask();
        }
        last_update = LLDrawPoolWater::sNeedsReflectionUpdate && LLDrawPoolWater::sNeedsDistortionUpdate;

        gPipeline.popRenderTypeMask();

        LLPipeline::sUnderWaterRender = false;
        LLPipeline::sReflectionRender = false;

        LLDrawPoolWater::sNeedsReflectionUpdate = FALSE;
        LLDrawPoolWater::sNeedsDistortionUpdate = FALSE;

        if (!LLRenderTarget::sUseFBO)
        {
            glClear(GL_DEPTH_BUFFER_BIT);
        }
        glClearColor(0.f, 0.f, 0.f, 0.f);
        gViewerWindow->setup3DViewport();

        LLGLState::checkStates();

        if (!skip_avatar_update)
        {
            gAgentAvatarp->updateAttachmentVisibility(gAgentCamera.getCameraMode());
        }

        LLViewerCamera::sCurCameraID = LLViewerCamera::CAMERA_WORLD;

        // restore occlusion culling
        LLPipeline::sUseOcclusion = occlude;
    }
    else
    {
        // Initial sky pass is still needed even if water reflection is not rendering
        bool camera_is_underwater = LLViewerCamera::getInstance()->cameraUnderWater();
        if (!camera_is_underwater)
        {
            gPipeline.pushRenderTypeMask();
            {
                gPipeline.andRenderTypeMask(
                    LLPipeline::RENDER_TYPE_SKY,
                    LLPipeline::RENDER_TYPE_WL_SKY,
                    LLPipeline::END_RENDER_TYPES);

                LLCamera camera = camera_in;
                camera.setFar(camera_in.getFar() * 0.75f);

                updateCull(camera, mSky);
                stateSort(camera, mSky);
                renderGeom(camera, TRUE);
            }
            gPipeline.popRenderTypeMask();
        }
    }
}

glh::matrix4f look(const LLVector3 pos, const LLVector3 dir, const LLVector3 up)
{
	glh::matrix4f ret;

	LLVector3 dirN;
	LLVector3 upN;
	LLVector3 lftN;

	lftN = dir % up;
	lftN.normVec();
	
	upN = lftN % dir;
	upN.normVec();
	
	dirN = dir;
	dirN.normVec();

	ret.m[ 0] = lftN[0];
	ret.m[ 1] = upN[0];
	ret.m[ 2] = -dirN[0];
	ret.m[ 3] = 0.f;

	ret.m[ 4] = lftN[1];
	ret.m[ 5] = upN[1];
	ret.m[ 6] = -dirN[1];
	ret.m[ 7] = 0.f;

	ret.m[ 8] = lftN[2];
	ret.m[ 9] = upN[2];
	ret.m[10] = -dirN[2];
	ret.m[11] = 0.f;

	ret.m[12] = -(lftN*pos);
	ret.m[13] = -(upN*pos);
	ret.m[14] = dirN*pos;
	ret.m[15] = 1.f;

	return ret;
}

glh::matrix4f scale_translate_to_fit(const LLVector3 min, const LLVector3 max)
{
	glh::matrix4f ret;
	ret.m[ 0] = 2/(max[0]-min[0]);
	ret.m[ 4] = 0;
	ret.m[ 8] = 0;
	ret.m[12] = -(max[0]+min[0])/(max[0]-min[0]);

	ret.m[ 1] = 0;
	ret.m[ 5] = 2/(max[1]-min[1]);
	ret.m[ 9] = 0;
	ret.m[13] = -(max[1]+min[1])/(max[1]-min[1]);

	ret.m[ 2] = 0;
	ret.m[ 6] = 0;
	ret.m[10] = 2/(max[2]-min[2]);
	ret.m[14] = -(max[2]+min[2])/(max[2]-min[2]);

	ret.m[ 3] = 0;
	ret.m[ 7] = 0;
	ret.m[11] = 0;
	ret.m[15] = 1;

	return ret;
}

static LLTrace::BlockTimerStatHandle FTM_SHADOW_RENDER("Render Shadows");
static LLTrace::BlockTimerStatHandle FTM_SHADOW_ALPHA("Alpha Shadow");
static LLTrace::BlockTimerStatHandle FTM_SHADOW_SIMPLE("Simple Shadow");
static LLTrace::BlockTimerStatHandle FTM_SHADOW_GEOM("Shadow Geom");

static LLTrace::BlockTimerStatHandle FTM_SHADOW_ALPHA_MASKED("Alpha Masked");
static LLTrace::BlockTimerStatHandle FTM_SHADOW_ALPHA_BLEND("Alpha Blend");
static LLTrace::BlockTimerStatHandle FTM_SHADOW_ALPHA_TREE("Alpha Tree");
static LLTrace::BlockTimerStatHandle FTM_SHADOW_ALPHA_GRASS("Alpha Grass");
static LLTrace::BlockTimerStatHandle FTM_SHADOW_FULLBRIGHT_ALPHA_MASKED("Fullbright Alpha Masked");

void LLPipeline::renderShadow(glh::matrix4f& view, glh::matrix4f& proj, LLCamera& shadow_cam, LLCullResult& result, bool use_shader, bool use_occlusion, U32 target_width)
{
    LL_PROFILE_ZONE_SCOPED_CATEGORY_PIPELINE; //LL_RECORD_BLOCK_TIME(FTM_SHADOW_RENDER);

    //disable occlusion culling for shadow passes (save setting to restore later)
    S32 occlude = LLPipeline::sUseOcclusion;
    if (!use_occlusion)
    {
        LLPipeline::sUseOcclusion = 0;
    }
    LLPipeline::sShadowRender = true;

    static const U32 types[] = {
        LLRenderPass::PASS_SIMPLE,
        LLRenderPass::PASS_FULLBRIGHT,
        LLRenderPass::PASS_SHINY,
        LLRenderPass::PASS_BUMP,
        LLRenderPass::PASS_FULLBRIGHT_SHINY ,
        LLRenderPass::PASS_MATERIAL,
        LLRenderPass::PASS_MATERIAL_ALPHA_EMISSIVE,
        LLRenderPass::PASS_SPECMAP,
        LLRenderPass::PASS_SPECMAP_EMISSIVE,
        LLRenderPass::PASS_NORMMAP,
        LLRenderPass::PASS_NORMMAP_EMISSIVE,
        LLRenderPass::PASS_NORMSPEC,
        LLRenderPass::PASS_NORMSPEC_EMISSIVE,
    };

    LLGLEnable cull(GL_CULL_FACE);

    //enable depth clamping if available
    LLGLEnable depth_clamp(gGLManager.mHasDepthClamp ? GL_DEPTH_CLAMP : 0);

    if (use_shader)
    {
        gDeferredShadowCubeProgram.bind();
    }

    LLRenderTarget& occlusion_target = mShadowOcclusion[LLViewerCamera::sCurCameraID - 1];

    occlusion_target.bindTarget();
    updateCull(shadow_cam, result);
    occlusion_target.flush();

    stateSort(shadow_cam, result);


    //generate shadow map
    gGL.matrixMode(LLRender::MM_PROJECTION);
    gGL.pushMatrix();
    gGL.loadMatrix(proj.m);
    gGL.matrixMode(LLRender::MM_MODELVIEW);
    gGL.pushMatrix();
    gGL.loadMatrix(view.m);

    stop_glerror();
    gGLLastMatrix = NULL;

    gGL.getTexUnit(0)->unbind(LLTexUnit::TT_TEXTURE);

    stop_glerror();

    LLEnvironment& environment = LLEnvironment::instance();

    LLVertexBuffer::unbind();

    for (int j = 0; j < 2; ++j) // 0 -- static, 1 -- rigged
    {
        bool rigged = j == 1;
        if (!use_shader)
        { //occlusion program is general purpose depth-only no-textures
            gOcclusionProgram.bind(rigged);
        }
        else
        {
            gDeferredShadowProgram.bind(rigged);
            LLGLSLShader::sCurBoundShaderPtr->uniform1i(LLShaderMgr::SUN_UP_FACTOR, environment.getIsSunUp() ? 1 : 0);
        }

        gGL.diffuseColor4f(1, 1, 1, 1);

        S32 shadow_detail = gSavedSettings.getS32("RenderShadowDetail");

        // if not using VSM, disable color writes
        if (shadow_detail <= 2)
        {
            gGL.setColorMask(false, false);
        }

        LL_PROFILE_ZONE_NAMED_CATEGORY_PIPELINE("shadow simple"); //LL_RECORD_BLOCK_TIME(FTM_SHADOW_SIMPLE);

        gGL.getTexUnit(0)->disable();
        for (U32 i = 0; i < sizeof(types) / sizeof(U32); ++i)
        {
            renderObjects(types[i], LLVertexBuffer::MAP_VERTEX, FALSE, FALSE, rigged);
        }
        gGL.getTexUnit(0)->enable(LLTexUnit::TT_TEXTURE);
        if (!use_shader)
        {
            gOcclusionProgram.unbind();
        }


    }

    if (use_shader)
    {
        LL_PROFILE_ZONE_NAMED_CATEGORY_PIPELINE("shadow geom"); //LL_RECORD_BLOCK_TIME(FTM_SHADOW_GEOM);

        gDeferredShadowProgram.unbind();
        renderGeomShadow(shadow_cam);
        gDeferredShadowProgram.bind();
        gDeferredShadowProgram.uniform1i(LLShaderMgr::SUN_UP_FACTOR, environment.getIsSunUp() ? 1 : 0);
    }
    else
    {
        LL_PROFILE_ZONE_NAMED_CATEGORY_PIPELINE("shadow geom"); //LL_RECORD_BLOCK_TIME(FTM_SHADOW_GEOM);

        renderGeomShadow(shadow_cam);
    }

    {
        LL_PROFILE_ZONE_NAMED_CATEGORY_PIPELINE("shadow alpha"); //LL_RECORD_BLOCK_TIME(FTM_SHADOW_ALPHA);

        for (int i = 0; i < 2; ++i)
        {
            bool rigged = i == 1;

            gDeferredShadowAlphaMaskProgram.bind(rigged);
            LLGLSLShader::sCurBoundShaderPtr->uniform1f(LLShaderMgr::DEFERRED_SHADOW_TARGET_WIDTH, (float)target_width);
            LLGLSLShader::sCurBoundShaderPtr->uniform1i(LLShaderMgr::SUN_UP_FACTOR, environment.getIsSunUp() ? 1 : 0);

            U32 mask = LLVertexBuffer::MAP_VERTEX |
                LLVertexBuffer::MAP_TEXCOORD0 |
                LLVertexBuffer::MAP_COLOR |
                LLVertexBuffer::MAP_TEXTURE_INDEX;

            {
                LL_PROFILE_ZONE_NAMED_CATEGORY_PIPELINE("shadow alpha masked"); //LL_RECORD_BLOCK_TIME(FTM_SHADOW_ALPHA_MASKED);
                renderMaskedObjects(LLRenderPass::PASS_ALPHA_MASK, mask, TRUE, TRUE, rigged);
            }

            {
                LL_PROFILE_ZONE_NAMED_CATEGORY_PIPELINE("shadow alpha blend"); //LL_RECORD_BLOCK_TIME(FTM_SHADOW_ALPHA_BLEND);
                LLGLSLShader::sCurBoundShaderPtr->setMinimumAlpha(0.598f);
                renderAlphaObjects(mask, TRUE, TRUE, rigged);
            }


            {
                LL_PROFILE_ZONE_NAMED_CATEGORY_PIPELINE("shadow fullbright alpha masked"); //LL_RECORD_BLOCK_TIME(FTM_SHADOW_FULLBRIGHT_ALPHA_MASKED);
                gDeferredShadowFullbrightAlphaMaskProgram.bind(rigged);
                LLGLSLShader::sCurBoundShaderPtr->uniform1f(LLShaderMgr::DEFERRED_SHADOW_TARGET_WIDTH, (float)target_width);
                LLGLSLShader::sCurBoundShaderPtr->uniform1i(LLShaderMgr::SUN_UP_FACTOR, environment.getIsSunUp() ? 1 : 0);
                renderFullbrightMaskedObjects(LLRenderPass::PASS_FULLBRIGHT_ALPHA_MASK, mask, TRUE, TRUE, rigged);
            }


            {
                LL_PROFILE_ZONE_NAMED_CATEGORY_PIPELINE("shadow alpha grass"); //LL_RECORD_BLOCK_TIME(FTM_SHADOW_ALPHA_GRASS);
                gDeferredTreeShadowProgram.bind(rigged);
                if (i == 0)
                {
                    LLGLSLShader::sCurBoundShaderPtr->setMinimumAlpha(0.598f);
                    renderObjects(LLRenderPass::PASS_GRASS, LLVertexBuffer::MAP_VERTEX | LLVertexBuffer::MAP_TEXCOORD0, TRUE);
                }

                U32 no_idx_mask = mask & ~LLVertexBuffer::MAP_TEXTURE_INDEX;
                renderMaskedObjects(LLRenderPass::PASS_NORMSPEC_MASK, no_idx_mask, true, false, rigged);
                renderMaskedObjects(LLRenderPass::PASS_MATERIAL_ALPHA_MASK, no_idx_mask, true, false, rigged);
                renderMaskedObjects(LLRenderPass::PASS_SPECMAP_MASK, no_idx_mask, true, false, rigged);
                renderMaskedObjects(LLRenderPass::PASS_NORMMAP_MASK, no_idx_mask, true, false, rigged);
            }
        }
    }

    //glCullFace(GL_BACK);

    gDeferredShadowCubeProgram.bind();
    gGLLastMatrix = NULL;
    gGL.loadMatrix(gGLModelView);

    LLRenderTarget& occlusion_source = mShadow[LLViewerCamera::sCurCameraID - 1];

    doOcclusion(shadow_cam, occlusion_source, occlusion_target);

    if (use_shader)
    {
        gDeferredShadowProgram.unbind();
    }

    gGL.setColorMask(true, true);

    gGL.matrixMode(LLRender::MM_PROJECTION);
    gGL.popMatrix();
    gGL.matrixMode(LLRender::MM_MODELVIEW);
    gGL.popMatrix();
    gGLLastMatrix = NULL;

    LLPipeline::sUseOcclusion = occlude;
    LLPipeline::sShadowRender = false;
}

bool LLPipeline::getVisiblePointCloud(LLCamera& camera, LLVector3& min, LLVector3& max, std::vector<LLVector3>& fp, LLVector3 light_dir)
{
    LL_PROFILE_ZONE_SCOPED_CATEGORY_PIPELINE;
	//get point cloud of intersection of frust and min, max

	if (getVisibleExtents(camera, min, max))
	{
		return false;
	}

	//get set of planes on bounding box
	LLPlane bp[] = { 
		LLPlane(min, LLVector3(-1,0,0)),
		LLPlane(min, LLVector3(0,-1,0)),
		LLPlane(min, LLVector3(0,0,-1)),
		LLPlane(max, LLVector3(1,0,0)),
		LLPlane(max, LLVector3(0,1,0)),
		LLPlane(max, LLVector3(0,0,1))};
	
	//potential points
	std::vector<LLVector3> pp;

	//add corners of AABB
	pp.push_back(LLVector3(min.mV[0], min.mV[1], min.mV[2]));
	pp.push_back(LLVector3(max.mV[0], min.mV[1], min.mV[2]));
	pp.push_back(LLVector3(min.mV[0], max.mV[1], min.mV[2]));
	pp.push_back(LLVector3(max.mV[0], max.mV[1], min.mV[2]));
	pp.push_back(LLVector3(min.mV[0], min.mV[1], max.mV[2]));
	pp.push_back(LLVector3(max.mV[0], min.mV[1], max.mV[2]));
	pp.push_back(LLVector3(min.mV[0], max.mV[1], max.mV[2]));
	pp.push_back(LLVector3(max.mV[0], max.mV[1], max.mV[2]));

	//add corners of camera frustum
	for (U32 i = 0; i < LLCamera::AGENT_FRUSTRUM_NUM; i++)
	{
		pp.push_back(camera.mAgentFrustum[i]);
	}


	//bounding box line segments
	U32 bs[] = 
			{
		0,1,
		1,3,
		3,2,
		2,0,

		4,5,
		5,7,
		7,6,
		6,4,

		0,4,
		1,5,
		3,7,
		2,6
	};

	for (U32 i = 0; i < 12; i++)
	{ //for each line segment in bounding box
		for (U32 j = 0; j < LLCamera::AGENT_PLANE_NO_USER_CLIP_NUM; j++) 
		{ //for each plane in camera frustum
			const LLPlane& cp = camera.getAgentPlane(j);
			const LLVector3& v1 = pp[bs[i*2+0]];
			const LLVector3& v2 = pp[bs[i*2+1]];
			LLVector3 n;
			cp.getVector3(n);

			LLVector3 line = v1-v2;

			F32 d1 = line*n;
			F32 d2 = -cp.dist(v2);

			F32 t = d2/d1;

			if (t > 0.f && t < 1.f)
			{
				LLVector3 intersect = v2+line*t;
				pp.push_back(intersect);
			}
		}
	}
			
	//camera frustum line segments
	const U32 fs[] =
	{
		0,1,
		1,2,
		2,3,
		3,0,

		4,5,
		5,6,
		6,7,
		7,4,
	
		0,4,
		1,5,
		2,6,
		3,7	
	};

	for (U32 i = 0; i < 12; i++)
	{
		for (U32 j = 0; j < 6; ++j)
		{
			const LLVector3& v1 = pp[fs[i*2+0]+8];
			const LLVector3& v2 = pp[fs[i*2+1]+8];
			const LLPlane& cp = bp[j];
			LLVector3 n;
			cp.getVector3(n);

			LLVector3 line = v1-v2;

			F32 d1 = line*n;
			F32 d2 = -cp.dist(v2);

			F32 t = d2/d1;

			if (t > 0.f && t < 1.f)
			{
				LLVector3 intersect = v2+line*t;
				pp.push_back(intersect);
			}	
		}
	}

	LLVector3 ext[] = { min-LLVector3(0.05f,0.05f,0.05f),
		max+LLVector3(0.05f,0.05f,0.05f) };

	for (U32 i = 0; i < pp.size(); ++i)
	{
		bool found = true;

		const F32* p = pp[i].mV;
			
		for (U32 j = 0; j < 3; ++j)
		{
			if (p[j] < ext[0].mV[j] ||
				p[j] > ext[1].mV[j])
			{
				found = false;
				break;
			}
		}
				
		for (U32 j = 0; j < LLCamera::AGENT_PLANE_NO_USER_CLIP_NUM; ++j)
		{
			const LLPlane& cp = camera.getAgentPlane(j);
			F32 dist = cp.dist(pp[i]);
			if (dist > 0.05f) //point is above some plane, not contained
			{
				found = false;
				break;
			}
		}

		if (found)
		{
			fp.push_back(pp[i]);
		}
	}
	
	if (fp.empty())
	{
		return false;
	}
	
	return true;
}

void LLPipeline::renderHighlight(const LLViewerObject* obj, F32 fade)
{
	if (obj && obj->getVolume())
	{
		for (LLViewerObject::child_list_t::const_iterator iter = obj->getChildren().begin(); iter != obj->getChildren().end(); ++iter)
		{
			renderHighlight(*iter, fade);
		}

		LLDrawable* drawable = obj->mDrawable;
		if (drawable)
		{
			for (S32 i = 0; i < drawable->getNumFaces(); ++i)
			{
				LLFace* face = drawable->getFace(i);
				if (face)
				{
					face->renderSelected(LLViewerTexture::sNullImagep, LLColor4(1,1,1,fade));
				}
			}
		}
	}
}

void LLPipeline::generateHighlight(LLCamera& camera)
{
	//render highlighted object as white into offscreen render target
	if (mHighlightObject.notNull())
	{
		mHighlightSet.insert(HighlightItem(mHighlightObject));
	}
	
	if (!mHighlightSet.empty())
	{
		F32 transition = gFrameIntervalSeconds.value()/RenderHighlightFadeTime;

		LLGLDisable test(GL_ALPHA_TEST);
		LLGLDepthTest depth(GL_FALSE);
		mHighlight.bindTarget();
		disableLights();
		gGL.setColorMask(true, true);
		mHighlight.clear();

        gHighlightProgram.bind();

		gGL.getTexUnit(0)->bind(LLViewerFetchedTexture::sWhiteImagep);
		for (std::set<HighlightItem>::iterator iter = mHighlightSet.begin(); iter != mHighlightSet.end(); )
		{
			std::set<HighlightItem>::iterator cur_iter = iter++;

			if (cur_iter->mItem.isNull())
			{
				mHighlightSet.erase(cur_iter);
				continue;
			}

			if (cur_iter->mItem == mHighlightObject)
			{
				cur_iter->incrFade(transition); 
			}
			else
			{
				cur_iter->incrFade(-transition);
				if (cur_iter->mFade <= 0.f)
				{
					mHighlightSet.erase(cur_iter);
					continue;
				}
			}

			renderHighlight(cur_iter->mItem->getVObj(), cur_iter->mFade);
		}

		mHighlight.flush();
		gGL.setColorMask(true, false);
		gViewerWindow->setup3DViewport();
	}
}

LLRenderTarget* LLPipeline::getShadowTarget(U32 i)
{
    return &mShadow[i];
}

static LLTrace::BlockTimerStatHandle FTM_GEN_SUN_SHADOW("Gen Sun Shadow");
static LLTrace::BlockTimerStatHandle FTM_GEN_SUN_SHADOW_SPOT_RENDER("Spot Shadow Render");

void LLPipeline::generateSunShadow(LLCamera& camera)
{
	if (!sRenderDeferred || RenderShadowDetail <= 0)
	{
		return;
	}

	LL_PROFILE_ZONE_SCOPED_CATEGORY_PIPELINE; //LL_RECORD_BLOCK_TIME(FTM_GEN_SUN_SHADOW);

	bool skip_avatar_update = false;
	if (!isAgentAvatarValid() || gAgentCamera.getCameraAnimating() || gAgentCamera.getCameraMode() != CAMERA_MODE_MOUSELOOK || !LLVOAvatar::sVisibleInFirstPerson)
	{

		skip_avatar_update = true;
	}

	if (!skip_avatar_update)
	{
		gAgentAvatarp->updateAttachmentVisibility(CAMERA_MODE_THIRD_PERSON);
	}

	F64 last_modelview[16];
	F64 last_projection[16];
	for (U32 i = 0; i < 16; i++)
	{ //store last_modelview of world camera
		last_modelview[i] = gGLLastModelView[i];
		last_projection[i] = gGLLastProjection[i];
	}

	pushRenderTypeMask();
	andRenderTypeMask(LLPipeline::RENDER_TYPE_SIMPLE,
					LLPipeline::RENDER_TYPE_ALPHA,
					LLPipeline::RENDER_TYPE_GRASS,
					LLPipeline::RENDER_TYPE_FULLBRIGHT,
					LLPipeline::RENDER_TYPE_BUMP,
					LLPipeline::RENDER_TYPE_VOLUME,
					LLPipeline::RENDER_TYPE_AVATAR,
					LLPipeline::RENDER_TYPE_CONTROL_AV,
					LLPipeline::RENDER_TYPE_TREE, 
					LLPipeline::RENDER_TYPE_TERRAIN,
					LLPipeline::RENDER_TYPE_WATER,
					LLPipeline::RENDER_TYPE_VOIDWATER,
					LLPipeline::RENDER_TYPE_PASS_ALPHA,
					LLPipeline::RENDER_TYPE_PASS_ALPHA_MASK,
					LLPipeline::RENDER_TYPE_PASS_FULLBRIGHT_ALPHA_MASK,
					LLPipeline::RENDER_TYPE_PASS_GRASS,
					LLPipeline::RENDER_TYPE_PASS_SIMPLE,
					LLPipeline::RENDER_TYPE_PASS_BUMP,
					LLPipeline::RENDER_TYPE_PASS_FULLBRIGHT,
					LLPipeline::RENDER_TYPE_PASS_SHINY,
					LLPipeline::RENDER_TYPE_PASS_FULLBRIGHT_SHINY,
					LLPipeline::RENDER_TYPE_PASS_MATERIAL,
					LLPipeline::RENDER_TYPE_PASS_MATERIAL_ALPHA,
					LLPipeline::RENDER_TYPE_PASS_MATERIAL_ALPHA_MASK,
					LLPipeline::RENDER_TYPE_PASS_MATERIAL_ALPHA_EMISSIVE,
					LLPipeline::RENDER_TYPE_PASS_SPECMAP,
					LLPipeline::RENDER_TYPE_PASS_SPECMAP_BLEND,
					LLPipeline::RENDER_TYPE_PASS_SPECMAP_MASK,
					LLPipeline::RENDER_TYPE_PASS_SPECMAP_EMISSIVE,
					LLPipeline::RENDER_TYPE_PASS_NORMMAP,
					LLPipeline::RENDER_TYPE_PASS_NORMMAP_BLEND,
					LLPipeline::RENDER_TYPE_PASS_NORMMAP_MASK,
					LLPipeline::RENDER_TYPE_PASS_NORMMAP_EMISSIVE,
					LLPipeline::RENDER_TYPE_PASS_NORMSPEC,
					LLPipeline::RENDER_TYPE_PASS_NORMSPEC_BLEND,
					LLPipeline::RENDER_TYPE_PASS_NORMSPEC_MASK,
					LLPipeline::RENDER_TYPE_PASS_NORMSPEC_EMISSIVE,
                    LLPipeline::RENDER_TYPE_PASS_ALPHA_MASK_RIGGED,
                    LLPipeline::RENDER_TYPE_PASS_FULLBRIGHT_ALPHA_MASK_RIGGED,
                    LLPipeline::RENDER_TYPE_PASS_SIMPLE_RIGGED,
                    LLPipeline::RENDER_TYPE_PASS_BUMP_RIGGED,
                    LLPipeline::RENDER_TYPE_PASS_FULLBRIGHT_RIGGED,
                    LLPipeline::RENDER_TYPE_PASS_SHINY_RIGGED,
                    LLPipeline::RENDER_TYPE_PASS_FULLBRIGHT_SHINY_RIGGED,
                    LLPipeline::RENDER_TYPE_PASS_MATERIAL_RIGGED,
                    LLPipeline::RENDER_TYPE_PASS_MATERIAL_ALPHA_RIGGED,
                    LLPipeline::RENDER_TYPE_PASS_MATERIAL_ALPHA_MASK_RIGGED,
                    LLPipeline::RENDER_TYPE_PASS_MATERIAL_ALPHA_EMISSIVE_RIGGED,
                    LLPipeline::RENDER_TYPE_PASS_SPECMAP_RIGGED,
                    LLPipeline::RENDER_TYPE_PASS_SPECMAP_BLEND_RIGGED,
                    LLPipeline::RENDER_TYPE_PASS_SPECMAP_MASK_RIGGED,
                    LLPipeline::RENDER_TYPE_PASS_SPECMAP_EMISSIVE_RIGGED,
                    LLPipeline::RENDER_TYPE_PASS_NORMMAP_RIGGED,
                    LLPipeline::RENDER_TYPE_PASS_NORMMAP_BLEND_RIGGED,
                    LLPipeline::RENDER_TYPE_PASS_NORMMAP_MASK_RIGGED,
                    LLPipeline::RENDER_TYPE_PASS_NORMMAP_EMISSIVE_RIGGED,
                    LLPipeline::RENDER_TYPE_PASS_NORMSPEC_RIGGED,
                    LLPipeline::RENDER_TYPE_PASS_NORMSPEC_BLEND_RIGGED,
                    LLPipeline::RENDER_TYPE_PASS_NORMSPEC_MASK_RIGGED,
                    LLPipeline::RENDER_TYPE_PASS_NORMSPEC_EMISSIVE_RIGGED,
					END_RENDER_TYPES);

	gGL.setColorMask(false, false);

    LLEnvironment& environment = LLEnvironment::instance();

	//get sun view matrix
	
	//store current projection/modelview matrix
	glh::matrix4f saved_proj = get_current_projection();
	glh::matrix4f saved_view = get_current_modelview();
	glh::matrix4f inv_view = saved_view.inverse();

	glh::matrix4f view[6];
	glh::matrix4f proj[6];
	
	//clip contains parallel split distances for 3 splits
	LLVector3 clip = RenderShadowClipPlanes;

    LLVector3 caster_dir(environment.getIsSunUp() ? mSunDir : mMoonDir);

	//F32 slope_threshold = gSavedSettings.getF32("RenderShadowSlopeThreshold");

	//far clip on last split is minimum of camera view distance and 128
	mSunClipPlanes = LLVector4(clip, clip.mV[2] * clip.mV[2]/clip.mV[1]);

	clip = RenderShadowOrthoClipPlanes;
	mSunOrthoClipPlanes = LLVector4(clip, clip.mV[2]*clip.mV[2]/clip.mV[1]);

	//currently used for amount to extrude frusta corners for constructing shadow frusta
	//LLVector3 n = RenderShadowNearDist;
	//F32 nearDist[] = { n.mV[0], n.mV[1], n.mV[2], n.mV[2] };

	//put together a universal "near clip" plane for shadow frusta
	LLPlane shadow_near_clip;
	{
		LLVector3 p = gAgent.getPositionAgent();
		p += caster_dir * RenderFarClip*2.f;
		shadow_near_clip.setVec(p, caster_dir);
	}

	LLVector3 lightDir = -caster_dir;
	lightDir.normVec();

	glh::vec3f light_dir(lightDir.mV);

	//create light space camera matrix
	
	LLVector3 at = lightDir;

	LLVector3 up = camera.getAtAxis();

	if (fabsf(up*lightDir) > 0.75f)
	{
		up = camera.getUpAxis();
	}

	/*LLVector3 left = up%at;
	up = at%left;*/

	up.normVec();
	at.normVec();
	
	
	LLCamera main_camera = camera;
	
	F32 near_clip = 0.f;
	{
		//get visible point cloud
		std::vector<LLVector3> fp;

		main_camera.calcAgentFrustumPlanes(main_camera.mAgentFrustum);
		
		LLVector3 min,max;
		getVisiblePointCloud(main_camera,min,max,fp);

		if (fp.empty())
		{
			if (!hasRenderDebugMask(RENDER_DEBUG_SHADOW_FRUSTA))
			{
				mShadowCamera[0] = main_camera;
				mShadowExtents[0][0] = min;
				mShadowExtents[0][1] = max;

				mShadowFrustPoints[0].clear();
				mShadowFrustPoints[1].clear();
				mShadowFrustPoints[2].clear();
				mShadowFrustPoints[3].clear();
			}
			popRenderTypeMask();

			if (!skip_avatar_update)
			{
				gAgentAvatarp->updateAttachmentVisibility(gAgentCamera.getCameraMode());
			}

			return;
		}

		//get good split distances for frustum
		for (U32 i = 0; i < fp.size(); ++i)
		{
			glh::vec3f v(fp[i].mV);
			saved_view.mult_matrix_vec(v);
			fp[i].setVec(v.v);
		}

		min = fp[0];
		max = fp[0];

		//get camera space bounding box
		for (U32 i = 1; i < fp.size(); ++i)
		{
			update_min_max(min, max, fp[i]);
		}

		near_clip    = llclamp(-max.mV[2], 0.01f, 4.0f);
		F32 far_clip = llclamp(-min.mV[2]*2.f, 16.0f, 512.0f);

		//far_clip = llmin(far_clip, 128.f);
		far_clip = llmin(far_clip, camera.getFar());

		F32 range = far_clip-near_clip;

		LLVector3 split_exp = RenderShadowSplitExponent;

		F32 da = 1.f-llmax( fabsf(lightDir*up), fabsf(lightDir*camera.getLeftAxis()) );
		
		da = powf(da, split_exp.mV[2]);

		F32 sxp = split_exp.mV[1] + (split_exp.mV[0]-split_exp.mV[1])*da;
		
		for (U32 i = 0; i < 4; ++i)
		{
			F32 x = (F32)(i+1)/4.f;
			x = powf(x, sxp);
			mSunClipPlanes.mV[i] = near_clip+range*x;
		}

		mSunClipPlanes.mV[0] *= 1.25f; //bump back first split for transition padding
	}

	// convenience array of 4 near clip plane distances
	F32 dist[] = { near_clip, mSunClipPlanes.mV[0], mSunClipPlanes.mV[1], mSunClipPlanes.mV[2], mSunClipPlanes.mV[3] };
	

	if (mSunDiffuse == LLColor4::black)
	{ //sun diffuse is totally black, shadows don't matter
		LLGLDepthTest depth(GL_TRUE);

		for (S32 j = 0; j < 4; j++)
		{
			mShadow[j].bindTarget();
			mShadow[j].clear();
			mShadow[j].flush();
		}
	}
	else
	{
		for (S32 j = 0; j < 4; j++)
		{
			if (!hasRenderDebugMask(RENDER_DEBUG_SHADOW_FRUSTA))
			{
				mShadowFrustPoints[j].clear();
			}

			LLViewerCamera::sCurCameraID = (LLViewerCamera::eCameraID)(LLViewerCamera::CAMERA_SHADOW0+j);

			//restore render matrices
			set_current_modelview(saved_view);
			set_current_projection(saved_proj);

			LLVector3 eye = camera.getOrigin();

			//camera used for shadow cull/render
			LLCamera shadow_cam;
		
			//create world space camera frustum for this split
			shadow_cam = camera;
			shadow_cam.setFar(16.f);
	
			LLViewerCamera::updateFrustumPlanes(shadow_cam, FALSE, FALSE, TRUE);

			LLVector3* frust = shadow_cam.mAgentFrustum;

			LLVector3 pn = shadow_cam.getAtAxis();
		
			LLVector3 min, max;

			//construct 8 corners of split frustum section
			for (U32 i = 0; i < 4; i++)
			{
				LLVector3 delta = frust[i+4]-eye;
				delta += (frust[i+4]-frust[(i+2)%4+4])*0.05f;
				delta.normVec();
				F32 dp = delta*pn;
				frust[i] = eye + (delta*dist[j]*0.75f)/dp;
				frust[i+4] = eye + (delta*dist[j+1]*1.25f)/dp;
			}
						
			shadow_cam.calcAgentFrustumPlanes(frust);
			shadow_cam.mFrustumCornerDist = 0.f;
		
			if (!gPipeline.hasRenderDebugMask(LLPipeline::RENDER_DEBUG_SHADOW_FRUSTA))
			{
				mShadowCamera[j] = shadow_cam;
			}

			std::vector<LLVector3> fp;

			if (!gPipeline.getVisiblePointCloud(shadow_cam, min, max, fp, lightDir))
			{
				//no possible shadow receivers
				if (!gPipeline.hasRenderDebugMask(LLPipeline::RENDER_DEBUG_SHADOW_FRUSTA))
				{
					mShadowExtents[j][0] = LLVector3();
					mShadowExtents[j][1] = LLVector3();
					mShadowCamera[j+4] = shadow_cam;
				}

				mShadow[j].bindTarget();
				{
					LLGLDepthTest depth(GL_TRUE);
					mShadow[j].clear();
				}
				mShadow[j].flush();

				mShadowError.mV[j] = 0.f;
				mShadowFOV.mV[j] = 0.f;

				continue;
			}

			if (!gPipeline.hasRenderDebugMask(LLPipeline::RENDER_DEBUG_SHADOW_FRUSTA))
			{
				mShadowExtents[j][0] = min;
				mShadowExtents[j][1] = max;
				mShadowFrustPoints[j] = fp;
			}
				

			//find a good origin for shadow projection
			LLVector3 origin;

			//get a temporary view projection
			view[j] = look(camera.getOrigin(), lightDir, -up);

			std::vector<LLVector3> wpf;

			for (U32 i = 0; i < fp.size(); i++)
			{
				glh::vec3f p = glh::vec3f(fp[i].mV);
				view[j].mult_matrix_vec(p);
				wpf.push_back(LLVector3(p.v));
			}

			min = wpf[0];
			max = wpf[0];

			for (U32 i = 0; i < fp.size(); ++i)
			{ //get AABB in camera space
				update_min_max(min, max, wpf[i]);
			}

			// Construct a perspective transform with perspective along y-axis that contains
			// points in wpf
			//Known:
			// - far clip plane
			// - near clip plane
			// - points in frustum
			//Find:
			// - origin

			//get some "interesting" points of reference
			LLVector3 center = (min+max)*0.5f;
			LLVector3 size = (max-min)*0.5f;
			LLVector3 near_center = center;
			near_center.mV[1] += size.mV[1]*2.f;
		
		
			//put all points in wpf in quadrant 0, reletive to center of min/max
			//get the best fit line using least squares
			F32 bfm = 0.f;
			F32 bfb = 0.f;

			for (U32 i = 0; i < wpf.size(); ++i)
			{
				wpf[i] -= center;
				wpf[i].mV[0] = fabsf(wpf[i].mV[0]);
				wpf[i].mV[2] = fabsf(wpf[i].mV[2]);
			}

			if (!wpf.empty())
			{ 
				F32 sx = 0.f;
				F32 sx2 = 0.f;
				F32 sy = 0.f;
				F32 sxy = 0.f;
			
				for (U32 i = 0; i < wpf.size(); ++i)
				{		
					sx += wpf[i].mV[0];
					sx2 += wpf[i].mV[0]*wpf[i].mV[0];
					sy += wpf[i].mV[1];
					sxy += wpf[i].mV[0]*wpf[i].mV[1]; 
				}

				bfm = (sy*sx-wpf.size()*sxy)/(sx*sx-wpf.size()*sx2);
				bfb = (sx*sxy-sy*sx2)/(sx*sx-bfm*sx2);
			}
		
			{
				// best fit line is y=bfm*x+bfb
		
				//find point that is furthest to the right of line
				F32 off_x = -1.f;
				LLVector3 lp;

				for (U32 i = 0; i < wpf.size(); ++i)
				{
					//y = bfm*x+bfb
					//x = (y-bfb)/bfm
					F32 lx = (wpf[i].mV[1]-bfb)/bfm;

					lx = wpf[i].mV[0]-lx;
				
					if (off_x < lx)
					{
						off_x = lx;
						lp = wpf[i];
					}
				}

				//get line with slope bfm through lp
				// bfb = y-bfm*x
				bfb = lp.mV[1]-bfm*lp.mV[0];

				//calculate error
				mShadowError.mV[j] = 0.f;

				for (U32 i = 0; i < wpf.size(); ++i)
				{
					F32 lx = (wpf[i].mV[1]-bfb)/bfm;
					mShadowError.mV[j] += fabsf(wpf[i].mV[0]-lx);
				}

				mShadowError.mV[j] /= wpf.size();
				mShadowError.mV[j] /= size.mV[0];

				if (mShadowError.mV[j] > RenderShadowErrorCutoff)
				{ //just use ortho projection
					mShadowFOV.mV[j] = -1.f;
					origin.clearVec();
					proj[j] = gl_ortho(min.mV[0], max.mV[0],
										min.mV[1], max.mV[1],
										-max.mV[2], -min.mV[2]);
				}
				else
				{
					//origin is where line x = 0;
					origin.setVec(0,bfb,0);

					F32 fovz = 1.f;
					F32 fovx = 1.f;
				
					LLVector3 zp;
					LLVector3 xp;

					for (U32 i = 0; i < wpf.size(); ++i)
					{
						LLVector3 atz = wpf[i]-origin;
						atz.mV[0] = 0.f;
						atz.normVec();
						if (fovz > -atz.mV[1])
						{
							zp = wpf[i];
							fovz = -atz.mV[1];
						}
					
						LLVector3 atx = wpf[i]-origin;
						atx.mV[2] = 0.f;
						atx.normVec();
						if (fovx > -atx.mV[1])
						{
							fovx = -atx.mV[1];
							xp = wpf[i];
						}
					}

					fovx = acos(fovx);
					fovz = acos(fovz);

					F32 cutoff = llmin((F32) RenderShadowFOVCutoff, 1.4f);
				
					mShadowFOV.mV[j] = fovx;
				
					if (fovx < cutoff && fovz > cutoff)
					{
						//x is a good fit, but z is too big, move away from zp enough so that fovz matches cutoff
						F32 d = zp.mV[2]/tan(cutoff);
						F32 ny = zp.mV[1] + fabsf(d);

						origin.mV[1] = ny;

						fovz = 1.f;
						fovx = 1.f;

						for (U32 i = 0; i < wpf.size(); ++i)
						{
							LLVector3 atz = wpf[i]-origin;
							atz.mV[0] = 0.f;
							atz.normVec();
							fovz = llmin(fovz, -atz.mV[1]);

							LLVector3 atx = wpf[i]-origin;
							atx.mV[2] = 0.f;
							atx.normVec();
							fovx = llmin(fovx, -atx.mV[1]);
						}

						fovx = acos(fovx);
						fovz = acos(fovz);

						mShadowFOV.mV[j] = cutoff;
					}

				
					origin += center;
			
					F32 ynear = -(max.mV[1]-origin.mV[1]);
					F32 yfar = -(min.mV[1]-origin.mV[1]);
				
					if (ynear < 0.1f) //keep a sensible near clip plane
					{
						F32 diff = 0.1f-ynear;
						origin.mV[1] += diff;
						ynear += diff;
						yfar += diff;
					}
								
					if (fovx > cutoff)
					{ //just use ortho projection
						origin.clearVec();
						mShadowError.mV[j] = -1.f;
						proj[j] = gl_ortho(min.mV[0], max.mV[0],
								min.mV[1], max.mV[1],
								-max.mV[2], -min.mV[2]);
					}
					else
					{
						//get perspective projection
						view[j] = view[j].inverse();

						glh::vec3f origin_agent(origin.mV);
					
						//translate view to origin
						view[j].mult_matrix_vec(origin_agent);

						eye = LLVector3(origin_agent.v);

						if (!hasRenderDebugMask(LLPipeline::RENDER_DEBUG_SHADOW_FRUSTA))
						{
							mShadowFrustOrigin[j] = eye;
						}
				
						view[j] = look(LLVector3(origin_agent.v), lightDir, -up);

						F32 fx = 1.f/tanf(fovx);
						F32 fz = 1.f/tanf(fovz);

						proj[j] = glh::matrix4f(-fx, 0, 0, 0,
												0, (yfar+ynear)/(ynear-yfar), 0, (2.f*yfar*ynear)/(ynear-yfar),
												0, 0, -fz, 0,
												0, -1.f, 0, 0);
					}
				}
			}

			//shadow_cam.setFar(128.f);
			shadow_cam.setOriginAndLookAt(eye, up, center);

			shadow_cam.setOrigin(0,0,0);

			set_current_modelview(view[j]);
			set_current_projection(proj[j]);

			LLViewerCamera::updateFrustumPlanes(shadow_cam, FALSE, FALSE, TRUE);

			//shadow_cam.ignoreAgentFrustumPlane(LLCamera::AGENT_PLANE_NEAR);
			shadow_cam.getAgentPlane(LLCamera::AGENT_PLANE_NEAR).set(shadow_near_clip);

			//translate and scale to from [-1, 1] to [0, 1]
			glh::matrix4f trans(0.5f, 0.f, 0.f, 0.5f,
							0.f, 0.5f, 0.f, 0.5f,
							0.f, 0.f, 0.5f, 0.5f,
							0.f, 0.f, 0.f, 1.f);

			set_current_modelview(view[j]);
			set_current_projection(proj[j]);

			for (U32 i = 0; i < 16; i++)
			{
				gGLLastModelView[i] = mShadowModelview[j].m[i];
				gGLLastProjection[i] = mShadowProjection[j].m[i];
			}

			mShadowModelview[j] = view[j];
			mShadowProjection[j] = proj[j];
			mSunShadowMatrix[j] = trans*proj[j]*view[j]*inv_view;
		
			stop_glerror();

			mShadow[j].bindTarget();
			mShadow[j].getViewport(gGLViewport);
			mShadow[j].clear();
		
			U32 target_width = mShadow[j].getWidth();

			{
				static LLCullResult result[4];
				renderShadow(view[j], proj[j], shadow_cam, result[j], TRUE, FALSE, target_width);
			}

			mShadow[j].flush();
 
			if (!gPipeline.hasRenderDebugMask(LLPipeline::RENDER_DEBUG_SHADOW_FRUSTA))
			{
				mShadowCamera[j+4] = shadow_cam;
			}
		}
	}

	
	//hack to disable projector shadows 
	bool gen_shadow = RenderShadowDetail > 1;

	if (gen_shadow)
	{
		LLTrace::CountStatHandle<>* velocity_stat = LLViewerCamera::getVelocityStat();
		F32 fade_amt = gFrameIntervalSeconds.value() 
			* llmax(LLTrace::get_frame_recording().getLastRecording().getSum(*velocity_stat) / LLTrace::get_frame_recording().getLastRecording().getDuration().value(), 1.0);

		//update shadow targets
		for (U32 i = 0; i < 2; i++)
		{ //for each current shadow
			LLViewerCamera::sCurCameraID = (LLViewerCamera::eCameraID)(LLViewerCamera::CAMERA_SHADOW4+i);

			if (mShadowSpotLight[i].notNull() && 
				(mShadowSpotLight[i] == mTargetShadowSpotLight[0] ||
				mShadowSpotLight[i] == mTargetShadowSpotLight[1]))
			{ //keep this spotlight
				mSpotLightFade[i] = llmin(mSpotLightFade[i]+fade_amt, 1.f);
			}
			else
			{ //fade out this light
				mSpotLightFade[i] = llmax(mSpotLightFade[i]-fade_amt, 0.f);
				
				if (mSpotLightFade[i] == 0.f || mShadowSpotLight[i].isNull())
				{ //faded out, grab one of the pending spots (whichever one isn't already taken)
					if (mTargetShadowSpotLight[0] != mShadowSpotLight[(i+1)%2])
					{
						mShadowSpotLight[i] = mTargetShadowSpotLight[0];
					}
					else
					{
						mShadowSpotLight[i] = mTargetShadowSpotLight[1];
					}
				}
			}
		}

		for (S32 i = 0; i < 2; i++)
		{
			set_current_modelview(saved_view);
			set_current_projection(saved_proj);

			if (mShadowSpotLight[i].isNull())
			{
				continue;
			}

			LLVOVolume* volume = mShadowSpotLight[i]->getVOVolume();

			if (!volume)
			{
				mShadowSpotLight[i] = NULL;
				continue;
			}

			LLDrawable* drawable = mShadowSpotLight[i];

			LLVector3 params = volume->getSpotLightParams();
			F32 fov = params.mV[0];

			//get agent->light space matrix (modelview)
			LLVector3 center = drawable->getPositionAgent();
			LLQuaternion quat = volume->getRenderRotation();

			//get near clip plane
			LLVector3 scale = volume->getScale();
			LLVector3 at_axis(0,0,-scale.mV[2]*0.5f);
			at_axis *= quat;

			LLVector3 np = center+at_axis;
			at_axis.normVec();

			//get origin that has given fov for plane np, at_axis, and given scale
			F32 dist = (scale.mV[1]*0.5f)/tanf(fov*0.5f);

			LLVector3 origin = np - at_axis*dist;

			LLMatrix4 mat(quat, LLVector4(origin, 1.f));

			view[i+4] = glh::matrix4f((F32*) mat.mMatrix);

			view[i+4] = view[i+4].inverse();

			//get perspective matrix
			F32 near_clip = dist+0.01f;
			F32 width = scale.mV[VX];
			F32 height = scale.mV[VY];
			F32 far_clip = dist+volume->getLightRadius()*1.5f;

			F32 fovy = fov * RAD_TO_DEG;
			F32 aspect = width/height;
			
			proj[i+4] = gl_perspective(fovy, aspect, near_clip, far_clip);

			//translate and scale to from [-1, 1] to [0, 1]
			glh::matrix4f trans(0.5f, 0.f, 0.f, 0.5f,
							0.f, 0.5f, 0.f, 0.5f,
							0.f, 0.f, 0.5f, 0.5f,
							0.f, 0.f, 0.f, 1.f);

			set_current_modelview(view[i+4]);
			set_current_projection(proj[i+4]);

			mSunShadowMatrix[i+4] = trans*proj[i+4]*view[i+4]*inv_view;
			
			for (U32 j = 0; j < 16; j++)
			{
				gGLLastModelView[j] = mShadowModelview[i+4].m[j];
				gGLLastProjection[j] = mShadowProjection[i+4].m[j];
			}

			mShadowModelview[i+4] = view[i+4];
			mShadowProjection[i+4] = proj[i+4];

			LLCamera shadow_cam = camera;
			shadow_cam.setFar(far_clip);
			shadow_cam.setOrigin(origin);

			LLViewerCamera::updateFrustumPlanes(shadow_cam, FALSE, FALSE, TRUE);

			stop_glerror();

			mShadow[i+4].bindTarget();
			mShadow[i+4].getViewport(gGLViewport);
			mShadow[i+4].clear();

			U32 target_width = mShadow[i+4].getWidth();

			static LLCullResult result[2];

			LLViewerCamera::sCurCameraID = (LLViewerCamera::eCameraID)(LLViewerCamera::CAMERA_SHADOW0 + i + 4);

            RenderSpotLight = drawable;            

			renderShadow(view[i+4], proj[i+4], shadow_cam, result[i], FALSE, FALSE, target_width);

            RenderSpotLight = nullptr;

			mShadow[i+4].flush();
 		}
	}
	else
	{ //no spotlight shadows
		mShadowSpotLight[0] = mShadowSpotLight[1] = NULL;
	}


	if (!CameraOffset)
	{
		set_current_modelview(saved_view);
		set_current_projection(saved_proj);
	}
	else
	{
		set_current_modelview(view[1]);
		set_current_projection(proj[1]);
		gGL.loadMatrix(view[1].m);
		gGL.matrixMode(LLRender::MM_PROJECTION);
		gGL.loadMatrix(proj[1].m);
		gGL.matrixMode(LLRender::MM_MODELVIEW);
	}
	gGL.setColorMask(true, false);

	for (U32 i = 0; i < 16; i++)
	{
		gGLLastModelView[i] = last_modelview[i];
		gGLLastProjection[i] = last_projection[i];
	}

	popRenderTypeMask();

	if (!skip_avatar_update)
	{
		gAgentAvatarp->updateAttachmentVisibility(gAgentCamera.getCameraMode());
	}
}

void LLPipeline::renderGroups(LLRenderPass* pass, U32 type, U32 mask, bool texture)
{
	for (LLCullResult::sg_iterator i = sCull->beginVisibleGroups(); i != sCull->endVisibleGroups(); ++i)
	{
		LLSpatialGroup* group = *i;
		if (!group->isDead() &&
			(!sUseOcclusion || !group->isOcclusionState(LLSpatialGroup::OCCLUDED)) &&
			gPipeline.hasRenderType(group->getSpatialPartition()->mDrawableType) &&
			group->mDrawMap.find(type) != group->mDrawMap.end())
		{
			pass->renderGroup(group,type,mask,texture);
		}
	}
}

void LLPipeline::renderRiggedGroups(LLRenderPass* pass, U32 type, U32 mask, bool texture)
{
    for (LLCullResult::sg_iterator i = sCull->beginVisibleGroups(); i != sCull->endVisibleGroups(); ++i)
    {
        LLSpatialGroup* group = *i;
        if (!group->isDead() &&
            (!sUseOcclusion || !group->isOcclusionState(LLSpatialGroup::OCCLUDED)) &&
            gPipeline.hasRenderType(group->getSpatialPartition()->mDrawableType) &&
            group->mDrawMap.find(type) != group->mDrawMap.end())
        {
            pass->renderRiggedGroup(group, type, mask, texture);
        }
    }
}

static LLTrace::BlockTimerStatHandle FTM_GENERATE_IMPOSTOR("Generate Impostor");

void LLPipeline::generateImpostor(LLVOAvatar* avatar, bool preview_avatar)
{
    LL_RECORD_BLOCK_TIME(FTM_GENERATE_IMPOSTOR);
	LLGLState::checkStates();
	LLGLState::checkTextureChannels();

	static LLCullResult result;
	result.clear();
	grabReferences(result);
	
	if (!avatar || !avatar->mDrawable)
	{
        LL_WARNS_ONCE("AvatarRenderPipeline") << "Avatar is " << (avatar ? "not drawable" : "null") << LL_ENDL;
		return;
	}
    LL_DEBUGS_ONCE("AvatarRenderPipeline") << "Avatar " << avatar->getID() << " is drawable" << LL_ENDL;

	assertInitialized();

    // previews can't be muted or impostered
	bool visually_muted = !preview_avatar && avatar->isVisuallyMuted();
    LL_DEBUGS_ONCE("AvatarRenderPipeline") << "Avatar " << avatar->getID()
                              << " is " << ( visually_muted ? "" : "not ") << "visually muted"
                              << LL_ENDL;
	bool too_complex = !preview_avatar && avatar->isTooComplex();
    LL_DEBUGS_ONCE("AvatarRenderPipeline") << "Avatar " << avatar->getID()
                              << " is " << ( too_complex ? "" : "not ") << "too complex"
                              << LL_ENDL;

	bool too_slow = avatar->isTooSlowWithoutShadows(); // <FS:Beq/> only if we really have to do we imposter.

	pushRenderTypeMask();
	
	if ( !too_slow && ( visually_muted || too_complex ) )
	{
        // only show jelly doll geometry
		andRenderTypeMask(LLPipeline::RENDER_TYPE_AVATAR,
							LLPipeline::RENDER_TYPE_CONTROL_AV,
							END_RENDER_TYPES);
	}
	else
	{
        //hide world geometry
        clearRenderTypeMask(
            RENDER_TYPE_SKY,
            RENDER_TYPE_WL_SKY,
            RENDER_TYPE_GROUND,
            RENDER_TYPE_TERRAIN,
            RENDER_TYPE_GRASS,
            RENDER_TYPE_CONTROL_AV, // Animesh
            RENDER_TYPE_TREE,
            RENDER_TYPE_VOIDWATER,
            RENDER_TYPE_WATER,
            RENDER_TYPE_PASS_GRASS,
            RENDER_TYPE_HUD,
            RENDER_TYPE_PARTICLES,
            RENDER_TYPE_CLOUDS,
            RENDER_TYPE_HUD_PARTICLES,
            END_RENDER_TYPES
         );
	}
	
	S32 occlusion = sUseOcclusion;
	sUseOcclusion = 0;

	sReflectionRender = ! sRenderDeferred;

	sShadowRender = true;
	sImpostorRender = true;

	LLViewerCamera* viewer_camera = LLViewerCamera::getInstance();

	{
		markVisible(avatar->mDrawable, *viewer_camera);

		LLVOAvatar::attachment_map_t::iterator iter;
		for (iter = avatar->mAttachmentPoints.begin();
			iter != avatar->mAttachmentPoints.end();
			++iter)
		{
			LLViewerJointAttachment *attachment = iter->second;
			for (LLViewerJointAttachment::attachedobjs_vec_t::iterator attachment_iter = attachment->mAttachedObjects.begin();
				 attachment_iter != attachment->mAttachedObjects.end();
				 ++attachment_iter)
			{
				if (LLViewerObject* attached_object = attachment_iter->get())
				{
					markVisible(attached_object->mDrawable->getSpatialBridge(), *viewer_camera);
				}
			}
		}
	}

	stateSort(*LLViewerCamera::getInstance(), result);
	
	LLCamera camera = *viewer_camera;
	LLVector2 tdim;
	U32 resY = 0;
	U32 resX = 0;

    if (!preview_avatar)
	{
		const LLVector4a* ext = avatar->mDrawable->getSpatialExtents();
		LLVector3 pos(avatar->getRenderPosition()+avatar->getImpostorOffset());

		camera.lookAt(viewer_camera->getOrigin(), pos, viewer_camera->getUpAxis());
	
		LLVector4a half_height;
		half_height.setSub(ext[1], ext[0]);
		half_height.mul(0.5f);

		LLVector4a left;
		left.load3(camera.getLeftAxis().mV);
		left.mul(left);
		llassert(left.dot3(left).getF32() > F_APPROXIMATELY_ZERO);
		left.normalize3fast();

		LLVector4a up;
		up.load3(camera.getUpAxis().mV);
		up.mul(up);
		llassert(up.dot3(up).getF32() > F_APPROXIMATELY_ZERO);
		up.normalize3fast();

		tdim.mV[0] = fabsf(half_height.dot3(left).getF32());
		tdim.mV[1] = fabsf(half_height.dot3(up).getF32());

		gGL.matrixMode(LLRender::MM_PROJECTION);
		gGL.pushMatrix();
	
		F32 distance = (pos-camera.getOrigin()).length();
		F32 fov = atanf(tdim.mV[1]/distance)*2.f*RAD_TO_DEG;
		F32 aspect = tdim.mV[0]/tdim.mV[1];
		glh::matrix4f persp = gl_perspective(fov, aspect, 1.f, 256.f);
		set_current_projection(persp);
		gGL.loadMatrix(persp.m);

		gGL.matrixMode(LLRender::MM_MODELVIEW);
		gGL.pushMatrix();
		glh::matrix4f mat;
		camera.getOpenGLTransform(mat.m);

		mat = glh::matrix4f((GLfloat*) OGL_TO_CFR_ROTATION) * mat;

		gGL.loadMatrix(mat.m);
		set_current_modelview(mat);

		glClearColor(0.0f,0.0f,0.0f,0.0f);
		gGL.setColorMask(true, true);
	
		// get the number of pixels per angle
		F32 pa = gViewerWindow->getWindowHeightRaw() / (RAD_TO_DEG * viewer_camera->getView());

		//get resolution based on angle width and height of impostor (double desired resolution to prevent aliasing)
		resY = llmin(nhpo2((U32) (fov*pa)), (U32) 512);
		resX = llmin(nhpo2((U32) (atanf(tdim.mV[0]/distance)*2.f*RAD_TO_DEG*pa)), (U32) 512);

		if (!avatar->mImpostor.isComplete())
		{
            avatar->mImpostor.allocate(resX, resY, GL_RGBA, TRUE, FALSE);

			if (LLPipeline::sRenderDeferred)
			{
				addDeferredAttachments(avatar->mImpostor, true);
			}
		
			gGL.getTexUnit(0)->bind(&avatar->mImpostor);
			gGL.getTexUnit(0)->setTextureFilteringOption(LLTexUnit::TFO_POINT);
			gGL.getTexUnit(0)->unbind(LLTexUnit::TT_TEXTURE);
		}
		else if(resX != avatar->mImpostor.getWidth() || resY != avatar->mImpostor.getHeight())
		{
			avatar->mImpostor.resize(resX,resY);
		}

		avatar->mImpostor.bindTarget();
	}

	F32 old_alpha = LLDrawPoolAvatar::sMinimumAlpha;

	if (visually_muted || too_complex)
	{ //disable alpha masking for muted avatars (get whole skin silhouette)
		LLDrawPoolAvatar::sMinimumAlpha = 0.f;
	}

    if (preview_avatar)
    {
        // previews don't care about imposters
        if (LLPipeline::sRenderDeferred)
        {
            renderGeomDeferred(camera);
            renderGeomPostDeferred(camera);
        }
        else
        {
            renderGeom(camera);
        }
    }
    else if (LLPipeline::sRenderDeferred)
	{
		avatar->mImpostor.clear();
		renderGeomDeferred(camera);

		renderGeomPostDeferred(camera);		

		// Shameless hack time: render it all again,
		// this time writing the depth
		// values we need to generate the alpha mask below
		// while preserving the alpha-sorted color rendering
		// from the previous pass
		//
		sImpostorRenderAlphaDepthPass = true;
		// depth-only here...
		//
		gGL.setColorMask(false,false);
		renderGeomPostDeferred(camera);

		sImpostorRenderAlphaDepthPass = false;

	}
	else
	{
		LLGLEnable scissor(GL_SCISSOR_TEST);
		glScissor(0, 0, resX, resY);
		avatar->mImpostor.clear();
		renderGeom(camera);

		// Shameless hack time: render it all again,
		// this time writing the depth
		// values we need to generate the alpha mask below
		// while preserving the alpha-sorted color rendering
		// from the previous pass
		//
		sImpostorRenderAlphaDepthPass = true;

		// depth-only here...
		//
		gGL.setColorMask(false,false);
		renderGeom(camera);

		sImpostorRenderAlphaDepthPass = false;
	}

	LLDrawPoolAvatar::sMinimumAlpha = old_alpha;

	{ //create alpha mask based on depth buffer (grey out if muted)
		if (LLPipeline::sRenderDeferred)
		{
			GLuint buff = GL_COLOR_ATTACHMENT0;
			LL_PROFILER_GPU_ZONEC( "gl.DrawBuffersARB", 0x8000FF );
			glDrawBuffersARB(1, &buff);
		}

		LLGLDisable blend(GL_BLEND);

		if (visually_muted || too_complex)
		{
			gGL.setColorMask(true, true);
		}
		else
		{
			gGL.setColorMask(false, true);
		}
		
		gGL.getTexUnit(0)->unbind(LLTexUnit::TT_TEXTURE);

		LLGLDepthTest depth(GL_TRUE, GL_FALSE, GL_GREATER);

		gGL.flush();

		gGL.pushMatrix();
		gGL.loadIdentity();
		gGL.matrixMode(LLRender::MM_PROJECTION);
		gGL.pushMatrix();
		gGL.loadIdentity();

		static const F32 clip_plane = 0.99999f;

		gDebugProgram.bind();

		if (visually_muted)
		{	// Visually muted avatar
            LLColor4 muted_color(avatar->getMutedAVColor());
            LL_DEBUGS_ONCE("AvatarRenderPipeline") << "Avatar " << avatar->getID() << " MUTED set solid color " << muted_color << LL_ENDL;
			gGL.diffuseColor4fv( muted_color.mV );
		}
		else if (!preview_avatar)
		{ //grey muted avatar
            LL_DEBUGS_ONCE("AvatarRenderPipeline") << "Avatar " << avatar->getID() << " MUTED set grey" << LL_ENDL;
			gGL.diffuseColor4fv(LLColor4::pink.mV );
		}

		// <FS:Ansariel> Remove QUADS rendering mode
		//gGL.begin(LLRender::QUADS);
		//gGL.vertex3f(-1, -1, clip_plane);
		//gGL.vertex3f(1, -1, clip_plane);
		//gGL.vertex3f(1, 1, clip_plane);
		//gGL.vertex3f(-1, 1, clip_plane);
		//gGL.end();
		gGL.begin(LLRender::TRIANGLES);
		{
			gGL.vertex3f(-1.f, -1.f, clip_plane);
			gGL.vertex3f(1.f, -1.f, clip_plane);
			gGL.vertex3f(1.f, 1.f, clip_plane);

			gGL.vertex3f(-1.f, -1.f, clip_plane);
			gGL.vertex3f(1.f, 1.f, clip_plane);
			gGL.vertex3f(-1.f, 1.f, clip_plane);
		}
		gGL.end();
		// </FS:Ansariel>
		gGL.flush();

		gDebugProgram.unbind();

		gGL.popMatrix();
		gGL.matrixMode(LLRender::MM_MODELVIEW);
		gGL.popMatrix();
	}

    if (!preview_avatar)
    {
        avatar->mImpostor.flush();
        avatar->setImpostorDim(tdim);
    }

	sUseOcclusion = occlusion;
	sReflectionRender = false;
	sImpostorRender = false;
	sShadowRender = false;
	popRenderTypeMask();

	gGL.matrixMode(LLRender::MM_PROJECTION);
	gGL.popMatrix();
	gGL.matrixMode(LLRender::MM_MODELVIEW);
	gGL.popMatrix();

    if (!preview_avatar)
    {
        avatar->mNeedsImpostorUpdate = FALSE;
        avatar->cacheImpostorValues();
        avatar->mLastImpostorUpdateFrameTime = gFrameTimeSeconds;
    }

	LLVertexBuffer::unbind();
	LLGLState::checkStates();
	LLGLState::checkTextureChannels();
}

bool LLPipeline::hasRenderBatches(const U32 type) const
{
	return sCull->getRenderMapSize(type) > 0;
}

LLCullResult::drawinfo_iterator LLPipeline::beginRenderMap(U32 type)
{
	return sCull->beginRenderMap(type);
}

LLCullResult::drawinfo_iterator LLPipeline::endRenderMap(U32 type)
{
	return sCull->endRenderMap(type);
}

LLCullResult::sg_iterator LLPipeline::beginAlphaGroups()
{
	return sCull->beginAlphaGroups();
}

LLCullResult::sg_iterator LLPipeline::endAlphaGroups()
{
	return sCull->endAlphaGroups();
}

LLCullResult::sg_iterator LLPipeline::beginRiggedAlphaGroups()
{
    return sCull->beginRiggedAlphaGroups();
}

LLCullResult::sg_iterator LLPipeline::endRiggedAlphaGroups()
{
    return sCull->endRiggedAlphaGroups();
}

bool LLPipeline::hasRenderType(const U32 type) const
{
    // STORM-365 : LLViewerJointAttachment::setAttachmentVisibility() is setting type to 0 to actually mean "do not render"
    // We then need to test that value here and return false to prevent attachment to render (in mouselook for instance)
    // TODO: reintroduce RENDER_TYPE_NONE in LLRenderTypeMask and initialize its mRenderTypeEnabled[RENDER_TYPE_NONE] to false explicitely
	return (type == 0 ? false : mRenderTypeEnabled[type]);
}

void LLPipeline::setRenderTypeMask(U32 type, ...)
{
	va_list args;

	va_start(args, type);
	while (type < END_RENDER_TYPES)
	{
		mRenderTypeEnabled[type] = true;
		type = va_arg(args, U32);
	}
	va_end(args);

	if (type > END_RENDER_TYPES)
	{
		LL_ERRS() << "Invalid render type." << LL_ENDL;
	}
}

bool LLPipeline::hasAnyRenderType(U32 type, ...) const
{
	va_list args;

	va_start(args, type);
	while (type < END_RENDER_TYPES)
	{
		if (mRenderTypeEnabled[type])
		{
			va_end(args); // <FS:ND/> Need to end varargs being returning.
			return true;
		}
		type = va_arg(args, U32);
	}
	va_end(args);

	if (type > END_RENDER_TYPES)
	{
		LL_ERRS() << "Invalid render type." << LL_ENDL;
	}

	return false;
}

void LLPipeline::pushRenderTypeMask()
{
	std::string cur_mask;
	cur_mask.assign((const char*) mRenderTypeEnabled, sizeof(mRenderTypeEnabled));
	mRenderTypeEnableStack.push(cur_mask);
}

void LLPipeline::popRenderTypeMask()
{
	if (mRenderTypeEnableStack.empty())
	{
		LL_ERRS() << "Depleted render type stack." << LL_ENDL;
	}

	memcpy(mRenderTypeEnabled, mRenderTypeEnableStack.top().data(), sizeof(mRenderTypeEnabled));
	mRenderTypeEnableStack.pop();
}

void LLPipeline::andRenderTypeMask(U32 type, ...)
{
	va_list args;

	bool tmp[NUM_RENDER_TYPES];
	for (U32 i = 0; i < NUM_RENDER_TYPES; ++i)
	{
		tmp[i] = false;
	}

	va_start(args, type);
	while (type < END_RENDER_TYPES)
	{
		if (mRenderTypeEnabled[type]) 
		{
			tmp[type] = true;
		}

		type = va_arg(args, U32);
	}
	va_end(args);

	if (type > END_RENDER_TYPES)
	{
		LL_ERRS() << "Invalid render type." << LL_ENDL;
	}

	for (U32 i = 0; i < LLPipeline::NUM_RENDER_TYPES; ++i)
	{
		mRenderTypeEnabled[i] = tmp[i];
	}

}

void LLPipeline::clearRenderTypeMask(U32 type, ...)
{
	va_list args;

	va_start(args, type);
	while (type < END_RENDER_TYPES)
	{
		mRenderTypeEnabled[type] = false;
		
		type = va_arg(args, U32);
	}
	va_end(args);

	if (type > END_RENDER_TYPES)
	{
		LL_ERRS() << "Invalid render type." << LL_ENDL;
	}
}

void LLPipeline::setAllRenderTypes()
{
	for (U32 i = 0; i < NUM_RENDER_TYPES; ++i)
	{
		mRenderTypeEnabled[i] = true;
	}
}

void LLPipeline::clearAllRenderTypes()
{
	for (U32 i = 0; i < NUM_RENDER_TYPES; ++i)
	{
		mRenderTypeEnabled[i] = false;
	}
}

void LLPipeline::addDebugBlip(const LLVector3& position, const LLColor4& color)
{
	DebugBlip blip(position, color);
	mDebugBlips.push_back(blip);
}

void LLPipeline::hidePermanentObjects( std::vector<U32>& restoreList )
{
	//This method is used to hide any vo's from the object list that may have
	//the permanent flag set.
	
	U32 objCnt = gObjectList.getNumObjects();
	for (U32 i = 0; i < objCnt; ++i)
	{
		LLViewerObject* pObject = gObjectList.getObject(i);
		if ( pObject && pObject->flagObjectPermanent() )
		{
			LLDrawable *pDrawable = pObject->mDrawable;
		
			if ( pDrawable )
			{
				restoreList.push_back( i );
				hideDrawable( pDrawable );			
			}
		}
	}

	skipRenderingOfTerrain( true );
}

void LLPipeline::restorePermanentObjects( const std::vector<U32>& restoreList )
{
	//This method is used to restore(unhide) any vo's from the object list that may have
	//been hidden because their permanency flag was set.

	std::vector<U32>::const_iterator itCurrent	= restoreList.begin();
	std::vector<U32>::const_iterator itEnd		= restoreList.end();
	
	U32 objCnt = gObjectList.getNumObjects();

	while ( itCurrent != itEnd )
	{
		U32 index = *itCurrent;
		LLViewerObject* pObject = NULL;
		if ( index < objCnt ) 
		{
			pObject = gObjectList.getObject( index );
		}
		if ( pObject )
		{
			LLDrawable *pDrawable = pObject->mDrawable;
			if ( pDrawable )
			{
				pDrawable->clearState( LLDrawable::FORCE_INVISIBLE );
				unhideDrawable( pDrawable );				
			}
		}
		++itCurrent;
	}
	
	skipRenderingOfTerrain( false );
}

void LLPipeline::skipRenderingOfTerrain( bool flag )
{
	pool_set_t::iterator iter = mPools.begin();
	while ( iter != mPools.end() )
	{
		LLDrawPool* pPool = *iter;		
		U32 poolType = pPool->getType();					
		if ( hasRenderType( pPool->getType() ) && poolType == LLDrawPool::POOL_TERRAIN )
		{
			pPool->setSkipRenderFlag( flag );			
		}
		++iter;
	}
}

void LLPipeline::hideObject( const LLUUID& id )
{
	LLViewerObject *pVO = gObjectList.findObject( id );
	
	if ( pVO )
	{
		LLDrawable *pDrawable = pVO->mDrawable;
		
		if ( pDrawable )
		{
			hideDrawable( pDrawable );		
		}		
	}
}

void LLPipeline::hideDrawable( LLDrawable *pDrawable )
{
	pDrawable->setState( LLDrawable::FORCE_INVISIBLE );
	markRebuild( pDrawable, LLDrawable::REBUILD_ALL, TRUE );
	//hide the children
	LLViewerObject::const_child_list_t& child_list = pDrawable->getVObj()->getChildren();
	for ( LLViewerObject::child_list_t::const_iterator iter = child_list.begin();
		  iter != child_list.end(); iter++ )
	{
		LLViewerObject* child = *iter;
		LLDrawable* drawable = child->mDrawable;					
		if ( drawable )
		{
			drawable->setState( LLDrawable::FORCE_INVISIBLE );
			markRebuild( drawable, LLDrawable::REBUILD_ALL, TRUE );
		}
	}
}
void LLPipeline::unhideDrawable( LLDrawable *pDrawable )
{
	pDrawable->clearState( LLDrawable::FORCE_INVISIBLE );
	markRebuild( pDrawable, LLDrawable::REBUILD_ALL, TRUE );
	//restore children
	LLViewerObject::const_child_list_t& child_list = pDrawable->getVObj()->getChildren();
	for ( LLViewerObject::child_list_t::const_iterator iter = child_list.begin();
		  iter != child_list.end(); iter++)
	{
		LLViewerObject* child = *iter;
		LLDrawable* drawable = child->mDrawable;					
		if ( drawable )
		{
			drawable->clearState( LLDrawable::FORCE_INVISIBLE );
			markRebuild( drawable, LLDrawable::REBUILD_ALL, TRUE );
		}
	}
}
void LLPipeline::restoreHiddenObject( const LLUUID& id )
{
	LLViewerObject *pVO = gObjectList.findObject( id );
	
	if ( pVO )
	{
		LLDrawable *pDrawable = pVO->mDrawable;
		if ( pDrawable )
		{
			unhideDrawable( pDrawable );			
		}
	}
}

// <FS:Ansariel> Reset VB during TP
void LLPipeline::initDeferredVB()
{
	mDeferredVB = new LLVertexBuffer(DEFERRED_VB_MASK, 0);
	if (!mDeferredVB->allocateBuffer(8, 0, true))
	{
		// Most likely going to crash...
		LL_WARNS() << "Failed to allocate Vertex Buffer for deferred rendering" << LL_ENDL;
	}
}
// </FS:Ansariel>

// <FS:Ansariel> FIRE-16829: Visual Artifacts with ALM enabled on AMD graphics
void LLPipeline::initAuxiliaryVB()
{
	mAuxiliaryVB = new LLVertexBuffer(LLVertexBuffer::MAP_VERTEX | LLVertexBuffer::MAP_TEXCOORD0 | LLVertexBuffer::MAP_COLOR, 0);
	if (!mAuxiliaryVB->allocateBuffer(3, 0, true))
	{
		LL_WARNS() << "Failed to allocate auxiliary Vertex Buffer" << LL_ENDL;
		mAuxiliaryVB = NULL;
		return;
	}

	LLStrider<LLVector3> verts;
	mAuxiliaryVB->getVertexStrider(verts);
	verts[0].set(-1.f, -1.f, 0.f);
	verts[1].set(-1.f, 3.f, 0.f);
	verts[2].set(3.f, -1.f, 0.f);
}

void LLPipeline::drawAuxiliaryVB(U32 mask /*= 0*/)
{
	if (!mAuxiliaryVB)
	{
		return;
	}
	mAuxiliaryVB->setBuffer(LLVertexBuffer::MAP_VERTEX | mask);
	mAuxiliaryVB->drawArrays(LLRender::TRIANGLES, 0, 3);
}

void LLPipeline::drawAuxiliaryVB(const LLVector2& tc1, const LLVector2& tc2, U32 mask /*= 0*/)
{
	if (!mAuxiliaryVB)
	{
		return;
	}
	LLStrider<LLVector2> tc;
	mAuxiliaryVB->getTexCoord0Strider(tc);
	tc[0].set(tc1.mV[0], tc1.mV[1]);
	tc[1].set(tc1.mV[0], tc2.mV[1]);
	tc[2].set(tc2.mV[0], tc1.mV[1]);

	drawAuxiliaryVB(LLVertexBuffer::MAP_TEXCOORD0 | mask);
}

void LLPipeline::drawAuxiliaryVB(const LLVector2& tc1, const LLVector2& tc2, const LLColor4& color)
{
	if (!mAuxiliaryVB)
	{
		return;
	}
	LLStrider<LLColor4U> col;
	mAuxiliaryVB->getColorStrider(col);
	col[0].set(color);
	col[1].set(color);
	col[2].set(color);

	drawAuxiliaryVB(tc1, tc2, LLVertexBuffer::MAP_COLOR);
}
// </FS:Ansariel><|MERGE_RESOLUTION|>--- conflicted
+++ resolved
@@ -7459,11 +7459,8 @@
 
 	mCubeVB = NULL;
     mDeferredVB = NULL;
-<<<<<<< HEAD
 	mAuxiliaryVB = NULL;
 	exoPostProcess::instance().destroyVB(); // Will be re-created via updateRenderDeferred()
-=======
->>>>>>> 462b1c65
 
 	for (LLWorld::region_list_t::const_iterator iter = LLWorld::getInstance()->getRegionList().begin(); 
 			iter != LLWorld::getInstance()->getRegionList().end(); ++iter)
@@ -7491,14 +7488,13 @@
 	gSky.resetVertexBuffers();
 
 	LLVOPartGroup::destroyGL();
+
+	if ( LLPathingLib::getInstance() )
+	{
+		LLPathingLib::getInstance()->cleanupVBOManager();
+	}
+	LLVOPartGroup::destroyGL();
 	gGL.resetVertexBuffer();
-
-	if ( LLPathingLib::getInstance() )
-	{
-		LLPathingLib::getInstance()->cleanupVBOManager();
-	}
-	LLVOPartGroup::destroyGL();
-    gGL.resetVertexBuffer();
 
 	SUBSYSTEM_CLEANUP(LLVertexBuffer);
 	
@@ -7528,16 +7524,11 @@
 	LLVertexBuffer::initClass(LLVertexBuffer::sEnableVBOs, LLVertexBuffer::sDisableVBOMapping);
     gGL.initVertexBuffer();
 
-<<<<<<< HEAD
     // <FS:Ansariel> Reset VB during TP
     //mDeferredVB = new LLVertexBuffer(DEFERRED_VB_MASK, 0);
     //mDeferredVB->allocateBuffer(8, 0, true);
     initDeferredVB();
     // </FS:Ansariel>
-=======
-    mDeferredVB = new LLVertexBuffer(DEFERRED_VB_MASK, 0);
-    mDeferredVB->allocateBuffer(8, 0, true);
->>>>>>> 462b1c65
 
 	LLVOPartGroup::restoreGL();
 
