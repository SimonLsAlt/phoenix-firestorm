/** 
 * @file pipeline.cpp
 * @brief Rendering pipeline.
 *
 * $LicenseInfo:firstyear=2005&license=viewerlgpl$
 * Second Life Viewer Source Code
 * Copyright (C) 2010, Linden Research, Inc.
 * 
 * This library is free software; you can redistribute it and/or
 * modify it under the terms of the GNU Lesser General Public
 * License as published by the Free Software Foundation;
 * version 2.1 of the License only.
 * 
 * This library is distributed in the hope that it will be useful,
 * but WITHOUT ANY WARRANTY; without even the implied warranty of
 * MERCHANTABILITY or FITNESS FOR A PARTICULAR PURPOSE.  See the GNU
 * Lesser General Public License for more details.
 * 
 * You should have received a copy of the GNU Lesser General Public
 * License along with this library; if not, write to the Free Software
 * Foundation, Inc., 51 Franklin Street, Fifth Floor, Boston, MA  02110-1301  USA
 * 
 * Linden Research, Inc., 945 Battery Street, San Francisco, CA  94111  USA
 * $/LicenseInfo$
 */

#include "llviewerprecompiledheaders.h"

#include "pipeline.h"

// library includes
#include "llaudioengine.h" // For debugging.
#include "imageids.h"
#include "llerror.h"
#include "llviewercontrol.h"
#include "llfasttimer.h"
#include "llfontgl.h"
#include "llnamevalue.h"
#include "llpointer.h"
#include "llprimitive.h"
#include "llvolume.h"
#include "material_codes.h"
#include "timing.h"
#include "v3color.h"
#include "llui.h" 
#include "llglheaders.h"
#include "llrender.h"
#include "llwindow.h"	// swapBuffers()

// newview includes
#include "llagent.h"
#include "llagentcamera.h"
#include "llappviewer.h"
#include "lltexturecache.h"
#include "lltexturefetch.h"
#include "llimageworker.h"
#include "lldrawable.h"
#include "lldrawpoolalpha.h"
#include "lldrawpoolavatar.h"
#include "lldrawpoolground.h"
#include "lldrawpoolbump.h"
#include "lldrawpooltree.h"
#include "lldrawpoolwater.h"
#include "llface.h"
#include "llfeaturemanager.h"
#include "llfloatertelehub.h"
#include "llfloaterreg.h"
#include "llgldbg.h"
#include "llhudmanager.h"
#include "llhudnametag.h"
#include "llhudtext.h"
#include "lllightconstants.h"
#include "llmeshrepository.h"
#include "llpipelinelistener.h"
#include "llresmgr.h"
#include "llselectmgr.h"
#include "llsky.h"
#include "lltracker.h"
#include "lltool.h"
#include "lltoolmgr.h"
#include "llviewercamera.h"
#include "llviewermediafocus.h"
#include "llviewertexturelist.h"
#include "llviewerobject.h"
#include "llviewerobjectlist.h"
#include "llviewerparcelmgr.h"
#include "llviewerregion.h" // for audio debugging.
#include "llviewerwindow.h" // For getSpinAxis
#include "llvoavatarself.h"
#include "llvoground.h"
#include "llvosky.h"
#include "llvotree.h"
#include "llvovolume.h"
#include "llvosurfacepatch.h"
#include "llvowater.h"
#include "llvotree.h"
#include "llvopartgroup.h"
#include "llworld.h"
#include "llcubemap.h"
#include "llviewershadermgr.h"
#include "llviewerstats.h"
#include "llviewerjoystick.h"
#include "llviewerdisplay.h"
#include "llwlparammanager.h"
#include "llwaterparammanager.h"
#include "llspatialpartition.h"
#include "llmutelist.h"
#include "lltoolpie.h"
#include "llcurl.h"
#include "llnotifications.h"
#include "llpathinglib.h"
#include "llfloaterpathfindingconsole.h"
#include "llfloaterpathfindingcharacters.h"
#include "llfloatertools.h"
#include "llpanelface.h"
#include "llpathfindingpathtool.h"
#include "exopostprocess.h"	// <FS:CR> Import Vignette from Exodus

// [RLVa:KB] - Checked: 2011-05-22 (RLVa-1.3.1a)
#include "rlvhandler.h"
#include "rlvlocks.h"
// [/RLVa:KB]

#ifdef _DEBUG
// Debug indices is disabled for now for debug performance - djs 4/24/02
//#define DEBUG_INDICES
#else
//#define DEBUG_INDICES
#endif

bool gShiftFrame = false;

//cached settings
BOOL LLPipeline::RenderAvatarVP;
BOOL LLPipeline::VertexShaderEnable;
BOOL LLPipeline::WindLightUseAtmosShaders;
BOOL LLPipeline::RenderDeferred;
F32 LLPipeline::RenderDeferredSunWash;
U32 LLPipeline::RenderFSAASamples;
U32 LLPipeline::RenderResolutionDivisor;
BOOL LLPipeline::RenderUIBuffer;
S32 LLPipeline::RenderShadowDetail;
BOOL LLPipeline::RenderDeferredSSAO;
F32 LLPipeline::RenderShadowResolutionScale;
BOOL LLPipeline::RenderLocalLights;
BOOL LLPipeline::RenderDelayCreation;
BOOL LLPipeline::RenderAnimateRes;
BOOL LLPipeline::FreezeTime;
S32 LLPipeline::DebugBeaconLineWidth;
F32 LLPipeline::RenderHighlightBrightness;
LLColor4 LLPipeline::RenderHighlightColor;
F32 LLPipeline::RenderHighlightThickness;
BOOL LLPipeline::RenderSpotLightsInNondeferred;
LLColor4 LLPipeline::PreviewAmbientColor;
LLColor4 LLPipeline::PreviewDiffuse0;
LLColor4 LLPipeline::PreviewSpecular0;
LLColor4 LLPipeline::PreviewDiffuse1;
LLColor4 LLPipeline::PreviewSpecular1;
LLColor4 LLPipeline::PreviewDiffuse2;
LLColor4 LLPipeline::PreviewSpecular2;
LLVector3 LLPipeline::PreviewDirection0;
LLVector3 LLPipeline::PreviewDirection1;
LLVector3 LLPipeline::PreviewDirection2;
F32 LLPipeline::RenderGlowMinLuminance;
F32 LLPipeline::RenderGlowMaxExtractAlpha;
F32 LLPipeline::RenderGlowWarmthAmount;
LLVector3 LLPipeline::RenderGlowLumWeights;
LLVector3 LLPipeline::RenderGlowWarmthWeights;
S32 LLPipeline::RenderGlowResolutionPow;
S32 LLPipeline::RenderGlowIterations;
F32 LLPipeline::RenderGlowWidth;
F32 LLPipeline::RenderGlowStrength;
BOOL LLPipeline::RenderDepthOfField;
BOOL LLPipeline::RenderDepthOfFieldInEditMode;
F32 LLPipeline::CameraFocusTransitionTime;
F32 LLPipeline::CameraFNumber;
F32 LLPipeline::CameraFocalLength;
F32 LLPipeline::CameraFieldOfView;
F32 LLPipeline::RenderShadowNoise;
F32 LLPipeline::RenderShadowBlurSize;
F32 LLPipeline::RenderSSAOScale;
U32 LLPipeline::RenderSSAOMaxScale;
F32 LLPipeline::RenderSSAOFactor;
LLVector3 LLPipeline::RenderSSAOEffect;
F32 LLPipeline::RenderShadowOffsetError;
F32 LLPipeline::RenderShadowBiasError;
F32 LLPipeline::RenderShadowOffset;
F32 LLPipeline::RenderShadowBias;
F32 LLPipeline::RenderSpotShadowOffset;
F32 LLPipeline::RenderSpotShadowBias;
F32 LLPipeline::RenderEdgeDepthCutoff;
F32 LLPipeline::RenderEdgeNormCutoff;
LLVector3 LLPipeline::RenderShadowGaussian;
F32 LLPipeline::RenderShadowBlurDistFactor;
BOOL LLPipeline::RenderDeferredAtmospheric;
S32 LLPipeline::RenderReflectionDetail;
F32 LLPipeline::RenderHighlightFadeTime;
LLVector3 LLPipeline::RenderShadowClipPlanes;
LLVector3 LLPipeline::RenderShadowOrthoClipPlanes;
LLVector3 LLPipeline::RenderShadowNearDist;
F32 LLPipeline::RenderFarClip;
LLVector3 LLPipeline::RenderShadowSplitExponent;
F32 LLPipeline::RenderShadowErrorCutoff;
F32 LLPipeline::RenderShadowFOVCutoff;
BOOL LLPipeline::CameraOffset;
F32 LLPipeline::CameraMaxCoF;
F32 LLPipeline::CameraDoFResScale;
F32 LLPipeline::RenderAutoHideSurfaceAreaLimit;

const F32 BACKLIGHT_DAY_MAGNITUDE_AVATAR = 0.2f;
const F32 BACKLIGHT_NIGHT_MAGNITUDE_AVATAR = 0.1f;
const F32 BACKLIGHT_DAY_MAGNITUDE_OBJECT = 0.1f;
const F32 BACKLIGHT_NIGHT_MAGNITUDE_OBJECT = 0.08f;
const S32 MAX_OFFSCREEN_GEOMETRY_CHANGES_PER_FRAME = 10;
const U32 REFLECTION_MAP_RES = 128;
const U32 DEFERRED_VB_MASK = LLVertexBuffer::MAP_VERTEX | LLVertexBuffer::MAP_TEXCOORD0 | LLVertexBuffer::MAP_TEXCOORD1;
// Max number of occluders to search for. JC
const S32 MAX_OCCLUDER_COUNT = 2;

extern S32 gBoxFrame;
//extern BOOL gHideSelectedObjects;
extern BOOL gDisplaySwapBuffers;
extern BOOL gDebugGL;

BOOL	gAvatarBacklight = FALSE;

BOOL	gDebugPipeline = FALSE;
LLPipeline gPipeline;
const LLMatrix4* gGLLastMatrix = NULL;

LLFastTimer::DeclareTimer FTM_RENDER_GEOMETRY("Render Geometry");
LLFastTimer::DeclareTimer FTM_RENDER_GRASS("Grass");
LLFastTimer::DeclareTimer FTM_RENDER_INVISIBLE("Invisible");
LLFastTimer::DeclareTimer FTM_RENDER_OCCLUSION("Occlusion");
LLFastTimer::DeclareTimer FTM_RENDER_SHINY("Shiny");
LLFastTimer::DeclareTimer FTM_RENDER_SIMPLE("Simple");
LLFastTimer::DeclareTimer FTM_RENDER_TERRAIN("Terrain");
LLFastTimer::DeclareTimer FTM_RENDER_TREES("Trees");
LLFastTimer::DeclareTimer FTM_RENDER_UI("UI");
LLFastTimer::DeclareTimer FTM_RENDER_WATER("Water");
LLFastTimer::DeclareTimer FTM_RENDER_WL_SKY("Windlight Sky");
LLFastTimer::DeclareTimer FTM_RENDER_ALPHA("Alpha Objects");
LLFastTimer::DeclareTimer FTM_RENDER_CHARACTERS("Avatars");
LLFastTimer::DeclareTimer FTM_RENDER_BUMP("Bump");
LLFastTimer::DeclareTimer FTM_RENDER_MATERIALS("Materials");
LLFastTimer::DeclareTimer FTM_RENDER_FULLBRIGHT("Fullbright");
LLFastTimer::DeclareTimer FTM_RENDER_GLOW("Glow");
LLFastTimer::DeclareTimer FTM_GEO_UPDATE("Geo Update");
LLFastTimer::DeclareTimer FTM_PIPELINE_CREATE("Pipeline Create");
LLFastTimer::DeclareTimer FTM_POOLRENDER("RenderPool");
LLFastTimer::DeclareTimer FTM_POOLS("Pools");
LLFastTimer::DeclareTimer FTM_DEFERRED_POOLRENDER("RenderPool (Deferred)");
LLFastTimer::DeclareTimer FTM_DEFERRED_POOLS("Pools (Deferred)");
LLFastTimer::DeclareTimer FTM_POST_DEFERRED_POOLRENDER("RenderPool (Post)");
LLFastTimer::DeclareTimer FTM_POST_DEFERRED_POOLS("Pools (Post)");
LLFastTimer::DeclareTimer FTM_RENDER_BLOOM_FBO("First FBO");
LLFastTimer::DeclareTimer FTM_STATESORT("Sort Draw State");
LLFastTimer::DeclareTimer FTM_PIPELINE("Pipeline");
LLFastTimer::DeclareTimer FTM_CLIENT_COPY("Client Copy");
LLFastTimer::DeclareTimer FTM_RENDER_DEFERRED("Deferred Shading");


static LLFastTimer::DeclareTimer FTM_STATESORT_DRAWABLE("Sort Drawables");
static LLFastTimer::DeclareTimer FTM_STATESORT_POSTSORT("Post Sort");

static LLStaticHashedString sTint("tint");
static LLStaticHashedString sAmbiance("ambiance");
static LLStaticHashedString sAlphaScale("alpha_scale");
static LLStaticHashedString sNormMat("norm_mat");
static LLStaticHashedString sOffset("offset");
static LLStaticHashedString sScreenRes("screenRes");
static LLStaticHashedString sDelta("delta");
static LLStaticHashedString sDistFactor("dist_factor");
static LLStaticHashedString sKern("kern");
static LLStaticHashedString sKernScale("kern_scale");

//----------------------------------------
std::string gPoolNames[] = 
{
	// Correspond to LLDrawpool enum render type
	"NONE",
	"POOL_SIMPLE",
	"POOL_GROUND",
	"POOL_FULLBRIGHT",
	"POOL_BUMP",
	"POOL_MATERIALS",
	"POOL_TERRAIN,"	
	"POOL_SKY",
	"POOL_WL_SKY",
	"POOL_TREE",
	"POOL_ALPHA_MASK",
	"POOL_FULLBRIGHT_ALPHA_MASK",
	"POOL_GRASS",
	"POOL_INVISIBLE",
	"POOL_AVATAR",
	"POOL_VOIDWATER",
	"POOL_WATER",
	"POOL_GLOW",
	"POOL_ALPHA"
};

void drawBox(const LLVector4a& c, const LLVector4a& r);
void drawBoxOutline(const LLVector3& pos, const LLVector3& size);
U32 nhpo2(U32 v);
LLVertexBuffer* ll_create_cube_vb(U32 type_mask, U32 usage);

glh::matrix4f glh_copy_matrix(F32* src)
{
	glh::matrix4f ret;
	ret.set_value(src);
	return ret;
}

glh::matrix4f glh_get_current_modelview()
{
	return glh_copy_matrix(gGLModelView);
}

glh::matrix4f glh_get_current_projection()
{
	return glh_copy_matrix(gGLProjection);
}

glh::matrix4f glh_get_last_modelview()
{
	return glh_copy_matrix(gGLLastModelView);
}

glh::matrix4f glh_get_last_projection()
{
	return glh_copy_matrix(gGLLastProjection);
}

void glh_copy_matrix(const glh::matrix4f& src, F32* dst)
{
	for (U32 i = 0; i < 16; i++)
	{
		dst[i] = src.m[i];
	}
}

void glh_set_current_modelview(const glh::matrix4f& mat)
{
	glh_copy_matrix(mat, gGLModelView);
}

void glh_set_current_projection(glh::matrix4f& mat)
{
	glh_copy_matrix(mat, gGLProjection);
}

glh::matrix4f gl_ortho(GLfloat left, GLfloat right, GLfloat bottom, GLfloat top, GLfloat znear, GLfloat zfar)
{
	glh::matrix4f ret(
		2.f/(right-left), 0.f, 0.f, -(right+left)/(right-left),
		0.f, 2.f/(top-bottom), 0.f, -(top+bottom)/(top-bottom),
		0.f, 0.f, -2.f/(zfar-znear),  -(zfar+znear)/(zfar-znear),
		0.f, 0.f, 0.f, 1.f);

	return ret;
}

void display_update_camera();
//----------------------------------------

S32		LLPipeline::sCompiles = 0;

BOOL	LLPipeline::sPickAvatar = TRUE;
BOOL	LLPipeline::sDynamicLOD = TRUE;
BOOL	LLPipeline::sShowHUDAttachments = TRUE;
BOOL	LLPipeline::sRenderMOAPBeacons = FALSE;
BOOL	LLPipeline::sRenderPhysicalBeacons = TRUE;
BOOL	LLPipeline::sRenderScriptedBeacons = FALSE;
BOOL	LLPipeline::sRenderScriptedTouchBeacons = TRUE;
BOOL	LLPipeline::sRenderParticleBeacons = FALSE;
BOOL	LLPipeline::sRenderSoundBeacons = FALSE;
BOOL	LLPipeline::sRenderBeacons = FALSE;
BOOL	LLPipeline::sRenderHighlight = TRUE;
LLRender::eTexIndex LLPipeline::sRenderHighlightTextureChannel = LLRender::DIFFUSE_MAP;
BOOL	LLPipeline::sForceOldBakedUpload = FALSE;
S32		LLPipeline::sUseOcclusion = 0;
BOOL	LLPipeline::sDelayVBUpdate = TRUE;
BOOL	LLPipeline::sAutoMaskAlphaDeferred = TRUE;
BOOL	LLPipeline::sAutoMaskAlphaNonDeferred = FALSE;
BOOL	LLPipeline::sDisableShaders = FALSE;
BOOL	LLPipeline::sRenderBump = TRUE;
BOOL	LLPipeline::sBakeSunlight = FALSE;
BOOL	LLPipeline::sNoAlpha = FALSE;
BOOL	LLPipeline::sUseTriStrips = TRUE;
BOOL	LLPipeline::sUseFarClip = TRUE;
BOOL	LLPipeline::sShadowRender = FALSE;
BOOL	LLPipeline::sWaterReflections = FALSE;
BOOL	LLPipeline::sRenderGlow = FALSE;
BOOL	LLPipeline::sReflectionRender = FALSE;
BOOL	LLPipeline::sImpostorRender = FALSE;
BOOL	LLPipeline::sImpostorRenderAlphaDepthPass = FALSE;
BOOL	LLPipeline::sUnderWaterRender = FALSE;
BOOL	LLPipeline::sTextureBindTest = FALSE;
BOOL	LLPipeline::sRenderFrameTest = FALSE;
BOOL	LLPipeline::sRenderAttachedLights = TRUE;
BOOL	LLPipeline::sRenderAttachedParticles = TRUE;
BOOL	LLPipeline::sRenderDeferred = FALSE;
BOOL    LLPipeline::sMemAllocationThrottled = FALSE;
S32		LLPipeline::sVisibleLightCount = 0;
F32		LLPipeline::sMinRenderSize = 0.f;
BOOL	LLPipeline::sRenderingHUDs;
F32	LLPipeline::sVolumeSAFrame = 0.f; // ZK LBG

bool	LLPipeline::sRenderParticles; // <FS:LO> flag to hold correct, user selected, status of particles

// EventHost API LLPipeline listener.
static LLPipelineListener sPipelineListener;

static LLCullResult* sCull = NULL;

static const U32 gl_cube_face[] = 
{
	GL_TEXTURE_CUBE_MAP_POSITIVE_X_ARB,
	GL_TEXTURE_CUBE_MAP_NEGATIVE_X_ARB,
	GL_TEXTURE_CUBE_MAP_POSITIVE_Y_ARB,
	GL_TEXTURE_CUBE_MAP_NEGATIVE_Y_ARB,
	GL_TEXTURE_CUBE_MAP_POSITIVE_Z_ARB,
	GL_TEXTURE_CUBE_MAP_NEGATIVE_Z_ARB,
};

void validate_framebuffer_object();


bool addDeferredAttachments(LLRenderTarget& target)
{
	return target.addColorAttachment(GL_SRGB8_ALPHA8) && //specular
			target.addColorAttachment(GL_RGB10_A2); //normal+z
}

LLPipeline::LLPipeline() :
	mBackfaceCull(FALSE),
	mBatchCount(0),
	mMatrixOpCount(0),
	mTextureMatrixOps(0),
	mMaxBatchSize(0),
	mMinBatchSize(0),
	mMeanBatchSize(0),
	mTrianglesDrawn(0),
	mNumVisibleNodes(0),
	mVerticesRelit(0),
	mLightingChanges(0),
	mGeometryChanges(0),
	mNumVisibleFaces(0),

	mInitialized(FALSE),
	mVertexShadersEnabled(FALSE),
	mVertexShadersLoaded(0),
	mTransformFeedbackPrimitives(0),
	mRenderDebugFeatureMask(0),
	mRenderDebugMask(0),
	mOldRenderDebugMask(0),
	mMeshDirtyQueryObject(0),
	mGroupQ1Locked(false),
	mGroupQ2Locked(false),
	mResetVertexBuffers(false),
	mLastRebuildPool(NULL),
	mAlphaPool(NULL),
	mSkyPool(NULL),
	mTerrainPool(NULL),
	mWaterPool(NULL),
	mGroundPool(NULL),
	mSimplePool(NULL),
	mGrassPool(NULL),
	mAlphaMaskPool(NULL),
	mFullbrightAlphaMaskPool(NULL),
	mFullbrightPool(NULL),
	mInvisiblePool(NULL),
	mGlowPool(NULL),
	mBumpPool(NULL),
	mMaterialsPool(NULL),
	mWLSkyPool(NULL),
	mLightMask(0),
	mLightMovingMask(0),
	mLightingDetail(0),
	mScreenWidth(0),
	mScreenHeight(0)
{
	mNoiseMap = 0;
	mTrueNoiseMap = 0;
	mLightFunc = 0;
}

void LLPipeline::connectRefreshCachedSettingsSafe(const std::string name)
{
	LLPointer<LLControlVariable> cntrl_ptr = gSavedSettings.getControl(name);
	if ( cntrl_ptr.isNull() )
	{
		llwarns << "Global setting name not found:" << name << llendl;
	}
	else
	{
		cntrl_ptr->getCommitSignal()->connect(boost::bind(&LLPipeline::refreshCachedSettings));
	}
}

void LLPipeline::init()
{
	refreshCachedSettings();

	gOctreeMaxCapacity = gSavedSettings.getU32("OctreeMaxNodeCapacity");
	sDynamicLOD = gSavedSettings.getBOOL("RenderDynamicLOD");
	sRenderBump = gSavedSettings.getBOOL("RenderObjectBump");
	sUseTriStrips = gSavedSettings.getBOOL("RenderUseTriStrips");
	LLVertexBuffer::sUseStreamDraw = gSavedSettings.getBOOL("RenderUseStreamVBO");
	LLVertexBuffer::sUseVAO = gSavedSettings.getBOOL("RenderUseVAO");
	LLVertexBuffer::sPreferStreamDraw = gSavedSettings.getBOOL("RenderPreferStreamDraw");
	sRenderAttachedLights = gSavedSettings.getBOOL("RenderAttachedLights");
	sRenderAttachedParticles = gSavedSettings.getBOOL("RenderAttachedParticles");

	sRenderMOAPBeacons = gSavedSettings.getBOOL("moapbeacon");
	sRenderPhysicalBeacons = gSavedSettings.getBOOL("physicalbeacon");
	sRenderScriptedBeacons = gSavedSettings.getBOOL("scriptsbeacon");
	sRenderScriptedTouchBeacons = gSavedSettings.getBOOL("scripttouchbeacon");
	sRenderParticleBeacons = gSavedSettings.getBOOL("particlesbeacon");
	sRenderSoundBeacons = gSavedSettings.getBOOL("soundsbeacon");
	sRenderBeacons = gSavedSettings.getBOOL("renderbeacons");
	sRenderHighlight = gSavedSettings.getBOOL("renderhighlights");

	mInitialized = TRUE;
	
	stop_glerror();

	//create render pass pools
	getPool(LLDrawPool::POOL_ALPHA);
	getPool(LLDrawPool::POOL_SIMPLE);
	getPool(LLDrawPool::POOL_ALPHA_MASK);
	getPool(LLDrawPool::POOL_FULLBRIGHT_ALPHA_MASK);
	getPool(LLDrawPool::POOL_GRASS);
	getPool(LLDrawPool::POOL_FULLBRIGHT);
	getPool(LLDrawPool::POOL_INVISIBLE);
	getPool(LLDrawPool::POOL_BUMP);
	getPool(LLDrawPool::POOL_MATERIALS);
	getPool(LLDrawPool::POOL_GLOW);

	LLViewerStats::getInstance()->mTrianglesDrawnStat.reset();
	resetFrameStats();

	if (gSavedSettings.getBOOL("DisableAllRenderFeatures"))
	{
		clearAllRenderDebugFeatures();
	}
	else
	{
		setAllRenderDebugFeatures(); // By default, all debugging features on
	}
	clearAllRenderDebugDisplays(); // All debug displays off

	sRenderParticles = true; // <FS:LO> flag to hold correct, user selected, status of particles

	if (gSavedSettings.getBOOL("DisableAllRenderTypes"))
	{
		clearAllRenderTypes();
	}
	else
	{
		setAllRenderTypes(); // By default, all rendering types start enabled
		// Don't turn on ground when this is set
		// Mac Books with intel 950s need this
		if(!gSavedSettings.getBOOL("RenderGround"))
		{
			toggleRenderType(RENDER_TYPE_GROUND);
		}
	}

	// make sure RenderPerformanceTest persists (hackity hack hack)
	// disables non-object rendering (UI, sky, water, etc)
	if (gSavedSettings.getBOOL("RenderPerformanceTest"))
	{
		gSavedSettings.setBOOL("RenderPerformanceTest", FALSE);
		gSavedSettings.setBOOL("RenderPerformanceTest", TRUE);
	}

	mOldRenderDebugMask = mRenderDebugMask;

	mBackfaceCull = TRUE;

	stop_glerror();
	
	// Enable features
		
	LLViewerShaderMgr::instance()->setShaders();

	stop_glerror();

	for (U32 i = 0; i < 2; ++i)
	{
		mSpotLightFade[i] = 1.f;
	}

	if (mCubeVB.isNull())
	{
		mCubeVB = ll_create_cube_vb(LLVertexBuffer::MAP_VERTEX, GL_STATIC_DRAW_ARB);
	}

	mDeferredVB = new LLVertexBuffer(DEFERRED_VB_MASK, 0);
	mDeferredVB->allocateBuffer(8, 0, true);
	setLightingDetail(-1);
	
	//
	// Update all settings to trigger a cached settings refresh
	//
	connectRefreshCachedSettingsSafe("RenderAutoMaskAlphaDeferred");
	connectRefreshCachedSettingsSafe("RenderAutoMaskAlphaNonDeferred");
	connectRefreshCachedSettingsSafe("RenderUseFarClip");
	connectRefreshCachedSettingsSafe("RenderAvatarMaxVisible");
	connectRefreshCachedSettingsSafe("RenderDelayVBUpdate");
	connectRefreshCachedSettingsSafe("UseOcclusion");
	connectRefreshCachedSettingsSafe("VertexShaderEnable");
	connectRefreshCachedSettingsSafe("RenderAvatarVP");
	connectRefreshCachedSettingsSafe("WindLightUseAtmosShaders");
	connectRefreshCachedSettingsSafe("RenderDeferred");
	connectRefreshCachedSettingsSafe("RenderDeferredSunWash");
	connectRefreshCachedSettingsSafe("RenderFSAASamples");
	connectRefreshCachedSettingsSafe("RenderResolutionDivisor");
	connectRefreshCachedSettingsSafe("RenderUIBuffer");
	connectRefreshCachedSettingsSafe("RenderShadowDetail");
	connectRefreshCachedSettingsSafe("RenderDeferredSSAO");
	connectRefreshCachedSettingsSafe("RenderShadowResolutionScale");
	connectRefreshCachedSettingsSafe("RenderLocalLights");
	connectRefreshCachedSettingsSafe("RenderDelayCreation");
	connectRefreshCachedSettingsSafe("RenderAnimateRes");
	connectRefreshCachedSettingsSafe("FreezeTime");
	connectRefreshCachedSettingsSafe("DebugBeaconLineWidth");
	connectRefreshCachedSettingsSafe("RenderHighlightBrightness");
	connectRefreshCachedSettingsSafe("RenderHighlightColor");
	connectRefreshCachedSettingsSafe("RenderHighlightThickness");
	connectRefreshCachedSettingsSafe("RenderSpotLightsInNondeferred");
	connectRefreshCachedSettingsSafe("PreviewAmbientColor");
	connectRefreshCachedSettingsSafe("PreviewDiffuse0");
	connectRefreshCachedSettingsSafe("PreviewSpecular0");
	connectRefreshCachedSettingsSafe("PreviewDiffuse1");
	connectRefreshCachedSettingsSafe("PreviewSpecular1");
	connectRefreshCachedSettingsSafe("PreviewDiffuse2");
	connectRefreshCachedSettingsSafe("PreviewSpecular2");
	connectRefreshCachedSettingsSafe("PreviewDirection0");
	connectRefreshCachedSettingsSafe("PreviewDirection1");
	connectRefreshCachedSettingsSafe("PreviewDirection2");
	connectRefreshCachedSettingsSafe("RenderGlowMinLuminance");
	connectRefreshCachedSettingsSafe("RenderGlowMaxExtractAlpha");
	connectRefreshCachedSettingsSafe("RenderGlowWarmthAmount");
	connectRefreshCachedSettingsSafe("RenderGlowLumWeights");
	connectRefreshCachedSettingsSafe("RenderGlowWarmthWeights");
	connectRefreshCachedSettingsSafe("RenderGlowResolutionPow");
	connectRefreshCachedSettingsSafe("RenderGlowIterations");
	connectRefreshCachedSettingsSafe("RenderGlowWidth");
	connectRefreshCachedSettingsSafe("RenderGlowStrength");
	connectRefreshCachedSettingsSafe("RenderDepthOfField");
	connectRefreshCachedSettingsSafe("RenderDepthOfFieldInEditMode");
	connectRefreshCachedSettingsSafe("CameraFocusTransitionTime");
	connectRefreshCachedSettingsSafe("CameraFNumber");
	connectRefreshCachedSettingsSafe("CameraFocalLength");
	connectRefreshCachedSettingsSafe("CameraFieldOfView");
	connectRefreshCachedSettingsSafe("RenderShadowNoise");
	connectRefreshCachedSettingsSafe("RenderShadowBlurSize");
	connectRefreshCachedSettingsSafe("RenderSSAOScale");
	connectRefreshCachedSettingsSafe("RenderSSAOMaxScale");
	connectRefreshCachedSettingsSafe("RenderSSAOFactor");
	connectRefreshCachedSettingsSafe("RenderSSAOEffect");
	connectRefreshCachedSettingsSafe("RenderShadowOffsetError");
	connectRefreshCachedSettingsSafe("RenderShadowBiasError");
	connectRefreshCachedSettingsSafe("RenderShadowOffset");
	connectRefreshCachedSettingsSafe("RenderShadowBias");
	connectRefreshCachedSettingsSafe("RenderSpotShadowOffset");
	connectRefreshCachedSettingsSafe("RenderSpotShadowBias");
	connectRefreshCachedSettingsSafe("RenderEdgeDepthCutoff");
	connectRefreshCachedSettingsSafe("RenderEdgeNormCutoff");
	connectRefreshCachedSettingsSafe("RenderShadowGaussian");
	connectRefreshCachedSettingsSafe("RenderShadowBlurDistFactor");
	connectRefreshCachedSettingsSafe("RenderDeferredAtmospheric");
	connectRefreshCachedSettingsSafe("RenderReflectionDetail");
	connectRefreshCachedSettingsSafe("RenderHighlightFadeTime");
	connectRefreshCachedSettingsSafe("RenderShadowClipPlanes");
	connectRefreshCachedSettingsSafe("RenderShadowOrthoClipPlanes");
	connectRefreshCachedSettingsSafe("RenderShadowNearDist");
	connectRefreshCachedSettingsSafe("RenderFarClip");
	connectRefreshCachedSettingsSafe("RenderShadowSplitExponent");
	connectRefreshCachedSettingsSafe("RenderShadowErrorCutoff");
	connectRefreshCachedSettingsSafe("RenderShadowFOVCutoff");
	connectRefreshCachedSettingsSafe("CameraOffset");
	connectRefreshCachedSettingsSafe("CameraMaxCoF");
	connectRefreshCachedSettingsSafe("CameraDoFResScale");
	connectRefreshCachedSettingsSafe("RenderAutoHideSurfaceAreaLimit");
	connectRefreshCachedSettingsSafe("FSRenderVignette");	// <FS:CR> Import Vignette from Exodus
}

LLPipeline::~LLPipeline()
{

}

void LLPipeline::cleanup()
{
	assertInitialized();

	mGroupQ1.clear() ;
	mGroupQ2.clear() ;

	for(pool_set_t::iterator iter = mPools.begin();
		iter != mPools.end(); )
	{
		pool_set_t::iterator curiter = iter++;
		LLDrawPool* poolp = *curiter;
		if (poolp->isFacePool())
		{
			LLFacePool* face_pool = (LLFacePool*) poolp;
			if (face_pool->mReferences.empty())
			{
				mPools.erase(curiter);
				removeFromQuickLookup( poolp );
				delete poolp;
			}
		}
		else
		{
			mPools.erase(curiter);
			removeFromQuickLookup( poolp );
			delete poolp;
		}
	}
	
	if (!mTerrainPools.empty())
	{
		llwarns << "Terrain Pools not cleaned up" << llendl;
	}
	if (!mTreePools.empty())
	{
		llwarns << "Tree Pools not cleaned up" << llendl;
	}
		
	delete mAlphaPool;
	mAlphaPool = NULL;
	delete mSkyPool;
	mSkyPool = NULL;
	delete mTerrainPool;
	mTerrainPool = NULL;
	delete mWaterPool;
	mWaterPool = NULL;
	delete mGroundPool;
	mGroundPool = NULL;
	delete mSimplePool;
	mSimplePool = NULL;
	delete mFullbrightPool;
	mFullbrightPool = NULL;
	delete mInvisiblePool;
	mInvisiblePool = NULL;
	delete mGlowPool;
	mGlowPool = NULL;
	delete mBumpPool;
	mBumpPool = NULL;
	// don't delete wl sky pool it was handled above in the for loop
	//delete mWLSkyPool;
	mWLSkyPool = NULL;

	releaseGLBuffers();

	mFaceSelectImagep = NULL;

	mMovedBridge.clear();

	mInitialized = FALSE;

	mDeferredVB = NULL;

	mCubeVB = NULL;
}

//============================================================================

void LLPipeline::destroyGL() 
{
	stop_glerror();
	unloadShaders();
	mHighlightFaces.clear();
	
	resetDrawOrders();

	resetVertexBuffers();

	releaseGLBuffers();

	if (LLVertexBuffer::sEnableVBOs)
	{
		LLVertexBuffer::sEnableVBOs = FALSE;
	}

	if (mMeshDirtyQueryObject)
	{
		glDeleteQueriesARB(1, &mMeshDirtyQueryObject);
		mMeshDirtyQueryObject = 0;
	}
}

static LLFastTimer::DeclareTimer FTM_RESIZE_SCREEN_TEXTURE("Resize Screen Texture");

//static
void LLPipeline::throttleNewMemoryAllocation(BOOL disable)
{
	if(sMemAllocationThrottled != disable)
	{
		sMemAllocationThrottled = disable ;

		if(sMemAllocationThrottled)
		{
			//send out notification
			LLNotification::Params params("LowMemory");
			LLNotifications::instance().add(params);

			//release some memory.
		}
	}
}

void LLPipeline::resizeScreenTexture()
{
	LLFastTimer ft(FTM_RESIZE_SCREEN_TEXTURE);
	if (gPipeline.canUseVertexShaders() && assertInitialized())
	{
		GLuint resX = gViewerWindow->getWorldViewWidthRaw();
		GLuint resY = gViewerWindow->getWorldViewHeightRaw();
	
		if ((resX != mScreen.getWidth()) || (resY != mScreen.getHeight()))
		{
			releaseScreenBuffers();
		if (!allocateScreenBuffer(resX,resY))
			{
#if PROBABLE_FALSE_DISABLES_OF_ALM_HERE
				//FAILSAFE: screen buffer allocation failed, disable deferred rendering if it's enabled
			//NOTE: if the session closes successfully after this call, deferred rendering will be 
			// disabled on future sessions
			if (LLPipeline::sRenderDeferred)
			{
<<<<<<< HEAD
				gSavedSettings.setBOOL("RenderDeferred", FALSE);
				LLPipeline::refreshCachedSettings();

				}
#endif
=======
				// <FS:ND>FIRE-9943; resizeScreenTexture will try to disable deferred mode in low memory situations.
				// Depending on 	the state of the pipeline. this can trigger illegal deletion of drawables.
				// To work around that, resizeScreen	Texture will just set a flag, which then later does trigger the change
				// in shaders.	

				// gSavedSettings.setBOOL("RenderDeferred", FALSE);
				// LLPipeline::refreshCachedSettings();

				TriggeredDisabledDeferred = true;

				// </FS:ND>
>>>>>>> bf8dcc21
			}
		}
	}
}

void LLPipeline::allocatePhysicsBuffer()
{
	GLuint resX = gViewerWindow->getWorldViewWidthRaw();
	GLuint resY = gViewerWindow->getWorldViewHeightRaw();

	if (mPhysicsDisplay.getWidth() != resX || mPhysicsDisplay.getHeight() != resY)
	{
		mPhysicsDisplay.allocate(resX, resY, GL_RGBA, TRUE, FALSE, LLTexUnit::TT_RECT_TEXTURE, FALSE);
	}
}

bool LLPipeline::allocateScreenBuffer(U32 resX, U32 resY)
{
	refreshCachedSettings();
	
	bool save_settings = sRenderDeferred;
	if (save_settings)
	{
		// Set this flag in case we crash while resizing window or allocating space for deferred rendering targets
		gSavedSettings.setBOOL("RenderInitError", TRUE);
		gSavedSettings.saveToFile( gSavedSettings.getString("ClientSettingsFile"), TRUE );
	}

	eFBOStatus ret = doAllocateScreenBuffer(resX, resY);

	if (save_settings)
	{
		// don't disable shaders on next session
		gSavedSettings.setBOOL("RenderInitError", FALSE);
		gSavedSettings.saveToFile( gSavedSettings.getString("ClientSettingsFile"), TRUE );
	}
	
	if (ret == FBO_FAILURE)
	{ //FAILSAFE: screen buffer allocation failed, disable deferred rendering if it's enabled
		//NOTE: if the session closes successfully after this call, deferred rendering will be 
		// disabled on future sessions
		if (LLPipeline::sRenderDeferred)
		{
			gSavedSettings.setBOOL("RenderDeferred", FALSE);
			LLPipeline::refreshCachedSettings();
		}
	}

	return ret == FBO_SUCCESS_FULLRES;
}


LLPipeline::eFBOStatus LLPipeline::doAllocateScreenBuffer(U32 resX, U32 resY)
{
	// try to allocate screen buffers at requested resolution and samples
	// - on failure, shrink number of samples and try again
	// - if not multisampled, shrink resolution and try again (favor X resolution over Y)
	// Make sure to call "releaseScreenBuffers" after each failure to cleanup the partially loaded state

	U32 samples = RenderFSAASamples;

	eFBOStatus ret = FBO_SUCCESS_FULLRES;
	if (!allocateScreenBuffer(resX, resY, samples))
	{
		//failed to allocate at requested specification, return false
		ret = FBO_FAILURE;

		releaseScreenBuffers();
		//reduce number of samples 
		while (samples > 0)
		{
			samples /= 2;
			if (allocateScreenBuffer(resX, resY, samples))
			{ //success
				return FBO_SUCCESS_LOWRES;
			}
			releaseScreenBuffers();
		}

		samples = 0;

		//reduce resolution
		while (resY > 0 && resX > 0)
		{
			resY /= 2;
			if (allocateScreenBuffer(resX, resY, samples))
			{
				return FBO_SUCCESS_LOWRES;
			}
			releaseScreenBuffers();

			resX /= 2;
			if (allocateScreenBuffer(resX, resY, samples))
			{
				return FBO_SUCCESS_LOWRES;
			}
			releaseScreenBuffers();
		}

		llwarns << "Unable to allocate screen buffer at any resolution!" << llendl;
	}

	return ret;
}

bool LLPipeline::allocateScreenBuffer(U32 resX, U32 resY, U32 samples)
{
	refreshCachedSettings();

	// remember these dimensions
	mScreenWidth = resX;
	mScreenHeight = resY;
	
	U32 res_mod = RenderResolutionDivisor;

	//<FS:TS> FIRE-7066: RenderResolutionDivisor broken if higher than
	//		smallest screen dimension
	if (res_mod >= resX)
	{
		res_mod = resX - 1;
	}
	if (res_mod >= resY)
	{
		res_mod = resY - 1;
	}
	//</FS:TS> FIRE-7066

	if (res_mod > 1 && res_mod < resX && res_mod < resY)
	{
		resX /= res_mod;
		resY /= res_mod;
	}

	if (RenderUIBuffer)
	{
		if (!mUIScreen.allocate(resX,resY, GL_RGBA, FALSE, FALSE, LLTexUnit::TT_RECT_TEXTURE, FALSE))
		{
			return false;
		}
	}	

	if (LLPipeline::sRenderDeferred)
	{
		S32 shadow_detail = RenderShadowDetail;
		BOOL ssao = RenderDeferredSSAO;
		
		const U32 occlusion_divisor = 3;

		//allocate deferred rendering color buffers
		if (!mDeferredScreen.allocate(resX, resY, GL_SRGB8_ALPHA8, TRUE, TRUE, LLTexUnit::TT_RECT_TEXTURE, FALSE, samples)) return false;
		if (!mDeferredDepth.allocate(resX, resY, 0, TRUE, FALSE, LLTexUnit::TT_RECT_TEXTURE, FALSE, samples)) return false;
		if (!mOcclusionDepth.allocate(resX/occlusion_divisor, resY/occlusion_divisor, 0, TRUE, FALSE, LLTexUnit::TT_RECT_TEXTURE, FALSE, samples)) return false;
		if (!addDeferredAttachments(mDeferredScreen)) return false;
		
		GLuint screenFormat = GL_RGBA16;
		if (gGLManager.mIsATI)
		{
			screenFormat = GL_RGBA12;
		}

		if (gGLManager.mGLVersion < 4.f && gGLManager.mIsNVIDIA)
		{
			screenFormat = GL_RGBA16F_ARB;
		}
        
		if (!mScreen.allocate(resX, resY, screenFormat, FALSE, FALSE, LLTexUnit::TT_RECT_TEXTURE, FALSE, samples)) return false;
		if (samples > 0)
		{
			if (!mFXAABuffer.allocate(resX, resY, GL_RGBA, FALSE, FALSE, LLTexUnit::TT_TEXTURE, FALSE, samples)) return false;
		}
		else
		{
			mFXAABuffer.release();
		}
		
		if (shadow_detail > 0 || ssao || RenderDepthOfField || samples > 0)
		{ //only need mDeferredLight for shadows OR ssao OR dof OR fxaa
			if (!mDeferredLight.allocate(resX, resY, GL_RGBA, FALSE, FALSE, LLTexUnit::TT_RECT_TEXTURE, FALSE)) return false;
		}
		else
		{
			mDeferredLight.release();
		}

		F32 scale = RenderShadowResolutionScale;

		if (shadow_detail > 0)
		{ //allocate 4 sun shadow maps
			U32 sun_shadow_map_width = ((U32(resX*scale)+1)&~1); // must be even to avoid a stripe in the horizontal shadow blur
			for (U32 i = 0; i < 4; i++)
			{
				if (!mShadow[i].allocate(sun_shadow_map_width,U32(resY*scale), 0, TRUE, FALSE, LLTexUnit::TT_TEXTURE)) return false;
				if (!mShadowOcclusion[i].allocate(mShadow[i].getWidth()/occlusion_divisor, mShadow[i].getHeight()/occlusion_divisor, 0, TRUE, FALSE, LLTexUnit::TT_TEXTURE)) return false;
			}
		}
		else
		{
			for (U32 i = 0; i < 4; i++)
			{
				mShadow[i].release();
				mShadowOcclusion[i].release();
			}
		}

		U32 width = (U32) (resX*scale);
		U32 height = width;

		if (shadow_detail > 1)
		{ //allocate two spot shadow maps
			U32 spot_shadow_map_width = width;
			for (U32 i = 4; i < 6; i++)
			{
				if (!mShadow[i].allocate(spot_shadow_map_width, height, 0, TRUE, FALSE)) return false;
				if (!mShadowOcclusion[i].allocate(mShadow[i].getWidth()/occlusion_divisor, mShadow[i].getHeight()/occlusion_divisor, 0, TRUE, FALSE)) return false;
			}
		}
		else
		{
			for (U32 i = 4; i < 6; i++)
			{
				mShadow[i].release();
				mShadowOcclusion[i].release();
			}
		}

		//HACK make screenbuffer allocations start failing after 30 seconds
		if (gSavedSettings.getBOOL("SimulateFBOFailure"))
		{
			return false;
		}
	}
	else
	{
		mDeferredLight.release();
				
		for (U32 i = 0; i < 6; i++)
		{
			mShadow[i].release();
			mShadowOcclusion[i].release();
		}
		mFXAABuffer.release();
		mScreen.release();
		mDeferredScreen.release(); //make sure to release any render targets that share a depth buffer with mDeferredScreen first
		mDeferredDepth.release();
		mOcclusionDepth.release();
						
		if (!mScreen.allocate(resX, resY, GL_RGBA, TRUE, TRUE, LLTexUnit::TT_RECT_TEXTURE, FALSE)) return false;		
	}
	
	if (LLPipeline::sRenderDeferred)
	{ //share depth buffer between deferred targets
		mDeferredScreen.shareDepthBuffer(mScreen);
	}

	gGL.getTexUnit(0)->disable();

	stop_glerror();

	return true;
}

//static
void LLPipeline::updateRenderBump()
{
	sRenderBump = gSavedSettings.getBOOL("RenderObjectBump");
}

//static
void LLPipeline::updateRenderDeferred()
{
	BOOL deferred = ((RenderDeferred && 
					 LLRenderTarget::sUseFBO &&
					 LLFeatureManager::getInstance()->isFeatureAvailable("RenderDeferred") &&
					 LLPipeline::sRenderBump &&
					 VertexShaderEnable && 
					 RenderAvatarVP &&
					 WindLightUseAtmosShaders) ? TRUE : FALSE) &&
					!gUseWireframe;

	sRenderDeferred = deferred;
	exoPostProcess::instance().ExodusRenderPostUpdate(); // <FS:CR> Import Vignette from Exodus
	if (deferred)
	{ //must render glow when rendering deferred since post effect pass is needed to present any lighting at all
		sRenderGlow = TRUE;
	}
}

//static
void LLPipeline::refreshCachedSettings()
{
	LLPipeline::sAutoMaskAlphaDeferred = gSavedSettings.getBOOL("RenderAutoMaskAlphaDeferred");
	LLPipeline::sAutoMaskAlphaNonDeferred = gSavedSettings.getBOOL("RenderAutoMaskAlphaNonDeferred");
	LLPipeline::sUseFarClip = gSavedSettings.getBOOL("RenderUseFarClip");
	LLVOAvatar::sMaxVisible = (U32)gSavedSettings.getS32("RenderAvatarMaxVisible");
	LLPipeline::sDelayVBUpdate = gSavedSettings.getBOOL("RenderDelayVBUpdate");

	LLPipeline::sUseOcclusion = 
			(!gUseWireframe
			&& LLGLSLShader::sNoFixedFunction
			&& LLFeatureManager::getInstance()->isFeatureAvailable("UseOcclusion") 
			&& gSavedSettings.getBOOL("UseOcclusion") 
			&& gGLManager.mHasOcclusionQuery) ? 2 : 0;
	
	VertexShaderEnable = gSavedSettings.getBOOL("VertexShaderEnable");
	RenderAvatarVP = gSavedSettings.getBOOL("RenderAvatarVP");
	WindLightUseAtmosShaders = gSavedSettings.getBOOL("WindLightUseAtmosShaders");
	RenderDeferred = gSavedSettings.getBOOL("RenderDeferred");
	RenderDeferredSunWash = gSavedSettings.getF32("RenderDeferredSunWash");
	RenderFSAASamples = gSavedSettings.getU32("RenderFSAASamples");
	RenderResolutionDivisor = gSavedSettings.getU32("RenderResolutionDivisor");
	RenderUIBuffer = gSavedSettings.getBOOL("RenderUIBuffer");
	RenderShadowDetail = gSavedSettings.getS32("RenderShadowDetail");
	RenderDeferredSSAO = gSavedSettings.getBOOL("RenderDeferredSSAO");
	RenderShadowResolutionScale = gSavedSettings.getF32("RenderShadowResolutionScale");
	RenderLocalLights = gSavedSettings.getBOOL("RenderLocalLights");
	RenderDelayCreation = gSavedSettings.getBOOL("RenderDelayCreation");
	RenderAnimateRes = gSavedSettings.getBOOL("RenderAnimateRes");
	FreezeTime = gSavedSettings.getBOOL("FreezeTime");
	DebugBeaconLineWidth = gSavedSettings.getS32("DebugBeaconLineWidth");
	RenderHighlightBrightness = gSavedSettings.getF32("RenderHighlightBrightness");
	RenderHighlightColor = gSavedSettings.getColor4("RenderHighlightColor");
	RenderHighlightThickness = gSavedSettings.getF32("RenderHighlightThickness");
	RenderSpotLightsInNondeferred = gSavedSettings.getBOOL("RenderSpotLightsInNondeferred");
	PreviewAmbientColor = gSavedSettings.getColor4("PreviewAmbientColor");
	PreviewDiffuse0 = gSavedSettings.getColor4("PreviewDiffuse0");
	PreviewSpecular0 = gSavedSettings.getColor4("PreviewSpecular0");
	PreviewDiffuse1 = gSavedSettings.getColor4("PreviewDiffuse1");
	PreviewSpecular1 = gSavedSettings.getColor4("PreviewSpecular1");
	PreviewDiffuse2 = gSavedSettings.getColor4("PreviewDiffuse2");
	PreviewSpecular2 = gSavedSettings.getColor4("PreviewSpecular2");
	PreviewDirection0 = gSavedSettings.getVector3("PreviewDirection0");
	PreviewDirection1 = gSavedSettings.getVector3("PreviewDirection1");
	PreviewDirection2 = gSavedSettings.getVector3("PreviewDirection2");
	RenderGlowMinLuminance = gSavedSettings.getF32("RenderGlowMinLuminance");
	RenderGlowMaxExtractAlpha = gSavedSettings.getF32("RenderGlowMaxExtractAlpha");
	RenderGlowWarmthAmount = gSavedSettings.getF32("RenderGlowWarmthAmount");
	RenderGlowLumWeights = gSavedSettings.getVector3("RenderGlowLumWeights");
	RenderGlowWarmthWeights = gSavedSettings.getVector3("RenderGlowWarmthWeights");
	RenderGlowResolutionPow = gSavedSettings.getS32("RenderGlowResolutionPow");
	RenderGlowIterations = gSavedSettings.getS32("RenderGlowIterations");
	RenderGlowWidth = gSavedSettings.getF32("RenderGlowWidth");
	RenderGlowStrength = gSavedSettings.getF32("RenderGlowStrength");
	RenderDepthOfField = gSavedSettings.getBOOL("RenderDepthOfField");
	RenderDepthOfFieldInEditMode = gSavedSettings.getBOOL("RenderDepthOfFieldInEditMode");
	CameraFocusTransitionTime = gSavedSettings.getF32("CameraFocusTransitionTime");
	CameraFNumber = gSavedSettings.getF32("CameraFNumber");
	CameraFocalLength = gSavedSettings.getF32("CameraFocalLength");
	CameraFieldOfView = gSavedSettings.getF32("CameraFieldOfView");
	RenderShadowNoise = gSavedSettings.getF32("RenderShadowNoise");
	RenderShadowBlurSize = gSavedSettings.getF32("RenderShadowBlurSize");
	RenderSSAOScale = gSavedSettings.getF32("RenderSSAOScale");
	RenderSSAOMaxScale = gSavedSettings.getU32("RenderSSAOMaxScale");
	RenderSSAOFactor = gSavedSettings.getF32("RenderSSAOFactor");
	RenderSSAOEffect = gSavedSettings.getVector3("RenderSSAOEffect");
	RenderShadowOffsetError = gSavedSettings.getF32("RenderShadowOffsetError");
	RenderShadowBiasError = gSavedSettings.getF32("RenderShadowBiasError");
	RenderShadowOffset = gSavedSettings.getF32("RenderShadowOffset");
	RenderShadowBias = gSavedSettings.getF32("RenderShadowBias");
	RenderSpotShadowOffset = gSavedSettings.getF32("RenderSpotShadowOffset");
	RenderSpotShadowBias = gSavedSettings.getF32("RenderSpotShadowBias");
	RenderEdgeDepthCutoff = gSavedSettings.getF32("RenderEdgeDepthCutoff");
	RenderEdgeNormCutoff = gSavedSettings.getF32("RenderEdgeNormCutoff");
	RenderShadowGaussian = gSavedSettings.getVector3("RenderShadowGaussian");
	RenderShadowBlurDistFactor = gSavedSettings.getF32("RenderShadowBlurDistFactor");
	RenderDeferredAtmospheric = gSavedSettings.getBOOL("RenderDeferredAtmospheric");
	RenderReflectionDetail = gSavedSettings.getS32("RenderReflectionDetail");
	RenderHighlightFadeTime = gSavedSettings.getF32("RenderHighlightFadeTime");
	RenderShadowClipPlanes = gSavedSettings.getVector3("RenderShadowClipPlanes");
	RenderShadowOrthoClipPlanes = gSavedSettings.getVector3("RenderShadowOrthoClipPlanes");
	RenderShadowNearDist = gSavedSettings.getVector3("RenderShadowNearDist");
	RenderFarClip = gSavedSettings.getF32("RenderFarClip");
	RenderShadowSplitExponent = gSavedSettings.getVector3("RenderShadowSplitExponent");
	RenderShadowErrorCutoff = gSavedSettings.getF32("RenderShadowErrorCutoff");
	RenderShadowFOVCutoff = gSavedSettings.getF32("RenderShadowFOVCutoff");
	CameraOffset = gSavedSettings.getBOOL("CameraOffset");
	CameraMaxCoF = gSavedSettings.getF32("CameraMaxCoF");
	CameraDoFResScale = gSavedSettings.getF32("CameraDoFResScale");
	exoPostProcess::instance().ExodusRenderPostSettingsUpdate();	// <FS:CR> Import Vignette from Exodus

	RenderAutoHideSurfaceAreaLimit = gSavedSettings.getF32("RenderAutoHideSurfaceAreaLimit");
	
	updateRenderDeferred();
}

void LLPipeline::releaseGLBuffers()
{
	assertInitialized();
	
	if (mNoiseMap)
	{
		LLImageGL::deleteTextures(LLTexUnit::TT_TEXTURE, GL_RGB16F_ARB, 0, 1, &mNoiseMap);
		mNoiseMap = 0;
	}

	if (mTrueNoiseMap)
	{
		LLImageGL::deleteTextures(LLTexUnit::TT_TEXTURE, GL_RGB16F_ARB, 0, 1, &mTrueNoiseMap);
		mTrueNoiseMap = 0;
	}

	releaseLUTBuffers();

	mWaterRef.release();
	mWaterDis.release();
	mHighlight.release();
	
	for (U32 i = 0; i < 3; i++)
	{
		mGlow[i].release();
	}

	releaseScreenBuffers();

	gBumpImageList.destroyGL();
	LLVOAvatar::resetImpostors();
}

void LLPipeline::releaseLUTBuffers()
{
	if (mLightFunc)
	{
		LLImageGL::deleteTextures(LLTexUnit::TT_TEXTURE, GL_R16F, 0, 1, &mLightFunc);
		mLightFunc = 0;
	}
}

void LLPipeline::releaseScreenBuffers()
{
	mUIScreen.release();
	mScreen.release();
	mFXAABuffer.release();
	mPhysicsDisplay.release();
	mDeferredScreen.release();
	mDeferredDepth.release();
	mOcclusionDepth.release();	// <FS:CR>
	mDeferredLight.release();
	mOcclusionDepth.release();
		
	for (U32 i = 0; i < 6; i++)
	{
		mShadow[i].release();
<<<<<<< HEAD
		mShadowOcclusion[i].release();
=======
		mShadowOcclusion[i].release();	// <FS:CR>
>>>>>>> bf8dcc21
	}
}


void LLPipeline::createGLBuffers()
{
	stop_glerror();
	assertInitialized();

	updateRenderDeferred();

	bool materials_in_water = false;

#if MATERIALS_IN_REFLECTIONS
	materials_in_water = gSavedSettings.getS32("RenderWaterMaterials");
#endif

	if (LLPipeline::sWaterReflections)
	{ //water reflection texture
		U32 res = (U32) llmax(gSavedSettings.getS32("RenderWaterRefResolution"), 512);
			
		// Set up SRGB targets if we're doing deferred-path reflection rendering
		//
		if (LLPipeline::sRenderDeferred && materials_in_water)
		{
			mWaterRef.allocate(res,res,GL_SRGB8_ALPHA8,TRUE,FALSE);
			//always use FBO for mWaterDis so it can be used for avatar texture bakes
			mWaterDis.allocate(res,res,GL_SRGB8_ALPHA8,TRUE,FALSE,LLTexUnit::TT_TEXTURE, true);
		}
		else
		{
		mWaterRef.allocate(res,res,GL_RGBA,TRUE,FALSE);
		//always use FBO for mWaterDis so it can be used for avatar texture bakes
		mWaterDis.allocate(res,res,GL_RGBA,TRUE,FALSE,LLTexUnit::TT_TEXTURE, true);
	}
	}

	mHighlight.allocate(256,256,GL_RGBA, FALSE, FALSE);

	stop_glerror();

	GLuint resX = gViewerWindow->getWorldViewWidthRaw();
	GLuint resY = gViewerWindow->getWorldViewHeightRaw();
	
	if (LLPipeline::sRenderGlow)
	{ //screen space glow buffers
		const U32 glow_res = llmax(1, 
			llmin(512, 1 << gSavedSettings.getS32("RenderGlowResolutionPow")));

		for (U32 i = 0; i < 3; i++)
		{
			mGlow[i].allocate(512,glow_res, GL_RGBA,FALSE,FALSE);
		}

		allocateScreenBuffer(resX,resY);
		mScreenWidth = 0;
		mScreenHeight = 0;
	}
	
	if (sRenderDeferred)
	{
		if (!mNoiseMap)
		{
			const U32 noiseRes = 128;
			LLVector3 noise[noiseRes*noiseRes];

			F32 scaler = gSavedSettings.getF32("RenderDeferredNoise")/100.f;
			for (U32 i = 0; i < noiseRes*noiseRes; ++i)
			{
				noise[i] = LLVector3(ll_frand()-0.5f, ll_frand()-0.5f, 0.f);
				noise[i].normVec();
				noise[i].mV[2] = ll_frand()*scaler+1.f-scaler/2.f;
			}

			LLImageGL::generateTextures(LLTexUnit::TT_TEXTURE, GL_RGB16F_ARB, 1, &mNoiseMap);
			
			gGL.getTexUnit(0)->bindManual(LLTexUnit::TT_TEXTURE, mNoiseMap);
			LLImageGL::setManualImage(LLTexUnit::getInternalType(LLTexUnit::TT_TEXTURE), 0, GL_RGB16F_ARB, noiseRes, noiseRes, GL_RGB, GL_FLOAT, noise, false);
			gGL.getTexUnit(0)->setTextureFilteringOption(LLTexUnit::TFO_POINT);
		}

		if (!mTrueNoiseMap)
		{
			const U32 noiseRes = 128;
			F32 noise[noiseRes*noiseRes*3];
			for (U32 i = 0; i < noiseRes*noiseRes*3; i++)
			{
				noise[i] = ll_frand()*2.0-1.0;
			}

			LLImageGL::generateTextures(LLTexUnit::TT_TEXTURE, GL_RGB16F_ARB, 1, &mTrueNoiseMap);
			gGL.getTexUnit(0)->bindManual(LLTexUnit::TT_TEXTURE, mTrueNoiseMap);
			LLImageGL::setManualImage(LLTexUnit::getInternalType(LLTexUnit::TT_TEXTURE), 0, GL_RGB16F_ARB, noiseRes, noiseRes, GL_RGB,GL_FLOAT, noise, false);
			gGL.getTexUnit(0)->setTextureFilteringOption(LLTexUnit::TFO_POINT);
		}

		createLUTBuffers();
	}

	gBumpImageList.restoreGL();
}

F32 lerpf(F32 a, F32 b, F32 w)
{
	return a + w * (b - a);
}

void LLPipeline::createLUTBuffers()
{
	if (sRenderDeferred)
	{
		if (!mLightFunc)
		{
			/*U32 lightResX = gSavedSettings.getU32("RenderSpecularResX");
			U32 lightResY = gSavedSettings.getU32("RenderSpecularResY");
			U8* ls = new U8[lightResX*lightResY];
			F32 specExp = gSavedSettings.getF32("RenderSpecularExponent");
            // Calculate the (normalized) Blinn-Phong specular lookup texture.
			for (U32 y = 0; y < lightResY; ++y)
			{
				for (U32 x = 0; x < lightResX; ++x)
				{
					ls[y*lightResX+x] = 0;
					F32 sa = (F32) x/(lightResX-1);
					F32 spec = (F32) y/(lightResY-1);
					F32 n = spec * spec * specExp;
					
					// Nothing special here.  Just your typical blinn-phong term.
					spec = powf(sa, n);
					
					// Apply our normalization function.
					// Note: This is the full equation that applies the full normalization curve, not an approximation.
					// This is fine, given we only need to create our LUT once per buffer initialization.
					// The only trade off is we have a really low dynamic range.
					// This means we have to account for things not being able to exceed 0 to 1 in our shaders.
					spec *= (((n + 2) * (n + 4)) / (8 * F_PI * (powf(2, -n/2) + n)));
					
					// Always sample at a 1.0/2.2 curve.
					// This "Gamma corrects" our specular term, boosting our lower exponent reflections.
					spec = powf(spec, 1.f/2.2f);
					
					// Easy fix for our dynamic range problem: divide by 6 here, multiply by 6 in our shaders.
					// This allows for our specular term to exceed a value of 1 in our shaders.
					// This is something that can be important for energy conserving specular models where higher exponents can result in highlights that exceed a range of 0 to 1.
					// Technically, we could just use an R16F texture, but driver support for R16F textures can be somewhat spotty at times.
					// This works remarkably well for higher specular exponents, though banding can sometimes be seen on lower exponents.
					// Combined with a bit of noise and trilinear filtering, the banding is hardly noticable.
					ls[y*lightResX+x] = (U8)(llclamp(spec * (1.f / 6), 0.f, 1.f) * 255);
				}
			}*/
		

			U32 lightResX = gSavedSettings.getU32("RenderSpecularResX");
			U32 lightResY = gSavedSettings.getU32("RenderSpecularResY");
			F32* ls = new F32[lightResX*lightResY];
			//F32 specExp = gSavedSettings.getF32("RenderSpecularExponent"); // Note: only use this when creating new specular lighting functions.
            // Calculate the (normalized) blinn-phong specular lookup texture. (with a few tweaks)
			for (U32 y = 0; y < lightResY; ++y)
			{
				for (U32 x = 0; x < lightResX; ++x)
				{
					ls[y*lightResX+x] = 0;
					F32 sa = (F32) x/(lightResX-1);
					F32 spec = (F32) y/(lightResY-1);
					F32 n = spec * spec * 368;
					
					// Nothing special here.  Just your typical blinn-phong term.
					spec = powf(sa, n);
					
					// Apply our normalization function.
					// Note: This is the full equation that applies the full normalization curve, not an approximation.
					// This is fine, given we only need to create our LUT once per buffer initialization.
					spec *= (((n + 2) * (n + 4)) / (8 * F_PI * (powf(2, -n/2) + n)));

					// Since we use R16F, we no longer have a dynamic range issue we need to work around here.
					// Though some older drivers may not like this, newer drivers shouldn't have this problem.
					ls[y*lightResX+x] = spec;

					
					//beckmann distribution
					/*F32 alpha = acosf((F32) x/(lightResX-1));
					F32 m = 1.f - (F32) y/(lightResY-1);

					F32 cos4_alpha = cosf(alpha);
					cos4_alpha *= cos4_alpha;
					cos4_alpha *= cos4_alpha;

					F32 tan_alpha = tanf(alpha);
					F32 tan2_alpha = tan_alpha*tan_alpha;

					F32 k = expf(-(tan2_alpha)/(m*m)) /
						(3.14159f*m*m*cos4_alpha);

					ls[y*lightResX+x] = k;*/
				}
			}
			
			U32 pix_format = GL_R16F;
#if LL_DARWIN
			// Need to work around limited precision with 10.6.8 and older drivers
			//
			pix_format = GL_R32F;
#endif
			LLImageGL::generateTextures(LLTexUnit::TT_TEXTURE, pix_format, 1, &mLightFunc);
			gGL.getTexUnit(0)->bindManual(LLTexUnit::TT_TEXTURE, mLightFunc);
			LLImageGL::setManualImage(LLTexUnit::getInternalType(LLTexUnit::TT_TEXTURE), 0, pix_format, lightResX, lightResY, GL_RED, GL_FLOAT, ls, false);
			//LLImageGL::setManualImage(LLTexUnit::getInternalType(LLTexUnit::TT_TEXTURE), 0, GL_UNSIGNED_BYTE, lightResX, lightResY, GL_RED, GL_UNSIGNED_BYTE, ls, false);
			gGL.getTexUnit(0)->setTextureAddressMode(LLTexUnit::TAM_CLAMP);
			gGL.getTexUnit(0)->setTextureFilteringOption(LLTexUnit::TFO_TRILINEAR);
			glTexParameteri(GL_TEXTURE_2D, GL_TEXTURE_MAG_FILTER, GL_LINEAR);
			glTexParameteri(GL_TEXTURE_2D, GL_TEXTURE_MIN_FILTER, GL_NEAREST);
			
			delete [] ls;
		}
	}
}


void LLPipeline::restoreGL()
{
	assertInitialized();

	if (mVertexShadersEnabled)
	{
		LLViewerShaderMgr::instance()->setShaders();
	}

	for (LLWorld::region_list_t::const_iterator iter = LLWorld::getInstance()->getRegionList().begin(); 
			iter != LLWorld::getInstance()->getRegionList().end(); ++iter)
	{
		LLViewerRegion* region = *iter;
		for (U32 i = 0; i < LLViewerRegion::NUM_PARTITIONS; i++)
		{
			LLSpatialPartition* part = region->getSpatialPartition(i);
			if (part)
			{
				part->restoreGL();
			}
		}
	}
}


BOOL LLPipeline::canUseVertexShaders()
{
	static const std::string vertex_shader_enable_feature_string = "VertexShaderEnable";

	if (sDisableShaders ||
		!gGLManager.mHasVertexShader ||
		!gGLManager.mHasFragmentShader ||
		!LLFeatureManager::getInstance()->isFeatureAvailable(vertex_shader_enable_feature_string) ||
		(assertInitialized() && mVertexShadersLoaded != 1) )
	{
		return FALSE;
	}
	else
	{
		return TRUE;
	}
}

BOOL LLPipeline::canUseWindLightShaders() const
{
	return (!LLPipeline::sDisableShaders &&
			gWLSkyProgram.mProgramObject != 0 &&
			LLViewerShaderMgr::instance()->getVertexShaderLevel(LLViewerShaderMgr::SHADER_WINDLIGHT) > 1);
}

BOOL LLPipeline::canUseWindLightShadersOnObjects() const
{
	return (canUseWindLightShaders() 
		&& LLViewerShaderMgr::instance()->getVertexShaderLevel(LLViewerShaderMgr::SHADER_OBJECT) > 0);
}

BOOL LLPipeline::canUseAntiAliasing() const
{
	return TRUE;
}

void LLPipeline::unloadShaders()
{
	LLViewerShaderMgr::instance()->unloadShaders();

	mVertexShadersLoaded = 0;
}

void LLPipeline::assertInitializedDoError()
{
	llerrs << "LLPipeline used when uninitialized." << llendl;
}

//============================================================================

void LLPipeline::enableShadows(const BOOL enable_shadows)
{
	//should probably do something here to wrangle shadows....	
}

S32 LLPipeline::getMaxLightingDetail() const
{
	/*if (mVertexShaderLevel[SHADER_OBJECT] >= LLDrawPoolSimple::SHADER_LEVEL_LOCAL_LIGHTS)
	{
		return 3;
	}
	else*/
	{
		return 1;
	}
}

S32 LLPipeline::setLightingDetail(S32 level)
{
	refreshCachedSettings();

	if (level < 0)
	{
		if (RenderLocalLights)
		{
			level = 1;
		}
		else
		{
			level = 0;
		}
	}
	level = llclamp(level, 0, getMaxLightingDetail());
	mLightingDetail = level;
	
	return mLightingDetail;
}

class LLOctreeDirtyTexture : public LLOctreeTraveler<LLDrawable>
{
public:
	const std::set<LLViewerFetchedTexture*>& mTextures;

	LLOctreeDirtyTexture(const std::set<LLViewerFetchedTexture*>& textures) : mTextures(textures) { }

	virtual void visit(const LLOctreeNode<LLDrawable>* node)
	{
		LLSpatialGroup* group = (LLSpatialGroup*) node->getListener(0);

		if (!group->isState(LLSpatialGroup::GEOM_DIRTY) && !group->isEmpty())
		{
			for (LLSpatialGroup::draw_map_t::iterator i = group->mDrawMap.begin(); i != group->mDrawMap.end(); ++i)
			{
				for (LLSpatialGroup::drawmap_elem_t::iterator j = i->second.begin(); j != i->second.end(); ++j) 
				{
					LLDrawInfo* params = *j;
					LLViewerFetchedTexture* tex = LLViewerTextureManager::staticCastToFetchedTexture(params->mTexture);
					if (tex && mTextures.find(tex) != mTextures.end())
					{ 
						group->setState(LLSpatialGroup::GEOM_DIRTY);
					}
				}
			}
		}

		for (LLSpatialGroup::bridge_list_t::iterator i = group->mBridgeList.begin(); i != group->mBridgeList.end(); ++i)
		{
			LLSpatialBridge* bridge = *i;
			traverse(bridge->mOctree);
		}
	}
};

// Called when a texture changes # of channels (causes faces to move to alpha pool)
void LLPipeline::dirtyPoolObjectTextures(const std::set<LLViewerFetchedTexture*>& textures)
{
	assertInitialized();

	// *TODO: This is inefficient and causes frame spikes; need a better way to do this
	//        Most of the time is spent in dirty.traverse.

	for (pool_set_t::iterator iter = mPools.begin(); iter != mPools.end(); ++iter)
	{
		LLDrawPool *poolp = *iter;
		if (poolp->isFacePool())
		{
			((LLFacePool*) poolp)->dirtyTextures(textures);
		}
	}
	
	LLOctreeDirtyTexture dirty(textures);
	for (LLWorld::region_list_t::const_iterator iter = LLWorld::getInstance()->getRegionList().begin(); 
			iter != LLWorld::getInstance()->getRegionList().end(); ++iter)
	{
		LLViewerRegion* region = *iter;
		for (U32 i = 0; i < LLViewerRegion::NUM_PARTITIONS; i++)
		{
			LLSpatialPartition* part = region->getSpatialPartition(i);
			if (part)
			{
				dirty.traverse(part->mOctree);
			}
		}
	}
}

LLDrawPool *LLPipeline::findPool(const U32 type, LLViewerTexture *tex0)
{
	assertInitialized();

	LLDrawPool *poolp = NULL;
	switch( type )
	{
	case LLDrawPool::POOL_SIMPLE:
		poolp = mSimplePool;
		break;

	case LLDrawPool::POOL_GRASS:
		poolp = mGrassPool;
		break;

	case LLDrawPool::POOL_ALPHA_MASK:
		poolp = mAlphaMaskPool;
		break;

	case LLDrawPool::POOL_FULLBRIGHT_ALPHA_MASK:
		poolp = mFullbrightAlphaMaskPool;
		break;

	case LLDrawPool::POOL_FULLBRIGHT:
		poolp = mFullbrightPool;
		break;

	case LLDrawPool::POOL_INVISIBLE:
		poolp = mInvisiblePool;
		break;

	case LLDrawPool::POOL_GLOW:
		poolp = mGlowPool;
		break;

	case LLDrawPool::POOL_TREE:
		poolp = get_if_there(mTreePools, (uintptr_t)tex0, (LLDrawPool*)0 );
		break;

	case LLDrawPool::POOL_TERRAIN:
		poolp = get_if_there(mTerrainPools, (uintptr_t)tex0, (LLDrawPool*)0 );
		break;

	case LLDrawPool::POOL_BUMP:
		poolp = mBumpPool;
		break;
	case LLDrawPool::POOL_MATERIALS:
		poolp = mMaterialsPool;
		break;
	case LLDrawPool::POOL_ALPHA:
		poolp = mAlphaPool;
		break;

	case LLDrawPool::POOL_AVATAR:
		break; // Do nothing

	case LLDrawPool::POOL_SKY:
		poolp = mSkyPool;
		break;

	case LLDrawPool::POOL_WATER:
		poolp = mWaterPool;
		break;

	case LLDrawPool::POOL_GROUND:
		poolp = mGroundPool;
		break;

	case LLDrawPool::POOL_WL_SKY:
		poolp = mWLSkyPool;
		break;

	default:
		llassert(0);
		llerrs << "Invalid Pool Type in  LLPipeline::findPool() type=" << type << llendl;
		break;
	}

	return poolp;
}


LLDrawPool *LLPipeline::getPool(const U32 type,	LLViewerTexture *tex0)
{
	LLDrawPool *poolp = findPool(type, tex0);
	if (poolp)
	{
		return poolp;
	}

	LLDrawPool *new_poolp = LLDrawPool::createPool(type, tex0);
	addPool( new_poolp );

	return new_poolp;
}


// static
LLDrawPool* LLPipeline::getPoolFromTE(const LLTextureEntry* te, LLViewerTexture* imagep)
{
	U32 type = getPoolTypeFromTE(te, imagep);
	return gPipeline.getPool(type, imagep);
}

//static 
U32 LLPipeline::getPoolTypeFromTE(const LLTextureEntry* te, LLViewerTexture* imagep)
{
	if (!te || !imagep)
	{
		return 0;
	}
		
	LLMaterial* mat = te->getMaterialParams().get();

	bool color_alpha = te->getColor().mV[3] < 0.999f;
	bool alpha = color_alpha;
	if (imagep)
	{
		alpha = alpha || (imagep->getComponents() == 4 && imagep->getType() != LLViewerTexture::MEDIA_TEXTURE) || (imagep->getComponents() == 2);
	}
	
	if (alpha && mat)
	{
		switch (mat->getDiffuseAlphaMode())
		{
			case 1:
				alpha = true; // Material's alpha mode is set to blend.  Toss it into the alpha draw pool.
				break;
			case 0: //alpha mode set to none, never go to alpha pool
			case 3: //alpha mode set to emissive, never go to alpha pool
				alpha = color_alpha;
				break;
			default: //alpha mode set to "mask", go to alpha pool if fullbright
				alpha = color_alpha; // Material's alpha mode is set to none, mask, or emissive.  Toss it into the opaque material draw pool.
				break;
		}
	}
	
	if (alpha)
	{
		return LLDrawPool::POOL_ALPHA;
	}
	else if ((te->getBumpmap() || te->getShiny()) && (!mat || mat->getNormalID().isNull()))
	{
		return LLDrawPool::POOL_BUMP;
	}
	else if (mat && !alpha)
	{
		return LLDrawPool::POOL_MATERIALS;
	}
	else
	{
		return LLDrawPool::POOL_SIMPLE;
	}
}


void LLPipeline::addPool(LLDrawPool *new_poolp)
{
	assertInitialized();
	mPools.insert(new_poolp);
	addToQuickLookup( new_poolp );
}

void LLPipeline::allocDrawable(LLViewerObject *vobj)
{
	LLDrawable *drawable = new LLDrawable();
	vobj->mDrawable = drawable;
	
	drawable->mVObjp     = vobj;
	
	//encompass completely sheared objects by taking 
	//the most extreme point possible (<1,1,0.5>)
	drawable->setRadius(LLVector3(1,1,0.5f).scaleVec(vobj->getScale()).length());
	if (vobj->isOrphaned())
	{
		drawable->setState(LLDrawable::FORCE_INVISIBLE);
	}
	drawable->updateXform(TRUE);
}


static LLFastTimer::DeclareTimer FTM_UNLINK("Unlink");
static LLFastTimer::DeclareTimer FTM_REMOVE_FROM_MOVE_LIST("Movelist");
static LLFastTimer::DeclareTimer FTM_REMOVE_FROM_SPATIAL_PARTITION("Spatial Partition");
static LLFastTimer::DeclareTimer FTM_REMOVE_FROM_LIGHT_SET("Light Set");
static LLFastTimer::DeclareTimer FTM_REMOVE_FROM_HIGHLIGHT_SET("Highlight Set");

void LLPipeline::unlinkDrawable(LLDrawable *drawable)
{
	LLFastTimer t(FTM_UNLINK);

	assertInitialized();

	LLPointer<LLDrawable> drawablep = drawable; // make sure this doesn't get deleted before we are done
	
	// Based on flags, remove the drawable from the queues that it's on.
	if (drawablep->isState(LLDrawable::ON_MOVE_LIST))
	{
		LLFastTimer t(FTM_REMOVE_FROM_MOVE_LIST);
		LLDrawable::drawable_vector_t::iterator iter = std::find(mMovedList.begin(), mMovedList.end(), drawablep);
		if (iter != mMovedList.end())
		{
			mMovedList.erase(iter);
		}
	}

	if (drawablep->getSpatialGroup())
	{
		LLFastTimer t(FTM_REMOVE_FROM_SPATIAL_PARTITION);
		if (!drawablep->getSpatialGroup()->mSpatialPartition->remove(drawablep, drawablep->getSpatialGroup()))
		{
#ifdef LL_RELEASE_FOR_DOWNLOAD
			llwarns << "Couldn't remove object from spatial group!" << llendl;
#else
			llerrs << "Couldn't remove object from spatial group!" << llendl;
#endif
		}
	}

	{
		LLFastTimer t(FTM_REMOVE_FROM_LIGHT_SET);
		mLights.erase(drawablep);

		for (light_set_t::iterator iter = mNearbyLights.begin();
					iter != mNearbyLights.end(); iter++)
		{
			if (iter->drawable == drawablep)
			{
				mNearbyLights.erase(iter);
				break;
			}
		}
	}

	{
		LLFastTimer t(FTM_REMOVE_FROM_HIGHLIGHT_SET);
		HighlightItem item(drawablep);
		mHighlightSet.erase(item);

		if (mHighlightObject == drawablep)
		{
			mHighlightObject = NULL;
		}
	}

	for (U32 i = 0; i < 2; ++i)
	{
		if (mShadowSpotLight[i] == drawablep)
		{
			mShadowSpotLight[i] = NULL;
		}

		if (mTargetShadowSpotLight[i] == drawablep)
		{
			mTargetShadowSpotLight[i] = NULL;
		}
	}


}

//static
void LLPipeline::removeMutedAVsLights(LLVOAvatar* muted_avatar)
{
	LLFastTimer t(FTM_REMOVE_FROM_LIGHT_SET);
	for (light_set_t::iterator iter = gPipeline.mNearbyLights.begin();
		 iter != gPipeline.mNearbyLights.end(); iter++)
	{
		if (iter->drawable->getVObj()->isAttachment() && iter->drawable->getVObj()->getAvatar() == muted_avatar)
		{
			gPipeline.mLights.erase(iter->drawable);
			gPipeline.mNearbyLights.erase(iter);
		}
	}
}

U32 LLPipeline::addObject(LLViewerObject *vobj)
{
	if (RenderDelayCreation)
	{
		mCreateQ.push_back(vobj);
	}
	else
	{
		createObject(vobj);
	}

	return 1;
}

void LLPipeline::createObjects(F32 max_dtime)
{
	LLFastTimer ftm(FTM_PIPELINE_CREATE);

	LLTimer update_timer;

	while (!mCreateQ.empty() && update_timer.getElapsedTimeF32() < max_dtime)
	{
		LLViewerObject* vobj = mCreateQ.front();
		if (!vobj->isDead())
		{
			createObject(vobj);
		}
		mCreateQ.pop_front();
	}
	
	//for (LLViewerObject::vobj_list_t::iterator iter = mCreateQ.begin(); iter != mCreateQ.end(); ++iter)
	//{
	//	createObject(*iter);
	//}

	//mCreateQ.clear();
}

void LLPipeline::createObject(LLViewerObject* vobj)
{
	LLDrawable* drawablep = vobj->mDrawable;

	if (!drawablep)
	{
		drawablep = vobj->createDrawable(this);
	}
	else
	{
		llerrs << "Redundant drawable creation!" << llendl;
	}
		
	llassert(drawablep);

	if (vobj->getParent())
	{
		vobj->setDrawableParent(((LLViewerObject*)vobj->getParent())->mDrawable); // LLPipeline::addObject 1
	}
	else
	{
		vobj->setDrawableParent(NULL); // LLPipeline::addObject 2
	}

	markRebuild(drawablep, LLDrawable::REBUILD_ALL, TRUE);

	if (drawablep->getVOVolume() && RenderAnimateRes)
	{
		// fun animated res
		drawablep->updateXform(TRUE);
		drawablep->clearState(LLDrawable::MOVE_UNDAMPED);
		drawablep->setScale(LLVector3(0,0,0));
		drawablep->makeActive();
	}
}


void LLPipeline::resetFrameStats()
{
	assertInitialized();

	LLViewerStats::getInstance()->mTrianglesDrawnStat.addValue(mTrianglesDrawn/1000.f);

	if (mBatchCount > 0)
	{
		mMeanBatchSize = gPipeline.mTrianglesDrawn/gPipeline.mBatchCount;
	}
	mTrianglesDrawn = 0;
	sCompiles        = 0;
	mVerticesRelit   = 0;
	mLightingChanges = 0;
	mGeometryChanges = 0;
	mNumVisibleFaces = 0;

	if (mOldRenderDebugMask != mRenderDebugMask)
	{
		gObjectList.clearDebugText();
		mOldRenderDebugMask = mRenderDebugMask;
	}
		
}

//external functions for asynchronous updating
void LLPipeline::updateMoveDampedAsync(LLDrawable* drawablep)
{
	if (FreezeTime)
	{
		return;
	}
	if (!drawablep)
	{
		llerrs << "updateMove called with NULL drawablep" << llendl;
		return;
	}
	if (drawablep->isState(LLDrawable::EARLY_MOVE))
	{
		return;
	}

	assertInitialized();

	// update drawable now
	drawablep->clearState(LLDrawable::MOVE_UNDAMPED); // force to DAMPED
	drawablep->updateMove(); // returns done
	drawablep->setState(LLDrawable::EARLY_MOVE); // flag says we already did an undamped move this frame
	// Put on move list so that EARLY_MOVE gets cleared
	if (!drawablep->isState(LLDrawable::ON_MOVE_LIST))
	{
		mMovedList.push_back(drawablep);
		drawablep->setState(LLDrawable::ON_MOVE_LIST);
	}
}

void LLPipeline::updateMoveNormalAsync(LLDrawable* drawablep)
{
	if (FreezeTime)
	{
		return;
	}
	if (!drawablep)
	{
		llerrs << "updateMove called with NULL drawablep" << llendl;
		return;
	}
	if (drawablep->isState(LLDrawable::EARLY_MOVE))
	{
		return;
	}

	assertInitialized();

	// update drawable now
	drawablep->setState(LLDrawable::MOVE_UNDAMPED); // force to UNDAMPED
	drawablep->updateMove();
	drawablep->setState(LLDrawable::EARLY_MOVE); // flag says we already did an undamped move this frame
	// Put on move list so that EARLY_MOVE gets cleared
	if (!drawablep->isState(LLDrawable::ON_MOVE_LIST))
	{
		mMovedList.push_back(drawablep);
		drawablep->setState(LLDrawable::ON_MOVE_LIST);
	}
}

void LLPipeline::updateMovedList(LLDrawable::drawable_vector_t& moved_list)
{
	LLDrawable::drawable_vector_t newList; // <FS:ND> removing elements in the middle of a vector is a really bad idea. I'll just create a new one and swap it at the end.

	for (LLDrawable::drawable_vector_t::iterator iter = moved_list.begin();
		 iter != moved_list.end(); )
	{
		LLDrawable::drawable_vector_t::iterator curiter = iter++;
		LLDrawable *drawablep = *curiter;
		BOOL done = TRUE;
		if (!drawablep->isDead() && (!drawablep->isState(LLDrawable::EARLY_MOVE)))
		{
			done = drawablep->updateMove();
		}
		drawablep->clearState(LLDrawable::EARLY_MOVE | LLDrawable::MOVE_UNDAMPED);
		if (done)
		{
			if (drawablep->isRoot())
			{
				drawablep->makeStatic();
			}
			drawablep->clearState(LLDrawable::ON_MOVE_LIST);
			if (drawablep->isState(LLDrawable::ANIMATED_CHILD))
			{ //will likely not receive any future world matrix updates
				// -- this keeps attachments from getting stuck in space and falling off your avatar
				drawablep->clearState(LLDrawable::ANIMATED_CHILD);
				markRebuild(drawablep, LLDrawable::REBUILD_VOLUME, TRUE);
				if (drawablep->getVObj())
				{
					drawablep->getVObj()->dirtySpatialGroup(TRUE);
				}
			}
		// <FS:ND> removing elements in the middle of a vector is a really bad idea. I'll just create a new one and swap it at the end.
			// iter = moved_list.erase(curiter); // <FS:ND> removing elements in the middle of a vector is a really bad idea. I'll just create a new one and swap it at the end.
		}
		else
			newList.push_back( drawablep );
		// </FS:ND>
	}

	moved_list.swap( newList ); // <FS:ND> removing elements in the middle of a vector is a really bad idea. I'll just create a new one and swap it at the end.
}

static LLFastTimer::DeclareTimer FTM_OCTREE_BALANCE("Balance Octree");
static LLFastTimer::DeclareTimer FTM_UPDATE_MOVE("Update Move");

void LLPipeline::updateMove()
{
	LLFastTimer t(FTM_UPDATE_MOVE);

	if (FreezeTime)
	{
		return;
	}

	assertInitialized();

	{
		static LLFastTimer::DeclareTimer ftm("Retexture");
		LLFastTimer t(ftm);

		for (LLDrawable::drawable_set_t::iterator iter = mRetexturedList.begin();
			 iter != mRetexturedList.end(); ++iter)
		{
			LLDrawable* drawablep = *iter;
			if (drawablep && !drawablep->isDead())
			{
				drawablep->updateTexture();
			}
		}
		mRetexturedList.clear();
	}

	{
		static LLFastTimer::DeclareTimer ftm("Moved List");
		LLFastTimer t(ftm);
		updateMovedList(mMovedList);
	}

	//balance octrees
	{
 		LLFastTimer ot(FTM_OCTREE_BALANCE);

		for (LLWorld::region_list_t::const_iterator iter = LLWorld::getInstance()->getRegionList().begin(); 
			iter != LLWorld::getInstance()->getRegionList().end(); ++iter)
		{
			LLViewerRegion* region = *iter;
			for (U32 i = 0; i < LLViewerRegion::NUM_PARTITIONS; i++)
			{
				LLSpatialPartition* part = region->getSpatialPartition(i);
				if (part)
				{
					part->mOctree->balance();
				}
			}
		}
	}
}

/////////////////////////////////////////////////////////////////////////////
// Culling and occlusion testing
/////////////////////////////////////////////////////////////////////////////

//static
F32 LLPipeline::calcPixelArea(LLVector3 center, LLVector3 size, LLCamera &camera)
{
	LLVector3 lookAt = center - camera.getOrigin();
	F32 dist = lookAt.length();

	//ramp down distance for nearby objects
	//shrink dist by dist/16.
	if (dist < 16.f)
	{
		dist /= 16.f;
		dist *= dist;
		dist *= 16.f;
	}

	//get area of circle around node
	F32 app_angle = atanf(size.length()/dist);
	F32 radius = app_angle*LLDrawable::sCurPixelAngle;
	return radius*radius * F_PI;
}

//static
F32 LLPipeline::calcPixelArea(const LLVector4a& center, const LLVector4a& size, LLCamera &camera)
{
	LLVector4a origin;
	origin.load3(camera.getOrigin().mV);

	LLVector4a lookAt;
	lookAt.setSub(center, origin);
	F32 dist = lookAt.getLength3().getF32();

	//ramp down distance for nearby objects
	//shrink dist by dist/16.
	if (dist < 16.f)
	{
		dist /= 16.f;
		dist *= dist;
		dist *= 16.f;
	}

	//get area of circle around node
	F32 app_angle = atanf(size.getLength3().getF32()/dist);
	F32 radius = app_angle*LLDrawable::sCurPixelAngle;
	return radius*radius * F_PI;
}

void LLPipeline::grabReferences(LLCullResult& result)
{
	sCull = &result;
}

void LLPipeline::clearReferences()
{
	sCull = NULL;
	mGroupSaveQ1.clear();
}

void check_references(LLSpatialGroup* group, LLDrawable* drawable)
{
	for (LLSpatialGroup::element_iter i = group->getDataBegin(); i != group->getDataEnd(); ++i)
	{
		if (drawable == *i)
		{
			llerrs << "LLDrawable deleted while actively reference by LLPipeline." << llendl;
		}
	}			
}

void check_references(LLDrawable* drawable, LLFace* face)
{
	for (S32 i = 0; i < drawable->getNumFaces(); ++i)
	{
		if (drawable->getFace(i) == face)
		{
			llerrs << "LLFace deleted while actively referenced by LLPipeline." << llendl;
		}
	}
}

void check_references(LLSpatialGroup* group, LLFace* face)
{
	for (LLSpatialGroup::element_iter i = group->getDataBegin(); i != group->getDataEnd(); ++i)
	{
		LLDrawable* drawable = *i;
		check_references(drawable, face);
	}			
}

void LLPipeline::checkReferences(LLFace* face)
{
#if 0
	if (sCull)
	{
		for (LLCullResult::sg_iterator iter = sCull->beginVisibleGroups(); iter != sCull->endVisibleGroups(); ++iter)
		{
			LLSpatialGroup* group = *iter;
			check_references(group, face);
		}

		for (LLCullResult::sg_iterator iter = sCull->beginAlphaGroups(); iter != sCull->endAlphaGroups(); ++iter)
		{
			LLSpatialGroup* group = *iter;
			check_references(group, face);
		}

		for (LLCullResult::sg_iterator iter = sCull->beginDrawableGroups(); iter != sCull->endDrawableGroups(); ++iter)
		{
			LLSpatialGroup* group = *iter;
			check_references(group, face);
		}

		for (LLCullResult::drawable_iterator iter = sCull->beginVisibleList(); iter != sCull->endVisibleList(); ++iter)
		{
			LLDrawable* drawable = *iter;
			check_references(drawable, face);	
		}
	}
#endif
}

void LLPipeline::checkReferences(LLDrawable* drawable)
{
#if 0
	if (sCull)
	{
		for (LLCullResult::sg_iterator iter = sCull->beginVisibleGroups(); iter != sCull->endVisibleGroups(); ++iter)
		{
			LLSpatialGroup* group = *iter;
			check_references(group, drawable);
		}

		for (LLCullResult::sg_iterator iter = sCull->beginAlphaGroups(); iter != sCull->endAlphaGroups(); ++iter)
		{
			LLSpatialGroup* group = *iter;
			check_references(group, drawable);
		}

		for (LLCullResult::sg_iterator iter = sCull->beginDrawableGroups(); iter != sCull->endDrawableGroups(); ++iter)
		{
			LLSpatialGroup* group = *iter;
			check_references(group, drawable);
		}

		for (LLCullResult::drawable_iterator iter = sCull->beginVisibleList(); iter != sCull->endVisibleList(); ++iter)
		{
			if (drawable == *iter)
			{
				llerrs << "LLDrawable deleted while actively referenced by LLPipeline." << llendl;
			}
		}
	}
#endif
}

void check_references(LLSpatialGroup* group, LLDrawInfo* draw_info)
{
	for (LLSpatialGroup::draw_map_t::iterator i = group->mDrawMap.begin(); i != group->mDrawMap.end(); ++i)
	{
		LLSpatialGroup::drawmap_elem_t& draw_vec = i->second;
		for (LLSpatialGroup::drawmap_elem_t::iterator j = draw_vec.begin(); j != draw_vec.end(); ++j)
		{
			LLDrawInfo* params = *j;
			if (params == draw_info)
			{
				llerrs << "LLDrawInfo deleted while actively referenced by LLPipeline." << llendl;
			}
		}
	}
}


void LLPipeline::checkReferences(LLDrawInfo* draw_info)
{
#if 0
	if (sCull)
	{
		for (LLCullResult::sg_iterator iter = sCull->beginVisibleGroups(); iter != sCull->endVisibleGroups(); ++iter)
		{
			LLSpatialGroup* group = *iter;
			check_references(group, draw_info);
		}

		for (LLCullResult::sg_iterator iter = sCull->beginAlphaGroups(); iter != sCull->endAlphaGroups(); ++iter)
		{
			LLSpatialGroup* group = *iter;
			check_references(group, draw_info);
		}

		for (LLCullResult::sg_iterator iter = sCull->beginDrawableGroups(); iter != sCull->endDrawableGroups(); ++iter)
		{
			LLSpatialGroup* group = *iter;
			check_references(group, draw_info);
		}
	}
#endif
}

void LLPipeline::checkReferences(LLSpatialGroup* group)
{
#if 0
	if (sCull)
	{
		for (LLCullResult::sg_iterator iter = sCull->beginVisibleGroups(); iter != sCull->endVisibleGroups(); ++iter)
		{
			if (group == *iter)
			{
				llerrs << "LLSpatialGroup deleted while actively referenced by LLPipeline." << llendl;
			}
		}

		for (LLCullResult::sg_iterator iter = sCull->beginAlphaGroups(); iter != sCull->endAlphaGroups(); ++iter)
		{
			if (group == *iter)
			{
				llerrs << "LLSpatialGroup deleted while actively referenced by LLPipeline." << llendl;
			}
		}

		for (LLCullResult::sg_iterator iter = sCull->beginDrawableGroups(); iter != sCull->endDrawableGroups(); ++iter)
		{
			if (group == *iter)
			{
				llerrs << "LLSpatialGroup deleted while actively referenced by LLPipeline." << llendl;
			}
		}
	}
#endif
}


BOOL LLPipeline::visibleObjectsInFrustum(LLCamera& camera)
{
	for (LLWorld::region_list_t::const_iterator iter = LLWorld::getInstance()->getRegionList().begin(); 
			iter != LLWorld::getInstance()->getRegionList().end(); ++iter)
	{
		LLViewerRegion* region = *iter;

		for (U32 i = 0; i < LLViewerRegion::NUM_PARTITIONS; i++)
		{
			LLSpatialPartition* part = region->getSpatialPartition(i);
			if (part)
			{
				if (hasRenderType(part->mDrawableType))
				{
					if (part->visibleObjectsInFrustum(camera))
					{
						return TRUE;
					}
				}
			}
		}
	}

	return FALSE;
}

BOOL LLPipeline::getVisibleExtents(LLCamera& camera, LLVector3& min, LLVector3& max)
{
	const F32 X = 65536.f;

	min = LLVector3(X,X,X);
	max = LLVector3(-X,-X,-X);

	U32 saved_camera_id = LLViewerCamera::sCurCameraID;
	LLViewerCamera::sCurCameraID = LLViewerCamera::CAMERA_WORLD;

	BOOL res = TRUE;

	for (LLWorld::region_list_t::const_iterator iter = LLWorld::getInstance()->getRegionList().begin(); 
			iter != LLWorld::getInstance()->getRegionList().end(); ++iter)
	{
		LLViewerRegion* region = *iter;

		for (U32 i = 0; i < LLViewerRegion::NUM_PARTITIONS; i++)
		{
			LLSpatialPartition* part = region->getSpatialPartition(i);
			if (part)
			{
				if (hasRenderType(part->mDrawableType))
				{
					if (!part->getVisibleExtents(camera, min, max))
					{
						res = FALSE;
					}
				}
			}
		}
	}

	LLViewerCamera::sCurCameraID = saved_camera_id;

	return res;
}

static LLFastTimer::DeclareTimer FTM_CULL("Object Culling");

void LLPipeline::updateCull(LLCamera& camera, LLCullResult& result, S32 water_clip, LLPlane* planep)
{
	LLFastTimer t(FTM_CULL);

	grabReferences(result);

	sCull->clear();

	BOOL to_texture =	LLPipeline::sUseOcclusion > 1 &&
						!hasRenderType(LLPipeline::RENDER_TYPE_HUD) && 
						LLViewerCamera::sCurCameraID == LLViewerCamera::CAMERA_WORLD &&
						gPipeline.canUseVertexShaders() &&
						sRenderGlow;

	if (to_texture)
	{
		if (LLPipeline::sRenderDeferred)
		{
			mOcclusionDepth.bindTarget();
		}
		else
		{
			mScreen.bindTarget();
		}
	}

	if (sUseOcclusion > 1)
	{
		gGL.setColorMask(false, false);
	}

	gGL.matrixMode(LLRender::MM_PROJECTION);
	gGL.pushMatrix();
	gGL.loadMatrix(gGLLastProjection);
	gGL.matrixMode(LLRender::MM_MODELVIEW);
	gGL.pushMatrix();
	gGLLastMatrix = NULL;
	gGL.loadMatrix(gGLLastModelView);

	LLGLDisable blend(GL_BLEND);
	LLGLDisable test(GL_ALPHA_TEST);
	gGL.getTexUnit(0)->unbind(LLTexUnit::TT_TEXTURE);


	//setup a clip plane in projection matrix for reflection renders (prevents flickering from occlusion culling)
	LLViewerRegion* region = gAgent.getRegion();
	LLPlane plane;

	if (planep)
	{
		plane = *planep;
	}
	else 
	{
		if (region)
		{
			LLVector3 pnorm;
			F32 height = region->getWaterHeight();
			if (water_clip < 0)
			{ //camera is above water, clip plane points up
				pnorm.setVec(0,0,1);
				plane.setVec(pnorm, -height);
			}
			else if (water_clip > 0)
			{	//camera is below water, clip plane points down
				pnorm = LLVector3(0,0,-1);
				plane.setVec(pnorm, height);
			}
		}
	}
	
	glh::matrix4f modelview = glh_get_last_modelview();
	glh::matrix4f proj = glh_get_last_projection();
	LLGLUserClipPlane clip(plane, modelview, proj, water_clip != 0 && LLPipeline::sReflectionRender);

	LLGLDepthTest depth(GL_TRUE, GL_FALSE);

	bool bound_shader = false;
	if (gPipeline.canUseVertexShaders() && LLGLSLShader::sCurBoundShader == 0)
	{ //if no shader is currently bound, use the occlusion shader instead of fixed function if we can
		// (shadow render uses a special shader that clamps to clip planes)
		bound_shader = true;
		gOcclusionCubeProgram.bind();
	}
	
	if (sUseOcclusion > 1)
	{
		if (mCubeVB.isNull())
		{ //cube VB will be used for issuing occlusion queries
			mCubeVB = ll_create_cube_vb(LLVertexBuffer::MAP_VERTEX, GL_STATIC_DRAW_ARB);
		}
		mCubeVB->setBuffer(LLVertexBuffer::MAP_VERTEX);
	}
	
	for (LLWorld::region_list_t::const_iterator iter = LLWorld::getInstance()->getRegionList().begin(); 
			iter != LLWorld::getInstance()->getRegionList().end(); ++iter)
	{
		LLViewerRegion* region = *iter;
		if (water_clip != 0)
		{
			LLPlane plane(LLVector3(0,0, (F32) -water_clip), (F32) water_clip*region->getWaterHeight());
			camera.setUserClipPlane(plane);
		}
		else
		{
			camera.disableUserClipPlane();
		}

		for (U32 i = 0; i < LLViewerRegion::NUM_PARTITIONS; i++)
		{
			LLSpatialPartition* part = region->getSpatialPartition(i);
			if (part)
			{
				if (hasRenderType(part->mDrawableType))
				{
					part->cull(camera);
				}
			}
		}
	}

	if (bound_shader)
	{
		gOcclusionCubeProgram.unbind();
	}

	camera.disableUserClipPlane();

	if (hasRenderType(LLPipeline::RENDER_TYPE_SKY) && 
		gSky.mVOSkyp.notNull() && 
		gSky.mVOSkyp->mDrawable.notNull())
	{
		gSky.mVOSkyp->mDrawable->setVisible(camera);
		sCull->pushDrawable(gSky.mVOSkyp->mDrawable);
		gSky.updateCull();
		stop_glerror();
	}

	if (hasRenderType(LLPipeline::RENDER_TYPE_GROUND) && 
		!gPipeline.canUseWindLightShaders() &&
		gSky.mVOGroundp.notNull() && 
		gSky.mVOGroundp->mDrawable.notNull() &&
		!LLPipeline::sWaterReflections)
	{
		gSky.mVOGroundp->mDrawable->setVisible(camera);
		sCull->pushDrawable(gSky.mVOGroundp->mDrawable);
	}
	
	
	gGL.matrixMode(LLRender::MM_PROJECTION);
	gGL.popMatrix();
	gGL.matrixMode(LLRender::MM_MODELVIEW);
	gGL.popMatrix();

	if (sUseOcclusion > 1)
	{
		gGL.setColorMask(true, false);
	}

	if (to_texture)
	{
		if (LLPipeline::sRenderDeferred)
		{
			mOcclusionDepth.flush();
		}
		else
		{
			mScreen.flush();
		}
	}
}

void LLPipeline::markNotCulled(LLSpatialGroup* group, LLCamera& camera)
{
	if (group->isEmpty())
	{ 
		return;
	}
	
	group->setVisible();

	if (LLViewerCamera::sCurCameraID == LLViewerCamera::CAMERA_WORLD)
	{
		group->updateDistance(camera);
	}
	
	const F32 MINIMUM_PIXEL_AREA = 16.f;

	if (group->mPixelArea < MINIMUM_PIXEL_AREA)
	{
		return;
	}

	if (sMinRenderSize > 0.f && 
			llmax(llmax(group->mBounds[1][0], group->mBounds[1][1]), group->mBounds[1][2]) < sMinRenderSize)
	{
		return;
	}

	assertInitialized();
	
	if (!group->mSpatialPartition->mRenderByGroup)
	{ //render by drawable
		sCull->pushDrawableGroup(group);
	}
	else
	{   //render by group
		sCull->pushVisibleGroup(group);
	}

	mNumVisibleNodes++;
}

void LLPipeline::markOccluder(LLSpatialGroup* group)
{
	if (sUseOcclusion > 1 && group && !group->isOcclusionState(LLSpatialGroup::ACTIVE_OCCLUSION))
	{
		LLSpatialGroup* parent = group->getParent();

		if (!parent || !parent->isOcclusionState(LLSpatialGroup::OCCLUDED))
		{ //only mark top most occluders as active occlusion
			sCull->pushOcclusionGroup(group);
			group->setOcclusionState(LLSpatialGroup::ACTIVE_OCCLUSION);
				
			if (parent && 
				!parent->isOcclusionState(LLSpatialGroup::ACTIVE_OCCLUSION) &&
				parent->getElementCount() == 0 &&
				parent->needsUpdate())
			{
				sCull->pushOcclusionGroup(group);
				parent->setOcclusionState(LLSpatialGroup::ACTIVE_OCCLUSION);
			}
		}
	}
}

void LLPipeline::downsampleDepthBuffer(LLRenderTarget& source, LLRenderTarget& dest, LLRenderTarget* scratch_space)
{
	LLGLSLShader* last_shader = LLGLSLShader::sCurBoundShaderPtr;

	LLGLSLShader* shader = NULL;

	if (scratch_space)
	{
		scratch_space->copyContents(source, 
									0, 0, source.getWidth(), source.getHeight(), 
									0, 0, scratch_space->getWidth(), scratch_space->getHeight(), GL_DEPTH_BUFFER_BIT, GL_NEAREST);
	}

	dest.bindTarget();
	dest.clear(GL_DEPTH_BUFFER_BIT);

	LLStrider<LLVector3> vert; 
	mDeferredVB->getVertexStrider(vert);
	LLStrider<LLVector2> tc0;
		
	vert[0].set(-1,1,0);
	vert[1].set(-1,-3,0);
	vert[2].set(3,1,0);
	
	if (source.getUsage() == LLTexUnit::TT_RECT_TEXTURE)
	{
		shader = &gDownsampleDepthRectProgram;
		shader->bind();
		shader->uniform2f(sDelta, 1.f, 1.f);
		shader->uniform2f(LLShaderMgr::DEFERRED_SCREEN_RES, source.getWidth(), source.getHeight());
	}
	else
	{
		shader = &gDownsampleDepthProgram;
		shader->bind();
		shader->uniform2f(sDelta, 1.f/source.getWidth(), 1.f/source.getHeight());
		shader->uniform2f(LLShaderMgr::DEFERRED_SCREEN_RES, 1.f, 1.f);
	}

	gGL.getTexUnit(0)->bind(scratch_space ? scratch_space : &source, TRUE);

	{
		LLGLDepthTest depth(GL_TRUE, GL_TRUE, GL_ALWAYS);
		mDeferredVB->setBuffer(LLVertexBuffer::MAP_VERTEX);
		mDeferredVB->drawArrays(LLRender::TRIANGLES, 0, 3);
	}
	
	dest.flush();
	
	if (last_shader)
	{
		last_shader->bind();
	}
	else
	{
		shader->unbind();
	}
}

void LLPipeline::doOcclusion(LLCamera& camera, LLRenderTarget& source, LLRenderTarget& dest, LLRenderTarget* scratch_space)
{
	downsampleDepthBuffer(source, dest, scratch_space);
	dest.bindTarget();
	doOcclusion(camera);
	dest.flush();
}

void LLPipeline::doOcclusion(LLCamera& camera)
{
	if (LLPipeline::sUseOcclusion > 1 && sCull->hasOcclusionGroups())
	{
		LLVertexBuffer::unbind();

		if (hasRenderDebugMask(LLPipeline::RENDER_DEBUG_OCCLUSION))
		{
			gGL.setColorMask(true, false, false, false);
		}
		else
		{
			gGL.setColorMask(false, false);
		}
		LLGLDisable blend(GL_BLEND);
		LLGLDisable test(GL_ALPHA_TEST);
		gGL.getTexUnit(0)->unbind(LLTexUnit::TT_TEXTURE);
		LLGLDepthTest depth(GL_TRUE, GL_FALSE);

		LLGLDisable cull(GL_CULL_FACE);

		
		bool bind_shader = LLGLSLShader::sNoFixedFunction && LLGLSLShader::sCurBoundShader == 0;
		if (bind_shader)
		{
			if (LLPipeline::sShadowRender)
			{
				gDeferredShadowCubeProgram.bind();
			}
			else
			{
				gOcclusionCubeProgram.bind();
			}
		}

		if (mCubeVB.isNull())
		{ //cube VB will be used for issuing occlusion queries
			mCubeVB = ll_create_cube_vb(LLVertexBuffer::MAP_VERTEX, GL_STATIC_DRAW_ARB);
		}
		mCubeVB->setBuffer(LLVertexBuffer::MAP_VERTEX);

		for (LLCullResult::sg_iterator iter = sCull->beginOcclusionGroups(); iter != sCull->endOcclusionGroups(); ++iter)
		{
			LLSpatialGroup* group = *iter;
			group->doOcclusion(&camera);
			group->clearOcclusionState(LLSpatialGroup::ACTIVE_OCCLUSION);
		}
	
		if (bind_shader)
		{
			if (LLPipeline::sShadowRender)
			{
				gDeferredShadowCubeProgram.unbind();
			}
			else
			{
				gOcclusionCubeProgram.unbind();
			}
		}

		gGL.setColorMask(true, false);
	}
}
	
BOOL LLPipeline::updateDrawableGeom(LLDrawable* drawablep, BOOL priority)
{
	BOOL update_complete = drawablep->updateGeometry(priority);
	if (update_complete && assertInitialized())
	{
		drawablep->setState(LLDrawable::BUILT);
		mGeometryChanges++;
	}
	return update_complete;
}

static LLFastTimer::DeclareTimer FTM_SEED_VBO_POOLS("Seed VBO Pool");

static LLFastTimer::DeclareTimer FTM_UPDATE_GL("Update GL");

void LLPipeline::updateGL()
{
	{
		LLFastTimer t(FTM_UPDATE_GL);
		while (!LLGLUpdate::sGLQ.empty())
		{
			LLGLUpdate* glu = LLGLUpdate::sGLQ.front();
			glu->updateGL();
			glu->mInQ = FALSE;
			LLGLUpdate::sGLQ.pop_front();
		}
	}

	{ //seed VBO Pools
		LLFastTimer t(FTM_SEED_VBO_POOLS);
		LLVertexBuffer::seedPools();
	}
}

static LLFastTimer::DeclareTimer FTM_REBUILD_PRIORITY_GROUPS("Rebuild Priority Groups");

void LLPipeline::clearRebuildGroups()
{
	LLSpatialGroup::sg_vector_t	hudGroups;

	mGroupQ1Locked = true;
	// Iterate through all drawables on the priority build queue,
	for (LLSpatialGroup::sg_vector_t::iterator iter = mGroupQ1.begin();
		 iter != mGroupQ1.end(); ++iter)
	{
		LLSpatialGroup* group = *iter;

		// If the group contains HUD objects, save the group
		if (group->isHUDGroup())
		{
			hudGroups.push_back(group);
		}
		// Else, no HUD objects so clear the build state
		else
		{
			group->clearState(LLSpatialGroup::IN_BUILD_Q1);
		}
	}

	// Clear the group
	mGroupQ1.clear();

	// Copy the saved HUD groups back in
	mGroupQ1.assign(hudGroups.begin(), hudGroups.end());
	mGroupQ1Locked = false;

	// Clear the HUD groups
	hudGroups.clear();

	mGroupQ2Locked = true;
	for (LLSpatialGroup::sg_vector_t::iterator iter = mGroupQ2.begin();
		 iter != mGroupQ2.end(); ++iter)
	{
		LLSpatialGroup* group = *iter;

		// If the group contains HUD objects, save the group
		if (group->isHUDGroup())
		{
			hudGroups.push_back(group);
		}
		// Else, no HUD objects so clear the build state
		else
		{
			group->clearState(LLSpatialGroup::IN_BUILD_Q2);
		}
	}	
	// Clear the group
	mGroupQ2.clear();

	// Copy the saved HUD groups back in
	mGroupQ2.assign(hudGroups.begin(), hudGroups.end());
	mGroupQ2Locked = false;
}

void LLPipeline::rebuildPriorityGroups()
{
	LLFastTimer t(FTM_REBUILD_PRIORITY_GROUPS);
	LLTimer update_timer;
	assertInitialized();

	gMeshRepo.notifyLoadedMeshes();

	mGroupQ1Locked = true;
	// Iterate through all drawables on the priority build queue,
	for (LLSpatialGroup::sg_vector_t::iterator iter = mGroupQ1.begin();
		 iter != mGroupQ1.end(); ++iter)
	{
		LLSpatialGroup* group = *iter;
		group->rebuildGeom();
		group->clearState(LLSpatialGroup::IN_BUILD_Q1);
	}

	mGroupSaveQ1 = mGroupQ1;
	mGroupQ1.clear();
	mGroupQ1Locked = false;

}

static LLFastTimer::DeclareTimer FTM_REBUILD_GROUPS("Rebuild Groups");

void LLPipeline::rebuildGroups()
{
	if (mGroupQ2.empty())
	{
		return;
	}

	LLFastTimer t(FTM_REBUILD_GROUPS);
	mGroupQ2Locked = true;
	// Iterate through some drawables on the non-priority build queue
	S32 size = (S32) mGroupQ2.size();
	S32 min_count = llclamp((S32) ((F32) (size * size)/4096*0.25f), 1, size);
			
	S32 count = 0;
	
	std::sort(mGroupQ2.begin(), mGroupQ2.end(), LLSpatialGroup::CompareUpdateUrgency());

	LLSpatialGroup::sg_vector_t::iterator iter;
	LLSpatialGroup::sg_vector_t::iterator last_iter = mGroupQ2.begin();

	for (iter = mGroupQ2.begin();
		 iter != mGroupQ2.end() && count <= min_count; ++iter)
	{
		LLSpatialGroup* group = *iter;
		last_iter = iter;

		if (!group->isDead())
		{
			group->rebuildGeom();
			
			if (group->mSpatialPartition->mRenderByGroup)
			{
				count++;
			}
		}

		group->clearState(LLSpatialGroup::IN_BUILD_Q2);
	}	

	mGroupQ2.erase(mGroupQ2.begin(), ++last_iter);

	mGroupQ2Locked = false;

	updateMovedList(mMovedBridge);
}

void LLPipeline::updateGeom(F32 max_dtime)
{
	LLTimer update_timer;
	LLPointer<LLDrawable> drawablep;

	LLFastTimer t(FTM_GEO_UPDATE);

	assertInitialized();

	// notify various object types to reset internal cost metrics, etc.
	// for now, only LLVOVolume does this to throttle LOD changes
	LLVOVolume::preUpdateGeom();

	// Iterate through all drawables on the priority build queue,
	for (LLDrawable::drawable_list_t::iterator iter = mBuildQ1.begin();
		 iter != mBuildQ1.end();)
	{
		LLDrawable::drawable_list_t::iterator curiter = iter++;
		LLDrawable* drawablep = *curiter;
		if (drawablep && !drawablep->isDead())
		{
			if (drawablep->isState(LLDrawable::IN_REBUILD_Q2))
			{
				drawablep->clearState(LLDrawable::IN_REBUILD_Q2);
				LLDrawable::drawable_list_t::iterator find = std::find(mBuildQ2.begin(), mBuildQ2.end(), drawablep);
				if (find != mBuildQ2.end())
				{
					mBuildQ2.erase(find);
				}
			}

			if (updateDrawableGeom(drawablep, TRUE))
			{
				drawablep->clearState(LLDrawable::IN_REBUILD_Q1);
				mBuildQ1.erase(curiter);
			}
		}
		else
		{
			mBuildQ1.erase(curiter);
		}
	}
		
	// Iterate through some drawables on the non-priority build queue
	S32 min_count = 16;
	S32 size = (S32) mBuildQ2.size();
	if (size > 1024)
	{
		min_count = llclamp((S32) (size * (F32) size/4096), 16, size);
	}
		
	S32 count = 0;
	
	max_dtime = llmax(update_timer.getElapsedTimeF32()+0.001f, max_dtime);
	LLSpatialGroup* last_group = NULL;
	LLSpatialBridge* last_bridge = NULL;

	for (LLDrawable::drawable_list_t::iterator iter = mBuildQ2.begin();
		 iter != mBuildQ2.end(); )
	{
		LLDrawable::drawable_list_t::iterator curiter = iter++;
		LLDrawable* drawablep = *curiter;

		LLSpatialBridge* bridge = drawablep->isRoot() ? drawablep->getSpatialBridge() :
									drawablep->getParent()->getSpatialBridge();

		if (drawablep->getSpatialGroup() != last_group && 
			(!last_bridge || bridge != last_bridge) &&
			(update_timer.getElapsedTimeF32() >= max_dtime) && count > min_count)
		{
			break;
		}

		//make sure updates don't stop in the middle of a spatial group
		//to avoid thrashing (objects are enqueued by group)
		last_group = drawablep->getSpatialGroup();
		last_bridge = bridge;

		BOOL update_complete = TRUE;
		if (!drawablep->isDead())
		{
			update_complete = updateDrawableGeom(drawablep, FALSE);
			count++;
		}
		if (update_complete)
		{
			drawablep->clearState(LLDrawable::IN_REBUILD_Q2);
			mBuildQ2.erase(curiter);
		}
	}	

	updateMovedList(mMovedBridge);
}

void LLPipeline::markVisible(LLDrawable *drawablep, LLCamera& camera)
{
	if(drawablep && !drawablep->isDead())
	{
		if (drawablep->isSpatialBridge())
		{
			const LLDrawable* root = ((LLSpatialBridge*) drawablep)->mDrawable;
			llassert(root); // trying to catch a bad assumption
					
			if (root && //  // this test may not be needed, see above
					root->getVObj()->isAttachment())
			{
				LLDrawable* rootparent = root->getParent();
				if (rootparent) // this IS sometimes NULL
				{
					LLViewerObject *vobj = rootparent->getVObj();
					llassert(vobj); // trying to catch a bad assumption
					if (vobj) // this test may not be needed, see above
					{
						LLVOAvatar* av = vobj->asAvatar();
						if (av && av->isImpostor())
						{
							return;
						}
					}
				}
			}
			sCull->pushBridge((LLSpatialBridge*) drawablep);
		}
		else
		{
		
			sCull->pushDrawable(drawablep);
		}

		drawablep->setVisible(camera);
	}
}

void LLPipeline::markMoved(LLDrawable *drawablep, BOOL damped_motion)
{
	if (!drawablep)
	{
		//llerrs << "Sending null drawable to moved list!" << llendl;
		return;
	}
	
	if (drawablep->isDead())
	{
		llwarns << "Marking NULL or dead drawable moved!" << llendl;
		return;
	}
	
	if (drawablep->getParent()) 
	{
		//ensure that parent drawables are moved first
		markMoved(drawablep->getParent(), damped_motion);
	}

	assertInitialized();

	if (!drawablep->isState(LLDrawable::ON_MOVE_LIST))
	{
		if (drawablep->isSpatialBridge())
		{
			mMovedBridge.push_back(drawablep);
		}
		else
		{
			mMovedList.push_back(drawablep);
		}
		drawablep->setState(LLDrawable::ON_MOVE_LIST);
	}
	if (damped_motion == FALSE)
	{
		drawablep->setState(LLDrawable::MOVE_UNDAMPED); // UNDAMPED trumps DAMPED
	}
	else if (drawablep->isState(LLDrawable::MOVE_UNDAMPED))
	{
		drawablep->clearState(LLDrawable::MOVE_UNDAMPED);
	}
}

void LLPipeline::markShift(LLDrawable *drawablep)
{
	if (!drawablep || drawablep->isDead())
	{
		return;
	}

	assertInitialized();

	if (!drawablep->isState(LLDrawable::ON_SHIFT_LIST))
	{
		drawablep->getVObj()->setChanged(LLXform::SHIFTED | LLXform::SILHOUETTE);
		if (drawablep->getParent()) 
		{
			markShift(drawablep->getParent());
		}
		mShiftList.push_back(drawablep);
		drawablep->setState(LLDrawable::ON_SHIFT_LIST);
	}
}

static LLFastTimer::DeclareTimer FTM_SHIFT_DRAWABLE("Shift Drawable");
static LLFastTimer::DeclareTimer FTM_SHIFT_OCTREE("Shift Octree");
static LLFastTimer::DeclareTimer FTM_SHIFT_HUD("Shift HUD");

void LLPipeline::shiftObjects(const LLVector3 &offset)
{
	assertInitialized();

	glClear(GL_DEPTH_BUFFER_BIT);
	gDepthDirty = TRUE;
		
	LLVector4a offseta;
	offseta.load3(offset.mV);

	{
		LLFastTimer t(FTM_SHIFT_DRAWABLE);

		for (LLDrawable::drawable_vector_t::iterator iter = mShiftList.begin();
			 iter != mShiftList.end(); iter++)
		{
			LLDrawable *drawablep = *iter;
			if (drawablep->isDead())
			{
				continue;
			}	
			drawablep->shiftPos(offseta);	
			drawablep->clearState(LLDrawable::ON_SHIFT_LIST);
		}
		mShiftList.resize(0);
	}

	
	{
		LLFastTimer t(FTM_SHIFT_OCTREE);
		for (LLWorld::region_list_t::const_iterator iter = LLWorld::getInstance()->getRegionList().begin(); 
				iter != LLWorld::getInstance()->getRegionList().end(); ++iter)
		{
			LLViewerRegion* region = *iter;
			for (U32 i = 0; i < LLViewerRegion::NUM_PARTITIONS; i++)
			{
				LLSpatialPartition* part = region->getSpatialPartition(i);
				if (part)
				{
					part->shift(offseta);
				}
			}
		}
	}

	{
		LLFastTimer t(FTM_SHIFT_HUD);
		LLHUDText::shiftAll(offset);
		LLHUDNameTag::shiftAll(offset);
	}
	display_update_camera();
}

void LLPipeline::markTextured(LLDrawable *drawablep)
{
	if (drawablep && !drawablep->isDead() && assertInitialized())
	{
		mRetexturedList.insert(drawablep);
	}
}

void LLPipeline::markGLRebuild(LLGLUpdate* glu)
{
	if (glu && !glu->mInQ)
	{
		LLGLUpdate::sGLQ.push_back(glu);
		glu->mInQ = TRUE;
	}
}

void LLPipeline::markPartitionMove(LLDrawable* drawable)
{
	if (!drawable->isState(LLDrawable::PARTITION_MOVE) && 
		!drawable->getPositionGroup().equals3(LLVector4a::getZero()))
	{
		drawable->setState(LLDrawable::PARTITION_MOVE);
		mPartitionQ.push_back(drawable);
	}
}

static LLFastTimer::DeclareTimer FTM_PROCESS_PARTITIONQ("PartitionQ");
void LLPipeline::processPartitionQ()
{
	LLFastTimer t(FTM_PROCESS_PARTITIONQ);

	// <FS:ND> A vector is much better suited for the use case of mPartitionQ
	// for (LLDrawable::drawable_list_t::iterator iter = mPartitionQ.begin(); iter != mPartitionQ.end(); ++iter)
	for (LLDrawable::drawable_vector_t::iterator iter = mPartitionQ.begin(); iter != mPartitionQ.end(); ++iter)
	// </FS:ND>
	{
		LLDrawable* drawable = *iter;
		if (!drawable->isDead())
		{
			drawable->updateBinRadius();
			drawable->movePartition();
		}
		drawable->clearState(LLDrawable::PARTITION_MOVE);
	}

	mPartitionQ.clear();
}

void LLPipeline::markMeshDirty(LLSpatialGroup* group)
{
	mMeshDirtyGroup.push_back(group);
}

void LLPipeline::markRebuild(LLSpatialGroup* group, BOOL priority)
{
	if (group && !group->isDead() && group->mSpatialPartition)
	{
		if (group->mSpatialPartition->mPartitionType == LLViewerRegion::PARTITION_HUD)
		{
			priority = TRUE;
		}

		if (priority)
		{
			if (!group->isState(LLSpatialGroup::IN_BUILD_Q1))
			{
				llassert_always(!mGroupQ1Locked);

				mGroupQ1.push_back(group);
				group->setState(LLSpatialGroup::IN_BUILD_Q1);

				if (group->isState(LLSpatialGroup::IN_BUILD_Q2))
				{
					LLSpatialGroup::sg_vector_t::iterator iter = std::find(mGroupQ2.begin(), mGroupQ2.end(), group);
					if (iter != mGroupQ2.end())
					{
						mGroupQ2.erase(iter);
					}
					group->clearState(LLSpatialGroup::IN_BUILD_Q2);
				}
			}
		}
		else if (!group->isState(LLSpatialGroup::IN_BUILD_Q2 | LLSpatialGroup::IN_BUILD_Q1))
		{
			llassert_always(!mGroupQ2Locked);
			mGroupQ2.push_back(group);
			group->setState(LLSpatialGroup::IN_BUILD_Q2);

		}
	}
}

void LLPipeline::markRebuild(LLDrawable *drawablep, LLDrawable::EDrawableFlags flag, BOOL priority)
{
	if (drawablep && !drawablep->isDead() && assertInitialized())
	{
		if (!drawablep->isState(LLDrawable::BUILT))
		{
			priority = TRUE;
		}
		if (priority)
		{
			if (!drawablep->isState(LLDrawable::IN_REBUILD_Q1))
			{
				mBuildQ1.push_back(drawablep);
				drawablep->setState(LLDrawable::IN_REBUILD_Q1); // mark drawable as being in priority queue
			}
		}
		else if (!drawablep->isState(LLDrawable::IN_REBUILD_Q2))
		{
			mBuildQ2.push_back(drawablep);
			drawablep->setState(LLDrawable::IN_REBUILD_Q2); // need flag here because it is just a list
		}
		if (flag & (LLDrawable::REBUILD_VOLUME | LLDrawable::REBUILD_POSITION))
		{
			drawablep->getVObj()->setChanged(LLXform::SILHOUETTE);
		}
		drawablep->setState(flag);
	}
}

static LLFastTimer::DeclareTimer FTM_RESET_DRAWORDER("Reset Draw Order");

void LLPipeline::stateSort(LLCamera& camera, LLCullResult &result)
{
	if (hasAnyRenderType(LLPipeline::RENDER_TYPE_AVATAR,
					  LLPipeline::RENDER_TYPE_GROUND,
					  LLPipeline::RENDER_TYPE_TERRAIN,
					  LLPipeline::RENDER_TYPE_TREE,
					  LLPipeline::RENDER_TYPE_SKY,
					  LLPipeline::RENDER_TYPE_VOIDWATER,
					  LLPipeline::RENDER_TYPE_WATER,
					  LLPipeline::END_RENDER_TYPES))
	{
		//clear faces from face pools
		LLFastTimer t(FTM_RESET_DRAWORDER);
		gPipeline.resetDrawOrders();
	}

	LLFastTimer ftm(FTM_STATESORT);

	//LLVertexBuffer::unbind();

	grabReferences(result);
	for (LLCullResult::sg_iterator iter = sCull->beginDrawableGroups(); iter != sCull->endDrawableGroups(); ++iter)
	{
		LLSpatialGroup* group = *iter;
		group->checkOcclusion();
		if (sUseOcclusion > 1 && group->isOcclusionState(LLSpatialGroup::OCCLUDED))
		{
			markOccluder(group);
		}
		else
		{
			group->setVisible();
			for (LLSpatialGroup::element_iter i = group->getDataBegin(); i != group->getDataEnd(); ++i)
			{
				markVisible(*i, camera);
			}

			if (!sDelayVBUpdate)
			{ //rebuild mesh as soon as we know it's visible
				group->rebuildMesh();
			}
		}
	}

	if (LLViewerCamera::sCurCameraID == LLViewerCamera::CAMERA_WORLD)
	{
		LLSpatialGroup* last_group = NULL;
		for (LLCullResult::bridge_iterator i = sCull->beginVisibleBridge(); i != sCull->endVisibleBridge(); ++i)
		{
			LLCullResult::bridge_iterator cur_iter = i;
			LLSpatialBridge* bridge = *cur_iter;
			LLSpatialGroup* group = bridge->getSpatialGroup();

			if (last_group == NULL)
			{
				last_group = group;
			}

			if (!bridge->isDead() && group && !group->isOcclusionState(LLSpatialGroup::OCCLUDED))
			{
				stateSort(bridge, camera);
			}

			if (LLViewerCamera::sCurCameraID == LLViewerCamera::CAMERA_WORLD &&
				last_group != group && last_group->changeLOD())
			{
				last_group->mLastUpdateDistance = last_group->mDistance;
			}

			last_group = group;
		}

		if (LLViewerCamera::sCurCameraID == LLViewerCamera::CAMERA_WORLD &&
			last_group && last_group->changeLOD())
		{
			last_group->mLastUpdateDistance = last_group->mDistance;
		}
	}

	for (LLCullResult::sg_iterator iter = sCull->beginVisibleGroups(); iter != sCull->endVisibleGroups(); ++iter)
	{
		LLSpatialGroup* group = *iter;
		group->checkOcclusion();
		if (sUseOcclusion > 1 && group->isOcclusionState(LLSpatialGroup::OCCLUDED))
		{
			markOccluder(group);
		}
		else
		{
			group->setVisible();
			stateSort(group, camera);

			if (!sDelayVBUpdate)
			{ //rebuild mesh as soon as we know it's visible
				group->rebuildMesh();
			}
		}
	}
	
	{
		LLFastTimer ftm(FTM_STATESORT_DRAWABLE);
		for (LLCullResult::drawable_iterator iter = sCull->beginVisibleList();
			 iter != sCull->endVisibleList(); ++iter)
		{
			LLDrawable *drawablep = *iter;
			if (!drawablep->isDead())
			{
				stateSort(drawablep, camera);
			}
		}
	}
		
	postSort(camera);	
}

void LLPipeline::stateSort(LLSpatialGroup* group, LLCamera& camera)
{
	if (group->changeLOD())
	{
		for (LLSpatialGroup::element_iter i = group->getDataBegin(); i != group->getDataEnd(); ++i)
		{
			LLDrawable* drawablep = *i;
			stateSort(drawablep, camera);
		}

		if (LLViewerCamera::sCurCameraID == LLViewerCamera::CAMERA_WORLD)
		{ //avoid redundant stateSort calls
			group->mLastUpdateDistance = group->mDistance;
		}
	}

}

void LLPipeline::stateSort(LLSpatialBridge* bridge, LLCamera& camera)
{
	if (bridge->getSpatialGroup()->changeLOD())
	{
		bool force_update = false;
		bridge->updateDistance(camera, force_update);
	}
}

void LLPipeline::stateSort(LLDrawable* drawablep, LLCamera& camera)
{
	if (!drawablep
		|| drawablep->isDead() 
		|| !hasRenderType(drawablep->getRenderType()))
	{
		return;
	}
	
	if (LLSelectMgr::getInstance()->mHideSelectedObjects)
	{
//		if (drawablep->getVObj().notNull() &&
//			drawablep->getVObj()->isSelected())
// [RLVa:KB] - Checked: 2010-09-28 (RLVa-1.2.1f) | Modified: RLVa-1.2.1f
		const LLViewerObject* pObj = drawablep->getVObj();
		if ( (pObj) && (pObj->isSelected()) && 
			 ( (!rlv_handler_t::isEnabled()) || 
			   ( ((!pObj->isHUDAttachment()) || (!gRlvAttachmentLocks.isLockedAttachment(pObj->getRootEdit()))) && 
			     (gRlvHandler.canEdit(pObj)) ) ) )
// [/RVLa:KB]
		{
			return;
		}
	}

	if (drawablep->isAvatar())
	{ //don't draw avatars beyond render distance or if we don't have a spatial group.
		if ((drawablep->getSpatialGroup() == NULL) || 
			(drawablep->getSpatialGroup()->mDistance > LLVOAvatar::sRenderDistance))
		{
			return;
		}

		LLVOAvatar* avatarp = (LLVOAvatar*) drawablep->getVObj().get();
		if (!avatarp->isVisible())
		{
			return;
		}
	}

	assertInitialized();

	if (hasRenderType(drawablep->mRenderType))
	{
		if (!drawablep->isState(LLDrawable::INVISIBLE|LLDrawable::FORCE_INVISIBLE))
		{
			drawablep->setVisible(camera, NULL, FALSE);
		}
	}

	if (LLViewerCamera::sCurCameraID == LLViewerCamera::CAMERA_WORLD)
	{
		//if (drawablep->isVisible()) isVisible() check here is redundant, if it wasn't visible, it wouldn't be here
		{
			if (!drawablep->isActive())
			{
				bool force_update = false;
				drawablep->updateDistance(camera, force_update);
			}
			else if (drawablep->isAvatar())
			{
				bool force_update = false;
				drawablep->updateDistance(camera, force_update); // calls vobj->updateLOD() which calls LLVOAvatar::updateVisibility()
			}
		}
	}

	if (!drawablep->getVOVolume())
	{
		for (LLDrawable::face_list_t::iterator iter = drawablep->mFaces.begin();
				iter != drawablep->mFaces.end(); iter++)
		{
			LLFace* facep = *iter;

			if (facep->hasGeometry())
			{
				if (facep->getPool())
				{
					facep->getPool()->enqueue(facep);
				}
				else
				{
					break;
				}
			}
		}
	}
	

	mNumVisibleFaces += drawablep->getNumFaces();
}


void forAllDrawables(LLCullResult::sg_iterator begin, 
					 LLCullResult::sg_iterator end,
					 void (*func)(LLDrawable*))
{
	for (LLCullResult::sg_iterator i = begin; i != end; ++i)
	{
		for (LLSpatialGroup::element_iter j = (*i)->getDataBegin(); j != (*i)->getDataEnd(); ++j)
		{
			func(*j);	
		}
	}
}

void LLPipeline::forAllVisibleDrawables(void (*func)(LLDrawable*))
{
	forAllDrawables(sCull->beginDrawableGroups(), sCull->endDrawableGroups(), func);
	forAllDrawables(sCull->beginVisibleGroups(), sCull->endVisibleGroups(), func);
}

//function for creating scripted beacons
void renderScriptedBeacons(LLDrawable* drawablep)
{
	LLViewerObject *vobj = drawablep->getVObj();
	if (vobj 
		&& !vobj->isAvatar() 
		&& !vobj->getParent()
		&& vobj->flagScripted())
	{
		if (gPipeline.sRenderBeacons)
		{
			gObjectList.addDebugBeacon(vobj->getPositionAgent(), "", LLColor4(1.f, 0.f, 0.f, 0.5f), LLColor4(1.f, 1.f, 1.f, 0.5f), LLPipeline::DebugBeaconLineWidth);
		}

		if (gPipeline.sRenderHighlight)
		{
			S32 face_id;
			S32 count = drawablep->getNumFaces();
			for (face_id = 0; face_id < count; face_id++)
			{
				LLFace * facep = drawablep->getFace(face_id);
				if (facep) 
				{
					gPipeline.mHighlightFaces.push_back(facep);
				}
			}
		}
	}
}

void renderScriptedTouchBeacons(LLDrawable* drawablep)
{
	LLViewerObject *vobj = drawablep->getVObj();
	if (vobj 
		&& !vobj->isAvatar() 
		&& !vobj->getParent()
		&& vobj->flagScripted()
		&& vobj->flagHandleTouch())
	{
		if (gPipeline.sRenderBeacons)
		{
			gObjectList.addDebugBeacon(vobj->getPositionAgent(), "", LLColor4(1.f, 0.f, 0.f, 0.5f), LLColor4(1.f, 1.f, 1.f, 0.5f), LLPipeline::DebugBeaconLineWidth);
		}

		if (gPipeline.sRenderHighlight)
		{
			S32 face_id;
			S32 count = drawablep->getNumFaces();
			for (face_id = 0; face_id < count; face_id++)
			{
				LLFace * facep = drawablep->getFace(face_id);
				if (facep)
				{
					gPipeline.mHighlightFaces.push_back(facep);
			}
		}
	}
}
}

void renderPhysicalBeacons(LLDrawable* drawablep)
{
	LLViewerObject *vobj = drawablep->getVObj();
	if (vobj 
		&& !vobj->isAvatar() 
		//&& !vobj->getParent()
		&& vobj->flagUsePhysics())
	{
		if (gPipeline.sRenderBeacons)
		{
			gObjectList.addDebugBeacon(vobj->getPositionAgent(), "", LLColor4(0.f, 1.f, 0.f, 0.5f), LLColor4(1.f, 1.f, 1.f, 0.5f), LLPipeline::DebugBeaconLineWidth);
		}

		if (gPipeline.sRenderHighlight)
		{
			S32 face_id;
			S32 count = drawablep->getNumFaces();
			for (face_id = 0; face_id < count; face_id++)
			{
				LLFace * facep = drawablep->getFace(face_id);
				if (facep)
				{
					gPipeline.mHighlightFaces.push_back(facep);
			}
		}
	}
}
}

void renderMOAPBeacons(LLDrawable* drawablep)
{
	LLViewerObject *vobj = drawablep->getVObj();

	if(!vobj || vobj->isAvatar())
		return;

	BOOL beacon=FALSE;
	U8 tecount=vobj->getNumTEs();
	for(int x=0;x<tecount;x++)
	{
		if(vobj->getTE(x)->hasMedia())
		{
			beacon=TRUE;
			break;
		}
	}
	if(beacon==TRUE)
	{
		if (gPipeline.sRenderBeacons)
		{
			gObjectList.addDebugBeacon(vobj->getPositionAgent(), "", LLColor4(1.f, 1.f, 1.f, 0.5f), LLColor4(1.f, 1.f, 1.f, 0.5f), LLPipeline::DebugBeaconLineWidth);
		}

		if (gPipeline.sRenderHighlight)
		{
			S32 face_id;
			S32 count = drawablep->getNumFaces();
			for (face_id = 0; face_id < count; face_id++)
			{
				LLFace * facep = drawablep->getFace(face_id);
				if (facep)
				{
					gPipeline.mHighlightFaces.push_back(facep);
			}
		}
	}
}
}

void renderParticleBeacons(LLDrawable* drawablep)
{
	// Look for attachments, objects, etc.
	LLViewerObject *vobj = drawablep->getVObj();
	if (vobj 
		&& vobj->isParticleSource())
	{
		if (gPipeline.sRenderBeacons)
		{
			LLColor4 light_blue(0.5f, 0.5f, 1.f, 0.5f);
			gObjectList.addDebugBeacon(vobj->getPositionAgent(), "", light_blue, LLColor4(1.f, 1.f, 1.f, 0.5f), LLPipeline::DebugBeaconLineWidth);
		}

		if (gPipeline.sRenderHighlight)
		{
			S32 face_id;
			S32 count = drawablep->getNumFaces();
			for (face_id = 0; face_id < count; face_id++)
			{
				LLFace * facep = drawablep->getFace(face_id);
				if (facep)
				{
					gPipeline.mHighlightFaces.push_back(facep);
			}
		}
	}
}
}

void renderSoundHighlights(LLDrawable* drawablep)
{
	// Look for attachments, objects, etc.
	LLViewerObject *vobj = drawablep->getVObj();
	if (vobj && vobj->isAudioSource())
	{
		if (gPipeline.sRenderHighlight)
		{
			S32 face_id;
			S32 count = drawablep->getNumFaces();
			for (face_id = 0; face_id < count; face_id++)
			{
				LLFace * facep = drawablep->getFace(face_id);
				if (facep)
				{
					gPipeline.mHighlightFaces.push_back(facep);
			}
		}
	}
}
}

void LLPipeline::postSort(LLCamera& camera)
{
	LLFastTimer ftm(FTM_STATESORT_POSTSORT);

	assertInitialized();
	sVolumeSAFrame = 0.f; //ZK LBG

	llpushcallstacks ;
	//rebuild drawable geometry
	for (LLCullResult::sg_iterator i = sCull->beginDrawableGroups(); i != sCull->endDrawableGroups(); ++i)
	{
		LLSpatialGroup* group = *i;
		if (!sUseOcclusion || 
			!group->isOcclusionState(LLSpatialGroup::OCCLUDED))
		{
			group->rebuildGeom();
		}
	}
	llpushcallstacks ;
	//rebuild groups
	sCull->assertDrawMapsEmpty();

	rebuildPriorityGroups();
	llpushcallstacks ;

	
	//build render map
	for (LLCullResult::sg_iterator i = sCull->beginVisibleGroups(); i != sCull->endVisibleGroups(); ++i)
	{
		LLSpatialGroup* group = *i;
		if ((sUseOcclusion && 
			group->isOcclusionState(LLSpatialGroup::OCCLUDED)) ||
			(RenderAutoHideSurfaceAreaLimit > 0.f && 
			group->mSurfaceArea > RenderAutoHideSurfaceAreaLimit*llmax(group->mObjectBoxSize, 10.f)))
		{
			continue;
		}

		if (group->isState(LLSpatialGroup::NEW_DRAWINFO) && group->isState(LLSpatialGroup::GEOM_DIRTY))
		{ //no way this group is going to be drawable without a rebuild
			group->rebuildGeom();
		}

		for (LLSpatialGroup::draw_map_t::iterator j = group->mDrawMap.begin(); j != group->mDrawMap.end(); ++j)
		{
			LLSpatialGroup::drawmap_elem_t& src_vec = j->second;	
			if (!hasRenderType(j->first))
			{
				continue;
			}
			
			for (LLSpatialGroup::drawmap_elem_t::iterator k = src_vec.begin(); k != src_vec.end(); ++k)
			{
				if (sMinRenderSize > 0.f)
				{
					LLVector4a bounds;
					bounds.setSub((*k)->mExtents[1],(*k)->mExtents[0]);

					if (llmax(llmax(bounds[0], bounds[1]), bounds[2]) > sMinRenderSize)
					{
						sCull->pushDrawInfo(j->first, *k);
					}
				}
				else
				{
					sCull->pushDrawInfo(j->first, *k);
				}
			}
		}

		if (hasRenderType(LLPipeline::RENDER_TYPE_PASS_ALPHA))
		{
			LLSpatialGroup::draw_map_t::iterator alpha = group->mDrawMap.find(LLRenderPass::PASS_ALPHA);
			
			if (alpha != group->mDrawMap.end())
			{ //store alpha groups for sorting
				LLSpatialBridge* bridge = group->mSpatialPartition->asBridge();
				if (LLViewerCamera::sCurCameraID == LLViewerCamera::CAMERA_WORLD)
				{
					if (bridge)
					{
						LLCamera trans_camera = bridge->transformCamera(camera);
						group->updateDistance(trans_camera);
					}
					else
					{
						group->updateDistance(camera);
					}
				}
							
				if (hasRenderType(LLDrawPool::POOL_ALPHA))
				{
					sCull->pushAlphaGroup(group);
				}
			}
		}
	}
	
	//flush particle VB
	LLVOPartGroup::sVB->flush();

	/*bool use_transform_feedback = gTransformPositionProgram.mProgramObject && !mMeshDirtyGroup.empty();

	if (use_transform_feedback)
	{ //place a query around potential transform feedback code for synchronization
		mTransformFeedbackPrimitives = 0;

		if (!mMeshDirtyQueryObject)
		{
			glGenQueriesARB(1, &mMeshDirtyQueryObject);
		}

		
		glBeginQueryARB(GL_TRANSFORM_FEEDBACK_PRIMITIVES_WRITTEN, mMeshDirtyQueryObject);
	}*/

	//pack vertex buffers for groups that chose to delay their updates
	for (LLSpatialGroup::sg_vector_t::iterator iter = mMeshDirtyGroup.begin(); iter != mMeshDirtyGroup.end(); ++iter)
	{
		(*iter)->rebuildMesh();
	}

	/*if (use_transform_feedback)
	{
		glEndQueryARB(GL_TRANSFORM_FEEDBACK_PRIMITIVES_WRITTEN);
	}*/
	
	mMeshDirtyGroup.clear();

	if (!sShadowRender)
	{
		std::sort(sCull->beginAlphaGroups(), sCull->endAlphaGroups(), LLSpatialGroup::CompareDepthGreater());
	}

	llpushcallstacks ;
	// only render if the flag is set. The flag is only set if we are in edit mode or the toggle is set in the menus
	// Ansariel: Make beacons also show when beacons floater is closed.
	if (/*LLFloaterReg::instanceVisible("beacons") &&*/ !sShadowRender)
	{
		if (sRenderScriptedTouchBeacons)
		{
			// Only show the beacon on the root object.
			forAllVisibleDrawables(renderScriptedTouchBeacons);
		}
		else
		if (sRenderScriptedBeacons)
		{
			// Only show the beacon on the root object.
			forAllVisibleDrawables(renderScriptedBeacons);
		}

		if (sRenderPhysicalBeacons)
		{
			// Only show the beacon on the root object.
			forAllVisibleDrawables(renderPhysicalBeacons);
		}

		if(sRenderMOAPBeacons)
		{
			forAllVisibleDrawables(renderMOAPBeacons);
		}

		if (sRenderParticleBeacons)
		{
			forAllVisibleDrawables(renderParticleBeacons);
		}

		// If god mode, also show audio cues
		if (sRenderSoundBeacons && gAudiop)
		{
			// Walk all sound sources and render out beacons for them. Note, this isn't done in the ForAllVisibleDrawables function, because some are not visible.
			LLAudioEngine::source_map::iterator iter;
			for (iter = gAudiop->mAllSources.begin(); iter != gAudiop->mAllSources.end(); ++iter)
			{
				LLAudioSource *sourcep = iter->second;

				LLVector3d pos_global = sourcep->getPositionGlobal();
				LLVector3 pos = gAgent.getPosAgentFromGlobal(pos_global);
				if (gPipeline.sRenderBeacons)
				{
					//pos += LLVector3(0.f, 0.f, 0.2f);
					gObjectList.addDebugBeacon(pos, "", LLColor4(1.f, 1.f, 0.f, 0.5f), LLColor4(1.f, 1.f, 1.f, 0.5f), DebugBeaconLineWidth);
				}
			}
			// now deal with highlights for all those seeable sound sources
			forAllVisibleDrawables(renderSoundHighlights);
		}
	}
	llpushcallstacks ;
	// If managing your telehub, draw beacons at telehub and currently selected spawnpoint.
	if (LLFloaterTelehub::renderBeacons())
	{
		LLFloaterTelehub::addBeacons();
	}

	if (!sShadowRender)
	{
		mSelectedFaces.clear();

		LLPipeline::setRenderHighlightTextureChannel(gFloaterTools->getPanelFace()->getTextureChannelToEdit());

		// Draw face highlights for selected faces.
		if (LLSelectMgr::getInstance()->getTEMode())
		{
			struct f : public LLSelectedTEFunctor
			{
				virtual bool apply(LLViewerObject* object, S32 te)
				{
					if (object->mDrawable)
					{
						LLFace * facep = object->mDrawable->getFace(te);
						if (facep)
						{
							gPipeline.mSelectedFaces.push_back(facep);
					}
					}
					return true;
				}
			} func;
			LLSelectMgr::getInstance()->getSelection()->applyToTEs(&func);
		}
	}

	/*static LLFastTimer::DeclareTimer FTM_TRANSFORM_WAIT("Transform Fence");
	static LLFastTimer::DeclareTimer FTM_TRANSFORM_DO_WORK("Transform Work");
	if (use_transform_feedback)
	{ //using transform feedback, wait for transform feedback to complete
		LLFastTimer t(FTM_TRANSFORM_WAIT);

		S32 done = 0;
		//glGetQueryivARB(GL_TRANSFORM_FEEDBACK_PRIMITIVES_WRITTEN, GL_CURRENT_QUERY, &count);
		
		glGetQueryObjectivARB(mMeshDirtyQueryObject, GL_QUERY_RESULT_AVAILABLE, &done);
		
		while (!done)
		{ 
			{
				LLFastTimer t(FTM_TRANSFORM_DO_WORK);
				F32 max_time = llmin(gFrameIntervalSeconds*10.f, 1.f);
				//do some useful work while we wait
				LLAppViewer::getTextureCache()->update(max_time); // unpauses the texture cache thread
				LLAppViewer::getImageDecodeThread()->update(max_time); // unpauses the image thread
				LLAppViewer::getTextureFetch()->update(max_time); // unpauses the texture fetch thread
			}
			glGetQueryObjectivARB(mMeshDirtyQueryObject, GL_QUERY_RESULT_AVAILABLE, &done);
		}

		mTransformFeedbackPrimitives = 0;
	}*/
						
	//LLSpatialGroup::sNoDelete = FALSE;
	llpushcallstacks ;
}


void render_hud_elements()
{
	LLFastTimer t(FTM_RENDER_UI);
	gPipeline.disableLights();		
	
	LLGLDisable fog(GL_FOG);
	LLGLSUIDefault gls_ui;

	LLGLEnable stencil(GL_STENCIL_TEST);
	glStencilFunc(GL_ALWAYS, 255, 0xFFFFFFFF);
	glStencilMask(0xFFFFFFFF);
	glStencilOp(GL_KEEP, GL_KEEP, GL_REPLACE);
	
	gGL.color4f(1,1,1,1);
	
	if (LLGLSLShader::sNoFixedFunction)
	{
		gUIProgram.bind();
	}
	LLGLDepthTest depth(GL_TRUE, GL_FALSE);

	if (!LLPipeline::sReflectionRender && gPipeline.hasRenderDebugFeatureMask(LLPipeline::RENDER_DEBUG_FEATURE_UI))
	{
		LLGLEnable multisample(LLPipeline::RenderFSAASamples > 0 ? GL_MULTISAMPLE_ARB : 0);
		gViewerWindow->renderSelections(FALSE, FALSE, FALSE); // For HUD version in render_ui_3d()
	
		// Draw the tracking overlays
		LLTracker::render3D();
		
		// Show the property lines
		LLWorld::getInstance()->renderPropertyLines();
		LLViewerParcelMgr::getInstance()->render();
		LLViewerParcelMgr::getInstance()->renderParcelCollision();
	
		// Render name tags.
		LLHUDObject::renderAll();
	}
	else if (gForceRenderLandFence)
	{
		// This is only set when not rendering the UI, for parcel snapshots
		LLViewerParcelMgr::getInstance()->render();
	}
	else if (gPipeline.hasRenderType(LLPipeline::RENDER_TYPE_HUD))
	{
		LLHUDText::renderAllHUD();
	}

	if (LLGLSLShader::sNoFixedFunction)
	{
		gUIProgram.unbind();
	}
	gGL.flush();
}

void LLPipeline::renderHighlights()
{
	assertInitialized();

	// Draw 3D UI elements here (before we clear the Z buffer in POOL_HUD)
	// Render highlighted faces.
	LLGLSPipelineAlpha gls_pipeline_alpha;
	LLColor4 color(1.f, 1.f, 1.f, 0.5f);
	LLGLEnable color_mat(GL_COLOR_MATERIAL);
	disableLights();

	if (!hasRenderType(LLPipeline::RENDER_TYPE_HUD) && !mHighlightSet.empty())
	{ //draw blurry highlight image over screen
		LLGLEnable blend(GL_BLEND);
		LLGLDepthTest depth(GL_TRUE, GL_FALSE, GL_ALWAYS);
		LLGLDisable test(GL_ALPHA_TEST);

		LLGLEnable stencil(GL_STENCIL_TEST);
		gGL.flush();
		glStencilMask(0xFFFFFFFF);
		glClearStencil(1);
		glClear(GL_STENCIL_BUFFER_BIT);

		glStencilFunc(GL_ALWAYS, 0, 0xFFFFFFFF);
		glStencilOp(GL_REPLACE, GL_REPLACE, GL_REPLACE);
				
		gGL.setColorMask(false, false);
		for (std::set<HighlightItem>::iterator iter = mHighlightSet.begin(); iter != mHighlightSet.end(); ++iter)
		{
			renderHighlight(iter->mItem->getVObj(), 1.f);
		}
		gGL.setColorMask(true, false);

		glStencilOp(GL_KEEP, GL_KEEP, GL_KEEP);
		glStencilFunc(GL_NOTEQUAL, 0, 0xFFFFFFFF);
		
		//gGL.setSceneBlendType(LLRender::BT_ADD_WITH_ALPHA);

		gGL.pushMatrix();
		gGL.loadIdentity();
		gGL.matrixMode(LLRender::MM_PROJECTION);
		gGL.pushMatrix();
		gGL.loadIdentity();

		gGL.getTexUnit(0)->bind(&mHighlight);

		LLVector2 tc1;
		LLVector2 tc2;

		tc1.setVec(0,0);
		tc2.setVec(2,2);

		gGL.begin(LLRender::TRIANGLES);
				
		F32 scale = RenderHighlightBrightness;
		LLColor4 color = RenderHighlightColor;
		F32 thickness = RenderHighlightThickness;

		for (S32 pass = 0; pass < 2; ++pass)
		{
			if (pass == 0)
			{
				gGL.setSceneBlendType(LLRender::BT_ADD_WITH_ALPHA);
			}
			else
			{
				gGL.setSceneBlendType(LLRender::BT_ALPHA);
			}

			for (S32 i = 0; i < 8; ++i)
			{
				for (S32 j = 0; j < 8; ++j)
				{
					LLVector2 tc(i-4+0.5f, j-4+0.5f);

					F32 dist = 1.f-(tc.length()/sqrtf(32.f));
					dist *= scale/64.f;

					tc *= thickness;
					tc.mV[0] = (tc.mV[0])/mHighlight.getWidth();
					tc.mV[1] = (tc.mV[1])/mHighlight.getHeight();

					gGL.color4f(color.mV[0],
								color.mV[1],
								color.mV[2],
								color.mV[3]*dist);
					
					gGL.texCoord2f(tc.mV[0]+tc1.mV[0], tc.mV[1]+tc2.mV[1]);
					gGL.vertex2f(-1,3);
					
					gGL.texCoord2f(tc.mV[0]+tc1.mV[0], tc.mV[1]+tc1.mV[1]);
					gGL.vertex2f(-1,-1);
					
					gGL.texCoord2f(tc.mV[0]+tc2.mV[0], tc.mV[1]+tc1.mV[1]);
					gGL.vertex2f(3,-1);
				}
			}
		}

		gGL.end();

		gGL.popMatrix();
		gGL.matrixMode(LLRender::MM_MODELVIEW);
		gGL.popMatrix();
		
		//gGL.setSceneBlendType(LLRender::BT_ALPHA);
	}

	if ((LLViewerShaderMgr::instance()->getVertexShaderLevel(LLViewerShaderMgr::SHADER_INTERFACE) > 0))
	{
		gHighlightProgram.bind();
		gGL.diffuseColor4f(1,1,1,0.5f);
	}
	
	if (hasRenderDebugFeatureMask(RENDER_DEBUG_FEATURE_SELECTED) && !mFaceSelectImagep)
	{
		mFaceSelectImagep = LLViewerTextureManager::getFetchedTexture(IMG_FACE_SELECT);
	}

	if (hasRenderDebugFeatureMask(RENDER_DEBUG_FEATURE_SELECTED) && (sRenderHighlightTextureChannel == LLRender::DIFFUSE_MAP))
	{
		// Make sure the selection image gets downloaded and decoded
		mFaceSelectImagep->addTextureStats((F32)MAX_IMAGE_AREA);

		U32 count = mSelectedFaces.size();
		for (U32 i = 0; i < count; i++)
		{
			LLFace *facep = mSelectedFaces[i];
			if (!facep || facep->getDrawable()->isDead())
			{
				llerrs << "Bad face on selection" << llendl;
				return;
			}
			
			facep->renderSelected(mFaceSelectImagep, color);
		}
	}
	
	if (hasRenderDebugFeatureMask(RENDER_DEBUG_FEATURE_SELECTED))
	{
		// Paint 'em red!
		color.setVec(1.f, 0.f, 0.f, 0.5f);
		
		int count = mHighlightFaces.size();
		for (S32 i = 0; i < count; i++)
		{
			LLFace* facep = mHighlightFaces[i];
			facep->renderSelected(LLViewerTexture::sNullImagep, color);
		}
	}

	// Contains a list of the faces of objects that are physical or
	// have touch-handlers.
	mHighlightFaces.clear();

	if (LLViewerShaderMgr::instance()->getVertexShaderLevel(LLViewerShaderMgr::SHADER_INTERFACE) > 0)
	{
		gHighlightProgram.unbind();
	}


	if (hasRenderDebugFeatureMask(RENDER_DEBUG_FEATURE_SELECTED) && (sRenderHighlightTextureChannel == LLRender::NORMAL_MAP))
	{
		color.setVec(1.0f, 0.5f, 0.5f, 0.5f);
		if ((LLViewerShaderMgr::instance()->getVertexShaderLevel(LLViewerShaderMgr::SHADER_INTERFACE) > 0))
		{
			gHighlightNormalProgram.bind();
			gGL.diffuseColor4f(1,1,1,0.5f);
		}

		mFaceSelectImagep->addTextureStats((F32)MAX_IMAGE_AREA);

		U32 count = mSelectedFaces.size();
		for (U32 i = 0; i < count; i++)
		{
			LLFace *facep = mSelectedFaces[i];
			if (!facep || facep->getDrawable()->isDead())
			{
				llerrs << "Bad face on selection" << llendl;
				return;
			}

			facep->renderSelected(mFaceSelectImagep, color);
		}

		if ((LLViewerShaderMgr::instance()->getVertexShaderLevel(LLViewerShaderMgr::SHADER_INTERFACE) > 0))
		{
			gHighlightNormalProgram.unbind();
		}
	}

	if (hasRenderDebugFeatureMask(RENDER_DEBUG_FEATURE_SELECTED) && (sRenderHighlightTextureChannel == LLRender::SPECULAR_MAP))
	{
		color.setVec(0.0f, 0.3f, 1.0f, 0.8f);
		if ((LLViewerShaderMgr::instance()->getVertexShaderLevel(LLViewerShaderMgr::SHADER_INTERFACE) > 0))
		{
			gHighlightSpecularProgram.bind();
			gGL.diffuseColor4f(1,1,1,0.5f);
		}

		mFaceSelectImagep->addTextureStats((F32)MAX_IMAGE_AREA);

		U32 count = mSelectedFaces.size();
		for (U32 i = 0; i < count; i++)
		{
			LLFace *facep = mSelectedFaces[i];
			if (!facep || facep->getDrawable()->isDead())
			{
				llerrs << "Bad face on selection" << llendl;
				return;
			}

			facep->renderSelected(mFaceSelectImagep, color);
		}

		if ((LLViewerShaderMgr::instance()->getVertexShaderLevel(LLViewerShaderMgr::SHADER_INTERFACE) > 0))
		{
			gHighlightSpecularProgram.unbind();
		}
	}
}

//debug use
U32 LLPipeline::sCurRenderPoolType = 0 ;

void LLPipeline::renderGeom(LLCamera& camera, BOOL forceVBOUpdate)
{
	LLFastTimer t(FTM_RENDER_GEOMETRY);

	assertInitialized();

	F32 saved_modelview[16];
	F32 saved_projection[16];

	//HACK: preserve/restore matrices around HUD render
	if (gPipeline.hasRenderType(LLPipeline::RENDER_TYPE_HUD))
	{
		for (U32 i = 0; i < 16; i++)
		{
			saved_modelview[i] = gGLModelView[i];
			saved_projection[i] = gGLProjection[i];
		}
	}

	///////////////////////////////////////////
	//
	// Sync and verify GL state
	//
	//

	stop_glerror();

	LLVertexBuffer::unbind();

	// Do verification of GL state
	LLGLState::checkStates();
	LLGLState::checkTextureChannels();
	LLGLState::checkClientArrays();
	if (mRenderDebugMask & RENDER_DEBUG_VERIFY)
	{
		if (!verify())
		{
			llerrs << "Pipeline verification failed!" << llendl;
		}
	}

	LLAppViewer::instance()->pingMainloopTimeout("Pipeline:ForceVBO");
	
	// Initialize lots of GL state to "safe" values
	gGL.getTexUnit(0)->unbind(LLTexUnit::TT_TEXTURE);
	gGL.matrixMode(LLRender::MM_TEXTURE);
	gGL.loadIdentity();
	gGL.matrixMode(LLRender::MM_MODELVIEW);

	LLGLSPipeline gls_pipeline;
	LLGLEnable multisample(RenderFSAASamples > 0 ? GL_MULTISAMPLE_ARB : 0);

	LLGLState gls_color_material(GL_COLOR_MATERIAL, mLightingDetail < 2);
				
	// Toggle backface culling for debugging
	LLGLEnable cull_face(mBackfaceCull ? GL_CULL_FACE : 0);
	// Set fog
	BOOL use_fog = hasRenderDebugFeatureMask(LLPipeline::RENDER_DEBUG_FEATURE_FOG);
	LLGLEnable fog_enable(use_fog &&
						  !gPipeline.canUseWindLightShadersOnObjects() ? GL_FOG : 0);
	gSky.updateFog(camera.getFar());
	if (!use_fog)
	{
		sUnderWaterRender = FALSE;
	}

	gGL.getTexUnit(0)->bind(LLViewerFetchedTexture::sDefaultImagep);
	LLViewerFetchedTexture::sDefaultImagep->setAddressMode(LLTexUnit::TAM_WRAP);
	

	//////////////////////////////////////////////
	//
	// Actually render all of the geometry
	//
	//	
	stop_glerror();
	
	LLAppViewer::instance()->pingMainloopTimeout("Pipeline:RenderDrawPools");

	for (pool_set_t::iterator iter = mPools.begin(); iter != mPools.end(); ++iter)
	{
		LLDrawPool *poolp = *iter;
		if (hasRenderType(poolp->getType()))
		{
			poolp->prerender();
		}
	}

	{
		LLFastTimer t(FTM_POOLS);
		
		// HACK: don't calculate local lights if we're rendering the HUD!
		//    Removing this check will cause bad flickering when there are 
		//    HUD elements being rendered AND the user is in flycam mode  -nyx
		if (!gPipeline.hasRenderType(LLPipeline::RENDER_TYPE_HUD))
		{
			calcNearbyLights(camera);
			setupHWLights(NULL);
		}

		BOOL occlude = sUseOcclusion > 1;
		U32 cur_type = 0;

		pool_set_t::iterator iter1 = mPools.begin();
		while ( iter1 != mPools.end() )
		{
			LLDrawPool *poolp = *iter1;
			
			cur_type = poolp->getType();

			//debug use
			sCurRenderPoolType = cur_type ;

			if (occlude && cur_type >= LLDrawPool::POOL_GRASS)
			{
				occlude = FALSE;
				gGLLastMatrix = NULL;
				gGL.loadMatrix(gGLModelView);
				LLGLSLShader::bindNoShader();
				doOcclusion(camera);
			}

			pool_set_t::iterator iter2 = iter1;
			if (hasRenderType(poolp->getType()) && poolp->getNumPasses() > 0)
			{
				LLFastTimer t(FTM_POOLRENDER);

				gGLLastMatrix = NULL;
				gGL.loadMatrix(gGLModelView);
			
				for( S32 i = 0; i < poolp->getNumPasses(); i++ )
				{
					LLVertexBuffer::unbind();
					poolp->beginRenderPass(i);
					for (iter2 = iter1; iter2 != mPools.end(); iter2++)
					{
						LLDrawPool *p = *iter2;
						if (p->getType() != cur_type)
						{
							break;
						}
						
						if ( !p->getSkipRenderFlag() ) { p->render(i); }
					}
					poolp->endRenderPass(i);
					LLVertexBuffer::unbind();
					if (gDebugGL)
					{
						std::string msg = llformat("pass %d", i);
						LLGLState::checkStates(msg);
						//LLGLState::checkTextureChannels(msg);
						//LLGLState::checkClientArrays(msg);
					}
				}
			}
			else
			{
				// Skip all pools of this type
				for (iter2 = iter1; iter2 != mPools.end(); iter2++)
				{
					LLDrawPool *p = *iter2;
					if (p->getType() != cur_type)
					{
						break;
					}
				}
			}
			iter1 = iter2;
			stop_glerror();
		}
		
		LLAppViewer::instance()->pingMainloopTimeout("Pipeline:RenderDrawPoolsEnd");

		LLVertexBuffer::unbind();
			
		gGLLastMatrix = NULL;
		gGL.loadMatrix(gGLModelView);

		if (occlude)
		{
			occlude = FALSE;
			gGLLastMatrix = NULL;
			gGL.loadMatrix(gGLModelView);
			LLGLSLShader::bindNoShader();
			doOcclusion(camera);
		}
	}

	LLVertexBuffer::unbind();
	LLGLState::checkStates();

	if (!LLPipeline::sImpostorRender)
	{
		LLAppViewer::instance()->pingMainloopTimeout("Pipeline:RenderHighlights");

		if (!sReflectionRender)
		{
			renderHighlights();
		}

		// Contains a list of the faces of objects that are physical or
		// have touch-handlers.
		mHighlightFaces.clear();

		LLAppViewer::instance()->pingMainloopTimeout("Pipeline:RenderDebug");
	
		renderDebug();

		LLVertexBuffer::unbind();
	
		if (!LLPipeline::sReflectionRender && !LLPipeline::sRenderDeferred)
		{
			if (gPipeline.hasRenderDebugFeatureMask(LLPipeline::RENDER_DEBUG_FEATURE_UI))
			{
				// Render debugging beacons.
				gObjectList.renderObjectBeacons();
				gObjectList.resetObjectBeacons();
			}
			else
			{
				// Make sure particle effects disappear
				LLHUDObject::renderAllForTimer();
			}
		}
		else
		{
			// Make sure particle effects disappear
			LLHUDObject::renderAllForTimer();
		}

		LLAppViewer::instance()->pingMainloopTimeout("Pipeline:RenderGeomEnd");

		//HACK: preserve/restore matrices around HUD render
		if (gPipeline.hasRenderType(LLPipeline::RENDER_TYPE_HUD))
		{
			for (U32 i = 0; i < 16; i++)
			{
				gGLModelView[i] = saved_modelview[i];
				gGLProjection[i] = saved_projection[i];
			}
		}
	}

	LLVertexBuffer::unbind();

	LLGLState::checkStates();
//	LLGLState::checkTextureChannels();
//	LLGLState::checkClientArrays();
}

void LLPipeline::renderGeomDeferred(LLCamera& camera)
{
	LLAppViewer::instance()->pingMainloopTimeout("Pipeline:RenderGeomDeferred");

	LLFastTimer t(FTM_RENDER_GEOMETRY);

	LLFastTimer t2(FTM_DEFERRED_POOLS);

	LLGLEnable cull(GL_CULL_FACE);

	LLGLEnable stencil(GL_STENCIL_TEST);
	glStencilFunc(GL_ALWAYS, 1, 0xFFFFFFFF);
	stop_glerror();
	glStencilOp(GL_KEEP, GL_KEEP, GL_REPLACE);
	stop_glerror();

	for (pool_set_t::iterator iter = mPools.begin(); iter != mPools.end(); ++iter)
	{
		LLDrawPool *poolp = *iter;
		if (hasRenderType(poolp->getType()))
		{
			poolp->prerender();
		}
	}

	LLGLEnable multisample(RenderFSAASamples > 0 ? GL_MULTISAMPLE_ARB : 0);

	LLVertexBuffer::unbind();

	LLGLState::checkStates();
	LLGLState::checkTextureChannels();
	LLGLState::checkClientArrays();

	U32 cur_type = 0;

	gGL.setColorMask(true, true);
	
	pool_set_t::iterator iter1 = mPools.begin();

	while ( iter1 != mPools.end() )
	{
		LLDrawPool *poolp = *iter1;
		
		cur_type = poolp->getType();

		pool_set_t::iterator iter2 = iter1;
		if (hasRenderType(poolp->getType()) && poolp->getNumDeferredPasses() > 0)
		{
			LLFastTimer t(FTM_DEFERRED_POOLRENDER);

			gGLLastMatrix = NULL;
			gGL.loadMatrix(gGLModelView);
		
			for( S32 i = 0; i < poolp->getNumDeferredPasses(); i++ )
			{
				LLVertexBuffer::unbind();
				poolp->beginDeferredPass(i);
				for (iter2 = iter1; iter2 != mPools.end(); iter2++)
				{
					LLDrawPool *p = *iter2;
					if (p->getType() != cur_type)
					{
						break;
					}
										
					if ( !p->getSkipRenderFlag() ) { p->renderDeferred(i); }
				}
				poolp->endDeferredPass(i);
				LLVertexBuffer::unbind();

				if (gDebugGL || gDebugPipeline)
				{
					LLGLState::checkStates();
				}
			}
		}
		else
		{
			// Skip all pools of this type
			for (iter2 = iter1; iter2 != mPools.end(); iter2++)
			{
				LLDrawPool *p = *iter2;
				if (p->getType() != cur_type)
				{
					break;
				}
			}
		}
		iter1 = iter2;
		stop_glerror();
	}

	gGLLastMatrix = NULL;
	gGL.loadMatrix(gGLModelView);

	gGL.setColorMask(true, false);
}

void LLPipeline::renderGeomPostDeferred(LLCamera& camera, bool do_occlusion)
{
	LLFastTimer t(FTM_POST_DEFERRED_POOLS);
	U32 cur_type = 0;

	LLGLEnable cull(GL_CULL_FACE);

	LLGLEnable multisample(RenderFSAASamples > 0 ? GL_MULTISAMPLE_ARB : 0);

	calcNearbyLights(camera);
	setupHWLights(NULL);

	gGL.setColorMask(true, false);

	pool_set_t::iterator iter1 = mPools.begin();
	BOOL occlude = LLPipeline::sUseOcclusion > 1 && do_occlusion;

	while ( iter1 != mPools.end() )
	{
		LLDrawPool *poolp = *iter1;
		
		cur_type = poolp->getType();

		if (occlude && cur_type >= LLDrawPool::POOL_GRASS)
		{
			occlude = FALSE;
			gGLLastMatrix = NULL;
			gGL.loadMatrix(gGLModelView);
			LLGLSLShader::bindNoShader();
			doOcclusion(camera, mScreen, mOcclusionDepth, &mDeferredDepth);
			gGL.setColorMask(true, false);
		}

		pool_set_t::iterator iter2 = iter1;
		if (hasRenderType(poolp->getType()) && poolp->getNumPostDeferredPasses() > 0)
		{
			LLFastTimer t(FTM_POST_DEFERRED_POOLRENDER);

			gGLLastMatrix = NULL;
			gGL.loadMatrix(gGLModelView);
		
			for( S32 i = 0; i < poolp->getNumPostDeferredPasses(); i++ )
			{
				LLVertexBuffer::unbind();
				poolp->beginPostDeferredPass(i);
				for (iter2 = iter1; iter2 != mPools.end(); iter2++)
				{
					LLDrawPool *p = *iter2;
					if (p->getType() != cur_type)
					{
						break;
					}
										
					p->renderPostDeferred(i);
				}
				poolp->endPostDeferredPass(i);
				LLVertexBuffer::unbind();

				if (gDebugGL || gDebugPipeline)
				{
					LLGLState::checkStates();
				}
			}
		}
		else
		{
			// Skip all pools of this type
			for (iter2 = iter1; iter2 != mPools.end(); iter2++)
			{
				LLDrawPool *p = *iter2;
				if (p->getType() != cur_type)
				{
					break;
				}
			}
		}
		iter1 = iter2;
		stop_glerror();
	}

	gGLLastMatrix = NULL;
	gGL.loadMatrix(gGLModelView);

	if (occlude)
	{
		occlude = FALSE;
		gGLLastMatrix = NULL;
		gGL.loadMatrix(gGLModelView);
		LLGLSLShader::bindNoShader();
		doOcclusion(camera);
		gGLLastMatrix = NULL;
		gGL.loadMatrix(gGLModelView);
	}
}

void LLPipeline::renderGeomShadow(LLCamera& camera)
{
	U32 cur_type = 0;
	
	LLGLEnable cull(GL_CULL_FACE);

	LLVertexBuffer::unbind();

	pool_set_t::iterator iter1 = mPools.begin();
	
	while ( iter1 != mPools.end() )
	{
		LLDrawPool *poolp = *iter1;
		
		cur_type = poolp->getType();

		pool_set_t::iterator iter2 = iter1;
		if (hasRenderType(poolp->getType()) && poolp->getNumShadowPasses() > 0)
		{
			poolp->prerender() ;

			gGLLastMatrix = NULL;
			gGL.loadMatrix(gGLModelView);
		
			for( S32 i = 0; i < poolp->getNumShadowPasses(); i++ )
			{
				LLVertexBuffer::unbind();
				poolp->beginShadowPass(i);
				for (iter2 = iter1; iter2 != mPools.end(); iter2++)
				{
					LLDrawPool *p = *iter2;
					if (p->getType() != cur_type)
					{
						break;
					}
										
					p->renderShadow(i);
				}
				poolp->endShadowPass(i);
				LLVertexBuffer::unbind();

				LLGLState::checkStates();
			}
		}
		else
		{
			// Skip all pools of this type
			for (iter2 = iter1; iter2 != mPools.end(); iter2++)
			{
				LLDrawPool *p = *iter2;
				if (p->getType() != cur_type)
				{
					break;
				}
			}
		}
		iter1 = iter2;
		stop_glerror();
	}

	gGLLastMatrix = NULL;
	gGL.loadMatrix(gGLModelView);
}


void LLPipeline::addTrianglesDrawn(S32 index_count, U32 render_type)
{
	assertInitialized();
	S32 count = 0;
	if (render_type == LLRender::TRIANGLE_STRIP)
	{
		count = index_count-2;
	}
	else
	{
		count = index_count/3;
	}

	mTrianglesDrawn += count;
	mBatchCount++;
	mMaxBatchSize = llmax(mMaxBatchSize, count);
	mMinBatchSize = llmin(mMinBatchSize, count);

	if (LLPipeline::sRenderFrameTest)
	{
		gViewerWindow->getWindow()->swapBuffers();
		ms_sleep(16);
	}
}

void LLPipeline::renderPhysicsDisplay()
{
	if (!hasRenderDebugMask(LLPipeline::RENDER_DEBUG_PHYSICS_SHAPES))
	{
		return;
	}

	allocatePhysicsBuffer();

	gGL.flush();
	mPhysicsDisplay.bindTarget();
	glClearColor(0,0,0,1);
	gGL.setColorMask(true, true);
	mPhysicsDisplay.clear();
	glClearColor(0,0,0,0);

	gGL.setColorMask(true, false);

	if (LLGLSLShader::sNoFixedFunction)
	{
		gDebugProgram.bind();
	}

	for (LLWorld::region_list_t::const_iterator iter = LLWorld::getInstance()->getRegionList().begin(); 
			iter != LLWorld::getInstance()->getRegionList().end(); ++iter)
	{
		LLViewerRegion* region = *iter;
		for (U32 i = 0; i < LLViewerRegion::NUM_PARTITIONS; i++)
		{
			LLSpatialPartition* part = region->getSpatialPartition(i);
			if (part)
			{
				if (hasRenderType(part->mDrawableType))
				{
					part->renderPhysicsShapes();
				}
			}
		}
	}

	gGL.flush();

	if (LLGLSLShader::sNoFixedFunction)
	{
		gDebugProgram.unbind();
	}

	mPhysicsDisplay.flush();
}

extern std::set<LLSpatialGroup*> visible_selected_groups;

void LLPipeline::renderDebug()
{
	assertInitialized();

	bool hud_only = hasRenderType(LLPipeline::RENDER_TYPE_HUD);

	if (!hud_only )
	{
		//Render any navmesh geometry	
		LLPathingLib *llPathingLibInstance = LLPathingLib::getInstance();
		if ( llPathingLibInstance != NULL ) 
		{
			//character floater renderables
			
			LLHandle<LLFloaterPathfindingCharacters> pathfindingCharacterHandle = LLFloaterPathfindingCharacters::getInstanceHandle();
			if ( !pathfindingCharacterHandle.isDead() )
			{
				LLFloaterPathfindingCharacters *pathfindingCharacter = pathfindingCharacterHandle.get();

				if ( pathfindingCharacter->getVisible() || gAgentCamera.cameraMouselook() )			
				{	
					if (LLGLSLShader::sNoFixedFunction)
					{					
						gPathfindingProgram.bind();			
						gPathfindingProgram.uniform1f(sTint, 1.f);
						gPathfindingProgram.uniform1f(sAmbiance, 1.f);
						gPathfindingProgram.uniform1f(sAlphaScale, 1.f);
					}

					//Requried character physics capsule render parameters
					LLUUID id;					
					LLVector3 pos;
					LLQuaternion rot;
				
					if ( pathfindingCharacter->isPhysicsCapsuleEnabled( id, pos, rot ) )
					{
						if (LLGLSLShader::sNoFixedFunction)
						{					
							//remove blending artifacts
							gGL.setColorMask(false, false);
							llPathingLibInstance->renderSimpleShapeCapsuleID( gGL, id, pos, rot );				
							gGL.setColorMask(true, false);
							LLGLEnable blend(GL_BLEND);
							gPathfindingProgram.uniform1f(sAlphaScale, 0.90f);
							llPathingLibInstance->renderSimpleShapeCapsuleID( gGL, id, pos, rot );
							gPathfindingProgram.bind();
						}
						else
						{
							llPathingLibInstance->renderSimpleShapeCapsuleID( gGL, id, pos, rot );
						}
					}
				}
			}
			

			//pathing console renderables
			LLHandle<LLFloaterPathfindingConsole> pathfindingConsoleHandle = LLFloaterPathfindingConsole::getInstanceHandle();
			if (!pathfindingConsoleHandle.isDead())
			{
				LLFloaterPathfindingConsole *pathfindingConsole = pathfindingConsoleHandle.get();

				if ( pathfindingConsole->getVisible() || gAgentCamera.cameraMouselook() )
				{				
					F32 ambiance = gSavedSettings.getF32("PathfindingAmbiance");

					if (LLGLSLShader::sNoFixedFunction)
					{					
						gPathfindingProgram.bind();
			
						gPathfindingProgram.uniform1f(sTint, 1.f);
						gPathfindingProgram.uniform1f(sAmbiance, ambiance);
						gPathfindingProgram.uniform1f(sAlphaScale, 1.f);
					}

					if ( !pathfindingConsole->isRenderWorld() )
					{
						const LLColor4 clearColor = gSavedSettings.getColor4("PathfindingNavMeshClear");
						gGL.setColorMask(true, true);
						glClearColor(clearColor.mV[0],clearColor.mV[1],clearColor.mV[2],0);
						glClear(GL_DEPTH_BUFFER_BIT | GL_COLOR_BUFFER_BIT | GL_STENCIL_BUFFER_BIT);					
						gGL.setColorMask(true, false);
						glPolygonMode( GL_FRONT_AND_BACK, GL_FILL );	
					}

					//NavMesh
					if ( pathfindingConsole->isRenderNavMesh() )
					{	
						gGL.flush();
						glLineWidth(2.0f);	
						LLGLEnable cull(GL_CULL_FACE);
						LLGLDisable blend(GL_BLEND);
						
						if ( pathfindingConsole->isRenderWorld() )
						{					
							LLGLEnable blend(GL_BLEND);
							gPathfindingProgram.uniform1f(sAlphaScale, 0.66f);
							llPathingLibInstance->renderNavMesh();
						}
						else
						{
							llPathingLibInstance->renderNavMesh();
						}
						
						//render edges
						if (LLGLSLShader::sNoFixedFunction)
						{
							gPathfindingNoNormalsProgram.bind();
							gPathfindingNoNormalsProgram.uniform1f(sTint, 1.f);
							gPathfindingNoNormalsProgram.uniform1f(sAlphaScale, 1.f);
							llPathingLibInstance->renderNavMeshEdges();
							gPathfindingProgram.bind();
						}
						else
						{
							llPathingLibInstance->renderNavMeshEdges();
						}

						gGL.flush();
						glPolygonMode( GL_FRONT_AND_BACK, GL_FILL );	
						glLineWidth(1.0f);	
						gGL.flush();
					}
					//User designated path
					if ( LLPathfindingPathTool::getInstance()->isRenderPath() )
					{
						//The path
						if (LLGLSLShader::sNoFixedFunction)
						{
							gUIProgram.bind();
							gGL.getTexUnit(0)->bind(LLViewerFetchedTexture::sWhiteImagep);
							llPathingLibInstance->renderPath();
							gPathfindingProgram.bind();
						}
						else
						{
							llPathingLibInstance->renderPath();
						}
						//The bookends
						if (LLGLSLShader::sNoFixedFunction)
						{
							//remove blending artifacts
							gGL.setColorMask(false, false);
							llPathingLibInstance->renderPathBookend( gGL, LLPathingLib::LLPL_START );
							llPathingLibInstance->renderPathBookend( gGL, LLPathingLib::LLPL_END );
						
							gGL.setColorMask(true, false);
							//render the bookends
							LLGLEnable blend(GL_BLEND);
							gPathfindingProgram.uniform1f(sAlphaScale, 0.90f);
							llPathingLibInstance->renderPathBookend( gGL, LLPathingLib::LLPL_START );
							llPathingLibInstance->renderPathBookend( gGL, LLPathingLib::LLPL_END );
							gPathfindingProgram.bind();
						}
						else
						{
							llPathingLibInstance->renderPathBookend( gGL, LLPathingLib::LLPL_START );
							llPathingLibInstance->renderPathBookend( gGL, LLPathingLib::LLPL_END );
						}
					
					}
				
					if ( pathfindingConsole->isRenderWaterPlane() )
					{	
						if (LLGLSLShader::sNoFixedFunction)
						{
							LLGLEnable blend(GL_BLEND);
							gPathfindingProgram.uniform1f(sAlphaScale, 0.90f);
							llPathingLibInstance->renderSimpleShapes( gGL, gAgent.getRegion()->getWaterHeight() );
						}
						else
						{
							llPathingLibInstance->renderSimpleShapes( gGL, gAgent.getRegion()->getWaterHeight() );					
						}
					}
				//physics/exclusion shapes
				if ( pathfindingConsole->isRenderAnyShapes() )
				{					
						U32 render_order[] = {
							1 << LLPathingLib::LLST_ObstacleObjects,
							1 << LLPathingLib::LLST_WalkableObjects,
							1 << LLPathingLib::LLST_ExclusionPhantoms,	
							1 << LLPathingLib::LLST_MaterialPhantoms,
						};

						U32 flags = pathfindingConsole->getRenderShapeFlags();

						for (U32 i = 0; i < 4; i++)
						{
							if (!(flags & render_order[i]))
							{
								continue;
							}

							//turn off backface culling for volumes so they are visible when camera is inside volume
							LLGLDisable cull(i >= 2 ? GL_CULL_FACE : 0);
						
							gGL.flush();
							glPolygonMode( GL_FRONT_AND_BACK, GL_FILL );	
				
							//get rid of some z-fighting
							LLGLEnable polyOffset(GL_POLYGON_OFFSET_FILL);
							glPolygonOffset(1.0f, 1.0f);

							//render to depth first to avoid blending artifacts
							gGL.setColorMask(false, false);
							llPathingLibInstance->renderNavMeshShapesVBO( render_order[i] );		
							gGL.setColorMask(true, false);

							//get rid of some z-fighting
							glPolygonOffset(0.f, 0.f);

							LLGLEnable blend(GL_BLEND);
				
							{
								gPathfindingProgram.uniform1f(sAmbiance, ambiance);

								{ //draw solid overlay
									LLGLDepthTest depth(GL_TRUE, GL_FALSE, GL_LEQUAL);
									llPathingLibInstance->renderNavMeshShapesVBO( render_order[i] );				
									gGL.flush();				
								}
				
								LLGLEnable lineOffset(GL_POLYGON_OFFSET_LINE);
								glPolygonMode( GL_FRONT_AND_BACK, GL_LINE );	
						
								F32 offset = gSavedSettings.getF32("PathfindingLineOffset");

								if (pathfindingConsole->isRenderXRay())
								{
									gPathfindingProgram.uniform1f(sTint, gSavedSettings.getF32("PathfindingXRayTint"));
									gPathfindingProgram.uniform1f(sAlphaScale, gSavedSettings.getF32("PathfindingXRayOpacity"));
									LLGLEnable blend(GL_BLEND);
									LLGLDepthTest depth(GL_TRUE, GL_FALSE, GL_GREATER);
								
									glPolygonOffset(offset, -offset);
								
									if (gSavedSettings.getBOOL("PathfindingXRayWireframe"))
									{ //draw hidden wireframe as darker and less opaque
										gPathfindingProgram.uniform1f(sAmbiance, 1.f);
										llPathingLibInstance->renderNavMeshShapesVBO( render_order[i] );				
									}
									else
									{
										glPolygonMode( GL_FRONT_AND_BACK, GL_FILL );	
										gPathfindingProgram.uniform1f(sAmbiance, ambiance);
										llPathingLibInstance->renderNavMeshShapesVBO( render_order[i] );				
										glPolygonMode(GL_FRONT_AND_BACK, GL_LINE);
									}
								}

								{ //draw visible wireframe as brighter, thicker and more opaque
									glPolygonOffset(offset, offset);
									gPathfindingProgram.uniform1f(sAmbiance, 1.f);
									gPathfindingProgram.uniform1f(sTint, 1.f);
									gPathfindingProgram.uniform1f(sAlphaScale, 1.f);

									glLineWidth(gSavedSettings.getF32("PathfindingLineWidth"));
									LLGLDisable blendOut(GL_BLEND);
									llPathingLibInstance->renderNavMeshShapesVBO( render_order[i] );				
									gGL.flush();
									glLineWidth(1.f);
								}
				
								glPolygonMode( GL_FRONT_AND_BACK, GL_FILL );
							}
						}
					}

					glPolygonOffset(0.f, 0.f);

					if ( pathfindingConsole->isRenderNavMesh() && pathfindingConsole->isRenderXRay() )
					{	//render navmesh xray
						F32 ambiance = gSavedSettings.getF32("PathfindingAmbiance");

						LLGLEnable lineOffset(GL_POLYGON_OFFSET_LINE);
						LLGLEnable polyOffset(GL_POLYGON_OFFSET_FILL);
											
						F32 offset = gSavedSettings.getF32("PathfindingLineOffset");
						glPolygonOffset(offset, -offset);

						LLGLEnable blend(GL_BLEND);
						LLGLDepthTest depth(GL_TRUE, GL_FALSE, GL_GREATER);
						gGL.flush();				
						glLineWidth(2.0f);	
						LLGLEnable cull(GL_CULL_FACE);
																		
						gPathfindingProgram.uniform1f(sTint, gSavedSettings.getF32("PathfindingXRayTint"));
						gPathfindingProgram.uniform1f(sAlphaScale, gSavedSettings.getF32("PathfindingXRayOpacity"));
								
						if (gSavedSettings.getBOOL("PathfindingXRayWireframe"))
						{ //draw hidden wireframe as darker and less opaque
							glPolygonMode( GL_FRONT_AND_BACK, GL_LINE );	
							gPathfindingProgram.uniform1f(sAmbiance, 1.f);
							llPathingLibInstance->renderNavMesh();
							glPolygonMode( GL_FRONT_AND_BACK, GL_FILL );	
						}	
						else
						{
							gPathfindingProgram.uniform1f(sAmbiance, ambiance);
							llPathingLibInstance->renderNavMesh();
						}

						//render edges
						if (LLGLSLShader::sNoFixedFunction)
						{
							gPathfindingNoNormalsProgram.bind();
							gPathfindingNoNormalsProgram.uniform1f(sTint, gSavedSettings.getF32("PathfindingXRayTint"));
							gPathfindingNoNormalsProgram.uniform1f(sAlphaScale, gSavedSettings.getF32("PathfindingXRayOpacity"));
							llPathingLibInstance->renderNavMeshEdges();
							gPathfindingProgram.bind();
						}
						else
						{
							llPathingLibInstance->renderNavMeshEdges();
						}
					
						gGL.flush();
						glLineWidth(1.0f);	
					}
			
					glPolygonOffset(0.f, 0.f);

					gGL.flush();
					if (LLGLSLShader::sNoFixedFunction)
					{
						gPathfindingProgram.unbind();
					}
				}
			}
		}
	}

	gGL.color4f(1,1,1,1);

	gGLLastMatrix = NULL;
	gGL.loadMatrix(gGLModelView);
	gGL.setColorMask(true, false);

	
	if (!hud_only && !mDebugBlips.empty())
	{ //render debug blips
		if (LLGLSLShader::sNoFixedFunction)
		{
			gUIProgram.bind();
		}

		gGL.getTexUnit(0)->bind(LLViewerFetchedTexture::sWhiteImagep, true);

		glPointSize(8.f);
		LLGLDepthTest depth(GL_TRUE, GL_TRUE, GL_ALWAYS);

		gGL.begin(LLRender::POINTS);
		for (std::list<DebugBlip>::iterator iter = mDebugBlips.begin(); iter != mDebugBlips.end(); )
		{
			DebugBlip& blip = *iter;

			blip.mAge += gFrameIntervalSeconds;
			if (blip.mAge > 2.f)
			{
				mDebugBlips.erase(iter++);
			}
			else
			{
				iter++;
			}

			blip.mPosition.mV[2] += gFrameIntervalSeconds*2.f;

			gGL.color4fv(blip.mColor.mV);
			gGL.vertex3fv(blip.mPosition.mV);
		}
		gGL.end();
		gGL.flush();
		glPointSize(1.f);
	}


	// Debug stuff.
	for (LLWorld::region_list_t::const_iterator iter = LLWorld::getInstance()->getRegionList().begin(); 
			iter != LLWorld::getInstance()->getRegionList().end(); ++iter)
	{
		LLViewerRegion* region = *iter;
		for (U32 i = 0; i < LLViewerRegion::NUM_PARTITIONS; i++)
		{
			LLSpatialPartition* part = region->getSpatialPartition(i);
			if (part)
			{
				if ( (hud_only && (part->mDrawableType == RENDER_TYPE_HUD || part->mDrawableType == RENDER_TYPE_HUD_PARTICLES)) ||
					 (!hud_only && hasRenderType(part->mDrawableType)) )
				{
					part->renderDebug();
				}
			}
		}
	}

	for (LLCullResult::bridge_iterator i = sCull->beginVisibleBridge(); i != sCull->endVisibleBridge(); ++i)
	{
		LLSpatialBridge* bridge = *i;
		if (!bridge->isDead() && hasRenderType(bridge->mDrawableType))
		{
			gGL.pushMatrix();
			gGL.multMatrix((F32*)bridge->mDrawable->getRenderMatrix().mMatrix);
			bridge->renderDebug();
			gGL.popMatrix();
		}
	}

	if (gPipeline.hasRenderDebugMask(LLPipeline::RENDER_DEBUG_OCCLUSION) && LLGLSLShader::sNoFixedFunction)
	{ //render visible selected group occlusion geometry
		gDebugProgram.bind();
		LLGLDepthTest depth(GL_TRUE, GL_FALSE);
		gGL.diffuseColor3f(1,0,1);
		for (std::set<LLSpatialGroup*>::iterator iter = visible_selected_groups.begin(); iter != visible_selected_groups.end(); ++iter)
		{
			LLSpatialGroup* group = *iter;

			LLVector4a fudge;
			fudge.splat(0.25f); //SG_OCCLUSION_FUDGE

			LLVector4a size;
			size.setAdd(fudge, group->mBounds[1]);

			drawBox(group->mBounds[0], size);
		}
	}

	visible_selected_groups.clear();

	if (LLGLSLShader::sNoFixedFunction)
	{
		gUIProgram.bind();
	}

	if (hasRenderDebugMask(LLPipeline::RENDER_DEBUG_RAYCAST) && !hud_only)
	{ //draw crosshairs on particle intersection
		if (gDebugRaycastParticle)
		{
			if (LLGLSLShader::sNoFixedFunction)
			{ //this debug display requires shaders
				gDebugProgram.bind();

				gGL.getTexUnit(0)->unbind(LLTexUnit::TT_TEXTURE);

				LLVector3 center(gDebugRaycastParticleIntersection.getF32ptr());
				LLVector3 size(0.1f, 0.1f, 0.1f);

				LLVector3 p[6];

				p[0] = center + size.scaledVec(LLVector3(1,0,0));
				p[1] = center + size.scaledVec(LLVector3(-1,0,0));
				p[2] = center + size.scaledVec(LLVector3(0,1,0));
				p[3] = center + size.scaledVec(LLVector3(0,-1,0));
				p[4] = center + size.scaledVec(LLVector3(0,0,1));
				p[5] = center + size.scaledVec(LLVector3(0,0,-1));
				
				gGL.begin(LLRender::LINES);
				gGL.diffuseColor3f(1.f, 1.f, 0.f);
				for (U32 i = 0; i < 6; i++)
				{
					gGL.vertex3fv(p[i].mV);
				}
				gGL.end();
				gGL.flush();

				gDebugProgram.unbind();
			}
		}
	}

	if (hasRenderDebugMask(LLPipeline::RENDER_DEBUG_SHADOW_FRUSTA))
	{
		LLVertexBuffer::unbind();

		LLGLEnable blend(GL_BLEND);
		LLGLDepthTest depth(TRUE, FALSE);
		LLGLDisable cull(GL_CULL_FACE);

		gGL.color4f(1,1,1,1);
		gGL.getTexUnit(0)->unbind(LLTexUnit::TT_TEXTURE);
				
		F32 a = 0.1f;

		F32 col[] =
		{
			1,0,0,a,
			0,1,0,a,
			0,0,1,a,
			1,0,1,a,
			
			1,1,0,a,
			0,1,1,a,
			1,1,1,a,
			1,0,1,a,
		};

		for (U32 i = 0; i < 8; i++)
		{
			LLVector3* frust = mShadowCamera[i].mAgentFrustum;

			if (i > 3)
			{ //render shadow frusta as volumes
				if (mShadowFrustPoints[i-4].empty())
				{
					continue;
				}

				gGL.color4fv(col+(i-4)*4);	
			
				gGL.begin(LLRender::TRIANGLE_STRIP);
				gGL.vertex3fv(frust[0].mV); gGL.vertex3fv(frust[4].mV);
				gGL.vertex3fv(frust[1].mV); gGL.vertex3fv(frust[5].mV);
				gGL.vertex3fv(frust[2].mV); gGL.vertex3fv(frust[6].mV);
				gGL.vertex3fv(frust[3].mV); gGL.vertex3fv(frust[7].mV);
				gGL.vertex3fv(frust[0].mV); gGL.vertex3fv(frust[4].mV);
				gGL.end();
				
				
				gGL.begin(LLRender::TRIANGLE_STRIP);
				gGL.vertex3fv(frust[0].mV);
				gGL.vertex3fv(frust[1].mV);
				gGL.vertex3fv(frust[3].mV);
				gGL.vertex3fv(frust[2].mV);
				gGL.end();
				
				gGL.begin(LLRender::TRIANGLE_STRIP);
				gGL.vertex3fv(frust[4].mV);
				gGL.vertex3fv(frust[5].mV);
				gGL.vertex3fv(frust[7].mV);
				gGL.vertex3fv(frust[6].mV);
				gGL.end();		
			}

	
			if (i < 4)
			{
				
				//if (i == 0 || !mShadowFrustPoints[i].empty())
				{
					//render visible point cloud
					gGL.flush();
					glPointSize(8.f);
					gGL.begin(LLRender::POINTS);
					
					F32* c = col+i*4;
					gGL.color3fv(c);

					for (U32 j = 0; j < mShadowFrustPoints[i].size(); ++j)
						{
							gGL.vertex3fv(mShadowFrustPoints[i][j].mV);
						
						}
					gGL.end();

					gGL.flush();
					glPointSize(1.f);

					LLVector3* ext = mShadowExtents[i]; 
					LLVector3 pos = (ext[0]+ext[1])*0.5f;
					LLVector3 size = (ext[1]-ext[0])*0.5f;
					drawBoxOutline(pos, size);

					//render camera frustum splits as outlines
					gGL.begin(LLRender::LINES);
					gGL.vertex3fv(frust[0].mV); gGL.vertex3fv(frust[1].mV);
					gGL.vertex3fv(frust[1].mV); gGL.vertex3fv(frust[2].mV);
					gGL.vertex3fv(frust[2].mV); gGL.vertex3fv(frust[3].mV);
					gGL.vertex3fv(frust[3].mV); gGL.vertex3fv(frust[0].mV);
					gGL.vertex3fv(frust[4].mV); gGL.vertex3fv(frust[5].mV);
					gGL.vertex3fv(frust[5].mV); gGL.vertex3fv(frust[6].mV);
					gGL.vertex3fv(frust[6].mV); gGL.vertex3fv(frust[7].mV);
					gGL.vertex3fv(frust[7].mV); gGL.vertex3fv(frust[4].mV);
					gGL.vertex3fv(frust[0].mV); gGL.vertex3fv(frust[4].mV);
					gGL.vertex3fv(frust[1].mV); gGL.vertex3fv(frust[5].mV);
					gGL.vertex3fv(frust[2].mV); gGL.vertex3fv(frust[6].mV);
					gGL.vertex3fv(frust[3].mV); gGL.vertex3fv(frust[7].mV);
					gGL.end();
				}
			}

			/*gGL.flush();
			glLineWidth(16-i*2);
			for (LLWorld::region_list_t::const_iterator iter = LLWorld::getInstance()->getRegionList().begin(); 
					iter != LLWorld::getInstance()->getRegionList().end(); ++iter)
			{
				LLViewerRegion* region = *iter;
				for (U32 j = 0; j < LLViewerRegion::NUM_PARTITIONS; j++)
				{
					LLSpatialPartition* part = region->getSpatialPartition(j);
					if (part)
					{
						if (hasRenderType(part->mDrawableType))
						{
							part->renderIntersectingBBoxes(&mShadowCamera[i]);
						}
					}
				}
			}
			gGL.flush();
			glLineWidth(1.f);*/
		}
	}

	if (mRenderDebugMask & RENDER_DEBUG_WIND_VECTORS)
	{
		gAgent.getRegion()->mWind.renderVectors();
	}
	
	if (mRenderDebugMask & RENDER_DEBUG_COMPOSITION)
	{
		// Debug composition layers
		F32 x, y;

		gGL.getTexUnit(0)->unbind(LLTexUnit::TT_TEXTURE);

		if (gAgent.getRegion())
		{
			gGL.begin(LLRender::POINTS);
			// Draw the composition layer for the region that I'm in.
			for (x = 0; x <= 260; x++)
			{
				for (y = 0; y <= 260; y++)
				{
					if ((x > 255) || (y > 255))
					{
						gGL.color4f(1.f, 0.f, 0.f, 1.f);
					}
					else
					{
						gGL.color4f(0.f, 0.f, 1.f, 1.f);
					}
					F32 z = gAgent.getRegion()->getCompositionXY((S32)x, (S32)y);
					z *= 5.f;
					z += 50.f;
					gGL.vertex3f(x, y, z);
				}
			}
			gGL.end();
		}
	}

	if (mRenderDebugMask & LLPipeline::RENDER_DEBUG_BUILD_QUEUE)
	{
		U32 count = 0;
		U32 size = mGroupQ2.size();
		LLColor4 col;

		LLVertexBuffer::unbind();
		LLGLEnable blend(GL_BLEND);
		gGL.setSceneBlendType(LLRender::BT_ALPHA);
		LLGLDepthTest depth(GL_TRUE, GL_FALSE);
		gGL.getTexUnit(0)->bind(LLViewerFetchedTexture::sWhiteImagep);
		
		gGL.pushMatrix();
		gGL.loadMatrix(gGLModelView);
		gGLLastMatrix = NULL;

		for (LLSpatialGroup::sg_vector_t::iterator iter = mGroupQ2.begin(); iter != mGroupQ2.end(); ++iter)
		{
			LLSpatialGroup* group = *iter;
			if (group->isDead())
			{
				continue;
			}

			LLSpatialBridge* bridge = group->mSpatialPartition->asBridge();

			if (bridge && (!bridge->mDrawable || bridge->mDrawable->isDead()))
			{
				continue;
			}

			if (bridge)
			{
				gGL.pushMatrix();
				gGL.multMatrix((F32*)bridge->mDrawable->getRenderMatrix().mMatrix);
			}

			F32 alpha = llclamp((F32) (size-count)/size, 0.f, 1.f);

			
			LLVector2 c(1.f-alpha, alpha);
			c.normVec();

			
			++count;
			col.set(c.mV[0], c.mV[1], 0, alpha*0.5f+0.5f);
			group->drawObjectBox(col);

			if (bridge)
			{
				gGL.popMatrix();
			}
		}

		gGL.popMatrix();
	}

	gGL.flush();
	if (LLGLSLShader::sNoFixedFunction)
	{
		gUIProgram.unbind();
	}
}

static LLFastTimer::DeclareTimer FTM_REBUILD_POOLS("Rebuild Pools");

void LLPipeline::rebuildPools()
{
	LLFastTimer t(FTM_REBUILD_POOLS);

	assertInitialized();

	S32 max_count = mPools.size();
	pool_set_t::iterator iter1 = mPools.upper_bound(mLastRebuildPool);
	while(max_count > 0 && mPools.size() > 0) // && num_rebuilds < MAX_REBUILDS)
	{
		if (iter1 == mPools.end())
		{
			iter1 = mPools.begin();
		}
		LLDrawPool* poolp = *iter1;

		if (poolp->isDead())
		{
			mPools.erase(iter1++);
			removeFromQuickLookup( poolp );
			if (poolp == mLastRebuildPool)
			{
				mLastRebuildPool = NULL;
			}
			delete poolp;
		}
		else
		{
			mLastRebuildPool = poolp;
			iter1++;
		}
		max_count--;
	}
}

void LLPipeline::addToQuickLookup( LLDrawPool* new_poolp )
{
	assertInitialized();

	switch( new_poolp->getType() )
	{
	case LLDrawPool::POOL_SIMPLE:
		if (mSimplePool)
		{
			llassert(0);
			llwarns << "Ignoring duplicate simple pool." << llendl;
		}
		else
		{
			mSimplePool = (LLRenderPass*) new_poolp;
		}
		break;

	case LLDrawPool::POOL_ALPHA_MASK:
		if (mAlphaMaskPool)
		{
			llassert(0);
			llwarns << "Ignoring duplicate alpha mask pool." << llendl;
			break;
		}
		else
		{
			mAlphaMaskPool = (LLRenderPass*) new_poolp;
		}
		break;

	case LLDrawPool::POOL_FULLBRIGHT_ALPHA_MASK:
		if (mFullbrightAlphaMaskPool)
		{
			llassert(0);
			llwarns << "Ignoring duplicate alpha mask pool." << llendl;
			break;
		}
		else
		{
			mFullbrightAlphaMaskPool = (LLRenderPass*) new_poolp;
		}
		break;
		
	case LLDrawPool::POOL_GRASS:
		if (mGrassPool)
		{
			llassert(0);
			llwarns << "Ignoring duplicate grass pool." << llendl;
		}
		else
		{
			mGrassPool = (LLRenderPass*) new_poolp;
		}
		break;

	case LLDrawPool::POOL_FULLBRIGHT:
		if (mFullbrightPool)
		{
			llassert(0);
			llwarns << "Ignoring duplicate simple pool." << llendl;
		}
		else
		{
			mFullbrightPool = (LLRenderPass*) new_poolp;
		}
		break;

	case LLDrawPool::POOL_INVISIBLE:
		if (mInvisiblePool)
		{
			llassert(0);
			llwarns << "Ignoring duplicate simple pool." << llendl;
		}
		else
		{
			mInvisiblePool = (LLRenderPass*) new_poolp;
		}
		break;

	case LLDrawPool::POOL_GLOW:
		if (mGlowPool)
		{
			llassert(0);
			llwarns << "Ignoring duplicate glow pool." << llendl;
		}
		else
		{
			mGlowPool = (LLRenderPass*) new_poolp;
		}
		break;

	case LLDrawPool::POOL_TREE:
		mTreePools[ uintptr_t(new_poolp->getTexture()) ] = new_poolp ;
		break;
 
	case LLDrawPool::POOL_TERRAIN:
		mTerrainPools[ uintptr_t(new_poolp->getTexture()) ] = new_poolp ;
		break;

	case LLDrawPool::POOL_BUMP:
		if (mBumpPool)
		{
			llassert(0);
			llwarns << "Ignoring duplicate bump pool." << llendl;
		}
		else
		{
			mBumpPool = new_poolp;
		}
		break;
	case LLDrawPool::POOL_MATERIALS:
		if (mMaterialsPool)
		{
			llassert(0);
			llwarns << "Ignorning duplicate materials pool." << llendl;
		}
		else
		{
			mMaterialsPool = new_poolp;
		}
		break;
	case LLDrawPool::POOL_ALPHA:
		if( mAlphaPool )
		{
			llassert(0);
			llwarns << "LLPipeline::addPool(): Ignoring duplicate Alpha pool" << llendl;
		}
		else
		{
			mAlphaPool = (LLDrawPoolAlpha*) new_poolp;
		}
		break;

	case LLDrawPool::POOL_AVATAR:
		break; // Do nothing

	case LLDrawPool::POOL_SKY:
		if( mSkyPool )
		{
			llassert(0);
			llwarns << "LLPipeline::addPool(): Ignoring duplicate Sky pool" << llendl;
		}
		else
		{
			mSkyPool = new_poolp;
		}
		break;
	
	case LLDrawPool::POOL_WATER:
		if( mWaterPool )
		{
			llassert(0);
			llwarns << "LLPipeline::addPool(): Ignoring duplicate Water pool" << llendl;
		}
		else
		{
			mWaterPool = new_poolp;
		}
		break;

	case LLDrawPool::POOL_GROUND:
		if( mGroundPool )
		{
			llassert(0);
			llwarns << "LLPipeline::addPool(): Ignoring duplicate Ground Pool" << llendl;
		}
		else
		{ 
			mGroundPool = new_poolp;
		}
		break;

	case LLDrawPool::POOL_WL_SKY:
		if( mWLSkyPool )
		{
			llassert(0);
			llwarns << "LLPipeline::addPool(): Ignoring duplicate WLSky Pool" << llendl;
		}
		else
		{ 
			mWLSkyPool = new_poolp;
		}
		break;

	default:
		llassert(0);
		llwarns << "Invalid Pool Type in  LLPipeline::addPool()" << llendl;
		break;
	}
}

void LLPipeline::removePool( LLDrawPool* poolp )
{
	assertInitialized();
	removeFromQuickLookup(poolp);
	mPools.erase(poolp);
	delete poolp;
}

void LLPipeline::removeFromQuickLookup( LLDrawPool* poolp )
{
	assertInitialized();
	switch( poolp->getType() )
	{
	case LLDrawPool::POOL_SIMPLE:
		llassert(mSimplePool == poolp);
		mSimplePool = NULL;
		break;

	case LLDrawPool::POOL_ALPHA_MASK:
		llassert(mAlphaMaskPool == poolp);
		mAlphaMaskPool = NULL;
		break;

	case LLDrawPool::POOL_FULLBRIGHT_ALPHA_MASK:
		llassert(mFullbrightAlphaMaskPool == poolp);
		mFullbrightAlphaMaskPool = NULL;
		break;

	case LLDrawPool::POOL_GRASS:
		llassert(mGrassPool == poolp);
		mGrassPool = NULL;
		break;

	case LLDrawPool::POOL_FULLBRIGHT:
		llassert(mFullbrightPool == poolp);
		mFullbrightPool = NULL;
		break;

	case LLDrawPool::POOL_INVISIBLE:
		llassert(mInvisiblePool == poolp);
		mInvisiblePool = NULL;
		break;

	case LLDrawPool::POOL_WL_SKY:
		llassert(mWLSkyPool == poolp);
		mWLSkyPool = NULL;
		break;

	case LLDrawPool::POOL_GLOW:
		llassert(mGlowPool == poolp);
		mGlowPool = NULL;
		break;

	case LLDrawPool::POOL_TREE:
		#ifdef _DEBUG
			{
				BOOL found = mTreePools.erase( (uintptr_t)poolp->getTexture() );
				llassert( found );
			}
		#else
			mTreePools.erase( (uintptr_t)poolp->getTexture() );
		#endif
		break;

	case LLDrawPool::POOL_TERRAIN:
		#ifdef _DEBUG
			{
				BOOL found = mTerrainPools.erase( (uintptr_t)poolp->getTexture() );
				llassert( found );
			}
		#else
			mTerrainPools.erase( (uintptr_t)poolp->getTexture() );
		#endif
		break;

	case LLDrawPool::POOL_BUMP:
		llassert( poolp == mBumpPool );
		mBumpPool = NULL;
		break;
			
	case LLDrawPool::POOL_MATERIALS:
		llassert(poolp == mMaterialsPool);
		mMaterialsPool = NULL;
		break;
			
	case LLDrawPool::POOL_ALPHA:
		llassert( poolp == mAlphaPool );
		mAlphaPool = NULL;
		break;

	case LLDrawPool::POOL_AVATAR:
		break; // Do nothing

	case LLDrawPool::POOL_SKY:
		llassert( poolp == mSkyPool );
		mSkyPool = NULL;
		break;

	case LLDrawPool::POOL_WATER:
		llassert( poolp == mWaterPool );
		mWaterPool = NULL;
		break;

	case LLDrawPool::POOL_GROUND:
		llassert( poolp == mGroundPool );
		mGroundPool = NULL;
		break;

	default:
		llassert(0);
		llwarns << "Invalid Pool Type in  LLPipeline::removeFromQuickLookup() type=" << poolp->getType() << llendl;
		break;
	}
}

void LLPipeline::resetDrawOrders()
{
	assertInitialized();
	// Iterate through all of the draw pools and rebuild them.
	for (pool_set_t::iterator iter = mPools.begin(); iter != mPools.end(); ++iter)
	{
		LLDrawPool *poolp = *iter;
		poolp->resetDrawOrders();
	}
}

//============================================================================
// Once-per-frame setup of hardware lights,
// including sun/moon, avatar backlight, and up to 6 local lights

void LLPipeline::setupAvatarLights(BOOL for_edit)
{
	assertInitialized();

	if (for_edit)
	{
		LLColor4 diffuse(1.f, 1.f, 1.f, 0.f);
		LLVector4 light_pos_cam(-8.f, 0.25f, 10.f, 0.f);  // w==0 => directional light
		LLMatrix4 camera_mat = LLViewerCamera::getInstance()->getModelview();
		LLMatrix4 camera_rot(camera_mat.getMat3());
		camera_rot.invert();
		LLVector4 light_pos = light_pos_cam * camera_rot;
		
		light_pos.normalize();

		LLLightState* light = gGL.getLight(1);

		if (LLPipeline::sRenderDeferred)
		{
			/*diffuse.mV[0] = powf(diffuse.mV[0], 2.2f);
			diffuse.mV[1] = powf(diffuse.mV[1], 2.2f);
			diffuse.mV[2] = powf(diffuse.mV[2], 2.2f);*/
		}

		mHWLightColors[1] = diffuse;
				
		light->setDiffuse(diffuse);
		light->setAmbient(LLColor4::black);
		light->setSpecular(LLColor4::black);
		light->setPosition(light_pos);
		light->setConstantAttenuation(1.f);
		light->setLinearAttenuation(0.f);
		light->setQuadraticAttenuation(0.f);
		light->setSpotExponent(0.f);
		light->setSpotCutoff(180.f);
	}
	else if (gAvatarBacklight) // Always true (unless overridden in a devs .ini)
	{
		LLVector3 opposite_pos = -1.f * mSunDir;
		LLVector3 orthog_light_pos = mSunDir % LLVector3::z_axis;
		LLVector4 backlight_pos = LLVector4(lerp(opposite_pos, orthog_light_pos, 0.3f), 0.0f);
		backlight_pos.normalize();
			
		LLColor4 light_diffuse = mSunDiffuse;
		LLColor4 backlight_diffuse(1.f - light_diffuse.mV[VRED], 1.f - light_diffuse.mV[VGREEN], 1.f - light_diffuse.mV[VBLUE], 1.f);
		F32 max_component = 0.001f;
		for (S32 i = 0; i < 3; i++)
		{
			if (backlight_diffuse.mV[i] > max_component)
			{
				max_component = backlight_diffuse.mV[i];
			}
		}
		F32 backlight_mag;
		if (gSky.getSunDirection().mV[2] >= LLSky::NIGHTTIME_ELEVATION_COS)
		{
			backlight_mag = BACKLIGHT_DAY_MAGNITUDE_OBJECT;
		}
		else
		{
			backlight_mag = BACKLIGHT_NIGHT_MAGNITUDE_OBJECT;
		}
		backlight_diffuse *= backlight_mag / max_component;

		if (LLPipeline::sRenderDeferred)
		{
			/*backlight_diffuse.mV[0] = powf(backlight_diffuse.mV[0], 2.2f);
			backlight_diffuse.mV[1] = powf(backlight_diffuse.mV[1], 2.2f);
			backlight_diffuse.mV[2] = powf(backlight_diffuse.mV[2], 2.2f);*/
		}

		mHWLightColors[1] = backlight_diffuse;

		LLLightState* light = gGL.getLight(1);

		light->setPosition(backlight_pos);
		light->setDiffuse(backlight_diffuse);
		light->setAmbient(LLColor4::black);
		light->setSpecular(LLColor4::black);
		light->setConstantAttenuation(1.f);
		light->setLinearAttenuation(0.f);
		light->setQuadraticAttenuation(0.f);
		light->setSpotExponent(0.f);
		light->setSpotCutoff(180.f);
	}
	else
	{
		LLLightState* light = gGL.getLight(1);

		mHWLightColors[1] = LLColor4::black;

		light->setDiffuse(LLColor4::black);
		light->setAmbient(LLColor4::black);
		light->setSpecular(LLColor4::black);
	}
}

static F32 calc_light_dist(LLVOVolume* light, const LLVector3& cam_pos, F32 max_dist)
{
	F32 inten = light->getLightIntensity();
	if (inten < .001f)
	{
		return max_dist;
	}
	F32 radius = light->getLightRadius();
	BOOL selected = light->isSelected();
	LLVector3 dpos = light->getRenderPosition() - cam_pos;
	F32 dist2 = dpos.lengthSquared();
	if (!selected && dist2 > (max_dist + radius)*(max_dist + radius))
	{
		return max_dist;
	}
	F32 dist = (F32) sqrt(dist2);
	dist *= 1.f / inten;
	dist -= radius;
	if (selected)
	{
		dist -= 10000.f; // selected lights get highest priority
	}
	if (light->mDrawable.notNull() && light->mDrawable->isState(LLDrawable::ACTIVE))
	{
		// moving lights get a little higher priority (too much causes artifacts)
		dist -= light->getLightRadius()*0.25f;
	}
	return dist;
}

void LLPipeline::calcNearbyLights(LLCamera& camera)
{
	assertInitialized();

	if (LLPipeline::sReflectionRender)
	{
		return;
	}

	if (mLightingDetail >= 1)
	{
		// mNearbyLight (and all light_set_t's) are sorted such that
		// begin() == the closest light and rbegin() == the farthest light
		const S32 MAX_LOCAL_LIGHTS = 6;
// 		LLVector3 cam_pos = gAgent.getCameraPositionAgent();
		LLVector3 cam_pos = LLViewerJoystick::getInstance()->getOverrideCamera() ?
						camera.getOrigin() : 
						gAgent.getPositionAgent();

		F32 max_dist = LIGHT_MAX_RADIUS * 4.f; // ignore enitrely lights > 4 * max light rad
		
		// UPDATE THE EXISTING NEARBY LIGHTS
		light_set_t cur_nearby_lights;
		for (light_set_t::iterator iter = mNearbyLights.begin();
			iter != mNearbyLights.end(); iter++)
		{
			const Light* light = &(*iter);
			LLDrawable* drawable = light->drawable;
			LLVOVolume* volight = drawable->getVOVolume();
			if (!volight || !drawable->isState(LLDrawable::LIGHT))
			{
				drawable->clearState(LLDrawable::NEARBY_LIGHT);
				continue;
			}
			if (light->fade <= -LIGHT_FADE_TIME)
			{
				drawable->clearState(LLDrawable::NEARBY_LIGHT);
				continue;
			}
			if (!sRenderAttachedLights && volight && volight->isAttachment())
			{
				drawable->clearState(LLDrawable::NEARBY_LIGHT);
				continue;
			}

			F32 dist = calc_light_dist(volight, cam_pos, max_dist);
			cur_nearby_lights.insert(Light(drawable, dist, light->fade));
		}
		mNearbyLights = cur_nearby_lights;
				
		// FIND NEW LIGHTS THAT ARE IN RANGE
		light_set_t new_nearby_lights;
		for (LLDrawable::drawable_set_t::iterator iter = mLights.begin();
			 iter != mLights.end(); ++iter)
		{
			LLDrawable* drawable = *iter;
			LLVOVolume* light = drawable->getVOVolume();
			if (!light || drawable->isState(LLDrawable::NEARBY_LIGHT))
			{
				continue;
			}
			if (light->isHUDAttachment())
			{
				continue; // no lighting from HUD objects
			}
			F32 dist = calc_light_dist(light, cam_pos, max_dist);
			if (dist >= max_dist)
			{
				continue;
			}
			if (!sRenderAttachedLights && light && light->isAttachment())
			{
				continue;
			}
			new_nearby_lights.insert(Light(drawable, dist, 0.f));
			if (new_nearby_lights.size() > (U32)MAX_LOCAL_LIGHTS)
			{
				new_nearby_lights.erase(--new_nearby_lights.end());
				const Light& last = *new_nearby_lights.rbegin();
				max_dist = last.dist;
			}
		}

		// INSERT ANY NEW LIGHTS
		for (light_set_t::iterator iter = new_nearby_lights.begin();
			 iter != new_nearby_lights.end(); iter++)
		{
			const Light* light = &(*iter);
			if (mNearbyLights.size() < (U32)MAX_LOCAL_LIGHTS)
			{
				mNearbyLights.insert(*light);
				((LLDrawable*) light->drawable)->setState(LLDrawable::NEARBY_LIGHT);
			}
			else
			{
				// crazy cast so that we can overwrite the fade value
				// even though gcc enforces sets as const
				// (fade value doesn't affect sort so this is safe)
				Light* farthest_light = (const_cast<Light*>(&(*(mNearbyLights.rbegin()))));
				if (light->dist < farthest_light->dist)
				{
					if (farthest_light->fade >= 0.f)
					{
						farthest_light->fade = -gFrameIntervalSeconds;
					}
				}
				else
				{
					break; // none of the other lights are closer
				}
			}
		}
		
	}
}

void LLPipeline::setupHWLights(LLDrawPool* pool)
{
	assertInitialized();
	
	// Ambient
	if (!LLGLSLShader::sNoFixedFunction)
	{
		gGL.syncMatrices();
		LLColor4 ambient = gSky.getTotalAmbientColor();
		gGL.setAmbientLightColor(ambient);
	}

	// Light 0 = Sun or Moon (All objects)
	{
		if (gSky.getSunDirection().mV[2] >= LLSky::NIGHTTIME_ELEVATION_COS)
		{
			mSunDir.setVec(gSky.getSunDirection());
			mSunDiffuse.setVec(gSky.getSunDiffuseColor());
		}
		else
		{
			mSunDir.setVec(gSky.getMoonDirection());
			mSunDiffuse.setVec(gSky.getMoonDiffuseColor());
		}

		F32 max_color = llmax(mSunDiffuse.mV[0], mSunDiffuse.mV[1], mSunDiffuse.mV[2]);
		if (max_color > 1.f)
		{
			mSunDiffuse *= 1.f/max_color;
		}
		mSunDiffuse.clamp();

		LLVector4 light_pos(mSunDir, 0.0f);
		LLColor4 light_diffuse = mSunDiffuse;

		if (LLPipeline::sRenderDeferred)
		{
			/*light_diffuse.mV[0] = powf(light_diffuse.mV[0], 2.2f);
			light_diffuse.mV[1] = powf(light_diffuse.mV[1], 2.2f);
			light_diffuse.mV[2] = powf(light_diffuse.mV[2], 2.2f);*/
		}

		mHWLightColors[0] = light_diffuse;

		LLLightState* light = gGL.getLight(0);
		light->setPosition(light_pos);
		light->setDiffuse(light_diffuse);
		light->setAmbient(LLColor4::black);
		light->setSpecular(LLColor4::black);
		light->setConstantAttenuation(1.f);
		light->setLinearAttenuation(0.f);
		light->setQuadraticAttenuation(0.f);
		light->setSpotExponent(0.f);
		light->setSpotCutoff(180.f);
	}
	
	// Light 1 = Backlight (for avatars)
	// (set by enableLightsAvatar)
	
	S32 cur_light = 2;
	
	// Nearby lights = LIGHT 2-7

	mLightMovingMask = 0;
	
	if (mLightingDetail >= 1)
	{
		for (light_set_t::iterator iter = mNearbyLights.begin();
			 iter != mNearbyLights.end(); ++iter)
		{
			LLDrawable* drawable = iter->drawable;
			LLVOVolume* light = drawable->getVOVolume();
			if (!light)
			{
				continue;
			}
			if (drawable->isState(LLDrawable::ACTIVE))
			{
				mLightMovingMask |= (1<<cur_light);
			}
			
			LLColor4  light_color = light->getLightColor();
			light_color.mV[3] = 0.0f;

			F32 fade = iter->fade;
			if (fade < LIGHT_FADE_TIME)
			{
				// fade in/out light
				if (fade >= 0.f)
				{
					fade = fade / LIGHT_FADE_TIME;
					((Light*) (&(*iter)))->fade += gFrameIntervalSeconds;
				}
				else
				{
					fade = 1.f + fade / LIGHT_FADE_TIME;
					((Light*) (&(*iter)))->fade -= gFrameIntervalSeconds;
				}
				fade = llclamp(fade,0.f,1.f);
				light_color *= fade;
			}

			LLVector3 light_pos(light->getRenderPosition());
			LLVector4 light_pos_gl(light_pos, 1.0f);
	
			F32 light_radius = llmax(light->getLightRadius(), 0.001f);

			F32 x = (3.f * (1.f + light->getLightFalloff())); // why this magic?  probably trying to match a historic behavior.
			float linatten = x / (light_radius); // % of brightness at radius

			mHWLightColors[cur_light] = light_color;
			LLLightState* light_state = gGL.getLight(cur_light);
			
			light_state->setPosition(light_pos_gl);
			light_state->setDiffuse(light_color);
			light_state->setAmbient(LLColor4::black);
			light_state->setConstantAttenuation(0.f);
			if (sRenderDeferred)
			{
				F32 size = light_radius*1.5f;
				light_state->setLinearAttenuation(size);
				light_state->setQuadraticAttenuation(light->getLightFalloff()*0.5f+1.f);
			}
			else
			{
				light_state->setLinearAttenuation(linatten);
				light_state->setQuadraticAttenuation(0.f);
			}
			

			if (light->isLightSpotlight() // directional (spot-)light
			    && (LLPipeline::sRenderDeferred || RenderSpotLightsInNondeferred)) // these are only rendered as GL spotlights if we're in deferred rendering mode *or* the setting forces them on
			{
				LLQuaternion quat = light->getRenderRotation();
				LLVector3 at_axis(0,0,-1); // this matches deferred rendering's object light direction
				at_axis *= quat;

				light_state->setSpotDirection(at_axis);
				light_state->setSpotCutoff(90.f);
				light_state->setSpotExponent(2.f);
	
				const LLColor4 specular(0.f, 0.f, 0.f, 0.f);
				light_state->setSpecular(specular);
			}
			else // omnidirectional (point) light
			{
				light_state->setSpotExponent(0.f);
				light_state->setSpotCutoff(180.f);
				
				// we use specular.w = 1.0 as a cheap hack for the shaders to know that this is omnidirectional rather than a spotlight
				const LLColor4 specular(0.f, 0.f, 0.f, 1.f);
				light_state->setSpecular(specular);				
			}
			cur_light++;
			if (cur_light >= 8)
			{
				break; // safety
			}
		}
	}
	for ( ; cur_light < 8 ; cur_light++)
	{
		mHWLightColors[cur_light] = LLColor4::black;
		LLLightState* light = gGL.getLight(cur_light);

		light->setDiffuse(LLColor4::black);
		light->setAmbient(LLColor4::black);
		light->setSpecular(LLColor4::black);
	}
	if (gAgentAvatarp &&
		gAgentAvatarp->mSpecialRenderMode == 3)
	{
		LLColor4  light_color = LLColor4::white;
		light_color.mV[3] = 0.0f;

		LLVector3 light_pos(LLViewerCamera::getInstance()->getOrigin());
		LLVector4 light_pos_gl(light_pos, 1.0f);

		F32 light_radius = 16.f;

			F32 x = 3.f;
		float linatten = x / (light_radius); // % of brightness at radius

		if (LLPipeline::sRenderDeferred)
		{
			/*light_color.mV[0] = powf(light_color.mV[0], 2.2f);
			light_color.mV[1] = powf(light_color.mV[1], 2.2f);
			light_color.mV[2] = powf(light_color.mV[2], 2.2f);*/
		}

		mHWLightColors[2] = light_color;
		LLLightState* light = gGL.getLight(2);

		light->setPosition(light_pos_gl);
		light->setDiffuse(light_color);
		light->setAmbient(LLColor4::black);
		light->setSpecular(LLColor4::black);
		light->setQuadraticAttenuation(0.f);
		light->setConstantAttenuation(0.f);
		light->setLinearAttenuation(linatten);
		light->setSpotExponent(0.f);
		light->setSpotCutoff(180.f);
	}

	// Init GL state
	if (!LLGLSLShader::sNoFixedFunction)
	{
		glDisable(GL_LIGHTING);
	}

	for (S32 i = 0; i < 8; ++i)
	{
		gGL.getLight(i)->disable();
	}
	mLightMask = 0;
}

void LLPipeline::enableLights(U32 mask)
{
	assertInitialized();

	if (mLightingDetail == 0)
	{
		mask &= 0xf003; // sun and backlight only (and fullbright bit)
	}
	if (mLightMask != mask)
	{
		stop_glerror();
		if (!mLightMask)
		{
			if (!LLGLSLShader::sNoFixedFunction)
			{
				glEnable(GL_LIGHTING);
			}
		}
		if (mask)
		{
			stop_glerror();
			for (S32 i=0; i<8; i++)
			{
				LLLightState* light = gGL.getLight(i);
				if (mask & (1<<i))
				{
					light->enable();
					light->setDiffuse(mHWLightColors[i]);
				}
				else
				{
					light->disable();
					light->setDiffuse(LLColor4::black);
				}
			}
			stop_glerror();
		}
		else
		{
			if (!LLGLSLShader::sNoFixedFunction)
			{
				glDisable(GL_LIGHTING);
			}
		}
		mLightMask = mask;
		stop_glerror();

		LLColor4 ambient = gSky.getTotalAmbientColor();
		gGL.setAmbientLightColor(ambient);
	}
}

void LLPipeline::enableLightsStatic()
{
	assertInitialized();
	U32 mask = 0x01; // Sun
	if (mLightingDetail >= 2)
	{
		mask |= mLightMovingMask; // Hardware moving lights
	}
	else
	{
		mask |= 0xff & (~2); // Hardware local lights
	}
	enableLights(mask);
}

void LLPipeline::enableLightsDynamic()
{
	assertInitialized();
	U32 mask = 0xff & (~2); // Local lights
	enableLights(mask);
	
	if (isAgentAvatarValid() && getLightingDetail() <= 0)
	{
		if (gAgentAvatarp->mSpecialRenderMode == 0) // normal
		{
			gPipeline.enableLightsAvatar();
		}
		else if (gAgentAvatarp->mSpecialRenderMode >= 1)  // anim preview
		{
			gPipeline.enableLightsAvatarEdit(LLColor4(0.7f, 0.6f, 0.3f, 1.f));
		}
	}
}

void LLPipeline::enableLightsAvatar()
{
	U32 mask = 0xff; // All lights
	setupAvatarLights(FALSE);
	enableLights(mask);
}

void LLPipeline::enableLightsPreview()
{
	disableLights();

	if (!LLGLSLShader::sNoFixedFunction)
	{
		glEnable(GL_LIGHTING);
	}

	LLColor4 ambient = PreviewAmbientColor;
	gGL.setAmbientLightColor(ambient);

	LLColor4 diffuse0 = PreviewDiffuse0;
	LLColor4 specular0 = PreviewSpecular0;
	LLColor4 diffuse1 = PreviewDiffuse1;
	LLColor4 specular1 = PreviewSpecular1;
	LLColor4 diffuse2 = PreviewDiffuse2;
	LLColor4 specular2 = PreviewSpecular2;

	LLVector3 dir0 = PreviewDirection0;
	LLVector3 dir1 = PreviewDirection1;
	LLVector3 dir2 = PreviewDirection2;

	dir0.normVec();
	dir1.normVec();
	dir2.normVec();
	
	LLVector4 light_pos(dir0, 0.0f);

	LLLightState* light = gGL.getLight(1);

	light->enable();
	light->setPosition(light_pos);
	light->setDiffuse(diffuse0);
	light->setAmbient(LLColor4::black);
	light->setSpecular(specular0);
	light->setSpotExponent(0.f);
	light->setSpotCutoff(180.f);

	light_pos = LLVector4(dir1, 0.f);

	light = gGL.getLight(2);
	light->enable();
	light->setPosition(light_pos);
	light->setDiffuse(diffuse1);
	light->setAmbient(LLColor4::black);
	light->setSpecular(specular1);
	light->setSpotExponent(0.f);
	light->setSpotCutoff(180.f);

	light_pos = LLVector4(dir2, 0.f);
	light = gGL.getLight(3);
	light->enable();
	light->setPosition(light_pos);
	light->setDiffuse(diffuse2);
	light->setAmbient(LLColor4::black);
	light->setSpecular(specular2);
	light->setSpotExponent(0.f);
	light->setSpotCutoff(180.f);
}


void LLPipeline::enableLightsAvatarEdit(const LLColor4& color)
{
	U32 mask = 0x2002; // Avatar backlight only, set ambient
	setupAvatarLights(TRUE);
	enableLights(mask);

	gGL.setAmbientLightColor(color);
}

void LLPipeline::enableLightsFullbright(const LLColor4& color)
{
	assertInitialized();
	U32 mask = 0x1000; // Non-0 mask, set ambient
	enableLights(mask);

	gGL.setAmbientLightColor(color);
}

void LLPipeline::disableLights()
{
	enableLights(0); // no lighting (full bright)
}

//============================================================================

class LLMenuItemGL;
class LLInvFVBridge;
struct cat_folder_pair;
class LLVOBranch;
class LLVOLeaf;

void LLPipeline::findReferences(LLDrawable *drawablep)
{
	assertInitialized();
	if (mLights.find(drawablep) != mLights.end())
	{
		llinfos << "In mLights" << llendl;
	}
	if (std::find(mMovedList.begin(), mMovedList.end(), drawablep) != mMovedList.end())
	{
		llinfos << "In mMovedList" << llendl;
	}
	if (std::find(mShiftList.begin(), mShiftList.end(), drawablep) != mShiftList.end())
	{
		llinfos << "In mShiftList" << llendl;
	}
	if (mRetexturedList.find(drawablep) != mRetexturedList.end())
	{
		llinfos << "In mRetexturedList" << llendl;
	}
	
	if (std::find(mBuildQ1.begin(), mBuildQ1.end(), drawablep) != mBuildQ1.end())
	{
		llinfos << "In mBuildQ1" << llendl;
	}
	if (std::find(mBuildQ2.begin(), mBuildQ2.end(), drawablep) != mBuildQ2.end())
	{
		llinfos << "In mBuildQ2" << llendl;
	}

	S32 count;
	
	count = gObjectList.findReferences(drawablep);
	if (count)
	{
		llinfos << "In other drawables: " << count << " references" << llendl;
	}
}

BOOL LLPipeline::verify()
{
	BOOL ok = assertInitialized();
	if (ok) 
	{
		for (pool_set_t::iterator iter = mPools.begin(); iter != mPools.end(); ++iter)
		{
			LLDrawPool *poolp = *iter;
			if (!poolp->verify())
			{
				ok = FALSE;
			}
		}
	}

	if (!ok)
	{
		llwarns << "Pipeline verify failed!" << llendl;
	}
	return ok;
}

//////////////////////////////
//
// Collision detection
//
//

///////////////////////////////////////////////////////////////////////////////////////////////////////////////////////////////////////////////////////////////////////////////////////////////////////
/**
 *	A method to compute a ray-AABB intersection.
 *	Original code by Andrew Woo, from "Graphics Gems", Academic Press, 1990
 *	Optimized code by Pierre Terdiman, 2000 (~20-30% faster on my Celeron 500)
 *	Epsilon value added by Klaus Hartmann. (discarding it saves a few cycles only)
 *
 *	Hence this version is faster as well as more robust than the original one.
 *
 *	Should work provided:
 *	1) the integer representation of 0.0f is 0x00000000
 *	2) the sign bit of the float is the most significant one
 *
 *	Report bugs: p.terdiman@codercorner.com
 *
 *	\param		aabb		[in] the axis-aligned bounding box
 *	\param		origin		[in] ray origin
 *	\param		dir			[in] ray direction
 *	\param		coord		[out] impact coordinates
 *	\return		true if ray intersects AABB
 */
///////////////////////////////////////////////////////////////////////////////////////////////////////////////////////////////////////////////////////////////////////////////////////////////////////
//#define RAYAABB_EPSILON 0.00001f
#define IR(x)	((U32&)x)

bool LLRayAABB(const LLVector3 &center, const LLVector3 &size, const LLVector3& origin, const LLVector3& dir, LLVector3 &coord, F32 epsilon)
{
	BOOL Inside = TRUE;
	LLVector3 MinB = center - size;
	LLVector3 MaxB = center + size;
	LLVector3 MaxT;
	MaxT.mV[VX]=MaxT.mV[VY]=MaxT.mV[VZ]=-1.0f;

	// Find candidate planes.
	for(U32 i=0;i<3;i++)
	{
		if(origin.mV[i] < MinB.mV[i])
		{
			coord.mV[i]	= MinB.mV[i];
			Inside		= FALSE;

			// Calculate T distances to candidate planes
			if(IR(dir.mV[i]))	MaxT.mV[i] = (MinB.mV[i] - origin.mV[i]) / dir.mV[i];
		}
		else if(origin.mV[i] > MaxB.mV[i])
		{
			coord.mV[i]	= MaxB.mV[i];
			Inside		= FALSE;

			// Calculate T distances to candidate planes
			if(IR(dir.mV[i]))	MaxT.mV[i] = (MaxB.mV[i] - origin.mV[i]) / dir.mV[i];
		}
	}

	// Ray origin inside bounding box
	if(Inside)
	{
		coord = origin;
		return true;
	}

	// Get largest of the maxT's for final choice of intersection
	U32 WhichPlane = 0;
	if(MaxT.mV[1] > MaxT.mV[WhichPlane])	WhichPlane = 1;
	if(MaxT.mV[2] > MaxT.mV[WhichPlane])	WhichPlane = 2;

	// Check final candidate actually inside box
	if(IR(MaxT.mV[WhichPlane])&0x80000000) return false;

	for(U32 i=0;i<3;i++)
	{
		if(i!=WhichPlane)
		{
			coord.mV[i] = origin.mV[i] + MaxT.mV[WhichPlane] * dir.mV[i];
			if (epsilon > 0)
			{
				if(coord.mV[i] < MinB.mV[i] - epsilon || coord.mV[i] > MaxB.mV[i] + epsilon)	return false;
			}
			else
			{
				if(coord.mV[i] < MinB.mV[i] || coord.mV[i] > MaxB.mV[i])	return false;
			}
		}
	}
	return true;	// ray hits box
}

//////////////////////////////
//
// Macros, functions, and inline methods from other classes
//
//

void LLPipeline::setLight(LLDrawable *drawablep, BOOL is_light)
{
	if (drawablep && assertInitialized())
	{
		if (is_light)
		{
			mLights.insert(drawablep);
			drawablep->setState(LLDrawable::LIGHT);
		}
		else
		{
			drawablep->clearState(LLDrawable::LIGHT);
			mLights.erase(drawablep);
		}
	}
}

//static
void LLPipeline::toggleRenderType(U32 type)
{
	gPipeline.mRenderTypeEnabled[type] = !gPipeline.mRenderTypeEnabled[type];
	if (type == LLPipeline::RENDER_TYPE_WATER)
	{
		gPipeline.mRenderTypeEnabled[LLPipeline::RENDER_TYPE_VOIDWATER] = !gPipeline.mRenderTypeEnabled[LLPipeline::RENDER_TYPE_VOIDWATER];
	}
}

//static
void LLPipeline::toggleRenderTypeControl(void* data)
{
	U32 type = (U32)(intptr_t)data;
	U32 bit = (1<<type);
	if (gPipeline.hasRenderType(type))
	{
		llinfos << "Toggling render type mask " << std::hex << bit << " off" << std::dec << llendl;
	}
	else
	{
		llinfos << "Toggling render type mask " << std::hex << bit << " on" << std::dec << llendl;
	}
	gPipeline.toggleRenderType(type);
}

//static
BOOL LLPipeline::hasRenderTypeControl(void* data)
{
	U32 type = (U32)(intptr_t)data;
	return gPipeline.hasRenderType(type);
}

// Allows UI items labeled "Hide foo" instead of "Show foo"
//static
BOOL LLPipeline::toggleRenderTypeControlNegated(void* data)
{
	S32 type = (S32)(intptr_t)data;
	return !gPipeline.hasRenderType(type);
}

//static
void LLPipeline::toggleRenderDebug(void* data)
{
	U32 bit = (U32)(intptr_t)data;
	if (gPipeline.hasRenderDebugMask(bit))
	{
		llinfos << "Toggling render debug mask " << std::hex << bit << " off" << std::dec << llendl;
	}
	else
	{
		llinfos << "Toggling render debug mask " << std::hex << bit << " on" << std::dec << llendl;
	}
	gPipeline.mRenderDebugMask ^= bit;
}


//static
BOOL LLPipeline::toggleRenderDebugControl(void* data)
{
	U32 bit = (U32)(intptr_t)data;
	return gPipeline.hasRenderDebugMask(bit);
}

//static
void LLPipeline::toggleRenderDebugFeature(void* data)
{
	U32 bit = (U32)(intptr_t)data;
	gPipeline.mRenderDebugFeatureMask ^= bit;
}


//static
BOOL LLPipeline::toggleRenderDebugFeatureControl(void* data)
{
	U32 bit = (U32)(intptr_t)data;
	return gPipeline.hasRenderDebugFeatureMask(bit);
}

void LLPipeline::setRenderDebugFeatureControl(U32 bit, bool value)
{
	if (value)
	{
		gPipeline.mRenderDebugFeatureMask |= bit;
	}
	else
	{
		gPipeline.mRenderDebugFeatureMask &= !bit;
	}
}

void LLPipeline::pushRenderDebugFeatureMask()
{
	mRenderDebugFeatureStack.push(mRenderDebugFeatureMask);
}

void LLPipeline::popRenderDebugFeatureMask()
{
	if (mRenderDebugFeatureStack.empty())
	{
		llerrs << "Depleted render feature stack." << llendl;
	}

	mRenderDebugFeatureMask = mRenderDebugFeatureStack.top();
	mRenderDebugFeatureStack.pop();
}

// static
void LLPipeline::setRenderScriptedBeacons(BOOL val)
{
	sRenderScriptedBeacons = val;
}

// static
void LLPipeline::toggleRenderScriptedBeacons(void*)
{
	sRenderScriptedBeacons = !sRenderScriptedBeacons;
}

// static
BOOL LLPipeline::getRenderScriptedBeacons(void*)
{
	return sRenderScriptedBeacons;
}

// static
void LLPipeline::setRenderScriptedTouchBeacons(BOOL val)
{
	sRenderScriptedTouchBeacons = val;
}

// static
void LLPipeline::toggleRenderScriptedTouchBeacons(void*)
{
	sRenderScriptedTouchBeacons = !sRenderScriptedTouchBeacons;
}

// static
BOOL LLPipeline::getRenderScriptedTouchBeacons(void*)
{
	return sRenderScriptedTouchBeacons;
}

// static
void LLPipeline::setRenderMOAPBeacons(BOOL val)
{
	sRenderMOAPBeacons = val;
}

// static
void LLPipeline::toggleRenderMOAPBeacons(void*)
{
	sRenderMOAPBeacons = !sRenderMOAPBeacons;
}

// static
BOOL LLPipeline::getRenderMOAPBeacons(void*)
{
	return sRenderMOAPBeacons;
}

// static
void LLPipeline::setRenderPhysicalBeacons(BOOL val)
{
	sRenderPhysicalBeacons = val;
}

// static
void LLPipeline::toggleRenderPhysicalBeacons(void*)
{
	sRenderPhysicalBeacons = !sRenderPhysicalBeacons;
}

// static
BOOL LLPipeline::getRenderPhysicalBeacons(void*)
{
	return sRenderPhysicalBeacons;
}

// static
void LLPipeline::setRenderParticleBeacons(BOOL val)
{
	sRenderParticleBeacons = val;
}

// static
void LLPipeline::toggleRenderParticleBeacons(void*)
{
	sRenderParticleBeacons = !sRenderParticleBeacons;
}

// static
BOOL LLPipeline::getRenderParticleBeacons(void*)
{
	return sRenderParticleBeacons;
}

// static
void LLPipeline::setRenderSoundBeacons(BOOL val)
{
	sRenderSoundBeacons = val;
}

// static
void LLPipeline::toggleRenderSoundBeacons(void*)
{
	sRenderSoundBeacons = !sRenderSoundBeacons;
}

// static
BOOL LLPipeline::getRenderSoundBeacons(void*)
{
	return sRenderSoundBeacons;
}

// static
void LLPipeline::setRenderBeacons(BOOL val)
{
	sRenderBeacons = val;
}

// static
void LLPipeline::toggleRenderBeacons(void*)
{
	sRenderBeacons = !sRenderBeacons;
}

// static
BOOL LLPipeline::getRenderBeacons(void*)
{
	return sRenderBeacons;
}

// static
void LLPipeline::setRenderHighlights(BOOL val)
{
	sRenderHighlight = val;
}

// static
void LLPipeline::toggleRenderHighlights(void*)
{
	sRenderHighlight = !sRenderHighlight;
}

// static
BOOL LLPipeline::getRenderHighlights(void*)
{
	return sRenderHighlight;
}

// static
void LLPipeline::setRenderHighlightTextureChannel(LLRender::eTexIndex channel)
{
	sRenderHighlightTextureChannel = channel;
}

LLVOPartGroup* LLPipeline::lineSegmentIntersectParticle(const LLVector4a& start, const LLVector4a& end, LLVector4a* intersection,
														S32* face_hit)
{
	LLVector4a local_end = end;

	LLVector4a position;

	LLDrawable* drawable = NULL;

	for (LLWorld::region_list_t::const_iterator iter = LLWorld::getInstance()->getRegionList().begin(); 
			iter != LLWorld::getInstance()->getRegionList().end(); ++iter)
	{
		LLViewerRegion* region = *iter;

		LLSpatialPartition* part = region->getSpatialPartition(LLViewerRegion::PARTITION_PARTICLE);
		if (part && hasRenderType(part->mDrawableType))
		{
			LLDrawable* hit = part->lineSegmentIntersect(start, local_end, TRUE, FALSE, face_hit, &position, NULL, NULL, NULL);
			if (hit)
			{
				drawable = hit;
				local_end = position;						
			}
		}
	}

	LLVOPartGroup* ret = NULL;
	if (drawable)
	{
		//make sure we're returning an LLVOPartGroup
		llassert(drawable->getVObj()->getPCode() == LLViewerObject::LL_VO_PART_GROUP);
		ret = (LLVOPartGroup*) drawable->getVObj().get();
	}
		
	if (intersection)
	{
		*intersection = position;
	}

	return ret;
}

LLViewerObject* LLPipeline::lineSegmentIntersectInWorld(const LLVector4a& start, const LLVector4a& end,
														BOOL pick_transparent,												
// [SL:KB] - Patch: UI-PickRiggedAttachment | Checked: 2012-07-12 (Catznip-3.3)
														BOOL pick_rigged,
// [/SL:KB]
														S32* face_hit,
														LLVector4a* intersection,         // return the intersection point
														LLVector2* tex_coord,            // return the texture coordinates of the intersection point
														LLVector4a* normal,               // return the surface normal at the intersection point
														LLVector4a* tangent             // return the surface tangent at the intersection point
	)
{
	LLDrawable* drawable = NULL;

	LLVector4a local_end = end;

	LLVector4a position;

	sPickAvatar = FALSE; //LLToolMgr::getInstance()->inBuildMode() ? FALSE : TRUE;
	
	for (LLWorld::region_list_t::const_iterator iter = LLWorld::getInstance()->getRegionList().begin(); 
			iter != LLWorld::getInstance()->getRegionList().end(); ++iter)
	{
		LLViewerRegion* region = *iter;

		for (U32 j = 0; j < LLViewerRegion::NUM_PARTITIONS; j++)
		{
			if ((j == LLViewerRegion::PARTITION_VOLUME) || 
				(j == LLViewerRegion::PARTITION_BRIDGE) || 
				(j == LLViewerRegion::PARTITION_TERRAIN) ||
				(j == LLViewerRegion::PARTITION_TREE) ||
				(j == LLViewerRegion::PARTITION_GRASS))  // only check these partitions for now
			{
				LLSpatialPartition* part = region->getSpatialPartition(j);
				if (part && hasRenderType(part->mDrawableType))
				{
//					LLDrawable* hit = part->lineSegmentIntersect(start, local_end, pick_transparent, face_hit, &position, tex_coord, normal, tangent);
// [SL:KB] - Patch: UI-PickRiggedAttachment | Checked: 2012-07-12 (Catznip-3.3)
					LLDrawable* hit = part->lineSegmentIntersect(start, local_end, pick_transparent, pick_rigged, face_hit, &position, tex_coord, normal, tangent);
// [/SL:KB]
					if (hit)
					{
						drawable = hit;
						local_end = position;						
					}
				}
			}
		}
	}
	
	if (!sPickAvatar)
	{
		//save hit info in case we need to restore
		//due to attachment override
		LLVector4a local_normal;
		LLVector4a local_tangent;
		LLVector2 local_texcoord;
		S32 local_face_hit = -1;

		if (face_hit)
		{ 
			local_face_hit = *face_hit;
		}
		if (tex_coord)
		{
			local_texcoord = *tex_coord;
		}
		if (tangent)
		{
			local_tangent = *tangent;
		}
		else
		{
			local_tangent.clear();
		}
		if (normal)
		{
			local_normal = *normal;
		}
		else
		{
			local_normal.clear();
		}
				
		const F32 ATTACHMENT_OVERRIDE_DIST = 0.1f;

		//check against avatars
		sPickAvatar = TRUE;
		for (LLWorld::region_list_t::const_iterator iter = LLWorld::getInstance()->getRegionList().begin(); 
				iter != LLWorld::getInstance()->getRegionList().end(); ++iter)
		{
			LLViewerRegion* region = *iter;

			LLSpatialPartition* part = region->getSpatialPartition(LLViewerRegion::PARTITION_BRIDGE);
			if (part && hasRenderType(part->mDrawableType))
			{
//				LLDrawable* hit = part->lineSegmentIntersect(start, local_end, pick_transparent, face_hit, &position, tex_coord, normal, tangent);
// [SL:KB] - Patch: UI-PickRiggedAttachment | Checked: 2012-07-12 (Catznip-3.3)
				LLDrawable* hit = part->lineSegmentIntersect(start, local_end, pick_transparent, pick_rigged, face_hit, &position, tex_coord, normal, tangent);
// [/SL:KB]
				if (hit)
				{
					LLVector4a delta;
					delta.setSub(position, local_end);

					if (!drawable || 
						!drawable->getVObj()->isAttachment() ||
						delta.getLength3().getF32() > ATTACHMENT_OVERRIDE_DIST)
					{ //avatar overrides if previously hit drawable is not an attachment or 
					  //attachment is far enough away from detected intersection
						drawable = hit;
						local_end = position;						
					}
					else
					{ //prioritize attachments over avatars
						position = local_end;

						if (face_hit)
						{
							*face_hit = local_face_hit;
						}
						if (tex_coord)
						{
							*tex_coord = local_texcoord;
						}
						if (tangent)
						{
							*tangent = local_tangent;
						}
						if (normal)
						{
							*normal = local_normal;
						}
					}
				}
			}
		}
	}

	//check all avatar nametags (silly, isn't it?)
	for (std::vector< LLCharacter* >::iterator iter = LLCharacter::sInstances.begin();
		iter != LLCharacter::sInstances.end();
		++iter)
	{
		LLVOAvatar* av = (LLVOAvatar*) *iter;
		if (av->mNameText.notNull()
			&& av->mNameText->lineSegmentIntersect(start, local_end, position))
		{
			drawable = av->mDrawable;
			local_end = position;
		}
	}

	if (intersection)
	{
		*intersection = position;
	}

	return drawable ? drawable->getVObj().get() : NULL;
}

LLViewerObject* LLPipeline::lineSegmentIntersectInHUD(const LLVector4a& start, const LLVector4a& end,
													  BOOL pick_transparent,													
													  S32* face_hit,
													  LLVector4a* intersection,         // return the intersection point
													  LLVector2* tex_coord,            // return the texture coordinates of the intersection point
													  LLVector4a* normal,               // return the surface normal at the intersection point
													  LLVector4a* tangent				// return the surface tangent at the intersection point
	)
{
	LLDrawable* drawable = NULL;

	for (LLWorld::region_list_t::const_iterator iter = LLWorld::getInstance()->getRegionList().begin(); 
			iter != LLWorld::getInstance()->getRegionList().end(); ++iter)
	{
		LLViewerRegion* region = *iter;

		BOOL toggle = FALSE;
		if (!hasRenderType(LLPipeline::RENDER_TYPE_HUD))
		{
			toggleRenderType(LLPipeline::RENDER_TYPE_HUD);
			toggle = TRUE;
		}

		LLSpatialPartition* part = region->getSpatialPartition(LLViewerRegion::PARTITION_HUD);
		if (part)
		{
//			LLDrawable* hit = part->lineSegmentIntersect(start, end, pick_transparent, face_hit, intersection, tex_coord, normal, tangent);
// [SL:KB] - Patch: UI-PickRiggedAttachment | Checked: 2012-07-12 (Catznip-3.3)
			LLDrawable* hit = part->lineSegmentIntersect(start, end, pick_transparent, FALSE, face_hit, intersection, tex_coord, normal, tangent);
// [/SL:KB]
			if (hit)
			{
				drawable = hit;
			}
		}

		if (toggle)
		{
			toggleRenderType(LLPipeline::RENDER_TYPE_HUD);
		}
	}
	return drawable ? drawable->getVObj().get() : NULL;
}

LLSpatialPartition* LLPipeline::getSpatialPartition(LLViewerObject* vobj)
{
	if (vobj)
	{
		LLViewerRegion* region = vobj->getRegion();
		if (region)
		{
			return region->getSpatialPartition(vobj->getPartitionType());
		}
	}
	return NULL;
}

void LLPipeline::resetVertexBuffers(LLDrawable* drawable)
{
	if (!drawable)
	{
		return;
	}

	for (S32 i = 0; i < drawable->getNumFaces(); i++)
	{
		LLFace* facep = drawable->getFace(i);
		if (facep)
		{
			facep->clearVertexBuffer();
		}
	}
}

void LLPipeline::resetVertexBuffers()
{	
	mResetVertexBuffers = true;
}

static LLFastTimer::DeclareTimer FTM_RESET_VB("Reset VB");

void LLPipeline::doResetVertexBuffers()
{
	if (!mResetVertexBuffers)
	{
		return;
	}

	LLFastTimer t(FTM_RESET_VB);
	mResetVertexBuffers = false;

	mCubeVB = NULL;

	for (LLWorld::region_list_t::const_iterator iter = LLWorld::getInstance()->getRegionList().begin(); 
			iter != LLWorld::getInstance()->getRegionList().end(); ++iter)
	{
		LLViewerRegion* region = *iter;
		for (U32 i = 0; i < LLViewerRegion::NUM_PARTITIONS; i++)
		{
			LLSpatialPartition* part = region->getSpatialPartition(i);
			if (part)
			{
				part->resetVertexBuffers();
			}
		}
	}

	resetDrawOrders();

	gSky.resetVertexBuffers();

	LLVOPartGroup::destroyGL();

	if ( LLPathingLib::getInstance() )
	{
		LLPathingLib::getInstance()->cleanupVBOManager();
	}
	LLVOPartGroup::destroyGL();

	LLVertexBuffer::cleanupClass();
	
	//delete all name pool caches
	LLGLNamePool::cleanupPools();

	

	if (LLVertexBuffer::sGLCount > 0)
	{
		llwarns << "VBO wipe failed -- " << LLVertexBuffer::sGLCount << " buffers remaining." << llendl;
	}

	LLVertexBuffer::unbind();	
	
	updateRenderBump();
	updateRenderDeferred();

	sUseTriStrips = gSavedSettings.getBOOL("RenderUseTriStrips");
	LLVertexBuffer::sUseStreamDraw = gSavedSettings.getBOOL("RenderUseStreamVBO");
	LLVertexBuffer::sUseVAO = gSavedSettings.getBOOL("RenderUseVAO");
	LLVertexBuffer::sPreferStreamDraw = gSavedSettings.getBOOL("RenderPreferStreamDraw");
	LLVertexBuffer::sEnableVBOs = gSavedSettings.getBOOL("RenderVBOEnable");
	LLVertexBuffer::sDisableVBOMapping = LLVertexBuffer::sEnableVBOs && gSavedSettings.getBOOL("RenderVBOMappingDisable") ;
	sBakeSunlight = gSavedSettings.getBOOL("RenderBakeSunlight");
	sNoAlpha = gSavedSettings.getBOOL("RenderNoAlpha");
	LLPipeline::sTextureBindTest = gSavedSettings.getBOOL("RenderDebugTextureBind");

	LLVertexBuffer::initClass(LLVertexBuffer::sEnableVBOs, LLVertexBuffer::sDisableVBOMapping);

	LLVOPartGroup::restoreGL();
}

void LLPipeline::renderObjects(U32 type, U32 mask, BOOL texture, BOOL batch_texture)
{
	assertInitialized();
	gGL.loadMatrix(gGLModelView);
	gGLLastMatrix = NULL;
	mSimplePool->pushBatches(type, mask, texture, batch_texture);
	gGL.loadMatrix(gGLModelView);
	gGLLastMatrix = NULL;		
}

void LLPipeline::renderMaskedObjects(U32 type, U32 mask, BOOL texture, BOOL batch_texture)
{
	assertInitialized();
	gGL.loadMatrix(gGLModelView);
	gGLLastMatrix = NULL;
	mAlphaMaskPool->pushMaskBatches(type, mask, texture, batch_texture);
	gGL.loadMatrix(gGLModelView);
	gGLLastMatrix = NULL;		
}


void apply_cube_face_rotation(U32 face)
{
	switch (face)
	{
		case 0: 
			gGL.rotatef(90.f, 0, 1, 0);
			gGL.rotatef(180.f, 1, 0, 0);
		break;
		case 2: 
			gGL.rotatef(-90.f, 1, 0, 0);
		break;
		case 4:
			gGL.rotatef(180.f, 0, 1, 0);
			gGL.rotatef(180.f, 0, 0, 1);
		break;
		case 1: 
			gGL.rotatef(-90.f, 0, 1, 0);
			gGL.rotatef(180.f, 1, 0, 0);
		break;
		case 3:
			gGL.rotatef(90, 1, 0, 0);
		break;
		case 5: 
			gGL.rotatef(180, 0, 0, 1);
		break;
	}
}

void validate_framebuffer_object()
{                                                           
	GLenum status;                                            
	status = glCheckFramebufferStatus(GL_FRAMEBUFFER_EXT); 
	switch(status) 
	{                                          
		case GL_FRAMEBUFFER_COMPLETE:                       
			//framebuffer OK, no error.
			break;
		case GL_FRAMEBUFFER_INCOMPLETE_MISSING_ATTACHMENT:
			// frame buffer not OK: probably means unsupported depth buffer format
			llerrs << "Framebuffer Incomplete Missing Attachment." << llendl;
			break;
		case GL_FRAMEBUFFER_INCOMPLETE_ATTACHMENT:
			// frame buffer not OK: probably means unsupported depth buffer format
			llerrs << "Framebuffer Incomplete Attachment." << llendl;
			break; 
		case GL_FRAMEBUFFER_UNSUPPORTED:                    
			/* choose different formats */                        
			llerrs << "Framebuffer unsupported." << llendl;
			break;                                                
		default:                                                
			llerrs << "Unknown framebuffer status." << llendl;
			break;
	}
}

void LLPipeline::bindScreenToTexture() 
{
	
}

static LLFastTimer::DeclareTimer FTM_RENDER_BLOOM("Bloom");

void LLPipeline::renderBloom(BOOL for_snapshot, F32 zoom_factor, int subfield)
{
	if (!(gPipeline.canUseVertexShaders() &&
		sRenderGlow))
	{
		return;
	}

	LLVertexBuffer::unbind();
	LLGLState::checkStates();
	LLGLState::checkTextureChannels();

	assertInitialized();

	if (gUseWireframe)
	{
		glPolygonMode(GL_FRONT_AND_BACK, GL_FILL);
	}

	LLVector2 tc1(0,0);
	LLVector2 tc2((F32) mScreen.getWidth()*2,
				  (F32) mScreen.getHeight()*2);

	LLFastTimer ftm(FTM_RENDER_BLOOM);
	gGL.color4f(1,1,1,1);
	LLGLDepthTest depth(GL_FALSE);
	LLGLDisable blend(GL_BLEND);
	LLGLDisable cull(GL_CULL_FACE);
	
	enableLightsFullbright(LLColor4(1,1,1,1));

	gGL.matrixMode(LLRender::MM_PROJECTION);
	gGL.pushMatrix();
	gGL.loadIdentity();
	gGL.matrixMode(LLRender::MM_MODELVIEW);
	gGL.pushMatrix();
	gGL.loadIdentity();

	LLGLDisable test(GL_ALPHA_TEST);
	
	gGL.setColorMask(true, true);
	glClearColor(0,0,0,0);
	exoPostProcess::instance().ExodusRenderPostStack(&mScreen, &mScreen); // <FS:CR> Import Vignette from Exodus
	
	{
		{
			LLFastTimer ftm(FTM_RENDER_BLOOM_FBO);
			mGlow[2].bindTarget();
			mGlow[2].clear();
		}
		
		gGlowExtractProgram.bind();
		F32 minLum = llmax((F32) RenderGlowMinLuminance, 0.0f);
		F32 maxAlpha = RenderGlowMaxExtractAlpha;		
		F32 warmthAmount = RenderGlowWarmthAmount;	
		LLVector3 lumWeights = RenderGlowLumWeights;
		LLVector3 warmthWeights = RenderGlowWarmthWeights;


		gGlowExtractProgram.uniform1f(LLShaderMgr::GLOW_MIN_LUMINANCE, minLum);
		gGlowExtractProgram.uniform1f(LLShaderMgr::GLOW_MAX_EXTRACT_ALPHA, maxAlpha);
		gGlowExtractProgram.uniform3f(LLShaderMgr::GLOW_LUM_WEIGHTS, lumWeights.mV[0], lumWeights.mV[1], lumWeights.mV[2]);
		gGlowExtractProgram.uniform3f(LLShaderMgr::GLOW_WARMTH_WEIGHTS, warmthWeights.mV[0], warmthWeights.mV[1], warmthWeights.mV[2]);
		gGlowExtractProgram.uniform1f(LLShaderMgr::GLOW_WARMTH_AMOUNT, warmthAmount);
		LLGLEnable blend_on(GL_BLEND);
		LLGLEnable test(GL_ALPHA_TEST);
		
		gGL.setSceneBlendType(LLRender::BT_ADD_WITH_ALPHA);
		
		mScreen.bindTexture(0, 0);
		
		gGL.color4f(1,1,1,1);
		gPipeline.enableLightsFullbright(LLColor4(1,1,1,1));
		gGL.begin(LLRender::TRIANGLE_STRIP);
		gGL.texCoord2f(tc1.mV[0], tc1.mV[1]);
		gGL.vertex2f(-1,-1);
		
		gGL.texCoord2f(tc1.mV[0], tc2.mV[1]);
		gGL.vertex2f(-1,3);
		
		gGL.texCoord2f(tc2.mV[0], tc1.mV[1]);
		gGL.vertex2f(3,-1);
		
		gGL.end();
		
		gGL.getTexUnit(0)->unbind(mScreen.getUsage());

		mGlow[2].flush();
	}

	tc1.setVec(0,0);
	tc2.setVec(2,2);

	// power of two between 1 and 1024
	U32 glowResPow = RenderGlowResolutionPow;
	const U32 glow_res = llmax(1, 
		llmin(1024, 1 << glowResPow));

	S32 kernel = RenderGlowIterations*2;
	F32 delta = RenderGlowWidth / glow_res;
	// Use half the glow width if we have the res set to less than 9 so that it looks
	// almost the same in either case.
	if (glowResPow < 9)
	{
		delta *= 0.5f;
	}
	F32 strength = RenderGlowStrength;

	gGlowProgram.bind();
	gGlowProgram.uniform1f(LLShaderMgr::GLOW_STRENGTH, strength);

	for (S32 i = 0; i < kernel; i++)
	{
		{
			LLFastTimer ftm(FTM_RENDER_BLOOM_FBO);
			mGlow[i%2].bindTarget();
			mGlow[i%2].clear();
		}
			
		if (i == 0)
		{
			gGL.getTexUnit(0)->bind(&mGlow[2]);
		}
		else
		{
			gGL.getTexUnit(0)->bind(&mGlow[(i-1)%2]);
		}

		if (i%2 == 0)
		{
			gGlowProgram.uniform2f(LLShaderMgr::GLOW_DELTA, delta, 0);
		}
		else
		{
			gGlowProgram.uniform2f(LLShaderMgr::GLOW_DELTA, 0, delta);
		}

		gGL.begin(LLRender::TRIANGLE_STRIP);
		gGL.texCoord2f(tc1.mV[0], tc1.mV[1]);
		gGL.vertex2f(-1,-1);
		
		gGL.texCoord2f(tc1.mV[0], tc2.mV[1]);
		gGL.vertex2f(-1,3);
		
		gGL.texCoord2f(tc2.mV[0], tc1.mV[1]);
		gGL.vertex2f(3,-1);
		
		gGL.end();
		
		mGlow[i%2].flush();
	}

	gGlowProgram.unbind();

	/*if (LLRenderTarget::sUseFBO)
	{
		LLFastTimer ftm(FTM_RENDER_BLOOM_FBO);
		glBindFramebuffer(GL_FRAMEBUFFER, 0);
	}*/

	gGLViewport[0] = gViewerWindow->getWorldViewRectRaw().mLeft;
	gGLViewport[1] = gViewerWindow->getWorldViewRectRaw().mBottom;
	gGLViewport[2] = gViewerWindow->getWorldViewRectRaw().getWidth();
	gGLViewport[3] = gViewerWindow->getWorldViewRectRaw().getHeight();
	glViewport(gGLViewport[0], gGLViewport[1], gGLViewport[2], gGLViewport[3]);

	tc2.setVec((F32) mScreen.getWidth(),
			(F32) mScreen.getHeight());

	gGL.flush();
	
	LLVertexBuffer::unbind();

	if (LLPipeline::sRenderDeferred)
	{

		bool dof_enabled = !LLViewerCamera::getInstance()->cameraUnderWater() &&
			(RenderDepthOfFieldInEditMode || !LLToolMgr::getInstance()->inBuildMode()) &&
							RenderDepthOfField;


		bool multisample = RenderFSAASamples > 1 && mFXAABuffer.isComplete();
		exoPostProcess::instance().multisample = multisample;	// <FS:CR> Import Vignette from Exodus

		gViewerWindow->setup3DViewport();
				
		if (dof_enabled)
		{
			LLGLSLShader* shader = &gDeferredPostProgram;
			LLGLDisable blend(GL_BLEND);

			//depth of field focal plane calculations
			static F32 current_distance = 16.f;
			static F32 start_distance = 16.f;
			static F32 transition_time = 1.f;

			LLVector3 focus_point;

			LLViewerObject* obj = LLViewerMediaFocus::getInstance()->getFocusedObject();
			if (obj && obj->mDrawable && obj->isSelected())
			{ //focus on selected media object
				S32 face_idx = LLViewerMediaFocus::getInstance()->getFocusedFace();
				if (obj && obj->mDrawable)
				{
					LLFace* face = obj->mDrawable->getFace(face_idx);
					if (face)
					{
						focus_point = face->getPositionAgent();
					}
				}
			}
		
			if (focus_point.isExactlyZero())
			{
				if (LLViewerJoystick::getInstance()->getOverrideCamera())
				{ //focus on point under cursor
					focus_point.set(gDebugRaycastIntersection.getF32ptr());
				}
				else if (gAgentCamera.cameraMouselook())
				{ //focus on point under mouselook crosshairs
					LLVector4a result;
					result.clear();
// [SL:KB] - Patch: UI-PickRiggedAttachment | Checked: 2012-07-12 (Catznip-3.3)
					gViewerWindow->cursorIntersect(-1, -1, 512.f, NULL, -1, FALSE, FALSE,
													NULL,
													&result);
// [/SL:KB]
//					gViewerWindow->cursorIntersect(-1, -1, 512.f, NULL, -1, FALSE,
//													NULL,
//													&result);
				focus_point.set(result.getF32ptr());
				}
				else
				{
					//focus on alt-zoom target
					LLViewerRegion* region = gAgent.getRegion();
					if (region)
					{
						focus_point = LLVector3(gAgentCamera.getFocusGlobal()-region->getOriginGlobal());
					}
				}
			}

			LLVector3 eye = LLViewerCamera::getInstance()->getOrigin();
			F32 target_distance = 16.f;
			if (!focus_point.isExactlyZero())
			{
				target_distance = LLViewerCamera::getInstance()->getAtAxis() * (focus_point-eye);
			}

			if (transition_time >= 1.f &&
				fabsf(current_distance-target_distance)/current_distance > 0.01f)
			{ //large shift happened, interpolate smoothly to new target distance
				transition_time = 0.f;
				start_distance = current_distance;
			}
			else if (transition_time < 1.f)
			{ //currently in a transition, continue interpolating
				transition_time += 1.f/CameraFocusTransitionTime*gFrameIntervalSeconds;
				transition_time = llmin(transition_time, 1.f);

				F32 t = cosf(transition_time*F_PI+F_PI)*0.5f+0.5f;
				current_distance = start_distance + (target_distance-start_distance)*t;
			}
			else
			{ //small or no change, just snap to target distance
				current_distance = target_distance;
			}

			//convert to mm
			F32 subject_distance = current_distance*1000.f;
			F32 fnumber = CameraFNumber;
			F32 default_focal_length = CameraFocalLength;

			F32 fov = LLViewerCamera::getInstance()->getView();
		
			const F32 default_fov = CameraFieldOfView * F_PI/180.f;
			//const F32 default_aspect_ratio = gSavedSettings.getF32("CameraAspectRatio");
		
			//F32 aspect_ratio = (F32) mScreen.getWidth()/(F32)mScreen.getHeight();
		
			F32 dv = 2.f*default_focal_length * tanf(default_fov/2.f);
			//F32 dh = 2.f*default_focal_length * tanf(default_fov*default_aspect_ratio/2.f);

			F32 focal_length = dv/(2*tanf(fov/2.f));
		 
			//F32 tan_pixel_angle = tanf(LLDrawable::sCurPixelAngle);
	
			// from wikipedia -- c = |s2-s1|/s2 * f^2/(N(S1-f))
			// where	 N = fnumber
			//			 s2 = dot distance
			//			 s1 = subject distance
			//			 f = focal length
			//	

			F32 blur_constant = focal_length*focal_length/(fnumber*(subject_distance-focal_length));
			blur_constant /= 1000.f; //convert to meters for shader
			F32 magnification = focal_length/(subject_distance-focal_length);

			{ //build diffuse+bloom+CoF
				mDeferredLight.bindTarget();
				shader = &gDeferredCoFProgram;

				bindDeferredShader(*shader);

				S32 channel = shader->enableTexture(LLShaderMgr::DEFERRED_DIFFUSE, mScreen.getUsage());
				if (channel > -1)
				{
					mScreen.bindTexture(0, channel);
				}

				shader->uniform1f(LLShaderMgr::DOF_FOCAL_DISTANCE, -subject_distance/1000.f);
				shader->uniform1f(LLShaderMgr::DOF_BLUR_CONSTANT, blur_constant);
				shader->uniform1f(LLShaderMgr::DOF_TAN_PIXEL_ANGLE, tanf(1.f/LLDrawable::sCurPixelAngle));
				shader->uniform1f(LLShaderMgr::DOF_MAGNIFICATION, magnification);
				shader->uniform1f(LLShaderMgr::DOF_MAX_COF, CameraMaxCoF);
				shader->uniform1f(LLShaderMgr::DOF_RES_SCALE, CameraDoFResScale);

				gGL.begin(LLRender::TRIANGLE_STRIP);
				gGL.texCoord2f(tc1.mV[0], tc1.mV[1]);
				gGL.vertex2f(-1,-1);
		
				gGL.texCoord2f(tc1.mV[0], tc2.mV[1]);
				gGL.vertex2f(-1,3);
		
				gGL.texCoord2f(tc2.mV[0], tc1.mV[1]);
				gGL.vertex2f(3,-1);
		
				gGL.end();

				unbindDeferredShader(*shader);
				mDeferredLight.flush();
			}

			U32 dof_width = (U32) (mScreen.getWidth()*CameraDoFResScale);
			U32 dof_height = (U32) (mScreen.getHeight()*CameraDoFResScale);
			
			{ //perform DoF sampling at half-res (preserve alpha channel)
				mScreen.bindTarget();
				glViewport(0,0, dof_width, dof_height);
				gGL.setColorMask(true, false);

				shader = &gDeferredPostProgram;
				bindDeferredShader(*shader);
				S32 channel = shader->enableTexture(LLShaderMgr::DEFERRED_DIFFUSE, mDeferredLight.getUsage());
				if (channel > -1)
				{
					mDeferredLight.bindTexture(0, channel);
				}

				shader->uniform1f(LLShaderMgr::DOF_MAX_COF, CameraMaxCoF);
				shader->uniform1f(LLShaderMgr::DOF_RES_SCALE, CameraDoFResScale);
				
				gGL.begin(LLRender::TRIANGLE_STRIP);
				gGL.texCoord2f(tc1.mV[0], tc1.mV[1]);
				gGL.vertex2f(-1,-1);
		
				gGL.texCoord2f(tc1.mV[0], tc2.mV[1]);
				gGL.vertex2f(-1,3);
		
				gGL.texCoord2f(tc2.mV[0], tc1.mV[1]);
				gGL.vertex2f(3,-1);
		
				gGL.end();

				unbindDeferredShader(*shader);
				mScreen.flush();
				gGL.setColorMask(true, true);
			}
	
			{ //combine result based on alpha
				if (multisample)
				{
					mDeferredLight.bindTarget();
					glViewport(0, 0, mDeferredScreen.getWidth(), mDeferredScreen.getHeight());
				}
				else
				{
					gGLViewport[0] = gViewerWindow->getWorldViewRectRaw().mLeft;
					gGLViewport[1] = gViewerWindow->getWorldViewRectRaw().mBottom;
					gGLViewport[2] = gViewerWindow->getWorldViewRectRaw().getWidth();
					gGLViewport[3] = gViewerWindow->getWorldViewRectRaw().getHeight();
					glViewport(gGLViewport[0], gGLViewport[1], gGLViewport[2], gGLViewport[3]);
				}

				shader = &gDeferredDoFCombineProgram;
				bindDeferredShader(*shader);
				
				S32 channel = shader->enableTexture(LLShaderMgr::DEFERRED_DIFFUSE, mScreen.getUsage());
				if (channel > -1)
				{
					mScreen.bindTexture(0, channel);
					gGL.getTexUnit(channel)->setTextureFilteringOption(LLTexUnit::TFO_BILINEAR);
				}
				
				if (!LLViewerCamera::getInstance()->cameraUnderWater())
				{
					shader->uniform1f(LLShaderMgr::GLOBAL_GAMMA, 2.2);
				} else {
					shader->uniform1f(LLShaderMgr::GLOBAL_GAMMA, 1.0);
				}

				shader->uniform1f(LLShaderMgr::DOF_MAX_COF, CameraMaxCoF);
				shader->uniform1f(LLShaderMgr::DOF_RES_SCALE, CameraDoFResScale);
				shader->uniform1f(LLShaderMgr::DOF_WIDTH, dof_width-1);
				shader->uniform1f(LLShaderMgr::DOF_HEIGHT, dof_height-1);

				gGL.begin(LLRender::TRIANGLE_STRIP);
				gGL.texCoord2f(tc1.mV[0], tc1.mV[1]);
				gGL.vertex2f(-1,-1);
		
				gGL.texCoord2f(tc1.mV[0], tc2.mV[1]);
				gGL.vertex2f(-1,3);
		
				gGL.texCoord2f(tc2.mV[0], tc1.mV[1]);
				gGL.vertex2f(3,-1);
		
				gGL.end();

				unbindDeferredShader(*shader);

				if (multisample)
				{
					mDeferredLight.flush();
				}
			}
		}
		else
		{
			if (multisample)
			{
				mDeferredLight.bindTarget();
			}
			LLGLSLShader* shader = &gDeferredPostNoDoFProgram;
			
			bindDeferredShader(*shader);
							
			S32 channel = shader->enableTexture(LLShaderMgr::DEFERRED_DIFFUSE, mScreen.getUsage());
			if (channel > -1)
			{
				mScreen.bindTexture(0, channel);
			}
			
			if (!LLViewerCamera::getInstance()->cameraUnderWater())
			{
				shader->uniform1f(LLShaderMgr::GLOBAL_GAMMA, 2.2);
			} else {
				shader->uniform1f(LLShaderMgr::GLOBAL_GAMMA, 1.0);
			}

			gGL.begin(LLRender::TRIANGLE_STRIP);
			gGL.texCoord2f(tc1.mV[0], tc1.mV[1]);
			gGL.vertex2f(-1,-1);
		
			gGL.texCoord2f(tc1.mV[0], tc2.mV[1]);
			gGL.vertex2f(-1,3);
		
			gGL.texCoord2f(tc2.mV[0], tc1.mV[1]);
			gGL.vertex2f(3,-1);
		
			gGL.end();

			unbindDeferredShader(*shader);

			if (multisample)
			{
				mDeferredLight.flush();
			}
		}

		if (multisample)
		{
			//bake out texture2D with RGBL for FXAA shader
			mFXAABuffer.bindTarget();
			
			S32 width = mScreen.getWidth();
			S32 height = mScreen.getHeight();
			glViewport(0, 0, width, height);

			LLGLSLShader* shader = &gGlowCombineFXAAProgram;

			shader->bind();
			shader->uniform2f(LLShaderMgr::DEFERRED_SCREEN_RES, width, height);

			S32 channel = shader->enableTexture(LLShaderMgr::DEFERRED_DIFFUSE, mDeferredLight.getUsage());
			if (channel > -1)
			{
				mDeferredLight.bindTexture(0, channel);
			}
						
			gGL.begin(LLRender::TRIANGLE_STRIP);
			gGL.vertex2f(-1,-1);
			gGL.vertex2f(-1,3);
			gGL.vertex2f(3,-1);
			gGL.end();

			gGL.flush();

			shader->disableTexture(LLShaderMgr::DEFERRED_DIFFUSE, mDeferredLight.getUsage());
			shader->unbind();
			
			mFXAABuffer.flush();

			shader = &gFXAAProgram;
			shader->bind();

			channel = shader->enableTexture(LLShaderMgr::DIFFUSE_MAP, mFXAABuffer.getUsage());
			if (channel > -1)
			{
				mFXAABuffer.bindTexture(0, channel);
				gGL.getTexUnit(channel)->setTextureFilteringOption(LLTexUnit::TFO_BILINEAR);
			}
			
			gGLViewport[0] = gViewerWindow->getWorldViewRectRaw().mLeft;
			gGLViewport[1] = gViewerWindow->getWorldViewRectRaw().mBottom;
			gGLViewport[2] = gViewerWindow->getWorldViewRectRaw().getWidth();
			gGLViewport[3] = gViewerWindow->getWorldViewRectRaw().getHeight();
			glViewport(gGLViewport[0], gGLViewport[1], gGLViewport[2], gGLViewport[3]);

			F32 scale_x = (F32) width/mFXAABuffer.getWidth();
			F32 scale_y = (F32) height/mFXAABuffer.getHeight();
			shader->uniform2f(LLShaderMgr::FXAA_TC_SCALE, scale_x, scale_y);
			shader->uniform2f(LLShaderMgr::FXAA_RCP_SCREEN_RES, 1.f/width*scale_x, 1.f/height*scale_y);
			shader->uniform4f(LLShaderMgr::FXAA_RCP_FRAME_OPT, -0.5f/width*scale_x, -0.5f/height*scale_y, 0.5f/width*scale_x, 0.5f/height*scale_y);
			shader->uniform4f(LLShaderMgr::FXAA_RCP_FRAME_OPT2, -2.f/width*scale_x, -2.f/height*scale_y, 2.f/width*scale_x, 2.f/height*scale_y);
			
			gGL.begin(LLRender::TRIANGLE_STRIP);
			gGL.vertex2f(-1,-1);
			gGL.vertex2f(-1,3);
			gGL.vertex2f(3,-1);
			gGL.end();

			gGL.flush();
			shader->unbind();
		}
	}
	else
	{
		U32 mask = LLVertexBuffer::MAP_VERTEX | LLVertexBuffer::MAP_TEXCOORD0 | LLVertexBuffer::MAP_TEXCOORD1;
		LLPointer<LLVertexBuffer> buff = new LLVertexBuffer(mask, 0);
		buff->allocateBuffer(3,0,TRUE);

		LLStrider<LLVector3> v;
		LLStrider<LLVector2> uv1;
		LLStrider<LLVector2> uv2;

		buff->getVertexStrider(v);
		buff->getTexCoord0Strider(uv1);
		buff->getTexCoord1Strider(uv2);
		
		uv1[0] = LLVector2(0, 0);
		uv1[1] = LLVector2(0, 2);
		uv1[2] = LLVector2(2, 0);
		
		uv2[0] = LLVector2(0, 0);
		uv2[1] = LLVector2(0, tc2.mV[1]*2.f);
		uv2[2] = LLVector2(tc2.mV[0]*2.f, 0);
		
		v[0] = LLVector3(-1,-1,0);
		v[1] = LLVector3(-1,3,0);
		v[2] = LLVector3(3,-1,0);
				
		buff->flush();

		LLGLDisable blend(GL_BLEND);

		if (LLGLSLShader::sNoFixedFunction)
		{
			gGlowCombineProgram.bind();
			gGlowCombineProgram.uniform3fv(LLShaderMgr::EXO_RENDER_VIGNETTE, 1, exoPostProcess::sExodusRenderVignette.mV); // Work around for ExodusRenderVignette in non-deferred.
		}
		else
		{
			//tex unit 0
			gGL.getTexUnit(0)->setTextureColorBlend(LLTexUnit::TBO_REPLACE, LLTexUnit::TBS_TEX_COLOR);
			//tex unit 1
			gGL.getTexUnit(1)->setTextureColorBlend(LLTexUnit::TBO_ADD, LLTexUnit::TBS_TEX_COLOR, LLTexUnit::TBS_PREV_COLOR);
		}
		
		gGL.getTexUnit(0)->bind(&mGlow[1]);
		gGL.getTexUnit(1)->bind(&mScreen);
		
		LLGLEnable multisample(RenderFSAASamples > 0 ? GL_MULTISAMPLE_ARB : 0);
		
		buff->setBuffer(mask);
		buff->drawArrays(LLRender::TRIANGLE_STRIP, 0, 3);
		
		if (LLGLSLShader::sNoFixedFunction)
		{
			gGlowCombineProgram.unbind();
		}
		else
		{
			gGL.getTexUnit(1)->disable();
			gGL.getTexUnit(1)->setTextureBlendType(LLTexUnit::TB_MULT);

			gGL.getTexUnit(0)->activate();
			gGL.getTexUnit(0)->setTextureBlendType(LLTexUnit::TB_MULT);
		}
		
	}

	gGL.setSceneBlendType(LLRender::BT_ALPHA);

	if (hasRenderDebugMask(LLPipeline::RENDER_DEBUG_PHYSICS_SHAPES))
	{
		if (LLGLSLShader::sNoFixedFunction)
		{
			gSplatTextureRectProgram.bind();
		}

		gGL.setColorMask(true, false);

		LLVector2 tc1(0,0);
		LLVector2 tc2((F32) gViewerWindow->getWorldViewWidthRaw()*2,
				  (F32) gViewerWindow->getWorldViewHeightRaw()*2);

		LLGLEnable blend(GL_BLEND);
		gGL.color4f(1,1,1,0.75f);

		gGL.getTexUnit(0)->bind(&mPhysicsDisplay);

		gGL.begin(LLRender::TRIANGLES);
		gGL.texCoord2f(tc1.mV[0], tc1.mV[1]);
		gGL.vertex2f(-1,-1);
		
		gGL.texCoord2f(tc1.mV[0], tc2.mV[1]);
		gGL.vertex2f(-1,3);
		
		gGL.texCoord2f(tc2.mV[0], tc1.mV[1]);
		gGL.vertex2f(3,-1);
		
		gGL.end();
		gGL.flush();

		if (LLGLSLShader::sNoFixedFunction)
		{
			gSplatTextureRectProgram.unbind();
		}
	}

	
	if (LLRenderTarget::sUseFBO)
	{ //copy depth buffer from mScreen to framebuffer
		LLRenderTarget::copyContentsToFramebuffer(mScreen, 0, 0, mScreen.getWidth(), mScreen.getHeight(), 
			0, 0, mScreen.getWidth(), mScreen.getHeight(), GL_DEPTH_BUFFER_BIT, GL_NEAREST);
	}
	

	gGL.matrixMode(LLRender::MM_PROJECTION);
	gGL.popMatrix();
	gGL.matrixMode(LLRender::MM_MODELVIEW);
	gGL.popMatrix();

	LLVertexBuffer::unbind();

	LLGLState::checkStates();
	LLGLState::checkTextureChannels();

}

static LLFastTimer::DeclareTimer FTM_BIND_DEFERRED("Bind Deferred");

void LLPipeline::bindDeferredShader(LLGLSLShader& shader, U32 light_index, U32 noise_map)
{
	LLFastTimer t(FTM_BIND_DEFERRED);

	if (noise_map == 0xFFFFFFFF)
	{
		noise_map = mNoiseMap;
	}

	shader.bind();
	S32 channel = 0;
	channel = shader.enableTexture(LLShaderMgr::DEFERRED_DIFFUSE, mDeferredScreen.getUsage());
	if (channel > -1)
	{
		mDeferredScreen.bindTexture(0,channel);
		gGL.getTexUnit(channel)->setTextureFilteringOption(LLTexUnit::TFO_POINT);
	}

	channel = shader.enableTexture(LLShaderMgr::DEFERRED_SPECULAR, mDeferredScreen.getUsage());
	if (channel > -1)
	{
		mDeferredScreen.bindTexture(1, channel);
		gGL.getTexUnit(channel)->setTextureFilteringOption(LLTexUnit::TFO_POINT);
	}

	channel = shader.enableTexture(LLShaderMgr::DEFERRED_NORMAL, mDeferredScreen.getUsage());
	if (channel > -1)
	{
		mDeferredScreen.bindTexture(2, channel);
		gGL.getTexUnit(channel)->setTextureFilteringOption(LLTexUnit::TFO_POINT);
	}

	channel = shader.enableTexture(LLShaderMgr::DEFERRED_DEPTH, mDeferredDepth.getUsage());
	if (channel > -1)
	{
		gGL.getTexUnit(channel)->bind(&mDeferredDepth, TRUE);
		stop_glerror();
		
		//glTexParameteri(LLTexUnit::getInternalType(mDeferredDepth.getUsage()), GL_TEXTURE_COMPARE_MODE_ARB, GL_NONE);		
		//glTexParameteri(LLTexUnit::getInternalType(mDeferredDepth.getUsage()), GL_DEPTH_TEXTURE_MODE_ARB, GL_ALPHA);		

		stop_glerror();

		glh::matrix4f projection = glh_get_current_projection();
		glh::matrix4f inv_proj = projection.inverse();
		
		shader.uniformMatrix4fv(LLShaderMgr::INVERSE_PROJECTION_MATRIX, 1, FALSE, inv_proj.m);
		shader.uniform4f(LLShaderMgr::VIEWPORT, (F32) gGLViewport[0],
									(F32) gGLViewport[1],
									(F32) gGLViewport[2],
									(F32) gGLViewport[3]);
	}

	channel = shader.enableTexture(LLShaderMgr::DEFERRED_NOISE);
	if (channel > -1)
	{
		gGL.getTexUnit(channel)->bindManual(LLTexUnit::TT_TEXTURE, noise_map);
		gGL.getTexUnit(channel)->setTextureFilteringOption(LLTexUnit::TFO_POINT);
	}

	channel = shader.enableTexture(LLShaderMgr::DEFERRED_LIGHTFUNC);
	if (channel > -1)
	{
		gGL.getTexUnit(channel)->bindManual(LLTexUnit::TT_TEXTURE, mLightFunc);
	}

	stop_glerror();

	channel = shader.enableTexture(LLShaderMgr::DEFERRED_LIGHT, mDeferredLight.getUsage());
	if (channel > -1)
	{
		if (light_index > 0)
		{
			mScreen.bindTexture(0, channel);
		}
		else
		{
			mDeferredLight.bindTexture(0, channel);
		}
		gGL.getTexUnit(channel)->setTextureFilteringOption(LLTexUnit::TFO_POINT);
	}

	channel = shader.enableTexture(LLShaderMgr::DEFERRED_BLOOM);
	if (channel > -1)
	{
		mGlow[1].bindTexture(0, channel);
	}

	stop_glerror();

	for (U32 i = 0; i < 4; i++)
	{
		channel = shader.enableTexture(LLShaderMgr::DEFERRED_SHADOW0+i, LLTexUnit::TT_TEXTURE);
		stop_glerror();
		if (channel > -1)
		{
			stop_glerror();
			gGL.getTexUnit(channel)->bind(&mShadow[i], TRUE);
			gGL.getTexUnit(channel)->setTextureFilteringOption(LLTexUnit::TFO_BILINEAR);
			gGL.getTexUnit(channel)->setTextureAddressMode(LLTexUnit::TAM_CLAMP);
			stop_glerror();
			
			glTexParameteri(GL_TEXTURE_2D, GL_TEXTURE_COMPARE_MODE_ARB, GL_COMPARE_R_TO_TEXTURE_ARB);
			glTexParameteri(GL_TEXTURE_2D, GL_TEXTURE_COMPARE_FUNC_ARB, GL_LEQUAL);
			stop_glerror();
		}
	}

	for (U32 i = 4; i < 6; i++)
	{
		channel = shader.enableTexture(LLShaderMgr::DEFERRED_SHADOW0+i);
		stop_glerror();
		if (channel > -1)
		{
			stop_glerror();
			gGL.getTexUnit(channel)->bind(&mShadow[i], TRUE);
			gGL.getTexUnit(channel)->setTextureFilteringOption(LLTexUnit::TFO_BILINEAR);
			gGL.getTexUnit(channel)->setTextureAddressMode(LLTexUnit::TAM_CLAMP);
			stop_glerror();
			
			glTexParameteri(GL_TEXTURE_2D, GL_TEXTURE_COMPARE_MODE_ARB, GL_COMPARE_R_TO_TEXTURE_ARB);
			glTexParameteri(GL_TEXTURE_2D, GL_TEXTURE_COMPARE_FUNC_ARB, GL_LEQUAL);
			stop_glerror();
		}
	}

	stop_glerror();

	F32 mat[16*6];
	for (U32 i = 0; i < 16; i++)
	{
		mat[i] = mSunShadowMatrix[0].m[i];
		mat[i+16] = mSunShadowMatrix[1].m[i];
		mat[i+32] = mSunShadowMatrix[2].m[i];
		mat[i+48] = mSunShadowMatrix[3].m[i];
		mat[i+64] = mSunShadowMatrix[4].m[i];
		mat[i+80] = mSunShadowMatrix[5].m[i];
	}

	shader.uniformMatrix4fv(LLShaderMgr::DEFERRED_SHADOW_MATRIX, 6, FALSE, mat);

	stop_glerror();

	channel = shader.enableTexture(LLShaderMgr::ENVIRONMENT_MAP, LLTexUnit::TT_CUBE_MAP);
	if (channel > -1)
	{
		LLCubeMap* cube_map = gSky.mVOSkyp ? gSky.mVOSkyp->getCubeMap() : NULL;
		if (cube_map)
		{
			cube_map->enable(channel);
			cube_map->bind();
			F32* m = gGLModelView;
						
			F32 mat[] = { m[0], m[1], m[2],
						  m[4], m[5], m[6],
						  m[8], m[9], m[10] };
		
			shader.uniformMatrix3fv(LLShaderMgr::DEFERRED_ENV_MAT, 1, TRUE, mat);
		}
	}

	shader.uniform4fv(LLShaderMgr::DEFERRED_SHADOW_CLIP, 1, mSunClipPlanes.mV);
	shader.uniform1f(LLShaderMgr::DEFERRED_SUN_WASH, RenderDeferredSunWash);
	shader.uniform1f(LLShaderMgr::DEFERRED_SHADOW_NOISE, RenderShadowNoise);
	shader.uniform1f(LLShaderMgr::DEFERRED_BLUR_SIZE, RenderShadowBlurSize);

	shader.uniform1f(LLShaderMgr::DEFERRED_SSAO_RADIUS, RenderSSAOScale);
	shader.uniform1f(LLShaderMgr::DEFERRED_SSAO_MAX_RADIUS, RenderSSAOMaxScale);

	F32 ssao_factor = RenderSSAOFactor;
	shader.uniform1f(LLShaderMgr::DEFERRED_SSAO_FACTOR, ssao_factor);
	shader.uniform1f(LLShaderMgr::DEFERRED_SSAO_FACTOR_INV, 1.0/ssao_factor);

	LLVector3 ssao_effect = RenderSSAOEffect;
	F32 matrix_diag = (ssao_effect[0] + 2.0*ssao_effect[1])/3.0;
	F32 matrix_nondiag = (ssao_effect[0] - ssao_effect[1])/3.0;
	// This matrix scales (proj of color onto <1/rt(3),1/rt(3),1/rt(3)>) by
	// value factor, and scales remainder by saturation factor
	F32 ssao_effect_mat[] = {	matrix_diag, matrix_nondiag, matrix_nondiag,
								matrix_nondiag, matrix_diag, matrix_nondiag,
								matrix_nondiag, matrix_nondiag, matrix_diag};
	shader.uniformMatrix3fv(LLShaderMgr::DEFERRED_SSAO_EFFECT_MAT, 1, GL_FALSE, ssao_effect_mat);

	//F32 shadow_offset_error = 1.f + RenderShadowOffsetError * fabsf(LLViewerCamera::getInstance()->getOrigin().mV[2]);
	F32 shadow_bias_error = RenderShadowBiasError * fabsf(LLViewerCamera::getInstance()->getOrigin().mV[2])/3000.f;

	shader.uniform2f(LLShaderMgr::DEFERRED_SCREEN_RES, mDeferredScreen.getWidth(), mDeferredScreen.getHeight());
	shader.uniform1f(LLShaderMgr::DEFERRED_NEAR_CLIP, LLViewerCamera::getInstance()->getNear()*2.f);
	shader.uniform1f (LLShaderMgr::DEFERRED_SHADOW_OFFSET, RenderShadowOffset); //*shadow_offset_error);
	shader.uniform1f(LLShaderMgr::DEFERRED_SHADOW_BIAS, RenderShadowBias+shadow_bias_error);
	shader.uniform1f(LLShaderMgr::DEFERRED_SPOT_SHADOW_OFFSET, RenderSpotShadowOffset);
	shader.uniform1f(LLShaderMgr::DEFERRED_SPOT_SHADOW_BIAS, RenderSpotShadowBias);	

	shader.uniform3fv(LLShaderMgr::DEFERRED_SUN_DIR, 1, mTransformedSunDir.mV);
	shader.uniform2f(LLShaderMgr::DEFERRED_SHADOW_RES, mShadow[0].getWidth(), mShadow[0].getHeight());
	shader.uniform2f(LLShaderMgr::DEFERRED_PROJ_SHADOW_RES, mShadow[4].getWidth(), mShadow[4].getHeight());
	shader.uniform1f(LLShaderMgr::DEFERRED_DEPTH_CUTOFF, RenderEdgeDepthCutoff);
	shader.uniform1f(LLShaderMgr::DEFERRED_NORM_CUTOFF, RenderEdgeNormCutoff);
	

	if (shader.getUniformLocation(LLShaderMgr::DEFERRED_NORM_MATRIX) >= 0)
	{
		glh::matrix4f norm_mat = glh_get_current_modelview().inverse().transpose();
		shader.uniformMatrix4fv(LLShaderMgr::DEFERRED_NORM_MATRIX, 1, FALSE, norm_mat.m);
	}
}

LLColor3 pow3f(LLColor3 v, F32 f)
{
	v.mV[0] = powf(v.mV[0], f);
	v.mV[1] = powf(v.mV[1], f);
	v.mV[2] = powf(v.mV[2], f);
	return v;
}

LLVector4 pow4fsrgb(LLVector4 v, F32 f)
{
	v.mV[0] = powf(v.mV[0], f);
	v.mV[1] = powf(v.mV[1], f);
	v.mV[2] = powf(v.mV[2], f);
	return v;
}

static LLFastTimer::DeclareTimer FTM_GI_TRACE("Trace");
static LLFastTimer::DeclareTimer FTM_GI_GATHER("Gather");
static LLFastTimer::DeclareTimer FTM_SUN_SHADOW("Shadow Map");
static LLFastTimer::DeclareTimer FTM_SOFTEN_SHADOW("Shadow Soften");
static LLFastTimer::DeclareTimer FTM_EDGE_DETECTION("Find Edges");
static LLFastTimer::DeclareTimer FTM_LOCAL_LIGHTS("Local Lights");
static LLFastTimer::DeclareTimer FTM_ATMOSPHERICS("Atmospherics");
static LLFastTimer::DeclareTimer FTM_FULLSCREEN_LIGHTS("Fullscreen Lights");
static LLFastTimer::DeclareTimer FTM_PROJECTORS("Projectors");
static LLFastTimer::DeclareTimer FTM_POST("Post");


void LLPipeline::renderDeferredLighting()
{
	if (!sCull)
	{
		return;
	}

	{
		LLFastTimer ftm(FTM_RENDER_DEFERRED);

		LLViewerCamera* camera = LLViewerCamera::getInstance();
		{
			LLGLDepthTest depth(GL_TRUE);
			mDeferredDepth.copyContents(mDeferredScreen, 0, 0, mDeferredScreen.getWidth(), mDeferredScreen.getHeight(),
							0, 0, mDeferredDepth.getWidth(), mDeferredDepth.getHeight(), GL_DEPTH_BUFFER_BIT, GL_NEAREST);	
		}

		LLGLEnable multisample(RenderFSAASamples > 0 ? GL_MULTISAMPLE_ARB : 0);

		if (gPipeline.hasRenderType(LLPipeline::RENDER_TYPE_HUD))
		{
			gPipeline.toggleRenderType(LLPipeline::RENDER_TYPE_HUD);
		}

		//ati doesn't seem to love actually using the stencil buffer on FBO's
		LLGLDisable stencil(GL_STENCIL_TEST);
		//glStencilFunc(GL_EQUAL, 1, 0xFFFFFFFF);
		//glStencilOp(GL_KEEP, GL_KEEP, GL_KEEP);

		gGL.setColorMask(true, true);
		
		//draw a cube around every light
		LLVertexBuffer::unbind();

		LLGLEnable cull(GL_CULL_FACE);
		LLGLEnable blend(GL_BLEND);

		glh::matrix4f mat = glh_copy_matrix(gGLModelView);

		LLStrider<LLVector3> vert; 
		mDeferredVB->getVertexStrider(vert);
		
		vert[0].set(-1,1,0);
		vert[1].set(-1,-3,0);
		vert[2].set(3,1,0);
		
		{
			setupHWLights(NULL); //to set mSunDir;
			LLVector4 dir(mSunDir, 0.f);
			glh::vec4f tc(dir.mV);
			mat.mult_matrix_vec(tc);
			mTransformedSunDir.set(tc.v);
		}

		gGL.pushMatrix();
		gGL.loadIdentity();
		gGL.matrixMode(LLRender::MM_PROJECTION);
		gGL.pushMatrix();
		gGL.loadIdentity();

		if (RenderDeferredSSAO || RenderShadowDetail > 0)
		{
			mDeferredLight.bindTarget();
			{ //paint shadow/SSAO light map (direct lighting lightmap)
				LLFastTimer ftm(FTM_SUN_SHADOW);
				bindDeferredShader(gDeferredSunProgram, 0);
				mDeferredVB->setBuffer(LLVertexBuffer::MAP_VERTEX);
				glClearColor(1,1,1,1);
				mDeferredLight.clear(GL_COLOR_BUFFER_BIT);
				glClearColor(0,0,0,0);

				glh::matrix4f inv_trans = glh_get_current_modelview().inverse().transpose();

				const U32 slice = 32;
				F32 offset[slice*3];
				for (U32 i = 0; i < 4; i++)
				{
					for (U32 j = 0; j < 8; j++)
					{
						glh::vec3f v;
						v.set_value(sinf(6.284f/8*j), cosf(6.284f/8*j), -(F32) i);
						v.normalize();
						inv_trans.mult_matrix_vec(v);
						v.normalize();
						offset[(i*8+j)*3+0] = v.v[0];
						offset[(i*8+j)*3+1] = v.v[2];
						offset[(i*8+j)*3+2] = v.v[1];
					}
				}

				gDeferredSunProgram.uniform3fv(sOffset, slice, offset);
				
				{
					LLGLDisable blend(GL_BLEND);
					LLGLDepthTest depth(GL_TRUE, GL_FALSE, GL_ALWAYS);
					stop_glerror();
					mDeferredVB->drawArrays(LLRender::TRIANGLES, 0, 3);
					stop_glerror();
				}
				
				unbindDeferredShader(gDeferredSunProgram);
			}
			mDeferredLight.flush();
		}
		
		if (RenderDeferredSSAO)
		{ //soften direct lighting lightmap
			LLFastTimer ftm(FTM_SOFTEN_SHADOW);
			//blur lightmap
			mScreen.bindTarget();
			glClearColor(1,1,1,1);
			mScreen.clear(GL_COLOR_BUFFER_BIT);
			glClearColor(0,0,0,0);
			
			bindDeferredShader(gDeferredBlurLightProgram);
			mDeferredVB->setBuffer(LLVertexBuffer::MAP_VERTEX);
			LLVector3 go = RenderShadowGaussian;
			const U32 kern_length = 4;
			F32 blur_size = RenderShadowBlurSize;
			F32 dist_factor = RenderShadowBlurDistFactor;

			// sample symmetrically with the middle sample falling exactly on 0.0
			F32 x = 0.f;

			LLVector3 gauss[32]; // xweight, yweight, offset

			for (U32 i = 0; i < kern_length; i++)
			{
				gauss[i].mV[0] = llgaussian(x, go.mV[0]);
				gauss[i].mV[1] = llgaussian(x, go.mV[1]);
				gauss[i].mV[2] = x;
				x += 1.f;
			}

			gDeferredBlurLightProgram.uniform2f(sDelta, 1.f, 0.f);
			gDeferredBlurLightProgram.uniform1f(sDistFactor, dist_factor);
			gDeferredBlurLightProgram.uniform3fv(sKern, kern_length, gauss[0].mV);
			gDeferredBlurLightProgram.uniform1f(sKernScale, blur_size * (kern_length/2.f - 0.5f));
		
			{
				LLGLDisable blend(GL_BLEND);
				LLGLDepthTest depth(GL_TRUE, GL_FALSE, GL_ALWAYS);
				stop_glerror();
				mDeferredVB->drawArrays(LLRender::TRIANGLES, 0, 3);
				stop_glerror();
			}
			
			mScreen.flush();
			unbindDeferredShader(gDeferredBlurLightProgram);

			bindDeferredShader(gDeferredBlurLightProgram, 1);
			mDeferredVB->setBuffer(LLVertexBuffer::MAP_VERTEX);
			mDeferredLight.bindTarget();

			gDeferredBlurLightProgram.uniform2f(sDelta, 0.f, 1.f);

			{
				LLGLDisable blend(GL_BLEND);
				LLGLDepthTest depth(GL_TRUE, GL_FALSE, GL_ALWAYS);
				stop_glerror();
				mDeferredVB->drawArrays(LLRender::TRIANGLES, 0, 3);
				stop_glerror();
			}
			mDeferredLight.flush();
			unbindDeferredShader(gDeferredBlurLightProgram);
		}

		stop_glerror();
		gGL.popMatrix();
		stop_glerror();
		gGL.matrixMode(LLRender::MM_MODELVIEW);
		stop_glerror();
		gGL.popMatrix();
		stop_glerror();

		mScreen.bindTarget();
		// clear color buffer here - zeroing alpha (glow) is important or it will accumulate against sky
		glClearColor(0,0,0,0);
		mScreen.clear(GL_COLOR_BUFFER_BIT);
		
		if (RenderDeferredAtmospheric)
		{ //apply sunlight contribution 
			LLFastTimer ftm(FTM_ATMOSPHERICS);
			bindDeferredShader(LLPipeline::sUnderWaterRender ? gDeferredSoftenWaterProgram : gDeferredSoftenProgram);	
			{
				LLGLDepthTest depth(GL_FALSE);
				LLGLDisable blend(GL_BLEND);
				LLGLDisable test(GL_ALPHA_TEST);

				//full screen blit
				gGL.pushMatrix();
				gGL.loadIdentity();
				gGL.matrixMode(LLRender::MM_PROJECTION);
				gGL.pushMatrix();
				gGL.loadIdentity();

				mDeferredVB->setBuffer(LLVertexBuffer::MAP_VERTEX);
				
				mDeferredVB->drawArrays(LLRender::TRIANGLES, 0, 3);

				gGL.popMatrix();
				gGL.matrixMode(LLRender::MM_MODELVIEW);
				gGL.popMatrix();
			}

			unbindDeferredShader(LLPipeline::sUnderWaterRender ? gDeferredSoftenWaterProgram : gDeferredSoftenProgram);
		}

		{ //render non-deferred geometry (fullbright, alpha, etc)
			LLGLDisable blend(GL_BLEND);
			LLGLDisable stencil(GL_STENCIL_TEST);
			gGL.setSceneBlendType(LLRender::BT_ALPHA);

			gPipeline.pushRenderTypeMask();
			
			gPipeline.andRenderTypeMask(LLPipeline::RENDER_TYPE_SKY,
										LLPipeline::RENDER_TYPE_CLOUDS,
										LLPipeline::RENDER_TYPE_WL_SKY,
										LLPipeline::END_RENDER_TYPES);
								
			
			renderGeomPostDeferred(*LLViewerCamera::getInstance(), false);
			gPipeline.popRenderTypeMask();
		}

		BOOL render_local = RenderLocalLights;
				
		if (render_local)
		{
			gGL.setSceneBlendType(LLRender::BT_ADD);
			std::list<LLVector4> fullscreen_lights;
			LLDrawable::drawable_list_t spot_lights;
			LLDrawable::drawable_list_t fullscreen_spot_lights;

			for (U32 i = 0; i < 2; i++)
			{
				mTargetShadowSpotLight[i] = NULL;
			}

			std::list<LLVector4> light_colors;

			LLVertexBuffer::unbind();

			{
				bindDeferredShader(gDeferredLightProgram);
				
				if (mCubeVB.isNull())
				{
					mCubeVB = ll_create_cube_vb(LLVertexBuffer::MAP_VERTEX, GL_STATIC_DRAW_ARB);
				}

				mCubeVB->setBuffer(LLVertexBuffer::MAP_VERTEX);
				
				LLGLDepthTest depth(GL_TRUE, GL_FALSE);
				for (LLDrawable::drawable_set_t::iterator iter = mLights.begin(); iter != mLights.end(); ++iter)
				{
					LLDrawable* drawablep = *iter;
					
					LLVOVolume* volume = drawablep->getVOVolume();
					if (!volume)
					{
						continue;
					}

					if (volume->isAttachment())
					{
						if (!sRenderAttachedLights)
						{
							continue;
						}
					}


					LLVector4a center;
					center.load3(drawablep->getPositionAgent().mV);
					const F32* c = center.getF32ptr();
					F32 s = volume->getLightRadius()*1.5f;

					LLColor3 col = volume->getLightColor();
					
					if (col.magVecSquared() < 0.001f)
					{
						continue;
					}

					if (s <= 0.001f)
					{
						continue;
					}

					LLVector4a sa;
					sa.splat(s);
					if (camera->AABBInFrustumNoFarClip(center, sa) == 0)
					{
						continue;
					}

					sVisibleLightCount++;
										
					if (camera->getOrigin().mV[0] > c[0] + s + 0.2f ||
						camera->getOrigin().mV[0] < c[0] - s - 0.2f ||
						camera->getOrigin().mV[1] > c[1] + s + 0.2f ||
						camera->getOrigin().mV[1] < c[1] - s - 0.2f ||
						camera->getOrigin().mV[2] > c[2] + s + 0.2f ||
						camera->getOrigin().mV[2] < c[2] - s - 0.2f)
					{ //draw box if camera is outside box
						if (render_local)
						{
							if (volume->isLightSpotlight())
							{
								drawablep->getVOVolume()->updateSpotLightPriority();
								spot_lights.push_back(drawablep);
								continue;
							}
							
							/*col.mV[0] = powf(col.mV[0], 2.2f);
							col.mV[1] = powf(col.mV[1], 2.2f);
							col.mV[2] = powf(col.mV[2], 2.2f);*/
							
							LLFastTimer ftm(FTM_LOCAL_LIGHTS);
							gDeferredLightProgram.uniform3fv(LLShaderMgr::LIGHT_CENTER, 1, c);
							gDeferredLightProgram.uniform1f(LLShaderMgr::LIGHT_SIZE, s);
							gDeferredLightProgram.uniform3fv(LLShaderMgr::DIFFUSE_COLOR, 1, col.mV);
							gDeferredLightProgram.uniform1f(LLShaderMgr::LIGHT_FALLOFF, volume->getLightFalloff()*0.5f);
							gGL.syncMatrices();
							
							mCubeVB->drawRange(LLRender::TRIANGLE_FAN, 0, 7, 8, get_box_fan_indices(camera, center));
							stop_glerror();
						}
					}
					else
					{	
						if (volume->isLightSpotlight())
						{
							drawablep->getVOVolume()->updateSpotLightPriority();
							fullscreen_spot_lights.push_back(drawablep);
							continue;
						}

						glh::vec3f tc(c);
						mat.mult_matrix_vec(tc);
					
						fullscreen_lights.push_back(LLVector4(tc.v[0], tc.v[1], tc.v[2], s));
						light_colors.push_back(LLVector4(col.mV[0], col.mV[1], col.mV[2], volume->getLightFalloff()*0.5f));
					}
				}
				unbindDeferredShader(gDeferredLightProgram);
			}

			if (!spot_lights.empty())
			{
				LLGLDepthTest depth(GL_TRUE, GL_FALSE);
				bindDeferredShader(gDeferredSpotLightProgram);

				mCubeVB->setBuffer(LLVertexBuffer::MAP_VERTEX);

				gDeferredSpotLightProgram.enableTexture(LLShaderMgr::DEFERRED_PROJECTION);

				for (LLDrawable::drawable_list_t::iterator iter = spot_lights.begin(); iter != spot_lights.end(); ++iter)
				{
					LLFastTimer ftm(FTM_PROJECTORS);
					LLDrawable* drawablep = *iter;

					LLVOVolume* volume = drawablep->getVOVolume();

					LLVector4a center;
					center.load3(drawablep->getPositionAgent().mV);
					const F32* c = center.getF32ptr();
					F32 s = volume->getLightRadius()*1.5f;

					sVisibleLightCount++;

					setupSpotLight(gDeferredSpotLightProgram, drawablep);
					
					LLColor3 col = volume->getLightColor();
					/*col.mV[0] = powf(col.mV[0], 2.2f);
					col.mV[1] = powf(col.mV[1], 2.2f);
					col.mV[2] = powf(col.mV[2], 2.2f);*/
					
					gDeferredSpotLightProgram.uniform3fv(LLShaderMgr::LIGHT_CENTER, 1, c);
					gDeferredSpotLightProgram.uniform1f(LLShaderMgr::LIGHT_SIZE, s);
					gDeferredSpotLightProgram.uniform3fv(LLShaderMgr::DIFFUSE_COLOR, 1, col.mV);
					gDeferredSpotLightProgram.uniform1f(LLShaderMgr::LIGHT_FALLOFF, volume->getLightFalloff()*0.5f);
					gGL.syncMatrices();
										
					mCubeVB->drawRange(LLRender::TRIANGLE_FAN, 0, 7, 8, get_box_fan_indices(camera, center));
				}
				gDeferredSpotLightProgram.disableTexture(LLShaderMgr::DEFERRED_PROJECTION);
				unbindDeferredShader(gDeferredSpotLightProgram);
			}

			//reset mDeferredVB to fullscreen triangle
			mDeferredVB->getVertexStrider(vert);
			vert[0].set(-1,1,0);
			vert[1].set(-1,-3,0);
			vert[2].set(3,1,0);

			{
				LLGLDepthTest depth(GL_FALSE);

				//full screen blit
				gGL.pushMatrix();
				gGL.loadIdentity();
				gGL.matrixMode(LLRender::MM_PROJECTION);
				gGL.pushMatrix();
				gGL.loadIdentity();

				U32 count = 0;

				const U32 max_count = LL_DEFERRED_MULTI_LIGHT_COUNT;
				LLVector4 light[max_count];
				LLVector4 col[max_count];

				F32 far_z = 0.f;

				while (!fullscreen_lights.empty())
				{
					LLFastTimer ftm(FTM_FULLSCREEN_LIGHTS);
					light[count] = fullscreen_lights.front();
					fullscreen_lights.pop_front();
					col[count] = light_colors.front();
					light_colors.pop_front();
					
					/*col[count].mV[0] = powf(col[count].mV[0], 2.2f);
					col[count].mV[1] = powf(col[count].mV[1], 2.2f);
					col[count].mV[2] = powf(col[count].mV[2], 2.2f);*/
					
					far_z = llmin(light[count].mV[2]-light[count].mV[3], far_z);
					//col[count] = pow4fsrgb(col[count], 2.2f);
					count++;
					if (count == max_count || fullscreen_lights.empty())
					{
						U32 idx = count-1;
						bindDeferredShader(gDeferredMultiLightProgram[idx]);
						gDeferredMultiLightProgram[idx].uniform1i(LLShaderMgr::MULTI_LIGHT_COUNT, count);
						gDeferredMultiLightProgram[idx].uniform4fv(LLShaderMgr::MULTI_LIGHT, count, (GLfloat*) light);
						gDeferredMultiLightProgram[idx].uniform4fv(LLShaderMgr::MULTI_LIGHT_COL, count, (GLfloat*) col);
						gDeferredMultiLightProgram[idx].uniform1f(LLShaderMgr::MULTI_LIGHT_FAR_Z, far_z);
						far_z = 0.f;
						count = 0; 
      mDeferredVB->setBuffer(LLVertexBuffer::MAP_VERTEX);
						mDeferredVB->drawArrays(LLRender::TRIANGLES, 0, 3);
						unbindDeferredShader(gDeferredMultiLightProgram[idx]);
					}
				}
				
				bindDeferredShader(gDeferredMultiSpotLightProgram);

				gDeferredMultiSpotLightProgram.enableTexture(LLShaderMgr::DEFERRED_PROJECTION);

				mDeferredVB->setBuffer(LLVertexBuffer::MAP_VERTEX);

				for (LLDrawable::drawable_list_t::iterator iter = fullscreen_spot_lights.begin(); iter != fullscreen_spot_lights.end(); ++iter)
				{
					LLFastTimer ftm(FTM_PROJECTORS);
					LLDrawable* drawablep = *iter;
					
					LLVOVolume* volume = drawablep->getVOVolume();

					LLVector3 center = drawablep->getPositionAgent();
					F32* c = center.mV;
					F32 s = volume->getLightRadius()*1.5f;

					sVisibleLightCount++;

					glh::vec3f tc(c);
					mat.mult_matrix_vec(tc);
					
					setupSpotLight(gDeferredMultiSpotLightProgram, drawablep);

					LLColor3 col = volume->getLightColor();
					
					/*col.mV[0] = powf(col.mV[0], 2.2f);
					col.mV[1] = powf(col.mV[1], 2.2f);
					col.mV[2] = powf(col.mV[2], 2.2f);*/
					
					gDeferredMultiSpotLightProgram.uniform3fv(LLShaderMgr::LIGHT_CENTER, 1, tc.v);
					gDeferredMultiSpotLightProgram.uniform1f(LLShaderMgr::LIGHT_SIZE, s);
					gDeferredMultiSpotLightProgram.uniform3fv(LLShaderMgr::DIFFUSE_COLOR, 1, col.mV);
					gDeferredMultiSpotLightProgram.uniform1f(LLShaderMgr::LIGHT_FALLOFF, volume->getLightFalloff()*0.5f);
					mDeferredVB->drawArrays(LLRender::TRIANGLES, 0, 3);
				}

				gDeferredMultiSpotLightProgram.disableTexture(LLShaderMgr::DEFERRED_PROJECTION);
				unbindDeferredShader(gDeferredMultiSpotLightProgram);

				gGL.popMatrix();
				gGL.matrixMode(LLRender::MM_MODELVIEW);
				gGL.popMatrix();
			}
		}

		gGL.setColorMask(true, true);
	}

	mScreen.flush();

	//gamma correct lighting
	gGL.matrixMode(LLRender::MM_PROJECTION);
	gGL.pushMatrix();
	gGL.loadIdentity();
	gGL.matrixMode(LLRender::MM_MODELVIEW);
	gGL.pushMatrix();
	gGL.loadIdentity();

	{
		LLGLDepthTest depth(GL_FALSE, GL_FALSE);

		LLVector2 tc1(0,0);
		LLVector2 tc2((F32) mScreen.getWidth()*2,
				  (F32) mScreen.getHeight()*2);

		mScreen.bindTarget();
		// Apply gamma correction to the frame here.
		gDeferredPostGammaCorrectProgram.bind();
		//mDeferredVB->setBuffer(LLVertexBuffer::MAP_VERTEX);
		S32 channel = 0;
		channel = gDeferredPostGammaCorrectProgram.enableTexture(LLShaderMgr::DEFERRED_DIFFUSE, mScreen.getUsage());
		if (channel > -1)
		{
			mScreen.bindTexture(0,channel);
			gGL.getTexUnit(channel)->setTextureFilteringOption(LLTexUnit::TFO_POINT);
		}
		
		gDeferredPostGammaCorrectProgram.uniform2f(LLShaderMgr::DEFERRED_SCREEN_RES, mScreen.getWidth(), mScreen.getHeight());
		
		F32 gamma = gSavedSettings.getF32("RenderDeferredDisplayGamma");

		gDeferredPostGammaCorrectProgram.uniform1f(LLShaderMgr::DISPLAY_GAMMA, (gamma > 0.1f) ? 1.0f / gamma : (1.0f/2.2f));
		
		gGL.begin(LLRender::TRIANGLE_STRIP);
		gGL.texCoord2f(tc1.mV[0], tc1.mV[1]);
		gGL.vertex2f(-1,-1);
		
		gGL.texCoord2f(tc1.mV[0], tc2.mV[1]);
		gGL.vertex2f(-1,3);
		
		gGL.texCoord2f(tc2.mV[0], tc1.mV[1]);
		gGL.vertex2f(3,-1);
		
		gGL.end();
		
		gGL.getTexUnit(channel)->unbind(mScreen.getUsage());
		gDeferredPostGammaCorrectProgram.unbind();
		mScreen.flush();
	}

	gGL.matrixMode(LLRender::MM_PROJECTION);
	gGL.popMatrix();
	gGL.matrixMode(LLRender::MM_MODELVIEW);
	gGL.popMatrix();	

	mScreen.bindTarget();

	{ //render non-deferred geometry (alpha, fullbright, glow)
		LLGLDisable blend(GL_BLEND);
		LLGLDisable stencil(GL_STENCIL_TEST);

		pushRenderTypeMask();
		andRenderTypeMask(LLPipeline::RENDER_TYPE_ALPHA,
						 LLPipeline::RENDER_TYPE_FULLBRIGHT,
						 LLPipeline::RENDER_TYPE_VOLUME,
						 LLPipeline::RENDER_TYPE_GLOW,
						 LLPipeline::RENDER_TYPE_BUMP,
						 LLPipeline::RENDER_TYPE_PASS_SIMPLE,
						 LLPipeline::RENDER_TYPE_PASS_ALPHA,
						 LLPipeline::RENDER_TYPE_PASS_ALPHA_MASK,
						 LLPipeline::RENDER_TYPE_PASS_BUMP,
						 LLPipeline::RENDER_TYPE_PASS_POST_BUMP,
						 LLPipeline::RENDER_TYPE_PASS_FULLBRIGHT,
						 LLPipeline::RENDER_TYPE_PASS_FULLBRIGHT_ALPHA_MASK,
						 LLPipeline::RENDER_TYPE_PASS_FULLBRIGHT_SHINY,
						 LLPipeline::RENDER_TYPE_PASS_GLOW,
						 LLPipeline::RENDER_TYPE_PASS_GRASS,
						 LLPipeline::RENDER_TYPE_PASS_SHINY,
						 LLPipeline::RENDER_TYPE_PASS_INVISIBLE,
						 LLPipeline::RENDER_TYPE_PASS_INVISI_SHINY,
						 LLPipeline::RENDER_TYPE_AVATAR,
						 LLPipeline::RENDER_TYPE_ALPHA_MASK,
						 LLPipeline::RENDER_TYPE_FULLBRIGHT_ALPHA_MASK,
						 END_RENDER_TYPES);
		
		renderGeomPostDeferred(*LLViewerCamera::getInstance());
		popRenderTypeMask();
	}

	{
		//render highlights, etc.
		renderHighlights();
		mHighlightFaces.clear();

		renderDebug();

		LLVertexBuffer::unbind();

		if (gPipeline.hasRenderDebugFeatureMask(LLPipeline::RENDER_DEBUG_FEATURE_UI))
		{
			// Render debugging beacons.
			gObjectList.renderObjectBeacons();
			gObjectList.resetObjectBeacons();
		}
	}

	mScreen.flush();
						
}

void LLPipeline::renderDeferredLightingToRT(LLRenderTarget* target)
{
	if (!sCull)
	{
		return;
	}

	{
		LLFastTimer ftm(FTM_RENDER_DEFERRED);

		LLViewerCamera* camera = LLViewerCamera::getInstance();

		{
			LLGLDepthTest depth(GL_TRUE);
			mDeferredDepth.copyContents(mDeferredScreen, 0, 0, mDeferredScreen.getWidth(), mDeferredScreen.getHeight(),
							0, 0, mDeferredDepth.getWidth(), mDeferredDepth.getHeight(), GL_DEPTH_BUFFER_BIT, GL_NEAREST);	
		}

		LLGLEnable multisample(RenderFSAASamples > 0 ? GL_MULTISAMPLE_ARB : 0);

		if (gPipeline.hasRenderType(LLPipeline::RENDER_TYPE_HUD))
		{
			gPipeline.toggleRenderType(LLPipeline::RENDER_TYPE_HUD);
		}

		//ati doesn't seem to love actually using the stencil buffer on FBO's
		LLGLDisable stencil(GL_STENCIL_TEST);
		//glStencilFunc(GL_EQUAL, 1, 0xFFFFFFFF);
		//glStencilOp(GL_KEEP, GL_KEEP, GL_KEEP);

		gGL.setColorMask(true, true);
		
		//draw a cube around every light
		LLVertexBuffer::unbind();

		LLGLEnable cull(GL_CULL_FACE);
		LLGLEnable blend(GL_BLEND);

		glh::matrix4f mat = glh_copy_matrix(gGLModelView);

		LLStrider<LLVector3> vert; 
		mDeferredVB->getVertexStrider(vert);
		
		vert[0].set(-1,1,0);
		vert[1].set(-1,-3,0);
		vert[2].set(3,1,0);
		
		{
			setupHWLights(NULL); //to set mSunDir;
			LLVector4 dir(mSunDir, 0.f);
			glh::vec4f tc(dir.mV);
			mat.mult_matrix_vec(tc);
			mTransformedSunDir.set(tc.v);
		}

		gGL.pushMatrix();
		gGL.loadIdentity();
		gGL.matrixMode(LLRender::MM_PROJECTION);
		gGL.pushMatrix();
		gGL.loadIdentity();

		if (RenderDeferredSSAO || RenderShadowDetail > 0)
		{
			mDeferredLight.bindTarget();
			{ //paint shadow/SSAO light map (direct lighting lightmap)
				LLFastTimer ftm(FTM_SUN_SHADOW);
				bindDeferredShader(gDeferredSunProgram);
				mDeferredVB->setBuffer(LLVertexBuffer::MAP_VERTEX);
				glClearColor(1,1,1,1);
				mDeferredLight.clear(GL_COLOR_BUFFER_BIT);
				glClearColor(0,0,0,0);

				glh::matrix4f inv_trans = glh_get_current_modelview().inverse().transpose();

				const U32 slice = 32;
				F32 offset[slice*3];
				for (U32 i = 0; i < 4; i++)
				{
					for (U32 j = 0; j < 8; j++)
					{
						glh::vec3f v;
						v.set_value(sinf(6.284f/8*j), cosf(6.284f/8*j), -(F32) i);
						v.normalize();
						inv_trans.mult_matrix_vec(v);
						v.normalize();
						offset[(i*8+j)*3+0] = v.v[0];
						offset[(i*8+j)*3+1] = v.v[2];
						offset[(i*8+j)*3+2] = v.v[1];
					}
				}

				gDeferredSunProgram.uniform3fv(LLShaderMgr::DEFERRED_SHADOW_OFFSET, slice, offset);
				gDeferredSunProgram.uniform2f(LLShaderMgr::DEFERRED_SCREEN_RES, mDeferredLight.getWidth(), mDeferredLight.getHeight());
				
				{
					LLGLDisable blend(GL_BLEND);
					LLGLDepthTest depth(GL_TRUE, GL_FALSE, GL_ALWAYS);
					stop_glerror();
					mDeferredVB->drawArrays(LLRender::TRIANGLES, 0, 3);
					stop_glerror();
				}
				
				unbindDeferredShader(gDeferredSunProgram);
			}
			mDeferredLight.flush();
		}
				
		stop_glerror();
		gGL.popMatrix();
		stop_glerror();
		gGL.matrixMode(LLRender::MM_MODELVIEW);
		stop_glerror();
		gGL.popMatrix();
		stop_glerror();

		target->bindTarget();

		//clear color buffer here - zeroing alpha (glow) is important or it will accumulate against sky
		glClearColor(0,0,0,0);
		target->clear(GL_COLOR_BUFFER_BIT);
		
		if (RenderDeferredAtmospheric)
		{ //apply sunlight contribution 
			LLFastTimer ftm(FTM_ATMOSPHERICS);
			bindDeferredShader(gDeferredSoftenProgram);	
			{
				LLGLDepthTest depth(GL_FALSE);
				LLGLDisable blend(GL_BLEND);
				LLGLDisable test(GL_ALPHA_TEST);

				//full screen blit
				gGL.pushMatrix();
				gGL.loadIdentity();
				gGL.matrixMode(LLRender::MM_PROJECTION);
				gGL.pushMatrix();
				gGL.loadIdentity();

				mDeferredVB->setBuffer(LLVertexBuffer::MAP_VERTEX);
				
				mDeferredVB->drawArrays(LLRender::TRIANGLES, 0, 3);

				gGL.popMatrix();
				gGL.matrixMode(LLRender::MM_MODELVIEW);
				gGL.popMatrix();
			}

			unbindDeferredShader(gDeferredSoftenProgram);
		}

		{ //render non-deferred geometry (fullbright, alpha, etc)
			LLGLDisable blend(GL_BLEND);
			LLGLDisable stencil(GL_STENCIL_TEST);
			gGL.setSceneBlendType(LLRender::BT_ALPHA);

			gPipeline.pushRenderTypeMask();
			
			gPipeline.andRenderTypeMask(LLPipeline::RENDER_TYPE_SKY,
										LLPipeline::RENDER_TYPE_CLOUDS,
										LLPipeline::RENDER_TYPE_WL_SKY,
										LLPipeline::END_RENDER_TYPES);
								
			
			renderGeomPostDeferred(*LLViewerCamera::getInstance(), false);
			gPipeline.popRenderTypeMask();
		}

		BOOL render_local = RenderLocalLights;
				
		if (render_local)
		{
			gGL.setSceneBlendType(LLRender::BT_ADD);
			std::list<LLVector4> fullscreen_lights;
			LLDrawable::drawable_list_t spot_lights;
			LLDrawable::drawable_list_t fullscreen_spot_lights;

			for (U32 i = 0; i < 2; i++)
			{
				mTargetShadowSpotLight[i] = NULL;
			}

			std::list<LLVector4> light_colors;

			LLVertexBuffer::unbind();

			{
				bindDeferredShader(gDeferredLightProgram);
				
				if (mCubeVB.isNull())
				{
					mCubeVB = ll_create_cube_vb(LLVertexBuffer::MAP_VERTEX, GL_STATIC_DRAW_ARB);
				}

				mCubeVB->setBuffer(LLVertexBuffer::MAP_VERTEX);
				
				LLGLDepthTest depth(GL_TRUE, GL_FALSE);
				for (LLDrawable::drawable_set_t::iterator iter = mLights.begin(); iter != mLights.end(); ++iter)
				{
					LLDrawable* drawablep = *iter;
					
					LLVOVolume* volume = drawablep->getVOVolume();
					if (!volume)
					{
						continue;
					}

					if (volume->isAttachment())
					{
						if (!sRenderAttachedLights)
						{
							continue;
						}
					}


					LLVector4a center;
					center.load3(drawablep->getPositionAgent().mV);
					const F32* c = center.getF32ptr();
					F32 s = volume->getLightRadius()*1.5f;

					LLColor3 col = volume->getLightColor();
					
					if (col.magVecSquared() < 0.001f)
					{
						continue;
					}

					if (s <= 0.001f)
					{
						continue;
					}

					LLVector4a sa;
					sa.splat(s);
					if (camera->AABBInFrustumNoFarClip(center, sa) == 0)
					{
						continue;
					}

					sVisibleLightCount++;
										
					if (camera->getOrigin().mV[0] > c[0] + s + 0.2f ||
						camera->getOrigin().mV[0] < c[0] - s - 0.2f ||
						camera->getOrigin().mV[1] > c[1] + s + 0.2f ||
						camera->getOrigin().mV[1] < c[1] - s - 0.2f ||
						camera->getOrigin().mV[2] > c[2] + s + 0.2f ||
						camera->getOrigin().mV[2] < c[2] - s - 0.2f)
					{ //draw box if camera is outside box
						if (render_local)
						{
							if (volume->isLightSpotlight())
							{
								drawablep->getVOVolume()->updateSpotLightPriority();
								spot_lights.push_back(drawablep);
								continue;
							}
							
							/*col.mV[0] = powf(col.mV[0], 2.2f);
							col.mV[1] = powf(col.mV[1], 2.2f);
							col.mV[2] = powf(col.mV[2], 2.2f);*/
							
							LLFastTimer ftm(FTM_LOCAL_LIGHTS);
							gDeferredLightProgram.uniform3fv(LLShaderMgr::LIGHT_CENTER, 1, c);
							gDeferredLightProgram.uniform1f(LLShaderMgr::LIGHT_SIZE, s);
							gDeferredLightProgram.uniform3fv(LLShaderMgr::DIFFUSE_COLOR, 1, col.mV);
							gDeferredLightProgram.uniform1f(LLShaderMgr::LIGHT_FALLOFF, volume->getLightFalloff()*0.5f);
							gGL.syncMatrices();
							
							mCubeVB->drawRange(LLRender::TRIANGLE_FAN, 0, 7, 8, get_box_fan_indices(camera, center));
							stop_glerror();
						}
					}
					else
					{	
						if (volume->isLightSpotlight())
						{
							drawablep->getVOVolume()->updateSpotLightPriority();
							fullscreen_spot_lights.push_back(drawablep);
							continue;
						}

						glh::vec3f tc(c);
						mat.mult_matrix_vec(tc);
					
						fullscreen_lights.push_back(LLVector4(tc.v[0], tc.v[1], tc.v[2], s));
						light_colors.push_back(LLVector4(col.mV[0], col.mV[1], col.mV[2], volume->getLightFalloff()*0.5f));
					}
				}
				unbindDeferredShader(gDeferredLightProgram);
			}

			if (!spot_lights.empty())
			{
				LLGLDepthTest depth(GL_TRUE, GL_FALSE);
				bindDeferredShader(gDeferredSpotLightProgram);

				mCubeVB->setBuffer(LLVertexBuffer::MAP_VERTEX);

				gDeferredSpotLightProgram.enableTexture(LLShaderMgr::DEFERRED_PROJECTION);

				for (LLDrawable::drawable_list_t::iterator iter = spot_lights.begin(); iter != spot_lights.end(); ++iter)
				{
					LLFastTimer ftm(FTM_PROJECTORS);
					LLDrawable* drawablep = *iter;

					LLVOVolume* volume = drawablep->getVOVolume();

					LLVector4a center;
					center.load3(drawablep->getPositionAgent().mV);
					const F32* c = center.getF32ptr();
					F32 s = volume->getLightRadius()*1.5f;

					sVisibleLightCount++;

					setupSpotLight(gDeferredSpotLightProgram, drawablep);
					
					LLColor3 col = volume->getLightColor();
					/*col.mV[0] = powf(col.mV[0], 2.2f);
					col.mV[1] = powf(col.mV[1], 2.2f);
					col.mV[2] = powf(col.mV[2], 2.2f);*/
					
					gDeferredSpotLightProgram.uniform3fv(LLShaderMgr::LIGHT_CENTER, 1, c);
					gDeferredSpotLightProgram.uniform1f(LLShaderMgr::LIGHT_SIZE, s);
					gDeferredSpotLightProgram.uniform3fv(LLShaderMgr::DIFFUSE_COLOR, 1, col.mV);
					gDeferredSpotLightProgram.uniform1f(LLShaderMgr::LIGHT_FALLOFF, volume->getLightFalloff()*0.5f);
					gGL.syncMatrices();
										
					mCubeVB->drawRange(LLRender::TRIANGLE_FAN, 0, 7, 8, get_box_fan_indices(camera, center));
				}
				gDeferredSpotLightProgram.disableTexture(LLShaderMgr::DEFERRED_PROJECTION);
				unbindDeferredShader(gDeferredSpotLightProgram);
			}

			//reset mDeferredVB to fullscreen triangle
			mDeferredVB->getVertexStrider(vert);
			vert[0].set(-1,1,0);
			vert[1].set(-1,-3,0);
			vert[2].set(3,1,0);

			{
				LLGLDepthTest depth(GL_FALSE);

				//full screen blit
				gGL.pushMatrix();
				gGL.loadIdentity();
				gGL.matrixMode(LLRender::MM_PROJECTION);
				gGL.pushMatrix();
				gGL.loadIdentity();

				U32 count = 0;

				const U32 max_count = LL_DEFERRED_MULTI_LIGHT_COUNT;
				LLVector4 light[max_count];
				LLVector4 col[max_count];

				F32 far_z = 0.f;

				while (!fullscreen_lights.empty())
				{
					LLFastTimer ftm(FTM_FULLSCREEN_LIGHTS);
					light[count] = fullscreen_lights.front();
					fullscreen_lights.pop_front();
					col[count] = light_colors.front();
					light_colors.pop_front();
					
					/*col[count].mV[0] = powf(col[count].mV[0], 2.2f);
					col[count].mV[1] = powf(col[count].mV[1], 2.2f);
					col[count].mV[2] = powf(col[count].mV[2], 2.2f);*/
					
					far_z = llmin(light[count].mV[2]-light[count].mV[3], far_z);
					//col[count] = pow4fsrgb(col[count], 2.2f);
					count++;
					if (count == max_count || fullscreen_lights.empty())
					{
						U32 idx = count-1;
						bindDeferredShader(gDeferredMultiLightProgram[idx]);
						gDeferredMultiLightProgram[idx].uniform1i(LLShaderMgr::MULTI_LIGHT_COUNT, count);
						gDeferredMultiLightProgram[idx].uniform4fv(LLShaderMgr::MULTI_LIGHT, count, (GLfloat*) light);
						gDeferredMultiLightProgram[idx].uniform4fv(LLShaderMgr::MULTI_LIGHT_COL, count, (GLfloat*) col);
						gDeferredMultiLightProgram[idx].uniform1f(LLShaderMgr::MULTI_LIGHT_FAR_Z, far_z);
						far_z = 0.f;
						count = 0; 
						mDeferredVB->setBuffer(LLVertexBuffer::MAP_VERTEX);
						mDeferredVB->drawArrays(LLRender::TRIANGLES, 0, 3);
					}
				}
				
				unbindDeferredShader(gDeferredMultiLightProgram[0]);

				bindDeferredShader(gDeferredMultiSpotLightProgram);

				gDeferredMultiSpotLightProgram.enableTexture(LLShaderMgr::DEFERRED_PROJECTION);

				mDeferredVB->setBuffer(LLVertexBuffer::MAP_VERTEX);

				for (LLDrawable::drawable_list_t::iterator iter = fullscreen_spot_lights.begin(); iter != fullscreen_spot_lights.end(); ++iter)
				{
					LLFastTimer ftm(FTM_PROJECTORS);
					LLDrawable* drawablep = *iter;
					
					LLVOVolume* volume = drawablep->getVOVolume();

					LLVector3 center = drawablep->getPositionAgent();
					F32* c = center.mV;
					F32 s = volume->getLightRadius()*1.5f;

					sVisibleLightCount++;

					glh::vec3f tc(c);
					mat.mult_matrix_vec(tc);
					
					setupSpotLight(gDeferredMultiSpotLightProgram, drawablep);

					LLColor3 col = volume->getLightColor();
					
					/*col.mV[0] = powf(col.mV[0], 2.2f);
					col.mV[1] = powf(col.mV[1], 2.2f);
					col.mV[2] = powf(col.mV[2], 2.2f);*/
					
					gDeferredMultiSpotLightProgram.uniform3fv(LLShaderMgr::LIGHT_CENTER, 1, tc.v);
					gDeferredMultiSpotLightProgram.uniform1f(LLShaderMgr::LIGHT_SIZE, s);
					gDeferredMultiSpotLightProgram.uniform3fv(LLShaderMgr::DIFFUSE_COLOR, 1, col.mV);
					gDeferredMultiSpotLightProgram.uniform1f(LLShaderMgr::LIGHT_FALLOFF, volume->getLightFalloff()*0.5f);
					mDeferredVB->drawArrays(LLRender::TRIANGLES, 0, 3);
				}

				gDeferredMultiSpotLightProgram.disableTexture(LLShaderMgr::DEFERRED_PROJECTION);
				unbindDeferredShader(gDeferredMultiSpotLightProgram);

				gGL.popMatrix();
				gGL.matrixMode(LLRender::MM_MODELVIEW);
				gGL.popMatrix();
			}
		}

		gGL.setColorMask(true, true);
	}

	/*target->flush();

	//gamma correct lighting
	gGL.matrixMode(LLRender::MM_PROJECTION);
	gGL.pushMatrix();
	gGL.loadIdentity();
	gGL.matrixMode(LLRender::MM_MODELVIEW);
	gGL.pushMatrix();
	gGL.loadIdentity();

	{
		LLGLDepthTest depth(GL_FALSE, GL_FALSE);

		LLVector2 tc1(0,0);
		LLVector2 tc2((F32) target->getWidth()*2,
				  (F32) target->getHeight()*2);

		target->bindTarget();
		// Apply gamma correction to the frame here.
		gDeferredPostGammaCorrectProgram.bind();
		//mDeferredVB->setBuffer(LLVertexBuffer::MAP_VERTEX);
		S32 channel = 0;
		channel = gDeferredPostGammaCorrectProgram.enableTexture(LLShaderMgr::DEFERRED_DIFFUSE, target->getUsage());
		if (channel > -1)
		{
			target->bindTexture(0,channel);
			gGL.getTexUnit(channel)->setTextureFilteringOption(LLTexUnit::TFO_POINT);
		}
		
		gDeferredPostGammaCorrectProgram.uniform2f(LLShaderMgr::DEFERRED_SCREEN_RES, target->getWidth(), target->getHeight());
		
		F32 gamma = gSavedSettings.getF32("RenderDeferredDisplayGamma");

		gDeferredPostGammaCorrectProgram.uniform1f(LLShaderMgr::DISPLAY_GAMMA, (gamma > 0.1f) ? 1.0f / gamma : (1.0f/2.2f));
		
		gGL.begin(LLRender::TRIANGLE_STRIP);
		gGL.texCoord2f(tc1.mV[0], tc1.mV[1]);
		gGL.vertex2f(-1,-1);
		
		gGL.texCoord2f(tc1.mV[0], tc2.mV[1]);
		gGL.vertex2f(-1,3);
		
		gGL.texCoord2f(tc2.mV[0], tc1.mV[1]);
		gGL.vertex2f(3,-1);
		
		gGL.end();
		
		gGL.getTexUnit(channel)->unbind(target->getUsage());
		gDeferredPostGammaCorrectProgram.unbind();
		target->flush();
	}

	gGL.matrixMode(LLRender::MM_PROJECTION);
	gGL.popMatrix();
	gGL.matrixMode(LLRender::MM_MODELVIEW);
	gGL.popMatrix();	

	target->bindTarget();*/

	{ //render non-deferred geometry (alpha, fullbright, glow)
		LLGLDisable blend(GL_BLEND);
		LLGLDisable stencil(GL_STENCIL_TEST);

		pushRenderTypeMask();
		andRenderTypeMask(LLPipeline::RENDER_TYPE_ALPHA,
						 LLPipeline::RENDER_TYPE_FULLBRIGHT,
						 LLPipeline::RENDER_TYPE_VOLUME,
						 LLPipeline::RENDER_TYPE_GLOW,
						 LLPipeline::RENDER_TYPE_BUMP,
						 LLPipeline::RENDER_TYPE_PASS_SIMPLE,
						 LLPipeline::RENDER_TYPE_PASS_ALPHA,
						 LLPipeline::RENDER_TYPE_PASS_ALPHA_MASK,
						 LLPipeline::RENDER_TYPE_PASS_BUMP,
						 LLPipeline::RENDER_TYPE_PASS_POST_BUMP,
						 LLPipeline::RENDER_TYPE_PASS_FULLBRIGHT,
						 LLPipeline::RENDER_TYPE_PASS_FULLBRIGHT_ALPHA_MASK,
						 LLPipeline::RENDER_TYPE_PASS_FULLBRIGHT_SHINY,
						 LLPipeline::RENDER_TYPE_PASS_GLOW,
						 LLPipeline::RENDER_TYPE_PASS_GRASS,
						 LLPipeline::RENDER_TYPE_PASS_SHINY,
						 LLPipeline::RENDER_TYPE_PASS_INVISIBLE,
						 LLPipeline::RENDER_TYPE_PASS_INVISI_SHINY,
						 LLPipeline::RENDER_TYPE_AVATAR,
						 LLPipeline::RENDER_TYPE_ALPHA_MASK,
						 LLPipeline::RENDER_TYPE_FULLBRIGHT_ALPHA_MASK,
						 END_RENDER_TYPES);
		
		renderGeomPostDeferred(*LLViewerCamera::getInstance());
		popRenderTypeMask();
	}

	//target->flush();				
}

void LLPipeline::setupSpotLight(LLGLSLShader& shader, LLDrawable* drawablep)
{
	//construct frustum
	LLVOVolume* volume = drawablep->getVOVolume();
	LLVector3 params = volume->getSpotLightParams();

	F32 fov = params.mV[0];
	F32 focus = params.mV[1];

	LLVector3 pos = drawablep->getPositionAgent();
	LLQuaternion quat = volume->getRenderRotation();
	LLVector3 scale = volume->getScale();
	
	//get near clip plane
	LLVector3 at_axis(0,0,-scale.mV[2]*0.5f);
	at_axis *= quat;

	LLVector3 np = pos+at_axis;
	at_axis.normVec();

	//get origin that has given fov for plane np, at_axis, and given scale
	F32 dist = (scale.mV[1]*0.5f)/tanf(fov*0.5f);

	LLVector3 origin = np - at_axis*dist;

	//matrix from volume space to agent space
	LLMatrix4 light_mat(quat, LLVector4(origin,1.f));

	glh::matrix4f light_to_agent((F32*) light_mat.mMatrix);
	glh::matrix4f light_to_screen = glh_get_current_modelview() * light_to_agent;

	glh::matrix4f screen_to_light = light_to_screen.inverse();

	F32 s = volume->getLightRadius()*1.5f;
	F32 near_clip = dist;
	F32 width = scale.mV[VX];
	F32 height = scale.mV[VY];
	F32 far_clip = s+dist-scale.mV[VZ];

	F32 fovy = fov * RAD_TO_DEG;
	F32 aspect = width/height;

	glh::matrix4f trans(0.5f, 0.f, 0.f, 0.5f,
				0.f, 0.5f, 0.f, 0.5f,
				0.f, 0.f, 0.5f, 0.5f,
				0.f, 0.f, 0.f, 1.f);

	glh::vec3f p1(0, 0, -(near_clip+0.01f));
	glh::vec3f p2(0, 0, -(near_clip+1.f));

	glh::vec3f screen_origin(0, 0, 0);

	light_to_screen.mult_matrix_vec(p1);
	light_to_screen.mult_matrix_vec(p2);
	light_to_screen.mult_matrix_vec(screen_origin);

	glh::vec3f n = p2-p1;
	n.normalize();
	
	F32 proj_range = far_clip - near_clip;
	glh::matrix4f light_proj = gl_perspective(fovy, aspect, near_clip, far_clip);
	screen_to_light = trans * light_proj * screen_to_light;
	shader.uniformMatrix4fv(LLShaderMgr::PROJECTOR_MATRIX, 1, FALSE, screen_to_light.m);
	shader.uniform1f(LLShaderMgr::PROJECTOR_NEAR, near_clip);
	shader.uniform3fv(LLShaderMgr::PROJECTOR_P, 1, p1.v);
	shader.uniform3fv(LLShaderMgr::PROJECTOR_N, 1, n.v);
	shader.uniform3fv(LLShaderMgr::PROJECTOR_ORIGIN, 1, screen_origin.v);
	shader.uniform1f(LLShaderMgr::PROJECTOR_RANGE, proj_range);
	shader.uniform1f(LLShaderMgr::PROJECTOR_AMBIANCE, params.mV[2]);
	S32 s_idx = -1;

	for (U32 i = 0; i < 2; i++)
	{
		if (mShadowSpotLight[i] == drawablep)
		{
			s_idx = i;
		}
	}

	shader.uniform1i(LLShaderMgr::PROJECTOR_SHADOW_INDEX, s_idx);

	if (s_idx >= 0)
	{
		shader.uniform1f(LLShaderMgr::PROJECTOR_SHADOW_FADE, 1.f-mSpotLightFade[s_idx]);
	}
	else
	{
		shader.uniform1f(LLShaderMgr::PROJECTOR_SHADOW_FADE, 1.f);
	}

	{
		LLDrawable* potential = drawablep;
		//determine if this is a good light for casting shadows
		F32 m_pri = volume->getSpotLightPriority();

		for (U32 i = 0; i < 2; i++)
		{
			F32 pri = 0.f;

			if (mTargetShadowSpotLight[i].notNull())
			{
				pri = mTargetShadowSpotLight[i]->getVOVolume()->getSpotLightPriority();			
			}

			if (m_pri > pri)
			{
				LLDrawable* temp = mTargetShadowSpotLight[i];
				mTargetShadowSpotLight[i] = potential;
				potential = temp;
				m_pri = pri;
			}
		}
	}

	LLViewerTexture* img = volume->getLightTexture();

	if (img == NULL)
	{
		img = LLViewerFetchedTexture::sWhiteImagep;
	}

	S32 channel = shader.enableTexture(LLShaderMgr::DEFERRED_PROJECTION);

	if (channel > -1)
	{
		if (img)
		{
			gGL.getTexUnit(channel)->bind(img);

			F32 lod_range = logf(img->getWidth())/logf(2.f);

			shader.uniform1f(LLShaderMgr::PROJECTOR_FOCUS, focus);
			shader.uniform1f(LLShaderMgr::PROJECTOR_LOD, lod_range);
			shader.uniform1f(LLShaderMgr::PROJECTOR_AMBIENT_LOD, llclamp((proj_range-focus)/proj_range*lod_range, 0.f, 1.f));
		}
	}
		
}

void LLPipeline::unbindDeferredShader(LLGLSLShader &shader)
{
	stop_glerror();
	shader.disableTexture(LLShaderMgr::DEFERRED_NORMAL, mDeferredScreen.getUsage());
	shader.disableTexture(LLShaderMgr::DEFERRED_DIFFUSE, mDeferredScreen.getUsage());
	shader.disableTexture(LLShaderMgr::DEFERRED_SPECULAR, mDeferredScreen.getUsage());
	shader.disableTexture(LLShaderMgr::DEFERRED_DEPTH, mDeferredScreen.getUsage());
	shader.disableTexture(LLShaderMgr::DEFERRED_LIGHT, mDeferredLight.getUsage());
	shader.disableTexture(LLShaderMgr::DIFFUSE_MAP);
	shader.disableTexture(LLShaderMgr::DEFERRED_BLOOM);

	for (U32 i = 0; i < 4; i++)
	{
		if (shader.disableTexture(LLShaderMgr::DEFERRED_SHADOW0+i) > -1)
		{
			glTexParameteri(GL_TEXTURE_2D, GL_TEXTURE_COMPARE_MODE_ARB, GL_NONE);
		}
	}

	for (U32 i = 4; i < 6; i++)
	{
		if (shader.disableTexture(LLShaderMgr::DEFERRED_SHADOW0+i) > -1)
		{
			glTexParameteri(GL_TEXTURE_2D, GL_TEXTURE_COMPARE_MODE_ARB, GL_NONE);
		}
	}

	shader.disableTexture(LLShaderMgr::DEFERRED_NOISE);
	shader.disableTexture(LLShaderMgr::DEFERRED_LIGHTFUNC);

	S32 channel = shader.disableTexture(LLShaderMgr::ENVIRONMENT_MAP, LLTexUnit::TT_CUBE_MAP);
	if (channel > -1)
	{
		LLCubeMap* cube_map = gSky.mVOSkyp ? gSky.mVOSkyp->getCubeMap() : NULL;
		if (cube_map)
		{
			cube_map->disable();
		}
	}
	gGL.getTexUnit(0)->unbind(LLTexUnit::TT_TEXTURE);
	gGL.getTexUnit(0)->activate();
	shader.unbind();
}

inline float sgn(float a)
{
    if (a > 0.0F) return (1.0F);
    if (a < 0.0F) return (-1.0F);
    return (0.0F);
}

void LLPipeline::generateWaterReflection(LLCamera& camera_in)
{	
	if (LLPipeline::sWaterReflections && assertInitialized() && LLDrawPoolWater::sNeedsReflectionUpdate)
	{
		BOOL skip_avatar_update = FALSE;
		if (!isAgentAvatarValid() || gAgentCamera.getCameraAnimating() || gAgentCamera.getCameraMode() != CAMERA_MODE_MOUSELOOK || !LLVOAvatar::sVisibleInFirstPerson)
		{
			skip_avatar_update = TRUE;
		}
		
		if (!skip_avatar_update)
		{
			gAgentAvatarp->updateAttachmentVisibility(CAMERA_MODE_THIRD_PERSON);
		}
		LLVertexBuffer::unbind();

		LLGLState::checkStates();
		LLGLState::checkTextureChannels();
		LLGLState::checkClientArrays();

		LLCamera camera = camera_in;
		camera.setFar(camera.getFar()*0.87654321f);
		LLPipeline::sReflectionRender = TRUE;
		
		gPipeline.pushRenderTypeMask();

		glh::matrix4f projection = glh_get_current_projection();
		glh::matrix4f mat;

		stop_glerror();
		LLPlane plane;

		F32 height = gAgent.getRegion()->getWaterHeight(); 
		F32 to_clip = fabsf(camera.getOrigin().mV[2]-height);
		F32 pad = -to_clip*0.05f; //amount to "pad" clip plane by

		//plane params
		LLVector3 pnorm;
		F32 pd;

		S32 water_clip = 0;
		if (!LLViewerCamera::getInstance()->cameraUnderWater())
		{ //camera is above water, clip plane points up
			pnorm.setVec(0,0,1);
			pd = -height;
			plane.setVec(pnorm, pd);
			water_clip = -1;
		}
		else
		{	//camera is below water, clip plane points down
			pnorm = LLVector3(0,0,-1);
			pd = height;
			plane.setVec(pnorm, pd);
			water_clip = 1;
		}

		bool materials_in_water = false;

#if MATERIALS_IN_REFLECTIONS
		materials_in_water = gSavedSettings.getS32("RenderWaterMaterials");
#endif

		if (!LLViewerCamera::getInstance()->cameraUnderWater())
		{	//generate planar reflection map

			//disable occlusion culling for reflection map for now
			S32 occlusion = LLPipeline::sUseOcclusion;
			LLPipeline::sUseOcclusion = 0;
			gGL.getTexUnit(0)->unbind(LLTexUnit::TT_TEXTURE);
			glClearColor(0,0,0,0);

			mWaterRef.bindTarget();

			LLViewerCamera::sCurCameraID = LLViewerCamera::CAMERA_WATER0;
			gGL.setColorMask(true, true);
			mWaterRef.clear();
			gGL.setColorMask(true, false);

			mWaterRef.getViewport(gGLViewport);

			stop_glerror();

			gGL.pushMatrix();

			mat.set_scale(glh::vec3f(1,1,-1));
			mat.set_translate(glh::vec3f(0,0,height*2.f));

			glh::matrix4f current = glh_get_current_modelview();

			mat = current * mat;

			glh_set_current_modelview(mat);
			gGL.loadMatrix(mat.m);

			LLViewerCamera::updateFrustumPlanes(camera, FALSE, TRUE);

			glh::matrix4f inv_mat = mat.inverse();

			glh::vec3f origin(0,0,0);
			inv_mat.mult_matrix_vec(origin);

			camera.setOrigin(origin.v);

			glCullFace(GL_FRONT);

			static LLCullResult ref_result;

			if (LLDrawPoolWater::sNeedsReflectionUpdate)
			{
				//initial sky pass (no user clip plane)
				{ //mask out everything but the sky
					gPipeline.pushRenderTypeMask();
					gPipeline.andRenderTypeMask(LLPipeline::RENDER_TYPE_SKY,
						LLPipeline::RENDER_TYPE_WL_SKY,
						LLPipeline::RENDER_TYPE_CLOUDS,
						LLPipeline::END_RENDER_TYPES);

					static LLCullResult result;
					updateCull(camera, result);
					stateSort(camera, result);

					if (LLPipeline::sRenderDeferred && materials_in_water)
					{
						mWaterRef.flush();

						gPipeline.grabReferences(result);
						gPipeline.mDeferredScreen.bindTarget();
						gGL.setColorMask(true, true);						
						glClearColor(0,0,0,0);
						gPipeline.mDeferredScreen.clear();

						renderGeomDeferred(camera);						
					}
					else
					{
					renderGeom(camera, TRUE);
					}					

					gPipeline.popRenderTypeMask();
				}

				gGL.setColorMask(true, false);
				gPipeline.pushRenderTypeMask();

				clearRenderTypeMask(LLPipeline::RENDER_TYPE_WATER,
					LLPipeline::RENDER_TYPE_VOIDWATER,
					LLPipeline::RENDER_TYPE_GROUND,
					LLPipeline::RENDER_TYPE_SKY,
					LLPipeline::RENDER_TYPE_CLOUDS,
					LLPipeline::END_RENDER_TYPES);	

				S32 detail = RenderReflectionDetail;
				if (detail > 0)
				{ //mask out selected geometry based on reflection detail
					if (detail < 4)
					{
						clearRenderTypeMask(LLPipeline::RENDER_TYPE_PARTICLES, END_RENDER_TYPES);
						if (detail < 3)
						{
							clearRenderTypeMask(LLPipeline::RENDER_TYPE_AVATAR, END_RENDER_TYPES);
							if (detail < 2)
							{
								clearRenderTypeMask(LLPipeline::RENDER_TYPE_VOLUME, END_RENDER_TYPES);
							}
						}
					}

					LLGLUserClipPlane clip_plane(plane, mat, projection);
					LLGLDisable cull(GL_CULL_FACE);
					updateCull(camera, ref_result, -water_clip, &plane);
					stateSort(camera, ref_result);
				}	

				if (LLDrawPoolWater::sNeedsDistortionUpdate)
				{
					if (RenderReflectionDetail > 0)
					{
						gPipeline.grabReferences(ref_result);
						LLGLUserClipPlane clip_plane(plane, mat, projection);

						if (LLPipeline::sRenderDeferred && materials_in_water)
						{							
							renderGeomDeferred(camera);
						}
						else
						{
						renderGeom(camera);
					}
				}	
				}	

				if (LLPipeline::sRenderDeferred && materials_in_water)
				{
					gPipeline.mDeferredScreen.flush();
					renderDeferredLightingToRT(&mWaterRef);
				}

				gPipeline.popRenderTypeMask();
			}	
			glCullFace(GL_BACK);
			gGL.popMatrix();
			mWaterRef.flush();
			glh_set_current_modelview(current);
			LLPipeline::sUseOcclusion = occlusion;
		}

		camera.setOrigin(camera_in.getOrigin());
		//render distortion map
		static BOOL last_update = TRUE;
		if (last_update)
		{
			camera.setFar(camera_in.getFar());
			clearRenderTypeMask(LLPipeline::RENDER_TYPE_WATER,
								LLPipeline::RENDER_TYPE_VOIDWATER,
								LLPipeline::RENDER_TYPE_GROUND,
								END_RENDER_TYPES);	
			stop_glerror();

			LLPipeline::sUnderWaterRender = LLViewerCamera::getInstance()->cameraUnderWater() ? FALSE : TRUE;

			if (LLPipeline::sUnderWaterRender)
			{
				clearRenderTypeMask(LLPipeline::RENDER_TYPE_GROUND,
									LLPipeline::RENDER_TYPE_SKY,
									LLPipeline::RENDER_TYPE_CLOUDS,
									LLPipeline::RENDER_TYPE_WL_SKY,
									END_RENDER_TYPES);		
			}
			LLViewerCamera::updateFrustumPlanes(camera);

			gGL.getTexUnit(0)->unbind(LLTexUnit::TT_TEXTURE);
			
			LLColor4& col = LLDrawPoolWater::sWaterFogColor;
			glClearColor(col.mV[0], col.mV[1], col.mV[2], 0.f);
			mWaterDis.bindTarget();
			LLViewerCamera::sCurCameraID = LLViewerCamera::CAMERA_WATER1;
			
			mWaterDis.getViewport(gGLViewport);
			
			if (!LLPipeline::sUnderWaterRender || LLDrawPoolWater::sNeedsReflectionUpdate)
			{
				//clip out geometry on the same side of water as the camera
				mat = glh_get_current_modelview();
				LLPlane plane(-pnorm, -(pd+pad));

				LLGLUserClipPlane clip_plane(plane, mat, projection);
				static LLCullResult result;
				updateCull(camera, result, water_clip, &plane);
				stateSort(camera, result);

				gGL.setColorMask(true, true);
				mWaterDis.clear();
				

				gGL.setColorMask(true, false);

				
				if (LLPipeline::sRenderDeferred && materials_in_water)
				{										
					mWaterDis.flush();
					gPipeline.mDeferredScreen.bindTarget();
					gGL.setColorMask(true, true);
					glClearColor(0,0,0,0);
					gPipeline.mDeferredScreen.clear();
					gPipeline.grabReferences(result);
					renderGeomDeferred(camera);					
				}
				else
				{
				renderGeom(camera);
				}

				if (LLPipeline::sRenderDeferred && materials_in_water)
				{
					gPipeline.mDeferredScreen.flush();
					renderDeferredLightingToRT(&mWaterDis);
				}
			}

			mWaterDis.flush();
			LLPipeline::sUnderWaterRender = FALSE;
			
		}
		last_update = LLDrawPoolWater::sNeedsReflectionUpdate && LLDrawPoolWater::sNeedsDistortionUpdate;

		LLPipeline::sReflectionRender = FALSE;

		if (!LLRenderTarget::sUseFBO)
		{
			glClear(GL_DEPTH_BUFFER_BIT);
		}
		glClearColor(0.f, 0.f, 0.f, 0.f);
		gViewerWindow->setup3DViewport();
		gPipeline.popRenderTypeMask();
		LLDrawPoolWater::sNeedsReflectionUpdate = FALSE;
		LLDrawPoolWater::sNeedsDistortionUpdate = FALSE;
		LLPlane npnorm(-pnorm, -pd);
		LLViewerCamera::getInstance()->setUserClipPlane(npnorm);
		
		LLGLState::checkStates();

		if (!skip_avatar_update)
		{
			gAgentAvatarp->updateAttachmentVisibility(gAgentCamera.getCameraMode());
		}

		LLViewerCamera::sCurCameraID = LLViewerCamera::CAMERA_WORLD;
	}
}

glh::matrix4f look(const LLVector3 pos, const LLVector3 dir, const LLVector3 up)
{
	glh::matrix4f ret;

	LLVector3 dirN;
	LLVector3 upN;
	LLVector3 lftN;

	lftN = dir % up;
	lftN.normVec();
	
	upN = lftN % dir;
	upN.normVec();
	
	dirN = dir;
	dirN.normVec();

	ret.m[ 0] = lftN[0];
	ret.m[ 1] = upN[0];
	ret.m[ 2] = -dirN[0];
	ret.m[ 3] = 0.f;

	ret.m[ 4] = lftN[1];
	ret.m[ 5] = upN[1];
	ret.m[ 6] = -dirN[1];
	ret.m[ 7] = 0.f;

	ret.m[ 8] = lftN[2];
	ret.m[ 9] = upN[2];
	ret.m[10] = -dirN[2];
	ret.m[11] = 0.f;

	ret.m[12] = -(lftN*pos);
	ret.m[13] = -(upN*pos);
	ret.m[14] = dirN*pos;
	ret.m[15] = 1.f;

	return ret;
}

glh::matrix4f scale_translate_to_fit(const LLVector3 min, const LLVector3 max)
{
	glh::matrix4f ret;
	ret.m[ 0] = 2/(max[0]-min[0]);
	ret.m[ 4] = 0;
	ret.m[ 8] = 0;
	ret.m[12] = -(max[0]+min[0])/(max[0]-min[0]);

	ret.m[ 1] = 0;
	ret.m[ 5] = 2/(max[1]-min[1]);
	ret.m[ 9] = 0;
	ret.m[13] = -(max[1]+min[1])/(max[1]-min[1]);

	ret.m[ 2] = 0;
	ret.m[ 6] = 0;
	ret.m[10] = 2/(max[2]-min[2]);
	ret.m[14] = -(max[2]+min[2])/(max[2]-min[2]);

	ret.m[ 3] = 0;
	ret.m[ 7] = 0;
	ret.m[11] = 0;
	ret.m[15] = 1;

	return ret;
}

static LLFastTimer::DeclareTimer FTM_SHADOW_RENDER("Render Shadows");
static LLFastTimer::DeclareTimer FTM_SHADOW_ALPHA("Alpha Shadow");
static LLFastTimer::DeclareTimer FTM_SHADOW_SIMPLE("Simple Shadow");

void LLPipeline::renderShadow(glh::matrix4f& view, glh::matrix4f& proj, LLCamera& shadow_cam, LLCullResult &result, BOOL use_shader, BOOL use_occlusion, U32 target_width)
{
	LLFastTimer t(FTM_SHADOW_RENDER);

	//clip out geometry on the same side of water as the camera
	S32 occlude = LLPipeline::sUseOcclusion;
	if (!use_occlusion)
	{
		LLPipeline::sUseOcclusion = 0;
	}
	LLPipeline::sShadowRender = TRUE;
	
	U32 types[] = { 
		LLRenderPass::PASS_SIMPLE, 
		LLRenderPass::PASS_FULLBRIGHT, 
		LLRenderPass::PASS_SHINY, 
		LLRenderPass::PASS_BUMP, 
		LLRenderPass::PASS_FULLBRIGHT_SHINY ,
		LLRenderPass::PASS_MATERIAL,
		LLRenderPass::PASS_MATERIAL_ALPHA_EMISSIVE,
		LLRenderPass::PASS_SPECMAP,
		LLRenderPass::PASS_SPECMAP_EMISSIVE,
		LLRenderPass::PASS_NORMMAP,
		LLRenderPass::PASS_NORMMAP_EMISSIVE,
		LLRenderPass::PASS_NORMSPEC,
		LLRenderPass::PASS_NORMSPEC_EMISSIVE,
	};

	LLGLEnable cull(GL_CULL_FACE);

	//enable depth clamping if available
	LLGLEnable depth_clamp(gGLManager.mHasDepthClamp ? GL_DEPTH_CLAMP : 0);

	if (use_shader)
	{
		gDeferredShadowCubeProgram.bind();
	}

	LLRenderTarget& occlusion_target = mShadowOcclusion[LLViewerCamera::sCurCameraID-1];

	occlusion_target.bindTarget();
	updateCull(shadow_cam, result);
	occlusion_target.flush();

	stateSort(shadow_cam, result);
	
	
	//generate shadow map
	gGL.matrixMode(LLRender::MM_PROJECTION);
	gGL.pushMatrix();
	gGL.loadMatrix(proj.m);
	gGL.matrixMode(LLRender::MM_MODELVIEW);
	gGL.pushMatrix();
	gGL.loadMatrix(gGLModelView);

	stop_glerror();
	gGLLastMatrix = NULL;

	gGL.getTexUnit(0)->unbind(LLTexUnit::TT_TEXTURE);
	
	stop_glerror();
	
	LLVertexBuffer::unbind();

	{
		if (!use_shader)
		{ //occlusion program is general purpose depth-only no-textures
			gOcclusionProgram.bind();
		}
		else
		{
			gDeferredShadowProgram.bind();
		}

		gGL.diffuseColor4f(1,1,1,1);
		gGL.setColorMask(false, false);
	
		LLFastTimer ftm(FTM_SHADOW_SIMPLE);
		
		gGL.getTexUnit(0)->disable();
		for (U32 i = 0; i < sizeof(types)/sizeof(U32); ++i)
		{
			renderObjects(types[i], LLVertexBuffer::MAP_VERTEX, FALSE);
		}
		gGL.getTexUnit(0)->enable(LLTexUnit::TT_TEXTURE);
		if (!use_shader)
		{
			gOcclusionProgram.unbind();
		}
	}
	
	if (use_shader)
	{
		gDeferredShadowProgram.unbind();
		renderGeomShadow(shadow_cam);
		gDeferredShadowProgram.bind();
	}
	else
	{
		renderGeomShadow(shadow_cam);
	}

	{
		LLFastTimer ftm(FTM_SHADOW_ALPHA);
		gDeferredShadowAlphaMaskProgram.bind();
		gDeferredShadowAlphaMaskProgram.uniform1f(LLShaderMgr::DEFERRED_SHADOW_TARGET_WIDTH, (float)target_width);

		U32 mask =	LLVertexBuffer::MAP_VERTEX | 
					LLVertexBuffer::MAP_TEXCOORD0 | 
					LLVertexBuffer::MAP_COLOR | 
					LLVertexBuffer::MAP_TEXTURE_INDEX;

		renderMaskedObjects(LLRenderPass::PASS_ALPHA_MASK, mask, TRUE, TRUE);
		renderMaskedObjects(LLRenderPass::PASS_FULLBRIGHT_ALPHA_MASK, mask, TRUE, TRUE);
		gDeferredShadowAlphaMaskProgram.setMinimumAlpha(0.598f);
		renderObjects(LLRenderPass::PASS_ALPHA, mask, TRUE, TRUE);

		mask = mask & ~LLVertexBuffer::MAP_TEXTURE_INDEX;

		gDeferredTreeShadowProgram.bind();
		renderMaskedObjects(LLRenderPass::PASS_NORMSPEC_MASK, mask);
		renderMaskedObjects(LLRenderPass::PASS_MATERIAL_ALPHA_MASK, mask);
		renderMaskedObjects(LLRenderPass::PASS_SPECMAP_MASK, mask);
		renderMaskedObjects(LLRenderPass::PASS_NORMMAP_MASK, mask);
		
		gDeferredTreeShadowProgram.setMinimumAlpha(0.598f);
		renderObjects(LLRenderPass::PASS_GRASS, LLVertexBuffer::MAP_VERTEX | LLVertexBuffer::MAP_TEXCOORD0, TRUE);
	}

	//glCullFace(GL_BACK);

	gDeferredShadowCubeProgram.bind();
	gGLLastMatrix = NULL;
	gGL.loadMatrix(gGLModelView);

	LLRenderTarget& occlusion_source = mShadow[LLViewerCamera::sCurCameraID-1];

	doOcclusion(shadow_cam, occlusion_source, occlusion_target);

	if (use_shader)
	{
		gDeferredShadowProgram.unbind();
	}
	
	gGL.setColorMask(true, true);
			
	gGL.matrixMode(LLRender::MM_PROJECTION);
	gGL.popMatrix();
	gGL.matrixMode(LLRender::MM_MODELVIEW);
	gGL.popMatrix();
	gGLLastMatrix = NULL;

	LLPipeline::sUseOcclusion = occlude;
	LLPipeline::sShadowRender = FALSE;
}

static LLFastTimer::DeclareTimer FTM_VISIBLE_CLOUD("Visible Cloud");
BOOL LLPipeline::getVisiblePointCloud(LLCamera& camera, LLVector3& min, LLVector3& max, std::vector<LLVector3>& fp, LLVector3 light_dir)
{
	LLFastTimer t(FTM_VISIBLE_CLOUD);
	//get point cloud of intersection of frust and min, max

	if (getVisibleExtents(camera, min, max))
	{
		return FALSE;
	}

	//get set of planes on bounding box
	LLPlane bp[] = { 
		LLPlane(min, LLVector3(-1,0,0)),
		LLPlane(min, LLVector3(0,-1,0)),
		LLPlane(min, LLVector3(0,0,-1)),
		LLPlane(max, LLVector3(1,0,0)),
		LLPlane(max, LLVector3(0,1,0)),
		LLPlane(max, LLVector3(0,0,1))};
	
	//potential points
	std::vector<LLVector3> pp;

	//add corners of AABB
	pp.push_back(LLVector3(min.mV[0], min.mV[1], min.mV[2]));
	pp.push_back(LLVector3(max.mV[0], min.mV[1], min.mV[2]));
	pp.push_back(LLVector3(min.mV[0], max.mV[1], min.mV[2]));
	pp.push_back(LLVector3(max.mV[0], max.mV[1], min.mV[2]));
	pp.push_back(LLVector3(min.mV[0], min.mV[1], max.mV[2]));
	pp.push_back(LLVector3(max.mV[0], min.mV[1], max.mV[2]));
	pp.push_back(LLVector3(min.mV[0], max.mV[1], max.mV[2]));
	pp.push_back(LLVector3(max.mV[0], max.mV[1], max.mV[2]));

	//add corners of camera frustum
	for (U32 i = 0; i < LLCamera::AGENT_FRUSTRUM_NUM; i++)
	{
		pp.push_back(camera.mAgentFrustum[i]);
	}


	//bounding box line segments
	U32 bs[] = 
			{
		0,1,
		1,3,
		3,2,
		2,0,

		4,5,
		5,7,
		7,6,
		6,4,

		0,4,
		1,5,
		3,7,
		2,6
	};

	for (U32 i = 0; i < 12; i++)
	{ //for each line segment in bounding box
		for (U32 j = 0; j < LLCamera::AGENT_PLANE_NO_USER_CLIP_NUM; j++) 
		{ //for each plane in camera frustum
			const LLPlane& cp = camera.getAgentPlane(j);
			const LLVector3& v1 = pp[bs[i*2+0]];
			const LLVector3& v2 = pp[bs[i*2+1]];
			LLVector3 n;
			cp.getVector3(n);

			LLVector3 line = v1-v2;

			F32 d1 = line*n;
			F32 d2 = -cp.dist(v2);

			F32 t = d2/d1;

			if (t > 0.f && t < 1.f)
			{
				LLVector3 intersect = v2+line*t;
				pp.push_back(intersect);
			}
		}
	}
			
	//camera frustum line segments
	const U32 fs[] =
	{
		0,1,
		1,2,
		2,3,
		3,0,

		4,5,
		5,6,
		6,7,
		7,4,
	
		0,4,
		1,5,
		2,6,
		3,7	
	};

	for (U32 i = 0; i < 12; i++)
	{
		for (U32 j = 0; j < 6; ++j)
		{
			const LLVector3& v1 = pp[fs[i*2+0]+8];
			const LLVector3& v2 = pp[fs[i*2+1]+8];
			const LLPlane& cp = bp[j];
			LLVector3 n;
			cp.getVector3(n);

			LLVector3 line = v1-v2;

			F32 d1 = line*n;
			F32 d2 = -cp.dist(v2);

			F32 t = d2/d1;

			if (t > 0.f && t < 1.f)
			{
				LLVector3 intersect = v2+line*t;
				pp.push_back(intersect);
			}	
		}
	}

	LLVector3 ext[] = { min-LLVector3(0.05f,0.05f,0.05f),
		max+LLVector3(0.05f,0.05f,0.05f) };

	for (U32 i = 0; i < pp.size(); ++i)
	{
		bool found = true;

		const F32* p = pp[i].mV;
			
		for (U32 j = 0; j < 3; ++j)
		{
			if (p[j] < ext[0].mV[j] ||
				p[j] > ext[1].mV[j])
			{
				found = false;
				break;
			}
		}
				
		for (U32 j = 0; j < LLCamera::AGENT_PLANE_NO_USER_CLIP_NUM; ++j)
		{
			const LLPlane& cp = camera.getAgentPlane(j);
			F32 dist = cp.dist(pp[i]);
			if (dist > 0.05f) //point is above some plane, not contained
			{
				found = false;
				break;
			}
		}

		if (found)
		{
			fp.push_back(pp[i]);
		}
	}
	
	if (fp.empty())
	{
		return FALSE;
	}
	
	return TRUE;
}

void LLPipeline::renderHighlight(const LLViewerObject* obj, F32 fade)
{
	if (obj && obj->getVolume())
	{
		for (LLViewerObject::child_list_t::const_iterator iter = obj->getChildren().begin(); iter != obj->getChildren().end(); ++iter)
		{
			renderHighlight(*iter, fade);
		}

		LLDrawable* drawable = obj->mDrawable;
		if (drawable)
		{
			for (S32 i = 0; i < drawable->getNumFaces(); ++i)
			{
				LLFace* face = drawable->getFace(i);
				if (face)
				{
					face->renderSelected(LLViewerTexture::sNullImagep, LLColor4(1,1,1,fade));
				}
			}
		}
	}
}

void LLPipeline::generateHighlight(LLCamera& camera)
{
	//render highlighted object as white into offscreen render target
	if (mHighlightObject.notNull())
	{
		mHighlightSet.insert(HighlightItem(mHighlightObject));
	}
	
	if (!mHighlightSet.empty())
	{
		F32 transition = gFrameIntervalSeconds/RenderHighlightFadeTime;

		LLGLDisable test(GL_ALPHA_TEST);
		LLGLDepthTest depth(GL_FALSE);
		mHighlight.bindTarget();
		disableLights();
		gGL.setColorMask(true, true);
		mHighlight.clear();

		gGL.getTexUnit(0)->bind(LLViewerFetchedTexture::sWhiteImagep);
		for (std::set<HighlightItem>::iterator iter = mHighlightSet.begin(); iter != mHighlightSet.end(); )
		{
			std::set<HighlightItem>::iterator cur_iter = iter++;

			if (cur_iter->mItem.isNull())
			{
				mHighlightSet.erase(cur_iter);
				continue;
			}

			if (cur_iter->mItem == mHighlightObject)
			{
				cur_iter->incrFade(transition); 
			}
			else
			{
				cur_iter->incrFade(-transition);
				if (cur_iter->mFade <= 0.f)
				{
					mHighlightSet.erase(cur_iter);
					continue;
				}
			}

			renderHighlight(cur_iter->mItem->getVObj(), cur_iter->mFade);
		}

		mHighlight.flush();
		gGL.setColorMask(true, false);
		gViewerWindow->setup3DViewport();
	}
}


static LLFastTimer::DeclareTimer FTM_GEN_SUN_SHADOW("Gen Sun Shadow");

void LLPipeline::generateSunShadow(LLCamera& camera)
{
	if (!sRenderDeferred || RenderShadowDetail <= 0)
	{
		return;
	}

	LLFastTimer t(FTM_GEN_SUN_SHADOW);

	BOOL skip_avatar_update = FALSE;
	if (!isAgentAvatarValid() || gAgentCamera.getCameraAnimating() || gAgentCamera.getCameraMode() != CAMERA_MODE_MOUSELOOK || !LLVOAvatar::sVisibleInFirstPerson)
	{

		skip_avatar_update = TRUE;
	}

	if (!skip_avatar_update)
	{
		gAgentAvatarp->updateAttachmentVisibility(CAMERA_MODE_THIRD_PERSON);
	}

	F64 last_modelview[16];
	F64 last_projection[16];
	for (U32 i = 0; i < 16; i++)
	{ //store last_modelview of world camera
		last_modelview[i] = gGLLastModelView[i];
		last_projection[i] = gGLLastProjection[i];
	}

	pushRenderTypeMask();
	andRenderTypeMask(LLPipeline::RENDER_TYPE_SIMPLE,
					LLPipeline::RENDER_TYPE_ALPHA,
					LLPipeline::RENDER_TYPE_GRASS,
					LLPipeline::RENDER_TYPE_FULLBRIGHT,
					LLPipeline::RENDER_TYPE_BUMP,
					LLPipeline::RENDER_TYPE_VOLUME,
					LLPipeline::RENDER_TYPE_AVATAR,
					LLPipeline::RENDER_TYPE_TREE, 
					LLPipeline::RENDER_TYPE_TERRAIN,
					LLPipeline::RENDER_TYPE_WATER,
					LLPipeline::RENDER_TYPE_VOIDWATER,
					LLPipeline::RENDER_TYPE_PASS_ALPHA,
					LLPipeline::RENDER_TYPE_PASS_ALPHA_MASK,
					LLPipeline::RENDER_TYPE_PASS_FULLBRIGHT_ALPHA_MASK,
					LLPipeline::RENDER_TYPE_PASS_GRASS,
					LLPipeline::RENDER_TYPE_PASS_SIMPLE,
					LLPipeline::RENDER_TYPE_PASS_BUMP,
					LLPipeline::RENDER_TYPE_PASS_FULLBRIGHT,
					LLPipeline::RENDER_TYPE_PASS_SHINY,
					LLPipeline::RENDER_TYPE_PASS_FULLBRIGHT_SHINY,
					LLPipeline::RENDER_TYPE_PASS_MATERIAL,
					LLPipeline::RENDER_TYPE_PASS_MATERIAL_ALPHA,
					LLPipeline::RENDER_TYPE_PASS_MATERIAL_ALPHA_MASK,
					LLPipeline::RENDER_TYPE_PASS_MATERIAL_ALPHA_EMISSIVE,
					LLPipeline::RENDER_TYPE_PASS_SPECMAP,
					LLPipeline::RENDER_TYPE_PASS_SPECMAP_BLEND,
					LLPipeline::RENDER_TYPE_PASS_SPECMAP_MASK,
					LLPipeline::RENDER_TYPE_PASS_SPECMAP_EMISSIVE,
					LLPipeline::RENDER_TYPE_PASS_NORMMAP,
					LLPipeline::RENDER_TYPE_PASS_NORMMAP_BLEND,
					LLPipeline::RENDER_TYPE_PASS_NORMMAP_MASK,
					LLPipeline::RENDER_TYPE_PASS_NORMMAP_EMISSIVE,
					LLPipeline::RENDER_TYPE_PASS_NORMSPEC,
					LLPipeline::RENDER_TYPE_PASS_NORMSPEC_BLEND,
					LLPipeline::RENDER_TYPE_PASS_NORMSPEC_MASK,
					LLPipeline::RENDER_TYPE_PASS_NORMSPEC_EMISSIVE,
					END_RENDER_TYPES);

	gGL.setColorMask(false, false);

	//get sun view matrix
	
	//store current projection/modelview matrix
	glh::matrix4f saved_proj = glh_get_current_projection();
	glh::matrix4f saved_view = glh_get_current_modelview();
	glh::matrix4f inv_view = saved_view.inverse();

	glh::matrix4f view[6];
	glh::matrix4f proj[6];
	
	//clip contains parallel split distances for 3 splits
	LLVector3 clip = RenderShadowClipPlanes;

	//F32 slope_threshold = gSavedSettings.getF32("RenderShadowSlopeThreshold");

	//far clip on last split is minimum of camera view distance and 128
	mSunClipPlanes = LLVector4(clip, clip.mV[2] * clip.mV[2]/clip.mV[1]);

	clip = RenderShadowOrthoClipPlanes;
	mSunOrthoClipPlanes = LLVector4(clip, clip.mV[2]*clip.mV[2]/clip.mV[1]);

	//currently used for amount to extrude frusta corners for constructing shadow frusta
	//LLVector3 n = RenderShadowNearDist;
	//F32 nearDist[] = { n.mV[0], n.mV[1], n.mV[2], n.mV[2] };

	//put together a universal "near clip" plane for shadow frusta
	LLPlane shadow_near_clip;
	{
		LLVector3 p = gAgent.getPositionAgent();
		p += mSunDir * RenderFarClip*2.f;
		shadow_near_clip.setVec(p, mSunDir);
	}

	LLVector3 lightDir = -mSunDir;
	lightDir.normVec();

	glh::vec3f light_dir(lightDir.mV);

	//create light space camera matrix
	
	LLVector3 at = lightDir;

	LLVector3 up = camera.getAtAxis();

	if (fabsf(up*lightDir) > 0.75f)
	{
		up = camera.getUpAxis();
	}

	/*LLVector3 left = up%at;
	up = at%left;*/

	up.normVec();
	at.normVec();
	
	
	LLCamera main_camera = camera;
	
	F32 near_clip = 0.f;
	{
		//get visible point cloud
		std::vector<LLVector3> fp;

		main_camera.calcAgentFrustumPlanes(main_camera.mAgentFrustum);
		
		LLVector3 min,max;
		getVisiblePointCloud(main_camera,min,max,fp);

		if (fp.empty())
		{
			if (!hasRenderDebugMask(RENDER_DEBUG_SHADOW_FRUSTA))
			{
				mShadowCamera[0] = main_camera;
				mShadowExtents[0][0] = min;
				mShadowExtents[0][1] = max;

				mShadowFrustPoints[0].clear();
				mShadowFrustPoints[1].clear();
				mShadowFrustPoints[2].clear();
				mShadowFrustPoints[3].clear();
			}
			popRenderTypeMask();

			if (!skip_avatar_update)
			{
				gAgentAvatarp->updateAttachmentVisibility(gAgentCamera.getCameraMode());
			}

			return;
		}

		//get good split distances for frustum
		for (U32 i = 0; i < fp.size(); ++i)
		{
			glh::vec3f v(fp[i].mV);
			saved_view.mult_matrix_vec(v);
			fp[i].setVec(v.v);
		}

		min = fp[0];
		max = fp[0];

		//get camera space bounding box
		for (U32 i = 1; i < fp.size(); ++i)
		{
			update_min_max(min, max, fp[i]);
		}

		near_clip = -max.mV[2];
		F32 far_clip = -min.mV[2]*2.f;

		//far_clip = llmin(far_clip, 128.f);
		far_clip = llmin(far_clip, camera.getFar());

		F32 range = far_clip-near_clip;

		LLVector3 split_exp = RenderShadowSplitExponent;

		F32 da = 1.f-llmax( fabsf(lightDir*up), fabsf(lightDir*camera.getLeftAxis()) );
		
		da = powf(da, split_exp.mV[2]);

		F32 sxp = split_exp.mV[1] + (split_exp.mV[0]-split_exp.mV[1])*da;
		
		for (U32 i = 0; i < 4; ++i)
		{
			F32 x = (F32)(i+1)/4.f;
			x = powf(x, sxp);
			mSunClipPlanes.mV[i] = near_clip+range*x;
		}

		mSunClipPlanes.mV[0] *= 1.25f; //bump back first split for transition padding
	}

	// convenience array of 4 near clip plane distances
	F32 dist[] = { near_clip, mSunClipPlanes.mV[0], mSunClipPlanes.mV[1], mSunClipPlanes.mV[2], mSunClipPlanes.mV[3] };
	

	if (mSunDiffuse == LLColor4::black)
	{ //sun diffuse is totally black, shadows don't matter
		LLGLDepthTest depth(GL_TRUE);

		for (S32 j = 0; j < 4; j++)
		{
			mShadow[j].bindTarget();
			mShadow[j].clear();
			mShadow[j].flush();
		}
	}
	else
	{
		for (S32 j = 0; j < 4; j++)
		{
			if (!hasRenderDebugMask(RENDER_DEBUG_SHADOW_FRUSTA))
			{
				mShadowFrustPoints[j].clear();
			}

			LLViewerCamera::sCurCameraID = LLViewerCamera::CAMERA_SHADOW0+j;

			//restore render matrices
			glh_set_current_modelview(saved_view);
			glh_set_current_projection(saved_proj);

			LLVector3 eye = camera.getOrigin();

			//camera used for shadow cull/render
			LLCamera shadow_cam;
		
			//create world space camera frustum for this split
			shadow_cam = camera;
			shadow_cam.setFar(16.f);
	
			LLViewerCamera::updateFrustumPlanes(shadow_cam, FALSE, FALSE, TRUE);

			LLVector3* frust = shadow_cam.mAgentFrustum;

			LLVector3 pn = shadow_cam.getAtAxis();
		
			LLVector3 min, max;

			//construct 8 corners of split frustum section
			for (U32 i = 0; i < 4; i++)
			{
				LLVector3 delta = frust[i+4]-eye;
				delta += (frust[i+4]-frust[(i+2)%4+4])*0.05f;
				delta.normVec();
				F32 dp = delta*pn;
				frust[i] = eye + (delta*dist[j]*0.75f)/dp;
				frust[i+4] = eye + (delta*dist[j+1]*1.25f)/dp;
			}
						
			shadow_cam.calcAgentFrustumPlanes(frust);
			shadow_cam.mFrustumCornerDist = 0.f;
		
			if (!gPipeline.hasRenderDebugMask(LLPipeline::RENDER_DEBUG_SHADOW_FRUSTA))
			{
				mShadowCamera[j] = shadow_cam;
			}

			std::vector<LLVector3> fp;

			if (!gPipeline.getVisiblePointCloud(shadow_cam, min, max, fp, lightDir))
			{
				//no possible shadow receivers
				if (!gPipeline.hasRenderDebugMask(LLPipeline::RENDER_DEBUG_SHADOW_FRUSTA))
				{
					mShadowExtents[j][0] = LLVector3();
					mShadowExtents[j][1] = LLVector3();
					mShadowCamera[j+4] = shadow_cam;
				}

				mShadow[j].bindTarget();
				{
					LLGLDepthTest depth(GL_TRUE);
					mShadow[j].clear();
				}
				mShadow[j].flush();

				mShadowError.mV[j] = 0.f;
				mShadowFOV.mV[j] = 0.f;

				continue;
			}

			if (!gPipeline.hasRenderDebugMask(LLPipeline::RENDER_DEBUG_SHADOW_FRUSTA))
			{
				mShadowExtents[j][0] = min;
				mShadowExtents[j][1] = max;
				mShadowFrustPoints[j] = fp;
			}
				

			//find a good origin for shadow projection
			LLVector3 origin;

			//get a temporary view projection
			view[j] = look(camera.getOrigin(), lightDir, -up);

			std::vector<LLVector3> wpf;

			for (U32 i = 0; i < fp.size(); i++)
			{
				glh::vec3f p = glh::vec3f(fp[i].mV);
				view[j].mult_matrix_vec(p);
				wpf.push_back(LLVector3(p.v));
			}

			min = wpf[0];
			max = wpf[0];

			for (U32 i = 0; i < fp.size(); ++i)
			{ //get AABB in camera space
				update_min_max(min, max, wpf[i]);
			}

			// Construct a perspective transform with perspective along y-axis that contains
			// points in wpf
			//Known:
			// - far clip plane
			// - near clip plane
			// - points in frustum
			//Find:
			// - origin

			//get some "interesting" points of reference
			LLVector3 center = (min+max)*0.5f;
			LLVector3 size = (max-min)*0.5f;
			LLVector3 near_center = center;
			near_center.mV[1] += size.mV[1]*2.f;
		
		
			//put all points in wpf in quadrant 0, reletive to center of min/max
			//get the best fit line using least squares
			F32 bfm = 0.f;
			F32 bfb = 0.f;

			for (U32 i = 0; i < wpf.size(); ++i)
			{
				wpf[i] -= center;
				wpf[i].mV[0] = fabsf(wpf[i].mV[0]);
				wpf[i].mV[2] = fabsf(wpf[i].mV[2]);
			}

			if (!wpf.empty())
			{ 
				F32 sx = 0.f;
				F32 sx2 = 0.f;
				F32 sy = 0.f;
				F32 sxy = 0.f;
			
				for (U32 i = 0; i < wpf.size(); ++i)
				{		
					sx += wpf[i].mV[0];
					sx2 += wpf[i].mV[0]*wpf[i].mV[0];
					sy += wpf[i].mV[1];
					sxy += wpf[i].mV[0]*wpf[i].mV[1]; 
				}

				bfm = (sy*sx-wpf.size()*sxy)/(sx*sx-wpf.size()*sx2);
				bfb = (sx*sxy-sy*sx2)/(sx*sx-bfm*sx2);
			}
		
			{
				// best fit line is y=bfm*x+bfb
		
				//find point that is furthest to the right of line
				F32 off_x = -1.f;
				LLVector3 lp;

				for (U32 i = 0; i < wpf.size(); ++i)
				{
					//y = bfm*x+bfb
					//x = (y-bfb)/bfm
					F32 lx = (wpf[i].mV[1]-bfb)/bfm;

					lx = wpf[i].mV[0]-lx;
				
					if (off_x < lx)
					{
						off_x = lx;
						lp = wpf[i];
					}
				}

				//get line with slope bfm through lp
				// bfb = y-bfm*x
				bfb = lp.mV[1]-bfm*lp.mV[0];

				//calculate error
				mShadowError.mV[j] = 0.f;

				for (U32 i = 0; i < wpf.size(); ++i)
				{
					F32 lx = (wpf[i].mV[1]-bfb)/bfm;
					mShadowError.mV[j] += fabsf(wpf[i].mV[0]-lx);
				}

				mShadowError.mV[j] /= wpf.size();
				mShadowError.mV[j] /= size.mV[0];

				if (mShadowError.mV[j] > RenderShadowErrorCutoff)
				{ //just use ortho projection
					mShadowFOV.mV[j] = -1.f;
					origin.clearVec();
					proj[j] = gl_ortho(min.mV[0], max.mV[0],
										min.mV[1], max.mV[1],
										-max.mV[2], -min.mV[2]);
				}
				else
				{
					//origin is where line x = 0;
					origin.setVec(0,bfb,0);

					F32 fovz = 1.f;
					F32 fovx = 1.f;
				
					LLVector3 zp;
					LLVector3 xp;

					for (U32 i = 0; i < wpf.size(); ++i)
					{
						LLVector3 atz = wpf[i]-origin;
						atz.mV[0] = 0.f;
						atz.normVec();
						if (fovz > -atz.mV[1])
						{
							zp = wpf[i];
							fovz = -atz.mV[1];
						}
					
						LLVector3 atx = wpf[i]-origin;
						atx.mV[2] = 0.f;
						atx.normVec();
						if (fovx > -atx.mV[1])
						{
							fovx = -atx.mV[1];
							xp = wpf[i];
						}
					}

					fovx = acos(fovx);
					fovz = acos(fovz);

					F32 cutoff = llmin((F32) RenderShadowFOVCutoff, 1.4f);
				
					mShadowFOV.mV[j] = fovx;
				
					if (fovx < cutoff && fovz > cutoff)
					{
						//x is a good fit, but z is too big, move away from zp enough so that fovz matches cutoff
						F32 d = zp.mV[2]/tan(cutoff);
						F32 ny = zp.mV[1] + fabsf(d);

						origin.mV[1] = ny;

						fovz = 1.f;
						fovx = 1.f;

						for (U32 i = 0; i < wpf.size(); ++i)
						{
							LLVector3 atz = wpf[i]-origin;
							atz.mV[0] = 0.f;
							atz.normVec();
							fovz = llmin(fovz, -atz.mV[1]);

							LLVector3 atx = wpf[i]-origin;
							atx.mV[2] = 0.f;
							atx.normVec();
							fovx = llmin(fovx, -atx.mV[1]);
						}

						fovx = acos(fovx);
						fovz = acos(fovz);

						mShadowFOV.mV[j] = cutoff;
					}

				
					origin += center;
			
					F32 ynear = -(max.mV[1]-origin.mV[1]);
					F32 yfar = -(min.mV[1]-origin.mV[1]);
				
					if (ynear < 0.1f) //keep a sensible near clip plane
					{
						F32 diff = 0.1f-ynear;
						origin.mV[1] += diff;
						ynear += diff;
						yfar += diff;
					}
								
					if (fovx > cutoff)
					{ //just use ortho projection
						origin.clearVec();
						mShadowError.mV[j] = -1.f;
						proj[j] = gl_ortho(min.mV[0], max.mV[0],
								min.mV[1], max.mV[1],
								-max.mV[2], -min.mV[2]);
					}
					else
					{
						//get perspective projection
						view[j] = view[j].inverse();

						glh::vec3f origin_agent(origin.mV);
					
						//translate view to origin
						view[j].mult_matrix_vec(origin_agent);

						eye = LLVector3(origin_agent.v);

						if (!hasRenderDebugMask(LLPipeline::RENDER_DEBUG_SHADOW_FRUSTA))
						{
							mShadowFrustOrigin[j] = eye;
						}
				
						view[j] = look(LLVector3(origin_agent.v), lightDir, -up);

						F32 fx = 1.f/tanf(fovx);
						F32 fz = 1.f/tanf(fovz);

						proj[j] = glh::matrix4f(-fx, 0, 0, 0,
												0, (yfar+ynear)/(ynear-yfar), 0, (2.f*yfar*ynear)/(ynear-yfar),
												0, 0, -fz, 0,
												0, -1.f, 0, 0);
					}
				}
			}

			//shadow_cam.setFar(128.f);
			shadow_cam.setOriginAndLookAt(eye, up, center);

			shadow_cam.setOrigin(0,0,0);

			glh_set_current_modelview(view[j]);
			glh_set_current_projection(proj[j]);

			LLViewerCamera::updateFrustumPlanes(shadow_cam, FALSE, FALSE, TRUE);

			//shadow_cam.ignoreAgentFrustumPlane(LLCamera::AGENT_PLANE_NEAR);
			shadow_cam.getAgentPlane(LLCamera::AGENT_PLANE_NEAR).set(shadow_near_clip);

			//translate and scale to from [-1, 1] to [0, 1]
			glh::matrix4f trans(0.5f, 0.f, 0.f, 0.5f,
							0.f, 0.5f, 0.f, 0.5f,
							0.f, 0.f, 0.5f, 0.5f,
							0.f, 0.f, 0.f, 1.f);

			glh_set_current_modelview(view[j]);
			glh_set_current_projection(proj[j]);

			for (U32 i = 0; i < 16; i++)
			{
				gGLLastModelView[i] = mShadowModelview[j].m[i];
				gGLLastProjection[i] = mShadowProjection[j].m[i];
			}

			mShadowModelview[j] = view[j];
			mShadowProjection[j] = proj[j];

	
			mSunShadowMatrix[j] = trans*proj[j]*view[j]*inv_view;
		
			stop_glerror();

			mShadow[j].bindTarget();
			mShadow[j].getViewport(gGLViewport);
			mShadow[j].clear();
		
			U32 target_width = mShadow[j].getWidth();

			{
				static LLCullResult result[4];

				renderShadow(view[j], proj[j], shadow_cam, result[j], TRUE, TRUE, target_width);
			}

			mShadow[j].flush();
 
			if (!gPipeline.hasRenderDebugMask(LLPipeline::RENDER_DEBUG_SHADOW_FRUSTA))
			{
				LLViewerCamera::updateFrustumPlanes(shadow_cam, FALSE, FALSE, TRUE);
				mShadowCamera[j+4] = shadow_cam;
			}
		}
	}

	
	//hack to disable projector shadows 
	bool gen_shadow = RenderShadowDetail > 1;

	if (gen_shadow)
	{
		F32 fade_amt = gFrameIntervalSeconds * llmax(LLViewerCamera::getInstance()->getVelocityStat()->getCurrentPerSec(), 1.f);

		//update shadow targets
		for (U32 i = 0; i < 2; i++)
		{ //for each current shadow
			LLViewerCamera::sCurCameraID = LLViewerCamera::CAMERA_SHADOW4+i;

			if (mShadowSpotLight[i].notNull() && 
				(mShadowSpotLight[i] == mTargetShadowSpotLight[0] ||
				mShadowSpotLight[i] == mTargetShadowSpotLight[1]))
			{ //keep this spotlight
				mSpotLightFade[i] = llmin(mSpotLightFade[i]+fade_amt, 1.f);
			}
			else
			{ //fade out this light
				mSpotLightFade[i] = llmax(mSpotLightFade[i]-fade_amt, 0.f);
				
				if (mSpotLightFade[i] == 0.f || mShadowSpotLight[i].isNull())
				{ //faded out, grab one of the pending spots (whichever one isn't already taken)
					if (mTargetShadowSpotLight[0] != mShadowSpotLight[(i+1)%2])
					{
						mShadowSpotLight[i] = mTargetShadowSpotLight[0];
					}
					else
					{
						mShadowSpotLight[i] = mTargetShadowSpotLight[1];
					}
				}
			}
		}

		for (S32 i = 0; i < 2; i++)
		{
			glh_set_current_modelview(saved_view);
			glh_set_current_projection(saved_proj);

			if (mShadowSpotLight[i].isNull())
			{
				continue;
			}

			LLVOVolume* volume = mShadowSpotLight[i]->getVOVolume();

			if (!volume)
			{
				mShadowSpotLight[i] = NULL;
				continue;
			}

			LLDrawable* drawable = mShadowSpotLight[i];

			LLVector3 params = volume->getSpotLightParams();
			F32 fov = params.mV[0];

			//get agent->light space matrix (modelview)
			LLVector3 center = drawable->getPositionAgent();
			LLQuaternion quat = volume->getRenderRotation();

			//get near clip plane
			LLVector3 scale = volume->getScale();
			LLVector3 at_axis(0,0,-scale.mV[2]*0.5f);
			at_axis *= quat;

			LLVector3 np = center+at_axis;
			at_axis.normVec();

			//get origin that has given fov for plane np, at_axis, and given scale
			F32 dist = (scale.mV[1]*0.5f)/tanf(fov*0.5f);

			LLVector3 origin = np - at_axis*dist;

			LLMatrix4 mat(quat, LLVector4(origin, 1.f));

			view[i+4] = glh::matrix4f((F32*) mat.mMatrix);

			view[i+4] = view[i+4].inverse();

			//get perspective matrix
			F32 near_clip = dist+0.01f;
			F32 width = scale.mV[VX];
			F32 height = scale.mV[VY];
			F32 far_clip = dist+volume->getLightRadius()*1.5f;

			F32 fovy = fov * RAD_TO_DEG;
			F32 aspect = width/height;
			
			proj[i+4] = gl_perspective(fovy, aspect, near_clip, far_clip);

			//translate and scale to from [-1, 1] to [0, 1]
			glh::matrix4f trans(0.5f, 0.f, 0.f, 0.5f,
							0.f, 0.5f, 0.f, 0.5f,
							0.f, 0.f, 0.5f, 0.5f,
							0.f, 0.f, 0.f, 1.f);

			glh_set_current_modelview(view[i+4]);
			glh_set_current_projection(proj[i+4]);

			mSunShadowMatrix[i+4] = trans*proj[i+4]*view[i+4]*inv_view;
			
			for (U32 j = 0; j < 16; j++)
			{
				gGLLastModelView[j] = mShadowModelview[i+4].m[j];
				gGLLastProjection[j] = mShadowProjection[i+4].m[j];
			}

			mShadowModelview[i+4] = view[i+4];
			mShadowProjection[i+4] = proj[i+4];

			LLCamera shadow_cam = camera;
			shadow_cam.setFar(far_clip);
			shadow_cam.setOrigin(origin);

			LLViewerCamera::updateFrustumPlanes(shadow_cam, FALSE, FALSE, TRUE);

			stop_glerror();

			mShadow[i+4].bindTarget();
			mShadow[i+4].getViewport(gGLViewport);
			mShadow[i+4].clear();

			U32 target_width = mShadow[i+4].getWidth();

			static LLCullResult result[2];

			LLViewerCamera::sCurCameraID = LLViewerCamera::CAMERA_SHADOW0+i+4;

			renderShadow(view[i+4], proj[i+4], shadow_cam, result[i], FALSE, FALSE, target_width);

			mShadow[i+4].flush();
 		}
	}
	else
	{ //no spotlight shadows
		mShadowSpotLight[0] = mShadowSpotLight[1] = NULL;
	}


	if (!CameraOffset)
	{
		glh_set_current_modelview(saved_view);
		glh_set_current_projection(saved_proj);
	}
	else
	{
		glh_set_current_modelview(view[1]);
		glh_set_current_projection(proj[1]);
		gGL.loadMatrix(view[1].m);
		gGL.matrixMode(LLRender::MM_PROJECTION);
		gGL.loadMatrix(proj[1].m);
		gGL.matrixMode(LLRender::MM_MODELVIEW);
	}
	gGL.setColorMask(true, false);

	for (U32 i = 0; i < 16; i++)
	{
		gGLLastModelView[i] = last_modelview[i];
		gGLLastProjection[i] = last_projection[i];
	}

	popRenderTypeMask();

	if (!skip_avatar_update)
	{
		gAgentAvatarp->updateAttachmentVisibility(gAgentCamera.getCameraMode());
	}
}

void LLPipeline::renderGroups(LLRenderPass* pass, U32 type, U32 mask, BOOL texture)
{
	for (LLCullResult::sg_iterator i = sCull->beginVisibleGroups(); i != sCull->endVisibleGroups(); ++i)
	{
		LLSpatialGroup* group = *i;
		if (!group->isDead() &&
			(!sUseOcclusion || !group->isOcclusionState(LLSpatialGroup::OCCLUDED)) &&
			gPipeline.hasRenderType(group->mSpatialPartition->mDrawableType) &&
			group->mDrawMap.find(type) != group->mDrawMap.end())
		{
			pass->renderGroup(group,type,mask,texture);
		}
	}
}

static LLFastTimer::DeclareTimer FTM_IMPOSTOR_MARK_VISIBLE("Impostor Mark Visible");
static LLFastTimer::DeclareTimer FTM_IMPOSTOR_SETUP("Impostor Setup");
static LLFastTimer::DeclareTimer FTM_IMPOSTOR_BACKGROUND("Impostor Background");
static LLFastTimer::DeclareTimer FTM_IMPOSTOR_ALLOCATE("Impostor Allocate");
static LLFastTimer::DeclareTimer FTM_IMPOSTOR_RESIZE("Impostor Resize");

void LLPipeline::generateImpostor(LLVOAvatar* avatar)
{
	LLGLState::checkStates();
	LLGLState::checkTextureChannels();
	LLGLState::checkClientArrays();

	static LLCullResult result;
	result.clear();
	grabReferences(result);
	
	if (!avatar || !avatar->mDrawable)
	{
		return;
	}

	assertInitialized();

	bool visually_muted = avatar->isVisuallyMuted();		

	pushRenderTypeMask();
	
	if (visually_muted)
	{
		andRenderTypeMask(LLPipeline::RENDER_TYPE_AVATAR, END_RENDER_TYPES);
	}
	else
	{
		andRenderTypeMask(LLPipeline::RENDER_TYPE_ALPHA,
			LLPipeline::RENDER_TYPE_FULLBRIGHT,
			LLPipeline::RENDER_TYPE_VOLUME,
			LLPipeline::RENDER_TYPE_GLOW,
						LLPipeline::RENDER_TYPE_BUMP,
						LLPipeline::RENDER_TYPE_PASS_SIMPLE,
						LLPipeline::RENDER_TYPE_PASS_ALPHA,
						LLPipeline::RENDER_TYPE_PASS_ALPHA_MASK,
			LLPipeline::RENDER_TYPE_PASS_BUMP,
			LLPipeline::RENDER_TYPE_PASS_POST_BUMP,
						LLPipeline::RENDER_TYPE_PASS_FULLBRIGHT,
						LLPipeline::RENDER_TYPE_PASS_FULLBRIGHT_ALPHA_MASK,
						LLPipeline::RENDER_TYPE_PASS_FULLBRIGHT_SHINY,
			LLPipeline::RENDER_TYPE_PASS_GLOW,
			LLPipeline::RENDER_TYPE_PASS_GRASS,
						LLPipeline::RENDER_TYPE_PASS_SHINY,
						LLPipeline::RENDER_TYPE_PASS_INVISIBLE,
						LLPipeline::RENDER_TYPE_PASS_INVISI_SHINY,
			LLPipeline::RENDER_TYPE_AVATAR,
			LLPipeline::RENDER_TYPE_ALPHA_MASK,
			LLPipeline::RENDER_TYPE_FULLBRIGHT_ALPHA_MASK,
			LLPipeline::RENDER_TYPE_INVISIBLE,
			LLPipeline::RENDER_TYPE_SIMPLE,
						END_RENDER_TYPES);
	}
	
	S32 occlusion = sUseOcclusion;
	sUseOcclusion = 0;

	sReflectionRender = sRenderDeferred ? FALSE : TRUE;

	sShadowRender = TRUE;
	sImpostorRender = TRUE;

	LLViewerCamera* viewer_camera = LLViewerCamera::getInstance();

	{
		LLFastTimer t(FTM_IMPOSTOR_MARK_VISIBLE);
		markVisible(avatar->mDrawable, *viewer_camera);
		LLVOAvatar::sUseImpostors = FALSE;

		LLVOAvatar::attachment_map_t::iterator iter;
		for (iter = avatar->mAttachmentPoints.begin();
			iter != avatar->mAttachmentPoints.end();
			++iter)
		{
			LLViewerJointAttachment *attachment = iter->second;
			for (LLViewerJointAttachment::attachedobjs_vec_t::iterator attachment_iter = attachment->mAttachedObjects.begin();
				 attachment_iter != attachment->mAttachedObjects.end();
				 ++attachment_iter)
			{
				if (LLViewerObject* attached_object = (*attachment_iter))
				{
					markVisible(attached_object->mDrawable->getSpatialBridge(), *viewer_camera);
				}
			}
		}
	}

	stateSort(*LLViewerCamera::getInstance(), result);
	
	LLCamera camera = *viewer_camera;
	LLVector2 tdim;
	U32 resY = 0;
	U32 resX = 0;

	{
		LLFastTimer t(FTM_IMPOSTOR_SETUP);
		const LLVector4a* ext = avatar->mDrawable->getSpatialExtents();
		LLVector3 pos(avatar->getRenderPosition()+avatar->getImpostorOffset());

		camera.lookAt(viewer_camera->getOrigin(), pos, viewer_camera->getUpAxis());
	
		LLVector4a half_height;
		half_height.setSub(ext[1], ext[0]);
		half_height.mul(0.5f);

		LLVector4a left;
		left.load3(camera.getLeftAxis().mV);
		left.mul(left);
		llassert(left.dot3(left).getF32() > F_APPROXIMATELY_ZERO);
		left.normalize3fast();

		LLVector4a up;
		up.load3(camera.getUpAxis().mV);
		up.mul(up);
		llassert(up.dot3(up).getF32() > F_APPROXIMATELY_ZERO);
		up.normalize3fast();

		tdim.mV[0] = fabsf(half_height.dot3(left).getF32());
		tdim.mV[1] = fabsf(half_height.dot3(up).getF32());

		gGL.matrixMode(LLRender::MM_PROJECTION);
		gGL.pushMatrix();
	
		F32 distance = (pos-camera.getOrigin()).length();
		F32 fov = atanf(tdim.mV[1]/distance)*2.f*RAD_TO_DEG;
		F32 aspect = tdim.mV[0]/tdim.mV[1];
		glh::matrix4f persp = gl_perspective(fov, aspect, 1.f, 256.f);
		glh_set_current_projection(persp);
		gGL.loadMatrix(persp.m);

		gGL.matrixMode(LLRender::MM_MODELVIEW);
		gGL.pushMatrix();
		glh::matrix4f mat;
		camera.getOpenGLTransform(mat.m);

		mat = glh::matrix4f((GLfloat*) OGL_TO_CFR_ROTATION) * mat;

		gGL.loadMatrix(mat.m);
		glh_set_current_modelview(mat);

		glClearColor(0.0f,0.0f,0.0f,0.0f);
		gGL.setColorMask(true, true);
	
		// get the number of pixels per angle
		F32 pa = gViewerWindow->getWindowHeightRaw() / (RAD_TO_DEG * viewer_camera->getView());

		//get resolution based on angle width and height of impostor (double desired resolution to prevent aliasing)
		resY = llmin(nhpo2((U32) (fov*pa)), (U32) 512);
		resX = llmin(nhpo2((U32) (atanf(tdim.mV[0]/distance)*2.f*RAD_TO_DEG*pa)), (U32) 512);

		if (!avatar->mImpostor.isComplete())
		{
			LLFastTimer t(FTM_IMPOSTOR_ALLOCATE);
			

			if (LLPipeline::sRenderDeferred)
			{
				avatar->mImpostor.allocate(resX,resY,GL_SRGB8_ALPHA8,TRUE,FALSE);
				addDeferredAttachments(avatar->mImpostor);
			}
			else
			{
				avatar->mImpostor.allocate(resX,resY,GL_RGBA,TRUE,FALSE);
			}
		
			gGL.getTexUnit(0)->bind(&avatar->mImpostor);
			gGL.getTexUnit(0)->setTextureFilteringOption(LLTexUnit::TFO_POINT);
			gGL.getTexUnit(0)->unbind(LLTexUnit::TT_TEXTURE);
		}
		else if(resX != avatar->mImpostor.getWidth() || resY != avatar->mImpostor.getHeight())
		{
			LLFastTimer t(FTM_IMPOSTOR_RESIZE);
			avatar->mImpostor.resize(resX,resY);
		}

		avatar->mImpostor.bindTarget();
	}

	F32 old_alpha = LLDrawPoolAvatar::sMinimumAlpha;

	if (visually_muted)
	{ //disable alpha masking for muted avatars (get whole skin silhouette)
		LLDrawPoolAvatar::sMinimumAlpha = 0.f;
	}

	if (LLPipeline::sRenderDeferred)
	{
		avatar->mImpostor.clear();
		renderGeomDeferred(camera);

		renderGeomPostDeferred(camera);		

		// Shameless hack time: render it all again,
		// this time writing the depth
		// values we need to generate the alpha mask below
		// while preserving the alpha-sorted color rendering
		// from the previous pass
		//
		sImpostorRenderAlphaDepthPass = true;
		// depth-only here...
		//
		gGL.setColorMask(false,false);
		renderGeomPostDeferred(camera);

		sImpostorRenderAlphaDepthPass = false;

	}
	else
	{
		LLGLEnable scissor(GL_SCISSOR_TEST);
		glScissor(0, 0, resX, resY);
		avatar->mImpostor.clear();
		renderGeom(camera);

		// Shameless hack time: render it all again,
		// this time writing the depth
		// values we need to generate the alpha mask below
		// while preserving the alpha-sorted color rendering
		// from the previous pass
		//
		sImpostorRenderAlphaDepthPass = true;

		// depth-only here...
		//
		gGL.setColorMask(false,false);
		renderGeom(camera);

		sImpostorRenderAlphaDepthPass = false;
	}

	LLDrawPoolAvatar::sMinimumAlpha = old_alpha;

	{ //create alpha mask based on depth buffer (grey out if muted)
		LLFastTimer t(FTM_IMPOSTOR_BACKGROUND);

		if (LLPipeline::sRenderDeferred)
		{
			GLuint buff = GL_COLOR_ATTACHMENT0;
			glDrawBuffersARB(1, &buff);
		}

		LLGLDisable blend(GL_BLEND);

		if (visually_muted)
		{
			gGL.setColorMask(true, true);
		}
		else
		{
			gGL.setColorMask(false, true);
		}
		
		gGL.getTexUnit(0)->unbind(LLTexUnit::TT_TEXTURE);

		LLGLDepthTest depth(GL_TRUE, GL_FALSE, GL_GREATER);

		gGL.flush();

		gGL.pushMatrix();
		gGL.loadIdentity();
		gGL.matrixMode(LLRender::MM_PROJECTION);
		gGL.pushMatrix();
		gGL.loadIdentity();

		static const F32 clip_plane = 0.99999f;

		if (LLGLSLShader::sNoFixedFunction)
		{
			gDebugProgram.bind();
		}


		if (LLMuteList::getInstance()->isMuted(avatar->getID()))
		{ //grey muted avatar
			gGL.diffuseColor4ub(64,64,64,255);
		}
		else
		{	// Visually muted avatar
			gGL.diffuseColor4fv( avatar->getMutedAVColor().mV );
		}

		{
		gGL.begin(LLRender::QUADS);
		gGL.vertex3f(-1, -1, clip_plane);
		gGL.vertex3f(1, -1, clip_plane);
		gGL.vertex3f(1, 1, clip_plane);
		gGL.vertex3f(-1, 1, clip_plane);
		gGL.end();
		gGL.flush();
		}

		if (LLGLSLShader::sNoFixedFunction)
		{
			gDebugProgram.unbind();
		}

		gGL.popMatrix();
		gGL.matrixMode(LLRender::MM_MODELVIEW);
		gGL.popMatrix();
	}

	avatar->mImpostor.flush();

	avatar->setImpostorDim(tdim);

	LLVOAvatar::sUseImpostors = TRUE;
	sUseOcclusion = occlusion;
	sReflectionRender = FALSE;
	sImpostorRender = FALSE;
	sShadowRender = FALSE;
	popRenderTypeMask();

	gGL.matrixMode(LLRender::MM_PROJECTION);
	gGL.popMatrix();
	gGL.matrixMode(LLRender::MM_MODELVIEW);
	gGL.popMatrix();

	avatar->mNeedsImpostorUpdate = FALSE;
	avatar->cacheImpostorValues();

	LLVertexBuffer::unbind();
	LLGLState::checkStates();
	LLGLState::checkTextureChannels();
	LLGLState::checkClientArrays();
}

BOOL LLPipeline::hasRenderBatches(const U32 type) const
{
	return sCull->getRenderMapSize(type) > 0;
}

LLCullResult::drawinfo_iterator LLPipeline::beginRenderMap(U32 type)
{
	return sCull->beginRenderMap(type);
}

LLCullResult::drawinfo_iterator LLPipeline::endRenderMap(U32 type)
{
	return sCull->endRenderMap(type);
}

LLCullResult::sg_iterator LLPipeline::beginAlphaGroups()
{
	return sCull->beginAlphaGroups();
}

LLCullResult::sg_iterator LLPipeline::endAlphaGroups()
{
	return sCull->endAlphaGroups();
}

BOOL LLPipeline::hasRenderType(const U32 type) const
{
    // STORM-365 : LLViewerJointAttachment::setAttachmentVisibility() is setting type to 0 to actually mean "do not render"
    // We then need to test that value here and return FALSE to prevent attachment to render (in mouselook for instance)
    // TODO: reintroduce RENDER_TYPE_NONE in LLRenderTypeMask and initialize its mRenderTypeEnabled[RENDER_TYPE_NONE] to FALSE explicitely
	return (type == 0 ? FALSE : mRenderTypeEnabled[type]);
}

void LLPipeline::setRenderTypeMask(U32 type, ...)
{
	va_list args;

	va_start(args, type);
	while (type < END_RENDER_TYPES)
	{
		mRenderTypeEnabled[type] = TRUE;
		type = va_arg(args, U32);
	}
	va_end(args);

	if (type > END_RENDER_TYPES)
	{
		llerrs << "Invalid render type." << llendl;
	}
}

BOOL LLPipeline::hasAnyRenderType(U32 type, ...) const
{
	va_list args;

	va_start(args, type);
	while (type < END_RENDER_TYPES)
	{
		if (mRenderTypeEnabled[type])
		{
			return TRUE;
		}
		type = va_arg(args, U32);
	}
	va_end(args);

	if (type > END_RENDER_TYPES)
	{
		llerrs << "Invalid render type." << llendl;
	}

	return FALSE;
}

void LLPipeline::pushRenderTypeMask()
{
	std::string cur_mask;
	cur_mask.assign((const char*) mRenderTypeEnabled, sizeof(mRenderTypeEnabled));
	mRenderTypeEnableStack.push(cur_mask);
}

void LLPipeline::popRenderTypeMask()
{
	if (mRenderTypeEnableStack.empty())
	{
		llerrs << "Depleted render type stack." << llendl;
	}

	memcpy(mRenderTypeEnabled, mRenderTypeEnableStack.top().data(), sizeof(mRenderTypeEnabled));
	mRenderTypeEnableStack.pop();
}

void LLPipeline::andRenderTypeMask(U32 type, ...)
{
	va_list args;

	BOOL tmp[NUM_RENDER_TYPES];
	for (U32 i = 0; i < NUM_RENDER_TYPES; ++i)
	{
		tmp[i] = FALSE;
	}

	va_start(args, type);
	while (type < END_RENDER_TYPES)
	{
		if (mRenderTypeEnabled[type]) 
		{
			tmp[type] = TRUE;
		}

		type = va_arg(args, U32);
	}
	va_end(args);

	if (type > END_RENDER_TYPES)
	{
		llerrs << "Invalid render type." << llendl;
	}

	for (U32 i = 0; i < LLPipeline::NUM_RENDER_TYPES; ++i)
	{
		mRenderTypeEnabled[i] = tmp[i];
	}

}

void LLPipeline::clearRenderTypeMask(U32 type, ...)
{
	va_list args;

	va_start(args, type);
	while (type < END_RENDER_TYPES)
	{
		mRenderTypeEnabled[type] = FALSE;
		
		type = va_arg(args, U32);
	}
	va_end(args);

	if (type > END_RENDER_TYPES)
	{
		llerrs << "Invalid render type." << llendl;
	}
}

void LLPipeline::setAllRenderTypes()
{
	for (U32 i = 0; i < NUM_RENDER_TYPES; ++i)
	{
		mRenderTypeEnabled[i] = TRUE;
	}
}

void LLPipeline::clearAllRenderTypes()
{
	for (U32 i = 0; i < NUM_RENDER_TYPES; ++i)
	{
		mRenderTypeEnabled[i] = FALSE;
	}
}

void LLPipeline::addDebugBlip(const LLVector3& position, const LLColor4& color)
{
	DebugBlip blip(position, color);
	mDebugBlips.push_back(blip);
}

void LLPipeline::hidePermanentObjects( std::vector<U32>& restoreList )
{
	//This method is used to hide any vo's from the object list that may have
	//the permanent flag set.
	
	U32 objCnt = gObjectList.getNumObjects();
	for (U32 i = 0; i < objCnt; ++i)
	{
		LLViewerObject* pObject = gObjectList.getObject(i);
		if ( pObject && pObject->flagObjectPermanent() )
		{
			LLDrawable *pDrawable = pObject->mDrawable;
		
			if ( pDrawable )
			{
				restoreList.push_back( i );
				hideDrawable( pDrawable );			
			}
		}
	}

	skipRenderingOfTerrain( true );
}

void LLPipeline::restorePermanentObjects( const std::vector<U32>& restoreList )
{
	//This method is used to restore(unhide) any vo's from the object list that may have
	//been hidden because their permanency flag was set.

	std::vector<U32>::const_iterator itCurrent	= restoreList.begin();
	std::vector<U32>::const_iterator itEnd		= restoreList.end();
	
	U32 objCnt = gObjectList.getNumObjects();

	while ( itCurrent != itEnd )
	{
		U32 index = *itCurrent;
		LLViewerObject* pObject = NULL;
		if ( index < objCnt ) 
		{
			pObject = gObjectList.getObject( index );
		}
		if ( pObject )
		{
			LLDrawable *pDrawable = pObject->mDrawable;
			if ( pDrawable )
			{
				pDrawable->clearState( LLDrawable::FORCE_INVISIBLE );
				unhideDrawable( pDrawable );				
			}
		}
		++itCurrent;
	}
	
	skipRenderingOfTerrain( false );
}

void LLPipeline::skipRenderingOfTerrain( BOOL flag )
{
	pool_set_t::iterator iter = mPools.begin();
	while ( iter != mPools.end() )
	{
		LLDrawPool* pPool = *iter;		
		U32 poolType = pPool->getType();					
		if ( hasRenderType( pPool->getType() ) && poolType == LLDrawPool::POOL_TERRAIN )
		{
			pPool->setSkipRenderFlag( flag );			
		}
		++iter;
	}
}

void LLPipeline::hideObject( const LLUUID& id )
{
	LLViewerObject *pVO = gObjectList.findObject( id );
	
	if ( pVO )
	{
		LLDrawable *pDrawable = pVO->mDrawable;
		
		if ( pDrawable )
		{
			hideDrawable( pDrawable );		
		}		
	}
}

void LLPipeline::hideDrawable( LLDrawable *pDrawable )
{
	pDrawable->setState( LLDrawable::FORCE_INVISIBLE );
	markRebuild( pDrawable, LLDrawable::REBUILD_ALL, TRUE );
	//hide the children
	LLViewerObject::const_child_list_t& child_list = pDrawable->getVObj()->getChildren();
	for ( LLViewerObject::child_list_t::const_iterator iter = child_list.begin();
		  iter != child_list.end(); iter++ )
	{
		LLViewerObject* child = *iter;
		LLDrawable* drawable = child->mDrawable;					
		if ( drawable )
		{
			drawable->setState( LLDrawable::FORCE_INVISIBLE );
			markRebuild( drawable, LLDrawable::REBUILD_ALL, TRUE );
		}
	}
}
void LLPipeline::unhideDrawable( LLDrawable *pDrawable )
{
	pDrawable->clearState( LLDrawable::FORCE_INVISIBLE );
	markRebuild( pDrawable, LLDrawable::REBUILD_ALL, TRUE );
	//restore children
	LLViewerObject::const_child_list_t& child_list = pDrawable->getVObj()->getChildren();
	for ( LLViewerObject::child_list_t::const_iterator iter = child_list.begin();
		  iter != child_list.end(); iter++)
	{
		LLViewerObject* child = *iter;
		LLDrawable* drawable = child->mDrawable;					
		if ( drawable )
		{
			drawable->clearState( LLDrawable::FORCE_INVISIBLE );
			markRebuild( drawable, LLDrawable::REBUILD_ALL, TRUE );
		}
	}
}
void LLPipeline::restoreHiddenObject( const LLUUID& id )
{
	LLViewerObject *pVO = gObjectList.findObject( id );
	
	if ( pVO )
	{
		LLDrawable *pDrawable = pVO->mDrawable;
		if ( pDrawable )
		{
			unhideDrawable( pDrawable );			
		}
	}
}
<<<<<<< HEAD
=======

// <FS:ND>FIRE-9943; resizeScreenTexture will try to disable deferred mode in low memory situations.
// Depending on the state of the pipeline. this can trigger illegal deletion of drawables.
// To work around that, resizeScreenTexture will just set a flag, which then later does trigger the change
// in shaders.
bool LLPipeline::TriggeredDisabledDeferred;

void LLPipeline::disableDeferredOnLowMemory()
{
	if ( TriggeredDisabledDeferred )
	{
		TriggeredDisabledDeferred = false;
		gSavedSettings.setBOOL("RenderDeferred", FALSE);
		LLPipeline::refreshCachedSettings();
	}
}
// </FS:ND>


>>>>>>> bf8dcc21
<|MERGE_RESOLUTION|>--- conflicted
+++ resolved
@@ -834,13 +834,6 @@
 			// disabled on future sessions
 			if (LLPipeline::sRenderDeferred)
 			{
-<<<<<<< HEAD
-				gSavedSettings.setBOOL("RenderDeferred", FALSE);
-				LLPipeline::refreshCachedSettings();
-
-				}
-#endif
-=======
 				// <FS:ND>FIRE-9943; resizeScreenTexture will try to disable deferred mode in low memory situations.
 				// Depending on 	the state of the pipeline. this can trigger illegal deletion of drawables.
 				// To work around that, resizeScreen	Texture will just set a flag, which then later does trigger the change
@@ -852,7 +845,8 @@
 				TriggeredDisabledDeferred = true;
 
 				// </FS:ND>
->>>>>>> bf8dcc21
+				}
+#endif
 			}
 		}
 	}
@@ -1287,18 +1281,13 @@
 	mPhysicsDisplay.release();
 	mDeferredScreen.release();
 	mDeferredDepth.release();
-	mOcclusionDepth.release();	// <FS:CR>
 	mDeferredLight.release();
 	mOcclusionDepth.release();
 		
 	for (U32 i = 0; i < 6; i++)
 	{
 		mShadow[i].release();
-<<<<<<< HEAD
 		mShadowOcclusion[i].release();
-=======
-		mShadowOcclusion[i].release();	// <FS:CR>
->>>>>>> bf8dcc21
 	}
 }
 
@@ -12015,8 +12004,6 @@
 		}
 	}
 }
-<<<<<<< HEAD
-=======
 
 // <FS:ND>FIRE-9943; resizeScreenTexture will try to disable deferred mode in low memory situations.
 // Depending on the state of the pipeline. this can trigger illegal deletion of drawables.
@@ -12033,7 +12020,4 @@
 		LLPipeline::refreshCachedSettings();
 	}
 }
-// </FS:ND>
-
-
->>>>>>> bf8dcc21
+// </FS:ND>