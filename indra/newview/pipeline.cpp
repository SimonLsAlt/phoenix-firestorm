--- conflicted
+++ resolved
@@ -214,11 +214,8 @@
 S32 LLPipeline::RenderScreenSpaceReflectionGlossySamples;
 S32 LLPipeline::RenderBufferVisualization;
 bool LLPipeline::RenderMirrors;
-<<<<<<< HEAD
-=======
 S32 LLPipeline::RenderHeroProbeUpdateRate;
 S32 LLPipeline::RenderHeroProbeConservativeUpdateMultiplier;
->>>>>>> 8164dce5
 LLTrace::EventStatHandle<S64> LLPipeline::sStatBatchSize("renderbatchsize");
 
 const U32 LLPipeline::MAX_BAKE_WIDTH = 512;
@@ -603,7 +600,8 @@
     connectRefreshCachedSettingsSafe("RenderScreenSpaceReflectionGlossySamples");
 	connectRefreshCachedSettingsSafe("RenderBufferVisualization");
     connectRefreshCachedSettingsSafe("RenderMirrors");
-<<<<<<< HEAD
+    connectRefreshCachedSettingsSafe("RenderHeroProbeUpdateRate");
+    connectRefreshCachedSettingsSafe("RenderHeroProbeConservativeUpdateMultiplier");
 	connectRefreshCachedSettingsSafe("RenderAutoHideSurfaceAreaLimit");
 	connectRefreshCachedSettingsSafe("FSRenderVignette");	// <FS:CR> Import Vignette from Exodus
 	// <FS:Ansariel> Make change to RenderAttachedLights & RenderAttachedParticles instant
@@ -614,11 +612,6 @@
 	connectRefreshCachedSettingsSafe("FSFocusPointFollowsPointer");
 	connectRefreshCachedSettingsSafe("FSFocusPointLocked");
     // </FS:Beq>
-=======
-    connectRefreshCachedSettingsSafe("RenderHeroProbeUpdateRate");
-    connectRefreshCachedSettingsSafe("RenderHeroProbeConservativeUpdateMultiplier");
-	gSavedSettings.getControl("RenderAutoHideSurfaceAreaLimit")->getCommitSignal()->connect(boost::bind(&LLPipeline::refreshCachedSettings));
->>>>>>> 8164dce5
 }
 
 LLPipeline::~LLPipeline()
@@ -863,18 +856,12 @@
         U32 res = mReflectionMapManager.mProbeResolution * 4;  //multiply by 4 because probes will be 16x super sampled
         allocateScreenBuffer(res, res, samples);
 
-<<<<<<< HEAD
-		res = mHeroProbeManager.mProbeResolution; // We also scale the hero probe RT to the probe res since we don't super sample it.
-        mRT = &mHeroProbeRT;
-        allocateScreenBuffer(res, res, samples);
-=======
 		if (RenderMirrors)
         {
             res = mHeroProbeManager.mProbeResolution;  // We also scale the hero probe RT to the probe res since we don't super sample it.
             mRT = &mHeroProbeRT;
             allocateScreenBuffer(res, res, samples);
         }
->>>>>>> 8164dce5
 
         mRT = &mMainRT;
         gCubeSnapshot = FALSE;
@@ -1190,12 +1177,9 @@
         LLViewerShaderMgr::instance()->clearShaderCache();
         LLViewerShaderMgr::instance()->setShaders();
     }
-<<<<<<< HEAD
-=======
     RenderHeroProbeUpdateRate = gSavedSettings.getS32("RenderHeroProbeUpdateRate");
     RenderHeroProbeConservativeUpdateMultiplier = gSavedSettings.getS32("RenderHeroProbeConservativeUpdateMultiplier");
 
->>>>>>> 8164dce5
     sReflectionProbesEnabled = LLFeatureManager::getInstance()->isFeatureAvailable("RenderReflectionsEnabled") && gSavedSettings.getBOOL("RenderReflectionsEnabled");
 	RenderSpotLight = nullptr;
 
@@ -11198,7 +11182,6 @@
         LLViewerRegion* region = *iter;
         region->dirtyAllPatches();
     }
-<<<<<<< HEAD
 }
 
 // <FS:Ansariel> Reset VB during TP
@@ -11211,7 +11194,4 @@
 		LL_WARNS() << "Failed to allocate Vertex Buffer for deferred rendering" << LL_ENDL;
 	}
 }
-// </FS:Ansariel>
-=======
-}
->>>>>>> 8164dce5
+// </FS:Ansariel>