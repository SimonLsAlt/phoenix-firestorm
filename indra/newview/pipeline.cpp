/**
 * @file pipeline.cpp
 * @brief Rendering pipeline.
 *
 * $LicenseInfo:firstyear=2005&license=viewerlgpl$
 * Second Life Viewer Source Code
 * Copyright (C) 2010, Linden Research, Inc.
 *
 * This library is free software; you can redistribute it and/or
 * modify it under the terms of the GNU Lesser General Public
 * License as published by the Free Software Foundation;
 * version 2.1 of the License only.
 *
 * This library is distributed in the hope that it will be useful,
 * but WITHOUT ANY WARRANTY; without even the implied warranty of
 * MERCHANTABILITY or FITNESS FOR A PARTICULAR PURPOSE.  See the GNU
 * Lesser General Public License for more details.
 *
 * You should have received a copy of the GNU Lesser General Public
 * License along with this library; if not, write to the Free Software
 * Foundation, Inc., 51 Franklin Street, Fifth Floor, Boston, MA  02110-1301  USA
 *
 * Linden Research, Inc., 945 Battery Street, San Francisco, CA  94111  USA
 * $/LicenseInfo$
 */

#include "llviewerprecompiledheaders.h"

#include "pipeline.h"

// library includes
#include "llaudioengine.h" // For debugging.
#include "llerror.h"
#include "llviewercontrol.h"
#include "llfasttimer.h"
#include "llfontgl.h"
#include "llnamevalue.h"
#include "llpointer.h"
#include "llprimitive.h"
#include "llvolume.h"
#include "material_codes.h"
#include "v3color.h"
#include "llui.h"
#include "llglheaders.h"
#include "llrender.h"
#include "llstartup.h"
#include "llwindow.h"   // swapBuffers()

// newview includes
#include "llagent.h"
#include "llagentcamera.h"
#include "llappviewer.h"
#include "lltexturecache.h"
#include "lltexturefetch.h"
#include "llimageworker.h"
#include "lldrawable.h"
#include "lldrawpoolalpha.h"
#include "lldrawpoolavatar.h"
#include "lldrawpoolbump.h"
#include "lldrawpooltree.h"
#include "lldrawpoolwater.h"
#include "llface.h"
#include "llfeaturemanager.h"
#include "llfloatertelehub.h"
#include "llfloaterreg.h"
#include "llhudmanager.h"
#include "llhudnametag.h"
#include "llhudtext.h"
#include "lllightconstants.h"
#include "llmeshrepository.h"
#include "llpipelinelistener.h"
#include "llresmgr.h"
#include "llselectmgr.h"
#include "llsky.h"
#include "lltracker.h"
#include "lltool.h"
#include "lltoolmgr.h"
#include "llviewercamera.h"
#include "llviewermediafocus.h"
#include "llviewertexturelist.h"
#include "llviewerobject.h"
#include "llviewerobjectlist.h"
#include "llviewerparcelmgr.h"
#include "llviewerregion.h" // for audio debugging.
#include "llviewerwindow.h" // For getSpinAxis
#include "llvoavatarself.h"
#include "llvocache.h"
#include "llvosky.h"
#include "llvowlsky.h"
#include "llvotree.h"
#include "llvovolume.h"
#include "llvosurfacepatch.h"
#include "llvowater.h"
#include "llvotree.h"
#include "llvopartgroup.h"
#include "llworld.h"
#include "llcubemap.h"
#include "llviewershadermgr.h"
#include "llviewerstats.h"
#include "llviewerjoystick.h"
#include "llviewerdisplay.h"
#include "llspatialpartition.h"
#include "llmutelist.h"
#include "lltoolpie.h"
#include "llnotifications.h"
// <FS:Beq> hacky BOOL workaround
#ifndef BOOL
#define BOOL bool
#endif
// </FS:Beq>
#include "llpathinglib.h"
#undef BOOL // <FS:Beq/> hacky BOOL workaround
#include "llfloaterpathfindingconsole.h"
#include "llfloaterpathfindingcharacters.h"
#include "llfloatertools.h"
// #include "llpanelface.h"  // <FS:Zi> switchable edit texture/materials panel - include not needed
#include "llpathfindingpathtool.h"
#include "llscenemonitor.h"
#include "llprogressview.h"
#include "llcleanup.h"
#include "gltfscenemanager.h"
// [RLVa:KB] - Checked: RLVa-2.0.0
#include "llvisualeffect.h"
#include "rlvactions.h"
#include "rlvlocks.h"
// [/RLVa:KB]

#include "llenvironment.h"

#include "llenvironment.h"
#include "llsettingsvo.h"

extern bool gSnapshot;
bool gShiftFrame = false;

//cached settings
bool LLPipeline::WindLightUseAtmosShaders;
bool LLPipeline::RenderDeferred;
F32 LLPipeline::RenderDeferredSunWash;
U32 LLPipeline::RenderFSAASamples;
U32 LLPipeline::RenderResolutionDivisor;
// [SL:KB] - Patch: Settings-RenderResolutionMultiplier | Checked: Catznip-5.4
F32 LLPipeline::RenderResolutionMultiplier;
// [/SL:KB]
bool LLPipeline::RenderUIBuffer;
S32 LLPipeline::RenderShadowDetail;
S32 LLPipeline::RenderShadowSplits;
bool LLPipeline::RenderDeferredSSAO;
F32 LLPipeline::RenderShadowResolutionScale;
bool LLPipeline::RenderDelayCreation;
//bool LLPipeline::RenderAnimateRes; <FS:Beq> FIRE-23122 BUG-225920 Remove broken RenderAnimateRes functionality.
bool LLPipeline::FreezeTime;
S32 LLPipeline::DebugBeaconLineWidth;
F32 LLPipeline::RenderHighlightBrightness;
LLColor4 LLPipeline::RenderHighlightColor;
F32 LLPipeline::RenderHighlightThickness;
bool LLPipeline::RenderSpotLightsInNondeferred;
LLColor4 LLPipeline::PreviewAmbientColor;
LLColor4 LLPipeline::PreviewDiffuse0;
LLColor4 LLPipeline::PreviewSpecular0;
LLColor4 LLPipeline::PreviewDiffuse1;
LLColor4 LLPipeline::PreviewSpecular1;
LLColor4 LLPipeline::PreviewDiffuse2;
LLColor4 LLPipeline::PreviewSpecular2;
LLVector3 LLPipeline::PreviewDirection0;
LLVector3 LLPipeline::PreviewDirection1;
LLVector3 LLPipeline::PreviewDirection2;
F32 LLPipeline::RenderGlowMaxExtractAlpha;
F32 LLPipeline::RenderGlowWarmthAmount;
LLVector3 LLPipeline::RenderGlowLumWeights;
LLVector3 LLPipeline::RenderGlowWarmthWeights;
S32 LLPipeline::RenderGlowResolutionPow;
S32 LLPipeline::RenderGlowIterations;
F32 LLPipeline::RenderGlowWidth;
F32 LLPipeline::RenderGlowStrength;
bool LLPipeline::RenderGlowNoise;
bool LLPipeline::RenderDepthOfField;
bool LLPipeline::RenderDepthOfFieldInEditMode;
// <FS:Beq> FIRE-16728 Add free aim mouse and focus lock
bool LLPipeline::FSFocusPointLocked;
bool LLPipeline::FSFocusPointFollowsPointer;
// </FS:Beq>
F32 LLPipeline::CameraFocusTransitionTime;
F32 LLPipeline::CameraFNumber;
F32 LLPipeline::CameraFocalLength;
F32 LLPipeline::CameraFieldOfView;
F32 LLPipeline::RenderShadowNoise;
F32 LLPipeline::RenderShadowBlurSize;
F32 LLPipeline::RenderSSAOScale;
U32 LLPipeline::RenderSSAOMaxScale;
F32 LLPipeline::RenderSSAOFactor;
LLVector3 LLPipeline::RenderSSAOEffect;
F32 LLPipeline::RenderShadowOffsetError;
F32 LLPipeline::RenderShadowBiasError;
F32 LLPipeline::RenderShadowOffset;
F32 LLPipeline::RenderShadowBias;
F32 LLPipeline::RenderSpotShadowOffset;
F32 LLPipeline::RenderSpotShadowBias;
LLDrawable* LLPipeline::RenderSpotLight = nullptr;
F32 LLPipeline::RenderEdgeDepthCutoff;
F32 LLPipeline::RenderEdgeNormCutoff;
LLVector3 LLPipeline::RenderShadowGaussian;
F32 LLPipeline::RenderShadowBlurDistFactor;
bool LLPipeline::RenderDeferredAtmospheric;
F32 LLPipeline::RenderHighlightFadeTime;
F32 LLPipeline::RenderFarClip;
LLVector3 LLPipeline::RenderShadowSplitExponent;
F32 LLPipeline::RenderShadowErrorCutoff;
F32 LLPipeline::RenderShadowFOVCutoff;
bool LLPipeline::CameraOffset;
F32 LLPipeline::CameraMaxCoF;
F32 LLPipeline::CameraDoFResScale;
LLVector3 LLPipeline::RenderVignette;
F32 LLPipeline::RenderAutoHideSurfaceAreaLimit;
bool LLPipeline::RenderScreenSpaceReflections;
S32 LLPipeline::RenderScreenSpaceReflectionIterations;
F32 LLPipeline::RenderScreenSpaceReflectionRayStep;
F32 LLPipeline::RenderScreenSpaceReflectionDistanceBias;
F32 LLPipeline::RenderScreenSpaceReflectionDepthRejectBias;
F32 LLPipeline::RenderScreenSpaceReflectionAdaptiveStepMultiplier;
S32 LLPipeline::RenderScreenSpaceReflectionGlossySamples;
S32 LLPipeline::RenderBufferVisualization;
bool LLPipeline::RenderMirrors;
S32 LLPipeline::RenderHeroProbeUpdateRate;
S32 LLPipeline::RenderHeroProbeConservativeUpdateMultiplier;
LLTrace::EventStatHandle<S64> LLPipeline::sStatBatchSize("renderbatchsize");

// <FS:Ansariel> 1024px previews
//const U32 LLPipeline::MAX_BAKE_WIDTH = 512;
const U32 LLPipeline::MAX_BAKE_WIDTH = 1024;

const F32 BACKLIGHT_DAY_MAGNITUDE_OBJECT = 0.1f;
const F32 BACKLIGHT_NIGHT_MAGNITUDE_OBJECT = 0.08f;
const F32 ALPHA_BLEND_CUTOFF = 0.598f;
const F32 DEFERRED_LIGHT_FALLOFF = 0.5f;
const U32 DEFERRED_VB_MASK = LLVertexBuffer::MAP_VERTEX | LLVertexBuffer::MAP_TEXCOORD0 | LLVertexBuffer::MAP_TEXCOORD1;

extern S32 gBoxFrame;
//extern bool gHideSelectedObjects;
extern bool gDisplaySwapBuffers;
extern bool gDebugGL;
extern bool gCubeSnapshot;
extern bool gSnapshotNoPost;

bool    gAvatarBacklight = false;

bool    gDebugPipeline = false;
LLPipeline gPipeline;
const LLMatrix4* gGLLastMatrix = NULL;

LLTrace::BlockTimerStatHandle FTM_RENDER_GEOMETRY("Render Geometry");
LLTrace::BlockTimerStatHandle FTM_RENDER_GRASS("Grass");
LLTrace::BlockTimerStatHandle FTM_RENDER_INVISIBLE("Invisible");
LLTrace::BlockTimerStatHandle FTM_RENDER_SHINY("Shiny");
LLTrace::BlockTimerStatHandle FTM_RENDER_SIMPLE("Simple");
LLTrace::BlockTimerStatHandle FTM_RENDER_TERRAIN("Terrain");
LLTrace::BlockTimerStatHandle FTM_RENDER_TREES("Trees");
LLTrace::BlockTimerStatHandle FTM_RENDER_UI("UI");
LLTrace::BlockTimerStatHandle FTM_RENDER_WATER("Water");
LLTrace::BlockTimerStatHandle FTM_RENDER_WL_SKY("Windlight Sky");
LLTrace::BlockTimerStatHandle FTM_RENDER_ALPHA("Alpha Objects");
LLTrace::BlockTimerStatHandle FTM_RENDER_CHARACTERS("Avatars");
LLTrace::BlockTimerStatHandle FTM_RENDER_BUMP("Bump");
LLTrace::BlockTimerStatHandle FTM_RENDER_MATERIALS("Render Materials");
LLTrace::BlockTimerStatHandle FTM_RENDER_FULLBRIGHT("Fullbright");
LLTrace::BlockTimerStatHandle FTM_RENDER_GLOW("Glow");
LLTrace::BlockTimerStatHandle FTM_GEO_UPDATE("Geo Update");
LLTrace::BlockTimerStatHandle FTM_POOLRENDER("RenderPool");
LLTrace::BlockTimerStatHandle FTM_POOLS("Pools");
LLTrace::BlockTimerStatHandle FTM_DEFERRED_POOLRENDER("RenderPool (Deferred)");
LLTrace::BlockTimerStatHandle FTM_DEFERRED_POOLS("Pools (Deferred)");
LLTrace::BlockTimerStatHandle FTM_POST_DEFERRED_POOLRENDER("RenderPool (Post)");
LLTrace::BlockTimerStatHandle FTM_POST_DEFERRED_POOLS("Pools (Post)");
LLTrace::BlockTimerStatHandle FTM_STATESORT("Sort Draw State");
LLTrace::BlockTimerStatHandle FTM_PIPELINE("Pipeline");
LLTrace::BlockTimerStatHandle FTM_CLIENT_COPY("Client Copy");
LLTrace::BlockTimerStatHandle FTM_RENDER_DEFERRED("Deferred Shading");

LLTrace::BlockTimerStatHandle FTM_RENDER_UI_HUD("HUD");
LLTrace::BlockTimerStatHandle FTM_RENDER_UI_3D("3D");
LLTrace::BlockTimerStatHandle FTM_RENDER_UI_2D("2D");

static LLTrace::BlockTimerStatHandle FTM_STATESORT_DRAWABLE("Sort Drawables");

static LLStaticHashedString sTint("tint");
static LLStaticHashedString sAmbiance("ambiance");
static LLStaticHashedString sAlphaScale("alpha_scale");
static LLStaticHashedString sNormMat("norm_mat");
static LLStaticHashedString sOffset("offset");
static LLStaticHashedString sScreenRes("screenRes");
static LLStaticHashedString sDelta("delta");
static LLStaticHashedString sDistFactor("dist_factor");
static LLStaticHashedString sKern("kern");
static LLStaticHashedString sKernScale("kern_scale");

//----------------------------------------

void drawBox(const LLVector4a& c, const LLVector4a& r);
void drawBoxOutline(const LLVector3& pos, const LLVector3& size);
U32 nhpo2(U32 v);
LLVertexBuffer* ll_create_cube_vb(U32 type_mask);

void display_update_camera();
//----------------------------------------

S32     LLPipeline::sCompiles = 0;

bool    LLPipeline::sPickAvatar = true;
bool    LLPipeline::sDynamicLOD = true;
bool    LLPipeline::sShowHUDAttachments = true;
bool    LLPipeline::sRenderMOAPBeacons = false;
bool    LLPipeline::sRenderPhysicalBeacons = true;
bool    LLPipeline::sRenderScriptedBeacons = false;
bool    LLPipeline::sRenderScriptedTouchBeacons = true;
bool    LLPipeline::sRenderParticleBeacons = false;
bool    LLPipeline::sRenderSoundBeacons = false;
bool    LLPipeline::sRenderBeacons = false;
bool    LLPipeline::sRenderHighlight = true;
LLRender::eTexIndex LLPipeline::sRenderHighlightTextureChannel = LLRender::DIFFUSE_MAP;
bool    LLPipeline::sForceOldBakedUpload = false;
S32     LLPipeline::sUseOcclusion = 0;
bool    LLPipeline::sAutoMaskAlphaDeferred = true;
bool    LLPipeline::sAutoMaskAlphaNonDeferred = false;
bool    LLPipeline::sRenderTransparentWater = true;
bool    LLPipeline::sBakeSunlight = false;
bool    LLPipeline::sNoAlpha = false;
bool    LLPipeline::sUseFarClip = true;
bool    LLPipeline::sShadowRender = false;
bool    LLPipeline::sRenderGlow = false;
bool    LLPipeline::sReflectionRender = false;
bool    LLPipeline::sDistortionRender = false;
bool    LLPipeline::sImpostorRender = false;
bool    LLPipeline::sImpostorRenderAlphaDepthPass = false;
bool    LLPipeline::sShowJellyDollAsImpostor = true;
bool    LLPipeline::sUnderWaterRender = false;
bool    LLPipeline::sTextureBindTest = false;
bool    LLPipeline::sRenderAttachedLights = true;
bool    LLPipeline::sRenderAttachedParticles = true;
bool    LLPipeline::sRenderDeferred = false;
bool    LLPipeline::sReflectionProbesEnabled = false;
S32     LLPipeline::sVisibleLightCount = 0;
bool    LLPipeline::sRenderingHUDs;
F32     LLPipeline::sDistortionWaterClipPlaneMargin = 1.0125f;
F32 LLPipeline::sVolumeSAFrame = 0.f; // ZK LBG

bool    LLPipeline::sRenderParticles; // <FS:LO> flag to hold correct, user selected, status of particles
// [SL:KB] - Patch: Render-TextureToggle (Catznip-4.0)
bool    LLPipeline::sRenderTextures = true;
// [/SL:KB]

// EventHost API LLPipeline listener.
static LLPipelineListener sPipelineListener;

static LLCullResult* sCull = NULL;

void validate_framebuffer_object();

// Add color attachments for deferred rendering
// target -- RenderTarget to add attachments to
bool addDeferredAttachments(LLRenderTarget& target, bool for_impostor = false)
{
    bool valid = true
        && target.addColorAttachment(GL_RGBA) // frag-data[1] specular OR PBR ORM
        && target.addColorAttachment(GL_RGBA16F)                              // frag_data[2] normal+fogmask, See: class1\deferred\materialF.glsl & softenlight
        && target.addColorAttachment(GL_RGB16F);                  // frag_data[3] PBR emissive OR material env intensity
    return valid;
}

LLPipeline::LLPipeline() :
    mBackfaceCull(false),
    mMatrixOpCount(0),
    mTextureMatrixOps(0),
    mNumVisibleNodes(0),
    mNumVisibleFaces(0),
    mPoissonOffset(0),

    mInitialized(false),
    mShadersLoaded(false),
    mTransformFeedbackPrimitives(0),
    mRenderDebugFeatureMask(0),
    mRenderDebugMask(0),
    mOldRenderDebugMask(0),
    mMeshDirtyQueryObject(0),
    mGroupQ1Locked(false),
    mResetVertexBuffers(false),
    mLastRebuildPool(NULL),
    mLightMask(0),
    mLightMovingMask(0)
{
    mNoiseMap = 0;
    mTrueNoiseMap = 0;
    mLightFunc = 0;

    for(U32 i = 0; i < 8; i++)
    {
        mHWLightColors[i] = LLColor4::black;
    }
}

void LLPipeline::connectRefreshCachedSettingsSafe(const std::string name)
{
    LLPointer<LLControlVariable> cntrl_ptr = gSavedSettings.getControl(name);
    if ( cntrl_ptr.isNull() )
    {
        LL_WARNS() << "Global setting name not found:" << name << LL_ENDL;
    }
    else
    {
        cntrl_ptr->getCommitSignal()->connect(boost::bind(&LLPipeline::refreshCachedSettings));
    }
}

void LLPipeline::init()
{
    refreshCachedSettings();

    mRT = &mMainRT;

    gOctreeMaxCapacity = gSavedSettings.getU32("OctreeMaxNodeCapacity");
    gOctreeMinSize = gSavedSettings.getF32("OctreeMinimumNodeSize");
    sDynamicLOD = gSavedSettings.getBOOL("RenderDynamicLOD");
    sRenderAttachedLights = gSavedSettings.getBOOL("RenderAttachedLights");
    sRenderAttachedParticles = gSavedSettings.getBOOL("RenderAttachedParticles");

    sRenderMOAPBeacons = gSavedSettings.getBOOL("moapbeacon");
    sRenderPhysicalBeacons = gSavedSettings.getBOOL("physicalbeacon");
    sRenderScriptedBeacons = gSavedSettings.getBOOL("scriptsbeacon");
    sRenderScriptedTouchBeacons = gSavedSettings.getBOOL("scripttouchbeacon");
    sRenderParticleBeacons = gSavedSettings.getBOOL("particlesbeacon");
    sRenderSoundBeacons = gSavedSettings.getBOOL("soundsbeacon");
    sRenderBeacons = gSavedSettings.getBOOL("renderbeacons");
    sRenderHighlight = gSavedSettings.getBOOL("renderhighlights");

    mInitialized = true;

    stop_glerror();

    //create render pass pools
    getPool(LLDrawPool::POOL_ALPHA_PRE_WATER);
    getPool(LLDrawPool::POOL_ALPHA_POST_WATER);
    getPool(LLDrawPool::POOL_SIMPLE);
    getPool(LLDrawPool::POOL_ALPHA_MASK);
    getPool(LLDrawPool::POOL_FULLBRIGHT_ALPHA_MASK);
    getPool(LLDrawPool::POOL_GRASS);
    getPool(LLDrawPool::POOL_FULLBRIGHT);
    getPool(LLDrawPool::POOL_BUMP);
    getPool(LLDrawPool::POOL_MATERIALS);
    getPool(LLDrawPool::POOL_GLOW);
    getPool(LLDrawPool::POOL_GLTF_PBR);
    getPool(LLDrawPool::POOL_GLTF_PBR_ALPHA_MASK);

    resetFrameStats();

    if (gSavedSettings.getBOOL("DisableAllRenderFeatures"))
    {
        clearAllRenderDebugFeatures();
    }
    else
    {
        setAllRenderDebugFeatures(); // By default, all debugging features on
    }
    clearAllRenderDebugDisplays(); // All debug displays off

    sRenderParticles = true; // <FS:LO> flag to hold correct, user selected, status of particles

    if (gSavedSettings.getBOOL("DisableAllRenderTypes"))
    {
        clearAllRenderTypes();
    }
    else if (gNonInteractive)
    {
        clearAllRenderTypes();
    }
    else
    {
        setAllRenderTypes(); // By default, all rendering types start enabled
    }

    // make sure RenderPerformanceTest persists (hackity hack hack)
    // disables non-object rendering (UI, sky, water, etc)
    if (gSavedSettings.getBOOL("RenderPerformanceTest"))
    {
        gSavedSettings.setBOOL("RenderPerformanceTest", false);
        gSavedSettings.setBOOL("RenderPerformanceTest", true);
    }

    mOldRenderDebugMask = mRenderDebugMask;

    mBackfaceCull = true;

    // Enable features
    LLViewerShaderMgr::instance()->setShaders();

    for (U32 i = 0; i < 2; ++i)
    {
        mSpotLightFade[i] = 1.f;
    }

    if (mCubeVB.isNull())
    {
        mCubeVB = ll_create_cube_vb(LLVertexBuffer::MAP_VERTEX);
    }

    // <FS:Ansariel> Reset VB during TP
    //mDeferredVB = new LLVertexBuffer(DEFERRED_VB_MASK);
    //mDeferredVB->allocateBuffer(8, 0);
    initDeferredVB();
    // </FS:Ansariel>

    {
        mScreenTriangleVB = new LLVertexBuffer(LLVertexBuffer::MAP_VERTEX);
        mScreenTriangleVB->allocateBuffer(3, 0);
        LLStrider<LLVector3> vert;
        mScreenTriangleVB->getVertexStrider(vert);

        vert[0].set(-1, 1, 0);
        vert[1].set(-1, -3, 0);
        vert[2].set(3, 1, 0);

        mScreenTriangleVB->unmapBuffer();
    }

    //
    // Update all settings to trigger a cached settings refresh
    //
    connectRefreshCachedSettingsSafe("RenderAutoMaskAlphaDeferred");
    connectRefreshCachedSettingsSafe("RenderAutoMaskAlphaNonDeferred");
    connectRefreshCachedSettingsSafe("RenderUseFarClip");
    connectRefreshCachedSettingsSafe("RenderAvatarMaxNonImpostors");
    connectRefreshCachedSettingsSafe("UseOcclusion");
    // DEPRECATED -- connectRefreshCachedSettingsSafe("WindLightUseAtmosShaders");
    // DEPRECATED -- connectRefreshCachedSettingsSafe("RenderDeferred");
    connectRefreshCachedSettingsSafe("RenderDeferredSunWash");
    connectRefreshCachedSettingsSafe("RenderFSAASamples");
    connectRefreshCachedSettingsSafe("RenderResolutionDivisor");
// [SL:KB] - Patch: Settings-RenderResolutionMultiplier | Checked: Catznip-5.4
    connectRefreshCachedSettingsSafe("RenderResolutionMultiplier");
// [/SL:KB]
    connectRefreshCachedSettingsSafe("RenderUIBuffer");
    connectRefreshCachedSettingsSafe("RenderShadowDetail");
    connectRefreshCachedSettingsSafe("RenderShadowSplits");
    connectRefreshCachedSettingsSafe("RenderDeferredSSAO");
    connectRefreshCachedSettingsSafe("RenderShadowResolutionScale");
    connectRefreshCachedSettingsSafe("RenderDelayCreation");
//  connectRefreshCachedSettingsSafe("RenderAnimateRes"); <FS:Beq> FIRE-23122 BUG-225920 Remove broken RenderAnimateRes functionality.
    connectRefreshCachedSettingsSafe("FreezeTime");
    connectRefreshCachedSettingsSafe("DebugBeaconLineWidth");
    connectRefreshCachedSettingsSafe("RenderHighlightBrightness");
    connectRefreshCachedSettingsSafe("RenderHighlightColor");
    connectRefreshCachedSettingsSafe("RenderHighlightThickness");
    connectRefreshCachedSettingsSafe("RenderSpotLightsInNondeferred");
    connectRefreshCachedSettingsSafe("PreviewAmbientColor");
    connectRefreshCachedSettingsSafe("PreviewDiffuse0");
    connectRefreshCachedSettingsSafe("PreviewSpecular0");
    connectRefreshCachedSettingsSafe("PreviewDiffuse1");
    connectRefreshCachedSettingsSafe("PreviewSpecular1");
    connectRefreshCachedSettingsSafe("PreviewDiffuse2");
    connectRefreshCachedSettingsSafe("PreviewSpecular2");
    connectRefreshCachedSettingsSafe("PreviewDirection0");
    connectRefreshCachedSettingsSafe("PreviewDirection1");
    connectRefreshCachedSettingsSafe("PreviewDirection2");
    connectRefreshCachedSettingsSafe("RenderGlowMaxExtractAlpha");
    connectRefreshCachedSettingsSafe("RenderGlowWarmthAmount");
    connectRefreshCachedSettingsSafe("RenderGlowLumWeights");
    connectRefreshCachedSettingsSafe("RenderGlowWarmthWeights");
    connectRefreshCachedSettingsSafe("RenderGlowResolutionPow");
    connectRefreshCachedSettingsSafe("RenderGlowIterations");
    connectRefreshCachedSettingsSafe("RenderGlowWidth");
    connectRefreshCachedSettingsSafe("RenderGlowStrength");
    connectRefreshCachedSettingsSafe("RenderGlowNoise");
    connectRefreshCachedSettingsSafe("RenderDepthOfField");
    connectRefreshCachedSettingsSafe("RenderDepthOfFieldInEditMode");
    connectRefreshCachedSettingsSafe("CameraFocusTransitionTime");
    connectRefreshCachedSettingsSafe("CameraFNumber");
    connectRefreshCachedSettingsSafe("CameraFocalLength");
    connectRefreshCachedSettingsSafe("CameraFieldOfView");
    connectRefreshCachedSettingsSafe("RenderShadowNoise");
    connectRefreshCachedSettingsSafe("RenderShadowBlurSize");
    connectRefreshCachedSettingsSafe("RenderSSAOScale");
    connectRefreshCachedSettingsSafe("RenderSSAOMaxScale");
    connectRefreshCachedSettingsSafe("RenderSSAOFactor");
    connectRefreshCachedSettingsSafe("RenderSSAOEffect");
    connectRefreshCachedSettingsSafe("RenderShadowOffsetError");
    connectRefreshCachedSettingsSafe("RenderShadowBiasError");
    connectRefreshCachedSettingsSafe("RenderShadowOffset");
    connectRefreshCachedSettingsSafe("RenderShadowBias");
    connectRefreshCachedSettingsSafe("RenderSpotShadowOffset");
    connectRefreshCachedSettingsSafe("RenderSpotShadowBias");
    connectRefreshCachedSettingsSafe("RenderEdgeDepthCutoff");
    connectRefreshCachedSettingsSafe("RenderEdgeNormCutoff");
    connectRefreshCachedSettingsSafe("RenderShadowGaussian");
    connectRefreshCachedSettingsSafe("RenderShadowBlurDistFactor");
    connectRefreshCachedSettingsSafe("RenderDeferredAtmospheric");
    connectRefreshCachedSettingsSafe("RenderHighlightFadeTime");
    connectRefreshCachedSettingsSafe("RenderFarClip");
    connectRefreshCachedSettingsSafe("RenderShadowSplitExponent");
    connectRefreshCachedSettingsSafe("RenderShadowErrorCutoff");
    connectRefreshCachedSettingsSafe("RenderShadowFOVCutoff");
    connectRefreshCachedSettingsSafe("CameraOffset");
    connectRefreshCachedSettingsSafe("CameraMaxCoF");
    connectRefreshCachedSettingsSafe("CameraDoFResScale");
    connectRefreshCachedSettingsSafe("RenderAutoHideSurfaceAreaLimit");
    connectRefreshCachedSettingsSafe("RenderScreenSpaceReflections");
    connectRefreshCachedSettingsSafe("RenderScreenSpaceReflectionIterations");
    connectRefreshCachedSettingsSafe("RenderScreenSpaceReflectionRayStep");
    connectRefreshCachedSettingsSafe("RenderScreenSpaceReflectionDistanceBias");
    connectRefreshCachedSettingsSafe("RenderScreenSpaceReflectionDepthRejectBias");
    connectRefreshCachedSettingsSafe("RenderScreenSpaceReflectionAdaptiveStepMultiplier");
    connectRefreshCachedSettingsSafe("RenderScreenSpaceReflectionGlossySamples");
    connectRefreshCachedSettingsSafe("RenderBufferVisualization");
    connectRefreshCachedSettingsSafe("RenderMirrors");
    connectRefreshCachedSettingsSafe("RenderHeroProbeUpdateRate");
    connectRefreshCachedSettingsSafe("RenderHeroProbeConservativeUpdateMultiplier");
    connectRefreshCachedSettingsSafe("RenderAutoHideSurfaceAreaLimit");
    connectRefreshCachedSettingsSafe("FSRenderVignette");   // <FS:CR> Import Vignette from Exodus
    // <FS:Ansariel> Make change to RenderAttachedLights & RenderAttachedParticles instant
    connectRefreshCachedSettingsSafe("RenderAttachedLights");
    connectRefreshCachedSettingsSafe("RenderAttachedParticles");
    // </FS:Ansariel>
    // <FS:Beq> FIRE-16728 Add free aim mouse and focus lock
    connectRefreshCachedSettingsSafe("FSFocusPointFollowsPointer");
    connectRefreshCachedSettingsSafe("FSFocusPointLocked");
    // </FS:Beq>
}

LLPipeline::~LLPipeline()
{
}

void LLPipeline::cleanup()
{
    assertInitialized();

    mGroupQ1.clear() ;

    for(pool_set_t::iterator iter = mPools.begin();
        iter != mPools.end(); )
    {
        pool_set_t::iterator curiter = iter++;
        LLDrawPool* poolp = *curiter;
        if (poolp->isFacePool())
        {
            LLFacePool* face_pool = (LLFacePool*) poolp;
            if (face_pool->mReferences.empty())
            {
                mPools.erase(curiter);
                removeFromQuickLookup( poolp );
                delete poolp;
            }
        }
        else
        {
            mPools.erase(curiter);
            removeFromQuickLookup( poolp );
            delete poolp;
        }
    }

    if (!mTerrainPools.empty())
    {
        LL_WARNS() << "Terrain Pools not cleaned up" << LL_ENDL;
    }
    if (!mTreePools.empty())
    {
        LL_WARNS() << "Tree Pools not cleaned up" << LL_ENDL;
    }

    delete mAlphaPoolPreWater;
    mAlphaPoolPreWater = nullptr;
    delete mAlphaPoolPostWater;
    mAlphaPoolPostWater = nullptr;
    delete mSkyPool;
    mSkyPool = NULL;
    delete mTerrainPool;
    mTerrainPool = NULL;
    delete mWaterPool;
    mWaterPool = NULL;
    delete mSimplePool;
    mSimplePool = NULL;
    delete mFullbrightPool;
    mFullbrightPool = NULL;
    delete mGlowPool;
    mGlowPool = NULL;
    delete mBumpPool;
    mBumpPool = NULL;
    // don't delete wl sky pool it was handled above in the for loop
    //delete mWLSkyPool;
    mWLSkyPool = NULL;

    releaseGLBuffers();

    mFaceSelectImagep = NULL;

    mMovedList.clear();
    mMovedBridge.clear();
    mShiftList.clear();

    mInitialized = false;

    mDeferredVB = NULL;
    mScreenTriangleVB = nullptr;

    mCubeVB = NULL;

    mReflectionMapManager.cleanup();
    mHeroProbeManager.cleanup();
}

//============================================================================

void LLPipeline::destroyGL()
{
    stop_glerror();
    unloadShaders();
    mHighlightFaces.clear();

    resetDrawOrders();

    releaseGLBuffers();

    if (mMeshDirtyQueryObject)
    {
        glDeleteQueries(1, &mMeshDirtyQueryObject);
        mMeshDirtyQueryObject = 0;
    }
}

void LLPipeline::requestResizeScreenTexture()
{
    gResizeScreenTexture = true;
}

void LLPipeline::requestResizeShadowTexture()
{
    gResizeShadowTexture = true;
}

void LLPipeline::resizeShadowTexture()
{
    releaseSunShadowTargets();
    releaseSpotShadowTargets();
    allocateShadowBuffer(mRT->width, mRT->height);
    gResizeShadowTexture = false;
}

void LLPipeline::resizeScreenTexture()
{
    if (gPipeline.shadersLoaded())
    {
        GLuint resX = gViewerWindow->getWorldViewWidthRaw();
        GLuint resY = gViewerWindow->getWorldViewHeightRaw();

// [SL:KB] - Patch: Settings-RenderResolutionMultiplier | Checked: Catznip-5.4
        GLuint scaledResX = resX;
        GLuint scaledResY = resY;
        if ( (RenderResolutionDivisor > 1) && (RenderResolutionDivisor < resX) && (RenderResolutionDivisor < resY) )
        {
            scaledResX /= RenderResolutionDivisor;
            scaledResY /= RenderResolutionDivisor;
        }
        else if (RenderResolutionMultiplier > 0.f && RenderResolutionMultiplier < 1.f)
        {
            scaledResX = (GLuint)(scaledResX * RenderResolutionMultiplier);
            scaledResY = (GLuint)(scaledResY * RenderResolutionMultiplier);
        }
// [/SL:KB]

//      if (gResizeScreenTexture || (resX != mRT->screen.getWidth()) || (resY != mRT->screen.getHeight()))
// [SL:KB] - Patch: Settings-RenderResolutionMultiplier | Checked: Catznip-5.4
        if (gResizeScreenTexture || (scaledResX != mRT->screen.getWidth()) || (scaledResY != mRT->screen.getHeight()))
// [/SL:KB]
        {
            releaseScreenBuffers();
            releaseSunShadowTargets();
            releaseSpotShadowTargets();
            allocateScreenBuffer(resX,resY);
            gResizeScreenTexture = false;
        }
    }
}

bool LLPipeline::allocateScreenBuffer(U32 resX, U32 resY)
{
    LL_PROFILE_ZONE_SCOPED_CATEGORY_DISPLAY;
    eFBOStatus ret = doAllocateScreenBuffer(resX, resY);

    return ret == FBO_SUCCESS_FULLRES;
}


LLPipeline::eFBOStatus LLPipeline::doAllocateScreenBuffer(U32 resX, U32 resY)
{
    LL_PROFILE_ZONE_SCOPED_CATEGORY_DISPLAY;
    // try to allocate screen buffers at requested resolution and samples
    // - on failure, shrink number of samples and try again
    // - if not multisampled, shrink resolution and try again (favor X resolution over Y)
    // Make sure to call "releaseScreenBuffers" after each failure to cleanup the partially loaded state

    // refresh cached settings here to protect against inconsistent event handling order
    refreshCachedSettings();

    U32 samples = RenderFSAASamples;

    eFBOStatus ret = FBO_SUCCESS_FULLRES;
    if (!allocateScreenBuffer(resX, resY, samples))
    {
        //failed to allocate at requested specification, return false
        ret = FBO_FAILURE;

        releaseScreenBuffers();
        //reduce number of samples
        while (samples > 0)
        {
            samples /= 2;
            if (allocateScreenBuffer(resX, resY, samples))
            { //success
                return FBO_SUCCESS_LOWRES;
            }
            releaseScreenBuffers();
        }

        samples = 0;

        //reduce resolution
        while (resY > 0 && resX > 0)
        {
            resY /= 2;
            if (allocateScreenBuffer(resX, resY, samples))
            {
                return FBO_SUCCESS_LOWRES;
            }
            releaseScreenBuffers();

            resX /= 2;
            if (allocateScreenBuffer(resX, resY, samples))
            {
                return FBO_SUCCESS_LOWRES;
            }
            releaseScreenBuffers();
        }

        LL_WARNS() << "Unable to allocate screen buffer at any resolution!" << LL_ENDL;
    }

    return ret;
}

bool LLPipeline::allocateScreenBuffer(U32 resX, U32 resY, U32 samples)
{
    LL_PROFILE_ZONE_SCOPED_CATEGORY_DISPLAY;
    if (mRT == &mMainRT)
    { // hacky -- allocate auxillary buffer

        gCubeSnapshot = TRUE;

        if (sReflectionProbesEnabled)
        {
            mReflectionMapManager.initReflectionMaps();
        }

        mRT = &mAuxillaryRT;
        U32 res = mReflectionMapManager.mProbeResolution * 4;  //multiply by 4 because probes will be 16x super sampled
        allocateScreenBuffer(res, res, samples);

        if (RenderMirrors)
        {
            mHeroProbeManager.initReflectionMaps();
            res = mHeroProbeManager.mProbeResolution;  // We also scale the hero probe RT to the probe res since we don't super sample it.
            mRT = &mHeroProbeRT;
            allocateScreenBuffer(res, res, samples);
        }

        // <FS:Ansariel> Auxillary render target pack for 1024px LLDynamicTexture
        mRT = &mDynamicTextureRT;
        res = MAX_BAKE_WIDTH;
        allocateScreenBuffer(res, res, samples);
        // </FS:Ansariel>

        mRT = &mMainRT;
        gCubeSnapshot = false;
    }

    // remember these dimensions
    mRT->width = resX;
    mRT->height = resY;

    U32 res_mod = RenderResolutionDivisor;

    //<FS:TS> FIRE-7066: RenderResolutionDivisor broken if higher than
    //      smallest screen dimension
    if (res_mod >= resX)
    {
        res_mod = resX - 1;
    }
    if (res_mod >= resY)
    {
        res_mod = resY - 1;
    }
    //</FS:TS> FIRE-7066

    if (res_mod > 1 && res_mod < resX && res_mod < resY)
    {
        resX /= res_mod;
        resY /= res_mod;
    }
// [SL:KB] - Patch: Settings-RenderResolutionMultiplier | Checked: Catznip-5.4
    else if (RenderResolutionMultiplier > 0.f && RenderResolutionMultiplier < 1.f)
    {
        resX = (GLuint)(resX * RenderResolutionMultiplier);
        resY = (GLuint)(resY * RenderResolutionMultiplier);
    }
// [/SL:KB]

    //water reflection texture (always needed as scratch space whether or not transparent water is enabled)
    mWaterDis.allocate(resX, resY, GL_RGBA16F, true);

    if (RenderUIBuffer)
    {
        if (!mRT->uiScreen.allocate(resX,resY, GL_RGBA))
        {
            return false;
        }
    }

    S32 shadow_detail = RenderShadowDetail;
    bool ssao = RenderDeferredSSAO;

    //allocate deferred rendering color buffers
    if (!mRT->deferredScreen.allocate(resX, resY, GL_RGBA, true)) return false;
    if (!addDeferredAttachments(mRT->deferredScreen)) return false;

    GLuint screenFormat = GL_RGBA16F;

    if (!mRT->screen.allocate(resX, resY, screenFormat)) return false;

    mRT->deferredScreen.shareDepthBuffer(mRT->screen);

    if (samples > 0)
    {
        if (!mRT->fxaaBuffer.allocate(resX, resY, GL_RGBA)) return false;
    }
    else
    {
        mRT->fxaaBuffer.release();
    }

    // <FS:Beq> restore setSphere
    // if (shadow_detail > 0 || ssao || RenderDepthOfField || samples > 0))
    if (shadow_detail > 0 || ssao || RenderDepthOfField || samples > 0 || RlvActions::hasPostProcess())
    // </FS:Beq>
    { //only need mRT->deferredLight for shadows OR ssao OR dof OR fxaa
        if (!mRT->deferredLight.allocate(resX, resY, GL_RGBA16F)) return false;
    }
    else
    {
        mRT->deferredLight.release();
    }

    allocateShadowBuffer(resX, resY);

    if (!gCubeSnapshot && RenderScreenSpaceReflections) // hack to not allocate mSceneMap for cube snapshots
    {
        mSceneMap.allocate(resX, resY, GL_RGB, true);
    }

    const bool post_hdr = gSavedSettings.getBOOL("RenderPostProcessingHDR");
    const U32 post_color_fmt = post_hdr ? GL_RGBA16F : GL_RGBA;
    mPostMap.allocate(resX, resY, post_color_fmt);

    // used to scale down textures
    // See LLViwerTextureList::updateImagesCreateTextures and LLImageGL::scaleDown
    mDownResMap.allocate(4, 4, GL_RGBA);

    //HACK make screenbuffer allocations start failing after 30 seconds
    if (gSavedSettings.getBOOL("SimulateFBOFailure"))
    {
        return false;
    }

    gGL.getTexUnit(0)->disable();

    stop_glerror();

    return true;
}

// must be even to avoid a stripe in the horizontal shadow blur
inline U32 BlurHappySize(U32 x, F32 scale) { return U32( x * scale + 16.0f) & ~0xF; }

bool LLPipeline::allocateShadowBuffer(U32 resX, U32 resY)
{
    LL_PROFILE_ZONE_SCOPED_CATEGORY_DISPLAY;
    S32 shadow_detail = RenderShadowDetail;

    F32 scale = llmax(0.f, RenderShadowResolutionScale);
    U32 sun_shadow_map_width = BlurHappySize(resX, scale);
    U32 sun_shadow_map_height = BlurHappySize(resY, scale);

    if (shadow_detail > 0)
    { //allocate 4 sun shadow maps
        for (U32 i = 0; i < 4; i++)
        {
            if (!mRT->shadow[i].allocate(sun_shadow_map_width, sun_shadow_map_height, 0, true))
            {
                return false;
            }
        }
    }
    else
    {
        for (U32 i = 0; i < 4; i++)
        {
            releaseSunShadowTarget(i);
        }
    }

    if (!gCubeSnapshot) // hack to not allocate spot shadow maps during ReflectionMapManager init
    {
        U32 width = (U32)(resX * scale);
        U32 height = width;

        if (shadow_detail > 1)
        { //allocate two spot shadow maps
            U32 spot_shadow_map_width = width;
            U32 spot_shadow_map_height = height;
            for (U32 i = 0; i < 2; i++)
            {
                if (!mSpotShadow[i].allocate(spot_shadow_map_width, spot_shadow_map_height, 0, true))
                {
                    return false;
                }
            }
        }
        else
        {
            releaseSpotShadowTargets();
        }
    }


    // set up shadow map filtering and compare modes
    if (shadow_detail > 0)
    {
        for (U32 i = 0; i < 4; i++)
        {
            LLRenderTarget* shadow_target = getSunShadowTarget(i);
            if (shadow_target)
            {
                gGL.getTexUnit(0)->bind(getSunShadowTarget(i), true);
                gGL.getTexUnit(0)->setTextureFilteringOption(LLTexUnit::TFO_ANISOTROPIC);
                gGL.getTexUnit(0)->setTextureAddressMode(LLTexUnit::TAM_CLAMP);

                glTexParameteri(GL_TEXTURE_2D, GL_TEXTURE_COMPARE_MODE, GL_COMPARE_R_TO_TEXTURE);
                glTexParameteri(GL_TEXTURE_2D, GL_TEXTURE_COMPARE_FUNC, GL_LEQUAL);
            }
        }
    }

    if (shadow_detail > 1 && !gCubeSnapshot)
    {
        for (U32 i = 0; i < 2; i++)
        {
            LLRenderTarget* shadow_target = getSpotShadowTarget(i);
            if (shadow_target)
            {
                gGL.getTexUnit(0)->bind(shadow_target, true);
                gGL.getTexUnit(0)->setTextureFilteringOption(LLTexUnit::TFO_ANISOTROPIC);
                gGL.getTexUnit(0)->setTextureAddressMode(LLTexUnit::TAM_CLAMP);

                glTexParameteri(GL_TEXTURE_2D, GL_TEXTURE_COMPARE_MODE, GL_COMPARE_R_TO_TEXTURE);
                glTexParameteri(GL_TEXTURE_2D, GL_TEXTURE_COMPARE_FUNC, GL_LEQUAL);
            }
        }
    }

    return true;
}

//static
void LLPipeline::updateRenderTransparentWater()
{
    sRenderTransparentWater = gSavedSettings.getBOOL("RenderTransparentWater");
}

// static
void LLPipeline::refreshCachedSettings()
{
    LL_PROFILE_ZONE_SCOPED_CATEGORY_DISPLAY;
    LLPipeline::sAutoMaskAlphaDeferred = gSavedSettings.getBOOL("RenderAutoMaskAlphaDeferred");
    LLPipeline::sAutoMaskAlphaNonDeferred = gSavedSettings.getBOOL("RenderAutoMaskAlphaNonDeferred");
    LLPipeline::sUseFarClip = gSavedSettings.getBOOL("RenderUseFarClip");
    LLPipeline::sShowJellyDollAsImpostor = gSavedSettings.getBOOL("RenderJellyDollsAsImpostors");
    LLVOAvatar::sMaxNonImpostors = gSavedSettings.getU32("RenderAvatarMaxNonImpostors");
    LLVOAvatar::updateImpostorRendering(LLVOAvatar::sMaxNonImpostors);
    // <FS:Ansariel> Make change to RenderAttachedLights & RenderAttachedParticles instant
    LLPipeline::sRenderAttachedLights = gSavedSettings.getBOOL("RenderAttachedLights");
    LLPipeline::sRenderAttachedParticles = gSavedSettings.getBOOL("RenderAttachedParticles");
    // </FS:Ansariel>

    LLPipeline::sUseOcclusion =
            (!gUseWireframe
            && LLFeatureManager::getInstance()->isFeatureAvailable("UseOcclusion")
            && gSavedSettings.getBOOL("UseOcclusion")) ? 2 : 0;

    WindLightUseAtmosShaders = true; // DEPRECATED -- gSavedSettings.getBOOL("WindLightUseAtmosShaders");
    RenderDeferred = true; // DEPRECATED -- gSavedSettings.getBOOL("RenderDeferred");
    RenderDeferredSunWash = gSavedSettings.getF32("RenderDeferredSunWash");
    RenderFSAASamples = LLFeatureManager::getInstance()->isFeatureAvailable("RenderFSAASamples") ? gSavedSettings.getU32("RenderFSAASamples") : 0;
    RenderResolutionDivisor = gSavedSettings.getU32("RenderResolutionDivisor");
// [SL:KB] - Patch: Settings-RenderResolutionMultiplier | Checked: Catznip-5.4
    RenderResolutionMultiplier = gSavedSettings.getF32("RenderResolutionMultiplier");
// [/SL:KB]
    RenderUIBuffer = gSavedSettings.getBOOL("RenderUIBuffer");
    RenderShadowDetail = gSavedSettings.getS32("RenderShadowDetail");
    RenderShadowSplits = gSavedSettings.getS32("RenderShadowSplits");
    RenderDeferredSSAO = gSavedSettings.getBOOL("RenderDeferredSSAO");
    RenderShadowResolutionScale = gSavedSettings.getF32("RenderShadowResolutionScale");
    RenderDelayCreation = gSavedSettings.getBOOL("RenderDelayCreation");
//  RenderAnimateRes = gSavedSettings.getBOOL("RenderAnimateRes"); <FS:Beq> FIRE-23122 BUG-225920 Remove broken RenderAnimateRes functionality.
    FreezeTime = gSavedSettings.getBOOL("FreezeTime");
    DebugBeaconLineWidth = gSavedSettings.getS32("DebugBeaconLineWidth");
    RenderHighlightBrightness = gSavedSettings.getF32("RenderHighlightBrightness");
    RenderHighlightColor = gSavedSettings.getColor4("RenderHighlightColor");
    RenderHighlightThickness = gSavedSettings.getF32("RenderHighlightThickness");
    RenderSpotLightsInNondeferred = gSavedSettings.getBOOL("RenderSpotLightsInNondeferred");
    PreviewAmbientColor = gSavedSettings.getColor4("PreviewAmbientColor");
    PreviewDiffuse0 = gSavedSettings.getColor4("PreviewDiffuse0");
    PreviewSpecular0 = gSavedSettings.getColor4("PreviewSpecular0");
    PreviewDiffuse1 = gSavedSettings.getColor4("PreviewDiffuse1");
    PreviewSpecular1 = gSavedSettings.getColor4("PreviewSpecular1");
    PreviewDiffuse2 = gSavedSettings.getColor4("PreviewDiffuse2");
    PreviewSpecular2 = gSavedSettings.getColor4("PreviewSpecular2");
    PreviewDirection0 = gSavedSettings.getVector3("PreviewDirection0");
    PreviewDirection1 = gSavedSettings.getVector3("PreviewDirection1");
    PreviewDirection2 = gSavedSettings.getVector3("PreviewDirection2");
    RenderGlowMaxExtractAlpha = gSavedSettings.getF32("RenderGlowMaxExtractAlpha");
    RenderGlowWarmthAmount = gSavedSettings.getF32("RenderGlowWarmthAmount");
    RenderGlowLumWeights = gSavedSettings.getVector3("RenderGlowLumWeights");
    RenderGlowWarmthWeights = gSavedSettings.getVector3("RenderGlowWarmthWeights");
    RenderGlowResolutionPow = gSavedSettings.getS32("RenderGlowResolutionPow");
    RenderGlowIterations = gSavedSettings.getS32("RenderGlowIterations");
    RenderGlowWidth = gSavedSettings.getF32("RenderGlowWidth");
    RenderGlowStrength = gSavedSettings.getF32("RenderGlowStrength");
    RenderGlowNoise = gSavedSettings.getBOOL("RenderGlowNoise");
    RenderDepthOfField = gSavedSettings.getBOOL("RenderDepthOfField");
    RenderDepthOfFieldInEditMode = gSavedSettings.getBOOL("RenderDepthOfFieldInEditMode");
    // <FS:Beq> FIRE-16728 Add free aim mouse and focus lock
    FSFocusPointLocked = gSavedSettings.getBOOL("FSFocusPointLocked");
    FSFocusPointFollowsPointer = gSavedSettings.getBOOL("FSFocusPointFollowsPointer");
    // </FS:Beq>
    CameraFocusTransitionTime = gSavedSettings.getF32("CameraFocusTransitionTime");
    CameraFNumber = gSavedSettings.getF32("CameraFNumber");
    CameraFocalLength = gSavedSettings.getF32("CameraFocalLength");
    CameraFieldOfView = gSavedSettings.getF32("CameraFieldOfView");
    RenderShadowNoise = gSavedSettings.getF32("RenderShadowNoise");
    RenderShadowBlurSize = gSavedSettings.getF32("RenderShadowBlurSize");
    RenderSSAOScale = gSavedSettings.getF32("RenderSSAOScale");
    RenderSSAOMaxScale = gSavedSettings.getU32("RenderSSAOMaxScale");
    RenderSSAOFactor = gSavedSettings.getF32("RenderSSAOFactor");
    RenderSSAOEffect = gSavedSettings.getVector3("RenderSSAOEffect");
    RenderShadowOffsetError = gSavedSettings.getF32("RenderShadowOffsetError");
    RenderShadowBiasError = gSavedSettings.getF32("RenderShadowBiasError");
    RenderShadowOffset = gSavedSettings.getF32("RenderShadowOffset");
    RenderShadowBias = gSavedSettings.getF32("RenderShadowBias");
    RenderSpotShadowOffset = gSavedSettings.getF32("RenderSpotShadowOffset");
    RenderSpotShadowBias = gSavedSettings.getF32("RenderSpotShadowBias");
    RenderEdgeDepthCutoff = gSavedSettings.getF32("RenderEdgeDepthCutoff");
    RenderEdgeNormCutoff = gSavedSettings.getF32("RenderEdgeNormCutoff");
    RenderShadowGaussian = gSavedSettings.getVector3("RenderShadowGaussian");
    RenderShadowBlurDistFactor = gSavedSettings.getF32("RenderShadowBlurDistFactor");
    RenderDeferredAtmospheric = gSavedSettings.getBOOL("RenderDeferredAtmospheric");
    RenderHighlightFadeTime = gSavedSettings.getF32("RenderHighlightFadeTime");
    RenderFarClip = gSavedSettings.getF32("RenderFarClip");
    RenderShadowSplitExponent = gSavedSettings.getVector3("RenderShadowSplitExponent");
    RenderShadowErrorCutoff = gSavedSettings.getF32("RenderShadowErrorCutoff");
    RenderShadowFOVCutoff = gSavedSettings.getF32("RenderShadowFOVCutoff");
    CameraOffset = gSavedSettings.getBOOL("CameraOffset");
    CameraMaxCoF = gSavedSettings.getF32("CameraMaxCoF");
    CameraDoFResScale = gSavedSettings.getF32("CameraDoFResScale");
    RenderVignette = gSavedSettings.getVector3("FSRenderVignette"); // <FS:Beq/> redo the vignette

    RenderAutoHideSurfaceAreaLimit = gSavedSettings.getF32("RenderAutoHideSurfaceAreaLimit");
    RenderScreenSpaceReflections = gSavedSettings.getBOOL("RenderScreenSpaceReflections");
    RenderScreenSpaceReflectionIterations = gSavedSettings.getS32("RenderScreenSpaceReflectionIterations");
    RenderScreenSpaceReflectionRayStep = gSavedSettings.getF32("RenderScreenSpaceReflectionRayStep");
    RenderScreenSpaceReflectionDistanceBias = gSavedSettings.getF32("RenderScreenSpaceReflectionDistanceBias");
    RenderScreenSpaceReflectionDepthRejectBias = gSavedSettings.getF32("RenderScreenSpaceReflectionDepthRejectBias");
    RenderScreenSpaceReflectionAdaptiveStepMultiplier = gSavedSettings.getF32("RenderScreenSpaceReflectionAdaptiveStepMultiplier");
    RenderScreenSpaceReflectionGlossySamples = gSavedSettings.getS32("RenderScreenSpaceReflectionGlossySamples");
    RenderBufferVisualization = gSavedSettings.getS32("RenderBufferVisualization");
    RenderMirrors = gSavedSettings.getBOOL("RenderMirrors");
    RenderHeroProbeUpdateRate = gSavedSettings.getS32("RenderHeroProbeUpdateRate");
    RenderHeroProbeConservativeUpdateMultiplier = gSavedSettings.getS32("RenderHeroProbeConservativeUpdateMultiplier");

    sReflectionProbesEnabled = LLFeatureManager::getInstance()->isFeatureAvailable("RenderReflectionsEnabled") && gSavedSettings.getBOOL("RenderReflectionsEnabled");
    RenderSpotLight = nullptr;

    if (gNonInteractive)
    {
        LLVOAvatar::sMaxNonImpostors = 1;
        LLVOAvatar::updateImpostorRendering(LLVOAvatar::sMaxNonImpostors);
    }
}

void LLPipeline::releaseGLBuffers()
{
    assertInitialized();

    if (mNoiseMap)
    {
        LLImageGL::deleteTextures(1, &mNoiseMap);
        mNoiseMap = 0;
    }

    if (mTrueNoiseMap)
    {
        LLImageGL::deleteTextures(1, &mTrueNoiseMap);
        mTrueNoiseMap = 0;
    }

    releaseLUTBuffers();

    mWaterDis.release();

    mSceneMap.release();

    mPostMap.release();

    mDownResMap.release();

    for (U32 i = 0; i < 3; i++)
    {
        mGlow[i].release();
    }

    releaseScreenBuffers();

    gBumpImageList.destroyGL();
    LLVOAvatar::resetImpostors();
}

void LLPipeline::releaseLUTBuffers()
{
    if (mLightFunc)
    {
        LLImageGL::deleteTextures(1, &mLightFunc);
        mLightFunc = 0;
    }

    mPbrBrdfLut.release();

    mExposureMap.release();
    mLuminanceMap.release();
    mLastExposure.release();

}

void LLPipeline::releaseShadowBuffers()
{
    releaseSunShadowTargets();
    releaseSpotShadowTargets();
}

void LLPipeline::releaseScreenBuffers()
{
    mRT->uiScreen.release();
    mRT->screen.release();
    mRT->fxaaBuffer.release();
    mRT->deferredScreen.release();
    mRT->deferredLight.release();

    mHeroProbeRT.uiScreen.release();
    mHeroProbeRT.screen.release();
    mHeroProbeRT.fxaaBuffer.release();
    mHeroProbeRT.deferredScreen.release();
    mHeroProbeRT.deferredLight.release();

    // <FS:Ansariel> Auxillary render target pack for 1024px LLDynamicTexture
    mDynamicTextureRT.uiScreen.release();
    mDynamicTextureRT.screen.release();
    mDynamicTextureRT.fxaaBuffer.release();
    mDynamicTextureRT.deferredScreen.release();
    mDynamicTextureRT.deferredLight.release();
    // </FS:Ansariel>
}

void LLPipeline::releaseSunShadowTarget(U32 index)
{
    llassert(index < 4);
    mRT->shadow[index].release();
}

void LLPipeline::releaseSunShadowTargets()
{
    for (U32 i = 0; i < 4; i++)
    {
        releaseSunShadowTarget(i);
    }
}

void LLPipeline::releaseSpotShadowTargets()
{
    if (!gCubeSnapshot) // hack to avoid freeing spot shadows during ReflectionMapManager init
    {
        for (U32 i = 0; i < 2; i++)
        {
            mSpotShadow[i].release();
        }
    }
}

void LLPipeline::createGLBuffers()
{
    LL_PROFILE_ZONE_SCOPED_CATEGORY_PIPELINE;
    stop_glerror();
    assertInitialized();

    stop_glerror();

    GLuint resX = gViewerWindow->getWorldViewWidthRaw();
    GLuint resY = gViewerWindow->getWorldViewHeightRaw();

    // allocate screen space glow buffers
    const U32 glow_res = llmax(1, llmin(512, 1 << gSavedSettings.getS32("RenderGlowResolutionPow")));
    const bool glow_hdr = gSavedSettings.getBOOL("RenderGlowHDR");
    const U32 glow_color_fmt = glow_hdr ? GL_RGBA16F : GL_RGBA;
    for (U32 i = 0; i < 3; i++)
    {
        mGlow[i].allocate(512, glow_res, glow_color_fmt);
    }

    allocateScreenBuffer(resX, resY);
    mRT->width = 0;
    mRT->height = 0;


    if (!mNoiseMap)
    {
        const U32 noiseRes = 128;
        LLVector3 noise[noiseRes*noiseRes];

        F32 scaler = gSavedSettings.getF32("RenderDeferredNoise")/100.f;
        for (U32 i = 0; i < noiseRes*noiseRes; ++i)
        {
            noise[i] = LLVector3(ll_frand()-0.5f, ll_frand()-0.5f, 0.f);
            noise[i].normVec();
            noise[i].mV[2] = ll_frand()*scaler+1.f-scaler/2.f;
        }

        LLImageGL::generateTextures(1, &mNoiseMap);

        gGL.getTexUnit(0)->bindManual(LLTexUnit::TT_TEXTURE, mNoiseMap);
        LLImageGL::setManualImage(LLTexUnit::getInternalType(LLTexUnit::TT_TEXTURE), 0, GL_RGB16F, noiseRes, noiseRes, GL_RGB, GL_FLOAT, noise, false);
        gGL.getTexUnit(0)->setTextureFilteringOption(LLTexUnit::TFO_POINT);
    }

    if (!mTrueNoiseMap)
    {
        const U32 noiseRes = 128;
        F32 noise[noiseRes*noiseRes*3];
        for (U32 i = 0; i < noiseRes*noiseRes*3; i++)
        {
            noise[i] = ll_frand()*2.0f-1.0f;
        }

        LLImageGL::generateTextures(1, &mTrueNoiseMap);
        gGL.getTexUnit(0)->bindManual(LLTexUnit::TT_TEXTURE, mTrueNoiseMap);
        LLImageGL::setManualImage(LLTexUnit::getInternalType(LLTexUnit::TT_TEXTURE), 0, GL_RGB16F, noiseRes, noiseRes, GL_RGB,GL_FLOAT, noise, false);
        gGL.getTexUnit(0)->setTextureFilteringOption(LLTexUnit::TFO_POINT);
    }

    createLUTBuffers();

    gBumpImageList.restoreGL();
}

F32 lerpf(F32 a, F32 b, F32 w)
{
    return a + w * (b - a);
}

void LLPipeline::createLUTBuffers()
{
    if (!mLightFunc)
    {
        U32 lightResX = gSavedSettings.getU32("RenderSpecularResX");
        U32 lightResY = gSavedSettings.getU32("RenderSpecularResY");
        F32* ls = new F32[lightResX*lightResY];
        F32 specExp = gSavedSettings.getF32("RenderSpecularExponent");
        // Calculate the (normalized) blinn-phong specular lookup texture. (with a few tweaks)
        for (U32 y = 0; y < lightResY; ++y)
        {
            for (U32 x = 0; x < lightResX; ++x)
            {
                ls[y*lightResX+x] = 0;
                F32 sa = (F32) x/(lightResX-1);
                F32 spec = (F32) y/(lightResY-1);
                F32 n = spec * spec * specExp;

                // Nothing special here.  Just your typical blinn-phong term.
                spec = powf(sa, n);

                // Apply our normalization function.
                // Note: This is the full equation that applies the full normalization curve, not an approximation.
                // This is fine, given we only need to create our LUT once per buffer initialization.
                spec *= (((n + 2) * (n + 4)) / (8 * F_PI * (powf(2, -n/2) + n)));

                // Since we use R16F, we no longer have a dynamic range issue we need to work around here.
                // Though some older drivers may not like this, newer drivers shouldn't have this problem.
                ls[y*lightResX+x] = spec;
            }
        }

        U32 pix_format = GL_R16F;
#if LL_DARWIN
        // Need to work around limited precision with 10.6.8 and older drivers
        //
        pix_format = GL_R32F;
#endif
        LLImageGL::generateTextures(1, &mLightFunc);
        gGL.getTexUnit(0)->bindManual(LLTexUnit::TT_TEXTURE, mLightFunc);
        LLImageGL::setManualImage(LLTexUnit::getInternalType(LLTexUnit::TT_TEXTURE), 0, pix_format, lightResX, lightResY, GL_RED, GL_FLOAT, ls, false);
        gGL.getTexUnit(0)->setTextureAddressMode(LLTexUnit::TAM_CLAMP);
        gGL.getTexUnit(0)->setTextureFilteringOption(LLTexUnit::TFO_TRILINEAR);
        glTexParameteri(GL_TEXTURE_2D, GL_TEXTURE_MAG_FILTER, GL_LINEAR);
        glTexParameteri(GL_TEXTURE_2D, GL_TEXTURE_MIN_FILTER, GL_NEAREST);

        delete [] ls;
    }

    mPbrBrdfLut.allocate(512, 512, GL_RG16F);
    mPbrBrdfLut.bindTarget();
    gDeferredGenBrdfLutProgram.bind();

    gGL.begin(LLRender::TRIANGLE_STRIP);
    gGL.vertex2f(-1, -1);
    gGL.vertex2f(-1, 1);
    gGL.vertex2f(1, -1);
    gGL.vertex2f(1, 1);
    gGL.end();
    gGL.flush();

    gDeferredGenBrdfLutProgram.unbind();
    mPbrBrdfLut.flush();

    mExposureMap.allocate(1, 1, GL_R16F);
    mExposureMap.bindTarget();
    glClearColor(1, 1, 1, 0);
    mExposureMap.clear();
    glClearColor(0, 0, 0, 0);
    mExposureMap.flush();

    mLuminanceMap.allocate(256, 256, GL_R16F, false, LLTexUnit::TT_TEXTURE, LLTexUnit::TMG_AUTO);

    mLastExposure.allocate(1, 1, GL_R16F);
}


void LLPipeline::restoreGL()
{
    assertInitialized();

    LLViewerShaderMgr::instance()->setShaders();

    for (LLWorld::region_list_t::const_iterator iter = LLWorld::getInstance()->getRegionList().begin();
            iter != LLWorld::getInstance()->getRegionList().end(); ++iter)
    {
        LLViewerRegion* region = *iter;
        for (U32 i = 0; i < LLViewerRegion::NUM_PARTITIONS; i++)
        {
            LLSpatialPartition* part = region->getSpatialPartition(i);
            if (part)
            {
                part->restoreGL();
        }
        }
    }
}

bool LLPipeline::shadersLoaded()
{
    return (assertInitialized() && mShadersLoaded);
}

bool LLPipeline::canUseWindLightShaders() const
{
    return true;
}

bool LLPipeline::canUseAntiAliasing() const
{
    return true;
}

void LLPipeline::unloadShaders()
{
    LLViewerShaderMgr::instance()->unloadShaders();
    mShadersLoaded = false;
}

void LLPipeline::assertInitializedDoError()
{
    LL_ERRS() << "LLPipeline used when uninitialized." << LL_ENDL;
}

//============================================================================

void LLPipeline::enableShadows(const bool enable_shadows)
{
    //should probably do something here to wrangle shadows....
}

class LLOctreeDirtyTexture : public OctreeTraveler
{
public:
    const std::set<LLViewerFetchedTexture*>& mTextures;

    LLOctreeDirtyTexture(const std::set<LLViewerFetchedTexture*>& textures) : mTextures(textures) { }

    virtual void visit(const OctreeNode* node)
    {
        LLSpatialGroup* group = (LLSpatialGroup*) node->getListener(0);

        if (!group->hasState(LLSpatialGroup::GEOM_DIRTY) && !group->isEmpty())
        {
            for (LLSpatialGroup::draw_map_t::iterator i = group->mDrawMap.begin(); i != group->mDrawMap.end(); ++i)
            {
                for (LLSpatialGroup::drawmap_elem_t::iterator j = i->second.begin(); j != i->second.end(); ++j)
                {
                    LLDrawInfo* params = *j;
                    LLViewerFetchedTexture* tex = LLViewerTextureManager::staticCastToFetchedTexture(params->mTexture);
                    if (tex && mTextures.find(tex) != mTextures.end())
                    {
                        group->setState(LLSpatialGroup::GEOM_DIRTY);
                    }
                }
            }
        }

        for (LLSpatialGroup::bridge_list_t::iterator i = group->mBridgeList.begin(); i != group->mBridgeList.end(); ++i)
        {
            LLSpatialBridge* bridge = *i;
            traverse(bridge->mOctree);
        }
    }
};

// Called when a texture changes # of channels (causes faces to move to alpha pool)
void LLPipeline::dirtyPoolObjectTextures(const std::set<LLViewerFetchedTexture*>& textures)
{
    LL_PROFILE_ZONE_SCOPED_CATEGORY_PIPELINE;
    assertInitialized();

    // *TODO: This is inefficient and causes frame spikes; need a better way to do this
    //        Most of the time is spent in dirty.traverse.

    for (pool_set_t::iterator iter = mPools.begin(); iter != mPools.end(); ++iter)
    {
        LLDrawPool *poolp = *iter;
        if (poolp->isFacePool())
        {
            ((LLFacePool*) poolp)->dirtyTextures(textures);
        }
    }

    LLOctreeDirtyTexture dirty(textures);
    for (LLWorld::region_list_t::const_iterator iter = LLWorld::getInstance()->getRegionList().begin();
            iter != LLWorld::getInstance()->getRegionList().end(); ++iter)
    {
        LLViewerRegion* region = *iter;
        for (U32 i = 0; i < LLViewerRegion::NUM_PARTITIONS; i++)
        {
            LLSpatialPartition* part = region->getSpatialPartition(i);
            if (part)
            {
                dirty.traverse(part->mOctree);
            }
        }
    }
}

LLDrawPool *LLPipeline::findPool(const U32 type, LLViewerTexture *tex0)
{
    assertInitialized();

    LLDrawPool *poolp = NULL;
    switch( type )
    {
    case LLDrawPool::POOL_SIMPLE:
        poolp = mSimplePool;
        break;

    case LLDrawPool::POOL_GRASS:
        poolp = mGrassPool;
        break;

    case LLDrawPool::POOL_ALPHA_MASK:
        poolp = mAlphaMaskPool;
        break;

    case LLDrawPool::POOL_FULLBRIGHT_ALPHA_MASK:
        poolp = mFullbrightAlphaMaskPool;
        break;

    case LLDrawPool::POOL_FULLBRIGHT:
        poolp = mFullbrightPool;
        break;

    case LLDrawPool::POOL_GLOW:
        poolp = mGlowPool;
        break;

    case LLDrawPool::POOL_TREE:
        poolp = get_if_there(mTreePools, (uintptr_t)tex0, (LLDrawPool*)0 );
        break;

    case LLDrawPool::POOL_TERRAIN:
        poolp = get_if_there(mTerrainPools, (uintptr_t)tex0, (LLDrawPool*)0 );
        break;

    case LLDrawPool::POOL_BUMP:
        poolp = mBumpPool;
        break;
    case LLDrawPool::POOL_MATERIALS:
        poolp = mMaterialsPool;
        break;
    case LLDrawPool::POOL_ALPHA_PRE_WATER:
        poolp = mAlphaPoolPreWater;
        break;
    case LLDrawPool::POOL_ALPHA_POST_WATER:
        poolp = mAlphaPoolPostWater;
        break;

    case LLDrawPool::POOL_AVATAR:
    case LLDrawPool::POOL_CONTROL_AV:
        break; // Do nothing

    case LLDrawPool::POOL_SKY:
        poolp = mSkyPool;
        break;

    case LLDrawPool::POOL_WATER:
        poolp = mWaterPool;
        break;

    case LLDrawPool::POOL_WL_SKY:
        poolp = mWLSkyPool;
        break;

    case LLDrawPool::POOL_GLTF_PBR:
        poolp = mPBROpaquePool;
        break;
    case LLDrawPool::POOL_GLTF_PBR_ALPHA_MASK:
        poolp = mPBRAlphaMaskPool;
        break;

    default:
        llassert(0);
        LL_ERRS() << "Invalid Pool Type in  LLPipeline::findPool() type=" << type << LL_ENDL;
        break;
    }

    return poolp;
}


LLDrawPool *LLPipeline::getPool(const U32 type, LLViewerTexture *tex0)
{
    LLDrawPool *poolp = findPool(type, tex0);
    if (poolp)
    {
        return poolp;
    }

    LLDrawPool *new_poolp = LLDrawPool::createPool(type, tex0);
    addPool( new_poolp );

    return new_poolp;
}


// static
LLDrawPool* LLPipeline::getPoolFromTE(const LLTextureEntry* te, LLViewerTexture* imagep)
{
    U32 type = getPoolTypeFromTE(te, imagep);
    return gPipeline.getPool(type, imagep);
}

//static
U32 LLPipeline::getPoolTypeFromTE(const LLTextureEntry* te, LLViewerTexture* imagep)
{
    if (!te || !imagep)
    {
        return 0;
    }

    LLMaterial* mat = te->getMaterialParams().get();
    LLGLTFMaterial* gltf_mat = te->getGLTFRenderMaterial();

    bool color_alpha = te->getColor().mV[3] < 0.999f;
    bool alpha = color_alpha;
    if (imagep)
    {
        alpha = alpha || (imagep->getComponents() == 4 && imagep->getType() != LLViewerTexture::MEDIA_TEXTURE) || (imagep->getComponents() == 2);
    }

    if (alpha && mat)
    {
        switch (mat->getDiffuseAlphaMode())
        {
            case 1:
                alpha = true; // Material's alpha mode is set to blend.  Toss it into the alpha draw pool.
                break;
            case 0: //alpha mode set to none, never go to alpha pool
            case 3: //alpha mode set to emissive, never go to alpha pool
                alpha = color_alpha;
                break;
            default: //alpha mode set to "mask", go to alpha pool if fullbright
                alpha = color_alpha; // Material's alpha mode is set to none, mask, or emissive.  Toss it into the opaque material draw pool.
                break;
        }
    }

    if (alpha || (gltf_mat && gltf_mat->mAlphaMode == LLGLTFMaterial::ALPHA_MODE_BLEND))
    {
        return LLDrawPool::POOL_ALPHA;
    }
    else if ((te->getBumpmap() || te->getShiny()) && (!mat || mat->getNormalID().isNull()))
    {
        return LLDrawPool::POOL_BUMP;
    }
    else if (gltf_mat)
    {
        return LLDrawPool::POOL_GLTF_PBR;
    }
    else if (mat && !alpha)
    {
        return LLDrawPool::POOL_MATERIALS;
    }
    else
    {
        return LLDrawPool::POOL_SIMPLE;
    }
}


void LLPipeline::addPool(LLDrawPool *new_poolp)
{
    assertInitialized();
    mPools.insert(new_poolp);
    addToQuickLookup( new_poolp );
}

void LLPipeline::allocDrawable(LLViewerObject *vobj)
{
    LLDrawable *drawable = new LLDrawable(vobj);
    vobj->mDrawable = drawable;

    //encompass completely sheared objects by taking
    //the most extreme point possible (<1,1,0.5>)
    drawable->setRadius(LLVector3(1,1,0.5f).scaleVec(vobj->getScale()).length());
    if (vobj->isOrphaned())
    {
        drawable->setState(LLDrawable::FORCE_INVISIBLE);
    }
    drawable->updateXform(true);
}


void LLPipeline::unlinkDrawable(LLDrawable *drawable)
{
    LL_PROFILE_ZONE_SCOPED_CATEGORY_PIPELINE;

    assertInitialized();

    LLPointer<LLDrawable> drawablep = drawable; // make sure this doesn't get deleted before we are done

    // Based on flags, remove the drawable from the queues that it's on.
    if (drawablep->isState(LLDrawable::ON_MOVE_LIST))
    {
        LLDrawable::drawable_vector_t::iterator iter = std::find(mMovedList.begin(), mMovedList.end(), drawablep);
        if (iter != mMovedList.end())
        {
            mMovedList.erase(iter);
        }
    }

    if (drawablep->getSpatialGroup())
    {
        if (!drawablep->getSpatialGroup()->getSpatialPartition()->remove(drawablep, drawablep->getSpatialGroup()))
        {
#ifdef LL_RELEASE_FOR_DOWNLOAD
            LL_WARNS() << "Couldn't remove object from spatial group!" << LL_ENDL;
#else
            LL_ERRS() << "Couldn't remove object from spatial group!" << LL_ENDL;
#endif
        }
    }

    mLights.erase(drawablep);

    for (light_set_t::iterator iter = mNearbyLights.begin();
                iter != mNearbyLights.end(); iter++)
    {
        if (iter->drawable == drawablep)
        {
            mNearbyLights.erase(iter);
            break;
        }
    }

    for (U32 i = 0; i < 2; ++i)
    {
        if (mShadowSpotLight[i] == drawablep)
        {
            mShadowSpotLight[i] = NULL;
        }

        if (mTargetShadowSpotLight[i] == drawablep)
        {
            mTargetShadowSpotLight[i] = NULL;
        }
    }
}

//static
void LLPipeline::removeMutedAVsLights(LLVOAvatar* muted_avatar)
{
    LL_PROFILE_ZONE_SCOPED_CATEGORY_PIPELINE;
    light_set_t::iterator iter = gPipeline.mNearbyLights.begin();
    while (iter != gPipeline.mNearbyLights.end())
    {
        const LLViewerObject* vobj = iter->drawable->getVObj();
        if (vobj
            && vobj->getAvatar()
            && vobj->isAttachment()
            && vobj->getAvatar() == muted_avatar)
        {
            gPipeline.mLights.erase(iter->drawable);
            iter = gPipeline.mNearbyLights.erase(iter);
        }
        else
        {
            iter++;
        }
    }
}

U32 LLPipeline::addObject(LLViewerObject *vobj)
{
    if (RenderDelayCreation)
    {
        mCreateQ.push_back(vobj);
    }
    else
    {
        createObject(vobj);
    }

    return 1;
}

void LLPipeline::createObjects(F32 max_dtime)
{
    LL_PROFILE_ZONE_SCOPED_CATEGORY_PIPELINE;

    LLTimer update_timer;

    while (!mCreateQ.empty() && update_timer.getElapsedTimeF32() < max_dtime)
    {
        LLViewerObject* vobj = mCreateQ.front();
        if (!vobj->isDead())
        {
            createObject(vobj);
        }
        mCreateQ.pop_front();
    }

    //for (LLViewerObject::vobj_list_t::iterator iter = mCreateQ.begin(); iter != mCreateQ.end(); ++iter)
    //{
    //  createObject(*iter);
    //}

    //mCreateQ.clear();
}

void LLPipeline::createObject(LLViewerObject* vobj)
{
    LL_PROFILE_ZONE_SCOPED_CATEGORY_PIPELINE;
    LLDrawable* drawablep = vobj->mDrawable;

    if (!drawablep)
    {
        drawablep = vobj->createDrawable(this);
    }
    else
    {
        LL_ERRS() << "Redundant drawable creation!" << LL_ENDL;
    }

    llassert(drawablep);

    if (vobj->getParent())
    {
        vobj->setDrawableParent(((LLViewerObject*)vobj->getParent())->mDrawable); // LLPipeline::addObject 1
    }
    else
    {
        vobj->setDrawableParent(NULL); // LLPipeline::addObject 2
    }

    markRebuild(drawablep, LLDrawable::REBUILD_ALL);

    // <FS:Beq> FIRE-23122 BUG-225920 Remove broken RenderAnimateRes functionality.
    //if (drawablep->getVOVolume() && RenderAnimateRes)
    //{
    //  // fun animated res
    //  drawablep->updateXform(true);
    //  drawablep->clearState(LLDrawable::MOVE_UNDAMPED);
    //  drawablep->setScale(LLVector3(0,0,0));
    //  drawablep->makeActive();
    //}
}


void LLPipeline::resetFrameStats()
{
    LL_PROFILE_ZONE_SCOPED_CATEGORY_PIPELINE;
    assertInitialized();

    sCompiles        = 0;
    mNumVisibleFaces = 0;

    if (mOldRenderDebugMask != mRenderDebugMask)
    {
        gObjectList.clearDebugText();
        mOldRenderDebugMask = mRenderDebugMask;
    }
}

//external functions for asynchronous updating
void LLPipeline::updateMoveDampedAsync(LLDrawable* drawablep)
{
    LL_PROFILE_ZONE_SCOPED;
    if (FreezeTime)
    {
        return;
    }
    if (!drawablep)
    {
        LL_ERRS() << "updateMove called with NULL drawablep" << LL_ENDL;
        return;
    }
    if (drawablep->isState(LLDrawable::EARLY_MOVE))
    {
        return;
    }

    assertInitialized();

    // update drawable now
    drawablep->clearState(LLDrawable::MOVE_UNDAMPED); // force to DAMPED
    drawablep->updateMove(); // returns done
    drawablep->setState(LLDrawable::EARLY_MOVE); // flag says we already did an undamped move this frame
    // Put on move list so that EARLY_MOVE gets cleared
    if (!drawablep->isState(LLDrawable::ON_MOVE_LIST))
    {
        mMovedList.push_back(drawablep);
        drawablep->setState(LLDrawable::ON_MOVE_LIST);
    }
}

void LLPipeline::updateMoveNormalAsync(LLDrawable* drawablep)
{
    LL_PROFILE_ZONE_SCOPED;
    if (FreezeTime)
    {
        return;
    }
    if (!drawablep)
    {
        LL_ERRS() << "updateMove called with NULL drawablep" << LL_ENDL;
        return;
    }
    if (drawablep->isState(LLDrawable::EARLY_MOVE))
    {
        return;
    }

    assertInitialized();

    // update drawable now
    drawablep->setState(LLDrawable::MOVE_UNDAMPED); // force to UNDAMPED
    drawablep->updateMove();
    drawablep->setState(LLDrawable::EARLY_MOVE); // flag says we already did an undamped move this frame
    // Put on move list so that EARLY_MOVE gets cleared
    if (!drawablep->isState(LLDrawable::ON_MOVE_LIST))
    {
        mMovedList.push_back(drawablep);
        drawablep->setState(LLDrawable::ON_MOVE_LIST);
    }
}

void LLPipeline::updateMovedList(LLDrawable::drawable_vector_t& moved_list)
{
    LL_PROFILE_ZONE_SCOPED;
    for (LLDrawable::drawable_vector_t::iterator iter = moved_list.begin();
         iter != moved_list.end(); )
    {
        LLDrawable::drawable_vector_t::iterator curiter = iter++;
        LLDrawable *drawablep = *curiter;
        if (!drawablep)
        {
            iter = moved_list.erase(curiter);
            continue;
        }
        bool done = true;
        if (!drawablep->isDead() && (!drawablep->isState(LLDrawable::EARLY_MOVE)))
        {
            done = drawablep->updateMove();
        }
        drawablep->clearState(LLDrawable::EARLY_MOVE | LLDrawable::MOVE_UNDAMPED);
        if (done)
        {
            if (drawablep->isRoot() && !drawablep->isState(LLDrawable::ACTIVE))
            {
                drawablep->makeStatic();
            }
            drawablep->clearState(LLDrawable::ON_MOVE_LIST);
            if (drawablep->isState(LLDrawable::ANIMATED_CHILD))
            { //will likely not receive any future world matrix updates
                // -- this keeps attachments from getting stuck in space and falling off your avatar
                drawablep->clearState(LLDrawable::ANIMATED_CHILD);
                markRebuild(drawablep, LLDrawable::REBUILD_VOLUME);
                if (drawablep->getVObj())
                {
                    drawablep->getVObj()->dirtySpatialGroup();
                }
            }
            iter = moved_list.erase(curiter);
        }
    }
}

void LLPipeline::updateMove()
{
    LL_PROFILE_ZONE_SCOPED_CATEGORY_PIPELINE;

    if (FreezeTime)
    {
        return;
    }

    assertInitialized();

    for (LLDrawable::drawable_set_t::iterator iter = mRetexturedList.begin();
            iter != mRetexturedList.end(); ++iter)
    {
        LLDrawable* drawablep = *iter;
        if (drawablep && !drawablep->isDead())
        {
            drawablep->updateTexture();
        }
    }
    mRetexturedList.clear();

    updateMovedList(mMovedList);

    //balance octrees
    for (LLWorld::region_list_t::const_iterator iter = LLWorld::getInstance()->getRegionList().begin();
        iter != LLWorld::getInstance()->getRegionList().end(); ++iter)
    {
        LLViewerRegion* region = *iter;
        for (U32 i = 0; i < LLViewerRegion::NUM_PARTITIONS; i++)
        {
            LLSpatialPartition* part = region->getSpatialPartition(i);
            if (part)
            {
                part->mOctree->balance();
            }
        }

        //balance the VO Cache tree
        LLVOCachePartition* vo_part = region->getVOCachePartition();
        if(vo_part)
        {
            vo_part->mOctree->balance();
        }
    }
}

/////////////////////////////////////////////////////////////////////////////
// Culling and occlusion testing
/////////////////////////////////////////////////////////////////////////////

//static
F32 LLPipeline::calcPixelArea(LLVector3 center, LLVector3 size, LLCamera &camera)
{
    llassert(!gCubeSnapshot); // shouldn't be doing ANY of this during cube snap shots
    LLVector3 lookAt = center - camera.getOrigin();
    F32 dist = lookAt.length();

    //ramp down distance for nearby objects
    //shrink dist by dist/16.
    if (dist < 16.f)
    {
        dist /= 16.f;
        dist *= dist;
        dist *= 16.f;
    }

    //get area of circle around node
    F32 app_angle = atanf(size.length()/dist);
    F32 radius = app_angle*LLDrawable::sCurPixelAngle;
    return radius*radius * F_PI;
}

//static
F32 LLPipeline::calcPixelArea(const LLVector4a& center, const LLVector4a& size, LLCamera &camera)
{
    LLVector4a origin;
    origin.load3(camera.getOrigin().mV);

    LLVector4a lookAt;
    lookAt.setSub(center, origin);
    F32 dist = lookAt.getLength3().getF32();

    //ramp down distance for nearby objects
    //shrink dist by dist/16.
    if (dist < 16.f)
    {
        dist /= 16.f;
        dist *= dist;
        dist *= 16.f;
    }

    //get area of circle around node
    F32 app_angle = atanf(size.getLength3().getF32()/dist);
    F32 radius = app_angle*LLDrawable::sCurPixelAngle;
    return radius*radius * F_PI;
}

void LLPipeline::grabReferences(LLCullResult& result)
{
    sCull = &result;
}

void LLPipeline::clearReferences()
{
    LL_PROFILE_ZONE_SCOPED_CATEGORY_PIPELINE;
    sCull = NULL;
    mGroupSaveQ1.clear();
}

void check_references(LLSpatialGroup* group, LLDrawable* drawable)
{
    for (LLSpatialGroup::element_iter i = group->getDataBegin(); i != group->getDataEnd(); ++i)
    {
        LLDrawable* drawablep = (LLDrawable*)(*i)->getDrawable();
        if (drawable == drawablep)
        {
            LL_ERRS() << "LLDrawable deleted while actively reference by LLPipeline." << LL_ENDL;
        }
    }
}

void check_references(LLDrawable* drawable, LLFace* face)
{
    for (S32 i = 0; i < drawable->getNumFaces(); ++i)
    {
        if (drawable->getFace(i) == face)
        {
            LL_ERRS() << "LLFace deleted while actively referenced by LLPipeline." << LL_ENDL;
        }
    }
}

void check_references(LLSpatialGroup* group, LLFace* face)
{
    for (LLSpatialGroup::element_iter i = group->getDataBegin(); i != group->getDataEnd(); ++i)
    {
        LLDrawable* drawable = (LLDrawable*)(*i)->getDrawable();
        if(drawable)
        {
        check_references(drawable, face);
    }
}
}

void LLPipeline::checkReferences(LLFace* face)
{
#if 0
    if (sCull)
    {
        for (LLCullResult::sg_iterator iter = sCull->beginVisibleGroups(); iter != sCull->endVisibleGroups(); ++iter)
        {
            LLSpatialGroup* group = *iter;
            check_references(group, face);
        }

        for (LLCullResult::sg_iterator iter = sCull->beginAlphaGroups(); iter != sCull->endAlphaGroups(); ++iter)
        {
            LLSpatialGroup* group = *iter;
            check_references(group, face);
        }

        for (LLCullResult::sg_iterator iter = sCull->beginDrawableGroups(); iter != sCull->endDrawableGroups(); ++iter)
        {
            LLSpatialGroup* group = *iter;
            check_references(group, face);
        }

        for (LLCullResult::drawable_iterator iter = sCull->beginVisibleList(); iter != sCull->endVisibleList(); ++iter)
        {
            LLDrawable* drawable = *iter;
            check_references(drawable, face);
        }
    }
#endif
}

void LLPipeline::checkReferences(LLDrawable* drawable)
{
#if 0
    if (sCull)
    {
        for (LLCullResult::sg_iterator iter = sCull->beginVisibleGroups(); iter != sCull->endVisibleGroups(); ++iter)
        {
            LLSpatialGroup* group = *iter;
            check_references(group, drawable);
        }

        for (LLCullResult::sg_iterator iter = sCull->beginAlphaGroups(); iter != sCull->endAlphaGroups(); ++iter)
        {
            LLSpatialGroup* group = *iter;
            check_references(group, drawable);
        }

        for (LLCullResult::sg_iterator iter = sCull->beginDrawableGroups(); iter != sCull->endDrawableGroups(); ++iter)
        {
            LLSpatialGroup* group = *iter;
            check_references(group, drawable);
        }

        for (LLCullResult::drawable_iterator iter = sCull->beginVisibleList(); iter != sCull->endVisibleList(); ++iter)
        {
            if (drawable == *iter)
            {
                LL_ERRS() << "LLDrawable deleted while actively referenced by LLPipeline." << LL_ENDL;
            }
        }
    }
#endif
}

void check_references(LLSpatialGroup* group, LLDrawInfo* draw_info)
{
    for (LLSpatialGroup::draw_map_t::iterator i = group->mDrawMap.begin(); i != group->mDrawMap.end(); ++i)
    {
        LLSpatialGroup::drawmap_elem_t& draw_vec = i->second;
        for (LLSpatialGroup::drawmap_elem_t::iterator j = draw_vec.begin(); j != draw_vec.end(); ++j)
        {
            LLDrawInfo* params = *j;
            if (params == draw_info)
            {
                LL_ERRS() << "LLDrawInfo deleted while actively referenced by LLPipeline." << LL_ENDL;
            }
        }
    }
}


void LLPipeline::checkReferences(LLDrawInfo* draw_info)
{
#if 0
    if (sCull)
    {
        for (LLCullResult::sg_iterator iter = sCull->beginVisibleGroups(); iter != sCull->endVisibleGroups(); ++iter)
        {
            LLSpatialGroup* group = *iter;
            check_references(group, draw_info);
        }

        for (LLCullResult::sg_iterator iter = sCull->beginAlphaGroups(); iter != sCull->endAlphaGroups(); ++iter)
        {
            LLSpatialGroup* group = *iter;
            check_references(group, draw_info);
        }

        for (LLCullResult::sg_iterator iter = sCull->beginDrawableGroups(); iter != sCull->endDrawableGroups(); ++iter)
        {
            LLSpatialGroup* group = *iter;
            check_references(group, draw_info);
        }
    }
#endif
}

void LLPipeline::checkReferences(LLSpatialGroup* group)
{
#if CHECK_PIPELINE_REFERENCES
    if (sCull)
    {
        for (LLCullResult::sg_iterator iter = sCull->beginVisibleGroups(); iter != sCull->endVisibleGroups(); ++iter)
        {
            if (group == *iter)
            {
                LL_ERRS() << "LLSpatialGroup deleted while actively referenced by LLPipeline." << LL_ENDL;
            }
        }

        for (LLCullResult::sg_iterator iter = sCull->beginAlphaGroups(); iter != sCull->endAlphaGroups(); ++iter)
        {
            if (group == *iter)
            {
                LL_ERRS() << "LLSpatialGroup deleted while actively referenced by LLPipeline." << LL_ENDL;
            }
        }

        for (LLCullResult::sg_iterator iter = sCull->beginDrawableGroups(); iter != sCull->endDrawableGroups(); ++iter)
        {
            if (group == *iter)
            {
                LL_ERRS() << "LLSpatialGroup deleted while actively referenced by LLPipeline." << LL_ENDL;
            }
        }
    }
#endif
}


bool LLPipeline::visibleObjectsInFrustum(LLCamera& camera)
{
    for (LLWorld::region_list_t::const_iterator iter = LLWorld::getInstance()->getRegionList().begin();
            iter != LLWorld::getInstance()->getRegionList().end(); ++iter)
    {
        LLViewerRegion* region = *iter;

        for (U32 i = 0; i < LLViewerRegion::NUM_PARTITIONS; i++)
        {
            LLSpatialPartition* part = region->getSpatialPartition(i);
            if (part)
            {
                if (hasRenderType(part->mDrawableType))
                {
                    if (part->visibleObjectsInFrustum(camera))
                    {
                        return true;
                    }
                }
            }
        }
    }

    return false;
}

bool LLPipeline::getVisibleExtents(LLCamera& camera, LLVector3& min, LLVector3& max)
{
    const F32 X = 65536.f;

    min = LLVector3(X,X,X);
    max = LLVector3(-X,-X,-X);

    LLViewerCamera::eCameraID saved_camera_id = LLViewerCamera::sCurCameraID;
    LLViewerCamera::sCurCameraID = LLViewerCamera::CAMERA_WORLD;

    bool res = true;

    for (LLWorld::region_list_t::const_iterator iter = LLWorld::getInstance()->getRegionList().begin();
            iter != LLWorld::getInstance()->getRegionList().end(); ++iter)
    {
        LLViewerRegion* region = *iter;

        for (U32 i = 0; i < LLViewerRegion::NUM_PARTITIONS; i++)
        {
            LLSpatialPartition* part = region->getSpatialPartition(i);
            if (part)
            {
                if (hasRenderType(part->mDrawableType))
                {
                    if (!part->getVisibleExtents(camera, min, max))
                    {
                        res = false;
                    }
                }
            }
        }
    }

    LLViewerCamera::sCurCameraID = saved_camera_id;
    return res;
}

static LLTrace::BlockTimerStatHandle FTM_CULL("Object Culling");

// static
bool LLPipeline::isWaterClip()
{
    // We always pretend that we're not clipping water when rendering mirrors.
    return (gPipeline.mHeroProbeManager.isMirrorPass()) ? false : (!sRenderTransparentWater || gCubeSnapshot) && !sRenderingHUDs;
}

void LLPipeline::updateCull(LLCamera& camera, LLCullResult& result, bool hud_attachments)
{
    LL_PROFILE_ZONE_SCOPED_CATEGORY_PIPELINE; //LL_RECORD_BLOCK_TIME(FTM_CULL);
    LL_PROFILE_GPU_ZONE("updateCull"); // should always be zero GPU time, but drop a timer to flush stuff out

    bool water_clip = isWaterClip();

    if (water_clip)
    {

        LLVector3 pnorm;

        F32 water_height = LLEnvironment::instance().getWaterHeight();

        if (sUnderWaterRender)
        {
            //camera is below water, cull above water
            pnorm.setVec(0, 0, 1);
        }
        else
        {
            //camera is above water, cull below water
            pnorm = LLVector3(0, 0, -1);
        }

        LLPlane plane;
        plane.setVec(LLVector3(0, 0, water_height), pnorm);

        camera.setUserClipPlane(plane);
    }
    else
    {
        camera.disableUserClipPlane();
    }

    grabReferences(result);

    sCull->clear();

    for (LLWorld::region_list_t::const_iterator iter = LLWorld::getInstance()->getRegionList().begin();
            iter != LLWorld::getInstance()->getRegionList().end(); ++iter)
    {
        LLViewerRegion* region = *iter;

        for (U32 i = 0; i < LLViewerRegion::NUM_PARTITIONS; i++)
        {
            LLSpatialPartition* part = region->getSpatialPartition(i);
            if (part)
            {
                if (!hud_attachments ? LLViewerRegion::PARTITION_BRIDGE == i || hasRenderType(part->mDrawableType) : hasRenderType(part->mDrawableType))
                {
                    part->cull(camera);
                }
            }
        }

        //scan the VO Cache tree
        LLVOCachePartition* vo_part = region->getVOCachePartition();
        if(vo_part)
        {
            // <FS:Beq> Fix area search again
            //vo_part->cull(camera, sUseOcclusion > 0);
            vo_part->cull(camera, sUseOcclusion > 0 && !gAgent.getFSAreaSearchActive());
        }
    }

    if (hasRenderType(LLPipeline::RENDER_TYPE_SKY) &&
        gSky.mVOSkyp.notNull() &&
        gSky.mVOSkyp->mDrawable.notNull())
    {
        gSky.mVOSkyp->mDrawable->setVisible(camera);
        sCull->pushDrawable(gSky.mVOSkyp->mDrawable);
        gSky.updateCull();
        stop_glerror();
    }

    if (hasRenderType(LLPipeline::RENDER_TYPE_WL_SKY) &&
        gPipeline.canUseWindLightShaders() &&
        gSky.mVOWLSkyp.notNull() &&
        gSky.mVOWLSkyp->mDrawable.notNull())
    {
        gSky.mVOWLSkyp->mDrawable->setVisible(camera);
        sCull->pushDrawable(gSky.mVOWLSkyp->mDrawable);
    }
}

void LLPipeline::markNotCulled(LLSpatialGroup* group, LLCamera& camera)
{
    if (group->isEmpty())
    {
        return;
    }

    group->setVisible();

    if (LLViewerCamera::sCurCameraID == LLViewerCamera::CAMERA_WORLD && !gCubeSnapshot)
    {
        group->updateDistance(camera);
    }

    assertInitialized();

    if (!group->getSpatialPartition()->mRenderByGroup)
    { //render by drawable
        sCull->pushDrawableGroup(group);
    }
    else
    {   //render by group
        sCull->pushVisibleGroup(group);
    }

    if (group->needsUpdate() ||
        group->getVisible(LLViewerCamera::sCurCameraID) < LLDrawable::getCurrentFrame() - 1)
    {
        // include this group in occlusion groups, not because it is an occluder, but because we want to run
        // an occlusion query to find out if it's an occluder
        markOccluder(group);
    }
    mNumVisibleNodes++;
}

void LLPipeline::markOccluder(LLSpatialGroup* group)
{
    if (sUseOcclusion > 1 && group && !group->isOcclusionState(LLSpatialGroup::ACTIVE_OCCLUSION))
    {
        LLSpatialGroup* parent = group->getParent();

        if (!parent || !parent->isOcclusionState(LLSpatialGroup::OCCLUDED))
        { //only mark top most occluders as active occlusion
            sCull->pushOcclusionGroup(group);
            group->setOcclusionState(LLSpatialGroup::ACTIVE_OCCLUSION);

            if (parent &&
                !parent->isOcclusionState(LLSpatialGroup::ACTIVE_OCCLUSION) &&
                parent->getElementCount() == 0 &&
                parent->needsUpdate())
            {
                sCull->pushOcclusionGroup(group);
                parent->setOcclusionState(LLSpatialGroup::ACTIVE_OCCLUSION);
            }
        }
    }
}

void LLPipeline::doOcclusion(LLCamera& camera)
{
    LL_PROFILE_ZONE_SCOPED_CATEGORY_PIPELINE;
    LL_PROFILE_GPU_ZONE("doOcclusion");
    llassert(!gCubeSnapshot);

    if (sReflectionProbesEnabled && sUseOcclusion > 1 && !LLPipeline::sShadowRender && !gCubeSnapshot)
    {
        gGL.setColorMask(false, false);
        LLGLDepthTest depth(GL_TRUE, GL_FALSE);
        LLGLDisable cull(GL_CULL_FACE);

        gOcclusionCubeProgram.bind();

        if (mCubeVB.isNull())
        { //cube VB will be used for issuing occlusion queries
            mCubeVB = ll_create_cube_vb(LLVertexBuffer::MAP_VERTEX);
        }
        mCubeVB->setBuffer();

        mReflectionMapManager.doOcclusion();
        mHeroProbeManager.doOcclusion();
        gOcclusionCubeProgram.unbind();

        gGL.setColorMask(true, true);
    }

    if (sReflectionProbesEnabled && sUseOcclusion > 1 && !LLPipeline::sShadowRender && !gCubeSnapshot)
    {
        gGL.setColorMask(false, false);
        LLGLDepthTest depth(GL_TRUE, GL_FALSE);
        LLGLDisable cull(GL_CULL_FACE);

        gOcclusionCubeProgram.bind();

        if (mCubeVB.isNull())
        { //cube VB will be used for issuing occlusion queries
            mCubeVB = ll_create_cube_vb(LLVertexBuffer::MAP_VERTEX);
        }
        mCubeVB->setBuffer();

        mHeroProbeManager.doOcclusion();
        gOcclusionCubeProgram.unbind();

        gGL.setColorMask(true, true);
    }

    if (LLPipeline::sUseOcclusion > 1 &&
        (sCull->hasOcclusionGroups() || LLVOCachePartition::sNeedsOcclusionCheck))
    {
        LLVertexBuffer::unbind();

        gGL.setColorMask(false, false);

        LLGLDisable blend(GL_BLEND);
        gGL.getTexUnit(0)->unbind(LLTexUnit::TT_TEXTURE);
        LLGLDepthTest depth(GL_TRUE, GL_FALSE);

        LLGLDisable cull(GL_CULL_FACE);

        gOcclusionCubeProgram.bind();

        if (mCubeVB.isNull())
        { //cube VB will be used for issuing occlusion queries
            mCubeVB = ll_create_cube_vb(LLVertexBuffer::MAP_VERTEX);
        }
        mCubeVB->setBuffer();

        for (LLCullResult::sg_iterator iter = sCull->beginOcclusionGroups(); iter != sCull->endOcclusionGroups(); ++iter)
        {
            LLSpatialGroup* group = *iter;
            if (!group->isDead())
            {
                group->doOcclusion(&camera);
                group->clearOcclusionState(LLSpatialGroup::ACTIVE_OCCLUSION);
            }
        }

        //apply occlusion culling to object cache tree
        for (LLWorld::region_list_t::const_iterator iter = LLWorld::getInstance()->getRegionList().begin();
            iter != LLWorld::getInstance()->getRegionList().end(); ++iter)
        {
            LLVOCachePartition* vo_part = (*iter)->getVOCachePartition();
            if(vo_part)
            {
                vo_part->processOccluders(&camera);
            }
        }

        gGL.setColorMask(true, true);
    }
}

bool LLPipeline::updateDrawableGeom(LLDrawable* drawablep)
{
    bool update_complete = drawablep->updateGeometry();
    if (update_complete && assertInitialized())
    {
        drawablep->setState(LLDrawable::BUILT);
    }
    return update_complete;
}

void LLPipeline::updateGL()
{
    LL_PROFILE_ZONE_SCOPED_CATEGORY_PIPELINE;
    {
        while (!LLGLUpdate::sGLQ.empty())
        {
            LLGLUpdate* glu = LLGLUpdate::sGLQ.front();
            glu->updateGL();
            glu->mInQ = false;
            LLGLUpdate::sGLQ.pop_front();
        }
    }
}

void LLPipeline::clearRebuildGroups()
{
    LL_PROFILE_ZONE_SCOPED_CATEGORY_PIPELINE;
    LLSpatialGroup::sg_vector_t hudGroups;

    mGroupQ1Locked = true;
    // Iterate through all drawables on the priority build queue,
    for (LLSpatialGroup::sg_vector_t::iterator iter = mGroupQ1.begin();
         iter != mGroupQ1.end(); ++iter)
    {
        LLSpatialGroup* group = *iter;

        // If the group contains HUD objects, save the group
        if (group->isHUDGroup())
        {
            hudGroups.push_back(group);
        }
        // Else, no HUD objects so clear the build state
        else
        {
            group->clearState(LLSpatialGroup::IN_BUILD_Q1);
        }
    }

    // Clear the group
    mGroupQ1.clear();

    // Copy the saved HUD groups back in
    mGroupQ1.assign(hudGroups.begin(), hudGroups.end());
    mGroupQ1Locked = false;
}

void LLPipeline::clearRebuildDrawables()
{
    // Clear all drawables on the priority build queue,
    for (LLDrawable::drawable_list_t::iterator iter = mBuildQ1.begin();
         iter != mBuildQ1.end(); ++iter)
    {
        LLDrawable* drawablep = *iter;
        if (drawablep && !drawablep->isDead())
        {
            drawablep->clearState(LLDrawable::IN_REBUILD_Q);
        }
    }
    mBuildQ1.clear();

    //clear all moving bridges
    for (LLDrawable::drawable_vector_t::iterator iter = mMovedBridge.begin();
         iter != mMovedBridge.end(); ++iter)
    {
        LLDrawable *drawablep = *iter;
        drawablep->clearState(LLDrawable::EARLY_MOVE | LLDrawable::MOVE_UNDAMPED | LLDrawable::ON_MOVE_LIST | LLDrawable::ANIMATED_CHILD);
    }
    mMovedBridge.clear();

    //clear all moving drawables
    for (LLDrawable::drawable_vector_t::iterator iter = mMovedList.begin();
         iter != mMovedList.end(); ++iter)
    {
        LLDrawable *drawablep = *iter;
        drawablep->clearState(LLDrawable::EARLY_MOVE | LLDrawable::MOVE_UNDAMPED | LLDrawable::ON_MOVE_LIST | LLDrawable::ANIMATED_CHILD);
    }
    mMovedList.clear();

    for (LLDrawable::drawable_vector_t::iterator iter = mShiftList.begin();
        iter != mShiftList.end(); ++iter)
    {
        LLDrawable *drawablep = *iter;
        drawablep->clearState(LLDrawable::EARLY_MOVE | LLDrawable::MOVE_UNDAMPED | LLDrawable::ON_MOVE_LIST | LLDrawable::ANIMATED_CHILD | LLDrawable::ON_SHIFT_LIST);
    }
    mShiftList.clear();
}

void LLPipeline::rebuildPriorityGroups()
{
    LL_PROFILE_ZONE_SCOPED_CATEGORY_PIPELINE;
    LL_PROFILE_GPU_ZONE("rebuildPriorityGroups");

    LLTimer update_timer;
    assertInitialized();

    gMeshRepo.notifyLoadedMeshes();

    mGroupQ1Locked = true;
    // Iterate through all drawables on the priority build queue,
    for (LLSpatialGroup::sg_vector_t::iterator iter = mGroupQ1.begin();
         iter != mGroupQ1.end(); ++iter)
    {
        LLSpatialGroup* group = *iter;
        group->rebuildGeom();
        group->clearState(LLSpatialGroup::IN_BUILD_Q1);
    }

    mGroupSaveQ1 = mGroupQ1;
    mGroupQ1.clear();
    mGroupQ1Locked = false;

}

void LLPipeline::updateGeom(F32 max_dtime)
{
    LLTimer update_timer;
    LLPointer<LLDrawable> drawablep;

    LL_RECORD_BLOCK_TIME(FTM_GEO_UPDATE);
    if (gCubeSnapshot)
    {
        return;
    }

    assertInitialized();

    // notify various object types to reset internal cost metrics, etc.
    // for now, only LLVOVolume does this to throttle LOD changes
    LLVOVolume::preUpdateGeom();

    // Iterate through all drawables on the priority build queue,
    for (LLDrawable::drawable_list_t::iterator iter = mBuildQ1.begin();
         iter != mBuildQ1.end();)
    {
        LLDrawable::drawable_list_t::iterator curiter = iter++;
        LLDrawable* drawablep = *curiter;
        if (drawablep && !drawablep->isDead())
        {
            if (drawablep->isUnload())
            {
                drawablep->unload();
                drawablep->clearState(LLDrawable::FOR_UNLOAD);
            }

            if (updateDrawableGeom(drawablep))
            {
                drawablep->clearState(LLDrawable::IN_REBUILD_Q);
                mBuildQ1.erase(curiter);
            }
        }
        else
        {
            mBuildQ1.erase(curiter);
        }
    }

    updateMovedList(mMovedBridge);
}

void LLPipeline::markVisible(LLDrawable *drawablep, LLCamera& camera)
{
    if(drawablep && !drawablep->isDead())
    {
        if (drawablep->isSpatialBridge())
        {
            const LLDrawable* root = ((LLSpatialBridge*) drawablep)->mDrawable;
            llassert(root); // trying to catch a bad assumption

            if (root && //  // this test may not be needed, see above
                    root->getVObj()->isAttachment())
            {
                LLDrawable* rootparent = root->getParent();
                if (rootparent) // this IS sometimes NULL
                {
                    LLViewerObject *vobj = rootparent->getVObj();
                    llassert(vobj); // trying to catch a bad assumption
                    if (vobj) // this test may not be needed, see above
                    {
                        LLVOAvatar* av = vobj->asAvatar();
                        if (av &&
                            ((!sImpostorRender && av->isImpostor()) //ignore impostor flag during impostor pass
                             //|| av->isInMuteList() // <FS:Ansariel> Partially undo MAINT-5700: Draw imposter for muted avatars
                             || (LLVOAvatar::AOA_JELLYDOLL == av->getOverallAppearance() && !av->needsImpostorUpdate()) ))
                        {
                            return;
                        }
                    }
                }
            }
            sCull->pushBridge((LLSpatialBridge*) drawablep);
        }
        else
        {

            sCull->pushDrawable(drawablep);
        }

        drawablep->setVisible(camera);
    }
}

void LLPipeline::markMoved(LLDrawable *drawablep, bool damped_motion)
{
    if (!drawablep)
    {
        //LL_ERRS() << "Sending null drawable to moved list!" << LL_ENDL;
        return;
    }

    if (drawablep->isDead())
    {
        LL_WARNS() << "Marking NULL or dead drawable moved!" << LL_ENDL;
        return;
    }

    if (drawablep->getParent())
    {
        //ensure that parent drawables are moved first
        markMoved(drawablep->getParent(), damped_motion);
    }

    assertInitialized();

    if (!drawablep->isState(LLDrawable::ON_MOVE_LIST))
    {
        if (drawablep->isSpatialBridge())
        {
            mMovedBridge.push_back(drawablep);
        }
        else
        {
            mMovedList.push_back(drawablep);
        }
        drawablep->setState(LLDrawable::ON_MOVE_LIST);
    }
    if (! damped_motion)
    {
        drawablep->setState(LLDrawable::MOVE_UNDAMPED); // UNDAMPED trumps DAMPED
    }
    else if (drawablep->isState(LLDrawable::MOVE_UNDAMPED))
    {
        drawablep->clearState(LLDrawable::MOVE_UNDAMPED);
    }
}

void LLPipeline::markShift(LLDrawable *drawablep)
{
    if (!drawablep || drawablep->isDead())
    {
        return;
    }

    assertInitialized();

    if (!drawablep->isState(LLDrawable::ON_SHIFT_LIST))
    {
        drawablep->getVObj()->setChanged(LLXform::SHIFTED | LLXform::SILHOUETTE);
        if (drawablep->getParent())
        {
            markShift(drawablep->getParent());
        }
        mShiftList.push_back(drawablep);
        drawablep->setState(LLDrawable::ON_SHIFT_LIST);
    }
}

void LLPipeline::shiftObjects(const LLVector3 &offset)
{
    LL_PROFILE_ZONE_SCOPED_CATEGORY_PIPELINE;
    assertInitialized();

    glClear(GL_DEPTH_BUFFER_BIT);
    gDepthDirty = true;

    LLVector4a offseta;
    offseta.load3(offset.mV);

    for (LLDrawable::drawable_vector_t::iterator iter = mShiftList.begin();
            iter != mShiftList.end(); iter++)
    {
        LLDrawable *drawablep = *iter;
        if (drawablep->isDead())
        {
            continue;
        }
        drawablep->shiftPos(offseta);
        drawablep->clearState(LLDrawable::ON_SHIFT_LIST);
    }
    mShiftList.resize(0);

    for (LLWorld::region_list_t::const_iterator iter = LLWorld::getInstance()->getRegionList().begin();
            iter != LLWorld::getInstance()->getRegionList().end(); ++iter)
    {
        LLViewerRegion* region = *iter;
        for (U32 i = 0; i < LLViewerRegion::NUM_PARTITIONS; i++)
        {
            LLSpatialPartition* part = region->getSpatialPartition(i);
            if (part)
            {
                part->shift(offseta);
            }
        }
    }

    mReflectionMapManager.shift(offseta);

    LLHUDText::shiftAll(offset);
    LLHUDNameTag::shiftAll(offset);

    display_update_camera();
}

void LLPipeline::markTextured(LLDrawable *drawablep)
{
    if (drawablep && !drawablep->isDead() && assertInitialized())
    {
        mRetexturedList.insert(drawablep);
    }
}

void LLPipeline::markGLRebuild(LLGLUpdate* glu)
{
    if (glu && !glu->mInQ)
    {
        LLGLUpdate::sGLQ.push_back(glu);
        glu->mInQ = true;
    }
}

void LLPipeline::markPartitionMove(LLDrawable* drawable)
{
    if (!drawable->isState(LLDrawable::PARTITION_MOVE) &&
        !drawable->getPositionGroup().equals3(LLVector4a::getZero()))
    {
        drawable->setState(LLDrawable::PARTITION_MOVE);
        mPartitionQ.push_back(drawable);
    }
}

void LLPipeline::processPartitionQ()
{
    LL_PROFILE_ZONE_SCOPED_CATEGORY_PIPELINE;

    // <FS:ND> A vector is much better suited for the use case of mPartitionQ
    // for (LLDrawable::drawable_list_t::iterator iter = mPartitionQ.begin(); iter != mPartitionQ.end(); ++iter)
    for (LLDrawable::drawable_vector_t::iterator iter = mPartitionQ.begin(); iter != mPartitionQ.end(); ++iter)
    // </FS:ND>
    {
        LLDrawable* drawable = *iter;
        if (!drawable->isDead())
        {
            drawable->updateBinRadius();
            drawable->movePartition();
        }
        drawable->clearState(LLDrawable::PARTITION_MOVE);
    }

    mPartitionQ.clear();
}

void LLPipeline::markMeshDirty(LLSpatialGroup* group)
{
    mMeshDirtyGroup.push_back(group);
}

void LLPipeline::markRebuild(LLSpatialGroup* group)
{
    if (group && !group->isDead() && group->getSpatialPartition())
    {
        if (!group->hasState(LLSpatialGroup::IN_BUILD_Q1))
        {
            llassert_always(!mGroupQ1Locked);

            mGroupQ1.push_back(group);
            group->setState(LLSpatialGroup::IN_BUILD_Q1);
        }
    }
}

void LLPipeline::markRebuild(LLDrawable *drawablep, LLDrawable::EDrawableFlags flag)
{
    if (drawablep && !drawablep->isDead() && assertInitialized())
    {
        if (!drawablep->isState(LLDrawable::IN_REBUILD_Q))
        {
            mBuildQ1.push_back(drawablep);
            drawablep->setState(LLDrawable::IN_REBUILD_Q); // mark drawable as being in priority queue
        }

        // <FS:Ansariel> FIRE-16485: Crash when calling texture refresh on an object that has a blacklisted copy
        //if (flag & (LLDrawable::REBUILD_VOLUME | LLDrawable::REBUILD_POSITION))
        if ((flag & (LLDrawable::REBUILD_VOLUME | LLDrawable::REBUILD_POSITION)) && drawablep->getVObj().notNull())
        // </FS:Ansariel>
        {
            drawablep->getVObj()->setChanged(LLXform::SILHOUETTE);
        }
        drawablep->setState(flag);
    }
}

void LLPipeline::stateSort(LLCamera& camera, LLCullResult &result)
{
    LL_PROFILE_ZONE_SCOPED_CATEGORY_PIPELINE;
    LL_PROFILE_GPU_ZONE("stateSort");

    if (hasAnyRenderType(LLPipeline::RENDER_TYPE_AVATAR,
                      LLPipeline::RENDER_TYPE_CONTROL_AV,
                      LLPipeline::RENDER_TYPE_TERRAIN,
                      LLPipeline::RENDER_TYPE_TREE,
                      LLPipeline::RENDER_TYPE_SKY,
                      LLPipeline::RENDER_TYPE_VOIDWATER,
                      LLPipeline::RENDER_TYPE_WATER,
                      LLPipeline::END_RENDER_TYPES))
    {
        //clear faces from face pools
        gPipeline.resetDrawOrders();
    }

    //LLVertexBuffer::unbind();

    grabReferences(result);
    {
        LL_PROFILE_ZONE_NAMED_CATEGORY_PIPELINE("checkOcclusionAndRebuildMesh");
    for (LLCullResult::sg_iterator iter = sCull->beginDrawableGroups(); iter != sCull->endDrawableGroups(); ++iter)
    {
        LLSpatialGroup* group = *iter;
        if (group->isDead())
        {
            continue;
        }
        group->checkOcclusion();
        if (sUseOcclusion > 1 && group->isOcclusionState(LLSpatialGroup::OCCLUDED))
        {
            markOccluder(group);
        }
        else
        {
            group->setVisible();
            for (LLSpatialGroup::element_iter i = group->getDataBegin(); i != group->getDataEnd(); ++i)
            {
                LLDrawable* drawablep = (LLDrawable*)(*i)->getDrawable();
                markVisible(drawablep, camera);
            }

            { //rebuild mesh as soon as we know it's visible
                group->rebuildMesh();
            }
        }
    }
    }

    if (LLViewerCamera::sCurCameraID == LLViewerCamera::CAMERA_WORLD && !gCubeSnapshot)
    {
        LL_PROFILE_ZONE_NAMED_CATEGORY_PIPELINE("WorldCamera");
        LLSpatialGroup* last_group = NULL;
        bool fov_changed = LLViewerCamera::getInstance()->isDefaultFOVChanged();
        for (LLCullResult::bridge_iterator i = sCull->beginVisibleBridge(); i != sCull->endVisibleBridge(); ++i)
        {
            LLCullResult::bridge_iterator cur_iter = i;
            LLSpatialBridge* bridge = *cur_iter;
            LLSpatialGroup* group = bridge->getSpatialGroup();

            if (last_group == NULL)
            {
                last_group = group;
            }

            if (!bridge->isDead() && group && !group->isOcclusionState(LLSpatialGroup::OCCLUDED))
            {
                stateSort(bridge, camera, fov_changed);
            }

            if (LLViewerCamera::sCurCameraID == LLViewerCamera::CAMERA_WORLD &&
                last_group != group && last_group->changeLOD())
            {
                last_group->mLastUpdateDistance = last_group->mDistance;
            }

            last_group = group;
        }

        if (LLViewerCamera::sCurCameraID == LLViewerCamera::CAMERA_WORLD &&
            last_group && last_group->changeLOD())
        {
            last_group->mLastUpdateDistance = last_group->mDistance;
        }
    }
    {
        LL_PROFILE_ZONE_NAMED_CATEGORY_PIPELINE("StateSort: visible groups");
    for (LLCullResult::sg_iterator iter = sCull->beginVisibleGroups(); iter != sCull->endVisibleGroups(); ++iter)
    {
        LLSpatialGroup* group = *iter;
        if (group->isDead())
        {
            continue;
        }
        group->checkOcclusion();
        if (sUseOcclusion > 1 && group->isOcclusionState(LLSpatialGroup::OCCLUDED))
        {
            markOccluder(group);
        }
        else
        {
            group->setVisible();
            stateSort(group, camera);

            { //rebuild mesh as soon as we know it's visible
                group->rebuildMesh();
            }
        }
    }}

    {
        LL_PROFILE_ZONE_NAMED_CATEGORY_DRAWABLE("stateSort"); // LL_RECORD_BLOCK_TIME(FTM_STATESORT_DRAWABLE);
        for (LLCullResult::drawable_iterator iter = sCull->beginVisibleList();
             iter != sCull->endVisibleList(); ++iter)
        {
            LLDrawable *drawablep = *iter;
            if (!drawablep->isDead())
            {
                stateSort(drawablep, camera);
            }
        }
    }

    postSort(camera);
}

void LLPipeline::stateSort(LLSpatialGroup* group, LLCamera& camera)
{
    if (group->changeLOD())
    {
        for (LLSpatialGroup::element_iter i = group->getDataBegin(); i != group->getDataEnd(); ++i)
        {
            LLDrawable* drawablep = (LLDrawable*)(*i)->getDrawable();
            stateSort(drawablep, camera);
        }

        if (LLViewerCamera::sCurCameraID == LLViewerCamera::CAMERA_WORLD && !gCubeSnapshot)
        { //avoid redundant stateSort calls
            group->mLastUpdateDistance = group->mDistance;
        }
    }
}

void LLPipeline::stateSort(LLSpatialBridge* bridge, LLCamera& camera, bool fov_changed)
{
    LL_PROFILE_ZONE_SCOPED_CATEGORY_PIPELINE;
    if (bridge->getSpatialGroup()->changeLOD() || fov_changed)
    {
        bool force_update = false;
        bridge->updateDistance(camera, force_update);
    }
}

void LLPipeline::stateSort(LLDrawable* drawablep, LLCamera& camera)
{
    LL_PROFILE_ZONE_SCOPED_CATEGORY_PIPELINE;
    if (!drawablep
        || drawablep->isDead()
        || !hasRenderType(drawablep->getRenderType()))
    {
        return;
    }

    // SL-11353
    // ignore our own geo when rendering spotlight shadowmaps...
    //
    if (RenderSpotLight && drawablep == RenderSpotLight)
    {
        return;
    }

    if (LLSelectMgr::getInstance()->mHideSelectedObjects)
    {
//      if (drawablep->getVObj().notNull() &&
//          drawablep->getVObj()->isSelected())
// [RLVa:KB] - Checked: 2010-09-28 (RLVa-1.2.1f) | Modified: RLVa-1.2.1f
        const LLViewerObject* pObj = drawablep->getVObj();
        if ( (pObj) && (pObj->isSelected()) &&
             ( (!RlvActions::isRlvEnabled()) ||
               ( ((!pObj->isHUDAttachment()) || (!gRlvAttachmentLocks.isLockedAttachment(pObj->getRootEdit()))) &&
                 (RlvActions::canEdit(pObj)) ) ) )
// [/RVLa:KB]
        {
            return;
        }
    }

    if (drawablep->isAvatar())
    { //don't draw avatars beyond render distance or if we don't have a spatial group.
        if ((drawablep->getSpatialGroup() == NULL) ||
            (drawablep->getSpatialGroup()->mDistance > LLVOAvatar::sRenderDistance))
        {
            return;
        }

        LLVOAvatar* avatarp = (LLVOAvatar*) drawablep->getVObj().get();
        if (!avatarp->isVisible())
        {
            return;
        }
    }

    assertInitialized();

    if (hasRenderType(drawablep->mRenderType))
    {
        if (!drawablep->isState(LLDrawable::INVISIBLE|LLDrawable::FORCE_INVISIBLE))
        {
            drawablep->setVisible(camera, NULL, false);
        }
    }

    if (LLViewerCamera::sCurCameraID == LLViewerCamera::CAMERA_WORLD && !gCubeSnapshot)
    {
        //if (drawablep->isVisible()) isVisible() check here is redundant, if it wasn't visible, it wouldn't be here
        {
            if (!drawablep->isActive())
            {
                bool force_update = false;
                drawablep->updateDistance(camera, force_update);
            }
            else if (drawablep->isAvatar())
            {
                bool force_update = false;
                drawablep->updateDistance(camera, force_update); // calls vobj->updateLOD() which calls LLVOAvatar::updateVisibility()
            }
        }
    }

    if (!drawablep->getVOVolume())
    {
        for (LLDrawable::face_list_t::iterator iter = drawablep->mFaces.begin();
                iter != drawablep->mFaces.end(); iter++)
        {
            LLFace* facep = *iter;

            if (facep->hasGeometry())
            {
                if (facep->getPool())
                {
                    facep->getPool()->enqueue(facep);
                }
                else
                {
                    break;
                }
            }
        }
    }

    mNumVisibleFaces += drawablep->getNumFaces();
}


void forAllDrawables(LLCullResult::sg_iterator begin,
                     LLCullResult::sg_iterator end,
                     void (*func)(LLDrawable*))
{
    for (LLCullResult::sg_iterator i = begin; i != end; ++i)
    {
        LLSpatialGroup* group = *i;
        if (group->isDead())
        {
            continue;
        }
        for (LLSpatialGroup::element_iter j = group->getDataBegin(); j != group->getDataEnd(); ++j)
        {
            if((*j)->hasDrawable())
            {
                func((LLDrawable*)(*j)->getDrawable());
            }
        }
    }
}

void LLPipeline::forAllVisibleDrawables(void (*func)(LLDrawable*))
{
    forAllDrawables(sCull->beginDrawableGroups(), sCull->endDrawableGroups(), func);
    forAllDrawables(sCull->beginVisibleGroups(), sCull->endVisibleGroups(), func);
}

//function for creating scripted beacons
void renderScriptedBeacons(LLDrawable* drawablep)
{
    LLViewerObject *vobj = drawablep->getVObj();
    if (vobj
        && !vobj->isAvatar()
        && !vobj->getParent()
        && vobj->flagScripted())
    {
        if (gPipeline.sRenderBeacons)
        {
            gObjectList.addDebugBeacon(vobj->getPositionAgent(), "", LLColor4(1.f, 0.f, 0.f, 0.5f), LLColor4(1.f, 1.f, 1.f, 0.5f), LLPipeline::DebugBeaconLineWidth);
        }

        if (gPipeline.sRenderHighlight)
        {
            S32 face_id;
            S32 count = drawablep->getNumFaces();
            for (face_id = 0; face_id < count; face_id++)
            {
                LLFace * facep = drawablep->getFace(face_id);
                if (facep)
                {
                    gPipeline.mHighlightFaces.push_back(facep);
                }
            }
        }
    }
}

void renderScriptedTouchBeacons(LLDrawable *drawablep)
{
    LLViewerObject *vobj = drawablep->getVObj();
    if (vobj && !vobj->isAvatar() && !vobj->getParent() && vobj->flagScripted() && vobj->flagHandleTouch())
    {
        if (gPipeline.sRenderBeacons)
        {
            gObjectList.addDebugBeacon(vobj->getPositionAgent(), "", LLColor4(1.f, 0.f, 0.f, 0.5f), LLColor4(1.f, 1.f, 1.f, 0.5f),
                                       LLPipeline::DebugBeaconLineWidth);
        }

        if (gPipeline.sRenderHighlight)
        {
            S32 face_id;
            S32 count = drawablep->getNumFaces();
            for (face_id = 0; face_id < count; face_id++)
            {
                LLFace *facep = drawablep->getFace(face_id);
                if (facep)
                {
                    gPipeline.mHighlightFaces.push_back(facep);
                }
            }
        }
    }
}

void renderPhysicalBeacons(LLDrawable *drawablep)
{
    LLViewerObject *vobj = drawablep->getVObj();
    if (vobj &&
        !vobj->isAvatar()
        //&& !vobj->getParent()
        && vobj->flagUsePhysics())
    {
        if (gPipeline.sRenderBeacons)
        {
            gObjectList.addDebugBeacon(vobj->getPositionAgent(), "", LLColor4(0.f, 1.f, 0.f, 0.5f), LLColor4(1.f, 1.f, 1.f, 0.5f),
                                       LLPipeline::DebugBeaconLineWidth);
        }

        if (gPipeline.sRenderHighlight)
        {
            S32 face_id;
            S32 count = drawablep->getNumFaces();
            for (face_id = 0; face_id < count; face_id++)
            {
                LLFace *facep = drawablep->getFace(face_id);
                if (facep)
                {
                    gPipeline.mHighlightFaces.push_back(facep);
                }
            }
        }
    }
}

void renderMOAPBeacons(LLDrawable *drawablep)
{
    LLViewerObject *vobj = drawablep->getVObj();

    if (!vobj || vobj->isAvatar())
        return;

    bool beacon  = false;
    U8   tecount = vobj->getNumTEs();
    for (int x = 0; x < tecount; x++)
    {
        if (vobj->getTEref(x).hasMedia())
        {
            beacon = true;
            break;
        }
    }
    if (beacon)
    {
        if (gPipeline.sRenderBeacons)
        {
            gObjectList.addDebugBeacon(vobj->getPositionAgent(), "", LLColor4(1.f, 1.f, 1.f, 0.5f), LLColor4(1.f, 1.f, 1.f, 0.5f),
                                       LLPipeline::DebugBeaconLineWidth);
        }

        if (gPipeline.sRenderHighlight)
        {
            S32 face_id;
            S32 count = drawablep->getNumFaces();
            for (face_id = 0; face_id < count; face_id++)
            {
                LLFace *facep = drawablep->getFace(face_id);
                if (facep)
                {
                    gPipeline.mHighlightFaces.push_back(facep);
                }
            }
        }
    }
}

void renderParticleBeacons(LLDrawable *drawablep)
{
    // Look for attachments, objects, etc.
    LLViewerObject *vobj = drawablep->getVObj();
    if (vobj && vobj->isParticleSource())
    {
        if (gPipeline.sRenderBeacons)
        {
            LLColor4 light_blue(0.5f, 0.5f, 1.f, 0.5f);
            gObjectList.addDebugBeacon(vobj->getPositionAgent(), "", light_blue, LLColor4(1.f, 1.f, 1.f, 0.5f),
                                       LLPipeline::DebugBeaconLineWidth);
        }

        if (gPipeline.sRenderHighlight)
        {
            S32 face_id;
            S32 count = drawablep->getNumFaces();
            for (face_id = 0; face_id < count; face_id++)
            {
                LLFace *facep = drawablep->getFace(face_id);
                if (facep)
                {
                    gPipeline.mHighlightFaces.push_back(facep);
                }
            }
        }
    }
}

void renderSoundHighlights(LLDrawable *drawablep)
{
    // Look for attachments, objects, etc.
    LLViewerObject *vobj = drawablep->getVObj();
    if (vobj && vobj->isAudioSource())
    {
        if (gPipeline.sRenderHighlight)
        {
            S32 face_id;
            S32 count = drawablep->getNumFaces();
            for (face_id = 0; face_id < count; face_id++)
            {
                LLFace *facep = drawablep->getFace(face_id);
                if (facep)
                {
                    gPipeline.mHighlightFaces.push_back(facep);
                }
            }
        }
    }
}

void LLPipeline::postSort(LLCamera &camera)
{
    LL_PROFILE_ZONE_SCOPED_CATEGORY_PIPELINE;

    assertInitialized();
    sVolumeSAFrame = 0.f; //ZK LBG

    LL_PUSH_CALLSTACKS();

    if (!gCubeSnapshot)
    {
        // rebuild drawable geometry
        for (LLCullResult::sg_iterator i = sCull->beginDrawableGroups(); i != sCull->endDrawableGroups(); ++i)
        {
            LLSpatialGroup *group = *i;
            if (group->isDead())
            {
                continue;
            }
            if (!sUseOcclusion || !group->isOcclusionState(LLSpatialGroup::OCCLUDED))
            {
                group->rebuildGeom();
            }
        }
        LL_PUSH_CALLSTACKS();
        // rebuild groups
        sCull->assertDrawMapsEmpty();

        rebuildPriorityGroups();
    }

    LL_PUSH_CALLSTACKS();

    // build render map
    {
        LL_PROFILE_ZONE_NAMED_CATEGORY_PIPELINE("build render map");
    for (LLCullResult::sg_iterator i = sCull->beginVisibleGroups(); i != sCull->endVisibleGroups(); ++i)
    {
        LLSpatialGroup *group = *i;

        if (group->isDead())
        {
            continue;
        }

        if ((sUseOcclusion && group->isOcclusionState(LLSpatialGroup::OCCLUDED)) ||
            (RenderAutoHideSurfaceAreaLimit > 0.f &&
             group->mSurfaceArea > RenderAutoHideSurfaceAreaLimit * llmax(group->mObjectBoxSize, 10.f)))
        {
            continue;
        }

        if (group->hasState(LLSpatialGroup::NEW_DRAWINFO) && group->hasState(LLSpatialGroup::GEOM_DIRTY) && !gCubeSnapshot)
        {  // no way this group is going to be drawable without a rebuild
            group->rebuildGeom();
        }

        for (LLSpatialGroup::draw_map_t::iterator j = group->mDrawMap.begin(); j != group->mDrawMap.end(); ++j)
        {
            LLSpatialGroup::drawmap_elem_t &src_vec = j->second;
            if (!hasRenderType(j->first))
            {
                continue;
            }

            for (LLSpatialGroup::drawmap_elem_t::iterator k = src_vec.begin(); k != src_vec.end(); ++k)
            {
                LLDrawInfo *info = *k;

                sCull->pushDrawInfo(j->first, info);
                if (!sShadowRender && !sReflectionRender && !gCubeSnapshot)
                {
                    addTrianglesDrawn(info->mCount);
                }
            }
        }

        if (hasRenderType(LLPipeline::RENDER_TYPE_PASS_ALPHA))
        {
            LL_PROFILE_ZONE_NAMED_CATEGORY_PIPELINE("Collect Alpha groups");
            LLSpatialGroup::draw_map_t::iterator alpha = group->mDrawMap.find(LLRenderPass::PASS_ALPHA);

            if (alpha != group->mDrawMap.end())
            {  // store alpha groups for sorting
                LLSpatialBridge *bridge = group->getSpatialPartition()->asBridge();
                if (LLViewerCamera::sCurCameraID == LLViewerCamera::CAMERA_WORLD && !gCubeSnapshot)
                {
                    if (bridge)
                    {
                        LLCamera trans_camera = bridge->transformCamera(camera);
                        group->updateDistance(trans_camera);
                    }
                    else
                    {
                        group->updateDistance(camera);
                    }
                }

                if (hasRenderType(LLDrawPool::POOL_ALPHA))
                {
                    sCull->pushAlphaGroup(group);
                }
            }

            LLSpatialGroup::draw_map_t::iterator rigged_alpha = group->mDrawMap.find(LLRenderPass::PASS_ALPHA_RIGGED);

            if (rigged_alpha != group->mDrawMap.end())
            {  // store rigged alpha groups for LLDrawPoolAlpha prepass (skip distance update, rigged attachments use depth buffer)
                if (hasRenderType(LLDrawPool::POOL_ALPHA))
                {
                    sCull->pushRiggedAlphaGroup(group);
                }
            }
        }
    }
    }

    /*bool use_transform_feedback = gTransformPositionProgram.mProgramObject && !mMeshDirtyGroup.empty();

    if (use_transform_feedback)
    { //place a query around potential transform feedback code for synchronization
        mTransformFeedbackPrimitives = 0;

        if (!mMeshDirtyQueryObject)
        {
            glGenQueries(1, &mMeshDirtyQueryObject);
        }

        glBeginQuery(GL_TRANSFORM_FEEDBACK_PRIMITIVES_WRITTEN, mMeshDirtyQueryObject);
    }*/

    {
        LL_PROFILE_ZONE_NAMED_CATEGORY_PIPELINE("rebuild delayed upd groups");
    // pack vertex buffers for groups that chose to delay their updates
    {
        LL_PROFILE_GPU_ZONE("rebuildMesh");
        for (LLSpatialGroup::sg_vector_t::iterator iter = mMeshDirtyGroup.begin(); iter != mMeshDirtyGroup.end(); ++iter)
        {
            (*iter)->rebuildMesh();
        }
    }
    }

    /*if (use_transform_feedback)
    {
        glEndQuery(GL_TRANSFORM_FEEDBACK_PRIMITIVES_WRITTEN);
    }*/

    mMeshDirtyGroup.clear();

    {
        LL_PROFILE_ZONE_NAMED_CATEGORY_PIPELINE("sort alpha groups");
    if (!sShadowRender)
    {
        // order alpha groups by distance
        std::sort(sCull->beginAlphaGroups(), sCull->endAlphaGroups(), LLSpatialGroup::CompareDepthGreater());

        // order rigged alpha groups by avatar attachment order
        std::sort(sCull->beginRiggedAlphaGroups(), sCull->endRiggedAlphaGroups(), LLSpatialGroup::CompareRenderOrder());
    }
    }

    LL_PUSH_CALLSTACKS();
    {
        LL_PROFILE_ZONE_NAMED_CATEGORY_PIPELINE("beacon rendering flags");
    // only render if the flag is set. The flag is only set if we are in edit mode or the toggle is set in the menus
    // <FS:Ansariel> Make beacons also show when beacons floater is closed.
    if (/*LLFloaterReg::instanceVisible("beacons") &&*/ !sShadowRender && !gCubeSnapshot)
    {
        if (sRenderScriptedTouchBeacons)
        {
            // Only show the beacon on the root object.
            forAllVisibleDrawables(renderScriptedTouchBeacons);
        }
        else if (sRenderScriptedBeacons)
        {
            // Only show the beacon on the root object.
            forAllVisibleDrawables(renderScriptedBeacons);
        }

        if (sRenderPhysicalBeacons)
        {
            // Only show the beacon on the root object.
            forAllVisibleDrawables(renderPhysicalBeacons);
        }

        if (sRenderMOAPBeacons)
        {
            forAllVisibleDrawables(renderMOAPBeacons);
        }

        if (sRenderParticleBeacons)
        {
            forAllVisibleDrawables(renderParticleBeacons);
        }

        // If god mode, also show audio cues
        if (sRenderSoundBeacons && gAudiop)
        {
            // Walk all sound sources and render out beacons for them. Note, this isn't done in the ForAllVisibleDrawables function, because
            // some are not visible.
            LLAudioEngine::source_map::iterator iter;
            for (iter = gAudiop->mAllSources.begin(); iter != gAudiop->mAllSources.end(); ++iter)
            {
                LLAudioSource *sourcep = iter->second;

                LLVector3d pos_global = sourcep->getPositionGlobal();
                LLVector3  pos        = gAgent.getPosAgentFromGlobal(pos_global);
                if (gPipeline.sRenderBeacons)
                {
                    // pos += LLVector3(0.f, 0.f, 0.2f);
                    gObjectList.addDebugBeacon(pos, "", LLColor4(1.f, 1.f, 0.f, 0.5f), LLColor4(1.f, 1.f, 1.f, 0.5f), DebugBeaconLineWidth);
                }
            }
            // now deal with highlights for all those seeable sound sources
            forAllVisibleDrawables(renderSoundHighlights);
        }
    }
    }
    LL_PUSH_CALLSTACKS();
    // If managing your telehub, draw beacons at telehub and currently selected spawnpoint.
    if (LLFloaterTelehub::renderBeacons() && !sShadowRender && !gCubeSnapshot)
    {
        LLFloaterTelehub::addBeacons();
    }

    if (!sShadowRender && !gCubeSnapshot)
    {
        LL_PROFILE_ZONE_NAMED_CATEGORY_PIPELINE("Render face highlights");
        mSelectedFaces.clear();

        bool tex_index_changed = false;
        if (!gNonInteractive)
        {
<<<<<<< HEAD
            // <FS:Zi> switchable edit texture/materials panel
            // LLPipeline::setRenderHighlightTextureChannel(gFloaterTools->getPanelFace()->getTextureChannelToEdit());
            LLPipeline::setRenderHighlightTextureChannel(gFloaterTools->getTextureChannelToEdit());
=======
            LLRender::eTexIndex tex_index = sRenderHighlightTextureChannel;
            setRenderHighlightTextureChannel(gFloaterTools->getPanelFace()->getTextureChannelToEdit());
            tex_index_changed = sRenderHighlightTextureChannel != tex_index;
>>>>>>> fe0f1be1
        }

        // Draw face highlights for selected faces.
        if (LLSelectMgr::getInstance()->getTEMode())
        {
            struct f : public LLSelectedTEFunctor
            {
                virtual bool apply(LLViewerObject *object, S32 te)
                {
                    if (object->mDrawable)
                    {
                        LLFace *facep = object->mDrawable->getFace(te);
                        if (facep)
                        {
                            gPipeline.mSelectedFaces.push_back(facep);
                        }
                    }
                    return true;
                }
            } func;
            LLSelectMgr::getInstance()->getSelection()->applyToTEs(&func);

            if (tex_index_changed)
            {
                // Rebuild geometry for all selected faces with PBR textures
                for (const LLFace* face : gPipeline.mSelectedFaces)
                {
                    if (const LLViewerObject* vobj = face->getViewerObject())
                    {
                        if (const LLTextureEntry* tep = vobj->getTE(face->getTEOffset()))
                        {
                            if (tep->getGLTFRenderMaterial())
                            {
                                gPipeline.markRebuild(face->getDrawable(), LLDrawable::REBUILD_VOLUME);
                            }
                        }
                    }
                }
            }
        }
    }

    // LLSpatialGroup::sNoDelete = false;
    LL_PUSH_CALLSTACKS();
}


void render_hud_elements()
{
    LL_PROFILE_ZONE_SCOPED_CATEGORY_UI; //LL_RECORD_BLOCK_TIME(FTM_RENDER_UI);
    gPipeline.disableLights();

    LLGLSUIDefault gls_ui;

    //LLGLEnable stencil(GL_STENCIL_TEST);
    //glStencilFunc(GL_ALWAYS, 255, 0xFFFFFFFF);
    //glStencilMask(0xFFFFFFFF);
    //glStencilOp(GL_KEEP, GL_KEEP, GL_REPLACE);

    gUIProgram.bind();
    gGL.color4f(1, 1, 1, 1);
    LLGLDepthTest depth(GL_TRUE, GL_FALSE);

    if (!LLPipeline::sReflectionRender && gPipeline.hasRenderDebugFeatureMask(LLPipeline::RENDER_DEBUG_FEATURE_UI))
    {
        gViewerWindow->renderSelections(false, false, false); // For HUD version in render_ui_3d()

        // Draw the tracking overlays
        LLTracker::render3D();

        if (LLWorld::instanceExists())
        {
            // Show the property lines
            LLWorld::getInstance()->renderPropertyLines();
        }
        LLViewerParcelMgr::getInstance()->render();
        LLViewerParcelMgr::getInstance()->renderParcelCollision();
    }
    else if (gForceRenderLandFence)
    {
        // This is only set when not rendering the UI, for parcel snapshots
        LLViewerParcelMgr::getInstance()->render();
    }
    else if (gPipeline.hasRenderType(LLPipeline::RENDER_TYPE_HUD))
    {
        LLHUDText::renderAllHUD();
    }

    gUIProgram.unbind();
}

static inline void bindHighlightProgram(LLGLSLShader& program)
{
    if ((LLViewerShaderMgr::instance()->getShaderLevel(LLViewerShaderMgr::SHADER_INTERFACE) > 0))
    {
        program.bind();
        gGL.diffuseColor4f(1, 1, 1, 0.5f);
    }
}

static inline void unbindHighlightProgram(LLGLSLShader& program)
{
    if (LLViewerShaderMgr::instance()->getShaderLevel(LLViewerShaderMgr::SHADER_INTERFACE) > 0)
    {
        program.unbind();
    }
}

void LLPipeline::renderSelectedFaces(const LLColor4& color)
{
    if (!mFaceSelectImagep)
    {
        mFaceSelectImagep = LLViewerTextureManager::getFetchedTexture(IMG_FACE_SELECT);
    }

    if (mFaceSelectImagep)
    {
        // Make sure the selection image gets downloaded and decoded
        mFaceSelectImagep->addTextureStats((F32)MAX_IMAGE_AREA);

        for (auto facep : mSelectedFaces)
        {
            if (!facep || facep->getDrawable()->isDead())
            {
                LL_ERRS() << "Bad face on selection" << LL_ENDL;
                return;
            }

            facep->renderSelected(mFaceSelectImagep, color);
        }
    }
}

void LLPipeline::renderHighlights()
{
    assertInitialized();

    // Draw 3D UI elements here (before we clear the Z buffer in POOL_HUD)
    // Render highlighted faces.
    LLGLSPipelineAlpha gls_pipeline_alpha;
    disableLights();

    if (hasRenderDebugFeatureMask(RENDER_DEBUG_FEATURE_SELECTED))
    {
        bindHighlightProgram(gHighlightProgram);

        if (sRenderHighlightTextureChannel == LLRender::DIFFUSE_MAP ||
            sRenderHighlightTextureChannel == LLRender::BASECOLOR_MAP ||
            sRenderHighlightTextureChannel == LLRender::METALLIC_ROUGHNESS_MAP ||
            sRenderHighlightTextureChannel == LLRender::GLTF_NORMAL_MAP ||
            sRenderHighlightTextureChannel == LLRender::EMISSIVE_MAP ||
            sRenderHighlightTextureChannel == LLRender::NUM_TEXTURE_CHANNELS)
        {
            static const LLColor4 highlight_selected_color(1.f, 1.f, 1.f, 0.5f);
            renderSelectedFaces(highlight_selected_color);
        }

        // Paint 'em red!
        static const LLColor4 highlight_face_color(1.f, 0.f, 0.f, 0.5f);
        for (auto facep : mHighlightFaces)
        {
            facep->renderSelected(LLViewerTexture::sNullImagep, highlight_face_color);
        }

        unbindHighlightProgram(gHighlightProgram);
    }

    // Contains a list of the faces of objects that are physical or
    // have touch-handlers.
    mHighlightFaces.clear();

    if (hasRenderDebugFeatureMask(RENDER_DEBUG_FEATURE_SELECTED))
    {
        if (sRenderHighlightTextureChannel == LLRender::NORMAL_MAP)
        {
            static const LLColor4 highlight_normal_color(1.0f, 0.5f, 0.5f, 0.5f);
            bindHighlightProgram(gHighlightNormalProgram);
            renderSelectedFaces(highlight_normal_color);
            unbindHighlightProgram(gHighlightNormalProgram);
        }
        else if (sRenderHighlightTextureChannel == LLRender::SPECULAR_MAP)
        {
            static const LLColor4 highlight_specular_color(0.0f, 0.3f, 1.0f, 0.8f);
            bindHighlightProgram(gHighlightSpecularProgram);
            renderSelectedFaces(highlight_specular_color);
            unbindHighlightProgram(gHighlightSpecularProgram);
        }
    }
}

//debug use
U32 LLPipeline::sCurRenderPoolType = 0 ;

void LLPipeline::renderGeomDeferred(LLCamera& camera, bool do_occlusion)
{
    LLAppViewer::instance()->pingMainloopTimeout("Pipeline:RenderGeomDeferred");
    LL_PROFILE_ZONE_SCOPED_CATEGORY_DRAWPOOL; //LL_RECORD_BLOCK_TIME(FTM_RENDER_GEOMETRY);
    LL_PROFILE_GPU_ZONE("renderGeomDeferred");

    llassert(!sRenderingHUDs);

    if (gUseWireframe)
    {
        glPolygonMode(GL_FRONT_AND_BACK, GL_LINE);
    }

    if (&camera == LLViewerCamera::getInstance())
    {   // a bit hacky, this is the start of the main render frame, figure out delta between last modelview matrix and
        // current modelview matrix
        glh::matrix4f last_modelview(gGLLastModelView);
        glh::matrix4f cur_modelview(gGLModelView);

        // goal is to have a matrix here that goes from the last frame's camera space to the current frame's camera space
        glh::matrix4f m = last_modelview.inverse();  // last camera space to world space
        m.mult_left(cur_modelview); // world space to camera space

        glh::matrix4f n = m.inverse();

        for (U32 i = 0; i < 16; ++i)
        {
            gGLDeltaModelView[i] = m.m[i];
            gGLInverseDeltaModelView[i] = n.m[i];
        }
    }

    bool occlude = LLPipeline::sUseOcclusion > 1 && do_occlusion && !LLGLSLShader::sProfileEnabled;

    setupHWLights();

    {
        LL_PROFILE_ZONE_NAMED_CATEGORY_DRAWPOOL("deferred pools");

        LLGLEnable cull(GL_CULL_FACE);

        for (pool_set_t::iterator iter = mPools.begin(); iter != mPools.end(); ++iter)
        {
            LLDrawPool *poolp = *iter;
            if (hasRenderType(poolp->getType()))
            {
                poolp->prerender();
            }
        }

        LLVertexBuffer::unbind();

        LLGLState::checkStates();

        if (LLViewerShaderMgr::instance()->mShaderLevel[LLViewerShaderMgr::SHADER_DEFERRED] > 1)
        {
            //update reflection probe uniform
            mReflectionMapManager.updateUniforms();
            mHeroProbeManager.updateUniforms();
        }

        U32 cur_type = 0;

        gGL.setColorMask(true, true);

        pool_set_t::iterator iter1 = mPools.begin();

        while ( iter1 != mPools.end() )
        {
            LLDrawPool *poolp = *iter1;

            cur_type = poolp->getType();

            if (occlude && cur_type >= LLDrawPool::POOL_GRASS)
            {
                llassert(!gCubeSnapshot); // never do occlusion culling on cube snapshots
                occlude = false;
                gGLLastMatrix = NULL;
                gGL.loadMatrix(gGLModelView);
                doOcclusion(camera);
            }

            pool_set_t::iterator iter2 = iter1;
            if (hasRenderType(poolp->getType()) && poolp->getNumDeferredPasses() > 0)
            {
                LL_PROFILE_ZONE_NAMED_CATEGORY_DRAWPOOL("deferred pool render");

                gGLLastMatrix = NULL;
                gGL.loadMatrix(gGLModelView);

                for( S32 i = 0; i < poolp->getNumDeferredPasses(); i++ )
                {
                    LLVertexBuffer::unbind();
                    poolp->beginDeferredPass(i);
                    for (iter2 = iter1; iter2 != mPools.end(); iter2++)
                    {
                        LLDrawPool *p = *iter2;
                        if (p->getType() != cur_type)
                        {
                            break;
                        }

                        if ( !p->getSkipRenderFlag() ) { p->renderDeferred(i); }
                    }
                    poolp->endDeferredPass(i);
                    LLVertexBuffer::unbind();

                    LLGLState::checkStates();
                }
            }
            else
            {
                // Skip all pools of this type
                for (iter2 = iter1; iter2 != mPools.end(); iter2++)
                {
                    LLDrawPool *p = *iter2;
                    if (p->getType() != cur_type)
                    {
                        break;
                    }
                }
            }
            iter1 = iter2;
            stop_glerror();
        }

        gGLLastMatrix = NULL;
        gGL.matrixMode(LLRender::MM_MODELVIEW);
        gGL.loadMatrix(gGLModelView);

        gGL.setColorMask(true, false);

    } // Tracy ZoneScoped

    if (gUseWireframe)
    {
        glPolygonMode(GL_FRONT_AND_BACK, GL_FILL);
    }
}

void LLPipeline::renderGeomPostDeferred(LLCamera& camera)
{
    LL_PROFILE_ZONE_SCOPED_CATEGORY_DRAWPOOL;
    LL_PROFILE_GPU_ZONE("renderGeomPostDeferred");

    if (gUseWireframe)
    {
        glPolygonMode(GL_FRONT_AND_BACK, GL_LINE);
    }

    U32 cur_type = 0;

    LLGLEnable cull(GL_CULL_FACE);

    bool done_atmospherics = LLPipeline::sRenderingHUDs; //skip atmospherics on huds
    bool done_water_haze = done_atmospherics;

    // do atmospheric haze just before post water alpha
    U32 atmospherics_pass = LLDrawPool::POOL_ALPHA_POST_WATER;

    if (LLPipeline::sUnderWaterRender)
    { // if under water, do atmospherics just before the water pass
        atmospherics_pass = LLDrawPool::POOL_WATER;
    }

    // do water haze just before pre water alpha
    U32 water_haze_pass = LLDrawPool::POOL_ALPHA_PRE_WATER;

    calcNearbyLights(camera);
    setupHWLights();

    gGL.setSceneBlendType(LLRender::BT_ALPHA);
    gGL.setColorMask(true, false);

    pool_set_t::iterator iter1 = mPools.begin();

    if (gDebugGL || gDebugPipeline)
    {
        LLGLState::checkStates(GL_FALSE);
    }

    while ( iter1 != mPools.end() )
    {
        LLDrawPool *poolp = *iter1;

        cur_type = poolp->getType();

        if (cur_type >= atmospherics_pass && !done_atmospherics)
        { // do atmospherics against depth buffer before rendering alpha
            doAtmospherics();
            done_atmospherics = true;
        }

        if (cur_type >= water_haze_pass && !done_water_haze)
        { // do water haze against depth buffer before rendering alpha
            doWaterHaze();
            done_water_haze = true;
        }

        pool_set_t::iterator iter2 = iter1;
        if (hasRenderType(poolp->getType()) && poolp->getNumPostDeferredPasses() > 0)
        {
            LL_PROFILE_ZONE_NAMED_CATEGORY_DRAWPOOL("deferred poolrender");

            gGLLastMatrix = NULL;
            gGL.loadMatrix(gGLModelView);

            for( S32 i = 0; i < poolp->getNumPostDeferredPasses(); i++ )
            {
                LLVertexBuffer::unbind();
                poolp->beginPostDeferredPass(i);
                for (iter2 = iter1; iter2 != mPools.end(); iter2++)
                {
                    LLDrawPool *p = *iter2;
                    if (p->getType() != cur_type)
                    {
                        break;
                    }

                    p->renderPostDeferred(i);
                }
                poolp->endPostDeferredPass(i);
                LLVertexBuffer::unbind();

                if (gDebugGL || gDebugPipeline)
                {
                    LLGLState::checkStates(GL_FALSE);
                }
            }
        }
        else
        {
            // Skip all pools of this type
            for (iter2 = iter1; iter2 != mPools.end(); iter2++)
            {
                LLDrawPool *p = *iter2;
                if (p->getType() != cur_type)
                {
                    break;
                }
            }
        }
        iter1 = iter2;
        stop_glerror();
    }

    gGLLastMatrix = NULL;
    gGL.matrixMode(LLRender::MM_MODELVIEW);
    gGL.loadMatrix(gGLModelView);

    if (!gCubeSnapshot)
    {
        // debug displays
        renderHighlights();
        mHighlightFaces.clear();

        renderDebug();
    }

    if (gUseWireframe)
    {
        glPolygonMode(GL_FRONT_AND_BACK, GL_FILL);
    }
}

void LLPipeline::renderGeomShadow(LLCamera& camera)
{
    LL_PROFILE_ZONE_SCOPED_CATEGORY_PIPELINE;
    LL_PROFILE_GPU_ZONE("renderGeomShadow");
    U32 cur_type = 0;

    LLGLEnable cull(GL_CULL_FACE);

    LLVertexBuffer::unbind();

    pool_set_t::iterator iter1 = mPools.begin();

    while ( iter1 != mPools.end() )
    {
        LLDrawPool *poolp = *iter1;

        cur_type = poolp->getType();

        pool_set_t::iterator iter2 = iter1;
        if (hasRenderType(poolp->getType()) && poolp->getNumShadowPasses() > 0)
        {
            poolp->prerender() ;

            gGLLastMatrix = NULL;
            gGL.loadMatrix(gGLModelView);

            for( S32 i = 0; i < poolp->getNumShadowPasses(); i++ )
            {
                LLVertexBuffer::unbind();
                poolp->beginShadowPass(i);
                for (iter2 = iter1; iter2 != mPools.end(); iter2++)
                {
                    LLDrawPool *p = *iter2;
                    if (p->getType() != cur_type)
                    {
                        break;
                    }

                    p->renderShadow(i);
                }
                poolp->endShadowPass(i);
                LLVertexBuffer::unbind();
            }
        }
        else
        {
            // Skip all pools of this type
            for (iter2 = iter1; iter2 != mPools.end(); iter2++)
            {
                LLDrawPool *p = *iter2;
                if (p->getType() != cur_type)
                {
                    break;
                }
            }
        }
        iter1 = iter2;
        stop_glerror();
    }

    gGLLastMatrix = NULL;
    gGL.loadMatrix(gGLModelView);
}


static U32 sIndicesDrawnCount = 0;

void LLPipeline::addTrianglesDrawn(S32 index_count)
{
    sIndicesDrawnCount += index_count;
}

void LLPipeline::recordTrianglesDrawn()
{
    assertInitialized();
    U32 count = sIndicesDrawnCount / 3;
    sIndicesDrawnCount = 0;
    add(LLStatViewer::TRIANGLES_DRAWN, LLUnits::Triangles::fromValue(count));
}

void LLPipeline::renderPhysicsDisplay()
{
    if (!hasRenderDebugMask(LLPipeline::RENDER_DEBUG_PHYSICS_SHAPES))
    {
        return;
    }

    gGL.flush();
    gDebugProgram.bind();

    LLGLEnable(GL_POLYGON_OFFSET_LINE);
    glPolygonOffset(3.f, 3.f);
    glLineWidth(3.f);
    LLGLEnable blend(GL_BLEND);
    gGL.setSceneBlendType(LLRender::BT_ALPHA);

    for (int pass = 0; pass < 3; ++pass)
    {
        // pass 0 - depth write enabled, color write disabled, fill
        // pass 1 - depth write disabled, color write enabled, fill
        // pass 2 - depth write disabled, color write enabled, wireframe
        gGL.setColorMask(pass >= 1, false);
        LLGLDepthTest depth(GL_TRUE, pass == 0);

        bool wireframe = (pass == 2);

        if (wireframe)
        {
            glPolygonMode(GL_FRONT_AND_BACK, GL_LINE);
        }

        for (LLWorld::region_list_t::const_iterator iter = LLWorld::getInstance()->getRegionList().begin();
            iter != LLWorld::getInstance()->getRegionList().end(); ++iter)
        {
            LLViewerRegion* region = *iter;
            for (U32 i = 0; i < LLViewerRegion::NUM_PARTITIONS; i++)
            {
                LLSpatialPartition* part = region->getSpatialPartition(i);
                if (part)
                {
                    if (hasRenderType(part->mDrawableType))
                    {
                        part->renderPhysicsShapes(wireframe);
                    }
                }
            }
        }
        gGL.flush();

        if (wireframe)
        {
            glPolygonMode(GL_FRONT_AND_BACK, GL_FILL);
        }
    }
    glLineWidth(1.f);
    gDebugProgram.unbind();

}

extern std::set<LLSpatialGroup*> visible_selected_groups;

void LLPipeline::renderDebug()
{
    LL_PROFILE_ZONE_SCOPED_CATEGORY_PIPELINE;

    assertInitialized();

    bool hud_only = hasRenderType(LLPipeline::RENDER_TYPE_HUD);

    if (!hud_only )
    {
        //Render any navmesh geometry
        LLPathingLib *llPathingLibInstance = LLPathingLib::getInstance();
        if ( llPathingLibInstance != NULL )
        {
            //character floater renderables

            LLHandle<LLFloaterPathfindingCharacters> pathfindingCharacterHandle = LLFloaterPathfindingCharacters::getInstanceHandle();
            if ( !pathfindingCharacterHandle.isDead() )
            {
                LLFloaterPathfindingCharacters *pathfindingCharacter = pathfindingCharacterHandle.get();

                if ( pathfindingCharacter->getVisible() || gAgentCamera.cameraMouselook() )
                {
                    gPathfindingProgram.bind();
                    gPathfindingProgram.uniform1f(sTint, 1.f);
                    gPathfindingProgram.uniform1f(sAmbiance, 1.f);
                    gPathfindingProgram.uniform1f(sAlphaScale, 1.f);

                    //Requried character physics capsule render parameters
                    LLUUID id;
                    LLVector3 pos;
                    LLQuaternion rot;

                    if ( pathfindingCharacter->isPhysicsCapsuleEnabled( id, pos, rot ) )
                    {
                        //remove blending artifacts
                        gGL.setColorMask(false, false);
                        llPathingLibInstance->renderSimpleShapeCapsuleID( gGL, id, pos, rot );
                        gGL.setColorMask(true, false);
                        LLGLEnable blend(GL_BLEND);
                        gPathfindingProgram.uniform1f(sAlphaScale, 0.90f);
                        llPathingLibInstance->renderSimpleShapeCapsuleID( gGL, id, pos, rot );
                        gPathfindingProgram.bind();
                    }
                }
            }


            //pathing console renderables
            LLHandle<LLFloaterPathfindingConsole> pathfindingConsoleHandle = LLFloaterPathfindingConsole::getInstanceHandle();
            if (!pathfindingConsoleHandle.isDead())
            {
                LLFloaterPathfindingConsole *pathfindingConsole = pathfindingConsoleHandle.get();

                if ( pathfindingConsole->getVisible() || gAgentCamera.cameraMouselook() )
                {
                    F32 ambiance = gSavedSettings.getF32("PathfindingAmbiance");

                    gPathfindingProgram.bind();

                    gPathfindingProgram.uniform1f(sTint, 1.f);
                    gPathfindingProgram.uniform1f(sAmbiance, ambiance);
                    gPathfindingProgram.uniform1f(sAlphaScale, 1.f);

                    if ( !pathfindingConsole->isRenderWorld() )
                    {
                        const LLColor4 clearColor = gSavedSettings.getColor4("PathfindingNavMeshClear");
                        gGL.setColorMask(true, true);
                        glClearColor(clearColor.mV[0],clearColor.mV[1],clearColor.mV[2],0);
                        glClear(GL_DEPTH_BUFFER_BIT | GL_COLOR_BUFFER_BIT); // no stencil -- deprecated | GL_STENCIL_BUFFER_BIT);
                        gGL.setColorMask(true, false);
                        glPolygonMode( GL_FRONT_AND_BACK, GL_FILL );
                    }

                    //NavMesh
                    if ( pathfindingConsole->isRenderNavMesh() )
                    {
                        gGL.flush();
                        gGL.setLineWidth(2.0f); // <FS> Line width OGL core profile fix by Rye Mutt
                        LLGLEnable cull(GL_CULL_FACE);
                        LLGLDisable blend(GL_BLEND);

                        if ( pathfindingConsole->isRenderWorld() )
                        {
                            LLGLEnable blend(GL_BLEND);
                            gPathfindingProgram.uniform1f(sAlphaScale, 0.66f);
                            llPathingLibInstance->renderNavMesh();
                        }
                        else
                        {
                            llPathingLibInstance->renderNavMesh();
                        }

                        //render edges
                        gPathfindingNoNormalsProgram.bind();
                        gPathfindingNoNormalsProgram.uniform1f(sTint, 1.f);
                        gPathfindingNoNormalsProgram.uniform1f(sAlphaScale, 1.f);
                        llPathingLibInstance->renderNavMeshEdges();
                        gPathfindingProgram.bind();

                        gGL.flush();
                        glPolygonMode( GL_FRONT_AND_BACK, GL_FILL );
                        gGL.setLineWidth(1.0f); // <FS> Line width OGL core profile fix by Rye Mutt
                        gGL.flush();
                    }
                    //User designated path
                    if ( LLPathfindingPathTool::getInstance()->isRenderPath() )
                    {
                        //The path
                        gUIProgram.bind();
                        gGL.getTexUnit(0)->bind(LLViewerFetchedTexture::sWhiteImagep);
                        llPathingLibInstance->renderPath();
                        gPathfindingProgram.bind();

                        //The bookends
                        //remove blending artifacts
                        gGL.setColorMask(false, false);
                        llPathingLibInstance->renderPathBookend( gGL, LLPathingLib::LLPL_START );
                        llPathingLibInstance->renderPathBookend( gGL, LLPathingLib::LLPL_END );

                        gGL.setColorMask(true, false);
                        //render the bookends
                        LLGLEnable blend(GL_BLEND);
                        gPathfindingProgram.uniform1f(sAlphaScale, 0.90f);
                        llPathingLibInstance->renderPathBookend( gGL, LLPathingLib::LLPL_START );
                        llPathingLibInstance->renderPathBookend( gGL, LLPathingLib::LLPL_END );
                        gPathfindingProgram.bind();
                    }

                    if ( pathfindingConsole->isRenderWaterPlane() )
                    {
                        LLGLEnable blend(GL_BLEND);
                        gPathfindingProgram.uniform1f(sAlphaScale, 0.90f);
                        llPathingLibInstance->renderSimpleShapes( gGL, gAgent.getRegion()->getWaterHeight() );
                    }
                //physics/exclusion shapes
                if ( pathfindingConsole->isRenderAnyShapes() )
                {
                        U32 render_order[] = {
                            1 << LLPathingLib::LLST_ObstacleObjects,
                            1 << LLPathingLib::LLST_WalkableObjects,
                            1 << LLPathingLib::LLST_ExclusionPhantoms,
                            1 << LLPathingLib::LLST_MaterialPhantoms,
                        };

                        U32 flags = pathfindingConsole->getRenderShapeFlags();

                        for (U32 i = 0; i < 4; i++)
                        {
                            if (!(flags & render_order[i]))
                            {
                                continue;
                            }

                            //turn off backface culling for volumes so they are visible when camera is inside volume
                            LLGLDisable cull(i >= 2 ? GL_CULL_FACE : 0);

                            gGL.flush();
                            glPolygonMode( GL_FRONT_AND_BACK, GL_FILL );

                            //get rid of some z-fighting
                            LLGLEnable polyOffset(GL_POLYGON_OFFSET_FILL);
                            glPolygonOffset(1.0f, 1.0f);

                            //render to depth first to avoid blending artifacts
                            gGL.setColorMask(false, false);
                            llPathingLibInstance->renderNavMeshShapesVBO( render_order[i] );
                            gGL.setColorMask(true, false);

                            //get rid of some z-fighting
                            glPolygonOffset(0.f, 0.f);

                            LLGLEnable blend(GL_BLEND);

                            {
                                gPathfindingProgram.uniform1f(sAmbiance, ambiance);

                                { //draw solid overlay
                                    LLGLDepthTest depth(GL_TRUE, GL_FALSE, GL_LEQUAL);
                                    llPathingLibInstance->renderNavMeshShapesVBO( render_order[i] );
                                    gGL.flush();
                                }

                                LLGLEnable lineOffset(GL_POLYGON_OFFSET_LINE);
                                glPolygonMode( GL_FRONT_AND_BACK, GL_LINE );

                                F32 offset = gSavedSettings.getF32("PathfindingLineOffset");

                                if (pathfindingConsole->isRenderXRay())
                                {
                                    gPathfindingProgram.uniform1f(sTint, gSavedSettings.getF32("PathfindingXRayTint"));
                                    gPathfindingProgram.uniform1f(sAlphaScale, gSavedSettings.getF32("PathfindingXRayOpacity"));
                                    LLGLEnable blend(GL_BLEND);
                                    LLGLDepthTest depth(GL_TRUE, GL_FALSE, GL_GREATER);

                                    glPolygonOffset(offset, -offset);

                                    if (gSavedSettings.getBOOL("PathfindingXRayWireframe"))
                                    { //draw hidden wireframe as darker and less opaque
                                        gPathfindingProgram.uniform1f(sAmbiance, 1.f);
                                        llPathingLibInstance->renderNavMeshShapesVBO( render_order[i] );
                                    }
                                    else
                                    {
                                        glPolygonMode( GL_FRONT_AND_BACK, GL_FILL );
                                        gPathfindingProgram.uniform1f(sAmbiance, ambiance);
                                        llPathingLibInstance->renderNavMeshShapesVBO( render_order[i] );
                                        glPolygonMode(GL_FRONT_AND_BACK, GL_LINE);
                                    }
                                }

                                { //draw visible wireframe as brighter, thicker and more opaque
                                    glPolygonOffset(offset, offset);
                                    gPathfindingProgram.uniform1f(sAmbiance, 1.f);
                                    gPathfindingProgram.uniform1f(sTint, 1.f);
                                    gPathfindingProgram.uniform1f(sAlphaScale, 1.f);

                                    gGL.setLineWidth(gSavedSettings.getF32("PathfindingLineWidth")); // <FS> Line width OGL core profile fix by Rye Mutt
                                    LLGLDisable blendOut(GL_BLEND);
                                    llPathingLibInstance->renderNavMeshShapesVBO( render_order[i] );
                                    gGL.flush();
                                    gGL.setLineWidth(1.f); // <FS> Line width OGL core profile fix by Rye Mutt
                                }

                                glPolygonMode( GL_FRONT_AND_BACK, GL_FILL );
                            }
                        }
                    }

                    glPolygonOffset(0.f, 0.f);

                    if ( pathfindingConsole->isRenderNavMesh() && pathfindingConsole->isRenderXRay() )
                    {   //render navmesh xray
                        F32 ambiance = gSavedSettings.getF32("PathfindingAmbiance");

                        LLGLEnable lineOffset(GL_POLYGON_OFFSET_LINE);
                        LLGLEnable polyOffset(GL_POLYGON_OFFSET_FILL);

                        F32 offset = gSavedSettings.getF32("PathfindingLineOffset");
                        glPolygonOffset(offset, -offset);

                        LLGLEnable blend(GL_BLEND);
                        LLGLDepthTest depth(GL_TRUE, GL_FALSE, GL_GREATER);
                        gGL.flush();
                        gGL.setLineWidth(2.0f); // <FS> Line width OGL core profile fix by Rye Mutt
                        LLGLEnable cull(GL_CULL_FACE);

                        gPathfindingProgram.uniform1f(sTint, gSavedSettings.getF32("PathfindingXRayTint"));
                        gPathfindingProgram.uniform1f(sAlphaScale, gSavedSettings.getF32("PathfindingXRayOpacity"));

                        if (gSavedSettings.getBOOL("PathfindingXRayWireframe"))
                        { //draw hidden wireframe as darker and less opaque
                            glPolygonMode( GL_FRONT_AND_BACK, GL_LINE );
                            gPathfindingProgram.uniform1f(sAmbiance, 1.f);
                            llPathingLibInstance->renderNavMesh();
                            glPolygonMode( GL_FRONT_AND_BACK, GL_FILL );
                        }
                        else
                        {
                            gPathfindingProgram.uniform1f(sAmbiance, ambiance);
                            llPathingLibInstance->renderNavMesh();
                        }

                        //render edges
                        gPathfindingNoNormalsProgram.bind();
                        gPathfindingNoNormalsProgram.uniform1f(sTint, gSavedSettings.getF32("PathfindingXRayTint"));
                        gPathfindingNoNormalsProgram.uniform1f(sAlphaScale, gSavedSettings.getF32("PathfindingXRayOpacity"));
                        llPathingLibInstance->renderNavMeshEdges();
                        gPathfindingProgram.bind();

                        gGL.flush();
                        gGL.setLineWidth(1.0f); // <FS> Line width OGL core profile fix by Rye Mutt
                    }

                    glPolygonOffset(0.f, 0.f);

                    gGL.flush();
                    gPathfindingProgram.unbind();
                }
            }
        }
    }

    gGLLastMatrix = NULL;
    gGL.loadMatrix(gGLModelView);
    gGL.setColorMask(true, false);


    if (!hud_only && !mDebugBlips.empty())
    { //render debug blips
        gUIProgram.bind();
        gGL.color4f(1, 1, 1, 1);

        gGL.getTexUnit(0)->bind(LLViewerFetchedTexture::sWhiteImagep, true);

        glPointSize(8.f);
        LLGLDepthTest depth(GL_TRUE, GL_TRUE, GL_ALWAYS);

        gGL.begin(LLRender::POINTS);
        for (std::list<DebugBlip>::iterator iter = mDebugBlips.begin(); iter != mDebugBlips.end(); )
        {
            DebugBlip& blip = *iter;

            blip.mAge += gFrameIntervalSeconds.value();
            if (blip.mAge > 2.f)
            {
                mDebugBlips.erase(iter++);
            }
            else
            {
                iter++;
            }

            blip.mPosition.mV[2] += gFrameIntervalSeconds.value()*2.f;

            gGL.color4fv(blip.mColor.mV);
            gGL.vertex3fv(blip.mPosition.mV);
        }
        gGL.end();
        gGL.flush();
        glPointSize(1.f);
    }

    // Debug stuff.
    for (LLWorld::region_list_t::const_iterator iter = LLWorld::getInstance()->getRegionList().begin();
            iter != LLWorld::getInstance()->getRegionList().end(); ++iter)
    {
        LLViewerRegion* region = *iter;
        for (U32 i = 0; i < LLViewerRegion::NUM_PARTITIONS; i++)
        {
            LLSpatialPartition* part = region->getSpatialPartition(i);
            if (part)
            {
                if ( (hud_only && (part->mDrawableType == RENDER_TYPE_HUD || part->mDrawableType == RENDER_TYPE_HUD_PARTICLES)) ||
                     (!hud_only && hasRenderType(part->mDrawableType)) )
                {
                    part->renderDebug();
                }
            }
        }
    }

    for (LLCullResult::bridge_iterator i = sCull->beginVisibleBridge(); i != sCull->endVisibleBridge(); ++i)
    {
        LLSpatialBridge* bridge = *i;
        if (!bridge->isDead() && hasRenderType(bridge->mDrawableType))
        {
            gGL.pushMatrix();
            gGL.multMatrix((F32*)bridge->mDrawable->getRenderMatrix().mMatrix);
            bridge->renderDebug();
            gGL.popMatrix();
        }
    }

    LL::GLTFSceneManager::instance().renderDebug();

    if (gPipeline.hasRenderDebugMask(LLPipeline::RENDER_DEBUG_OCCLUSION))
    { //render visible selected group occlusion geometry
        gDebugProgram.bind();
        LLGLDepthTest depth(GL_TRUE, GL_FALSE);
        gGL.diffuseColor3f(1,0,1);
        for (std::set<LLSpatialGroup*>::iterator iter = visible_selected_groups.begin(); iter != visible_selected_groups.end(); ++iter)
        {
            LLSpatialGroup* group = *iter;

            LLVector4a fudge;
            fudge.splat(0.25f); //SG_OCCLUSION_FUDGE

            LLVector4a size;
            const LLVector4a* bounds = group->getBounds();
            size.setAdd(fudge, bounds[1]);

            drawBox(bounds[0], size);
        }
    }

    visible_selected_groups.clear();

    //draw reflection probes and links between them
    if (gPipeline.hasRenderDebugMask(LLPipeline::RENDER_DEBUG_REFLECTION_PROBES) && !hud_only)
    {
        mReflectionMapManager.renderDebug();
    }

    static LLCachedControl<bool> render_ref_probe_volumes(gSavedSettings, "RenderReflectionProbeVolumes");
    if (render_ref_probe_volumes && !hud_only)
    {
        LL_PROFILE_ZONE_NAMED_CATEGORY_PIPELINE("probe debug display");

        bindDeferredShader(gReflectionProbeDisplayProgram, NULL);
        mScreenTriangleVB->setBuffer();

        LLGLEnable blend(GL_BLEND);
        LLGLDepthTest depth(GL_FALSE);

        mScreenTriangleVB->drawArrays(LLRender::TRIANGLES, 0, 3);

        unbindDeferredShader(gReflectionProbeDisplayProgram);
    }

    gUIProgram.bind();

    if (hasRenderDebugMask(LLPipeline::RENDER_DEBUG_RAYCAST) && !hud_only)
    { //draw crosshairs on particle intersection
        if (gDebugRaycastParticle)
        {
            gDebugProgram.bind();

            gGL.getTexUnit(0)->unbind(LLTexUnit::TT_TEXTURE);

            LLVector3 center(gDebugRaycastParticleIntersection.getF32ptr());
            LLVector3 size(0.1f, 0.1f, 0.1f);

            LLVector3 p[6];

            p[0] = center + size.scaledVec(LLVector3(1,0,0));
            p[1] = center + size.scaledVec(LLVector3(-1,0,0));
            p[2] = center + size.scaledVec(LLVector3(0,1,0));
            p[3] = center + size.scaledVec(LLVector3(0,-1,0));
            p[4] = center + size.scaledVec(LLVector3(0,0,1));
            p[5] = center + size.scaledVec(LLVector3(0,0,-1));

            gGL.begin(LLRender::LINES);
            gGL.diffuseColor3f(1.f, 1.f, 0.f);
            for (U32 i = 0; i < 6; i++)
            {
                gGL.vertex3fv(p[i].mV);
            }
            gGL.end();
            gGL.flush();

            gDebugProgram.unbind();
        }
    }

    if (hasRenderDebugMask(LLPipeline::RENDER_DEBUG_SHADOW_FRUSTA) && !hud_only)
    {
        LLVertexBuffer::unbind();

        LLGLEnable blend(GL_BLEND);
        LLGLDepthTest depth(true, false);
        LLGLDisable cull(GL_CULL_FACE);

        gGL.color4f(1,1,1,1);
        gGL.getTexUnit(0)->unbind(LLTexUnit::TT_TEXTURE);

        F32 a = 0.1f;

        F32 col[] =
        {
            1,0,0,a,
            0,1,0,a,
            0,0,1,a,
            1,0,1,a,

            1,1,0,a,
            0,1,1,a,
            1,1,1,a,
            1,0,1,a,
        };

        for (U32 i = 0; i < 8; i++)
        {
            LLVector3* frust = mShadowCamera[i].mAgentFrustum;

            if (i > 3)
            { //render shadow frusta as volumes
                if (mShadowFrustPoints[i-4].empty())
                {
                    continue;
                }

                gGL.color4fv(col+(i-4)*4);

                gGL.begin(LLRender::TRIANGLE_STRIP);
                gGL.vertex3fv(frust[0].mV); gGL.vertex3fv(frust[4].mV);
                gGL.vertex3fv(frust[1].mV); gGL.vertex3fv(frust[5].mV);
                gGL.vertex3fv(frust[2].mV); gGL.vertex3fv(frust[6].mV);
                gGL.vertex3fv(frust[3].mV); gGL.vertex3fv(frust[7].mV);
                gGL.vertex3fv(frust[0].mV); gGL.vertex3fv(frust[4].mV);
                gGL.end();


                gGL.begin(LLRender::TRIANGLE_STRIP);
                gGL.vertex3fv(frust[0].mV);
                gGL.vertex3fv(frust[1].mV);
                gGL.vertex3fv(frust[3].mV);
                gGL.vertex3fv(frust[2].mV);
                gGL.end();

                gGL.begin(LLRender::TRIANGLE_STRIP);
                gGL.vertex3fv(frust[4].mV);
                gGL.vertex3fv(frust[5].mV);
                gGL.vertex3fv(frust[7].mV);
                gGL.vertex3fv(frust[6].mV);
                gGL.end();
            }


            if (i < 4)
            {

                //if (i == 0 || !mShadowFrustPoints[i].empty())
                {
                    //render visible point cloud
                    gGL.flush();
                    glPointSize(8.f);
                    gGL.begin(LLRender::POINTS);

                    F32* c = col+i*4;
                    gGL.color3fv(c);

                    for (U32 j = 0; j < mShadowFrustPoints[i].size(); ++j)
                        {
                            gGL.vertex3fv(mShadowFrustPoints[i][j].mV);

                        }
                    gGL.end();

                    gGL.flush();
                    glPointSize(1.f);

                    LLVector3* ext = mShadowExtents[i];
                    LLVector3 pos = (ext[0]+ext[1])*0.5f;
                    LLVector3 size = (ext[1]-ext[0])*0.5f;
                    drawBoxOutline(pos, size);

                    //render camera frustum splits as outlines
                    gGL.begin(LLRender::LINES);
                    gGL.vertex3fv(frust[0].mV); gGL.vertex3fv(frust[1].mV);
                    gGL.vertex3fv(frust[1].mV); gGL.vertex3fv(frust[2].mV);
                    gGL.vertex3fv(frust[2].mV); gGL.vertex3fv(frust[3].mV);
                    gGL.vertex3fv(frust[3].mV); gGL.vertex3fv(frust[0].mV);
                    gGL.vertex3fv(frust[4].mV); gGL.vertex3fv(frust[5].mV);
                    gGL.vertex3fv(frust[5].mV); gGL.vertex3fv(frust[6].mV);
                    gGL.vertex3fv(frust[6].mV); gGL.vertex3fv(frust[7].mV);
                    gGL.vertex3fv(frust[7].mV); gGL.vertex3fv(frust[4].mV);
                    gGL.vertex3fv(frust[0].mV); gGL.vertex3fv(frust[4].mV);
                    gGL.vertex3fv(frust[1].mV); gGL.vertex3fv(frust[5].mV);
                    gGL.vertex3fv(frust[2].mV); gGL.vertex3fv(frust[6].mV);
                    gGL.vertex3fv(frust[3].mV); gGL.vertex3fv(frust[7].mV);
                    gGL.end();
                }
            }

            /*gGL.flush();
            gGL.setLineWidth(16-i*2); // <FS> Line width OGL core profile fix by Rye Mutt
            for (LLWorld::region_list_t::const_iterator iter = LLWorld::getInstance()->getRegionList().begin();
                    iter != LLWorld::getInstance()->getRegionList().end(); ++iter)
            {
                LLViewerRegion* region = *iter;
                for (U32 j = 0; j < LLViewerRegion::NUM_PARTITIONS; j++)
                {
                    LLSpatialPartition* part = region->getSpatialPartition(j);
                    if (part)
                    {
                        if (hasRenderType(part->mDrawableType))
                        {
                            part->renderIntersectingBBoxes(&mShadowCamera[i]);
                        }
                    }
                }
            }
            gGL.flush();
            gGL.setLineWidth(1.f);*/ // <FS> Line width OGL core profile fix by Rye Mutt
        }
    }

    if (mRenderDebugMask & RENDER_DEBUG_WIND_VECTORS)
    {
        gAgent.getRegion()->mWind.renderVectors();
    }

    if (mRenderDebugMask & RENDER_DEBUG_COMPOSITION)
    {
        // Debug composition layers
        F32 x, y;

        gGL.getTexUnit(0)->unbind(LLTexUnit::TT_TEXTURE);

        if (gAgent.getRegion())
        {
            gGL.begin(LLRender::POINTS);
            // Draw the composition layer for the region that I'm in.
            for (x = 0; x <= 260; x++)
            {
                for (y = 0; y <= 260; y++)
                {
                    if ((x > 255) || (y > 255))
                    {
                        gGL.color4f(1.f, 0.f, 0.f, 1.f);
                    }
                    else
                    {
                        gGL.color4f(0.f, 0.f, 1.f, 1.f);
                    }
                    F32 z = gAgent.getRegion()->getCompositionXY((S32)x, (S32)y);
                    z *= 5.f;
                    z += 50.f;
                    gGL.vertex3f(x, y, z);
                }
            }
            gGL.end();
        }
    }

    gGL.flush();
    gUIProgram.unbind();
}

void LLPipeline::rebuildPools()
{
    LL_PROFILE_ZONE_SCOPED_CATEGORY_PIPELINE;

    assertInitialized();

    auto max_count = mPools.size();
    pool_set_t::iterator iter1 = mPools.upper_bound(mLastRebuildPool);
    while(max_count > 0 && mPools.size() > 0) // && num_rebuilds < MAX_REBUILDS)
    {
        if (iter1 == mPools.end())
        {
            iter1 = mPools.begin();
        }
        LLDrawPool* poolp = *iter1;

        if (poolp->isDead())
        {
            mPools.erase(iter1++);
            removeFromQuickLookup( poolp );
            if (poolp == mLastRebuildPool)
            {
                mLastRebuildPool = NULL;
            }
            delete poolp;
        }
        else
        {
            mLastRebuildPool = poolp;
            iter1++;
        }
        max_count--;
    }
}

void LLPipeline::addToQuickLookup( LLDrawPool* new_poolp )
{
    assertInitialized();

    switch( new_poolp->getType() )
    {
    case LLDrawPool::POOL_SIMPLE:
        if (mSimplePool)
        {
            llassert(0);
            LL_WARNS() << "Ignoring duplicate simple pool." << LL_ENDL;
        }
        else
        {
            mSimplePool = (LLRenderPass*) new_poolp;
        }
        break;

    case LLDrawPool::POOL_ALPHA_MASK:
        if (mAlphaMaskPool)
        {
            llassert(0);
            LL_WARNS() << "Ignoring duplicate alpha mask pool." << LL_ENDL;
            break;
        }
        else
        {
            mAlphaMaskPool = (LLRenderPass*) new_poolp;
        }
        break;

    case LLDrawPool::POOL_FULLBRIGHT_ALPHA_MASK:
        if (mFullbrightAlphaMaskPool)
        {
            llassert(0);
            LL_WARNS() << "Ignoring duplicate alpha mask pool." << LL_ENDL;
            break;
        }
        else
        {
            mFullbrightAlphaMaskPool = (LLRenderPass*) new_poolp;
        }
        break;

    case LLDrawPool::POOL_GRASS:
        if (mGrassPool)
        {
            llassert(0);
            LL_WARNS() << "Ignoring duplicate grass pool." << LL_ENDL;
        }
        else
        {
            mGrassPool = (LLRenderPass*) new_poolp;
        }
        break;

    case LLDrawPool::POOL_FULLBRIGHT:
        if (mFullbrightPool)
        {
            llassert(0);
            LL_WARNS() << "Ignoring duplicate simple pool." << LL_ENDL;
        }
        else
        {
            mFullbrightPool = (LLRenderPass*) new_poolp;
        }
        break;

    case LLDrawPool::POOL_GLOW:
        if (mGlowPool)
        {
            llassert(0);
            LL_WARNS() << "Ignoring duplicate glow pool." << LL_ENDL;
        }
        else
        {
            mGlowPool = (LLRenderPass*) new_poolp;
        }
        break;

    case LLDrawPool::POOL_TREE:
        mTreePools[ uintptr_t(new_poolp->getTexture()) ] = new_poolp ;
        break;

    case LLDrawPool::POOL_TERRAIN:
        mTerrainPools[ uintptr_t(new_poolp->getTexture()) ] = new_poolp ;
        break;

    case LLDrawPool::POOL_BUMP:
        if (mBumpPool)
        {
            llassert(0);
            LL_WARNS() << "Ignoring duplicate bump pool." << LL_ENDL;
        }
        else
        {
            mBumpPool = new_poolp;
        }
        break;
    case LLDrawPool::POOL_MATERIALS:
        if (mMaterialsPool)
        {
            llassert(0);
            LL_WARNS() << "Ignorning duplicate materials pool." << LL_ENDL;
        }
        else
        {
            mMaterialsPool = new_poolp;
        }
        break;
    case LLDrawPool::POOL_ALPHA_PRE_WATER:
        if( mAlphaPoolPreWater )
        {
            llassert(0);
            LL_WARNS() << "LLPipeline::addPool(): Ignoring duplicate Alpha pre-water pool" << LL_ENDL;
        }
        else
        {
            mAlphaPoolPreWater = (LLDrawPoolAlpha*) new_poolp;
        }
        break;
    case LLDrawPool::POOL_ALPHA_POST_WATER:
        if (mAlphaPoolPostWater)
        {
            llassert(0);
            LL_WARNS() << "LLPipeline::addPool(): Ignoring duplicate Alpha post-water pool" << LL_ENDL;
        }
        else
        {
            mAlphaPoolPostWater = (LLDrawPoolAlpha*)new_poolp;
        }
        break;

    case LLDrawPool::POOL_AVATAR:
    case LLDrawPool::POOL_CONTROL_AV:
        break; // Do nothing

    case LLDrawPool::POOL_SKY:
        if( mSkyPool )
        {
            llassert(0);
            LL_WARNS() << "LLPipeline::addPool(): Ignoring duplicate Sky pool" << LL_ENDL;
        }
        else
        {
            mSkyPool = new_poolp;
        }
        break;

    case LLDrawPool::POOL_WATER:
        if( mWaterPool )
        {
            llassert(0);
            LL_WARNS() << "LLPipeline::addPool(): Ignoring duplicate Water pool" << LL_ENDL;
        }
        else
        {
            mWaterPool = new_poolp;
        }
        break;

    case LLDrawPool::POOL_WL_SKY:
        if( mWLSkyPool )
        {
            llassert(0);
            LL_WARNS() << "LLPipeline::addPool(): Ignoring duplicate WLSky Pool" << LL_ENDL;
        }
        else
        {
            mWLSkyPool = new_poolp;
        }
        break;

    case LLDrawPool::POOL_GLTF_PBR:
        if( mPBROpaquePool )
        {
            llassert(0);
            LL_WARNS() << "LLPipeline::addPool(): Ignoring duplicate PBR Opaque Pool" << LL_ENDL;
        }
        else
        {
            mPBROpaquePool = new_poolp;
        }
        break;

    case LLDrawPool::POOL_GLTF_PBR_ALPHA_MASK:
        if (mPBRAlphaMaskPool)
        {
            llassert(0);
            LL_WARNS() << "LLPipeline::addPool(): Ignoring duplicate PBR Alpha Mask Pool" << LL_ENDL;
        }
        else
        {
            mPBRAlphaMaskPool = new_poolp;
        }
        break;


    default:
        llassert(0);
        LL_WARNS() << "Invalid Pool Type in  LLPipeline::addPool()" << LL_ENDL;
        break;
    }
}

void LLPipeline::removePool( LLDrawPool* poolp )
{
    assertInitialized();
    removeFromQuickLookup(poolp);
    mPools.erase(poolp);
    delete poolp;
}

void LLPipeline::removeFromQuickLookup( LLDrawPool* poolp )
{
    assertInitialized();
    switch( poolp->getType() )
    {
    case LLDrawPool::POOL_SIMPLE:
        llassert(mSimplePool == poolp);
        mSimplePool = NULL;
        break;

    case LLDrawPool::POOL_ALPHA_MASK:
        llassert(mAlphaMaskPool == poolp);
        mAlphaMaskPool = NULL;
        break;

    case LLDrawPool::POOL_FULLBRIGHT_ALPHA_MASK:
        llassert(mFullbrightAlphaMaskPool == poolp);
        mFullbrightAlphaMaskPool = NULL;
        break;

    case LLDrawPool::POOL_GRASS:
        llassert(mGrassPool == poolp);
        mGrassPool = NULL;
        break;

    case LLDrawPool::POOL_FULLBRIGHT:
        llassert(mFullbrightPool == poolp);
        mFullbrightPool = NULL;
        break;

    case LLDrawPool::POOL_WL_SKY:
        llassert(mWLSkyPool == poolp);
        mWLSkyPool = NULL;
        break;

    case LLDrawPool::POOL_GLOW:
        llassert(mGlowPool == poolp);
        mGlowPool = NULL;
        break;

    case LLDrawPool::POOL_TREE:
        #ifdef _DEBUG
            {
                bool found = mTreePools.erase( (uintptr_t)poolp->getTexture() );
                llassert( found );
            }
        #else
            mTreePools.erase( (uintptr_t)poolp->getTexture() );
        #endif
        break;

    case LLDrawPool::POOL_TERRAIN:
        #ifdef _DEBUG
            {
                bool found = mTerrainPools.erase( (uintptr_t)poolp->getTexture() );
                llassert( found );
            }
        #else
            mTerrainPools.erase( (uintptr_t)poolp->getTexture() );
        #endif
        break;

    case LLDrawPool::POOL_BUMP:
        llassert( poolp == mBumpPool );
        mBumpPool = NULL;
        break;

    case LLDrawPool::POOL_MATERIALS:
        llassert(poolp == mMaterialsPool);
        mMaterialsPool = NULL;
        break;

    case LLDrawPool::POOL_ALPHA_PRE_WATER:
        llassert( poolp == mAlphaPoolPreWater );
        mAlphaPoolPreWater = nullptr;
        break;

    case LLDrawPool::POOL_ALPHA_POST_WATER:
        llassert(poolp == mAlphaPoolPostWater);
        mAlphaPoolPostWater = nullptr;
        break;

    case LLDrawPool::POOL_AVATAR:
    case LLDrawPool::POOL_CONTROL_AV:
        break; // Do nothing

    case LLDrawPool::POOL_SKY:
        llassert( poolp == mSkyPool );
        mSkyPool = NULL;
        break;

    case LLDrawPool::POOL_WATER:
        llassert( poolp == mWaterPool );
        mWaterPool = NULL;
        break;

    case LLDrawPool::POOL_GLTF_PBR:
        llassert( poolp == mPBROpaquePool );
        mPBROpaquePool = NULL;
        break;

    case LLDrawPool::POOL_GLTF_PBR_ALPHA_MASK:
        llassert(poolp == mPBRAlphaMaskPool);
        mPBRAlphaMaskPool = NULL;
        break;

    default:
        llassert(0);
        LL_WARNS() << "Invalid Pool Type in  LLPipeline::removeFromQuickLookup() type=" << poolp->getType() << LL_ENDL;
        break;
    }
}

void LLPipeline::resetDrawOrders()
{
    LL_PROFILE_ZONE_SCOPED_CATEGORY_PIPELINE;
    assertInitialized();
    // Iterate through all of the draw pools and rebuild them.
    for (pool_set_t::iterator iter = mPools.begin(); iter != mPools.end(); ++iter)
    {
        LLDrawPool *poolp = *iter;
        poolp->resetDrawOrders();
    }
}

//============================================================================
// Once-per-frame setup of hardware lights,
// including sun/moon, avatar backlight, and up to 6 local lights

void LLPipeline::setupAvatarLights(bool for_edit)
{
    assertInitialized();

    LLEnvironment& environment = LLEnvironment::instance();
    LLSettingsSky::ptr_t psky = environment.getCurrentSky();

    bool sun_up = environment.getIsSunUp();


    if (for_edit)
    {
        LLColor4 diffuse(1.f, 1.f, 1.f, 0.f);
        LLVector4 light_pos_cam(-8.f, 0.25f, 10.f, 0.f);  // w==0 => directional light
        LLMatrix4 camera_mat = LLViewerCamera::getInstance()->getModelview();
        LLMatrix4 camera_rot(camera_mat.getMat3());
        camera_rot.invert();
        LLVector4 light_pos = light_pos_cam * camera_rot;

        light_pos.normalize();

        LLLightState* light = gGL.getLight(1);

        mHWLightColors[1] = diffuse;

        light->setDiffuse(diffuse);
        light->setAmbient(LLColor4::black);
        light->setSpecular(LLColor4::black);
        light->setPosition(light_pos);
        light->setConstantAttenuation(1.f);
        light->setLinearAttenuation(0.f);
        light->setQuadraticAttenuation(0.f);
        light->setSpotExponent(0.f);
        light->setSpotCutoff(180.f);
    }
    else if (gAvatarBacklight)
    {
        LLVector3 light_dir = sun_up ? LLVector3(mSunDir) : LLVector3(mMoonDir);
        LLVector3 opposite_pos = -light_dir;
        LLVector3 orthog_light_pos = light_dir % LLVector3::z_axis;
        LLVector4 backlight_pos = LLVector4(lerp(opposite_pos, orthog_light_pos, 0.3f), 0.0f);
        backlight_pos.normalize();

        LLColor4 light_diffuse = sun_up ? mSunDiffuse : mMoonDiffuse;

        LLColor4 backlight_diffuse(1.f - light_diffuse.mV[VRED], 1.f - light_diffuse.mV[VGREEN], 1.f - light_diffuse.mV[VBLUE], 1.f);
        F32 max_component = 0.001f;
        for (S32 i = 0; i < 3; i++)
        {
            if (backlight_diffuse.mV[i] > max_component)
            {
                max_component = backlight_diffuse.mV[i];
            }
        }
        F32 backlight_mag;
        if (LLEnvironment::instance().getIsSunUp())
        {
            backlight_mag = BACKLIGHT_DAY_MAGNITUDE_OBJECT;
        }
        else
        {
            backlight_mag = BACKLIGHT_NIGHT_MAGNITUDE_OBJECT;
        }
        backlight_diffuse *= backlight_mag / max_component;

        mHWLightColors[1] = backlight_diffuse;

        LLLightState* light = gGL.getLight(1);

        light->setPosition(backlight_pos);
        light->setDiffuse(backlight_diffuse);
        light->setAmbient(LLColor4::black);
        light->setSpecular(LLColor4::black);
        light->setConstantAttenuation(1.f);
        light->setLinearAttenuation(0.f);
        light->setQuadraticAttenuation(0.f);
        light->setSpotExponent(0.f);
        light->setSpotCutoff(180.f);
    }
    else
    {
        LLLightState* light = gGL.getLight(1);

        mHWLightColors[1] = LLColor4::black;

        light->setDiffuse(LLColor4::black);
        light->setAmbient(LLColor4::black);
        light->setSpecular(LLColor4::black);
    }
}

static F32 calc_light_dist(LLVOVolume* light, const LLVector3& cam_pos, F32 max_dist)
{
    LL_PROFILE_ZONE_SCOPED_CATEGORY_DRAWPOOL;
    F32 inten = light->getLightIntensity();
    if (inten < .001f)
    {
        return max_dist;
    }
    bool selected = light->isSelected();
    if (selected)
    {
        return 0.f; // selected lights get highest priority
    }
    F32 radius = light->getLightRadius();
    F32 dist = dist_vec(light->getRenderPosition(), cam_pos);
    dist = llmax(dist - radius, 0.f);
    if (light->mDrawable.notNull() && light->mDrawable->isState(LLDrawable::ACTIVE))
    {
        // moving lights get a little higher priority (too much causes artifacts)
        dist = llmax(dist - light->getLightRadius()*0.25f, 0.f);
    }
    return dist;
}

void LLPipeline::calcNearbyLights(LLCamera& camera)
{
    LL_PROFILE_ZONE_SCOPED_CATEGORY_DRAWPOOL;
    assertInitialized();

    if (LLPipeline::sReflectionRender || gCubeSnapshot || LLPipeline::sRenderingHUDs || LLApp::isExiting())
    {
        return;
    }

    static LLCachedControl<S32> local_light_count(gSavedSettings, "RenderLocalLightCount", 256);

    if (local_light_count >= 1)
    {
        // mNearbyLight (and all light_set_t's) are sorted such that
        // begin() == the closest light and rbegin() == the farthest light
        const S32 MAX_LOCAL_LIGHTS = 6;
        LLVector3 cam_pos = camera.getOrigin();

        F32 max_dist;
        if (LLPipeline::sRenderDeferred)
        {
            max_dist = RenderFarClip;
        }
        else
        {
            max_dist = llmin(RenderFarClip, LIGHT_MAX_RADIUS * 4.f);
        }

        // UPDATE THE EXISTING NEARBY LIGHTS
        light_set_t cur_nearby_lights;
        for (light_set_t::iterator iter = mNearbyLights.begin();
            iter != mNearbyLights.end(); iter++)
        {
            const Light* light = &(*iter);
            LLDrawable* drawable = light->drawable;
            const LLViewerObject *vobj = light->drawable->getVObj();
            if(vobj && vobj->getAvatar()
               && (vobj->getAvatar()->isTooComplex() || vobj->getAvatar()->isInMuteList() || vobj->getAvatar()->isTooSlow())
               )
            {
                drawable->clearState(LLDrawable::NEARBY_LIGHT);
                continue;
            }

            LLVOVolume* volight = drawable->getVOVolume();
            if (!volight || !drawable->isState(LLDrawable::LIGHT))
            {
                drawable->clearState(LLDrawable::NEARBY_LIGHT);
                continue;
            }
            if (light->fade <= -LIGHT_FADE_TIME)
            {
                drawable->clearState(LLDrawable::NEARBY_LIGHT);
                continue;
            }
            if (!sRenderAttachedLights && volight && volight->isAttachment())
            {
                drawable->clearState(LLDrawable::NEARBY_LIGHT);
                continue;
            }

            F32 dist = calc_light_dist(volight, cam_pos, max_dist);
            F32 fade = light->fade;
            // actual fade gets decreased/increased by setupHWLights
            // light->fade value is 'time'.
            // >=0 and light will become visible as value increases
            // <0 and light will fade out
            if (dist < max_dist)
            {
                if (fade < 0)
                {
                    // mark light to fade in
                    // if fade was -LIGHT_FADE_TIME - it was fully invisible
                    // if fade -0 - it was fully visible
                    // visibility goes up from 0 to LIGHT_FADE_TIME.
                    fade += LIGHT_FADE_TIME;
                }
            }
            else
            {
                // mark light to fade out
                // visibility goes down from -0 to -LIGHT_FADE_TIME.
                if (fade >= LIGHT_FADE_TIME)
                {
                    fade = -0.0001f; // was fully visible
                }
                else if (fade >= 0)
                {
                    // 0.75 visible light should stay 0.75 visible, but should reverse direction
                    fade -= LIGHT_FADE_TIME;
                }
            }
            cur_nearby_lights.insert(Light(drawable, dist, fade));
        }
        mNearbyLights = cur_nearby_lights;

        // FIND NEW LIGHTS THAT ARE IN RANGE
        light_set_t new_nearby_lights;
        for (LLDrawable::ordered_drawable_set_t::iterator iter = mLights.begin();
             iter != mLights.end(); ++iter)
        {
            LLDrawable* drawable = *iter;
            LLVOVolume* light = drawable->getVOVolume();
            if (!light || drawable->isState(LLDrawable::NEARBY_LIGHT))
            {
                continue;
            }
            if (light->isHUDAttachment())
            {
                continue; // no lighting from HUD objects
            }
            if (!sRenderAttachedLights && light && light->isAttachment())
            {
                continue;
            }
            LLVOAvatar * av = light->getAvatar();
            if (av && (av->isTooComplex() || av->isInMuteList() || av->isTooSlow()))
            {
                // avatars that are already in the list will be removed by removeMutedAVsLights
                continue;
            }
            F32 dist = calc_light_dist(light, cam_pos, max_dist);
            if (dist >= max_dist)
            {
                continue;
            }
            new_nearby_lights.insert(Light(drawable, dist, 0.f));
            if (!LLPipeline::sRenderDeferred && new_nearby_lights.size() > (U32)MAX_LOCAL_LIGHTS)
            {
                new_nearby_lights.erase(--new_nearby_lights.end());
                const Light& last = *new_nearby_lights.rbegin();
                max_dist = last.dist;
            }
        }

        // INSERT ANY NEW LIGHTS
        for (light_set_t::iterator iter = new_nearby_lights.begin();
             iter != new_nearby_lights.end(); iter++)
        {
            const Light* light = &(*iter);
            if (LLPipeline::sRenderDeferred || mNearbyLights.size() < (U32)MAX_LOCAL_LIGHTS)
            {
                mNearbyLights.insert(*light);
                ((LLDrawable*) light->drawable)->setState(LLDrawable::NEARBY_LIGHT);
            }
            else
            {
                // crazy cast so that we can overwrite the fade value
                // even though gcc enforces sets as const
                // (fade value doesn't affect sort so this is safe)
                Light* farthest_light = (const_cast<Light*>(&(*(mNearbyLights.rbegin()))));
                if (light->dist < farthest_light->dist)
                {
                    // mark light to fade out
                    // visibility goes down from -0 to -LIGHT_FADE_TIME.
                    //
                    // This is a mess, but for now it needs to be in sync
                    // with fade code above. Ex: code above detects distance < max,
                    // sets fade time to positive, this code then detects closer
                    // lights and sets fade time negative, fully compensating
                    // for the code above
                    if (farthest_light->fade >= LIGHT_FADE_TIME)
                    {
                        farthest_light->fade = -0.0001f; // was fully visible
                    }
                    else if (farthest_light->fade >= 0)
                    {
                        farthest_light->fade -= LIGHT_FADE_TIME;
                    }
                }
                else
                {
                    break; // none of the other lights are closer
                }
            }
        }

        //mark nearby lights not-removable.
        for (light_set_t::iterator iter = mNearbyLights.begin();
             iter != mNearbyLights.end(); iter++)
        {
            const Light* light = &(*iter);
            ((LLViewerOctreeEntryData*) light->drawable)->setVisible();
        }
    }
}

void LLPipeline::setupHWLights()
{
    LL_PROFILE_ZONE_SCOPED_CATEGORY_DRAWPOOL;
    assertInitialized();

    if (LLPipeline::sRenderingHUDs)
    {
        return;
    }

    F32 light_scale = 1.f;

    if (gCubeSnapshot)
    { //darken local lights when probe ambiance is above 1
        light_scale = mReflectionMapManager.mLightScale;
    }


    LLEnvironment& environment = LLEnvironment::instance();
    LLSettingsSky::ptr_t psky = environment.getCurrentSky();

    // Ambient
    LLColor4 ambient = psky->getTotalAmbient();

    gGL.setAmbientLightColor(ambient);

    bool sun_up  = environment.getIsSunUp();
    bool moon_up = environment.getIsMoonUp();

    // Light 0 = Sun or Moon (All objects)
    {
        LLVector4 sun_dir(environment.getSunDirection(), 0.0f);
        LLVector4 moon_dir(environment.getMoonDirection(), 0.0f);

        mSunDir.setVec(sun_dir);
        mMoonDir.setVec(moon_dir);

        mSunDiffuse.setVec(psky->getSunlightColor());
        mMoonDiffuse.setVec(psky->getMoonlightColor());

        F32 max_color = llmax(mSunDiffuse.mV[0], mSunDiffuse.mV[1], mSunDiffuse.mV[2]);
        if (max_color > 1.f)
        {
            mSunDiffuse *= 1.f/max_color;
        }
        mSunDiffuse.clamp();

        max_color = llmax(mMoonDiffuse.mV[0], mMoonDiffuse.mV[1], mMoonDiffuse.mV[2]);
        if (max_color > 1.f)
        {
            mMoonDiffuse *= 1.f/max_color;
        }
        mMoonDiffuse.clamp();

        // prevent underlighting from having neither lightsource facing us
        if (!sun_up && !moon_up)
        {
            mSunDiffuse.setVec(LLColor4(0.0, 0.0, 0.0, 1.0));
            mMoonDiffuse.setVec(LLColor4(0.0, 0.0, 0.0, 1.0));
            mSunDir.setVec(LLVector4(0.0, 1.0, 0.0, 0.0));
            mMoonDir.setVec(LLVector4(0.0, 1.0, 0.0, 0.0));
        }

        LLVector4 light_dir = sun_up ? mSunDir : mMoonDir;

        mHWLightColors[0] = sun_up ? mSunDiffuse : mMoonDiffuse;

        LLLightState* light = gGL.getLight(0);
        light->setPosition(light_dir);

        light->setSunPrimary(sun_up);
        light->setDiffuse(mHWLightColors[0]);
        light->setDiffuseB(mMoonDiffuse);
        light->setAmbient(psky->getTotalAmbient());
        light->setSpecular(LLColor4::black);
        light->setConstantAttenuation(1.f);
        light->setLinearAttenuation(0.f);
        light->setQuadraticAttenuation(0.f);
        light->setSpotExponent(0.f);
        light->setSpotCutoff(180.f);
    }

    // Light 1 = Backlight (for avatars)
    // (set by enableLightsAvatar)

    S32 cur_light = 2;

    // Nearby lights = LIGHT 2-7

    mLightMovingMask = 0;

    static LLCachedControl<S32> local_light_count(gSavedSettings, "RenderLocalLightCount", 256);

    if (local_light_count >= 1)
    {
        for (light_set_t::iterator iter = mNearbyLights.begin();
             iter != mNearbyLights.end(); ++iter)
        {
            LLDrawable* drawable = iter->drawable;
            LLVOVolume* light = drawable->getVOVolume();
            if (!light)
            {
                continue;
            }

            if (light->isAttachment())
            {
                if (!sRenderAttachedLights)
                {
                    continue;
                }
            }

            if (drawable->isState(LLDrawable::ACTIVE))
            {
                mLightMovingMask |= (1<<cur_light);
            }

            //send linear light color to shader
            LLColor4  light_color = light->getLightLinearColor() * light_scale;
            light_color.mV[3] = 0.0f;

            F32 fade = iter->fade;
            if (fade < LIGHT_FADE_TIME)
            {
                // fade in/out light
                if (fade >= 0.f)
                {
                    fade = fade / LIGHT_FADE_TIME;
                    ((Light*) (&(*iter)))->fade += gFrameIntervalSeconds.value();
                }
                else
                {
                    fade = 1.f + fade / LIGHT_FADE_TIME;
                    ((Light*) (&(*iter)))->fade -= gFrameIntervalSeconds.value();
                }
                fade = llclamp(fade,0.f,1.f);
                light_color *= fade;
            }

            if (light_color.magVecSquared() < 0.001f)
            {
                continue;
            }

            LLVector3 light_pos(light->getRenderPosition());
            LLVector4 light_pos_gl(light_pos, 1.0f);

            F32 adjusted_radius = light->getLightRadius() * (sRenderDeferred ? 1.5f : 1.0f);
            if (adjusted_radius <= 0.001f)
            {
                continue;
            }

            F32 x = (3.f * (1.f + (light->getLightFalloff() * 2.0f)));  // why this magic?  probably trying to match a historic behavior.
            F32 linatten = x / adjusted_radius;                         // % of brightness at radius

            mHWLightColors[cur_light] = light_color;
            LLLightState* light_state = gGL.getLight(cur_light);

            light_state->setPosition(light_pos_gl);
            light_state->setDiffuse(light_color);
            light_state->setAmbient(LLColor4::black);
            light_state->setConstantAttenuation(0.f);
            light_state->setSize(light->getLightRadius() * 1.5f);
            light_state->setFalloff(light->getLightFalloff(DEFERRED_LIGHT_FALLOFF));

            if (sRenderDeferred)
            {
                light_state->setLinearAttenuation(linatten);
                light_state->setQuadraticAttenuation(light->getLightFalloff(DEFERRED_LIGHT_FALLOFF) + 1.f); // get falloff to match for forward deferred rendering lights
            }
            else
            {
                light_state->setLinearAttenuation(linatten);
                light_state->setQuadraticAttenuation(0.f);
            }


            if (light->isLightSpotlight() // directional (spot-)light
                && (LLPipeline::sRenderDeferred || RenderSpotLightsInNondeferred)) // these are only rendered as GL spotlights if we're in deferred rendering mode *or* the setting forces them on
            {
                LLQuaternion quat = light->getRenderRotation();
                LLVector3 at_axis(0,0,-1); // this matches deferred rendering's object light direction
                at_axis *= quat;

                light_state->setSpotDirection(at_axis);
                light_state->setSpotCutoff(90.f);
                light_state->setSpotExponent(2.f);

                LLVector3 spotParams = light->getSpotLightParams();

                const LLColor4 specular(0.f, 0.f, 0.f, spotParams[2]);
                light_state->setSpecular(specular);
            }
            else // omnidirectional (point) light
            {
                light_state->setSpotExponent(0.f);
                light_state->setSpotCutoff(180.f);

                // we use specular.z = 1.0 as a cheap hack for the shaders to know that this is omnidirectional rather than a spotlight
                const LLColor4 specular(0.f, 0.f, 1.f, 0.f);
                light_state->setSpecular(specular);
            }
            cur_light++;
            if (cur_light >= 8)
            {
                break; // safety
            }
        }
    }
    for ( ; cur_light < 8 ; cur_light++)
    {
        mHWLightColors[cur_light] = LLColor4::black;
        LLLightState* light = gGL.getLight(cur_light);
        light->setSunPrimary(true);
        light->setDiffuse(LLColor4::black);
        light->setAmbient(LLColor4::black);
        light->setSpecular(LLColor4::black);
    }

    // Bookmark comment to allow searching for mSpecialRenderMode == 3 (avatar edit mode),
    // prev site of forward (non-deferred) character light injection, removed by SL-13522 09/20

    // Init GL state
    for (S32 i = 0; i < 8; ++i)
    {
        gGL.getLight(i)->disable();
    }
    mLightMask = 0;
}

void LLPipeline::enableLights(U32 mask)
{
    assertInitialized();

    if (mLightMask != mask)
    {
        stop_glerror();
        if (mask)
        {
            stop_glerror();
            for (S32 i=0; i<8; i++)
            {
                LLLightState* light = gGL.getLight(i);
                if (mask & (1<<i))
                {
                    light->enable();
                    light->setDiffuse(mHWLightColors[i]);
                }
                else
                {
                    light->disable();
                    light->setDiffuse(LLColor4::black);
                }
            }
            stop_glerror();
        }
        mLightMask = mask;
        stop_glerror();
    }
}

void LLPipeline::enableLightsDynamic()
{
    assertInitialized();
    U32 mask = 0xff & (~2); // Local lights
    enableLights(mask);

    if (isAgentAvatarValid())
    {
        if (gAgentAvatarp->mSpecialRenderMode == 0) // normal
        {
            gPipeline.enableLightsAvatar();
        }
        else if (gAgentAvatarp->mSpecialRenderMode == 2)  // anim preview
        {
            gPipeline.enableLightsAvatarEdit(LLColor4(0.7f, 0.6f, 0.3f, 1.f));
        }
    }
}

void LLPipeline::enableLightsAvatar()
{
    U32 mask = 0xff; // All lights
    setupAvatarLights(false);
    enableLights(mask);
}

void LLPipeline::enableLightsPreview()
{
    disableLights();

    LLColor4 ambient = PreviewAmbientColor;
    gGL.setAmbientLightColor(ambient);

    LLColor4 diffuse0 = PreviewDiffuse0;
    LLColor4 specular0 = PreviewSpecular0;
    LLColor4 diffuse1 = PreviewDiffuse1;
    LLColor4 specular1 = PreviewSpecular1;
    LLColor4 diffuse2 = PreviewDiffuse2;
    LLColor4 specular2 = PreviewSpecular2;

    LLVector3 dir0 = PreviewDirection0;
    LLVector3 dir1 = PreviewDirection1;
    LLVector3 dir2 = PreviewDirection2;

    dir0.normVec();
    dir1.normVec();
    dir2.normVec();

    LLVector4 light_pos(dir0, 0.0f);

    LLLightState* light = gGL.getLight(1);

    light->enable();
    light->setPosition(light_pos);
    light->setDiffuse(diffuse0);
    light->setAmbient(ambient);
    light->setSpecular(specular0);
    light->setSpotExponent(0.f);
    light->setSpotCutoff(180.f);

    light_pos = LLVector4(dir1, 0.f);

    light = gGL.getLight(2);
    light->enable();
    light->setPosition(light_pos);
    light->setDiffuse(diffuse1);
    light->setAmbient(ambient);
    light->setSpecular(specular1);
    light->setSpotExponent(0.f);
    light->setSpotCutoff(180.f);

    light_pos = LLVector4(dir2, 0.f);
    light = gGL.getLight(3);
    light->enable();
    light->setPosition(light_pos);
    light->setDiffuse(diffuse2);
    light->setAmbient(ambient);
    light->setSpecular(specular2);
    light->setSpotExponent(0.f);
    light->setSpotCutoff(180.f);
}


void LLPipeline::enableLightsAvatarEdit(const LLColor4& color)
{
    U32 mask = 0x2002; // Avatar backlight only, set ambient
    setupAvatarLights(true);
    enableLights(mask);

    gGL.setAmbientLightColor(color);
}

void LLPipeline::enableLightsFullbright()
{
    assertInitialized();
    U32 mask = 0x1000; // Non-0 mask, set ambient
    enableLights(mask);
}

void LLPipeline::disableLights()
{
    enableLights(0); // no lighting (full bright)
}

//============================================================================

class LLMenuItemGL;
class LLInvFVBridge;
struct cat_folder_pair;
class LLVOBranch;
class LLVOLeaf;

void LLPipeline::findReferences(LLDrawable *drawablep)
{
    assertInitialized();
    if (mLights.find(drawablep) != mLights.end())
    {
        LL_INFOS() << "In mLights" << LL_ENDL;
    }
    if (std::find(mMovedList.begin(), mMovedList.end(), drawablep) != mMovedList.end())
    {
        LL_INFOS() << "In mMovedList" << LL_ENDL;
    }
    if (std::find(mShiftList.begin(), mShiftList.end(), drawablep) != mShiftList.end())
    {
        LL_INFOS() << "In mShiftList" << LL_ENDL;
    }
    if (mRetexturedList.find(drawablep) != mRetexturedList.end())
    {
        LL_INFOS() << "In mRetexturedList" << LL_ENDL;
    }

    if (std::find(mBuildQ1.begin(), mBuildQ1.end(), drawablep) != mBuildQ1.end())
    {
        LL_INFOS() << "In mBuildQ1" << LL_ENDL;
    }

    S32 count;

    count = gObjectList.findReferences(drawablep);
    if (count)
    {
        LL_INFOS() << "In other drawables: " << count << " references" << LL_ENDL;
    }
}

bool LLPipeline::verify()
{
    bool ok = assertInitialized();
    if (ok)
    {
        for (pool_set_t::iterator iter = mPools.begin(); iter != mPools.end(); ++iter)
        {
            LLDrawPool *poolp = *iter;
            if (!poolp->verify())
            {
                ok = false;
            }
        }
    }

    if (!ok)
    {
        LL_WARNS() << "Pipeline verify failed!" << LL_ENDL;
    }
    return ok;
}

//////////////////////////////
//
// Collision detection
//
//

///////////////////////////////////////////////////////////////////////////////////////////////////////////////////////////////////////////////////////////////////////////////////////////////////////
/**
 *  A method to compute a ray-AABB intersection.
 *  Original code by Andrew Woo, from "Graphics Gems", Academic Press, 1990
 *  Optimized code by Pierre Terdiman, 2000 (~20-30% faster on my Celeron 500)
 *  Epsilon value added by Klaus Hartmann. (discarding it saves a few cycles only)
 *
 *  Hence this version is faster as well as more robust than the original one.
 *
 *  Should work provided:
 *  1) the integer representation of 0.0f is 0x00000000
 *  2) the sign bit of the float is the most significant one
 *
 *  Report bugs: p.terdiman@codercorner.com
 *
 *  \param      aabb        [in] the axis-aligned bounding box
 *  \param      origin      [in] ray origin
 *  \param      dir         [in] ray direction
 *  \param      coord       [out] impact coordinates
 *  \return     true if ray intersects AABB
 */
///////////////////////////////////////////////////////////////////////////////////////////////////////////////////////////////////////////////////////////////////////////////////////////////////////
//#define RAYAABB_EPSILON 0.00001f
#define IR(x)   ((U32&)x)

bool LLRayAABB(const LLVector3 &center, const LLVector3 &size, const LLVector3& origin, const LLVector3& dir, LLVector3 &coord, F32 epsilon)
{
    bool Inside = true;
    LLVector3 MinB = center - size;
    LLVector3 MaxB = center + size;
    LLVector3 MaxT;
    MaxT.mV[VX]=MaxT.mV[VY]=MaxT.mV[VZ]=-1.0f;

    // Find candidate planes.
    for(U32 i=0;i<3;i++)
    {
        if(origin.mV[i] < MinB.mV[i])
        {
            coord.mV[i] = MinB.mV[i];
            Inside      = false;

            // Calculate T distances to candidate planes
            if(IR(dir.mV[i]))   MaxT.mV[i] = (MinB.mV[i] - origin.mV[i]) / dir.mV[i];
        }
        else if(origin.mV[i] > MaxB.mV[i])
        {
            coord.mV[i] = MaxB.mV[i];
            Inside      = false;

            // Calculate T distances to candidate planes
            if(IR(dir.mV[i]))   MaxT.mV[i] = (MaxB.mV[i] - origin.mV[i]) / dir.mV[i];
        }
    }

    // Ray origin inside bounding box
    if(Inside)
    {
        coord = origin;
        return true;
    }

    // Get largest of the maxT's for final choice of intersection
    U32 WhichPlane = 0;
    if(MaxT.mV[1] > MaxT.mV[WhichPlane])    WhichPlane = 1;
    if(MaxT.mV[2] > MaxT.mV[WhichPlane])    WhichPlane = 2;

    // Check final candidate actually inside box
    if(IR(MaxT.mV[WhichPlane])&0x80000000) return false;

    for(U32 i=0;i<3;i++)
    {
        if(i!=WhichPlane)
        {
            coord.mV[i] = origin.mV[i] + MaxT.mV[WhichPlane] * dir.mV[i];
            if (epsilon > 0)
            {
                if(coord.mV[i] < MinB.mV[i] - epsilon || coord.mV[i] > MaxB.mV[i] + epsilon)    return false;
            }
            else
            {
                if(coord.mV[i] < MinB.mV[i] || coord.mV[i] > MaxB.mV[i])    return false;
            }
        }
    }
    return true;    // ray hits box
}

//////////////////////////////
//
// Macros, functions, and inline methods from other classes
//
//

void LLPipeline::setLight(LLDrawable *drawablep, bool is_light)
{
    if (drawablep && assertInitialized())
    {
        if (is_light)
        {
            mLights.insert(drawablep);
            drawablep->setState(LLDrawable::LIGHT);
        }
        else
        {
            drawablep->clearState(LLDrawable::LIGHT);
            mLights.erase(drawablep);
        }
    }
}

//static
void LLPipeline::toggleRenderType(U32 type)
{
    gPipeline.mRenderTypeEnabled[type] = !gPipeline.mRenderTypeEnabled[type];
    if (type == LLPipeline::RENDER_TYPE_WATER)
    {
        gPipeline.mRenderTypeEnabled[LLPipeline::RENDER_TYPE_VOIDWATER] = !gPipeline.mRenderTypeEnabled[LLPipeline::RENDER_TYPE_VOIDWATER];
    }
}

//static
void LLPipeline::toggleRenderTypeControl(U32 type)
{
    gPipeline.toggleRenderType(type);
}

//static
bool LLPipeline::hasRenderTypeControl(U32 type)
{
    return gPipeline.hasRenderType(type);
}

// Allows UI items labeled "Hide foo" instead of "Show foo"
//static
bool LLPipeline::toggleRenderTypeControlNegated(S32 type)
{
    return !gPipeline.hasRenderType(type);
}

//static
void LLPipeline::toggleRenderDebug(U64 bit)
{
    if (gPipeline.hasRenderDebugMask(bit))
    {
        LL_INFOS() << "Toggling render debug mask " << std::hex << bit << " off" << std::dec << LL_ENDL;
    }
    else
    {
        LL_INFOS() << "Toggling render debug mask " << std::hex << bit << " on" << std::dec << LL_ENDL;
    }
    gPipeline.mRenderDebugMask ^= bit;
}


//static
bool LLPipeline::toggleRenderDebugControl(U64 bit)
{
    return gPipeline.hasRenderDebugMask(bit);
}

//static
void LLPipeline::toggleRenderDebugFeature(U32 bit)
{
    gPipeline.mRenderDebugFeatureMask ^= bit;
}


//static
bool LLPipeline::toggleRenderDebugFeatureControl(U32 bit)
{
    return gPipeline.hasRenderDebugFeatureMask(bit);
}

void LLPipeline::setRenderDebugFeatureControl(U32 bit, bool value)
{
    if (value)
    {
        gPipeline.mRenderDebugFeatureMask |= bit;
    }
    else
    {
        gPipeline.mRenderDebugFeatureMask &= !bit;
    }
}

void LLPipeline::pushRenderDebugFeatureMask()
{
    mRenderDebugFeatureStack.push(mRenderDebugFeatureMask);
}

void LLPipeline::popRenderDebugFeatureMask()
{
    if (mRenderDebugFeatureStack.empty())
    {
        LL_ERRS() << "Depleted render feature stack." << LL_ENDL;
    }

    mRenderDebugFeatureMask = mRenderDebugFeatureStack.top();
    mRenderDebugFeatureStack.pop();
}

// static
void LLPipeline::setRenderScriptedBeacons(bool val)
{
    sRenderScriptedBeacons = val;
}

// static
void LLPipeline::toggleRenderScriptedBeacons()
{
    sRenderScriptedBeacons = !sRenderScriptedBeacons;
}

// static
bool LLPipeline::getRenderScriptedBeacons()
{
    return sRenderScriptedBeacons;
}

// static
void LLPipeline::setRenderScriptedTouchBeacons(bool val)
{
    sRenderScriptedTouchBeacons = val;
}

// static
void LLPipeline::toggleRenderScriptedTouchBeacons()
{
    sRenderScriptedTouchBeacons = !sRenderScriptedTouchBeacons;
}

// static
bool LLPipeline::getRenderScriptedTouchBeacons()
{
    return sRenderScriptedTouchBeacons;
}

// static
void LLPipeline::setRenderMOAPBeacons(bool val)
{
    sRenderMOAPBeacons = val;
}

// static
void LLPipeline::toggleRenderMOAPBeacons()
{
    sRenderMOAPBeacons = !sRenderMOAPBeacons;
}

// static
bool LLPipeline::getRenderMOAPBeacons()
{
    return sRenderMOAPBeacons;
}

// static
void LLPipeline::setRenderPhysicalBeacons(bool val)
{
    sRenderPhysicalBeacons = val;
}

// static
void LLPipeline::toggleRenderPhysicalBeacons()
{
    sRenderPhysicalBeacons = !sRenderPhysicalBeacons;
}

// static
bool LLPipeline::getRenderPhysicalBeacons()
{
    return sRenderPhysicalBeacons;
}

// static
void LLPipeline::setRenderParticleBeacons(bool val)
{
    sRenderParticleBeacons = val;
}

// static
void LLPipeline::toggleRenderParticleBeacons()
{
    sRenderParticleBeacons = !sRenderParticleBeacons;
}

// static
bool LLPipeline::getRenderParticleBeacons()
{
    return sRenderParticleBeacons;
}

// static
void LLPipeline::setRenderSoundBeacons(bool val)
{
    sRenderSoundBeacons = val;
}

// static
void LLPipeline::toggleRenderSoundBeacons()
{
    sRenderSoundBeacons = !sRenderSoundBeacons;
}

// static
bool LLPipeline::getRenderSoundBeacons()
{
    return sRenderSoundBeacons;
}

// static
void LLPipeline::setRenderBeacons(bool val)
{
    sRenderBeacons = val;
}

// static
void LLPipeline::toggleRenderBeacons()
{
    sRenderBeacons = !sRenderBeacons;
}

// static
bool LLPipeline::getRenderBeacons()
{
    return sRenderBeacons;
}

// static
void LLPipeline::setRenderHighlights(bool val)
{
    sRenderHighlight = val;
}

// static
void LLPipeline::toggleRenderHighlights()
{
    sRenderHighlight = !sRenderHighlight;
}

// static
bool LLPipeline::getRenderHighlights()
{
    return sRenderHighlight;
}

// static
void LLPipeline::setRenderHighlightTextureChannel(LLRender::eTexIndex channel)
{
    if (channel != sRenderHighlightTextureChannel)
    {
        sRenderHighlightTextureChannel = channel;
    }
}

LLVOPartGroup* LLPipeline::lineSegmentIntersectParticle(const LLVector4a& start, const LLVector4a& end, LLVector4a* intersection,
                                                        S32* face_hit)
{
    LLVector4a local_end = end;

    LLVector4a position;

    LLDrawable* drawable = NULL;

    for (LLWorld::region_list_t::const_iterator iter = LLWorld::getInstance()->getRegionList().begin();
            iter != LLWorld::getInstance()->getRegionList().end(); ++iter)
    {
        LLViewerRegion* region = *iter;

        LLSpatialPartition* part = region->getSpatialPartition(LLViewerRegion::PARTITION_PARTICLE);
        if (part && hasRenderType(part->mDrawableType))
        {
            LLDrawable* hit = part->lineSegmentIntersect(start, local_end, true, false, true, false, face_hit, &position, NULL, NULL, NULL);
            if (hit)
            {
                drawable = hit;
                local_end = position;
            }
        }
    }

    LLVOPartGroup* ret = NULL;
    if (drawable)
    {
        //make sure we're returning an LLVOPartGroup
        llassert(drawable->getVObj()->getPCode() == LLViewerObject::LL_VO_PART_GROUP);
        ret = (LLVOPartGroup*) drawable->getVObj().get();
    }

    if (intersection)
    {
        *intersection = position;
    }

    return ret;
}

LLViewerObject* LLPipeline::lineSegmentIntersectInWorld(const LLVector4a& start, const LLVector4a& end,
                                                        bool pick_transparent,
                                                        bool pick_rigged,
                                                        bool pick_unselectable,
                                                        bool pick_reflection_probe,
                                                        S32* face_hit,
                                                        S32* gltf_node_hit,
                                                        S32* gltf_primitive_hit,
                                                        LLVector4a* intersection,         // return the intersection point
                                                        LLVector2* tex_coord,            // return the texture coordinates of the intersection point
                                                        LLVector4a* normal,               // return the surface normal at the intersection point
                                                        LLVector4a* tangent             // return the surface tangent at the intersection point
    )
{
    LLDrawable* drawable = NULL;

    LLVector4a local_end = end;

    LLVector4a position;

    sPickAvatar = false; //! LLToolMgr::getInstance()->inBuildMode();

    for (LLWorld::region_list_t::const_iterator iter = LLWorld::getInstance()->getRegionList().begin();
            iter != LLWorld::getInstance()->getRegionList().end(); ++iter)
    {
        LLViewerRegion* region = *iter;

        for (U32 j = 0; j < LLViewerRegion::NUM_PARTITIONS; j++)
        {
            if ((j == LLViewerRegion::PARTITION_VOLUME) ||
                (j == LLViewerRegion::PARTITION_BRIDGE) ||
                (j == LLViewerRegion::PARTITION_AVATAR) || // for attachments
                (j == LLViewerRegion::PARTITION_CONTROL_AV) ||
                (j == LLViewerRegion::PARTITION_TERRAIN) ||
                (j == LLViewerRegion::PARTITION_TREE) ||
                (j == LLViewerRegion::PARTITION_GRASS))  // only check these partitions for now
            {
                LLSpatialPartition* part = region->getSpatialPartition(j);
                if (part && hasRenderType(part->mDrawableType))
                {
                    LLDrawable* hit = part->lineSegmentIntersect(start, local_end, pick_transparent, pick_rigged, pick_unselectable, pick_reflection_probe, face_hit, &position, tex_coord, normal, tangent);
                    if (hit)
                    {
                        drawable = hit;
                        local_end = position;
                    }
                }
            }
        }
    }

    if (!sPickAvatar)
    {
        //save hit info in case we need to restore
        //due to attachment override
        LLVector4a local_normal;
        LLVector4a local_tangent;
        LLVector2 local_texcoord;
        S32 local_face_hit = -1;

        if (face_hit)
        {
            local_face_hit = *face_hit;
        }
        if (tex_coord)
        {
            local_texcoord = *tex_coord;
        }
        if (tangent)
        {
            local_tangent = *tangent;
        }
        else
        {
            local_tangent.clear();
        }
        if (normal)
        {
            local_normal = *normal;
        }
        else
        {
            local_normal.clear();
        }

        const F32 ATTACHMENT_OVERRIDE_DIST = 0.1f;

        //check against avatars
        sPickAvatar = true;
        for (LLWorld::region_list_t::const_iterator iter = LLWorld::getInstance()->getRegionList().begin();
                iter != LLWorld::getInstance()->getRegionList().end(); ++iter)
        {
            LLViewerRegion* region = *iter;

            LLSpatialPartition* part = region->getSpatialPartition(LLViewerRegion::PARTITION_AVATAR);
            if (part && hasRenderType(part->mDrawableType))
            {
                LLDrawable* hit = part->lineSegmentIntersect(start, local_end, pick_transparent, pick_rigged, pick_unselectable, pick_reflection_probe, face_hit, &position, tex_coord, normal, tangent);
                if (hit)
                {
                    LLVector4a delta;
                    delta.setSub(position, local_end);

                    if (!drawable ||
                        !drawable->getVObj()->isAttachment() ||
                        delta.getLength3().getF32() > ATTACHMENT_OVERRIDE_DIST)
                    { //avatar overrides if previously hit drawable is not an attachment or
                      //attachment is far enough away from detected intersection
                        drawable = hit;
                        local_end = position;
                    }
                    else
                    { //prioritize attachments over avatars
                        position = local_end;

                        if (face_hit)
                        {
                            *face_hit = local_face_hit;
                        }
                        if (tex_coord)
                        {
                            *tex_coord = local_texcoord;
                        }
                        if (tangent)
                        {
                            *tangent = local_tangent;
                        }
                        if (normal)
                        {
                            *normal = local_normal;
                        }
                    }
                }
            }
        }
    }

    // check all avatar nametags (silly, isn't it?)
    for (LLCharacter* character : LLCharacter::sInstances)
    {
        LLVOAvatar* avatar = (LLVOAvatar*)character;
        if (avatar->mNameText.notNull() &&
            avatar->mNameText->lineSegmentIntersect(start, local_end, position))
        {
            drawable = avatar->mDrawable;
            local_end = position;
        }
    }

    S32 node_hit = -1;
    S32 primitive_hit = -1;
    LLDrawable* hit = LL::GLTFSceneManager::instance().lineSegmentIntersect(start, local_end, pick_transparent, pick_rigged, pick_unselectable, pick_reflection_probe, &node_hit, &primitive_hit, &position, tex_coord, normal, tangent);
    if (hit)
    {
        drawable = hit;
        local_end = position;
    }

    if (gltf_node_hit)
    {
        *gltf_node_hit = node_hit;
    }

    if (gltf_primitive_hit)
    {
        *gltf_primitive_hit = primitive_hit;
    }

    if (intersection)
    {
        *intersection = position;
    }

    return drawable ? drawable->getVObj().get() : NULL;
}

LLViewerObject* LLPipeline::lineSegmentIntersectInHUD(const LLVector4a& start, const LLVector4a& end,
                                                      bool pick_transparent,
                                                      S32* face_hit,
                                                      LLVector4a* intersection,         // return the intersection point
                                                      LLVector2* tex_coord,            // return the texture coordinates of the intersection point
                                                      LLVector4a* normal,               // return the surface normal at the intersection point
                                                      LLVector4a* tangent               // return the surface tangent at the intersection point
    )
{
    LLDrawable* drawable = NULL;

    for (LLWorld::region_list_t::const_iterator iter = LLWorld::getInstance()->getRegionList().begin();
            iter != LLWorld::getInstance()->getRegionList().end(); ++iter)
    {
        LLViewerRegion* region = *iter;

        bool toggle = false;
        if (!hasRenderType(LLPipeline::RENDER_TYPE_HUD))
        {
            toggleRenderType(LLPipeline::RENDER_TYPE_HUD);
            toggle = true;
        }

        LLSpatialPartition* part = region->getSpatialPartition(LLViewerRegion::PARTITION_HUD);
        if (part)
        {
            LLDrawable* hit = part->lineSegmentIntersect(start, end, pick_transparent, false, true, false, face_hit, intersection, tex_coord, normal, tangent);
            if (hit)
            {
                drawable = hit;
            }
        }

        if (toggle)
        {
            toggleRenderType(LLPipeline::RENDER_TYPE_HUD);
        }
    }
    return drawable ? drawable->getVObj().get() : NULL;
}

LLSpatialPartition* LLPipeline::getSpatialPartition(LLViewerObject* vobj)
{
    if (vobj)
    {
        LLViewerRegion* region = vobj->getRegion();
        if (region)
        {
            return region->getSpatialPartition(vobj->getPartitionType());
        }
    }
    return NULL;
}

void LLPipeline::resetVertexBuffers(LLDrawable* drawable)
{
    if (!drawable)
    {
        return;
    }

    for (S32 i = 0; i < drawable->getNumFaces(); i++)
    {
        LLFace* facep = drawable->getFace(i);
        if (facep)
        {
            facep->clearVertexBuffer();
        }
    }
}

void LLPipeline::renderObjects(U32 type, bool texture, bool batch_texture, bool rigged)
{
    assertInitialized();
    gGL.loadMatrix(gGLModelView);
    gGLLastMatrix = NULL;

    if (rigged)
    {
        mSimplePool->pushRiggedBatches(type + 1, texture, batch_texture);
    }
    else
    {
        mSimplePool->pushBatches(type, texture, batch_texture);
    }

    gGL.loadMatrix(gGLModelView);
    gGLLastMatrix = NULL;
}

void LLPipeline::renderGLTFObjects(U32 type, bool texture, bool rigged)
{
    assertInitialized();
    gGL.loadMatrix(gGLModelView);
    gGLLastMatrix = NULL;

    if (rigged)
    {
        mSimplePool->pushRiggedGLTFBatches(type + 1, texture);
    }
    else
    {
        mSimplePool->pushGLTFBatches(type, texture);
    }

    gGL.loadMatrix(gGLModelView);
    gGLLastMatrix = NULL;

    if (!rigged)
    {
        LL::GLTFSceneManager::instance().renderOpaque();
    }
    else
    {
        LL::GLTFSceneManager::instance().render(true, true);
    }
}

// Currently only used for shadows -Cosmic,2023-04-19
void LLPipeline::renderAlphaObjects(bool rigged)
{
    LL_PROFILE_ZONE_SCOPED_CATEGORY_PIPELINE;
    assertInitialized();
    gGL.loadMatrix(gGLModelView);
    gGLLastMatrix = NULL;
    S32 sun_up = LLEnvironment::instance().getIsSunUp() ? 1 : 0;
    U32 target_width = LLRenderTarget::sCurResX;
    U32 type = LLRenderPass::PASS_ALPHA;
    LLVOAvatar* lastAvatar = nullptr;
    U64 lastMeshId = 0;
    auto* begin = gPipeline.beginRenderMap(type);
    auto* end = gPipeline.endRenderMap(type);

    for (LLCullResult::drawinfo_iterator i = begin; i != end; )
    {
        LLDrawInfo* pparams = *i;
        LLCullResult::increment_iterator(i, end);

        if (rigged != (pparams->mAvatar != nullptr))
        {
            // Pool contains both rigged and non-rigged DrawInfos. Only draw
            // the objects we're interested in in this pass.
            continue;
        }

        if (rigged)
        {
            if (pparams->mGLTFMaterial)
            {
                gDeferredShadowGLTFAlphaBlendProgram.bind(rigged);
                LLGLSLShader::sCurBoundShaderPtr->uniform1i(LLShaderMgr::SUN_UP_FACTOR, sun_up);
                LLGLSLShader::sCurBoundShaderPtr->uniform1f(LLShaderMgr::DEFERRED_SHADOW_TARGET_WIDTH, (float)target_width);
                LLGLSLShader::sCurBoundShaderPtr->setMinimumAlpha(ALPHA_BLEND_CUTOFF);
                LLRenderPass::pushRiggedGLTFBatch(*pparams, lastAvatar, lastMeshId);
            }
            else
            {
                gDeferredShadowAlphaMaskProgram.bind(rigged);
                LLGLSLShader::sCurBoundShaderPtr->uniform1i(LLShaderMgr::SUN_UP_FACTOR, sun_up);
                LLGLSLShader::sCurBoundShaderPtr->uniform1f(LLShaderMgr::DEFERRED_SHADOW_TARGET_WIDTH, (float)target_width);
                LLGLSLShader::sCurBoundShaderPtr->setMinimumAlpha(ALPHA_BLEND_CUTOFF);
                if (lastAvatar != pparams->mAvatar || lastMeshId != pparams->mSkinInfo->mHash)
                {
                    mSimplePool->uploadMatrixPalette(*pparams);
                    lastAvatar = pparams->mAvatar;
                    lastMeshId = pparams->mSkinInfo->mHash;
                }

                mSimplePool->pushBatch(*pparams, true, true);
            }
        }
        else
        {
            if (pparams->mGLTFMaterial)
            {
                gDeferredShadowGLTFAlphaBlendProgram.bind(rigged);
                LLGLSLShader::sCurBoundShaderPtr->uniform1i(LLShaderMgr::SUN_UP_FACTOR, sun_up);
                LLGLSLShader::sCurBoundShaderPtr->uniform1f(LLShaderMgr::DEFERRED_SHADOW_TARGET_WIDTH, (float)target_width);
                LLGLSLShader::sCurBoundShaderPtr->setMinimumAlpha(ALPHA_BLEND_CUTOFF);
                LLRenderPass::pushGLTFBatch(*pparams);
            }
            else
            {
                gDeferredShadowAlphaMaskProgram.bind(rigged);
                LLGLSLShader::sCurBoundShaderPtr->uniform1i(LLShaderMgr::SUN_UP_FACTOR, sun_up);
                LLGLSLShader::sCurBoundShaderPtr->uniform1f(LLShaderMgr::DEFERRED_SHADOW_TARGET_WIDTH, (float)target_width);
                LLGLSLShader::sCurBoundShaderPtr->setMinimumAlpha(ALPHA_BLEND_CUTOFF);
                mSimplePool->pushBatch(*pparams, true, true);
            }
        }
    }

    gGL.loadMatrix(gGLModelView);
    gGLLastMatrix = NULL;
}

// Currently only used for shadows -Cosmic,2023-04-19
void LLPipeline::renderMaskedObjects(U32 type, bool texture, bool batch_texture, bool rigged)
{
    assertInitialized();
    gGL.loadMatrix(gGLModelView);
    gGLLastMatrix = NULL;
    if (rigged)
    {
        mAlphaMaskPool->pushRiggedMaskBatches(type+1, texture, batch_texture);
    }
    else
    {
        mAlphaMaskPool->pushMaskBatches(type, texture, batch_texture);
    }
    gGL.loadMatrix(gGLModelView);
    gGLLastMatrix = NULL;
}

// Currently only used for shadows -Cosmic,2023-04-19
void LLPipeline::renderFullbrightMaskedObjects(U32 type, bool texture, bool batch_texture, bool rigged)
{
    assertInitialized();
    gGL.loadMatrix(gGLModelView);
    gGLLastMatrix = NULL;
    if (rigged)
    {
        mFullbrightAlphaMaskPool->pushRiggedMaskBatches(type+1, texture, batch_texture);
    }
    else
    {
        mFullbrightAlphaMaskPool->pushMaskBatches(type, texture, batch_texture);
    }
    gGL.loadMatrix(gGLModelView);
    gGLLastMatrix = NULL;
}

void apply_cube_face_rotation(U32 face)
{
    switch (face)
    {
        case 0:
            gGL.rotatef(90.f, 0, 1, 0);
            gGL.rotatef(180.f, 1, 0, 0);
        break;
        case 2:
            gGL.rotatef(-90.f, 1, 0, 0);
        break;
        case 4:
            gGL.rotatef(180.f, 0, 1, 0);
            gGL.rotatef(180.f, 0, 0, 1);
        break;
        case 1:
            gGL.rotatef(-90.f, 0, 1, 0);
            gGL.rotatef(180.f, 1, 0, 0);
        break;
        case 3:
            gGL.rotatef(90, 1, 0, 0);
        break;
        case 5:
            gGL.rotatef(180, 0, 0, 1);
        break;
    }
}

void validate_framebuffer_object()
{
    GLenum status;
    status = glCheckFramebufferStatus(GL_FRAMEBUFFER_EXT);
    switch(status)
    {
        case GL_FRAMEBUFFER_COMPLETE:
            //framebuffer OK, no error.
            break;
        case GL_FRAMEBUFFER_INCOMPLETE_MISSING_ATTACHMENT:
            // frame buffer not OK: probably means unsupported depth buffer format
            LL_ERRS() << "Framebuffer Incomplete Missing Attachment." << LL_ENDL;
            break;
        case GL_FRAMEBUFFER_INCOMPLETE_ATTACHMENT:
            // frame buffer not OK: probably means unsupported depth buffer format
            LL_ERRS() << "Framebuffer Incomplete Attachment." << LL_ENDL;
            break;
        case GL_FRAMEBUFFER_UNSUPPORTED:
            /* choose different formats */
            LL_ERRS() << "Framebuffer unsupported." << LL_ENDL;
            break;
        default:
            LL_ERRS() << "Unknown framebuffer status." << LL_ENDL;
            break;
    }
}

void LLPipeline::bindScreenToTexture()
{

}

static LLTrace::BlockTimerStatHandle FTM_RENDER_BLOOM("Bloom");

void LLPipeline::visualizeBuffers(LLRenderTarget* src, LLRenderTarget* dst, U32 bufferIndex)
{
    dst->bindTarget();
    gDeferredBufferVisualProgram.bind();
    gDeferredBufferVisualProgram.bindTexture(LLShaderMgr::DEFERRED_DIFFUSE, src, false, LLTexUnit::TFO_BILINEAR, bufferIndex);

    static LLStaticHashedString mipLevel("mipLevel");
    if (RenderBufferVisualization != 4)
        gDeferredBufferVisualProgram.uniform1f(mipLevel, 0);
    else
        gDeferredBufferVisualProgram.uniform1f(mipLevel, 8);

    mScreenTriangleVB->setBuffer();
    mScreenTriangleVB->drawArrays(LLRender::TRIANGLES, 0, 3);
    gDeferredBufferVisualProgram.unbind();
    dst->flush();
}

void LLPipeline::generateLuminance(LLRenderTarget* src, LLRenderTarget* dst)
{
    // luminance sample and mipmap generation
    {
        LL_PROFILE_GPU_ZONE("luminance sample");

        dst->bindTarget();

        LLGLDepthTest depth(GL_FALSE, GL_FALSE);

        gLuminanceProgram.bind();

        static LLCachedControl<F32> diffuse_luminance_scale(gSavedSettings, "RenderDiffuseLuminanceScale", 1.0f);

        S32 channel = 0;
        channel = gLuminanceProgram.enableTexture(LLShaderMgr::DEFERRED_DIFFUSE);
        if (channel > -1)
        {
            src->bindTexture(0, channel, LLTexUnit::TFO_POINT);
        }

        channel = gLuminanceProgram.enableTexture(LLShaderMgr::DEFERRED_EMISSIVE);
        if (channel > -1)
        {
            mGlow[1].bindTexture(0, channel);
        }

        channel = gLuminanceProgram.enableTexture(LLShaderMgr::NORMAL_MAP);
        if (channel > -1)
        {
            // bind the normal map to get the environment mask
            mRT->deferredScreen.bindTexture(2, channel, LLTexUnit::TFO_POINT);
        }

        static LLStaticHashedString diffuse_luminance_scale_s("diffuse_luminance_scale");
        gLuminanceProgram.uniform1f(diffuse_luminance_scale_s, diffuse_luminance_scale);

        mScreenTriangleVB->setBuffer();
        mScreenTriangleVB->drawArrays(LLRender::TRIANGLES, 0, 3);
        dst->flush();

        // note -- unbind AFTER the glGenerateMipMap so time in generatemipmap can be profiled under "Luminance"
        // also note -- keep an eye on the performance of glGenerateMipmap, might need to replace it with a mip generation shader
        gLuminanceProgram.unbind();
    }
}

void LLPipeline::generateExposure(LLRenderTarget* src, LLRenderTarget* dst, bool use_history) {
    // exposure sample
    {
        LL_PROFILE_GPU_ZONE("exposure sample");

        if (use_history)
        {
            // copy last frame's exposure into mLastExposure
            mLastExposure.bindTarget();
            gCopyProgram.bind();
            gGL.getTexUnit(0)->bind(dst);

            mScreenTriangleVB->setBuffer();
            mScreenTriangleVB->drawArrays(LLRender::TRIANGLES, 0, 3);

            mLastExposure.flush();
        }

        dst->bindTarget();

        LLGLDepthTest depth(GL_FALSE, GL_FALSE);

        LLGLSLShader* shader;
        if (use_history)
        {
            shader = &gExposureProgram;
        }
        else
        {
            shader = &gExposureProgramNoFade;
        }

        shader->bind();

        S32 channel = shader->enableTexture(LLShaderMgr::DEFERRED_EMISSIVE);
        if (channel > -1)
        {
            src->bindTexture(0, channel, LLTexUnit::TFO_TRILINEAR);
        }

        if (use_history)
        {
            channel = shader->enableTexture(LLShaderMgr::EXPOSURE_MAP);
            if (channel > -1)
            {
                mLastExposure.bindTexture(0, channel);
            }
        }

        static LLStaticHashedString dt("dt");
        static LLStaticHashedString noiseVec("noiseVec");
        static LLStaticHashedString dynamic_exposure_params("dynamic_exposure_params");
        static LLCachedControl<F32> dynamic_exposure_coefficient(gSavedSettings, "RenderDynamicExposureCoefficient", 0.175f);
        static LLCachedControl<bool> should_auto_adjust(gSavedSettings, "RenderSkyAutoAdjustLegacy", true);

        LLSettingsSky::ptr_t sky = LLEnvironment::instance().getCurrentSky();

        F32 probe_ambiance = LLEnvironment::instance().getCurrentSky()->getReflectionProbeAmbiance(should_auto_adjust);
        F32 exp_min = 1.f;
        F32 exp_max = 1.f;

        if (probe_ambiance > 0.f)
        {
            F32 hdr_scale = sqrtf(LLEnvironment::instance().getCurrentSky()->getGamma()) * 2.f;

            if (hdr_scale > 1.f)
            {
                exp_min = 1.f / hdr_scale;
                exp_max = hdr_scale;
            }
        }
        shader->uniform1f(dt, gFrameIntervalSeconds);
        shader->uniform2f(noiseVec, ll_frand() * 2.0f - 1.0f, ll_frand() * 2.0f - 1.0f);
        shader->uniform3f(dynamic_exposure_params, dynamic_exposure_coefficient, exp_min, exp_max);

        mScreenTriangleVB->setBuffer();
        mScreenTriangleVB->drawArrays(LLRender::TRIANGLES, 0, 3);

        if (use_history)
        {
            gGL.getTexUnit(channel)->unbind(mLastExposure.getUsage());
        }
        shader->unbind();
        dst->flush();
    }
}

extern LLPointer<LLImageGL> gEXRImage;

void LLPipeline::gammaCorrect(LLRenderTarget* src, LLRenderTarget* dst) {
    dst->bindTarget();
    // gamma correct lighting
    {
        LL_PROFILE_GPU_ZONE("gamma correct");

        static LLCachedControl<bool> buildNoPost(gSavedSettings, "RenderDisablePostProcessing", false);

        LLGLDepthTest depth(GL_FALSE, GL_FALSE);

        // Apply gamma correction to the frame here.

        static LLCachedControl<bool> should_auto_adjust(gSavedSettings, "RenderSkyAutoAdjustLegacy", true);

        LLSettingsSky::ptr_t psky = LLEnvironment::instance().getCurrentSky();

        bool no_post = gSnapshotNoPost || (buildNoPost && gFloaterTools->isAvailable());
        LLGLSLShader& shader = no_post ? gNoPostGammaCorrectProgram : // no post (no gamma, no exposure, no tonemapping)
            psky->getReflectionProbeAmbiance(should_auto_adjust) == 0.f ? gLegacyPostGammaCorrectProgram :
            gDeferredPostGammaCorrectProgram;

        shader.bind();

        S32 channel = 0;

        shader.bindTexture(LLShaderMgr::DEFERRED_DIFFUSE, src, false, LLTexUnit::TFO_POINT);

        shader.bindTexture(LLShaderMgr::EXPOSURE_MAP, &mExposureMap);

        shader.uniform2f(LLShaderMgr::DEFERRED_SCREEN_RES, (GLfloat)src->getWidth(), (GLfloat)src->getHeight());

        static LLCachedControl<F32> exposure(gSavedSettings, "RenderExposure", 1.f);

        F32 e = llclamp(exposure(), 0.5f, 4.f);

        static LLStaticHashedString s_exposure("exposure");
        static LLStaticHashedString aces_mix("aces_mix");

        shader.uniform1f(s_exposure, e);
        shader.uniform1f(aces_mix, gEXRImage.notNull() ? 0.f : 0.3f);

        mScreenTriangleVB->setBuffer();
        mScreenTriangleVB->drawArrays(LLRender::TRIANGLES, 0, 3);

        gGL.getTexUnit(channel)->unbind(src->getUsage());
        shader.unbind();
    }
    dst->flush();
}

void LLPipeline::copyScreenSpaceReflections(LLRenderTarget* src, LLRenderTarget* dst)
{

    if (RenderScreenSpaceReflections && !gCubeSnapshot)
    {
        LL_PROFILE_GPU_ZONE("ssr copy");
        LLGLDepthTest depth(GL_TRUE, GL_TRUE, GL_ALWAYS);

        LLRenderTarget& depth_src = mRT->deferredScreen;

        dst->bindTarget();
        dst->clear();
        gCopyDepthProgram.bind();

        S32 diff_map = gCopyDepthProgram.getTextureChannel(LLShaderMgr::DIFFUSE_MAP);
        S32 depth_map = gCopyDepthProgram.getTextureChannel(LLShaderMgr::DEFERRED_DEPTH);

        gGL.getTexUnit(diff_map)->bind(src);
        gGL.getTexUnit(depth_map)->bind(&depth_src, true);

        mScreenTriangleVB->setBuffer();
        mScreenTriangleVB->drawArrays(LLRender::TRIANGLES, 0, 3);

        dst->flush();
    }
}

void LLPipeline::generateGlow(LLRenderTarget* src)
{
    if (sRenderGlow)
    {
        LL_PROFILE_GPU_ZONE("glow");
        mGlow[2].bindTarget();
        mGlow[2].clear();

        gGlowExtractProgram.bind();
        F32 maxAlpha = RenderGlowMaxExtractAlpha;
        F32 warmthAmount = RenderGlowWarmthAmount;
        LLVector3 lumWeights = RenderGlowLumWeights;
        LLVector3 warmthWeights = RenderGlowWarmthWeights;

        gGlowExtractProgram.uniform1f(LLShaderMgr::GLOW_MIN_LUMINANCE, 9999);
        gGlowExtractProgram.uniform1f(LLShaderMgr::GLOW_MAX_EXTRACT_ALPHA, maxAlpha);
        gGlowExtractProgram.uniform3f(LLShaderMgr::GLOW_LUM_WEIGHTS, lumWeights.mV[0], lumWeights.mV[1],
            lumWeights.mV[2]);
        gGlowExtractProgram.uniform3f(LLShaderMgr::GLOW_WARMTH_WEIGHTS, warmthWeights.mV[0], warmthWeights.mV[1],
            warmthWeights.mV[2]);
        gGlowExtractProgram.uniform1f(LLShaderMgr::GLOW_WARMTH_AMOUNT, warmthAmount);

        if (RenderGlowNoise)
        {
            S32 channel = gGlowExtractProgram.enableTexture(LLShaderMgr::GLOW_NOISE_MAP);
            if (channel > -1)
            {
                gGL.getTexUnit(channel)->bindManual(LLTexUnit::TT_TEXTURE, mTrueNoiseMap);
                gGL.getTexUnit(channel)->setTextureFilteringOption(LLTexUnit::TFO_POINT);
            }
            gGlowExtractProgram.uniform2f(LLShaderMgr::DEFERRED_SCREEN_RES,
                                          (GLfloat)mGlow[2].getWidth(),
                                          (GLfloat)mGlow[2].getHeight());
        }

        {
            LLGLEnable blend_on(GL_BLEND);

            gGL.setSceneBlendType(LLRender::BT_ADD_WITH_ALPHA);

            gGlowExtractProgram.bindTexture(LLShaderMgr::DIFFUSE_MAP, src);

            gGL.color4f(1, 1, 1, 1);
            gPipeline.enableLightsFullbright();

            mScreenTriangleVB->setBuffer();
            mScreenTriangleVB->drawArrays(LLRender::TRIANGLES, 0, 3);

            mGlow[2].flush();
        }

        gGlowExtractProgram.unbind();

        // power of two between 1 and 1024
        U32 glowResPow = RenderGlowResolutionPow;
        const U32 glow_res = llmax(1, llmin(1024, 1 << glowResPow));

        S32 kernel = RenderGlowIterations * 2;
        F32 delta = RenderGlowWidth / glow_res;
        // Use half the glow width if we have the res set to less than 9 so that it looks
        // almost the same in either case.
        if (glowResPow < 9)
        {
            delta *= 0.5f;
        }
        F32 strength = RenderGlowStrength;

        gGlowProgram.bind();
        gGlowProgram.uniform1f(LLShaderMgr::GLOW_STRENGTH, strength);

        for (S32 i = 0; i < kernel; i++)
        {
            mGlow[i % 2].bindTarget();
            mGlow[i % 2].clear();

            if (i == 0)
            {
                gGlowProgram.bindTexture(LLShaderMgr::DIFFUSE_MAP, &mGlow[2]);
            }
            else
            {
                gGlowProgram.bindTexture(LLShaderMgr::DIFFUSE_MAP, &mGlow[(i - 1) % 2]);
            }

            if (i % 2 == 0)
            {
                gGlowProgram.uniform2f(LLShaderMgr::GLOW_DELTA, delta, 0);
            }
            else
            {
                gGlowProgram.uniform2f(LLShaderMgr::GLOW_DELTA, 0, delta);
            }

            mScreenTriangleVB->setBuffer();
            mScreenTriangleVB->drawArrays(LLRender::TRIANGLES, 0, 3);

            mGlow[i % 2].flush();
        }

        gGlowProgram.unbind();

    }
    else // !sRenderGlow, skip the glow ping-pong and just clear the result target
    {
        mGlow[1].bindTarget();
        mGlow[1].clear();
        mGlow[1].flush();
    }
}

void LLPipeline::applyFXAA(LLRenderTarget* src, LLRenderTarget* dst)
{
    {
        llassert(!gCubeSnapshot);
        bool multisample = RenderFSAASamples > 1 && mRT->fxaaBuffer.isComplete();
        LLGLSLShader* shader = &gGlowCombineProgram;

        S32 width = dst->getWidth();
        S32 height = dst->getHeight();

        // Present everything.
        if (multisample)
        {
            LL_PROFILE_GPU_ZONE("aa");
            // bake out texture2D with RGBL for FXAA shader
            mRT->fxaaBuffer.bindTarget();

            shader = &gGlowCombineFXAAProgram;
            shader->bind();

            S32 channel = shader->enableTexture(LLShaderMgr::DEFERRED_DIFFUSE, src->getUsage());
            if (channel > -1)
            {
                src->bindTexture(0, channel, LLTexUnit::TFO_BILINEAR);
            }

            {
                LLGLDepthTest depth_test(GL_TRUE, GL_TRUE, GL_ALWAYS);
                mScreenTriangleVB->setBuffer();
                mScreenTriangleVB->drawArrays(LLRender::TRIANGLES, 0, 3);
            }

            shader->disableTexture(LLShaderMgr::DEFERRED_DIFFUSE, src->getUsage());
            shader->unbind();

            mRT->fxaaBuffer.flush();

            dst->bindTarget();
            shader = &gFXAAProgram;
            shader->bind();

            channel = shader->enableTexture(LLShaderMgr::DIFFUSE_MAP, mRT->fxaaBuffer.getUsage());
            if (channel > -1)
            {
                mRT->fxaaBuffer.bindTexture(0, channel, LLTexUnit::TFO_BILINEAR);
            }

            gGLViewport[0] = gViewerWindow->getWorldViewRectRaw().mLeft;
            gGLViewport[1] = gViewerWindow->getWorldViewRectRaw().mBottom;
            gGLViewport[2] = gViewerWindow->getWorldViewRectRaw().getWidth();
            gGLViewport[3] = gViewerWindow->getWorldViewRectRaw().getHeight();

            glViewport(gGLViewport[0], gGLViewport[1], gGLViewport[2], gGLViewport[3]);

            F32 scale_x = (F32)width / mRT->fxaaBuffer.getWidth();
            F32 scale_y = (F32)height / mRT->fxaaBuffer.getHeight();
            shader->uniform2f(LLShaderMgr::FXAA_TC_SCALE, scale_x, scale_y);
            shader->uniform2f(LLShaderMgr::FXAA_RCP_SCREEN_RES, 1.f / width * scale_x, 1.f / height * scale_y);
            shader->uniform4f(LLShaderMgr::FXAA_RCP_FRAME_OPT, -0.5f / width * scale_x, -0.5f / height * scale_y,
                0.5f / width * scale_x, 0.5f / height * scale_y);
            shader->uniform4f(LLShaderMgr::FXAA_RCP_FRAME_OPT2, -2.f / width * scale_x, -2.f / height * scale_y,
                2.f / width * scale_x, 2.f / height * scale_y);

            {
                LLGLDepthTest depth_test(GL_TRUE, GL_TRUE, GL_ALWAYS);
                S32 depth_channel = shader->getTextureChannel(LLShaderMgr::DEFERRED_DEPTH);
                gGL.getTexUnit(depth_channel)->bind(&mRT->deferredScreen, true);

                mScreenTriangleVB->setBuffer();
                mScreenTriangleVB->drawArrays(LLRender::TRIANGLES, 0, 3);
            }

            shader->unbind();
            dst->flush();
        }
        else {
            copyRenderTarget(src, dst);
        }
    }
}

void LLPipeline::copyRenderTarget(LLRenderTarget* src, LLRenderTarget* dst)
{

    LL_PROFILE_GPU_ZONE("copyRenderTarget");
    dst->bindTarget();

    gDeferredPostNoDoFProgram.bind();

    gDeferredPostNoDoFProgram.bindTexture(LLShaderMgr::DEFERRED_DIFFUSE, src);
    gDeferredPostNoDoFProgram.bindTexture(LLShaderMgr::DEFERRED_DEPTH, &mRT->deferredScreen, true);

    {
        mScreenTriangleVB->setBuffer();
        mScreenTriangleVB->drawArrays(LLRender::TRIANGLES, 0, 3);
    }

    gDeferredPostNoDoFProgram.unbind();

    dst->flush();
}

void LLPipeline::combineGlow(LLRenderTarget* src, LLRenderTarget* dst)
{
    // Go ahead and do our glow combine here in our destination.  We blit this later into the front buffer.

    dst->bindTarget();

    {

        gGlowCombineProgram.bind();

        gGlowCombineProgram.bindTexture(LLShaderMgr::DEFERRED_DIFFUSE, src);
        gGlowCombineProgram.bindTexture(LLShaderMgr::DEFERRED_EMISSIVE, &mGlow[1]);

        mScreenTriangleVB->setBuffer();
        mScreenTriangleVB->drawArrays(LLRender::TRIANGLES, 0, 3);
    }

    dst->flush();
}

// <FS:Beq> updated Vignette code (based on original Exo Vignette)
void LLPipeline::renderVignette(LLRenderTarget* src, LLRenderTarget* dst)
{
    if (RenderVignette.mV[0] > 0.f)
    {
        LL_PROFILE_GPU_ZONE("Vignette");
        dst->bindTarget();
        LLGLSLShader *shader = &gPostVignetteProgram;

        // bind the progam and output to screentriangle VBO
        shader->bind();

        S32 channel = shader->enableTexture(LLShaderMgr::DEFERRED_DIFFUSE, src->getUsage());
        if (channel > -1)
        {
            src->bindTexture(0, channel, LLTexUnit::TFO_POINT);
        }
        else
        {
            LL_ERRS("vignette") << "Failed to bind diffuse texture" << LL_ENDL;
        }

        shader->uniform2f(
            LLShaderMgr::DEFERRED_SCREEN_RES,
            (GLfloat)dst->getWidth(),
            (GLfloat)dst->getHeight());
        shader->uniform3fv(
            LLShaderMgr::RENDER_VIGNETTE,
            1,
            RenderVignette.mV);

        mScreenTriangleVB->setBuffer();
        mScreenTriangleVB->drawArrays(LLRender::TRIANGLES, 0, 3);
        stop_glerror();

        shader->disableTexture(LLShaderMgr::DEFERRED_DIFFUSE, src->getUsage());
        shader->unbind();
        dst->flush();
    }
    else
    {
        copyRenderTarget(src, dst);
    }
}
// </FS:Beq>
void LLPipeline::renderDoF(LLRenderTarget* src, LLRenderTarget* dst)
{
    {
        bool dof_enabled =
            (RenderDepthOfFieldInEditMode || !LLToolMgr::getInstance()->inBuildMode()) &&
            RenderDepthOfField &&
            !gCubeSnapshot;

        gViewerWindow->setup3DViewport();

        if (dof_enabled)
        {
            LL_PROFILE_GPU_ZONE("dof");
            LLGLDisable blend(GL_BLEND);

            // depth of field focal plane calculations
            static F32 current_distance = 16.f;
            static F32 start_distance = 16.f;
            static F32 transition_time = 1.f;

            LLVector3 focus_point;

            // <FS:Beq> FIRE-16728 focus point lock & free focus DoF - based on a feature developed by NiranV Dean
            static LLVector3 last_focus_point{};
            if (LLPipeline::FSFocusPointLocked && !last_focus_point.isExactlyZero())
            {
                focus_point = last_focus_point;
            }
            else
            {
            // </FS:Beq>
            LLViewerObject* obj = LLViewerMediaFocus::getInstance()->getFocusedObject();
            if (obj && obj->mDrawable && obj->isSelected())
            { // focus on selected media object
                S32 face_idx = LLViewerMediaFocus::getInstance()->getFocusedFace();
                if (obj && obj->mDrawable)
                {
                    LLFace* face = obj->mDrawable->getFace(face_idx);
                    if (face)
                    {
                        focus_point = face->getPositionAgent();
                    }
                }
            }
            }// <FS:Beq/> support focus point lock

            if (focus_point.isExactlyZero())
            {
                if (LLViewerJoystick::getInstance()->getOverrideCamera() || LLPipeline::FSFocusPointFollowsPointer) // <FS:Beq/> FIRE-16728 Add free aim mouse and focus lock
                { // focus on point under cursor
                    focus_point.set(gDebugRaycastIntersection.getF32ptr());
                }
                else if (gAgentCamera.cameraMouselook())
                { // focus on point under mouselook crosshairs
                    LLVector4a result;
                    result.clear();

                    gViewerWindow->cursorIntersect(-1, -1, 512.f, nullptr, -1, false, false, true, true, nullptr, nullptr, nullptr, &result);

                    focus_point.set(result.getF32ptr());
                }
                else
                {
                    // focus on alt-zoom target
                    LLViewerRegion* region = gAgent.getRegion();
                    if (region)
                    {
                        focus_point = LLVector3(gAgentCamera.getFocusGlobal() - region->getOriginGlobal());
                    }
                }
            }

            // <FS:Beq> FIRE-16728 Add free aim mouse and focus lock
            last_focus_point = focus_point;
            // </FS:Beq>
            LLVector3 eye = LLViewerCamera::getInstance()->getOrigin();
            F32 target_distance = 16.f;
            if (!focus_point.isExactlyZero())
            {
                target_distance = LLViewerCamera::getInstance()->getAtAxis() * (focus_point - eye);
            }

            if (transition_time >= 1.f && fabsf(current_distance - target_distance) / current_distance > 0.01f)
            { // large shift happened, interpolate smoothly to new target distance
                transition_time = 0.f;
                start_distance = current_distance;
            }
            else if (transition_time < 1.f)
            { // currently in a transition, continue interpolating
                transition_time += 1.f / CameraFocusTransitionTime * gFrameIntervalSeconds.value();
                transition_time = llmin(transition_time, 1.f);

                F32 t = cosf(transition_time * F_PI + F_PI) * 0.5f + 0.5f;
                current_distance = start_distance + (target_distance - start_distance) * t;
            }
            else
            { // small or no change, just snap to target distance
                current_distance = target_distance;
            }

            // convert to mm
            F32 subject_distance = current_distance * 1000.f;
            F32 fnumber = CameraFNumber;
            F32 default_focal_length = CameraFocalLength;

            F32 fov = LLViewerCamera::getInstance()->getView();

            const F32 default_fov = CameraFieldOfView * F_PI / 180.f;

            // F32 aspect_ratio = (F32) mRT->screen.getWidth()/(F32)mRT->screen.getHeight();

            F32 dv = 2.f * default_focal_length * tanf(default_fov / 2.f);

            F32 focal_length = dv / (2 * tanf(fov / 2.f));

            // F32 tan_pixel_angle = tanf(LLDrawable::sCurPixelAngle);

            // from wikipedia -- c = |s2-s1|/s2 * f^2/(N(S1-f))
            // where     N = fnumber
            //           s2 = dot distance
            //           s1 = subject distance
            //           f = focal length
            //

            F32 blur_constant = focal_length * focal_length / (fnumber * (subject_distance - focal_length));
            blur_constant /= 1000.f; // convert to meters for shader
            F32 magnification = focal_length / (subject_distance - focal_length);

            { // build diffuse+bloom+CoF
                mRT->deferredLight.bindTarget();

                gDeferredCoFProgram.bind();

                gDeferredCoFProgram.bindTexture(LLShaderMgr::DEFERRED_DIFFUSE, src, LLTexUnit::TFO_POINT);
                gDeferredCoFProgram.bindTexture(LLShaderMgr::DEFERRED_DEPTH, &mRT->deferredScreen, true);

                gDeferredCoFProgram.uniform1f(LLShaderMgr::DEFERRED_DEPTH_CUTOFF, RenderEdgeDepthCutoff);
                gDeferredCoFProgram.uniform1f(LLShaderMgr::DEFERRED_NORM_CUTOFF, RenderEdgeNormCutoff);
                gDeferredCoFProgram.uniform2f(LLShaderMgr::DEFERRED_SCREEN_RES, (GLfloat)dst->getWidth(), (GLfloat)dst->getHeight());
                gDeferredCoFProgram.uniform1f(LLShaderMgr::DOF_FOCAL_DISTANCE, -subject_distance / 1000.f);
                gDeferredCoFProgram.uniform1f(LLShaderMgr::DOF_BLUR_CONSTANT, blur_constant);
                gDeferredCoFProgram.uniform1f(LLShaderMgr::DOF_TAN_PIXEL_ANGLE, tanf(1.f / LLDrawable::sCurPixelAngle));
                gDeferredCoFProgram.uniform1f(LLShaderMgr::DOF_MAGNIFICATION, magnification);
                gDeferredCoFProgram.uniform1f(LLShaderMgr::DOF_MAX_COF, CameraMaxCoF);
                gDeferredCoFProgram.uniform1f(LLShaderMgr::DOF_RES_SCALE, CameraDoFResScale);

                mScreenTriangleVB->setBuffer();
                mScreenTriangleVB->drawArrays(LLRender::TRIANGLES, 0, 3);
                gDeferredCoFProgram.unbind();
                mRT->deferredLight.flush();
            }

            U32 dof_width = (U32)(mRT->screen.getWidth() * CameraDoFResScale);
            U32 dof_height = (U32)(mRT->screen.getHeight() * CameraDoFResScale);

            { // perform DoF sampling at half-res (preserve alpha channel)
                src->bindTarget();
                glViewport(0, 0, dof_width, dof_height);

                gGL.setColorMask(true, false);

                gDeferredPostProgram.bind();
                gDeferredPostProgram.bindTexture(LLShaderMgr::DEFERRED_DIFFUSE, &mRT->deferredLight, LLTexUnit::TFO_POINT);

                gDeferredPostProgram.uniform2f(LLShaderMgr::DEFERRED_SCREEN_RES, (GLfloat)dst->getWidth(), (GLfloat)dst->getHeight());
                gDeferredPostProgram.uniform1f(LLShaderMgr::DOF_MAX_COF, CameraMaxCoF);
                gDeferredPostProgram.uniform1f(LLShaderMgr::DOF_RES_SCALE, CameraDoFResScale);

                mScreenTriangleVB->setBuffer();
                mScreenTriangleVB->drawArrays(LLRender::TRIANGLES, 0, 3);

                gDeferredPostProgram.unbind();

                src->flush();
                gGL.setColorMask(true, true);
            }

            { // combine result based on alpha

                dst->bindTarget();
                if (RenderFSAASamples > 1 && mRT->fxaaBuffer.isComplete())
                {
                    glViewport(0, 0, dst->getWidth(), dst->getHeight());
                }
                else
                {
                    gGLViewport[0] = gViewerWindow->getWorldViewRectRaw().mLeft;
                    gGLViewport[1] = gViewerWindow->getWorldViewRectRaw().mBottom;
                    gGLViewport[2] = gViewerWindow->getWorldViewRectRaw().getWidth();
                    gGLViewport[3] = gViewerWindow->getWorldViewRectRaw().getHeight();
                    glViewport(gGLViewport[0], gGLViewport[1], gGLViewport[2], gGLViewport[3]);
                }

                gDeferredDoFCombineProgram.bind();
                gDeferredDoFCombineProgram.bindTexture(LLShaderMgr::DEFERRED_DIFFUSE, src, LLTexUnit::TFO_POINT);
                gDeferredDoFCombineProgram.bindTexture(LLShaderMgr::DEFERRED_LIGHT, &mRT->deferredLight, LLTexUnit::TFO_POINT);

                gDeferredDoFCombineProgram.uniform2f(LLShaderMgr::DEFERRED_SCREEN_RES, (GLfloat)dst->getWidth(), (GLfloat)dst->getHeight());
                gDeferredDoFCombineProgram.uniform1f(LLShaderMgr::DOF_MAX_COF, CameraMaxCoF);
                gDeferredDoFCombineProgram.uniform1f(LLShaderMgr::DOF_RES_SCALE, CameraDoFResScale);
                gDeferredDoFCombineProgram.uniform1f(LLShaderMgr::DOF_WIDTH, (dof_width - 1) / (F32)src->getWidth());
                gDeferredDoFCombineProgram.uniform1f(LLShaderMgr::DOF_HEIGHT, (dof_height - 1) / (F32)src->getHeight());

                mScreenTriangleVB->setBuffer();
                mScreenTriangleVB->drawArrays(LLRender::TRIANGLES, 0, 3);

                gDeferredDoFCombineProgram.unbind();

                dst->flush();
            }
        }
        else
        {
            copyRenderTarget(src, dst);
        }
    }
}

void LLPipeline::renderFinalize()
{
    llassert(!gCubeSnapshot);
    LLVertexBuffer::unbind();
    LLGLState::checkStates();

    assertInitialized();

    LL_RECORD_BLOCK_TIME(FTM_RENDER_BLOOM);
    LL_PROFILE_GPU_ZONE("renderFinalize");

    gGL.color4f(1, 1, 1, 1);
    LLGLDepthTest depth(GL_FALSE);
    LLGLDisable blend(GL_BLEND);
    LLGLDisable cull(GL_CULL_FACE);

    enableLightsFullbright();

    gGL.setColorMask(true, true);
    glClearColor(0, 0, 0, 0);


    copyScreenSpaceReflections(&mRT->screen, &mSceneMap);

    generateLuminance(&mRT->screen, &mLuminanceMap);

    generateExposure(&mLuminanceMap, &mExposureMap);

    gammaCorrect(&mRT->screen, &mPostMap);

    LLVertexBuffer::unbind();

    generateGlow(&mPostMap);

    combineGlow(&mPostMap, &mRT->screen);

    gGLViewport[0] = gViewerWindow->getWorldViewRectRaw().mLeft;
    gGLViewport[1] = gViewerWindow->getWorldViewRectRaw().mBottom;
    gGLViewport[2] = gViewerWindow->getWorldViewRectRaw().getWidth();
    gGLViewport[3] = gViewerWindow->getWorldViewRectRaw().getHeight();
    glViewport(gGLViewport[0], gGLViewport[1], gGLViewport[2], gGLViewport[3]);

    renderDoF(&mRT->screen, &mPostMap);
    applyFXAA(&mPostMap, &mRT->screen);
    // <FS:Beq> Restore shader post proc for Vignette
    // LLRenderTarget* finalBuffer = &mRT->screen;
    LLRenderTarget* activeBuffer = &mRT->screen;
    LLRenderTarget* targetBuffer = &mPostMap;
// [RLVa:KB] - @setsphere
    if (RlvActions::hasBehaviour(RLV_BHVR_SETSPHERE))
    {
        LLShaderEffectParams params(activeBuffer, targetBuffer, false);
        LLVfxManager::instance().runEffect(EVisualEffect::RlvSphere, &params);
        // flip the buffers round
        activeBuffer = params.m_pDstBuffer;
        targetBuffer = params.m_pSrcBuffer;
    }
// [/RLVa:KB]
    renderVignette(activeBuffer, targetBuffer);
    LLRenderTarget* finalBuffer = targetBuffer;
    // </FS:Beq>
    if (RenderBufferVisualization > -1)
    {
        finalBuffer = &mPostMap;
        switch (RenderBufferVisualization)
        {
        case 0:
        case 1:
        case 2:
        case 3:
            visualizeBuffers(&mRT->deferredScreen, finalBuffer, RenderBufferVisualization);
            break;
        case 4:
            visualizeBuffers(&mLuminanceMap, finalBuffer, 0);
        default:
            break;
        }
    }

    // Present the screen target.

    gDeferredPostNoDoFProgram.bind();

    // Whatever is last in the above post processing chain should _always_ be rendered directly here.  If not, expect problems.
    gDeferredPostNoDoFProgram.bindTexture(LLShaderMgr::DEFERRED_DIFFUSE, finalBuffer);
    gDeferredPostNoDoFProgram.bindTexture(LLShaderMgr::DEFERRED_DEPTH, &mRT->deferredScreen, true);

    {
        LLGLDepthTest depth_test(GL_TRUE, GL_TRUE, GL_ALWAYS);
        mScreenTriangleVB->setBuffer();
        mScreenTriangleVB->drawArrays(LLRender::TRIANGLES, 0, 3);
    }

    gDeferredPostNoDoFProgram.unbind();

    gGL.setSceneBlendType(LLRender::BT_ALPHA);

    if (hasRenderDebugMask(LLPipeline::RENDER_DEBUG_PHYSICS_SHAPES))
    {
        renderPhysicsDisplay();
    }

    /*if (LLRenderTarget::sUseFBO && !gCubeSnapshot)
    { // copy depth buffer from mRT->screen to framebuffer
        LLRenderTarget::copyContentsToFramebuffer(mRT->screen, 0, 0, mRT->screen.getWidth(), mRT->screen.getHeight(), 0, 0,
                                                  mRT->screen.getWidth(), mRT->screen.getHeight(),
                                                  GL_DEPTH_BUFFER_BIT | GL_STENCIL_BUFFER_BIT, GL_NEAREST);
    }*/

    LLVertexBuffer::unbind();

    LLGLState::checkStates();

    // flush calls made to "addTrianglesDrawn" so far to stats machinery
    recordTrianglesDrawn();
}

void LLPipeline::bindLightFunc(LLGLSLShader& shader)
{
    S32 channel = shader.enableTexture(LLShaderMgr::DEFERRED_LIGHTFUNC);
    if (channel > -1)
    {
        gGL.getTexUnit(channel)->bindManual(LLTexUnit::TT_TEXTURE, mLightFunc);
    }

    channel = shader.enableTexture(LLShaderMgr::DEFERRED_BRDF_LUT, LLTexUnit::TT_TEXTURE);
    if (channel > -1)
    {
        mPbrBrdfLut.bindTexture(0, channel);
    }
}

void LLPipeline::bindShadowMaps(LLGLSLShader& shader)
{
    for (U32 i = 0; i < 4; i++)
    {
        LLRenderTarget* shadow_target = getSunShadowTarget(i);
        if (shadow_target)
        {
            S32 channel = shader.enableTexture(LLShaderMgr::DEFERRED_SHADOW0 + i, LLTexUnit::TT_TEXTURE);
            if (channel > -1)
            {
                gGL.getTexUnit(channel)->bind(getSunShadowTarget(i), true);
            }
        }
    }

    for (U32 i = 4; i < 6; i++)
    {
        S32 channel = shader.enableTexture(LLShaderMgr::DEFERRED_SHADOW0 + i);
        if (channel > -1)
        {
            LLRenderTarget* shadow_target = getSpotShadowTarget(i - 4);
            if (shadow_target)
            {
                gGL.getTexUnit(channel)->bind(shadow_target, true);
            }
        }
    }
}

void LLPipeline::bindDeferredShaderFast(LLGLSLShader& shader)
{
    if (shader.mCanBindFast)
    { // was previously fully bound, use fast path
        shader.bind();
        bindLightFunc(shader);
        bindShadowMaps(shader);
        bindReflectionProbes(shader);
    }
    else
    { //wasn't previously bound, use slow path
        bindDeferredShader(shader);
        shader.mCanBindFast = true;
    }
}

void LLPipeline::bindDeferredShader(LLGLSLShader& shader, LLRenderTarget* light_target, LLRenderTarget* depth_target)
{
    LL_PROFILE_ZONE_SCOPED_CATEGORY_PIPELINE;
    LLRenderTarget* deferred_target       = &mRT->deferredScreen;
    LLRenderTarget* deferred_light_target = &mRT->deferredLight;

    shader.bind();
    S32 channel = 0;
    channel = shader.enableTexture(LLShaderMgr::DEFERRED_DIFFUSE, deferred_target->getUsage());
    if (channel > -1)
    {
        deferred_target->bindTexture(0,channel, LLTexUnit::TFO_POINT); // frag_data[0]
        gGL.getTexUnit(channel)->setTextureAddressMode(LLTexUnit::TAM_CLAMP);
    }

    channel = shader.enableTexture(LLShaderMgr::DEFERRED_SPECULAR, deferred_target->getUsage());
    if (channel > -1)
    {
        deferred_target->bindTexture(1, channel, LLTexUnit::TFO_POINT); // frag_data[1]
        gGL.getTexUnit(channel)->setTextureAddressMode(LLTexUnit::TAM_CLAMP);
    }

    channel = shader.enableTexture(LLShaderMgr::NORMAL_MAP, deferred_target->getUsage());
    if (channel > -1)
    {
        deferred_target->bindTexture(2, channel, LLTexUnit::TFO_POINT); // frag_data[2]
        gGL.getTexUnit(channel)->setTextureAddressMode(LLTexUnit::TAM_CLAMP);
    }

    channel = shader.enableTexture(LLShaderMgr::DEFERRED_EMISSIVE, deferred_target->getUsage());
    if (channel > -1)
    {
        deferred_target->bindTexture(3, channel, LLTexUnit::TFO_POINT); // frag_data[3]
        gGL.getTexUnit(channel)->setTextureAddressMode(LLTexUnit::TAM_CLAMP);
    }

    channel = shader.enableTexture(LLShaderMgr::DEFERRED_DEPTH, deferred_target->getUsage());
    if (channel > -1)
    {
        if (depth_target)
        {
            gGL.getTexUnit(channel)->bind(depth_target, true);
        }
        else
        {
            gGL.getTexUnit(channel)->bind(deferred_target, true);
        }
        stop_glerror();
    }

    channel = shader.enableTexture(LLShaderMgr::EXPOSURE_MAP);
    if (channel > -1)
    {
        gGL.getTexUnit(channel)->bind(&mExposureMap);
    }

    if (shader.getUniformLocation(LLShaderMgr::VIEWPORT) != -1)
    {
        shader.uniform4f(LLShaderMgr::VIEWPORT, (F32) gGLViewport[0],
                                    (F32) gGLViewport[1],
                                    (F32) gGLViewport[2],
                                    (F32) gGLViewport[3]);
    }

    if (sReflectionRender && !shader.getUniformLocation(LLShaderMgr::MODELVIEW_MATRIX))
    {
        shader.uniformMatrix4fv(LLShaderMgr::MODELVIEW_MATRIX, 1, false, mReflectionModelView.m);
    }

    channel = shader.enableTexture(LLShaderMgr::DEFERRED_NOISE);
    if (channel > -1)
    {
        gGL.getTexUnit(channel)->bindManual(LLTexUnit::TT_TEXTURE, mNoiseMap);
        gGL.getTexUnit(channel)->setTextureFilteringOption(LLTexUnit::TFO_POINT);
    }

    bindLightFunc(shader);

    stop_glerror();

    light_target = light_target ? light_target : deferred_light_target;
    channel = shader.enableTexture(LLShaderMgr::DEFERRED_LIGHT, light_target->getUsage());
    if (channel > -1)
    {
        if (light_target->isComplete())
        {
            light_target->bindTexture(0, channel, LLTexUnit::TFO_POINT);
        }
        else
        {
            gGL.getTexUnit(channel)->bindFast(LLViewerFetchedTexture::sWhiteImagep);
        }
    }

    stop_glerror();

    bindShadowMaps(shader);

    stop_glerror();

    F32 mat[16*6];
    for (U32 i = 0; i < 16; i++)
    {
        mat[i] = mSunShadowMatrix[0].m[i];
        mat[i+16] = mSunShadowMatrix[1].m[i];
        mat[i+32] = mSunShadowMatrix[2].m[i];
        mat[i+48] = mSunShadowMatrix[3].m[i];
        mat[i+64] = mSunShadowMatrix[4].m[i];
        mat[i+80] = mSunShadowMatrix[5].m[i];
    }

    shader.uniformMatrix4fv(LLShaderMgr::DEFERRED_SHADOW_MATRIX, 6, false, mat);

    stop_glerror();

    if (!LLPipeline::sReflectionProbesEnabled)
    {
        channel = shader.enableTexture(LLShaderMgr::ENVIRONMENT_MAP, LLTexUnit::TT_CUBE_MAP);
        if (channel > -1)
        {
            LLCubeMap* cube_map = gSky.mVOSkyp ? gSky.mVOSkyp->getCubeMap() : NULL;
            if (cube_map)
            {
                cube_map->enable(channel);
                cube_map->bind();
            }

            F32* m = gGLModelView;

            F32 mat[] = { m[0], m[1], m[2],
                          m[4], m[5], m[6],
                          m[8], m[9], m[10] };

            shader.uniformMatrix3fv(LLShaderMgr::DEFERRED_ENV_MAT, 1, true, mat);
        }
    }

    bindReflectionProbes(shader);

    if (gAtmosphere)
    {
        // bind precomputed textures necessary for calculating sun and sky luminance
        channel = shader.enableTexture(LLShaderMgr::TRANSMITTANCE_TEX, LLTexUnit::TT_TEXTURE);
        if (channel > -1)
        {
            shader.bindTexture(LLShaderMgr::TRANSMITTANCE_TEX, gAtmosphere->getTransmittance());
        }

        channel = shader.enableTexture(LLShaderMgr::SCATTER_TEX, LLTexUnit::TT_TEXTURE_3D);
        if (channel > -1)
        {
            shader.bindTexture(LLShaderMgr::SCATTER_TEX, gAtmosphere->getScattering());
        }

        channel = shader.enableTexture(LLShaderMgr::SINGLE_MIE_SCATTER_TEX, LLTexUnit::TT_TEXTURE_3D);
        if (channel > -1)
        {
            shader.bindTexture(LLShaderMgr::SINGLE_MIE_SCATTER_TEX, gAtmosphere->getMieScattering());
        }

        channel = shader.enableTexture(LLShaderMgr::ILLUMINANCE_TEX, LLTexUnit::TT_TEXTURE);
        if (channel > -1)
        {
            shader.bindTexture(LLShaderMgr::ILLUMINANCE_TEX, gAtmosphere->getIlluminance());
        }
    }

    /*if (gCubeSnapshot)
    { // we only really care about the first two values, but the shader needs increasing separation between clip planes
        shader.uniform4f(LLShaderMgr::DEFERRED_SHADOW_CLIP, 1.f, 64.f, 128.f, 256.f);
    }
    else*/
    {
        shader.uniform4fv(LLShaderMgr::DEFERRED_SHADOW_CLIP, 1, mSunClipPlanes.mV);
    }
    shader.uniform1f(LLShaderMgr::DEFERRED_SUN_WASH, RenderDeferredSunWash);
    shader.uniform1f(LLShaderMgr::DEFERRED_SHADOW_NOISE, RenderShadowNoise);
    shader.uniform1f(LLShaderMgr::DEFERRED_BLUR_SIZE, RenderShadowBlurSize);

    shader.uniform1f(LLShaderMgr::DEFERRED_SSAO_RADIUS, RenderSSAOScale);
    shader.uniform1f(LLShaderMgr::DEFERRED_SSAO_MAX_RADIUS, (GLfloat)RenderSSAOMaxScale);

    F32 ssao_factor = RenderSSAOFactor;
    shader.uniform1f(LLShaderMgr::DEFERRED_SSAO_FACTOR, ssao_factor);
    shader.uniform1f(LLShaderMgr::DEFERRED_SSAO_FACTOR_INV, 1.0f/ssao_factor);

    LLVector3 ssao_effect = RenderSSAOEffect;
    F32 matrix_diag = (ssao_effect[0] + 2.0f*ssao_effect[1])/3.0f;
    F32 matrix_nondiag = (ssao_effect[0] - ssao_effect[1])/3.0f;
    // This matrix scales (proj of color onto <1/rt(3),1/rt(3),1/rt(3)>) by
    // value factor, and scales remainder by saturation factor
    F32 ssao_effect_mat[] = {   matrix_diag, matrix_nondiag, matrix_nondiag,
                                matrix_nondiag, matrix_diag, matrix_nondiag,
                                matrix_nondiag, matrix_nondiag, matrix_diag};
    shader.uniformMatrix3fv(LLShaderMgr::DEFERRED_SSAO_EFFECT_MAT, 1, GL_FALSE, ssao_effect_mat);

    //F32 shadow_offset_error = 1.f + RenderShadowOffsetError * fabsf(LLViewerCamera::getInstance()->getOrigin().mV[2]);
    F32 shadow_bias_error = RenderShadowBiasError * fabsf(LLViewerCamera::getInstance()->getOrigin().mV[2])/3000.f;
    F32 shadow_bias       = RenderShadowBias + shadow_bias_error;

    shader.uniform2f(LLShaderMgr::DEFERRED_SCREEN_RES, (GLfloat)deferred_target->getWidth(), (GLfloat)deferred_target->getHeight());
    shader.uniform1f(LLShaderMgr::DEFERRED_NEAR_CLIP, LLViewerCamera::getInstance()->getNear()*2.f);
    shader.uniform1f (LLShaderMgr::DEFERRED_SHADOW_OFFSET, RenderShadowOffset); //*shadow_offset_error);
    shader.uniform1f(LLShaderMgr::DEFERRED_SHADOW_BIAS, shadow_bias);
    shader.uniform1f(LLShaderMgr::DEFERRED_SPOT_SHADOW_OFFSET, RenderSpotShadowOffset);
    shader.uniform1f(LLShaderMgr::DEFERRED_SPOT_SHADOW_BIAS, RenderSpotShadowBias);

    shader.uniform3fv(LLShaderMgr::DEFERRED_SUN_DIR, 1, mTransformedSunDir.mV);
    shader.uniform3fv(LLShaderMgr::DEFERRED_MOON_DIR, 1, mTransformedMoonDir.mV);
    shader.uniform2f(LLShaderMgr::DEFERRED_SHADOW_RES, (GLfloat)mRT->shadow[0].getWidth(), (GLfloat)mRT->shadow[0].getHeight());
    shader.uniform2f(LLShaderMgr::DEFERRED_PROJ_SHADOW_RES, (GLfloat)mSpotShadow[0].getWidth(), (GLfloat)mSpotShadow[0].getHeight());
    shader.uniform1f(LLShaderMgr::DEFERRED_DEPTH_CUTOFF, RenderEdgeDepthCutoff);
    shader.uniform1f(LLShaderMgr::DEFERRED_NORM_CUTOFF, RenderEdgeNormCutoff);

    shader.uniformMatrix4fv(LLShaderMgr::MODELVIEW_DELTA_MATRIX, 1, GL_FALSE, gGLDeltaModelView);
    shader.uniformMatrix4fv(LLShaderMgr::INVERSE_MODELVIEW_DELTA_MATRIX, 1, GL_FALSE, gGLInverseDeltaModelView);

    shader.uniform1i(LLShaderMgr::CUBE_SNAPSHOT, gCubeSnapshot ? 1 : 0);

    if (shader.getUniformLocation(LLShaderMgr::DEFERRED_NORM_MATRIX) >= 0)
    {
        glh::matrix4f norm_mat = get_current_modelview().inverse().transpose();
        shader.uniformMatrix4fv(LLShaderMgr::DEFERRED_NORM_MATRIX, 1, false, norm_mat.m);
    }

    // auto adjust legacy sun color if needed
    static LLCachedControl<bool> should_auto_adjust(gSavedSettings, "RenderSkyAutoAdjustLegacy", true);
    static LLCachedControl<F32> auto_adjust_sun_color_scale(gSavedSettings, "RenderSkyAutoAdjustSunColorScale", 1.f);
    LLSettingsSky::ptr_t psky = LLEnvironment::instance().getCurrentSky();
    LLColor3 sun_diffuse(mSunDiffuse.mV);
    if (should_auto_adjust && psky->canAutoAdjust())
    {
        sun_diffuse *= auto_adjust_sun_color_scale;
    }

    shader.uniform3fv(LLShaderMgr::SUNLIGHT_COLOR, 1, sun_diffuse.mV);
    shader.uniform3fv(LLShaderMgr::MOONLIGHT_COLOR, 1, mMoonDiffuse.mV);

    shader.uniform1f(LLShaderMgr::REFLECTION_PROBE_MAX_LOD, mReflectionMapManager.mMaxProbeLOD);
}


LLColor3 pow3f(LLColor3 v, F32 f)
{
    v.mV[0] = powf(v.mV[0], f);
    v.mV[1] = powf(v.mV[1], f);
    v.mV[2] = powf(v.mV[2], f);
    return v;
}

LLVector4 pow4fsrgb(LLVector4 v, F32 f)
{
    v.mV[0] = powf(v.mV[0], f);
    v.mV[1] = powf(v.mV[1], f);
    v.mV[2] = powf(v.mV[2], f);
    return v;
}

void LLPipeline::renderDeferredLighting()
{
    LL_PROFILE_ZONE_SCOPED_CATEGORY_PIPELINE;
    LL_PROFILE_GPU_ZONE("renderDeferredLighting");
    if (!sCull)
    {
        return;
    }

    llassert(!sRenderingHUDs);

    F32 light_scale = 1.f;

    if (gCubeSnapshot)
    { //darken local lights when probe ambiance is above 1
        light_scale = mReflectionMapManager.mLightScale;
    }

    LLRenderTarget *screen_target         = &mRT->screen;
    LLRenderTarget* deferred_light_target = &mRT->deferredLight;

    {
        LL_PROFILE_ZONE_NAMED_CATEGORY_PIPELINE("deferred");
        LLViewerCamera *camera = LLViewerCamera::getInstance();

        if (gPipeline.hasRenderType(LLPipeline::RENDER_TYPE_HUD))
        {
            gPipeline.toggleRenderType(LLPipeline::RENDER_TYPE_HUD);
        }

        gGL.setColorMask(true, true);

        // draw a cube around every light
        LLVertexBuffer::unbind();

        LLGLEnable cull(GL_CULL_FACE);
        LLGLEnable blend(GL_BLEND);

        glh::matrix4f mat = copy_matrix(gGLModelView);

        setupHWLights();  // to set mSun/MoonDir;

        glh::vec4f tc(mSunDir.mV);
        mat.mult_matrix_vec(tc);
        mTransformedSunDir.set(tc.v);

        glh::vec4f tc_moon(mMoonDir.mV);
        mat.mult_matrix_vec(tc_moon);
        mTransformedMoonDir.set(tc_moon.v);

        if (RenderDeferredSSAO || RenderShadowDetail > 0)
        {
            LL_PROFILE_GPU_ZONE("sun program");
            deferred_light_target->bindTarget();
            {  // paint shadow/SSAO light map (direct lighting lightmap)
                LL_PROFILE_ZONE_NAMED_CATEGORY_PIPELINE("renderDeferredLighting - sun shadow");
                bindDeferredShader(gDeferredSunProgram, deferred_light_target);
                mScreenTriangleVB->setBuffer();
                glClearColor(1, 1, 1, 1);
                deferred_light_target->clear(GL_COLOR_BUFFER_BIT);
                glClearColor(0, 0, 0, 0);

                glh::matrix4f inv_trans = get_current_modelview().inverse().transpose();

                const U32 slice = 32;
                F32       offset[slice * 3];
                for (U32 i = 0; i < 4; i++)
                {
                    for (U32 j = 0; j < 8; j++)
                    {
                        glh::vec3f v;
                        v.set_value(sinf(6.284f / 8 * j), cosf(6.284f / 8 * j), -(F32) i);
                        v.normalize();
                        inv_trans.mult_matrix_vec(v);
                        v.normalize();
                        offset[(i * 8 + j) * 3 + 0] = v.v[0];
                        offset[(i * 8 + j) * 3 + 1] = v.v[2];
                        offset[(i * 8 + j) * 3 + 2] = v.v[1];
                    }
                }

                gDeferredSunProgram.uniform3fv(sOffset, slice, offset);
                gDeferredSunProgram.uniform2f(LLShaderMgr::DEFERRED_SCREEN_RES,
                                              (GLfloat)deferred_light_target->getWidth(),
                                              (GLfloat)deferred_light_target->getHeight());

                {
                    LLGLDisable   blend(GL_BLEND);
                    LLGLDepthTest depth(GL_TRUE, GL_FALSE, GL_ALWAYS);
                    mScreenTriangleVB->drawArrays(LLRender::TRIANGLES, 0, 3);
                }

                unbindDeferredShader(gDeferredSunProgram);
            }
            deferred_light_target->flush();
        }

        if (RenderDeferredSSAO)
        {
            // soften direct lighting lightmap
            LL_PROFILE_ZONE_NAMED_CATEGORY_PIPELINE("renderDeferredLighting - soften shadow");
            LL_PROFILE_GPU_ZONE("soften shadow");
            // blur lightmap
            screen_target->bindTarget();
            glClearColor(1, 1, 1, 1);
            screen_target->clear(GL_COLOR_BUFFER_BIT);
            glClearColor(0, 0, 0, 0);

            bindDeferredShader(gDeferredBlurLightProgram);

            LLVector3 go = RenderShadowGaussian;
            const U32 kern_length = 4;
            F32       blur_size = RenderShadowBlurSize;
            F32       dist_factor = RenderShadowBlurDistFactor;

            // sample symmetrically with the middle sample falling exactly on 0.0
            F32 x = 0.f;

            LLVector3 gauss[32];  // xweight, yweight, offset

            for (U32 i = 0; i < kern_length; i++)
            {
                gauss[i].mV[0] = llgaussian(x, go.mV[0]);
                gauss[i].mV[1] = llgaussian(x, go.mV[1]);
                gauss[i].mV[2] = x;
                x += 1.f;
            }

            gDeferredBlurLightProgram.uniform2f(sDelta, 1.f, 0.f);
            gDeferredBlurLightProgram.uniform1f(sDistFactor, dist_factor);
            gDeferredBlurLightProgram.uniform3fv(sKern, kern_length, gauss[0].mV);
            gDeferredBlurLightProgram.uniform1f(sKernScale, blur_size * (kern_length / 2.f - 0.5f));

            {
                LLGLDisable   blend(GL_BLEND);
                LLGLDepthTest depth(GL_TRUE, GL_FALSE, GL_ALWAYS);
                mScreenTriangleVB->setBuffer();
                mScreenTriangleVB->drawArrays(LLRender::TRIANGLES, 0, 3);
            }

            screen_target->flush();
            unbindDeferredShader(gDeferredBlurLightProgram);

            bindDeferredShader(gDeferredBlurLightProgram, screen_target);

            deferred_light_target->bindTarget();

            gDeferredBlurLightProgram.uniform2f(sDelta, 0.f, 1.f);

            {
                LLGLDisable   blend(GL_BLEND);
                LLGLDepthTest depth(GL_TRUE, GL_FALSE, GL_ALWAYS);
                mScreenTriangleVB->setBuffer();
                mScreenTriangleVB->drawArrays(LLRender::TRIANGLES, 0, 3);
            }
            deferred_light_target->flush();
            unbindDeferredShader(gDeferredBlurLightProgram);
        }

        screen_target->bindTarget();
        // clear color buffer here - zeroing alpha (glow) is important or it will accumulate against sky
        glClearColor(0, 0, 0, 0);
        screen_target->clear(GL_COLOR_BUFFER_BIT);

        if (RenderDeferredAtmospheric)
        {  // apply sunlight contribution
            LLGLSLShader &soften_shader = gDeferredSoftenProgram;

            LL_PROFILE_ZONE_NAMED_CATEGORY_PIPELINE("renderDeferredLighting - atmospherics");
            LL_PROFILE_GPU_ZONE("atmospherics");
            bindDeferredShader(soften_shader);

            static LLCachedControl<F32> ssao_scale(gSavedSettings, "RenderSSAOIrradianceScale", 0.5f);
            static LLCachedControl<F32> ssao_max(gSavedSettings, "RenderSSAOIrradianceMax", 0.25f);
            static LLStaticHashedString ssao_scale_str("ssao_irradiance_scale");
            static LLStaticHashedString ssao_max_str("ssao_irradiance_max");

            soften_shader.uniform1f(ssao_scale_str, ssao_scale);
            soften_shader.uniform1f(ssao_max_str, ssao_max);

            LLEnvironment &environment = LLEnvironment::instance();
            soften_shader.uniform1i(LLShaderMgr::SUN_UP_FACTOR, environment.getIsSunUp() ? 1 : 0);
            soften_shader.uniform3fv(LLShaderMgr::LIGHTNORM, 1, environment.getClampedLightNorm().mV);

            soften_shader.uniform4fv(LLShaderMgr::WATER_WATERPLANE, 1, LLDrawPoolAlpha::sWaterPlane.mV);

            {
                LLGLDepthTest depth(GL_FALSE);
                LLGLDisable   blend(GL_BLEND);

                // full screen blit
                mScreenTriangleVB->setBuffer();
                mScreenTriangleVB->drawArrays(LLRender::TRIANGLES, 0, 3);
            }

            unbindDeferredShader(gDeferredSoftenProgram);
        }

        static LLCachedControl<S32> local_light_count(gSavedSettings, "RenderLocalLightCount", 256);

        if (local_light_count > 0)
        {
            gGL.setSceneBlendType(LLRender::BT_ADD);
            std::list<LLVector4>        fullscreen_lights;
            LLDrawable::drawable_list_t spot_lights;
            LLDrawable::drawable_list_t fullscreen_spot_lights;

            if (!gCubeSnapshot)
            {
                for (U32 i = 0; i < 2; i++)
                {
                    mTargetShadowSpotLight[i] = NULL;
                }
            }

            std::list<LLVector4> light_colors;

            LLVertexBuffer::unbind();

            {
                LL_PROFILE_ZONE_NAMED_CATEGORY_PIPELINE("renderDeferredLighting - local lights");
                LL_PROFILE_GPU_ZONE("local lights");
                bindDeferredShader(gDeferredLightProgram);

                if (mCubeVB.isNull())
                {
                    mCubeVB = ll_create_cube_vb(LLVertexBuffer::MAP_VERTEX);
                }

                mCubeVB->setBuffer();

                LLGLDepthTest depth(GL_TRUE, GL_FALSE);
                // mNearbyLights already includes distance calculation and excludes muted avatars.
                // It is calculated from mLights
                // mNearbyLights also provides fade value to gracefully fade-out out of range lights
                S32 count = 0;
                for (light_set_t::iterator iter = mNearbyLights.begin(); iter != mNearbyLights.end(); ++iter)
                {
                    count++;
                    if (count > local_light_count)
                    { //stop collecting lights once we hit the limit
                        break;
                    }

                    LLDrawable * drawablep = iter->drawable;
                    LLVOVolume * volume = drawablep->getVOVolume();
                    if (!volume)
                    {
                        continue;
                    }

                    if (volume->isAttachment())
                    {
                        if (!sRenderAttachedLights)
                        {
                            continue;
                        }
                    }

                    LLVector4a center;
                    center.load3(drawablep->getPositionAgent().mV);
                    const F32 *c = center.getF32ptr();
                    F32        s = volume->getLightRadius() * 1.5f;

                    // <FS:Beq> relocated above colour calc for early exit on small lights
                    if (s <= 0.001f)
                    {
                        continue;
                    }
                    // </FS:Beq>
                    // send light color to shader in linear space
                    LLColor3 col = volume->getLightLinearColor() * light_scale;

                    if (col.magVecSquared() < 0.001f)
                    {
                        continue;
                    }
                    // <FS:Beq> relocated above colour calc for early exit on small lights
                    // if (s <= 0.001f)
                    // {
                    //     continue;
                    // }
                    // </FS:Beq>
                    LLVector4a sa;
                    sa.splat(s);
                    if (camera->AABBInFrustumNoFarClip(center, sa) == 0)
                    {
                        continue;
                    }

                    sVisibleLightCount++;

                    if (camera->getOrigin().mV[0] > c[0] + s + 0.2f || camera->getOrigin().mV[0] < c[0] - s - 0.2f ||
                        camera->getOrigin().mV[1] > c[1] + s + 0.2f || camera->getOrigin().mV[1] < c[1] - s - 0.2f ||
                        camera->getOrigin().mV[2] > c[2] + s + 0.2f || camera->getOrigin().mV[2] < c[2] - s - 0.2f)
                    {  // draw box if camera is outside box
                        if (volume->isLightSpotlight())
                        {
                            drawablep->getVOVolume()->updateSpotLightPriority();
                            spot_lights.push_back(drawablep);
                            continue;
                        }

                        gDeferredLightProgram.uniform3fv(LLShaderMgr::LIGHT_CENTER, 1, c);
                        gDeferredLightProgram.uniform1f(LLShaderMgr::LIGHT_SIZE, s);
                        gDeferredLightProgram.uniform3fv(LLShaderMgr::DIFFUSE_COLOR, 1, col.mV);
                        gDeferredLightProgram.uniform1f(LLShaderMgr::LIGHT_FALLOFF, volume->getLightFalloff(DEFERRED_LIGHT_FALLOFF));
                        gGL.syncMatrices();

                        mCubeVB->drawRange(LLRender::TRIANGLE_FAN, 0, 7, 8, get_box_fan_indices(camera, center));
                    }
                    else
                    {
                        if (volume->isLightSpotlight())
                        {
                            drawablep->getVOVolume()->updateSpotLightPriority();
                            fullscreen_spot_lights.push_back(drawablep);
                            continue;
                        }

                        glh::vec3f tc(c);
                        mat.mult_matrix_vec(tc);

                        fullscreen_lights.push_back(LLVector4(tc.v[0], tc.v[1], tc.v[2], s));
                        light_colors.push_back(LLVector4(col.mV[0], col.mV[1], col.mV[2], volume->getLightFalloff(DEFERRED_LIGHT_FALLOFF)));
                    }
                }

                // Bookmark comment to allow searching for mSpecialRenderMode == 3 (avatar edit mode),
                // prev site of appended deferred character light, removed by SL-13522 09/20

                unbindDeferredShader(gDeferredLightProgram);
            }

            if (!spot_lights.empty())
            {
                LL_PROFILE_ZONE_NAMED_CATEGORY_PIPELINE("renderDeferredLighting - projectors");
                LL_PROFILE_GPU_ZONE("projectors");
                LLGLDepthTest depth(GL_TRUE, GL_FALSE);
                bindDeferredShader(gDeferredSpotLightProgram);

                mCubeVB->setBuffer();

                gDeferredSpotLightProgram.enableTexture(LLShaderMgr::DEFERRED_PROJECTION);

                for (LLDrawable::drawable_list_t::iterator iter = spot_lights.begin(); iter != spot_lights.end(); ++iter)
                {
                    LLDrawable *drawablep = *iter;

                    LLVOVolume *volume = drawablep->getVOVolume();

                    LLVector4a center;
                    center.load3(drawablep->getPositionAgent().mV);
                    const F32* c = center.getF32ptr();
                    F32        s = volume->getLightRadius() * 1.5f;

                    sVisibleLightCount++;

                    setupSpotLight(gDeferredSpotLightProgram, drawablep);

                    // send light color to shader in linear space
                    LLColor3 col = volume->getLightLinearColor() * light_scale;

                    gDeferredSpotLightProgram.uniform3fv(LLShaderMgr::LIGHT_CENTER, 1, c);
                    gDeferredSpotLightProgram.uniform1f(LLShaderMgr::LIGHT_SIZE, s);
                    gDeferredSpotLightProgram.uniform3fv(LLShaderMgr::DIFFUSE_COLOR, 1, col.mV);
                    gDeferredSpotLightProgram.uniform1f(LLShaderMgr::LIGHT_FALLOFF, volume->getLightFalloff(DEFERRED_LIGHT_FALLOFF));
                    gGL.syncMatrices();

                    mCubeVB->drawRange(LLRender::TRIANGLE_FAN, 0, 7, 8, get_box_fan_indices(camera, center));
                }
                gDeferredSpotLightProgram.disableTexture(LLShaderMgr::DEFERRED_PROJECTION);
                unbindDeferredShader(gDeferredSpotLightProgram);
            }

            {
                LL_PROFILE_ZONE_NAMED_CATEGORY_PIPELINE("renderDeferredLighting - fullscreen lights");
                LLGLDepthTest depth(GL_FALSE);
                LL_PROFILE_GPU_ZONE("fullscreen lights");

                U32 count = 0;

                const U32 max_count = LL_DEFERRED_MULTI_LIGHT_COUNT;
                LLVector4 light[max_count];
                LLVector4 col[max_count];

                F32 far_z = 0.f;

                while (!fullscreen_lights.empty())
                {
                    light[count] = fullscreen_lights.front();
                    fullscreen_lights.pop_front();
                    col[count] = light_colors.front();
                    light_colors.pop_front();

                    far_z = llmin(light[count].mV[2] - light[count].mV[3], far_z);
                    count++;
                    if (count == max_count || fullscreen_lights.empty())
                    {
                        U32 idx = count - 1;
                        bindDeferredShader(gDeferredMultiLightProgram[idx]);
                        gDeferredMultiLightProgram[idx].uniform1i(LLShaderMgr::MULTI_LIGHT_COUNT, count);
                        gDeferredMultiLightProgram[idx].uniform4fv(LLShaderMgr::MULTI_LIGHT, count, (GLfloat*)light);
                        gDeferredMultiLightProgram[idx].uniform4fv(LLShaderMgr::MULTI_LIGHT_COL, count, (GLfloat*)col);
                        gDeferredMultiLightProgram[idx].uniform1f(LLShaderMgr::MULTI_LIGHT_FAR_Z, far_z);
                        far_z = 0.f;
                        count = 0;
                        mScreenTriangleVB->setBuffer();
                        mScreenTriangleVB->drawArrays(LLRender::TRIANGLES, 0, 3);
                        unbindDeferredShader(gDeferredMultiLightProgram[idx]);
                    }
                }

                bindDeferredShader(gDeferredMultiSpotLightProgram);

                gDeferredMultiSpotLightProgram.enableTexture(LLShaderMgr::DEFERRED_PROJECTION);

                mScreenTriangleVB->setBuffer();

                for (LLDrawable::drawable_list_t::iterator iter = fullscreen_spot_lights.begin(); iter != fullscreen_spot_lights.end(); ++iter)
                {
                    LLDrawable* drawablep = *iter;
                    LLVOVolume* volume = drawablep->getVOVolume();
                    LLVector3   center = drawablep->getPositionAgent();
                    F32* c = center.mV;
                    F32         light_size_final = volume->getLightRadius() * 1.5f;
                    F32         light_falloff_final = volume->getLightFalloff(DEFERRED_LIGHT_FALLOFF);

                    sVisibleLightCount++;

                    glh::vec3f tc(c);
                    mat.mult_matrix_vec(tc);

                    setupSpotLight(gDeferredMultiSpotLightProgram, drawablep);

                    // send light color to shader in linear space
                    LLColor3 col = volume->getLightLinearColor() * light_scale;

                    gDeferredMultiSpotLightProgram.uniform3fv(LLShaderMgr::LIGHT_CENTER, 1, tc.v);
                    gDeferredMultiSpotLightProgram.uniform1f(LLShaderMgr::LIGHT_SIZE, light_size_final);
                    gDeferredMultiSpotLightProgram.uniform3fv(LLShaderMgr::DIFFUSE_COLOR, 1, col.mV);
                    gDeferredMultiSpotLightProgram.uniform1f(LLShaderMgr::LIGHT_FALLOFF, light_falloff_final);
                    mScreenTriangleVB->drawArrays(LLRender::TRIANGLES, 0, 3);
                }

                gDeferredMultiSpotLightProgram.disableTexture(LLShaderMgr::DEFERRED_PROJECTION);
                unbindDeferredShader(gDeferredMultiSpotLightProgram);
            }
        }

        gGL.setColorMask(true, true);
    }

    {  // render non-deferred geometry (alpha, fullbright, glow)
        LLGLDisable blend(GL_BLEND);

        pushRenderTypeMask();
        andRenderTypeMask(LLPipeline::RENDER_TYPE_ALPHA,
                          LLPipeline::RENDER_TYPE_ALPHA_PRE_WATER,
                          LLPipeline::RENDER_TYPE_ALPHA_POST_WATER,
                          LLPipeline::RENDER_TYPE_FULLBRIGHT,
                          LLPipeline::RENDER_TYPE_VOLUME,
                          LLPipeline::RENDER_TYPE_GLOW,
                          LLPipeline::RENDER_TYPE_BUMP,
                          LLPipeline::RENDER_TYPE_GLTF_PBR,
                          LLPipeline::RENDER_TYPE_PASS_SIMPLE,
                          LLPipeline::RENDER_TYPE_PASS_ALPHA,
                          LLPipeline::RENDER_TYPE_PASS_ALPHA_MASK,
                          LLPipeline::RENDER_TYPE_PASS_BUMP,
                          LLPipeline::RENDER_TYPE_PASS_POST_BUMP,
                          LLPipeline::RENDER_TYPE_PASS_FULLBRIGHT,
                          LLPipeline::RENDER_TYPE_PASS_FULLBRIGHT_ALPHA_MASK,
                          LLPipeline::RENDER_TYPE_PASS_FULLBRIGHT_SHINY,
                          LLPipeline::RENDER_TYPE_PASS_GLOW,
                          LLPipeline::RENDER_TYPE_PASS_GLTF_GLOW,
                          LLPipeline::RENDER_TYPE_PASS_GRASS,
                          LLPipeline::RENDER_TYPE_PASS_SHINY,
                          LLPipeline::RENDER_TYPE_PASS_INVISIBLE,
                          LLPipeline::RENDER_TYPE_PASS_INVISI_SHINY,
                          LLPipeline::RENDER_TYPE_AVATAR,
                          LLPipeline::RENDER_TYPE_CONTROL_AV,
                          LLPipeline::RENDER_TYPE_ALPHA_MASK,
                          LLPipeline::RENDER_TYPE_FULLBRIGHT_ALPHA_MASK,
                          LLPipeline::RENDER_TYPE_TERRAIN,
                          LLPipeline::RENDER_TYPE_WATER,
                          END_RENDER_TYPES);

        renderGeomPostDeferred(*LLViewerCamera::getInstance());
        popRenderTypeMask();
    }

    screen_target->flush();

    if (!gCubeSnapshot)
    {
        // this is the end of the 3D scene render, grab a copy of the modelview and projection
        // matrix for use in off-by-one-frame effects in the next frame
        for (U32 i = 0; i < 16; i++)
        {
            gGLLastModelView[i] = gGLModelView[i];
            gGLLastProjection[i] = gGLProjection[i];
        }
    }
    gGL.setColorMask(true, true);
}

void LLPipeline::doAtmospherics()
{
    LL_PROFILE_ZONE_SCOPED_CATEGORY_PIPELINE;

    if (sImpostorRender)
    { // do not attempt atmospherics on impostors
        return;
    }

    if (RenderDeferredAtmospheric)
    {
        {
            // copy depth buffer for use in haze shader (use water displacement map as temp storage)
            LLGLDepthTest depth(GL_TRUE, GL_TRUE, GL_ALWAYS);

            LLRenderTarget& src = gPipeline.mRT->screen;
            LLRenderTarget& depth_src = gPipeline.mRT->deferredScreen;
            LLRenderTarget& dst = gPipeline.mWaterDis;

            mRT->screen.flush();
            dst.bindTarget();
            gCopyDepthProgram.bind();

            S32 diff_map = gCopyDepthProgram.getTextureChannel(LLShaderMgr::DIFFUSE_MAP);
            S32 depth_map = gCopyDepthProgram.getTextureChannel(LLShaderMgr::DEFERRED_DEPTH);

            gGL.getTexUnit(diff_map)->bind(&src);
            gGL.getTexUnit(depth_map)->bind(&depth_src, true);

            gGL.setColorMask(false, false);
            gPipeline.mScreenTriangleVB->setBuffer();
            gPipeline.mScreenTriangleVB->drawArrays(LLRender::TRIANGLES, 0, 3);

            dst.flush();
            mRT->screen.bindTarget();
        }

        LLGLEnable blend(GL_BLEND);
        gGL.blendFunc(LLRender::BF_ONE, LLRender::BF_SOURCE_ALPHA, LLRender::BF_ZERO, LLRender::BF_SOURCE_ALPHA);
        gGL.setColorMask(true, true);

        // apply haze
        LLGLSLShader& haze_shader = gHazeProgram;

        LL_PROFILE_GPU_ZONE("haze");
        bindDeferredShader(haze_shader, nullptr, &mWaterDis);

        LLEnvironment& environment = LLEnvironment::instance();
        haze_shader.uniform1i(LLShaderMgr::SUN_UP_FACTOR, environment.getIsSunUp() ? 1 : 0);
        haze_shader.uniform3fv(LLShaderMgr::LIGHTNORM, 1, environment.getClampedLightNorm().mV);

        haze_shader.uniform4fv(LLShaderMgr::WATER_WATERPLANE, 1, LLDrawPoolAlpha::sWaterPlane.mV);

        LLGLDepthTest depth(GL_FALSE);

        // full screen blit
        mScreenTriangleVB->setBuffer();
        mScreenTriangleVB->drawArrays(LLRender::TRIANGLES, 0, 3);

        unbindDeferredShader(haze_shader);

        gGL.setSceneBlendType(LLRender::BT_ALPHA);
    }
}

void LLPipeline::doWaterHaze()
{
    LL_PROFILE_ZONE_SCOPED_CATEGORY_PIPELINE;
    if (sImpostorRender)
    { // do not attempt water haze on impostors
        return;
    }

    if (RenderDeferredAtmospheric)
    {
        // copy depth buffer for use in haze shader (use water displacement map as temp storage)
        {
            LLGLDepthTest depth(GL_TRUE, GL_TRUE, GL_ALWAYS);

            LLRenderTarget& src = gPipeline.mRT->screen;
            LLRenderTarget& depth_src = gPipeline.mRT->deferredScreen;
            LLRenderTarget& dst = gPipeline.mWaterDis;

            mRT->screen.flush();
            dst.bindTarget();
            gCopyDepthProgram.bind();

            S32 diff_map = gCopyDepthProgram.getTextureChannel(LLShaderMgr::DIFFUSE_MAP);
            S32 depth_map = gCopyDepthProgram.getTextureChannel(LLShaderMgr::DEFERRED_DEPTH);

            gGL.getTexUnit(diff_map)->bind(&src);
            gGL.getTexUnit(depth_map)->bind(&depth_src, true);

            gGL.setColorMask(false, false);
            gPipeline.mScreenTriangleVB->setBuffer();
            gPipeline.mScreenTriangleVB->drawArrays(LLRender::TRIANGLES, 0, 3);

            dst.flush();
            mRT->screen.bindTarget();
        }

        LLGLEnable blend(GL_BLEND);
        gGL.blendFunc(LLRender::BF_ONE, LLRender::BF_SOURCE_ALPHA, LLRender::BF_ZERO, LLRender::BF_SOURCE_ALPHA);

        gGL.setColorMask(true, true);

        // apply haze
        LLGLSLShader& haze_shader = gHazeWaterProgram;

        LL_PROFILE_GPU_ZONE("haze");
        bindDeferredShader(haze_shader, nullptr, &mWaterDis);

        haze_shader.uniform4fv(LLShaderMgr::WATER_WATERPLANE, 1, LLDrawPoolAlpha::sWaterPlane.mV);

        static LLStaticHashedString above_water_str("above_water");
        haze_shader.uniform1i(above_water_str, sUnderWaterRender ? -1 : 1);

        if (LLPipeline::sUnderWaterRender)
        {
            LLGLDepthTest depth(GL_FALSE);

            // full screen blit
            mScreenTriangleVB->setBuffer();
            mScreenTriangleVB->drawArrays(LLRender::TRIANGLES, 0, 3);
        }
        else
        {
            //render water patches like LLDrawPoolWater does
            LLGLDepthTest depth(GL_TRUE, GL_FALSE);
            LLGLDisable   cull(GL_CULL_FACE);

            gGLLastMatrix = NULL;
            gGL.loadMatrix(gGLModelView);

            if (mWaterPool)
            {
                mWaterPool->pushFaceGeometry();
            }
        }

        unbindDeferredShader(haze_shader);


        gGL.setSceneBlendType(LLRender::BT_ALPHA);
    }
}

void LLPipeline::setupSpotLight(LLGLSLShader& shader, LLDrawable* drawablep)
{
    //construct frustum
    LLVOVolume* volume = drawablep->getVOVolume();
    LLVector3 params = volume->getSpotLightParams();

    F32 fov = params.mV[0];
    F32 focus = params.mV[1];

    LLVector3 pos = drawablep->getPositionAgent();
    LLQuaternion quat = volume->getRenderRotation();
    LLVector3 scale = volume->getScale();

    //get near clip plane
    LLVector3 at_axis(0,0,-scale.mV[2]*0.5f);
    at_axis *= quat;

    LLVector3 np = pos+at_axis;
    at_axis.normVec();

    //get origin that has given fov for plane np, at_axis, and given scale
    F32 dist = (scale.mV[1]*0.5f)/tanf(fov*0.5f);

    LLVector3 origin = np - at_axis*dist;

    //matrix from volume space to agent space
    LLMatrix4 light_mat(quat, LLVector4(origin,1.f));

    glh::matrix4f light_to_agent((F32*) light_mat.mMatrix);
    glh::matrix4f light_to_screen = get_current_modelview() * light_to_agent;

    glh::matrix4f screen_to_light = light_to_screen.inverse();

    F32 s = volume->getLightRadius()*1.5f;
    F32 near_clip = dist;
    F32 width = scale.mV[VX];
    F32 height = scale.mV[VY];
    F32 far_clip = s+dist-scale.mV[VZ];

    F32 fovy = fov * RAD_TO_DEG;
    F32 aspect = width/height;

    glh::matrix4f trans(0.5f, 0.f, 0.f, 0.5f,
                0.f, 0.5f, 0.f, 0.5f,
                0.f, 0.f, 0.5f, 0.5f,
                0.f, 0.f, 0.f, 1.f);

    glh::vec3f p1(0, 0, -(near_clip+0.01f));
    glh::vec3f p2(0, 0, -(near_clip+1.f));

    glh::vec3f screen_origin(0, 0, 0);

    light_to_screen.mult_matrix_vec(p1);
    light_to_screen.mult_matrix_vec(p2);
    light_to_screen.mult_matrix_vec(screen_origin);

    glh::vec3f n = p2-p1;
    n.normalize();

    F32 proj_range = far_clip - near_clip;
    glh::matrix4f light_proj = gl_perspective(fovy, aspect, near_clip, far_clip);
    screen_to_light = trans * light_proj * screen_to_light;
    shader.uniformMatrix4fv(LLShaderMgr::PROJECTOR_MATRIX, 1, false, screen_to_light.m);
    shader.uniform1f(LLShaderMgr::PROJECTOR_NEAR, near_clip);
    shader.uniform3fv(LLShaderMgr::PROJECTOR_P, 1, p1.v);
    shader.uniform3fv(LLShaderMgr::PROJECTOR_N, 1, n.v);
    shader.uniform3fv(LLShaderMgr::PROJECTOR_ORIGIN, 1, screen_origin.v);
    shader.uniform1f(LLShaderMgr::PROJECTOR_RANGE, proj_range);
    shader.uniform1f(LLShaderMgr::PROJECTOR_AMBIANCE, params.mV[2]);
    S32 s_idx = -1;

    for (U32 i = 0; i < 2; i++)
    {
        if (mShadowSpotLight[i] == drawablep)
        {
            s_idx = i;
        }
    }

    shader.uniform1i(LLShaderMgr::PROJECTOR_SHADOW_INDEX, s_idx);

    if (s_idx >= 0)
    {
        shader.uniform1f(LLShaderMgr::PROJECTOR_SHADOW_FADE, 1.f-mSpotLightFade[s_idx]);
    }
    else
    {
        shader.uniform1f(LLShaderMgr::PROJECTOR_SHADOW_FADE, 1.f);
    }

    // make sure we're not already targeting the same spot light with both shadow maps
    llassert(mTargetShadowSpotLight[0] != mTargetShadowSpotLight[1] || mTargetShadowSpotLight[0].isNull());

    if (!gCubeSnapshot)
    {
        LLDrawable* potential = drawablep;
        //determine if this light is higher priority than one of the existing spot shadows
        F32 m_pri = volume->getSpotLightPriority();

        for (U32 i = 0; i < 2; i++)
        {
            F32 pri = 0.f;

            if (mTargetShadowSpotLight[i].notNull())
            {
                pri = mTargetShadowSpotLight[i]->getVOVolume()->getSpotLightPriority();
            }

            if (m_pri > pri)
            {
                LLDrawable* temp = mTargetShadowSpotLight[i];
                mTargetShadowSpotLight[i] = potential;
                potential = temp;
                m_pri = pri;
            }
        }
    }

    // make sure we didn't end up targeting the same spot light with both shadow maps
    llassert(mTargetShadowSpotLight[0] != mTargetShadowSpotLight[1] || mTargetShadowSpotLight[0].isNull());

    LLViewerTexture* img = volume->getLightTexture();

    if (img == NULL)
    {
        img = LLViewerFetchedTexture::sWhiteImagep;
    }

    S32 channel = shader.enableTexture(LLShaderMgr::DEFERRED_PROJECTION);

    if (channel > -1)
    {
        if (img)
        {
            gGL.getTexUnit(channel)->bind(img);

            F32 lod_range = logf((F32)img->getWidth())/logf(2.f);

            shader.uniform1f(LLShaderMgr::PROJECTOR_FOCUS, focus);
            shader.uniform1f(LLShaderMgr::PROJECTOR_LOD, lod_range);
            shader.uniform1f(LLShaderMgr::PROJECTOR_AMBIENT_LOD, llclamp((proj_range-focus)/proj_range*lod_range, 0.f, 1.f));
        }
    }

}

void LLPipeline::unbindDeferredShader(LLGLSLShader &shader)
{
    LLRenderTarget* deferred_target       = &mRT->deferredScreen;
    LLRenderTarget* deferred_light_target = &mRT->deferredLight;

    stop_glerror();
    shader.disableTexture(LLShaderMgr::NORMAL_MAP, deferred_target->getUsage());
    shader.disableTexture(LLShaderMgr::DEFERRED_DIFFUSE, deferred_target->getUsage());
    shader.disableTexture(LLShaderMgr::DEFERRED_SPECULAR, deferred_target->getUsage());
    shader.disableTexture(LLShaderMgr::DEFERRED_EMISSIVE, deferred_target->getUsage());
    shader.disableTexture(LLShaderMgr::DEFERRED_BRDF_LUT);
    //shader.disableTexture(LLShaderMgr::DEFERRED_DEPTH, deferred_depth_target->getUsage());
    shader.disableTexture(LLShaderMgr::DEFERRED_DEPTH, deferred_target->getUsage());
    shader.disableTexture(LLShaderMgr::DEFERRED_LIGHT, deferred_light_target->getUsage());
    shader.disableTexture(LLShaderMgr::DIFFUSE_MAP);
    shader.disableTexture(LLShaderMgr::DEFERRED_BLOOM);

    for (U32 i = 0; i < 4; i++)
    {
        if (shader.disableTexture(LLShaderMgr::DEFERRED_SHADOW0+i) > -1)
        {
            glTexParameteri(GL_TEXTURE_2D, GL_TEXTURE_COMPARE_MODE, GL_NONE);
        }
    }

    for (U32 i = 4; i < 6; i++)
    {
        if (shader.disableTexture(LLShaderMgr::DEFERRED_SHADOW0+i) > -1)
        {
            glTexParameteri(GL_TEXTURE_2D, GL_TEXTURE_COMPARE_MODE, GL_NONE);
        }
    }

    shader.disableTexture(LLShaderMgr::DEFERRED_NOISE);
    shader.disableTexture(LLShaderMgr::DEFERRED_LIGHTFUNC);

    if (!LLPipeline::sReflectionProbesEnabled)
    {
        S32 channel = shader.disableTexture(LLShaderMgr::ENVIRONMENT_MAP, LLTexUnit::TT_CUBE_MAP);
        if (channel > -1)
        {
            LLCubeMap* cube_map = gSky.mVOSkyp ? gSky.mVOSkyp->getCubeMap() : NULL;
            if (cube_map)
            {
                cube_map->disable();
            }
        }
    }

    unbindReflectionProbes(shader);

    gGL.getTexUnit(0)->unbind(LLTexUnit::TT_TEXTURE);
    gGL.getTexUnit(0)->activate();
    shader.unbind();
}

void LLPipeline::setEnvMat(LLGLSLShader& shader)
{
    F32* m = gGLModelView;

    F32 mat[] = { m[0], m[1], m[2],
                    m[4], m[5], m[6],
                    m[8], m[9], m[10] };

    shader.uniformMatrix3fv(LLShaderMgr::DEFERRED_ENV_MAT, 1, true, mat);
}

void LLPipeline::bindReflectionProbes(LLGLSLShader& shader)
{
    if (!sReflectionProbesEnabled)
    {
        return;
    }

    S32 channel = shader.enableTexture(LLShaderMgr::REFLECTION_PROBES, LLTexUnit::TT_CUBE_MAP_ARRAY);
    bool bound = false;
    if (channel > -1 && mReflectionMapManager.mTexture.notNull())
    {
        mReflectionMapManager.mTexture->bind(channel);
        bound = true;
    }

    channel = shader.enableTexture(LLShaderMgr::IRRADIANCE_PROBES, LLTexUnit::TT_CUBE_MAP_ARRAY);
    if (channel > -1 && mReflectionMapManager.mIrradianceMaps.notNull())
    {
        mReflectionMapManager.mIrradianceMaps->bind(channel);
        bound = true;
    }

    if (RenderMirrors)
    {
        channel = shader.enableTexture(LLShaderMgr::HERO_PROBE, LLTexUnit::TT_CUBE_MAP_ARRAY);
        if (channel > -1 && mHeroProbeManager.mTexture.notNull())
        {
            mHeroProbeManager.mTexture->bind(channel);
            bound = true;
        }
    }


    if (bound)
    {
        mReflectionMapManager.setUniforms();

        setEnvMat(shader);
    }

    // reflection probe shaders generally sample the scene map as well for SSR
    channel = shader.enableTexture(LLShaderMgr::SCENE_MAP);
    if (channel > -1)
    {
        gGL.getTexUnit(channel)->bind(&mSceneMap);
    }


    shader.uniform1f(LLShaderMgr::DEFERRED_SSR_ITR_COUNT, (GLfloat)RenderScreenSpaceReflectionIterations);
    shader.uniform1f(LLShaderMgr::DEFERRED_SSR_DIST_BIAS, RenderScreenSpaceReflectionDistanceBias);
    shader.uniform1f(LLShaderMgr::DEFERRED_SSR_RAY_STEP, RenderScreenSpaceReflectionRayStep);
    shader.uniform1f(LLShaderMgr::DEFERRED_SSR_GLOSSY_SAMPLES, (GLfloat)RenderScreenSpaceReflectionGlossySamples);
    shader.uniform1f(LLShaderMgr::DEFERRED_SSR_REJECT_BIAS, RenderScreenSpaceReflectionDepthRejectBias);
    mPoissonOffset++;

    if (mPoissonOffset > 128 - RenderScreenSpaceReflectionGlossySamples)
        mPoissonOffset = 0;

    shader.uniform1f(LLShaderMgr::DEFERRED_SSR_NOISE_SINE, (GLfloat)mPoissonOffset);
    shader.uniform1f(LLShaderMgr::DEFERRED_SSR_ADAPTIVE_STEP_MULT, RenderScreenSpaceReflectionAdaptiveStepMultiplier);

    channel = shader.enableTexture(LLShaderMgr::SCENE_DEPTH);
    if (channel > -1)
    {
        gGL.getTexUnit(channel)->bind(&mSceneMap, true);
    }


}

void LLPipeline::unbindReflectionProbes(LLGLSLShader& shader)
{
    S32 channel = shader.disableTexture(LLShaderMgr::REFLECTION_PROBES, LLTexUnit::TT_CUBE_MAP);
    if (channel > -1 && mReflectionMapManager.mTexture.notNull())
    {
        mReflectionMapManager.mTexture->unbind();
        if (channel == 0)
        {
            gGL.getTexUnit(channel)->enable(LLTexUnit::TT_TEXTURE);
        }
    }
}


inline float sgn(float a)
{
    if (a > 0.0F) return (1.0F);
    if (a < 0.0F) return (-1.0F);
    return (0.0F);
}

glh::matrix4f look(const LLVector3 pos, const LLVector3 dir, const LLVector3 up)
{
    glh::matrix4f ret;

    LLVector3 dirN;
    LLVector3 upN;
    LLVector3 lftN;

    lftN = dir % up;
    lftN.normVec();

    upN = lftN % dir;
    upN.normVec();

    dirN = dir;
    dirN.normVec();

    ret.m[ 0] = lftN[0];
    ret.m[ 1] = upN[0];
    ret.m[ 2] = -dirN[0];
    ret.m[ 3] = 0.f;

    ret.m[ 4] = lftN[1];
    ret.m[ 5] = upN[1];
    ret.m[ 6] = -dirN[1];
    ret.m[ 7] = 0.f;

    ret.m[ 8] = lftN[2];
    ret.m[ 9] = upN[2];
    ret.m[10] = -dirN[2];
    ret.m[11] = 0.f;

    ret.m[12] = -(lftN*pos);
    ret.m[13] = -(upN*pos);
    ret.m[14] = dirN*pos;
    ret.m[15] = 1.f;

    return ret;
}

glh::matrix4f scale_translate_to_fit(const LLVector3 min, const LLVector3 max)
{
    glh::matrix4f ret;
    ret.m[ 0] = 2/(max[0]-min[0]);
    ret.m[ 4] = 0;
    ret.m[ 8] = 0;
    ret.m[12] = -(max[0]+min[0])/(max[0]-min[0]);

    ret.m[ 1] = 0;
    ret.m[ 5] = 2/(max[1]-min[1]);
    ret.m[ 9] = 0;
    ret.m[13] = -(max[1]+min[1])/(max[1]-min[1]);

    ret.m[ 2] = 0;
    ret.m[ 6] = 0;
    ret.m[10] = 2/(max[2]-min[2]);
    ret.m[14] = -(max[2]+min[2])/(max[2]-min[2]);

    ret.m[ 3] = 0;
    ret.m[ 7] = 0;
    ret.m[11] = 0;
    ret.m[15] = 1;

    return ret;
}

static LLTrace::BlockTimerStatHandle FTM_SHADOW_RENDER("Render Shadows");
static LLTrace::BlockTimerStatHandle FTM_SHADOW_ALPHA("Alpha Shadow");
static LLTrace::BlockTimerStatHandle FTM_SHADOW_SIMPLE("Simple Shadow");
static LLTrace::BlockTimerStatHandle FTM_SHADOW_GEOM("Shadow Geom");

static LLTrace::BlockTimerStatHandle FTM_SHADOW_ALPHA_MASKED("Alpha Masked");
static LLTrace::BlockTimerStatHandle FTM_SHADOW_ALPHA_BLEND("Alpha Blend");
static LLTrace::BlockTimerStatHandle FTM_SHADOW_ALPHA_TREE("Alpha Tree");
static LLTrace::BlockTimerStatHandle FTM_SHADOW_ALPHA_GRASS("Alpha Grass");
static LLTrace::BlockTimerStatHandle FTM_SHADOW_FULLBRIGHT_ALPHA_MASKED("Fullbright Alpha Masked");

void LLPipeline::renderShadow(glh::matrix4f& view, glh::matrix4f& proj, LLCamera& shadow_cam, LLCullResult& result, bool depth_clamp)
{
    LL_PROFILE_ZONE_SCOPED_CATEGORY_PIPELINE; //LL_RECORD_BLOCK_TIME(FTM_SHADOW_RENDER);
    LL_PROFILE_GPU_ZONE("renderShadow");

    LLPipeline::sShadowRender = true;

    // disable occlusion culling during shadow render
    U32 saved_occlusion = sUseOcclusion;
    sUseOcclusion = 0;

    // List of render pass types that use the prim volume as the shadow,
    // ignoring textures.
    static const U32 types[] = {
        LLRenderPass::PASS_SIMPLE,
        LLRenderPass::PASS_FULLBRIGHT,
        LLRenderPass::PASS_SHINY,
        LLRenderPass::PASS_BUMP,
        LLRenderPass::PASS_FULLBRIGHT_SHINY,
        LLRenderPass::PASS_MATERIAL,
        LLRenderPass::PASS_MATERIAL_ALPHA_EMISSIVE,
        LLRenderPass::PASS_SPECMAP,
        LLRenderPass::PASS_SPECMAP_EMISSIVE,
        LLRenderPass::PASS_NORMMAP,
        LLRenderPass::PASS_NORMMAP_EMISSIVE,
        LLRenderPass::PASS_NORMSPEC,
        LLRenderPass::PASS_NORMSPEC_EMISSIVE
    };

    LLGLEnable cull(GL_CULL_FACE);

    //enable depth clamping if available
    LLGLEnable clamp_depth(depth_clamp ? GL_DEPTH_CLAMP : 0);

    LLGLDepthTest depth_test(GL_TRUE, GL_TRUE, GL_LESS);

    updateCull(shadow_cam, result);

    stateSort(shadow_cam, result);

    //generate shadow map
    gGL.matrixMode(LLRender::MM_PROJECTION);
    gGL.pushMatrix();
    gGL.loadMatrix(proj.m);
    gGL.matrixMode(LLRender::MM_MODELVIEW);
    gGL.pushMatrix();
    gGL.loadMatrix(view.m);

    stop_glerror();
    gGLLastMatrix = NULL;

    gGL.getTexUnit(0)->unbind(LLTexUnit::TT_TEXTURE);

    stop_glerror();

    struct CompareVertexBuffer
    {
        bool operator()(const LLDrawInfo* const& lhs, const LLDrawInfo* const& rhs)
        {
            return lhs->mVertexBuffer > rhs->mVertexBuffer;
        }
    };


    LLVertexBuffer::unbind();
    for (int j = 0; j < 2; ++j) // 0 -- static, 1 -- rigged
    {
        bool rigged = j == 1;
        gDeferredShadowProgram.bind(rigged);

        gGL.diffuseColor4f(1, 1, 1, 1);

        S32 shadow_detail = RenderShadowDetail;

        // if not using VSM, disable color writes
        if (shadow_detail <= 2)
        {
            gGL.setColorMask(false, false);
        }

        LL_PROFILE_ZONE_NAMED_CATEGORY_PIPELINE("shadow simple"); //LL_RECORD_BLOCK_TIME(FTM_SHADOW_SIMPLE);
        LL_PROFILE_GPU_ZONE("shadow simple");
        gGL.getTexUnit(0)->disable();

        for (U32 type : types)
        {
            renderObjects(type, false, false, rigged);
        }

        renderGLTFObjects(LLRenderPass::PASS_GLTF_PBR, false, rigged);

        gGL.getTexUnit(0)->enable(LLTexUnit::TT_TEXTURE);
    }

    if (LLPipeline::sUseOcclusion > 1)
    { // do occlusion culling against non-masked only to take advantage of hierarchical Z
        doOcclusion(shadow_cam);
    }


    {
        LL_PROFILE_ZONE_NAMED_CATEGORY_PIPELINE("shadow geom");
        renderGeomShadow(shadow_cam);
    }

    {
        LL_PROFILE_ZONE_NAMED_CATEGORY_PIPELINE("shadow alpha");
        LL_PROFILE_GPU_ZONE("shadow alpha");
        const S32 sun_up = LLEnvironment::instance().getIsSunUp() ? 1 : 0;
        U32 target_width = LLRenderTarget::sCurResX;

        for (int i = 0; i < 2; ++i)
        {
            bool rigged = i == 1;

            {
                LL_PROFILE_ZONE_NAMED_CATEGORY_PIPELINE("shadow alpha masked");
                LL_PROFILE_GPU_ZONE("shadow alpha masked");
                gDeferredShadowAlphaMaskProgram.bind(rigged);
                LLGLSLShader::sCurBoundShaderPtr->uniform1i(LLShaderMgr::SUN_UP_FACTOR, sun_up);
                LLGLSLShader::sCurBoundShaderPtr->uniform1f(LLShaderMgr::DEFERRED_SHADOW_TARGET_WIDTH, (float)target_width);
                renderMaskedObjects(LLRenderPass::PASS_ALPHA_MASK, true, true, rigged);
            }

            {
                LL_PROFILE_ZONE_NAMED_CATEGORY_PIPELINE("shadow alpha blend");
                LL_PROFILE_GPU_ZONE("shadow alpha blend");
                renderAlphaObjects(rigged);
            }

            {
                LL_PROFILE_ZONE_NAMED_CATEGORY_PIPELINE("shadow fullbright alpha masked");
                LL_PROFILE_GPU_ZONE("shadow alpha masked");
                gDeferredShadowFullbrightAlphaMaskProgram.bind(rigged);
                LLGLSLShader::sCurBoundShaderPtr->uniform1i(LLShaderMgr::SUN_UP_FACTOR, sun_up);
                LLGLSLShader::sCurBoundShaderPtr->uniform1f(LLShaderMgr::DEFERRED_SHADOW_TARGET_WIDTH, (float)target_width);
                renderFullbrightMaskedObjects(LLRenderPass::PASS_FULLBRIGHT_ALPHA_MASK, true, true, rigged);
            }

            {
                LL_PROFILE_ZONE_NAMED_CATEGORY_PIPELINE("shadow alpha grass");
                LL_PROFILE_GPU_ZONE("shadow alpha grass");
                gDeferredTreeShadowProgram.bind(rigged);
                LLGLSLShader::sCurBoundShaderPtr->setMinimumAlpha(ALPHA_BLEND_CUTOFF);

                if (i == 0)
                {
                    renderObjects(LLRenderPass::PASS_GRASS, true);
                }

                {
                    LL_PROFILE_ZONE_NAMED_CATEGORY_PIPELINE("shadow alpha material");
                    LL_PROFILE_GPU_ZONE("shadow alpha material");
                    renderMaskedObjects(LLRenderPass::PASS_NORMSPEC_MASK, true, false, rigged);
                    renderMaskedObjects(LLRenderPass::PASS_MATERIAL_ALPHA_MASK, true, false, rigged);
                    renderMaskedObjects(LLRenderPass::PASS_SPECMAP_MASK, true, false, rigged);
                    renderMaskedObjects(LLRenderPass::PASS_NORMMAP_MASK, true, false, rigged);
                }
            }
        }

        for (int i = 0; i < 2; ++i)
        {
            bool rigged = i == 1;
            gDeferredShadowGLTFAlphaMaskProgram.bind(rigged);
            LLGLSLShader::sCurBoundShaderPtr->uniform1i(LLShaderMgr::SUN_UP_FACTOR, sun_up);
            LLGLSLShader::sCurBoundShaderPtr->uniform1f(LLShaderMgr::DEFERRED_SHADOW_TARGET_WIDTH, (float)target_width);

            gGL.loadMatrix(gGLModelView);
            gGLLastMatrix = NULL;

            U32 type = LLRenderPass::PASS_GLTF_PBR_ALPHA_MASK;

            if (rigged)
            {
                mAlphaMaskPool->pushRiggedGLTFBatches(type + 1);
            }
            else
            {
                mAlphaMaskPool->pushGLTFBatches(type);
            }

            gGL.loadMatrix(gGLModelView);
            gGLLastMatrix = NULL;
        }
    }

    gDeferredShadowCubeProgram.bind();
    gGLLastMatrix = NULL;
    gGL.loadMatrix(gGLModelView);

    gGL.setColorMask(true, true);

    gGL.matrixMode(LLRender::MM_PROJECTION);
    gGL.popMatrix();
    gGL.matrixMode(LLRender::MM_MODELVIEW);
    gGL.popMatrix();
    gGLLastMatrix = NULL;

    // reset occlusion culling flag
    sUseOcclusion = saved_occlusion;
    LLPipeline::sShadowRender = false;
}

bool LLPipeline::getVisiblePointCloud(LLCamera& camera, LLVector3& min, LLVector3& max, std::vector<LLVector3>& fp, LLVector3 light_dir)
{
    LL_PROFILE_ZONE_SCOPED_CATEGORY_PIPELINE;
    //get point cloud of intersection of frust and min, max

    if (getVisibleExtents(camera, min, max))
    {
        return false;
    }

    //get set of planes on bounding box
    LLPlane bp[] = {
        LLPlane(min, LLVector3(-1,0,0)),
        LLPlane(min, LLVector3(0,-1,0)),
        LLPlane(min, LLVector3(0,0,-1)),
        LLPlane(max, LLVector3(1,0,0)),
        LLPlane(max, LLVector3(0,1,0)),
        LLPlane(max, LLVector3(0,0,1))};

    //potential points
    std::vector<LLVector3> pp;

    //add corners of AABB
    pp.push_back(LLVector3(min.mV[0], min.mV[1], min.mV[2]));
    pp.push_back(LLVector3(max.mV[0], min.mV[1], min.mV[2]));
    pp.push_back(LLVector3(min.mV[0], max.mV[1], min.mV[2]));
    pp.push_back(LLVector3(max.mV[0], max.mV[1], min.mV[2]));
    pp.push_back(LLVector3(min.mV[0], min.mV[1], max.mV[2]));
    pp.push_back(LLVector3(max.mV[0], min.mV[1], max.mV[2]));
    pp.push_back(LLVector3(min.mV[0], max.mV[1], max.mV[2]));
    pp.push_back(LLVector3(max.mV[0], max.mV[1], max.mV[2]));

    //add corners of camera frustum
    for (U32 i = 0; i < LLCamera::AGENT_FRUSTRUM_NUM; i++)
    {
        pp.push_back(camera.mAgentFrustum[i]);
    }


    //bounding box line segments
    U32 bs[] =
            {
        0,1,
        1,3,
        3,2,
        2,0,

        4,5,
        5,7,
        7,6,
        6,4,

        0,4,
        1,5,
        3,7,
        2,6
    };

    for (U32 i = 0; i < 12; i++)
    { //for each line segment in bounding box
        for (U32 j = 0; j < LLCamera::AGENT_PLANE_NO_USER_CLIP_NUM; j++)
        { //for each plane in camera frustum
            const LLPlane& cp = camera.getAgentPlane(j);
            const LLVector3& v1 = pp[bs[i*2+0]];
            const LLVector3& v2 = pp[bs[i*2+1]];
            LLVector3 n;
            cp.getVector3(n);

            LLVector3 line = v1-v2;

            F32 d1 = line*n;
            F32 d2 = -cp.dist(v2);

            F32 t = d2/d1;

            if (t > 0.f && t < 1.f)
            {
                LLVector3 intersect = v2+line*t;
                pp.push_back(intersect);
            }
        }
    }

    //camera frustum line segments
    const U32 fs[] =
    {
        0,1,
        1,2,
        2,3,
        3,0,

        4,5,
        5,6,
        6,7,
        7,4,

        0,4,
        1,5,
        2,6,
        3,7
    };

    for (U32 i = 0; i < 12; i++)
    {
        for (U32 j = 0; j < 6; ++j)
        {
            const LLVector3& v1 = pp[fs[i*2+0]+8];
            const LLVector3& v2 = pp[fs[i*2+1]+8];
            const LLPlane& cp = bp[j];
            LLVector3 n;
            cp.getVector3(n);

            LLVector3 line = v1-v2;

            F32 d1 = line*n;
            F32 d2 = -cp.dist(v2);

            F32 t = d2/d1;

            if (t > 0.f && t < 1.f)
            {
                LLVector3 intersect = v2+line*t;
                pp.push_back(intersect);
            }
        }
    }

    LLVector3 ext[] = { min-LLVector3(0.05f,0.05f,0.05f),
        max+LLVector3(0.05f,0.05f,0.05f) };

    for (U32 i = 0; i < pp.size(); ++i)
    {
        bool found = true;

        const F32* p = pp[i].mV;

        for (U32 j = 0; j < 3; ++j)
        {
            if (p[j] < ext[0].mV[j] ||
                p[j] > ext[1].mV[j])
            {
                found = false;
                break;
            }
        }

        for (U32 j = 0; j < LLCamera::AGENT_PLANE_NO_USER_CLIP_NUM; ++j)
        {
            const LLPlane& cp = camera.getAgentPlane(j);
            F32 dist = cp.dist(pp[i]);
            if (dist > 0.05f) //point is above some plane, not contained
            {
                found = false;
                break;
            }
        }

        if (found)
        {
            fp.push_back(pp[i]);
        }
    }

    if (fp.empty())
    {
        return false;
    }

    return true;
}

void LLPipeline::renderHighlight(const LLViewerObject* obj, F32 fade)
{
    if (obj && obj->getVolume())
    {
        for (LLViewerObject::child_list_t::const_iterator iter = obj->getChildren().begin(); iter != obj->getChildren().end(); ++iter)
        {
            renderHighlight(*iter, fade);
        }

        LLDrawable* drawable = obj->mDrawable;
        if (drawable)
        {
            for (S32 i = 0; i < drawable->getNumFaces(); ++i)
            {
                LLFace* face = drawable->getFace(i);
                if (face)
                {
                    face->renderSelected(LLViewerTexture::sNullImagep, LLColor4(1,1,1,fade));
                }
            }
        }
    }
}


LLRenderTarget* LLPipeline::getSunShadowTarget(U32 i)
{
    llassert(i < 4);
    return &mRT->shadow[i];
}

LLRenderTarget* LLPipeline::getSpotShadowTarget(U32 i)
{
    llassert(i < 2);
    return &mSpotShadow[i];
}

static LLTrace::BlockTimerStatHandle FTM_GEN_SUN_SHADOW("Gen Sun Shadow");
static LLTrace::BlockTimerStatHandle FTM_GEN_SUN_SHADOW_SPOT_RENDER("Spot Shadow Render");

// helper class for disabling occlusion culling for the current stack frame
class LLDisableOcclusionCulling
{
public:
    S32 mUseOcclusion;

    LLDisableOcclusionCulling()
    {
        mUseOcclusion = LLPipeline::sUseOcclusion;
        LLPipeline::sUseOcclusion = 0;
    }

    ~LLDisableOcclusionCulling()
    {
        LLPipeline::sUseOcclusion = mUseOcclusion;
    }
};

void LLPipeline::generateSunShadow(LLCamera& camera)
{
    if (!sRenderDeferred || RenderShadowDetail <= 0)
    {
        return;
    }

    LL_PROFILE_ZONE_SCOPED_CATEGORY_PIPELINE; //LL_RECORD_BLOCK_TIME(FTM_GEN_SUN_SHADOW);
    LL_PROFILE_GPU_ZONE("generateSunShadow");

    LLDisableOcclusionCulling no_occlusion;

    bool skip_avatar_update = false;
    if (!isAgentAvatarValid() || gAgentCamera.getCameraAnimating() || gAgentCamera.getCameraMode() != CAMERA_MODE_MOUSELOOK || !LLVOAvatar::sVisibleInFirstPerson)
    {
        skip_avatar_update = true;
    }

    if (!skip_avatar_update)
    {
        gAgentAvatarp->updateAttachmentVisibility(CAMERA_MODE_THIRD_PERSON);
    }

    F64 last_modelview[16];
    F64 last_projection[16];
    for (U32 i = 0; i < 16; i++)
    { //store last_modelview of world camera
        last_modelview[i] = gGLLastModelView[i];
        last_projection[i] = gGLLastProjection[i];
    }

    pushRenderTypeMask();
    andRenderTypeMask(LLPipeline::RENDER_TYPE_SIMPLE,
                    LLPipeline::RENDER_TYPE_ALPHA,
                    LLPipeline::RENDER_TYPE_ALPHA_PRE_WATER,
                    LLPipeline::RENDER_TYPE_ALPHA_POST_WATER,
                    LLPipeline::RENDER_TYPE_GRASS,
                    LLPipeline::RENDER_TYPE_GLTF_PBR,
                    LLPipeline::RENDER_TYPE_FULLBRIGHT,
                    LLPipeline::RENDER_TYPE_BUMP,
                    LLPipeline::RENDER_TYPE_VOLUME,
                    LLPipeline::RENDER_TYPE_AVATAR,
                    LLPipeline::RENDER_TYPE_CONTROL_AV,
                    LLPipeline::RENDER_TYPE_TREE,
                    LLPipeline::RENDER_TYPE_TERRAIN,
                    LLPipeline::RENDER_TYPE_WATER,
                    LLPipeline::RENDER_TYPE_VOIDWATER,
                    LLPipeline::RENDER_TYPE_PASS_ALPHA,
                    LLPipeline::RENDER_TYPE_PASS_ALPHA_MASK,
                    LLPipeline::RENDER_TYPE_PASS_FULLBRIGHT_ALPHA_MASK,
                    LLPipeline::RENDER_TYPE_PASS_GRASS,
                    LLPipeline::RENDER_TYPE_PASS_SIMPLE,
                    LLPipeline::RENDER_TYPE_PASS_BUMP,
                    LLPipeline::RENDER_TYPE_PASS_FULLBRIGHT,
                    LLPipeline::RENDER_TYPE_PASS_SHINY,
                    LLPipeline::RENDER_TYPE_PASS_FULLBRIGHT_SHINY,
                    LLPipeline::RENDER_TYPE_PASS_MATERIAL,
                    LLPipeline::RENDER_TYPE_PASS_MATERIAL_ALPHA,
                    LLPipeline::RENDER_TYPE_PASS_MATERIAL_ALPHA_MASK,
                    LLPipeline::RENDER_TYPE_PASS_MATERIAL_ALPHA_EMISSIVE,
                    LLPipeline::RENDER_TYPE_PASS_SPECMAP,
                    LLPipeline::RENDER_TYPE_PASS_SPECMAP_BLEND,
                    LLPipeline::RENDER_TYPE_PASS_SPECMAP_MASK,
                    LLPipeline::RENDER_TYPE_PASS_SPECMAP_EMISSIVE,
                    LLPipeline::RENDER_TYPE_PASS_NORMMAP,
                    LLPipeline::RENDER_TYPE_PASS_NORMMAP_BLEND,
                    LLPipeline::RENDER_TYPE_PASS_NORMMAP_MASK,
                    LLPipeline::RENDER_TYPE_PASS_NORMMAP_EMISSIVE,
                    LLPipeline::RENDER_TYPE_PASS_NORMSPEC,
                    LLPipeline::RENDER_TYPE_PASS_NORMSPEC_BLEND,
                    LLPipeline::RENDER_TYPE_PASS_NORMSPEC_MASK,
                    LLPipeline::RENDER_TYPE_PASS_NORMSPEC_EMISSIVE,
                    LLPipeline::RENDER_TYPE_PASS_ALPHA_MASK_RIGGED,
                    LLPipeline::RENDER_TYPE_PASS_FULLBRIGHT_ALPHA_MASK_RIGGED,
                    LLPipeline::RENDER_TYPE_PASS_SIMPLE_RIGGED,
                    LLPipeline::RENDER_TYPE_PASS_BUMP_RIGGED,
                    LLPipeline::RENDER_TYPE_PASS_FULLBRIGHT_RIGGED,
                    LLPipeline::RENDER_TYPE_PASS_SHINY_RIGGED,
                    LLPipeline::RENDER_TYPE_PASS_FULLBRIGHT_SHINY_RIGGED,
                    LLPipeline::RENDER_TYPE_PASS_MATERIAL_RIGGED,
                    LLPipeline::RENDER_TYPE_PASS_MATERIAL_ALPHA_RIGGED,
                    LLPipeline::RENDER_TYPE_PASS_MATERIAL_ALPHA_MASK_RIGGED,
                    LLPipeline::RENDER_TYPE_PASS_MATERIAL_ALPHA_EMISSIVE_RIGGED,
                    LLPipeline::RENDER_TYPE_PASS_SPECMAP_RIGGED,
                    LLPipeline::RENDER_TYPE_PASS_SPECMAP_BLEND_RIGGED,
                    LLPipeline::RENDER_TYPE_PASS_SPECMAP_MASK_RIGGED,
                    LLPipeline::RENDER_TYPE_PASS_SPECMAP_EMISSIVE_RIGGED,
                    LLPipeline::RENDER_TYPE_PASS_NORMMAP_RIGGED,
                    LLPipeline::RENDER_TYPE_PASS_NORMMAP_BLEND_RIGGED,
                    LLPipeline::RENDER_TYPE_PASS_NORMMAP_MASK_RIGGED,
                    LLPipeline::RENDER_TYPE_PASS_NORMMAP_EMISSIVE_RIGGED,
                    LLPipeline::RENDER_TYPE_PASS_NORMSPEC_RIGGED,
                    LLPipeline::RENDER_TYPE_PASS_NORMSPEC_BLEND_RIGGED,
                    LLPipeline::RENDER_TYPE_PASS_NORMSPEC_MASK_RIGGED,
                    LLPipeline::RENDER_TYPE_PASS_NORMSPEC_EMISSIVE_RIGGED,
                    LLPipeline::RENDER_TYPE_PASS_GLTF_PBR,
                    LLPipeline::RENDER_TYPE_PASS_GLTF_PBR_RIGGED,
                    LLPipeline::RENDER_TYPE_PASS_GLTF_PBR_ALPHA_MASK,
                    LLPipeline::RENDER_TYPE_PASS_GLTF_PBR_ALPHA_MASK_RIGGED,
                    END_RENDER_TYPES);

    gGL.setColorMask(false, false);

    LLEnvironment& environment = LLEnvironment::instance();

    //get sun view matrix

    //store current projection/modelview matrix
    glh::matrix4f saved_proj = get_current_projection();
    glh::matrix4f saved_view = get_current_modelview();
    glh::matrix4f inv_view = saved_view.inverse();

    glh::matrix4f view[6];
    glh::matrix4f proj[6];

    LLVector3 caster_dir(environment.getIsSunUp() ? mSunDir : mMoonDir);

    //put together a universal "near clip" plane for shadow frusta
    LLPlane shadow_near_clip;
    {
        LLVector3 p = camera.getOrigin(); // gAgent.getPositionAgent();
        p += caster_dir * RenderFarClip*2.f;
        shadow_near_clip.setVec(p, caster_dir);
    }

    LLVector3 lightDir = -caster_dir;
    lightDir.normVec();

    glh::vec3f light_dir(lightDir.mV);

    //create light space camera matrix

    LLVector3 at = lightDir;

    LLVector3 up = camera.getAtAxis();

    if (fabsf(up*lightDir) > 0.75f)
    {
        up = camera.getUpAxis();
    }

    up.normVec();
    at.normVec();


    LLCamera main_camera = camera;

    F32 near_clip = 0.f;
    {
        //get visible point cloud
        std::vector<LLVector3> fp;

        main_camera.calcAgentFrustumPlanes(main_camera.mAgentFrustum);

        LLVector3 min,max;
        getVisiblePointCloud(main_camera,min,max,fp);

        if (fp.empty())
        {
            if (!hasRenderDebugMask(RENDER_DEBUG_SHADOW_FRUSTA) && !gCubeSnapshot)
            {
                mShadowCamera[0] = main_camera;
                mShadowExtents[0][0] = min;
                mShadowExtents[0][1] = max;

                mShadowFrustPoints[0].clear();
                mShadowFrustPoints[1].clear();
                mShadowFrustPoints[2].clear();
                mShadowFrustPoints[3].clear();
            }
            popRenderTypeMask();

            if (!skip_avatar_update)
            {
                gAgentAvatarp->updateAttachmentVisibility(gAgentCamera.getCameraMode());
            }

            return;
        }

        //get good split distances for frustum
        for (U32 i = 0; i < fp.size(); ++i)
        {
            glh::vec3f v(fp[i].mV);
            saved_view.mult_matrix_vec(v);
            fp[i].setVec(v.v);
        }

        min = fp[0];
        max = fp[0];

        //get camera space bounding box
        for (U32 i = 1; i < fp.size(); ++i)
        {
            update_min_max(min, max, fp[i]);
        }

        near_clip    = llclamp(-max.mV[2], 0.01f, 4.0f);
        F32 far_clip = llclamp(-min.mV[2]*2.f, 16.0f, 512.0f);

        //far_clip = llmin(far_clip, 128.f);
        far_clip = llmin(far_clip, camera.getFar());

        F32 range = far_clip-near_clip;

        LLVector3 split_exp = RenderShadowSplitExponent;

        F32 da = 1.f-llmax( fabsf(lightDir*up), fabsf(lightDir*camera.getLeftAxis()) );

        da = powf(da, split_exp.mV[2]);

        F32 sxp = split_exp.mV[1] + (split_exp.mV[0]-split_exp.mV[1])*da;

        for (U32 i = 0; i < 4; ++i)
        {
            F32 x = (F32)(i+1)/4.f;
            x = powf(x, sxp);
            mSunClipPlanes.mV[i] = near_clip+range*x;
        }

        mSunClipPlanes.mV[0] *= 1.25f; //bump back first split for transition padding
    }

    if (gCubeSnapshot)
    { // stretch clip planes for reflection probe renders to reduce number of shadow passes
        mSunClipPlanes.mV[1] = mSunClipPlanes.mV[2];
        mSunClipPlanes.mV[2] = mSunClipPlanes.mV[3];
        mSunClipPlanes.mV[3] *= 1.5f;
    }


    // convenience array of 4 near clip plane distances
    F32 dist[] = { near_clip, mSunClipPlanes.mV[0], mSunClipPlanes.mV[1], mSunClipPlanes.mV[2], mSunClipPlanes.mV[3] };

    if (mSunDiffuse == LLColor4::black)
    { //sun diffuse is totally black shadows don't matter
        skipRenderingShadows();
    }
    else
    {
        for (S32 j = 0; j < (gCubeSnapshot ? 2 : 4); j++)
        {
            if (!hasRenderDebugMask(RENDER_DEBUG_SHADOW_FRUSTA) && !gCubeSnapshot)
            {
                mShadowFrustPoints[j].clear();
            }

            LLViewerCamera::sCurCameraID = (LLViewerCamera::eCameraID)(LLViewerCamera::CAMERA_SUN_SHADOW0+j);

            //restore render matrices
            set_current_modelview(saved_view);
            set_current_projection(saved_proj);

            LLVector3 eye = camera.getOrigin();
            llassert(eye.isFinite());

            //camera used for shadow cull/render
            LLCamera shadow_cam;

            //create world space camera frustum for this split
            shadow_cam = camera;
            shadow_cam.setFar(16.f);

            LLViewerCamera::updateFrustumPlanes(shadow_cam, false, false, true);

            LLVector3* frust = shadow_cam.mAgentFrustum;

            LLVector3 pn = shadow_cam.getAtAxis();

            LLVector3 min, max;

            //construct 8 corners of split frustum section
            for (U32 i = 0; i < 4; i++)
            {
                LLVector3 delta = frust[i+4]-eye;
                delta += (frust[i+4]-frust[(i+2)%4+4])*0.05f;
                delta.normVec();
                F32 dp = delta*pn;
                frust[i] = eye + (delta*dist[j]*0.75f)/dp;
                frust[i+4] = eye + (delta*dist[j+1]*1.25f)/dp;
            }

            shadow_cam.calcAgentFrustumPlanes(frust);
            shadow_cam.mFrustumCornerDist = 0.f;

            if (!gPipeline.hasRenderDebugMask(LLPipeline::RENDER_DEBUG_SHADOW_FRUSTA) && !gCubeSnapshot)
            {
                mShadowCamera[j] = shadow_cam;
            }

            std::vector<LLVector3> fp;

            if (!gPipeline.getVisiblePointCloud(shadow_cam, min, max, fp, lightDir)
                || j > RenderShadowSplits)
            {
                //no possible shadow receivers
                if (!gPipeline.hasRenderDebugMask(LLPipeline::RENDER_DEBUG_SHADOW_FRUSTA) && !gCubeSnapshot)
                {
                    mShadowExtents[j][0] = LLVector3();
                    mShadowExtents[j][1] = LLVector3();
                    mShadowCamera[j+4] = shadow_cam;
                }

                mRT->shadow[j].bindTarget();
                {
                    LLGLDepthTest depth(GL_TRUE);
                    mRT->shadow[j].clear();
                }
                mRT->shadow[j].flush();

                mShadowError.mV[j] = 0.f;
                mShadowFOV.mV[j] = 0.f;

                continue;
            }

            if (!gPipeline.hasRenderDebugMask(LLPipeline::RENDER_DEBUG_SHADOW_FRUSTA) && !gCubeSnapshot)
            {
                mShadowExtents[j][0] = min;
                mShadowExtents[j][1] = max;
                mShadowFrustPoints[j] = fp;
            }


            //find a good origin for shadow projection
            LLVector3 origin;

            //get a temporary view projection
            view[j] = look(camera.getOrigin(), lightDir, -up);

            std::vector<LLVector3> wpf;

            for (U32 i = 0; i < fp.size(); i++)
            {
                glh::vec3f p = glh::vec3f(fp[i].mV);
                view[j].mult_matrix_vec(p);
                wpf.push_back(LLVector3(p.v));
            }

            min = wpf[0];
            max = wpf[0];

            for (U32 i = 0; i < fp.size(); ++i)
            { //get AABB in camera space
                update_min_max(min, max, wpf[i]);
            }

            // Construct a perspective transform with perspective along y-axis that contains
            // points in wpf
            //Known:
            // - far clip plane
            // - near clip plane
            // - points in frustum
            //Find:
            // - origin

            //get some "interesting" points of reference
            LLVector3 center = (min+max)*0.5f;
            LLVector3 size = (max-min)*0.5f;
            LLVector3 near_center = center;
            near_center.mV[1] += size.mV[1]*2.f;


            //put all points in wpf in quadrant 0, reletive to center of min/max
            //get the best fit line using least squares
            F32 bfm = 0.f;
            F32 bfb = 0.f;

            for (U32 i = 0; i < wpf.size(); ++i)
            {
                wpf[i] -= center;
                wpf[i].mV[0] = fabsf(wpf[i].mV[0]);
                wpf[i].mV[2] = fabsf(wpf[i].mV[2]);
            }

            if (!wpf.empty())
            {
                F32 sx = 0.f;
                F32 sx2 = 0.f;
                F32 sy = 0.f;
                F32 sxy = 0.f;

                for (U32 i = 0; i < wpf.size(); ++i)
                {
                    sx += wpf[i].mV[0];
                    sx2 += wpf[i].mV[0]*wpf[i].mV[0];
                    sy += wpf[i].mV[1];
                    sxy += wpf[i].mV[0]*wpf[i].mV[1];
                }

                bfm = (sy*sx-wpf.size()*sxy)/(sx*sx-wpf.size()*sx2);
                bfb = (sx*sxy-sy*sx2)/(sx*sx-bfm*sx2);
            }

            {
                // best fit line is y=bfm*x+bfb

                //find point that is furthest to the right of line
                F32 off_x = -1.f;
                LLVector3 lp;

                for (U32 i = 0; i < wpf.size(); ++i)
                {
                    //y = bfm*x+bfb
                    //x = (y-bfb)/bfm
                    F32 lx = (wpf[i].mV[1]-bfb)/bfm;

                    lx = wpf[i].mV[0]-lx;

                    if (off_x < lx)
                    {
                        off_x = lx;
                        lp = wpf[i];
                    }
                }

                //get line with slope bfm through lp
                // bfb = y-bfm*x
                bfb = lp.mV[1]-bfm*lp.mV[0];

                //calculate error
                mShadowError.mV[j] = 0.f;

                for (U32 i = 0; i < wpf.size(); ++i)
                {
                    F32 lx = (wpf[i].mV[1]-bfb)/bfm;
                    mShadowError.mV[j] += fabsf(wpf[i].mV[0]-lx);
                }

                mShadowError.mV[j] /= wpf.size();
                mShadowError.mV[j] /= size.mV[0];

                if (mShadowError.mV[j] > RenderShadowErrorCutoff)
                { //just use ortho projection
                    mShadowFOV.mV[j] = -1.f;
                    origin.clearVec();
                    proj[j] = gl_ortho(min.mV[0], max.mV[0],
                                        min.mV[1], max.mV[1],
                                        -max.mV[2], -min.mV[2]);
                }
                else
                {
                    //origin is where line x = 0;
                    origin.setVec(0,bfb,0);

                    F32 fovz = 1.f;
                    F32 fovx = 1.f;

                    LLVector3 zp;
                    LLVector3 xp;

                    for (U32 i = 0; i < wpf.size(); ++i)
                    {
                        LLVector3 atz = wpf[i]-origin;
                        atz.mV[0] = 0.f;
                        atz.normVec();
                        if (fovz > -atz.mV[1])
                        {
                            zp = wpf[i];
                            fovz = -atz.mV[1];
                        }

                        LLVector3 atx = wpf[i]-origin;
                        atx.mV[2] = 0.f;
                        atx.normVec();
                        if (fovx > -atx.mV[1])
                        {
                            fovx = -atx.mV[1];
                            xp = wpf[i];
                        }
                    }

                    fovx = acos(fovx);
                    fovz = acos(fovz);

                    F32 cutoff = llmin((F32) RenderShadowFOVCutoff, 1.4f);

                    mShadowFOV.mV[j] = fovx;

                    if (fovx < cutoff && fovz > cutoff)
                    {
                        //x is a good fit, but z is too big, move away from zp enough so that fovz matches cutoff
                        F32 d = zp.mV[2]/tan(cutoff);
                        F32 ny = zp.mV[1] + fabsf(d);

                        origin.mV[1] = ny;

                        fovz = 1.f;
                        fovx = 1.f;

                        for (U32 i = 0; i < wpf.size(); ++i)
                        {
                            LLVector3 atz = wpf[i]-origin;
                            atz.mV[0] = 0.f;
                            atz.normVec();
                            fovz = llmin(fovz, -atz.mV[1]);

                            LLVector3 atx = wpf[i]-origin;
                            atx.mV[2] = 0.f;
                            atx.normVec();
                            fovx = llmin(fovx, -atx.mV[1]);
                        }

                        fovx = acos(fovx);
                        fovz = acos(fovz);

                        mShadowFOV.mV[j] = cutoff;
                    }


                    origin += center;

                    F32 ynear = -(max.mV[1]-origin.mV[1]);
                    F32 yfar = -(min.mV[1]-origin.mV[1]);

                    if (ynear < 0.1f) //keep a sensible near clip plane
                    {
                        F32 diff = 0.1f-ynear;
                        origin.mV[1] += diff;
                        ynear += diff;
                        yfar += diff;
                    }

                    if (fovx > cutoff)
                    { //just use ortho projection
                        origin.clearVec();
                        mShadowError.mV[j] = -1.f;
                        proj[j] = gl_ortho(min.mV[0], max.mV[0],
                                min.mV[1], max.mV[1],
                                -max.mV[2], -min.mV[2]);
                    }
                    else
                    {
                        //get perspective projection
                        view[j] = view[j].inverse();
                        //llassert(origin.isFinite());

                        glh::vec3f origin_agent(origin.mV);

                        //translate view to origin
                        view[j].mult_matrix_vec(origin_agent);

                        eye = LLVector3(origin_agent.v);
                        //llassert(eye.isFinite());
                        if (!hasRenderDebugMask(LLPipeline::RENDER_DEBUG_SHADOW_FRUSTA) && !gCubeSnapshot)
                        {
                            mShadowFrustOrigin[j] = eye;
                        }

                        view[j] = look(LLVector3(origin_agent.v), lightDir, -up);

                        F32 fx = 1.f/tanf(fovx);
                        F32 fz = 1.f/tanf(fovz);

                        proj[j] = glh::matrix4f(-fx, 0, 0, 0,
                                                0, (yfar+ynear)/(ynear-yfar), 0, (2.f*yfar*ynear)/(ynear-yfar),
                                                0, 0, -fz, 0,
                                                0, -1.f, 0, 0);
                    }
                }
            }

            //shadow_cam.setFar(128.f);
            shadow_cam.setOriginAndLookAt(eye, up, center);

            shadow_cam.setOrigin(0,0,0);

            set_current_modelview(view[j]);
            set_current_projection(proj[j]);

            LLViewerCamera::updateFrustumPlanes(shadow_cam, false, false, true);

            //shadow_cam.ignoreAgentFrustumPlane(LLCamera::AGENT_PLANE_NEAR);
            shadow_cam.getAgentPlane(LLCamera::AGENT_PLANE_NEAR).set(shadow_near_clip);

            //translate and scale to from [-1, 1] to [0, 1]
            glh::matrix4f trans(0.5f, 0.f, 0.f, 0.5f,
                            0.f, 0.5f, 0.f, 0.5f,
                            0.f, 0.f, 0.5f, 0.5f,
                            0.f, 0.f, 0.f, 1.f);

            set_current_modelview(view[j]);
            set_current_projection(proj[j]);

            for (U32 i = 0; i < 16; i++)
            {
                gGLLastModelView[i] = mShadowModelview[j].m[i];
                gGLLastProjection[i] = mShadowProjection[j].m[i];
            }

            mShadowModelview[j] = view[j];
            mShadowProjection[j] = proj[j];
            mSunShadowMatrix[j] = trans*proj[j]*view[j]*inv_view;

            stop_glerror();

            mRT->shadow[j].bindTarget();
            mRT->shadow[j].getViewport(gGLViewport);
            mRT->shadow[j].clear();

            {
                static LLCullResult result[4];
                renderShadow(view[j], proj[j], shadow_cam, result[j], true);
            }

            mRT->shadow[j].flush();

            if (!gPipeline.hasRenderDebugMask(LLPipeline::RENDER_DEBUG_SHADOW_FRUSTA) && !gCubeSnapshot)
            {
                mShadowCamera[j+4] = shadow_cam;
            }
        }
    }

    //hack to disable projector shadows
    bool gen_shadow = RenderShadowDetail > 1;

    if (gen_shadow)
    {
        if (!gCubeSnapshot) //skip updating spot shadow maps during cubemap updates
        {
            LLTrace::CountStatHandle<>* velocity_stat = LLViewerCamera::getVelocityStat();
            F32 fade_amt = gFrameIntervalSeconds.value()
                * (F32)llmax(LLTrace::get_frame_recording().getLastRecording().getSum(*velocity_stat) / LLTrace::get_frame_recording().getLastRecording().getDuration().value(), 1.0);

            // should never happen
            llassert(mTargetShadowSpotLight[0] != mTargetShadowSpotLight[1] || mTargetShadowSpotLight[0].isNull());

            //update shadow targets
            for (U32 i = 0; i < 2; i++)
            { //for each current shadow
                LLViewerCamera::sCurCameraID = (LLViewerCamera::eCameraID)(LLViewerCamera::CAMERA_SPOT_SHADOW0 + i);

                if (mShadowSpotLight[i].notNull() &&
                    (mShadowSpotLight[i] == mTargetShadowSpotLight[0] ||
                        mShadowSpotLight[i] == mTargetShadowSpotLight[1]))
                { //keep this spotlight
                    mSpotLightFade[i] = llmin(mSpotLightFade[i] + fade_amt, 1.f);
                }
                else
                { //fade out this light
                    mSpotLightFade[i] = llmax(mSpotLightFade[i] - fade_amt, 0.f);

                    if (mSpotLightFade[i] == 0.f || mShadowSpotLight[i].isNull())
                    { //faded out, grab one of the pending spots (whichever one isn't already taken)
                        if (mTargetShadowSpotLight[0] != mShadowSpotLight[(i + 1) % 2])
                        {
                            mShadowSpotLight[i] = mTargetShadowSpotLight[0];
                        }
                        else
                        {
                            mShadowSpotLight[i] = mTargetShadowSpotLight[1];
                        }
                    }
                }
            }
        }

        // this should never happen
        llassert(mShadowSpotLight[0] != mShadowSpotLight[1] || mShadowSpotLight[0].isNull());

        for (S32 i = 0; i < 2; i++)
        {
            set_current_modelview(saved_view);
            set_current_projection(saved_proj);

            if (mShadowSpotLight[i].isNull())
            {
                continue;
            }

            LLVOVolume* volume = mShadowSpotLight[i]->getVOVolume();

            if (!volume)
            {
                mShadowSpotLight[i] = NULL;
                continue;
            }

            LLDrawable* drawable = mShadowSpotLight[i];

            LLVector3 params = volume->getSpotLightParams();
            F32 fov = params.mV[0];

            //get agent->light space matrix (modelview)
            LLVector3 center = drawable->getPositionAgent();
            LLQuaternion quat = volume->getRenderRotation();

            //get near clip plane
            LLVector3 scale = volume->getScale();
            LLVector3 at_axis(0, 0, -scale.mV[2] * 0.5f);
            at_axis *= quat;

            LLVector3 np = center + at_axis;
            at_axis.normVec();

            //get origin that has given fov for plane np, at_axis, and given scale
            F32 dist = (scale.mV[1] * 0.5f) / tanf(fov * 0.5f);

            LLVector3 origin = np - at_axis * dist;

            LLMatrix4 mat(quat, LLVector4(origin, 1.f));

            view[i + 4] = glh::matrix4f((F32*)mat.mMatrix);

            view[i + 4] = view[i + 4].inverse();

            //get perspective matrix
            F32 near_clip = dist + 0.01f;
            F32 width = scale.mV[VX];
            F32 height = scale.mV[VY];
            F32 far_clip = dist + volume->getLightRadius() * 1.5f;

            F32 fovy = fov * RAD_TO_DEG;
            F32 aspect = width / height;

            proj[i + 4] = gl_perspective(fovy, aspect, near_clip, far_clip);

            //translate and scale to from [-1, 1] to [0, 1]
            glh::matrix4f trans(0.5f, 0.f, 0.f, 0.5f,
                0.f, 0.5f, 0.f, 0.5f,
                0.f, 0.f, 0.5f, 0.5f,
                0.f, 0.f, 0.f, 1.f);

            set_current_modelview(view[i + 4]);
            set_current_projection(proj[i + 4]);

            mSunShadowMatrix[i + 4] = trans * proj[i + 4] * view[i + 4] * inv_view;

            for (U32 j = 0; j < 16; j++)
            {
                gGLLastModelView[j] = mShadowModelview[i + 4].m[j];
                gGLLastProjection[j] = mShadowProjection[i + 4].m[j];
            }

            mShadowModelview[i + 4] = view[i + 4];
            mShadowProjection[i + 4] = proj[i + 4];

            if (!gCubeSnapshot) //skip updating spot shadow maps during cubemap updates
            {
                LLCamera shadow_cam = camera;
                shadow_cam.setFar(far_clip);
                shadow_cam.setOrigin(origin);

                LLViewerCamera::updateFrustumPlanes(shadow_cam, false, false, true);

                //

                mSpotShadow[i].bindTarget();
                mSpotShadow[i].getViewport(gGLViewport);
                mSpotShadow[i].clear();

                static LLCullResult result[2];

                LLViewerCamera::sCurCameraID = (LLViewerCamera::eCameraID)(LLViewerCamera::CAMERA_SPOT_SHADOW0 + i);

                RenderSpotLight = drawable;

                renderShadow(view[i + 4], proj[i + 4], shadow_cam, result[i], false);

                RenderSpotLight = nullptr;

                mSpotShadow[i].flush();
            }
        }
    }
    else
    { //no spotlight shadows
        mShadowSpotLight[0] = mShadowSpotLight[1] = NULL;
    }


    if (!CameraOffset)
    {
        set_current_modelview(saved_view);
        set_current_projection(saved_proj);
    }
    else
    {
        set_current_modelview(view[1]);
        set_current_projection(proj[1]);
        gGL.loadMatrix(view[1].m);
        gGL.matrixMode(LLRender::MM_PROJECTION);
        gGL.loadMatrix(proj[1].m);
        gGL.matrixMode(LLRender::MM_MODELVIEW);
    }
    gGL.setColorMask(true, true);

    for (U32 i = 0; i < 16; i++)
    {
        gGLLastModelView[i] = (F32)last_modelview[i];
        gGLLastProjection[i] = (F32)last_projection[i];
    }

    popRenderTypeMask();

    if (!skip_avatar_update)
    {
        gAgentAvatarp->updateAttachmentVisibility(gAgentCamera.getCameraMode());
    }
}

void LLPipeline::renderGroups(LLRenderPass* pass, U32 type, bool texture)
{
    for (LLCullResult::sg_iterator i = sCull->beginVisibleGroups(); i != sCull->endVisibleGroups(); ++i)
    {
        LLSpatialGroup* group = *i;
        if (!group->isDead() &&
            (!sUseOcclusion || !group->isOcclusionState(LLSpatialGroup::OCCLUDED)) &&
            gPipeline.hasRenderType(group->getSpatialPartition()->mDrawableType) &&
            group->mDrawMap.find(type) != group->mDrawMap.end())
        {
            pass->renderGroup(group,type,texture);
        }
    }
}

void LLPipeline::renderRiggedGroups(LLRenderPass* pass, U32 type, bool texture)
{
    for (LLCullResult::sg_iterator i = sCull->beginVisibleGroups(); i != sCull->endVisibleGroups(); ++i)
    {
        LLSpatialGroup* group = *i;
        if (!group->isDead() &&
            (!sUseOcclusion || !group->isOcclusionState(LLSpatialGroup::OCCLUDED)) &&
            gPipeline.hasRenderType(group->getSpatialPartition()->mDrawableType) &&
            group->mDrawMap.find(type) != group->mDrawMap.end())
        {
            pass->renderRiggedGroup(group, type, texture);
        }
    }
}

void LLPipeline::profileAvatar(LLVOAvatar* avatar, bool profile_attachments)
{
    if (gGLManager.mGLVersion < 3.25f)
    { // profiling requires GL 3.3 or later
        return;
    }

    LL_PROFILE_ZONE_SCOPED_CATEGORY_PIPELINE;

    // don't continue to profile an avatar that is known to be too slow
    llassert(!avatar->isTooSlow());

    LLGLSLShader* cur_shader = LLGLSLShader::sCurBoundShaderPtr;

    mRT->deferredScreen.bindTarget();
    mRT->deferredScreen.clear();

    if (!profile_attachments)
    {
        // profile entire avatar all at once and readback asynchronously
        avatar->placeProfileQuery();

        LLTimer cpu_timer;

        generateImpostor(avatar, false, true);

        avatar->mCPURenderTime = (F32)cpu_timer.getElapsedTimeF32() * 1000.f;

        avatar->readProfileQuery(5); // allow up to 5 frames of latency
    }
    else
    {
        // profile attachments one at a time
        LLVOAvatar::attachment_map_t::iterator iter;
        LLVOAvatar::attachment_map_t::iterator begin = avatar->mAttachmentPoints.begin();
        LLVOAvatar::attachment_map_t::iterator end = avatar->mAttachmentPoints.end();

        for (iter = begin;
            iter != end;
            ++iter)
        {
            LLViewerJointAttachment* attachment = iter->second;
            for (LLViewerJointAttachment::attachedobjs_vec_t::iterator attachment_iter = attachment->mAttachedObjects.begin();
                attachment_iter != attachment->mAttachedObjects.end();
                ++attachment_iter)
            {
                LLViewerObject* attached_object = attachment_iter->get();
                if (attached_object)
                {
                    // use gDebugProgram to do the GPU queries
                    gDebugProgram.clearStats();
                    gDebugProgram.placeProfileQuery(true);

                    generateImpostor(avatar, false, true, attached_object);
                    gDebugProgram.readProfileQuery(true, true);

                    attached_object->mGPURenderTime = gDebugProgram.mTimeElapsed / 1000000.f;
                }
            }
        }
    }

    mRT->deferredScreen.flush();

    if (cur_shader)
    {
        cur_shader->bind();
    }
}

void LLPipeline::generateImpostor(LLVOAvatar* avatar, bool preview_avatar, bool for_profile, LLViewerObject* specific_attachment)
{
    LL_PROFILE_ZONE_SCOPED_CATEGORY_PIPELINE;
    LL_PROFILE_GPU_ZONE("generateImpostor");
    LLGLState::checkStates();

    static LLCullResult result;
    result.clear();
    grabReferences(result);

    if (!avatar || avatar->isDead() || !avatar->mDrawable)
    {
        LL_WARNS_ONCE("AvatarRenderPipeline") << "Avatar is " << (avatar ? "not drawable" : "null") << LL_ENDL;
        return;
    }
    LL_DEBUGS_ONCE("AvatarRenderPipeline") << "Avatar " << avatar->getID() << " is drawable" << LL_ENDL;

    assertInitialized();

    // previews can't be muted or impostered
    bool visually_muted = !for_profile && !preview_avatar && avatar->isVisuallyMuted();
    LL_DEBUGS_ONCE("AvatarRenderPipeline") << "Avatar " << avatar->getID()
                              << " is " << ( visually_muted ? "" : "not ") << "visually muted"
                              << LL_ENDL;
    bool too_complex = !for_profile && !preview_avatar && avatar->isTooComplex();
    LL_DEBUGS_ONCE("AvatarRenderPipeline") << "Avatar " << avatar->getID()
                              << " is " << ( too_complex ? "" : "not ") << "too complex"
                              << LL_ENDL;

    pushRenderTypeMask();

    if (visually_muted || too_complex)
    {
        // only show jelly doll geometry
        andRenderTypeMask(LLPipeline::RENDER_TYPE_AVATAR,
                            LLPipeline::RENDER_TYPE_CONTROL_AV,
                            END_RENDER_TYPES);
    }
    else
    {
        //hide world geometry
        clearRenderTypeMask(
            RENDER_TYPE_SKY,
            RENDER_TYPE_WL_SKY,
            RENDER_TYPE_TERRAIN,
            RENDER_TYPE_GRASS,
            RENDER_TYPE_CONTROL_AV, // Animesh
            RENDER_TYPE_TREE,
            RENDER_TYPE_VOIDWATER,
            RENDER_TYPE_WATER,
            RENDER_TYPE_ALPHA_PRE_WATER,
            RENDER_TYPE_PASS_GRASS,
            RENDER_TYPE_HUD,
            RENDER_TYPE_PARTICLES,
            RENDER_TYPE_CLOUDS,
            RENDER_TYPE_HUD_PARTICLES,
            END_RENDER_TYPES
         );
    }

    if (specific_attachment && specific_attachment->isHUDAttachment())
    { //enable HUD rendering
        setRenderTypeMask(RENDER_TYPE_HUD, END_RENDER_TYPES);
    }

    S32 occlusion = sUseOcclusion;
    sUseOcclusion = 0;

    sReflectionRender = ! sRenderDeferred;

    sShadowRender = true;
    sImpostorRender = true;

    LLViewerCamera* viewer_camera = LLViewerCamera::getInstance();

    {
        markVisible(avatar->mDrawable, *viewer_camera);

        if (preview_avatar)
        {
            // Only show rigged attachments for preview
            // For the sake of performance and so that static
            // objects won't obstruct previewing changes
            LLVOAvatar::attachment_map_t::iterator iter;
            for (iter = avatar->mAttachmentPoints.begin();
                iter != avatar->mAttachmentPoints.end();
                ++iter)
            {
                LLViewerJointAttachment *attachment = iter->second;
                for (LLViewerJointAttachment::attachedobjs_vec_t::iterator attachment_iter = attachment->mAttachedObjects.begin();
                    attachment_iter != attachment->mAttachedObjects.end();
                    ++attachment_iter)
                {
                    LLViewerObject* attached_object = attachment_iter->get();
                    // <FS:Ansariel> FIRE-31966: Some mesh bodies/objects don't show in shape editor previews -> show everything but animesh
                    //if (attached_object)
                    //{
                    //    if (attached_object->isRiggedMesh())
                    //    {
                    //        markVisible(attached_object->mDrawable->getSpatialBridge(), *viewer_camera);
                    //    }
                    //    else
                    //    {
                    //        // sometimes object is a linkset and rigged mesh is a child
                    //        LLViewerObject::const_child_list_t& child_list = attached_object->getChildren();
                    //        for (LLViewerObject::child_list_t::const_iterator iter = child_list.begin();
                    //            iter != child_list.end(); iter++)
                    //        {
                    //            LLViewerObject* child = *iter;
                    //            if (child->isRiggedMesh())
                    //            {
                    //                markVisible(attached_object->mDrawable->getSpatialBridge(), *viewer_camera);
                    //                break;
                    //            }
                    //        }
                    //    }
                    //}
                    if (attached_object && !attached_object->getControlAvatar())
                    {
                        markVisible(attached_object->mDrawable->getSpatialBridge(), *viewer_camera);
                    }
                    // </FS:Ansariel>
                }
            }
        }
        else
        {
            if (specific_attachment)
            {
                markVisible(specific_attachment->mDrawable->getSpatialBridge(), *viewer_camera);
            }
            else
            {
                LLVOAvatar::attachment_map_t::iterator iter;
                LLVOAvatar::attachment_map_t::iterator begin = avatar->mAttachmentPoints.begin();
                LLVOAvatar::attachment_map_t::iterator end = avatar->mAttachmentPoints.end();

                for (iter = begin;
                    iter != end;
                    ++iter)
                {
                    LLViewerJointAttachment* attachment = iter->second;
                    for (LLViewerJointAttachment::attachedobjs_vec_t::iterator attachment_iter = attachment->mAttachedObjects.begin();
                        attachment_iter != attachment->mAttachedObjects.end();
                        ++attachment_iter)
                    {
                        LLViewerObject* attached_object = attachment_iter->get();
                        if (attached_object)
                        {
                            markVisible(attached_object->mDrawable->getSpatialBridge(), *viewer_camera);
                        }
                    }
                }
            }
        }
    }

    stateSort(*LLViewerCamera::getInstance(), result);

    LLCamera camera = *viewer_camera;
    LLVector2 tdim;
    U32 resY = 0;
    U32 resX = 0;

    if (!preview_avatar)
    {
        const LLVector4a* ext = avatar->mDrawable->getSpatialExtents();
        LLVector3 pos(avatar->getRenderPosition()+avatar->getImpostorOffset());

        camera.lookAt(viewer_camera->getOrigin(), pos, viewer_camera->getUpAxis());

        LLVector4a half_height;
        half_height.setSub(ext[1], ext[0]);
        half_height.mul(0.5f);

        LLVector4a left;
        left.load3(camera.getLeftAxis().mV);
        left.mul(left);
        llassert(left.dot3(left).getF32() > F_APPROXIMATELY_ZERO);
        left.normalize3fast();

        LLVector4a up;
        up.load3(camera.getUpAxis().mV);
        up.mul(up);
        llassert(up.dot3(up).getF32() > F_APPROXIMATELY_ZERO);
        up.normalize3fast();

        tdim.mV[0] = fabsf(half_height.dot3(left).getF32());
        tdim.mV[1] = fabsf(half_height.dot3(up).getF32());

        gGL.matrixMode(LLRender::MM_PROJECTION);
        gGL.pushMatrix();

        F32 distance = (pos-camera.getOrigin()).length();
        F32 fov = atanf(tdim.mV[1]/distance)*2.f*RAD_TO_DEG;
        F32 aspect = tdim.mV[0]/tdim.mV[1];
        glh::matrix4f persp = gl_perspective(fov, aspect, 1.f, 256.f);
        set_current_projection(persp);
        gGL.loadMatrix(persp.m);

        gGL.matrixMode(LLRender::MM_MODELVIEW);
        gGL.pushMatrix();
        glh::matrix4f mat;
        camera.getOpenGLTransform(mat.m);

        mat = glh::matrix4f((GLfloat*) OGL_TO_CFR_ROTATION) * mat;

        gGL.loadMatrix(mat.m);
        set_current_modelview(mat);

        glClearColor(0.0f,0.0f,0.0f,0.0f);
        gGL.setColorMask(true, true);

        // get the number of pixels per angle
        F32 pa = gViewerWindow->getWindowHeightRaw() / (RAD_TO_DEG * viewer_camera->getView());

        //get resolution based on angle width and height of impostor (double desired resolution to prevent aliasing)
        resY = llmin(nhpo2((U32) (fov*pa)), (U32) 512);
        resX = llmin(nhpo2((U32) (atanf(tdim.mV[0]/distance)*2.f*RAD_TO_DEG*pa)), (U32) 512);

        if (!for_profile)
        {
            if (!avatar->mImpostor.isComplete())
            {
                avatar->mImpostor.allocate(resX, resY, GL_RGBA, true);

                if (LLPipeline::sRenderDeferred)
                {
                    addDeferredAttachments(avatar->mImpostor, true);
                }

                gGL.getTexUnit(0)->bind(&avatar->mImpostor);
                gGL.getTexUnit(0)->setTextureFilteringOption(LLTexUnit::TFO_POINT);
                gGL.getTexUnit(0)->unbind(LLTexUnit::TT_TEXTURE);
            }
            else if (resX != avatar->mImpostor.getWidth() || resY != avatar->mImpostor.getHeight())
            {
                avatar->mImpostor.resize(resX, resY);
            }

            avatar->mImpostor.bindTarget();
        }
    }

    F32 old_alpha = LLDrawPoolAvatar::sMinimumAlpha;

    if (visually_muted || too_complex)
    { //disable alpha masking for muted avatars (get whole skin silhouette)
        LLDrawPoolAvatar::sMinimumAlpha = 0.f;
    }

    if (preview_avatar || for_profile)
    {
        // previews and profiles don't care about imposters
        renderGeomDeferred(camera);
        renderGeomPostDeferred(camera);
    }
    else
    {
        avatar->mImpostor.clear();
        renderGeomDeferred(camera);

        renderGeomPostDeferred(camera);

        // Shameless hack time: render it all again,
        // this time writing the depth
        // values we need to generate the alpha mask below
        // while preserving the alpha-sorted color rendering
        // from the previous pass
        //
        sImpostorRenderAlphaDepthPass = true;
        // depth-only here...
        //
        gGL.setColorMask(false,false);
        renderGeomPostDeferred(camera);

        sImpostorRenderAlphaDepthPass = false;

    }

    LLDrawPoolAvatar::sMinimumAlpha = old_alpha;

    if (!for_profile)
    { //create alpha mask based on depth buffer (grey out if muted)
        if (LLPipeline::sRenderDeferred)
        {
            GLuint buff = GL_COLOR_ATTACHMENT0;
            glDrawBuffers(1, &buff);
        }

        LLGLDisable blend(GL_BLEND);

        if (visually_muted || too_complex)
        {
            gGL.setColorMask(true, true);
        }
        else
        {
            gGL.setColorMask(false, true);
        }

        gGL.getTexUnit(0)->unbind(LLTexUnit::TT_TEXTURE);

        LLGLDepthTest depth(GL_TRUE, GL_FALSE, GL_GREATER);

        gGL.flush();

        gGL.pushMatrix();
        gGL.loadIdentity();
        gGL.matrixMode(LLRender::MM_PROJECTION);
        gGL.pushMatrix();
        gGL.loadIdentity();

        static const F32 clip_plane = 0.99999f;

        gDebugProgram.bind();

        if (visually_muted)
        {   // Visually muted avatar
            LLColor4 muted_color(avatar->getMutedAVColor());
            LL_DEBUGS_ONCE("AvatarRenderPipeline") << "Avatar " << avatar->getID() << " MUTED set solid color " << muted_color << LL_ENDL;
            gGL.diffuseColor4fv( muted_color.mV );
        }
        else if (!preview_avatar)
        { //grey muted avatar
            LL_DEBUGS_ONCE("AvatarRenderPipeline") << "Avatar " << avatar->getID() << " MUTED set grey" << LL_ENDL;
            gGL.diffuseColor4fv(LLColor4::pink.mV );
        }

        // <FS:Ansariel> Remove QUADS rendering mode
        //gGL.begin(LLRender::QUADS);
        //gGL.vertex3f(-1, -1, clip_plane);
        //gGL.vertex3f(1, -1, clip_plane);
        //gGL.vertex3f(1, 1, clip_plane);
        //gGL.vertex3f(-1, 1, clip_plane);
        //gGL.end();
        gGL.begin(LLRender::TRIANGLES);
        {
            gGL.vertex3f(-1.f, -1.f, clip_plane);
            gGL.vertex3f(1.f, -1.f, clip_plane);
            gGL.vertex3f(1.f, 1.f, clip_plane);

            gGL.vertex3f(-1.f, -1.f, clip_plane);
            gGL.vertex3f(1.f, 1.f, clip_plane);
            gGL.vertex3f(-1.f, 1.f, clip_plane);
        }
        gGL.end();
        // </FS:Ansariel>
        gGL.flush();

        gDebugProgram.unbind();

        gGL.popMatrix();
        gGL.matrixMode(LLRender::MM_MODELVIEW);
        gGL.popMatrix();
    }

    if (!preview_avatar && !for_profile)
    {
        avatar->mImpostor.flush();
        avatar->setImpostorDim(tdim);
    }

    sUseOcclusion = occlusion;
    sReflectionRender = false;
    sImpostorRender = false;
    sShadowRender = false;
    popRenderTypeMask();

    if (!preview_avatar)
    {
        gGL.matrixMode(LLRender::MM_PROJECTION);
        gGL.popMatrix();
        gGL.matrixMode(LLRender::MM_MODELVIEW);
        gGL.popMatrix();
    }

    if (!preview_avatar && !for_profile)
    {
        avatar->mNeedsImpostorUpdate = false;
        avatar->cacheImpostorValues();
        avatar->mLastImpostorUpdateFrameTime = gFrameTimeSeconds;
    }

    LLVertexBuffer::unbind();
    LLGLState::checkStates();
}

bool LLPipeline::hasRenderBatches(const U32 type) const
{
    // <FS:ND>  FIRE-31942, sCull can be invalid if triggering 360 snapshosts fast enough  (due to snapshots running in their own co routine)
    if( !sCull )
        return {};
    // </FS:ND>

    return sCull->getRenderMapSize(type) > 0;
}

LLCullResult::drawinfo_iterator LLPipeline::beginRenderMap(U32 type)
{
    // <FS:ND>  FIRE-31942, sCull can be invalid if triggering 360 snapshosts fast enough  (due to snapshots running in their own co routine)
    if( !sCull )
        return {};
    // </FS:ND>

    return sCull->beginRenderMap(type);
}

LLCullResult::drawinfo_iterator LLPipeline::endRenderMap(U32 type)
{
    // <FS:ND>  FIRE-31942, sCull can be invalid if triggering 360 snapshosts fast enough  (due to snapshots running in their own co routine)
    if( !sCull )
        return {};
    // </FS:ND>

    return sCull->endRenderMap(type);
}

LLCullResult::sg_iterator LLPipeline::beginAlphaGroups()
{
    // <FS:ND>  FIRE-31942, sCull can be invalid if triggering 360 snapshosts fast enough  (due to snapshots running in their own co routine)
    if( !sCull )
        return {};
    // </FS:ND>

    return sCull->beginAlphaGroups();
}

LLCullResult::sg_iterator LLPipeline::endAlphaGroups()
{
    // <FS:ND>  FIRE-31942, sCull can be invalid if triggering 360 snapshosts fast enough  (due to snapshots running in their own co routine)
    if( !sCull )
        return {};
    // </FS:ND>

    return sCull->endAlphaGroups();
}

LLCullResult::sg_iterator LLPipeline::beginRiggedAlphaGroups()
{
    // <FS:ND>  FIRE-31942, sCull can be invalid if triggering 360 snapshosts fast enough  (due to snapshots running in their own co routine)
    if( !sCull )
        return {};
    // </FS:ND>

    return sCull->beginRiggedAlphaGroups();
}

LLCullResult::sg_iterator LLPipeline::endRiggedAlphaGroups()
{
    // <FS:ND>  FIRE-31942, sCull can be invalid if triggering 360 snapshosts fast enough  (due to snapshots running in their own co routine)
    if( !sCull )
        return {};
    // </FS:ND>

    return sCull->endRiggedAlphaGroups();
}

bool LLPipeline::hasRenderType(const U32 type) const
{
    // STORM-365 : LLViewerJointAttachment::setAttachmentVisibility() is setting type to 0 to actually mean "do not render"
    // We then need to test that value here and return false to prevent attachment to render (in mouselook for instance)
    // TODO: reintroduce RENDER_TYPE_NONE in LLRenderTypeMask and initialize its mRenderTypeEnabled[RENDER_TYPE_NONE] to false explicitely
    return (type == 0 ? false : mRenderTypeEnabled[type]);
}

void LLPipeline::setRenderTypeMask(U32 type, ...)
{
    va_list args;

    va_start(args, type);
    while (type < END_RENDER_TYPES)
    {
        mRenderTypeEnabled[type] = true;
        type = va_arg(args, U32);
    }
    va_end(args);

    if (type > END_RENDER_TYPES)
    {
        LL_ERRS() << "Invalid render type." << LL_ENDL;
    }
}

bool LLPipeline::hasAnyRenderType(U32 type, ...) const
{
    va_list args;

    va_start(args, type);
    while (type < END_RENDER_TYPES)
    {
        if (mRenderTypeEnabled[type])
        {
            va_end(args); // <FS:ND/> Need to end varargs being returning.
            return true;
        }
        type = va_arg(args, U32);
    }
    va_end(args);

    if (type > END_RENDER_TYPES)
    {
        LL_ERRS() << "Invalid render type." << LL_ENDL;
    }

    return false;
}

void LLPipeline::pushRenderTypeMask()
{
    std::string cur_mask;
    cur_mask.assign((const char*) mRenderTypeEnabled, sizeof(mRenderTypeEnabled));
    mRenderTypeEnableStack.push(cur_mask);
}

void LLPipeline::popRenderTypeMask()
{
    if (mRenderTypeEnableStack.empty())
    {
        LL_ERRS() << "Depleted render type stack." << LL_ENDL;
    }

    memcpy(mRenderTypeEnabled, mRenderTypeEnableStack.top().data(), sizeof(mRenderTypeEnabled));
    mRenderTypeEnableStack.pop();
}

void LLPipeline::andRenderTypeMask(U32 type, ...)
{
    va_list args;

    bool tmp[NUM_RENDER_TYPES];
    for (U32 i = 0; i < NUM_RENDER_TYPES; ++i)
    {
        tmp[i] = false;
    }

    va_start(args, type);
    while (type < END_RENDER_TYPES)
    {
        if (mRenderTypeEnabled[type])
        {
            tmp[type] = true;
        }

        type = va_arg(args, U32);
    }
    va_end(args);

    if (type > END_RENDER_TYPES)
    {
        LL_ERRS() << "Invalid render type." << LL_ENDL;
    }

    for (U32 i = 0; i < LLPipeline::NUM_RENDER_TYPES; ++i)
    {
        mRenderTypeEnabled[i] = tmp[i];
    }

}

void LLPipeline::clearRenderTypeMask(U32 type, ...)
{
    va_list args;

    va_start(args, type);
    while (type < END_RENDER_TYPES)
    {
        mRenderTypeEnabled[type] = false;

        type = va_arg(args, U32);
    }
    va_end(args);

    if (type > END_RENDER_TYPES)
    {
        LL_ERRS() << "Invalid render type." << LL_ENDL;
    }
}

void LLPipeline::setAllRenderTypes()
{
    for (U32 i = 0; i < NUM_RENDER_TYPES; ++i)
    {
        mRenderTypeEnabled[i] = true;
    }
}

void LLPipeline::clearAllRenderTypes()
{
    for (U32 i = 0; i < NUM_RENDER_TYPES; ++i)
    {
        mRenderTypeEnabled[i] = false;
    }
}

void LLPipeline::addDebugBlip(const LLVector3& position, const LLColor4& color)
{
    DebugBlip blip(position, color);
    mDebugBlips.push_back(blip);
}

void LLPipeline::hidePermanentObjects( std::vector<U32>& restoreList )
{
    //This method is used to hide any vo's from the object list that may have
    //the permanent flag set.

    U32 objCnt = gObjectList.getNumObjects();
    for (U32 i = 0; i < objCnt; ++i)
    {
        LLViewerObject* pObject = gObjectList.getObject(i);
        if ( pObject && pObject->flagObjectPermanent() )
        {
            LLDrawable *pDrawable = pObject->mDrawable;

            if ( pDrawable )
            {
                restoreList.push_back( i );
                hideDrawable( pDrawable );
            }
        }
    }

    skipRenderingOfTerrain( true );
}

void LLPipeline::restorePermanentObjects( const std::vector<U32>& restoreList )
{
    //This method is used to restore(unhide) any vo's from the object list that may have
    //been hidden because their permanency flag was set.

    std::vector<U32>::const_iterator itCurrent  = restoreList.begin();
    std::vector<U32>::const_iterator itEnd      = restoreList.end();

    U32 objCnt = gObjectList.getNumObjects();

    while ( itCurrent != itEnd )
    {
        U32 index = *itCurrent;
        LLViewerObject* pObject = NULL;
        if ( index < objCnt )
        {
            pObject = gObjectList.getObject( index );
        }
        if ( pObject )
        {
            LLDrawable *pDrawable = pObject->mDrawable;
            if ( pDrawable )
            {
                pDrawable->clearState( LLDrawable::FORCE_INVISIBLE );
                unhideDrawable( pDrawable );
            }
        }
        ++itCurrent;
    }

    skipRenderingOfTerrain( false );
}

void LLPipeline::skipRenderingOfTerrain( bool flag )
{
    pool_set_t::iterator iter = mPools.begin();
    while ( iter != mPools.end() )
    {
        LLDrawPool* pPool = *iter;
        U32 poolType = pPool->getType();
        if ( hasRenderType( pPool->getType() ) && poolType == LLDrawPool::POOL_TERRAIN )
        {
            pPool->setSkipRenderFlag( flag );
        }
        ++iter;
    }
}

void LLPipeline::hideObject( const LLUUID& id )
{
    LLViewerObject *pVO = gObjectList.findObject( id );

    if ( pVO )
    {
        LLDrawable *pDrawable = pVO->mDrawable;

        if ( pDrawable )
        {
            hideDrawable( pDrawable );
        }
    }
}

void LLPipeline::hideDrawable( LLDrawable *pDrawable )
{
    pDrawable->setState( LLDrawable::FORCE_INVISIBLE );
    markRebuild( pDrawable, LLDrawable::REBUILD_ALL);
    //hide the children
    LLViewerObject::const_child_list_t& child_list = pDrawable->getVObj()->getChildren();
    for ( LLViewerObject::child_list_t::const_iterator iter = child_list.begin();
          iter != child_list.end(); iter++ )
    {
        LLViewerObject* child = *iter;
        LLDrawable* drawable = child->mDrawable;
        if ( drawable )
        {
            drawable->setState( LLDrawable::FORCE_INVISIBLE );
            markRebuild( drawable, LLDrawable::REBUILD_ALL);
        }
    }
}
void LLPipeline::unhideDrawable( LLDrawable *pDrawable )
{
    pDrawable->clearState( LLDrawable::FORCE_INVISIBLE );
    markRebuild( pDrawable, LLDrawable::REBUILD_ALL);
    //restore children
    LLViewerObject::const_child_list_t& child_list = pDrawable->getVObj()->getChildren();
    for ( LLViewerObject::child_list_t::const_iterator iter = child_list.begin();
          iter != child_list.end(); iter++)
    {
        LLViewerObject* child = *iter;
        LLDrawable* drawable = child->mDrawable;
        if ( drawable )
        {
            drawable->clearState( LLDrawable::FORCE_INVISIBLE );
            markRebuild( drawable, LLDrawable::REBUILD_ALL);
        }
    }
}
void LLPipeline::restoreHiddenObject( const LLUUID& id )
{
    LLViewerObject *pVO = gObjectList.findObject( id );

    if ( pVO )
    {
        LLDrawable *pDrawable = pVO->mDrawable;
        if ( pDrawable )
        {
            unhideDrawable( pDrawable );
        }
    }
}

void LLPipeline::skipRenderingShadows()
{
    LLGLDepthTest depth(GL_TRUE);

    for (S32 j = 0; j < 4; j++)
    {
        mRT->shadow[j].bindTarget();
        mRT->shadow[j].clear();
        mRT->shadow[j].flush();
    }
}

void LLPipeline::handleShadowDetailChanged()
{
    if (RenderShadowDetail > gSavedSettings.getS32("RenderShadowDetail"))
    {
        skipRenderingShadows();
    }
    // else <FS:Beq/> Ghosting fix for Whirly to try. just remove this for now.
    {
        LLViewerShaderMgr::instance()->setShaders();
    }
}

class LLOctreeDirty : public OctreeTraveler
{
public:
    virtual void visit(const OctreeNode* state)
    {
        LLSpatialGroup* group = (LLSpatialGroup*)state->getListener(0);

        if (group->getSpatialPartition()->mRenderByGroup)
        {
            group->setState(LLSpatialGroup::GEOM_DIRTY);
            gPipeline.markRebuild(group);
        }

        for (LLSpatialGroup::bridge_list_t::iterator i = group->mBridgeList.begin(); i != group->mBridgeList.end(); ++i)
        {
            LLSpatialBridge* bridge = *i;
            traverse(bridge->mOctree);
        }
    }
};


void LLPipeline::rebuildDrawInfo()
{
    for (LLWorld::region_list_t::const_iterator iter = LLWorld::getInstance()->getRegionList().begin();
        iter != LLWorld::getInstance()->getRegionList().end(); ++iter)
    {
        LLViewerRegion* region = *iter;

        LLOctreeDirty dirty;

        LLSpatialPartition* part = region->getSpatialPartition(LLViewerRegion::PARTITION_VOLUME);
        dirty.traverse(part->mOctree);

        part = region->getSpatialPartition(LLViewerRegion::PARTITION_BRIDGE);
        dirty.traverse(part->mOctree);
    }
}

void LLPipeline::rebuildTerrain()
{
    for (LLWorld::region_list_t::const_iterator iter = LLWorld::getInstance()->getRegionList().begin();
        iter != LLWorld::getInstance()->getRegionList().end(); ++iter)
    {
        LLViewerRegion* region = *iter;
        region->dirtyAllPatches();
    }
}

// <FS:Ansariel> Reset VB during TP
void LLPipeline::initDeferredVB()
{
    mDeferredVB = new LLVertexBuffer(DEFERRED_VB_MASK);
    if (!mDeferredVB->allocateBuffer(8, 0))
    {
        // Most likely going to crash...
        LL_WARNS() << "Failed to allocate Vertex Buffer for deferred rendering" << LL_ENDL;
    }
}
// </FS:Ansariel><|MERGE_RESOLUTION|>--- conflicted
+++ resolved
@@ -3744,15 +3744,12 @@
         bool tex_index_changed = false;
         if (!gNonInteractive)
         {
-<<<<<<< HEAD
+            LLRender::eTexIndex tex_index = sRenderHighlightTextureChannel;
             // <FS:Zi> switchable edit texture/materials panel
-            // LLPipeline::setRenderHighlightTextureChannel(gFloaterTools->getPanelFace()->getTextureChannelToEdit());
-            LLPipeline::setRenderHighlightTextureChannel(gFloaterTools->getTextureChannelToEdit());
-=======
-            LLRender::eTexIndex tex_index = sRenderHighlightTextureChannel;
-            setRenderHighlightTextureChannel(gFloaterTools->getPanelFace()->getTextureChannelToEdit());
+            //setRenderHighlightTextureChannel(gFloaterTools->getPanelFace()->getTextureChannelToEdit());
+            setRenderHighlightTextureChannel(gFloaterTools->getTextureChannelToEdit());
+            // </FS:Zi>
             tex_index_changed = sRenderHighlightTextureChannel != tex_index;
->>>>>>> fe0f1be1
         }
 
         // Draw face highlights for selected faces.
