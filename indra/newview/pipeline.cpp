/** 
 * @file pipeline.cpp
 * @brief Rendering pipeline.
 *
 * $LicenseInfo:firstyear=2005&license=viewerlgpl$
 * Second Life Viewer Source Code
 * Copyright (C) 2010, Linden Research, Inc.
 * 
 * This library is free software; you can redistribute it and/or
 * modify it under the terms of the GNU Lesser General Public
 * License as published by the Free Software Foundation;
 * version 2.1 of the License only.
 * 
 * This library is distributed in the hope that it will be useful,
 * but WITHOUT ANY WARRANTY; without even the implied warranty of
 * MERCHANTABILITY or FITNESS FOR A PARTICULAR PURPOSE.  See the GNU
 * Lesser General Public License for more details.
 * 
 * You should have received a copy of the GNU Lesser General Public
 * License along with this library; if not, write to the Free Software
 * Foundation, Inc., 51 Franklin Street, Fifth Floor, Boston, MA  02110-1301  USA
 * 
 * Linden Research, Inc., 945 Battery Street, San Francisco, CA  94111  USA
 * $/LicenseInfo$
 */

#include "llviewerprecompiledheaders.h"

#include "pipeline.h"

// library includes
#include "llaudioengine.h" // For debugging.
#include "llerror.h"
#include "llviewercontrol.h"
#include "llfasttimer.h"
#include "llfontgl.h"
#include "llnamevalue.h"
#include "llpointer.h"
#include "llprimitive.h"
#include "llvolume.h"
#include "material_codes.h"
#include "v3color.h"
#include "llui.h" 
#include "llglheaders.h"
#include "llrender.h"
#include "llstartup.h"
#include "llwindow.h"	// swapBuffers()

// newview includes
#include "llagent.h"
#include "llagentcamera.h"
#include "llappviewer.h"
#include "lltexturecache.h"
#include "lltexturefetch.h"
#include "llimageworker.h"
#include "lldrawable.h"
#include "lldrawpoolalpha.h"
#include "lldrawpoolavatar.h"
#include "lldrawpoolbump.h"
#include "lldrawpooltree.h"
#include "lldrawpoolwater.h"
#include "llface.h"
#include "llfeaturemanager.h"
#include "llfloatertelehub.h"
#include "llfloaterreg.h"
#include "llhudmanager.h"
#include "llhudnametag.h"
#include "llhudtext.h"
#include "lllightconstants.h"
#include "llmeshrepository.h"
#include "llpipelinelistener.h"
#include "llresmgr.h"
#include "llselectmgr.h"
#include "llsky.h"
#include "lltracker.h"
#include "lltool.h"
#include "lltoolmgr.h"
#include "llviewercamera.h"
#include "llviewermediafocus.h"
#include "llviewertexturelist.h"
#include "llviewerobject.h"
#include "llviewerobjectlist.h"
#include "llviewerparcelmgr.h"
#include "llviewerregion.h" // for audio debugging.
#include "llviewerwindow.h" // For getSpinAxis
#include "llvoavatarself.h"
#include "llvocache.h"
#include "llvosky.h"
#include "llvowlsky.h"
#include "llvotree.h"
#include "llvovolume.h"
#include "llvosurfacepatch.h"
#include "llvowater.h"
#include "llvotree.h"
#include "llvopartgroup.h"
#include "llworld.h"
#include "llcubemap.h"
#include "llviewershadermgr.h"
#include "llviewerstats.h"
#include "llviewerjoystick.h"
#include "llviewerdisplay.h"
#include "llspatialpartition.h"
#include "llmutelist.h"
#include "lltoolpie.h"
#include "llnotifications.h"
#include "llpathinglib.h"
#include "llfloaterpathfindingconsole.h"
#include "llfloaterpathfindingcharacters.h"
#include "llfloatertools.h"
#include "llpanelface.h"
#include "llpathfindingpathtool.h"
#include "llscenemonitor.h"
#include "llprogressview.h"
#include "llcleanup.h"
// [RLVa:KB] - Checked: RLVa-2.0.0
#include "llvisualeffect.h"
#include "rlvactions.h"
#include "rlvlocks.h"
// [/RLVa:KB]
#include "exopostprocess.h" // <FS:CR> Import Vignette from Exodus

#include "llenvironment.h"

#include "llenvironment.h"
#include "llsettingsvo.h"

extern BOOL gSnapshot;
bool gShiftFrame = false;

//cached settings
bool LLPipeline::WindLightUseAtmosShaders;
bool LLPipeline::RenderDeferred;
F32 LLPipeline::RenderDeferredSunWash;
U32 LLPipeline::RenderFSAASamples;
U32 LLPipeline::RenderResolutionDivisor;
// [SL:KB] - Patch: Settings-RenderResolutionMultiplier | Checked: Catznip-5.4
F32 LLPipeline::RenderResolutionMultiplier;
// [/SL:KB]
bool LLPipeline::RenderUIBuffer;
S32 LLPipeline::RenderShadowDetail;
S32 LLPipeline::RenderShadowSplits;
bool LLPipeline::RenderDeferredSSAO;
F32 LLPipeline::RenderShadowResolutionScale;
bool LLPipeline::RenderLocalLights;
bool LLPipeline::RenderDelayCreation;
//bool LLPipeline::RenderAnimateRes; <FS:Beq> FIRE-23122 BUG-225920 Remove broken RenderAnimateRes functionality.
bool LLPipeline::FreezeTime;
S32 LLPipeline::DebugBeaconLineWidth;
F32 LLPipeline::RenderHighlightBrightness;
LLColor4 LLPipeline::RenderHighlightColor;
F32 LLPipeline::RenderHighlightThickness;
bool LLPipeline::RenderSpotLightsInNondeferred;
LLColor4 LLPipeline::PreviewAmbientColor;
LLColor4 LLPipeline::PreviewDiffuse0;
LLColor4 LLPipeline::PreviewSpecular0;
LLColor4 LLPipeline::PreviewDiffuse1;
LLColor4 LLPipeline::PreviewSpecular1;
LLColor4 LLPipeline::PreviewDiffuse2;
LLColor4 LLPipeline::PreviewSpecular2;
LLVector3 LLPipeline::PreviewDirection0;
LLVector3 LLPipeline::PreviewDirection1;
LLVector3 LLPipeline::PreviewDirection2;
F32 LLPipeline::RenderGlowMaxExtractAlpha;
F32 LLPipeline::RenderGlowWarmthAmount;
LLVector3 LLPipeline::RenderGlowLumWeights;
LLVector3 LLPipeline::RenderGlowWarmthWeights;
S32 LLPipeline::RenderGlowResolutionPow;
S32 LLPipeline::RenderGlowIterations;
F32 LLPipeline::RenderGlowWidth;
F32 LLPipeline::RenderGlowStrength;
bool LLPipeline::RenderGlowNoise;
bool LLPipeline::RenderDepthOfField;
bool LLPipeline::RenderDepthOfFieldInEditMode;
// <FS:Beq> FIRE-16728 Add free aim mouse and focus lock
bool LLPipeline::FSFocusPointLocked;
bool LLPipeline::FSFocusPointFollowsPointer;
// </FS:Beq>
F32 LLPipeline::CameraFocusTransitionTime;
F32 LLPipeline::CameraFNumber;
F32 LLPipeline::CameraFocalLength;
F32 LLPipeline::CameraFieldOfView;
F32 LLPipeline::RenderShadowNoise;
F32 LLPipeline::RenderShadowBlurSize;
F32 LLPipeline::RenderSSAOScale;
U32 LLPipeline::RenderSSAOMaxScale;
F32 LLPipeline::RenderSSAOFactor;
LLVector3 LLPipeline::RenderSSAOEffect;
F32 LLPipeline::RenderShadowOffsetError;
F32 LLPipeline::RenderShadowBiasError;
F32 LLPipeline::RenderShadowOffset;
F32 LLPipeline::RenderShadowBias;
F32 LLPipeline::RenderSpotShadowOffset;
F32 LLPipeline::RenderSpotShadowBias;
LLDrawable* LLPipeline::RenderSpotLight = nullptr;
F32 LLPipeline::RenderEdgeDepthCutoff;
F32 LLPipeline::RenderEdgeNormCutoff;
LLVector3 LLPipeline::RenderShadowGaussian;
F32 LLPipeline::RenderShadowBlurDistFactor;
bool LLPipeline::RenderDeferredAtmospheric;
F32 LLPipeline::RenderHighlightFadeTime;
F32 LLPipeline::RenderFarClip;
LLVector3 LLPipeline::RenderShadowSplitExponent;
F32 LLPipeline::RenderShadowErrorCutoff;
F32 LLPipeline::RenderShadowFOVCutoff;
bool LLPipeline::CameraOffset;
F32 LLPipeline::CameraMaxCoF;
F32 LLPipeline::CameraDoFResScale;
F32 LLPipeline::RenderAutoHideSurfaceAreaLimit;
bool LLPipeline::RenderScreenSpaceReflections;
S32 LLPipeline::RenderScreenSpaceReflectionIterations;
F32 LLPipeline::RenderScreenSpaceReflectionRayStep;
F32 LLPipeline::RenderScreenSpaceReflectionDistanceBias;
F32 LLPipeline::RenderScreenSpaceReflectionDepthRejectBias;
F32 LLPipeline::RenderScreenSpaceReflectionAdaptiveStepMultiplier;
S32 LLPipeline::RenderScreenSpaceReflectionGlossySamples;
S32 LLPipeline::RenderBufferVisualization;
LLTrace::EventStatHandle<S64> LLPipeline::sStatBatchSize("renderbatchsize");

const F32 BACKLIGHT_DAY_MAGNITUDE_OBJECT = 0.1f;
const F32 BACKLIGHT_NIGHT_MAGNITUDE_OBJECT = 0.08f;
const F32 ALPHA_BLEND_CUTOFF = 0.598f;
const F32 DEFERRED_LIGHT_FALLOFF = 0.5f;
const U32 DEFERRED_VB_MASK = LLVertexBuffer::MAP_VERTEX | LLVertexBuffer::MAP_TEXCOORD0 | LLVertexBuffer::MAP_TEXCOORD1;

extern S32 gBoxFrame;
//extern BOOL gHideSelectedObjects;
extern BOOL gDisplaySwapBuffers;
extern BOOL gDebugGL;
extern BOOL gCubeSnapshot;

bool	gAvatarBacklight = false;

bool	gDebugPipeline = false;
LLPipeline gPipeline;
const LLMatrix4* gGLLastMatrix = NULL;

LLTrace::BlockTimerStatHandle FTM_RENDER_GEOMETRY("Render Geometry");
LLTrace::BlockTimerStatHandle FTM_RENDER_GRASS("Grass");
LLTrace::BlockTimerStatHandle FTM_RENDER_INVISIBLE("Invisible");
LLTrace::BlockTimerStatHandle FTM_RENDER_SHINY("Shiny");
LLTrace::BlockTimerStatHandle FTM_RENDER_SIMPLE("Simple");
LLTrace::BlockTimerStatHandle FTM_RENDER_TERRAIN("Terrain");
LLTrace::BlockTimerStatHandle FTM_RENDER_TREES("Trees");
LLTrace::BlockTimerStatHandle FTM_RENDER_UI("UI");
LLTrace::BlockTimerStatHandle FTM_RENDER_WATER("Water");
LLTrace::BlockTimerStatHandle FTM_RENDER_WL_SKY("Windlight Sky");
LLTrace::BlockTimerStatHandle FTM_RENDER_ALPHA("Alpha Objects");
LLTrace::BlockTimerStatHandle FTM_RENDER_CHARACTERS("Avatars");
LLTrace::BlockTimerStatHandle FTM_RENDER_BUMP("Bump");
LLTrace::BlockTimerStatHandle FTM_RENDER_MATERIALS("Render Materials");
LLTrace::BlockTimerStatHandle FTM_RENDER_FULLBRIGHT("Fullbright");
LLTrace::BlockTimerStatHandle FTM_RENDER_GLOW("Glow");
LLTrace::BlockTimerStatHandle FTM_GEO_UPDATE("Geo Update");
LLTrace::BlockTimerStatHandle FTM_POOLRENDER("RenderPool");
LLTrace::BlockTimerStatHandle FTM_POOLS("Pools");
LLTrace::BlockTimerStatHandle FTM_DEFERRED_POOLRENDER("RenderPool (Deferred)");
LLTrace::BlockTimerStatHandle FTM_DEFERRED_POOLS("Pools (Deferred)");
LLTrace::BlockTimerStatHandle FTM_POST_DEFERRED_POOLRENDER("RenderPool (Post)");
LLTrace::BlockTimerStatHandle FTM_POST_DEFERRED_POOLS("Pools (Post)");
LLTrace::BlockTimerStatHandle FTM_STATESORT("Sort Draw State");
LLTrace::BlockTimerStatHandle FTM_PIPELINE("Pipeline");
LLTrace::BlockTimerStatHandle FTM_CLIENT_COPY("Client Copy");
LLTrace::BlockTimerStatHandle FTM_RENDER_DEFERRED("Deferred Shading");

LLTrace::BlockTimerStatHandle FTM_RENDER_UI_HUD("HUD");
LLTrace::BlockTimerStatHandle FTM_RENDER_UI_3D("3D");
LLTrace::BlockTimerStatHandle FTM_RENDER_UI_2D("2D");

static LLTrace::BlockTimerStatHandle FTM_STATESORT_DRAWABLE("Sort Drawables");

static LLStaticHashedString sTint("tint");
static LLStaticHashedString sAmbiance("ambiance");
static LLStaticHashedString sAlphaScale("alpha_scale");
static LLStaticHashedString sNormMat("norm_mat");
static LLStaticHashedString sOffset("offset");
static LLStaticHashedString sScreenRes("screenRes");
static LLStaticHashedString sDelta("delta");
static LLStaticHashedString sDistFactor("dist_factor");
static LLStaticHashedString sKern("kern");
static LLStaticHashedString sKernScale("kern_scale");

//----------------------------------------

void drawBox(const LLVector4a& c, const LLVector4a& r);
void drawBoxOutline(const LLVector3& pos, const LLVector3& size);
U32 nhpo2(U32 v);
LLVertexBuffer* ll_create_cube_vb(U32 type_mask);

void display_update_camera();
//----------------------------------------

S32		LLPipeline::sCompiles = 0;

bool	LLPipeline::sPickAvatar = true;
bool	LLPipeline::sDynamicLOD = true;
bool	LLPipeline::sShowHUDAttachments = true;
bool	LLPipeline::sRenderMOAPBeacons = false;
bool	LLPipeline::sRenderPhysicalBeacons = true;
bool	LLPipeline::sRenderScriptedBeacons = false;
bool	LLPipeline::sRenderScriptedTouchBeacons = true;
bool	LLPipeline::sRenderParticleBeacons = false;
bool	LLPipeline::sRenderSoundBeacons = false;
bool	LLPipeline::sRenderBeacons = false;
bool	LLPipeline::sRenderHighlight = true;
LLRender::eTexIndex LLPipeline::sRenderHighlightTextureChannel = LLRender::DIFFUSE_MAP;
bool	LLPipeline::sForceOldBakedUpload = false;
S32		LLPipeline::sUseOcclusion = 0;
bool	LLPipeline::sAutoMaskAlphaDeferred = true;
bool	LLPipeline::sAutoMaskAlphaNonDeferred = false;
bool	LLPipeline::sRenderTransparentWater = true;
bool	LLPipeline::sBakeSunlight = false;
bool	LLPipeline::sNoAlpha = false;
bool	LLPipeline::sUseFarClip = true;
bool	LLPipeline::sShadowRender = false;
bool	LLPipeline::sRenderGlow = false;
bool	LLPipeline::sReflectionRender = false;
bool    LLPipeline::sDistortionRender = false;
bool	LLPipeline::sImpostorRender = false;
bool	LLPipeline::sImpostorRenderAlphaDepthPass = false;
bool	LLPipeline::sShowJellyDollAsImpostor = true;
bool	LLPipeline::sUnderWaterRender = false;
bool	LLPipeline::sTextureBindTest = false;
bool	LLPipeline::sRenderAttachedLights = true;
bool	LLPipeline::sRenderAttachedParticles = true;
bool	LLPipeline::sRenderDeferred = false;
bool	LLPipeline::sReflectionProbesEnabled = false;
S32		LLPipeline::sVisibleLightCount = 0;
bool	LLPipeline::sRenderingHUDs;
F32     LLPipeline::sDistortionWaterClipPlaneMargin = 1.0125f;
F32 LLPipeline::sVolumeSAFrame = 0.f; // ZK LBG

bool	LLPipeline::sRenderParticles; // <FS:LO> flag to hold correct, user selected, status of particles
// [SL:KB] - Patch: Render-TextureToggle (Catznip-4.0)
bool	LLPipeline::sRenderTextures = true;
// [/SL:KB]

// EventHost API LLPipeline listener.
static LLPipelineListener sPipelineListener;

static LLCullResult* sCull = NULL;

void validate_framebuffer_object();

// Add color attachments for deferred rendering
// target -- RenderTarget to add attachments to
bool addDeferredAttachments(LLRenderTarget& target, bool for_impostor = false)
{
    bool valid = true
        && target.addColorAttachment(GL_RGBA) // frag-data[1] specular OR PBR ORM
        && target.addColorAttachment(GL_RGBA16F)                              // frag_data[2] normal+z+fogmask, See: class1\deferred\materialF.glsl & softenlight
        && target.addColorAttachment(GL_RGB16F);                  // frag_data[3] PBR emissive
    return valid;
}

LLPipeline::LLPipeline() :
	mBackfaceCull(false),
	mMatrixOpCount(0),
	mTextureMatrixOps(0),
	mNumVisibleNodes(0),
	mNumVisibleFaces(0),
	mPoissonOffset(0),

	mInitialized(false),
	mShadersLoaded(false),
	mTransformFeedbackPrimitives(0),
	mRenderDebugFeatureMask(0),
	mRenderDebugMask(0),
	mOldRenderDebugMask(0),
	mMeshDirtyQueryObject(0),
	mGroupQ1Locked(false),
	mResetVertexBuffers(false),
	mLastRebuildPool(NULL),
	mLightMask(0),
	mLightMovingMask(0),
	mLightingDetail(0)
{
	mNoiseMap = 0;
	mTrueNoiseMap = 0;
	mLightFunc = 0;

    for(U32 i = 0; i < 8; i++)
    {
        mHWLightColors[i] = LLColor4::black;
    }
}

void LLPipeline::connectRefreshCachedSettingsSafe(const std::string name)
{
	LLPointer<LLControlVariable> cntrl_ptr = gSavedSettings.getControl(name);
	if ( cntrl_ptr.isNull() )
	{
		LL_WARNS() << "Global setting name not found:" << name << LL_ENDL;
	}
	else
	{
		cntrl_ptr->getCommitSignal()->connect(boost::bind(&LLPipeline::refreshCachedSettings));
	}
}

void LLPipeline::init()
{
	refreshCachedSettings();

    mRT = &mMainRT;

	gOctreeMaxCapacity = gSavedSettings.getU32("OctreeMaxNodeCapacity");
	gOctreeMinSize = gSavedSettings.getF32("OctreeMinimumNodeSize");
	sDynamicLOD = gSavedSettings.getBOOL("RenderDynamicLOD");
	sRenderAttachedLights = gSavedSettings.getBOOL("RenderAttachedLights");
	sRenderAttachedParticles = gSavedSettings.getBOOL("RenderAttachedParticles");

	sRenderMOAPBeacons = gSavedSettings.getBOOL("moapbeacon");
	sRenderPhysicalBeacons = gSavedSettings.getBOOL("physicalbeacon");
	sRenderScriptedBeacons = gSavedSettings.getBOOL("scriptsbeacon");
	sRenderScriptedTouchBeacons = gSavedSettings.getBOOL("scripttouchbeacon");
	sRenderParticleBeacons = gSavedSettings.getBOOL("particlesbeacon");
	sRenderSoundBeacons = gSavedSettings.getBOOL("soundsbeacon");
	sRenderBeacons = gSavedSettings.getBOOL("renderbeacons");
	sRenderHighlight = gSavedSettings.getBOOL("renderhighlights");

    mInitialized = true;
	
	stop_glerror();

	//create render pass pools
	getPool(LLDrawPool::POOL_ALPHA_PRE_WATER);
    getPool(LLDrawPool::POOL_ALPHA_POST_WATER);
	getPool(LLDrawPool::POOL_SIMPLE);
	getPool(LLDrawPool::POOL_ALPHA_MASK);
	getPool(LLDrawPool::POOL_FULLBRIGHT_ALPHA_MASK);
	getPool(LLDrawPool::POOL_GRASS);
	getPool(LLDrawPool::POOL_FULLBRIGHT);
	getPool(LLDrawPool::POOL_BUMP);
	getPool(LLDrawPool::POOL_MATERIALS);
	getPool(LLDrawPool::POOL_GLOW);
	getPool(LLDrawPool::POOL_GLTF_PBR);
    getPool(LLDrawPool::POOL_GLTF_PBR_ALPHA_MASK);

	resetFrameStats();

	if (gSavedSettings.getBOOL("DisableAllRenderFeatures"))
	{
		clearAllRenderDebugFeatures();
	}
	else
	{
		setAllRenderDebugFeatures(); // By default, all debugging features on
	}
	clearAllRenderDebugDisplays(); // All debug displays off

	sRenderParticles = true; // <FS:LO> flag to hold correct, user selected, status of particles

	if (gSavedSettings.getBOOL("DisableAllRenderTypes"))
	{
		clearAllRenderTypes();
	}
	else if (gNonInteractive)
	{
		clearAllRenderTypes();
	}
	else
	{
		setAllRenderTypes(); // By default, all rendering types start enabled
	}

	// make sure RenderPerformanceTest persists (hackity hack hack)
	// disables non-object rendering (UI, sky, water, etc)
	if (gSavedSettings.getBOOL("RenderPerformanceTest"))
	{
		gSavedSettings.setBOOL("RenderPerformanceTest", FALSE);
		gSavedSettings.setBOOL("RenderPerformanceTest", TRUE);
	}

	mOldRenderDebugMask = mRenderDebugMask;

	mBackfaceCull = true;

	// Enable features
	LLViewerShaderMgr::instance()->setShaders();

	for (U32 i = 0; i < 2; ++i)
	{
		mSpotLightFade[i] = 1.f;
	}

	if (mCubeVB.isNull())
	{
		mCubeVB = ll_create_cube_vb(LLVertexBuffer::MAP_VERTEX);
	}

	// <FS:Ansariel> Reset VB during TP
	//mDeferredVB = new LLVertexBuffer(DEFERRED_VB_MASK);
	//mDeferredVB->allocateBuffer(8, 0);
	initDeferredVB();
	// </FS:Ansariel>

    {
        mScreenTriangleVB = new LLVertexBuffer(LLVertexBuffer::MAP_VERTEX);
        mScreenTriangleVB->allocateBuffer(3, 0);
        LLStrider<LLVector3> vert;
        mScreenTriangleVB->getVertexStrider(vert);

        vert[0].set(-1, 1, 0);
        vert[1].set(-1, -3, 0);
        vert[2].set(3, 1, 0);

        mScreenTriangleVB->unmapBuffer();
    }

    setLightingDetail(-1);
	
	//
	// Update all settings to trigger a cached settings refresh
	//
	connectRefreshCachedSettingsSafe("RenderAutoMaskAlphaDeferred");
	connectRefreshCachedSettingsSafe("RenderAutoMaskAlphaNonDeferred");
	connectRefreshCachedSettingsSafe("RenderUseFarClip");
	connectRefreshCachedSettingsSafe("RenderAvatarMaxNonImpostors");
	connectRefreshCachedSettingsSafe("UseOcclusion");
	// DEPRECATED -- connectRefreshCachedSettingsSafe("WindLightUseAtmosShaders");
	// DEPRECATED -- connectRefreshCachedSettingsSafe("RenderDeferred");
	connectRefreshCachedSettingsSafe("RenderDeferredSunWash");
	connectRefreshCachedSettingsSafe("RenderFSAASamples");
	connectRefreshCachedSettingsSafe("RenderResolutionDivisor");
// [SL:KB] - Patch: Settings-RenderResolutionMultiplier | Checked: Catznip-5.4
	connectRefreshCachedSettingsSafe("RenderResolutionMultiplier");
// [/SL:KB]
	connectRefreshCachedSettingsSafe("RenderUIBuffer");
	connectRefreshCachedSettingsSafe("RenderShadowDetail");
    connectRefreshCachedSettingsSafe("RenderShadowSplits");
	connectRefreshCachedSettingsSafe("RenderDeferredSSAO");
	connectRefreshCachedSettingsSafe("RenderShadowResolutionScale");
	connectRefreshCachedSettingsSafe("RenderLocalLights");
	connectRefreshCachedSettingsSafe("RenderDelayCreation");
//	connectRefreshCachedSettingsSafe("RenderAnimateRes"); <FS:Beq> FIRE-23122 BUG-225920 Remove broken RenderAnimateRes functionality.
	connectRefreshCachedSettingsSafe("FreezeTime");
	connectRefreshCachedSettingsSafe("DebugBeaconLineWidth");
	connectRefreshCachedSettingsSafe("RenderHighlightBrightness");
	connectRefreshCachedSettingsSafe("RenderHighlightColor");
	connectRefreshCachedSettingsSafe("RenderHighlightThickness");
	connectRefreshCachedSettingsSafe("RenderSpotLightsInNondeferred");
	connectRefreshCachedSettingsSafe("PreviewAmbientColor");
	connectRefreshCachedSettingsSafe("PreviewDiffuse0");
	connectRefreshCachedSettingsSafe("PreviewSpecular0");
	connectRefreshCachedSettingsSafe("PreviewDiffuse1");
	connectRefreshCachedSettingsSafe("PreviewSpecular1");
	connectRefreshCachedSettingsSafe("PreviewDiffuse2");
	connectRefreshCachedSettingsSafe("PreviewSpecular2");
	connectRefreshCachedSettingsSafe("PreviewDirection0");
	connectRefreshCachedSettingsSafe("PreviewDirection1");
	connectRefreshCachedSettingsSafe("PreviewDirection2");
	connectRefreshCachedSettingsSafe("RenderGlowMaxExtractAlpha");
	connectRefreshCachedSettingsSafe("RenderGlowWarmthAmount");
	connectRefreshCachedSettingsSafe("RenderGlowLumWeights");
	connectRefreshCachedSettingsSafe("RenderGlowWarmthWeights");
	connectRefreshCachedSettingsSafe("RenderGlowResolutionPow");
	connectRefreshCachedSettingsSafe("RenderGlowIterations");
	connectRefreshCachedSettingsSafe("RenderGlowWidth");
	connectRefreshCachedSettingsSafe("RenderGlowStrength");
	connectRefreshCachedSettingsSafe("RenderGlowNoise");
	connectRefreshCachedSettingsSafe("RenderDepthOfField");
	connectRefreshCachedSettingsSafe("RenderDepthOfFieldInEditMode");
	connectRefreshCachedSettingsSafe("CameraFocusTransitionTime");
	connectRefreshCachedSettingsSafe("CameraFNumber");
	connectRefreshCachedSettingsSafe("CameraFocalLength");
	connectRefreshCachedSettingsSafe("CameraFieldOfView");
	connectRefreshCachedSettingsSafe("RenderShadowNoise");
	connectRefreshCachedSettingsSafe("RenderShadowBlurSize");
	connectRefreshCachedSettingsSafe("RenderSSAOScale");
	connectRefreshCachedSettingsSafe("RenderSSAOMaxScale");
	connectRefreshCachedSettingsSafe("RenderSSAOFactor");
	connectRefreshCachedSettingsSafe("RenderSSAOEffect");
	connectRefreshCachedSettingsSafe("RenderShadowOffsetError");
	connectRefreshCachedSettingsSafe("RenderShadowBiasError");
	connectRefreshCachedSettingsSafe("RenderShadowOffset");
	connectRefreshCachedSettingsSafe("RenderShadowBias");
	connectRefreshCachedSettingsSafe("RenderSpotShadowOffset");
	connectRefreshCachedSettingsSafe("RenderSpotShadowBias");
	connectRefreshCachedSettingsSafe("RenderEdgeDepthCutoff");
	connectRefreshCachedSettingsSafe("RenderEdgeNormCutoff");
	connectRefreshCachedSettingsSafe("RenderShadowGaussian");
	connectRefreshCachedSettingsSafe("RenderShadowBlurDistFactor");
	connectRefreshCachedSettingsSafe("RenderDeferredAtmospheric");
	connectRefreshCachedSettingsSafe("RenderHighlightFadeTime");
	connectRefreshCachedSettingsSafe("RenderFarClip");
	connectRefreshCachedSettingsSafe("RenderShadowSplitExponent");
	connectRefreshCachedSettingsSafe("RenderShadowErrorCutoff");
	connectRefreshCachedSettingsSafe("RenderShadowFOVCutoff");
	connectRefreshCachedSettingsSafe("CameraOffset");
	connectRefreshCachedSettingsSafe("CameraMaxCoF");
	connectRefreshCachedSettingsSafe("CameraDoFResScale");
	connectRefreshCachedSettingsSafe("RenderAutoHideSurfaceAreaLimit");
    connectRefreshCachedSettingsSafe("RenderScreenSpaceReflections");
    connectRefreshCachedSettingsSafe("RenderScreenSpaceReflectionIterations");
    connectRefreshCachedSettingsSafe("RenderScreenSpaceReflectionRayStep");
    connectRefreshCachedSettingsSafe("RenderScreenSpaceReflectionDistanceBias");
    connectRefreshCachedSettingsSafe("RenderScreenSpaceReflectionDepthRejectBias");
    connectRefreshCachedSettingsSafe("RenderScreenSpaceReflectionAdaptiveStepMultiplier");
    connectRefreshCachedSettingsSafe("RenderScreenSpaceReflectionGlossySamples");
	connectRefreshCachedSettingsSafe("RenderBufferVisualization");
	connectRefreshCachedSettingsSafe("RenderAutoHideSurfaceAreaLimit");
	connectRefreshCachedSettingsSafe("FSRenderVignette");	// <FS:CR> Import Vignette from Exodus
	// <FS:Ansariel> Make change to RenderAttachedLights & RenderAttachedParticles instant
	connectRefreshCachedSettingsSafe("RenderAttachedLights");
	connectRefreshCachedSettingsSafe("RenderAttachedParticles");
	// </FS:Ansariel>
    // <FS:Beq> FIRE-16728 Add free aim mouse and focus lock
	connectRefreshCachedSettingsSafe("FSFocusPointFollowsPointer");
	connectRefreshCachedSettingsSafe("FSFocusPointLocked");
    // </FS:Beq>
}

LLPipeline::~LLPipeline()
{
}

void LLPipeline::cleanup()
{
	assertInitialized();

	mGroupQ1.clear() ;

	for(pool_set_t::iterator iter = mPools.begin();
		iter != mPools.end(); )
	{
		pool_set_t::iterator curiter = iter++;
		LLDrawPool* poolp = *curiter;
		if (poolp->isFacePool())
		{
			LLFacePool* face_pool = (LLFacePool*) poolp;
			if (face_pool->mReferences.empty())
			{
				mPools.erase(curiter);
				removeFromQuickLookup( poolp );
				delete poolp;
			}
		}
		else
		{
			mPools.erase(curiter);
			removeFromQuickLookup( poolp );
			delete poolp;
		}
	}
	
	if (!mTerrainPools.empty())
	{
		LL_WARNS() << "Terrain Pools not cleaned up" << LL_ENDL;
	}
	if (!mTreePools.empty())
	{
		LL_WARNS() << "Tree Pools not cleaned up" << LL_ENDL;
	}
		
	delete mAlphaPoolPreWater;
    mAlphaPoolPreWater = nullptr;
    delete mAlphaPoolPostWater;
    mAlphaPoolPostWater = nullptr;
	delete mSkyPool;
	mSkyPool = NULL;
	delete mTerrainPool;
	mTerrainPool = NULL;
	delete mWaterPool;
	mWaterPool = NULL;
	delete mSimplePool;
	mSimplePool = NULL;
	delete mFullbrightPool;
	mFullbrightPool = NULL;
	delete mGlowPool;
	mGlowPool = NULL;
	delete mBumpPool;
	mBumpPool = NULL;
	// don't delete wl sky pool it was handled above in the for loop
	//delete mWLSkyPool;
	mWLSkyPool = NULL;

	releaseGLBuffers();

	mFaceSelectImagep = NULL;

    mMovedList.clear();
    mMovedBridge.clear();
    mShiftList.clear();

	mInitialized = false;

	mDeferredVB = NULL;
    mScreenTriangleVB = nullptr;

	mCubeVB = NULL;

    mReflectionMapManager.cleanup();
}

//============================================================================

void LLPipeline::destroyGL() 
{
	stop_glerror();
	unloadShaders();
	mHighlightFaces.clear();
	
	resetDrawOrders();

	releaseGLBuffers();

	if (mMeshDirtyQueryObject)
	{
		glDeleteQueries(1, &mMeshDirtyQueryObject);
		mMeshDirtyQueryObject = 0;
	}
}

void LLPipeline::requestResizeScreenTexture()
{
    gResizeScreenTexture = TRUE;
}

void LLPipeline::requestResizeShadowTexture()
{
    gResizeShadowTexture = TRUE;
}

void LLPipeline::resizeShadowTexture()
{
    releaseSunShadowTargets();
    releaseSpotShadowTargets();
    allocateShadowBuffer(mRT->width, mRT->height);
    gResizeShadowTexture = FALSE;
}

void LLPipeline::resizeScreenTexture()
{
	if (gPipeline.shadersLoaded())
	{
		GLuint resX = gViewerWindow->getWorldViewWidthRaw();
		GLuint resY = gViewerWindow->getWorldViewHeightRaw();
	
// [SL:KB] - Patch: Settings-RenderResolutionMultiplier | Checked: Catznip-5.4
		GLuint scaledResX = resX;
		GLuint scaledResY = resY;
		if ( (RenderResolutionDivisor > 1) && (RenderResolutionDivisor < resX) && (RenderResolutionDivisor < resY) )
		{
			scaledResX /= RenderResolutionDivisor;
			scaledResY /= RenderResolutionDivisor;
		}
		else if (RenderResolutionMultiplier > 0.f && RenderResolutionMultiplier < 1.f)
		{
			scaledResX *= RenderResolutionMultiplier;
			scaledResY *= RenderResolutionMultiplier;
		}
// [/SL:KB]

//		if (gResizeScreenTexture || (resX != mRT->screen.getWidth()) || (resY != mRT->screen.getHeight()))
// [SL:KB] - Patch: Settings-RenderResolutionMultiplier | Checked: Catznip-5.4
		if (gResizeScreenTexture || (scaledResX != mRT->screen.getWidth()) || (scaledResY != mRT->screen.getHeight()))
// [/SL:KB]
		{
			releaseScreenBuffers();
            releaseSunShadowTargets();
            releaseSpotShadowTargets();
		    allocateScreenBuffer(resX,resY);
            gResizeScreenTexture = FALSE;
		}
	}
}

bool LLPipeline::allocateScreenBuffer(U32 resX, U32 resY)
{
    LL_PROFILE_ZONE_SCOPED_CATEGORY_DISPLAY;
	eFBOStatus ret = doAllocateScreenBuffer(resX, resY);

	return ret == FBO_SUCCESS_FULLRES;
}


LLPipeline::eFBOStatus LLPipeline::doAllocateScreenBuffer(U32 resX, U32 resY)
{
    LL_PROFILE_ZONE_SCOPED_CATEGORY_DISPLAY;
	// try to allocate screen buffers at requested resolution and samples
	// - on failure, shrink number of samples and try again
	// - if not multisampled, shrink resolution and try again (favor X resolution over Y)
	// Make sure to call "releaseScreenBuffers" after each failure to cleanup the partially loaded state

    // refresh cached settings here to protect against inconsistent event handling order
    refreshCachedSettings();

	U32 samples = RenderFSAASamples;

	eFBOStatus ret = FBO_SUCCESS_FULLRES;
	if (!allocateScreenBuffer(resX, resY, samples))
	{
		//failed to allocate at requested specification, return false
		ret = FBO_FAILURE;

		releaseScreenBuffers();
		//reduce number of samples 
		while (samples > 0)
		{
			samples /= 2;
			if (allocateScreenBuffer(resX, resY, samples))
			{ //success
				return FBO_SUCCESS_LOWRES;
			}
			releaseScreenBuffers();
		}

		samples = 0;

		//reduce resolution
		while (resY > 0 && resX > 0)
		{
			resY /= 2;
			if (allocateScreenBuffer(resX, resY, samples))
			{
				return FBO_SUCCESS_LOWRES;
			}
			releaseScreenBuffers();

			resX /= 2;
			if (allocateScreenBuffer(resX, resY, samples))
			{
				return FBO_SUCCESS_LOWRES;
			}
			releaseScreenBuffers();
		}

		LL_WARNS() << "Unable to allocate screen buffer at any resolution!" << LL_ENDL;
	}

	return ret;
}

bool LLPipeline::allocateScreenBuffer(U32 resX, U32 resY, U32 samples)
{
    LL_PROFILE_ZONE_SCOPED_CATEGORY_DISPLAY;
    if (mRT == &mMainRT && sReflectionProbesEnabled)
    { // hacky -- allocate auxillary buffer
        gCubeSnapshot = TRUE;
        mReflectionMapManager.initReflectionMaps();
        mRT = &mAuxillaryRT;
        U32 res = mReflectionMapManager.mProbeResolution * 4;  //multiply by 4 because probes will be 16x super sampled
        allocateScreenBuffer(res, res, samples);
        mRT = &mMainRT;
        gCubeSnapshot = FALSE;
    }

	// remember these dimensions
	mRT->width = resX;
	mRT->height = resY;
	
	U32 res_mod = RenderResolutionDivisor;

	//<FS:TS> FIRE-7066: RenderResolutionDivisor broken if higher than
	//		smallest screen dimension
	if (res_mod >= resX)
	{
		res_mod = resX - 1;
	}
	if (res_mod >= resY)
	{
		res_mod = resY - 1;
	}
	//</FS:TS> FIRE-7066

	if (res_mod > 1 && res_mod < resX && res_mod < resY)
	{
		resX /= res_mod;
		resY /= res_mod;
	}
// [SL:KB] - Patch: Settings-RenderResolutionMultiplier | Checked: Catznip-5.4
	else if (RenderResolutionMultiplier > 0.f && RenderResolutionMultiplier < 1.f)
	{
		resX *= RenderResolutionMultiplier;
		resY *= RenderResolutionMultiplier;
	}
// [/SL:KB]

    if (LLPipeline::sRenderTransparentWater)
    { //water reflection texture
        mWaterDis.allocate(resX, resY, GL_RGBA, true);
    }

	if (RenderUIBuffer)
	{
		if (!mRT->uiScreen.allocate(resX,resY, GL_RGBA))
		{
			return false;
		}
	}	

	S32 shadow_detail = RenderShadowDetail;
	bool ssao = RenderDeferredSSAO;
		
	//allocate deferred rendering color buffers
	if (!mRT->deferredScreen.allocate(resX, resY, GL_RGBA, true)) return false;
	if (!addDeferredAttachments(mRT->deferredScreen)) return false;
	
	GLuint screenFormat = GL_RGBA16F;
        
	if (!mRT->screen.allocate(resX, resY, screenFormat)) return false;

    mRT->deferredScreen.shareDepthBuffer(mRT->screen);

	if (samples > 0)
	{
		if (!mRT->fxaaBuffer.allocate(resX, resY, GL_RGBA)) return false;
	}
	else
	{
		mRT->fxaaBuffer.release();
	}
		
	if (shadow_detail > 0 || ssao || RenderDepthOfField || samples > 0)
	{ //only need mRT->deferredLight for shadows OR ssao OR dof OR fxaa
		if (!mRT->deferredLight.allocate(resX, resY, GL_RGBA16F)) return false;
	}
	else
	{
		mRT->deferredLight.release();
	}

    allocateShadowBuffer(resX, resY);

    if (!gCubeSnapshot && RenderScreenSpaceReflections) // hack to not allocate mSceneMap for cube snapshots
    {
        mSceneMap.allocate(resX, resY, GL_RGB, true);
    }

	const bool post_hdr = gSavedSettings.getBOOL("RenderPostProcessingHDR");
    const U32 post_color_fmt = post_hdr ? GL_RGBA16F : GL_RGBA;
    mPostMap.allocate(resX, resY, post_color_fmt);

    //HACK make screenbuffer allocations start failing after 30 seconds
    if (gSavedSettings.getBOOL("SimulateFBOFailure"))
    {
        return false;
    }

    gGL.getTexUnit(0)->disable();

	stop_glerror();

	return true;
}

// must be even to avoid a stripe in the horizontal shadow blur
inline U32 BlurHappySize(U32 x, F32 scale) { return U32( x * scale + 16.0f) & ~0xF; }

bool LLPipeline::allocateShadowBuffer(U32 resX, U32 resY)
{
    LL_PROFILE_ZONE_SCOPED_CATEGORY_DISPLAY;
    S32 shadow_detail = RenderShadowDetail;

    F32 scale = llmax(0.f, RenderShadowResolutionScale);
    U32 sun_shadow_map_width = BlurHappySize(resX, scale);
    U32 sun_shadow_map_height = BlurHappySize(resY, scale);

    if (shadow_detail > 0)
    { //allocate 4 sun shadow maps
        for (U32 i = 0; i < 4; i++)
        {
            if (!mRT->shadow[i].allocate(sun_shadow_map_width, sun_shadow_map_height, 0, true))
            {
                return false;
            }
        }
    }
    else
    {
        for (U32 i = 0; i < 4; i++)
        {
            releaseSunShadowTarget(i);
        }
    }

    if (!gCubeSnapshot) // hack to not allocate spot shadow maps during ReflectionMapManager init
    {
        U32 width = (U32)(resX * scale);
        U32 height = width;

        if (shadow_detail > 1)
        { //allocate two spot shadow maps
            U32 spot_shadow_map_width = width;
            U32 spot_shadow_map_height = height;
            for (U32 i = 0; i < 2; i++)
            {
                if (!mSpotShadow[i].allocate(spot_shadow_map_width, spot_shadow_map_height, 0, true))
                {
                    return false;
                }
            }
        }
        else
        {
            releaseSpotShadowTargets();
        }
    }


    // set up shadow map filtering and compare modes
    if (shadow_detail > 0)
    { 
        for (U32 i = 0; i < 4; i++)
        {
            LLRenderTarget* shadow_target = getSunShadowTarget(i);
            if (shadow_target)
            {
                gGL.getTexUnit(0)->bind(getSunShadowTarget(i), TRUE);
                gGL.getTexUnit(0)->setTextureFilteringOption(LLTexUnit::TFO_ANISOTROPIC);
                gGL.getTexUnit(0)->setTextureAddressMode(LLTexUnit::TAM_CLAMP);

                glTexParameteri(GL_TEXTURE_2D, GL_TEXTURE_COMPARE_MODE, GL_COMPARE_R_TO_TEXTURE);
                glTexParameteri(GL_TEXTURE_2D, GL_TEXTURE_COMPARE_FUNC, GL_LEQUAL);
            }
        }
    }

    if (shadow_detail > 1 && !gCubeSnapshot)
    {
        for (U32 i = 0; i < 2; i++)
        {
            LLRenderTarget* shadow_target = getSpotShadowTarget(i);
            if (shadow_target)
            {
                gGL.getTexUnit(0)->bind(shadow_target, TRUE);
                gGL.getTexUnit(0)->setTextureFilteringOption(LLTexUnit::TFO_ANISOTROPIC);
                gGL.getTexUnit(0)->setTextureAddressMode(LLTexUnit::TAM_CLAMP);

                glTexParameteri(GL_TEXTURE_2D, GL_TEXTURE_COMPARE_MODE, GL_COMPARE_R_TO_TEXTURE);
                glTexParameteri(GL_TEXTURE_2D, GL_TEXTURE_COMPARE_FUNC, GL_LEQUAL);
            }
        }
    }

	return true;
}

//static
void LLPipeline::updateRenderTransparentWater()
{
    sRenderTransparentWater = gSavedSettings.getBOOL("RenderTransparentWater");
}

// static
void LLPipeline::refreshCachedSettings()
{
    LL_PROFILE_ZONE_SCOPED_CATEGORY_DISPLAY;
	LLPipeline::sAutoMaskAlphaDeferred = gSavedSettings.getBOOL("RenderAutoMaskAlphaDeferred");
	LLPipeline::sAutoMaskAlphaNonDeferred = gSavedSettings.getBOOL("RenderAutoMaskAlphaNonDeferred");
	LLPipeline::sUseFarClip = gSavedSettings.getBOOL("RenderUseFarClip");
	LLPipeline::sShowJellyDollAsImpostor = gSavedSettings.getBOOL("RenderJellyDollsAsImpostors");
	LLVOAvatar::sMaxNonImpostors = gSavedSettings.getU32("RenderAvatarMaxNonImpostors");
	LLVOAvatar::updateImpostorRendering(LLVOAvatar::sMaxNonImpostors);
	// <FS:Ansariel> Make change to RenderAttachedLights & RenderAttachedParticles instant
	LLPipeline::sRenderAttachedLights = gSavedSettings.getBOOL("RenderAttachedLights");
	LLPipeline::sRenderAttachedParticles = gSavedSettings.getBOOL("RenderAttachedParticles");
	// </FS:Ansariel>

	LLPipeline::sUseOcclusion = 
			(!gUseWireframe
			&& LLFeatureManager::getInstance()->isFeatureAvailable("UseOcclusion") 
			&& gSavedSettings.getBOOL("UseOcclusion")) ? 2 : 0;
	
    WindLightUseAtmosShaders = TRUE; // DEPRECATED -- gSavedSettings.getBOOL("WindLightUseAtmosShaders");
    RenderDeferred = TRUE; // DEPRECATED -- gSavedSettings.getBOOL("RenderDeferred");
	RenderDeferredSunWash = gSavedSettings.getF32("RenderDeferredSunWash");
	RenderFSAASamples = LLFeatureManager::getInstance()->isFeatureAvailable("RenderFSAASamples") ? gSavedSettings.getU32("RenderFSAASamples") : 0;
	RenderResolutionDivisor = gSavedSettings.getU32("RenderResolutionDivisor");
// [SL:KB] - Patch: Settings-RenderResolutionMultiplier | Checked: Catznip-5.4
	RenderResolutionMultiplier = gSavedSettings.getF32("RenderResolutionMultiplier");
// [/SL:KB]
	RenderUIBuffer = gSavedSettings.getBOOL("RenderUIBuffer");
	RenderShadowDetail = gSavedSettings.getS32("RenderShadowDetail");
    RenderShadowSplits = gSavedSettings.getS32("RenderShadowSplits");
	RenderDeferredSSAO = gSavedSettings.getBOOL("RenderDeferredSSAO");
	RenderShadowResolutionScale = gSavedSettings.getF32("RenderShadowResolutionScale");
	RenderLocalLights = gSavedSettings.getBOOL("RenderLocalLights");
	RenderDelayCreation = gSavedSettings.getBOOL("RenderDelayCreation");
//	RenderAnimateRes = gSavedSettings.getBOOL("RenderAnimateRes"); <FS:Beq> FIRE-23122 BUG-225920 Remove broken RenderAnimateRes functionality.
	FreezeTime = gSavedSettings.getBOOL("FreezeTime");
	DebugBeaconLineWidth = gSavedSettings.getS32("DebugBeaconLineWidth");
	RenderHighlightBrightness = gSavedSettings.getF32("RenderHighlightBrightness");
	RenderHighlightColor = gSavedSettings.getColor4("RenderHighlightColor");
	RenderHighlightThickness = gSavedSettings.getF32("RenderHighlightThickness");
	RenderSpotLightsInNondeferred = gSavedSettings.getBOOL("RenderSpotLightsInNondeferred");
	PreviewAmbientColor = gSavedSettings.getColor4("PreviewAmbientColor");
	PreviewDiffuse0 = gSavedSettings.getColor4("PreviewDiffuse0");
	PreviewSpecular0 = gSavedSettings.getColor4("PreviewSpecular0");
	PreviewDiffuse1 = gSavedSettings.getColor4("PreviewDiffuse1");
	PreviewSpecular1 = gSavedSettings.getColor4("PreviewSpecular1");
	PreviewDiffuse2 = gSavedSettings.getColor4("PreviewDiffuse2");
	PreviewSpecular2 = gSavedSettings.getColor4("PreviewSpecular2");
	PreviewDirection0 = gSavedSettings.getVector3("PreviewDirection0");
	PreviewDirection1 = gSavedSettings.getVector3("PreviewDirection1");
	PreviewDirection2 = gSavedSettings.getVector3("PreviewDirection2");
	RenderGlowMaxExtractAlpha = gSavedSettings.getF32("RenderGlowMaxExtractAlpha");
	RenderGlowWarmthAmount = gSavedSettings.getF32("RenderGlowWarmthAmount");
	RenderGlowLumWeights = gSavedSettings.getVector3("RenderGlowLumWeights");
	RenderGlowWarmthWeights = gSavedSettings.getVector3("RenderGlowWarmthWeights");
	RenderGlowResolutionPow = gSavedSettings.getS32("RenderGlowResolutionPow");
	RenderGlowIterations = gSavedSettings.getS32("RenderGlowIterations");
	RenderGlowWidth = gSavedSettings.getF32("RenderGlowWidth");
	RenderGlowStrength = gSavedSettings.getF32("RenderGlowStrength");
	RenderGlowNoise = gSavedSettings.getBOOL("RenderGlowNoise");
	RenderDepthOfField = gSavedSettings.getBOOL("RenderDepthOfField");
	RenderDepthOfFieldInEditMode = gSavedSettings.getBOOL("RenderDepthOfFieldInEditMode");
	// <FS:Beq> FIRE-16728 Add free aim mouse and focus lock
	FSFocusPointLocked = gSavedSettings.getBOOL("FSFocusPointLocked");
	FSFocusPointFollowsPointer = gSavedSettings.getBOOL("FSFocusPointFollowsPointer");
	// </FS:Beq>    
	CameraFocusTransitionTime = gSavedSettings.getF32("CameraFocusTransitionTime");
	CameraFNumber = gSavedSettings.getF32("CameraFNumber");
	CameraFocalLength = gSavedSettings.getF32("CameraFocalLength");
	CameraFieldOfView = gSavedSettings.getF32("CameraFieldOfView");
	RenderShadowNoise = gSavedSettings.getF32("RenderShadowNoise");
	RenderShadowBlurSize = gSavedSettings.getF32("RenderShadowBlurSize");
	RenderSSAOScale = gSavedSettings.getF32("RenderSSAOScale");
	RenderSSAOMaxScale = gSavedSettings.getU32("RenderSSAOMaxScale");
	RenderSSAOFactor = gSavedSettings.getF32("RenderSSAOFactor");
	RenderSSAOEffect = gSavedSettings.getVector3("RenderSSAOEffect");
	RenderShadowOffsetError = gSavedSettings.getF32("RenderShadowOffsetError");
	RenderShadowBiasError = gSavedSettings.getF32("RenderShadowBiasError");
	RenderShadowOffset = gSavedSettings.getF32("RenderShadowOffset");
	RenderShadowBias = gSavedSettings.getF32("RenderShadowBias");
	RenderSpotShadowOffset = gSavedSettings.getF32("RenderSpotShadowOffset");
	RenderSpotShadowBias = gSavedSettings.getF32("RenderSpotShadowBias");
	RenderEdgeDepthCutoff = gSavedSettings.getF32("RenderEdgeDepthCutoff");
	RenderEdgeNormCutoff = gSavedSettings.getF32("RenderEdgeNormCutoff");
	RenderShadowGaussian = gSavedSettings.getVector3("RenderShadowGaussian");
	RenderShadowBlurDistFactor = gSavedSettings.getF32("RenderShadowBlurDistFactor");
	RenderDeferredAtmospheric = gSavedSettings.getBOOL("RenderDeferredAtmospheric");
	RenderHighlightFadeTime = gSavedSettings.getF32("RenderHighlightFadeTime");
	RenderFarClip = gSavedSettings.getF32("RenderFarClip");
	RenderShadowSplitExponent = gSavedSettings.getVector3("RenderShadowSplitExponent");
	RenderShadowErrorCutoff = gSavedSettings.getF32("RenderShadowErrorCutoff");
	RenderShadowFOVCutoff = gSavedSettings.getF32("RenderShadowFOVCutoff");
	CameraOffset = gSavedSettings.getBOOL("CameraOffset");
	CameraMaxCoF = gSavedSettings.getF32("CameraMaxCoF");
	CameraDoFResScale = gSavedSettings.getF32("CameraDoFResScale");
	exoPostProcess::instance().ExodusRenderPostSettingsUpdate();	// <FS:CR> Import Vignette from Exodus

	RenderAutoHideSurfaceAreaLimit = gSavedSettings.getF32("RenderAutoHideSurfaceAreaLimit");
    RenderScreenSpaceReflections = gSavedSettings.getBOOL("RenderScreenSpaceReflections");
    RenderScreenSpaceReflectionIterations = gSavedSettings.getS32("RenderScreenSpaceReflectionIterations");
    RenderScreenSpaceReflectionRayStep = gSavedSettings.getF32("RenderScreenSpaceReflectionRayStep");
    RenderScreenSpaceReflectionDistanceBias = gSavedSettings.getF32("RenderScreenSpaceReflectionDistanceBias");
    RenderScreenSpaceReflectionDepthRejectBias = gSavedSettings.getF32("RenderScreenSpaceReflectionDepthRejectBias");
    RenderScreenSpaceReflectionAdaptiveStepMultiplier = gSavedSettings.getF32("RenderScreenSpaceReflectionAdaptiveStepMultiplier");
    RenderScreenSpaceReflectionGlossySamples = gSavedSettings.getS32("RenderScreenSpaceReflectionGlossySamples");
	RenderBufferVisualization = gSavedSettings.getS32("RenderBufferVisualization");
    sReflectionProbesEnabled = LLFeatureManager::getInstance()->isFeatureAvailable("RenderReflectionsEnabled") && gSavedSettings.getBOOL("RenderReflectionsEnabled");
	RenderSpotLight = nullptr;

	exoPostProcess::instance().ExodusRenderPostUpdate(); // <FS:CR> Import Vignette from Exodus

	if (gNonInteractive)
	{
		LLVOAvatar::sMaxNonImpostors = 1;
		LLVOAvatar::updateImpostorRendering(LLVOAvatar::sMaxNonImpostors);
	}
}

void LLPipeline::releaseGLBuffers()
{
	assertInitialized();
	
	if (mNoiseMap)
	{
		LLImageGL::deleteTextures(1, &mNoiseMap);
		mNoiseMap = 0;
	}

	if (mTrueNoiseMap)
	{
		LLImageGL::deleteTextures(1, &mTrueNoiseMap);
		mTrueNoiseMap = 0;
	}

	releaseLUTBuffers();

	mWaterDis.release();
    mBake.release();
	
    mSceneMap.release();

    mPostMap.release();

	for (U32 i = 0; i < 3; i++)
	{
		mGlow[i].release();
	}

	releaseScreenBuffers();

	gBumpImageList.destroyGL();
	LLVOAvatar::resetImpostors();
}

void LLPipeline::releaseLUTBuffers()
{
	if (mLightFunc)
	{
		LLImageGL::deleteTextures(1, &mLightFunc);
		mLightFunc = 0;
	}

    mPbrBrdfLut.release();

    mExposureMap.release();
    mLuminanceMap.release();
    mLastExposure.release();

}

void LLPipeline::releaseShadowBuffers()
{
    releaseSunShadowTargets();
    releaseSpotShadowTargets();
}

void LLPipeline::releaseScreenBuffers()
{
    mRT->uiScreen.release();
    mRT->screen.release();
    mRT->fxaaBuffer.release();
    mRT->deferredScreen.release();
    mRT->deferredLight.release();
}

void LLPipeline::releaseSunShadowTarget(U32 index)
{
    llassert(index < 4);
    mRT->shadow[index].release();
}

void LLPipeline::releaseSunShadowTargets()
{
	for (U32 i = 0; i < 4; i++)
	{
        releaseSunShadowTarget(i);
	}
}

void LLPipeline::releaseSpotShadowTargets()
{
    if (!gCubeSnapshot) // hack to avoid freeing spot shadows during ReflectionMapManager init
    {
        for (U32 i = 0; i < 2; i++)
        {
            mSpotShadow[i].release();
        }
    }
}

void LLPipeline::createGLBuffers()
{
    LL_PROFILE_ZONE_SCOPED_CATEGORY_PIPELINE;
    stop_glerror();
	assertInitialized();

	exoPostProcess::instance().ExodusRenderPostUpdate(); // <FS:CR> Import Vignette from Exodus
    // Use FBO for bake tex
    // <FS:Ansariel> Allow higher resolution rendering in mesh render preview
    //mBake.allocate(512, 512, GL_RGBA, true); // SL-12781 Build > Upload > Model; 3D Preview
    mBake.allocate(1024, 1024, GL_RGBA, true); // SL-12781 Build > Upload > Model; 3D Preview
    // <FS:Ansariel>

	stop_glerror();

	GLuint resX = gViewerWindow->getWorldViewWidthRaw();
	GLuint resY = gViewerWindow->getWorldViewHeightRaw();

    // allocate screen space glow buffers
    const U32 glow_res = llmax(1, llmin(512, 1 << gSavedSettings.getS32("RenderGlowResolutionPow")));
	const bool glow_hdr = gSavedSettings.getBOOL("RenderGlowHDR");
    const U32 glow_color_fmt = glow_hdr ? GL_RGBA16F : GL_RGBA;
    for (U32 i = 0; i < 3; i++)
    {
        mGlow[i].allocate(512, glow_res, glow_color_fmt);
    }

    allocateScreenBuffer(resX, resY);
    mRT->width = 0;
    mRT->height = 0;

    
	if (!mNoiseMap)
	{
		const U32 noiseRes = 128;
		LLVector3 noise[noiseRes*noiseRes];

		F32 scaler = gSavedSettings.getF32("RenderDeferredNoise")/100.f;
		for (U32 i = 0; i < noiseRes*noiseRes; ++i)
		{
			noise[i] = LLVector3(ll_frand()-0.5f, ll_frand()-0.5f, 0.f);
			noise[i].normVec();
			noise[i].mV[2] = ll_frand()*scaler+1.f-scaler/2.f;
		}

		LLImageGL::generateTextures(1, &mNoiseMap);
			
		gGL.getTexUnit(0)->bindManual(LLTexUnit::TT_TEXTURE, mNoiseMap);
		LLImageGL::setManualImage(LLTexUnit::getInternalType(LLTexUnit::TT_TEXTURE), 0, GL_RGB16F, noiseRes, noiseRes, GL_RGB, GL_FLOAT, noise, false);
		gGL.getTexUnit(0)->setTextureFilteringOption(LLTexUnit::TFO_POINT);
	}

	if (!mTrueNoiseMap)
	{
		const U32 noiseRes = 128;
		F32 noise[noiseRes*noiseRes*3];
		for (U32 i = 0; i < noiseRes*noiseRes*3; i++)
		{
			noise[i] = ll_frand()*2.0-1.0;
		}

		LLImageGL::generateTextures(1, &mTrueNoiseMap);
		gGL.getTexUnit(0)->bindManual(LLTexUnit::TT_TEXTURE, mTrueNoiseMap);
		LLImageGL::setManualImage(LLTexUnit::getInternalType(LLTexUnit::TT_TEXTURE), 0, GL_RGB16F, noiseRes, noiseRes, GL_RGB,GL_FLOAT, noise, false);
		gGL.getTexUnit(0)->setTextureFilteringOption(LLTexUnit::TFO_POINT);
	}

	createLUTBuffers();

	gBumpImageList.restoreGL();
}

F32 lerpf(F32 a, F32 b, F32 w)
{
	return a + w * (b - a);
}

void LLPipeline::createLUTBuffers()
{
	if (!mLightFunc)
	{
		U32 lightResX = gSavedSettings.getU32("RenderSpecularResX");
		U32 lightResY = gSavedSettings.getU32("RenderSpecularResY");
		F32* ls = new F32[lightResX*lightResY];
		F32 specExp = gSavedSettings.getF32("RenderSpecularExponent");
        // Calculate the (normalized) blinn-phong specular lookup texture. (with a few tweaks)
		for (U32 y = 0; y < lightResY; ++y)
		{
			for (U32 x = 0; x < lightResX; ++x)
			{
				ls[y*lightResX+x] = 0;
				F32 sa = (F32) x/(lightResX-1);
				F32 spec = (F32) y/(lightResY-1);
				F32 n = spec * spec * specExp;
					
				// Nothing special here.  Just your typical blinn-phong term.
				spec = powf(sa, n);
					
				// Apply our normalization function.
				// Note: This is the full equation that applies the full normalization curve, not an approximation.
				// This is fine, given we only need to create our LUT once per buffer initialization.
				spec *= (((n + 2) * (n + 4)) / (8 * F_PI * (powf(2, -n/2) + n)));

				// Since we use R16F, we no longer have a dynamic range issue we need to work around here.
				// Though some older drivers may not like this, newer drivers shouldn't have this problem.
				ls[y*lightResX+x] = spec;
			}
		}
			
		U32 pix_format = GL_R16F;
#if LL_DARWIN
		// Need to work around limited precision with 10.6.8 and older drivers
		//
		pix_format = GL_R32F;
#endif
		LLImageGL::generateTextures(1, &mLightFunc);
		gGL.getTexUnit(0)->bindManual(LLTexUnit::TT_TEXTURE, mLightFunc);
		LLImageGL::setManualImage(LLTexUnit::getInternalType(LLTexUnit::TT_TEXTURE), 0, pix_format, lightResX, lightResY, GL_RED, GL_FLOAT, ls, false);
		gGL.getTexUnit(0)->setTextureAddressMode(LLTexUnit::TAM_CLAMP);
		gGL.getTexUnit(0)->setTextureFilteringOption(LLTexUnit::TFO_TRILINEAR);
		glTexParameteri(GL_TEXTURE_2D, GL_TEXTURE_MAG_FILTER, GL_LINEAR);
		glTexParameteri(GL_TEXTURE_2D, GL_TEXTURE_MIN_FILTER, GL_NEAREST);
			
		delete [] ls;
	}

    mPbrBrdfLut.allocate(512, 512, GL_RG16F);
    mPbrBrdfLut.bindTarget();
    gDeferredGenBrdfLutProgram.bind();

    gGL.begin(LLRender::TRIANGLE_STRIP);
    gGL.vertex2f(-1, -1);
    gGL.vertex2f(-1, 1);
    gGL.vertex2f(1, -1);
    gGL.vertex2f(1, 1);
    gGL.end();
    gGL.flush();

    gDeferredGenBrdfLutProgram.unbind();
    mPbrBrdfLut.flush();

    mExposureMap.allocate(1, 1, GL_R16F);
    mExposureMap.bindTarget();
    glClearColor(1, 1, 1, 0);
    mExposureMap.clear();
    glClearColor(0, 0, 0, 0);
    mExposureMap.flush();

    mLuminanceMap.allocate(256, 256, GL_R16F, false, LLTexUnit::TT_TEXTURE, LLTexUnit::TMG_AUTO);

    mLastExposure.allocate(1, 1, GL_R16F);
}


void LLPipeline::restoreGL()
{
	assertInitialized();

	LLViewerShaderMgr::instance()->setShaders();

	for (LLWorld::region_list_t::const_iterator iter = LLWorld::getInstance()->getRegionList().begin(); 
			iter != LLWorld::getInstance()->getRegionList().end(); ++iter)
	{
		LLViewerRegion* region = *iter;
		for (U32 i = 0; i < LLViewerRegion::NUM_PARTITIONS; i++)
		{
			LLSpatialPartition* part = region->getSpatialPartition(i);
			if (part)
			{
				part->restoreGL();
		}
		}
	}
}

bool LLPipeline::shadersLoaded()
{
    return (assertInitialized() && mShadersLoaded);
}

bool LLPipeline::canUseWindLightShaders() const
{
    return true;
}

bool LLPipeline::canUseAntiAliasing() const
{
	return true;
}

void LLPipeline::unloadShaders()
{
	LLViewerShaderMgr::instance()->unloadShaders();
	mShadersLoaded = false;
}

void LLPipeline::assertInitializedDoError()
{
	LL_ERRS() << "LLPipeline used when uninitialized." << LL_ENDL;
}

//============================================================================

void LLPipeline::enableShadows(const bool enable_shadows)
{
	//should probably do something here to wrangle shadows....	
}

S32 LLPipeline::getMaxLightingDetail() const
{
	/*if (mShaderLevel[SHADER_OBJECT] >= LLDrawPoolSimple::SHADER_LEVEL_LOCAL_LIGHTS)
	{
		return 3;
	}
	else*/
	{
		return 1;
	}
}

S32 LLPipeline::setLightingDetail(S32 level)
{
	refreshCachedSettings();

	if (level < 0)
	{
		if (RenderLocalLights)
		{
			level = 1;
		}
		else
		{
			level = 0;
		}
	}
	level = llclamp(level, 0, getMaxLightingDetail());
	mLightingDetail = level;
	
	return mLightingDetail;
}

class LLOctreeDirtyTexture : public OctreeTraveler
{
public:
	const std::set<LLViewerFetchedTexture*>& mTextures;

	LLOctreeDirtyTexture(const std::set<LLViewerFetchedTexture*>& textures) : mTextures(textures) { }

	virtual void visit(const OctreeNode* node)
	{
		LLSpatialGroup* group = (LLSpatialGroup*) node->getListener(0);

		if (!group->hasState(LLSpatialGroup::GEOM_DIRTY) && !group->isEmpty())
		{
			for (LLSpatialGroup::draw_map_t::iterator i = group->mDrawMap.begin(); i != group->mDrawMap.end(); ++i)
			{
				for (LLSpatialGroup::drawmap_elem_t::iterator j = i->second.begin(); j != i->second.end(); ++j) 
				{
					LLDrawInfo* params = *j;
					LLViewerFetchedTexture* tex = LLViewerTextureManager::staticCastToFetchedTexture(params->mTexture);
					if (tex && mTextures.find(tex) != mTextures.end())
					{ 
						group->setState(LLSpatialGroup::GEOM_DIRTY);
					}
				}
			}
		}

		for (LLSpatialGroup::bridge_list_t::iterator i = group->mBridgeList.begin(); i != group->mBridgeList.end(); ++i)
		{
			LLSpatialBridge* bridge = *i;
			traverse(bridge->mOctree);
		}
	}
};

// Called when a texture changes # of channels (causes faces to move to alpha pool)
void LLPipeline::dirtyPoolObjectTextures(const std::set<LLViewerFetchedTexture*>& textures)
{
    LL_PROFILE_ZONE_SCOPED_CATEGORY_PIPELINE;
	assertInitialized();

	// *TODO: This is inefficient and causes frame spikes; need a better way to do this
	//        Most of the time is spent in dirty.traverse.

	for (pool_set_t::iterator iter = mPools.begin(); iter != mPools.end(); ++iter)
	{
		LLDrawPool *poolp = *iter;
		if (poolp->isFacePool())
		{
			((LLFacePool*) poolp)->dirtyTextures(textures);
		}
	}
	
	LLOctreeDirtyTexture dirty(textures);
	for (LLWorld::region_list_t::const_iterator iter = LLWorld::getInstance()->getRegionList().begin(); 
			iter != LLWorld::getInstance()->getRegionList().end(); ++iter)
	{
		LLViewerRegion* region = *iter;
		for (U32 i = 0; i < LLViewerRegion::NUM_PARTITIONS; i++)
		{
			LLSpatialPartition* part = region->getSpatialPartition(i);
			if (part)
			{
				dirty.traverse(part->mOctree);
			}
		}
	}
}

LLDrawPool *LLPipeline::findPool(const U32 type, LLViewerTexture *tex0)
{
	assertInitialized();

	LLDrawPool *poolp = NULL;
	switch( type )
	{
	case LLDrawPool::POOL_SIMPLE:
		poolp = mSimplePool;
		break;

	case LLDrawPool::POOL_GRASS:
		poolp = mGrassPool;
		break;

	case LLDrawPool::POOL_ALPHA_MASK:
		poolp = mAlphaMaskPool;
		break;

	case LLDrawPool::POOL_FULLBRIGHT_ALPHA_MASK:
		poolp = mFullbrightAlphaMaskPool;
		break;

	case LLDrawPool::POOL_FULLBRIGHT:
		poolp = mFullbrightPool;
		break;

	case LLDrawPool::POOL_GLOW:
		poolp = mGlowPool;
		break;

	case LLDrawPool::POOL_TREE:
		poolp = get_if_there(mTreePools, (uintptr_t)tex0, (LLDrawPool*)0 );
		break;

	case LLDrawPool::POOL_TERRAIN:
		poolp = get_if_there(mTerrainPools, (uintptr_t)tex0, (LLDrawPool*)0 );
		break;

	case LLDrawPool::POOL_BUMP:
		poolp = mBumpPool;
		break;
	case LLDrawPool::POOL_MATERIALS:
		poolp = mMaterialsPool;
		break;
	case LLDrawPool::POOL_ALPHA_PRE_WATER:
		poolp = mAlphaPoolPreWater;
		break;
    case LLDrawPool::POOL_ALPHA_POST_WATER:
        poolp = mAlphaPoolPostWater;
        break;

	case LLDrawPool::POOL_AVATAR:
	case LLDrawPool::POOL_CONTROL_AV:
		break; // Do nothing

	case LLDrawPool::POOL_SKY:
		poolp = mSkyPool;
		break;

	case LLDrawPool::POOL_WATER:
		poolp = mWaterPool;
		break;

	case LLDrawPool::POOL_WL_SKY:
		poolp = mWLSkyPool;
		break;

	case LLDrawPool::POOL_GLTF_PBR:
		poolp = mPBROpaquePool;
		break;
    case LLDrawPool::POOL_GLTF_PBR_ALPHA_MASK:
        poolp = mPBRAlphaMaskPool;
        break;

	default:
		llassert(0);
		LL_ERRS() << "Invalid Pool Type in  LLPipeline::findPool() type=" << type << LL_ENDL;
		break;
	}

	return poolp;
}


LLDrawPool *LLPipeline::getPool(const U32 type,	LLViewerTexture *tex0)
{
	LLDrawPool *poolp = findPool(type, tex0);
	if (poolp)
	{
		return poolp;
	}

	LLDrawPool *new_poolp = LLDrawPool::createPool(type, tex0);
	addPool( new_poolp );

	return new_poolp;
}


// static
LLDrawPool* LLPipeline::getPoolFromTE(const LLTextureEntry* te, LLViewerTexture* imagep)
{
	U32 type = getPoolTypeFromTE(te, imagep);
	return gPipeline.getPool(type, imagep);
}

//static 
U32 LLPipeline::getPoolTypeFromTE(const LLTextureEntry* te, LLViewerTexture* imagep)
{
	if (!te || !imagep)
	{
		return 0;
	}
		
	LLMaterial* mat = te->getMaterialParams().get();
    LLGLTFMaterial* gltf_mat = te->getGLTFRenderMaterial();

	bool color_alpha = te->getColor().mV[3] < 0.999f;
	bool alpha = color_alpha;
	if (imagep)
	{
		alpha = alpha || (imagep->getComponents() == 4 && imagep->getType() != LLViewerTexture::MEDIA_TEXTURE) || (imagep->getComponents() == 2);
	}

	if (alpha && mat)
	{
		switch (mat->getDiffuseAlphaMode())
		{
			case 1:
				alpha = true; // Material's alpha mode is set to blend.  Toss it into the alpha draw pool.
				break;
			case 0: //alpha mode set to none, never go to alpha pool
			case 3: //alpha mode set to emissive, never go to alpha pool
				alpha = color_alpha;
				break;
			default: //alpha mode set to "mask", go to alpha pool if fullbright
				alpha = color_alpha; // Material's alpha mode is set to none, mask, or emissive.  Toss it into the opaque material draw pool.
				break;
		}
	}
	
	if (alpha || (gltf_mat && gltf_mat->mAlphaMode == LLGLTFMaterial::ALPHA_MODE_BLEND))
	{
		return LLDrawPool::POOL_ALPHA;
	}
	else if ((te->getBumpmap() || te->getShiny()) && (!mat || mat->getNormalID().isNull()))
	{
		return LLDrawPool::POOL_BUMP;
	}
    else if (gltf_mat)
    {
        return LLDrawPool::POOL_GLTF_PBR;
    }
	else if (mat && !alpha)
	{
		return LLDrawPool::POOL_MATERIALS;
	}
	else
	{
		return LLDrawPool::POOL_SIMPLE;
	}
}


void LLPipeline::addPool(LLDrawPool *new_poolp)
{
	assertInitialized();
	mPools.insert(new_poolp);
	addToQuickLookup( new_poolp );
}

void LLPipeline::allocDrawable(LLViewerObject *vobj)
{
	LLDrawable *drawable = new LLDrawable(vobj);
	vobj->mDrawable = drawable;
	
	//encompass completely sheared objects by taking 
	//the most extreme point possible (<1,1,0.5>)
	drawable->setRadius(LLVector3(1,1,0.5f).scaleVec(vobj->getScale()).length());
	if (vobj->isOrphaned())
	{
		drawable->setState(LLDrawable::FORCE_INVISIBLE);
	}
	drawable->updateXform(TRUE);
}


void LLPipeline::unlinkDrawable(LLDrawable *drawable)
{
    LL_PROFILE_ZONE_SCOPED_CATEGORY_PIPELINE;

	assertInitialized();

	LLPointer<LLDrawable> drawablep = drawable; // make sure this doesn't get deleted before we are done
	
	// Based on flags, remove the drawable from the queues that it's on.
	if (drawablep->isState(LLDrawable::ON_MOVE_LIST))
	{
		LLDrawable::drawable_vector_t::iterator iter = std::find(mMovedList.begin(), mMovedList.end(), drawablep);
		if (iter != mMovedList.end())
		{
			mMovedList.erase(iter);
		}
	}

	if (drawablep->getSpatialGroup())
	{
		if (!drawablep->getSpatialGroup()->getSpatialPartition()->remove(drawablep, drawablep->getSpatialGroup()))
		{
#ifdef LL_RELEASE_FOR_DOWNLOAD
			LL_WARNS() << "Couldn't remove object from spatial group!" << LL_ENDL;
#else
			LL_ERRS() << "Couldn't remove object from spatial group!" << LL_ENDL;
#endif
		}
	}

	mLights.erase(drawablep);

	for (light_set_t::iterator iter = mNearbyLights.begin();
				iter != mNearbyLights.end(); iter++)
	{
		if (iter->drawable == drawablep)
		{
			mNearbyLights.erase(iter);
			break;
		}
	}

	for (U32 i = 0; i < 2; ++i)
	{
		if (mShadowSpotLight[i] == drawablep)
		{
			mShadowSpotLight[i] = NULL;
		}

		if (mTargetShadowSpotLight[i] == drawablep)
		{
			mTargetShadowSpotLight[i] = NULL;
		}
	}
}

//static
void LLPipeline::removeMutedAVsLights(LLVOAvatar* muted_avatar)
{
    LL_PROFILE_ZONE_SCOPED_CATEGORY_PIPELINE;
	for (light_set_t::iterator iter = gPipeline.mNearbyLights.begin();
		 iter != gPipeline.mNearbyLights.end(); iter++)
	{
        const LLViewerObject *vobj = iter->drawable->getVObj();
        if (vobj && vobj->getAvatar()
            && vobj->isAttachment() && vobj->getAvatar() == muted_avatar)
		{
			gPipeline.mLights.erase(iter->drawable);
			gPipeline.mNearbyLights.erase(iter);
		}
	}
}

U32 LLPipeline::addObject(LLViewerObject *vobj)
{
	if (RenderDelayCreation)
	{
		mCreateQ.push_back(vobj);
	}
	else
	{
		createObject(vobj);
	}

	return 1;
}

void LLPipeline::createObjects(F32 max_dtime)
{
    LL_PROFILE_ZONE_SCOPED_CATEGORY_PIPELINE;

	LLTimer update_timer;

	while (!mCreateQ.empty() && update_timer.getElapsedTimeF32() < max_dtime)
	{
		LLViewerObject* vobj = mCreateQ.front();
		if (!vobj->isDead())
		{
			createObject(vobj);
		}
		mCreateQ.pop_front();
	}
	
	//for (LLViewerObject::vobj_list_t::iterator iter = mCreateQ.begin(); iter != mCreateQ.end(); ++iter)
	//{
	//	createObject(*iter);
	//}

	//mCreateQ.clear();
}

void LLPipeline::createObject(LLViewerObject* vobj)
{
    LL_PROFILE_ZONE_SCOPED_CATEGORY_PIPELINE;
	LLDrawable* drawablep = vobj->mDrawable;

	if (!drawablep)
	{
		drawablep = vobj->createDrawable(this);
	}
	else
	{
		LL_ERRS() << "Redundant drawable creation!" << LL_ENDL;
	}
		
	llassert(drawablep);

	if (vobj->getParent())
	{
		vobj->setDrawableParent(((LLViewerObject*)vobj->getParent())->mDrawable); // LLPipeline::addObject 1
	}
	else
	{
		vobj->setDrawableParent(NULL); // LLPipeline::addObject 2
	}

	markRebuild(drawablep, LLDrawable::REBUILD_ALL);

	// <FS:Beq> FIRE-23122 BUG-225920 Remove broken RenderAnimateRes functionality.
	//if (drawablep->getVOVolume() && RenderAnimateRes)
	//{
	//	// fun animated res
	//	drawablep->updateXform(TRUE);
	//	drawablep->clearState(LLDrawable::MOVE_UNDAMPED);
	//	drawablep->setScale(LLVector3(0,0,0));
	//	drawablep->makeActive();
	//}
}


void LLPipeline::resetFrameStats()
{
    LL_PROFILE_ZONE_SCOPED_CATEGORY_PIPELINE;
	assertInitialized();

	sCompiles        = 0;
	mNumVisibleFaces = 0;

	if (mOldRenderDebugMask != mRenderDebugMask)
	{
		gObjectList.clearDebugText();
		mOldRenderDebugMask = mRenderDebugMask;
	}
}

//external functions for asynchronous updating
void LLPipeline::updateMoveDampedAsync(LLDrawable* drawablep)
{
    LL_PROFILE_ZONE_SCOPED;
	if (FreezeTime)
	{
		return;
	}
	if (!drawablep)
	{
		LL_ERRS() << "updateMove called with NULL drawablep" << LL_ENDL;
		return;
	}
	if (drawablep->isState(LLDrawable::EARLY_MOVE))
	{
		return;
	}

	assertInitialized();

	// update drawable now
	drawablep->clearState(LLDrawable::MOVE_UNDAMPED); // force to DAMPED
	drawablep->updateMove(); // returns done
	drawablep->setState(LLDrawable::EARLY_MOVE); // flag says we already did an undamped move this frame
	// Put on move list so that EARLY_MOVE gets cleared
	if (!drawablep->isState(LLDrawable::ON_MOVE_LIST))
	{
		mMovedList.push_back(drawablep);
		drawablep->setState(LLDrawable::ON_MOVE_LIST);
	}
}

void LLPipeline::updateMoveNormalAsync(LLDrawable* drawablep)
{
    LL_PROFILE_ZONE_SCOPED;
	if (FreezeTime)
	{
		return;
	}
	if (!drawablep)
	{
		LL_ERRS() << "updateMove called with NULL drawablep" << LL_ENDL;
		return;
	}
	if (drawablep->isState(LLDrawable::EARLY_MOVE))
	{
		return;
	}

	assertInitialized();

	// update drawable now
	drawablep->setState(LLDrawable::MOVE_UNDAMPED); // force to UNDAMPED
	drawablep->updateMove();
	drawablep->setState(LLDrawable::EARLY_MOVE); // flag says we already did an undamped move this frame
	// Put on move list so that EARLY_MOVE gets cleared
	if (!drawablep->isState(LLDrawable::ON_MOVE_LIST))
	{
		mMovedList.push_back(drawablep);
		drawablep->setState(LLDrawable::ON_MOVE_LIST);
	}
}

void LLPipeline::updateMovedList(LLDrawable::drawable_vector_t& moved_list)
{
    LL_PROFILE_ZONE_SCOPED;
	LLDrawable::drawable_vector_t newList; // <FS:ND> removing elements in the middle of a vector is a really bad idea. I'll just create a new one and swap it at the end.

	for (LLDrawable::drawable_vector_t::iterator iter = moved_list.begin();
		 iter != moved_list.end(); )
	{
		LLDrawable::drawable_vector_t::iterator curiter = iter++;
		LLDrawable *drawablep = *curiter;
		bool done = true;
		if (!drawablep->isDead() && (!drawablep->isState(LLDrawable::EARLY_MOVE)))
		{
			done = drawablep->updateMove();
		}
		drawablep->clearState(LLDrawable::EARLY_MOVE | LLDrawable::MOVE_UNDAMPED);
		if (done)
		{
			if (drawablep->isRoot() && !drawablep->isState(LLDrawable::ACTIVE))
			{
				drawablep->makeStatic();
			}
			drawablep->clearState(LLDrawable::ON_MOVE_LIST);
			if (drawablep->isState(LLDrawable::ANIMATED_CHILD))
			{ //will likely not receive any future world matrix updates
				// -- this keeps attachments from getting stuck in space and falling off your avatar
				drawablep->clearState(LLDrawable::ANIMATED_CHILD);
				markRebuild(drawablep, LLDrawable::REBUILD_VOLUME);
				if (drawablep->getVObj())
				{
					drawablep->getVObj()->dirtySpatialGroup();
				}
			}
		// <FS:ND> removing elements in the middle of a vector is a really bad idea. I'll just create a new one and swap it at the end.
			// iter = moved_list.erase(curiter); // <FS:ND> removing elements in the middle of a vector is a really bad idea. I'll just create a new one and swap it at the end.
		}
		else
			newList.push_back( drawablep );
		// </FS:ND>
	}

	moved_list.swap( newList ); // <FS:ND> removing elements in the middle of a vector is a really bad idea. I'll just create a new one and swap it at the end.
}

void LLPipeline::updateMove()
{
    LL_PROFILE_ZONE_SCOPED_CATEGORY_PIPELINE;

	if (FreezeTime)
	{
		return;
	}

	assertInitialized();

	for (LLDrawable::drawable_set_t::iterator iter = mRetexturedList.begin();
			iter != mRetexturedList.end(); ++iter)
	{
		LLDrawable* drawablep = *iter;
		if (drawablep && !drawablep->isDead())
		{
			drawablep->updateTexture();
		}
	}
	mRetexturedList.clear();

	updateMovedList(mMovedList);

	//balance octrees
	for (LLWorld::region_list_t::const_iterator iter = LLWorld::getInstance()->getRegionList().begin(); 
		iter != LLWorld::getInstance()->getRegionList().end(); ++iter)
	{
		LLViewerRegion* region = *iter;
		for (U32 i = 0; i < LLViewerRegion::NUM_PARTITIONS; i++)
		{
			LLSpatialPartition* part = region->getSpatialPartition(i);
			if (part)
			{
				part->mOctree->balance();
			}
		}

		//balance the VO Cache tree
		LLVOCachePartition* vo_part = region->getVOCachePartition();
		if(vo_part)
		{
			vo_part->mOctree->balance();
		}
	}
}

/////////////////////////////////////////////////////////////////////////////
// Culling and occlusion testing
/////////////////////////////////////////////////////////////////////////////

//static
F32 LLPipeline::calcPixelArea(LLVector3 center, LLVector3 size, LLCamera &camera)
{
    llassert(!gCubeSnapshot); // shouldn't be doing ANY of this during cube snap shots
	LLVector3 lookAt = center - camera.getOrigin();
	F32 dist = lookAt.length();

	//ramp down distance for nearby objects
	//shrink dist by dist/16.
	if (dist < 16.f)
	{
		dist /= 16.f;
		dist *= dist;
		dist *= 16.f;
	}

	//get area of circle around node
	F32 app_angle = atanf(size.length()/dist);
	F32 radius = app_angle*LLDrawable::sCurPixelAngle;
	return radius*radius * F_PI;
}

//static
F32 LLPipeline::calcPixelArea(const LLVector4a& center, const LLVector4a& size, LLCamera &camera)
{
	LLVector4a origin;
	origin.load3(camera.getOrigin().mV);

	LLVector4a lookAt;
	lookAt.setSub(center, origin);
	F32 dist = lookAt.getLength3().getF32();

	//ramp down distance for nearby objects
	//shrink dist by dist/16.
	if (dist < 16.f)
	{
		dist /= 16.f;
		dist *= dist;
		dist *= 16.f;
	}

	//get area of circle around node
	F32 app_angle = atanf(size.getLength3().getF32()/dist);
	F32 radius = app_angle*LLDrawable::sCurPixelAngle;
	return radius*radius * F_PI;
}

void LLPipeline::grabReferences(LLCullResult& result)
{
	sCull = &result;
}

void LLPipeline::clearReferences()
{
    LL_PROFILE_ZONE_SCOPED_CATEGORY_PIPELINE;
	sCull = NULL;
	mGroupSaveQ1.clear();
}

void check_references(LLSpatialGroup* group, LLDrawable* drawable)
{
	for (LLSpatialGroup::element_iter i = group->getDataBegin(); i != group->getDataEnd(); ++i)
	{
        LLDrawable* drawablep = (LLDrawable*)(*i)->getDrawable();
		if (drawable == drawablep)
		{
			LL_ERRS() << "LLDrawable deleted while actively reference by LLPipeline." << LL_ENDL;
		}
	}			
}

void check_references(LLDrawable* drawable, LLFace* face)
{
	for (S32 i = 0; i < drawable->getNumFaces(); ++i)
	{
		if (drawable->getFace(i) == face)
		{
			LL_ERRS() << "LLFace deleted while actively referenced by LLPipeline." << LL_ENDL;
		}
	}
}

void check_references(LLSpatialGroup* group, LLFace* face)
{
	for (LLSpatialGroup::element_iter i = group->getDataBegin(); i != group->getDataEnd(); ++i)
	{
		LLDrawable* drawable = (LLDrawable*)(*i)->getDrawable();
		if(drawable)
		{
		check_references(drawable, face);
	}			
}
}

void LLPipeline::checkReferences(LLFace* face)
{
#if 0
	if (sCull)
	{
		for (LLCullResult::sg_iterator iter = sCull->beginVisibleGroups(); iter != sCull->endVisibleGroups(); ++iter)
		{
			LLSpatialGroup* group = *iter;
			check_references(group, face);
		}

		for (LLCullResult::sg_iterator iter = sCull->beginAlphaGroups(); iter != sCull->endAlphaGroups(); ++iter)
		{
			LLSpatialGroup* group = *iter;
			check_references(group, face);
		}

		for (LLCullResult::sg_iterator iter = sCull->beginDrawableGroups(); iter != sCull->endDrawableGroups(); ++iter)
		{
			LLSpatialGroup* group = *iter;
			check_references(group, face);
		}

		for (LLCullResult::drawable_iterator iter = sCull->beginVisibleList(); iter != sCull->endVisibleList(); ++iter)
		{
			LLDrawable* drawable = *iter;
			check_references(drawable, face);	
		}
	}
#endif
}

void LLPipeline::checkReferences(LLDrawable* drawable)
{
#if 0
	if (sCull)
	{
		for (LLCullResult::sg_iterator iter = sCull->beginVisibleGroups(); iter != sCull->endVisibleGroups(); ++iter)
		{
			LLSpatialGroup* group = *iter;
			check_references(group, drawable);
		}

		for (LLCullResult::sg_iterator iter = sCull->beginAlphaGroups(); iter != sCull->endAlphaGroups(); ++iter)
		{
			LLSpatialGroup* group = *iter;
			check_references(group, drawable);
		}

		for (LLCullResult::sg_iterator iter = sCull->beginDrawableGroups(); iter != sCull->endDrawableGroups(); ++iter)
		{
			LLSpatialGroup* group = *iter;
			check_references(group, drawable);
		}

		for (LLCullResult::drawable_iterator iter = sCull->beginVisibleList(); iter != sCull->endVisibleList(); ++iter)
		{
			if (drawable == *iter)
			{
				LL_ERRS() << "LLDrawable deleted while actively referenced by LLPipeline." << LL_ENDL;
			}
		}
	}
#endif
}

void check_references(LLSpatialGroup* group, LLDrawInfo* draw_info)
{
	for (LLSpatialGroup::draw_map_t::iterator i = group->mDrawMap.begin(); i != group->mDrawMap.end(); ++i)
	{
		LLSpatialGroup::drawmap_elem_t& draw_vec = i->second;
		for (LLSpatialGroup::drawmap_elem_t::iterator j = draw_vec.begin(); j != draw_vec.end(); ++j)
		{
			LLDrawInfo* params = *j;
			if (params == draw_info)
			{
				LL_ERRS() << "LLDrawInfo deleted while actively referenced by LLPipeline." << LL_ENDL;
			}
		}
	}
}


void LLPipeline::checkReferences(LLDrawInfo* draw_info)
{
#if 0
	if (sCull)
	{
		for (LLCullResult::sg_iterator iter = sCull->beginVisibleGroups(); iter != sCull->endVisibleGroups(); ++iter)
		{
			LLSpatialGroup* group = *iter;
			check_references(group, draw_info);
		}

		for (LLCullResult::sg_iterator iter = sCull->beginAlphaGroups(); iter != sCull->endAlphaGroups(); ++iter)
		{
			LLSpatialGroup* group = *iter;
			check_references(group, draw_info);
		}

		for (LLCullResult::sg_iterator iter = sCull->beginDrawableGroups(); iter != sCull->endDrawableGroups(); ++iter)
		{
			LLSpatialGroup* group = *iter;
			check_references(group, draw_info);
		}
	}
#endif
}

void LLPipeline::checkReferences(LLSpatialGroup* group)
{
#if CHECK_PIPELINE_REFERENCES
	if (sCull)
	{
		for (LLCullResult::sg_iterator iter = sCull->beginVisibleGroups(); iter != sCull->endVisibleGroups(); ++iter)
		{
			if (group == *iter)
			{
				LL_ERRS() << "LLSpatialGroup deleted while actively referenced by LLPipeline." << LL_ENDL;
			}
		}

		for (LLCullResult::sg_iterator iter = sCull->beginAlphaGroups(); iter != sCull->endAlphaGroups(); ++iter)
		{
			if (group == *iter)
			{
				LL_ERRS() << "LLSpatialGroup deleted while actively referenced by LLPipeline." << LL_ENDL;
			}
		}

		for (LLCullResult::sg_iterator iter = sCull->beginDrawableGroups(); iter != sCull->endDrawableGroups(); ++iter)
		{
			if (group == *iter)
			{
				LL_ERRS() << "LLSpatialGroup deleted while actively referenced by LLPipeline." << LL_ENDL;
			}
		}
	}
#endif
}


bool LLPipeline::visibleObjectsInFrustum(LLCamera& camera)
{
	for (LLWorld::region_list_t::const_iterator iter = LLWorld::getInstance()->getRegionList().begin(); 
			iter != LLWorld::getInstance()->getRegionList().end(); ++iter)
	{
		LLViewerRegion* region = *iter;

		for (U32 i = 0; i < LLViewerRegion::NUM_PARTITIONS; i++)
		{
			LLSpatialPartition* part = region->getSpatialPartition(i);
			if (part)
			{
				if (hasRenderType(part->mDrawableType))
				{
					if (part->visibleObjectsInFrustum(camera))
					{
						return true;
					}
				}
			}
		}
	}

	return false;
}

bool LLPipeline::getVisibleExtents(LLCamera& camera, LLVector3& min, LLVector3& max)
{
	const F32 X = 65536.f;

	min = LLVector3(X,X,X);
	max = LLVector3(-X,-X,-X);

	LLViewerCamera::eCameraID saved_camera_id = LLViewerCamera::sCurCameraID;
	LLViewerCamera::sCurCameraID = LLViewerCamera::CAMERA_WORLD;

	bool res = true;

	for (LLWorld::region_list_t::const_iterator iter = LLWorld::getInstance()->getRegionList().begin(); 
			iter != LLWorld::getInstance()->getRegionList().end(); ++iter)
	{
		LLViewerRegion* region = *iter;

		for (U32 i = 0; i < LLViewerRegion::NUM_PARTITIONS; i++)
		{
			LLSpatialPartition* part = region->getSpatialPartition(i);
			if (part)
			{
				if (hasRenderType(part->mDrawableType))
				{
					if (!part->getVisibleExtents(camera, min, max))
					{
						res = false;
					}
				}
			}
		}
	}

	LLViewerCamera::sCurCameraID = saved_camera_id;
	return res;
}

static LLTrace::BlockTimerStatHandle FTM_CULL("Object Culling");

// static
bool LLPipeline::isWaterClip()
{
	return (!sRenderTransparentWater || gCubeSnapshot) && !sRenderingHUDs;
}

void LLPipeline::updateCull(LLCamera& camera, LLCullResult& result, bool hud_attachments)
{
    LL_PROFILE_ZONE_SCOPED_CATEGORY_PIPELINE; //LL_RECORD_BLOCK_TIME(FTM_CULL);
    LL_PROFILE_GPU_ZONE("updateCull"); // should always be zero GPU time, but drop a timer to flush stuff out

	bool water_clip = isWaterClip();

    if (water_clip)
    {
        
        LLVector3 pnorm;

        F32 water_height = LLEnvironment::instance().getWaterHeight();

        if (sUnderWaterRender)
        {
            //camera is below water, cull above water
            pnorm.setVec(0, 0, 1);
        }
        else
        {
            //camera is above water, cull below water
            pnorm = LLVector3(0, 0, -1);
        }
        
        LLPlane plane;
        plane.setVec(LLVector3(0, 0, water_height), pnorm);

        camera.setUserClipPlane(plane);
    }
    else
    {
        camera.disableUserClipPlane();
    }

	grabReferences(result);

	sCull->clear();

	for (LLWorld::region_list_t::const_iterator iter = LLWorld::getInstance()->getRegionList().begin(); 
			iter != LLWorld::getInstance()->getRegionList().end(); ++iter)
	{
		LLViewerRegion* region = *iter;

		for (U32 i = 0; i < LLViewerRegion::NUM_PARTITIONS; i++)
		{
			LLSpatialPartition* part = region->getSpatialPartition(i);
			if (part)
			{
				if (!hud_attachments ? LLViewerRegion::PARTITION_BRIDGE == i || hasRenderType(part->mDrawableType) : hasRenderType(part->mDrawableType))
				{
				    part->cull(camera);
				}
			}
		}

		//scan the VO Cache tree
		LLVOCachePartition* vo_part = region->getVOCachePartition();
		if(vo_part)
		{
<<<<<<< HEAD
			vo_part->cull(camera, sUseOcclusion > 0);
=======
            bool do_occlusion_cull = can_use_occlusion && use_occlusion && !gUseWireframe && !gAgent.getFSAreaSearchActive();
			vo_part->cull(camera, do_occlusion_cull);
>>>>>>> bd75ec5a
		}
	}

	if (hasRenderType(LLPipeline::RENDER_TYPE_SKY) && 
		gSky.mVOSkyp.notNull() && 
		gSky.mVOSkyp->mDrawable.notNull())
	{
		gSky.mVOSkyp->mDrawable->setVisible(camera);
		sCull->pushDrawable(gSky.mVOSkyp->mDrawable);
		gSky.updateCull();
		stop_glerror();
	}

    if (hasRenderType(LLPipeline::RENDER_TYPE_WL_SKY) && 
        gPipeline.canUseWindLightShaders() &&
        gSky.mVOWLSkyp.notNull() && 
        gSky.mVOWLSkyp->mDrawable.notNull())
    {
        gSky.mVOWLSkyp->mDrawable->setVisible(camera);
        sCull->pushDrawable(gSky.mVOWLSkyp->mDrawable);
    }

    bool render_water = !sReflectionRender && (hasRenderType(LLPipeline::RENDER_TYPE_WATER) || hasRenderType(LLPipeline::RENDER_TYPE_VOIDWATER));

    if (render_water)
    {
        LLWorld::getInstance()->precullWaterObjects(camera, sCull, render_water);
    }
}

void LLPipeline::markNotCulled(LLSpatialGroup* group, LLCamera& camera)
{
	if (group->isEmpty())
	{ 
		return;
	}
	
	group->setVisible();

	if (LLViewerCamera::sCurCameraID == LLViewerCamera::CAMERA_WORLD && !gCubeSnapshot)
	{
		group->updateDistance(camera);
	}
	
	assertInitialized();
	
	if (!group->getSpatialPartition()->mRenderByGroup)
	{ //render by drawable
		sCull->pushDrawableGroup(group);
	}
	else
	{   //render by group
		sCull->pushVisibleGroup(group);
	}

    if (group->needsUpdate() ||
        group->getVisible(LLViewerCamera::sCurCameraID) < LLDrawable::getCurrentFrame() - 1)
    {
        // include this group in occlusion groups, not because it is an occluder, but because we want to run
        // an occlusion query to find out if it's an occluder
        markOccluder(group);
    }
	mNumVisibleNodes++;
}

void LLPipeline::markOccluder(LLSpatialGroup* group)
{
	if (sUseOcclusion > 1 && group && !group->isOcclusionState(LLSpatialGroup::ACTIVE_OCCLUSION))
	{
		LLSpatialGroup* parent = group->getParent();

		if (!parent || !parent->isOcclusionState(LLSpatialGroup::OCCLUDED))
		{ //only mark top most occluders as active occlusion
			sCull->pushOcclusionGroup(group);
			group->setOcclusionState(LLSpatialGroup::ACTIVE_OCCLUSION);
				
			if (parent && 
				!parent->isOcclusionState(LLSpatialGroup::ACTIVE_OCCLUSION) &&
				parent->getElementCount() == 0 &&
				parent->needsUpdate())
			{
				sCull->pushOcclusionGroup(group);
				parent->setOcclusionState(LLSpatialGroup::ACTIVE_OCCLUSION);
			}
		}
	}
}

void LLPipeline::doOcclusion(LLCamera& camera)
{
    LL_PROFILE_ZONE_SCOPED_CATEGORY_PIPELINE;
    LL_PROFILE_GPU_ZONE("doOcclusion");
    llassert(!gCubeSnapshot);

    if (sReflectionProbesEnabled && sUseOcclusion > 1 && !LLPipeline::sShadowRender && !gCubeSnapshot)
    {
        gGL.setColorMask(false, false);
        LLGLDepthTest depth(GL_TRUE, GL_FALSE);
        LLGLDisable cull(GL_CULL_FACE);

        gOcclusionCubeProgram.bind();

        if (mCubeVB.isNull())
        { //cube VB will be used for issuing occlusion queries
            mCubeVB = ll_create_cube_vb(LLVertexBuffer::MAP_VERTEX);
        }
        mCubeVB->setBuffer();

        mReflectionMapManager.doOcclusion();
        gOcclusionCubeProgram.unbind();

        gGL.setColorMask(true, true);
    }

    if (LLPipeline::sUseOcclusion > 1 &&
		(sCull->hasOcclusionGroups() || LLVOCachePartition::sNeedsOcclusionCheck))
	{
		LLVertexBuffer::unbind();

		gGL.setColorMask(false, false);

		LLGLDisable blend(GL_BLEND);
		gGL.getTexUnit(0)->unbind(LLTexUnit::TT_TEXTURE);
		LLGLDepthTest depth(GL_TRUE, GL_FALSE);

		LLGLDisable cull(GL_CULL_FACE);

        gOcclusionCubeProgram.bind();

		if (mCubeVB.isNull())
		{ //cube VB will be used for issuing occlusion queries
			mCubeVB = ll_create_cube_vb(LLVertexBuffer::MAP_VERTEX);
		}
		mCubeVB->setBuffer();

		for (LLCullResult::sg_iterator iter = sCull->beginOcclusionGroups(); iter != sCull->endOcclusionGroups(); ++iter)
		{
			LLSpatialGroup* group = *iter;
            if (!group->isDead())
            {
                group->doOcclusion(&camera);
                group->clearOcclusionState(LLSpatialGroup::ACTIVE_OCCLUSION);
            }
		}
	
		//apply occlusion culling to object cache tree
		for (LLWorld::region_list_t::const_iterator iter = LLWorld::getInstance()->getRegionList().begin(); 
			iter != LLWorld::getInstance()->getRegionList().end(); ++iter)
		{
			LLVOCachePartition* vo_part = (*iter)->getVOCachePartition();
			if(vo_part)
			{
				vo_part->processOccluders(&camera);
			}
		}

		gGL.setColorMask(true, true);
	}
}
	
bool LLPipeline::updateDrawableGeom(LLDrawable* drawablep)
{
	bool update_complete = drawablep->updateGeometry();
	if (update_complete && assertInitialized())
	{
		drawablep->setState(LLDrawable::BUILT);
	}
	return update_complete;
}

void LLPipeline::updateGL()
{
    LL_PROFILE_ZONE_SCOPED_CATEGORY_PIPELINE;
	{
		while (!LLGLUpdate::sGLQ.empty())
		{
			LLGLUpdate* glu = LLGLUpdate::sGLQ.front();
			glu->updateGL();
			glu->mInQ = FALSE;
			LLGLUpdate::sGLQ.pop_front();
		}
	}
}

void LLPipeline::clearRebuildGroups()
{
    LL_PROFILE_ZONE_SCOPED_CATEGORY_PIPELINE;
	LLSpatialGroup::sg_vector_t	hudGroups;

	mGroupQ1Locked = true;
	// Iterate through all drawables on the priority build queue,
	for (LLSpatialGroup::sg_vector_t::iterator iter = mGroupQ1.begin();
		 iter != mGroupQ1.end(); ++iter)
	{
		LLSpatialGroup* group = *iter;

		// If the group contains HUD objects, save the group
		if (group->isHUDGroup())
		{
			hudGroups.push_back(group);
		}
		// Else, no HUD objects so clear the build state
		else
		{
			group->clearState(LLSpatialGroup::IN_BUILD_Q1);
		}
	}

	// Clear the group
	mGroupQ1.clear();

	// Copy the saved HUD groups back in
	mGroupQ1.assign(hudGroups.begin(), hudGroups.end());
	mGroupQ1Locked = false;
}

void LLPipeline::clearRebuildDrawables()
{
	// Clear all drawables on the priority build queue,
	for (LLDrawable::drawable_list_t::iterator iter = mBuildQ1.begin();
		 iter != mBuildQ1.end(); ++iter)
	{
		LLDrawable* drawablep = *iter;
		if (drawablep && !drawablep->isDead())
		{
			drawablep->clearState(LLDrawable::IN_REBUILD_Q);
		}
	}
	mBuildQ1.clear();

	//clear all moving bridges
	for (LLDrawable::drawable_vector_t::iterator iter = mMovedBridge.begin();
		 iter != mMovedBridge.end(); ++iter)
	{
		LLDrawable *drawablep = *iter;
		drawablep->clearState(LLDrawable::EARLY_MOVE | LLDrawable::MOVE_UNDAMPED | LLDrawable::ON_MOVE_LIST | LLDrawable::ANIMATED_CHILD);
	}
	mMovedBridge.clear();

	//clear all moving drawables
	for (LLDrawable::drawable_vector_t::iterator iter = mMovedList.begin();
		 iter != mMovedList.end(); ++iter)
	{
		LLDrawable *drawablep = *iter;
		drawablep->clearState(LLDrawable::EARLY_MOVE | LLDrawable::MOVE_UNDAMPED | LLDrawable::ON_MOVE_LIST | LLDrawable::ANIMATED_CHILD);
	}
	mMovedList.clear();

    for (LLDrawable::drawable_vector_t::iterator iter = mShiftList.begin();
        iter != mShiftList.end(); ++iter)
    {
        LLDrawable *drawablep = *iter;
        drawablep->clearState(LLDrawable::EARLY_MOVE | LLDrawable::MOVE_UNDAMPED | LLDrawable::ON_MOVE_LIST | LLDrawable::ANIMATED_CHILD | LLDrawable::ON_SHIFT_LIST);
    }
    mShiftList.clear();
}

void LLPipeline::rebuildPriorityGroups()
{
    LL_PROFILE_ZONE_SCOPED_CATEGORY_PIPELINE;
    LL_PROFILE_GPU_ZONE("rebuildPriorityGroups");

	LLTimer update_timer;
	assertInitialized();

	gMeshRepo.notifyLoadedMeshes();

	mGroupQ1Locked = true;
	// Iterate through all drawables on the priority build queue,
	for (LLSpatialGroup::sg_vector_t::iterator iter = mGroupQ1.begin();
		 iter != mGroupQ1.end(); ++iter)
	{
		LLSpatialGroup* group = *iter;
		group->rebuildGeom();
		group->clearState(LLSpatialGroup::IN_BUILD_Q1);
	}

	mGroupSaveQ1 = mGroupQ1;
	mGroupQ1.clear();
	mGroupQ1Locked = false;

}

void LLPipeline::updateGeom(F32 max_dtime)
{
	LLTimer update_timer;
	LLPointer<LLDrawable> drawablep;

	LL_RECORD_BLOCK_TIME(FTM_GEO_UPDATE);
    if (gCubeSnapshot)
    {
        return;
    }

	assertInitialized();

	// notify various object types to reset internal cost metrics, etc.
	// for now, only LLVOVolume does this to throttle LOD changes
	LLVOVolume::preUpdateGeom();

	// Iterate through all drawables on the priority build queue,
	for (LLDrawable::drawable_list_t::iterator iter = mBuildQ1.begin();
		 iter != mBuildQ1.end();)
	{
		LLDrawable::drawable_list_t::iterator curiter = iter++;
		LLDrawable* drawablep = *curiter;
		if (drawablep && !drawablep->isDead())
		{
			if (drawablep->isUnload())
			{
				drawablep->unload();
				drawablep->clearState(LLDrawable::FOR_UNLOAD);
			}

			if (updateDrawableGeom(drawablep))
			{
				drawablep->clearState(LLDrawable::IN_REBUILD_Q);
				mBuildQ1.erase(curiter);
			}
		}
		else
		{
			mBuildQ1.erase(curiter);
		}
	}

	updateMovedList(mMovedBridge);
}

void LLPipeline::markVisible(LLDrawable *drawablep, LLCamera& camera)
{
	if(drawablep && !drawablep->isDead())
	{
		if (drawablep->isSpatialBridge())
		{
			const LLDrawable* root = ((LLSpatialBridge*) drawablep)->mDrawable;
			llassert(root); // trying to catch a bad assumption
					
			if (root && //  // this test may not be needed, see above
					root->getVObj()->isAttachment())
			{
				LLDrawable* rootparent = root->getParent();
				if (rootparent) // this IS sometimes NULL
				{
					LLViewerObject *vobj = rootparent->getVObj();
					llassert(vobj); // trying to catch a bad assumption
					if (vobj) // this test may not be needed, see above
					{
						LLVOAvatar* av = vobj->asAvatar();
						if (av &&
							((!sImpostorRender && av->isImpostor()) //ignore impostor flag during impostor pass
							 //|| av->isInMuteList() // <FS:Ansariel> Partially undo MAINT-5700: Draw imposter for muted avatars
							 || (LLVOAvatar::AOA_JELLYDOLL == av->getOverallAppearance() && !av->needsImpostorUpdate()) ))
						{
							return;
						}
					}
				}
			}
			sCull->pushBridge((LLSpatialBridge*) drawablep);
		}
		else
		{
		
			sCull->pushDrawable(drawablep);
		}

		drawablep->setVisible(camera);
	}
}

void LLPipeline::markMoved(LLDrawable *drawablep, bool damped_motion)
{
	if (!drawablep)
	{
		//LL_ERRS() << "Sending null drawable to moved list!" << LL_ENDL;
		return;
	}
	
	if (drawablep->isDead())
	{
		LL_WARNS() << "Marking NULL or dead drawable moved!" << LL_ENDL;
		return;
	}
	
	if (drawablep->getParent()) 
	{
		//ensure that parent drawables are moved first
		markMoved(drawablep->getParent(), damped_motion);
	}

	assertInitialized();

	if (!drawablep->isState(LLDrawable::ON_MOVE_LIST))
	{
		if (drawablep->isSpatialBridge())
		{
			mMovedBridge.push_back(drawablep);
		}
		else
		{
			mMovedList.push_back(drawablep);
		}
		drawablep->setState(LLDrawable::ON_MOVE_LIST);
	}
	if (! damped_motion)
	{
		drawablep->setState(LLDrawable::MOVE_UNDAMPED); // UNDAMPED trumps DAMPED
	}
	else if (drawablep->isState(LLDrawable::MOVE_UNDAMPED))
	{
		drawablep->clearState(LLDrawable::MOVE_UNDAMPED);
	}
}

void LLPipeline::markShift(LLDrawable *drawablep)
{
	if (!drawablep || drawablep->isDead())
	{
		return;
	}

	assertInitialized();

	if (!drawablep->isState(LLDrawable::ON_SHIFT_LIST))
	{
		drawablep->getVObj()->setChanged(LLXform::SHIFTED | LLXform::SILHOUETTE);
		if (drawablep->getParent()) 
		{
			markShift(drawablep->getParent());
		}
		mShiftList.push_back(drawablep);
		drawablep->setState(LLDrawable::ON_SHIFT_LIST);
	}
}

void LLPipeline::shiftObjects(const LLVector3 &offset)
{
    LL_PROFILE_ZONE_SCOPED_CATEGORY_PIPELINE;
	assertInitialized();

	glClear(GL_DEPTH_BUFFER_BIT);
	gDepthDirty = true;
		
	LLVector4a offseta;
	offseta.load3(offset.mV);

	for (LLDrawable::drawable_vector_t::iterator iter = mShiftList.begin();
			iter != mShiftList.end(); iter++)
	{
		LLDrawable *drawablep = *iter;
		if (drawablep->isDead())
		{
			continue;
		}	
		drawablep->shiftPos(offseta);	
		drawablep->clearState(LLDrawable::ON_SHIFT_LIST);
	}
	mShiftList.resize(0);
	
	for (LLWorld::region_list_t::const_iterator iter = LLWorld::getInstance()->getRegionList().begin(); 
			iter != LLWorld::getInstance()->getRegionList().end(); ++iter)
	{
		LLViewerRegion* region = *iter;
		for (U32 i = 0; i < LLViewerRegion::NUM_PARTITIONS; i++)
		{
			LLSpatialPartition* part = region->getSpatialPartition(i);
			if (part)
			{
				part->shift(offseta);
			}
		}
	}

    mReflectionMapManager.shift(offseta);

	LLHUDText::shiftAll(offset);
	LLHUDNameTag::shiftAll(offset);

	display_update_camera();
}

void LLPipeline::markTextured(LLDrawable *drawablep)
{
	if (drawablep && !drawablep->isDead() && assertInitialized())
	{
		mRetexturedList.insert(drawablep);
	}
}

void LLPipeline::markGLRebuild(LLGLUpdate* glu)
{
	if (glu && !glu->mInQ)
	{
		LLGLUpdate::sGLQ.push_back(glu);
		glu->mInQ = TRUE;
	}
}

void LLPipeline::markPartitionMove(LLDrawable* drawable)
{
	if (!drawable->isState(LLDrawable::PARTITION_MOVE) && 
		!drawable->getPositionGroup().equals3(LLVector4a::getZero()))
	{
		drawable->setState(LLDrawable::PARTITION_MOVE);
		mPartitionQ.push_back(drawable);
	}
}

void LLPipeline::processPartitionQ()
{
    LL_PROFILE_ZONE_SCOPED_CATEGORY_PIPELINE;

	// <FS:ND> A vector is much better suited for the use case of mPartitionQ
	// for (LLDrawable::drawable_list_t::iterator iter = mPartitionQ.begin(); iter != mPartitionQ.end(); ++iter)
	for (LLDrawable::drawable_vector_t::iterator iter = mPartitionQ.begin(); iter != mPartitionQ.end(); ++iter)
	// </FS:ND>
	{
		LLDrawable* drawable = *iter;
		if (!drawable->isDead())
		{
			drawable->updateBinRadius();
			drawable->movePartition();
		}
		drawable->clearState(LLDrawable::PARTITION_MOVE);
	}

	mPartitionQ.clear();
}

void LLPipeline::markMeshDirty(LLSpatialGroup* group)
{
	mMeshDirtyGroup.push_back(group);
}

void LLPipeline::markRebuild(LLSpatialGroup* group)
{
	if (group && !group->isDead() && group->getSpatialPartition())
	{
		if (!group->hasState(LLSpatialGroup::IN_BUILD_Q1))
		{
			llassert_always(!mGroupQ1Locked);

			mGroupQ1.push_back(group);
			group->setState(LLSpatialGroup::IN_BUILD_Q1);
		}
	}
}

void LLPipeline::markRebuild(LLDrawable *drawablep, LLDrawable::EDrawableFlags flag)
{
	if (drawablep && !drawablep->isDead() && assertInitialized())
	{
		if (!drawablep->isState(LLDrawable::IN_REBUILD_Q))
		{
			mBuildQ1.push_back(drawablep);
			drawablep->setState(LLDrawable::IN_REBUILD_Q); // mark drawable as being in priority queue
		}

        // <FS:Ansariel> FIRE-16485: Crash when calling texture refresh on an object that has a blacklisted copy
        //if (flag & (LLDrawable::REBUILD_VOLUME | LLDrawable::REBUILD_POSITION))
        if ((flag & (LLDrawable::REBUILD_VOLUME | LLDrawable::REBUILD_POSITION)) && drawablep->getVObj().notNull())
        // </FS:Ansariel>
		{
			drawablep->getVObj()->setChanged(LLXform::SILHOUETTE);
		}
		drawablep->setState(flag);
	}
}

void LLPipeline::stateSort(LLCamera& camera, LLCullResult &result)
{
    LL_PROFILE_ZONE_SCOPED_CATEGORY_PIPELINE;
    LL_PROFILE_GPU_ZONE("stateSort");

	if (hasAnyRenderType(LLPipeline::RENDER_TYPE_AVATAR,
					  LLPipeline::RENDER_TYPE_CONTROL_AV,
					  LLPipeline::RENDER_TYPE_TERRAIN,
					  LLPipeline::RENDER_TYPE_TREE,
					  LLPipeline::RENDER_TYPE_SKY,
					  LLPipeline::RENDER_TYPE_VOIDWATER,
					  LLPipeline::RENDER_TYPE_WATER,
					  LLPipeline::END_RENDER_TYPES))
	{
		//clear faces from face pools
		gPipeline.resetDrawOrders();
	}

	//LLVertexBuffer::unbind();

	grabReferences(result);
	{
		LL_PROFILE_ZONE_NAMED_CATEGORY_PIPELINE("checkOcclusionAndRebuildMesh");
	for (LLCullResult::sg_iterator iter = sCull->beginDrawableGroups(); iter != sCull->endDrawableGroups(); ++iter)
	{
		LLSpatialGroup* group = *iter;
        if (group->isDead())
        {
            continue;
        }
		group->checkOcclusion();
		if (sUseOcclusion > 1 && group->isOcclusionState(LLSpatialGroup::OCCLUDED))
		{
			markOccluder(group);
		}
		else
		{
			group->setVisible();
			for (LLSpatialGroup::element_iter i = group->getDataBegin(); i != group->getDataEnd(); ++i)
			{
                LLDrawable* drawablep = (LLDrawable*)(*i)->getDrawable();
				markVisible(drawablep, camera);
			}

			{ //rebuild mesh as soon as we know it's visible
				group->rebuildMesh();
			}
		}
	}
	}

	if (LLViewerCamera::sCurCameraID == LLViewerCamera::CAMERA_WORLD && !gCubeSnapshot)
	{
		LL_PROFILE_ZONE_NAMED_CATEGORY_PIPELINE("WorldCamera");
		LLSpatialGroup* last_group = NULL;
		BOOL fov_changed = LLViewerCamera::getInstance()->isDefaultFOVChanged();
		for (LLCullResult::bridge_iterator i = sCull->beginVisibleBridge(); i != sCull->endVisibleBridge(); ++i)
		{
			LLCullResult::bridge_iterator cur_iter = i;
			LLSpatialBridge* bridge = *cur_iter;
			LLSpatialGroup* group = bridge->getSpatialGroup();

			if (last_group == NULL)
			{
				last_group = group;
			}

			if (!bridge->isDead() && group && !group->isOcclusionState(LLSpatialGroup::OCCLUDED))
			{
				stateSort(bridge, camera, fov_changed);
			}

			if (LLViewerCamera::sCurCameraID == LLViewerCamera::CAMERA_WORLD &&
				last_group != group && last_group->changeLOD())
			{
				last_group->mLastUpdateDistance = last_group->mDistance;
			}

			last_group = group;
		}

		if (LLViewerCamera::sCurCameraID == LLViewerCamera::CAMERA_WORLD &&
			last_group && last_group->changeLOD())
		{
			last_group->mLastUpdateDistance = last_group->mDistance;
		}
	}
	{
		LL_PROFILE_ZONE_NAMED_CATEGORY_PIPELINE("StateSort: visible groups");
	for (LLCullResult::sg_iterator iter = sCull->beginVisibleGroups(); iter != sCull->endVisibleGroups(); ++iter)
	{
		LLSpatialGroup* group = *iter;
        if (group->isDead())
        {
            continue;
        }
		group->checkOcclusion();
		if (sUseOcclusion > 1 && group->isOcclusionState(LLSpatialGroup::OCCLUDED))
		{
			markOccluder(group);
		}
		else
		{
			group->setVisible();
			stateSort(group, camera);

			{ //rebuild mesh as soon as we know it's visible
				group->rebuildMesh();
			}
		}
	}}
	
	{
		LL_PROFILE_ZONE_NAMED_CATEGORY_DRAWABLE("stateSort"); // LL_RECORD_BLOCK_TIME(FTM_STATESORT_DRAWABLE);
		for (LLCullResult::drawable_iterator iter = sCull->beginVisibleList();
			 iter != sCull->endVisibleList(); ++iter)
		{
			LLDrawable *drawablep = *iter;
			if (!drawablep->isDead())
			{
				stateSort(drawablep, camera);
			}
		}
	}
		
	postSort(camera);	
}

void LLPipeline::stateSort(LLSpatialGroup* group, LLCamera& camera)
{
	if (group->changeLOD())
	{
		for (LLSpatialGroup::element_iter i = group->getDataBegin(); i != group->getDataEnd(); ++i)
		{
            LLDrawable* drawablep = (LLDrawable*)(*i)->getDrawable();            
			stateSort(drawablep, camera);
		}

		if (LLViewerCamera::sCurCameraID == LLViewerCamera::CAMERA_WORLD && !gCubeSnapshot)
		{ //avoid redundant stateSort calls
			group->mLastUpdateDistance = group->mDistance;
		}
	}
}

void LLPipeline::stateSort(LLSpatialBridge* bridge, LLCamera& camera, BOOL fov_changed)
{
    LL_PROFILE_ZONE_SCOPED_CATEGORY_PIPELINE;
    if (bridge->getSpatialGroup()->changeLOD() || fov_changed)
	{
		bool force_update = false;
		bridge->updateDistance(camera, force_update);
	}
}

void LLPipeline::stateSort(LLDrawable* drawablep, LLCamera& camera)
{
    LL_PROFILE_ZONE_SCOPED_CATEGORY_PIPELINE;
    if (!drawablep
		|| drawablep->isDead() 
		|| !hasRenderType(drawablep->getRenderType()))
	{
		return;
	}
	
    // SL-11353
    // ignore our own geo when rendering spotlight shadowmaps...
    // 
    if (RenderSpotLight && drawablep == RenderSpotLight)
    {
        return;
    }

	if (LLSelectMgr::getInstance()->mHideSelectedObjects)
	{
//		if (drawablep->getVObj().notNull() &&
//			drawablep->getVObj()->isSelected())
// [RLVa:KB] - Checked: 2010-09-28 (RLVa-1.2.1f) | Modified: RLVa-1.2.1f
		const LLViewerObject* pObj = drawablep->getVObj();
		if ( (pObj) && (pObj->isSelected()) && 
			 ( (!RlvActions::isRlvEnabled()) || 
			   ( ((!pObj->isHUDAttachment()) || (!gRlvAttachmentLocks.isLockedAttachment(pObj->getRootEdit()))) && 
				 (RlvActions::canEdit(pObj)) ) ) )
// [/RVLa:KB]
		{
			return;
		}
	}

	if (drawablep->isAvatar())
	{ //don't draw avatars beyond render distance or if we don't have a spatial group.
		if ((drawablep->getSpatialGroup() == NULL) || 
			(drawablep->getSpatialGroup()->mDistance > LLVOAvatar::sRenderDistance))
		{
			return;
		}

		LLVOAvatar* avatarp = (LLVOAvatar*) drawablep->getVObj().get();
		if (!avatarp->isVisible())
		{
			return;
		}
	}

	assertInitialized();

	if (hasRenderType(drawablep->mRenderType))
	{
		if (!drawablep->isState(LLDrawable::INVISIBLE|LLDrawable::FORCE_INVISIBLE))
		{
			drawablep->setVisible(camera, NULL, FALSE);
		}
	}

	if (LLViewerCamera::sCurCameraID == LLViewerCamera::CAMERA_WORLD && !gCubeSnapshot)
	{
		//if (drawablep->isVisible()) isVisible() check here is redundant, if it wasn't visible, it wouldn't be here
		{
			if (!drawablep->isActive())
			{
				bool force_update = false;
				drawablep->updateDistance(camera, force_update);
			}
			else if (drawablep->isAvatar())
			{
				bool force_update = false;
				drawablep->updateDistance(camera, force_update); // calls vobj->updateLOD() which calls LLVOAvatar::updateVisibility()
			}
		}
	}

	if (!drawablep->getVOVolume())
	{
		for (LLDrawable::face_list_t::iterator iter = drawablep->mFaces.begin();
				iter != drawablep->mFaces.end(); iter++)
		{
			LLFace* facep = *iter;

			if (facep->hasGeometry())
			{
				if (facep->getPool())
				{
					facep->getPool()->enqueue(facep);
				}
				else
				{
					break;
				}
			}
		}
	}
	
	mNumVisibleFaces += drawablep->getNumFaces();
}


void forAllDrawables(LLCullResult::sg_iterator begin, 
					 LLCullResult::sg_iterator end,
					 void (*func)(LLDrawable*))
{
	for (LLCullResult::sg_iterator i = begin; i != end; ++i)
	{
        LLSpatialGroup* group = *i;
        if (group->isDead())
        {
            continue;
        }
		for (LLSpatialGroup::element_iter j = group->getDataBegin(); j != group->getDataEnd(); ++j)
		{
			if((*j)->hasDrawable())
			{
				func((LLDrawable*)(*j)->getDrawable());	
			}
		}
	}
}

void LLPipeline::forAllVisibleDrawables(void (*func)(LLDrawable*))
{
	forAllDrawables(sCull->beginDrawableGroups(), sCull->endDrawableGroups(), func);
	forAllDrawables(sCull->beginVisibleGroups(), sCull->endVisibleGroups(), func);
}

//function for creating scripted beacons
void renderScriptedBeacons(LLDrawable* drawablep)
{
	LLViewerObject *vobj = drawablep->getVObj();
	if (vobj 
		&& !vobj->isAvatar() 
		&& !vobj->getParent()
		&& vobj->flagScripted())
	{
		if (gPipeline.sRenderBeacons)
		{
			gObjectList.addDebugBeacon(vobj->getPositionAgent(), "", LLColor4(1.f, 0.f, 0.f, 0.5f), LLColor4(1.f, 1.f, 1.f, 0.5f), LLPipeline::DebugBeaconLineWidth);
		}

		if (gPipeline.sRenderHighlight)
		{
			S32 face_id;
			S32 count = drawablep->getNumFaces();
			for (face_id = 0; face_id < count; face_id++)
			{
				LLFace * facep = drawablep->getFace(face_id);
				if (facep) 
				{
					gPipeline.mHighlightFaces.push_back(facep);
				}
			}
		}
	}
}

void renderScriptedTouchBeacons(LLDrawable *drawablep)
{
    LLViewerObject *vobj = drawablep->getVObj();
    if (vobj && !vobj->isAvatar() && !vobj->getParent() && vobj->flagScripted() && vobj->flagHandleTouch())
    {
        if (gPipeline.sRenderBeacons)
        {
            gObjectList.addDebugBeacon(vobj->getPositionAgent(), "", LLColor4(1.f, 0.f, 0.f, 0.5f), LLColor4(1.f, 1.f, 1.f, 0.5f),
                                       LLPipeline::DebugBeaconLineWidth);
        }

        if (gPipeline.sRenderHighlight)
        {
            S32 face_id;
            S32 count = drawablep->getNumFaces();
            for (face_id = 0; face_id < count; face_id++)
            {
                LLFace *facep = drawablep->getFace(face_id);
                if (facep)
                {
                    gPipeline.mHighlightFaces.push_back(facep);
                }
            }
        }
    }
}

void renderPhysicalBeacons(LLDrawable *drawablep)
{
    LLViewerObject *vobj = drawablep->getVObj();
    if (vobj &&
        !vobj->isAvatar()
        //&& !vobj->getParent()
        && vobj->flagUsePhysics())
    {
        if (gPipeline.sRenderBeacons)
        {
            gObjectList.addDebugBeacon(vobj->getPositionAgent(), "", LLColor4(0.f, 1.f, 0.f, 0.5f), LLColor4(1.f, 1.f, 1.f, 0.5f),
                                       LLPipeline::DebugBeaconLineWidth);
        }

        if (gPipeline.sRenderHighlight)
        {
            S32 face_id;
            S32 count = drawablep->getNumFaces();
            for (face_id = 0; face_id < count; face_id++)
            {
                LLFace *facep = drawablep->getFace(face_id);
                if (facep)
                {
                    gPipeline.mHighlightFaces.push_back(facep);
                }
            }
        }
    }
}

void renderMOAPBeacons(LLDrawable *drawablep)
{
    LLViewerObject *vobj = drawablep->getVObj();

    if (!vobj || vobj->isAvatar())
        return;

    bool beacon  = false;
    U8   tecount = vobj->getNumTEs();
    for (int x = 0; x < tecount; x++)
    {
        if (vobj->getTEref(x).hasMedia())
        {
            beacon = true;
            break;
        }
    }
    if (beacon)
    {
        if (gPipeline.sRenderBeacons)
        {
            gObjectList.addDebugBeacon(vobj->getPositionAgent(), "", LLColor4(1.f, 1.f, 1.f, 0.5f), LLColor4(1.f, 1.f, 1.f, 0.5f),
                                       LLPipeline::DebugBeaconLineWidth);
        }

        if (gPipeline.sRenderHighlight)
        {
            S32 face_id;
            S32 count = drawablep->getNumFaces();
            for (face_id = 0; face_id < count; face_id++)
            {
                LLFace *facep = drawablep->getFace(face_id);
                if (facep)
                {
                    gPipeline.mHighlightFaces.push_back(facep);
                }
            }
        }
    }
}

void renderParticleBeacons(LLDrawable *drawablep)
{
    // Look for attachments, objects, etc.
    LLViewerObject *vobj = drawablep->getVObj();
    if (vobj && vobj->isParticleSource())
    {
        if (gPipeline.sRenderBeacons)
        {
            LLColor4 light_blue(0.5f, 0.5f, 1.f, 0.5f);
            gObjectList.addDebugBeacon(vobj->getPositionAgent(), "", light_blue, LLColor4(1.f, 1.f, 1.f, 0.5f),
                                       LLPipeline::DebugBeaconLineWidth);
        }

        if (gPipeline.sRenderHighlight)
        {
            S32 face_id;
            S32 count = drawablep->getNumFaces();
            for (face_id = 0; face_id < count; face_id++)
            {
                LLFace *facep = drawablep->getFace(face_id);
                if (facep)
                {
                    gPipeline.mHighlightFaces.push_back(facep);
                }
            }
        }
    }
}

void renderSoundHighlights(LLDrawable *drawablep)
{
    // Look for attachments, objects, etc.
    LLViewerObject *vobj = drawablep->getVObj();
    if (vobj && vobj->isAudioSource())
    {
        if (gPipeline.sRenderHighlight)
        {
            S32 face_id;
            S32 count = drawablep->getNumFaces();
            for (face_id = 0; face_id < count; face_id++)
            {
                LLFace *facep = drawablep->getFace(face_id);
                if (facep)
                {
                    gPipeline.mHighlightFaces.push_back(facep);
                }
            }
        }
    }
}

void LLPipeline::postSort(LLCamera &camera)
{
    LL_PROFILE_ZONE_SCOPED_CATEGORY_PIPELINE;

    assertInitialized();
    sVolumeSAFrame = 0.f; //ZK LBG

    LL_PUSH_CALLSTACKS();

    if (!gCubeSnapshot)
    {
        // rebuild drawable geometry
        for (LLCullResult::sg_iterator i = sCull->beginDrawableGroups(); i != sCull->endDrawableGroups(); ++i)
        {
            LLSpatialGroup *group = *i;
            if (group->isDead())
            {
                continue;
            }
            if (!sUseOcclusion || !group->isOcclusionState(LLSpatialGroup::OCCLUDED))
            {
                group->rebuildGeom();
            }
        }
        LL_PUSH_CALLSTACKS();
        // rebuild groups
        sCull->assertDrawMapsEmpty();

        rebuildPriorityGroups();
    }

    LL_PUSH_CALLSTACKS();

    // build render map
    {
        LL_PROFILE_ZONE_NAMED_CATEGORY_PIPELINE("build render map");
    for (LLCullResult::sg_iterator i = sCull->beginVisibleGroups(); i != sCull->endVisibleGroups(); ++i)
    {
        LLSpatialGroup *group = *i;

        if (group->isDead())
        {
            continue;
        }

        if ((sUseOcclusion && group->isOcclusionState(LLSpatialGroup::OCCLUDED)) ||
            (RenderAutoHideSurfaceAreaLimit > 0.f &&
             group->mSurfaceArea > RenderAutoHideSurfaceAreaLimit * llmax(group->mObjectBoxSize, 10.f)))
        {
            continue;
        }

        if (group->hasState(LLSpatialGroup::NEW_DRAWINFO) && group->hasState(LLSpatialGroup::GEOM_DIRTY) && !gCubeSnapshot)
        {  // no way this group is going to be drawable without a rebuild
            group->rebuildGeom();
        }

        for (LLSpatialGroup::draw_map_t::iterator j = group->mDrawMap.begin(); j != group->mDrawMap.end(); ++j)
        {
            LLSpatialGroup::drawmap_elem_t &src_vec = j->second;
            if (!hasRenderType(j->first))
            {
                continue;
            }

            for (LLSpatialGroup::drawmap_elem_t::iterator k = src_vec.begin(); k != src_vec.end(); ++k)
            {
                LLDrawInfo *info = *k;

                sCull->pushDrawInfo(j->first, info);
                if (!sShadowRender && !sReflectionRender && !gCubeSnapshot)
                {
                    addTrianglesDrawn(info->mCount);
                }
            }
        }

        if (hasRenderType(LLPipeline::RENDER_TYPE_PASS_ALPHA))
        {
            LL_PROFILE_ZONE_NAMED_CATEGORY_PIPELINE("Collect Alpha groups");
            LLSpatialGroup::draw_map_t::iterator alpha = group->mDrawMap.find(LLRenderPass::PASS_ALPHA);

            if (alpha != group->mDrawMap.end())
            {  // store alpha groups for sorting
                LLSpatialBridge *bridge = group->getSpatialPartition()->asBridge();
                if (LLViewerCamera::sCurCameraID == LLViewerCamera::CAMERA_WORLD && !gCubeSnapshot)
                {
                    if (bridge)
                    {
                        LLCamera trans_camera = bridge->transformCamera(camera);
                        group->updateDistance(trans_camera);
                    }
                    else
                    {
                        group->updateDistance(camera);
                    }
                }

                if (hasRenderType(LLDrawPool::POOL_ALPHA))
                {
                    sCull->pushAlphaGroup(group);
                }
            }

            LLSpatialGroup::draw_map_t::iterator rigged_alpha = group->mDrawMap.find(LLRenderPass::PASS_ALPHA_RIGGED);

            if (rigged_alpha != group->mDrawMap.end())
            {  // store rigged alpha groups for LLDrawPoolAlpha prepass (skip distance update, rigged attachments use depth buffer)
                if (hasRenderType(LLDrawPool::POOL_ALPHA))
                {
                    sCull->pushRiggedAlphaGroup(group);
                }
            }
        }
    }
    }

    /*bool use_transform_feedback = gTransformPositionProgram.mProgramObject && !mMeshDirtyGroup.empty();

    if (use_transform_feedback)
    { //place a query around potential transform feedback code for synchronization
        mTransformFeedbackPrimitives = 0;

        if (!mMeshDirtyQueryObject)
        {
            glGenQueries(1, &mMeshDirtyQueryObject);
        }

        glBeginQuery(GL_TRANSFORM_FEEDBACK_PRIMITIVES_WRITTEN, mMeshDirtyQueryObject);
    }*/

    {
        LL_PROFILE_ZONE_NAMED_CATEGORY_PIPELINE("rebuild delayed upd groups");
    // pack vertex buffers for groups that chose to delay their updates
    {
        LL_PROFILE_GPU_ZONE("rebuildMesh");
        for (LLSpatialGroup::sg_vector_t::iterator iter = mMeshDirtyGroup.begin(); iter != mMeshDirtyGroup.end(); ++iter)
        {
            (*iter)->rebuildMesh();
        }
    }
    }

    /*if (use_transform_feedback)
    {
        glEndQuery(GL_TRANSFORM_FEEDBACK_PRIMITIVES_WRITTEN);
    }*/

    mMeshDirtyGroup.clear();

    {
        LL_PROFILE_ZONE_NAMED_CATEGORY_PIPELINE("sort alpha groups");
    if (!sShadowRender)
    {
        // order alpha groups by distance
        std::sort(sCull->beginAlphaGroups(), sCull->endAlphaGroups(), LLSpatialGroup::CompareDepthGreater());

        // order rigged alpha groups by avatar attachment order
        std::sort(sCull->beginRiggedAlphaGroups(), sCull->endRiggedAlphaGroups(), LLSpatialGroup::CompareRenderOrder());
    }
    }

    LL_PUSH_CALLSTACKS();
    {
        LL_PROFILE_ZONE_NAMED_CATEGORY_PIPELINE("beacon rendering flags");
    // only render if the flag is set. The flag is only set if we are in edit mode or the toggle is set in the menus
    // <FS:Ansariel> Make beacons also show when beacons floater is closed.
    if (/*LLFloaterReg::instanceVisible("beacons") &&*/ !sShadowRender && !gCubeSnapshot)
    {
        if (sRenderScriptedTouchBeacons)
        {
            // Only show the beacon on the root object.
            forAllVisibleDrawables(renderScriptedTouchBeacons);
        }
        else if (sRenderScriptedBeacons)
        {
            // Only show the beacon on the root object.
            forAllVisibleDrawables(renderScriptedBeacons);
        }

        if (sRenderPhysicalBeacons)
        {
            // Only show the beacon on the root object.
            forAllVisibleDrawables(renderPhysicalBeacons);
        }

        if (sRenderMOAPBeacons)
        {
            forAllVisibleDrawables(renderMOAPBeacons);
        }

        if (sRenderParticleBeacons)
        {
            forAllVisibleDrawables(renderParticleBeacons);
        }

        // If god mode, also show audio cues
        if (sRenderSoundBeacons && gAudiop)
        {
            // Walk all sound sources and render out beacons for them. Note, this isn't done in the ForAllVisibleDrawables function, because
            // some are not visible.
            LLAudioEngine::source_map::iterator iter;
            for (iter = gAudiop->mAllSources.begin(); iter != gAudiop->mAllSources.end(); ++iter)
            {
                LLAudioSource *sourcep = iter->second;

                LLVector3d pos_global = sourcep->getPositionGlobal();
                LLVector3  pos        = gAgent.getPosAgentFromGlobal(pos_global);
                if (gPipeline.sRenderBeacons)
                {
                    // pos += LLVector3(0.f, 0.f, 0.2f);
                    gObjectList.addDebugBeacon(pos, "", LLColor4(1.f, 1.f, 0.f, 0.5f), LLColor4(1.f, 1.f, 1.f, 0.5f), DebugBeaconLineWidth);
                }
            }
            // now deal with highlights for all those seeable sound sources
            forAllVisibleDrawables(renderSoundHighlights);
        }
    }
    }
    LL_PUSH_CALLSTACKS();
    // If managing your telehub, draw beacons at telehub and currently selected spawnpoint.
    if (LLFloaterTelehub::renderBeacons() && !sShadowRender && !gCubeSnapshot)
    {
        LLFloaterTelehub::addBeacons();
    }

    if (!sShadowRender && !gCubeSnapshot)
    {
        LL_PROFILE_ZONE_NAMED_CATEGORY_PIPELINE("Render face highlights");
        mSelectedFaces.clear();

        if (!gNonInteractive)
        {
            LLPipeline::setRenderHighlightTextureChannel(gFloaterTools->getPanelFace()->getTextureChannelToEdit());
        }

        // Draw face highlights for selected faces.
        if (LLSelectMgr::getInstance()->getTEMode())
        {
            struct f : public LLSelectedTEFunctor
            {
                virtual bool apply(LLViewerObject *object, S32 te)
                {
                    if (object->mDrawable)
                    {
                        LLFace *facep = object->mDrawable->getFace(te);
                        if (facep)
                        {
                            gPipeline.mSelectedFaces.push_back(facep);
                        }
                    }
                    return true;
                }
            } func;
            LLSelectMgr::getInstance()->getSelection()->applyToTEs(&func);
        }
    }

    // LLSpatialGroup::sNoDelete = FALSE;
    LL_PUSH_CALLSTACKS();
}


void render_hud_elements()
{
    LL_PROFILE_ZONE_SCOPED_CATEGORY_UI; //LL_RECORD_BLOCK_TIME(FTM_RENDER_UI);
	gPipeline.disableLights();
	
	LLGLSUIDefault gls_ui;

	//LLGLEnable stencil(GL_STENCIL_TEST);
	//glStencilFunc(GL_ALWAYS, 255, 0xFFFFFFFF);
	//glStencilMask(0xFFFFFFFF);
	//glStencilOp(GL_KEEP, GL_KEEP, GL_REPLACE);
	
	gUIProgram.bind();
    gGL.color4f(1, 1, 1, 1);
	LLGLDepthTest depth(GL_TRUE, GL_FALSE);

	if (!LLPipeline::sReflectionRender && gPipeline.hasRenderDebugFeatureMask(LLPipeline::RENDER_DEBUG_FEATURE_UI))
	{
		gViewerWindow->renderSelections(FALSE, FALSE, FALSE); // For HUD version in render_ui_3d()
	
		// Draw the tracking overlays
		LLTracker::render3D();
		
        if (LLWorld::instanceExists())
        {
            // Show the property lines
            LLWorld::getInstance()->renderPropertyLines();
        }
		LLViewerParcelMgr::getInstance()->render();
		LLViewerParcelMgr::getInstance()->renderParcelCollision();
	}
	else if (gForceRenderLandFence)
	{
		// This is only set when not rendering the UI, for parcel snapshots
		LLViewerParcelMgr::getInstance()->render();
	}
	else if (gPipeline.hasRenderType(LLPipeline::RENDER_TYPE_HUD))
	{
		LLHUDText::renderAllHUD();
	}

	gUIProgram.unbind();
}

void LLPipeline::renderHighlights()
{
	assertInitialized();

	// Draw 3D UI elements here (before we clear the Z buffer in POOL_HUD)
	// Render highlighted faces.
	LLGLSPipelineAlpha gls_pipeline_alpha;
	LLColor4 color(1.f, 1.f, 1.f, 0.5f);
	disableLights();

	if ((LLViewerShaderMgr::instance()->getShaderLevel(LLViewerShaderMgr::SHADER_INTERFACE) > 0))
	{
		gHighlightProgram.bind();
		gGL.diffuseColor4f(1,1,1,0.5f);
	}
	
	if (hasRenderDebugFeatureMask(RENDER_DEBUG_FEATURE_SELECTED) && !mFaceSelectImagep)
		{
			mFaceSelectImagep = LLViewerTextureManager::getFetchedTexture(IMG_FACE_SELECT);
		}

	if (hasRenderDebugFeatureMask(RENDER_DEBUG_FEATURE_SELECTED) && (sRenderHighlightTextureChannel == LLRender::DIFFUSE_MAP))
	{
		// Make sure the selection image gets downloaded and decoded
		mFaceSelectImagep->addTextureStats((F32)MAX_IMAGE_AREA);

		U32 count = mSelectedFaces.size();
		for (U32 i = 0; i < count; i++)
		{
			LLFace *facep = mSelectedFaces[i];
			if (!facep || facep->getDrawable()->isDead())
			{
				LL_ERRS() << "Bad face on selection" << LL_ENDL;
				return;
			}
			
			facep->renderSelected(mFaceSelectImagep, color);
		}
	}

	if (hasRenderDebugFeatureMask(RENDER_DEBUG_FEATURE_SELECTED))
	{
		// Paint 'em red!
		color.setVec(1.f, 0.f, 0.f, 0.5f);
		
		int count = mHighlightFaces.size();
		for (S32 i = 0; i < count; i++)
		{
			LLFace* facep = mHighlightFaces[i];
			facep->renderSelected(LLViewerTexture::sNullImagep, color);
		}
	}

	// Contains a list of the faces of objects that are physical or
	// have touch-handlers.
	mHighlightFaces.clear();

	if (LLViewerShaderMgr::instance()->getShaderLevel(LLViewerShaderMgr::SHADER_INTERFACE) > 0)
	{
		gHighlightProgram.unbind();
	}


	if (hasRenderDebugFeatureMask(RENDER_DEBUG_FEATURE_SELECTED) && (sRenderHighlightTextureChannel == LLRender::NORMAL_MAP))
	{
		color.setVec(1.0f, 0.5f, 0.5f, 0.5f);
		if ((LLViewerShaderMgr::instance()->getShaderLevel(LLViewerShaderMgr::SHADER_INTERFACE) > 0))
		{
			gHighlightNormalProgram.bind();
			gGL.diffuseColor4f(1,1,1,0.5f);
		}

		mFaceSelectImagep->addTextureStats((F32)MAX_IMAGE_AREA);

		U32 count = mSelectedFaces.size();
		for (U32 i = 0; i < count; i++)
		{
			LLFace *facep = mSelectedFaces[i];
			if (!facep || facep->getDrawable()->isDead())
			{
				LL_ERRS() << "Bad face on selection" << LL_ENDL;
				return;
			}

			facep->renderSelected(mFaceSelectImagep, color);
		}

		if ((LLViewerShaderMgr::instance()->getShaderLevel(LLViewerShaderMgr::SHADER_INTERFACE) > 0))
		{
			gHighlightNormalProgram.unbind();
		}
	}

	if (hasRenderDebugFeatureMask(RENDER_DEBUG_FEATURE_SELECTED) && (sRenderHighlightTextureChannel == LLRender::SPECULAR_MAP))
	{
		color.setVec(0.0f, 0.3f, 1.0f, 0.8f);
		if ((LLViewerShaderMgr::instance()->getShaderLevel(LLViewerShaderMgr::SHADER_INTERFACE) > 0))
		{
			gHighlightSpecularProgram.bind();
			gGL.diffuseColor4f(1,1,1,0.5f);
		}

		mFaceSelectImagep->addTextureStats((F32)MAX_IMAGE_AREA);

		U32 count = mSelectedFaces.size();
		for (U32 i = 0; i < count; i++)
		{
			LLFace *facep = mSelectedFaces[i];
			if (!facep || facep->getDrawable()->isDead())
			{
				LL_ERRS() << "Bad face on selection" << LL_ENDL;
				return;
			}

			facep->renderSelected(mFaceSelectImagep, color);
		}

		if ((LLViewerShaderMgr::instance()->getShaderLevel(LLViewerShaderMgr::SHADER_INTERFACE) > 0))
		{
			gHighlightSpecularProgram.unbind();
		}
	}
}

//debug use
U32 LLPipeline::sCurRenderPoolType = 0 ;

void LLPipeline::renderGeomDeferred(LLCamera& camera, bool do_occlusion)
{
	LLAppViewer::instance()->pingMainloopTimeout("Pipeline:RenderGeomDeferred");
	LL_PROFILE_ZONE_SCOPED_CATEGORY_DRAWPOOL; //LL_RECORD_BLOCK_TIME(FTM_RENDER_GEOMETRY);
    LL_PROFILE_GPU_ZONE("renderGeomDeferred");

    llassert(!sRenderingHUDs);

    if (gUseWireframe)
    {
        glPolygonMode(GL_FRONT_AND_BACK, GL_LINE);
    }

    if (&camera == LLViewerCamera::getInstance())
    {   // a bit hacky, this is the start of the main render frame, figure out delta between last modelview matrix and 
        // current modelview matrix
        glh::matrix4f last_modelview(gGLLastModelView);
        glh::matrix4f cur_modelview(gGLModelView);

        // goal is to have a matrix here that goes from the last frame's camera space to the current frame's camera space
        glh::matrix4f m = last_modelview.inverse();  // last camera space to world space
        m.mult_left(cur_modelview); // world space to camera space

        glh::matrix4f n = m.inverse();

        for (U32 i = 0; i < 16; ++i)
        {
            gGLDeltaModelView[i] = m.m[i];
            gGLInverseDeltaModelView[i] = n.m[i];
        }
    }

    bool occlude = LLPipeline::sUseOcclusion > 1 && do_occlusion && !LLGLSLShader::sProfileEnabled;

    setupHWLights();

	{
		LL_PROFILE_ZONE_NAMED_CATEGORY_DRAWPOOL("deferred pools");

		LLGLEnable cull(GL_CULL_FACE);

		for (pool_set_t::iterator iter = mPools.begin(); iter != mPools.end(); ++iter)
		{
			LLDrawPool *poolp = *iter;
			if (hasRenderType(poolp->getType()))
			{
				poolp->prerender();
			}
		}

		LLVertexBuffer::unbind();

		LLGLState::checkStates();

        if (LLViewerShaderMgr::instance()->mShaderLevel[LLViewerShaderMgr::SHADER_DEFERRED] > 1)
        {
            //update reflection probe uniform
            mReflectionMapManager.updateUniforms();
        }

		U32 cur_type = 0;

		gGL.setColorMask(true, true);
	
		pool_set_t::iterator iter1 = mPools.begin();

		while ( iter1 != mPools.end() )
		{
			LLDrawPool *poolp = *iter1;
		
			cur_type = poolp->getType();

            if (occlude && cur_type >= LLDrawPool::POOL_GRASS)
            {
                llassert(!gCubeSnapshot); // never do occlusion culling on cube snapshots
                occlude = false;
                gGLLastMatrix = NULL;
                gGL.loadMatrix(gGLModelView);
                doOcclusion(camera);
            }

			pool_set_t::iterator iter2 = iter1;
			if (hasRenderType(poolp->getType()) && poolp->getNumDeferredPasses() > 0)
			{
				LL_PROFILE_ZONE_NAMED_CATEGORY_DRAWPOOL("deferred pool render");

				gGLLastMatrix = NULL;
				gGL.loadMatrix(gGLModelView);
		
				for( S32 i = 0; i < poolp->getNumDeferredPasses(); i++ )
				{
					LLVertexBuffer::unbind();
					poolp->beginDeferredPass(i);
					for (iter2 = iter1; iter2 != mPools.end(); iter2++)
					{
						LLDrawPool *p = *iter2;
						if (p->getType() != cur_type)
						{
							break;
						}

						if ( !p->getSkipRenderFlag() ) { p->renderDeferred(i); }
					}
					poolp->endDeferredPass(i);
					LLVertexBuffer::unbind();

					if (gDebugGL || gDebugPipeline)
					{
						LLGLState::checkStates();
					}
				}
			}
			else
			{
				// Skip all pools of this type
				for (iter2 = iter1; iter2 != mPools.end(); iter2++)
				{
					LLDrawPool *p = *iter2;
					if (p->getType() != cur_type)
					{
						break;
					}
				}
			}
			iter1 = iter2;
			stop_glerror();
		}

		gGLLastMatrix = NULL;
		gGL.matrixMode(LLRender::MM_MODELVIEW);
		gGL.loadMatrix(gGLModelView);

		gGL.setColorMask(true, false);

	} // Tracy ZoneScoped

    if (gUseWireframe)
    {
        glPolygonMode(GL_FRONT_AND_BACK, GL_FILL);
    }
}

void LLPipeline::renderGeomPostDeferred(LLCamera& camera)
{
	LL_PROFILE_ZONE_SCOPED_CATEGORY_DRAWPOOL;
    LL_PROFILE_GPU_ZONE("renderGeomPostDeferred");

    if (gUseWireframe)
    {
        glPolygonMode(GL_FRONT_AND_BACK, GL_LINE);
    }

	U32 cur_type = 0;

	LLGLEnable cull(GL_CULL_FACE);

	calcNearbyLights(camera);
	setupHWLights();

    gGL.setSceneBlendType(LLRender::BT_ALPHA);
	gGL.setColorMask(true, false);

	pool_set_t::iterator iter1 = mPools.begin();

    if (gDebugGL || gDebugPipeline)
    {
        LLGLState::checkStates(GL_FALSE);
    }

	while ( iter1 != mPools.end() )
	{
		LLDrawPool *poolp = *iter1;
		
		cur_type = poolp->getType();

		pool_set_t::iterator iter2 = iter1;
		if (hasRenderType(poolp->getType()) && poolp->getNumPostDeferredPasses() > 0)
		{
			LL_PROFILE_ZONE_NAMED_CATEGORY_DRAWPOOL("deferred poolrender");

			gGLLastMatrix = NULL;
			gGL.loadMatrix(gGLModelView);
		
			for( S32 i = 0; i < poolp->getNumPostDeferredPasses(); i++ )
			{
				LLVertexBuffer::unbind();
				poolp->beginPostDeferredPass(i);
				for (iter2 = iter1; iter2 != mPools.end(); iter2++)
				{
					LLDrawPool *p = *iter2;
					if (p->getType() != cur_type)
					{
						break;
					}
										
					p->renderPostDeferred(i);
				}
				poolp->endPostDeferredPass(i);
				LLVertexBuffer::unbind();

				if (gDebugGL || gDebugPipeline)
				{
					LLGLState::checkStates(GL_FALSE);
				}
			}
		}
		else
		{
			// Skip all pools of this type
			for (iter2 = iter1; iter2 != mPools.end(); iter2++)
			{
				LLDrawPool *p = *iter2;
				if (p->getType() != cur_type)
				{
					break;
				}
			}
		}
		iter1 = iter2;
		stop_glerror();
	}

	gGLLastMatrix = NULL;
	gGL.matrixMode(LLRender::MM_MODELVIEW);
	gGL.loadMatrix(gGLModelView);

    if (!gCubeSnapshot)
    {
        // debug displays
        renderHighlights();
        mHighlightFaces.clear();

        renderDebug();
    }

    if (gUseWireframe)
    {
        glPolygonMode(GL_FRONT_AND_BACK, GL_FILL);
    }
}

void LLPipeline::renderGeomShadow(LLCamera& camera)
{
    LL_PROFILE_ZONE_SCOPED_CATEGORY_PIPELINE;
    LL_PROFILE_GPU_ZONE("renderGeomShadow");
    U32 cur_type = 0;
	
	LLGLEnable cull(GL_CULL_FACE);

	LLVertexBuffer::unbind();

	pool_set_t::iterator iter1 = mPools.begin();
	
	while ( iter1 != mPools.end() )
	{
		LLDrawPool *poolp = *iter1;
		
		cur_type = poolp->getType();

		pool_set_t::iterator iter2 = iter1;
		if (hasRenderType(poolp->getType()) && poolp->getNumShadowPasses() > 0)
		{
			poolp->prerender() ;

			gGLLastMatrix = NULL;
			gGL.loadMatrix(gGLModelView);
		
			for( S32 i = 0; i < poolp->getNumShadowPasses(); i++ )
			{
				LLVertexBuffer::unbind();
				poolp->beginShadowPass(i);
				for (iter2 = iter1; iter2 != mPools.end(); iter2++)
				{
					LLDrawPool *p = *iter2;
					if (p->getType() != cur_type)
					{
						break;
					}
										
					p->renderShadow(i);
				}
				poolp->endShadowPass(i);
				LLVertexBuffer::unbind();
			}
		}
		else
		{
			// Skip all pools of this type
			for (iter2 = iter1; iter2 != mPools.end(); iter2++)
			{
				LLDrawPool *p = *iter2;
				if (p->getType() != cur_type)
				{
					break;
				}
			}
		}
		iter1 = iter2;
		stop_glerror();
	}

	gGLLastMatrix = NULL;
	gGL.loadMatrix(gGLModelView);
}


static U32 sIndicesDrawnCount = 0;

void LLPipeline::addTrianglesDrawn(S32 index_count)
{
    sIndicesDrawnCount += index_count;
}

void LLPipeline::recordTrianglesDrawn()
{
    assertInitialized();
    U32 count = sIndicesDrawnCount / 3;
    sIndicesDrawnCount = 0;
    add(LLStatViewer::TRIANGLES_DRAWN, LLUnits::Triangles::fromValue(count));
}

void LLPipeline::renderPhysicsDisplay()
{
	if (!hasRenderDebugMask(LLPipeline::RENDER_DEBUG_PHYSICS_SHAPES))
	{
		return;
	}

    gGL.flush();
    gDebugProgram.bind();

    LLGLEnable(GL_POLYGON_OFFSET_LINE);
    glPolygonOffset(3.f, 3.f);
    glLineWidth(3.f);
    LLGLEnable blend(GL_BLEND);
    gGL.setSceneBlendType(LLRender::BT_ALPHA);

    for (int pass = 0; pass < 3; ++pass)
    {
        // pass 0 - depth write enabled, color write disabled, fill
        // pass 1 - depth write disabled, color write enabled, fill
        // pass 2 - depth write disabled, color write enabled, wireframe
        gGL.setColorMask(pass >= 1, false);
        LLGLDepthTest depth(GL_TRUE, pass == 0);

        bool wireframe = (pass == 2);

        if (wireframe)
        {
            glPolygonMode(GL_FRONT_AND_BACK, GL_LINE);
        }

        for (LLWorld::region_list_t::const_iterator iter = LLWorld::getInstance()->getRegionList().begin();
            iter != LLWorld::getInstance()->getRegionList().end(); ++iter)
        {
            LLViewerRegion* region = *iter;
            for (U32 i = 0; i < LLViewerRegion::NUM_PARTITIONS; i++)
            {
                LLSpatialPartition* part = region->getSpatialPartition(i);
                if (part)
                {
                    if (hasRenderType(part->mDrawableType))
                    {
                        part->renderPhysicsShapes(wireframe);
                    }
                }
            }
        }
        gGL.flush();

        if (wireframe)
        {
            glPolygonMode(GL_FRONT_AND_BACK, GL_FILL);
        }
    }
    glLineWidth(1.f);
	gDebugProgram.unbind();

}

extern std::set<LLSpatialGroup*> visible_selected_groups;

void LLPipeline::renderDebug()
{
    LL_PROFILE_ZONE_SCOPED_CATEGORY_PIPELINE;

	assertInitialized();

	bool hud_only = hasRenderType(LLPipeline::RENDER_TYPE_HUD);

	if (!hud_only )
	{
		//Render any navmesh geometry	
		LLPathingLib *llPathingLibInstance = LLPathingLib::getInstance();
		if ( llPathingLibInstance != NULL ) 
		{
			//character floater renderables
			
			LLHandle<LLFloaterPathfindingCharacters> pathfindingCharacterHandle = LLFloaterPathfindingCharacters::getInstanceHandle();
			if ( !pathfindingCharacterHandle.isDead() )
			{
				LLFloaterPathfindingCharacters *pathfindingCharacter = pathfindingCharacterHandle.get();

				if ( pathfindingCharacter->getVisible() || gAgentCamera.cameraMouselook() )			
				{	
					gPathfindingProgram.bind();			
					gPathfindingProgram.uniform1f(sTint, 1.f);
					gPathfindingProgram.uniform1f(sAmbiance, 1.f);
					gPathfindingProgram.uniform1f(sAlphaScale, 1.f);

					//Requried character physics capsule render parameters
					LLUUID id;					
					LLVector3 pos;
					LLQuaternion rot;
				
					if ( pathfindingCharacter->isPhysicsCapsuleEnabled( id, pos, rot ) )
					{
						//remove blending artifacts
						gGL.setColorMask(false, false);
						llPathingLibInstance->renderSimpleShapeCapsuleID( gGL, id, pos, rot );				
						gGL.setColorMask(true, false);
						LLGLEnable blend(GL_BLEND);
						gPathfindingProgram.uniform1f(sAlphaScale, 0.90f);
						llPathingLibInstance->renderSimpleShapeCapsuleID( gGL, id, pos, rot );
						gPathfindingProgram.bind();
					}
				}
			}
			

			//pathing console renderables
			LLHandle<LLFloaterPathfindingConsole> pathfindingConsoleHandle = LLFloaterPathfindingConsole::getInstanceHandle();
			if (!pathfindingConsoleHandle.isDead())
			{
				LLFloaterPathfindingConsole *pathfindingConsole = pathfindingConsoleHandle.get();

				if ( pathfindingConsole->getVisible() || gAgentCamera.cameraMouselook() )
				{				
					F32 ambiance = gSavedSettings.getF32("PathfindingAmbiance");

					gPathfindingProgram.bind();
			
					gPathfindingProgram.uniform1f(sTint, 1.f);
					gPathfindingProgram.uniform1f(sAmbiance, ambiance);
					gPathfindingProgram.uniform1f(sAlphaScale, 1.f);

					if ( !pathfindingConsole->isRenderWorld() )
					{
						const LLColor4 clearColor = gSavedSettings.getColor4("PathfindingNavMeshClear");
						gGL.setColorMask(true, true);
						glClearColor(clearColor.mV[0],clearColor.mV[1],clearColor.mV[2],0);
                        glClear(GL_DEPTH_BUFFER_BIT | GL_COLOR_BUFFER_BIT); // no stencil -- deprecated | GL_STENCIL_BUFFER_BIT);
						gGL.setColorMask(true, false);
						glPolygonMode( GL_FRONT_AND_BACK, GL_FILL );	
					}

					//NavMesh
					if ( pathfindingConsole->isRenderNavMesh() )
					{	
						gGL.flush();
						gGL.setLineWidth(2.0f);	// <FS> Line width OGL core profile fix by Rye Mutt
						LLGLEnable cull(GL_CULL_FACE);
						LLGLDisable blend(GL_BLEND);
						
						if ( pathfindingConsole->isRenderWorld() )
						{					
							LLGLEnable blend(GL_BLEND);
							gPathfindingProgram.uniform1f(sAlphaScale, 0.66f);
							llPathingLibInstance->renderNavMesh();
						}
						else
						{
							llPathingLibInstance->renderNavMesh();
						}
						
						//render edges
						gPathfindingNoNormalsProgram.bind();
						gPathfindingNoNormalsProgram.uniform1f(sTint, 1.f);
						gPathfindingNoNormalsProgram.uniform1f(sAlphaScale, 1.f);
						llPathingLibInstance->renderNavMeshEdges();
						gPathfindingProgram.bind();

						gGL.flush();
						glPolygonMode( GL_FRONT_AND_BACK, GL_FILL );	
						gGL.setLineWidth(1.0f);	// <FS> Line width OGL core profile fix by Rye Mutt
						gGL.flush();
					}
					//User designated path
					if ( LLPathfindingPathTool::getInstance()->isRenderPath() )
					{
						//The path
						gUIProgram.bind();
						gGL.getTexUnit(0)->bind(LLViewerFetchedTexture::sWhiteImagep);
						llPathingLibInstance->renderPath();
						gPathfindingProgram.bind();

                        //The bookends
						//remove blending artifacts
						gGL.setColorMask(false, false);
						llPathingLibInstance->renderPathBookend( gGL, LLPathingLib::LLPL_START );
						llPathingLibInstance->renderPathBookend( gGL, LLPathingLib::LLPL_END );
						
						gGL.setColorMask(true, false);
						//render the bookends
						LLGLEnable blend(GL_BLEND);
						gPathfindingProgram.uniform1f(sAlphaScale, 0.90f);
						llPathingLibInstance->renderPathBookend( gGL, LLPathingLib::LLPL_START );
						llPathingLibInstance->renderPathBookend( gGL, LLPathingLib::LLPL_END );
						gPathfindingProgram.bind();
					}
				
					if ( pathfindingConsole->isRenderWaterPlane() )
					{	
						LLGLEnable blend(GL_BLEND);
						gPathfindingProgram.uniform1f(sAlphaScale, 0.90f);
						llPathingLibInstance->renderSimpleShapes( gGL, gAgent.getRegion()->getWaterHeight() );
					}
				//physics/exclusion shapes
				if ( pathfindingConsole->isRenderAnyShapes() )
				{					
						U32 render_order[] = {
							1 << LLPathingLib::LLST_ObstacleObjects,
							1 << LLPathingLib::LLST_WalkableObjects,
							1 << LLPathingLib::LLST_ExclusionPhantoms,	
							1 << LLPathingLib::LLST_MaterialPhantoms,
						};

						U32 flags = pathfindingConsole->getRenderShapeFlags();

						for (U32 i = 0; i < 4; i++)
						{
							if (!(flags & render_order[i]))
							{
								continue;
							}

							//turn off backface culling for volumes so they are visible when camera is inside volume
							LLGLDisable cull(i >= 2 ? GL_CULL_FACE : 0);
						
							gGL.flush();
							glPolygonMode( GL_FRONT_AND_BACK, GL_FILL );	
				
							//get rid of some z-fighting
							LLGLEnable polyOffset(GL_POLYGON_OFFSET_FILL);
							glPolygonOffset(1.0f, 1.0f);

							//render to depth first to avoid blending artifacts
							gGL.setColorMask(false, false);
							llPathingLibInstance->renderNavMeshShapesVBO( render_order[i] );		
							gGL.setColorMask(true, false);

							//get rid of some z-fighting
							glPolygonOffset(0.f, 0.f);

							LLGLEnable blend(GL_BLEND);
				
							{
								gPathfindingProgram.uniform1f(sAmbiance, ambiance);

								{ //draw solid overlay
									LLGLDepthTest depth(GL_TRUE, GL_FALSE, GL_LEQUAL);
									llPathingLibInstance->renderNavMeshShapesVBO( render_order[i] );				
									gGL.flush();				
								}
				
								LLGLEnable lineOffset(GL_POLYGON_OFFSET_LINE);
								glPolygonMode( GL_FRONT_AND_BACK, GL_LINE );	
						
								F32 offset = gSavedSettings.getF32("PathfindingLineOffset");

								if (pathfindingConsole->isRenderXRay())
								{
									gPathfindingProgram.uniform1f(sTint, gSavedSettings.getF32("PathfindingXRayTint"));
									gPathfindingProgram.uniform1f(sAlphaScale, gSavedSettings.getF32("PathfindingXRayOpacity"));
									LLGLEnable blend(GL_BLEND);
									LLGLDepthTest depth(GL_TRUE, GL_FALSE, GL_GREATER);
								
									glPolygonOffset(offset, -offset);
								
									if (gSavedSettings.getBOOL("PathfindingXRayWireframe"))
									{ //draw hidden wireframe as darker and less opaque
										gPathfindingProgram.uniform1f(sAmbiance, 1.f);
										llPathingLibInstance->renderNavMeshShapesVBO( render_order[i] );				
									}
									else
									{
										glPolygonMode( GL_FRONT_AND_BACK, GL_FILL );	
										gPathfindingProgram.uniform1f(sAmbiance, ambiance);
										llPathingLibInstance->renderNavMeshShapesVBO( render_order[i] );				
										glPolygonMode(GL_FRONT_AND_BACK, GL_LINE);
									}
								}

								{ //draw visible wireframe as brighter, thicker and more opaque
									glPolygonOffset(offset, offset);
									gPathfindingProgram.uniform1f(sAmbiance, 1.f);
									gPathfindingProgram.uniform1f(sTint, 1.f);
									gPathfindingProgram.uniform1f(sAlphaScale, 1.f);

									gGL.setLineWidth(gSavedSettings.getF32("PathfindingLineWidth")); // <FS> Line width OGL core profile fix by Rye Mutt
									LLGLDisable blendOut(GL_BLEND);
									llPathingLibInstance->renderNavMeshShapesVBO( render_order[i] );				
									gGL.flush();
									gGL.setLineWidth(1.f); // <FS> Line width OGL core profile fix by Rye Mutt
								}
				
								glPolygonMode( GL_FRONT_AND_BACK, GL_FILL );
							}
						}
					}

					glPolygonOffset(0.f, 0.f);

					if ( pathfindingConsole->isRenderNavMesh() && pathfindingConsole->isRenderXRay() )
					{	//render navmesh xray
						F32 ambiance = gSavedSettings.getF32("PathfindingAmbiance");

						LLGLEnable lineOffset(GL_POLYGON_OFFSET_LINE);
						LLGLEnable polyOffset(GL_POLYGON_OFFSET_FILL);
											
						F32 offset = gSavedSettings.getF32("PathfindingLineOffset");
						glPolygonOffset(offset, -offset);

						LLGLEnable blend(GL_BLEND);
						LLGLDepthTest depth(GL_TRUE, GL_FALSE, GL_GREATER);
						gGL.flush();				
						gGL.setLineWidth(2.0f);	// <FS> Line width OGL core profile fix by Rye Mutt
						LLGLEnable cull(GL_CULL_FACE);
																		
						gPathfindingProgram.uniform1f(sTint, gSavedSettings.getF32("PathfindingXRayTint"));
						gPathfindingProgram.uniform1f(sAlphaScale, gSavedSettings.getF32("PathfindingXRayOpacity"));
								
						if (gSavedSettings.getBOOL("PathfindingXRayWireframe"))
						{ //draw hidden wireframe as darker and less opaque
							glPolygonMode( GL_FRONT_AND_BACK, GL_LINE );	
							gPathfindingProgram.uniform1f(sAmbiance, 1.f);
							llPathingLibInstance->renderNavMesh();
							glPolygonMode( GL_FRONT_AND_BACK, GL_FILL );	
						}	
						else
						{
							gPathfindingProgram.uniform1f(sAmbiance, ambiance);
							llPathingLibInstance->renderNavMesh();
						}

						//render edges
						gPathfindingNoNormalsProgram.bind();
						gPathfindingNoNormalsProgram.uniform1f(sTint, gSavedSettings.getF32("PathfindingXRayTint"));
						gPathfindingNoNormalsProgram.uniform1f(sAlphaScale, gSavedSettings.getF32("PathfindingXRayOpacity"));
						llPathingLibInstance->renderNavMeshEdges();
						gPathfindingProgram.bind();
					
						gGL.flush();
						gGL.setLineWidth(1.0f);	// <FS> Line width OGL core profile fix by Rye Mutt
					}
			
					glPolygonOffset(0.f, 0.f);

					gGL.flush();
					gPathfindingProgram.unbind();
				}
			}
		}
	}

	gGLLastMatrix = NULL;
	gGL.loadMatrix(gGLModelView);
	gGL.setColorMask(true, false);

	
	if (!hud_only && !mDebugBlips.empty())
	{ //render debug blips
		gUIProgram.bind();
        gGL.color4f(1, 1, 1, 1);

		gGL.getTexUnit(0)->bind(LLViewerFetchedTexture::sWhiteImagep, true);

		glPointSize(8.f);
		LLGLDepthTest depth(GL_TRUE, GL_TRUE, GL_ALWAYS);

		gGL.begin(LLRender::POINTS);
		for (std::list<DebugBlip>::iterator iter = mDebugBlips.begin(); iter != mDebugBlips.end(); )
		{
			DebugBlip& blip = *iter;

			blip.mAge += gFrameIntervalSeconds.value();
			if (blip.mAge > 2.f)
			{
				mDebugBlips.erase(iter++);
			}
			else
			{
				iter++;
			}

			blip.mPosition.mV[2] += gFrameIntervalSeconds.value()*2.f;

			gGL.color4fv(blip.mColor.mV);
			gGL.vertex3fv(blip.mPosition.mV);
		}
		gGL.end();
		gGL.flush();
		glPointSize(1.f);
	}

	// Debug stuff.
	for (LLWorld::region_list_t::const_iterator iter = LLWorld::getInstance()->getRegionList().begin(); 
			iter != LLWorld::getInstance()->getRegionList().end(); ++iter)
	{
		LLViewerRegion* region = *iter;
		for (U32 i = 0; i < LLViewerRegion::NUM_PARTITIONS; i++)
		{
			LLSpatialPartition* part = region->getSpatialPartition(i);
			if (part)
			{
				if ( (hud_only && (part->mDrawableType == RENDER_TYPE_HUD || part->mDrawableType == RENDER_TYPE_HUD_PARTICLES)) ||
					 (!hud_only && hasRenderType(part->mDrawableType)) )
				{
					part->renderDebug();
				}
			}
		}
	}

	for (LLCullResult::bridge_iterator i = sCull->beginVisibleBridge(); i != sCull->endVisibleBridge(); ++i)
	{
		LLSpatialBridge* bridge = *i;
		if (!bridge->isDead() && hasRenderType(bridge->mDrawableType))
		{
			gGL.pushMatrix();
			gGL.multMatrix((F32*)bridge->mDrawable->getRenderMatrix().mMatrix);
			bridge->renderDebug();
			gGL.popMatrix();
		}
	}

	if (gPipeline.hasRenderDebugMask(LLPipeline::RENDER_DEBUG_OCCLUSION))
	{ //render visible selected group occlusion geometry
		gDebugProgram.bind();
		LLGLDepthTest depth(GL_TRUE, GL_FALSE);
		gGL.diffuseColor3f(1,0,1);
		for (std::set<LLSpatialGroup*>::iterator iter = visible_selected_groups.begin(); iter != visible_selected_groups.end(); ++iter)
		{
			LLSpatialGroup* group = *iter;

			LLVector4a fudge;
			fudge.splat(0.25f); //SG_OCCLUSION_FUDGE

			LLVector4a size;
			const LLVector4a* bounds = group->getBounds();
			size.setAdd(fudge, bounds[1]);
			
			drawBox(bounds[0], size);
		}
	}

	visible_selected_groups.clear();

    //draw reflection probes and links between them
    if (gPipeline.hasRenderDebugMask(LLPipeline::RENDER_DEBUG_REFLECTION_PROBES) && !hud_only)
    {
        mReflectionMapManager.renderDebug();
    }

    if (gSavedSettings.getBOOL("RenderReflectionProbeVolumes") && !hud_only)
    {
        LL_PROFILE_ZONE_NAMED_CATEGORY_PIPELINE("probe debug display");

        bindDeferredShader(gReflectionProbeDisplayProgram, NULL);
        mScreenTriangleVB->setBuffer();

        LLGLEnable blend(GL_BLEND);
        LLGLDepthTest depth(GL_FALSE);

        mScreenTriangleVB->drawArrays(LLRender::TRIANGLES, 0, 3);

        unbindDeferredShader(gReflectionProbeDisplayProgram);
    }

	gUIProgram.bind();

	if (hasRenderDebugMask(LLPipeline::RENDER_DEBUG_RAYCAST) && !hud_only)
	{ //draw crosshairs on particle intersection
		if (gDebugRaycastParticle)
		{
			gDebugProgram.bind();

			gGL.getTexUnit(0)->unbind(LLTexUnit::TT_TEXTURE);

			LLVector3 center(gDebugRaycastParticleIntersection.getF32ptr());
			LLVector3 size(0.1f, 0.1f, 0.1f);

			LLVector3 p[6];

			p[0] = center + size.scaledVec(LLVector3(1,0,0));
			p[1] = center + size.scaledVec(LLVector3(-1,0,0));
			p[2] = center + size.scaledVec(LLVector3(0,1,0));
			p[3] = center + size.scaledVec(LLVector3(0,-1,0));
			p[4] = center + size.scaledVec(LLVector3(0,0,1));
			p[5] = center + size.scaledVec(LLVector3(0,0,-1));
				
			gGL.begin(LLRender::LINES);
			gGL.diffuseColor3f(1.f, 1.f, 0.f);
			for (U32 i = 0; i < 6; i++)
			{
				gGL.vertex3fv(p[i].mV);
			}
			gGL.end();
			gGL.flush();

			gDebugProgram.unbind();
		}
	}

	if (hasRenderDebugMask(LLPipeline::RENDER_DEBUG_SHADOW_FRUSTA) && !hud_only)
	{
		LLVertexBuffer::unbind();

		LLGLEnable blend(GL_BLEND);
		LLGLDepthTest depth(TRUE, FALSE);
		LLGLDisable cull(GL_CULL_FACE);

		gGL.color4f(1,1,1,1);
		gGL.getTexUnit(0)->unbind(LLTexUnit::TT_TEXTURE);
				
		F32 a = 0.1f;

		F32 col[] =
		{
			1,0,0,a,
			0,1,0,a,
			0,0,1,a,
			1,0,1,a,
			
			1,1,0,a,
			0,1,1,a,
			1,1,1,a,
			1,0,1,a,
		};

		for (U32 i = 0; i < 8; i++)
		{
			LLVector3* frust = mShadowCamera[i].mAgentFrustum;

			if (i > 3)
			{ //render shadow frusta as volumes
				if (mShadowFrustPoints[i-4].empty())
				{
					continue;
				}

				gGL.color4fv(col+(i-4)*4);	
			
				gGL.begin(LLRender::TRIANGLE_STRIP);
				gGL.vertex3fv(frust[0].mV); gGL.vertex3fv(frust[4].mV);
				gGL.vertex3fv(frust[1].mV); gGL.vertex3fv(frust[5].mV);
				gGL.vertex3fv(frust[2].mV); gGL.vertex3fv(frust[6].mV);
				gGL.vertex3fv(frust[3].mV); gGL.vertex3fv(frust[7].mV);
				gGL.vertex3fv(frust[0].mV); gGL.vertex3fv(frust[4].mV);
				gGL.end();
				
				
				gGL.begin(LLRender::TRIANGLE_STRIP);
				gGL.vertex3fv(frust[0].mV);
				gGL.vertex3fv(frust[1].mV);
				gGL.vertex3fv(frust[3].mV);
				gGL.vertex3fv(frust[2].mV);
				gGL.end();
				
				gGL.begin(LLRender::TRIANGLE_STRIP);
				gGL.vertex3fv(frust[4].mV);
				gGL.vertex3fv(frust[5].mV);
				gGL.vertex3fv(frust[7].mV);
				gGL.vertex3fv(frust[6].mV);
				gGL.end();		
			}

	
			if (i < 4)
			{
				
				//if (i == 0 || !mShadowFrustPoints[i].empty())
				{
					//render visible point cloud
					gGL.flush();
					glPointSize(8.f);
					gGL.begin(LLRender::POINTS);
					
					F32* c = col+i*4;
					gGL.color3fv(c);

					for (U32 j = 0; j < mShadowFrustPoints[i].size(); ++j)
						{
							gGL.vertex3fv(mShadowFrustPoints[i][j].mV);
						
						}
					gGL.end();

					gGL.flush();
					glPointSize(1.f);

					LLVector3* ext = mShadowExtents[i]; 
					LLVector3 pos = (ext[0]+ext[1])*0.5f;
					LLVector3 size = (ext[1]-ext[0])*0.5f;
					drawBoxOutline(pos, size);

					//render camera frustum splits as outlines
					gGL.begin(LLRender::LINES);
					gGL.vertex3fv(frust[0].mV); gGL.vertex3fv(frust[1].mV);
					gGL.vertex3fv(frust[1].mV); gGL.vertex3fv(frust[2].mV);
					gGL.vertex3fv(frust[2].mV); gGL.vertex3fv(frust[3].mV);
					gGL.vertex3fv(frust[3].mV); gGL.vertex3fv(frust[0].mV);
					gGL.vertex3fv(frust[4].mV); gGL.vertex3fv(frust[5].mV);
					gGL.vertex3fv(frust[5].mV); gGL.vertex3fv(frust[6].mV);
					gGL.vertex3fv(frust[6].mV); gGL.vertex3fv(frust[7].mV);
					gGL.vertex3fv(frust[7].mV); gGL.vertex3fv(frust[4].mV);
					gGL.vertex3fv(frust[0].mV); gGL.vertex3fv(frust[4].mV);
					gGL.vertex3fv(frust[1].mV); gGL.vertex3fv(frust[5].mV);
					gGL.vertex3fv(frust[2].mV); gGL.vertex3fv(frust[6].mV);
					gGL.vertex3fv(frust[3].mV); gGL.vertex3fv(frust[7].mV);
					gGL.end();
				}
			}

			/*gGL.flush();
			gGL.setLineWidth(16-i*2); // <FS> Line width OGL core profile fix by Rye Mutt
			for (LLWorld::region_list_t::const_iterator iter = LLWorld::getInstance()->getRegionList().begin(); 
					iter != LLWorld::getInstance()->getRegionList().end(); ++iter)
			{
				LLViewerRegion* region = *iter;
				for (U32 j = 0; j < LLViewerRegion::NUM_PARTITIONS; j++)
				{
					LLSpatialPartition* part = region->getSpatialPartition(j);
					if (part)
					{
						if (hasRenderType(part->mDrawableType))
						{
							part->renderIntersectingBBoxes(&mShadowCamera[i]);
						}
					}
				}
			}
			gGL.flush();
			gGL.setLineWidth(1.f);*/ // <FS> Line width OGL core profile fix by Rye Mutt
		}
	}

	if (mRenderDebugMask & RENDER_DEBUG_WIND_VECTORS)
	{
		gAgent.getRegion()->mWind.renderVectors();
	}
	
	if (mRenderDebugMask & RENDER_DEBUG_COMPOSITION)
	{
		// Debug composition layers
		F32 x, y;

		gGL.getTexUnit(0)->unbind(LLTexUnit::TT_TEXTURE);

		if (gAgent.getRegion())
		{
			gGL.begin(LLRender::POINTS);
			// Draw the composition layer for the region that I'm in.
			for (x = 0; x <= 260; x++)
			{
				for (y = 0; y <= 260; y++)
				{
					if ((x > 255) || (y > 255))
					{
						gGL.color4f(1.f, 0.f, 0.f, 1.f);
					}
					else
					{
						gGL.color4f(0.f, 0.f, 1.f, 1.f);
					}
					F32 z = gAgent.getRegion()->getCompositionXY((S32)x, (S32)y);
					z *= 5.f;
					z += 50.f;
					gGL.vertex3f(x, y, z);
				}
			}
			gGL.end();
		}
	}

	gGL.flush();
	gUIProgram.unbind();
}

void LLPipeline::rebuildPools()
{
    LL_PROFILE_ZONE_SCOPED_CATEGORY_PIPELINE;

	assertInitialized();

	S32 max_count = mPools.size();
	pool_set_t::iterator iter1 = mPools.upper_bound(mLastRebuildPool);
	while(max_count > 0 && mPools.size() > 0) // && num_rebuilds < MAX_REBUILDS)
	{
		if (iter1 == mPools.end())
		{
			iter1 = mPools.begin();
		}
		LLDrawPool* poolp = *iter1;

		if (poolp->isDead())
		{
			mPools.erase(iter1++);
			removeFromQuickLookup( poolp );
			if (poolp == mLastRebuildPool)
			{
				mLastRebuildPool = NULL;
			}
			delete poolp;
		}
		else
		{
			mLastRebuildPool = poolp;
			iter1++;
		}
		max_count--;
	}
}

void LLPipeline::addToQuickLookup( LLDrawPool* new_poolp )
{
	assertInitialized();

	switch( new_poolp->getType() )
	{
	case LLDrawPool::POOL_SIMPLE:
		if (mSimplePool)
		{
			llassert(0);
			LL_WARNS() << "Ignoring duplicate simple pool." << LL_ENDL;
		}
		else
		{
			mSimplePool = (LLRenderPass*) new_poolp;
		}
		break;

	case LLDrawPool::POOL_ALPHA_MASK:
		if (mAlphaMaskPool)
		{
			llassert(0);
			LL_WARNS() << "Ignoring duplicate alpha mask pool." << LL_ENDL;
			break;
		}
		else
		{
			mAlphaMaskPool = (LLRenderPass*) new_poolp;
		}
		break;

	case LLDrawPool::POOL_FULLBRIGHT_ALPHA_MASK:
		if (mFullbrightAlphaMaskPool)
		{
			llassert(0);
			LL_WARNS() << "Ignoring duplicate alpha mask pool." << LL_ENDL;
			break;
		}
		else
		{
			mFullbrightAlphaMaskPool = (LLRenderPass*) new_poolp;
		}
		break;
		
	case LLDrawPool::POOL_GRASS:
		if (mGrassPool)
		{
			llassert(0);
			LL_WARNS() << "Ignoring duplicate grass pool." << LL_ENDL;
		}
		else
		{
			mGrassPool = (LLRenderPass*) new_poolp;
		}
		break;

	case LLDrawPool::POOL_FULLBRIGHT:
		if (mFullbrightPool)
		{
			llassert(0);
			LL_WARNS() << "Ignoring duplicate simple pool." << LL_ENDL;
		}
		else
		{
			mFullbrightPool = (LLRenderPass*) new_poolp;
		}
		break;

	case LLDrawPool::POOL_GLOW:
		if (mGlowPool)
		{
			llassert(0);
			LL_WARNS() << "Ignoring duplicate glow pool." << LL_ENDL;
		}
		else
		{
			mGlowPool = (LLRenderPass*) new_poolp;
		}
		break;

	case LLDrawPool::POOL_TREE:
		mTreePools[ uintptr_t(new_poolp->getTexture()) ] = new_poolp ;
		break;
 
	case LLDrawPool::POOL_TERRAIN:
		mTerrainPools[ uintptr_t(new_poolp->getTexture()) ] = new_poolp ;
		break;

	case LLDrawPool::POOL_BUMP:
		if (mBumpPool)
		{
			llassert(0);
			LL_WARNS() << "Ignoring duplicate bump pool." << LL_ENDL;
		}
		else
		{
			mBumpPool = new_poolp;
		}
		break;
	case LLDrawPool::POOL_MATERIALS:
		if (mMaterialsPool)
		{
			llassert(0);
			LL_WARNS() << "Ignorning duplicate materials pool." << LL_ENDL;
		}
		else
		{
			mMaterialsPool = new_poolp;
		}
		break;
	case LLDrawPool::POOL_ALPHA_PRE_WATER:
		if( mAlphaPoolPreWater )
		{
			llassert(0);
			LL_WARNS() << "LLPipeline::addPool(): Ignoring duplicate Alpha pre-water pool" << LL_ENDL;
		}
		else
		{
			mAlphaPoolPreWater = (LLDrawPoolAlpha*) new_poolp;
		}
		break;
    case LLDrawPool::POOL_ALPHA_POST_WATER:
        if (mAlphaPoolPostWater)
        {
            llassert(0);
            LL_WARNS() << "LLPipeline::addPool(): Ignoring duplicate Alpha post-water pool" << LL_ENDL;
        }
        else
        {
            mAlphaPoolPostWater = (LLDrawPoolAlpha*)new_poolp;
        }
        break;

	case LLDrawPool::POOL_AVATAR:
	case LLDrawPool::POOL_CONTROL_AV:
		break; // Do nothing

	case LLDrawPool::POOL_SKY:
		if( mSkyPool )
		{
			llassert(0);
			LL_WARNS() << "LLPipeline::addPool(): Ignoring duplicate Sky pool" << LL_ENDL;
		}
		else
		{
			mSkyPool = new_poolp;
		}
		break;
	
	case LLDrawPool::POOL_WATER:
		if( mWaterPool )
		{
			llassert(0);
			LL_WARNS() << "LLPipeline::addPool(): Ignoring duplicate Water pool" << LL_ENDL;
		}
		else
		{
			mWaterPool = new_poolp;
		}
		break;

	case LLDrawPool::POOL_WL_SKY:
		if( mWLSkyPool )
		{
			llassert(0);
			LL_WARNS() << "LLPipeline::addPool(): Ignoring duplicate WLSky Pool" << LL_ENDL;
		}
		else
		{ 
			mWLSkyPool = new_poolp;
		}
		break;

    case LLDrawPool::POOL_GLTF_PBR:
        if( mPBROpaquePool )
        {
            llassert(0);
            LL_WARNS() << "LLPipeline::addPool(): Ignoring duplicate PBR Opaque Pool" << LL_ENDL;
        }
        else
        {
            mPBROpaquePool = new_poolp;
        }
        break;

    case LLDrawPool::POOL_GLTF_PBR_ALPHA_MASK:
        if (mPBRAlphaMaskPool)
        {
            llassert(0);
            LL_WARNS() << "LLPipeline::addPool(): Ignoring duplicate PBR Alpha Mask Pool" << LL_ENDL;
        }
        else
        {
            mPBRAlphaMaskPool = new_poolp;
        }
        break;


	default:
		llassert(0);
		LL_WARNS() << "Invalid Pool Type in  LLPipeline::addPool()" << LL_ENDL;
		break;
	}
}

void LLPipeline::removePool( LLDrawPool* poolp )
{
	assertInitialized();
	removeFromQuickLookup(poolp);
	mPools.erase(poolp);
	delete poolp;
}

void LLPipeline::removeFromQuickLookup( LLDrawPool* poolp )
{
	assertInitialized();
	switch( poolp->getType() )
	{
	case LLDrawPool::POOL_SIMPLE:
		llassert(mSimplePool == poolp);
		mSimplePool = NULL;
		break;

	case LLDrawPool::POOL_ALPHA_MASK:
		llassert(mAlphaMaskPool == poolp);
		mAlphaMaskPool = NULL;
		break;

	case LLDrawPool::POOL_FULLBRIGHT_ALPHA_MASK:
		llassert(mFullbrightAlphaMaskPool == poolp);
		mFullbrightAlphaMaskPool = NULL;
		break;

	case LLDrawPool::POOL_GRASS:
		llassert(mGrassPool == poolp);
		mGrassPool = NULL;
		break;

	case LLDrawPool::POOL_FULLBRIGHT:
		llassert(mFullbrightPool == poolp);
		mFullbrightPool = NULL;
		break;

	case LLDrawPool::POOL_WL_SKY:
		llassert(mWLSkyPool == poolp);
		mWLSkyPool = NULL;
		break;

	case LLDrawPool::POOL_GLOW:
		llassert(mGlowPool == poolp);
		mGlowPool = NULL;
		break;

	case LLDrawPool::POOL_TREE:
		#ifdef _DEBUG
			{
				bool found = mTreePools.erase( (uintptr_t)poolp->getTexture() );
				llassert( found );
			}
		#else
			mTreePools.erase( (uintptr_t)poolp->getTexture() );
		#endif
		break;

	case LLDrawPool::POOL_TERRAIN:
		#ifdef _DEBUG
			{
				bool found = mTerrainPools.erase( (uintptr_t)poolp->getTexture() );
				llassert( found );
			}
		#else
			mTerrainPools.erase( (uintptr_t)poolp->getTexture() );
		#endif
		break;

	case LLDrawPool::POOL_BUMP:
		llassert( poolp == mBumpPool );
		mBumpPool = NULL;
		break;
	
	case LLDrawPool::POOL_MATERIALS:
		llassert(poolp == mMaterialsPool);
		mMaterialsPool = NULL;
		break;
			
	case LLDrawPool::POOL_ALPHA_PRE_WATER:
		llassert( poolp == mAlphaPoolPreWater );
		mAlphaPoolPreWater = nullptr;
		break;
    
    case LLDrawPool::POOL_ALPHA_POST_WATER:
        llassert(poolp == mAlphaPoolPostWater);
        mAlphaPoolPostWater = nullptr;
        break;

	case LLDrawPool::POOL_AVATAR:
	case LLDrawPool::POOL_CONTROL_AV:
		break; // Do nothing

	case LLDrawPool::POOL_SKY:
		llassert( poolp == mSkyPool );
		mSkyPool = NULL;
		break;

	case LLDrawPool::POOL_WATER:
		llassert( poolp == mWaterPool );
		mWaterPool = NULL;
		break;

    case LLDrawPool::POOL_GLTF_PBR:
        llassert( poolp == mPBROpaquePool );
        mPBROpaquePool = NULL;
        break;

    case LLDrawPool::POOL_GLTF_PBR_ALPHA_MASK:
        llassert(poolp == mPBRAlphaMaskPool);
        mPBRAlphaMaskPool = NULL;
        break;

	default:
		llassert(0);
		LL_WARNS() << "Invalid Pool Type in  LLPipeline::removeFromQuickLookup() type=" << poolp->getType() << LL_ENDL;
		break;
	}
}

void LLPipeline::resetDrawOrders()
{
    LL_PROFILE_ZONE_SCOPED_CATEGORY_PIPELINE;
	assertInitialized();
	// Iterate through all of the draw pools and rebuild them.
	for (pool_set_t::iterator iter = mPools.begin(); iter != mPools.end(); ++iter)
	{
		LLDrawPool *poolp = *iter;
		poolp->resetDrawOrders();
	}
}

//============================================================================
// Once-per-frame setup of hardware lights,
// including sun/moon, avatar backlight, and up to 6 local lights

void LLPipeline::setupAvatarLights(bool for_edit)
{
	assertInitialized();

    LLEnvironment& environment = LLEnvironment::instance();
    LLSettingsSky::ptr_t psky = environment.getCurrentSky();

    bool sun_up = environment.getIsSunUp();


	if (for_edit)
	{
		LLColor4 diffuse(1.f, 1.f, 1.f, 0.f);
		LLVector4 light_pos_cam(-8.f, 0.25f, 10.f, 0.f);  // w==0 => directional light
		LLMatrix4 camera_mat = LLViewerCamera::getInstance()->getModelview();
		LLMatrix4 camera_rot(camera_mat.getMat3());
		camera_rot.invert();
		LLVector4 light_pos = light_pos_cam * camera_rot;
		
		light_pos.normalize();

		LLLightState* light = gGL.getLight(1);

		mHWLightColors[1] = diffuse;

		light->setDiffuse(diffuse);
		light->setAmbient(LLColor4::black);
		light->setSpecular(LLColor4::black);
		light->setPosition(light_pos);
		light->setConstantAttenuation(1.f);
		light->setLinearAttenuation(0.f);
		light->setQuadraticAttenuation(0.f);
		light->setSpotExponent(0.f);
		light->setSpotCutoff(180.f);
	}
	else if (gAvatarBacklight) // Always true (unless overridden in a devs .ini)
	{
        LLVector3 light_dir = sun_up ? LLVector3(mSunDir) : LLVector3(mMoonDir);
		LLVector3 opposite_pos = -light_dir;
		LLVector3 orthog_light_pos = light_dir % LLVector3::z_axis;
		LLVector4 backlight_pos = LLVector4(lerp(opposite_pos, orthog_light_pos, 0.3f), 0.0f);
		backlight_pos.normalize();
			
		LLColor4 light_diffuse = sun_up ? mSunDiffuse : mMoonDiffuse;

		LLColor4 backlight_diffuse(1.f - light_diffuse.mV[VRED], 1.f - light_diffuse.mV[VGREEN], 1.f - light_diffuse.mV[VBLUE], 1.f);
		F32 max_component = 0.001f;
		for (S32 i = 0; i < 3; i++)
		{
			if (backlight_diffuse.mV[i] > max_component)
			{
				max_component = backlight_diffuse.mV[i];
			}
		}
		F32 backlight_mag;
		if (LLEnvironment::instance().getIsSunUp())
		{
			backlight_mag = BACKLIGHT_DAY_MAGNITUDE_OBJECT;
		}
		else
		{
			backlight_mag = BACKLIGHT_NIGHT_MAGNITUDE_OBJECT;
		}
		backlight_diffuse *= backlight_mag / max_component;

		mHWLightColors[1] = backlight_diffuse;

		LLLightState* light = gGL.getLight(1);

		light->setPosition(backlight_pos);
		light->setDiffuse(backlight_diffuse);
		light->setAmbient(LLColor4::black);
		light->setSpecular(LLColor4::black);
		light->setConstantAttenuation(1.f);
		light->setLinearAttenuation(0.f);
		light->setQuadraticAttenuation(0.f);
		light->setSpotExponent(0.f);
		light->setSpotCutoff(180.f);
	}
	else
	{
		LLLightState* light = gGL.getLight(1);

		mHWLightColors[1] = LLColor4::black;

		light->setDiffuse(LLColor4::black);
		light->setAmbient(LLColor4::black);
		light->setSpecular(LLColor4::black);
	}
}

static F32 calc_light_dist(LLVOVolume* light, const LLVector3& cam_pos, F32 max_dist)
{
    LL_PROFILE_ZONE_SCOPED_CATEGORY_DRAWPOOL;
	F32 inten = light->getLightIntensity();
	if (inten < .001f)
	{
		return max_dist;
	}
	bool selected = light->isSelected();
	if (selected)
	{
        return 0.f; // selected lights get highest priority
	}
    F32 radius = light->getLightRadius();
    F32 dist = dist_vec(light->getRenderPosition(), cam_pos);
    dist = llmax(dist - radius, 0.f);
	if (light->mDrawable.notNull() && light->mDrawable->isState(LLDrawable::ACTIVE))
	{
		// moving lights get a little higher priority (too much causes artifacts)
        dist = llmax(dist - light->getLightRadius()*0.25f, 0.f);
	}
	return dist;
}

void LLPipeline::calcNearbyLights(LLCamera& camera)
{
    LL_PROFILE_ZONE_SCOPED_CATEGORY_DRAWPOOL;
	assertInitialized();

	if (LLPipeline::sReflectionRender || gCubeSnapshot || LLPipeline::sRenderingHUDs)
	{
		return;
	}

	if (mLightingDetail >= 1)
	{
		// mNearbyLight (and all light_set_t's) are sorted such that
		// begin() == the closest light and rbegin() == the farthest light
		const S32 MAX_LOCAL_LIGHTS = 6;
        LLVector3 cam_pos = camera.getOrigin();
		
        F32 max_dist;
        if (LLPipeline::sRenderDeferred)
        {
            max_dist = RenderFarClip;
        }
        else
        {
            max_dist = llmin(RenderFarClip, LIGHT_MAX_RADIUS * 4.f);
        }

		// UPDATE THE EXISTING NEARBY LIGHTS
		light_set_t cur_nearby_lights;
		for (light_set_t::iterator iter = mNearbyLights.begin();
			iter != mNearbyLights.end(); iter++)
		{
			const Light* light = &(*iter);
			LLDrawable* drawable = light->drawable;
            const LLViewerObject *vobj = light->drawable->getVObj();
            if(vobj && vobj->getAvatar() 
               && (vobj->getAvatar()->isTooComplex() || vobj->getAvatar()->isInMuteList() || vobj->getAvatar()->isTooSlow())
               )
            {
                drawable->clearState(LLDrawable::NEARBY_LIGHT);
                continue;
            }

			LLVOVolume* volight = drawable->getVOVolume();
			if (!volight || !drawable->isState(LLDrawable::LIGHT))
			{
				drawable->clearState(LLDrawable::NEARBY_LIGHT);
				continue;
			}
			if (light->fade <= -LIGHT_FADE_TIME)
			{
				drawable->clearState(LLDrawable::NEARBY_LIGHT);
				continue;
			}
			if (!sRenderAttachedLights && volight && volight->isAttachment())
			{
				drawable->clearState(LLDrawable::NEARBY_LIGHT);
				continue;
			}

            F32 dist = calc_light_dist(volight, cam_pos, max_dist);
            F32 fade = light->fade;
            // actual fade gets decreased/increased by setupHWLights
            // light->fade value is 'time'.
            // >=0 and light will become visible as value increases
            // <0 and light will fade out
            if (dist < max_dist)
            {
                if (fade < 0)
                {
                    // mark light to fade in
                    // if fade was -LIGHT_FADE_TIME - it was fully invisible
                    // if fade -0 - it was fully visible
                    // visibility goes up from 0 to LIGHT_FADE_TIME.
                    fade += LIGHT_FADE_TIME;
                }
            }
            else
            {
                // mark light to fade out
                // visibility goes down from -0 to -LIGHT_FADE_TIME.
                if (fade >= LIGHT_FADE_TIME)
                {
                    fade = -0.0001f; // was fully visible
                }
                else if (fade >= 0)
                {
                    // 0.75 visible light should stay 0.75 visible, but should reverse direction
                    fade -= LIGHT_FADE_TIME;
                }
            }
            cur_nearby_lights.insert(Light(drawable, dist, fade));
		}
		mNearbyLights = cur_nearby_lights;
				
		// FIND NEW LIGHTS THAT ARE IN RANGE
		light_set_t new_nearby_lights;
		for (LLDrawable::ordered_drawable_set_t::iterator iter = mLights.begin();
			 iter != mLights.end(); ++iter)
		{
			LLDrawable* drawable = *iter;
			LLVOVolume* light = drawable->getVOVolume();
			if (!light || drawable->isState(LLDrawable::NEARBY_LIGHT))
			{
				continue;
			}
			if (light->isHUDAttachment())
			{
				continue; // no lighting from HUD objects
			}
            if (!sRenderAttachedLights && light && light->isAttachment())
			{
				continue;
			}
            LLVOAvatar * av = light->getAvatar();
            if (av && (av->isTooComplex() || av->isInMuteList() || av->isTooSlow()))
            {
                // avatars that are already in the list will be removed by removeMutedAVsLights
                continue;
            }
            F32 dist = calc_light_dist(light, cam_pos, max_dist);
            if (dist >= max_dist)
			{
				continue;
			}
			new_nearby_lights.insert(Light(drawable, dist, 0.f));
            if (!LLPipeline::sRenderDeferred && new_nearby_lights.size() > (U32)MAX_LOCAL_LIGHTS)
			{
				new_nearby_lights.erase(--new_nearby_lights.end());
				const Light& last = *new_nearby_lights.rbegin();
				max_dist = last.dist;
			}
		}

		// INSERT ANY NEW LIGHTS
		for (light_set_t::iterator iter = new_nearby_lights.begin();
			 iter != new_nearby_lights.end(); iter++)
		{
			const Light* light = &(*iter);
            if (LLPipeline::sRenderDeferred || mNearbyLights.size() < (U32)MAX_LOCAL_LIGHTS)
			{
				mNearbyLights.insert(*light);
				((LLDrawable*) light->drawable)->setState(LLDrawable::NEARBY_LIGHT);
			}
			else
			{
				// crazy cast so that we can overwrite the fade value
				// even though gcc enforces sets as const
				// (fade value doesn't affect sort so this is safe)
				Light* farthest_light = (const_cast<Light*>(&(*(mNearbyLights.rbegin()))));
				if (light->dist < farthest_light->dist)
				{
                    // mark light to fade out
                    // visibility goes down from -0 to -LIGHT_FADE_TIME.
                    //
                    // This is a mess, but for now it needs to be in sync
                    // with fade code above. Ex: code above detects distance < max,
                    // sets fade time to positive, this code then detects closer
                    // lights and sets fade time negative, fully compensating
                    // for the code above
                    if (farthest_light->fade >= LIGHT_FADE_TIME)
                    {
                        farthest_light->fade = -0.0001f; // was fully visible
                    }
                    else if (farthest_light->fade >= 0)
                    {
                        farthest_light->fade -= LIGHT_FADE_TIME;
                    }
				}
				else
				{
					break; // none of the other lights are closer
				}
			}
		}
		
		//mark nearby lights not-removable.
		for (light_set_t::iterator iter = mNearbyLights.begin();
			 iter != mNearbyLights.end(); iter++)
		{
			const Light* light = &(*iter);
			((LLViewerOctreeEntryData*) light->drawable)->setVisible();
		}
	}
}

void LLPipeline::setupHWLights()
{
    LL_PROFILE_ZONE_SCOPED_CATEGORY_DRAWPOOL;
	assertInitialized();
	
    if (LLPipeline::sRenderingHUDs)
    {
        return;
    }

    F32 light_scale = 1.f;

    if (gCubeSnapshot)
    { //darken local lights when probe ambiance is above 1
        light_scale = mReflectionMapManager.mLightScale;
    }


    LLEnvironment& environment = LLEnvironment::instance();
    LLSettingsSky::ptr_t psky = environment.getCurrentSky();

    // Ambient
    LLColor4 ambient = psky->getTotalAmbient();

	gGL.setAmbientLightColor(ambient);

    bool sun_up  = environment.getIsSunUp();
    bool moon_up = environment.getIsMoonUp();

	// Light 0 = Sun or Moon (All objects)
	{
        LLVector4 sun_dir(environment.getSunDirection(), 0.0f);
        LLVector4 moon_dir(environment.getMoonDirection(), 0.0f);

        mSunDir.setVec(sun_dir);
        mMoonDir.setVec(moon_dir);

        mSunDiffuse.setVec(psky->getSunlightColor());
        mMoonDiffuse.setVec(psky->getMoonlightColor());

		F32 max_color = llmax(mSunDiffuse.mV[0], mSunDiffuse.mV[1], mSunDiffuse.mV[2]);
		if (max_color > 1.f)
		{
			mSunDiffuse *= 1.f/max_color;
		}
		mSunDiffuse.clamp();

        max_color = llmax(mMoonDiffuse.mV[0], mMoonDiffuse.mV[1], mMoonDiffuse.mV[2]);
        if (max_color > 1.f)
        {
            mMoonDiffuse *= 1.f/max_color;
        }
        mMoonDiffuse.clamp();

        // prevent underlighting from having neither lightsource facing us
        if (!sun_up && !moon_up)
		{
            mSunDiffuse.setVec(LLColor4(0.0, 0.0, 0.0, 1.0));
            mMoonDiffuse.setVec(LLColor4(0.0, 0.0, 0.0, 1.0));
            mSunDir.setVec(LLVector4(0.0, 1.0, 0.0, 0.0));
            mMoonDir.setVec(LLVector4(0.0, 1.0, 0.0, 0.0));
		}

        LLVector4 light_dir = sun_up ? mSunDir : mMoonDir;

        mHWLightColors[0] = sun_up ? mSunDiffuse : mMoonDiffuse;

		LLLightState* light = gGL.getLight(0);
        light->setPosition(light_dir);

        light->setSunPrimary(sun_up);
        light->setDiffuse(mHWLightColors[0]);
        light->setDiffuseB(mMoonDiffuse);
        light->setAmbient(psky->getTotalAmbient());
		light->setSpecular(LLColor4::black);
		light->setConstantAttenuation(1.f);
		light->setLinearAttenuation(0.f);
		light->setQuadraticAttenuation(0.f);
		light->setSpotExponent(0.f);
		light->setSpotCutoff(180.f);
	}
	
	// Light 1 = Backlight (for avatars)
	// (set by enableLightsAvatar)
	
	S32 cur_light = 2;
	
	// Nearby lights = LIGHT 2-7

	mLightMovingMask = 0;
	
	if (mLightingDetail >= 1)
	{
		for (light_set_t::iterator iter = mNearbyLights.begin();
			 iter != mNearbyLights.end(); ++iter)
		{
			LLDrawable* drawable = iter->drawable;
			LLVOVolume* light = drawable->getVOVolume();
			if (!light)
			{
				continue;
			}

            if (light->isAttachment())
            {
                if (!sRenderAttachedLights)
                {
                    continue;
                }
            }

			if (drawable->isState(LLDrawable::ACTIVE))
			{
				mLightMovingMask |= (1<<cur_light);
			}
			
            //send linear light color to shader
            LLColor4  light_color = light->getLightLinearColor() * light_scale;
			light_color.mV[3] = 0.0f;

			F32 fade = iter->fade;
			if (fade < LIGHT_FADE_TIME)
			{
				// fade in/out light
				if (fade >= 0.f)
				{
					fade = fade / LIGHT_FADE_TIME;
					((Light*) (&(*iter)))->fade += gFrameIntervalSeconds.value();
				}
				else
				{
					fade = 1.f + fade / LIGHT_FADE_TIME;
					((Light*) (&(*iter)))->fade -= gFrameIntervalSeconds.value();
				}
				fade = llclamp(fade,0.f,1.f);
				light_color *= fade;
			}

            if (light_color.magVecSquared() < 0.001f)
            {
                continue;
            }

            LLVector3 light_pos(light->getRenderPosition());
            LLVector4 light_pos_gl(light_pos, 1.0f);

            F32 adjusted_radius = light->getLightRadius() * (sRenderDeferred ? 1.5f : 1.0f);
            if (adjusted_radius <= 0.001f)
            {
                continue;
            }

            F32 x = (3.f * (1.f + (light->getLightFalloff() * 2.0f)));  // why this magic?  probably trying to match a historic behavior.
            F32 linatten = x / adjusted_radius;                         // % of brightness at radius

            mHWLightColors[cur_light] = light_color;
			LLLightState* light_state = gGL.getLight(cur_light);
			
			light_state->setPosition(light_pos_gl);
			light_state->setDiffuse(light_color);
			light_state->setAmbient(LLColor4::black);
			light_state->setConstantAttenuation(0.f);
            light_state->setSize(light->getLightRadius() * 1.5f);
            light_state->setFalloff(light->getLightFalloff(DEFERRED_LIGHT_FALLOFF));

			if (sRenderDeferred)
			{
				light_state->setLinearAttenuation(linatten);
				light_state->setQuadraticAttenuation(light->getLightFalloff(DEFERRED_LIGHT_FALLOFF) + 1.f); // get falloff to match for forward deferred rendering lights
			}
			else
			{
				light_state->setLinearAttenuation(linatten);
				light_state->setQuadraticAttenuation(0.f);
			}
			

			if (light->isLightSpotlight() // directional (spot-)light
			    && (LLPipeline::sRenderDeferred || RenderSpotLightsInNondeferred)) // these are only rendered as GL spotlights if we're in deferred rendering mode *or* the setting forces them on
			{
				LLQuaternion quat = light->getRenderRotation();
				LLVector3 at_axis(0,0,-1); // this matches deferred rendering's object light direction
				at_axis *= quat;

				light_state->setSpotDirection(at_axis);
				light_state->setSpotCutoff(90.f);
				light_state->setSpotExponent(2.f);
	
				LLVector3 spotParams = light->getSpotLightParams();

				const LLColor4 specular(0.f, 0.f, 0.f, spotParams[2]);
				light_state->setSpecular(specular);
			}
			else // omnidirectional (point) light
			{
				light_state->setSpotExponent(0.f);
				light_state->setSpotCutoff(180.f);
				
				// we use specular.z = 1.0 as a cheap hack for the shaders to know that this is omnidirectional rather than a spotlight
				const LLColor4 specular(0.f, 0.f, 1.f, 0.f);
				light_state->setSpecular(specular);				
			}
			cur_light++;
			if (cur_light >= 8)
			{
				break; // safety
			}
		}
	}
	for ( ; cur_light < 8 ; cur_light++)
	{
		mHWLightColors[cur_light] = LLColor4::black;
		LLLightState* light = gGL.getLight(cur_light);
        light->setSunPrimary(true);
		light->setDiffuse(LLColor4::black);
		light->setAmbient(LLColor4::black);
		light->setSpecular(LLColor4::black);
	}

    // Bookmark comment to allow searching for mSpecialRenderMode == 3 (avatar edit mode),
    // prev site of forward (non-deferred) character light injection, removed by SL-13522 09/20

	// Init GL state
	for (S32 i = 0; i < 8; ++i)
	{
		gGL.getLight(i)->disable();
	}
	mLightMask = 0;
}

void LLPipeline::enableLights(U32 mask)
{
	assertInitialized();

	if (mLightingDetail == 0)
	{
		mask &= 0xf003; // sun and backlight only (and fullbright bit)
	}
	if (mLightMask != mask)
	{
		stop_glerror();
		if (mask)
		{
			stop_glerror();
			for (S32 i=0; i<8; i++)
			{
				LLLightState* light = gGL.getLight(i);
				if (mask & (1<<i))
				{
					light->enable();
					light->setDiffuse(mHWLightColors[i]);
				}
				else
				{
					light->disable();
					light->setDiffuse(LLColor4::black);
				}
			}
			stop_glerror();
		}
		mLightMask = mask;
		stop_glerror();
	}
}

void LLPipeline::enableLightsStatic()
{
	assertInitialized();
	U32 mask = 0x01; // Sun
	if (mLightingDetail >= 2)
	{
		mask |= mLightMovingMask; // Hardware moving lights
	}
	else
	{
		mask |= 0xff & (~2); // Hardware local lights
	}
	enableLights(mask);
}

void LLPipeline::enableLightsDynamic()
{
	assertInitialized();
	U32 mask = 0xff & (~2); // Local lights
	enableLights(mask);
	
	if (isAgentAvatarValid() && getLightingDetail() <= 0)
	{
		if (gAgentAvatarp->mSpecialRenderMode == 0) // normal
		{
			gPipeline.enableLightsAvatar();
		}
		else if (gAgentAvatarp->mSpecialRenderMode == 2)  // anim preview
		{
			gPipeline.enableLightsAvatarEdit(LLColor4(0.7f, 0.6f, 0.3f, 1.f));
		}
	}
}

void LLPipeline::enableLightsAvatar()
{
	U32 mask = 0xff; // All lights
	setupAvatarLights(FALSE);
	enableLights(mask);
}

void LLPipeline::enableLightsPreview()
{
	disableLights();

	LLColor4 ambient = PreviewAmbientColor;
	gGL.setAmbientLightColor(ambient);

	LLColor4 diffuse0 = PreviewDiffuse0;
	LLColor4 specular0 = PreviewSpecular0;
	LLColor4 diffuse1 = PreviewDiffuse1;
	LLColor4 specular1 = PreviewSpecular1;
	LLColor4 diffuse2 = PreviewDiffuse2;
	LLColor4 specular2 = PreviewSpecular2;

	LLVector3 dir0 = PreviewDirection0;
	LLVector3 dir1 = PreviewDirection1;
	LLVector3 dir2 = PreviewDirection2;

	dir0.normVec();
	dir1.normVec();
	dir2.normVec();
	
	LLVector4 light_pos(dir0, 0.0f);

	LLLightState* light = gGL.getLight(1);

	light->enable();
	light->setPosition(light_pos);
	light->setDiffuse(diffuse0);
	light->setAmbient(ambient);
	light->setSpecular(specular0);
	light->setSpotExponent(0.f);
	light->setSpotCutoff(180.f);

	light_pos = LLVector4(dir1, 0.f);

	light = gGL.getLight(2);
	light->enable();
	light->setPosition(light_pos);
	light->setDiffuse(diffuse1);
	light->setAmbient(ambient);
	light->setSpecular(specular1);
	light->setSpotExponent(0.f);
	light->setSpotCutoff(180.f);

	light_pos = LLVector4(dir2, 0.f);
	light = gGL.getLight(3);
	light->enable();
	light->setPosition(light_pos);
	light->setDiffuse(diffuse2);
	light->setAmbient(ambient);
	light->setSpecular(specular2);
	light->setSpotExponent(0.f);
	light->setSpotCutoff(180.f);
}


void LLPipeline::enableLightsAvatarEdit(const LLColor4& color)
{
	U32 mask = 0x2002; // Avatar backlight only, set ambient
	setupAvatarLights(TRUE);
	enableLights(mask);

	gGL.setAmbientLightColor(color);
}

void LLPipeline::enableLightsFullbright()
{
	assertInitialized();
	U32 mask = 0x1000; // Non-0 mask, set ambient
	enableLights(mask);
}

void LLPipeline::disableLights()
{
	enableLights(0); // no lighting (full bright)
}

//============================================================================

class LLMenuItemGL;
class LLInvFVBridge;
struct cat_folder_pair;
class LLVOBranch;
class LLVOLeaf;

void LLPipeline::findReferences(LLDrawable *drawablep)
{
	assertInitialized();
	if (mLights.find(drawablep) != mLights.end())
	{
		LL_INFOS() << "In mLights" << LL_ENDL;
	}
	if (std::find(mMovedList.begin(), mMovedList.end(), drawablep) != mMovedList.end())
	{
		LL_INFOS() << "In mMovedList" << LL_ENDL;
	}
	if (std::find(mShiftList.begin(), mShiftList.end(), drawablep) != mShiftList.end())
	{
		LL_INFOS() << "In mShiftList" << LL_ENDL;
	}
	if (mRetexturedList.find(drawablep) != mRetexturedList.end())
	{
		LL_INFOS() << "In mRetexturedList" << LL_ENDL;
	}
	
	if (std::find(mBuildQ1.begin(), mBuildQ1.end(), drawablep) != mBuildQ1.end())
	{
		LL_INFOS() << "In mBuildQ1" << LL_ENDL;
	}
	
	S32 count;
	
	count = gObjectList.findReferences(drawablep);
	if (count)
	{
		LL_INFOS() << "In other drawables: " << count << " references" << LL_ENDL;
	}
}

bool LLPipeline::verify()
{
	bool ok = assertInitialized();
	if (ok) 
	{
		for (pool_set_t::iterator iter = mPools.begin(); iter != mPools.end(); ++iter)
		{
			LLDrawPool *poolp = *iter;
			if (!poolp->verify())
			{
				ok = false;
			}
		}
	}

	if (!ok)
	{
		LL_WARNS() << "Pipeline verify failed!" << LL_ENDL;
	}
	return ok;
}

//////////////////////////////
//
// Collision detection
//
//

///////////////////////////////////////////////////////////////////////////////////////////////////////////////////////////////////////////////////////////////////////////////////////////////////////
/**
 *	A method to compute a ray-AABB intersection.
 *	Original code by Andrew Woo, from "Graphics Gems", Academic Press, 1990
 *	Optimized code by Pierre Terdiman, 2000 (~20-30% faster on my Celeron 500)
 *	Epsilon value added by Klaus Hartmann. (discarding it saves a few cycles only)
 *
 *	Hence this version is faster as well as more robust than the original one.
 *
 *	Should work provided:
 *	1) the integer representation of 0.0f is 0x00000000
 *	2) the sign bit of the float is the most significant one
 *
 *	Report bugs: p.terdiman@codercorner.com
 *
 *	\param		aabb		[in] the axis-aligned bounding box
 *	\param		origin		[in] ray origin
 *	\param		dir			[in] ray direction
 *	\param		coord		[out] impact coordinates
 *	\return		true if ray intersects AABB
 */
///////////////////////////////////////////////////////////////////////////////////////////////////////////////////////////////////////////////////////////////////////////////////////////////////////
//#define RAYAABB_EPSILON 0.00001f
#define IR(x)	((U32&)x)

bool LLRayAABB(const LLVector3 &center, const LLVector3 &size, const LLVector3& origin, const LLVector3& dir, LLVector3 &coord, F32 epsilon)
{
	bool Inside = true;
	LLVector3 MinB = center - size;
	LLVector3 MaxB = center + size;
	LLVector3 MaxT;
	MaxT.mV[VX]=MaxT.mV[VY]=MaxT.mV[VZ]=-1.0f;

	// Find candidate planes.
	for(U32 i=0;i<3;i++)
	{
		if(origin.mV[i] < MinB.mV[i])
		{
			coord.mV[i]	= MinB.mV[i];
			Inside		= false;

			// Calculate T distances to candidate planes
			if(IR(dir.mV[i]))	MaxT.mV[i] = (MinB.mV[i] - origin.mV[i]) / dir.mV[i];
		}
		else if(origin.mV[i] > MaxB.mV[i])
		{
			coord.mV[i]	= MaxB.mV[i];
			Inside		= false;

			// Calculate T distances to candidate planes
			if(IR(dir.mV[i]))	MaxT.mV[i] = (MaxB.mV[i] - origin.mV[i]) / dir.mV[i];
		}
	}

	// Ray origin inside bounding box
	if(Inside)
	{
		coord = origin;
		return true;
	}

	// Get largest of the maxT's for final choice of intersection
	U32 WhichPlane = 0;
	if(MaxT.mV[1] > MaxT.mV[WhichPlane])	WhichPlane = 1;
	if(MaxT.mV[2] > MaxT.mV[WhichPlane])	WhichPlane = 2;

	// Check final candidate actually inside box
	if(IR(MaxT.mV[WhichPlane])&0x80000000) return false;

	for(U32 i=0;i<3;i++)
	{
		if(i!=WhichPlane)
		{
			coord.mV[i] = origin.mV[i] + MaxT.mV[WhichPlane] * dir.mV[i];
			if (epsilon > 0)
			{
				if(coord.mV[i] < MinB.mV[i] - epsilon || coord.mV[i] > MaxB.mV[i] + epsilon)	return false;
			}
			else
			{
				if(coord.mV[i] < MinB.mV[i] || coord.mV[i] > MaxB.mV[i])	return false;
			}
		}
	}
	return true;	// ray hits box
}

//////////////////////////////
//
// Macros, functions, and inline methods from other classes
//
//

void LLPipeline::setLight(LLDrawable *drawablep, bool is_light)
{
	if (drawablep && assertInitialized())
	{
		if (is_light)
		{
			mLights.insert(drawablep);
			drawablep->setState(LLDrawable::LIGHT);
		}
		else
		{
			drawablep->clearState(LLDrawable::LIGHT);
			mLights.erase(drawablep);
		}
	}
}

//static
void LLPipeline::toggleRenderType(U32 type)
{
	gPipeline.mRenderTypeEnabled[type] = !gPipeline.mRenderTypeEnabled[type];
	if (type == LLPipeline::RENDER_TYPE_WATER)
	{
		gPipeline.mRenderTypeEnabled[LLPipeline::RENDER_TYPE_VOIDWATER] = !gPipeline.mRenderTypeEnabled[LLPipeline::RENDER_TYPE_VOIDWATER];
	}
}

//static
void LLPipeline::toggleRenderTypeControl(U32 type)
{
	gPipeline.toggleRenderType(type);
}

//static
bool LLPipeline::hasRenderTypeControl(U32 type)
{
	return gPipeline.hasRenderType(type);
}

// Allows UI items labeled "Hide foo" instead of "Show foo"
//static
bool LLPipeline::toggleRenderTypeControlNegated(S32 type)
{
	return !gPipeline.hasRenderType(type);
}

//static
void LLPipeline::toggleRenderDebug(U64 bit)
{
	if (gPipeline.hasRenderDebugMask(bit))
	{
		LL_INFOS() << "Toggling render debug mask " << std::hex << bit << " off" << std::dec << LL_ENDL;
	}
	else
	{
		LL_INFOS() << "Toggling render debug mask " << std::hex << bit << " on" << std::dec << LL_ENDL;
	}
	gPipeline.mRenderDebugMask ^= bit;
}


//static
bool LLPipeline::toggleRenderDebugControl(U64 bit)
{
	return gPipeline.hasRenderDebugMask(bit);
}

//static
void LLPipeline::toggleRenderDebugFeature(U32 bit)
{
	gPipeline.mRenderDebugFeatureMask ^= bit;
}


//static
bool LLPipeline::toggleRenderDebugFeatureControl(U32 bit)
{
	return gPipeline.hasRenderDebugFeatureMask(bit);
}

void LLPipeline::setRenderDebugFeatureControl(U32 bit, bool value)
{
	if (value)
	{
		gPipeline.mRenderDebugFeatureMask |= bit;
	}
	else
	{
		gPipeline.mRenderDebugFeatureMask &= !bit;
	}
}

void LLPipeline::pushRenderDebugFeatureMask()
{
	mRenderDebugFeatureStack.push(mRenderDebugFeatureMask);
}

void LLPipeline::popRenderDebugFeatureMask()
{
	if (mRenderDebugFeatureStack.empty())
	{
		LL_ERRS() << "Depleted render feature stack." << LL_ENDL;
	}

	mRenderDebugFeatureMask = mRenderDebugFeatureStack.top();
	mRenderDebugFeatureStack.pop();
}

// static
void LLPipeline::setRenderScriptedBeacons(bool val)
{
	sRenderScriptedBeacons = val;
}

// static
void LLPipeline::toggleRenderScriptedBeacons()
{
	sRenderScriptedBeacons = !sRenderScriptedBeacons;
}

// static
bool LLPipeline::getRenderScriptedBeacons()
{
	return sRenderScriptedBeacons;
}

// static
void LLPipeline::setRenderScriptedTouchBeacons(bool val)
{
	sRenderScriptedTouchBeacons = val;
}

// static
void LLPipeline::toggleRenderScriptedTouchBeacons()
{
	sRenderScriptedTouchBeacons = !sRenderScriptedTouchBeacons;
}

// static
bool LLPipeline::getRenderScriptedTouchBeacons()
{
	return sRenderScriptedTouchBeacons;
}

// static
void LLPipeline::setRenderMOAPBeacons(bool val)
{
	sRenderMOAPBeacons = val;
}

// static
void LLPipeline::toggleRenderMOAPBeacons()
{
	sRenderMOAPBeacons = !sRenderMOAPBeacons;
}

// static
bool LLPipeline::getRenderMOAPBeacons()
{
	return sRenderMOAPBeacons;
}

// static
void LLPipeline::setRenderPhysicalBeacons(bool val)
{
	sRenderPhysicalBeacons = val;
}

// static
void LLPipeline::toggleRenderPhysicalBeacons()
{
	sRenderPhysicalBeacons = !sRenderPhysicalBeacons;
}

// static
bool LLPipeline::getRenderPhysicalBeacons()
{
	return sRenderPhysicalBeacons;
}

// static
void LLPipeline::setRenderParticleBeacons(bool val)
{
	sRenderParticleBeacons = val;
}

// static
void LLPipeline::toggleRenderParticleBeacons()
{
	sRenderParticleBeacons = !sRenderParticleBeacons;
}

// static
bool LLPipeline::getRenderParticleBeacons()
{
	return sRenderParticleBeacons;
}

// static
void LLPipeline::setRenderSoundBeacons(bool val)
{
	sRenderSoundBeacons = val;
}

// static
void LLPipeline::toggleRenderSoundBeacons()
{
	sRenderSoundBeacons = !sRenderSoundBeacons;
}

// static
bool LLPipeline::getRenderSoundBeacons()
{
	return sRenderSoundBeacons;
}

// static
void LLPipeline::setRenderBeacons(bool val)
{
	sRenderBeacons = val;
}

// static
void LLPipeline::toggleRenderBeacons()
{
	sRenderBeacons = !sRenderBeacons;
}

// static
bool LLPipeline::getRenderBeacons()
{
	return sRenderBeacons;
}

// static
void LLPipeline::setRenderHighlights(bool val)
{
	sRenderHighlight = val;
}

// static
void LLPipeline::toggleRenderHighlights()
{
	sRenderHighlight = !sRenderHighlight;
}

// static
bool LLPipeline::getRenderHighlights()
{
	return sRenderHighlight;
}

// static
void LLPipeline::setRenderHighlightTextureChannel(LLRender::eTexIndex channel)
{
	sRenderHighlightTextureChannel = channel;
}

LLVOPartGroup* LLPipeline::lineSegmentIntersectParticle(const LLVector4a& start, const LLVector4a& end, LLVector4a* intersection,
														S32* face_hit)
{
	LLVector4a local_end = end;

	LLVector4a position;

	LLDrawable* drawable = NULL;

	for (LLWorld::region_list_t::const_iterator iter = LLWorld::getInstance()->getRegionList().begin(); 
			iter != LLWorld::getInstance()->getRegionList().end(); ++iter)
	{
		LLViewerRegion* region = *iter;

		LLSpatialPartition* part = region->getSpatialPartition(LLViewerRegion::PARTITION_PARTICLE);
		if (part && hasRenderType(part->mDrawableType))
		{
			LLDrawable* hit = part->lineSegmentIntersect(start, local_end, TRUE, FALSE, TRUE, FALSE, face_hit, &position, NULL, NULL, NULL);
			if (hit)
			{
				drawable = hit;
				local_end = position;						
			}
		}
	}

	LLVOPartGroup* ret = NULL;
	if (drawable)
	{
		//make sure we're returning an LLVOPartGroup
		llassert(drawable->getVObj()->getPCode() == LLViewerObject::LL_VO_PART_GROUP);
		ret = (LLVOPartGroup*) drawable->getVObj().get();
	}
		
	if (intersection)
	{
		*intersection = position;
	}

	return ret;
}

LLViewerObject* LLPipeline::lineSegmentIntersectInWorld(const LLVector4a& start, const LLVector4a& end,
														bool pick_transparent,
														bool pick_rigged,
                                                        bool pick_unselectable,
                                                        bool pick_reflection_probe,
														S32* face_hit,
														LLVector4a* intersection,         // return the intersection point
														LLVector2* tex_coord,            // return the texture coordinates of the intersection point
														LLVector4a* normal,               // return the surface normal at the intersection point
														LLVector4a* tangent             // return the surface tangent at the intersection point
	)
{
	LLDrawable* drawable = NULL;

	LLVector4a local_end = end;

	LLVector4a position;

	sPickAvatar = false; //! LLToolMgr::getInstance()->inBuildMode();
	
	for (LLWorld::region_list_t::const_iterator iter = LLWorld::getInstance()->getRegionList().begin(); 
			iter != LLWorld::getInstance()->getRegionList().end(); ++iter)
	{
		LLViewerRegion* region = *iter;

		for (U32 j = 0; j < LLViewerRegion::NUM_PARTITIONS; j++)
		{
			if ((j == LLViewerRegion::PARTITION_VOLUME) || 
				(j == LLViewerRegion::PARTITION_BRIDGE) ||
                (j == LLViewerRegion::PARTITION_AVATAR) || // for attachments
				(j == LLViewerRegion::PARTITION_CONTROL_AV) ||
				(j == LLViewerRegion::PARTITION_TERRAIN) ||
				(j == LLViewerRegion::PARTITION_TREE) ||
				(j == LLViewerRegion::PARTITION_GRASS))  // only check these partitions for now
			{
				LLSpatialPartition* part = region->getSpatialPartition(j);
				if (part && hasRenderType(part->mDrawableType))
				{
					LLDrawable* hit = part->lineSegmentIntersect(start, local_end, pick_transparent, pick_rigged, pick_unselectable, pick_reflection_probe, face_hit, &position, tex_coord, normal, tangent);
					if (hit)
					{
						drawable = hit;
						local_end = position;						
					}
				}
			}
		}
	}
	
	if (!sPickAvatar)
	{
		//save hit info in case we need to restore
		//due to attachment override
		LLVector4a local_normal;
		LLVector4a local_tangent;
		LLVector2 local_texcoord;
		S32 local_face_hit = -1;

		if (face_hit)
		{ 
			local_face_hit = *face_hit;
		}
		if (tex_coord)
		{
			local_texcoord = *tex_coord;
		}
		if (tangent)
		{
			local_tangent = *tangent;
		}
		else
		{
			local_tangent.clear();
		}
		if (normal)
		{
			local_normal = *normal;
		}
		else
		{
			local_normal.clear();
		}
				
		const F32 ATTACHMENT_OVERRIDE_DIST = 0.1f;

		//check against avatars
		sPickAvatar = true;
		for (LLWorld::region_list_t::const_iterator iter = LLWorld::getInstance()->getRegionList().begin(); 
				iter != LLWorld::getInstance()->getRegionList().end(); ++iter)
		{
			LLViewerRegion* region = *iter;

			LLSpatialPartition* part = region->getSpatialPartition(LLViewerRegion::PARTITION_AVATAR);
			if (part && hasRenderType(part->mDrawableType))
			{
				LLDrawable* hit = part->lineSegmentIntersect(start, local_end, pick_transparent, pick_rigged, pick_unselectable, pick_reflection_probe, face_hit, &position, tex_coord, normal, tangent);
				if (hit)
				{
					LLVector4a delta;
					delta.setSub(position, local_end);

					if (!drawable || 
						!drawable->getVObj()->isAttachment() ||
						delta.getLength3().getF32() > ATTACHMENT_OVERRIDE_DIST)
					{ //avatar overrides if previously hit drawable is not an attachment or 
					  //attachment is far enough away from detected intersection
						drawable = hit;
						local_end = position;						
					}
					else
					{ //prioritize attachments over avatars
						position = local_end;

						if (face_hit)
						{
							*face_hit = local_face_hit;
						}
						if (tex_coord)
						{
							*tex_coord = local_texcoord;
						}
						if (tangent)
						{
							*tangent = local_tangent;
						}
						if (normal)
						{
							*normal = local_normal;
						}
					}
				}
			}
		}
	}

	//check all avatar nametags (silly, isn't it?)
	for (std::vector< LLCharacter* >::iterator iter = LLCharacter::sInstances.begin();
		iter != LLCharacter::sInstances.end();
		++iter)
	{
		LLVOAvatar* av = (LLVOAvatar*) *iter;
		if (av->mNameText.notNull()
			&& av->mNameText->lineSegmentIntersect(start, local_end, position))
		{
			drawable = av->mDrawable;
			local_end = position;
		}
	}

	if (intersection)
	{
		*intersection = position;
	}

	return drawable ? drawable->getVObj().get() : NULL;
}

LLViewerObject* LLPipeline::lineSegmentIntersectInHUD(const LLVector4a& start, const LLVector4a& end,
													  bool pick_transparent,													
													  S32* face_hit,
													  LLVector4a* intersection,         // return the intersection point
													  LLVector2* tex_coord,            // return the texture coordinates of the intersection point
													  LLVector4a* normal,               // return the surface normal at the intersection point
													  LLVector4a* tangent				// return the surface tangent at the intersection point
	)
{
	LLDrawable* drawable = NULL;

	for (LLWorld::region_list_t::const_iterator iter = LLWorld::getInstance()->getRegionList().begin(); 
			iter != LLWorld::getInstance()->getRegionList().end(); ++iter)
	{
		LLViewerRegion* region = *iter;

		bool toggle = false;
		if (!hasRenderType(LLPipeline::RENDER_TYPE_HUD))
		{
			toggleRenderType(LLPipeline::RENDER_TYPE_HUD);
			toggle = true;
		}

		LLSpatialPartition* part = region->getSpatialPartition(LLViewerRegion::PARTITION_HUD);
		if (part)
		{
			LLDrawable* hit = part->lineSegmentIntersect(start, end, pick_transparent, FALSE, TRUE, FALSE, face_hit, intersection, tex_coord, normal, tangent);
			if (hit)
			{
				drawable = hit;
			}
		}

		if (toggle)
		{
			toggleRenderType(LLPipeline::RENDER_TYPE_HUD);
		}
	}
	return drawable ? drawable->getVObj().get() : NULL;
}

LLSpatialPartition* LLPipeline::getSpatialPartition(LLViewerObject* vobj)
{
	if (vobj)
	{
		LLViewerRegion* region = vobj->getRegion();
		if (region)
		{
			return region->getSpatialPartition(vobj->getPartitionType());
		}
	}
	return NULL;
}

void LLPipeline::resetVertexBuffers(LLDrawable* drawable)
{
	if (!drawable)
	{
		return;
	}

	for (S32 i = 0; i < drawable->getNumFaces(); i++)
	{
		LLFace* facep = drawable->getFace(i);
		if (facep)
		{
			facep->clearVertexBuffer();
		}
	}
}

void LLPipeline::renderObjects(U32 type, bool texture, bool batch_texture, bool rigged)
{
	assertInitialized();
	gGL.loadMatrix(gGLModelView);
	gGLLastMatrix = NULL;

    if (rigged)
    {
        mSimplePool->pushRiggedBatches(type + 1, texture, batch_texture);
    }
    else
    {
        mSimplePool->pushBatches(type, texture, batch_texture);
    }

    gGL.loadMatrix(gGLModelView);
	gGLLastMatrix = NULL;		
}

void LLPipeline::renderGLTFObjects(U32 type, bool texture, bool rigged)
{
    assertInitialized();
    gGL.loadMatrix(gGLModelView);
    gGLLastMatrix = NULL;

    if (rigged)
    {
        mSimplePool->pushRiggedGLTFBatches(type + 1, texture);
    }
    else
    {
        mSimplePool->pushGLTFBatches(type, texture);
    }

    gGL.loadMatrix(gGLModelView);
    gGLLastMatrix = NULL;
}

// Currently only used for shadows -Cosmic,2023-04-19
void LLPipeline::renderAlphaObjects(bool rigged)
{
    LL_PROFILE_ZONE_SCOPED_CATEGORY_PIPELINE;
    assertInitialized();
    gGL.loadMatrix(gGLModelView);
    gGLLastMatrix = NULL;
    S32 sun_up = LLEnvironment::instance().getIsSunUp() ? 1 : 0;
    U32 target_width = LLRenderTarget::sCurResX;
    U32 type = LLRenderPass::PASS_ALPHA;
    LLVOAvatar* lastAvatar = nullptr;
    U64 lastMeshId = 0;
    auto* begin = gPipeline.beginRenderMap(type);
    auto* end = gPipeline.endRenderMap(type);

    for (LLCullResult::drawinfo_iterator i = begin; i != end; )
    {
        LLDrawInfo* pparams = *i;
        LLCullResult::increment_iterator(i, end);

        if (rigged != (pparams->mAvatar != nullptr))
        {
            // Pool contains both rigged and non-rigged DrawInfos. Only draw
            // the objects we're interested in in this pass.
            continue;
        }

        if (rigged)
        {
            if (pparams->mGLTFMaterial)
            {
                gDeferredShadowGLTFAlphaBlendProgram.bind(rigged);
                LLGLSLShader::sCurBoundShaderPtr->uniform1i(LLShaderMgr::SUN_UP_FACTOR, sun_up);
                LLGLSLShader::sCurBoundShaderPtr->uniform1f(LLShaderMgr::DEFERRED_SHADOW_TARGET_WIDTH, (float)target_width);
                LLGLSLShader::sCurBoundShaderPtr->setMinimumAlpha(ALPHA_BLEND_CUTOFF);
                mSimplePool->pushRiggedGLTFBatch(*pparams, lastAvatar, lastMeshId);
            }
            else
            {
                gDeferredShadowAlphaMaskProgram.bind(rigged);
                LLGLSLShader::sCurBoundShaderPtr->uniform1i(LLShaderMgr::SUN_UP_FACTOR, sun_up);
                LLGLSLShader::sCurBoundShaderPtr->uniform1f(LLShaderMgr::DEFERRED_SHADOW_TARGET_WIDTH, (float)target_width);
                LLGLSLShader::sCurBoundShaderPtr->setMinimumAlpha(ALPHA_BLEND_CUTOFF);
                if (lastAvatar != pparams->mAvatar || lastMeshId != pparams->mSkinInfo->mHash)
                {
                    mSimplePool->uploadMatrixPalette(*pparams);
                    lastAvatar = pparams->mAvatar;
                    lastMeshId = pparams->mSkinInfo->mHash;
                }

                mSimplePool->pushBatch(*pparams, true, true);
            }
        }
        else
        {
            if (pparams->mGLTFMaterial)
            {
                gDeferredShadowGLTFAlphaBlendProgram.bind(rigged);
                LLGLSLShader::sCurBoundShaderPtr->uniform1i(LLShaderMgr::SUN_UP_FACTOR, sun_up);
                LLGLSLShader::sCurBoundShaderPtr->uniform1f(LLShaderMgr::DEFERRED_SHADOW_TARGET_WIDTH, (float)target_width);
                LLGLSLShader::sCurBoundShaderPtr->setMinimumAlpha(ALPHA_BLEND_CUTOFF);
                mSimplePool->pushGLTFBatch(*pparams);
            }
            else
            {
                gDeferredShadowAlphaMaskProgram.bind(rigged);
                LLGLSLShader::sCurBoundShaderPtr->uniform1i(LLShaderMgr::SUN_UP_FACTOR, sun_up);
                LLGLSLShader::sCurBoundShaderPtr->uniform1f(LLShaderMgr::DEFERRED_SHADOW_TARGET_WIDTH, (float)target_width);
                LLGLSLShader::sCurBoundShaderPtr->setMinimumAlpha(ALPHA_BLEND_CUTOFF);
                mSimplePool->pushBatch(*pparams, true, true);
            }
        }
    }

    gGL.loadMatrix(gGLModelView);
    gGLLastMatrix = NULL;
}

// Currently only used for shadows -Cosmic,2023-04-19
void LLPipeline::renderMaskedObjects(U32 type, bool texture, bool batch_texture, bool rigged)
{
	assertInitialized();
	gGL.loadMatrix(gGLModelView);
	gGLLastMatrix = NULL;
    if (rigged)
    {
        mAlphaMaskPool->pushRiggedMaskBatches(type+1, texture, batch_texture);
    }
    else
    {
        mAlphaMaskPool->pushMaskBatches(type, texture, batch_texture);
    }
	gGL.loadMatrix(gGLModelView);
	gGLLastMatrix = NULL;		
}

// Currently only used for shadows -Cosmic,2023-04-19
void LLPipeline::renderFullbrightMaskedObjects(U32 type, bool texture, bool batch_texture, bool rigged)
{
	assertInitialized();
	gGL.loadMatrix(gGLModelView);
	gGLLastMatrix = NULL;
    if (rigged)
    {
        mFullbrightAlphaMaskPool->pushRiggedMaskBatches(type+1, texture, batch_texture);
    }
    else
    {
        mFullbrightAlphaMaskPool->pushMaskBatches(type, texture, batch_texture);
    }
	gGL.loadMatrix(gGLModelView);
	gGLLastMatrix = NULL;		
}

void apply_cube_face_rotation(U32 face)
{
	switch (face)
	{
		case 0: 
			gGL.rotatef(90.f, 0, 1, 0);
			gGL.rotatef(180.f, 1, 0, 0);
		break;
		case 2: 
			gGL.rotatef(-90.f, 1, 0, 0);
		break;
		case 4:
			gGL.rotatef(180.f, 0, 1, 0);
			gGL.rotatef(180.f, 0, 0, 1);
		break;
		case 1: 
			gGL.rotatef(-90.f, 0, 1, 0);
			gGL.rotatef(180.f, 1, 0, 0);
		break;
		case 3:
			gGL.rotatef(90, 1, 0, 0);
		break;
		case 5: 
			gGL.rotatef(180, 0, 0, 1);
		break;
	}
}

void validate_framebuffer_object()
{                                                           
	GLenum status;                                            
	status = glCheckFramebufferStatus(GL_FRAMEBUFFER_EXT); 
	switch(status) 
	{                                          
		case GL_FRAMEBUFFER_COMPLETE:                       
			//framebuffer OK, no error.
			break;
		case GL_FRAMEBUFFER_INCOMPLETE_MISSING_ATTACHMENT:
			// frame buffer not OK: probably means unsupported depth buffer format
			LL_ERRS() << "Framebuffer Incomplete Missing Attachment." << LL_ENDL;
			break;
		case GL_FRAMEBUFFER_INCOMPLETE_ATTACHMENT:
			// frame buffer not OK: probably means unsupported depth buffer format
			LL_ERRS() << "Framebuffer Incomplete Attachment." << LL_ENDL;
			break; 
		case GL_FRAMEBUFFER_UNSUPPORTED:                    
			/* choose different formats */                        
			LL_ERRS() << "Framebuffer unsupported." << LL_ENDL;
			break;                                                
		default:                                                
			LL_ERRS() << "Unknown framebuffer status." << LL_ENDL;
			break;
	}
}

void LLPipeline::bindScreenToTexture() 
{
	
}

static LLTrace::BlockTimerStatHandle FTM_RENDER_BLOOM("Bloom");

void LLPipeline::visualizeBuffers(LLRenderTarget* src, LLRenderTarget* dst, U32 bufferIndex)
{
	dst->bindTarget();
	gDeferredBufferVisualProgram.bind();
	gDeferredBufferVisualProgram.bindTexture(LLShaderMgr::DEFERRED_DIFFUSE, src, false, LLTexUnit::TFO_BILINEAR, bufferIndex);

	static LLStaticHashedString mipLevel("mipLevel");
	if (RenderBufferVisualization != 4)
		gDeferredBufferVisualProgram.uniform1f(mipLevel, 0);
	else
		gDeferredBufferVisualProgram.uniform1f(mipLevel, 8);

	mScreenTriangleVB->setBuffer();
	mScreenTriangleVB->drawArrays(LLRender::TRIANGLES, 0, 3);
	gDeferredBufferVisualProgram.unbind();
	dst->flush();
}

void LLPipeline::generateLuminance(LLRenderTarget* src, LLRenderTarget* dst)
{
	// luminance sample and mipmap generation
	{
		LL_PROFILE_GPU_ZONE("luminance sample");

		dst->bindTarget();

		LLGLDepthTest depth(GL_FALSE, GL_FALSE);

		gLuminanceProgram.bind();

		S32 channel = 0;
		channel = gLuminanceProgram.enableTexture(LLShaderMgr::DEFERRED_DIFFUSE);
		if (channel > -1)
		{
			src->bindTexture(0, channel, LLTexUnit::TFO_POINT);
		}

		channel = gLuminanceProgram.enableTexture(LLShaderMgr::DEFERRED_EMISSIVE);
		if (channel > -1)
		{
			mGlow[1].bindTexture(0, channel);
		}

		mScreenTriangleVB->setBuffer();
		mScreenTriangleVB->drawArrays(LLRender::TRIANGLES, 0, 3);
		dst->flush();

		// note -- unbind AFTER the glGenerateMipMap so time in generatemipmap can be profiled under "Luminance"
		// also note -- keep an eye on the performance of glGenerateMipmap, might need to replace it with a mip generation shader
		gLuminanceProgram.unbind();
	}
}

void LLPipeline::generateExposure(LLRenderTarget* src, LLRenderTarget* dst) {
	// exposure sample
	{
		LL_PROFILE_GPU_ZONE("exposure sample");

		{
			// copy last frame's exposure into mLastExposure
			mLastExposure.bindTarget();
			gCopyProgram.bind();
			gGL.getTexUnit(0)->bind(dst);

			mScreenTriangleVB->setBuffer();
			mScreenTriangleVB->drawArrays(LLRender::TRIANGLES, 0, 3);

			mLastExposure.flush();
		}

		dst->bindTarget();

		LLGLDepthTest depth(GL_FALSE, GL_FALSE);

		gExposureProgram.bind();

		S32 channel = gExposureProgram.enableTexture(LLShaderMgr::DEFERRED_EMISSIVE);
		if (channel > -1)
		{
			mLuminanceMap.bindTexture(0, channel, LLTexUnit::TFO_TRILINEAR);
		}

		channel = gExposureProgram.enableTexture(LLShaderMgr::EXPOSURE_MAP);
		if (channel > -1)
		{
			mLastExposure.bindTexture(0, channel);
		}

		static LLStaticHashedString dt("dt");
		static LLStaticHashedString noiseVec("noiseVec");
		static LLStaticHashedString dynamic_exposure_params("dynamic_exposure_params");
		static LLCachedControl<F32> dynamic_exposure_coefficient(gSavedSettings, "RenderDynamicExposureCoefficient", 0.175f);
        static LLCachedControl<bool> should_auto_adjust(gSavedSettings, "RenderSkyAutoAdjustLegacy", true);

        LLSettingsSky::ptr_t sky = LLEnvironment::instance().getCurrentSky();

        F32 probe_ambiance = LLEnvironment::instance().getCurrentSky()->getReflectionProbeAmbiance(should_auto_adjust);
        F32 exp_min = 1.f;
        F32 exp_max = 1.f;
                
        if (probe_ambiance > 0.f)
        {
            F32 hdr_scale = sqrtf(LLEnvironment::instance().getCurrentSky()->getGamma())*2.f;

            if (hdr_scale > 1.f)
            {
                exp_min = 1.f / hdr_scale;
                exp_max = hdr_scale;
            }
        }
		gExposureProgram.uniform1f(dt, gFrameIntervalSeconds);
		gExposureProgram.uniform2f(noiseVec, ll_frand() * 2.0 - 1.0, ll_frand() * 2.0 - 1.0);
		gExposureProgram.uniform3f(dynamic_exposure_params, dynamic_exposure_coefficient, exp_min, exp_max);

		mScreenTriangleVB->setBuffer();
		mScreenTriangleVB->drawArrays(LLRender::TRIANGLES, 0, 3);

		gGL.getTexUnit(channel)->unbind(mLastExposure.getUsage());
		gExposureProgram.unbind();
		dst->flush();
	}
}

void LLPipeline::gammaCorrect(LLRenderTarget* src, LLRenderTarget* dst) {
	dst->bindTarget();
	// gamma correct lighting
	{
		LL_PROFILE_GPU_ZONE("gamma correct");

        static LLCachedControl<bool> no_post(gSavedSettings, "RenderDisablePostProcessing", false);

		LLGLDepthTest depth(GL_FALSE, GL_FALSE);

		// Apply gamma correction to the frame here.

        static LLCachedControl<bool> should_auto_adjust(gSavedSettings, "RenderSkyAutoAdjustLegacy", true);
        
        LLSettingsSky::ptr_t psky = LLEnvironment::instance().getCurrentSky();

        LLGLSLShader& shader = no_post && gFloaterTools->isAvailable() ? gNoPostGammaCorrectProgram : // no post (no gamma, no exposure, no tonemapping)
            psky->getReflectionProbeAmbiance(should_auto_adjust) == 0.f ? gLegacyPostGammaCorrectProgram :
            gDeferredPostGammaCorrectProgram;
        
        shader.bind();

		S32 channel = 0;

        shader.bindTexture(LLShaderMgr::DEFERRED_DIFFUSE, src, false, LLTexUnit::TFO_POINT);

        shader.bindTexture(LLShaderMgr::EXPOSURE_MAP, &mExposureMap);

        shader.uniform2f(LLShaderMgr::DEFERRED_SCREEN_RES, src->getWidth(), src->getHeight());

		static LLCachedControl<F32> exposure(gSavedSettings, "RenderExposure", 1.f);

		F32 e = llclamp(exposure(), 0.5f, 4.f);

		static LLStaticHashedString s_exposure("exposure");

        shader.uniform1f(s_exposure, e);

		mScreenTriangleVB->setBuffer();
		mScreenTriangleVB->drawArrays(LLRender::TRIANGLES, 0, 3);

		gGL.getTexUnit(channel)->unbind(src->getUsage());
        shader.unbind();
	}
	dst->flush();
}

void LLPipeline::copyScreenSpaceReflections(LLRenderTarget* src, LLRenderTarget* dst) 
{

	if (RenderScreenSpaceReflections && !gCubeSnapshot)
	{
		LL_PROFILE_GPU_ZONE("ssr copy");
		LLGLDepthTest depth(GL_TRUE, GL_TRUE, GL_ALWAYS);

		LLRenderTarget& depth_src = mRT->deferredScreen;

		dst->bindTarget();
		dst->clear();
		gCopyDepthProgram.bind();

		S32 diff_map = gCopyDepthProgram.getTextureChannel(LLShaderMgr::DIFFUSE_MAP);
		S32 depth_map = gCopyDepthProgram.getTextureChannel(LLShaderMgr::DEFERRED_DEPTH);

		gGL.getTexUnit(diff_map)->bind(src);
		gGL.getTexUnit(depth_map)->bind(&depth_src, true);

		mScreenTriangleVB->setBuffer();
		mScreenTriangleVB->drawArrays(LLRender::TRIANGLES, 0, 3);

		dst->flush();
	}
}

void LLPipeline::generateGlow(LLRenderTarget* src) 
{
	if (sRenderGlow)
	{
		LL_PROFILE_GPU_ZONE("glow");
		mGlow[2].bindTarget();
		mGlow[2].clear();

		gGlowExtractProgram.bind();
		F32 maxAlpha = RenderGlowMaxExtractAlpha;
		F32 warmthAmount = RenderGlowWarmthAmount;
		LLVector3 lumWeights = RenderGlowLumWeights;
		LLVector3 warmthWeights = RenderGlowWarmthWeights;

		gGlowExtractProgram.uniform1f(LLShaderMgr::GLOW_MIN_LUMINANCE, 9999);
		gGlowExtractProgram.uniform1f(LLShaderMgr::GLOW_MAX_EXTRACT_ALPHA, maxAlpha);
		gGlowExtractProgram.uniform3f(LLShaderMgr::GLOW_LUM_WEIGHTS, lumWeights.mV[0], lumWeights.mV[1],
			lumWeights.mV[2]);
		gGlowExtractProgram.uniform3f(LLShaderMgr::GLOW_WARMTH_WEIGHTS, warmthWeights.mV[0], warmthWeights.mV[1],
			warmthWeights.mV[2]);
		gGlowExtractProgram.uniform1f(LLShaderMgr::GLOW_WARMTH_AMOUNT, warmthAmount);

        if (RenderGlowNoise)
        {
            S32 channel = gGlowExtractProgram.enableTexture(LLShaderMgr::GLOW_NOISE_MAP);
            if (channel > -1)
            {
                gGL.getTexUnit(channel)->bindManual(LLTexUnit::TT_TEXTURE, mTrueNoiseMap);
                gGL.getTexUnit(channel)->setTextureFilteringOption(LLTexUnit::TFO_POINT);
            }
            gGlowExtractProgram.uniform2f(LLShaderMgr::DEFERRED_SCREEN_RES,
                                          mGlow[2].getWidth(),
                                          mGlow[2].getHeight());
        }

		{
			LLGLEnable blend_on(GL_BLEND);

			gGL.setSceneBlendType(LLRender::BT_ADD_WITH_ALPHA);

			gGlowExtractProgram.bindTexture(LLShaderMgr::DIFFUSE_MAP, src);

			gGL.color4f(1, 1, 1, 1);
			gPipeline.enableLightsFullbright();

			mScreenTriangleVB->setBuffer();
			mScreenTriangleVB->drawArrays(LLRender::TRIANGLES, 0, 3);

			mGlow[2].flush();
		}

		gGlowExtractProgram.unbind();

		// power of two between 1 and 1024
		U32 glowResPow = RenderGlowResolutionPow;
		const U32 glow_res = llmax(1, llmin(1024, 1 << glowResPow));

		S32 kernel = RenderGlowIterations * 2;
		F32 delta = RenderGlowWidth / glow_res;
		// Use half the glow width if we have the res set to less than 9 so that it looks
		// almost the same in either case.
		if (glowResPow < 9)
		{
			delta *= 0.5f;
		}
		F32 strength = RenderGlowStrength;

		gGlowProgram.bind();
		gGlowProgram.uniform1f(LLShaderMgr::GLOW_STRENGTH, strength);

		for (S32 i = 0; i < kernel; i++)
		{
			mGlow[i % 2].bindTarget();
			mGlow[i % 2].clear();

			if (i == 0)
			{
				gGlowProgram.bindTexture(LLShaderMgr::DIFFUSE_MAP, &mGlow[2]);
			}
			else
			{
				gGlowProgram.bindTexture(LLShaderMgr::DIFFUSE_MAP, &mGlow[(i - 1) % 2]);
			}

			if (i % 2 == 0)
			{
				gGlowProgram.uniform2f(LLShaderMgr::GLOW_DELTA, delta, 0);
			}
			else
			{
				gGlowProgram.uniform2f(LLShaderMgr::GLOW_DELTA, 0, delta);
			}

			mScreenTriangleVB->setBuffer();
			mScreenTriangleVB->drawArrays(LLRender::TRIANGLES, 0, 3);

			mGlow[i % 2].flush();
		}

		gGlowProgram.unbind();

	}
	else // !sRenderGlow, skip the glow ping-pong and just clear the result target
	{
		mGlow[1].bindTarget();
		mGlow[1].clear();
		mGlow[1].flush();
	}
}

void LLPipeline::applyFXAA(LLRenderTarget* src, LLRenderTarget* dst) 
{
	{
		llassert(!gCubeSnapshot);
		bool multisample = RenderFSAASamples > 1 && mRT->fxaaBuffer.isComplete();
		LLGLSLShader* shader = &gGlowCombineProgram;

		S32 width = dst->getWidth();
		S32 height = dst->getHeight();

		// Present everything.
		if (multisample)
		{
			LL_PROFILE_GPU_ZONE("aa");
			// bake out texture2D with RGBL for FXAA shader
			mRT->fxaaBuffer.bindTarget();

			shader = &gGlowCombineFXAAProgram;
			shader->bind();

			S32 channel = shader->enableTexture(LLShaderMgr::DEFERRED_DIFFUSE, src->getUsage());
			if (channel > -1)
			{
				src->bindTexture(0, channel, LLTexUnit::TFO_BILINEAR);
			}

			{
				LLGLDepthTest depth_test(GL_TRUE, GL_TRUE, GL_ALWAYS);
				mScreenTriangleVB->setBuffer();
				mScreenTriangleVB->drawArrays(LLRender::TRIANGLES, 0, 3);
			}

			shader->disableTexture(LLShaderMgr::DEFERRED_DIFFUSE, src->getUsage());
			shader->unbind();

			mRT->fxaaBuffer.flush();

			dst->bindTarget();
			shader = &gFXAAProgram;
			shader->bind();

			channel = shader->enableTexture(LLShaderMgr::DIFFUSE_MAP, mRT->fxaaBuffer.getUsage());
			if (channel > -1)
			{
				mRT->fxaaBuffer.bindTexture(0, channel, LLTexUnit::TFO_BILINEAR);
			}

			gGLViewport[0] = gViewerWindow->getWorldViewRectRaw().mLeft;
			gGLViewport[1] = gViewerWindow->getWorldViewRectRaw().mBottom;
			gGLViewport[2] = gViewerWindow->getWorldViewRectRaw().getWidth();
			gGLViewport[3] = gViewerWindow->getWorldViewRectRaw().getHeight();

			glViewport(gGLViewport[0], gGLViewport[1], gGLViewport[2], gGLViewport[3]);

			F32 scale_x = (F32)width / mRT->fxaaBuffer.getWidth();
			F32 scale_y = (F32)height / mRT->fxaaBuffer.getHeight();
			shader->uniform2f(LLShaderMgr::FXAA_TC_SCALE, scale_x, scale_y);
			shader->uniform2f(LLShaderMgr::FXAA_RCP_SCREEN_RES, 1.f / width * scale_x, 1.f / height * scale_y);
			shader->uniform4f(LLShaderMgr::FXAA_RCP_FRAME_OPT, -0.5f / width * scale_x, -0.5f / height * scale_y,
				0.5f / width * scale_x, 0.5f / height * scale_y);
			shader->uniform4f(LLShaderMgr::FXAA_RCP_FRAME_OPT2, -2.f / width * scale_x, -2.f / height * scale_y,
				2.f / width * scale_x, 2.f / height * scale_y);

			{
				LLGLDepthTest depth_test(GL_TRUE, GL_TRUE, GL_ALWAYS);
				S32 depth_channel = shader->getTextureChannel(LLShaderMgr::DEFERRED_DEPTH);
				gGL.getTexUnit(depth_channel)->bind(&mRT->deferredScreen, true);

				mScreenTriangleVB->setBuffer();
				mScreenTriangleVB->drawArrays(LLRender::TRIANGLES, 0, 3);
			}

			shader->unbind();
			dst->flush();
		}
		else {
			copyRenderTarget(src, dst);
		}
	}
}

void LLPipeline::copyRenderTarget(LLRenderTarget* src, LLRenderTarget* dst)
{

	LL_PROFILE_GPU_ZONE("copyRenderTarget");
	dst->bindTarget();

	gDeferredPostNoDoFProgram.bind();

	gDeferredPostNoDoFProgram.bindTexture(LLShaderMgr::DEFERRED_DIFFUSE, src);
	gDeferredPostNoDoFProgram.bindTexture(LLShaderMgr::DEFERRED_DEPTH, &mRT->deferredScreen, true);

	{
		mScreenTriangleVB->setBuffer();
		mScreenTriangleVB->drawArrays(LLRender::TRIANGLES, 0, 3);
	}

	gDeferredPostNoDoFProgram.unbind();

	dst->flush();
}

void LLPipeline::combineGlow(LLRenderTarget* src, LLRenderTarget* dst)
{
	// Go ahead and do our glow combine here in our destination.  We blit this later into the front buffer.

	dst->bindTarget();

	{

		gGlowCombineProgram.bind();

		gGlowCombineProgram.bindTexture(LLShaderMgr::DEFERRED_DIFFUSE, src);
		gGlowCombineProgram.bindTexture(LLShaderMgr::DEFERRED_EMISSIVE, &mGlow[1]);

		mScreenTriangleVB->setBuffer();
		mScreenTriangleVB->drawArrays(LLRender::TRIANGLES, 0, 3);
	}

	dst->flush();
}

void LLPipeline::renderDoF(LLRenderTarget* src, LLRenderTarget* dst)
{
	{
		bool dof_enabled =
			(RenderDepthOfFieldInEditMode || !LLToolMgr::getInstance()->inBuildMode()) &&
			RenderDepthOfField &&
			!gCubeSnapshot;

		gViewerWindow->setup3DViewport();

		if (dof_enabled)
		{
			LL_PROFILE_GPU_ZONE("dof");
			LLGLDisable blend(GL_BLEND);

			// depth of field focal plane calculations
			static F32 current_distance = 16.f;
			static F32 start_distance = 16.f;
			static F32 transition_time = 1.f;

			LLVector3 focus_point;

			// <FS:Beq> FIRE-16728 focus point lock & free focus DoF - based on a feature developed by NiranV Dean
			static LLVector3 last_focus_point{};
			if (LLPipeline::FSFocusPointLocked && !last_focus_point.isExactlyZero())
			{
				focus_point = last_focus_point;
			}
			else
			{
			// </FS:Beq>
			LLViewerObject* obj = LLViewerMediaFocus::getInstance()->getFocusedObject();
			if (obj && obj->mDrawable && obj->isSelected())
			{ // focus on selected media object
				S32 face_idx = LLViewerMediaFocus::getInstance()->getFocusedFace();
				if (obj && obj->mDrawable)
				{
					LLFace* face = obj->mDrawable->getFace(face_idx);
					if (face)
					{
						focus_point = face->getPositionAgent();
					}
				}
			}
			}// <FS:Beq/> support focus point lock

			if (focus_point.isExactlyZero())
			{
				if (LLViewerJoystick::getInstance()->getOverrideCamera() || LLPipeline::FSFocusPointFollowsPointer) // <FS:Beq/> FIRE-16728 Add free aim mouse and focus lock
				{ // focus on point under cursor
					focus_point.set(gDebugRaycastIntersection.getF32ptr());
				}
				else if (gAgentCamera.cameraMouselook())
				{ // focus on point under mouselook crosshairs
					LLVector4a result;
					result.clear();

					gViewerWindow->cursorIntersect(-1, -1, 512.f, NULL, -1, FALSE, FALSE, TRUE, TRUE, NULL, &result);

					focus_point.set(result.getF32ptr());
				}
				else
				{
					// focus on alt-zoom target
					LLViewerRegion* region = gAgent.getRegion();
					if (region)
					{
						focus_point = LLVector3(gAgentCamera.getFocusGlobal() - region->getOriginGlobal());
					}
				}
			}

			// <FS:Beq> FIRE-16728 Add free aim mouse and focus lock
			last_focus_point = focus_point;
			// </FS:Beq>
			LLVector3 eye = LLViewerCamera::getInstance()->getOrigin();
			F32 target_distance = 16.f;
			if (!focus_point.isExactlyZero())
			{
				target_distance = LLViewerCamera::getInstance()->getAtAxis() * (focus_point - eye);
			}

			if (transition_time >= 1.f && fabsf(current_distance - target_distance) / current_distance > 0.01f)
			{ // large shift happened, interpolate smoothly to new target distance
				transition_time = 0.f;
				start_distance = current_distance;
			}
			else if (transition_time < 1.f)
			{ // currently in a transition, continue interpolating
				transition_time += 1.f / CameraFocusTransitionTime * gFrameIntervalSeconds.value();
				transition_time = llmin(transition_time, 1.f);

				F32 t = cosf(transition_time * F_PI + F_PI) * 0.5f + 0.5f;
				current_distance = start_distance + (target_distance - start_distance) * t;
			}
			else
			{ // small or no change, just snap to target distance
				current_distance = target_distance;
			}

			// convert to mm
			F32 subject_distance = current_distance * 1000.f;
			F32 fnumber = CameraFNumber;
			F32 default_focal_length = CameraFocalLength;

			F32 fov = LLViewerCamera::getInstance()->getView();

			const F32 default_fov = CameraFieldOfView * F_PI / 180.f;

			// F32 aspect_ratio = (F32) mRT->screen.getWidth()/(F32)mRT->screen.getHeight();

			F32 dv = 2.f * default_focal_length * tanf(default_fov / 2.f);

			F32 focal_length = dv / (2 * tanf(fov / 2.f));

			// F32 tan_pixel_angle = tanf(LLDrawable::sCurPixelAngle);

			// from wikipedia -- c = |s2-s1|/s2 * f^2/(N(S1-f))
			// where	 N = fnumber
			//			 s2 = dot distance
			//			 s1 = subject distance
			//			 f = focal length
			//

			F32 blur_constant = focal_length * focal_length / (fnumber * (subject_distance - focal_length));
			blur_constant /= 1000.f; // convert to meters for shader
			F32 magnification = focal_length / (subject_distance - focal_length);

			{ // build diffuse+bloom+CoF
				mRT->deferredLight.bindTarget();

				gDeferredCoFProgram.bind();

				gDeferredCoFProgram.bindTexture(LLShaderMgr::DEFERRED_DIFFUSE, src, LLTexUnit::TFO_POINT);
				gDeferredCoFProgram.bindTexture(LLShaderMgr::DEFERRED_DEPTH, &mRT->deferredScreen, true);

				gDeferredCoFProgram.uniform1f(LLShaderMgr::DEFERRED_DEPTH_CUTOFF, RenderEdgeDepthCutoff);
				gDeferredCoFProgram.uniform1f(LLShaderMgr::DEFERRED_NORM_CUTOFF, RenderEdgeNormCutoff);
				gDeferredCoFProgram.uniform2f(LLShaderMgr::DEFERRED_SCREEN_RES, dst->getWidth(), dst->getHeight());
				gDeferredCoFProgram.uniform1f(LLShaderMgr::DOF_FOCAL_DISTANCE, -subject_distance / 1000.f);
				gDeferredCoFProgram.uniform1f(LLShaderMgr::DOF_BLUR_CONSTANT, blur_constant);
				gDeferredCoFProgram.uniform1f(LLShaderMgr::DOF_TAN_PIXEL_ANGLE, tanf(1.f / LLDrawable::sCurPixelAngle));
				gDeferredCoFProgram.uniform1f(LLShaderMgr::DOF_MAGNIFICATION, magnification);
				gDeferredCoFProgram.uniform1f(LLShaderMgr::DOF_MAX_COF, CameraMaxCoF);
				gDeferredCoFProgram.uniform1f(LLShaderMgr::DOF_RES_SCALE, CameraDoFResScale);

				mScreenTriangleVB->setBuffer();
				mScreenTriangleVB->drawArrays(LLRender::TRIANGLES, 0, 3);
				gDeferredCoFProgram.unbind();
				mRT->deferredLight.flush();
			}

			U32 dof_width = (U32)(mRT->screen.getWidth() * CameraDoFResScale);
			U32 dof_height = (U32)(mRT->screen.getHeight() * CameraDoFResScale);

			{ // perform DoF sampling at half-res (preserve alpha channel)
				src->bindTarget();
				glViewport(0, 0, dof_width, dof_height);

				gGL.setColorMask(true, false);

				gDeferredPostProgram.bind();
				gDeferredPostProgram.bindTexture(LLShaderMgr::DEFERRED_DIFFUSE, &mRT->deferredLight, LLTexUnit::TFO_POINT);

				gDeferredPostProgram.uniform2f(LLShaderMgr::DEFERRED_SCREEN_RES, dst->getWidth(), dst->getHeight());
				gDeferredPostProgram.uniform1f(LLShaderMgr::DOF_MAX_COF, CameraMaxCoF);
				gDeferredPostProgram.uniform1f(LLShaderMgr::DOF_RES_SCALE, CameraDoFResScale);

				mScreenTriangleVB->setBuffer();
				mScreenTriangleVB->drawArrays(LLRender::TRIANGLES, 0, 3);

				gDeferredPostProgram.unbind();

				src->flush();
				gGL.setColorMask(true, true);
			}

			{ // combine result based on alpha
				
				dst->bindTarget();
				if (RenderFSAASamples > 1 && mRT->fxaaBuffer.isComplete())
                {
					glViewport(0, 0, dst->getWidth(), dst->getHeight());
				}
				else
                {
					gGLViewport[0] = gViewerWindow->getWorldViewRectRaw().mLeft;
					gGLViewport[1] = gViewerWindow->getWorldViewRectRaw().mBottom;
					gGLViewport[2] = gViewerWindow->getWorldViewRectRaw().getWidth();
					gGLViewport[3] = gViewerWindow->getWorldViewRectRaw().getHeight();
					glViewport(gGLViewport[0], gGLViewport[1], gGLViewport[2], gGLViewport[3]);
				}

				gDeferredDoFCombineProgram.bind();	
				gDeferredDoFCombineProgram.bindTexture(LLShaderMgr::DEFERRED_DIFFUSE, src, LLTexUnit::TFO_POINT);
				gDeferredDoFCombineProgram.bindTexture(LLShaderMgr::DEFERRED_LIGHT, &mRT->deferredLight, LLTexUnit::TFO_POINT);

				gDeferredDoFCombineProgram.uniform2f(LLShaderMgr::DEFERRED_SCREEN_RES, dst->getWidth(), dst->getHeight());
				gDeferredDoFCombineProgram.uniform1f(LLShaderMgr::DOF_MAX_COF, CameraMaxCoF);
				gDeferredDoFCombineProgram.uniform1f(LLShaderMgr::DOF_RES_SCALE, CameraDoFResScale);
				gDeferredDoFCombineProgram.uniform1f(LLShaderMgr::DOF_WIDTH, (dof_width - 1) / (F32)src->getWidth());
				gDeferredDoFCombineProgram.uniform1f(LLShaderMgr::DOF_HEIGHT, (dof_height - 1) / (F32)src->getHeight());

				mScreenTriangleVB->setBuffer();
				mScreenTriangleVB->drawArrays(LLRender::TRIANGLES, 0, 3);

				gDeferredDoFCombineProgram.unbind();

				dst->flush();
			}
		}
		else
		{
			copyRenderTarget(src, dst);
		}
	}
}

void LLPipeline::renderFinalize()
{
    llassert(!gCubeSnapshot);
    LLVertexBuffer::unbind();
    LLGLState::checkStates();

    assertInitialized();

    LL_RECORD_BLOCK_TIME(FTM_RENDER_BLOOM);
    LL_PROFILE_GPU_ZONE("renderFinalize");

    gGL.color4f(1, 1, 1, 1);
    LLGLDepthTest depth(GL_FALSE);
    LLGLDisable blend(GL_BLEND);
    LLGLDisable cull(GL_CULL_FACE);

    enableLightsFullbright();

    gGL.setColorMask(true, true);
    glClearColor(0, 0, 0, 0);

    
    copyScreenSpaceReflections(&mRT->screen, &mSceneMap);

    generateLuminance(&mRT->screen, &mLuminanceMap);

    generateExposure(&mLuminanceMap, &mExposureMap);

    gammaCorrect(&mRT->screen, &mPostMap);

    LLVertexBuffer::unbind();

    generateGlow(&mPostMap);

    combineGlow(&mPostMap, &mRT->screen);

	gGLViewport[0] = gViewerWindow->getWorldViewRectRaw().mLeft;
	gGLViewport[1] = gViewerWindow->getWorldViewRectRaw().mBottom;
	gGLViewport[2] = gViewerWindow->getWorldViewRectRaw().getWidth();
	gGLViewport[3] = gViewerWindow->getWorldViewRectRaw().getHeight();
	glViewport(gGLViewport[0], gGLViewport[1], gGLViewport[2], gGLViewport[3]);

	renderDoF(&mRT->screen, &mPostMap);

	applyFXAA(&mPostMap, &mRT->screen);
	LLRenderTarget* finalBuffer = &mRT->screen;
	if (RenderBufferVisualization > -1)
    {
		finalBuffer = &mPostMap;
		switch (RenderBufferVisualization)
		{
		case 0:
		case 1:
		case 2:
		case 3:
			visualizeBuffers(&mRT->deferredScreen, finalBuffer, RenderBufferVisualization);
			break;
		case 4:
			visualizeBuffers(&mLuminanceMap, finalBuffer, 0);
		default:
			break;
		}
	}

	// Present the screen target.

	gDeferredPostNoDoFProgram.bind();

	// Whatever is last in the above post processing chain should _always_ be rendered directly here.  If not, expect problems.
	gDeferredPostNoDoFProgram.bindTexture(LLShaderMgr::DEFERRED_DIFFUSE, finalBuffer);
	gDeferredPostNoDoFProgram.bindTexture(LLShaderMgr::DEFERRED_DEPTH, &mRT->deferredScreen, true);

	{
		LLGLDepthTest depth_test(GL_TRUE, GL_TRUE, GL_ALWAYS);
		mScreenTriangleVB->setBuffer();
		mScreenTriangleVB->drawArrays(LLRender::TRIANGLES, 0, 3);
	}

	gDeferredPostNoDoFProgram.unbind();

    gGL.setSceneBlendType(LLRender::BT_ALPHA);

    if (hasRenderDebugMask(LLPipeline::RENDER_DEBUG_PHYSICS_SHAPES))
    {
        renderPhysicsDisplay();
    }

    /*if (LLRenderTarget::sUseFBO && !gCubeSnapshot)
    { // copy depth buffer from mRT->screen to framebuffer
        LLRenderTarget::copyContentsToFramebuffer(mRT->screen, 0, 0, mRT->screen.getWidth(), mRT->screen.getHeight(), 0, 0,
                                                  mRT->screen.getWidth(), mRT->screen.getHeight(),
                                                  GL_DEPTH_BUFFER_BIT | GL_STENCIL_BUFFER_BIT, GL_NEAREST);
    }*/

    LLVertexBuffer::unbind();

    LLGLState::checkStates();

    // flush calls made to "addTrianglesDrawn" so far to stats machinery
    recordTrianglesDrawn();
}

void LLPipeline::bindLightFunc(LLGLSLShader& shader)
{
    S32 channel = shader.enableTexture(LLShaderMgr::DEFERRED_LIGHTFUNC);
    if (channel > -1)
    {
        gGL.getTexUnit(channel)->bindManual(LLTexUnit::TT_TEXTURE, mLightFunc);
    }

    channel = shader.enableTexture(LLShaderMgr::DEFERRED_BRDF_LUT, LLTexUnit::TT_TEXTURE);
    if (channel > -1)
    {
        mPbrBrdfLut.bindTexture(0, channel);
    }
}

void LLPipeline::bindShadowMaps(LLGLSLShader& shader)
{
    for (U32 i = 0; i < 4; i++)
    {
        LLRenderTarget* shadow_target = getSunShadowTarget(i);
        if (shadow_target)
        {
            S32 channel = shader.enableTexture(LLShaderMgr::DEFERRED_SHADOW0 + i, LLTexUnit::TT_TEXTURE);
            if (channel > -1)
            {
                gGL.getTexUnit(channel)->bind(getSunShadowTarget(i), TRUE);
            }
        }
    }

    for (U32 i = 4; i < 6; i++)
    {
        S32 channel = shader.enableTexture(LLShaderMgr::DEFERRED_SHADOW0 + i);
        if (channel > -1)
        {
            LLRenderTarget* shadow_target = getSpotShadowTarget(i - 4);
            if (shadow_target)
            {
                gGL.getTexUnit(channel)->bind(shadow_target, TRUE);
            }
        }
    }
}

void LLPipeline::bindDeferredShaderFast(LLGLSLShader& shader)
{
    if (shader.mCanBindFast)
    { // was previously fully bound, use fast path
        shader.bind();
        bindLightFunc(shader);
        bindShadowMaps(shader);
        bindReflectionProbes(shader);
    }
    else
    { //wasn't previously bound, use slow path
        bindDeferredShader(shader);
        shader.mCanBindFast = true;
    }
}

void LLPipeline::bindDeferredShader(LLGLSLShader& shader, LLRenderTarget* light_target)
{
    LL_PROFILE_ZONE_SCOPED_CATEGORY_PIPELINE;
    LLRenderTarget* deferred_target       = &mRT->deferredScreen;
    LLRenderTarget* deferred_light_target = &mRT->deferredLight;

	shader.bind();
	S32 channel = 0;
    channel = shader.enableTexture(LLShaderMgr::DEFERRED_DIFFUSE, deferred_target->getUsage());
	if (channel > -1)
	{
        deferred_target->bindTexture(0,channel, LLTexUnit::TFO_POINT); // frag_data[0]
        gGL.getTexUnit(channel)->setTextureAddressMode(LLTexUnit::TAM_CLAMP);
	}

    channel = shader.enableTexture(LLShaderMgr::DEFERRED_SPECULAR, deferred_target->getUsage());
	if (channel > -1)
	{
        deferred_target->bindTexture(1, channel, LLTexUnit::TFO_POINT); // frag_data[1]
        gGL.getTexUnit(channel)->setTextureAddressMode(LLTexUnit::TAM_CLAMP);
	}

    channel = shader.enableTexture(LLShaderMgr::DEFERRED_NORMAL, deferred_target->getUsage());
	if (channel > -1)
	{
        deferred_target->bindTexture(2, channel, LLTexUnit::TFO_POINT); // frag_data[2]
        gGL.getTexUnit(channel)->setTextureAddressMode(LLTexUnit::TAM_CLAMP);
	}

    channel = shader.enableTexture(LLShaderMgr::DEFERRED_EMISSIVE, deferred_target->getUsage());
    if (channel > -1)
    {
        deferred_target->bindTexture(3, channel, LLTexUnit::TFO_POINT); // frag_data[3]
        gGL.getTexUnit(channel)->setTextureAddressMode(LLTexUnit::TAM_CLAMP);
    }

    channel = shader.enableTexture(LLShaderMgr::DEFERRED_DEPTH, deferred_target->getUsage());
    if (channel > -1)
    {
        gGL.getTexUnit(channel)->bind(deferred_target, TRUE);
        stop_glerror();
    }

    channel = shader.enableTexture(LLShaderMgr::EXPOSURE_MAP);
    if (channel > -1)
    {
        gGL.getTexUnit(channel)->bind(&mExposureMap);
    }

    if (shader.getUniformLocation(LLShaderMgr::VIEWPORT) != -1)
    {
		shader.uniform4f(LLShaderMgr::VIEWPORT, (F32) gGLViewport[0],
									(F32) gGLViewport[1],
									(F32) gGLViewport[2],
									(F32) gGLViewport[3]);
	}

    if (sReflectionRender && !shader.getUniformLocation(LLShaderMgr::MODELVIEW_MATRIX))
    {
        shader.uniformMatrix4fv(LLShaderMgr::MODELVIEW_MATRIX, 1, FALSE, mReflectionModelView.m);  
    }

	channel = shader.enableTexture(LLShaderMgr::DEFERRED_NOISE);
	if (channel > -1)
	{
        gGL.getTexUnit(channel)->bindManual(LLTexUnit::TT_TEXTURE, mNoiseMap);
		gGL.getTexUnit(channel)->setTextureFilteringOption(LLTexUnit::TFO_POINT);
	}

    bindLightFunc(shader);

	stop_glerror();

    light_target = light_target ? light_target : deferred_light_target;
    channel = shader.enableTexture(LLShaderMgr::DEFERRED_LIGHT, light_target->getUsage());
	if (channel > -1)
	{
        if (light_target->isComplete())
        {
            light_target->bindTexture(0, channel, LLTexUnit::TFO_POINT);
        }
        else
        {
            gGL.getTexUnit(channel)->bindFast(LLViewerFetchedTexture::sWhiteImagep);
        }
	}

	stop_glerror();

    bindShadowMaps(shader);

	stop_glerror();

	F32 mat[16*6];
	for (U32 i = 0; i < 16; i++)
	{
		mat[i] = mSunShadowMatrix[0].m[i];
		mat[i+16] = mSunShadowMatrix[1].m[i];
		mat[i+32] = mSunShadowMatrix[2].m[i];
		mat[i+48] = mSunShadowMatrix[3].m[i];
		mat[i+64] = mSunShadowMatrix[4].m[i];
		mat[i+80] = mSunShadowMatrix[5].m[i];
	}

	shader.uniformMatrix4fv(LLShaderMgr::DEFERRED_SHADOW_MATRIX, 6, FALSE, mat);

	stop_glerror();

    if (!LLPipeline::sReflectionProbesEnabled)
    {
        channel = shader.enableTexture(LLShaderMgr::ENVIRONMENT_MAP, LLTexUnit::TT_CUBE_MAP);
        if (channel > -1)
        {
            LLCubeMap* cube_map = gSky.mVOSkyp ? gSky.mVOSkyp->getCubeMap() : NULL;
            if (cube_map)
            {
                cube_map->enable(channel);
                cube_map->bind();
            }

            F32* m = gGLModelView;

            F32 mat[] = { m[0], m[1], m[2],
                          m[4], m[5], m[6],
                          m[8], m[9], m[10] };

            shader.uniformMatrix3fv(LLShaderMgr::DEFERRED_ENV_MAT, 1, TRUE, mat);
        }
    }

    bindReflectionProbes(shader);

    if (gAtmosphere)
    {
        // bind precomputed textures necessary for calculating sun and sky luminance
        channel = shader.enableTexture(LLShaderMgr::TRANSMITTANCE_TEX, LLTexUnit::TT_TEXTURE);
        if (channel > -1)
        {
            shader.bindTexture(LLShaderMgr::TRANSMITTANCE_TEX, gAtmosphere->getTransmittance());
        }

        channel = shader.enableTexture(LLShaderMgr::SCATTER_TEX, LLTexUnit::TT_TEXTURE_3D);
        if (channel > -1)
        {
            shader.bindTexture(LLShaderMgr::SCATTER_TEX, gAtmosphere->getScattering());
        }

        channel = shader.enableTexture(LLShaderMgr::SINGLE_MIE_SCATTER_TEX, LLTexUnit::TT_TEXTURE_3D);
        if (channel > -1)
        {
            shader.bindTexture(LLShaderMgr::SINGLE_MIE_SCATTER_TEX, gAtmosphere->getMieScattering());
        }

        channel = shader.enableTexture(LLShaderMgr::ILLUMINANCE_TEX, LLTexUnit::TT_TEXTURE);
        if (channel > -1)
        {
            shader.bindTexture(LLShaderMgr::ILLUMINANCE_TEX, gAtmosphere->getIlluminance());
        }
    }

    /*if (gCubeSnapshot)
    { // we only really care about the first two values, but the shader needs increasing separation between clip planes
        shader.uniform4f(LLShaderMgr::DEFERRED_SHADOW_CLIP, 1.f, 64.f, 128.f, 256.f);
    }
    else*/
    {
        shader.uniform4fv(LLShaderMgr::DEFERRED_SHADOW_CLIP, 1, mSunClipPlanes.mV);
    }
	shader.uniform1f(LLShaderMgr::DEFERRED_SUN_WASH, RenderDeferredSunWash);
	shader.uniform1f(LLShaderMgr::DEFERRED_SHADOW_NOISE, RenderShadowNoise);
	shader.uniform1f(LLShaderMgr::DEFERRED_BLUR_SIZE, RenderShadowBlurSize);

	shader.uniform1f(LLShaderMgr::DEFERRED_SSAO_RADIUS, RenderSSAOScale);
	shader.uniform1f(LLShaderMgr::DEFERRED_SSAO_MAX_RADIUS, RenderSSAOMaxScale);

	F32 ssao_factor = RenderSSAOFactor;
	shader.uniform1f(LLShaderMgr::DEFERRED_SSAO_FACTOR, ssao_factor);
	shader.uniform1f(LLShaderMgr::DEFERRED_SSAO_FACTOR_INV, 1.0/ssao_factor);

	LLVector3 ssao_effect = RenderSSAOEffect;
	F32 matrix_diag = (ssao_effect[0] + 2.0*ssao_effect[1])/3.0;
	F32 matrix_nondiag = (ssao_effect[0] - ssao_effect[1])/3.0;
	// This matrix scales (proj of color onto <1/rt(3),1/rt(3),1/rt(3)>) by
	// value factor, and scales remainder by saturation factor
	F32 ssao_effect_mat[] = {	matrix_diag, matrix_nondiag, matrix_nondiag,
								matrix_nondiag, matrix_diag, matrix_nondiag,
								matrix_nondiag, matrix_nondiag, matrix_diag};
	shader.uniformMatrix3fv(LLShaderMgr::DEFERRED_SSAO_EFFECT_MAT, 1, GL_FALSE, ssao_effect_mat);

	//F32 shadow_offset_error = 1.f + RenderShadowOffsetError * fabsf(LLViewerCamera::getInstance()->getOrigin().mV[2]);
	F32 shadow_bias_error = RenderShadowBiasError * fabsf(LLViewerCamera::getInstance()->getOrigin().mV[2])/3000.f;
    F32 shadow_bias       = RenderShadowBias + shadow_bias_error;

    shader.uniform2f(LLShaderMgr::DEFERRED_SCREEN_RES, deferred_target->getWidth(), deferred_target->getHeight());
	shader.uniform1f(LLShaderMgr::DEFERRED_NEAR_CLIP, LLViewerCamera::getInstance()->getNear()*2.f);
	shader.uniform1f (LLShaderMgr::DEFERRED_SHADOW_OFFSET, RenderShadowOffset); //*shadow_offset_error);
    shader.uniform1f(LLShaderMgr::DEFERRED_SHADOW_BIAS, shadow_bias);
	shader.uniform1f(LLShaderMgr::DEFERRED_SPOT_SHADOW_OFFSET, RenderSpotShadowOffset);
	shader.uniform1f(LLShaderMgr::DEFERRED_SPOT_SHADOW_BIAS, RenderSpotShadowBias);	

	shader.uniform3fv(LLShaderMgr::DEFERRED_SUN_DIR, 1, mTransformedSunDir.mV);
    shader.uniform3fv(LLShaderMgr::DEFERRED_MOON_DIR, 1, mTransformedMoonDir.mV);
	shader.uniform2f(LLShaderMgr::DEFERRED_SHADOW_RES, mRT->shadow[0].getWidth(), mRT->shadow[0].getHeight());
	shader.uniform2f(LLShaderMgr::DEFERRED_PROJ_SHADOW_RES, mSpotShadow[0].getWidth(), mSpotShadow[0].getHeight());
	shader.uniform1f(LLShaderMgr::DEFERRED_DEPTH_CUTOFF, RenderEdgeDepthCutoff);
	shader.uniform1f(LLShaderMgr::DEFERRED_NORM_CUTOFF, RenderEdgeNormCutoff);
	
    shader.uniformMatrix4fv(LLShaderMgr::MODELVIEW_DELTA_MATRIX, 1, GL_FALSE, gGLDeltaModelView);
    shader.uniformMatrix4fv(LLShaderMgr::INVERSE_MODELVIEW_DELTA_MATRIX, 1, GL_FALSE, gGLInverseDeltaModelView);

    shader.uniform1i(LLShaderMgr::CUBE_SNAPSHOT, gCubeSnapshot ? 1 : 0);

	if (shader.getUniformLocation(LLShaderMgr::DEFERRED_NORM_MATRIX) >= 0)
	{
        glh::matrix4f norm_mat = get_current_modelview().inverse().transpose();
		shader.uniformMatrix4fv(LLShaderMgr::DEFERRED_NORM_MATRIX, 1, FALSE, norm_mat.m);
	}

    shader.uniform3fv(LLShaderMgr::SUNLIGHT_COLOR, 1, mSunDiffuse.mV);
    shader.uniform3fv(LLShaderMgr::MOONLIGHT_COLOR, 1, mMoonDiffuse.mV);

    shader.uniform1f(LLShaderMgr::REFLECTION_PROBE_MAX_LOD, mReflectionMapManager.mMaxProbeLOD);
}


LLColor3 pow3f(LLColor3 v, F32 f)
{
	v.mV[0] = powf(v.mV[0], f);
	v.mV[1] = powf(v.mV[1], f);
	v.mV[2] = powf(v.mV[2], f);
	return v;
}

LLVector4 pow4fsrgb(LLVector4 v, F32 f)
{
	v.mV[0] = powf(v.mV[0], f);
	v.mV[1] = powf(v.mV[1], f);
	v.mV[2] = powf(v.mV[2], f);
	return v;
}

void LLPipeline::renderDeferredLighting()
{
    LL_PROFILE_ZONE_SCOPED_CATEGORY_PIPELINE;
    LL_PROFILE_GPU_ZONE("renderDeferredLighting");
    if (!sCull)
    {
        return;
    }

    llassert(!sRenderingHUDs);

    F32 light_scale = 1.f;

    if (gCubeSnapshot)
    { //darken local lights when probe ambiance is above 1
        light_scale = mReflectionMapManager.mLightScale;
    }

    LLRenderTarget *screen_target         = &mRT->screen;
    LLRenderTarget* deferred_light_target = &mRT->deferredLight;

    {
        LL_PROFILE_ZONE_NAMED_CATEGORY_PIPELINE("deferred");
        LLViewerCamera *camera = LLViewerCamera::getInstance();
        
        if (gPipeline.hasRenderType(LLPipeline::RENDER_TYPE_HUD))
        {
            gPipeline.toggleRenderType(LLPipeline::RENDER_TYPE_HUD);
        }

        gGL.setColorMask(true, true);

        // draw a cube around every light
        LLVertexBuffer::unbind();

        LLGLEnable cull(GL_CULL_FACE);
        LLGLEnable blend(GL_BLEND);

        glh::matrix4f mat = copy_matrix(gGLModelView);

        setupHWLights();  // to set mSun/MoonDir;

        glh::vec4f tc(mSunDir.mV);
        mat.mult_matrix_vec(tc);
        mTransformedSunDir.set(tc.v);

        glh::vec4f tc_moon(mMoonDir.mV);
        mat.mult_matrix_vec(tc_moon);
        mTransformedMoonDir.set(tc_moon.v);

        if (RenderDeferredSSAO || RenderShadowDetail > 0)
        {
            LL_PROFILE_GPU_ZONE("sun program");
            deferred_light_target->bindTarget();
            {  // paint shadow/SSAO light map (direct lighting lightmap)
                LL_PROFILE_ZONE_NAMED_CATEGORY_PIPELINE("renderDeferredLighting - sun shadow");
                bindDeferredShader(gDeferredSunProgram, deferred_light_target);
                mScreenTriangleVB->setBuffer();
                glClearColor(1, 1, 1, 1);
                deferred_light_target->clear(GL_COLOR_BUFFER_BIT);
                glClearColor(0, 0, 0, 0);

                glh::matrix4f inv_trans = get_current_modelview().inverse().transpose();

                const U32 slice = 32;
                F32       offset[slice * 3];
                for (U32 i = 0; i < 4; i++)
                {
                    for (U32 j = 0; j < 8; j++)
                    {
                        glh::vec3f v;
                        v.set_value(sinf(6.284f / 8 * j), cosf(6.284f / 8 * j), -(F32) i);
                        v.normalize();
                        inv_trans.mult_matrix_vec(v);
                        v.normalize();
                        offset[(i * 8 + j) * 3 + 0] = v.v[0];
                        offset[(i * 8 + j) * 3 + 1] = v.v[2];
                        offset[(i * 8 + j) * 3 + 2] = v.v[1];
                    }
                }

                gDeferredSunProgram.uniform3fv(sOffset, slice, offset);
                gDeferredSunProgram.uniform2f(LLShaderMgr::DEFERRED_SCREEN_RES,
                                              deferred_light_target->getWidth(),
                                              deferred_light_target->getHeight());

                {
                    LLGLDisable   blend(GL_BLEND);
                    LLGLDepthTest depth(GL_TRUE, GL_FALSE, GL_ALWAYS);
                    mScreenTriangleVB->drawArrays(LLRender::TRIANGLES, 0, 3);
                }

                unbindDeferredShader(gDeferredSunProgram);
            }
            deferred_light_target->flush();
        }

        if (RenderDeferredSSAO)
        {
            // soften direct lighting lightmap
            LL_PROFILE_ZONE_NAMED_CATEGORY_PIPELINE("renderDeferredLighting - soften shadow");
            LL_PROFILE_GPU_ZONE("soften shadow");
            // blur lightmap
            screen_target->bindTarget();
            glClearColor(1, 1, 1, 1);
            screen_target->clear(GL_COLOR_BUFFER_BIT);
            glClearColor(0, 0, 0, 0);

            bindDeferredShader(gDeferredBlurLightProgram);

            LLVector3 go = RenderShadowGaussian;
            const U32 kern_length = 4;
            F32       blur_size = RenderShadowBlurSize;
            F32       dist_factor = RenderShadowBlurDistFactor;

            // sample symmetrically with the middle sample falling exactly on 0.0
            F32 x = 0.f;

            LLVector3 gauss[32];  // xweight, yweight, offset

            for (U32 i = 0; i < kern_length; i++)
            {
                gauss[i].mV[0] = llgaussian(x, go.mV[0]);
                gauss[i].mV[1] = llgaussian(x, go.mV[1]);
                gauss[i].mV[2] = x;
                x += 1.f;
            }

            gDeferredBlurLightProgram.uniform2f(sDelta, 1.f, 0.f);
            gDeferredBlurLightProgram.uniform1f(sDistFactor, dist_factor);
            gDeferredBlurLightProgram.uniform3fv(sKern, kern_length, gauss[0].mV);
            gDeferredBlurLightProgram.uniform1f(sKernScale, blur_size * (kern_length / 2.f - 0.5f));

            {
                LLGLDisable   blend(GL_BLEND);
                LLGLDepthTest depth(GL_TRUE, GL_FALSE, GL_ALWAYS);
                mScreenTriangleVB->setBuffer();
                mScreenTriangleVB->drawArrays(LLRender::TRIANGLES, 0, 3);
            }

            screen_target->flush();
            unbindDeferredShader(gDeferredBlurLightProgram);

            bindDeferredShader(gDeferredBlurLightProgram, screen_target);

            deferred_light_target->bindTarget();

            gDeferredBlurLightProgram.uniform2f(sDelta, 0.f, 1.f);

            {
                LLGLDisable   blend(GL_BLEND);
                LLGLDepthTest depth(GL_TRUE, GL_FALSE, GL_ALWAYS);
                mScreenTriangleVB->setBuffer();
                mScreenTriangleVB->drawArrays(LLRender::TRIANGLES, 0, 3);
            }
            deferred_light_target->flush();
            unbindDeferredShader(gDeferredBlurLightProgram);
        }

        screen_target->bindTarget();
        // clear color buffer here - zeroing alpha (glow) is important or it will accumulate against sky
        glClearColor(0, 0, 0, 0);
        screen_target->clear(GL_COLOR_BUFFER_BIT);

        if (RenderDeferredAtmospheric)
        {  // apply sunlight contribution
            LLGLSLShader &soften_shader = LLPipeline::sUnderWaterRender ? gDeferredSoftenWaterProgram : gDeferredSoftenProgram;

            LL_PROFILE_ZONE_NAMED_CATEGORY_PIPELINE("renderDeferredLighting - atmospherics");
            LL_PROFILE_GPU_ZONE("atmospherics");
            bindDeferredShader(soften_shader);

            static LLCachedControl<F32> ssao_scale(gSavedSettings, "RenderSSAOIrradianceScale", 0.5f);
            static LLCachedControl<F32> ssao_max(gSavedSettings, "RenderSSAOIrradianceMax", 0.25f);
            static LLStaticHashedString ssao_scale_str("ssao_irradiance_scale");
            static LLStaticHashedString ssao_max_str("ssao_irradiance_max");
            
            soften_shader.uniform1f(ssao_scale_str, ssao_scale);
            soften_shader.uniform1f(ssao_max_str, ssao_max);

            LLEnvironment &environment = LLEnvironment::instance();
            soften_shader.uniform1i(LLShaderMgr::SUN_UP_FACTOR, environment.getIsSunUp() ? 1 : 0);
            soften_shader.uniform3fv(LLShaderMgr::LIGHTNORM, 1, environment.getClampedLightNorm().mV);
            
            soften_shader.uniform4fv(LLShaderMgr::WATER_WATERPLANE, 1, LLDrawPoolAlpha::sWaterPlane.mV);

            {
                LLGLDepthTest depth(GL_FALSE);
                LLGLDisable   blend(GL_BLEND);

                // full screen blit
                mScreenTriangleVB->setBuffer();
                mScreenTriangleVB->drawArrays(LLRender::TRIANGLES, 0, 3);
            }

            unbindDeferredShader(LLPipeline::sUnderWaterRender ? gDeferredSoftenWaterProgram : gDeferredSoftenProgram);
        }

        bool render_local = RenderLocalLights; // && !gCubeSnapshot;

        if (render_local)
        {
            gGL.setSceneBlendType(LLRender::BT_ADD);
            std::list<LLVector4>        fullscreen_lights;
            LLDrawable::drawable_list_t spot_lights;
            LLDrawable::drawable_list_t fullscreen_spot_lights;

            if (!gCubeSnapshot)
            {
                for (U32 i = 0; i < 2; i++)
                {
                    mTargetShadowSpotLight[i] = NULL;
                }
            }

            std::list<LLVector4> light_colors;

            LLVertexBuffer::unbind();

            {
                LL_PROFILE_ZONE_NAMED_CATEGORY_PIPELINE("renderDeferredLighting - local lights");
                LL_PROFILE_GPU_ZONE("local lights");
                bindDeferredShader(gDeferredLightProgram);

                if (mCubeVB.isNull())
                {
                    mCubeVB = ll_create_cube_vb(LLVertexBuffer::MAP_VERTEX);
                }

                mCubeVB->setBuffer();

                LLGLDepthTest depth(GL_TRUE, GL_FALSE);
                // mNearbyLights already includes distance calculation and excludes muted avatars.
                // It is calculated from mLights
                // mNearbyLights also provides fade value to gracefully fade-out out of range lights
                for (light_set_t::iterator iter = mNearbyLights.begin(); iter != mNearbyLights.end(); ++iter)
                {
                    LLDrawable * drawablep = iter->drawable;
                    LLVOVolume * volume = drawablep->getVOVolume();
                    if (!volume)
                    {
                        continue;
                    }

                    if (volume->isAttachment())
                    {
                        if (!sRenderAttachedLights)
                        {
                            continue;
                        }
                    }

                    LLVector4a center;
                    center.load3(drawablep->getPositionAgent().mV);
                    const F32 *c = center.getF32ptr();
                    F32        s = volume->getLightRadius() * 1.5f;

                    // send light color to shader in linear space
                    LLColor3 col = volume->getLightLinearColor() * light_scale;

                    if (col.magVecSquared() < 0.001f)
                    {
                        continue;
                    }

                    if (s <= 0.001f)
                    {
                        continue;
                    }

                    LLVector4a sa;
                    sa.splat(s);
                    if (camera->AABBInFrustumNoFarClip(center, sa) == 0)
                    {
                        continue;
                    }

                    sVisibleLightCount++;

                    if (camera->getOrigin().mV[0] > c[0] + s + 0.2f || camera->getOrigin().mV[0] < c[0] - s - 0.2f ||
                        camera->getOrigin().mV[1] > c[1] + s + 0.2f || camera->getOrigin().mV[1] < c[1] - s - 0.2f ||
                        camera->getOrigin().mV[2] > c[2] + s + 0.2f || camera->getOrigin().mV[2] < c[2] - s - 0.2f)
                    {  // draw box if camera is outside box
                        if (render_local)
                        {
                            if (volume->isLightSpotlight())
                            {
                                drawablep->getVOVolume()->updateSpotLightPriority();
                                spot_lights.push_back(drawablep);
                                continue;
                            }

                            gDeferredLightProgram.uniform3fv(LLShaderMgr::LIGHT_CENTER, 1, c);
                            gDeferredLightProgram.uniform1f(LLShaderMgr::LIGHT_SIZE, s);
                            gDeferredLightProgram.uniform3fv(LLShaderMgr::DIFFUSE_COLOR, 1, col.mV);
                            gDeferredLightProgram.uniform1f(LLShaderMgr::LIGHT_FALLOFF, volume->getLightFalloff(DEFERRED_LIGHT_FALLOFF));
                            gGL.syncMatrices();

                            mCubeVB->drawRange(LLRender::TRIANGLE_FAN, 0, 7, 8, get_box_fan_indices(camera, center));
                            stop_glerror();
                        }
                    }
                    else
                    {
                        if (volume->isLightSpotlight())
                        {
                            drawablep->getVOVolume()->updateSpotLightPriority();
                            fullscreen_spot_lights.push_back(drawablep);
                            continue;
                        }

                        glh::vec3f tc(c);
                        mat.mult_matrix_vec(tc);

                        fullscreen_lights.push_back(LLVector4(tc.v[0], tc.v[1], tc.v[2], s));
                        light_colors.push_back(LLVector4(col.mV[0], col.mV[1], col.mV[2], volume->getLightFalloff(DEFERRED_LIGHT_FALLOFF)));
                    }
                }

                // Bookmark comment to allow searching for mSpecialRenderMode == 3 (avatar edit mode),
                // prev site of appended deferred character light, removed by SL-13522 09/20

                unbindDeferredShader(gDeferredLightProgram);
            }

            if (!spot_lights.empty())
            {
                LL_PROFILE_ZONE_NAMED_CATEGORY_PIPELINE("renderDeferredLighting - projectors");
                LL_PROFILE_GPU_ZONE("projectors");
                LLGLDepthTest depth(GL_TRUE, GL_FALSE);
                bindDeferredShader(gDeferredSpotLightProgram);

                mCubeVB->setBuffer();

                gDeferredSpotLightProgram.enableTexture(LLShaderMgr::DEFERRED_PROJECTION);

                for (LLDrawable::drawable_list_t::iterator iter = spot_lights.begin(); iter != spot_lights.end(); ++iter)
                {
                    LLDrawable *drawablep = *iter;

                    LLVOVolume *volume = drawablep->getVOVolume();

                    LLVector4a center;
                    center.load3(drawablep->getPositionAgent().mV);
                    const F32 *c = center.getF32ptr();
                    F32        s = volume->getLightRadius() * 1.5f;

                    sVisibleLightCount++;

                    setupSpotLight(gDeferredSpotLightProgram, drawablep);

                    // send light color to shader in linear space
                    LLColor3 col = volume->getLightLinearColor() * light_scale;

                    gDeferredSpotLightProgram.uniform3fv(LLShaderMgr::LIGHT_CENTER, 1, c);
                    gDeferredSpotLightProgram.uniform1f(LLShaderMgr::LIGHT_SIZE, s);
                    gDeferredSpotLightProgram.uniform3fv(LLShaderMgr::DIFFUSE_COLOR, 1, col.mV);
                    gDeferredSpotLightProgram.uniform1f(LLShaderMgr::LIGHT_FALLOFF, volume->getLightFalloff(DEFERRED_LIGHT_FALLOFF));
                    gGL.syncMatrices();

                    mCubeVB->drawRange(LLRender::TRIANGLE_FAN, 0, 7, 8, get_box_fan_indices(camera, center));
                }
                gDeferredSpotLightProgram.disableTexture(LLShaderMgr::DEFERRED_PROJECTION);
                unbindDeferredShader(gDeferredSpotLightProgram);
            }

            {
                LL_PROFILE_ZONE_NAMED_CATEGORY_PIPELINE("renderDeferredLighting - fullscreen lights");
                LLGLDepthTest depth(GL_FALSE);
                LL_PROFILE_GPU_ZONE("fullscreen lights");

                U32 count = 0;

                const U32 max_count = LL_DEFERRED_MULTI_LIGHT_COUNT;
                LLVector4 light[max_count];
                LLVector4 col[max_count];

                F32 far_z = 0.f;

                while (!fullscreen_lights.empty())
                {
                    light[count] = fullscreen_lights.front();
                    fullscreen_lights.pop_front();
                    col[count] = light_colors.front();
                    light_colors.pop_front();

                    far_z = llmin(light[count].mV[2] - light[count].mV[3], far_z);
                    count++;
                    if (count == max_count || fullscreen_lights.empty())
                    {
                        U32 idx = count - 1;
                        bindDeferredShader(gDeferredMultiLightProgram[idx]);
                        gDeferredMultiLightProgram[idx].uniform1i(LLShaderMgr::MULTI_LIGHT_COUNT, count);
                        gDeferredMultiLightProgram[idx].uniform4fv(LLShaderMgr::MULTI_LIGHT, count, (GLfloat *) light);
                        gDeferredMultiLightProgram[idx].uniform4fv(LLShaderMgr::MULTI_LIGHT_COL, count, (GLfloat *) col);
                        gDeferredMultiLightProgram[idx].uniform1f(LLShaderMgr::MULTI_LIGHT_FAR_Z, far_z);
                        far_z = 0.f;
                        count = 0;
                        mScreenTriangleVB->setBuffer();
                        mScreenTriangleVB->drawArrays(LLRender::TRIANGLES, 0, 3);
                        unbindDeferredShader(gDeferredMultiLightProgram[idx]);
                    }
                }

                bindDeferredShader(gDeferredMultiSpotLightProgram);

                gDeferredMultiSpotLightProgram.enableTexture(LLShaderMgr::DEFERRED_PROJECTION);

                mScreenTriangleVB->setBuffer();

                for (LLDrawable::drawable_list_t::iterator iter = fullscreen_spot_lights.begin(); iter != fullscreen_spot_lights.end(); ++iter)
                {
                    LLDrawable *drawablep           = *iter;
                    LLVOVolume *volume              = drawablep->getVOVolume();
                    LLVector3   center              = drawablep->getPositionAgent();
                    F32 *       c                   = center.mV;
                    F32         light_size_final    = volume->getLightRadius() * 1.5f;
                    F32         light_falloff_final = volume->getLightFalloff(DEFERRED_LIGHT_FALLOFF);

                    sVisibleLightCount++;

                    glh::vec3f tc(c);
                    mat.mult_matrix_vec(tc);

                    setupSpotLight(gDeferredMultiSpotLightProgram, drawablep);

                    // send light color to shader in linear space
                    LLColor3 col = volume->getLightLinearColor() * light_scale;

                    gDeferredMultiSpotLightProgram.uniform3fv(LLShaderMgr::LIGHT_CENTER, 1, tc.v);
                    gDeferredMultiSpotLightProgram.uniform1f(LLShaderMgr::LIGHT_SIZE, light_size_final);
                    gDeferredMultiSpotLightProgram.uniform3fv(LLShaderMgr::DIFFUSE_COLOR, 1, col.mV);
                    gDeferredMultiSpotLightProgram.uniform1f(LLShaderMgr::LIGHT_FALLOFF, light_falloff_final);
                    mScreenTriangleVB->drawArrays(LLRender::TRIANGLES, 0, 3);
                }

                gDeferredMultiSpotLightProgram.disableTexture(LLShaderMgr::DEFERRED_PROJECTION);
                unbindDeferredShader(gDeferredMultiSpotLightProgram);
            }
        }


        gGL.setColorMask(true, true);
    }

    {  // render non-deferred geometry (alpha, fullbright, glow)
        LLGLDisable blend(GL_BLEND);
        //LLGLDisable stencil(GL_STENCIL_TEST);

        pushRenderTypeMask();
        andRenderTypeMask(LLPipeline::RENDER_TYPE_ALPHA,
                          LLPipeline::RENDER_TYPE_ALPHA_PRE_WATER,
                          LLPipeline::RENDER_TYPE_ALPHA_POST_WATER,
                          LLPipeline::RENDER_TYPE_FULLBRIGHT,
                          LLPipeline::RENDER_TYPE_VOLUME,
                          LLPipeline::RENDER_TYPE_GLOW,
                          LLPipeline::RENDER_TYPE_BUMP,
                          LLPipeline::RENDER_TYPE_GLTF_PBR,
                          LLPipeline::RENDER_TYPE_PASS_SIMPLE,
                          LLPipeline::RENDER_TYPE_PASS_ALPHA,
                          LLPipeline::RENDER_TYPE_PASS_ALPHA_MASK,
                          LLPipeline::RENDER_TYPE_PASS_BUMP,
                          LLPipeline::RENDER_TYPE_PASS_POST_BUMP,
                          LLPipeline::RENDER_TYPE_PASS_FULLBRIGHT,
                          LLPipeline::RENDER_TYPE_PASS_FULLBRIGHT_ALPHA_MASK,
                          LLPipeline::RENDER_TYPE_PASS_FULLBRIGHT_SHINY,
                          LLPipeline::RENDER_TYPE_PASS_GLOW,
                          LLPipeline::RENDER_TYPE_PASS_GLTF_GLOW,
                          LLPipeline::RENDER_TYPE_PASS_GRASS,
                          LLPipeline::RENDER_TYPE_PASS_SHINY,
                          LLPipeline::RENDER_TYPE_PASS_INVISIBLE,
                          LLPipeline::RENDER_TYPE_PASS_INVISI_SHINY,
                          LLPipeline::RENDER_TYPE_AVATAR,
                          LLPipeline::RENDER_TYPE_CONTROL_AV,
                          LLPipeline::RENDER_TYPE_ALPHA_MASK,
                          LLPipeline::RENDER_TYPE_FULLBRIGHT_ALPHA_MASK,
                          LLPipeline::RENDER_TYPE_WATER,
                          END_RENDER_TYPES);

        renderGeomPostDeferred(*LLViewerCamera::getInstance());
        popRenderTypeMask();
    }

    screen_target->flush();

    if (!gCubeSnapshot)
    {
        // this is the end of the 3D scene render, grab a copy of the modelview and projection
        // matrix for use in off-by-one-frame effects in the next frame
        for (U32 i = 0; i < 16; i++)
        {
            gGLLastModelView[i] = gGLModelView[i];
            gGLLastProjection[i] = gGLProjection[i];
        }
    }
    gGL.setColorMask(true, true);
}

void LLPipeline::setupSpotLight(LLGLSLShader& shader, LLDrawable* drawablep)
{
	//construct frustum
	LLVOVolume* volume = drawablep->getVOVolume();
	LLVector3 params = volume->getSpotLightParams();

	F32 fov = params.mV[0];
	F32 focus = params.mV[1];

	LLVector3 pos = drawablep->getPositionAgent();
	LLQuaternion quat = volume->getRenderRotation();
	LLVector3 scale = volume->getScale();
	
	//get near clip plane
	LLVector3 at_axis(0,0,-scale.mV[2]*0.5f);
	at_axis *= quat;

	LLVector3 np = pos+at_axis;
	at_axis.normVec();

	//get origin that has given fov for plane np, at_axis, and given scale
	F32 dist = (scale.mV[1]*0.5f)/tanf(fov*0.5f);

	LLVector3 origin = np - at_axis*dist;

	//matrix from volume space to agent space
	LLMatrix4 light_mat(quat, LLVector4(origin,1.f));

	glh::matrix4f light_to_agent((F32*) light_mat.mMatrix);
	glh::matrix4f light_to_screen = get_current_modelview() * light_to_agent;

	glh::matrix4f screen_to_light = light_to_screen.inverse();

	F32 s = volume->getLightRadius()*1.5f;
	F32 near_clip = dist;
	F32 width = scale.mV[VX];
	F32 height = scale.mV[VY];
	F32 far_clip = s+dist-scale.mV[VZ];

	F32 fovy = fov * RAD_TO_DEG;
	F32 aspect = width/height;

	glh::matrix4f trans(0.5f, 0.f, 0.f, 0.5f,
				0.f, 0.5f, 0.f, 0.5f,
				0.f, 0.f, 0.5f, 0.5f,
				0.f, 0.f, 0.f, 1.f);

	glh::vec3f p1(0, 0, -(near_clip+0.01f));
	glh::vec3f p2(0, 0, -(near_clip+1.f));

	glh::vec3f screen_origin(0, 0, 0);

	light_to_screen.mult_matrix_vec(p1);
	light_to_screen.mult_matrix_vec(p2);
	light_to_screen.mult_matrix_vec(screen_origin);

	glh::vec3f n = p2-p1;
	n.normalize();
	
	F32 proj_range = far_clip - near_clip;
	glh::matrix4f light_proj = gl_perspective(fovy, aspect, near_clip, far_clip);
	screen_to_light = trans * light_proj * screen_to_light;
	shader.uniformMatrix4fv(LLShaderMgr::PROJECTOR_MATRIX, 1, FALSE, screen_to_light.m);
	shader.uniform1f(LLShaderMgr::PROJECTOR_NEAR, near_clip);
	shader.uniform3fv(LLShaderMgr::PROJECTOR_P, 1, p1.v);
	shader.uniform3fv(LLShaderMgr::PROJECTOR_N, 1, n.v);
	shader.uniform3fv(LLShaderMgr::PROJECTOR_ORIGIN, 1, screen_origin.v);
	shader.uniform1f(LLShaderMgr::PROJECTOR_RANGE, proj_range);
	shader.uniform1f(LLShaderMgr::PROJECTOR_AMBIANCE, params.mV[2]);
	S32 s_idx = -1;

	for (U32 i = 0; i < 2; i++)
	{
		if (mShadowSpotLight[i] == drawablep)
		{
			s_idx = i;
		}
	}

	shader.uniform1i(LLShaderMgr::PROJECTOR_SHADOW_INDEX, s_idx);

	if (s_idx >= 0)
	{
		shader.uniform1f(LLShaderMgr::PROJECTOR_SHADOW_FADE, 1.f-mSpotLightFade[s_idx]);
	}
	else
	{
		shader.uniform1f(LLShaderMgr::PROJECTOR_SHADOW_FADE, 1.f);
	}

    // make sure we're not already targeting the same spot light with both shadow maps
    llassert(mTargetShadowSpotLight[0] != mTargetShadowSpotLight[1] || mTargetShadowSpotLight[0].isNull());

    if (!gCubeSnapshot)
	{
		LLDrawable* potential = drawablep;
		//determine if this light is higher priority than one of the existing spot shadows
		F32 m_pri = volume->getSpotLightPriority();

		for (U32 i = 0; i < 2; i++)
		{
			F32 pri = 0.f;

			if (mTargetShadowSpotLight[i].notNull())
			{
				pri = mTargetShadowSpotLight[i]->getVOVolume()->getSpotLightPriority();
			}

			if (m_pri > pri)
			{
				LLDrawable* temp = mTargetShadowSpotLight[i];
				mTargetShadowSpotLight[i] = potential;
				potential = temp;
				m_pri = pri;
			}
		}
	}

    // make sure we didn't end up targeting the same spot light with both shadow maps
    llassert(mTargetShadowSpotLight[0] != mTargetShadowSpotLight[1] || mTargetShadowSpotLight[0].isNull());

	LLViewerTexture* img = volume->getLightTexture();

	if (img == NULL)
	{
		img = LLViewerFetchedTexture::sWhiteImagep;
	}

	S32 channel = shader.enableTexture(LLShaderMgr::DEFERRED_PROJECTION);

	if (channel > -1)
	{
		if (img)
		{
			gGL.getTexUnit(channel)->bind(img);

			F32 lod_range = logf(img->getWidth())/logf(2.f);

			shader.uniform1f(LLShaderMgr::PROJECTOR_FOCUS, focus);
			shader.uniform1f(LLShaderMgr::PROJECTOR_LOD, lod_range);
			shader.uniform1f(LLShaderMgr::PROJECTOR_AMBIENT_LOD, llclamp((proj_range-focus)/proj_range*lod_range, 0.f, 1.f));
		}
	}
		
}

void LLPipeline::unbindDeferredShader(LLGLSLShader &shader)
{
    LLRenderTarget* deferred_target       = &mRT->deferredScreen;
    LLRenderTarget* deferred_light_target = &mRT->deferredLight;

	stop_glerror();
    shader.disableTexture(LLShaderMgr::DEFERRED_NORMAL, deferred_target->getUsage());
    shader.disableTexture(LLShaderMgr::DEFERRED_DIFFUSE, deferred_target->getUsage());
    shader.disableTexture(LLShaderMgr::DEFERRED_SPECULAR, deferred_target->getUsage());
    shader.disableTexture(LLShaderMgr::DEFERRED_EMISSIVE, deferred_target->getUsage());
    shader.disableTexture(LLShaderMgr::DEFERRED_BRDF_LUT);
    //shader.disableTexture(LLShaderMgr::DEFERRED_DEPTH, deferred_depth_target->getUsage());
    shader.disableTexture(LLShaderMgr::DEFERRED_DEPTH, deferred_target->getUsage());
    shader.disableTexture(LLShaderMgr::DEFERRED_LIGHT, deferred_light_target->getUsage());
	shader.disableTexture(LLShaderMgr::DIFFUSE_MAP);
	shader.disableTexture(LLShaderMgr::DEFERRED_BLOOM);

	for (U32 i = 0; i < 4; i++)
	{
		if (shader.disableTexture(LLShaderMgr::DEFERRED_SHADOW0+i) > -1)
		{
			glTexParameteri(GL_TEXTURE_2D, GL_TEXTURE_COMPARE_MODE, GL_NONE);
		}
	}

	for (U32 i = 4; i < 6; i++)
	{
		if (shader.disableTexture(LLShaderMgr::DEFERRED_SHADOW0+i) > -1)
		{
			glTexParameteri(GL_TEXTURE_2D, GL_TEXTURE_COMPARE_MODE, GL_NONE);
		}
	}

	shader.disableTexture(LLShaderMgr::DEFERRED_NOISE);
	shader.disableTexture(LLShaderMgr::DEFERRED_LIGHTFUNC);

    if (!LLPipeline::sReflectionProbesEnabled)
    {
        S32 channel = shader.disableTexture(LLShaderMgr::ENVIRONMENT_MAP, LLTexUnit::TT_CUBE_MAP);
        if (channel > -1)
        {
            LLCubeMap* cube_map = gSky.mVOSkyp ? gSky.mVOSkyp->getCubeMap() : NULL;
            if (cube_map)
            {
                cube_map->disable();
            }
        }
    }

    unbindReflectionProbes(shader);

	gGL.getTexUnit(0)->unbind(LLTexUnit::TT_TEXTURE);
	gGL.getTexUnit(0)->activate();
	shader.unbind();
}

void LLPipeline::setEnvMat(LLGLSLShader& shader)
{
    F32* m = gGLModelView;

    F32 mat[] = { m[0], m[1], m[2],
                    m[4], m[5], m[6],
                    m[8], m[9], m[10] };

    shader.uniformMatrix3fv(LLShaderMgr::DEFERRED_ENV_MAT, 1, TRUE, mat);
}

void LLPipeline::bindReflectionProbes(LLGLSLShader& shader)
{
    if (!sReflectionProbesEnabled)
    {
        return;
    }

    S32 channel = shader.enableTexture(LLShaderMgr::REFLECTION_PROBES, LLTexUnit::TT_CUBE_MAP_ARRAY);
    bool bound = false;
    if (channel > -1 && mReflectionMapManager.mTexture.notNull())
    {
        mReflectionMapManager.mTexture->bind(channel);
        bound = true;
    }

    channel = shader.enableTexture(LLShaderMgr::IRRADIANCE_PROBES, LLTexUnit::TT_CUBE_MAP_ARRAY);
    if (channel > -1 && mReflectionMapManager.mIrradianceMaps.notNull())
    {
        mReflectionMapManager.mIrradianceMaps->bind(channel);
        bound = true;
    }

    if (bound)
    {
        mReflectionMapManager.setUniforms();

        setEnvMat(shader);
    }

    // reflection probe shaders generally sample the scene map as well for SSR
    channel = shader.enableTexture(LLShaderMgr::SCENE_MAP);
    if (channel > -1)
    {
        gGL.getTexUnit(channel)->bind(&mSceneMap);
    }

	
    shader.uniform1f(LLShaderMgr::DEFERRED_SSR_ITR_COUNT, RenderScreenSpaceReflectionIterations);
    shader.uniform1f(LLShaderMgr::DEFERRED_SSR_DIST_BIAS, RenderScreenSpaceReflectionDistanceBias);
    shader.uniform1f(LLShaderMgr::DEFERRED_SSR_RAY_STEP, RenderScreenSpaceReflectionRayStep);
    shader.uniform1f(LLShaderMgr::DEFERRED_SSR_GLOSSY_SAMPLES, RenderScreenSpaceReflectionGlossySamples);
    shader.uniform1f(LLShaderMgr::DEFERRED_SSR_REJECT_BIAS, RenderScreenSpaceReflectionDepthRejectBias);
    mPoissonOffset++;

	if (mPoissonOffset > 128 - RenderScreenSpaceReflectionGlossySamples)
        mPoissonOffset = 0;

    shader.uniform1f(LLShaderMgr::DEFERRED_SSR_NOISE_SINE, mPoissonOffset);
    shader.uniform1f(LLShaderMgr::DEFERRED_SSR_ADAPTIVE_STEP_MULT, RenderScreenSpaceReflectionAdaptiveStepMultiplier);

    channel = shader.enableTexture(LLShaderMgr::SCENE_DEPTH);
    if (channel > -1)
    {
        gGL.getTexUnit(channel)->bind(&mSceneMap, true);
    }


}

void LLPipeline::unbindReflectionProbes(LLGLSLShader& shader)
{
    S32 channel = shader.disableTexture(LLShaderMgr::REFLECTION_PROBES, LLTexUnit::TT_CUBE_MAP);
    if (channel > -1 && mReflectionMapManager.mTexture.notNull())
    {
        mReflectionMapManager.mTexture->unbind();
        if (channel == 0)
        {
            gGL.getTexUnit(channel)->enable(LLTexUnit::TT_TEXTURE);
        }
    }
}


inline float sgn(float a)
{
    if (a > 0.0F) return (1.0F);
    if (a < 0.0F) return (-1.0F);
    return (0.0F);
}

glh::matrix4f look(const LLVector3 pos, const LLVector3 dir, const LLVector3 up)
{
	glh::matrix4f ret;

	LLVector3 dirN;
	LLVector3 upN;
	LLVector3 lftN;

	lftN = dir % up;
	lftN.normVec();
	
	upN = lftN % dir;
	upN.normVec();
	
	dirN = dir;
	dirN.normVec();

	ret.m[ 0] = lftN[0];
	ret.m[ 1] = upN[0];
	ret.m[ 2] = -dirN[0];
	ret.m[ 3] = 0.f;

	ret.m[ 4] = lftN[1];
	ret.m[ 5] = upN[1];
	ret.m[ 6] = -dirN[1];
	ret.m[ 7] = 0.f;

	ret.m[ 8] = lftN[2];
	ret.m[ 9] = upN[2];
	ret.m[10] = -dirN[2];
	ret.m[11] = 0.f;

	ret.m[12] = -(lftN*pos);
	ret.m[13] = -(upN*pos);
	ret.m[14] = dirN*pos;
	ret.m[15] = 1.f;

	return ret;
}

glh::matrix4f scale_translate_to_fit(const LLVector3 min, const LLVector3 max)
{
	glh::matrix4f ret;
	ret.m[ 0] = 2/(max[0]-min[0]);
	ret.m[ 4] = 0;
	ret.m[ 8] = 0;
	ret.m[12] = -(max[0]+min[0])/(max[0]-min[0]);

	ret.m[ 1] = 0;
	ret.m[ 5] = 2/(max[1]-min[1]);
	ret.m[ 9] = 0;
	ret.m[13] = -(max[1]+min[1])/(max[1]-min[1]);

	ret.m[ 2] = 0;
	ret.m[ 6] = 0;
	ret.m[10] = 2/(max[2]-min[2]);
	ret.m[14] = -(max[2]+min[2])/(max[2]-min[2]);

	ret.m[ 3] = 0;
	ret.m[ 7] = 0;
	ret.m[11] = 0;
	ret.m[15] = 1;

	return ret;
}

static LLTrace::BlockTimerStatHandle FTM_SHADOW_RENDER("Render Shadows");
static LLTrace::BlockTimerStatHandle FTM_SHADOW_ALPHA("Alpha Shadow");
static LLTrace::BlockTimerStatHandle FTM_SHADOW_SIMPLE("Simple Shadow");
static LLTrace::BlockTimerStatHandle FTM_SHADOW_GEOM("Shadow Geom");

static LLTrace::BlockTimerStatHandle FTM_SHADOW_ALPHA_MASKED("Alpha Masked");
static LLTrace::BlockTimerStatHandle FTM_SHADOW_ALPHA_BLEND("Alpha Blend");
static LLTrace::BlockTimerStatHandle FTM_SHADOW_ALPHA_TREE("Alpha Tree");
static LLTrace::BlockTimerStatHandle FTM_SHADOW_ALPHA_GRASS("Alpha Grass");
static LLTrace::BlockTimerStatHandle FTM_SHADOW_FULLBRIGHT_ALPHA_MASKED("Fullbright Alpha Masked");

void LLPipeline::renderShadow(glh::matrix4f& view, glh::matrix4f& proj, LLCamera& shadow_cam, LLCullResult& result, bool depth_clamp)
{
    LL_PROFILE_ZONE_SCOPED_CATEGORY_PIPELINE; //LL_RECORD_BLOCK_TIME(FTM_SHADOW_RENDER);
    LL_PROFILE_GPU_ZONE("renderShadow");
    
    LLPipeline::sShadowRender = true;

    // disable occlusion culling during shadow render
    U32 saved_occlusion = sUseOcclusion;
    sUseOcclusion = 0;

    // List of render pass types that use the prim volume as the shadow,
    // ignoring textures.
    static const U32 types[] = {
        LLRenderPass::PASS_SIMPLE,
        LLRenderPass::PASS_FULLBRIGHT,
        LLRenderPass::PASS_SHINY,
        LLRenderPass::PASS_BUMP,
        LLRenderPass::PASS_FULLBRIGHT_SHINY,
        LLRenderPass::PASS_MATERIAL,
        LLRenderPass::PASS_MATERIAL_ALPHA_EMISSIVE,
        LLRenderPass::PASS_SPECMAP,
        LLRenderPass::PASS_SPECMAP_EMISSIVE,
        LLRenderPass::PASS_NORMMAP,
        LLRenderPass::PASS_NORMMAP_EMISSIVE,
        LLRenderPass::PASS_NORMSPEC,
        LLRenderPass::PASS_NORMSPEC_EMISSIVE
    };

    LLGLEnable cull(GL_CULL_FACE);

    //enable depth clamping if available
    LLGLEnable clamp_depth(depth_clamp ? GL_DEPTH_CLAMP : 0);

    LLGLDepthTest depth_test(GL_TRUE, GL_TRUE, GL_LESS);

    updateCull(shadow_cam, result);

    stateSort(shadow_cam, result);

    //generate shadow map
    gGL.matrixMode(LLRender::MM_PROJECTION);
    gGL.pushMatrix();
    gGL.loadMatrix(proj.m);
    gGL.matrixMode(LLRender::MM_MODELVIEW);
    gGL.pushMatrix();
    gGL.loadMatrix(view.m);

    stop_glerror();
    gGLLastMatrix = NULL;

    gGL.getTexUnit(0)->unbind(LLTexUnit::TT_TEXTURE);

    stop_glerror();

    struct CompareVertexBuffer
    {
        bool operator()(const LLDrawInfo* const& lhs, const LLDrawInfo* const& rhs)
        {
            return lhs->mVertexBuffer > rhs->mVertexBuffer;
        }
    };


    LLVertexBuffer::unbind();
    for (int j = 0; j < 2; ++j) // 0 -- static, 1 -- rigged
    {
        bool rigged = j == 1;
        gDeferredShadowProgram.bind(rigged);

        gGL.diffuseColor4f(1, 1, 1, 1);

        S32 shadow_detail = gSavedSettings.getS32("RenderShadowDetail");

        // if not using VSM, disable color writes
        if (shadow_detail <= 2)
        {
            gGL.setColorMask(false, false);
        }

        LL_PROFILE_ZONE_NAMED_CATEGORY_PIPELINE("shadow simple"); //LL_RECORD_BLOCK_TIME(FTM_SHADOW_SIMPLE);
        LL_PROFILE_GPU_ZONE("shadow simple");
        gGL.getTexUnit(0)->disable();

        for (U32 type : types)
        {
            renderObjects(type, false, false, rigged);
        }

        renderGLTFObjects(LLRenderPass::PASS_GLTF_PBR, false, rigged);

        gGL.getTexUnit(0)->enable(LLTexUnit::TT_TEXTURE);
    }

    if (LLPipeline::sUseOcclusion > 1)
    { // do occlusion culling against non-masked only to take advantage of hierarchical Z
        doOcclusion(shadow_cam);
    }


    {
        LL_PROFILE_ZONE_NAMED_CATEGORY_PIPELINE("shadow geom");
        renderGeomShadow(shadow_cam);
    }

    {
        LL_PROFILE_ZONE_NAMED_CATEGORY_PIPELINE("shadow alpha");
        LL_PROFILE_GPU_ZONE("shadow alpha");
        const S32 sun_up = LLEnvironment::instance().getIsSunUp() ? 1 : 0;
        U32 target_width = LLRenderTarget::sCurResX;

        for (int i = 0; i < 2; ++i)
        {
            bool rigged = i == 1;

            {
                LL_PROFILE_ZONE_NAMED_CATEGORY_PIPELINE("shadow alpha masked");
                LL_PROFILE_GPU_ZONE("shadow alpha masked");
                gDeferredShadowAlphaMaskProgram.bind(rigged);
                LLGLSLShader::sCurBoundShaderPtr->uniform1i(LLShaderMgr::SUN_UP_FACTOR, sun_up);
                LLGLSLShader::sCurBoundShaderPtr->uniform1f(LLShaderMgr::DEFERRED_SHADOW_TARGET_WIDTH, (float)target_width);
                renderMaskedObjects(LLRenderPass::PASS_ALPHA_MASK, true, true, rigged);
            }

            {
                LL_PROFILE_ZONE_NAMED_CATEGORY_PIPELINE("shadow alpha blend");
                LL_PROFILE_GPU_ZONE("shadow alpha blend");
                renderAlphaObjects(rigged);
            }

            {
                LL_PROFILE_ZONE_NAMED_CATEGORY_PIPELINE("shadow fullbright alpha masked");
                LL_PROFILE_GPU_ZONE("shadow alpha masked");
                gDeferredShadowFullbrightAlphaMaskProgram.bind(rigged);
                LLGLSLShader::sCurBoundShaderPtr->uniform1i(LLShaderMgr::SUN_UP_FACTOR, sun_up);
                LLGLSLShader::sCurBoundShaderPtr->uniform1f(LLShaderMgr::DEFERRED_SHADOW_TARGET_WIDTH, (float)target_width);
                renderFullbrightMaskedObjects(LLRenderPass::PASS_FULLBRIGHT_ALPHA_MASK, true, true, rigged);
            }

            {
                LL_PROFILE_ZONE_NAMED_CATEGORY_PIPELINE("shadow alpha grass");
                LL_PROFILE_GPU_ZONE("shadow alpha grass");
                gDeferredTreeShadowProgram.bind(rigged);
                LLGLSLShader::sCurBoundShaderPtr->setMinimumAlpha(ALPHA_BLEND_CUTOFF);

                if (i == 0)
                {
                    renderObjects(LLRenderPass::PASS_GRASS, true);
                }

                {
                    LL_PROFILE_ZONE_NAMED_CATEGORY_PIPELINE("shadow alpha material");
                    LL_PROFILE_GPU_ZONE("shadow alpha material");
                    renderMaskedObjects(LLRenderPass::PASS_NORMSPEC_MASK, true, false, rigged);
                    renderMaskedObjects(LLRenderPass::PASS_MATERIAL_ALPHA_MASK, true, false, rigged);
                    renderMaskedObjects(LLRenderPass::PASS_SPECMAP_MASK, true, false, rigged);
                    renderMaskedObjects(LLRenderPass::PASS_NORMMAP_MASK, true, false, rigged);
                }
            }
        }

        for (int i = 0; i < 2; ++i)
        {
            bool rigged = i == 1;
            gDeferredShadowGLTFAlphaMaskProgram.bind(rigged);
            LLGLSLShader::sCurBoundShaderPtr->uniform1i(LLShaderMgr::SUN_UP_FACTOR, sun_up);
            LLGLSLShader::sCurBoundShaderPtr->uniform1f(LLShaderMgr::DEFERRED_SHADOW_TARGET_WIDTH, (float)target_width);
            
            gGL.loadMatrix(gGLModelView);
            gGLLastMatrix = NULL;

            U32 type = LLRenderPass::PASS_GLTF_PBR_ALPHA_MASK;

            if (rigged)
            {
                mAlphaMaskPool->pushRiggedGLTFBatches(type + 1);
            }
            else
            {
                mAlphaMaskPool->pushGLTFBatches(type);
            }

            gGL.loadMatrix(gGLModelView);
            gGLLastMatrix = NULL;
        }
    }

    gDeferredShadowCubeProgram.bind();
    gGLLastMatrix = NULL;
    gGL.loadMatrix(gGLModelView);

    gGL.setColorMask(true, true);

    gGL.matrixMode(LLRender::MM_PROJECTION);
    gGL.popMatrix();
    gGL.matrixMode(LLRender::MM_MODELVIEW);
    gGL.popMatrix();
    gGLLastMatrix = NULL;

    // reset occlusion culling flag
    sUseOcclusion = saved_occlusion;
    LLPipeline::sShadowRender = false;
}

bool LLPipeline::getVisiblePointCloud(LLCamera& camera, LLVector3& min, LLVector3& max, std::vector<LLVector3>& fp, LLVector3 light_dir)
{
    LL_PROFILE_ZONE_SCOPED_CATEGORY_PIPELINE;
	//get point cloud of intersection of frust and min, max

	if (getVisibleExtents(camera, min, max))
	{
		return false;
	}

	//get set of planes on bounding box
	LLPlane bp[] = { 
		LLPlane(min, LLVector3(-1,0,0)),
		LLPlane(min, LLVector3(0,-1,0)),
		LLPlane(min, LLVector3(0,0,-1)),
		LLPlane(max, LLVector3(1,0,0)),
		LLPlane(max, LLVector3(0,1,0)),
		LLPlane(max, LLVector3(0,0,1))};
	
	//potential points
	std::vector<LLVector3> pp;

	//add corners of AABB
	pp.push_back(LLVector3(min.mV[0], min.mV[1], min.mV[2]));
	pp.push_back(LLVector3(max.mV[0], min.mV[1], min.mV[2]));
	pp.push_back(LLVector3(min.mV[0], max.mV[1], min.mV[2]));
	pp.push_back(LLVector3(max.mV[0], max.mV[1], min.mV[2]));
	pp.push_back(LLVector3(min.mV[0], min.mV[1], max.mV[2]));
	pp.push_back(LLVector3(max.mV[0], min.mV[1], max.mV[2]));
	pp.push_back(LLVector3(min.mV[0], max.mV[1], max.mV[2]));
	pp.push_back(LLVector3(max.mV[0], max.mV[1], max.mV[2]));

	//add corners of camera frustum
	for (U32 i = 0; i < LLCamera::AGENT_FRUSTRUM_NUM; i++)
	{
		pp.push_back(camera.mAgentFrustum[i]);
	}


	//bounding box line segments
	U32 bs[] = 
			{
		0,1,
		1,3,
		3,2,
		2,0,

		4,5,
		5,7,
		7,6,
		6,4,

		0,4,
		1,5,
		3,7,
		2,6
	};

	for (U32 i = 0; i < 12; i++)
	{ //for each line segment in bounding box
		for (U32 j = 0; j < LLCamera::AGENT_PLANE_NO_USER_CLIP_NUM; j++) 
		{ //for each plane in camera frustum
			const LLPlane& cp = camera.getAgentPlane(j);
			const LLVector3& v1 = pp[bs[i*2+0]];
			const LLVector3& v2 = pp[bs[i*2+1]];
			LLVector3 n;
			cp.getVector3(n);

			LLVector3 line = v1-v2;

			F32 d1 = line*n;
			F32 d2 = -cp.dist(v2);

			F32 t = d2/d1;

			if (t > 0.f && t < 1.f)
			{
				LLVector3 intersect = v2+line*t;
				pp.push_back(intersect);
			}
		}
	}
			
	//camera frustum line segments
	const U32 fs[] =
	{
		0,1,
		1,2,
		2,3,
		3,0,

		4,5,
		5,6,
		6,7,
		7,4,
	
		0,4,
		1,5,
		2,6,
		3,7	
	};

	for (U32 i = 0; i < 12; i++)
	{
		for (U32 j = 0; j < 6; ++j)
		{
			const LLVector3& v1 = pp[fs[i*2+0]+8];
			const LLVector3& v2 = pp[fs[i*2+1]+8];
			const LLPlane& cp = bp[j];
			LLVector3 n;
			cp.getVector3(n);

			LLVector3 line = v1-v2;

			F32 d1 = line*n;
			F32 d2 = -cp.dist(v2);

			F32 t = d2/d1;

			if (t > 0.f && t < 1.f)
			{
				LLVector3 intersect = v2+line*t;
				pp.push_back(intersect);
			}	
		}
	}

	LLVector3 ext[] = { min-LLVector3(0.05f,0.05f,0.05f),
		max+LLVector3(0.05f,0.05f,0.05f) };

	for (U32 i = 0; i < pp.size(); ++i)
	{
		bool found = true;

		const F32* p = pp[i].mV;
			
		for (U32 j = 0; j < 3; ++j)
		{
			if (p[j] < ext[0].mV[j] ||
				p[j] > ext[1].mV[j])
			{
				found = false;
				break;
			}
		}
				
		for (U32 j = 0; j < LLCamera::AGENT_PLANE_NO_USER_CLIP_NUM; ++j)
		{
			const LLPlane& cp = camera.getAgentPlane(j);
			F32 dist = cp.dist(pp[i]);
			if (dist > 0.05f) //point is above some plane, not contained
			{
				found = false;
				break;
			}
		}

		if (found)
		{
			fp.push_back(pp[i]);
		}
	}
	
	if (fp.empty())
	{
		return false;
	}
	
	return true;
}

void LLPipeline::renderHighlight(const LLViewerObject* obj, F32 fade)
{
	if (obj && obj->getVolume())
	{
		for (LLViewerObject::child_list_t::const_iterator iter = obj->getChildren().begin(); iter != obj->getChildren().end(); ++iter)
		{
			renderHighlight(*iter, fade);
		}

		LLDrawable* drawable = obj->mDrawable;
		if (drawable)
		{
			for (S32 i = 0; i < drawable->getNumFaces(); ++i)
			{
				LLFace* face = drawable->getFace(i);
				if (face)
				{
					face->renderSelected(LLViewerTexture::sNullImagep, LLColor4(1,1,1,fade));
				}
			}
		}
	}
}


LLRenderTarget* LLPipeline::getSunShadowTarget(U32 i)
{
    llassert(i < 4);
    return &mRT->shadow[i];
}

LLRenderTarget* LLPipeline::getSpotShadowTarget(U32 i)
{
    llassert(i < 2);
    return &mSpotShadow[i];
}

static LLTrace::BlockTimerStatHandle FTM_GEN_SUN_SHADOW("Gen Sun Shadow");
static LLTrace::BlockTimerStatHandle FTM_GEN_SUN_SHADOW_SPOT_RENDER("Spot Shadow Render");

// helper class for disabling occlusion culling for the current stack frame
class LLDisableOcclusionCulling
{
public:
    S32 mUseOcclusion;

    LLDisableOcclusionCulling()
    {
        mUseOcclusion = LLPipeline::sUseOcclusion;
        LLPipeline::sUseOcclusion = 0;
    }

    ~LLDisableOcclusionCulling()
    {
        LLPipeline::sUseOcclusion = mUseOcclusion;
    }
};

void LLPipeline::generateSunShadow(LLCamera& camera)
{
	if (!sRenderDeferred || RenderShadowDetail <= 0)
	{
		return;
	}

	LL_PROFILE_ZONE_SCOPED_CATEGORY_PIPELINE; //LL_RECORD_BLOCK_TIME(FTM_GEN_SUN_SHADOW);
    LL_PROFILE_GPU_ZONE("generateSunShadow");

    LLDisableOcclusionCulling no_occlusion;

	bool skip_avatar_update = false;
	if (!isAgentAvatarValid() || gAgentCamera.getCameraAnimating() || gAgentCamera.getCameraMode() != CAMERA_MODE_MOUSELOOK || !LLVOAvatar::sVisibleInFirstPerson)
	{
		skip_avatar_update = true;
	}

	if (!skip_avatar_update)
	{
		gAgentAvatarp->updateAttachmentVisibility(CAMERA_MODE_THIRD_PERSON);
	}

	F64 last_modelview[16];
	F64 last_projection[16];
	for (U32 i = 0; i < 16; i++)
	{ //store last_modelview of world camera
		last_modelview[i] = gGLLastModelView[i];
		last_projection[i] = gGLLastProjection[i];
	}

	pushRenderTypeMask();
	andRenderTypeMask(LLPipeline::RENDER_TYPE_SIMPLE,
					LLPipeline::RENDER_TYPE_ALPHA,
                    LLPipeline::RENDER_TYPE_ALPHA_PRE_WATER,
                    LLPipeline::RENDER_TYPE_ALPHA_POST_WATER,
					LLPipeline::RENDER_TYPE_GRASS,
                    LLPipeline::RENDER_TYPE_GLTF_PBR,
					LLPipeline::RENDER_TYPE_FULLBRIGHT,
					LLPipeline::RENDER_TYPE_BUMP,
					LLPipeline::RENDER_TYPE_VOLUME,
					LLPipeline::RENDER_TYPE_AVATAR,
					LLPipeline::RENDER_TYPE_CONTROL_AV,
					LLPipeline::RENDER_TYPE_TREE, 
					LLPipeline::RENDER_TYPE_TERRAIN,
					LLPipeline::RENDER_TYPE_WATER,
					LLPipeline::RENDER_TYPE_VOIDWATER,
					LLPipeline::RENDER_TYPE_PASS_ALPHA,
					LLPipeline::RENDER_TYPE_PASS_ALPHA_MASK,
					LLPipeline::RENDER_TYPE_PASS_FULLBRIGHT_ALPHA_MASK,
					LLPipeline::RENDER_TYPE_PASS_GRASS,
					LLPipeline::RENDER_TYPE_PASS_SIMPLE,
					LLPipeline::RENDER_TYPE_PASS_BUMP,
					LLPipeline::RENDER_TYPE_PASS_FULLBRIGHT,
					LLPipeline::RENDER_TYPE_PASS_SHINY,
					LLPipeline::RENDER_TYPE_PASS_FULLBRIGHT_SHINY,
					LLPipeline::RENDER_TYPE_PASS_MATERIAL,
					LLPipeline::RENDER_TYPE_PASS_MATERIAL_ALPHA,
					LLPipeline::RENDER_TYPE_PASS_MATERIAL_ALPHA_MASK,
					LLPipeline::RENDER_TYPE_PASS_MATERIAL_ALPHA_EMISSIVE,
					LLPipeline::RENDER_TYPE_PASS_SPECMAP,
					LLPipeline::RENDER_TYPE_PASS_SPECMAP_BLEND,
					LLPipeline::RENDER_TYPE_PASS_SPECMAP_MASK,
					LLPipeline::RENDER_TYPE_PASS_SPECMAP_EMISSIVE,
					LLPipeline::RENDER_TYPE_PASS_NORMMAP,
					LLPipeline::RENDER_TYPE_PASS_NORMMAP_BLEND,
					LLPipeline::RENDER_TYPE_PASS_NORMMAP_MASK,
					LLPipeline::RENDER_TYPE_PASS_NORMMAP_EMISSIVE,
					LLPipeline::RENDER_TYPE_PASS_NORMSPEC,
					LLPipeline::RENDER_TYPE_PASS_NORMSPEC_BLEND,
					LLPipeline::RENDER_TYPE_PASS_NORMSPEC_MASK,
					LLPipeline::RENDER_TYPE_PASS_NORMSPEC_EMISSIVE,
                    LLPipeline::RENDER_TYPE_PASS_ALPHA_MASK_RIGGED,
                    LLPipeline::RENDER_TYPE_PASS_FULLBRIGHT_ALPHA_MASK_RIGGED,
                    LLPipeline::RENDER_TYPE_PASS_SIMPLE_RIGGED,
                    LLPipeline::RENDER_TYPE_PASS_BUMP_RIGGED,
                    LLPipeline::RENDER_TYPE_PASS_FULLBRIGHT_RIGGED,
                    LLPipeline::RENDER_TYPE_PASS_SHINY_RIGGED,
                    LLPipeline::RENDER_TYPE_PASS_FULLBRIGHT_SHINY_RIGGED,
                    LLPipeline::RENDER_TYPE_PASS_MATERIAL_RIGGED,
                    LLPipeline::RENDER_TYPE_PASS_MATERIAL_ALPHA_RIGGED,
                    LLPipeline::RENDER_TYPE_PASS_MATERIAL_ALPHA_MASK_RIGGED,
                    LLPipeline::RENDER_TYPE_PASS_MATERIAL_ALPHA_EMISSIVE_RIGGED,
                    LLPipeline::RENDER_TYPE_PASS_SPECMAP_RIGGED,
                    LLPipeline::RENDER_TYPE_PASS_SPECMAP_BLEND_RIGGED,
                    LLPipeline::RENDER_TYPE_PASS_SPECMAP_MASK_RIGGED,
                    LLPipeline::RENDER_TYPE_PASS_SPECMAP_EMISSIVE_RIGGED,
                    LLPipeline::RENDER_TYPE_PASS_NORMMAP_RIGGED,
                    LLPipeline::RENDER_TYPE_PASS_NORMMAP_BLEND_RIGGED,
                    LLPipeline::RENDER_TYPE_PASS_NORMMAP_MASK_RIGGED,
                    LLPipeline::RENDER_TYPE_PASS_NORMMAP_EMISSIVE_RIGGED,
                    LLPipeline::RENDER_TYPE_PASS_NORMSPEC_RIGGED,
                    LLPipeline::RENDER_TYPE_PASS_NORMSPEC_BLEND_RIGGED,
                    LLPipeline::RENDER_TYPE_PASS_NORMSPEC_MASK_RIGGED,
                    LLPipeline::RENDER_TYPE_PASS_NORMSPEC_EMISSIVE_RIGGED,
                    LLPipeline::RENDER_TYPE_PASS_GLTF_PBR,
                    LLPipeline::RENDER_TYPE_PASS_GLTF_PBR_RIGGED,
                    LLPipeline::RENDER_TYPE_PASS_GLTF_PBR_ALPHA_MASK,
                    LLPipeline::RENDER_TYPE_PASS_GLTF_PBR_ALPHA_MASK_RIGGED,
					END_RENDER_TYPES);

	gGL.setColorMask(false, false);

    LLEnvironment& environment = LLEnvironment::instance();

	//get sun view matrix
	
	//store current projection/modelview matrix
	glh::matrix4f saved_proj = get_current_projection();
	glh::matrix4f saved_view = get_current_modelview();
	glh::matrix4f inv_view = saved_view.inverse();

	glh::matrix4f view[6];
	glh::matrix4f proj[6];
	
    LLVector3 caster_dir(environment.getIsSunUp() ? mSunDir : mMoonDir);

	//put together a universal "near clip" plane for shadow frusta
	LLPlane shadow_near_clip;
	{
        LLVector3 p = camera.getOrigin(); // gAgent.getPositionAgent();
		p += caster_dir * RenderFarClip*2.f;
		shadow_near_clip.setVec(p, caster_dir);
	}

	LLVector3 lightDir = -caster_dir;
	lightDir.normVec();

	glh::vec3f light_dir(lightDir.mV);

	//create light space camera matrix
	
	LLVector3 at = lightDir;

	LLVector3 up = camera.getAtAxis();

	if (fabsf(up*lightDir) > 0.75f)
	{
		up = camera.getUpAxis();
	}

	up.normVec();
	at.normVec();
	
	
	LLCamera main_camera = camera;
	
	F32 near_clip = 0.f;
	{
		//get visible point cloud
		std::vector<LLVector3> fp;

		main_camera.calcAgentFrustumPlanes(main_camera.mAgentFrustum);
		
		LLVector3 min,max;
		getVisiblePointCloud(main_camera,min,max,fp);

		if (fp.empty())
		{
			if (!hasRenderDebugMask(RENDER_DEBUG_SHADOW_FRUSTA) && !gCubeSnapshot)
			{
				mShadowCamera[0] = main_camera;
				mShadowExtents[0][0] = min;
				mShadowExtents[0][1] = max;

				mShadowFrustPoints[0].clear();
				mShadowFrustPoints[1].clear();
				mShadowFrustPoints[2].clear();
				mShadowFrustPoints[3].clear();
			}
			popRenderTypeMask();

			if (!skip_avatar_update)
			{
				gAgentAvatarp->updateAttachmentVisibility(gAgentCamera.getCameraMode());
			}

			return;
		}

		//get good split distances for frustum
		for (U32 i = 0; i < fp.size(); ++i)
		{
			glh::vec3f v(fp[i].mV);
			saved_view.mult_matrix_vec(v);
			fp[i].setVec(v.v);
		}

		min = fp[0];
		max = fp[0];

		//get camera space bounding box
		for (U32 i = 1; i < fp.size(); ++i)
		{
			update_min_max(min, max, fp[i]);
		}

		near_clip    = llclamp(-max.mV[2], 0.01f, 4.0f);
		F32 far_clip = llclamp(-min.mV[2]*2.f, 16.0f, 512.0f);

		//far_clip = llmin(far_clip, 128.f);
		far_clip = llmin(far_clip, camera.getFar());

		F32 range = far_clip-near_clip;

		LLVector3 split_exp = RenderShadowSplitExponent;

		F32 da = 1.f-llmax( fabsf(lightDir*up), fabsf(lightDir*camera.getLeftAxis()) );
		
		da = powf(da, split_exp.mV[2]);

		F32 sxp = split_exp.mV[1] + (split_exp.mV[0]-split_exp.mV[1])*da;
		
		for (U32 i = 0; i < 4; ++i)
		{
			F32 x = (F32)(i+1)/4.f;
			x = powf(x, sxp);
			mSunClipPlanes.mV[i] = near_clip+range*x;
		}

		mSunClipPlanes.mV[0] *= 1.25f; //bump back first split for transition padding
	}

    if (gCubeSnapshot)
    { // stretch clip planes for reflection probe renders to reduce number of shadow passes
        mSunClipPlanes.mV[1] = mSunClipPlanes.mV[2];
        mSunClipPlanes.mV[2] = mSunClipPlanes.mV[3];
        mSunClipPlanes.mV[3] *= 1.5f;
    }


	// convenience array of 4 near clip plane distances
	F32 dist[] = { near_clip, mSunClipPlanes.mV[0], mSunClipPlanes.mV[1], mSunClipPlanes.mV[2], mSunClipPlanes.mV[3] };
	
	if (mSunDiffuse == LLColor4::black)
	{ //sun diffuse is totally black shadows don't matter
        skipRenderingShadows();
	}
	else
	{
        for (S32 j = 0; j < (gCubeSnapshot ? 2 : 4); j++)
		{
			if (!hasRenderDebugMask(RENDER_DEBUG_SHADOW_FRUSTA) && !gCubeSnapshot)
			{
				mShadowFrustPoints[j].clear();
			}

			LLViewerCamera::sCurCameraID = (LLViewerCamera::eCameraID)(LLViewerCamera::CAMERA_SUN_SHADOW0+j);

			//restore render matrices
			set_current_modelview(saved_view);
			set_current_projection(saved_proj);

			LLVector3 eye = camera.getOrigin();
            llassert(eye.isFinite());

			//camera used for shadow cull/render
			LLCamera shadow_cam;
		
			//create world space camera frustum for this split
			shadow_cam = camera;
			shadow_cam.setFar(16.f);
	
			LLViewerCamera::updateFrustumPlanes(shadow_cam, FALSE, FALSE, TRUE);

			LLVector3* frust = shadow_cam.mAgentFrustum;

			LLVector3 pn = shadow_cam.getAtAxis();
		
			LLVector3 min, max;

			//construct 8 corners of split frustum section
			for (U32 i = 0; i < 4; i++)
			{
				LLVector3 delta = frust[i+4]-eye;
				delta += (frust[i+4]-frust[(i+2)%4+4])*0.05f;
				delta.normVec();
				F32 dp = delta*pn;
				frust[i] = eye + (delta*dist[j]*0.75f)/dp;
				frust[i+4] = eye + (delta*dist[j+1]*1.25f)/dp;
			}
						
			shadow_cam.calcAgentFrustumPlanes(frust);
			shadow_cam.mFrustumCornerDist = 0.f;
		
			if (!gPipeline.hasRenderDebugMask(LLPipeline::RENDER_DEBUG_SHADOW_FRUSTA) && !gCubeSnapshot)
			{
				mShadowCamera[j] = shadow_cam;
			}

			std::vector<LLVector3> fp;

			if (!gPipeline.getVisiblePointCloud(shadow_cam, min, max, fp, lightDir)
                || j > RenderShadowSplits)
			{
				//no possible shadow receivers
                if (!gPipeline.hasRenderDebugMask(LLPipeline::RENDER_DEBUG_SHADOW_FRUSTA) && !gCubeSnapshot)
				{
					mShadowExtents[j][0] = LLVector3();
					mShadowExtents[j][1] = LLVector3();
					mShadowCamera[j+4] = shadow_cam;
				}

				mRT->shadow[j].bindTarget();
				{
					LLGLDepthTest depth(GL_TRUE);
					mRT->shadow[j].clear();
				}
				mRT->shadow[j].flush();

				mShadowError.mV[j] = 0.f;
				mShadowFOV.mV[j] = 0.f;

				continue;
			}

			if (!gPipeline.hasRenderDebugMask(LLPipeline::RENDER_DEBUG_SHADOW_FRUSTA) && !gCubeSnapshot)
			{
				mShadowExtents[j][0] = min;
				mShadowExtents[j][1] = max;
				mShadowFrustPoints[j] = fp;
			}
				

			//find a good origin for shadow projection
			LLVector3 origin;

			//get a temporary view projection
			view[j] = look(camera.getOrigin(), lightDir, -up);

			std::vector<LLVector3> wpf;

			for (U32 i = 0; i < fp.size(); i++)
			{
				glh::vec3f p = glh::vec3f(fp[i].mV);
				view[j].mult_matrix_vec(p);
				wpf.push_back(LLVector3(p.v));
			}

			min = wpf[0];
			max = wpf[0];

			for (U32 i = 0; i < fp.size(); ++i)
			{ //get AABB in camera space
				update_min_max(min, max, wpf[i]);
			}

			// Construct a perspective transform with perspective along y-axis that contains
			// points in wpf
			//Known:
			// - far clip plane
			// - near clip plane
			// - points in frustum
			//Find:
			// - origin

			//get some "interesting" points of reference
			LLVector3 center = (min+max)*0.5f;
			LLVector3 size = (max-min)*0.5f;
			LLVector3 near_center = center;
			near_center.mV[1] += size.mV[1]*2.f;
		
		
			//put all points in wpf in quadrant 0, reletive to center of min/max
			//get the best fit line using least squares
			F32 bfm = 0.f;
			F32 bfb = 0.f;

			for (U32 i = 0; i < wpf.size(); ++i)
			{
				wpf[i] -= center;
				wpf[i].mV[0] = fabsf(wpf[i].mV[0]);
				wpf[i].mV[2] = fabsf(wpf[i].mV[2]);
			}

			if (!wpf.empty())
			{ 
				F32 sx = 0.f;
				F32 sx2 = 0.f;
				F32 sy = 0.f;
				F32 sxy = 0.f;
			
				for (U32 i = 0; i < wpf.size(); ++i)
				{		
					sx += wpf[i].mV[0];
					sx2 += wpf[i].mV[0]*wpf[i].mV[0];
					sy += wpf[i].mV[1];
					sxy += wpf[i].mV[0]*wpf[i].mV[1]; 
				}

				bfm = (sy*sx-wpf.size()*sxy)/(sx*sx-wpf.size()*sx2);
				bfb = (sx*sxy-sy*sx2)/(sx*sx-bfm*sx2);
			}
		
			{
				// best fit line is y=bfm*x+bfb
		
				//find point that is furthest to the right of line
				F32 off_x = -1.f;
				LLVector3 lp;

				for (U32 i = 0; i < wpf.size(); ++i)
				{
					//y = bfm*x+bfb
					//x = (y-bfb)/bfm
					F32 lx = (wpf[i].mV[1]-bfb)/bfm;

					lx = wpf[i].mV[0]-lx;
				
					if (off_x < lx)
					{
						off_x = lx;
						lp = wpf[i];
					}
				}

				//get line with slope bfm through lp
				// bfb = y-bfm*x
				bfb = lp.mV[1]-bfm*lp.mV[0];

				//calculate error
				mShadowError.mV[j] = 0.f;

				for (U32 i = 0; i < wpf.size(); ++i)
				{
					F32 lx = (wpf[i].mV[1]-bfb)/bfm;
					mShadowError.mV[j] += fabsf(wpf[i].mV[0]-lx);
				}

				mShadowError.mV[j] /= wpf.size();
				mShadowError.mV[j] /= size.mV[0];

				if (mShadowError.mV[j] > RenderShadowErrorCutoff)
				{ //just use ortho projection
					mShadowFOV.mV[j] = -1.f;
					origin.clearVec();
					proj[j] = gl_ortho(min.mV[0], max.mV[0],
										min.mV[1], max.mV[1],
										-max.mV[2], -min.mV[2]);
				}
				else
				{
					//origin is where line x = 0;
					origin.setVec(0,bfb,0);

					F32 fovz = 1.f;
					F32 fovx = 1.f;
				
					LLVector3 zp;
					LLVector3 xp;

					for (U32 i = 0; i < wpf.size(); ++i)
					{
						LLVector3 atz = wpf[i]-origin;
						atz.mV[0] = 0.f;
						atz.normVec();
						if (fovz > -atz.mV[1])
						{
							zp = wpf[i];
							fovz = -atz.mV[1];
						}
					
						LLVector3 atx = wpf[i]-origin;
						atx.mV[2] = 0.f;
						atx.normVec();
						if (fovx > -atx.mV[1])
						{
							fovx = -atx.mV[1];
							xp = wpf[i];
						}
					}

					fovx = acos(fovx);
					fovz = acos(fovz);

					F32 cutoff = llmin((F32) RenderShadowFOVCutoff, 1.4f);
				
					mShadowFOV.mV[j] = fovx;
				
					if (fovx < cutoff && fovz > cutoff)
					{
						//x is a good fit, but z is too big, move away from zp enough so that fovz matches cutoff
						F32 d = zp.mV[2]/tan(cutoff);
						F32 ny = zp.mV[1] + fabsf(d);

						origin.mV[1] = ny;

						fovz = 1.f;
						fovx = 1.f;

						for (U32 i = 0; i < wpf.size(); ++i)
						{
							LLVector3 atz = wpf[i]-origin;
							atz.mV[0] = 0.f;
							atz.normVec();
							fovz = llmin(fovz, -atz.mV[1]);

							LLVector3 atx = wpf[i]-origin;
							atx.mV[2] = 0.f;
							atx.normVec();
							fovx = llmin(fovx, -atx.mV[1]);
						}

						fovx = acos(fovx);
						fovz = acos(fovz);

						mShadowFOV.mV[j] = cutoff;
					}

				
					origin += center;
			
					F32 ynear = -(max.mV[1]-origin.mV[1]);
					F32 yfar = -(min.mV[1]-origin.mV[1]);
				
					if (ynear < 0.1f) //keep a sensible near clip plane
					{
						F32 diff = 0.1f-ynear;
						origin.mV[1] += diff;
						ynear += diff;
						yfar += diff;
					}
								
					if (fovx > cutoff)
					{ //just use ortho projection
						origin.clearVec();
						mShadowError.mV[j] = -1.f;
						proj[j] = gl_ortho(min.mV[0], max.mV[0],
								min.mV[1], max.mV[1],
								-max.mV[2], -min.mV[2]);
					}
					else
					{
						//get perspective projection
						view[j] = view[j].inverse();
                        //llassert(origin.isFinite());

						glh::vec3f origin_agent(origin.mV);
					
						//translate view to origin
						view[j].mult_matrix_vec(origin_agent);

						eye = LLVector3(origin_agent.v);
                        //llassert(eye.isFinite());
						if (!hasRenderDebugMask(LLPipeline::RENDER_DEBUG_SHADOW_FRUSTA) && !gCubeSnapshot)
						{
							mShadowFrustOrigin[j] = eye;
						}
				
						view[j] = look(LLVector3(origin_agent.v), lightDir, -up);

						F32 fx = 1.f/tanf(fovx);
						F32 fz = 1.f/tanf(fovz);

						proj[j] = glh::matrix4f(-fx, 0, 0, 0,
												0, (yfar+ynear)/(ynear-yfar), 0, (2.f*yfar*ynear)/(ynear-yfar),
												0, 0, -fz, 0,
												0, -1.f, 0, 0);
					}
				}
			}

			//shadow_cam.setFar(128.f);
			shadow_cam.setOriginAndLookAt(eye, up, center);

			shadow_cam.setOrigin(0,0,0);

			set_current_modelview(view[j]);
			set_current_projection(proj[j]);

			LLViewerCamera::updateFrustumPlanes(shadow_cam, FALSE, FALSE, TRUE);

			//shadow_cam.ignoreAgentFrustumPlane(LLCamera::AGENT_PLANE_NEAR);
			shadow_cam.getAgentPlane(LLCamera::AGENT_PLANE_NEAR).set(shadow_near_clip);

			//translate and scale to from [-1, 1] to [0, 1]
			glh::matrix4f trans(0.5f, 0.f, 0.f, 0.5f,
							0.f, 0.5f, 0.f, 0.5f,
							0.f, 0.f, 0.5f, 0.5f,
							0.f, 0.f, 0.f, 1.f);

			set_current_modelview(view[j]);
			set_current_projection(proj[j]);

			for (U32 i = 0; i < 16; i++)
			{
				gGLLastModelView[i] = mShadowModelview[j].m[i];
				gGLLastProjection[i] = mShadowProjection[j].m[i];
			}

			mShadowModelview[j] = view[j];
			mShadowProjection[j] = proj[j];
			mSunShadowMatrix[j] = trans*proj[j]*view[j]*inv_view;
		
			stop_glerror();

			mRT->shadow[j].bindTarget();
			mRT->shadow[j].getViewport(gGLViewport);
			mRT->shadow[j].clear();
		
			{
				static LLCullResult result[4];
				renderShadow(view[j], proj[j], shadow_cam, result[j], true);
			}

			mRT->shadow[j].flush();
 
			if (!gPipeline.hasRenderDebugMask(LLPipeline::RENDER_DEBUG_SHADOW_FRUSTA) && !gCubeSnapshot)
			{
				mShadowCamera[j+4] = shadow_cam;
			}
		}
	}

	//hack to disable projector shadows 
	bool gen_shadow = RenderShadowDetail > 1;

	if (gen_shadow)
	{
        if (!gCubeSnapshot) //skip updating spot shadow maps during cubemap updates
        {
            LLTrace::CountStatHandle<>* velocity_stat = LLViewerCamera::getVelocityStat();
            F32 fade_amt = gFrameIntervalSeconds.value()
                * llmax(LLTrace::get_frame_recording().getLastRecording().getSum(*velocity_stat) / LLTrace::get_frame_recording().getLastRecording().getDuration().value(), 1.0);

            // should never happen
            llassert(mTargetShadowSpotLight[0] != mTargetShadowSpotLight[1] || mTargetShadowSpotLight[0].isNull());

            //update shadow targets
            for (U32 i = 0; i < 2; i++)
            { //for each current shadow
                LLViewerCamera::sCurCameraID = (LLViewerCamera::eCameraID)(LLViewerCamera::CAMERA_SPOT_SHADOW0 + i);

                if (mShadowSpotLight[i].notNull() &&
                    (mShadowSpotLight[i] == mTargetShadowSpotLight[0] ||
                        mShadowSpotLight[i] == mTargetShadowSpotLight[1]))
                { //keep this spotlight
                    mSpotLightFade[i] = llmin(mSpotLightFade[i] + fade_amt, 1.f);
                }
                else
                { //fade out this light
                    mSpotLightFade[i] = llmax(mSpotLightFade[i] - fade_amt, 0.f);

                    if (mSpotLightFade[i] == 0.f || mShadowSpotLight[i].isNull())
                    { //faded out, grab one of the pending spots (whichever one isn't already taken)
                        if (mTargetShadowSpotLight[0] != mShadowSpotLight[(i + 1) % 2])
                        {
                            mShadowSpotLight[i] = mTargetShadowSpotLight[0];
                        }
                        else
                        {
                            mShadowSpotLight[i] = mTargetShadowSpotLight[1];
                        }
                    }
                }
            }
        }

        // this should never happen
        llassert(mShadowSpotLight[0] != mShadowSpotLight[1] || mShadowSpotLight[0].isNull());

        for (S32 i = 0; i < 2; i++)
        {
            set_current_modelview(saved_view);
            set_current_projection(saved_proj);

            if (mShadowSpotLight[i].isNull())
            {
                continue;
            }

            LLVOVolume* volume = mShadowSpotLight[i]->getVOVolume();

            if (!volume)
            {
                mShadowSpotLight[i] = NULL;
                continue;
            }

            LLDrawable* drawable = mShadowSpotLight[i];

            LLVector3 params = volume->getSpotLightParams();
            F32 fov = params.mV[0];

            //get agent->light space matrix (modelview)
            LLVector3 center = drawable->getPositionAgent();
            LLQuaternion quat = volume->getRenderRotation();

            //get near clip plane
            LLVector3 scale = volume->getScale();
            LLVector3 at_axis(0, 0, -scale.mV[2] * 0.5f);
            at_axis *= quat;

            LLVector3 np = center + at_axis;
            at_axis.normVec();

            //get origin that has given fov for plane np, at_axis, and given scale
            F32 dist = (scale.mV[1] * 0.5f) / tanf(fov * 0.5f);

            LLVector3 origin = np - at_axis * dist;

            LLMatrix4 mat(quat, LLVector4(origin, 1.f));

            view[i + 4] = glh::matrix4f((F32*)mat.mMatrix);

            view[i + 4] = view[i + 4].inverse();

            //get perspective matrix
            F32 near_clip = dist + 0.01f;
            F32 width = scale.mV[VX];
            F32 height = scale.mV[VY];
            F32 far_clip = dist + volume->getLightRadius() * 1.5f;

            F32 fovy = fov * RAD_TO_DEG;
            F32 aspect = width / height;

            proj[i + 4] = gl_perspective(fovy, aspect, near_clip, far_clip);

            //translate and scale to from [-1, 1] to [0, 1]
            glh::matrix4f trans(0.5f, 0.f, 0.f, 0.5f,
                0.f, 0.5f, 0.f, 0.5f,
                0.f, 0.f, 0.5f, 0.5f,
                0.f, 0.f, 0.f, 1.f);

            set_current_modelview(view[i + 4]);
            set_current_projection(proj[i + 4]);

            mSunShadowMatrix[i + 4] = trans * proj[i + 4] * view[i + 4] * inv_view;

            for (U32 j = 0; j < 16; j++)
            {
                gGLLastModelView[j] = mShadowModelview[i + 4].m[j];
                gGLLastProjection[j] = mShadowProjection[i + 4].m[j];
            }

            mShadowModelview[i + 4] = view[i + 4];
            mShadowProjection[i + 4] = proj[i + 4];

            if (!gCubeSnapshot) //skip updating spot shadow maps during cubemap updates
            {
                LLCamera shadow_cam = camera;
                shadow_cam.setFar(far_clip);
                shadow_cam.setOrigin(origin);

                LLViewerCamera::updateFrustumPlanes(shadow_cam, FALSE, FALSE, TRUE);

                //
                
                mSpotShadow[i].bindTarget();
                mSpotShadow[i].getViewport(gGLViewport);
                mSpotShadow[i].clear();

                static LLCullResult result[2];

                LLViewerCamera::sCurCameraID = (LLViewerCamera::eCameraID)(LLViewerCamera::CAMERA_SPOT_SHADOW0 + i);

                RenderSpotLight = drawable;

                renderShadow(view[i + 4], proj[i + 4], shadow_cam, result[i], false);

                RenderSpotLight = nullptr;

                mSpotShadow[i].flush();
            }
        }
	}
	else
	{ //no spotlight shadows
		mShadowSpotLight[0] = mShadowSpotLight[1] = NULL;
	}


	if (!CameraOffset)
	{
		set_current_modelview(saved_view);
		set_current_projection(saved_proj);
	}
	else
	{
		set_current_modelview(view[1]);
		set_current_projection(proj[1]);
		gGL.loadMatrix(view[1].m);
		gGL.matrixMode(LLRender::MM_PROJECTION);
		gGL.loadMatrix(proj[1].m);
		gGL.matrixMode(LLRender::MM_MODELVIEW);
	}
	gGL.setColorMask(true, true);

	for (U32 i = 0; i < 16; i++)
	{
		gGLLastModelView[i] = last_modelview[i];
		gGLLastProjection[i] = last_projection[i];
	}

	popRenderTypeMask();

	if (!skip_avatar_update)
	{
		gAgentAvatarp->updateAttachmentVisibility(gAgentCamera.getCameraMode());
	}
}

void LLPipeline::renderGroups(LLRenderPass* pass, U32 type, bool texture)
{
	for (LLCullResult::sg_iterator i = sCull->beginVisibleGroups(); i != sCull->endVisibleGroups(); ++i)
	{
		LLSpatialGroup* group = *i;
		if (!group->isDead() &&
			(!sUseOcclusion || !group->isOcclusionState(LLSpatialGroup::OCCLUDED)) &&
			gPipeline.hasRenderType(group->getSpatialPartition()->mDrawableType) &&
			group->mDrawMap.find(type) != group->mDrawMap.end())
		{
			pass->renderGroup(group,type,texture);
		}
	}
}

void LLPipeline::renderRiggedGroups(LLRenderPass* pass, U32 type, bool texture)
{
    for (LLCullResult::sg_iterator i = sCull->beginVisibleGroups(); i != sCull->endVisibleGroups(); ++i)
    {
        LLSpatialGroup* group = *i;
        if (!group->isDead() &&
            (!sUseOcclusion || !group->isOcclusionState(LLSpatialGroup::OCCLUDED)) &&
            gPipeline.hasRenderType(group->getSpatialPartition()->mDrawableType) &&
            group->mDrawMap.find(type) != group->mDrawMap.end())
        {
            pass->renderRiggedGroup(group, type, texture);
        }
    }
}

void LLPipeline::profileAvatar(LLVOAvatar* avatar, bool profile_attachments)
{
    if (gGLManager.mGLVersion < 3.25f)
    { // profiling requires GL 3.3 or later
        return;
    }

    LL_PROFILE_ZONE_SCOPED_CATEGORY_PIPELINE;

    // don't continue to profile an avatar that is known to be too slow
    llassert(!avatar->isTooSlow());

    LLGLSLShader* cur_shader = LLGLSLShader::sCurBoundShaderPtr;

    mRT->deferredScreen.bindTarget();
    mRT->deferredScreen.clear();

    if (!profile_attachments)
    {
        // profile entire avatar all at once and readback asynchronously
        avatar->placeProfileQuery();

        LLTimer cpu_timer;

        generateImpostor(avatar, false, true);

        avatar->mCPURenderTime = (F32)cpu_timer.getElapsedTimeF32() * 1000.f;

        avatar->readProfileQuery(5); // allow up to 5 frames of latency
    }
    else 
    { 
        // profile attachments one at a time
        LLVOAvatar::attachment_map_t::iterator iter;
        LLVOAvatar::attachment_map_t::iterator begin = avatar->mAttachmentPoints.begin();
        LLVOAvatar::attachment_map_t::iterator end = avatar->mAttachmentPoints.end();

        for (iter = begin;
            iter != end;
            ++iter)
        {
            LLViewerJointAttachment* attachment = iter->second;
            for (LLViewerJointAttachment::attachedobjs_vec_t::iterator attachment_iter = attachment->mAttachedObjects.begin();
                attachment_iter != attachment->mAttachedObjects.end();
                ++attachment_iter)
            {
                LLViewerObject* attached_object = attachment_iter->get();
                if (attached_object)
                {
                    // use gDebugProgram to do the GPU queries
                    gDebugProgram.clearStats();
                    gDebugProgram.placeProfileQuery(true);

                    generateImpostor(avatar, false, true, attached_object);
                    gDebugProgram.readProfileQuery(true, true);

                    attached_object->mGPURenderTime = gDebugProgram.mTimeElapsed / 1000000.f;
                }
            }
        }
    }

    mRT->deferredScreen.flush();

    if (cur_shader)
    {
        cur_shader->bind();
    }
}

void LLPipeline::generateImpostor(LLVOAvatar* avatar, bool preview_avatar, bool for_profile, LLViewerObject* specific_attachment)
{
    LL_PROFILE_ZONE_SCOPED_CATEGORY_PIPELINE;
    LL_PROFILE_GPU_ZONE("generateImpostor");
	LLGLState::checkStates();

	static LLCullResult result;
	result.clear();
	grabReferences(result);
	
	if (!avatar || !avatar->mDrawable)
	{
        LL_WARNS_ONCE("AvatarRenderPipeline") << "Avatar is " << (avatar ? "not drawable" : "null") << LL_ENDL;
		return;
	}
    LL_DEBUGS_ONCE("AvatarRenderPipeline") << "Avatar " << avatar->getID() << " is drawable" << LL_ENDL;

	assertInitialized();

    // previews can't be muted or impostered
	bool visually_muted = !for_profile && !preview_avatar && avatar->isVisuallyMuted();
    LL_DEBUGS_ONCE("AvatarRenderPipeline") << "Avatar " << avatar->getID()
                              << " is " << ( visually_muted ? "" : "not ") << "visually muted"
                              << LL_ENDL;
	bool too_complex = !for_profile && !preview_avatar && avatar->isTooComplex();
    LL_DEBUGS_ONCE("AvatarRenderPipeline") << "Avatar " << avatar->getID()
                              << " is " << ( too_complex ? "" : "not ") << "too complex"
                              << LL_ENDL;

    pushRenderTypeMask();

    if (visually_muted || too_complex)
    {
        // only show jelly doll geometry
		andRenderTypeMask(LLPipeline::RENDER_TYPE_AVATAR,
							LLPipeline::RENDER_TYPE_CONTROL_AV,
							END_RENDER_TYPES);
	}
	else
	{
        //hide world geometry
        clearRenderTypeMask(
            RENDER_TYPE_SKY,
            RENDER_TYPE_WL_SKY,
            RENDER_TYPE_TERRAIN,
            RENDER_TYPE_GRASS,
            RENDER_TYPE_CONTROL_AV, // Animesh
            RENDER_TYPE_TREE,
            RENDER_TYPE_VOIDWATER,
            RENDER_TYPE_WATER,
            RENDER_TYPE_ALPHA_PRE_WATER,
            RENDER_TYPE_PASS_GRASS,
            RENDER_TYPE_HUD,
            RENDER_TYPE_PARTICLES,
            RENDER_TYPE_CLOUDS,
            RENDER_TYPE_HUD_PARTICLES,
            END_RENDER_TYPES
         );
	}
	
    if (specific_attachment && specific_attachment->isHUDAttachment())
    { //enable HUD rendering
        setRenderTypeMask(RENDER_TYPE_HUD, END_RENDER_TYPES);
    }

	S32 occlusion = sUseOcclusion;
	sUseOcclusion = 0;

	sReflectionRender = ! sRenderDeferred;

	sShadowRender = true;
	sImpostorRender = true;

	LLViewerCamera* viewer_camera = LLViewerCamera::getInstance();

	{
		markVisible(avatar->mDrawable, *viewer_camera);

        if (preview_avatar)
        {
            // Only show rigged attachments for preview
            // For the sake of performance and so that static
            // objects won't obstruct previewing changes
            LLVOAvatar::attachment_map_t::iterator iter;
            for (iter = avatar->mAttachmentPoints.begin();
                iter != avatar->mAttachmentPoints.end();
                ++iter)
            {
                LLViewerJointAttachment *attachment = iter->second;
                for (LLViewerJointAttachment::attachedobjs_vec_t::iterator attachment_iter = attachment->mAttachedObjects.begin();
                    attachment_iter != attachment->mAttachedObjects.end();
                    ++attachment_iter)
                {
                    LLViewerObject* attached_object = attachment_iter->get();
                    // <FS:Ansariel> FIRE-31966: Some mesh bodies/objects don't show in shape editor previews -> show everything but animesh
                    //if (attached_object)
                    //{
                    //    if (attached_object->isRiggedMesh())
                    //    {
                    //        markVisible(attached_object->mDrawable->getSpatialBridge(), *viewer_camera);
                    //    }
                    //    else
                    //    {
                    //        // sometimes object is a linkset and rigged mesh is a child
                    //        LLViewerObject::const_child_list_t& child_list = attached_object->getChildren();
                    //        for (LLViewerObject::child_list_t::const_iterator iter = child_list.begin();
                    //            iter != child_list.end(); iter++)
                    //        {
                    //            LLViewerObject* child = *iter;
                    //            if (child->isRiggedMesh())
                    //            {
                    //                markVisible(attached_object->mDrawable->getSpatialBridge(), *viewer_camera);
                    //                break;
                    //            }
                    //        }
                    //    }
                    //}
                    if (attached_object && !attached_object->getControlAvatar())
                    {
                        markVisible(attached_object->mDrawable->getSpatialBridge(), *viewer_camera);
                    }
                    // </FS:Ansariel>
                }
            }
        }
        else
        {
            if (specific_attachment)
            {
                markVisible(specific_attachment->mDrawable->getSpatialBridge(), *viewer_camera);
            }
            else
            {
                LLVOAvatar::attachment_map_t::iterator iter;
                LLVOAvatar::attachment_map_t::iterator begin = avatar->mAttachmentPoints.begin();
                LLVOAvatar::attachment_map_t::iterator end = avatar->mAttachmentPoints.end();

                for (iter = begin;
                    iter != end;
                    ++iter)
                {
                    LLViewerJointAttachment* attachment = iter->second;
                    for (LLViewerJointAttachment::attachedobjs_vec_t::iterator attachment_iter = attachment->mAttachedObjects.begin();
                        attachment_iter != attachment->mAttachedObjects.end();
                        ++attachment_iter)
                    {
                        LLViewerObject* attached_object = attachment_iter->get();
                        if (attached_object)
                        {
                            markVisible(attached_object->mDrawable->getSpatialBridge(), *viewer_camera);
                        }
                    }
                }
            }
        }
	}

	stateSort(*LLViewerCamera::getInstance(), result);
	
	LLCamera camera = *viewer_camera;
	LLVector2 tdim;
	U32 resY = 0;
	U32 resX = 0;

    if (!preview_avatar)
	{
		const LLVector4a* ext = avatar->mDrawable->getSpatialExtents();
		LLVector3 pos(avatar->getRenderPosition()+avatar->getImpostorOffset());

		camera.lookAt(viewer_camera->getOrigin(), pos, viewer_camera->getUpAxis());
	
		LLVector4a half_height;
		half_height.setSub(ext[1], ext[0]);
		half_height.mul(0.5f);

		LLVector4a left;
		left.load3(camera.getLeftAxis().mV);
		left.mul(left);
		llassert(left.dot3(left).getF32() > F_APPROXIMATELY_ZERO);
		left.normalize3fast();

		LLVector4a up;
		up.load3(camera.getUpAxis().mV);
		up.mul(up);
		llassert(up.dot3(up).getF32() > F_APPROXIMATELY_ZERO);
		up.normalize3fast();

		tdim.mV[0] = fabsf(half_height.dot3(left).getF32());
		tdim.mV[1] = fabsf(half_height.dot3(up).getF32());

		gGL.matrixMode(LLRender::MM_PROJECTION);
		gGL.pushMatrix();
	
		F32 distance = (pos-camera.getOrigin()).length();
		F32 fov = atanf(tdim.mV[1]/distance)*2.f*RAD_TO_DEG;
		F32 aspect = tdim.mV[0]/tdim.mV[1];
		glh::matrix4f persp = gl_perspective(fov, aspect, 1.f, 256.f);
		set_current_projection(persp);
		gGL.loadMatrix(persp.m);

		gGL.matrixMode(LLRender::MM_MODELVIEW);
		gGL.pushMatrix();
		glh::matrix4f mat;
		camera.getOpenGLTransform(mat.m);

		mat = glh::matrix4f((GLfloat*) OGL_TO_CFR_ROTATION) * mat;

		gGL.loadMatrix(mat.m);
		set_current_modelview(mat);

		glClearColor(0.0f,0.0f,0.0f,0.0f);
		gGL.setColorMask(true, true);
	
		// get the number of pixels per angle
		F32 pa = gViewerWindow->getWindowHeightRaw() / (RAD_TO_DEG * viewer_camera->getView());

		//get resolution based on angle width and height of impostor (double desired resolution to prevent aliasing)
		resY = llmin(nhpo2((U32) (fov*pa)), (U32) 512);
		resX = llmin(nhpo2((U32) (atanf(tdim.mV[0]/distance)*2.f*RAD_TO_DEG*pa)), (U32) 512);

        if (!for_profile)
        {
            if (!avatar->mImpostor.isComplete())
            {
                avatar->mImpostor.allocate(resX, resY, GL_RGBA, true);

                if (LLPipeline::sRenderDeferred)
                {
                    addDeferredAttachments(avatar->mImpostor, true);
                }

                gGL.getTexUnit(0)->bind(&avatar->mImpostor);
                gGL.getTexUnit(0)->setTextureFilteringOption(LLTexUnit::TFO_POINT);
                gGL.getTexUnit(0)->unbind(LLTexUnit::TT_TEXTURE);
            }
            else if (resX != avatar->mImpostor.getWidth() || resY != avatar->mImpostor.getHeight())
            {
                avatar->mImpostor.resize(resX, resY);
            }

            avatar->mImpostor.bindTarget();
        }
	}

	F32 old_alpha = LLDrawPoolAvatar::sMinimumAlpha;

	if (visually_muted || too_complex)
	{ //disable alpha masking for muted avatars (get whole skin silhouette)
		LLDrawPoolAvatar::sMinimumAlpha = 0.f;
	}

    if (preview_avatar || for_profile)
    {
        // previews and profiles don't care about imposters
        renderGeomDeferred(camera);
        renderGeomPostDeferred(camera);
    }
    else
	{
		avatar->mImpostor.clear();
		renderGeomDeferred(camera);

		renderGeomPostDeferred(camera);		

		// Shameless hack time: render it all again,
		// this time writing the depth
		// values we need to generate the alpha mask below
		// while preserving the alpha-sorted color rendering
		// from the previous pass
		//
		sImpostorRenderAlphaDepthPass = true;
		// depth-only here...
		//
		gGL.setColorMask(false,false);
		renderGeomPostDeferred(camera);

		sImpostorRenderAlphaDepthPass = false;

	}

	LLDrawPoolAvatar::sMinimumAlpha = old_alpha;

    if (!for_profile)
	{ //create alpha mask based on depth buffer (grey out if muted)
		if (LLPipeline::sRenderDeferred)
		{
			GLuint buff = GL_COLOR_ATTACHMENT0;
			glDrawBuffers(1, &buff);
		}

		LLGLDisable blend(GL_BLEND);

		if (visually_muted || too_complex)
		{
			gGL.setColorMask(true, true);
		}
		else
		{
			gGL.setColorMask(false, true);
		}
		
		gGL.getTexUnit(0)->unbind(LLTexUnit::TT_TEXTURE);

		LLGLDepthTest depth(GL_TRUE, GL_FALSE, GL_GREATER);

		gGL.flush();

		gGL.pushMatrix();
		gGL.loadIdentity();
		gGL.matrixMode(LLRender::MM_PROJECTION);
		gGL.pushMatrix();
		gGL.loadIdentity();

		static const F32 clip_plane = 0.99999f;

		gDebugProgram.bind();

		if (visually_muted)
		{	// Visually muted avatar
            LLColor4 muted_color(avatar->getMutedAVColor());
            LL_DEBUGS_ONCE("AvatarRenderPipeline") << "Avatar " << avatar->getID() << " MUTED set solid color " << muted_color << LL_ENDL;
			gGL.diffuseColor4fv( muted_color.mV );
		}
		else if (!preview_avatar)
		{ //grey muted avatar
            LL_DEBUGS_ONCE("AvatarRenderPipeline") << "Avatar " << avatar->getID() << " MUTED set grey" << LL_ENDL;
			gGL.diffuseColor4fv(LLColor4::pink.mV );
		}

		// <FS:Ansariel> Remove QUADS rendering mode
		//gGL.begin(LLRender::QUADS);
		//gGL.vertex3f(-1, -1, clip_plane);
		//gGL.vertex3f(1, -1, clip_plane);
		//gGL.vertex3f(1, 1, clip_plane);
		//gGL.vertex3f(-1, 1, clip_plane);
		//gGL.end();
		gGL.begin(LLRender::TRIANGLES);
		{
			gGL.vertex3f(-1.f, -1.f, clip_plane);
			gGL.vertex3f(1.f, -1.f, clip_plane);
			gGL.vertex3f(1.f, 1.f, clip_plane);

			gGL.vertex3f(-1.f, -1.f, clip_plane);
			gGL.vertex3f(1.f, 1.f, clip_plane);
			gGL.vertex3f(-1.f, 1.f, clip_plane);
		}
		gGL.end();
		// </FS:Ansariel>
		gGL.flush();

		gDebugProgram.unbind();

		gGL.popMatrix();
		gGL.matrixMode(LLRender::MM_MODELVIEW);
		gGL.popMatrix();
	}

    if (!preview_avatar && !for_profile)
    {
        avatar->mImpostor.flush();
        avatar->setImpostorDim(tdim);
    }

	sUseOcclusion = occlusion;
	sReflectionRender = false;
	sImpostorRender = false;
	sShadowRender = false;
	popRenderTypeMask();

	gGL.matrixMode(LLRender::MM_PROJECTION);
	gGL.popMatrix();
	gGL.matrixMode(LLRender::MM_MODELVIEW);
	gGL.popMatrix();

    if (!preview_avatar && !for_profile)
    {
        avatar->mNeedsImpostorUpdate = FALSE;
        avatar->cacheImpostorValues();
        avatar->mLastImpostorUpdateFrameTime = gFrameTimeSeconds;
    }

	LLVertexBuffer::unbind();
	LLGLState::checkStates();
}

bool LLPipeline::hasRenderBatches(const U32 type) const
{
	// <FS:ND>  FIRE-31942, sCull can be invalid if triggering 360 snapshosts fast enough  (due to snapshots running in their own co routine)
	if( !sCull )
		return {};
	// </FS:ND>
	
	return sCull->getRenderMapSize(type) > 0;
}

LLCullResult::drawinfo_iterator LLPipeline::beginRenderMap(U32 type)
{
	// <FS:ND>  FIRE-31942, sCull can be invalid if triggering 360 snapshosts fast enough  (due to snapshots running in their own co routine)
	if( !sCull )
		return {};
	// </FS:ND>

	return sCull->beginRenderMap(type);
}

LLCullResult::drawinfo_iterator LLPipeline::endRenderMap(U32 type)
{
	// <FS:ND>  FIRE-31942, sCull can be invalid if triggering 360 snapshosts fast enough  (due to snapshots running in their own co routine)
	if( !sCull )
		return {};
	// </FS:ND>

	return sCull->endRenderMap(type);
}

LLCullResult::sg_iterator LLPipeline::beginAlphaGroups()
{
	// <FS:ND>  FIRE-31942, sCull can be invalid if triggering 360 snapshosts fast enough  (due to snapshots running in their own co routine)
	if( !sCull )
		return {};
	// </FS:ND>

	return sCull->beginAlphaGroups();
}

LLCullResult::sg_iterator LLPipeline::endAlphaGroups()
{
	// <FS:ND>  FIRE-31942, sCull can be invalid if triggering 360 snapshosts fast enough  (due to snapshots running in their own co routine)
	if( !sCull )
		return {};
	// </FS:ND>

	return sCull->endAlphaGroups();
}

LLCullResult::sg_iterator LLPipeline::beginRiggedAlphaGroups()
{
	// <FS:ND>  FIRE-31942, sCull can be invalid if triggering 360 snapshosts fast enough  (due to snapshots running in their own co routine)
	if( !sCull )
		return {};
	// </FS:ND>

    return sCull->beginRiggedAlphaGroups();
}

LLCullResult::sg_iterator LLPipeline::endRiggedAlphaGroups()
{
	// <FS:ND>  FIRE-31942, sCull can be invalid if triggering 360 snapshosts fast enough  (due to snapshots running in their own co routine)
	if( !sCull )
		return {};
	// </FS:ND>

    return sCull->endRiggedAlphaGroups();
}

bool LLPipeline::hasRenderType(const U32 type) const
{
    // STORM-365 : LLViewerJointAttachment::setAttachmentVisibility() is setting type to 0 to actually mean "do not render"
    // We then need to test that value here and return false to prevent attachment to render (in mouselook for instance)
    // TODO: reintroduce RENDER_TYPE_NONE in LLRenderTypeMask and initialize its mRenderTypeEnabled[RENDER_TYPE_NONE] to false explicitely
	return (type == 0 ? false : mRenderTypeEnabled[type]);
}

void LLPipeline::setRenderTypeMask(U32 type, ...)
{
	va_list args;

	va_start(args, type);
	while (type < END_RENDER_TYPES)
	{
		mRenderTypeEnabled[type] = true;
		type = va_arg(args, U32);
	}
	va_end(args);

	if (type > END_RENDER_TYPES)
	{
		LL_ERRS() << "Invalid render type." << LL_ENDL;
	}
}

bool LLPipeline::hasAnyRenderType(U32 type, ...) const
{
	va_list args;

	va_start(args, type);
	while (type < END_RENDER_TYPES)
	{
		if (mRenderTypeEnabled[type])
		{
			va_end(args); // <FS:ND/> Need to end varargs being returning.
			return true;
		}
		type = va_arg(args, U32);
	}
	va_end(args);

	if (type > END_RENDER_TYPES)
	{
		LL_ERRS() << "Invalid render type." << LL_ENDL;
	}

	return false;
}

void LLPipeline::pushRenderTypeMask()
{
	std::string cur_mask;
	cur_mask.assign((const char*) mRenderTypeEnabled, sizeof(mRenderTypeEnabled));
	mRenderTypeEnableStack.push(cur_mask);
}

void LLPipeline::popRenderTypeMask()
{
	if (mRenderTypeEnableStack.empty())
	{
		LL_ERRS() << "Depleted render type stack." << LL_ENDL;
	}

	memcpy(mRenderTypeEnabled, mRenderTypeEnableStack.top().data(), sizeof(mRenderTypeEnabled));
	mRenderTypeEnableStack.pop();
}

void LLPipeline::andRenderTypeMask(U32 type, ...)
{
	va_list args;

	bool tmp[NUM_RENDER_TYPES];
	for (U32 i = 0; i < NUM_RENDER_TYPES; ++i)
	{
		tmp[i] = false;
	}

	va_start(args, type);
	while (type < END_RENDER_TYPES)
	{
		if (mRenderTypeEnabled[type]) 
		{
			tmp[type] = true;
		}

		type = va_arg(args, U32);
	}
	va_end(args);

	if (type > END_RENDER_TYPES)
	{
		LL_ERRS() << "Invalid render type." << LL_ENDL;
	}

	for (U32 i = 0; i < LLPipeline::NUM_RENDER_TYPES; ++i)
	{
		mRenderTypeEnabled[i] = tmp[i];
	}

}

void LLPipeline::clearRenderTypeMask(U32 type, ...)
{
	va_list args;

	va_start(args, type);
	while (type < END_RENDER_TYPES)
	{
		mRenderTypeEnabled[type] = false;
		
		type = va_arg(args, U32);
	}
	va_end(args);

	if (type > END_RENDER_TYPES)
	{
		LL_ERRS() << "Invalid render type." << LL_ENDL;
	}
}

void LLPipeline::setAllRenderTypes()
{
	for (U32 i = 0; i < NUM_RENDER_TYPES; ++i)
	{
		mRenderTypeEnabled[i] = true;
	}
}

void LLPipeline::clearAllRenderTypes()
{
	for (U32 i = 0; i < NUM_RENDER_TYPES; ++i)
	{
		mRenderTypeEnabled[i] = false;
	}
}

void LLPipeline::addDebugBlip(const LLVector3& position, const LLColor4& color)
{
	DebugBlip blip(position, color);
	mDebugBlips.push_back(blip);
}

void LLPipeline::hidePermanentObjects( std::vector<U32>& restoreList )
{
	//This method is used to hide any vo's from the object list that may have
	//the permanent flag set.
	
	U32 objCnt = gObjectList.getNumObjects();
	for (U32 i = 0; i < objCnt; ++i)
	{
		LLViewerObject* pObject = gObjectList.getObject(i);
		if ( pObject && pObject->flagObjectPermanent() )
		{
			LLDrawable *pDrawable = pObject->mDrawable;
		
			if ( pDrawable )
			{
				restoreList.push_back( i );
				hideDrawable( pDrawable );			
			}
		}
	}

	skipRenderingOfTerrain( true );
}

void LLPipeline::restorePermanentObjects( const std::vector<U32>& restoreList )
{
	//This method is used to restore(unhide) any vo's from the object list that may have
	//been hidden because their permanency flag was set.

	std::vector<U32>::const_iterator itCurrent	= restoreList.begin();
	std::vector<U32>::const_iterator itEnd		= restoreList.end();
	
	U32 objCnt = gObjectList.getNumObjects();

	while ( itCurrent != itEnd )
	{
		U32 index = *itCurrent;
		LLViewerObject* pObject = NULL;
		if ( index < objCnt ) 
		{
			pObject = gObjectList.getObject( index );
		}
		if ( pObject )
		{
			LLDrawable *pDrawable = pObject->mDrawable;
			if ( pDrawable )
			{
				pDrawable->clearState( LLDrawable::FORCE_INVISIBLE );
				unhideDrawable( pDrawable );				
			}
		}
		++itCurrent;
	}
	
	skipRenderingOfTerrain( false );
}

void LLPipeline::skipRenderingOfTerrain( bool flag )
{
	pool_set_t::iterator iter = mPools.begin();
	while ( iter != mPools.end() )
	{
		LLDrawPool* pPool = *iter;		
		U32 poolType = pPool->getType();					
		if ( hasRenderType( pPool->getType() ) && poolType == LLDrawPool::POOL_TERRAIN )
		{
			pPool->setSkipRenderFlag( flag );			
		}
		++iter;
	}
}

void LLPipeline::hideObject( const LLUUID& id )
{
	LLViewerObject *pVO = gObjectList.findObject( id );
	
	if ( pVO )
	{
		LLDrawable *pDrawable = pVO->mDrawable;
		
		if ( pDrawable )
		{
			hideDrawable( pDrawable );		
		}		
	}
}

void LLPipeline::hideDrawable( LLDrawable *pDrawable )
{
	pDrawable->setState( LLDrawable::FORCE_INVISIBLE );
	markRebuild( pDrawable, LLDrawable::REBUILD_ALL);
	//hide the children
	LLViewerObject::const_child_list_t& child_list = pDrawable->getVObj()->getChildren();
	for ( LLViewerObject::child_list_t::const_iterator iter = child_list.begin();
		  iter != child_list.end(); iter++ )
	{
		LLViewerObject* child = *iter;
		LLDrawable* drawable = child->mDrawable;					
		if ( drawable )
		{
			drawable->setState( LLDrawable::FORCE_INVISIBLE );
			markRebuild( drawable, LLDrawable::REBUILD_ALL);
		}
	}
}
void LLPipeline::unhideDrawable( LLDrawable *pDrawable )
{
	pDrawable->clearState( LLDrawable::FORCE_INVISIBLE );
	markRebuild( pDrawable, LLDrawable::REBUILD_ALL);
	//restore children
	LLViewerObject::const_child_list_t& child_list = pDrawable->getVObj()->getChildren();
	for ( LLViewerObject::child_list_t::const_iterator iter = child_list.begin();
		  iter != child_list.end(); iter++)
	{
		LLViewerObject* child = *iter;
		LLDrawable* drawable = child->mDrawable;					
		if ( drawable )
		{
			drawable->clearState( LLDrawable::FORCE_INVISIBLE );
			markRebuild( drawable, LLDrawable::REBUILD_ALL);
		}
	}
}
void LLPipeline::restoreHiddenObject( const LLUUID& id )
{
	LLViewerObject *pVO = gObjectList.findObject( id );
	
	if ( pVO )
	{
		LLDrawable *pDrawable = pVO->mDrawable;
		if ( pDrawable )
		{
			unhideDrawable( pDrawable );			
		}
	}
}

void LLPipeline::skipRenderingShadows()
{
    LLGLDepthTest depth(GL_TRUE);

    for (S32 j = 0; j < 4; j++)
    {
        mRT->shadow[j].bindTarget();
        mRT->shadow[j].clear();
        mRT->shadow[j].flush();
    }
}

void LLPipeline::handleShadowDetailChanged()
{
    if (RenderShadowDetail > gSavedSettings.getS32("RenderShadowDetail"))
    {
        skipRenderingShadows();
    }
    // else <FS:Beq/> Ghosting fix for Whirly to try. just remove this for now. 
    {
        LLViewerShaderMgr::instance()->setShaders();
    }
}

class LLOctreeDirty : public OctreeTraveler
{
public:
    virtual void visit(const OctreeNode* state)
    {
        LLSpatialGroup* group = (LLSpatialGroup*)state->getListener(0);

        if (group->getSpatialPartition()->mRenderByGroup)
        {
            group->setState(LLSpatialGroup::GEOM_DIRTY);
            gPipeline.markRebuild(group);
        }

        for (LLSpatialGroup::bridge_list_t::iterator i = group->mBridgeList.begin(); i != group->mBridgeList.end(); ++i)
        {
            LLSpatialBridge* bridge = *i;
            traverse(bridge->mOctree);
        }
    }
};


void LLPipeline::rebuildDrawInfo()
{
    for (LLWorld::region_list_t::const_iterator iter = LLWorld::getInstance()->getRegionList().begin();
        iter != LLWorld::getInstance()->getRegionList().end(); ++iter)
    {
        LLViewerRegion* region = *iter;

        LLOctreeDirty dirty;

        LLSpatialPartition* part = region->getSpatialPartition(LLViewerRegion::PARTITION_VOLUME);
        dirty.traverse(part->mOctree);

        part = region->getSpatialPartition(LLViewerRegion::PARTITION_BRIDGE);
        dirty.traverse(part->mOctree);
    }
}

// <FS:Ansariel> Reset VB during TP
void LLPipeline::initDeferredVB()
{
	mDeferredVB = new LLVertexBuffer(DEFERRED_VB_MASK);
	if (!mDeferredVB->allocateBuffer(8, 0))
	{
		// Most likely going to crash...
		LL_WARNS() << "Failed to allocate Vertex Buffer for deferred rendering" << LL_ENDL;
	}
}
// </FS:Ansariel><|MERGE_RESOLUTION|>--- conflicted
+++ resolved
@@ -2441,12 +2441,9 @@
 		LLVOCachePartition* vo_part = region->getVOCachePartition();
 		if(vo_part)
 		{
-<<<<<<< HEAD
-			vo_part->cull(camera, sUseOcclusion > 0);
-=======
-            bool do_occlusion_cull = can_use_occlusion && use_occlusion && !gUseWireframe && !gAgent.getFSAreaSearchActive();
-			vo_part->cull(camera, do_occlusion_cull);
->>>>>>> bd75ec5a
+			// <FS:Beq> Fix area search again
+			//vo_part->cull(camera, sUseOcclusion > 0);
+			vo_part->cull(camera, sUseOcclusion > 0 && !gAgent.getFSAreaSearchActive());
 		}
 	}
 
