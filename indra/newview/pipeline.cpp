--- conflicted
+++ resolved
@@ -3135,25 +3135,6 @@
 {
 	if (drawablep && !drawablep->isDead() && assertInitialized())
 	{
-<<<<<<< HEAD
-		//<FS:Beq> avoid unfortunate sleep during trylock by static check
-		//if(debugLoggingEnabled("AnimatedObjectsLinkset"))
-		static auto debug_logging_on = debugLoggingEnabled("AnimatedObjectsLinkset");
-		if (debug_logging_on)
-		//</FS:Beq>
-        {
-            LLVOVolume *vol_obj = drawablep->getVOVolume();
-            if (vol_obj && vol_obj->isAnimatedObject() && vol_obj->isRiggedMesh())
-            {
-                std::string vobj_name = llformat("Vol%p", vol_obj);
-                F32 est_tris = vol_obj->getEstTrianglesMax();
-                LL_DEBUGS("AnimatedObjectsLinkset") << vobj_name << " markRebuild, tris " << est_tris 
-                                                    << " priority " << (S32) priority << " flag " << std::hex << flag << LL_ENDL; 
-            }
-        }
-    
-=======
->>>>>>> e0947571
 		if (!drawablep->isState(LLDrawable::BUILT))
 		{
 			priority = true;
