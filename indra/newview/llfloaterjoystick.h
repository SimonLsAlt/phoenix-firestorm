/**
 * @file llfloaterjoystick.h
 * @brief Joystick preferences panel
 *
 * $LicenseInfo:firstyear=2007&license=viewerlgpl$
 * Second Life Viewer Source Code
 * Copyright (C) 2010, Linden Research, Inc.
 *
 * This library is free software; you can redistribute it and/or
 * modify it under the terms of the GNU Lesser General Public
 * License as published by the Free Software Foundation;
 * version 2.1 of the License only.
 *
 * This library is distributed in the hope that it will be useful,
 * but WITHOUT ANY WARRANTY; without even the implied warranty of
 * MERCHANTABILITY or FITNESS FOR A PARTICULAR PURPOSE.  See the GNU
 * Lesser General Public License for more details.
 *
 * You should have received a copy of the GNU Lesser General Public
 * License along with this library; if not, write to the Free Software
 * Foundation, Inc., 51 Franklin Street, Fifth Floor, Boston, MA  02110-1301  USA
 *
 * Linden Research, Inc., 945 Battery Street, San Francisco, CA  94111  USA
 * $/LicenseInfo$
 */

#ifndef LL_LLFLOATERJOYSTICK_H
#define LL_LLFLOATERJOYSTICK_H

#include "llfloater.h"
#include "llstatview.h"

class LLCheckBoxCtrl;
class LLComboBox;
// <FS:Zi> FIRE-14344 - Add button preview and allow for more than 6 axes
class LLIconCtrl;
class LLStatView;
// </FS:Zi>

class LLFloaterJoystick : public LLFloater
{
    friend class LLFloaterReg;

public:

<<<<<<< HEAD
	virtual bool postBuild();
	virtual void refresh();
	virtual void apply();	// Apply the changed values.
	virtual void cancel();	// Cancel the changed values.
	virtual void draw();
	static  void setSNDefaults();
=======
    virtual bool postBuild();
    virtual void refresh();
    virtual void apply();   // Apply the changed values.
    virtual void cancel();  // Cancel the changed values.
    virtual void draw();
    static  void setSNDefaults();
>>>>>>> 1a8a5404

    static bool addDeviceCallback(std::string &name, LLSD& value, void* userdata);
    void addDevice(std::string &name, LLSD& value);

protected:

    void refreshListOfDevices();
    void onClose(bool app_quitting);
    void onClickCloseBtn(bool app_quitting);

<<<<<<< HEAD
	// <FS:Zi> FIRE-14344 - Add button preview and allow for more than 6 axes
	void updateAxesAndButtons();
=======
    // <FS:Zi> FIRE-14344 - Add button preview and allow for more than 6 axes
    void updateAxesAndButtons();
>>>>>>> 1a8a5404
private:

    LLFloaterJoystick(const LLSD& data);
    virtual ~LLFloaterJoystick();

    void initFromSettings();

    static void onCommitJoystickEnabled(LLUICtrl*, void*);
    static void onClickRestoreSNDefaults(void*);
    static void onClickCancel(void*);
    static void onClickOK(void*);

private:
    // Device prefs
    bool mJoystickEnabled;
    LLSD mJoystickId;
    S32 mJoystickAxis[7];
    bool m3DCursor;
    bool mAutoLeveling;
    bool mZoomDirect;

    // Modes prefs
    bool mAvatarEnabled;
    bool mBuildEnabled;
    bool mFlycamEnabled;
    F32 mAvatarAxisScale[6];
    F32 mBuildAxisScale[6];
    F32 mFlycamAxisScale[7];
    F32 mAvatarAxisDeadZone[6];
    F32 mBuildAxisDeadZone[6];
    F32 mFlycamAxisDeadZone[7];
    F32 mAvatarFeathering;
    F32 mBuildFeathering;
    F32 mFlycamFeathering;

    // Controls that can disable the flycam
    LLCheckBoxCtrl  *mCheckFlycamEnabled;
    LLComboBox      *mJoysticksCombo;

    bool mHasDeviceList;

<<<<<<< HEAD
	// stats view 
	// <FS:Zi> FIRE-14344 - Add button preview and allow for more than 6 axes
	// LLStatBar* mAxisStatsBar[6];
	LLStatBar** mAxisStatsBar;
	LLIconCtrl** mButtonsLights;
	LLStatView** mAxisViews;
	// </FS:Zi>
=======
    // stats view
    // <FS:Zi> FIRE-14344 - Add button preview and allow for more than 6 axes
    // LLStatBar* mAxisStatsBar[6];
    LLStatBar** mAxisStatsBar;
    LLIconCtrl** mButtonsLights;
    LLStatView** mAxisViews;
    // </FS:Zi>
>>>>>>> 1a8a5404
};

#endif<|MERGE_RESOLUTION|>--- conflicted
+++ resolved
@@ -43,21 +43,12 @@
 
 public:
 
-<<<<<<< HEAD
-	virtual bool postBuild();
-	virtual void refresh();
-	virtual void apply();	// Apply the changed values.
-	virtual void cancel();	// Cancel the changed values.
-	virtual void draw();
-	static  void setSNDefaults();
-=======
     virtual bool postBuild();
     virtual void refresh();
     virtual void apply();   // Apply the changed values.
     virtual void cancel();  // Cancel the changed values.
     virtual void draw();
     static  void setSNDefaults();
->>>>>>> 1a8a5404
 
     static bool addDeviceCallback(std::string &name, LLSD& value, void* userdata);
     void addDevice(std::string &name, LLSD& value);
@@ -68,13 +59,8 @@
     void onClose(bool app_quitting);
     void onClickCloseBtn(bool app_quitting);
 
-<<<<<<< HEAD
-	// <FS:Zi> FIRE-14344 - Add button preview and allow for more than 6 axes
-	void updateAxesAndButtons();
-=======
     // <FS:Zi> FIRE-14344 - Add button preview and allow for more than 6 axes
     void updateAxesAndButtons();
->>>>>>> 1a8a5404
 private:
 
     LLFloaterJoystick(const LLSD& data);
@@ -116,15 +102,6 @@
 
     bool mHasDeviceList;
 
-<<<<<<< HEAD
-	// stats view 
-	// <FS:Zi> FIRE-14344 - Add button preview and allow for more than 6 axes
-	// LLStatBar* mAxisStatsBar[6];
-	LLStatBar** mAxisStatsBar;
-	LLIconCtrl** mButtonsLights;
-	LLStatView** mAxisViews;
-	// </FS:Zi>
-=======
     // stats view
     // <FS:Zi> FIRE-14344 - Add button preview and allow for more than 6 axes
     // LLStatBar* mAxisStatsBar[6];
@@ -132,7 +109,6 @@
     LLIconCtrl** mButtonsLights;
     LLStatView** mAxisViews;
     // </FS:Zi>
->>>>>>> 1a8a5404
 };
 
 #endif