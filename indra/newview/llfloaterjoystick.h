--- conflicted
+++ resolved
@@ -59,8 +59,8 @@
     void onClose(bool app_quitting);
     void onClickCloseBtn(bool app_quitting);
 
-	// <FS:Zi> FIRE-14344 - Add button preview and allow for more than 6 axes
-	void updateAxesAndButtons();
+    // <FS:Zi> FIRE-14344 - Add button preview and allow for more than 6 axes
+    void updateAxesAndButtons();
 private:
 
     LLFloaterJoystick(const LLSD& data);
@@ -102,18 +102,13 @@
 
     bool mHasDeviceList;
 
-<<<<<<< HEAD
-	// stats view 
-	// <FS:Zi> FIRE-14344 - Add button preview and allow for more than 6 axes
-	// LLStatBar* mAxisStatsBar[6];
-	LLStatBar** mAxisStatsBar;
-	LLIconCtrl** mButtonsLights;
-	LLStatView** mAxisViews;
-	// </FS:Zi>
-=======
     // stats view
-    LLStatBar* mAxisStatsBar[6];
->>>>>>> 38c2a5bd
+    // <FS:Zi> FIRE-14344 - Add button preview and allow for more than 6 axes
+    // LLStatBar* mAxisStatsBar[6];
+    LLStatBar** mAxisStatsBar;
+    LLIconCtrl** mButtonsLights;
+    LLStatView** mAxisViews;
+    // </FS:Zi>
 };
 
 #endif