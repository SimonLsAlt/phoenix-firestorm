--- conflicted
+++ resolved
@@ -726,25 +726,17 @@
 	cat_array_t* getUnlockedCatArray(const LLUUID& id);
 	item_array_t* getUnlockedItemArray(const LLUUID& id);
 private:
-#ifdef LL_DEBUG
 	std::map<LLUUID, bool> mCategoryLock;
 	std::map<LLUUID, bool> mItemLock;
-#endif
 	
 	//--------------------------------------------------------------------
 	// Debugging
 	//--------------------------------------------------------------------
 public:
 	void dumpInventory() const;
-<<<<<<< HEAD
-#ifdef LL_DEBUG
-	bool validate() const;
-#endif
-=======
 	LLPointer<LLInventoryValidationInfo> validate() const;
 	LLPointer<LLInventoryValidationInfo> mValidationInfo;
 	std::string getFullPath(const LLInventoryObject *obj) const;
->>>>>>> 4bab66a4
 
 /**                    Miscellaneous
  **                                                                            **
