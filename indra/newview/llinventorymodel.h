--- conflicted
+++ resolved
@@ -236,21 +236,12 @@
     // Login
     //--------------------------------------------------------------------
 public:
-<<<<<<< HEAD
-	static bool getIsFirstTimeInViewer2();
+    static bool getIsFirstTimeInViewer2();
     static bool  isSysFoldersReady() { return (sPendingSystemFolders == 0); }
 
 private:
-	static bool sFirstTimeInViewer2;
-	const static S32 sCurrentInvCacheVersion; // expected inventory cache version
-=======
-    static BOOL getIsFirstTimeInViewer2();
-    static bool  isSysFoldersReady() { return (sPendingSystemFolders == 0); }
-
-private:
-    static BOOL sFirstTimeInViewer2;
+    static bool sFirstTimeInViewer2;
     const static S32 sCurrentInvCacheVersion; // expected inventory cache version
->>>>>>> c06fb4e0
 
     static S32 sPendingSystemFolders;
 
@@ -281,50 +272,6 @@
                                 item_array_t*& items) const;
     void getDirectDescendentsOf(const LLUUID& cat_id, cat_array_t& categories, item_array_t& items, LLInventoryCollectFunctor& f) const;
 
-<<<<<<< HEAD
-	typedef LLUUID digest_t; // To clarify the actual usage of this "UUID"
-	// Compute a hash of direct descendant names (for detecting child name changes)
-	digest_t hashDirectDescendentNames(const LLUUID& cat_id) const;
-	
-	// Starting with the object specified, add its descendants to the
-	// array provided, but do not add the inventory object specified
-	// by id. There is no guaranteed order. 
-	//    NOTE: Neither array will be erased before adding objects to it. 
-	//    Do not store a copy of the pointers collected - use them, and 
-	//    collect them again later if you need to reference the same objects.
-	enum { 
-		EXCLUDE_TRASH = false, 
-		INCLUDE_TRASH = true 
-	};
-	// Simpler existence test if matches don't actually need to be collected.
-	bool hasMatchingDirectDescendent(const LLUUID& cat_id,
-									 LLInventoryCollectFunctor& filter);
-	void collectDescendents(const LLUUID& id,
-							cat_array_t& categories,
-							item_array_t& items,
-							bool include_trash);
-// [RLVa:KB] - Checked: 2013-04-15 (RLVa-1.4.8)
-	void collectDescendentsIf(const LLUUID& id,
-							  cat_array_t& categories,
-							  item_array_t& items,
-							  bool include_trash,
-							  LLInventoryCollectFunctor& add,
-							  bool follow_folder_links = false);
-// [/RLVa:KB]
-//	void collectDescendentsIf(const LLUUID& id,
-//							  cat_array_t& categories,
-//							  item_array_t& items,
-//							  bool include_trash,
-//							  LLInventoryCollectFunctor& add);
-
-	// Collect all items in inventory that are linked to item_id.
-	// Assumes item_id is itself not a linked item.
-	item_array_t collectLinksTo(const LLUUID& item_id);
-
-	// Check if one object has a parent chain up to the category specified by UUID.
-	bool isObjectDescendentOf(const LLUUID& obj_id, const LLUUID& cat_id) const;
-    
-=======
     typedef LLUUID digest_t; // To clarify the actual usage of this "UUID"
     // Compute a hash of direct descendant names (for detecting child name changes)
     digest_t hashDirectDescendentNames(const LLUUID& cat_id) const;
@@ -336,8 +283,8 @@
     //    Do not store a copy of the pointers collected - use them, and
     //    collect them again later if you need to reference the same objects.
     enum {
-        EXCLUDE_TRASH = FALSE,
-        INCLUDE_TRASH = TRUE
+        EXCLUDE_TRASH = false,
+        INCLUDE_TRASH = true
     };
     // Simpler existence test if matches don't actually need to be collected.
     bool hasMatchingDirectDescendent(const LLUUID& cat_id,
@@ -345,19 +292,19 @@
     void collectDescendents(const LLUUID& id,
                             cat_array_t& categories,
                             item_array_t& items,
-                            BOOL include_trash);
+                            bool include_trash);
 // [RLVa:KB] - Checked: 2013-04-15 (RLVa-1.4.8)
     void collectDescendentsIf(const LLUUID& id,
                               cat_array_t& categories,
                               item_array_t& items,
-                              BOOL include_trash,
+                              bool include_trash,
                               LLInventoryCollectFunctor& add,
                               bool follow_folder_links = false);
 // [/RLVa:KB]
 //  void collectDescendentsIf(const LLUUID& id,
 //                            cat_array_t& categories,
 //                            item_array_t& items,
-//                            BOOL include_trash,
+//                            bool include_trash,
 //                            LLInventoryCollectFunctor& add);
 
     // Collect all items in inventory that are linked to item_id.
@@ -365,9 +312,8 @@
     item_array_t collectLinksTo(const LLUUID& item_id);
 
     // Check if one object has a parent chain up to the category specified by UUID.
-    BOOL isObjectDescendentOf(const LLUUID& obj_id, const LLUUID& cat_id) const;
-
->>>>>>> c06fb4e0
+    bool isObjectDescendentOf(const LLUUID& obj_id, const LLUUID& cat_id) const;
+
     enum EAncestorResult{
         ANCESTOR_OK = 0,
         ANCESTOR_MISSING = 1,
@@ -481,41 +427,6 @@
  **/
 
 public:
-<<<<<<< HEAD
-	// Change an existing item with a matching item_id or add the item
-	// to the current inventory. Returns the change mask generated by
-	// the update. No notification will be sent to observers. This
-	// method will only generate network traffic if the item had to be
-	// reparented.
-	//    NOTE: In usage, you will want to perform cache accounting
-	//    operations in LLInventoryModel::accountForUpdate() or
-	//    LLViewerInventoryItem::updateServer() before calling this method.
-	U32 updateItem(const LLViewerInventoryItem* item, U32 mask = 0);
-
-	// Change an existing item with the matching id or add
-	// the category. No notification will be sent to observers. This
-	// method will only generate network traffic if the item had to be
-	// reparented.
-	//    NOTE: In usage, you will want to perform cache accounting
-	//    operations in accountForUpdate() or LLViewerInventoryCategory::
-	//    updateServer() before calling this method.
-	void updateCategory(const LLViewerInventoryCategory* cat, U32 mask = 0);
-
-	// Move the specified object id to the specified category and
-	// update the internal structures. No cache accounting,
-	// observer notification, or server update is performed.
-	void moveObject(const LLUUID& object_id, const LLUUID& cat_id);
-
-	// Migrated from llinventoryfunctions
-	void changeItemParent(LLViewerInventoryItem* item,
-						  const LLUUID& new_parent_id,
-						  bool restamp);
-
-	// Migrated from llinventoryfunctions
-	void changeCategoryParent(LLViewerInventoryCategory* cat,
-							  const LLUUID& new_parent_id,
-							  bool restamp);
-=======
     // Change an existing item with a matching item_id or add the item
     // to the current inventory. Returns the change mask generated by
     // the update. No notification will be sent to observers. This
@@ -543,13 +454,12 @@
     // Migrated from llinventoryfunctions
     void changeItemParent(LLViewerInventoryItem* item,
                           const LLUUID& new_parent_id,
-                          BOOL restamp);
+                          bool restamp);
 
     // Migrated from llinventoryfunctions
     void changeCategoryParent(LLViewerInventoryCategory* cat,
                               const LLUUID& new_parent_id,
-                              BOOL restamp);
->>>>>>> c06fb4e0
+                              bool restamp);
 
     // Marks links from a "possibly" broken list for a rebuild
     // clears the list
@@ -722,23 +632,13 @@
     // Updates all linked items pointing to this id.
     void addChangedMaskForLinks(const LLUUID& object_id, U32 mask);
 private:
-<<<<<<< HEAD
-	// Flag set when notifyObservers is being called, to look for bugs
-	// where it's called recursively.
-	bool mIsNotifyObservers;
-	// Variables used to track what has changed since the last notify.
-	U32 mModifyMask;
-	changed_items_t mChangedItemIDs;
-	changed_items_t mAddedItemIDs;
-=======
     // Flag set when notifyObservers is being called, to look for bugs
     // where it's called recursively.
-    BOOL mIsNotifyObservers;
+    bool mIsNotifyObservers;
     // Variables used to track what has changed since the last notify.
     U32 mModifyMask;
     changed_items_t mChangedItemIDs;
     changed_items_t mAddedItemIDs;
->>>>>>> c06fb4e0
     // Fallback when notifyObservers is in progress
     U32 mModifyMaskBacklog;
     changed_items_t mChangedItemIDsBacklog;
@@ -757,17 +657,10 @@
     // Observers
     //--------------------------------------------------------------------
 public:
-<<<<<<< HEAD
-	// If the observer is destroyed, be sure to remove it.
-	void addObserver(LLInventoryObserver* observer);
-	void removeObserver(LLInventoryObserver* observer);
-	bool containsObserver(LLInventoryObserver* observer) const;
-=======
     // If the observer is destroyed, be sure to remove it.
     void addObserver(LLInventoryObserver* observer);
     void removeObserver(LLInventoryObserver* observer);
-    BOOL containsObserver(LLInventoryObserver* observer) const;
->>>>>>> c06fb4e0
+    bool containsObserver(LLInventoryObserver* observer) const;
 private:
     typedef std::set<LLInventoryObserver*> observer_list_t;
     observer_list_t mObservers;
