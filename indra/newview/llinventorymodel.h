--- conflicted
+++ resolved
@@ -280,24 +280,21 @@
 	// Get the inventoryID or item that this item points to, else just return object_id
 	const LLUUID& getLinkedItemID(const LLUUID& object_id) const;
 	LLViewerInventoryItem* getLinkedItem(const LLUUID& object_id) const;
-<<<<<<< HEAD
-
-// <FS:TT> ReplaceWornItemsOnly
-	void wearItemsOnAvatar(LLInventoryCategory* category);
-	void wearAttachmentsOnAvatarCheckRemove(LLViewerObject *object, const LLViewerJointAttachment *attachment);
-
-private:
-	void wearWearablesOnAvatar(LLUUID category_id);
-	void wearAttachmentsOnAvatar(LLUUID category_id);
-	void wearGesturesOnAvatar(LLUUID category_id);
-// </FS:TT>
-=======
     
     // Copy content of all folders of type "type" into folder "id" and delete/purge the empty folders
     // Note : This method has been designed for FT_OUTBOX (aka Merchant Outbox) but can be used for other categories
     void consolidateForType(const LLUUID& id, LLFolderType::EType type);
     
->>>>>>> c71e459b
+
+// <FS:TT> ReplaceWornItemsOnly
+	void wearItemsOnAvatar(LLInventoryCategory* category);
+	void wearAttachmentsOnAvatarCheckRemove(LLViewerObject *object, const LLViewerJointAttachment *attachment);
+
+private:
+	void wearWearablesOnAvatar(LLUUID category_id);
+	void wearAttachmentsOnAvatar(LLUUID category_id);
+	void wearGesturesOnAvatar(LLUUID category_id);
+// </FS:TT>
 private:
 	mutable LLPointer<LLViewerInventoryItem> mLastItem; // cache recent lookups	
 
