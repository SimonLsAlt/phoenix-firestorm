--- conflicted
+++ resolved
@@ -281,17 +281,15 @@
 	// Follow parent chain to the top.
 	bool getObjectTopmostAncestor(const LLUUID& object_id, LLUUID& result) const;
 
-<<<<<<< HEAD
 	// <FS:Ansariel> Re-added because of start folder id
 	// Collect all items in inventory that are linked to item_id.
 	// Assumes item_id is itself not a linked item.
 	item_array_t collectLinkedItems(const LLUUID& item_id,
 									const LLUUID& start_folder_id = LLUUID::null);
 	// </FS:Ansariel>
-=======
+
 private:
 	U32 getDescendentsCountRecursive(const LLUUID& id, U32 max_item_limit);
->>>>>>> 0ff6fa57
 	
 	//--------------------------------------------------------------------
 	// Find
