/**
 * @file llinventorymodel.h
 * @brief LLInventoryModel class header file
 *
 * $LicenseInfo:firstyear=2002&license=viewerlgpl$
 * Second Life Viewer Source Code
 * Copyright (C) 2010, Linden Research, Inc.
 *
 * This library is free software; you can redistribute it and/or
 * modify it under the terms of the GNU Lesser General Public
 * License as published by the Free Software Foundation;
 * version 2.1 of the License only.
 *
 * This library is distributed in the hope that it will be useful,
 * but WITHOUT ANY WARRANTY; without even the implied warranty of
 * MERCHANTABILITY or FITNESS FOR A PARTICULAR PURPOSE.  See the GNU
 * Lesser General Public License for more details.
 *
 * You should have received a copy of the GNU Lesser General Public
 * License along with this library; if not, write to the Free Software
 * Foundation, Inc., 51 Franklin Street, Fifth Floor, Boston, MA  02110-1301  USA
 *
 * Linden Research, Inc., 945 Battery Street, San Francisco, CA  94111  USA
 * $/LicenseInfo$
 */

#ifndef LL_LLINVENTORYMODEL_H
#define LL_LLINVENTORYMODEL_H

#include <map>
#include <set>
#include <string>
#include <vector>

#include "llassettype.h"
#include "llfoldertype.h"
#include "llframetimer.h"
#include "lluuid.h"
#include "llpermissionsflags.h"
#include "llviewerinventory.h"
#include "llstring.h"
#include "httpcommon.h"
#include "httprequest.h"
#include "httpoptions.h"
#include "httpheaders.h"
#include "httphandler.h"
#include "lleventcoro.h"
#include "llcoros.h"
// <FS:TT> ReplaceWornItemsOnly
#include "llviewerobjectlist.h"
#include "llvoavatarself.h"
// </FS:TT>

class LLInventoryObserver;
class LLInventoryObject;
class LLInventoryItem;
class LLInventoryCategory;
class LLMessageSystem;
class LLInventoryCollectFunctor;

///----------------------------------------------------------------------------
/// LLInventoryValidationInfo
///----------------------------------------------------------------------------
class LLInventoryValidationInfo: public LLRefCount
{
public:
    LLInventoryValidationInfo();
    void toOstream(std::ostream& os) const;
    void asLLSD(LLSD& sd) const;

    bool mInitialized{false};
    S32 mWarningCount{0};
    std::map<std::string,U32> mWarnings;

    S32 mLoopCount{0}; // Presence of folders whose ancestors loop onto themselves
    S32 mOrphanedCount{0}; // Missing or orphaned items, links and folders

    S32 mFatalErrorCount{0};
    bool mFatalNoRootFolder{false};
    S32 mFatalSystemDuplicate{0};
    bool mFatalNoLibraryRootFolder{false};
    bool mFatalQADebugMode{false};

<<<<<<< HEAD
	std::set<LLFolderType::EType> mMissingRequiredSystemFolders;
	std::set<LLFolderType::EType> mDuplicateRequiredSystemFolders;
	std::ostringstream mLog; // <FS:Beq/> Extra validation logs for OpenSim.
=======
    std::set<LLFolderType::EType> mMissingRequiredSystemFolders;
    std::set<LLFolderType::EType> mDuplicateRequiredSystemFolders;
>>>>>>> 38c2a5bd
};
std::ostream& operator<<(std::ostream& s, const LLInventoryValidationInfo& v);

///----------------------------------------------------------------------------
// LLInventoryModel
//
// Represents a collection of inventory, and provides efficient ways to access
// that information.
//   NOTE: This class could in theory be used for any place where you need
//   inventory, though it optimizes for time efficiency - not space efficiency,
//   probably making it inappropriate for use on tasks.
///----------------------------------------------------------------------------
class LLInventoryModel
{
    LOG_CLASS(LLInventoryModel);

public:
    enum EHasChildren
    {
        CHILDREN_NO,
        CHILDREN_YES,
        CHILDREN_MAYBE
    };

    typedef std::vector<LLPointer<LLViewerInventoryCategory> > cat_array_t;
    typedef std::vector<LLPointer<LLViewerInventoryItem> > item_array_t;
    typedef std::set<LLUUID> changed_items_t;

    // Rider: This is using the old responder patter.  It should be refactored to
    // take advantage of coroutines.

    // HTTP handler for individual item requests (inventory or library).
    // Background item requests are derived from this in the background
    // inventory system.  All folder requests are also located there
    // but have their own handler derived from HttpHandler.
    class FetchItemHttpHandler : public LLCore::HttpHandler
    {
    public:
        LOG_CLASS(FetchItemHttpHandler);

        FetchItemHttpHandler(const LLSD & request_sd);
        virtual ~FetchItemHttpHandler();

    protected:
        FetchItemHttpHandler(const FetchItemHttpHandler &);             // Not defined
        void operator=(const FetchItemHttpHandler &);                   // Not defined

    public:
        virtual void onCompleted(LLCore::HttpHandle handle, LLCore::HttpResponse * response);

    private:
        void processData(LLSD & body, LLCore::HttpResponse * response);
        void processFailure(LLCore::HttpStatus status, LLCore::HttpResponse * response);
        void processFailure(const char * const reason, LLCore::HttpResponse * response);

    private:
        LLSD mRequestSD;
    };

/********************************************************************************
 **                                                                            **
 **                    INITIALIZATION/SETUP
 **/

    //--------------------------------------------------------------------
    // Constructors / Destructors
    //--------------------------------------------------------------------
public:
    LLInventoryModel();
    ~LLInventoryModel();
    void cleanupInventory();
protected:
    void empty(); // empty the entire contents

    //--------------------------------------------------------------------
    // Initialization
    //--------------------------------------------------------------------
public:
    // The inventory model usage is sensitive to the initial construction of the model
    bool isInventoryUsable() const;
private:
    bool mIsAgentInvUsable; // used to handle an invalid inventory state

    // One-time initialization of HTTP system.
    void initHttpRequest();

    //--------------------------------------------------------------------
    // Root Folders
    //--------------------------------------------------------------------
public:
    // The following are set during login with data from the server
    void setRootFolderID(const LLUUID& id);
    void setLibraryOwnerID(const LLUUID& id);
    void setLibraryRootFolderID(const LLUUID& id);

    const LLUUID &getRootFolderID() const;
    const LLUUID &getLibraryOwnerID() const;
    const LLUUID &getLibraryRootFolderID() const;
private:
<<<<<<< HEAD
	LLUUID mRootFolderID;
	LLUUID mLibraryRootFolderID;
	LLUUID mLibraryOwnerID;	

// <FS:TT> ReplaceWornItemsOnly
	item_array_t mItemArray;
	item_array_t mObjArray;
	std::vector<std::string> mAttPoints;
// </FS:TT>
	
	//--------------------------------------------------------------------
	// Structure
	//--------------------------------------------------------------------
=======
    LLUUID mRootFolderID;
    LLUUID mLibraryRootFolderID;
    LLUUID mLibraryOwnerID;

    //--------------------------------------------------------------------
    // Structure
    //--------------------------------------------------------------------
>>>>>>> 38c2a5bd
public:
    // Methods to load up inventory skeleton & meat. These are used
    // during authentication. Returns true if everything parsed.
    bool loadSkeleton(const LLSD& options, const LLUUID& owner_id);
    void buildParentChildMap(); // brute force method to rebuild the entire parent-child relations
    void createCommonSystemCategories();

    static std::string getInvCacheAddres(const LLUUID& owner_id);

    // Call on logout to save a terse representation.
    void cache(const LLUUID& parent_folder_id, const LLUUID& agent_id);
private:
    // Information for tracking the actual inventory. We index this
    // information in a lot of different ways so we can access
    // the inventory using several different identifiers.
    // mInventory member data is the 'master' list of inventory, and
    // mCategoryMap and mItemMap store uuid->object mappings.
    typedef std::map<LLUUID, LLPointer<LLViewerInventoryCategory> > cat_map_t;
    typedef std::map<LLUUID, LLPointer<LLViewerInventoryItem> > item_map_t;
    cat_map_t mCategoryMap;
    item_map_t mItemMap;
    // This last set of indices is used to map parents to children.
    typedef std::map<LLUUID, cat_array_t*> parent_cat_map_t;
    typedef std::map<LLUUID, item_array_t*> parent_item_map_t;
    parent_cat_map_t mParentChildCategoryTree;
    parent_item_map_t mParentChildItemTree;

    // Track links to items and categories. We do not store item or
    // category pointers here, because broken links are also supported.
    typedef std::multimap<LLUUID, LLUUID> backlink_mmap_t;
    backlink_mmap_t mBacklinkMMap; // key = target_id: ID of item, values = link_ids: IDs of item or folder links referencing it.
    // For internal use only
    bool hasBacklinkInfo(const LLUUID& link_id, const LLUUID& target_id) const;
    void addBacklinkInfo(const LLUUID& link_id, const LLUUID& target_id);
    void removeBacklinkInfo(const LLUUID& link_id, const LLUUID& target_id);

    //--------------------------------------------------------------------
    // Login
    //--------------------------------------------------------------------
public:
    static BOOL getIsFirstTimeInViewer2();
    static bool  isSysFoldersReady() { return (sPendingSystemFolders == 0); }

private:
    static BOOL sFirstTimeInViewer2;
    const static S32 sCurrentInvCacheVersion; // expected inventory cache version

    static S32 sPendingSystemFolders;

/**                    Initialization/Setup
 **                                                                            **
 *******************************************************************************/

/********************************************************************************
 **                                                                            **
 **                    ACCESSORS
 **/

    //--------------------------------------------------------------------
    // Descendants
    //--------------------------------------------------------------------
public:
    // Make sure we have the descendants in the structure.  Returns true
    // if a fetch was performed.
    bool fetchDescendentsOf(const LLUUID& folder_id) const;

    // Return the direct descendants of the id provided.Set passed
    // in values to NULL if the call fails.
    //    NOTE: The array provided points straight into the guts of
    //    this object, and should only be used for read operations, since
    //    modifications may invalidate the internal state of the inventory.
    void getDirectDescendentsOf(const LLUUID& cat_id,
                                cat_array_t*& categories,
                                item_array_t*& items) const;
    void getDirectDescendentsOf(const LLUUID& cat_id, cat_array_t& categories, item_array_t& items, LLInventoryCollectFunctor& f) const;

<<<<<<< HEAD
	typedef LLUUID digest_t; // To clarify the actual usage of this "UUID"
	// Compute a hash of direct descendant names (for detecting child name changes)
	digest_t hashDirectDescendentNames(const LLUUID& cat_id) const;
	
	// Starting with the object specified, add its descendants to the
	// array provided, but do not add the inventory object specified
	// by id. There is no guaranteed order. 
	//    NOTE: Neither array will be erased before adding objects to it. 
	//    Do not store a copy of the pointers collected - use them, and 
	//    collect them again later if you need to reference the same objects.
	enum { 
		EXCLUDE_TRASH = FALSE, 
		INCLUDE_TRASH = TRUE 
	};
	// Simpler existence test if matches don't actually need to be collected.
	bool hasMatchingDirectDescendent(const LLUUID& cat_id,
									 LLInventoryCollectFunctor& filter);
	void collectDescendents(const LLUUID& id,
							cat_array_t& categories,
							item_array_t& items,
							BOOL include_trash);
// [RLVa:KB] - Checked: 2013-04-15 (RLVa-1.4.8)
	void collectDescendentsIf(const LLUUID& id,
							  cat_array_t& categories,
							  item_array_t& items,
							  BOOL include_trash,
							  LLInventoryCollectFunctor& add,
							  bool follow_folder_links = false);
// [/RLVa:KB]
//	void collectDescendentsIf(const LLUUID& id,
//							  cat_array_t& categories,
//							  item_array_t& items,
//							  BOOL include_trash,
//							  LLInventoryCollectFunctor& add);

	// Collect all items in inventory that are linked to item_id.
	// Assumes item_id is itself not a linked item.
	item_array_t collectLinksTo(const LLUUID& item_id);

	// Check if one object has a parent chain up to the category specified by UUID.
	BOOL isObjectDescendentOf(const LLUUID& obj_id, const LLUUID& cat_id) const;
    
=======
    typedef LLUUID digest_t; // To clarify the actual usage of this "UUID"
    // Compute a hash of direct descendant names (for detecting child name changes)
    digest_t hashDirectDescendentNames(const LLUUID& cat_id) const;

    // Starting with the object specified, add its descendants to the
    // array provided, but do not add the inventory object specified
    // by id. There is no guaranteed order.
    //    NOTE: Neither array will be erased before adding objects to it.
    //    Do not store a copy of the pointers collected - use them, and
    //    collect them again later if you need to reference the same objects.
    enum {
        EXCLUDE_TRASH = FALSE,
        INCLUDE_TRASH = TRUE
    };
    // Simpler existence test if matches don't actually need to be collected.
    bool hasMatchingDirectDescendent(const LLUUID& cat_id,
                                     LLInventoryCollectFunctor& filter);
    void collectDescendents(const LLUUID& id,
                            cat_array_t& categories,
                            item_array_t& items,
                            BOOL include_trash);
    void collectDescendentsIf(const LLUUID& id,
                              cat_array_t& categories,
                              item_array_t& items,
                              BOOL include_trash,
                              LLInventoryCollectFunctor& add);

    // Collect all items in inventory that are linked to item_id.
    // Assumes item_id is itself not a linked item.
    item_array_t collectLinksTo(const LLUUID& item_id);

    // Check if one object has a parent chain up to the category specified by UUID.
    BOOL isObjectDescendentOf(const LLUUID& obj_id, const LLUUID& cat_id) const;

>>>>>>> 38c2a5bd
    enum EAncestorResult{
        ANCESTOR_OK = 0,
        ANCESTOR_MISSING = 1,
        ANCESTOR_LOOP = 2,
    };
    // Follow parent chain to the top.
    EAncestorResult getObjectTopmostAncestor(const LLUUID& object_id, LLUUID& result) const;
	// <FS:Beq>  FIRE-31674 ignore suitcase contents
	#ifdef OPENSIM
	bool isInSuitcase(const LLInventoryCategory * cat) const;
	#endif
	// </FS:Beq>
	// <FS:Ansariel> Re-added because of start folder id
	// Collect all items in inventory that are linked to item_id.
	// Assumes item_id is itself not a linked item.
	item_array_t collectLinkedItems(const LLUUID& item_id,
									const LLUUID& start_folder_id = LLUUID::null);
	// </FS:Ansariel>

    //--------------------------------------------------------------------
    // Find
    //--------------------------------------------------------------------
public:

    // Checks if category exists ("My Inventory" only), if it does not, creates it
    void ensureCategoryForTypeExists(LLFolderType::EType preferred_type);

    const LLUUID findCategoryUUIDForTypeInRoot(
        LLFolderType::EType preferred_type,
        const LLUUID& root_id) const;

    // Returns the uuid of the category that specifies 'type' as what it
    // defaults to containing. The category is not necessarily only for that type.
    //    NOTE: If create_folder is true, this will create a new inventory category
    //    on the fly if one does not exist. *NOTE: if find_in_library is true it
    //    will search in the user's library folder instead of "My Inventory"
    const LLUUID findCategoryUUIDForType(LLFolderType::EType preferred_type) const;
    //    will search in the user's library folder instead of "My Inventory"
    const LLUUID findLibraryCategoryUUIDForType(LLFolderType::EType preferred_type) const;
    // Returns user specified category for uploads, returns default id if there are no
    // user specified one or it does not exist, creates default category if it is missing.
    const LLUUID findUserDefinedCategoryUUIDForType(LLFolderType::EType preferred_type) const;

    // Get whatever special folder this object is a child of, if any.
    const LLViewerInventoryCategory *getFirstNondefaultParent(const LLUUID& obj_id) const;

    // Get first descendant of the child object under the specified parent
    const LLViewerInventoryCategory *getFirstDescendantOf(const LLUUID& master_parent_id, const LLUUID& obj_id) const;

    // Get the object by id. Returns NULL if not found.
    //   NOTE: Use the pointer returned for read operations - do
    //   not modify the object values in place or you will break stuff.
    LLInventoryObject* getObject(const LLUUID& id) const;

    // Get the item by id. Returns NULL if not found.
    //    NOTE: Use the pointer for read operations - use the
    //    updateItem() method to actually modify values.
    LLViewerInventoryItem* getItem(const LLUUID& id) const;

    // Get the category by id. Returns NULL if not found.
    //    NOTE: Use the pointer for read operations - use the
    //    updateCategory() method to actually modify values.
    LLViewerInventoryCategory* getCategory(const LLUUID& id) const;

    // Get the inventoryID or item that this item points to, else just return object_id
    const LLUUID& getLinkedItemID(const LLUUID& object_id) const;
    LLViewerInventoryItem* getLinkedItem(const LLUUID& object_id) const;

    // Copy content of all folders of type "type" into folder "id" and delete/purge the empty folders
    // Note : This method has been designed for FT_OUTBOX (aka Merchant Outbox) but can be used for other categories
    void consolidateForType(const LLUUID& id, LLFolderType::EType type);
<<<<<<< HEAD
    
	// <FS:TT> ReplaceWornItemsOnly
	void wearItemsOnAvatar(LLInventoryCategory* category);
	void wearAttachmentsOnAvatarCheckRemove(LLViewerObject *object, const LLViewerJointAttachment *attachment);
	// </FS:TT>

	// <FS:Ansariel> FIRE-29342: Protect folder option
	const uuid_set_t& getProtectedCategories() const { return mProtectedCategories; };
=======
>>>>>>> 38c2a5bd

private:
    mutable LLPointer<LLViewerInventoryItem> mLastItem; // cache recent lookups

<<<<<<< HEAD
	// <FS:TT> ReplaceWornItemsOnly
	void wearWearablesOnAvatar(const LLUUID& category_id);
	void wearAttachmentsOnAvatar(const LLUUID& category_id);
	void wearGesturesOnAvatar(const LLUUID& category_id);
	// </FS:TT>

	// <FS:Ansariel> FIRE-29342: Protect folder option
	uuid_set_t mProtectedCategories;
	boost::signals2::connection mProtectedCategoriesChangedCallbackConnection;
	void onProtectedCategoriesChanged(const LLSD& newvalue);
	// </FS:Ansariel>

	//--------------------------------------------------------------------
	// Count
	//--------------------------------------------------------------------
=======
    //--------------------------------------------------------------------
    // Count
    //--------------------------------------------------------------------
>>>>>>> 38c2a5bd
public:
    // Return the number of items or categories
    S32 getItemCount() const;
    S32 getCategoryCount() const;

/**                    Accessors
 **                                                                            **
 *******************************************************************************/

/********************************************************************************
 **                                                                            **
 **                    MUTATORS
 **/

public:
    // Change an existing item with a matching item_id or add the item
    // to the current inventory. Returns the change mask generated by
    // the update. No notification will be sent to observers. This
    // method will only generate network traffic if the item had to be
    // reparented.
    //    NOTE: In usage, you will want to perform cache accounting
    //    operations in LLInventoryModel::accountForUpdate() or
    //    LLViewerInventoryItem::updateServer() before calling this method.
    U32 updateItem(const LLViewerInventoryItem* item, U32 mask = 0);

    // Change an existing item with the matching id or add
    // the category. No notification will be sent to observers. This
    // method will only generate network traffic if the item had to be
    // reparented.
    //    NOTE: In usage, you will want to perform cache accounting
    //    operations in accountForUpdate() or LLViewerInventoryCategory::
    //    updateServer() before calling this method.
    void updateCategory(const LLViewerInventoryCategory* cat, U32 mask = 0);

    // Move the specified object id to the specified category and
    // update the internal structures. No cache accounting,
    // observer notification, or server update is performed.
    void moveObject(const LLUUID& object_id, const LLUUID& cat_id);

    // Migrated from llinventoryfunctions
    void changeItemParent(LLViewerInventoryItem* item,
                          const LLUUID& new_parent_id,
                          BOOL restamp);

    // Migrated from llinventoryfunctions
    void changeCategoryParent(LLViewerInventoryCategory* cat,
                              const LLUUID& new_parent_id,
                              BOOL restamp);

    // Marks links from a "possibly" broken list for a rebuild
    // clears the list
    void rebuildBrockenLinks();
    bool hasPosiblyBrockenLinks() const { return mPossiblyBrockenLinks.size() > 0; }

    //--------------------------------------------------------------------
    // Delete
    //--------------------------------------------------------------------
public:

    // Update model after an item is confirmed as removed from
    // server. Works for categories or items.
    void onObjectDeletedFromServer(const LLUUID& item_id,
                                   bool fix_broken_links = true,
                                   bool update_parent_version = true,
                                   bool do_notify_observers = true);

    // Update model after all descendants removed from server.
    void onDescendentsPurgedFromServer(const LLUUID& object_id, bool fix_broken_links = true);

    // Update model after an existing item gets updated on server.
    void onItemUpdated(const LLUUID& item_id, const LLSD& updates, bool update_parent_version);

    // Update model after an existing category gets updated on server.
    void onCategoryUpdated(const LLUUID& cat_id, const LLSD& updates);

    // Delete a particular inventory object by ID. Will purge one
    // object from the internal data structures, maintaining a
    // consistent internal state. No cache accounting, observer
    // notification, or server update is performed.
    void deleteObject(const LLUUID& id, bool fix_broken_links = true, bool do_notify_observers = true);
    /// move Item item_id to Trash
    void removeItem(const LLUUID& item_id);
    /// move Category category_id to Trash
    void removeCategory(const LLUUID& category_id);
    /// removeItem() or removeCategory(), whichever is appropriate
    void removeObject(const LLUUID& object_id);

    // "TrashIsFull" when trash exceeds maximum capacity
    void checkTrashOverflow();

protected:
    void rebuildLinkItems(LLInventoryModel::item_array_t& items);

    //--------------------------------------------------------------------
    // Reorder
    //--------------------------------------------------------------------
public:
    // Changes items order by insertion of the item identified by src_item_id
    // before (or after) the item identified by dest_item_id. Both items must exist in items array.
    // Sorting is stored after method is finished. Only src_item_id is moved before (or after) dest_item_id.
    // The parameter "insert_before" controls on which side of dest_item_id src_item_id gets reinserted.
    static void updateItemsOrder(LLInventoryModel::item_array_t& items,
                                 const LLUUID& src_item_id,
                                 const LLUUID& dest_item_id,
                                 bool insert_before = true);
    // Gets an iterator on an item vector knowing only the item UUID.
    // Returns end() of the vector if not found.
    static LLInventoryModel::item_array_t::iterator findItemIterByUUID(LLInventoryModel::item_array_t& items, const LLUUID& id);


    // Rearranges Landmarks inside Favorites folder.
    // Moves source landmark before target one.
    void rearrangeFavoriteLandmarks(const LLUUID& source_item_id, const LLUUID& target_item_id);
    //void saveItemsOrder(const LLInventoryModel::item_array_t& items);

    //--------------------------------------------------------------------
    // Creation
    //--------------------------------------------------------------------
public:
<<<<<<< HEAD
	LLUUID findCategoryByName(std::string_view name);
	// Returns the UUID of the new category. If you want to use the default 
	// name based on type, pass in a NULL to the 'name' parameter.
	void createNewCategory(const LLUUID& parent_id,
							 LLFolderType::EType preferred_type,
							 const std::string& name,
							 inventory_func_type callback = NULL,
							 const LLUUID& thumbnail_id = LLUUID::null);
=======
    // Returns the UUID of the new category. If you want to use the default
    // name based on type, pass in a NULL to the 'name' parameter.
    void createNewCategory(const LLUUID& parent_id,
                             LLFolderType::EType preferred_type,
                             const std::string& name,
                             inventory_func_type callback = NULL,
                             const LLUUID& thumbnail_id = LLUUID::null);
>>>>>>> 38c2a5bd
protected:
    // Internal methods that add inventory and make sure that all of
    // the internal data structures are consistent. These methods
    // should be passed pointers of newly created objects, and the
    // instance will take over the memory management from there.
    void addCategory(LLViewerInventoryCategory* category);
    void addItem(LLViewerInventoryItem* item);

    void createNewCategoryCoro(std::string url, LLSD postData, inventory_func_type callback);

/**                    Mutators
 **                                                                            **
 *******************************************************************************/

/********************************************************************************
 **                                                                            **
 **                    CATEGORY ACCOUNTING
 **/

public:
    // Represents the number of items added or removed from a category.
    struct LLCategoryUpdate
    {
        LLCategoryUpdate() : mDescendentDelta(0), mChangeVersion(true) {}
        LLCategoryUpdate(const LLUUID& category_id, S32 delta, bool change_version = true) :
            mCategoryID(category_id),
            mDescendentDelta(delta),
            mChangeVersion(change_version) {}
        LLUUID mCategoryID;
        S32 mDescendentDelta;
        bool mChangeVersion;
    };
    typedef std::vector<LLCategoryUpdate> update_list_t;

    // This exists to make it easier to account for deltas in a map.
    struct LLInitializedS32
    {
        LLInitializedS32() : mValue(0) {}
        LLInitializedS32(S32 value) : mValue(value) {}
        S32 mValue;
        LLInitializedS32& operator++() { ++mValue; return *this; }
        LLInitializedS32& operator--() { --mValue; return *this; }
    };
    typedef std::map<LLUUID, LLInitializedS32> update_map_t;

    // Call when there are category updates.  Call them *before* the
    // actual update so the method can do descendent accounting correctly.
    void accountForUpdate(const LLCategoryUpdate& update) const;
    void accountForUpdate(const update_list_t& updates) const;
    void accountForUpdate(const update_map_t& updates) const;

    // Return (yes/no/maybe) child status of category children.
    EHasChildren categoryHasChildren(const LLUUID& cat_id) const;

    // Returns true if category version is known and theoretical
    // descendents == actual descendents.
    bool isCategoryComplete(const LLUUID& cat_id) const;

/**                    Category Accounting
 **                                                                            **
 *******************************************************************************/

/********************************************************************************
 **                                                                            **
 **                    NOTIFICATIONS
 **/

public:
<<<<<<< HEAD
	// Called by the idle loop.  Only updates if new state is detected.  Call 
	// notifyObservers() manually to update regardless of whether state change 
	// has been indicated.
	void idleNotifyObservers();

	// Call to explicitly update everyone on a new state.
// [SL:KB] - Patch: UI-Notifications | Checked: Catznip-6.5
	void notifyObservers(const LLUUID& transaction_id = LLUUID::null);
// [/SL:KB]
//	void notifyObservers();

	// Allows outsiders to tell the inventory if something has
	// been changed 'under the hood', but outside the control of the
	// inventory. The next notify will include that notification.
	void addChangedMask(U32 mask, const LLUUID& referent);
	
	const changed_items_t& getChangedIDs() const { return mChangedItemIDs; }
	const changed_items_t& getAddedIDs() const { return mAddedItemIDs; }
// [SL:KB] - Patch: UI-Notifications | Checked: Catznip-6.5
    const LLUUID& getTransactionId() const { return mTransactionId; }
// [/SL:KB]
=======
    // Called by the idle loop.  Only updates if new state is detected.  Call
    // notifyObservers() manually to update regardless of whether state change
    // has been indicated.
    void idleNotifyObservers();

    // Call to explicitly update everyone on a new state.
    void notifyObservers();

    // Allows outsiders to tell the inventory if something has
    // been changed 'under the hood', but outside the control of the
    // inventory. The next notify will include that notification.
    void addChangedMask(U32 mask, const LLUUID& referent);

    const changed_items_t& getChangedIDs() const { return mChangedItemIDs; }
    const changed_items_t& getAddedIDs() const { return mAddedItemIDs; }
>>>>>>> 38c2a5bd
protected:
    // Updates all linked items pointing to this id.
    void addChangedMaskForLinks(const LLUUID& object_id, U32 mask);
private:
    // Flag set when notifyObservers is being called, to look for bugs
    // where it's called recursively.
    BOOL mIsNotifyObservers;
    // Variables used to track what has changed since the last notify.
    U32 mModifyMask;
    changed_items_t mChangedItemIDs;
    changed_items_t mAddedItemIDs;
    // Fallback when notifyObservers is in progress
    U32 mModifyMaskBacklog;
    changed_items_t mChangedItemIDsBacklog;
    changed_items_t mAddedItemIDsBacklog;
    typedef std::map<LLUUID , changed_items_t> broken_links_t;
    broken_links_t mPossiblyBrockenLinks; // there can be multiple links per item
    changed_items_t mLinksRebuildList;
    boost::signals2::connection mBulkFecthCallbackSlot;

<<<<<<< HEAD
// [SL:KB] - Patch: UI-Notifications | Checked: Catznip-6.5
    LLUUID mTransactionId;
// [/SL:KB]
	
	
	//--------------------------------------------------------------------
	// Observers
	//--------------------------------------------------------------------
=======

    //--------------------------------------------------------------------
    // Observers
    //--------------------------------------------------------------------
>>>>>>> 38c2a5bd
public:
    // If the observer is destroyed, be sure to remove it.
    void addObserver(LLInventoryObserver* observer);
    void removeObserver(LLInventoryObserver* observer);
    BOOL containsObserver(LLInventoryObserver* observer) const;
private:
    typedef std::set<LLInventoryObserver*> observer_list_t;
    observer_list_t mObservers;

/**                    Notifications
 **                                                                            **
 *******************************************************************************/


/********************************************************************************
 **                                                                            **
 **                    HTTP Transport
 **/
public:
    // Invoke handler completion method (onCompleted) for all
    // requests that are ready.
    void handleResponses(bool foreground);

    // Request an inventory HTTP operation to either the
    // foreground or background processor.  These are actually
    // the same service queue but the background requests are
    // seviced more slowly effectively de-prioritizing new
    // requests.
    LLCore::HttpHandle requestPost(bool foreground,
                                   const std::string & url,
                                   const LLSD & body,
                                   const LLCore::HttpHandler::ptr_t &handler,
                                   const char * const message);

private:
    // Usual plumbing for LLCore:: HTTP operations.
    LLCore::HttpRequest *               mHttpRequestFG;
    LLCore::HttpRequest *               mHttpRequestBG;
    LLCore::HttpOptions::ptr_t          mHttpOptions;
    LLCore::HttpHeaders::ptr_t          mHttpHeaders;
    LLCore::HttpRequest::policy_t       mHttpPolicyClass;

/**                    HTTP Transport
 **                                                                            **
 *******************************************************************************/


/********************************************************************************
 **                                                                            **
 **                    MISCELLANEOUS
 **/

    //--------------------------------------------------------------------
    // Callbacks
    //--------------------------------------------------------------------
public:
    // Trigger a notification and empty the folder type (FT_TRASH or FT_LOST_AND_FOUND) if confirmed
    void emptyFolderType(const std::string notification, LLFolderType::EType folder_type);
    bool callbackEmptyFolderType(const LLSD& notification, const LLSD& response, LLFolderType::EType preferred_type);
    static void registerCallbacks(LLMessageSystem* msg);

    //--------------------------------------------------------------------
    // File I/O
    //--------------------------------------------------------------------
protected:
    static bool loadFromFile(const std::string& filename,
                             cat_array_t& categories,
                             item_array_t& items,
                             changed_items_t& cats_to_update,
                             bool& is_cache_obsolete);
    static bool saveToFile(const std::string& filename,
                           const cat_array_t& categories,
                           const item_array_t& items);

    //--------------------------------------------------------------------
    // Message handling functionality
    //--------------------------------------------------------------------
public:
<<<<<<< HEAD
	static void processUpdateCreateInventoryItem(LLMessageSystem* msg, void**);
	static void removeInventoryItem(LLUUID agent_id, LLMessageSystem* msg, const char* msg_label);
	static void processRemoveInventoryItem(LLMessageSystem* msg, void**);
	static void removeInventoryFolder(LLUUID agent_id, LLMessageSystem* msg);
	static void processRemoveInventoryFolder(LLMessageSystem* msg, void**);
	static void processRemoveInventoryObjects(LLMessageSystem* msg, void**);
	static void processSaveAssetIntoInventory(LLMessageSystem* msg, void**);
	static void processBulkUpdateInventory(LLMessageSystem* msg, void**);
	static void processMoveInventoryItem(LLMessageSystem* msg, void**);
	// <FS:Ansariel> [UDP-Msg]
	static void processInventoryDescendents(LLMessageSystem* msg, void**);
	static void processFetchInventoryReply(LLMessageSystem* msg, void**);
	// </FS:Ansariel> [UDP-Msg]
=======
    static void processUpdateCreateInventoryItem(LLMessageSystem* msg, void**);
    static void removeInventoryItem(LLUUID agent_id, LLMessageSystem* msg, const char* msg_label);
    static void processRemoveInventoryItem(LLMessageSystem* msg, void**);
    static void removeInventoryFolder(LLUUID agent_id, LLMessageSystem* msg);
    static void processRemoveInventoryFolder(LLMessageSystem* msg, void**);
    static void processRemoveInventoryObjects(LLMessageSystem* msg, void**);
    static void processSaveAssetIntoInventory(LLMessageSystem* msg, void**);
    static void processBulkUpdateInventory(LLMessageSystem* msg, void**);
    static void processMoveInventoryItem(LLMessageSystem* msg, void**);
>>>>>>> 38c2a5bd
protected:
    bool messageUpdateCore(LLMessageSystem* msg, bool do_accounting, U32 mask = 0x0);

    //--------------------------------------------------------------------
    // Locks
    //--------------------------------------------------------------------
public:
    void lockDirectDescendentArrays(const LLUUID& cat_id,
                                    cat_array_t*& categories,
                                    item_array_t*& items);
    void unlockDirectDescendentArrays(const LLUUID& cat_id);
protected:
    cat_array_t* getUnlockedCatArray(const LLUUID& id);
    item_array_t* getUnlockedItemArray(const LLUUID& id);
private:
    std::map<LLUUID, bool> mCategoryLock;
    std::map<LLUUID, bool> mItemLock;

    //--------------------------------------------------------------------
    // Debugging
    //--------------------------------------------------------------------
public:
    void dumpInventory() const;
    LLPointer<LLInventoryValidationInfo> validate() const;
    LLPointer<LLInventoryValidationInfo> mValidationInfo;
    std::string getFullPath(const LLInventoryObject *obj) const;

/**                    Miscellaneous
 **                                                                            **
 *******************************************************************************/
};

// a special inventory model for the agent
extern LLInventoryModel gInventory;

#endif // LL_LLINVENTORYMODEL_H
<|MERGE_RESOLUTION|>--- conflicted
+++ resolved
@@ -81,14 +81,9 @@
     bool mFatalNoLibraryRootFolder{false};
     bool mFatalQADebugMode{false};
 
-<<<<<<< HEAD
-	std::set<LLFolderType::EType> mMissingRequiredSystemFolders;
-	std::set<LLFolderType::EType> mDuplicateRequiredSystemFolders;
-	std::ostringstream mLog; // <FS:Beq/> Extra validation logs for OpenSim.
-=======
     std::set<LLFolderType::EType> mMissingRequiredSystemFolders;
     std::set<LLFolderType::EType> mDuplicateRequiredSystemFolders;
->>>>>>> 38c2a5bd
+    std::ostringstream mLog; // <FS:Beq/> Extra validation logs for OpenSim.
 };
 std::ostream& operator<<(std::ostream& s, const LLInventoryValidationInfo& v);
 
@@ -188,29 +183,19 @@
     const LLUUID &getLibraryOwnerID() const;
     const LLUUID &getLibraryRootFolderID() const;
 private:
-<<<<<<< HEAD
-	LLUUID mRootFolderID;
-	LLUUID mLibraryRootFolderID;
-	LLUUID mLibraryOwnerID;	
-
-// <FS:TT> ReplaceWornItemsOnly
-	item_array_t mItemArray;
-	item_array_t mObjArray;
-	std::vector<std::string> mAttPoints;
-// </FS:TT>
-	
-	//--------------------------------------------------------------------
-	// Structure
-	//--------------------------------------------------------------------
-=======
     LLUUID mRootFolderID;
     LLUUID mLibraryRootFolderID;
     LLUUID mLibraryOwnerID;
 
+// <FS:TT> ReplaceWornItemsOnly
+    item_array_t mItemArray;
+    item_array_t mObjArray;
+    std::vector<std::string> mAttPoints;
+// </FS:TT>
+
     //--------------------------------------------------------------------
     // Structure
     //--------------------------------------------------------------------
->>>>>>> 38c2a5bd
 public:
     // Methods to load up inventory skeleton & meat. These are used
     // during authentication. Returns true if everything parsed.
@@ -287,50 +272,6 @@
                                 item_array_t*& items) const;
     void getDirectDescendentsOf(const LLUUID& cat_id, cat_array_t& categories, item_array_t& items, LLInventoryCollectFunctor& f) const;
 
-<<<<<<< HEAD
-	typedef LLUUID digest_t; // To clarify the actual usage of this "UUID"
-	// Compute a hash of direct descendant names (for detecting child name changes)
-	digest_t hashDirectDescendentNames(const LLUUID& cat_id) const;
-	
-	// Starting with the object specified, add its descendants to the
-	// array provided, but do not add the inventory object specified
-	// by id. There is no guaranteed order. 
-	//    NOTE: Neither array will be erased before adding objects to it. 
-	//    Do not store a copy of the pointers collected - use them, and 
-	//    collect them again later if you need to reference the same objects.
-	enum { 
-		EXCLUDE_TRASH = FALSE, 
-		INCLUDE_TRASH = TRUE 
-	};
-	// Simpler existence test if matches don't actually need to be collected.
-	bool hasMatchingDirectDescendent(const LLUUID& cat_id,
-									 LLInventoryCollectFunctor& filter);
-	void collectDescendents(const LLUUID& id,
-							cat_array_t& categories,
-							item_array_t& items,
-							BOOL include_trash);
-// [RLVa:KB] - Checked: 2013-04-15 (RLVa-1.4.8)
-	void collectDescendentsIf(const LLUUID& id,
-							  cat_array_t& categories,
-							  item_array_t& items,
-							  BOOL include_trash,
-							  LLInventoryCollectFunctor& add,
-							  bool follow_folder_links = false);
-// [/RLVa:KB]
-//	void collectDescendentsIf(const LLUUID& id,
-//							  cat_array_t& categories,
-//							  item_array_t& items,
-//							  BOOL include_trash,
-//							  LLInventoryCollectFunctor& add);
-
-	// Collect all items in inventory that are linked to item_id.
-	// Assumes item_id is itself not a linked item.
-	item_array_t collectLinksTo(const LLUUID& item_id);
-
-	// Check if one object has a parent chain up to the category specified by UUID.
-	BOOL isObjectDescendentOf(const LLUUID& obj_id, const LLUUID& cat_id) const;
-    
-=======
     typedef LLUUID digest_t; // To clarify the actual usage of this "UUID"
     // Compute a hash of direct descendant names (for detecting child name changes)
     digest_t hashDirectDescendentNames(const LLUUID& cat_id) const;
@@ -352,11 +293,19 @@
                             cat_array_t& categories,
                             item_array_t& items,
                             BOOL include_trash);
+// [RLVa:KB] - Checked: 2013-04-15 (RLVa-1.4.8)
     void collectDescendentsIf(const LLUUID& id,
                               cat_array_t& categories,
                               item_array_t& items,
                               BOOL include_trash,
-                              LLInventoryCollectFunctor& add);
+                              LLInventoryCollectFunctor& add,
+                              bool follow_folder_links = false);
+// [/RLVa:KB]
+//  void collectDescendentsIf(const LLUUID& id,
+//                            cat_array_t& categories,
+//                            item_array_t& items,
+//                            BOOL include_trash,
+//                            LLInventoryCollectFunctor& add);
 
     // Collect all items in inventory that are linked to item_id.
     // Assumes item_id is itself not a linked item.
@@ -365,7 +314,6 @@
     // Check if one object has a parent chain up to the category specified by UUID.
     BOOL isObjectDescendentOf(const LLUUID& obj_id, const LLUUID& cat_id) const;
 
->>>>>>> 38c2a5bd
     enum EAncestorResult{
         ANCESTOR_OK = 0,
         ANCESTOR_MISSING = 1,
@@ -373,17 +321,17 @@
     };
     // Follow parent chain to the top.
     EAncestorResult getObjectTopmostAncestor(const LLUUID& object_id, LLUUID& result) const;
-	// <FS:Beq>  FIRE-31674 ignore suitcase contents
-	#ifdef OPENSIM
-	bool isInSuitcase(const LLInventoryCategory * cat) const;
-	#endif
-	// </FS:Beq>
-	// <FS:Ansariel> Re-added because of start folder id
-	// Collect all items in inventory that are linked to item_id.
-	// Assumes item_id is itself not a linked item.
-	item_array_t collectLinkedItems(const LLUUID& item_id,
-									const LLUUID& start_folder_id = LLUUID::null);
-	// </FS:Ansariel>
+    // <FS:Beq>  FIRE-31674 ignore suitcase contents
+    #ifdef OPENSIM
+    bool isInSuitcase(const LLInventoryCategory * cat) const;
+    #endif
+    // </FS:Beq>
+    // <FS:Ansariel> Re-added because of start folder id
+    // Collect all items in inventory that are linked to item_id.
+    // Assumes item_id is itself not a linked item.
+    item_array_t collectLinkedItems(const LLUUID& item_id,
+                                    const LLUUID& start_folder_id = LLUUID::null);
+    // </FS:Ansariel>
 
     //--------------------------------------------------------------------
     // Find
@@ -437,42 +385,33 @@
     // Copy content of all folders of type "type" into folder "id" and delete/purge the empty folders
     // Note : This method has been designed for FT_OUTBOX (aka Merchant Outbox) but can be used for other categories
     void consolidateForType(const LLUUID& id, LLFolderType::EType type);
-<<<<<<< HEAD
-    
-	// <FS:TT> ReplaceWornItemsOnly
-	void wearItemsOnAvatar(LLInventoryCategory* category);
-	void wearAttachmentsOnAvatarCheckRemove(LLViewerObject *object, const LLViewerJointAttachment *attachment);
-	// </FS:TT>
-
-	// <FS:Ansariel> FIRE-29342: Protect folder option
-	const uuid_set_t& getProtectedCategories() const { return mProtectedCategories; };
-=======
->>>>>>> 38c2a5bd
+
+    // <FS:TT> ReplaceWornItemsOnly
+    void wearItemsOnAvatar(LLInventoryCategory* category);
+    void wearAttachmentsOnAvatarCheckRemove(LLViewerObject *object, const LLViewerJointAttachment *attachment);
+    // </FS:TT>
+
+    // <FS:Ansariel> FIRE-29342: Protect folder option
+    const uuid_set_t& getProtectedCategories() const { return mProtectedCategories; };
 
 private:
     mutable LLPointer<LLViewerInventoryItem> mLastItem; // cache recent lookups
 
-<<<<<<< HEAD
-	// <FS:TT> ReplaceWornItemsOnly
-	void wearWearablesOnAvatar(const LLUUID& category_id);
-	void wearAttachmentsOnAvatar(const LLUUID& category_id);
-	void wearGesturesOnAvatar(const LLUUID& category_id);
-	// </FS:TT>
-
-	// <FS:Ansariel> FIRE-29342: Protect folder option
-	uuid_set_t mProtectedCategories;
-	boost::signals2::connection mProtectedCategoriesChangedCallbackConnection;
-	void onProtectedCategoriesChanged(const LLSD& newvalue);
-	// </FS:Ansariel>
-
-	//--------------------------------------------------------------------
-	// Count
-	//--------------------------------------------------------------------
-=======
+    // <FS:TT> ReplaceWornItemsOnly
+    void wearWearablesOnAvatar(const LLUUID& category_id);
+    void wearAttachmentsOnAvatar(const LLUUID& category_id);
+    void wearGesturesOnAvatar(const LLUUID& category_id);
+    // </FS:TT>
+
+    // <FS:Ansariel> FIRE-29342: Protect folder option
+    uuid_set_t mProtectedCategories;
+    boost::signals2::connection mProtectedCategoriesChangedCallbackConnection;
+    void onProtectedCategoriesChanged(const LLSD& newvalue);
+    // </FS:Ansariel>
+
     //--------------------------------------------------------------------
     // Count
     //--------------------------------------------------------------------
->>>>>>> 38c2a5bd
 public:
     // Return the number of items or categories
     S32 getItemCount() const;
@@ -592,16 +531,7 @@
     // Creation
     //--------------------------------------------------------------------
 public:
-<<<<<<< HEAD
-	LLUUID findCategoryByName(std::string_view name);
-	// Returns the UUID of the new category. If you want to use the default 
-	// name based on type, pass in a NULL to the 'name' parameter.
-	void createNewCategory(const LLUUID& parent_id,
-							 LLFolderType::EType preferred_type,
-							 const std::string& name,
-							 inventory_func_type callback = NULL,
-							 const LLUUID& thumbnail_id = LLUUID::null);
-=======
+    LLUUID findCategoryByName(std::string_view name);
     // Returns the UUID of the new category. If you want to use the default
     // name based on type, pass in a NULL to the 'name' parameter.
     void createNewCategory(const LLUUID& parent_id,
@@ -609,7 +539,6 @@
                              const std::string& name,
                              inventory_func_type callback = NULL,
                              const LLUUID& thumbnail_id = LLUUID::null);
->>>>>>> 38c2a5bd
 protected:
     // Internal methods that add inventory and make sure that all of
     // the internal data structures are consistent. These methods
@@ -678,36 +607,16 @@
  **/
 
 public:
-<<<<<<< HEAD
-	// Called by the idle loop.  Only updates if new state is detected.  Call 
-	// notifyObservers() manually to update regardless of whether state change 
-	// has been indicated.
-	void idleNotifyObservers();
-
-	// Call to explicitly update everyone on a new state.
-// [SL:KB] - Patch: UI-Notifications | Checked: Catznip-6.5
-	void notifyObservers(const LLUUID& transaction_id = LLUUID::null);
-// [/SL:KB]
-//	void notifyObservers();
-
-	// Allows outsiders to tell the inventory if something has
-	// been changed 'under the hood', but outside the control of the
-	// inventory. The next notify will include that notification.
-	void addChangedMask(U32 mask, const LLUUID& referent);
-	
-	const changed_items_t& getChangedIDs() const { return mChangedItemIDs; }
-	const changed_items_t& getAddedIDs() const { return mAddedItemIDs; }
-// [SL:KB] - Patch: UI-Notifications | Checked: Catznip-6.5
-    const LLUUID& getTransactionId() const { return mTransactionId; }
-// [/SL:KB]
-=======
     // Called by the idle loop.  Only updates if new state is detected.  Call
     // notifyObservers() manually to update regardless of whether state change
     // has been indicated.
     void idleNotifyObservers();
 
     // Call to explicitly update everyone on a new state.
-    void notifyObservers();
+// [SL:KB] - Patch: UI-Notifications | Checked: Catznip-6.5
+    void notifyObservers(const LLUUID& transaction_id = LLUUID::null);
+// [/SL:KB]
+//  void notifyObservers();
 
     // Allows outsiders to tell the inventory if something has
     // been changed 'under the hood', but outside the control of the
@@ -716,7 +625,9 @@
 
     const changed_items_t& getChangedIDs() const { return mChangedItemIDs; }
     const changed_items_t& getAddedIDs() const { return mAddedItemIDs; }
->>>>>>> 38c2a5bd
+// [SL:KB] - Patch: UI-Notifications | Checked: Catznip-6.5
+    const LLUUID& getTransactionId() const { return mTransactionId; }
+// [/SL:KB]
 protected:
     // Updates all linked items pointing to this id.
     void addChangedMaskForLinks(const LLUUID& object_id, U32 mask);
@@ -737,21 +648,14 @@
     changed_items_t mLinksRebuildList;
     boost::signals2::connection mBulkFecthCallbackSlot;
 
-<<<<<<< HEAD
 // [SL:KB] - Patch: UI-Notifications | Checked: Catznip-6.5
     LLUUID mTransactionId;
 // [/SL:KB]
-	
-	
-	//--------------------------------------------------------------------
-	// Observers
-	//--------------------------------------------------------------------
-=======
+
 
     //--------------------------------------------------------------------
     // Observers
     //--------------------------------------------------------------------
->>>>>>> 38c2a5bd
 public:
     // If the observer is destroyed, be sure to remove it.
     void addObserver(LLInventoryObserver* observer);
@@ -830,21 +734,6 @@
     // Message handling functionality
     //--------------------------------------------------------------------
 public:
-<<<<<<< HEAD
-	static void processUpdateCreateInventoryItem(LLMessageSystem* msg, void**);
-	static void removeInventoryItem(LLUUID agent_id, LLMessageSystem* msg, const char* msg_label);
-	static void processRemoveInventoryItem(LLMessageSystem* msg, void**);
-	static void removeInventoryFolder(LLUUID agent_id, LLMessageSystem* msg);
-	static void processRemoveInventoryFolder(LLMessageSystem* msg, void**);
-	static void processRemoveInventoryObjects(LLMessageSystem* msg, void**);
-	static void processSaveAssetIntoInventory(LLMessageSystem* msg, void**);
-	static void processBulkUpdateInventory(LLMessageSystem* msg, void**);
-	static void processMoveInventoryItem(LLMessageSystem* msg, void**);
-	// <FS:Ansariel> [UDP-Msg]
-	static void processInventoryDescendents(LLMessageSystem* msg, void**);
-	static void processFetchInventoryReply(LLMessageSystem* msg, void**);
-	// </FS:Ansariel> [UDP-Msg]
-=======
     static void processUpdateCreateInventoryItem(LLMessageSystem* msg, void**);
     static void removeInventoryItem(LLUUID agent_id, LLMessageSystem* msg, const char* msg_label);
     static void processRemoveInventoryItem(LLMessageSystem* msg, void**);
@@ -854,7 +743,10 @@
     static void processSaveAssetIntoInventory(LLMessageSystem* msg, void**);
     static void processBulkUpdateInventory(LLMessageSystem* msg, void**);
     static void processMoveInventoryItem(LLMessageSystem* msg, void**);
->>>>>>> 38c2a5bd
+    // <FS:Ansariel> [UDP-Msg]
+    static void processInventoryDescendents(LLMessageSystem* msg, void**);
+    static void processFetchInventoryReply(LLMessageSystem* msg, void**);
+    // </FS:Ansariel> [UDP-Msg]
 protected:
     bool messageUpdateCore(LLMessageSystem* msg, bool do_accounting, U32 mask = 0x0);
 
