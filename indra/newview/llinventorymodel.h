--- conflicted
+++ resolved
@@ -81,15 +81,9 @@
     bool mFatalNoLibraryRootFolder{false};
     bool mFatalQADebugMode{false};
 
-<<<<<<< HEAD
-	std::set<LLFolderType::EType> mMissingRequiredSystemFolders;
-	std::set<LLFolderType::EType> mDuplicateRequiredSystemFolders;
-	std::ostringstream mLog; // <FS:Beq/> Extra validation logs for OpenSim.
-=======
     std::set<LLFolderType::EType> mMissingRequiredSystemFolders;
     std::set<LLFolderType::EType> mDuplicateRequiredSystemFolders;
     std::ostringstream mLog; // <FS:Beq/> Extra validation logs for OpenSim.
->>>>>>> 1a8a5404
 };
 std::ostream& operator<<(std::ostream& s, const LLInventoryValidationInfo& v);
 
@@ -189,21 +183,6 @@
     const LLUUID &getLibraryOwnerID() const;
     const LLUUID &getLibraryRootFolderID() const;
 private:
-<<<<<<< HEAD
-	LLUUID mRootFolderID;
-	LLUUID mLibraryRootFolderID;
-	LLUUID mLibraryOwnerID;	
-
-// <FS:TT> ReplaceWornItemsOnly
-	item_array_t mItemArray;
-	item_array_t mObjArray;
-	std::vector<std::string> mAttPoints;
-// </FS:TT>
-	
-	//--------------------------------------------------------------------
-	// Structure
-	//--------------------------------------------------------------------
-=======
     LLUUID mRootFolderID;
     LLUUID mLibraryRootFolderID;
     LLUUID mLibraryOwnerID;
@@ -217,7 +196,6 @@
     //--------------------------------------------------------------------
     // Structure
     //--------------------------------------------------------------------
->>>>>>> 1a8a5404
 public:
     // Methods to load up inventory skeleton & meat. These are used
     // during authentication. Returns true if everything parsed.
@@ -258,21 +236,12 @@
     // Login
     //--------------------------------------------------------------------
 public:
-<<<<<<< HEAD
-	static bool getIsFirstTimeInViewer2();
-    static bool  isSysFoldersReady() { return (sPendingSystemFolders == 0); }
-
-private:
-	static bool sFirstTimeInViewer2;
-	const static S32 sCurrentInvCacheVersion; // expected inventory cache version
-=======
     static bool getIsFirstTimeInViewer2();
     static bool  isSysFoldersReady() { return (sPendingSystemFolders == 0); }
 
 private:
     static bool sFirstTimeInViewer2;
     const static S32 sCurrentInvCacheVersion; // expected inventory cache version
->>>>>>> 1a8a5404
 
     static S32 sPendingSystemFolders;
 
@@ -303,50 +272,6 @@
                                 item_array_t*& items) const;
     void getDirectDescendentsOf(const LLUUID& cat_id, cat_array_t& categories, item_array_t& items, LLInventoryCollectFunctor& f) const;
 
-<<<<<<< HEAD
-	typedef LLUUID digest_t; // To clarify the actual usage of this "UUID"
-	// Compute a hash of direct descendant names (for detecting child name changes)
-	digest_t hashDirectDescendentNames(const LLUUID& cat_id) const;
-	
-	// Starting with the object specified, add its descendants to the
-	// array provided, but do not add the inventory object specified
-	// by id. There is no guaranteed order. 
-	//    NOTE: Neither array will be erased before adding objects to it. 
-	//    Do not store a copy of the pointers collected - use them, and 
-	//    collect them again later if you need to reference the same objects.
-	enum { 
-		EXCLUDE_TRASH = false, 
-		INCLUDE_TRASH = true 
-	};
-	// Simpler existence test if matches don't actually need to be collected.
-	bool hasMatchingDirectDescendent(const LLUUID& cat_id,
-									 LLInventoryCollectFunctor& filter);
-	void collectDescendents(const LLUUID& id,
-							cat_array_t& categories,
-							item_array_t& items,
-							bool include_trash);
-// [RLVa:KB] - Checked: 2013-04-15 (RLVa-1.4.8)
-	void collectDescendentsIf(const LLUUID& id,
-							  cat_array_t& categories,
-							  item_array_t& items,
-							  bool include_trash,
-							  LLInventoryCollectFunctor& add,
-							  bool follow_folder_links = false);
-// [/RLVa:KB]
-//	void collectDescendentsIf(const LLUUID& id,
-//							  cat_array_t& categories,
-//							  item_array_t& items,
-//							  bool include_trash,
-//							  LLInventoryCollectFunctor& add);
-
-	// Collect all items in inventory that are linked to item_id.
-	// Assumes item_id is itself not a linked item.
-	item_array_t collectLinksTo(const LLUUID& item_id);
-
-	// Check if one object has a parent chain up to the category specified by UUID.
-	bool isObjectDescendentOf(const LLUUID& obj_id, const LLUUID& cat_id) const;
-    
-=======
     typedef LLUUID digest_t; // To clarify the actual usage of this "UUID"
     // Compute a hash of direct descendant names (for detecting child name changes)
     digest_t hashDirectDescendentNames(const LLUUID& cat_id) const;
@@ -389,7 +314,6 @@
     // Check if one object has a parent chain up to the category specified by UUID.
     bool isObjectDescendentOf(const LLUUID& obj_id, const LLUUID& cat_id) const;
 
->>>>>>> 1a8a5404
     enum EAncestorResult{
         ANCESTOR_OK = 0,
         ANCESTOR_MISSING = 1,
@@ -397,23 +321,6 @@
     };
     // Follow parent chain to the top.
     EAncestorResult getObjectTopmostAncestor(const LLUUID& object_id, LLUUID& result) const;
-<<<<<<< HEAD
-	// <FS:Beq>  FIRE-31674 ignore suitcase contents
-	#ifdef OPENSIM
-	bool isInSuitcase(const LLInventoryCategory * cat) const;
-	#endif
-	// </FS:Beq>
-	// <FS:Ansariel> Re-added because of start folder id
-	// Collect all items in inventory that are linked to item_id.
-	// Assumes item_id is itself not a linked item.
-	item_array_t collectLinkedItems(const LLUUID& item_id,
-									const LLUUID& start_folder_id = LLUUID::null);
-	// </FS:Ansariel>
-
-	//--------------------------------------------------------------------
-	// Find
-	//--------------------------------------------------------------------
-=======
     // <FS:Beq>  FIRE-31674 ignore suitcase contents
     #ifdef OPENSIM
     bool isInSuitcase(const LLInventoryCategory * cat) const;
@@ -429,7 +336,6 @@
     //--------------------------------------------------------------------
     // Find
     //--------------------------------------------------------------------
->>>>>>> 1a8a5404
 public:
 
     // Checks if category exists ("My Inventory" only), if it does not, creates it
@@ -479,35 +385,6 @@
     // Copy content of all folders of type "type" into folder "id" and delete/purge the empty folders
     // Note : This method has been designed for FT_OUTBOX (aka Merchant Outbox) but can be used for other categories
     void consolidateForType(const LLUUID& id, LLFolderType::EType type);
-<<<<<<< HEAD
-    
-	// <FS:TT> ReplaceWornItemsOnly
-	void wearItemsOnAvatar(LLInventoryCategory* category);
-	void wearAttachmentsOnAvatarCheckRemove(LLViewerObject *object, const LLViewerJointAttachment *attachment);
-	// </FS:TT>
-
-	// <FS:Ansariel> FIRE-29342: Protect folder option
-	const uuid_set_t& getProtectedCategories() const { return mProtectedCategories; };
-
-private:
-	mutable LLPointer<LLViewerInventoryItem> mLastItem; // cache recent lookups	
-
-	// <FS:TT> ReplaceWornItemsOnly
-	void wearWearablesOnAvatar(const LLUUID& category_id);
-	void wearAttachmentsOnAvatar(const LLUUID& category_id);
-	void wearGesturesOnAvatar(const LLUUID& category_id);
-	// </FS:TT>
-
-	// <FS:Ansariel> FIRE-29342: Protect folder option
-	uuid_set_t mProtectedCategories;
-	boost::signals2::connection mProtectedCategoriesChangedCallbackConnection;
-	void onProtectedCategoriesChanged(const LLSD& newvalue);
-	// </FS:Ansariel>
-
-	//--------------------------------------------------------------------
-	// Count
-	//--------------------------------------------------------------------
-=======
 
     // <FS:TT> ReplaceWornItemsOnly
     void wearItemsOnAvatar(LLInventoryCategory* category);
@@ -535,7 +412,6 @@
     //--------------------------------------------------------------------
     // Count
     //--------------------------------------------------------------------
->>>>>>> 1a8a5404
 public:
     // Return the number of items or categories
     S32 getItemCount() const;
@@ -551,41 +427,6 @@
  **/
 
 public:
-<<<<<<< HEAD
-	// Change an existing item with a matching item_id or add the item
-	// to the current inventory. Returns the change mask generated by
-	// the update. No notification will be sent to observers. This
-	// method will only generate network traffic if the item had to be
-	// reparented.
-	//    NOTE: In usage, you will want to perform cache accounting
-	//    operations in LLInventoryModel::accountForUpdate() or
-	//    LLViewerInventoryItem::updateServer() before calling this method.
-	U32 updateItem(const LLViewerInventoryItem* item, U32 mask = 0);
-
-	// Change an existing item with the matching id or add
-	// the category. No notification will be sent to observers. This
-	// method will only generate network traffic if the item had to be
-	// reparented.
-	//    NOTE: In usage, you will want to perform cache accounting
-	//    operations in accountForUpdate() or LLViewerInventoryCategory::
-	//    updateServer() before calling this method.
-	void updateCategory(const LLViewerInventoryCategory* cat, U32 mask = 0);
-
-	// Move the specified object id to the specified category and
-	// update the internal structures. No cache accounting,
-	// observer notification, or server update is performed.
-	void moveObject(const LLUUID& object_id, const LLUUID& cat_id);
-
-	// Migrated from llinventoryfunctions
-	void changeItemParent(LLViewerInventoryItem* item,
-						  const LLUUID& new_parent_id,
-						  bool restamp);
-
-	// Migrated from llinventoryfunctions
-	void changeCategoryParent(LLViewerInventoryCategory* cat,
-							  const LLUUID& new_parent_id,
-							  bool restamp);
-=======
     // Change an existing item with a matching item_id or add the item
     // to the current inventory. Returns the change mask generated by
     // the update. No notification will be sent to observers. This
@@ -619,7 +460,6 @@
     void changeCategoryParent(LLViewerInventoryCategory* cat,
                               const LLUUID& new_parent_id,
                               bool restamp);
->>>>>>> 1a8a5404
 
     // Marks links from a "possibly" broken list for a rebuild
     // clears the list
@@ -691,16 +531,6 @@
     // Creation
     //--------------------------------------------------------------------
 public:
-<<<<<<< HEAD
-	LLUUID findCategoryByName(std::string_view name);
-	// Returns the UUID of the new category. If you want to use the default 
-	// name based on type, pass in a NULL to the 'name' parameter.
-	void createNewCategory(const LLUUID& parent_id,
-							 LLFolderType::EType preferred_type,
-							 const std::string& name,
-							 inventory_func_type callback = NULL,
-							 const LLUUID& thumbnail_id = LLUUID::null);
-=======
     LLUUID findCategoryByName(std::string_view name);
     // Returns the UUID of the new category. If you want to use the default
     // name based on type, pass in a NULL to the 'name' parameter.
@@ -709,7 +539,6 @@
                              const std::string& name,
                              inventory_func_type callback = NULL,
                              const LLUUID& thumbnail_id = LLUUID::null);
->>>>>>> 1a8a5404
 protected:
     // Internal methods that add inventory and make sure that all of
     // the internal data structures are consistent. These methods
@@ -778,26 +607,6 @@
  **/
 
 public:
-<<<<<<< HEAD
-	// Called by the idle loop.  Only updates if new state is detected.  Call 
-	// notifyObservers() manually to update regardless of whether state change 
-	// has been indicated.
-	void idleNotifyObservers();
-
-	// Call to explicitly update everyone on a new state.
-// [SL:KB] - Patch: UI-Notifications | Checked: Catznip-6.5
-	void notifyObservers(const LLUUID& transaction_id = LLUUID::null);
-// [/SL:KB]
-//	void notifyObservers();
-
-	// Allows outsiders to tell the inventory if something has
-	// been changed 'under the hood', but outside the control of the
-	// inventory. The next notify will include that notification.
-	void addChangedMask(U32 mask, const LLUUID& referent);
-	
-	const changed_items_t& getChangedIDs() const { return mChangedItemIDs; }
-	const changed_items_t& getAddedIDs() const { return mAddedItemIDs; }
-=======
     // Called by the idle loop.  Only updates if new state is detected.  Call
     // notifyObservers() manually to update regardless of whether state change
     // has been indicated.
@@ -816,7 +625,6 @@
 
     const changed_items_t& getChangedIDs() const { return mChangedItemIDs; }
     const changed_items_t& getAddedIDs() const { return mAddedItemIDs; }
->>>>>>> 1a8a5404
 // [SL:KB] - Patch: UI-Notifications | Checked: Catznip-6.5
     const LLUUID& getTransactionId() const { return mTransactionId; }
 // [/SL:KB]
@@ -824,15 +632,6 @@
     // Updates all linked items pointing to this id.
     void addChangedMaskForLinks(const LLUUID& object_id, U32 mask);
 private:
-<<<<<<< HEAD
-	// Flag set when notifyObservers is being called, to look for bugs
-	// where it's called recursively.
-	bool mIsNotifyObservers;
-	// Variables used to track what has changed since the last notify.
-	U32 mModifyMask;
-	changed_items_t mChangedItemIDs;
-	changed_items_t mAddedItemIDs;
-=======
     // Flag set when notifyObservers is being called, to look for bugs
     // where it's called recursively.
     bool mIsNotifyObservers;
@@ -840,7 +639,6 @@
     U32 mModifyMask;
     changed_items_t mChangedItemIDs;
     changed_items_t mAddedItemIDs;
->>>>>>> 1a8a5404
     // Fallback when notifyObservers is in progress
     U32 mModifyMaskBacklog;
     changed_items_t mChangedItemIDsBacklog;
@@ -853,18 +651,6 @@
 // [SL:KB] - Patch: UI-Notifications | Checked: Catznip-6.5
     LLUUID mTransactionId;
 // [/SL:KB]
-<<<<<<< HEAD
-	
-	
-	//--------------------------------------------------------------------
-	// Observers
-	//--------------------------------------------------------------------
-public:
-	// If the observer is destroyed, be sure to remove it.
-	void addObserver(LLInventoryObserver* observer);
-	void removeObserver(LLInventoryObserver* observer);
-	bool containsObserver(LLInventoryObserver* observer) const;
-=======
 
 
     //--------------------------------------------------------------------
@@ -875,7 +661,6 @@
     void addObserver(LLInventoryObserver* observer);
     void removeObserver(LLInventoryObserver* observer);
     bool containsObserver(LLInventoryObserver* observer) const;
->>>>>>> 1a8a5404
 private:
     typedef std::set<LLInventoryObserver*> observer_list_t;
     observer_list_t mObservers;
@@ -949,21 +734,6 @@
     // Message handling functionality
     //--------------------------------------------------------------------
 public:
-<<<<<<< HEAD
-	static void processUpdateCreateInventoryItem(LLMessageSystem* msg, void**);
-	static void removeInventoryItem(LLUUID agent_id, LLMessageSystem* msg, const char* msg_label);
-	static void processRemoveInventoryItem(LLMessageSystem* msg, void**);
-	static void removeInventoryFolder(LLUUID agent_id, LLMessageSystem* msg);
-	static void processRemoveInventoryFolder(LLMessageSystem* msg, void**);
-	static void processRemoveInventoryObjects(LLMessageSystem* msg, void**);
-	static void processSaveAssetIntoInventory(LLMessageSystem* msg, void**);
-	static void processBulkUpdateInventory(LLMessageSystem* msg, void**);
-	static void processMoveInventoryItem(LLMessageSystem* msg, void**);
-	// <FS:Ansariel> [UDP-Msg]
-	static void processInventoryDescendents(LLMessageSystem* msg, void**);
-	static void processFetchInventoryReply(LLMessageSystem* msg, void**);
-	// </FS:Ansariel> [UDP-Msg]
-=======
     static void processUpdateCreateInventoryItem(LLMessageSystem* msg, void**);
     static void removeInventoryItem(LLUUID agent_id, LLMessageSystem* msg, const char* msg_label);
     static void processRemoveInventoryItem(LLMessageSystem* msg, void**);
@@ -977,7 +747,6 @@
     static void processInventoryDescendents(LLMessageSystem* msg, void**);
     static void processFetchInventoryReply(LLMessageSystem* msg, void**);
     // </FS:Ansariel> [UDP-Msg]
->>>>>>> 1a8a5404
 protected:
     bool messageUpdateCore(LLMessageSystem* msg, bool do_accounting, U32 mask = 0x0);
 
