/** 
 * @file llinventorymodelbackgroundfetch.h
 * @brief LLInventoryModelBackgroundFetch class header file
 *
 * $LicenseInfo:firstyear=2002&license=viewerlgpl$
 * Second Life Viewer Source Code
 * Copyright (C) 2010, Linden Research, Inc.
 * 
 * This library is free software; you can redistribute it and/or
 * modify it under the terms of the GNU Lesser General Public
 * License as published by the Free Software Foundation;
 * version 2.1 of the License only.
 * 
 * This library is distributed in the hope that it will be useful,
 * but WITHOUT ANY WARRANTY; without even the implied warranty of
 * MERCHANTABILITY or FITNESS FOR A PARTICULAR PURPOSE.  See the GNU
 * Lesser General Public License for more details.
 * 
 * You should have received a copy of the GNU Lesser General Public
 * License along with this library; if not, write to the Free Software
 * Foundation, Inc., 51 Franklin Street, Fifth Floor, Boston, MA  02110-1301  USA
 * 
 * Linden Research, Inc., 945 Battery Street, San Francisco, CA  94111  USA
 * $/LicenseInfo$
 */

#ifndef LL_LLINVENTORYMODELBACKGROUNDFETCH_H
#define LL_LLINVENTORYMODELBACKGROUNDFETCH_H

#include "llsingleton.h"
#include "lluuid.h"
#include "httpcommon.h"
#include "httprequest.h"
#include "httpoptions.h"
#include "httpheaders.h"
#include "httphandler.h"

//~~~~~~~~~~~~~~~~~~~~~~~~~~~~~~~~~~~~~~~~~~~~~~~~~~~~~~~~~~~~~~~~~~~~~~~~~~~~~
// Class LLInventoryModelBackgroundFetch
//
// This class handles background fetches, which are fetches of
// inventory folder.  Fetches can be recursive or not.
//~~~~~~~~~~~~~~~~~~~~~~~~~~~~~~~~~~~~~~~~~~~~~~~~~~~~~~~~~~~~~~~~~~~~~~~~~~~~~
class LLInventoryModelBackgroundFetch : public LLSingleton<LLInventoryModelBackgroundFetch>
{
	LLSINGLETON(LLInventoryModelBackgroundFetch);
	~LLInventoryModelBackgroundFetch();
public:

    // Start background breadth-first fetching of inventory contents.
	// This gets triggered when performing a filter-search.
	void start(const LLUUID& cat_id = LLUUID::null, bool recursive = true);
    void scheduleFolderFetch(const LLUUID& cat_id, bool forced = false);
    void scheduleItemFetch(const LLUUID& item_id, bool forced = false);

	BOOL folderFetchActive() const;
	bool isEverythingFetched() const; // completing the fetch once per session should be sufficient

	bool libraryFetchStarted() const;
	bool libraryFetchCompleted() const;
	bool libraryFetchInProgress() const;
	
	bool inventoryFetchStarted() const;
	bool inventoryFetchCompleted() const;
	bool inventoryFetchInProgress() const;

    void findLostItems();	
	void incrFetchCount(S32 fetching);
    void incrFetchFolderCount(S32 fetching);

	bool isBulkFetchProcessingComplete() const;
    bool isFolderFetchProcessingComplete() const;
	void setAllFoldersFetched();

    typedef boost::function<void()> folders_fetched_callback_t;
    boost::signals2::connection setFetchCompletionCallback(folders_fetched_callback_t cb);

	void addRequestAtFront(const LLUUID & id, bool recursive, bool is_category);
	void addRequestAtBack(const LLUUID & id, bool recursive, bool is_category);

protected:

    typedef enum {
        FT_DEFAULT = 0,
        FT_FORCED, // request even if already loaded
        FT_CONTENT_RECURSIVE, // request content recursively
        FT_RECURSIVE, // request everything recursively
    } EFetchType;
    struct FetchQueueInfo
    {
        FetchQueueInfo(const LLUUID& id, EFetchType recursive, bool is_category = true)
            : mUUID(id),
            mIsCategory(is_category),
            mFetchType(recursive)
        {}

        LLUUID mUUID;
        bool mIsCategory;
        EFetchType mFetchType;
    };
    typedef std::deque<FetchQueueInfo> fetch_queue_t;

    void onAISFolderCalback(const LLUUID &request_id, const LLUUID &response_id, EFetchType recursion);
    void bulkFetchViaAis();
    void bulkFetchViaAis(const FetchQueueInfo& fetch_info);
	void bulkFetch();

	void backgroundFetch();
	static void backgroundFetchCB(void*); // background fetch idle function

	bool fetchQueueContainsNoDescendentsOf(const LLUUID& cat_id) const;

private:
 	bool mRecursiveInventoryFetchStarted;
	bool mRecursiveLibraryFetchStarted;
	bool mAllRecursiveFoldersFetched;
    typedef boost::signals2::signal<void()> folders_fetched_signal_t;
    folders_fetched_signal_t mFoldersFetchedSignal;

    bool mBackgroundFetchActive;
	bool mFolderFetchActive;
	S32 mFetchCount;
    S32 mLastFetchCount; // for debug
    S32 mFetchFolderCount;

	LLFrameTimer mFetchTimer;
	F32 mMinTimeBetweenFetches;
	fetch_queue_t mFetchFolderQueue;
    fetch_queue_t mFetchItemQueue;
<<<<<<< HEAD

	// <FS:ND> For legacy inventory
	BOOL mTimelyFetchPending;
	S32 mNumFetchRetries;
	F32 mMaxTimeBetweenFetches;
	// </FS:ND>

=======
    std::list<LLUUID> mExpectedFolderIds; // for debug, should this track time?
>>>>>>> 6d0c0784
};

#endif // LL_LLINVENTORYMODELBACKGROUNDFETCH_H
<|MERGE_RESOLUTION|>--- conflicted
+++ resolved
@@ -127,17 +127,13 @@
 	F32 mMinTimeBetweenFetches;
 	fetch_queue_t mFetchFolderQueue;
     fetch_queue_t mFetchItemQueue;
-<<<<<<< HEAD
-
+    std::list<LLUUID> mExpectedFolderIds; // for debug, should this track time?
 	// <FS:ND> For legacy inventory
 	BOOL mTimelyFetchPending;
 	S32 mNumFetchRetries;
 	F32 mMaxTimeBetweenFetches;
 	// </FS:ND>
 
-=======
-    std::list<LLUUID> mExpectedFolderIds; // for debug, should this track time?
->>>>>>> 6d0c0784
 };
 
 #endif // LL_LLINVENTORYMODELBACKGROUNDFETCH_H
