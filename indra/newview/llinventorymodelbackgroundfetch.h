/** 
 * @file llinventorymodelbackgroundfetch.h
 * @brief LLInventoryModelBackgroundFetch class header file
 *
 * $LicenseInfo:firstyear=2002&license=viewerlgpl$
 * Second Life Viewer Source Code
 * Copyright (C) 2010, Linden Research, Inc.
 * 
 * This library is free software; you can redistribute it and/or
 * modify it under the terms of the GNU Lesser General Public
 * License as published by the Free Software Foundation;
 * version 2.1 of the License only.
 * 
 * This library is distributed in the hope that it will be useful,
 * but WITHOUT ANY WARRANTY; without even the implied warranty of
 * MERCHANTABILITY or FITNESS FOR A PARTICULAR PURPOSE.  See the GNU
 * Lesser General Public License for more details.
 * 
 * You should have received a copy of the GNU Lesser General Public
 * License along with this library; if not, write to the Free Software
 * Foundation, Inc., 51 Franklin Street, Fifth Floor, Boston, MA  02110-1301  USA
 * 
 * Linden Research, Inc., 945 Battery Street, San Francisco, CA  94111  USA
 * $/LicenseInfo$
 */

#ifndef LL_LLINVENTORYMODELBACKGROUNDFETCH_H
#define LL_LLINVENTORYMODELBACKGROUNDFETCH_H

#include "llsingleton.h"
#include "lluuid.h"
#include "httpcommon.h"
#include "httprequest.h"
#include "httpoptions.h"
#include "httpheaders.h"
#include "httphandler.h"

//~~~~~~~~~~~~~~~~~~~~~~~~~~~~~~~~~~~~~~~~~~~~~~~~~~~~~~~~~~~~~~~~~~~~~~~~~~~~~
// Class LLInventoryModelBackgroundFetch
//
// This class handles background fetches, which are fetches of
// inventory folder.  Fetches can be recursive or not.
//~~~~~~~~~~~~~~~~~~~~~~~~~~~~~~~~~~~~~~~~~~~~~~~~~~~~~~~~~~~~~~~~~~~~~~~~~~~~~
class LLInventoryModelBackgroundFetch : public LLSingleton<LLInventoryModelBackgroundFetch>
{
	LLSINGLETON(LLInventoryModelBackgroundFetch);
	~LLInventoryModelBackgroundFetch();
public:

	// Start and stop background breadth-first fetching of inventory contents.
	// This gets triggered when performing a filter-search.
	void start(const LLUUID& cat_id = LLUUID::null, bool recursive = true);

	BOOL folderFetchActive() const;
	bool isEverythingFetched() const; // completing the fetch once per session should be sufficient

	bool libraryFetchStarted() const;
	bool libraryFetchCompleted() const;
	bool libraryFetchInProgress() const;
	
	bool inventoryFetchStarted() const;
	bool inventoryFetchCompleted() const;
	bool inventoryFetchInProgress() const;

    void findLostItems();	
	void incrFetchCount(S32 fetching);

	bool isBulkFetchProcessingComplete() const;
	void setAllFoldersFetched();

    typedef boost::function<void()> folders_fetched_callback_t;
    boost::signals2::connection setAllFoldersFetchedCallback(folders_fetched_callback_t cb);

	void addRequestAtFront(const LLUUID & id, bool recursive, bool is_category);
	void addRequestAtBack(const LLUUID & id, bool recursive, bool is_category);

protected:

    typedef enum {
        RT_NONE = 0,
        RT_CONTENT, // request content recursively
        RT_RECURSIVE, // request everything recursively
    } ERecursionType;
    struct FetchQueueInfo
    {
        FetchQueueInfo(const LLUUID& id, ERecursionType recursive, bool is_category = true)
            : mUUID(id),
            mIsCategory(is_category),
            mRecursive(recursive)
        {}

        LLUUID mUUID;
        bool mIsCategory;
        ERecursionType mRecursive;
    };
    typedef std::deque<FetchQueueInfo> fetch_queue_t;

    void onAISCalback(const LLUUID &request_id, const LLUUID &response_id, ERecursionType recursion);
    void bulkFetchViaAis();
    void bulkFetchViaAis(const FetchQueueInfo& fetch_info);
	void bulkFetch();

	void backgroundFetch();
	static void backgroundFetchCB(void*); // background fetch idle function

	bool fetchQueueContainsNoDescendentsOf(const LLUUID& cat_id) const;

private:
 	bool mRecursiveInventoryFetchStarted;
	bool mRecursiveLibraryFetchStarted;
	bool mAllFoldersFetched;
    typedef boost::signals2::signal<void()> folders_fetched_signal_t;
    folders_fetched_signal_t mAllFoldersFetchedSignal;

    bool mBackgroundFetchActive;
	bool mFolderFetchActive;
	S32 mFetchCount;

	LLFrameTimer mFetchTimer;
	F32 mMinTimeBetweenFetches;
<<<<<<< HEAD
	
	// <FS:ND> For legacy inventory
	BOOL mTimelyFetchPending;
	S32 mNumFetchRetries;
	F32 mMaxTimeBetweenFetches;
	// </FS:ND>

	struct FetchQueueInfo
	{
		FetchQueueInfo(const LLUUID& id, BOOL recursive, bool is_category = true)
			: mUUID(id),
			  mIsCategory(is_category),
			  mRecursive(recursive)
		{}
		
		LLUUID mUUID;
		bool mIsCategory;
		BOOL mRecursive;
	};
	typedef std::deque<FetchQueueInfo> fetch_queue_t;
=======
>>>>>>> 72131418
	fetch_queue_t mFetchQueue;

};

#endif // LL_LLINVENTORYMODELBACKGROUNDFETCH_H
<|MERGE_RESOLUTION|>--- conflicted
+++ resolved
@@ -118,31 +118,14 @@
 
 	LLFrameTimer mFetchTimer;
 	F32 mMinTimeBetweenFetches;
-<<<<<<< HEAD
-	
+	fetch_queue_t mFetchQueue;
+
 	// <FS:ND> For legacy inventory
 	BOOL mTimelyFetchPending;
 	S32 mNumFetchRetries;
 	F32 mMaxTimeBetweenFetches;
 	// </FS:ND>
 
-	struct FetchQueueInfo
-	{
-		FetchQueueInfo(const LLUUID& id, BOOL recursive, bool is_category = true)
-			: mUUID(id),
-			  mIsCategory(is_category),
-			  mRecursive(recursive)
-		{}
-		
-		LLUUID mUUID;
-		bool mIsCategory;
-		BOOL mRecursive;
-	};
-	typedef std::deque<FetchQueueInfo> fetch_queue_t;
-=======
->>>>>>> 72131418
-	fetch_queue_t mFetchQueue;
-
 };
 
 #endif // LL_LLINVENTORYMODELBACKGROUNDFETCH_H
