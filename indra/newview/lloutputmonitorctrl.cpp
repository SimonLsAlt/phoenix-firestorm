--- conflicted
+++ resolved
@@ -365,13 +365,8 @@
 void LLOutputMonitorCtrl::switchIndicator(bool switch_on)
 {
     // <FS:Ansariel> [FS communication UI]
-<<<<<<< HEAD
-    //if ((mChannelState != INACTIVE_CHANNEL) && (getVisible() != (BOOL)switch_on))
-    if (getVisible() != (BOOL)switch_on)
-=======
     //if ((mChannelState != INACTIVE_CHANNEL) && (getVisible() != (bool)switch_on))
     if (getVisible() != switch_on)
->>>>>>> 050d2fef
     // </FS:Ansariel> [FS communication UI]
     {
         setVisible(switch_on);
@@ -432,13 +427,8 @@
     LLUUID id;
     bool draw = false;
 
-<<<<<<< HEAD
-    mSpeakerMgr->update(TRUE);
-    mSpeakerMgr->getSpeakerList(&speaker_list, FALSE);
-=======
     mSpeakerMgr->update(true);
     mSpeakerMgr->getSpeakerList(&speaker_list, false);
->>>>>>> 050d2fef
 
     for (LLSpeakerMgr::speaker_list_t::const_iterator it = speaker_list.begin(); it != speaker_list.end(); ++it)
     {
