--- conflicted
+++ resolved
@@ -161,9 +161,8 @@
 	}
 
 	LLPointer<LLUIImage> icon;
-<<<<<<< HEAD
 	// <FS:Ansariel> Centralized voice power level
-	//if (mIsMuted)
+	//if (getIsMuted())
 	//{
 	//	icon = mImageMute;
 	//}
@@ -192,31 +191,6 @@
 	//}
 	EVoicePowerLevel power_level = LLVoiceClient::getInstance()->getPowerLevel(mSpeakerId);
 	switch (power_level)
-=======
-	if (getIsMuted())
-	{
-		icon = mImageMute;
-	}
-	else if (mPower == 0.f && !mIsTalking)
-	{
-		// only show off if PTT is not engaged
-		icon = mImageOff;
-	}
-	else if (mPower < LEVEL_0)
-	{
-		// PTT is on, possibly with quiet background noise
-		icon = mImageOn;
-	}
-	else if (mPower < LEVEL_1)
-	{
-		icon = mImageLevel1;
-	}
-	else if (mPower < LEVEL_2)
-	{
-		icon = mImageLevel2;
-	}
-	else
->>>>>>> ffc64187
 	{
 		case VPL_MUTED:
 			icon = mImageMute;
