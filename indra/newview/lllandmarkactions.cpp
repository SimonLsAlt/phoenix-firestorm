--- conflicted
+++ resolved
@@ -83,17 +83,10 @@
 class LLFetchLandmarksByName : public LLInventoryCollectFunctor
 {
 private:
-<<<<<<< HEAD
-	std::string name;
-	bool use_substring;
-	//this member will be contain copy of founded items to keep the result unique
-	std::set<std::string> check_duplicate;
-=======
     std::string name;
     bool use_substring;
     //this member will be contain copy of founded items to keep the result unique
     std::set<std::string> check_duplicate;
->>>>>>> 1a8a5404
 
 public:
 LLFetchLandmarksByName(std::string &landmark_name, bool if_use_substring)
@@ -273,86 +266,6 @@
 }
 // <FS:Beq> FIRE-30534 - changes related to var regions in opensim
 void LLLandmarkActions::getSLURLfromPosGlobalAndLocal(const LLVector3d& global_pos, const LLVector3& region_pos, slurl_callback_t cb, bool escaped /* = true */)
-<<<<<<< HEAD
-{
-	std::string sim_name;
-	LLVector3d tmp_global_pos{global_pos};
-	tmp_global_pos.mdV[VX] -= region_pos.mV[VX];
-	tmp_global_pos.mdV[VY] -= region_pos.mV[VY];
-	tmp_global_pos.mdV[VZ] -= region_pos.mV[VZ];
-
-	bool gotSimName = LLWorldMap::getInstance()->simNameFromPosGlobal(tmp_global_pos, sim_name);
-	if (gotSimName)
-	{
-	  std::string slurl = LLSLURL(sim_name, region_pos).getSLURLString();
-		cb(slurl);
-		return;
-	}
-	else
-	{
-		auto regionp = gAgent.getRegion();
-		U64 new_region_handle{};
-		if(regionp)
-		{
-			new_region_handle = to_region_handle( tmp_global_pos, regionp->getOriginGlobal(), regionp->getWidth() );
-		}
-		else
-		{
-			new_region_handle = to_region_handle( tmp_global_pos );
-		}
-
-		LLWorldMapMessage::url_callback_t url_cb = boost::bind(&LLLandmarkActions::onRegionResponseSLURL,
-														cb,
-														global_pos,
-														escaped,
-														_2);
-
-		LLWorldMapMessage::getInstance()->sendHandleRegionRequest(new_region_handle, url_cb, std::string("unused"), false);
-	}
-}
-// </FS:Beq>
-void LLLandmarkActions::getSLURLfromPosGlobal(const LLVector3d& global_pos, slurl_callback_t cb, bool escaped /* = true */)
-{
-	// <FS:Beq pp Oren> FIRE-30768: SLURL's don't work in VarRegions
-	//std::string sim_name;
-	//bool gotSimName = LLWorldMap::getInstance()->simNameFromPosGlobal(global_pos, sim_name);
-	//if (gotSimName)
-	//{
-	//  std::string slurl = LLSLURL(sim_name, global_pos).getSLURLString();
-
-	LLSimInfo* sim_info = LLWorldMap::getInstance()->simInfoFromPosGlobal(global_pos);
-	if (sim_info)
-	{
-		std::string slurl = LLSLURL(sim_info->getName(), sim_info->getGlobalOrigin(), global_pos).getSLURLString();
-	// </FS:Beq pp Oren>
-		cb(slurl);
-
-		return;
-	}
-	else
-	{
-		// <FS:Beq> FIRE-30534 - changes related to var regions in opensim
-		// U64 new_region_handle = to_region_handle(global_pos);
-		auto regionp = gAgent.getRegion();
-		U64 new_region_handle{};
-		if(regionp)
-		{
-			new_region_handle = to_region_handle( global_pos, regionp->getOriginGlobal(), regionp->getWidth() );
-		}
-		else
-		{
-			new_region_handle = to_region_handle( global_pos );
-		}
-		// </FS:Beq>
-		LLWorldMapMessage::url_callback_t url_cb = boost::bind(&LLLandmarkActions::onRegionResponseSLURL,
-														cb,
-														global_pos,
-														escaped,
-														_2);
-
-		LLWorldMapMessage::getInstance()->sendHandleRegionRequest(new_region_handle, url_cb, std::string("unused"), false);
-	}
-=======
 {
     std::string sim_name;
     LLVector3d tmp_global_pos{global_pos};
@@ -431,7 +344,6 @@
 
         LLWorldMapMessage::getInstance()->sendHandleRegionRequest(new_region_handle, url_cb, std::string("unused"), false);
     }
->>>>>>> 1a8a5404
 }
 
 void LLLandmarkActions::getRegionNameAndCoordsFromPosGlobal(const LLVector3d& global_pos, region_name_and_coords_callback_t cb)
@@ -463,41 +375,6 @@
                                          const std::string& url)
 {
 // <FS:Beq pp Oren> FIRE-30768: SLURL's don't work in VarRegions
-<<<<<<< HEAD
-//	std::string sim_name;
-//	std::string slurl;
-//	bool gotSimName = LLWorldMap::getInstance()->simNameFromPosGlobal(global_pos, sim_name);
-//	if (gotSimName)
-//	{
-//		// <FS:Ansariel> Debug...
-//		if (sim_name.empty())
-//		{
-//			LL_WARNS() << "Requested sim name is empty!" << LL_ENDL;
-//		}
-//		// </FS:Ansariel>
-//	  slurl = LLSLURL(sim_name, global_pos).getSLURLString();
-//	}
-
-	std::string slurl;
-	LLSimInfo* sim_info = LLWorldMap::getInstance()->simInfoFromPosGlobal(global_pos);
-	if (sim_info)
-	{
-		// <FS:Ansariel> Debug...
-		if (sim_info->getName().empty())
-		{
-			LL_WARNS() << "Requested sim name is empty!" << LL_ENDL;
-		}
-		// </FS:Ansariel>
-		slurl = LLSLURL(sim_info->getName(), sim_info->getGlobalOrigin(), global_pos).getSLURLString();
-	}
-// </FS:Beq pp Oren>
-	else
-	{
-		slurl = "";
-	}
-
-	cb(slurl);
-=======
 //  std::string sim_name;
 //  std::string slurl;
 //  bool gotSimName = LLWorldMap::getInstance()->simNameFromPosGlobal(global_pos, sim_name);
@@ -531,7 +408,6 @@
     }
 
     cb(slurl);
->>>>>>> 1a8a5404
 }
 
 void LLLandmarkActions::onRegionResponseNameAndCoords(region_name_and_coords_callback_t cb,
@@ -581,20 +457,6 @@
 
 void LLLandmarkActions::copySLURLtoClipboard(const LLUUID& landmarkInventoryItemID)
 {
-<<<<<<< HEAD
-	LLLandmark* landmark = LLLandmarkActions::getLandmark(landmarkInventoryItemID);
-	if(landmark)
-	{
-		LLVector3d global_pos;
-		landmark->getGlobalPos(global_pos);
-		// <FS:Beq> FIRE-30534 - changes related to var regions in opensim
-		// LLLandmarkActions::getSLURLfromPosGlobal(global_pos,&copy_slurl_to_clipboard_callback,true);
-		LLVector3 region_pos;
-		region_pos = landmark->getRegionPos();
-		LLLandmarkActions::getSLURLfromPosGlobalAndLocal(global_pos, region_pos, &copy_slurl_to_clipboard_callback,true);
-		// </FS:Beq>
-	}
-=======
     LLLandmark* landmark = LLLandmarkActions::getLandmark(landmarkInventoryItemID);
     if(landmark)
     {
@@ -607,7 +469,6 @@
         LLLandmarkActions::getSLURLfromPosGlobalAndLocal(global_pos, region_pos, &copy_slurl_to_clipboard_callback,true);
         // </FS:Beq>
     }
->>>>>>> 1a8a5404
 }
 
 void copy_slurl_to_clipboard_callback(const std::string& slurl)
