--- conflicted
+++ resolved
@@ -59,12 +59,7 @@
 WLSkyDetail					1	128
 Disregard128DefaultDrawDistance	1	1
 Disregard96DefaultDrawDistance	1	1
-<<<<<<< HEAD
-RenderCompressTextures			1	1
-=======
-RenderTextureMemoryMultiple		1	1.0
 RenderCompressTextures		1	1
->>>>>>> 9e003e13
 RenderShaderLightingMaxLevel	1	3
 RenderDeferred				1	1
 RenderDeferredSSAO			1	1
