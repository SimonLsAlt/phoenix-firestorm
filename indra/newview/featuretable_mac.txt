--- conflicted
+++ resolved
@@ -45,10 +45,7 @@
 RenderLocalLightCount		1	4096
 RenderTerrainDetail			1	1
 RenderTerrainLODFactor		1	2.0
-<<<<<<< HEAD
-=======
-RenderTerrainPBRDetail      1   0
->>>>>>> 1552ee3a
+RenderTerrainPBRDetail      1   0
 RenderTerrainPBRPlanarSampleCount 1   3
 RenderTransparentWater		1	1
 RenderTreeLODFactor			1	1.0
@@ -94,10 +91,7 @@
 RenderMaxPartCount			1	256
 RenderTerrainDetail			1	0
 RenderTerrainLODFactor		1	1
-<<<<<<< HEAD
-=======
 RenderTerrainPBRDetail      1   -4
->>>>>>> 1552ee3a
 RenderTerrainPBRPlanarSampleCount 1   1
 RenderTransparentWater		1	0
 RenderTreeLODFactor			1	0
@@ -128,10 +122,7 @@
 RenderLocalLightCount		1	256
 RenderTerrainDetail			1	1
 RenderTerrainLODFactor		1	1.0
-<<<<<<< HEAD
-=======
 RenderTerrainPBRDetail      1   -1
->>>>>>> 1552ee3a
 RenderTerrainPBRPlanarSampleCount 1   1
 RenderTransparentWater		1	1
 RenderTreeLODFactor			1	0.5
@@ -162,10 +153,7 @@
 RenderLocalLightCount		1	512
 RenderTerrainDetail			1	1
 RenderTerrainLODFactor		1	2.0
-<<<<<<< HEAD
-=======
-RenderTerrainPBRDetail      1   0
->>>>>>> 1552ee3a
+RenderTerrainPBRDetail      1   0
 RenderTerrainPBRPlanarSampleCount 1   1
 RenderTransparentWater		1	1
 RenderTreeLODFactor			1	0.5
@@ -196,10 +184,7 @@
 RenderLocalLightCount		1	1024
 RenderTerrainDetail			1	1
 RenderTerrainLODFactor		1	2.0
-<<<<<<< HEAD
-=======
-RenderTerrainPBRDetail      1   0
->>>>>>> 1552ee3a
+RenderTerrainPBRDetail      1   0
 RenderTerrainPBRPlanarSampleCount 1   1
 RenderTransparentWater		1	1
 RenderTreeLODFactor			1	0.5
@@ -230,10 +215,7 @@
 RenderLocalLightCount		1	2048
 RenderTerrainDetail			1	1
 RenderTerrainLODFactor		1	2.0
-<<<<<<< HEAD
-=======
-RenderTerrainPBRDetail      1   0
->>>>>>> 1552ee3a
+RenderTerrainPBRDetail      1   0
 RenderTerrainPBRPlanarSampleCount 1   3
 RenderTransparentWater		1	1
 RenderTreeLODFactor			1	0.5
@@ -264,10 +246,7 @@
 RenderLocalLightCount		1	4096
 RenderTerrainDetail			1	1
 RenderTerrainLODFactor		1	2.0
-<<<<<<< HEAD
-=======
-RenderTerrainPBRDetail      1   0
->>>>>>> 1552ee3a
+RenderTerrainPBRDetail      1   0
 RenderTerrainPBRPlanarSampleCount 1   3
 RenderTransparentWater		1	1
 RenderTreeLODFactor			1	0.5
@@ -297,10 +276,7 @@
 RenderMaxPartCount			1	8192
 RenderTerrainDetail			1	1
 RenderTerrainLODFactor		1	2.0
-<<<<<<< HEAD
-=======
-RenderTerrainPBRDetail      1   0
->>>>>>> 1552ee3a
+RenderTerrainPBRDetail      1   0
 RenderTerrainPBRPlanarSampleCount 1   3
 RenderTransparentWater		1	1
 RenderTreeLODFactor			1	1.0
