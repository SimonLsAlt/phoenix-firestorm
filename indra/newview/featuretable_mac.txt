--- conflicted
+++ resolved
@@ -78,10 +78,7 @@
 RenderHeroProbeDistance		1	16
 RenderHeroProbeUpdateRate	1	4
 RenderHeroProbeConservativeUpdateMultiplier 1 16
-<<<<<<< HEAD
 RenderCASSharpness          1   1
-=======
->>>>>>> b8a0d89d
 
 //
 // Low Graphics Settings
