--- conflicted
+++ resolved
@@ -93,12 +93,7 @@
 RenderTerrainLODFactor		1	1
 RenderTransparentWater		1	0
 RenderTreeLODFactor			1	0
-<<<<<<< HEAD
 RenderVolumeLODFactor		1	1.5
-VertexShaderEnable			1	0
-=======
-RenderVolumeLODFactor		1	0.5
->>>>>>> bf8cc6b2
 WindLightUseAtmosShaders	1	0
 RenderDeferred				1	0
 RenderDeferredSSAO			1	0
@@ -129,12 +124,7 @@
 RenderTerrainLODFactor		1	1
 RenderTransparentWater		1	0
 RenderTreeLODFactor			1	0
-<<<<<<< HEAD
 RenderVolumeLODFactor		1	1.5
-VertexShaderEnable			1	1
-=======
-RenderVolumeLODFactor		1	0.5
->>>>>>> bf8cc6b2
 WindLightUseAtmosShaders	1	0
 RenderDeferred				1	0
 RenderDeferredSSAO			1	0
@@ -164,12 +154,7 @@
 RenderTerrainLODFactor		1	1.0
 RenderTransparentWater		1	1
 RenderTreeLODFactor			1	0.5
-<<<<<<< HEAD
 RenderVolumeLODFactor		1	1.5
-VertexShaderEnable			1	1
-=======
-RenderVolumeLODFactor		1	1.125
->>>>>>> bf8cc6b2
 WindLightUseAtmosShaders	1	0
 RenderDeferred				1	0
 RenderDeferredSSAO			1	0
@@ -199,12 +184,7 @@
 RenderTerrainLODFactor		1	2.0
 RenderTransparentWater		1	1
 RenderTreeLODFactor			1	0.5
-<<<<<<< HEAD
 RenderVolumeLODFactor		1	1.5
-VertexShaderEnable			1	1
-=======
-RenderVolumeLODFactor		1	1.125
->>>>>>> bf8cc6b2
 WindLightUseAtmosShaders	1	1
 RenderDeferred				1	0
 RenderDeferredSSAO			1	0
@@ -234,12 +214,7 @@
 RenderTerrainLODFactor		1	2.0
 RenderTransparentWater		1	1
 RenderTreeLODFactor			1	0.5
-<<<<<<< HEAD
 RenderVolumeLODFactor		1	2.0
-VertexShaderEnable			1	1
-=======
-RenderVolumeLODFactor		1	1.125
->>>>>>> bf8cc6b2
 WindLightUseAtmosShaders	1	1
 RenderDeferred				1	0
 RenderDeferredSSAO			1	0
@@ -269,12 +244,7 @@
 RenderTerrainLODFactor		1	2.0
 RenderTransparentWater		1	1
 RenderTreeLODFactor			1	0.5
-<<<<<<< HEAD
 RenderVolumeLODFactor		1	2.0
-VertexShaderEnable			1	1
-=======
-RenderVolumeLODFactor		1	1.125
->>>>>>> bf8cc6b2
 WindLightUseAtmosShaders	1	1
 RenderDeferred				1	1
 RenderDeferredSSAO			1	0
@@ -304,12 +274,7 @@
 RenderTerrainLODFactor		1	2.0
 RenderTransparentWater		1	1
 RenderTreeLODFactor			1	0.5
-<<<<<<< HEAD
 RenderVolumeLODFactor		1	2.0
-VertexShaderEnable			1	1
-=======
-RenderVolumeLODFactor		1	1.125
->>>>>>> bf8cc6b2
 WindLightUseAtmosShaders	1	1
 RenderDeferred				1	1
 RenderDeferredSSAO			1	0
@@ -338,12 +303,7 @@
 RenderTerrainLODFactor		1	2.0
 RenderTransparentWater		1	1
 RenderTreeLODFactor			1	1.0
-<<<<<<< HEAD
 RenderVolumeLODFactor		1	3.0
-VertexShaderEnable			1	1
-=======
-RenderVolumeLODFactor		1	2.0
->>>>>>> bf8cc6b2
 WindLightUseAtmosShaders	1	1
 WLSkyDetail					1	128
 RenderDeferred				1	1
