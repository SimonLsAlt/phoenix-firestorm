/**
 * @file fsfloaterradar.h
 * @brief Firestorm radar floater implementation
 *
 * $LicenseInfo:firstyear=2013&license=viewerlgpl$
 * Copyright (c) 2013 Ansariel Hiller @ Second Life
 *
 * This library is free software; you can redistribute it and/or
 * modify it under the terms of the GNU Lesser General Public
 * License as published by the Free Software Foundation;
 * version 2.1 of the License only.
 *
 * This library is distributed in the hope that it will be useful,
 * but WITHOUT ANY WARRANTY; without even the implied warranty of
 * MERCHANTABILITY or FITNESS FOR A PARTICULAR PURPOSE.  See the GNU
 * Lesser General Public License for more details.
 *
 * You should have received a copy of the GNU Lesser General Public
 * License along with this library; if not, write to the Free Software
 * Foundation, Inc., 51 Franklin Street, Fifth Floor, Boston, MA  02110-1301  USA
 *
 * The Phoenix Firestorm Project, Inc., 1831 Oakwood Drive, Fairmont, Minnesota 56031-3225 USA
 * http://www.firestormviewer.org
 * $/LicenseInfo$
 */

#ifndef FS_FLOATERRADAR_H
#define FS_FLOATERRADAR_H

#include "llfloater.h"

#include "fspanelradar.h"
#include "fsradar.h"

class LLButton;
class LLFilterEditor;

class FSFloaterRadar
    : public LLFloater
{
    LOG_CLASS(FSFloaterRadar);
public:
    FSFloaterRadar(const LLSD &);
    virtual ~FSFloaterRadar();

<<<<<<< HEAD
	bool postBuild() override;
	void onOpen(const LLSD& key) override;
=======
    /*virtual*/ BOOL    postBuild();
    /*virtual*/ void    onOpen(const LLSD& key);
>>>>>>> c06fb4e0

private:
    FSPanelRadar*           mRadarPanel;
};

#endif // FS_FLOATERRADAR_H<|MERGE_RESOLUTION|>--- conflicted
+++ resolved
@@ -43,13 +43,8 @@
     FSFloaterRadar(const LLSD &);
     virtual ~FSFloaterRadar();
 
-<<<<<<< HEAD
-	bool postBuild() override;
-	void onOpen(const LLSD& key) override;
-=======
-    /*virtual*/ BOOL    postBuild();
-    /*virtual*/ void    onOpen(const LLSD& key);
->>>>>>> c06fb4e0
+    bool postBuild() override;
+    void onOpen(const LLSD& key) override;
 
 private:
     FSPanelRadar*           mRadarPanel;
