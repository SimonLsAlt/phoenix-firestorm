/**
 * @file llspeakers.h
 * @brief Management interface for muting and controlling volume of residents currently speaking
 *
 * $LicenseInfo:firstyear=2005&license=viewerlgpl$
 * Second Life Viewer Source Code
 * Copyright (C) 2010, Linden Research, Inc.
 *
 * This library is free software; you can redistribute it and/or
 * modify it under the terms of the GNU Lesser General Public
 * License as published by the Free Software Foundation;
 * version 2.1 of the License only.
 *
 * This library is distributed in the hope that it will be useful,
 * but WITHOUT ANY WARRANTY; without even the implied warranty of
 * MERCHANTABILITY or FITNESS FOR A PARTICULAR PURPOSE.  See the GNU
 * Lesser General Public License for more details.
 *
 * You should have received a copy of the GNU Lesser General Public
 * License along with this library; if not, write to the Free Software
 * Foundation, Inc., 51 Franklin Street, Fifth Floor, Boston, MA  02110-1301  USA
 *
 * Linden Research, Inc., 945 Battery Street, San Francisco, CA  94111  USA
 * $/LicenseInfo$
 */

#ifndef LL_LLSPEAKERS_H
#define LL_LLSPEAKERS_H

#include "llevent.h"
#include "lleventtimer.h"
#include "llvoicechannel.h"
#include "lleventcoro.h"
#include "llcoros.h"

class LLSpeakerMgr;
class LLAvatarName;

// data for a given participant in a voice channel
class LLSpeaker : public LLRefCount, public LLOldEvents::LLObservable, public LLHandleProvider<LLSpeaker>, public boost::signals2::trackable
{
public:
    typedef enum e_speaker_type
    {
        SPEAKER_AGENT,
        SPEAKER_OBJECT,
        SPEAKER_EXTERNAL    // Speaker that doesn't map to an avatar or object (i.e. PSTN caller in a group)
    } ESpeakerType;

    typedef enum e_speaker_status
    {
        STATUS_SPEAKING,
        STATUS_HAS_SPOKEN,
        STATUS_VOICE_ACTIVE,
        STATUS_TEXT_ONLY,
        STATUS_NOT_IN_CHANNEL,
        STATUS_MUTED
    } ESpeakerStatus;


    LLSpeaker(const LLUUID& id, const std::string& name = LLStringUtil::null, const ESpeakerType type = SPEAKER_AGENT);
    ~LLSpeaker() {};
    void lookupName();

    void onNameCache(const LLUUID& id, const LLAvatarName& full_name);

    bool isInVoiceChannel();

    ESpeakerStatus  mStatus;            // current activity status in speech group
    F32             mLastSpokeTime;     // timestamp when this speaker last spoke
    F32             mSpeechVolume;      // current speech amplitude (timea average rms amplitude?)
    std::string     mDisplayName;       // cache user name for this speaker
    BOOL            mHasSpoken;         // has this speaker said anything this session?
    BOOL            mHasLeftCurrentCall;    // has this speaker left the current voice call?
    LLColor4        mDotColor;
    LLUUID          mID;
    BOOL            mTyping;
    S32             mSortIndex;
    ESpeakerType    mType;
    BOOL            mIsModerator;
    BOOL            mModeratorMutedVoice;
    BOOL            mModeratorMutedText;
};

class LLSpeakerUpdateSpeakerEvent : public LLOldEvents::LLEvent
{
public:
    LLSpeakerUpdateSpeakerEvent(LLSpeaker* source);
    /*virtual*/ LLSD getValue();
private:
    const LLUUID& mSpeakerID;
};

class LLSpeakerUpdateModeratorEvent : public LLOldEvents::LLEvent
{
public:
    LLSpeakerUpdateModeratorEvent(LLSpeaker* source);
    /*virtual*/ LLSD getValue();
private:
    const LLUUID& mSpeakerID;
    BOOL mIsModerator;
};

class LLSpeakerTextModerationEvent : public LLOldEvents::LLEvent
{
public:
    LLSpeakerTextModerationEvent(LLSpeaker* source);
    /*virtual*/ LLSD getValue();
};

class LLSpeakerVoiceModerationEvent : public LLOldEvents::LLEvent
{
public:
    LLSpeakerVoiceModerationEvent(LLSpeaker* source);
    /*virtual*/ LLSD getValue();
};

class LLSpeakerListChangeEvent : public LLOldEvents::LLEvent
{
public:
    LLSpeakerListChangeEvent(LLSpeakerMgr* source, const LLUUID& speaker_id);
    /*virtual*/ LLSD getValue();

private:
    const LLUUID& mSpeakerID;
};

/**
 * class LLSpeakerActionTimer
 *
 * Implements a timer that calls stored callback action for stored speaker after passed period.
 *
 * Action is called until callback returns "true".
 * In this case the timer will be removed via LLEventTimer::updateClass().
 * Otherwise it should be deleted manually in place where it is used.
 * If action callback is not set timer will tick only once and deleted.
 */
class LLSpeakerActionTimer : public LLEventTimer
{
public:
    typedef boost::function<bool(const LLUUID&)>    action_callback_t;
    typedef std::map<LLUUID, LLSpeakerActionTimer*> action_timers_map_t;
    typedef action_timers_map_t::value_type         action_value_t;
    typedef action_timers_map_t::const_iterator     action_timer_const_iter_t;
    typedef action_timers_map_t::iterator           action_timer_iter_t;

    /**
     * Constructor.
     *
     * @param action_cb - callback which will be called each time after passed action period.
     * @param action_period - time in seconds timer should tick.
     * @param speaker_id - LLUUID of speaker which will be passed into action callback.
     */
    LLSpeakerActionTimer(action_callback_t action_cb, F32 action_period, const LLUUID& speaker_id);
    virtual ~LLSpeakerActionTimer() {};

    /**
     * Implements timer "tick".
     *
     * If action callback is not specified returns true. Instance will be deleted by LLEventTimer::updateClass().
     */
    virtual BOOL tick();

    /**
     * Clears the callback.
     *
     * Use this instead of deleteing this object.
     * The next call to tick() will return true and that will destroy this object.
     */
    void unset();
private:
    action_callback_t   mActionCallback;
    LLUUID              mSpeakerId;
};

/**
 * Represents a functionality to store actions for speakers with delay.
 * Is based on LLSpeakerActionTimer.
 */
class LLSpeakersDelayActionsStorage
{
public:
    LLSpeakersDelayActionsStorage(LLSpeakerActionTimer::action_callback_t action_cb, F32 action_delay);
    ~LLSpeakersDelayActionsStorage();

    /**
     * Sets new LLSpeakerActionTimer with passed speaker UUID.
     */
    void setActionTimer(const LLUUID& speaker_id);

    /**
     * Removes stored LLSpeakerActionTimer for passed speaker UUID from internal map and optionally deletes it.
     *
     * @see onTimerActionCallback()
     */
    void unsetActionTimer(const LLUUID& speaker_id);

    void removeAllTimers();

    bool isTimerStarted(const LLUUID& speaker_id);
private:
    /**
     * Callback of the each instance of LLSpeakerActionTimer.
     *
     * Unsets an appropriate timer instance and calls action callback for specified speacker_id.
     *
     * @see unsetActionTimer()
     */
    bool onTimerActionCallback(const LLUUID& speaker_id);

    LLSpeakerActionTimer::action_timers_map_t   mActionTimersMap;
    LLSpeakerActionTimer::action_callback_t     mActionCallback;

    /**
     * Delay to call action callback for speakers after timer was set.
     */
    F32 mActionDelay;

};


class LLSpeakerMgr : public LLOldEvents::LLObservable
{
    LOG_CLASS(LLSpeakerMgr);

public:
<<<<<<< HEAD
	LLSpeakerMgr(LLVoiceChannel* channelp);
	virtual ~LLSpeakerMgr();

	LLPointer<LLSpeaker> findSpeaker(const LLUUID& avatar_id);
	void update(BOOL resort_ok);
	void setSpeakerTyping(const LLUUID& speaker_id, BOOL typing);
	void speakerChatted(const LLUUID& speaker_id);
	LLPointer<LLSpeaker> setSpeaker(const LLUUID& id, 
					const std::string& name = LLStringUtil::null, 
					LLSpeaker::ESpeakerStatus status = LLSpeaker::STATUS_TEXT_ONLY, 
					LLSpeaker::ESpeakerType = LLSpeaker::SPEAKER_AGENT);

	BOOL isVoiceActive();

	typedef std::vector<LLPointer<LLSpeaker> > speaker_list_t;
	void getSpeakerList(speaker_list_t* speaker_list, BOOL include_text);
	LLVoiceChannel* getVoiceChannel() { return mVoiceChannel; }
	void setVoiceChannel(LLVoiceChannel *voiceChannel) { mVoiceChannel = voiceChannel;  }
	const LLUUID getSessionID();
	bool isSpeakerToBeRemoved(const LLUUID& speaker_id);

	/**
	 * Initializes mVoiceModerated depend on LLSpeaker::mModeratorMutedVoice of agent's participant.
	 *
	 * Is used only to implement workaround to initialize mVoiceModerated on first join to group chat. See EXT-6937
	 */
	void initVoiceModerateMode();
=======
    LLSpeakerMgr(LLVoiceChannel* channelp);
    virtual ~LLSpeakerMgr();

    LLPointer<LLSpeaker> findSpeaker(const LLUUID& avatar_id);
    void update(BOOL resort_ok);
    void setSpeakerTyping(const LLUUID& speaker_id, BOOL typing);
    void speakerChatted(const LLUUID& speaker_id);
    LLPointer<LLSpeaker> setSpeaker(const LLUUID& id,
                    const std::string& name = LLStringUtil::null,
                    LLSpeaker::ESpeakerStatus status = LLSpeaker::STATUS_TEXT_ONLY,
                    LLSpeaker::ESpeakerType = LLSpeaker::SPEAKER_AGENT);

    BOOL isVoiceActive();

    typedef std::vector<LLPointer<LLSpeaker> > speaker_list_t;
    void getSpeakerList(speaker_list_t* speaker_list, BOOL include_text);
    LLVoiceChannel* getVoiceChannel() { return mVoiceChannel; }
    const LLUUID getSessionID();
    bool isSpeakerToBeRemoved(const LLUUID& speaker_id);

    /**
     * Initializes mVoiceModerated depend on LLSpeaker::mModeratorMutedVoice of agent's participant.
     *
     * Is used only to implement workaround to initialize mVoiceModerated on first join to group chat. See EXT-6937
     */
    void initVoiceModerateMode();
>>>>>>> c5abcecc

protected:
    virtual void updateSpeakerList();
    void setSpeakerNotInChannel(LLPointer<LLSpeaker> speackerp);
    bool removeSpeaker(const LLUUID& speaker_id);

    typedef std::map<LLUUID, LLPointer<LLSpeaker> > speaker_map_t;
    speaker_map_t       mSpeakers;
    bool                mSpeakerListUpdated;
    LLTimer             mGetListTime;

    speaker_list_t      mSpeakersSorted;
    LLFrameTimer        mSpeechTimer;
    LLVoiceChannel*     mVoiceChannel;

    /**
     * time out speakers when they are not part of current session
     */
    LLSpeakersDelayActionsStorage* mSpeakerDelayRemover;

    // *TODO: should be moved back into LLIMSpeakerMgr when a way to request the current voice channel
    // moderation mode is implemented: See EXT-6937
    bool mVoiceModerated;

    // *TODO: To be removed when a way to request the current voice channel
    // moderation mode is implemented: See EXT-6937
    bool mModerateModeHandledFirstTime;
};

class LLIMSpeakerMgr : public LLSpeakerMgr
{
    LOG_CLASS(LLIMSpeakerMgr);

public:
    LLIMSpeakerMgr(LLVoiceChannel* channel);

    void updateSpeakers(const LLSD& update);
    void setSpeakers(const LLSD& speakers);

    // <FS:Zi> make text chat block in groups not a toggle to prevent accidental unmuting
    // void toggleAllowTextChat(const LLUUID& speaker_id);
    void allowTextChat(const LLUUID& speaker_id, bool allow);

    /**
     * Mutes/Unmutes avatar for current group voice chat.
     *
     * It only marks avatar as muted for session and does not use local Agent's Block list.
     * It does not mute Agent itself.
     *
     * @param[in] avatar_id UUID of avatar to be processed
     * @param[in] unmute if false - specified avatar will be muted, otherwise - unmuted.
     *
     * @see moderateVoiceAllParticipants()
     */
    void moderateVoiceParticipant(const LLUUID& avatar_id, bool unmute);

    /**
     * Mutes/Unmutes all avatars for current group voice chat.
     *
     * It only marks avatars as muted for session and does not use local Agent's Block list.
     * It calls forceVoiceModeratedMode() in case of session is already in requested state.
     *
     * @param[in] unmute_everyone if false - avatars will be muted, otherwise - unmuted.
     *
     * @see moderateVoiceParticipant()
     */
    void moderateVoiceAllParticipants(bool unmute_everyone);

    void processSessionUpdate(const LLSD& session_update);

protected:
    virtual void updateSpeakerList();

    void moderateVoiceSession(const LLUUID& session_id, bool disallow_voice);

    /**
     * Process all participants to mute/unmute them according to passed voice session state.
     */
    void forceVoiceModeratedMode(bool should_be_muted);

    void moderationActionCoro(std::string url, LLSD action);

};

class LLActiveSpeakerMgr : public LLSpeakerMgr, public LLSingleton<LLActiveSpeakerMgr>
{
    LLSINGLETON(LLActiveSpeakerMgr);
    LOG_CLASS(LLActiveSpeakerMgr);

protected:
    virtual void updateSpeakerList() override;
};

class LLLocalSpeakerMgr : public LLSpeakerMgr, public LLSingleton<LLLocalSpeakerMgr>
{
    LLSINGLETON(LLLocalSpeakerMgr);
    ~LLLocalSpeakerMgr ();
    LOG_CLASS(LLLocalSpeakerMgr);
protected:
    virtual void updateSpeakerList() override;
};

#endif // LL_LLSPEAKERS_H<|MERGE_RESOLUTION|>--- conflicted
+++ resolved
@@ -224,35 +224,6 @@
     LOG_CLASS(LLSpeakerMgr);
 
 public:
-<<<<<<< HEAD
-	LLSpeakerMgr(LLVoiceChannel* channelp);
-	virtual ~LLSpeakerMgr();
-
-	LLPointer<LLSpeaker> findSpeaker(const LLUUID& avatar_id);
-	void update(BOOL resort_ok);
-	void setSpeakerTyping(const LLUUID& speaker_id, BOOL typing);
-	void speakerChatted(const LLUUID& speaker_id);
-	LLPointer<LLSpeaker> setSpeaker(const LLUUID& id, 
-					const std::string& name = LLStringUtil::null, 
-					LLSpeaker::ESpeakerStatus status = LLSpeaker::STATUS_TEXT_ONLY, 
-					LLSpeaker::ESpeakerType = LLSpeaker::SPEAKER_AGENT);
-
-	BOOL isVoiceActive();
-
-	typedef std::vector<LLPointer<LLSpeaker> > speaker_list_t;
-	void getSpeakerList(speaker_list_t* speaker_list, BOOL include_text);
-	LLVoiceChannel* getVoiceChannel() { return mVoiceChannel; }
-	void setVoiceChannel(LLVoiceChannel *voiceChannel) { mVoiceChannel = voiceChannel;  }
-	const LLUUID getSessionID();
-	bool isSpeakerToBeRemoved(const LLUUID& speaker_id);
-
-	/**
-	 * Initializes mVoiceModerated depend on LLSpeaker::mModeratorMutedVoice of agent's participant.
-	 *
-	 * Is used only to implement workaround to initialize mVoiceModerated on first join to group chat. See EXT-6937
-	 */
-	void initVoiceModerateMode();
-=======
     LLSpeakerMgr(LLVoiceChannel* channelp);
     virtual ~LLSpeakerMgr();
 
@@ -270,6 +241,7 @@
     typedef std::vector<LLPointer<LLSpeaker> > speaker_list_t;
     void getSpeakerList(speaker_list_t* speaker_list, BOOL include_text);
     LLVoiceChannel* getVoiceChannel() { return mVoiceChannel; }
+    void setVoiceChannel(LLVoiceChannel *voiceChannel) { mVoiceChannel = voiceChannel;  }
     const LLUUID getSessionID();
     bool isSpeakerToBeRemoved(const LLUUID& speaker_id);
 
@@ -279,7 +251,6 @@
      * Is used only to implement workaround to initialize mVoiceModerated on first join to group chat. See EXT-6937
      */
     void initVoiceModerateMode();
->>>>>>> c5abcecc
 
 protected:
     virtual void updateSpeakerList();
