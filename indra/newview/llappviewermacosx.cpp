/**
 * @file llappviewermacosx.cpp
 * @brief The LLAppViewerMacOSX class definitions
 *
 * $LicenseInfo:firstyear=2007&license=viewerlgpl$
 * Second Life Viewer Source Code
 * Copyright (C) 2010, Linden Research, Inc.
 * 
 * This library is free software; you can redistribute it and/or
 * modify it under the terms of the GNU Lesser General Public
 * License as published by the Free Software Foundation;
 * version 2.1 of the License only.
 * 
 * This library is distributed in the hope that it will be useful,
 * but WITHOUT ANY WARRANTY; without even the implied warranty of
 * MERCHANTABILITY or FITNESS FOR A PARTICULAR PURPOSE.  See the GNU
 * Lesser General Public License for more details.
 * 
 * You should have received a copy of the GNU Lesser General Public
 * License along with this library; if not, write to the Free Software
 * Foundation, Inc., 51 Franklin Street, Fifth Floor, Boston, MA  02110-1301  USA
 * 
 * Linden Research, Inc., 945 Battery Street, San Francisco, CA  94111  USA
 * $/LicenseInfo$
 */ 

#include "llviewerprecompiledheaders.h"

#if !defined LL_DARWIN
	#error "Use only with Mac OS X"
#endif

#define LL_CARBON_CRASH_HANDLER 1

#include "llwindowmacosx.h"
#include "llappviewermacosx-objc.h"

#include "llappviewermacosx.h"
#include "llappviewermacosx-for-objc.h"
#include "llwindowmacosx-objc.h"
#include "llcommandlineparser.h"
#include "llsdserialize.h"

#include "llviewernetwork.h"
#include "llviewercontrol.h"
#include "llmd5.h"
#include "llfloaterworldmap.h"
#include "llurldispatcher.h"
#include "llerrorcontrol.h"
#include "llvoavatarself.h"         // for gAgentAvatarp->getFullname()
#include <ApplicationServices/ApplicationServices.h>
#ifdef LL_CARBON_CRASH_HANDLER
#include <Carbon/Carbon.h>
#endif
#include <vector>
#include <exception>
#include <fstream>

#include "lldir.h"
#include <signal.h>
#include <CoreAudio/CoreAudio.h>	// for systemwide mute
class LLMediaCtrl;		// for LLURLDispatcher

namespace 
{
	// The command line args stored.
	// They are not used immediately by the app.
	int gArgC;
	char** gArgV;
	LLAppViewerMacOSX* gViewerAppPtr = NULL;
    std::string gHandleSLURL;
}

void constructViewer()
{
	// Set the working dir to <bundle>/Contents/Resources
	if (chdir(gDirUtilp->getAppRODataDir().c_str()) == -1)
	{
		LL_WARNS("InitOSX") << "Could not change directory to "
				<< gDirUtilp->getAppRODataDir() << ": " << strerror(errno)
				<< LL_ENDL;
	}

	gViewerAppPtr = new LLAppViewerMacOSX();

	gViewerAppPtr->setErrorHandler(LLAppViewer::handleViewerCrash);
}

bool initViewer()
{
	bool ok = gViewerAppPtr->init();
	if(!ok)
	{
		LL_WARNS("InitOSX") << "Application init failed." << LL_ENDL;
	}
	else if (!gHandleSLURL.empty())
	{
		dispatchUrl(gHandleSLURL);
		gHandleSLURL = "";
	}
	return ok;
}

void handleQuit()
{
	LLAppViewer::instance()->userQuit();
}

// This function is called pumpMainLoop() rather than runMainLoop() because
// it passes control to the viewer's main-loop logic for a single frame. Like
// LLAppViewer::frame(), it returns 'true' when it's done. Until then, it
// expects to be called again by the timer in LLAppDelegate
// (llappdelegate-objc.mm).
bool pumpMainLoop()
{
	bool ret = LLApp::isQuitting();
	if (!ret && gViewerAppPtr != NULL)
	{
		ret = gViewerAppPtr->frame();
	} else {
		ret = true;
	}
	
	return ret;
}

void cleanupViewer()
{
	if(!LLApp::isError())
	{
        if (gViewerAppPtr)
            gViewerAppPtr->cleanup();
	}
	
	delete gViewerAppPtr;
	gViewerAppPtr = NULL;
}

// The BugsplatMac API is structured as a number of different method
// overrides, each returning a different piece of metadata. But since we
// obtain such metadata by opening and parsing a file, it seems ridiculous to
// reopen and reparse it for every individual string desired. What we want is
// to open and parse the file once, retaining the data for subsequent
// requests. That's why this is an LLSingleton.
// Another approach would be to provide a function that simply returns
// CrashMetadata, storing the struct in LLAppDelegate, but nat doesn't know
// enough Objective-C++ to code that. We'd still have to detect which of the
// method overrides is called first so that the results are order-insensitive.
class CrashMetadataSingleton: public CrashMetadata, public LLSingleton<CrashMetadataSingleton>
{
    LLSINGLETON(CrashMetadataSingleton);

    // convenience method to log each metadata field retrieved by constructor
    std::string get_metadata(const LLSD& info, const LLSD::String& key) const
    {
        std::string data(info[key].asString());
        LL_INFOS("Bugsplat") << "  " << key << "='" << data << "'" << LL_ENDL;
        return data;
    }
};

// Populate the fields of our public base-class struct.
CrashMetadataSingleton::CrashMetadataSingleton()
{
    // Note: we depend on being able to read the static_debug_info.log file
    // from the *previous* run before we overwrite it with the new one for
    // *this* run. LLAppViewer initialization must happen in the Right Order.
    staticDebugPathname = *gViewerAppPtr->getStaticDebugFile();
    std::ifstream static_file(staticDebugPathname);
    LLSD info;
    if (! static_file.is_open())
    {
        LL_WARNS("Bugsplat") << "Can't open '" << staticDebugPathname
                   << "'; no metadata about previous run" << LL_ENDL;
    }
    else if (! LLSDSerialize::deserialize(info, static_file, LLSDSerialize::SIZE_UNLIMITED))
    {
        LL_WARNS("Bugsplat") << "Can't parse '" << staticDebugPathname
                   << "'; no metadata about previous run" << LL_ENDL;
    }
    else
    {
<<<<<<< HEAD
        LL_INFOS() << "Metadata from '" << staticDebugPathname << "':" << LL_ENDL;
        logFilePathname         = get_metadata(info, "SLLog");
        userSettingsPathname    = get_metadata(info, "SettingsFilename");
        accountSettingsPathname = get_metadata(info, "PerAccountSettingsFilename");
        OSInfo                  = get_metadata(info, "OSInfo");
        agentFullname           = get_metadata(info, "LoginName");
=======
        LL_INFOS("Bugsplat") << "Previous run metadata from '" << staticDebugPathname << "':" << LL_ENDL;
        logFilePathname      = get_metadata(info, "SLLog");
        userSettingsPathname = get_metadata(info, "SettingsFilename");
        OSInfo               = get_metadata(info, "OSInfo");
        agentFullname        = get_metadata(info, "LoginName");
>>>>>>> 6007475c
        // Translate underscores back to spaces
        LLStringUtil::replaceChar(agentFullname, '_', ' ');
        regionName           = get_metadata(info, "CurrentRegion");
        fatalMessage         = get_metadata(info, "FatalMessage");
    }
}

// Avoid having to compile all of our LLSingleton machinery in Objective-C++.
CrashMetadata& CrashMetadata_instance()
{
    return CrashMetadataSingleton::instance();
}

void infos(const std::string& message)
{
    LL_INFOS("InitOSX", "Bugsplat") << message << LL_ENDL;
}

int main( int argc, char **argv ) 
{
	// Store off the command line args for use later.
	gArgC = argc;
	gArgV = argv;
	return createNSApp(argc, (const char**)argv);
}

LLAppViewerMacOSX::LLAppViewerMacOSX()
{
}

LLAppViewerMacOSX::~LLAppViewerMacOSX()
{
}

bool LLAppViewerMacOSX::init()
{
	bool success = LLAppViewer::init();
    
    if (success)
    {
        LLAppViewer* pApp = LLAppViewer::instance();
        pApp->initCrashReporting();
    }
    return success;
}

// MacOSX may add and addition command line arguement for the process serial number.
// The option takes a form like '-psn_0_12345'. The following method should be able to recognize
// and either ignore or return a pair of values for the option.
// look for this method to be added to the parser in parseAndStoreResults.
std::pair<std::string, std::string> parse_psn(const std::string& s)
{
    if (s.find("-psn_") == 0) 
	{
		// *FIX:Mani Not sure that the value makes sense.
		// fix it once the actual -psn_XXX syntax is known.
		return std::make_pair("psn", s.substr(5));
    }
	else 
	{
        return std::make_pair(std::string(), std::string());
    }
}

bool LLAppViewerMacOSX::initParseCommandLine(LLCommandLineParser& clp)
{
	// The next two lines add the support for parsing the mac -psn_XXX arg.
	clp.addOptionDesc("psn", NULL, 1, "MacOSX process serial number");
	clp.setCustomParser(parse_psn);

	// parse the user's command line
	if(clp.parseCommandLine(gArgC, gArgV) == false)
	{
		return false;
	}

	// Get the user's preferred language string based on the Mac OS localization mechanism.
	// To add a new localization:
		// go to the "Resources" section of the project
		// get info on "language.txt"
		// in the "General" tab, click the "Add Localization" button
		// create a new localization for the language you're adding
		// set the contents of the new localization of the file to the string corresponding to our localization
		//   (i.e. "en", "ja", etc.  Use the existing ones as a guide.)
	CFURLRef url = CFBundleCopyResourceURL(CFBundleGetMainBundle(), CFSTR("language"), CFSTR("txt"), NULL);
	char path[MAX_PATH];
	if(CFURLGetFileSystemRepresentation(url, false, (UInt8 *)path, sizeof(path)))
	{
		std::string lang;
		if(_read_file_into_string(lang, path))		/* Flawfinder: ignore*/
		{
            LLControlVariable* c = gSavedSettings.getControl("SystemLanguage");
            if(c)
            {
                c->setValue(lang, false);
            }
		}
	}
	CFRelease(url);
	
    return true;
}

// *FIX:Mani It would be nice to provide a clean interface to get the
// default_unix_signal_handler for the LLApp class.
extern void default_unix_signal_handler(int, siginfo_t *, void *);
bool LLAppViewerMacOSX::restoreErrorTrap()
{
	// This method intends to reinstate signal handlers.
	// *NOTE:Mani It was found that the first execution of a shader was overriding
	// our initial signal handlers somehow.
	// This method will be called (at least) once per mainloop execution.
	// *NOTE:Mani The signals used below are copied over from the 
	// setup_signals() func in LLApp.cpp
	// LLApp could use some way of overriding that func, but for this viewer
	// fix I opt to avoid affecting the server code.
	
	// Set up signal handlers that may result in program termination
	//
	struct sigaction act;
	struct sigaction old_act;
	act.sa_sigaction = default_unix_signal_handler;
	sigemptyset( &act.sa_mask );
	act.sa_flags = SA_SIGINFO;
	
	unsigned int reset_count = 0;
	
#define SET_SIG(SIGNAL) sigaction(SIGNAL, &act, &old_act); \
                        if(act.sa_sigaction != old_act.sa_sigaction) ++reset_count;
	// Synchronous signals
#   ifndef LL_BUGSPLAT
	SET_SIG(SIGABRT) // let bugsplat catch this
#   endif        
	SET_SIG(SIGALRM)
	SET_SIG(SIGBUS)
	SET_SIG(SIGFPE)
	SET_SIG(SIGHUP) 
	SET_SIG(SIGILL)
	SET_SIG(SIGPIPE)
	SET_SIG(SIGSEGV)
	SET_SIG(SIGSYS)
	
	SET_SIG(LL_HEARTBEAT_SIGNAL)
	SET_SIG(LL_SMACKDOWN_SIGNAL)
	
	// Asynchronous signals that are normally ignored
	SET_SIG(SIGCHLD)
	SET_SIG(SIGUSR2)
	
	// Asynchronous signals that result in attempted graceful exit
	SET_SIG(SIGHUP)
	SET_SIG(SIGTERM)
	SET_SIG(SIGINT)
	
	// Asynchronous signals that result in core
	SET_SIG(SIGQUIT)	
#undef SET_SIG
	
	return reset_count == 0;
}

void LLAppViewerMacOSX::initCrashReporting(bool reportFreeze)
{
#if defined LL_BUGSPLAT
    LL_DEBUGS("InitOSX", "Bugsplat") << "using BugSplat crash logger" << LL_ENDL;
#elif LL_SEND_CRASH_REPORTS
    LL_DEBUGS("InitOSX") << "Initializing legacy crash logger" << LL_ENDL;
	std::string command_str = "mac-crash-logger.app";
    
    std::stringstream pid_str;
    pid_str <<  LLApp::getPid();
    std::string logdir = gDirUtilp->getExpandedFilename(LL_PATH_DUMP, "");
    std::string appname = gDirUtilp->getExecutableFilename();
    std::string str[] = { "-pid", pid_str.str(), "-dumpdir", logdir, "-procname", appname.c_str() };
    std::vector< std::string > args( str, str + ( sizeof ( str ) /  sizeof ( std::string ) ) );
    LL_WARNS() << "about to launch mac-crash-logger" << pid_str.str()
               << " " << logdir << " " << appname << LL_ENDL;
    launchApplication(&command_str, &args);
#else
    LL_DEBUGS("InitOSX") << "No crash logger enabled" << LL_ENDL;    
#endif // ! LL_BUGSPLAT
}

std::string LLAppViewerMacOSX::generateSerialNumber()
{
	char serial_md5[MD5HEX_STR_SIZE];		// Flawfinder: ignore
	serial_md5[0] = 0;

	// JC: Sample code from http://developer.apple.com/technotes/tn/tn1103.html
	CFStringRef serialNumber = NULL;
	io_service_t    platformExpert = IOServiceGetMatchingService(kIOMasterPortDefault,
																 IOServiceMatching("IOPlatformExpertDevice"));
	if (platformExpert)
    {
		serialNumber = (CFStringRef) IORegistryEntryCreateCFProperty(platformExpert,
																	 CFSTR(kIOPlatformSerialNumberKey),
																	 kCFAllocatorDefault, 0);		
		IOObjectRelease(platformExpert);
	}
	
	if (serialNumber)
	{
		char buffer[MAX_STRING];		// Flawfinder: ignore
		if (CFStringGetCString(serialNumber, buffer, MAX_STRING, kCFStringEncodingASCII))
		{
			LLMD5 md5( (unsigned char*)buffer );
			md5.hex_digest(serial_md5);
		}
		CFRelease(serialNumber);
	}

	return serial_md5;
}

void handleUrl(const char* url_utf8)
{
    if (url_utf8 && gViewerAppPtr)
    {
        gHandleSLURL = "";
        dispatchUrl(url_utf8);
    }
    else if (url_utf8)
    {
        gHandleSLURL = url_utf8;
    }
}

void dispatchUrl(std::string url)
{
    // Safari 3.2 silently mangles secondlife:///app/ URLs into
    // secondlife:/app/ (only one leading slash).
    // Fix them up to meet the URL specification. JC
    const std::string prefix = "secondlife:/app/";
    std::string test_prefix = url.substr(0, prefix.length());
    LLStringUtil::toLower(test_prefix);
    if (test_prefix == prefix)
    {
        url.replace(0, prefix.length(), "secondlife:///app/");
    }
    
    LLMediaCtrl* web = NULL;
    const bool trusted_browser = false;
    LLURLDispatcher::dispatch(url, "", web, trusted_browser);
}<|MERGE_RESOLUTION|>--- conflicted
+++ resolved
@@ -180,20 +180,12 @@
     }
     else
     {
-<<<<<<< HEAD
-        LL_INFOS() << "Metadata from '" << staticDebugPathname << "':" << LL_ENDL;
-        logFilePathname         = get_metadata(info, "SLLog");
-        userSettingsPathname    = get_metadata(info, "SettingsFilename");
-        accountSettingsPathname = get_metadata(info, "PerAccountSettingsFilename");
-        OSInfo                  = get_metadata(info, "OSInfo");
-        agentFullname           = get_metadata(info, "LoginName");
-=======
         LL_INFOS("Bugsplat") << "Previous run metadata from '" << staticDebugPathname << "':" << LL_ENDL;
         logFilePathname      = get_metadata(info, "SLLog");
         userSettingsPathname = get_metadata(info, "SettingsFilename");
+        accountSettingsPathname = get_metadata(info, "PerAccountSettingsFilename");
         OSInfo               = get_metadata(info, "OSInfo");
         agentFullname        = get_metadata(info, "LoginName");
->>>>>>> 6007475c
         // Translate underscores back to spaces
         LLStringUtil::replaceChar(agentFullname, '_', ' ');
         regionName           = get_metadata(info, "CurrentRegion");
