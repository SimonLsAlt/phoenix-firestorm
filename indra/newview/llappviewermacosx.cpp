/**
 * @file llappviewermacosx.cpp
 * @brief The LLAppViewerMacOSX class definitions
 *
 * $LicenseInfo:firstyear=2007&license=viewerlgpl$
 * Second Life Viewer Source Code
 * Copyright (C) 2010, Linden Research, Inc.
 * 
 * This library is free software; you can redistribute it and/or
 * modify it under the terms of the GNU Lesser General Public
 * License as published by the Free Software Foundation;
 * version 2.1 of the License only.
 * 
 * This library is distributed in the hope that it will be useful,
 * but WITHOUT ANY WARRANTY; without even the implied warranty of
 * MERCHANTABILITY or FITNESS FOR A PARTICULAR PURPOSE.  See the GNU
 * Lesser General Public License for more details.
 * 
 * You should have received a copy of the GNU Lesser General Public
 * License along with this library; if not, write to the Free Software
 * Foundation, Inc., 51 Franklin Street, Fifth Floor, Boston, MA  02110-1301  USA
 * 
 * Linden Research, Inc., 945 Battery Street, San Francisco, CA  94111  USA
 * $/LicenseInfo$
 */ 

#include "llviewerprecompiledheaders.h"

#if !defined LL_DARWIN
	#error "Use only with Mac OS X"
#endif

#define LL_CARBON_CRASH_HANDLER 1

#include "llwindowmacosx.h"
#include "llappviewermacosx-objc.h"

#include "llappviewermacosx.h"
#include "llwindowmacosx-objc.h"
#include "llcommandlineparser.h"

#include "llviewernetwork.h"
#include "llviewercontrol.h"
#include "llmd5.h"
#include "llfloaterworldmap.h"
#include "llurldispatcher.h"
#include <ApplicationServices/ApplicationServices.h>
#ifdef LL_CARBON_CRASH_HANDLER
#include <Carbon/Carbon.h>
#endif
#include <vector>
#include <exception>

#include "lldir.h"
#include <signal.h>
#include <CoreAudio/CoreAudio.h>	// for systemwide mute
class LLMediaCtrl;		// for LLURLDispatcher

namespace 
{
	// The command line args stored.
	// They are not used immediately by the app.
	int gArgC;
	char** gArgV;
	LLAppViewerMacOSX* gViewerAppPtr = NULL;

    void (*gOldTerminateHandler)() = NULL;
    std::string gHandleSLURL;
}

static void exceptionTerminateHandler()
{
	// reinstall default terminate() handler in case we re-terminate.
	if (gOldTerminateHandler) std::set_terminate(gOldTerminateHandler);
	// treat this like a regular viewer crash, with nice stacktrace etc.
    long *null_ptr;
    null_ptr = 0;
    *null_ptr = 0xDEADBEEF; //Force an exception that will trigger breakpad.
	//LLAppViewer::handleViewerCrash();
	// we've probably been killed-off before now, but...
	gOldTerminateHandler(); // call old terminate() handler
}

bool initViewer()
{
	// Set the working dir to <bundle>/Contents/Resources
	if (chdir(gDirUtilp->getAppRODataDir().c_str()) == -1)
	{
		LL_WARNS() << "Could not change directory to "
				<< gDirUtilp->getAppRODataDir() << ": " << strerror(errno)
				<< LL_ENDL;
	}

	gViewerAppPtr = new LLAppViewerMacOSX();

    // install unexpected exception handler
	gOldTerminateHandler = std::set_terminate(exceptionTerminateHandler);

	gViewerAppPtr->setErrorHandler(LLAppViewer::handleViewerCrash);

	
	bool ok = gViewerAppPtr->init();
	if(!ok)
	{
		LL_WARNS() << "Application init failed." << LL_ENDL;
	}
    else if (!gHandleSLURL.empty())
    {
        dispatchUrl(gHandleSLURL);
        gHandleSLURL = "";
    }
	return ok;
}

void handleQuit()
{
	LLAppViewer::instance()->userQuit();
}

// This function is called pumpMainLoop() rather than runMainLoop() because
// it passes control to the viewer's main-loop logic for a single frame. Like
// LLAppViewer::frame(), it returns 'true' when it's done. Until then, it
// expects to be called again by the timer in LLAppDelegate
// (llappdelegate-objc.mm).
bool pumpMainLoop()
{
	bool ret = LLApp::isQuitting();
	if (!ret && gViewerAppPtr != NULL)
	{
		ret = gViewerAppPtr->frame();
	} else {
		ret = true;
	}
	
	return ret;
}

void cleanupViewer()
{
	if(!LLApp::isError())
	{
        if (gViewerAppPtr)
            gViewerAppPtr->cleanup();
	}
	
	delete gViewerAppPtr;
	gViewerAppPtr = NULL;
}

int main( int argc, char **argv ) 
{
	// Store off the command line args for use later.
	gArgC = argc;
	gArgV = argv;
	return createNSApp(argc, (const char**)argv);
}

LLAppViewerMacOSX::LLAppViewerMacOSX()
{
}

LLAppViewerMacOSX::~LLAppViewerMacOSX()
{
}

bool LLAppViewerMacOSX::init()
{
	bool success = LLAppViewer::init();
    
#if LL_SEND_CRASH_REPORTS
    if (success)
    {
        LLAppViewer* pApp = LLAppViewer::instance();
        pApp->initCrashReporting();
    }
#endif
    
    return success;
}

// MacOSX may add and addition command line arguement for the process serial number.
// The option takes a form like '-psn_0_12345'. The following method should be able to recognize
// and either ignore or return a pair of values for the option.
// look for this method to be added to the parser in parseAndStoreResults.
std::pair<std::string, std::string> parse_psn(const std::string& s)
{
    if (s.find("-psn_") == 0) 
	{
		// *FIX:Mani Not sure that the value makes sense.
		// fix it once the actual -psn_XXX syntax is known.
		return std::make_pair("psn", s.substr(5));
    }
	else 
	{
        return std::make_pair(std::string(), std::string());
    }
}

bool LLAppViewerMacOSX::initParseCommandLine(LLCommandLineParser& clp)
{
	// The next two lines add the support for parsing the mac -psn_XXX arg.
	clp.addOptionDesc("psn", NULL, 1, "MacOSX process serial number");
	clp.setCustomParser(parse_psn);

	// parse the user's command line
	if(clp.parseCommandLine(gArgC, gArgV) == false)
	{
		return false;
	}

	// Get the user's preferred language string based on the Mac OS localization mechanism.
	// To add a new localization:
		// go to the "Resources" section of the project
		// get info on "language.txt"
		// in the "General" tab, click the "Add Localization" button
		// create a new localization for the language you're adding
		// set the contents of the new localization of the file to the string corresponding to our localization
		//   (i.e. "en", "ja", etc.  Use the existing ones as a guide.)
	CFURLRef url = CFBundleCopyResourceURL(CFBundleGetMainBundle(), CFSTR("language"), CFSTR("txt"), NULL);
	char path[MAX_PATH];
	if(CFURLGetFileSystemRepresentation(url, false, (UInt8 *)path, sizeof(path)))
	{
		std::string lang;
		if(_read_file_into_string(lang, path))		/* Flawfinder: ignore*/
		{
            LLControlVariable* c = gSavedSettings.getControl("SystemLanguage");
            if(c)
            {
                c->setValue(lang, false);
            }
		}
	}
	CFRelease(url);
	
    return true;
}

// *FIX:Mani It would be nice to provide a clean interface to get the
// default_unix_signal_handler for the LLApp class.
extern void default_unix_signal_handler(int, siginfo_t *, void *);
bool LLAppViewerMacOSX::restoreErrorTrap()
{
	// This method intends to reinstate signal handlers.
	// *NOTE:Mani It was found that the first execution of a shader was overriding
	// our initial signal handlers somehow.
	// This method will be called (at least) once per mainloop execution.
	// *NOTE:Mani The signals used below are copied over from the 
	// setup_signals() func in LLApp.cpp
	// LLApp could use some way of overriding that func, but for this viewer
	// fix I opt to avoid affecting the server code.
	
	// Set up signal handlers that may result in program termination
	//
	struct sigaction act;
	struct sigaction old_act;
	act.sa_sigaction = default_unix_signal_handler;
	sigemptyset( &act.sa_mask );
	act.sa_flags = SA_SIGINFO;
	
	unsigned int reset_count = 0;
	
#define SET_SIG(S) 	sigaction(SIGABRT, &act, &old_act); \
					if(act.sa_sigaction != old_act.sa_sigaction) \
						++reset_count;
	// Synchronous signals
	SET_SIG(SIGABRT)
	SET_SIG(SIGALRM)
	SET_SIG(SIGBUS)
	SET_SIG(SIGFPE)
	SET_SIG(SIGHUP) 
	SET_SIG(SIGILL)
	SET_SIG(SIGPIPE)
	SET_SIG(SIGSEGV)
	SET_SIG(SIGSYS)
	
	SET_SIG(LL_HEARTBEAT_SIGNAL)
	SET_SIG(LL_SMACKDOWN_SIGNAL)
	
	// Asynchronous signals that are normally ignored
	SET_SIG(SIGCHLD)
	SET_SIG(SIGUSR2)
	
	// Asynchronous signals that result in attempted graceful exit
	SET_SIG(SIGHUP)
	SET_SIG(SIGTERM)
	SET_SIG(SIGINT)
	
	// Asynchronous signals that result in core
	SET_SIG(SIGQUIT)	
#undef SET_SIG
	
	return reset_count == 0;
}

void LLAppViewerMacOSX::initCrashReporting(bool reportFreeze)
{
	std::string command_str = "mac-crash-logger.app";
    
    std::stringstream pid_str;
    pid_str <<  LLApp::getPid();
    std::string logdir = gDirUtilp->getExpandedFilename(LL_PATH_DUMP, "");
    std::string appname = gDirUtilp->getExecutableFilename();
    std::string str[] = { "-pid", pid_str.str(), "-dumpdir", logdir, "-procname", appname.c_str() };
    std::vector< std::string > args( str, str + ( sizeof ( str ) /  sizeof ( std::string ) ) );
<<<<<<< HEAD
    LL_WARNS() << "about to launch mac-crash-logger" << pid_str.str() << " " << logdir << " " << appname << LL_ENDL;
=======
    LL_WARNS() << "about to launch mac-crash-logger" << pid_str.str()
               << " " << logdir << " " << appname << LL_ENDL;
>>>>>>> b92ab8f7
    launchApplication(&command_str, &args);
}

std::string LLAppViewerMacOSX::generateSerialNumber()
{
	char serial_md5[MD5HEX_STR_SIZE];		// Flawfinder: ignore
	serial_md5[0] = 0;

	// JC: Sample code from http://developer.apple.com/technotes/tn/tn1103.html
	CFStringRef serialNumber = NULL;
	io_service_t    platformExpert = IOServiceGetMatchingService(kIOMasterPortDefault,
																 IOServiceMatching("IOPlatformExpertDevice"));
	if (platformExpert) {
		serialNumber = (CFStringRef) IORegistryEntryCreateCFProperty(platformExpert,
																	 CFSTR(kIOPlatformSerialNumberKey),
																	 kCFAllocatorDefault, 0);		
		IOObjectRelease(platformExpert);
	}
	
	if (serialNumber)
	{
		char buffer[MAX_STRING];		// Flawfinder: ignore
		if (CFStringGetCString(serialNumber, buffer, MAX_STRING, kCFStringEncodingASCII))
		{
			LLMD5 md5( (unsigned char*)buffer );
			md5.hex_digest(serial_md5);
		}
		CFRelease(serialNumber);
	}

	return serial_md5;
}

static AudioDeviceID get_default_audio_output_device(void)
{
	AudioDeviceID device = 0;
	UInt32 size = sizeof(device);
	AudioObjectPropertyAddress device_address = { kAudioHardwarePropertyDefaultOutputDevice,
												  kAudioObjectPropertyScopeGlobal,
												  kAudioObjectPropertyElementMaster };

	OSStatus err = AudioObjectGetPropertyData(kAudioObjectSystemObject, &device_address, 0, NULL, &size, &device);
	if(err != noErr)
	{
		LL_DEBUGS("SystemMute") << "Couldn't get default audio output device (0x" << std::hex << err << ")" << LL_ENDL;
	}

	return device;
}

//virtual
void LLAppViewerMacOSX::setMasterSystemAudioMute(bool new_mute)
{
	AudioDeviceID device = get_default_audio_output_device();

	if(device != 0)
	{
		UInt32 mute = new_mute;
		AudioObjectPropertyAddress device_address = { kAudioDevicePropertyMute,
													  kAudioDevicePropertyScopeOutput,
													  kAudioObjectPropertyElementMaster };

		OSStatus err = AudioObjectSetPropertyData(device, &device_address, 0, NULL, sizeof(mute), &mute);
		if(err != noErr)
		{
			LL_INFOS("SystemMute") << "Couldn't set audio mute property (0x" << std::hex << err << ")" << LL_ENDL;
		}
	}
}

//virtual
bool LLAppViewerMacOSX::getMasterSystemAudioMute()
{
	// Assume the system isn't muted 
	UInt32 mute = 0;

	AudioDeviceID device = get_default_audio_output_device();

	if(device != 0)
	{
		UInt32 size = sizeof(mute);
		AudioObjectPropertyAddress device_address = { kAudioDevicePropertyMute,
													  kAudioDevicePropertyScopeOutput,
													  kAudioObjectPropertyElementMaster };

		OSStatus err = AudioObjectGetPropertyData(device, &device_address, 0, NULL, &size, &mute);
		if(err != noErr)
		{
			LL_DEBUGS("SystemMute") << "Couldn't get audio mute property (0x" << std::hex << err << ")" << LL_ENDL;
		}
	}
	
	return (mute != 0);
}

void handleUrl(const char* url_utf8)
{
    if (url_utf8 && gViewerAppPtr)
    {
        gHandleSLURL = "";
        dispatchUrl(url_utf8);
    }
    else if (url_utf8)
    {
        gHandleSLURL = url_utf8;
    }
}

void dispatchUrl(std::string url)
{
    // Safari 3.2 silently mangles secondlife:///app/ URLs into
    // secondlife:/app/ (only one leading slash).
    // Fix them up to meet the URL specification. JC
    const std::string prefix = "secondlife:/app/";
    std::string test_prefix = url.substr(0, prefix.length());
    LLStringUtil::toLower(test_prefix);
    if (test_prefix == prefix)
    {
        url.replace(0, prefix.length(), "secondlife:///app/");
    }
    
    LLMediaCtrl* web = NULL;
    const bool trusted_browser = false;
    LLURLDispatcher::dispatch(url, "", web, trusted_browser);
}<|MERGE_RESOLUTION|>--- conflicted
+++ resolved
@@ -302,12 +302,8 @@
     std::string appname = gDirUtilp->getExecutableFilename();
     std::string str[] = { "-pid", pid_str.str(), "-dumpdir", logdir, "-procname", appname.c_str() };
     std::vector< std::string > args( str, str + ( sizeof ( str ) /  sizeof ( std::string ) ) );
-<<<<<<< HEAD
-    LL_WARNS() << "about to launch mac-crash-logger" << pid_str.str() << " " << logdir << " " << appname << LL_ENDL;
-=======
     LL_WARNS() << "about to launch mac-crash-logger" << pid_str.str()
                << " " << logdir << " " << appname << LL_ENDL;
->>>>>>> b92ab8f7
     launchApplication(&command_str, &args);
 }
 
