/**
 * @file aoset.h
 * @brief Implementation of an Animation Overrider set of animations
 *
 * $LicenseInfo:firstyear=2001&license=viewerlgpl$
 * Second Life Viewer Source Code
 * Copyright (C) 2011, Zi Ree @ Second Life
 *
 * This library is free software; you can redistribute it and/or
 * modify it under the terms of the GNU Lesser General Public
 * License as published by the Free Software Foundation;
 * version 2.1 of the License only.
 *
 * This library is distributed in the hope that it will be useful,
 * but WITHOUT ANY WARRANTY; without even the implied warranty of
 * MERCHANTABILITY or FITNESS FOR A PARTICULAR PURPOSE.  See the GNU
 * Lesser General Public License for more details.
 *
 * You should have received a copy of the GNU Lesser General Public
 * License along with this library; if not, write to the Free Software
 * Foundation, Inc., 51 Franklin Street, Fifth Floor, Boston, MA  02110-1301  USA
 * $/LicenseInfo$
 */

#ifndef AOSET_H
#define AOSET_H

#include "lleventtimer.h"

class LLInventoryItem;

class AOSet
:   public LLEventTimer
{
<<<<<<< HEAD
	public:
		AOSet(const LLUUID inventoryID);
		~AOSet();

		// keep number and order in sync with list of names in the constructor
		enum
		{
			Start = 0,		// convenience, so we don't have to know the name of the first state
			Standing = 0,
			Walking,
			Running,
			Sitting,
			SittingOnGround,
			Crouching,
			CrouchWalking,
			Landing,
			SoftLanding,
			StandingUp,
			Falling,
			FlyingDown,
			FlyingUp,
			Flying,
			FlyingSlow,
			Hovering,
			Jumping,
			PreJumping,
			TurningRight,
			TurningLeft,
			Typing,
			Floating,
			SwimmingForward,
			SwimmingUp,
			SwimmingDown,
			AOSTATES_MAX
		};

		struct AOAnimation
		{
			std::string mName;
			LLUUID mAssetUUID;
			LLUUID mInventoryUUID;
			LLUUID mOriginalUUID;
			S32 mSortOrder;
		};

		struct AOState
		{
			std::string mName;
			std::vector<std::string> mAlternateNames;
			std::vector<const LLInventoryItem*> mAddQueue;
			LLUUID mRemapID;
			bool mCycle;
			bool mRandom;
			S32 mCycleTime;
			std::vector<AOAnimation> mAnimations;
			U32 mCurrentAnimation;
			LLUUID mCurrentAnimationID;
			LLUUID mInventoryUUID;
			bool mDirty;
		};

		const LLUUID& getInventoryUUID() const;
		void setInventoryUUID(const LLUUID& inventoryID);

		const std::string& getName() const;
		void setName(const std::string& name);

		bool getSitOverride() const;
		void setSitOverride(bool override_sit);

		bool getSmart() const;
		void setSmart(bool smart);

		bool getMouselookStandDisable() const;
		void setMouselookStandDisable(bool disable);

		bool getComplete() const;
		void setComplete(bool complete);

		const LLUUID& getMotion() const;
		void setMotion(const LLUUID& motion);

		bool getDirty() const;
		void setDirty(bool dirty);

		AOState* getState(S32 eName);
		AOState* getStateByName(const std::string& name);
		AOState* getStateByRemapID(const LLUUID& id);
		const LLUUID& getAnimationForState(AOState* state) const;

		void startTimer(F32 timeout);
		void stopTimer();
		bool tick() override;

		std::vector<std::string> mStateNames;

	protected:
		LLUUID mInventoryID;

		std::string mName;
		bool mSitOverride;
		bool mSmart;
		bool mMouselookStandDisable;
		bool mComplete;
		LLUUID mCurrentMotion;
		bool mDirty;

		AOState mStates[AOSTATES_MAX];
=======
    public:
        AOSet(const LLUUID inventoryID);
        ~AOSet();

        // keep number and order in sync with list of names in the constructor
        enum
        {
            Start = 0,      // convenience, so we don't have to know the name of the first state
            Standing = 0,
            Walking,
            Running,
            Sitting,
            SittingOnGround,
            Crouching,
            CrouchWalking,
            Landing,
            SoftLanding,
            StandingUp,
            Falling,
            FlyingDown,
            FlyingUp,
            Flying,
            FlyingSlow,
            Hovering,
            Jumping,
            PreJumping,
            TurningRight,
            TurningLeft,
            Typing,
            Floating,
            SwimmingForward,
            SwimmingUp,
            SwimmingDown,
            AOSTATES_MAX
        };

        struct AOAnimation
        {
            std::string mName;
            LLUUID mAssetUUID;
            LLUUID mInventoryUUID;
            LLUUID mOriginalUUID;
            S32 mSortOrder;
        };

        struct AOState
        {
            std::string mName;
            std::vector<std::string> mAlternateNames;
            std::vector<const LLInventoryItem*> mAddQueue;
            LLUUID mRemapID;
            bool mCycle;
            bool mRandom;
            S32 mCycleTime;
            std::vector<AOAnimation> mAnimations;
            U32 mCurrentAnimation;
            LLUUID mCurrentAnimationID;
            LLUUID mInventoryUUID;
            bool mDirty;
        };

        const LLUUID& getInventoryUUID() const;
        void setInventoryUUID(const LLUUID& inventoryID);

        const std::string& getName() const;
        void setName(const std::string& name);

        bool getSitOverride() const;
        void setSitOverride(bool override_sit);

        bool getSmart() const;
        void setSmart(bool smart);

        bool getMouselookStandDisable() const;
        void setMouselookStandDisable(bool disable);

        bool getComplete() const;
        void setComplete(bool complete);

        const LLUUID& getMotion() const;
        void setMotion(const LLUUID& motion);

        bool getDirty() const;
        void setDirty(bool dirty);

        AOState* getState(S32 eName);
        AOState* getStateByName(const std::string& name);
        AOState* getStateByRemapID(const LLUUID& id);
        const LLUUID& getAnimationForState(AOState* state) const;

        void startTimer(F32 timeout);
        void stopTimer();
        virtual BOOL tick();

        std::vector<std::string> mStateNames;

    protected:
        LLUUID mInventoryID;

        std::string mName;
        bool mSitOverride;
        bool mSmart;
        bool mMouselookStandDisable;
        bool mComplete;
        LLUUID mCurrentMotion;
        bool mDirty;

        AOState mStates[AOSTATES_MAX];
>>>>>>> c06fb4e0
};

#endif // AOSET_H<|MERGE_RESOLUTION|>--- conflicted
+++ resolved
@@ -32,116 +32,6 @@
 class AOSet
 :   public LLEventTimer
 {
-<<<<<<< HEAD
-	public:
-		AOSet(const LLUUID inventoryID);
-		~AOSet();
-
-		// keep number and order in sync with list of names in the constructor
-		enum
-		{
-			Start = 0,		// convenience, so we don't have to know the name of the first state
-			Standing = 0,
-			Walking,
-			Running,
-			Sitting,
-			SittingOnGround,
-			Crouching,
-			CrouchWalking,
-			Landing,
-			SoftLanding,
-			StandingUp,
-			Falling,
-			FlyingDown,
-			FlyingUp,
-			Flying,
-			FlyingSlow,
-			Hovering,
-			Jumping,
-			PreJumping,
-			TurningRight,
-			TurningLeft,
-			Typing,
-			Floating,
-			SwimmingForward,
-			SwimmingUp,
-			SwimmingDown,
-			AOSTATES_MAX
-		};
-
-		struct AOAnimation
-		{
-			std::string mName;
-			LLUUID mAssetUUID;
-			LLUUID mInventoryUUID;
-			LLUUID mOriginalUUID;
-			S32 mSortOrder;
-		};
-
-		struct AOState
-		{
-			std::string mName;
-			std::vector<std::string> mAlternateNames;
-			std::vector<const LLInventoryItem*> mAddQueue;
-			LLUUID mRemapID;
-			bool mCycle;
-			bool mRandom;
-			S32 mCycleTime;
-			std::vector<AOAnimation> mAnimations;
-			U32 mCurrentAnimation;
-			LLUUID mCurrentAnimationID;
-			LLUUID mInventoryUUID;
-			bool mDirty;
-		};
-
-		const LLUUID& getInventoryUUID() const;
-		void setInventoryUUID(const LLUUID& inventoryID);
-
-		const std::string& getName() const;
-		void setName(const std::string& name);
-
-		bool getSitOverride() const;
-		void setSitOverride(bool override_sit);
-
-		bool getSmart() const;
-		void setSmart(bool smart);
-
-		bool getMouselookStandDisable() const;
-		void setMouselookStandDisable(bool disable);
-
-		bool getComplete() const;
-		void setComplete(bool complete);
-
-		const LLUUID& getMotion() const;
-		void setMotion(const LLUUID& motion);
-
-		bool getDirty() const;
-		void setDirty(bool dirty);
-
-		AOState* getState(S32 eName);
-		AOState* getStateByName(const std::string& name);
-		AOState* getStateByRemapID(const LLUUID& id);
-		const LLUUID& getAnimationForState(AOState* state) const;
-
-		void startTimer(F32 timeout);
-		void stopTimer();
-		bool tick() override;
-
-		std::vector<std::string> mStateNames;
-
-	protected:
-		LLUUID mInventoryID;
-
-		std::string mName;
-		bool mSitOverride;
-		bool mSmart;
-		bool mMouselookStandDisable;
-		bool mComplete;
-		LLUUID mCurrentMotion;
-		bool mDirty;
-
-		AOState mStates[AOSTATES_MAX];
-=======
     public:
         AOSet(const LLUUID inventoryID);
         ~AOSet();
@@ -234,7 +124,7 @@
 
         void startTimer(F32 timeout);
         void stopTimer();
-        virtual BOOL tick();
+        bool tick() override;
 
         std::vector<std::string> mStateNames;
 
@@ -250,7 +140,6 @@
         bool mDirty;
 
         AOState mStates[AOSTATES_MAX];
->>>>>>> c06fb4e0
 };
 
 #endif // AOSET_H