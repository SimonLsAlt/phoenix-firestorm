/**
 * @file llchatitemscontainerctrl.h
 * @brief chat history scrolling panel implementation
 *
 * $LicenseInfo:firstyear=2004&license=viewerlgpl$
 * Second Life Viewer Source Code
 * Copyright (C) 2010, Linden Research, Inc.
 *
 * This library is free software; you can redistribute it and/or
 * modify it under the terms of the GNU Lesser General Public
 * License as published by the Free Software Foundation;
 * version 2.1 of the License only.
 *
 * This library is distributed in the hope that it will be useful,
 * but WITHOUT ANY WARRANTY; without even the implied warranty of
 * MERCHANTABILITY or FITNESS FOR A PARTICULAR PURPOSE.  See the GNU
 * Lesser General Public License for more details.
 *
 * You should have received a copy of the GNU Lesser General Public
 * License along with this library; if not, write to the Free Software
 * Foundation, Inc., 51 Franklin Street, Fifth Floor, Boston, MA  02110-1301  USA
 *
 * Linden Research, Inc., 945 Battery Street, San Francisco, CA  94111  USA
 * $/LicenseInfo$
 */

#ifndef LL_LLCHATITEMSCONTAINERCTRL_H_
#define LL_LLCHATITEMSCONTAINERCTRL_H_

#include "llchat.h"
#include "llpanel.h"
#include "llscrollbar.h"
#include "llviewerchat.h"
#include "lltoastpanel.h"

class LLChatMsgBox;

typedef enum e_show_item_header
{
    CHATITEMHEADER_SHOW_ONLY_NAME = 0,
    CHATITEMHEADER_SHOW_ONLY_ICON = 1,
    CHATITEMHEADER_SHOW_BOTH
} EShowItemHeader;

class LLFloaterIMNearbyChatToastPanel : public LLPanel
{
protected:
        LLFloaterIMNearbyChatToastPanel()
<<<<<<< HEAD
		: 
	mIsDirty(false),
// [RLVa:KB] - Checked: 2010-04-200 (RLVa-1.2.0f) | Added: RLVa-1.2.0f
	mShowIconTooltip(true),
// [/RLVa:KB]
	mSourceType(CHAT_SOURCE_OBJECT)
	{};
=======
        :
    mIsDirty(false),
// [RLVa:KB] - Checked: 2010-04-200 (RLVa-1.2.0f) | Added: RLVa-1.2.0f
    mShowIconTooltip(true),
// [/RLVa:KB]
    mSourceType(CHAT_SOURCE_OBJECT)
    {};
>>>>>>> 1a8a5404
public:
    ~LLFloaterIMNearbyChatToastPanel(){}

    static LLFloaterIMNearbyChatToastPanel* createInstance();

    const LLUUID& getFromID() const { return mFromID;}
    const std::string& getFromName() const { return mFromName; }

<<<<<<< HEAD
	void	onMouseLeave	(S32 x, S32 y, MASK mask);
	void	onMouseEnter	(S32 x, S32 y, MASK mask);
	bool	handleMouseDown	(S32 x, S32 y, MASK mask);
	bool	handleMouseUp	(S32 x, S32 y, MASK mask);

	virtual bool postBuild();

	void	reshape		(S32 width, S32 height, bool called_from_parent = true);

	void	setHeaderVisibility(EShowItemHeader e);
	bool	handleRightMouseDown(S32 x, S32 y, MASK mask);
=======
    //void  addText     (const std::string& message ,  const LLStyle::Params& input_params = LLStyle::Params());
    //void  setMessage  (const LLChat& msg);
    void    snapToMessageHeight ();

    bool    canAddText  ();

    void    onMouseLeave    (S32 x, S32 y, MASK mask);
    void    onMouseEnter    (S32 x, S32 y, MASK mask);
    bool    handleMouseDown (S32 x, S32 y, MASK mask);
    bool    handleMouseUp   (S32 x, S32 y, MASK mask);

    virtual bool postBuild();
>>>>>>> 1a8a5404

    void    reshape     (S32 width, S32 height, bool called_from_parent = true);

    void    setHeaderVisibility(EShowItemHeader e);
    bool    handleRightMouseDown(S32 x, S32 y, MASK mask);

    virtual void init(LLSD& data);
    virtual void addMessage(LLSD& data);

    virtual void draw();

    //*TODO REMOVE, why a dup of getFromID?
    const LLUUID&   messageID() const { return mFromID;}
private:
    LLUUID          mFromID;    // agent id or object id
    std::string     mFromName;
    EChatSourceType mSourceType;
    LLChatMsgBox*   mMsgText;



<<<<<<< HEAD
	bool mIsDirty;
// [RLVa:KB] - Checked: 2010-04-200 (RLVa-1.2.0f) | Added: RLVa-1.2.0f
	bool mShowIconTooltip;
=======
    bool mIsDirty;
// [RLVa:KB] - Checked: 2010-04-200 (RLVa-1.2.0f) | Added: RLVa-1.2.0f
    bool mShowIconTooltip;
>>>>>>> 1a8a5404
// [/RLVa:KB]
};


#endif

<|MERGE_RESOLUTION|>--- conflicted
+++ resolved
@@ -46,15 +46,6 @@
 {
 protected:
         LLFloaterIMNearbyChatToastPanel()
-<<<<<<< HEAD
-		: 
-	mIsDirty(false),
-// [RLVa:KB] - Checked: 2010-04-200 (RLVa-1.2.0f) | Added: RLVa-1.2.0f
-	mShowIconTooltip(true),
-// [/RLVa:KB]
-	mSourceType(CHAT_SOURCE_OBJECT)
-	{};
-=======
         :
     mIsDirty(false),
 // [RLVa:KB] - Checked: 2010-04-200 (RLVa-1.2.0f) | Added: RLVa-1.2.0f
@@ -62,7 +53,6 @@
 // [/RLVa:KB]
     mSourceType(CHAT_SOURCE_OBJECT)
     {};
->>>>>>> 1a8a5404
 public:
     ~LLFloaterIMNearbyChatToastPanel(){}
 
@@ -71,19 +61,6 @@
     const LLUUID& getFromID() const { return mFromID;}
     const std::string& getFromName() const { return mFromName; }
 
-<<<<<<< HEAD
-	void	onMouseLeave	(S32 x, S32 y, MASK mask);
-	void	onMouseEnter	(S32 x, S32 y, MASK mask);
-	bool	handleMouseDown	(S32 x, S32 y, MASK mask);
-	bool	handleMouseUp	(S32 x, S32 y, MASK mask);
-
-	virtual bool postBuild();
-
-	void	reshape		(S32 width, S32 height, bool called_from_parent = true);
-
-	void	setHeaderVisibility(EShowItemHeader e);
-	bool	handleRightMouseDown(S32 x, S32 y, MASK mask);
-=======
     //void  addText     (const std::string& message ,  const LLStyle::Params& input_params = LLStyle::Params());
     //void  setMessage  (const LLChat& msg);
     void    snapToMessageHeight ();
@@ -96,7 +73,6 @@
     bool    handleMouseUp   (S32 x, S32 y, MASK mask);
 
     virtual bool postBuild();
->>>>>>> 1a8a5404
 
     void    reshape     (S32 width, S32 height, bool called_from_parent = true);
 
@@ -118,15 +94,9 @@
 
 
 
-<<<<<<< HEAD
-	bool mIsDirty;
-// [RLVa:KB] - Checked: 2010-04-200 (RLVa-1.2.0f) | Added: RLVa-1.2.0f
-	bool mShowIconTooltip;
-=======
     bool mIsDirty;
 // [RLVa:KB] - Checked: 2010-04-200 (RLVa-1.2.0f) | Added: RLVa-1.2.0f
     bool mShowIconTooltip;
->>>>>>> 1a8a5404
 // [/RLVa:KB]
 };
 
