--- conflicted
+++ resolved
@@ -44,16 +44,11 @@
 public:
 	LLPanelSnapshot();
 
-<<<<<<< HEAD
 	// <FS:Ansariel> Store settings at logout
 	/*virtual*/ ~LLPanelSnapshot() {}
 
-	/*virtual*/ BOOL postBuild();
-	/*virtual*/ void onOpen(const LLSD& key);
-=======
 	bool postBuild() override;
 	void onOpen(const LLSD& key) override;
->>>>>>> 0fb52bd3
 
 	virtual std::string getWidthSpinnerName() const = 0;
 	virtual std::string getHeightSpinnerName() const = 0;
