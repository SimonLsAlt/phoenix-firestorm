--- conflicted
+++ resolved
@@ -2734,22 +2734,6 @@
 		LLInventoryModel::item_array_t* item_array;
 		gInventory.getDirectDescendentsOf(*current_folder, cat_array, item_array);
 
-<<<<<<< HEAD
-		// <FS:ND> Crashfix: pointers can be 0
-
-		// S32 item_count = item_array->count();
-		// S32 cat_count = cat_array->count();
-	
-		S32 item_count(0), cat_count(0);
-
-		if( item_array )
-			item_count = item_array->count();
-
-		if( cat_array )
-			cat_count = cat_array->count();
-
-		// </FS:ND>
-=======
 		S32 item_count(0);
 		if( item_array )
 		{			
@@ -2761,7 +2745,6 @@
 		{			
 			cat_count = cat_array->count();
 		}
->>>>>>> 2206653f
 
 		// Move to next if current folder empty
 		if ((item_count == 0) && (cat_count == 0))
