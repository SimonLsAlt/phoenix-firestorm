--- conflicted
+++ resolved
@@ -8519,15 +8519,10 @@
 {
 	for (uuid_vec_t::const_iterator it = item_ids.begin(); it != item_ids.end(); ++it)
 	{
-<<<<<<< HEAD
-		LLViewerInventoryItem* item = gInventory.getItem(*it);
+		const LLViewerInventoryItem* item = gInventory.getItem(*it);
 		// <FS:Ansariel> Fix broken add wearable check
 		//if (!item || (item->getType() >= LLAssetType::AT_COUNT) || (item->getType() <= LLAssetType::AT_NONE))
 		if (!item || (item->getType() != LLAssetType::AT_CLOTHING && item->getType() != LLAssetType::AT_OBJECT && item->getType() != LLAssetType::AT_BODYPART && item->getType() != LLAssetType::AT_GESTURE))
-=======
-		const LLViewerInventoryItem* item = gInventory.getItem(*it);
-		if (!item || (item->getType() >= LLAssetType::AT_COUNT) || (item->getType() <= LLAssetType::AT_NONE))
->>>>>>> 14bf268f
 		{
 			return false;
 		}
