--- conflicted
+++ resolved
@@ -4923,23 +4923,23 @@
 			// Adding an outfit onto another (versus replacing) doesn't make sense.
 			if (type != LLFolderType::FT_OUTFIT)
 			{
-<<<<<<< HEAD
 				// <FS:Ansariel> FIRE-3302: "Add to Current Outfit" missing for inventory outfit folder
 				//items.push_back(std::string("Add To Outfit"));
 				// <FS:TT> Patch: ReplaceWornItemsOnly
 				items.push_back(std::string("Wear Items"));
 				// </FS:TT>
-=======
-				items.push_back(std::string("Add To Outfit"));
                 if (!LLAppearanceMgr::instance().getCanAddToCOF(mUUID))
                 {
                     disabled_items.push_back(std::string("Add To Outfit"));
                 }
->>>>>>> 434f2ee5
 			}
 
 			items.push_back(std::string("Replace Outfit"));
-            if (!LLAppearanceMgr::instance().getCanReplaceCOF(mUUID))
+            //if (!LLAppearanceMgr::instance().getCanReplaceCOF(mUUID))
+// [SL:KB] - Patch: Appearance-Misc | Checked: 2010-11-24 (Catznip-2.4)
+            if ( ((is_outfit) && (!LLAppearanceMgr::instance().getCanReplaceCOF(mUUID))) || 
+                 ((!is_outfit) && (gAgentWearables.isCOFChangeInProgress())) )
+// [/SL:KB]
             {
                 disabled_items.push_back(std::string("Replace Outfit"));
             }
@@ -4950,37 +4950,11 @@
             // Note: If user tries to unwear "My Inventory", it's going to deactivate everything including gestures
             // Might be safer to disable this for "My Inventory"
 			items.push_back(std::string("Remove From Outfit"));
-<<<<<<< HEAD
-			if (!LLAppearanceMgr::getCanRemoveFromCOF(mUUID))
-			{
-					disabled_items.push_back(std::string("Remove From Outfit"));
-			}
-		}
-		//if (!LLAppearanceMgr::instance().getCanReplaceCOF(mUUID))
-// [SL:KB] - Patch: Appearance-Misc | Checked: 2010-11-24 (Catznip-2.4)
-		if ( ((is_outfit) && (!LLAppearanceMgr::instance().getCanReplaceCOF(mUUID))) || 
-			 ((!is_outfit) && (gAgentWearables.isCOFChangeInProgress())) )
-// [/SL:KB]
-		{
-			disabled_items.push_back(std::string("Replace Outfit"));
-		}
-// [RLVa:KB] - Checked: RLVa-2.0.3
-		// Block "Replace Current Outfit" if the user can't wear the new folder
-		if ( (RlvActions::isRlvEnabled()) && (RlvFolderLocks::instance().isLockedFolder(mUUID, RLV_LOCK_ADD)) )
-		{
-			disabled_items.push_back(std::string("Replace Outfit"));
-		}
-// [/RLVa:KB]
-		if (!LLAppearanceMgr::instance().getCanAddToCOF(mUUID))
-		{
-			disabled_items.push_back(std::string("Add To Outfit"));
-=======
             if (type != LLFolderType::FT_ROOT_INVENTORY // Unless COF is empty, whih shouldn't be, warrantied to have worn items
                 && !LLAppearanceMgr::getCanRemoveFromCOF(mUUID)) // expensive from root!
             {
                 disabled_items.push_back(std::string("Remove From Outfit"));
             }
->>>>>>> 434f2ee5
 		}
 		items.push_back(std::string("Outfit Separator"));
 
