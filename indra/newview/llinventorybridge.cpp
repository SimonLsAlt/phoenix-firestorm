--- conflicted
+++ resolved
@@ -6052,7 +6052,6 @@
             }
         }
 
-<<<<<<< HEAD
 
 // [RLVa:KB] - Checked: 2010-03-01 (RLVa-1.2.0b) | Modified: RLVa-1.1.0a
 		if (rlv_handler_t::isEnabled())
@@ -6064,8 +6063,6 @@
 			}
 		}
 // [/RLVa:KB]
-=======
->>>>>>> 92af5af7
 	}
 	addLinkReplaceMenuOption(items, disabled_items);
 
