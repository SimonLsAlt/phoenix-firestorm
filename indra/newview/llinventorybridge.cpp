/**
 * @file llinventorybridge.cpp
 * @brief Implementation of the Inventory-Folder-View-Bridge classes.
 *
 * $LicenseInfo:firstyear=2001&license=viewerlgpl$
 * Second Life Viewer Source Code
 * Copyright (C) 2010, Linden Research, Inc.
 * 
 * This library is free software; you can redistribute it and/or
 * modify it under the terms of the GNU Lesser General Public
 * License as published by the Free Software Foundation;
 * version 2.1 of the License only.
 * 
 * This library is distributed in the hope that it will be useful,
 * but WITHOUT ANY WARRANTY; without even the implied warranty of
 * MERCHANTABILITY or FITNESS FOR A PARTICULAR PURPOSE.  See the GNU
 * Lesser General Public License for more details.
 * 
 * You should have received a copy of the GNU Lesser General Public
 * License along with this library; if not, write to the Free Software
 * Foundation, Inc., 51 Franklin Street, Fifth Floor, Boston, MA  02110-1301  USA
 * 
 * Linden Research, Inc., 945 Battery Street, San Francisco, CA  94111  USA
 * $/LicenseInfo$
 */

#include "llviewerprecompiledheaders.h"
#include "llinventorybridge.h"

// external projects
#include "lltransfersourceasset.h" 
#include "llavatarnamecache.h"	// IDEVO

#include "llagent.h"
#include "llagentcamera.h"
#include "llagentwearables.h"
#include "llappearancemgr.h"
#include "llattachmentsmgr.h"
#include "llavataractions.h" 
#include "llfloateropenobject.h"
#include "llfloaterreg.h"
#include "llfloaterworldmap.h"
#include "llfriendcard.h"
#include "llgesturemgr.h"
#include "llgiveinventory.h" 
#include "llimfloater.h"
#include "llimview.h"
#include "llinventoryclipboard.h"
#include "llinventorydefines.h"
#include "llinventoryfunctions.h"
#include "llinventorymodel.h"
#include "llinventorymodelbackgroundfetch.h"
#include "llinventorypanel.h"
#include "llnotifications.h"
#include "llnotificationsutil.h"
#include "llpreviewanim.h"
#include "llpreviewgesture.h"
#include "llpreviewtexture.h"
#include "llselectmgr.h"
#include "llsidepanelappearance.h"
#include "llsidetray.h"
#include "lltrans.h"
#include "llviewerassettype.h"
#include "llviewerfoldertype.h"
#include "llviewermenu.h"
#include "llviewermessage.h"
#include "llviewerobjectlist.h"
#include "llviewerwindow.h"
#include "llvoavatarself.h"
#include "llwearablelist.h"
// [RLVa:KB] - Checked: 2010-02-27 (RLVa-1.2.0b)
#include "rlvhandler.h"
// [/RLVa:KB]

typedef std::pair<LLUUID, LLUUID> two_uuids_t;
typedef std::list<two_uuids_t> two_uuids_list_t;

struct LLMoveInv
{
	LLUUID mObjectID;
	LLUUID mCategoryID;
	two_uuids_list_t mMoveList;
	void (*mCallback)(S32, void*);
	void* mUserData;
};

using namespace LLOldEvents;

// Helpers
// bug in busy count inc/dec right now, logic is complex... do we really need it?
void inc_busy_count()
{
// 	gViewerWindow->getWindow()->incBusyCount();
//  check balance of these calls if this code is changed to ever actually
//  *do* something!
}
void dec_busy_count()
{
// 	gViewerWindow->getWindow()->decBusyCount();
//  check balance of these calls if this code is changed to ever actually
//  *do* something!
}

// Function declarations
void remove_inventory_category_from_avatar(LLInventoryCategory* category);
void remove_inventory_category_from_avatar_step2( BOOL proceed, LLUUID category_id);
//-TT Patch: ReplaceWornItemsOnly
void wear_inventory_category_on_avatar(LLInventoryCategory* category);
//-TT
bool move_task_inventory_callback(const LLSD& notification, const LLSD& response, LLMoveInv*);
bool confirm_attachment_rez(const LLSD& notification, const LLSD& response);
void teleport_via_landmark(const LLUUID& asset_id);
static BOOL can_move_to_outfit(LLInventoryItem* inv_item, BOOL move_is_into_current_outfit);

// +=================================================+
// |        LLInvFVBridge                            |
// +=================================================+

LLInvFVBridge::LLInvFVBridge(LLInventoryPanel* inventory, 
							 LLFolderView* root,
							 const LLUUID& uuid) :
	mUUID(uuid), 
	mRoot(root),
	mInvType(LLInventoryType::IT_NONE),
	mIsLink(FALSE)
{
	mInventoryPanel = inventory->getHandle();
	const LLInventoryObject* obj = getInventoryObject();
	mIsLink = obj && obj->getIsLinkType();
}

const std::string& LLInvFVBridge::getName() const
{
	const LLInventoryObject* obj = getInventoryObject();
	if(obj)
	{
		return obj->getName();
	}
	return LLStringUtil::null;
}

const std::string& LLInvFVBridge::getDisplayName() const
{
	return getName();
}

// Folders have full perms
PermissionMask LLInvFVBridge::getPermissionMask() const
{
	return PERM_ALL;
}

// virtual
LLFolderType::EType LLInvFVBridge::getPreferredType() const
{
	return LLFolderType::FT_NONE;
}


// Folders don't have creation dates.
time_t LLInvFVBridge::getCreationDate() const
{
	return 0;
}

// Can be destroyed (or moved to trash)
BOOL LLInvFVBridge::isItemRemovable() const
{
	return get_is_item_removable(getInventoryModel(), mUUID);
}

// Can be moved to another folder
BOOL LLInvFVBridge::isItemMovable() const
{
	return TRUE;
}

BOOL LLInvFVBridge::isLink() const
{
	return mIsLink;
}

/*virtual*/
/**
 * @brief Adds this item into clipboard storage
 */
void LLInvFVBridge::cutToClipboard()
{
	if(isItemMovable())
	{
		LLInventoryClipboard::instance().cut(mUUID);
	}
}
// *TODO: make sure this does the right thing
void LLInvFVBridge::showProperties()
{
	//show_item_profile(mUUID);

	// Disable old properties floater; this is replaced by the sidepanel.
	/**/
	//-TT Experiment.
	  LLFloaterReg::showInstance("properties", mUUID);
}

void LLInvFVBridge::removeBatch(LLDynamicArray<LLFolderViewEventListener*>& batch)
{
	// Deactivate gestures when moving them into Trash
	LLInvFVBridge* bridge;
	LLInventoryModel* model = getInventoryModel();
	LLViewerInventoryItem* item = NULL;
	LLViewerInventoryCategory* cat = NULL;
	LLInventoryModel::cat_array_t	descendent_categories;
	LLInventoryModel::item_array_t	descendent_items;
	S32 count = batch.count();
	S32 i,j;
	for(i = 0; i < count; ++i)
	{
		bridge = (LLInvFVBridge*)(batch.get(i));
		if(!bridge || !bridge->isItemRemovable()) continue;
		item = (LLViewerInventoryItem*)model->getItem(bridge->getUUID());
		if (item)
		{
			if(LLAssetType::AT_GESTURE == item->getType())
			{
				LLGestureMgr::instance().deactivateGesture(item->getUUID());
			}
		}
	}
	for(i = 0; i < count; ++i)
	{
		bridge = (LLInvFVBridge*)(batch.get(i));
		if(!bridge || !bridge->isItemRemovable()) continue;
		cat = (LLViewerInventoryCategory*)model->getCategory(bridge->getUUID());
		if (cat)
		{
			gInventory.collectDescendents( cat->getUUID(), descendent_categories, descendent_items, FALSE );
			for (j=0; j<descendent_items.count(); j++)
			{
				if(LLAssetType::AT_GESTURE == descendent_items[j]->getType())
				{
					LLGestureMgr::instance().deactivateGesture(descendent_items[j]->getUUID());
				}
			}
		}
	}
	removeBatchNoCheck(batch);
}

void LLInvFVBridge::removeBatchNoCheck(LLDynamicArray<LLFolderViewEventListener*>& batch)
{
	// this method moves a bunch of items and folders to the trash. As
	// per design guidelines for the inventory model, the message is
	// built and the accounting is performed first. After all of that,
	// we call LLInventoryModel::moveObject() to move everything
	// around.
	LLInvFVBridge* bridge;
	LLInventoryModel* model = getInventoryModel();
	if(!model) return;
	LLMessageSystem* msg = gMessageSystem;
	const LLUUID trash_id = model->findCategoryUUIDForType(LLFolderType::FT_TRASH);
	LLViewerInventoryItem* item = NULL;
	uuid_vec_t move_ids;
	LLInventoryModel::update_map_t update;
	bool start_new_message = true;
	S32 count = batch.count();
	S32 i;

	// first, hide any 'preview' floaters that correspond to the items
	// being deleted.
	for(i = 0; i < count; ++i)
	{
		bridge = (LLInvFVBridge*)(batch.get(i));
		if(!bridge || !bridge->isItemRemovable()) continue;
		item = (LLViewerInventoryItem*)model->getItem(bridge->getUUID());
		if(item)
		{
			LLPreview::hide(item->getUUID());
		}
	}

	// do the inventory move to trash

	for(i = 0; i < count; ++i)
	{
		bridge = (LLInvFVBridge*)(batch.get(i));
		if(!bridge || !bridge->isItemRemovable()) continue;
		item = (LLViewerInventoryItem*)model->getItem(bridge->getUUID());
		if(item)
		{
			if(item->getParentUUID() == trash_id) continue;
			move_ids.push_back(item->getUUID());
			--update[item->getParentUUID()];
			++update[trash_id];
			if(start_new_message)
			{
				start_new_message = false;
				msg->newMessageFast(_PREHASH_MoveInventoryItem);
				msg->nextBlockFast(_PREHASH_AgentData);
				msg->addUUIDFast(_PREHASH_AgentID, gAgent.getID());
				msg->addUUIDFast(_PREHASH_SessionID, gAgent.getSessionID());
				msg->addBOOLFast(_PREHASH_Stamp, TRUE);
			}
			msg->nextBlockFast(_PREHASH_InventoryData);
			msg->addUUIDFast(_PREHASH_ItemID, item->getUUID());
			msg->addUUIDFast(_PREHASH_FolderID, trash_id);
			msg->addString("NewName", NULL);
			if(msg->isSendFullFast(_PREHASH_InventoryData))
			{
				start_new_message = true;
				gAgent.sendReliableMessage();
				gInventory.accountForUpdate(update);
				update.clear();
			}
		}
	}
	if(!start_new_message)
	{
		start_new_message = true;
		gAgent.sendReliableMessage();
		gInventory.accountForUpdate(update);
		update.clear();
	}

	for(i = 0; i < count; ++i)
	{
		bridge = (LLInvFVBridge*)(batch.get(i));
		if(!bridge || !bridge->isItemRemovable()) continue;
		LLViewerInventoryCategory* cat = (LLViewerInventoryCategory*)model->getCategory(bridge->getUUID());
		if(cat)
		{
			if(cat->getParentUUID() == trash_id) continue;
			move_ids.push_back(cat->getUUID());
			--update[cat->getParentUUID()];
			++update[trash_id];
			if(start_new_message)
			{
				start_new_message = false;
				msg->newMessageFast(_PREHASH_MoveInventoryFolder);
				msg->nextBlockFast(_PREHASH_AgentData);
				msg->addUUIDFast(_PREHASH_AgentID, gAgent.getID());
				msg->addUUIDFast(_PREHASH_SessionID, gAgent.getSessionID());
				msg->addBOOL("Stamp", TRUE);
			}
			msg->nextBlockFast(_PREHASH_InventoryData);
			msg->addUUIDFast(_PREHASH_FolderID, cat->getUUID());
			msg->addUUIDFast(_PREHASH_ParentID, trash_id);
			if(msg->isSendFullFast(_PREHASH_InventoryData))
			{
				start_new_message = true;
				gAgent.sendReliableMessage();
				gInventory.accountForUpdate(update);
				update.clear();
			}
		}
	}
	if(!start_new_message)
	{
		gAgent.sendReliableMessage();
		gInventory.accountForUpdate(update);
	}

	// move everything.
	uuid_vec_t::iterator it = move_ids.begin();
	uuid_vec_t::iterator end = move_ids.end();
	for(; it != end; ++it)
	{
		gInventory.moveObject((*it), trash_id);
	}

	// notify inventory observers.
	model->notifyObservers();
}

BOOL LLInvFVBridge::isClipboardPasteable() const
{
	if (!LLInventoryClipboard::instance().hasContents() || !isAgentInventory())
	{
		return FALSE;
	}
	LLInventoryModel* model = getInventoryModel();
	if (!model)
	{
		return FALSE;
	}

	const LLUUID &agent_id = gAgent.getID();

	LLDynamicArray<LLUUID> objects;
	LLInventoryClipboard::instance().retrieve(objects);
	S32 count = objects.count();
	for(S32 i = 0; i < count; i++)
	{
		const LLUUID &item_id = objects.get(i);

		// Can't paste folders   <-- why not?
// 		const LLInventoryCategory *cat = model->getCategory(item_id);
// 		if (cat)
// 		{
// 			return FALSE;
// 		}

//		const LLInventoryItem *item = model->getItem(item_id);
		const LLViewerInventoryItem *item = model->getItem(item_id);
		if (item)
		{
// [SL:KB] - Patch: Inventory-Links | Checked: 2010-04-12 (Catznip-2.2.0a) | Added: Catznip-2.0.0a
			// Can't copy worn objects. DEV-15183 [see P-JIRA: http://jira.secondlife.com/browse/VWR-6110]
			// TODO-Catznip: [SL-2.2.0] I don't think preventing copying worn items would prevent the bug that actually occurred?
//			if ( (!item->getIsLinkType()) && (get_is_item_worn(item->getUUID())) )
//			{
//				return FALSE;
//			}
// [/SL:KB]

			if (!item->getPermissions().allowCopyBy(agent_id))
			{
// [SL:KB] - Patch: Inventory-Links | Checked: 2010-04-12 (Catznip-2.2.0a) | Added: Catznip-2.0.0a
				// We allow copy/pasting of links as long as their target is available
				// (and disallow if the user is trying to paste a folder link pointing to the current folder)
				if ( (!item->getIsLinkType()) || (!item->getLinkedItem()) ||
					 ((LLAssetType::AT_LINK_FOLDER == item->getActualType()) && (item->getLinkedUUID() == mUUID)) )
				{
					return FALSE;
				}
// [/SL:KB]
//				return FALSE;
			}
		}
	}
	return TRUE;
}

BOOL LLInvFVBridge::isClipboardPasteableAsLink() const
{
	if (!LLInventoryClipboard::instance().hasContents() || !isAgentInventory())
	{
		return FALSE;
	}
	const LLInventoryModel* model = getInventoryModel();
	if (!model)
	{
		return FALSE;
	}

	LLDynamicArray<LLUUID> objects;
	LLInventoryClipboard::instance().retrieve(objects);
	S32 count = objects.count();
	for(S32 i = 0; i < count; i++)
	{
		const LLInventoryItem *item = model->getItem(objects.get(i));
		if (item)
		{
			if (!LLAssetType::lookupCanLink(item->getActualType()))
			{
				return FALSE;
			}
		}
		const LLViewerInventoryCategory *cat = model->getCategory(objects.get(i));
		if (cat && LLFolderType::lookupIsProtectedType(cat->getPreferredType()))
		{
			return FALSE;
		}
	}
	return TRUE;
}

void hide_context_entries(LLMenuGL& menu, 
						  const menuentry_vec_t &entries_to_show,
						  const menuentry_vec_t &disabled_entries,
						  BOOL append) // If append is TRUE, then new enabled entries 
{
	const LLView::child_list_t *list = menu.getChildList();

	// For removing double separators or leading separator.  Start at true so that
	// if the first element is a separator, it will not be shown.
	BOOL is_previous_entry_separator = TRUE;

	for (LLView::child_list_t::const_iterator itor = list->begin(); 
		 itor != list->end(); 
		 ++itor)
	{
		LLView *menu_item = (*itor);
		std::string name = menu_item->getName();

		// descend into split menus:
		LLMenuItemBranchGL* branchp = dynamic_cast<LLMenuItemBranchGL*>(menu_item);
		if ((name == "More") && branchp)
		{
			hide_context_entries(*branchp->getBranch(), entries_to_show, disabled_entries);
		}


		bool found = false;
		menuentry_vec_t::const_iterator itor2;
		for (itor2 = entries_to_show.begin(); itor2 != entries_to_show.end(); ++itor2)
		{
			if (*itor2 == name)
			{
				found = true;
			}
		}

		// Don't allow multiple separators in a row (e.g. such as if there are no items
		// between two separators).
		if (found)
		{
			const BOOL is_entry_separator = (dynamic_cast<LLMenuItemSeparatorGL *>(menu_item) != NULL);
			if (is_entry_separator && is_previous_entry_separator)
				found = false;
			is_previous_entry_separator = is_entry_separator;
		}
		
		if (!found)
		{
			if (!menu_item->getLastVisible())
			{
				menu_item->setVisible(FALSE);
			}
			menu_item->setEnabled(FALSE);
		}
		else
		{
			menu_item->setVisible(TRUE);
			// A bit of a hack so we can remember that some UI element explicitly set this to be visible
			// so that some other UI element from multi-select doesn't later set this invisible.
			menu_item->pushVisible(TRUE);
			if (append)
			{
				menu_item->setEnabled(TRUE);
			}
			for (itor2 = disabled_entries.begin(); itor2 != disabled_entries.end(); ++itor2)
			{
				if (*itor2 == name)
				{
					menu_item->setEnabled(FALSE);
				}
			}
		}
	}
}

// Helper for commonly-used entries
void LLInvFVBridge::getClipboardEntries(bool show_asset_id,
										menuentry_vec_t &items,
										menuentry_vec_t &disabled_items, U32 flags)
{
	const LLInventoryObject *obj = getInventoryObject();

	if (obj)
	{
		if (obj->getIsLinkType())
		{
			items.push_back(std::string("Find Original"));
			if (isLinkedObjectMissing())
			{
				disabled_items.push_back(std::string("Find Original"));
			}
		}
		else
		{
			if (LLAssetType::lookupCanLink(obj->getType()))
			{
				items.push_back(std::string("Find Links"));
			}
			items.push_back(std::string("Rename"));
			if (!isItemRenameable() || (flags & FIRST_SELECTED_ITEM) == 0)
			{
				disabled_items.push_back(std::string("Rename"));
			}
			
			if (show_asset_id)
			{
				items.push_back(std::string("Copy Asset UUID"));

				bool is_asset_knowable = false;

				LLViewerInventoryItem* inv_item = gInventory.getItem(mUUID);
				if (inv_item)
				{
					is_asset_knowable = LLAssetType::lookupIsAssetIDKnowable(inv_item->getType());
				}
				if ( !is_asset_knowable // disable menu item for Inventory items with unknown asset. EXT-5308
					 || (! ( isItemPermissive() || gAgent.isGodlike() ) )
					 || (flags & FIRST_SELECTED_ITEM) == 0)
				{
					disabled_items.push_back(std::string("Copy Asset UUID"));
				}
			}
/*
			items.push_back(std::string("Copy Separator"));
			
			items.push_back(std::string("Copy"));
			if (!isItemCopyable())
			{
				disabled_items.push_back(std::string("Copy"));
			}
*/
			items.push_back(std::string("Cut"));
		}
	}

// [SL:KB] - Patch: Inventory-Links | Checked: 2010-04-12 (Catznip-2.2.0a) | Added: Catznip-2.0.0a
	items.push_back(std::string("Copy Separator"));
	
	items.push_back(std::string("Copy"));
	if (!isItemCopyable())
	{
		disabled_items.push_back(std::string("Copy"));
	}
// [/SL:KB]


	// Don't allow items to be pasted directly into the COF.
	if (!isCOFFolder())
	{
		items.push_back(std::string("Paste"));
	}
	if (!isClipboardPasteable() || ((flags & FIRST_SELECTED_ITEM) == 0))
	{
		disabled_items.push_back(std::string("Paste"));
	}

	if (gSavedSettings.getBOOL("InventoryLinking"))
	{
		items.push_back(std::string("Paste As Link"));
		if (!isClipboardPasteableAsLink() || (flags & FIRST_SELECTED_ITEM) == 0)
		{
			disabled_items.push_back(std::string("Paste As Link"));
		}
	}

	items.push_back(std::string("Paste Separator"));

	addDeleteContextMenuOptions(items, disabled_items);

	// If multiple items are selected, disable properties (if it exists).
	if ((flags & FIRST_SELECTED_ITEM) == 0)
	{
		disabled_items.push_back(std::string("Properties"));
	}
}

void LLInvFVBridge::buildContextMenu(LLMenuGL& menu, U32 flags)
{
	lldebugs << "LLInvFVBridge::buildContextMenu()" << llendl;
	menuentry_vec_t items;
	menuentry_vec_t disabled_items;
	if(isItemInTrash())
	{
		addTrashContextMenuOptions(items, disabled_items);
	}
	else
	{
		items.push_back(std::string("Share"));
		if (!canShare())
		{
			disabled_items.push_back(std::string("Share"));
		}
		
		addOpenRightClickMenuOption(items);
		items.push_back(std::string("Properties"));

// [RLVa:KB] - Checked: 2010-03-01 (RLVa-1.2.0b) | Modified: RLVa-1.1.0a
		if (rlv_handler_t::isEnabled())
		{
			const LLInventoryObject* pItem = getInventoryObject();
			if ( (pItem) &&
				 ( ((LLAssetType::AT_NOTECARD == pItem->getType()) && (gRlvHandler.hasBehaviour(RLV_BHVR_VIEWNOTE))) ||
				   ((LLAssetType::AT_LSL_TEXT == pItem->getType()) && (gRlvHandler.hasBehaviour(RLV_BHVR_VIEWSCRIPT))) ||
				   ((LLAssetType::AT_TEXTURE == pItem->getType()) && (gRlvHandler.hasBehaviour(RLV_BHVR_VIEWTEXTURE))) ) )
			{
				disabled_items.push_back(std::string("Open"));
			}
		}
// [/RLVa:KB]

		getClipboardEntries(true, items, disabled_items, flags);
	}
	hide_context_entries(menu, items, disabled_items);
}

void LLInvFVBridge::addTrashContextMenuOptions(menuentry_vec_t &items,
											   menuentry_vec_t &disabled_items)
{
	const LLInventoryObject *obj = getInventoryObject();
	if (obj && obj->getIsLinkType())
	{
		items.push_back(std::string("Find Original"));
		if (isLinkedObjectMissing())
		{
			disabled_items.push_back(std::string("Find Original"));
		}
	}
	items.push_back(std::string("Purge Item"));
	if (!isItemRemovable())
	{
		disabled_items.push_back(std::string("Purge Item"));
	}
	items.push_back(std::string("Restore Item"));
}

void LLInvFVBridge::addDeleteContextMenuOptions(menuentry_vec_t &items,
												menuentry_vec_t &disabled_items)
{

	const LLInventoryObject *obj = getInventoryObject();

	// Don't allow delete as a direct option from COF folder.
	if (obj && obj->getIsLinkType() && isCOFFolder() && get_is_item_worn(mUUID))
	{
		return;
	}

	// "Remove link" and "Delete" are the same operation.
	if (obj && obj->getIsLinkType() && !get_is_item_worn(mUUID))
	{
		items.push_back(std::string("Remove Link"));
	}
	else
	{
		items.push_back(std::string("Delete"));
	}

	if (!isItemRemovable())
	{
		disabled_items.push_back(std::string("Delete"));
	}
}

void LLInvFVBridge::addOpenRightClickMenuOption(menuentry_vec_t &items)
{
	const LLInventoryObject *obj = getInventoryObject();
	const BOOL is_link = (obj && obj->getIsLinkType());

	if (is_link)
		items.push_back(std::string("Open Original"));
	else
		items.push_back(std::string("Open"));
}

// *TODO: remove this
BOOL LLInvFVBridge::startDrag(EDragAndDropType* type, LLUUID* id) const
{
	BOOL rv = FALSE;

	const LLInventoryObject* obj = getInventoryObject();

	if(obj)
	{
		*type = LLViewerAssetType::lookupDragAndDropType(obj->getActualType());
		if(*type == DAD_NONE)
		{
			return FALSE;
		}

		*id = obj->getUUID();
		//object_ids.put(obj->getUUID());

		if (*type == DAD_CATEGORY)
		{
			LLInventoryModelBackgroundFetch::instance().start(obj->getUUID());
		}

		rv = TRUE;
	}

	return rv;
}

LLInventoryObject* LLInvFVBridge::getInventoryObject() const
{
	LLInventoryObject* obj = NULL;
	LLInventoryModel* model = getInventoryModel();
	if(model)
	{
		obj = (LLInventoryObject*)model->getObject(mUUID);
	}
	return obj;
}

LLInventoryModel* LLInvFVBridge::getInventoryModel() const
{
	LLInventoryPanel* panel = dynamic_cast<LLInventoryPanel*>(mInventoryPanel.get());
	return panel ? panel->getModel() : NULL;
}

BOOL LLInvFVBridge::isItemInTrash() const
{
	LLInventoryModel* model = getInventoryModel();
	if(!model) return FALSE;
	const LLUUID trash_id = model->findCategoryUUIDForType(LLFolderType::FT_TRASH);
	return model->isObjectDescendentOf(mUUID, trash_id);
}

BOOL LLInvFVBridge::isLinkedObjectInTrash() const
{
	if (isItemInTrash()) return TRUE;

	const LLInventoryObject *obj = getInventoryObject();
	if (obj && obj->getIsLinkType())
	{
		LLInventoryModel* model = getInventoryModel();
		if(!model) return FALSE;
		const LLUUID trash_id = model->findCategoryUUIDForType(LLFolderType::FT_TRASH);
		return model->isObjectDescendentOf(obj->getLinkedUUID(), trash_id);
	}
	return FALSE;
}

BOOL LLInvFVBridge::isLinkedObjectMissing() const
{
	const LLInventoryObject *obj = getInventoryObject();
	if (!obj)
	{
		return TRUE;
	}
	if (obj->getIsLinkType() && LLAssetType::lookupIsLinkType(obj->getType()))
	{
		return TRUE;
	}
	return FALSE;
}

BOOL LLInvFVBridge::isAgentInventory() const
{
	const LLInventoryModel* model = getInventoryModel();
	if(!model) return FALSE;
	if(gInventory.getRootFolderID() == mUUID) return TRUE;
	return model->isObjectDescendentOf(mUUID, gInventory.getRootFolderID());
}

BOOL LLInvFVBridge::isCOFFolder() const
{
	return LLAppearanceMgr::instance().getIsInCOF(mUUID);
}

BOOL LLInvFVBridge::isItemPermissive() const
{
	return FALSE;
}

// static
void LLInvFVBridge::changeItemParent(LLInventoryModel* model,
									 LLViewerInventoryItem* item,
									 const LLUUID& new_parent_id,
									 BOOL restamp)
{
	change_item_parent(model, item, new_parent_id, restamp);
}

// static
void LLInvFVBridge::changeCategoryParent(LLInventoryModel* model,
										 LLViewerInventoryCategory* cat,
										 const LLUUID& new_parent_id,
										 BOOL restamp)
{
	change_category_parent(model, cat, new_parent_id, restamp);
}

LLInvFVBridge* LLInvFVBridge::createBridge(LLAssetType::EType asset_type,
										   LLAssetType::EType actual_asset_type,
										   LLInventoryType::EType inv_type,
										   LLInventoryPanel* inventory,
										   LLFolderView* root,
										   const LLUUID& uuid,
										   U32 flags)
{
	LLInvFVBridge* new_listener = NULL;
	switch(asset_type)
	{
		case LLAssetType::AT_TEXTURE:
			if(!(inv_type == LLInventoryType::IT_TEXTURE || inv_type == LLInventoryType::IT_SNAPSHOT))
			{
				llwarns << LLAssetType::lookup(asset_type) << " asset has inventory type " << LLInventoryType::lookupHumanReadable(inv_type) << " on uuid " << uuid << llendl;
			}
			new_listener = new LLTextureBridge(inventory, root, uuid, inv_type);
			break;

		case LLAssetType::AT_SOUND:
			if(!(inv_type == LLInventoryType::IT_SOUND))
			{
				llwarns << LLAssetType::lookup(asset_type) << " asset has inventory type " << LLInventoryType::lookupHumanReadable(inv_type) << " on uuid " << uuid << llendl;
			}
			new_listener = new LLSoundBridge(inventory, root, uuid);
			break;

		case LLAssetType::AT_LANDMARK:
			if(!(inv_type == LLInventoryType::IT_LANDMARK))
			{
				llwarns << LLAssetType::lookup(asset_type) << " asset has inventory type " << LLInventoryType::lookupHumanReadable(inv_type) << " on uuid " << uuid << llendl;
			}
			new_listener = new LLLandmarkBridge(inventory, root, uuid, flags);
			break;

		case LLAssetType::AT_CALLINGCARD:
			if(!(inv_type == LLInventoryType::IT_CALLINGCARD))
			{
				llwarns << LLAssetType::lookup(asset_type) << " asset has inventory type " << LLInventoryType::lookupHumanReadable(inv_type) << " on uuid " << uuid << llendl;
			}
			new_listener = new LLCallingCardBridge(inventory, root, uuid);
			break;

		case LLAssetType::AT_SCRIPT:
			if(!(inv_type == LLInventoryType::IT_LSL))
			{
				llwarns << LLAssetType::lookup(asset_type) << " asset has inventory type " << LLInventoryType::lookupHumanReadable(inv_type) << " on uuid " << uuid << llendl;
			}
			new_listener = new LLItemBridge(inventory, root, uuid);
			break;

		case LLAssetType::AT_OBJECT:
			if(!(inv_type == LLInventoryType::IT_OBJECT || inv_type == LLInventoryType::IT_ATTACHMENT))
			{
				llwarns << LLAssetType::lookup(asset_type) << " asset has inventory type " << LLInventoryType::lookupHumanReadable(inv_type) << " on uuid " << uuid << llendl;
			}
			new_listener = new LLObjectBridge(inventory, root, uuid, inv_type, flags);
			break;

		case LLAssetType::AT_NOTECARD:
			if(!(inv_type == LLInventoryType::IT_NOTECARD))
			{
				llwarns << LLAssetType::lookup(asset_type) << " asset has inventory type " << LLInventoryType::lookupHumanReadable(inv_type) << " on uuid " << uuid << llendl;
			}
			new_listener = new LLNotecardBridge(inventory, root, uuid);
			break;

		case LLAssetType::AT_ANIMATION:
			if(!(inv_type == LLInventoryType::IT_ANIMATION))
			{
				llwarns << LLAssetType::lookup(asset_type) << " asset has inventory type " << LLInventoryType::lookupHumanReadable(inv_type) << " on uuid " << uuid << llendl;
			}
			new_listener = new LLAnimationBridge(inventory, root, uuid);
			break;

		case LLAssetType::AT_GESTURE:
			if(!(inv_type == LLInventoryType::IT_GESTURE))
			{
				llwarns << LLAssetType::lookup(asset_type) << " asset has inventory type " << LLInventoryType::lookupHumanReadable(inv_type) << " on uuid " << uuid << llendl;
			}
			new_listener = new LLGestureBridge(inventory, root, uuid);
			break;

		case LLAssetType::AT_LSL_TEXT:
			if(!(inv_type == LLInventoryType::IT_LSL))
			{
				llwarns << LLAssetType::lookup(asset_type) << " asset has inventory type " << LLInventoryType::lookupHumanReadable(inv_type) << " on uuid " << uuid << llendl;
			}
			new_listener = new LLLSLTextBridge(inventory, root, uuid);
			break;

		case LLAssetType::AT_CLOTHING:
		case LLAssetType::AT_BODYPART:
			if(!(inv_type == LLInventoryType::IT_WEARABLE))
			{
				llwarns << LLAssetType::lookup(asset_type) << " asset has inventory type " << LLInventoryType::lookupHumanReadable(inv_type) << " on uuid " << uuid << llendl;
			}
			new_listener = new LLWearableBridge(inventory, root, uuid, asset_type, inv_type, (LLWearableType::EType)flags);
			break;
		case LLAssetType::AT_CATEGORY:
			if (actual_asset_type == LLAssetType::AT_LINK_FOLDER)
			{
				// Create a link folder handler instead.
				new_listener = new LLLinkFolderBridge(inventory, root, uuid);
				break;
			}
			new_listener = new LLFolderBridge(inventory, root, uuid);
			break;
		case LLAssetType::AT_LINK:
		case LLAssetType::AT_LINK_FOLDER:
			// Only should happen for broken links.
			new_listener = new LLLinkItemBridge(inventory, root, uuid);
			break;
		default:
			llinfos << "Unhandled asset type (llassetstorage.h): "
					<< (S32)asset_type << llendl;
			break;
	}

	if (new_listener)
	{
		new_listener->mInvType = inv_type;
	}

	return new_listener;
}

void LLInvFVBridge::purgeItem(LLInventoryModel *model, const LLUUID &uuid)
{
	LLInventoryCategory* cat = model->getCategory(uuid);
	if (cat)
	{
		model->purgeDescendentsOf(uuid);
		model->notifyObservers();
	}
	LLInventoryObject* obj = model->getObject(uuid);
	if (obj)
	{
		model->purgeObject(uuid);
		model->notifyObservers();
	}
}

BOOL LLInvFVBridge::canShare() const
{
	if (!isAgentInventory()) return FALSE;

	const LLInventoryModel* model = getInventoryModel();
	if (!model) return FALSE;

	const LLViewerInventoryItem *item = model->getItem(mUUID);
	if (item)
	{
		if (!LLInventoryCollectFunctor::itemTransferCommonlyAllowed(item)) 
			return FALSE;
		return (BOOL)LLGiveInventory::isInventoryGiveAcceptable(item);
	}

	// Categories can be given.
	if (model->getCategory(mUUID)) return TRUE;

	return FALSE;
}

// +=================================================+
// |        InventoryFVBridgeBuilder                 |
// +=================================================+
LLInvFVBridge* LLInventoryFVBridgeBuilder::createBridge(LLAssetType::EType asset_type,
														LLAssetType::EType actual_asset_type,
														LLInventoryType::EType inv_type,
														LLInventoryPanel* inventory,
														LLFolderView* root,
														const LLUUID& uuid,
														U32 flags /* = 0x00 */) const
{
	return LLInvFVBridge::createBridge(asset_type,
									   actual_asset_type,
									   inv_type,
									   inventory,
									   root,
									   uuid,
									   flags);
}

// +=================================================+
// |        LLItemBridge                             |
// +=================================================+

void LLItemBridge::performAction(LLInventoryModel* model, std::string action)
{
	if ("goto" == action)
	{
		gotoItem();
	}

	if ("open" == action || "open_original" == action)
	{
		openItem();
		return;
	}
	else if ("properties" == action)
	{
		showProperties();
		return;
	}
	else if ("purge" == action)
	{
		purgeItem(model, mUUID);
		return;
	}
	else if ("restoreToWorld" == action)
	{
		restoreToWorld();
		return;
	}
	else if ("restore" == action)
	{
		restoreItem();
		return;
	}
	else if ("copy_uuid" == action)
	{
		// Single item only
		LLViewerInventoryItem* item = static_cast<LLViewerInventoryItem*>(getItem());
		if(!item) return;
		LLUUID asset_id = item->getProtectedAssetUUID();
		std::string buffer;
		asset_id.toString(buffer);

		gViewerWindow->mWindow->copyTextToClipboard(utf8str_to_wstring(buffer));
		return;
	}
	else if ("copy" == action)
	{
		copyToClipboard();
		return;
	}
	else if ("cut" == action)
	{
		cutToClipboard();
		return;
	}
	else if ("paste" == action)
	{
		// Single item only
		LLInventoryItem* itemp = model->getItem(mUUID);
		if (!itemp) return;

		LLFolderViewItem* folder_view_itemp = mRoot->getItemByID(itemp->getParentUUID());
		if (!folder_view_itemp) return;

		folder_view_itemp->getListener()->pasteFromClipboard();
		return;
	}
	else if ("paste_link" == action)
	{
		// Single item only
		LLInventoryItem* itemp = model->getItem(mUUID);
		if (!itemp) return;

		LLFolderViewItem* folder_view_itemp = mRoot->getItemByID(itemp->getParentUUID());
		if (!folder_view_itemp) return;

		folder_view_itemp->getListener()->pasteLinkFromClipboard();
		return;
	}
}

void LLItemBridge::selectItem()
{
	LLViewerInventoryItem* item = static_cast<LLViewerInventoryItem*>(getItem());
	if(item && !item->isFinished())
	{
		item->fetchFromServer();
	}
}

void LLItemBridge::restoreItem()
{
	LLViewerInventoryItem* item = static_cast<LLViewerInventoryItem*>(getItem());
	if(item)
	{
		LLInventoryModel* model = getInventoryModel();
		const LLUUID new_parent = model->findCategoryUUIDForType(LLFolderType::assetTypeToFolderType(item->getType()));
		// do not restamp on restore.
		LLInvFVBridge::changeItemParent(model, item, new_parent, FALSE);
	}
}

void LLItemBridge::restoreToWorld()
{
	//Similar functionality to the drag and drop rez logic
	bool remove_from_inventory = false;

	LLViewerInventoryItem* itemp = static_cast<LLViewerInventoryItem*>(getItem());
	if (itemp)
	{
		LLMessageSystem* msg = gMessageSystem;
		msg->newMessage("RezRestoreToWorld");
		msg->nextBlockFast(_PREHASH_AgentData);
		msg->addUUIDFast(_PREHASH_AgentID, gAgent.getID());
		msg->addUUIDFast(_PREHASH_SessionID, gAgent.getSessionID());

		msg->nextBlockFast(_PREHASH_InventoryData);
		itemp->packMessage(msg);
		msg->sendReliable(gAgent.getRegion()->getHost());

		//remove local inventory copy, sim will deal with permissions and removing the item
		//from the actual inventory if its a no-copy etc
		if(!itemp->getPermissions().allowCopyBy(gAgent.getID()))
		{
			remove_from_inventory = true;
		}
		
		// Check if it's in the trash. (again similar to the normal rez logic)
		const LLUUID trash_id = gInventory.findCategoryUUIDForType(LLFolderType::FT_TRASH);
		if(gInventory.isObjectDescendentOf(itemp->getUUID(), trash_id))
		{
			remove_from_inventory = true;
		}
	}

	if(remove_from_inventory)
	{
		gInventory.deleteObject(itemp->getUUID());
		gInventory.notifyObservers();
	}
}

void LLItemBridge::gotoItem()
{
	LLInventoryObject *obj = getInventoryObject();
	if (obj && obj->getIsLinkType())
	{
		LLInventoryPanel *active_panel = LLInventoryPanel::getActiveInventoryPanel();
		if (active_panel)
		{
			active_panel->setSelection(obj->getLinkedUUID(), TAKE_FOCUS_NO);
		}
	}
}

LLUIImagePtr LLItemBridge::getIcon() const
{
	LLInventoryObject *obj = getInventoryObject();
	if (obj) 
	{
		return LLInventoryIcon::getIcon(obj->getType(),
										LLInventoryType::IT_NONE,
										mIsLink);
	}
	
	return LLInventoryIcon::getIcon(LLInventoryIcon::ICONNAME_OBJECT);
}

PermissionMask LLItemBridge::getPermissionMask() const
{
	LLViewerInventoryItem* item = getItem();
	PermissionMask perm_mask = 0;
	if (item) perm_mask = item->getPermissionMask();
	return perm_mask;
}

const std::string& LLItemBridge::getDisplayName() const
{
	if(mDisplayName.empty())
	{
		buildDisplayName(getItem(), mDisplayName);
	}
	return mDisplayName;
}

void LLItemBridge::buildDisplayName(LLInventoryItem* item, std::string& name)
{
	if(item)
	{
		name.assign(item->getName());
	}
	else
	{
		name.assign(LLStringUtil::null);
	}
}

LLFontGL::StyleFlags LLItemBridge::getLabelStyle() const
{
	U8 font = LLFontGL::NORMAL;
	const LLViewerInventoryItem* item = getItem();

	if (get_is_item_worn(mUUID))
	{
		// llinfos << "BOLD" << llendl;
		font |= LLFontGL::BOLD;
	}
	else if(item && item->getIsLinkType())
	{
		font |= LLFontGL::ITALIC;
	}

	return (LLFontGL::StyleFlags)font;
}

std::string LLItemBridge::getLabelSuffix() const
{
	// String table is loaded before login screen and inventory items are
	// loaded after login, so LLTrans should be ready.
	static std::string NO_COPY =LLTrans::getString("no_copy");
	static std::string NO_MOD = LLTrans::getString("no_modify");
	static std::string NO_XFER = LLTrans::getString("no_transfer");
	static std::string LINK = LLTrans::getString("link");
	static std::string BROKEN_LINK = LLTrans::getString("broken_link");
	std::string suffix;
	LLInventoryItem* item = getItem();
	if(item)
	{
		// it's a bit confusing to put nocopy/nomod/etc on calling cards.
		if(LLAssetType::AT_CALLINGCARD != item->getType()
		   && item->getPermissions().getOwner() == gAgent.getID())
		{
			BOOL broken_link = LLAssetType::lookupIsLinkType(item->getType());
			if (broken_link) return BROKEN_LINK;

			BOOL link = item->getIsLinkType();
			if (link) return LINK;

			BOOL copy = item->getPermissions().allowCopyBy(gAgent.getID());
			if (!copy)
			{
				suffix += NO_COPY;
			}
			BOOL mod = item->getPermissions().allowModifyBy(gAgent.getID());
			if (!mod)
			{
				suffix += NO_MOD;
			}
			BOOL xfer = item->getPermissions().allowOperationBy(PERM_TRANSFER,
																gAgent.getID());
			if (!xfer)
			{
				suffix += NO_XFER;
			}
		}
	}
	return suffix;
}

time_t LLItemBridge::getCreationDate() const
{
	LLViewerInventoryItem* item = getItem();
	if (item)
	{
		return item->getCreationDate();
	}
	return 0;
}


BOOL LLItemBridge::isItemRenameable() const
{
	LLViewerInventoryItem* item = getItem();
	if(item)
	{
		// (For now) Don't allow calling card rename since that may confuse users as to
		// what the calling card points to.
		if (item->getInventoryType() == LLInventoryType::IT_CALLINGCARD)
		{
			return FALSE;
		}

		if (!item->isFinished()) // EXT-8662
		{
			return FALSE;
		}

		return (item->getPermissions().allowModifyBy(gAgent.getID()));
	}
	return FALSE;
}

BOOL LLItemBridge::renameItem(const std::string& new_name)
{
	if(!isItemRenameable())
		return FALSE;
	LLPreview::dirty(mUUID);
	LLInventoryModel* model = getInventoryModel();
	if(!model)
		return FALSE;
	LLViewerInventoryItem* item = getItem();
	if(item && (item->getName() != new_name))
	{
		LLPointer<LLViewerInventoryItem> new_item = new LLViewerInventoryItem(item);
		new_item->rename(new_name);
		buildDisplayName(new_item, mDisplayName);
		new_item->updateServer(FALSE);
		model->updateItem(new_item);

		model->notifyObservers();
	}
	// return FALSE because we either notified observers (& therefore
	// rebuilt) or we didn't update.
	return FALSE;
}


BOOL LLItemBridge::removeItem()
{
	if(!isItemRemovable())
	{
		return FALSE;
	}

	
	// move it to the trash
	LLPreview::hide(mUUID, TRUE);
	LLInventoryModel* model = getInventoryModel();
	if(!model) return FALSE;
	const LLUUID& trash_id = model->findCategoryUUIDForType(LLFolderType::FT_TRASH);
	LLViewerInventoryItem* item = getItem();
	if (!item) return FALSE;

	// Already in trash
	if (model->isObjectDescendentOf(mUUID, trash_id)) return FALSE;

	LLNotification::Params params("ConfirmItemDeleteHasLinks");
	params.functor.function(boost::bind(&LLItemBridge::confirmRemoveItem, this, _1, _2));
	
	// Check if this item has any links.  If generic inventory linking is enabled,
	// we can't do this check because we may have items in a folder somewhere that is
	// not yet in memory, so we don't want false negatives.  (If disabled, then we 
	// know we only have links in the Outfits folder which we explicitly fetch.)
// [SL:KB] - Patch: Inventory-Links | Checked: 2010-06-01 (Catznip-2.2.0a) | Added: Catznip-2.0.1a
	// Users move folders around and reuse links that way... if we know something has links then it's just bad not to warn them :|
// [/SL:KB]
//	if (!gSavedSettings.getBOOL("InventoryLinking"))
	{
		if (!item->getIsLinkType())
		{
			LLInventoryModel::cat_array_t cat_array;
			LLInventoryModel::item_array_t item_array;
			LLLinkedItemIDMatches is_linked_item_match(mUUID);
			gInventory.collectDescendentsIf(gInventory.getRootFolderID(),
											cat_array,
											item_array,
											LLInventoryModel::INCLUDE_TRASH,
											is_linked_item_match);

			const U32 num_links = cat_array.size() + item_array.size();
			if (num_links > 0)
			{
				// Warn if the user is will break any links when deleting this item.
				LLNotifications::instance().add(params);
				return FALSE;
			}
		}
	}
	
	LLNotifications::instance().forceResponse(params, 0);
	return TRUE;
}

BOOL LLItemBridge::confirmRemoveItem(const LLSD& notification, const LLSD& response)
{
	S32 option = LLNotificationsUtil::getSelectedOption(notification, response);
	if (option != 0) return FALSE;

	LLInventoryModel* model = getInventoryModel();
	if (!model) return FALSE;

	LLViewerInventoryItem* item = getItem();
	if (!item) return FALSE;

	const LLUUID& trash_id = model->findCategoryUUIDForType(LLFolderType::FT_TRASH);
	// if item is not already in trash
	if(item && !model->isObjectDescendentOf(mUUID, trash_id))
	{
		// move to trash, and restamp
		LLInvFVBridge::changeItemParent(model, item, trash_id, TRUE);
		// delete was successful
		return TRUE;
	}
	return FALSE;
}

BOOL LLItemBridge::isItemCopyable() const
{
	LLViewerInventoryItem* item = getItem();
	if (item)
	{
/*
		// Can't copy worn objects. DEV-15183
		if(get_is_item_worn(mUUID))
		{
			return FALSE;
		}

*/

//		// You can never copy a link.
//		if (item->getIsLinkType())
// [SL:KB] - Patch: Inventory-Links | Checked: 2010-04-12 (Catznip-2.2.0a) | Added: Catznip-2.0.0a
		// We'll allow copying a link if:
		//   - its target is available
		//   - it doesn't point to another link [see LLViewerInventoryItem::getLinkedItem() which returns NULL in that case]
		if ( (item->getIsLinkType()) && (!item->getLinkedItem()) )
// [/SL:KB]
		{
			return FALSE;
		}

		// All items can be copied in god mode since you can
		// at least paste-as-link the item, though you 
		// still may not be able paste the item.
// [SL:KB] - Patch: Inventory-Links | Checked: 2010-04-12 (Catznip-2.2.0a) | Added: Catznip-2.0.0a
		// User can copy the item if:
		//   - the item (or its target in the case of a link) is "copy"
		//   - and/or if the item (or its target in the case of a link) has a linkable asset type
		// NOTE: we do *not* want to return TRUE on everything like LL seems to do in SL-2.1.0 because not all types are "linkable"
		return (item->getPermissions().allowCopyBy(gAgent.getID())) || (LLAssetType::lookupCanLink(item->getType()));
// [/SL:KB]
//		return TRUE;
		// return (item->getPermissions().allowCopyBy(gAgent.getID()));
	}
	return FALSE;
}

BOOL LLItemBridge::copyToClipboard() const
{
	if(isItemCopyable())
	{
		LLInventoryClipboard::instance().add(mUUID);
		return TRUE;
	}
	return FALSE;
}

LLViewerInventoryItem* LLItemBridge::getItem() const
{
	LLViewerInventoryItem* item = NULL;
	LLInventoryModel* model = getInventoryModel();
	if(model)
	{
		item = (LLViewerInventoryItem*)model->getItem(mUUID);
	}
	return item;
}

BOOL LLItemBridge::isItemPermissive() const
{
	LLViewerInventoryItem* item = getItem();
	if(item)
	{
		return item->getIsFullPerm();
	}
	return FALSE;
}

bool LLItemBridge::isAddAction(std::string action) const
{
	return ("wear" == action || "attach" == action || "activate" == action);
}

bool LLItemBridge::isRemoveAction(std::string action) const
{
	return ("take_off" == action || "detach" == action || "deactivate" == action);
}

// +=================================================+
// |        LLFolderBridge                           |
// +=================================================+

LLHandle<LLFolderBridge> LLFolderBridge::sSelf;

// Can be moved to another folder
BOOL LLFolderBridge::isItemMovable() const
{
	LLInventoryObject* obj = getInventoryObject();
	if(obj)
	{
//		return (!LLFolderType::lookupIsProtectedType(((LLInventoryCategory*)obj)->getPreferredType()));
// [RLVa:KB] - Checked: 2010-11-30 (RLVa-1.3.0b) | Added: RLVa-1.3.0b
		return (!LLFolderType::lookupIsProtectedType(((LLInventoryCategory*)obj)->getPreferredType())) &&
			((!rlv_handler_t::isEnabled()) || (!gRlvFolderLocks.isLockedFolder(obj->getUUID(), RLV_LOCK_ANY)));
// [/RLVa:KB]
	}
	return FALSE;
}

void LLFolderBridge::selectItem()
{
}


// Iterate through a folder's children to determine if
// all the children are removable.
class LLIsItemRemovable : public LLFolderViewFunctor
{
public:
	LLIsItemRemovable() : mPassed(TRUE) {}
	virtual void doFolder(LLFolderViewFolder* folder)
	{
		mPassed &= folder->getListener()->isItemRemovable();
	}
	virtual void doItem(LLFolderViewItem* item)
	{
		mPassed &= item->getListener()->isItemRemovable();
	}
	BOOL mPassed;
};

// Can be destroyed (or moved to trash)
BOOL LLFolderBridge::isItemRemovable() const
{
	if (!get_is_category_removable(getInventoryModel(), mUUID))
	{
		return FALSE;
	}

	LLInventoryPanel* panel = dynamic_cast<LLInventoryPanel*>(mInventoryPanel.get());
	LLFolderViewFolder* folderp = dynamic_cast<LLFolderViewFolder*>(panel ? panel->getRootFolder()->getItemByID(mUUID) : NULL);
	if (folderp)
	{
		LLIsItemRemovable folder_test;
		folderp->applyFunctorToChildren(folder_test);
		if (!folder_test.mPassed)
		{
			return FALSE;
		}
	}

	return TRUE;
}

BOOL LLFolderBridge::isUpToDate() const
{
	LLInventoryModel* model = getInventoryModel();
	if(!model) return FALSE;
	LLViewerInventoryCategory* category = (LLViewerInventoryCategory*)model->getCategory(mUUID);
	if( !category )
	{
		return FALSE;
	}

	return category->getVersion() != LLViewerInventoryCategory::VERSION_UNKNOWN;
}

BOOL LLFolderBridge::isItemCopyable() const
{
	if (gSavedSettings.getBOOL("InventoryLinking"))
	{
		// Can copy folders to paste-as-link, but not for straight paste.
		return TRUE;
	}
	return FALSE;
}

BOOL LLFolderBridge::copyToClipboard() const
{
	if(isItemCopyable())
	{
		LLInventoryClipboard::instance().add(mUUID);
		return TRUE;
	}
	return FALSE;
}

BOOL LLFolderBridge::isClipboardPasteable() const
{
	if ( ! LLInvFVBridge::isClipboardPasteable() )
		return FALSE;

	// Don't allow pasting duplicates to the Calling Card/Friends subfolders, see bug EXT-1599
	if ( LLFriendCardsManager::instance().isCategoryInFriendFolder( getCategory() ) )
	{
		LLInventoryModel* model = getInventoryModel();
		if ( !model )
		{
			return FALSE;
		}

		LLDynamicArray<LLUUID> objects;
		LLInventoryClipboard::instance().retrieve(objects);
		const LLViewerInventoryCategory *current_cat = getCategory();

		// Search for the direct descendent of current Friends subfolder among all pasted items,
		// and return false if is found.
		for(S32 i = objects.count() - 1; i >= 0; --i)
		{
			const LLUUID &obj_id = objects.get(i);
			if ( LLFriendCardsManager::instance().isObjDirectDescendentOfCategory(model->getObject(obj_id), current_cat) )
			{
				return FALSE;
			}
		}

	}
	return TRUE;
}

BOOL LLFolderBridge::isClipboardPasteableAsLink() const
{
	// Check normal paste-as-link permissions
	if (!LLInvFVBridge::isClipboardPasteableAsLink())
	{
		return FALSE;
	}

	const LLInventoryModel* model = getInventoryModel();
	if (!model)
	{
		return FALSE;
	}

	const LLViewerInventoryCategory *current_cat = getCategory();
	if (current_cat)
	{
		const BOOL is_in_friend_folder = LLFriendCardsManager::instance().isCategoryInFriendFolder( current_cat );
		const LLUUID &current_cat_id = current_cat->getUUID();
		LLDynamicArray<LLUUID> objects;
		LLInventoryClipboard::instance().retrieve(objects);
		S32 count = objects.count();
		for(S32 i = 0; i < count; i++)
		{
			const LLUUID &obj_id = objects.get(i);
			const LLInventoryCategory *cat = model->getCategory(obj_id);
			if (cat)
			{
				const LLUUID &cat_id = cat->getUUID();
				// Don't allow recursive pasting
				if ((cat_id == current_cat_id) ||
					model->isObjectDescendentOf(current_cat_id, cat_id))
				{
					return FALSE;
				}
			}
			// Don't allow pasting duplicates to the Calling Card/Friends subfolders, see bug EXT-1599
			if ( is_in_friend_folder )
			{
				// If object is direct descendent of current Friends subfolder than return false.
				// Note: We can't use 'const LLInventoryCategory *cat', because it may be null
				// in case type of obj_id is LLInventoryItem.
				if ( LLFriendCardsManager::instance().isObjDirectDescendentOfCategory(model->getObject(obj_id), current_cat) )
				{
					return FALSE;
				}
			}
		}
	}
	return TRUE;

}

BOOL LLFolderBridge::dragCategoryIntoFolder(LLInventoryCategory* inv_cat,
											BOOL drop)
{

	LLInventoryModel* model = getInventoryModel();

	if (!inv_cat) return FALSE; // shouldn't happen, but in case item is incorrectly parented in which case inv_cat will be NULL
	if (!model) return FALSE;
	if (!isAgentAvatarValid()) return FALSE;
	if (!isAgentInventory()) return FALSE; // cannot drag categories into library


	// check to make sure source is agent inventory, and is represented there.
	LLToolDragAndDrop::ESource source = LLToolDragAndDrop::getInstance()->getSource();
	const BOOL is_agent_inventory = (model->getCategory(inv_cat->getUUID()) != NULL)
		&& (LLToolDragAndDrop::SOURCE_AGENT == source);

	const LLUUID &current_outfit_id = model->findCategoryUUIDForType(LLFolderType::FT_CURRENT_OUTFIT, false);
	const BOOL move_is_into_current_outfit = (mUUID == current_outfit_id);

	BOOL accept = FALSE;
	if (is_agent_inventory)
	{
		const LLUUID &cat_id = inv_cat->getUUID();
		const LLUUID &trash_id = model->findCategoryUUIDForType(LLFolderType::FT_TRASH, false);
		const LLUUID &landmarks_id = model->findCategoryUUIDForType(LLFolderType::FT_LANDMARK, false);
		
		const BOOL move_is_into_trash = (mUUID == trash_id) || model->isObjectDescendentOf(mUUID, trash_id);
		const BOOL move_is_into_outfit = getCategory() && (getCategory()->getPreferredType() == LLFolderType::FT_OUTFIT);
		const BOOL move_is_into_landmarks = (mUUID == landmarks_id) || model->isObjectDescendentOf(mUUID, landmarks_id);

		//--------------------------------------------------------------------------------
		// Determine if folder can be moved.
		//

		BOOL is_movable = TRUE;
		if (LLFolderType::lookupIsProtectedType(inv_cat->getPreferredType()))
			is_movable = FALSE;
		if (move_is_into_outfit)
			is_movable = FALSE;
		if (mUUID == gInventory.findCategoryUUIDForType(LLFolderType::FT_FAVORITE))
			is_movable = FALSE;
		LLInventoryModel::cat_array_t descendent_categories;
		LLInventoryModel::item_array_t descendent_items;
		gInventory.collectDescendents(cat_id, descendent_categories, descendent_items, FALSE);
		for (S32 i=0; i < descendent_categories.count(); ++i)
		{
			LLInventoryCategory* category = descendent_categories[i];
			if(LLFolderType::lookupIsProtectedType(category->getPreferredType()))
			{
				// Can't move "special folders" (e.g. Textures Folder).
				is_movable = FALSE;
				break;
			}
		}
		if (move_is_into_trash)
		{
			for (S32 i=0; i < descendent_items.count(); ++i)
			{
				LLInventoryItem* item = descendent_items[i];
				if (get_is_item_worn(item->getUUID()))
				{
					is_movable = FALSE;
					break; // It's generally movable, but not into the trash.
				}
			}
		}
		if (move_is_into_landmarks)
		{
			for (S32 i=0; i < descendent_items.count(); ++i)
			{
				LLViewerInventoryItem* item = descendent_items[i];

				// Don't move anything except landmarks and categories into Landmarks folder.
				// We use getType() instead of getActua;Type() to allow links to landmarks and folders.
				if (LLAssetType::AT_LANDMARK != item->getType() && LLAssetType::AT_CATEGORY != item->getType())
				{
					is_movable = FALSE;
					break; // It's generally movable, but not into Landmarks.
				}
			}
		}

		// 
		//--------------------------------------------------------------------------------

		accept = is_movable
			&& (mUUID != cat_id)								// Can't move a folder into itself
			&& (mUUID != inv_cat->getParentUUID())				// Avoid moves that would change nothing
			&& !(model->isObjectDescendentOf(mUUID, cat_id));	// Avoid circularity
		if (accept && drop)
		{
			// Look for any gestures and deactivate them
			if (move_is_into_trash)
			{
				for (S32 i=0; i < descendent_items.count(); i++)
				{
					LLInventoryItem* item = descendent_items[i];
					if (item->getType() == LLAssetType::AT_GESTURE
						&& LLGestureMgr::instance().isGestureActive(item->getUUID()))
					{
						LLGestureMgr::instance().deactivateGesture(item->getUUID());
					}
				}
			}
			// if target is an outfit or current outfit folder we use link
			if (move_is_into_current_outfit || move_is_into_outfit)
			{
				if (inv_cat->getPreferredType() == LLFolderType::FT_NONE)
				{
					if (move_is_into_current_outfit)
					{
						// traverse category and add all contents to currently worn.
						BOOL append = true;
						LLAppearanceMgr::instance().wearInventoryCategory(inv_cat, false, append);
					}
					else
					{
						// Recursively create links in target outfit.
						LLInventoryModel::cat_array_t cats;
						LLInventoryModel::item_array_t items;
						gInventory.collectDescendents(inv_cat->getUUID(), cats, items, LLInventoryModel::EXCLUDE_TRASH);
						LLAppearanceMgr::instance().linkAll(mUUID,items,NULL);
					}
				}
				else
				{
#if SUPPORT_ENSEMBLES
					// BAP - should skip if dup.
					if (move_is_into_current_outfit)
					{
						LLAppearanceMgr::instance().addEnsembleLink(inv_cat);
					}
					else
					{
						LLPointer<LLInventoryCallback> cb = NULL;
						const std::string empty_description = "";
						link_inventory_item(
							gAgent.getID(),
							inv_cat->getUUID(),
							mUUID,
							inv_cat->getName(),
							empty_description,
							LLAssetType::AT_LINK_FOLDER,
							cb);
					}
#endif
				}
			}
			else
			{

				// Reparent the folder and restamp children if it's moving
				// into trash.
				LLInvFVBridge::changeCategoryParent(
					model,
					(LLViewerInventoryCategory*)inv_cat,
					mUUID,
					move_is_into_trash);
			}
		}
	}
	else if (LLToolDragAndDrop::SOURCE_WORLD == source)
	{
		// content category has same ID as object itself
		LLUUID object_id = inv_cat->getUUID();
		LLUUID category_id = mUUID;
		accept = move_inv_category_world_to_agent(object_id, category_id, drop);
	}
	else if (LLToolDragAndDrop::SOURCE_LIBRARY == source)
	{
		// Accept folders that contain complete outfits.
		accept = move_is_into_current_outfit && LLAppearanceMgr::instance().getCanMakeFolderIntoOutfit(inv_cat->getUUID());

		if (accept && drop)
		{
			LLAppearanceMgr::instance().wearInventoryCategory(inv_cat, true, false);
		}
	}

	return accept;
}

void warn_move_inventory(LLViewerObject* object, LLMoveInv* move_inv)
{
	const char* dialog = NULL;
	if (object->flagScripted())
	{
		dialog = "MoveInventoryFromScriptedObject";
	}
	else
	{
		dialog = "MoveInventoryFromObject";
	}
	LLNotificationsUtil::add(dialog, LLSD(), LLSD(), boost::bind(move_task_inventory_callback, _1, _2, move_inv));
}

// Move/copy all inventory items from the Contents folder of an in-world
// object to the agent's inventory, inside a given category.
BOOL move_inv_category_world_to_agent(const LLUUID& object_id,
									  const LLUUID& category_id,
									  BOOL drop,
									  void (*callback)(S32, void*),
									  void* user_data)
{
	// Make sure the object exists. If we allowed dragging from
	// anonymous objects, it would be possible to bypass
	// permissions.
	// content category has same ID as object itself
	LLViewerObject* object = gObjectList.findObject(object_id);
	if(!object)
	{
		llinfos << "Object not found for drop." << llendl;
		return FALSE;
	}

	// this folder is coming from an object, as there is only one folder in an object, the root,
	// we need to collect the entire contents and handle them as a group
	LLInventoryObject::object_list_t inventory_objects;
	object->getInventoryContents(inventory_objects);

	if (inventory_objects.empty())
	{
		llinfos << "Object contents not found for drop." << llendl;
		return FALSE;
	}

	BOOL accept = TRUE;
	BOOL is_move = FALSE;

	// coming from a task. Need to figure out if the person can
	// move/copy this item.
	LLInventoryObject::object_list_t::iterator it = inventory_objects.begin();
	LLInventoryObject::object_list_t::iterator end = inventory_objects.end();
	for ( ; it != end; ++it)
	{
		// coming from a task. Need to figure out if the person can
		// move/copy this item.
		LLPermissions perm(((LLInventoryItem*)((LLInventoryObject*)(*it)))->getPermissions());
		if((perm.allowCopyBy(gAgent.getID(), gAgent.getGroupID())
			&& perm.allowTransferTo(gAgent.getID())))
//			|| gAgent.isGodlike())
		{
			accept = TRUE;
		}
		else if(object->permYouOwner())
		{
			// If the object cannot be copied, but the object the
			// inventory is owned by the agent, then the item can be
			// moved from the task to agent inventory.
			is_move = TRUE;
			accept = TRUE;
		}
		else
		{
			accept = FALSE;
			break;
		}
	}

	if(drop && accept)
	{
		it = inventory_objects.begin();
		LLInventoryObject::object_list_t::iterator first_it = inventory_objects.begin();
		LLMoveInv* move_inv = new LLMoveInv;
		move_inv->mObjectID = object_id;
		move_inv->mCategoryID = category_id;
		move_inv->mCallback = callback;
		move_inv->mUserData = user_data;

		for ( ; it != end; ++it)
		{
			two_uuids_t two(category_id, (*it)->getUUID());
			move_inv->mMoveList.push_back(two);
		}

		if(is_move)
		{
			// Callback called from within here.
			warn_move_inventory(object, move_inv);
		}
		else
		{
			LLNotification::Params params("MoveInventoryFromObject");
			params.functor.function(boost::bind(move_task_inventory_callback, _1, _2, move_inv));
			LLNotifications::instance().forceResponse(params, 0);
		}
	}
	return accept;
}

//Used by LLFolderBridge as callback for directory recursion.
class LLRightClickInventoryFetchObserver : public LLInventoryFetchItemsObserver
{
public:
	LLRightClickInventoryFetchObserver(const uuid_vec_t& ids) :
		LLInventoryFetchItemsObserver(ids),
		mCopyItems(false)
	{ };
	LLRightClickInventoryFetchObserver(const uuid_vec_t& ids,
									   const LLUUID& cat_id, 
									   bool copy_items) :
		LLInventoryFetchItemsObserver(ids),
		mCatID(cat_id),
		mCopyItems(copy_items)
	{ };
	virtual void done()
	{
		// we've downloaded all the items, so repaint the dialog
		LLFolderBridge::staticFolderOptionsMenu();

		gInventory.removeObserver(this);
		delete this;
	}


protected:
	LLUUID mCatID;
	bool mCopyItems;

};

//Used by LLFolderBridge as callback for directory recursion.
class LLRightClickInventoryFetchDescendentsObserver : public LLInventoryFetchDescendentsObserver
{
public:
	LLRightClickInventoryFetchDescendentsObserver(const uuid_vec_t& ids,
												  bool copy_items) : 
		LLInventoryFetchDescendentsObserver(ids),
		mCopyItems(copy_items) 
	{}
	~LLRightClickInventoryFetchDescendentsObserver() {}
	virtual void done();
protected:
	bool mCopyItems;
};

void LLRightClickInventoryFetchDescendentsObserver::done()
{
	// Avoid passing a NULL-ref as mCompleteFolders.front() down to
	// gInventory.collectDescendents()
	if( mComplete.empty() )
	{
		llwarns << "LLRightClickInventoryFetchDescendentsObserver::done with empty mCompleteFolders" << llendl;
		dec_busy_count();
		gInventory.removeObserver(this);
		delete this;
		return;
	}

	// What we do here is get the complete information on the items in
	// the library, and set up an observer that will wait for that to
	// happen.
	LLInventoryModel::cat_array_t cat_array;
	LLInventoryModel::item_array_t item_array;
	gInventory.collectDescendents(mComplete.front(),
								  cat_array,
								  item_array,
								  LLInventoryModel::EXCLUDE_TRASH);
	S32 count = item_array.count();
#if 0 // HACK/TODO: Why?
	// This early causes a giant menu to get produced, and doesn't seem to be needed.
	if(!count)
	{
		llwarns << "Nothing fetched in category " << mCompleteFolders.front()
				<< llendl;
		dec_busy_count();
		gInventory.removeObserver(this);
		delete this;
		return;
	}
#endif

	uuid_vec_t ids;
	for(S32 i = 0; i < count; ++i)
	{
		ids.push_back(item_array.get(i)->getUUID());
	}

	LLRightClickInventoryFetchObserver* outfit = new LLRightClickInventoryFetchObserver(ids, mComplete.front(), mCopyItems);

	// clean up, and remove this as an observer since the call to the
	// outfit could notify observers and throw us into an infinite
	// loop.
	dec_busy_count();
	gInventory.removeObserver(this);
	delete this;

	// increment busy count and either tell the inventory to check &
	// call done, or add this object to the inventory for observation.
	inc_busy_count();

	// do the fetch
	outfit->startFetch();
	outfit->done();				//Not interested in waiting and this will be right 99% of the time.
//Uncomment the following code for laggy Inventory UI.
/*	if(outfit->isFinished())
	{
	// everything is already here - call done.
	outfit->done();
	}
	else
	{
	// it's all on it's way - add an observer, and the inventory
	// will call done for us when everything is here.
	gInventory.addObserver(outfit);
	}*/
}


//~~~~~~~~~~~~~~~~~~~~~~~~~~~~~~~~~~~~~~~~~~~~~~~~~~~~~~~~~~~~~~~~
// Class LLInventoryWearObserver
//
// Observer for "copy and wear" operation to support knowing
// when the all of the contents have been added to inventory.
//~~~~~~~~~~~~~~~~~~~~~~~~~~~~~~~~~~~~~~~~~~~~~~~~~~~~~~~~~~~~~~~~
class LLInventoryCopyAndWearObserver : public LLInventoryObserver
{
public:
	LLInventoryCopyAndWearObserver(const LLUUID& cat_id, int count) :
		mCatID(cat_id), mContentsCount(count), mFolderAdded(FALSE) {}
	virtual ~LLInventoryCopyAndWearObserver() {}
	virtual void changed(U32 mask);

protected:
	LLUUID mCatID;
	int    mContentsCount;
	BOOL   mFolderAdded;
};



void LLInventoryCopyAndWearObserver::changed(U32 mask)
{
	if((mask & (LLInventoryObserver::ADD)) != 0)
	{
		if (!mFolderAdded)
		{
			const std::set<LLUUID>& changed_items = gInventory.getChangedIDs();

			std::set<LLUUID>::const_iterator id_it = changed_items.begin();
			std::set<LLUUID>::const_iterator id_end = changed_items.end();
			for (;id_it != id_end; ++id_it)
			{
				if ((*id_it) == mCatID)
				{
					mFolderAdded = TRUE;
					break;
				}
			}
		}

		if (mFolderAdded)
		{
			LLViewerInventoryCategory* category = gInventory.getCategory(mCatID);

			if (NULL == category)
			{
				llwarns << "gInventory.getCategory(" << mCatID
						<< ") was NULL" << llendl;
			}
			else
			{
				if (category->getDescendentCount() ==
				    mContentsCount)
				{
					gInventory.removeObserver(this);
					LLAppearanceMgr::instance().wearInventoryCategory(category, FALSE, FALSE);
					delete this;
				}
			}
		}

	}
}



void LLFolderBridge::performAction(LLInventoryModel* model, std::string action)
{
	if ("open" == action)
	{
		LLFolderViewFolder *f = dynamic_cast<LLFolderViewFolder *>(mRoot->getItemByID(mUUID));
		if (f)
		{
			f->setOpen(TRUE);
		}
		
		return;
	}
	else if ("paste" == action)
	{
		pasteFromClipboard();
		return;
	}
	else if ("paste_link" == action)
	{
		pasteLinkFromClipboard();
		return;
	}
	else if ("properties" == action)
	{
		showProperties();
		return;
	}
	else if ("replaceoutfit" == action)
	{
		modifyOutfit(FALSE);
		return;
	}
#if SUPPORT_ENSEMBLES
	else if ("wearasensemble" == action)
	{
		LLInventoryModel* model = getInventoryModel();
		if(!model) return;
		LLViewerInventoryCategory* cat = getCategory();
		if(!cat) return;
		LLAppearanceMgr::instance().addEnsembleLink(cat,true);
		return;
	}
#endif
	else if ("addtooutfit" == action)
	{
		modifyOutfit(TRUE);
		return;
	}
//-TT Patch: ReplaceWornItemsOnly
	else if ("replaceitems" == action)
	{
		LLInventoryModel* model = getInventoryModel();
		if(!model) return;
		LLViewerInventoryCategory* cat = getCategory();
		if(!cat) return;

		gInventory.wearItemsOnAvatar(cat);
		//		modifyOutfit(TRUE, TRUE);
		return;
	}
//-TT 
	else if ("copy" == action)
	{
		copyToClipboard();
		return;
	}
	else if ("cut" == action)
	{
		cutToClipboard();
		return;
	}
	else if ("removefromoutfit" == action)
	{
		LLInventoryModel* model = getInventoryModel();
		if(!model) return;
		LLViewerInventoryCategory* cat = getCategory();
		if(!cat) return;

		remove_inventory_category_from_avatar ( cat );
		return;
	}
	else if ("purge" == action)
	{
		purgeItem(model, mUUID);
		return;
	}
	else if ("restore" == action)
	{
		restoreItem();
		return;
	}
#ifndef LL_RELEASE_FOR_DOWNLOAD
	else if ("delete_system_folder" == action)
	{
		removeSystemFolder();
	}
#endif
}

void LLFolderBridge::openItem()
{
	lldebugs << "LLFolderBridge::openItem()" << llendl;
	LLInventoryModel* model = getInventoryModel();
	if(!model) return;
	if(mUUID.isNull()) return;
	bool fetching_inventory = model->fetchDescendentsOf(mUUID);
	// Only change folder type if we have the folder contents.
	if (!fetching_inventory)
	{
		// Disabling this for now, it's causing crash when new items are added to folders
		// since folder type may change before new item item has finished processing.
		// determineFolderType();
	}
}

void LLFolderBridge::closeItem()
{
	determineFolderType();
}

void LLFolderBridge::determineFolderType()
{
	if (isUpToDate())
	{
		LLInventoryModel* model = getInventoryModel();
		LLViewerInventoryCategory* category = model->getCategory(mUUID);
		if (category)
		{
			category->determineFolderType();
		}
	}
}

BOOL LLFolderBridge::isItemRenameable() const
{
	return get_is_category_renameable(getInventoryModel(), mUUID);
}

void LLFolderBridge::restoreItem()
{
	LLViewerInventoryCategory* cat;
	cat = (LLViewerInventoryCategory*)getCategory();
	if(cat)
	{
		LLInventoryModel* model = getInventoryModel();
		const LLUUID new_parent = model->findCategoryUUIDForType(LLFolderType::assetTypeToFolderType(cat->getType()));
		// do not restamp children on restore
		LLInvFVBridge::changeCategoryParent(model, cat, new_parent, FALSE);
	}
}

LLFolderType::EType LLFolderBridge::getPreferredType() const
{
	LLFolderType::EType preferred_type = LLFolderType::FT_NONE;
	LLViewerInventoryCategory* cat = getCategory();
	if(cat)
	{
		preferred_type = cat->getPreferredType();
	}

	return preferred_type;
}

// Icons for folders are based on the preferred type
LLUIImagePtr LLFolderBridge::getIcon() const
{
	LLFolderType::EType preferred_type = LLFolderType::FT_NONE;
	LLViewerInventoryCategory* cat = getCategory();
	if(cat)
	{
		preferred_type = cat->getPreferredType();
	}
	return getIcon(preferred_type);
}

// static
LLUIImagePtr LLFolderBridge::getIcon(LLFolderType::EType preferred_type)
{
	return LLUI::getUIImage(LLViewerFolderType::lookupIconName(preferred_type, FALSE));
}

LLUIImagePtr LLFolderBridge::getOpenIcon() const
{
	return LLUI::getUIImage(LLViewerFolderType::lookupIconName(getPreferredType(), TRUE));

}

BOOL LLFolderBridge::renameItem(const std::string& new_name)
{
	rename_category(getInventoryModel(), mUUID, new_name);

	// return FALSE because we either notified observers (& therefore
	// rebuilt) or we didn't update.
	return FALSE;
}

BOOL LLFolderBridge::removeItem()
{
	if(!isItemRemovable())
	{
		return FALSE;
	}
	const LLViewerInventoryCategory *cat = getCategory();
	
	LLSD payload;
	LLSD args;
	args["FOLDERNAME"] = cat->getName();

	LLNotification::Params params("ConfirmDeleteProtectedCategory");
	params.payload(payload).substitutions(args).functor.function(boost::bind(&LLFolderBridge::removeItemResponse, this, _1, _2));
	LLNotifications::instance().forceResponse(params, 0);
	return TRUE;
}


BOOL LLFolderBridge::removeSystemFolder()
{
	const LLViewerInventoryCategory *cat = getCategory();
	if (!LLFolderType::lookupIsProtectedType(cat->getPreferredType()))
	{
		return FALSE;
	}

	LLSD payload;
	LLSD args;
	args["FOLDERNAME"] = cat->getName();

	LLNotification::Params params("ConfirmDeleteProtectedCategory");
	params.payload(payload).substitutions(args).functor.function(boost::bind(&LLFolderBridge::removeItemResponse, this, _1, _2));
	{
		LLNotifications::instance().add(params);
	}
	return TRUE;
}

bool LLFolderBridge::removeItemResponse(const LLSD& notification, const LLSD& response)
{
	S32 option = LLNotification::getSelectedOption(notification, response);

	// if they choose delete, do it.  Otherwise, don't do anything
	if(option == 0) 
	{
		// move it to the trash
		LLPreview::hide(mUUID);
		remove_category(getInventoryModel(), mUUID);
		return TRUE;
	}
	return FALSE;
}

void LLFolderBridge::pasteFromClipboard()
{
	LLInventoryModel* model = getInventoryModel();
	if(model && isClipboardPasteable())
	{
		const LLUUID &current_outfit_id = model->findCategoryUUIDForType(LLFolderType::FT_CURRENT_OUTFIT, false);
		const BOOL move_is_into_current_outfit = (mUUID == current_outfit_id);
		const BOOL move_is_into_outfit = (getCategory() && getCategory()->getPreferredType()==LLFolderType::FT_OUTFIT);

		const LLUUID parent_id(mUUID);

		LLDynamicArray<LLUUID> objects;
		LLInventoryClipboard::instance().retrieve(objects);
		for (LLDynamicArray<LLUUID>::const_iterator iter = objects.begin();
			 iter != objects.end();
			 ++iter)
		{
			const LLUUID& item_id = (*iter);
			LLInventoryItem *item = model->getItem(item_id);
			if (item)
			{
				if (move_is_into_current_outfit || move_is_into_outfit)
				{
					if (can_move_to_outfit(item, move_is_into_current_outfit))
					{
						dropToOutfit(item, move_is_into_current_outfit);
					}
				}
				else if(LLInventoryClipboard::instance().isCutMode())
				{
					// move_inventory_item() is not enough,
					//we have to update inventory locally too
					LLViewerInventoryItem* viitem = dynamic_cast<LLViewerInventoryItem*>(item);
					llassert(viitem);
					if (viitem)
					{
						changeItemParent(model, viitem, parent_id, FALSE);
					}
				}
				else
				{
// [SL:KB] - Patch: Inventory-Links | Checked: 2010-04-12 (Catznip-2.2.0a) | Added: Catznip-2.0.0a
					if (item->getPermissions().allowCopyBy(gAgent.getID()))
					{
// [/SL:KB]
						copy_inventory_item(
							gAgent.getID(),
							item->getPermissions().getOwner(),
							item->getUUID(),
							parent_id,
							std::string(),
							LLPointer<LLInventoryCallback>(NULL));
// [SL:KB] - Patch: Inventory-Links | Checked: 2010-04-12 (Catznip-2.2.0a) | Added: Catznip-2.0.0a
					}
					else if (LLAssetType::lookupIsLinkType(item->getActualType()))
					{
						link_inventory_item(
							gAgent.getID(),
							item->getLinkedUUID(),
							parent_id,
							item->getName(),
							item->getDescription(),
							item->getActualType(),
							LLPointer<LLInventoryCallback>(NULL));
					}
// [/SL:KB]
				}
			}

			LLInventoryCategory *cat = model->getCategory(item_id);
			if (cat)
			{
				if (move_is_into_current_outfit || move_is_into_outfit)
				{
				      // do something clever to add folder to outfit
				}
				else if(LLInventoryClipboard::instance().isCutMode())
				{
					// move_inventory_item() is not enough,
					//we have to update inventory locally too
					LLViewerInventoryCategory* vicat = dynamic_cast<LLViewerInventoryCategory*>(cat);
					llassert(vicat);
					if (vicat)
					{
						changeCategoryParent(model, vicat, parent_id, FALSE);
					}
				}
				else
				{
					// implemement copy_inventory_category
				}
			}

		}
	}
}

void LLFolderBridge::pasteLinkFromClipboard()
{
	LLInventoryModel* model = getInventoryModel();
	if(model)
	{
		const LLUUID &current_outfit_id = model->findCategoryUUIDForType(LLFolderType::FT_CURRENT_OUTFIT, false);
		const BOOL move_is_into_current_outfit = (mUUID == current_outfit_id);
		const BOOL move_is_into_outfit = (getCategory() && getCategory()->getPreferredType()==LLFolderType::FT_OUTFIT);

		const LLUUID parent_id(mUUID);

		LLDynamicArray<LLUUID> objects;
		LLInventoryClipboard::instance().retrieve(objects);
		for (LLDynamicArray<LLUUID>::const_iterator iter = objects.begin();
			 iter != objects.end();
			 ++iter)
		{
			const LLUUID &object_id = (*iter);
			if (move_is_into_current_outfit || move_is_into_outfit)
			{
				LLInventoryItem *item = model->getItem(object_id);
				if (item && can_move_to_outfit(item, move_is_into_current_outfit))
				{
					dropToOutfit(item, move_is_into_current_outfit);
				}
			}
			else if (LLInventoryCategory *cat = model->getCategory(object_id))
			{
				const std::string empty_description = "";
				link_inventory_item(
					gAgent.getID(),
					cat->getUUID(),
					parent_id,
					cat->getName(),
					empty_description,
					LLAssetType::AT_LINK_FOLDER,
					LLPointer<LLInventoryCallback>(NULL));
			}
			else if (LLInventoryItem *item = model->getItem(object_id))
			{
				link_inventory_item(
					gAgent.getID(),
					item->getLinkedUUID(),
					parent_id,
					item->getName(),
					item->getDescription(),
					LLAssetType::AT_LINK,
					LLPointer<LLInventoryCallback>(NULL));
			}
		}
	}
}

void LLFolderBridge::staticFolderOptionsMenu()
{
	LLFolderBridge* selfp = sSelf.get();
	if (selfp)
	{
		selfp->folderOptionsMenu();
	}
}

void LLFolderBridge::folderOptionsMenu()
{
	menuentry_vec_t disabled_items;

	LLInventoryModel* model = getInventoryModel();
	if(!model) return;

	const LLInventoryCategory* category = model->getCategory(mUUID);
	if(!category) return;

	const LLUUID trash_id = model->findCategoryUUIDForType(LLFolderType::FT_TRASH);
	if (trash_id == mUUID) return;
	if (isItemInTrash()) return;
	if (!isAgentInventory()) return;

	LLFolderType::EType type = category->getPreferredType();
	const bool is_system_folder = LLFolderType::lookupIsProtectedType(type);
	// BAP change once we're no longer treating regular categories as ensembles.
	const bool is_ensemble = (type == LLFolderType::FT_NONE ||
							  LLFolderType::lookupIsEnsembleType(type));
<<<<<<< HEAD
// [SL:KB] - Checked: 2010-11-24 (Catznip-2.4.0e) | Added: Catznip-2.4.0e
=======
// [SL:KB] - Patch: Appearance-Misc | Checked: 2010-11-24 (Catznip-2.5.0a) | Added: Catznip-2.4.0e
>>>>>>> 7b0455ba
	const bool is_outfit = (type == LLFolderType::FT_OUTFIT);
// [/SL:KB]

	// Only enable calling-card related options for non-system folders.
	if (!is_system_folder)
	{
		LLIsType is_callingcard(LLAssetType::AT_CALLINGCARD);
		if (mCallingCards || checkFolderForContentsOfType(model, is_callingcard))
		{
			mItems.push_back(std::string("Calling Card Separator"));
			mItems.push_back(std::string("Conference Chat Folder"));
			mItems.push_back(std::string("IM All Contacts In Folder"));
		}
	}

#ifndef LL_RELEASE_FOR_DOWNLOAD
	if (LLFolderType::lookupIsProtectedType(type))
	{
		mItems.push_back(std::string("Delete System Folder"));
	}
#endif

	// wearables related functionality for folders.
	//is_wearable
	LLFindWearables is_wearable;
	LLIsType is_object( LLAssetType::AT_OBJECT );
	LLIsType is_gesture( LLAssetType::AT_GESTURE );

	if (mWearables ||
		checkFolderForContentsOfType(model, is_wearable)  ||
		checkFolderForContentsOfType(model, is_object) ||
		checkFolderForContentsOfType(model, is_gesture) )
	{
		mItems.push_back(std::string("Folder Wearables Separator"));

		// Only enable add/replace outfit for non-system folders.
		if (!is_system_folder)
		{
			// Adding an outfit onto another (versus replacing) doesn't make sense.
			if (type != LLFolderType::FT_OUTFIT)
			{
				mItems.push_back(std::string("Add To Outfit"));
//-TT Patch: ReplaceWornItemsOnly
				mItems.push_back(std::string("Wear Items"));
//-TT
			}
			mItems.push_back(std::string("Replace Outfit"));
		}
		if (is_ensemble)
		{
			mItems.push_back(std::string("Wear As Ensemble"));
		}
		mItems.push_back(std::string("Remove From Outfit"));
		if (!LLAppearanceMgr::getCanRemoveFromCOF(mUUID))
		{
			disabled_items.push_back(std::string("Remove From Outfit"));
		}
//		if (!LLAppearanceMgr::instance().getCanReplaceCOF(mUUID))
<<<<<<< HEAD
// [SL:KB] - Checked: 2010-11-24 (Catznip-2.4.0e) | Added: Catznip-2.4.0e
=======
// [SL:KB] - Patch: Appearance-Misc | Checked: 2010-11-24 (Catznip-2.5.0a) | Added: Catznip-2.4.0e
>>>>>>> 7b0455ba
		if ( ((is_outfit) && (!LLAppearanceMgr::instance().getCanReplaceCOF(mUUID))) || 
			 ((!is_outfit) && (gAgentWearables.isCOFChangeInProgress())) )
// [/SL:KB]
		{
			disabled_items.push_back(std::string("Replace Outfit"));
		}
		mItems.push_back(std::string("Outfit Separator"));
	}
	LLMenuGL* menup = dynamic_cast<LLMenuGL*>(mMenu.get());
	if (menup)
	{
		hide_context_entries(*menup, mItems, disabled_items, TRUE);

		// Reposition the menu, in case we're adding items to an existing menu.
		menup->needsArrange();
		menup->arrangeAndClear();
	}
}

BOOL LLFolderBridge::checkFolderForContentsOfType(LLInventoryModel* model, LLInventoryCollectFunctor& is_type)
{
	LLInventoryModel::cat_array_t cat_array;
	LLInventoryModel::item_array_t item_array;
	model->collectDescendentsIf(mUUID,
								cat_array,
								item_array,
								LLInventoryModel::EXCLUDE_TRASH,
								is_type);
	return ((item_array.count() > 0) ? TRUE : FALSE );
}

// Flags unused
void LLFolderBridge::buildContextMenu(LLMenuGL& menu, U32 flags)
{
	mItems.clear();
	mDisabledItems.clear();

	lldebugs << "LLFolderBridge::buildContextMenu()" << llendl;

//	menuentry_vec_t disabled_items;
	LLInventoryModel* model = getInventoryModel();
	if(!model) return;
	const LLUUID trash_id = model->findCategoryUUIDForType(LLFolderType::FT_TRASH);
	const LLUUID lost_and_found_id = model->findCategoryUUIDForType(LLFolderType::FT_LOST_AND_FOUND);

	if (lost_and_found_id == mUUID)
	{
		// This is the lost+found folder.
		mItems.push_back(std::string("Empty Lost And Found"));

		mDisabledItems.push_back(std::string("New Folder"));
		mDisabledItems.push_back(std::string("New Script"));
		mDisabledItems.push_back(std::string("New Note"));
		mDisabledItems.push_back(std::string("New Gesture"));
		mDisabledItems.push_back(std::string("New Clothes"));
		mDisabledItems.push_back(std::string("New Body Parts"));
	}

	// clear out old menu and folder pointers
	mMenu.markDead();
	sSelf.markDead();

	if(trash_id == mUUID)
	{
		// This is the trash.
		mItems.push_back(std::string("Empty Trash"));
	}
	else if(isItemInTrash())
	{
		// This is a folder in the trash.
		mItems.clear(); // clear any items that used to exist
		addTrashContextMenuOptions(mItems, mDisabledItems);
	}
	else if(isAgentInventory()) // do not allow creating in library
	{
		LLViewerInventoryCategory *cat =  getCategory();
		// BAP removed protected check to re-enable standard ops in untyped folders.
		// Not sure what the right thing is to do here.
		if (!isCOFFolder() && cat && (cat->getPreferredType() != LLFolderType::FT_OUTFIT))
		{
			// Do not allow to create 2-level subfolder in the Calling Card/Friends folder. EXT-694.
			if (!LLFriendCardsManager::instance().isCategoryInFriendFolder(cat))
				mItems.push_back(std::string("New Folder"));
			mItems.push_back(std::string("New Script"));
			mItems.push_back(std::string("New Note"));
			mItems.push_back(std::string("New Gesture"));
			mItems.push_back(std::string("New Clothes"));
			mItems.push_back(std::string("New Body Parts"));

#if SUPPORT_ENSEMBLES
			// Changing folder types is an unfinished unsupported feature
			// and can lead to unexpected behavior if enabled.
			mItems.push_back(std::string("Change Type"));
			const LLViewerInventoryCategory *cat = getCategory();
			if (cat && LLFolderType::lookupIsProtectedType(cat->getPreferredType()))
			{
				mDisabledItems.push_back(std::string("Change Type"));
			}
#endif
			getClipboardEntries(false, mItems, mDisabledItems, flags);
		}
		else
		{
			// Want some but not all of the items from getClipboardEntries for outfits.
			if (cat && (cat->getPreferredType() == LLFolderType::FT_OUTFIT))
			{
				mItems.push_back(std::string("Rename"));

				addDeleteContextMenuOptions(mItems, mDisabledItems);
				// EXT-4030: disallow deletion of currently worn outfit
				const LLViewerInventoryItem *base_outfit_link = LLAppearanceMgr::instance().getBaseOutfitLink();
				if (base_outfit_link && (cat == base_outfit_link->getLinkedCategory()))
				{
					mDisabledItems.push_back(std::string("Delete"));
				}
			}
		}

		//Added by spatters to force inventory pull on right-click to display folder options correctly. 07-17-06
		mCallingCards = mWearables = FALSE;

		LLIsType is_callingcard(LLAssetType::AT_CALLINGCARD);
		if (checkFolderForContentsOfType(model, is_callingcard))
		{
			mCallingCards=TRUE;
		}

		LLFindWearables is_wearable;
		LLIsType is_object( LLAssetType::AT_OBJECT );
		LLIsType is_gesture( LLAssetType::AT_GESTURE );

		if (checkFolderForContentsOfType(model, is_wearable)  ||
			checkFolderForContentsOfType(model, is_object) ||
			checkFolderForContentsOfType(model, is_gesture) )
		{
			mWearables=TRUE;
		}
	}

	// Preemptively disable system folder removal if more than one item selected.
	if ((flags & FIRST_SELECTED_ITEM) == 0)
	{
		mDisabledItems.push_back(std::string("Delete System Folder"));
	}

	mItems.push_back(std::string("Share"));
	if (!canShare())
	{
		mDisabledItems.push_back(std::string("Share"));
	}

	hide_context_entries(menu, mItems, mDisabledItems);

	// Add menu items that are dependent on the contents of the folder.
	uuid_vec_t folders;
	LLViewerInventoryCategory* category = (LLViewerInventoryCategory*)model->getCategory(mUUID);
	if (category)
	{
		folders.push_back(category->getUUID());
	}

	mMenu = menu.getHandle();
	sSelf = getHandle();
	LLRightClickInventoryFetchDescendentsObserver* fetch = new LLRightClickInventoryFetchDescendentsObserver(folders, FALSE);
	fetch->startFetch();
	inc_busy_count();
	if(fetch->isFinished())
	{
		// everything is already here - call done.
		fetch->done();
	}
	else
	{
		// it's all on its way - add an observer, and the inventory will call done for us when everything is here.
		gInventory.addObserver(fetch);
	}
}

BOOL LLFolderBridge::hasChildren() const
{
	LLInventoryModel* model = getInventoryModel();
	if(!model) return FALSE;
	LLInventoryModel::EHasChildren has_children;
	has_children = gInventory.categoryHasChildren(mUUID);
	return has_children != LLInventoryModel::CHILDREN_NO;
}

BOOL LLFolderBridge::dragOrDrop(MASK mask, BOOL drop,
								EDragAndDropType cargo_type,
								void* cargo_data)
{
	LLInventoryItem* inv_item = (LLInventoryItem*)cargo_data;

	//llinfos << "LLFolderBridge::dragOrDrop()" << llendl;
	BOOL accept = FALSE;
	switch(cargo_type)
	{
		case DAD_TEXTURE:
		case DAD_SOUND:
		case DAD_CALLINGCARD:
		case DAD_LANDMARK:
		case DAD_SCRIPT:
		case DAD_OBJECT:
		case DAD_NOTECARD:
		case DAD_CLOTHING:
		case DAD_BODYPART:
		case DAD_ANIMATION:
		case DAD_GESTURE:
			accept = dragItemIntoFolder(inv_item, drop);
			break;
		case DAD_LINK:
			// DAD_LINK type might mean one of two asset types: AT_LINK or AT_LINK_FOLDER.
			// If we have an item of AT_LINK_FOLDER type we should process the linked
			// category being dragged or dropped into folder.
			if (inv_item && LLAssetType::AT_LINK_FOLDER == inv_item->getActualType())
			{
				LLInventoryCategory* linked_category = gInventory.getCategory(inv_item->getLinkedUUID());
				if (linked_category)
				{
					accept = dragCategoryIntoFolder((LLInventoryCategory*)linked_category, drop);
				}
			}
			else
			{
				accept = dragItemIntoFolder(inv_item, drop);
			}
			break;
		case DAD_CATEGORY:
			if (LLFriendCardsManager::instance().isAnyFriendCategory(mUUID))
			{
				accept = FALSE;
			}
			else
			{
				accept = dragCategoryIntoFolder((LLInventoryCategory*)cargo_data, drop);
			}
			break;
		default:
			break;
	}
	return accept;
}

LLViewerInventoryCategory* LLFolderBridge::getCategory() const
{
	LLViewerInventoryCategory* cat = NULL;
	LLInventoryModel* model = getInventoryModel();
	if(model)
	{
		cat = (LLViewerInventoryCategory*)model->getCategory(mUUID);
	}
	return cat;
}


// static
void LLFolderBridge::pasteClipboard(void* user_data)
{
	LLFolderBridge* self = (LLFolderBridge*)user_data;
	if(self) self->pasteFromClipboard();
}

void LLFolderBridge::createNewCategory(void* user_data)
{
	LLFolderBridge* bridge = (LLFolderBridge*)user_data;
	if(!bridge) return;
	LLInventoryPanel* panel = dynamic_cast<LLInventoryPanel*>(bridge->mInventoryPanel.get());
	if (!panel) return;
	LLInventoryModel* model = panel->getModel();
	if(!model) return;
	LLUUID id;
	id = model->createNewCategory(bridge->getUUID(),
								  LLFolderType::FT_NONE,
								  LLStringUtil::null);
	model->notifyObservers();

	// At this point, the bridge has probably been deleted, but the
	// view is still there.
	panel->setSelection(id, TAKE_FOCUS_YES);
}

void LLFolderBridge::createNewShirt(void* user_data)
{
	LLFolderBridge::createWearable((LLFolderBridge*)user_data, LLWearableType::WT_SHIRT);
}

void LLFolderBridge::createNewPants(void* user_data)
{
	LLFolderBridge::createWearable((LLFolderBridge*)user_data, LLWearableType::WT_PANTS);
}

void LLFolderBridge::createNewShoes(void* user_data)
{
	LLFolderBridge::createWearable((LLFolderBridge*)user_data, LLWearableType::WT_SHOES);
}

void LLFolderBridge::createNewSocks(void* user_data)
{
	LLFolderBridge::createWearable((LLFolderBridge*)user_data, LLWearableType::WT_SOCKS);
}

void LLFolderBridge::createNewJacket(void* user_data)
{
	LLFolderBridge::createWearable((LLFolderBridge*)user_data, LLWearableType::WT_JACKET);
}

void LLFolderBridge::createNewSkirt(void* user_data)
{
	LLFolderBridge::createWearable((LLFolderBridge*)user_data, LLWearableType::WT_SKIRT);
}

void LLFolderBridge::createNewGloves(void* user_data)
{
	LLFolderBridge::createWearable((LLFolderBridge*)user_data, LLWearableType::WT_GLOVES);
}

void LLFolderBridge::createNewUndershirt(void* user_data)
{
	LLFolderBridge::createWearable((LLFolderBridge*)user_data, LLWearableType::WT_UNDERSHIRT);
}

void LLFolderBridge::createNewUnderpants(void* user_data)
{
	LLFolderBridge::createWearable((LLFolderBridge*)user_data, LLWearableType::WT_UNDERPANTS);
}

void LLFolderBridge::createNewShape(void* user_data)
{
	LLFolderBridge::createWearable((LLFolderBridge*)user_data, LLWearableType::WT_SHAPE);
}

void LLFolderBridge::createNewSkin(void* user_data)
{
	LLFolderBridge::createWearable((LLFolderBridge*)user_data, LLWearableType::WT_SKIN);
}

void LLFolderBridge::createNewHair(void* user_data)
{
	LLFolderBridge::createWearable((LLFolderBridge*)user_data, LLWearableType::WT_HAIR);
}

void LLFolderBridge::createNewEyes(void* user_data)
{
	LLFolderBridge::createWearable((LLFolderBridge*)user_data, LLWearableType::WT_EYES);
}

// static
void LLFolderBridge::createWearable(LLFolderBridge* bridge, LLWearableType::EType type)
{
	if(!bridge) return;
	LLUUID parent_id = bridge->getUUID();
	LLAgentWearables::createWearable(type, false, parent_id);
}

void LLFolderBridge::modifyOutfit(BOOL append)
//-TT Patch: ReplaceWornItemsOnly
{
	modifyOutfit(append, false);
}

void LLFolderBridge::modifyOutfit(BOOL append, BOOL replace)
//-TT 
{
	LLInventoryModel* model = getInventoryModel();
	if(!model) return;
	LLViewerInventoryCategory* cat = getCategory();
	if(!cat) return;

	LLAppearanceMgr::instance().wearInventoryCategory( cat, FALSE, append, replace );
}

// helper stuff
bool move_task_inventory_callback(const LLSD& notification, const LLSD& response, LLMoveInv* move_inv)
{
	LLFloaterOpenObject::LLCatAndWear* cat_and_wear = (LLFloaterOpenObject::LLCatAndWear* )move_inv->mUserData;
	LLViewerObject* object = gObjectList.findObject(move_inv->mObjectID);
	S32 option = LLNotificationsUtil::getSelectedOption(notification, response);

	if(option == 0 && object)
	{
		if (cat_and_wear && cat_and_wear->mWear)
		{
			LLInventoryObject::object_list_t inventory_objects;
			object->getInventoryContents(inventory_objects);
			int contents_count = inventory_objects.size()-1; //subtract one for containing folder

			LLInventoryCopyAndWearObserver* inventoryObserver = new LLInventoryCopyAndWearObserver(cat_and_wear->mCatID, contents_count);
			gInventory.addObserver(inventoryObserver);
		}

		two_uuids_list_t::iterator move_it;
		for (move_it = move_inv->mMoveList.begin();
			 move_it != move_inv->mMoveList.end();
			 ++move_it)
		{
			object->moveInventory(move_it->first, move_it->second);
		}

		// update the UI.
		dialog_refresh_all();
	}

	if (move_inv->mCallback)
	{
		move_inv->mCallback(option, move_inv->mUserData);
	}

	delete move_inv;
	return false;
}

// Returns true if the item can be moved to Current Outfit or any outfit folder.
static BOOL can_move_to_outfit(LLInventoryItem* inv_item, BOOL move_is_into_current_outfit)
{
	if ((inv_item->getInventoryType() != LLInventoryType::IT_WEARABLE) &&
		(inv_item->getInventoryType() != LLInventoryType::IT_GESTURE) &&
		(inv_item->getInventoryType() != LLInventoryType::IT_ATTACHMENT) &&
		(inv_item->getInventoryType() != LLInventoryType::IT_OBJECT))
	{
		return FALSE;
	}

	if (move_is_into_current_outfit && get_is_item_worn(inv_item->getUUID()))
	{
		return FALSE;
	}

	return TRUE;
}

// Returns TRUE if item is a landmark or a link to a landmark
// and can be moved to Favorites or Landmarks folder.
static BOOL can_move_to_landmarks(LLInventoryItem* inv_item)
{
	// Need to get the linked item to know its type because LLInventoryItem::getType()
	// returns actual type AT_LINK for links, not the asset type of a linked item.
	if (LLAssetType::AT_LINK == inv_item->getType())
	{
		LLInventoryItem* linked_item = gInventory.getItem(inv_item->getLinkedUUID());
		if (linked_item)
		{
			return LLAssetType::AT_LANDMARK == linked_item->getType();
		}
	}

	return LLAssetType::AT_LANDMARK == inv_item->getType();
}

void LLFolderBridge::dropToFavorites(LLInventoryItem* inv_item)
{
	// use callback to rearrange favorite landmarks after adding
	// to have new one placed before target (on which it was dropped). See EXT-4312.
	LLPointer<AddFavoriteLandmarkCallback> cb = new AddFavoriteLandmarkCallback();
	LLInventoryPanel* panel = dynamic_cast<LLInventoryPanel*>(mInventoryPanel.get());
	LLFolderViewItem* drag_over_item = panel ? panel->getRootFolder()->getDraggingOverItem() : NULL;
	if (drag_over_item && drag_over_item->getListener())
	{
		cb.get()->setTargetLandmarkId(drag_over_item->getListener()->getUUID());
	}

	copy_inventory_item(
		gAgent.getID(),
		inv_item->getPermissions().getOwner(),
		inv_item->getUUID(),
		mUUID,
		std::string(),
		cb);
}

void LLFolderBridge::dropToOutfit(LLInventoryItem* inv_item, BOOL move_is_into_current_outfit)
{
	// BAP - should skip if dup.
	if (move_is_into_current_outfit)
	{
		LLAppearanceMgr::instance().wearItemOnAvatar(inv_item->getUUID(), true, true);
	}
	else
	{
		LLPointer<LLInventoryCallback> cb = NULL;
		link_inventory_item(
			gAgent.getID(),
			inv_item->getLinkedUUID(),
			mUUID,
			inv_item->getName(),
			inv_item->getDescription(),
			LLAssetType::AT_LINK,
			cb);
	}
}

// This is used both for testing whether an item can be dropped
// into the folder, as well as performing the actual drop, depending
// if drop == TRUE.
BOOL LLFolderBridge::dragItemIntoFolder(LLInventoryItem* inv_item,
										BOOL drop)
{
	LLInventoryModel* model = getInventoryModel();

	if(!model || !inv_item) return FALSE;
	if(!isAgentInventory()) return FALSE; // cannot drag into library
	if (!isAgentAvatarValid()) return FALSE;

	const LLUUID &current_outfit_id = model->findCategoryUUIDForType(LLFolderType::FT_CURRENT_OUTFIT, false);
	const LLUUID &favorites_id = model->findCategoryUUIDForType(LLFolderType::FT_FAVORITE, false);
	const LLUUID &landmarks_id = model->findCategoryUUIDForType(LLFolderType::FT_LANDMARK, false);

	const BOOL move_is_into_current_outfit = (mUUID == current_outfit_id);
	const BOOL move_is_into_favorites = (mUUID == favorites_id);
	const BOOL move_is_into_outfit = (getCategory() && getCategory()->getPreferredType()==LLFolderType::FT_OUTFIT);
	const BOOL move_is_into_landmarks = (mUUID == landmarks_id) || model->isObjectDescendentOf(mUUID, landmarks_id);

	LLToolDragAndDrop::ESource source = LLToolDragAndDrop::getInstance()->getSource();
	BOOL accept = FALSE;
	LLViewerObject* object = NULL;
	if(LLToolDragAndDrop::SOURCE_AGENT == source)
	{
		const LLUUID &trash_id = model->findCategoryUUIDForType(LLFolderType::FT_TRASH, false);

		const BOOL move_is_into_trash = (mUUID == trash_id) || model->isObjectDescendentOf(mUUID, trash_id);
		const BOOL move_is_outof_current_outfit = LLAppearanceMgr::instance().getIsInCOF(inv_item->getUUID());

		//--------------------------------------------------------------------------------
		// Determine if item can be moved.
		//

		BOOL is_movable = TRUE;

		switch (inv_item->getActualType())
		{
			case LLAssetType::AT_CATEGORY:
				is_movable = !LLFolderType::lookupIsProtectedType(((LLInventoryCategory*)inv_item)->getPreferredType());
				break;
			default:
				break;
		}
		// Can't explicitly drag things out of the COF.
		if (move_is_outof_current_outfit)
		{
			is_movable = FALSE;
		}
		
// [RLVa:KB] - Checked: 2010-05-27 (RLVa-1.2.0h) | Added: RLVa-1.2.0h
		if ( (rlv_handler_t::isEnabled()) && (move_is_into_current_outfit) )
		{
			// RELEASE-RLVa: [RLVa-1.2.1] Keep in sync with code below which calls LLAppearanceMgr::wearItemOnAvatar with "replace == true"
			const LLViewerInventoryItem* pItem = dynamic_cast<const LLViewerInventoryItem*>(inv_item);
			is_movable = rlvPredCanWearItem(pItem, RLV_WEAR_REPLACE);
		}
// [/RLVa:KB]

		if (move_is_into_trash)
		{
			is_movable &= inv_item->getIsLinkType() || !get_is_item_worn(inv_item->getUUID());
		}
		if (is_movable)
		{
			// Don't allow creating duplicates in the Calling Card/Friends
			// subfolders, see bug EXT-1599. Check is item direct descendent
			// of target folder and forbid item's movement if it so.
			// Note: isItemDirectDescendentOfCategory checks if
			// passed category is in the Calling Card/Friends folder
			is_movable &= !LLFriendCardsManager::instance().isObjDirectDescendentOfCategory(inv_item, getCategory());
		}

		// 
		//--------------------------------------------------------------------------------
		
		//--------------------------------------------------------------------------------
		// Determine if item can be moved & dropped
		//

		accept = TRUE;

		if (!is_movable) 
			accept = FALSE;
		if ((mUUID == inv_item->getParentUUID()) && !move_is_into_favorites)
			accept = FALSE;
		if (move_is_into_current_outfit || move_is_into_outfit)
		{
			accept = can_move_to_outfit(inv_item, move_is_into_current_outfit);
		}
		else if (move_is_into_favorites || move_is_into_landmarks)
		{
			accept = can_move_to_landmarks(inv_item);
		}

		if(accept && drop)
		{
			if (inv_item->getType() == LLAssetType::AT_GESTURE
				&& LLGestureMgr::instance().isGestureActive(inv_item->getUUID()) && move_is_into_trash)
			{
				LLGestureMgr::instance().deactivateGesture(inv_item->getUUID());
			}
			// If an item is being dragged between windows, unselect everything in the active window 
			// so that we don't follow the selection to its new location (which is very annoying).
			LLInventoryPanel *active_panel = LLInventoryPanel::getActiveInventoryPanel(FALSE);
			if (active_panel)
			{
				LLInventoryPanel* panel = dynamic_cast<LLInventoryPanel*>(mInventoryPanel.get());
				if (active_panel && (panel != active_panel))
				{
					active_panel->unSelectAll();
				}
			}

			//--------------------------------------------------------------------------------
			// Destination folder logic
			// 

			// REORDER
			// (only reorder the item in Favorites folder)
			if ((mUUID == inv_item->getParentUUID()) && move_is_into_favorites)
			{
				LLInventoryPanel* panel = dynamic_cast<LLInventoryPanel*>(mInventoryPanel.get());
				LLFolderViewItem* itemp = panel ? panel->getRootFolder()->getDraggingOverItem() : NULL;
				if (itemp)
				{
					LLUUID srcItemId = inv_item->getUUID();
					LLUUID destItemId = itemp->getListener()->getUUID();
					gInventory.rearrangeFavoriteLandmarks(srcItemId, destItemId);
				}
			}

			// FAVORITES folder
			// (copy the item)
			else if (move_is_into_favorites)
			{
				dropToFavorites(inv_item);
			}
			// CURRENT OUTFIT or OUTFIT folder
			// (link the item)
			else if (move_is_into_current_outfit || move_is_into_outfit)
			{
				dropToOutfit(inv_item, move_is_into_current_outfit);
			}
			// NORMAL or TRASH folder
			// (move the item, restamp if into trash)
			else
			{
				LLInvFVBridge::changeItemParent(
					model,
					(LLViewerInventoryItem*)inv_item,
					mUUID,
					move_is_into_trash);
			}

			// 
			//--------------------------------------------------------------------------------

		}
	}
	else if (LLToolDragAndDrop::SOURCE_WORLD == source)
	{
		// Make sure the object exists. If we allowed dragging from
		// anonymous objects, it would be possible to bypass
		// permissions.
		object = gObjectList.findObject(inv_item->getParentUUID());
		if(!object)
		{
			llinfos << "Object not found for drop." << llendl;
			return FALSE;
		}

		// coming from a task. Need to figure out if the person can
		// move/copy this item.
		LLPermissions perm(inv_item->getPermissions());
		BOOL is_move = FALSE;
		if((perm.allowCopyBy(gAgent.getID(), gAgent.getGroupID())
			&& perm.allowTransferTo(gAgent.getID())))
			// || gAgent.isGodlike())

		{
			accept = TRUE;
		}
		else if(object->permYouOwner())
		{
			// If the object cannot be copied, but the object the
			// inventory is owned by the agent, then the item can be
			// moved from the task to agent inventory.
			is_move = TRUE;
			accept = TRUE;
		}

		// Don't allow placing an original item into Current Outfit or an outfit folder
		// because they must contain only links to wearable items.
		// *TODO: Probably we should create a link to an item if it was dragged to outfit or COF.
		if(move_is_into_current_outfit || move_is_into_outfit)
		{
			accept = FALSE;
		}
		// Don't allow to move a single item to Favorites or Landmarks
		// if it is not a landmark or a link to a landmark.
		else if ((move_is_into_favorites || move_is_into_landmarks)
				 && !can_move_to_landmarks(inv_item))
		{
			accept = FALSE;
		}

		if(drop && accept)
		{
			LLMoveInv* move_inv = new LLMoveInv;
			move_inv->mObjectID = inv_item->getParentUUID();
			two_uuids_t item_pair(mUUID, inv_item->getUUID());
			move_inv->mMoveList.push_back(item_pair);
			move_inv->mCallback = NULL;
			move_inv->mUserData = NULL;
			if(is_move)
			{
				warn_move_inventory(object, move_inv);
			}
			else
			{
				// store dad inventory item to select added one later. See EXT-4347
				set_dad_inventory_item(inv_item, mUUID);

				LLNotification::Params params("MoveInventoryFromObject");
				params.functor.function(boost::bind(move_task_inventory_callback, _1, _2, move_inv));
				LLNotifications::instance().forceResponse(params, 0);
			}
		}

	}
	else if(LLToolDragAndDrop::SOURCE_NOTECARD == source)
	{
		// Don't allow placing an original item from a notecard to Current Outfit or an outfit folder
		// because they must contain only links to wearable items.
		accept = !(move_is_into_current_outfit || move_is_into_outfit);

		if(drop)
		{
			copy_inventory_from_notecard(LLToolDragAndDrop::getInstance()->getObjectID(),
										 LLToolDragAndDrop::getInstance()->getSourceID(), inv_item);
		}
	}
	else if(LLToolDragAndDrop::SOURCE_LIBRARY == source)
	{
		LLViewerInventoryItem* item = (LLViewerInventoryItem*)inv_item;
		if(item && item->isFinished())
		{
			accept = TRUE;

			if (move_is_into_current_outfit || move_is_into_outfit)
			{
				accept = can_move_to_outfit(inv_item, move_is_into_current_outfit);
			}
			// Don't allow to move a single item to Favorites or Landmarks
			// if it is not a landmark or a link to a landmark.
			else if (move_is_into_favorites || move_is_into_landmarks)
			{
				accept = can_move_to_landmarks(inv_item);
			}

			if (accept && drop)
			{
				// FAVORITES folder
				// (copy the item)
				if (move_is_into_favorites)
				{
					dropToFavorites(inv_item);
				}
				// CURRENT OUTFIT or OUTFIT folder
				// (link the item)
				else if (move_is_into_current_outfit || move_is_into_outfit)
				{
					dropToOutfit(inv_item, move_is_into_current_outfit);
				}
				else
				{
					copy_inventory_item(
						gAgent.getID(),
						inv_item->getPermissions().getOwner(),
						inv_item->getUUID(),
						mUUID,
						std::string(),
						LLPointer<LLInventoryCallback>(NULL));
				}
			}
		}
	}
	else
	{
		llwarns << "unhandled drag source" << llendl;
	}
	return accept;
}

// +=================================================+
// |        LLTextureBridge                          |
// +=================================================+

LLUIImagePtr LLTextureBridge::getIcon() const
{
	return LLInventoryIcon::getIcon(LLAssetType::AT_TEXTURE, mInvType);
}

void LLTextureBridge::openItem()
{
	LLViewerInventoryItem* item = getItem();

	if (item)
	{
		LLInvFVBridgeAction::doAction(item->getType(),mUUID,getInventoryModel());
	}
}

bool LLTextureBridge::canSaveTexture(void)
{
	const LLInventoryModel* model = getInventoryModel();
	if(!model) 
	{
		return false;
	}
	
	const LLViewerInventoryItem *item = model->getItem(mUUID);
	if (item)
	{
		return item->checkPermissionsSet(PERM_ITEM_UNRESTRICTED);
	}
	return false;
}

void LLTextureBridge::buildContextMenu(LLMenuGL& menu, U32 flags)
{
	lldebugs << "LLTextureBridge::buildContextMenu()" << llendl;
	menuentry_vec_t items;
	menuentry_vec_t disabled_items;
	if(isItemInTrash())
	{
		addTrashContextMenuOptions(items, disabled_items);
	}
	else
	{
		items.push_back(std::string("Share"));
		if (!canShare())
		{
			disabled_items.push_back(std::string("Share"));
		}

		addOpenRightClickMenuOption(items);
		items.push_back(std::string("Properties"));

		getClipboardEntries(true, items, disabled_items, flags);

		items.push_back(std::string("Texture Separator"));
		items.push_back(std::string("Save As"));
		if (!canSaveTexture())
		{
			disabled_items.push_back(std::string("Save As"));
		}
	}
	hide_context_entries(menu, items, disabled_items);	
}

// virtual
void LLTextureBridge::performAction(LLInventoryModel* model, std::string action)
{
	if ("save_as" == action)
	{
		LLFloaterReg::showInstance("preview_texture", LLSD(mUUID), TAKE_FOCUS_YES);
		LLPreviewTexture* preview_texture = LLFloaterReg::findTypedInstance<LLPreviewTexture>("preview_texture", mUUID);
		if (preview_texture)
		{
			preview_texture->openToSave();
		}
	}
	else LLItemBridge::performAction(model, action);
}

// +=================================================+
// |        LLSoundBridge                            |
// +=================================================+

void LLSoundBridge::openItem()
{
	const LLViewerInventoryItem* item = getItem();
	if (item)
	{
		LLInvFVBridgeAction::doAction(item->getType(),mUUID,getInventoryModel());
	}
}

void LLSoundBridge::previewItem()
{
	LLViewerInventoryItem* item = getItem();
	if(item)
	{
		send_sound_trigger(item->getAssetUUID(), 1.0);
	}
}

void LLSoundBridge::openSoundPreview(void* which)
{
	LLSoundBridge *me = (LLSoundBridge *)which;
	LLFloaterReg::showInstance("preview_sound", LLSD(me->mUUID), TAKE_FOCUS_YES);
}

void LLSoundBridge::buildContextMenu(LLMenuGL& menu, U32 flags)
{
	lldebugs << "LLSoundBridge::buildContextMenu()" << llendl;
	menuentry_vec_t items;
	menuentry_vec_t disabled_items;

	if(isItemInTrash())
	{
		addTrashContextMenuOptions(items, disabled_items);
	}
	else
	{
		items.push_back(std::string("Share"));
		if (!canShare())
		{
			disabled_items.push_back(std::string("Share"));
		}
		items.push_back(std::string("Sound Open"));
		items.push_back(std::string("Properties"));

		getClipboardEntries(true, items, disabled_items, flags);
	}

	items.push_back(std::string("Sound Separator"));
	items.push_back(std::string("Sound Play"));

	hide_context_entries(menu, items, disabled_items);
}

// +=================================================+
// |        LLLandmarkBridge                         |
// +=================================================+

LLLandmarkBridge::LLLandmarkBridge(LLInventoryPanel* inventory, 
								   LLFolderView* root,
								   const LLUUID& uuid, 
								   U32 flags/* = 0x00*/) :
	LLItemBridge(inventory, root, uuid)
{
	mVisited = FALSE;
	if (flags & LLInventoryItemFlags::II_FLAGS_LANDMARK_VISITED)
	{
		mVisited = TRUE;
	}
}

LLUIImagePtr LLLandmarkBridge::getIcon() const
{
	return LLInventoryIcon::getIcon(LLAssetType::AT_LANDMARK, LLInventoryType::IT_LANDMARK, mVisited, FALSE);
}

void LLLandmarkBridge::buildContextMenu(LLMenuGL& menu, U32 flags)
{
	menuentry_vec_t items;
	menuentry_vec_t disabled_items;

	lldebugs << "LLLandmarkBridge::buildContextMenu()" << llendl;
	if(isItemInTrash())
	{
		addTrashContextMenuOptions(items, disabled_items);
	}
	else
	{
		items.push_back(std::string("Share"));
		if (!canShare())
		{
			disabled_items.push_back(std::string("Share"));
		}
		items.push_back(std::string("Landmark Open"));
		items.push_back(std::string("Properties"));

		getClipboardEntries(true, items, disabled_items, flags);
	}

	items.push_back(std::string("Landmark Separator"));
	items.push_back(std::string("About Landmark"));

	// Disable "About Landmark" menu item for
	// multiple landmarks selected. Only one landmark
	// info panel can be shown at a time.
	if ((flags & FIRST_SELECTED_ITEM) == 0)
	{
		disabled_items.push_back(std::string("About Landmark"));
	}

	hide_context_entries(menu, items, disabled_items);
}

// Convenience function for the two functions below.
void teleport_via_landmark(const LLUUID& asset_id)
{
	gAgent.teleportViaLandmark( asset_id );

	// we now automatically track the landmark you're teleporting to
	// because you'll probably arrive at a telehub instead
	LLFloaterWorldMap* floater_world_map = LLFloaterWorldMap::getInstance();
	if( floater_world_map )
	{
		floater_world_map->trackLandmark( asset_id );
	}
}

// virtual
void LLLandmarkBridge::performAction(LLInventoryModel* model, std::string action)
{
	if ("teleport" == action)
	{
		LLViewerInventoryItem* item = getItem();
		if(item)
		{
			teleport_via_landmark(item->getAssetUUID());
		}
	}
	else if ("about" == action)
	{
		LLViewerInventoryItem* item = getItem();
		if(item)
		{
			LLSD key;
			key["type"] = "landmark";
			key["id"] = item->getUUID();

			LLSideTray::getInstance()->showPanel("panel_places", key);
		}
	}
	else
	{
		LLItemBridge::performAction(model, action);
	}
}

static bool open_landmark_callback(const LLSD& notification, const LLSD& response)
{
	S32 option = LLNotificationsUtil::getSelectedOption(notification, response);

	LLUUID asset_id = notification["payload"]["asset_id"].asUUID();
	if (option == 0)
	{
		teleport_via_landmark(asset_id);
	}

	return false;
}
static LLNotificationFunctorRegistration open_landmark_callback_reg("TeleportFromLandmark", open_landmark_callback);


void LLLandmarkBridge::openItem()
{
	LLViewerInventoryItem* item = getItem();

	if (item)
	{
		LLInvFVBridgeAction::doAction(item->getType(),mUUID,getInventoryModel());
	}
}


// +=================================================+
// |        LLCallingCardObserver                    |
// +=================================================+
class LLCallingCardObserver : public LLFriendObserver
{
public:
	LLCallingCardObserver(LLCallingCardBridge* bridge) : mBridgep(bridge) {}
	virtual ~LLCallingCardObserver() { mBridgep = NULL; }
	virtual void changed(U32 mask)
	{
		mBridgep->refreshFolderViewItem();
	}
protected:
	LLCallingCardBridge* mBridgep;
};

// +=================================================+
// |        LLCallingCardBridge                      |
// +=================================================+

LLCallingCardBridge::LLCallingCardBridge(LLInventoryPanel* inventory, 
										 LLFolderView* root,
										 const LLUUID& uuid ) :
	LLItemBridge(inventory, root, uuid)
{
	mObserver = new LLCallingCardObserver(this);
	LLAvatarTracker::instance().addObserver(mObserver);
}

LLCallingCardBridge::~LLCallingCardBridge()
{
	LLAvatarTracker::instance().removeObserver(mObserver);
	delete mObserver;
}

void LLCallingCardBridge::refreshFolderViewItem()
{
	LLInventoryPanel* panel = dynamic_cast<LLInventoryPanel*>(mInventoryPanel.get());
	LLFolderViewItem* itemp = panel ? panel->getRootFolder()->getItemByID(mUUID) : NULL;
	if (itemp)
	{
		itemp->refresh();
	}
}

// virtual
void LLCallingCardBridge::performAction(LLInventoryModel* model, std::string action)
{
	if ("begin_im" == action)
	{
		LLViewerInventoryItem *item = getItem();
		if (item && (item->getCreatorUUID() != gAgent.getID()) &&
			(!item->getCreatorUUID().isNull()))
		{
			std::string callingcard_name;
			gCacheName->getFullName(item->getCreatorUUID(), callingcard_name);
			// IDEVO
			LLAvatarName av_name;
			if (LLAvatarNameCache::useDisplayNames()
				&& LLAvatarNameCache::get(item->getCreatorUUID(), &av_name))
			{
				callingcard_name = av_name.mDisplayName + " (" + av_name.mUsername + ")";
			}
			LLUUID session_id = gIMMgr->addSession(callingcard_name, IM_NOTHING_SPECIAL, item->getCreatorUUID());
			if (session_id != LLUUID::null)
			{
				LLIMFloater::show(session_id);
			}
		}
	}
	else if ("lure" == action)
	{
		LLViewerInventoryItem *item = getItem();
		if (item && (item->getCreatorUUID() != gAgent.getID()) &&
			(!item->getCreatorUUID().isNull()))
		{
			LLAvatarActions::offerTeleport(item->getCreatorUUID());
		}
	}
	else LLItemBridge::performAction(model, action);
}

LLUIImagePtr LLCallingCardBridge::getIcon() const
{
	BOOL online = FALSE;
	LLViewerInventoryItem* item = getItem();
	if(item)
	{
		online = LLAvatarTracker::instance().isBuddyOnline(item->getCreatorUUID());
	}
	return LLInventoryIcon::getIcon(LLAssetType::AT_CALLINGCARD, LLInventoryType::IT_CALLINGCARD, online, FALSE);
}

std::string LLCallingCardBridge::getLabelSuffix() const
{
	LLViewerInventoryItem* item = getItem();
	if( item && LLAvatarTracker::instance().isBuddyOnline(item->getCreatorUUID()) )
	{
		return LLItemBridge::getLabelSuffix() + " (online)";
	}
	else
	{
		return LLItemBridge::getLabelSuffix();
	}
}

void LLCallingCardBridge::openItem()
{
	LLViewerInventoryItem* item = getItem();

	if (item)
	{
		LLInvFVBridgeAction::doAction(item->getType(),mUUID,getInventoryModel());
	}
/*
  LLViewerInventoryItem* item = getItem();
  if(item && !item->getCreatorUUID().isNull())
  {
  LLAvatarActions::showProfile(item->getCreatorUUID());
  }
*/
}

void LLCallingCardBridge::buildContextMenu(LLMenuGL& menu, U32 flags)
{
	lldebugs << "LLCallingCardBridge::buildContextMenu()" << llendl;
	menuentry_vec_t items;
	menuentry_vec_t disabled_items;

	if(isItemInTrash())
	{
		addTrashContextMenuOptions(items, disabled_items);
	}
	else
	{
		items.push_back(std::string("Share"));
		if (!canShare())
		{
			disabled_items.push_back(std::string("Share"));
		}
		addOpenRightClickMenuOption(items);
		items.push_back(std::string("Properties"));

		getClipboardEntries(true, items, disabled_items, flags);

		LLInventoryItem* item = getItem();
		BOOL good_card = (item
						  && (LLUUID::null != item->getCreatorUUID())
						  && (item->getCreatorUUID() != gAgent.getID()));
		BOOL user_online = FALSE;
		if (item)
		{
			user_online = (LLAvatarTracker::instance().isBuddyOnline(item->getCreatorUUID()));
		}
		items.push_back(std::string("Send Instant Message Separator"));
		items.push_back(std::string("Send Instant Message"));
		items.push_back(std::string("Offer Teleport..."));
		items.push_back(std::string("Conference Chat"));

		if (!good_card)
		{
			disabled_items.push_back(std::string("Send Instant Message"));
		}
		if (!good_card || !user_online)
		{
			disabled_items.push_back(std::string("Offer Teleport..."));
			disabled_items.push_back(std::string("Conference Chat"));
		}
	}
	hide_context_entries(menu, items, disabled_items);
}

BOOL LLCallingCardBridge::dragOrDrop(MASK mask, BOOL drop,
									 EDragAndDropType cargo_type,
									 void* cargo_data)
{
	LLViewerInventoryItem* item = getItem();
	BOOL rv = FALSE;
	if(item)
	{
		// check the type
		switch(cargo_type)
		{
			case DAD_TEXTURE:
			case DAD_SOUND:
			case DAD_LANDMARK:
			case DAD_SCRIPT:
			case DAD_CLOTHING:
			case DAD_OBJECT:
			case DAD_NOTECARD:
			case DAD_BODYPART:
			case DAD_ANIMATION:
			case DAD_GESTURE:
			{
				LLInventoryItem* inv_item = (LLInventoryItem*)cargo_data;
				const LLPermissions& perm = inv_item->getPermissions();
				if(gInventory.getItem(inv_item->getUUID())
				   && perm.allowOperationBy(PERM_TRANSFER, gAgent.getID()))
				{
					rv = TRUE;
					if(drop)
					{
						LLGiveInventory::doGiveInventoryItem(item->getCreatorUUID(),
														 (LLInventoryItem*)cargo_data);
					}
				}
				else
				{
					// It's not in the user's inventory (it's probably in
					// an object's contents), so disallow dragging it here.
					// You can't give something you don't yet have.
					rv = FALSE;
				}
				break;
			}
			case DAD_CATEGORY:
			{
				LLInventoryCategory* inv_cat = (LLInventoryCategory*)cargo_data;
				if( gInventory.getCategory( inv_cat->getUUID() ) )
				{
					rv = TRUE;
					if(drop)
					{
						LLGiveInventory::doGiveInventoryCategory(
							item->getCreatorUUID(),
							inv_cat);
					}
				}
				else
				{
					// It's not in the user's inventory (it's probably in
					// an object's contents), so disallow dragging it here.
					// You can't give something you don't yet have.
					rv = FALSE;
				}
				break;
			}
			default:
				break;
		}
	}
	return rv;
}

// +=================================================+
// |        LLNotecardBridge                         |
// +=================================================+

void LLNotecardBridge::openItem()
{
	LLViewerInventoryItem* item = getItem();
	if (item)
	{
		LLInvFVBridgeAction::doAction(item->getType(),mUUID,getInventoryModel());
	}
}

// +=================================================+
// |        LLGestureBridge                          |
// +=================================================+

LLFontGL::StyleFlags LLGestureBridge::getLabelStyle() const
{
	if( LLGestureMgr::instance().isGestureActive(mUUID) )
	{
		return LLFontGL::BOLD;
	}
	else
	{
		return LLFontGL::NORMAL;
	}
}

std::string LLGestureBridge::getLabelSuffix() const
{
	if( LLGestureMgr::instance().isGestureActive(mUUID) )
	{
		LLStringUtil::format_map_t args;
		args["[GESLABEL]"] =  LLItemBridge::getLabelSuffix();
		return  LLTrans::getString("ActiveGesture", args);
	}
	else
	{
		return LLItemBridge::getLabelSuffix();
	}
}

// virtual
void LLGestureBridge::performAction(LLInventoryModel* model, std::string action)
{
	if (isAddAction(action))
	{
		LLGestureMgr::instance().activateGesture(mUUID);

		LLViewerInventoryItem* item = gInventory.getItem(mUUID);
		if (!item) return;

		// Since we just changed the suffix to indicate (active)
		// the server doesn't need to know, just the viewer.
		gInventory.updateItem(item);
		gInventory.notifyObservers();
	}
	else if (isRemoveAction(action))
	{
		LLGestureMgr::instance().deactivateGesture(mUUID);

		LLViewerInventoryItem* item = gInventory.getItem(mUUID);
		if (!item) return;

		// Since we just changed the suffix to indicate (active)
		// the server doesn't need to know, just the viewer.
		gInventory.updateItem(item);
		gInventory.notifyObservers();
	}
	else if("play" == action)
	{
		if(!LLGestureMgr::instance().isGestureActive(mUUID))
		{
			// we need to inform server about gesture activating to be consistent with LLPreviewGesture and  LLGestureComboList.
			BOOL inform_server = TRUE;
			BOOL deactivate_similar = FALSE;
			LLGestureMgr::instance().setGestureLoadedCallback(mUUID, boost::bind(&LLGestureBridge::playGesture, mUUID));
			LLViewerInventoryItem* item = gInventory.getItem(mUUID);
			llassert(item);
			if (item)
			{
				LLGestureMgr::instance().activateGestureWithAsset(mUUID, item->getAssetUUID(), inform_server, deactivate_similar);
			}
		}
		else
		{
			playGesture(mUUID);
		}
	}
	else LLItemBridge::performAction(model, action);
}

void LLGestureBridge::openItem()
{
	LLViewerInventoryItem* item = getItem();

	if (item)
	{
		LLInvFVBridgeAction::doAction(item->getType(),mUUID,getInventoryModel());
	}
/*
  LLViewerInventoryItem* item = getItem();
  if (item)
  {
  LLPreviewGesture* preview = LLPreviewGesture::show(mUUID, LLUUID::null);
  preview->setFocus(TRUE);
  }
*/
}

BOOL LLGestureBridge::removeItem()
{
	// Grab class information locally since *this may be deleted
	// within this function.  Not a great pattern...
	const LLInventoryModel* model = getInventoryModel();
	if(!model)
	{
		return FALSE;
	}
	const LLUUID item_id = mUUID;
	
	// This will also force close the preview window, if it exists.
	// This may actually delete *this, if mUUID is in the COF.
	LLGestureMgr::instance().deactivateGesture(item_id);
	
	// If deactivateGesture deleted *this, then return out immediately.
	if (!model->getObject(item_id))
	{
		return TRUE;
	}

	return LLItemBridge::removeItem();
}

void LLGestureBridge::buildContextMenu(LLMenuGL& menu, U32 flags)
{
	lldebugs << "LLGestureBridge::buildContextMenu()" << llendl;
	menuentry_vec_t items;
	menuentry_vec_t disabled_items;
	if(isItemInTrash())
	{
		addTrashContextMenuOptions(items, disabled_items);
	}
	else
	{
		items.push_back(std::string("Share"));
		if (!canShare())
		{
			disabled_items.push_back(std::string("Share"));
		}

		addOpenRightClickMenuOption(items);
		items.push_back(std::string("Properties"));

		getClipboardEntries(true, items, disabled_items, flags);

		items.push_back(std::string("Gesture Separator"));
		if (LLGestureMgr::instance().isGestureActive(getUUID()))
		{
			items.push_back(std::string("Deactivate"));
		}
		else
		{
			items.push_back(std::string("Activate"));
		}
	}
	hide_context_entries(menu, items, disabled_items);
}

// static
void LLGestureBridge::playGesture(const LLUUID& item_id)
{
	if (LLGestureMgr::instance().isGesturePlaying(item_id))
	{
		LLGestureMgr::instance().stopGesture(item_id);
	}
	else
	{
		LLGestureMgr::instance().playGesture(item_id);
	}
}


// +=================================================+
// |        LLAnimationBridge                        |
// +=================================================+

void LLAnimationBridge::buildContextMenu(LLMenuGL& menu, U32 flags)
{
	menuentry_vec_t items;
	menuentry_vec_t disabled_items;

	lldebugs << "LLAnimationBridge::buildContextMenu()" << llendl;
	if(isItemInTrash())
	{
		addTrashContextMenuOptions(items, disabled_items);
	}
	else
	{
		items.push_back(std::string("Share"));
		if (!canShare())
		{
			disabled_items.push_back(std::string("Share"));
		}
		items.push_back(std::string("Animation Open"));
		items.push_back(std::string("Properties"));

		getClipboardEntries(true, items, disabled_items, flags);
	}

	items.push_back(std::string("Animation Separator"));
	items.push_back(std::string("Animation Play"));
	items.push_back(std::string("Animation Audition"));

	hide_context_entries(menu, items, disabled_items);

}

// virtual
void LLAnimationBridge::performAction(LLInventoryModel* model, std::string action)
{
	if ((action == "playworld") || (action == "playlocal"))
	{
		if (getItem())
		{
			LLPreviewAnim::e_activation_type activate = LLPreviewAnim::NONE;
			if ("playworld" == action) activate = LLPreviewAnim::PLAY;
			if ("playlocal" == action) activate = LLPreviewAnim::AUDITION;

			LLPreviewAnim* preview = LLFloaterReg::showTypedInstance<LLPreviewAnim>("preview_anim", LLSD(mUUID));
			if (preview)
			{
				preview->activate(activate);
			}
		}
	}
	else
	{
		LLItemBridge::performAction(model, action);
	}
}

void LLAnimationBridge::openItem()
{
	LLViewerInventoryItem* item = getItem();

	if (item)
	{
		LLInvFVBridgeAction::doAction(item->getType(),mUUID,getInventoryModel());
	}
/*
  LLViewerInventoryItem* item = getItem();
  if (item)
  {
  LLFloaterReg::showInstance("preview_anim", LLSD(mUUID), TAKE_FOCUS_YES);
  }
*/
}

// +=================================================+
// |        LLObjectBridge                           |
// +=================================================+

// static
LLUUID LLObjectBridge::sContextMenuItemID;

LLObjectBridge::LLObjectBridge(LLInventoryPanel* inventory, 
							   LLFolderView* root,
							   const LLUUID& uuid, 
							   LLInventoryType::EType type, 
							   U32 flags) :
	LLItemBridge(inventory, root, uuid)
{
	mAttachPt = (flags & 0xff); // low bye of inventory flags
	mIsMultiObject = ( flags & LLInventoryItemFlags::II_FLAGS_OBJECT_HAS_MULTIPLE_ITEMS ) ?  TRUE: FALSE;
	mInvType = type;
}

LLUIImagePtr LLObjectBridge::getIcon() const
{
	return LLInventoryIcon::getIcon(LLAssetType::AT_OBJECT, mInvType, mAttachPt, mIsMultiObject);
}

LLInventoryObject* LLObjectBridge::getObject() const
{
	LLInventoryObject* object = NULL;
	LLInventoryModel* model = getInventoryModel();
	if(model)
	{
		object = (LLInventoryObject*)model->getObject(mUUID);
	}
	return object;
}

// virtual
void LLObjectBridge::performAction(LLInventoryModel* model, std::string action)
{
	if (isAddAction(action))
	{
		LLUUID object_id = mUUID;
		LLViewerInventoryItem* item;
		item = (LLViewerInventoryItem*)gInventory.getItem(object_id);
		if(item && gInventory.isObjectDescendentOf(object_id, gInventory.getRootFolderID()))
		{
			rez_attachment(item, NULL, true); // Replace if "Wear"ing.
		}
		else if(item && item->isFinished())
		{
			// must be in library. copy it to our inventory and put it on.
			LLPointer<LLInventoryCallback> cb = new RezAttachmentCallback(0);
			copy_inventory_item(
				gAgent.getID(),
				item->getPermissions().getOwner(),
				item->getUUID(),
				LLUUID::null,
				std::string(),
				cb);
		}
		gFocusMgr.setKeyboardFocus(NULL);
	}
	else if ("wear_add" == action)
	{
		LLAppearanceMgr::instance().wearItemOnAvatar(mUUID, true, false); // Don't replace if adding.
	}
// [SL:KB] - Patch: Inventory-AttachmentEdit - Checked: 2010-08-25 (Catznip-2.2.0a) | Added: Catznip-2.1.2a
	else if ("edit" == action)
	{
		handle_attachment_edit(mUUID);
	}
// [/SL:KB]
	else if (isRemoveAction(action))
	{
		LLInventoryItem* item = gInventory.getItem(mUUID);
		if(item)
		{
			LLVOAvatarSelf::detachAttachmentIntoInventory(item->getLinkedUUID());
		}
	}
	else LLItemBridge::performAction(model, action);
}

void LLObjectBridge::openItem()
{
	// object double-click action is to wear/unwear object
	performAction(getInventoryModel(),
		      get_is_item_worn(mUUID) ? "detach" : "attach");
}

std::string LLObjectBridge::getLabelSuffix() const
{
	if (get_is_item_worn(mUUID))
	{
		if (!isAgentAvatarValid()) // Error condition, can't figure out attach point
		{
			return LLItemBridge::getLabelSuffix() + LLTrans::getString("worn");
		}
		std::string attachment_point_name = gAgentAvatarp->getAttachedPointName(mUUID);
		if (attachment_point_name == LLStringUtil::null) // Error condition, invalid attach point
		{
			attachment_point_name = "Invalid Attachment";
		}
		// e.g. "(worn on ...)" / "(attached to ...)"
		LLStringUtil::format_map_t args;
		args["[ATTACHMENT_POINT]"] =  LLTrans::getString(attachment_point_name);

		return LLItemBridge::getLabelSuffix() + LLTrans::getString("WornOnAttachmentPoint", args);
	}
	return LLItemBridge::getLabelSuffix();
}

void rez_attachment(LLViewerInventoryItem* item, LLViewerJointAttachment* attachment, bool replace)
{
// [RLVa:KB] - Checked: 2010-08-25 (RLVa-1.2.1a) | Added: RLVa-1.2.1a
	// If no attachment point was specified, try looking it up from the item name
	if ( (rlv_handler_t::isEnabled()) && (!attachment) && (gRlvAttachmentLocks.hasLockedAttachmentPoint(RLV_LOCK_ANY)) )
	{
		attachment = RlvAttachPtLookup::getAttachPoint(item);
	}
// [/RLVa:KB]

	const LLUUID& item_id = item->getLinkedUUID();

	// Check for duplicate request.
	if (isAgentAvatarValid() &&
		(gAgentAvatarp->attachmentWasRequested(item_id) ||
		 gAgentAvatarp->isWearingAttachment(item_id)))
	{
		llwarns << "duplicate attachment request, ignoring" << llendl;
		return;
	}
	gAgentAvatarp->addAttachmentRequest(item_id);

	S32 attach_pt = 0;
	if (isAgentAvatarValid() && attachment)
	{
		for (LLVOAvatar::attachment_map_t::iterator iter = gAgentAvatarp->mAttachmentPoints.begin();
			 iter != gAgentAvatarp->mAttachmentPoints.end(); ++iter)
		{
			if (iter->second == attachment)
			{
				attach_pt = iter->first;
				break;
			}
		}
	}

	LLSD payload;
	payload["item_id"] = item_id; // Wear the base object in case this is a link.
	payload["attachment_point"] = attach_pt;
	payload["is_add"] = !replace;

	if (replace &&
		(attachment && attachment->getNumObjects() > 0))
	{
// [RLVa:KB] - Checked: 2010-08-25 (RLVa-1.2.1a) | Modified: RLVa-1.2.1a
		// Block if we can't "replace wear" what's currently there
		if ( (rlv_handler_t::isEnabled()) && ((gRlvAttachmentLocks.canAttach(attachment) & RLV_WEAR_REPLACE) == 0)  )
			return;
// [/RLVa:KB]
		LLNotificationsUtil::add("ReplaceAttachment", LLSD(), payload, confirm_attachment_rez);
	}
	else
	{
// [RLVa:KB] - Checked: 2010-08-07 (RLVa-1.2.0i) | Modified: RLVa-1.2.0i
		// Block wearing anything on a non-attachable attachment point
		if ( (rlv_handler_t::isEnabled()) && (gRlvAttachmentLocks.isLockedAttachmentPoint(attach_pt, RLV_LOCK_ADD)) )
			return;
// [/RLVa:KB]
		LLNotifications::instance().forceResponse(LLNotification::Params("ReplaceAttachment").payload(payload), 0/*YES*/);
	}
}

bool confirm_attachment_rez(const LLSD& notification, const LLSD& response)
{
	if (!gAgentAvatarp->canAttachMoreObjects())
	{
		LLSD args;
		args["MAX_ATTACHMENTS"] = llformat("%d", MAX_AGENT_ATTACHMENTS);
		LLNotificationsUtil::add("MaxAttachmentsOnOutfit", args);
		return false;
	}

	S32 option = LLNotificationsUtil::getSelectedOption(notification, response);
	if (option == 0/*YES*/)
	{
		LLUUID item_id = notification["payload"]["item_id"].asUUID();
		LLViewerInventoryItem* itemp = gInventory.getItem(item_id);

		if (itemp)
		{
			/*
			{
				U8 attachment_pt = notification["payload"]["attachment_point"].asInteger();
// [RLVa:KB] - Checked: 2010-08-06 (RLVa-1.2.0i) | Added: RLVa-1.2.0i
				// NOTE: we're letting our callers decide whether or not to use ATTACHMENT_ADD
				if ( (rlv_handler_t::isEnabled()) && (gRlvAttachmentLocks.hasLockedAttachmentPoint(RLV_LOCK_ANY)) &&
					 ((!notification["payload"].has("rlv_force")) || (!notification["payload"]["rlv_force"].asBoolean())) )
				{
					ERlvWearMask eWearAction = (attachment_pt & ATTACHMENT_ADD) ? RLV_WEAR_ADD : RLV_WEAR_REPLACE;
					RlvAttachmentLockWatchdog::instance().onWearAttachment(itemp, eWearAction);;

					attachment_pt |= ATTACHMENT_ADD;
				}
// [/RLVa:KB]
				LLMessageSystem* msg = gMessageSystem;
				msg->newMessageFast(_PREHASH_RezSingleAttachmentFromInv);
				msg->nextBlockFast(_PREHASH_AgentData);
				msg->addUUIDFast(_PREHASH_AgentID, gAgent.getID());
				msg->addUUIDFast(_PREHASH_SessionID, gAgent.getSessionID());
				msg->nextBlockFast(_PREHASH_ObjectData);
				msg->addUUIDFast(_PREHASH_ItemID, itemp->getUUID());
				msg->addUUIDFast(_PREHASH_OwnerID, itemp->getPermissions().getOwner());
				msg->addU8Fast(_PREHASH_AttachmentPt, attachment_pt);
				pack_permissions_slam(msg, itemp->getFlags(), itemp->getPermissions());
				msg->addStringFast(_PREHASH_Name, itemp->getName());
				msg->addStringFast(_PREHASH_Description, itemp->getDescription());
				msg->sendReliable(gAgent.getRegion()->getHost());
				return false;
			}
			*/

			// Queue up attachments to be sent in next idle tick, this way the
			// attachments are batched up all into one message versus each attachment
			// being sent in its own separate attachments message.
			U8 attachment_pt = notification["payload"]["attachment_point"].asInteger();
			BOOL is_add = notification["payload"]["is_add"].asBoolean();

			LLAttachmentsMgr::instance().addAttachment(item_id,
													   attachment_pt,
													   is_add);
		}
	}
	return false;
}
static LLNotificationFunctorRegistration confirm_replace_attachment_rez_reg("ReplaceAttachment", confirm_attachment_rez);

void LLObjectBridge::buildContextMenu(LLMenuGL& menu, U32 flags)
{
	menuentry_vec_t items;
	menuentry_vec_t disabled_items;
	if(isItemInTrash())
	{
		addTrashContextMenuOptions(items, disabled_items);
	}
	else
	{
		items.push_back(std::string("Share"));
		if (!canShare())
		{
			disabled_items.push_back(std::string("Share"));
		}

		items.push_back(std::string("Properties"));

		getClipboardEntries(true, items, disabled_items, flags);

		LLObjectBridge::sContextMenuItemID = mUUID;

		LLInventoryItem *item = getItem();
		if(item)
		{
			if (!isAgentAvatarValid()) return;

			if( get_is_item_worn( mUUID ) )
			{
				items.push_back(std::string("Wearable And Object Separator"));
// [SL:KB] - Patch: Inventory-AttachmentEdit - Checked: 2010-08-25 (Catznip-2.2.0a) | Added: Catznip-2.1.2a
				// TOOD-Catznip: should really be "Wearable And Object Edit" if we ever plan on pushing this upstream
				items.push_back(std::string("Wearable Edit"));
// [/SL:KB]
				items.push_back(std::string("Detach From Yourself"));
// [RLVa:KB] - Checked: 2010-02-27 (RLVa-1.2.0a) | Modified: RLVa-1.2.0a
				if ( (rlv_handler_t::isEnabled()) && (!gRlvAttachmentLocks.canDetach(item)) )
					disabled_items.push_back(std::string("Detach From Yourself"));
// [/RLVa:KB]
			}
			else if (!isItemInTrash() && !isLinkedObjectInTrash() && !isLinkedObjectMissing() && !isCOFFolder())
			{
				items.push_back(std::string("Wearable And Object Separator"));
				items.push_back(std::string("Wearable And Object Wear"));
				items.push_back(std::string("Wearable Add"));
				items.push_back(std::string("Attach To"));
				items.push_back(std::string("Attach To HUD"));
				// commented out for DEV-32347
				//items.push_back(std::string("Restore to Last Position"));

				if (!gAgentAvatarp->canAttachMoreObjects())
				{
					disabled_items.push_back(std::string("Wearable And Object Wear"));
					disabled_items.push_back(std::string("Wearable Add"));
					disabled_items.push_back(std::string("Attach To"));
					disabled_items.push_back(std::string("Attach To HUD"));
				}
// [RLVa:KB] - Checked: 2010-09-03 (RLVa-1.2.1a) | Modified: RLVa-1.2.1a
				else if (rlv_handler_t::isEnabled())
				{
					ERlvWearMask eWearMask = gRlvAttachmentLocks.canAttach(item);
					if ((eWearMask & RLV_WEAR_REPLACE) == 0)
						disabled_items.push_back(std::string("Wearable And Object Wear"));
					if ((eWearMask & RLV_WEAR_ADD) == 0)
						disabled_items.push_back(std::string("Wearable Add"));
				}
// [/RLVa:KB]

				LLMenuGL* attach_menu = menu.findChildMenuByName("Attach To", TRUE);
				LLMenuGL* attach_hud_menu = menu.findChildMenuByName("Attach To HUD", TRUE);
				if (attach_menu
					&& (attach_menu->getChildCount() == 0)
					&& attach_hud_menu
					&& (attach_hud_menu->getChildCount() == 0)
					&& isAgentAvatarValid())
				{
					for (LLVOAvatar::attachment_map_t::iterator iter = gAgentAvatarp->mAttachmentPoints.begin();
						 iter != gAgentAvatarp->mAttachmentPoints.end(); )
					{
						LLVOAvatar::attachment_map_t::iterator curiter = iter++;
						LLViewerJointAttachment* attachment = curiter->second;
						LLMenuItemCallGL::Params p;
						std::string submenu_name = attachment->getName();
						if (LLTrans::getString(submenu_name) != "")
						{
						    p.name = (" ")+LLTrans::getString(submenu_name)+" ";
						}
						else
						{
							p.name = submenu_name;
						}
						LLSD cbparams;
						cbparams["index"] = curiter->first;
						cbparams["label"] = p.name;
						p.on_click.function_name = "Inventory.AttachObject";
						p.on_click.parameter = LLSD(attachment->getName());
						p.on_enable.function_name = "Attachment.Label";
						p.on_enable.parameter = cbparams;
						LLView* parent = attachment->getIsHUDAttachment() ? attach_hud_menu : attach_menu;
						LLUICtrlFactory::create<LLMenuItemCallGL>(p, parent);
					}
				}
			}
		}
	}
	hide_context_entries(menu, items, disabled_items);
}

BOOL LLObjectBridge::renameItem(const std::string& new_name)
{
	if(!isItemRenameable())
		return FALSE;
	LLPreview::dirty(mUUID);
	LLInventoryModel* model = getInventoryModel();
	if(!model)
		return FALSE;
	LLViewerInventoryItem* item = getItem();
	if(item && (item->getName() != new_name))
	{
		LLPointer<LLViewerInventoryItem> new_item = new LLViewerInventoryItem(item);
		new_item->rename(new_name);
		buildDisplayName(new_item, mDisplayName);
		new_item->updateServer(FALSE);
		model->updateItem(new_item);

		model->notifyObservers();

		if (isAgentAvatarValid())
		{
			LLViewerObject* obj = gAgentAvatarp->getWornAttachment( item->getUUID() );
			if(obj)
			{
				LLSelectMgr::getInstance()->deselectAll();
				LLSelectMgr::getInstance()->addAsIndividual( obj, SELECT_ALL_TES, FALSE );
				LLSelectMgr::getInstance()->selectionSetObjectName( new_name );
				LLSelectMgr::getInstance()->deselectAll();
			}
		}
	}
	// return FALSE because we either notified observers (& therefore
	// rebuilt) or we didn't update.
	return FALSE;
}

// +=================================================+
// |        LLLSLTextBridge                          |
// +=================================================+

void LLLSLTextBridge::openItem()
{
	LLViewerInventoryItem* item = getItem();

	if (item)
	{
		LLInvFVBridgeAction::doAction(item->getType(),mUUID,getInventoryModel());
	}
}

// +=================================================+
// |        LLWearableBridge                         |
// +=================================================+

LLWearableBridge::LLWearableBridge(LLInventoryPanel* inventory, 
								   LLFolderView* root, 
								   const LLUUID& uuid, 
								   LLAssetType::EType asset_type, 
								   LLInventoryType::EType inv_type, 
								   LLWearableType::EType  wearable_type) :
	LLItemBridge(inventory, root, uuid),
	mAssetType( asset_type ),
	mWearableType(wearable_type)
{
	mInvType = inv_type;
}

void remove_inventory_category_from_avatar( LLInventoryCategory* category )
{
	if(!category) return;
	lldebugs << "remove_inventory_category_from_avatar( " << category->getName()
			 << " )" << llendl;


	if (gAgentCamera.cameraCustomizeAvatar())
	{
		// switching to outfit editor should automagically save any currently edited wearable
		LLSideTray::getInstance()->showPanel("sidepanel_appearance", LLSD().with("type", "edit_outfit"));
	}

	remove_inventory_category_from_avatar_step2(TRUE, category->getUUID() );
}

struct OnRemoveStruct
{
	LLUUID mUUID;
	OnRemoveStruct(const LLUUID& uuid):
		mUUID(uuid)
	{
	}
};

void remove_inventory_category_from_avatar_step2( BOOL proceed, LLUUID category_id)
{

	// Find all the wearables that are in the category's subtree.
	lldebugs << "remove_inventory_category_from_avatar_step2()" << llendl;
	if(proceed)
	{
		LLInventoryModel::cat_array_t cat_array;
		LLInventoryModel::item_array_t item_array;
		LLFindWearables is_wearable;
		gInventory.collectDescendentsIf(category_id,
										cat_array,
										item_array,
										LLInventoryModel::EXCLUDE_TRASH,
										is_wearable);
		S32 i;
		S32 wearable_count = item_array.count();

		LLInventoryModel::cat_array_t	obj_cat_array;
		LLInventoryModel::item_array_t	obj_item_array;
		LLIsType is_object( LLAssetType::AT_OBJECT );
		gInventory.collectDescendentsIf(category_id,
										obj_cat_array,
										obj_item_array,
										LLInventoryModel::EXCLUDE_TRASH,
										is_object);
		S32 obj_count = obj_item_array.count();

		// Find all gestures in this folder
		LLInventoryModel::cat_array_t	gest_cat_array;
		LLInventoryModel::item_array_t	gest_item_array;
		LLIsType is_gesture( LLAssetType::AT_GESTURE );
		gInventory.collectDescendentsIf(category_id,
										gest_cat_array,
										gest_item_array,
										LLInventoryModel::EXCLUDE_TRASH,
										is_gesture);
		S32 gest_count = gest_item_array.count();

		if (wearable_count > 0)	//Loop through wearables.  If worn, remove.
		{
			for(i = 0; i  < wearable_count; ++i)
			{
				LLViewerInventoryItem *item = item_array.get(i);
				if (item->getType() == LLAssetType::AT_BODYPART)
					continue;
				if (gAgent.isTeen() && item->isWearableType() &&
					(item->getWearableType() == LLWearableType::WT_UNDERPANTS || item->getWearableType() == LLWearableType::WT_UNDERSHIRT))
					continue;
				if (get_is_item_worn(item->getUUID()))
				{
/*
// [RLVa:KB] - Checked: 2010-04-04 (RLVa-1.2.0c) | Modified: RLVa-0.2.2a
					if ( (rlv_handler_t::isEnabled()) && (!gRlvWearableLocks.canRemove(item)) )
						continue;
// [/RLVa:KB]
					LLWearableList::instance().getAsset(item->getAssetUUID(),
														item->getName(),
														item->getType(),
														LLWearableBridge::onRemoveFromAvatarArrived,
														new OnRemoveStruct(item->getLinkedUUID()));
*/
<<<<<<< HEAD
// [SL:KB] - Patch: Appearance-RemoveWearableFromAvatar | Checked: 2010-08-13 (Catznip-2.2.0a) | Added: Catznip-2.1.1d
=======
// [SL:KB] - Patch: Appearance-RemoveWearableFromAvatar | Checked: 2010-08-13 (Catznip-2.5.0a) | Added: Catznip-2.1.1d
>>>>>>> 7b0455ba
					LLAppearanceMgr::instance().removeItemFromAvatar(item->getUUID());
// [/SL:KB]
				}
			}
		}

		if (obj_count > 0)
		{
			for(i = 0; i  < obj_count; ++i)
			{
				LLViewerInventoryItem *obj_item = obj_item_array.get(i);
				if (get_is_item_worn(obj_item->getUUID()))
				{
					LLVOAvatarSelf::detachAttachmentIntoInventory(obj_item->getLinkedUUID());
				}
			}
		}

		if (gest_count > 0)
		{
			for(i = 0; i  < gest_count; ++i)
			{
				LLViewerInventoryItem *gest_item = gest_item_array.get(i);
				if (get_is_item_worn(gest_item->getUUID()))
				{
					LLGestureMgr::instance().deactivateGesture( gest_item->getLinkedUUID() );
					gInventory.updateItem( gest_item );
					gInventory.notifyObservers();
				}

			}
		}
	}
}

BOOL LLWearableBridge::renameItem(const std::string& new_name)
{
	if (get_is_item_worn(mUUID))
	{
		gAgentWearables.setWearableName( mUUID, new_name );
	}
	return LLItemBridge::renameItem(new_name);
}

std::string LLWearableBridge::getLabelSuffix() const
{
	if (get_is_item_worn(mUUID))
	{
		// e.g. "(worn)" 
		return LLItemBridge::getLabelSuffix() + LLTrans::getString("worn");
	}
	else
	{
		return LLItemBridge::getLabelSuffix();
	}
}

LLUIImagePtr LLWearableBridge::getIcon() const
{
	return LLInventoryIcon::getIcon(mAssetType, mInvType, mWearableType, FALSE);
}

// virtual
void LLWearableBridge::performAction(LLInventoryModel* model, std::string action)
{
	if (isAddAction(action))
	{
		wearOnAvatar();
	}
	else if ("wear_add" == action)
	{
		wearAddOnAvatar();
	}
	else if ("edit" == action)
	{
		editOnAvatar();
		return;
	}
	else if (isRemoveAction(action))
	{
		removeFromAvatar();
		return;
	}
	else LLItemBridge::performAction(model, action);
}

void LLWearableBridge::openItem()
{
	LLViewerInventoryItem* item = getItem();

	if (item)
	{
		LLInvFVBridgeAction::doAction(item->getType(),mUUID,getInventoryModel());
	}
}

void LLWearableBridge::buildContextMenu(LLMenuGL& menu, U32 flags)
{
	lldebugs << "LLWearableBridge::buildContextMenu()" << llendl;
	menuentry_vec_t items;
	menuentry_vec_t disabled_items;
	if(isItemInTrash())
	{
		addTrashContextMenuOptions(items, disabled_items);
	}
	else
	{	// FWIW, it looks like SUPPRESS_OPEN_ITEM is not set anywhere
		BOOL can_open = ((flags & SUPPRESS_OPEN_ITEM) != SUPPRESS_OPEN_ITEM);

		// If we have clothing, don't add "Open" as it's the same action as "Wear"   SL-18976
		LLViewerInventoryItem* item = getItem();
		if (can_open && item)
		{
			can_open = (item->getType() != LLAssetType::AT_CLOTHING) &&
				(item->getType() != LLAssetType::AT_BODYPART);
		}
		if (isLinkedObjectMissing())
		{
			can_open = FALSE;
		}
		items.push_back(std::string("Share"));
		if (!canShare())
		{
			disabled_items.push_back(std::string("Share"));
		}
		
		if (can_open)
		{
			addOpenRightClickMenuOption(items);
		}
		else
		{
			disabled_items.push_back(std::string("Open"));
			disabled_items.push_back(std::string("Open Original"));
		}

		items.push_back(std::string("Properties"));

		getClipboardEntries(true, items, disabled_items, flags);

		items.push_back(std::string("Wearable And Object Separator"));

		items.push_back(std::string("Wearable Edit"));

		if ((flags & FIRST_SELECTED_ITEM) == 0)
		{
			disabled_items.push_back(std::string("Wearable Edit"));
		}
		// Don't allow items to be worn if their baseobj is in the trash.
		if (isLinkedObjectInTrash() || isLinkedObjectMissing() || isCOFFolder())
		{
			disabled_items.push_back(std::string("Wearable And Object Wear"));
			disabled_items.push_back(std::string("Wearable Add"));
			disabled_items.push_back(std::string("Wearable Edit"));
		}

		// Disable wear and take off based on whether the item is worn.
		if(item)
		{
			switch (item->getType())
			{
				case LLAssetType::AT_CLOTHING:
					items.push_back(std::string("Take Off"));
					// Fallthrough since clothing and bodypart share wear options
				case LLAssetType::AT_BODYPART:
					if (get_is_item_worn(item->getUUID()))
					{
						disabled_items.push_back(std::string("Wearable And Object Wear"));
						disabled_items.push_back(std::string("Wearable Add"));
// [RLVa:KB] - Checked: 2010-04-04 (RLVa-1.2.0c) | Added: RLVa-1.2.0c
						if ( (rlv_handler_t::isEnabled()) && (!gRlvWearableLocks.canRemove(item)) )
							disabled_items.push_back(std::string("Take Off"));
// [/RLVa:KB]
					}
					else
					{
						items.push_back(std::string("Wearable And Object Wear"));
						items.push_back(std::string("Wearable Add"));
						disabled_items.push_back(std::string("Take Off"));
						disabled_items.push_back(std::string("Wearable Edit"));

// [RLVa:KB] - Checked: 2010-06-09 (RLVa-1.2.0g) | Modified: RLVa-1.2.0g
						if (rlv_handler_t::isEnabled())
						{
							ERlvWearMask eWearMask = gRlvWearableLocks.canWear(item);
							if ((eWearMask & RLV_WEAR_REPLACE) == 0)
								disabled_items.push_back(std::string("Wearable And Object Wear"));
							if ((eWearMask & RLV_WEAR_ADD) == 0)
								disabled_items.push_back(std::string("Wearable Add"));
						}
// [/RLVa:KB]
					}
					break;
				default:
					break;
			}
		}
	}
	hide_context_entries(menu, items, disabled_items);
}

// Called from menus
// static
BOOL LLWearableBridge::canWearOnAvatar(void* user_data)
{
	LLWearableBridge* self = (LLWearableBridge*)user_data;
	if(!self) return FALSE;
	if(!self->isAgentInventory())
	{
		LLViewerInventoryItem* item = (LLViewerInventoryItem*)self->getItem();
		if(!item || !item->isFinished()) return FALSE;
	}
	return (!get_is_item_worn(self->mUUID));
}

// Called from menus
// static
void LLWearableBridge::onWearOnAvatar(void* user_data)
{
	LLWearableBridge* self = (LLWearableBridge*)user_data;
	if(!self) return;
	self->wearOnAvatar();
}

void LLWearableBridge::wearOnAvatar()
{
	// TODO: investigate wearables may not be loaded at this point EXT-8231

	LLViewerInventoryItem* item = getItem();
	if(item)
	{
		LLAppearanceMgr::instance().wearItemOnAvatar(item->getUUID(), true, true);
	}
}

void LLWearableBridge::wearAddOnAvatar()
{
	// TODO: investigate wearables may not be loaded at this point EXT-8231

	LLViewerInventoryItem* item = getItem();
	if(item)
	{
		LLAppearanceMgr::instance().wearItemOnAvatar(item->getUUID(), true, false);
	}
}

// static
/*
void LLWearableBridge::onWearOnAvatarArrived( LLWearable* wearable, void* userdata )
{
	LLUUID* item_id = (LLUUID*) userdata;
	if(wearable)
	{
		LLViewerInventoryItem* item = NULL;
		item = (LLViewerInventoryItem*)gInventory.getItem(*item_id);
		if(item)
		{
			if(item->getAssetUUID() == wearable->getAssetID())
			{
				gAgentWearables.setWearableItem(item, wearable);
				gInventory.notifyObservers();
				//self->getFolderItem()->refreshFromRoot();
			}
			else
			{
				llinfos << "By the time wearable asset arrived, its inv item already pointed to a different asset." << llendl;
			}
		}
	}
	delete item_id;
}
*/

// static
// BAP remove the "add" code path once everything is fully COF-ified.
/*
void LLWearableBridge::onWearAddOnAvatarArrived( LLWearable* wearable, void* userdata )
{
	LLUUID* item_id = (LLUUID*) userdata;
	if(wearable)
	{
		LLViewerInventoryItem* item = NULL;
		item = (LLViewerInventoryItem*)gInventory.getItem(*item_id);
		if(item)
		{
			if(item->getAssetUUID() == wearable->getAssetID())
			{
				bool do_append = true;
				gAgentWearables.setWearableItem(item, wearable, do_append);
				gInventory.notifyObservers();
				//self->getFolderItem()->refreshFromRoot();
			}
			else
			{
				llinfos << "By the time wearable asset arrived, its inv item already pointed to a different asset." << llendl;
			}
		}
	}
	delete item_id;
}
*/

// static
BOOL LLWearableBridge::canEditOnAvatar(void* user_data)
{
	LLWearableBridge* self = (LLWearableBridge*)user_data;
	if(!self) return FALSE;

	return (get_is_item_worn(self->mUUID));
}

// static
void LLWearableBridge::onEditOnAvatar(void* user_data)
{
	LLWearableBridge* self = (LLWearableBridge*)user_data;
	if(self)
	{
		self->editOnAvatar();
	}
}

void LLWearableBridge::editOnAvatar()
{
	LLAgentWearables::editWearable(mUUID);
}

// static
BOOL LLWearableBridge::canRemoveFromAvatar(void* user_data)
{
	LLWearableBridge* self = (LLWearableBridge*)user_data;
	if( self && (LLAssetType::AT_BODYPART != self->mAssetType) )
	{
		return get_is_item_worn( self->mUUID );
	}
	return FALSE;
}

// static
/*
void LLWearableBridge::onRemoveFromAvatar(void* user_data)
{
	LLWearableBridge* self = (LLWearableBridge*)user_data;
	if(!self) return;
	if(get_is_item_worn(self->mUUID))
	{
		LLViewerInventoryItem* item = self->getItem();
		if (item)
		{
			LLUUID parent_id = item->getParentUUID();
			LLWearableList::instance().getAsset(item->getAssetUUID(),
												item->getName(),
												item->getType(),
												onRemoveFromAvatarArrived,
												new OnRemoveStruct(LLUUID(self->mUUID)));
		}
	}
}
*/

// static
/*
void LLWearableBridge::onRemoveFromAvatarArrived(LLWearable* wearable,
												 void* userdata)
{
	OnRemoveStruct *on_remove_struct = (OnRemoveStruct*) userdata;
	const LLUUID &item_id = gInventory.getLinkedItemID(on_remove_struct->mUUID);

// [RLVa:KB] - Checked: 2010-03-20 (RLVa-1.2.0c) | Modified: RLVa-1.2.0a
	if ( (rlv_handler_t::isEnabled()) && ((!wearable) || (!gRlvWearableLocks.canRemove(gInventory.getItem(item_id)))) )
	{
		delete on_remove_struct;
		return;
	}
// [/RLVa:KB]

	if(wearable)
	{
		if( get_is_item_worn( item_id ) )
		{
			LLWearableType::EType type = wearable->getType();

			if( !(type==LLWearableType::WT_SHAPE || type==LLWearableType::WT_SKIN || type==LLWearableType::WT_HAIR || type==LLWearableType::WT_EYES ) ) //&&
				//!((!gAgent.isTeen()) && ( type==LLWearableType::WT_UNDERPANTS || type==LLWearableType::WT_UNDERSHIRT )) )
			{
				bool do_remove_all = false;
				U32 index = gAgentWearables.getWearableIndex(wearable);
				gAgentWearables.removeWearable( type, do_remove_all, index );
			}
		}
	}

	// Find and remove this item from the COF.
	LLAppearanceMgr::instance().removeCOFItemLinks(item_id,false);
	gInventory.notifyObservers();

	delete on_remove_struct;
}
*/

// static
void LLWearableBridge::removeAllClothesFromAvatar()
{
	// Remove COF links.
	for (S32 itype = LLWearableType::WT_SHAPE; itype < LLWearableType::WT_COUNT; ++itype)
	{
		if (itype == LLWearableType::WT_SHAPE || itype == LLWearableType::WT_SKIN || itype == LLWearableType::WT_HAIR || itype == LLWearableType::WT_EYES)
			continue;

//		for (S32 index = gAgentWearables.getWearableCount(itype)-1; index >= 0 ; --index)
<<<<<<< HEAD
// [SL:KB] - Patch: Appearance-Misc | Checked: 2010-09-04 (Catznip-2.2.0a) | Added: Catznip-2.1.2a
=======
// [SL:KB] - Patch: Appearance-Misc | Checked: 2010-09-04 (Catznip-2.5.0a) | Added: Catznip-2.1.2a
>>>>>>> 7b0455ba
		for (S32 index = gAgentWearables.getWearableCount((LLWearableType::EType)itype)-1; index >= 0 ; --index)
// [/SL:KB]
		{
			LLViewerInventoryItem *item = dynamic_cast<LLViewerInventoryItem*>(
				gAgentWearables.getWearableInventoryItem((LLWearableType::EType)itype, index));
			if (!item)
				continue;
			const LLUUID &item_id = item->getUUID();
			const LLWearable *wearable = gAgentWearables.getWearableFromItemID(item_id);
			if (!wearable)
				continue;

// [RLVa:KB] - Checked: 2010-05-14 (RLVa-1.2.0g) | Modified: RLVa-1.2.0g
			if ( (rlv_handler_t::isEnabled()) && (!gRlvWearableLocks.canRemove(item)) )
				continue;
// [/RLVa:KB]
	
			// Find and remove this item from the COF.
			LLAppearanceMgr::instance().removeCOFItemLinks(item_id,false);
		}
	}
	gInventory.notifyObservers();

	// Remove wearables from gAgentWearables
//	LLAgentWearables::userRemoveAllClothes();
// [RLVa:KB] - Checked: 2010-05-14 (RLVa-1.2.0g) | Modified: RLVa-1.2.0g
	LLAppearanceMgr::instance().updateAppearanceFromCOF();
// [/RLVa:KB]
}

// static
void LLWearableBridge::removeItemFromAvatar(LLViewerInventoryItem *item)
{
	if (item)
	{
/*
		LLWearableList::instance().getAsset(item->getAssetUUID(),
											item->getName(),
											item->getType(),
											LLWearableBridge::onRemoveFromAvatarArrived,
											new OnRemoveStruct(item->getUUID()));
*/
<<<<<<< HEAD
// [SL:KB] - Patch: Appearance-RemoveWearableFromAvatar | Checked: 2010-08-13 (Catznip-2.2.0a) | Added: Catznip-2.1.1d
=======
// [SL:KB] - Patch: Appearance-RemoveWearableFromAvatar | Checked: 2010-08-13 (Catznip-2.5.0a) | Added: Catznip-2.1.1d
>>>>>>> 7b0455ba
		LLAppearanceMgr::instance().removeItemFromAvatar(item->getUUID());
// [/SL:KB]
	}
}

void LLWearableBridge::removeFromAvatar()
{
	if (get_is_item_worn(mUUID))
	{
		LLViewerInventoryItem* item = getItem();
		removeItemFromAvatar(item);
	}
}

// +=================================================+
// |        LLLinkItemBridge                         |
// +=================================================+
// For broken item links

std::string LLLinkItemBridge::sPrefix("Link: ");

void LLLinkItemBridge::buildContextMenu(LLMenuGL& menu, U32 flags)
{
	// *TODO: Translate
	lldebugs << "LLLink::buildContextMenu()" << llendl;
	menuentry_vec_t items;
	menuentry_vec_t disabled_items;

	items.push_back(std::string("Find Original"));
	disabled_items.push_back(std::string("Find Original"));
	
	if(isItemInTrash())
	{
		addTrashContextMenuOptions(items, disabled_items);
	}
	else
	{
		items.push_back(std::string("Properties"));
		addDeleteContextMenuOptions(items, disabled_items);
	}
	hide_context_entries(menu, items, disabled_items);
}

// +=================================================+
// |        LLLinkBridge                             |
// +=================================================+
// For broken folder links.
std::string LLLinkFolderBridge::sPrefix("Link: ");
LLUIImagePtr LLLinkFolderBridge::getIcon() const
{
	LLFolderType::EType folder_type = LLFolderType::FT_NONE;
	const LLInventoryObject *obj = getInventoryObject();
	if (obj)
	{
		LLViewerInventoryCategory* cat = NULL;
		LLInventoryModel* model = getInventoryModel();
		if(model)
		{
			cat = (LLViewerInventoryCategory*)model->getCategory(obj->getLinkedUUID());
			if (cat)
			{
				folder_type = cat->getPreferredType();
			}
		}
	}
	return LLFolderBridge::getIcon(folder_type);
}

void LLLinkFolderBridge::buildContextMenu(LLMenuGL& menu, U32 flags)
{
	// *TODO: Translate
	lldebugs << "LLLink::buildContextMenu()" << llendl;
	menuentry_vec_t items;
	menuentry_vec_t disabled_items;

	if (isItemInTrash())
	{
		addTrashContextMenuOptions(items, disabled_items);
	}
	else
	{
		items.push_back(std::string("Find Original"));
		addDeleteContextMenuOptions(items, disabled_items);
	}
	hide_context_entries(menu, items, disabled_items);
}
void LLLinkFolderBridge::performAction(LLInventoryModel* model, std::string action)
{
	if ("goto" == action)
	{
		gotoItem();
		return;
	}
	LLItemBridge::performAction(model,action);
}
void LLLinkFolderBridge::gotoItem()
{
	const LLUUID &cat_uuid = getFolderID();
	if (!cat_uuid.isNull())
	{
		if (LLFolderViewItem *base_folder = mRoot->getItemByID(cat_uuid))
		{
			if (LLInventoryModel* model = getInventoryModel())
			{
				model->fetchDescendentsOf(cat_uuid);
			}
			base_folder->setOpen(TRUE);
			mRoot->setSelectionFromRoot(base_folder,TRUE);
			mRoot->scrollToShowSelection();
		}
	}
}
const LLUUID &LLLinkFolderBridge::getFolderID() const
{
	if (LLViewerInventoryItem *link_item = getItem())
	{
		if (const LLViewerInventoryCategory *cat = link_item->getLinkedCategory())
		{
			const LLUUID& cat_uuid = cat->getUUID();
			return cat_uuid;
		}
	}
	return LLUUID::null;
}

/********************************************************************************
 **
 **                    BRIDGE ACTIONS
 **/

// static
void LLInvFVBridgeAction::doAction(LLAssetType::EType asset_type,
								   const LLUUID& uuid,
								   LLInventoryModel* model)
{
	// Perform indirection in case of link.
	const LLUUID& linked_uuid = gInventory.getLinkedItemID(uuid);

	LLInvFVBridgeAction* action = createAction(asset_type,linked_uuid,model);
	if(action)
	{
		action->doIt();
		delete action;
	}
}

// static
void LLInvFVBridgeAction::doAction(const LLUUID& uuid, LLInventoryModel* model)
{
	llassert(model);
	LLViewerInventoryItem* item = model->getItem(uuid);
	llassert(item);
	if (item)
	{
		LLAssetType::EType asset_type = item->getType();
		LLInvFVBridgeAction* action = createAction(asset_type,uuid,model);
		if(action)
		{
			action->doIt();
			delete action;
		}
	}
}

LLViewerInventoryItem* LLInvFVBridgeAction::getItem() const
{
	if (mModel)
		return (LLViewerInventoryItem*)mModel->getItem(mUUID);
	return NULL;
}

class LLTextureBridgeAction: public LLInvFVBridgeAction
{
	friend class LLInvFVBridgeAction;
public:
	virtual void doIt()
	{
		if (getItem())
		{
			LLFloaterReg::showInstance("preview_texture", LLSD(mUUID), TAKE_FOCUS_YES);
		}
		LLInvFVBridgeAction::doIt();
	}
	virtual ~LLTextureBridgeAction(){}
protected:
	LLTextureBridgeAction(const LLUUID& id,LLInventoryModel* model) : LLInvFVBridgeAction(id,model) {}
};

class LLSoundBridgeAction: public LLInvFVBridgeAction
{
	friend class LLInvFVBridgeAction;
public:
	virtual void doIt()
	{
		LLViewerInventoryItem* item = getItem();
		if (item)
		{
			LLFloaterReg::showInstance("preview_sound", LLSD(mUUID), TAKE_FOCUS_YES);
		}
		LLInvFVBridgeAction::doIt();
	}
	virtual ~LLSoundBridgeAction(){}
protected:
	LLSoundBridgeAction(const LLUUID& id,LLInventoryModel* model) : LLInvFVBridgeAction(id,model) {}
};

class LLLandmarkBridgeAction: public LLInvFVBridgeAction
{
	friend class LLInvFVBridgeAction;
public:
	virtual void doIt()
	{
		LLViewerInventoryItem* item = getItem();
		if (item)
		{
			// Opening (double-clicking) a landmark immediately teleports,
			// but warns you the first time.
			LLSD payload;
			payload["asset_id"] = item->getAssetUUID();		
			
			LLSD args; 
			args["LOCATION"] = item->getName(); 
			
			LLNotificationsUtil::add("TeleportFromLandmark", args, payload);
		}
		LLInvFVBridgeAction::doIt();
	}
	virtual ~LLLandmarkBridgeAction(){}
protected:
	LLLandmarkBridgeAction(const LLUUID& id,LLInventoryModel* model) : LLInvFVBridgeAction(id,model) {}
};

class LLCallingCardBridgeAction: public LLInvFVBridgeAction
{
	friend class LLInvFVBridgeAction;
public:
	virtual void doIt()
	{
		LLViewerInventoryItem* item = getItem();
		if (item && item->getCreatorUUID().notNull())
		{
			LLAvatarActions::showProfile(item->getCreatorUUID());
		}
		LLInvFVBridgeAction::doIt();
	}
	virtual ~LLCallingCardBridgeAction(){}
protected:
	LLCallingCardBridgeAction(const LLUUID& id,LLInventoryModel* model) : LLInvFVBridgeAction(id,model) {}

};

class LLNotecardBridgeAction
: public LLInvFVBridgeAction
{
	friend class LLInvFVBridgeAction;
public:
	virtual void doIt()
	{
		LLViewerInventoryItem* item = getItem();
		if (item)
		{
			LLFloaterReg::showInstance("preview_notecard", LLSD(item->getUUID()), TAKE_FOCUS_YES);
		}
		LLInvFVBridgeAction::doIt();
	}
	virtual ~LLNotecardBridgeAction(){}
protected:
	LLNotecardBridgeAction(const LLUUID& id,LLInventoryModel* model) : LLInvFVBridgeAction(id,model) {}
};

class LLGestureBridgeAction: public LLInvFVBridgeAction
{
	friend class LLInvFVBridgeAction;
public:
	virtual void doIt()
	{
		LLViewerInventoryItem* item = getItem();
		if (item)
		{
			LLPreviewGesture* preview = LLPreviewGesture::show(mUUID, LLUUID::null);
			preview->setFocus(TRUE);
		}
		LLInvFVBridgeAction::doIt();		
	}
	virtual ~LLGestureBridgeAction(){}
protected:
	LLGestureBridgeAction(const LLUUID& id,LLInventoryModel* model) : LLInvFVBridgeAction(id,model) {}
};

class LLAnimationBridgeAction: public LLInvFVBridgeAction
{
	friend class LLInvFVBridgeAction;
public:
	virtual void doIt()
	{
		LLViewerInventoryItem* item = getItem();
		if (item)
		{
			LLFloaterReg::showInstance("preview_anim", LLSD(mUUID), TAKE_FOCUS_YES);
		}
		LLInvFVBridgeAction::doIt();
	}
	virtual ~LLAnimationBridgeAction(){}
protected:
	LLAnimationBridgeAction(const LLUUID& id,LLInventoryModel* model) : LLInvFVBridgeAction(id,model) {}
};

class LLObjectBridgeAction: public LLInvFVBridgeAction
{
	friend class LLInvFVBridgeAction;
public:
	virtual void doIt()
	{
		/*
		  LLFloaterReg::showInstance("properties", mUUID);
		*/
		LLInvFVBridgeAction::doIt();
	}
	virtual ~LLObjectBridgeAction(){}
protected:
	LLObjectBridgeAction(const LLUUID& id,LLInventoryModel* model) : LLInvFVBridgeAction(id,model) {}
};

class LLLSLTextBridgeAction: public LLInvFVBridgeAction
{
	friend class LLInvFVBridgeAction;
public:
	virtual void doIt()
	{
		LLViewerInventoryItem* item = getItem();
		if (item)
		{
			LLFloaterReg::showInstance("preview_script", LLSD(mUUID), TAKE_FOCUS_YES);
		}
		LLInvFVBridgeAction::doIt();
	}
	virtual ~LLLSLTextBridgeAction(){}
protected:
	LLLSLTextBridgeAction(const LLUUID& id,LLInventoryModel* model) : LLInvFVBridgeAction(id,model) {}
};

class LLWearableBridgeAction: public LLInvFVBridgeAction
{
	friend class LLInvFVBridgeAction;
public:
	virtual void doIt()
	{
		wearOnAvatar();
	}
	virtual ~LLWearableBridgeAction(){}
protected:
	LLWearableBridgeAction(const LLUUID& id,LLInventoryModel* model) : LLInvFVBridgeAction(id,model) {}
	BOOL isItemInTrash() const;
	// return true if the item is in agent inventory. if false, it
	// must be lost or in the inventory library.
	BOOL isAgentInventory() const;
	void wearOnAvatar();
};

BOOL LLWearableBridgeAction::isItemInTrash() const
{
	if(!mModel) return FALSE;
	const LLUUID trash_id = mModel->findCategoryUUIDForType(LLFolderType::FT_TRASH);
	return mModel->isObjectDescendentOf(mUUID, trash_id);
}

BOOL LLWearableBridgeAction::isAgentInventory() const
{
	if(!mModel) return FALSE;
	if(gInventory.getRootFolderID() == mUUID) return TRUE;
	return mModel->isObjectDescendentOf(mUUID, gInventory.getRootFolderID());
}

void LLWearableBridgeAction::wearOnAvatar()
{
	// TODO: investigate wearables may not be loaded at this point EXT-8231

	LLViewerInventoryItem* item = getItem();
	if(item)
	{
		LLAppearanceMgr::instance().wearItemOnAvatar(item->getUUID(), true, true);
	}
}

LLInvFVBridgeAction* LLInvFVBridgeAction::createAction(LLAssetType::EType asset_type,
													   const LLUUID& uuid,
													   LLInventoryModel* model)
{
	LLInvFVBridgeAction* action = NULL;
	switch(asset_type)
	{
		case LLAssetType::AT_TEXTURE:
			action = new LLTextureBridgeAction(uuid,model);
			break;
		case LLAssetType::AT_SOUND:
			action = new LLSoundBridgeAction(uuid,model);
			break;
		case LLAssetType::AT_LANDMARK:
			action = new LLLandmarkBridgeAction(uuid,model);
			break;
		case LLAssetType::AT_CALLINGCARD:
			action = new LLCallingCardBridgeAction(uuid,model);
			break;
		case LLAssetType::AT_OBJECT:
			action = new LLObjectBridgeAction(uuid,model);
			break;
		case LLAssetType::AT_NOTECARD:
			action = new LLNotecardBridgeAction(uuid,model);
			break;
		case LLAssetType::AT_ANIMATION:
			action = new LLAnimationBridgeAction(uuid,model);
			break;
		case LLAssetType::AT_GESTURE:
			action = new LLGestureBridgeAction(uuid,model);
			break;
		case LLAssetType::AT_LSL_TEXT:
			action = new LLLSLTextBridgeAction(uuid,model);
			break;
		case LLAssetType::AT_CLOTHING:
		case LLAssetType::AT_BODYPART:
			action = new LLWearableBridgeAction(uuid,model);
			break;
		default:
			break;
	}
	return action;
}

/**                    Bridge Actions
 **
 ********************************************************************************/

/************************************************************************/
/* Recent Inventory Panel related classes                               */
/************************************************************************/
void LLRecentItemsFolderBridge::buildContextMenu(LLMenuGL& menu, U32 flags)
{
	LLFolderBridge::buildContextMenu(menu, flags);

	menuentry_vec_t disabled_items, items = getMenuItems();

	items.erase(std::remove(items.begin(), items.end(), std::string("New Folder")), items.end());

	hide_context_entries(menu, items, disabled_items);
}

LLInvFVBridge* LLRecentInventoryBridgeBuilder::createBridge(
	LLAssetType::EType asset_type,
	LLAssetType::EType actual_asset_type,
	LLInventoryType::EType inv_type,
	LLInventoryPanel* inventory,
	LLFolderView* root,
	const LLUUID& uuid,
	U32 flags /*= 0x00*/ ) const
{
	LLInvFVBridge* new_listener = NULL;
	switch(asset_type)
	{
	case LLAssetType::AT_CATEGORY:
		if (actual_asset_type == LLAssetType::AT_LINK_FOLDER)
		{
			// *TODO: Create a link folder handler instead if it is necessary
			new_listener = LLInventoryFVBridgeBuilder::createBridge(
				asset_type,
				actual_asset_type,
				inv_type,
				inventory,
				root,
				uuid,
				flags);
			break;
		}
		new_listener = new LLRecentItemsFolderBridge(inv_type, inventory, root, uuid);
		break;
	default:
		new_listener = LLInventoryFVBridgeBuilder::createBridge(
			asset_type,
			actual_asset_type,
			inv_type,
			inventory,
			root,
			uuid,
			flags);
	}
	return new_listener;

}

/************************************************************************/
/* Worn Inventory Panel related classes                               */
/************************************************************************/
void LLWornItemsFolderBridge::buildContextMenu(LLMenuGL& menu, U32 flags)
{
	LLFolderBridge::buildContextMenu(menu, flags);

	menuentry_vec_t disabled_items, items = getMenuItems();

	items.erase(std::remove(items.begin(), items.end(), std::string("New Body Parts")), items.end());
	items.erase(std::remove(items.begin(), items.end(), std::string("New Clothes")), items.end());
	items.erase(std::remove(items.begin(), items.end(), std::string("New Note")), items.end());
	items.erase(std::remove(items.begin(), items.end(), std::string("New Gesture")), items.end());
	items.erase(std::remove(items.begin(), items.end(), std::string("New Script")), items.end());
	items.erase(std::remove(items.begin(), items.end(), std::string("New Folder")), items.end());

	hide_context_entries(menu, items, disabled_items);
}

LLInvFVBridge* LLWornInventoryBridgeBuilder::createBridge(
	LLAssetType::EType asset_type,
	LLAssetType::EType actual_asset_type,
	LLInventoryType::EType inv_type,
	LLInventoryPanel* inventory,
	LLFolderView* root,
	const LLUUID& uuid,
	U32 flags /*= 0x00*/ ) const
{
	LLInvFVBridge* new_listener = NULL;
	switch(asset_type)
	{
	case LLAssetType::AT_CATEGORY:
		if (actual_asset_type == LLAssetType::AT_LINK_FOLDER)
		{
			// *TODO: Create a link folder handler instead if it is necessary
			new_listener = LLInventoryFVBridgeBuilder::createBridge(
				asset_type,
				actual_asset_type,
				inv_type,
				inventory,
				root,
				uuid,
				flags);
			break;
		}
		new_listener = new LLWornItemsFolderBridge(inv_type, inventory, root, uuid);
		break;
	default:
		new_listener = LLInventoryFVBridgeBuilder::createBridge(
			asset_type,
			actual_asset_type,
			inv_type,
			inventory,
			root,
			uuid,
			flags);
	}
	return new_listener;

}



// EOF<|MERGE_RESOLUTION|>--- conflicted
+++ resolved
@@ -399,30 +399,30 @@
 // 			return FALSE;
 // 		}
 
-//		const LLInventoryItem *item = model->getItem(item_id);
+//		const LLInventoryItem *item = model->getItem(item_id);
 		const LLViewerInventoryItem *item = model->getItem(item_id);
 		if (item)
 		{
-// [SL:KB] - Patch: Inventory-Links | Checked: 2010-04-12 (Catznip-2.2.0a) | Added: Catznip-2.0.0a
-			// Can't copy worn objects. DEV-15183 [see P-JIRA: http://jira.secondlife.com/browse/VWR-6110]
-			// TODO-Catznip: [SL-2.2.0] I don't think preventing copying worn items would prevent the bug that actually occurred?
-//			if ( (!item->getIsLinkType()) && (get_is_item_worn(item->getUUID())) )
-//			{
-//				return FALSE;
-//			}
-// [/SL:KB]
+// [SL:KB] - Patch: Inventory-Links | Checked: 2010-04-12 (Catznip-2.2.0a) | Added: Catznip-2.0.0a
+			// Can't copy worn objects. DEV-15183 [see P-JIRA: http://jira.secondlife.com/browse/VWR-6110]
+			// TODO-Catznip: [SL-2.2.0] I don't think preventing copying worn items would prevent the bug that actually occurred?
+//			if ( (!item->getIsLinkType()) && (get_is_item_worn(item->getUUID())) )
+//			{
+//				return FALSE;
+//			}
+// [/SL:KB]
 
 			if (!item->getPermissions().allowCopyBy(agent_id))
 			{
-// [SL:KB] - Patch: Inventory-Links | Checked: 2010-04-12 (Catznip-2.2.0a) | Added: Catznip-2.0.0a
-				// We allow copy/pasting of links as long as their target is available
-				// (and disallow if the user is trying to paste a folder link pointing to the current folder)
-				if ( (!item->getIsLinkType()) || (!item->getLinkedItem()) ||
-					 ((LLAssetType::AT_LINK_FOLDER == item->getActualType()) && (item->getLinkedUUID() == mUUID)) )
-				{
-					return FALSE;
-				}
-// [/SL:KB]
+// [SL:KB] - Patch: Inventory-Links | Checked: 2010-04-12 (Catznip-2.2.0a) | Added: Catznip-2.0.0a
+				// We allow copy/pasting of links as long as their target is available
+				// (and disallow if the user is trying to paste a folder link pointing to the current folder)
+				if ( (!item->getIsLinkType()) || (!item->getLinkedItem()) ||
+					 ((LLAssetType::AT_LINK_FOLDER == item->getActualType()) && (item->getLinkedUUID() == mUUID)) )
+				{
+					return FALSE;
+				}
+// [/SL:KB]
 //				return FALSE;
 			}
 		}
@@ -599,15 +599,15 @@
 		}
 	}
 
-// [SL:KB] - Patch: Inventory-Links | Checked: 2010-04-12 (Catznip-2.2.0a) | Added: Catznip-2.0.0a
-	items.push_back(std::string("Copy Separator"));
-	
-	items.push_back(std::string("Copy"));
-	if (!isItemCopyable())
-	{
-		disabled_items.push_back(std::string("Copy"));
-	}
-// [/SL:KB]
+// [SL:KB] - Patch: Inventory-Links | Checked: 2010-04-12 (Catznip-2.2.0a) | Added: Catznip-2.0.0a
+	items.push_back(std::string("Copy Separator"));
+	
+	items.push_back(std::string("Copy"));
+	if (!isItemCopyable())
+	{
+		disabled_items.push_back(std::string("Copy"));
+	}
+// [/SL:KB]
 
 
 	// Don't allow items to be pasted directly into the COF.
@@ -1387,9 +1387,9 @@
 	// we can't do this check because we may have items in a folder somewhere that is
 	// not yet in memory, so we don't want false negatives.  (If disabled, then we 
 	// know we only have links in the Outfits folder which we explicitly fetch.)
-// [SL:KB] - Patch: Inventory-Links | Checked: 2010-06-01 (Catznip-2.2.0a) | Added: Catznip-2.0.1a
-	// Users move folders around and reuse links that way... if we know something has links then it's just bad not to warn them :|
-// [/SL:KB]
+// [SL:KB] - Patch: Inventory-Links | Checked: 2010-06-01 (Catznip-2.2.0a) | Added: Catznip-2.0.1a
+	// Users move folders around and reuse links that way... if we know something has links then it's just bad not to warn them :|
+// [/SL:KB]
 //	if (!gSavedSettings.getBOOL("InventoryLinking"))
 	{
 		if (!item->getIsLinkType())
@@ -1452,15 +1452,15 @@
 			return FALSE;
 		}
 
-*/
-
-//		// You can never copy a link.
-//		if (item->getIsLinkType())
-// [SL:KB] - Patch: Inventory-Links | Checked: 2010-04-12 (Catznip-2.2.0a) | Added: Catznip-2.0.0a
-		// We'll allow copying a link if:
-		//   - its target is available
-		//   - it doesn't point to another link [see LLViewerInventoryItem::getLinkedItem() which returns NULL in that case]
-		if ( (item->getIsLinkType()) && (!item->getLinkedItem()) )
+*/
+
+//		// You can never copy a link.
+//		if (item->getIsLinkType())
+// [SL:KB] - Patch: Inventory-Links | Checked: 2010-04-12 (Catznip-2.2.0a) | Added: Catznip-2.0.0a
+		// We'll allow copying a link if:
+		//   - its target is available
+		//   - it doesn't point to another link [see LLViewerInventoryItem::getLinkedItem() which returns NULL in that case]
+		if ( (item->getIsLinkType()) && (!item->getLinkedItem()) )
 // [/SL:KB]
 		{
 			return FALSE;
@@ -1469,13 +1469,13 @@
 		// All items can be copied in god mode since you can
 		// at least paste-as-link the item, though you 
 		// still may not be able paste the item.
-// [SL:KB] - Patch: Inventory-Links | Checked: 2010-04-12 (Catznip-2.2.0a) | Added: Catznip-2.0.0a
-		// User can copy the item if:
-		//   - the item (or its target in the case of a link) is "copy"
-		//   - and/or if the item (or its target in the case of a link) has a linkable asset type
-		// NOTE: we do *not* want to return TRUE on everything like LL seems to do in SL-2.1.0 because not all types are "linkable"
-		return (item->getPermissions().allowCopyBy(gAgent.getID())) || (LLAssetType::lookupCanLink(item->getType()));
-// [/SL:KB]
+// [SL:KB] - Patch: Inventory-Links | Checked: 2010-04-12 (Catznip-2.2.0a) | Added: Catznip-2.0.0a
+		// User can copy the item if:
+		//   - the item (or its target in the case of a link) is "copy"
+		//   - and/or if the item (or its target in the case of a link) has a linkable asset type
+		// NOTE: we do *not* want to return TRUE on everything like LL seems to do in SL-2.1.0 because not all types are "linkable"
+		return (item->getPermissions().allowCopyBy(gAgent.getID())) || (LLAssetType::lookupCanLink(item->getType()));
+// [/SL:KB]
 //		return TRUE;
 		// return (item->getPermissions().allowCopyBy(gAgent.getID()));
 	}
@@ -2234,7 +2234,7 @@
 		modifyOutfit(TRUE);
 		return;
 	}
-//-TT Patch: ReplaceWornItemsOnly
+//-TT Patch: ReplaceWornItemsOnly
 	else if ("replaceitems" == action)
 	{
 		LLInventoryModel* model = getInventoryModel();
@@ -2246,7 +2246,7 @@
 		//		modifyOutfit(TRUE, TRUE);
 		return;
 	}
-//-TT 
+//-TT 
 	else if ("copy" == action)
 	{
 		copyToClipboard();
@@ -2477,30 +2477,30 @@
 				}
 				else
 				{
-// [SL:KB] - Patch: Inventory-Links | Checked: 2010-04-12 (Catznip-2.2.0a) | Added: Catznip-2.0.0a
-					if (item->getPermissions().allowCopyBy(gAgent.getID()))
-					{
-// [/SL:KB]
-						copy_inventory_item(
-							gAgent.getID(),
-							item->getPermissions().getOwner(),
-							item->getUUID(),
-							parent_id,
-							std::string(),
-							LLPointer<LLInventoryCallback>(NULL));
-// [SL:KB] - Patch: Inventory-Links | Checked: 2010-04-12 (Catznip-2.2.0a) | Added: Catznip-2.0.0a
-					}
-					else if (LLAssetType::lookupIsLinkType(item->getActualType()))
-					{
-						link_inventory_item(
-							gAgent.getID(),
-							item->getLinkedUUID(),
-							parent_id,
-							item->getName(),
-							item->getDescription(),
-							item->getActualType(),
-							LLPointer<LLInventoryCallback>(NULL));
-					}
+// [SL:KB] - Patch: Inventory-Links | Checked: 2010-04-12 (Catznip-2.2.0a) | Added: Catznip-2.0.0a
+					if (item->getPermissions().allowCopyBy(gAgent.getID()))
+					{
+// [/SL:KB]
+						copy_inventory_item(
+							gAgent.getID(),
+							item->getPermissions().getOwner(),
+							item->getUUID(),
+							parent_id,
+							std::string(),
+							LLPointer<LLInventoryCallback>(NULL));
+// [SL:KB] - Patch: Inventory-Links | Checked: 2010-04-12 (Catznip-2.2.0a) | Added: Catznip-2.0.0a
+					}
+					else if (LLAssetType::lookupIsLinkType(item->getActualType()))
+					{
+						link_inventory_item(
+							gAgent.getID(),
+							item->getLinkedUUID(),
+							parent_id,
+							item->getName(),
+							item->getDescription(),
+							item->getActualType(),
+							LLPointer<LLInventoryCallback>(NULL));
+					}
 // [/SL:KB]
 				}
 			}
@@ -2615,11 +2615,7 @@
 	// BAP change once we're no longer treating regular categories as ensembles.
 	const bool is_ensemble = (type == LLFolderType::FT_NONE ||
 							  LLFolderType::lookupIsEnsembleType(type));
-<<<<<<< HEAD
-// [SL:KB] - Checked: 2010-11-24 (Catznip-2.4.0e) | Added: Catznip-2.4.0e
-=======
 // [SL:KB] - Patch: Appearance-Misc | Checked: 2010-11-24 (Catznip-2.5.0a) | Added: Catznip-2.4.0e
->>>>>>> 7b0455ba
 	const bool is_outfit = (type == LLFolderType::FT_OUTFIT);
 // [/SL:KB]
 
@@ -2662,7 +2658,7 @@
 			if (type != LLFolderType::FT_OUTFIT)
 			{
 				mItems.push_back(std::string("Add To Outfit"));
-//-TT Patch: ReplaceWornItemsOnly
+//-TT Patch: ReplaceWornItemsOnly
 				mItems.push_back(std::string("Wear Items"));
 //-TT
 			}
@@ -2678,11 +2674,7 @@
 			disabled_items.push_back(std::string("Remove From Outfit"));
 		}
 //		if (!LLAppearanceMgr::instance().getCanReplaceCOF(mUUID))
-<<<<<<< HEAD
-// [SL:KB] - Checked: 2010-11-24 (Catznip-2.4.0e) | Added: Catznip-2.4.0e
-=======
 // [SL:KB] - Patch: Appearance-Misc | Checked: 2010-11-24 (Catznip-2.5.0a) | Added: Catznip-2.4.0e
->>>>>>> 7b0455ba
 		if ( ((is_outfit) && (!LLAppearanceMgr::instance().getCanReplaceCOF(mUUID))) || 
 			 ((!is_outfit) && (gAgentWearables.isCOFChangeInProgress())) )
 // [/SL:KB]
@@ -3038,13 +3030,13 @@
 }
 
 void LLFolderBridge::modifyOutfit(BOOL append)
-//-TT Patch: ReplaceWornItemsOnly
+//-TT Patch: ReplaceWornItemsOnly
 {
 	modifyOutfit(append, false);
 }
 
 void LLFolderBridge::modifyOutfit(BOOL append, BOOL replace)
-//-TT 
+//-TT 
 {
 	LLInventoryModel* model = getInventoryModel();
 	if(!model) return;
@@ -4739,11 +4731,7 @@
 														LLWearableBridge::onRemoveFromAvatarArrived,
 														new OnRemoveStruct(item->getLinkedUUID()));
 */
-<<<<<<< HEAD
-// [SL:KB] - Patch: Appearance-RemoveWearableFromAvatar | Checked: 2010-08-13 (Catznip-2.2.0a) | Added: Catznip-2.1.1d
-=======
 // [SL:KB] - Patch: Appearance-RemoveWearableFromAvatar | Checked: 2010-08-13 (Catznip-2.5.0a) | Added: Catznip-2.1.1d
->>>>>>> 7b0455ba
 					LLAppearanceMgr::instance().removeItemFromAvatar(item->getUUID());
 // [/SL:KB]
 				}
@@ -5153,11 +5141,7 @@
 			continue;
 
 //		for (S32 index = gAgentWearables.getWearableCount(itype)-1; index >= 0 ; --index)
-<<<<<<< HEAD
-// [SL:KB] - Patch: Appearance-Misc | Checked: 2010-09-04 (Catznip-2.2.0a) | Added: Catznip-2.1.2a
-=======
 // [SL:KB] - Patch: Appearance-Misc | Checked: 2010-09-04 (Catznip-2.5.0a) | Added: Catznip-2.1.2a
->>>>>>> 7b0455ba
 		for (S32 index = gAgentWearables.getWearableCount((LLWearableType::EType)itype)-1; index >= 0 ; --index)
 // [/SL:KB]
 		{
@@ -5200,11 +5184,7 @@
 											LLWearableBridge::onRemoveFromAvatarArrived,
 											new OnRemoveStruct(item->getUUID()));
 */
-<<<<<<< HEAD
-// [SL:KB] - Patch: Appearance-RemoveWearableFromAvatar | Checked: 2010-08-13 (Catznip-2.2.0a) | Added: Catznip-2.1.1d
-=======
 // [SL:KB] - Patch: Appearance-RemoveWearableFromAvatar | Checked: 2010-08-13 (Catznip-2.5.0a) | Added: Catznip-2.1.1d
->>>>>>> 7b0455ba
 		LLAppearanceMgr::instance().removeItemFromAvatar(item->getUUID());
 // [/SL:KB]
 	}
