/**
 * @file llinventorybridge.cpp
 * @brief Implementation of the Inventory-Folder-View-Bridge classes.
 *
 * $LicenseInfo:firstyear=2001&license=viewerlgpl$
 * Second Life Viewer Source Code
 * Copyright (C) 2010, Linden Research, Inc.
 * 
 * This library is free software; you can redistribute it and/or
 * modify it under the terms of the GNU Lesser General Public
 * License as published by the Free Software Foundation;
 * version 2.1 of the License only.
 * 
 * This library is distributed in the hope that it will be useful,
 * but WITHOUT ANY WARRANTY; without even the implied warranty of
 * MERCHANTABILITY or FITNESS FOR A PARTICULAR PURPOSE.  See the GNU
 * Lesser General Public License for more details.
 * 
 * You should have received a copy of the GNU Lesser General Public
 * License along with this library; if not, write to the Free Software
 * Foundation, Inc., 51 Franklin Street, Fifth Floor, Boston, MA  02110-1301  USA
 * 
 * Linden Research, Inc., 945 Battery Street, San Francisco, CA  94111  USA
 * $/LicenseInfo$
 */

#include "llviewerprecompiledheaders.h"
#include "llinventorybridge.h"

// external projects
#include "lltransfersourceasset.h" 
#include "llavatarnamecache.h"	// IDEVO

#include "llagent.h"
#include "llagentcamera.h"
#include "llagentwearables.h"
#include "llappearancemgr.h"
#include "llattachmentsmgr.h"
#include "llavataractions.h" 
#include "llfavoritesbar.h" // management of favorites folder
#include "llfloateropenobject.h"
#include "llfloaterreg.h"
#include "llfloatermarketplacelistings.h"
#include "llfloateroutfitphotopreview.h"
#include "llfloatersidepanelcontainer.h"
#include "llsidepanelinventory.h"
#include "llfloaterworldmap.h"
#include "llfolderview.h"
#include "llfriendcard.h"
#include "llgesturemgr.h"
#include "llgiveinventory.h" 
#include "llfloaterimcontainer.h"
#include "llimview.h"
#include "llclipboard.h"
#include "llinventorydefines.h"
#include "llinventoryfunctions.h"
#include "llinventoryicon.h"
#include "llinventorymodel.h"
#include "llinventorymodelbackgroundfetch.h"
#include "llinventorypanel.h"
#include "llmarketplacefunctions.h"
#include "llnotifications.h"
#include "llnotificationsutil.h"
#include "llpreviewanim.h"
#include "llpreviewgesture.h"
#include "llpreviewtexture.h"
#include "llselectmgr.h"
#include "llsidepanelappearance.h"
#include "lltooldraganddrop.h"
#include "lltrans.h"
#include "llurlaction.h"
#include "llviewerassettype.h"
#include "llviewerfoldertype.h"
#include "llviewermenu.h"
#include "llviewermessage.h"
#include "llviewerobjectlist.h"
#include "llviewerregion.h"
#include "llviewerwindow.h"
#include "llvoavatarself.h"
#include "llwearablelist.h"
#include "llwearableitemslist.h"
#include "lllandmarkactions.h"
#include "llpanellandmarks.h"
// [RLVa:KB] - Checked: 2011-05-22 (RLVa-1.3.1)
#include "rlvactions.h"
#include "rlvhandler.h"
#include "rlvlocks.h"
// [/RLVa:KB]
// <FS:TT> Client LSL Bridge
#include "fslslbridge.h"
#include "aoengine.h"
// </FS:TT>

#include "llparcel.h"
#include "llviewerparcelmgr.h"

// <FS:Zi> Do not allow "Restore To Last Postiion" for no-copy items
#ifdef OPENSIM
#include "fsgridhandler.h"
#endif
// </FS:Zi>
#include "fsfloaterplacedetails.h"
#include "fsfloaterwearablefavorites.h"
#include "llviewerattachmenu.h"
#include "llresmgr.h"

#include <boost/shared_ptr.hpp>

void copy_slurl_to_clipboard_callback_inv(const std::string& slurl);

typedef std::pair<LLUUID, LLUUID> two_uuids_t;
typedef std::list<two_uuids_t> two_uuids_list_t;

const F32 SOUND_GAIN = 1.0f;

struct LLMoveInv
{
	LLUUID mObjectID;
	LLUUID mCategoryID;
	two_uuids_list_t mMoveList;
	void (*mCallback)(S32, void*);
	void* mUserData;
};

using namespace LLOldEvents;

// Function declarations
bool move_task_inventory_callback(const LLSD& notification, const LLSD& response, boost::shared_ptr<LLMoveInv>);
bool confirm_attachment_rez(const LLSD& notification, const LLSD& response);
void teleport_via_landmark(const LLUUID& asset_id);
static BOOL can_move_to_outfit(LLInventoryItem* inv_item, BOOL move_is_into_current_outfit);
static BOOL can_move_to_landmarks(LLInventoryItem* inv_item);
// <FS:CR> Function left unused from FIRE-7219
//static bool check_category(LLInventoryModel* model,
//						   const LLUUID& cat_id,
//						   LLInventoryPanel* active_panel,
//						   LLInventoryFilter* filter);

// <FS:ND> Unused function
// static bool check_item(const LLUUID& item_id,
// 					   LLInventoryPanel* active_panel,
// 					   LLInventoryFilter* filter);
// </FS:ND>

// Helper functions

bool isAddAction(const std::string& action)
{
	return ("wear" == action || "attach" == action || "activate" == action);
}

bool isRemoveAction(const std::string& action)
{
	return ("take_off" == action || "detach" == action);
}

bool isMarketplaceSendAction(const std::string& action)
{
	return ("send_to_marketplace" == action);
}

// Used by LLFolderBridge as callback for directory fetching recursion
class LLRightClickInventoryFetchDescendentsObserver : public LLInventoryFetchDescendentsObserver
{
public:
	LLRightClickInventoryFetchDescendentsObserver(const uuid_vec_t& ids) : LLInventoryFetchDescendentsObserver(ids) {}
	~LLRightClickInventoryFetchDescendentsObserver() {}
	virtual void execute(bool clear_observer = false);
	virtual void done()
	{
		execute(true);
	}
};

// Used by LLFolderBridge as callback for directory content items fetching
class LLRightClickInventoryFetchObserver : public LLInventoryFetchItemsObserver
{
public:
	LLRightClickInventoryFetchObserver(const uuid_vec_t& ids) : LLInventoryFetchItemsObserver(ids) { };
	~LLRightClickInventoryFetchObserver() {}
	void execute(bool clear_observer = false)
	{
		if (clear_observer)
		{
			gInventory.removeObserver(this);
			delete this;
		}
		// we've downloaded all the items, so repaint the dialog
		LLFolderBridge::staticFolderOptionsMenu();
	}
	virtual void done()
	{
		execute(true);
	}
};

// +=================================================+
// |        LLInvFVBridge                            |
// +=================================================+

LLInvFVBridge::LLInvFVBridge(LLInventoryPanel* inventory, 
							 LLFolderView* root,
							 const LLUUID& uuid) :
	mUUID(uuid), 
	mRoot(root),
	mInvType(LLInventoryType::IT_NONE),
	mIsLink(FALSE),
	LLFolderViewModelItemInventory(inventory->getRootViewModel())
{
	mInventoryPanel = inventory->getInventoryPanelHandle();
	const LLInventoryObject* obj = getInventoryObject();
	mIsLink = obj && obj->getIsLinkType();
}

const std::string& LLInvFVBridge::getName() const
{
	const LLInventoryObject* obj = getInventoryObject();
	if(obj)
	{
		return obj->getName();
	}
	return LLStringUtil::null;
}

const std::string& LLInvFVBridge::getDisplayName() const
{
	if(mDisplayName.empty())
	{
		buildDisplayName();
	}
	return mDisplayName;
}

std::string LLInvFVBridge::getSearchableDescription() const
{
	const LLInventoryModel* model = getInventoryModel();
	if (model)
	{
		const LLInventoryItem *item = model->getItem(mUUID);
		if(item)
		{
			std::string desc = item->getDescription();
			LLStringUtil::toUpper(desc);
			return desc;
		}
	}
	return LLStringUtil::null;
}

std::string LLInvFVBridge::getSearchableCreatorName() const
{
	const LLInventoryModel* model = getInventoryModel();
	if (model)
	{
		const LLInventoryItem *item = model->getItem(mUUID);
		if(item)
		{
			LLAvatarName av_name;
			if (LLAvatarNameCache::get(item->getCreatorUUID(), &av_name))
			{
				std::string username = av_name.getUserName();
				LLStringUtil::toUpper(username);
				return username;
			}
		}
	}
	return LLStringUtil::null;
}

std::string LLInvFVBridge::getSearchableUUIDString() const
{
	const LLInventoryModel* model = getInventoryModel();
	if (model)
	{
		const LLViewerInventoryItem *item = model->getItem(mUUID);
		if(item /*&& (item->getIsFullPerm() || gAgent.isGodlikeWithoutAdminMenuFakery())*/) // Keep it FS-legacy style since we had it like this for ages
		{
			std::string uuid = item->getAssetUUID().asString();
			LLStringUtil::toUpper(uuid);
			return uuid;
		}
	}
	return LLStringUtil::null;
}

// <FS:Ansariel> Zi's extended inventory search
std::string LLInvFVBridge::getSearchableAll() const
{
	return getSearchableName() + "+" +
		getSearchableCreatorName() + "+" + 
		getSearchableDescription() + "+" +
		getSearchableUUIDString();
}
// </FS:Ansariel>

// Folders have full perms
PermissionMask LLInvFVBridge::getPermissionMask() const
{
	return PERM_ALL;
}

// virtual
LLFolderType::EType LLInvFVBridge::getPreferredType() const
{
	return LLFolderType::FT_NONE;
}


// Folders don't have creation dates.
time_t LLInvFVBridge::getCreationDate() const
{
	LLInventoryObject* objectp = getInventoryObject();
	if (objectp)
	{
		return objectp->getCreationDate();
	}
	return (time_t)0;
}

void LLInvFVBridge::setCreationDate(time_t creation_date_utc)
{
	LLInventoryObject* objectp = getInventoryObject();
	if (objectp)
	{
		objectp->setCreationDate(creation_date_utc);
	}
}


// Can be destroyed (or moved to trash)
BOOL LLInvFVBridge::isItemRemovable() const
{
	return get_is_item_removable(getInventoryModel(), mUUID);
}

// Can be moved to another folder
BOOL LLInvFVBridge::isItemMovable() const
{
	return TRUE;
}

BOOL LLInvFVBridge::isLink() const
{
	return mIsLink;
}

BOOL LLInvFVBridge::isLibraryItem() const
{
	return gInventory.isObjectDescendentOf(getUUID(),gInventory.getLibraryRootFolderID());
}

/*virtual*/
/**
 * @brief Adds this item into clipboard storage
 */
BOOL LLInvFVBridge::cutToClipboard()
{
	const LLInventoryObject* obj = gInventory.getObject(mUUID);
	if (obj && isItemMovable() && isItemRemovable())
	{
        const LLUUID &marketplacelistings_id = gInventory.findCategoryUUIDForType(LLFolderType::FT_MARKETPLACE_LISTINGS, false);
        const BOOL cut_from_marketplacelistings = gInventory.isObjectDescendentOf(mUUID, marketplacelistings_id);
            
        if (cut_from_marketplacelistings && (LLMarketplaceData::instance().isInActiveFolder(mUUID) ||
                                             LLMarketplaceData::instance().isListedAndActive(mUUID)))
        {
            LLUUID parent_uuid = obj->getParentUUID();
            BOOL result = perform_cutToClipboard();
            gInventory.addChangedMask(LLInventoryObserver::STRUCTURE, parent_uuid);
            return result;
        }
        else
        {
            // Otherwise just perform the cut
            return perform_cutToClipboard();
        }
    }
	return FALSE;
}

// virtual
bool LLInvFVBridge::isCutToClipboard()
{
    if (LLClipboard::instance().isCutMode())
    {
        return LLClipboard::instance().isOnClipboard(mUUID);
    }
    return false;
}

// Callback for cutToClipboard if DAMA required...
BOOL LLInvFVBridge::callback_cutToClipboard(const LLSD& notification, const LLSD& response)
{
    S32 option = LLNotificationsUtil::getSelectedOption(notification, response);
    if (option == 0) // YES
    {
		return perform_cutToClipboard();
    }
    return FALSE;
}

BOOL LLInvFVBridge::perform_cutToClipboard()
{
	const LLInventoryObject* obj = gInventory.getObject(mUUID);
	if (obj && isItemMovable() && isItemRemovable())
	{
		LLClipboard::instance().setCutMode(true);
		return LLClipboard::instance().addToClipboard(mUUID);
	}
	return FALSE;
}

BOOL LLInvFVBridge::copyToClipboard() const
{
	const LLInventoryObject* obj = gInventory.getObject(mUUID);
//	if (obj && isItemCopyable())
// [SL:KB] - Patch: Inventory-Links | Checked: 2013-09-19 (Catznip-3.6)
	if (obj && (isItemCopyable() || isItemLinkable()))
// [/SL:KB]
	{
		return LLClipboard::instance().addToClipboard(mUUID);
	}
	return FALSE;
}

void LLInvFVBridge::showProperties()
{
	if (isMarketplaceListingsFolder())
    {
        LLFloaterReg::showInstance("item_properties", LLSD().with("id",mUUID),TRUE);
        // Force it to show on top as this floater has a tendency to hide when confirmation dialog shows up
        LLFloater* floater_properties = LLFloaterReg::findInstance("item_properties", LLSD().with("id",mUUID));
        if (floater_properties)
        {
            floater_properties->setVisibleAndFrontmost();
        }
    }
    else
    {
        show_item_profile(mUUID);
    }
}

void LLInvFVBridge::removeBatch(std::vector<LLFolderViewModelItem*>& batch)
{
	// Deactivate gestures when moving them into Trash
	LLInvFVBridge* bridge;
	LLInventoryModel* model = getInventoryModel();
	LLViewerInventoryItem* item = NULL;
	LLViewerInventoryCategory* cat = NULL;
	LLInventoryModel::cat_array_t	descendent_categories;
	LLInventoryModel::item_array_t	descendent_items;
	S32 count = batch.size();
	S32 i,j;
	for(i = 0; i < count; ++i)
	{
		bridge = (LLInvFVBridge*)(batch[i]);
		if(!bridge || !bridge->isItemRemovable()) continue;
		item = (LLViewerInventoryItem*)model->getItem(bridge->getUUID());
		if (item)
		{
			if(LLAssetType::AT_GESTURE == item->getType())
			{
				LLGestureMgr::instance().deactivateGesture(item->getUUID());
			}
		}
	}
	for(i = 0; i < count; ++i)
	{
		bridge = (LLInvFVBridge*)(batch[i]);
		if(!bridge || !bridge->isItemRemovable()) continue;
		cat = (LLViewerInventoryCategory*)model->getCategory(bridge->getUUID());
		if (cat)
		{
			gInventory.collectDescendents( cat->getUUID(), descendent_categories, descendent_items, FALSE );
			for (j=0; j<descendent_items.size(); j++)
			{
				if(LLAssetType::AT_GESTURE == descendent_items[j]->getType())
				{
					LLGestureMgr::instance().deactivateGesture(descendent_items[j]->getUUID());
				}
			}
		}
	}
	removeBatchNoCheck(batch);
	model->checkTrashOverflow();
}

void  LLInvFVBridge::removeBatchNoCheck(std::vector<LLFolderViewModelItem*>&  batch)
{
	// this method moves a bunch of items and folders to the trash. As
	// per design guidelines for the inventory model, the message is
	// built and the accounting is performed first. After all of that,
	// we call LLInventoryModel::moveObject() to move everything
	// around.
	LLInvFVBridge* bridge;
	LLInventoryModel* model = getInventoryModel();
	if(!model) return;
	LLMessageSystem* msg = gMessageSystem;
	const LLUUID trash_id = model->findCategoryUUIDForType(LLFolderType::FT_TRASH);
	LLViewerInventoryItem* item = NULL;
	uuid_vec_t move_ids;
	LLInventoryModel::update_map_t update;
	bool start_new_message = true;
	S32 count = batch.size();
	S32 i;

	// first, hide any 'preview' floaters that correspond to the items
	// being deleted.
	for(i = 0; i < count; ++i)
	{
		bridge = (LLInvFVBridge*)(batch[i]);
		if(!bridge || !bridge->isItemRemovable()) continue;
		item = (LLViewerInventoryItem*)model->getItem(bridge->getUUID());
		if(item)
		{
			LLPreview::hide(item->getUUID());
		}
	}

	// do the inventory move to trash

	for(i = 0; i < count; ++i)
	{
		bridge = (LLInvFVBridge*)(batch[i]);
		if(!bridge || !bridge->isItemRemovable()) continue;
		item = (LLViewerInventoryItem*)model->getItem(bridge->getUUID());
		if(item)
		{
			if(item->getParentUUID() == trash_id) continue;
			move_ids.push_back(item->getUUID());
			--update[item->getParentUUID()];
			++update[trash_id];
			if(start_new_message)
			{
				start_new_message = false;
				msg->newMessageFast(_PREHASH_MoveInventoryItem);
				msg->nextBlockFast(_PREHASH_AgentData);
				msg->addUUIDFast(_PREHASH_AgentID, gAgent.getID());
				msg->addUUIDFast(_PREHASH_SessionID, gAgent.getSessionID());
				msg->addBOOLFast(_PREHASH_Stamp, TRUE);
			}
			msg->nextBlockFast(_PREHASH_InventoryData);
			msg->addUUIDFast(_PREHASH_ItemID, item->getUUID());
			msg->addUUIDFast(_PREHASH_FolderID, trash_id);
			msg->addString("NewName", NULL);
			if(msg->isSendFullFast(_PREHASH_InventoryData))
			{
				start_new_message = true;
				gAgent.sendReliableMessage();
				gInventory.accountForUpdate(update);
				update.clear();
			}
		}
	}
	if(!start_new_message)
	{
		start_new_message = true;
		gAgent.sendReliableMessage();
		gInventory.accountForUpdate(update);
		update.clear();
	}

	for(i = 0; i < count; ++i)
	{
		bridge = (LLInvFVBridge*)(batch[i]);
		if(!bridge || !bridge->isItemRemovable()) continue;
		LLViewerInventoryCategory* cat = (LLViewerInventoryCategory*)model->getCategory(bridge->getUUID());
		if(cat)
		{
			if(cat->getParentUUID() == trash_id) continue;
			move_ids.push_back(cat->getUUID());
			--update[cat->getParentUUID()];
			++update[trash_id];
			if(start_new_message)
			{
				start_new_message = false;
				msg->newMessageFast(_PREHASH_MoveInventoryFolder);
				msg->nextBlockFast(_PREHASH_AgentData);
				msg->addUUIDFast(_PREHASH_AgentID, gAgent.getID());
				msg->addUUIDFast(_PREHASH_SessionID, gAgent.getSessionID());
				msg->addBOOL("Stamp", TRUE);
			}
			msg->nextBlockFast(_PREHASH_InventoryData);
			msg->addUUIDFast(_PREHASH_FolderID, cat->getUUID());
			msg->addUUIDFast(_PREHASH_ParentID, trash_id);
			if(msg->isSendFullFast(_PREHASH_InventoryData))
			{
				start_new_message = true;
				gAgent.sendReliableMessage();
				gInventory.accountForUpdate(update);
				update.clear();
			}
		}
	}
	if(!start_new_message)
	{
		gAgent.sendReliableMessage();
		gInventory.accountForUpdate(update);
	}

	// move everything.
	uuid_vec_t::iterator it = move_ids.begin();
	uuid_vec_t::iterator end = move_ids.end();
	for(; it != end; ++it)
	{
		gInventory.moveObject((*it), trash_id);
		LLViewerInventoryItem* item = gInventory.getItem(*it);
		if (item)
		{
			model->updateItem(item);
		}
	}

	// notify inventory observers.
	model->notifyObservers();
}

BOOL LLInvFVBridge::isClipboardPasteable() const
{
	// Return FALSE on degenerated cases: empty clipboard, no inventory, no agent
	if (!LLClipboard::instance().hasContents() || !isAgentInventory())
	{
		return FALSE;
	}
	LLInventoryModel* model = getInventoryModel();
	if (!model)
	{
		return FALSE;
	}

	// In cut mode, whatever is on the clipboard is always pastable
	if (LLClipboard::instance().isCutMode())
	{
		return TRUE;
	}

	// In normal mode, we need to check each element of the clipboard to know if we can paste or not
	std::vector<LLUUID> objects;
	LLClipboard::instance().pasteFromClipboard(objects);
	S32 count = objects.size();
	for(S32 i = 0; i < count; i++)
	{
		const LLUUID &item_id = objects.at(i);

		// Folders are pastable if all items in there are copyable
		const LLInventoryCategory *cat = model->getCategory(item_id);
		if (cat)
		{
			LLFolderBridge cat_br(mInventoryPanel.get(), mRoot, item_id);
			if (!cat_br.isItemCopyable())
			return FALSE;
			// Skip to the next item in the clipboard
			continue;
		}

		// Each item must be copyable to be pastable
		LLItemBridge item_br(mInventoryPanel.get(), mRoot, item_id);
		if (!item_br.isItemCopyable())
		{
			return FALSE;
		}
	}
	return TRUE;
}

BOOL LLInvFVBridge::isClipboardPasteableAsLink() const
{
	if (!LLClipboard::instance().hasContents() || !isAgentInventory())
	{
		return FALSE;
	}
	const LLInventoryModel* model = getInventoryModel();
	if (!model)
	{
		return FALSE;
	}

	std::vector<LLUUID> objects;
	LLClipboard::instance().pasteFromClipboard(objects);
	S32 count = objects.size();
	for(S32 i = 0; i < count; i++)
	{
		const LLInventoryItem *item = model->getItem(objects.at(i));
		if (item)
		{
			if (!LLAssetType::lookupCanLink(item->getActualType()))
			{
				return FALSE;
			}
		}
		const LLViewerInventoryCategory *cat = model->getCategory(objects.at(i));
		if (cat && LLFolderType::lookupIsProtectedType(cat->getPreferredType()))
		{
			return FALSE;
		}
	}
	return TRUE;
}

void disable_context_entries_if_present(LLMenuGL& menu,
                                        const menuentry_vec_t &disabled_entries)
{
	const LLView::child_list_t *list = menu.getChildList();
	for (LLView::child_list_t::const_iterator itor = list->begin(); 
		 itor != list->end(); 
		 ++itor)
	{
		LLView *menu_item = (*itor);
		std::string name = menu_item->getName();

		// descend into split menus:
		LLMenuItemBranchGL* branchp = dynamic_cast<LLMenuItemBranchGL*>(menu_item);
		if ((name == "More") && branchp)
		{
			disable_context_entries_if_present(*branchp->getBranch(), disabled_entries);
		}

		bool found = false;
		menuentry_vec_t::const_iterator itor2;
		for (itor2 = disabled_entries.begin(); itor2 != disabled_entries.end(); ++itor2)
		{
			if (*itor2 == name)
			{
				found = true;
				break;
			}
		}

        if (found)
        {
			menu_item->setVisible(TRUE);
			// A bit of a hack so we can remember that some UI element explicitly set this to be visible
			// so that some other UI element from multi-select doesn't later set this invisible.
			menu_item->pushVisible(TRUE);

			menu_item->setEnabled(FALSE);
        }
    }
}
void hide_context_entries(LLMenuGL& menu, 
						  const menuentry_vec_t &entries_to_show,
						  const menuentry_vec_t &disabled_entries)
{
	const LLView::child_list_t *list = menu.getChildList();

	// For removing double separators or leading separator.  Start at true so that
	// if the first element is a separator, it will not be shown.
	bool is_previous_entry_separator = true;

	for (LLView::child_list_t::const_iterator itor = list->begin(); 
		 itor != list->end(); 
		 ++itor)
	{
		LLView *menu_item = (*itor);
		std::string name = menu_item->getName();

		// descend into split menus:
		LLMenuItemBranchGL* branchp = dynamic_cast<LLMenuItemBranchGL*>(menu_item);
		if ((name == "More") && branchp)
		{
			hide_context_entries(*branchp->getBranch(), entries_to_show, disabled_entries);
		}

		bool found = false;
		menuentry_vec_t::const_iterator itor2;
		for (itor2 = entries_to_show.begin(); itor2 != entries_to_show.end(); ++itor2)
		{
			if (*itor2 == name)
			{
				found = true;
				break;
			}
		}

		// Don't allow multiple separators in a row (e.g. such as if there are no items
		// between two separators).
		if (found)
		{
			const bool is_entry_separator = (dynamic_cast<LLMenuItemSeparatorGL *>(menu_item) != NULL);
			found = !(is_entry_separator && is_previous_entry_separator);
			is_previous_entry_separator = is_entry_separator;
		}
		
		if (!found)
		{
			if (!menu_item->getLastVisible())
			{
				menu_item->setVisible(FALSE);
			}

			menu_item->setEnabled(FALSE);
		}
		else
		{
			menu_item->setVisible(TRUE);
			// A bit of a hack so we can remember that some UI element explicitly set this to be visible
			// so that some other UI element from multi-select doesn't later set this invisible.
			menu_item->pushVisible(TRUE);

			bool enabled = (menu_item->getEnabled() == TRUE);
			for (itor2 = disabled_entries.begin(); enabled && (itor2 != disabled_entries.end()); ++itor2)
			{
				enabled &= (*itor2 != name);
			}

			menu_item->setEnabled(enabled);
		}
	}
}

// Helper for commonly-used entries
void LLInvFVBridge::getClipboardEntries(bool show_asset_id,
										menuentry_vec_t &items,
										menuentry_vec_t &disabled_items, U32 flags)
{
	const LLInventoryObject *obj = getInventoryObject();

	if (obj)
	{
		
		items.push_back(std::string("Copy Separator"));
		items.push_back(std::string("Copy"));
		if (!isItemCopyable())
		{
			disabled_items.push_back(std::string("Copy"));
		}

		if (obj->getIsLinkType())
		{
			items.push_back(std::string("Find Original"));
			if (isLinkedObjectMissing())
			{
				disabled_items.push_back(std::string("Find Original"));
			}
		}
		else
		{
			if (LLAssetType::lookupCanLink(obj->getType()))
			{
				items.push_back(std::string("Find Links"));
			}

			if (!isInboxFolder())
			{
				items.push_back(std::string("Rename"));
				// <FS> Protected folder
				//if (!isItemRenameable() || ((flags & FIRST_SELECTED_ITEM) == 0))
				if (!isItemRenameable() || ((flags & FIRST_SELECTED_ITEM) == 0) || isProtectedFolder())
				// </FS>
				{
					disabled_items.push_back(std::string("Rename"));
				}
			}
			
			if (show_asset_id)
			{
				items.push_back(std::string("Copy Asset UUID"));

				bool is_asset_knowable = false;

				LLViewerInventoryItem* inv_item = gInventory.getItem(mUUID);
				if (inv_item)
				{
					is_asset_knowable = LLAssetType::lookupIsAssetIDKnowable(inv_item->getType());
				}
				if ( !is_asset_knowable // disable menu item for Inventory items with unknown asset. EXT-5308
					 || (! ( isItemPermissive() || gAgent.isGodlike() ) )
					 || (flags & FIRST_SELECTED_ITEM) == 0)
				{
					disabled_items.push_back(std::string("Copy Asset UUID"));
				}
			}
<<<<<<< HEAD
// [SL:KB] - Patch: Inventory-Links | Checked: 2010-04-12 (Catznip-2.0)
			//items.push_back(std::string("Copy Separator"));
			//
			//items.push_back(std::string("Copy"));
			//if (!isItemCopyable())
			//{
			//	disabled_items.push_back(std::string("Copy"));
			//}

			//items.push_back(std::string("Cut"));
			//if (!isItemMovable() || !isItemRemovable())
			//{
			//	disabled_items.push_back(std::string("Cut"));
			//}
// [/SL:KB]
=======

			items.push_back(std::string("Cut"));
			if (!isItemMovable() || !isItemRemovable())
			{
				disabled_items.push_back(std::string("Cut"));
			}
>>>>>>> 9eabb279

			if (canListOnMarketplace() && !isMarketplaceListingsFolder() && !isInboxFolder())
			{
				items.push_back(std::string("Marketplace Separator"));

                if (gMenuHolder->getChild<LLView>("MarketplaceListings")->getVisible())
                {
                    items.push_back(std::string("Marketplace Copy"));
                    items.push_back(std::string("Marketplace Move"));
                    if (!canListOnMarketplaceNow())
                    {
                        disabled_items.push_back(std::string("Marketplace Copy"));
                        disabled_items.push_back(std::string("Marketplace Move"));
                    }
                }
			}
		}

// [SL:KB] - Patch: Inventory-Links | Checked: 2010-04-12 (Catznip-2.0)
		items.push_back(std::string("Copy Separator"));

		items.push_back(std::string("Cut"));
		if (!isItemMovable() || !isItemRemovable() || isLibraryItem())
		{
			disabled_items.push_back(std::string("Cut"));
		}

		items.push_back(std::string("Copy"));
		if (!isItemCopyable() && !isItemLinkable())
		{
			disabled_items.push_back(std::string("Copy"));
		}
// [/SL:KB]
	}

	// Don't allow items to be pasted directly into the COF or the inbox
	// <FS:Ansariel> Enable paste for inbox; doesn't actually makes much sense,
	//               but since we are not prevented from pasting via shortcut,
	//               we enable it in the context menu, too.
	//if (!isCOFFolder() && !isInboxFolder()
	if (!isCOFFolder()
		// <FS:TT> Client LSL Bridge (also for #AO)
		&& !isProtectedFolder())
		// </FS:TT>
	{
		items.push_back(std::string("Paste"));
	}
	if (!isClipboardPasteable() || ((flags & FIRST_SELECTED_ITEM) == 0))
	{
		disabled_items.push_back(std::string("Paste"));
	}

	if (gSavedSettings.getBOOL("InventoryLinking")
		// <FS:TT> Client LSL Bridge (also for #AO)
		&& !isProtectedFolder()
		// </FS:TT>
		)
	{
		items.push_back(std::string("Paste As Link"));
		if (!isClipboardPasteableAsLink() || (flags & FIRST_SELECTED_ITEM) == 0)
		{
			disabled_items.push_back(std::string("Paste As Link"));
		}
	}

	items.push_back(std::string("Paste Separator"));

	addDeleteContextMenuOptions(items, disabled_items);

	// If multiple items are selected, disable properties (if it exists).
	// <FS> Old, standalone properties floater
	//if ((flags & FIRST_SELECTED_ITEM) == 0)
	//{
	//	disabled_items.push_back(std::string("Properties"));
	//}
	// </FS>

	LLInventoryPanel *active_panel = LLInventoryPanel::getActiveInventoryPanel(FALSE);
	if (active_panel && (active_panel->getName() != "All Items"))
	{
		items.push_back(std::string("Show in Main Panel"));
	}
}

void LLInvFVBridge::buildContextMenu(LLMenuGL& menu, U32 flags)
{
	LL_DEBUGS() << "LLInvFVBridge::buildContextMenu()" << LL_ENDL;
	menuentry_vec_t items;
	menuentry_vec_t disabled_items;
	if(isItemInTrash())
	{
		addTrashContextMenuOptions(items, disabled_items);
	}	
	else
	{
		items.push_back(std::string("Share"));
		if (!canShare())
		{
			disabled_items.push_back(std::string("Share"));
		}
		
		addOpenRightClickMenuOption(items);
		items.push_back(std::string("Properties"));

// [RLVa:KB] - Checked: 2010-03-01 (RLVa-1.2.0b) | Modified: RLVa-1.1.0a
		if (rlv_handler_t::isEnabled())
		{
			const LLInventoryObject* pItem = getInventoryObject();
			if ( (pItem) &&
				 ( ((LLAssetType::AT_NOTECARD == pItem->getType()) && (gRlvHandler.hasBehaviour(RLV_BHVR_VIEWNOTE))) ||
				   ((LLAssetType::AT_LSL_TEXT == pItem->getType()) && (gRlvHandler.hasBehaviour(RLV_BHVR_VIEWSCRIPT))) ||
				   ((LLAssetType::AT_TEXTURE == pItem->getType()) && (!RlvActions::canPreviewTextures()))))
			{
				disabled_items.push_back(std::string("Open"));
			}
		}
// [/RLVa:KB]

		getClipboardEntries(true, items, disabled_items, flags);
	}
	addLinkReplaceMenuOption(items, disabled_items);

	// <FS:Ansariel> Move to default folder
	addMoveToDefaultFolderMenuOption(items);

	hide_context_entries(menu, items, disabled_items);
}

bool get_selection_item_uuids(LLFolderView::selected_items_t& selected_items, uuid_vec_t& ids)
{
	uuid_vec_t results;
    S32 non_item = 0;
	for(LLFolderView::selected_items_t::iterator it = selected_items.begin(); it != selected_items.end(); ++it)
	{
		LLItemBridge *view_model = dynamic_cast<LLItemBridge *>((*it)->getViewModelItem());

		if(view_model && view_model->getUUID().notNull())
		{
			results.push_back(view_model->getUUID());
		}
        else
        {
            non_item++;
        }
	}
	if (non_item == 0)
	{
		ids = results;
		return true;
	}
	return false;
}

void LLInvFVBridge::addTrashContextMenuOptions(menuentry_vec_t &items,
											   menuentry_vec_t &disabled_items)
{
	const LLInventoryObject *obj = getInventoryObject();
	if (obj && obj->getIsLinkType())
	{
		items.push_back(std::string("Find Original"));
		if (isLinkedObjectMissing())
		{
			disabled_items.push_back(std::string("Find Original"));
		}
	}
	items.push_back(std::string("Purge Item"));
	if (!isItemRemovable())
	{
		disabled_items.push_back(std::string("Purge Item"));
	}
	items.push_back(std::string("Restore Item"));
}

void LLInvFVBridge::addDeleteContextMenuOptions(menuentry_vec_t &items,
												menuentry_vec_t &disabled_items)
{

	const LLInventoryObject *obj = getInventoryObject();

	// Don't allow delete as a direct option from COF folder.
	if (obj && obj->getIsLinkType() && isCOFFolder() && get_is_item_worn(mUUID))
	{
		return;
	}

	items.push_back(std::string("Delete"));

	if (!isItemRemovable())
	{
		disabled_items.push_back(std::string("Delete"));
	}
}

void LLInvFVBridge::addOpenRightClickMenuOption(menuentry_vec_t &items)
{
	const LLInventoryObject *obj = getInventoryObject();
	const BOOL is_link = (obj && obj->getIsLinkType());

	if (is_link)
		items.push_back(std::string("Open Original"));
	else
		items.push_back(std::string("Open"));
}

void LLInvFVBridge::addMarketplaceContextMenuOptions(U32 flags,
												menuentry_vec_t &items,
												menuentry_vec_t &disabled_items)
{
    S32 depth = depth_nesting_in_marketplace(mUUID);
    if (depth == 1)
    {
        // Options available at the Listing Folder level
        items.push_back(std::string("Marketplace Create Listing"));
        items.push_back(std::string("Marketplace Associate Listing"));
        items.push_back(std::string("Marketplace Check Listing"));
        items.push_back(std::string("Marketplace List"));
        items.push_back(std::string("Marketplace Unlist"));
        if (LLMarketplaceData::instance().isUpdating(mUUID,depth) || ((flags & FIRST_SELECTED_ITEM) == 0))
        {
            // During SLM update, disable all marketplace related options
            // Also disable all if multiple selected items
            disabled_items.push_back(std::string("Marketplace Create Listing"));
            disabled_items.push_back(std::string("Marketplace Associate Listing"));
            disabled_items.push_back(std::string("Marketplace Check Listing"));
            disabled_items.push_back(std::string("Marketplace List"));
            disabled_items.push_back(std::string("Marketplace Unlist"));
        }
        else
        {
            if (gSavedSettings.getBOOL("MarketplaceListingsLogging"))
            {
                items.push_back(std::string("Marketplace Get Listing"));
            }
            if (LLMarketplaceData::instance().isListed(mUUID))
            {
                disabled_items.push_back(std::string("Marketplace Create Listing"));
                disabled_items.push_back(std::string("Marketplace Associate Listing"));
                if (LLMarketplaceData::instance().getVersionFolder(mUUID).isNull())
                {
                    disabled_items.push_back(std::string("Marketplace List"));
                    disabled_items.push_back(std::string("Marketplace Unlist"));
                }
                else
                {
                    if (LLMarketplaceData::instance().getActivationState(mUUID))
                    {
                        disabled_items.push_back(std::string("Marketplace List"));
                    }
                    else
                    {
                        disabled_items.push_back(std::string("Marketplace Unlist"));
                    }
                }
            }
            else
            {
                disabled_items.push_back(std::string("Marketplace List"));
                disabled_items.push_back(std::string("Marketplace Unlist"));
                if (gSavedSettings.getBOOL("MarketplaceListingsLogging"))
                {
                    disabled_items.push_back(std::string("Marketplace Get Listing"));
                }
            }
        }
    }
    if (depth == 2)
    {
        // Options available at the Version Folder levels and only for folders
        LLInventoryCategory* cat = gInventory.getCategory(mUUID);
        if (cat && LLMarketplaceData::instance().isListed(cat->getParentUUID()))
        {
            items.push_back(std::string("Marketplace Activate"));
            items.push_back(std::string("Marketplace Deactivate"));
            if (LLMarketplaceData::instance().isUpdating(mUUID,depth) || ((flags & FIRST_SELECTED_ITEM) == 0))
            {
                // During SLM update, disable all marketplace related options
                // Also disable all if multiple selected items
                disabled_items.push_back(std::string("Marketplace Activate"));
                disabled_items.push_back(std::string("Marketplace Deactivate"));
            }
            else
            {
                if (LLMarketplaceData::instance().isVersionFolder(mUUID))
                {
                    disabled_items.push_back(std::string("Marketplace Activate"));
                    if (LLMarketplaceData::instance().getActivationState(mUUID))
                    {
                        disabled_items.push_back(std::string("Marketplace Deactivate"));
                    }
                }
                else
                {
                    disabled_items.push_back(std::string("Marketplace Deactivate"));
                }
            }
        }
    }

    items.push_back(std::string("Marketplace Edit Listing"));
    LLUUID listing_folder_id = nested_parent_id(mUUID,depth);
    LLUUID version_folder_id = LLMarketplaceData::instance().getVersionFolder(listing_folder_id);

    if (depth >= 2)
    {
        // Prevent creation of new folders if the max count has been reached on this version folder (active or not)
        LLUUID local_version_folder_id = nested_parent_id(mUUID,depth-1);
        LLInventoryModel::cat_array_t categories;
        LLInventoryModel::item_array_t items;
        gInventory.collectDescendents(local_version_folder_id, categories, items, FALSE);
        if (categories.size() >= gSavedSettings.getU32("InventoryOutboxMaxFolderCount"))
        {
            disabled_items.push_back(std::string("New Folder"));
        }
    }
    
    // Options available at all levels on items and categories
    if (!LLMarketplaceData::instance().isListed(listing_folder_id) || version_folder_id.isNull())
    {
        disabled_items.push_back(std::string("Marketplace Edit Listing"));
    }

    // Separator
    items.push_back(std::string("Marketplace Listings Separator"));
}

void LLInvFVBridge::addLinkReplaceMenuOption(menuentry_vec_t& items, menuentry_vec_t& disabled_items)
{
	const LLInventoryObject* obj = getInventoryObject();

	if (isAgentInventory() && obj && obj->getType() != LLAssetType::AT_CATEGORY && obj->getType() != LLAssetType::AT_LINK_FOLDER)
	{
		items.push_back(std::string("Replace Links"));

		if (mRoot->getSelectedCount() != 1)
		{
			disabled_items.push_back(std::string("Replace Links"));
		}
	}
}

// <FS:Ansariel> Move to default folder
void LLInvFVBridge::addMoveToDefaultFolderMenuOption(menuentry_vec_t& items)
{
	const LLInventoryObject* obj = getInventoryObject();

	if (isAgentInventory() && !isProtectedFolder(true) && obj &&
		obj->getActualType() != LLAssetType::AT_CATEGORY &&
		obj->getActualType() != LLAssetType::AT_LINK_FOLDER &&
		obj->getActualType() != LLAssetType::AT_LINK &&
		(!RlvFolderLocks::instance().hasLockedFolder(RLV_LOCK_ANY) || 
			RlvFolderLocks::instance().canMoveItem(obj->getUUID(), getInventoryModel()->findCategoryUUIDForType(LLFolderType::assetTypeToFolderType(obj->getActualType()) ) ))
		)
	{
		items.push_back(std::string("Move to Default Folder"));
	}
}
// </FS:Ansariel>

// *TODO: remove this
BOOL LLInvFVBridge::startDrag(EDragAndDropType* type, LLUUID* id) const
{
	BOOL rv = FALSE;

	const LLInventoryObject* obj = getInventoryObject();

	if(obj)
	{
		*type = LLViewerAssetType::lookupDragAndDropType(obj->getActualType());
		if(*type == DAD_NONE)
		{
			return FALSE;
		}

		*id = obj->getUUID();
		//object_ids.push_back(obj->getUUID());

		if (*type == DAD_CATEGORY)
		{
			LLInventoryModelBackgroundFetch::instance().start(obj->getUUID());
		}

		rv = TRUE;
	}

	return rv;
}

LLInventoryObject* LLInvFVBridge::getInventoryObject() const
{
	LLInventoryObject* obj = NULL;
	LLInventoryModel* model = getInventoryModel();
	if(model)
	{
		obj = (LLInventoryObject*)model->getObject(mUUID);
	}
	return obj;
}

LLInventoryModel* LLInvFVBridge::getInventoryModel() const
{
	LLInventoryPanel* panel = mInventoryPanel.get();
	return panel ? panel->getModel() : NULL;
}

LLInventoryFilter* LLInvFVBridge::getInventoryFilter() const
{
	LLInventoryPanel* panel = mInventoryPanel.get();
	return panel ? &(panel->getFilter()) : NULL;
}

BOOL LLInvFVBridge::isItemInTrash() const
{
	LLInventoryModel* model = getInventoryModel();
	if(!model) return FALSE;
	const LLUUID trash_id = model->findCategoryUUIDForType(LLFolderType::FT_TRASH);
	return model->isObjectDescendentOf(mUUID, trash_id);
}

BOOL LLInvFVBridge::isLinkedObjectInTrash() const
{
	if (isItemInTrash()) return TRUE;

	const LLInventoryObject *obj = getInventoryObject();
	if (obj && obj->getIsLinkType())
	{
		LLInventoryModel* model = getInventoryModel();
		if(!model) return FALSE;
		const LLUUID trash_id = model->findCategoryUUIDForType(LLFolderType::FT_TRASH);
		return model->isObjectDescendentOf(obj->getLinkedUUID(), trash_id);
	}
	return FALSE;
}

BOOL LLInvFVBridge::isLinkedObjectMissing() const
{
	const LLInventoryObject *obj = getInventoryObject();
	if (!obj)
	{
		return TRUE;
	}
	if (obj->getIsLinkType() && LLAssetType::lookupIsLinkType(obj->getType()))
	{
		return TRUE;
	}
	return FALSE;
}

BOOL LLInvFVBridge::isAgentInventory() const
{
	const LLInventoryModel* model = getInventoryModel();
	if(!model) return FALSE;
	if(gInventory.getRootFolderID() == mUUID) return TRUE;
	return model->isObjectDescendentOf(mUUID, gInventory.getRootFolderID());
}

// [SL:KB] - Patch: Inventory-Misc | Checked: 2011-05-28 (Catznip-2.6.0a) | Added: Catznip-2.6.0a
BOOL LLInvFVBridge::isLibraryInventory() const
{
	const LLInventoryModel* model = getInventoryModel();
	if (!model) return FALSE;
	if (gInventory.getLibraryRootFolderID() == mUUID) return TRUE;
	return model->isObjectDescendentOf(mUUID, gInventory.getLibraryRootFolderID());
}

BOOL LLInvFVBridge::isLostInventory() const
{
	return (!isAgentInventory()) && (!isLibraryInventory());
}
// [/SL:KB]

BOOL LLInvFVBridge::isCOFFolder() const
{
	return LLAppearanceMgr::instance().getIsInCOF(mUUID);
}

// <FS:TT> Client LSL Bridge (also for #AO)
BOOL LLInvFVBridge::isProtectedFolder(bool ignore_setting /*= false*/) const
{
	const LLInventoryModel* model = getInventoryModel();
	if (!model)
	{
		return FALSE;
	}

	if ((mUUID == FSLSLBridge::instance().getBridgeFolder()
		|| model->isObjectDescendentOf(mUUID, FSLSLBridge::instance().getBridgeFolder()))
		&& (gSavedPerAccountSettings.getBOOL("ProtectBridgeFolder") || ignore_setting))
	{
		return TRUE;
	}

	if ((mUUID == AOEngine::instance().getAOFolder()
		|| model->isObjectDescendentOf(mUUID, AOEngine::instance().getAOFolder()))
		&& (gSavedPerAccountSettings.getBOOL("ProtectAOFolders") || ignore_setting))
	{
		return TRUE;
	}

	if ((mUUID == FSFloaterWearableFavorites::getFavoritesFolder()
		|| model->isObjectDescendentOf(mUUID, FSFloaterWearableFavorites::getFavoritesFolder()))
		&& gSavedPerAccountSettings.getBOOL("ProtectWearableFavoritesFolders"))
	{
		return TRUE;
	}

	return FALSE;
}
// </FS:TT>


// *TODO : Suppress isInboxFolder() once Merchant Outbox is fully deprecated
BOOL LLInvFVBridge::isInboxFolder() const
{
	const LLUUID inbox_id = gInventory.findCategoryUUIDForType(LLFolderType::FT_INBOX, false);
	
	if (inbox_id.isNull())
	{
		return FALSE;
	}
	
	return gInventory.isObjectDescendentOf(mUUID, inbox_id);
}

BOOL LLInvFVBridge::isMarketplaceListingsFolder() const
{
	const LLUUID folder_id = gInventory.findCategoryUUIDForType(LLFolderType::FT_MARKETPLACE_LISTINGS, false);
	
	if (folder_id.isNull())
	{
		return FALSE;
	}
	
	return gInventory.isObjectDescendentOf(mUUID, folder_id);
}

BOOL LLInvFVBridge::isItemPermissive() const
{
	return FALSE;
}

// static
void LLInvFVBridge::changeItemParent(LLInventoryModel* model,
									 LLViewerInventoryItem* item,
									 const LLUUID& new_parent_id,
									 BOOL restamp)
{
	model->changeItemParent(item, new_parent_id, restamp);
}

// static
void LLInvFVBridge::changeCategoryParent(LLInventoryModel* model,
										 LLViewerInventoryCategory* cat,
										 const LLUUID& new_parent_id,
										 BOOL restamp)
{
	model->changeCategoryParent(cat, new_parent_id, restamp);
}

LLInvFVBridge* LLInvFVBridge::createBridge(LLAssetType::EType asset_type,
										   LLAssetType::EType actual_asset_type,
										   LLInventoryType::EType inv_type,
										   LLInventoryPanel* inventory,
										   LLFolderViewModelInventory* view_model,
										   LLFolderView* root,
										   const LLUUID& uuid,
										   U32 flags)
{
	LLInvFVBridge* new_listener = NULL;
	switch(asset_type)
	{
		case LLAssetType::AT_TEXTURE:
			if(!(inv_type == LLInventoryType::IT_TEXTURE || inv_type == LLInventoryType::IT_SNAPSHOT))
			{
				LL_WARNS() << LLAssetType::lookup(asset_type) << " asset has inventory type " << LLInventoryType::lookupHumanReadable(inv_type) << " on uuid " << uuid << LL_ENDL;
			}
			new_listener = new LLTextureBridge(inventory, root, uuid, inv_type);
			break;

		case LLAssetType::AT_SOUND:
			if(!(inv_type == LLInventoryType::IT_SOUND))
			{
				LL_WARNS() << LLAssetType::lookup(asset_type) << " asset has inventory type " << LLInventoryType::lookupHumanReadable(inv_type) << " on uuid " << uuid << LL_ENDL;
			}
			new_listener = new LLSoundBridge(inventory, root, uuid);
			break;

		case LLAssetType::AT_LANDMARK:
			if(!(inv_type == LLInventoryType::IT_LANDMARK))
			{
				LL_WARNS() << LLAssetType::lookup(asset_type) << " asset has inventory type " << LLInventoryType::lookupHumanReadable(inv_type) << " on uuid " << uuid << LL_ENDL;
			}
			new_listener = new LLLandmarkBridge(inventory, root, uuid, flags);
			break;

		case LLAssetType::AT_CALLINGCARD:
			if(!(inv_type == LLInventoryType::IT_CALLINGCARD))
			{
				LL_WARNS() << LLAssetType::lookup(asset_type) << " asset has inventory type " << LLInventoryType::lookupHumanReadable(inv_type) << " on uuid " << uuid << LL_ENDL;
			}
			new_listener = new LLCallingCardBridge(inventory, root, uuid);
			break;

		case LLAssetType::AT_SCRIPT:
			if(!(inv_type == LLInventoryType::IT_LSL))
			{
				LL_WARNS() << LLAssetType::lookup(asset_type) << " asset has inventory type " << LLInventoryType::lookupHumanReadable(inv_type) << " on uuid " << uuid << LL_ENDL;
			}
			new_listener = new LLItemBridge(inventory, root, uuid);
			break;

		case LLAssetType::AT_OBJECT:
			if(!(inv_type == LLInventoryType::IT_OBJECT || inv_type == LLInventoryType::IT_ATTACHMENT))
			{
				LL_WARNS() << LLAssetType::lookup(asset_type) << " asset has inventory type " << LLInventoryType::lookupHumanReadable(inv_type) << " on uuid " << uuid << LL_ENDL;
			}
			new_listener = new LLObjectBridge(inventory, root, uuid, inv_type, flags);
			break;

		case LLAssetType::AT_NOTECARD:
			if(!(inv_type == LLInventoryType::IT_NOTECARD))
			{
				LL_WARNS() << LLAssetType::lookup(asset_type) << " asset has inventory type " << LLInventoryType::lookupHumanReadable(inv_type) << " on uuid " << uuid << LL_ENDL;
			}
			new_listener = new LLNotecardBridge(inventory, root, uuid);
			break;

		case LLAssetType::AT_ANIMATION:
			if(!(inv_type == LLInventoryType::IT_ANIMATION))
			{
				LL_WARNS() << LLAssetType::lookup(asset_type) << " asset has inventory type " << LLInventoryType::lookupHumanReadable(inv_type) << " on uuid " << uuid << LL_ENDL;
			}
			new_listener = new LLAnimationBridge(inventory, root, uuid);
			break;

		case LLAssetType::AT_GESTURE:
			if(!(inv_type == LLInventoryType::IT_GESTURE))
			{
				LL_WARNS() << LLAssetType::lookup(asset_type) << " asset has inventory type " << LLInventoryType::lookupHumanReadable(inv_type) << " on uuid " << uuid << LL_ENDL;
			}
			new_listener = new LLGestureBridge(inventory, root, uuid);
			break;

		case LLAssetType::AT_LSL_TEXT:
			if(!(inv_type == LLInventoryType::IT_LSL))
			{
				LL_WARNS() << LLAssetType::lookup(asset_type) << " asset has inventory type " << LLInventoryType::lookupHumanReadable(inv_type) << " on uuid " << uuid << LL_ENDL;
			}
			new_listener = new LLLSLTextBridge(inventory, root, uuid);
			break;

		case LLAssetType::AT_CLOTHING:
		case LLAssetType::AT_BODYPART:
			if(!(inv_type == LLInventoryType::IT_WEARABLE))
			{
				LL_WARNS() << LLAssetType::lookup(asset_type) << " asset has inventory type " << LLInventoryType::lookupHumanReadable(inv_type) << " on uuid " << uuid << LL_ENDL;
			}
			new_listener = new LLWearableBridge(inventory, root, uuid, asset_type, inv_type, LLWearableType::inventoryFlagsToWearableType(flags));
			break;
		case LLAssetType::AT_CATEGORY:
			if (actual_asset_type == LLAssetType::AT_LINK_FOLDER)
			{
				// Create a link folder handler instead
				new_listener = new LLLinkFolderBridge(inventory, root, uuid);
			}
            else if (actual_asset_type == LLAssetType::AT_MARKETPLACE_FOLDER)
            {
				// Create a marketplace folder handler
				new_listener = new LLMarketplaceFolderBridge(inventory, root, uuid);
            }
            else
            {
                new_listener = new LLFolderBridge(inventory, root, uuid);
            }
			break;
		case LLAssetType::AT_LINK:
		case LLAssetType::AT_LINK_FOLDER:
			// Only should happen for broken links.
			new_listener = new LLLinkItemBridge(inventory, root, uuid);
			break;
	    case LLAssetType::AT_MESH:
			if(!(inv_type == LLInventoryType::IT_MESH))
			{
				LL_WARNS() << LLAssetType::lookup(asset_type) << " asset has inventory type " << LLInventoryType::lookupHumanReadable(inv_type) << " on uuid " << uuid << LL_ENDL;
			}
			new_listener = new LLMeshBridge(inventory, root, uuid);
			break;

		case LLAssetType::AT_IMAGE_TGA:
		case LLAssetType::AT_IMAGE_JPEG:
			//LL_WARNS() << LLAssetType::lookup(asset_type) << " asset type is unhandled for uuid " << uuid << LL_ENDL;
			break;

		default:
			LL_INFOS() << "Unhandled asset type (llassetstorage.h): "
					<< (S32)asset_type << " (" << LLAssetType::lookup(asset_type) << ")" << LL_ENDL;
			break;
	}

	if (new_listener)
	{
		new_listener->mInvType = inv_type;
	}

	return new_listener;
}

void LLInvFVBridge::purgeItem(LLInventoryModel *model, const LLUUID &uuid)
{
	LLInventoryObject* obj = model->getObject(uuid);
	if (obj)
	{
		remove_inventory_object(uuid, NULL);
	}
}

void LLInvFVBridge::removeObject(LLInventoryModel *model, const LLUUID &uuid)
{
    // Keep track of the parent
    LLInventoryItem* itemp = model->getItem(uuid);
    LLUUID parent_id = (itemp ? itemp->getParentUUID() : LLUUID::null);
    // Remove the object
    model->removeObject(uuid);
    // Get the parent updated
    if (parent_id.notNull())
    {
        LLViewerInventoryCategory* parent_cat = model->getCategory(parent_id);
        model->updateCategory(parent_cat);
        model->notifyObservers();
    }
}

bool LLInvFVBridge::canShare() const
{
	bool can_share = false;

	if (isAgentInventory())
	{
		const LLInventoryModel* model = getInventoryModel();
		if (model)
		{
			const LLViewerInventoryItem *item = model->getItem(mUUID);
			if (item)
			{
				if (LLInventoryCollectFunctor::itemTransferCommonlyAllowed(item)) 
				{
					can_share = LLGiveInventory::isInventoryGiveAcceptable(item);
				}
			}
			else
			{
				// Categories can be given.
				can_share = (model->getCategory(mUUID) != NULL);
			}

			const LLUUID trash_id = gInventory.findCategoryUUIDForType(LLFolderType::FT_TRASH);
			if ((mUUID == trash_id) || gInventory.isObjectDescendentOf(mUUID, trash_id))
			{
				can_share = false;
			}
		}
	}

	return can_share;
}

bool LLInvFVBridge::canListOnMarketplace() const
{
	LLInventoryModel * model = getInventoryModel();

	LLViewerInventoryCategory * cat = model->getCategory(mUUID);
	if (cat && LLFolderType::lookupIsProtectedType(cat->getPreferredType()))
	{
		return false;
	}

	if (!isAgentInventory())
	{
		return false;
	}
	
	LLViewerInventoryItem * item = model->getItem(mUUID);
	if (item)
	{
		if (!item->getPermissions().allowOperationBy(PERM_TRANSFER, gAgent.getID()))
		{
			return false;
		}
		
		if (LLAssetType::AT_CALLINGCARD == item->getType())
		{
			return false;
		}
	}

	return true;
}

bool LLInvFVBridge::canListOnMarketplaceNow() const
{
	bool can_list = true;
    
	const LLInventoryObject* obj = getInventoryObject();
	can_list &= (obj != NULL);
    
	if (can_list)
	{
		const LLUUID& object_id = obj->getLinkedUUID();
		can_list = object_id.notNull();
        
		if (can_list)
		{
			LLFolderViewFolder * object_folderp =   mInventoryPanel.get() ? mInventoryPanel.get()->getFolderByID(object_id) : NULL;
			if (object_folderp)
			{
				can_list = !static_cast<LLFolderBridge*>(object_folderp->getViewModelItem())->isLoading();
			}
		}
		
		if (can_list)
		{
            std::string error_msg;
            LLInventoryModel* model = getInventoryModel();
            const LLUUID &marketplacelistings_id = model->findCategoryUUIDForType(LLFolderType::FT_MARKETPLACE_LISTINGS, false);
            if (marketplacelistings_id.notNull())
            {
                LLViewerInventoryCategory * master_folder = model->getCategory(marketplacelistings_id);
                LLInventoryCategory *cat = model->getCategory(mUUID);
                if (cat)
                {
                    can_list = can_move_folder_to_marketplace(master_folder, master_folder, cat, error_msg);
                }
                else
                {
                    LLInventoryItem *item = model->getItem(mUUID);
                    can_list = (item ? can_move_item_to_marketplace(master_folder, master_folder, item, error_msg) : false);
                }
            }
            else
            {
                can_list = false;
            }
		}
	}
	
	return can_list;
}

LLToolDragAndDrop::ESource LLInvFVBridge::getDragSource() const
{
	if (gInventory.isObjectDescendentOf(getUUID(),   gInventory.getRootFolderID()))
	{
		return LLToolDragAndDrop::SOURCE_AGENT;
	}
	else if (gInventory.isObjectDescendentOf(getUUID(),   gInventory.getLibraryRootFolderID()))
	{
		return LLToolDragAndDrop::SOURCE_LIBRARY;
	}

	return LLToolDragAndDrop::SOURCE_VIEWER;
}



// +=================================================+
// |        InventoryFVBridgeBuilder                 |
// +=================================================+
LLInvFVBridge* LLInventoryFolderViewModelBuilder::createBridge(LLAssetType::EType asset_type,
														LLAssetType::EType actual_asset_type,
														LLInventoryType::EType inv_type,
														LLInventoryPanel* inventory,
														LLFolderViewModelInventory* view_model,
														LLFolderView* root,
														const LLUUID& uuid,
														U32 flags /* = 0x00 */) const
{
	return LLInvFVBridge::createBridge(asset_type,
									   actual_asset_type,
									   inv_type,
									   inventory,
									   view_model,
									   root,
									   uuid,
									   flags);
}

// +=================================================+
// |        LLItemBridge                             |
// +=================================================+

void LLItemBridge::performAction(LLInventoryModel* model, std::string action)
{
	if ("goto" == action)
	{
		gotoItem();
	}
	if ("open" == action || "open_original" == action)
	{
		openItem();
		return;
	}
	else if ("properties" == action)
	{
		showProperties();
		return;
	}
	else if ("purge" == action)
	{
		purgeItem(model, mUUID);
		return;
	}
	else if ("restoreToWorld" == action)
	{
		restoreToWorld();
		return;
	}
	else if ("restore" == action)
	{
		restoreItem();
		return;
	}
	else if ("copy_uuid" == action)
	{
		// Single item only
		LLViewerInventoryItem* item = static_cast<LLViewerInventoryItem*>(getItem());
		if(!item) return;
		LLUUID asset_id = item->getProtectedAssetUUID();
		std::string buffer;
		asset_id.toString(buffer);

		gViewerWindow->getWindow()->copyTextToClipboard(utf8str_to_wstring(buffer));
		return;
	}
	else if ("show_in_main_panel" == action)
	{
		LLInventoryPanel::openInventoryPanelAndSetSelection(TRUE, mUUID, TRUE);
		return;
	}
	else if ("cut" == action)
	{
		cutToClipboard();
		return;
	}
	else if ("copy" == action)
	{
		copyToClipboard();
		return;
	}
	else if ("paste" == action)
	{
		LLInventoryItem* itemp = model->getItem(mUUID);
		if (!itemp) return;

		LLFolderViewItem* folder_view_itemp =   mInventoryPanel.get()->getItemByID(itemp->getParentUUID());
		if (!folder_view_itemp) return;

		folder_view_itemp->getViewModelItem()->pasteFromClipboard();
		return;
	}
	else if ("paste_link" == action)
	{
		// Single item only
		LLInventoryItem* itemp = model->getItem(mUUID);
		if (!itemp) return;

		LLFolderViewItem* folder_view_itemp =   mInventoryPanel.get()->getItemByID(itemp->getParentUUID());
		if (!folder_view_itemp) return;

		folder_view_itemp->getViewModelItem()->pasteLinkFromClipboard();
		return;
	}
	else if (("move_to_marketplace_listings" == action) || ("copy_to_marketplace_listings" == action) || ("copy_or_move_to_marketplace_listings" == action))
	{
		LLInventoryItem* itemp = model->getItem(mUUID);
		if (!itemp) return;
        const LLUUID &marketplacelistings_id = model->findCategoryUUIDForType(LLFolderType::FT_MARKETPLACE_LISTINGS, false);
        // Note: For a single item, if it's not a copy, then it's a move
        move_item_to_marketplacelistings(itemp, marketplacelistings_id, ("copy_to_marketplace_listings" == action));
    }
	else if ("copy_slurl" == action)
	{
		LLViewerInventoryItem* item = static_cast<LLViewerInventoryItem*>(getItem());
		if(item)
		{
			LLUUID asset_id = item->getAssetUUID();
			LLLandmark* landmark = gLandmarkList.getAsset(asset_id);
			if (landmark)
			{
				LLVector3d global_pos;
				landmark->getGlobalPos(global_pos);
				LLLandmarkActions::getSLURLfromPosGlobal(global_pos, &copy_slurl_to_clipboard_callback_inv, true);
			}
		}
	}
	else if ("show_on_map" == action)
	{
		doActionOnCurSelectedLandmark(boost::bind(&LLItemBridge::doShowOnMap, this, _1));
	}
	else if ("marketplace_edit_listing" == action)
	{
        std::string url = LLMarketplaceData::instance().getListingURL(mUUID);
        LLUrlAction::openURL(url);
	}
}

void LLItemBridge::doActionOnCurSelectedLandmark(LLLandmarkList::loaded_callback_t cb)
{
	LLViewerInventoryItem* cur_item = getItem();
	if(cur_item && cur_item->getInventoryType() == LLInventoryType::IT_LANDMARK)
	{ 
		LLLandmark* landmark = LLLandmarkActions::getLandmark(cur_item->getUUID(), cb);
		if (landmark)
		{
			cb(landmark);
		}
	}
}

void LLItemBridge::doShowOnMap(LLLandmark* landmark)
{
	LLVector3d landmark_global_pos;
	// landmark has already been tested for NULL by calling routine
	if (landmark->getGlobalPos(landmark_global_pos))
	{
		LLFloaterWorldMap* worldmap_instance = LLFloaterWorldMap::getInstance();
		if (!landmark_global_pos.isExactlyZero() && worldmap_instance)
		{
			worldmap_instance->trackLocation(landmark_global_pos);
			LLFloaterReg::showInstance("world_map", "center");
		}
	}
}

void copy_slurl_to_clipboard_callback_inv(const std::string& slurl)
{
	gViewerWindow->getWindow()->copyTextToClipboard(utf8str_to_wstring(slurl));
	LLSD args;
	args["SLURL"] = slurl;
	LLNotificationsUtil::add("CopySLURL", args);
}

void LLItemBridge::selectItem()
{
	LLViewerInventoryItem* item = static_cast<LLViewerInventoryItem*>(getItem());
	if(item && !item->isFinished())
	{
		//item->fetchFromServer();
		LLInventoryModelBackgroundFetch::instance().start(item->getUUID(), false);
	}
}

void LLItemBridge::restoreItem()
{
	LLViewerInventoryItem* item = static_cast<LLViewerInventoryItem*>(getItem());
	if(item)
	{
		LLInventoryModel* model = getInventoryModel();
		bool is_snapshot = (item->getInventoryType() == LLInventoryType::IT_SNAPSHOT);

		const LLUUID new_parent = model->findCategoryUUIDForType(is_snapshot? LLFolderType::FT_SNAPSHOT_CATEGORY : LLFolderType::assetTypeToFolderType(item->getType()));
		// do not restamp on restore.
		LLInvFVBridge::changeItemParent(model, item, new_parent, FALSE);
	}
}

void LLItemBridge::restoreToWorld()
{
	//Similar functionality to the drag and drop rez logic
	bool remove_from_inventory = false;

	LLViewerInventoryItem* itemp = static_cast<LLViewerInventoryItem*>(getItem());
	if (itemp)
	{
		// <FS:Zi> Do not allow "Restore To Last Position" for no-copy items
#ifdef OPENSIM
		if(LLGridManager::instance().isInSecondLife())
		{
#endif
			// do not restore to last position when the item is no-copy to prevent
			// inventory loss
			if(!itemp->getPermissions().allowCopyBy(gAgent.getID()))
			{
				// debug guard for future testing of a server side fix
				if(!gSavedSettings.getBOOL("AllowNoCopyRezRestoreToWorld"))
				{
					LLNotificationsUtil::add("CantRestoreToWorldNoCopy");
					return;
				}
			}
#ifdef OPENSIM
		}
#endif
		// </FS:Zi>

		LLMessageSystem* msg = gMessageSystem;

		if (gSavedSettings.getBOOL("RezUnderLandGroup"))
		{
			LLUUID group_id = gAgent.getGroupID();
			LLParcel *parcel = LLViewerParcelMgr::getInstance()->getAgentParcel();
			LLUUID parcel_group_id = parcel->getGroupID();
			if (gAgent.isInGroup(parcel_group_id))
			{
				if (group_id != parcel_group_id)
				{
					//Agent is not in the required group.
					gAgent.restoreToWorld = true;
					gAgent.restoreToWorldGroup = group_id;
					gAgent.restoreToWorldItem = itemp;
					LLMessageSystem* msg = gMessageSystem;
					msg->newMessageFast(_PREHASH_ActivateGroup);
					msg->nextBlockFast(_PREHASH_AgentData);
					msg->addUUIDFast(_PREHASH_AgentID, gAgent.getID());
					msg->addUUIDFast(_PREHASH_SessionID, gAgent.getSessionID());
					msg->addUUIDFast(_PREHASH_GroupID, parcel_group_id);
					gAgent.sendReliableMessage();
					return;
				}
			}
		}

		msg->newMessage("RezRestoreToWorld");
		msg->nextBlockFast(_PREHASH_AgentData);
		msg->addUUIDFast(_PREHASH_AgentID, gAgent.getID());
		msg->addUUIDFast(_PREHASH_SessionID, gAgent.getSessionID());

		msg->nextBlockFast(_PREHASH_InventoryData);
		itemp->packMessage(msg);
		msg->sendReliable(gAgent.getRegion()->getHost());
		//remove local inventory copy, sim will deal with permissions and removing the item
		//from the actual inventory if its a no-copy etc
		if(!itemp->getPermissions().allowCopyBy(gAgent.getID()))
		{
			remove_from_inventory = true;
		}
		
		// Check if it's in the trash. (again similar to the normal rez logic)
		const LLUUID trash_id = gInventory.findCategoryUUIDForType(LLFolderType::FT_TRASH);
		if(gInventory.isObjectDescendentOf(itemp->getUUID(), trash_id))
		{
			remove_from_inventory = true;
		}
	}

	if(remove_from_inventory)
	{
		gInventory.deleteObject(itemp->getUUID());
		gInventory.notifyObservers();
	}
}

void LLItemBridge::gotoItem()
{
	LLInventoryObject *obj = getInventoryObject();
	if (obj && obj->getIsLinkType())
	{
		const LLUUID inbox_id = gInventory.findCategoryUUIDForType(LLFolderType::FT_INBOX);
		// <FS:Ansariel> Optional hiding of Received Items folder aka Inbox
		//if (gInventory.isObjectDescendentOf(obj->getLinkedUUID(), inbox_id))
		if (gInventory.isObjectDescendentOf(obj->getLinkedUUID(), inbox_id) && !gSavedSettings.getBOOL("FSShowInboxFolder"))
		// </FS:Ansariel>
		{
			LLSidepanelInventory *sidepanel_inventory = LLFloaterSidePanelContainer::getPanel<LLSidepanelInventory>("inventory");
			if (sidepanel_inventory && sidepanel_inventory->getInboxPanel())
			{
				sidepanel_inventory->getInboxPanel()->setSelection(obj->getLinkedUUID(), TAKE_FOCUS_NO);
			}
		}
		else
		{
			LLInventoryPanel *active_panel = LLInventoryPanel::getActiveInventoryPanel();
			if (active_panel)
			{
				active_panel->setSelection(obj->getLinkedUUID(), TAKE_FOCUS_NO);
			}
		}

	}
}

LLUIImagePtr LLItemBridge::getIcon() const
{
	LLInventoryObject *obj = getInventoryObject();
	if (obj) 
	{
		return LLInventoryIcon::getIcon(obj->getType(),
										LLInventoryType::IT_NONE,
										mIsLink);
	}
	
	return LLInventoryIcon::getIcon(LLInventoryType::ICONNAME_OBJECT);
}

LLUIImagePtr LLItemBridge::getIconOverlay() const
{
	if (getItem() && getItem()->getIsLinkType())
	{
		return LLUI::getUIImage("Inv_Link");
	}
	return NULL;
}

PermissionMask LLItemBridge::getPermissionMask() const
{
	LLViewerInventoryItem* item = getItem();
	PermissionMask perm_mask = 0;
	if (item) perm_mask = item->getPermissionMask();
	return perm_mask;
}

void LLItemBridge::buildDisplayName() const
{
	if(getItem())
	{
		mDisplayName.assign(getItem()->getName());
	}
	else
	{
		mDisplayName.assign(LLStringUtil::null);
	}

	mSearchableName.assign(mDisplayName);
	mSearchableName.append(getLabelSuffix());
	LLStringUtil::toUpper(mSearchableName);
	
	//Name set, so trigger a sort
	if(mParent)
	{
		mParent->requestSort();
	}
}

LLFontGL::StyleFlags LLItemBridge::getLabelStyle() const
{
	U8 font = LLFontGL::NORMAL;
	const LLViewerInventoryItem* item = getItem();

	if (get_is_item_worn(mUUID))
	{
		// LL_INFOS() << "BOLD" << LL_ENDL;
		font |= LLFontGL::BOLD;
	}
	else if(item && item->getIsLinkType())
	{
		font |= LLFontGL::ITALIC;
	}

	return (LLFontGL::StyleFlags)font;
}

std::string LLItemBridge::getLabelSuffix() const
{
	// String table is loaded before login screen and inventory items are
	// loaded after login, so LLTrans should be ready.
	static std::string NO_COPY = LLTrans::getString("no_copy");
	static std::string NO_MOD = LLTrans::getString("no_modify");
	static std::string NO_XFER = LLTrans::getString("no_transfer");
	static std::string LINK = LLTrans::getString("link");
	static std::string BROKEN_LINK = LLTrans::getString("broken_link");
	std::string suffix;
	LLInventoryItem* item = getItem();
	if(item)
	{
		// Any type can have the link suffix...
		BOOL broken_link = LLAssetType::lookupIsLinkType(item->getType());
		if (broken_link) return BROKEN_LINK;

		BOOL link = item->getIsLinkType();
		if (link) return LINK;

		// ...but it's a bit confusing to put nocopy/nomod/etc suffixes on calling cards.
		if(LLAssetType::AT_CALLINGCARD != item->getType()
		   && item->getPermissions().getOwner() == gAgent.getID())
		{
			BOOL copy = item->getPermissions().allowCopyBy(gAgent.getID());
			if (!copy)
			{
				suffix += NO_COPY;
			}
			BOOL mod = item->getPermissions().allowModifyBy(gAgent.getID());
			if (!mod)
			{
				suffix += NO_MOD;
			}
			BOOL xfer = item->getPermissions().allowOperationBy(PERM_TRANSFER,
																gAgent.getID());
			if (!xfer)
			{
				suffix += NO_XFER;
			}
		}
	}
	return suffix;
}

time_t LLItemBridge::getCreationDate() const
{
	LLViewerInventoryItem* item = getItem();
	if (item)
	{
		return item->getCreationDate();
	}
	return 0;
}


BOOL LLItemBridge::isItemRenameable() const
{
	LLViewerInventoryItem* item = getItem();
	if(item)
	{
		// (For now) Don't allow calling card rename since that may confuse users as to
		// what the calling card points to.
		if (item->getInventoryType() == LLInventoryType::IT_CALLINGCARD)
		{
			return FALSE;
		}

		if (!item->isFinished()) // EXT-8662
		{
			return FALSE;
		}

		if (isInboxFolder())
		{
			return FALSE;
		}

// [RLVa:KB] - Checked: 2011-03-29 (RLVa-1.3.0g) | Modified: RLVa-1.3.0g
		if ( (rlv_handler_t::isEnabled()) && (!RlvFolderLocks::instance().canRenameItem(mUUID)) )
		{
			return FALSE;
		}
// [/RLVa:KB]

		return (item->getPermissions().allowModifyBy(gAgent.getID()));
	}
	return FALSE;
}

BOOL LLItemBridge::renameItem(const std::string& new_name)
{
	if(!isItemRenameable())
		return FALSE;
	LLPreview::dirty(mUUID);
	LLInventoryModel* model = getInventoryModel();
	if(!model)
		return FALSE;
	LLViewerInventoryItem* item = getItem();
	if(item && (item->getName() != new_name))
	{
		LLSD updates;
		updates["name"] = new_name;
		update_inventory_item(item->getUUID(),updates, NULL);
	}
	// return FALSE because we either notified observers (& therefore
	// rebuilt) or we didn't update.
	return FALSE;
}

BOOL LLItemBridge::removeItem()
{
	if(!isItemRemovable())
	{
		return FALSE;
	}

	// move it to the trash
	LLInventoryModel* model = getInventoryModel();
	if(!model) return FALSE;
	const LLUUID& trash_id = model->findCategoryUUIDForType(LLFolderType::FT_TRASH);
	LLViewerInventoryItem* item = getItem();
	if (!item) return FALSE;
	if (item->getType() != LLAssetType::AT_LSL_TEXT)
	{
		LLPreview::hide(mUUID, TRUE);
	}
	// Already in trash
	if (model->isObjectDescendentOf(mUUID, trash_id)) return FALSE;

	LLNotification::Params params("ConfirmItemDeleteHasLinks");
	params.functor.function(boost::bind(&LLItemBridge::confirmRemoveItem, this, _1, _2));
	
	// Check if this item has any links.  If generic inventory linking is enabled,
	// we can't do this check because we may have items in a folder somewhere that is
	// not yet in memory, so we don't want false negatives.  (If disabled, then we 
	// know we only have links in the Outfits folder which we explicitly fetch.)
// [SL:KB] - Patch: Inventory-Links | Checked: 2010-06-01 (Catznip-2.2.0a) | Added: Catznip-2.0.1a
	// Users move folders around and reuse links that way... if we know something has links then it's just bad not to warn them :|
// [/SL:KB]
//	if (!gSavedSettings.getBOOL("InventoryLinking"))
	{
		if (!item->getIsLinkType())
		{
			LLInventoryModel::item_array_t item_array = gInventory.collectLinksTo(mUUID);
			const U32 num_links = item_array.size();
			if (num_links > 0)
			{
				// Warn if the user is will break any links when deleting this item.
				LLNotifications::instance().add(params);
				return FALSE;
			}
		}
	}
	
	LLNotifications::instance().forceResponse(params, 0);
	model->checkTrashOverflow();
	return TRUE;
}

BOOL LLItemBridge::confirmRemoveItem(const LLSD& notification, const LLSD& response)
{
	S32 option = LLNotificationsUtil::getSelectedOption(notification, response);
	if (option != 0) return FALSE;

	LLInventoryModel* model = getInventoryModel();
	if (!model) return FALSE;

	LLViewerInventoryItem* item = getItem();
	if (!item) return FALSE;

	const LLUUID& trash_id = model->findCategoryUUIDForType(LLFolderType::FT_TRASH);
	// if item is not already in trash
	if(item && !model->isObjectDescendentOf(mUUID, trash_id))
	{
		// move to trash, and restamp
		LLInvFVBridge::changeItemParent(model, item, trash_id, TRUE);
		// delete was successful
		return TRUE;
	}
	return FALSE;
}

BOOL LLItemBridge::isItemCopyable() const
{
	LLViewerInventoryItem* item = getItem();
	if (item)
	{
/*
		// Can't copy worn objects. DEV-15183
		if(get_is_item_worn(mUUID))
		{
			return FALSE;
		}

<<<<<<< HEAD
*/

//		// You can never copy a link.
//		if (item->getIsLinkType())
// [SL:KB] - Patch: Inventory-Links | Checked: 2010-04-12 (Catznip-2.2.0a) | Added: Catznip-2.0.0a
		// We'll allow copying a link if:
		//   - its target is available
		//   - it doesn't point to another link [see LLViewerInventoryItem::getLinkedItem() which returns NULL in that case]
		if (item->getIsLinkType())
// [/SL:KB]
		{
			return (NULL != item->getLinkedItem());
		}

// [SL:KB] - Patch: Inventory-Links | Checked: 2010-04-12 (Catznip-2.2.0a) | Added: Catznip-2.0.0a
		// User can copy the item if:
		//   - the item (or its target in the case of a link) is "copy"
		//   - and/or if the item (or its target in the case of a link) has a linkable asset type
		// NOTE: we do *not* want to return TRUE on everything like LL seems to do in SL-2.1.0 because not all types are "linkable"
		return (item->getPermissions().allowCopyBy(gAgent.getID()));
// [/SL:KB]
//		return item->getPermissions().allowCopyBy(gAgent.getID()) || gSavedSettings.getBOOL("InventoryLinking");
=======
		return item->getPermissions().allowCopyBy(gAgent.getID()) || gSavedSettings.getBOOL("InventoryLinking");
>>>>>>> 9eabb279
	}
	return FALSE;
}

// [SL:KB] - Patch: Inventory-Links | Checked: 2013-09-19 (Catznip-3.6)
bool LLItemBridge::isItemLinkable() const
{
	LLViewerInventoryItem* item = getItem();
	return (item && LLAssetType::lookupCanLink(item->getType()));
}
// [/SL:KB]

LLViewerInventoryItem* LLItemBridge::getItem() const
{
	LLViewerInventoryItem* item = NULL;
	LLInventoryModel* model = getInventoryModel();
	if(model)
	{
		item = (LLViewerInventoryItem*)model->getItem(mUUID);
	}
	return item;
}

BOOL LLItemBridge::isItemPermissive() const
{
	LLViewerInventoryItem* item = getItem();
	if(item)
	{
		return item->getIsFullPerm();
	}
	return FALSE;
}

// +=================================================+
// |        LLFolderBridge                           |
// +=================================================+

LLHandle<LLFolderBridge> LLFolderBridge::sSelf;

// Can be moved to another folder
BOOL LLFolderBridge::isItemMovable() const
{
	LLInventoryObject* obj = getInventoryObject();
	if(obj)
	{
		// If it's a protected type folder, we can't move it
		if (LLFolderType::lookupIsProtectedType(((LLInventoryCategory*)obj)->getPreferredType()))
			return FALSE;
		return TRUE;
	}
	return FALSE;
}

void LLFolderBridge::selectItem()
{
	// Have no fear: the first thing start() does is to test if everything for that folder has been fetched...
	LLInventoryModelBackgroundFetch::instance().start(getUUID(), true);
}

void LLFolderBridge::buildDisplayName() const
{
	LLFolderType::EType preferred_type = getPreferredType();

	// *TODO: to be removed when database supports multi language. This is a
	// temporary attempt to display the inventory folder in the user locale.
	// mantipov: *NOTE: be sure this code is synchronized with LLFriendCardsManager::findChildFolderUUID
	//		it uses the same way to find localized string

	// HACK: EXT - 6028 ([HARD CODED]? Inventory > Library > "Accessories" folder)
	// Translation of Accessories folder in Library inventory folder
	bool accessories = false;
	if(getName() == "Accessories")
	{
		//To ensure that Accessories folder is in Library we have to check its parent folder.
		//Due to parent LLFolderViewFloder is not set to this item yet we have to check its parent via Inventory Model
		LLInventoryCategory* cat = gInventory.getCategory(getUUID());
		if(cat)
		{
			const LLUUID& parent_folder_id = cat->getParentUUID();
			accessories = (parent_folder_id == gInventory.getLibraryRootFolderID());
		}
	}

	//"Accessories" inventory category has folder type FT_NONE. So, this folder
	//can not be detected as protected with LLFolderType::lookupIsProtectedType
	mDisplayName.assign(getName());
	if (accessories || LLFolderType::lookupIsProtectedType(preferred_type))
	{
		LLTrans::findString(mDisplayName, std::string("InvFolder ") + getName(), LLSD());
	}

	mSearchableName.assign(mDisplayName);
	mSearchableName.append(getLabelSuffix());
	LLStringUtil::toUpper(mSearchableName);

    //Name set, so trigger a sort
    if(mParent)
    {
        mParent->requestSort();
    }
}

std::string LLFolderBridge::getLabelSuffix() const
{
    static LLCachedControl<F32> folder_loading_message_delay(gSavedSettings, "FolderLoadingMessageWaitTime", 0.5f);
    
    if (mIsLoading && mTimeSinceRequestStart.getElapsedTimeF32() >= folder_loading_message_delay())
    {
        return llformat(" (%s) ", LLTrans::getString("LoadingData").c_str());
    }
    std::string suffix = "";
    if(mShowDescendantsCount)
    {
        LLInventoryModel::cat_array_t cat_array;
        LLInventoryModel::item_array_t item_array;
        gInventory.collectDescendents(getUUID(), cat_array, item_array, TRUE);
        // <FS:Ansariel> Fix item count formatting
        //S32 count = item_array.size();
        //if(count > 0)
        //{
        //    std::ostringstream oss;
        //    oss << count;
        //    LLStringUtil::format_map_t args;
        //    args["[ITEMS_COUNT]"] = oss.str();
        //    suffix = " " + LLTrans::getString("InventoryItemsCount", args);
        //}
        if (cat_array.size() > 0 || item_array.size() > 0)
        {
            LLLocale locale("");
            LLStringUtil::format_map_t args;
            std::string count_str;
            LLResMgr::getInstance()->getIntegerString(count_str, item_array.size());
            args["ITEMS"] = count_str;
            LLResMgr::getInstance()->getIntegerString(count_str, cat_array.size());
            args["CATEGORIES"] = count_str;
            suffix = " " + LLTrans::getString("InventoryItemsCount", args);
        }
        // </FS:Ansariel>
    }

    return LLInvFVBridge::getLabelSuffix() + suffix;
}

LLFontGL::StyleFlags LLFolderBridge::getLabelStyle() const
{
    return LLFontGL::NORMAL;
}

void LLFolderBridge::update()
{
	// we know we have children but  haven't  fetched them (doesn't obey filter)
	bool loading = !isUpToDate() && hasChildren() && mFolderViewItem->isOpen();

	if (loading != mIsLoading)
	{
		if ( loading )
		{
			// Measure how long we've been in the loading state
			mTimeSinceRequestStart.reset();
		}
		mIsLoading = loading;
		
		mFolderViewItem->refresh();
	}
}


// Iterate through a folder's children to determine if
// all the children are removable.
class LLIsItemRemovable : public LLFolderViewFunctor
{
public:
	LLIsItemRemovable() : mPassed(TRUE) {}
	virtual void doFolder(LLFolderViewFolder* folder)
	{
		mPassed &= folder->getViewModelItem()->isItemRemovable();
	}
	virtual void doItem(LLFolderViewItem* item)
	{
		mPassed &= item->getViewModelItem()->isItemRemovable();
	}
	BOOL mPassed;
};

// Can be destroyed (or moved to trash)
BOOL LLFolderBridge::isItemRemovable() const
{
	if (!get_is_category_removable(getInventoryModel(), mUUID))
	{
		return FALSE;
	}

	LLInventoryPanel* panel = mInventoryPanel.get();
	LLFolderViewFolder* folderp = dynamic_cast<LLFolderViewFolder*>(panel ?   panel->getItemByID(mUUID) : NULL);
	if (folderp)
	{
		LLIsItemRemovable folder_test;
		folderp->applyFunctorToChildren(folder_test);
		if (!folder_test.mPassed)
		{
			return FALSE;
		}
	}
    
    if (isMarketplaceListingsFolder() && LLMarketplaceData::instance().getActivationState(mUUID))
    {
        return FALSE;
    }

	return TRUE;
}

BOOL LLFolderBridge::isUpToDate() const
{
	LLInventoryModel* model = getInventoryModel();
	if(!model) return FALSE;
	LLViewerInventoryCategory* category = (LLViewerInventoryCategory*)model->getCategory(mUUID);
	if( !category )
	{
		return FALSE;
	}

	return category->getVersion() != LLViewerInventoryCategory::VERSION_UNKNOWN;
}

BOOL LLFolderBridge::isItemCopyable() const
{
	// Folders are copyable if items in them are, recursively, copyable.
	
	// Get the content of the folder
	LLInventoryModel::cat_array_t* cat_array;
	LLInventoryModel::item_array_t* item_array;
	gInventory.getDirectDescendentsOf(mUUID,cat_array,item_array);

	// Check the items
	LLInventoryModel::item_array_t item_array_copy = *item_array;
	for (LLInventoryModel::item_array_t::iterator iter = item_array_copy.begin(); iter != item_array_copy.end(); iter++)
	{
		LLInventoryItem* item = *iter;
		LLItemBridge item_br(mInventoryPanel.get(), mRoot, item->getUUID());
		if (!item_br.isItemCopyable())
			return FALSE;
}

	// Check the folders
	LLInventoryModel::cat_array_t cat_array_copy = *cat_array;
	for (LLInventoryModel::cat_array_t::iterator iter = cat_array_copy.begin(); iter != cat_array_copy.end(); iter++)
{
		LLViewerInventoryCategory* category = *iter;
		LLFolderBridge cat_br(mInventoryPanel.get(), mRoot, category->getUUID());
		if (!cat_br.isItemCopyable())
			return FALSE;
	}
	
		return TRUE;
	}

// [SL:KB] - Patch: Inventory-Links | Checked: 2013-09-19 (Catznip-3.6)
bool LLFolderBridge::isItemLinkable() const
{
	LLFolderType::EType ftType = getPreferredType();
	return (LLFolderType::FT_NONE == ftType || LLFolderType::FT_OUTFIT == ftType);
}
// [/SL:KB]

BOOL LLFolderBridge::isClipboardPasteable() const
{
	if ( ! LLInvFVBridge::isClipboardPasteable() )
		return FALSE;

	// Don't allow pasting duplicates to the Calling Card/Friends subfolders, see bug EXT-1599
	if ( LLFriendCardsManager::instance().isCategoryInFriendFolder( getCategory() ) )
	{
		LLInventoryModel* model = getInventoryModel();
		if ( !model )
		{
			return FALSE;
		}

		std::vector<LLUUID> objects;
		LLClipboard::instance().pasteFromClipboard(objects);
		const LLViewerInventoryCategory *current_cat = getCategory();

		// Search for the direct descendent of current Friends subfolder among all pasted items,
		// and return false if is found.
		for(S32 i = objects.size() - 1; i >= 0; --i)
		{
			const LLUUID &obj_id = objects.at(i);
			if ( LLFriendCardsManager::instance().isObjDirectDescendentOfCategory(model->getObject(obj_id), current_cat) )
			{
				return FALSE;
			}
		}

	}
	return TRUE;
}

BOOL LLFolderBridge::isClipboardPasteableAsLink() const
{
	// Check normal paste-as-link permissions
	if (!LLInvFVBridge::isClipboardPasteableAsLink())
	{
		return FALSE;
	}

	const LLInventoryModel* model = getInventoryModel();
	if (!model)
	{
		return FALSE;
	}

	const LLViewerInventoryCategory *current_cat = getCategory();
	if (current_cat)
	{
		const BOOL is_in_friend_folder = LLFriendCardsManager::instance().isCategoryInFriendFolder( current_cat );
		const LLUUID &current_cat_id = current_cat->getUUID();
		std::vector<LLUUID> objects;
		LLClipboard::instance().pasteFromClipboard(objects);
		S32 count = objects.size();
		for(S32 i = 0; i < count; i++)
		{
			const LLUUID &obj_id = objects.at(i);
			const LLInventoryCategory *cat = model->getCategory(obj_id);
			if (cat)
			{
				const LLUUID &cat_id = cat->getUUID();
				// Don't allow recursive pasting
				if ((cat_id == current_cat_id) ||
					model->isObjectDescendentOf(current_cat_id, cat_id))
				{
					return FALSE;
				}
			}
			// Don't allow pasting duplicates to the Calling Card/Friends subfolders, see bug EXT-1599
			if ( is_in_friend_folder )
			{
				// If object is direct descendent of current Friends subfolder than return false.
				// Note: We can't use 'const LLInventoryCategory *cat', because it may be null
				// in case type of obj_id is LLInventoryItem.
				if ( LLFriendCardsManager::instance().isObjDirectDescendentOfCategory(model->getObject(obj_id), current_cat) )
				{
					return FALSE;
				}
			}
		}
	}
	return TRUE;

}


BOOL LLFolderBridge::dragCategoryIntoFolder(LLInventoryCategory* inv_cat,
											BOOL drop,
											std::string& tooltip_msg,
											BOOL is_link,
											BOOL user_confirm)
{

	LLInventoryModel* model = getInventoryModel();

	if (!inv_cat) return FALSE; // shouldn't happen, but in case item is incorrectly parented in which case inv_cat will be NULL
	if (!model) return FALSE;
	if (!isAgentAvatarValid()) return FALSE;
	if (!isAgentInventory()) return FALSE; // cannot drag categories into library
	// <FS:TT> Client LSL Bridge (also for #AO)
	if (isProtectedFolder()) return FALSE;
	// </FS:TT>

	LLInventoryPanel* destination_panel = mInventoryPanel.get();
	if (!destination_panel) return false;

	LLInventoryFilter* filter = getInventoryFilter();
	if (!filter) return false;

	const LLUUID &cat_id = inv_cat->getUUID();
	const LLUUID &current_outfit_id = model->findCategoryUUIDForType(LLFolderType::FT_CURRENT_OUTFIT, false);
	const LLUUID &marketplacelistings_id = model->findCategoryUUIDForType(LLFolderType::FT_MARKETPLACE_LISTINGS, false);
    const LLUUID from_folder_uuid = inv_cat->getParentUUID();
	
	const BOOL move_is_into_current_outfit = (mUUID == current_outfit_id);
	const BOOL move_is_into_marketplacelistings = model->isObjectDescendentOf(mUUID, marketplacelistings_id);
    const BOOL move_is_from_marketplacelistings = model->isObjectDescendentOf(cat_id, marketplacelistings_id);

	// check to make sure source is agent inventory, and is represented there.
	LLToolDragAndDrop::ESource source = LLToolDragAndDrop::getInstance()->getSource();
	const BOOL is_agent_inventory = (model->getCategory(cat_id) != NULL)
		&& (LLToolDragAndDrop::SOURCE_AGENT == source);

	BOOL accept = FALSE;
	U64 filter_types = filter->getFilterTypes();
	BOOL use_filter = filter_types && (filter_types&LLInventoryFilter::FILTERTYPE_DATE || (filter_types&LLInventoryFilter::FILTERTYPE_OBJECT)==0);

	if (is_agent_inventory)
	{
		const LLUUID &trash_id = model->findCategoryUUIDForType(LLFolderType::FT_TRASH, false);
		// <FS:Ansariel> FIRE-1392: Allow dragging all asset types into Landmarks folder
		//const LLUUID &landmarks_id = model->findCategoryUUIDForType(LLFolderType::FT_LANDMARK, false);
		const LLUUID &my_outifts_id = model->findCategoryUUIDForType(LLFolderType::FT_MY_OUTFITS, false);

		const BOOL move_is_into_trash = (mUUID == trash_id) || model->isObjectDescendentOf(mUUID, trash_id);
		const BOOL move_is_into_my_outfits = (mUUID == my_outifts_id) || model->isObjectDescendentOf(mUUID, my_outifts_id);
		const BOOL move_is_into_outfit = move_is_into_my_outfits || (getCategory() && getCategory()->getPreferredType()==LLFolderType::FT_OUTFIT);
		const BOOL move_is_into_current_outfit = (getCategory() && getCategory()->getPreferredType()==LLFolderType::FT_CURRENT_OUTFIT);
		// <FS:Ansariel> FIRE-1392: Allow dragging all asset types into Landmarks folder
		//const BOOL move_is_into_landmarks = (mUUID == landmarks_id) || model->isObjectDescendentOf(mUUID, landmarks_id);

		//--------------------------------------------------------------------------------
		// Determine if folder can be moved.
		//

		BOOL is_movable = TRUE;

        if (is_movable && (marketplacelistings_id == cat_id))
        {
            is_movable = FALSE;
            tooltip_msg = LLTrans::getString("TooltipOutboxCannotMoveRoot");
        }
        if (is_movable && move_is_from_marketplacelistings && LLMarketplaceData::instance().getActivationState(cat_id))
        {
            // If the incoming folder is listed and active (and is therefore either the listing or the version folder),
            // then moving is *not* allowed
            is_movable = FALSE;
            tooltip_msg = LLTrans::getString("TooltipOutboxDragActive");
        }
		if (is_movable && (mUUID == cat_id))
		{
			is_movable = FALSE;
			tooltip_msg = LLTrans::getString("TooltipDragOntoSelf");
		}
		if (is_movable && (model->isObjectDescendentOf(mUUID, cat_id)))
		{
			is_movable = FALSE;
			tooltip_msg = LLTrans::getString("TooltipDragOntoOwnChild");
		}
		if (is_movable && LLFolderType::lookupIsProtectedType(inv_cat->getPreferredType()))
		{
			is_movable = FALSE;
			// tooltip?
		}
		if (is_movable && move_is_into_outfit)
		{
			if((mUUID == my_outifts_id) || (getCategory() && getCategory()->getPreferredType() == LLFolderType::FT_NONE))
			{
				is_movable = ((inv_cat->getPreferredType() == LLFolderType::FT_NONE) || (inv_cat->getPreferredType() == LLFolderType::FT_OUTFIT));
			}
			else
			{
				is_movable = false;
			}
		}
		if(is_movable && move_is_into_current_outfit && is_link)
		{
			is_movable = FALSE;
		}
		if (is_movable && (mUUID == model->findCategoryUUIDForType(LLFolderType::FT_FAVORITE)))
		{
			is_movable = FALSE;
			// tooltip?
		}
		if (is_movable && (getPreferredType() == LLFolderType::FT_MARKETPLACE_STOCK))
		{
            // One cannot move a folder into a stock folder
			is_movable = FALSE;
			// tooltip?
        }
		
		LLInventoryModel::cat_array_t descendent_categories;
		LLInventoryModel::item_array_t descendent_items;
		if (is_movable)
		{
			model->collectDescendents(cat_id, descendent_categories, descendent_items, FALSE);
			for (S32 i=0; i < descendent_categories.size(); ++i)
			{
				LLInventoryCategory* category = descendent_categories[i];
				if(LLFolderType::lookupIsProtectedType(category->getPreferredType()))
				{
					// Can't move "special folders" (e.g. Textures Folder).
					is_movable = FALSE;
					break;
				}
			}
		}
		U32 max_items_to_wear = gSavedSettings.getU32("WearFolderLimit");
		if (is_movable
			&& move_is_into_current_outfit
			&& descendent_items.size() > max_items_to_wear)
		{
			LLInventoryModel::cat_array_t cats;
			LLInventoryModel::item_array_t items;
			LLFindWearablesEx not_worn(/*is_worn=*/ false, /*include_body_parts=*/ false);
			gInventory.collectDescendentsIf(cat_id,
				cats,
				items,
				LLInventoryModel::EXCLUDE_TRASH,
				not_worn);

			if (items.size() > max_items_to_wear)
			{
				// Can't move 'large' folders into current outfit: MAINT-4086
				is_movable = FALSE;
				LLStringUtil::format_map_t args;
				args["AMOUNT"] = llformat("%d", max_items_to_wear);
				tooltip_msg = LLTrans::getString("TooltipTooManyWearables",args);
			}
		}
		if (is_movable && move_is_into_trash)
		{
			for (S32 i=0; i < descendent_items.size(); ++i)
			{
				LLInventoryItem* item = descendent_items[i];
				if (get_is_item_worn(item->getUUID()))
				{
					is_movable = FALSE;
					break; // It's generally movable, but not into the trash.
				}
			}
		}
		// <FS:Ansariel> FIRE-1392: Allow dragging all asset types into Landmarks folder
		//if (is_movable && move_is_into_landmarks)
		//{
		//	for (S32 i=0; i < descendent_items.size(); ++i)
		//	{
		//		LLViewerInventoryItem* item = descendent_items[i];

		//		// Don't move anything except landmarks and categories into Landmarks folder.
		//		// We use getType() instead of getActua;Type() to allow links to landmarks and folders.
		//		if (LLAssetType::AT_LANDMARK != item->getType() && LLAssetType::AT_CATEGORY != item->getType())
		//		{
		//			is_movable = FALSE;
		//			break; // It's generally movable, but not into Landmarks.
		//		}
		//	}
		//}
		// </FS:Ansariel>
        
		if (is_movable && move_is_into_marketplacelistings)
		{
            const LLViewerInventoryCategory * master_folder = model->getFirstDescendantOf(marketplacelistings_id, mUUID);
            LLViewerInventoryCategory * dest_folder = getCategory();
            S32 bundle_size = (drop ? 1 : LLToolDragAndDrop::instance().getCargoCount());
            is_movable = can_move_folder_to_marketplace(master_folder, dest_folder, inv_cat, tooltip_msg, bundle_size);
		}

		if (is_movable)
		{
			LLInventoryPanel* active_panel = LLInventoryPanel::getActiveInventoryPanel(FALSE);
			is_movable = active_panel != NULL;

			// For a folder to pass the filter all its descendants are required to pass.
			// We make this exception to allow reordering folders within an inventory panel,
			// which has a filter applied, like Recent tab for example.
			// There may be folders which are displayed because some of their descendants pass
			// the filter, but other don't, and thus remain hidden. Without this check,
			// such folders would not be allowed to be moved within a panel.
			if (destination_panel == active_panel)
			{
				is_movable = true;
			}
			else
			{
				LLFolderView* active_folder_view = NULL;

				if (is_movable)
				{
					active_folder_view = active_panel->getRootFolder();
					is_movable = active_folder_view != NULL;
				}

				if (is_movable && use_filter)
				{
					// Check whether the folder being dragged from active inventory panel
					// passes the filter of the destination panel.
					// <FS:Ansariel> FIRE-7219: Allow DnD operation on filtered folder views
					//is_movable = check_category(model, cat_id, active_panel, filter);
				}
			}
		}

// [RLVa:KB] - Checked: 2011-03-29 (RLVa-1.3.0g) | Added: RLVa-1.3.0g
		if ( (is_movable) && (rlv_handler_t::isEnabled()) && (RlvFolderLocks::instance().hasLockedFolder(RLV_LOCK_ANY)) )
		{
			is_movable = RlvFolderLocks::instance().canMoveFolder(cat_id, mUUID);
		}
// [/RLVa:KB]

		// 
		//--------------------------------------------------------------------------------

		accept = is_movable;

		if (accept && drop)
		{
            // Dropping in or out of marketplace needs (sometimes) confirmation
            if (user_confirm && (move_is_from_marketplacelistings || move_is_into_marketplacelistings))
            {
                if (move_is_from_marketplacelistings && (LLMarketplaceData::instance().isInActiveFolder(cat_id) ||
                                                         LLMarketplaceData::instance().isListedAndActive(cat_id)))
                {
                    if (LLMarketplaceData::instance().isListed(cat_id) || LLMarketplaceData::instance().isVersionFolder(cat_id))
                    {
                        // Move the active version folder or listing folder itself outside marketplace listings will unlist the listing so ask that question specifically
                        LLNotificationsUtil::add("ConfirmMerchantUnlist", LLSD(), LLSD(), boost::bind(&LLFolderBridge::callback_dropCategoryIntoFolder, this, _1, _2, inv_cat));
                    }
                    else
                    {
                        // Any other case will simply modify but not unlist an active listed listing
                        LLNotificationsUtil::add("ConfirmMerchantActiveChange", LLSD(), LLSD(), boost::bind(&LLFolderBridge::callback_dropCategoryIntoFolder, this, _1, _2, inv_cat));
                    }
                    return true;
                }
                if (move_is_from_marketplacelistings && LLMarketplaceData::instance().isVersionFolder(cat_id))
                {
                    // Moving the version folder from its location will deactivate it. Ask confirmation.
                    LLNotificationsUtil::add("ConfirmMerchantClearVersion", LLSD(), LLSD(), boost::bind(&LLFolderBridge::callback_dropCategoryIntoFolder, this, _1, _2, inv_cat));
                    return true;
                }
                if (move_is_into_marketplacelistings && LLMarketplaceData::instance().isInActiveFolder(mUUID))
                {
                    // Moving something in an active listed listing will modify it. Ask confirmation.
                    LLNotificationsUtil::add("ConfirmMerchantActiveChange", LLSD(), LLSD(), boost::bind(&LLFolderBridge::callback_dropCategoryIntoFolder, this, _1, _2, inv_cat));
                    return true;
                }
                if (move_is_from_marketplacelistings && LLMarketplaceData::instance().isListed(cat_id))
                {
                    // Moving a whole listing folder will result in archival of SLM data. Ask confirmation.
                    LLNotificationsUtil::add("ConfirmListingCutOrDelete", LLSD(), LLSD(), boost::bind(&LLFolderBridge::callback_dropCategoryIntoFolder, this, _1, _2, inv_cat));
                    return true;
                }
                if (move_is_into_marketplacelistings && !move_is_from_marketplacelistings)
                {
                    LLNotificationsUtil::add("ConfirmMerchantMoveInventory", LLSD(), LLSD(), boost::bind(&LLFolderBridge::callback_dropCategoryIntoFolder, this, _1, _2, inv_cat));
                    return true;
                }
            }
			// Look for any gestures and deactivate them
			if (move_is_into_trash)
			{
				for (S32 i=0; i < descendent_items.size(); i++)
				{
					LLInventoryItem* item = descendent_items[i];
					if (item->getType() == LLAssetType::AT_GESTURE
						&& LLGestureMgr::instance().isGestureActive(item->getUUID()))
					{
						LLGestureMgr::instance().deactivateGesture(item->getUUID());
					}
				}
			}

			// if target is current outfit folder we use link
			if (move_is_into_current_outfit &&
				(inv_cat->getPreferredType() == LLFolderType::FT_NONE ||
				inv_cat->getPreferredType() == LLFolderType::FT_OUTFIT))
			{
				// traverse category and add all contents to currently worn.
				BOOL append = true;
				LLAppearanceMgr::instance().wearInventoryCategory(inv_cat, false, append);
			}
			else if (move_is_into_marketplacelistings)
			{
				move_folder_to_marketplacelistings(inv_cat, mUUID);
			}
			else
			{
				if (model->isObjectDescendentOf(cat_id, model->findCategoryUUIDForType(LLFolderType::FT_INBOX, false)))
				{
					set_dad_inbox_object(cat_id);
				}

				// Reparent the folder and restamp children if it's moving
				// into trash.
				LLInvFVBridge::changeCategoryParent(
					model,
					(LLViewerInventoryCategory*)inv_cat,
					mUUID,
					move_is_into_trash);
			}
            if (move_is_from_marketplacelistings)
            {
                // If we are moving a folder at the listing folder level (i.e. its parent is the marketplace listings folder)
                if (from_folder_uuid == marketplacelistings_id)
                {
                    // Clear the folder from the marketplace in case it is a listing folder
                    if (LLMarketplaceData::instance().isListed(cat_id))
                    {
                        LLMarketplaceData::instance().clearListing(cat_id);
                    }
                }
                else
                {
                    // If we move from within an active (listed) listing, checks that it's still valid, if not, unlist
                    LLUUID version_folder_id = LLMarketplaceData::instance().getActiveFolder(from_folder_uuid);
                    if (version_folder_id.notNull())
                    {
                        LLViewerInventoryCategory* cat = gInventory.getCategory(version_folder_id);
                        if (!validate_marketplacelistings(cat,NULL))
                        {
                            LLMarketplaceData::instance().activateListing(version_folder_id,false);
                        }
                    }
                    // In all cases, update the listing we moved from so suffix are updated
                    update_marketplace_category(from_folder_uuid);
                }
            }
		}
	}
	else if (LLToolDragAndDrop::SOURCE_WORLD == source)
	{
		if (move_is_into_marketplacelistings)
		{
			tooltip_msg = LLTrans::getString("TooltipOutboxNotInInventory");
			accept = FALSE;
		}
		else
		{
			accept = move_inv_category_world_to_agent(cat_id, mUUID, drop, NULL, NULL, filter);
		}
	}
	else if (LLToolDragAndDrop::SOURCE_LIBRARY == source)
	{
		if (move_is_into_marketplacelistings)
		{
			tooltip_msg = LLTrans::getString("TooltipOutboxNotInInventory");
			accept = FALSE;
		}
		else
		{
			// Accept folders that contain complete outfits.
			accept = move_is_into_current_outfit && LLAppearanceMgr::instance().getCanMakeFolderIntoOutfit(cat_id);
		}		

		if (accept && drop)
		{
			LLAppearanceMgr::instance().wearInventoryCategory(inv_cat, true, false);
		}
	}

	return accept;
}

void warn_move_inventory(LLViewerObject* object, boost::shared_ptr<LLMoveInv> move_inv)
{
	const char* dialog = NULL;
	if (object->flagScripted())
	{
		dialog = "MoveInventoryFromScriptedObject";
	}
	else
	{
		dialog = "MoveInventoryFromObject";
	}

    static LLNotificationPtr notification_ptr;
    static boost::shared_ptr<LLMoveInv> inv_ptr;

    // Notification blocks user from interacting with inventories so everything that comes after first message
    // is part of this message - don'r show it again
    // Note: workaround for MAINT-5495 untill proper refactoring and warning system for Drag&Drop can be made.
    if (notification_ptr == NULL
        || !notification_ptr->isActive()
        || LLNotificationsUtil::find(notification_ptr->getID()) == NULL
        || inv_ptr->mCategoryID != move_inv->mCategoryID
        || inv_ptr->mObjectID != move_inv->mObjectID)
    {
        notification_ptr = LLNotificationsUtil::add(dialog, LLSD(), LLSD(), boost::bind(move_task_inventory_callback, _1, _2, move_inv));
        inv_ptr = move_inv;
    }
    else
    {
        // Notification is alive and not responded, operating inv_ptr should be safe so attach new data
        two_uuids_list_t::iterator move_it;
        for (move_it = move_inv->mMoveList.begin();
            move_it != move_inv->mMoveList.end();
            ++move_it)
        {
            inv_ptr->mMoveList.push_back(*move_it);
        }
        move_inv.reset();
    }
}

// Move/copy all inventory items from the Contents folder of an in-world
// object to the agent's inventory, inside a given category.
BOOL move_inv_category_world_to_agent(const LLUUID& object_id,
									  const LLUUID& category_id,
									  BOOL drop,
									  void (*callback)(S32, void*),
									  void* user_data,
									  LLInventoryFilter* filter)
{
	// Make sure the object exists. If we allowed dragging from
	// anonymous objects, it would be possible to bypass
	// permissions.
	// content category has same ID as object itself
	LLViewerObject* object = gObjectList.findObject(object_id);
	if(!object)
	{
		LL_INFOS() << "Object not found for drop." << LL_ENDL;
		return FALSE;
	}

	// this folder is coming from an object, as there is only one folder in an object, the root,
	// we need to collect the entire contents and handle them as a group
	LLInventoryObject::object_list_t inventory_objects;
	object->getInventoryContents(inventory_objects);

	if (inventory_objects.empty())
	{
		LL_INFOS() << "Object contents not found for drop." << LL_ENDL;
		return FALSE;
	}

	BOOL accept = FALSE;
	BOOL is_move = FALSE;
	BOOL use_filter = FALSE;
	if (filter)
	{
		U64 filter_types = filter->getFilterTypes();
		use_filter = filter_types && (filter_types&LLInventoryFilter::FILTERTYPE_DATE || (filter_types&LLInventoryFilter::FILTERTYPE_OBJECT)==0);
	}

	// coming from a task. Need to figure out if the person can
	// move/copy this item.
	LLInventoryObject::object_list_t::iterator it = inventory_objects.begin();
	LLInventoryObject::object_list_t::iterator end = inventory_objects.end();
	for ( ; it != end; ++it)
	{
		LLInventoryItem* item = dynamic_cast<LLInventoryItem*>(it->get());
		if (!item)
		{
			LL_WARNS() << "Invalid inventory item for drop" << LL_ENDL;
			continue;
		}

		// coming from a task. Need to figure out if the person can
		// move/copy this item.
		LLPermissions perm(item->getPermissions());
		if((perm.allowCopyBy(gAgent.getID(), gAgent.getGroupID())
			&& perm.allowTransferTo(gAgent.getID())))
//			|| gAgent.isGodlike())
		{
			accept = TRUE;
		}
		else if(object->permYouOwner())
		{
			// If the object cannot be copied, but the object the
			// inventory is owned by the agent, then the item can be
			// moved from the task to agent inventory.
			is_move = TRUE;
			accept = TRUE;
		}

		if (accept && use_filter)
		{
			accept = filter->check(item);
		}

		if (!accept)
		{
			break;
		}
	}

	if(drop && accept)
	{
		it = inventory_objects.begin();
        boost::shared_ptr<LLMoveInv> move_inv(new LLMoveInv);
		move_inv->mObjectID = object_id;
		move_inv->mCategoryID = category_id;
		move_inv->mCallback = callback;
		move_inv->mUserData = user_data;

		for ( ; it != end; ++it)
		{
			two_uuids_t two(category_id, (*it)->getUUID());
			move_inv->mMoveList.push_back(two);
		}

		if(is_move)
		{
			// Callback called from within here.
			warn_move_inventory(object, move_inv);
		}
		else
		{
			LLNotification::Params params("MoveInventoryFromObject");
			params.functor.function(boost::bind(move_task_inventory_callback, _1, _2, move_inv));
			LLNotifications::instance().forceResponse(params, 0);
		}
	}
	return accept;
}

void LLRightClickInventoryFetchDescendentsObserver::execute(bool clear_observer)
{
	// Bail out immediately if no descendents
	if( mComplete.empty() )
	{
		LL_WARNS() << "LLRightClickInventoryFetchDescendentsObserver::done with empty mCompleteFolders" << LL_ENDL;
		if (clear_observer)
		{
		gInventory.removeObserver(this);
		delete this;
		}
		return;
	}

	// Copy the list of complete fetched folders while "this" is still valid
	uuid_vec_t completed_folder = mComplete;
	
	// Clean up, and remove this as an observer now since recursive calls
	// could notify observers and throw us into an infinite loop.
	if (clear_observer)
	{
		gInventory.removeObserver(this);
		delete this;
	}

	for (uuid_vec_t::iterator current_folder = completed_folder.begin(); current_folder != completed_folder.end(); ++current_folder)
	{
		// Get the information on the fetched folder items and subfolders and fetch those 
		LLInventoryModel::cat_array_t* cat_array;
		LLInventoryModel::item_array_t* item_array;
		gInventory.getDirectDescendentsOf(*current_folder, cat_array, item_array);

		S32 item_count(0);
		if( item_array )
		{			
			item_count = item_array->size();
		}
		
		S32 cat_count(0);
		if( cat_array )
		{			
			cat_count = cat_array->size();
		}

		// Move to next if current folder empty
		if ((item_count == 0) && (cat_count == 0))
		{
			continue;
		}

		uuid_vec_t ids;
		LLRightClickInventoryFetchObserver* outfit = NULL;
		LLRightClickInventoryFetchDescendentsObserver* categories = NULL;

		// Fetch the items
		if (item_count)
		{
			for (S32 i = 0; i < item_count; ++i)
			{
				ids.push_back(item_array->at(i)->getUUID());
			}
			outfit = new LLRightClickInventoryFetchObserver(ids);
		}
		// Fetch the subfolders
		if (cat_count)
		{
			for (S32 i = 0; i < cat_count; ++i)
			{
				ids.push_back(cat_array->at(i)->getUUID());
			}
			categories = new LLRightClickInventoryFetchDescendentsObserver(ids);
		}

		// Perform the item fetch
		if (outfit)
		{
	outfit->startFetch();
			outfit->execute();				// Not interested in waiting and this will be right 99% of the time.
			delete outfit;
//Uncomment the following code for laggy Inventory UI.
			/*
			 if (outfit->isFinished())
	{
	// everything is already here - call done.
				outfit->execute();
				delete outfit;
	}
	else
	{
				// it's all on its way - add an observer, and the inventory
	// will call done for us when everything is here.
	gInventory.addObserver(outfit);
			}
			*/
		}
		// Perform the subfolders fetch : this is where we truly recurse down the folder hierarchy
		if (categories)
		{
			categories->startFetch();
			if (categories->isFinished())
			{
				// everything is already here - call done.
				categories->execute();
				delete categories;
			}
			else
			{
				// it's all on its way - add an observer, and the inventory
				// will call done for us when everything is here.
				gInventory.addObserver(categories);
			}
		}
	}
}


//~~~~~~~~~~~~~~~~~~~~~~~~~~~~~~~~~~~~~~~~~~~~~~~~~~~~~~~~~~~~~~~~
// Class LLInventoryWearObserver
//
// Observer for "copy and wear" operation to support knowing
// when the all of the contents have been added to inventory.
//~~~~~~~~~~~~~~~~~~~~~~~~~~~~~~~~~~~~~~~~~~~~~~~~~~~~~~~~~~~~~~~~
class LLInventoryCopyAndWearObserver : public LLInventoryObserver
{
public:
	LLInventoryCopyAndWearObserver(const LLUUID& cat_id, int count, bool folder_added=false, bool replace=false) :
		mCatID(cat_id), mContentsCount(count), mFolderAdded(folder_added), mReplace(replace){}
	virtual ~LLInventoryCopyAndWearObserver() {}
	virtual void changed(U32 mask);

protected:
	LLUUID mCatID;
	int    mContentsCount;
	bool   mFolderAdded;
	bool   mReplace;
};



void LLInventoryCopyAndWearObserver::changed(U32 mask)
{
	if((mask & (LLInventoryObserver::ADD)) != 0)
	{
		if (!mFolderAdded)
		{
			const std::set<LLUUID>& changed_items = gInventory.getChangedIDs();

			std::set<LLUUID>::const_iterator id_it = changed_items.begin();
			std::set<LLUUID>::const_iterator id_end = changed_items.end();
			for (;id_it != id_end; ++id_it)
			{
				if ((*id_it) == mCatID)
				{
					mFolderAdded = TRUE;
					break;
				}
			}
		}

		if (mFolderAdded)
		{
			LLViewerInventoryCategory* category = gInventory.getCategory(mCatID);
			if (NULL == category)
			{
				LL_WARNS() << "gInventory.getCategory(" << mCatID
						<< ") was NULL" << LL_ENDL;
			}
			else
			{
				if (category->getDescendentCount() ==
				    mContentsCount)
				{
					gInventory.removeObserver(this);
					LLAppearanceMgr::instance().wearInventoryCategory(category, FALSE, !mReplace);
					delete this;
				}
			}
		}

	}
}



void LLFolderBridge::performAction(LLInventoryModel* model, std::string action)
{
	if ("open" == action)
	{
		LLFolderViewFolder *f = dynamic_cast<LLFolderViewFolder   *>(mInventoryPanel.get()->getItemByID(mUUID));
		if (f)
		{
			f->toggleOpen();
		}
		
		return;
	}
	else if ("paste" == action)
	{
		pasteFromClipboard();
		return;
	}
	else if ("paste_link" == action)
	{
		pasteLinkFromClipboard();
		return;
	}
	else if ("properties" == action)
	{
		showProperties();
		return;
	}
	else if ("replaceoutfit" == action)
	{
		modifyOutfit(FALSE);
		return;
	}
	else if ("addtooutfit" == action)
	{
		modifyOutfit(TRUE);
		return;
	}
// <FS:TT> Patch: ReplaceWornItemsOnly
	else if ("replaceitems" == action)
	{
		LLInventoryModel* model = getInventoryModel();
		if(!model) return;
		LLViewerInventoryCategory* cat = getCategory();
		if(!cat) return;

		gInventory.wearItemsOnAvatar(cat);
		return;
	}
// </FS:TT>
	else if ("show_in_main_panel" == action)
	{
		LLInventoryPanel::openInventoryPanelAndSetSelection(TRUE, mUUID, TRUE);
		return;
	}
	else if ("cut" == action)
	{
		cutToClipboard();
		return;
	}
	else if ("copy" == action)
	{
		copyToClipboard();
		return;
	}
	else if ("removefromoutfit" == action)
	{
		LLInventoryModel* model = getInventoryModel();
		if(!model) return;
		LLViewerInventoryCategory* cat = getCategory();
		if(!cat) return;

		LLAppearanceMgr::instance().takeOffOutfit( cat->getLinkedUUID() );
		return;
	}
	else if ("copyoutfittoclipboard" == action)
	{
		copyOutfitToClipboard();
	}
	else if ("purge" == action)
	{
		purgeItem(model, mUUID);
		return;
	}
	else if ("restore" == action)
	{
		restoreItem();
		return;
	}
	else if ("marketplace_list" == action)
	{
        if (depth_nesting_in_marketplace(mUUID) == 1)
        {
            LLUUID version_folder_id = LLMarketplaceData::instance().getVersionFolder(mUUID);
            LLViewerInventoryCategory* cat = gInventory.getCategory(version_folder_id);
            mMessage = "";
            if (!validate_marketplacelistings(cat,boost::bind(&LLFolderBridge::gatherMessage, this, _1, _2, _3)))
            {
                LLSD subs;
                subs["[ERROR_CODE]"] = mMessage;
                LLNotificationsUtil::add("MerchantListingFailed", subs);
            }
            else
            {
                LLMarketplaceData::instance().activateListing(mUUID,true);
            }
        }
		return;
	}
	else if ("marketplace_activate" == action)
	{
        if (depth_nesting_in_marketplace(mUUID) == 2)
        {
			LLInventoryCategory* category = gInventory.getCategory(mUUID);
            mMessage = "";
            if (!validate_marketplacelistings(category,boost::bind(&LLFolderBridge::gatherMessage, this, _1, _2, _3),false,2))
            {
                LLSD subs;
                subs["[ERROR_CODE]"] = mMessage;
                LLNotificationsUtil::add("MerchantFolderActivationFailed", subs);
            }
            else
            {
                LLMarketplaceData::instance().setVersionFolder(category->getParentUUID(), mUUID);
            }
        }
		return;
	}
	else if ("marketplace_unlist" == action)
	{
        if (depth_nesting_in_marketplace(mUUID) == 1)
        {
            LLMarketplaceData::instance().activateListing(mUUID,false,1);
        }
		return;
	}
	else if ("marketplace_deactivate" == action)
	{
        if (depth_nesting_in_marketplace(mUUID) == 2)
        {
			LLInventoryCategory* category = gInventory.getCategory(mUUID);
            LLMarketplaceData::instance().setVersionFolder(category->getParentUUID(), LLUUID::null, 1);
        }
		return;
	}
	else if ("marketplace_create_listing" == action)
	{
        LLViewerInventoryCategory* cat = gInventory.getCategory(mUUID);
        mMessage = "";
        bool validates = validate_marketplacelistings(cat,boost::bind(&LLFolderBridge::gatherMessage, this, _1, _2, _3),false);
        if (!validates)
        {
            mMessage = "";
            validates = validate_marketplacelistings(cat,boost::bind(&LLFolderBridge::gatherMessage, this, _1, _2, _3),true);
            if (validates)
            {
                LLNotificationsUtil::add("MerchantForceValidateListing");
            }
        }
        
        if (!validates)
        {
            LLSD subs;
            subs["[ERROR_CODE]"] = mMessage;
            LLNotificationsUtil::add("MerchantListingFailed", subs);
        }
        else
        {
            LLMarketplaceData::instance().createListing(mUUID);
        }
		return;
	}
    else if ("marketplace_disassociate_listing" == action)
    {
        LLMarketplaceData::instance().clearListing(mUUID);
		return;
    }
    else if ("marketplace_get_listing" == action)
    {
        // This is used only to exercise the SLM API but won't be shown to end users
        LLMarketplaceData::instance().getListing(mUUID);
		return;
    }
	else if ("marketplace_associate_listing" == action)
	{
        LLFloaterAssociateListing::show(mUUID);
		return;
	}
	else if ("marketplace_check_listing" == action)
	{
        LLSD data(mUUID);
        LLFloaterReg::showInstance("marketplace_validation", data);
		return;
	}
	else if ("marketplace_edit_listing" == action)
	{
        std::string url = LLMarketplaceData::instance().getListingURL(mUUID);
        if (!url.empty())
        {
            LLUrlAction::openURL(url);
        }
		return;
	}
// [SL:KB] - Patch: Inventory-Misc | Checked: 2011-05-28 (Catznip-2.6.0a) | Added: Catznip-2.6.0a
	else if ("move_to_lost_and_found" == action)
	{
		LLInventoryModel* pModel = getInventoryModel();
		LLViewerInventoryCategory* pCat = getCategory();
		if ( (!pModel) || (&gInventory != pModel) || (!pCat) )
			return;

		LLInventoryModel* model = &gInventory;
		model->changeCategoryParent(pCat,gInventory.findCategoryUUIDForType(LLFolderType::FT_LOST_AND_FOUND),FALSE);

		gInventory.addChangedMask(LLInventoryObserver::REBUILD, mUUID);
		gInventory.notifyObservers();
	}
// [/SL:KB]
#ifndef LL_RELEASE_FOR_DOWNLOAD
	else if ("delete_system_folder" == action)
	{
		removeSystemFolder();
	}
#endif
	else if (("move_to_marketplace_listings" == action) || ("copy_to_marketplace_listings" == action) || ("copy_or_move_to_marketplace_listings" == action))
	{
		LLInventoryCategory * cat = gInventory.getCategory(mUUID);
		if (!cat) return;
        const LLUUID &marketplacelistings_id = model->findCategoryUUIDForType(LLFolderType::FT_MARKETPLACE_LISTINGS, false);
        move_folder_to_marketplacelistings(cat, marketplacelistings_id, ("move_to_marketplace_listings" != action), (("copy_or_move_to_marketplace_listings" == action)));
    }
}

void LLFolderBridge::gatherMessage(std::string& message, S32 depth, LLError::ELevel log_level)
{
    if (log_level >= LLError::LEVEL_ERROR)
    {
        if (!mMessage.empty())
        {
            // Currently, we do not gather all messages as it creates very long alerts
            // Users can get to the whole list of errors on a listing using the "Check for Errors" audit button or "Check listing" right click menu
            //mMessage += "\n";
            return;
        }
        // Take the leading spaces out...
        std::string::size_type start = message.find_first_not_of(" ");
        // Append the message
        mMessage += message.substr(start, message.length() - start);
    }
}

void LLFolderBridge::copyOutfitToClipboard()
{
	std::string text;

	LLInventoryModel::cat_array_t* cat_array;
	LLInventoryModel::item_array_t* item_array;
	gInventory.getDirectDescendentsOf(mUUID, cat_array, item_array);

	S32 item_count(0);
	if( item_array )
	{			
		item_count = item_array->size();
	}

	if (item_count)
	{
		for (S32 i = 0; i < item_count;)
		{
			LLSD uuid =item_array->at(i)->getUUID();
			LLViewerInventoryItem* item = gInventory.getItem(uuid);

			i++;
			if (item != NULL)
			{
				// Append a newline to all but the last line
				text += i != item_count ? item->getName() + "\n" : item->getName();
			}
		}
	}

	LLClipboard::instance().copyToClipboard(utf8str_to_wstring(text),0,text.size());
}

void LLFolderBridge::openItem()
{
	LL_DEBUGS() << "LLFolderBridge::openItem()" << LL_ENDL;
	LLInventoryModel* model = getInventoryModel();
	if(!model) return;
	if(mUUID.isNull()) return;
	bool fetching_inventory = model->fetchDescendentsOf(mUUID);
	// Only change folder type if we have the folder contents.
	if (!fetching_inventory)
	{
		// Disabling this for now, it's causing crash when new items are added to folders
		// since folder type may change before new item item has finished processing.
		// determineFolderType();
	}
}

void LLFolderBridge::closeItem()
{
	determineFolderType();
}

void LLFolderBridge::determineFolderType()
{
	if (isUpToDate())
	{
		LLInventoryModel* model = getInventoryModel();
		LLViewerInventoryCategory* category = model->getCategory(mUUID);
		if (category)
		{
			category->determineFolderType();
		}
	}
}

BOOL LLFolderBridge::isItemRenameable() const
{
	return get_is_category_renameable(getInventoryModel(), mUUID);
}

void LLFolderBridge::restoreItem()
{
	LLViewerInventoryCategory* cat;
	cat = (LLViewerInventoryCategory*)getCategory();
	if(cat)
	{
		LLInventoryModel* model = getInventoryModel();
		const LLUUID new_parent = model->findCategoryUUIDForType(LLFolderType::assetTypeToFolderType(cat->getType()));
		// do not restamp children on restore
		LLInvFVBridge::changeCategoryParent(model, cat, new_parent, FALSE);
	}
}

LLFolderType::EType LLFolderBridge::getPreferredType() const
{
	LLFolderType::EType preferred_type = LLFolderType::FT_NONE;
	LLViewerInventoryCategory* cat = getCategory();
	if(cat)
	{
		// <FS:Ansariel> Special virtual system folder icons
		//preferred_type = cat->getPreferredType();
		std::string catName(cat->getName());
		if (catName == ROOT_FIRESTORM_FOLDER) preferred_type = LLFolderType::FT_FIRESTORM;
		else if (catName == RLV_ROOT_FOLDER) preferred_type = LLFolderType::FT_RLV;
		else if (catName == "#Phoenix") preferred_type = LLFolderType::FT_PHOENIX;
		else preferred_type = cat->getPreferredType();
		// </FS:Ansariel>
	}

	return preferred_type;
}

// Icons for folders are based on the preferred type
LLUIImagePtr LLFolderBridge::getIcon() const
{
	return getFolderIcon(FALSE);
}

LLUIImagePtr LLFolderBridge::getIconOpen() const
{
	return getFolderIcon(TRUE);
}

LLUIImagePtr LLFolderBridge::getFolderIcon(BOOL is_open) const
{
	LLFolderType::EType preferred_type = getPreferredType();
	return LLUI::getUIImage(LLViewerFolderType::lookupIconName(preferred_type, is_open));
}

// static : use by LLLinkFolderBridge to get the closed type icons
LLUIImagePtr LLFolderBridge::getIcon(LLFolderType::EType preferred_type)
{
	return LLUI::getUIImage(LLViewerFolderType::lookupIconName(preferred_type, FALSE));
}

LLUIImagePtr LLFolderBridge::getIconOverlay() const
{
	if (getInventoryObject() && getInventoryObject()->getIsLinkType())
	{
		return LLUI::getUIImage("Inv_Link");
	}
	return NULL;
}

BOOL LLFolderBridge::renameItem(const std::string& new_name)
{

	LLScrollOnRenameObserver *observer = new LLScrollOnRenameObserver(mUUID, mRoot);
	gInventory.addObserver(observer);

	rename_category(getInventoryModel(), mUUID, new_name);

	// return FALSE because we either notified observers (& therefore
	// rebuilt) or we didn't update.
	return FALSE;
}

BOOL LLFolderBridge::removeItem()
{
	if(!isItemRemovable())
	{
		return FALSE;
	}
	const LLViewerInventoryCategory *cat = getCategory();
	
	LLSD payload;
	LLSD args;
	args["FOLDERNAME"] = cat->getName();

	LLNotification::Params params("ConfirmDeleteProtectedCategory");
	params.payload(payload).substitutions(args).functor.function(boost::bind(&LLFolderBridge::removeItemResponse, this, _1, _2));
	LLNotifications::instance().forceResponse(params, 0);
	return TRUE;
}


BOOL LLFolderBridge::removeSystemFolder()
{
	const LLViewerInventoryCategory *cat = getCategory();
	if (!LLFolderType::lookupIsProtectedType(cat->getPreferredType()))
	{
		return FALSE;
	}

	LLSD payload;
	LLSD args;
	args["FOLDERNAME"] = cat->getName();

	LLNotification::Params params("ConfirmDeleteProtectedCategory");
	params.payload(payload).substitutions(args).functor.function(boost::bind(&LLFolderBridge::removeItemResponse, this, _1, _2));
	{
		LLNotifications::instance().add(params);
	}
	return TRUE;
}

bool LLFolderBridge::removeItemResponse(const LLSD& notification, const LLSD& response)
{
	S32 option = LLNotification::getSelectedOption(notification, response);

	// if they choose delete, do it.  Otherwise, don't do anything
	if(option == 0) 
	{
		// move it to the trash
		LLPreview::hide(mUUID);
		getInventoryModel()->removeCategory(mUUID);
		return TRUE;
	}
	return FALSE;
}

//Recursively update the folder's creation date
void LLFolderBridge::updateHierarchyCreationDate(time_t date)
{
    if(getCreationDate() < date)
    {
        setCreationDate(date);
        if(mParent)
        {
            static_cast<LLFolderBridge *>(mParent)->updateHierarchyCreationDate(date);
        }
    }
}

void LLFolderBridge::pasteFromClipboard()
{
	LLInventoryModel* model = getInventoryModel();
	if (model && isClipboardPasteable())
	{
        const LLUUID &marketplacelistings_id = model->findCategoryUUIDForType(LLFolderType::FT_MARKETPLACE_LISTINGS, false);
        const BOOL paste_into_marketplacelistings = model->isObjectDescendentOf(mUUID, marketplacelistings_id);
        
        BOOL cut_from_marketplacelistings = FALSE;
        if (LLClipboard::instance().isCutMode())
        {
            //Items are not removed from folder on "cut", so we need update listing folder on "paste" operation
            std::vector<LLUUID> objects;
            LLClipboard::instance().pasteFromClipboard(objects);
            for (std::vector<LLUUID>::const_iterator iter = objects.begin(); iter != objects.end(); ++iter)
            {
                const LLUUID& item_id = (*iter);
                if(gInventory.isObjectDescendentOf(item_id, marketplacelistings_id) && (LLMarketplaceData::instance().isInActiveFolder(item_id) ||
                    LLMarketplaceData::instance().isListedAndActive(item_id)))
                {
                    cut_from_marketplacelistings = TRUE;
                    break;
                }
            }
        }
        if (cut_from_marketplacelistings || (paste_into_marketplacelistings && !LLMarketplaceData::instance().isListed(mUUID) && LLMarketplaceData::instance().isInActiveFolder(mUUID)))
        {
            // Prompt the user if pasting in a marketplace active version listing (note that pasting right under the listing folder root doesn't need a prompt)
            LLNotificationsUtil::add("ConfirmMerchantActiveChange", LLSD(), LLSD(), boost::bind(&LLFolderBridge::callback_pasteFromClipboard, this, _1, _2));
        }
        else
        {
            // Otherwise just do the paste
            perform_pasteFromClipboard();
        }
	}
}

// Callback for pasteFromClipboard if DAMA required...
void LLFolderBridge::callback_pasteFromClipboard(const LLSD& notification, const LLSD& response)
{
    S32 option = LLNotificationsUtil::getSelectedOption(notification, response);
    if (option == 0) // YES
    {
        std::vector<LLUUID> objects;
        std::set<LLUUID> parent_folders;
        LLClipboard::instance().pasteFromClipboard(objects);
        for (std::vector<LLUUID>::const_iterator iter = objects.begin(); iter != objects.end(); ++iter)
        {
            const LLInventoryObject* obj = gInventory.getObject(*iter);
            parent_folders.insert(obj->getParentUUID());
        }
        perform_pasteFromClipboard();
        for (std::set<LLUUID>::const_iterator iter = parent_folders.begin(); iter != parent_folders.end(); ++iter)
        {
            gInventory.addChangedMask(LLInventoryObserver::STRUCTURE, *iter);
        }

    }
}

void LLFolderBridge::perform_pasteFromClipboard()
{
	LLInventoryModel* model = getInventoryModel();
	if (model && isClipboardPasteable())
	{
        const LLUUID &current_outfit_id = model->findCategoryUUIDForType(LLFolderType::FT_CURRENT_OUTFIT, false);
        const LLUUID &marketplacelistings_id = model->findCategoryUUIDForType(LLFolderType::FT_MARKETPLACE_LISTINGS, false);
		const LLUUID &favorites_id = model->findCategoryUUIDForType(LLFolderType::FT_FAVORITE, false);
		const LLUUID &my_outifts_id = model->findCategoryUUIDForType(LLFolderType::FT_MY_OUTFITS, false);

		const BOOL move_is_into_current_outfit = (mUUID == current_outfit_id);
		const BOOL move_is_into_my_outfits = (mUUID == my_outifts_id) || model->isObjectDescendentOf(mUUID, my_outifts_id);
		const BOOL move_is_into_outfit = move_is_into_my_outfits || (getCategory() && getCategory()->getPreferredType()==LLFolderType::FT_OUTFIT);
        const BOOL move_is_into_marketplacelistings = model->isObjectDescendentOf(mUUID, marketplacelistings_id);
		const BOOL move_is_into_favorites = (mUUID == favorites_id);

		std::vector<LLUUID> objects;
		LLClipboard::instance().pasteFromClipboard(objects);
        
        LLViewerInventoryCategory * dest_folder = getCategory();
		if (move_is_into_marketplacelistings)
		{
            std::string error_msg;
            const LLViewerInventoryCategory * master_folder = model->getFirstDescendantOf(marketplacelistings_id, mUUID);
            int index = 0;
            for (std::vector<LLUUID>::const_iterator iter = objects.begin(); iter != objects.end(); ++iter)
            {
                const LLUUID& item_id = (*iter);
                LLInventoryItem *item = model->getItem(item_id);
                LLInventoryCategory *cat = model->getCategory(item_id);
                
                if (item && !can_move_item_to_marketplace(master_folder, dest_folder, item, error_msg, objects.size() - index, true))
                {
                    break;
                }
                if (cat && !can_move_folder_to_marketplace(master_folder, dest_folder, cat, error_msg, objects.size() - index, true, true))
                {
                    break;
                }
                ++index;
			}
            if (!error_msg.empty())
            {
                LLSD subs;
                subs["[ERROR_CODE]"] = error_msg;
                LLNotificationsUtil::add("MerchantPasteFailed", subs);
                return;
            }
		}
        else
        {
            // Check that all items can be moved into that folder : for the moment, only stock folder mismatch is checked
            for (std::vector<LLUUID>::const_iterator iter = objects.begin(); iter != objects.end(); ++iter)
            {
                const LLUUID& item_id = (*iter);
                LLInventoryItem *item = model->getItem(item_id);
                LLInventoryCategory *cat = model->getCategory(item_id);

                if ((item && !dest_folder->acceptItem(item)) || (cat && (dest_folder->getPreferredType() == LLFolderType::FT_MARKETPLACE_STOCK)))
                {
                    std::string error_msg = LLTrans::getString("TooltipOutboxMixedStock");
                    LLSD subs;
                    subs["[ERROR_CODE]"] = error_msg;
                    LLNotificationsUtil::add("StockPasteFailed", subs);
                    return;
                }

// [RLVa:KB] - Checked: RLVa-2.1.0
				if ( ((item) && (!RlvActions::canPasteInventory(item, dest_folder))) || ((cat) && (!RlvActions::canPasteInventory(cat, dest_folder))) )
				{
					RlvActions::notifyBlocked(RLV_STRING_BLOCKED_INVFOLDER);
					return;
				}
// [/RLVa:KB]

            }
        }
        
		const LLUUID parent_id(mUUID);
        
		for (std::vector<LLUUID>::const_iterator iter = objects.begin();
			 iter != objects.end();
			 ++iter)
		{
			const LLUUID& item_id = (*iter);
            
			LLInventoryItem *item = model->getItem(item_id);
			LLInventoryObject *obj = model->getObject(item_id);
			if (obj)
			{
				if (move_is_into_current_outfit || move_is_into_outfit)
				{
					if (item && can_move_to_outfit(item, move_is_into_current_outfit))
					{
						dropToOutfit(item, move_is_into_current_outfit);
					}
				}
				else if (move_is_into_favorites)
				{
					if (item && can_move_to_landmarks(item))
					{
						dropToFavorites(item);
					}
				}
				else if (LLClipboard::instance().isCutMode())
				{
					// Do a move to "paste" a "cut"
					// move_inventory_item() is not enough, as we have to update inventory locally too
					if (LLAssetType::AT_CATEGORY == obj->getType())
					{
						LLViewerInventoryCategory* vicat = (LLViewerInventoryCategory *) model->getCategory(item_id);
						llassert(vicat);
						if (vicat)
						{
                            // Clear the cut folder from the marketplace if it is a listing folder
                            if (LLMarketplaceData::instance().isListed(item_id))
                            {
                                LLMarketplaceData::instance().clearListing(item_id);
                            }
                            if (move_is_into_marketplacelistings)
                            {
                                move_folder_to_marketplacelistings(vicat, parent_id);
                            }
                            else
                            {
                                //changeCategoryParent() implicity calls dirtyFilter
                                changeCategoryParent(model, vicat, parent_id, FALSE);
                            }
						}
					}
					else
                    {
                        LLViewerInventoryItem* viitem = dynamic_cast<LLViewerInventoryItem*>(item);
                        llassert(viitem);
                        if (viitem)
                        {
                            if (move_is_into_marketplacelistings)
                            {
                                if (!move_item_to_marketplacelistings(viitem, parent_id))
                                {
                                    // Stop pasting into the marketplace as soon as we get an error
                                    break;
                                }
                            }
                            else
                            {
                                //changeItemParent() implicity calls dirtyFilter
                                changeItemParent(model, viitem, parent_id, FALSE);
                            }
                        }
                    }
				}
				else
				{
					// Do a "copy" to "paste" a regular copy clipboard
					if (LLAssetType::AT_CATEGORY == obj->getType())
					{
						LLViewerInventoryCategory* vicat = (LLViewerInventoryCategory *) model->getCategory(item_id);
						llassert(vicat);
						if (vicat)
						{
                            if (move_is_into_marketplacelistings)
                            {
                                move_folder_to_marketplacelistings(vicat, parent_id, true);
                            }
                            else
                            {
                                copy_inventory_category(model, vicat, parent_id);
                            }
						}
					}
                    else
                    {
                        LLViewerInventoryItem* viitem = dynamic_cast<LLViewerInventoryItem*>(item);
                        llassert(viitem);
                        if (viitem)
                        {
                            if (move_is_into_marketplacelistings)
                            {
                                if (!move_item_to_marketplacelistings(viitem, parent_id, true))
                                {
                                    // Stop pasting into the marketplace as soon as we get an error
                                    break;
                                }
                            }
                            else if (item->getIsLinkType())
                            {
                                link_inventory_object(parent_id, item_id,
                                    LLPointer<LLInventoryCallback>(NULL));
                            }
                            else
                            {
// [SL:KB] - Patch: Inventory-Links | Checked: 2010-04-12 (Catznip-2.2.0a) | Added: Catznip-2.0.0a
					if (item->getPermissions().allowCopyBy(gAgent.getID()))
					{
// [/SL:KB]
                                copy_inventory_item(
                                                    gAgent.getID(),
                                                    item->getPermissions().getOwner(),
                                                    item->getUUID(),
                                                    parent_id,
                                                    std::string(),
                                                    LLPointer<LLInventoryCallback>(NULL));
// [SL:KB] - Patch: Inventory-Links | Checked: 2010-04-12 (Catznip-2.2.0a) | Added: Catznip-2.0.0a
					}
					else if (LLAssetType::lookupIsLinkType(item->getActualType()))
					{
						LLInventoryObject::const_object_list_t obj_array;
						obj_array.push_back(LLConstPointer<LLInventoryObject>(item));
						link_inventory_array(parent_id,
												obj_array,
												LLPointer<LLInventoryCallback>(NULL));
					}
// [/SL:KB]
                            }
                        }
                    }
                }
            }
        }
		// Change mode to paste for next paste
		LLClipboard::instance().setCutMode(false);
	}
}

void LLFolderBridge::pasteLinkFromClipboard()
{
	LLInventoryModel* model = getInventoryModel();
	if(model)
	{
		const LLUUID &current_outfit_id = model->findCategoryUUIDForType(LLFolderType::FT_CURRENT_OUTFIT, false);
        const LLUUID &marketplacelistings_id = model->findCategoryUUIDForType(LLFolderType::FT_MARKETPLACE_LISTINGS, false);
		const LLUUID &my_outifts_id = model->findCategoryUUIDForType(LLFolderType::FT_MY_OUTFITS, false);

		const BOOL move_is_into_current_outfit = (mUUID == current_outfit_id);
		const BOOL move_is_into_my_outfits = (mUUID == my_outifts_id) || model->isObjectDescendentOf(mUUID, my_outifts_id);
		const BOOL move_is_into_outfit = move_is_into_my_outfits || (getCategory() && getCategory()->getPreferredType()==LLFolderType::FT_OUTFIT);
        const BOOL move_is_into_marketplacelistings = model->isObjectDescendentOf(mUUID, marketplacelistings_id);

		if (move_is_into_marketplacelistings)
		{
			// Notify user of failure somehow -- play error sound?  modal dialog?
			return;
		}

		const LLUUID parent_id(mUUID);

		std::vector<LLUUID> objects;
		LLClipboard::instance().pasteFromClipboard(objects);
		for (std::vector<LLUUID>::const_iterator iter = objects.begin();
			 iter != objects.end();
			 ++iter)
		{
			const LLUUID &object_id = (*iter);
			if (move_is_into_current_outfit || move_is_into_outfit)
			{
				LLInventoryItem *item = model->getItem(object_id);
				if (item && can_move_to_outfit(item, move_is_into_current_outfit))
				{
					dropToOutfit(item, move_is_into_current_outfit);
				}
			}
			else if (LLConstPointer<LLInventoryObject> obj = model->getObject(object_id))
			{
				link_inventory_object(parent_id, obj, LLPointer<LLInventoryCallback>(NULL));
			}
		}
		// Change mode to paste for next paste
		LLClipboard::instance().setCutMode(false);
	}
}

void LLFolderBridge::staticFolderOptionsMenu()
{
	LLFolderBridge* selfp = sSelf.get();

	if (selfp && selfp->mRoot)
	{
		selfp->mRoot->updateMenu();
	}
}

BOOL LLFolderBridge::checkFolderForContentsOfType(LLInventoryModel* model, LLInventoryCollectFunctor& is_type)
{
	LLInventoryModel::cat_array_t cat_array;
	LLInventoryModel::item_array_t item_array;
	model->collectDescendentsIf(mUUID,
								cat_array,
								item_array,
								LLInventoryModel::EXCLUDE_TRASH,
								is_type);
	return ((item_array.size() > 0) ? TRUE : FALSE );
}

void LLFolderBridge::buildContextMenuOptions(U32 flags, menuentry_vec_t&   items, menuentry_vec_t& disabled_items)
{
	LLInventoryModel* model = getInventoryModel();
	llassert(model != NULL);

	const LLUUID &trash_id = model->findCategoryUUIDForType(LLFolderType::FT_TRASH);
	const LLUUID &lost_and_found_id = model->findCategoryUUIDForType(LLFolderType::FT_LOST_AND_FOUND);
	const LLUUID &favorites = model->findCategoryUUIDForType(LLFolderType::FT_FAVORITE);
	const LLUUID &marketplace_listings_id = model->findCategoryUUIDForType(LLFolderType::FT_MARKETPLACE_LISTINGS, false);

	// <FS:Ansariel> FIRE-11628: Option to delete broken links from AO folder
	if (mUUID == AOEngine::instance().getAOFolder())
	{
		items.push_back(std::string("Cleanup broken Links"));
	}
	// </FS:Ansariel>
	if (lost_and_found_id == mUUID)
	{
		// This is the lost+found folder.
		items.push_back(std::string("Empty Lost And Found"));

		LLInventoryModel::cat_array_t* cat_array;
		LLInventoryModel::item_array_t* item_array;
		gInventory.getDirectDescendentsOf(mUUID, cat_array, item_array);
		// Enable Empty menu item only when there is something to act upon.
		if (0 == cat_array->size() && 0 == item_array->size())
		{
			disabled_items.push_back(std::string("Empty Lost And Found"));
		}

		disabled_items.push_back(std::string("New Folder"));
		disabled_items.push_back(std::string("New Script"));
		disabled_items.push_back(std::string("New Note"));
		disabled_items.push_back(std::string("New Gesture"));
		disabled_items.push_back(std::string("New Clothes"));
		disabled_items.push_back(std::string("New Body Parts"));
		disabled_items.push_back(std::string("upload_def"));
	}
	if (favorites == mUUID)
	{
		disabled_items.push_back(std::string("New Folder"));
	}
    if (isMarketplaceListingsFolder())
    {
		addMarketplaceContextMenuOptions(flags, items, disabled_items);
        if (LLMarketplaceData::instance().isUpdating(mUUID))
        {
            disabled_items.push_back(std::string("New Folder"));
            disabled_items.push_back(std::string("Rename"));
            disabled_items.push_back(std::string("Cut"));
            disabled_items.push_back(std::string("Copy"));
            disabled_items.push_back(std::string("Paste"));
            disabled_items.push_back(std::string("Delete"));
        }
    }
    if (getPreferredType() == LLFolderType::FT_MARKETPLACE_STOCK)
    {
        disabled_items.push_back(std::string("New Folder"));
		disabled_items.push_back(std::string("New Script"));
		disabled_items.push_back(std::string("New Note"));
		disabled_items.push_back(std::string("New Gesture"));
		disabled_items.push_back(std::string("New Clothes"));
		disabled_items.push_back(std::string("New Body Parts"));
		disabled_items.push_back(std::string("upload_def"));
    }
    if (marketplace_listings_id == mUUID)
    {
		disabled_items.push_back(std::string("New Folder"));
        disabled_items.push_back(std::string("Rename"));
        disabled_items.push_back(std::string("Cut"));
        disabled_items.push_back(std::string("Delete"));
    }
	if(trash_id == mUUID)
	{
		bool is_recent_panel = false;
		LLInventoryPanel *active_panel = LLInventoryPanel::getActiveInventoryPanel(FALSE);
		if (active_panel && (active_panel->getName() == "Recent Items"))
		{
			is_recent_panel = true;
		}

		// This is the trash.
		items.push_back(std::string("Empty Trash"));

		LLInventoryModel::cat_array_t* cat_array;
		LLInventoryModel::item_array_t* item_array;
		gInventory.getDirectDescendentsOf(mUUID, cat_array, item_array);
		LLViewerInventoryCategory *trash = getCategory();
		// Enable Empty menu item only when there is something to act upon.
		// Also don't enable menu if folder isn't fully fetched
		if ((0 == cat_array->size() && 0 == item_array->size())
			|| is_recent_panel
			|| !trash
			|| trash->getVersion() == LLViewerInventoryCategory::VERSION_UNKNOWN
			|| trash->getDescendentCount() == LLViewerInventoryCategory::VERSION_UNKNOWN)
		{
			disabled_items.push_back(std::string("Empty Trash"));
		}
	}
	else if(isItemInTrash())
	{
		// This is a folder in the trash.
		items.clear(); // clear any items that used to exist
		addTrashContextMenuOptions(items, disabled_items);
	}
	else if(isAgentInventory()
			// <FS:ND> moved from buildContextMenu after merge
			&& !isProtectedFolder()
			// </FS:ND>
			) // do not allow creating in library
	{
		LLViewerInventoryCategory *cat = getCategory();
		// BAP removed protected check to re-enable standard ops in untyped folders.
		// Not sure what the right thing is to do here.
		if (!isCOFFolder() && cat && (cat->getPreferredType() != LLFolderType::FT_OUTFIT))
		{
			if (!isInboxFolder()) // don't allow creation in inbox
			{
				// Do not allow to create 2-level subfolder in the Calling Card/Friends folder. EXT-694.
				if (!LLFriendCardsManager::instance().isCategoryInFriendFolder(cat))
				{
					items.push_back(std::string("New Folder"));
				}
                if (!isMarketplaceListingsFolder())
                {
                    items.push_back(std::string("New Script"));
                    items.push_back(std::string("New Note"));
                    items.push_back(std::string("New Gesture"));
                    items.push_back(std::string("New Clothes"));
                    items.push_back(std::string("New Body Parts"));
                    items.push_back(std::string("upload_def"));
                }
			}
			getClipboardEntries(false, items, disabled_items, flags);
		}
		else
		{
			// Want some but not all of the items from getClipboardEntries for outfits.
			if (cat && (cat->getPreferredType() == LLFolderType::FT_OUTFIT))
			{
				items.push_back(std::string("Rename"));

				addDeleteContextMenuOptions(items, disabled_items);
				// EXT-4030: disallow deletion of currently worn outfit
				const LLViewerInventoryItem *base_outfit_link = LLAppearanceMgr::instance().getBaseOutfitLink();
				if (base_outfit_link && (cat == base_outfit_link->getLinkedCategory()))
				{
					disabled_items.push_back(std::string("Delete"));
				}

				// <FS:Ansariel> FIRE-4595: Paste as Link missing for outfit folders
				items.push_back(std::string("Paste As Link"));
				if (!isClipboardPasteableAsLink() || (flags & FIRST_SELECTED_ITEM) == 0)
				{
					disabled_items.push_back(std::string("Paste As Link"));
				}
				// </FS:Ansariel>
			}
		}

		if (model->findCategoryUUIDForType(LLFolderType::FT_CURRENT_OUTFIT) == mUUID)
		{
			items.push_back(std::string("Copy outfit list to clipboard"));
		}

		//Added by aura to force inventory pull on right-click to display folder options correctly. 07-17-06
		mCallingCards = mWearables = FALSE;

		LLIsType is_callingcard(LLAssetType::AT_CALLINGCARD);
		if (checkFolderForContentsOfType(model, is_callingcard))
		{
			mCallingCards=TRUE;
		}

		LLFindWearables is_wearable;
		LLIsType is_object( LLAssetType::AT_OBJECT );
		LLIsType is_gesture( LLAssetType::AT_GESTURE );

		if (checkFolderForContentsOfType(model, is_wearable) ||
            checkFolderForContentsOfType(model, is_object)   ||
            checkFolderForContentsOfType(model, is_gesture)    )
		{
			mWearables=TRUE;
		}
	}
// [SL:KB] - Patch: Inventory-Misc | Checked: 2011-05-28 (Catznip-2.6.0a) | Added: Catznip-2.6.0a
	else if (isLostInventory())
	{
		items.push_back(std::string("Move to Lost And Found"));
		if (0 == (flags & FIRST_SELECTED_ITEM))
			disabled_items.push_back(std::string("Move to Lost And Found"));
	}
// [/SL:KB]
	else
	{
		// Mark wearables and allow copy from library
		LLInventoryModel* model = getInventoryModel();
		if(!model) return;
		const LLInventoryCategory* category = model->getCategory(mUUID);
		if (!category) return;
		LLFolderType::EType type = category->getPreferredType();
		const bool is_system_folder = LLFolderType::lookupIsProtectedType(type);

		LLFindWearables is_wearable;
		LLIsType is_object(LLAssetType::AT_OBJECT);
		LLIsType is_gesture(LLAssetType::AT_GESTURE);

		if (checkFolderForContentsOfType(model, is_wearable) ||
			checkFolderForContentsOfType(model, is_object) ||
			checkFolderForContentsOfType(model, is_gesture))
		{
			mWearables = TRUE;
		}

		if (!is_system_folder)
		{
			items.push_back(std::string("Copy"));
			if (!isItemCopyable())
			{
				// For some reason there are items in library that can't be copied directly
				disabled_items.push_back(std::string("Copy"));
			}
		}
	}

	// Preemptively disable system folder removal if more than one item selected.
	if ((flags & FIRST_SELECTED_ITEM) == 0)
	{
		disabled_items.push_back(std::string("Delete System Folder"));
	}

	// <FS:AH/SJ> Don't offer sharing of trash folder (FIRE-1642, FIRE-6547)
	//if (isAgentInventory() && !isMarketplaceListingsFolder())
	if (isAgentInventory() && !isMarketplaceListingsFolder() && mUUID != trash_id)
	{
		items.push_back(std::string("Share"));
		if (!canShare())
		{
			disabled_items.push_back(std::string("Share"));
		}
	}

	

	// Add menu items that are dependent on the contents of the folder.
	LLViewerInventoryCategory* category = (LLViewerInventoryCategory *) model->getCategory(mUUID);
	if (category && (marketplace_listings_id != mUUID))
	{
		uuid_vec_t folders;
		folders.push_back(category->getUUID());

		sSelf = getHandle();
		LLRightClickInventoryFetchDescendentsObserver* fetch = new LLRightClickInventoryFetchDescendentsObserver(folders);
		fetch->startFetch();
		if (fetch->isFinished())
		{
			// Do not call execute() or done() here as if the folder is here, there's likely no point drilling down 
			// This saves lots of time as buildContextMenu() is called a lot
			delete fetch;
			buildContextMenuFolderOptions(flags, items, disabled_items);
		}
		else
		{
			// it's all on its way - add an observer, and the inventory will call done for us when everything is here.
			gInventory.addObserver(fetch);
        }
    }
}

void LLFolderBridge::buildContextMenuFolderOptions(U32 flags,   menuentry_vec_t& items, menuentry_vec_t& disabled_items)
{
	// Build folder specific options back up
	LLInventoryModel* model = getInventoryModel();
	if(!model) return;

	const LLInventoryCategory* category = model->getCategory(mUUID);
	if(!category) return;

	const LLUUID trash_id = model->findCategoryUUIDForType(LLFolderType::FT_TRASH);
	if (trash_id == mUUID) return;
	if (isItemInTrash()) return;
    
	if (!isItemRemovable())
	{
		disabled_items.push_back(std::string("Delete"));
	}
    if (isMarketplaceListingsFolder()) return;

	LLFolderType::EType type = category->getPreferredType();
	const bool is_system_folder = LLFolderType::lookupIsProtectedType(type);
	// BAP change once we're no longer treating regular categories as ensembles.
	const bool is_agent_inventory = isAgentInventory();
// [SL:KB] - Patch: Appearance-Misc | Checked: 2010-11-24 (Catznip-2.4)
	const bool is_outfit = (type == LLFolderType::FT_OUTFIT);
// [/SL:KB]

	// Only enable calling-card related options for non-system folders.
	if (!is_system_folder && is_agent_inventory)
	{
		LLIsType is_callingcard(LLAssetType::AT_CALLINGCARD);
		if (mCallingCards || checkFolderForContentsOfType(model, is_callingcard))
		{
			items.push_back(std::string("Calling Card Separator"));
			items.push_back(std::string("Conference Chat Folder"));
			items.push_back(std::string("IM All Contacts In Folder"));
		}
	}

#ifndef LL_RELEASE_FOR_DOWNLOAD
	if (LLFolderType::lookupIsProtectedType(type) && is_agent_inventory)
	{
		items.push_back(std::string("Delete System Folder"));
	}
#endif

	// wearables related functionality for folders.
	//is_wearable
	LLFindWearables is_wearable;
	LLIsType is_object( LLAssetType::AT_OBJECT );
	LLIsType is_gesture( LLAssetType::AT_GESTURE );

	if (mWearables ||
		checkFolderForContentsOfType(model, is_wearable)  ||
		checkFolderForContentsOfType(model, is_object) ||
		checkFolderForContentsOfType(model, is_gesture) )
	{
		// Only enable add/replace outfit for non-system folders.
		if (!is_system_folder)
		{
			// <FS:Ansariel> FIRE-3302: "Add to Current Outfit" missing for inventory outfit folder
			items.push_back(std::string("Add To Outfit"));

			// Adding an outfit onto another (versus replacing) doesn't make sense.
			if (type != LLFolderType::FT_OUTFIT)
			{
				// <FS:Ansariel> FIRE-3302: "Add to Current Outfit" missing for inventory outfit folder
				//items.push_back(std::string("Add To Outfit"));
				// <FS:TT> Patch: ReplaceWornItemsOnly
				items.push_back(std::string("Wear Items"));
				// </FS:TT>
			}

			items.push_back(std::string("Replace Outfit"));
		}
		if (is_agent_inventory)
		{
			items.push_back(std::string("Folder Wearables Separator"));
			items.push_back(std::string("Remove From Outfit"));
			if (!LLAppearanceMgr::getCanRemoveFromCOF(mUUID))
			{
					disabled_items.push_back(std::string("Remove From Outfit"));
			}
		}
		//if (!LLAppearanceMgr::instance().getCanReplaceCOF(mUUID))
// [SL:KB] - Patch: Appearance-Misc | Checked: 2010-11-24 (Catznip-2.4)
		if ( ((is_outfit) && (!LLAppearanceMgr::instance().getCanReplaceCOF(mUUID))) || 
			 ((!is_outfit) && (gAgentWearables.isCOFChangeInProgress())) )
// [/SL:KB]
		{
			disabled_items.push_back(std::string("Replace Outfit"));
		}
// [RLVa:KB] - Checked: RLVa-2.0.3
		// Block "Replace Current Outfit" if the user can't wear the new folder
		if ( (RlvActions::isRlvEnabled()) && (RlvFolderLocks::instance().isLockedFolder(mUUID, RLV_LOCK_ADD)) )
		{
			disabled_items.push_back(std::string("Replace Outfit"));
		}
// [/RLVa:KB]
		if (!LLAppearanceMgr::instance().getCanAddToCOF(mUUID))
		{
			disabled_items.push_back(std::string("Add To Outfit"));
		}
		items.push_back(std::string("Outfit Separator"));

	}
}

// Flags unused
void LLFolderBridge::buildContextMenu(LLMenuGL& menu, U32 flags)
{
	sSelf.markDead();

	// fetch contents of this folder, as context menu can depend on contents
	// still, user would have to open context menu again to see the changes
	gInventory.fetchDescendentsOf(getUUID());


	menuentry_vec_t items;
	menuentry_vec_t disabled_items;

	LL_DEBUGS() << "LLFolderBridge::buildContextMenu()" << LL_ENDL;

	LLInventoryModel* model = getInventoryModel();
	if(!model) return;

	buildContextMenuOptions(flags, items, disabled_items);
    hide_context_entries(menu, items, disabled_items);

	// Reposition the menu, in case we're adding items to an existing menu.
	menu.needsArrange();
	menu.arrangeAndClear();
}

bool LLFolderBridge::hasChildren() const
{
	LLInventoryModel* model = getInventoryModel();
	if(!model) return FALSE;
	LLInventoryModel::EHasChildren has_children;
	has_children = gInventory.categoryHasChildren(mUUID);
	return has_children != LLInventoryModel::CHILDREN_NO;
}

BOOL LLFolderBridge::dragOrDrop(MASK mask, BOOL drop,
								EDragAndDropType cargo_type,
								void* cargo_data,
								std::string& tooltip_msg)
{
	LLInventoryItem* inv_item = (LLInventoryItem*)cargo_data;

	//LL_INFOS() << "LLFolderBridge::dragOrDrop()" << LL_ENDL;
	BOOL accept = FALSE;
	switch(cargo_type)
	{
		case DAD_TEXTURE:
		case DAD_SOUND:
		case DAD_CALLINGCARD:
		case DAD_LANDMARK:
		case DAD_SCRIPT:
		case DAD_CLOTHING:
		case DAD_OBJECT:
		case DAD_NOTECARD:
		case DAD_BODYPART:
		case DAD_ANIMATION:
		case DAD_GESTURE:
		case DAD_MESH:
			accept = dragItemIntoFolder(inv_item, drop, tooltip_msg);
			break;
		case DAD_LINK:
			// DAD_LINK type might mean one of two asset types: AT_LINK or AT_LINK_FOLDER.
			// If we have an item of AT_LINK_FOLDER type we should process the linked
			// category being dragged or dropped into folder.
			// <FS:Ansariel> FIRE-13863: Allow moving folder links
			//if (inv_item && LLAssetType::AT_LINK_FOLDER == inv_item->getActualType())
			if (inv_item && LLAssetType::AT_LINK_FOLDER == inv_item->getActualType() && !gSavedSettings.getBOOL("FSEnableMovingFolderLinks"))
			// </FS:Ansariel>
			{
				LLInventoryCategory* linked_category = gInventory.getCategory(inv_item->getLinkedUUID());
				if (linked_category)
				{
					accept = dragCategoryIntoFolder((LLInventoryCategory*)linked_category, drop, tooltip_msg, TRUE);
				}
			}
			else
			{
				accept = dragItemIntoFolder(inv_item, drop, tooltip_msg);
			}
			break;
		case DAD_CATEGORY:
			if (LLFriendCardsManager::instance().isAnyFriendCategory(mUUID))
			{
				accept = FALSE;
			}
			else
			{
				accept = dragCategoryIntoFolder((LLInventoryCategory*)cargo_data, drop, tooltip_msg);
			}
			break;
		case DAD_ROOT_CATEGORY:
		case DAD_NONE:
			break;
		default:
			LL_WARNS() << "Unhandled cargo type for drag&drop " << cargo_type << LL_ENDL;
			break;
	}
	return accept;
}

LLViewerInventoryCategory* LLFolderBridge::getCategory() const
{
	LLViewerInventoryCategory* cat = NULL;
	LLInventoryModel* model = getInventoryModel();
	if(model)
	{
		cat = (LLViewerInventoryCategory*)model->getCategory(mUUID);
	}
	return cat;
}


// static
void LLFolderBridge::pasteClipboard(void* user_data)
{
	LLFolderBridge* self = (LLFolderBridge*)user_data;
	if(self) self->pasteFromClipboard();
}

void LLFolderBridge::createNewShirt(void* user_data)
{
	LLFolderBridge::createWearable((LLFolderBridge*)user_data, LLWearableType::WT_SHIRT);
}

void LLFolderBridge::createNewPants(void* user_data)
{
	LLFolderBridge::createWearable((LLFolderBridge*)user_data, LLWearableType::WT_PANTS);
}

void LLFolderBridge::createNewShoes(void* user_data)
{
	LLFolderBridge::createWearable((LLFolderBridge*)user_data, LLWearableType::WT_SHOES);
}

void LLFolderBridge::createNewSocks(void* user_data)
{
	LLFolderBridge::createWearable((LLFolderBridge*)user_data, LLWearableType::WT_SOCKS);
}

void LLFolderBridge::createNewJacket(void* user_data)
{
	LLFolderBridge::createWearable((LLFolderBridge*)user_data, LLWearableType::WT_JACKET);
}

void LLFolderBridge::createNewSkirt(void* user_data)
{
	LLFolderBridge::createWearable((LLFolderBridge*)user_data, LLWearableType::WT_SKIRT);
}

void LLFolderBridge::createNewGloves(void* user_data)
{
	LLFolderBridge::createWearable((LLFolderBridge*)user_data, LLWearableType::WT_GLOVES);
}

void LLFolderBridge::createNewUndershirt(void* user_data)
{
	LLFolderBridge::createWearable((LLFolderBridge*)user_data, LLWearableType::WT_UNDERSHIRT);
}

void LLFolderBridge::createNewUnderpants(void* user_data)
{
	LLFolderBridge::createWearable((LLFolderBridge*)user_data, LLWearableType::WT_UNDERPANTS);
}

void LLFolderBridge::createNewShape(void* user_data)
{
	LLFolderBridge::createWearable((LLFolderBridge*)user_data, LLWearableType::WT_SHAPE);
}

void LLFolderBridge::createNewSkin(void* user_data)
{
	LLFolderBridge::createWearable((LLFolderBridge*)user_data, LLWearableType::WT_SKIN);
}

void LLFolderBridge::createNewHair(void* user_data)
{
	LLFolderBridge::createWearable((LLFolderBridge*)user_data, LLWearableType::WT_HAIR);
}

void LLFolderBridge::createNewEyes(void* user_data)
{
	LLFolderBridge::createWearable((LLFolderBridge*)user_data, LLWearableType::WT_EYES);
}

EInventorySortGroup LLFolderBridge::getSortGroup() const
{
	LLFolderType::EType preferred_type = getPreferredType();

	if (preferred_type == LLFolderType::FT_TRASH)
	{
		return SG_TRASH_FOLDER;
	}

	//<FS:KC> Don't sort #FS folders to top
	static LLCachedControl<bool> sFSSortFSFoldersToTopPt(gSavedSettings, "FSSortFSFoldersToTop");
	if (!sFSSortFSFoldersToTopPt)
	{
		LLViewerInventoryCategory* cat = getCategory();
		if(cat)
		{
			std::string catName(cat->getName());
			if ((catName == ROOT_FIRESTORM_FOLDER) || (catName == RLV_ROOT_FOLDER) || (catName == "#Phoenix"))
			{
				return SG_NORMAL_FOLDER;
			}
		}
	}
	//</FS:KC>

	if(LLFolderType::lookupIsProtectedType(preferred_type))
	{
		return SG_SYSTEM_FOLDER;
	}

	return SG_NORMAL_FOLDER;
}


// static
void LLFolderBridge::createWearable(LLFolderBridge* bridge, LLWearableType::EType type)
{
	if(!bridge) return;
	LLUUID parent_id = bridge->getUUID();
	LLAgentWearables::createWearable(type, false, parent_id);
}

void LLFolderBridge::modifyOutfit(BOOL append)
{
	LLInventoryModel* model = getInventoryModel();
	if(!model) return;
	LLViewerInventoryCategory* cat = getCategory();
	if(!cat) return;

	// checking amount of items to wear
	U32 max_items = gSavedSettings.getU32("WearFolderLimit");
	LLInventoryModel::cat_array_t cats;
	LLInventoryModel::item_array_t items;
	LLFindWearablesEx not_worn(/*is_worn=*/ false, /*include_body_parts=*/ false);
	gInventory.collectDescendentsIf(cat->getUUID(),
		cats,
		items,
		LLInventoryModel::EXCLUDE_TRASH,
		not_worn);

	if (items.size() > max_items)
	{
		LLSD args;
		args["AMOUNT"] = llformat("%d", max_items);
		LLNotificationsUtil::add("TooManyWearables", args);
		return;
	}

	if (isAgentInventory())
	{
		LLAppearanceMgr::instance().wearInventoryCategory(cat, FALSE, append);
	}
	else
	{
		// Library, we need to copy content first
		LLAppearanceMgr::instance().wearInventoryCategory(cat, TRUE, append);
	}
}


// +=================================================+
// |        LLMarketplaceFolderBridge                |
// +=================================================+

// LLMarketplaceFolderBridge is a specialized LLFolderBridge for use in Marketplace Inventory panels
LLMarketplaceFolderBridge::LLMarketplaceFolderBridge(LLInventoryPanel* inventory,
                          LLFolderView* root,
                          const LLUUID& uuid) :
LLFolderBridge(inventory, root, uuid)
{
    m_depth = depth_nesting_in_marketplace(mUUID);
    m_stockCountCache = COMPUTE_STOCK_NOT_EVALUATED;
}

LLUIImagePtr LLMarketplaceFolderBridge::getIcon() const
{
	return getMarketplaceFolderIcon(FALSE);
}

LLUIImagePtr LLMarketplaceFolderBridge::getIconOpen() const
{
	return getMarketplaceFolderIcon(TRUE);
}

LLUIImagePtr LLMarketplaceFolderBridge::getMarketplaceFolderIcon(BOOL is_open) const
{
	LLFolderType::EType preferred_type = getPreferredType();
    if (!LLMarketplaceData::instance().isUpdating(getUUID()))
    {
        // Skip computation (expensive) if we're waiting for updates. Use the old value in that case.
        m_depth = depth_nesting_in_marketplace(mUUID);
    }
    if ((preferred_type == LLFolderType::FT_NONE) && (m_depth == 2))
    {
        // We override the type when in the marketplace listings folder and only for version folder
        preferred_type = LLFolderType::FT_MARKETPLACE_VERSION;
    }
	return LLUI::getUIImage(LLViewerFolderType::lookupIconName(preferred_type, is_open));
}

std::string LLMarketplaceFolderBridge::getLabelSuffix() const
{
    static LLCachedControl<F32> folder_loading_message_delay(gSavedSettings, "FolderLoadingMessageWaitTime", 0.5f);
    
    if (mIsLoading && mTimeSinceRequestStart.getElapsedTimeF32() >= folder_loading_message_delay())
    {
        return llformat(" (%s) ", LLTrans::getString("LoadingData").c_str());
    }
    
    std::string suffix = "";
    // Listing folder case
    if (LLMarketplaceData::instance().isListed(getUUID()))
    {
        suffix = llformat("%d",LLMarketplaceData::instance().getListingID(getUUID()));
        if (suffix.empty())
        {
            suffix = LLTrans::getString("MarketplaceNoID");
        }
        suffix = " (" +  suffix + ")";
        if (LLMarketplaceData::instance().getActivationState(getUUID()))
        {
            suffix += " (" +  LLTrans::getString("MarketplaceLive") + ")";
        }
    }
    // Version folder case
    else if (LLMarketplaceData::instance().isVersionFolder(getUUID()))
    {
        suffix += " (" +  LLTrans::getString("MarketplaceActive") + ")";
    }
    // Add stock amount
    bool updating = LLMarketplaceData::instance().isUpdating(getUUID());
    if (!updating)
    {
        // Skip computation (expensive) if we're waiting for update anyway. Use the old value in that case.
        m_stockCountCache = compute_stock_count(getUUID());
    }
    if (m_stockCountCache == 0)
    {
        suffix += " (" +  LLTrans::getString("MarketplaceNoStock") + ")";
    }
    else if (m_stockCountCache != COMPUTE_STOCK_INFINITE)
    {
        if (getPreferredType() == LLFolderType::FT_MARKETPLACE_STOCK)
        {
            suffix += " (" +  LLTrans::getString("MarketplaceStock");
        }
        else
        {
            suffix += " (" +  LLTrans::getString("MarketplaceMax");
        }
        if (m_stockCountCache == COMPUTE_STOCK_NOT_EVALUATED)
        {
            suffix += "=" + LLTrans::getString("MarketplaceUpdating") + ")";
        }
        else
        {
            suffix +=  "=" + llformat("%d", m_stockCountCache) + ")";
        }
    }
    // Add updating suffix
    if (updating)
    {
        suffix += " (" +  LLTrans::getString("MarketplaceUpdating") + ")";
    }
    return LLInvFVBridge::getLabelSuffix() + suffix;
}

LLFontGL::StyleFlags LLMarketplaceFolderBridge::getLabelStyle() const
{
    return (LLMarketplaceData::instance().getActivationState(getUUID()) ? LLFontGL::BOLD : LLFontGL::NORMAL);
}




// helper stuff
bool move_task_inventory_callback(const LLSD& notification, const LLSD& response, boost::shared_ptr<LLMoveInv> move_inv)
{
	LLFloaterOpenObject::LLCatAndWear* cat_and_wear = (LLFloaterOpenObject::LLCatAndWear* )move_inv->mUserData;
	LLViewerObject* object = gObjectList.findObject(move_inv->mObjectID);
	S32 option = LLNotificationsUtil::getSelectedOption(notification, response);

	if(option == 0 && object)
	{
		if (cat_and_wear && cat_and_wear->mWear) // && !cat_and_wear->mFolderResponded)
		{
			LLInventoryObject::object_list_t inventory_objects;
			object->getInventoryContents(inventory_objects);
			int contents_count = inventory_objects.size()-1; //subtract one for containing folder
			LLInventoryCopyAndWearObserver* inventoryObserver = new LLInventoryCopyAndWearObserver(cat_and_wear->mCatID, contents_count, cat_and_wear->mFolderResponded,
																									cat_and_wear->mReplace);
			
			gInventory.addObserver(inventoryObserver);
		}

		two_uuids_list_t::iterator move_it;
		for (move_it = move_inv->mMoveList.begin();
			 move_it != move_inv->mMoveList.end();
			 ++move_it)
		{
			object->moveInventory(move_it->first, move_it->second);
		}

		// update the UI.
		dialog_refresh_all();
	}

	if (move_inv->mCallback)
	{
		move_inv->mCallback(option, move_inv->mUserData);
	}

	move_inv.reset(); //since notification will persist
	return false;
}

// Returns true if the item can be moved to Current Outfit or any outfit folder.
static BOOL can_move_to_outfit(LLInventoryItem* inv_item, BOOL move_is_into_current_outfit)
{
	// <FS:ND> FIRE-8434/BUG-988 Viewer crashes when copying and pasting an empty outfit folder
	if( !inv_item )
		return FALSE;
	// </FS:ND>

	LLInventoryType::EType inv_type = inv_item->getInventoryType();
	if ((inv_type != LLInventoryType::IT_WEARABLE) &&
		(inv_type != LLInventoryType::IT_GESTURE) &&
		(inv_type != LLInventoryType::IT_ATTACHMENT) &&
		(inv_type != LLInventoryType::IT_OBJECT) &&
		(inv_type != LLInventoryType::IT_SNAPSHOT) &&
		(inv_type != LLInventoryType::IT_TEXTURE))
	{
		return FALSE;
	}

	U32 flags = inv_item->getFlags();
	if(flags & LLInventoryItemFlags::II_FLAGS_OBJECT_HAS_MULTIPLE_ITEMS)
	{
		return FALSE;
	}

	if((inv_type == LLInventoryType::IT_TEXTURE) || (inv_type == LLInventoryType::IT_SNAPSHOT))
	{
		return !move_is_into_current_outfit;
	}

	if (move_is_into_current_outfit && get_is_item_worn(inv_item->getUUID()))
	{
		return FALSE;
	}

	return TRUE;
}

// Returns TRUE if item is a landmark or a link to a landmark
// and can be moved to Favorites or Landmarks folder.
static BOOL can_move_to_landmarks(LLInventoryItem* inv_item)
{
	// Need to get the linked item to know its type because LLInventoryItem::getType()
	// returns actual type AT_LINK for links, not the asset type of a linked item.
	if (LLAssetType::AT_LINK == inv_item->getType())
	{
		LLInventoryItem* linked_item = gInventory.getItem(inv_item->getLinkedUUID());
		if (linked_item)
		{
			return LLAssetType::AT_LANDMARK == linked_item->getType();
		}
	}

	return LLAssetType::AT_LANDMARK == inv_item->getType();
}

void LLFolderBridge::dropToFavorites(LLInventoryItem* inv_item)
{
	// use callback to rearrange favorite landmarks after adding
	// to have new one placed before target (on which it was dropped). See EXT-4312.
	LLPointer<AddFavoriteLandmarkCallback> cb = new AddFavoriteLandmarkCallback();
	LLInventoryPanel* panel = mInventoryPanel.get();
	LLFolderViewItem* drag_over_item = panel ? panel->getRootFolder()->getDraggingOverItem() : NULL;
	LLFolderViewModelItemInventory* view_model = drag_over_item ? static_cast<LLFolderViewModelItemInventory*>(drag_over_item->getViewModelItem()) : NULL;
	if (view_model)
	{
		cb.get()->setTargetLandmarkId(view_model->getUUID());
	}

	copy_inventory_item(
		gAgent.getID(),
		inv_item->getPermissions().getOwner(),
		inv_item->getUUID(),
		mUUID,
		std::string(),
		cb);
}

void LLFolderBridge::dropToOutfit(LLInventoryItem* inv_item, BOOL move_is_into_current_outfit)
{
	if((inv_item->getInventoryType() == LLInventoryType::IT_TEXTURE) || (inv_item->getInventoryType() == LLInventoryType::IT_SNAPSHOT))
	{
		const LLUUID &my_outifts_id = getInventoryModel()->findCategoryUUIDForType(LLFolderType::FT_MY_OUTFITS, false);
		if(mUUID != my_outifts_id)
		{
			LLFloaterOutfitPhotoPreview* photo_preview  = LLFloaterReg::showTypedInstance<LLFloaterOutfitPhotoPreview>("outfit_photo_preview", inv_item->getUUID());
			if(photo_preview)
			{
				photo_preview->setOutfitID(mUUID);
			}
		}
		return;
	}

	// BAP - should skip if dup.
	if (move_is_into_current_outfit)
	{
		LLAppearanceMgr::instance().wearItemOnAvatar(inv_item->getUUID(), true, true);
	}
	else
	{
		LLPointer<LLInventoryCallback> cb = NULL;
		link_inventory_object(mUUID, LLConstPointer<LLInventoryObject>(inv_item), cb);
	}
}

// Callback for drop item if DAMA required...
void LLFolderBridge::callback_dropItemIntoFolder(const LLSD& notification, const LLSD& response, LLInventoryItem* inv_item)
{
    S32 option = LLNotificationsUtil::getSelectedOption(notification, response);
    if (option == 0) // YES
    {
        std::string tooltip_msg;
        dragItemIntoFolder(inv_item, TRUE, tooltip_msg, FALSE);
    }
}

// Callback for drop category if DAMA required...
void LLFolderBridge::callback_dropCategoryIntoFolder(const LLSD& notification, const LLSD& response, LLInventoryCategory* inv_category)
{
    S32 option = LLNotificationsUtil::getSelectedOption(notification, response);
    if (option == 0) // YES
    {
        std::string tooltip_msg;
		dragCategoryIntoFolder(inv_category, TRUE, tooltip_msg, FALSE, FALSE);
    }
}

// This is used both for testing whether an item can be dropped
// into the folder, as well as performing the actual drop, depending
// if drop == TRUE.
BOOL LLFolderBridge::dragItemIntoFolder(LLInventoryItem* inv_item,
										BOOL drop,
										std::string& tooltip_msg,
                                        BOOL user_confirm)
{
	LLInventoryModel* model = getInventoryModel();

	if (!model || !inv_item) return FALSE;
	if (!isAgentInventory()) return FALSE; // cannot drag into library
	if (!isAgentAvatarValid()) return FALSE;
	// <FS:TT> Client LSL Bridge (also for #AO)
	if (isProtectedFolder()) return FALSE;
	// </FS:TT>

	LLInventoryPanel* destination_panel = mInventoryPanel.get();
	if (!destination_panel) return false;

	LLInventoryFilter* filter = getInventoryFilter();
	if (!filter) return false;

	const LLUUID &current_outfit_id = model->findCategoryUUIDForType(LLFolderType::FT_CURRENT_OUTFIT, false);
	const LLUUID &favorites_id = model->findCategoryUUIDForType(LLFolderType::FT_FAVORITE, false);
	// <FS:Ansariel> FIRE-1392: Allow dragging all asset types into Landmarks folder
	//const LLUUID &landmarks_id = model->findCategoryUUIDForType(LLFolderType::FT_LANDMARK, false);
	const LLUUID &marketplacelistings_id = model->findCategoryUUIDForType(LLFolderType::FT_MARKETPLACE_LISTINGS, false);
	const LLUUID &my_outifts_id = model->findCategoryUUIDForType(LLFolderType::FT_MY_OUTFITS, false);
    const LLUUID from_folder_uuid = inv_item->getParentUUID();

	const BOOL move_is_into_current_outfit = (mUUID == current_outfit_id);
	const BOOL move_is_into_favorites = (mUUID == favorites_id);
	const BOOL move_is_into_my_outfits = (mUUID == my_outifts_id) || model->isObjectDescendentOf(mUUID, my_outifts_id);
	const BOOL move_is_into_outfit = move_is_into_my_outfits || (getCategory() && getCategory()->getPreferredType()==LLFolderType::FT_OUTFIT);
	// <FS:Ansariel> FIRE-1392: Allow dragging all asset types into Landmarks folder
	//const BOOL move_is_into_landmarks = (mUUID == landmarks_id) || model->isObjectDescendentOf(mUUID, landmarks_id);
    const BOOL move_is_into_marketplacelistings = model->isObjectDescendentOf(mUUID, marketplacelistings_id);
    const BOOL move_is_from_marketplacelistings = model->isObjectDescendentOf(inv_item->getUUID(), marketplacelistings_id);

	LLToolDragAndDrop::ESource source = LLToolDragAndDrop::getInstance()->getSource();
	BOOL accept = FALSE;
	U64 filter_types = filter->getFilterTypes();
	// We shouldn't allow to drop non recent items into recent tab (or some similar transactions)
	// while we are allowing to interact with regular filtered inventory
	BOOL use_filter = filter_types && (filter_types&LLInventoryFilter::FILTERTYPE_DATE || (filter_types&LLInventoryFilter::FILTERTYPE_OBJECT)==0);
	LLViewerObject* object = NULL;
	if(LLToolDragAndDrop::SOURCE_AGENT == source)
	{
		const LLUUID &trash_id = model->findCategoryUUIDForType(LLFolderType::FT_TRASH, false);

		const BOOL move_is_into_trash = (mUUID == trash_id) || model->isObjectDescendentOf(mUUID, trash_id);
		const BOOL move_is_outof_current_outfit = LLAppearanceMgr::instance().getIsInCOF(inv_item->getUUID());

		//--------------------------------------------------------------------------------
		// Determine if item can be moved.
		//

		BOOL is_movable = TRUE;

		switch (inv_item->getActualType())
		{
			case LLAssetType::AT_CATEGORY:
				is_movable = !LLFolderType::lookupIsProtectedType(((LLInventoryCategory*)inv_item)->getPreferredType());
				break;
			default:
				break;
		}
		// Can't explicitly drag things out of the COF.
		if (move_is_outof_current_outfit)
		{
			is_movable = FALSE;
		}
		
// [RLVa:KB] - Checked: 2011-03-29 (RLVa-1.3.0g) | Modified: RLVa-1.3.0g
		if ( (rlv_handler_t::isEnabled()) && (is_movable) )
		{
			if (move_is_into_current_outfit)
			{
				// RELEASE-RLVa: [RLVa-1.3.0] Keep sync'ed with code below => LLAppearanceMgr::wearItemOnAvatar() with "replace == true"
				const LLViewerInventoryItem* pItem = dynamic_cast<const LLViewerInventoryItem*>(inv_item);
				is_movable = rlvPredCanWearItem(pItem, RLV_WEAR_REPLACE);
			}
			if (is_movable)
			{
				is_movable = (!RlvFolderLocks::instance().hasLockedFolder(RLV_LOCK_ANY)) || 
					(RlvFolderLocks::instance().canMoveItem(inv_item->getUUID(), mUUID));
			}
		}
// [/RLVa:KB]

		if (move_is_into_trash)
		{
			is_movable &= inv_item->getIsLinkType() || !get_is_item_worn(inv_item->getUUID());
		}
		if (is_movable)
		{
			// Don't allow creating duplicates in the Calling Card/Friends
			// subfolders, see bug EXT-1599. Check is item direct descendent
			// of target folder and forbid item's movement if it so.
			// Note: isItemDirectDescendentOfCategory checks if
			// passed category is in the Calling Card/Friends folder
			is_movable &= !LLFriendCardsManager::instance().isObjDirectDescendentOfCategory(inv_item, getCategory());
		}

		// 
		//--------------------------------------------------------------------------------
		
		//--------------------------------------------------------------------------------
		// Determine if item can be moved & dropped
		// Note: if user_confirm is false, we already went through those accept logic test and can skip them

		accept = TRUE;

		if (user_confirm && !is_movable)
		{
			accept = FALSE;
		}
		else if (user_confirm && (mUUID == inv_item->getParentUUID()) && !move_is_into_favorites)
		{
			accept = FALSE;
		}
		else if (user_confirm && (move_is_into_current_outfit || move_is_into_outfit))
		{
			accept = can_move_to_outfit(inv_item, move_is_into_current_outfit);
		}
		// <FS:Ansariel> FIRE-1392: Allow dragging all asset types into Landmarks folder
		//else if (user_confirm && (move_is_into_favorites || move_is_into_landmarks))
		else if (user_confirm && move_is_into_favorites)
		// </FS:Ansariel>
		{
			accept = can_move_to_landmarks(inv_item);
		}
		else if (user_confirm && move_is_into_marketplacelistings)
		{
            const LLViewerInventoryCategory * master_folder = model->getFirstDescendantOf(marketplacelistings_id, mUUID);
            LLViewerInventoryCategory * dest_folder = getCategory();
            accept = can_move_item_to_marketplace(master_folder, dest_folder, inv_item, tooltip_msg, LLToolDragAndDrop::instance().getCargoCount() - LLToolDragAndDrop::instance().getCargoIndex());
		}

        // Check that the folder can accept this item based on folder/item type compatibility (e.g. stock folder compatibility)
        if (user_confirm && accept)
        {
            LLViewerInventoryCategory * dest_folder = getCategory();
            accept = dest_folder->acceptItem(inv_item);
        }
        
		LLInventoryPanel* active_panel = LLInventoryPanel::getActiveInventoryPanel(FALSE);

		// Check whether the item being dragged from active inventory panel
		// passes the filter of the destination panel.
		// <FS:Ansariel> Allow drag and drop in inventory regardless of filter (e.g. Recent)
		//if (user_confirm && accept && active_panel && use_filter)
		//{
		//	LLFolderViewItem* fv_item =   active_panel->getItemByID(inv_item->getUUID());
		//	if (!fv_item) return false;

		//	accept = filter->check(fv_item->getViewModelItem());
		//}
		// </FS:Ansariel>

		if (accept && drop)
		{
			if (inv_item->getType() == LLAssetType::AT_GESTURE
				&& LLGestureMgr::instance().isGestureActive(inv_item->getUUID()) && move_is_into_trash)
			{
				LLGestureMgr::instance().deactivateGesture(inv_item->getUUID());
			}
			// If an item is being dragged between windows, unselect everything in the active window 
			// so that we don't follow the selection to its new location (which is very annoying).
                        // RN: a better solution would be to deselect automatically when an   item is moved
			// and then select any item that is dropped only in the panel that it   is dropped in
			if (active_panel && (destination_panel != active_panel))
            {
                active_panel->unSelectAll();
            }
            // Dropping in or out of marketplace needs (sometimes) confirmation
            if (user_confirm && (move_is_from_marketplacelistings || move_is_into_marketplacelistings))
            {
                if ((move_is_from_marketplacelistings && (LLMarketplaceData::instance().isInActiveFolder(inv_item->getUUID())
                                                       || LLMarketplaceData::instance().isListedAndActive(inv_item->getUUID()))) ||
                    (move_is_into_marketplacelistings && LLMarketplaceData::instance().isInActiveFolder(mUUID)))
                {
                    LLNotificationsUtil::add("ConfirmMerchantActiveChange", LLSD(), LLSD(), boost::bind(&LLFolderBridge::callback_dropItemIntoFolder, this, _1, _2, inv_item));
                    return true;
                }
                if (move_is_into_marketplacelistings && !move_is_from_marketplacelistings)
                {
                    LLNotificationsUtil::add("ConfirmMerchantMoveInventory", LLSD(), LLSD(), boost::bind(&LLFolderBridge::callback_dropItemIntoFolder, this, _1, _2, inv_item));
                    return true;
                }
            }

			//--------------------------------------------------------------------------------
			// Destination folder logic
			// 

			// REORDER
			// (only reorder the item in Favorites folder)
			if ((mUUID == inv_item->getParentUUID()) && move_is_into_favorites)
			{
				LLFolderViewItem* itemp = destination_panel->getRootFolder()->getDraggingOverItem();
				if (itemp)
				{
                    LLUUID srcItemId = inv_item->getUUID();
					LLUUID destItemId = static_cast<LLFolderViewModelItemInventory*>(itemp->getViewModelItem())->getUUID();
					LLFavoritesOrderStorage::instance().rearrangeFavoriteLandmarks(srcItemId, destItemId);
				}
			}

			// FAVORITES folder
			// (copy the item)
			else if (move_is_into_favorites)
			{
				dropToFavorites(inv_item);
			}
			// CURRENT OUTFIT or OUTFIT folder
			// (link the item)
			else if (move_is_into_current_outfit || move_is_into_outfit)
			{
				dropToOutfit(inv_item, move_is_into_current_outfit);
			}
            // MARKETPLACE LISTINGS folder
            // Move the item
            else if (move_is_into_marketplacelistings)
            {
                move_item_to_marketplacelistings(inv_item, mUUID);
            }
			// NORMAL or TRASH folder
			// (move the item, restamp if into trash)
			else
			{
				// set up observer to select item once drag and drop from inbox is complete 
				if (gInventory.isObjectDescendentOf(inv_item->getUUID(), gInventory.findCategoryUUIDForType(LLFolderType::FT_INBOX, false)))
				{
					set_dad_inbox_object(inv_item->getUUID());
				}

				LLInvFVBridge::changeItemParent(
					model,
					(LLViewerInventoryItem*)inv_item,
					mUUID,
					move_is_into_trash);
			}
            
            if (move_is_from_marketplacelistings)
            {
                // If we move from an active (listed) listing, checks that it's still valid, if not, unlist
                LLUUID version_folder_id = LLMarketplaceData::instance().getActiveFolder(from_folder_uuid);
                if (version_folder_id.notNull())
                {
                    LLViewerInventoryCategory* cat = gInventory.getCategory(version_folder_id);
                    if (!validate_marketplacelistings(cat,NULL))
                    {
                        LLMarketplaceData::instance().activateListing(version_folder_id,false);
                    }
                }
            }

			//
			//--------------------------------------------------------------------------------
		}
	}
	else if (LLToolDragAndDrop::SOURCE_WORLD == source)
	{
		// Make sure the object exists. If we allowed dragging from
		// anonymous objects, it would be possible to bypass
		// permissions.
		object = gObjectList.findObject(inv_item->getParentUUID());
		if (!object)
		{
			LL_INFOS() << "Object not found for drop." << LL_ENDL;
			return FALSE;
		}

		// coming from a task. Need to figure out if the person can
		// move/copy this item.
		LLPermissions perm(inv_item->getPermissions());
		BOOL is_move = FALSE;
		if ((perm.allowCopyBy(gAgent.getID(), gAgent.getGroupID())
			&& perm.allowTransferTo(gAgent.getID())))
			// || gAgent.isGodlike())
		{
			accept = TRUE;
		}
		else if(object->permYouOwner())
		{
			// If the object cannot be copied, but the object the
			// inventory is owned by the agent, then the item can be
			// moved from the task to agent inventory.
			is_move = TRUE;
			accept = TRUE;
		}

		// Don't allow placing an original item into Current Outfit or an outfit folder
		// because they must contain only links to wearable items.
		// *TODO: Probably we should create a link to an item if it was dragged to outfit or COF.
		if (move_is_into_current_outfit || move_is_into_outfit)
		{
			accept = FALSE;
		}
		// Don't allow to move a single item to Favorites or Landmarks
		// if it is not a landmark or a link to a landmark.
		// <FS:Ansariel> FIRE-1392: Allow dragging all asset types into Landmarks folder
		//else if ((move_is_into_favorites || move_is_into_landmarks)
		else if (move_is_into_favorites
		// </FS:Ansariel>
				 && !can_move_to_landmarks(inv_item))
		{
			accept = FALSE;
		}
		else if (move_is_into_marketplacelistings)
		{
			tooltip_msg = LLTrans::getString("TooltipOutboxNotInInventory");
			accept = FALSE;
		}
		
		// Check whether the item being dragged from in world
		// passes the filter of the destination panel.
		// <FS:Ansariel> Allow dropping from inworld objects regardless of filter
		//if (accept && use_filter)
		//{
		//	accept = filter->check(inv_item);
		//}
		// </FS:Ansariel>

		if (accept && drop)
		{
            boost::shared_ptr<LLMoveInv> move_inv (new LLMoveInv());
			move_inv->mObjectID = inv_item->getParentUUID();
			two_uuids_t item_pair(mUUID, inv_item->getUUID());
			move_inv->mMoveList.push_back(item_pair);
			move_inv->mCallback = NULL;
			move_inv->mUserData = NULL;
			if(is_move)
			{
				warn_move_inventory(object, move_inv);
			}
			else
			{
				// store dad inventory item to select added one later. See EXT-4347
				set_dad_inventory_item(inv_item, mUUID);

				LLNotification::Params params("MoveInventoryFromObject");
				params.functor.function(boost::bind(move_task_inventory_callback, _1, _2, move_inv));
				LLNotifications::instance().forceResponse(params, 0);
			}
		}
	}
	else if(LLToolDragAndDrop::SOURCE_NOTECARD == source)
	{
		if (move_is_into_marketplacelistings)
		{
			tooltip_msg = LLTrans::getString("TooltipOutboxNotInInventory");
			accept = FALSE;
		}
		else
		{
			// Don't allow placing an original item from a notecard to Current Outfit or an outfit folder
			// because they must contain only links to wearable items.
			accept = !(move_is_into_current_outfit || move_is_into_outfit);
		}
		
		// Check whether the item being dragged from notecard
		// passes the filter of the destination panel.
		// <FS:Ansariel> Allow dropping from notecards regardless of filter
		//if (accept && use_filter)
		//{
		//	accept = filter->check(inv_item);
		//}
		// </FS:Ansariel>

		if (accept && drop)
		{
			copy_inventory_from_notecard(mUUID,  // Drop to the chosen destination folder
										 LLToolDragAndDrop::getInstance()->getObjectID(),
										 LLToolDragAndDrop::getInstance()->getSourceID(),
										 inv_item);
		}
	}
	else if(LLToolDragAndDrop::SOURCE_LIBRARY == source)
	{
		LLViewerInventoryItem* item = (LLViewerInventoryItem*)inv_item;
		if(item && item->isFinished())
		{
			accept = TRUE;

			if (move_is_into_marketplacelistings)
			{
				tooltip_msg = LLTrans::getString("TooltipOutboxNotInInventory");
				accept = FALSE;
			}
			else if (move_is_into_current_outfit || move_is_into_outfit)
			{
				accept = can_move_to_outfit(inv_item, move_is_into_current_outfit);
			}
			// Don't allow to move a single item to Favorites or Landmarks
			// if it is not a landmark or a link to a landmark.
			// <FS:Ansariel> FIRE-1392: Allow dragging all asset types into Landmarks folder
			//else if (move_is_into_favorites || move_is_into_landmarks)
			else if (move_is_into_favorites)
			// </FS:Ansariel>
			{
				accept = can_move_to_landmarks(inv_item);
			}

			LLInventoryPanel* active_panel = LLInventoryPanel::getActiveInventoryPanel(FALSE);

			// Check whether the item being dragged from the library
			// passes the filter of the destination panel.
			if (accept && active_panel && use_filter)
			{
				LLFolderViewItem* fv_item =   active_panel->getItemByID(inv_item->getUUID());
				if (!fv_item) return false;

				accept = filter->check(fv_item->getViewModelItem());
			}

			if (accept && drop)
			{
				// FAVORITES folder
				// (copy the item)
				if (move_is_into_favorites)
				{
					dropToFavorites(inv_item);
				}
				// CURRENT OUTFIT or OUTFIT folder
				// (link the item)
				else if (move_is_into_current_outfit || move_is_into_outfit)
				{
					dropToOutfit(inv_item, move_is_into_current_outfit);
				}
				else
				{
					copy_inventory_item(
						gAgent.getID(),
						inv_item->getPermissions().getOwner(),
						inv_item->getUUID(),
						mUUID,
						std::string(),
						LLPointer<LLInventoryCallback>(NULL));
				}
			}
		}
	}
	else
	{
		LL_WARNS() << "unhandled drag source" << LL_ENDL;
	}
	return accept;
}

// <FS:CR> Left unused from FIRE-7219
#if 0
// static
bool check_category(LLInventoryModel* model,
					const LLUUID& cat_id,
					LLInventoryPanel* active_panel,
					LLInventoryFilter* filter)
{
	if (!model || !active_panel || !filter)
		return false;

	if (!filter->checkFolder(cat_id))
	{
		return false;
	}

	LLInventoryModel::cat_array_t descendent_categories;
	LLInventoryModel::item_array_t descendent_items;
	model->collectDescendents(cat_id, descendent_categories, descendent_items, TRUE);

	S32 num_descendent_categories = descendent_categories.size();
	S32 num_descendent_items = descendent_items.size();

	if (num_descendent_categories + num_descendent_items == 0)
	{
		// Empty folder should be checked as any other folder view item.
		// If we are filtering by date the folder should not pass because
		// it doesn't have its own creation date. See LLInvFVBridge::getCreationDate().
		return check_item(cat_id, active_panel, filter);
	}

	for (S32 i = 0; i < num_descendent_categories; ++i)
	{
		LLInventoryCategory* category = descendent_categories[i];
		if(!check_category(model, category->getUUID(), active_panel, filter))
		{
			return false;
		}
	}

	for (S32 i = 0; i < num_descendent_items; ++i)
	{
		LLViewerInventoryItem* item = descendent_items[i];
		if(!check_item(item->getUUID(), active_panel, filter))
		{
			return false;
		}
	}

	return true;
}

// static
bool check_item(const LLUUID& item_id,
				LLInventoryPanel* active_panel,
				LLInventoryFilter* filter)
{
	if (!active_panel || !filter) return false;

	LLFolderViewItem* fv_item = active_panel->getItemByID(item_id);
	if (!fv_item) return false;

	return filter->check(fv_item->getViewModelItem());
}
#endif // 0
// <FS:CR> Unused 2013.10.12

// <FS:Ansariel> Special for protected folders
bool LLFolderBridge::isProtected() const
{
	static LLCachedControl<bool> protectAOFolders(gSavedPerAccountSettings, "ProtectAOFolders");
	static LLCachedControl<bool> protectBridgeFolder(gSavedPerAccountSettings, "ProtectBridgeFolder");
	static LLCachedControl<bool> WearableFavoritesprotectBridgeFolder(gSavedPerAccountSettings, "ProtectWearableFavoritesFolders");

	return ((mUUID == AOEngine::instance().getAOFolder() && protectAOFolders) ||
		(mUUID == FSLSLBridge::instance().getBridgeFolder() && protectBridgeFolder) ||
		(mUUID == FSFloaterWearableFavorites::getFavoritesFolder() && WearableFavoritesprotectBridgeFolder));
}
// </FS:Ansariel>

// +=================================================+
// |        LLTextureBridge                          |
// +=================================================+

LLUIImagePtr LLTextureBridge::getIcon() const
{
	return LLInventoryIcon::getIcon(LLAssetType::AT_TEXTURE, mInvType);
}

void LLTextureBridge::openItem()
{
	LLViewerInventoryItem* item = getItem();

	if (item)
	{
		LLInvFVBridgeAction::doAction(item->getType(),mUUID,getInventoryModel());
	}
}

bool LLTextureBridge::canSaveTexture(void)
{
	const LLInventoryModel* model = getInventoryModel();
	if(!model) 
	{
		return false;
	}
	
// [RLVa:KB] - Checked: RLVa-2.2
	if (!RlvActions::canPreviewTextures())
	{
		return false;
	}
// [/RLVa:KB]

	const LLViewerInventoryItem *item = model->getItem(mUUID);
	if (item)
	{
		return item->checkPermissionsSet(PERM_ITEM_UNRESTRICTED);
	}
	return false;
}

void LLTextureBridge::buildContextMenu(LLMenuGL& menu, U32 flags)
{
	LL_DEBUGS() << "LLTextureBridge::buildContextMenu()" << LL_ENDL;
	menuentry_vec_t items;
	menuentry_vec_t disabled_items;
	if(isItemInTrash())
	{
		addTrashContextMenuOptions(items, disabled_items);
	}	
    else if (isMarketplaceListingsFolder())
    {
		addMarketplaceContextMenuOptions(flags, items, disabled_items);
		items.push_back(std::string("Properties"));
		getClipboardEntries(false, items, disabled_items, flags);
    }
	else
	{
		items.push_back(std::string("Share"));
		if (!canShare())
		{
			disabled_items.push_back(std::string("Share"));
		}

		addOpenRightClickMenuOption(items);
		items.push_back(std::string("Properties"));

		getClipboardEntries(true, items, disabled_items, flags);

		items.push_back(std::string("Texture Separator"));
		items.push_back(std::string("Save As"));
		if (!canSaveTexture())
		{
			disabled_items.push_back(std::string("Save As"));
		}

// [RLVa:KB] - Checked: 2010-03-01 (RLVa-1.2.0b) | Modified: RLVa-1.1.0a
		if (rlv_handler_t::isEnabled())
		{
			const LLInventoryObject* pItem = getInventoryObject();
			if (pItem && gRlvHandler.hasBehaviour(RLV_BHVR_VIEWTEXTURE))
			{
				disabled_items.push_back(std::string("Open"));
			}
		}
// [/RLVa:KB]
	}
	addLinkReplaceMenuOption(items, disabled_items);

	// <FS:Ansariel> Move to default folder
	addMoveToDefaultFolderMenuOption(items);

	hide_context_entries(menu, items, disabled_items);	
}

// virtual
void LLTextureBridge::performAction(LLInventoryModel* model, std::string action)
{
	if ("save_as" == action)
	{
		LLPreviewTexture* preview_texture = LLFloaterReg::getTypedInstance<LLPreviewTexture>("preview_texture", mUUID);
		if (preview_texture)
		{
			preview_texture->openToSave();
			preview_texture->saveAs();
		}
	}
	else LLItemBridge::performAction(model, action);
}

// +=================================================+
// |        LLSoundBridge                            |
// +=================================================+

void LLSoundBridge::openItem()
{
	const LLViewerInventoryItem* item = getItem();
	if (item)
	{
		LLInvFVBridgeAction::doAction(item->getType(),mUUID,getInventoryModel());
	}
}

void LLSoundBridge::openSoundPreview(void* which)
{
	LLSoundBridge *me = (LLSoundBridge *)which;
	LLFloaterReg::showInstance("preview_sound", LLSD(me->mUUID), TAKE_FOCUS_YES);
}

void LLSoundBridge::buildContextMenu(LLMenuGL& menu, U32 flags)
{
	LL_DEBUGS() << "LLSoundBridge::buildContextMenu()" << LL_ENDL;
	menuentry_vec_t items;
	menuentry_vec_t disabled_items;

    if (isMarketplaceListingsFolder())
    {
		addMarketplaceContextMenuOptions(flags, items, disabled_items);
		items.push_back(std::string("Properties"));
		getClipboardEntries(false, items, disabled_items, flags);
    }
	else
	{
		if (isItemInTrash())
		{
			addTrashContextMenuOptions(items, disabled_items);
		}	
		else
		{
			items.push_back(std::string("Share"));
			if (!canShare())
			{
				disabled_items.push_back(std::string("Share"));
			}
			items.push_back(std::string("Sound Open"));
			items.push_back(std::string("Properties"));

			getClipboardEntries(true, items, disabled_items, flags);
		}

		items.push_back(std::string("Sound Separator"));
		items.push_back(std::string("Sound Play"));
	}

	addLinkReplaceMenuOption(items, disabled_items);

	// <FS:Ansariel> Move to default folder
	addMoveToDefaultFolderMenuOption(items);

	hide_context_entries(menu, items, disabled_items);
}

void LLSoundBridge::performAction(LLInventoryModel* model, std::string action)
{
	if ("sound_play" == action)
	{
		LLViewerInventoryItem* item = getItem();
		if(item)
		{
			send_sound_trigger(item->getAssetUUID(), SOUND_GAIN);
		}
	}
	else if ("open" == action)
	{
		openSoundPreview((void*)this);
	}
	else LLItemBridge::performAction(model, action);
}

// +=================================================+
// |        LLLandmarkBridge                         |
// +=================================================+

LLLandmarkBridge::LLLandmarkBridge(LLInventoryPanel* inventory, 
								   LLFolderView* root,
								   const LLUUID& uuid, 
								   U32 flags/* = 0x00*/) :
	LLItemBridge(inventory, root, uuid)
{
	mVisited = FALSE;
	if (flags & LLInventoryItemFlags::II_FLAGS_LANDMARK_VISITED)
	{
		mVisited = TRUE;
	}
}

LLUIImagePtr LLLandmarkBridge::getIcon() const
{
	return LLInventoryIcon::getIcon(LLAssetType::AT_LANDMARK, LLInventoryType::IT_LANDMARK, mVisited, FALSE);
}

void LLLandmarkBridge::buildContextMenu(LLMenuGL& menu, U32 flags)
{
	menuentry_vec_t items;
	menuentry_vec_t disabled_items;

	LL_DEBUGS() << "LLLandmarkBridge::buildContextMenu()" << LL_ENDL;
    if (isMarketplaceListingsFolder())
    {
		addMarketplaceContextMenuOptions(flags, items, disabled_items);
		items.push_back(std::string("Properties"));
		getClipboardEntries(false, items, disabled_items, flags);
    }
	else
	{
		if(isItemInTrash())
		{
			addTrashContextMenuOptions(items, disabled_items);
		}	
		else
		{
			items.push_back(std::string("Share"));
			if (!canShare())
			{
				disabled_items.push_back(std::string("Share"));
			}
			items.push_back(std::string("Landmark Open"));
			items.push_back(std::string("Properties"));

			getClipboardEntries(true, items, disabled_items, flags);
		}

		items.push_back(std::string("Landmark Separator"));
		items.push_back(std::string("url_copy"));
		items.push_back(std::string("About Landmark"));
		items.push_back(std::string("show_on_map"));
	}

	// Disable "About Landmark" menu item for
	// multiple landmarks selected. Only one landmark
	// info panel can be shown at a time.
	if ((flags & FIRST_SELECTED_ITEM) == 0)
	{
		disabled_items.push_back(std::string("url_copy"));
		disabled_items.push_back(std::string("About Landmark"));
	}

	addLinkReplaceMenuOption(items, disabled_items);

	// <FS:Ansariel> Move to default folder
	addMoveToDefaultFolderMenuOption(items);

	hide_context_entries(menu, items, disabled_items);
}

// Convenience function for the two functions below.
void teleport_via_landmark(const LLUUID& asset_id)
{
	gAgent.teleportViaLandmark( asset_id );

	// we now automatically track the landmark you're teleporting to
	// because you'll probably arrive at a telehub instead
	LLFloaterWorldMap* floater_world_map = LLFloaterWorldMap::getInstance();
	if( floater_world_map )
	{
		floater_world_map->trackLandmark( asset_id );
	}
}

// virtual
void LLLandmarkBridge::performAction(LLInventoryModel* model, std::string action)
{
	if ("teleport" == action)
	{
		LLViewerInventoryItem* item = getItem();
		if(item)
		{
			teleport_via_landmark(item->getAssetUUID());
		}
	}
	else if ("about" == action)
	{
		LLViewerInventoryItem* item = getItem();
		if(item)
		{
			LLSD key;
			key["type"] = "landmark";
			key["id"] = item->getUUID();

			// <FS:Ansariel> FIRE-817: Separate place details floater
			//LLFloaterSidePanelContainer::showPanel("places", key);
			FSFloaterPlaceDetails::showPlaceDetails(key);
			// </FS:Ansariel>
		}
	}
	else
	{
		LLItemBridge::performAction(model, action);
	}
}

static bool open_landmark_callback(const LLSD& notification, const LLSD& response)
{
	S32 option = LLNotificationsUtil::getSelectedOption(notification, response);

	LLUUID asset_id = notification["payload"]["asset_id"].asUUID();
	if (option == 0)
	{
		teleport_via_landmark(asset_id);
	}

	return false;
}
static LLNotificationFunctorRegistration open_landmark_callback_reg("TeleportFromLandmark", open_landmark_callback);


void LLLandmarkBridge::openItem()
{
	LLViewerInventoryItem* item = getItem();

	if (item)
	{
		LLInvFVBridgeAction::doAction(item->getType(),mUUID,getInventoryModel());
	}
}


// +=================================================+
// |        LLCallingCardObserver                    |
// +=================================================+
class LLCallingCardObserver : public LLFriendObserver
{
public:
	LLCallingCardObserver(LLCallingCardBridge* bridge) : mBridgep(bridge) {}
	virtual ~LLCallingCardObserver() { mBridgep = NULL; }
	virtual void changed(U32 mask)
	{
		mBridgep->refreshFolderViewItem();
		if (mask & LLFriendObserver::ONLINE)
		{
			mBridgep->checkSearchBySuffixChanges();
		}
	}
protected:
	LLCallingCardBridge* mBridgep;
};

// +=================================================+
// |        LLCallingCardBridge                      |
// +=================================================+

LLCallingCardBridge::LLCallingCardBridge(LLInventoryPanel* inventory, 
										 LLFolderView* root,
										 const LLUUID& uuid ) :
	LLItemBridge(inventory, root, uuid)
{
	mObserver = new LLCallingCardObserver(this);
	LLAvatarTracker::instance().addObserver(mObserver);
}

LLCallingCardBridge::~LLCallingCardBridge()
{
	LLAvatarTracker::instance().removeObserver(mObserver);
	delete mObserver;
}

void LLCallingCardBridge::refreshFolderViewItem()
{
	LLInventoryPanel* panel = mInventoryPanel.get();
	LLFolderViewItem* itemp = panel ? panel->getItemByID(mUUID) : NULL;
	if (itemp)
	{
		itemp->refresh();
	}
}

void LLCallingCardBridge::checkSearchBySuffixChanges()
{
	if (!mDisplayName.empty())
	{
		// changes in mDisplayName are processed by rename function and here it will be always same
		// suffixes are also of fixed length, and we are processing change of one at a time,
		// so it should be safe to use length (note: mSearchableName is capitalized)
		S32 old_length = mSearchableName.length();
		S32 new_length = mDisplayName.length() + getLabelSuffix().length();
		if (old_length == new_length)
		{
			return;
		}
		mSearchableName.assign(mDisplayName);
		mSearchableName.append(getLabelSuffix());
		LLStringUtil::toUpper(mSearchableName);
		if (new_length<old_length)
		{
			LLInventoryFilter* filter = getInventoryFilter();
			if (filter && mPassedFilter && mSearchableName.find(filter->getFilterSubString()) == std::string::npos)
			{
				// string no longer contains substring 
				// we either have to update all parents manually or restart filter.
				// dirtyFilter will not work here due to obsolete descendants' generations 
				getInventoryFilter()->setModified(LLFolderViewFilter::FILTER_MORE_RESTRICTIVE);
			}
		}
		else
		{
			if (getInventoryFilter())
			{
				// mSearchableName became longer, we gained additional suffix and need to repeat filter check.
				dirtyFilter();
			}
		}
	}
}

// virtual
void LLCallingCardBridge::performAction(LLInventoryModel* model, std::string action)
{
	if ("begin_im" == action)
	{
		LLViewerInventoryItem *item = getItem();
		if (item && (item->getCreatorUUID() != gAgent.getID()) &&
			(!item->getCreatorUUID().isNull()))
		{
			std::string callingcard_name = LLCacheName::getDefaultName();
			LLAvatarName av_name;
			if (LLAvatarNameCache::get(item->getCreatorUUID(), &av_name))
			{
				callingcard_name = av_name.getCompleteName();
			}

			// <FS:Ansariel> [FS Communication UI]
// [RLVa:KB] - Checked: 2013-05-08 (RLVa-1.4.9)
			//if ( (!RlvActions::canStartIM(item->getCreatorUUID())) && (!RlvActions::hasOpenP2PSession(item->getCreatorUUID())) )
			//{
			//	make_ui_sound("UISndInvalidOp");
			//	RlvUtil::notifyBlocked(RLV_STRING_BLOCKED_STARTIM, LLSD().with("RECIPIENT", LLSLURL("agent", item->getCreatorUUID(), "completename").getSLURLString()));
			//	return;
			//}
// [/RLVa:KB]

			//LLUUID session_id = gIMMgr->addSession(callingcard_name, IM_NOTHING_SPECIAL, item->getCreatorUUID());
			//if (session_id != LLUUID::null)
			//{
			//	LLFloaterIMContainer::getInstance()->showConversation(session_id);
			//}
			LLAvatarActions::startIM(item->getCreatorUUID());
			// </FS:Ansariel> [FS Communication UI]
		}
	}
	else if ("lure" == action)
	{
		LLViewerInventoryItem *item = getItem();
		if (item && (item->getCreatorUUID() != gAgent.getID()) &&
			(!item->getCreatorUUID().isNull()))
		{
			LLAvatarActions::offerTeleport(item->getCreatorUUID());
		}
	}
	else if ("request_lure" == action)
	{
		LLViewerInventoryItem *item = getItem();
		if (item && (item->getCreatorUUID() != gAgent.getID()) &&
			(!item->getCreatorUUID().isNull()))
		{
			LLAvatarActions::teleportRequest(item->getCreatorUUID());
		}
	}

	else LLItemBridge::performAction(model, action);
}

LLUIImagePtr LLCallingCardBridge::getIcon() const
{
	BOOL online = FALSE;
	LLViewerInventoryItem* item = getItem();
	if(item)
	{
		online = LLAvatarTracker::instance().isBuddyOnline(item->getCreatorUUID());
	}
	return LLInventoryIcon::getIcon(LLAssetType::AT_CALLINGCARD, LLInventoryType::IT_CALLINGCARD, online, FALSE);
}

std::string LLCallingCardBridge::getLabelSuffix() const
{
	LLViewerInventoryItem* item = getItem();
	if( item && LLAvatarTracker::instance().isBuddyOnline(item->getCreatorUUID()) )
	{
		// <FS:Ansariel> FIRE-17715: Make "online" suffix in calling card folder localizable
		//return LLItemBridge::getLabelSuffix() + " (online)";
		return LLItemBridge::getLabelSuffix() + " " + LLTrans::getString("CallingCardOnlineLabelSuffix");
		// </FS:Ansariel>
	}
	else
	{
		return LLItemBridge::getLabelSuffix();
	}
}

void LLCallingCardBridge::openItem()
{
	LLViewerInventoryItem* item = getItem();

	if (item)
	{
		LLInvFVBridgeAction::doAction(item->getType(),mUUID,getInventoryModel());
	}
/*
  LLViewerInventoryItem* item = getItem();
  if(item && !item->getCreatorUUID().isNull())
  {
  LLAvatarActions::showProfile(item->getCreatorUUID());
  }
*/
}

void LLCallingCardBridge::buildContextMenu(LLMenuGL& menu, U32 flags)
{
	LL_DEBUGS() << "LLCallingCardBridge::buildContextMenu()" << LL_ENDL;
	menuentry_vec_t items;
	menuentry_vec_t disabled_items;

	if(isItemInTrash())
	{
		addTrashContextMenuOptions(items, disabled_items);
	}	
    else if (isMarketplaceListingsFolder())
    {
		addMarketplaceContextMenuOptions(flags, items, disabled_items);
		items.push_back(std::string("Properties"));
		getClipboardEntries(false, items, disabled_items, flags);
    }
	else
	{
		items.push_back(std::string("Share"));
		if (!canShare())
		{
			disabled_items.push_back(std::string("Share"));
		}
		if ((flags & FIRST_SELECTED_ITEM) == 0)
		{
		disabled_items.push_back(std::string("Open"));
		}
		addOpenRightClickMenuOption(items);
		items.push_back(std::string("Properties"));

		getClipboardEntries(true, items, disabled_items, flags);

		LLInventoryItem* item = getItem();
		BOOL good_card = (item
						  && (LLUUID::null != item->getCreatorUUID())
						  && (item->getCreatorUUID() != gAgent.getID()));
		BOOL user_online = FALSE;
		if (item)
		{
			user_online = (LLAvatarTracker::instance().isBuddyOnline(item->getCreatorUUID()));
		}
		items.push_back(std::string("Send Instant Message Separator"));
		items.push_back(std::string("Send Instant Message"));
		items.push_back(std::string("Offer Teleport..."));
		items.push_back(std::string("Request Teleport..."));
		items.push_back(std::string("Conference Chat"));

		if (!good_card)
		{
			disabled_items.push_back(std::string("Send Instant Message"));
		}
		if (!good_card || !user_online)
		{
			disabled_items.push_back(std::string("Offer Teleport..."));
			disabled_items.push_back(std::string("Request Teleport..."));
			disabled_items.push_back(std::string("Conference Chat"));
		}
	}
	addLinkReplaceMenuOption(items, disabled_items);

	// <FS:Ansariel> Move to default folder
	addMoveToDefaultFolderMenuOption(items);

	hide_context_entries(menu, items, disabled_items);
}

BOOL LLCallingCardBridge::dragOrDrop(MASK mask, BOOL drop,
									 EDragAndDropType cargo_type,
									 void* cargo_data,
									 std::string& tooltip_msg)
{
	LLViewerInventoryItem* item = getItem();
	BOOL rv = FALSE;
	if(item)
	{
		// check the type
		switch(cargo_type)
		{
			case DAD_TEXTURE:
			case DAD_SOUND:
			case DAD_LANDMARK:
			case DAD_SCRIPT:
			case DAD_CLOTHING:
			case DAD_OBJECT:
			case DAD_NOTECARD:
			case DAD_BODYPART:
			case DAD_ANIMATION:
			case DAD_GESTURE:
			case DAD_MESH:
			{
				LLInventoryItem* inv_item = (LLInventoryItem*)cargo_data;
				const LLPermissions& perm = inv_item->getPermissions();
				if(gInventory.getItem(inv_item->getUUID())
				   && perm.allowOperationBy(PERM_TRANSFER, gAgent.getID()))
				{
					rv = TRUE;
					if(drop)
					{
						LLGiveInventory::doGiveInventoryItem(item->getCreatorUUID(),
														 (LLInventoryItem*)cargo_data);
					}
				}
				else
				{
					// It's not in the user's inventory (it's probably in
					// an object's contents), so disallow dragging it here.
					// You can't give something you don't yet have.
					rv = FALSE;
				}
				break;
			}
			case DAD_CATEGORY:
			{
				LLInventoryCategory* inv_cat = (LLInventoryCategory*)cargo_data;
				if( gInventory.getCategory( inv_cat->getUUID() ) )
				{
					rv = TRUE;
					if(drop)
					{
						LLGiveInventory::doGiveInventoryCategory(
							item->getCreatorUUID(),
							inv_cat);
					}
				}
				else
				{
					// It's not in the user's inventory (it's probably in
					// an object's contents), so disallow dragging it here.
					// You can't give something you don't yet have.
					rv = FALSE;
				}
				break;
			}
			default:
				break;
		}
	}
	return rv;
}

// +=================================================+
// |        LLNotecardBridge                         |
// +=================================================+

void LLNotecardBridge::openItem()
{
	LLViewerInventoryItem* item = getItem();
	if (item)
	{
		LLInvFVBridgeAction::doAction(item->getType(),mUUID,getInventoryModel());
	}
}

void LLNotecardBridge::buildContextMenu(LLMenuGL& menu, U32 flags)
{
	LL_DEBUGS() << "LLNotecardBridge::buildContextMenu()" << LL_ENDL;
    
    if (isMarketplaceListingsFolder())
    {
        menuentry_vec_t items;
        menuentry_vec_t disabled_items;
		addMarketplaceContextMenuOptions(flags, items, disabled_items);
		items.push_back(std::string("Properties"));
		getClipboardEntries(false, items, disabled_items, flags);
        hide_context_entries(menu, items, disabled_items);
    }
	else
	{
        LLItemBridge::buildContextMenu(menu, flags);
    }
}

// +=================================================+
// |        LLGestureBridge                          |
// +=================================================+

LLFontGL::StyleFlags LLGestureBridge::getLabelStyle() const
{
	if( LLGestureMgr::instance().isGestureActive(mUUID) )
	{
		return LLFontGL::BOLD;
	}
	else
	{
		return LLFontGL::NORMAL;
	}
}

std::string LLGestureBridge::getLabelSuffix() const
{
	if( LLGestureMgr::instance().isGestureActive(mUUID) )
	{
		LLStringUtil::format_map_t args;
		args["[GESLABEL]"] =  LLItemBridge::getLabelSuffix();
		return  LLTrans::getString("ActiveGesture", args);
	}
	else
	{
		return LLItemBridge::getLabelSuffix();
	}
}

// virtual
void LLGestureBridge::performAction(LLInventoryModel* model, std::string action)
{
	if (isAddAction(action))
	{
		LLGestureMgr::instance().activateGesture(mUUID);

		LLViewerInventoryItem* item = gInventory.getItem(mUUID);
		if (!item) return;

		// Since we just changed the suffix to indicate (active)
		// the server doesn't need to know, just the viewer.
		gInventory.updateItem(item);
		gInventory.notifyObservers();
	}
	else if ("deactivate" == action || isRemoveAction(action))
	{
		LLGestureMgr::instance().deactivateGesture(mUUID);

		LLViewerInventoryItem* item = gInventory.getItem(mUUID);
		if (!item) return;

		// Since we just changed the suffix to indicate (active)
		// the server doesn't need to know, just the viewer.
		gInventory.updateItem(item);
		gInventory.notifyObservers();
	}
	else if("play" == action)
	{
		if(!LLGestureMgr::instance().isGestureActive(mUUID))
		{
			// we need to inform server about gesture activating to be consistent with LLPreviewGesture and  LLGestureComboList.
			BOOL inform_server = TRUE;
			BOOL deactivate_similar = FALSE;
			LLGestureMgr::instance().setGestureLoadedCallback(mUUID, boost::bind(&LLGestureBridge::playGesture, mUUID));
			LLViewerInventoryItem* item = gInventory.getItem(mUUID);
			llassert(item);
			if (item)
			{
				LLGestureMgr::instance().activateGestureWithAsset(mUUID, item->getAssetUUID(), inform_server, deactivate_similar);
			}
		}
		else
		{
			playGesture(mUUID);
		}
	}
	else LLItemBridge::performAction(model, action);
}

void LLGestureBridge::openItem()
{
	LLViewerInventoryItem* item = getItem();

	if (item)
	{
		LLInvFVBridgeAction::doAction(item->getType(),mUUID,getInventoryModel());
	}
/*
  LLViewerInventoryItem* item = getItem();
  if (item)
  {
  LLPreviewGesture* preview = LLPreviewGesture::show(mUUID, LLUUID::null);
  preview->setFocus(TRUE);
  }
*/
}

BOOL LLGestureBridge::removeItem()
{
	// Grab class information locally since *this may be deleted
	// within this function.  Not a great pattern...
	const LLInventoryModel* model = getInventoryModel();
	if(!model)
	{
		return FALSE;
	}
	const LLUUID item_id = mUUID;
	
	// This will also force close the preview window, if it exists.
	// This may actually delete *this, if mUUID is in the COF.
	LLGestureMgr::instance().deactivateGesture(item_id);
	
	// If deactivateGesture deleted *this, then return out immediately.
	if (!model->getObject(item_id))
	{
		return TRUE;
	}

	return LLItemBridge::removeItem();
}

void LLGestureBridge::buildContextMenu(LLMenuGL& menu, U32 flags)
{
	LL_DEBUGS() << "LLGestureBridge::buildContextMenu()" << LL_ENDL;
	menuentry_vec_t items;
	menuentry_vec_t disabled_items;
	if(isItemInTrash())
	{
		addTrashContextMenuOptions(items, disabled_items);
	}
    else if (isMarketplaceListingsFolder())
    {
		addMarketplaceContextMenuOptions(flags, items, disabled_items);
		items.push_back(std::string("Properties"));
		getClipboardEntries(false, items, disabled_items, flags);
    }
	else
	{
		items.push_back(std::string("Share"));
		if (!canShare())
		{
			disabled_items.push_back(std::string("Share"));
		}

		addOpenRightClickMenuOption(items);
		items.push_back(std::string("Properties"));

		getClipboardEntries(true, items, disabled_items, flags);

		items.push_back(std::string("Gesture Separator"));
		// <FS:Ansariel> FIRE-5913: Selecting a mix of active and inactive gestures disables both "Activate" / "Deactivate" menu options
		if (flags & ITEM_IN_MULTI_SELECTION)
		{
			items.push_back(std::string("Deactivate"));
			items.push_back(std::string("Activate"));
		}
		else
		{
		// </FS:Ansariel>
		if (LLGestureMgr::instance().isGestureActive(getUUID()))
		{
			items.push_back(std::string("Deactivate"));
		}
		else
		{
			items.push_back(std::string("Activate"));
		}
		// <FS:Ansariel> FIRE-5913: Selecting a mix of active and inactive gestures disables both "Activate" / "Deactivate" menu options
		}
		// </FS:Ansariel>
	}
	addLinkReplaceMenuOption(items, disabled_items);

	// <FS:Ansariel> Move to default folder
	addMoveToDefaultFolderMenuOption(items);

	hide_context_entries(menu, items, disabled_items);
}

// static
void LLGestureBridge::playGesture(const LLUUID& item_id)
{
	if (LLGestureMgr::instance().isGesturePlaying(item_id))
	{
		LLGestureMgr::instance().stopGesture(item_id);
	}
	else
	{
		LLGestureMgr::instance().playGesture(item_id);
	}
}


// +=================================================+
// |        LLAnimationBridge                        |
// +=================================================+

void LLAnimationBridge::buildContextMenu(LLMenuGL& menu, U32 flags)
{
	menuentry_vec_t items;
	menuentry_vec_t disabled_items;

	LL_DEBUGS() << "LLAnimationBridge::buildContextMenu()" << LL_ENDL;
    if (isMarketplaceListingsFolder())
    {
		addMarketplaceContextMenuOptions(flags, items, disabled_items);
		items.push_back(std::string("Properties"));
		getClipboardEntries(false, items, disabled_items, flags);
    }
	else
	{
		if(isItemInTrash())
		{
			addTrashContextMenuOptions(items, disabled_items);
		}	
		else
		{
			items.push_back(std::string("Share"));
			if (!canShare())
			{
				disabled_items.push_back(std::string("Share"));
			}
			items.push_back(std::string("Animation Open"));
			items.push_back(std::string("Properties"));

			getClipboardEntries(true, items, disabled_items, flags);
		}

		items.push_back(std::string("Animation Separator"));
		items.push_back(std::string("Animation Play"));
		items.push_back(std::string("Animation Audition"));
	}

	addLinkReplaceMenuOption(items, disabled_items);

	// <FS:Ansariel> Move to default folder
	addMoveToDefaultFolderMenuOption(items);

	hide_context_entries(menu, items, disabled_items);
}

// virtual
void LLAnimationBridge::performAction(LLInventoryModel* model, std::string action)
{
	if ((action == "playworld") || (action == "playlocal"))
	{
		if (getItem())
		{
			LLSD::String activate = "NONE";
			if ("playworld" == action) activate = "Inworld";
			if ("playlocal" == action) activate = "Locally";

			LLPreviewAnim* preview = LLFloaterReg::showTypedInstance<LLPreviewAnim>("preview_anim", LLSD(mUUID));
			if (preview)
			{
				preview->play(activate);
			}
		}
	}
	else
	{
		LLItemBridge::performAction(model, action);
	}
}

void LLAnimationBridge::openItem()
{
	LLViewerInventoryItem* item = getItem();

	if (item)
	{
		LLInvFVBridgeAction::doAction(item->getType(),mUUID,getInventoryModel());
	}
/*
  LLViewerInventoryItem* item = getItem();
  if (item)
  {
  LLFloaterReg::showInstance("preview_anim", LLSD(mUUID), TAKE_FOCUS_YES);
  }
*/
}

// +=================================================+
// |        LLObjectBridge                           |
// +=================================================+

// static
LLUUID LLObjectBridge::sContextMenuItemID;

LLObjectBridge::LLObjectBridge(LLInventoryPanel* inventory, 
							   LLFolderView* root,
							   const LLUUID& uuid, 
							   LLInventoryType::EType type, 
							   U32 flags) :
	LLItemBridge(inventory, root, uuid)
{
	mAttachPt = (flags & 0xff); // low bye of inventory flags
	mIsMultiObject = ( flags & LLInventoryItemFlags::II_FLAGS_OBJECT_HAS_MULTIPLE_ITEMS ) ?  TRUE: FALSE;
	mInvType = type;
}

LLUIImagePtr LLObjectBridge::getIcon() const
{
	return LLInventoryIcon::getIcon(LLAssetType::AT_OBJECT, mInvType, mAttachPt, mIsMultiObject);
}

LLInventoryObject* LLObjectBridge::getObject() const
{
	LLInventoryObject* object = NULL;
	LLInventoryModel* model = getInventoryModel();
	if(model)
	{
		object = (LLInventoryObject*)model->getObject(mUUID);
	}
	return object;
}

// [RLVa:KB] - Checked: 2012-08-15 (RLVa-1.4.7)
bool enable_attachment_touch(const LLUUID& idItem)
{
	const LLInventoryItem* pItem = gInventory.getItem(idItem);
	if ( (isAgentAvatarValid()) && (pItem) && (LLAssetType::AT_OBJECT == pItem->getType()) )
	{
		const LLViewerObject* pAttachObj = gAgentAvatarp->getWornAttachment(pItem->getLinkedUUID());
		return (pAttachObj) && (pAttachObj->flagHandleTouch()) && ( (!RlvActions::isRlvEnabled()) || (RlvActions::canTouch(gAgentAvatarp->getWornAttachment(idItem))) );
	}
	return false;
}
// [/RLVa:KB]

// <FS:Ansariel> Touch worn objects
void handle_attachment_touch(const LLUUID& idItem)
{
	if (!enable_attachment_touch(idItem))
	{
		return;
	}

	const LLInventoryItem* pItem = gInventory.getItem(idItem);
	if ( (!isAgentAvatarValid()) || (!pItem) )
		return;

	LLViewerObject* pAttachObj = gAgentAvatarp->getWornAttachment(pItem->getLinkedUUID());
	if (!pAttachObj)
		return;

	LLMessageSystem	*msg = gMessageSystem;

	msg->newMessageFast(_PREHASH_ObjectGrab);
	msg->nextBlockFast( _PREHASH_AgentData);
	msg->addUUIDFast(_PREHASH_AgentID, gAgent.getID());
	msg->addUUIDFast(_PREHASH_SessionID, gAgent.getSessionID());
	msg->nextBlockFast( _PREHASH_ObjectData);
	msg->addU32Fast(    _PREHASH_LocalID, pAttachObj->mLocalID);
	msg->addVector3Fast(_PREHASH_GrabOffset, LLVector3::zero);
	msg->nextBlock("SurfaceInfo");
	msg->addVector3("UVCoord", LLVector3::zero);
	msg->addVector3("STCoord", LLVector3::zero);
	msg->addS32Fast(_PREHASH_FaceIndex, 0);
	msg->addVector3("Position", pAttachObj->getPosition());
	msg->addVector3("Normal", LLVector3::zero);
	msg->addVector3("Binormal", LLVector3::zero);
	msg->sendMessage( pAttachObj->getRegion()->getHost());

	msg->newMessageFast(_PREHASH_ObjectDeGrab);
	msg->nextBlockFast(_PREHASH_AgentData);
	msg->addUUIDFast(_PREHASH_AgentID, gAgent.getID());
	msg->addUUIDFast(_PREHASH_SessionID, gAgent.getSessionID());
	msg->nextBlockFast(_PREHASH_ObjectData);
	msg->addU32Fast(_PREHASH_LocalID, pAttachObj->mLocalID);
	msg->nextBlock("SurfaceInfo");
	msg->addVector3("UVCoord", LLVector3::zero);
	msg->addVector3("STCoord", LLVector3::zero);
	msg->addS32Fast(_PREHASH_FaceIndex, 0);
	msg->addVector3("Position", pAttachObj->getPosition());
	msg->addVector3("Normal", LLVector3::zero);
	msg->addVector3("Binormal", LLVector3::zero);
	msg->sendMessage(pAttachObj->getRegion()->getHost());
}
// </FS:Ansariel>

// virtual
void LLObjectBridge::performAction(LLInventoryModel* model, std::string action)
{
	if (isAddAction(action))
	{
		LLUUID object_id = mUUID;
		LLViewerInventoryItem* item;
		item = (LLViewerInventoryItem*)gInventory.getItem(object_id);
		if(item && gInventory.isObjectDescendentOf(object_id, gInventory.getRootFolderID()))
		{
			rez_attachment(item, NULL, true); // Replace if "Wear"ing.
		}
		else if(item && item->isFinished())
		{
			// must be in library. copy it to our inventory and put it on.
//			LLPointer<LLInventoryCallback> cb = new LLBoostFuncInventoryCallback(boost::bind(rez_attachment_cb, _1, (LLViewerJointAttachment*)0));
// [SL:KB] - Patch: Appearance-DnDWear | Checked: 2013-02-04 (Catznip-3.4)
			// "Wear" from inventory replaces, so library items should too
			LLPointer<LLInventoryCallback> cb = new LLBoostFuncInventoryCallback(boost::bind(rez_attachment_cb, _1, (LLViewerJointAttachment*)0, true));
// [/SL;KB]
			copy_inventory_item(
				gAgent.getID(),
				item->getPermissions().getOwner(),
				item->getUUID(),
				LLUUID::null,
				std::string(),
				cb);
		}
		gFocusMgr.setKeyboardFocus(NULL);
	}
	else if ("wear_add" == action)
	{
		LLAppearanceMgr::instance().wearItemOnAvatar(mUUID, true, false); // Don't replace if adding.
	}
// [SL:KB] - Patch: Inventory-AttachmentEdit - Checked: 2010-08-25 (Catznip-2.2.0a) | Added: Catznip-2.1.2a
	else if ("edit" == action)
	{
		handle_attachment_edit(mUUID);
	}
// [/SL:KB]
	// <FS:Ansariel> Touch worn objects
	else if ("touch" == action)
	{
		handle_attachment_touch(mUUID);
	}
	// </FS:Ansariel>
	else if (isRemoveAction(action))
	{
		LLAppearanceMgr::instance().removeItemFromAvatar(mUUID);
	}
	else LLItemBridge::performAction(model, action);
}

void LLObjectBridge::openItem()
{
	// object double-click action is to wear/unwear object
	performAction(getInventoryModel(),
		      // <FS> Double-click add/replace	   
		      //get_is_item_worn(mUUID) ? "detach" : "attach");
		      get_is_item_worn(mUUID) ? "detach" : gSavedSettings.getBOOL("FSDoubleClickAddInventoryObjects") ? "wear_add" : "attach");
}

std::string LLObjectBridge::getLabelSuffix() const
{
	if (get_is_item_worn(mUUID))
	{
		if (!isAgentAvatarValid()) // Error condition, can't figure out attach point
		{
			return LLItemBridge::getLabelSuffix() + LLTrans::getString("worn");
		}
		std::string attachment_point_name;
		if (gAgentAvatarp->getAttachedPointName(mUUID, attachment_point_name))
		{
			LLStringUtil::format_map_t args;
			args["[ATTACHMENT_POINT]"] =  LLTrans::getString(attachment_point_name);

			return LLItemBridge::getLabelSuffix() + LLTrans::getString("WornOnAttachmentPoint", args);
		}
		else
		{
			LLStringUtil::format_map_t args;
			args["[ATTACHMENT_ERROR]"] =  LLTrans::getString(attachment_point_name);
			return LLItemBridge::getLabelSuffix() + LLTrans::getString("AttachmentErrorMessage", args);
		}
	}
	return LLItemBridge::getLabelSuffix();
}

void rez_attachment(LLViewerInventoryItem* item, LLViewerJointAttachment* attachment, bool replace)
{
// [RLVa:KB] - Checked: 2010-08-25 (RLVa-1.2.1)
	// If no attachment point was specified, try looking it up from the item name
	static LLCachedControl<bool> fRlvDeprecateAttachPt(gSavedSettings, "RLVaDebugDeprecateExplicitPoint", false);
	if ( (rlv_handler_t::isEnabled()) && (!fRlvDeprecateAttachPt) && 
	     (!attachment) && (gRlvAttachmentLocks.hasLockedAttachmentPoint(RLV_LOCK_ANY)) )
	{
		attachment = RlvAttachPtLookup::getAttachPoint(item);
	}

	if ( (RlvActions::isRlvEnabled()) && (!rlvPredCanWearItem(item, (replace) ? RLV_WEAR_REPLACE : RLV_WEAR_ADD)) )
	{
		return;
	}
// [/RLVa:KB]

	const LLUUID& item_id = item->getLinkedUUID();

	// Check for duplicate request.
	if (isAgentAvatarValid() &&
		gAgentAvatarp->isWearingAttachment(item_id))
	{
		LL_WARNS() << "ATT duplicate attachment request, ignoring" << LL_ENDL;
		return;
	}

	S32 attach_pt = 0;
	if (isAgentAvatarValid() && attachment)
	{
		for (LLVOAvatar::attachment_map_t::iterator iter = gAgentAvatarp->mAttachmentPoints.begin();
			 iter != gAgentAvatarp->mAttachmentPoints.end(); ++iter)
		{
			if (iter->second == attachment)
			{
				attach_pt = iter->first;
				break;
			}
		}
	}

	LLSD payload;
	payload["item_id"] = item_id; // Wear the base object in case this is a link.
	payload["attachment_point"] = attach_pt;
	payload["is_add"] = !replace;

	if (replace &&
		(attachment && attachment->getNumObjects() > 0))
	{
// [RLVa:KB] - Checked: 2010-08-25 (RLVa-1.2.1)
		// Block if we can't "replace wear" what's currently there
		if ( (rlv_handler_t::isEnabled()) && ((gRlvAttachmentLocks.canAttach(attachment) & RLV_WEAR_REPLACE) == 0) )
		{
			return;
		}
// [/RLVa:KB]
		LLNotificationsUtil::add("ReplaceAttachment", LLSD(), payload, confirm_attachment_rez);
	}
	else
	{
// [RLVa:KB] - Checked: 2010-08-07 (RLVa-1.2.0)
		// Block wearing anything on a non-attachable attachment point
		if ( (rlv_handler_t::isEnabled()) && (gRlvAttachmentLocks.isLockedAttachmentPoint(attach_pt, RLV_LOCK_ADD)) )
		{
			return;
		}
// [/RLVa:KB]
		LLNotifications::instance().forceResponse(LLNotification::Params("ReplaceAttachment").payload(payload), 0/*YES*/);
	}
}

bool confirm_attachment_rez(const LLSD& notification, const LLSD& response)
{
	if (!gAgentAvatarp->canAttachMoreObjects())
	{
		LLSD args;
		args["MAX_ATTACHMENTS"] = llformat("%d", MAX_AGENT_ATTACHMENTS);
		LLNotificationsUtil::add("MaxAttachmentsOnOutfit", args);
		return false;
	}

	S32 option = LLNotificationsUtil::getSelectedOption(notification, response);
	if (option == 0/*YES*/)
	{
		LLUUID item_id = notification["payload"]["item_id"].asUUID();
		LLViewerInventoryItem* itemp = gInventory.getItem(item_id);

		if (itemp)
		{
			// Queue up attachments to be sent in next idle tick, this way the
			// attachments are batched up all into one message versus each attachment
			// being sent in its own separate attachments message.
			U8 attachment_pt = notification["payload"]["attachment_point"].asInteger();
			BOOL is_add = notification["payload"]["is_add"].asBoolean();

			LL_DEBUGS("Avatar") << "ATT calling addAttachmentRequest " << (itemp ? itemp->getName() : "UNKNOWN") << " id " << item_id << LL_ENDL;
			LLAttachmentsMgr::instance().addAttachmentRequest(item_id, attachment_pt, is_add);
		}
	}
	return false;
}
static LLNotificationFunctorRegistration confirm_replace_attachment_rez_reg("ReplaceAttachment", confirm_attachment_rez);

void LLObjectBridge::buildContextMenu(LLMenuGL& menu, U32 flags)
{
	menuentry_vec_t items;
	menuentry_vec_t disabled_items;
	if(isItemInTrash())
	{
		addTrashContextMenuOptions(items, disabled_items);
	}	
    else if (isMarketplaceListingsFolder())
    {
		addMarketplaceContextMenuOptions(flags, items, disabled_items);
		items.push_back(std::string("Properties"));
		getClipboardEntries(false, items, disabled_items, flags);
    }
	else
	{
		items.push_back(std::string("Share"));
		if (!canShare())
		{
			disabled_items.push_back(std::string("Share"));
		}

		items.push_back(std::string("Properties"));

		getClipboardEntries(true, items, disabled_items, flags);

		LLObjectBridge::sContextMenuItemID = mUUID;

		LLInventoryItem *item = getItem();
		if(item)
		{
			if (!isAgentAvatarValid()) return;

			if( get_is_item_worn( mUUID ) )
			{
				items.push_back(std::string("Wearable And Object Separator"));
// [SL:KB] - Patch: Inventory-AttachmentEdit - Checked: 2010-08-25 (Catznip-2.2.0a) | Added: Catznip-2.1.2a
				// TOOD-Catznip: should really be "Wearable And Object Edit" if we ever plan on pushing this upstream
				items.push_back(std::string("Wearable Edit"));
// [/SL:KB]

				items.push_back(std::string("Touch Attachment"));
				if ( ((flags & FIRST_SELECTED_ITEM) == 0) || (!enable_attachment_touch(mUUID)) )
					disabled_items.push_back(std::string("Touch Attachment"));

				items.push_back(std::string("Detach From Yourself"));
// [RLVa:KB] - Checked: 2010-02-27 (RLVa-1.2.0a) | Modified: RLVa-1.2.0a
				if ( (rlv_handler_t::isEnabled()) && (!gRlvAttachmentLocks.canDetach(item)) )
					disabled_items.push_back(std::string("Detach From Yourself"));
// [/RLVa:KB]
			}
			else if (!isItemInTrash() && !isLinkedObjectInTrash() && !isLinkedObjectMissing() && !isCOFFolder())
			{
				items.push_back(std::string("Wearable And Object Separator"));
				items.push_back(std::string("Wearable And Object Wear"));
				items.push_back(std::string("Wearable Add"));
				items.push_back(std::string("Attach To"));
				items.push_back(std::string("Attach To HUD"));
				items.push_back(std::string("Restore to Last Position"));
				// commented out for DEV-32347
				//items.push_back(std::string("Restore to Last Position"));

				if (!gAgentAvatarp->canAttachMoreObjects())
				{
					disabled_items.push_back(std::string("Wearable And Object Wear"));
					disabled_items.push_back(std::string("Wearable Add"));
					disabled_items.push_back(std::string("Attach To"));
					disabled_items.push_back(std::string("Attach To HUD"));
				}
// [RLVa:KB] - Checked: 2010-09-03 (RLVa-1.2.1a) | Modified: RLVa-1.2.1a
				else if (rlv_handler_t::isEnabled())
				{
					ERlvWearMask eWearMask = gRlvAttachmentLocks.canAttach(item);
					if ((eWearMask & RLV_WEAR_REPLACE) == 0)
						disabled_items.push_back(std::string("Wearable And Object Wear"));
					if ((eWearMask & RLV_WEAR_ADD) == 0)
						disabled_items.push_back(std::string("Wearable Add"));
				}
// [/RLVa:KB]

				LLMenuGL* attach_menu = menu.findChildMenuByName("Attach To", TRUE);
				LLMenuGL* attach_hud_menu = menu.findChildMenuByName("Attach To HUD", TRUE);
				if (attach_menu
					&& (attach_menu->getChildCount() == 0)
					&& attach_hud_menu
					&& (attach_hud_menu->getChildCount() == 0)
					&& isAgentAvatarValid())
				{
					for (LLVOAvatar::attachment_map_t::iterator iter = gAgentAvatarp->mAttachmentPoints.begin();
						 iter != gAgentAvatarp->mAttachmentPoints.end(); )
					{
						LLVOAvatar::attachment_map_t::iterator curiter = iter++;
						LLViewerJointAttachment* attachment = curiter->second;
						LLMenuItemCallGL::Params p;
						std::string submenu_name = attachment->getName();
						if (LLTrans::getString(submenu_name) != "")
						{
						    p.name = (" ")+LLTrans::getString(submenu_name)+" ";
						}
						else
						{
							p.name = submenu_name;
						}
						LLSD cbparams;
						cbparams["index"] = curiter->first;
						cbparams["label"] = p.name;
						p.on_click.function_name = "Inventory.AttachObject";
						p.on_click.parameter = LLSD(attachment->getName());
						p.on_enable.function_name = "Attachment.Label";
						p.on_enable.parameter = cbparams;
						LLView* parent = attachment->getIsHUDAttachment() ? attach_hud_menu : attach_menu;
						LLUICtrlFactory::create<LLMenuItemCallGL>(p, parent);
						items.push_back(p.name);
					}

					// <FS:Ansariel> FIRE-21200: Attachment Points List in Alphabetical Order
					attach_menu->getItems()->sort(LLViewerAttachMenu::sort());
					attach_hud_menu->getItems()->sort(LLViewerAttachMenu::sort());
					// </FS:Ansariel>
				}
			}
		}
	}
	addLinkReplaceMenuOption(items, disabled_items);

	// <FS:Ansariel> Move to default folder
	addMoveToDefaultFolderMenuOption(items);

	hide_context_entries(menu, items, disabled_items);
}

BOOL LLObjectBridge::renameItem(const std::string& new_name)
{
	if(!isItemRenameable())
		return FALSE;
	LLPreview::dirty(mUUID);
	LLInventoryModel* model = getInventoryModel();
	if(!model)
		return FALSE;
	LLViewerInventoryItem* item = getItem();
	if(item && (item->getName() != new_name))
	{
		LLPointer<LLViewerInventoryItem> new_item = new LLViewerInventoryItem(item);
		new_item->rename(new_name);
		new_item->updateServer(FALSE);
		model->updateItem(new_item);
		model->notifyObservers();
		buildDisplayName();

		if (isAgentAvatarValid())
		{
			LLViewerObject* obj = gAgentAvatarp->getWornAttachment( item->getUUID() );
			if(obj)
			{
				LLSelectMgr::getInstance()->deselectAll();
				LLSelectMgr::getInstance()->addAsIndividual( obj, SELECT_ALL_TES, FALSE );
				LLSelectMgr::getInstance()->selectionSetObjectName( new_name );
				LLSelectMgr::getInstance()->deselectAll();
			}
		}
	}
	// return FALSE because we either notified observers (& therefore
	// rebuilt) or we didn't update.
	return FALSE;
}

// +=================================================+
// |        LLLSLTextBridge                          |
// +=================================================+

void LLLSLTextBridge::openItem()
{
	LLViewerInventoryItem* item = getItem();

	if (item)
	{
		LLInvFVBridgeAction::doAction(item->getType(),mUUID,getInventoryModel());
	}
}

// +=================================================+
// |        LLWearableBridge                         |
// +=================================================+

LLWearableBridge::LLWearableBridge(LLInventoryPanel* inventory, 
								   LLFolderView* root, 
								   const LLUUID& uuid, 
								   LLAssetType::EType asset_type, 
								   LLInventoryType::EType inv_type, 
								   LLWearableType::EType  wearable_type) :
	LLItemBridge(inventory, root, uuid),
	mAssetType( asset_type ),
	mWearableType(wearable_type)
{
	mInvType = inv_type;
}

BOOL LLWearableBridge::renameItem(const std::string& new_name)
{
	if (get_is_item_worn(mUUID))
	{
		gAgentWearables.setWearableName( mUUID, new_name );
	}
	return LLItemBridge::renameItem(new_name);
}

std::string LLWearableBridge::getLabelSuffix() const
{
	if (get_is_item_worn(mUUID))
	{
		// e.g. "(worn)" 
		return LLItemBridge::getLabelSuffix() + LLTrans::getString("worn");
	}
	else
	{
		return LLItemBridge::getLabelSuffix();
	}
}

LLUIImagePtr LLWearableBridge::getIcon() const
{
	return LLInventoryIcon::getIcon(mAssetType, mInvType, mWearableType, FALSE);
}

// virtual
void LLWearableBridge::performAction(LLInventoryModel* model, std::string action)
{
	if (isAddAction(action))
	{
		wearOnAvatar();
	}
	else if ("wear_add" == action)
	{
		wearAddOnAvatar();
	}
	else if ("edit" == action)
	{
		editOnAvatar();
		return;
	}
	else if (isRemoveAction(action))
	{
		removeFromAvatar();
		return;
	}
	else LLItemBridge::performAction(model, action);
}

void LLWearableBridge::openItem()
{
	// <FS:Ansariel> Don't take off body parts!
	if (get_is_item_worn(mUUID) && !canRemoveFromAvatar(this))
	{
		return;
	}
	// </FS:Ansariel>

	performAction(getInventoryModel(),
			      // <FS:Ansariel> FIRE-17166: Add Clothes on Double Click
			      //get_is_item_worn(mUUID) ? "take_off" : "wear");
			      get_is_item_worn(mUUID) ? "take_off" : (mAssetType == LLAssetType::AT_BODYPART || (mAssetType == LLAssetType::AT_CLOTHING && mWearableType == LLWearableType::WT_PHYSICS) || !gSavedSettings.getBOOL("FSDoubleClickAddInventoryClothing") ? "wear" : "wear_add"));
			      // </FS:Ansariel>
}

void LLWearableBridge::buildContextMenu(LLMenuGL& menu, U32 flags)
{
	LL_DEBUGS() << "LLWearableBridge::buildContextMenu()" << LL_ENDL;
	menuentry_vec_t items;
	menuentry_vec_t disabled_items;
	if(isItemInTrash())
	{
		addTrashContextMenuOptions(items, disabled_items);
	}
    else if (isMarketplaceListingsFolder())
    {
		addMarketplaceContextMenuOptions(flags, items, disabled_items);
		items.push_back(std::string("Properties"));
		getClipboardEntries(false, items, disabled_items, flags);
    }
	else
	{	// FWIW, it looks like SUPPRESS_OPEN_ITEM is not set anywhere
		BOOL can_open = ((flags & SUPPRESS_OPEN_ITEM) != SUPPRESS_OPEN_ITEM);

		// If we have clothing, don't add "Open" as it's the same action as "Wear"   SL-18976
		LLViewerInventoryItem* item = getItem();
		if (can_open && item)
		{
			can_open = (item->getType() != LLAssetType::AT_CLOTHING) &&
				(item->getType() != LLAssetType::AT_BODYPART);
		}
		if (isLinkedObjectMissing())
		{
			can_open = FALSE;
		}
		items.push_back(std::string("Share"));
		if (!canShare())
		{
			disabled_items.push_back(std::string("Share"));
		}
		
		if (can_open)
		{
			addOpenRightClickMenuOption(items);
		}
		else
		{
			disabled_items.push_back(std::string("Open"));
			disabled_items.push_back(std::string("Open Original"));
		}

		items.push_back(std::string("Properties"));

		getClipboardEntries(true, items, disabled_items, flags);

		items.push_back(std::string("Wearable And Object Separator"));
		items.push_back(std::string("Wearable Edit"));

		if (((flags & FIRST_SELECTED_ITEM) == 0) || (item && !gAgentWearables.isWearableModifiable(item->getUUID())))
		{
			disabled_items.push_back(std::string("Wearable Edit"));
		}
		// Don't allow items to be worn if their baseobj is in the trash.
		if (isLinkedObjectInTrash() || isLinkedObjectMissing() || isCOFFolder())
		{
			disabled_items.push_back(std::string("Wearable And Object Wear"));
			disabled_items.push_back(std::string("Wearable Add"));
			disabled_items.push_back(std::string("Wearable Edit"));
		}

		// Disable wear and take off based on whether the item is worn.
		if(item)
		{
			switch (item->getType())
			{
				case LLAssetType::AT_CLOTHING:
					items.push_back(std::string("Take Off"));
					// Fallthrough since clothing and bodypart share wear options
				case LLAssetType::AT_BODYPART:
					if (get_is_item_worn(item->getUUID()))
					{
						disabled_items.push_back(std::string("Wearable And Object Wear"));
						disabled_items.push_back(std::string("Wearable Add"));
// [RLVa:KB] - Checked: 2010-04-04 (RLVa-1.2.0c) | Added: RLVa-1.2.0c
						if ( (rlv_handler_t::isEnabled()) && (!gRlvWearableLocks.canRemove(item)) )
							disabled_items.push_back(std::string("Take Off"));
// [/RLVa:KB]
					}
					else
					{
						items.push_back(std::string("Wearable And Object Wear"));
//						items.push_back(std::string("Wearable Add"));
						disabled_items.push_back(std::string("Take Off"));
						disabled_items.push_back(std::string("Wearable Edit"));

// [RLVa:KB] - Checked: 2010-06-09 (RLVa-1.2.0g) | Modified: RLVa-1.2.0g
						if (rlv_handler_t::isEnabled())
						{
							ERlvWearMask eWearMask = gRlvWearableLocks.canWear(item);
							if ((eWearMask & RLV_WEAR_REPLACE) == 0)
								disabled_items.push_back(std::string("Wearable And Object Wear"));
							if ((eWearMask & RLV_WEAR_ADD) == 0)
								disabled_items.push_back(std::string("Wearable Add"));
						}
// [/RLVa:KB]
					}

					if (LLWearableType::getAllowMultiwear(mWearableType))
					{
						items.push_back(std::string("Wearable Add"));
//						if (!gAgentWearables.canAddWearable(mWearableType))
// [SL:KB] - Patch: Appearance-WearableDuplicateAssets | Checked: 2011-07-24 (Catznip-2.6.0e) | Added: Catznip-2.6.0e
						if ( (!gAgentWearables.canAddWearable(mWearableType)) || (gAgentWearables.getWearableFromAssetID(item->getAssetUUID())) )
// [/SL:KB]
						{
							disabled_items.push_back(std::string("Wearable Add"));
						}
					}
					break;
				default:
					break;
			}
		}
	}
	addLinkReplaceMenuOption(items, disabled_items);

	// <FS:Ansariel> Move to default folder
	addMoveToDefaultFolderMenuOption(items);

	hide_context_entries(menu, items, disabled_items);
}

// Called from menus
// static
BOOL LLWearableBridge::canWearOnAvatar(void* user_data)
{
	LLWearableBridge* self = (LLWearableBridge*)user_data;
	if(!self) return FALSE;
	if(!self->isAgentInventory())
	{
		LLViewerInventoryItem* item = (LLViewerInventoryItem*)self->getItem();
		if(!item || !item->isFinished()) return FALSE;
	}
	return (!get_is_item_worn(self->mUUID));
}

// Called from menus
// static
void LLWearableBridge::onWearOnAvatar(void* user_data)
{
	LLWearableBridge* self = (LLWearableBridge*)user_data;
	if(!self) return;
	self->wearOnAvatar();
}

void LLWearableBridge::wearOnAvatar()
{
	// TODO: investigate wearables may not be loaded at this point EXT-8231

	LLViewerInventoryItem* item = getItem();
	if(item)
	{
		LLAppearanceMgr::instance().wearItemOnAvatar(item->getUUID(), true, true);
	}
}

void LLWearableBridge::wearAddOnAvatar()
{
	// TODO: investigate wearables may not be loaded at this point EXT-8231

	LLViewerInventoryItem* item = getItem();
	if(item)
	{
		LLAppearanceMgr::instance().wearItemOnAvatar(item->getUUID(), true, false);
	}
}

// static
//void LLWearableBridge::onWearOnAvatarArrived( LLViewerWearable* wearable, void* userdata )
//{
//	LLUUID* item_id = (LLUUID*) userdata;
//	if(wearable)
//	{
//		LLViewerInventoryItem* item = NULL;
//		item = (LLViewerInventoryItem*)gInventory.getItem(*item_id);
//		if(item)
//		{
//			if(item->getAssetUUID() == wearable->getAssetID())
//			{
//				gAgentWearables.setWearableItem(item, wearable);
//				gInventory.notifyObservers();
//				//self->getFolderItem()->refreshFromRoot();
//			}
//			else
//			{
//				LL_INFOS() << "By the time wearable asset arrived, its inv item already pointed to a different asset." << LL_ENDL;
//			}
//		}
//	}
//	delete item_id;
//}

// static
// BAP remove the "add" code path once everything is fully COF-ified.
//void LLWearableBridge::onWearAddOnAvatarArrived( LLViewerWearable* wearable, void* userdata )
//{
//	LLUUID* item_id = (LLUUID*) userdata;
//	if(wearable)
//	{
//		LLViewerInventoryItem* item = NULL;
//		item = (LLViewerInventoryItem*)gInventory.getItem(*item_id);
//		if(item)
//		{
//			if(item->getAssetUUID() == wearable->getAssetID())
//			{
//				bool do_append = true;
//				gAgentWearables.setWearableItem(item, wearable, do_append);
//				gInventory.notifyObservers();
//				//self->getFolderItem()->refreshFromRoot();
//			}
//			else
//			{
//				LL_INFOS() << "By the time wearable asset arrived, its inv item already pointed to a different asset." << LL_ENDL;
//			}
//		}
//	}
//	delete item_id;
//}

// static
BOOL LLWearableBridge::canEditOnAvatar(void* user_data)
{
	LLWearableBridge* self = (LLWearableBridge*)user_data;
	if(!self) return FALSE;

	return (get_is_item_worn(self->mUUID));
}

// static
void LLWearableBridge::onEditOnAvatar(void* user_data)
{
	LLWearableBridge* self = (LLWearableBridge*)user_data;
	if(self)
	{
		self->editOnAvatar();
	}
}

void LLWearableBridge::editOnAvatar()
{
	LLAgentWearables::editWearable(mUUID);
}

// static
BOOL LLWearableBridge::canRemoveFromAvatar(void* user_data)
{
	LLWearableBridge* self = (LLWearableBridge*)user_data;
	if( self && (LLAssetType::AT_BODYPART != self->mAssetType) )
	{
		return get_is_item_worn( self->mUUID );
	}
	return FALSE;
}

void LLWearableBridge::removeFromAvatar()
{
	LL_WARNS() << "safe to remove?" << LL_ENDL;
	if (get_is_item_worn(mUUID))
	{
		LLAppearanceMgr::instance().removeItemFromAvatar(mUUID);
	}
}


// +=================================================+
// |        LLLinkItemBridge                         |
// +=================================================+
// For broken item links

std::string LLLinkItemBridge::sPrefix("Link: ");

void LLLinkItemBridge::buildContextMenu(LLMenuGL& menu, U32 flags)
{
	// *TODO: Translate
	LL_DEBUGS() << "LLLink::buildContextMenu()" << LL_ENDL;
	menuentry_vec_t items;
	menuentry_vec_t disabled_items;

	items.push_back(std::string("Find Original"));
	disabled_items.push_back(std::string("Find Original"));
	
	if(isItemInTrash())
	{
		addTrashContextMenuOptions(items, disabled_items);
	}
	else
	{
		items.push_back(std::string("Properties"));
		addDeleteContextMenuOptions(items, disabled_items);
	}
	addLinkReplaceMenuOption(items, disabled_items);
	hide_context_entries(menu, items, disabled_items);
}

// +=================================================+
// |        LLMeshBridge                             |
// +=================================================+

LLUIImagePtr LLMeshBridge::getIcon() const
{
	return LLInventoryIcon::getIcon(LLAssetType::AT_MESH, LLInventoryType::IT_MESH, 0, FALSE);
}

void LLMeshBridge::openItem()
{
	LLViewerInventoryItem* item = getItem();
	
	if (item)
	{
		// open mesh
	}
}

void LLMeshBridge::buildContextMenu(LLMenuGL& menu, U32 flags)
{
	LL_DEBUGS() << "LLMeshBridge::buildContextMenu()" << LL_ENDL;
	std::vector<std::string> items;
	std::vector<std::string> disabled_items;

	if(isItemInTrash())
	{
		items.push_back(std::string("Purge Item"));
		if (!isItemRemovable())
		{
			disabled_items.push_back(std::string("Purge Item"));
		}

		items.push_back(std::string("Restore Item"));
	}
    else if (isMarketplaceListingsFolder())
    {
		addMarketplaceContextMenuOptions(flags, items, disabled_items);
		items.push_back(std::string("Properties"));
		getClipboardEntries(false, items, disabled_items, flags);
    }
	else
	{
		items.push_back(std::string("Properties"));

		getClipboardEntries(true, items, disabled_items, flags);
	}

	addLinkReplaceMenuOption(items, disabled_items);

	// <FS:Ansariel> Move to default folder
	addMoveToDefaultFolderMenuOption(items);

	hide_context_entries(menu, items, disabled_items);
}


// +=================================================+
// |        LLLinkBridge                             |
// +=================================================+
// For broken folder links.
std::string LLLinkFolderBridge::sPrefix("Link: ");
LLUIImagePtr LLLinkFolderBridge::getIcon() const
{
	LLFolderType::EType folder_type = LLFolderType::FT_NONE;
	const LLInventoryObject *obj = getInventoryObject();
	if (obj)
	{
		LLViewerInventoryCategory* cat = NULL;
		LLInventoryModel* model = getInventoryModel();
		if(model)
		{
			cat = (LLViewerInventoryCategory*)model->getCategory(obj->getLinkedUUID());
			if (cat)
			{
				folder_type = cat->getPreferredType();
			}
		}
	}
	return LLFolderBridge::getIcon(folder_type);
}

void LLLinkFolderBridge::buildContextMenu(LLMenuGL& menu, U32 flags)
{
	// *TODO: Translate
	LL_DEBUGS() << "LLLink::buildContextMenu()" << LL_ENDL;
	menuentry_vec_t items;
	menuentry_vec_t disabled_items;

	if (isItemInTrash())
	{
		addTrashContextMenuOptions(items, disabled_items);
	}
	else
	{
		items.push_back(std::string("Find Original"));
		addDeleteContextMenuOptions(items, disabled_items);
	}
	hide_context_entries(menu, items, disabled_items);
}
void LLLinkFolderBridge::performAction(LLInventoryModel* model, std::string action)
{
	if ("goto" == action)
	{
		gotoItem();
		return;
	}
	LLItemBridge::performAction(model,action);
}
void LLLinkFolderBridge::gotoItem()
{
	const LLUUID &cat_uuid = getFolderID();
	if (!cat_uuid.isNull())
	{
		LLFolderViewItem *base_folder = mInventoryPanel.get()->getItemByID(cat_uuid);
		if (base_folder)
		{
			if (LLInventoryModel* model = getInventoryModel())
			{
				model->fetchDescendentsOf(cat_uuid);
			}
			base_folder->setOpen(TRUE);
			mRoot->setSelection(base_folder,TRUE);
			mRoot->scrollToShowSelection();
		}
	}
}
const LLUUID &LLLinkFolderBridge::getFolderID() const
{
	if (LLViewerInventoryItem *link_item = getItem())
	{
		if (const LLViewerInventoryCategory *cat = link_item->getLinkedCategory())
		{
			const LLUUID& cat_uuid = cat->getUUID();
			return cat_uuid;
		}
	}
	return LLUUID::null;
}

/********************************************************************************
 **
 **                    BRIDGE ACTIONS
 **/

// static
void LLInvFVBridgeAction::doAction(LLAssetType::EType asset_type,
								   const LLUUID& uuid,
								   LLInventoryModel* model)
{
	// Perform indirection in case of link.
	const LLUUID& linked_uuid = gInventory.getLinkedItemID(uuid);

	LLInvFVBridgeAction* action = createAction(asset_type,linked_uuid,model);
	if(action)
	{
		action->doIt();
		delete action;
	}
}

// static
void LLInvFVBridgeAction::doAction(const LLUUID& uuid, LLInventoryModel* model)
{
	llassert(model);
	LLViewerInventoryItem* item = model->getItem(uuid);
	llassert(item);
	if (item)
	{
		LLAssetType::EType asset_type = item->getType();
		LLInvFVBridgeAction* action = createAction(asset_type,uuid,model);
		if(action)
		{
			action->doIt();
			delete action;
		}
	}
}

LLViewerInventoryItem* LLInvFVBridgeAction::getItem() const
{
	if (mModel)
		return (LLViewerInventoryItem*)mModel->getItem(mUUID);
	return NULL;
}

class LLTextureBridgeAction: public LLInvFVBridgeAction
{
	friend class LLInvFVBridgeAction;
public:
	virtual void doIt()
	{
		if (getItem())
		{
			LLFloaterReg::showInstance("preview_texture", LLSD(mUUID), TAKE_FOCUS_YES);
		}
		LLInvFVBridgeAction::doIt();
	}
	virtual ~LLTextureBridgeAction(){}
protected:
	LLTextureBridgeAction(const LLUUID& id,LLInventoryModel* model) : LLInvFVBridgeAction(id,model) {}
};

class LLSoundBridgeAction: public LLInvFVBridgeAction
{
	friend class LLInvFVBridgeAction;
public:
	virtual void doIt()
	{
		LLViewerInventoryItem* item = getItem();
		if (item)
		{
			send_sound_trigger(item->getAssetUUID(), SOUND_GAIN);
		}
		LLInvFVBridgeAction::doIt();
	}
	virtual ~LLSoundBridgeAction(){}
protected:
	LLSoundBridgeAction(const LLUUID& id,LLInventoryModel* model) : LLInvFVBridgeAction(id,model) {}
};

class LLLandmarkBridgeAction: public LLInvFVBridgeAction
{
	friend class LLInvFVBridgeAction;
public:
	virtual void doIt()
	{
		LLViewerInventoryItem* item = getItem();
		if (item)
		{
			// Opening (double-clicking) a landmark immediately teleports,
			// but warns you the first time.
			LLSD payload;
			payload["asset_id"] = item->getAssetUUID();		
			
			LLSD args; 
			args["LOCATION"] = item->getName(); 
			
			LLNotificationsUtil::add("TeleportFromLandmark", args, payload);
		}
		LLInvFVBridgeAction::doIt();
	}
	virtual ~LLLandmarkBridgeAction(){}
protected:
	LLLandmarkBridgeAction(const LLUUID& id,LLInventoryModel* model) : LLInvFVBridgeAction(id,model) {}
};

class LLCallingCardBridgeAction: public LLInvFVBridgeAction
{
	friend class LLInvFVBridgeAction;
public:
	virtual void doIt()
	{
		LLViewerInventoryItem* item = getItem();
		if (item && item->getCreatorUUID().notNull())
		{
			LLAvatarActions::showProfile(item->getCreatorUUID());
		}
		LLInvFVBridgeAction::doIt();
	}
	virtual ~LLCallingCardBridgeAction(){}
protected:
	LLCallingCardBridgeAction(const LLUUID& id,LLInventoryModel* model) : LLInvFVBridgeAction(id,model) {}

};

class LLNotecardBridgeAction
: public LLInvFVBridgeAction
{
	friend class LLInvFVBridgeAction;
public:
	virtual void doIt()
	{
		LLViewerInventoryItem* item = getItem();
		if (item)
		{
			LLFloaterReg::showInstance("preview_notecard", LLSD(item->getUUID()), TAKE_FOCUS_YES);
		}
		LLInvFVBridgeAction::doIt();
	}
	virtual ~LLNotecardBridgeAction(){}
protected:
	LLNotecardBridgeAction(const LLUUID& id,LLInventoryModel* model) : LLInvFVBridgeAction(id,model) {}
};

class LLGestureBridgeAction: public LLInvFVBridgeAction
{
	friend class LLInvFVBridgeAction;
public:
	virtual void doIt()
	{
		LLViewerInventoryItem* item = getItem();
		if (item)
		{
			LLPreviewGesture* preview = LLPreviewGesture::show(mUUID, LLUUID::null);
			preview->setFocus(TRUE);
		}
		LLInvFVBridgeAction::doIt();		
	}
	virtual ~LLGestureBridgeAction(){}
protected:
	LLGestureBridgeAction(const LLUUID& id,LLInventoryModel* model) : LLInvFVBridgeAction(id,model) {}
};

class LLAnimationBridgeAction: public LLInvFVBridgeAction
{
	friend class LLInvFVBridgeAction;
public:
	virtual void doIt()
	{
		LLViewerInventoryItem* item = getItem();
		if (item)
		{
			LLFloaterReg::showInstance("preview_anim", LLSD(mUUID), TAKE_FOCUS_YES);
		}
		LLInvFVBridgeAction::doIt();
	}
	virtual ~LLAnimationBridgeAction(){}
protected:
	LLAnimationBridgeAction(const LLUUID& id,LLInventoryModel* model) : LLInvFVBridgeAction(id,model) {}
};

class LLObjectBridgeAction: public LLInvFVBridgeAction
{
	friend class LLInvFVBridgeAction;
public:
	virtual void doIt()
	{
		/*
		  LLFloaterReg::showInstance("properties", mUUID);
		*/
		LLInvFVBridgeAction::doIt();
	}
	virtual ~LLObjectBridgeAction(){}
protected:
	LLObjectBridgeAction(const LLUUID& id,LLInventoryModel* model) : LLInvFVBridgeAction(id,model) {}
};

class LLLSLTextBridgeAction: public LLInvFVBridgeAction
{
	friend class LLInvFVBridgeAction;
public:
	virtual void doIt()
	{
		LLViewerInventoryItem* item = getItem();
		if (item)
		{
			LLFloaterReg::showInstance("preview_script", LLSD(mUUID), TAKE_FOCUS_YES);
		}
		LLInvFVBridgeAction::doIt();
	}
	virtual ~LLLSLTextBridgeAction(){}
protected:
	LLLSLTextBridgeAction(const LLUUID& id,LLInventoryModel* model) : LLInvFVBridgeAction(id,model) {}
};

class LLWearableBridgeAction: public LLInvFVBridgeAction
{
	friend class LLInvFVBridgeAction;
public:
	virtual void doIt()
	{
		wearOnAvatar();
	}

	virtual ~LLWearableBridgeAction(){}
protected:
	LLWearableBridgeAction(const LLUUID& id,LLInventoryModel* model) : LLInvFVBridgeAction(id,model) {}
	BOOL isItemInTrash() const;
	// return true if the item is in agent inventory. if false, it
	// must be lost or in the inventory library.
	BOOL isAgentInventory() const;
	void wearOnAvatar();
};

BOOL LLWearableBridgeAction::isItemInTrash() const
{
	if(!mModel) return FALSE;
	const LLUUID trash_id = mModel->findCategoryUUIDForType(LLFolderType::FT_TRASH);
	return mModel->isObjectDescendentOf(mUUID, trash_id);
}

BOOL LLWearableBridgeAction::isAgentInventory() const
{
	if(!mModel) return FALSE;
	if(gInventory.getRootFolderID() == mUUID) return TRUE;
	return mModel->isObjectDescendentOf(mUUID, gInventory.getRootFolderID());
}

void LLWearableBridgeAction::wearOnAvatar()
{
	// TODO: investigate wearables may not be loaded at this point EXT-8231

	LLViewerInventoryItem* item = getItem();
	if(item)
	{
		// <FS> FIRE-303: Double-click remove wearable
		//LLAppearanceMgr::instance().wearItemOnAvatar(item->getUUID(), true, true);
		bool is_bodypart = item->getType() == LLAssetType::AT_BODYPART;
		if (get_is_item_worn(mUUID))
		{
			if (!is_bodypart)
			{
				LLAppearanceMgr::instance().removeItemFromAvatar(mUUID);
			}
		}
		else
		{
			LLAppearanceMgr::instance().wearItemOnAvatar(mUUID, true, (is_bodypart || !gSavedSettings.getBOOL("FSDoubleClickAddInventoryClothing")));
		}
		// </FS>
	}
}

LLInvFVBridgeAction* LLInvFVBridgeAction::createAction(LLAssetType::EType asset_type,
													   const LLUUID& uuid,
													   LLInventoryModel* model)
{
	LLInvFVBridgeAction* action = NULL;
	switch(asset_type)
	{
		case LLAssetType::AT_TEXTURE:
			action = new LLTextureBridgeAction(uuid,model);
			break;
		case LLAssetType::AT_SOUND:
			action = new LLSoundBridgeAction(uuid,model);
			break;
		case LLAssetType::AT_LANDMARK:
			action = new LLLandmarkBridgeAction(uuid,model);
			break;
		case LLAssetType::AT_CALLINGCARD:
			action = new LLCallingCardBridgeAction(uuid,model);
			break;
		case LLAssetType::AT_OBJECT:
			action = new LLObjectBridgeAction(uuid,model);
			break;
		case LLAssetType::AT_NOTECARD:
			action = new LLNotecardBridgeAction(uuid,model);
			break;
		case LLAssetType::AT_ANIMATION:
			action = new LLAnimationBridgeAction(uuid,model);
			break;
		case LLAssetType::AT_GESTURE:
			action = new LLGestureBridgeAction(uuid,model);
			break;
		case LLAssetType::AT_LSL_TEXT:
			action = new LLLSLTextBridgeAction(uuid,model);
			break;
		case LLAssetType::AT_CLOTHING:
		case LLAssetType::AT_BODYPART:
			action = new LLWearableBridgeAction(uuid,model);
			break;
		default:
			break;
	}
	return action;
}

/**                    Bridge Actions
 **
 ********************************************************************************/

/************************************************************************/
/* Recent Inventory Panel related classes                               */
/************************************************************************/
void LLRecentItemsFolderBridge::buildContextMenu(LLMenuGL& menu, U32 flags)
{
	menuentry_vec_t disabled_items, items;
        buildContextMenuOptions(flags, items, disabled_items);

	items.erase(std::remove(items.begin(), items.end(), std::string("New Folder")), items.end());

	hide_context_entries(menu, items, disabled_items);
}

LLInvFVBridge* LLRecentInventoryBridgeBuilder::createBridge(
	LLAssetType::EType asset_type,
	LLAssetType::EType actual_asset_type,
	LLInventoryType::EType inv_type,
	LLInventoryPanel* inventory,
	LLFolderViewModelInventory* view_model,
	LLFolderView* root,
	const LLUUID& uuid,
	U32 flags /*= 0x00*/ ) const
{
	LLInvFVBridge* new_listener = NULL;
	if (asset_type == LLAssetType::AT_CATEGORY 
		&& actual_asset_type != LLAssetType::AT_LINK_FOLDER)
	{
		new_listener = new LLRecentItemsFolderBridge(inv_type, inventory, root, uuid);
	}
	else
		{
		new_listener = LLInventoryFolderViewModelBuilder::createBridge(asset_type,
				actual_asset_type,
				inv_type,
				inventory,
																view_model,
				root,
				uuid,
				flags);
		}
	return new_listener;
}

LLFolderViewGroupedItemBridge::LLFolderViewGroupedItemBridge()
{
}

void LLFolderViewGroupedItemBridge::groupFilterContextMenu(folder_view_item_deque& selected_items, LLMenuGL& menu)
{
    uuid_vec_t ids;
	menuentry_vec_t disabled_items;
    if (get_selection_item_uuids(selected_items, ids))
    {
        if (!LLAppearanceMgr::instance().canAddWearables(ids))
        {
			disabled_items.push_back(std::string("Wearable Add"));
        }
    }
	disable_context_entries_if_present(menu, disabled_items);
}

/************************************************************************/
/* Worn Inventory Panel related classes                               */
/************************************************************************/
void LLWornItemsFolderBridge::buildContextMenu(LLMenuGL& menu, U32 flags)
{
	menuentry_vec_t disabled_items, items;
        buildContextMenuOptions(flags, items, disabled_items);

	items.erase(std::remove(items.begin(), items.end(), std::string("New Body Parts")), items.end());
	items.erase(std::remove(items.begin(), items.end(), std::string("New Clothes")), items.end());
	items.erase(std::remove(items.begin(), items.end(), std::string("New Note")), items.end());
	items.erase(std::remove(items.begin(), items.end(), std::string("New Gesture")), items.end());
	items.erase(std::remove(items.begin(), items.end(), std::string("New Script")), items.end());
	items.erase(std::remove(items.begin(), items.end(), std::string("New Folder")), items.end());

	hide_context_entries(menu, items, disabled_items);
}

LLInvFVBridge* LLWornInventoryBridgeBuilder::createBridge(
	LLAssetType::EType asset_type,
	LLAssetType::EType actual_asset_type,
	LLInventoryType::EType inv_type,
	LLInventoryPanel* inventory,
	LLFolderViewModelInventory* view_model,
	LLFolderView* root,
	const LLUUID& uuid,
	U32 flags /*= 0x00*/ ) const
{
	LLInvFVBridge* new_listener = NULL;
	switch(asset_type)
	{
	case LLAssetType::AT_CATEGORY:
		if (actual_asset_type == LLAssetType::AT_LINK_FOLDER)
		{
			// *TODO: Create a link folder handler instead if it is necessary
			new_listener = LLInventoryFolderViewModelBuilder::createBridge(
				asset_type,
				actual_asset_type,
				inv_type,
				inventory,
																view_model,
				root,
				uuid,
				flags);
			break;
		}
		new_listener = new LLWornItemsFolderBridge(inv_type, inventory, root, uuid);
		break;
	default:
		new_listener = LLInventoryFolderViewModelBuilder::createBridge(
			asset_type,
			actual_asset_type,
			inv_type,
			inventory,
																view_model,
			root,
			uuid,
			flags);
	}
	return new_listener;

}
// EOF<|MERGE_RESOLUTION|>--- conflicted
+++ resolved
@@ -819,12 +819,27 @@
 	if (obj)
 	{
 		
+// [SL:KB] - Patch: Inventory-Links | Checked: 2010-04-12 (Catznip-2.0)
 		items.push_back(std::string("Copy Separator"));
+
+		items.push_back(std::string("Cut"));
+		if (!isItemMovable() || !isItemRemovable() || isLibraryItem())
+		{
+			disabled_items.push_back(std::string("Cut"));
+		}
+
 		items.push_back(std::string("Copy"));
-		if (!isItemCopyable())
+		if (!isItemCopyable() && !isItemLinkable())
 		{
 			disabled_items.push_back(std::string("Copy"));
 		}
+// [/SL:KB]
+		//items.push_back(std::string("Copy Separator"));
+		//items.push_back(std::string("Copy"));
+		//if (!isItemCopyable())
+		//{
+		//	disabled_items.push_back(std::string("Copy"));
+		//}
 
 		if (obj->getIsLinkType())
 		{
@@ -871,30 +886,13 @@
 					disabled_items.push_back(std::string("Copy Asset UUID"));
 				}
 			}
-<<<<<<< HEAD
 // [SL:KB] - Patch: Inventory-Links | Checked: 2010-04-12 (Catznip-2.0)
-			//items.push_back(std::string("Copy Separator"));
-			//
-			//items.push_back(std::string("Copy"));
-			//if (!isItemCopyable())
-			//{
-			//	disabled_items.push_back(std::string("Copy"));
-			//}
-
 			//items.push_back(std::string("Cut"));
 			//if (!isItemMovable() || !isItemRemovable())
 			//{
 			//	disabled_items.push_back(std::string("Cut"));
 			//}
 // [/SL:KB]
-=======
-
-			items.push_back(std::string("Cut"));
-			if (!isItemMovable() || !isItemRemovable())
-			{
-				disabled_items.push_back(std::string("Cut"));
-			}
->>>>>>> 9eabb279
 
 			if (canListOnMarketplace() && !isMarketplaceListingsFolder() && !isInboxFolder())
 			{
@@ -912,22 +910,6 @@
                 }
 			}
 		}
-
-// [SL:KB] - Patch: Inventory-Links | Checked: 2010-04-12 (Catznip-2.0)
-		items.push_back(std::string("Copy Separator"));
-
-		items.push_back(std::string("Cut"));
-		if (!isItemMovable() || !isItemRemovable() || isLibraryItem())
-		{
-			disabled_items.push_back(std::string("Cut"));
-		}
-
-		items.push_back(std::string("Copy"));
-		if (!isItemCopyable() && !isItemLinkable())
-		{
-			disabled_items.push_back(std::string("Copy"));
-		}
-// [/SL:KB]
 	}
 
 	// Don't allow items to be pasted directly into the COF or the inbox
@@ -2339,22 +2321,17 @@
 			return FALSE;
 		}
 
-<<<<<<< HEAD
 */
 
-//		// You can never copy a link.
-//		if (item->getIsLinkType())
 // [SL:KB] - Patch: Inventory-Links | Checked: 2010-04-12 (Catznip-2.2.0a) | Added: Catznip-2.0.0a
 		// We'll allow copying a link if:
 		//   - its target is available
 		//   - it doesn't point to another link [see LLViewerInventoryItem::getLinkedItem() which returns NULL in that case]
 		if (item->getIsLinkType())
-// [/SL:KB]
 		{
 			return (NULL != item->getLinkedItem());
 		}
 
-// [SL:KB] - Patch: Inventory-Links | Checked: 2010-04-12 (Catznip-2.2.0a) | Added: Catznip-2.0.0a
 		// User can copy the item if:
 		//   - the item (or its target in the case of a link) is "copy"
 		//   - and/or if the item (or its target in the case of a link) has a linkable asset type
@@ -2362,9 +2339,6 @@
 		return (item->getPermissions().allowCopyBy(gAgent.getID()));
 // [/SL:KB]
 //		return item->getPermissions().allowCopyBy(gAgent.getID()) || gSavedSettings.getBOOL("InventoryLinking");
-=======
-		return item->getPermissions().allowCopyBy(gAgent.getID()) || gSavedSettings.getBOOL("InventoryLinking");
->>>>>>> 9eabb279
 	}
 	return FALSE;
 }
@@ -4154,18 +4128,20 @@
                                     break;
                                 }
                             }
-                            else if (item->getIsLinkType())
-                            {
-                                link_inventory_object(parent_id, item_id,
-                                    LLPointer<LLInventoryCallback>(NULL));
-                            }
+// [SL:KB] - Patch: Inventory-Links | Checked: 2010-04-12 (Catznip-2.2.0a) | Added: Catznip-2.0.0a
+//                            else if (item->getIsLinkType())
+//                            {
+//                                link_inventory_object(parent_id, item_id,
+//                                    LLPointer<LLInventoryCallback>(NULL));
+ //                           }
+// [/SL:KB]
                             else
                             {
 // [SL:KB] - Patch: Inventory-Links | Checked: 2010-04-12 (Catznip-2.2.0a) | Added: Catznip-2.0.0a
-					if (item->getPermissions().allowCopyBy(gAgent.getID()))
-					{
+                                if (item->getPermissions().allowCopyBy(gAgent.getID()))
+                                {
 // [/SL:KB]
-                                copy_inventory_item(
+                                    copy_inventory_item(
                                                     gAgent.getID(),
                                                     item->getPermissions().getOwner(),
                                                     item->getUUID(),
@@ -4173,15 +4149,15 @@
                                                     std::string(),
                                                     LLPointer<LLInventoryCallback>(NULL));
 // [SL:KB] - Patch: Inventory-Links | Checked: 2010-04-12 (Catznip-2.2.0a) | Added: Catznip-2.0.0a
-					}
-					else if (LLAssetType::lookupIsLinkType(item->getActualType()))
-					{
-						LLInventoryObject::const_object_list_t obj_array;
-						obj_array.push_back(LLConstPointer<LLInventoryObject>(item));
-						link_inventory_array(parent_id,
-												obj_array,
-												LLPointer<LLInventoryCallback>(NULL));
-					}
+                                }
+                                else if (LLAssetType::lookupIsLinkType(item->getActualType()))
+                                {
+                                    LLInventoryObject::const_object_list_t obj_array;
+                                    obj_array.push_back(LLConstPointer<LLInventoryObject>(item));
+                                    link_inventory_array(parent_id,
+                                                         obj_array,
+                                                         LLPointer<LLInventoryCallback>(NULL));
+                                }
 // [/SL:KB]
                             }
                         }
