/**
 * @file llinventorybridge.cpp
 * @brief Implementation of the Inventory-Folder-View-Bridge classes.
 *
 * $LicenseInfo:firstyear=2001&license=viewerlgpl$
 * Second Life Viewer Source Code
 * Copyright (C) 2010, Linden Research, Inc.
 * 
 * This library is free software; you can redistribute it and/or
 * modify it under the terms of the GNU Lesser General Public
 * License as published by the Free Software Foundation;
 * version 2.1 of the License only.
 * 
 * This library is distributed in the hope that it will be useful,
 * but WITHOUT ANY WARRANTY; without even the implied warranty of
 * MERCHANTABILITY or FITNESS FOR A PARTICULAR PURPOSE.  See the GNU
 * Lesser General Public License for more details.
 * 
 * You should have received a copy of the GNU Lesser General Public
 * License along with this library; if not, write to the Free Software
 * Foundation, Inc., 51 Franklin Street, Fifth Floor, Boston, MA  02110-1301  USA
 * 
 * Linden Research, Inc., 945 Battery Street, San Francisco, CA  94111  USA
 * $/LicenseInfo$
 */

#include "llviewerprecompiledheaders.h"
#include "llinventorybridge.h"

// external projects
#include "lltransfersourceasset.h" 
#include "llavatarnamecache.h"	// IDEVO

#include "llagent.h"
#include "llagentcamera.h"
#include "llagentwearables.h"
#include "llappearancemgr.h"
#include "llattachmentsmgr.h"
#include "llavataractions.h" 
#include "llfavoritesbar.h" // management of favorites folder
#include "llfloateropenobject.h"
#include "llfloaterreg.h"
#include "llfloatermarketplacelistings.h"
#include "llfloatersidepanelcontainer.h"
#include "llsidepanelinventory.h"
#include "llfloaterworldmap.h"
#include "llfolderview.h"
#include "llfriendcard.h"
#include "llgesturemgr.h"
#include "llgiveinventory.h" 
#include "llfloaterimcontainer.h"
#include "llimview.h"
#include "llclipboard.h"
#include "llinventorydefines.h"
#include "llinventoryfunctions.h"
#include "llinventoryicon.h"
#include "llinventorymodel.h"
#include "llinventorymodelbackgroundfetch.h"
#include "llinventorypanel.h"
#include "llmarketplacefunctions.h"
#include "llnotifications.h"
#include "llnotificationsutil.h"
#include "llpreviewanim.h"
#include "llpreviewgesture.h"
#include "llpreviewtexture.h"
#include "llselectmgr.h"
#include "llsidepanelappearance.h"
#include "lltooldraganddrop.h"
#include "lltrans.h"
#include "llurlaction.h"
#include "llviewerassettype.h"
#include "llviewerfoldertype.h"
#include "llviewermenu.h"
#include "llviewermessage.h"
#include "llviewerobjectlist.h"
#include "llviewerregion.h"
#include "llviewerwindow.h"
#include "llvoavatarself.h"
#include "llwearablelist.h"
#include "llwearableitemslist.h"
#include "lllandmarkactions.h"
#include "llpanellandmarks.h"
#include "llviewerparcelmgr.h"
#include "llparcel.h"

#include "llenvironment.h"
// [RLVa:KB] - Checked: 2011-05-22 (RLVa-1.3.1)
#include "rlvactions.h"
#include "rlvhandler.h"
#include "rlvlocks.h"
// [/RLVa:KB]
// <FS:TT> Client LSL Bridge
#include "fslslbridge.h"
#include "aoengine.h"
// </FS:TT>

// <FS:Zi> Do not allow "Restore To Last Position" for no-copy items
#ifdef OPENSIM
#include "fsgridhandler.h"
#endif
// </FS:Zi>
#include "fsfloaterplacedetails.h"
#include "fsfloaterwearablefavorites.h"
#include "llviewerattachmenu.h"
#include "llresmgr.h"

#include <boost/shared_ptr.hpp>

void copy_slurl_to_clipboard_callback_inv(const std::string& slurl);

const F32 SOUND_GAIN = 1.0f;
const F32 FOLDER_LOADING_MESSAGE_DELAY = 0.5f; // Seconds to wait before showing the LOADING... text in folder views

using namespace LLOldEvents;

// Function declarations
bool confirm_attachment_rez(const LLSD& notification, const LLSD& response);
void teleport_via_landmark(const LLUUID& asset_id);
// <FS:CR> Function left unused from FIRE-7219
//static bool check_category(LLInventoryModel* model,
//						   const LLUUID& cat_id,
//						   LLInventoryPanel* active_panel,
//						   LLInventoryFilter* filter);

// <FS:ND> Unused function
// static bool check_item(const LLUUID& item_id,
// 					   LLInventoryPanel* active_panel,
// 					   LLInventoryFilter* filter);
// </FS:ND>

// Helper functions

bool isAddAction(const std::string& action)
{
	return ("wear" == action || "attach" == action || "activate" == action);
}

bool isRemoveAction(const std::string& action)
{
	return ("take_off" == action || "detach" == action);
}

bool isMarketplaceSendAction(const std::string& action)
{
	return ("send_to_marketplace" == action);
}

bool isPanelActive(const std::string& panel_name)
{
    LLInventoryPanel *active_panel = LLInventoryPanel::getActiveInventoryPanel(FALSE);
    return (active_panel && (active_panel->getName() == panel_name));
}

// Used by LLFolderBridge as callback for directory fetching recursion
class LLRightClickInventoryFetchDescendentsObserver : public LLInventoryFetchDescendentsObserver
{
public:
	LLRightClickInventoryFetchDescendentsObserver(const uuid_vec_t& ids) : LLInventoryFetchDescendentsObserver(ids) {}
	~LLRightClickInventoryFetchDescendentsObserver() {}
	virtual void execute(bool clear_observer = false);
	virtual void done()
	{
		execute(true);
	}
};

// Used by LLFolderBridge as callback for directory content items fetching
class LLRightClickInventoryFetchObserver : public LLInventoryFetchItemsObserver
{
public:
	LLRightClickInventoryFetchObserver(const uuid_vec_t& ids) : LLInventoryFetchItemsObserver(ids) { };
	~LLRightClickInventoryFetchObserver() {}
	void execute(bool clear_observer = false)
	{
		if (clear_observer)
		{
			gInventory.removeObserver(this);
			delete this;
		}
		// we've downloaded all the items, so repaint the dialog
		LLFolderBridge::staticFolderOptionsMenu();
	}
	virtual void done()
	{
		execute(true);
	}
};

class LLPasteIntoFolderCallback: public LLInventoryCallback
{
public:
    LLPasteIntoFolderCallback(LLHandle<LLInventoryPanel>& handle)
        : mInventoryPanel(handle)
    {
    }
    ~LLPasteIntoFolderCallback()
    {
        processItems();
    }

    void fire(const LLUUID& inv_item)
    {
        mChangedIds.push_back(inv_item);
    }

    void processItems()
    {
        LLInventoryPanel* panel = mInventoryPanel.get();
        bool has_elements = false;
        for (LLUUID& inv_item : mChangedIds)
        {
            LLInventoryItem* item = gInventory.getItem(inv_item);
            if (item && panel)
            {
                LLUUID root_id = panel->getRootFolderID();

                if (inv_item == root_id)
                {
                    return;
                }

                LLFolderViewItem* item = panel->getItemByID(inv_item);
                if (item)
                {
                    if (!has_elements)
                    {
                        panel->clearSelection();
                        panel->getRootFolder()->clearSelection();
                        panel->getRootFolder()->requestArrange();
                        panel->getRootFolder()->update();
                        has_elements = true;
                    }
                    panel->getRootFolder()->changeSelection(item, TRUE);
                }
            }
        }

        if (has_elements)
        {
            panel->getRootFolder()->scrollToShowSelection();
        }
    }
private:
    LLHandle<LLInventoryPanel> mInventoryPanel;
    std::vector<LLUUID> mChangedIds;
};

// +=================================================+
// |        LLInvFVBridge                            |
// +=================================================+

LLInvFVBridge::LLInvFVBridge(LLInventoryPanel* inventory, 
							 LLFolderView* root,
							 const LLUUID& uuid) :
	mUUID(uuid), 
	mRoot(root),
	mInvType(LLInventoryType::IT_NONE),
	mIsLink(FALSE),
	LLFolderViewModelItemInventory(inventory->getRootViewModel())
{
	mInventoryPanel = inventory->getInventoryPanelHandle();
	const LLInventoryObject* obj = getInventoryObject();
	mIsLink = obj && obj->getIsLinkType();
}

const std::string& LLInvFVBridge::getName() const
{
	const LLInventoryObject* obj = getInventoryObject();
	if(obj)
	{
		return obj->getName();
	}
	return LLStringUtil::null;
}

const std::string& LLInvFVBridge::getDisplayName() const
{
	if(mDisplayName.empty())
	{
		buildDisplayName();
	}
	return mDisplayName;
}

std::string LLInvFVBridge::getSearchableDescription() const
{
    return get_searchable_description(getInventoryModel(), mUUID);
}

std::string LLInvFVBridge::getSearchableCreatorName() const
{
    return get_searchable_creator_name(getInventoryModel(), mUUID);
}

std::string LLInvFVBridge::getSearchableUUIDString() const
{
    return get_searchable_UUID(getInventoryModel(), mUUID);
}

// <FS:Ansariel> Zi's extended inventory search
std::string LLInvFVBridge::getSearchableAll() const
{
	return getSearchableName() + "+" +
		getSearchableCreatorName() + "+" + 
		getSearchableDescription() + "+" +
		getSearchableUUIDString();
}
// </FS:Ansariel>

// Folders have full perms
PermissionMask LLInvFVBridge::getPermissionMask() const
{
	return PERM_ALL;
}

// virtual
LLFolderType::EType LLInvFVBridge::getPreferredType() const
{
	return LLFolderType::FT_NONE;
}


// Folders don't have creation dates.
time_t LLInvFVBridge::getCreationDate() const
{
	LLInventoryObject* objectp = getInventoryObject();
	if (objectp)
	{
		return objectp->getCreationDate();
	}
	return (time_t)0;
}

void LLInvFVBridge::setCreationDate(time_t creation_date_utc)
{
	LLInventoryObject* objectp = getInventoryObject();
	if (objectp)
	{
		objectp->setCreationDate(creation_date_utc);
	}
}


// Can be destroyed (or moved to trash)
BOOL LLInvFVBridge::isItemRemovable(bool check_worn) const
{
	return get_is_item_removable(getInventoryModel(), mUUID, check_worn);
}

// Can be moved to another folder
BOOL LLInvFVBridge::isItemMovable() const
{
	// <FS:Ansariel> FIRE-28977: Lock special and locked folders from being DaD'ed
	if (isLockedFolder())
	{
		// Child of a protected folder -> not movable
		return FALSE;
	}
	// </FS:Ansariel

	return TRUE;
}

BOOL LLInvFVBridge::isLink() const
{
	return mIsLink;
}

BOOL LLInvFVBridge::isLibraryItem() const
{
	return gInventory.isObjectDescendentOf(getUUID(),gInventory.getLibraryRootFolderID());
}

/*virtual*/
/**
 * @brief Adds this item into clipboard storage
 */
BOOL LLInvFVBridge::cutToClipboard()
{
	const LLInventoryObject* obj = gInventory.getObject(mUUID);
	if (obj && isItemMovable() && isItemRemovable())
	{
        const LLUUID &marketplacelistings_id = gInventory.findCategoryUUIDForType(LLFolderType::FT_MARKETPLACE_LISTINGS);
        const BOOL cut_from_marketplacelistings = gInventory.isObjectDescendentOf(mUUID, marketplacelistings_id);
            
        if (cut_from_marketplacelistings && (LLMarketplaceData::instance().isInActiveFolder(mUUID) ||
                                             LLMarketplaceData::instance().isListedAndActive(mUUID)))
        {
            LLUUID parent_uuid = obj->getParentUUID();
            BOOL result = perform_cutToClipboard();
            gInventory.addChangedMask(LLInventoryObserver::STRUCTURE, parent_uuid);
            return result;
        }
        else
        {
            // Otherwise just perform the cut
            return perform_cutToClipboard();
        }
    }
	return FALSE;
}

// virtual
bool LLInvFVBridge::isCutToClipboard()
{
    if (LLClipboard::instance().isCutMode())
    {
        return LLClipboard::instance().isOnClipboard(mUUID);
    }
    return false;
}

// Callback for cutToClipboard if DAMA required...
BOOL LLInvFVBridge::callback_cutToClipboard(const LLSD& notification, const LLSD& response)
{
    S32 option = LLNotificationsUtil::getSelectedOption(notification, response);
    if (option == 0) // YES
    {
		return perform_cutToClipboard();
    }
    return FALSE;
}

BOOL LLInvFVBridge::perform_cutToClipboard()
{
	const LLInventoryObject* obj = gInventory.getObject(mUUID);
	if (obj && isItemMovable() && isItemRemovable())
	{
		LLClipboard::instance().setCutMode(true);
		return LLClipboard::instance().addToClipboard(mUUID);
	}
	return FALSE;
}

BOOL LLInvFVBridge::copyToClipboard() const
{
	const LLInventoryObject* obj = gInventory.getObject(mUUID);
//	if (obj && isItemCopyable())
// [SL:KB] - Patch: Inventory-Links | Checked: 2013-09-19 (Catznip-3.6)
	if (obj && (isItemCopyable() || isItemLinkable()))
// [/SL:KB]
	{
		return LLClipboard::instance().addToClipboard(mUUID);
	}
	return FALSE;
}

void LLInvFVBridge::showProperties()
{
	if (isMarketplaceListingsFolder())
    {
        LLFloaterReg::showInstance("item_properties", LLSD().with("id",mUUID),TRUE);
        // Force it to show on top as this floater has a tendency to hide when confirmation dialog shows up
        LLFloater* floater_properties = LLFloaterReg::findInstance("item_properties", LLSD().with("id",mUUID));
        if (floater_properties)
        {
            floater_properties->setVisibleAndFrontmost();
        }
    }
    else
    {
        show_item_profile(mUUID);
    }
}

void LLInvFVBridge::navigateToFolder(bool new_window, bool change_mode)
{
    if(new_window)
    {
        mInventoryPanel.get()->openSingleViewInventory(mUUID);
    }
    else
    {
        if(change_mode)
        {
            LLInventoryPanel::setSFViewAndOpenFolder(mInventoryPanel.get(), mUUID);
        }
        else
        {
            LLInventorySingleFolderPanel* panel = dynamic_cast<LLInventorySingleFolderPanel*>(mInventoryPanel.get());
            if (!panel || !getInventoryModel() || mUUID.isNull())
            {
                return;
            }

            panel->changeFolderRoot(mUUID);
        }

    }
}

void LLInvFVBridge::removeBatch(std::vector<LLFolderViewModelItem*>& batch)
{
	// Deactivate gestures when moving them into Trash
	LLInvFVBridge* bridge;
	LLInventoryModel* model = getInventoryModel();
	LLViewerInventoryItem* item = NULL;
	LLViewerInventoryCategory* cat = NULL;
	LLInventoryModel::cat_array_t	descendent_categories;
	LLInventoryModel::item_array_t	descendent_items;
	S32 count = batch.size();
	S32 i,j;
	for(i = 0; i < count; ++i)
	{
		bridge = (LLInvFVBridge*)(batch[i]);
		if(!bridge || !bridge->isItemRemovable()) continue;
		item = (LLViewerInventoryItem*)model->getItem(bridge->getUUID());
		if (item)
		{
			if(LLAssetType::AT_GESTURE == item->getType())
			{
				LLGestureMgr::instance().deactivateGesture(item->getUUID());
			}
		}
	}
	for(i = 0; i < count; ++i)
	{
		bridge = (LLInvFVBridge*)(batch[i]);
		if(!bridge || !bridge->isItemRemovable()) continue;
		cat = (LLViewerInventoryCategory*)model->getCategory(bridge->getUUID());
		if (cat)
		{
			gInventory.collectDescendents( cat->getUUID(), descendent_categories, descendent_items, FALSE );
			for (j=0; j<descendent_items.size(); j++)
			{
				if(LLAssetType::AT_GESTURE == descendent_items[j]->getType())
				{
					LLGestureMgr::instance().deactivateGesture(descendent_items[j]->getUUID());
				}
			}
		}
	}
	removeBatchNoCheck(batch);
	model->checkTrashOverflow();
}

void  LLInvFVBridge::removeBatchNoCheck(std::vector<LLFolderViewModelItem*>&  batch)
{
	// this method moves a bunch of items and folders to the trash. As
	// per design guidelines for the inventory model, the message is
	// built and the accounting is performed first. After all of that,
	// we call LLInventoryModel::moveObject() to move everything
	// around.
	LLInvFVBridge* bridge;
	LLInventoryModel* model = getInventoryModel();
	if(!model) return;
	LLMessageSystem* msg = gMessageSystem;
	const LLUUID trash_id = model->findCategoryUUIDForType(LLFolderType::FT_TRASH);
	LLViewerInventoryItem* item = NULL;
	uuid_vec_t move_ids;
	LLInventoryModel::update_map_t update;
	bool start_new_message = true;
	S32 count = batch.size();
	S32 i;

	// first, hide any 'preview' floaters that correspond to the items
	// being deleted.
	for(i = 0; i < count; ++i)
	{
		bridge = (LLInvFVBridge*)(batch[i]);
		if(!bridge || !bridge->isItemRemovable()) continue;
		item = (LLViewerInventoryItem*)model->getItem(bridge->getUUID());
		if(item)
		{
			LLPreview::hide(item->getUUID());
		}
	}

	// do the inventory move to trash

	for(i = 0; i < count; ++i)
	{
		bridge = (LLInvFVBridge*)(batch[i]);
		if(!bridge || !bridge->isItemRemovable()) continue;
		item = (LLViewerInventoryItem*)model->getItem(bridge->getUUID());
		if(item)
		{
			if(item->getParentUUID() == trash_id) continue;
			move_ids.push_back(item->getUUID());
			--update[item->getParentUUID()];
			++update[trash_id];
			if(start_new_message)
			{
				start_new_message = false;
				msg->newMessageFast(_PREHASH_MoveInventoryItem);
				msg->nextBlockFast(_PREHASH_AgentData);
				msg->addUUIDFast(_PREHASH_AgentID, gAgent.getID());
				msg->addUUIDFast(_PREHASH_SessionID, gAgent.getSessionID());
				msg->addBOOLFast(_PREHASH_Stamp, TRUE);
			}
			msg->nextBlockFast(_PREHASH_InventoryData);
			msg->addUUIDFast(_PREHASH_ItemID, item->getUUID());
			msg->addUUIDFast(_PREHASH_FolderID, trash_id);
			msg->addString("NewName", NULL);
			if(msg->isSendFullFast(_PREHASH_InventoryData))
			{
				start_new_message = true;
				gAgent.sendReliableMessage();
				gInventory.accountForUpdate(update);
				update.clear();
			}
		}
	}
	if(!start_new_message)
	{
		start_new_message = true;
		gAgent.sendReliableMessage();
		gInventory.accountForUpdate(update);
		update.clear();
	}

	for(i = 0; i < count; ++i)
	{
		bridge = (LLInvFVBridge*)(batch[i]);
		if(!bridge || !bridge->isItemRemovable()) continue;
		LLViewerInventoryCategory* cat = (LLViewerInventoryCategory*)model->getCategory(bridge->getUUID());
		if(cat)
		{
			if(cat->getParentUUID() == trash_id) continue;
			move_ids.push_back(cat->getUUID());
			--update[cat->getParentUUID()];
			++update[trash_id];
			if(start_new_message)
			{
				start_new_message = false;
				msg->newMessageFast(_PREHASH_MoveInventoryFolder);
				msg->nextBlockFast(_PREHASH_AgentData);
				msg->addUUIDFast(_PREHASH_AgentID, gAgent.getID());
				msg->addUUIDFast(_PREHASH_SessionID, gAgent.getSessionID());
				msg->addBOOL("Stamp", TRUE);
			}
			msg->nextBlockFast(_PREHASH_InventoryData);
			msg->addUUIDFast(_PREHASH_FolderID, cat->getUUID());
			msg->addUUIDFast(_PREHASH_ParentID, trash_id);
			if(msg->isSendFullFast(_PREHASH_InventoryData))
			{
				start_new_message = true;
				gAgent.sendReliableMessage();
				gInventory.accountForUpdate(update);
				update.clear();
			}
		}
	}
	if(!start_new_message)
	{
		gAgent.sendReliableMessage();
		gInventory.accountForUpdate(update);
	}

	// move everything.
	uuid_vec_t::iterator it = move_ids.begin();
	uuid_vec_t::iterator end = move_ids.end();
	for(; it != end; ++it)
	{
		gInventory.moveObject((*it), trash_id);
		LLViewerInventoryItem* item = gInventory.getItem(*it);
		if (item)
		{
			model->updateItem(item);
		}
	}

	// notify inventory observers.
	model->notifyObservers();
}

BOOL LLInvFVBridge::isClipboardPasteable() const
{
	// Return FALSE on degenerated cases: empty clipboard, no inventory, no agent
	if (!LLClipboard::instance().hasContents() || !isAgentInventory())
	{
		return FALSE;
	}
	LLInventoryModel* model = getInventoryModel();
	if (!model)
	{
		return FALSE;
	}

	// In cut mode, whatever is on the clipboard is always pastable
	if (LLClipboard::instance().isCutMode())
	{
		return TRUE;
	}

	// In normal mode, we need to check each element of the clipboard to know if we can paste or not
	std::vector<LLUUID> objects;
	LLClipboard::instance().pasteFromClipboard(objects);
	S32 count = objects.size();
	for(S32 i = 0; i < count; i++)
	{
		const LLUUID &item_id = objects.at(i);

		// Folders are pastable if all items in there are copyable
		const LLInventoryCategory *cat = model->getCategory(item_id);
		if (cat)
		{
			LLFolderBridge cat_br(mInventoryPanel.get(), mRoot, item_id);
			if (!cat_br.isItemCopyable(false))
			return FALSE;
			// Skip to the next item in the clipboard
			continue;
		}

		// Each item must be copyable to be pastable
		LLItemBridge item_br(mInventoryPanel.get(), mRoot, item_id);
		if (!item_br.isItemCopyable(false))
		{
			return FALSE;
		}
	}
	return TRUE;
}

BOOL LLInvFVBridge::isClipboardPasteableAsLink() const
{
	if (!LLClipboard::instance().hasContents() || !isAgentInventory())
	{
		return FALSE;
	}
	const LLInventoryModel* model = getInventoryModel();
	if (!model)
	{
		return FALSE;
	}

	std::vector<LLUUID> objects;
	LLClipboard::instance().pasteFromClipboard(objects);
	S32 count = objects.size();
	for(S32 i = 0; i < count; i++)
	{
		const LLInventoryItem *item = model->getItem(objects.at(i));
		if (item)
		{
			if (!LLAssetType::lookupCanLink(item->getActualType()))
			{
				return FALSE;
			}

            if (gInventory.isObjectDescendentOf(item->getUUID(), gInventory.getLibraryRootFolderID()))
            {
                return FALSE;
            }
		}
		const LLViewerInventoryCategory *cat = model->getCategory(objects.at(i));
		if (cat && LLFolderType::lookupIsProtectedType(cat->getPreferredType()))
		{
			return FALSE;
		}
	}
	return TRUE;
}

void disable_context_entries_if_present(LLMenuGL& menu,
                                        const menuentry_vec_t &disabled_entries)
{
	const LLView::child_list_t *list = menu.getChildList();
	for (LLView::child_list_t::const_iterator itor = list->begin(); 
		 itor != list->end(); 
		 ++itor)
	{
		LLView *menu_item = (*itor);
		std::string name = menu_item->getName();

		// descend into split menus:
		LLMenuItemBranchGL* branchp = dynamic_cast<LLMenuItemBranchGL*>(menu_item);
		if ((name == "More") && branchp)
		{
			disable_context_entries_if_present(*branchp->getBranch(), disabled_entries);
		}

		bool found = false;
		menuentry_vec_t::const_iterator itor2;
		for (itor2 = disabled_entries.begin(); itor2 != disabled_entries.end(); ++itor2)
		{
			if (*itor2 == name)
			{
				found = true;
				break;
			}
		}

        if (found)
        {
			menu_item->setVisible(TRUE);
			// A bit of a hack so we can remember that some UI element explicitly set this to be visible
			// so that some other UI element from multi-select doesn't later set this invisible.
			menu_item->pushVisible(TRUE);

			menu_item->setEnabled(FALSE);
        }
    }
}
void hide_context_entries(LLMenuGL& menu, 
						  const menuentry_vec_t &entries_to_show,
						  const menuentry_vec_t &disabled_entries)
{
	const LLView::child_list_t *list = menu.getChildList();

	// For removing double separators or leading separator.  Start at true so that
	// if the first element is a separator, it will not be shown.
	bool is_previous_entry_separator = true;

	for (LLView::child_list_t::const_iterator itor = list->begin(); 
		 itor != list->end(); 
		 ++itor)
	{
		LLView *menu_item = (*itor);
		std::string name = menu_item->getName();

		// descend into split menus:
		LLMenuItemBranchGL* branchp = dynamic_cast<LLMenuItemBranchGL*>(menu_item);
        if (((name == "More") || (name == "create_new")) && branchp)
		{
			hide_context_entries(*branchp->getBranch(), entries_to_show, disabled_entries);
		}

		bool found = false;

        menuentry_vec_t::const_iterator itor2 = std::find(entries_to_show.begin(), entries_to_show.end(), name);
        if (itor2 != entries_to_show.end())
        {
            found = true;
        }

		// Don't allow multiple separators in a row (e.g. such as if there are no items
		// between two separators).
		if (found)
		{
			const bool is_entry_separator = (dynamic_cast<LLMenuItemSeparatorGL *>(menu_item) != NULL);
			found = !(is_entry_separator && is_previous_entry_separator);
			is_previous_entry_separator = is_entry_separator;
		}

		if (!found)
		{
			if (!menu_item->getLastVisible())
			{
				menu_item->setVisible(FALSE);
			}

            if (menu_item->getEnabled())
            {
                // These should stay enabled unless specifically disabled
                const menuentry_vec_t exceptions = {
                    "Detach From Yourself",
                    "Wearable And Object Wear",
                    "Wearable Add",
                };

                menuentry_vec_t::const_iterator itor2 = std::find(exceptions.begin(), exceptions.end(), name);
                if (itor2 == exceptions.end())
                {
                    menu_item->setEnabled(FALSE);
                }
            }
		}
		else
		{
			menu_item->setVisible(TRUE);
			// A bit of a hack so we can remember that some UI element explicitly set this to be visible
			// so that some other UI element from multi-select doesn't later set this invisible.
			menu_item->pushVisible(TRUE);

			bool enabled = true;
			for (itor2 = disabled_entries.begin(); enabled && (itor2 != disabled_entries.end()); ++itor2)
			{
				enabled &= (*itor2 != name);
			}

			menu_item->setEnabled(enabled);
		}
	}
}

// Helper for commonly-used entries
void LLInvFVBridge::getClipboardEntries(bool show_asset_id,
										menuentry_vec_t &items,
										menuentry_vec_t &disabled_items, U32 flags)
{
	const LLInventoryObject *obj = getInventoryObject();
    bool single_folder_root = (mRoot == NULL);

	if (obj)
	{
		
		if (obj->getType() != LLAssetType::AT_CATEGORY)
		{
			items.push_back(std::string("Copy Separator"));
		}
		items.push_back(std::string("Copy"));
// [SL:KB] - Patch: Inventory-Links | Checked: 2010-04-12 (Catznip-2.0)
		if (!isItemCopyable() && !isItemLinkable())
// [/SL:KB]
		//if (!isItemCopyable())
		{
			disabled_items.push_back(std::string("Copy"));
		}

        if (isAgentInventory() && !single_folder_root)
        {
            items.push_back(std::string("New folder from selected"));
            items.push_back(std::string("Subfolder Separator"));
            std::set<LLUUID> selected_uuid_set = LLAvatarActions::getInventorySelectedUUIDs();
            uuid_vec_t ids;
            std::copy(selected_uuid_set.begin(), selected_uuid_set.end(), std::back_inserter(ids));
            if (!is_only_items_selected(ids) && !is_only_cats_selected(ids))
            {
                disabled_items.push_back(std::string("New folder from selected"));
            }
        }

		if (obj->getIsLinkType())
		{
			items.push_back(std::string("Find Original"));
			if (isLinkedObjectMissing())
			{
				disabled_items.push_back(std::string("Find Original"));
			}

            items.push_back(std::string("Cut"));
            if (!isItemMovable() || !canMenuCut())
            {
                disabled_items.push_back(std::string("Cut"));
            }
		}
		else
		{
			if (LLAssetType::lookupCanLink(obj->getType()))
			{
				items.push_back(std::string("Find Links"));
			}

			if (!isInboxFolder() && !single_folder_root)
			{
				items.push_back(std::string("Rename"));
				// <FS> Locked folder
				//if (!isItemRenameable() || ((flags & FIRST_SELECTED_ITEM) == 0))
				if (!isItemRenameable() || ((flags & FIRST_SELECTED_ITEM) == 0) || isLockedFolder())
				// </FS>
				{
					disabled_items.push_back(std::string("Rename"));
				}
			}

            items.push_back(std::string("thumbnail"));
            if (isLibraryItem())
            {
                disabled_items.push_back(std::string("thumbnail"));
            }

            LLViewerInventoryItem *inv_item = gInventory.getItem(mUUID);
			if (show_asset_id)
			{
				items.push_back(std::string("Copy Asset UUID"));

				bool is_asset_knowable = false;

				if (inv_item)
				{
					is_asset_knowable = LLAssetType::lookupIsAssetIDKnowable(inv_item->getType());
				}
				if ( !is_asset_knowable // disable menu item for Inventory items with unknown asset. EXT-5308
					 || (! ( isItemPermissive() || gAgent.isGodlike() ) )
					 || (flags & FIRST_SELECTED_ITEM) == 0)
				{
					disabled_items.push_back(std::string("Copy Asset UUID"));
				}
			}

            if(!single_folder_root)
            {
			items.push_back(std::string("Cut"));
			if (!isItemMovable() || !canMenuCut())
			{
				disabled_items.push_back(std::string("Cut"));
			}

			if (canListOnMarketplace() && !isMarketplaceListingsFolder() && !isInboxFolder())
			{
				items.push_back(std::string("Marketplace Separator"));

                if (gMenuHolder->getChild<LLView>("MarketplaceListings")->getVisible())
                {
                    items.push_back(std::string("Marketplace Copy"));
                    items.push_back(std::string("Marketplace Move"));
                    if (!canListOnMarketplaceNow())
                    {
                        disabled_items.push_back(std::string("Marketplace Copy"));
                        disabled_items.push_back(std::string("Marketplace Move"));
                    }
                }
			}
            }
		}
	}

	// Don't allow items to be pasted directly into the COF or the inbox
	// <FS:Ansariel> Enable paste for inbox; doesn't actually makes much sense,
	//               but since we are not prevented from pasting via shortcut,
	//               we enable it in the context menu, too.
	//if (!isCOFFolder() && !isInboxFolder()
	if (!isCOFFolder()
		// <FS:TT> Client LSL Bridge (also for #AO)
		&& !isLockedFolder())
		// </FS:TT>
	{
		items.push_back(std::string("Paste"));
	}
	if (!isClipboardPasteable() || ((flags & FIRST_SELECTED_ITEM) == 0))
	{
		disabled_items.push_back(std::string("Paste"));
	}

    static LLCachedControl<bool> inventory_linking(gSavedSettings, "InventoryLinking", true);
	if (inventory_linking
		// <FS:TT> Client LSL Bridge (also for #AO)
		&& !isLockedFolder()
		// </FS:TT>
		)
	{
		items.push_back(std::string("Paste As Link"));
		if (!isClipboardPasteableAsLink() || (flags & FIRST_SELECTED_ITEM) == 0)
		{
			disabled_items.push_back(std::string("Paste As Link"));
		}
	}

	if (obj->getType() != LLAssetType::AT_CATEGORY)
	{
		items.push_back(std::string("Paste Separator"));
	}

    if(!single_folder_root)
    {
        addDeleteContextMenuOptions(items, disabled_items);
    }

	// <FS:Zi> Don't offer "Show in Main View" for folders opened in separate inventory views
	//         as there are no tabs to switch to
	//if (!isPanelActive("All Items") && !isPanelActive("comb_single_folder_inv"))
	if (!isPanelActive("All Items") && !isPanelActive("comb_single_folder_inv") && !isPanelActive("inv_panel"))
	// </FS:Zi>
	{
		items.push_back(std::string("Show in Main Panel"));
	}
}

void LLInvFVBridge::buildContextMenu(LLMenuGL& menu, U32 flags)
{
	LL_DEBUGS() << "LLInvFVBridge::buildContextMenu()" << LL_ENDL;
	menuentry_vec_t items;
	menuentry_vec_t disabled_items;
	if(isItemInTrash())
	{
		addTrashContextMenuOptions(items, disabled_items);
	}	
	else
	{
		items.push_back(std::string("Share"));
		if (!canShare())
		{
			disabled_items.push_back(std::string("Share"));
		}
		
		addOpenRightClickMenuOption(items);
		items.push_back(std::string("Properties"));

// [RLVa:KB] - Checked: 2010-03-01 (RLVa-1.2.0b) | Modified: RLVa-1.1.0a
		if (rlv_handler_t::isEnabled())
		{
			const LLInventoryObject* pItem = getInventoryObject();
			if ( (pItem) &&
				 ( ((LLAssetType::AT_NOTECARD == pItem->getType()) && (gRlvHandler.hasBehaviour(RLV_BHVR_VIEWNOTE))) ||
				   ((LLAssetType::AT_LSL_TEXT == pItem->getType()) && (gRlvHandler.hasBehaviour(RLV_BHVR_VIEWSCRIPT))) ||
				   ((LLAssetType::AT_TEXTURE == pItem->getType()) && (!RlvActions::canPreviewTextures()))))
			{
				disabled_items.push_back(std::string("Open"));
			}
		}
// [/RLVa:KB]

		getClipboardEntries(true, items, disabled_items, flags);
	}
	addLinkReplaceMenuOption(items, disabled_items);

	// <FS:Ansariel> Move to default folder
	addMoveToDefaultFolderMenuOption(items);

	hide_context_entries(menu, items, disabled_items);
}

bool get_selection_item_uuids(LLFolderView::selected_items_t& selected_items, uuid_vec_t& ids)
{
	uuid_vec_t results;
    S32 non_item = 0;
	for(LLFolderView::selected_items_t::iterator it = selected_items.begin(); it != selected_items.end(); ++it)
	{
		LLItemBridge *view_model = dynamic_cast<LLItemBridge *>((*it)->getViewModelItem());

		if(view_model && view_model->getUUID().notNull())
		{
			results.push_back(view_model->getUUID());
		}
        else
        {
            non_item++;
        }
	}
	if (non_item == 0)
	{
		ids = results;
		return true;
	}
	return false;
}

void LLInvFVBridge::addTrashContextMenuOptions(menuentry_vec_t &items,
											   menuentry_vec_t &disabled_items)
{
	const LLInventoryObject *obj = getInventoryObject();
	if (obj && obj->getIsLinkType())
	{
		items.push_back(std::string("Find Original"));
		if (isLinkedObjectMissing())
		{
			disabled_items.push_back(std::string("Find Original"));
		}
	}
	items.push_back(std::string("Purge Item"));
	if (!isItemRemovable())
	{
		disabled_items.push_back(std::string("Purge Item"));
	}
	items.push_back(std::string("Restore Item"));
}

void LLInvFVBridge::addDeleteContextMenuOptions(menuentry_vec_t &items,
												menuentry_vec_t &disabled_items)
{

	const LLInventoryObject *obj = getInventoryObject();

	// Don't allow delete as a direct option from COF folder.
	if (obj && obj->getIsLinkType() && isCOFFolder() && get_is_item_worn(mUUID))
	{
		return;
	}

	items.push_back(std::string("Delete"));

	if (isPanelActive("Favorite Items") || !canMenuDelete())
	{
		disabled_items.push_back(std::string("Delete"));
	}
}

void LLInvFVBridge::addOpenRightClickMenuOption(menuentry_vec_t &items)
{
	const LLInventoryObject *obj = getInventoryObject();
	const BOOL is_link = (obj && obj->getIsLinkType());

	if (is_link)
		items.push_back(std::string("Open Original"));
	else
		items.push_back(std::string("Open"));
}

void LLInvFVBridge::addMarketplaceContextMenuOptions(U32 flags,
												menuentry_vec_t &items,
												menuentry_vec_t &disabled_items)
{
    S32 depth = depth_nesting_in_marketplace(mUUID);
    if (depth == 1)
    {
        // Options available at the Listing Folder level
        items.push_back(std::string("Marketplace Create Listing"));
        items.push_back(std::string("Marketplace Associate Listing"));
        items.push_back(std::string("Marketplace Check Listing"));
        items.push_back(std::string("Marketplace List"));
        items.push_back(std::string("Marketplace Unlist"));
        if (LLMarketplaceData::instance().isUpdating(mUUID,depth) || ((flags & FIRST_SELECTED_ITEM) == 0))
        {
            // During SLM update, disable all marketplace related options
            // Also disable all if multiple selected items
            disabled_items.push_back(std::string("Marketplace Create Listing"));
            disabled_items.push_back(std::string("Marketplace Associate Listing"));
            disabled_items.push_back(std::string("Marketplace Check Listing"));
            disabled_items.push_back(std::string("Marketplace List"));
            disabled_items.push_back(std::string("Marketplace Unlist"));
        }
        else
        {
            if (gSavedSettings.getBOOL("MarketplaceListingsLogging"))
            {
                items.push_back(std::string("Marketplace Get Listing"));
            }
            if (LLMarketplaceData::instance().isListed(mUUID))
            {
                disabled_items.push_back(std::string("Marketplace Create Listing"));
                disabled_items.push_back(std::string("Marketplace Associate Listing"));
                if (LLMarketplaceData::instance().getVersionFolder(mUUID).isNull())
                {
                    disabled_items.push_back(std::string("Marketplace List"));
                    disabled_items.push_back(std::string("Marketplace Unlist"));
                }
                else
                {
                    if (LLMarketplaceData::instance().getActivationState(mUUID))
                    {
                        disabled_items.push_back(std::string("Marketplace List"));
                    }
                    else
                    {
                        disabled_items.push_back(std::string("Marketplace Unlist"));
                    }
                }
            }
            else
            {
                disabled_items.push_back(std::string("Marketplace List"));
                disabled_items.push_back(std::string("Marketplace Unlist"));
                if (gSavedSettings.getBOOL("MarketplaceListingsLogging"))
                {
                    disabled_items.push_back(std::string("Marketplace Get Listing"));
                }
            }
        }
    }
    if (depth == 2)
    {
        // Options available at the Version Folder levels and only for folders
        LLInventoryCategory* cat = gInventory.getCategory(mUUID);
        if (cat && LLMarketplaceData::instance().isListed(cat->getParentUUID()))
        {
            items.push_back(std::string("Marketplace Activate"));
            items.push_back(std::string("Marketplace Deactivate"));
            if (LLMarketplaceData::instance().isUpdating(mUUID,depth) || ((flags & FIRST_SELECTED_ITEM) == 0))
            {
                // During SLM update, disable all marketplace related options
                // Also disable all if multiple selected items
                disabled_items.push_back(std::string("Marketplace Activate"));
                disabled_items.push_back(std::string("Marketplace Deactivate"));
            }
            else
            {
                if (LLMarketplaceData::instance().isVersionFolder(mUUID))
                {
                    disabled_items.push_back(std::string("Marketplace Activate"));
                    if (LLMarketplaceData::instance().getActivationState(mUUID))
                    {
                        disabled_items.push_back(std::string("Marketplace Deactivate"));
                    }
                }
                else
                {
                    disabled_items.push_back(std::string("Marketplace Deactivate"));
                }
            }
        }
    }

    items.push_back(std::string("Marketplace Edit Listing"));
    LLUUID listing_folder_id = nested_parent_id(mUUID,depth);
    LLUUID version_folder_id = LLMarketplaceData::instance().getVersionFolder(listing_folder_id);

    if (depth >= 2)
    {
        // Prevent creation of new folders if the max count has been reached on this version folder (active or not)
        LLUUID local_version_folder_id = nested_parent_id(mUUID,depth-1);
        LLInventoryModel::cat_array_t categories;
        LLInventoryModel::item_array_t items;
        gInventory.collectDescendents(local_version_folder_id, categories, items, FALSE);
        LLCachedControl<U32> max_depth(gSavedSettings, "InventoryOutboxMaxFolderDepth", 4);
        LLCachedControl<U32> max_count(gSavedSettings, "InventoryOutboxMaxFolderCount", 20);
        if (categories.size() >= max_count
            || depth > (max_depth + 1))
        {
            disabled_items.push_back(std::string("New Folder"));
        }
    }
    
    // Options available at all levels on items and categories
    if (!LLMarketplaceData::instance().isListed(listing_folder_id) || version_folder_id.isNull())
    {
        disabled_items.push_back(std::string("Marketplace Edit Listing"));
    }

    // Separator
    items.push_back(std::string("Marketplace Listings Separator"));
}

void LLInvFVBridge::addLinkReplaceMenuOption(menuentry_vec_t& items, menuentry_vec_t& disabled_items)
{
	const LLInventoryObject* obj = getInventoryObject();

	if (isAgentInventory() && obj && obj->getType() != LLAssetType::AT_CATEGORY && obj->getType() != LLAssetType::AT_LINK_FOLDER)
	{
		items.push_back(std::string("Replace Links"));

		if (mRoot->getSelectedCount() != 1)
		{
			disabled_items.push_back(std::string("Replace Links"));
		}
	}
}

bool LLInvFVBridge::canMenuDelete()
{
    return isItemRemovable(false);
}

bool LLInvFVBridge::canMenuCut()
{
    return isItemRemovable(true);
}

// <FS:Ansariel> Move to default folder
void LLInvFVBridge::addMoveToDefaultFolderMenuOption(menuentry_vec_t& items)
{
	const LLInventoryObject* obj = getInventoryObject();

	if (isAgentInventory() && !isLockedFolder(true) && obj &&
		obj->getActualType() != LLAssetType::AT_CATEGORY &&
		obj->getActualType() != LLAssetType::AT_LINK_FOLDER &&
		obj->getActualType() != LLAssetType::AT_LINK &&
		(!RlvFolderLocks::instance().hasLockedFolder(RLV_LOCK_ANY) || 
			RlvFolderLocks::instance().canMoveItem(obj->getUUID(), getInventoryModel()->findCategoryUUIDForType(LLFolderType::assetTypeToFolderType(obj->getActualType()) ) ))
		)
	{
		items.push_back(std::string("Move to Default Folder"));
	}
}
// </FS:Ansariel>

// *TODO: remove this
BOOL LLInvFVBridge::startDrag(EDragAndDropType* type, LLUUID* id) const
{
	BOOL rv = FALSE;

	const LLInventoryObject* obj = getInventoryObject();

	if(obj)
	{
		*type = LLViewerAssetType::lookupDragAndDropType(obj->getActualType());
		if(*type == DAD_NONE)
		{
			return FALSE;
		}

		*id = obj->getUUID();
		//object_ids.push_back(obj->getUUID());

		if (*type == DAD_CATEGORY)
		{
			LLInventoryModelBackgroundFetch::instance().start(obj->getUUID());
		}

		rv = TRUE;
	}

	return rv;
}

LLInventoryObject* LLInvFVBridge::getInventoryObject() const
{
	LLInventoryObject* obj = NULL;
	LLInventoryModel* model = getInventoryModel();
	if(model)
	{
		obj = (LLInventoryObject*)model->getObject(mUUID);
	}
	return obj;
}

LLInventoryModel* LLInvFVBridge::getInventoryModel() const
{
	LLInventoryPanel* panel = mInventoryPanel.get();
	return panel ? panel->getModel() : NULL;
}

LLInventoryFilter* LLInvFVBridge::getInventoryFilter() const
{
	LLInventoryPanel* panel = mInventoryPanel.get();
	return panel ? &(panel->getFilter()) : NULL;
}

BOOL LLInvFVBridge::isItemInTrash() const
{
	LLInventoryModel* model = getInventoryModel();
	if(!model) return FALSE;
	const LLUUID trash_id = model->findCategoryUUIDForType(LLFolderType::FT_TRASH);
	return model->isObjectDescendentOf(mUUID, trash_id);
}

BOOL LLInvFVBridge::isLinkedObjectInTrash() const
{
	if (isItemInTrash()) return TRUE;

	const LLInventoryObject *obj = getInventoryObject();
	if (obj && obj->getIsLinkType())
	{
		LLInventoryModel* model = getInventoryModel();
		if(!model) return FALSE;
		const LLUUID trash_id = model->findCategoryUUIDForType(LLFolderType::FT_TRASH);
		return model->isObjectDescendentOf(obj->getLinkedUUID(), trash_id);
	}
	return FALSE;
}

bool LLInvFVBridge::isItemInOutfits() const
{
    const LLInventoryModel* model = getInventoryModel();
    if(!model) return false;

    const LLUUID my_outfits_cat = gInventory.findCategoryUUIDForType(LLFolderType::FT_MY_OUTFITS);

    return isCOFFolder() || (my_outfits_cat == mUUID) || model->isObjectDescendentOf(mUUID, my_outfits_cat);
}

BOOL LLInvFVBridge::isLinkedObjectMissing() const
{
	const LLInventoryObject *obj = getInventoryObject();
	if (!obj)
	{
		return TRUE;
	}
	if (obj->getIsLinkType() && LLAssetType::lookupIsLinkType(obj->getType()))
	{
		return TRUE;
	}
	return FALSE;
}

BOOL LLInvFVBridge::isAgentInventory() const
{
	const LLInventoryModel* model = getInventoryModel();
	if(!model) return FALSE;
	if(gInventory.getRootFolderID() == mUUID) return TRUE;
	return model->isObjectDescendentOf(mUUID, gInventory.getRootFolderID());
}

// [SL:KB] - Patch: Inventory-Misc | Checked: 2011-05-28 (Catznip-2.6.0a) | Added: Catznip-2.6.0a
BOOL LLInvFVBridge::isLibraryInventory() const
{
	const LLInventoryModel* model = getInventoryModel();
	if (!model) return FALSE;
	if (gInventory.getLibraryRootFolderID() == mUUID) return TRUE;
	return model->isObjectDescendentOf(mUUID, gInventory.getLibraryRootFolderID());
}

BOOL LLInvFVBridge::isLostInventory() const
{
	return (!isAgentInventory()) && (!isLibraryInventory());
}
// [/SL:KB]

BOOL LLInvFVBridge::isCOFFolder() const
{
	return LLAppearanceMgr::instance().getIsInCOF(mUUID);
}

// <FS:TT> Client LSL Bridge (also for #AO)
BOOL LLInvFVBridge::isLockedFolder(bool ignore_setting /*= false*/) const
{
	const LLInventoryModel* model = getInventoryModel();
	if (!model)
	{
		return FALSE;
	}

	if ((mUUID == FSLSLBridge::instance().getBridgeFolder()
		|| model->isObjectDescendentOf(mUUID, FSLSLBridge::instance().getBridgeFolder()))
		&& (gSavedPerAccountSettings.getBOOL("LockBridgeFolder") || ignore_setting))
	{
		return TRUE;
	}

	if ((mUUID == AOEngine::instance().getAOFolder()
		|| model->isObjectDescendentOf(mUUID, AOEngine::instance().getAOFolder()))
		&& (gSavedPerAccountSettings.getBOOL("LockAOFolders") || ignore_setting))
	{
		return TRUE;
	}

	if ((mUUID == FSFloaterWearableFavorites::getFavoritesFolder()
		|| model->isObjectDescendentOf(mUUID, FSFloaterWearableFavorites::getFavoritesFolder()))
		&& gSavedPerAccountSettings.getBOOL("LockWearableFavoritesFolders"))
	{
		return TRUE;
	}

	return FALSE;
}
// </FS:TT>


// *TODO : Suppress isInboxFolder() once Merchant Outbox is fully deprecated
BOOL LLInvFVBridge::isInboxFolder() const
{
	const LLUUID inbox_id = gInventory.findCategoryUUIDForType(LLFolderType::FT_INBOX);
	
	if (inbox_id.isNull())
	{
		return FALSE;
	}
	
	return gInventory.isObjectDescendentOf(mUUID, inbox_id);
}

BOOL LLInvFVBridge::isMarketplaceListingsFolder() const
{
	const LLUUID folder_id = gInventory.findCategoryUUIDForType(LLFolderType::FT_MARKETPLACE_LISTINGS);
	
	if (folder_id.isNull())
	{
		return FALSE;
	}
	
	return gInventory.isObjectDescendentOf(mUUID, folder_id);
}

BOOL LLInvFVBridge::isItemPermissive() const
{
	return FALSE;
}

// static
void LLInvFVBridge::changeItemParent(LLInventoryModel* model,
									 LLViewerInventoryItem* item,
									 const LLUUID& new_parent_id,
									 BOOL restamp)
{
	model->changeItemParent(item, new_parent_id, restamp);
}

// static
void LLInvFVBridge::changeCategoryParent(LLInventoryModel* model,
										 LLViewerInventoryCategory* cat,
										 const LLUUID& new_parent_id,
										 BOOL restamp)
{
	model->changeCategoryParent(cat, new_parent_id, restamp);
}

LLInvFVBridge* LLInvFVBridge::createBridge(LLAssetType::EType asset_type,
										   LLAssetType::EType actual_asset_type,
										   LLInventoryType::EType inv_type,
										   LLInventoryPanel* inventory,
										   LLFolderViewModelInventory* view_model,
										   LLFolderView* root,
										   const LLUUID& uuid,
										   U32 flags)
{
	LLInvFVBridge* new_listener = NULL;
	switch(asset_type)
	{
		case LLAssetType::AT_TEXTURE:
			if(!(inv_type == LLInventoryType::IT_TEXTURE || inv_type == LLInventoryType::IT_SNAPSHOT))
			{
				LL_WARNS() << LLAssetType::lookup(asset_type) << " asset has inventory type " << LLInventoryType::lookupHumanReadable(inv_type) << " on uuid " << uuid << LL_ENDL;
			}
			new_listener = new LLTextureBridge(inventory, root, uuid, inv_type);
			break;

		case LLAssetType::AT_SOUND:
			if(!(inv_type == LLInventoryType::IT_SOUND))
			{
				LL_WARNS() << LLAssetType::lookup(asset_type) << " asset has inventory type " << LLInventoryType::lookupHumanReadable(inv_type) << " on uuid " << uuid << LL_ENDL;
			}
			new_listener = new LLSoundBridge(inventory, root, uuid);
			break;

		case LLAssetType::AT_LANDMARK:
			if(!(inv_type == LLInventoryType::IT_LANDMARK))
			{
				LL_WARNS() << LLAssetType::lookup(asset_type) << " asset has inventory type " << LLInventoryType::lookupHumanReadable(inv_type) << " on uuid " << uuid << LL_ENDL;
			}
			new_listener = new LLLandmarkBridge(inventory, root, uuid, flags);
			break;

		case LLAssetType::AT_CALLINGCARD:
			if(!(inv_type == LLInventoryType::IT_CALLINGCARD))
			{
				LL_WARNS() << LLAssetType::lookup(asset_type) << " asset has inventory type " << LLInventoryType::lookupHumanReadable(inv_type) << " on uuid " << uuid << LL_ENDL;
			}
			new_listener = new LLCallingCardBridge(inventory, root, uuid);
			break;

		case LLAssetType::AT_SCRIPT:
			if(!(inv_type == LLInventoryType::IT_LSL))
			{
				LL_WARNS() << LLAssetType::lookup(asset_type) << " asset has inventory type " << LLInventoryType::lookupHumanReadable(inv_type) << " on uuid " << uuid << LL_ENDL;
			}
			new_listener = new LLItemBridge(inventory, root, uuid);
			break;

		case LLAssetType::AT_OBJECT:
			if(!(inv_type == LLInventoryType::IT_OBJECT || inv_type == LLInventoryType::IT_ATTACHMENT))
			{
				LL_WARNS() << LLAssetType::lookup(asset_type) << " asset has inventory type " << LLInventoryType::lookupHumanReadable(inv_type) << " on uuid " << uuid << LL_ENDL;
			}
			new_listener = new LLObjectBridge(inventory, root, uuid, inv_type, flags);
			break;

		case LLAssetType::AT_NOTECARD:
			if(!(inv_type == LLInventoryType::IT_NOTECARD))
			{
				LL_WARNS() << LLAssetType::lookup(asset_type) << " asset has inventory type " << LLInventoryType::lookupHumanReadable(inv_type) << " on uuid " << uuid << LL_ENDL;
			}
			new_listener = new LLNotecardBridge(inventory, root, uuid);
			break;

		case LLAssetType::AT_ANIMATION:
			if(!(inv_type == LLInventoryType::IT_ANIMATION))
			{
				LL_WARNS() << LLAssetType::lookup(asset_type) << " asset has inventory type " << LLInventoryType::lookupHumanReadable(inv_type) << " on uuid " << uuid << LL_ENDL;
			}
			new_listener = new LLAnimationBridge(inventory, root, uuid);
			break;

		case LLAssetType::AT_GESTURE:
			if(!(inv_type == LLInventoryType::IT_GESTURE))
			{
				LL_WARNS() << LLAssetType::lookup(asset_type) << " asset has inventory type " << LLInventoryType::lookupHumanReadable(inv_type) << " on uuid " << uuid << LL_ENDL;
			}
			new_listener = new LLGestureBridge(inventory, root, uuid);
			break;

		case LLAssetType::AT_LSL_TEXT:
			if(!(inv_type == LLInventoryType::IT_LSL))
			{
				LL_WARNS() << LLAssetType::lookup(asset_type) << " asset has inventory type " << LLInventoryType::lookupHumanReadable(inv_type) << " on uuid " << uuid << LL_ENDL;
			}
			new_listener = new LLLSLTextBridge(inventory, root, uuid);
			break;

		case LLAssetType::AT_CLOTHING:
		case LLAssetType::AT_BODYPART:
			if(!(inv_type == LLInventoryType::IT_WEARABLE))
			{
				LL_WARNS() << LLAssetType::lookup(asset_type) << " asset has inventory type " << LLInventoryType::lookupHumanReadable(inv_type) << " on uuid " << uuid << LL_ENDL;
			}
			new_listener = new LLWearableBridge(inventory, root, uuid, asset_type, inv_type, LLWearableType::inventoryFlagsToWearableType(flags));
			break;
		case LLAssetType::AT_CATEGORY:
			if (actual_asset_type == LLAssetType::AT_LINK_FOLDER)
			{
				// Create a link folder handler instead
				new_listener = new LLLinkFolderBridge(inventory, root, uuid);
			}
            else if (actual_asset_type == LLAssetType::AT_MARKETPLACE_FOLDER)
            {
				// Create a marketplace folder handler
				new_listener = new LLMarketplaceFolderBridge(inventory, root, uuid);
            }
            else
            {
                new_listener = new LLFolderBridge(inventory, root, uuid);
            }
			break;
		case LLAssetType::AT_LINK:
		case LLAssetType::AT_LINK_FOLDER:
			// Only should happen for broken links.
			new_listener = new LLLinkItemBridge(inventory, root, uuid);
			break;
		case LLAssetType::AT_UNKNOWN:
			new_listener = new LLUnknownItemBridge(inventory, root, uuid);
			break;
		case LLAssetType::AT_IMAGE_TGA:
		case LLAssetType::AT_IMAGE_JPEG:
			//LL_WARNS() << LLAssetType::lookup(asset_type) << " asset type is unhandled for uuid " << uuid << LL_ENDL;
			break;

        case LLAssetType::AT_SETTINGS:
            if (inv_type != LLInventoryType::IT_SETTINGS)
            {
                LL_WARNS() << LLAssetType::lookup(asset_type) << " asset has inventory type " << LLInventoryType::lookupHumanReadable(inv_type) << " on uuid " << uuid << LL_ENDL;
            }
            new_listener = new LLSettingsBridge(inventory, root, uuid, LLSettingsType::fromInventoryFlags(flags));
            break;

        case LLAssetType::AT_MATERIAL:
            if (inv_type != LLInventoryType::IT_MATERIAL)
            {
                LL_WARNS() << LLAssetType::lookup(asset_type) << " asset has inventory type " << LLInventoryType::lookupHumanReadable(inv_type) << " on uuid " << uuid << LL_ENDL;
            }
            new_listener = new LLMaterialBridge(inventory, root, uuid);
            break;

		default:
			LL_INFOS_ONCE() << "Unhandled asset type (llassetstorage.h): "
					<< (S32)asset_type << " (" << LLAssetType::lookup(asset_type) << ")" << LL_ENDL;
			break;
	}

	if (new_listener)
	{
		new_listener->mInvType = inv_type;
	}

	return new_listener;
}

void LLInvFVBridge::purgeItem(LLInventoryModel *model, const LLUUID &uuid)
{
	LLInventoryObject* obj = model->getObject(uuid);
	if (obj)
	{
		remove_inventory_object(uuid, NULL);
	}
}

void LLInvFVBridge::removeObject(LLInventoryModel *model, const LLUUID &uuid)
{
    // Keep track of the parent
    LLInventoryItem* itemp = model->getItem(uuid);
    LLUUID parent_id = (itemp ? itemp->getParentUUID() : LLUUID::null);
    // Remove the object
    model->removeObject(uuid);
    // Get the parent updated
    if (parent_id.notNull())
    {
        LLViewerInventoryCategory* parent_cat = model->getCategory(parent_id);
        model->updateCategory(parent_cat);
        model->notifyObservers();
    }
}

bool LLInvFVBridge::canShare() const
{
	bool can_share = false;

	if (isAgentInventory())
	{
		const LLInventoryModel* model = getInventoryModel();
		if (model)
		{
			const LLViewerInventoryItem *item = model->getItem(mUUID);
			if (item)
			{
				if (LLInventoryCollectFunctor::itemTransferCommonlyAllowed(item)) 
				{
					can_share = LLGiveInventory::isInventoryGiveAcceptable(item);
				}
			}
			else
			{
				// Categories can be given.
				can_share = (model->getCategory(mUUID) != NULL);
			}

			const LLUUID trash_id = gInventory.findCategoryUUIDForType(LLFolderType::FT_TRASH);
			if ((mUUID == trash_id) || gInventory.isObjectDescendentOf(mUUID, trash_id))
			{
				can_share = false;
			}
		}
	}

	return can_share;
}

bool LLInvFVBridge::canListOnMarketplace() const
{
	LLInventoryModel * model = getInventoryModel();

	LLViewerInventoryCategory * cat = model->getCategory(mUUID);
	if (cat && LLFolderType::lookupIsProtectedType(cat->getPreferredType()))
	{
		return false;
	}

	if (!isAgentInventory())
	{
		return false;
	}
	
	LLViewerInventoryItem * item = model->getItem(mUUID);
	if (item)
	{
		if (!item->getPermissions().allowOperationBy(PERM_TRANSFER, gAgent.getID()))
		{
			return false;
		}
		
		if (LLAssetType::AT_CALLINGCARD == item->getType())
		{
			return false;
		}
	}

	return true;
}

bool LLInvFVBridge::canListOnMarketplaceNow() const
{
	bool can_list = true;
    
	const LLInventoryObject* obj = getInventoryObject();
	can_list &= (obj != NULL);
    
	if (can_list)
	{
		const LLUUID& object_id = obj->getLinkedUUID();
		can_list = object_id.notNull();
        
		if (can_list)
		{
			LLFolderViewFolder * object_folderp =   mInventoryPanel.get() ? mInventoryPanel.get()->getFolderByID(object_id) : NULL;
			if (object_folderp)
			{
				can_list = !static_cast<LLFolderBridge*>(object_folderp->getViewModelItem())->isLoading();
			}
		}
		
		if (can_list)
		{
            std::string error_msg;
            LLInventoryModel* model = getInventoryModel();
            const LLUUID &marketplacelistings_id = model->findCategoryUUIDForType(LLFolderType::FT_MARKETPLACE_LISTINGS);
            if (marketplacelistings_id.notNull())
            {
                LLViewerInventoryCategory * master_folder = model->getCategory(marketplacelistings_id);
                LLInventoryCategory *cat = model->getCategory(mUUID);
                if (cat)
                {
                    can_list = can_move_folder_to_marketplace(master_folder, master_folder, cat, error_msg);
                }
                else
                {
                    LLInventoryItem *item = model->getItem(mUUID);
                    can_list = (item ? can_move_item_to_marketplace(master_folder, master_folder, item, error_msg) : false);
                }
            }
            else
            {
                can_list = false;
            }
		}
	}
	
	return can_list;
}

LLToolDragAndDrop::ESource LLInvFVBridge::getDragSource() const
{
	if (gInventory.isObjectDescendentOf(getUUID(),   gInventory.getRootFolderID()))
	{
		return LLToolDragAndDrop::SOURCE_AGENT;
	}
	else if (gInventory.isObjectDescendentOf(getUUID(),   gInventory.getLibraryRootFolderID()))
	{
		return LLToolDragAndDrop::SOURCE_LIBRARY;
	}

	return LLToolDragAndDrop::SOURCE_VIEWER;
}



// +=================================================+
// |        InventoryFVBridgeBuilder                 |
// +=================================================+
LLInvFVBridge* LLInventoryFolderViewModelBuilder::createBridge(LLAssetType::EType asset_type,
														LLAssetType::EType actual_asset_type,
														LLInventoryType::EType inv_type,
														LLInventoryPanel* inventory,
														LLFolderViewModelInventory* view_model,
														LLFolderView* root,
														const LLUUID& uuid,
														U32 flags /* = 0x00 */) const
{
	return LLInvFVBridge::createBridge(asset_type,
									   actual_asset_type,
									   inv_type,
									   inventory,
									   view_model,
									   root,
									   uuid,
									   flags);
}

// +=================================================+
// |        LLItemBridge                             |
// +=================================================+

void LLItemBridge::performAction(LLInventoryModel* model, std::string action)
{
	if ("goto" == action)
	{
		gotoItem();
	}

	if ("open" == action || "open_original" == action)
	{
		openItem();
		return;
	}
	else if ("properties" == action)
	{
		showProperties();
		return;
	}
	else if ("purge" == action)
	{
		purgeItem(model, mUUID);
		return;
	}
	else if ("restoreToWorld" == action)
	{
		restoreToWorld();
		return;
	}
	else if ("restore" == action)
	{
		restoreItem();
		return;
	}
    else if ("thumbnail" == action)
    {
        LLSD data(mUUID);
        LLFloaterReg::showInstance("change_item_thumbnail", data);
        return;
    }
	else if ("copy_uuid" == action)
	{
		// Single item only
		LLViewerInventoryItem* item = static_cast<LLViewerInventoryItem*>(getItem());
		if(!item) return;
		LLUUID asset_id = item->getProtectedAssetUUID();
		std::string buffer;
		asset_id.toString(buffer);

		gViewerWindow->getWindow()->copyTextToClipboard(utf8str_to_wstring(buffer));
		return;
	}
	else if ("show_in_main_panel" == action)
	{
		LLInventoryPanel::openInventoryPanelAndSetSelection(true, mUUID, true);
		return;
	}
	else if ("cut" == action)
	{
		cutToClipboard();
		return;
	}
	else if ("copy" == action)
	{
		copyToClipboard();
		return;
	}
	else if ("paste" == action)
	{
		LLInventoryItem* itemp = model->getItem(mUUID);
		if (!itemp) return;

		LLFolderViewItem* folder_view_itemp =   mInventoryPanel.get()->getItemByID(itemp->getParentUUID());
		if (!folder_view_itemp) return;

		folder_view_itemp->getViewModelItem()->pasteFromClipboard();
		return;
	}
	else if ("paste_link" == action)
	{
		// Single item only
		LLInventoryItem* itemp = model->getItem(mUUID);
		if (!itemp) return;

		LLFolderViewItem* folder_view_itemp =   mInventoryPanel.get()->getItemByID(itemp->getParentUUID());
		if (!folder_view_itemp) return;

		folder_view_itemp->getViewModelItem()->pasteLinkFromClipboard();
		return;
	}
	else if (("move_to_marketplace_listings" == action) || ("copy_to_marketplace_listings" == action) || ("copy_or_move_to_marketplace_listings" == action))
	{
		LLInventoryItem* itemp = model->getItem(mUUID);
		if (!itemp) return;
        const LLUUID &marketplacelistings_id = model->findCategoryUUIDForType(LLFolderType::FT_MARKETPLACE_LISTINGS);
        // Note: For a single item, if it's not a copy, then it's a move
        move_item_to_marketplacelistings(itemp, marketplacelistings_id, ("copy_to_marketplace_listings" == action));
    }
	else if ("copy_slurl" == action)
	{
		LLViewerInventoryItem* item = static_cast<LLViewerInventoryItem*>(getItem());
		if(item)
		{
			LLUUID asset_id = item->getAssetUUID();
			LLLandmark* landmark = gLandmarkList.getAsset(asset_id);
			if (landmark)
			{
				LLVector3d global_pos;
				landmark->getGlobalPos(global_pos);
				LLLandmarkActions::getSLURLfromPosGlobal(global_pos, &copy_slurl_to_clipboard_callback_inv, true);
			}
		}
	}
	else if ("show_on_map" == action)
	{
		doActionOnCurSelectedLandmark(boost::bind(&LLItemBridge::doShowOnMap, this, _1));
	}
	else if ("marketplace_edit_listing" == action)
	{
        std::string url = LLMarketplaceData::instance().getListingURL(mUUID);
        LLUrlAction::openURL(url);
	}
}

void LLItemBridge::doActionOnCurSelectedLandmark(LLLandmarkList::loaded_callback_t cb)
{
	LLViewerInventoryItem* cur_item = getItem();
	if(cur_item && cur_item->getInventoryType() == LLInventoryType::IT_LANDMARK)
	{ 
		LLLandmark* landmark = LLLandmarkActions::getLandmark(cur_item->getUUID(), cb);
		if (landmark)
		{
			cb(landmark);
		}
	}
}

void LLItemBridge::doShowOnMap(LLLandmark* landmark)
{
	LLVector3d landmark_global_pos;
	// landmark has already been tested for NULL by calling routine
	if (landmark->getGlobalPos(landmark_global_pos))
	{
		LLFloaterWorldMap* worldmap_instance = LLFloaterWorldMap::getInstance();
		if (!landmark_global_pos.isExactlyZero() && worldmap_instance)
		{
			worldmap_instance->trackLocation(landmark_global_pos);
			LLFloaterReg::showInstance("world_map", "center");
		}
	}
}

void copy_slurl_to_clipboard_callback_inv(const std::string& slurl)
{
	gViewerWindow->getWindow()->copyTextToClipboard(utf8str_to_wstring(slurl));
	LLSD args;
	args["SLURL"] = slurl;
	LLNotificationsUtil::add("CopySLURL", args);
}

void LLItemBridge::selectItem()
{
	LLViewerInventoryItem* item = static_cast<LLViewerInventoryItem*>(getItem());
	if(item && !item->isFinished())
	{
		//item->fetchFromServer();
		LLInventoryModelBackgroundFetch::instance().start(item->getUUID(), false);
	}
}

void LLItemBridge::restoreItem()
{
	LLViewerInventoryItem* item = static_cast<LLViewerInventoryItem*>(getItem());
	if(item)
	{
		LLInventoryModel* model = getInventoryModel();
		bool is_snapshot = (item->getInventoryType() == LLInventoryType::IT_SNAPSHOT);

		const LLUUID new_parent = model->findCategoryUUIDForType(is_snapshot? LLFolderType::FT_SNAPSHOT_CATEGORY : LLFolderType::assetTypeToFolderType(item->getType()));
		// do not restamp on restore.
		LLInvFVBridge::changeItemParent(model, item, new_parent, FALSE);
	}
}

void LLItemBridge::restoreToWorld()
{
	//Similar functionality to the drag and drop rez logic
	bool remove_from_inventory = false;

	LLViewerInventoryItem* itemp = static_cast<LLViewerInventoryItem*>(getItem());
	if (itemp)
	{
		// <FS:Zi> Do not allow "Restore To Last Position" for no-copy items
#ifdef OPENSIM
		if(LLGridManager::instance().isInSecondLife())
		{
#endif
			// do not restore to last position when the item is no-copy to prevent
			// inventory loss
			if(!itemp->getPermissions().allowCopyBy(gAgent.getID()))
			{
				// debug guard for future testing of a server side fix
				if(!gSavedSettings.getBOOL("AllowNoCopyRezRestoreToWorld"))
				{
					LLNotificationsUtil::add("CantRestoreToWorldNoCopy");
					return;
				}
			}
#ifdef OPENSIM
		}
#endif
		// </FS:Zi>

		LLMessageSystem* msg = gMessageSystem;

		if (gSavedSettings.getBOOL("RezUnderLandGroup"))
		{
			LLUUID group_id = gAgent.getGroupID();
			LLParcel *parcel = LLViewerParcelMgr::getInstance()->getAgentParcel();
			LLUUID parcel_group_id = parcel->getGroupID();
			if (gAgent.isInGroup(parcel_group_id))
			{
				if (group_id != parcel_group_id)
				{
					//Agent is not in the required group.
					gAgent.restoreToWorld = true;
					gAgent.restoreToWorldGroup = group_id;
					gAgent.restoreToWorldItem = itemp;
					LLMessageSystem* msg = gMessageSystem;
					msg->newMessageFast(_PREHASH_ActivateGroup);
					msg->nextBlockFast(_PREHASH_AgentData);
					msg->addUUIDFast(_PREHASH_AgentID, gAgent.getID());
					msg->addUUIDFast(_PREHASH_SessionID, gAgent.getSessionID());
					msg->addUUIDFast(_PREHASH_GroupID, parcel_group_id);
					gAgent.sendReliableMessage();
					return;
				}
			}
		}

		msg->newMessage("RezRestoreToWorld");
		msg->nextBlockFast(_PREHASH_AgentData);
		msg->addUUIDFast(_PREHASH_AgentID, gAgent.getID());
		msg->addUUIDFast(_PREHASH_SessionID, gAgent.getSessionID());

		msg->nextBlockFast(_PREHASH_InventoryData);
		itemp->packMessage(msg);
		msg->sendReliable(gAgent.getRegionHost());

		//remove local inventory copy, sim will deal with permissions and removing the item
		//from the actual inventory if its a no-copy etc
		if(!itemp->getPermissions().allowCopyBy(gAgent.getID()))
		{
			remove_from_inventory = true;
		}
		
		// Check if it's in the trash. (again similar to the normal rez logic)
		const LLUUID trash_id = gInventory.findCategoryUUIDForType(LLFolderType::FT_TRASH);
		if(gInventory.isObjectDescendentOf(itemp->getUUID(), trash_id))
		{
			remove_from_inventory = true;
		}
	}

	if(remove_from_inventory)
	{
		gInventory.deleteObject(itemp->getUUID());
		gInventory.notifyObservers();
	}
}

void LLItemBridge::gotoItem()
{
    LLInventoryObject *obj = getInventoryObject();
    if (obj && obj->getIsLinkType())
    {
        show_item_original(obj->getUUID());
    }
}

LLUIImagePtr LLItemBridge::getIcon() const
{
	LLInventoryObject *obj = getInventoryObject();
	if (obj) 
	{
		return LLInventoryIcon::getIcon(obj->getType(),
										LLInventoryType::IT_NONE,
										mIsLink);
	}
	
	return LLInventoryIcon::getIcon(LLInventoryType::ICONNAME_OBJECT);
}

LLUIImagePtr LLItemBridge::getIconOverlay() const
{
	if (getItem() && getItem()->getIsLinkType())
	{
		return LLUI::getUIImage("Inv_Link");
	}
	return NULL;
}

PermissionMask LLItemBridge::getPermissionMask() const
{
	LLViewerInventoryItem* item = getItem();
	PermissionMask perm_mask = 0;
	if (item) perm_mask = item->getPermissionMask();
	return perm_mask;
}

void LLItemBridge::buildDisplayName() const
{
	if(getItem())
	{
		mDisplayName.assign(getItem()->getName());
	}
	else
	{
		mDisplayName.assign(LLStringUtil::null);
	}

	mSearchableName.assign(mDisplayName);
	mSearchableName.append(getLabelSuffix());
	LLStringUtil::toUpper(mSearchableName);
	
	//Name set, so trigger a sort
    LLInventorySort sorter = static_cast<LLFolderViewModelInventory&>(mRootViewModel).getSorter();
	if(mParent && !sorter.isByDate())
	{
		mParent->requestSort();
	}
}

LLFontGL::StyleFlags LLItemBridge::getLabelStyle() const
{
	U8 font = LLFontGL::NORMAL;
	const LLViewerInventoryItem* item = getItem();

	if (get_is_item_worn(mUUID))
	{
		// LL_INFOS() << "BOLD" << LL_ENDL;
		font |= LLFontGL::BOLD;
	}
	else if(item && item->getIsLinkType())
	{
		font |= LLFontGL::ITALIC;
	}

	return (LLFontGL::StyleFlags)font;
}

std::string LLItemBridge::getLabelSuffix() const
{
	// String table is loaded before login screen and inventory items are
	// loaded after login, so LLTrans should be ready.
	// <FS:Ansariel> Keep it the old way please
	//static std::string NO_COPY = LLTrans::getString("no_copy_lbl");
	//static std::string NO_MOD = LLTrans::getString("no_modify_lbl");
	//static std::string NO_XFER = LLTrans::getString("no_transfer_lbl");
	static std::string NO_COPY = LLTrans::getString("no_copy");
	static std::string NO_MOD = LLTrans::getString("no_modify");
	static std::string NO_XFER = LLTrans::getString("no_transfer");
	// </FS:Ansariel>
	static std::string LINK = LLTrans::getString("link");
	static std::string BROKEN_LINK = LLTrans::getString("broken_link");
	std::string suffix;
	LLInventoryItem* item = getItem();
	if(item)
	{
		// Any type can have the link suffix...
		BOOL broken_link = LLAssetType::lookupIsLinkType(item->getType());
		if (broken_link) return BROKEN_LINK;

		BOOL link = item->getIsLinkType();
		if (link) return LINK;

		// ...but it's a bit confusing to put nocopy/nomod/etc suffixes on calling cards.
		if(LLAssetType::AT_CALLINGCARD != item->getType()
		   && item->getPermissions().getOwner() == gAgent.getID())
		{
			BOOL copy = item->getPermissions().allowCopyBy(gAgent.getID());
			if (!copy)
			{
                //suffix += " "; // <FS:Ansariel> Keep it the old way please
				suffix += NO_COPY;
			}
			BOOL mod = item->getPermissions().allowModifyBy(gAgent.getID());
			if (!mod)
			{
                //suffix += suffix.empty() ? " " : ","; // <FS:Ansariel> Keep it the old way please
                suffix += NO_MOD;
			}
			BOOL xfer = item->getPermissions().allowOperationBy(PERM_TRANSFER,
																gAgent.getID());
			if (!xfer)
			{
                //suffix += suffix.empty() ? " " : ","; // <FS:Ansariel> Keep it the old way please
				suffix += NO_XFER;
			}
		}
	}
	return suffix;
}

time_t LLItemBridge::getCreationDate() const
{
	LLViewerInventoryItem* item = getItem();
	if (item)
	{
		return item->getCreationDate();
	}
	return 0;
}


BOOL LLItemBridge::isItemRenameable() const
{
	LLViewerInventoryItem* item = getItem();
	if(item)
	{
		// (For now) Don't allow calling card rename since that may confuse users as to
		// what the calling card points to.
		if (item->getInventoryType() == LLInventoryType::IT_CALLINGCARD)
		{
			return FALSE;
		}

		if (!item->isFinished()) // EXT-8662
		{
			return FALSE;
		}

		if (isInboxFolder())
		{
			return FALSE;
		}

// [RLVa:KB] - Checked: 2011-03-29 (RLVa-1.3.0g) | Modified: RLVa-1.3.0g
		if ( (rlv_handler_t::isEnabled()) && (!RlvFolderLocks::instance().canRenameItem(mUUID)) )
		{
			return FALSE;
		}
// [/RLVa:KB]

		return (item->getPermissions().allowModifyBy(gAgent.getID()));
	}
	return FALSE;
}

BOOL LLItemBridge::renameItem(const std::string& new_name)
{
	if(!isItemRenameable())
		return FALSE;
	LLPreview::dirty(mUUID);
	LLInventoryModel* model = getInventoryModel();
	if(!model)
		return FALSE;
	LLViewerInventoryItem* item = getItem();
	if(item && (item->getName() != new_name))
	{
		LLSD updates;
		updates["name"] = new_name;
		update_inventory_item(item->getUUID(),updates, NULL);
	}
	// return FALSE because we either notified observers (& therefore
	// rebuilt) or we didn't update.
	return FALSE;
}

BOOL LLItemBridge::removeItem()
{
	if(!isItemRemovable())
	{
		return FALSE;
	}

	// move it to the trash
	LLInventoryModel* model = getInventoryModel();
	if(!model) return FALSE;
	const LLUUID& trash_id = model->findCategoryUUIDForType(LLFolderType::FT_TRASH);
	LLViewerInventoryItem* item = getItem();
	if (!item) return FALSE;
	if (item->getType() != LLAssetType::AT_LSL_TEXT)
	{
		LLPreview::hide(mUUID, TRUE);
	}
	// Already in trash
	if (model->isObjectDescendentOf(mUUID, trash_id)) return FALSE;

	LLNotification::Params params("ConfirmItemDeleteHasLinks");
	params.functor.function(boost::bind(&LLItemBridge::confirmRemoveItem, this, _1, _2));
	
	// Check if this item has any links.  If generic inventory linking is enabled,
	// we can't do this check because we may have items in a folder somewhere that is
	// not yet in memory, so we don't want false negatives.  (If disabled, then we 
	// know we only have links in the Outfits folder which we explicitly fetch.)
// [SL:KB] - Patch: Inventory-Links | Checked: 2010-06-01 (Catznip-2.2.0a) | Added: Catznip-2.0.1a
	// Users move folders around and reuse links that way... if we know something has links then it's just bad not to warn them :|
// [/SL:KB]
//    static LLCachedControl<bool> inventory_linking(gSavedSettings, "InventoryLinking", true);
//	if (!inventory_linking)
	{
		if (!item->getIsLinkType())
		{
			LLInventoryModel::item_array_t item_array = gInventory.collectLinksTo(mUUID);
			const U32 num_links = item_array.size();
			if (num_links > 0)
			{
				// Warn if the user is will break any links when deleting this item.
				LLNotifications::instance().add(params);
				return FALSE;
			}
		}
	}
	
	LLNotifications::instance().forceResponse(params, 0);
	model->checkTrashOverflow();
	return TRUE;
}

BOOL LLItemBridge::confirmRemoveItem(const LLSD& notification, const LLSD& response)
{
	S32 option = LLNotificationsUtil::getSelectedOption(notification, response);
	if (option != 0) return FALSE;

	LLInventoryModel* model = getInventoryModel();
	if (!model) return FALSE;

	LLViewerInventoryItem* item = getItem();
	if (!item) return FALSE;

	const LLUUID& trash_id = model->findCategoryUUIDForType(LLFolderType::FT_TRASH);
	// if item is not already in trash
	if(item && !model->isObjectDescendentOf(mUUID, trash_id))
	{
		// move to trash, and restamp
		LLInvFVBridge::changeItemParent(model, item, trash_id, TRUE);
		// delete was successful
		return TRUE;
	}
	return FALSE;
}

bool LLItemBridge::isItemCopyable(bool can_copy_as_link) const
{
    LLViewerInventoryItem* item = getItem();
    if (!item)
    {
        return false;
    }
/*
    // Can't copy worn objects.
    // Worn objects are tied to their inworld conterparts
    // Copy of modified worn object will return object with obsolete asset and inventory
    if (get_is_item_worn(mUUID))
    {
        return false;
    }
*/

// [SL:KB] - Patch: Inventory-Links | Checked: 2010-04-12 (Catznip-2.2.0a) | Added: Catznip-2.0.0a
    // We'll allow copying a link if:
    //   - its target is available
    //   - it doesn't point to another link [see LLViewerInventoryItem::getLinkedItem() which returns NULL in that case]
    if (item->getIsLinkType())
    {
        return (NULL != item->getLinkedItem());
    }

    // User can copy the item if:
    //   - the item (or its target in the case of a link) is "copy"
    
    // NOTE: we do *not* want to return TRUE on everything like LL seems to do in SL-2.1.0 because not all types are "linkable"
    return (item->getPermissions().allowCopyBy(gAgent.getID()));
// [/SL:KB]
//    static LLCachedControl<bool> inventory_linking(gSavedSettings, "InventoryLinking", true);
//    return (can_copy_as_link && inventory_linking)
//        || (mIsLink && inventory_linking)
//        || item->getPermissions().allowCopyBy(gAgent.getID());

}

// [SL:KB] - Patch: Inventory-Links | Checked: 2013-09-19 (Catznip-3.6)
bool LLItemBridge::isItemLinkable() const
{
	LLViewerInventoryItem* item = getItem();
	return (item && LLAssetType::lookupCanLink(item->getType()));
}
// [/SL:KB]

LLViewerInventoryItem* LLItemBridge::getItem() const
{
	LLViewerInventoryItem* item = NULL;
	LLInventoryModel* model = getInventoryModel();
	if(model)
	{
		item = (LLViewerInventoryItem*)model->getItem(mUUID);
	}
	return item;
}

const LLUUID& LLItemBridge::getThumbnailUUID() const
{
    LLViewerInventoryItem* item = NULL;
    LLInventoryModel* model = getInventoryModel();
    if(model)
    {
        item = (LLViewerInventoryItem*)model->getItem(mUUID);
    }
    if (item)
    {
        return item->getThumbnailUUID();
    }
    return LLUUID::null;
}

BOOL LLItemBridge::isItemPermissive() const
{
	LLViewerInventoryItem* item = getItem();
	if(item)
	{
		return item->getIsFullPerm();
	}
	return FALSE;
}

// +=================================================+
// |        LLFolderBridge                           |
// +=================================================+

LLHandle<LLFolderBridge> LLFolderBridge::sSelf;

// Can be moved to another folder
BOOL LLFolderBridge::isItemMovable() const
{
	LLInventoryObject* obj = getInventoryObject();
	if(obj)
	{
		// If it's a protected type folder, we can't move it
		if (LLFolderType::lookupIsProtectedType(((LLInventoryCategory*)obj)->getPreferredType()))
			return FALSE;

		// <FS:Ansariel> FIRE-28977: Lock special and locked folders from being DaD'ed
		if (obj->getName() == ROOT_FIRESTORM_FOLDER || obj->getName() == RLV_ROOT_FOLDER || isLockedFolder())
		{
			return FALSE;
		}
		// </FS:Ansariel>

		// <FS:Ansariel> FIRE-29342: Protect folder option
		if (isProtected())
		{
			return FALSE;
		}
		// </FS:Ansariel>

		return TRUE;
	}
	return FALSE;
}

void LLFolderBridge::selectItem()
{
	// Have no fear: the first thing start() does is to test if everything for that folder has been fetched...
	LLInventoryModelBackgroundFetch::instance().start(getUUID(), true);
}

void LLFolderBridge::buildDisplayName() const
{
	LLFolderType::EType preferred_type = getPreferredType();

	// *TODO: to be removed when database supports multi language. This is a
	// temporary attempt to display the inventory folder in the user locale.
	// mantipov: *NOTE: be sure this code is synchronized with LLFriendCardsManager::findChildFolderUUID
	//		it uses the same way to find localized string

	// HACK: EXT - 6028 ([HARD CODED]? Inventory > Library > "Accessories" folder)
	// Translation of Accessories folder in Library inventory folder
	bool accessories = false;
	if(getName() == "Accessories")
	{
		//To ensure that Accessories folder is in Library we have to check its parent folder.
		//Due to parent LLFolderViewFloder is not set to this item yet we have to check its parent via Inventory Model
		LLInventoryCategory* cat = gInventory.getCategory(getUUID());
		if(cat)
		{
			const LLUUID& parent_folder_id = cat->getParentUUID();
			accessories = (parent_folder_id == gInventory.getLibraryRootFolderID());
		}
	}

	//"Accessories" inventory category has folder type FT_NONE. So, this folder
	//can not be detected as protected with LLFolderType::lookupIsProtectedType
	mDisplayName.assign(getName());
	if (accessories || LLFolderType::lookupIsProtectedType(preferred_type))
	{
		LLTrans::findString(mDisplayName, std::string("InvFolder ") + getName(), LLSD());
	}

	mSearchableName.assign(mDisplayName);
	mSearchableName.append(getLabelSuffix());
	LLStringUtil::toUpper(mSearchableName);

    //Name set, so trigger a sort
    LLInventorySort sorter = static_cast<LLFolderViewModelInventory&>(mRootViewModel).getSorter();
    if(mParent && sorter.isFoldersByName())
    {
        mParent->requestSort();
    }
}

std::string LLFolderBridge::getLabelSuffix() const
{
    static LLCachedControl<bool> xui_debug(gSavedSettings, "DebugShowXUINames", 0);
    
    if (mIsLoading && mTimeSinceRequestStart.getElapsedTimeF32() >= FOLDER_LOADING_MESSAGE_DELAY)
    {
        return llformat(" (%s) ", LLTrans::getString("LoadingData").c_str());
    }
    std::string suffix = "";
    if (xui_debug)
    {
        LLInventoryModel::cat_array_t* cats;
        LLInventoryModel::item_array_t* items;
        gInventory.getDirectDescendentsOf(getUUID(), cats, items);
        
        LLViewerInventoryCategory* cat = gInventory.getCategory(getUUID());
        if (cat)
        {
            LLStringUtil::format_map_t args;
            args["[FOLDER_COUNT]"] = llformat("%d", cats->size());
            args["[ITEMS_COUNT]"] = llformat("%d", items->size());
            args["[VERSION]"] = llformat("%d", cat->getVersion());
            args["[VIEWER_DESCENDANT_COUNT]"] = llformat("%d", cats->size() + items->size());
            args["[SERVER_DESCENDANT_COUNT]"] = llformat("%d", cat->getDescendentCount());
            suffix = " " + LLTrans::getString("InventoryFolderDebug", args);
        }
    }
    else if(mShowDescendantsCount)
    {
        LLInventoryModel::cat_array_t cat_array;
        LLInventoryModel::item_array_t item_array;
        gInventory.collectDescendents(getUUID(), cat_array, item_array, TRUE);
        // <FS:Ansariel> Fix item count formatting
        //S32 count = item_array.size();
        //if(count > 0)
        //{
        //    std::ostringstream oss;
        //    oss << count;
        //    LLStringUtil::format_map_t args;
        //    args["[ITEMS_COUNT]"] = oss.str();
        //    suffix = " " + LLTrans::getString("InventoryItemsCount", args);
        //}
        if (cat_array.size() > 0 || item_array.size() > 0)
        {
            LLLocale locale("");
            LLStringUtil::format_map_t args;
            std::string count_str;
            LLResMgr::getInstance()->getIntegerString(count_str, item_array.size());
            args["ITEMS"] = count_str;
            LLResMgr::getInstance()->getIntegerString(count_str, cat_array.size());
            args["CATEGORIES"] = count_str;
            suffix = " " + LLTrans::getString("InventoryItemsCount", args);
        }
        // </FS:Ansariel>
    }

    return LLInvFVBridge::getLabelSuffix() + suffix;
}

LLFontGL::StyleFlags LLFolderBridge::getLabelStyle() const
{
    return LLFontGL::NORMAL;
}

const LLUUID& LLFolderBridge::getThumbnailUUID() const
{
    LLViewerInventoryCategory* cat = getCategory();
    if (cat)
    {
        return cat->getThumbnailUUID();
    }
    return LLUUID::null;
}

void LLFolderBridge::update()
{
	// we know we have children but  haven't  fetched them (doesn't obey filter)
	bool loading = !isUpToDate() && hasChildren() && mFolderViewItem->isOpen();

	if (loading != mIsLoading)
	{
		if ( loading )
		{
			// Measure how long we've been in the loading state
			mTimeSinceRequestStart.reset();
		}
		mIsLoading = loading;

		mFolderViewItem->refresh();
	}
}

// Can be destroyed (or moved to trash)
BOOL LLFolderBridge::isItemRemovable(bool check_worn) const
{
	if (!get_is_category_and_children_removable(getInventoryModel(), mUUID, check_worn))
	{
		return FALSE;
	}

    if (isMarketplaceListingsFolder()
        && (!LLMarketplaceData::instance().isSLMDataFetched() || LLMarketplaceData::instance().getActivationState(mUUID)))
    {
        return FALSE;
    }

	return TRUE;
}

BOOL LLFolderBridge::isUpToDate() const
{
	LLInventoryModel* model = getInventoryModel();
	if(!model) return FALSE;
	LLViewerInventoryCategory* category = (LLViewerInventoryCategory*)model->getCategory(mUUID);
	if( !category )
	{
		return FALSE;
	}

	return category->getVersion() != LLViewerInventoryCategory::VERSION_UNKNOWN;
}

bool LLFolderBridge::isItemCopyable(bool can_copy_as_link) const
{
    if (can_copy_as_link && !LLFolderType::lookupIsProtectedType(getPreferredType()))
    {
        // Can copy and paste unprotected folders as links
        return true;
    }

	// Folders are copyable if items in them are, recursively, copyable.
	
	// Get the content of the folder
	LLInventoryModel::cat_array_t* cat_array;
	LLInventoryModel::item_array_t* item_array;
	gInventory.getDirectDescendentsOf(mUUID,cat_array,item_array);

	// Check the items
	LLInventoryModel::item_array_t item_array_copy = *item_array;
	for (LLInventoryModel::item_array_t::iterator iter = item_array_copy.begin(); iter != item_array_copy.end(); iter++)
	{
		LLInventoryItem* item = *iter;
		LLItemBridge item_br(mInventoryPanel.get(), mRoot, item->getUUID());
        if (!item_br.isItemCopyable(false))
        {
            return false;
        }
    }

	// Check the folders
	LLInventoryModel::cat_array_t cat_array_copy = *cat_array;
	for (LLInventoryModel::cat_array_t::iterator iter = cat_array_copy.begin(); iter != cat_array_copy.end(); iter++)
    {
		LLViewerInventoryCategory* category = *iter;
		LLFolderBridge cat_br(mInventoryPanel.get(), mRoot, category->getUUID());
        if (!cat_br.isItemCopyable(false))
        {
            return false;
        }
    }

    return true;
}

// [SL:KB] - Patch: Inventory-Links | Checked: 2013-09-19 (Catznip-3.6)
bool LLFolderBridge::isItemLinkable() const
{
	LLFolderType::EType ftType = getPreferredType();
	return (LLFolderType::FT_NONE == ftType || LLFolderType::FT_OUTFIT == ftType);
}
// [/SL:KB]

BOOL LLFolderBridge::isClipboardPasteable() const
{
	if ( ! LLInvFVBridge::isClipboardPasteable() )
		return FALSE;

	// Don't allow pasting duplicates to the Calling Card/Friends subfolders, see bug EXT-1599
	if ( LLFriendCardsManager::instance().isCategoryInFriendFolder( getCategory() ) )
	{
		LLInventoryModel* model = getInventoryModel();
		if ( !model )
		{
			return FALSE;
		}

		std::vector<LLUUID> objects;
		LLClipboard::instance().pasteFromClipboard(objects);
		const LLViewerInventoryCategory *current_cat = getCategory();

		// Search for the direct descendent of current Friends subfolder among all pasted items,
		// and return false if is found.
		for(S32 i = objects.size() - 1; i >= 0; --i)
		{
			const LLUUID &obj_id = objects.at(i);
			if ( LLFriendCardsManager::instance().isObjDirectDescendentOfCategory(model->getObject(obj_id), current_cat) )
			{
				return FALSE;
			}
		}

	}
	return TRUE;
}

BOOL LLFolderBridge::isClipboardPasteableAsLink() const
{
	// Check normal paste-as-link permissions
	if (!LLInvFVBridge::isClipboardPasteableAsLink())
	{
		return FALSE;
	}

	const LLInventoryModel* model = getInventoryModel();
	if (!model)
	{
		return FALSE;
	}

	const LLViewerInventoryCategory *current_cat = getCategory();
	if (current_cat)
	{
		const BOOL is_in_friend_folder = LLFriendCardsManager::instance().isCategoryInFriendFolder( current_cat );
		const LLUUID &current_cat_id = current_cat->getUUID();
		std::vector<LLUUID> objects;
		LLClipboard::instance().pasteFromClipboard(objects);
		S32 count = objects.size();
		for(S32 i = 0; i < count; i++)
		{
			const LLUUID &obj_id = objects.at(i);
			const LLInventoryCategory *cat = model->getCategory(obj_id);
			if (cat)
			{
				const LLUUID &cat_id = cat->getUUID();
				// Don't allow recursive pasting
				if ((cat_id == current_cat_id) ||
					model->isObjectDescendentOf(current_cat_id, cat_id))
				{
					return FALSE;
				}
			}
			// Don't allow pasting duplicates to the Calling Card/Friends subfolders, see bug EXT-1599
			if ( is_in_friend_folder )
			{
				// If object is direct descendent of current Friends subfolder than return false.
				// Note: We can't use 'const LLInventoryCategory *cat', because it may be null
				// in case type of obj_id is LLInventoryItem.
				if ( LLFriendCardsManager::instance().isObjDirectDescendentOfCategory(model->getObject(obj_id), current_cat) )
				{
					return FALSE;
				}
			}
		}
	}
	return TRUE;

}


BOOL LLFolderBridge::dragCategoryIntoFolder(LLInventoryCategory* inv_cat,
											BOOL drop,
											std::string& tooltip_msg,
											BOOL is_link,
											BOOL user_confirm,
                                            LLPointer<LLInventoryCallback> cb)
{

	LLInventoryModel* model = getInventoryModel();

	if (!inv_cat) return FALSE; // shouldn't happen, but in case item is incorrectly parented in which case inv_cat will be NULL
	if (!model) return FALSE;
	if (!isAgentAvatarValid()) return FALSE;
	if (!isAgentInventory()) return FALSE; // cannot drag categories into library
	// <FS:TT> Client LSL Bridge (also for #AO)
	if (isLockedFolder()) return FALSE;
	// </FS:TT>

	LLInventoryPanel* destination_panel = mInventoryPanel.get();
	if (!destination_panel) return false;

	LLInventoryFilter* filter = getInventoryFilter();
	if (!filter) return false;

	const LLUUID &cat_id = inv_cat->getUUID();
	const LLUUID &current_outfit_id = model->findCategoryUUIDForType(LLFolderType::FT_CURRENT_OUTFIT);
	const LLUUID &marketplacelistings_id = model->findCategoryUUIDForType(LLFolderType::FT_MARKETPLACE_LISTINGS);
    const LLUUID from_folder_uuid = inv_cat->getParentUUID();
	
	const BOOL move_is_into_current_outfit = (mUUID == current_outfit_id);
	const BOOL move_is_into_marketplacelistings = model->isObjectDescendentOf(mUUID, marketplacelistings_id);
    const BOOL move_is_from_marketplacelistings = model->isObjectDescendentOf(cat_id, marketplacelistings_id);

	// check to make sure source is agent inventory, and is represented there.
	LLToolDragAndDrop::ESource source = LLToolDragAndDrop::getInstance()->getSource();
	const BOOL is_agent_inventory = (model->getCategory(cat_id) != NULL)
		&& (LLToolDragAndDrop::SOURCE_AGENT == source);

	BOOL accept = FALSE;
	U64 filter_types = filter->getFilterTypes();
	BOOL use_filter = filter_types && (filter_types&LLInventoryFilter::FILTERTYPE_DATE || (filter_types&LLInventoryFilter::FILTERTYPE_OBJECT)==0);

	if (is_agent_inventory)
	{
		const LLUUID &trash_id = model->findCategoryUUIDForType(LLFolderType::FT_TRASH);
		// <FS:Ansariel> FIRE-1392: Allow dragging all asset types into Landmarks folder
		//const LLUUID &landmarks_id = model->findCategoryUUIDForType(LLFolderType::FT_LANDMARK);
		const LLUUID &my_outifts_id = model->findCategoryUUIDForType(LLFolderType::FT_MY_OUTFITS);
		const LLUUID &lost_and_found_id = model->findCategoryUUIDForType(LLFolderType::FT_LOST_AND_FOUND);

		const BOOL move_is_into_trash = (mUUID == trash_id) || model->isObjectDescendentOf(mUUID, trash_id);
		const BOOL move_is_into_my_outfits = (mUUID == my_outifts_id) || model->isObjectDescendentOf(mUUID, my_outifts_id);
		const BOOL move_is_into_outfit = move_is_into_my_outfits || (getCategory() && getCategory()->getPreferredType()==LLFolderType::FT_OUTFIT);
		const BOOL move_is_into_current_outfit = (getCategory() && getCategory()->getPreferredType()==LLFolderType::FT_CURRENT_OUTFIT);
		// <FS:Ansariel> FIRE-1392: Allow dragging all asset types into Landmarks folder
		//const BOOL move_is_into_landmarks = (mUUID == landmarks_id) || model->isObjectDescendentOf(mUUID, landmarks_id);
		const BOOL move_is_into_lost_and_found = model->isObjectDescendentOf(mUUID, lost_and_found_id);

		//--------------------------------------------------------------------------------
		// Determine if folder can be moved.
		//

		BOOL is_movable = TRUE;

        if (is_movable && (marketplacelistings_id == cat_id))
        {
            is_movable = FALSE;
            tooltip_msg = LLTrans::getString("TooltipOutboxCannotMoveRoot");
        }
        if (is_movable && move_is_from_marketplacelistings && LLMarketplaceData::instance().getActivationState(cat_id))
        {
            // If the incoming folder is listed and active (and is therefore either the listing or the version folder),
            // then moving is *not* allowed
            is_movable = FALSE;
            tooltip_msg = LLTrans::getString("TooltipOutboxDragActive");
        }
		if (is_movable && (mUUID == cat_id))
		{
			is_movable = FALSE;
			tooltip_msg = LLTrans::getString("TooltipDragOntoSelf");
		}
		if (is_movable && (model->isObjectDescendentOf(mUUID, cat_id)))
		{
			is_movable = FALSE;
			tooltip_msg = LLTrans::getString("TooltipDragOntoOwnChild");
		}
		if (is_movable && LLFolderType::lookupIsProtectedType(inv_cat->getPreferredType()))
		{
			is_movable = FALSE;
			// tooltip?
		}

		U32 max_items_to_wear = gSavedSettings.getU32("WearFolderLimit");
		if (is_movable && move_is_into_outfit)
		{
			if (mUUID == my_outifts_id)
			{
				if (source != LLToolDragAndDrop::SOURCE_AGENT || move_is_from_marketplacelistings)
				{
					tooltip_msg = LLTrans::getString("TooltipOutfitNotInInventory");
					is_movable = false;
				}
				else if (can_move_to_my_outfits(model, inv_cat, max_items_to_wear))
				{
					is_movable = true;
				}
				else
				{
					tooltip_msg = LLTrans::getString("TooltipCantCreateOutfit");
					is_movable = false;
				}
			}
			else if(getCategory() && getCategory()->getPreferredType() == LLFolderType::FT_NONE)
			{
				is_movable = ((inv_cat->getPreferredType() == LLFolderType::FT_NONE) || (inv_cat->getPreferredType() == LLFolderType::FT_OUTFIT));
			}
			else
			{
				is_movable = false;
			}
		}
		if(is_movable && move_is_into_current_outfit && is_link)
		{
			is_movable = FALSE;
		}
		if (is_movable && move_is_into_lost_and_found)
		{
			is_movable = FALSE;
		}
		if (is_movable && (mUUID == model->findCategoryUUIDForType(LLFolderType::FT_FAVORITE)))
		{
			is_movable = FALSE;
			// tooltip?
		}
		if (is_movable && (getPreferredType() == LLFolderType::FT_MARKETPLACE_STOCK))
		{
            // One cannot move a folder into a stock folder
			is_movable = FALSE;
			// tooltip?
        }
		
		LLInventoryModel::cat_array_t descendent_categories;
		LLInventoryModel::item_array_t descendent_items;
		if (is_movable)
		{
			model->collectDescendents(cat_id, descendent_categories, descendent_items, FALSE);
			for (S32 i=0; i < descendent_categories.size(); ++i)
			{
				LLInventoryCategory* category = descendent_categories[i];
				if(LLFolderType::lookupIsProtectedType(category->getPreferredType()))
				{
					// Can't move "special folders" (e.g. Textures Folder).
					is_movable = FALSE;
					break;
				}
			}
		}
		if (is_movable
			&& move_is_into_current_outfit
			&& descendent_items.size() > max_items_to_wear)
		{
			LLInventoryModel::cat_array_t cats;
			LLInventoryModel::item_array_t items;
			LLFindWearablesEx not_worn(/*is_worn=*/ false, /*include_body_parts=*/ false);
			gInventory.collectDescendentsIf(cat_id,
				cats,
				items,
				LLInventoryModel::EXCLUDE_TRASH,
				not_worn);

			if (items.size() > max_items_to_wear)
			{
				// Can't move 'large' folders into current outfit: MAINT-4086
				is_movable = FALSE;
				LLStringUtil::format_map_t args;
				args["AMOUNT"] = llformat("%d", max_items_to_wear);
				tooltip_msg = LLTrans::getString("TooltipTooManyWearables",args);
			}
		}
		if (is_movable && move_is_into_trash)
		{
			for (S32 i=0; i < descendent_items.size(); ++i)
			{
				LLInventoryItem* item = descendent_items[i];
				if (get_is_item_worn(item->getUUID()))
				{
					is_movable = FALSE;
					break; // It's generally movable, but not into the trash.
				}
			}
		}
		// <FS:Ansariel> FIRE-1392: Allow dragging all asset types into Landmarks folder
		//if (is_movable && move_is_into_landmarks)
		//{
		//	for (S32 i=0; i < descendent_items.size(); ++i)
		//	{
		//		LLViewerInventoryItem* item = descendent_items[i];

		//		// Don't move anything except landmarks and categories into Landmarks folder.
		//		// We use getType() instead of getActua;Type() to allow links to landmarks and folders.
		//		if (LLAssetType::AT_LANDMARK != item->getType() && LLAssetType::AT_CATEGORY != item->getType())
		//		{
		//			is_movable = FALSE;
		//			break; // It's generally movable, but not into Landmarks.
		//		}
		//	}
		//}
		// </FS:Ansariel>
        
		if (is_movable && move_is_into_marketplacelistings)
		{
            const LLViewerInventoryCategory * master_folder = model->getFirstDescendantOf(marketplacelistings_id, mUUID);
            LLViewerInventoryCategory * dest_folder = getCategory();
            S32 bundle_size = (drop ? 1 : LLToolDragAndDrop::instance().getCargoCount());
            is_movable = can_move_folder_to_marketplace(master_folder, dest_folder, inv_cat, tooltip_msg, bundle_size);
		}

		if (is_movable)
		{
			LLInventoryPanel* active_panel = LLInventoryPanel::getActiveInventoryPanel(FALSE);
			is_movable = active_panel != NULL;

			// For a folder to pass the filter all its descendants are required to pass.
			// We make this exception to allow reordering folders within an inventory panel,
			// which has a filter applied, like Recent tab for example.
			// There may be folders which are displayed because some of their descendants pass
			// the filter, but other don't, and thus remain hidden. Without this check,
			// such folders would not be allowed to be moved within a panel.
			if (destination_panel == active_panel)
			{
				is_movable = true;
			}
			else
			{
				LLFolderView* active_folder_view = NULL;

				if (is_movable)
				{
					active_folder_view = active_panel->getRootFolder();
					is_movable = active_folder_view != NULL;
				}

				if (is_movable && use_filter)
				{
					// Check whether the folder being dragged from active inventory panel
					// passes the filter of the destination panel.
					// <FS:Ansariel> FIRE-7219: Allow DnD operation on filtered folder views
					//is_movable = check_category(model, cat_id, active_panel, filter);
				}
			}
		}

// [RLVa:KB] - Checked: 2011-03-29 (RLVa-1.3.0g) | Added: RLVa-1.3.0g
		if ( (is_movable) && (rlv_handler_t::isEnabled()) && (RlvFolderLocks::instance().hasLockedFolder(RLV_LOCK_ANY)) )
		{
			is_movable = RlvFolderLocks::instance().canMoveFolder(cat_id, mUUID);
		}
// [/RLVa:KB]

		// 
		//--------------------------------------------------------------------------------

		accept = is_movable;

		if (accept && drop)
		{
            // Dropping in or out of marketplace needs (sometimes) confirmation
            if (user_confirm && (move_is_from_marketplacelistings || move_is_into_marketplacelistings))
            {
                if (move_is_from_marketplacelistings && (LLMarketplaceData::instance().isInActiveFolder(cat_id) ||
                                                         LLMarketplaceData::instance().isListedAndActive(cat_id)))
                {
                    if (LLMarketplaceData::instance().isListed(cat_id) || LLMarketplaceData::instance().isVersionFolder(cat_id))
                    {
                        // Move the active version folder or listing folder itself outside marketplace listings will unlist the listing so ask that question specifically
                        LLNotificationsUtil::add("ConfirmMerchantUnlist", LLSD(), LLSD(), boost::bind(&LLFolderBridge::callback_dropCategoryIntoFolder, this, _1, _2, inv_cat));
                    }
                    else
                    {
                        // Any other case will simply modify but not unlist an active listed listing
                        LLNotificationsUtil::add("ConfirmMerchantActiveChange", LLSD(), LLSD(), boost::bind(&LLFolderBridge::callback_dropCategoryIntoFolder, this, _1, _2, inv_cat));
                    }
                    return true;
                }
                if (move_is_from_marketplacelistings && LLMarketplaceData::instance().isVersionFolder(cat_id))
                {
                    // Moving the version folder from its location will deactivate it. Ask confirmation.
                    LLNotificationsUtil::add("ConfirmMerchantClearVersion", LLSD(), LLSD(), boost::bind(&LLFolderBridge::callback_dropCategoryIntoFolder, this, _1, _2, inv_cat));
                    return true;
                }
                if (move_is_into_marketplacelistings && LLMarketplaceData::instance().isInActiveFolder(mUUID))
                {
                    // Moving something in an active listed listing will modify it. Ask confirmation.
                    LLNotificationsUtil::add("ConfirmMerchantActiveChange", LLSD(), LLSD(), boost::bind(&LLFolderBridge::callback_dropCategoryIntoFolder, this, _1, _2, inv_cat));
                    return true;
                }
                if (move_is_from_marketplacelistings && LLMarketplaceData::instance().isListed(cat_id))
                {
                    // Moving a whole listing folder will result in archival of SLM data. Ask confirmation.
                    LLNotificationsUtil::add("ConfirmListingCutOrDelete", LLSD(), LLSD(), boost::bind(&LLFolderBridge::callback_dropCategoryIntoFolder, this, _1, _2, inv_cat));
                    return true;
                }
                if (move_is_into_marketplacelistings && !move_is_from_marketplacelistings)
                {
                    LLNotificationsUtil::add("ConfirmMerchantMoveInventory", LLSD(), LLSD(), boost::bind(&LLFolderBridge::callback_dropCategoryIntoFolder, this, _1, _2, inv_cat));
                    return true;
                }
            }
			// Look for any gestures and deactivate them
			if (move_is_into_trash)
			{
				for (S32 i=0; i < descendent_items.size(); i++)
				{
					LLInventoryItem* item = descendent_items[i];
					if (item->getType() == LLAssetType::AT_GESTURE
						&& LLGestureMgr::instance().isGestureActive(item->getUUID()))
					{
						LLGestureMgr::instance().deactivateGesture(item->getUUID());
					}
				}
			}

			if (mUUID == my_outifts_id)
			{
				// Category can contains objects,
				// create a new folder and populate it with links to original objects
				dropToMyOutfits(inv_cat, cb);
			}
			// if target is current outfit folder we use link
			else if (move_is_into_current_outfit &&
				(inv_cat->getPreferredType() == LLFolderType::FT_NONE ||
				inv_cat->getPreferredType() == LLFolderType::FT_OUTFIT))
			{
				// traverse category and add all contents to currently worn.
				BOOL append = true;
				LLAppearanceMgr::instance().wearInventoryCategory(inv_cat, false, append);
                if (cb) cb->fire(inv_cat->getUUID());
			}
			else if (move_is_into_marketplacelistings)
			{
				move_folder_to_marketplacelistings(inv_cat, mUUID);
                if (cb) cb->fire(inv_cat->getUUID());
			}
			else
			{
				if (model->isObjectDescendentOf(cat_id, model->findCategoryUUIDForType(LLFolderType::FT_INBOX)))
				{
					set_dad_inbox_object(cat_id);
				}

				// Reparent the folder and restamp children if it's moving
				// into trash.
				LLInvFVBridge::changeCategoryParent(
					model,
					(LLViewerInventoryCategory*)inv_cat,
					mUUID,
					move_is_into_trash);
                if (cb) cb->fire(inv_cat->getUUID());
			}
            if (move_is_from_marketplacelistings)
            {
                // If we are moving a folder at the listing folder level (i.e. its parent is the marketplace listings folder)
                if (from_folder_uuid == marketplacelistings_id)
                {
                    // Clear the folder from the marketplace in case it is a listing folder
                    if (LLMarketplaceData::instance().isListed(cat_id))
                    {
                        LLMarketplaceData::instance().clearListing(cat_id);
                    }
                }
                else
                {
                    // If we move from within an active (listed) listing, checks that it's still valid, if not, unlist
                    LLUUID version_folder_id = LLMarketplaceData::instance().getActiveFolder(from_folder_uuid);
                    if (version_folder_id.notNull())
                    {
                        LLMarketplaceValidator::getInstance()->validateMarketplaceListings(
                            version_folder_id,
                            [version_folder_id](bool result)
                        {
                            if (!result)
                            {
                                LLMarketplaceData::instance().activateListing(version_folder_id, false);
                            }
                        }
                        );
                    }
                    // In all cases, update the listing we moved from so suffix are updated
                    update_marketplace_category(from_folder_uuid);
                    if (cb) cb->fire(inv_cat->getUUID());
                }
            }
		}
	}
	else if (LLToolDragAndDrop::SOURCE_WORLD == source)
	{
		if (move_is_into_marketplacelistings)
		{
			tooltip_msg = LLTrans::getString("TooltipOutboxNotInInventory");
			accept = FALSE;
		}
		else
		{
            // Todo: fix me. moving from task inventory doesn't have a completion callback,
            // yet making a copy creates new item id so this doesn't work right
            std::function<void(S32, void*, const LLMoveInv*)> callback = [cb](S32, void*, const LLMoveInv* move_inv) mutable
            {
                two_uuids_list_t::const_iterator move_it;
                for (move_it = move_inv->mMoveList.begin();
                     move_it != move_inv->mMoveList.end();
                     ++move_it)
                {
                    if (cb)
                    {
                        cb->fire(move_it->second);
                    }
                }
            };
			accept = move_inv_category_world_to_agent(cat_id, mUUID, drop, callback, NULL, filter);
		}
	}
	else if (LLToolDragAndDrop::SOURCE_LIBRARY == source)
	{
		if (move_is_into_marketplacelistings)
		{
			tooltip_msg = LLTrans::getString("TooltipOutboxNotInInventory");
			accept = FALSE;
		}
		else
		{
			// Accept folders that contain complete outfits.
			accept = move_is_into_current_outfit && LLAppearanceMgr::instance().getCanMakeFolderIntoOutfit(cat_id);
		}		

		if (accept && drop)
		{
			LLAppearanceMgr::instance().wearInventoryCategory(inv_cat, true, false);
		}
	}

	return accept;
}

void warn_move_inventory(LLViewerObject* object, boost::shared_ptr<LLMoveInv> move_inv)
{
	const char* dialog = NULL;
	if (object->flagScripted())
	{
		dialog = "MoveInventoryFromScriptedObject";
	}
	else
	{
		dialog = "MoveInventoryFromObject";
	}

    static LLNotificationPtr notification_ptr;
    static boost::shared_ptr<LLMoveInv> inv_ptr;

    // Notification blocks user from interacting with inventories so everything that comes after first message
    // is part of this message - don'r show it again
    // Note: workaround for MAINT-5495 untill proper refactoring and warning system for Drag&Drop can be made.
    if (notification_ptr == NULL
        || !notification_ptr->isActive()
        || LLNotificationsUtil::find(notification_ptr->getID()) == NULL
        || inv_ptr->mCategoryID != move_inv->mCategoryID
        || inv_ptr->mObjectID != move_inv->mObjectID)
    {
        notification_ptr = LLNotificationsUtil::add(dialog, LLSD(), LLSD(), boost::bind(move_task_inventory_callback, _1, _2, move_inv));
        inv_ptr = move_inv;
    }
    else
    {
        // Notification is alive and not responded, operating inv_ptr should be safe so attach new data
        two_uuids_list_t::iterator move_it;
        for (move_it = move_inv->mMoveList.begin();
            move_it != move_inv->mMoveList.end();
            ++move_it)
        {
            inv_ptr->mMoveList.push_back(*move_it);
        }
        move_inv.reset();
    }
}

// Move/copy all inventory items from the Contents folder of an in-world
// object to the agent's inventory, inside a given category.
BOOL move_inv_category_world_to_agent(const LLUUID& object_id,
									  const LLUUID& category_id,
									  BOOL drop,
									  std::function<void(S32, void*, const LLMoveInv*)> callback,
									  void* user_data,
									  LLInventoryFilter* filter)
{
	// Make sure the object exists. If we allowed dragging from
	// anonymous objects, it would be possible to bypass
	// permissions.
	// content category has same ID as object itself
	LLViewerObject* object = gObjectList.findObject(object_id);
	if(!object)
	{
		LL_INFOS() << "Object not found for drop." << LL_ENDL;
		return FALSE;
	}

	// this folder is coming from an object, as there is only one folder in an object, the root,
	// we need to collect the entire contents and handle them as a group
	LLInventoryObject::object_list_t inventory_objects;
	object->getInventoryContents(inventory_objects);

	if (inventory_objects.empty())
	{
		LL_INFOS() << "Object contents not found for drop." << LL_ENDL;
		return FALSE;
	}

	BOOL accept = FALSE;
	BOOL is_move = FALSE;
	BOOL use_filter = FALSE;
	if (filter)
	{
		U64 filter_types = filter->getFilterTypes();
		use_filter = filter_types && (filter_types&LLInventoryFilter::FILTERTYPE_DATE || (filter_types&LLInventoryFilter::FILTERTYPE_OBJECT)==0);
	}

	// coming from a task. Need to figure out if the person can
	// move/copy this item.
	LLInventoryObject::object_list_t::iterator it = inventory_objects.begin();
	LLInventoryObject::object_list_t::iterator end = inventory_objects.end();
	for ( ; it != end; ++it)
	{
		LLInventoryItem* item = dynamic_cast<LLInventoryItem*>(it->get());
		if (!item)
		{
			LL_WARNS() << "Invalid inventory item for drop" << LL_ENDL;
			continue;
		}

		// coming from a task. Need to figure out if the person can
		// move/copy this item.
		LLPermissions perm(item->getPermissions());
		if((perm.allowCopyBy(gAgent.getID(), gAgent.getGroupID())
			&& perm.allowTransferTo(gAgent.getID())))
//			|| gAgent.isGodlike())
		{
			accept = TRUE;
		}
		else if(object->permYouOwner())
		{
			// If the object cannot be copied, but the object the
			// inventory is owned by the agent, then the item can be
			// moved from the task to agent inventory.
			is_move = TRUE;
			accept = TRUE;
		}

		if (accept && use_filter)
		{
			accept = filter->check(item);
		}

		if (!accept)
		{
			break;
		}
	}

	if(drop && accept)
	{
		it = inventory_objects.begin();
        boost::shared_ptr<LLMoveInv> move_inv(new LLMoveInv);
		move_inv->mObjectID = object_id;
		move_inv->mCategoryID = category_id;
		move_inv->mCallback = callback;
		move_inv->mUserData = user_data;

		for ( ; it != end; ++it)
		{
			two_uuids_t two(category_id, (*it)->getUUID());
			move_inv->mMoveList.push_back(two);
		}

		if(is_move)
		{
			// Callback called from within here.
			warn_move_inventory(object, move_inv);
		}
		else
		{
			LLNotification::Params params("MoveInventoryFromObject");
			params.functor.function(boost::bind(move_task_inventory_callback, _1, _2, move_inv));
			LLNotifications::instance().forceResponse(params, 0);
		}
	}
	return accept;
}

void LLRightClickInventoryFetchDescendentsObserver::execute(bool clear_observer)
{
	// Bail out immediately if no descendents
	if( mComplete.empty() )
	{
		LL_WARNS() << "LLRightClickInventoryFetchDescendentsObserver::done with empty mCompleteFolders" << LL_ENDL;
		if (clear_observer)
		{
		gInventory.removeObserver(this);
		delete this;
		}
		return;
	}

	// Copy the list of complete fetched folders while "this" is still valid
	uuid_vec_t completed_folder = mComplete;
	
	// Clean up, and remove this as an observer now since recursive calls
	// could notify observers and throw us into an infinite loop.
	if (clear_observer)
	{
		gInventory.removeObserver(this);
		delete this;
	}

	for (uuid_vec_t::iterator current_folder = completed_folder.begin(); current_folder != completed_folder.end(); ++current_folder)
	{
		// Get the information on the fetched folder items and subfolders and fetch those 
		LLInventoryModel::cat_array_t* cat_array;
		LLInventoryModel::item_array_t* item_array;
		gInventory.getDirectDescendentsOf(*current_folder, cat_array, item_array);

		S32 item_count(0);
		if( item_array )
		{			
			item_count = item_array->size();
		}
		
		S32 cat_count(0);
		if( cat_array )
		{			
			cat_count = cat_array->size();
		}

		// Move to next if current folder empty
		if ((item_count == 0) && (cat_count == 0))
		{
			continue;
		}

		uuid_vec_t ids;
		LLRightClickInventoryFetchObserver* outfit = NULL;
		LLRightClickInventoryFetchDescendentsObserver* categories = NULL;

		// Fetch the items
		if (item_count)
		{
			for (S32 i = 0; i < item_count; ++i)
			{
				ids.push_back(item_array->at(i)->getUUID());
			}
			outfit = new LLRightClickInventoryFetchObserver(ids);
		}
		// Fetch the subfolders
		if (cat_count)
		{
			for (S32 i = 0; i < cat_count; ++i)
			{
				ids.push_back(cat_array->at(i)->getUUID());
			}
			categories = new LLRightClickInventoryFetchDescendentsObserver(ids);
		}

		// Perform the item fetch
		if (outfit)
		{
	outfit->startFetch();
			outfit->execute();				// Not interested in waiting and this will be right 99% of the time.
			delete outfit;
//Uncomment the following code for laggy Inventory UI.
			/*
			 if (outfit->isFinished())
	{
	// everything is already here - call done.
				outfit->execute();
				delete outfit;
	}
	else
	{
				// it's all on its way - add an observer, and the inventory
	// will call done for us when everything is here.
	gInventory.addObserver(outfit);
			}
			*/
		}
		// Perform the subfolders fetch : this is where we truly recurse down the folder hierarchy
		if (categories)
		{
			categories->startFetch();
			if (categories->isFinished())
			{
				// everything is already here - call done.
				categories->execute();
				delete categories;
			}
			else
			{
				// it's all on its way - add an observer, and the inventory
				// will call done for us when everything is here.
				gInventory.addObserver(categories);
			}
		}
	}
}


//~~~~~~~~~~~~~~~~~~~~~~~~~~~~~~~~~~~~~~~~~~~~~~~~~~~~~~~~~~~~~~~~
// Class LLInventoryWearObserver
//
// Observer for "copy and wear" operation to support knowing
// when the all of the contents have been added to inventory.
//~~~~~~~~~~~~~~~~~~~~~~~~~~~~~~~~~~~~~~~~~~~~~~~~~~~~~~~~~~~~~~~~
class LLInventoryCopyAndWearObserver : public LLInventoryObserver
{
public:
	LLInventoryCopyAndWearObserver(const LLUUID& cat_id, int count, bool folder_added=false, bool replace=false) :
		mCatID(cat_id), mContentsCount(count), mFolderAdded(folder_added), mReplace(replace){}
	virtual ~LLInventoryCopyAndWearObserver() {}
	virtual void changed(U32 mask);

protected:
	LLUUID mCatID;
	int    mContentsCount;
	bool   mFolderAdded;
	bool   mReplace;
};



void LLInventoryCopyAndWearObserver::changed(U32 mask)
{
	if((mask & (LLInventoryObserver::ADD)) != 0)
	{
		if (!mFolderAdded)
		{
			const std::set<LLUUID>& changed_items = gInventory.getChangedIDs();

			std::set<LLUUID>::const_iterator id_it = changed_items.begin();
			std::set<LLUUID>::const_iterator id_end = changed_items.end();
			for (;id_it != id_end; ++id_it)
			{
				if ((*id_it) == mCatID)
				{
					mFolderAdded = TRUE;
					break;
				}
			}
		}

		if (mFolderAdded)
		{
			LLViewerInventoryCategory* category = gInventory.getCategory(mCatID);
			if (NULL == category)
			{
				LL_WARNS() << "gInventory.getCategory(" << mCatID
						<< ") was NULL" << LL_ENDL;
			}
			else
			{
				if (category->getDescendentCount() ==
				    mContentsCount)
				{
					gInventory.removeObserver(this);
					LLAppearanceMgr::instance().wearInventoryCategory(category, FALSE, !mReplace);
					delete this;
				}
			}
		}

	}
}



void LLFolderBridge::performAction(LLInventoryModel* model, std::string action)
{
	if ("open" == action)
	{
		LLFolderViewFolder *f = dynamic_cast<LLFolderViewFolder   *>(mInventoryPanel.get()->getItemByID(mUUID));
		if (f)
		{
			f->toggleOpen();
		}
		
		return;
	}
    else if ("thumbnail" == action)
    {
        LLSD data(mUUID);
        LLFloaterReg::showInstance("change_item_thumbnail", data);
        return;
    }
	else if ("paste" == action)
	{
		pasteFromClipboard();
		return;
	}
	else if ("paste_link" == action)
	{
		pasteLinkFromClipboard();
		return;
	}
	else if ("properties" == action)
	{
		showProperties();
		return;
	}
	else if ("replaceoutfit" == action)
	{
		modifyOutfit(FALSE);
		return;
	}
	else if ("addtooutfit" == action)
	{
		modifyOutfit(TRUE);
		return;
	}
// <FS:TT> Patch: ReplaceWornItemsOnly
	else if ("replaceitems" == action)
	{
		LLInventoryModel* model = getInventoryModel();
		if(!model) return;
		LLViewerInventoryCategory* cat = getCategory();
		if(!cat) return;

		gInventory.wearItemsOnAvatar(cat);
		return;
	}
// </FS:TT>
	else if ("show_in_main_panel" == action)
	{
		LLInventoryPanel::openInventoryPanelAndSetSelection(true, mUUID, true);
		return;
	}
	else if ("cut" == action)
	{
		cutToClipboard();
		return;
	}
	else if ("copy" == action)
	{
		copyToClipboard();
		return;
	}
	else if ("removefromoutfit" == action)
	{
		LLInventoryModel* model = getInventoryModel();
		if(!model) return;
		LLViewerInventoryCategory* cat = getCategory();
		if(!cat) return;

		LLAppearanceMgr::instance().takeOffOutfit( cat->getLinkedUUID() );
		return;
	}
	else if ("copyoutfittoclipboard" == action)
	{
		copyOutfitToClipboard();
	}
	else if ("purge" == action)
	{
		purgeItem(model, mUUID);
		return;
	}
	else if ("restore" == action)
	{
		restoreItem();
		return;
	}
	else if ("marketplace_list" == action)
	{
        if (depth_nesting_in_marketplace(mUUID) == 1)
        {
            LLUUID version_folder_id = LLMarketplaceData::instance().getVersionFolder(mUUID);
            mMessage = "";

            LLMarketplaceValidator::getInstance()->validateMarketplaceListings(
                version_folder_id,
                [this](bool result)
            {
                // todo: might need to ensure bridge/mUUID exists or this will cause crashes
                if (!result)
                {
                    LLSD subs;
                    subs["[ERROR_CODE]"] = mMessage;
                    LLNotificationsUtil::add("MerchantListingFailed", subs);
                }
                else
                {
                    LLMarketplaceData::instance().activateListing(mUUID, true);
                }
            },
                boost::bind(&LLFolderBridge::gatherMessage, this, _1, _2, _3)
            );
        }
		return;
	}
	else if ("marketplace_activate" == action)
	{
        if (depth_nesting_in_marketplace(mUUID) == 2)
        {
            mMessage = "";

            LLMarketplaceValidator::getInstance()->validateMarketplaceListings(
                mUUID,
                [this](bool result)
            {
                if (!result)
                {
                    LLSD subs;
                    subs["[ERROR_CODE]"] = mMessage;
                    LLNotificationsUtil::add("MerchantFolderActivationFailed", subs);
                }
                else
                {
                    LLInventoryCategory* category = gInventory.getCategory(mUUID);
                    LLMarketplaceData::instance().setVersionFolder(category->getParentUUID(), mUUID);
                }
            },
                boost::bind(&LLFolderBridge::gatherMessage, this, _1, _2, _3),
                false,
                2);
        }
		return;
	}
	else if ("marketplace_unlist" == action)
	{
        if (depth_nesting_in_marketplace(mUUID) == 1)
        {
            LLMarketplaceData::instance().activateListing(mUUID,false,1);
        }
		return;
	}
	else if ("marketplace_deactivate" == action)
	{
        if (depth_nesting_in_marketplace(mUUID) == 2)
        {
			LLInventoryCategory* category = gInventory.getCategory(mUUID);
            LLMarketplaceData::instance().setVersionFolder(category->getParentUUID(), LLUUID::null, 1);
        }
		return;
	}
	else if ("marketplace_create_listing" == action)
	{
        mMessage = "";

        // first run vithout fix_hierarchy, second run with fix_hierarchy
        LLMarketplaceValidator::getInstance()->validateMarketplaceListings(
            mUUID,
            [this](bool result)
        {
            if (!result)
            {
                mMessage = "";

                LLMarketplaceValidator::getInstance()->validateMarketplaceListings(
                    mUUID,
                    [this](bool result)
                {
                    if (result)
                    {
                        LLNotificationsUtil::add("MerchantForceValidateListing");
                        LLMarketplaceData::instance().createListing(mUUID);
                    }
                    else
                    {
                        LLSD subs;
                        subs["[ERROR_CODE]"] = mMessage;
                        LLNotificationsUtil::add("MerchantListingFailed", subs);
                    }
                },
                    boost::bind(&LLFolderBridge::gatherMessage, this, _1, _2, _3),
                    true);
            }
            else
            {
                LLMarketplaceData::instance().createListing(mUUID);
            }
        },
            boost::bind(&LLFolderBridge::gatherMessage, this, _1, _2, _3),
            false);
        
		return;
	}
    else if ("marketplace_disassociate_listing" == action)
    {
        LLMarketplaceData::instance().clearListing(mUUID);
		return;
    }
    else if ("marketplace_get_listing" == action)
    {
        // This is used only to exercise the SLM API but won't be shown to end users
        LLMarketplaceData::instance().getListing(mUUID);
		return;
    }
	else if ("marketplace_associate_listing" == action)
	{
        LLFloaterAssociateListing::show(mUUID);
		return;
	}
	else if ("marketplace_check_listing" == action)
	{
        LLSD data(mUUID);
        LLFloaterReg::showInstance("marketplace_validation", data);
		return;
	}
	else if ("marketplace_edit_listing" == action)
	{
        std::string url = LLMarketplaceData::instance().getListingURL(mUUID);
        if (!url.empty())
        {
            LLUrlAction::openURL(url);
        }
		return;
	}
// [SL:KB] - Patch: Inventory-Misc | Checked: 2011-05-28 (Catznip-2.6.0a) | Added: Catznip-2.6.0a
	else if ("move_to_lost_and_found" == action)
	{
		LLInventoryModel* pModel = getInventoryModel();
		LLViewerInventoryCategory* pCat = getCategory();
		if ( (!pModel) || (&gInventory != pModel) || (!pCat) )
			return;

		LLInventoryModel* model = &gInventory;
		model->changeCategoryParent(pCat,gInventory.findCategoryUUIDForType(LLFolderType::FT_LOST_AND_FOUND),FALSE);

		gInventory.addChangedMask(LLInventoryObserver::REBUILD, mUUID);
		gInventory.notifyObservers();
	}
// [/SL:KB]
#ifndef LL_RELEASE_FOR_DOWNLOAD
	else if ("delete_system_folder" == action)
	{
		removeSystemFolder();
	}
#endif
	else if (("move_to_marketplace_listings" == action) || ("copy_to_marketplace_listings" == action) || ("copy_or_move_to_marketplace_listings" == action))
	{
		LLInventoryCategory * cat = gInventory.getCategory(mUUID);
		if (!cat) return;
        const LLUUID &marketplacelistings_id = model->findCategoryUUIDForType(LLFolderType::FT_MARKETPLACE_LISTINGS);
        move_folder_to_marketplacelistings(cat, marketplacelistings_id, ("move_to_marketplace_listings" != action), (("copy_or_move_to_marketplace_listings" == action)));
    }
	// <FS:Ansariel> FIRE-29342: Protect folder option
	else if ("protect_folder" == action)
	{
		LLSD protected_folders = gSavedPerAccountSettings.getLLSD("FSProtectedFolders");
		protected_folders.append(mUUID);
		gSavedPerAccountSettings.setLLSD("FSProtectedFolders", protected_folders);
	}
	else if ("unprotect_folder" == action)
	{
		LLSD protected_folders = gSavedPerAccountSettings.getLLSD("FSProtectedFolders");
		LLSD new_protected_folders;
		for (LLSD::array_const_iterator it = protected_folders.beginArray(); it != protected_folders.endArray(); ++it)
		{
			if ((*it).asUUID() != mUUID)
			{
				new_protected_folders.append(*it);
			}
		}
		gSavedPerAccountSettings.setLLSD("FSProtectedFolders", new_protected_folders);
	}
	// </FS:Ansariel>
	// <FS:Ansariel> Show folder in new window option
	else if ("show_in_new_window" == action)
	{
		LLFloaterReg::showInstance("fs_partial_inventory", LLSD().with("start_folder_id", mUUID).with("start_folder_name", mDisplayName));
	}
	// </FS:Ansariel>

	// <FS:Zi> Add "Reload folder" action to inventory
	else if ("reload_folder" == action)
	{
		LLViewerInventoryCategory *cat = model->getCategory(mUUID);

		if (!cat)
		{
			return;
		}

		cat->setVersion(LLViewerInventoryCategory::VERSION_UNKNOWN);
        cat->fetch();
	}
	// </FS:Zi>
}

void LLFolderBridge::gatherMessage(std::string& message, S32 depth, LLError::ELevel log_level)
{
    if (log_level >= LLError::LEVEL_ERROR)
    {
        if (!mMessage.empty())
        {
            // Currently, we do not gather all messages as it creates very long alerts
            // Users can get to the whole list of errors on a listing using the "Check for Errors" audit button or "Check listing" right click menu
            //mMessage += "\n";
            return;
        }
        // Take the leading spaces out...
        std::string::size_type start = message.find_first_not_of(" ");
        // Append the message
        mMessage += message.substr(start, message.length() - start);
    }
}

void LLFolderBridge::copyOutfitToClipboard()
{
	std::string text;

	LLInventoryModel::cat_array_t* cat_array;
	LLInventoryModel::item_array_t* item_array;
	gInventory.getDirectDescendentsOf(mUUID, cat_array, item_array);

	S32 item_count(0);
	if( item_array )
	{			
		item_count = item_array->size();
	}

	if (item_count)
	{
		for (S32 i = 0; i < item_count;)
		{
			LLSD uuid =item_array->at(i)->getUUID();
			LLViewerInventoryItem* item = gInventory.getItem(uuid);

			i++;
			if (item != NULL)
			{
				// Append a newline to all but the last line
				text += i != item_count ? item->getName() + "\n" : item->getName();
			}
		}
	}

	LLClipboard::instance().copyToClipboard(utf8str_to_wstring(text),0,text.size());
}

void LLFolderBridge::openItem()
{
	LL_DEBUGS() << "LLFolderBridge::openItem()" << LL_ENDL;

    LLInventoryPanel* panel = mInventoryPanel.get();
    if (!panel)
    {
        return;
    }
    LLInventoryModel* model = getInventoryModel();
    if (!model)
    {
        return;
    }
    if (mUUID.isNull())
    {
        return;
    }
    panel->onFolderOpening(mUUID);
	bool fetching_inventory = model->fetchDescendentsOf(mUUID);
	// Only change folder type if we have the folder contents.
	if (!fetching_inventory)
	{
		// Disabling this for now, it's causing crash when new items are added to folders
		// since folder type may change before new item item has finished processing.
		// determineFolderType();
	}
}

void LLFolderBridge::closeItem()
{
	determineFolderType();
}

void LLFolderBridge::determineFolderType()
{
	if (isUpToDate())
	{
		LLInventoryModel* model = getInventoryModel();
		LLViewerInventoryCategory* category = model->getCategory(mUUID);
		if (category)
		{
			category->determineFolderType();
		}
	}
}

BOOL LLFolderBridge::isItemRenameable() const
{
	return get_is_category_renameable(getInventoryModel(), mUUID);
}

void LLFolderBridge::restoreItem()
{
	LLViewerInventoryCategory* cat;
	cat = (LLViewerInventoryCategory*)getCategory();
	if(cat)
	{
		LLInventoryModel* model = getInventoryModel();
		const LLUUID new_parent = model->findCategoryUUIDForType(LLFolderType::assetTypeToFolderType(cat->getType()));
		// do not restamp children on restore
		LLInvFVBridge::changeCategoryParent(model, cat, new_parent, FALSE);
	}
}

LLFolderType::EType LLFolderBridge::getPreferredType() const
{
	LLFolderType::EType preferred_type = LLFolderType::FT_NONE;
	LLViewerInventoryCategory* cat = getCategory();
	if(cat)
	{
		// <FS:Ansariel> Special virtual system folder icons; Since these folders can be user-created
		//               and not protected, we will assign the folder type here instead of in
		//               LLFolderDictionary. By latter and not declaring them as protected so the user
		//               could delete them if they desire, they would not show up within the list of
		//               protected folders in inventory, by underneath them among the other normal
		//               folders, which is not desired.
		//preferred_type = cat->getPreferredType();
		std::string catName(cat->getName());
		if (catName == ROOT_FIRESTORM_FOLDER) preferred_type = LLFolderType::FT_FIRESTORM;
		else if (catName == RLV_ROOT_FOLDER) preferred_type = LLFolderType::FT_RLV;
		else if (catName == "#Phoenix") preferred_type = LLFolderType::FT_PHOENIX;
		else preferred_type = cat->getPreferredType();
		// </FS:Ansariel>
	}

	return preferred_type;
}

// Icons for folders are based on the preferred type
LLUIImagePtr LLFolderBridge::getIcon() const
{
	return getFolderIcon(FALSE);
}

LLUIImagePtr LLFolderBridge::getIconOpen() const
{
	return getFolderIcon(TRUE);
}

LLUIImagePtr LLFolderBridge::getFolderIcon(BOOL is_open) const
{
	LLFolderType::EType preferred_type = getPreferredType();
	return LLUI::getUIImage(LLViewerFolderType::lookupIconName(preferred_type, is_open));
}

// static : use by LLLinkFolderBridge to get the closed type icons
LLUIImagePtr LLFolderBridge::getIcon(LLFolderType::EType preferred_type)
{
	return LLUI::getUIImage(LLViewerFolderType::lookupIconName(preferred_type, FALSE));
}

LLUIImagePtr LLFolderBridge::getIconOverlay() const
{
	if (getInventoryObject() && getInventoryObject()->getIsLinkType())
	{
		return LLUI::getUIImage("Inv_Link");
	}
	return NULL;
}

BOOL LLFolderBridge::renameItem(const std::string& new_name)
{

	LLScrollOnRenameObserver *observer = new LLScrollOnRenameObserver(mUUID, mRoot);
	gInventory.addObserver(observer);

	rename_category(getInventoryModel(), mUUID, new_name);

	// return FALSE because we either notified observers (& therefore
	// rebuilt) or we didn't update.
	return FALSE;
}

BOOL LLFolderBridge::removeItem()
{
	if(!isItemRemovable())
	{
		return FALSE;
	}
	const LLViewerInventoryCategory *cat = getCategory();
	
	LLSD payload;
	LLSD args;
	args["FOLDERNAME"] = cat->getName();

	LLNotification::Params params("ConfirmDeleteProtectedCategory");
	params.payload(payload).substitutions(args).functor.function(boost::bind(&LLFolderBridge::removeItemResponse, this, _1, _2));
	LLNotifications::instance().forceResponse(params, 0);
	return TRUE;
}


BOOL LLFolderBridge::removeSystemFolder()
{
	const LLViewerInventoryCategory *cat = getCategory();
	if (!LLFolderType::lookupIsProtectedType(cat->getPreferredType()))
	{
		return FALSE;
	}

	LLSD payload;
	LLSD args;
	args["FOLDERNAME"] = cat->getName();

	LLNotification::Params params("ConfirmDeleteProtectedCategory");
	params.payload(payload).substitutions(args).functor.function(boost::bind(&LLFolderBridge::removeItemResponse, this, _1, _2));
	{
		LLNotifications::instance().add(params);
	}
	return TRUE;
}

bool LLFolderBridge::removeItemResponse(const LLSD& notification, const LLSD& response)
{
	S32 option = LLNotification::getSelectedOption(notification, response);

	// if they choose delete, do it.  Otherwise, don't do anything
	if(option == 0) 
	{
		// move it to the trash
		LLPreview::hide(mUUID);
		getInventoryModel()->removeCategory(mUUID);
		return TRUE;
	}
	return FALSE;
}

//Recursively update the folder's creation date
void LLFolderBridge::updateHierarchyCreationDate(time_t date)
{
    if(getCreationDate() < date)
    {
        setCreationDate(date);
        if(mParent)
        {
            static_cast<LLFolderBridge *>(mParent)->updateHierarchyCreationDate(date);
        }
    }
}

void LLFolderBridge::pasteFromClipboard()
{
	LLInventoryModel* model = getInventoryModel();
	if (model && isClipboardPasteable())
	{
        const LLUUID &marketplacelistings_id = model->findCategoryUUIDForType(LLFolderType::FT_MARKETPLACE_LISTINGS);
        const BOOL paste_into_marketplacelistings = model->isObjectDescendentOf(mUUID, marketplacelistings_id);
        
        BOOL cut_from_marketplacelistings = FALSE;
        if (LLClipboard::instance().isCutMode())
        {
            //Items are not removed from folder on "cut", so we need update listing folder on "paste" operation
            std::vector<LLUUID> objects;
            LLClipboard::instance().pasteFromClipboard(objects);
            for (std::vector<LLUUID>::const_iterator iter = objects.begin(); iter != objects.end(); ++iter)
            {
                const LLUUID& item_id = (*iter);
                if(gInventory.isObjectDescendentOf(item_id, marketplacelistings_id) && (LLMarketplaceData::instance().isInActiveFolder(item_id) ||
                    LLMarketplaceData::instance().isListedAndActive(item_id)))
                {
                    cut_from_marketplacelistings = TRUE;
                    break;
                }
            }
        }
        if (cut_from_marketplacelistings || (paste_into_marketplacelistings && !LLMarketplaceData::instance().isListed(mUUID) && LLMarketplaceData::instance().isInActiveFolder(mUUID)))
        {
            // Prompt the user if pasting in a marketplace active version listing (note that pasting right under the listing folder root doesn't need a prompt)
            LLNotificationsUtil::add("ConfirmMerchantActiveChange", LLSD(), LLSD(), boost::bind(&LLFolderBridge::callback_pasteFromClipboard, this, _1, _2));
        }
        else
        {
            // Otherwise just do the paste
            perform_pasteFromClipboard();
        }
	}
}

// Callback for pasteFromClipboard if DAMA required...
void LLFolderBridge::callback_pasteFromClipboard(const LLSD& notification, const LLSD& response)
{
    S32 option = LLNotificationsUtil::getSelectedOption(notification, response);
    if (option == 0) // YES
    {
        std::vector<LLUUID> objects;
        std::set<LLUUID> parent_folders;
        LLClipboard::instance().pasteFromClipboard(objects);
        for (std::vector<LLUUID>::const_iterator iter = objects.begin(); iter != objects.end(); ++iter)
        {
            const LLInventoryObject* obj = gInventory.getObject(*iter);
            parent_folders.insert(obj->getParentUUID());
        }
        perform_pasteFromClipboard();
        for (std::set<LLUUID>::const_iterator iter = parent_folders.begin(); iter != parent_folders.end(); ++iter)
        {
            gInventory.addChangedMask(LLInventoryObserver::STRUCTURE, *iter);
        }

    }
}

void LLFolderBridge::perform_pasteFromClipboard()
{
	LLInventoryModel* model = getInventoryModel();
	if (model && isClipboardPasteable())
	{
        const LLUUID &current_outfit_id = model->findCategoryUUIDForType(LLFolderType::FT_CURRENT_OUTFIT);
        const LLUUID &marketplacelistings_id = model->findCategoryUUIDForType(LLFolderType::FT_MARKETPLACE_LISTINGS);
		const LLUUID &favorites_id = model->findCategoryUUIDForType(LLFolderType::FT_FAVORITE);
		const LLUUID &my_outifts_id = model->findCategoryUUIDForType(LLFolderType::FT_MY_OUTFITS);
		const LLUUID &lost_and_found_id = model->findCategoryUUIDForType(LLFolderType::FT_LOST_AND_FOUND);

		const BOOL move_is_into_current_outfit = (mUUID == current_outfit_id);
		const BOOL move_is_into_my_outfits = (mUUID == my_outifts_id) || model->isObjectDescendentOf(mUUID, my_outifts_id);
		const BOOL move_is_into_outfit = /*move_is_into_my_outfits ||*/ (getCategory() && getCategory()->getPreferredType()==LLFolderType::FT_OUTFIT); // <FS:Ansariel> Unable to copy&paste into outfits anymore
        const BOOL move_is_into_marketplacelistings = model->isObjectDescendentOf(mUUID, marketplacelistings_id);
		const BOOL move_is_into_favorites = (mUUID == favorites_id);
		const BOOL move_is_into_lost_and_found = model->isObjectDescendentOf(mUUID, lost_and_found_id);

		std::vector<LLUUID> objects;
		LLClipboard::instance().pasteFromClipboard(objects);

        LLPointer<LLInventoryCallback> cb = NULL;
        LLInventoryPanel* panel = mInventoryPanel.get();
        if (panel->getRootFolder()->isSingleFolderMode() && panel->getRootFolderID() == mUUID)
        {
            cb = new LLPasteIntoFolderCallback(mInventoryPanel);
        }
        
        LLViewerInventoryCategory * dest_folder = getCategory();
		if (move_is_into_marketplacelistings)
		{
            std::string error_msg;
            const LLViewerInventoryCategory * master_folder = model->getFirstDescendantOf(marketplacelistings_id, mUUID);
            int index = 0;
            for (std::vector<LLUUID>::const_iterator iter = objects.begin(); iter != objects.end(); ++iter)
            {
                const LLUUID& item_id = (*iter);
                LLInventoryItem *item = model->getItem(item_id);
                LLInventoryCategory *cat = model->getCategory(item_id);
                
                if (item && !can_move_item_to_marketplace(master_folder, dest_folder, item, error_msg, objects.size() - index, true))
                {
                    break;
                }
                if (cat && !can_move_folder_to_marketplace(master_folder, dest_folder, cat, error_msg, objects.size() - index, true, true))
                {
                    break;
                }
                ++index;
			}
            if (!error_msg.empty())
            {
                LLSD subs;
                subs["[ERROR_CODE]"] = error_msg;
                LLNotificationsUtil::add("MerchantPasteFailed", subs);
                return;
            }
		}
        else
        {
            // Check that all items can be moved into that folder : for the moment, only stock folder mismatch is checked
            for (std::vector<LLUUID>::const_iterator iter = objects.begin(); iter != objects.end(); ++iter)
            {
                const LLUUID& item_id = (*iter);
                LLInventoryItem *item = model->getItem(item_id);
                LLInventoryCategory *cat = model->getCategory(item_id);

                if ((item && !dest_folder->acceptItem(item)) || (cat && (dest_folder->getPreferredType() == LLFolderType::FT_MARKETPLACE_STOCK)))
                {
                    std::string error_msg = LLTrans::getString("TooltipOutboxMixedStock");
                    LLSD subs;
                    subs["[ERROR_CODE]"] = error_msg;
                    LLNotificationsUtil::add("StockPasteFailed", subs);
                    return;
                }

// [RLVa:KB] - Checked: RLVa-2.1.0
				if ( ((item) && (!RlvActions::canPasteInventory(item, dest_folder))) || ((cat) && (!RlvActions::canPasteInventory(cat, dest_folder))) )
				{
					RlvActions::notifyBlocked(RlvStringKeys::Blocked::InvFolder);
					return;
				}
// [/RLVa:KB]

            }
        }
        
		const LLUUID parent_id(mUUID);
        
		for (std::vector<LLUUID>::const_iterator iter = objects.begin();
			 iter != objects.end();
			 ++iter)
		{
			const LLUUID& item_id = (*iter);
            
			LLInventoryItem *item = model->getItem(item_id);
			LLInventoryObject *obj = model->getObject(item_id);
			if (obj)
			{

				if (move_is_into_lost_and_found)
				{
					if (LLAssetType::AT_CATEGORY == obj->getType())
					{
						return;
					}
				}
				// <FS:Ansariel> Unable to copy&paste into outfits anymore
				//if (move_is_into_outfit)
				if (move_is_into_my_outfits)
				// </FS:Ansariel>
				{
					// <FS:Ansariel> Unable to copy&paste into outfits anymore
					//if (!move_is_into_my_outfits && item && can_move_to_outfit(item, move_is_into_current_outfit))
					if (move_is_into_outfit && item && can_move_to_outfit(item, move_is_into_current_outfit))
					// </FS:Ansariel>
					{
						dropToOutfit(item, move_is_into_current_outfit, cb);
					}
					else if (/*move_is_into_my_outfits &&*/ LLAssetType::AT_CATEGORY == obj->getType()) // <FS:Ansariel> Unable to copy&paste into outfits anymore
					{
						LLInventoryCategory* cat = model->getCategory(item_id);
						U32 max_items_to_wear = gSavedSettings.getU32("WearFolderLimit");
						if (cat && can_move_to_my_outfits(model, cat, max_items_to_wear))
						{
							dropToMyOutfits(cat, cb);
						}
						else
						{
							LLNotificationsUtil::add("MyOutfitsPasteFailed");
						}
					}
					else
					{
						LLNotificationsUtil::add("MyOutfitsPasteFailed");
					}
				}
				else if (move_is_into_current_outfit)
				{
					if (item && can_move_to_outfit(item, move_is_into_current_outfit))
					{
						dropToOutfit(item, move_is_into_current_outfit, cb);
					}
					else
					{
						LLNotificationsUtil::add("MyOutfitsPasteFailed");
					}
				}
				else if (move_is_into_favorites)
				{
					if (item && can_move_to_landmarks(item))
					{
                        if (LLClipboard::instance().isCutMode())
                        {
                            LLViewerInventoryItem* viitem = dynamic_cast<LLViewerInventoryItem*>(item);
                            llassert(viitem);
                            if (viitem)
                            {
                                //changeItemParent() implicity calls dirtyFilter
                                changeItemParent(model, viitem, parent_id, FALSE);
                                if (cb) cb->fire(item_id);
                            }
                        }
                        else
                        {
                            dropToFavorites(item, cb);
                        }
					}
				}
				else if (LLClipboard::instance().isCutMode())
				{
					// Do a move to "paste" a "cut"
					// move_inventory_item() is not enough, as we have to update inventory locally too
					if (LLAssetType::AT_CATEGORY == obj->getType())
					{
						LLViewerInventoryCategory* vicat = (LLViewerInventoryCategory *) model->getCategory(item_id);
						llassert(vicat);
						if (vicat)
						{
                            // Clear the cut folder from the marketplace if it is a listing folder
                            if (LLMarketplaceData::instance().isListed(item_id))
                            {
                                LLMarketplaceData::instance().clearListing(item_id);
                            }
                            if (move_is_into_marketplacelistings)
                            {
                                move_folder_to_marketplacelistings(vicat, parent_id);
                            }
                            else
                            {
                                //changeCategoryParent() implicity calls dirtyFilter
                                changeCategoryParent(model, vicat, parent_id, FALSE);
                            }
                            if (cb) cb->fire(item_id);
						}
					}
					else
                    {
                        LLViewerInventoryItem* viitem = dynamic_cast<LLViewerInventoryItem*>(item);
                        llassert(viitem);
                        if (viitem)
                        {
                            if (move_is_into_marketplacelistings)
                            {
                                if (!move_item_to_marketplacelistings(viitem, parent_id))
                                {
                                    // Stop pasting into the marketplace as soon as we get an error
                                    break;
                                }
                            }
                            else
                            {
                                //changeItemParent() implicity calls dirtyFilter
                                changeItemParent(model, viitem, parent_id, FALSE);
                            }
                            if (cb) cb->fire(item_id);
                        }
                    }
				}
				else
				{
					// Do a "copy" to "paste" a regular copy clipboard
					if (LLAssetType::AT_CATEGORY == obj->getType())
					{
						LLViewerInventoryCategory* vicat = (LLViewerInventoryCategory *) model->getCategory(item_id);
						llassert(vicat);
						if (vicat)
						{
                            if (move_is_into_marketplacelistings)
                            {
                                move_folder_to_marketplacelistings(vicat, parent_id, true);
                            }
                            else
                            {
                                copy_inventory_category(model, vicat, parent_id);
                            }
                            if (cb) cb->fire(item_id);
						}
					}
                    else
                    {
                        LLViewerInventoryItem* viitem = dynamic_cast<LLViewerInventoryItem*>(item);
                        llassert(viitem);
                        if (viitem)
                        {
                            if (move_is_into_marketplacelistings)
                            {
                                if (!move_item_to_marketplacelistings(viitem, parent_id, true))
                                {
                                    // Stop pasting into the marketplace as soon as we get an error
                                    break;
                                }
                                if (cb) cb->fire(item_id);
                            }
// [SL:KB] - Patch: Inventory-Links | Checked: 2010-04-12 (Catznip-2.2.0a) | Added: Catznip-2.0.0a
//                            else if (item->getIsLinkType())
//                            {
//                                link_inventory_object(parent_id,
//                                                      item_id,
//                                                      cb);
 //                           }
// [/SL:KB]
                            else
                            {
// [SL:KB] - Patch: Inventory-Links | Checked: 2010-04-12 (Catznip-2.2.0a) | Added: Catznip-2.0.0a
                                if (item->getPermissions().allowCopyBy(gAgent.getID()))
                                {
// [/SL:KB]
                                    copy_inventory_item(
                                                    gAgent.getID(),
                                                    item->getPermissions().getOwner(),
                                                    item->getUUID(),
                                                    parent_id,
                                                    std::string(),
                                                    cb);
// [SL:KB] - Patch: Inventory-Links | Checked: 2010-04-12 (Catznip-2.2.0a) | Added: Catznip-2.0.0a
                                }
                                else if (LLAssetType::lookupIsLinkType(item->getActualType()))
                                {
                                    LLInventoryObject::const_object_list_t obj_array;
                                    obj_array.push_back(LLConstPointer<LLInventoryObject>(item));
                                    link_inventory_array(parent_id,
                                                         obj_array,
                                                         cb);
                                }
// [/SL:KB]
                            }
                        }
                    }
                }
            }
        }
		// Change mode to paste for next paste
		LLClipboard::instance().setCutMode(false);
	}
}

void LLFolderBridge::pasteLinkFromClipboard()
{
	LLInventoryModel* model = getInventoryModel();
	if(model)
	{
		const LLUUID &current_outfit_id = model->findCategoryUUIDForType(LLFolderType::FT_CURRENT_OUTFIT);
        const LLUUID &marketplacelistings_id = model->findCategoryUUIDForType(LLFolderType::FT_MARKETPLACE_LISTINGS);
		const LLUUID &my_outifts_id = model->findCategoryUUIDForType(LLFolderType::FT_MY_OUTFITS);

		const BOOL move_is_into_current_outfit = (mUUID == current_outfit_id);
		const BOOL move_is_into_my_outfits = (mUUID == my_outifts_id) || model->isObjectDescendentOf(mUUID, my_outifts_id);
		const BOOL move_is_into_outfit = move_is_into_my_outfits || (getCategory() && getCategory()->getPreferredType()==LLFolderType::FT_OUTFIT);
        const BOOL move_is_into_marketplacelistings = model->isObjectDescendentOf(mUUID, marketplacelistings_id);

		if (move_is_into_marketplacelistings)
		{
			// Notify user of failure somehow -- play error sound?  modal dialog?
			return;
		}

		const LLUUID parent_id(mUUID);

		std::vector<LLUUID> objects;
		LLClipboard::instance().pasteFromClipboard(objects);

        LLPointer<LLInventoryCallback> cb = NULL;
        LLInventoryPanel* panel = mInventoryPanel.get();
        if (panel->getRootFolder()->isSingleFolderMode())
        {
            cb = new LLPasteIntoFolderCallback(mInventoryPanel);
        }

		for (std::vector<LLUUID>::const_iterator iter = objects.begin();
			 iter != objects.end();
			 ++iter)
		{
			const LLUUID &object_id = (*iter);
			if (move_is_into_current_outfit || move_is_into_outfit)
			{
				LLInventoryItem *item = model->getItem(object_id);
				if (item && can_move_to_outfit(item, move_is_into_current_outfit))
				{
					dropToOutfit(item, move_is_into_current_outfit, cb);
				}
			}
			else if (LLConstPointer<LLInventoryObject> obj = model->getObject(object_id))
			{
				link_inventory_object(parent_id, obj, cb);
			}
		}
		// Change mode to paste for next paste
		LLClipboard::instance().setCutMode(false);
	}
}

void LLFolderBridge::staticFolderOptionsMenu()
{
	LLFolderBridge* selfp = sSelf.get();

	if (selfp && selfp->mRoot)
	{
		selfp->mRoot->updateMenu();
	}
}

BOOL LLFolderBridge::checkFolderForContentsOfType(LLInventoryModel* model, LLInventoryCollectFunctor& is_type)
{
	LLInventoryModel::cat_array_t cat_array;
	LLInventoryModel::item_array_t item_array;
	model->collectDescendentsIf(mUUID,
								cat_array,
								item_array,
								LLInventoryModel::EXCLUDE_TRASH,
								is_type);
	return ((item_array.size() > 0) ? TRUE : FALSE );
}

void LLFolderBridge::buildContextMenuOptions(U32 flags, menuentry_vec_t&   items, menuentry_vec_t& disabled_items)
{
	LLInventoryModel* model = getInventoryModel();
	llassert(model != NULL);

	const LLUUID &trash_id = model->findCategoryUUIDForType(LLFolderType::FT_TRASH);
	const LLUUID &lost_and_found_id = model->findCategoryUUIDForType(LLFolderType::FT_LOST_AND_FOUND);
	const LLUUID &favorites = model->findCategoryUUIDForType(LLFolderType::FT_FAVORITE);
	const LLUUID &marketplace_listings_id = model->findCategoryUUIDForType(LLFolderType::FT_MARKETPLACE_LISTINGS);
	const LLUUID &outfits_id = model->findCategoryUUIDForType(LLFolderType::FT_MY_OUTFITS);

	// <FS:Ansariel> FIRE-11628: Option to delete broken links from AO folder
	if (mUUID == AOEngine::instance().getAOFolder())
	{
		items.push_back(std::string("Cleanup broken Links"));
	}
	// </FS:Ansariel>

	// <FS:Ansariel> Fix "outfits" context menu
	//if (outfits_id == mUUID)
	if (model->isObjectDescendentOf(mUUID, outfits_id) && getCategory() &&
		(getCategory()->getPreferredType() == LLFolderType::FT_NONE || 
		 getCategory()->getPreferredType() == LLFolderType::FT_MY_OUTFITS))
	{
		items.push_back(std::string("New Outfit"));
	}
	// </FS:Ansariel>

	if (lost_and_found_id == mUUID)
	{
		// This is the lost+found folder.
		items.push_back(std::string("Empty Lost And Found"));

		LLInventoryModel::cat_array_t* cat_array;
		LLInventoryModel::item_array_t* item_array;
		gInventory.getDirectDescendentsOf(mUUID, cat_array, item_array);
		// Enable Empty menu item only when there is something to act upon.
		if (0 == cat_array->size() && 0 == item_array->size())
		{
			disabled_items.push_back(std::string("Empty Lost And Found"));
		}

		disabled_items.push_back(std::string("New Folder"));
		// <FS:Ansariel> Undo weird menu design
		disabled_items.push_back(std::string("New Script"));
		disabled_items.push_back(std::string("New Note"));
		disabled_items.push_back(std::string("New Settings"));
		disabled_items.push_back(std::string("New Gesture"));
		disabled_items.push_back(std::string("New Material"));
		disabled_items.push_back(std::string("New Clothes"));
		disabled_items.push_back(std::string("New Body Parts"));
		// <FS:Ansariel>
		disabled_items.push_back(std::string("upload_def"));
        //disabled_items.push_back(std::string("create_new")); // <FS:Ansariel> Undo weird menu design
	}
	if (favorites == mUUID)
	{
		disabled_items.push_back(std::string("New Folder"));
	}
    if (isMarketplaceListingsFolder())
    {
		addMarketplaceContextMenuOptions(flags, items, disabled_items);
        if (LLMarketplaceData::instance().isUpdating(mUUID))
        {
            disabled_items.push_back(std::string("New Folder"));
            disabled_items.push_back(std::string("Rename"));
            disabled_items.push_back(std::string("Cut"));
            disabled_items.push_back(std::string("Copy"));
            disabled_items.push_back(std::string("Paste"));
            disabled_items.push_back(std::string("Delete"));
        }
    }
    if (getPreferredType() == LLFolderType::FT_MARKETPLACE_STOCK)
    {
        disabled_items.push_back(std::string("New Folder"));
		// <FS:Ansariel> Undo weird menu design
		disabled_items.push_back(std::string("New Script"));
		disabled_items.push_back(std::string("New Note"));
		disabled_items.push_back(std::string("New Gesture"));
		disabled_items.push_back(std::string("New Material"));
		disabled_items.push_back(std::string("New Clothes"));
		disabled_items.push_back(std::string("New Body Parts"));
		// <FS:Ansariel>
		disabled_items.push_back(std::string("upload_def"));
        //disabled_items.push_back(std::string("create_new")); // <FS:Ansariel> Undo weird menu design
    }
    if (marketplace_listings_id == mUUID)
    {
		disabled_items.push_back(std::string("New Folder"));
        disabled_items.push_back(std::string("Rename"));
        disabled_items.push_back(std::string("Cut"));
        disabled_items.push_back(std::string("Delete"));
    }

	if (isPanelActive("Favorite Items"))
	{
		disabled_items.push_back(std::string("Delete"));
	}
	if(trash_id == mUUID)
	{
		bool is_recent_panel = isPanelActive("Recent Items");

		// This is the trash.
		items.push_back(std::string("Empty Trash"));

		LLInventoryModel::cat_array_t* cat_array;
		LLInventoryModel::item_array_t* item_array;
		gInventory.getDirectDescendentsOf(mUUID, cat_array, item_array);
		LLViewerInventoryCategory *trash = getCategory();
		// Enable Empty menu item only when there is something to act upon.
		// Also don't enable menu if folder isn't fully fetched
		if ((0 == cat_array->size() && 0 == item_array->size())
			|| is_recent_panel
			|| !trash
			|| trash->getVersion() == LLViewerInventoryCategory::VERSION_UNKNOWN
			|| trash->getDescendentCount() == LLViewerInventoryCategory::VERSION_UNKNOWN)
		{
			disabled_items.push_back(std::string("Empty Trash"));
		}

        items.push_back(std::string("thumbnail"));
	}
	else if(isItemInTrash())
	{
		// This is a folder in the trash.
		items.clear(); // clear any items that used to exist
		addTrashContextMenuOptions(items, disabled_items);
	}
	else if(isAgentInventory()
			// <FS:ND> moved from buildContextMenu after merge
			&& !isLockedFolder()
			// </FS:ND>
			) // do not allow creating in library
	{
		LLViewerInventoryCategory *cat = getCategory();
		// BAP removed protected check to re-enable standard ops in untyped folders.
		// Not sure what the right thing is to do here.
		if (!isCOFFolder() && cat && (cat->getPreferredType() != LLFolderType::FT_OUTFIT))
		{
			if (!isInboxFolder() // don't allow creation in inbox
				&& outfits_id != mUUID)
			{
				bool menu_items_added = false;
				// Do not allow to create 2-level subfolder in the Calling Card/Friends folder. EXT-694.
				if (!LLFriendCardsManager::instance().isCategoryInFriendFolder(cat))
				{
					items.push_back(std::string("New Folder"));
					menu_items_added = true;
				}
                // <FS:Ansariel> Fix "outfits" context menu
                //if (!isMarketplaceListingsFolder())
                if (!isMarketplaceListingsFolder() && !model->isObjectDescendentOf(mUUID, outfits_id))
                // </FS:Ansariel>
                {
                    items.push_back(std::string("upload_def"));
                    //items.push_back(std::string("create_new")); // <FS:Ansariel> Undo weird menu design
                    items.push_back(std::string("New Script"));
                    items.push_back(std::string("New Note"));
                    items.push_back(std::string("New Gesture"));
                    items.push_back(std::string("New Material"));
                    items.push_back(std::string("New Clothes"));
                    items.push_back(std::string("New Body Parts"));
                    items.push_back(std::string("New Settings"));
                    if (!LLEnvironment::instance().isInventoryEnabled())
                    {
                        disabled_items.push_back("New Settings");
                    }
                }
<<<<<<< HEAD
                else 
                {
                    items.push_back(std::string("New Listing Folder"));
=======
                if (menu_items_added)
                {
                    items.push_back(std::string("Create Separator"));
>>>>>>> 364c4b0b
                }
			}
			getClipboardEntries(false, items, disabled_items, flags);
		}
		else
		{
			// Want some but not all of the items from getClipboardEntries for outfits.
			if (cat && (cat->getPreferredType() == LLFolderType::FT_OUTFIT))
			{
				items.push_back(std::string("Rename"));
                items.push_back(std::string("thumbnail"));

				addDeleteContextMenuOptions(items, disabled_items);
				// EXT-4030: disallow deletion of currently worn outfit
				const LLViewerInventoryItem *base_outfit_link = LLAppearanceMgr::instance().getBaseOutfitLink();
				if (base_outfit_link && (cat == base_outfit_link->getLinkedCategory()))
				{
					disabled_items.push_back(std::string("Delete"));
				}

				// <FS:Ansariel> FIRE-4595: Paste as Link missing for outfit folders
				items.push_back(std::string("Paste As Link"));
				if (!isClipboardPasteableAsLink() || (flags & FIRST_SELECTED_ITEM) == 0)
				{
					disabled_items.push_back(std::string("Paste As Link"));
				}
				// </FS:Ansariel>
			}
		}

		if (model->findCategoryUUIDForType(LLFolderType::FT_CURRENT_OUTFIT) == mUUID)
		{
			items.push_back(std::string("Copy outfit list to clipboard"));
            addOpenFolderMenuOptions(flags, items);
		}

		//Added by aura to force inventory pull on right-click to display folder options correctly. 07-17-06
		mCallingCards = mWearables = FALSE;

		LLIsType is_callingcard(LLAssetType::AT_CALLINGCARD);
		if (checkFolderForContentsOfType(model, is_callingcard))
		{
			mCallingCards=TRUE;
		}

		LLFindWearables is_wearable;
		LLIsType is_object( LLAssetType::AT_OBJECT );
		LLIsType is_gesture( LLAssetType::AT_GESTURE );

		if (checkFolderForContentsOfType(model, is_wearable) ||
            checkFolderForContentsOfType(model, is_object)   ||
            checkFolderForContentsOfType(model, is_gesture)    )
		{
			mWearables=TRUE;
		}
	}
// [SL:KB] - Patch: Inventory-Misc | Checked: 2011-05-28 (Catznip-2.6.0a) | Added: Catznip-2.6.0a
	else if (isLostInventory())
	{
		items.push_back(std::string("Move to Lost And Found"));
		if (0 == (flags & FIRST_SELECTED_ITEM))
			disabled_items.push_back(std::string("Move to Lost And Found"));
	}
// [/SL:KB]
	else
	{
		// Mark wearables and allow copy from library
		LLInventoryModel* model = getInventoryModel();
		if(!model) return;
		const LLInventoryCategory* category = model->getCategory(mUUID);
		if (!category) return;
		LLFolderType::EType type = category->getPreferredType();
		const bool is_system_folder = LLFolderType::lookupIsProtectedType(type);

		LLFindWearables is_wearable;
		LLIsType is_object(LLAssetType::AT_OBJECT);
		LLIsType is_gesture(LLAssetType::AT_GESTURE);

		if (checkFolderForContentsOfType(model, is_wearable) ||
			checkFolderForContentsOfType(model, is_object) ||
			checkFolderForContentsOfType(model, is_gesture))
		{
			mWearables = TRUE;
		}

		if (!is_system_folder)
		{
			items.push_back(std::string("Copy"));
			if (!isItemCopyable())
			{
				// For some reason there are items in library that can't be copied directly
				disabled_items.push_back(std::string("Copy"));
			}
		}
	}

	// Preemptively disable system folder removal if more than one item selected.
	if ((flags & FIRST_SELECTED_ITEM) == 0)
	{
		disabled_items.push_back(std::string("Delete System Folder"));
	}

	// <FS:AH/SJ> Don't offer sharing of trash folder (FIRE-1642, FIRE-6547)
	//if (isAgentInventory() && !isMarketplaceListingsFolder())
	if (isAgentInventory() && !isMarketplaceListingsFolder() && mUUID != trash_id)
	{
		items.push_back(std::string("Share"));
		if (!canShare())
		{
			disabled_items.push_back(std::string("Share"));
		}
	}

	// <FS:Ansariel> FIRE-29342: Protect folder option
	if (isAgentInventory())
	{
		LLInventoryObject* obj = getInventoryObject();
		if (obj)
		{
			if (!LLFolderType::lookupIsProtectedType(((LLInventoryCategory*)obj)->getPreferredType()))
			{
				if (isProtected())
				{
					items.push_back((std::string("UnprotectFolder")));
				}
				else
				{
					items.push_back((std::string("ProtectFolder")));
				}
			}
		}
	}
	// </FS:Ansariel>

	// <FS:Ansariel> Show folder in new window option
	items.push_back((std::string("Show in new Window")));

	// <FS:Zi> Add "Reload folder" action to inventory
	// only allow reload for a single, non-root folder to prevent misuse
	if (!(flags & ITEM_IN_MULTI_SELECTION))
	{
		if (mUUID != model->findCategoryUUIDForType(LLFolderType::FT_ROOT_INVENTORY))
		{
			if (mUUID != model->findLibraryCategoryUUIDForType(LLFolderType::FT_ROOT_INVENTORY))
			{
				items.push_back(std::string("ReloadFolder"));
			}
		}
	}
	// </FS:Zi>

	// Add menu items that are dependent on the contents of the folder.
	LLViewerInventoryCategory* category = (LLViewerInventoryCategory *) model->getCategory(mUUID);
	if (category && (marketplace_listings_id != mUUID))
	{
		uuid_vec_t folders;
		folders.push_back(category->getUUID());

		sSelf = getHandle();
		LLRightClickInventoryFetchDescendentsObserver* fetch = new LLRightClickInventoryFetchDescendentsObserver(folders);
		fetch->startFetch();
		if (fetch->isFinished())
		{
			// Do not call execute() or done() here as if the folder is here, there's likely no point drilling down 
			// This saves lots of time as buildContextMenu() is called a lot
			delete fetch;
			buildContextMenuFolderOptions(flags, items, disabled_items);
		}
		else
		{
			// it's all on its way - add an observer, and the inventory will call done for us when everything is here.
			gInventory.addObserver(fetch);
        }
    }
}

void LLFolderBridge::buildContextMenuFolderOptions(U32 flags,   menuentry_vec_t& items, menuentry_vec_t& disabled_items)
{
	// Build folder specific options back up
	LLInventoryModel* model = getInventoryModel();
	if(!model) return;

	const LLInventoryCategory* category = model->getCategory(mUUID);
	if(!category) return;

	const LLUUID trash_id = model->findCategoryUUIDForType(LLFolderType::FT_TRASH);
	if ((trash_id == mUUID) || isItemInTrash())
    {
        addOpenFolderMenuOptions(flags, items);
        return;
    }

	if (!canMenuDelete())
	{
		disabled_items.push_back(std::string("Delete"));
	}
    if (isMarketplaceListingsFolder()) return;

	LLFolderType::EType type = category->getPreferredType();
	const bool is_system_folder = LLFolderType::lookupIsProtectedType(type);
	// BAP change once we're no longer treating regular categories as ensembles.
	const bool is_agent_inventory = isAgentInventory();
// [SL:KB] - Patch: Appearance-Misc | Checked: 2010-11-24 (Catznip-2.4)
	const bool is_outfit = (type == LLFolderType::FT_OUTFIT);
// [/SL:KB]

	// Only enable calling-card related options for non-system folders.
	if (!is_system_folder && is_agent_inventory && (mRoot != NULL))
	{
		LLIsType is_callingcard(LLAssetType::AT_CALLINGCARD);
		if (mCallingCards || checkFolderForContentsOfType(model, is_callingcard))
		{
			items.push_back(std::string("Calling Card Separator"));
			items.push_back(std::string("Conference Chat Folder"));
			items.push_back(std::string("IM All Contacts In Folder"));
		}

        if (((flags & ITEM_IN_MULTI_SELECTION) == 0) && hasChildren() && (type != LLFolderType::FT_OUTFIT))
        {
            items.push_back(std::string("Ungroup folder items"));
        }
	}
    else
    {
        disabled_items.push_back(std::string("New folder from selected"));
    }

    //skip the rest options in single-folder mode
    if (mRoot == NULL)
    {
        return;
    }

    addOpenFolderMenuOptions(flags, items);

#ifndef LL_RELEASE_FOR_DOWNLOAD
	if (LLFolderType::lookupIsProtectedType(type) && is_agent_inventory)
	{
		items.push_back(std::string("Delete System Folder"));
	}
#endif

	// wearables related functionality for folders.
	//is_wearable
	LLFindWearables is_wearable;
	LLIsType is_object( LLAssetType::AT_OBJECT );
	LLIsType is_gesture( LLAssetType::AT_GESTURE );

	if (mWearables ||
		checkFolderForContentsOfType(model, is_wearable)  ||
		checkFolderForContentsOfType(model, is_object) ||
		checkFolderForContentsOfType(model, is_gesture) )
	{
		// Only enable add/replace outfit for non-system folders.
		if (!is_system_folder)
		{
			// <FS:Ansariel> FIRE-3302: "Add to Current Outfit" missing for inventory outfit folder
			items.push_back(std::string("Add To Outfit"));

			// Adding an outfit onto another (versus replacing) doesn't make sense.
			if (type != LLFolderType::FT_OUTFIT)
			{
				// <FS:Ansariel> FIRE-3302: "Add to Current Outfit" missing for inventory outfit folder
				//items.push_back(std::string("Add To Outfit"));
				// <FS:TT> Patch: ReplaceWornItemsOnly
				items.push_back(std::string("Wear Items"));
				// </FS:TT>
                if (!LLAppearanceMgr::instance().getCanAddToCOF(mUUID))
                {
                    disabled_items.push_back(std::string("Add To Outfit"));
                }
			}

			items.push_back(std::string("Replace Outfit"));
            //if (!LLAppearanceMgr::instance().getCanReplaceCOF(mUUID))
// [SL:KB] - Patch: Appearance-Misc | Checked: 2010-11-24 (Catznip-2.4)
            if ( ((is_outfit) && (!LLAppearanceMgr::instance().getCanReplaceCOF(mUUID))) || 
                 ((!is_outfit) && (gAgentWearables.isCOFChangeInProgress())) )
// [/SL:KB]
            {
                disabled_items.push_back(std::string("Replace Outfit"));
            }
		}
		if (is_agent_inventory)
		{
			items.push_back(std::string("Folder Wearables Separator"));
            // Note: If user tries to unwear "My Inventory", it's going to deactivate everything including gestures
            // Might be safer to disable this for "My Inventory"
			items.push_back(std::string("Remove From Outfit"));
            if (type != LLFolderType::FT_ROOT_INVENTORY // Unless COF is empty, whih shouldn't be, warrantied to have worn items
                && !LLAppearanceMgr::getCanRemoveFromCOF(mUUID)) // expensive from root!
            {
                disabled_items.push_back(std::string("Remove From Outfit"));
            }
		}
		items.push_back(std::string("Outfit Separator"));

	}
}

// Flags unused
void LLFolderBridge::buildContextMenu(LLMenuGL& menu, U32 flags)
{
	sSelf.markDead();

	// fetch contents of this folder, as context menu can depend on contents
	// still, user would have to open context menu again to see the changes
	gInventory.fetchDescendentsOf(getUUID());


	menuentry_vec_t items;
	menuentry_vec_t disabled_items;

	LL_DEBUGS() << "LLFolderBridge::buildContextMenu()" << LL_ENDL;

	LLInventoryModel* model = getInventoryModel();
	if(!model) return;

	buildContextMenuOptions(flags, items, disabled_items);
    hide_context_entries(menu, items, disabled_items);

	// Reposition the menu, in case we're adding items to an existing menu.
	menu.needsArrange();
	menu.arrangeAndClear();
}

void LLFolderBridge::addOpenFolderMenuOptions(U32 flags, menuentry_vec_t& items)
{
    if ((flags & ITEM_IN_MULTI_SELECTION) == 0)
    {
        items.push_back(std::string("open_in_new_window"));
        items.push_back(std::string("Open Folder Separator"));
        items.push_back(std::string("Copy Separator"));
        if(isPanelActive("comb_single_folder_inv"))
        {
            items.push_back(std::string("open_in_current_window"));
        }
    }
}

bool LLFolderBridge::hasChildren() const
{
	LLInventoryModel* model = getInventoryModel();
	if(!model) return FALSE;
	LLInventoryModel::EHasChildren has_children;
	has_children = gInventory.categoryHasChildren(mUUID);
	return has_children != LLInventoryModel::CHILDREN_NO;
}

BOOL LLFolderBridge::dragOrDrop(MASK mask, BOOL drop,
								EDragAndDropType cargo_type,
								void* cargo_data,
								std::string& tooltip_msg)
{
	LLInventoryItem* inv_item = (LLInventoryItem*)cargo_data;

    static LLPointer<LLInventoryCallback> drop_cb = NULL;
    LLInventoryPanel* panel = mInventoryPanel.get();
    LLToolDragAndDrop* drop_tool = LLToolDragAndDrop::getInstance();
    if (drop
        && panel->getRootFolder()->isSingleFolderMode()
        && panel->getRootFolderID() == mUUID
        && drop_tool->getCargoIndex() == 0)
    {
        drop_cb = new LLPasteIntoFolderCallback(mInventoryPanel);
    }


	//LL_INFOS() << "LLFolderBridge::dragOrDrop()" << LL_ENDL;
	BOOL accept = FALSE;
	switch(cargo_type)
	{
		case DAD_TEXTURE:
		case DAD_SOUND:
		case DAD_CALLINGCARD:
		case DAD_LANDMARK:
		case DAD_SCRIPT:
		case DAD_CLOTHING:
		case DAD_OBJECT:
		case DAD_NOTECARD:
		case DAD_BODYPART:
		case DAD_ANIMATION:
		case DAD_GESTURE:
		case DAD_MESH:
        case DAD_SETTINGS:
        case DAD_MATERIAL:
			accept = dragItemIntoFolder(inv_item, drop, tooltip_msg, TRUE, drop_cb);
			break;
		case DAD_LINK:
			// DAD_LINK type might mean one of two asset types: AT_LINK or AT_LINK_FOLDER.
			// If we have an item of AT_LINK_FOLDER type we should process the linked
			// category being dragged or dropped into folder.
			// <FS:Ansariel> FIRE-13863: Allow moving folder links
			//if (inv_item && LLAssetType::AT_LINK_FOLDER == inv_item->getActualType())
			if (inv_item && LLAssetType::AT_LINK_FOLDER == inv_item->getActualType() && !gSavedSettings.getBOOL("FSEnableMovingFolderLinks"))
			// </FS:Ansariel>
			{
				LLInventoryCategory* linked_category = gInventory.getCategory(inv_item->getLinkedUUID());
				if (linked_category)
				{
					accept = dragCategoryIntoFolder((LLInventoryCategory*)linked_category, drop, tooltip_msg, TRUE, TRUE, drop_cb);
				}
			}
			else
			{
				accept = dragItemIntoFolder(inv_item, drop, tooltip_msg, TRUE, drop_cb);
			}
			break;
		case DAD_CATEGORY:
			if (LLFriendCardsManager::instance().isAnyFriendCategory(mUUID))
			{
				accept = FALSE;
			}
			else
			{
				accept = dragCategoryIntoFolder((LLInventoryCategory*)cargo_data, drop, tooltip_msg, FALSE, TRUE, drop_cb);
			}
			break;
		case DAD_ROOT_CATEGORY:
		case DAD_NONE:
			break;
		default:
			LL_WARNS() << "Unhandled cargo type for drag&drop " << cargo_type << LL_ENDL;
			break;
	}

    if (!drop || drop_tool->getCargoIndex() + 1 == drop_tool->getCargoCount())
    {
        drop_cb = NULL;
    }
	return accept;
}

LLViewerInventoryCategory* LLFolderBridge::getCategory() const
{
	LLViewerInventoryCategory* cat = NULL;
	LLInventoryModel* model = getInventoryModel();
	if(model)
	{
		cat = (LLViewerInventoryCategory*)model->getCategory(mUUID);
	}
	return cat;
}


// static
void LLFolderBridge::pasteClipboard(void* user_data)
{
	LLFolderBridge* self = (LLFolderBridge*)user_data;
	if(self) self->pasteFromClipboard();
}

void LLFolderBridge::createNewShirt(void* user_data)
{
	LLFolderBridge::createWearable((LLFolderBridge*)user_data, LLWearableType::WT_SHIRT);
}

void LLFolderBridge::createNewPants(void* user_data)
{
	LLFolderBridge::createWearable((LLFolderBridge*)user_data, LLWearableType::WT_PANTS);
}

void LLFolderBridge::createNewShoes(void* user_data)
{
	LLFolderBridge::createWearable((LLFolderBridge*)user_data, LLWearableType::WT_SHOES);
}

void LLFolderBridge::createNewSocks(void* user_data)
{
	LLFolderBridge::createWearable((LLFolderBridge*)user_data, LLWearableType::WT_SOCKS);
}

void LLFolderBridge::createNewJacket(void* user_data)
{
	LLFolderBridge::createWearable((LLFolderBridge*)user_data, LLWearableType::WT_JACKET);
}

void LLFolderBridge::createNewSkirt(void* user_data)
{
	LLFolderBridge::createWearable((LLFolderBridge*)user_data, LLWearableType::WT_SKIRT);
}

void LLFolderBridge::createNewGloves(void* user_data)
{
	LLFolderBridge::createWearable((LLFolderBridge*)user_data, LLWearableType::WT_GLOVES);
}

void LLFolderBridge::createNewUndershirt(void* user_data)
{
	LLFolderBridge::createWearable((LLFolderBridge*)user_data, LLWearableType::WT_UNDERSHIRT);
}

void LLFolderBridge::createNewUnderpants(void* user_data)
{
	LLFolderBridge::createWearable((LLFolderBridge*)user_data, LLWearableType::WT_UNDERPANTS);
}

void LLFolderBridge::createNewShape(void* user_data)
{
	LLFolderBridge::createWearable((LLFolderBridge*)user_data, LLWearableType::WT_SHAPE);
}

void LLFolderBridge::createNewSkin(void* user_data)
{
	LLFolderBridge::createWearable((LLFolderBridge*)user_data, LLWearableType::WT_SKIN);
}

void LLFolderBridge::createNewHair(void* user_data)
{
	LLFolderBridge::createWearable((LLFolderBridge*)user_data, LLWearableType::WT_HAIR);
}

void LLFolderBridge::createNewEyes(void* user_data)
{
	LLFolderBridge::createWearable((LLFolderBridge*)user_data, LLWearableType::WT_EYES);
}

EInventorySortGroup LLFolderBridge::getSortGroup() const
{
	LLFolderType::EType preferred_type = getPreferredType();

	if (preferred_type == LLFolderType::FT_TRASH)
	{
		return SG_TRASH_FOLDER;
	}

	//<FS:KC> Don't sort #FS folders to top
	static LLCachedControl<bool> sFSSortFSFoldersToTopPt(gSavedSettings, "FSSortFSFoldersToTop");
	if (!sFSSortFSFoldersToTopPt)
	{
		LLViewerInventoryCategory* cat = getCategory();
		if(cat)
		{
			std::string catName(cat->getName());
			if ((catName == ROOT_FIRESTORM_FOLDER) || (catName == RLV_ROOT_FOLDER) || (catName == "#Phoenix"))
			{
				return SG_NORMAL_FOLDER;
			}
		}
	}
	//</FS:KC>

	if(LLFolderType::lookupIsProtectedType(preferred_type))
	{
		return SG_SYSTEM_FOLDER;
	}

	return SG_NORMAL_FOLDER;
}


// static
void LLFolderBridge::createWearable(LLFolderBridge* bridge, LLWearableType::EType type)
{
	if(!bridge) return;
	LLUUID parent_id = bridge->getUUID();
	LLAgentWearables::createWearable(type, false, parent_id);
}

void LLFolderBridge::modifyOutfit(BOOL append)
{
	LLInventoryModel* model = getInventoryModel();
	if(!model) return;
	LLViewerInventoryCategory* cat = getCategory();
	if(!cat) return;

	// checking amount of items to wear
	U32 max_items = gSavedSettings.getU32("WearFolderLimit");
	LLInventoryModel::cat_array_t cats;
	LLInventoryModel::item_array_t items;
	LLFindWearablesEx not_worn(/*is_worn=*/ false, /*include_body_parts=*/ false);
	gInventory.collectDescendentsIf(cat->getUUID(),
		cats,
		items,
		LLInventoryModel::EXCLUDE_TRASH,
		not_worn);

	if (items.size() > max_items)
	{
		LLSD args;
		args["AMOUNT"] = llformat("%d", max_items);
		LLNotificationsUtil::add("TooManyWearables", args);
		return;
	}

	if (isAgentInventory())
	{
		LLAppearanceMgr::instance().wearInventoryCategory(cat, FALSE, append);
	}
	else
	{
		// Library, we need to copy content first
		LLAppearanceMgr::instance().wearInventoryCategory(cat, TRUE, append);
	}
}

//static
void LLFolderBridge::onCanDeleteIdle(void* user_data)
{
    LLFolderBridge* self = (LLFolderBridge*)user_data;

    // we really need proper onidle mechanics that returns available time
    const F32 EXPIRY_SECONDS = 0.008f;
    LLTimer timer;
    timer.setTimerExpirySec(EXPIRY_SECONDS);

    LLInventoryModel* model = self->getInventoryModel();
    if (model)
    {
        switch (self->mCanDeleteFolderState)
        {
            case CDS_INIT_FOLDER_CHECK:
                // Can still be expensive, split it further?
                model->collectDescendents(
                    self->mUUID,
                    self->mFoldersToCheck,
                    self->mItemsToCheck,
                    LLInventoryModel::EXCLUDE_TRASH);
                self->mCanDeleteFolderState = CDS_PROCESSING_ITEMS;
                break;

            case CDS_PROCESSING_ITEMS:
                while (!timer.hasExpired() && !self->mItemsToCheck.empty())
                {
                    LLViewerInventoryItem* item = self->mItemsToCheck.back().get();
                    if (item)
                    {
                        if (LLAppearanceMgr::instance().getIsProtectedCOFItem(item))
                        {
                            if (get_is_item_worn(item))
                            {
                                // At the moment we disable 'cut' if category has worn items (do we need to?)
                                // but allow 'delete' to happen since it will prompt user to detach
                                self->mCanCut = false;
                            }
                        }

                        if (!item->getIsLinkType() && get_is_item_worn(item))
                        {
                            self->mCanCut = false;
                        }
                    }
                    self->mItemsToCheck.pop_back();
                }
                self->mCanDeleteFolderState = CDS_PROCESSING_FOLDERS;
                break;
            case CDS_PROCESSING_FOLDERS:
                {
                    const LLViewerInventoryItem* base_outfit_link = LLAppearanceMgr::instance().getBaseOutfitLink();
                    LLViewerInventoryCategory* outfit_linked_category = base_outfit_link ? base_outfit_link->getLinkedCategory() : nullptr;

                    while (!timer.hasExpired() && !self->mFoldersToCheck.empty())
                    {
                        LLViewerInventoryCategory* cat = self->mFoldersToCheck.back().get();
                        if (cat)
                        {
                            const LLFolderType::EType folder_type = cat->getPreferredType();
                            if (LLFolderType::lookupIsProtectedType(folder_type))
                            {
                                self->mCanCut = false;
                                self->mCanDelete = false;
                                self->completeDeleteProcessing();
                                break;
                            }

                            // Can't delete the outfit that is currently being worn.
                            if (folder_type == LLFolderType::FT_OUTFIT)
                            {
                                if (cat == outfit_linked_category)
                                {
                                    self->mCanCut = false;
                                    self->mCanDelete = false;
                                    self->completeDeleteProcessing();
                                    break;
                                }
                            }
                        }
                        self->mFoldersToCheck.pop_back();
                    }
                }
                self->mCanDeleteFolderState = CDS_DONE;
                break;
            case CDS_DONE:
                self->completeDeleteProcessing();
                break;
        }
    }
}

bool LLFolderBridge::canMenuDelete()
{
    LLInventoryModel* model = getInventoryModel();
    if (!model) return false;
    LLViewerInventoryCategory* category = (LLViewerInventoryCategory*)model->getCategory(mUUID);
    if (!category)
    {
        return false;
    }

    S32 version = category->getVersion();
    if (mLastCheckedVersion == version)
    {
        return mCanDelete;
    }

    initCanDeleteProcessing(model, version);
    return false;
}

bool LLFolderBridge::canMenuCut()
{
    LLInventoryModel* model = getInventoryModel();
    if (!model) return false;
    LLViewerInventoryCategory* category = (LLViewerInventoryCategory*)model->getCategory(mUUID);
    if (!category)
    {
        return false;
    }

    S32 version = category->getVersion();
    if (mLastCheckedVersion == version)
    {
        return mCanCut;
    }

    initCanDeleteProcessing(model, version);
    return false;
}

void LLFolderBridge::initCanDeleteProcessing(LLInventoryModel* model, S32 version)
{
    if (mCanDeleteFolderState == CDS_DONE
        || mInProgressVersion != version)
    {
        if (get_is_category_removable(model, mUUID))
        {
            // init recursive check of content
            mInProgressVersion = version;
            mCanCut = true;
            mCanDelete = true;
            mCanDeleteFolderState = CDS_INIT_FOLDER_CHECK;
            mFoldersToCheck.clear();
            mItemsToCheck.clear();
            gIdleCallbacks.addFunction(onCanDeleteIdle, this);
        }
        else
        {
            // no check needed
            mCanDelete = false;
            mCanCut = false;
            mLastCheckedVersion = version;
            mCanDeleteFolderState = CDS_DONE;
            mFoldersToCheck.clear();
            mItemsToCheck.clear();
        }
    }
}

void LLFolderBridge::completeDeleteProcessing()
{
    LLInventoryModel* model = getInventoryModel();
    LLViewerInventoryCategory* category = model ? (LLViewerInventoryCategory*)model->getCategory(mUUID) : nullptr;
    if (model && category && category->getVersion() == mInProgressVersion)
    {
        mLastCheckedVersion = mInProgressVersion;
        mCanDeleteFolderState = CDS_DONE;
        gIdleCallbacks.deleteFunction(onCanDeleteIdle, this);
    }
    else
    {
        mCanDelete = false;
        mCanCut = false;
        mLastCheckedVersion = LLViewerInventoryCategory::VERSION_UNKNOWN;
        mCanDeleteFolderState = CDS_DONE;
    }

    if (mRoot)
    {
        mRoot->updateMenu();
    }
}

// <FS:Ansariel> FIRE-29342: Protect folder option
bool LLFolderBridge::isProtected() const
{
	LLInventoryModel* model = getInventoryModel();
	if (model)
	{
		const uuid_set_t& categories = model->getProtectedCategories();
		return categories.find(mUUID) != categories.end();
	}

	return false;
}
// </FS:Ansariel>

// +=================================================+
// |        LLMarketplaceFolderBridge                |
// +=================================================+

// LLMarketplaceFolderBridge is a specialized LLFolderBridge for use in Marketplace Inventory panels
LLMarketplaceFolderBridge::LLMarketplaceFolderBridge(LLInventoryPanel* inventory,
                          LLFolderView* root,
                          const LLUUID& uuid) :
LLFolderBridge(inventory, root, uuid)
{
    m_depth = depth_nesting_in_marketplace(mUUID);
    m_stockCountCache = COMPUTE_STOCK_NOT_EVALUATED;
}

LLUIImagePtr LLMarketplaceFolderBridge::getIcon() const
{
	return getMarketplaceFolderIcon(FALSE);
}

LLUIImagePtr LLMarketplaceFolderBridge::getIconOpen() const
{
	return getMarketplaceFolderIcon(TRUE);
}

LLUIImagePtr LLMarketplaceFolderBridge::getMarketplaceFolderIcon(BOOL is_open) const
{
	LLFolderType::EType preferred_type = getPreferredType();
    if (!LLMarketplaceData::instance().isUpdating(getUUID()))
    {
        // Skip computation (expensive) if we're waiting for updates. Use the old value in that case.
        m_depth = depth_nesting_in_marketplace(mUUID);
    }
    if ((preferred_type == LLFolderType::FT_NONE) && (m_depth == 2))
    {
        // We override the type when in the marketplace listings folder and only for version folder
        preferred_type = LLFolderType::FT_MARKETPLACE_VERSION;
    }
	return LLUI::getUIImage(LLViewerFolderType::lookupIconName(preferred_type, is_open));
}

std::string LLMarketplaceFolderBridge::getLabelSuffix() const
{
    if (mIsLoading && mTimeSinceRequestStart.getElapsedTimeF32() >= FOLDER_LOADING_MESSAGE_DELAY)
    {
        return llformat(" (%s) ", LLTrans::getString("LoadingData").c_str());
    }
    
    std::string suffix = "";
    // Listing folder case
    if (LLMarketplaceData::instance().isListed(getUUID()))
    {
        suffix = llformat("%d",LLMarketplaceData::instance().getListingID(getUUID()));
        if (suffix.empty())
        {
            suffix = LLTrans::getString("MarketplaceNoID");
        }
        suffix = " (" +  suffix + ")";
        if (LLMarketplaceData::instance().getActivationState(getUUID()))
        {
            suffix += " (" +  LLTrans::getString("MarketplaceLive") + ")";
        }
    }
    // Version folder case
    else if (LLMarketplaceData::instance().isVersionFolder(getUUID()))
    {
        suffix += " (" +  LLTrans::getString("MarketplaceActive") + ")";
    }
    // Add stock amount
    bool updating = LLMarketplaceData::instance().isUpdating(getUUID());
    if (!updating)
    {
        // Skip computation (expensive) if we're waiting for update anyway. Use the old value in that case.
        m_stockCountCache = compute_stock_count(getUUID());
    }
    if (m_stockCountCache == 0)
    {
        suffix += " (" +  LLTrans::getString("MarketplaceNoStock") + ")";
    }
    else if (m_stockCountCache != COMPUTE_STOCK_INFINITE)
    {
        if (getPreferredType() == LLFolderType::FT_MARKETPLACE_STOCK)
        {
            suffix += " (" +  LLTrans::getString("MarketplaceStock");
        }
        else
        {
            suffix += " (" +  LLTrans::getString("MarketplaceMax");
        }
        if (m_stockCountCache == COMPUTE_STOCK_NOT_EVALUATED)
        {
            suffix += "=" + LLTrans::getString("MarketplaceUpdating") + ")";
        }
        else
        {
            suffix +=  "=" + llformat("%d", m_stockCountCache) + ")";
        }
    }
    // Add updating suffix
    if (updating)
    {
        suffix += " (" +  LLTrans::getString("MarketplaceUpdating") + ")";
    }
    return LLInvFVBridge::getLabelSuffix() + suffix;
}

LLFontGL::StyleFlags LLMarketplaceFolderBridge::getLabelStyle() const
{
    return (LLMarketplaceData::instance().getActivationState(getUUID()) ? LLFontGL::BOLD : LLFontGL::NORMAL);
}




// helper stuff
bool move_task_inventory_callback(const LLSD& notification, const LLSD& response, boost::shared_ptr<LLMoveInv> move_inv)
{
	LLFloaterOpenObject::LLCatAndWear* cat_and_wear = (LLFloaterOpenObject::LLCatAndWear* )move_inv->mUserData;
	LLViewerObject* object = gObjectList.findObject(move_inv->mObjectID);
	S32 option = LLNotificationsUtil::getSelectedOption(notification, response);

	if(option == 0 && object)
	{
		if (cat_and_wear && cat_and_wear->mWear) // && !cat_and_wear->mFolderResponded)
		{
			LLInventoryObject::object_list_t inventory_objects;
			object->getInventoryContents(inventory_objects);
			int contents_count = inventory_objects.size();
			LLInventoryCopyAndWearObserver* inventoryObserver = new LLInventoryCopyAndWearObserver(cat_and_wear->mCatID, contents_count, cat_and_wear->mFolderResponded,
																									cat_and_wear->mReplace);
			
			gInventory.addObserver(inventoryObserver);
		}

		two_uuids_list_t::iterator move_it;
		for (move_it = move_inv->mMoveList.begin();
			 move_it != move_inv->mMoveList.end();
			 ++move_it)
		{
			object->moveInventory(move_it->first, move_it->second);
		}

		// update the UI.
		dialog_refresh_all();
	}

	if (move_inv->mCallback)
	{
		move_inv->mCallback(option, move_inv->mUserData, move_inv.get());
	}

	move_inv.reset(); //since notification will persist
	return false;
}

void drop_to_favorites_cb(const LLUUID& id, LLPointer<LLInventoryCallback> cb1, LLPointer<LLInventoryCallback> cb2)
{
    cb1->fire(id);
    cb2->fire(id);
}

LLFolderBridge::LLFolderBridge(LLInventoryPanel* inventory,
                               LLFolderView* root,
                               const LLUUID& uuid)
    : LLInvFVBridge(inventory, root, uuid)
    , mCallingCards(FALSE)
    , mWearables(FALSE)
    , mIsLoading(false)
    , mShowDescendantsCount(false)
    , mCanDeleteFolderState(CDS_DONE)
    , mLastCheckedVersion(S32_MIN)
    , mInProgressVersion(S32_MIN)
    , mCanDelete(false)
    , mCanCut(false)
{
}

LLFolderBridge::~LLFolderBridge()
{
    gIdleCallbacks.deleteFunction(onCanDeleteIdle, this);
}

void LLFolderBridge::dropToFavorites(LLInventoryItem* inv_item, LLPointer<LLInventoryCallback> cb)
{
	// use callback to rearrange favorite landmarks after adding
	// to have new one placed before target (on which it was dropped). See EXT-4312.
	LLPointer<AddFavoriteLandmarkCallback> cb_fav = new AddFavoriteLandmarkCallback();
	LLInventoryPanel* panel = mInventoryPanel.get();
	LLFolderViewItem* drag_over_item = panel ? panel->getRootFolder()->getDraggingOverItem() : NULL;
	LLFolderViewModelItemInventory* view_model = drag_over_item ? static_cast<LLFolderViewModelItemInventory*>(drag_over_item->getViewModelItem()) : NULL;
	if (view_model)
	{
		cb_fav.get()->setTargetLandmarkId(view_model->getUUID());
	}

    LLPointer <LLInventoryCallback> callback = cb_fav;
    if (cb)
    {
        callback = new LLBoostFuncInventoryCallback(boost::bind(drop_to_favorites_cb, _1, cb, cb_fav));
    }

	copy_inventory_item(
		gAgent.getID(),
		inv_item->getPermissions().getOwner(),
		inv_item->getUUID(),
		mUUID,
		std::string(),
        callback);
}

void LLFolderBridge::dropToOutfit(LLInventoryItem* inv_item, BOOL move_is_into_current_outfit, LLPointer<LLInventoryCallback> cb)
{
	if((inv_item->getInventoryType() == LLInventoryType::IT_TEXTURE) || (inv_item->getInventoryType() == LLInventoryType::IT_SNAPSHOT))
	{
		const LLUUID &my_outifts_id = getInventoryModel()->findCategoryUUIDForType(LLFolderType::FT_MY_OUTFITS);
		if(mUUID != my_outifts_id)
		{
            // Legacy: prior to thumbnails images in outfits were used for outfit gallery.
            LLNotificationsUtil::add("ThumbnailOutfitPhoto");
		}
		return;
	}

	// BAP - should skip if dup.
	if (move_is_into_current_outfit)
	{
		LLAppearanceMgr::instance().wearItemOnAvatar(inv_item->getUUID(), true, true);
	}
	else
	{
		LLPointer<LLInventoryCallback> cb = NULL;
		link_inventory_object(mUUID, LLConstPointer<LLInventoryObject>(inv_item), cb);
	}
}

void LLFolderBridge::dropToMyOutfits(LLInventoryCategory* inv_cat, LLPointer<LLInventoryCallback> cb)
{
    // make a folder in the My Outfits directory.
    const LLUUID dest_id = getInventoryModel()->findCategoryUUIDForType(LLFolderType::FT_MY_OUTFITS);

    // Note: creation will take time, so passing folder id to callback is slightly unreliable,
    // but so is collecting and passing descendants' ids
    inventory_func_type func = boost::bind(&LLFolderBridge::outfitFolderCreatedCallback, this, inv_cat->getUUID(), _1, cb);
    gInventory.createNewCategory(dest_id,
                                 LLFolderType::FT_OUTFIT,
                                 inv_cat->getName(),
                                 func,
                                 inv_cat->getThumbnailUUID());
}

void LLFolderBridge::outfitFolderCreatedCallback(LLUUID cat_source_id, LLUUID cat_dest_id, LLPointer<LLInventoryCallback> cb)
{
    LLInventoryModel::cat_array_t* categories;
    LLInventoryModel::item_array_t* items;
    getInventoryModel()->getDirectDescendentsOf(cat_source_id, categories, items);

    LLInventoryObject::const_object_list_t link_array;


    LLInventoryModel::item_array_t::iterator iter = items->begin();
    LLInventoryModel::item_array_t::iterator end = items->end();
    while (iter!=end)
    {
        const LLViewerInventoryItem* item = (*iter);
        // By this point everything is supposed to be filtered,
        // but there was a delay to create folder so something could have changed
        LLInventoryType::EType inv_type = item->getInventoryType();
        if ((inv_type == LLInventoryType::IT_WEARABLE) ||
            (inv_type == LLInventoryType::IT_GESTURE) ||
            (inv_type == LLInventoryType::IT_ATTACHMENT) ||
            (inv_type == LLInventoryType::IT_OBJECT) ||
            (inv_type == LLInventoryType::IT_SNAPSHOT) ||
            (inv_type == LLInventoryType::IT_TEXTURE))
        {
            link_array.push_back(LLConstPointer<LLInventoryObject>(item));
        }
        iter++;
    }

    if (!link_array.empty())
    {
        link_inventory_array(cat_dest_id, link_array, cb);
    }
}

// Callback for drop item if DAMA required...
void LLFolderBridge::callback_dropItemIntoFolder(const LLSD& notification, const LLSD& response, LLInventoryItem* inv_item)
{
    S32 option = LLNotificationsUtil::getSelectedOption(notification, response);
    if (option == 0) // YES
    {
        std::string tooltip_msg;
        dragItemIntoFolder(inv_item, TRUE, tooltip_msg, FALSE);
    }
}

// Callback for drop category if DAMA required...
void LLFolderBridge::callback_dropCategoryIntoFolder(const LLSD& notification, const LLSD& response, LLInventoryCategory* inv_category)
{
    S32 option = LLNotificationsUtil::getSelectedOption(notification, response);
    if (option == 0) // YES
    {
        std::string tooltip_msg;
		dragCategoryIntoFolder(inv_category, TRUE, tooltip_msg, FALSE, FALSE);
    }
}

// This is used both for testing whether an item can be dropped
// into the folder, as well as performing the actual drop, depending
// if drop == TRUE.
BOOL LLFolderBridge::dragItemIntoFolder(LLInventoryItem* inv_item,
										BOOL drop,
										std::string& tooltip_msg,
                                        BOOL user_confirm,
                                        LLPointer<LLInventoryCallback> cb)
{
	LLInventoryModel* model = getInventoryModel();

	if (!model || !inv_item) return FALSE;
	if (!isAgentInventory()) return FALSE; // cannot drag into library
	if (!isAgentAvatarValid()) return FALSE;
	// <FS:TT> Client LSL Bridge (also for #AO)
	if (isLockedFolder()) return FALSE;
	// </FS:TT>

	LLInventoryPanel* destination_panel = mInventoryPanel.get();
	if (!destination_panel) return false;

	LLInventoryFilter* filter = getInventoryFilter();
	if (!filter) return false;

	const LLUUID &current_outfit_id = model->findCategoryUUIDForType(LLFolderType::FT_CURRENT_OUTFIT);
	const LLUUID &favorites_id = model->findCategoryUUIDForType(LLFolderType::FT_FAVORITE);
	// <FS:Ansariel> FIRE-1392: Allow dragging all asset types into Landmarks folder
	//const LLUUID &landmarks_id = model->findCategoryUUIDForType(LLFolderType::FT_LANDMARK);
	const LLUUID &marketplacelistings_id = model->findCategoryUUIDForType(LLFolderType::FT_MARKETPLACE_LISTINGS);
	const LLUUID &my_outifts_id = model->findCategoryUUIDForType(LLFolderType::FT_MY_OUTFITS);
    const LLUUID from_folder_uuid = inv_item->getParentUUID();

	const BOOL move_is_into_current_outfit = (mUUID == current_outfit_id);
	const BOOL move_is_into_favorites = (mUUID == favorites_id);
	const BOOL move_is_into_my_outfits = (mUUID == my_outifts_id) || model->isObjectDescendentOf(mUUID, my_outifts_id);
	const BOOL move_is_into_outfit = move_is_into_my_outfits || (getCategory() && getCategory()->getPreferredType()==LLFolderType::FT_OUTFIT);
	// <FS:Ansariel> FIRE-1392: Allow dragging all asset types into Landmarks folder
	//const BOOL move_is_into_landmarks = (mUUID == landmarks_id) || model->isObjectDescendentOf(mUUID, landmarks_id);
    const BOOL move_is_into_marketplacelistings = model->isObjectDescendentOf(mUUID, marketplacelistings_id);
    const BOOL move_is_from_marketplacelistings = model->isObjectDescendentOf(inv_item->getUUID(), marketplacelistings_id);

	LLToolDragAndDrop::ESource source = LLToolDragAndDrop::getInstance()->getSource();
	BOOL accept = FALSE;
	U64 filter_types = filter->getFilterTypes();
	// We shouldn't allow to drop non recent items into recent tab (or some similar transactions)
	// while we are allowing to interact with regular filtered inventory
	BOOL use_filter = filter_types && (filter_types&LLInventoryFilter::FILTERTYPE_DATE || (filter_types&LLInventoryFilter::FILTERTYPE_OBJECT)==0);
	LLViewerObject* object = NULL;
	if(LLToolDragAndDrop::SOURCE_AGENT == source)
	{
		const LLUUID &trash_id = model->findCategoryUUIDForType(LLFolderType::FT_TRASH);

		const BOOL move_is_into_trash = (mUUID == trash_id) || model->isObjectDescendentOf(mUUID, trash_id);
		const BOOL move_is_outof_current_outfit = LLAppearanceMgr::instance().getIsInCOF(inv_item->getUUID());

		//--------------------------------------------------------------------------------
		// Determine if item can be moved.
		//

		BOOL is_movable = TRUE;

		switch (inv_item->getActualType())
		{
			case LLAssetType::AT_CATEGORY:
				is_movable = !LLFolderType::lookupIsProtectedType(((LLInventoryCategory*)inv_item)->getPreferredType());
				break;
			default:
				break;
		}
		// Can't explicitly drag things out of the COF.
		if (move_is_outof_current_outfit)
		{
			is_movable = FALSE;
		}
		
// [RLVa:KB] - Checked: 2011-03-29 (RLVa-1.3.0g) | Modified: RLVa-1.3.0g
		if ( (rlv_handler_t::isEnabled()) && (is_movable) )
		{
			if (move_is_into_current_outfit)
			{
				// RELEASE-RLVa: [RLVa-1.3.0] Keep sync'ed with code below => LLAppearanceMgr::wearItemOnAvatar() with "replace == true"
				const LLViewerInventoryItem* pItem = dynamic_cast<const LLViewerInventoryItem*>(inv_item);
				is_movable = rlvPredCanWearItem(pItem, RLV_WEAR_REPLACE);
			}
			if (is_movable)
			{
				is_movable = (!RlvFolderLocks::instance().hasLockedFolder(RLV_LOCK_ANY)) || 
					(RlvFolderLocks::instance().canMoveItem(inv_item->getUUID(), mUUID));
			}
		}
// [/RLVa:KB]

		if (move_is_into_trash)
		{
			is_movable &= inv_item->getIsLinkType() || !get_is_item_worn(inv_item->getUUID());
		}
		if (is_movable)
		{
			// Don't allow creating duplicates in the Calling Card/Friends
			// subfolders, see bug EXT-1599. Check is item direct descendent
			// of target folder and forbid item's movement if it so.
			// Note: isItemDirectDescendentOfCategory checks if
			// passed category is in the Calling Card/Friends folder
			is_movable &= !LLFriendCardsManager::instance().isObjDirectDescendentOfCategory(inv_item, getCategory());
		}

		// 
		//--------------------------------------------------------------------------------
		
		//--------------------------------------------------------------------------------
		// Determine if item can be moved & dropped
		// Note: if user_confirm is false, we already went through those accept logic test and can skip them

		accept = TRUE;

		if (user_confirm && !is_movable)
		{
			accept = FALSE;
		}
		else if (user_confirm && (mUUID == inv_item->getParentUUID()) && !move_is_into_favorites)
		{
			accept = FALSE;
		}
		else if (user_confirm && (move_is_into_current_outfit || move_is_into_outfit))
		{
			accept = can_move_to_outfit(inv_item, move_is_into_current_outfit);
		}
		// <FS:Ansariel> FIRE-1392: Allow dragging all asset types into Landmarks folder
		//else if (user_confirm && (move_is_into_favorites || move_is_into_landmarks))
		else if (user_confirm && move_is_into_favorites)
		// </FS:Ansariel>
		{
			accept = can_move_to_landmarks(inv_item);
		}
		else if (user_confirm && move_is_into_marketplacelistings)
		{
            const LLViewerInventoryCategory * master_folder = model->getFirstDescendantOf(marketplacelistings_id, mUUID);
            LLViewerInventoryCategory * dest_folder = getCategory();
            accept = can_move_item_to_marketplace(master_folder, dest_folder, inv_item, tooltip_msg, LLToolDragAndDrop::instance().getCargoCount() - LLToolDragAndDrop::instance().getCargoIndex());
		}

        // Check that the folder can accept this item based on folder/item type compatibility (e.g. stock folder compatibility)
        if (user_confirm && accept)
        {
            LLViewerInventoryCategory * dest_folder = getCategory();
            accept = dest_folder->acceptItem(inv_item);
        }
        
		LLInventoryPanel* active_panel = LLInventoryPanel::getActiveInventoryPanel(FALSE);

		// Check whether the item being dragged from active inventory panel
		// passes the filter of the destination panel.
		// <FS:Ansariel> Allow drag and drop in inventory regardless of filter (e.g. Recent)
		//if (user_confirm && accept && active_panel && use_filter)
		//{
		//	LLFolderViewItem* fv_item =   active_panel->getItemByID(inv_item->getUUID());
		//	if (!fv_item) return false;

		//	accept = filter->check(fv_item->getViewModelItem());
		//}
		// </FS:Ansariel>

		if (accept && drop)
		{
			if (inv_item->getType() == LLAssetType::AT_GESTURE
				&& LLGestureMgr::instance().isGestureActive(inv_item->getUUID()) && move_is_into_trash)
			{
				LLGestureMgr::instance().deactivateGesture(inv_item->getUUID());
			}
			// If an item is being dragged between windows, unselect everything in the active window 
			// so that we don't follow the selection to its new location (which is very annoying).
                        // RN: a better solution would be to deselect automatically when an   item is moved
			// and then select any item that is dropped only in the panel that it   is dropped in
			if (active_panel && (destination_panel != active_panel))
            {
                active_panel->unSelectAll();
            }
            // Dropping in or out of marketplace needs (sometimes) confirmation
            if (user_confirm && (move_is_from_marketplacelistings || move_is_into_marketplacelistings))
            {
                if ((move_is_from_marketplacelistings && (LLMarketplaceData::instance().isInActiveFolder(inv_item->getUUID())
                                                       || LLMarketplaceData::instance().isListedAndActive(inv_item->getUUID()))) ||
                    (move_is_into_marketplacelistings && LLMarketplaceData::instance().isInActiveFolder(mUUID)))
                {
                    LLNotificationsUtil::add("ConfirmMerchantActiveChange", LLSD(), LLSD(), boost::bind(&LLFolderBridge::callback_dropItemIntoFolder, this, _1, _2, inv_item));
                    return true;
                }
                if (move_is_into_marketplacelistings && !move_is_from_marketplacelistings)
                {
                    LLNotificationsUtil::add("ConfirmMerchantMoveInventory", LLSD(), LLSD(), boost::bind(&LLFolderBridge::callback_dropItemIntoFolder, this, _1, _2, inv_item));
                    return true;
                }
            }

			//--------------------------------------------------------------------------------
			// Destination folder logic
			// 

			// REORDER
			// (only reorder the item in Favorites folder)
			if ((mUUID == inv_item->getParentUUID()) && move_is_into_favorites)
			{
				LLFolderViewItem* itemp = destination_panel->getRootFolder()->getDraggingOverItem();
				if (itemp)
				{
                    LLUUID srcItemId = inv_item->getUUID();
					LLUUID destItemId = static_cast<LLFolderViewModelItemInventory*>(itemp->getViewModelItem())->getUUID();
					LLFavoritesOrderStorage::instance().rearrangeFavoriteLandmarks(srcItemId, destItemId);
				}
			}

			// FAVORITES folder
			// (copy the item)
			else if (move_is_into_favorites)
			{
				dropToFavorites(inv_item, cb);
			}
			// CURRENT OUTFIT or OUTFIT folder
			// (link the item)
			else if (move_is_into_current_outfit || move_is_into_outfit)
			{
				dropToOutfit(inv_item, move_is_into_current_outfit, cb);
			}
            // MARKETPLACE LISTINGS folder
            // Move the item
            else if (move_is_into_marketplacelistings)
            {
                move_item_to_marketplacelistings(inv_item, mUUID);
                if (cb) cb->fire(inv_item->getUUID());
            }
			// NORMAL or TRASH folder
			// (move the item, restamp if into trash)
			else
			{
				// set up observer to select item once drag and drop from inbox is complete 
				if (gInventory.isObjectDescendentOf(inv_item->getUUID(), gInventory.findCategoryUUIDForType(LLFolderType::FT_INBOX)))
				{
					set_dad_inbox_object(inv_item->getUUID());
				}

				LLInvFVBridge::changeItemParent(
					model,
					(LLViewerInventoryItem*)inv_item,
					mUUID,
					move_is_into_trash);
                if (cb) cb->fire(inv_item->getUUID());
			}
            
            if (move_is_from_marketplacelistings)
            {
                // If we move from an active (listed) listing, checks that it's still valid, if not, unlist
                LLUUID version_folder_id = LLMarketplaceData::instance().getActiveFolder(from_folder_uuid);
                if (version_folder_id.notNull())
                {
                    LLMarketplaceValidator::getInstance()->validateMarketplaceListings(
                        version_folder_id,
                        [version_folder_id](bool result)
                    {
                        if (!result)
                        {
                            LLMarketplaceData::instance().activateListing(version_folder_id, false);
                        }
                    });
                }
            }

			//
			//--------------------------------------------------------------------------------
		}
	}
	else if (LLToolDragAndDrop::SOURCE_WORLD == source)
	{
		// Make sure the object exists. If we allowed dragging from
		// anonymous objects, it would be possible to bypass
		// permissions.
		object = gObjectList.findObject(inv_item->getParentUUID());
		if (!object)
		{
			LL_INFOS() << "Object not found for drop." << LL_ENDL;
			return FALSE;
		}

		// coming from a task. Need to figure out if the person can
		// move/copy this item.
		LLPermissions perm(inv_item->getPermissions());
		BOOL is_move = FALSE;
		if ((perm.allowCopyBy(gAgent.getID(), gAgent.getGroupID())
			&& perm.allowTransferTo(gAgent.getID())))
			// || gAgent.isGodlike())
		{
			accept = TRUE;
		}
		else if(object->permYouOwner())
		{
			// If the object cannot be copied, but the object the
			// inventory is owned by the agent, then the item can be
			// moved from the task to agent inventory.
			is_move = TRUE;
			accept = TRUE;
		}

		// Don't allow placing an original item into Current Outfit or an outfit folder
		// because they must contain only links to wearable items.
		// *TODO: Probably we should create a link to an item if it was dragged to outfit or COF.
		if (move_is_into_current_outfit || move_is_into_outfit)
		{
			accept = FALSE;
		}
		// Don't allow to move a single item to Favorites or Landmarks
		// if it is not a landmark or a link to a landmark.
		// <FS:Ansariel> FIRE-1392: Allow dragging all asset types into Landmarks folder
		//else if ((move_is_into_favorites || move_is_into_landmarks)
		else if (move_is_into_favorites
		// </FS:Ansariel>
				 && !can_move_to_landmarks(inv_item))
		{
			accept = FALSE;
		}
		else if (move_is_into_marketplacelistings)
		{
			tooltip_msg = LLTrans::getString("TooltipOutboxNotInInventory");
			accept = FALSE;
		}
		
		// Check whether the item being dragged from in world
		// passes the filter of the destination panel.
		// <FS:Ansariel> Allow dropping from inworld objects regardless of filter
		//if (accept && use_filter)
		//{
		//	accept = filter->check(inv_item);
		//}
		// </FS:Ansariel>

		if (accept && drop)
		{
            LLUUID item_id = inv_item->getUUID();
            boost::shared_ptr<LLMoveInv> move_inv (new LLMoveInv());
			move_inv->mObjectID = inv_item->getParentUUID();
			two_uuids_t item_pair(mUUID, item_id);
			move_inv->mMoveList.push_back(item_pair);
            if (cb)
            {
                move_inv->mCallback = [item_id, cb](S32, void*, const LLMoveInv* move_inv) mutable
                    { cb->fire(item_id); };
            }
			move_inv->mUserData = NULL;
			if(is_move)
			{
				warn_move_inventory(object, move_inv);
			}
			else
			{
				// store dad inventory item to select added one later. See EXT-4347
				set_dad_inventory_item(inv_item, mUUID);

				LLNotification::Params params("MoveInventoryFromObject");
				params.functor.function(boost::bind(move_task_inventory_callback, _1, _2, move_inv));
				LLNotifications::instance().forceResponse(params, 0);
			}
		}
	}
	else if(LLToolDragAndDrop::SOURCE_NOTECARD == source)
	{
		if (move_is_into_marketplacelistings)
		{
			tooltip_msg = LLTrans::getString("TooltipOutboxNotInInventory");
			accept = FALSE;
		}
		else if ((inv_item->getActualType() == LLAssetType::AT_SETTINGS) && !LLEnvironment::instance().isInventoryEnabled())
		{
			tooltip_msg = LLTrans::getString("NoEnvironmentSettings");
			accept = FALSE;
		}
		else
		{
			// Don't allow placing an original item from a notecard to Current Outfit or an outfit folder
			// because they must contain only links to wearable items.
			accept = !(move_is_into_current_outfit || move_is_into_outfit);
		}
		
		// Check whether the item being dragged from notecard
		// passes the filter of the destination panel.
		// <FS:Ansariel> Allow dropping from notecards regardless of filter
		//if (accept && use_filter)
		//{
		//	accept = filter->check(inv_item);
		//}
		// </FS:Ansariel>

		if (accept && drop)
		{
			copy_inventory_from_notecard(mUUID,  // Drop to the chosen destination folder
										 LLToolDragAndDrop::getInstance()->getObjectID(),
										 LLToolDragAndDrop::getInstance()->getSourceID(),
										 inv_item);
		}
	}
	else if(LLToolDragAndDrop::SOURCE_LIBRARY == source)
	{
		LLViewerInventoryItem* item = (LLViewerInventoryItem*)inv_item;
		if(item && item->isFinished())
		{
			accept = TRUE;

			if (move_is_into_marketplacelistings)
			{
				tooltip_msg = LLTrans::getString("TooltipOutboxNotInInventory");
				accept = FALSE;
			}
			else if (move_is_into_current_outfit || move_is_into_outfit)
			{
				accept = can_move_to_outfit(inv_item, move_is_into_current_outfit);
			}
			// Don't allow to move a single item to Favorites or Landmarks
			// if it is not a landmark or a link to a landmark.
			// <FS:Ansariel> FIRE-1392: Allow dragging all asset types into Landmarks folder
			//else if (move_is_into_favorites || move_is_into_landmarks)
			else if (move_is_into_favorites)
			// </FS:Ansariel>
			{
				accept = can_move_to_landmarks(inv_item);
			}

			LLInventoryPanel* active_panel = LLInventoryPanel::getActiveInventoryPanel(FALSE);

			// Check whether the item being dragged from the library
			// passes the filter of the destination panel.
			if (accept && active_panel && use_filter)
			{
				LLFolderViewItem* fv_item =   active_panel->getItemByID(inv_item->getUUID());
				if (!fv_item) return false;

				accept = filter->check(fv_item->getViewModelItem());
			}

			if (accept && drop)
			{
				// FAVORITES folder
				// (copy the item)
				if (move_is_into_favorites)
				{
					dropToFavorites(inv_item, cb);
				}
				// CURRENT OUTFIT or OUTFIT folder
				// (link the item)
				else if (move_is_into_current_outfit || move_is_into_outfit)
				{
					dropToOutfit(inv_item, move_is_into_current_outfit, cb);
				}
				else
				{
					copy_inventory_item(
						gAgent.getID(),
						inv_item->getPermissions().getOwner(),
						inv_item->getUUID(),
						mUUID,
						std::string(),
						cb);
				}
			}
		}
	}
	else
	{
		LL_WARNS() << "unhandled drag source" << LL_ENDL;
	}
	return accept;
}

// <FS:CR> Left unused from FIRE-7219
#if 0
// static
bool check_category(LLInventoryModel* model,
					const LLUUID& cat_id,
					LLInventoryPanel* active_panel,
					LLInventoryFilter* filter)
{
	if (!model || !active_panel || !filter)
		return false;

	if (!filter->checkFolder(cat_id))
	{
		return false;
	}

	LLInventoryModel::cat_array_t descendent_categories;
	LLInventoryModel::item_array_t descendent_items;
	model->collectDescendents(cat_id, descendent_categories, descendent_items, TRUE);

	S32 num_descendent_categories = descendent_categories.size();
	S32 num_descendent_items = descendent_items.size();

	if (num_descendent_categories + num_descendent_items == 0)
	{
		// Empty folder should be checked as any other folder view item.
		// If we are filtering by date the folder should not pass because
		// it doesn't have its own creation date. See LLInvFVBridge::getCreationDate().
		return check_item(cat_id, active_panel, filter);
	}

	for (S32 i = 0; i < num_descendent_categories; ++i)
	{
		LLInventoryCategory* category = descendent_categories[i];
		if(!check_category(model, category->getUUID(), active_panel, filter))
		{
			return false;
		}
	}

	for (S32 i = 0; i < num_descendent_items; ++i)
	{
		LLViewerInventoryItem* item = descendent_items[i];
		if(!check_item(item->getUUID(), active_panel, filter))
		{
			return false;
		}
	}

	return true;
}

// static
bool check_item(const LLUUID& item_id,
				LLInventoryPanel* active_panel,
				LLInventoryFilter* filter)
{
	if (!active_panel || !filter) return false;

	LLFolderViewItem* fv_item = active_panel->getItemByID(item_id);
	if (!fv_item) return false;

	return filter->check(fv_item->getViewModelItem());
}
#endif // 0
// <FS:CR> Unused 2013.10.12

// <FS:Ansariel> Special for locked folders
bool LLFolderBridge::isLocked() const
{
	static LLCachedControl<bool> LockAOFolders(gSavedPerAccountSettings, "LockAOFolders");
	static LLCachedControl<bool> LockBridgeFolder(gSavedPerAccountSettings, "LockBridgeFolder");
	static LLCachedControl<bool> LockWearableFavoritesFolders(gSavedPerAccountSettings, "LockWearableFavoritesFolders");

	return ((mUUID == AOEngine::instance().getAOFolder() && LockAOFolders) ||
		(mUUID == FSLSLBridge::instance().getBridgeFolder() && LockBridgeFolder) ||
		(mUUID == FSFloaterWearableFavorites::getFavoritesFolder() && LockWearableFavoritesFolders));
}
// </FS:Ansariel>

// +=================================================+
// |        LLTextureBridge                          |
// +=================================================+

LLUIImagePtr LLTextureBridge::getIcon() const
{
	return LLInventoryIcon::getIcon(LLAssetType::AT_TEXTURE, mInvType);
}

void LLTextureBridge::openItem()
{
	LLViewerInventoryItem* item = getItem();

	if (item)
	{
		LLInvFVBridgeAction::doAction(item->getType(),mUUID,getInventoryModel());
	}
}

bool LLTextureBridge::canSaveTexture(void)
{
	const LLInventoryModel* model = getInventoryModel();
	if(!model) 
	{
		return false;
	}
	
// [RLVa:KB] - Checked: RLVa-2.2 (@viewtexture)
	if (!RlvActions::canPreviewTextures())
	{
		return false;
	}
// [/RLVa:KB]

	const LLViewerInventoryItem *item = model->getItem(mUUID);
	if (item)
	{
		return item->checkPermissionsSet(PERM_ITEM_UNRESTRICTED);
	}
	return false;
}

void LLTextureBridge::buildContextMenu(LLMenuGL& menu, U32 flags)
{
	LL_DEBUGS() << "LLTextureBridge::buildContextMenu()" << LL_ENDL;
	menuentry_vec_t items;
	menuentry_vec_t disabled_items;
	if(isItemInTrash())
	{
		addTrashContextMenuOptions(items, disabled_items);
	}	
    else if (isMarketplaceListingsFolder())
    {
		addMarketplaceContextMenuOptions(flags, items, disabled_items);
		items.push_back(std::string("Properties"));
		getClipboardEntries(false, items, disabled_items, flags);
    }
	else
	{
		items.push_back(std::string("Share"));
		if (!canShare())
		{
			disabled_items.push_back(std::string("Share"));
		}

		addOpenRightClickMenuOption(items);
		items.push_back(std::string("Properties"));

		getClipboardEntries(true, items, disabled_items, flags);

		items.push_back(std::string("Texture Separator"));
		
        if ((flags & ITEM_IN_MULTI_SELECTION) != 0)
        {
            items.push_back(std::string("Save Selected As"));
        }
        else
        {
            items.push_back(std::string("Save As"));
            if (!canSaveTexture())
            {
                disabled_items.push_back(std::string("Save As"));
            }
        }
        items.push_back(std::string("Wearable And Object Separator")); // <FS:Ansariel> Add separator

// [RLVa:KB] - Checked: 2010-03-01 (RLVa-1.2.0b) | Modified: RLVa-1.1.0a
		if (rlv_handler_t::isEnabled())
		{
			const LLInventoryObject* pItem = getInventoryObject();
			if (pItem && gRlvHandler.hasBehaviour(RLV_BHVR_VIEWTEXTURE))
			{
				disabled_items.push_back(std::string("Open"));
			}
		}
// [/RLVa:KB]
	}
	addLinkReplaceMenuOption(items, disabled_items);

	// <FS:Ansariel> Move to default folder
	addMoveToDefaultFolderMenuOption(items);

	hide_context_entries(menu, items, disabled_items);	
}

// virtual
void LLTextureBridge::performAction(LLInventoryModel* model, std::string action)
{
	if ("save_as" == action)
	{
		LLPreviewTexture* preview_texture = LLFloaterReg::getTypedInstance<LLPreviewTexture>("preview_texture", mUUID);
		if (preview_texture)
		{
			preview_texture->openToSave();
			preview_texture->saveAs();
		}
	}
    else if ("save_selected_as" == action)
    {
        openItem();
        if (canSaveTexture())
        {
            LLPreviewTexture* preview_texture = LLFloaterReg::getTypedInstance<LLPreviewTexture>("preview_texture", mUUID);
            if (preview_texture)
            {
                preview_texture->saveMultipleToFile(mFileName);
            }
        }
        else
        {
            LL_WARNS() << "You don't have permission to save " << getName() << " to disk." << LL_ENDL;
        }

    }
	else LLItemBridge::performAction(model, action);
}

// +=================================================+
// |        LLSoundBridge                            |
// +=================================================+

void LLSoundBridge::openItem()
{
	const LLViewerInventoryItem* item = getItem();
	if (item)
	{
		LLInvFVBridgeAction::doAction(item->getType(),mUUID,getInventoryModel());
	}
}

void LLSoundBridge::openSoundPreview(void* which)
{
	LLSoundBridge *me = (LLSoundBridge *)which;
	LLFloaterReg::showInstance("preview_sound", LLSD(me->mUUID), TAKE_FOCUS_YES);
}

void LLSoundBridge::buildContextMenu(LLMenuGL& menu, U32 flags)
{
	LL_DEBUGS() << "LLSoundBridge::buildContextMenu()" << LL_ENDL;
	menuentry_vec_t items;
	menuentry_vec_t disabled_items;

    if (isMarketplaceListingsFolder())
    {
		addMarketplaceContextMenuOptions(flags, items, disabled_items);
		items.push_back(std::string("Properties"));
		getClipboardEntries(false, items, disabled_items, flags);
    }
	else
	{
		if (isItemInTrash())
		{
			addTrashContextMenuOptions(items, disabled_items);
		}	
		else
		{
			items.push_back(std::string("Share"));
			if (!canShare())
			{
				disabled_items.push_back(std::string("Share"));
			}
			items.push_back(std::string("Sound Open"));
			items.push_back(std::string("Properties"));

			getClipboardEntries(true, items, disabled_items, flags);
		}

		items.push_back(std::string("Sound Separator"));
		items.push_back(std::string("Sound Play"));
	}

	addLinkReplaceMenuOption(items, disabled_items);

	// <FS:Ansariel> Move to default folder
	addMoveToDefaultFolderMenuOption(items);

	hide_context_entries(menu, items, disabled_items);
}

void LLSoundBridge::performAction(LLInventoryModel* model, std::string action)
{
	if ("sound_play" == action)
	{
		LLViewerInventoryItem* item = getItem();
		if(item)
		{
			send_sound_trigger(item->getAssetUUID(), SOUND_GAIN);
		}
	}
	else if ("open" == action)
	{
		openSoundPreview((void*)this);
	}
	else LLItemBridge::performAction(model, action);
}

// +=================================================+
// |        LLLandmarkBridge                         |
// +=================================================+

LLLandmarkBridge::LLLandmarkBridge(LLInventoryPanel* inventory, 
								   LLFolderView* root,
								   const LLUUID& uuid, 
								   U32 flags/* = 0x00*/) :
	LLItemBridge(inventory, root, uuid)
{
	mVisited = FALSE;
	if (flags & LLInventoryItemFlags::II_FLAGS_LANDMARK_VISITED)
	{
		mVisited = TRUE;
	}
}

LLUIImagePtr LLLandmarkBridge::getIcon() const
{
	return LLInventoryIcon::getIcon(LLAssetType::AT_LANDMARK, LLInventoryType::IT_LANDMARK, mVisited, FALSE);
}

void LLLandmarkBridge::buildContextMenu(LLMenuGL& menu, U32 flags)
{
	menuentry_vec_t items;
	menuentry_vec_t disabled_items;

	LL_DEBUGS() << "LLLandmarkBridge::buildContextMenu()" << LL_ENDL;
    if (isMarketplaceListingsFolder())
    {
		addMarketplaceContextMenuOptions(flags, items, disabled_items);
		items.push_back(std::string("Properties"));
		getClipboardEntries(false, items, disabled_items, flags);
    }
	else
	{
		if(isItemInTrash())
		{
			addTrashContextMenuOptions(items, disabled_items);
		}	
		else
		{
			items.push_back(std::string("Share"));
			if (!canShare())
			{
				disabled_items.push_back(std::string("Share"));
			}
			items.push_back(std::string("Landmark Open"));
			items.push_back(std::string("Properties"));

			getClipboardEntries(true, items, disabled_items, flags);
		}

		items.push_back(std::string("Landmark Separator"));
		items.push_back(std::string("url_copy"));
		items.push_back(std::string("About Landmark"));
		items.push_back(std::string("show_on_map"));
	}

	// Disable "About Landmark" menu item for
	// multiple landmarks selected. Only one landmark
	// info panel can be shown at a time.
	if ((flags & FIRST_SELECTED_ITEM) == 0)
	{
		disabled_items.push_back(std::string("url_copy"));
		disabled_items.push_back(std::string("About Landmark"));
	}

	addLinkReplaceMenuOption(items, disabled_items);

	// <FS:Ansariel> Move to default folder
	addMoveToDefaultFolderMenuOption(items);

	hide_context_entries(menu, items, disabled_items);
}

// Convenience function for the two functions below.
void teleport_via_landmark(const LLUUID& asset_id)
{
	gAgent.teleportViaLandmark( asset_id );

	// we now automatically track the landmark you're teleporting to
	// because you'll probably arrive at a telehub instead
	LLFloaterWorldMap* floater_world_map = LLFloaterWorldMap::getInstance();
	if( floater_world_map )
	{
		floater_world_map->trackLandmark( asset_id );
	}
}

// virtual
void LLLandmarkBridge::performAction(LLInventoryModel* model, std::string action)
{
	if ("teleport" == action)
	{
		LLViewerInventoryItem* item = getItem();
		if(item)
		{
			teleport_via_landmark(item->getAssetUUID());
		}
	}
	else if ("about" == action)
	{
		LLViewerInventoryItem* item = getItem();
		if(item)
		{
			LLSD key;
			key["type"] = "landmark";
			key["id"] = item->getUUID();

			// <FS:Ansariel> FIRE-817: Separate place details floater
			//LLFloaterSidePanelContainer::showPanel("places", key);
			FSFloaterPlaceDetails::showPlaceDetails(key);
			// </FS:Ansariel>
		}
	}
	else
	{
		LLItemBridge::performAction(model, action);
	}
}

static bool open_landmark_callback(const LLSD& notification, const LLSD& response)
{
	S32 option = LLNotificationsUtil::getSelectedOption(notification, response);

	LLUUID asset_id = notification["payload"]["asset_id"].asUUID();
	if (option == 0)
	{
		teleport_via_landmark(asset_id);
	}

	return false;
}
static LLNotificationFunctorRegistration open_landmark_callback_reg("TeleportFromLandmark", open_landmark_callback);


void LLLandmarkBridge::openItem()
{
	LLViewerInventoryItem* item = getItem();

	if (item)
	{
		LLInvFVBridgeAction::doAction(item->getType(),mUUID,getInventoryModel());
	}
}


// +=================================================+
// |        LLCallingCardObserver                    |
// +=================================================+
class LLCallingCardObserver : public LLFriendObserver
{
public:
	LLCallingCardObserver(LLCallingCardBridge* bridge) : mBridgep(bridge) {}
	virtual ~LLCallingCardObserver() { mBridgep = NULL; }
    virtual void changed(U32 mask)
    {
        if (mask & LLFriendObserver::ONLINE)
        {
            mBridgep->refreshFolderViewItem();
            mBridgep->checkSearchBySuffixChanges();
        }
    }
protected:
	LLCallingCardBridge* mBridgep;
};

// +=================================================+
// |        LLCallingCardBridge                      |
// +=================================================+

LLCallingCardBridge::LLCallingCardBridge(LLInventoryPanel* inventory, 
										 LLFolderView* root,
										 const LLUUID& uuid ) :
	LLItemBridge(inventory, root, uuid)
{
    mObserver = new LLCallingCardObserver(this);
    mCreatorUUID = getItem()->getCreatorUUID();
    LLAvatarTracker::instance().addParticularFriendObserver(mCreatorUUID, mObserver);
}

LLCallingCardBridge::~LLCallingCardBridge()
{
    LLAvatarTracker::instance().removeParticularFriendObserver(mCreatorUUID, mObserver);

    delete mObserver;
}

void LLCallingCardBridge::refreshFolderViewItem()
{
	LLInventoryPanel* panel = mInventoryPanel.get();
	LLFolderViewItem* itemp = panel ? panel->getItemByID(mUUID) : NULL;
	if (itemp)
	{
		itemp->refresh();
	}
}

void LLCallingCardBridge::checkSearchBySuffixChanges()
{
	if (!mDisplayName.empty())
	{
		// changes in mDisplayName are processed by rename function and here it will be always same
		// suffixes are also of fixed length, and we are processing change of one at a time,
		// so it should be safe to use length (note: mSearchableName is capitalized)
		S32 old_length = mSearchableName.length();
		S32 new_length = mDisplayName.length() + getLabelSuffix().length();
		if (old_length == new_length)
		{
			return;
		}
		mSearchableName.assign(mDisplayName);
		mSearchableName.append(getLabelSuffix());
		LLStringUtil::toUpper(mSearchableName);
		if (new_length<old_length)
		{
			LLInventoryFilter* filter = getInventoryFilter();
			if (filter && mPassedFilter && mSearchableName.find(filter->getFilterSubString()) == std::string::npos)
			{
				// string no longer contains substring 
				// we either have to update all parents manually or restart filter.
				// dirtyFilter will not work here due to obsolete descendants' generations 
				getInventoryFilter()->setModified(LLFolderViewFilter::FILTER_MORE_RESTRICTIVE);
			}
		}
		else
		{
			if (getInventoryFilter())
			{
				// mSearchableName became longer, we gained additional suffix and need to repeat filter check.
				dirtyFilter();
			}
		}
	}
}

// virtual
void LLCallingCardBridge::performAction(LLInventoryModel* model, std::string action)
{
	if ("begin_im" == action)
	{
		LLViewerInventoryItem *item = getItem();
		if (item && (item->getCreatorUUID() != gAgent.getID()) &&
			(!item->getCreatorUUID().isNull()))
		{
			std::string callingcard_name = LLCacheName::getDefaultName();
			LLAvatarName av_name;
			if (LLAvatarNameCache::get(item->getCreatorUUID(), &av_name))
			{
				callingcard_name = av_name.getCompleteName();
			}

			// <FS:Ansariel> [FS Communication UI]
// [RLVa:KB] - Checked: 2013-05-08 (RLVa-1.4.9)
			//if ( (!RlvActions::canStartIM(item->getCreatorUUID())) && (!RlvActions::hasOpenP2PSession(item->getCreatorUUID())) )
			//{
			//	make_ui_sound("UISndInvalidOp");
			//	RlvUtil::notifyBlocked(RLV_STRING_BLOCKED_STARTIM, LLSD().with("RECIPIENT", LLSLURL("agent", item->getCreatorUUID(), "completename").getSLURLString()));
			//	return;
			//}
// [/RLVa:KB]

			//LLUUID session_id = gIMMgr->addSession(callingcard_name, IM_NOTHING_SPECIAL, item->getCreatorUUID());
			//if (session_id != LLUUID::null)
			//{
			//	LLFloaterIMContainer::getInstance()->showConversation(session_id);
			//}
			LLAvatarActions::startIM(item->getCreatorUUID());
			// </FS:Ansariel> [FS Communication UI]
		}
	}
	else if ("lure" == action)
	{
		LLViewerInventoryItem *item = getItem();
		if (item && (item->getCreatorUUID() != gAgent.getID()) &&
			(!item->getCreatorUUID().isNull()))
		{
			LLAvatarActions::offerTeleport(item->getCreatorUUID());
		}
	}
	else if ("request_lure" == action)
	{
		LLViewerInventoryItem *item = getItem();
		if (item && (item->getCreatorUUID() != gAgent.getID()) &&
			(!item->getCreatorUUID().isNull()))
		{
			LLAvatarActions::teleportRequest(item->getCreatorUUID());
		}
	}

	else LLItemBridge::performAction(model, action);
}

LLUIImagePtr LLCallingCardBridge::getIcon() const
{
	BOOL online = FALSE;
	LLViewerInventoryItem* item = getItem();
	if(item)
	{
		online = LLAvatarTracker::instance().isBuddyOnline(item->getCreatorUUID());
	}
	return LLInventoryIcon::getIcon(LLAssetType::AT_CALLINGCARD, LLInventoryType::IT_CALLINGCARD, online, FALSE);
}

std::string LLCallingCardBridge::getLabelSuffix() const
{
	LLViewerInventoryItem* item = getItem();
	if( item && LLAvatarTracker::instance().isBuddyOnline(item->getCreatorUUID()) )
	{
		// <FS:Ansariel> FIRE-17715: Make "online" suffix in calling card folder localizable
		//return LLItemBridge::getLabelSuffix() + " online";
		return LLItemBridge::getLabelSuffix() + " " + LLTrans::getString("CallingCardOnlineLabelSuffix");
		// </FS:Ansariel>
	}
	else
	{
		return LLItemBridge::getLabelSuffix();
	}
}

void LLCallingCardBridge::openItem()
{
	LLViewerInventoryItem* item = getItem();

	if (item)
	{
		LLInvFVBridgeAction::doAction(item->getType(),mUUID,getInventoryModel());
	}
/*
  LLViewerInventoryItem* item = getItem();
  if(item && !item->getCreatorUUID().isNull())
  {
  LLAvatarActions::showProfile(item->getCreatorUUID());
  }
*/
}

void LLCallingCardBridge::buildContextMenu(LLMenuGL& menu, U32 flags)
{
	LL_DEBUGS() << "LLCallingCardBridge::buildContextMenu()" << LL_ENDL;
	menuentry_vec_t items;
	menuentry_vec_t disabled_items;

	if(isItemInTrash())
	{
		addTrashContextMenuOptions(items, disabled_items);
	}	
    else if (isMarketplaceListingsFolder())
    {
		addMarketplaceContextMenuOptions(flags, items, disabled_items);
		items.push_back(std::string("Properties"));
		getClipboardEntries(false, items, disabled_items, flags);
    }
	else
	{
		items.push_back(std::string("Share"));
		if (!canShare())
		{
			disabled_items.push_back(std::string("Share"));
		}
		if ((flags & FIRST_SELECTED_ITEM) == 0)
		{
		disabled_items.push_back(std::string("Open"));
		}
		addOpenRightClickMenuOption(items);
		items.push_back(std::string("Properties"));

		getClipboardEntries(true, items, disabled_items, flags);

		LLInventoryItem* item = getItem();
		BOOL good_card = (item
						  && (LLUUID::null != item->getCreatorUUID())
						  && (item->getCreatorUUID() != gAgent.getID()));
		BOOL user_online = FALSE;
		if (item)
		{
			user_online = (LLAvatarTracker::instance().isBuddyOnline(item->getCreatorUUID()));
		}
		items.push_back(std::string("Send Instant Message Separator"));
		items.push_back(std::string("Send Instant Message"));
		items.push_back(std::string("Offer Teleport..."));
		items.push_back(std::string("Request Teleport..."));
		items.push_back(std::string("Conference Chat"));

		if (!good_card)
		{
			disabled_items.push_back(std::string("Send Instant Message"));
		}
		if (!good_card || !user_online)
		{
			disabled_items.push_back(std::string("Offer Teleport..."));
			disabled_items.push_back(std::string("Request Teleport..."));
			disabled_items.push_back(std::string("Conference Chat"));
		}
	}
	addLinkReplaceMenuOption(items, disabled_items);

	// <FS:Ansariel> Move to default folder
	addMoveToDefaultFolderMenuOption(items);

	hide_context_entries(menu, items, disabled_items);
}

BOOL LLCallingCardBridge::dragOrDrop(MASK mask, BOOL drop,
									 EDragAndDropType cargo_type,
									 void* cargo_data,
									 std::string& tooltip_msg)
{
	LLViewerInventoryItem* item = getItem();
	BOOL rv = FALSE;
	if(item)
	{
// [RLVa:KB] - @share
		if ( (RlvActions::isRlvEnabled()) && (!RlvActions::canGiveInventory(item->getCreatorUUID())) )
		{
			if (drop)
			{
				RlvUtil::notifyBlocked(RlvStringKeys::Blocked::Share, LLSD().with("RECIPIENT", LLSLURL("agent", item->getCreatorUUID(), "completename").getSLURLString()));
			}
			// We should return false but our caller uses the return value as both 'will accept' *and* 'was handled' so
			// returning false will result in the dropped item being moved when it is blocked.
			return true;
		}
// [/RLVa:KB]

		// check the type
		switch(cargo_type)
		{
			case DAD_TEXTURE:
			case DAD_SOUND:
			case DAD_LANDMARK:
			case DAD_SCRIPT:
			case DAD_CLOTHING:
			case DAD_OBJECT:
			case DAD_NOTECARD:
			case DAD_BODYPART:
			case DAD_ANIMATION:
			case DAD_GESTURE:
			case DAD_MESH:
            case DAD_SETTINGS:
            case DAD_MATERIAL:
			{
				LLInventoryItem* inv_item = (LLInventoryItem*)cargo_data;
				const LLPermissions& perm = inv_item->getPermissions();
				if(gInventory.getItem(inv_item->getUUID())
				   && perm.allowOperationBy(PERM_TRANSFER, gAgent.getID()))
				{
					rv = TRUE;
					if(drop)
					{
						LLGiveInventory::doGiveInventoryItem(item->getCreatorUUID(),
														 (LLInventoryItem*)cargo_data);
					}
				}
				else
				{
					// It's not in the user's inventory (it's probably in
					// an object's contents), so disallow dragging it here.
					// You can't give something you don't yet have.
					rv = FALSE;
				}
				break;
			}
			case DAD_CATEGORY:
			{
				LLInventoryCategory* inv_cat = (LLInventoryCategory*)cargo_data;
				if( gInventory.getCategory( inv_cat->getUUID() ) )
				{
					rv = TRUE;
					if(drop)
					{
						LLGiveInventory::doGiveInventoryCategory(
							item->getCreatorUUID(),
							inv_cat);
					}
				}
				else
				{
					// It's not in the user's inventory (it's probably in
					// an object's contents), so disallow dragging it here.
					// You can't give something you don't yet have.
					rv = FALSE;
				}
				break;
			}
			default:
				break;
		}
	}
	return rv;
}

// +=================================================+
// |        LLNotecardBridge                         |
// +=================================================+

void LLNotecardBridge::openItem()
{
	LLViewerInventoryItem* item = getItem();
	if (item)
	{
		LLInvFVBridgeAction::doAction(item->getType(),mUUID,getInventoryModel());
	}
}

void LLNotecardBridge::buildContextMenu(LLMenuGL& menu, U32 flags)
{
	LL_DEBUGS() << "LLNotecardBridge::buildContextMenu()" << LL_ENDL;
    
    if (isMarketplaceListingsFolder())
    {
        menuentry_vec_t items;
        menuentry_vec_t disabled_items;
		addMarketplaceContextMenuOptions(flags, items, disabled_items);
		items.push_back(std::string("Properties"));
		getClipboardEntries(false, items, disabled_items, flags);
        hide_context_entries(menu, items, disabled_items);
    }
	else
	{
        LLItemBridge::buildContextMenu(menu, flags);
    }
}

// +=================================================+
// |        LLGestureBridge                          |
// +=================================================+

LLFontGL::StyleFlags LLGestureBridge::getLabelStyle() const
{
	if( LLGestureMgr::instance().isGestureActive(mUUID) )
	{
		return LLFontGL::BOLD;
	}
	else
	{
		return LLFontGL::NORMAL;
	}
}

std::string LLGestureBridge::getLabelSuffix() const
{
	if( LLGestureMgr::instance().isGestureActive(mUUID) )
	{
		LLStringUtil::format_map_t args;
		args["[GESLABEL]"] =  LLItemBridge::getLabelSuffix();
		return  LLTrans::getString("ActiveGesture", args);
	}
	else
	{
		return LLItemBridge::getLabelSuffix();
	}
}

// virtual
void LLGestureBridge::performAction(LLInventoryModel* model, std::string action)
{
	if (isAddAction(action))
	{
		LLGestureMgr::instance().activateGesture(mUUID);

		LLViewerInventoryItem* item = gInventory.getItem(mUUID);
		if (!item) return;

		// Since we just changed the suffix to indicate (active)
		// the server doesn't need to know, just the viewer.
		gInventory.updateItem(item);
		gInventory.notifyObservers();
	}
	else if ("deactivate" == action || isRemoveAction(action))
	{
		LLGestureMgr::instance().deactivateGesture(mUUID);

		LLViewerInventoryItem* item = gInventory.getItem(mUUID);
		if (!item) return;

		// Since we just changed the suffix to indicate (active)
		// the server doesn't need to know, just the viewer.
		gInventory.updateItem(item);
		gInventory.notifyObservers();
	}
	else if("play" == action)
	{
		if(!LLGestureMgr::instance().isGestureActive(mUUID))
		{
			// we need to inform server about gesture activating to be consistent with LLPreviewGesture and  LLGestureComboList.
			BOOL inform_server = TRUE;
			BOOL deactivate_similar = FALSE;
			LLGestureMgr::instance().setGestureLoadedCallback(mUUID, boost::bind(&LLGestureBridge::playGesture, mUUID));
			LLViewerInventoryItem* item = gInventory.getItem(mUUID);
			llassert(item);
			if (item)
			{
				LLGestureMgr::instance().activateGestureWithAsset(mUUID, item->getAssetUUID(), inform_server, deactivate_similar);
			}
		}
		else
		{
			playGesture(mUUID);
		}
	}
	else LLItemBridge::performAction(model, action);
}

void LLGestureBridge::openItem()
{
	LLViewerInventoryItem* item = getItem();

	if (item)
	{
		LLInvFVBridgeAction::doAction(item->getType(),mUUID,getInventoryModel());
	}
/*
  LLViewerInventoryItem* item = getItem();
  if (item)
  {
  LLPreviewGesture* preview = LLPreviewGesture::show(mUUID, LLUUID::null);
  preview->setFocus(TRUE);
  }
*/
}

BOOL LLGestureBridge::removeItem()
{
	// Grab class information locally since *this may be deleted
	// within this function.  Not a great pattern...
	const LLInventoryModel* model = getInventoryModel();
	if(!model)
	{
		return FALSE;
	}
	const LLUUID item_id = mUUID;
	
	// This will also force close the preview window, if it exists.
	// This may actually delete *this, if mUUID is in the COF.
	LLGestureMgr::instance().deactivateGesture(item_id);
	
	// If deactivateGesture deleted *this, then return out immediately.
	if (!model->getObject(item_id))
	{
		return TRUE;
	}

	return LLItemBridge::removeItem();
}

void LLGestureBridge::buildContextMenu(LLMenuGL& menu, U32 flags)
{
	LL_DEBUGS() << "LLGestureBridge::buildContextMenu()" << LL_ENDL;
	menuentry_vec_t items;
	menuentry_vec_t disabled_items;
	if(isItemInTrash())
	{
		addTrashContextMenuOptions(items, disabled_items);
	}
    else if (isMarketplaceListingsFolder())
    {
		addMarketplaceContextMenuOptions(flags, items, disabled_items);
		items.push_back(std::string("Properties"));
		getClipboardEntries(false, items, disabled_items, flags);
    }
	else
	{
		items.push_back(std::string("Share"));
		if (!canShare())
		{
			disabled_items.push_back(std::string("Share"));
		}

		addOpenRightClickMenuOption(items);
		items.push_back(std::string("Properties"));

		getClipboardEntries(true, items, disabled_items, flags);

		items.push_back(std::string("Gesture Separator"));
		// <FS:Ansariel> FIRE-5913: Selecting a mix of active and inactive gestures disables both "Activate" / "Deactivate" menu options
		if (flags & ITEM_IN_MULTI_SELECTION)
		{
			items.push_back(std::string("Deactivate"));
			items.push_back(std::string("Activate"));
		}
		else
		{
		// </FS:Ansariel>
		if (LLGestureMgr::instance().isGestureActive(getUUID()))
		{
			items.push_back(std::string("Deactivate"));
		}
		else
		{
			items.push_back(std::string("Activate"));
		}
		// <FS:Ansariel> FIRE-5913: Selecting a mix of active and inactive gestures disables both "Activate" / "Deactivate" menu options
		}
		// </FS:Ansariel>
	}
	addLinkReplaceMenuOption(items, disabled_items);

	// <FS:Ansariel> Move to default folder
	addMoveToDefaultFolderMenuOption(items);

	hide_context_entries(menu, items, disabled_items);
}

// static
void LLGestureBridge::playGesture(const LLUUID& item_id)
{
	if (LLGestureMgr::instance().isGesturePlaying(item_id))
	{
		LLGestureMgr::instance().stopGesture(item_id);
	}
	else
	{
		LLGestureMgr::instance().playGesture(item_id);
	}
}


// +=================================================+
// |        LLAnimationBridge                        |
// +=================================================+

void LLAnimationBridge::buildContextMenu(LLMenuGL& menu, U32 flags)
{
	menuentry_vec_t items;
	menuentry_vec_t disabled_items;

	LL_DEBUGS() << "LLAnimationBridge::buildContextMenu()" << LL_ENDL;
    if (isMarketplaceListingsFolder())
    {
		addMarketplaceContextMenuOptions(flags, items, disabled_items);
		items.push_back(std::string("Properties"));
		getClipboardEntries(false, items, disabled_items, flags);
    }
	else
	{
		if(isItemInTrash())
		{
			addTrashContextMenuOptions(items, disabled_items);
		}	
		else
		{
			items.push_back(std::string("Share"));
			if (!canShare())
			{
				disabled_items.push_back(std::string("Share"));
			}
			items.push_back(std::string("Animation Open"));
			items.push_back(std::string("Properties"));

			getClipboardEntries(true, items, disabled_items, flags);
		}

		items.push_back(std::string("Animation Separator"));
		items.push_back(std::string("Animation Play"));
		items.push_back(std::string("Animation Audition"));
	}

	addLinkReplaceMenuOption(items, disabled_items);

	// <FS:Ansariel> Move to default folder
	addMoveToDefaultFolderMenuOption(items);

	hide_context_entries(menu, items, disabled_items);
}

// virtual
void LLAnimationBridge::performAction(LLInventoryModel* model, std::string action)
{
	if ((action == "playworld") || (action == "playlocal"))
	{
		if (getItem())
		{
			LLSD::String activate = "NONE";
			if ("playworld" == action) activate = "Inworld";
			if ("playlocal" == action) activate = "Locally";

			LLPreviewAnim* preview = LLFloaterReg::showTypedInstance<LLPreviewAnim>("preview_anim", LLSD(mUUID));
			if (preview)
			{
				preview->play(activate);
			}
		}
	}
	else
	{
		LLItemBridge::performAction(model, action);
	}
}

void LLAnimationBridge::openItem()
{
	LLViewerInventoryItem* item = getItem();

	if (item)
	{
		LLInvFVBridgeAction::doAction(item->getType(),mUUID,getInventoryModel());
	}
/*
  LLViewerInventoryItem* item = getItem();
  if (item)
  {
  LLFloaterReg::showInstance("preview_anim", LLSD(mUUID), TAKE_FOCUS_YES);
  }
*/
}

// +=================================================+
// |        LLObjectBridge                           |
// +=================================================+

// static
LLUUID LLObjectBridge::sContextMenuItemID;

LLObjectBridge::LLObjectBridge(LLInventoryPanel* inventory, 
							   LLFolderView* root,
							   const LLUUID& uuid, 
							   LLInventoryType::EType type, 
							   U32 flags) :
	LLItemBridge(inventory, root, uuid)
{
	mAttachPt = (flags & 0xff); // low bye of inventory flags
	mIsMultiObject = ( flags & LLInventoryItemFlags::II_FLAGS_OBJECT_HAS_MULTIPLE_ITEMS ) ?  TRUE: FALSE;
	mInvType = type;
}

LLUIImagePtr LLObjectBridge::getIcon() const
{
	return LLInventoryIcon::getIcon(LLAssetType::AT_OBJECT, mInvType, mAttachPt, mIsMultiObject);
}

LLInventoryObject* LLObjectBridge::getObject() const
{
	LLInventoryObject* object = NULL;
	LLInventoryModel* model = getInventoryModel();
	if(model)
	{
		object = (LLInventoryObject*)model->getObject(mUUID);
	}
	return object;
}

LLViewerInventoryItem* LLObjectBridge::getItem() const
{
    LLInventoryModel* model = getInventoryModel();
    if (model)
    {
       return model->getItem(mUUID);
    }
    return NULL;
}

LLViewerInventoryCategory* LLObjectBridge::getCategory() const
{
    LLInventoryModel* model = getInventoryModel();
    if (model)
    {
        return model->getCategory(mUUID);
    }
    return NULL;
}

// <FS:Zi> Texture Refresh on worn attachments
void handle_attachment_texture_refresh(const LLUUID& idItem)
{
	// get the associated worn attachment's UUID
	const LLInventoryItem* pItem = gInventory.getItem(idItem);
	if ( (!isAgentAvatarValid()) || (!pItem) )
	{
		return;
	}

	LLViewerObject* pAttachObj = gAgentAvatarp->getWornAttachment(pItem->getLinkedUUID());
	if (!pAttachObj)
		return;

	// iterate through the list of child prims, call texture refresh on each one of them
	LLViewerObject::const_child_list_t& children = pAttachObj->getChildren();
    for (LLViewerObject::child_list_t::const_iterator iter = children.begin();
         iter != children.end(); iter++)
    {
        LLViewerObject* child = *iter;

		// NULL means, we don't have individual texture faces selected,
		// so refresh them all
		handle_object_tex_refresh(child, NULL);
    }

    // texture refresh the root prim, too
	handle_object_tex_refresh(pAttachObj, NULL);
}
// </FS:Zi>

// virtual
void LLObjectBridge::performAction(LLInventoryModel* model, std::string action)
{
	if (isAddAction(action))
	{
		LLUUID object_id = mUUID;
		LLViewerInventoryItem* item;
		item = (LLViewerInventoryItem*)gInventory.getItem(object_id);
		if(item && gInventory.isObjectDescendentOf(object_id, gInventory.getRootFolderID()))
		{
			rez_attachment(item, NULL, true); // Replace if "Wear"ing.
		}
		else if(item && item->isFinished())
		{
			// must be in library. copy it to our inventory and put it on.
//			LLPointer<LLInventoryCallback> cb = new LLBoostFuncInventoryCallback(boost::bind(rez_attachment_cb, _1, (LLViewerJointAttachment*)0));
// [SL:KB] - Patch: Appearance-DnDWear | Checked: 2013-02-04 (Catznip-3.4)
			// "Wear" from inventory replaces, so library items should too
			LLPointer<LLInventoryCallback> cb = new LLBoostFuncInventoryCallback(boost::bind(rez_attachment_cb, _1, (LLViewerJointAttachment*)0, true));
// [/SL;KB]
			copy_inventory_item(
				gAgent.getID(),
				item->getPermissions().getOwner(),
				item->getUUID(),
				LLUUID::null,
				std::string(),
				cb);
		}
		gFocusMgr.setKeyboardFocus(NULL);
	}
	else if ("wear_add" == action)
	{
		LLAppearanceMgr::instance().wearItemOnAvatar(mUUID, true, false); // Don't replace if adding.
	}
	else if ("touch" == action)
	{
		handle_attachment_touch(mUUID);
	}
	else if ("edit" == action)
	{
		handle_attachment_edit(mUUID);
	}
	// <FS:Zi> Texture Refresh on worn attachments
	else if ("texture_refresh_attachment" == action)
	{
		handle_attachment_texture_refresh(mUUID);
	}
	// </FS:Zi>
	else if (isRemoveAction(action))
	{
		LLAppearanceMgr::instance().removeItemFromAvatar(mUUID);
	}
	else LLItemBridge::performAction(model, action);
}

void LLObjectBridge::openItem()
{
	// object double-click action is to wear/unwear object
	performAction(getInventoryModel(),
		      // <FS> Double-click add/replace	   
		      //get_is_item_worn(mUUID) ? "detach" : "attach");
		      get_is_item_worn(mUUID) ? "detach" : gSavedSettings.getBOOL("FSDoubleClickAddInventoryObjects") ? "wear_add" : "attach");
}

std::string LLObjectBridge::getLabelSuffix() const
{
	if (get_is_item_worn(mUUID))
	{
		if (!isAgentAvatarValid()) // Error condition, can't figure out attach point
		{
			return LLItemBridge::getLabelSuffix() + LLTrans::getString("worn");
		}
		std::string attachment_point_name;
		if (gAgentAvatarp->getAttachedPointName(mUUID, attachment_point_name))
		{
			LLStringUtil::format_map_t args;
			args["[ATTACHMENT_POINT]"] =  LLTrans::getString(attachment_point_name);

			return LLItemBridge::getLabelSuffix() + LLTrans::getString("WornOnAttachmentPoint", args);
		}
		else
		{
			LLStringUtil::format_map_t args;
			args["[ATTACHMENT_ERROR]"] =  LLTrans::getString(attachment_point_name);
			return LLItemBridge::getLabelSuffix() + LLTrans::getString("AttachmentErrorMessage", args);
		}
	}
	return LLItemBridge::getLabelSuffix();
}

void rez_attachment(LLViewerInventoryItem* item, LLViewerJointAttachment* attachment, bool replace)
{
// [RLVa:KB] - Checked: 2010-08-25 (RLVa-1.2.1)
	// If no attachment point was specified, try looking it up from the item name
	static LLCachedControl<bool> fRlvDeprecateAttachPt(gSavedSettings, "RLVaDebugDeprecateExplicitPoint", false);
	if ( (rlv_handler_t::isEnabled()) && (!fRlvDeprecateAttachPt) && 
	     (!attachment) && (gRlvAttachmentLocks.hasLockedAttachmentPoint(RLV_LOCK_ANY)) )
	{
		attachment = RlvAttachPtLookup::getAttachPoint(item);
	}

	if ( (RlvActions::isRlvEnabled()) && (!rlvPredCanWearItem(item, (replace) ? RLV_WEAR_REPLACE : RLV_WEAR_ADD)) )
	{
		return;
	}
// [/RLVa:KB]

	const LLUUID& item_id = item->getLinkedUUID();

	// Check for duplicate request.
	if (isAgentAvatarValid() &&
		gAgentAvatarp->isWearingAttachment(item_id))
	{
		LL_WARNS() << "ATT duplicate attachment request, ignoring" << LL_ENDL;
		return;
	}

	S32 attach_pt = 0;
	if (isAgentAvatarValid() && attachment)
	{
		for (LLVOAvatar::attachment_map_t::iterator iter = gAgentAvatarp->mAttachmentPoints.begin();
			 iter != gAgentAvatarp->mAttachmentPoints.end(); ++iter)
		{
			if (iter->second == attachment)
			{
				attach_pt = iter->first;
				break;
			}
		}
	}

	LLSD payload;
	payload["item_id"] = item_id; // Wear the base object in case this is a link.
	payload["attachment_point"] = attach_pt;
	payload["is_add"] = !replace;

	if (replace &&
		(attachment && attachment->getNumObjects() > 0))
	{
// [RLVa:KB] - Checked: 2010-08-25 (RLVa-1.2.1)
		// Block if we can't "replace wear" what's currently there
		if ( (rlv_handler_t::isEnabled()) && ((gRlvAttachmentLocks.canAttach(attachment) & RLV_WEAR_REPLACE) == 0) )
		{
			return;
		}
// [/RLVa:KB]
		LLNotificationsUtil::add("ReplaceAttachment", LLSD(), payload, confirm_attachment_rez);
	}
	else
	{
// [RLVa:KB] - Checked: 2010-08-07 (RLVa-1.2.0)
		// Block wearing anything on a non-attachable attachment point
		if ( (rlv_handler_t::isEnabled()) && (gRlvAttachmentLocks.isLockedAttachmentPoint(attach_pt, RLV_LOCK_ADD)) )
		{
			return;
		}
// [/RLVa:KB]
		LLNotifications::instance().forceResponse(LLNotification::Params("ReplaceAttachment").payload(payload), 0/*YES*/);
	}
}

bool confirm_attachment_rez(const LLSD& notification, const LLSD& response)
{
	if (!gAgentAvatarp->canAttachMoreObjects())
	{
		LLSD args;
		args["MAX_ATTACHMENTS"] = llformat("%d", gAgentAvatarp->getMaxAttachments());
		LLNotificationsUtil::add("MaxAttachmentsOnOutfit", args);
		return false;
	}

	S32 option = LLNotificationsUtil::getSelectedOption(notification, response);
	if (option == 0/*YES*/)
	{
		LLUUID item_id = notification["payload"]["item_id"].asUUID();
		LLViewerInventoryItem* itemp = gInventory.getItem(item_id);

		if (itemp)
		{
			// Queue up attachments to be sent in next idle tick, this way the
			// attachments are batched up all into one message versus each attachment
			// being sent in its own separate attachments message.
			U8 attachment_pt = notification["payload"]["attachment_point"].asInteger();
			BOOL is_add = notification["payload"]["is_add"].asBoolean();

			LL_DEBUGS("Avatar") << "ATT calling addAttachmentRequest " << (itemp ? itemp->getName() : "UNKNOWN") << " id " << item_id << LL_ENDL;
			LLAttachmentsMgr::instance().addAttachmentRequest(item_id, attachment_pt, is_add);
		}
	}
	return false;
}
static LLNotificationFunctorRegistration confirm_replace_attachment_rez_reg("ReplaceAttachment", confirm_attachment_rez);

void LLObjectBridge::buildContextMenu(LLMenuGL& menu, U32 flags)
{
	menuentry_vec_t items;
	menuentry_vec_t disabled_items;
	if(isItemInTrash())
	{
		addTrashContextMenuOptions(items, disabled_items);
	}	
    else if (isMarketplaceListingsFolder())
    {
		addMarketplaceContextMenuOptions(flags, items, disabled_items);
		items.push_back(std::string("Properties"));
		getClipboardEntries(false, items, disabled_items, flags);
    }
	else
	{
		items.push_back(std::string("Share"));
		if (!canShare())
		{
			disabled_items.push_back(std::string("Share"));
		}

		items.push_back(std::string("Properties"));

		getClipboardEntries(true, items, disabled_items, flags);

		LLObjectBridge::sContextMenuItemID = mUUID;

		LLInventoryItem *item = getItem();
		if(item)
		{
			if (!isAgentAvatarValid()) return;

			if( get_is_item_worn( mUUID ) )
			{
				items.push_back(std::string("Wearable And Object Separator"));

				items.push_back(std::string("Attachment Touch"));
				if ( ((flags & FIRST_SELECTED_ITEM) == 0) || !enable_attachment_touch(mUUID) )
				{
					disabled_items.push_back(std::string("Attachment Touch"));
				}

				items.push_back(std::string("Wearable Edit"));
				if ( ((flags & FIRST_SELECTED_ITEM) == 0) || !get_is_item_editable(mUUID) )
				{
					disabled_items.push_back(std::string("Wearable Edit"));
				}

				// <FS:Zi> Texture Refresh on worn attachments
				if (item->getType() == LLAssetType::AT_OBJECT)
				{
					items.push_back(std::string("Texture Refresh Attachment"));
				}
				// </FS:Zi>

				items.push_back(std::string("Detach From Yourself"));
// [RLVa:KB] - Checked: 2010-02-27 (RLVa-1.2.0a) | Modified: RLVa-1.2.0a
				if ( (rlv_handler_t::isEnabled()) && (!gRlvAttachmentLocks.canDetach(item)) )
					disabled_items.push_back(std::string("Detach From Yourself"));
// [/RLVa:KB]
			}
			else if (!isItemInTrash() && !isLinkedObjectInTrash() && !isLinkedObjectMissing() && !isCOFFolder())
			{
				items.push_back(std::string("Wearable And Object Separator"));
				items.push_back(std::string("Wearable And Object Wear"));
				items.push_back(std::string("Wearable Add"));
				items.push_back(std::string("Attach To"));
				items.push_back(std::string("Attach To HUD"));
				items.push_back(std::string("Restore to Last Position"));
				// commented out for DEV-32347
				//items.push_back(std::string("Restore to Last Position"));

				if (!gAgentAvatarp->canAttachMoreObjects())
				{
					disabled_items.push_back(std::string("Wearable And Object Wear"));
					disabled_items.push_back(std::string("Wearable Add"));
					disabled_items.push_back(std::string("Attach To"));
					disabled_items.push_back(std::string("Attach To HUD"));
				}
// [RLVa:KB] - Checked: 2010-09-03 (RLVa-1.2.1a) | Modified: RLVa-1.2.1a
				else if (rlv_handler_t::isEnabled())
				{
					ERlvWearMask eWearMask = gRlvAttachmentLocks.canAttach(item);
					if ((eWearMask & RLV_WEAR_REPLACE) == 0)
						disabled_items.push_back(std::string("Wearable And Object Wear"));
					if ((eWearMask & RLV_WEAR_ADD) == 0)
						disabled_items.push_back(std::string("Wearable Add"));
				}
// [/RLVa:KB]

				LLMenuGL* attach_menu = menu.findChildMenuByName("Attach To", TRUE);
				LLMenuGL* attach_hud_menu = menu.findChildMenuByName("Attach To HUD", TRUE);
				if (attach_menu
					&& (attach_menu->getChildCount() == 0)
					&& attach_hud_menu
					&& (attach_hud_menu->getChildCount() == 0)
					&& isAgentAvatarValid())
				{
					for (LLVOAvatar::attachment_map_t::iterator iter = gAgentAvatarp->mAttachmentPoints.begin();
						 iter != gAgentAvatarp->mAttachmentPoints.end(); )
					{
						LLVOAvatar::attachment_map_t::iterator curiter = iter++;
						LLViewerJointAttachment* attachment = curiter->second;
						LLMenuItemCallGL::Params p;
						std::string submenu_name = attachment->getName();
						if (LLTrans::getString(submenu_name) != "")
						{
							// <FS:Ansariel> Add attachment point ID to non-HUD attachment spots
							if (attachment->getIsHUDAttachment())
								p.name = (" ")+LLTrans::getString(submenu_name)+" ";
							else
								p.name = (" ") + LLTrans::getString(submenu_name) + " (" + std::to_string(curiter->first) + ")" + " ";
						}
						else
						{
							if (attachment->getIsHUDAttachment())
								p.name = submenu_name;
							else
								p.name = submenu_name + " (" + std::to_string(curiter->first) + ")";
							// </FS:Ansariel>
						}
						LLSD cbparams;
						cbparams["index"] = curiter->first;
						cbparams["label"] = p.name;
						p.on_click.function_name = "Inventory.AttachObject";
						p.on_click.parameter = LLSD(attachment->getName());
						p.on_enable.function_name = "Attachment.Label";
						p.on_enable.parameter = cbparams;
						LLView* parent = attachment->getIsHUDAttachment() ? attach_hud_menu : attach_menu;
						LLUICtrlFactory::create<LLMenuItemCallGL>(p, parent);
						items.push_back(p.name);
					}

					// <FS:Ansariel> FIRE-21200: Attachment Points List in Alphabetical Order
					if (gSavedSettings.getBOOL("FSSortAttachmentSpotsAlphabetically"))
					{
						attach_menu->getItems()->sort(LLViewerAttachMenu::sort());
						attach_hud_menu->getItems()->sort(LLViewerAttachMenu::sort());
					}
					// </FS:Ansariel>
				}
			}
		}
	}
	addLinkReplaceMenuOption(items, disabled_items);

	// <FS:Ansariel> Move to default folder
	addMoveToDefaultFolderMenuOption(items);

	hide_context_entries(menu, items, disabled_items);
}

BOOL LLObjectBridge::renameItem(const std::string& new_name)
{
	if(!isItemRenameable())
		return FALSE;
	LLPreview::dirty(mUUID);
	LLInventoryModel* model = getInventoryModel();
	if(!model)
		return FALSE;
	LLViewerInventoryItem* item = getItem();
	if(item && (item->getName() != new_name))
	{
		LLPointer<LLViewerInventoryItem> new_item = new LLViewerInventoryItem(item);
		new_item->rename(new_name);
		new_item->updateServer(FALSE);
		model->updateItem(new_item);
		model->notifyObservers();
		buildDisplayName();

		if (isAgentAvatarValid())
		{
			LLViewerObject* obj = gAgentAvatarp->getWornAttachment( item->getUUID() );
			if(obj)
			{
				LLSelectMgr::getInstance()->deselectAll();
				LLSelectMgr::getInstance()->addAsIndividual( obj, SELECT_ALL_TES, FALSE );
				LLSelectMgr::getInstance()->selectionSetObjectName( new_name );
				LLSelectMgr::getInstance()->deselectAll();
			}
		}
	}
	// return FALSE because we either notified observers (& therefore
	// rebuilt) or we didn't update.
	return FALSE;
}

// +=================================================+
// |        LLLSLTextBridge                          |
// +=================================================+

void LLLSLTextBridge::openItem()
{
	LLViewerInventoryItem* item = getItem();

	if (item)
	{
		LLInvFVBridgeAction::doAction(item->getType(),mUUID,getInventoryModel());
	}
}

// +=================================================+
// |        LLWearableBridge                         |
// +=================================================+

LLWearableBridge::LLWearableBridge(LLInventoryPanel* inventory, 
								   LLFolderView* root, 
								   const LLUUID& uuid, 
								   LLAssetType::EType asset_type, 
								   LLInventoryType::EType inv_type, 
								   LLWearableType::EType  wearable_type) :
	LLItemBridge(inventory, root, uuid),
	mAssetType( asset_type ),
	mWearableType(wearable_type)
{
	mInvType = inv_type;
}

BOOL LLWearableBridge::renameItem(const std::string& new_name)
{
	if (get_is_item_worn(mUUID))
	{
		gAgentWearables.setWearableName( mUUID, new_name );
	}
	return LLItemBridge::renameItem(new_name);
}

std::string LLWearableBridge::getLabelSuffix() const
{
	if (get_is_item_worn(mUUID))
	{
		// e.g. "(worn)" 
		return LLItemBridge::getLabelSuffix() + LLTrans::getString("worn");
	}
	else
	{
		return LLItemBridge::getLabelSuffix();
	}
}

LLUIImagePtr LLWearableBridge::getIcon() const
{
	return LLInventoryIcon::getIcon(mAssetType, mInvType, mWearableType, FALSE);
}

// virtual
void LLWearableBridge::performAction(LLInventoryModel* model, std::string action)
{
	if (isAddAction(action))
	{
		wearOnAvatar();
	}
	else if ("wear_add" == action)
	{
		wearAddOnAvatar();
	}
	else if ("edit" == action)
	{
		editOnAvatar();
		return;
	}
	else if (isRemoveAction(action))
	{
		removeFromAvatar();
		return;
	}
	else LLItemBridge::performAction(model, action);
}

void LLWearableBridge::openItem()
{
	// <FS:Ansariel> Don't take off body parts!
	if (get_is_item_worn(mUUID) && !canRemoveFromAvatar(this))
	{
		return;
	}
	// </FS:Ansariel>

	performAction(getInventoryModel(),
			      // <FS:Ansariel> FIRE-17166: Add Clothes on Double Click
			      //get_is_item_worn(mUUID) ? "take_off" : "wear");
			      get_is_item_worn(mUUID) ? "take_off" : (mAssetType == LLAssetType::AT_BODYPART || (mAssetType == LLAssetType::AT_CLOTHING && mWearableType == LLWearableType::WT_PHYSICS) || !gSavedSettings.getBOOL("FSDoubleClickAddInventoryClothing") ? "wear" : "wear_add"));
			      // </FS:Ansariel>
}

void LLWearableBridge::buildContextMenu(LLMenuGL& menu, U32 flags)
{
	LL_DEBUGS() << "LLWearableBridge::buildContextMenu()" << LL_ENDL;
	menuentry_vec_t items;
	menuentry_vec_t disabled_items;
	if(isItemInTrash())
	{
		addTrashContextMenuOptions(items, disabled_items);
	}
    else if (isMarketplaceListingsFolder())
    {
		addMarketplaceContextMenuOptions(flags, items, disabled_items);
		items.push_back(std::string("Properties"));
		getClipboardEntries(false, items, disabled_items, flags);
    }
	else
	{	// FWIW, it looks like SUPPRESS_OPEN_ITEM is not set anywhere
		BOOL can_open = ((flags & SUPPRESS_OPEN_ITEM) != SUPPRESS_OPEN_ITEM);

		// If we have clothing, don't add "Open" as it's the same action as "Wear"   SL-18976
		LLViewerInventoryItem* item = getItem();
		if (can_open && item)
		{
			can_open = (item->getType() != LLAssetType::AT_CLOTHING) &&
				(item->getType() != LLAssetType::AT_BODYPART);
		}
		if (isLinkedObjectMissing())
		{
			can_open = FALSE;
		}
		items.push_back(std::string("Share"));
		if (!canShare())
		{
			disabled_items.push_back(std::string("Share"));
		}
		
		if (can_open)
		{
			addOpenRightClickMenuOption(items);
		}
		else
		{
			disabled_items.push_back(std::string("Open"));
			disabled_items.push_back(std::string("Open Original"));
		}

		items.push_back(std::string("Properties"));

		getClipboardEntries(true, items, disabled_items, flags);

		items.push_back(std::string("Wearable And Object Separator"));
		items.push_back(std::string("Wearable Edit"));

		if (((flags & FIRST_SELECTED_ITEM) == 0) || (item && !gAgentWearables.isWearableModifiable(item->getUUID())))
		{
			disabled_items.push_back(std::string("Wearable Edit"));
		}
		// Don't allow items to be worn if their baseobj is in the trash.
		if (isLinkedObjectInTrash() || isLinkedObjectMissing() || isCOFFolder())
		{
			disabled_items.push_back(std::string("Wearable And Object Wear"));
			disabled_items.push_back(std::string("Wearable Add"));
			disabled_items.push_back(std::string("Wearable Edit"));
		}

		// Disable wear and take off based on whether the item is worn.
		if(item)
		{
			switch (item->getType())
			{
				case LLAssetType::AT_CLOTHING:
					items.push_back(std::string("Take Off"));
					// Fallthrough since clothing and bodypart share wear options
				case LLAssetType::AT_BODYPART:
					if (get_is_item_worn(item->getUUID()))
					{
						disabled_items.push_back(std::string("Wearable And Object Wear"));
						disabled_items.push_back(std::string("Wearable Add"));
// [RLVa:KB] - Checked: 2010-04-04 (RLVa-1.2.0c) | Added: RLVa-1.2.0c
						if ( (rlv_handler_t::isEnabled()) && (!gRlvWearableLocks.canRemove(item)) )
							disabled_items.push_back(std::string("Take Off"));
// [/RLVa:KB]
					}
					else
					{
						items.push_back(std::string("Wearable And Object Wear"));
//						items.push_back(std::string("Wearable Add"));
						disabled_items.push_back(std::string("Take Off"));
						disabled_items.push_back(std::string("Wearable Edit"));

// [RLVa:KB] - Checked: 2010-06-09 (RLVa-1.2.0g) | Modified: RLVa-1.2.0g
						if (rlv_handler_t::isEnabled())
						{
							ERlvWearMask eWearMask = gRlvWearableLocks.canWear(item);
							if ((eWearMask & RLV_WEAR_REPLACE) == 0)
								disabled_items.push_back(std::string("Wearable And Object Wear"));
							if ((eWearMask & RLV_WEAR_ADD) == 0)
								disabled_items.push_back(std::string("Wearable Add"));
						}
// [/RLVa:KB]
					}

					if (LLWearableType::getInstance()->getAllowMultiwear(mWearableType))
					{
						items.push_back(std::string("Wearable Add"));
						if (!gAgentWearables.canAddWearable(mWearableType))
						{
							disabled_items.push_back(std::string("Wearable Add"));
						}
					}
					break;
				default:
					break;
			}
		}
	}
	addLinkReplaceMenuOption(items, disabled_items);

	// <FS:Ansariel> Move to default folder
	addMoveToDefaultFolderMenuOption(items);

	hide_context_entries(menu, items, disabled_items);
}

// Called from menus
// static
BOOL LLWearableBridge::canWearOnAvatar(void* user_data)
{
	LLWearableBridge* self = (LLWearableBridge*)user_data;
	if(!self) return FALSE;
	if(!self->isAgentInventory())
	{
		LLViewerInventoryItem* item = (LLViewerInventoryItem*)self->getItem();
		if(!item || !item->isFinished()) return FALSE;
	}
	return (!get_is_item_worn(self->mUUID));
}

// Called from menus
// static
void LLWearableBridge::onWearOnAvatar(void* user_data)
{
	LLWearableBridge* self = (LLWearableBridge*)user_data;
	if(!self) return;
	self->wearOnAvatar();
}

void LLWearableBridge::wearOnAvatar()
{
	// TODO: investigate wearables may not be loaded at this point EXT-8231

	LLViewerInventoryItem* item = getItem();
	if(item)
	{
		LLAppearanceMgr::instance().wearItemOnAvatar(item->getUUID(), true, true);
	}
}

void LLWearableBridge::wearAddOnAvatar()
{
	// TODO: investigate wearables may not be loaded at this point EXT-8231

	LLViewerInventoryItem* item = getItem();
	if(item)
	{
		LLAppearanceMgr::instance().wearItemOnAvatar(item->getUUID(), true, false);
	}
}

// static
//void LLWearableBridge::onWearOnAvatarArrived( LLViewerWearable* wearable, void* userdata )
//{
//	LLUUID* item_id = (LLUUID*) userdata;
//	if(wearable)
//	{
//		LLViewerInventoryItem* item = NULL;
//		item = (LLViewerInventoryItem*)gInventory.getItem(*item_id);
//		if(item)
//		{
//			if(item->getAssetUUID() == wearable->getAssetID())
//			{
//				gAgentWearables.setWearableItem(item, wearable);
//				gInventory.notifyObservers();
//				//self->getFolderItem()->refreshFromRoot();
//			}
//			else
//			{
//				LL_INFOS() << "By the time wearable asset arrived, its inv item already pointed to a different asset." << LL_ENDL;
//			}
//		}
//	}
//	delete item_id;
//}

// static
// BAP remove the "add" code path once everything is fully COF-ified.
//void LLWearableBridge::onWearAddOnAvatarArrived( LLViewerWearable* wearable, void* userdata )
//{
//	LLUUID* item_id = (LLUUID*) userdata;
//	if(wearable)
//	{
//		LLViewerInventoryItem* item = NULL;
//		item = (LLViewerInventoryItem*)gInventory.getItem(*item_id);
//		if(item)
//		{
//			if(item->getAssetUUID() == wearable->getAssetID())
//			{
//				bool do_append = true;
//				gAgentWearables.setWearableItem(item, wearable, do_append);
//				gInventory.notifyObservers();
//				//self->getFolderItem()->refreshFromRoot();
//			}
//			else
//			{
//				LL_INFOS() << "By the time wearable asset arrived, its inv item already pointed to a different asset." << LL_ENDL;
//			}
//		}
//	}
//	delete item_id;
//}

// static
BOOL LLWearableBridge::canEditOnAvatar(void* user_data)
{
	LLWearableBridge* self = (LLWearableBridge*)user_data;
	if(!self) return FALSE;

	return (get_is_item_worn(self->mUUID));
}

// static
void LLWearableBridge::onEditOnAvatar(void* user_data)
{
	LLWearableBridge* self = (LLWearableBridge*)user_data;
	if(self)
	{
		self->editOnAvatar();
	}
}

void LLWearableBridge::editOnAvatar()
{
	LLAgentWearables::editWearable(mUUID);
}

// static
BOOL LLWearableBridge::canRemoveFromAvatar(void* user_data)
{
	LLWearableBridge* self = (LLWearableBridge*)user_data;
	if( self && (LLAssetType::AT_BODYPART != self->mAssetType) )
	{
		return get_is_item_worn( self->mUUID );
	}
	return FALSE;
}

void LLWearableBridge::removeFromAvatar()
{
	LL_WARNS() << "safe to remove?" << LL_ENDL;
	if (get_is_item_worn(mUUID))
	{
		LLAppearanceMgr::instance().removeItemFromAvatar(mUUID);
	}
}


// +=================================================+
// |        LLLinkItemBridge                         |
// +=================================================+
// For broken item links

std::string LLLinkItemBridge::sPrefix("Link: ");

void LLLinkItemBridge::buildContextMenu(LLMenuGL& menu, U32 flags)
{
	// *TODO: Translate
	LL_DEBUGS() << "LLLink::buildContextMenu()" << LL_ENDL;
	menuentry_vec_t items;
	menuentry_vec_t disabled_items;

	items.push_back(std::string("Find Original"));
	disabled_items.push_back(std::string("Find Original"));
	
	if(isItemInTrash())
	{
		addTrashContextMenuOptions(items, disabled_items);
	}
	else
	{
		items.push_back(std::string("Properties"));
		addDeleteContextMenuOptions(items, disabled_items);
	}
	addLinkReplaceMenuOption(items, disabled_items);
	hide_context_entries(menu, items, disabled_items);
}

// +=================================================+
// |        LLSettingsBridge                             |
// +=================================================+

LLSettingsBridge::LLSettingsBridge(LLInventoryPanel* inventory,
        LLFolderView* root,
        const LLUUID& uuid,
        LLSettingsType::type_e settings_type):
    LLItemBridge(inventory, root, uuid),
    mSettingsType(settings_type)
{
}

LLUIImagePtr LLSettingsBridge::getIcon() const
{
    return LLInventoryIcon::getIcon(LLAssetType::AT_SETTINGS, LLInventoryType::IT_SETTINGS, mSettingsType, FALSE);
}

void LLSettingsBridge::performAction(LLInventoryModel* model, std::string action)
{
    if ("apply_settings_local" == action)
    {
        // Single item only
        LLViewerInventoryItem* item = static_cast<LLViewerInventoryItem*>(getItem());
        if (!item) 
            return;
        LLUUID asset_id = item->getAssetUUID();
        // FIRE-30701 - Allow crossfade time to apply when using EEP from inventory.
        //LLEnvironment::instance().setEnvironment(LLEnvironment::ENV_LOCAL, asset_id, LLEnvironment::TRANSITION_INSTANT);
        //LLEnvironment::instance().setSelectedEnvironment(LLEnvironment::ENV_LOCAL, LLEnvironment::TRANSITION_INSTANT);
        LLEnvironment::instance().setManualEnvironment(LLEnvironment::ENV_LOCAL, asset_id);
        LLEnvironment::instance().setSelectedEnvironment(LLEnvironment::ENV_LOCAL);
    }
    else if ("apply_settings_parcel" == action)
    {
        // Single item only
        LLViewerInventoryItem* item = static_cast<LLViewerInventoryItem*>(getItem());
        if (!item)
            return;
        LLUUID asset_id = item->getAssetUUID();
        std::string name = item->getName();

        U32 flags(0);

        if (!item->getPermissions().allowOperationBy(PERM_MODIFY, gAgent.getID()))
            flags |= LLSettingsBase::FLAG_NOMOD;
        if (!item->getPermissions().allowOperationBy(PERM_TRANSFER, gAgent.getID()))
            flags |= LLSettingsBase::FLAG_NOTRANS;

        LLParcel *parcel = LLViewerParcelMgr::instance().getAgentOrSelectedParcel();
        if (!parcel)
        {
            LL_WARNS("INVENTORY") << "could not identify parcel." << LL_ENDL;
            return;
        }
        S32 parcel_id = parcel->getLocalID();

        LL_DEBUGS("ENVIRONMENT") << "Applying asset ID " << asset_id << " to parcel " << parcel_id << LL_ENDL;
        LLEnvironment::instance().updateParcel(parcel_id, asset_id, name, LLEnvironment::NO_TRACK, -1, -1, flags);
        LLEnvironment::instance().setSharedEnvironment();
    }
    else
        LLItemBridge::performAction(model, action);
}

void LLSettingsBridge::openItem()
{
    LLViewerInventoryItem* item = getItem();
    if (item)
    {
        if (item->getPermissions().getOwner() != gAgent.getID())
            LLNotificationsUtil::add("NoEditFromLibrary");
        else
            LLInvFVBridgeAction::doAction(item->getType(), mUUID, getInventoryModel());
    }
}

void LLSettingsBridge::buildContextMenu(LLMenuGL& menu, U32 flags)
{
    LL_DEBUGS() << "LLSettingsBridge::buildContextMenu()" << LL_ENDL;
    menuentry_vec_t items;
    menuentry_vec_t disabled_items;

    if (isMarketplaceListingsFolder())
    {
        menuentry_vec_t items;
        menuentry_vec_t disabled_items;
        addMarketplaceContextMenuOptions(flags, items, disabled_items);
        items.push_back(std::string("Properties"));
        getClipboardEntries(false, items, disabled_items, flags);
        hide_context_entries(menu, items, disabled_items);
    }
    else if (isItemInTrash())
    {
        addTrashContextMenuOptions(items, disabled_items);
    }
    else
    {
        items.push_back(std::string("Share"));
        if (!canShare())
        {
            disabled_items.push_back(std::string("Share"));
        }

        addOpenRightClickMenuOption(items);
        items.push_back(std::string("Properties"));

        getClipboardEntries(true, items, disabled_items, flags);

        items.push_back("Settings Separator");
        items.push_back("Settings Apply Local");

        items.push_back("Settings Apply Parcel");
        if (!canUpdateParcel())
            disabled_items.push_back("Settings Apply Parcel");
        
        items.push_back("Settings Apply Region");
        if (!canUpdateRegion())
            disabled_items.push_back("Settings Apply Region");
    }
    addLinkReplaceMenuOption(items, disabled_items);
    hide_context_entries(menu, items, disabled_items);
}

BOOL LLSettingsBridge::renameItem(const std::string& new_name)
{
    /*TODO: change internal settings name? */
    return LLItemBridge::renameItem(new_name);
}

BOOL LLSettingsBridge::isItemRenameable() const
{
    LLViewerInventoryItem* item = getItem();
    if (item)
    {
        return (item->getPermissions().allowModifyBy(gAgent.getID()));
    }
    return FALSE;
}

bool LLSettingsBridge::canUpdateParcel() const
{
    return LLEnvironment::instance().canAgentUpdateParcelEnvironment();
}

bool LLSettingsBridge::canUpdateRegion() const
{
    return LLEnvironment::instance().canAgentUpdateRegionEnvironment();
}


// +=================================================+
// |        LLMaterialBridge                         |
// +=================================================+

void LLMaterialBridge::openItem()
{
    LLViewerInventoryItem* item = getItem();
    if (item)
    {
        LLInvFVBridgeAction::doAction(item->getType(),mUUID,getInventoryModel());
    }
}

void LLMaterialBridge::buildContextMenu(LLMenuGL& menu, U32 flags)
{
    LL_DEBUGS() << "LLMaterialBridge::buildContextMenu()" << LL_ENDL;

    if (isMarketplaceListingsFolder())
    {
        menuentry_vec_t items;
        menuentry_vec_t disabled_items;
        addMarketplaceContextMenuOptions(flags, items, disabled_items);
        items.push_back(std::string("Properties"));
        getClipboardEntries(false, items, disabled_items, flags);
        hide_context_entries(menu, items, disabled_items);
    }
    else
    {
        LLItemBridge::buildContextMenu(menu, flags);
    }
}


// +=================================================+
// |        LLLinkBridge                             |
// +=================================================+
// For broken folder links.
std::string LLLinkFolderBridge::sPrefix("Link: ");
LLUIImagePtr LLLinkFolderBridge::getIcon() const
{
	LLFolderType::EType folder_type = LLFolderType::FT_NONE;
	const LLInventoryObject *obj = getInventoryObject();
	if (obj)
	{
		LLViewerInventoryCategory* cat = NULL;
		LLInventoryModel* model = getInventoryModel();
		if(model)
		{
			cat = (LLViewerInventoryCategory*)model->getCategory(obj->getLinkedUUID());
			if (cat)
			{
				folder_type = cat->getPreferredType();
			}
		}
	}
	return LLFolderBridge::getIcon(folder_type);
}

void LLLinkFolderBridge::buildContextMenu(LLMenuGL& menu, U32 flags)
{
	// *TODO: Translate
	LL_DEBUGS() << "LLLink::buildContextMenu()" << LL_ENDL;
	menuentry_vec_t items;
	menuentry_vec_t disabled_items;

	if (isItemInTrash())
	{
		addTrashContextMenuOptions(items, disabled_items);
	}
	else
	{
		items.push_back(std::string("Find Original"));
		addDeleteContextMenuOptions(items, disabled_items);
	}
	hide_context_entries(menu, items, disabled_items);
}
void LLLinkFolderBridge::performAction(LLInventoryModel* model, std::string action)
{
	if ("goto" == action)
	{
		gotoItem();
		return;
	}
	LLItemBridge::performAction(model,action);
}
void LLLinkFolderBridge::gotoItem()
{
    LLItemBridge::gotoItem();

    const LLUUID &cat_uuid = getFolderID();
    if (!cat_uuid.isNull())
    {
        LLFolderViewItem *base_folder = LLInventoryPanel::getActiveInventoryPanel()->getItemByID(cat_uuid);
        if (base_folder)
        {
            base_folder->setOpen(TRUE);
        }
    }
}
const LLUUID &LLLinkFolderBridge::getFolderID() const
{
	if (LLViewerInventoryItem *link_item = getItem())
	{
		if (const LLViewerInventoryCategory *cat = link_item->getLinkedCategory())
		{
			const LLUUID& cat_uuid = cat->getUUID();
			return cat_uuid;
		}
	}
	return LLUUID::null;
}

void LLUnknownItemBridge::buildContextMenu(LLMenuGL& menu, U32 flags)
{
	menuentry_vec_t items;
	menuentry_vec_t disabled_items;
	items.push_back(std::string("Properties"));
	items.push_back(std::string("Rename"));
	hide_context_entries(menu, items, disabled_items);
}

LLUIImagePtr LLUnknownItemBridge::getIcon() const
{
	return LLInventoryIcon::getIcon(LLAssetType::AT_UNKNOWN, mInvType);
}


/********************************************************************************
 **
 **                    BRIDGE ACTIONS
 **/

// static
void LLInvFVBridgeAction::doAction(LLAssetType::EType asset_type,
								   const LLUUID& uuid,
								   LLInventoryModel* model)
{
	// Perform indirection in case of link.
	const LLUUID& linked_uuid = gInventory.getLinkedItemID(uuid);

	LLInvFVBridgeAction* action = createAction(asset_type,linked_uuid,model);
	if(action)
	{
		action->doIt();
		delete action;
	}
}

// static
void LLInvFVBridgeAction::doAction(const LLUUID& uuid, LLInventoryModel* model)
{
	llassert(model);
	LLViewerInventoryItem* item = model->getItem(uuid);
	llassert(item);
	if (item)
	{
		LLAssetType::EType asset_type = item->getType();
		LLInvFVBridgeAction* action = createAction(asset_type,uuid,model);
		if(action)
		{
			action->doIt();
			delete action;
		}
	}
}

LLViewerInventoryItem* LLInvFVBridgeAction::getItem() const
{
	if (mModel)
		return (LLViewerInventoryItem*)mModel->getItem(mUUID);
	return NULL;
}

class LLTextureBridgeAction: public LLInvFVBridgeAction
{
	friend class LLInvFVBridgeAction;
public:
	virtual void doIt()
	{
		if (getItem())
		{
			LLFloaterReg::showInstance("preview_texture", LLSD(mUUID), TAKE_FOCUS_YES);
		}
		LLInvFVBridgeAction::doIt();
	}
	virtual ~LLTextureBridgeAction(){}
protected:
	LLTextureBridgeAction(const LLUUID& id,LLInventoryModel* model) : LLInvFVBridgeAction(id,model) {}
};

class LLSoundBridgeAction: public LLInvFVBridgeAction
{
	friend class LLInvFVBridgeAction;
public:
	virtual void doIt()
	{
		LLViewerInventoryItem* item = getItem();
		if (item)
		{
			send_sound_trigger(item->getAssetUUID(), SOUND_GAIN);
		}
		LLInvFVBridgeAction::doIt();
	}
	virtual ~LLSoundBridgeAction(){}
protected:
	LLSoundBridgeAction(const LLUUID& id,LLInventoryModel* model) : LLInvFVBridgeAction(id,model) {}
};

class LLLandmarkBridgeAction: public LLInvFVBridgeAction
{
	friend class LLInvFVBridgeAction;
public:
	virtual void doIt()
	{
		LLViewerInventoryItem* item = getItem();
		if (item)
		{
			// Opening (double-clicking) a landmark immediately teleports,
			// but warns you the first time.
			LLSD payload;
			payload["asset_id"] = item->getAssetUUID();		
			
			LLSD args; 
			args["LOCATION"] = item->getName(); 
			
			LLNotificationsUtil::add("TeleportFromLandmark", args, payload);
		}
		LLInvFVBridgeAction::doIt();
	}
	virtual ~LLLandmarkBridgeAction(){}
protected:
	LLLandmarkBridgeAction(const LLUUID& id,LLInventoryModel* model) : LLInvFVBridgeAction(id,model) {}
};

class LLCallingCardBridgeAction: public LLInvFVBridgeAction
{
	friend class LLInvFVBridgeAction;
public:
	virtual void doIt()
	{
		LLViewerInventoryItem* item = getItem();
		if (item && item->getCreatorUUID().notNull())
		{
			LLAvatarActions::showProfile(item->getCreatorUUID());
		}
		LLInvFVBridgeAction::doIt();
	}
	virtual ~LLCallingCardBridgeAction(){}
protected:
	LLCallingCardBridgeAction(const LLUUID& id,LLInventoryModel* model) : LLInvFVBridgeAction(id,model) {}

};

class LLNotecardBridgeAction
: public LLInvFVBridgeAction
{
	friend class LLInvFVBridgeAction;
public:
	virtual void doIt()
	{
		LLViewerInventoryItem* item = getItem();
		if (item)
		{
			LLFloaterReg::showInstance("preview_notecard", LLSD(item->getUUID()), TAKE_FOCUS_YES);
		}
		LLInvFVBridgeAction::doIt();
	}
	virtual ~LLNotecardBridgeAction(){}
protected:
	LLNotecardBridgeAction(const LLUUID& id,LLInventoryModel* model) : LLInvFVBridgeAction(id,model) {}
};

class LLGestureBridgeAction: public LLInvFVBridgeAction
{
	friend class LLInvFVBridgeAction;
public:
	virtual void doIt()
	{
		LLViewerInventoryItem* item = getItem();
		if (item)
		{
			LLPreviewGesture* preview = LLPreviewGesture::show(mUUID, LLUUID::null);
			preview->setFocus(TRUE);
		}
		LLInvFVBridgeAction::doIt();		
	}
	virtual ~LLGestureBridgeAction(){}
protected:
	LLGestureBridgeAction(const LLUUID& id,LLInventoryModel* model) : LLInvFVBridgeAction(id,model) {}
};

class LLAnimationBridgeAction: public LLInvFVBridgeAction
{
	friend class LLInvFVBridgeAction;
public:
	virtual void doIt()
	{
		LLViewerInventoryItem* item = getItem();
		if (item)
		{
			LLFloaterReg::showInstance("preview_anim", LLSD(mUUID), TAKE_FOCUS_YES);
		}
		LLInvFVBridgeAction::doIt();
	}
	virtual ~LLAnimationBridgeAction(){}
protected:
	LLAnimationBridgeAction(const LLUUID& id,LLInventoryModel* model) : LLInvFVBridgeAction(id,model) {}
};

class LLObjectBridgeAction: public LLInvFVBridgeAction
{
	friend class LLInvFVBridgeAction;
public:
	virtual void doIt()
	{
        attachOrDetach();
	}
	virtual ~LLObjectBridgeAction(){}
protected:
	LLObjectBridgeAction(const LLUUID& id,LLInventoryModel* model) : LLInvFVBridgeAction(id,model) {}
    void attachOrDetach();
};

void LLObjectBridgeAction::attachOrDetach()
{
    if (get_is_item_worn(mUUID))
    {
        LLAppearanceMgr::instance().removeItemFromAvatar(mUUID);
    }
    else
    {
        // <FS:Ansariel> Double-click add/replace option
        //LLAppearanceMgr::instance().wearItemOnAvatar(mUUID, true, false); // Don't replace if adding.
        LLAppearanceMgr::instance().wearItemOnAvatar(mUUID, true, !gSavedSettings.getBOOL("FSDoubleClickAddInventoryObjects")); // Don't replace if adding.
    }
}

class LLLSLTextBridgeAction: public LLInvFVBridgeAction
{
	friend class LLInvFVBridgeAction;
public:
	virtual void doIt()
	{
		LLViewerInventoryItem* item = getItem();
		if (item)
		{
			LLFloaterReg::showInstance("preview_script", LLSD(mUUID), TAKE_FOCUS_YES);
		}
		LLInvFVBridgeAction::doIt();
	}
	virtual ~LLLSLTextBridgeAction(){}
protected:
	LLLSLTextBridgeAction(const LLUUID& id,LLInventoryModel* model) : LLInvFVBridgeAction(id,model) {}
};

class LLWearableBridgeAction: public LLInvFVBridgeAction
{
	friend class LLInvFVBridgeAction;
public:
	virtual void doIt()
	{
		wearOnAvatar();
	}

	virtual ~LLWearableBridgeAction(){}
protected:
	LLWearableBridgeAction(const LLUUID& id,LLInventoryModel* model) : LLInvFVBridgeAction(id,model) {}
	BOOL isItemInTrash() const;
	// return true if the item is in agent inventory. if false, it
	// must be lost or in the inventory library.
	BOOL isAgentInventory() const;
	void wearOnAvatar();
};

BOOL LLWearableBridgeAction::isItemInTrash() const
{
	if(!mModel) return FALSE;
	const LLUUID trash_id = mModel->findCategoryUUIDForType(LLFolderType::FT_TRASH);
	return mModel->isObjectDescendentOf(mUUID, trash_id);
}

BOOL LLWearableBridgeAction::isAgentInventory() const
{
	if(!mModel) return FALSE;
	if(gInventory.getRootFolderID() == mUUID) return TRUE;
	return mModel->isObjectDescendentOf(mUUID, gInventory.getRootFolderID());
}

void LLWearableBridgeAction::wearOnAvatar()
{
	// TODO: investigate wearables may not be loaded at this point EXT-8231

	LLViewerInventoryItem* item = getItem();
	if(item)
	{
        if (get_is_item_worn(mUUID))
        {
            if(item->getType() != LLAssetType::AT_BODYPART)
            {
                LLAppearanceMgr::instance().removeItemFromAvatar(item->getUUID());
            }
        }
        else
        {
            // <FS> FIRE-303: Double-click remove wearable
            //LLAppearanceMgr::instance().wearItemOnAvatar(item->getUUID(), true, true);
            LLAppearanceMgr::instance().wearItemOnAvatar(item->getUUID(), true, (item->getType() == LLAssetType::AT_BODYPART || !gSavedSettings.getBOOL("FSDoubleClickAddInventoryClothing")));
        }
	}
}

class LLSettingsBridgeAction
    : public LLInvFVBridgeAction
{
    friend class LLInvFVBridgeAction;
public:
    virtual void doIt()
    {
        LLViewerInventoryItem* item = getItem();
        if (item)
        {
            LLSettingsType::type_e type = item->getSettingsType();
            switch (type)
            {
            case LLSettingsType::ST_SKY:
                LLFloaterReg::showInstance("env_fixed_environmentent_sky", LLSDMap("inventory_id", item->getUUID()), TAKE_FOCUS_YES);
                break;
            case LLSettingsType::ST_WATER:
                LLFloaterReg::showInstance("env_fixed_environmentent_water", LLSDMap("inventory_id", item->getUUID()), TAKE_FOCUS_YES);
                break;
            case LLSettingsType::ST_DAYCYCLE:
                LLFloaterReg::showInstance("env_edit_extdaycycle", LLSDMap("inventory_id", item->getUUID())("edit_context", "inventory"), TAKE_FOCUS_YES);
                break;
            default:
                break;
            }
        }
        LLInvFVBridgeAction::doIt();
    }
    virtual ~LLSettingsBridgeAction(){}
protected:
    LLSettingsBridgeAction(const LLUUID& id, LLInventoryModel* model) : LLInvFVBridgeAction(id, model) {}
};

class LLMaterialBridgeAction : public LLInvFVBridgeAction
{
    friend class LLInvFVBridgeAction;
public:
    void doIt() override
    {
        LLViewerInventoryItem* item = getItem();
        if (item)
        {
            LLFloaterReg::showInstance("material_editor", LLSD(item->getUUID()), TAKE_FOCUS_YES);
        }
        LLInvFVBridgeAction::doIt();
    }
    ~LLMaterialBridgeAction() = default;
private:
    LLMaterialBridgeAction(const LLUUID& id,LLInventoryModel* model) : LLInvFVBridgeAction(id,model) {}
};


LLInvFVBridgeAction* LLInvFVBridgeAction::createAction(LLAssetType::EType asset_type,
													   const LLUUID& uuid,
													   LLInventoryModel* model)
{
	LLInvFVBridgeAction* action = NULL;
	switch(asset_type)
	{
		case LLAssetType::AT_TEXTURE:
			action = new LLTextureBridgeAction(uuid,model);
			break;
		case LLAssetType::AT_SOUND:
			action = new LLSoundBridgeAction(uuid,model);
			break;
		case LLAssetType::AT_LANDMARK:
			action = new LLLandmarkBridgeAction(uuid,model);
			break;
		case LLAssetType::AT_CALLINGCARD:
			action = new LLCallingCardBridgeAction(uuid,model);
			break;
		case LLAssetType::AT_OBJECT:
			action = new LLObjectBridgeAction(uuid,model);
			break;
		case LLAssetType::AT_NOTECARD:
			action = new LLNotecardBridgeAction(uuid,model);
			break;
		case LLAssetType::AT_ANIMATION:
			action = new LLAnimationBridgeAction(uuid,model);
			break;
		case LLAssetType::AT_GESTURE:
			action = new LLGestureBridgeAction(uuid,model);
			break;
		case LLAssetType::AT_LSL_TEXT:
			action = new LLLSLTextBridgeAction(uuid,model);
			break;
		case LLAssetType::AT_CLOTHING:
		case LLAssetType::AT_BODYPART:
			action = new LLWearableBridgeAction(uuid,model);
			break;
        case LLAssetType::AT_SETTINGS:
            action = new LLSettingsBridgeAction(uuid, model);
            break;
        case LLAssetType::AT_MATERIAL:
            action = new LLMaterialBridgeAction(uuid, model);
            break;
		default:
			break;
	}
	return action;
}

/**                    Bridge Actions
 **
 ********************************************************************************/

/************************************************************************/
/* Recent Inventory Panel related classes                               */
/************************************************************************/
void LLRecentItemsFolderBridge::buildContextMenu(LLMenuGL& menu, U32 flags)
{
	menuentry_vec_t disabled_items, items;
        buildContextMenuOptions(flags, items, disabled_items);

	items.erase(std::remove(items.begin(), items.end(), std::string("New Folder")), items.end());

	hide_context_entries(menu, items, disabled_items);
}

LLInvFVBridge* LLRecentInventoryBridgeBuilder::createBridge(
	LLAssetType::EType asset_type,
	LLAssetType::EType actual_asset_type,
	LLInventoryType::EType inv_type,
	LLInventoryPanel* inventory,
	LLFolderViewModelInventory* view_model,
	LLFolderView* root,
	const LLUUID& uuid,
	U32 flags /*= 0x00*/ ) const
{
	LLInvFVBridge* new_listener = NULL;
	if (asset_type == LLAssetType::AT_CATEGORY 
		&& actual_asset_type != LLAssetType::AT_LINK_FOLDER)
	{
		new_listener = new LLRecentItemsFolderBridge(inv_type, inventory, root, uuid);
	}
	else
		{
		new_listener = LLInventoryFolderViewModelBuilder::createBridge(asset_type,
				actual_asset_type,
				inv_type,
				inventory,
																view_model,
				root,
				uuid,
				flags);
		}
	return new_listener;
}

LLFolderViewGroupedItemBridge::LLFolderViewGroupedItemBridge()
{
}

void LLFolderViewGroupedItemBridge::groupFilterContextMenu(folder_view_item_deque& selected_items, LLMenuGL& menu)
{
    uuid_vec_t ids;
	menuentry_vec_t disabled_items;
    if (get_selection_item_uuids(selected_items, ids))
    {
		// <FS:Ansariel> Fix broken add wearable check
		//if (!LLAppearanceMgr::instance().canAddWearables(ids) && canWearSelected(ids))
		if (!canWearSelected(ids) || !LLAppearanceMgr::instance().canAddWearables(ids))
        {
            disabled_items.push_back(std::string("Wearable And Object Wear"));
            disabled_items.push_back(std::string("Wearable Add"));
            disabled_items.push_back(std::string("Attach To"));
            disabled_items.push_back(std::string("Attach To HUD"));
            disabled_items.push_back(std::string("Wearable And Object Separator")); // <FS:Ansariel> Add separator
        }
    }
	disable_context_entries_if_present(menu, disabled_items);
}

bool LLFolderViewGroupedItemBridge::canWearSelected(const uuid_vec_t& item_ids) const
{
	for (uuid_vec_t::const_iterator it = item_ids.begin(); it != item_ids.end(); ++it)
	{
		const LLViewerInventoryItem* item = gInventory.getItem(*it);
		// <FS:Ansariel> Fix broken add wearable check
		//if (!item || (item->getType() >= LLAssetType::AT_COUNT) || (item->getType() <= LLAssetType::AT_NONE))
		if (!item || (item->getType() != LLAssetType::AT_CLOTHING && item->getType() != LLAssetType::AT_OBJECT && item->getType() != LLAssetType::AT_BODYPART && item->getType() != LLAssetType::AT_GESTURE))
		{
			return false;
		}
	}
	return true;
}

/************************************************************************/
/* Worn Inventory Panel related classes                               */
/************************************************************************/
void LLWornItemsFolderBridge::buildContextMenu(LLMenuGL& menu, U32 flags)
{
	menuentry_vec_t disabled_items, items;
        buildContextMenuOptions(flags, items, disabled_items);

	items.erase(std::remove(items.begin(), items.end(), std::string("New Body Parts")), items.end());
	items.erase(std::remove(items.begin(), items.end(), std::string("New Clothes")), items.end());
	items.erase(std::remove(items.begin(), items.end(), std::string("New Note")), items.end());
	items.erase(std::remove(items.begin(), items.end(), std::string("New Gesture")), items.end());
	items.erase(std::remove(items.begin(), items.end(), std::string("New Script")), items.end());
	items.erase(std::remove(items.begin(), items.end(), std::string("New Folder")), items.end());
	items.erase(std::remove(items.begin(), items.end(), std::string("New Material")), items.end()); // <FS:Ansariel> Don't allow creating materials on the "worn" tab
	items.erase(std::remove(items.begin(), items.end(), std::string("New Settings")), items.end()); // <FS:Ansariel> Don't allow creating settings on the "worn" tab

	hide_context_entries(menu, items, disabled_items);
}

LLInvFVBridge* LLWornInventoryBridgeBuilder::createBridge(
	LLAssetType::EType asset_type,
	LLAssetType::EType actual_asset_type,
	LLInventoryType::EType inv_type,
	LLInventoryPanel* inventory,
	LLFolderViewModelInventory* view_model,
	LLFolderView* root,
	const LLUUID& uuid,
	U32 flags /*= 0x00*/ ) const
{
	LLInvFVBridge* new_listener = NULL;
	switch(asset_type)
	{
	case LLAssetType::AT_CATEGORY:
		if (actual_asset_type == LLAssetType::AT_LINK_FOLDER)
		{
			// *TODO: Create a link folder handler instead if it is necessary
			new_listener = LLInventoryFolderViewModelBuilder::createBridge(
				asset_type,
				actual_asset_type,
				inv_type,
				inventory,
																view_model,
				root,
				uuid,
				flags);
			break;
		}
		new_listener = new LLWornItemsFolderBridge(inv_type, inventory, root, uuid);
		break;
	default:
		new_listener = LLInventoryFolderViewModelBuilder::createBridge(
			asset_type,
			actual_asset_type,
			inv_type,
			inventory,
																view_model,
			root,
			uuid,
			flags);
	}
	return new_listener;

}
// EOF<|MERGE_RESOLUTION|>--- conflicted
+++ resolved
@@ -4800,15 +4800,13 @@
                         disabled_items.push_back("New Settings");
                     }
                 }
-<<<<<<< HEAD
                 else 
                 {
                     items.push_back(std::string("New Listing Folder"));
-=======
+                }
                 if (menu_items_added)
                 {
                     items.push_back(std::string("Create Separator"));
->>>>>>> 364c4b0b
                 }
 			}
 			getClipboardEntries(false, items, disabled_items, flags);
