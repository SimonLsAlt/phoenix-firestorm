--- conflicted
+++ resolved
@@ -85,7 +85,6 @@
 #include "llparcel.h"
 
 #include "llenvironment.h"
-<<<<<<< HEAD
 // [RLVa:KB] - Checked: 2011-05-22 (RLVa-1.3.1)
 #include "rlvactions.h"
 #include "rlvhandler.h"
@@ -108,8 +107,6 @@
 #include "fsfloaterwearablefavorites.h"
 #include "llviewerattachmenu.h"
 #include "llresmgr.h"
-=======
->>>>>>> 3609eabe
 
 #include <boost/shared_ptr.hpp>
 
@@ -7613,158 +7610,6 @@
 	hide_context_entries(menu, items, disabled_items);
 }
 
-<<<<<<< HEAD
-=======
-// +=================================================+
-// |        LLSettingsBridge                             |
-// +=================================================+
-
-LLSettingsBridge::LLSettingsBridge(LLInventoryPanel* inventory,
-        LLFolderView* root,
-        const LLUUID& uuid,
-        LLSettingsType::type_e settings_type):
-    LLItemBridge(inventory, root, uuid),
-    mSettingsType(settings_type)
-{
-}
-
-LLUIImagePtr LLSettingsBridge::getIcon() const
-{
-    return LLInventoryIcon::getIcon(LLAssetType::AT_SETTINGS, LLInventoryType::IT_SETTINGS, mSettingsType, FALSE);
-}
-
-void LLSettingsBridge::performAction(LLInventoryModel* model, std::string action)
-{
-    if ("apply_settings_local" == action)
-    {
-        // Single item only
-        LLViewerInventoryItem* item = static_cast<LLViewerInventoryItem*>(getItem());
-        if (!item) 
-            return;
-        LLUUID asset_id = item->getAssetUUID();
-        LLEnvironment::instance().setEnvironment(LLEnvironment::ENV_LOCAL, asset_id);
-        LLEnvironment::instance().setSelectedEnvironment(LLEnvironment::ENV_LOCAL);
-    }
-    else if ("apply_settings_parcel" == action)
-    {
-        // Single item only
-        LLViewerInventoryItem* item = static_cast<LLViewerInventoryItem*>(getItem());
-        if (!item)
-            return;
-        LLUUID asset_id = item->getAssetUUID();
-        std::string name = item->getName();
-
-        U32 flags(0);
-
-        if (!item->getPermissions().allowOperationBy(PERM_MODIFY, gAgent.getID()))
-            flags |= LLSettingsBase::FLAG_NOMOD;
-        if (!item->getPermissions().allowOperationBy(PERM_TRANSFER, gAgent.getID()))
-            flags |= LLSettingsBase::FLAG_NOTRANS;
-
-        LLParcel *parcel = LLViewerParcelMgr::instance().getAgentOrSelectedParcel();
-        if (!parcel)
-        {
-            LL_WARNS("INVENTORY") << "could not identify parcel." << LL_ENDL;
-            return;
-        }
-        S32 parcel_id = parcel->getLocalID();
-
-        LL_DEBUGS("ENVIRONMENT") << "Applying asset ID " << asset_id << " to parcel " << parcel_id << LL_ENDL;
-        LLEnvironment::instance().updateParcel(parcel_id, asset_id, name, LLEnvironment::NO_TRACK, -1, -1, flags);
-        LLEnvironment::instance().setSharedEnvironment();
-    }
-    else
-        LLItemBridge::performAction(model, action);
-}
-
-void LLSettingsBridge::openItem()
-{
-    LLViewerInventoryItem* item = getItem();
-    if (item)
-    {
-        if (item->getPermissions().getOwner() != gAgent.getID())
-            LLNotificationsUtil::add("NoEditFromLibrary");
-        else
-            LLInvFVBridgeAction::doAction(item->getType(), mUUID, getInventoryModel());
-    }
-}
-
-void LLSettingsBridge::buildContextMenu(LLMenuGL& menu, U32 flags)
-{
-    LL_DEBUGS() << "LLSettingsBridge::buildContextMenu()" << LL_ENDL;
-    menuentry_vec_t items;
-    menuentry_vec_t disabled_items;
-
-    if (isMarketplaceListingsFolder())
-    {
-        menuentry_vec_t items;
-        menuentry_vec_t disabled_items;
-        addMarketplaceContextMenuOptions(flags, items, disabled_items);
-        items.push_back(std::string("Properties"));
-        getClipboardEntries(false, items, disabled_items, flags);
-        hide_context_entries(menu, items, disabled_items);
-    }
-    else if (isItemInTrash())
-    {
-        addTrashContextMenuOptions(items, disabled_items);
-    }
-    else
-    {
-        items.push_back(std::string("Share"));
-        if (!canShare())
-        {
-            disabled_items.push_back(std::string("Share"));
-        }
-
-        addOpenRightClickMenuOption(items);
-        items.push_back(std::string("Properties"));
-
-        getClipboardEntries(true, items, disabled_items, flags);
-
-        items.push_back("Settings Separator");
-        items.push_back("Settings Apply Local");
-
-        items.push_back("Settings Apply Parcel");
-        if (!canUpdateParcel())
-            disabled_items.push_back("Settings Apply Parcel");
-        
-        items.push_back("Settings Apply Region");
-        if (!canUpdateRegion())
-            disabled_items.push_back("Settings Apply Region");
-    }
-    addLinkReplaceMenuOption(items, disabled_items);
-    hide_context_entries(menu, items, disabled_items);
-}
-
-BOOL LLSettingsBridge::renameItem(const std::string& new_name)
-{
-    /*TODO: change internal settings name? */
-    return LLItemBridge::renameItem(new_name);
-}
-
-BOOL LLSettingsBridge::isItemRenameable() const
-{
-    LLViewerInventoryItem* item = getItem();
-    if (item)
-    {
-        return (item->getPermissions().allowModifyBy(gAgent.getID()));
-    }
-    return FALSE;
-}
-
-bool LLSettingsBridge::canUpdateParcel() const
-{
-    return LLEnvironment::instance().canAgentUpdateParcelEnvironment();
-}
-
-bool LLSettingsBridge::canUpdateRegion() const
-{
-    return LLEnvironment::instance().canAgentUpdateRegionEnvironment();
-}
-
-
->>>>>>> 3609eabe
-// +=================================================+
 // +=================================================+
 // |        LLSettingsBridge                             |
 // +=================================================+
@@ -8437,8 +8282,7 @@
 	for (uuid_vec_t::const_iterator it = item_ids.begin(); it != item_ids.end(); ++it)
 	{
 		LLViewerInventoryItem* item = gInventory.getItem(*it);
-		LLAssetType::EType asset_type = item->getType();
-		if (!item || (asset_type >= LLAssetType::AT_COUNT) || (asset_type <= LLAssetType::AT_NONE))
+		if (!item || (item->getType() >= LLAssetType::AT_COUNT) || (item->getType() <= LLAssetType::AT_NONE))
 		{
 			return false;
 		}
