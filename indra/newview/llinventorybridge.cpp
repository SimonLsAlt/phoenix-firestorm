--- conflicted
+++ resolved
@@ -2315,87 +2315,6 @@
 
 }
 
-<<<<<<< HEAD
-=======
-static BOOL can_move_to_outbox(LLInventoryItem* inv_item, std::string& tooltip_msg)
-{
-	// Collapse links directly to items/folders
-	LLViewerInventoryItem * viewer_inv_item = (LLViewerInventoryItem *) inv_item;
-	LLViewerInventoryItem * linked_item = viewer_inv_item->getLinkedItem();
-	if (linked_item != NULL)
-	{
-		inv_item = linked_item;
-	}
-	
-	bool allow_transfer = inv_item->getPermissions().allowOperationBy(PERM_TRANSFER, gAgent.getID());
-	if (!allow_transfer)
-	{
-		tooltip_msg = LLTrans::getString("TooltipOutboxNoTransfer");
-		return false;
-	}
-
-#if BLOCK_WORN_ITEMS_IN_OUTBOX
-	bool worn = get_is_item_worn(inv_item->getUUID());
-	if (worn)
-	{
-		tooltip_msg = LLTrans::getString("TooltipOutboxWorn");
-		return false;
-	}
-#endif
-	
-	bool calling_card = (LLAssetType::AT_CALLINGCARD == inv_item->getType());
-	if (calling_card)
-	{
-		tooltip_msg = LLTrans::getString("TooltipOutboxCallingCard");
-		return false;
-	}
-	
-	return true;
-}
-
-
-int get_folder_levels(LLInventoryCategory* inv_cat)
-{
-	LLInventoryModel::cat_array_t* cats;
-	LLInventoryModel::item_array_t* items;
-	gInventory.getDirectDescendentsOf(inv_cat->getUUID(), cats, items);
-
-	int max_child_levels = 0;
-
-	for (S32 i=0; i < cats->size(); ++i)
-	{
-		LLInventoryCategory* category = cats->at(i);
-		max_child_levels = llmax(max_child_levels, get_folder_levels(category));
-	}
-
-	return 1 + max_child_levels;
-}
-
-int get_folder_path_length(const LLUUID& ancestor_id, const LLUUID& descendant_id)
-{
-	int depth = 0;
-
-	if (ancestor_id == descendant_id) return depth;
-
-	const LLInventoryCategory* category = gInventory.getCategory(descendant_id);
-
-	while(category)
-	{
-		LLUUID parent_id = category->getParentUUID();
-
-		if (parent_id.isNull()) break;
-
-		depth++;
-
-		if (parent_id == ancestor_id) return depth;
-
-		category = gInventory.getCategory(parent_id);
-	}
-
-	LL_WARNS() << "get_folder_path_length() couldn't trace a path from the descendant to the ancestor" << LL_ENDL;
-	return -1;
-}
->>>>>>> 644ca6a0
 
 BOOL LLFolderBridge::dragCategoryIntoFolder(LLInventoryCategory* inv_cat,
 											BOOL drop,
@@ -2520,7 +2439,6 @@
 		}
 		if (is_movable && move_is_into_marketplacelistings)
 		{
-<<<<<<< HEAD
             // One cannot move a folder into a stock folder
             is_movable = (getPreferredType() != LLFolderType::FT_MARKETPLACE_STOCK);
         }
@@ -2530,93 +2448,6 @@
             LLViewerInventoryCategory * dest_folder = getCategory();
             S32 bundle_size = (drop ? 1 : LLToolDragAndDrop::instance().getCargoCount());
             is_movable = can_move_folder_to_marketplace(master_folder, dest_folder, inv_cat, tooltip_msg, bundle_size);
-=======
-			const int nested_folder_levels = get_folder_path_length(outbox_id, mUUID) + get_folder_levels(inv_cat);
-			
-			if (nested_folder_levels > gSavedSettings.getU32("InventoryOutboxMaxFolderDepth"))
-			{
-				tooltip_msg = LLTrans::getString("TooltipOutboxFolderLevels");
-				is_movable = FALSE;
-			}
-			else
-			{
-				int dragged_folder_count = descendent_categories.size();
-				int existing_item_count = 0;
-				int existing_folder_count = 0;
-				
-				const LLViewerInventoryCategory * master_folder = model->getFirstDescendantOf(outbox_id, mUUID);
-				
-				if (master_folder != NULL)
-				{
-					if (model->isObjectDescendentOf(cat_id, master_folder->getUUID()))
-					{
-						// Don't use count because we're already inside the same category anyway
-						dragged_folder_count = 0;
-					}
-					else
-					{
-						existing_folder_count = 1; // Include the master folder in the count!
-
-						// If we're in the drop operation as opposed to the drag without drop, we are doing a
-						// single category at a time so don't block based on the total amount of cargo data items
-						if (drop)
-						{
-							dragged_folder_count += 1;
-						}
-						else
-						{
-							// NOTE: The cargo id's count is a total of categories AND items but we err on the side of
-							//       prevention rather than letting too many folders into the hierarchy of the outbox,
-							//       when we're dragging the item to a new parent
-							dragged_folder_count += LLToolDragAndDrop::instance().getCargoCount();
-						}
-					}
-					
-					// Tally the total number of categories and items inside the master folder
-
-					LLInventoryModel::cat_array_t existing_categories;
-					LLInventoryModel::item_array_t existing_items;
-
-					model->collectDescendents(master_folder->getUUID(), existing_categories, existing_items, FALSE);
-					
-					existing_folder_count += existing_categories.size();
-					existing_item_count += existing_items.size();
-				}
-				else
-				{
-					// Assume a single category is being dragged to the outbox since we evaluate one at a time
-					// when not putting them under a parent item.
-					dragged_folder_count += 1;
-				}
-
-				const int nested_folder_count = existing_folder_count + dragged_folder_count;
-				const int nested_item_count = existing_item_count + descendent_items.size();
-				
-				if (nested_folder_count > gSavedSettings.getU32("InventoryOutboxMaxFolderCount"))
-				{
-					tooltip_msg = LLTrans::getString("TooltipOutboxTooManyFolders");
-					is_movable = FALSE;
-				}
-				else if (nested_item_count > gSavedSettings.getU32("InventoryOutboxMaxItemCount"))
-				{
-					tooltip_msg = LLTrans::getString("TooltipOutboxTooManyObjects");
-					is_movable = FALSE;
-				}
-				
-				if (is_movable == TRUE)
-				{
-					for (S32 i=0; i < descendent_items.size(); ++i)
-					{
-						LLInventoryItem* item = descendent_items[i];
-						if (!can_move_to_outbox(item, tooltip_msg))
-						{
-							is_movable = FALSE;
-							break; 
-						}
-					}
-				}
-			}
->>>>>>> 644ca6a0
 		}
 
 		if (is_movable)
@@ -3256,20 +3087,6 @@
 		const LLUUID outbox_id = getInventoryModel()->findCategoryUUIDForType(LLFolderType::FT_OUTBOX, false);
 		copy_folder_to_outbox(cat, outbox_id, cat->getUUID(), LLToolDragAndDrop::getOperationId());
 	}
-<<<<<<< HEAD
-=======
-#if ENABLE_MERCHANT_SEND_TO_MARKETPLACE_CONTEXT_MENU
-	else if (isMarketplaceSendAction(action))
-	{
-		LL_INFOS() << "Send to marketplace action!" << LL_ENDL;
-
-		LLInventoryCategory * cat = gInventory.getCategory(mUUID);
-		if (!cat) return;
-		
-		send_to_marketplace(cat);
-	}
-#endif // ENABLE_MERCHANT_SEND_TO_MARKETPLACE_CONTEXT_MENU
->>>>>>> 644ca6a0
 }
 
 void LLFolderBridge::openItem()
@@ -3474,13 +3291,12 @@
 		std::vector<LLUUID> objects;
 		LLClipboard::instance().pasteFromClipboard(objects);
 
-<<<<<<< HEAD
 		if (move_is_into_outbox || move_is_into_marketplacelistings)
 		{
             std::string error_msg;
             const LLViewerInventoryCategory * master_folder = (move_is_into_outbox ? model->getFirstDescendantOf(outbox_id, mUUID) : model->getFirstDescendantOf(marketplacelistings_id, mUUID));
             LLViewerInventoryCategory * dest_folder = getCategory();
-            for (LLDynamicArray<LLUUID>::const_iterator iter = objects.begin(); iter != objects.end(); ++iter)
+            for (std::vector<LLUUID>::const_iterator iter = objects.begin(); iter != objects.end(); ++iter)
             {
                 const LLUUID& item_id = (*iter);
                 LLInventoryItem *item = model->getItem(item_id);
@@ -3494,44 +3310,6 @@
                 {
                     break;
                 }
-=======
-		if (move_is_into_outbox)
-		{
-			LLFolderViewItem * outbox_itemp =   mInventoryPanel.get()->getItemByID(mUUID);
-
-			if (outbox_itemp)
-			{
-				LLToolDragAndDrop::instance().setCargoCount(objects.size());
-
-				BOOL can_list = TRUE;
-
-				for (std::vector<LLUUID>::const_iterator iter = objects.begin();
-					(iter != objects.end()) && (can_list == TRUE);
-					++iter)
-				{
-					const LLUUID& item_id = (*iter);
-					LLInventoryItem *item = model->getItem(item_id);
-
-					if (item)
-					{
-						MASK mask = 0x0;
-						BOOL drop = FALSE;
-						EDragAndDropType cargo_type = LLViewerAssetType::lookupDragAndDropType(item->getActualType());
-						void * cargo_data = (void *) item;
-						std::string tooltip_msg;
-
-						can_list = outbox_itemp->getViewModelItem()->dragOrDrop(mask, drop, cargo_type, cargo_data, tooltip_msg);
-					}
-				}
-
-				LLToolDragAndDrop::instance().resetCargoCount();
-
-				if (can_list == FALSE)
-				{
-					// Notify user of failure somehow -- play error sound?  modal dialog?
-					return;
-				}
->>>>>>> 644ca6a0
 			}
             if (!error_msg.empty())
             {
@@ -4458,36 +4236,9 @@
 		}
 		else if (move_is_into_outbox || move_is_into_marketplacelistings)
 		{
-<<<<<<< HEAD
             const LLViewerInventoryCategory * master_folder = (move_is_into_outbox ? model->getFirstDescendantOf(outbox_id, mUUID) : model->getFirstDescendantOf(marketplacelistings_id, mUUID));
             LLViewerInventoryCategory * dest_folder = getCategory();
             accept = can_move_item_to_marketplace(master_folder, dest_folder, inv_item, tooltip_msg, LLToolDragAndDrop::instance().getCargoCount());
-=======
-			accept = can_move_to_outbox(inv_item, tooltip_msg);
-			
-			if (accept)
-			{
-				const LLViewerInventoryCategory * master_folder = model->getFirstDescendantOf(outbox_id, mUUID);
-				
-				int existing_item_count = LLToolDragAndDrop::instance().getCargoCount();
-				
-				if (master_folder != NULL)
-				{
-					LLInventoryModel::cat_array_t existing_categories;
-					LLInventoryModel::item_array_t existing_items;
-					
-					gInventory.collectDescendents(master_folder->getUUID(), existing_categories, existing_items, FALSE);
-					
-					existing_item_count += existing_items.size();
-				}
-				
-				if (existing_item_count > gSavedSettings.getU32("InventoryOutboxMaxItemCount"))
-				{
-					tooltip_msg = LLTrans::getString("TooltipOutboxTooManyObjects");
-					accept = FALSE;
-				}
-			}
->>>>>>> 644ca6a0
 		}
 
 		LLInventoryPanel* active_panel = LLInventoryPanel::getActiveInventoryPanel(FALSE);
