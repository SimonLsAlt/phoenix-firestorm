--- conflicted
+++ resolved
@@ -635,7 +635,6 @@
 		}
 	}
 
-<<<<<<< HEAD
 // [SL:KB] - Patch: Inventory-Links | Checked: 2010-04-12 (Catznip-2.2.0a) | Added: Catznip-2.0.0a
 	items.push_back(std::string("Copy Separator"));
 	
@@ -652,15 +651,11 @@
 	else
 		disabled_items.push_back(std::string("Cut"));
 
-	// Don't allow items to be pasted directly into the COF or the inbox
+	// Don't allow items to be pasted directly into the COF or the inbox/outbox
 	if (!isCOFFolder() && !isInboxFolder() && !isOutboxFolder()
 //-TT Client LSL Bridge  (also for #AO)
 		&& !isProtectedFolder())
 //-TT
-=======
-	// Don't allow items to be pasted directly into the COF or the inbox/outbox
-	if (!isCOFFolder() && !isInboxFolder() && !isOutboxFolder())
->>>>>>> 4ef92777
 	{
 		items.push_back(std::string("Paste"));
 	}
@@ -1779,10 +1774,6 @@
 			return FALSE;
 		}
 
-<<<<<<< HEAD
-		// All items can be copied in god mode since you can
-		// at least paste-as-link the item, though you 
-		// still may not be able paste the item.
 // [SL:KB] - Patch: Inventory-Links | Checked: 2010-04-12 (Catznip-2.2.0a) | Added: Catznip-2.0.0a
 		// User can copy the item if:
 		//   - the item (or its target in the case of a link) is "copy"
@@ -1790,11 +1781,7 @@
 		// NOTE: we do *not* want to return TRUE on everything like LL seems to do in SL-2.1.0 because not all types are "linkable"
 		return (item->getPermissions().allowCopyBy(gAgent.getID())) || (LLAssetType::lookupCanLink(item->getType()));
 // [/SL:KB]
-//		return TRUE;
-		// return (item->getPermissions().allowCopyBy(gAgent.getID()));
-=======
-		return item->getPermissions().allowCopyBy(gAgent.getID()) || gSavedSettings.getBOOL("InventoryLinking");
->>>>>>> 4ef92777
+//		return item->getPermissions().allowCopyBy(gAgent.getID()) || gSavedSettings.getBOOL("InventoryLinking");
 	}
 	return FALSE;
 }
@@ -3178,128 +3165,6 @@
 	llassert(model != NULL);
 
 	const LLUUID trash_id = model->findCategoryUUIDForType(LLFolderType::FT_TRASH);
-<<<<<<< HEAD
-	if (trash_id == mUUID) return;
-	if (isItemInTrash()) return;
-	if (!isAgentInventory()) return;
-	if (isOutboxFolder()) return;
-
-	LLFolderType::EType type = category->getPreferredType();
-	const bool is_system_folder = LLFolderType::lookupIsProtectedType(type);
-	// BAP change once we're no longer treating regular categories as ensembles.
-	const bool is_ensemble = (type == LLFolderType::FT_NONE ||
-							  LLFolderType::lookupIsEnsembleType(type));
-// [SL:KB] - Patch: Appearance-Misc | Checked: 2010-11-24 (Catznip-3.0.0a) | Added: Catznip-2.4.0e
-	const bool is_outfit = (type == LLFolderType::FT_OUTFIT);
-// [/SL:KB]
-
-	// Only enable calling-card related options for non-system folders.
-	if (!is_system_folder)
-	{
-		LLIsType is_callingcard(LLAssetType::AT_CALLINGCARD);
-		if (mCallingCards || checkFolderForContentsOfType(model, is_callingcard))
-		{
-			mItems.push_back(std::string("Calling Card Separator"));
-			mItems.push_back(std::string("Conference Chat Folder"));
-			mItems.push_back(std::string("IM All Contacts In Folder"));
-		}
-	}
-
-	if (!isItemRemovable())
-	{
-		mDisabledItems.push_back(std::string("Delete"));
-	}
-
-#ifndef LL_RELEASE_FOR_DOWNLOAD
-	if (LLFolderType::lookupIsProtectedType(type))
-	{
-		mItems.push_back(std::string("Delete System Folder"));
-	}
-#endif
-
-	// wearables related functionality for folders.
-	//is_wearable
-	LLFindWearables is_wearable;
-	LLIsType is_object( LLAssetType::AT_OBJECT );
-	LLIsType is_gesture( LLAssetType::AT_GESTURE );
-
-	if (mWearables ||
-		checkFolderForContentsOfType(model, is_wearable)  ||
-		checkFolderForContentsOfType(model, is_object) ||
-		checkFolderForContentsOfType(model, is_gesture) )
-	{
-		mItems.push_back(std::string("Folder Wearables Separator"));
-
-		// Only enable add/replace outfit for non-system folders.
-		if (!is_system_folder)
-		{
-			// Adding an outfit onto another (versus replacing) doesn't make sense.
-			if (type != LLFolderType::FT_OUTFIT)
-			{
-				mItems.push_back(std::string("Add To Outfit"));
-//-TT Patch: ReplaceWornItemsOnly
-				mItems.push_back(std::string("Wear Items"));
-//-TT
-			}
-
-			mItems.push_back(std::string("Replace Outfit"));
-		}
-		if (is_ensemble)
-		{
-			mItems.push_back(std::string("Wear As Ensemble"));
-		}
-		mItems.push_back(std::string("Remove From Outfit"));
-		if (!LLAppearanceMgr::getCanRemoveFromCOF(mUUID))
-		{
-			mDisabledItems.push_back(std::string("Remove From Outfit"));
-		}
-//		if (!LLAppearanceMgr::instance().getCanReplaceCOF(mUUID))
-// [SL:KB] - Patch: Appearance-Misc | Checked: 2010-11-24 (Catznip-3.0.0a) | Added: Catznip-2.4.0e
-		if ( ((is_outfit) && (!LLAppearanceMgr::instance().getCanReplaceCOF(mUUID))) || 
-			 ((!is_outfit) && (gAgentWearables.isCOFChangeInProgress())) )
-// [/SL:KB]
-		{
-			mDisabledItems.push_back(std::string("Replace Outfit"));
-		}
-		mItems.push_back(std::string("Outfit Separator"));
-	}
-	LLMenuGL* menup = dynamic_cast<LLMenuGL*>(mMenu.get());
-	if (menup)
-	{
-		hide_context_entries(*menup, mItems, mDisabledItems, TRUE);
-
-		// Reposition the menu, in case we're adding items to an existing menu.
-		menup->needsArrange();
-		menup->arrangeAndClear();
-	}
-}
-
-BOOL LLFolderBridge::checkFolderForContentsOfType(LLInventoryModel* model, LLInventoryCollectFunctor& is_type)
-{
-	LLInventoryModel::cat_array_t cat_array;
-	LLInventoryModel::item_array_t item_array;
-	model->collectDescendentsIf(mUUID,
-								cat_array,
-								item_array,
-								LLInventoryModel::EXCLUDE_TRASH,
-								is_type);
-	return ((item_array.count() > 0) ? TRUE : FALSE );
-}
-
-// Flags unused
-void LLFolderBridge::buildContextMenu(LLMenuGL& menu, U32 flags)
-{
-	mItems.clear();
-	mDisabledItems.clear();
-
-	lldebugs << "LLFolderBridge::buildContextMenu()" << llendl;
-
-//	menuentry_vec_t disabled_items;
-	LLInventoryModel* model = getInventoryModel();
-	if(!model) return;
-	const LLUUID trash_id = model->findCategoryUUIDForType(LLFolderType::FT_TRASH);
-=======
->>>>>>> 4ef92777
 	const LLUUID lost_and_found_id = model->findCategoryUUIDForType(LLFolderType::FT_LOST_AND_FOUND);
 
 	if (lost_and_found_id == mUUID)
@@ -3326,23 +3191,15 @@
 		mItems.clear(); // clear any items that used to exist
 		addTrashContextMenuOptions(mItems, mDisabledItems);
 	}
-<<<<<<< HEAD
-    else if(isOutboxFolder())
-    {
-        mItems.push_back(std::string("Delete"));
-    }
+	else if(isOutboxFolder())
+	{
+		addOutboxContextMenuOptions(flags, mItems, mDisabledItems);
+	}
 	else if(isAgentInventory()
-//-TT Client LSL Bridge  (also for #AO)
-		&& !isProtectedFolder()
-//-TT
-		) // do not allow creating in library
-=======
-	else if(isOutboxFolder())
-	{
-		addOutboxContextMenuOptions(flags, mItems, mDisabledItems);
-	}
-	else if(isAgentInventory()) // do not allow creating in library
->>>>>>> 4ef92777
+			// <FS:ND> moved from buildContextMenu after merge
+			&& !isProtectedFolder()
+			// </FS:ND>
+			) // do not allow creating in library
 	{
 		LLViewerInventoryCategory *cat = getCategory();
 		// BAP removed protected check to re-enable standard ops in untyped folders.
@@ -3412,14 +3269,6 @@
 			mWearables=TRUE;
 		}
 	}
-// [SL:KB] - Patch: Inventory-Misc | Checked: 2011-05-28 (Catznip-2.6.0a) | Added: Catznip-2.6.0a
-	else if (isLostInventory())
-	{
-		mItems.push_back(std::string("Move to Lost And Found"));
-		if (0 == (flags & FIRST_SELECTED_ITEM))
-			mDisabledItems.push_back(std::string("Move to Lost And Found"));
-	}
-// [/SL:KB]
 
 	// Preemptively disable system folder removal if more than one item selected.
 	if ((flags & FIRST_SELECTED_ITEM) == 0)
@@ -3427,8 +3276,7 @@
 		mDisabledItems.push_back(std::string("Delete System Folder"));
 	}
 
-	//[FIX FIRE-1642 - Don't show "Share" when its about the trash folder
-	if (!isOutboxFolder() && !(trash_id == mUUID))
+	if (!isOutboxFolder())
 	{
 		mItems.push_back(std::string("Share"));
 		if (!canShare())
@@ -3458,6 +3306,9 @@
 	// BAP change once we're no longer treating regular categories as ensembles.
 	const bool is_ensemble = (type == LLFolderType::FT_NONE ||
 		LLFolderType::lookupIsEnsembleType(type));
+// [SL:KB] - Patch: Appearance-Misc | Checked: 2010-11-24 (Catznip-3.0.0a) | Added: Catznip-2.4.0e
+	const bool is_outfit = (type == LLFolderType::FT_OUTFIT);
+// [/SL:KB]
 
 	// Only enable calling-card related options for non-system folders.
 	if (!is_system_folder)
@@ -3503,6 +3354,9 @@
 			if (type != LLFolderType::FT_OUTFIT)
 			{
 				mItems.push_back(std::string("Add To Outfit"));
+//-TT Patch: ReplaceWornItemsOnly
+				mItems.push_back(std::string("Wear Items"));
+//-TT
 			}
 
 			mItems.push_back(std::string("Replace Outfit"));
@@ -3516,7 +3370,11 @@
 		{
 			mDisabledItems.push_back(std::string("Remove From Outfit"));
 		}
-		if (!LLAppearanceMgr::instance().getCanReplaceCOF(mUUID))
+//		if (!LLAppearanceMgr::instance().getCanReplaceCOF(mUUID))
+// [SL:KB] - Patch: Appearance-Misc | Checked: 2010-11-24 (Catznip-3.0.0a) | Added: Catznip-2.4.0e
+		if ( ((is_outfit) && (!LLAppearanceMgr::instance().getCanReplaceCOF(mUUID))) || 
+			 ((!is_outfit) && (gAgentWearables.isCOFChangeInProgress())) )
+// [/SL:KB]
 		{
 			mDisabledItems.push_back(std::string("Replace Outfit"));
 		}
