--- conflicted
+++ resolved
@@ -5811,58 +5811,6 @@
 }
 
 // static
-<<<<<<< HEAD
-void LLWearableBridge::onWearOnAvatarArrived( LLViewerWearable* wearable, void* userdata )
-{
-	LLUUID* item_id = (LLUUID*) userdata;
-	if(wearable)
-	{
-		LLViewerInventoryItem* item = NULL;
-		item = (LLViewerInventoryItem*)gInventory.getItem(*item_id);
-		if(item)
-		{
-			if(item->getAssetUUID() == wearable->getAssetID())
-			{
-				gAgentWearables.setWearableItem(item, wearable);
-				gInventory.notifyObservers();
-				//self->getFolderItem()->refreshFromRoot();
-			}
-			else
-			{
-				LL_INFOS() << "By the time wearable asset arrived, its inv item already pointed to a different asset." << LL_ENDL;
-			}
-		}
-	}
-	delete item_id;
-}
-
-// static
-// BAP remove the "add" code path once everything is fully COF-ified.
-void LLWearableBridge::onWearAddOnAvatarArrived( LLViewerWearable* wearable, void* userdata )
-{
-	LLUUID* item_id = (LLUUID*) userdata;
-	if(wearable)
-	{
-		LLViewerInventoryItem* item = NULL;
-		item = (LLViewerInventoryItem*)gInventory.getItem(*item_id);
-		if(item)
-		{
-			if(item->getAssetUUID() == wearable->getAssetID())
-			{
-				bool do_append = true;
-				gAgentWearables.setWearableItem(item, wearable, do_append);
-				gInventory.notifyObservers();
-				//self->getFolderItem()->refreshFromRoot();
-			}
-			else
-			{
-				LL_INFOS() << "By the time wearable asset arrived, its inv item already pointed to a different asset." << LL_ENDL;
-			}
-		}
-	}
-	delete item_id;
-}
-=======
 //void LLWearableBridge::onWearOnAvatarArrived( LLViewerWearable* wearable, void* userdata )
 //{
 //	LLUUID* item_id = (LLUUID*) userdata;
@@ -5880,7 +5828,7 @@
 //			}
 //			else
 //			{
-//				llinfos << "By the time wearable asset arrived, its inv item already pointed to a different asset." << llendl;
+//				LL_INFOS() << "By the time wearable asset arrived, its inv item already pointed to a different asset." << LL_ENDL;
 //			}
 //		}
 //	}
@@ -5907,13 +5855,12 @@
 //			}
 //			else
 //			{
-//				llinfos << "By the time wearable asset arrived, its inv item already pointed to a different asset." << llendl;
+//				LL_INFOS() << "By the time wearable asset arrived, its inv item already pointed to a different asset." << LL_ENDL;
 //			}
 //		}
 //	}
 //	delete item_id;
 //}
->>>>>>> 743fb5b6
 
 // static
 BOOL LLWearableBridge::canEditOnAvatar(void* user_data)
