--- conflicted
+++ resolved
@@ -311,11 +311,7 @@
 // Can be destroyed (or moved to trash)
 BOOL LLInvFVBridge::isItemRemovable(bool check_worn) const
 {
-<<<<<<< HEAD
-    return get_is_item_removable(getInventoryModel(), mUUID);
-=======
     return get_is_item_removable(getInventoryModel(), mUUID, check_worn);
->>>>>>> bb3c36f5
 }
 
 // Can be moved to another folder
@@ -774,11 +770,6 @@
         {
             hide_context_entries(*branchp->getBranch(), entries_to_show, disabled_entries);
         }
-<<<<<<< HEAD
-
-        bool found = false;
-=======
->>>>>>> bb3c36f5
 
         bool found = false;
 
@@ -930,11 +921,7 @@
             if(!single_folder_root)
             {
             items.push_back(std::string("Cut"));
-<<<<<<< HEAD
-            if (!isItemMovable() || !isItemRemovable())
-=======
             if (!isItemMovable() || !canMenuCut())
->>>>>>> bb3c36f5
             {
                 disabled_items.push_back(std::string("Cut"));
             }
@@ -1079,11 +1066,7 @@
 
     items.push_back(std::string("Delete"));
 
-<<<<<<< HEAD
-    if (!isItemRemovable() || isPanelActive("Favorite Items"))
-=======
     if (isPanelActive("Favorite Items") || !canMenuDelete())
->>>>>>> bb3c36f5
     {
         disabled_items.push_back(std::string("Delete"));
     }
@@ -1227,7 +1210,6 @@
 void LLInvFVBridge::addLinkReplaceMenuOption(menuentry_vec_t& items, menuentry_vec_t& disabled_items)
 {
     const LLInventoryObject* obj = getInventoryObject();
-<<<<<<< HEAD
 
     if (isAgentInventory() && obj && obj->getType() != LLAssetType::AT_CATEGORY && obj->getType() != LLAssetType::AT_LINK_FOLDER)
     {
@@ -1238,17 +1220,6 @@
             disabled_items.push_back(std::string("Replace Links"));
         }
     }
-=======
-
-    if (isAgentInventory() && obj && obj->getType() != LLAssetType::AT_CATEGORY && obj->getType() != LLAssetType::AT_LINK_FOLDER)
-    {
-        items.push_back(std::string("Replace Links"));
-
-        if (mRoot->getSelectedCount() != 1)
-        {
-            disabled_items.push_back(std::string("Replace Links"));
-        }
-    }
 }
 
 bool LLInvFVBridge::canMenuDelete()
@@ -1259,14 +1230,12 @@
 bool LLInvFVBridge::canMenuCut()
 {
     return isItemRemovable(true);
->>>>>>> bb3c36f5
 }
 
 // *TODO: remove this
 BOOL LLInvFVBridge::startDrag(EDragAndDropType* type, LLUUID* id) const
 {
     BOOL rv = FALSE;
-<<<<<<< HEAD
 
     const LLInventoryObject* obj = getInventoryObject();
 
@@ -1286,27 +1255,6 @@
             LLInventoryModelBackgroundFetch::instance().start(obj->getUUID());
         }
 
-=======
-
-    const LLInventoryObject* obj = getInventoryObject();
-
-    if(obj)
-    {
-        *type = LLViewerAssetType::lookupDragAndDropType(obj->getActualType());
-        if(*type == DAD_NONE)
-        {
-            return FALSE;
-        }
-
-        *id = obj->getUUID();
-        //object_ids.push_back(obj->getUUID());
-
-        if (*type == DAD_CATEGORY)
-        {
-            LLInventoryModelBackgroundFetch::instance().start(obj->getUUID());
-        }
-
->>>>>>> bb3c36f5
         rv = TRUE;
     }
 
@@ -2121,7 +2069,6 @@
             BOOL mod = item->getPermissions().allowModifyBy(gAgent.getID());
             if (!mod)
             {
-<<<<<<< HEAD
                 suffix += suffix.empty() ? " " : ",";
                 suffix += NO_MOD;
             }
@@ -2130,16 +2077,6 @@
             if (!xfer)
             {
                 suffix += suffix.empty() ? " " : ",";
-=======
-                suffix += suffix.empty() ? " " : ",";
-                suffix += NO_MOD;
-            }
-            BOOL xfer = item->getPermissions().allowOperationBy(PERM_TRANSFER,
-                                                                gAgent.getID());
-            if (!xfer)
-            {
-                suffix += suffix.empty() ? " " : ",";
->>>>>>> bb3c36f5
                 suffix += NO_XFER;
             }
         }
@@ -2486,50 +2423,9 @@
     }
 }
 
-<<<<<<< HEAD
-
-// Iterate through a folder's children to determine if
-// all the children are removable.
-class LLIsItemRemovable : public LLFolderViewFunctor
-{
-public:
-    LLIsItemRemovable() : mPassed(TRUE) {}
-    virtual void doFolder(LLFolderViewFolder* folder)
-    {
-        mPassed &= folder->getViewModelItem()->isItemRemovable();
-    }
-    virtual void doItem(LLFolderViewItem* item)
-    {
-        mPassed &= item->getViewModelItem()->isItemRemovable();
-    }
-    BOOL mPassed;
-};
-
-=======
->>>>>>> bb3c36f5
 // Can be destroyed (or moved to trash)
 BOOL LLFolderBridge::isItemRemovable(bool check_worn) const
 {
-<<<<<<< HEAD
-    if (!get_is_category_removable(getInventoryModel(), mUUID))
-    {
-        return FALSE;
-    }
-
-    LLInventoryPanel* panel = mInventoryPanel.get();
-    LLFolderViewFolder* folderp = dynamic_cast<LLFolderViewFolder*>(panel ?   panel->getItemByID(mUUID) : NULL);
-    if (folderp)
-    {
-        LLIsItemRemovable folder_test;
-        folderp->applyFunctorToChildren(folder_test);
-        if (!folder_test.mPassed)
-        {
-            return FALSE;
-        }
-    }
-
-    if (isMarketplaceListingsFolder() && (!LLMarketplaceData::instance().isSLMDataFetched() || LLMarketplaceData::instance().getActivationState(mUUID)))
-=======
     if (!get_is_category_and_children_removable(getInventoryModel(), mUUID, check_worn))
     {
         return FALSE;
@@ -2537,7 +2433,6 @@
 
     if (isMarketplaceListingsFolder()
         && (!LLMarketplaceData::instance().isSLMDataFetched() || LLMarketplaceData::instance().getActivationState(mUUID)))
->>>>>>> bb3c36f5
     {
         return FALSE;
     }
@@ -2567,21 +2462,12 @@
     }
 
     // Folders are copyable if items in them are, recursively, copyable.
-<<<<<<< HEAD
 
     // Get the content of the folder
     LLInventoryModel::cat_array_t* cat_array;
     LLInventoryModel::item_array_t* item_array;
     gInventory.getDirectDescendentsOf(mUUID,cat_array,item_array);
 
-=======
-
-    // Get the content of the folder
-    LLInventoryModel::cat_array_t* cat_array;
-    LLInventoryModel::item_array_t* item_array;
-    gInventory.getDirectDescendentsOf(mUUID,cat_array,item_array);
-
->>>>>>> bb3c36f5
     // Check the items
     LLInventoryModel::item_array_t item_array_copy = *item_array;
     for (LLInventoryModel::item_array_t::iterator iter = item_array_copy.begin(); iter != item_array_copy.end(); iter++)
@@ -3883,19 +3769,11 @@
         return FALSE;
     }
     const LLViewerInventoryCategory *cat = getCategory();
-<<<<<<< HEAD
 
     LLSD payload;
     LLSD args;
     args["FOLDERNAME"] = cat->getName();
 
-=======
-
-    LLSD payload;
-    LLSD args;
-    args["FOLDERNAME"] = cat->getName();
-
->>>>>>> bb3c36f5
     LLNotification::Params params("ConfirmDeleteProtectedCategory");
     params.payload(payload).substitutions(args).functor.function(boost::bind(&LLFolderBridge::removeItemResponse, this, _1, _2));
     LLNotifications::instance().forceResponse(params, 0);
@@ -4632,11 +4510,7 @@
         return;
     }
 
-<<<<<<< HEAD
-    if (!isItemRemovable())
-=======
     if (!canMenuDelete())
->>>>>>> bb3c36f5
     {
         disabled_items.push_back(std::string("Delete"));
     }
@@ -4995,7 +4869,6 @@
         LLNotificationsUtil::add("TooManyWearables", args);
         return;
     }
-<<<<<<< HEAD
 
     if (isAgentInventory())
     {
@@ -5008,68 +4881,9 @@
     }
 }
 
-
-// +=================================================+
-// |        LLMarketplaceFolderBridge                |
-// +=================================================+
-
-// LLMarketplaceFolderBridge is a specialized LLFolderBridge for use in Marketplace Inventory panels
-LLMarketplaceFolderBridge::LLMarketplaceFolderBridge(LLInventoryPanel* inventory,
-                          LLFolderView* root,
-                          const LLUUID& uuid) :
-LLFolderBridge(inventory, root, uuid)
-{
-    m_depth = depth_nesting_in_marketplace(mUUID);
-    m_stockCountCache = COMPUTE_STOCK_NOT_EVALUATED;
-}
-
-LLUIImagePtr LLMarketplaceFolderBridge::getIcon() const
-{
-    return getMarketplaceFolderIcon(FALSE);
-}
-
-LLUIImagePtr LLMarketplaceFolderBridge::getIconOpen() const
-{
-    return getMarketplaceFolderIcon(TRUE);
-}
-
-LLUIImagePtr LLMarketplaceFolderBridge::getMarketplaceFolderIcon(BOOL is_open) const
-{
-    LLFolderType::EType preferred_type = getPreferredType();
-    if (!LLMarketplaceData::instance().isUpdating(getUUID()))
-=======
-
-    if (isAgentInventory())
->>>>>>> bb3c36f5
-    {
-        LLAppearanceMgr::instance().wearInventoryCategory(cat, FALSE, append);
-    }
-    else
-    {
-        // Library, we need to copy content first
-        LLAppearanceMgr::instance().wearInventoryCategory(cat, TRUE, append);
-    }
-<<<<<<< HEAD
-    return LLUI::getUIImage(LLViewerFolderType::lookupIconName(preferred_type, is_open));
-=======
->>>>>>> bb3c36f5
-}
-
 //static
 void LLFolderBridge::onCanDeleteIdle(void* user_data)
 {
-<<<<<<< HEAD
-    static LLCachedControl<F32> folder_loading_message_delay(gSavedSettings, "FolderLoadingMessageWaitTime", 0.5f);
-
-    if (mIsLoading && mTimeSinceRequestStart.getElapsedTimeF32() >= folder_loading_message_delay())
-    {
-        return llformat(" ( %s ) ", LLTrans::getString("LoadingData").c_str());
-    }
-
-    std::string suffix = "";
-    // Listing folder case
-    if (LLMarketplaceData::instance().isListed(getUUID()))
-=======
     LLFolderBridge* self = (LLFolderBridge*)user_data;
 
     // we really need proper onidle mechanics that returns available time
@@ -5079,7 +4893,6 @@
 
     LLInventoryModel* model = self->getInventoryModel();
     if (model)
->>>>>>> bb3c36f5
     {
         switch (self->mCanDeleteFolderState)
         {
@@ -5607,77 +5420,6 @@
     if(LLToolDragAndDrop::SOURCE_AGENT == source)
     {
         const LLUUID &trash_id = model->findCategoryUUIDForType(LLFolderType::FT_TRASH);
-<<<<<<< HEAD
-=======
-
-        const BOOL move_is_into_trash = (mUUID == trash_id) || model->isObjectDescendentOf(mUUID, trash_id);
-        const BOOL move_is_outof_current_outfit = LLAppearanceMgr::instance().getIsInCOF(inv_item->getUUID());
-
-        //--------------------------------------------------------------------------------
-        // Determine if item can be moved.
-        //
-
-        BOOL is_movable = TRUE;
-
-        switch (inv_item->getActualType())
-        {
-            case LLAssetType::AT_CATEGORY:
-                is_movable = !LLFolderType::lookupIsProtectedType(((LLInventoryCategory*)inv_item)->getPreferredType());
-                break;
-            default:
-                break;
-        }
-        // Can't explicitly drag things out of the COF.
-        if (move_is_outof_current_outfit)
-        {
-            is_movable = FALSE;
-        }
-        if (move_is_into_trash)
-        {
-            is_movable &= inv_item->getIsLinkType() || !get_is_item_worn(inv_item->getUUID());
-        }
-        if (is_movable)
-        {
-            // Don't allow creating duplicates in the Calling Card/Friends
-            // subfolders, see bug EXT-1599. Check is item direct descendent
-            // of target folder and forbid item's movement if it so.
-            // Note: isItemDirectDescendentOfCategory checks if
-            // passed category is in the Calling Card/Friends folder
-            is_movable &= !LLFriendCardsManager::instance().isObjDirectDescendentOfCategory(inv_item, getCategory());
-        }
-
-        //
-        //--------------------------------------------------------------------------------
-
-        //--------------------------------------------------------------------------------
-        // Determine if item can be moved & dropped
-        // Note: if user_confirm is false, we already went through those accept logic test and can skip them
-
-        accept = TRUE;
-
-        if (user_confirm && !is_movable)
-        {
-            accept = FALSE;
-        }
-        else if (user_confirm && (mUUID == inv_item->getParentUUID()) && !move_is_into_favorites)
-        {
-            accept = FALSE;
-        }
-        else if (user_confirm && (move_is_into_current_outfit || move_is_into_outfit))
-        {
-            accept = can_move_to_outfit(inv_item, move_is_into_current_outfit);
-        }
-        else if (user_confirm && (move_is_into_favorites || move_is_into_landmarks))
-        {
-            accept = can_move_to_landmarks(inv_item);
-        }
-        else if (user_confirm && move_is_into_marketplacelistings)
-        {
-            const LLViewerInventoryCategory * master_folder = model->getFirstDescendantOf(marketplacelistings_id, mUUID);
-            LLViewerInventoryCategory * dest_folder = getCategory();
-            accept = can_move_item_to_marketplace(master_folder, dest_folder, inv_item, tooltip_msg, LLToolDragAndDrop::instance().getCargoCount() - LLToolDragAndDrop::instance().getCargoIndex());
-        }
->>>>>>> bb3c36f5
 
         const BOOL move_is_into_trash = (mUUID == trash_id) || model->isObjectDescendentOf(mUUID, trash_id);
         const BOOL move_is_outof_current_outfit = LLAppearanceMgr::instance().getIsInCOF(inv_item->getUUID());
@@ -5953,7 +5695,6 @@
             {
                 // store dad inventory item to select added one later. See EXT-4347
                 set_dad_inventory_item(inv_item, mUUID);
-<<<<<<< HEAD
 
                 LLNotification::Params params("MoveInventoryFromObject");
                 params.functor.function(boost::bind(move_task_inventory_callback, _1, _2, move_inv));
@@ -6063,117 +5804,6 @@
     }
     return accept;
 }
-=======
->>>>>>> bb3c36f5
-
-                LLNotification::Params params("MoveInventoryFromObject");
-                params.functor.function(boost::bind(move_task_inventory_callback, _1, _2, move_inv));
-                LLNotifications::instance().forceResponse(params, 0);
-            }
-        }
-    }
-    else if(LLToolDragAndDrop::SOURCE_NOTECARD == source)
-    {
-        if (move_is_into_marketplacelistings)
-        {
-            tooltip_msg = LLTrans::getString("TooltipOutboxNotInInventory");
-            accept = FALSE;
-        }
-        else if ((inv_item->getActualType() == LLAssetType::AT_SETTINGS) && !LLEnvironment::instance().isInventoryEnabled())
-        {
-            tooltip_msg = LLTrans::getString("NoEnvironmentSettings");
-            accept = FALSE;
-        }
-        else
-        {
-            // Don't allow placing an original item from a notecard to Current Outfit or an outfit folder
-            // because they must contain only links to wearable items.
-            accept = !(move_is_into_current_outfit || move_is_into_outfit);
-        }
-
-        // Check whether the item being dragged from notecard
-        // passes the filter of the destination panel.
-        if (accept && use_filter)
-        {
-            accept = filter->check(inv_item);
-        }
-
-        if (accept && drop)
-        {
-            copy_inventory_from_notecard(mUUID,  // Drop to the chosen destination folder
-                                         LLToolDragAndDrop::getInstance()->getObjectID(),
-                                         LLToolDragAndDrop::getInstance()->getSourceID(),
-                                         inv_item);
-        }
-    }
-    else if(LLToolDragAndDrop::SOURCE_LIBRARY == source)
-    {
-        LLViewerInventoryItem* item = (LLViewerInventoryItem*)inv_item;
-        if(item && item->isFinished())
-        {
-            accept = TRUE;
-
-            if (move_is_into_marketplacelistings)
-            {
-                tooltip_msg = LLTrans::getString("TooltipOutboxNotInInventory");
-                accept = FALSE;
-            }
-            else if (move_is_into_current_outfit || move_is_into_outfit)
-            {
-                accept = can_move_to_outfit(inv_item, move_is_into_current_outfit);
-            }
-            // Don't allow to move a single item to Favorites or Landmarks
-            // if it is not a landmark or a link to a landmark.
-            else if (move_is_into_favorites || move_is_into_landmarks)
-            {
-                accept = can_move_to_landmarks(inv_item);
-            }
-
-            LLInventoryPanel* active_panel = LLInventoryPanel::getActiveInventoryPanel(FALSE);
-
-            // Check whether the item being dragged from the library
-            // passes the filter of the destination panel.
-            if (accept && active_panel && use_filter)
-            {
-                LLFolderViewItem* fv_item =   active_panel->getItemByID(inv_item->getUUID());
-                if (!fv_item) return false;
-
-                accept = filter->check(fv_item->getViewModelItem());
-            }
-
-            if (accept && drop)
-            {
-                // FAVORITES folder
-                // (copy the item)
-                if (move_is_into_favorites)
-                {
-                    dropToFavorites(inv_item, cb);
-                }
-                // CURRENT OUTFIT or OUTFIT folder
-                // (link the item)
-                else if (move_is_into_current_outfit || move_is_into_outfit)
-                {
-                    dropToOutfit(inv_item, move_is_into_current_outfit, cb);
-                }
-                else
-                {
-                    copy_inventory_item(
-                        gAgent.getID(),
-                        inv_item->getPermissions().getOwner(),
-                        inv_item->getUUID(),
-                        mUUID,
-                        std::string(),
-                        cb);
-                }
-            }
-        }
-    }
-    else
-    {
-        LL_WARNS() << "unhandled drag source" << LL_ENDL;
-    }
-    return accept;
-}
 
 // static
 bool check_category(LLInventoryModel* model,
@@ -6295,17 +5925,10 @@
         {
             disabled_items.push_back(std::string("Share"));
         }
-<<<<<<< HEAD
 
         addOpenRightClickMenuOption(items);
         items.push_back(std::string("Properties"));
 
-=======
-
-        addOpenRightClickMenuOption(items);
-        items.push_back(std::string("Properties"));
-
->>>>>>> bb3c36f5
         getClipboardEntries(true, items, disabled_items, flags);
 
         items.push_back(std::string("Texture Separator"));
@@ -6484,7 +6107,6 @@
             }
             items.push_back(std::string("Landmark Open"));
             items.push_back(std::string("Properties"));
-<<<<<<< HEAD
 
             getClipboardEntries(true, items, disabled_items, flags);
         }
@@ -6513,36 +6135,6 @@
 {
     gAgent.teleportViaLandmark( asset_id );
 
-=======
-
-            getClipboardEntries(true, items, disabled_items, flags);
-        }
-
-        items.push_back(std::string("Landmark Separator"));
-        items.push_back(std::string("url_copy"));
-        items.push_back(std::string("About Landmark"));
-        items.push_back(std::string("show_on_map"));
-    }
-
-    // Disable "About Landmark" menu item for
-    // multiple landmarks selected. Only one landmark
-    // info panel can be shown at a time.
-    if ((flags & FIRST_SELECTED_ITEM) == 0)
-    {
-        disabled_items.push_back(std::string("url_copy"));
-        disabled_items.push_back(std::string("About Landmark"));
-    }
-
-    addLinkReplaceMenuOption(items, disabled_items);
-    hide_context_entries(menu, items, disabled_items);
-}
-
-// Convenience function for the two functions below.
-void teleport_via_landmark(const LLUUID& asset_id)
-{
-    gAgent.teleportViaLandmark( asset_id );
-
->>>>>>> bb3c36f5
     // we now automatically track the landmark you're teleporting to
     // because you'll probably arrive at a telehub instead
     LLFloaterWorldMap* floater_world_map = LLFloaterWorldMap::getInstance();
@@ -7248,8 +6840,6 @@
         object = (LLInventoryObject*)model->getObject(mUUID);
     }
     return object;
-<<<<<<< HEAD
-=======
 }
 
 LLViewerInventoryItem* LLObjectBridge::getItem() const
@@ -7270,7 +6860,6 @@
         return model->getCategory(mUUID);
     }
     return NULL;
->>>>>>> bb3c36f5
 }
 
 // virtual
