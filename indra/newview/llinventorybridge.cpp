/**
 * @file llinventorybridge.cpp
 * @brief Implementation of the Inventory-Folder-View-Bridge classes.
 *
 * $LicenseInfo:firstyear=2001&license=viewerlgpl$
 * Second Life Viewer Source Code
 * Copyright (C) 2010, Linden Research, Inc.
 * 
 * This library is free software; you can redistribute it and/or
 * modify it under the terms of the GNU Lesser General Public
 * License as published by the Free Software Foundation;
 * version 2.1 of the License only.
 * 
 * This library is distributed in the hope that it will be useful,
 * but WITHOUT ANY WARRANTY; without even the implied warranty of
 * MERCHANTABILITY or FITNESS FOR A PARTICULAR PURPOSE.  See the GNU
 * Lesser General Public License for more details.
 * 
 * You should have received a copy of the GNU Lesser General Public
 * License along with this library; if not, write to the Free Software
 * Foundation, Inc., 51 Franklin Street, Fifth Floor, Boston, MA  02110-1301  USA
 * 
 * Linden Research, Inc., 945 Battery Street, San Francisco, CA  94111  USA
 * $/LicenseInfo$
 */

#include "llviewerprecompiledheaders.h"
#include "llinventorybridge.h"

// external projects
#include "lltransfersourceasset.h" 
#include "llavatarnamecache.h"	// IDEVO

#include "llagent.h"
#include "llagentcamera.h"
#include "llagentwearables.h"
#include "llappearancemgr.h"
#include "llattachmentsmgr.h"
#include "llavataractions.h" 
#include "llfavoritesbar.h" // management of favorites folder
#include "llfloateropenobject.h"
#include "llfloaterreg.h"
#include "llfloatermarketplacelistings.h"
#include "llfloatersidepanelcontainer.h"
#include "llsidepanelinventory.h"
#include "llfloaterworldmap.h"
#include "llfolderview.h"
#include "llfriendcard.h"
#include "llgesturemgr.h"
#include "llgiveinventory.h" 
#include "llfloaterimcontainer.h"
#include "llimview.h"
#include "llclipboard.h"
#include "llinventorydefines.h"
#include "llinventoryfunctions.h"
#include "llinventoryicon.h"
#include "llinventorymodel.h"
#include "llinventorymodelbackgroundfetch.h"
#include "llinventorypanel.h"
#include "llmarketplacefunctions.h"
#include "llnotifications.h"
#include "llnotificationsutil.h"
#include "llpreviewanim.h"
#include "llpreviewgesture.h"
#include "llpreviewtexture.h"
#include "llselectmgr.h"
#include "llsidepanelappearance.h"
#include "lltooldraganddrop.h"
#include "lltrans.h"
#include "llurlaction.h"
#include "llviewerassettype.h"
#include "llviewerfoldertype.h"
#include "llviewermenu.h"
#include "llviewermessage.h"
#include "llviewerobjectlist.h"
#include "llviewerregion.h"
#include "llviewerwindow.h"
#include "llvoavatarself.h"
#include "llwearablelist.h"
#include "llwearableitemslist.h"
#include "lllandmarkactions.h"
#include "llpanellandmarks.h"
#include "llviewerparcelmgr.h"
#include "llparcel.h"

#include "llenvironment.h"
// [RLVa:KB] - Checked: 2011-05-22 (RLVa-1.3.1)
#include "rlvactions.h"
#include "rlvhandler.h"
#include "rlvlocks.h"
// [/RLVa:KB]
// <FS:TT> Client LSL Bridge
#include "fslslbridge.h"
#include "aoengine.h"
// </FS:TT>

// <FS:Zi> Do not allow "Restore To Last Position" for no-copy items
#ifdef OPENSIM
#include "fsgridhandler.h"
#endif
// </FS:Zi>
#include "fsfloaterplacedetails.h"
#include "fsfloaterwearablefavorites.h"
#include "llviewerattachmenu.h"
#include "llresmgr.h"

#include <boost/shared_ptr.hpp>

void copy_slurl_to_clipboard_callback_inv(const std::string& slurl);

typedef std::pair<LLUUID, LLUUID> two_uuids_t;
typedef std::list<two_uuids_t> two_uuids_list_t;

const F32 SOUND_GAIN = 1.0f;

struct LLMoveInv
{
	LLUUID mObjectID;
	LLUUID mCategoryID;
	two_uuids_list_t mMoveList;
	void (*mCallback)(S32, void*);
	void* mUserData;
};

using namespace LLOldEvents;

// Function declarations
bool move_task_inventory_callback(const LLSD& notification, const LLSD& response, boost::shared_ptr<LLMoveInv>);
bool confirm_attachment_rez(const LLSD& notification, const LLSD& response);
void teleport_via_landmark(const LLUUID& asset_id);
// <FS:CR> Function left unused from FIRE-7219
//static bool check_category(LLInventoryModel* model,
//						   const LLUUID& cat_id,
//						   LLInventoryPanel* active_panel,
//						   LLInventoryFilter* filter);

// <FS:ND> Unused function
// static bool check_item(const LLUUID& item_id,
// 					   LLInventoryPanel* active_panel,
// 					   LLInventoryFilter* filter);
// </FS:ND>

// Helper functions

bool isAddAction(const std::string& action)
{
	return ("wear" == action || "attach" == action || "activate" == action);
}

bool isRemoveAction(const std::string& action)
{
	return ("take_off" == action || "detach" == action);
}

bool isMarketplaceSendAction(const std::string& action)
{
	return ("send_to_marketplace" == action);
}

bool isPanelActive(const std::string& panel_name)
{
    LLInventoryPanel *active_panel = LLInventoryPanel::getActiveInventoryPanel(FALSE);
    return (active_panel && (active_panel->getName() == panel_name));
}

// Used by LLFolderBridge as callback for directory fetching recursion
class LLRightClickInventoryFetchDescendentsObserver : public LLInventoryFetchDescendentsObserver
{
public:
	LLRightClickInventoryFetchDescendentsObserver(const uuid_vec_t& ids) : LLInventoryFetchDescendentsObserver(ids) {}
	~LLRightClickInventoryFetchDescendentsObserver() {}
	virtual void execute(bool clear_observer = false);
	virtual void done()
	{
		execute(true);
	}
};

// Used by LLFolderBridge as callback for directory content items fetching
class LLRightClickInventoryFetchObserver : public LLInventoryFetchItemsObserver
{
public:
	LLRightClickInventoryFetchObserver(const uuid_vec_t& ids) : LLInventoryFetchItemsObserver(ids) { };
	~LLRightClickInventoryFetchObserver() {}
	void execute(bool clear_observer = false)
	{
		if (clear_observer)
		{
			gInventory.removeObserver(this);
			delete this;
		}
		// we've downloaded all the items, so repaint the dialog
		LLFolderBridge::staticFolderOptionsMenu();
	}
	virtual void done()
	{
		execute(true);
	}
};

// +=================================================+
// |        LLInvFVBridge                            |
// +=================================================+

LLInvFVBridge::LLInvFVBridge(LLInventoryPanel* inventory, 
							 LLFolderView* root,
							 const LLUUID& uuid) :
	mUUID(uuid), 
	mRoot(root),
	mInvType(LLInventoryType::IT_NONE),
	mIsLink(FALSE),
	LLFolderViewModelItemInventory(inventory->getRootViewModel())
{
	mInventoryPanel = inventory->getInventoryPanelHandle();
	const LLInventoryObject* obj = getInventoryObject();
	mIsLink = obj && obj->getIsLinkType();
}

const std::string& LLInvFVBridge::getName() const
{
	const LLInventoryObject* obj = getInventoryObject();
	if(obj)
	{
		return obj->getName();
	}
	return LLStringUtil::null;
}

const std::string& LLInvFVBridge::getDisplayName() const
{
	if(mDisplayName.empty())
	{
		buildDisplayName();
	}
	return mDisplayName;
}

std::string LLInvFVBridge::getSearchableDescription() const
{
    return get_searchable_description(getInventoryModel(), mUUID);
}

std::string LLInvFVBridge::getSearchableCreatorName() const
{
<<<<<<< HEAD
	const LLInventoryModel* model = getInventoryModel();
	if (model)
	{
		const LLInventoryItem *item = model->getItem(mUUID);
		if(item)
		{
			LLAvatarName av_name;
			// <FS:Beq> Avoid null id requests entering name cache
			// if (LLAvatarNameCache::get(item->getCreatorUUID(), &av_name))
			const auto& creatorId {item->getCreatorUUID()};
			if ( creatorId.notNull() && LLAvatarNameCache::get(creatorId, &av_name) )
			// </FS:Beq>
			{
				std::string username = av_name.getUserName();
				LLStringUtil::toUpper(username);
				return username;
			}
		}
	}
	return LLStringUtil::null;
=======
    return get_searchable_creator_name(getInventoryModel(), mUUID);
>>>>>>> e161b128
}

std::string LLInvFVBridge::getSearchableUUIDString() const
{
<<<<<<< HEAD
	const LLInventoryModel* model = getInventoryModel();
	if (model)
	{
		const LLViewerInventoryItem *item = model->getItem(mUUID);
		if(item /*&& (item->getIsFullPerm() || gAgent.isGodlikeWithoutAdminMenuFakery())*/) // Keep it FS-legacy style since we had it like this for ages
		{
			std::string uuid = item->getAssetUUID().asString();
			LLStringUtil::toUpper(uuid);
			return uuid;
		}
	}
	return LLStringUtil::null;
=======
    return get_searchable_UUID(getInventoryModel(), mUUID);
>>>>>>> e161b128
}

// <FS:Ansariel> Zi's extended inventory search
std::string LLInvFVBridge::getSearchableAll() const
{
	return getSearchableName() + "+" +
		getSearchableCreatorName() + "+" + 
		getSearchableDescription() + "+" +
		getSearchableUUIDString();
}
// </FS:Ansariel>

// Folders have full perms
PermissionMask LLInvFVBridge::getPermissionMask() const
{
	return PERM_ALL;
}

// virtual
LLFolderType::EType LLInvFVBridge::getPreferredType() const
{
	return LLFolderType::FT_NONE;
}


// Folders don't have creation dates.
time_t LLInvFVBridge::getCreationDate() const
{
	LLInventoryObject* objectp = getInventoryObject();
	if (objectp)
	{
		return objectp->getCreationDate();
	}
	return (time_t)0;
}

void LLInvFVBridge::setCreationDate(time_t creation_date_utc)
{
	LLInventoryObject* objectp = getInventoryObject();
	if (objectp)
	{
		objectp->setCreationDate(creation_date_utc);
	}
}


// Can be destroyed (or moved to trash)
BOOL LLInvFVBridge::isItemRemovable() const
{
	return get_is_item_removable(getInventoryModel(), mUUID);
}

// Can be moved to another folder
BOOL LLInvFVBridge::isItemMovable() const
{
	// <FS:Ansariel> FIRE-28977: Lock special and locked folders from being DaD'ed
	if (isLockedFolder())
	{
		// Child of a protected folder -> not movable
		return FALSE;
	}
	// </FS:Ansariel

	return TRUE;
}

BOOL LLInvFVBridge::isLink() const
{
	return mIsLink;
}

BOOL LLInvFVBridge::isLibraryItem() const
{
	return gInventory.isObjectDescendentOf(getUUID(),gInventory.getLibraryRootFolderID());
}

/*virtual*/
/**
 * @brief Adds this item into clipboard storage
 */
BOOL LLInvFVBridge::cutToClipboard()
{
	const LLInventoryObject* obj = gInventory.getObject(mUUID);
	if (obj && isItemMovable() && isItemRemovable())
	{
        const LLUUID &marketplacelistings_id = gInventory.findCategoryUUIDForType(LLFolderType::FT_MARKETPLACE_LISTINGS);
        const BOOL cut_from_marketplacelistings = gInventory.isObjectDescendentOf(mUUID, marketplacelistings_id);
            
        if (cut_from_marketplacelistings && (LLMarketplaceData::instance().isInActiveFolder(mUUID) ||
                                             LLMarketplaceData::instance().isListedAndActive(mUUID)))
        {
            LLUUID parent_uuid = obj->getParentUUID();
            BOOL result = perform_cutToClipboard();
            gInventory.addChangedMask(LLInventoryObserver::STRUCTURE, parent_uuid);
            return result;
        }
        else
        {
            // Otherwise just perform the cut
            return perform_cutToClipboard();
        }
    }
	return FALSE;
}

// virtual
bool LLInvFVBridge::isCutToClipboard()
{
    if (LLClipboard::instance().isCutMode())
    {
        return LLClipboard::instance().isOnClipboard(mUUID);
    }
    return false;
}

// Callback for cutToClipboard if DAMA required...
BOOL LLInvFVBridge::callback_cutToClipboard(const LLSD& notification, const LLSD& response)
{
    S32 option = LLNotificationsUtil::getSelectedOption(notification, response);
    if (option == 0) // YES
    {
		return perform_cutToClipboard();
    }
    return FALSE;
}

BOOL LLInvFVBridge::perform_cutToClipboard()
{
	const LLInventoryObject* obj = gInventory.getObject(mUUID);
	if (obj && isItemMovable() && isItemRemovable())
	{
		LLClipboard::instance().setCutMode(true);
		return LLClipboard::instance().addToClipboard(mUUID);
	}
	return FALSE;
}

BOOL LLInvFVBridge::copyToClipboard() const
{
	const LLInventoryObject* obj = gInventory.getObject(mUUID);
//	if (obj && isItemCopyable())
// [SL:KB] - Patch: Inventory-Links | Checked: 2013-09-19 (Catznip-3.6)
	if (obj && (isItemCopyable() || isItemLinkable()))
// [/SL:KB]
	{
		return LLClipboard::instance().addToClipboard(mUUID);
	}
	return FALSE;
}

void LLInvFVBridge::showProperties()
{
	if (isMarketplaceListingsFolder())
    {
        LLFloaterReg::showInstance("item_properties", LLSD().with("id",mUUID),TRUE);
        // Force it to show on top as this floater has a tendency to hide when confirmation dialog shows up
        LLFloater* floater_properties = LLFloaterReg::findInstance("item_properties", LLSD().with("id",mUUID));
        if (floater_properties)
        {
            floater_properties->setVisibleAndFrontmost();
        }
    }
    else
    {
        show_item_profile(mUUID);
    }
}

void LLInvFVBridge::navigateToFolder(bool new_window, bool change_mode)
{
    if(new_window)
    {
        mInventoryPanel.get()->openSingleViewInventory(mUUID);
    }
    else
    {
        if(change_mode)
        {
            LLInventoryPanel::setSFViewAndOpenFolder(mInventoryPanel.get(), mUUID);
        }
        else
        {
            LLInventorySingleFolderPanel* panel = dynamic_cast<LLInventorySingleFolderPanel*>(mInventoryPanel.get());
            if (!panel || !getInventoryModel() || mUUID.isNull())
            {
                return;
            }

            panel->changeFolderRoot(mUUID);
        }

    }
}

void LLInvFVBridge::removeBatch(std::vector<LLFolderViewModelItem*>& batch)
{
	// Deactivate gestures when moving them into Trash
	LLInvFVBridge* bridge;
	LLInventoryModel* model = getInventoryModel();
	LLViewerInventoryItem* item = NULL;
	LLViewerInventoryCategory* cat = NULL;
	LLInventoryModel::cat_array_t	descendent_categories;
	LLInventoryModel::item_array_t	descendent_items;
	S32 count = batch.size();
	S32 i,j;
	for(i = 0; i < count; ++i)
	{
		bridge = (LLInvFVBridge*)(batch[i]);
		if(!bridge || !bridge->isItemRemovable()) continue;
		item = (LLViewerInventoryItem*)model->getItem(bridge->getUUID());
		if (item)
		{
			if(LLAssetType::AT_GESTURE == item->getType())
			{
				LLGestureMgr::instance().deactivateGesture(item->getUUID());
			}
		}
	}
	for(i = 0; i < count; ++i)
	{
		bridge = (LLInvFVBridge*)(batch[i]);
		if(!bridge || !bridge->isItemRemovable()) continue;
		cat = (LLViewerInventoryCategory*)model->getCategory(bridge->getUUID());
		if (cat)
		{
			gInventory.collectDescendents( cat->getUUID(), descendent_categories, descendent_items, FALSE );
			for (j=0; j<descendent_items.size(); j++)
			{
				if(LLAssetType::AT_GESTURE == descendent_items[j]->getType())
				{
					LLGestureMgr::instance().deactivateGesture(descendent_items[j]->getUUID());
				}
			}
		}
	}
	removeBatchNoCheck(batch);
	model->checkTrashOverflow();
}

void  LLInvFVBridge::removeBatchNoCheck(std::vector<LLFolderViewModelItem*>&  batch)
{
	// this method moves a bunch of items and folders to the trash. As
	// per design guidelines for the inventory model, the message is
	// built and the accounting is performed first. After all of that,
	// we call LLInventoryModel::moveObject() to move everything
	// around.
	LLInvFVBridge* bridge;
	LLInventoryModel* model = getInventoryModel();
	if(!model) return;
	LLMessageSystem* msg = gMessageSystem;
	const LLUUID trash_id = model->findCategoryUUIDForType(LLFolderType::FT_TRASH);
	LLViewerInventoryItem* item = NULL;
	uuid_vec_t move_ids;
	LLInventoryModel::update_map_t update;
	bool start_new_message = true;
	S32 count = batch.size();
	S32 i;

	// first, hide any 'preview' floaters that correspond to the items
	// being deleted.
	for(i = 0; i < count; ++i)
	{
		bridge = (LLInvFVBridge*)(batch[i]);
		if(!bridge || !bridge->isItemRemovable()) continue;
		item = (LLViewerInventoryItem*)model->getItem(bridge->getUUID());
		if(item)
		{
			LLPreview::hide(item->getUUID());
		}
	}

	// do the inventory move to trash

	for(i = 0; i < count; ++i)
	{
		bridge = (LLInvFVBridge*)(batch[i]);
		if(!bridge || !bridge->isItemRemovable()) continue;
		item = (LLViewerInventoryItem*)model->getItem(bridge->getUUID());
		if(item)
		{
			if(item->getParentUUID() == trash_id) continue;
			move_ids.push_back(item->getUUID());
			--update[item->getParentUUID()];
			++update[trash_id];
			if(start_new_message)
			{
				start_new_message = false;
				msg->newMessageFast(_PREHASH_MoveInventoryItem);
				msg->nextBlockFast(_PREHASH_AgentData);
				msg->addUUIDFast(_PREHASH_AgentID, gAgent.getID());
				msg->addUUIDFast(_PREHASH_SessionID, gAgent.getSessionID());
				msg->addBOOLFast(_PREHASH_Stamp, TRUE);
			}
			msg->nextBlockFast(_PREHASH_InventoryData);
			msg->addUUIDFast(_PREHASH_ItemID, item->getUUID());
			msg->addUUIDFast(_PREHASH_FolderID, trash_id);
			msg->addString("NewName", NULL);
			if(msg->isSendFullFast(_PREHASH_InventoryData))
			{
				start_new_message = true;
				gAgent.sendReliableMessage();
				gInventory.accountForUpdate(update);
				update.clear();
			}
		}
	}
	if(!start_new_message)
	{
		start_new_message = true;
		gAgent.sendReliableMessage();
		gInventory.accountForUpdate(update);
		update.clear();
	}

	for(i = 0; i < count; ++i)
	{
		bridge = (LLInvFVBridge*)(batch[i]);
		if(!bridge || !bridge->isItemRemovable()) continue;
		LLViewerInventoryCategory* cat = (LLViewerInventoryCategory*)model->getCategory(bridge->getUUID());
		if(cat)
		{
			if(cat->getParentUUID() == trash_id) continue;
			move_ids.push_back(cat->getUUID());
			--update[cat->getParentUUID()];
			++update[trash_id];
			if(start_new_message)
			{
				start_new_message = false;
				msg->newMessageFast(_PREHASH_MoveInventoryFolder);
				msg->nextBlockFast(_PREHASH_AgentData);
				msg->addUUIDFast(_PREHASH_AgentID, gAgent.getID());
				msg->addUUIDFast(_PREHASH_SessionID, gAgent.getSessionID());
				msg->addBOOL("Stamp", TRUE);
			}
			msg->nextBlockFast(_PREHASH_InventoryData);
			msg->addUUIDFast(_PREHASH_FolderID, cat->getUUID());
			msg->addUUIDFast(_PREHASH_ParentID, trash_id);
			if(msg->isSendFullFast(_PREHASH_InventoryData))
			{
				start_new_message = true;
				gAgent.sendReliableMessage();
				gInventory.accountForUpdate(update);
				update.clear();
			}
		}
	}
	if(!start_new_message)
	{
		gAgent.sendReliableMessage();
		gInventory.accountForUpdate(update);
	}

	// move everything.
	uuid_vec_t::iterator it = move_ids.begin();
	uuid_vec_t::iterator end = move_ids.end();
	for(; it != end; ++it)
	{
		gInventory.moveObject((*it), trash_id);
		LLViewerInventoryItem* item = gInventory.getItem(*it);
		if (item)
		{
			model->updateItem(item);
		}
	}

	// notify inventory observers.
	model->notifyObservers();
}

BOOL LLInvFVBridge::isClipboardPasteable() const
{
	// Return FALSE on degenerated cases: empty clipboard, no inventory, no agent
	if (!LLClipboard::instance().hasContents() || !isAgentInventory())
	{
		return FALSE;
	}
	LLInventoryModel* model = getInventoryModel();
	if (!model)
	{
		return FALSE;
	}

	// In cut mode, whatever is on the clipboard is always pastable
	if (LLClipboard::instance().isCutMode())
	{
		return TRUE;
	}

	// In normal mode, we need to check each element of the clipboard to know if we can paste or not
	std::vector<LLUUID> objects;
	LLClipboard::instance().pasteFromClipboard(objects);
	S32 count = objects.size();
	for(S32 i = 0; i < count; i++)
	{
		const LLUUID &item_id = objects.at(i);

		// Folders are pastable if all items in there are copyable
		const LLInventoryCategory *cat = model->getCategory(item_id);
		if (cat)
		{
			LLFolderBridge cat_br(mInventoryPanel.get(), mRoot, item_id);
			if (!cat_br.isItemCopyable(false))
			return FALSE;
			// Skip to the next item in the clipboard
			continue;
		}

		// Each item must be copyable to be pastable
		LLItemBridge item_br(mInventoryPanel.get(), mRoot, item_id);
		if (!item_br.isItemCopyable(false))
		{
			return FALSE;
		}
	}
	return TRUE;
}

BOOL LLInvFVBridge::isClipboardPasteableAsLink() const
{
	if (!LLClipboard::instance().hasContents() || !isAgentInventory())
	{
		return FALSE;
	}
	const LLInventoryModel* model = getInventoryModel();
	if (!model)
	{
		return FALSE;
	}

	std::vector<LLUUID> objects;
	LLClipboard::instance().pasteFromClipboard(objects);
	S32 count = objects.size();
	for(S32 i = 0; i < count; i++)
	{
		const LLInventoryItem *item = model->getItem(objects.at(i));
		if (item)
		{
			if (!LLAssetType::lookupCanLink(item->getActualType()))
			{
				return FALSE;
			}

            if (gInventory.isObjectDescendentOf(item->getUUID(), gInventory.getLibraryRootFolderID()))
            {
                return FALSE;
            }
		}
		const LLViewerInventoryCategory *cat = model->getCategory(objects.at(i));
		if (cat && LLFolderType::lookupIsProtectedType(cat->getPreferredType()))
		{
			return FALSE;
		}
	}
	return TRUE;
}

void disable_context_entries_if_present(LLMenuGL& menu,
                                        const menuentry_vec_t &disabled_entries)
{
	const LLView::child_list_t *list = menu.getChildList();
	for (LLView::child_list_t::const_iterator itor = list->begin(); 
		 itor != list->end(); 
		 ++itor)
	{
		LLView *menu_item = (*itor);
		std::string name = menu_item->getName();

		// descend into split menus:
		LLMenuItemBranchGL* branchp = dynamic_cast<LLMenuItemBranchGL*>(menu_item);
		if ((name == "More") && branchp)
		{
			disable_context_entries_if_present(*branchp->getBranch(), disabled_entries);
		}

		bool found = false;
		menuentry_vec_t::const_iterator itor2;
		for (itor2 = disabled_entries.begin(); itor2 != disabled_entries.end(); ++itor2)
		{
			if (*itor2 == name)
			{
				found = true;
				break;
			}
		}

        if (found)
        {
			menu_item->setVisible(TRUE);
			// A bit of a hack so we can remember that some UI element explicitly set this to be visible
			// so that some other UI element from multi-select doesn't later set this invisible.
			menu_item->pushVisible(TRUE);

			menu_item->setEnabled(FALSE);
        }
    }
}
void hide_context_entries(LLMenuGL& menu, 
						  const menuentry_vec_t &entries_to_show,
						  const menuentry_vec_t &disabled_entries)
{
	const LLView::child_list_t *list = menu.getChildList();

	// For removing double separators or leading separator.  Start at true so that
	// if the first element is a separator, it will not be shown.
	bool is_previous_entry_separator = true;

	for (LLView::child_list_t::const_iterator itor = list->begin(); 
		 itor != list->end(); 
		 ++itor)
	{
		LLView *menu_item = (*itor);
		std::string name = menu_item->getName();

		// descend into split menus:
		LLMenuItemBranchGL* branchp = dynamic_cast<LLMenuItemBranchGL*>(menu_item);
		if ((name == "More") && branchp)
		{
			hide_context_entries(*branchp->getBranch(), entries_to_show, disabled_entries);
		}

		bool found = false;

        std::string myinput;
        std::vector<std::string> mylist{ "a", "b", "c" };

        menuentry_vec_t::const_iterator itor2 = std::find(entries_to_show.begin(), entries_to_show.end(), name);
        if (itor2 != entries_to_show.end())
        {
            found = true;
        }

		// Don't allow multiple separators in a row (e.g. such as if there are no items
		// between two separators).
		if (found)
		{
			const bool is_entry_separator = (dynamic_cast<LLMenuItemSeparatorGL *>(menu_item) != NULL);
			found = !(is_entry_separator && is_previous_entry_separator);
			is_previous_entry_separator = is_entry_separator;
		}

		if (!found)
		{
			if (!menu_item->getLastVisible())
			{
				menu_item->setVisible(FALSE);
			}

            if (menu_item->getEnabled())
            {
                // These should stay enabled unless specifically disabled
                const menuentry_vec_t exceptions = {
                    "Detach From Yourself",
                    "Wearable And Object Wear",
                    "Wearable Add",
                };

                menuentry_vec_t::const_iterator itor2 = std::find(exceptions.begin(), exceptions.end(), name);
                if (itor2 == exceptions.end())
                {
                    menu_item->setEnabled(FALSE);
                }
            }
		}
		else
		{
			menu_item->setVisible(TRUE);
			// A bit of a hack so we can remember that some UI element explicitly set this to be visible
			// so that some other UI element from multi-select doesn't later set this invisible.
			menu_item->pushVisible(TRUE);

			bool enabled = (menu_item->getEnabled() == TRUE);
			for (itor2 = disabled_entries.begin(); enabled && (itor2 != disabled_entries.end()); ++itor2)
			{
				enabled &= (*itor2 != name);
			}

			menu_item->setEnabled(enabled);
		}
	}
}

// Helper for commonly-used entries
void LLInvFVBridge::getClipboardEntries(bool show_asset_id,
										menuentry_vec_t &items,
										menuentry_vec_t &disabled_items, U32 flags)
{
	const LLInventoryObject *obj = getInventoryObject();

	if (obj)
	{
		
// [SL:KB] - Patch: Inventory-Links | Checked: 2010-04-12 (Catznip-2.0)
		items.push_back(std::string("Copy Separator"));

		items.push_back(std::string("Cut"));
		if (!isItemMovable() || !isItemRemovable() || isLibraryItem())
		{
			disabled_items.push_back(std::string("Cut"));
		}

		items.push_back(std::string("Copy"));
		if (!isItemCopyable() && !isItemLinkable())
		{
			disabled_items.push_back(std::string("Copy"));
		}
// [/SL:KB]
		//items.push_back(std::string("Copy Separator"));
		//items.push_back(std::string("Copy"));
		//if (!isItemCopyable())
		//{
		//	disabled_items.push_back(std::string("Copy"));
		//}

        if (isAgentInventory())
        {
            items.push_back(std::string("New folder from selected"));
            items.push_back(std::string("Subfolder Separator"));
            std::set<LLUUID> selected_uuid_set = LLAvatarActions::getInventorySelectedUUIDs();
            uuid_vec_t ids;
            std::copy(selected_uuid_set.begin(), selected_uuid_set.end(), std::back_inserter(ids));
            if (!is_only_items_selected(ids) && !is_only_cats_selected(ids))
            {
                disabled_items.push_back(std::string("New folder from selected"));
            }
        }

		if (obj->getIsLinkType())
		{
			items.push_back(std::string("Find Original"));
			if (isLinkedObjectMissing())
			{
				disabled_items.push_back(std::string("Find Original"));
			}

            items.push_back(std::string("Cut"));
            if (!isItemMovable() || !isItemRemovable())
            {
                disabled_items.push_back(std::string("Cut"));
            }
		}
		else
		{
			if (LLAssetType::lookupCanLink(obj->getType()))
			{
				items.push_back(std::string("Find Links"));
			}

			if (!isInboxFolder())
			{
				items.push_back(std::string("Rename"));
				// <FS> Locked folder
				//if (!isItemRenameable() || ((flags & FIRST_SELECTED_ITEM) == 0))
				if (!isItemRenameable() || ((flags & FIRST_SELECTED_ITEM) == 0) || isLockedFolder())
				// </FS>
				{
					disabled_items.push_back(std::string("Rename"));
				}
			}

            LLViewerInventoryItem* inv_item = gInventory.getItem(mUUID);
            items.push_back(std::string("thumbnail"));
            if (inv_item && !inv_item->getPermissions().allowOperationBy(PERM_MODIFY, gAgent.getID()))
            {
                disabled_items.push_back(std::string("thumbnail"));
            }
			
			if (show_asset_id)
			{
				items.push_back(std::string("Copy Asset UUID"));

				bool is_asset_knowable = false;

				if (inv_item)
				{
					is_asset_knowable = LLAssetType::lookupIsAssetIDKnowable(inv_item->getType());
				}
				if ( !is_asset_knowable // disable menu item for Inventory items with unknown asset. EXT-5308
					 || (! ( isItemPermissive() || gAgent.isGodlike() ) )
					 || (flags & FIRST_SELECTED_ITEM) == 0)
				{
					disabled_items.push_back(std::string("Copy Asset UUID"));
				}
			}
// [SL:KB] - Patch: Inventory-Links | Checked: 2010-04-12 (Catznip-2.0)
			//items.push_back(std::string("Cut"));
			//if (!isItemMovable() || !isItemRemovable())
			//{
			//	disabled_items.push_back(std::string("Cut"));
			//}
// [/SL:KB]

			if (canListOnMarketplace() && !isMarketplaceListingsFolder() && !isInboxFolder())
			{
				items.push_back(std::string("Marketplace Separator"));

                if (gMenuHolder->getChild<LLView>("MarketplaceListings")->getVisible())
                {
                    items.push_back(std::string("Marketplace Copy"));
                    items.push_back(std::string("Marketplace Move"));
                    if (!canListOnMarketplaceNow())
                    {
                        disabled_items.push_back(std::string("Marketplace Copy"));
                        disabled_items.push_back(std::string("Marketplace Move"));
                    }
                }
			}
		}
	}

	// Don't allow items to be pasted directly into the COF or the inbox
	// <FS:Ansariel> Enable paste for inbox; doesn't actually makes much sense,
	//               but since we are not prevented from pasting via shortcut,
	//               we enable it in the context menu, too.
	//if (!isCOFFolder() && !isInboxFolder()
	if (!isCOFFolder()
		// <FS:TT> Client LSL Bridge (also for #AO)
		&& !isLockedFolder())
		// </FS:TT>
	{
		items.push_back(std::string("Paste"));
	}
	if (!isClipboardPasteable() || ((flags & FIRST_SELECTED_ITEM) == 0))
	{
		disabled_items.push_back(std::string("Paste"));
	}

    static LLCachedControl<bool> inventory_linking(gSavedSettings, "InventoryLinking", true);
	if (inventory_linking
		// <FS:TT> Client LSL Bridge (also for #AO)
		&& !isLockedFolder()
		// </FS:TT>
		)
	{
		items.push_back(std::string("Paste As Link"));
		if (!isClipboardPasteableAsLink() || (flags & FIRST_SELECTED_ITEM) == 0)
		{
			disabled_items.push_back(std::string("Paste As Link"));
		}
	}

	items.push_back(std::string("Paste Separator"));

	addDeleteContextMenuOptions(items, disabled_items);

	// <FS:Zi> Don't offer "Show in Main View" for folders opened in separate inventory views
	//         as there are no tabs to switch to
	//if (!isPanelActive("All Items") && !isPanelActive("single_folder_inv"))
	if (!isPanelActive("All Items") && !isPanelActive("single_folder_inv") && !isPanelActive("inv_panel"))
	// </FS:Zi>
	{
		items.push_back(std::string("Show in Main Panel"));
	}
}

void LLInvFVBridge::buildContextMenu(LLMenuGL& menu, U32 flags)
{
	LL_DEBUGS() << "LLInvFVBridge::buildContextMenu()" << LL_ENDL;
	menuentry_vec_t items;
	menuentry_vec_t disabled_items;
	if(isItemInTrash())
	{
		addTrashContextMenuOptions(items, disabled_items);
	}	
	else
	{
		items.push_back(std::string("Share"));
		if (!canShare())
		{
			disabled_items.push_back(std::string("Share"));
		}
		
		addOpenRightClickMenuOption(items);
		items.push_back(std::string("Properties"));

// [RLVa:KB] - Checked: 2010-03-01 (RLVa-1.2.0b) | Modified: RLVa-1.1.0a
		if (rlv_handler_t::isEnabled())
		{
			const LLInventoryObject* pItem = getInventoryObject();
			if ( (pItem) &&
				 ( ((LLAssetType::AT_NOTECARD == pItem->getType()) && (gRlvHandler.hasBehaviour(RLV_BHVR_VIEWNOTE))) ||
				   ((LLAssetType::AT_LSL_TEXT == pItem->getType()) && (gRlvHandler.hasBehaviour(RLV_BHVR_VIEWSCRIPT))) ||
				   ((LLAssetType::AT_TEXTURE == pItem->getType()) && (!RlvActions::canPreviewTextures()))))
			{
				disabled_items.push_back(std::string("Open"));
			}
		}
// [/RLVa:KB]

		getClipboardEntries(true, items, disabled_items, flags);
	}
	addLinkReplaceMenuOption(items, disabled_items);

	// <FS:Ansariel> Move to default folder
	addMoveToDefaultFolderMenuOption(items);

	hide_context_entries(menu, items, disabled_items);
}

bool get_selection_item_uuids(LLFolderView::selected_items_t& selected_items, uuid_vec_t& ids)
{
	uuid_vec_t results;
    S32 non_item = 0;
	for(LLFolderView::selected_items_t::iterator it = selected_items.begin(); it != selected_items.end(); ++it)
	{
		LLItemBridge *view_model = dynamic_cast<LLItemBridge *>((*it)->getViewModelItem());

		if(view_model && view_model->getUUID().notNull())
		{
			results.push_back(view_model->getUUID());
		}
        else
        {
            non_item++;
        }
	}
	if (non_item == 0)
	{
		ids = results;
		return true;
	}
	return false;
}

void LLInvFVBridge::addTrashContextMenuOptions(menuentry_vec_t &items,
											   menuentry_vec_t &disabled_items)
{
	const LLInventoryObject *obj = getInventoryObject();
	if (obj && obj->getIsLinkType())
	{
		items.push_back(std::string("Find Original"));
		if (isLinkedObjectMissing())
		{
			disabled_items.push_back(std::string("Find Original"));
		}
	}
	items.push_back(std::string("Purge Item"));
	if (!isItemRemovable())
	{
		disabled_items.push_back(std::string("Purge Item"));
	}
	items.push_back(std::string("Restore Item"));
}

void LLInvFVBridge::addDeleteContextMenuOptions(menuentry_vec_t &items,
												menuentry_vec_t &disabled_items)
{

	const LLInventoryObject *obj = getInventoryObject();

	// Don't allow delete as a direct option from COF folder.
	if (obj && obj->getIsLinkType() && isCOFFolder() && get_is_item_worn(mUUID))
	{
		return;
	}

	items.push_back(std::string("Delete"));

	if (!isItemRemovable() || isPanelActive("Favorite Items"))
	{
		disabled_items.push_back(std::string("Delete"));
	}
}

void LLInvFVBridge::addOpenRightClickMenuOption(menuentry_vec_t &items)
{
	const LLInventoryObject *obj = getInventoryObject();
	const BOOL is_link = (obj && obj->getIsLinkType());

	if (is_link)
		items.push_back(std::string("Open Original"));
	else
		items.push_back(std::string("Open"));
}

void LLInvFVBridge::addMarketplaceContextMenuOptions(U32 flags,
												menuentry_vec_t &items,
												menuentry_vec_t &disabled_items)
{
    S32 depth = depth_nesting_in_marketplace(mUUID);
    if (depth == 1)
    {
        // Options available at the Listing Folder level
        items.push_back(std::string("Marketplace Create Listing"));
        items.push_back(std::string("Marketplace Associate Listing"));
        items.push_back(std::string("Marketplace Check Listing"));
        items.push_back(std::string("Marketplace List"));
        items.push_back(std::string("Marketplace Unlist"));
        if (LLMarketplaceData::instance().isUpdating(mUUID,depth) || ((flags & FIRST_SELECTED_ITEM) == 0))
        {
            // During SLM update, disable all marketplace related options
            // Also disable all if multiple selected items
            disabled_items.push_back(std::string("Marketplace Create Listing"));
            disabled_items.push_back(std::string("Marketplace Associate Listing"));
            disabled_items.push_back(std::string("Marketplace Check Listing"));
            disabled_items.push_back(std::string("Marketplace List"));
            disabled_items.push_back(std::string("Marketplace Unlist"));
        }
        else
        {
            if (gSavedSettings.getBOOL("MarketplaceListingsLogging"))
            {
                items.push_back(std::string("Marketplace Get Listing"));
            }
            if (LLMarketplaceData::instance().isListed(mUUID))
            {
                disabled_items.push_back(std::string("Marketplace Create Listing"));
                disabled_items.push_back(std::string("Marketplace Associate Listing"));
                if (LLMarketplaceData::instance().getVersionFolder(mUUID).isNull())
                {
                    disabled_items.push_back(std::string("Marketplace List"));
                    disabled_items.push_back(std::string("Marketplace Unlist"));
                }
                else
                {
                    if (LLMarketplaceData::instance().getActivationState(mUUID))
                    {
                        disabled_items.push_back(std::string("Marketplace List"));
                    }
                    else
                    {
                        disabled_items.push_back(std::string("Marketplace Unlist"));
                    }
                }
            }
            else
            {
                disabled_items.push_back(std::string("Marketplace List"));
                disabled_items.push_back(std::string("Marketplace Unlist"));
                if (gSavedSettings.getBOOL("MarketplaceListingsLogging"))
                {
                    disabled_items.push_back(std::string("Marketplace Get Listing"));
                }
            }
        }
    }
    if (depth == 2)
    {
        // Options available at the Version Folder levels and only for folders
        LLInventoryCategory* cat = gInventory.getCategory(mUUID);
        if (cat && LLMarketplaceData::instance().isListed(cat->getParentUUID()))
        {
            items.push_back(std::string("Marketplace Activate"));
            items.push_back(std::string("Marketplace Deactivate"));
            if (LLMarketplaceData::instance().isUpdating(mUUID,depth) || ((flags & FIRST_SELECTED_ITEM) == 0))
            {
                // During SLM update, disable all marketplace related options
                // Also disable all if multiple selected items
                disabled_items.push_back(std::string("Marketplace Activate"));
                disabled_items.push_back(std::string("Marketplace Deactivate"));
            }
            else
            {
                if (LLMarketplaceData::instance().isVersionFolder(mUUID))
                {
                    disabled_items.push_back(std::string("Marketplace Activate"));
                    if (LLMarketplaceData::instance().getActivationState(mUUID))
                    {
                        disabled_items.push_back(std::string("Marketplace Deactivate"));
                    }
                }
                else
                {
                    disabled_items.push_back(std::string("Marketplace Deactivate"));
                }
            }
        }
    }

    items.push_back(std::string("Marketplace Edit Listing"));
    LLUUID listing_folder_id = nested_parent_id(mUUID,depth);
    LLUUID version_folder_id = LLMarketplaceData::instance().getVersionFolder(listing_folder_id);

    if (depth >= 2)
    {
        // Prevent creation of new folders if the max count has been reached on this version folder (active or not)
        LLUUID local_version_folder_id = nested_parent_id(mUUID,depth-1);
        LLInventoryModel::cat_array_t categories;
        LLInventoryModel::item_array_t items;
        gInventory.collectDescendents(local_version_folder_id, categories, items, FALSE);
        LLCachedControl<U32> max_depth(gSavedSettings, "InventoryOutboxMaxFolderDepth", 4);
        LLCachedControl<U32> max_count(gSavedSettings, "InventoryOutboxMaxFolderCount", 20);
        if (categories.size() >= max_count
            || depth > (max_depth + 1))
        {
            disabled_items.push_back(std::string("New Folder"));
        }
    }
    
    // Options available at all levels on items and categories
    if (!LLMarketplaceData::instance().isListed(listing_folder_id) || version_folder_id.isNull())
    {
        disabled_items.push_back(std::string("Marketplace Edit Listing"));
    }

    // Separator
    items.push_back(std::string("Marketplace Listings Separator"));
}

void LLInvFVBridge::addLinkReplaceMenuOption(menuentry_vec_t& items, menuentry_vec_t& disabled_items)
{
	const LLInventoryObject* obj = getInventoryObject();

	if (isAgentInventory() && obj && obj->getType() != LLAssetType::AT_CATEGORY && obj->getType() != LLAssetType::AT_LINK_FOLDER)
	{
		items.push_back(std::string("Replace Links"));

		if (mRoot->getSelectedCount() != 1)
		{
			disabled_items.push_back(std::string("Replace Links"));
		}
	}
}

// <FS:Ansariel> Move to default folder
void LLInvFVBridge::addMoveToDefaultFolderMenuOption(menuentry_vec_t& items)
{
	const LLInventoryObject* obj = getInventoryObject();

	if (isAgentInventory() && !isLockedFolder(true) && obj &&
		obj->getActualType() != LLAssetType::AT_CATEGORY &&
		obj->getActualType() != LLAssetType::AT_LINK_FOLDER &&
		obj->getActualType() != LLAssetType::AT_LINK &&
		(!RlvFolderLocks::instance().hasLockedFolder(RLV_LOCK_ANY) || 
			RlvFolderLocks::instance().canMoveItem(obj->getUUID(), getInventoryModel()->findCategoryUUIDForType(LLFolderType::assetTypeToFolderType(obj->getActualType()) ) ))
		)
	{
		items.push_back(std::string("Move to Default Folder"));
	}
}
// </FS:Ansariel>

// *TODO: remove this
BOOL LLInvFVBridge::startDrag(EDragAndDropType* type, LLUUID* id) const
{
	BOOL rv = FALSE;

	const LLInventoryObject* obj = getInventoryObject();

	if(obj)
	{
		*type = LLViewerAssetType::lookupDragAndDropType(obj->getActualType());
		if(*type == DAD_NONE)
		{
			return FALSE;
		}

		*id = obj->getUUID();
		//object_ids.push_back(obj->getUUID());

		if (*type == DAD_CATEGORY)
		{
			LLInventoryModelBackgroundFetch::instance().start(obj->getUUID());
		}

		rv = TRUE;
	}

	return rv;
}

LLInventoryObject* LLInvFVBridge::getInventoryObject() const
{
	LLInventoryObject* obj = NULL;
	LLInventoryModel* model = getInventoryModel();
	if(model)
	{
		obj = (LLInventoryObject*)model->getObject(mUUID);
	}
	return obj;
}

LLInventoryModel* LLInvFVBridge::getInventoryModel() const
{
	LLInventoryPanel* panel = mInventoryPanel.get();
	return panel ? panel->getModel() : NULL;
}

LLInventoryFilter* LLInvFVBridge::getInventoryFilter() const
{
	LLInventoryPanel* panel = mInventoryPanel.get();
	return panel ? &(panel->getFilter()) : NULL;
}

BOOL LLInvFVBridge::isItemInTrash() const
{
	LLInventoryModel* model = getInventoryModel();
	if(!model) return FALSE;
	const LLUUID trash_id = model->findCategoryUUIDForType(LLFolderType::FT_TRASH);
	return model->isObjectDescendentOf(mUUID, trash_id);
}

BOOL LLInvFVBridge::isLinkedObjectInTrash() const
{
	if (isItemInTrash()) return TRUE;

	const LLInventoryObject *obj = getInventoryObject();
	if (obj && obj->getIsLinkType())
	{
		LLInventoryModel* model = getInventoryModel();
		if(!model) return FALSE;
		const LLUUID trash_id = model->findCategoryUUIDForType(LLFolderType::FT_TRASH);
		return model->isObjectDescendentOf(obj->getLinkedUUID(), trash_id);
	}
	return FALSE;
}

bool LLInvFVBridge::isItemInOutfits() const
{
    const LLInventoryModel* model = getInventoryModel();
    if(!model) return false;

    const LLUUID my_outfits_cat = gInventory.findCategoryUUIDForType(LLFolderType::FT_MY_OUTFITS);

    return isCOFFolder() || (my_outfits_cat == mUUID) || model->isObjectDescendentOf(mUUID, my_outfits_cat);
}

BOOL LLInvFVBridge::isLinkedObjectMissing() const
{
	const LLInventoryObject *obj = getInventoryObject();
	if (!obj)
	{
		return TRUE;
	}
	if (obj->getIsLinkType() && LLAssetType::lookupIsLinkType(obj->getType()))
	{
		return TRUE;
	}
	return FALSE;
}

BOOL LLInvFVBridge::isAgentInventory() const
{
	const LLInventoryModel* model = getInventoryModel();
	if(!model) return FALSE;
	if(gInventory.getRootFolderID() == mUUID) return TRUE;
	return model->isObjectDescendentOf(mUUID, gInventory.getRootFolderID());
}

// [SL:KB] - Patch: Inventory-Misc | Checked: 2011-05-28 (Catznip-2.6.0a) | Added: Catznip-2.6.0a
BOOL LLInvFVBridge::isLibraryInventory() const
{
	const LLInventoryModel* model = getInventoryModel();
	if (!model) return FALSE;
	if (gInventory.getLibraryRootFolderID() == mUUID) return TRUE;
	return model->isObjectDescendentOf(mUUID, gInventory.getLibraryRootFolderID());
}

BOOL LLInvFVBridge::isLostInventory() const
{
	return (!isAgentInventory()) && (!isLibraryInventory());
}
// [/SL:KB]

BOOL LLInvFVBridge::isCOFFolder() const
{
	return LLAppearanceMgr::instance().getIsInCOF(mUUID);
}

// <FS:TT> Client LSL Bridge (also for #AO)
BOOL LLInvFVBridge::isLockedFolder(bool ignore_setting /*= false*/) const
{
	const LLInventoryModel* model = getInventoryModel();
	if (!model)
	{
		return FALSE;
	}

	if ((mUUID == FSLSLBridge::instance().getBridgeFolder()
		|| model->isObjectDescendentOf(mUUID, FSLSLBridge::instance().getBridgeFolder()))
		&& (gSavedPerAccountSettings.getBOOL("LockBridgeFolder") || ignore_setting))
	{
		return TRUE;
	}

	if ((mUUID == AOEngine::instance().getAOFolder()
		|| model->isObjectDescendentOf(mUUID, AOEngine::instance().getAOFolder()))
		&& (gSavedPerAccountSettings.getBOOL("LockAOFolders") || ignore_setting))
	{
		return TRUE;
	}

	if ((mUUID == FSFloaterWearableFavorites::getFavoritesFolder()
		|| model->isObjectDescendentOf(mUUID, FSFloaterWearableFavorites::getFavoritesFolder()))
		&& gSavedPerAccountSettings.getBOOL("LockWearableFavoritesFolders"))
	{
		return TRUE;
	}

	return FALSE;
}
// </FS:TT>


// *TODO : Suppress isInboxFolder() once Merchant Outbox is fully deprecated
BOOL LLInvFVBridge::isInboxFolder() const
{
	const LLUUID inbox_id = gInventory.findCategoryUUIDForType(LLFolderType::FT_INBOX);
	
	if (inbox_id.isNull())
	{
		return FALSE;
	}
	
	return gInventory.isObjectDescendentOf(mUUID, inbox_id);
}

BOOL LLInvFVBridge::isMarketplaceListingsFolder() const
{
	const LLUUID folder_id = gInventory.findCategoryUUIDForType(LLFolderType::FT_MARKETPLACE_LISTINGS);
	
	if (folder_id.isNull())
	{
		return FALSE;
	}
	
	return gInventory.isObjectDescendentOf(mUUID, folder_id);
}

BOOL LLInvFVBridge::isItemPermissive() const
{
	return FALSE;
}

// static
void LLInvFVBridge::changeItemParent(LLInventoryModel* model,
									 LLViewerInventoryItem* item,
									 const LLUUID& new_parent_id,
									 BOOL restamp)
{
	model->changeItemParent(item, new_parent_id, restamp);
}

// static
void LLInvFVBridge::changeCategoryParent(LLInventoryModel* model,
										 LLViewerInventoryCategory* cat,
										 const LLUUID& new_parent_id,
										 BOOL restamp)
{
	model->changeCategoryParent(cat, new_parent_id, restamp);
}

LLInvFVBridge* LLInvFVBridge::createBridge(LLAssetType::EType asset_type,
										   LLAssetType::EType actual_asset_type,
										   LLInventoryType::EType inv_type,
										   LLInventoryPanel* inventory,
										   LLFolderViewModelInventory* view_model,
										   LLFolderView* root,
										   const LLUUID& uuid,
										   U32 flags)
{
	LLInvFVBridge* new_listener = NULL;
	switch(asset_type)
	{
		case LLAssetType::AT_TEXTURE:
			if(!(inv_type == LLInventoryType::IT_TEXTURE || inv_type == LLInventoryType::IT_SNAPSHOT))
			{
				LL_WARNS() << LLAssetType::lookup(asset_type) << " asset has inventory type " << LLInventoryType::lookupHumanReadable(inv_type) << " on uuid " << uuid << LL_ENDL;
			}
			new_listener = new LLTextureBridge(inventory, root, uuid, inv_type);
			break;

		case LLAssetType::AT_SOUND:
			if(!(inv_type == LLInventoryType::IT_SOUND))
			{
				LL_WARNS() << LLAssetType::lookup(asset_type) << " asset has inventory type " << LLInventoryType::lookupHumanReadable(inv_type) << " on uuid " << uuid << LL_ENDL;
			}
			new_listener = new LLSoundBridge(inventory, root, uuid);
			break;

		case LLAssetType::AT_LANDMARK:
			if(!(inv_type == LLInventoryType::IT_LANDMARK))
			{
				LL_WARNS() << LLAssetType::lookup(asset_type) << " asset has inventory type " << LLInventoryType::lookupHumanReadable(inv_type) << " on uuid " << uuid << LL_ENDL;
			}
			new_listener = new LLLandmarkBridge(inventory, root, uuid, flags);
			break;

		case LLAssetType::AT_CALLINGCARD:
			if(!(inv_type == LLInventoryType::IT_CALLINGCARD))
			{
				LL_WARNS() << LLAssetType::lookup(asset_type) << " asset has inventory type " << LLInventoryType::lookupHumanReadable(inv_type) << " on uuid " << uuid << LL_ENDL;
			}
			new_listener = new LLCallingCardBridge(inventory, root, uuid);
			break;

		case LLAssetType::AT_SCRIPT:
			if(!(inv_type == LLInventoryType::IT_LSL))
			{
				LL_WARNS() << LLAssetType::lookup(asset_type) << " asset has inventory type " << LLInventoryType::lookupHumanReadable(inv_type) << " on uuid " << uuid << LL_ENDL;
			}
			new_listener = new LLItemBridge(inventory, root, uuid);
			break;

		case LLAssetType::AT_OBJECT:
			if(!(inv_type == LLInventoryType::IT_OBJECT || inv_type == LLInventoryType::IT_ATTACHMENT))
			{
				LL_WARNS() << LLAssetType::lookup(asset_type) << " asset has inventory type " << LLInventoryType::lookupHumanReadable(inv_type) << " on uuid " << uuid << LL_ENDL;
			}
			new_listener = new LLObjectBridge(inventory, root, uuid, inv_type, flags);
			break;

		case LLAssetType::AT_NOTECARD:
			if(!(inv_type == LLInventoryType::IT_NOTECARD))
			{
				LL_WARNS() << LLAssetType::lookup(asset_type) << " asset has inventory type " << LLInventoryType::lookupHumanReadable(inv_type) << " on uuid " << uuid << LL_ENDL;
			}
			new_listener = new LLNotecardBridge(inventory, root, uuid);
			break;

		case LLAssetType::AT_ANIMATION:
			if(!(inv_type == LLInventoryType::IT_ANIMATION))
			{
				LL_WARNS() << LLAssetType::lookup(asset_type) << " asset has inventory type " << LLInventoryType::lookupHumanReadable(inv_type) << " on uuid " << uuid << LL_ENDL;
			}
			new_listener = new LLAnimationBridge(inventory, root, uuid);
			break;

		case LLAssetType::AT_GESTURE:
			if(!(inv_type == LLInventoryType::IT_GESTURE))
			{
				LL_WARNS() << LLAssetType::lookup(asset_type) << " asset has inventory type " << LLInventoryType::lookupHumanReadable(inv_type) << " on uuid " << uuid << LL_ENDL;
			}
			new_listener = new LLGestureBridge(inventory, root, uuid);
			break;

		case LLAssetType::AT_LSL_TEXT:
			if(!(inv_type == LLInventoryType::IT_LSL))
			{
				LL_WARNS() << LLAssetType::lookup(asset_type) << " asset has inventory type " << LLInventoryType::lookupHumanReadable(inv_type) << " on uuid " << uuid << LL_ENDL;
			}
			new_listener = new LLLSLTextBridge(inventory, root, uuid);
			break;

		case LLAssetType::AT_CLOTHING:
		case LLAssetType::AT_BODYPART:
			if(!(inv_type == LLInventoryType::IT_WEARABLE))
			{
				LL_WARNS() << LLAssetType::lookup(asset_type) << " asset has inventory type " << LLInventoryType::lookupHumanReadable(inv_type) << " on uuid " << uuid << LL_ENDL;
			}
			new_listener = new LLWearableBridge(inventory, root, uuid, asset_type, inv_type, LLWearableType::inventoryFlagsToWearableType(flags));
			break;
		case LLAssetType::AT_CATEGORY:
			if (actual_asset_type == LLAssetType::AT_LINK_FOLDER)
			{
				// Create a link folder handler instead
				new_listener = new LLLinkFolderBridge(inventory, root, uuid);
			}
            else if (actual_asset_type == LLAssetType::AT_MARKETPLACE_FOLDER)
            {
				// Create a marketplace folder handler
				new_listener = new LLMarketplaceFolderBridge(inventory, root, uuid);
            }
            else
            {
                new_listener = new LLFolderBridge(inventory, root, uuid);
            }
			break;
		case LLAssetType::AT_LINK:
		case LLAssetType::AT_LINK_FOLDER:
			// Only should happen for broken links.
			new_listener = new LLLinkItemBridge(inventory, root, uuid);
			break;
		case LLAssetType::AT_UNKNOWN:
			new_listener = new LLUnknownItemBridge(inventory, root, uuid);
			break;
		case LLAssetType::AT_IMAGE_TGA:
		case LLAssetType::AT_IMAGE_JPEG:
			//LL_WARNS() << LLAssetType::lookup(asset_type) << " asset type is unhandled for uuid " << uuid << LL_ENDL;
			break;

        case LLAssetType::AT_SETTINGS:
            if (inv_type != LLInventoryType::IT_SETTINGS)
            {
                LL_WARNS() << LLAssetType::lookup(asset_type) << " asset has inventory type " << LLInventoryType::lookupHumanReadable(inv_type) << " on uuid " << uuid << LL_ENDL;
            }
            new_listener = new LLSettingsBridge(inventory, root, uuid, LLSettingsType::fromInventoryFlags(flags));
            break;

		default:
			LL_INFOS_ONCE() << "Unhandled asset type (llassetstorage.h): "
					<< (S32)asset_type << " (" << LLAssetType::lookup(asset_type) << ")" << LL_ENDL;
			break;
	}

	if (new_listener)
	{
		new_listener->mInvType = inv_type;
	}

	return new_listener;
}

void LLInvFVBridge::purgeItem(LLInventoryModel *model, const LLUUID &uuid)
{
	LLInventoryObject* obj = model->getObject(uuid);
	if (obj)
	{
		remove_inventory_object(uuid, NULL);
	}
}

void LLInvFVBridge::removeObject(LLInventoryModel *model, const LLUUID &uuid)
{
    // Keep track of the parent
    LLInventoryItem* itemp = model->getItem(uuid);
    LLUUID parent_id = (itemp ? itemp->getParentUUID() : LLUUID::null);
    // Remove the object
    model->removeObject(uuid);
    // Get the parent updated
    if (parent_id.notNull())
    {
        LLViewerInventoryCategory* parent_cat = model->getCategory(parent_id);
        model->updateCategory(parent_cat);
        model->notifyObservers();
    }
}

bool LLInvFVBridge::canShare() const
{
	bool can_share = false;

	if (isAgentInventory())
	{
		const LLInventoryModel* model = getInventoryModel();
		if (model)
		{
			const LLViewerInventoryItem *item = model->getItem(mUUID);
			if (item)
			{
				if (LLInventoryCollectFunctor::itemTransferCommonlyAllowed(item)) 
				{
					can_share = LLGiveInventory::isInventoryGiveAcceptable(item);
				}
			}
			else
			{
				// Categories can be given.
				can_share = (model->getCategory(mUUID) != NULL);
			}

			const LLUUID trash_id = gInventory.findCategoryUUIDForType(LLFolderType::FT_TRASH);
			if ((mUUID == trash_id) || gInventory.isObjectDescendentOf(mUUID, trash_id))
			{
				can_share = false;
			}
		}
	}

	return can_share;
}

bool LLInvFVBridge::canListOnMarketplace() const
{
	LLInventoryModel * model = getInventoryModel();

	LLViewerInventoryCategory * cat = model->getCategory(mUUID);
	if (cat && LLFolderType::lookupIsProtectedType(cat->getPreferredType()))
	{
		return false;
	}

	if (!isAgentInventory())
	{
		return false;
	}
	
	LLViewerInventoryItem * item = model->getItem(mUUID);
	if (item)
	{
		if (!item->getPermissions().allowOperationBy(PERM_TRANSFER, gAgent.getID()))
		{
			return false;
		}
		
		if (LLAssetType::AT_CALLINGCARD == item->getType())
		{
			return false;
		}
	}

	return true;
}

bool LLInvFVBridge::canListOnMarketplaceNow() const
{
	bool can_list = true;
    
	const LLInventoryObject* obj = getInventoryObject();
	can_list &= (obj != NULL);
    
	if (can_list)
	{
		const LLUUID& object_id = obj->getLinkedUUID();
		can_list = object_id.notNull();
        
		if (can_list)
		{
			LLFolderViewFolder * object_folderp =   mInventoryPanel.get() ? mInventoryPanel.get()->getFolderByID(object_id) : NULL;
			if (object_folderp)
			{
				can_list = !static_cast<LLFolderBridge*>(object_folderp->getViewModelItem())->isLoading();
			}
		}
		
		if (can_list)
		{
            std::string error_msg;
            LLInventoryModel* model = getInventoryModel();
            const LLUUID &marketplacelistings_id = model->findCategoryUUIDForType(LLFolderType::FT_MARKETPLACE_LISTINGS);
            if (marketplacelistings_id.notNull())
            {
                LLViewerInventoryCategory * master_folder = model->getCategory(marketplacelistings_id);
                LLInventoryCategory *cat = model->getCategory(mUUID);
                if (cat)
                {
                    can_list = can_move_folder_to_marketplace(master_folder, master_folder, cat, error_msg);
                }
                else
                {
                    LLInventoryItem *item = model->getItem(mUUID);
                    can_list = (item ? can_move_item_to_marketplace(master_folder, master_folder, item, error_msg) : false);
                }
            }
            else
            {
                can_list = false;
            }
		}
	}
	
	return can_list;
}

LLToolDragAndDrop::ESource LLInvFVBridge::getDragSource() const
{
	if (gInventory.isObjectDescendentOf(getUUID(),   gInventory.getRootFolderID()))
	{
		return LLToolDragAndDrop::SOURCE_AGENT;
	}
	else if (gInventory.isObjectDescendentOf(getUUID(),   gInventory.getLibraryRootFolderID()))
	{
		return LLToolDragAndDrop::SOURCE_LIBRARY;
	}

	return LLToolDragAndDrop::SOURCE_VIEWER;
}



// +=================================================+
// |        InventoryFVBridgeBuilder                 |
// +=================================================+
LLInvFVBridge* LLInventoryFolderViewModelBuilder::createBridge(LLAssetType::EType asset_type,
														LLAssetType::EType actual_asset_type,
														LLInventoryType::EType inv_type,
														LLInventoryPanel* inventory,
														LLFolderViewModelInventory* view_model,
														LLFolderView* root,
														const LLUUID& uuid,
														U32 flags /* = 0x00 */) const
{
	return LLInvFVBridge::createBridge(asset_type,
									   actual_asset_type,
									   inv_type,
									   inventory,
									   view_model,
									   root,
									   uuid,
									   flags);
}

// +=================================================+
// |        LLItemBridge                             |
// +=================================================+

void LLItemBridge::performAction(LLInventoryModel* model, std::string action)
{
	if ("goto" == action)
	{
		gotoItem();
	}
	if ("open" == action || "open_original" == action)
	{
		openItem();
		return;
	}
	else if ("properties" == action)
	{
		showProperties();
		return;
	}
	else if ("purge" == action)
	{
		purgeItem(model, mUUID);
		return;
	}
	else if ("restoreToWorld" == action)
	{
		restoreToWorld();
		return;
	}
	else if ("restore" == action)
	{
		restoreItem();
		return;
	}
    else if ("thumbnail" == action)
    {
        LLSD data(mUUID);
        LLFloaterReg::showInstance("change_item_thumbnail", data);
        return;
    }
	else if ("copy_uuid" == action)
	{
		// Single item only
		LLViewerInventoryItem* item = static_cast<LLViewerInventoryItem*>(getItem());
		if(!item) return;
		LLUUID asset_id = item->getProtectedAssetUUID();
		std::string buffer;
		asset_id.toString(buffer);

		gViewerWindow->getWindow()->copyTextToClipboard(utf8str_to_wstring(buffer));
		return;
	}
	else if ("show_in_main_panel" == action)
	{
		LLInventoryPanel::openInventoryPanelAndSetSelection(TRUE, mUUID, TRUE);
		return;
	}
	else if ("cut" == action)
	{
		cutToClipboard();
		return;
	}
	else if ("copy" == action)
	{
		copyToClipboard();
		return;
	}
	else if ("paste" == action)
	{
		LLInventoryItem* itemp = model->getItem(mUUID);
		if (!itemp) return;

		LLFolderViewItem* folder_view_itemp =   mInventoryPanel.get()->getItemByID(itemp->getParentUUID());
		if (!folder_view_itemp) return;

		folder_view_itemp->getViewModelItem()->pasteFromClipboard();
		return;
	}
	else if ("paste_link" == action)
	{
		// Single item only
		LLInventoryItem* itemp = model->getItem(mUUID);
		if (!itemp) return;

		LLFolderViewItem* folder_view_itemp =   mInventoryPanel.get()->getItemByID(itemp->getParentUUID());
		if (!folder_view_itemp) return;

		folder_view_itemp->getViewModelItem()->pasteLinkFromClipboard();
		return;
	}
	else if (("move_to_marketplace_listings" == action) || ("copy_to_marketplace_listings" == action) || ("copy_or_move_to_marketplace_listings" == action))
	{
		LLInventoryItem* itemp = model->getItem(mUUID);
		if (!itemp) return;
        const LLUUID &marketplacelistings_id = model->findCategoryUUIDForType(LLFolderType::FT_MARKETPLACE_LISTINGS);
        // Note: For a single item, if it's not a copy, then it's a move
        move_item_to_marketplacelistings(itemp, marketplacelistings_id, ("copy_to_marketplace_listings" == action));
    }
	else if ("copy_slurl" == action)
	{
		LLViewerInventoryItem* item = static_cast<LLViewerInventoryItem*>(getItem());
		if(item)
		{
			LLUUID asset_id = item->getAssetUUID();
			LLLandmark* landmark = gLandmarkList.getAsset(asset_id);
			if (landmark)
			{
				LLVector3d global_pos;
				landmark->getGlobalPos(global_pos);
				LLLandmarkActions::getSLURLfromPosGlobal(global_pos, &copy_slurl_to_clipboard_callback_inv, true);
			}
		}
	}
	else if ("show_on_map" == action)
	{
		doActionOnCurSelectedLandmark(boost::bind(&LLItemBridge::doShowOnMap, this, _1));
	}
	else if ("marketplace_edit_listing" == action)
	{
        std::string url = LLMarketplaceData::instance().getListingURL(mUUID);
        LLUrlAction::openURL(url);
	}
}

void LLItemBridge::doActionOnCurSelectedLandmark(LLLandmarkList::loaded_callback_t cb)
{
	LLViewerInventoryItem* cur_item = getItem();
	if(cur_item && cur_item->getInventoryType() == LLInventoryType::IT_LANDMARK)
	{ 
		LLLandmark* landmark = LLLandmarkActions::getLandmark(cur_item->getUUID(), cb);
		if (landmark)
		{
			cb(landmark);
		}
	}
}

void LLItemBridge::doShowOnMap(LLLandmark* landmark)
{
	LLVector3d landmark_global_pos;
	// landmark has already been tested for NULL by calling routine
	if (landmark->getGlobalPos(landmark_global_pos))
	{
		LLFloaterWorldMap* worldmap_instance = LLFloaterWorldMap::getInstance();
		if (!landmark_global_pos.isExactlyZero() && worldmap_instance)
		{
			worldmap_instance->trackLocation(landmark_global_pos);
			LLFloaterReg::showInstance("world_map", "center");
		}
	}
}

void copy_slurl_to_clipboard_callback_inv(const std::string& slurl)
{
	gViewerWindow->getWindow()->copyTextToClipboard(utf8str_to_wstring(slurl));
	LLSD args;
	args["SLURL"] = slurl;
	LLNotificationsUtil::add("CopySLURL", args);
}

void LLItemBridge::selectItem()
{
	LLViewerInventoryItem* item = static_cast<LLViewerInventoryItem*>(getItem());
	if(item && !item->isFinished())
	{
		//item->fetchFromServer();
		LLInventoryModelBackgroundFetch::instance().start(item->getUUID(), false);
	}
}

void LLItemBridge::restoreItem()
{
	LLViewerInventoryItem* item = static_cast<LLViewerInventoryItem*>(getItem());
	if(item)
	{
		LLInventoryModel* model = getInventoryModel();
		bool is_snapshot = (item->getInventoryType() == LLInventoryType::IT_SNAPSHOT);

		const LLUUID new_parent = model->findCategoryUUIDForType(is_snapshot? LLFolderType::FT_SNAPSHOT_CATEGORY : LLFolderType::assetTypeToFolderType(item->getType()));
		// do not restamp on restore.
		LLInvFVBridge::changeItemParent(model, item, new_parent, FALSE);
	}
}

void LLItemBridge::restoreToWorld()
{
	//Similar functionality to the drag and drop rez logic
	bool remove_from_inventory = false;

	LLViewerInventoryItem* itemp = static_cast<LLViewerInventoryItem*>(getItem());
	if (itemp)
	{
		// <FS:Zi> Do not allow "Restore To Last Position" for no-copy items
#ifdef OPENSIM
		if(LLGridManager::instance().isInSecondLife())
		{
#endif
			// do not restore to last position when the item is no-copy to prevent
			// inventory loss
			if(!itemp->getPermissions().allowCopyBy(gAgent.getID()))
			{
				// debug guard for future testing of a server side fix
				if(!gSavedSettings.getBOOL("AllowNoCopyRezRestoreToWorld"))
				{
					LLNotificationsUtil::add("CantRestoreToWorldNoCopy");
					return;
				}
			}
#ifdef OPENSIM
		}
#endif
		// </FS:Zi>

		LLMessageSystem* msg = gMessageSystem;

		if (gSavedSettings.getBOOL("RezUnderLandGroup"))
		{
			LLUUID group_id = gAgent.getGroupID();
			LLParcel *parcel = LLViewerParcelMgr::getInstance()->getAgentParcel();
			LLUUID parcel_group_id = parcel->getGroupID();
			if (gAgent.isInGroup(parcel_group_id))
			{
				if (group_id != parcel_group_id)
				{
					//Agent is not in the required group.
					gAgent.restoreToWorld = true;
					gAgent.restoreToWorldGroup = group_id;
					gAgent.restoreToWorldItem = itemp;
					LLMessageSystem* msg = gMessageSystem;
					msg->newMessageFast(_PREHASH_ActivateGroup);
					msg->nextBlockFast(_PREHASH_AgentData);
					msg->addUUIDFast(_PREHASH_AgentID, gAgent.getID());
					msg->addUUIDFast(_PREHASH_SessionID, gAgent.getSessionID());
					msg->addUUIDFast(_PREHASH_GroupID, parcel_group_id);
					gAgent.sendReliableMessage();
					return;
				}
			}
		}

		msg->newMessage("RezRestoreToWorld");
		msg->nextBlockFast(_PREHASH_AgentData);
		msg->addUUIDFast(_PREHASH_AgentID, gAgent.getID());
		msg->addUUIDFast(_PREHASH_SessionID, gAgent.getSessionID());

		msg->nextBlockFast(_PREHASH_InventoryData);
		itemp->packMessage(msg);
		msg->sendReliable(gAgent.getRegionHost());
		//remove local inventory copy, sim will deal with permissions and removing the item
		//from the actual inventory if its a no-copy etc
		if(!itemp->getPermissions().allowCopyBy(gAgent.getID()))
		{
			remove_from_inventory = true;
		}
		
		// Check if it's in the trash. (again similar to the normal rez logic)
		const LLUUID trash_id = gInventory.findCategoryUUIDForType(LLFolderType::FT_TRASH);
		if(gInventory.isObjectDescendentOf(itemp->getUUID(), trash_id))
		{
			remove_from_inventory = true;
		}
	}

	if(remove_from_inventory)
	{
		gInventory.deleteObject(itemp->getUUID());
		gInventory.notifyObservers();
	}
}

void LLItemBridge::gotoItem()
{
    LLInventoryObject *obj = getInventoryObject();
    if (obj && obj->getIsLinkType())
    {
        show_item_original(obj->getUUID());
    }
}

LLUIImagePtr LLItemBridge::getIcon() const
{
	LLInventoryObject *obj = getInventoryObject();
	if (obj) 
	{
		return LLInventoryIcon::getIcon(obj->getType(),
										LLInventoryType::IT_NONE,
										mIsLink);
	}
	
	return LLInventoryIcon::getIcon(LLInventoryType::ICONNAME_OBJECT);
}

LLUIImagePtr LLItemBridge::getIconOverlay() const
{
	if (getItem() && getItem()->getIsLinkType())
	{
		return LLUI::getUIImage("Inv_Link");
	}
	return NULL;
}

PermissionMask LLItemBridge::getPermissionMask() const
{
	LLViewerInventoryItem* item = getItem();
	PermissionMask perm_mask = 0;
	if (item) perm_mask = item->getPermissionMask();
	return perm_mask;
}

void LLItemBridge::buildDisplayName() const
{
	if(getItem())
	{
		mDisplayName.assign(getItem()->getName());
	}
	else
	{
		mDisplayName.assign(LLStringUtil::null);
	}

	mSearchableName.assign(mDisplayName);
	mSearchableName.append(getLabelSuffix());
	LLStringUtil::toUpper(mSearchableName);
	
	//Name set, so trigger a sort
    LLInventorySort sorter = static_cast<LLFolderViewModelInventory&>(mRootViewModel).getSorter();
	if(mParent && !sorter.isByDate())
	{
		mParent->requestSort();
	}
}

LLFontGL::StyleFlags LLItemBridge::getLabelStyle() const
{
	U8 font = LLFontGL::NORMAL;
	const LLViewerInventoryItem* item = getItem();

	if (get_is_item_worn(mUUID))
	{
		// LL_INFOS() << "BOLD" << LL_ENDL;
		font |= LLFontGL::BOLD;
	}
	else if(item && item->getIsLinkType())
	{
		font |= LLFontGL::ITALIC;
	}

	return (LLFontGL::StyleFlags)font;
}

std::string LLItemBridge::getLabelSuffix() const
{
	// String table is loaded before login screen and inventory items are
	// loaded after login, so LLTrans should be ready.
	// <FS:Ansariel> Keep it the old way please
	//static std::string NO_COPY = LLTrans::getString("no_copy_lbl");
	//static std::string NO_MOD = LLTrans::getString("no_modify_lbl");
	//static std::string NO_XFER = LLTrans::getString("no_transfer_lbl");
	static std::string NO_COPY = LLTrans::getString("no_copy");
	static std::string NO_MOD = LLTrans::getString("no_modify");
	static std::string NO_XFER = LLTrans::getString("no_transfer");
	// </FS:Ansariel>
	static std::string LINK = LLTrans::getString("link");
	static std::string BROKEN_LINK = LLTrans::getString("broken_link");
	std::string suffix;
	LLInventoryItem* item = getItem();
	if(item)
	{
		// Any type can have the link suffix...
		BOOL broken_link = LLAssetType::lookupIsLinkType(item->getType());
		if (broken_link) return BROKEN_LINK;

		BOOL link = item->getIsLinkType();
		if (link) return LINK;

		// ...but it's a bit confusing to put nocopy/nomod/etc suffixes on calling cards.
		if(LLAssetType::AT_CALLINGCARD != item->getType()
		   && item->getPermissions().getOwner() == gAgent.getID())
		{
			BOOL copy = item->getPermissions().allowCopyBy(gAgent.getID());
			if (!copy)
			{
                //suffix += " "; // <FS:Ansariel> Keep it the old way please
				suffix += NO_COPY;
			}
			BOOL mod = item->getPermissions().allowModifyBy(gAgent.getID());
			if (!mod)
			{
                //suffix += suffix.empty() ? " " : ","; // <FS:Ansariel> Keep it the old way please
                suffix += NO_MOD;
			}
			BOOL xfer = item->getPermissions().allowOperationBy(PERM_TRANSFER,
																gAgent.getID());
			if (!xfer)
			{
                //suffix += suffix.empty() ? " " : ","; // <FS:Ansariel> Keep it the old way please
				suffix += NO_XFER;
			}
		}
	}
	return suffix;
}

time_t LLItemBridge::getCreationDate() const
{
	LLViewerInventoryItem* item = getItem();
	if (item)
	{
		return item->getCreationDate();
	}
	return 0;
}


BOOL LLItemBridge::isItemRenameable() const
{
	LLViewerInventoryItem* item = getItem();
	if(item)
	{
		// (For now) Don't allow calling card rename since that may confuse users as to
		// what the calling card points to.
		if (item->getInventoryType() == LLInventoryType::IT_CALLINGCARD)
		{
			return FALSE;
		}

		if (!item->isFinished()) // EXT-8662
		{
			return FALSE;
		}

		if (isInboxFolder())
		{
			return FALSE;
		}

// [RLVa:KB] - Checked: 2011-03-29 (RLVa-1.3.0g) | Modified: RLVa-1.3.0g
		if ( (rlv_handler_t::isEnabled()) && (!RlvFolderLocks::instance().canRenameItem(mUUID)) )
		{
			return FALSE;
		}
// [/RLVa:KB]

		return (item->getPermissions().allowModifyBy(gAgent.getID()));
	}
	return FALSE;
}

BOOL LLItemBridge::renameItem(const std::string& new_name)
{
	if(!isItemRenameable())
		return FALSE;
	LLPreview::dirty(mUUID);
	LLInventoryModel* model = getInventoryModel();
	if(!model)
		return FALSE;
	LLViewerInventoryItem* item = getItem();
	if(item && (item->getName() != new_name))
	{
		LLSD updates;
		updates["name"] = new_name;
		update_inventory_item(item->getUUID(),updates, NULL);
	}
	// return FALSE because we either notified observers (& therefore
	// rebuilt) or we didn't update.
	return FALSE;
}

BOOL LLItemBridge::removeItem()
{
	if(!isItemRemovable())
	{
		return FALSE;
	}

	// move it to the trash
	LLInventoryModel* model = getInventoryModel();
	if(!model) return FALSE;
	const LLUUID& trash_id = model->findCategoryUUIDForType(LLFolderType::FT_TRASH);
	LLViewerInventoryItem* item = getItem();
	if (!item) return FALSE;
	if (item->getType() != LLAssetType::AT_LSL_TEXT)
	{
		LLPreview::hide(mUUID, TRUE);
	}
	// Already in trash
	if (model->isObjectDescendentOf(mUUID, trash_id)) return FALSE;

	LLNotification::Params params("ConfirmItemDeleteHasLinks");
	params.functor.function(boost::bind(&LLItemBridge::confirmRemoveItem, this, _1, _2));
	
	// Check if this item has any links.  If generic inventory linking is enabled,
	// we can't do this check because we may have items in a folder somewhere that is
	// not yet in memory, so we don't want false negatives.  (If disabled, then we 
	// know we only have links in the Outfits folder which we explicitly fetch.)
// [SL:KB] - Patch: Inventory-Links | Checked: 2010-06-01 (Catznip-2.2.0a) | Added: Catznip-2.0.1a
	// Users move folders around and reuse links that way... if we know something has links then it's just bad not to warn them :|
// [/SL:KB]
//    static LLCachedControl<bool> inventory_linking(gSavedSettings, "InventoryLinking", true);
//	if (!inventory_linking)
	{
		if (!item->getIsLinkType())
		{
			LLInventoryModel::item_array_t item_array = gInventory.collectLinksTo(mUUID);
			const U32 num_links = item_array.size();
			if (num_links > 0)
			{
				// Warn if the user is will break any links when deleting this item.
				LLNotifications::instance().add(params);
				return FALSE;
			}
		}
	}
	
	LLNotifications::instance().forceResponse(params, 0);
	model->checkTrashOverflow();
	return TRUE;
}

BOOL LLItemBridge::confirmRemoveItem(const LLSD& notification, const LLSD& response)
{
	S32 option = LLNotificationsUtil::getSelectedOption(notification, response);
	if (option != 0) return FALSE;

	LLInventoryModel* model = getInventoryModel();
	if (!model) return FALSE;

	LLViewerInventoryItem* item = getItem();
	if (!item) return FALSE;

	const LLUUID& trash_id = model->findCategoryUUIDForType(LLFolderType::FT_TRASH);
	// if item is not already in trash
	if(item && !model->isObjectDescendentOf(mUUID, trash_id))
	{
		// move to trash, and restamp
		LLInvFVBridge::changeItemParent(model, item, trash_id, TRUE);
		// delete was successful
		return TRUE;
	}
	return FALSE;
}

bool LLItemBridge::isItemCopyable(bool can_copy_as_link) const
{
    LLViewerInventoryItem* item = getItem();
    if (!item)
    {
        return false;
    }
/*
    // Can't copy worn objects.
    // Worn objects are tied to their inworld conterparts
    // Copy of modified worn object will return object with obsolete asset and inventory
    if (get_is_item_worn(mUUID))
    {
        return false;
    }
*/

// [SL:KB] - Patch: Inventory-Links | Checked: 2010-04-12 (Catznip-2.2.0a) | Added: Catznip-2.0.0a
    // We'll allow copying a link if:
    //   - its target is available
    //   - it doesn't point to another link [see LLViewerInventoryItem::getLinkedItem() which returns NULL in that case]
    if (item->getIsLinkType())
    {
        return (NULL != item->getLinkedItem());
    }

    // User can copy the item if:
    //   - the item (or its target in the case of a link) is "copy"
    
    // NOTE: we do *not* want to return TRUE on everything like LL seems to do in SL-2.1.0 because not all types are "linkable"
    return (item->getPermissions().allowCopyBy(gAgent.getID()));
// [/SL:KB]
//    static LLCachedControl<bool> inventory_linking(gSavedSettings, "InventoryLinking", true);
//    return (can_copy_as_link && inventory_linking)
//        || (mIsLink && inventory_linking)
//        || item->getPermissions().allowCopyBy(gAgent.getID());

}

// [SL:KB] - Patch: Inventory-Links | Checked: 2013-09-19 (Catznip-3.6)
bool LLItemBridge::isItemLinkable() const
{
	LLViewerInventoryItem* item = getItem();
	return (item && LLAssetType::lookupCanLink(item->getType()));
}
// [/SL:KB]

LLViewerInventoryItem* LLItemBridge::getItem() const
{
	LLViewerInventoryItem* item = NULL;
	LLInventoryModel* model = getInventoryModel();
	if(model)
	{
		item = (LLViewerInventoryItem*)model->getItem(mUUID);
	}
	return item;
}

const LLUUID& LLItemBridge::getThumbnailUUID() const
{
    LLViewerInventoryItem* item = NULL;
    LLInventoryModel* model = getInventoryModel();
    if(model)
    {
        item = (LLViewerInventoryItem*)model->getItem(mUUID);
    }
    if (item)
    {
        return item->getThumbnailUUID();
    }
    return LLUUID::null;
}

BOOL LLItemBridge::isItemPermissive() const
{
	LLViewerInventoryItem* item = getItem();
	if(item)
	{
		return item->getIsFullPerm();
	}
	return FALSE;
}

// +=================================================+
// |        LLFolderBridge                           |
// +=================================================+

LLHandle<LLFolderBridge> LLFolderBridge::sSelf;

// Can be moved to another folder
BOOL LLFolderBridge::isItemMovable() const
{
	LLInventoryObject* obj = getInventoryObject();
	if(obj)
	{
		// If it's a protected type folder, we can't move it
		if (LLFolderType::lookupIsProtectedType(((LLInventoryCategory*)obj)->getPreferredType()))
			return FALSE;

		// <FS:Ansariel> FIRE-28977: Lock special and locked folders from being DaD'ed
		if (obj->getName() == ROOT_FIRESTORM_FOLDER || obj->getName() == RLV_ROOT_FOLDER || isLockedFolder())
		{
			return FALSE;
		}
		// </FS:Ansariel>

		// <FS:Ansariel> FIRE-29342: Protect folder option
		if (isProtected())
		{
			return FALSE;
		}
		// </FS:Ansariel>

		return TRUE;
	}
	return FALSE;
}

void LLFolderBridge::selectItem()
{
	// Have no fear: the first thing start() does is to test if everything for that folder has been fetched...
	LLInventoryModelBackgroundFetch::instance().start(getUUID(), true);
}

void LLFolderBridge::buildDisplayName() const
{
	LLFolderType::EType preferred_type = getPreferredType();

	// *TODO: to be removed when database supports multi language. This is a
	// temporary attempt to display the inventory folder in the user locale.
	// mantipov: *NOTE: be sure this code is synchronized with LLFriendCardsManager::findChildFolderUUID
	//		it uses the same way to find localized string

	// HACK: EXT - 6028 ([HARD CODED]? Inventory > Library > "Accessories" folder)
	// Translation of Accessories folder in Library inventory folder
	bool accessories = false;
	if(getName() == "Accessories")
	{
		//To ensure that Accessories folder is in Library we have to check its parent folder.
		//Due to parent LLFolderViewFloder is not set to this item yet we have to check its parent via Inventory Model
		LLInventoryCategory* cat = gInventory.getCategory(getUUID());
		if(cat)
		{
			const LLUUID& parent_folder_id = cat->getParentUUID();
			accessories = (parent_folder_id == gInventory.getLibraryRootFolderID());
		}
	}

	//"Accessories" inventory category has folder type FT_NONE. So, this folder
	//can not be detected as protected with LLFolderType::lookupIsProtectedType
	mDisplayName.assign(getName());
	if (accessories || LLFolderType::lookupIsProtectedType(preferred_type))
	{
		LLTrans::findString(mDisplayName, std::string("InvFolder ") + getName(), LLSD());
	}

	mSearchableName.assign(mDisplayName);
	mSearchableName.append(getLabelSuffix());
	LLStringUtil::toUpper(mSearchableName);

    //Name set, so trigger a sort
    LLInventorySort sorter = static_cast<LLFolderViewModelInventory&>(mRootViewModel).getSorter();
    if(mParent && sorter.isFoldersByName())
    {
        mParent->requestSort();
    }
}

std::string LLFolderBridge::getLabelSuffix() const
{
    static LLCachedControl<F32> folder_loading_message_delay(gSavedSettings, "FolderLoadingMessageWaitTime", 0.5f);
    
    if (mIsLoading && mTimeSinceRequestStart.getElapsedTimeF32() >= folder_loading_message_delay())
    {
        return llformat(" (%s) ", LLTrans::getString("LoadingData").c_str());
    }
    std::string suffix = "";
    if(mShowDescendantsCount)
    {
        LLInventoryModel::cat_array_t cat_array;
        LLInventoryModel::item_array_t item_array;
        gInventory.collectDescendents(getUUID(), cat_array, item_array, TRUE);
        // <FS:Ansariel> Fix item count formatting
        //S32 count = item_array.size();
        //if(count > 0)
        //{
        //    std::ostringstream oss;
        //    oss << count;
        //    LLStringUtil::format_map_t args;
        //    args["[ITEMS_COUNT]"] = oss.str();
        //    suffix = " " + LLTrans::getString("InventoryItemsCount", args);
        //}
        if (cat_array.size() > 0 || item_array.size() > 0)
        {
            LLLocale locale("");
            LLStringUtil::format_map_t args;
            std::string count_str;
            LLResMgr::getInstance()->getIntegerString(count_str, item_array.size());
            args["ITEMS"] = count_str;
            LLResMgr::getInstance()->getIntegerString(count_str, cat_array.size());
            args["CATEGORIES"] = count_str;
            suffix = " " + LLTrans::getString("InventoryItemsCount", args);
        }
        // </FS:Ansariel>
    }

    return LLInvFVBridge::getLabelSuffix() + suffix;
}

LLFontGL::StyleFlags LLFolderBridge::getLabelStyle() const
{
    return LLFontGL::NORMAL;
}

const LLUUID& LLFolderBridge::getThumbnailUUID() const
{
    LLViewerInventoryCategory* cat = getCategory();
    if (cat)
    {
        return cat->getThumbnailUUID();
    }
    return LLUUID::null;
}

void LLFolderBridge::update()
{
	// we know we have children but  haven't  fetched them (doesn't obey filter)
	bool loading = !isUpToDate() && hasChildren() && mFolderViewItem->isOpen();

	if (loading != mIsLoading)
	{
		if ( loading )
		{
			// Measure how long we've been in the loading state
			mTimeSinceRequestStart.reset();
		}
		mIsLoading = loading;
		
		mFolderViewItem->refresh();
	}
}


// Iterate through a folder's children to determine if
// all the children are removable.
class LLIsItemRemovable : public LLFolderViewFunctor
{
public:
	LLIsItemRemovable() : mPassed(TRUE) {}
	virtual void doFolder(LLFolderViewFolder* folder)
	{
		mPassed &= folder->getViewModelItem()->isItemRemovable();
	}
	virtual void doItem(LLFolderViewItem* item)
	{
		mPassed &= item->getViewModelItem()->isItemRemovable();
	}
	BOOL mPassed;
};

// Can be destroyed (or moved to trash)
BOOL LLFolderBridge::isItemRemovable() const
{
	if (!get_is_category_removable(getInventoryModel(), mUUID))
	{
		return FALSE;
	}

	// <FS:Ansariel> FIRE-29342: Protected folder option
	if (isProtected())
	{
		return FALSE;
	}
	// </FS:Ansariel>

	LLInventoryPanel* panel = mInventoryPanel.get();
	LLFolderViewFolder* folderp = dynamic_cast<LLFolderViewFolder*>(panel ?   panel->getItemByID(mUUID) : NULL);
	if (folderp)
	{
		LLIsItemRemovable folder_test;
		folderp->applyFunctorToChildren(folder_test);
		if (!folder_test.mPassed)
		{
			return FALSE;
		}
	}

	if (isMarketplaceListingsFolder() && (!LLMarketplaceData::instance().isSLMDataFetched() || LLMarketplaceData::instance().getActivationState(mUUID)))
	{
		return FALSE;
	}

	return TRUE;
}

BOOL LLFolderBridge::isUpToDate() const
{
	LLInventoryModel* model = getInventoryModel();
	if(!model) return FALSE;
	LLViewerInventoryCategory* category = (LLViewerInventoryCategory*)model->getCategory(mUUID);
	if( !category )
	{
		return FALSE;
	}

	return category->getVersion() != LLViewerInventoryCategory::VERSION_UNKNOWN;
}

bool LLFolderBridge::isItemCopyable(bool can_copy_as_link) const
{
    if (can_copy_as_link && !LLFolderType::lookupIsProtectedType(getPreferredType()))
    {
        // Can copy and paste unprotected folders as links
        return true;
    }

	// Folders are copyable if items in them are, recursively, copyable.
	
	// Get the content of the folder
	LLInventoryModel::cat_array_t* cat_array;
	LLInventoryModel::item_array_t* item_array;
	gInventory.getDirectDescendentsOf(mUUID,cat_array,item_array);

	// Check the items
	LLInventoryModel::item_array_t item_array_copy = *item_array;
	for (LLInventoryModel::item_array_t::iterator iter = item_array_copy.begin(); iter != item_array_copy.end(); iter++)
	{
		LLInventoryItem* item = *iter;
		LLItemBridge item_br(mInventoryPanel.get(), mRoot, item->getUUID());
        if (!item_br.isItemCopyable(false))
        {
            return false;
        }
    }

	// Check the folders
	LLInventoryModel::cat_array_t cat_array_copy = *cat_array;
	for (LLInventoryModel::cat_array_t::iterator iter = cat_array_copy.begin(); iter != cat_array_copy.end(); iter++)
    {
		LLViewerInventoryCategory* category = *iter;
		LLFolderBridge cat_br(mInventoryPanel.get(), mRoot, category->getUUID());
        if (!cat_br.isItemCopyable(false))
        {
            return false;
        }
    }

    return true;
}

// [SL:KB] - Patch: Inventory-Links | Checked: 2013-09-19 (Catznip-3.6)
bool LLFolderBridge::isItemLinkable() const
{
	LLFolderType::EType ftType = getPreferredType();
	return (LLFolderType::FT_NONE == ftType || LLFolderType::FT_OUTFIT == ftType);
}
// [/SL:KB]

BOOL LLFolderBridge::isClipboardPasteable() const
{
	if ( ! LLInvFVBridge::isClipboardPasteable() )
		return FALSE;

	// Don't allow pasting duplicates to the Calling Card/Friends subfolders, see bug EXT-1599
	if ( LLFriendCardsManager::instance().isCategoryInFriendFolder( getCategory() ) )
	{
		LLInventoryModel* model = getInventoryModel();
		if ( !model )
		{
			return FALSE;
		}

		std::vector<LLUUID> objects;
		LLClipboard::instance().pasteFromClipboard(objects);
		const LLViewerInventoryCategory *current_cat = getCategory();

		// Search for the direct descendent of current Friends subfolder among all pasted items,
		// and return false if is found.
		for(S32 i = objects.size() - 1; i >= 0; --i)
		{
			const LLUUID &obj_id = objects.at(i);
			if ( LLFriendCardsManager::instance().isObjDirectDescendentOfCategory(model->getObject(obj_id), current_cat) )
			{
				return FALSE;
			}
		}

	}
	return TRUE;
}

BOOL LLFolderBridge::isClipboardPasteableAsLink() const
{
	// Check normal paste-as-link permissions
	if (!LLInvFVBridge::isClipboardPasteableAsLink())
	{
		return FALSE;
	}

	const LLInventoryModel* model = getInventoryModel();
	if (!model)
	{
		return FALSE;
	}

	const LLViewerInventoryCategory *current_cat = getCategory();
	if (current_cat)
	{
		const BOOL is_in_friend_folder = LLFriendCardsManager::instance().isCategoryInFriendFolder( current_cat );
		const LLUUID &current_cat_id = current_cat->getUUID();
		std::vector<LLUUID> objects;
		LLClipboard::instance().pasteFromClipboard(objects);
		S32 count = objects.size();
		for(S32 i = 0; i < count; i++)
		{
			const LLUUID &obj_id = objects.at(i);
			const LLInventoryCategory *cat = model->getCategory(obj_id);
			if (cat)
			{
				const LLUUID &cat_id = cat->getUUID();
				// Don't allow recursive pasting
				if ((cat_id == current_cat_id) ||
					model->isObjectDescendentOf(current_cat_id, cat_id))
				{
					return FALSE;
				}
			}
			// Don't allow pasting duplicates to the Calling Card/Friends subfolders, see bug EXT-1599
			if ( is_in_friend_folder )
			{
				// If object is direct descendent of current Friends subfolder than return false.
				// Note: We can't use 'const LLInventoryCategory *cat', because it may be null
				// in case type of obj_id is LLInventoryItem.
				if ( LLFriendCardsManager::instance().isObjDirectDescendentOfCategory(model->getObject(obj_id), current_cat) )
				{
					return FALSE;
				}
			}
		}
	}
	return TRUE;

}


BOOL LLFolderBridge::dragCategoryIntoFolder(LLInventoryCategory* inv_cat,
											BOOL drop,
											std::string& tooltip_msg,
											BOOL is_link,
											BOOL user_confirm)
{

	LLInventoryModel* model = getInventoryModel();

	if (!inv_cat) return FALSE; // shouldn't happen, but in case item is incorrectly parented in which case inv_cat will be NULL
	if (!model) return FALSE;
	if (!isAgentAvatarValid()) return FALSE;
	if (!isAgentInventory()) return FALSE; // cannot drag categories into library
	// <FS:TT> Client LSL Bridge (also for #AO)
	if (isLockedFolder()) return FALSE;
	// </FS:TT>

	LLInventoryPanel* destination_panel = mInventoryPanel.get();
	if (!destination_panel) return false;

	LLInventoryFilter* filter = getInventoryFilter();
	if (!filter) return false;

	const LLUUID &cat_id = inv_cat->getUUID();
	const LLUUID &current_outfit_id = model->findCategoryUUIDForType(LLFolderType::FT_CURRENT_OUTFIT);
	const LLUUID &marketplacelistings_id = model->findCategoryUUIDForType(LLFolderType::FT_MARKETPLACE_LISTINGS);
    const LLUUID from_folder_uuid = inv_cat->getParentUUID();
	
	const BOOL move_is_into_current_outfit = (mUUID == current_outfit_id);
	const BOOL move_is_into_marketplacelistings = model->isObjectDescendentOf(mUUID, marketplacelistings_id);
    const BOOL move_is_from_marketplacelistings = model->isObjectDescendentOf(cat_id, marketplacelistings_id);

	// check to make sure source is agent inventory, and is represented there.
	LLToolDragAndDrop::ESource source = LLToolDragAndDrop::getInstance()->getSource();
	const BOOL is_agent_inventory = (model->getCategory(cat_id) != NULL)
		&& (LLToolDragAndDrop::SOURCE_AGENT == source);

	BOOL accept = FALSE;
	U64 filter_types = filter->getFilterTypes();
	BOOL use_filter = filter_types && (filter_types&LLInventoryFilter::FILTERTYPE_DATE || (filter_types&LLInventoryFilter::FILTERTYPE_OBJECT)==0);

	if (is_agent_inventory)
	{
		const LLUUID &trash_id = model->findCategoryUUIDForType(LLFolderType::FT_TRASH);
		// <FS:Ansariel> FIRE-1392: Allow dragging all asset types into Landmarks folder
		//const LLUUID &landmarks_id = model->findCategoryUUIDForType(LLFolderType::FT_LANDMARK);
		const LLUUID &my_outifts_id = model->findCategoryUUIDForType(LLFolderType::FT_MY_OUTFITS);
		const LLUUID &lost_and_found_id = model->findCategoryUUIDForType(LLFolderType::FT_LOST_AND_FOUND);

		const BOOL move_is_into_trash = (mUUID == trash_id) || model->isObjectDescendentOf(mUUID, trash_id);
		const BOOL move_is_into_my_outfits = (mUUID == my_outifts_id) || model->isObjectDescendentOf(mUUID, my_outifts_id);
		const BOOL move_is_into_outfit = move_is_into_my_outfits || (getCategory() && getCategory()->getPreferredType()==LLFolderType::FT_OUTFIT);
		const BOOL move_is_into_current_outfit = (getCategory() && getCategory()->getPreferredType()==LLFolderType::FT_CURRENT_OUTFIT);
		// <FS:Ansariel> FIRE-1392: Allow dragging all asset types into Landmarks folder
		//const BOOL move_is_into_landmarks = (mUUID == landmarks_id) || model->isObjectDescendentOf(mUUID, landmarks_id);
		const BOOL move_is_into_lost_and_found = model->isObjectDescendentOf(mUUID, lost_and_found_id);

		//--------------------------------------------------------------------------------
		// Determine if folder can be moved.
		//

		BOOL is_movable = TRUE;

        if (is_movable && (marketplacelistings_id == cat_id))
        {
            is_movable = FALSE;
            tooltip_msg = LLTrans::getString("TooltipOutboxCannotMoveRoot");
        }
        if (is_movable && move_is_from_marketplacelistings && LLMarketplaceData::instance().getActivationState(cat_id))
        {
            // If the incoming folder is listed and active (and is therefore either the listing or the version folder),
            // then moving is *not* allowed
            is_movable = FALSE;
            tooltip_msg = LLTrans::getString("TooltipOutboxDragActive");
        }
		if (is_movable && (mUUID == cat_id))
		{
			is_movable = FALSE;
			tooltip_msg = LLTrans::getString("TooltipDragOntoSelf");
		}
		if (is_movable && (model->isObjectDescendentOf(mUUID, cat_id)))
		{
			is_movable = FALSE;
			tooltip_msg = LLTrans::getString("TooltipDragOntoOwnChild");
		}
		if (is_movable && LLFolderType::lookupIsProtectedType(inv_cat->getPreferredType()))
		{
			is_movable = FALSE;
			// tooltip?
		}

		U32 max_items_to_wear = gSavedSettings.getU32("WearFolderLimit");
		if (is_movable && move_is_into_outfit)
		{
			if (mUUID == my_outifts_id)
			{
				if (source != LLToolDragAndDrop::SOURCE_AGENT || move_is_from_marketplacelistings)
				{
					tooltip_msg = LLTrans::getString("TooltipOutfitNotInInventory");
					is_movable = false;
				}
				else if (can_move_to_my_outfits(model, inv_cat, max_items_to_wear))
				{
					is_movable = true;
				}
				else
				{
					tooltip_msg = LLTrans::getString("TooltipCantCreateOutfit");
					is_movable = false;
				}
			}
			else if(getCategory() && getCategory()->getPreferredType() == LLFolderType::FT_NONE)
			{
				is_movable = ((inv_cat->getPreferredType() == LLFolderType::FT_NONE) || (inv_cat->getPreferredType() == LLFolderType::FT_OUTFIT));
			}
			else
			{
				is_movable = false;
			}
		}
		if(is_movable && move_is_into_current_outfit && is_link)
		{
			is_movable = FALSE;
		}
		if (is_movable && move_is_into_lost_and_found)
		{
			is_movable = FALSE;
		}
		if (is_movable && (mUUID == model->findCategoryUUIDForType(LLFolderType::FT_FAVORITE)))
		{
			is_movable = FALSE;
			// tooltip?
		}
		if (is_movable && (getPreferredType() == LLFolderType::FT_MARKETPLACE_STOCK))
		{
            // One cannot move a folder into a stock folder
			is_movable = FALSE;
			// tooltip?
        }
		
		LLInventoryModel::cat_array_t descendent_categories;
		LLInventoryModel::item_array_t descendent_items;
		if (is_movable)
		{
			model->collectDescendents(cat_id, descendent_categories, descendent_items, FALSE);
			for (S32 i=0; i < descendent_categories.size(); ++i)
			{
				LLInventoryCategory* category = descendent_categories[i];
				if(LLFolderType::lookupIsProtectedType(category->getPreferredType()))
				{
					// Can't move "special folders" (e.g. Textures Folder).
					is_movable = FALSE;
					break;
				}
			}
		}
		if (is_movable
			&& move_is_into_current_outfit
			&& descendent_items.size() > max_items_to_wear)
		{
			LLInventoryModel::cat_array_t cats;
			LLInventoryModel::item_array_t items;
			LLFindWearablesEx not_worn(/*is_worn=*/ false, /*include_body_parts=*/ false);
			gInventory.collectDescendentsIf(cat_id,
				cats,
				items,
				LLInventoryModel::EXCLUDE_TRASH,
				not_worn);

			if (items.size() > max_items_to_wear)
			{
				// Can't move 'large' folders into current outfit: MAINT-4086
				is_movable = FALSE;
				LLStringUtil::format_map_t args;
				args["AMOUNT"] = llformat("%d", max_items_to_wear);
				tooltip_msg = LLTrans::getString("TooltipTooManyWearables",args);
			}
		}
		if (is_movable && move_is_into_trash)
		{
			for (S32 i=0; i < descendent_items.size(); ++i)
			{
				LLInventoryItem* item = descendent_items[i];
				if (get_is_item_worn(item->getUUID()))
				{
					is_movable = FALSE;
					break; // It's generally movable, but not into the trash.
				}
			}
		}
		// <FS:Ansariel> FIRE-1392: Allow dragging all asset types into Landmarks folder
		//if (is_movable && move_is_into_landmarks)
		//{
		//	for (S32 i=0; i < descendent_items.size(); ++i)
		//	{
		//		LLViewerInventoryItem* item = descendent_items[i];

		//		// Don't move anything except landmarks and categories into Landmarks folder.
		//		// We use getType() instead of getActua;Type() to allow links to landmarks and folders.
		//		if (LLAssetType::AT_LANDMARK != item->getType() && LLAssetType::AT_CATEGORY != item->getType())
		//		{
		//			is_movable = FALSE;
		//			break; // It's generally movable, but not into Landmarks.
		//		}
		//	}
		//}
		// </FS:Ansariel>
        
		if (is_movable && move_is_into_marketplacelistings)
		{
            const LLViewerInventoryCategory * master_folder = model->getFirstDescendantOf(marketplacelistings_id, mUUID);
            LLViewerInventoryCategory * dest_folder = getCategory();
            S32 bundle_size = (drop ? 1 : LLToolDragAndDrop::instance().getCargoCount());
            is_movable = can_move_folder_to_marketplace(master_folder, dest_folder, inv_cat, tooltip_msg, bundle_size);
		}

		if (is_movable)
		{
			LLInventoryPanel* active_panel = LLInventoryPanel::getActiveInventoryPanel(FALSE);
			is_movable = active_panel != NULL;

			// For a folder to pass the filter all its descendants are required to pass.
			// We make this exception to allow reordering folders within an inventory panel,
			// which has a filter applied, like Recent tab for example.
			// There may be folders which are displayed because some of their descendants pass
			// the filter, but other don't, and thus remain hidden. Without this check,
			// such folders would not be allowed to be moved within a panel.
			if (destination_panel == active_panel)
			{
				is_movable = true;
			}
			else
			{
				LLFolderView* active_folder_view = NULL;

				if (is_movable)
				{
					active_folder_view = active_panel->getRootFolder();
					is_movable = active_folder_view != NULL;
				}

				if (is_movable && use_filter)
				{
					// Check whether the folder being dragged from active inventory panel
					// passes the filter of the destination panel.
					// <FS:Ansariel> FIRE-7219: Allow DnD operation on filtered folder views
					//is_movable = check_category(model, cat_id, active_panel, filter);
				}
			}
		}

// [RLVa:KB] - Checked: 2011-03-29 (RLVa-1.3.0g) | Added: RLVa-1.3.0g
		if ( (is_movable) && (rlv_handler_t::isEnabled()) && (RlvFolderLocks::instance().hasLockedFolder(RLV_LOCK_ANY)) )
		{
			is_movable = RlvFolderLocks::instance().canMoveFolder(cat_id, mUUID);
		}
// [/RLVa:KB]

		// 
		//--------------------------------------------------------------------------------

		accept = is_movable;

		if (accept && drop)
		{
            // Dropping in or out of marketplace needs (sometimes) confirmation
            if (user_confirm && (move_is_from_marketplacelistings || move_is_into_marketplacelistings))
            {
                if (move_is_from_marketplacelistings && (LLMarketplaceData::instance().isInActiveFolder(cat_id) ||
                                                         LLMarketplaceData::instance().isListedAndActive(cat_id)))
                {
                    if (LLMarketplaceData::instance().isListed(cat_id) || LLMarketplaceData::instance().isVersionFolder(cat_id))
                    {
                        // Move the active version folder or listing folder itself outside marketplace listings will unlist the listing so ask that question specifically
                        LLNotificationsUtil::add("ConfirmMerchantUnlist", LLSD(), LLSD(), boost::bind(&LLFolderBridge::callback_dropCategoryIntoFolder, this, _1, _2, inv_cat));
                    }
                    else
                    {
                        // Any other case will simply modify but not unlist an active listed listing
                        LLNotificationsUtil::add("ConfirmMerchantActiveChange", LLSD(), LLSD(), boost::bind(&LLFolderBridge::callback_dropCategoryIntoFolder, this, _1, _2, inv_cat));
                    }
                    return true;
                }
                if (move_is_from_marketplacelistings && LLMarketplaceData::instance().isVersionFolder(cat_id))
                {
                    // Moving the version folder from its location will deactivate it. Ask confirmation.
                    LLNotificationsUtil::add("ConfirmMerchantClearVersion", LLSD(), LLSD(), boost::bind(&LLFolderBridge::callback_dropCategoryIntoFolder, this, _1, _2, inv_cat));
                    return true;
                }
                if (move_is_into_marketplacelistings && LLMarketplaceData::instance().isInActiveFolder(mUUID))
                {
                    // Moving something in an active listed listing will modify it. Ask confirmation.
                    LLNotificationsUtil::add("ConfirmMerchantActiveChange", LLSD(), LLSD(), boost::bind(&LLFolderBridge::callback_dropCategoryIntoFolder, this, _1, _2, inv_cat));
                    return true;
                }
                if (move_is_from_marketplacelistings && LLMarketplaceData::instance().isListed(cat_id))
                {
                    // Moving a whole listing folder will result in archival of SLM data. Ask confirmation.
                    LLNotificationsUtil::add("ConfirmListingCutOrDelete", LLSD(), LLSD(), boost::bind(&LLFolderBridge::callback_dropCategoryIntoFolder, this, _1, _2, inv_cat));
                    return true;
                }
                if (move_is_into_marketplacelistings && !move_is_from_marketplacelistings)
                {
                    LLNotificationsUtil::add("ConfirmMerchantMoveInventory", LLSD(), LLSD(), boost::bind(&LLFolderBridge::callback_dropCategoryIntoFolder, this, _1, _2, inv_cat));
                    return true;
                }
            }
			// Look for any gestures and deactivate them
			if (move_is_into_trash)
			{
				for (S32 i=0; i < descendent_items.size(); i++)
				{
					LLInventoryItem* item = descendent_items[i];
					if (item->getType() == LLAssetType::AT_GESTURE
						&& LLGestureMgr::instance().isGestureActive(item->getUUID()))
					{
						LLGestureMgr::instance().deactivateGesture(item->getUUID());
					}
				}
			}

			if (mUUID == my_outifts_id)
			{
				// Category can contains objects,
				// create a new folder and populate it with links to original objects
				dropToMyOutfits(inv_cat);
			}
			// if target is current outfit folder we use link
			else if (move_is_into_current_outfit &&
				(inv_cat->getPreferredType() == LLFolderType::FT_NONE ||
				inv_cat->getPreferredType() == LLFolderType::FT_OUTFIT))
			{
				// traverse category and add all contents to currently worn.
				BOOL append = true;
				LLAppearanceMgr::instance().wearInventoryCategory(inv_cat, false, append);
			}
			else if (move_is_into_marketplacelistings)
			{
				move_folder_to_marketplacelistings(inv_cat, mUUID);
			}
			else
			{
				if (model->isObjectDescendentOf(cat_id, model->findCategoryUUIDForType(LLFolderType::FT_INBOX)))
				{
					set_dad_inbox_object(cat_id);
				}

				// Reparent the folder and restamp children if it's moving
				// into trash.
				LLInvFVBridge::changeCategoryParent(
					model,
					(LLViewerInventoryCategory*)inv_cat,
					mUUID,
					move_is_into_trash);
			}
            if (move_is_from_marketplacelistings)
            {
                // If we are moving a folder at the listing folder level (i.e. its parent is the marketplace listings folder)
                if (from_folder_uuid == marketplacelistings_id)
                {
                    // Clear the folder from the marketplace in case it is a listing folder
                    if (LLMarketplaceData::instance().isListed(cat_id))
                    {
                        LLMarketplaceData::instance().clearListing(cat_id);
                    }
                }
                else
                {
                    // If we move from within an active (listed) listing, checks that it's still valid, if not, unlist
                    LLUUID version_folder_id = LLMarketplaceData::instance().getActiveFolder(from_folder_uuid);
                    if (version_folder_id.notNull())
                    {
                        LLMarketplaceValidator::getInstance()->validateMarketplaceListings(
                            version_folder_id,
                            [version_folder_id](bool result)
                        {
                            if (!result)
                            {
                                LLMarketplaceData::instance().activateListing(version_folder_id, false);
                            }
                        }
                        );
                    }
                    // In all cases, update the listing we moved from so suffix are updated
                    update_marketplace_category(from_folder_uuid);
                }
            }
		}
	}
	else if (LLToolDragAndDrop::SOURCE_WORLD == source)
	{
		if (move_is_into_marketplacelistings)
		{
			tooltip_msg = LLTrans::getString("TooltipOutboxNotInInventory");
			accept = FALSE;
		}
		else
		{
			accept = move_inv_category_world_to_agent(cat_id, mUUID, drop, NULL, NULL, filter);
		}
	}
	else if (LLToolDragAndDrop::SOURCE_LIBRARY == source)
	{
		if (move_is_into_marketplacelistings)
		{
			tooltip_msg = LLTrans::getString("TooltipOutboxNotInInventory");
			accept = FALSE;
		}
		else
		{
			// Accept folders that contain complete outfits.
			accept = move_is_into_current_outfit && LLAppearanceMgr::instance().getCanMakeFolderIntoOutfit(cat_id);
		}		

		if (accept && drop)
		{
			LLAppearanceMgr::instance().wearInventoryCategory(inv_cat, true, false);
		}
	}

	return accept;
}

void warn_move_inventory(LLViewerObject* object, boost::shared_ptr<LLMoveInv> move_inv)
{
	const char* dialog = NULL;
	if (object->flagScripted())
	{
		dialog = "MoveInventoryFromScriptedObject";
	}
	else
	{
		dialog = "MoveInventoryFromObject";
	}

    static LLNotificationPtr notification_ptr;
    static boost::shared_ptr<LLMoveInv> inv_ptr;

    // Notification blocks user from interacting with inventories so everything that comes after first message
    // is part of this message - don'r show it again
    // Note: workaround for MAINT-5495 untill proper refactoring and warning system for Drag&Drop can be made.
    if (notification_ptr == NULL
        || !notification_ptr->isActive()
        || LLNotificationsUtil::find(notification_ptr->getID()) == NULL
        || inv_ptr->mCategoryID != move_inv->mCategoryID
        || inv_ptr->mObjectID != move_inv->mObjectID)
    {
        notification_ptr = LLNotificationsUtil::add(dialog, LLSD(), LLSD(), boost::bind(move_task_inventory_callback, _1, _2, move_inv));
        inv_ptr = move_inv;
    }
    else
    {
        // Notification is alive and not responded, operating inv_ptr should be safe so attach new data
        two_uuids_list_t::iterator move_it;
        for (move_it = move_inv->mMoveList.begin();
            move_it != move_inv->mMoveList.end();
            ++move_it)
        {
            inv_ptr->mMoveList.push_back(*move_it);
        }
        move_inv.reset();
    }
}

// Move/copy all inventory items from the Contents folder of an in-world
// object to the agent's inventory, inside a given category.
BOOL move_inv_category_world_to_agent(const LLUUID& object_id,
									  const LLUUID& category_id,
									  BOOL drop,
									  void (*callback)(S32, void*),
									  void* user_data,
									  LLInventoryFilter* filter)
{
	// Make sure the object exists. If we allowed dragging from
	// anonymous objects, it would be possible to bypass
	// permissions.
	// content category has same ID as object itself
	LLViewerObject* object = gObjectList.findObject(object_id);
	if(!object)
	{
		LL_INFOS() << "Object not found for drop." << LL_ENDL;
		return FALSE;
	}

	// this folder is coming from an object, as there is only one folder in an object, the root,
	// we need to collect the entire contents and handle them as a group
	LLInventoryObject::object_list_t inventory_objects;
	object->getInventoryContents(inventory_objects);

	if (inventory_objects.empty())
	{
		LL_INFOS() << "Object contents not found for drop." << LL_ENDL;
		return FALSE;
	}

	BOOL accept = FALSE;
	BOOL is_move = FALSE;
	BOOL use_filter = FALSE;
	if (filter)
	{
		U64 filter_types = filter->getFilterTypes();
		use_filter = filter_types && (filter_types&LLInventoryFilter::FILTERTYPE_DATE || (filter_types&LLInventoryFilter::FILTERTYPE_OBJECT)==0);
	}

	// coming from a task. Need to figure out if the person can
	// move/copy this item.
	LLInventoryObject::object_list_t::iterator it = inventory_objects.begin();
	LLInventoryObject::object_list_t::iterator end = inventory_objects.end();
	for ( ; it != end; ++it)
	{
		LLInventoryItem* item = dynamic_cast<LLInventoryItem*>(it->get());
		if (!item)
		{
			LL_WARNS() << "Invalid inventory item for drop" << LL_ENDL;
			continue;
		}

		// coming from a task. Need to figure out if the person can
		// move/copy this item.
		LLPermissions perm(item->getPermissions());
		if((perm.allowCopyBy(gAgent.getID(), gAgent.getGroupID())
			&& perm.allowTransferTo(gAgent.getID())))
//			|| gAgent.isGodlike())
		{
			accept = TRUE;
		}
		else if(object->permYouOwner())
		{
			// If the object cannot be copied, but the object the
			// inventory is owned by the agent, then the item can be
			// moved from the task to agent inventory.
			is_move = TRUE;
			accept = TRUE;
		}

		if (accept && use_filter)
		{
			accept = filter->check(item);
		}

		if (!accept)
		{
			break;
		}
	}

	if(drop && accept)
	{
		it = inventory_objects.begin();
        boost::shared_ptr<LLMoveInv> move_inv(new LLMoveInv);
		move_inv->mObjectID = object_id;
		move_inv->mCategoryID = category_id;
		move_inv->mCallback = callback;
		move_inv->mUserData = user_data;

		for ( ; it != end; ++it)
		{
			two_uuids_t two(category_id, (*it)->getUUID());
			move_inv->mMoveList.push_back(two);
		}

		if(is_move)
		{
			// Callback called from within here.
			warn_move_inventory(object, move_inv);
		}
		else
		{
			LLNotification::Params params("MoveInventoryFromObject");
			params.functor.function(boost::bind(move_task_inventory_callback, _1, _2, move_inv));
			LLNotifications::instance().forceResponse(params, 0);
		}
	}
	return accept;
}

void LLRightClickInventoryFetchDescendentsObserver::execute(bool clear_observer)
{
	// Bail out immediately if no descendents
	if( mComplete.empty() )
	{
		LL_WARNS() << "LLRightClickInventoryFetchDescendentsObserver::done with empty mCompleteFolders" << LL_ENDL;
		if (clear_observer)
		{
		gInventory.removeObserver(this);
		delete this;
		}
		return;
	}

	// Copy the list of complete fetched folders while "this" is still valid
	uuid_vec_t completed_folder = mComplete;
	
	// Clean up, and remove this as an observer now since recursive calls
	// could notify observers and throw us into an infinite loop.
	if (clear_observer)
	{
		gInventory.removeObserver(this);
		delete this;
	}

	for (uuid_vec_t::iterator current_folder = completed_folder.begin(); current_folder != completed_folder.end(); ++current_folder)
	{
		// Get the information on the fetched folder items and subfolders and fetch those 
		LLInventoryModel::cat_array_t* cat_array;
		LLInventoryModel::item_array_t* item_array;
		gInventory.getDirectDescendentsOf(*current_folder, cat_array, item_array);

		S32 item_count(0);
		if( item_array )
		{			
			item_count = item_array->size();
		}
		
		S32 cat_count(0);
		if( cat_array )
		{			
			cat_count = cat_array->size();
		}

		// Move to next if current folder empty
		if ((item_count == 0) && (cat_count == 0))
		{
			continue;
		}

		uuid_vec_t ids;
		LLRightClickInventoryFetchObserver* outfit = NULL;
		LLRightClickInventoryFetchDescendentsObserver* categories = NULL;

		// Fetch the items
		if (item_count)
		{
			for (S32 i = 0; i < item_count; ++i)
			{
				ids.push_back(item_array->at(i)->getUUID());
			}
			outfit = new LLRightClickInventoryFetchObserver(ids);
		}
		// Fetch the subfolders
		if (cat_count)
		{
			for (S32 i = 0; i < cat_count; ++i)
			{
				ids.push_back(cat_array->at(i)->getUUID());
			}
			categories = new LLRightClickInventoryFetchDescendentsObserver(ids);
		}

		// Perform the item fetch
		if (outfit)
		{
	outfit->startFetch();
			outfit->execute();				// Not interested in waiting and this will be right 99% of the time.
			delete outfit;
//Uncomment the following code for laggy Inventory UI.
			/*
			 if (outfit->isFinished())
	{
	// everything is already here - call done.
				outfit->execute();
				delete outfit;
	}
	else
	{
				// it's all on its way - add an observer, and the inventory
	// will call done for us when everything is here.
	gInventory.addObserver(outfit);
			}
			*/
		}
		// Perform the subfolders fetch : this is where we truly recurse down the folder hierarchy
		if (categories)
		{
			categories->startFetch();
			if (categories->isFinished())
			{
				// everything is already here - call done.
				categories->execute();
				delete categories;
			}
			else
			{
				// it's all on its way - add an observer, and the inventory
				// will call done for us when everything is here.
				gInventory.addObserver(categories);
			}
		}
	}
}


//~~~~~~~~~~~~~~~~~~~~~~~~~~~~~~~~~~~~~~~~~~~~~~~~~~~~~~~~~~~~~~~~
// Class LLInventoryWearObserver
//
// Observer for "copy and wear" operation to support knowing
// when the all of the contents have been added to inventory.
//~~~~~~~~~~~~~~~~~~~~~~~~~~~~~~~~~~~~~~~~~~~~~~~~~~~~~~~~~~~~~~~~
class LLInventoryCopyAndWearObserver : public LLInventoryObserver
{
public:
	LLInventoryCopyAndWearObserver(const LLUUID& cat_id, int count, bool folder_added=false, bool replace=false) :
		mCatID(cat_id), mContentsCount(count), mFolderAdded(folder_added), mReplace(replace){}
	virtual ~LLInventoryCopyAndWearObserver() {}
	virtual void changed(U32 mask);

protected:
	LLUUID mCatID;
	int    mContentsCount;
	bool   mFolderAdded;
	bool   mReplace;
};



void LLInventoryCopyAndWearObserver::changed(U32 mask)
{
	if((mask & (LLInventoryObserver::ADD)) != 0)
	{
		if (!mFolderAdded)
		{
			const std::set<LLUUID>& changed_items = gInventory.getChangedIDs();

			std::set<LLUUID>::const_iterator id_it = changed_items.begin();
			std::set<LLUUID>::const_iterator id_end = changed_items.end();
			for (;id_it != id_end; ++id_it)
			{
				if ((*id_it) == mCatID)
				{
					mFolderAdded = TRUE;
					break;
				}
			}
		}

		if (mFolderAdded)
		{
			LLViewerInventoryCategory* category = gInventory.getCategory(mCatID);
			if (NULL == category)
			{
				LL_WARNS() << "gInventory.getCategory(" << mCatID
						<< ") was NULL" << LL_ENDL;
			}
			else
			{
				if (category->getDescendentCount() ==
				    mContentsCount)
				{
					gInventory.removeObserver(this);
					LLAppearanceMgr::instance().wearInventoryCategory(category, FALSE, !mReplace);
					delete this;
				}
			}
		}

	}
}



void LLFolderBridge::performAction(LLInventoryModel* model, std::string action)
{
	if ("open" == action)
	{
		LLFolderViewFolder *f = dynamic_cast<LLFolderViewFolder   *>(mInventoryPanel.get()->getItemByID(mUUID));
		if (f)
		{
			f->toggleOpen();
		}
		
		return;
	}
    else if ("thumbnail" == action)
    {
        LLSD data(mUUID);
        LLFloaterReg::showInstance("change_item_thumbnail", data);
        return;
    }
	else if ("paste" == action)
	{
		pasteFromClipboard();
		return;
	}
	else if ("paste_link" == action)
	{
		pasteLinkFromClipboard();
		return;
	}
	else if ("properties" == action)
	{
		showProperties();
		return;
	}
	else if ("replaceoutfit" == action)
	{
		modifyOutfit(FALSE);
		return;
	}
	else if ("addtooutfit" == action)
	{
		modifyOutfit(TRUE);
		return;
	}
// <FS:TT> Patch: ReplaceWornItemsOnly
	else if ("replaceitems" == action)
	{
		LLInventoryModel* model = getInventoryModel();
		if(!model) return;
		LLViewerInventoryCategory* cat = getCategory();
		if(!cat) return;

		gInventory.wearItemsOnAvatar(cat);
		return;
	}
// </FS:TT>
	else if ("show_in_main_panel" == action)
	{
		LLInventoryPanel::openInventoryPanelAndSetSelection(TRUE, mUUID, TRUE);
		return;
	}
	else if ("cut" == action)
	{
		cutToClipboard();
		return;
	}
	else if ("copy" == action)
	{
		copyToClipboard();
		return;
	}
	else if ("removefromoutfit" == action)
	{
		LLInventoryModel* model = getInventoryModel();
		if(!model) return;
		LLViewerInventoryCategory* cat = getCategory();
		if(!cat) return;

		LLAppearanceMgr::instance().takeOffOutfit( cat->getLinkedUUID() );
		return;
	}
	else if ("copyoutfittoclipboard" == action)
	{
		copyOutfitToClipboard();
	}
	else if ("purge" == action)
	{
		purgeItem(model, mUUID);
		return;
	}
	else if ("restore" == action)
	{
		restoreItem();
		return;
	}
	else if ("marketplace_list" == action)
	{
        if (depth_nesting_in_marketplace(mUUID) == 1)
        {
            LLUUID version_folder_id = LLMarketplaceData::instance().getVersionFolder(mUUID);
            mMessage = "";

            LLMarketplaceValidator::getInstance()->validateMarketplaceListings(
                version_folder_id,
                [this](bool result)
            {
                // todo: might need to ensure bridge/mUUID exists or this will cause crashes
                if (!result)
                {
                    LLSD subs;
                    subs["[ERROR_CODE]"] = mMessage;
                    LLNotificationsUtil::add("MerchantListingFailed", subs);
                }
                else
                {
                    LLMarketplaceData::instance().activateListing(mUUID, true);
                }
            },
                boost::bind(&LLFolderBridge::gatherMessage, this, _1, _2, _3)
            );
        }
		return;
	}
	else if ("marketplace_activate" == action)
	{
        if (depth_nesting_in_marketplace(mUUID) == 2)
        {
            mMessage = "";

            LLMarketplaceValidator::getInstance()->validateMarketplaceListings(
                mUUID,
                [this](bool result)
            {
                if (!result)
                {
                    LLSD subs;
                    subs["[ERROR_CODE]"] = mMessage;
                    LLNotificationsUtil::add("MerchantFolderActivationFailed", subs);
                }
                else
                {
                    LLInventoryCategory* category = gInventory.getCategory(mUUID);
                    LLMarketplaceData::instance().setVersionFolder(category->getParentUUID(), mUUID);
                }
            },
                boost::bind(&LLFolderBridge::gatherMessage, this, _1, _2, _3),
                false,
                2);
        }
		return;
	}
	else if ("marketplace_unlist" == action)
	{
        if (depth_nesting_in_marketplace(mUUID) == 1)
        {
            LLMarketplaceData::instance().activateListing(mUUID,false,1);
        }
		return;
	}
	else if ("marketplace_deactivate" == action)
	{
        if (depth_nesting_in_marketplace(mUUID) == 2)
        {
			LLInventoryCategory* category = gInventory.getCategory(mUUID);
            LLMarketplaceData::instance().setVersionFolder(category->getParentUUID(), LLUUID::null, 1);
        }
		return;
	}
	else if ("marketplace_create_listing" == action)
	{
        mMessage = "";

        // first run vithout fix_hierarchy, second run with fix_hierarchy
        LLMarketplaceValidator::getInstance()->validateMarketplaceListings(
            mUUID,
            [this](bool result)
        {
            if (!result)
            {
                mMessage = "";

                LLMarketplaceValidator::getInstance()->validateMarketplaceListings(
                    mUUID,
                    [this](bool result)
                {
                    if (result)
                    {
                        LLNotificationsUtil::add("MerchantForceValidateListing");
                        LLMarketplaceData::instance().createListing(mUUID);
                    }
                    else
                    {
                        LLSD subs;
                        subs["[ERROR_CODE]"] = mMessage;
                        LLNotificationsUtil::add("MerchantListingFailed", subs);
                    }
                },
                    boost::bind(&LLFolderBridge::gatherMessage, this, _1, _2, _3),
                    true);
            }
            else
            {
                LLMarketplaceData::instance().createListing(mUUID);
            }
        },
            boost::bind(&LLFolderBridge::gatherMessage, this, _1, _2, _3),
            false);
        
		return;
	}
    else if ("marketplace_disassociate_listing" == action)
    {
        LLMarketplaceData::instance().clearListing(mUUID);
		return;
    }
    else if ("marketplace_get_listing" == action)
    {
        // This is used only to exercise the SLM API but won't be shown to end users
        LLMarketplaceData::instance().getListing(mUUID);
		return;
    }
	else if ("marketplace_associate_listing" == action)
	{
        LLFloaterAssociateListing::show(mUUID);
		return;
	}
	else if ("marketplace_check_listing" == action)
	{
        LLSD data(mUUID);
        LLFloaterReg::showInstance("marketplace_validation", data);
		return;
	}
	else if ("marketplace_edit_listing" == action)
	{
        std::string url = LLMarketplaceData::instance().getListingURL(mUUID);
        if (!url.empty())
        {
            LLUrlAction::openURL(url);
        }
		return;
	}
// [SL:KB] - Patch: Inventory-Misc | Checked: 2011-05-28 (Catznip-2.6.0a) | Added: Catznip-2.6.0a
	else if ("move_to_lost_and_found" == action)
	{
		LLInventoryModel* pModel = getInventoryModel();
		LLViewerInventoryCategory* pCat = getCategory();
		if ( (!pModel) || (&gInventory != pModel) || (!pCat) )
			return;

		LLInventoryModel* model = &gInventory;
		model->changeCategoryParent(pCat,gInventory.findCategoryUUIDForType(LLFolderType::FT_LOST_AND_FOUND),FALSE);

		gInventory.addChangedMask(LLInventoryObserver::REBUILD, mUUID);
		gInventory.notifyObservers();
	}
// [/SL:KB]
#ifndef LL_RELEASE_FOR_DOWNLOAD
	else if ("delete_system_folder" == action)
	{
		removeSystemFolder();
	}
#endif
	else if (("move_to_marketplace_listings" == action) || ("copy_to_marketplace_listings" == action) || ("copy_or_move_to_marketplace_listings" == action))
	{
		LLInventoryCategory * cat = gInventory.getCategory(mUUID);
		if (!cat) return;
        const LLUUID &marketplacelistings_id = model->findCategoryUUIDForType(LLFolderType::FT_MARKETPLACE_LISTINGS);
        move_folder_to_marketplacelistings(cat, marketplacelistings_id, ("move_to_marketplace_listings" != action), (("copy_or_move_to_marketplace_listings" == action)));
    }
	// <FS:Ansariel> FIRE-29342: Protect folder option
	else if ("protect_folder" == action)
	{
		LLSD protected_folders = gSavedPerAccountSettings.getLLSD("FSProtectedFolders");
		protected_folders.append(mUUID);
		gSavedPerAccountSettings.setLLSD("FSProtectedFolders", protected_folders);
	}
	else if ("unprotect_folder" == action)
	{
		LLSD protected_folders = gSavedPerAccountSettings.getLLSD("FSProtectedFolders");
		LLSD new_protected_folders;
		for (LLSD::array_const_iterator it = protected_folders.beginArray(); it != protected_folders.endArray(); ++it)
		{
			if ((*it).asUUID() != mUUID)
			{
				new_protected_folders.append(*it);
			}
		}
		gSavedPerAccountSettings.setLLSD("FSProtectedFolders", new_protected_folders);
	}
	// </FS:Ansariel>
	// <FS:Ansariel> Show folder in new window option
	else if ("show_in_new_window" == action)
	{
		LLFloaterReg::showInstance("fs_partial_inventory", LLSD().with("start_folder_id", mUUID).with("start_folder_name", mDisplayName));
	}
	// </FS:Ansariel>

	// <FS:Zi> Add "Reload folder" action to inventory
	else if ("reload_folder" == action)
	{
		LLViewerInventoryCategory *cat = model->getCategory(mUUID);

		if (!cat)
		{
			return;
		}

		cat->setVersion(LLViewerInventoryCategory::VERSION_UNKNOWN);
        cat->fetch();
	}
	// </FS:Zi>
}

void LLFolderBridge::gatherMessage(std::string& message, S32 depth, LLError::ELevel log_level)
{
    if (log_level >= LLError::LEVEL_ERROR)
    {
        if (!mMessage.empty())
        {
            // Currently, we do not gather all messages as it creates very long alerts
            // Users can get to the whole list of errors on a listing using the "Check for Errors" audit button or "Check listing" right click menu
            //mMessage += "\n";
            return;
        }
        // Take the leading spaces out...
        std::string::size_type start = message.find_first_not_of(" ");
        // Append the message
        mMessage += message.substr(start, message.length() - start);
    }
}

void LLFolderBridge::copyOutfitToClipboard()
{
	std::string text;

	LLInventoryModel::cat_array_t* cat_array;
	LLInventoryModel::item_array_t* item_array;
	gInventory.getDirectDescendentsOf(mUUID, cat_array, item_array);

	S32 item_count(0);
	if( item_array )
	{			
		item_count = item_array->size();
	}

	if (item_count)
	{
		for (S32 i = 0; i < item_count;)
		{
			LLSD uuid =item_array->at(i)->getUUID();
			LLViewerInventoryItem* item = gInventory.getItem(uuid);

			i++;
			if (item != NULL)
			{
				// Append a newline to all but the last line
				text += i != item_count ? item->getName() + "\n" : item->getName();
			}
		}
	}

	LLClipboard::instance().copyToClipboard(utf8str_to_wstring(text),0,text.size());
}

void LLFolderBridge::openItem()
{
	LL_DEBUGS() << "LLFolderBridge::openItem()" << LL_ENDL;

    LLInventoryPanel* panel = mInventoryPanel.get();
    if (!panel)
    {
        return;
    }
    LLInventoryModel* model = getInventoryModel();
    if (!model)
    {
        return;
    }
    if (mUUID.isNull())
    {
        return;
    }
    panel->onFolderOpening(mUUID);
	bool fetching_inventory = model->fetchDescendentsOf(mUUID);
	// Only change folder type if we have the folder contents.
	if (!fetching_inventory)
	{
		// Disabling this for now, it's causing crash when new items are added to folders
		// since folder type may change before new item item has finished processing.
		// determineFolderType();
	}
}

void LLFolderBridge::closeItem()
{
	determineFolderType();
}

void LLFolderBridge::determineFolderType()
{
	if (isUpToDate())
	{
		LLInventoryModel* model = getInventoryModel();
		LLViewerInventoryCategory* category = model->getCategory(mUUID);
		if (category)
		{
			category->determineFolderType();
		}
	}
}

BOOL LLFolderBridge::isItemRenameable() const
{
	return get_is_category_renameable(getInventoryModel(), mUUID);
}

void LLFolderBridge::restoreItem()
{
	LLViewerInventoryCategory* cat;
	cat = (LLViewerInventoryCategory*)getCategory();
	if(cat)
	{
		LLInventoryModel* model = getInventoryModel();
		const LLUUID new_parent = model->findCategoryUUIDForType(LLFolderType::assetTypeToFolderType(cat->getType()));
		// do not restamp children on restore
		LLInvFVBridge::changeCategoryParent(model, cat, new_parent, FALSE);
	}
}

LLFolderType::EType LLFolderBridge::getPreferredType() const
{
	LLFolderType::EType preferred_type = LLFolderType::FT_NONE;
	LLViewerInventoryCategory* cat = getCategory();
	if(cat)
	{
		// <FS:Ansariel> Special virtual system folder icons; Since these folders can be user-created
		//               and not protected, we will assign the folder type here instead of in
		//               LLFolderDictionary. By latter and not declaring them as protected so the user
		//               could delete them if they desire, they would not show up within the list of
		//               protected folders in inventory, by underneath them among the other normal
		//               folders, which is not desired.
		//preferred_type = cat->getPreferredType();
		std::string catName(cat->getName());
		if (catName == ROOT_FIRESTORM_FOLDER) preferred_type = LLFolderType::FT_FIRESTORM;
		else if (catName == RLV_ROOT_FOLDER) preferred_type = LLFolderType::FT_RLV;
		else if (catName == "#Phoenix") preferred_type = LLFolderType::FT_PHOENIX;
		else preferred_type = cat->getPreferredType();
		// </FS:Ansariel>
	}

	return preferred_type;
}

// Icons for folders are based on the preferred type
LLUIImagePtr LLFolderBridge::getIcon() const
{
	return getFolderIcon(FALSE);
}

LLUIImagePtr LLFolderBridge::getIconOpen() const
{
	return getFolderIcon(TRUE);
}

LLUIImagePtr LLFolderBridge::getFolderIcon(BOOL is_open) const
{
	LLFolderType::EType preferred_type = getPreferredType();
	return LLUI::getUIImage(LLViewerFolderType::lookupIconName(preferred_type, is_open));
}

// static : use by LLLinkFolderBridge to get the closed type icons
LLUIImagePtr LLFolderBridge::getIcon(LLFolderType::EType preferred_type)
{
	return LLUI::getUIImage(LLViewerFolderType::lookupIconName(preferred_type, FALSE));
}

LLUIImagePtr LLFolderBridge::getIconOverlay() const
{
	if (getInventoryObject() && getInventoryObject()->getIsLinkType())
	{
		return LLUI::getUIImage("Inv_Link");
	}
	return NULL;
}

BOOL LLFolderBridge::renameItem(const std::string& new_name)
{

	LLScrollOnRenameObserver *observer = new LLScrollOnRenameObserver(mUUID, mRoot);
	gInventory.addObserver(observer);

	rename_category(getInventoryModel(), mUUID, new_name);

	// return FALSE because we either notified observers (& therefore
	// rebuilt) or we didn't update.
	return FALSE;
}

BOOL LLFolderBridge::removeItem()
{
	if(!isItemRemovable())
	{
		return FALSE;
	}
	const LLViewerInventoryCategory *cat = getCategory();
	
	LLSD payload;
	LLSD args;
	args["FOLDERNAME"] = cat->getName();

	LLNotification::Params params("ConfirmDeleteProtectedCategory");
	params.payload(payload).substitutions(args).functor.function(boost::bind(&LLFolderBridge::removeItemResponse, this, _1, _2));
	LLNotifications::instance().forceResponse(params, 0);
	return TRUE;
}


BOOL LLFolderBridge::removeSystemFolder()
{
	const LLViewerInventoryCategory *cat = getCategory();
	if (!LLFolderType::lookupIsProtectedType(cat->getPreferredType()))
	{
		return FALSE;
	}

	LLSD payload;
	LLSD args;
	args["FOLDERNAME"] = cat->getName();

	LLNotification::Params params("ConfirmDeleteProtectedCategory");
	params.payload(payload).substitutions(args).functor.function(boost::bind(&LLFolderBridge::removeItemResponse, this, _1, _2));
	{
		LLNotifications::instance().add(params);
	}
	return TRUE;
}

bool LLFolderBridge::removeItemResponse(const LLSD& notification, const LLSD& response)
{
	S32 option = LLNotification::getSelectedOption(notification, response);

	// if they choose delete, do it.  Otherwise, don't do anything
	if(option == 0) 
	{
		// move it to the trash
		LLPreview::hide(mUUID);
		getInventoryModel()->removeCategory(mUUID);
		return TRUE;
	}
	return FALSE;
}

//Recursively update the folder's creation date
void LLFolderBridge::updateHierarchyCreationDate(time_t date)
{
    if(getCreationDate() < date)
    {
        setCreationDate(date);
        if(mParent)
        {
            static_cast<LLFolderBridge *>(mParent)->updateHierarchyCreationDate(date);
        }
    }
}

void LLFolderBridge::pasteFromClipboard()
{
	LLInventoryModel* model = getInventoryModel();
	if (model && isClipboardPasteable())
	{
        const LLUUID &marketplacelistings_id = model->findCategoryUUIDForType(LLFolderType::FT_MARKETPLACE_LISTINGS);
        const BOOL paste_into_marketplacelistings = model->isObjectDescendentOf(mUUID, marketplacelistings_id);
        
        BOOL cut_from_marketplacelistings = FALSE;
        if (LLClipboard::instance().isCutMode())
        {
            //Items are not removed from folder on "cut", so we need update listing folder on "paste" operation
            std::vector<LLUUID> objects;
            LLClipboard::instance().pasteFromClipboard(objects);
            for (std::vector<LLUUID>::const_iterator iter = objects.begin(); iter != objects.end(); ++iter)
            {
                const LLUUID& item_id = (*iter);
                if(gInventory.isObjectDescendentOf(item_id, marketplacelistings_id) && (LLMarketplaceData::instance().isInActiveFolder(item_id) ||
                    LLMarketplaceData::instance().isListedAndActive(item_id)))
                {
                    cut_from_marketplacelistings = TRUE;
                    break;
                }
            }
        }
        if (cut_from_marketplacelistings || (paste_into_marketplacelistings && !LLMarketplaceData::instance().isListed(mUUID) && LLMarketplaceData::instance().isInActiveFolder(mUUID)))
        {
            // Prompt the user if pasting in a marketplace active version listing (note that pasting right under the listing folder root doesn't need a prompt)
            LLNotificationsUtil::add("ConfirmMerchantActiveChange", LLSD(), LLSD(), boost::bind(&LLFolderBridge::callback_pasteFromClipboard, this, _1, _2));
        }
        else
        {
            // Otherwise just do the paste
            perform_pasteFromClipboard();
        }
	}
}

// Callback for pasteFromClipboard if DAMA required...
void LLFolderBridge::callback_pasteFromClipboard(const LLSD& notification, const LLSD& response)
{
    S32 option = LLNotificationsUtil::getSelectedOption(notification, response);
    if (option == 0) // YES
    {
        std::vector<LLUUID> objects;
        std::set<LLUUID> parent_folders;
        LLClipboard::instance().pasteFromClipboard(objects);
        for (std::vector<LLUUID>::const_iterator iter = objects.begin(); iter != objects.end(); ++iter)
        {
            const LLInventoryObject* obj = gInventory.getObject(*iter);
            parent_folders.insert(obj->getParentUUID());
        }
        perform_pasteFromClipboard();
        for (std::set<LLUUID>::const_iterator iter = parent_folders.begin(); iter != parent_folders.end(); ++iter)
        {
            gInventory.addChangedMask(LLInventoryObserver::STRUCTURE, *iter);
        }

    }
}

void LLFolderBridge::perform_pasteFromClipboard()
{
	LLInventoryModel* model = getInventoryModel();
	if (model && isClipboardPasteable())
	{
        const LLUUID &current_outfit_id = model->findCategoryUUIDForType(LLFolderType::FT_CURRENT_OUTFIT);
        const LLUUID &marketplacelistings_id = model->findCategoryUUIDForType(LLFolderType::FT_MARKETPLACE_LISTINGS);
		const LLUUID &favorites_id = model->findCategoryUUIDForType(LLFolderType::FT_FAVORITE);
		const LLUUID &my_outifts_id = model->findCategoryUUIDForType(LLFolderType::FT_MY_OUTFITS);
		const LLUUID &lost_and_found_id = model->findCategoryUUIDForType(LLFolderType::FT_LOST_AND_FOUND);

		const BOOL move_is_into_current_outfit = (mUUID == current_outfit_id);
		const BOOL move_is_into_my_outfits = (mUUID == my_outifts_id) || model->isObjectDescendentOf(mUUID, my_outifts_id);
		const BOOL move_is_into_outfit = /*move_is_into_my_outfits ||*/ (getCategory() && getCategory()->getPreferredType()==LLFolderType::FT_OUTFIT); // <FS:Ansariel> Unable to copy&paste into outfits anymore
        const BOOL move_is_into_marketplacelistings = model->isObjectDescendentOf(mUUID, marketplacelistings_id);
		const BOOL move_is_into_favorites = (mUUID == favorites_id);
		const BOOL move_is_into_lost_and_found = model->isObjectDescendentOf(mUUID, lost_and_found_id);

		std::vector<LLUUID> objects;
		LLClipboard::instance().pasteFromClipboard(objects);
        
        LLViewerInventoryCategory * dest_folder = getCategory();
		if (move_is_into_marketplacelistings)
		{
            std::string error_msg;
            const LLViewerInventoryCategory * master_folder = model->getFirstDescendantOf(marketplacelistings_id, mUUID);
            int index = 0;
            for (std::vector<LLUUID>::const_iterator iter = objects.begin(); iter != objects.end(); ++iter)
            {
                const LLUUID& item_id = (*iter);
                LLInventoryItem *item = model->getItem(item_id);
                LLInventoryCategory *cat = model->getCategory(item_id);
                
                if (item && !can_move_item_to_marketplace(master_folder, dest_folder, item, error_msg, objects.size() - index, true))
                {
                    break;
                }
                if (cat && !can_move_folder_to_marketplace(master_folder, dest_folder, cat, error_msg, objects.size() - index, true, true))
                {
                    break;
                }
                ++index;
			}
            if (!error_msg.empty())
            {
                LLSD subs;
                subs["[ERROR_CODE]"] = error_msg;
                LLNotificationsUtil::add("MerchantPasteFailed", subs);
                return;
            }
		}
        else
        {
            // Check that all items can be moved into that folder : for the moment, only stock folder mismatch is checked
            for (std::vector<LLUUID>::const_iterator iter = objects.begin(); iter != objects.end(); ++iter)
            {
                const LLUUID& item_id = (*iter);
                LLInventoryItem *item = model->getItem(item_id);
                LLInventoryCategory *cat = model->getCategory(item_id);

                if ((item && !dest_folder->acceptItem(item)) || (cat && (dest_folder->getPreferredType() == LLFolderType::FT_MARKETPLACE_STOCK)))
                {
                    std::string error_msg = LLTrans::getString("TooltipOutboxMixedStock");
                    LLSD subs;
                    subs["[ERROR_CODE]"] = error_msg;
                    LLNotificationsUtil::add("StockPasteFailed", subs);
                    return;
                }

// [RLVa:KB] - Checked: RLVa-2.1.0
				if ( ((item) && (!RlvActions::canPasteInventory(item, dest_folder))) || ((cat) && (!RlvActions::canPasteInventory(cat, dest_folder))) )
				{
					RlvActions::notifyBlocked(RlvStringKeys::Blocked::InvFolder);
					return;
				}
// [/RLVa:KB]

            }
        }
        
		const LLUUID parent_id(mUUID);
        
		for (std::vector<LLUUID>::const_iterator iter = objects.begin();
			 iter != objects.end();
			 ++iter)
		{
			const LLUUID& item_id = (*iter);
            
			LLInventoryItem *item = model->getItem(item_id);
			LLInventoryObject *obj = model->getObject(item_id);
			if (obj)
			{

				if (move_is_into_lost_and_found)
				{
					if (LLAssetType::AT_CATEGORY == obj->getType())
					{
						return;
					}
				}
				// <FS:Ansariel> Unable to copy&paste into outfits anymore
				//if (move_is_into_outfit)
				if (move_is_into_my_outfits)
				// </FS:Ansariel>
				{
					// <FS:Ansariel> Unable to copy&paste into outfits anymore
					//if (!move_is_into_my_outfits && item && can_move_to_outfit(item, move_is_into_current_outfit))
					if (move_is_into_outfit && item && can_move_to_outfit(item, move_is_into_current_outfit))
					// </FS:Ansariel>
					{
						dropToOutfit(item, move_is_into_current_outfit);
					}
					else if (/*move_is_into_my_outfits &&*/ LLAssetType::AT_CATEGORY == obj->getType()) // <FS:Ansariel> Unable to copy&paste into outfits anymore
					{
						LLInventoryCategory* cat = model->getCategory(item_id);
						U32 max_items_to_wear = gSavedSettings.getU32("WearFolderLimit");
						if (cat && can_move_to_my_outfits(model, cat, max_items_to_wear))
						{
							dropToMyOutfits(cat);
						}
						else
						{
							LLNotificationsUtil::add("MyOutfitsPasteFailed");
						}
					}
					else
					{
						LLNotificationsUtil::add("MyOutfitsPasteFailed");
					}
				}
				else if (move_is_into_current_outfit)
				{
					if (item && can_move_to_outfit(item, move_is_into_current_outfit))
					{
						dropToOutfit(item, move_is_into_current_outfit);
					}
					else
					{
						LLNotificationsUtil::add("MyOutfitsPasteFailed");
					}
				}
				else if (move_is_into_favorites)
				{
					if (item && can_move_to_landmarks(item))
					{
                        if (LLClipboard::instance().isCutMode())
                        {
                            LLViewerInventoryItem* viitem = dynamic_cast<LLViewerInventoryItem*>(item);
                            llassert(viitem);
                            if (viitem)
                            {
                                //changeItemParent() implicity calls dirtyFilter
                                changeItemParent(model, viitem, parent_id, FALSE);
                            }
                        }
                        else
                        {
                            dropToFavorites(item);
                        }
					}
				}
				else if (LLClipboard::instance().isCutMode())
				{
					// Do a move to "paste" a "cut"
					// move_inventory_item() is not enough, as we have to update inventory locally too
					if (LLAssetType::AT_CATEGORY == obj->getType())
					{
						LLViewerInventoryCategory* vicat = (LLViewerInventoryCategory *) model->getCategory(item_id);
						llassert(vicat);
						if (vicat)
						{
                            // Clear the cut folder from the marketplace if it is a listing folder
                            if (LLMarketplaceData::instance().isListed(item_id))
                            {
                                LLMarketplaceData::instance().clearListing(item_id);
                            }
                            if (move_is_into_marketplacelistings)
                            {
                                move_folder_to_marketplacelistings(vicat, parent_id);
                            }
                            else
                            {
                                //changeCategoryParent() implicity calls dirtyFilter
                                changeCategoryParent(model, vicat, parent_id, FALSE);
                            }
						}
					}
					else
                    {
                        LLViewerInventoryItem* viitem = dynamic_cast<LLViewerInventoryItem*>(item);
                        llassert(viitem);
                        if (viitem)
                        {
                            if (move_is_into_marketplacelistings)
                            {
                                if (!move_item_to_marketplacelistings(viitem, parent_id))
                                {
                                    // Stop pasting into the marketplace as soon as we get an error
                                    break;
                                }
                            }
                            else
                            {
                                //changeItemParent() implicity calls dirtyFilter
                                changeItemParent(model, viitem, parent_id, FALSE);
                            }
                        }
                    }
				}
				else
				{
					// Do a "copy" to "paste" a regular copy clipboard
					if (LLAssetType::AT_CATEGORY == obj->getType())
					{
						LLViewerInventoryCategory* vicat = (LLViewerInventoryCategory *) model->getCategory(item_id);
						llassert(vicat);
						if (vicat)
						{
                            if (move_is_into_marketplacelistings)
                            {
                                move_folder_to_marketplacelistings(vicat, parent_id, true);
                            }
                            else
                            {
                                copy_inventory_category(model, vicat, parent_id);
                            }
						}
					}
                    else
                    {
                        LLViewerInventoryItem* viitem = dynamic_cast<LLViewerInventoryItem*>(item);
                        llassert(viitem);
                        if (viitem)
                        {
                            if (move_is_into_marketplacelistings)
                            {
                                if (!move_item_to_marketplacelistings(viitem, parent_id, true))
                                {
                                    // Stop pasting into the marketplace as soon as we get an error
                                    break;
                                }
                            }
// [SL:KB] - Patch: Inventory-Links | Checked: 2010-04-12 (Catznip-2.2.0a) | Added: Catznip-2.0.0a
//                            else if (item->getIsLinkType())
//                            {
//                                link_inventory_object(parent_id, item_id,
//                                    LLPointer<LLInventoryCallback>(NULL));
 //                           }
// [/SL:KB]
                            else
                            {
// [SL:KB] - Patch: Inventory-Links | Checked: 2010-04-12 (Catznip-2.2.0a) | Added: Catznip-2.0.0a
                                if (item->getPermissions().allowCopyBy(gAgent.getID()))
                                {
// [/SL:KB]
                                    copy_inventory_item(
                                                    gAgent.getID(),
                                                    item->getPermissions().getOwner(),
                                                    item->getUUID(),
                                                    parent_id,
                                                    std::string(),
                                                    LLPointer<LLInventoryCallback>(NULL));
// [SL:KB] - Patch: Inventory-Links | Checked: 2010-04-12 (Catznip-2.2.0a) | Added: Catznip-2.0.0a
                                }
                                else if (LLAssetType::lookupIsLinkType(item->getActualType()))
                                {
                                    LLInventoryObject::const_object_list_t obj_array;
                                    obj_array.push_back(LLConstPointer<LLInventoryObject>(item));
                                    link_inventory_array(parent_id,
                                                         obj_array,
                                                         LLPointer<LLInventoryCallback>(NULL));
                                }
// [/SL:KB]
                            }
                        }
                    }
                }
            }
        }
		// Change mode to paste for next paste
		LLClipboard::instance().setCutMode(false);
	}
}

void LLFolderBridge::pasteLinkFromClipboard()
{
	LLInventoryModel* model = getInventoryModel();
	if(model)
	{
		const LLUUID &current_outfit_id = model->findCategoryUUIDForType(LLFolderType::FT_CURRENT_OUTFIT);
        const LLUUID &marketplacelistings_id = model->findCategoryUUIDForType(LLFolderType::FT_MARKETPLACE_LISTINGS);
		const LLUUID &my_outifts_id = model->findCategoryUUIDForType(LLFolderType::FT_MY_OUTFITS);

		const BOOL move_is_into_current_outfit = (mUUID == current_outfit_id);
		const BOOL move_is_into_my_outfits = (mUUID == my_outifts_id) || model->isObjectDescendentOf(mUUID, my_outifts_id);
		const BOOL move_is_into_outfit = move_is_into_my_outfits || (getCategory() && getCategory()->getPreferredType()==LLFolderType::FT_OUTFIT);
        const BOOL move_is_into_marketplacelistings = model->isObjectDescendentOf(mUUID, marketplacelistings_id);

		if (move_is_into_marketplacelistings)
		{
			// Notify user of failure somehow -- play error sound?  modal dialog?
			return;
		}

		const LLUUID parent_id(mUUID);

		std::vector<LLUUID> objects;
		LLClipboard::instance().pasteFromClipboard(objects);
		for (std::vector<LLUUID>::const_iterator iter = objects.begin();
			 iter != objects.end();
			 ++iter)
		{
			const LLUUID &object_id = (*iter);
			if (move_is_into_current_outfit || move_is_into_outfit)
			{
				LLInventoryItem *item = model->getItem(object_id);
				if (item && can_move_to_outfit(item, move_is_into_current_outfit))
				{
					dropToOutfit(item, move_is_into_current_outfit);
				}
			}
			else if (LLConstPointer<LLInventoryObject> obj = model->getObject(object_id))
			{
				link_inventory_object(parent_id, obj, LLPointer<LLInventoryCallback>(NULL));
			}
		}
		// Change mode to paste for next paste
		LLClipboard::instance().setCutMode(false);
	}
}

void LLFolderBridge::staticFolderOptionsMenu()
{
	LLFolderBridge* selfp = sSelf.get();

	if (selfp && selfp->mRoot)
	{
		selfp->mRoot->updateMenu();
	}
}

BOOL LLFolderBridge::checkFolderForContentsOfType(LLInventoryModel* model, LLInventoryCollectFunctor& is_type)
{
	LLInventoryModel::cat_array_t cat_array;
	LLInventoryModel::item_array_t item_array;
	model->collectDescendentsIf(mUUID,
								cat_array,
								item_array,
								LLInventoryModel::EXCLUDE_TRASH,
								is_type);
	return ((item_array.size() > 0) ? TRUE : FALSE );
}

void LLFolderBridge::buildContextMenuOptions(U32 flags, menuentry_vec_t&   items, menuentry_vec_t& disabled_items)
{
	LLInventoryModel* model = getInventoryModel();
	llassert(model != NULL);

	const LLUUID &trash_id = model->findCategoryUUIDForType(LLFolderType::FT_TRASH);
	const LLUUID &lost_and_found_id = model->findCategoryUUIDForType(LLFolderType::FT_LOST_AND_FOUND);
	const LLUUID &favorites = model->findCategoryUUIDForType(LLFolderType::FT_FAVORITE);
	const LLUUID &marketplace_listings_id = model->findCategoryUUIDForType(LLFolderType::FT_MARKETPLACE_LISTINGS);
	const LLUUID &outfits_id = model->findCategoryUUIDForType(LLFolderType::FT_MY_OUTFITS);

	// <FS:Ansariel> FIRE-11628: Option to delete broken links from AO folder
	if (mUUID == AOEngine::instance().getAOFolder())
	{
		items.push_back(std::string("Cleanup broken Links"));
	}
	// </FS:Ansariel>

	// <FS:Ansariel> Fix "outfits" context menu
	//if (outfits_id == mUUID)
	if (model->isObjectDescendentOf(mUUID, outfits_id) && getCategory() &&
		(getCategory()->getPreferredType() == LLFolderType::FT_NONE || 
		 getCategory()->getPreferredType() == LLFolderType::FT_MY_OUTFITS))
	{
		items.push_back(std::string("New Outfit"));
	}
	// </FS:Ansariel>

	if (lost_and_found_id == mUUID)
	{
		// This is the lost+found folder.
		items.push_back(std::string("Empty Lost And Found"));

		LLInventoryModel::cat_array_t* cat_array;
		LLInventoryModel::item_array_t* item_array;
		gInventory.getDirectDescendentsOf(mUUID, cat_array, item_array);
		// Enable Empty menu item only when there is something to act upon.
		if (0 == cat_array->size() && 0 == item_array->size())
		{
			disabled_items.push_back(std::string("Empty Lost And Found"));
		}

		disabled_items.push_back(std::string("New Folder"));
		disabled_items.push_back(std::string("upload_def"));
	}
	if (favorites == mUUID)
	{
		disabled_items.push_back(std::string("New Folder"));
	}
    if (isMarketplaceListingsFolder())
    {
		addMarketplaceContextMenuOptions(flags, items, disabled_items);
        if (LLMarketplaceData::instance().isUpdating(mUUID))
        {
            disabled_items.push_back(std::string("New Folder"));
            disabled_items.push_back(std::string("Rename"));
            disabled_items.push_back(std::string("Cut"));
            disabled_items.push_back(std::string("Copy"));
            disabled_items.push_back(std::string("Paste"));
            disabled_items.push_back(std::string("Delete"));
        }
    }
    if (getPreferredType() == LLFolderType::FT_MARKETPLACE_STOCK)
    {
        disabled_items.push_back(std::string("New Folder"));
		disabled_items.push_back(std::string("upload_def"));
    }
    if (marketplace_listings_id == mUUID)
    {
		disabled_items.push_back(std::string("New Folder"));
        disabled_items.push_back(std::string("Rename"));
        disabled_items.push_back(std::string("Cut"));
        disabled_items.push_back(std::string("Delete"));
    }

	if (isPanelActive("Favorite Items"))
	{
		disabled_items.push_back(std::string("Delete"));
	}
	if(trash_id == mUUID)
	{
		bool is_recent_panel = isPanelActive("Recent Items");

		// This is the trash.
		items.push_back(std::string("Empty Trash"));

		LLInventoryModel::cat_array_t* cat_array;
		LLInventoryModel::item_array_t* item_array;
		gInventory.getDirectDescendentsOf(mUUID, cat_array, item_array);
		LLViewerInventoryCategory *trash = getCategory();
		// Enable Empty menu item only when there is something to act upon.
		// Also don't enable menu if folder isn't fully fetched
		if ((0 == cat_array->size() && 0 == item_array->size())
			|| is_recent_panel
			|| !trash
			|| trash->getVersion() == LLViewerInventoryCategory::VERSION_UNKNOWN
			|| trash->getDescendentCount() == LLViewerInventoryCategory::VERSION_UNKNOWN)
		{
			disabled_items.push_back(std::string("Empty Trash"));
		}
	}
	else if(isItemInTrash())
	{
		// This is a folder in the trash.
		items.clear(); // clear any items that used to exist
		addTrashContextMenuOptions(items, disabled_items);
	}
	else if(isAgentInventory()
			// <FS:ND> moved from buildContextMenu after merge
			&& !isLockedFolder()
			// </FS:ND>
			) // do not allow creating in library
	{
		LLViewerInventoryCategory *cat = getCategory();
		// BAP removed protected check to re-enable standard ops in untyped folders.
		// Not sure what the right thing is to do here.
		if (!isCOFFolder() && cat && (cat->getPreferredType() != LLFolderType::FT_OUTFIT))
		{
			if (!isInboxFolder() // don't allow creation in inbox
				&& outfits_id != mUUID)
			{
				// Do not allow to create 2-level subfolder in the Calling Card/Friends folder. EXT-694.
				if (!LLFriendCardsManager::instance().isCategoryInFriendFolder(cat))
				{
					items.push_back(std::string("New Folder"));
				}
                // <FS:Ansariel> Fix "outfits" context menu
                //if (!isMarketplaceListingsFolder())
                if (!isMarketplaceListingsFolder() && !model->isObjectDescendentOf(mUUID, outfits_id))
                // </FS:Ansariel>
                {
                    items.push_back(std::string("upload_def"));
                }
			}
			getClipboardEntries(false, items, disabled_items, flags);

		}
		else
		{
			// Want some but not all of the items from getClipboardEntries for outfits.
			if (cat && (cat->getPreferredType() == LLFolderType::FT_OUTFIT))
			{
				items.push_back(std::string("Rename"));
                items.push_back(std::string("thumbnail"));

				addDeleteContextMenuOptions(items, disabled_items);
				// EXT-4030: disallow deletion of currently worn outfit
				const LLViewerInventoryItem *base_outfit_link = LLAppearanceMgr::instance().getBaseOutfitLink();
				if (base_outfit_link && (cat == base_outfit_link->getLinkedCategory()))
				{
					disabled_items.push_back(std::string("Delete"));
				}

				// <FS:Ansariel> FIRE-4595: Paste as Link missing for outfit folders
				items.push_back(std::string("Paste As Link"));
				if (!isClipboardPasteableAsLink() || (flags & FIRST_SELECTED_ITEM) == 0)
				{
					disabled_items.push_back(std::string("Paste As Link"));
				}
				// </FS:Ansariel>
			}
		}

		if (model->findCategoryUUIDForType(LLFolderType::FT_CURRENT_OUTFIT) == mUUID)
		{
			items.push_back(std::string("Copy outfit list to clipboard"));
		}

		//Added by aura to force inventory pull on right-click to display folder options correctly. 07-17-06
		mCallingCards = mWearables = FALSE;

		LLIsType is_callingcard(LLAssetType::AT_CALLINGCARD);
		if (checkFolderForContentsOfType(model, is_callingcard))
		{
			mCallingCards=TRUE;
		}

		LLFindWearables is_wearable;
		LLIsType is_object( LLAssetType::AT_OBJECT );
		LLIsType is_gesture( LLAssetType::AT_GESTURE );

		if (checkFolderForContentsOfType(model, is_wearable) ||
            checkFolderForContentsOfType(model, is_object)   ||
            checkFolderForContentsOfType(model, is_gesture)    )
		{
			mWearables=TRUE;
		}
	}
// [SL:KB] - Patch: Inventory-Misc | Checked: 2011-05-28 (Catznip-2.6.0a) | Added: Catznip-2.6.0a
	else if (isLostInventory())
	{
		items.push_back(std::string("Move to Lost And Found"));
		if (0 == (flags & FIRST_SELECTED_ITEM))
			disabled_items.push_back(std::string("Move to Lost And Found"));
	}
// [/SL:KB]
	else
	{
		// Mark wearables and allow copy from library
		LLInventoryModel* model = getInventoryModel();
		if(!model) return;
		const LLInventoryCategory* category = model->getCategory(mUUID);
		if (!category) return;
		LLFolderType::EType type = category->getPreferredType();
		const bool is_system_folder = LLFolderType::lookupIsProtectedType(type);

		LLFindWearables is_wearable;
		LLIsType is_object(LLAssetType::AT_OBJECT);
		LLIsType is_gesture(LLAssetType::AT_GESTURE);

		if (checkFolderForContentsOfType(model, is_wearable) ||
			checkFolderForContentsOfType(model, is_object) ||
			checkFolderForContentsOfType(model, is_gesture))
		{
			mWearables = TRUE;
		}

		if (!is_system_folder)
		{
			items.push_back(std::string("Copy"));
			if (!isItemCopyable())
			{
				// For some reason there are items in library that can't be copied directly
				disabled_items.push_back(std::string("Copy"));
			}
		}
	}

	// Preemptively disable system folder removal if more than one item selected.
	if ((flags & FIRST_SELECTED_ITEM) == 0)
	{
		disabled_items.push_back(std::string("Delete System Folder"));
	}

	// <FS:AH/SJ> Don't offer sharing of trash folder (FIRE-1642, FIRE-6547)
	//if (isAgentInventory() && !isMarketplaceListingsFolder())
	if (isAgentInventory() && !isMarketplaceListingsFolder() && mUUID != trash_id)
	{
		items.push_back(std::string("Share"));
		if (!canShare())
		{
			disabled_items.push_back(std::string("Share"));
		}
	}

	// <FS:Ansariel> FIRE-29342: Protect folder option
	if (isAgentInventory())
	{
		LLInventoryObject* obj = getInventoryObject();
		if (obj)
		{
			if (!LLFolderType::lookupIsProtectedType(((LLInventoryCategory*)obj)->getPreferredType()))
			{
				if (isProtected())
				{
					items.push_back((std::string("UnprotectFolder")));
				}
				else
				{
					items.push_back((std::string("ProtectFolder")));
				}
			}
		}
	}
	// </FS:Ansariel>

	// <FS:Ansariel> Show folder in new window option
	items.push_back((std::string("Show in new Window")));

	// <FS:Zi> Add "Reload folder" action to inventory
	// only allow reload for a single, non-root folder to prevent misuse
	if (!(flags & ITEM_IN_MULTI_SELECTION))
	{
		if (mUUID != model->findCategoryUUIDForType(LLFolderType::FT_ROOT_INVENTORY))
		{
			if (mUUID != model->findLibraryCategoryUUIDForType(LLFolderType::FT_ROOT_INVENTORY))
			{
				items.push_back(std::string("ReloadFolder"));
			}
		}
	}
	// </FS:Zi>

	// Add menu items that are dependent on the contents of the folder.
	LLViewerInventoryCategory* category = (LLViewerInventoryCategory *) model->getCategory(mUUID);
	if (category && (marketplace_listings_id != mUUID))
	{
		uuid_vec_t folders;
		folders.push_back(category->getUUID());

		sSelf = getHandle();
		LLRightClickInventoryFetchDescendentsObserver* fetch = new LLRightClickInventoryFetchDescendentsObserver(folders);
		fetch->startFetch();
		if (fetch->isFinished())
		{
			// Do not call execute() or done() here as if the folder is here, there's likely no point drilling down 
			// This saves lots of time as buildContextMenu() is called a lot
			delete fetch;
			buildContextMenuFolderOptions(flags, items, disabled_items);
		}
		else
		{
			// it's all on its way - add an observer, and the inventory will call done for us when everything is here.
			gInventory.addObserver(fetch);
        }
    }
}

void LLFolderBridge::buildContextMenuFolderOptions(U32 flags,   menuentry_vec_t& items, menuentry_vec_t& disabled_items)
{
	// Build folder specific options back up
	LLInventoryModel* model = getInventoryModel();
	if(!model) return;

	const LLInventoryCategory* category = model->getCategory(mUUID);
	if(!category) return;

	const LLUUID trash_id = model->findCategoryUUIDForType(LLFolderType::FT_TRASH);
	if (trash_id == mUUID) return;
	if (isItemInTrash()) return;
    
	if (!isItemRemovable())
	{
		disabled_items.push_back(std::string("Delete"));
	}
    if (isMarketplaceListingsFolder()) return;

	LLFolderType::EType type = category->getPreferredType();
	const bool is_system_folder = LLFolderType::lookupIsProtectedType(type);
	// BAP change once we're no longer treating regular categories as ensembles.
	const bool is_agent_inventory = isAgentInventory();
// [SL:KB] - Patch: Appearance-Misc | Checked: 2010-11-24 (Catznip-2.4)
	const bool is_outfit = (type == LLFolderType::FT_OUTFIT);
// [/SL:KB]

	// Only enable calling-card related options for non-system folders.
	if (!is_system_folder && is_agent_inventory)
	{
		LLIsType is_callingcard(LLAssetType::AT_CALLINGCARD);
		if (mCallingCards || checkFolderForContentsOfType(model, is_callingcard))
		{
			items.push_back(std::string("Calling Card Separator"));
			items.push_back(std::string("Conference Chat Folder"));
			items.push_back(std::string("IM All Contacts In Folder"));
		}

        if (((flags & ITEM_IN_MULTI_SELECTION) == 0) && hasChildren() && (type != LLFolderType::FT_OUTFIT))
        {
            items.push_back(std::string("Ungroup folder items"));
        }
	}
    else
    {
        disabled_items.push_back(std::string("New folder from selected"));
    }


    if ((flags & ITEM_IN_MULTI_SELECTION) == 0)
    {
        items.push_back(std::string("open_in_new_window"));
        items.push_back(std::string("Open Folder Separator"));
        if(isPanelActive("single_folder_inv"))
        {
            items.push_back(std::string("open_in_current_window"));
        }
    }

#ifndef LL_RELEASE_FOR_DOWNLOAD
	if (LLFolderType::lookupIsProtectedType(type) && is_agent_inventory)
	{
		items.push_back(std::string("Delete System Folder"));
	}
#endif

	// wearables related functionality for folders.
	//is_wearable
	LLFindWearables is_wearable;
	LLIsType is_object( LLAssetType::AT_OBJECT );
	LLIsType is_gesture( LLAssetType::AT_GESTURE );

	if (mWearables ||
		checkFolderForContentsOfType(model, is_wearable)  ||
		checkFolderForContentsOfType(model, is_object) ||
		checkFolderForContentsOfType(model, is_gesture) )
	{
		// Only enable add/replace outfit for non-system folders.
		if (!is_system_folder)
		{
			// <FS:Ansariel> FIRE-3302: "Add to Current Outfit" missing for inventory outfit folder
			items.push_back(std::string("Add To Outfit"));

			// Adding an outfit onto another (versus replacing) doesn't make sense.
			if (type != LLFolderType::FT_OUTFIT)
			{
				// <FS:Ansariel> FIRE-3302: "Add to Current Outfit" missing for inventory outfit folder
				//items.push_back(std::string("Add To Outfit"));
				// <FS:TT> Patch: ReplaceWornItemsOnly
				items.push_back(std::string("Wear Items"));
				// </FS:TT>
			}

			items.push_back(std::string("Replace Outfit"));
		}
		if (is_agent_inventory)
		{
			items.push_back(std::string("Folder Wearables Separator"));
			items.push_back(std::string("Remove From Outfit"));
			if (!LLAppearanceMgr::getCanRemoveFromCOF(mUUID))
			{
					disabled_items.push_back(std::string("Remove From Outfit"));
			}
		}
		//if (!LLAppearanceMgr::instance().getCanReplaceCOF(mUUID))
// [SL:KB] - Patch: Appearance-Misc | Checked: 2010-11-24 (Catznip-2.4)
		if ( ((is_outfit) && (!LLAppearanceMgr::instance().getCanReplaceCOF(mUUID))) || 
			 ((!is_outfit) && (gAgentWearables.isCOFChangeInProgress())) )
// [/SL:KB]
		{
			disabled_items.push_back(std::string("Replace Outfit"));
		}
// [RLVa:KB] - Checked: RLVa-2.0.3
		// Block "Replace Current Outfit" if the user can't wear the new folder
		if ( (RlvActions::isRlvEnabled()) && (RlvFolderLocks::instance().isLockedFolder(mUUID, RLV_LOCK_ADD)) )
		{
			disabled_items.push_back(std::string("Replace Outfit"));
		}
// [/RLVa:KB]
		if (!LLAppearanceMgr::instance().getCanAddToCOF(mUUID))
		{
			disabled_items.push_back(std::string("Add To Outfit"));
		}
		items.push_back(std::string("Outfit Separator"));

	}
}

// Flags unused
void LLFolderBridge::buildContextMenu(LLMenuGL& menu, U32 flags)
{
	sSelf.markDead();

	// fetch contents of this folder, as context menu can depend on contents
	// still, user would have to open context menu again to see the changes
	gInventory.fetchDescendentsOf(getUUID());


	menuentry_vec_t items;
	menuentry_vec_t disabled_items;

	LL_DEBUGS() << "LLFolderBridge::buildContextMenu()" << LL_ENDL;

	LLInventoryModel* model = getInventoryModel();
	if(!model) return;

	buildContextMenuOptions(flags, items, disabled_items);
    hide_context_entries(menu, items, disabled_items);

	// Reposition the menu, in case we're adding items to an existing menu.
	menu.needsArrange();
	menu.arrangeAndClear();
}

bool LLFolderBridge::hasChildren() const
{
	LLInventoryModel* model = getInventoryModel();
	if(!model) return FALSE;
	LLInventoryModel::EHasChildren has_children;
	has_children = gInventory.categoryHasChildren(mUUID);
	return has_children != LLInventoryModel::CHILDREN_NO;
}

BOOL LLFolderBridge::dragOrDrop(MASK mask, BOOL drop,
								EDragAndDropType cargo_type,
								void* cargo_data,
								std::string& tooltip_msg)
{
	LLInventoryItem* inv_item = (LLInventoryItem*)cargo_data;

	//LL_INFOS() << "LLFolderBridge::dragOrDrop()" << LL_ENDL;
	BOOL accept = FALSE;
	switch(cargo_type)
	{
		case DAD_TEXTURE:
		case DAD_SOUND:
		case DAD_CALLINGCARD:
		case DAD_LANDMARK:
		case DAD_SCRIPT:
		case DAD_CLOTHING:
		case DAD_OBJECT:
		case DAD_NOTECARD:
		case DAD_BODYPART:
		case DAD_ANIMATION:
		case DAD_GESTURE:
		case DAD_MESH:
        case DAD_SETTINGS:
			accept = dragItemIntoFolder(inv_item, drop, tooltip_msg);
			break;
		case DAD_LINK:
			// DAD_LINK type might mean one of two asset types: AT_LINK or AT_LINK_FOLDER.
			// If we have an item of AT_LINK_FOLDER type we should process the linked
			// category being dragged or dropped into folder.
			// <FS:Ansariel> FIRE-13863: Allow moving folder links
			//if (inv_item && LLAssetType::AT_LINK_FOLDER == inv_item->getActualType())
			if (inv_item && LLAssetType::AT_LINK_FOLDER == inv_item->getActualType() && !gSavedSettings.getBOOL("FSEnableMovingFolderLinks"))
			// </FS:Ansariel>
			{
				LLInventoryCategory* linked_category = gInventory.getCategory(inv_item->getLinkedUUID());
				if (linked_category)
				{
					accept = dragCategoryIntoFolder((LLInventoryCategory*)linked_category, drop, tooltip_msg, TRUE);
				}
			}
			else
			{
				accept = dragItemIntoFolder(inv_item, drop, tooltip_msg);
			}
			break;
		case DAD_CATEGORY:
			if (LLFriendCardsManager::instance().isAnyFriendCategory(mUUID))
			{
				accept = FALSE;
			}
			else
			{
				accept = dragCategoryIntoFolder((LLInventoryCategory*)cargo_data, drop, tooltip_msg);
			}
			break;
		case DAD_ROOT_CATEGORY:
		case DAD_NONE:
			break;
		default:
			LL_WARNS() << "Unhandled cargo type for drag&drop " << cargo_type << LL_ENDL;
			break;
	}
	return accept;
}

LLViewerInventoryCategory* LLFolderBridge::getCategory() const
{
	LLViewerInventoryCategory* cat = NULL;
	LLInventoryModel* model = getInventoryModel();
	if(model)
	{
		cat = (LLViewerInventoryCategory*)model->getCategory(mUUID);
	}
	return cat;
}


// static
void LLFolderBridge::pasteClipboard(void* user_data)
{
	LLFolderBridge* self = (LLFolderBridge*)user_data;
	if(self) self->pasteFromClipboard();
}

void LLFolderBridge::createNewShirt(void* user_data)
{
	LLFolderBridge::createWearable((LLFolderBridge*)user_data, LLWearableType::WT_SHIRT);
}

void LLFolderBridge::createNewPants(void* user_data)
{
	LLFolderBridge::createWearable((LLFolderBridge*)user_data, LLWearableType::WT_PANTS);
}

void LLFolderBridge::createNewShoes(void* user_data)
{
	LLFolderBridge::createWearable((LLFolderBridge*)user_data, LLWearableType::WT_SHOES);
}

void LLFolderBridge::createNewSocks(void* user_data)
{
	LLFolderBridge::createWearable((LLFolderBridge*)user_data, LLWearableType::WT_SOCKS);
}

void LLFolderBridge::createNewJacket(void* user_data)
{
	LLFolderBridge::createWearable((LLFolderBridge*)user_data, LLWearableType::WT_JACKET);
}

void LLFolderBridge::createNewSkirt(void* user_data)
{
	LLFolderBridge::createWearable((LLFolderBridge*)user_data, LLWearableType::WT_SKIRT);
}

void LLFolderBridge::createNewGloves(void* user_data)
{
	LLFolderBridge::createWearable((LLFolderBridge*)user_data, LLWearableType::WT_GLOVES);
}

void LLFolderBridge::createNewUndershirt(void* user_data)
{
	LLFolderBridge::createWearable((LLFolderBridge*)user_data, LLWearableType::WT_UNDERSHIRT);
}

void LLFolderBridge::createNewUnderpants(void* user_data)
{
	LLFolderBridge::createWearable((LLFolderBridge*)user_data, LLWearableType::WT_UNDERPANTS);
}

void LLFolderBridge::createNewShape(void* user_data)
{
	LLFolderBridge::createWearable((LLFolderBridge*)user_data, LLWearableType::WT_SHAPE);
}

void LLFolderBridge::createNewSkin(void* user_data)
{
	LLFolderBridge::createWearable((LLFolderBridge*)user_data, LLWearableType::WT_SKIN);
}

void LLFolderBridge::createNewHair(void* user_data)
{
	LLFolderBridge::createWearable((LLFolderBridge*)user_data, LLWearableType::WT_HAIR);
}

void LLFolderBridge::createNewEyes(void* user_data)
{
	LLFolderBridge::createWearable((LLFolderBridge*)user_data, LLWearableType::WT_EYES);
}

EInventorySortGroup LLFolderBridge::getSortGroup() const
{
	LLFolderType::EType preferred_type = getPreferredType();

	if (preferred_type == LLFolderType::FT_TRASH)
	{
		return SG_TRASH_FOLDER;
	}

	//<FS:KC> Don't sort #FS folders to top
	static LLCachedControl<bool> sFSSortFSFoldersToTopPt(gSavedSettings, "FSSortFSFoldersToTop");
	if (!sFSSortFSFoldersToTopPt)
	{
		LLViewerInventoryCategory* cat = getCategory();
		if(cat)
		{
			std::string catName(cat->getName());
			if ((catName == ROOT_FIRESTORM_FOLDER) || (catName == RLV_ROOT_FOLDER) || (catName == "#Phoenix"))
			{
				return SG_NORMAL_FOLDER;
			}
		}
	}
	//</FS:KC>

	if(LLFolderType::lookupIsProtectedType(preferred_type))
	{
		return SG_SYSTEM_FOLDER;
	}

	return SG_NORMAL_FOLDER;
}


// static
void LLFolderBridge::createWearable(LLFolderBridge* bridge, LLWearableType::EType type)
{
	if(!bridge) return;
	LLUUID parent_id = bridge->getUUID();
	LLAgentWearables::createWearable(type, false, parent_id);
}

void LLFolderBridge::modifyOutfit(BOOL append)
{
	LLInventoryModel* model = getInventoryModel();
	if(!model) return;
	LLViewerInventoryCategory* cat = getCategory();
	if(!cat) return;

	// checking amount of items to wear
	U32 max_items = gSavedSettings.getU32("WearFolderLimit");
	LLInventoryModel::cat_array_t cats;
	LLInventoryModel::item_array_t items;
	LLFindWearablesEx not_worn(/*is_worn=*/ false, /*include_body_parts=*/ false);
	gInventory.collectDescendentsIf(cat->getUUID(),
		cats,
		items,
		LLInventoryModel::EXCLUDE_TRASH,
		not_worn);

	if (items.size() > max_items)
	{
		LLSD args;
		args["AMOUNT"] = llformat("%d", max_items);
		LLNotificationsUtil::add("TooManyWearables", args);
		return;
	}

	if (isAgentInventory())
	{
		LLAppearanceMgr::instance().wearInventoryCategory(cat, FALSE, append);
	}
	else
	{
		// Library, we need to copy content first
		LLAppearanceMgr::instance().wearInventoryCategory(cat, TRUE, append);
	}
}

// <FS:Ansariel> FIRE-29342: Protect folder option
bool LLFolderBridge::isProtected() const
{
	LLInventoryModel* model = getInventoryModel();
	if (model)
	{
		const uuid_set_t& categories = model->getProtectedCategories();
		return categories.find(mUUID) != categories.end();
	}

	return false;
}
// </FS:Ansariel>

// +=================================================+
// |        LLMarketplaceFolderBridge                |
// +=================================================+

// LLMarketplaceFolderBridge is a specialized LLFolderBridge for use in Marketplace Inventory panels
LLMarketplaceFolderBridge::LLMarketplaceFolderBridge(LLInventoryPanel* inventory,
                          LLFolderView* root,
                          const LLUUID& uuid) :
LLFolderBridge(inventory, root, uuid)
{
    m_depth = depth_nesting_in_marketplace(mUUID);
    m_stockCountCache = COMPUTE_STOCK_NOT_EVALUATED;
}

LLUIImagePtr LLMarketplaceFolderBridge::getIcon() const
{
	return getMarketplaceFolderIcon(FALSE);
}

LLUIImagePtr LLMarketplaceFolderBridge::getIconOpen() const
{
	return getMarketplaceFolderIcon(TRUE);
}

LLUIImagePtr LLMarketplaceFolderBridge::getMarketplaceFolderIcon(BOOL is_open) const
{
	LLFolderType::EType preferred_type = getPreferredType();
    if (!LLMarketplaceData::instance().isUpdating(getUUID()))
    {
        // Skip computation (expensive) if we're waiting for updates. Use the old value in that case.
        m_depth = depth_nesting_in_marketplace(mUUID);
    }
    if ((preferred_type == LLFolderType::FT_NONE) && (m_depth == 2))
    {
        // We override the type when in the marketplace listings folder and only for version folder
        preferred_type = LLFolderType::FT_MARKETPLACE_VERSION;
    }
	return LLUI::getUIImage(LLViewerFolderType::lookupIconName(preferred_type, is_open));
}

std::string LLMarketplaceFolderBridge::getLabelSuffix() const
{
    static LLCachedControl<F32> folder_loading_message_delay(gSavedSettings, "FolderLoadingMessageWaitTime", 0.5f);
    
    if (mIsLoading && mTimeSinceRequestStart.getElapsedTimeF32() >= folder_loading_message_delay())
    {
        return llformat(" (%s) ", LLTrans::getString("LoadingData").c_str());
    }
    
    std::string suffix = "";
    // Listing folder case
    if (LLMarketplaceData::instance().isListed(getUUID()))
    {
        suffix = llformat("%d",LLMarketplaceData::instance().getListingID(getUUID()));
        if (suffix.empty())
        {
            suffix = LLTrans::getString("MarketplaceNoID");
        }
        suffix = " (" +  suffix + ")";
        if (LLMarketplaceData::instance().getActivationState(getUUID()))
        {
            suffix += " (" +  LLTrans::getString("MarketplaceLive") + ")";
        }
    }
    // Version folder case
    else if (LLMarketplaceData::instance().isVersionFolder(getUUID()))
    {
        suffix += " (" +  LLTrans::getString("MarketplaceActive") + ")";
    }
    // Add stock amount
    bool updating = LLMarketplaceData::instance().isUpdating(getUUID());
    if (!updating)
    {
        // Skip computation (expensive) if we're waiting for update anyway. Use the old value in that case.
        m_stockCountCache = compute_stock_count(getUUID());
    }
    if (m_stockCountCache == 0)
    {
        suffix += " (" +  LLTrans::getString("MarketplaceNoStock") + ")";
    }
    else if (m_stockCountCache != COMPUTE_STOCK_INFINITE)
    {
        if (getPreferredType() == LLFolderType::FT_MARKETPLACE_STOCK)
        {
            suffix += " (" +  LLTrans::getString("MarketplaceStock");
        }
        else
        {
            suffix += " (" +  LLTrans::getString("MarketplaceMax");
        }
        if (m_stockCountCache == COMPUTE_STOCK_NOT_EVALUATED)
        {
            suffix += "=" + LLTrans::getString("MarketplaceUpdating") + ")";
        }
        else
        {
            suffix +=  "=" + llformat("%d", m_stockCountCache) + ")";
        }
    }
    // Add updating suffix
    if (updating)
    {
        suffix += " (" +  LLTrans::getString("MarketplaceUpdating") + ")";
    }
    return LLInvFVBridge::getLabelSuffix() + suffix;
}

LLFontGL::StyleFlags LLMarketplaceFolderBridge::getLabelStyle() const
{
    return (LLMarketplaceData::instance().getActivationState(getUUID()) ? LLFontGL::BOLD : LLFontGL::NORMAL);
}




// helper stuff
bool move_task_inventory_callback(const LLSD& notification, const LLSD& response, boost::shared_ptr<LLMoveInv> move_inv)
{
	LLFloaterOpenObject::LLCatAndWear* cat_and_wear = (LLFloaterOpenObject::LLCatAndWear* )move_inv->mUserData;
	LLViewerObject* object = gObjectList.findObject(move_inv->mObjectID);
	S32 option = LLNotificationsUtil::getSelectedOption(notification, response);

	if(option == 0 && object)
	{
		if (cat_and_wear && cat_and_wear->mWear) // && !cat_and_wear->mFolderResponded)
		{
			LLInventoryObject::object_list_t inventory_objects;
			object->getInventoryContents(inventory_objects);
			int contents_count = inventory_objects.size();
			LLInventoryCopyAndWearObserver* inventoryObserver = new LLInventoryCopyAndWearObserver(cat_and_wear->mCatID, contents_count, cat_and_wear->mFolderResponded,
																									cat_and_wear->mReplace);
			
			gInventory.addObserver(inventoryObserver);
		}

		two_uuids_list_t::iterator move_it;
		for (move_it = move_inv->mMoveList.begin();
			 move_it != move_inv->mMoveList.end();
			 ++move_it)
		{
			object->moveInventory(move_it->first, move_it->second);
		}

		// update the UI.
		dialog_refresh_all();
	}

	if (move_inv->mCallback)
	{
		move_inv->mCallback(option, move_inv->mUserData);
	}

	move_inv.reset(); //since notification will persist
	return false;
}

void LLFolderBridge::dropToFavorites(LLInventoryItem* inv_item)
{
	// use callback to rearrange favorite landmarks after adding
	// to have new one placed before target (on which it was dropped). See EXT-4312.
	LLPointer<AddFavoriteLandmarkCallback> cb = new AddFavoriteLandmarkCallback();
	LLInventoryPanel* panel = mInventoryPanel.get();
	LLFolderViewItem* drag_over_item = panel ? panel->getRootFolder()->getDraggingOverItem() : NULL;
	LLFolderViewModelItemInventory* view_model = drag_over_item ? static_cast<LLFolderViewModelItemInventory*>(drag_over_item->getViewModelItem()) : NULL;
	if (view_model)
	{
		cb.get()->setTargetLandmarkId(view_model->getUUID());
	}

	copy_inventory_item(
		gAgent.getID(),
		inv_item->getPermissions().getOwner(),
		inv_item->getUUID(),
		mUUID,
		std::string(),
		cb);
}

void LLFolderBridge::dropToOutfit(LLInventoryItem* inv_item, BOOL move_is_into_current_outfit)
{
	if((inv_item->getInventoryType() == LLInventoryType::IT_TEXTURE) || (inv_item->getInventoryType() == LLInventoryType::IT_SNAPSHOT))
	{
		const LLUUID &my_outifts_id = getInventoryModel()->findCategoryUUIDForType(LLFolderType::FT_MY_OUTFITS);
		if(mUUID != my_outifts_id)
		{
            // Legacy: prior to thumbnails images in outfits were used for outfit gallery.
            LLNotificationsUtil::add("ThumbnailOutfitPhoto");
		}
		return;
	}

	// BAP - should skip if dup.
	if (move_is_into_current_outfit)
	{
		LLAppearanceMgr::instance().wearItemOnAvatar(inv_item->getUUID(), true, true);
	}
	else
	{
		LLPointer<LLInventoryCallback> cb = NULL;
		link_inventory_object(mUUID, LLConstPointer<LLInventoryObject>(inv_item), cb);
	}
}

void LLFolderBridge::dropToMyOutfits(LLInventoryCategory* inv_cat)
{
    // make a folder in the My Outfits directory.
    const LLUUID dest_id = getInventoryModel()->findCategoryUUIDForType(LLFolderType::FT_MY_OUTFITS);

    // Note: creation will take time, so passing folder id to callback is slightly unreliable,
    // but so is collecting and passing descendants' ids
    inventory_func_type func = boost::bind(&LLFolderBridge::outfitFolderCreatedCallback, this, inv_cat->getUUID(), _1);
    gInventory.createNewCategory(dest_id,
                                 LLFolderType::FT_OUTFIT,
                                 inv_cat->getName(),
                                 func,
                                 inv_cat->getThumbnailUUID());
}

void LLFolderBridge::outfitFolderCreatedCallback(LLUUID cat_source_id, LLUUID cat_dest_id)
{
    LLInventoryModel::cat_array_t* categories;
    LLInventoryModel::item_array_t* items;
    getInventoryModel()->getDirectDescendentsOf(cat_source_id, categories, items);

    LLInventoryObject::const_object_list_t link_array;


    LLInventoryModel::item_array_t::iterator iter = items->begin();
    LLInventoryModel::item_array_t::iterator end = items->end();
    while (iter!=end)
    {
        const LLViewerInventoryItem* item = (*iter);
        // By this point everything is supposed to be filtered,
        // but there was a delay to create folder so something could have changed
        LLInventoryType::EType inv_type = item->getInventoryType();
        if ((inv_type == LLInventoryType::IT_WEARABLE) ||
            (inv_type == LLInventoryType::IT_GESTURE) ||
            (inv_type == LLInventoryType::IT_ATTACHMENT) ||
            (inv_type == LLInventoryType::IT_OBJECT) ||
            (inv_type == LLInventoryType::IT_SNAPSHOT) ||
            (inv_type == LLInventoryType::IT_TEXTURE))
        {
            link_array.push_back(LLConstPointer<LLInventoryObject>(item));
        }
        iter++;
    }

    if (!link_array.empty())
    {
        LLPointer<LLInventoryCallback> cb = NULL;
        link_inventory_array(cat_dest_id, link_array, cb);
    }
}

// Callback for drop item if DAMA required...
void LLFolderBridge::callback_dropItemIntoFolder(const LLSD& notification, const LLSD& response, LLInventoryItem* inv_item)
{
    S32 option = LLNotificationsUtil::getSelectedOption(notification, response);
    if (option == 0) // YES
    {
        std::string tooltip_msg;
        dragItemIntoFolder(inv_item, TRUE, tooltip_msg, FALSE);
    }
}

// Callback for drop category if DAMA required...
void LLFolderBridge::callback_dropCategoryIntoFolder(const LLSD& notification, const LLSD& response, LLInventoryCategory* inv_category)
{
    S32 option = LLNotificationsUtil::getSelectedOption(notification, response);
    if (option == 0) // YES
    {
        std::string tooltip_msg;
		dragCategoryIntoFolder(inv_category, TRUE, tooltip_msg, FALSE, FALSE);
    }
}

// This is used both for testing whether an item can be dropped
// into the folder, as well as performing the actual drop, depending
// if drop == TRUE.
BOOL LLFolderBridge::dragItemIntoFolder(LLInventoryItem* inv_item,
										BOOL drop,
										std::string& tooltip_msg,
                                        BOOL user_confirm)
{
	LLInventoryModel* model = getInventoryModel();

	if (!model || !inv_item) return FALSE;
	if (!isAgentInventory()) return FALSE; // cannot drag into library
	if (!isAgentAvatarValid()) return FALSE;
	// <FS:TT> Client LSL Bridge (also for #AO)
	if (isLockedFolder()) return FALSE;
	// </FS:TT>

	LLInventoryPanel* destination_panel = mInventoryPanel.get();
	if (!destination_panel) return false;

	LLInventoryFilter* filter = getInventoryFilter();
	if (!filter) return false;

	const LLUUID &current_outfit_id = model->findCategoryUUIDForType(LLFolderType::FT_CURRENT_OUTFIT);
	const LLUUID &favorites_id = model->findCategoryUUIDForType(LLFolderType::FT_FAVORITE);
	// <FS:Ansariel> FIRE-1392: Allow dragging all asset types into Landmarks folder
	//const LLUUID &landmarks_id = model->findCategoryUUIDForType(LLFolderType::FT_LANDMARK);
	const LLUUID &marketplacelistings_id = model->findCategoryUUIDForType(LLFolderType::FT_MARKETPLACE_LISTINGS);
	const LLUUID &my_outifts_id = model->findCategoryUUIDForType(LLFolderType::FT_MY_OUTFITS);
    const LLUUID from_folder_uuid = inv_item->getParentUUID();

	const BOOL move_is_into_current_outfit = (mUUID == current_outfit_id);
	const BOOL move_is_into_favorites = (mUUID == favorites_id);
	const BOOL move_is_into_my_outfits = (mUUID == my_outifts_id) || model->isObjectDescendentOf(mUUID, my_outifts_id);
	const BOOL move_is_into_outfit = move_is_into_my_outfits || (getCategory() && getCategory()->getPreferredType()==LLFolderType::FT_OUTFIT);
	// <FS:Ansariel> FIRE-1392: Allow dragging all asset types into Landmarks folder
	//const BOOL move_is_into_landmarks = (mUUID == landmarks_id) || model->isObjectDescendentOf(mUUID, landmarks_id);
    const BOOL move_is_into_marketplacelistings = model->isObjectDescendentOf(mUUID, marketplacelistings_id);
    const BOOL move_is_from_marketplacelistings = model->isObjectDescendentOf(inv_item->getUUID(), marketplacelistings_id);

	LLToolDragAndDrop::ESource source = LLToolDragAndDrop::getInstance()->getSource();
	BOOL accept = FALSE;
	U64 filter_types = filter->getFilterTypes();
	// We shouldn't allow to drop non recent items into recent tab (or some similar transactions)
	// while we are allowing to interact with regular filtered inventory
	BOOL use_filter = filter_types && (filter_types&LLInventoryFilter::FILTERTYPE_DATE || (filter_types&LLInventoryFilter::FILTERTYPE_OBJECT)==0);
	LLViewerObject* object = NULL;
	if(LLToolDragAndDrop::SOURCE_AGENT == source)
	{
		const LLUUID &trash_id = model->findCategoryUUIDForType(LLFolderType::FT_TRASH);

		const BOOL move_is_into_trash = (mUUID == trash_id) || model->isObjectDescendentOf(mUUID, trash_id);
		const BOOL move_is_outof_current_outfit = LLAppearanceMgr::instance().getIsInCOF(inv_item->getUUID());

		//--------------------------------------------------------------------------------
		// Determine if item can be moved.
		//

		BOOL is_movable = TRUE;

		switch (inv_item->getActualType())
		{
			case LLAssetType::AT_CATEGORY:
				is_movable = !LLFolderType::lookupIsProtectedType(((LLInventoryCategory*)inv_item)->getPreferredType());
				break;
			default:
				break;
		}
		// Can't explicitly drag things out of the COF.
		if (move_is_outof_current_outfit)
		{
			is_movable = FALSE;
		}
		
// [RLVa:KB] - Checked: 2011-03-29 (RLVa-1.3.0g) | Modified: RLVa-1.3.0g
		if ( (rlv_handler_t::isEnabled()) && (is_movable) )
		{
			if (move_is_into_current_outfit)
			{
				// RELEASE-RLVa: [RLVa-1.3.0] Keep sync'ed with code below => LLAppearanceMgr::wearItemOnAvatar() with "replace == true"
				const LLViewerInventoryItem* pItem = dynamic_cast<const LLViewerInventoryItem*>(inv_item);
				is_movable = rlvPredCanWearItem(pItem, RLV_WEAR_REPLACE);
			}
			if (is_movable)
			{
				is_movable = (!RlvFolderLocks::instance().hasLockedFolder(RLV_LOCK_ANY)) || 
					(RlvFolderLocks::instance().canMoveItem(inv_item->getUUID(), mUUID));
			}
		}
// [/RLVa:KB]

		if (move_is_into_trash)
		{
			is_movable &= inv_item->getIsLinkType() || !get_is_item_worn(inv_item->getUUID());
		}
		if (is_movable)
		{
			// Don't allow creating duplicates in the Calling Card/Friends
			// subfolders, see bug EXT-1599. Check is item direct descendent
			// of target folder and forbid item's movement if it so.
			// Note: isItemDirectDescendentOfCategory checks if
			// passed category is in the Calling Card/Friends folder
			is_movable &= !LLFriendCardsManager::instance().isObjDirectDescendentOfCategory(inv_item, getCategory());
		}

		// 
		//--------------------------------------------------------------------------------
		
		//--------------------------------------------------------------------------------
		// Determine if item can be moved & dropped
		// Note: if user_confirm is false, we already went through those accept logic test and can skip them

		accept = TRUE;

		if (user_confirm && !is_movable)
		{
			accept = FALSE;
		}
		else if (user_confirm && (mUUID == inv_item->getParentUUID()) && !move_is_into_favorites)
		{
			accept = FALSE;
		}
		else if (user_confirm && (move_is_into_current_outfit || move_is_into_outfit))
		{
			accept = can_move_to_outfit(inv_item, move_is_into_current_outfit);
		}
		// <FS:Ansariel> FIRE-1392: Allow dragging all asset types into Landmarks folder
		//else if (user_confirm && (move_is_into_favorites || move_is_into_landmarks))
		else if (user_confirm && move_is_into_favorites)
		// </FS:Ansariel>
		{
			accept = can_move_to_landmarks(inv_item);
		}
		else if (user_confirm && move_is_into_marketplacelistings)
		{
            const LLViewerInventoryCategory * master_folder = model->getFirstDescendantOf(marketplacelistings_id, mUUID);
            LLViewerInventoryCategory * dest_folder = getCategory();
            accept = can_move_item_to_marketplace(master_folder, dest_folder, inv_item, tooltip_msg, LLToolDragAndDrop::instance().getCargoCount() - LLToolDragAndDrop::instance().getCargoIndex());
		}

        // Check that the folder can accept this item based on folder/item type compatibility (e.g. stock folder compatibility)
        if (user_confirm && accept)
        {
            LLViewerInventoryCategory * dest_folder = getCategory();
            accept = dest_folder->acceptItem(inv_item);
        }
        
		LLInventoryPanel* active_panel = LLInventoryPanel::getActiveInventoryPanel(FALSE);

		// Check whether the item being dragged from active inventory panel
		// passes the filter of the destination panel.
		// <FS:Ansariel> Allow drag and drop in inventory regardless of filter (e.g. Recent)
		//if (user_confirm && accept && active_panel && use_filter)
		//{
		//	LLFolderViewItem* fv_item =   active_panel->getItemByID(inv_item->getUUID());
		//	if (!fv_item) return false;

		//	accept = filter->check(fv_item->getViewModelItem());
		//}
		// </FS:Ansariel>

		if (accept && drop)
		{
			if (inv_item->getType() == LLAssetType::AT_GESTURE
				&& LLGestureMgr::instance().isGestureActive(inv_item->getUUID()) && move_is_into_trash)
			{
				LLGestureMgr::instance().deactivateGesture(inv_item->getUUID());
			}
			// If an item is being dragged between windows, unselect everything in the active window 
			// so that we don't follow the selection to its new location (which is very annoying).
                        // RN: a better solution would be to deselect automatically when an   item is moved
			// and then select any item that is dropped only in the panel that it   is dropped in
			if (active_panel && (destination_panel != active_panel))
            {
                active_panel->unSelectAll();
            }
            // Dropping in or out of marketplace needs (sometimes) confirmation
            if (user_confirm && (move_is_from_marketplacelistings || move_is_into_marketplacelistings))
            {
                if ((move_is_from_marketplacelistings && (LLMarketplaceData::instance().isInActiveFolder(inv_item->getUUID())
                                                       || LLMarketplaceData::instance().isListedAndActive(inv_item->getUUID()))) ||
                    (move_is_into_marketplacelistings && LLMarketplaceData::instance().isInActiveFolder(mUUID)))
                {
                    LLNotificationsUtil::add("ConfirmMerchantActiveChange", LLSD(), LLSD(), boost::bind(&LLFolderBridge::callback_dropItemIntoFolder, this, _1, _2, inv_item));
                    return true;
                }
                if (move_is_into_marketplacelistings && !move_is_from_marketplacelistings)
                {
                    LLNotificationsUtil::add("ConfirmMerchantMoveInventory", LLSD(), LLSD(), boost::bind(&LLFolderBridge::callback_dropItemIntoFolder, this, _1, _2, inv_item));
                    return true;
                }
            }

			//--------------------------------------------------------------------------------
			// Destination folder logic
			// 

			// REORDER
			// (only reorder the item in Favorites folder)
			if ((mUUID == inv_item->getParentUUID()) && move_is_into_favorites)
			{
				LLFolderViewItem* itemp = destination_panel->getRootFolder()->getDraggingOverItem();
				if (itemp)
				{
                    LLUUID srcItemId = inv_item->getUUID();
					LLUUID destItemId = static_cast<LLFolderViewModelItemInventory*>(itemp->getViewModelItem())->getUUID();
					LLFavoritesOrderStorage::instance().rearrangeFavoriteLandmarks(srcItemId, destItemId);
				}
			}

			// FAVORITES folder
			// (copy the item)
			else if (move_is_into_favorites)
			{
				dropToFavorites(inv_item);
			}
			// CURRENT OUTFIT or OUTFIT folder
			// (link the item)
			else if (move_is_into_current_outfit || move_is_into_outfit)
			{
				dropToOutfit(inv_item, move_is_into_current_outfit);
			}
            // MARKETPLACE LISTINGS folder
            // Move the item
            else if (move_is_into_marketplacelistings)
            {
                move_item_to_marketplacelistings(inv_item, mUUID);
            }
			// NORMAL or TRASH folder
			// (move the item, restamp if into trash)
			else
			{
				// set up observer to select item once drag and drop from inbox is complete 
				if (gInventory.isObjectDescendentOf(inv_item->getUUID(), gInventory.findCategoryUUIDForType(LLFolderType::FT_INBOX)))
				{
					set_dad_inbox_object(inv_item->getUUID());
				}

				LLInvFVBridge::changeItemParent(
					model,
					(LLViewerInventoryItem*)inv_item,
					mUUID,
					move_is_into_trash);
			}
            
            if (move_is_from_marketplacelistings)
            {
                // If we move from an active (listed) listing, checks that it's still valid, if not, unlist
                LLUUID version_folder_id = LLMarketplaceData::instance().getActiveFolder(from_folder_uuid);
                if (version_folder_id.notNull())
                {
                    LLMarketplaceValidator::getInstance()->validateMarketplaceListings(
                        version_folder_id,
                        [version_folder_id](bool result)
                    {
                        if (!result)
                        {
                            LLMarketplaceData::instance().activateListing(version_folder_id, false);
                        }
                    });
                }
            }

			//
			//--------------------------------------------------------------------------------
		}
	}
	else if (LLToolDragAndDrop::SOURCE_WORLD == source)
	{
		// Make sure the object exists. If we allowed dragging from
		// anonymous objects, it would be possible to bypass
		// permissions.
		object = gObjectList.findObject(inv_item->getParentUUID());
		if (!object)
		{
			LL_INFOS() << "Object not found for drop." << LL_ENDL;
			return FALSE;
		}

		// coming from a task. Need to figure out if the person can
		// move/copy this item.
		LLPermissions perm(inv_item->getPermissions());
		BOOL is_move = FALSE;
		if ((perm.allowCopyBy(gAgent.getID(), gAgent.getGroupID())
			&& perm.allowTransferTo(gAgent.getID())))
			// || gAgent.isGodlike())
		{
			accept = TRUE;
		}
		else if(object->permYouOwner())
		{
			// If the object cannot be copied, but the object the
			// inventory is owned by the agent, then the item can be
			// moved from the task to agent inventory.
			is_move = TRUE;
			accept = TRUE;
		}

		// Don't allow placing an original item into Current Outfit or an outfit folder
		// because they must contain only links to wearable items.
		// *TODO: Probably we should create a link to an item if it was dragged to outfit or COF.
		if (move_is_into_current_outfit || move_is_into_outfit)
		{
			accept = FALSE;
		}
		// Don't allow to move a single item to Favorites or Landmarks
		// if it is not a landmark or a link to a landmark.
		// <FS:Ansariel> FIRE-1392: Allow dragging all asset types into Landmarks folder
		//else if ((move_is_into_favorites || move_is_into_landmarks)
		else if (move_is_into_favorites
		// </FS:Ansariel>
				 && !can_move_to_landmarks(inv_item))
		{
			accept = FALSE;
		}
		else if (move_is_into_marketplacelistings)
		{
			tooltip_msg = LLTrans::getString("TooltipOutboxNotInInventory");
			accept = FALSE;
		}
		
		// Check whether the item being dragged from in world
		// passes the filter of the destination panel.
		// <FS:Ansariel> Allow dropping from inworld objects regardless of filter
		//if (accept && use_filter)
		//{
		//	accept = filter->check(inv_item);
		//}
		// </FS:Ansariel>

		if (accept && drop)
		{
            boost::shared_ptr<LLMoveInv> move_inv (new LLMoveInv());
			move_inv->mObjectID = inv_item->getParentUUID();
			two_uuids_t item_pair(mUUID, inv_item->getUUID());
			move_inv->mMoveList.push_back(item_pair);
			move_inv->mCallback = NULL;
			move_inv->mUserData = NULL;
			if(is_move)
			{
				warn_move_inventory(object, move_inv);
			}
			else
			{
				// store dad inventory item to select added one later. See EXT-4347
				set_dad_inventory_item(inv_item, mUUID);

				LLNotification::Params params("MoveInventoryFromObject");
				params.functor.function(boost::bind(move_task_inventory_callback, _1, _2, move_inv));
				LLNotifications::instance().forceResponse(params, 0);
			}
		}
	}
	else if(LLToolDragAndDrop::SOURCE_NOTECARD == source)
	{
		if (move_is_into_marketplacelistings)
		{
			tooltip_msg = LLTrans::getString("TooltipOutboxNotInInventory");
			accept = FALSE;
		}
		else if ((inv_item->getActualType() == LLAssetType::AT_SETTINGS) && !LLEnvironment::instance().isInventoryEnabled())
		{
			tooltip_msg = LLTrans::getString("NoEnvironmentSettings");
			accept = FALSE;
		}
		else
		{
			// Don't allow placing an original item from a notecard to Current Outfit or an outfit folder
			// because they must contain only links to wearable items.
			accept = !(move_is_into_current_outfit || move_is_into_outfit);
		}
		
		// Check whether the item being dragged from notecard
		// passes the filter of the destination panel.
		// <FS:Ansariel> Allow dropping from notecards regardless of filter
		//if (accept && use_filter)
		//{
		//	accept = filter->check(inv_item);
		//}
		// </FS:Ansariel>

		if (accept && drop)
		{
			copy_inventory_from_notecard(mUUID,  // Drop to the chosen destination folder
										 LLToolDragAndDrop::getInstance()->getObjectID(),
										 LLToolDragAndDrop::getInstance()->getSourceID(),
										 inv_item);
		}
	}
	else if(LLToolDragAndDrop::SOURCE_LIBRARY == source)
	{
		LLViewerInventoryItem* item = (LLViewerInventoryItem*)inv_item;
		if(item && item->isFinished())
		{
			accept = TRUE;

			if (move_is_into_marketplacelistings)
			{
				tooltip_msg = LLTrans::getString("TooltipOutboxNotInInventory");
				accept = FALSE;
			}
			else if (move_is_into_current_outfit || move_is_into_outfit)
			{
				accept = can_move_to_outfit(inv_item, move_is_into_current_outfit);
			}
			// Don't allow to move a single item to Favorites or Landmarks
			// if it is not a landmark or a link to a landmark.
			// <FS:Ansariel> FIRE-1392: Allow dragging all asset types into Landmarks folder
			//else if (move_is_into_favorites || move_is_into_landmarks)
			else if (move_is_into_favorites)
			// </FS:Ansariel>
			{
				accept = can_move_to_landmarks(inv_item);
			}

			LLInventoryPanel* active_panel = LLInventoryPanel::getActiveInventoryPanel(FALSE);

			// Check whether the item being dragged from the library
			// passes the filter of the destination panel.
			if (accept && active_panel && use_filter)
			{
				LLFolderViewItem* fv_item =   active_panel->getItemByID(inv_item->getUUID());
				if (!fv_item) return false;

				accept = filter->check(fv_item->getViewModelItem());
			}

			if (accept && drop)
			{
				// FAVORITES folder
				// (copy the item)
				if (move_is_into_favorites)
				{
					dropToFavorites(inv_item);
				}
				// CURRENT OUTFIT or OUTFIT folder
				// (link the item)
				else if (move_is_into_current_outfit || move_is_into_outfit)
				{
					dropToOutfit(inv_item, move_is_into_current_outfit);
				}
				else
				{
					copy_inventory_item(
						gAgent.getID(),
						inv_item->getPermissions().getOwner(),
						inv_item->getUUID(),
						mUUID,
						std::string(),
						LLPointer<LLInventoryCallback>(NULL));
				}
			}
		}
	}
	else
	{
		LL_WARNS() << "unhandled drag source" << LL_ENDL;
	}
	return accept;
}

// <FS:CR> Left unused from FIRE-7219
#if 0
// static
bool check_category(LLInventoryModel* model,
					const LLUUID& cat_id,
					LLInventoryPanel* active_panel,
					LLInventoryFilter* filter)
{
	if (!model || !active_panel || !filter)
		return false;

	if (!filter->checkFolder(cat_id))
	{
		return false;
	}

	LLInventoryModel::cat_array_t descendent_categories;
	LLInventoryModel::item_array_t descendent_items;
	model->collectDescendents(cat_id, descendent_categories, descendent_items, TRUE);

	S32 num_descendent_categories = descendent_categories.size();
	S32 num_descendent_items = descendent_items.size();

	if (num_descendent_categories + num_descendent_items == 0)
	{
		// Empty folder should be checked as any other folder view item.
		// If we are filtering by date the folder should not pass because
		// it doesn't have its own creation date. See LLInvFVBridge::getCreationDate().
		return check_item(cat_id, active_panel, filter);
	}

	for (S32 i = 0; i < num_descendent_categories; ++i)
	{
		LLInventoryCategory* category = descendent_categories[i];
		if(!check_category(model, category->getUUID(), active_panel, filter))
		{
			return false;
		}
	}

	for (S32 i = 0; i < num_descendent_items; ++i)
	{
		LLViewerInventoryItem* item = descendent_items[i];
		if(!check_item(item->getUUID(), active_panel, filter))
		{
			return false;
		}
	}

	return true;
}

// static
bool check_item(const LLUUID& item_id,
				LLInventoryPanel* active_panel,
				LLInventoryFilter* filter)
{
	if (!active_panel || !filter) return false;

	LLFolderViewItem* fv_item = active_panel->getItemByID(item_id);
	if (!fv_item) return false;

	return filter->check(fv_item->getViewModelItem());
}
#endif // 0
// <FS:CR> Unused 2013.10.12

// <FS:Ansariel> Special for locked folders
bool LLFolderBridge::isLocked() const
{
	static LLCachedControl<bool> LockAOFolders(gSavedPerAccountSettings, "LockAOFolders");
	static LLCachedControl<bool> LockBridgeFolder(gSavedPerAccountSettings, "LockBridgeFolder");
	static LLCachedControl<bool> LockWearableFavoritesFolders(gSavedPerAccountSettings, "LockWearableFavoritesFolders");

	return ((mUUID == AOEngine::instance().getAOFolder() && LockAOFolders) ||
		(mUUID == FSLSLBridge::instance().getBridgeFolder() && LockBridgeFolder) ||
		(mUUID == FSFloaterWearableFavorites::getFavoritesFolder() && LockWearableFavoritesFolders));
}
// </FS:Ansariel>

// +=================================================+
// |        LLTextureBridge                          |
// +=================================================+

LLUIImagePtr LLTextureBridge::getIcon() const
{
	return LLInventoryIcon::getIcon(LLAssetType::AT_TEXTURE, mInvType);
}

void LLTextureBridge::openItem()
{
	LLViewerInventoryItem* item = getItem();

	if (item)
	{
		LLInvFVBridgeAction::doAction(item->getType(),mUUID,getInventoryModel());
	}
}

bool LLTextureBridge::canSaveTexture(void)
{
	const LLInventoryModel* model = getInventoryModel();
	if(!model) 
	{
		return false;
	}
	
// [RLVa:KB] - Checked: RLVa-2.2 (@viewtexture)
	if (!RlvActions::canPreviewTextures())
	{
		return false;
	}
// [/RLVa:KB]

	const LLViewerInventoryItem *item = model->getItem(mUUID);
	if (item)
	{
		return item->checkPermissionsSet(PERM_ITEM_UNRESTRICTED);
	}
	return false;
}

void LLTextureBridge::buildContextMenu(LLMenuGL& menu, U32 flags)
{
	LL_DEBUGS() << "LLTextureBridge::buildContextMenu()" << LL_ENDL;
	menuentry_vec_t items;
	menuentry_vec_t disabled_items;
	if(isItemInTrash())
	{
		addTrashContextMenuOptions(items, disabled_items);
	}	
    else if (isMarketplaceListingsFolder())
    {
		addMarketplaceContextMenuOptions(flags, items, disabled_items);
		items.push_back(std::string("Properties"));
		getClipboardEntries(false, items, disabled_items, flags);
    }
	else
	{
		items.push_back(std::string("Share"));
		if (!canShare())
		{
			disabled_items.push_back(std::string("Share"));
		}

		addOpenRightClickMenuOption(items);
		items.push_back(std::string("Properties"));

		getClipboardEntries(true, items, disabled_items, flags);

		items.push_back(std::string("Texture Separator"));
		
        if ((flags & ITEM_IN_MULTI_SELECTION) != 0)
        {
            items.push_back(std::string("Save Selected As"));
        }
        else
        {
            items.push_back(std::string("Save As"));
            if (!canSaveTexture())
            {
                disabled_items.push_back(std::string("Save As"));
            }
        }
        items.push_back(std::string("Wearable And Object Separator")); // <FS:Ansariel> Add separator

// [RLVa:KB] - Checked: 2010-03-01 (RLVa-1.2.0b) | Modified: RLVa-1.1.0a
		if (rlv_handler_t::isEnabled())
		{
			const LLInventoryObject* pItem = getInventoryObject();
			if (pItem && gRlvHandler.hasBehaviour(RLV_BHVR_VIEWTEXTURE))
			{
				disabled_items.push_back(std::string("Open"));
			}
		}
// [/RLVa:KB]
	}
	addLinkReplaceMenuOption(items, disabled_items);

	// <FS:Ansariel> Move to default folder
	addMoveToDefaultFolderMenuOption(items);

	hide_context_entries(menu, items, disabled_items);	
}

// virtual
void LLTextureBridge::performAction(LLInventoryModel* model, std::string action)
{
	if ("save_as" == action)
	{
		LLPreviewTexture* preview_texture = LLFloaterReg::getTypedInstance<LLPreviewTexture>("preview_texture", mUUID);
		if (preview_texture)
		{
			preview_texture->openToSave();
			preview_texture->saveAs();
		}
	}
    else if ("save_selected_as" == action)
    {
        openItem();
        if (canSaveTexture())
        {
            LLPreviewTexture* preview_texture = LLFloaterReg::getTypedInstance<LLPreviewTexture>("preview_texture", mUUID);
            if (preview_texture)
            {
                preview_texture->saveMultipleToFile(mFileName);
            }
        }
        else
        {
            LL_WARNS() << "You don't have permission to save " << getName() << " to disk." << LL_ENDL;
        }

    }
	else LLItemBridge::performAction(model, action);
}

// +=================================================+
// |        LLSoundBridge                            |
// +=================================================+

void LLSoundBridge::openItem()
{
	const LLViewerInventoryItem* item = getItem();
	if (item)
	{
		LLInvFVBridgeAction::doAction(item->getType(),mUUID,getInventoryModel());
	}
}

void LLSoundBridge::openSoundPreview(void* which)
{
	LLSoundBridge *me = (LLSoundBridge *)which;
	LLFloaterReg::showInstance("preview_sound", LLSD(me->mUUID), TAKE_FOCUS_YES);
}

void LLSoundBridge::buildContextMenu(LLMenuGL& menu, U32 flags)
{
	LL_DEBUGS() << "LLSoundBridge::buildContextMenu()" << LL_ENDL;
	menuentry_vec_t items;
	menuentry_vec_t disabled_items;

    if (isMarketplaceListingsFolder())
    {
		addMarketplaceContextMenuOptions(flags, items, disabled_items);
		items.push_back(std::string("Properties"));
		getClipboardEntries(false, items, disabled_items, flags);
    }
	else
	{
		if (isItemInTrash())
		{
			addTrashContextMenuOptions(items, disabled_items);
		}	
		else
		{
			items.push_back(std::string("Share"));
			if (!canShare())
			{
				disabled_items.push_back(std::string("Share"));
			}
			items.push_back(std::string("Sound Open"));
			items.push_back(std::string("Properties"));

			getClipboardEntries(true, items, disabled_items, flags);
		}

		items.push_back(std::string("Sound Separator"));
		items.push_back(std::string("Sound Play"));
	}

	addLinkReplaceMenuOption(items, disabled_items);

	// <FS:Ansariel> Move to default folder
	addMoveToDefaultFolderMenuOption(items);

	hide_context_entries(menu, items, disabled_items);
}

void LLSoundBridge::performAction(LLInventoryModel* model, std::string action)
{
	if ("sound_play" == action)
	{
		LLViewerInventoryItem* item = getItem();
		if(item)
		{
			send_sound_trigger(item->getAssetUUID(), SOUND_GAIN);
		}
	}
	else if ("open" == action)
	{
		openSoundPreview((void*)this);
	}
	else LLItemBridge::performAction(model, action);
}

// +=================================================+
// |        LLLandmarkBridge                         |
// +=================================================+

LLLandmarkBridge::LLLandmarkBridge(LLInventoryPanel* inventory, 
								   LLFolderView* root,
								   const LLUUID& uuid, 
								   U32 flags/* = 0x00*/) :
	LLItemBridge(inventory, root, uuid)
{
	mVisited = FALSE;
	if (flags & LLInventoryItemFlags::II_FLAGS_LANDMARK_VISITED)
	{
		mVisited = TRUE;
	}
}

LLUIImagePtr LLLandmarkBridge::getIcon() const
{
	return LLInventoryIcon::getIcon(LLAssetType::AT_LANDMARK, LLInventoryType::IT_LANDMARK, mVisited, FALSE);
}

void LLLandmarkBridge::buildContextMenu(LLMenuGL& menu, U32 flags)
{
	menuentry_vec_t items;
	menuentry_vec_t disabled_items;

	LL_DEBUGS() << "LLLandmarkBridge::buildContextMenu()" << LL_ENDL;
    if (isMarketplaceListingsFolder())
    {
		addMarketplaceContextMenuOptions(flags, items, disabled_items);
		items.push_back(std::string("Properties"));
		getClipboardEntries(false, items, disabled_items, flags);
    }
	else
	{
		if(isItemInTrash())
		{
			addTrashContextMenuOptions(items, disabled_items);
		}	
		else
		{
			items.push_back(std::string("Share"));
			if (!canShare())
			{
				disabled_items.push_back(std::string("Share"));
			}
			items.push_back(std::string("Landmark Open"));
			items.push_back(std::string("Properties"));

			getClipboardEntries(true, items, disabled_items, flags);
		}

		items.push_back(std::string("Landmark Separator"));
		items.push_back(std::string("url_copy"));
		items.push_back(std::string("About Landmark"));
		items.push_back(std::string("show_on_map"));
	}

	// Disable "About Landmark" menu item for
	// multiple landmarks selected. Only one landmark
	// info panel can be shown at a time.
	if ((flags & FIRST_SELECTED_ITEM) == 0)
	{
		disabled_items.push_back(std::string("url_copy"));
		disabled_items.push_back(std::string("About Landmark"));
	}

	addLinkReplaceMenuOption(items, disabled_items);

	// <FS:Ansariel> Move to default folder
	addMoveToDefaultFolderMenuOption(items);

	hide_context_entries(menu, items, disabled_items);
}

// Convenience function for the two functions below.
void teleport_via_landmark(const LLUUID& asset_id)
{
	gAgent.teleportViaLandmark( asset_id );

	// we now automatically track the landmark you're teleporting to
	// because you'll probably arrive at a telehub instead
	LLFloaterWorldMap* floater_world_map = LLFloaterWorldMap::getInstance();
	if( floater_world_map )
	{
		floater_world_map->trackLandmark( asset_id );
	}
}

// virtual
void LLLandmarkBridge::performAction(LLInventoryModel* model, std::string action)
{
	if ("teleport" == action)
	{
		LLViewerInventoryItem* item = getItem();
		if(item)
		{
			teleport_via_landmark(item->getAssetUUID());
		}
	}
	else if ("about" == action)
	{
		LLViewerInventoryItem* item = getItem();
		if(item)
		{
			LLSD key;
			key["type"] = "landmark";
			key["id"] = item->getUUID();

			// <FS:Ansariel> FIRE-817: Separate place details floater
			//LLFloaterSidePanelContainer::showPanel("places", key);
			FSFloaterPlaceDetails::showPlaceDetails(key);
			// </FS:Ansariel>
		}
	}
	else
	{
		LLItemBridge::performAction(model, action);
	}
}

static bool open_landmark_callback(const LLSD& notification, const LLSD& response)
{
	S32 option = LLNotificationsUtil::getSelectedOption(notification, response);

	LLUUID asset_id = notification["payload"]["asset_id"].asUUID();
	if (option == 0)
	{
		teleport_via_landmark(asset_id);
	}

	return false;
}
static LLNotificationFunctorRegistration open_landmark_callback_reg("TeleportFromLandmark", open_landmark_callback);


void LLLandmarkBridge::openItem()
{
	LLViewerInventoryItem* item = getItem();

	if (item)
	{
		LLInvFVBridgeAction::doAction(item->getType(),mUUID,getInventoryModel());
	}
}


// +=================================================+
// |        LLCallingCardObserver                    |
// +=================================================+
class LLCallingCardObserver : public LLFriendObserver
{
public:
	LLCallingCardObserver(LLCallingCardBridge* bridge) : mBridgep(bridge) {}
	virtual ~LLCallingCardObserver() { mBridgep = NULL; }
    virtual void changed(U32 mask)
    {
        if (mask & LLFriendObserver::ONLINE)
        {
            mBridgep->refreshFolderViewItem();
            mBridgep->checkSearchBySuffixChanges();
        }
    }
protected:
	LLCallingCardBridge* mBridgep;
};

// +=================================================+
// |        LLCallingCardBridge                      |
// +=================================================+

LLCallingCardBridge::LLCallingCardBridge(LLInventoryPanel* inventory, 
										 LLFolderView* root,
										 const LLUUID& uuid ) :
	LLItemBridge(inventory, root, uuid)
{
    mObserver = new LLCallingCardObserver(this);
    mCreatorUUID = getItem()->getCreatorUUID();
    LLAvatarTracker::instance().addParticularFriendObserver(mCreatorUUID, mObserver);
}

LLCallingCardBridge::~LLCallingCardBridge()
{
    LLAvatarTracker::instance().removeParticularFriendObserver(mCreatorUUID, mObserver);

    delete mObserver;
}

void LLCallingCardBridge::refreshFolderViewItem()
{
	LLInventoryPanel* panel = mInventoryPanel.get();
	LLFolderViewItem* itemp = panel ? panel->getItemByID(mUUID) : NULL;
	if (itemp)
	{
		itemp->refresh();
	}
}

void LLCallingCardBridge::checkSearchBySuffixChanges()
{
	if (!mDisplayName.empty())
	{
		// changes in mDisplayName are processed by rename function and here it will be always same
		// suffixes are also of fixed length, and we are processing change of one at a time,
		// so it should be safe to use length (note: mSearchableName is capitalized)
		S32 old_length = mSearchableName.length();
		S32 new_length = mDisplayName.length() + getLabelSuffix().length();
		if (old_length == new_length)
		{
			return;
		}
		mSearchableName.assign(mDisplayName);
		mSearchableName.append(getLabelSuffix());
		LLStringUtil::toUpper(mSearchableName);
		if (new_length<old_length)
		{
			LLInventoryFilter* filter = getInventoryFilter();
			if (filter && mPassedFilter && mSearchableName.find(filter->getFilterSubString()) == std::string::npos)
			{
				// string no longer contains substring 
				// we either have to update all parents manually or restart filter.
				// dirtyFilter will not work here due to obsolete descendants' generations 
				getInventoryFilter()->setModified(LLFolderViewFilter::FILTER_MORE_RESTRICTIVE);
			}
		}
		else
		{
			if (getInventoryFilter())
			{
				// mSearchableName became longer, we gained additional suffix and need to repeat filter check.
				dirtyFilter();
			}
		}
	}
}

// virtual
void LLCallingCardBridge::performAction(LLInventoryModel* model, std::string action)
{
	if ("begin_im" == action)
	{
		LLViewerInventoryItem *item = getItem();
		if (item && (item->getCreatorUUID() != gAgent.getID()) &&
			(!item->getCreatorUUID().isNull()))
		{
			std::string callingcard_name = LLCacheName::getDefaultName();
			LLAvatarName av_name;
			if (LLAvatarNameCache::get(item->getCreatorUUID(), &av_name))
			{
				callingcard_name = av_name.getCompleteName();
			}

			// <FS:Ansariel> [FS Communication UI]
// [RLVa:KB] - Checked: 2013-05-08 (RLVa-1.4.9)
			//if ( (!RlvActions::canStartIM(item->getCreatorUUID())) && (!RlvActions::hasOpenP2PSession(item->getCreatorUUID())) )
			//{
			//	make_ui_sound("UISndInvalidOp");
			//	RlvUtil::notifyBlocked(RLV_STRING_BLOCKED_STARTIM, LLSD().with("RECIPIENT", LLSLURL("agent", item->getCreatorUUID(), "completename").getSLURLString()));
			//	return;
			//}
// [/RLVa:KB]

			//LLUUID session_id = gIMMgr->addSession(callingcard_name, IM_NOTHING_SPECIAL, item->getCreatorUUID());
			//if (session_id != LLUUID::null)
			//{
			//	LLFloaterIMContainer::getInstance()->showConversation(session_id);
			//}
			LLAvatarActions::startIM(item->getCreatorUUID());
			// </FS:Ansariel> [FS Communication UI]
		}
	}
	else if ("lure" == action)
	{
		LLViewerInventoryItem *item = getItem();
		if (item && (item->getCreatorUUID() != gAgent.getID()) &&
			(!item->getCreatorUUID().isNull()))
		{
			LLAvatarActions::offerTeleport(item->getCreatorUUID());
		}
	}
	else if ("request_lure" == action)
	{
		LLViewerInventoryItem *item = getItem();
		if (item && (item->getCreatorUUID() != gAgent.getID()) &&
			(!item->getCreatorUUID().isNull()))
		{
			LLAvatarActions::teleportRequest(item->getCreatorUUID());
		}
	}

	else LLItemBridge::performAction(model, action);
}

LLUIImagePtr LLCallingCardBridge::getIcon() const
{
	BOOL online = FALSE;
	LLViewerInventoryItem* item = getItem();
	if(item)
	{
		online = LLAvatarTracker::instance().isBuddyOnline(item->getCreatorUUID());
	}
	return LLInventoryIcon::getIcon(LLAssetType::AT_CALLINGCARD, LLInventoryType::IT_CALLINGCARD, online, FALSE);
}

std::string LLCallingCardBridge::getLabelSuffix() const
{
	LLViewerInventoryItem* item = getItem();
	if( item && LLAvatarTracker::instance().isBuddyOnline(item->getCreatorUUID()) )
	{
		// <FS:Ansariel> FIRE-17715: Make "online" suffix in calling card folder localizable
		//return LLItemBridge::getLabelSuffix() + " online";
		return LLItemBridge::getLabelSuffix() + " " + LLTrans::getString("CallingCardOnlineLabelSuffix");
		// </FS:Ansariel>
	}
	else
	{
		return LLItemBridge::getLabelSuffix();
	}
}

void LLCallingCardBridge::openItem()
{
	LLViewerInventoryItem* item = getItem();

	if (item)
	{
		LLInvFVBridgeAction::doAction(item->getType(),mUUID,getInventoryModel());
	}
/*
  LLViewerInventoryItem* item = getItem();
  if(item && !item->getCreatorUUID().isNull())
  {
  LLAvatarActions::showProfile(item->getCreatorUUID());
  }
*/
}

void LLCallingCardBridge::buildContextMenu(LLMenuGL& menu, U32 flags)
{
	LL_DEBUGS() << "LLCallingCardBridge::buildContextMenu()" << LL_ENDL;
	menuentry_vec_t items;
	menuentry_vec_t disabled_items;

	if(isItemInTrash())
	{
		addTrashContextMenuOptions(items, disabled_items);
	}	
    else if (isMarketplaceListingsFolder())
    {
		addMarketplaceContextMenuOptions(flags, items, disabled_items);
		items.push_back(std::string("Properties"));
		getClipboardEntries(false, items, disabled_items, flags);
    }
	else
	{
		items.push_back(std::string("Share"));
		if (!canShare())
		{
			disabled_items.push_back(std::string("Share"));
		}
		if ((flags & FIRST_SELECTED_ITEM) == 0)
		{
		disabled_items.push_back(std::string("Open"));
		}
		addOpenRightClickMenuOption(items);
		items.push_back(std::string("Properties"));

		getClipboardEntries(true, items, disabled_items, flags);

		LLInventoryItem* item = getItem();
		BOOL good_card = (item
						  && (LLUUID::null != item->getCreatorUUID())
						  && (item->getCreatorUUID() != gAgent.getID()));
		BOOL user_online = FALSE;
		if (item)
		{
			user_online = (LLAvatarTracker::instance().isBuddyOnline(item->getCreatorUUID()));
		}
		items.push_back(std::string("Send Instant Message Separator"));
		items.push_back(std::string("Send Instant Message"));
		items.push_back(std::string("Offer Teleport..."));
		items.push_back(std::string("Request Teleport..."));
		items.push_back(std::string("Conference Chat"));

		if (!good_card)
		{
			disabled_items.push_back(std::string("Send Instant Message"));
		}
		if (!good_card || !user_online)
		{
			disabled_items.push_back(std::string("Offer Teleport..."));
			disabled_items.push_back(std::string("Request Teleport..."));
			disabled_items.push_back(std::string("Conference Chat"));
		}
	}
	addLinkReplaceMenuOption(items, disabled_items);

	// <FS:Ansariel> Move to default folder
	addMoveToDefaultFolderMenuOption(items);

	hide_context_entries(menu, items, disabled_items);
}

BOOL LLCallingCardBridge::dragOrDrop(MASK mask, BOOL drop,
									 EDragAndDropType cargo_type,
									 void* cargo_data,
									 std::string& tooltip_msg)
{
	LLViewerInventoryItem* item = getItem();
	BOOL rv = FALSE;
	if(item)
	{
// [RLVa:KB] - @share
		if ( (RlvActions::isRlvEnabled()) && (!RlvActions::canGiveInventory(item->getCreatorUUID())) )
		{
			if (drop)
			{
				RlvUtil::notifyBlocked(RlvStringKeys::Blocked::Share, LLSD().with("RECIPIENT", LLSLURL("agent", item->getCreatorUUID(), "completename").getSLURLString()));
			}
			// We should return false but our caller uses the return value as both 'will accept' *and* 'was handled' so
			// returning false will result in the dropped item being moved when it is blocked.
			return true;
		}
// [/RLVa:KB]

		// check the type
		switch(cargo_type)
		{
			case DAD_TEXTURE:
			case DAD_SOUND:
			case DAD_LANDMARK:
			case DAD_SCRIPT:
			case DAD_CLOTHING:
			case DAD_OBJECT:
			case DAD_NOTECARD:
			case DAD_BODYPART:
			case DAD_ANIMATION:
			case DAD_GESTURE:
			case DAD_MESH:
            case DAD_SETTINGS:
			{
				LLInventoryItem* inv_item = (LLInventoryItem*)cargo_data;
				const LLPermissions& perm = inv_item->getPermissions();
				if(gInventory.getItem(inv_item->getUUID())
				   && perm.allowOperationBy(PERM_TRANSFER, gAgent.getID()))
				{
					rv = TRUE;
					if(drop)
					{
						LLGiveInventory::doGiveInventoryItem(item->getCreatorUUID(),
														 (LLInventoryItem*)cargo_data);
					}
				}
				else
				{
					// It's not in the user's inventory (it's probably in
					// an object's contents), so disallow dragging it here.
					// You can't give something you don't yet have.
					rv = FALSE;
				}
				break;
			}
			case DAD_CATEGORY:
			{
				LLInventoryCategory* inv_cat = (LLInventoryCategory*)cargo_data;
				if( gInventory.getCategory( inv_cat->getUUID() ) )
				{
					rv = TRUE;
					if(drop)
					{
						LLGiveInventory::doGiveInventoryCategory(
							item->getCreatorUUID(),
							inv_cat);
					}
				}
				else
				{
					// It's not in the user's inventory (it's probably in
					// an object's contents), so disallow dragging it here.
					// You can't give something you don't yet have.
					rv = FALSE;
				}
				break;
			}
			default:
				break;
		}
	}
	return rv;
}

// +=================================================+
// |        LLNotecardBridge                         |
// +=================================================+

void LLNotecardBridge::openItem()
{
	LLViewerInventoryItem* item = getItem();
	if (item)
	{
		LLInvFVBridgeAction::doAction(item->getType(),mUUID,getInventoryModel());
	}
}

void LLNotecardBridge::buildContextMenu(LLMenuGL& menu, U32 flags)
{
	LL_DEBUGS() << "LLNotecardBridge::buildContextMenu()" << LL_ENDL;
    
    if (isMarketplaceListingsFolder())
    {
        menuentry_vec_t items;
        menuentry_vec_t disabled_items;
		addMarketplaceContextMenuOptions(flags, items, disabled_items);
		items.push_back(std::string("Properties"));
		getClipboardEntries(false, items, disabled_items, flags);
        hide_context_entries(menu, items, disabled_items);
    }
	else
	{
        LLItemBridge::buildContextMenu(menu, flags);
    }
}

// +=================================================+
// |        LLGestureBridge                          |
// +=================================================+

LLFontGL::StyleFlags LLGestureBridge::getLabelStyle() const
{
	if( LLGestureMgr::instance().isGestureActive(mUUID) )
	{
		return LLFontGL::BOLD;
	}
	else
	{
		return LLFontGL::NORMAL;
	}
}

std::string LLGestureBridge::getLabelSuffix() const
{
	if( LLGestureMgr::instance().isGestureActive(mUUID) )
	{
		LLStringUtil::format_map_t args;
		args["[GESLABEL]"] =  LLItemBridge::getLabelSuffix();
		return  LLTrans::getString("ActiveGesture", args);
	}
	else
	{
		return LLItemBridge::getLabelSuffix();
	}
}

// virtual
void LLGestureBridge::performAction(LLInventoryModel* model, std::string action)
{
	if (isAddAction(action))
	{
		LLGestureMgr::instance().activateGesture(mUUID);

		LLViewerInventoryItem* item = gInventory.getItem(mUUID);
		if (!item) return;

		// Since we just changed the suffix to indicate (active)
		// the server doesn't need to know, just the viewer.
		gInventory.updateItem(item);
		gInventory.notifyObservers();
	}
	else if ("deactivate" == action || isRemoveAction(action))
	{
		LLGestureMgr::instance().deactivateGesture(mUUID);

		LLViewerInventoryItem* item = gInventory.getItem(mUUID);
		if (!item) return;

		// Since we just changed the suffix to indicate (active)
		// the server doesn't need to know, just the viewer.
		gInventory.updateItem(item);
		gInventory.notifyObservers();
	}
	else if("play" == action)
	{
		if(!LLGestureMgr::instance().isGestureActive(mUUID))
		{
			// we need to inform server about gesture activating to be consistent with LLPreviewGesture and  LLGestureComboList.
			BOOL inform_server = TRUE;
			BOOL deactivate_similar = FALSE;
			LLGestureMgr::instance().setGestureLoadedCallback(mUUID, boost::bind(&LLGestureBridge::playGesture, mUUID));
			LLViewerInventoryItem* item = gInventory.getItem(mUUID);
			llassert(item);
			if (item)
			{
				LLGestureMgr::instance().activateGestureWithAsset(mUUID, item->getAssetUUID(), inform_server, deactivate_similar);
			}
		}
		else
		{
			playGesture(mUUID);
		}
	}
	else LLItemBridge::performAction(model, action);
}

void LLGestureBridge::openItem()
{
	LLViewerInventoryItem* item = getItem();

	if (item)
	{
		LLInvFVBridgeAction::doAction(item->getType(),mUUID,getInventoryModel());
	}
/*
  LLViewerInventoryItem* item = getItem();
  if (item)
  {
  LLPreviewGesture* preview = LLPreviewGesture::show(mUUID, LLUUID::null);
  preview->setFocus(TRUE);
  }
*/
}

BOOL LLGestureBridge::removeItem()
{
	// Grab class information locally since *this may be deleted
	// within this function.  Not a great pattern...
	const LLInventoryModel* model = getInventoryModel();
	if(!model)
	{
		return FALSE;
	}
	const LLUUID item_id = mUUID;
	
	// This will also force close the preview window, if it exists.
	// This may actually delete *this, if mUUID is in the COF.
	LLGestureMgr::instance().deactivateGesture(item_id);
	
	// If deactivateGesture deleted *this, then return out immediately.
	if (!model->getObject(item_id))
	{
		return TRUE;
	}

	return LLItemBridge::removeItem();
}

void LLGestureBridge::buildContextMenu(LLMenuGL& menu, U32 flags)
{
	LL_DEBUGS() << "LLGestureBridge::buildContextMenu()" << LL_ENDL;
	menuentry_vec_t items;
	menuentry_vec_t disabled_items;
	if(isItemInTrash())
	{
		addTrashContextMenuOptions(items, disabled_items);
	}
    else if (isMarketplaceListingsFolder())
    {
		addMarketplaceContextMenuOptions(flags, items, disabled_items);
		items.push_back(std::string("Properties"));
		getClipboardEntries(false, items, disabled_items, flags);
    }
	else
	{
		items.push_back(std::string("Share"));
		if (!canShare())
		{
			disabled_items.push_back(std::string("Share"));
		}

		addOpenRightClickMenuOption(items);
		items.push_back(std::string("Properties"));

		getClipboardEntries(true, items, disabled_items, flags);

		items.push_back(std::string("Gesture Separator"));
		// <FS:Ansariel> FIRE-5913: Selecting a mix of active and inactive gestures disables both "Activate" / "Deactivate" menu options
		if (flags & ITEM_IN_MULTI_SELECTION)
		{
			items.push_back(std::string("Deactivate"));
			items.push_back(std::string("Activate"));
		}
		else
		{
		// </FS:Ansariel>
		if (LLGestureMgr::instance().isGestureActive(getUUID()))
		{
			items.push_back(std::string("Deactivate"));
		}
		else
		{
			items.push_back(std::string("Activate"));
		}
		// <FS:Ansariel> FIRE-5913: Selecting a mix of active and inactive gestures disables both "Activate" / "Deactivate" menu options
		}
		// </FS:Ansariel>
	}
	addLinkReplaceMenuOption(items, disabled_items);

	// <FS:Ansariel> Move to default folder
	addMoveToDefaultFolderMenuOption(items);

	hide_context_entries(menu, items, disabled_items);
}

// static
void LLGestureBridge::playGesture(const LLUUID& item_id)
{
	if (LLGestureMgr::instance().isGesturePlaying(item_id))
	{
		LLGestureMgr::instance().stopGesture(item_id);
	}
	else
	{
		LLGestureMgr::instance().playGesture(item_id);
	}
}


// +=================================================+
// |        LLAnimationBridge                        |
// +=================================================+

void LLAnimationBridge::buildContextMenu(LLMenuGL& menu, U32 flags)
{
	menuentry_vec_t items;
	menuentry_vec_t disabled_items;

	LL_DEBUGS() << "LLAnimationBridge::buildContextMenu()" << LL_ENDL;
    if (isMarketplaceListingsFolder())
    {
		addMarketplaceContextMenuOptions(flags, items, disabled_items);
		items.push_back(std::string("Properties"));
		getClipboardEntries(false, items, disabled_items, flags);
    }
	else
	{
		if(isItemInTrash())
		{
			addTrashContextMenuOptions(items, disabled_items);
		}	
		else
		{
			items.push_back(std::string("Share"));
			if (!canShare())
			{
				disabled_items.push_back(std::string("Share"));
			}
			items.push_back(std::string("Animation Open"));
			items.push_back(std::string("Properties"));

			getClipboardEntries(true, items, disabled_items, flags);
		}

		items.push_back(std::string("Animation Separator"));
		items.push_back(std::string("Animation Play"));
		items.push_back(std::string("Animation Audition"));
	}

	addLinkReplaceMenuOption(items, disabled_items);

	// <FS:Ansariel> Move to default folder
	addMoveToDefaultFolderMenuOption(items);

	hide_context_entries(menu, items, disabled_items);
}

// virtual
void LLAnimationBridge::performAction(LLInventoryModel* model, std::string action)
{
	if ((action == "playworld") || (action == "playlocal"))
	{
		if (getItem())
		{
			LLSD::String activate = "NONE";
			if ("playworld" == action) activate = "Inworld";
			if ("playlocal" == action) activate = "Locally";

			LLPreviewAnim* preview = LLFloaterReg::showTypedInstance<LLPreviewAnim>("preview_anim", LLSD(mUUID));
			if (preview)
			{
				preview->play(activate);
			}
		}
	}
	else
	{
		LLItemBridge::performAction(model, action);
	}
}

void LLAnimationBridge::openItem()
{
	LLViewerInventoryItem* item = getItem();

	if (item)
	{
		LLInvFVBridgeAction::doAction(item->getType(),mUUID,getInventoryModel());
	}
/*
  LLViewerInventoryItem* item = getItem();
  if (item)
  {
  LLFloaterReg::showInstance("preview_anim", LLSD(mUUID), TAKE_FOCUS_YES);
  }
*/
}

// +=================================================+
// |        LLObjectBridge                           |
// +=================================================+

// static
LLUUID LLObjectBridge::sContextMenuItemID;

LLObjectBridge::LLObjectBridge(LLInventoryPanel* inventory, 
							   LLFolderView* root,
							   const LLUUID& uuid, 
							   LLInventoryType::EType type, 
							   U32 flags) :
	LLItemBridge(inventory, root, uuid)
{
	mAttachPt = (flags & 0xff); // low bye of inventory flags
	mIsMultiObject = ( flags & LLInventoryItemFlags::II_FLAGS_OBJECT_HAS_MULTIPLE_ITEMS ) ?  TRUE: FALSE;
	mInvType = type;
}

LLUIImagePtr LLObjectBridge::getIcon() const
{
	return LLInventoryIcon::getIcon(LLAssetType::AT_OBJECT, mInvType, mAttachPt, mIsMultiObject);
}

LLInventoryObject* LLObjectBridge::getObject() const
{
	LLInventoryObject* object = NULL;
	LLInventoryModel* model = getInventoryModel();
	if(model)
	{
		object = (LLInventoryObject*)model->getObject(mUUID);
	}
	return object;
}

// <FS:Zi> Texture Refresh on worn attachments
void handle_attachment_texture_refresh(const LLUUID& idItem)
{
	// get the associated worn attachment's UUID
	const LLInventoryItem* pItem = gInventory.getItem(idItem);
	if ( (!isAgentAvatarValid()) || (!pItem) )
	{
		return;
	}

	LLViewerObject* pAttachObj = gAgentAvatarp->getWornAttachment(pItem->getLinkedUUID());
	if (!pAttachObj)
		return;

	// iterate through the list of child prims, call texture refresh on each one of them
	LLViewerObject::const_child_list_t& children = pAttachObj->getChildren();
    for (LLViewerObject::child_list_t::const_iterator iter = children.begin();
         iter != children.end(); iter++)
    {
        LLViewerObject* child = *iter;

		// NULL means, we don't have individual texture faces selected,
		// so refresh them all
		handle_object_tex_refresh(child, NULL);
    }

    // texture refresh the root prim, too
	handle_object_tex_refresh(pAttachObj, NULL);
}
// </FS:Zi>

// virtual
void LLObjectBridge::performAction(LLInventoryModel* model, std::string action)
{
	if (isAddAction(action))
	{
		LLUUID object_id = mUUID;
		LLViewerInventoryItem* item;
		item = (LLViewerInventoryItem*)gInventory.getItem(object_id);
		if(item && gInventory.isObjectDescendentOf(object_id, gInventory.getRootFolderID()))
		{
			rez_attachment(item, NULL, true); // Replace if "Wear"ing.
		}
		else if(item && item->isFinished())
		{
			// must be in library. copy it to our inventory and put it on.
//			LLPointer<LLInventoryCallback> cb = new LLBoostFuncInventoryCallback(boost::bind(rez_attachment_cb, _1, (LLViewerJointAttachment*)0));
// [SL:KB] - Patch: Appearance-DnDWear | Checked: 2013-02-04 (Catznip-3.4)
			// "Wear" from inventory replaces, so library items should too
			LLPointer<LLInventoryCallback> cb = new LLBoostFuncInventoryCallback(boost::bind(rez_attachment_cb, _1, (LLViewerJointAttachment*)0, true));
// [/SL;KB]
			copy_inventory_item(
				gAgent.getID(),
				item->getPermissions().getOwner(),
				item->getUUID(),
				LLUUID::null,
				std::string(),
				cb);
		}
		gFocusMgr.setKeyboardFocus(NULL);
	}
	else if ("wear_add" == action)
	{
		LLAppearanceMgr::instance().wearItemOnAvatar(mUUID, true, false); // Don't replace if adding.
	}
	else if ("touch" == action)
	{
		handle_attachment_touch(mUUID);
	}
	else if ("edit" == action)
	{
		handle_attachment_edit(mUUID);
	}
	// <FS:Zi> Texture Refresh on worn attachments
	else if ("texture_refresh_attachment" == action)
	{
		handle_attachment_texture_refresh(mUUID);
	}
	// </FS:Zi>
	else if (isRemoveAction(action))
	{
		LLAppearanceMgr::instance().removeItemFromAvatar(mUUID);
	}
	else LLItemBridge::performAction(model, action);
}

void LLObjectBridge::openItem()
{
	// object double-click action is to wear/unwear object
	performAction(getInventoryModel(),
		      // <FS> Double-click add/replace	   
		      //get_is_item_worn(mUUID) ? "detach" : "attach");
		      get_is_item_worn(mUUID) ? "detach" : gSavedSettings.getBOOL("FSDoubleClickAddInventoryObjects") ? "wear_add" : "attach");
}

std::string LLObjectBridge::getLabelSuffix() const
{
	if (get_is_item_worn(mUUID))
	{
		if (!isAgentAvatarValid()) // Error condition, can't figure out attach point
		{
			return LLItemBridge::getLabelSuffix() + LLTrans::getString("worn");
		}
		std::string attachment_point_name;
		if (gAgentAvatarp->getAttachedPointName(mUUID, attachment_point_name))
		{
			LLStringUtil::format_map_t args;
			args["[ATTACHMENT_POINT]"] =  LLTrans::getString(attachment_point_name);

			return LLItemBridge::getLabelSuffix() + LLTrans::getString("WornOnAttachmentPoint", args);
		}
		else
		{
			LLStringUtil::format_map_t args;
			args["[ATTACHMENT_ERROR]"] =  LLTrans::getString(attachment_point_name);
			return LLItemBridge::getLabelSuffix() + LLTrans::getString("AttachmentErrorMessage", args);
		}
	}
	return LLItemBridge::getLabelSuffix();
}

void rez_attachment(LLViewerInventoryItem* item, LLViewerJointAttachment* attachment, bool replace)
{
// [RLVa:KB] - Checked: 2010-08-25 (RLVa-1.2.1)
	// If no attachment point was specified, try looking it up from the item name
	static LLCachedControl<bool> fRlvDeprecateAttachPt(gSavedSettings, "RLVaDebugDeprecateExplicitPoint", false);
	if ( (rlv_handler_t::isEnabled()) && (!fRlvDeprecateAttachPt) && 
	     (!attachment) && (gRlvAttachmentLocks.hasLockedAttachmentPoint(RLV_LOCK_ANY)) )
	{
		attachment = RlvAttachPtLookup::getAttachPoint(item);
	}

	if ( (RlvActions::isRlvEnabled()) && (!rlvPredCanWearItem(item, (replace) ? RLV_WEAR_REPLACE : RLV_WEAR_ADD)) )
	{
		return;
	}
// [/RLVa:KB]

	const LLUUID& item_id = item->getLinkedUUID();

	// Check for duplicate request.
	if (isAgentAvatarValid() &&
		gAgentAvatarp->isWearingAttachment(item_id))
	{
		LL_WARNS() << "ATT duplicate attachment request, ignoring" << LL_ENDL;
		return;
	}

	S32 attach_pt = 0;
	if (isAgentAvatarValid() && attachment)
	{
		for (LLVOAvatar::attachment_map_t::iterator iter = gAgentAvatarp->mAttachmentPoints.begin();
			 iter != gAgentAvatarp->mAttachmentPoints.end(); ++iter)
		{
			if (iter->second == attachment)
			{
				attach_pt = iter->first;
				break;
			}
		}
	}

	LLSD payload;
	payload["item_id"] = item_id; // Wear the base object in case this is a link.
	payload["attachment_point"] = attach_pt;
	payload["is_add"] = !replace;

	if (replace &&
		(attachment && attachment->getNumObjects() > 0))
	{
// [RLVa:KB] - Checked: 2010-08-25 (RLVa-1.2.1)
		// Block if we can't "replace wear" what's currently there
		if ( (rlv_handler_t::isEnabled()) && ((gRlvAttachmentLocks.canAttach(attachment) & RLV_WEAR_REPLACE) == 0) )
		{
			return;
		}
// [/RLVa:KB]
		LLNotificationsUtil::add("ReplaceAttachment", LLSD(), payload, confirm_attachment_rez);
	}
	else
	{
// [RLVa:KB] - Checked: 2010-08-07 (RLVa-1.2.0)
		// Block wearing anything on a non-attachable attachment point
		if ( (rlv_handler_t::isEnabled()) && (gRlvAttachmentLocks.isLockedAttachmentPoint(attach_pt, RLV_LOCK_ADD)) )
		{
			return;
		}
// [/RLVa:KB]
		LLNotifications::instance().forceResponse(LLNotification::Params("ReplaceAttachment").payload(payload), 0/*YES*/);
	}
}

bool confirm_attachment_rez(const LLSD& notification, const LLSD& response)
{
	if (!gAgentAvatarp->canAttachMoreObjects())
	{
		LLSD args;
		args["MAX_ATTACHMENTS"] = llformat("%d", gAgentAvatarp->getMaxAttachments());
		LLNotificationsUtil::add("MaxAttachmentsOnOutfit", args);
		return false;
	}

	S32 option = LLNotificationsUtil::getSelectedOption(notification, response);
	if (option == 0/*YES*/)
	{
		LLUUID item_id = notification["payload"]["item_id"].asUUID();
		LLViewerInventoryItem* itemp = gInventory.getItem(item_id);

		if (itemp)
		{
			// Queue up attachments to be sent in next idle tick, this way the
			// attachments are batched up all into one message versus each attachment
			// being sent in its own separate attachments message.
			U8 attachment_pt = notification["payload"]["attachment_point"].asInteger();
			BOOL is_add = notification["payload"]["is_add"].asBoolean();

			LL_DEBUGS("Avatar") << "ATT calling addAttachmentRequest " << (itemp ? itemp->getName() : "UNKNOWN") << " id " << item_id << LL_ENDL;
			LLAttachmentsMgr::instance().addAttachmentRequest(item_id, attachment_pt, is_add);
		}
	}
	return false;
}
static LLNotificationFunctorRegistration confirm_replace_attachment_rez_reg("ReplaceAttachment", confirm_attachment_rez);

void LLObjectBridge::buildContextMenu(LLMenuGL& menu, U32 flags)
{
	menuentry_vec_t items;
	menuentry_vec_t disabled_items;
	if(isItemInTrash())
	{
		addTrashContextMenuOptions(items, disabled_items);
	}	
    else if (isMarketplaceListingsFolder())
    {
		addMarketplaceContextMenuOptions(flags, items, disabled_items);
		items.push_back(std::string("Properties"));
		getClipboardEntries(false, items, disabled_items, flags);
    }
	else
	{
		items.push_back(std::string("Share"));
		if (!canShare())
		{
			disabled_items.push_back(std::string("Share"));
		}

		items.push_back(std::string("Properties"));

		getClipboardEntries(true, items, disabled_items, flags);

		LLObjectBridge::sContextMenuItemID = mUUID;

		LLInventoryItem *item = getItem();
		if(item)
		{
			if (!isAgentAvatarValid()) return;

			if( get_is_item_worn( mUUID ) )
			{
				items.push_back(std::string("Wearable And Object Separator"));

				items.push_back(std::string("Attachment Touch"));
				if ( ((flags & FIRST_SELECTED_ITEM) == 0) || !enable_attachment_touch(mUUID) )
				{
					disabled_items.push_back(std::string("Attachment Touch"));
				}

				items.push_back(std::string("Wearable Edit"));
				if ( ((flags & FIRST_SELECTED_ITEM) == 0) || !get_is_item_editable(mUUID) )
				{
					disabled_items.push_back(std::string("Wearable Edit"));
				}

				// <FS:Zi> Texture Refresh on worn attachments
				if (item->getType() == LLAssetType::AT_OBJECT)
				{
					items.push_back(std::string("Texture Refresh Attachment"));
				}
				// </FS:Zi>

				items.push_back(std::string("Detach From Yourself"));
// [RLVa:KB] - Checked: 2010-02-27 (RLVa-1.2.0a) | Modified: RLVa-1.2.0a
				if ( (rlv_handler_t::isEnabled()) && (!gRlvAttachmentLocks.canDetach(item)) )
					disabled_items.push_back(std::string("Detach From Yourself"));
// [/RLVa:KB]
			}
			else if (!isItemInTrash() && !isLinkedObjectInTrash() && !isLinkedObjectMissing() && !isCOFFolder())
			{
				items.push_back(std::string("Wearable And Object Separator"));
				items.push_back(std::string("Wearable And Object Wear"));
				items.push_back(std::string("Wearable Add"));
				items.push_back(std::string("Attach To"));
				items.push_back(std::string("Attach To HUD"));
				items.push_back(std::string("Restore to Last Position"));
				// commented out for DEV-32347
				//items.push_back(std::string("Restore to Last Position"));

				if (!gAgentAvatarp->canAttachMoreObjects())
				{
					disabled_items.push_back(std::string("Wearable And Object Wear"));
					disabled_items.push_back(std::string("Wearable Add"));
					disabled_items.push_back(std::string("Attach To"));
					disabled_items.push_back(std::string("Attach To HUD"));
				}
// [RLVa:KB] - Checked: 2010-09-03 (RLVa-1.2.1a) | Modified: RLVa-1.2.1a
				else if (rlv_handler_t::isEnabled())
				{
					ERlvWearMask eWearMask = gRlvAttachmentLocks.canAttach(item);
					if ((eWearMask & RLV_WEAR_REPLACE) == 0)
						disabled_items.push_back(std::string("Wearable And Object Wear"));
					if ((eWearMask & RLV_WEAR_ADD) == 0)
						disabled_items.push_back(std::string("Wearable Add"));
				}
// [/RLVa:KB]

				LLMenuGL* attach_menu = menu.findChildMenuByName("Attach To", TRUE);
				LLMenuGL* attach_hud_menu = menu.findChildMenuByName("Attach To HUD", TRUE);
				if (attach_menu
					&& (attach_menu->getChildCount() == 0)
					&& attach_hud_menu
					&& (attach_hud_menu->getChildCount() == 0)
					&& isAgentAvatarValid())
				{
					for (LLVOAvatar::attachment_map_t::iterator iter = gAgentAvatarp->mAttachmentPoints.begin();
						 iter != gAgentAvatarp->mAttachmentPoints.end(); )
					{
						LLVOAvatar::attachment_map_t::iterator curiter = iter++;
						LLViewerJointAttachment* attachment = curiter->second;
						LLMenuItemCallGL::Params p;
						std::string submenu_name = attachment->getName();
						if (LLTrans::getString(submenu_name) != "")
						{
						    p.name = (" ")+LLTrans::getString(submenu_name)+" ";
						}
						else
						{
							p.name = submenu_name;
						}
						LLSD cbparams;
						cbparams["index"] = curiter->first;
						cbparams["label"] = p.name;
						p.on_click.function_name = "Inventory.AttachObject";
						p.on_click.parameter = LLSD(attachment->getName());
						p.on_enable.function_name = "Attachment.Label";
						p.on_enable.parameter = cbparams;
						LLView* parent = attachment->getIsHUDAttachment() ? attach_hud_menu : attach_menu;
						LLUICtrlFactory::create<LLMenuItemCallGL>(p, parent);
						items.push_back(p.name);
					}

					// <FS:Ansariel> FIRE-21200: Attachment Points List in Alphabetical Order
					attach_menu->getItems()->sort(LLViewerAttachMenu::sort());
					attach_hud_menu->getItems()->sort(LLViewerAttachMenu::sort());
					// </FS:Ansariel>
				}
			}
		}
	}
	addLinkReplaceMenuOption(items, disabled_items);

	// <FS:Ansariel> Move to default folder
	addMoveToDefaultFolderMenuOption(items);

	hide_context_entries(menu, items, disabled_items);
}

BOOL LLObjectBridge::renameItem(const std::string& new_name)
{
	if(!isItemRenameable())
		return FALSE;
	LLPreview::dirty(mUUID);
	LLInventoryModel* model = getInventoryModel();
	if(!model)
		return FALSE;
	LLViewerInventoryItem* item = getItem();
	if(item && (item->getName() != new_name))
	{
		LLPointer<LLViewerInventoryItem> new_item = new LLViewerInventoryItem(item);
		new_item->rename(new_name);
		new_item->updateServer(FALSE);
		model->updateItem(new_item);
		model->notifyObservers();
		buildDisplayName();

		if (isAgentAvatarValid())
		{
			LLViewerObject* obj = gAgentAvatarp->getWornAttachment( item->getUUID() );
			if(obj)
			{
				LLSelectMgr::getInstance()->deselectAll();
				LLSelectMgr::getInstance()->addAsIndividual( obj, SELECT_ALL_TES, FALSE );
				LLSelectMgr::getInstance()->selectionSetObjectName( new_name );
				LLSelectMgr::getInstance()->deselectAll();
			}
		}
	}
	// return FALSE because we either notified observers (& therefore
	// rebuilt) or we didn't update.
	return FALSE;
}

// +=================================================+
// |        LLLSLTextBridge                          |
// +=================================================+

void LLLSLTextBridge::openItem()
{
	LLViewerInventoryItem* item = getItem();

	if (item)
	{
		LLInvFVBridgeAction::doAction(item->getType(),mUUID,getInventoryModel());
	}
}

// +=================================================+
// |        LLWearableBridge                         |
// +=================================================+

LLWearableBridge::LLWearableBridge(LLInventoryPanel* inventory, 
								   LLFolderView* root, 
								   const LLUUID& uuid, 
								   LLAssetType::EType asset_type, 
								   LLInventoryType::EType inv_type, 
								   LLWearableType::EType  wearable_type) :
	LLItemBridge(inventory, root, uuid),
	mAssetType( asset_type ),
	mWearableType(wearable_type)
{
	mInvType = inv_type;
}

BOOL LLWearableBridge::renameItem(const std::string& new_name)
{
	if (get_is_item_worn(mUUID))
	{
		gAgentWearables.setWearableName( mUUID, new_name );
	}
	return LLItemBridge::renameItem(new_name);
}

std::string LLWearableBridge::getLabelSuffix() const
{
	if (get_is_item_worn(mUUID))
	{
		// e.g. "(worn)" 
		return LLItemBridge::getLabelSuffix() + LLTrans::getString("worn");
	}
	else
	{
		return LLItemBridge::getLabelSuffix();
	}
}

LLUIImagePtr LLWearableBridge::getIcon() const
{
	return LLInventoryIcon::getIcon(mAssetType, mInvType, mWearableType, FALSE);
}

// virtual
void LLWearableBridge::performAction(LLInventoryModel* model, std::string action)
{
	if (isAddAction(action))
	{
		wearOnAvatar();
	}
	else if ("wear_add" == action)
	{
		wearAddOnAvatar();
	}
	else if ("edit" == action)
	{
		editOnAvatar();
		return;
	}
	else if (isRemoveAction(action))
	{
		removeFromAvatar();
		return;
	}
	else LLItemBridge::performAction(model, action);
}

void LLWearableBridge::openItem()
{
	// <FS:Ansariel> Don't take off body parts!
	if (get_is_item_worn(mUUID) && !canRemoveFromAvatar(this))
	{
		return;
	}
	// </FS:Ansariel>

	performAction(getInventoryModel(),
			      // <FS:Ansariel> FIRE-17166: Add Clothes on Double Click
			      //get_is_item_worn(mUUID) ? "take_off" : "wear");
			      get_is_item_worn(mUUID) ? "take_off" : (mAssetType == LLAssetType::AT_BODYPART || (mAssetType == LLAssetType::AT_CLOTHING && mWearableType == LLWearableType::WT_PHYSICS) || !gSavedSettings.getBOOL("FSDoubleClickAddInventoryClothing") ? "wear" : "wear_add"));
			      // </FS:Ansariel>
}

void LLWearableBridge::buildContextMenu(LLMenuGL& menu, U32 flags)
{
	LL_DEBUGS() << "LLWearableBridge::buildContextMenu()" << LL_ENDL;
	menuentry_vec_t items;
	menuentry_vec_t disabled_items;
	if(isItemInTrash())
	{
		addTrashContextMenuOptions(items, disabled_items);
	}
    else if (isMarketplaceListingsFolder())
    {
		addMarketplaceContextMenuOptions(flags, items, disabled_items);
		items.push_back(std::string("Properties"));
		getClipboardEntries(false, items, disabled_items, flags);
    }
	else
	{	// FWIW, it looks like SUPPRESS_OPEN_ITEM is not set anywhere
		BOOL can_open = ((flags & SUPPRESS_OPEN_ITEM) != SUPPRESS_OPEN_ITEM);

		// If we have clothing, don't add "Open" as it's the same action as "Wear"   SL-18976
		LLViewerInventoryItem* item = getItem();
		if (can_open && item)
		{
			can_open = (item->getType() != LLAssetType::AT_CLOTHING) &&
				(item->getType() != LLAssetType::AT_BODYPART);
		}
		if (isLinkedObjectMissing())
		{
			can_open = FALSE;
		}
		items.push_back(std::string("Share"));
		if (!canShare())
		{
			disabled_items.push_back(std::string("Share"));
		}
		
		if (can_open)
		{
			addOpenRightClickMenuOption(items);
		}
		else
		{
			disabled_items.push_back(std::string("Open"));
			disabled_items.push_back(std::string("Open Original"));
		}

		items.push_back(std::string("Properties"));

		getClipboardEntries(true, items, disabled_items, flags);

		items.push_back(std::string("Wearable And Object Separator"));
		items.push_back(std::string("Wearable Edit"));

		if (((flags & FIRST_SELECTED_ITEM) == 0) || (item && !gAgentWearables.isWearableModifiable(item->getUUID())))
		{
			disabled_items.push_back(std::string("Wearable Edit"));
		}
		// Don't allow items to be worn if their baseobj is in the trash.
		if (isLinkedObjectInTrash() || isLinkedObjectMissing() || isCOFFolder())
		{
			disabled_items.push_back(std::string("Wearable And Object Wear"));
			disabled_items.push_back(std::string("Wearable Add"));
			disabled_items.push_back(std::string("Wearable Edit"));
		}

		// Disable wear and take off based on whether the item is worn.
		if(item)
		{
			switch (item->getType())
			{
				case LLAssetType::AT_CLOTHING:
					items.push_back(std::string("Take Off"));
					// Fallthrough since clothing and bodypart share wear options
				case LLAssetType::AT_BODYPART:
					if (get_is_item_worn(item->getUUID()))
					{
						disabled_items.push_back(std::string("Wearable And Object Wear"));
						disabled_items.push_back(std::string("Wearable Add"));
// [RLVa:KB] - Checked: 2010-04-04 (RLVa-1.2.0c) | Added: RLVa-1.2.0c
						if ( (rlv_handler_t::isEnabled()) && (!gRlvWearableLocks.canRemove(item)) )
							disabled_items.push_back(std::string("Take Off"));
// [/RLVa:KB]
					}
					else
					{
						items.push_back(std::string("Wearable And Object Wear"));
//						items.push_back(std::string("Wearable Add"));
						disabled_items.push_back(std::string("Take Off"));
						disabled_items.push_back(std::string("Wearable Edit"));

// [RLVa:KB] - Checked: 2010-06-09 (RLVa-1.2.0g) | Modified: RLVa-1.2.0g
						if (rlv_handler_t::isEnabled())
						{
							ERlvWearMask eWearMask = gRlvWearableLocks.canWear(item);
							if ((eWearMask & RLV_WEAR_REPLACE) == 0)
								disabled_items.push_back(std::string("Wearable And Object Wear"));
							if ((eWearMask & RLV_WEAR_ADD) == 0)
								disabled_items.push_back(std::string("Wearable Add"));
						}
// [/RLVa:KB]
					}

					if (LLWearableType::getInstance()->getAllowMultiwear(mWearableType))
					{
						items.push_back(std::string("Wearable Add"));
						if (!gAgentWearables.canAddWearable(mWearableType))
						{
							disabled_items.push_back(std::string("Wearable Add"));
						}
					}
					break;
				default:
					break;
			}
		}
	}
	addLinkReplaceMenuOption(items, disabled_items);

	// <FS:Ansariel> Move to default folder
	addMoveToDefaultFolderMenuOption(items);

	hide_context_entries(menu, items, disabled_items);
}

// Called from menus
// static
BOOL LLWearableBridge::canWearOnAvatar(void* user_data)
{
	LLWearableBridge* self = (LLWearableBridge*)user_data;
	if(!self) return FALSE;
	if(!self->isAgentInventory())
	{
		LLViewerInventoryItem* item = (LLViewerInventoryItem*)self->getItem();
		if(!item || !item->isFinished()) return FALSE;
	}
	return (!get_is_item_worn(self->mUUID));
}

// Called from menus
// static
void LLWearableBridge::onWearOnAvatar(void* user_data)
{
	LLWearableBridge* self = (LLWearableBridge*)user_data;
	if(!self) return;
	self->wearOnAvatar();
}

void LLWearableBridge::wearOnAvatar()
{
	// TODO: investigate wearables may not be loaded at this point EXT-8231

	LLViewerInventoryItem* item = getItem();
	if(item)
	{
		LLAppearanceMgr::instance().wearItemOnAvatar(item->getUUID(), true, true);
	}
}

void LLWearableBridge::wearAddOnAvatar()
{
	// TODO: investigate wearables may not be loaded at this point EXT-8231

	LLViewerInventoryItem* item = getItem();
	if(item)
	{
		LLAppearanceMgr::instance().wearItemOnAvatar(item->getUUID(), true, false);
	}
}

// static
//void LLWearableBridge::onWearOnAvatarArrived( LLViewerWearable* wearable, void* userdata )
//{
//	LLUUID* item_id = (LLUUID*) userdata;
//	if(wearable)
//	{
//		LLViewerInventoryItem* item = NULL;
//		item = (LLViewerInventoryItem*)gInventory.getItem(*item_id);
//		if(item)
//		{
//			if(item->getAssetUUID() == wearable->getAssetID())
//			{
//				gAgentWearables.setWearableItem(item, wearable);
//				gInventory.notifyObservers();
//				//self->getFolderItem()->refreshFromRoot();
//			}
//			else
//			{
//				LL_INFOS() << "By the time wearable asset arrived, its inv item already pointed to a different asset." << LL_ENDL;
//			}
//		}
//	}
//	delete item_id;
//}

// static
// BAP remove the "add" code path once everything is fully COF-ified.
//void LLWearableBridge::onWearAddOnAvatarArrived( LLViewerWearable* wearable, void* userdata )
//{
//	LLUUID* item_id = (LLUUID*) userdata;
//	if(wearable)
//	{
//		LLViewerInventoryItem* item = NULL;
//		item = (LLViewerInventoryItem*)gInventory.getItem(*item_id);
//		if(item)
//		{
//			if(item->getAssetUUID() == wearable->getAssetID())
//			{
//				bool do_append = true;
//				gAgentWearables.setWearableItem(item, wearable, do_append);
//				gInventory.notifyObservers();
//				//self->getFolderItem()->refreshFromRoot();
//			}
//			else
//			{
//				LL_INFOS() << "By the time wearable asset arrived, its inv item already pointed to a different asset." << LL_ENDL;
//			}
//		}
//	}
//	delete item_id;
//}

// static
BOOL LLWearableBridge::canEditOnAvatar(void* user_data)
{
	LLWearableBridge* self = (LLWearableBridge*)user_data;
	if(!self) return FALSE;

	return (get_is_item_worn(self->mUUID));
}

// static
void LLWearableBridge::onEditOnAvatar(void* user_data)
{
	LLWearableBridge* self = (LLWearableBridge*)user_data;
	if(self)
	{
		self->editOnAvatar();
	}
}

void LLWearableBridge::editOnAvatar()
{
	LLAgentWearables::editWearable(mUUID);
}

// static
BOOL LLWearableBridge::canRemoveFromAvatar(void* user_data)
{
	LLWearableBridge* self = (LLWearableBridge*)user_data;
	if( self && (LLAssetType::AT_BODYPART != self->mAssetType) )
	{
		return get_is_item_worn( self->mUUID );
	}
	return FALSE;
}

void LLWearableBridge::removeFromAvatar()
{
	LL_WARNS() << "safe to remove?" << LL_ENDL;
	if (get_is_item_worn(mUUID))
	{
		LLAppearanceMgr::instance().removeItemFromAvatar(mUUID);
	}
}


// +=================================================+
// |        LLLinkItemBridge                         |
// +=================================================+
// For broken item links

std::string LLLinkItemBridge::sPrefix("Link: ");

void LLLinkItemBridge::buildContextMenu(LLMenuGL& menu, U32 flags)
{
	// *TODO: Translate
	LL_DEBUGS() << "LLLink::buildContextMenu()" << LL_ENDL;
	menuentry_vec_t items;
	menuentry_vec_t disabled_items;

	items.push_back(std::string("Find Original"));
	disabled_items.push_back(std::string("Find Original"));
	
	if(isItemInTrash())
	{
		addTrashContextMenuOptions(items, disabled_items);
	}
	else
	{
		items.push_back(std::string("Properties"));
		addDeleteContextMenuOptions(items, disabled_items);
	}
	addLinkReplaceMenuOption(items, disabled_items);
	hide_context_entries(menu, items, disabled_items);
}

// +=================================================+
// |        LLSettingsBridge                             |
// +=================================================+

LLSettingsBridge::LLSettingsBridge(LLInventoryPanel* inventory,
        LLFolderView* root,
        const LLUUID& uuid,
        LLSettingsType::type_e settings_type):
    LLItemBridge(inventory, root, uuid),
    mSettingsType(settings_type)
{
}

LLUIImagePtr LLSettingsBridge::getIcon() const
{
    return LLInventoryIcon::getIcon(LLAssetType::AT_SETTINGS, LLInventoryType::IT_SETTINGS, mSettingsType, FALSE);
}

void LLSettingsBridge::performAction(LLInventoryModel* model, std::string action)
{
    if ("apply_settings_local" == action)
    {
        // Single item only
        LLViewerInventoryItem* item = static_cast<LLViewerInventoryItem*>(getItem());
        if (!item) 
            return;
        LLUUID asset_id = item->getAssetUUID();
        // FIRE-30701 - Allow crossfade time to apply when using EEP from inventory.
        //LLEnvironment::instance().setEnvironment(LLEnvironment::ENV_LOCAL, asset_id, LLEnvironment::TRANSITION_INSTANT);
        //LLEnvironment::instance().setSelectedEnvironment(LLEnvironment::ENV_LOCAL, LLEnvironment::TRANSITION_INSTANT);
        LLEnvironment::instance().setManualEnvironment(LLEnvironment::ENV_LOCAL, asset_id);
        LLEnvironment::instance().setSelectedEnvironment(LLEnvironment::ENV_LOCAL);
    }
    else if ("apply_settings_parcel" == action)
    {
        // Single item only
        LLViewerInventoryItem* item = static_cast<LLViewerInventoryItem*>(getItem());
        if (!item)
            return;
        LLUUID asset_id = item->getAssetUUID();
        std::string name = item->getName();

        U32 flags(0);

        if (!item->getPermissions().allowOperationBy(PERM_MODIFY, gAgent.getID()))
            flags |= LLSettingsBase::FLAG_NOMOD;
        if (!item->getPermissions().allowOperationBy(PERM_TRANSFER, gAgent.getID()))
            flags |= LLSettingsBase::FLAG_NOTRANS;

        LLParcel *parcel = LLViewerParcelMgr::instance().getAgentOrSelectedParcel();
        if (!parcel)
        {
            LL_WARNS("INVENTORY") << "could not identify parcel." << LL_ENDL;
            return;
        }
        S32 parcel_id = parcel->getLocalID();

        LL_DEBUGS("ENVIRONMENT") << "Applying asset ID " << asset_id << " to parcel " << parcel_id << LL_ENDL;
        LLEnvironment::instance().updateParcel(parcel_id, asset_id, name, LLEnvironment::NO_TRACK, -1, -1, flags);
        LLEnvironment::instance().setSharedEnvironment();
    }
    else
        LLItemBridge::performAction(model, action);
}

void LLSettingsBridge::openItem()
{
    LLViewerInventoryItem* item = getItem();
    if (item)
    {
        if (item->getPermissions().getOwner() != gAgent.getID())
            LLNotificationsUtil::add("NoEditFromLibrary");
        else
            LLInvFVBridgeAction::doAction(item->getType(), mUUID, getInventoryModel());
    }
}

void LLSettingsBridge::buildContextMenu(LLMenuGL& menu, U32 flags)
{
    LL_DEBUGS() << "LLSettingsBridge::buildContextMenu()" << LL_ENDL;
    menuentry_vec_t items;
    menuentry_vec_t disabled_items;

    if (isMarketplaceListingsFolder())
    {
        menuentry_vec_t items;
        menuentry_vec_t disabled_items;
        addMarketplaceContextMenuOptions(flags, items, disabled_items);
        items.push_back(std::string("Properties"));
        getClipboardEntries(false, items, disabled_items, flags);
        hide_context_entries(menu, items, disabled_items);
    }
    else if (isItemInTrash())
    {
        addTrashContextMenuOptions(items, disabled_items);
    }
    else
    {
        items.push_back(std::string("Share"));
        if (!canShare())
        {
            disabled_items.push_back(std::string("Share"));
        }

        addOpenRightClickMenuOption(items);
        items.push_back(std::string("Properties"));

        getClipboardEntries(true, items, disabled_items, flags);

        items.push_back("Settings Separator");
        items.push_back("Settings Apply Local");

        items.push_back("Settings Apply Parcel");
        if (!canUpdateParcel())
            disabled_items.push_back("Settings Apply Parcel");
        
        items.push_back("Settings Apply Region");
        if (!canUpdateRegion())
            disabled_items.push_back("Settings Apply Region");
    }
    addLinkReplaceMenuOption(items, disabled_items);
    hide_context_entries(menu, items, disabled_items);
}

BOOL LLSettingsBridge::renameItem(const std::string& new_name)
{
    /*TODO: change internal settings name? */
    return LLItemBridge::renameItem(new_name);
}

BOOL LLSettingsBridge::isItemRenameable() const
{
    LLViewerInventoryItem* item = getItem();
    if (item)
    {
        return (item->getPermissions().allowModifyBy(gAgent.getID()));
    }
    return FALSE;
}

bool LLSettingsBridge::canUpdateParcel() const
{
    return LLEnvironment::instance().canAgentUpdateParcelEnvironment();
}

bool LLSettingsBridge::canUpdateRegion() const
{
    return LLEnvironment::instance().canAgentUpdateRegionEnvironment();
}

// |        LLLinkBridge                             |
// +=================================================+
// For broken folder links.
std::string LLLinkFolderBridge::sPrefix("Link: ");
LLUIImagePtr LLLinkFolderBridge::getIcon() const
{
	LLFolderType::EType folder_type = LLFolderType::FT_NONE;
	const LLInventoryObject *obj = getInventoryObject();
	if (obj)
	{
		LLViewerInventoryCategory* cat = NULL;
		LLInventoryModel* model = getInventoryModel();
		if(model)
		{
			cat = (LLViewerInventoryCategory*)model->getCategory(obj->getLinkedUUID());
			if (cat)
			{
				folder_type = cat->getPreferredType();
			}
		}
	}
	return LLFolderBridge::getIcon(folder_type);
}

void LLLinkFolderBridge::buildContextMenu(LLMenuGL& menu, U32 flags)
{
	// *TODO: Translate
	LL_DEBUGS() << "LLLink::buildContextMenu()" << LL_ENDL;
	menuentry_vec_t items;
	menuentry_vec_t disabled_items;

	if (isItemInTrash())
	{
		addTrashContextMenuOptions(items, disabled_items);
	}
	else
	{
		items.push_back(std::string("Find Original"));
		addDeleteContextMenuOptions(items, disabled_items);
	}
	hide_context_entries(menu, items, disabled_items);
}
void LLLinkFolderBridge::performAction(LLInventoryModel* model, std::string action)
{
	if ("goto" == action)
	{
		gotoItem();
		return;
	}
	LLItemBridge::performAction(model,action);
}
void LLLinkFolderBridge::gotoItem()
{
    LLItemBridge::gotoItem();

    const LLUUID &cat_uuid = getFolderID();
    if (!cat_uuid.isNull())
    {
        LLFolderViewItem *base_folder = LLInventoryPanel::getActiveInventoryPanel()->getItemByID(cat_uuid);
        if (base_folder)
        {
            base_folder->setOpen(TRUE);
        }
    }
}
const LLUUID &LLLinkFolderBridge::getFolderID() const
{
	if (LLViewerInventoryItem *link_item = getItem())
	{
		if (const LLViewerInventoryCategory *cat = link_item->getLinkedCategory())
		{
			const LLUUID& cat_uuid = cat->getUUID();
			return cat_uuid;
		}
	}
	return LLUUID::null;
}

void LLUnknownItemBridge::buildContextMenu(LLMenuGL& menu, U32 flags)
{
	menuentry_vec_t items;
	menuentry_vec_t disabled_items;
	items.push_back(std::string("Properties"));
	items.push_back(std::string("Rename"));
	hide_context_entries(menu, items, disabled_items);
}

LLUIImagePtr LLUnknownItemBridge::getIcon() const
{
	return LLInventoryIcon::getIcon(LLAssetType::AT_UNKNOWN, mInvType);
}


/********************************************************************************
 **
 **                    BRIDGE ACTIONS
 **/

// static
void LLInvFVBridgeAction::doAction(LLAssetType::EType asset_type,
								   const LLUUID& uuid,
								   LLInventoryModel* model)
{
	// Perform indirection in case of link.
	const LLUUID& linked_uuid = gInventory.getLinkedItemID(uuid);

	LLInvFVBridgeAction* action = createAction(asset_type,linked_uuid,model);
	if(action)
	{
		action->doIt();
		delete action;
	}
}

// static
void LLInvFVBridgeAction::doAction(const LLUUID& uuid, LLInventoryModel* model)
{
	llassert(model);
	LLViewerInventoryItem* item = model->getItem(uuid);
	llassert(item);
	if (item)
	{
		LLAssetType::EType asset_type = item->getType();
		LLInvFVBridgeAction* action = createAction(asset_type,uuid,model);
		if(action)
		{
			action->doIt();
			delete action;
		}
	}
}

LLViewerInventoryItem* LLInvFVBridgeAction::getItem() const
{
	if (mModel)
		return (LLViewerInventoryItem*)mModel->getItem(mUUID);
	return NULL;
}

class LLTextureBridgeAction: public LLInvFVBridgeAction
{
	friend class LLInvFVBridgeAction;
public:
	virtual void doIt()
	{
		if (getItem())
		{
			LLFloaterReg::showInstance("preview_texture", LLSD(mUUID), TAKE_FOCUS_YES);
		}
		LLInvFVBridgeAction::doIt();
	}
	virtual ~LLTextureBridgeAction(){}
protected:
	LLTextureBridgeAction(const LLUUID& id,LLInventoryModel* model) : LLInvFVBridgeAction(id,model) {}
};

class LLSoundBridgeAction: public LLInvFVBridgeAction
{
	friend class LLInvFVBridgeAction;
public:
	virtual void doIt()
	{
		LLViewerInventoryItem* item = getItem();
		if (item)
		{
			send_sound_trigger(item->getAssetUUID(), SOUND_GAIN);
		}
		LLInvFVBridgeAction::doIt();
	}
	virtual ~LLSoundBridgeAction(){}
protected:
	LLSoundBridgeAction(const LLUUID& id,LLInventoryModel* model) : LLInvFVBridgeAction(id,model) {}
};

class LLLandmarkBridgeAction: public LLInvFVBridgeAction
{
	friend class LLInvFVBridgeAction;
public:
	virtual void doIt()
	{
		LLViewerInventoryItem* item = getItem();
		if (item)
		{
			// Opening (double-clicking) a landmark immediately teleports,
			// but warns you the first time.
			LLSD payload;
			payload["asset_id"] = item->getAssetUUID();		
			
			LLSD args; 
			args["LOCATION"] = item->getName(); 
			
			LLNotificationsUtil::add("TeleportFromLandmark", args, payload);
		}
		LLInvFVBridgeAction::doIt();
	}
	virtual ~LLLandmarkBridgeAction(){}
protected:
	LLLandmarkBridgeAction(const LLUUID& id,LLInventoryModel* model) : LLInvFVBridgeAction(id,model) {}
};

class LLCallingCardBridgeAction: public LLInvFVBridgeAction
{
	friend class LLInvFVBridgeAction;
public:
	virtual void doIt()
	{
		LLViewerInventoryItem* item = getItem();
		if (item && item->getCreatorUUID().notNull())
		{
			LLAvatarActions::showProfile(item->getCreatorUUID());
		}
		LLInvFVBridgeAction::doIt();
	}
	virtual ~LLCallingCardBridgeAction(){}
protected:
	LLCallingCardBridgeAction(const LLUUID& id,LLInventoryModel* model) : LLInvFVBridgeAction(id,model) {}

};

class LLNotecardBridgeAction
: public LLInvFVBridgeAction
{
	friend class LLInvFVBridgeAction;
public:
	virtual void doIt()
	{
		LLViewerInventoryItem* item = getItem();
		if (item)
		{
			LLFloaterReg::showInstance("preview_notecard", LLSD(item->getUUID()), TAKE_FOCUS_YES);
		}
		LLInvFVBridgeAction::doIt();
	}
	virtual ~LLNotecardBridgeAction(){}
protected:
	LLNotecardBridgeAction(const LLUUID& id,LLInventoryModel* model) : LLInvFVBridgeAction(id,model) {}
};

class LLGestureBridgeAction: public LLInvFVBridgeAction
{
	friend class LLInvFVBridgeAction;
public:
	virtual void doIt()
	{
		LLViewerInventoryItem* item = getItem();
		if (item)
		{
			LLPreviewGesture* preview = LLPreviewGesture::show(mUUID, LLUUID::null);
			preview->setFocus(TRUE);
		}
		LLInvFVBridgeAction::doIt();		
	}
	virtual ~LLGestureBridgeAction(){}
protected:
	LLGestureBridgeAction(const LLUUID& id,LLInventoryModel* model) : LLInvFVBridgeAction(id,model) {}
};

class LLAnimationBridgeAction: public LLInvFVBridgeAction
{
	friend class LLInvFVBridgeAction;
public:
	virtual void doIt()
	{
		LLViewerInventoryItem* item = getItem();
		if (item)
		{
			LLFloaterReg::showInstance("preview_anim", LLSD(mUUID), TAKE_FOCUS_YES);
		}
		LLInvFVBridgeAction::doIt();
	}
	virtual ~LLAnimationBridgeAction(){}
protected:
	LLAnimationBridgeAction(const LLUUID& id,LLInventoryModel* model) : LLInvFVBridgeAction(id,model) {}
};

class LLObjectBridgeAction: public LLInvFVBridgeAction
{
	friend class LLInvFVBridgeAction;
public:
	virtual void doIt()
	{
        attachOrDetach();
	}
	virtual ~LLObjectBridgeAction(){}
protected:
	LLObjectBridgeAction(const LLUUID& id,LLInventoryModel* model) : LLInvFVBridgeAction(id,model) {}
    void attachOrDetach();
};

void LLObjectBridgeAction::attachOrDetach()
{
    if (get_is_item_worn(mUUID))
    {
        LLAppearanceMgr::instance().removeItemFromAvatar(mUUID);
    }
    else
    {
        // <FS:Ansariel> Double-click add/replace option
        //LLAppearanceMgr::instance().wearItemOnAvatar(mUUID, true, false); // Don't replace if adding.
        LLAppearanceMgr::instance().wearItemOnAvatar(mUUID, true, !gSavedSettings.getBOOL("FSDoubleClickAddInventoryObjects")); // Don't replace if adding.
    }
}

class LLLSLTextBridgeAction: public LLInvFVBridgeAction
{
	friend class LLInvFVBridgeAction;
public:
	virtual void doIt()
	{
		LLViewerInventoryItem* item = getItem();
		if (item)
		{
			LLFloaterReg::showInstance("preview_script", LLSD(mUUID), TAKE_FOCUS_YES);
		}
		LLInvFVBridgeAction::doIt();
	}
	virtual ~LLLSLTextBridgeAction(){}
protected:
	LLLSLTextBridgeAction(const LLUUID& id,LLInventoryModel* model) : LLInvFVBridgeAction(id,model) {}
};

class LLWearableBridgeAction: public LLInvFVBridgeAction
{
	friend class LLInvFVBridgeAction;
public:
	virtual void doIt()
	{
		wearOnAvatar();
	}

	virtual ~LLWearableBridgeAction(){}
protected:
	LLWearableBridgeAction(const LLUUID& id,LLInventoryModel* model) : LLInvFVBridgeAction(id,model) {}
	BOOL isItemInTrash() const;
	// return true if the item is in agent inventory. if false, it
	// must be lost or in the inventory library.
	BOOL isAgentInventory() const;
	void wearOnAvatar();
};

BOOL LLWearableBridgeAction::isItemInTrash() const
{
	if(!mModel) return FALSE;
	const LLUUID trash_id = mModel->findCategoryUUIDForType(LLFolderType::FT_TRASH);
	return mModel->isObjectDescendentOf(mUUID, trash_id);
}

BOOL LLWearableBridgeAction::isAgentInventory() const
{
	if(!mModel) return FALSE;
	if(gInventory.getRootFolderID() == mUUID) return TRUE;
	return mModel->isObjectDescendentOf(mUUID, gInventory.getRootFolderID());
}

void LLWearableBridgeAction::wearOnAvatar()
{
	// TODO: investigate wearables may not be loaded at this point EXT-8231

	LLViewerInventoryItem* item = getItem();
	if(item)
	{
        if (get_is_item_worn(mUUID))
        {
            if(item->getType() != LLAssetType::AT_BODYPART)
            {
                LLAppearanceMgr::instance().removeItemFromAvatar(item->getUUID());
            }
        }
        else
        {
            // <FS> FIRE-303: Double-click remove wearable
            //LLAppearanceMgr::instance().wearItemOnAvatar(item->getUUID(), true, true);
            LLAppearanceMgr::instance().wearItemOnAvatar(item->getUUID(), true, (item->getType() == LLAssetType::AT_BODYPART || !gSavedSettings.getBOOL("FSDoubleClickAddInventoryClothing")));
        }
	}
}

class LLSettingsBridgeAction
    : public LLInvFVBridgeAction
{
    friend class LLInvFVBridgeAction;
public:
    virtual void doIt()
    {
        LLViewerInventoryItem* item = getItem();
        if (item)
        {
            LLSettingsType::type_e type = item->getSettingsType();
            switch (type)
            {
            case LLSettingsType::ST_SKY:
                LLFloaterReg::showInstance("env_fixed_environmentent_sky", LLSDMap("inventory_id", item->getUUID()), TAKE_FOCUS_YES);
                break;
            case LLSettingsType::ST_WATER:
                LLFloaterReg::showInstance("env_fixed_environmentent_water", LLSDMap("inventory_id", item->getUUID()), TAKE_FOCUS_YES);
                break;
            case LLSettingsType::ST_DAYCYCLE:
                LLFloaterReg::showInstance("env_edit_extdaycycle", LLSDMap("inventory_id", item->getUUID())("edit_context", "inventory"), TAKE_FOCUS_YES);
                break;
            default:
                break;
            }
        }
        LLInvFVBridgeAction::doIt();
    }
    virtual ~LLSettingsBridgeAction(){}
protected:
    LLSettingsBridgeAction(const LLUUID& id, LLInventoryModel* model) : LLInvFVBridgeAction(id, model) {}
};


LLInvFVBridgeAction* LLInvFVBridgeAction::createAction(LLAssetType::EType asset_type,
													   const LLUUID& uuid,
													   LLInventoryModel* model)
{
	LLInvFVBridgeAction* action = NULL;
	switch(asset_type)
	{
		case LLAssetType::AT_TEXTURE:
			action = new LLTextureBridgeAction(uuid,model);
			break;
		case LLAssetType::AT_SOUND:
			action = new LLSoundBridgeAction(uuid,model);
			break;
		case LLAssetType::AT_LANDMARK:
			action = new LLLandmarkBridgeAction(uuid,model);
			break;
		case LLAssetType::AT_CALLINGCARD:
			action = new LLCallingCardBridgeAction(uuid,model);
			break;
		case LLAssetType::AT_OBJECT:
			action = new LLObjectBridgeAction(uuid,model);
			break;
		case LLAssetType::AT_NOTECARD:
			action = new LLNotecardBridgeAction(uuid,model);
			break;
		case LLAssetType::AT_ANIMATION:
			action = new LLAnimationBridgeAction(uuid,model);
			break;
		case LLAssetType::AT_GESTURE:
			action = new LLGestureBridgeAction(uuid,model);
			break;
		case LLAssetType::AT_LSL_TEXT:
			action = new LLLSLTextBridgeAction(uuid,model);
			break;
		case LLAssetType::AT_CLOTHING:
		case LLAssetType::AT_BODYPART:
			action = new LLWearableBridgeAction(uuid,model);
			break;
        case LLAssetType::AT_SETTINGS:
            action = new LLSettingsBridgeAction(uuid, model);
            break;
		default:
			break;
	}
	return action;
}

/**                    Bridge Actions
 **
 ********************************************************************************/

/************************************************************************/
/* Recent Inventory Panel related classes                               */
/************************************************************************/
void LLRecentItemsFolderBridge::buildContextMenu(LLMenuGL& menu, U32 flags)
{
	menuentry_vec_t disabled_items, items;
        buildContextMenuOptions(flags, items, disabled_items);

	items.erase(std::remove(items.begin(), items.end(), std::string("New Folder")), items.end());

	hide_context_entries(menu, items, disabled_items);
}

LLInvFVBridge* LLRecentInventoryBridgeBuilder::createBridge(
	LLAssetType::EType asset_type,
	LLAssetType::EType actual_asset_type,
	LLInventoryType::EType inv_type,
	LLInventoryPanel* inventory,
	LLFolderViewModelInventory* view_model,
	LLFolderView* root,
	const LLUUID& uuid,
	U32 flags /*= 0x00*/ ) const
{
	LLInvFVBridge* new_listener = NULL;
	if (asset_type == LLAssetType::AT_CATEGORY 
		&& actual_asset_type != LLAssetType::AT_LINK_FOLDER)
	{
		new_listener = new LLRecentItemsFolderBridge(inv_type, inventory, root, uuid);
	}
	else
		{
		new_listener = LLInventoryFolderViewModelBuilder::createBridge(asset_type,
				actual_asset_type,
				inv_type,
				inventory,
																view_model,
				root,
				uuid,
				flags);
		}
	return new_listener;
}

LLFolderViewGroupedItemBridge::LLFolderViewGroupedItemBridge()
{
}

void LLFolderViewGroupedItemBridge::groupFilterContextMenu(folder_view_item_deque& selected_items, LLMenuGL& menu)
{
    uuid_vec_t ids;
	menuentry_vec_t disabled_items;
    if (get_selection_item_uuids(selected_items, ids))
    {
		// <FS:Ansariel> Fix broken add wearable check
		//if (!LLAppearanceMgr::instance().canAddWearables(ids) && canWearSelected(ids))
		if (!canWearSelected(ids) || !LLAppearanceMgr::instance().canAddWearables(ids))
        {
            disabled_items.push_back(std::string("Wearable And Object Wear"));
            disabled_items.push_back(std::string("Wearable Add"));
            disabled_items.push_back(std::string("Attach To"));
            disabled_items.push_back(std::string("Attach To HUD"));
            disabled_items.push_back(std::string("Wearable And Object Separator")); // <FS:Ansariel> Add separator
        }
    }
	disable_context_entries_if_present(menu, disabled_items);
}

bool LLFolderViewGroupedItemBridge::canWearSelected(const uuid_vec_t& item_ids) const
{
	for (uuid_vec_t::const_iterator it = item_ids.begin(); it != item_ids.end(); ++it)
	{
		const LLViewerInventoryItem* item = gInventory.getItem(*it);
		// <FS:Ansariel> Fix broken add wearable check
		//if (!item || (item->getType() >= LLAssetType::AT_COUNT) || (item->getType() <= LLAssetType::AT_NONE))
		if (!item || (item->getType() != LLAssetType::AT_CLOTHING && item->getType() != LLAssetType::AT_OBJECT && item->getType() != LLAssetType::AT_BODYPART && item->getType() != LLAssetType::AT_GESTURE))
		{
			return false;
		}
	}
	return true;
}

/************************************************************************/
/* Worn Inventory Panel related classes                               */
/************************************************************************/
void LLWornItemsFolderBridge::buildContextMenu(LLMenuGL& menu, U32 flags)
{
	menuentry_vec_t disabled_items, items;
        buildContextMenuOptions(flags, items, disabled_items);

	items.erase(std::remove(items.begin(), items.end(), std::string("New Body Parts")), items.end());
	items.erase(std::remove(items.begin(), items.end(), std::string("New Clothes")), items.end());
	items.erase(std::remove(items.begin(), items.end(), std::string("New Note")), items.end());
	items.erase(std::remove(items.begin(), items.end(), std::string("New Gesture")), items.end());
	items.erase(std::remove(items.begin(), items.end(), std::string("New Script")), items.end());
	items.erase(std::remove(items.begin(), items.end(), std::string("New Folder")), items.end());
	items.erase(std::remove(items.begin(), items.end(), std::string("New Settings")), items.end()); // <FS:Ansariel> Don't allow creating settings on the "worn" tab

	hide_context_entries(menu, items, disabled_items);
}

LLInvFVBridge* LLWornInventoryBridgeBuilder::createBridge(
	LLAssetType::EType asset_type,
	LLAssetType::EType actual_asset_type,
	LLInventoryType::EType inv_type,
	LLInventoryPanel* inventory,
	LLFolderViewModelInventory* view_model,
	LLFolderView* root,
	const LLUUID& uuid,
	U32 flags /*= 0x00*/ ) const
{
	LLInvFVBridge* new_listener = NULL;
	switch(asset_type)
	{
	case LLAssetType::AT_CATEGORY:
		if (actual_asset_type == LLAssetType::AT_LINK_FOLDER)
		{
			// *TODO: Create a link folder handler instead if it is necessary
			new_listener = LLInventoryFolderViewModelBuilder::createBridge(
				asset_type,
				actual_asset_type,
				inv_type,
				inventory,
																view_model,
				root,
				uuid,
				flags);
			break;
		}
		new_listener = new LLWornItemsFolderBridge(inv_type, inventory, root, uuid);
		break;
	default:
		new_listener = LLInventoryFolderViewModelBuilder::createBridge(
			asset_type,
			actual_asset_type,
			inv_type,
			inventory,
																view_model,
			root,
			uuid,
			flags);
	}
	return new_listener;

}
// EOF<|MERGE_RESOLUTION|>--- conflicted
+++ resolved
@@ -242,50 +242,12 @@
 
 std::string LLInvFVBridge::getSearchableCreatorName() const
 {
-<<<<<<< HEAD
-	const LLInventoryModel* model = getInventoryModel();
-	if (model)
-	{
-		const LLInventoryItem *item = model->getItem(mUUID);
-		if(item)
-		{
-			LLAvatarName av_name;
-			// <FS:Beq> Avoid null id requests entering name cache
-			// if (LLAvatarNameCache::get(item->getCreatorUUID(), &av_name))
-			const auto& creatorId {item->getCreatorUUID()};
-			if ( creatorId.notNull() && LLAvatarNameCache::get(creatorId, &av_name) )
-			// </FS:Beq>
-			{
-				std::string username = av_name.getUserName();
-				LLStringUtil::toUpper(username);
-				return username;
-			}
-		}
-	}
-	return LLStringUtil::null;
-=======
     return get_searchable_creator_name(getInventoryModel(), mUUID);
->>>>>>> e161b128
 }
 
 std::string LLInvFVBridge::getSearchableUUIDString() const
 {
-<<<<<<< HEAD
-	const LLInventoryModel* model = getInventoryModel();
-	if (model)
-	{
-		const LLViewerInventoryItem *item = model->getItem(mUUID);
-		if(item /*&& (item->getIsFullPerm() || gAgent.isGodlikeWithoutAdminMenuFakery())*/) // Keep it FS-legacy style since we had it like this for ages
-		{
-			std::string uuid = item->getAssetUUID().asString();
-			LLStringUtil::toUpper(uuid);
-			return uuid;
-		}
-	}
-	return LLStringUtil::null;
-=======
     return get_searchable_UUID(getInventoryModel(), mUUID);
->>>>>>> e161b128
 }
 
 // <FS:Ansariel> Zi's extended inventory search
