--- conflicted
+++ resolved
@@ -350,7 +350,6 @@
 // Can be moved to another folder
 bool LLInvFVBridge::isItemMovable() const
 {
-<<<<<<< HEAD
     // <FS:Ansariel> FIRE-28977: Lock special and locked folders from being DaD'ed
     if (isLockedFolder())
     {
@@ -359,8 +358,6 @@
     }
     // </FS:Ansariel
 
-=======
->>>>>>> ac330f63
     return true;
 }
 
@@ -1439,7 +1436,6 @@
     return model->isObjectDescendentOf(mUUID, gInventory.getRootFolderID());
 }
 
-<<<<<<< HEAD
 // [SL:KB] - Patch: Inventory-Misc | Checked: 2011-05-28 (Catznip-2.6.0a) | Added: Catznip-2.6.0a
 bool LLInvFVBridge::isLibraryInventory() const
 {
@@ -1455,8 +1451,6 @@
 }
 // [/SL:KB]
 
-=======
->>>>>>> ac330f63
 bool LLInvFVBridge::isCOFFolder() const
 {
     return LLAppearanceMgr::instance().getIsInCOF(mUUID);
@@ -2525,7 +2519,6 @@
         // If it's a protected type folder, we can't move it
         if (LLFolderType::lookupIsProtectedType(((LLInventoryCategory*)obj)->getPreferredType()))
             return false;
-<<<<<<< HEAD
 
         // <FS:Ansariel> FIRE-28977: Lock special and locked folders from being DaD'ed
         if (obj->getName() == ROOT_FIRESTORM_FOLDER || obj->getName() == RLV_ROOT_FOLDER || isLockedFolder())
@@ -2541,8 +2534,6 @@
         }
         // </FS:Ansariel>
 
-=======
->>>>>>> ac330f63
         return true;
     }
     return false;
@@ -2633,7 +2624,6 @@
         LLInventoryModel::cat_array_t cat_array;
         LLInventoryModel::item_array_t item_array;
         gInventory.collectDescendents(getUUID(), cat_array, item_array, true);
-<<<<<<< HEAD
         // <FS:Ansariel> Fix item count formatting
         //auto count = item_array.size();
         //if (count > 0)
@@ -2647,13 +2637,6 @@
         if (cat_array.size() > 0 || item_array.size() > 0)
         {
             LLLocale locale("");
-=======
-        auto count = item_array.size();
-        if (count > 0)
-        {
-            std::ostringstream oss;
-            oss << count;
->>>>>>> ac330f63
             LLStringUtil::format_map_t args;
             std::string count_str;
             LLResMgr::getInstance()->getIntegerString(count_str, static_cast<S32>(item_array.size()));
@@ -2773,7 +2756,6 @@
     return true;
 }
 
-<<<<<<< HEAD
 // [SL:KB] - Patch: Inventory-Links | Checked: 2013-09-19 (Catznip-3.6)
 bool LLFolderBridge::isItemLinkable() const
 {
@@ -2782,8 +2764,6 @@
 }
 // [/SL:KB]
 
-=======
->>>>>>> ac330f63
 bool LLFolderBridge::isClipboardPasteable() const
 {
     if ( ! LLInvFVBridge::isClipboardPasteable() )
@@ -2883,12 +2863,9 @@
     if (!model) return false;
     if (!isAgentAvatarValid()) return false;
     if (!isAgentInventory()) return false; // cannot drag categories into library
-<<<<<<< HEAD
     // <FS:TT> Client LSL Bridge (also for #AO)
     if (isLockedFolder()) return false;
     // </FS:TT>
-=======
->>>>>>> ac330f63
 
     LLInventoryPanel* destination_panel = mInventoryPanel.get();
     if (!destination_panel) return false;
@@ -3061,7 +3038,6 @@
                 }
             }
         }
-<<<<<<< HEAD
         // <FS:Ansariel> FIRE-1392: Allow dragging all asset types into Landmarks folder
         //if (is_movable && move_is_into_landmarks)
         //{
@@ -3079,23 +3055,6 @@
         //  }
         //}
         // </FS:Ansariel>
-=======
-        if (is_movable && move_is_into_landmarks)
-        {
-            for (S32 i=0; i < descendent_items.size(); ++i)
-            {
-                LLViewerInventoryItem* item = descendent_items[i];
-
-                // Don't move anything except landmarks and categories into Landmarks folder.
-                // We use getType() instead of getActua;Type() to allow links to landmarks and folders.
-                if (LLAssetType::AT_LANDMARK != item->getType() && LLAssetType::AT_CATEGORY != item->getType())
-                {
-                    is_movable = false;
-                    break; // It's generally movable, but not into Landmarks.
-                }
-            }
-        }
->>>>>>> ac330f63
 
         if (is_movable && move_is_into_marketplacelistings)
         {
@@ -3709,7 +3668,6 @@
     else if ("addtooutfit" == action)
     {
         modifyOutfit(true);
-<<<<<<< HEAD
         return;
     }
 // <FS:TT> Patch: ReplaceWornItemsOnly
@@ -3721,8 +3679,6 @@
         if(!cat) return;
 
         gInventory.wearItemsOnAvatar(cat);
-=======
->>>>>>> ac330f63
         return;
     }
 // </FS:TT>
@@ -4309,11 +4265,7 @@
 
         const bool move_is_into_current_outfit = (mUUID == current_outfit_id);
         const bool move_is_into_my_outfits = (mUUID == my_outifts_id) || model->isObjectDescendentOf(mUUID, my_outifts_id);
-<<<<<<< HEAD
         const bool move_is_into_outfit = /*move_is_into_my_outfits ||*/ (getCategory() && getCategory()->getPreferredType()==LLFolderType::FT_OUTFIT); // <FS:Ansariel> Unable to copy&paste into outfits anymore
-=======
-        const bool move_is_into_outfit = move_is_into_my_outfits || (getCategory() && getCategory()->getPreferredType()==LLFolderType::FT_OUTFIT);
->>>>>>> ac330f63
         const bool move_is_into_marketplacelistings = model->isObjectDescendentOf(mUUID, marketplacelistings_id);
         const bool move_is_into_favorites = (mUUID == favorites_id);
         const bool move_is_into_lost_and_found = model->isObjectDescendentOf(mUUID, lost_and_found_id);
@@ -5966,12 +5918,9 @@
     if (!model || !inv_item) return false;
     if (!isAgentInventory()) return false; // cannot drag into library
     if (!isAgentAvatarValid()) return false;
-<<<<<<< HEAD
     // <FS:TT> Client LSL Bridge (also for #AO)
     if (isLockedFolder()) return false;
     // </FS:TT>
-=======
->>>>>>> ac330f63
 
     LLInventoryPanel* destination_panel = mInventoryPanel.get();
     if (!destination_panel) return false;
@@ -5991,12 +5940,8 @@
     const bool move_is_into_favorites = (mUUID == favorites_id);
     const bool move_is_into_my_outfits = (mUUID == my_outifts_id) || model->isObjectDescendentOf(mUUID, my_outifts_id);
     const bool move_is_into_outfit = move_is_into_my_outfits || (getCategory() && getCategory()->getPreferredType()==LLFolderType::FT_OUTFIT);
-<<<<<<< HEAD
     // <FS:Ansariel> FIRE-1392: Allow dragging all asset types into Landmarks folder
     //const bool move_is_into_landmarks = (mUUID == landmarks_id) || model->isObjectDescendentOf(mUUID, landmarks_id);
-=======
-    const bool move_is_into_landmarks = (mUUID == landmarks_id) || model->isObjectDescendentOf(mUUID, landmarks_id);
->>>>>>> ac330f63
     const bool move_is_into_marketplacelistings = model->isObjectDescendentOf(mUUID, marketplacelistings_id);
     const bool move_is_from_marketplacelistings = model->isObjectDescendentOf(inv_item->getUUID(), marketplacelistings_id);
 
@@ -6032,7 +5977,6 @@
         if (move_is_outof_current_outfit)
         {
             is_movable = false;
-<<<<<<< HEAD
         }
 
 // [RLVa:KB] - Checked: 2011-03-29 (RLVa-1.3.0g) | Modified: RLVa-1.3.0g
@@ -6049,8 +5993,6 @@
                 is_movable = (!RlvFolderLocks::instance().hasLockedFolder(RLV_LOCK_ANY)) ||
                     (RlvFolderLocks::instance().canMoveItem(inv_item->getUUID(), mUUID));
             }
-=======
->>>>>>> ac330f63
         }
 // [/RLVa:KB]
 
@@ -7895,7 +7837,6 @@
                     disabled_items.push_back(std::string("Attach To"));
                     disabled_items.push_back(std::string("Attach To HUD"));
                 }
-<<<<<<< HEAD
 // [RLVa:KB] - Checked: 2010-09-03 (RLVa-1.2.1a) | Modified: RLVa-1.2.1a
                 else if (rlv_handler_t::isEnabled())
                 {
@@ -7907,8 +7848,6 @@
                 }
 // [/RLVa:KB]
 
-=======
->>>>>>> ac330f63
                 LLMenuGL* attach_menu = menu.findChildMenuByName("Attach To", true);
                 LLMenuGL* attach_hud_menu = menu.findChildMenuByName("Attach To HUD", true);
                 if (attach_menu
