/**
 * @file llinventorybridge.cpp
 * @brief Implementation of the Inventory-Folder-View-Bridge classes.
 *
 * $LicenseInfo:firstyear=2001&license=viewerlgpl$
 * Second Life Viewer Source Code
 * Copyright (C) 2010, Linden Research, Inc.
 * 
 * This library is free software; you can redistribute it and/or
 * modify it under the terms of the GNU Lesser General Public
 * License as published by the Free Software Foundation;
 * version 2.1 of the License only.
 * 
 * This library is distributed in the hope that it will be useful,
 * but WITHOUT ANY WARRANTY; without even the implied warranty of
 * MERCHANTABILITY or FITNESS FOR A PARTICULAR PURPOSE.  See the GNU
 * Lesser General Public License for more details.
 * 
 * You should have received a copy of the GNU Lesser General Public
 * License along with this library; if not, write to the Free Software
 * Foundation, Inc., 51 Franklin Street, Fifth Floor, Boston, MA  02110-1301  USA
 * 
 * Linden Research, Inc., 945 Battery Street, San Francisco, CA  94111  USA
 * $/LicenseInfo$
 */

#include "llviewerprecompiledheaders.h"
#include "llinventorybridge.h"

// external projects
#include "lltransfersourceasset.h" 
#include "llavatarnamecache.h"	// IDEVO

#include "llagent.h"
#include "llagentcamera.h"
#include "llagentwearables.h"
#include "llappearancemgr.h"
#include "llattachmentsmgr.h"
#include "llavataractions.h" 
#include "llfavoritesbar.h" // management of favorites folder
#include "llfloateropenobject.h"
#include "llfloaterreg.h"
#include "llfloatersidepanelcontainer.h"
#include "llfloaterworldmap.h"
#include "llfolderview.h"
#include "llfriendcard.h"
#include "llgesturemgr.h"
#include "llgiveinventory.h" 
#include "llfloaterimcontainer.h"
#include "llimview.h"
#include "llclipboard.h"
#include "llinventorydefines.h"
#include "llinventoryfunctions.h"
#include "llinventoryicon.h"
#include "llinventorymodel.h"
#include "llinventorymodelbackgroundfetch.h"
#include "llinventorypanel.h"
#include "llmarketplacefunctions.h"
#include "llnotifications.h"
#include "llnotificationsutil.h"
#include "llpreviewanim.h"
#include "llpreviewgesture.h"
#include "llpreviewtexture.h"
#include "llselectmgr.h"
#include "llsidepanelappearance.h"
#include "lltooldraganddrop.h"
#include "lltrans.h"
#include "llviewerassettype.h"
#include "llviewerfoldertype.h"
#include "llviewermenu.h"
#include "llviewermessage.h"
#include "llviewerobjectlist.h"
#include "llviewerregion.h"
#include "llviewerwindow.h"
#include "llvoavatarself.h"
#include "llwearablelist.h"
#include "llwearableitemslist.h"
#include "lllandmarkactions.h"
#include "llpanellandmarks.h"
// [RLVa:KB] - Checked: 2011-05-22 (RLVa-1.3.1)
#include "rlvactions.h"
#include "rlvhandler.h"
#include "rlvlocks.h"
// [/RLVa:KB]
// <FS:TT> Client LSL Bridge
#include "fslslbridge.h"
#include "aoengine.h"
// </FS:TT>

#include "llparcel.h"
#include "llviewerparcelmgr.h"

// <FS:Zi> Do not allow "Restore To Last Postiion" for no-copy items
#ifdef OPENSIM
#include "fsgridhandler.h"
#endif
// </FS:Zi>

void copy_slurl_to_clipboard_callback_inv(const std::string& slurl);

// Marketplace outbox current disabled
#define ENABLE_MERCHANT_OUTBOX_CONTEXT_MENU	1
#define ENABLE_MERCHANT_SEND_TO_MARKETPLACE_CONTEXT_MENU 0
#define BLOCK_WORN_ITEMS_IN_OUTBOX 1

typedef std::pair<LLUUID, LLUUID> two_uuids_t;
typedef std::list<two_uuids_t> two_uuids_list_t;

const F32 SOUND_GAIN = 1.0f;

struct LLMoveInv
{
	LLUUID mObjectID;
	LLUUID mCategoryID;
	two_uuids_list_t mMoveList;
	void (*mCallback)(S32, void*);
	void* mUserData;
};

using namespace LLOldEvents;

// Function declarations
// <FS:TT> Patch: ReplaceWornItemsOnly
void wear_inventory_category_on_avatar(LLInventoryCategory* category);
// </FS:TT>
bool move_task_inventory_callback(const LLSD& notification, const LLSD& response, LLMoveInv*);
bool confirm_attachment_rez(const LLSD& notification, const LLSD& response);
void teleport_via_landmark(const LLUUID& asset_id);
static BOOL can_move_to_outfit(LLInventoryItem* inv_item, BOOL move_is_into_current_outfit);
static BOOL can_move_to_landmarks(LLInventoryItem* inv_item);
// <FS:CR> Function left unused from FIRE-7219
//static bool check_category(LLInventoryModel* model,
//						   const LLUUID& cat_id,
//						   LLInventoryPanel* active_panel,
//						   LLInventoryFilter* filter);

// <FS:ND> Unused function
// static bool check_item(const LLUUID& item_id,
// 					   LLInventoryPanel* active_panel,
// 					   LLInventoryFilter* filter);
// </FS:ND>

// Helper functions

bool isAddAction(const std::string& action)
{
	return ("wear" == action || "attach" == action || "activate" == action);
}

bool isRemoveAction(const std::string& action)
{
	return ("take_off" == action || "detach" == action || "deactivate" == action);
}

bool isMarketplaceCopyAction(const std::string& action)
{
	return (("copy_to_outbox" == action) || ("move_to_outbox" == action));
}

bool isMarketplaceSendAction(const std::string& action)
{
	return ("send_to_marketplace" == action);
}

// Used by LLFolderBridge as callback for directory fetching recursion
class LLRightClickInventoryFetchDescendentsObserver : public LLInventoryFetchDescendentsObserver
{
public:
	LLRightClickInventoryFetchDescendentsObserver(const uuid_vec_t& ids) : LLInventoryFetchDescendentsObserver(ids) {}
	~LLRightClickInventoryFetchDescendentsObserver() {}
	virtual void execute(bool clear_observer = false);
	virtual void done()
	{
		execute(true);
	}
};

// Used by LLFolderBridge as callback for directory content items fetching
class LLRightClickInventoryFetchObserver : public LLInventoryFetchItemsObserver
{
public:
	LLRightClickInventoryFetchObserver(const uuid_vec_t& ids) : LLInventoryFetchItemsObserver(ids) { };
	~LLRightClickInventoryFetchObserver() {}
	void execute(bool clear_observer = false)
	{
		if (clear_observer)
		{
			gInventory.removeObserver(this);
			delete this;
		}
		// we've downloaded all the items, so repaint the dialog
		LLFolderBridge::staticFolderOptionsMenu();
	}
	virtual void done()
	{
		execute(true);
	}
};

// +=================================================+
// |        LLInvFVBridge                            |
// +=================================================+

LLInvFVBridge::LLInvFVBridge(LLInventoryPanel* inventory, 
							 LLFolderView* root,
							 const LLUUID& uuid) :
	mUUID(uuid), 
	mRoot(root),
	mInvType(LLInventoryType::IT_NONE),
	mIsLink(FALSE),
	LLFolderViewModelItemInventory(inventory->getRootViewModel())
{
	mInventoryPanel = inventory->getInventoryPanelHandle();
	const LLInventoryObject* obj = getInventoryObject();
	mIsLink = obj && obj->getIsLinkType();
}

const std::string& LLInvFVBridge::getName() const
{
	const LLInventoryObject* obj = getInventoryObject();
	if(obj)
	{
		return obj->getName();
	}
	return LLStringUtil::null;
}

const std::string& LLInvFVBridge::getDisplayName() const
{
	if(mDisplayName.empty())
	{
		buildDisplayName();
	}

	return mDisplayName;
}

// Folders have full perms
PermissionMask LLInvFVBridge::getPermissionMask() const
{
	return PERM_ALL;
}

// virtual
LLFolderType::EType LLInvFVBridge::getPreferredType() const
{
	return LLFolderType::FT_NONE;
}


// Folders don't have creation dates.
time_t LLInvFVBridge::getCreationDate() const
{
	LLInventoryObject* objectp = getInventoryObject();
	if (objectp)
	{
		return objectp->getCreationDate();
	}
	return (time_t)0;
}

void LLInvFVBridge::setCreationDate(time_t creation_date_utc)
{
	LLInventoryObject* objectp = getInventoryObject();
	if (objectp)
	{
		objectp->setCreationDate(creation_date_utc);
	}
}


// Can be destroyed (or moved to trash)
BOOL LLInvFVBridge::isItemRemovable() const
{
	return get_is_item_removable(getInventoryModel(), mUUID);
}

// Can be moved to another folder
BOOL LLInvFVBridge::isItemMovable() const
{
	return TRUE;
}

BOOL LLInvFVBridge::isLink() const
{
	return mIsLink;
}

BOOL LLInvFVBridge::isLibraryItem() const
{
	return gInventory.isObjectDescendentOf(getUUID(),gInventory.getLibraryRootFolderID());
}

/*virtual*/
/**
 * @brief Adds this item into clipboard storage
 */
BOOL LLInvFVBridge::cutToClipboard() const
{
	const LLInventoryObject* obj = gInventory.getObject(mUUID);
	if (obj && isItemMovable() && isItemRemovable())
	{
		LLClipboard::instance().setCutMode(true);
		return LLClipboard::instance().addToClipboard(mUUID);
	}
	return FALSE;
}

BOOL LLInvFVBridge::copyToClipboard() const
{
	const LLInventoryObject* obj = gInventory.getObject(mUUID);
//	if (obj && isItemCopyable())
// [SL:KB] - Patch: Inventory-Links | Checked: 2013-09-19 (Catznip-3.6)
	if (obj && (isItemCopyable() || isItemLinkable()))
// [/SL:KB]
	{
		return LLClipboard::instance().addToClipboard(mUUID);
	}
	return FALSE;
}

// *TODO: make sure this does the right thing
void LLInvFVBridge::showProperties()
{
	// <FS:TT> Old, standalone properties floater
	//show_item_profile(mUUID);
	LLFloaterReg::showInstance("properties", LLSD().with("item_id", mUUID));
	// </FS:TT>

	// Disable old properties floater; this is replaced by the sidepanel.
	/*
	  LLFloaterReg::showInstance("properties", mUUID);
	*/
}

void LLInvFVBridge::removeBatch(std::vector<LLFolderViewModelItem*>& batch)
{
	// Deactivate gestures when moving them into Trash
	LLInvFVBridge* bridge;
	LLInventoryModel* model = getInventoryModel();
	LLViewerInventoryItem* item = NULL;
	LLViewerInventoryCategory* cat = NULL;
	LLInventoryModel::cat_array_t	descendent_categories;
	LLInventoryModel::item_array_t	descendent_items;
	S32 count = batch.size();
	S32 i,j;
	for(i = 0; i < count; ++i)
	{
		bridge = (LLInvFVBridge*)(batch[i]);
		if(!bridge || !bridge->isItemRemovable()) continue;
		item = (LLViewerInventoryItem*)model->getItem(bridge->getUUID());
		if (item)
		{
			if(LLAssetType::AT_GESTURE == item->getType())
			{
				LLGestureMgr::instance().deactivateGesture(item->getUUID());
			}
		}
	}
	for(i = 0; i < count; ++i)
	{
		bridge = (LLInvFVBridge*)(batch[i]);
		if(!bridge || !bridge->isItemRemovable()) continue;
		cat = (LLViewerInventoryCategory*)model->getCategory(bridge->getUUID());
		if (cat)
		{
			gInventory.collectDescendents( cat->getUUID(), descendent_categories, descendent_items, FALSE );
			for (j=0; j<descendent_items.size(); j++)
			{
				if(LLAssetType::AT_GESTURE == descendent_items[j]->getType())
				{
					LLGestureMgr::instance().deactivateGesture(descendent_items[j]->getUUID());
				}
			}
		}
	}
	removeBatchNoCheck(batch);
}

void  LLInvFVBridge::removeBatchNoCheck(std::vector<LLFolderViewModelItem*>&  batch)
{
	// this method moves a bunch of items and folders to the trash. As
	// per design guidelines for the inventory model, the message is
	// built and the accounting is performed first. After all of that,
	// we call LLInventoryModel::moveObject() to move everything
	// around.
	LLInvFVBridge* bridge;
	LLInventoryModel* model = getInventoryModel();
	if(!model) return;
	LLMessageSystem* msg = gMessageSystem;
	const LLUUID trash_id = model->findCategoryUUIDForType(LLFolderType::FT_TRASH);
	LLViewerInventoryItem* item = NULL;
	uuid_vec_t move_ids;
	LLInventoryModel::update_map_t update;
	bool start_new_message = true;
	S32 count = batch.size();
	S32 i;

	// first, hide any 'preview' floaters that correspond to the items
	// being deleted.
	for(i = 0; i < count; ++i)
	{
		bridge = (LLInvFVBridge*)(batch[i]);
		if(!bridge || !bridge->isItemRemovable()) continue;
		item = (LLViewerInventoryItem*)model->getItem(bridge->getUUID());
		if(item)
		{
			LLPreview::hide(item->getUUID());
		}
	}

	// do the inventory move to trash

	for(i = 0; i < count; ++i)
	{
		bridge = (LLInvFVBridge*)(batch[i]);
		if(!bridge || !bridge->isItemRemovable()) continue;
		item = (LLViewerInventoryItem*)model->getItem(bridge->getUUID());
		if(item)
		{
			if(item->getParentUUID() == trash_id) continue;
			move_ids.push_back(item->getUUID());
			--update[item->getParentUUID()];
			++update[trash_id];
			if(start_new_message)
			{
				start_new_message = false;
				msg->newMessageFast(_PREHASH_MoveInventoryItem);
				msg->nextBlockFast(_PREHASH_AgentData);
				msg->addUUIDFast(_PREHASH_AgentID, gAgent.getID());
				msg->addUUIDFast(_PREHASH_SessionID, gAgent.getSessionID());
				msg->addBOOLFast(_PREHASH_Stamp, TRUE);
			}
			msg->nextBlockFast(_PREHASH_InventoryData);
			msg->addUUIDFast(_PREHASH_ItemID, item->getUUID());
			msg->addUUIDFast(_PREHASH_FolderID, trash_id);
			msg->addString("NewName", NULL);
			if(msg->isSendFullFast(_PREHASH_InventoryData))
			{
				start_new_message = true;
				gAgent.sendReliableMessage();
				gInventory.accountForUpdate(update);
				update.clear();
			}
		}
	}
	if(!start_new_message)
	{
		start_new_message = true;
		gAgent.sendReliableMessage();
		gInventory.accountForUpdate(update);
		update.clear();
	}

	for(i = 0; i < count; ++i)
	{
		bridge = (LLInvFVBridge*)(batch[i]);
		if(!bridge || !bridge->isItemRemovable()) continue;
		LLViewerInventoryCategory* cat = (LLViewerInventoryCategory*)model->getCategory(bridge->getUUID());
		if(cat)
		{
			if(cat->getParentUUID() == trash_id) continue;
			move_ids.push_back(cat->getUUID());
			--update[cat->getParentUUID()];
			++update[trash_id];
			if(start_new_message)
			{
				start_new_message = false;
				msg->newMessageFast(_PREHASH_MoveInventoryFolder);
				msg->nextBlockFast(_PREHASH_AgentData);
				msg->addUUIDFast(_PREHASH_AgentID, gAgent.getID());
				msg->addUUIDFast(_PREHASH_SessionID, gAgent.getSessionID());
				msg->addBOOL("Stamp", TRUE);
			}
			msg->nextBlockFast(_PREHASH_InventoryData);
			msg->addUUIDFast(_PREHASH_FolderID, cat->getUUID());
			msg->addUUIDFast(_PREHASH_ParentID, trash_id);
			if(msg->isSendFullFast(_PREHASH_InventoryData))
			{
				start_new_message = true;
				gAgent.sendReliableMessage();
				gInventory.accountForUpdate(update);
				update.clear();
			}
		}
	}
	if(!start_new_message)
	{
		gAgent.sendReliableMessage();
		gInventory.accountForUpdate(update);
	}

	// move everything.
	uuid_vec_t::iterator it = move_ids.begin();
	uuid_vec_t::iterator end = move_ids.end();
	for(; it != end; ++it)
	{
		gInventory.moveObject((*it), trash_id);
		LLViewerInventoryItem* item = gInventory.getItem(*it);
		if (item)
		{
			model->updateItem(item);
		}
	}

	// notify inventory observers.
	model->notifyObservers();
}

BOOL LLInvFVBridge::isClipboardPasteable() const
{
	// Return FALSE on degenerated cases: empty clipboard, no inventory, no agent
	if (!LLClipboard::instance().hasContents() || !isAgentInventory())
	{
		return FALSE;
	}
	LLInventoryModel* model = getInventoryModel();
	if (!model)
	{
		return FALSE;
	}

	// In cut mode, whatever is on the clipboard is always pastable
	if (LLClipboard::instance().isCutMode())
	{
		return TRUE;
	}

	// In normal mode, we need to check each element of the clipboard to know if we can paste or not
	std::vector<LLUUID> objects;
	LLClipboard::instance().pasteFromClipboard(objects);
	S32 count = objects.size();
	for(S32 i = 0; i < count; i++)
	{
		const LLUUID &item_id = objects.at(i);

		// Folders are pastable if all items in there are copyable
		const LLInventoryCategory *cat = model->getCategory(item_id);
		if (cat)
		{
			LLFolderBridge cat_br(mInventoryPanel.get(), mRoot, item_id);
			if (!cat_br.isItemCopyable())
			return FALSE;
			// Skip to the next item in the clipboard
			continue;
		}

		// Each item must be copyable to be pastable
		LLItemBridge item_br(mInventoryPanel.get(), mRoot, item_id);
		if (!item_br.isItemCopyable())
		{
			return FALSE;
		}
	}
	return TRUE;
}

BOOL LLInvFVBridge::isClipboardPasteableAsLink() const
{
	if (!LLClipboard::instance().hasContents() || !isAgentInventory())
	{
		return FALSE;
	}
	const LLInventoryModel* model = getInventoryModel();
	if (!model)
	{
		return FALSE;
	}

	std::vector<LLUUID> objects;
	LLClipboard::instance().pasteFromClipboard(objects);
	S32 count = objects.size();
	for(S32 i = 0; i < count; i++)
	{
		const LLInventoryItem *item = model->getItem(objects.at(i));
		if (item)
		{
			if (!LLAssetType::lookupCanLink(item->getActualType()))
			{
				return FALSE;
			}
		}
		const LLViewerInventoryCategory *cat = model->getCategory(objects.at(i));
		if (cat && LLFolderType::lookupIsProtectedType(cat->getPreferredType()))
		{
			return FALSE;
		}
	}
	return TRUE;
}

void disable_context_entries_if_present(LLMenuGL& menu,
                                        const menuentry_vec_t &disabled_entries)
{
	const LLView::child_list_t *list = menu.getChildList();
	for (LLView::child_list_t::const_iterator itor = list->begin(); 
		 itor != list->end(); 
		 ++itor)
	{
		LLView *menu_item = (*itor);
		std::string name = menu_item->getName();

		// descend into split menus:
		LLMenuItemBranchGL* branchp = dynamic_cast<LLMenuItemBranchGL*>(menu_item);
		if ((name == "More") && branchp)
		{
			disable_context_entries_if_present(*branchp->getBranch(), disabled_entries);
		}

		bool found = false;
		menuentry_vec_t::const_iterator itor2;
		for (itor2 = disabled_entries.begin(); itor2 != disabled_entries.end(); ++itor2)
		{
			if (*itor2 == name)
			{
				found = true;
				break;
			}
		}

        if (found)
        {
			menu_item->setVisible(TRUE);
			// A bit of a hack so we can remember that some UI element explicitly set this to be visible
			// so that some other UI element from multi-select doesn't later set this invisible.
			menu_item->pushVisible(TRUE);

			menu_item->setEnabled(FALSE);
        }
    }
}
void hide_context_entries(LLMenuGL& menu, 
						  const menuentry_vec_t &entries_to_show,
						  const menuentry_vec_t &disabled_entries)
{
	const LLView::child_list_t *list = menu.getChildList();

	// For removing double separators or leading separator.  Start at true so that
	// if the first element is a separator, it will not be shown.
	bool is_previous_entry_separator = true;

	for (LLView::child_list_t::const_iterator itor = list->begin(); 
		 itor != list->end(); 
		 ++itor)
	{
		LLView *menu_item = (*itor);
		std::string name = menu_item->getName();

		// descend into split menus:
		LLMenuItemBranchGL* branchp = dynamic_cast<LLMenuItemBranchGL*>(menu_item);
		if ((name == "More") && branchp)
		{
			hide_context_entries(*branchp->getBranch(), entries_to_show, disabled_entries);
		}

		bool found = false;
		menuentry_vec_t::const_iterator itor2;
		for (itor2 = entries_to_show.begin(); itor2 != entries_to_show.end(); ++itor2)
		{
			if (*itor2 == name)
			{
				found = true;
				break;
			}
		}

		// Don't allow multiple separators in a row (e.g. such as if there are no items
		// between two separators).
		if (found)
		{
			const bool is_entry_separator = (dynamic_cast<LLMenuItemSeparatorGL *>(menu_item) != NULL);
			found = !(is_entry_separator && is_previous_entry_separator);
			is_previous_entry_separator = is_entry_separator;
		}
		
		if (!found)
		{
			if (!menu_item->getLastVisible())
			{
				menu_item->setVisible(FALSE);
			}

			menu_item->setEnabled(FALSE);
		}
		else
		{
			menu_item->setVisible(TRUE);
			// A bit of a hack so we can remember that some UI element explicitly set this to be visible
			// so that some other UI element from multi-select doesn't later set this invisible.
			menu_item->pushVisible(TRUE);

			bool enabled = (menu_item->getEnabled() == TRUE);
			for (itor2 = disabled_entries.begin(); enabled && (itor2 != disabled_entries.end()); ++itor2)
			{
				enabled &= (*itor2 != name);
			}

			menu_item->setEnabled(enabled);
		}
	}
}

// <FS:Ansariel> Inventory Links Replace
void LLInvFVBridge::checkInventoryLinkReplace(menuentry_vec_t& items, menuentry_vec_t& disables_items)
{
	const LLInventoryObject* obj = getInventoryObject();

	if (isAgentInventory() && obj && obj->getType() != LLAssetType::AT_CATEGORY && obj->getType() != LLAssetType::AT_LINK_FOLDER)
	{
		items.push_back(std::string("Replace Links"));

		if (mRoot->getSelectedCount() != 1)
		{
			disables_items.push_back(std::string("Replace Links"));
		}
	}
}
// </FS:Ansariel>

// <FS:Ansariel> Move to default folder
void LLInvFVBridge::checkMoveToDefaultFolder(menuentry_vec_t& items, menuentry_vec_t& disables_items)
{
	const LLInventoryObject* obj = getInventoryObject();

	if (isAgentInventory() && !isOutboxFolder() && !isProtectedFolder(true) && obj &&
		obj->getActualType() != LLAssetType::AT_CATEGORY &&
		obj->getActualType() != LLAssetType::AT_LINK_FOLDER &&
		obj->getActualType() != LLAssetType::AT_LINK &&
		(!RlvFolderLocks::instance().hasLockedFolder(RLV_LOCK_ANY) || 
			RlvFolderLocks::instance().canMoveItem(obj->getUUID(), getInventoryModel()->findCategoryUUIDForType(LLFolderType::assetTypeToFolderType(obj->getActualType()) ) ))
		)
	{
		items.push_back(std::string("Move to Default Folder"));
	}
}
// </FS:Ansariel>

// Helper for commonly-used entries
void LLInvFVBridge::getClipboardEntries(bool show_asset_id,
										menuentry_vec_t &items,
										menuentry_vec_t &disabled_items, U32 flags)
{
	const LLInventoryObject *obj = getInventoryObject();

	if (obj)
	{
		if (obj->getIsLinkType())
		{
			items.push_back(std::string("Find Original"));
			if (isLinkedObjectMissing())
			{
				disabled_items.push_back(std::string("Find Original"));
			}
		}
		else
		{
			if (LLAssetType::lookupCanLink(obj->getType()))
			{
				items.push_back(std::string("Find Links"));
			}

			if (!isInboxFolder())
			{
				items.push_back(std::string("Rename"));
				// <FS> Protected folder
				//if (!isItemRenameable() || (flags & FIRST_SELECTED_ITEM) == 0)
				if (!isItemRenameable() || (flags & FIRST_SELECTED_ITEM) == 0 || isProtectedFolder())
				// </FS>
				{
					disabled_items.push_back(std::string("Rename"));
				}
			}
			
			if (show_asset_id)
			{
				items.push_back(std::string("Copy Asset UUID"));

				bool is_asset_knowable = false;

				LLViewerInventoryItem* inv_item = gInventory.getItem(mUUID);
				if (inv_item)
				{
					is_asset_knowable = LLAssetType::lookupIsAssetIDKnowable(inv_item->getType());
				}
				if ( !is_asset_knowable // disable menu item for Inventory items with unknown asset. EXT-5308
					 || (! ( isItemPermissive() || gAgent.isGodlike() ) )
					 || (flags & FIRST_SELECTED_ITEM) == 0)
				{
					disabled_items.push_back(std::string("Copy Asset UUID"));
				}
			}
// [SL:KB] - Patch: Inventory-Links | Checked: 2010-04-12 (Catznip-2.0)
			//items.push_back(std::string("Copy Separator"));
			//
			//items.push_back(std::string("Copy"));
			//if (!isItemCopyable())
			//{
			//	disabled_items.push_back(std::string("Copy"));
			//}

			//items.push_back(std::string("Cut"));
			//if (!isItemMovable() || !isItemRemovable())
			//{
			//	disabled_items.push_back(std::string("Cut"));
			//}
// [/SL:KB]

			if (canListOnMarketplace())
			{
				items.push_back(std::string("Marketplace Separator"));

				items.push_back(std::string("Merchant Copy"));
				if (!canListOnMarketplaceNow())
				{
					disabled_items.push_back(std::string("Merchant Copy"));
				}
			}
		}

// [SL:KB] - Patch: Inventory-Links | Checked: 2010-04-12 (Catznip-2.0)
		items.push_back(std::string("Copy Separator"));

		items.push_back(std::string("Cut"));
		if (!isItemMovable() || !isItemRemovable() || isLibraryItem())
		{
			disabled_items.push_back(std::string("Cut"));
		}

		items.push_back(std::string("Copy"));
		if (!isItemCopyable() && !isItemLinkable())
		{
			disabled_items.push_back(std::string("Copy"));
		}
// [/SL:KB]
	}

	// Don't allow items to be pasted directly into the COF or the inbox/outbox
	// <FS:Ansariel> Enable paste for inbox; doesn't actually makes much sense,
	//               but since we are not prevented from pasting via shortcut,
	//               we enable it in the context menu, too.
	//if (!isCOFFolder() && !isInboxFolder() && !isOutboxFolder()
	if (!isCOFFolder() && !isOutboxFolder()
	// </FS:Ansariel>
		// <FS:TT> Client LSL Bridge (also for #AO)
		&& !isProtectedFolder())
		// </FS:TT>
	{
		items.push_back(std::string("Paste"));
	}
	if (!isClipboardPasteable() || ((flags & FIRST_SELECTED_ITEM) == 0))
	{
		disabled_items.push_back(std::string("Paste"));
	}

	if (gSavedSettings.getBOOL("InventoryLinking")
		// <FS:TT> Client LSL Bridge (also for #AO)
		&& !isProtectedFolder()
		// </FS:TT>
		)
	{
		items.push_back(std::string("Paste As Link"));
		if (!isClipboardPasteableAsLink() || (flags & FIRST_SELECTED_ITEM) == 0)
		{
			disabled_items.push_back(std::string("Paste As Link"));
		}
	}

	items.push_back(std::string("Paste Separator"));

	addDeleteContextMenuOptions(items, disabled_items);

	// If multiple items are selected, disable properties (if it exists).
	// <FS> Old, standalone properties floater
	//if ((flags & FIRST_SELECTED_ITEM) == 0)
	//{
	//	disabled_items.push_back(std::string("Properties"));
	//}
	// </FS>
}

void LLInvFVBridge::buildContextMenu(LLMenuGL& menu, U32 flags)
{
	LL_DEBUGS() << "LLInvFVBridge::buildContextMenu()" << LL_ENDL;
	menuentry_vec_t items;
	menuentry_vec_t disabled_items;
	if(isItemInTrash())
	{
		addTrashContextMenuOptions(items, disabled_items);
	}	
	else if(isOutboxFolder())
	{
		addOutboxContextMenuOptions(flags, items, disabled_items);
	}
	else
	{
		items.push_back(std::string("Share"));
		if (!canShare())
		{
			disabled_items.push_back(std::string("Share"));
		}
		
		addOpenRightClickMenuOption(items);
		items.push_back(std::string("Properties"));

// [RLVa:KB] - Checked: 2010-03-01 (RLVa-1.2.0b) | Modified: RLVa-1.1.0a
		if (rlv_handler_t::isEnabled())
		{
			const LLInventoryObject* pItem = getInventoryObject();
			if ( (pItem) &&
				 ( ((LLAssetType::AT_NOTECARD == pItem->getType()) && (gRlvHandler.hasBehaviour(RLV_BHVR_VIEWNOTE))) ||
				   ((LLAssetType::AT_LSL_TEXT == pItem->getType()) && (gRlvHandler.hasBehaviour(RLV_BHVR_VIEWSCRIPT))) ||
				   ((LLAssetType::AT_TEXTURE == pItem->getType()) && (gRlvHandler.hasBehaviour(RLV_BHVR_VIEWTEXTURE))) ) )
			{
				disabled_items.push_back(std::string("Open"));
			}
		}
// [/RLVa:KB]

		getClipboardEntries(true, items, disabled_items, flags);
	}

	// <FS:Ansariel> Inventory Links Replace
	checkInventoryLinkReplace(items, disabled_items);

	// <FS:Ansariel> Move to default folder
	checkMoveToDefaultFolder(items, disabled_items);

	hide_context_entries(menu, items, disabled_items);
}

bool get_selection_item_uuids(LLFolderView::selected_items_t& selected_items, uuid_vec_t& ids)
{
	uuid_vec_t results;
    S32 non_item = 0;
	for(LLFolderView::selected_items_t::iterator it = selected_items.begin(); it != selected_items.end(); ++it)
	{
		LLItemBridge *view_model = dynamic_cast<LLItemBridge *>((*it)->getViewModelItem());

		if(view_model && view_model->getUUID().notNull())
		{
			results.push_back(view_model->getUUID());
		}
        else
        {
            non_item++;
        }
	}
	if (non_item == 0)
	{
		ids = results;
		return true;
	}
	return false;
}

void LLInvFVBridge::addTrashContextMenuOptions(menuentry_vec_t &items,
											   menuentry_vec_t &disabled_items)
{
	const LLInventoryObject *obj = getInventoryObject();
	if (obj && obj->getIsLinkType())
	{
		items.push_back(std::string("Find Original"));
		if (isLinkedObjectMissing())
		{
			disabled_items.push_back(std::string("Find Original"));
		}
	}
	items.push_back(std::string("Purge Item"));
	if (!isItemRemovable())
	{
		disabled_items.push_back(std::string("Purge Item"));
	}
	items.push_back(std::string("Restore Item"));
}

void LLInvFVBridge::addDeleteContextMenuOptions(menuentry_vec_t &items,
												menuentry_vec_t &disabled_items)
{

	const LLInventoryObject *obj = getInventoryObject();

	// Don't allow delete as a direct option from COF folder.
	if (obj && obj->getIsLinkType() && isCOFFolder() && get_is_item_worn(mUUID))
	{
		return;
	}

	// "Remove link" and "Delete" are the same operation.
	if (obj && obj->getIsLinkType() && !get_is_item_worn(mUUID))
	{
		items.push_back(std::string("Remove Link"));
	}
	else
	{
		items.push_back(std::string("Delete"));
	}

	if (!isItemRemovable())
	{
		disabled_items.push_back(std::string("Delete"));
	}
}

void LLInvFVBridge::addOpenRightClickMenuOption(menuentry_vec_t &items)
{
	const LLInventoryObject *obj = getInventoryObject();
	const BOOL is_link = (obj && obj->getIsLinkType());

	if (is_link)
		items.push_back(std::string("Open Original"));
	else
		items.push_back(std::string("Open"));
}

void LLInvFVBridge::addOutboxContextMenuOptions(U32 flags,
												menuentry_vec_t &items,
												menuentry_vec_t &disabled_items)
{
	items.push_back(std::string("Rename"));
	items.push_back(std::string("Delete"));
	
	if ((flags & FIRST_SELECTED_ITEM) == 0)
	{
		disabled_items.push_back(std::string("Rename"));
	}
	
#if ENABLE_MERCHANT_SEND_TO_MARKETPLACE_CONTEXT_MENU
	if (isOutboxFolderDirectParent())
	{
		items.push_back(std::string("Marketplace Separator"));
		items.push_back(std::string("Marketplace Send"));
		
		if ((flags & FIRST_SELECTED_ITEM) == 0)
		{
			disabled_items.push_back(std::string("Marketplace Send"));
		}
	}
#endif // ENABLE_MERCHANT_SEND_TO_MARKETPLACE_CONTEXT_MENU
}

// *TODO: remove this
BOOL LLInvFVBridge::startDrag(EDragAndDropType* type, LLUUID* id) const
{
	BOOL rv = FALSE;

	const LLInventoryObject* obj = getInventoryObject();

	if(obj)
	{
		*type = LLViewerAssetType::lookupDragAndDropType(obj->getActualType());
		if(*type == DAD_NONE)
		{
			return FALSE;
		}

		*id = obj->getUUID();
		//object_ids.push_back(obj->getUUID());

		if (*type == DAD_CATEGORY)
		{
			LLInventoryModelBackgroundFetch::instance().start(obj->getUUID());
		}

		rv = TRUE;
	}

	return rv;
}

LLInventoryObject* LLInvFVBridge::getInventoryObject() const
{
	LLInventoryObject* obj = NULL;
	LLInventoryModel* model = getInventoryModel();
	if(model)
	{
		obj = (LLInventoryObject*)model->getObject(mUUID);
	}
	return obj;
}

LLInventoryModel* LLInvFVBridge::getInventoryModel() const
{
	LLInventoryPanel* panel = mInventoryPanel.get();
	return panel ? panel->getModel() : NULL;
}

LLInventoryFilter* LLInvFVBridge::getInventoryFilter() const
{
	LLInventoryPanel* panel = mInventoryPanel.get();
	return panel ? &(panel->getFilter()) : NULL;
}

BOOL LLInvFVBridge::isItemInTrash() const
{
	LLInventoryModel* model = getInventoryModel();
	if(!model) return FALSE;
	const LLUUID trash_id = model->findCategoryUUIDForType(LLFolderType::FT_TRASH);
	return model->isObjectDescendentOf(mUUID, trash_id);
}

BOOL LLInvFVBridge::isLinkedObjectInTrash() const
{
	if (isItemInTrash()) return TRUE;

	const LLInventoryObject *obj = getInventoryObject();
	if (obj && obj->getIsLinkType())
	{
		LLInventoryModel* model = getInventoryModel();
		if(!model) return FALSE;
		const LLUUID trash_id = model->findCategoryUUIDForType(LLFolderType::FT_TRASH);
		return model->isObjectDescendentOf(obj->getLinkedUUID(), trash_id);
	}
	return FALSE;
}

BOOL LLInvFVBridge::isLinkedObjectMissing() const
{
	const LLInventoryObject *obj = getInventoryObject();
	if (!obj)
	{
		return TRUE;
	}
	if (obj->getIsLinkType() && LLAssetType::lookupIsLinkType(obj->getType()))
	{
		return TRUE;
	}
	return FALSE;
}

BOOL LLInvFVBridge::isAgentInventory() const
{
	const LLInventoryModel* model = getInventoryModel();
	if(!model) return FALSE;
	if(gInventory.getRootFolderID() == mUUID) return TRUE;
	return model->isObjectDescendentOf(mUUID, gInventory.getRootFolderID());
}

// [SL:KB] - Patch: Inventory-Misc | Checked: 2011-05-28 (Catznip-2.6.0a) | Added: Catznip-2.6.0a
BOOL LLInvFVBridge::isLibraryInventory() const
{
	const LLInventoryModel* model = getInventoryModel();
	if (!model) return FALSE;
	if (gInventory.getLibraryRootFolderID() == mUUID) return TRUE;
	return model->isObjectDescendentOf(mUUID, gInventory.getLibraryRootFolderID());
}

BOOL LLInvFVBridge::isLostInventory() const
{
	return (!isAgentInventory()) && (!isLibraryInventory());
}
// [/SL:KB]

BOOL LLInvFVBridge::isCOFFolder() const
{
	return LLAppearanceMgr::instance().getIsInCOF(mUUID);
}

// <FS:TT> Client LSL Bridge (also for #AO)
BOOL LLInvFVBridge::isProtectedFolder(bool ignore_setting /*= false*/) const
{
	const LLInventoryModel* model = getInventoryModel();
	if (!model)
	{
		return FALSE;
	}

	if ((mUUID ==  FSLSLBridge::instance().getBridgeFolder()
		|| model->isObjectDescendentOf(mUUID, FSLSLBridge::instance().getBridgeFolder()))
		&& (gSavedPerAccountSettings.getBOOL("ProtectBridgeFolder") || ignore_setting))
	{
		return TRUE;
	}

	if ((mUUID == AOEngine::instance().getAOFolder() 
		|| model->isObjectDescendentOf(mUUID, AOEngine::instance().getAOFolder()))
		&& (gSavedPerAccountSettings.getBOOL("ProtectAOFolders") || ignore_setting))
	{
		return TRUE;
	}

	return FALSE;
}
// </FS:TT>


BOOL LLInvFVBridge::isInboxFolder() const
{
	const LLUUID inbox_id = gInventory.findCategoryUUIDForType(LLFolderType::FT_INBOX, false);
	
	if (inbox_id.isNull())
	{
		return FALSE;
	}
	
	return gInventory.isObjectDescendentOf(mUUID, inbox_id);
}

BOOL LLInvFVBridge::isOutboxFolder() const
{
	const LLUUID outbox_id = getOutboxFolder();

	if (outbox_id.isNull())
	{
		return FALSE;
	}

	return gInventory.isObjectDescendentOf(mUUID, outbox_id);
}

BOOL LLInvFVBridge::isOutboxFolderDirectParent() const
{
	BOOL outbox_is_parent = FALSE;
	
	const LLInventoryCategory *cat = gInventory.getCategory(mUUID);

	if (cat)
	{
		const LLUUID outbox_id = getOutboxFolder();
		
		outbox_is_parent = (outbox_id.notNull() && (outbox_id == cat->getParentUUID()));
	}
	
	return outbox_is_parent;
}

const LLUUID LLInvFVBridge::getOutboxFolder() const
{
	const LLUUID outbox_id = gInventory.findCategoryUUIDForType(LLFolderType::FT_OUTBOX, false);

	return outbox_id;
}

BOOL LLInvFVBridge::isItemPermissive() const
{
	return FALSE;
}

// static
void LLInvFVBridge::changeItemParent(LLInventoryModel* model,
									 LLViewerInventoryItem* item,
									 const LLUUID& new_parent_id,
									 BOOL restamp)
{
	model->changeItemParent(item, new_parent_id, restamp);
}

// static
void LLInvFVBridge::changeCategoryParent(LLInventoryModel* model,
										 LLViewerInventoryCategory* cat,
										 const LLUUID& new_parent_id,
										 BOOL restamp)
{
	model->changeCategoryParent(cat, new_parent_id, restamp);
}

LLInvFVBridge* LLInvFVBridge::createBridge(LLAssetType::EType asset_type,
										   LLAssetType::EType actual_asset_type,
										   LLInventoryType::EType inv_type,
										   LLInventoryPanel* inventory,
										   LLFolderViewModelInventory* view_model,
										   LLFolderView* root,
										   const LLUUID& uuid,
										   U32 flags)
{
	LLInvFVBridge* new_listener = NULL;
	switch(asset_type)
	{
		case LLAssetType::AT_TEXTURE:
			if(!(inv_type == LLInventoryType::IT_TEXTURE || inv_type == LLInventoryType::IT_SNAPSHOT))
			{
				LL_WARNS() << LLAssetType::lookup(asset_type) << " asset has inventory type " << LLInventoryType::lookupHumanReadable(inv_type) << " on uuid " << uuid << LL_ENDL;
			}
			new_listener = new LLTextureBridge(inventory, root, uuid, inv_type);
			break;

		case LLAssetType::AT_SOUND:
			if(!(inv_type == LLInventoryType::IT_SOUND))
			{
				LL_WARNS() << LLAssetType::lookup(asset_type) << " asset has inventory type " << LLInventoryType::lookupHumanReadable(inv_type) << " on uuid " << uuid << LL_ENDL;
			}
			new_listener = new LLSoundBridge(inventory, root, uuid);
			break;

		case LLAssetType::AT_LANDMARK:
			if(!(inv_type == LLInventoryType::IT_LANDMARK))
			{
				LL_WARNS() << LLAssetType::lookup(asset_type) << " asset has inventory type " << LLInventoryType::lookupHumanReadable(inv_type) << " on uuid " << uuid << LL_ENDL;
			}
			new_listener = new LLLandmarkBridge(inventory, root, uuid, flags);
			break;

		case LLAssetType::AT_CALLINGCARD:
			if(!(inv_type == LLInventoryType::IT_CALLINGCARD))
			{
				LL_WARNS() << LLAssetType::lookup(asset_type) << " asset has inventory type " << LLInventoryType::lookupHumanReadable(inv_type) << " on uuid " << uuid << LL_ENDL;
			}
			new_listener = new LLCallingCardBridge(inventory, root, uuid);
			break;

		case LLAssetType::AT_SCRIPT:
			if(!(inv_type == LLInventoryType::IT_LSL))
			{
				LL_WARNS() << LLAssetType::lookup(asset_type) << " asset has inventory type " << LLInventoryType::lookupHumanReadable(inv_type) << " on uuid " << uuid << LL_ENDL;
			}
			new_listener = new LLItemBridge(inventory, root, uuid);
			break;

		case LLAssetType::AT_OBJECT:
			if(!(inv_type == LLInventoryType::IT_OBJECT || inv_type == LLInventoryType::IT_ATTACHMENT))
			{
				LL_WARNS() << LLAssetType::lookup(asset_type) << " asset has inventory type " << LLInventoryType::lookupHumanReadable(inv_type) << " on uuid " << uuid << LL_ENDL;
			}
			new_listener = new LLObjectBridge(inventory, root, uuid, inv_type, flags);
			break;

		case LLAssetType::AT_NOTECARD:
			if(!(inv_type == LLInventoryType::IT_NOTECARD))
			{
				LL_WARNS() << LLAssetType::lookup(asset_type) << " asset has inventory type " << LLInventoryType::lookupHumanReadable(inv_type) << " on uuid " << uuid << LL_ENDL;
			}
			new_listener = new LLNotecardBridge(inventory, root, uuid);
			break;

		case LLAssetType::AT_ANIMATION:
			if(!(inv_type == LLInventoryType::IT_ANIMATION))
			{
				LL_WARNS() << LLAssetType::lookup(asset_type) << " asset has inventory type " << LLInventoryType::lookupHumanReadable(inv_type) << " on uuid " << uuid << LL_ENDL;
			}
			new_listener = new LLAnimationBridge(inventory, root, uuid);
			break;

		case LLAssetType::AT_GESTURE:
			if(!(inv_type == LLInventoryType::IT_GESTURE))
			{
				LL_WARNS() << LLAssetType::lookup(asset_type) << " asset has inventory type " << LLInventoryType::lookupHumanReadable(inv_type) << " on uuid " << uuid << LL_ENDL;
			}
			new_listener = new LLGestureBridge(inventory, root, uuid);
			break;

		case LLAssetType::AT_LSL_TEXT:
			if(!(inv_type == LLInventoryType::IT_LSL))
			{
				LL_WARNS() << LLAssetType::lookup(asset_type) << " asset has inventory type " << LLInventoryType::lookupHumanReadable(inv_type) << " on uuid " << uuid << LL_ENDL;
			}
			new_listener = new LLLSLTextBridge(inventory, root, uuid);
			break;

		case LLAssetType::AT_CLOTHING:
		case LLAssetType::AT_BODYPART:
			if(!(inv_type == LLInventoryType::IT_WEARABLE))
			{
				LL_WARNS() << LLAssetType::lookup(asset_type) << " asset has inventory type " << LLInventoryType::lookupHumanReadable(inv_type) << " on uuid " << uuid << LL_ENDL;
			}
<<<<<<< HEAD
			// <FS> FIRE-6627: Clear high bits to determine proper wearable type
			//new_listener = new LLWearableBridge(inventory, root, uuid, asset_type, inv_type, (LLWearableType::EType)flags);
			new_listener = new LLWearableBridge(inventory, root, uuid, asset_type, inv_type, LLWearableType::EType(flags & LLInventoryItemFlags::II_FLAGS_WEARABLES_MASK));
			// </FS>
=======
			new_listener = new LLWearableBridge(inventory, root, uuid, asset_type, inv_type, LLWearableType::inventoryFlagsToWearableType(flags));
>>>>>>> f3c58f76
			break;
		case LLAssetType::AT_CATEGORY:
			if (actual_asset_type == LLAssetType::AT_LINK_FOLDER)
			{
				// Create a link folder handler instead.
				new_listener = new LLLinkFolderBridge(inventory, root, uuid);
				break;
			}
			new_listener = new LLFolderBridge(inventory, root, uuid);
			break;
		case LLAssetType::AT_LINK:
		case LLAssetType::AT_LINK_FOLDER:
			// Only should happen for broken links.
			new_listener = new LLLinkItemBridge(inventory, root, uuid);
			break;
	    case LLAssetType::AT_MESH:
			if(!(inv_type == LLInventoryType::IT_MESH))
			{
				LL_WARNS() << LLAssetType::lookup(asset_type) << " asset has inventory type " << LLInventoryType::lookupHumanReadable(inv_type) << " on uuid " << uuid << LL_ENDL;
			}
			new_listener = new LLMeshBridge(inventory, root, uuid);
			break;

		case LLAssetType::AT_IMAGE_TGA:
		case LLAssetType::AT_IMAGE_JPEG:
			//LL_WARNS() << LLAssetType::lookup(asset_type) << " asset type is unhandled for uuid " << uuid << LL_ENDL;
			break;

		default:
			LL_INFOS() << "Unhandled asset type (llassetstorage.h): "
					<< (S32)asset_type << " (" << LLAssetType::lookup(asset_type) << ")" << LL_ENDL;
			break;
	}

	if (new_listener)
	{
		new_listener->mInvType = inv_type;
	}

	return new_listener;
}

void LLInvFVBridge::purgeItem(LLInventoryModel *model, const LLUUID &uuid)
{
	LLInventoryObject* obj = model->getObject(uuid);
	if (obj)
	{
		remove_inventory_object(uuid, NULL);
	}
}

bool LLInvFVBridge::canShare() const
{
	bool can_share = false;

	if (isAgentInventory())
	{
		const LLInventoryModel* model = getInventoryModel();
		if (model)
		{
			const LLViewerInventoryItem *item = model->getItem(mUUID);
			if (item)
			{
				if (LLInventoryCollectFunctor::itemTransferCommonlyAllowed(item)) 
				{
					can_share = LLGiveInventory::isInventoryGiveAcceptable(item);
				}
			}
			else
			{
				// Categories can be given.
				can_share = (model->getCategory(mUUID) != NULL);
			}
		}
	}

	return can_share;
}

bool LLInvFVBridge::canListOnMarketplace() const
{
#if ENABLE_MERCHANT_OUTBOX_CONTEXT_MENU

	LLInventoryModel * model = getInventoryModel();

	const LLViewerInventoryCategory * cat = model->getCategory(mUUID);
	if (cat && LLFolderType::lookupIsProtectedType(cat->getPreferredType()))
	{
		return false;
	}

	if (!isAgentInventory())
	{
		return false;
	}
	
	if (getOutboxFolder().isNull())
	{
		return false;
	}

	if (isInboxFolder() || isOutboxFolder())
	{
		return false;
	}
	
	LLViewerInventoryItem * item = model->getItem(mUUID);
	if (item)
	{
		if (!item->getPermissions().allowOperationBy(PERM_TRANSFER, gAgent.getID()))
		{
			return false;
		}
		
		if (LLAssetType::AT_CALLINGCARD == item->getType())
		{
			return false;
		}
	}

	return true;

#else
	return false;
#endif
}

bool LLInvFVBridge::canListOnMarketplaceNow() const
{
#if ENABLE_MERCHANT_OUTBOX_CONTEXT_MENU
	
	bool can_list = true;

	// Do not allow listing while import is in progress
	if (LLMarketplaceInventoryImporter::instanceExists())
	{
		can_list = !LLMarketplaceInventoryImporter::instance().isImportInProgress();
	}
	
	const LLInventoryObject* obj = getInventoryObject();
	can_list &= (obj != NULL);

	if (can_list)
	{
		const LLUUID& object_id = obj->getLinkedUUID();
		can_list = object_id.notNull();

		if (can_list)
		{
			LLFolderViewFolder * object_folderp =   mInventoryPanel.get() ? mInventoryPanel.get()->getFolderByID(object_id) : NULL;
			if (object_folderp)
			{
				can_list = !static_cast<LLFolderBridge*>(object_folderp->getViewModelItem())->isLoading();
			}
		}
		
		if (can_list)
		{
			// Get outbox id
			const LLUUID & outbox_id = getInventoryModel()->findCategoryUUIDForType(LLFolderType::FT_OUTBOX, false);
			LLFolderViewItem * outbox_itemp =   mInventoryPanel.get() ? mInventoryPanel.get()->getItemByID(outbox_id) : NULL;

			if (outbox_itemp)
			{
				MASK mask = 0x0;
				BOOL drop = FALSE;
				EDragAndDropType cargo_type = LLViewerAssetType::lookupDragAndDropType(obj->getActualType());
				void * cargo_data = (void *) obj;
				std::string tooltip_msg;
				
				can_list = outbox_itemp->getViewModelItem()->dragOrDrop(mask, drop, cargo_type, cargo_data, tooltip_msg);
			}
		}
	}
	
	return can_list;

#else
	return false;
#endif
}

LLToolDragAndDrop::ESource LLInvFVBridge::getDragSource() const
{
	if (gInventory.isObjectDescendentOf(getUUID(),   gInventory.getRootFolderID()))
	{
		return LLToolDragAndDrop::SOURCE_AGENT;
	}
	else if (gInventory.isObjectDescendentOf(getUUID(),   gInventory.getLibraryRootFolderID()))
	{
		return LLToolDragAndDrop::SOURCE_LIBRARY;
	}

	return LLToolDragAndDrop::SOURCE_VIEWER;
}



// +=================================================+
// |        InventoryFVBridgeBuilder                 |
// +=================================================+
LLInvFVBridge* LLInventoryFolderViewModelBuilder::createBridge(LLAssetType::EType asset_type,
														LLAssetType::EType actual_asset_type,
														LLInventoryType::EType inv_type,
														LLInventoryPanel* inventory,
														LLFolderViewModelInventory* view_model,
														LLFolderView* root,
														const LLUUID& uuid,
														U32 flags /* = 0x00 */) const
{
	return LLInvFVBridge::createBridge(asset_type,
									   actual_asset_type,
									   inv_type,
									   inventory,
									   view_model,
									   root,
									   uuid,
									   flags);
}

// +=================================================+
// |        LLItemBridge                             |
// +=================================================+

void LLItemBridge::performAction(LLInventoryModel* model, std::string action)
{
	if ("goto" == action)
	{
		gotoItem();
	}

	// <FS:Sei> Find item in main inventory tab
	if ("find_in_main" == action)
	{
		// Go to the item. Similar to gotoItem() but with normal items, not links.
		LLInventoryObject *obj = getInventoryObject();

		mInventoryPanel.get()->getParentByType<LLTabContainer>()->selectFirstTab();
		if (obj)
		{
			LLInventoryPanel *active_panel = LLInventoryPanel::getActiveInventoryPanel();
			if (active_panel)
			{
				active_panel->setSelection(obj->getUUID(), TAKE_FOCUS_YES);
			}
		}
	}
	// </FS:Sei>

	if ("open" == action || "open_original" == action)
	{
		openItem();
		return;
	}
	else if ("properties" == action)
	{
		showProperties();
		return;
	}
	else if ("purge" == action)
	{
		purgeItem(model, mUUID);
		return;
	}
	else if ("restoreToWorld" == action)
	{
		restoreToWorld();
		return;
	}
	else if ("restore" == action)
	{
		restoreItem();
		return;
	}
	else if ("copy_uuid" == action)
	{
		// Single item only
		LLViewerInventoryItem* item = static_cast<LLViewerInventoryItem*>(getItem());
		if(!item) return;
		LLUUID asset_id = item->getProtectedAssetUUID();
		std::string buffer;
		asset_id.toString(buffer);

		gViewerWindow->getWindow()->copyTextToClipboard(utf8str_to_wstring(buffer));
		return;
	}
	else if ("cut" == action)
	{
		cutToClipboard();
		// <FS:Ansariel> Re-apply FIRE-6714: Don't move objects to trash during cut&paste
		//gInventory.removeObject(mUUID);
		// </FS:Ansariel> Re-apply FIRE-6714: Don't move objects to trash during cut&paste
		return;
	}
	else if ("copy" == action)
	{
		copyToClipboard();
		return;
	}
	else if ("paste" == action)
	{
		LLInventoryItem* itemp = model->getItem(mUUID);
		if (!itemp) return;

		LLFolderViewItem* folder_view_itemp =   mInventoryPanel.get()->getItemByID(itemp->getParentUUID());
		if (!folder_view_itemp) return;

		folder_view_itemp->getViewModelItem()->pasteFromClipboard();
		return;
	}
	else if ("paste_link" == action)
	{
		// Single item only
		LLInventoryItem* itemp = model->getItem(mUUID);
		if (!itemp) return;

		LLFolderViewItem* folder_view_itemp =   mInventoryPanel.get()->getItemByID(itemp->getParentUUID());
		if (!folder_view_itemp) return;

		folder_view_itemp->getViewModelItem()->pasteLinkFromClipboard();
		return;
	}
	else if (isMarketplaceCopyAction(action))
	{
		LL_INFOS() << "Copy item to marketplace action!" << LL_ENDL;

		LLInventoryItem* itemp = model->getItem(mUUID);
		if (!itemp) return;

		const LLUUID outbox_id = getInventoryModel()->findCategoryUUIDForType(LLFolderType::FT_OUTBOX, false);
		copy_item_to_outbox(itemp, outbox_id, LLUUID::null, LLToolDragAndDrop::getOperationId());
	}
	else if ("copy_slurl" == action)
	{
		LLViewerInventoryItem* item = static_cast<LLViewerInventoryItem*>(getItem());
		if(item)
		{
			LLUUID asset_id = item->getAssetUUID();
			LLLandmark* landmark = gLandmarkList.getAsset(asset_id);
			if (landmark)
			{
				LLVector3d global_pos;
				landmark->getGlobalPos(global_pos);
				LLLandmarkActions::getSLURLfromPosGlobal(global_pos, &copy_slurl_to_clipboard_callback_inv, true);
			}
		}
	}
	else if ("show_on_map" == action)
	{
		doActionOnCurSelectedLandmark(boost::bind(&LLItemBridge::doShowOnMap, this, _1));
	}
}

void LLItemBridge::doActionOnCurSelectedLandmark(LLLandmarkList::loaded_callback_t cb)
{
	LLViewerInventoryItem* cur_item = getItem();
	if(cur_item && cur_item->getInventoryType() == LLInventoryType::IT_LANDMARK)
	{ 
		LLLandmark* landmark = LLLandmarkActions::getLandmark(cur_item->getUUID(), cb);
		if (landmark)
		{
			cb(landmark);
		}
	}
}

void LLItemBridge::doShowOnMap(LLLandmark* landmark)
{
	LLVector3d landmark_global_pos;
	// landmark has already been tested for NULL by calling routine
	if (landmark->getGlobalPos(landmark_global_pos))
	{
		LLFloaterWorldMap* worldmap_instance = LLFloaterWorldMap::getInstance();
		if (!landmark_global_pos.isExactlyZero() && worldmap_instance)
		{
			worldmap_instance->trackLocation(landmark_global_pos);
			LLFloaterReg::showInstance("world_map", "center");
		}
	}
}

void copy_slurl_to_clipboard_callback_inv(const std::string& slurl)
{
	gViewerWindow->getWindow()->copyTextToClipboard(utf8str_to_wstring(slurl));
	LLSD args;
	args["SLURL"] = slurl;
	LLNotificationsUtil::add("CopySLURL", args);
}

void LLItemBridge::selectItem()
{
	LLViewerInventoryItem* item = static_cast<LLViewerInventoryItem*>(getItem());
	if(item && !item->isFinished())
	{
		//item->fetchFromServer();
		LLInventoryModelBackgroundFetch::instance().start(item->getUUID(), false);
	}
}

void LLItemBridge::restoreItem()
{
	LLViewerInventoryItem* item = static_cast<LLViewerInventoryItem*>(getItem());
	if(item)
	{
		LLInventoryModel* model = getInventoryModel();
		const LLUUID new_parent = model->findCategoryUUIDForType(LLFolderType::assetTypeToFolderType(item->getType()));
		// do not restamp on restore.
		LLInvFVBridge::changeItemParent(model, item, new_parent, FALSE);
	}
}

void LLItemBridge::restoreToWorld()
{
	//Similar functionality to the drag and drop rez logic
	bool remove_from_inventory = false;

	LLViewerInventoryItem* itemp = static_cast<LLViewerInventoryItem*>(getItem());
	if (itemp)
	{
		// <FS:Zi> Do not allow "Restore To Last Position" for no-copy items
#ifdef OPENSIM
		if(LLGridManager::instance().isInSecondLife())
		{
#endif
			// do not restore to last position when the item is no-copy to prevent
			// inventory loss
			if(!itemp->getPermissions().allowCopyBy(gAgent.getID()))
			{
				// debug guard for future testing of a server side fix
				if(!gSavedSettings.getBOOL("AllowNoCopyRezRestoreToWorld"))
				{
					LLNotificationsUtil::add("CantRestoreToWorldNoCopy");
					return;
				}
			}
#ifdef OPENSIM
		}
#endif
		// </FS:Zi>

		LLMessageSystem* msg = gMessageSystem;

		if (gSavedSettings.getBOOL("RezUnderLandGroup"))
		{
			LLUUID group_id = gAgent.getGroupID();
			LLParcel *parcel = LLViewerParcelMgr::getInstance()->getAgentParcel();
			LLUUID parcel_group_id = parcel->getGroupID();
			if (gAgent.isInGroup(parcel_group_id))
			{
				if (group_id != parcel_group_id)
				{
					//Agent is not in the required group.
					gAgent.restoreToWorld = true;
					gAgent.restoreToWorldGroup = group_id;
					gAgent.restoreToWorldItem = itemp;
					LLMessageSystem* msg = gMessageSystem;
					msg->newMessageFast(_PREHASH_ActivateGroup);
					msg->nextBlockFast(_PREHASH_AgentData);
					msg->addUUIDFast(_PREHASH_AgentID, gAgent.getID());
					msg->addUUIDFast(_PREHASH_SessionID, gAgent.getSessionID());
					msg->addUUIDFast(_PREHASH_GroupID, parcel_group_id);
					gAgent.sendReliableMessage();
					return;
				}
			}
		}

		msg->newMessage("RezRestoreToWorld");
		msg->nextBlockFast(_PREHASH_AgentData);
		msg->addUUIDFast(_PREHASH_AgentID, gAgent.getID());
		msg->addUUIDFast(_PREHASH_SessionID, gAgent.getSessionID());

		msg->nextBlockFast(_PREHASH_InventoryData);
		itemp->packMessage(msg);
		msg->sendReliable(gAgent.getRegion()->getHost());
		//remove local inventory copy, sim will deal with permissions and removing the item
		//from the actual inventory if its a no-copy etc
		if(!itemp->getPermissions().allowCopyBy(gAgent.getID()))
		{
			remove_from_inventory = true;
		}
		
		// Check if it's in the trash. (again similar to the normal rez logic)
		const LLUUID trash_id = gInventory.findCategoryUUIDForType(LLFolderType::FT_TRASH);
		if(gInventory.isObjectDescendentOf(itemp->getUUID(), trash_id))
		{
			remove_from_inventory = true;
		}
	}

	if(remove_from_inventory)
	{
		gInventory.deleteObject(itemp->getUUID());
		gInventory.notifyObservers();
	}
}

void LLItemBridge::gotoItem()
{
	LLInventoryObject *obj = getInventoryObject();
	if (obj && obj->getIsLinkType())
	{
		LLInventoryPanel *active_panel = LLInventoryPanel::getActiveInventoryPanel();
		if (active_panel)
		{
			active_panel->setSelection(obj->getLinkedUUID(), TAKE_FOCUS_NO);
		}
	}
}

LLUIImagePtr LLItemBridge::getIcon() const
{
	LLInventoryObject *obj = getInventoryObject();
	if (obj) 
	{
		return LLInventoryIcon::getIcon(obj->getType(),
										LLInventoryType::IT_NONE,
										mIsLink);
	}
	
	return LLInventoryIcon::getIcon(LLInventoryType::ICONNAME_OBJECT);
}

LLUIImagePtr LLItemBridge::getIconOverlay() const
{
	if (getItem() && getItem()->getIsLinkType())
	{
		return LLUI::getUIImage("Inv_Link");
	}
	return NULL;
}

PermissionMask LLItemBridge::getPermissionMask() const
{
	LLViewerInventoryItem* item = getItem();
	PermissionMask perm_mask = 0;
	if (item) perm_mask = item->getPermissionMask();
	return perm_mask;
}

void LLItemBridge::buildDisplayName() const
{
	if(getItem())
	{
		mDisplayName.assign(getItem()->getName());
	}
	else
	{
		mDisplayName.assign(LLStringUtil::null);
	}
	
	mSearchableName.assign(mDisplayName);
	mSearchableName.append(getLabelSuffix());
	LLStringUtil::toUpper(mSearchableName);
	
    //Name set, so trigger a sort
    if(mParent)
	{
		mParent->requestSort();
	}
}

LLFontGL::StyleFlags LLItemBridge::getLabelStyle() const
{
	U8 font = LLFontGL::NORMAL;
	const LLViewerInventoryItem* item = getItem();

	if (get_is_item_worn(mUUID))
	{
		// LL_INFOS() << "BOLD" << LL_ENDL;
		font |= LLFontGL::BOLD;
	}
	else if(item && item->getIsLinkType())
	{
		font |= LLFontGL::ITALIC;
	}

	return (LLFontGL::StyleFlags)font;
}

std::string LLItemBridge::getLabelSuffix() const
{
	// String table is loaded before login screen and inventory items are
	// loaded after login, so LLTrans should be ready.
	static std::string NO_COPY = LLTrans::getString("no_copy");
	static std::string NO_MOD = LLTrans::getString("no_modify");
	static std::string NO_XFER = LLTrans::getString("no_transfer");
	static std::string LINK = LLTrans::getString("link");
	static std::string BROKEN_LINK = LLTrans::getString("broken_link");
	std::string suffix;
	LLInventoryItem* item = getItem();
	if(item)
	{
		// Any type can have the link suffix...
		BOOL broken_link = LLAssetType::lookupIsLinkType(item->getType());
		if (broken_link) return BROKEN_LINK;

		BOOL link = item->getIsLinkType();
		if (link) return LINK;

		// ...but it's a bit confusing to put nocopy/nomod/etc suffixes on calling cards.
		if(LLAssetType::AT_CALLINGCARD != item->getType()
		   && item->getPermissions().getOwner() == gAgent.getID())
		{
			BOOL copy = item->getPermissions().allowCopyBy(gAgent.getID());
			if (!copy)
			{
				suffix += NO_COPY;
			}
			BOOL mod = item->getPermissions().allowModifyBy(gAgent.getID());
			if (!mod)
			{
				suffix += NO_MOD;
			}
			BOOL xfer = item->getPermissions().allowOperationBy(PERM_TRANSFER,
																gAgent.getID());
			if (!xfer)
			{
				suffix += NO_XFER;
			}
		}
	}
	return suffix;
}

time_t LLItemBridge::getCreationDate() const
{
	LLViewerInventoryItem* item = getItem();
	if (item)
	{
		return item->getCreationDate();
	}
	return 0;
}


BOOL LLItemBridge::isItemRenameable() const
{
	LLViewerInventoryItem* item = getItem();
	if(item)
	{
		// (For now) Don't allow calling card rename since that may confuse users as to
		// what the calling card points to.
		if (item->getInventoryType() == LLInventoryType::IT_CALLINGCARD)
		{
			return FALSE;
		}

		if (!item->isFinished()) // EXT-8662
		{
			return FALSE;
		}

		if (isInboxFolder())
		{
			return FALSE;
		}

// [RLVa:KB] - Checked: 2011-03-29 (RLVa-1.3.0g) | Modified: RLVa-1.3.0g
		if ( (rlv_handler_t::isEnabled()) && (!RlvFolderLocks::instance().canRenameItem(mUUID)) )
		{
			return FALSE;
		}
// [/RLVa:KB]

		return (item->getPermissions().allowModifyBy(gAgent.getID()));
	}
	return FALSE;
}

BOOL LLItemBridge::renameItem(const std::string& new_name)
{
	if(!isItemRenameable())
		return FALSE;
	LLPreview::dirty(mUUID);
	LLInventoryModel* model = getInventoryModel();
	if(!model)
		return FALSE;
	LLViewerInventoryItem* item = getItem();
	if(item && (item->getName() != new_name))
	{
		LLSD updates;
		updates["name"] = new_name;
		update_inventory_item(item->getUUID(),updates, NULL);
	}
	// return FALSE because we either notified observers (& therefore
	// rebuilt) or we didn't update.
	return FALSE;
}

BOOL LLItemBridge::removeItem()
{
	if(!isItemRemovable())
	{
		return FALSE;
	}

	// move it to the trash
	LLPreview::hide(mUUID, TRUE);
	LLInventoryModel* model = getInventoryModel();
	if(!model) return FALSE;
	const LLUUID& trash_id = model->findCategoryUUIDForType(LLFolderType::FT_TRASH);
	LLViewerInventoryItem* item = getItem();
	if (!item) return FALSE;

	// Already in trash
	if (model->isObjectDescendentOf(mUUID, trash_id)) return FALSE;

	LLNotification::Params params("ConfirmItemDeleteHasLinks");
	params.functor.function(boost::bind(&LLItemBridge::confirmRemoveItem, this, _1, _2));
	
	// Check if this item has any links.  If generic inventory linking is enabled,
	// we can't do this check because we may have items in a folder somewhere that is
	// not yet in memory, so we don't want false negatives.  (If disabled, then we 
	// know we only have links in the Outfits folder which we explicitly fetch.)
// [SL:KB] - Patch: Inventory-Links | Checked: 2010-06-01 (Catznip-2.2.0a) | Added: Catznip-2.0.1a
	// Users move folders around and reuse links that way... if we know something has links then it's just bad not to warn them :|
// [/SL:KB]
//	if (!gSavedSettings.getBOOL("InventoryLinking"))
	{
		if (!item->getIsLinkType())
		{
			LLInventoryModel::item_array_t item_array = gInventory.collectLinksTo(mUUID);
			const U32 num_links = item_array.size();
			if (num_links > 0)
			{
				// Warn if the user is will break any links when deleting this item.
				LLNotifications::instance().add(params);
				return FALSE;
			}
		}
	}
	
	LLNotifications::instance().forceResponse(params, 0);
	return TRUE;
}

BOOL LLItemBridge::confirmRemoveItem(const LLSD& notification, const LLSD& response)
{
	S32 option = LLNotificationsUtil::getSelectedOption(notification, response);
	if (option != 0) return FALSE;

	LLInventoryModel* model = getInventoryModel();
	if (!model) return FALSE;

	LLViewerInventoryItem* item = getItem();
	if (!item) return FALSE;

	const LLUUID& trash_id = model->findCategoryUUIDForType(LLFolderType::FT_TRASH);
	// if item is not already in trash
	if(item && !model->isObjectDescendentOf(mUUID, trash_id))
	{
		// move to trash, and restamp
		LLInvFVBridge::changeItemParent(model, item, trash_id, TRUE);
		// delete was successful
		return TRUE;
	}
	return FALSE;
}

BOOL LLItemBridge::isItemCopyable() const
{
	LLViewerInventoryItem* item = getItem();
	if (item)
	{
/*
		// Can't copy worn objects. DEV-15183
		if(get_is_item_worn(mUUID))
		{
			return FALSE;
		}

*/

//		// You can never copy a link.
//		if (item->getIsLinkType())
// [SL:KB] - Patch: Inventory-Links | Checked: 2010-04-12 (Catznip-2.2.0a) | Added: Catznip-2.0.0a
		// We'll allow copying a link if:
		//   - its target is available
		//   - it doesn't point to another link [see LLViewerInventoryItem::getLinkedItem() which returns NULL in that case]
		if (item->getIsLinkType())
// [/SL:KB]
		{
			return (NULL != item->getLinkedItem());
		}

// [SL:KB] - Patch: Inventory-Links | Checked: 2010-04-12 (Catznip-2.2.0a) | Added: Catznip-2.0.0a
		// User can copy the item if:
		//   - the item (or its target in the case of a link) is "copy"
		//   - and/or if the item (or its target in the case of a link) has a linkable asset type
		// NOTE: we do *not* want to return TRUE on everything like LL seems to do in SL-2.1.0 because not all types are "linkable"
		return (item->getPermissions().allowCopyBy(gAgent.getID()));
// [/SL:KB]
//		return item->getPermissions().allowCopyBy(gAgent.getID()) || gSavedSettings.getBOOL("InventoryLinking");
	}
	return FALSE;
}

// [SL:KB] - Patch: Inventory-Links | Checked: 2013-09-19 (Catznip-3.6)
bool LLItemBridge::isItemLinkable() const
{
	LLViewerInventoryItem* item = getItem();
	return (item && LLAssetType::lookupCanLink(item->getType()));
}
// [/SL:KB]

LLViewerInventoryItem* LLItemBridge::getItem() const
{
	LLViewerInventoryItem* item = NULL;
	LLInventoryModel* model = getInventoryModel();
	if(model)
	{
		item = (LLViewerInventoryItem*)model->getItem(mUUID);
	}
	return item;
}

BOOL LLItemBridge::isItemPermissive() const
{
	LLViewerInventoryItem* item = getItem();
	if(item)
	{
		return item->getIsFullPerm();
	}
	return FALSE;
}

// +=================================================+
// |        LLFolderBridge                           |
// +=================================================+

LLHandle<LLFolderBridge> LLFolderBridge::sSelf;

// Can be moved to another folder
BOOL LLFolderBridge::isItemMovable() const
{
	LLInventoryObject* obj = getInventoryObject();
	if(obj)
	{
		// If it's a protected type folder, we can't move it
		if (LLFolderType::lookupIsProtectedType(((LLInventoryCategory*)obj)->getPreferredType()))
			return FALSE;
		return TRUE;
	}
	return FALSE;
}

void LLFolderBridge::selectItem()
{
	// Have no fear: the first thing start() does is to test if everything for that folder has been fetched...
	LLInventoryModelBackgroundFetch::instance().start(getUUID(), true);
}

void LLFolderBridge::buildDisplayName() const
{
	LLFolderType::EType preferred_type = getPreferredType();

	// *TODO: to be removed when database supports multi language. This is a
	// temporary attempt to display the inventory folder in the user locale.
	// mantipov: *NOTE: be sure this code is synchronized with LLFriendCardsManager::findChildFolderUUID
	//		it uses the same way to find localized string

	// HACK: EXT - 6028 ([HARD CODED]? Inventory > Library > "Accessories" folder)
	// Translation of Accessories folder in Library inventory folder
	bool accessories = false;
	if(getName() == "Accessories")
	{
		//To ensure that Accessories folder is in Library we have to check its parent folder.
		//Due to parent LLFolderViewFloder is not set to this item yet we have to check its parent via Inventory Model
		LLInventoryCategory* cat = gInventory.getCategory(getUUID());
		if(cat)
		{
			const LLUUID& parent_folder_id = cat->getParentUUID();
			accessories = (parent_folder_id == gInventory.getLibraryRootFolderID());
		}
	}

	//"Accessories" inventory category has folder type FT_NONE. So, this folder
	//can not be detected as protected with LLFolderType::lookupIsProtectedType
	mDisplayName.assign(getName());
	if (accessories || LLFolderType::lookupIsProtectedType(preferred_type))
	{
		LLTrans::findString(mDisplayName, std::string("InvFolder ") + getName(), LLSD());
	}

	mSearchableName.assign(mDisplayName);
	mSearchableName.append(getLabelSuffix());
	LLStringUtil::toUpper(mSearchableName);

    //Name set, so trigger a sort
    if(mParent)
    {
        mParent->requestSort();
    }
}


void LLFolderBridge::update()
{
	// we know we have children but  haven't  fetched them (doesn't obey filter)
	bool loading = !isUpToDate() && hasChildren() && mFolderViewItem->isOpen();

	if (loading != mIsLoading)
	{
		if ( loading )
		{
			// Measure how long we've been in the loading state
			mTimeSinceRequestStart.reset();
		}
		mIsLoading = loading;
		
		mFolderViewItem->refresh();
	}
}


// Iterate through a folder's children to determine if
// all the children are removable.
class LLIsItemRemovable : public LLFolderViewFunctor
{
public:
	LLIsItemRemovable() : mPassed(TRUE) {}
	virtual void doFolder(LLFolderViewFolder* folder)
	{
		mPassed &= folder->getViewModelItem()->isItemRemovable();
	}
	virtual void doItem(LLFolderViewItem* item)
	{
		mPassed &= item->getViewModelItem()->isItemRemovable();
	}
	BOOL mPassed;
};

// Can be destroyed (or moved to trash)
BOOL LLFolderBridge::isItemRemovable() const
{
	if (!get_is_category_removable(getInventoryModel(), mUUID))
	{
		return FALSE;
	}

	LLInventoryPanel* panel = mInventoryPanel.get();
	LLFolderViewFolder* folderp = dynamic_cast<LLFolderViewFolder*>(panel ?   panel->getItemByID(mUUID) : NULL);
	if (folderp)
	{
		LLIsItemRemovable folder_test;
		folderp->applyFunctorToChildren(folder_test);
		if (!folder_test.mPassed)
		{
			return FALSE;
		}
	}

	return TRUE;
}

BOOL LLFolderBridge::isUpToDate() const
{
	LLInventoryModel* model = getInventoryModel();
	if(!model) return FALSE;
	LLViewerInventoryCategory* category = (LLViewerInventoryCategory*)model->getCategory(mUUID);
	if( !category )
	{
		return FALSE;
	}

	return category->getVersion() != LLViewerInventoryCategory::VERSION_UNKNOWN;
}

BOOL LLFolderBridge::isItemCopyable() const
{
	// Folders are copyable if items in them are, recursively, copyable.
	
	// Get the content of the folder
	LLInventoryModel::cat_array_t* cat_array;
	LLInventoryModel::item_array_t* item_array;
	gInventory.getDirectDescendentsOf(mUUID,cat_array,item_array);

	// Check the items
	LLInventoryModel::item_array_t item_array_copy = *item_array;
	for (LLInventoryModel::item_array_t::iterator iter = item_array_copy.begin(); iter != item_array_copy.end(); iter++)
	{
		LLInventoryItem* item = *iter;
		LLItemBridge item_br(mInventoryPanel.get(), mRoot, item->getUUID());
		if (!item_br.isItemCopyable())
			return FALSE;
}

	// Check the folders
	LLInventoryModel::cat_array_t cat_array_copy = *cat_array;
	for (LLInventoryModel::cat_array_t::iterator iter = cat_array_copy.begin(); iter != cat_array_copy.end(); iter++)
{
		LLViewerInventoryCategory* category = *iter;
		LLFolderBridge cat_br(mInventoryPanel.get(), mRoot, category->getUUID());
		if (!cat_br.isItemCopyable())
			return FALSE;
	}
	
		return TRUE;
	}

// [SL:KB] - Patch: Inventory-Links | Checked: 2013-09-19 (Catznip-3.6)
bool LLFolderBridge::isItemLinkable() const
{
	LLFolderType::EType ftType = getPreferredType();
	return (LLFolderType::FT_NONE == ftType || LLFolderType::FT_OUTFIT == ftType);
}
// [/SL:KB]

BOOL LLFolderBridge::isClipboardPasteable() const
{
	if ( ! LLInvFVBridge::isClipboardPasteable() )
		return FALSE;

	// Don't allow pasting duplicates to the Calling Card/Friends subfolders, see bug EXT-1599
	if ( LLFriendCardsManager::instance().isCategoryInFriendFolder( getCategory() ) )
	{
		LLInventoryModel* model = getInventoryModel();
		if ( !model )
		{
			return FALSE;
		}

		std::vector<LLUUID> objects;
		LLClipboard::instance().pasteFromClipboard(objects);
		const LLViewerInventoryCategory *current_cat = getCategory();

		// Search for the direct descendent of current Friends subfolder among all pasted items,
		// and return false if is found.
		for(S32 i = objects.size() - 1; i >= 0; --i)
		{
			const LLUUID &obj_id = objects.at(i);
			if ( LLFriendCardsManager::instance().isObjDirectDescendentOfCategory(model->getObject(obj_id), current_cat) )
			{
				return FALSE;
			}
		}

	}
	return TRUE;
}

BOOL LLFolderBridge::isClipboardPasteableAsLink() const
{
	// Check normal paste-as-link permissions
	if (!LLInvFVBridge::isClipboardPasteableAsLink())
	{
		return FALSE;
	}

	const LLInventoryModel* model = getInventoryModel();
	if (!model)
	{
		return FALSE;
	}

	const LLViewerInventoryCategory *current_cat = getCategory();
	if (current_cat)
	{
		const BOOL is_in_friend_folder = LLFriendCardsManager::instance().isCategoryInFriendFolder( current_cat );
		const LLUUID &current_cat_id = current_cat->getUUID();
		std::vector<LLUUID> objects;
		LLClipboard::instance().pasteFromClipboard(objects);
		S32 count = objects.size();
		for(S32 i = 0; i < count; i++)
		{
			const LLUUID &obj_id = objects.at(i);
			const LLInventoryCategory *cat = model->getCategory(obj_id);
			if (cat)
			{
				const LLUUID &cat_id = cat->getUUID();
				// Don't allow recursive pasting
				if ((cat_id == current_cat_id) ||
					model->isObjectDescendentOf(current_cat_id, cat_id))
				{
					return FALSE;
				}
			}
			// Don't allow pasting duplicates to the Calling Card/Friends subfolders, see bug EXT-1599
			if ( is_in_friend_folder )
			{
				// If object is direct descendent of current Friends subfolder than return false.
				// Note: We can't use 'const LLInventoryCategory *cat', because it may be null
				// in case type of obj_id is LLInventoryItem.
				if ( LLFriendCardsManager::instance().isObjDirectDescendentOfCategory(model->getObject(obj_id), current_cat) )
				{
					return FALSE;
				}
			}
		}
	}
	return TRUE;

}

static BOOL can_move_to_outbox(LLInventoryItem* inv_item, std::string& tooltip_msg)
{
	// Collapse links directly to items/folders
	LLViewerInventoryItem * viewer_inv_item = (LLViewerInventoryItem *) inv_item;
	LLViewerInventoryItem * linked_item = viewer_inv_item->getLinkedItem();
	if (linked_item != NULL)
	{
		inv_item = linked_item;
	}
	
	bool allow_transfer = inv_item->getPermissions().allowOperationBy(PERM_TRANSFER, gAgent.getID());
	if (!allow_transfer)
	{
		tooltip_msg = LLTrans::getString("TooltipOutboxNoTransfer");
		return false;
	}

#if BLOCK_WORN_ITEMS_IN_OUTBOX
	bool worn = get_is_item_worn(inv_item->getUUID());
	if (worn)
	{
		tooltip_msg = LLTrans::getString("TooltipOutboxWorn");
		return false;
	}
#endif
	
	bool calling_card = (LLAssetType::AT_CALLINGCARD == inv_item->getType());
	if (calling_card)
	{
		tooltip_msg = LLTrans::getString("TooltipOutboxCallingCard");
		return false;
	}
	
	return true;
}


int get_folder_levels(LLInventoryCategory* inv_cat)
{
	LLInventoryModel::cat_array_t* cats;
	LLInventoryModel::item_array_t* items;
	gInventory.getDirectDescendentsOf(inv_cat->getUUID(), cats, items);

	int max_child_levels = 0;

	for (S32 i=0; i < cats->size(); ++i)
	{
		LLInventoryCategory* category = cats->at(i);
		max_child_levels = llmax(max_child_levels, get_folder_levels(category));
	}

	return 1 + max_child_levels;
}

int get_folder_path_length(const LLUUID& ancestor_id, const LLUUID& descendant_id)
{
	int depth = 0;

	if (ancestor_id == descendant_id) return depth;

	const LLInventoryCategory* category = gInventory.getCategory(descendant_id);

	while(category)
	{
		LLUUID parent_id = category->getParentUUID();

		if (parent_id.isNull()) break;

		depth++;

		if (parent_id == ancestor_id) return depth;

		category = gInventory.getCategory(parent_id);
	}

	LL_WARNS() << "get_folder_path_length() couldn't trace a path from the descendant to the ancestor" << LL_ENDL;
	return -1;
}

BOOL LLFolderBridge::dragCategoryIntoFolder(LLInventoryCategory* inv_cat,
											BOOL drop,
											std::string& tooltip_msg)
{

	LLInventoryModel* model = getInventoryModel();

	if (!inv_cat) return FALSE; // shouldn't happen, but in case item is incorrectly parented in which case inv_cat will be NULL
	if (!model) return FALSE;
	if (!isAgentAvatarValid()) return FALSE;
	if (!isAgentInventory()) return FALSE; // cannot drag categories into library
	// <FS:TT> Client LSL Bridge (also for #AO)
	if (isProtectedFolder()) return FALSE;
	// </FS:TT>

	LLInventoryPanel* destination_panel = mInventoryPanel.get();
	if (!destination_panel) return false;

	LLInventoryFilter* filter = getInventoryFilter();
	if (!filter) return false;

	const LLUUID &cat_id = inv_cat->getUUID();
	const LLUUID &current_outfit_id = model->findCategoryUUIDForType(LLFolderType::FT_CURRENT_OUTFIT, false);
	const LLUUID &outbox_id = model->findCategoryUUIDForType(LLFolderType::FT_OUTBOX, false);
	
	const BOOL move_is_into_current_outfit = (mUUID == current_outfit_id);
	const BOOL move_is_into_outbox = model->isObjectDescendentOf(mUUID, outbox_id); 
	const BOOL move_is_from_outbox = model->isObjectDescendentOf(cat_id, outbox_id);

	// check to make sure source is agent inventory, and is represented there.
	LLToolDragAndDrop::ESource source = LLToolDragAndDrop::getInstance()->getSource();
	const BOOL is_agent_inventory = (model->getCategory(cat_id) != NULL)
		&& (LLToolDragAndDrop::SOURCE_AGENT == source);

	BOOL accept = FALSE;
	U64 filter_types = filter->getFilterTypes();
	BOOL use_filter = filter_types && (filter_types&LLInventoryFilter::FILTERTYPE_DATE || (filter_types&LLInventoryFilter::FILTERTYPE_OBJECT)==0);

	if (is_agent_inventory)
	{
		const LLUUID &trash_id = model->findCategoryUUIDForType(LLFolderType::FT_TRASH, false);
		// <FS:Ansariel> FIRE-1392: Allow dragging all asset types into Landmarks folder
		//const LLUUID &landmarks_id = model->findCategoryUUIDForType(LLFolderType::FT_LANDMARK, false);
		const LLUUID &my_outifts_id = model->findCategoryUUIDForType(LLFolderType::FT_MY_OUTFITS, false);

		const BOOL move_is_into_trash = (mUUID == trash_id) || model->isObjectDescendentOf(mUUID, trash_id);
		const BOOL move_is_into_my_outfits = (mUUID == my_outifts_id) || model->isObjectDescendentOf(mUUID, my_outifts_id);
		const BOOL move_is_into_outfit = move_is_into_my_outfits || (getCategory() && getCategory()->getPreferredType()==LLFolderType::FT_OUTFIT);
		// <FS:Ansariel> FIRE-1392: Allow dragging all asset types into Landmarks folder
		//const BOOL move_is_into_landmarks = (mUUID == landmarks_id) || model->isObjectDescendentOf(mUUID, landmarks_id);

		//--------------------------------------------------------------------------------
		// Determine if folder can be moved.
		//

		BOOL is_movable = TRUE;

		if (is_movable && (mUUID == cat_id))
		{
			is_movable = FALSE;
			tooltip_msg = LLTrans::getString("TooltipDragOntoSelf");
		}
		if (is_movable && (model->isObjectDescendentOf(mUUID, cat_id)))
		{
			is_movable = FALSE;
			tooltip_msg = LLTrans::getString("TooltipDragOntoOwnChild");
		}
		if (is_movable && LLFolderType::lookupIsProtectedType(inv_cat->getPreferredType()))
		{
			is_movable = FALSE;
			// tooltip?
		}
		if (is_movable && move_is_into_outfit)
		{
			is_movable = FALSE;
			// tooltip?
		}
		if (is_movable && (mUUID == model->findCategoryUUIDForType(LLFolderType::FT_FAVORITE)))
		{
			is_movable = FALSE;
			// tooltip?
		}
		
		LLInventoryModel::cat_array_t descendent_categories;
		LLInventoryModel::item_array_t descendent_items;
		if (is_movable)
		{
			model->collectDescendents(cat_id, descendent_categories, descendent_items, FALSE);
			for (S32 i=0; i < descendent_categories.size(); ++i)
			{
				LLInventoryCategory* category = descendent_categories[i];
				if(LLFolderType::lookupIsProtectedType(category->getPreferredType()))
				{
					// Can't move "special folders" (e.g. Textures Folder).
					is_movable = FALSE;
					break;
				}
			}
		}
		U32 max_items_to_wear = gSavedSettings.getU32("WearFolderLimit");
		if (is_movable
			&& move_is_into_current_outfit
			&& descendent_items.size() > max_items_to_wear)
		{
			LLInventoryModel::cat_array_t cats;
			LLInventoryModel::item_array_t items;
			LLFindWearablesEx not_worn(/*is_worn=*/ false, /*include_body_parts=*/ false);
			gInventory.collectDescendentsIf(cat_id,
				cats,
				items,
				LLInventoryModel::EXCLUDE_TRASH,
				not_worn);

			if (items.size() > max_items_to_wear)
			{
				// Can't move 'large' folders into current outfit: MAINT-4086
				is_movable = FALSE;
				LLStringUtil::format_map_t args;
				args["AMOUNT"] = llformat("%d", max_items_to_wear);
				tooltip_msg = LLTrans::getString("TooltipTooManyWearables",args);
			}
		}
		if (is_movable && move_is_into_trash)
		{
			for (S32 i=0; i < descendent_items.size(); ++i)
			{
				LLInventoryItem* item = descendent_items[i];
				if (get_is_item_worn(item->getUUID()))
				{
					is_movable = FALSE;
					break; // It's generally movable, but not into the trash.
				}
			}
		}
		// <FS:Ansariel> FIRE-1392: Allow dragging all asset types into Landmarks folder
		//if (is_movable && move_is_into_landmarks)
		//{
		//	for (S32 i=0; i < descendent_items.size(); ++i)
		//	{
		//		LLViewerInventoryItem* item = descendent_items[i];

		//		// Don't move anything except landmarks and categories into Landmarks folder.
		//		// We use getType() instead of getActua;Type() to allow links to landmarks and folders.
		//		if (LLAssetType::AT_LANDMARK != item->getType() && LLAssetType::AT_CATEGORY != item->getType())
		//		{
		//			is_movable = FALSE;
		//			break; // It's generally movable, but not into Landmarks.
		//		}
		//	}
		//}
		// </FS:Ansariel>
		if (is_movable && move_is_into_outbox)
		{
			const int nested_folder_levels = get_folder_path_length(outbox_id, mUUID) + get_folder_levels(inv_cat);
			
			if (nested_folder_levels > gSavedSettings.getU32("InventoryOutboxMaxFolderDepth"))
			{
				tooltip_msg = LLTrans::getString("TooltipOutboxFolderLevels");
				is_movable = FALSE;
			}
			else
			{
				int dragged_folder_count = descendent_categories.size();
				int existing_item_count = 0;
				int existing_folder_count = 0;
				
				const LLViewerInventoryCategory * master_folder = model->getFirstDescendantOf(outbox_id, mUUID);
				
				if (master_folder != NULL)
				{
					if (model->isObjectDescendentOf(cat_id, master_folder->getUUID()))
					{
						// Don't use count because we're already inside the same category anyway
						dragged_folder_count = 0;
					}
					else
					{
						existing_folder_count = 1; // Include the master folder in the count!

						// If we're in the drop operation as opposed to the drag without drop, we are doing a
						// single category at a time so don't block based on the total amount of cargo data items
						if (drop)
						{
							dragged_folder_count += 1;
						}
						else
						{
							// NOTE: The cargo id's count is a total of categories AND items but we err on the side of
							//       prevention rather than letting too many folders into the hierarchy of the outbox,
							//       when we're dragging the item to a new parent
							dragged_folder_count += LLToolDragAndDrop::instance().getCargoCount();
						}
					}
					
					// Tally the total number of categories and items inside the master folder

					LLInventoryModel::cat_array_t existing_categories;
					LLInventoryModel::item_array_t existing_items;

					model->collectDescendents(master_folder->getUUID(), existing_categories, existing_items, FALSE);
					
					existing_folder_count += existing_categories.size();
					existing_item_count += existing_items.size();
				}
				else
				{
					// Assume a single category is being dragged to the outbox since we evaluate one at a time
					// when not putting them under a parent item.
					dragged_folder_count += 1;
				}

				const int nested_folder_count = existing_folder_count + dragged_folder_count;
				const int nested_item_count = existing_item_count + descendent_items.size();
				
				if (nested_folder_count > gSavedSettings.getU32("InventoryOutboxMaxFolderCount"))
				{
					tooltip_msg = LLTrans::getString("TooltipOutboxTooManyFolders");
					is_movable = FALSE;
				}
				else if (nested_item_count > gSavedSettings.getU32("InventoryOutboxMaxItemCount"))
				{
					tooltip_msg = LLTrans::getString("TooltipOutboxTooManyObjects");
					is_movable = FALSE;
				}
				
				if (is_movable == TRUE)
				{
					for (S32 i=0; i < descendent_items.size(); ++i)
					{
						LLInventoryItem* item = descendent_items[i];
						if (!can_move_to_outbox(item, tooltip_msg))
						{
							is_movable = FALSE;
							break; 
						}
					}
				}
			}
		}

		if (is_movable)
		{
			LLInventoryPanel* active_panel = LLInventoryPanel::getActiveInventoryPanel(FALSE);
			is_movable = active_panel != NULL;

			// For a folder to pass the filter all its descendants are required to pass.
			// We make this exception to allow reordering folders within an inventory panel,
			// which has a filter applied, like Recent tab for example.
			// There may be folders which are displayed because some of their descendants pass
			// the filter, but other don't, and thus remain hidden. Without this check,
			// such folders would not be allowed to be moved within a panel.
			if (destination_panel == active_panel)
			{
				is_movable = true;
			}
			else
			{
				LLFolderView* active_folder_view = NULL;

				if (is_movable)
				{
					active_folder_view = active_panel->getRootFolder();
					is_movable = active_folder_view != NULL;
				}

				if (is_movable && use_filter)
				{
					// Check whether the folder being dragged from active inventory panel
					// passes the filter of the destination panel.
					// <FS:Ansariel> FIRE-7219: Allow DnD operation on filtered folder views
					//is_movable = check_category(model, cat_id, active_panel, filter);
				}
			}
		}

// [RLVa:KB] - Checked: 2011-03-29 (RLVa-1.3.0g) | Added: RLVa-1.3.0g
		if ( (is_movable) && (rlv_handler_t::isEnabled()) && (RlvFolderLocks::instance().hasLockedFolder(RLV_LOCK_ANY)) )
		{
			is_movable = RlvFolderLocks::instance().canMoveFolder(cat_id, mUUID);
		}
// [/RLVa:KB]

		// 
		//--------------------------------------------------------------------------------

		accept = is_movable;

		if (accept && drop)
		{
			// Look for any gestures and deactivate them
			if (move_is_into_trash)
			{
				for (S32 i=0; i < descendent_items.size(); i++)
				{
					LLInventoryItem* item = descendent_items[i];
					if (item->getType() == LLAssetType::AT_GESTURE
						&& LLGestureMgr::instance().isGestureActive(item->getUUID()))
					{
						LLGestureMgr::instance().deactivateGesture(item->getUUID());
					}
				}
			}
			// if target is current outfit folder we use link
			if (move_is_into_current_outfit &&
				inv_cat->getPreferredType() == LLFolderType::FT_NONE)
			{
				// traverse category and add all contents to currently worn.
				BOOL append = true;
				LLAppearanceMgr::instance().wearInventoryCategory(inv_cat, false, append);
			}
			else if (move_is_into_outbox && !move_is_from_outbox)
			{
				copy_folder_to_outbox(inv_cat, mUUID, cat_id, LLToolDragAndDrop::getOperationId());
			}
			else
			{
				if (model->isObjectDescendentOf(cat_id, model->findCategoryUUIDForType(LLFolderType::FT_INBOX, false)))
				{
					set_dad_inbox_object(cat_id);
				}

				// Reparent the folder and restamp children if it's moving
				// into trash.
				LLInvFVBridge::changeCategoryParent(
					model,
					(LLViewerInventoryCategory*)inv_cat,
					mUUID,
					move_is_into_trash);
			}
		}
	}
	else if (LLToolDragAndDrop::SOURCE_WORLD == source)
	{
		if (move_is_into_outbox)
		{
			tooltip_msg = LLTrans::getString("TooltipOutboxNotInInventory");
			accept = FALSE;
		}
		else
		{
			accept = move_inv_category_world_to_agent(cat_id, mUUID, drop, NULL, NULL, filter);
		}
	}
	else if (LLToolDragAndDrop::SOURCE_LIBRARY == source)
	{
		if (move_is_into_outbox)
		{
			tooltip_msg = LLTrans::getString("TooltipOutboxNotInInventory");
			accept = FALSE;
		}
		else
		{
			// Accept folders that contain complete outfits.
			accept = move_is_into_current_outfit && LLAppearanceMgr::instance().getCanMakeFolderIntoOutfit(cat_id);
		}		

		if (accept && drop)
		{
			LLAppearanceMgr::instance().wearInventoryCategory(inv_cat, true, false);
		}
	}

	return accept;
}

void warn_move_inventory(LLViewerObject* object, LLMoveInv* move_inv)
{
	const char* dialog = NULL;
	if (object->flagScripted())
	{
		dialog = "MoveInventoryFromScriptedObject";
	}
	else
	{
		dialog = "MoveInventoryFromObject";
	}
	LLNotificationsUtil::add(dialog, LLSD(), LLSD(), boost::bind(move_task_inventory_callback, _1, _2, move_inv));
}

// Move/copy all inventory items from the Contents folder of an in-world
// object to the agent's inventory, inside a given category.
BOOL move_inv_category_world_to_agent(const LLUUID& object_id,
									  const LLUUID& category_id,
									  BOOL drop,
									  void (*callback)(S32, void*),
									  void* user_data,
									  LLInventoryFilter* filter)
{
	// Make sure the object exists. If we allowed dragging from
	// anonymous objects, it would be possible to bypass
	// permissions.
	// content category has same ID as object itself
	LLViewerObject* object = gObjectList.findObject(object_id);
	if(!object)
	{
		LL_INFOS() << "Object not found for drop." << LL_ENDL;
		return FALSE;
	}

	// this folder is coming from an object, as there is only one folder in an object, the root,
	// we need to collect the entire contents and handle them as a group
	LLInventoryObject::object_list_t inventory_objects;
	object->getInventoryContents(inventory_objects);

	if (inventory_objects.empty())
	{
		LL_INFOS() << "Object contents not found for drop." << LL_ENDL;
		return FALSE;
	}

	BOOL accept = FALSE;
	BOOL is_move = FALSE;
	BOOL use_filter = FALSE;
	if (filter)
	{
		U64 filter_types = filter->getFilterTypes();
		use_filter = filter_types && (filter_types&LLInventoryFilter::FILTERTYPE_DATE || (filter_types&LLInventoryFilter::FILTERTYPE_OBJECT)==0);
	}

	// coming from a task. Need to figure out if the person can
	// move/copy this item.
	LLInventoryObject::object_list_t::iterator it = inventory_objects.begin();
	LLInventoryObject::object_list_t::iterator end = inventory_objects.end();
	for ( ; it != end; ++it)
	{
		LLInventoryItem* item = dynamic_cast<LLInventoryItem*>(it->get());
		if (!item)
		{
			LL_WARNS() << "Invalid inventory item for drop" << LL_ENDL;
			continue;
		}

		// coming from a task. Need to figure out if the person can
		// move/copy this item.
		LLPermissions perm(item->getPermissions());
		if((perm.allowCopyBy(gAgent.getID(), gAgent.getGroupID())
			&& perm.allowTransferTo(gAgent.getID())))
//			|| gAgent.isGodlike())
		{
			accept = TRUE;
		}
		else if(object->permYouOwner())
		{
			// If the object cannot be copied, but the object the
			// inventory is owned by the agent, then the item can be
			// moved from the task to agent inventory.
			is_move = TRUE;
			accept = TRUE;
		}

		if (accept && use_filter)
		{
			accept = filter->check(item);
		}

		if (!accept)
		{
			break;
		}
	}

	if(drop && accept)
	{
		it = inventory_objects.begin();
		LLMoveInv* move_inv = new LLMoveInv;
		move_inv->mObjectID = object_id;
		move_inv->mCategoryID = category_id;
		move_inv->mCallback = callback;
		move_inv->mUserData = user_data;

		for ( ; it != end; ++it)
		{
			two_uuids_t two(category_id, (*it)->getUUID());
			move_inv->mMoveList.push_back(two);
		}

		if(is_move)
		{
			// Callback called from within here.
			warn_move_inventory(object, move_inv);
		}
		else
		{
			LLNotification::Params params("MoveInventoryFromObject");
			params.functor.function(boost::bind(move_task_inventory_callback, _1, _2, move_inv));
			LLNotifications::instance().forceResponse(params, 0);
		}
	}
	return accept;
}

void LLRightClickInventoryFetchDescendentsObserver::execute(bool clear_observer)
{
	// Bail out immediately if no descendents
	if( mComplete.empty() )
	{
		LL_WARNS() << "LLRightClickInventoryFetchDescendentsObserver::done with empty mCompleteFolders" << LL_ENDL;
		if (clear_observer)
		{
		gInventory.removeObserver(this);
		delete this;
		}
		return;
	}

	// Copy the list of complete fetched folders while "this" is still valid
	uuid_vec_t completed_folder = mComplete;
	
	// Clean up, and remove this as an observer now since recursive calls
	// could notify observers and throw us into an infinite loop.
	if (clear_observer)
	{
		gInventory.removeObserver(this);
		delete this;
	}

	for (uuid_vec_t::iterator current_folder = completed_folder.begin(); current_folder != completed_folder.end(); ++current_folder)
	{
		// Get the information on the fetched folder items and subfolders and fetch those 
		LLInventoryModel::cat_array_t* cat_array;
		LLInventoryModel::item_array_t* item_array;
		gInventory.getDirectDescendentsOf(*current_folder, cat_array, item_array);

		S32 item_count(0);
		if( item_array )
		{			
			item_count = item_array->size();
		}
		
		S32 cat_count(0);
		if( cat_array )
		{			
			cat_count = cat_array->size();
		}

		// Move to next if current folder empty
		if ((item_count == 0) && (cat_count == 0))
		{
			continue;
		}

		uuid_vec_t ids;
		LLRightClickInventoryFetchObserver* outfit = NULL;
		LLRightClickInventoryFetchDescendentsObserver* categories = NULL;

		// Fetch the items
		if (item_count)
		{
			for (S32 i = 0; i < item_count; ++i)
			{
				ids.push_back(item_array->at(i)->getUUID());
			}
			outfit = new LLRightClickInventoryFetchObserver(ids);
		}
		// Fetch the subfolders
		if (cat_count)
		{
			for (S32 i = 0; i < cat_count; ++i)
			{
				ids.push_back(cat_array->at(i)->getUUID());
			}
			categories = new LLRightClickInventoryFetchDescendentsObserver(ids);
		}

		// Perform the item fetch
		if (outfit)
		{
	outfit->startFetch();
			outfit->execute();				// Not interested in waiting and this will be right 99% of the time.
			delete outfit;
//Uncomment the following code for laggy Inventory UI.
			/*
			 if (outfit->isFinished())
	{
	// everything is already here - call done.
				outfit->execute();
				delete outfit;
	}
	else
	{
				// it's all on its way - add an observer, and the inventory
	// will call done for us when everything is here.
	gInventory.addObserver(outfit);
			}
			*/
		}
		// Perform the subfolders fetch : this is where we truly recurse down the folder hierarchy
		if (categories)
		{
			categories->startFetch();
			if (categories->isFinished())
			{
				// everything is already here - call done.
				categories->execute();
				delete categories;
			}
			else
			{
				// it's all on its way - add an observer, and the inventory
				// will call done for us when everything is here.
				gInventory.addObserver(categories);
			}
		}
	}
}


//~~~~~~~~~~~~~~~~~~~~~~~~~~~~~~~~~~~~~~~~~~~~~~~~~~~~~~~~~~~~~~~~
// Class LLInventoryWearObserver
//
// Observer for "copy and wear" operation to support knowing
// when the all of the contents have been added to inventory.
//~~~~~~~~~~~~~~~~~~~~~~~~~~~~~~~~~~~~~~~~~~~~~~~~~~~~~~~~~~~~~~~~
class LLInventoryCopyAndWearObserver : public LLInventoryObserver
{
public:
	LLInventoryCopyAndWearObserver(const LLUUID& cat_id, int count, bool folder_added=false, bool replace=false) :
		mCatID(cat_id), mContentsCount(count), mFolderAdded(folder_added), mReplace(replace){}
	virtual ~LLInventoryCopyAndWearObserver() {}
	virtual void changed(U32 mask);

protected:
	LLUUID mCatID;
	int    mContentsCount;
	bool   mFolderAdded;
	bool   mReplace;
};



void LLInventoryCopyAndWearObserver::changed(U32 mask)
{
	if((mask & (LLInventoryObserver::ADD)) != 0)
	{
		if (!mFolderAdded)
		{
			const std::set<LLUUID>& changed_items = gInventory.getChangedIDs();

			std::set<LLUUID>::const_iterator id_it = changed_items.begin();
			std::set<LLUUID>::const_iterator id_end = changed_items.end();
			for (;id_it != id_end; ++id_it)
			{
				if ((*id_it) == mCatID)
				{
					mFolderAdded = TRUE;
					break;
				}
			}
		}

		if (mFolderAdded)
		{
			LLViewerInventoryCategory* category = gInventory.getCategory(mCatID);
			if (NULL == category)
			{
				LL_WARNS() << "gInventory.getCategory(" << mCatID
						<< ") was NULL" << LL_ENDL;
			}
			else
			{
				if (category->getDescendentCount() ==
				    mContentsCount)
				{
					gInventory.removeObserver(this);
					LLAppearanceMgr::instance().wearInventoryCategory(category, FALSE, !mReplace);
					delete this;
				}
			}
		}

	}
}



void LLFolderBridge::performAction(LLInventoryModel* model, std::string action)
{
	if ("open" == action)
	{
		LLFolderViewFolder *f = dynamic_cast<LLFolderViewFolder   *>(mInventoryPanel.get()->getItemByID(mUUID));
		if (f)
		{
			f->toggleOpen();
		}
		
		return;
	}
	else if ("paste" == action)
	{
		pasteFromClipboard();
		return;
	}
	else if ("paste_link" == action)
	{
		pasteLinkFromClipboard();
		return;
	}
	else if ("properties" == action)
	{
		showProperties();
		return;
	}
	else if ("replaceoutfit" == action)
	{
		modifyOutfit(FALSE);
		return;
	}
	else if ("addtooutfit" == action)
	{
		modifyOutfit(TRUE);
		return;
	}
// <FS:TT> Patch: ReplaceWornItemsOnly
	else if ("replaceitems" == action)
	{
		LLInventoryModel* model = getInventoryModel();
		if(!model) return;
		LLViewerInventoryCategory* cat = getCategory();
		if(!cat) return;

		gInventory.wearItemsOnAvatar(cat);
		//		modifyOutfit(TRUE, TRUE);
		return;
	}
// </FS:TT>
	else if ("cut" == action)
	{
		cutToClipboard();
		// <FS:Ansariel> Re-apply FIRE-6714: Don't move objects to trash during cut&paste
		//gInventory.removeObject(mUUID);
		// </FS:Ansariel> Re-apply FIRE-6714: Don't move objects to trash during cut&paste
		return;
	}
	else if ("copy" == action)
	{
		copyToClipboard();
		return;
	}
	else if ("removefromoutfit" == action)
	{
		LLInventoryModel* model = getInventoryModel();
		if(!model) return;
		LLViewerInventoryCategory* cat = getCategory();
		if(!cat) return;

		LLAppearanceMgr::instance().takeOffOutfit( cat->getLinkedUUID() );
		return;
	}
	else if ("purge" == action)
	{
		purgeItem(model, mUUID);
		return;
	}
	else if ("restore" == action)
	{
		restoreItem();
		return;
	}
// [SL:KB] - Patch: Inventory-Misc | Checked: 2011-05-28 (Catznip-2.6.0a) | Added: Catznip-2.6.0a
	else if ("move_to_lost_and_found" == action)
	{
		LLInventoryModel* pModel = getInventoryModel();
		LLViewerInventoryCategory* pCat = getCategory();
		if ( (!pModel) || (&gInventory != pModel) || (!pCat) )
			return;

		LLInventoryModel* model = &gInventory;
		model->changeCategoryParent(pCat,gInventory.findCategoryUUIDForType(LLFolderType::FT_LOST_AND_FOUND),FALSE);

		gInventory.addChangedMask(LLInventoryObserver::REBUILD, mUUID);
		gInventory.notifyObservers();
	}
// [/SL:KB]
#ifndef LL_RELEASE_FOR_DOWNLOAD
	else if ("delete_system_folder" == action)
	{
		removeSystemFolder();
	}
#endif
	else if (isMarketplaceCopyAction(action))
	{
		LL_INFOS() << "Copy folder to marketplace action!" << LL_ENDL;

		LLInventoryCategory * cat = gInventory.getCategory(mUUID);
		if (!cat) return;

		const LLUUID outbox_id = getInventoryModel()->findCategoryUUIDForType(LLFolderType::FT_OUTBOX, false);
		copy_folder_to_outbox(cat, outbox_id, cat->getUUID(), LLToolDragAndDrop::getOperationId());
	}
#if ENABLE_MERCHANT_SEND_TO_MARKETPLACE_CONTEXT_MENU
	else if (isMarketplaceSendAction(action))
	{
		LL_INFOS() << "Send to marketplace action!" << LL_ENDL;

		LLInventoryCategory * cat = gInventory.getCategory(mUUID);
		if (!cat) return;
		
		send_to_marketplace(cat);
	}
#endif // ENABLE_MERCHANT_SEND_TO_MARKETPLACE_CONTEXT_MENU
}

void LLFolderBridge::openItem()
{
	LL_DEBUGS() << "LLFolderBridge::openItem()" << LL_ENDL;
	LLInventoryModel* model = getInventoryModel();
	if(!model) return;
	if(mUUID.isNull()) return;
	bool fetching_inventory = model->fetchDescendentsOf(mUUID);
	// Only change folder type if we have the folder contents.
	if (!fetching_inventory)
	{
		// Disabling this for now, it's causing crash when new items are added to folders
		// since folder type may change before new item item has finished processing.
		// determineFolderType();
	}
}

void LLFolderBridge::closeItem()
{
	determineFolderType();
}

void LLFolderBridge::determineFolderType()
{
	if (isUpToDate())
	{
		LLInventoryModel* model = getInventoryModel();
		LLViewerInventoryCategory* category = model->getCategory(mUUID);
		if (category)
		{
			category->determineFolderType();
		}
	}
}

BOOL LLFolderBridge::isItemRenameable() const
{
	return get_is_category_renameable(getInventoryModel(), mUUID);
}

void LLFolderBridge::restoreItem()
{
	LLViewerInventoryCategory* cat;
	cat = (LLViewerInventoryCategory*)getCategory();
	if(cat)
	{
		LLInventoryModel* model = getInventoryModel();
		const LLUUID new_parent = model->findCategoryUUIDForType(LLFolderType::assetTypeToFolderType(cat->getType()));
		// do not restamp children on restore
		LLInvFVBridge::changeCategoryParent(model, cat, new_parent, FALSE);
	}
}

LLFolderType::EType LLFolderBridge::getPreferredType() const
{
	LLFolderType::EType preferred_type = LLFolderType::FT_NONE;
	LLViewerInventoryCategory* cat = getCategory();
	if(cat)
	{
		// <FS:Ansariel> Special virtual system folder icons
		//preferred_type = cat->getPreferredType();
		std::string catName(cat->getName());
		if (catName == ROOT_FIRESTORM_FOLDER) preferred_type = LLFolderType::FT_FIRESTORM;
		else if (catName == RLV_ROOT_FOLDER) preferred_type = LLFolderType::FT_RLV;
		else if (catName == "#Phoenix") preferred_type = LLFolderType::FT_PHOENIX;
		else preferred_type = cat->getPreferredType();
		// </FS:Ansariel>
	}

	return preferred_type;
}

// Icons for folders are based on the preferred type
LLUIImagePtr LLFolderBridge::getIcon() const
{
	LLFolderType::EType preferred_type = LLFolderType::FT_NONE;
	LLViewerInventoryCategory* cat = getCategory();
	if(cat)
	{
		// <FS:Ansariel> Special virtual system folder icons
		//preferred_type = cat->getPreferredType();
		std::string catName(cat->getName());
		if (catName == ROOT_FIRESTORM_FOLDER) preferred_type = LLFolderType::FT_FIRESTORM;
		else if (catName == RLV_ROOT_FOLDER) preferred_type = LLFolderType::FT_RLV;
		else if (catName == "#Phoenix") preferred_type = LLFolderType::FT_PHOENIX;
		else preferred_type = cat->getPreferredType();
		// </FS:Ansariel>
	}
	return getIcon(preferred_type);
}

// static
LLUIImagePtr LLFolderBridge::getIcon(LLFolderType::EType preferred_type)
{
	return LLUI::getUIImage(LLViewerFolderType::lookupIconName(preferred_type, FALSE));
}

LLUIImagePtr LLFolderBridge::getIconOpen() const
{
	return LLUI::getUIImage(LLViewerFolderType::lookupIconName(getPreferredType(), TRUE));

}

LLUIImagePtr LLFolderBridge::getIconOverlay() const
{
	if (getInventoryObject() && getInventoryObject()->getIsLinkType())
	{
		return LLUI::getUIImage("Inv_Link");
	}
	return NULL;
}

std::string LLFolderBridge::getLabelSuffix() const
{
	static LLCachedControl<F32> folder_loading_message_delay(gSavedSettings, "FolderLoadingMessageWaitTime", 0.5f);
	return mIsLoading && mTimeSinceRequestStart.getElapsedTimeF32() >= folder_loading_message_delay() 
		? llformat(" ( %s ) ", LLTrans::getString("LoadingData").c_str())
		: LLStringUtil::null;
}

BOOL LLFolderBridge::renameItem(const std::string& new_name)
{

	LLScrollOnRenameObserver *observer = new LLScrollOnRenameObserver(mUUID, mRoot);
	gInventory.addObserver(observer);

	rename_category(getInventoryModel(), mUUID, new_name);

	// return FALSE because we either notified observers (& therefore
	// rebuilt) or we didn't update.
	return FALSE;
}

BOOL LLFolderBridge::removeItem()
{
	if(!isItemRemovable())
	{
		return FALSE;
	}
	const LLViewerInventoryCategory *cat = getCategory();
	
	LLSD payload;
	LLSD args;
	args["FOLDERNAME"] = cat->getName();

	LLNotification::Params params("ConfirmDeleteProtectedCategory");
	params.payload(payload).substitutions(args).functor.function(boost::bind(&LLFolderBridge::removeItemResponse, this, _1, _2));
	LLNotifications::instance().forceResponse(params, 0);
	return TRUE;
}


BOOL LLFolderBridge::removeSystemFolder()
{
	const LLViewerInventoryCategory *cat = getCategory();
	if (!LLFolderType::lookupIsProtectedType(cat->getPreferredType()))
	{
		return FALSE;
	}

	LLSD payload;
	LLSD args;
	args["FOLDERNAME"] = cat->getName();

	LLNotification::Params params("ConfirmDeleteProtectedCategory");
	params.payload(payload).substitutions(args).functor.function(boost::bind(&LLFolderBridge::removeItemResponse, this, _1, _2));
	{
		LLNotifications::instance().add(params);
	}
	return TRUE;
}

bool LLFolderBridge::removeItemResponse(const LLSD& notification, const LLSD& response)
{
	S32 option = LLNotification::getSelectedOption(notification, response);

	// if they choose delete, do it.  Otherwise, don't do anything
	if(option == 0) 
	{
		// move it to the trash
		LLPreview::hide(mUUID);
		getInventoryModel()->removeCategory(mUUID);
		return TRUE;
	}
	return FALSE;
}

//Recursively update the folder's creation date
void LLFolderBridge::updateHierarchyCreationDate(time_t date)
{
    if(getCreationDate() < date)
    {
        setCreationDate(date);
        if(mParent)
        {
            static_cast<LLFolderBridge *>(mParent)->updateHierarchyCreationDate(date);
        }
    }
}

void LLFolderBridge::pasteFromClipboard()
{
	LLInventoryModel* model = getInventoryModel();
	if(model && isClipboardPasteable())
	{
		const LLUUID &current_outfit_id = model->findCategoryUUIDForType(LLFolderType::FT_CURRENT_OUTFIT, false);
		const LLUUID &outbox_id = model->findCategoryUUIDForType(LLFolderType::FT_OUTBOX, false);
		const LLUUID &favorites_id = model->findCategoryUUIDForType(LLFolderType::FT_FAVORITE, false);
		const LLUUID &my_outifts_id = model->findCategoryUUIDForType(LLFolderType::FT_MY_OUTFITS, false);

		const BOOL move_is_into_current_outfit = (mUUID == current_outfit_id);
		const BOOL move_is_into_my_outfits = (mUUID == my_outifts_id) || model->isObjectDescendentOf(mUUID, my_outifts_id);
		const BOOL move_is_into_outfit = move_is_into_my_outfits || (getCategory() && getCategory()->getPreferredType()==LLFolderType::FT_OUTFIT);
		const BOOL move_is_into_outbox = model->isObjectDescendentOf(mUUID, outbox_id);
		const BOOL move_is_into_favorites = (mUUID == favorites_id);

		std::vector<LLUUID> objects;
		LLClipboard::instance().pasteFromClipboard(objects);

		if (move_is_into_outbox)
		{
			LLFolderViewItem * outbox_itemp =   mInventoryPanel.get()->getItemByID(mUUID);

			if (outbox_itemp)
			{
				LLToolDragAndDrop::instance().setCargoCount(objects.size());

				BOOL can_list = TRUE;

				for (std::vector<LLUUID>::const_iterator iter = objects.begin();
					(iter != objects.end()) && (can_list == TRUE);
					++iter)
				{
					const LLUUID& item_id = (*iter);
					LLInventoryItem *item = model->getItem(item_id);

					if (item)
					{
						MASK mask = 0x0;
						BOOL drop = FALSE;
						EDragAndDropType cargo_type = LLViewerAssetType::lookupDragAndDropType(item->getActualType());
						void * cargo_data = (void *) item;
						std::string tooltip_msg;

						can_list = outbox_itemp->getViewModelItem()->dragOrDrop(mask, drop, cargo_type, cargo_data, tooltip_msg);
					}
				}

				LLToolDragAndDrop::instance().resetCargoCount();

				if (can_list == FALSE)
				{
					// Notify user of failure somehow -- play error sound?  modal dialog?
					return;
				}
			}
		}

		const LLUUID parent_id(mUUID);

		for (std::vector<LLUUID>::const_iterator iter = objects.begin();
			 iter != objects.end();
			 ++iter)
		{
			const LLUUID& item_id = (*iter);

			LLInventoryItem *item = model->getItem(item_id);
			LLInventoryObject *obj = model->getObject(item_id);
			if (obj)
			{
				if (move_is_into_current_outfit || move_is_into_outfit)
				{
					if (item && can_move_to_outfit(item, move_is_into_current_outfit))
					{
						dropToOutfit(item, move_is_into_current_outfit);
					}
				}
				else if (move_is_into_favorites)
				{
					if (item && can_move_to_landmarks(item))
					{
						dropToFavorites(item);
					}
				}
				else if (LLClipboard::instance().isCutMode())
				{
					// Do a move to "paste" a "cut"
					// move_inventory_item() is not enough, as we have to update inventory locally too
					if (LLAssetType::AT_CATEGORY == obj->getType())
					{
						LLViewerInventoryCategory* vicat = (LLViewerInventoryCategory *) model->getCategory(item_id);
						llassert(vicat);
						if (vicat)
						{       
                            //changeCategoryParent() implicity calls dirtyFilter
							changeCategoryParent(model, vicat, parent_id, FALSE);
						}
					}
					else
				{
					LLViewerInventoryItem* viitem = dynamic_cast<LLViewerInventoryItem*>(item);
					llassert(viitem);
					if (viitem)
					{
                        //changeItemParent() implicity calls dirtyFilter
						changeItemParent(model, viitem, parent_id, FALSE);
					}
				}
				}
				else
				{
					// Do a "copy" to "paste" a regular copy clipboard
					if (LLAssetType::AT_CATEGORY == obj->getType())
					{
						LLViewerInventoryCategory* vicat = (LLViewerInventoryCategory *) model->getCategory(item_id);
						llassert(vicat);
						if (vicat)
						{
							copy_inventory_category(model, vicat, parent_id);
						}
					}
				else
				{
// [SL:KB] - Patch: Inventory-Links | Checked: 2010-04-12 (Catznip-2.2.0a) | Added: Catznip-2.0.0a
					if (item->getPermissions().allowCopyBy(gAgent.getID()))
					{
// [/SL:KB]
						copy_inventory_item(
							gAgent.getID(),
							item->getPermissions().getOwner(),
							item->getUUID(),
							parent_id,
							std::string(),
							LLPointer<LLInventoryCallback>(NULL));
// [SL:KB] - Patch: Inventory-Links | Checked: 2010-04-12 (Catznip-2.2.0a) | Added: Catznip-2.0.0a
					}
					else if (LLAssetType::lookupIsLinkType(item->getActualType()))
					{
						LLInventoryObject::const_object_list_t obj_array;
						obj_array.push_back(LLConstPointer<LLInventoryObject>(item));
						link_inventory_array(parent_id,
												obj_array,
												LLPointer<LLInventoryCallback>(NULL));
					}
// [/SL:KB]
				}
			}
		}
	}
		// Change mode to paste for next paste
		LLClipboard::instance().setCutMode(false);
	}
}

void LLFolderBridge::pasteLinkFromClipboard()
{
	LLInventoryModel* model = getInventoryModel();
	if(model)
	{
		const LLUUID &current_outfit_id = model->findCategoryUUIDForType(LLFolderType::FT_CURRENT_OUTFIT, false);
		const LLUUID &outbox_id = model->findCategoryUUIDForType(LLFolderType::FT_OUTBOX, false);
		const LLUUID &my_outifts_id = model->findCategoryUUIDForType(LLFolderType::FT_MY_OUTFITS, false);

		const BOOL move_is_into_current_outfit = (mUUID == current_outfit_id);
		const BOOL move_is_into_my_outfits = (mUUID == my_outifts_id) || model->isObjectDescendentOf(mUUID, my_outifts_id);
		const BOOL move_is_into_outfit = move_is_into_my_outfits || (getCategory() && getCategory()->getPreferredType()==LLFolderType::FT_OUTFIT);
		const BOOL move_is_into_outbox = model->isObjectDescendentOf(mUUID, outbox_id);

		if (move_is_into_outbox)
		{
			// Notify user of failure somehow -- play error sound?  modal dialog?
			return;
		}

		const LLUUID parent_id(mUUID);

		std::vector<LLUUID> objects;
		LLClipboard::instance().pasteFromClipboard(objects);
		for (std::vector<LLUUID>::const_iterator iter = objects.begin();
			 iter != objects.end();
			 ++iter)
		{
			const LLUUID &object_id = (*iter);
			if (move_is_into_current_outfit || move_is_into_outfit)
			{
				LLInventoryItem *item = model->getItem(object_id);
				if (item && can_move_to_outfit(item, move_is_into_current_outfit))
				{
					dropToOutfit(item, move_is_into_current_outfit);
				}
			}
			else if (LLConstPointer<LLInventoryObject> obj = model->getObject(object_id))
			{
				link_inventory_object(parent_id, obj, LLPointer<LLInventoryCallback>(NULL));
			}
		}
		// Change mode to paste for next paste
		LLClipboard::instance().setCutMode(false);
	}
}

void LLFolderBridge::staticFolderOptionsMenu()
{
	LLFolderBridge* selfp = sSelf.get();

	if (selfp && selfp->mRoot)
	{
		selfp->mRoot->updateMenu();
	}
}

BOOL LLFolderBridge::checkFolderForContentsOfType(LLInventoryModel* model, LLInventoryCollectFunctor& is_type)
{
	LLInventoryModel::cat_array_t cat_array;
	LLInventoryModel::item_array_t item_array;
	model->collectDescendentsIf(mUUID,
								cat_array,
								item_array,
								LLInventoryModel::EXCLUDE_TRASH,
								is_type);
	return ((item_array.size() > 0) ? TRUE : FALSE );
}

void LLFolderBridge::buildContextMenuOptions(U32 flags, menuentry_vec_t&   items, menuentry_vec_t& disabled_items)
{
	LLInventoryModel* model = getInventoryModel();
	llassert(model != NULL);

	const LLUUID trash_id = model->findCategoryUUIDForType(LLFolderType::FT_TRASH);
	const LLUUID lost_and_found_id = model->findCategoryUUIDForType(LLFolderType::FT_LOST_AND_FOUND);
	const LLUUID favorites = model->findCategoryUUIDForType(LLFolderType::FT_FAVORITE);

	// <FS:Ansariel> FIRE-11628: Option to delete broken links from AO folder
	if (mUUID == AOEngine::instance().getAOFolder())
	{
		items.push_back(std::string("Cleanup broken Links"));
	}
	// </FS:Ansariel>
	if (lost_and_found_id == mUUID)
	{
		// This is the lost+found folder.
		items.push_back(std::string("Empty Lost And Found"));

		disabled_items.push_back(std::string("New Folder"));
		disabled_items.push_back(std::string("New Script"));
		disabled_items.push_back(std::string("New Note"));
		disabled_items.push_back(std::string("New Gesture"));
		disabled_items.push_back(std::string("New Clothes"));
		disabled_items.push_back(std::string("New Body Parts"));
	}
	if (favorites == mUUID)
	{
		disabled_items.push_back(std::string("New Folder"));
	}
	if(trash_id == mUUID)
	{
		// This is the trash.
		items.push_back(std::string("Empty Trash"));
	}
	else if(isItemInTrash())
	{
		// This is a folder in the trash.
		items.clear(); // clear any items that used to exist
		addTrashContextMenuOptions(items, disabled_items);
	}
	else if(isOutboxFolder())
	{
		addOutboxContextMenuOptions(flags, items, disabled_items);
	}
	else if(isAgentInventory()
			// <FS:ND> moved from buildContextMenu after merge
			&& !isProtectedFolder()
			// </FS:ND>
			) // do not allow creating in library
	{
		LLViewerInventoryCategory *cat = getCategory();
		// BAP removed protected check to re-enable standard ops in untyped folders.
		// Not sure what the right thing is to do here.
		if (!isCOFFolder() && cat && (cat->getPreferredType() != LLFolderType::FT_OUTFIT))
		{
			if (!isInboxFolder() && !isOutboxFolder()) // don't allow creation in inbox or outbox
			{
				// Do not allow to create 2-level subfolder in the Calling Card/Friends folder. EXT-694.
				if (!LLFriendCardsManager::instance().isCategoryInFriendFolder(cat))
				{
					items.push_back(std::string("New Folder"));
				}

				items.push_back(std::string("New Script"));
				items.push_back(std::string("New Note"));
				items.push_back(std::string("New Gesture"));
				items.push_back(std::string("New Clothes"));
				items.push_back(std::string("New Body Parts"));
			}
			getClipboardEntries(false, items, disabled_items, flags);
		}
		else
		{
			// Want some but not all of the items from getClipboardEntries for outfits.
			if (cat && (cat->getPreferredType() == LLFolderType::FT_OUTFIT))
			{
				items.push_back(std::string("Rename"));

				addDeleteContextMenuOptions(items, disabled_items);
				// EXT-4030: disallow deletion of currently worn outfit
				const LLViewerInventoryItem *base_outfit_link = LLAppearanceMgr::instance().getBaseOutfitLink();
				if (base_outfit_link && (cat == base_outfit_link->getLinkedCategory()))
				{
					disabled_items.push_back(std::string("Delete"));
				}
			}
		}

		//Added by aura to force inventory pull on right-click to display folder options correctly. 07-17-06
		mCallingCards = mWearables = FALSE;

		LLIsType is_callingcard(LLAssetType::AT_CALLINGCARD);
		if (checkFolderForContentsOfType(model, is_callingcard))
		{
			mCallingCards=TRUE;
		}

		LLFindWearables is_wearable;
		LLIsType is_object( LLAssetType::AT_OBJECT );
		LLIsType is_gesture( LLAssetType::AT_GESTURE );

		if (checkFolderForContentsOfType(model, is_wearable)  ||
			checkFolderForContentsOfType(model, is_object) ||
			checkFolderForContentsOfType(model, is_gesture) )
		{
			mWearables=TRUE;
		}
	}
// [SL:KB] - Patch: Inventory-Misc | Checked: 2011-05-28 (Catznip-2.6.0a) | Added: Catznip-2.6.0a
	else if (isLostInventory())
	{
		items.push_back(std::string("Move to Lost And Found"));
		if (0 == (flags & FIRST_SELECTED_ITEM))
			disabled_items.push_back(std::string("Move to Lost And Found"));
	}
// [/SL:KB]

	// Preemptively disable system folder removal if more than one item selected.
	if ((flags & FIRST_SELECTED_ITEM) == 0)
	{
		disabled_items.push_back(std::string("Delete System Folder"));
	}

	// <FS:AH/SJ> Don't offer sharing of trash folder (FIRE-1642, FIRE-6547)
	//if (!isOutboxFolder())
	if (!isOutboxFolder() && mUUID != trash_id)
	{
		items.push_back(std::string("Share"));
		if (!canShare())
		{
			disabled_items.push_back(std::string("Share"));
		}
	}
	// Add menu items that are dependent on the contents of the folder.
	LLViewerInventoryCategory* category = (LLViewerInventoryCategory *) model->getCategory(mUUID);
	if (category)
	{
		uuid_vec_t folders;
		folders.push_back(category->getUUID());

		sSelf = getHandle();
		LLRightClickInventoryFetchDescendentsObserver* fetch = new LLRightClickInventoryFetchDescendentsObserver(folders);
		fetch->startFetch();
		if (fetch->isFinished())
		{
			// Do not call execute() or done() here as if the folder is here, there's likely no point drilling down 
			// This saves lots of time as buildContextMenu() is called a lot
			delete fetch;
			buildContextMenuFolderOptions(flags, items, disabled_items);
		}
		else
		{
			// it's all on its way - add an observer, and the inventory will call done for us when everything is here.
			gInventory.addObserver(fetch);
	}
}
}

void LLFolderBridge::buildContextMenuFolderOptions(U32 flags,   menuentry_vec_t& items, menuentry_vec_t& disabled_items)
{
	// Build folder specific options back up
	LLInventoryModel* model = getInventoryModel();
	if(!model) return;

	const LLInventoryCategory* category = model->getCategory(mUUID);
	if(!category) return;

	const LLUUID trash_id = model->findCategoryUUIDForType(LLFolderType::FT_TRASH);
	if (trash_id == mUUID) return;
	if (isItemInTrash()) return;
	if (!isAgentInventory()) return;
	if (isOutboxFolder()) return;

	LLFolderType::EType type = category->getPreferredType();
	const bool is_system_folder = LLFolderType::lookupIsProtectedType(type);
	// BAP change once we're no longer treating regular categories as ensembles.
	const bool is_ensemble = (type == LLFolderType::FT_NONE ||
		LLFolderType::lookupIsEnsembleType(type));
// [SL:KB] - Patch: Appearance-Misc | Checked: 2010-11-24 (Catznip-2.4)
	const bool is_outfit = (type == LLFolderType::FT_OUTFIT);
// [/SL:KB]

	// Only enable calling-card related options for non-system folders.
	if (!is_system_folder)
	{
		LLIsType is_callingcard(LLAssetType::AT_CALLINGCARD);
		if (mCallingCards || checkFolderForContentsOfType(model, is_callingcard))
		{
			items.push_back(std::string("Calling Card Separator"));
			items.push_back(std::string("Conference Chat Folder"));
			items.push_back(std::string("IM All Contacts In Folder"));
		}
	}

	if (!isItemRemovable())
	{
		disabled_items.push_back(std::string("Delete"));
	}

#ifndef LL_RELEASE_FOR_DOWNLOAD
	if (LLFolderType::lookupIsProtectedType(type))
	{
		items.push_back(std::string("Delete System Folder"));
	}
#endif

	// wearables related functionality for folders.
	//is_wearable
	LLFindWearables is_wearable;
	LLIsType is_object( LLAssetType::AT_OBJECT );
	LLIsType is_gesture( LLAssetType::AT_GESTURE );

	if (mWearables ||
		checkFolderForContentsOfType(model, is_wearable)  ||
		checkFolderForContentsOfType(model, is_object) ||
		checkFolderForContentsOfType(model, is_gesture) )
	{
		items.push_back(std::string("Folder Wearables Separator"));

		// Only enable add/replace outfit for non-system folders.
		if (!is_system_folder)
		{
			// Adding an outfit onto another (versus replacing) doesn't make sense.
			if (type != LLFolderType::FT_OUTFIT)
			{
				items.push_back(std::string("Add To Outfit"));
				// <FS:TT> Patch: ReplaceWornItemsOnly
				items.push_back(std::string("Wear Items"));
				// </FS:TT>
			}

			items.push_back(std::string("Replace Outfit"));
		}
		if (is_ensemble)
		{
			items.push_back(std::string("Wear As Ensemble"));
		}
		items.push_back(std::string("Remove From Outfit"));
		if (!LLAppearanceMgr::getCanRemoveFromCOF(mUUID))
		{
			disabled_items.push_back(std::string("Remove From Outfit"));
		}
//		if (!LLAppearanceMgr::instance().getCanReplaceCOF(mUUID))
// [SL:KB] - Patch: Appearance-Misc | Checked: 2010-11-24 (Catznip-2.4)
		if ( ((is_outfit) && (!LLAppearanceMgr::instance().getCanReplaceCOF(mUUID))) || 
			 ((!is_outfit) && (gAgentWearables.isCOFChangeInProgress())) )
// [/SL:KB]
		{
			disabled_items.push_back(std::string("Replace Outfit"));
		}
		if (!LLAppearanceMgr::instance().getCanAddToCOF(mUUID))
		{
			disabled_items.push_back(std::string("Add To Outfit"));
		}
		items.push_back(std::string("Outfit Separator"));
	}
}

// Flags unused
void LLFolderBridge::buildContextMenu(LLMenuGL& menu, U32 flags)
{
	sSelf.markDead();

	// fetch contents of this folder, as context menu can depend on contents
	// still, user would have to open context menu again to see the changes
	gInventory.fetchDescendentsOf(getUUID());


	menuentry_vec_t items;
	menuentry_vec_t disabled_items;

	LL_DEBUGS() << "LLFolderBridge::buildContextMenu()" << LL_ENDL;

	LLInventoryModel* model = getInventoryModel();
	if(!model) return;

	buildContextMenuOptions(flags, items, disabled_items);
    hide_context_entries(menu, items, disabled_items);

	// Reposition the menu, in case we're adding items to an existing menu.
	menu.needsArrange();
	menu.arrangeAndClear();
}

bool LLFolderBridge::hasChildren() const
{
	LLInventoryModel* model = getInventoryModel();
	if(!model) return FALSE;
	LLInventoryModel::EHasChildren has_children;
	has_children = gInventory.categoryHasChildren(mUUID);
	return has_children != LLInventoryModel::CHILDREN_NO;
}

BOOL LLFolderBridge::dragOrDrop(MASK mask, BOOL drop,
								EDragAndDropType cargo_type,
								void* cargo_data,
								std::string& tooltip_msg)
{
	LLInventoryItem* inv_item = (LLInventoryItem*)cargo_data;

	//LL_INFOS() << "LLFolderBridge::dragOrDrop()" << LL_ENDL;
	BOOL accept = FALSE;
	switch(cargo_type)
	{
		case DAD_TEXTURE:
		case DAD_SOUND:
		case DAD_CALLINGCARD:
		case DAD_LANDMARK:
		case DAD_SCRIPT:
		case DAD_CLOTHING:
		case DAD_OBJECT:
		case DAD_NOTECARD:
		case DAD_BODYPART:
		case DAD_ANIMATION:
		case DAD_GESTURE:
		case DAD_MESH:
			accept = dragItemIntoFolder(inv_item, drop, tooltip_msg);
			break;
		case DAD_LINK:
			// DAD_LINK type might mean one of two asset types: AT_LINK or AT_LINK_FOLDER.
			// If we have an item of AT_LINK_FOLDER type we should process the linked
			// category being dragged or dropped into folder.
			if (inv_item && LLAssetType::AT_LINK_FOLDER == inv_item->getActualType())
			{
				LLInventoryCategory* linked_category = gInventory.getCategory(inv_item->getLinkedUUID());
				if (linked_category)
				{
					accept = dragCategoryIntoFolder((LLInventoryCategory*)linked_category, drop, tooltip_msg);
				}
			}
			else
			{
				accept = dragItemIntoFolder(inv_item, drop, tooltip_msg);
			}
			break;
		case DAD_CATEGORY:
			if (LLFriendCardsManager::instance().isAnyFriendCategory(mUUID))
			{
				accept = FALSE;
			}
			else
			{
				accept = dragCategoryIntoFolder((LLInventoryCategory*)cargo_data, drop, tooltip_msg);
			}
			break;
		case DAD_ROOT_CATEGORY:
		case DAD_NONE:
			break;
		default:
			LL_WARNS() << "Unhandled cargo type for drag&drop " << cargo_type << LL_ENDL;
			break;
	}
	return accept;
}

LLViewerInventoryCategory* LLFolderBridge::getCategory() const
{
	LLViewerInventoryCategory* cat = NULL;
	LLInventoryModel* model = getInventoryModel();
	if(model)
	{
		cat = (LLViewerInventoryCategory*)model->getCategory(mUUID);
	}
	return cat;
}


// static
void LLFolderBridge::pasteClipboard(void* user_data)
{
	LLFolderBridge* self = (LLFolderBridge*)user_data;
	if(self) self->pasteFromClipboard();
}

void LLFolderBridge::createNewShirt(void* user_data)
{
	LLFolderBridge::createWearable((LLFolderBridge*)user_data, LLWearableType::WT_SHIRT);
}

void LLFolderBridge::createNewPants(void* user_data)
{
	LLFolderBridge::createWearable((LLFolderBridge*)user_data, LLWearableType::WT_PANTS);
}

void LLFolderBridge::createNewShoes(void* user_data)
{
	LLFolderBridge::createWearable((LLFolderBridge*)user_data, LLWearableType::WT_SHOES);
}

void LLFolderBridge::createNewSocks(void* user_data)
{
	LLFolderBridge::createWearable((LLFolderBridge*)user_data, LLWearableType::WT_SOCKS);
}

void LLFolderBridge::createNewJacket(void* user_data)
{
	LLFolderBridge::createWearable((LLFolderBridge*)user_data, LLWearableType::WT_JACKET);
}

void LLFolderBridge::createNewSkirt(void* user_data)
{
	LLFolderBridge::createWearable((LLFolderBridge*)user_data, LLWearableType::WT_SKIRT);
}

void LLFolderBridge::createNewGloves(void* user_data)
{
	LLFolderBridge::createWearable((LLFolderBridge*)user_data, LLWearableType::WT_GLOVES);
}

void LLFolderBridge::createNewUndershirt(void* user_data)
{
	LLFolderBridge::createWearable((LLFolderBridge*)user_data, LLWearableType::WT_UNDERSHIRT);
}

void LLFolderBridge::createNewUnderpants(void* user_data)
{
	LLFolderBridge::createWearable((LLFolderBridge*)user_data, LLWearableType::WT_UNDERPANTS);
}

void LLFolderBridge::createNewShape(void* user_data)
{
	LLFolderBridge::createWearable((LLFolderBridge*)user_data, LLWearableType::WT_SHAPE);
}

void LLFolderBridge::createNewSkin(void* user_data)
{
	LLFolderBridge::createWearable((LLFolderBridge*)user_data, LLWearableType::WT_SKIN);
}

void LLFolderBridge::createNewHair(void* user_data)
{
	LLFolderBridge::createWearable((LLFolderBridge*)user_data, LLWearableType::WT_HAIR);
}

void LLFolderBridge::createNewEyes(void* user_data)
{
	LLFolderBridge::createWearable((LLFolderBridge*)user_data, LLWearableType::WT_EYES);
}

EInventorySortGroup LLFolderBridge::getSortGroup() const
{
	LLFolderType::EType preferred_type = getPreferredType();

	if (preferred_type == LLFolderType::FT_TRASH)
	{
		return SG_TRASH_FOLDER;
	}

	//<FS:KC> Don't sort #FS folders to top
	static LLCachedControl<bool> sFSSortFSFoldersToTopPt(gSavedSettings, "FSSortFSFoldersToTop");
	if (!sFSSortFSFoldersToTopPt)
	{
		LLViewerInventoryCategory* cat = getCategory();
		if(cat)
		{
			std::string catName(cat->getName());
			if ((catName == ROOT_FIRESTORM_FOLDER) || (catName == RLV_ROOT_FOLDER) || (catName == "#Phoenix"))
			{
				return SG_NORMAL_FOLDER;
			}
		}
	}
	//</FS:KC>

	if(LLFolderType::lookupIsProtectedType(preferred_type))
	{
		return SG_SYSTEM_FOLDER;
	}

	return SG_NORMAL_FOLDER;
}


// static
void LLFolderBridge::createWearable(LLFolderBridge* bridge, LLWearableType::EType type)
{
	if(!bridge) return;
	LLUUID parent_id = bridge->getUUID();
	LLAgentWearables::createWearable(type, false, parent_id);
}

void LLFolderBridge::modifyOutfit(BOOL append)
// <FS:TT> Patch: ReplaceWornItemsOnly
{
	modifyOutfit(append, false);
}

void LLFolderBridge::modifyOutfit(BOOL append, BOOL replace)
// </FS:TT>
{
	LLInventoryModel* model = getInventoryModel();
	if(!model) return;
	LLViewerInventoryCategory* cat = getCategory();
	if(!cat) return;

	// checking amount of items to wear
	U32 max_items = gSavedSettings.getU32("WearFolderLimit");
	LLInventoryModel::cat_array_t cats;
	LLInventoryModel::item_array_t items;
	LLFindWearablesEx not_worn(/*is_worn=*/ false, /*include_body_parts=*/ false);
	gInventory.collectDescendentsIf(cat->getUUID(),
		cats,
		items,
		LLInventoryModel::EXCLUDE_TRASH,
		not_worn);

	if (items.size() > max_items)
	{
		LLSD args;
		args["AMOUNT"] = llformat("%d", max_items);
		LLNotificationsUtil::add("TooManyWearables", args);
		return;
	}

	LLAppearanceMgr::instance().wearInventoryCategory( cat, FALSE, append, replace );
}

// helper stuff
bool move_task_inventory_callback(const LLSD& notification, const LLSD& response, LLMoveInv* move_inv)
{
	LLFloaterOpenObject::LLCatAndWear* cat_and_wear = (LLFloaterOpenObject::LLCatAndWear* )move_inv->mUserData;
	LLViewerObject* object = gObjectList.findObject(move_inv->mObjectID);
	S32 option = LLNotificationsUtil::getSelectedOption(notification, response);

	if(option == 0 && object)
	{
		if (cat_and_wear && cat_and_wear->mWear) // && !cat_and_wear->mFolderResponded)
		{
			LLInventoryObject::object_list_t inventory_objects;
			object->getInventoryContents(inventory_objects);
			int contents_count = inventory_objects.size()-1; //subtract one for containing folder
			LLInventoryCopyAndWearObserver* inventoryObserver = new LLInventoryCopyAndWearObserver(cat_and_wear->mCatID, contents_count, cat_and_wear->mFolderResponded,
																									cat_and_wear->mReplace);
			
			gInventory.addObserver(inventoryObserver);
		}

		two_uuids_list_t::iterator move_it;
		for (move_it = move_inv->mMoveList.begin();
			 move_it != move_inv->mMoveList.end();
			 ++move_it)
		{
			object->moveInventory(move_it->first, move_it->second);
		}

		// update the UI.
		dialog_refresh_all();
	}

	if (move_inv->mCallback)
	{
		move_inv->mCallback(option, move_inv->mUserData);
	}

	delete move_inv;
	return false;
}

// Returns true if the item can be moved to Current Outfit or any outfit folder.
static BOOL can_move_to_outfit(LLInventoryItem* inv_item, BOOL move_is_into_current_outfit)
{
	// <FS:ND> FIRE-8434/BUG-988 Viewer crashes when copying and pasting an empty outfit folder
	if( !inv_item )
		return FALSE;
	// </FS:ND>

	if ((inv_item->getInventoryType() != LLInventoryType::IT_WEARABLE) &&
		(inv_item->getInventoryType() != LLInventoryType::IT_GESTURE) &&
		(inv_item->getInventoryType() != LLInventoryType::IT_ATTACHMENT) &&
		(inv_item->getInventoryType() != LLInventoryType::IT_OBJECT))
	{
		return FALSE;
	}

	U32 flags = inv_item->getFlags();
	if(flags & LLInventoryItemFlags::II_FLAGS_OBJECT_HAS_MULTIPLE_ITEMS)
	{
		return FALSE;
	}

	if (move_is_into_current_outfit && get_is_item_worn(inv_item->getUUID()))
	{
		return FALSE;
	}

	return TRUE;
}

// Returns TRUE if item is a landmark or a link to a landmark
// and can be moved to Favorites or Landmarks folder.
static BOOL can_move_to_landmarks(LLInventoryItem* inv_item)
{
	// Need to get the linked item to know its type because LLInventoryItem::getType()
	// returns actual type AT_LINK for links, not the asset type of a linked item.
	if (LLAssetType::AT_LINK == inv_item->getType())
	{
		LLInventoryItem* linked_item = gInventory.getItem(inv_item->getLinkedUUID());
		if (linked_item)
		{
			return LLAssetType::AT_LANDMARK == linked_item->getType();
		}
	}

	return LLAssetType::AT_LANDMARK == inv_item->getType();
}

void LLFolderBridge::dropToFavorites(LLInventoryItem* inv_item)
{
	// use callback to rearrange favorite landmarks after adding
	// to have new one placed before target (on which it was dropped). See EXT-4312.
	LLPointer<AddFavoriteLandmarkCallback> cb = new AddFavoriteLandmarkCallback();
	LLInventoryPanel* panel = mInventoryPanel.get();
	LLFolderViewItem* drag_over_item = panel ? panel->getRootFolder()->getDraggingOverItem() : NULL;
	LLFolderViewModelItemInventory* view_model = drag_over_item ? static_cast<LLFolderViewModelItemInventory*>(drag_over_item->getViewModelItem()) : NULL;
	if (view_model)
	{
		cb.get()->setTargetLandmarkId(view_model->getUUID());
	}

	copy_inventory_item(
		gAgent.getID(),
		inv_item->getPermissions().getOwner(),
		inv_item->getUUID(),
		mUUID,
		std::string(),
		cb);
}

void LLFolderBridge::dropToOutfit(LLInventoryItem* inv_item, BOOL move_is_into_current_outfit)
{
	// BAP - should skip if dup.
	if (move_is_into_current_outfit)
	{
		LLAppearanceMgr::instance().wearItemOnAvatar(inv_item->getUUID(), true, true);
	}
	else
	{
		LLPointer<LLInventoryCallback> cb = NULL;
		link_inventory_object(mUUID, LLConstPointer<LLInventoryObject>(inv_item), cb);
	}
}

// This is used both for testing whether an item can be dropped
// into the folder, as well as performing the actual drop, depending
// if drop == TRUE.
BOOL LLFolderBridge::dragItemIntoFolder(LLInventoryItem* inv_item,
										BOOL drop,
										std::string& tooltip_msg)
{
	LLInventoryModel* model = getInventoryModel();

	if (!model || !inv_item) return FALSE;
	if (!isAgentInventory()) return FALSE; // cannot drag into library
	if (!isAgentAvatarValid()) return FALSE;
	// <FS:TT> Client LSL Bridge (also for #AO)
	if (isProtectedFolder()) return FALSE;
	// </FS:TT>

	LLInventoryPanel* destination_panel = mInventoryPanel.get();
	if (!destination_panel) return false;

	LLInventoryFilter* filter = getInventoryFilter();
	if (!filter) return false;

	const LLUUID &current_outfit_id = model->findCategoryUUIDForType(LLFolderType::FT_CURRENT_OUTFIT, false);
	const LLUUID &favorites_id = model->findCategoryUUIDForType(LLFolderType::FT_FAVORITE, false);
	// <FS:Ansariel> FIRE-1392: Allow dragging all asset types into Landmarks folder
	//const LLUUID &landmarks_id = model->findCategoryUUIDForType(LLFolderType::FT_LANDMARK, false);
	const LLUUID &outbox_id = model->findCategoryUUIDForType(LLFolderType::FT_OUTBOX, false);
	const LLUUID &my_outifts_id = model->findCategoryUUIDForType(LLFolderType::FT_MY_OUTFITS, false);

	const BOOL move_is_into_current_outfit = (mUUID == current_outfit_id);
	const BOOL move_is_into_favorites = (mUUID == favorites_id);
	const BOOL move_is_into_my_outfits = (mUUID == my_outifts_id) || model->isObjectDescendentOf(mUUID, my_outifts_id);
	const BOOL move_is_into_outfit = move_is_into_my_outfits || (getCategory() && getCategory()->getPreferredType()==LLFolderType::FT_OUTFIT);
	// <FS:Ansariel> FIRE-1392: Allow dragging all asset types into Landmarks folder
	//const BOOL move_is_into_landmarks = (mUUID == landmarks_id) || model->isObjectDescendentOf(mUUID, landmarks_id);
	const BOOL move_is_into_outbox = model->isObjectDescendentOf(mUUID, outbox_id);
	const BOOL move_is_from_outbox = model->isObjectDescendentOf(inv_item->getUUID(), outbox_id);

	LLToolDragAndDrop::ESource source = LLToolDragAndDrop::getInstance()->getSource();
	BOOL accept = FALSE;
	U64 filter_types = filter->getFilterTypes();
	// We shouldn't allow to drop non recent items into recent tab (or some similar transactions)
	// while we are allowing to interact with regular filtered inventory
	BOOL use_filter = filter_types && (filter_types&LLInventoryFilter::FILTERTYPE_DATE || (filter_types&LLInventoryFilter::FILTERTYPE_OBJECT)==0);
	LLViewerObject* object = NULL;
	if(LLToolDragAndDrop::SOURCE_AGENT == source)
	{
		const LLUUID &trash_id = model->findCategoryUUIDForType(LLFolderType::FT_TRASH, false);

		const BOOL move_is_into_trash = (mUUID == trash_id) || model->isObjectDescendentOf(mUUID, trash_id);
		const BOOL move_is_outof_current_outfit = LLAppearanceMgr::instance().getIsInCOF(inv_item->getUUID());

		//--------------------------------------------------------------------------------
		// Determine if item can be moved.
		//

		BOOL is_movable = TRUE;

		switch (inv_item->getActualType())
		{
			case LLAssetType::AT_CATEGORY:
				is_movable = !LLFolderType::lookupIsProtectedType(((LLInventoryCategory*)inv_item)->getPreferredType());
				break;
			default:
				break;
		}
		// Can't explicitly drag things out of the COF.
		if (move_is_outof_current_outfit)
		{
			is_movable = FALSE;
		}
		
// [RLVa:KB] - Checked: 2011-03-29 (RLVa-1.3.0g) | Modified: RLVa-1.3.0g
		if ( (rlv_handler_t::isEnabled()) && (is_movable) )
		{
			if (move_is_into_current_outfit)
			{
				// RELEASE-RLVa: [RLVa-1.3.0] Keep sync'ed with code below => LLAppearanceMgr::wearItemOnAvatar() with "replace == true"
				const LLViewerInventoryItem* pItem = dynamic_cast<const LLViewerInventoryItem*>(inv_item);
				is_movable = rlvPredCanWearItem(pItem, RLV_WEAR_REPLACE);
			}
			if (is_movable)
			{
				is_movable = (!RlvFolderLocks::instance().hasLockedFolder(RLV_LOCK_ANY)) || 
					(RlvFolderLocks::instance().canMoveItem(inv_item->getUUID(), mUUID));
			}
		}
// [/RLVa:KB]

		if (move_is_into_trash)
		{
			is_movable &= inv_item->getIsLinkType() || !get_is_item_worn(inv_item->getUUID());
		}
		if (is_movable)
		{
			// Don't allow creating duplicates in the Calling Card/Friends
			// subfolders, see bug EXT-1599. Check is item direct descendent
			// of target folder and forbid item's movement if it so.
			// Note: isItemDirectDescendentOfCategory checks if
			// passed category is in the Calling Card/Friends folder
			is_movable &= !LLFriendCardsManager::instance().isObjDirectDescendentOfCategory(inv_item, getCategory());
		}

		// 
		//--------------------------------------------------------------------------------
		
		//--------------------------------------------------------------------------------
		// Determine if item can be moved & dropped
		//

		accept = TRUE;

		if (!is_movable) 
		{
			accept = FALSE;
		}
		else if ((mUUID == inv_item->getParentUUID()) && !move_is_into_favorites)
		{
			accept = FALSE;
		}
		else if (move_is_into_current_outfit || move_is_into_outfit)
		{
			accept = can_move_to_outfit(inv_item, move_is_into_current_outfit);
		}
		// <FS:Ansariel> FIRE-1392: Allow dragging all asset types into Landmarks folder
		//else if (move_is_into_favorites || move_is_into_landmarks)
		else if (move_is_into_favorites)
		// </FS:Ansariel>
		{
			accept = can_move_to_landmarks(inv_item);
		}
		else if (move_is_into_outbox)
		{
			accept = can_move_to_outbox(inv_item, tooltip_msg);
			
			if (accept)
			{
				const LLViewerInventoryCategory * master_folder = model->getFirstDescendantOf(outbox_id, mUUID);
				
				int existing_item_count = LLToolDragAndDrop::instance().getCargoCount();
				
				if (master_folder != NULL)
				{
					LLInventoryModel::cat_array_t existing_categories;
					LLInventoryModel::item_array_t existing_items;
					
					gInventory.collectDescendents(master_folder->getUUID(), existing_categories, existing_items, FALSE);
					
					existing_item_count += existing_items.size();
				}
				
				if (existing_item_count > gSavedSettings.getU32("InventoryOutboxMaxItemCount"))
				{
					tooltip_msg = LLTrans::getString("TooltipOutboxTooManyObjects");
					accept = FALSE;
				}
			}
		}

		LLInventoryPanel* active_panel = LLInventoryPanel::getActiveInventoryPanel(FALSE);

		// Check whether the item being dragged from active inventory panel
		// passes the filter of the destination panel.
		// <FS:Ansariel> Allow drag and drop in inventory regardless of filter (e.g. Recent)
		//if (accept && active_panel && use_filter)
		//{
		//	LLFolderViewItem* fv_item =   active_panel->getItemByID(inv_item->getUUID());
		//	if (!fv_item) return false;

		//	accept = filter->check(fv_item->getViewModelItem());
		//}
		// </FS:Ansariel>

		if (accept && drop)
		{
			if (inv_item->getType() == LLAssetType::AT_GESTURE
				&& LLGestureMgr::instance().isGestureActive(inv_item->getUUID()) && move_is_into_trash)
			{
				LLGestureMgr::instance().deactivateGesture(inv_item->getUUID());
			}
			// If an item is being dragged between windows, unselect everything in the active window 
			// so that we don't follow the selection to its new location (which is very annoying).
                        // RN: a better solution would be to deselect automatically when an   item is moved
			// and then select any item that is dropped only in the panel that it   is dropped in
			if (active_panel && (destination_panel != active_panel))
				{
					active_panel->unSelectAll();
				}

			//--------------------------------------------------------------------------------
			// Destination folder logic
			// 

			// REORDER
			// (only reorder the item in Favorites folder)
			if ((mUUID == inv_item->getParentUUID()) && move_is_into_favorites)
			{
				LLFolderViewItem* itemp = destination_panel->getRootFolder()->getDraggingOverItem();
				if (itemp)
				{
					LLUUID srcItemId = inv_item->getUUID();
					LLUUID destItemId = static_cast<LLFolderViewModelItemInventory*>(itemp->getViewModelItem())->getUUID();
					LLFavoritesOrderStorage::instance().rearrangeFavoriteLandmarks(srcItemId, destItemId);
				}
			}

			// FAVORITES folder
			// (copy the item)
			else if (move_is_into_favorites)
			{
				dropToFavorites(inv_item);
			}
			// CURRENT OUTFIT or OUTFIT folder
			// (link the item)
			else if (move_is_into_current_outfit || move_is_into_outfit)
			{
				dropToOutfit(inv_item, move_is_into_current_outfit);
			}
			else if (move_is_into_outbox)
			{
				if (move_is_from_outbox)
				{
					move_item_within_outbox(inv_item, mUUID, LLToolDragAndDrop::getOperationId());
				}
				else
				{
					copy_item_to_outbox(inv_item, mUUID, LLUUID::null, LLToolDragAndDrop::getOperationId());
				}
			}
			// NORMAL or TRASH folder
			// (move the item, restamp if into trash)
			else
			{
				// set up observer to select item once drag and drop from inbox is complete 
				if (gInventory.isObjectDescendentOf(inv_item->getUUID(), gInventory.findCategoryUUIDForType(LLFolderType::FT_INBOX, false)))
				{
					set_dad_inbox_object(inv_item->getUUID());
				}

				LLInvFVBridge::changeItemParent(
					model,
					(LLViewerInventoryItem*)inv_item,
					mUUID,
					move_is_into_trash);
			}

			// 
			//--------------------------------------------------------------------------------
		}
	}
	else if (LLToolDragAndDrop::SOURCE_WORLD == source)
	{
		// Make sure the object exists. If we allowed dragging from
		// anonymous objects, it would be possible to bypass
		// permissions.
		object = gObjectList.findObject(inv_item->getParentUUID());
		if (!object)
		{
			LL_INFOS() << "Object not found for drop." << LL_ENDL;
			return FALSE;
		}

		// coming from a task. Need to figure out if the person can
		// move/copy this item.
		LLPermissions perm(inv_item->getPermissions());
		BOOL is_move = FALSE;
		if ((perm.allowCopyBy(gAgent.getID(), gAgent.getGroupID())
			&& perm.allowTransferTo(gAgent.getID())))
			// || gAgent.isGodlike())
		{
			accept = TRUE;
		}
		else if(object->permYouOwner())
		{
			// If the object cannot be copied, but the object the
			// inventory is owned by the agent, then the item can be
			// moved from the task to agent inventory.
			is_move = TRUE;
			accept = TRUE;
		}

		// Don't allow placing an original item into Current Outfit or an outfit folder
		// because they must contain only links to wearable items.
		// *TODO: Probably we should create a link to an item if it was dragged to outfit or COF.
		if (move_is_into_current_outfit || move_is_into_outfit)
		{
			accept = FALSE;
		}
		// Don't allow to move a single item to Favorites or Landmarks
		// if it is not a landmark or a link to a landmark.
		// <FS:Ansariel> FIRE-1392: Allow dragging all asset types into Landmarks folder
		//else if ((move_is_into_favorites || move_is_into_landmarks)
		else if (move_is_into_favorites
		// </FS:Ansariel>
				 && !can_move_to_landmarks(inv_item))
		{
			accept = FALSE;
		}
		else if (move_is_into_outbox)
		{
			tooltip_msg = LLTrans::getString("TooltipOutboxNotInInventory");
			accept = FALSE;
		}
		
		// Check whether the item being dragged from in world
		// passes the filter of the destination panel.
		// <FS:Ansariel> Allow dropping from inworld objects regardless of filter
		//if (accept && use_filter)
		//{
		//	accept = filter->check(inv_item);
		//}
		// </FS:Ansariel>

		if (accept && drop)
		{
			LLMoveInv* move_inv = new LLMoveInv;
			move_inv->mObjectID = inv_item->getParentUUID();
			two_uuids_t item_pair(mUUID, inv_item->getUUID());
			move_inv->mMoveList.push_back(item_pair);
			move_inv->mCallback = NULL;
			move_inv->mUserData = NULL;
			if(is_move)
			{
				warn_move_inventory(object, move_inv);
			}
			else
			{
				// store dad inventory item to select added one later. See EXT-4347
				set_dad_inventory_item(inv_item, mUUID);

				LLNotification::Params params("MoveInventoryFromObject");
				params.functor.function(boost::bind(move_task_inventory_callback, _1, _2, move_inv));
				LLNotifications::instance().forceResponse(params, 0);
			}
		}
	}
	else if(LLToolDragAndDrop::SOURCE_NOTECARD == source)
	{
		if (move_is_into_outbox)
		{
			tooltip_msg = LLTrans::getString("TooltipOutboxNotInInventory");
			accept = FALSE;
		}
		else
		{
			// Don't allow placing an original item from a notecard to Current Outfit or an outfit folder
			// because they must contain only links to wearable items.
			accept = !(move_is_into_current_outfit || move_is_into_outfit);
		}
		
		// Check whether the item being dragged from notecard
		// passes the filter of the destination panel.
		// <FS:Ansariel> Allow dropping from notecards regardless of filter
		//if (accept && use_filter)
		//{
		//	accept = filter->check(inv_item);
		//}
		// </FS:Ansariel>

		if (accept && drop)
		{
			copy_inventory_from_notecard(mUUID,  // Drop to the chosen destination folder
										 LLToolDragAndDrop::getInstance()->getObjectID(),
										 LLToolDragAndDrop::getInstance()->getSourceID(),
										 inv_item);
		}
	}
	else if(LLToolDragAndDrop::SOURCE_LIBRARY == source)
	{
		LLViewerInventoryItem* item = (LLViewerInventoryItem*)inv_item;
		if(item && item->isFinished())
		{
			accept = TRUE;

			if (move_is_into_outbox)
			{
				tooltip_msg = LLTrans::getString("TooltipOutboxNotInInventory");
				accept = FALSE;
			}
			else if (move_is_into_current_outfit || move_is_into_outfit)
			{
				accept = can_move_to_outfit(inv_item, move_is_into_current_outfit);
			}
			// Don't allow to move a single item to Favorites or Landmarks
			// if it is not a landmark or a link to a landmark.
			// <FS:Ansariel> FIRE-1392: Allow dragging all asset types into Landmarks folder
			//else if (move_is_into_favorites || move_is_into_landmarks)
			else if (move_is_into_favorites)
			// </FS:Ansariel>
			{
				accept = can_move_to_landmarks(inv_item);
			}

			LLInventoryPanel* active_panel = LLInventoryPanel::getActiveInventoryPanel(FALSE);

			// Check whether the item being dragged from the library
			// passes the filter of the destination panel.
			if (accept && active_panel && use_filter)
			{
				LLFolderViewItem* fv_item =   active_panel->getItemByID(inv_item->getUUID());
				if (!fv_item) return false;

				accept = filter->check(fv_item->getViewModelItem());
			}

			if (accept && drop)
			{
				// FAVORITES folder
				// (copy the item)
				if (move_is_into_favorites)
				{
					dropToFavorites(inv_item);
				}
				// CURRENT OUTFIT or OUTFIT folder
				// (link the item)
				else if (move_is_into_current_outfit || move_is_into_outfit)
				{
					dropToOutfit(inv_item, move_is_into_current_outfit);
				}
				else
				{
					copy_inventory_item(
						gAgent.getID(),
						inv_item->getPermissions().getOwner(),
						inv_item->getUUID(),
						mUUID,
						std::string(),
						LLPointer<LLInventoryCallback>(NULL));
				}
			}
		}
	}
	else
	{
		LL_WARNS() << "unhandled drag source" << LL_ENDL;
	}
	return accept;
}

// <FS:CR> Left unused from FIRE-7219
#if 0
// static
bool check_category(LLInventoryModel* model,
					const LLUUID& cat_id,
					LLInventoryPanel* active_panel,
					LLInventoryFilter* filter)
{
	if (!model || !active_panel || !filter)
		return false;

	if (!filter->checkFolder(cat_id))
	{
		return false;
	}

	LLInventoryModel::cat_array_t descendent_categories;
	LLInventoryModel::item_array_t descendent_items;
	model->collectDescendents(cat_id, descendent_categories, descendent_items, TRUE);

	S32 num_descendent_categories = descendent_categories.size();
	S32 num_descendent_items = descendent_items.size();

	if (num_descendent_categories + num_descendent_items == 0)
	{
		// Empty folder should be checked as any other folder view item.
		// If we are filtering by date the folder should not pass because
		// it doesn't have its own creation date. See LLInvFVBridge::getCreationDate().
		return check_item(cat_id, active_panel, filter);
	}

	for (S32 i = 0; i < num_descendent_categories; ++i)
	{
		LLInventoryCategory* category = descendent_categories[i];
		if(!check_category(model, category->getUUID(), active_panel, filter))
		{
			return false;
		}
	}

	for (S32 i = 0; i < num_descendent_items; ++i)
	{
		LLViewerInventoryItem* item = descendent_items[i];
		if(!check_item(item->getUUID(), active_panel, filter))
		{
			return false;
		}
	}

	return true;
}

// static
bool check_item(const LLUUID& item_id,
				LLInventoryPanel* active_panel,
				LLInventoryFilter* filter)
{
	if (!active_panel || !filter) return false;

	LLFolderViewItem* fv_item = active_panel->getItemByID(item_id);
	if (!fv_item) return false;

	return filter->check(fv_item->getViewModelItem());
}
#endif // 0
// <FS:CR> Unused 2013.10.12

// <FS:Ansariel> Special for protected folders
bool LLFolderBridge::isProtected() const
{
	static LLCachedControl<bool> protectAOFolders(gSavedPerAccountSettings, "ProtectAOFolders");
	static LLCachedControl<bool> protectBridgeFolder(gSavedPerAccountSettings, "ProtectBridgeFolder");

	return ((mUUID == AOEngine::instance().getAOFolder() && protectAOFolders) ||
		(mUUID == FSLSLBridge::instance().getBridgeFolder() && protectBridgeFolder));
}
// </FS:Ansariel>

// +=================================================+
// |        LLTextureBridge                          |
// +=================================================+

LLUIImagePtr LLTextureBridge::getIcon() const
{
	return LLInventoryIcon::getIcon(LLAssetType::AT_TEXTURE, mInvType);
}

void LLTextureBridge::openItem()
{
	LLViewerInventoryItem* item = getItem();

	if (item)
	{
		LLInvFVBridgeAction::doAction(item->getType(),mUUID,getInventoryModel());
	}
}

bool LLTextureBridge::canSaveTexture(void)
{
	const LLInventoryModel* model = getInventoryModel();
	if(!model) 
	{
		return false;
	}
	
	const LLViewerInventoryItem *item = model->getItem(mUUID);
	if (item)
	{
		return item->checkPermissionsSet(PERM_ITEM_UNRESTRICTED);
	}
	return false;
}

void LLTextureBridge::buildContextMenu(LLMenuGL& menu, U32 flags)
{
	LL_DEBUGS() << "LLTextureBridge::buildContextMenu()" << LL_ENDL;
	menuentry_vec_t items;
	menuentry_vec_t disabled_items;
	if(isItemInTrash())
	{
		addTrashContextMenuOptions(items, disabled_items);
	}	
	else if(isOutboxFolder())
	{
		addOutboxContextMenuOptions(flags, items, disabled_items);
	}
	else
	{
		items.push_back(std::string("Share"));
		if (!canShare())
		{
			disabled_items.push_back(std::string("Share"));
		}

		addOpenRightClickMenuOption(items);
		items.push_back(std::string("Properties"));

		getClipboardEntries(true, items, disabled_items, flags);

		items.push_back(std::string("Texture Separator"));
		items.push_back(std::string("Save As"));
		if (!canSaveTexture())
		{
			disabled_items.push_back(std::string("Save As"));
		}

// [RLVa:KB] - Checked: 2010-03-01 (RLVa-1.2.0b) | Modified: RLVa-1.1.0a
		if (rlv_handler_t::isEnabled())
		{
			const LLInventoryObject* pItem = getInventoryObject();
			if (pItem && gRlvHandler.hasBehaviour(RLV_BHVR_VIEWTEXTURE))
			{
				disabled_items.push_back(std::string("Open"));
			}
		}
// [/RLVa:KB]
	}

	// <FS:Ansariel> Inventory Links Replace
	checkInventoryLinkReplace(items, disabled_items);

	// <FS:Ansariel> Move to default folder
	checkMoveToDefaultFolder(items, disabled_items);

	hide_context_entries(menu, items, disabled_items);	
}

// virtual
void LLTextureBridge::performAction(LLInventoryModel* model, std::string action)
{
	if ("save_as" == action)
	{
		LLPreviewTexture* preview_texture = LLFloaterReg::getTypedInstance<LLPreviewTexture>("preview_texture", mUUID);
		if (preview_texture)
		{
			preview_texture->openToSave();
			preview_texture->saveAs();
		}
	}
	else LLItemBridge::performAction(model, action);
}

// +=================================================+
// |        LLSoundBridge                            |
// +=================================================+

void LLSoundBridge::openItem()
{
	const LLViewerInventoryItem* item = getItem();
	if (item)
	{
		LLInvFVBridgeAction::doAction(item->getType(),mUUID,getInventoryModel());
	}
}

void LLSoundBridge::openSoundPreview(void* which)
{
	LLSoundBridge *me = (LLSoundBridge *)which;
	LLFloaterReg::showInstance("preview_sound", LLSD(me->mUUID), TAKE_FOCUS_YES);
}

void LLSoundBridge::buildContextMenu(LLMenuGL& menu, U32 flags)
{
	LL_DEBUGS() << "LLSoundBridge::buildContextMenu()" << LL_ENDL;
	menuentry_vec_t items;
	menuentry_vec_t disabled_items;

	if (isOutboxFolder())
	{
		addOutboxContextMenuOptions(flags, items, disabled_items);
	}
	else
	{
		if (isItemInTrash())
		{
			addTrashContextMenuOptions(items, disabled_items);
		}	
		else
		{
			items.push_back(std::string("Share"));
			if (!canShare())
			{
				disabled_items.push_back(std::string("Share"));
			}
			items.push_back(std::string("Sound Open"));
			items.push_back(std::string("Properties"));

			getClipboardEntries(true, items, disabled_items, flags);
		}

		items.push_back(std::string("Sound Separator"));
		items.push_back(std::string("Sound Play"));
	}

	// <FS:Ansariel> Inventory Links Replace
	checkInventoryLinkReplace(items, disabled_items);

	// <FS:Ansariel> Move to default folder
	checkMoveToDefaultFolder(items, disabled_items);

	hide_context_entries(menu, items, disabled_items);
}

void LLSoundBridge::performAction(LLInventoryModel* model, std::string action)
{
	if ("sound_play" == action)
	{
		LLViewerInventoryItem* item = getItem();
		if(item)
		{
			send_sound_trigger(item->getAssetUUID(), SOUND_GAIN);
		}
	}
	else if ("open" == action)
	{
		openSoundPreview((void*)this);
	}
	else LLItemBridge::performAction(model, action);
}

// +=================================================+
// |        LLLandmarkBridge                         |
// +=================================================+

LLLandmarkBridge::LLLandmarkBridge(LLInventoryPanel* inventory, 
								   LLFolderView* root,
								   const LLUUID& uuid, 
								   U32 flags/* = 0x00*/) :
	LLItemBridge(inventory, root, uuid)
{
	mVisited = FALSE;
	if (flags & LLInventoryItemFlags::II_FLAGS_LANDMARK_VISITED)
	{
		mVisited = TRUE;
	}
}

LLUIImagePtr LLLandmarkBridge::getIcon() const
{
	return LLInventoryIcon::getIcon(LLAssetType::AT_LANDMARK, LLInventoryType::IT_LANDMARK, mVisited, FALSE);
}

void LLLandmarkBridge::buildContextMenu(LLMenuGL& menu, U32 flags)
{
	menuentry_vec_t items;
	menuentry_vec_t disabled_items;

	LL_DEBUGS() << "LLLandmarkBridge::buildContextMenu()" << LL_ENDL;
	if(isOutboxFolder())
	{
		addOutboxContextMenuOptions(flags, items, disabled_items);
	}
	else
	{
		if(isItemInTrash())
		{
			addTrashContextMenuOptions(items, disabled_items);
		}	
		else
		{
			items.push_back(std::string("Share"));
			if (!canShare())
			{
				disabled_items.push_back(std::string("Share"));
			}
			items.push_back(std::string("Landmark Open"));
			items.push_back(std::string("Properties"));

			getClipboardEntries(true, items, disabled_items, flags);
		}

		items.push_back(std::string("Landmark Separator"));
		items.push_back(std::string("url_copy"));
		items.push_back(std::string("About Landmark"));
		items.push_back(std::string("show_on_map"));
	}

	// Disable "About Landmark" menu item for
	// multiple landmarks selected. Only one landmark
	// info panel can be shown at a time.
	if ((flags & FIRST_SELECTED_ITEM) == 0)
	{
		disabled_items.push_back(std::string("url_copy"));
		disabled_items.push_back(std::string("About Landmark"));
	}

	// <FS:Ansariel> Inventory Links Replace
	checkInventoryLinkReplace(items, disabled_items);

	// <FS:Ansariel> Move to default folder
	checkMoveToDefaultFolder(items, disabled_items);

	hide_context_entries(menu, items, disabled_items);
}

// Convenience function for the two functions below.
void teleport_via_landmark(const LLUUID& asset_id)
{
	gAgent.teleportViaLandmark( asset_id );

	// we now automatically track the landmark you're teleporting to
	// because you'll probably arrive at a telehub instead
	LLFloaterWorldMap* floater_world_map = LLFloaterWorldMap::getInstance();
	if( floater_world_map )
	{
		floater_world_map->trackLandmark( asset_id );
	}
}

// virtual
void LLLandmarkBridge::performAction(LLInventoryModel* model, std::string action)
{
	if ("teleport" == action)
	{
		LLViewerInventoryItem* item = getItem();
		if(item)
		{
			teleport_via_landmark(item->getAssetUUID());
		}
	}
	else if ("about" == action)
	{
		LLViewerInventoryItem* item = getItem();
		if(item)
		{
			LLSD key;
			key["type"] = "landmark";
			key["id"] = item->getUUID();

			// <FS:Ansariel> FIRE-817: Separate place details floater
			//LLFloaterSidePanelContainer::showPanel("places", key);
			if (gSavedSettings.getBOOL("FSUseStandalonePlaceDetailsFloater"))
			{
				LLFloaterReg::showInstance("fs_placedetails", key);
			}
			else
			{
				LLFloaterSidePanelContainer::showPanel("places", key);
			}
			// </FS:Ansariel>
		}
	}
	else
	{
		LLItemBridge::performAction(model, action);
	}
}

static bool open_landmark_callback(const LLSD& notification, const LLSD& response)
{
	S32 option = LLNotificationsUtil::getSelectedOption(notification, response);

	LLUUID asset_id = notification["payload"]["asset_id"].asUUID();
	if (option == 0)
	{
		teleport_via_landmark(asset_id);
	}

	return false;
}
static LLNotificationFunctorRegistration open_landmark_callback_reg("TeleportFromLandmark", open_landmark_callback);


void LLLandmarkBridge::openItem()
{
	LLViewerInventoryItem* item = getItem();

	if (item)
	{
		LLInvFVBridgeAction::doAction(item->getType(),mUUID,getInventoryModel());
	}
}


// +=================================================+
// |        LLCallingCardObserver                    |
// +=================================================+
class LLCallingCardObserver : public LLFriendObserver
{
public:
	LLCallingCardObserver(LLCallingCardBridge* bridge) : mBridgep(bridge) {}
	virtual ~LLCallingCardObserver() { mBridgep = NULL; }
	virtual void changed(U32 mask)
	{
		mBridgep->refreshFolderViewItem();
		if (mask & LLFriendObserver::ONLINE)
		{
			mBridgep->checkSearchBySuffixChanges();
		}
	}
protected:
	LLCallingCardBridge* mBridgep;
};

// +=================================================+
// |        LLCallingCardBridge                      |
// +=================================================+

LLCallingCardBridge::LLCallingCardBridge(LLInventoryPanel* inventory, 
										 LLFolderView* root,
										 const LLUUID& uuid ) :
	LLItemBridge(inventory, root, uuid)
{
	mObserver = new LLCallingCardObserver(this);
	LLAvatarTracker::instance().addObserver(mObserver);
}

LLCallingCardBridge::~LLCallingCardBridge()
{
	LLAvatarTracker::instance().removeObserver(mObserver);
	delete mObserver;
}

void LLCallingCardBridge::refreshFolderViewItem()
{
	LLInventoryPanel* panel = mInventoryPanel.get();
	LLFolderViewItem* itemp = panel ? panel->getItemByID(mUUID) : NULL;
	if (itemp)
	{
		itemp->refresh();
	}
}

void LLCallingCardBridge::checkSearchBySuffixChanges()
{
	if (!mDisplayName.empty())
	{
		// changes in mDisplayName are processed by rename function and here it will be always same
		// suffixes are also of fixed length, and we are processing change of one at a time,
		// so it should be safe to use length (note: mSearchableName is capitalized)
		S32 old_length = mSearchableName.length();
		S32 new_length = mDisplayName.length() + getLabelSuffix().length();
		if (old_length == new_length)
		{
			return;
		}
		mSearchableName.assign(mDisplayName);
		mSearchableName.append(getLabelSuffix());
		LLStringUtil::toUpper(mSearchableName);
		if (new_length<old_length)
		{
			LLInventoryFilter* filter = getInventoryFilter();
			if (filter && mPassedFilter && mSearchableName.find(filter->getFilterSubString()) == std::string::npos)
			{
				// string no longer contains substring 
				// we either have to update all parents manually or restart filter.
				// dirtyFilter will not work here due to obsolete descendants' generations 
				getInventoryFilter()->setModified(LLFolderViewFilter::FILTER_MORE_RESTRICTIVE);
			}
		}
		else
		{
			if (getInventoryFilter())
			{
				// mSearchableName became longer, we gained additional suffix and need to repeat filter check.
				dirtyFilter();
			}
		}
	}
}

// virtual
void LLCallingCardBridge::performAction(LLInventoryModel* model, std::string action)
{
	if ("begin_im" == action)
	{
		LLViewerInventoryItem *item = getItem();
		if (item && (item->getCreatorUUID() != gAgent.getID()) &&
			(!item->getCreatorUUID().isNull()))
		{
			std::string callingcard_name = LLCacheName::getDefaultName();
			LLAvatarName av_name;
			if (LLAvatarNameCache::get(item->getCreatorUUID(), &av_name))
			{
				callingcard_name = av_name.getCompleteName();
			}

			// <FS:Ansariel> [FS Communication UI]
// [RLVa:KB] - Checked: 2013-05-08 (RLVa-1.4.9)
			//if ( (!RlvActions::canStartIM(item->getCreatorUUID())) && (!RlvActions::hasOpenP2PSession(item->getCreatorUUID())) )
			//{
			//	make_ui_sound("UISndInvalidOp");
			//	RlvUtil::notifyBlocked(RLV_STRING_BLOCKED_STARTIM, LLSD().with("RECIPIENT", LLSLURL("agent", item->getCreatorUUID(), "completename").getSLURLString()));
			//	return;
			//}
// [/RLVa:KB]

			//LLUUID session_id = gIMMgr->addSession(callingcard_name, IM_NOTHING_SPECIAL, item->getCreatorUUID());
			//if (session_id != LLUUID::null)
			//{
			//	LLFloaterIMContainer::getInstance()->showConversation(session_id);
			//}
			LLAvatarActions::startIM(item->getCreatorUUID());
			// </FS:Ansariel> [FS Communication UI]
		}
	}
	else if ("lure" == action)
	{
		LLViewerInventoryItem *item = getItem();
		if (item && (item->getCreatorUUID() != gAgent.getID()) &&
			(!item->getCreatorUUID().isNull()))
		{
			LLAvatarActions::offerTeleport(item->getCreatorUUID());
		}
	}
	else if ("request_lure" == action)
	{
		LLViewerInventoryItem *item = getItem();
		if (item && (item->getCreatorUUID() != gAgent.getID()) &&
			(!item->getCreatorUUID().isNull()))
		{
			LLAvatarActions::teleportRequest(item->getCreatorUUID());
		}
	}

	else LLItemBridge::performAction(model, action);
}

LLUIImagePtr LLCallingCardBridge::getIcon() const
{
	BOOL online = FALSE;
	LLViewerInventoryItem* item = getItem();
	if(item)
	{
		online = LLAvatarTracker::instance().isBuddyOnline(item->getCreatorUUID());
	}
	return LLInventoryIcon::getIcon(LLAssetType::AT_CALLINGCARD, LLInventoryType::IT_CALLINGCARD, online, FALSE);
}

std::string LLCallingCardBridge::getLabelSuffix() const
{
	LLViewerInventoryItem* item = getItem();
	if( item && LLAvatarTracker::instance().isBuddyOnline(item->getCreatorUUID()) )
	{
		return LLItemBridge::getLabelSuffix() + " (online)";
	}
	else
	{
		return LLItemBridge::getLabelSuffix();
	}
}

void LLCallingCardBridge::openItem()
{
	LLViewerInventoryItem* item = getItem();

	if (item)
	{
		LLInvFVBridgeAction::doAction(item->getType(),mUUID,getInventoryModel());
	}
/*
  LLViewerInventoryItem* item = getItem();
  if(item && !item->getCreatorUUID().isNull())
  {
  LLAvatarActions::showProfile(item->getCreatorUUID());
  }
*/
}

void LLCallingCardBridge::buildContextMenu(LLMenuGL& menu, U32 flags)
{
	LL_DEBUGS() << "LLCallingCardBridge::buildContextMenu()" << LL_ENDL;
	menuentry_vec_t items;
	menuentry_vec_t disabled_items;

	if(isItemInTrash())
	{
		addTrashContextMenuOptions(items, disabled_items);
	}	
	else if(isOutboxFolder())
	{
		items.push_back(std::string("Delete"));
	}
	else
	{
		items.push_back(std::string("Share"));
		if (!canShare())
		{
			disabled_items.push_back(std::string("Share"));
		}
		if ((flags & FIRST_SELECTED_ITEM) == 0)
		{
		disabled_items.push_back(std::string("Open"));
		}
		addOpenRightClickMenuOption(items);
		items.push_back(std::string("Properties"));

		getClipboardEntries(true, items, disabled_items, flags);

		LLInventoryItem* item = getItem();
		BOOL good_card = (item
						  && (LLUUID::null != item->getCreatorUUID())
						  && (item->getCreatorUUID() != gAgent.getID()));
		BOOL user_online = FALSE;
		if (item)
		{
			user_online = (LLAvatarTracker::instance().isBuddyOnline(item->getCreatorUUID()));
		}
		items.push_back(std::string("Send Instant Message Separator"));
		items.push_back(std::string("Send Instant Message"));
		items.push_back(std::string("Offer Teleport..."));
		items.push_back(std::string("Request Teleport..."));
		items.push_back(std::string("Conference Chat"));

		if (!good_card)
		{
			disabled_items.push_back(std::string("Send Instant Message"));
		}
		if (!good_card || !user_online)
		{
			disabled_items.push_back(std::string("Offer Teleport..."));
			disabled_items.push_back(std::string("Request Teleport..."));
			disabled_items.push_back(std::string("Conference Chat"));
		}
	}

	// <FS:Ansariel> Inventory Links Replace
	checkInventoryLinkReplace(items, disabled_items);

	// <FS:Ansariel> Move to default folder
	checkMoveToDefaultFolder(items, disabled_items);

	hide_context_entries(menu, items, disabled_items);
}

BOOL LLCallingCardBridge::dragOrDrop(MASK mask, BOOL drop,
									 EDragAndDropType cargo_type,
									 void* cargo_data,
									 std::string& tooltip_msg)
{
	LLViewerInventoryItem* item = getItem();
	BOOL rv = FALSE;
	if(item)
	{
		// check the type
		switch(cargo_type)
		{
			case DAD_TEXTURE:
			case DAD_SOUND:
			case DAD_LANDMARK:
			case DAD_SCRIPT:
			case DAD_CLOTHING:
			case DAD_OBJECT:
			case DAD_NOTECARD:
			case DAD_BODYPART:
			case DAD_ANIMATION:
			case DAD_GESTURE:
			case DAD_MESH:
			{
				LLInventoryItem* inv_item = (LLInventoryItem*)cargo_data;
				const LLPermissions& perm = inv_item->getPermissions();
				if(gInventory.getItem(inv_item->getUUID())
				   && perm.allowOperationBy(PERM_TRANSFER, gAgent.getID()))
				{
					rv = TRUE;
					if(drop)
					{
						LLGiveInventory::doGiveInventoryItem(item->getCreatorUUID(),
														 (LLInventoryItem*)cargo_data);
					}
				}
				else
				{
					// It's not in the user's inventory (it's probably in
					// an object's contents), so disallow dragging it here.
					// You can't give something you don't yet have.
					rv = FALSE;
				}
				break;
			}
			case DAD_CATEGORY:
			{
				LLInventoryCategory* inv_cat = (LLInventoryCategory*)cargo_data;
				if( gInventory.getCategory( inv_cat->getUUID() ) )
				{
					rv = TRUE;
					if(drop)
					{
						LLGiveInventory::doGiveInventoryCategory(
							item->getCreatorUUID(),
							inv_cat);
					}
				}
				else
				{
					// It's not in the user's inventory (it's probably in
					// an object's contents), so disallow dragging it here.
					// You can't give something you don't yet have.
					rv = FALSE;
				}
				break;
			}
			default:
				break;
		}
	}
	return rv;
}

// +=================================================+
// |        LLNotecardBridge                         |
// +=================================================+

void LLNotecardBridge::openItem()
{
	LLViewerInventoryItem* item = getItem();
	if (item)
	{
		LLInvFVBridgeAction::doAction(item->getType(),mUUID,getInventoryModel());
	}
}

// +=================================================+
// |        LLGestureBridge                          |
// +=================================================+

LLFontGL::StyleFlags LLGestureBridge::getLabelStyle() const
{
	if( LLGestureMgr::instance().isGestureActive(mUUID) )
	{
		return LLFontGL::BOLD;
	}
	else
	{
		return LLFontGL::NORMAL;
	}
}

std::string LLGestureBridge::getLabelSuffix() const
{
	if( LLGestureMgr::instance().isGestureActive(mUUID) )
	{
		LLStringUtil::format_map_t args;
		args["[GESLABEL]"] =  LLItemBridge::getLabelSuffix();
		return  LLTrans::getString("ActiveGesture", args);
	}
	else
	{
		return LLItemBridge::getLabelSuffix();
	}
}

// virtual
void LLGestureBridge::performAction(LLInventoryModel* model, std::string action)
{
	if (isAddAction(action))
	{
		LLGestureMgr::instance().activateGesture(mUUID);

		LLViewerInventoryItem* item = gInventory.getItem(mUUID);
		if (!item) return;

		// Since we just changed the suffix to indicate (active)
		// the server doesn't need to know, just the viewer.
		gInventory.updateItem(item);
		gInventory.notifyObservers();
	}
	else if (isRemoveAction(action))
	{
		LLGestureMgr::instance().deactivateGesture(mUUID);

		LLViewerInventoryItem* item = gInventory.getItem(mUUID);
		if (!item) return;

		// Since we just changed the suffix to indicate (active)
		// the server doesn't need to know, just the viewer.
		gInventory.updateItem(item);
		gInventory.notifyObservers();
	}
	else if("play" == action)
	{
		if(!LLGestureMgr::instance().isGestureActive(mUUID))
		{
			// we need to inform server about gesture activating to be consistent with LLPreviewGesture and  LLGestureComboList.
			BOOL inform_server = TRUE;
			BOOL deactivate_similar = FALSE;
			LLGestureMgr::instance().setGestureLoadedCallback(mUUID, boost::bind(&LLGestureBridge::playGesture, mUUID));
			LLViewerInventoryItem* item = gInventory.getItem(mUUID);
			llassert(item);
			if (item)
			{
				LLGestureMgr::instance().activateGestureWithAsset(mUUID, item->getAssetUUID(), inform_server, deactivate_similar);
			}
		}
		else
		{
			playGesture(mUUID);
		}
	}
	else LLItemBridge::performAction(model, action);
}

void LLGestureBridge::openItem()
{
	LLViewerInventoryItem* item = getItem();

	if (item)
	{
		LLInvFVBridgeAction::doAction(item->getType(),mUUID,getInventoryModel());
	}
/*
  LLViewerInventoryItem* item = getItem();
  if (item)
  {
  LLPreviewGesture* preview = LLPreviewGesture::show(mUUID, LLUUID::null);
  preview->setFocus(TRUE);
  }
*/
}

BOOL LLGestureBridge::removeItem()
{
	// Grab class information locally since *this may be deleted
	// within this function.  Not a great pattern...
	const LLInventoryModel* model = getInventoryModel();
	if(!model)
	{
		return FALSE;
	}
	const LLUUID item_id = mUUID;
	
	// This will also force close the preview window, if it exists.
	// This may actually delete *this, if mUUID is in the COF.
	LLGestureMgr::instance().deactivateGesture(item_id);
	
	// If deactivateGesture deleted *this, then return out immediately.
	if (!model->getObject(item_id))
	{
		return TRUE;
	}

	return LLItemBridge::removeItem();
}

void LLGestureBridge::buildContextMenu(LLMenuGL& menu, U32 flags)
{
	LL_DEBUGS() << "LLGestureBridge::buildContextMenu()" << LL_ENDL;
	menuentry_vec_t items;
	menuentry_vec_t disabled_items;
	if(isItemInTrash())
	{
		addTrashContextMenuOptions(items, disabled_items);
	}
	else if(isOutboxFolder())
	{
		items.push_back(std::string("Delete"));
	}
	else
	{
		items.push_back(std::string("Share"));
		if (!canShare())
		{
			disabled_items.push_back(std::string("Share"));
		}

		addOpenRightClickMenuOption(items);
		items.push_back(std::string("Properties"));

		getClipboardEntries(true, items, disabled_items, flags);

		items.push_back(std::string("Gesture Separator"));
		if (LLGestureMgr::instance().isGestureActive(getUUID()))
		{
			items.push_back(std::string("Deactivate"));
		}
		else
		{
			items.push_back(std::string("Activate"));
		}
	}

	// <FS:Ansariel> Inventory Links Replace
	checkInventoryLinkReplace(items, disabled_items);

	// <FS:Ansariel> Move to default folder
	checkMoveToDefaultFolder(items, disabled_items);

	hide_context_entries(menu, items, disabled_items);
}

// static
void LLGestureBridge::playGesture(const LLUUID& item_id)
{
	if (LLGestureMgr::instance().isGesturePlaying(item_id))
	{
		LLGestureMgr::instance().stopGesture(item_id);
	}
	else
	{
		LLGestureMgr::instance().playGesture(item_id);
	}
}


// +=================================================+
// |        LLAnimationBridge                        |
// +=================================================+

void LLAnimationBridge::buildContextMenu(LLMenuGL& menu, U32 flags)
{
	menuentry_vec_t items;
	menuentry_vec_t disabled_items;

	LL_DEBUGS() << "LLAnimationBridge::buildContextMenu()" << LL_ENDL;
	if(isOutboxFolder())
	{
		items.push_back(std::string("Delete"));
	}
	else
	{
		if(isItemInTrash())
		{
			addTrashContextMenuOptions(items, disabled_items);
		}	
		else
		{
			items.push_back(std::string("Share"));
			if (!canShare())
			{
				disabled_items.push_back(std::string("Share"));
			}
			items.push_back(std::string("Animation Open"));
			items.push_back(std::string("Properties"));

			getClipboardEntries(true, items, disabled_items, flags);
		}

		items.push_back(std::string("Animation Separator"));
		items.push_back(std::string("Animation Play"));
		items.push_back(std::string("Animation Audition"));
	}

	// <FS:Ansariel> Inventory Links Replace
	checkInventoryLinkReplace(items, disabled_items);

	// <FS:Ansariel> Move to default folder
	checkMoveToDefaultFolder(items, disabled_items);

	hide_context_entries(menu, items, disabled_items);
}

// virtual
void LLAnimationBridge::performAction(LLInventoryModel* model, std::string action)
{
	if ((action == "playworld") || (action == "playlocal"))
	{
		if (getItem())
		{
			LLSD::String activate = "NONE";
			if ("playworld" == action) activate = "Inworld";
			if ("playlocal" == action) activate = "Locally";

			LLPreviewAnim* preview = LLFloaterReg::showTypedInstance<LLPreviewAnim>("preview_anim", LLSD(mUUID));
			if (preview)
			{
				preview->play(activate);
			}
		}
	}
	else
	{
		LLItemBridge::performAction(model, action);
	}
}

void LLAnimationBridge::openItem()
{
	LLViewerInventoryItem* item = getItem();

	if (item)
	{
		LLInvFVBridgeAction::doAction(item->getType(),mUUID,getInventoryModel());
	}
/*
  LLViewerInventoryItem* item = getItem();
  if (item)
  {
  LLFloaterReg::showInstance("preview_anim", LLSD(mUUID), TAKE_FOCUS_YES);
  }
*/
}

// +=================================================+
// |        LLObjectBridge                           |
// +=================================================+

// static
LLUUID LLObjectBridge::sContextMenuItemID;

LLObjectBridge::LLObjectBridge(LLInventoryPanel* inventory, 
							   LLFolderView* root,
							   const LLUUID& uuid, 
							   LLInventoryType::EType type, 
							   U32 flags) :
	LLItemBridge(inventory, root, uuid)
{
	mAttachPt = (flags & 0xff); // low bye of inventory flags
	mIsMultiObject = ( flags & LLInventoryItemFlags::II_FLAGS_OBJECT_HAS_MULTIPLE_ITEMS ) ?  TRUE: FALSE;
	mInvType = type;
}

LLUIImagePtr LLObjectBridge::getIcon() const
{
	return LLInventoryIcon::getIcon(LLAssetType::AT_OBJECT, mInvType, mAttachPt, mIsMultiObject);
}

LLInventoryObject* LLObjectBridge::getObject() const
{
	LLInventoryObject* object = NULL;
	LLInventoryModel* model = getInventoryModel();
	if(model)
	{
		object = (LLInventoryObject*)model->getObject(mUUID);
	}
	return object;
}

// [RLVa:KB] - Checked: 2012-08-15 (RLVa-1.4.7)
bool enable_attachment_touch(const LLUUID& idItem)
{
	const LLInventoryItem* pItem = gInventory.getItem(idItem);
	if ( (isAgentAvatarValid()) && (pItem) && (LLAssetType::AT_OBJECT == pItem->getType()) )
	{
		const LLViewerObject* pAttachObj = gAgentAvatarp->getWornAttachment(pItem->getLinkedUUID());
		return (pAttachObj) && (pAttachObj->flagHandleTouch()) && ( (!rlv_handler_t::isEnabled()) || (gRlvHandler.canTouch(gAgentAvatarp->getWornAttachment(idItem))) );
	}
	return false;
}
// [/RLVa:KB]

// <FS:Ansariel> Touch worn objects
void handle_attachment_touch(const LLUUID& idItem)
{
	if (!enable_attachment_touch(idItem))
	{
		return;
	}

	const LLInventoryItem* pItem = gInventory.getItem(idItem);
	if ( (!isAgentAvatarValid()) || (!pItem) )
		return;

	LLViewerObject* pAttachObj = gAgentAvatarp->getWornAttachment(pItem->getLinkedUUID());
	if (!pAttachObj)
		return;

	LLMessageSystem	*msg = gMessageSystem;

	msg->newMessageFast(_PREHASH_ObjectGrab);
	msg->nextBlockFast( _PREHASH_AgentData);
	msg->addUUIDFast(_PREHASH_AgentID, gAgent.getID());
	msg->addUUIDFast(_PREHASH_SessionID, gAgent.getSessionID());
	msg->nextBlockFast( _PREHASH_ObjectData);
	msg->addU32Fast(    _PREHASH_LocalID, pAttachObj->mLocalID);
	msg->addVector3Fast(_PREHASH_GrabOffset, LLVector3::zero);
	msg->nextBlock("SurfaceInfo");
	msg->addVector3("UVCoord", LLVector3::zero);
	msg->addVector3("STCoord", LLVector3::zero);
	msg->addS32Fast(_PREHASH_FaceIndex, 0);
	msg->addVector3("Position", pAttachObj->getPosition());
	msg->addVector3("Normal", LLVector3::zero);
	msg->addVector3("Binormal", LLVector3::zero);
	msg->sendMessage( pAttachObj->getRegion()->getHost());

	msg->newMessageFast(_PREHASH_ObjectDeGrab);
	msg->nextBlockFast(_PREHASH_AgentData);
	msg->addUUIDFast(_PREHASH_AgentID, gAgent.getID());
	msg->addUUIDFast(_PREHASH_SessionID, gAgent.getSessionID());
	msg->nextBlockFast(_PREHASH_ObjectData);
	msg->addU32Fast(_PREHASH_LocalID, pAttachObj->mLocalID);
	msg->nextBlock("SurfaceInfo");
	msg->addVector3("UVCoord", LLVector3::zero);
	msg->addVector3("STCoord", LLVector3::zero);
	msg->addS32Fast(_PREHASH_FaceIndex, 0);
	msg->addVector3("Position", pAttachObj->getPosition());
	msg->addVector3("Normal", LLVector3::zero);
	msg->addVector3("Binormal", LLVector3::zero);
	msg->sendMessage(pAttachObj->getRegion()->getHost());
}
// </FS:Ansariel>

// virtual
void LLObjectBridge::performAction(LLInventoryModel* model, std::string action)
{
	if (isAddAction(action))
	{
		LLUUID object_id = mUUID;
		LLViewerInventoryItem* item;
		item = (LLViewerInventoryItem*)gInventory.getItem(object_id);
		if(item && gInventory.isObjectDescendentOf(object_id, gInventory.getRootFolderID()))
		{
			rez_attachment(item, NULL, true); // Replace if "Wear"ing.
		}
		else if(item && item->isFinished())
		{
			// must be in library. copy it to our inventory and put it on.
//			LLPointer<LLInventoryCallback> cb = new LLBoostFuncInventoryCallback(boost::bind(rez_attachment_cb, _1, (LLViewerJointAttachment*)0));
// [SL:KB] - Patch: Appearance-DnDWear | Checked: 2013-02-04 (Catznip-3.4)
			// "Wear" from inventory replaces, so library items should too
			LLPointer<LLInventoryCallback> cb = new LLBoostFuncInventoryCallback(boost::bind(rez_attachment_cb, _1, (LLViewerJointAttachment*)0, true));
// [/SL;KB]
			copy_inventory_item(
				gAgent.getID(),
				item->getPermissions().getOwner(),
				item->getUUID(),
				LLUUID::null,
				std::string(),
				cb);
		}
		gFocusMgr.setKeyboardFocus(NULL);
	}
	else if ("wear_add" == action)
	{
		LLAppearanceMgr::instance().wearItemOnAvatar(mUUID, true, false); // Don't replace if adding.
	}
// [SL:KB] - Patch: Inventory-AttachmentEdit - Checked: 2010-08-25 (Catznip-2.2.0a) | Added: Catznip-2.1.2a
	else if ("edit" == action)
	{
		handle_attachment_edit(mUUID);
	}
// [/SL:KB]
	// <FS:Ansariel> Touch worn objects
	else if ("touch" == action)
	{
		handle_attachment_touch(mUUID);
	}
	// </FS:Ansariel>
	else if (isRemoveAction(action))
	{
		LLAppearanceMgr::instance().removeItemFromAvatar(mUUID);
	}
	else LLItemBridge::performAction(model, action);
}

void LLObjectBridge::openItem()
{
	// object double-click action is to wear/unwear object
	performAction(getInventoryModel(),
		      // <FS> Double-click add/replace	   
		      //get_is_item_worn(mUUID) ? "detach" : "attach");
		      get_is_item_worn(mUUID) ? "detach" : gSavedSettings.getBOOL("FSDoubleClickAddInventoryObjects") ? "wear_add" : "attach");
}

std::string LLObjectBridge::getLabelSuffix() const
{
	if (get_is_item_worn(mUUID))
	{
		if (!isAgentAvatarValid()) // Error condition, can't figure out attach point
		{
			return LLItemBridge::getLabelSuffix() + LLTrans::getString("worn");
		}
		std::string attachment_point_name;
		if (gAgentAvatarp->getAttachedPointName(mUUID, attachment_point_name))
		{
			LLStringUtil::format_map_t args;
			args["[ATTACHMENT_POINT]"] =  LLTrans::getString(attachment_point_name);

			return LLItemBridge::getLabelSuffix() + LLTrans::getString("WornOnAttachmentPoint", args);
		}
		else
		{
			LLStringUtil::format_map_t args;
			args["[ATTACHMENT_ERROR]"] =  LLTrans::getString(attachment_point_name);
			return LLItemBridge::getLabelSuffix() + LLTrans::getString("AttachmentErrorMessage", args);
		}
	}
	return LLItemBridge::getLabelSuffix();
}

void rez_attachment(LLViewerInventoryItem* item, LLViewerJointAttachment* attachment, bool replace)
{
// [RLVa:KB] - Checked: 2010-08-25 (RLVa-1.2.1)
	// If no attachment point was specified, try looking it up from the item name
	static LLCachedControl<bool> fRlvDeprecateAttachPt(gSavedSettings, "RLVaDebugDeprecateExplicitPoint", false);
	if ( (rlv_handler_t::isEnabled()) && (!fRlvDeprecateAttachPt) && 
	     (!attachment) && (gRlvAttachmentLocks.hasLockedAttachmentPoint(RLV_LOCK_ANY)) )
	{
		attachment = RlvAttachPtLookup::getAttachPoint(item);
	}
// [/RLVa:KB]

	const LLUUID& item_id = item->getLinkedUUID();

	// Check for duplicate request.
	if (isAgentAvatarValid() &&
		(gAgentAvatarp->attachmentWasRequested(item_id) ||
		 gAgentAvatarp->isWearingAttachment(item_id)))
	{
		LL_WARNS() << "duplicate attachment request, ignoring" << LL_ENDL;
		return;
	}
	gAgentAvatarp->addAttachmentRequest(item_id);

	S32 attach_pt = 0;
	if (isAgentAvatarValid() && attachment)
	{
		for (LLVOAvatar::attachment_map_t::iterator iter = gAgentAvatarp->mAttachmentPoints.begin();
			 iter != gAgentAvatarp->mAttachmentPoints.end(); ++iter)
		{
			if (iter->second == attachment)
			{
				attach_pt = iter->first;
				break;
			}
		}
	}

	LLSD payload;
	payload["item_id"] = item_id; // Wear the base object in case this is a link.
	payload["attachment_point"] = attach_pt;
	payload["is_add"] = !replace;

	if (replace &&
		(attachment && attachment->getNumObjects() > 0))
	{
// [RLVa:KB] - Checked: 2010-08-25 (RLVa-1.2.1)
		// Block if we can't "replace wear" what's currently there
		if ( (rlv_handler_t::isEnabled()) && ((gRlvAttachmentLocks.canAttach(attachment) & RLV_WEAR_REPLACE) == 0) )
		{
			return;
		}
// [/RLVa:KB]
		LLNotificationsUtil::add("ReplaceAttachment", LLSD(), payload, confirm_attachment_rez);
	}
	else
	{
// [RLVa:KB] - Checked: 2010-08-07 (RLVa-1.2.0)
		// Block wearing anything on a non-attachable attachment point
		if ( (rlv_handler_t::isEnabled()) && (gRlvAttachmentLocks.isLockedAttachmentPoint(attach_pt, RLV_LOCK_ADD)) )
		{
			return;
		}
// [/RLVa:KB]
		LLNotifications::instance().forceResponse(LLNotification::Params("ReplaceAttachment").payload(payload), 0/*YES*/);
	}
}

bool confirm_attachment_rez(const LLSD& notification, const LLSD& response)
{
	if (!gAgentAvatarp->canAttachMoreObjects())
	{
		LLSD args;
		args["MAX_ATTACHMENTS"] = llformat("%d", MAX_AGENT_ATTACHMENTS);
		LLNotificationsUtil::add("MaxAttachmentsOnOutfit", args);
		return false;
	}

	S32 option = LLNotificationsUtil::getSelectedOption(notification, response);
	if (option == 0/*YES*/)
	{
		LLUUID item_id = notification["payload"]["item_id"].asUUID();
		LLViewerInventoryItem* itemp = gInventory.getItem(item_id);

		if (itemp)
		{
			/*
			{
				U8 attachment_pt = notification["payload"]["attachment_point"].asInteger();
				LLMessageSystem* msg = gMessageSystem;
				msg->newMessageFast(_PREHASH_RezSingleAttachmentFromInv);
				msg->nextBlockFast(_PREHASH_AgentData);
				msg->addUUIDFast(_PREHASH_AgentID, gAgent.getID());
				msg->addUUIDFast(_PREHASH_SessionID, gAgent.getSessionID());
				msg->nextBlockFast(_PREHASH_ObjectData);
				msg->addUUIDFast(_PREHASH_ItemID, itemp->getUUID());
				msg->addUUIDFast(_PREHASH_OwnerID, itemp->getPermissions().getOwner());
				msg->addU8Fast(_PREHASH_AttachmentPt, attachment_pt);
				pack_permissions_slam(msg, itemp->getFlags(), itemp->getPermissions());
				msg->addStringFast(_PREHASH_Name, itemp->getName());
				msg->addStringFast(_PREHASH_Description, itemp->getDescription());
				msg->sendReliable(gAgent.getRegion()->getHost());
				return false;
			}
			*/

			// Queue up attachments to be sent in next idle tick, this way the
			// attachments are batched up all into one message versus each attachment
			// being sent in its own separate attachments message.
			U8 attachment_pt = notification["payload"]["attachment_point"].asInteger();
			BOOL is_add = notification["payload"]["is_add"].asBoolean();

			LLAttachmentsMgr::instance().addAttachment(item_id,
													   attachment_pt,
													   is_add);
		}
	}
	return false;
}
static LLNotificationFunctorRegistration confirm_replace_attachment_rez_reg("ReplaceAttachment", confirm_attachment_rez);

void LLObjectBridge::buildContextMenu(LLMenuGL& menu, U32 flags)
{
	menuentry_vec_t items;
	menuentry_vec_t disabled_items;
	if(isItemInTrash())
	{
		addTrashContextMenuOptions(items, disabled_items);
	}	
	else if(isOutboxFolder())
	{
		items.push_back(std::string("Delete"));
	}
	else
	{
		items.push_back(std::string("Share"));
		if (!canShare())
		{
			disabled_items.push_back(std::string("Share"));
		}

		items.push_back(std::string("Properties"));

		getClipboardEntries(true, items, disabled_items, flags);

		LLObjectBridge::sContextMenuItemID = mUUID;

		LLInventoryItem *item = getItem();
		if(item)
		{
			if (!isAgentAvatarValid()) return;

			if( get_is_item_worn( mUUID ) )
			{
				items.push_back(std::string("Wearable And Object Separator"));
// [SL:KB] - Patch: Inventory-AttachmentEdit - Checked: 2010-08-25 (Catznip-2.2.0a) | Added: Catznip-2.1.2a
				// TOOD-Catznip: should really be "Wearable And Object Edit" if we ever plan on pushing this upstream
				items.push_back(std::string("Wearable Edit"));
// [/SL:KB]

				items.push_back(std::string("Touch Attachment"));
				if ( ((flags & FIRST_SELECTED_ITEM) == 0) || (!enable_attachment_touch(mUUID)) )
					disabled_items.push_back(std::string("Touch Attachment"));

				items.push_back(std::string("Detach From Yourself"));
// [RLVa:KB] - Checked: 2010-02-27 (RLVa-1.2.0a) | Modified: RLVa-1.2.0a
				if ( (rlv_handler_t::isEnabled()) && (!gRlvAttachmentLocks.canDetach(item)) )
					disabled_items.push_back(std::string("Detach From Yourself"));
// [/RLVa:KB]
				// <FS:Sei> Add "Find in Main" option to Worn Items
				if (mInventoryPanel.get()->getName() == "Worn Items")
					items.push_back(std::string("Find in Main")); // This should appear only in Worn Items tab
				// </FS:Sei>
			}
			else if (!isItemInTrash() && !isLinkedObjectInTrash() && !isLinkedObjectMissing() && !isCOFFolder())
			{
				items.push_back(std::string("Wearable And Object Separator"));
				items.push_back(std::string("Wearable And Object Wear"));
				items.push_back(std::string("Wearable Add"));
				items.push_back(std::string("Attach To"));
				items.push_back(std::string("Attach To HUD"));
				items.push_back(std::string("Restore to Last Position"));
				// commented out for DEV-32347
				//items.push_back(std::string("Restore to Last Position"));

				if (!gAgentAvatarp->canAttachMoreObjects())
				{
					disabled_items.push_back(std::string("Wearable And Object Wear"));
					disabled_items.push_back(std::string("Wearable Add"));
					disabled_items.push_back(std::string("Attach To"));
					disabled_items.push_back(std::string("Attach To HUD"));
				}
// [RLVa:KB] - Checked: 2010-09-03 (RLVa-1.2.1a) | Modified: RLVa-1.2.1a
				else if (rlv_handler_t::isEnabled())
				{
					ERlvWearMask eWearMask = gRlvAttachmentLocks.canAttach(item);
					if ((eWearMask & RLV_WEAR_REPLACE) == 0)
						disabled_items.push_back(std::string("Wearable And Object Wear"));
					if ((eWearMask & RLV_WEAR_ADD) == 0)
						disabled_items.push_back(std::string("Wearable Add"));
				}
// [/RLVa:KB]

				LLMenuGL* attach_menu = menu.findChildMenuByName("Attach To", TRUE);
				LLMenuGL* attach_hud_menu = menu.findChildMenuByName("Attach To HUD", TRUE);
				if (attach_menu
					&& (attach_menu->getChildCount() == 0)
					&& attach_hud_menu
					&& (attach_hud_menu->getChildCount() == 0)
					&& isAgentAvatarValid())
				{
					for (LLVOAvatar::attachment_map_t::iterator iter = gAgentAvatarp->mAttachmentPoints.begin();
						 iter != gAgentAvatarp->mAttachmentPoints.end(); )
					{
						LLVOAvatar::attachment_map_t::iterator curiter = iter++;
						LLViewerJointAttachment* attachment = curiter->second;
						LLMenuItemCallGL::Params p;
						std::string submenu_name = attachment->getName();
						if (LLTrans::getString(submenu_name) != "")
						{
						    p.name = (" ")+LLTrans::getString(submenu_name)+" ";
						}
						else
						{
							p.name = submenu_name;
						}
						LLSD cbparams;
						cbparams["index"] = curiter->first;
						cbparams["label"] = p.name;
						p.on_click.function_name = "Inventory.AttachObject";
						p.on_click.parameter = LLSD(attachment->getName());
						p.on_enable.function_name = "Attachment.Label";
						p.on_enable.parameter = cbparams;
						LLView* parent = attachment->getIsHUDAttachment() ? attach_hud_menu : attach_menu;
						LLUICtrlFactory::create<LLMenuItemCallGL>(p, parent);
						items.push_back(p.name);
					}
				}
			}
		}
	}

	// <FS:Ansariel> Inventory Links Replace
	checkInventoryLinkReplace(items, disabled_items);

	// <FS:Ansariel> Move to default folder
	checkMoveToDefaultFolder(items, disabled_items);

	hide_context_entries(menu, items, disabled_items);
}

BOOL LLObjectBridge::renameItem(const std::string& new_name)
{
	if(!isItemRenameable())
		return FALSE;
	LLPreview::dirty(mUUID);
	LLInventoryModel* model = getInventoryModel();
	if(!model)
		return FALSE;
	LLViewerInventoryItem* item = getItem();
	if(item && (item->getName() != new_name))
	{
		LLPointer<LLViewerInventoryItem> new_item = new LLViewerInventoryItem(item);
		new_item->rename(new_name);
		new_item->updateServer(FALSE);
		model->updateItem(new_item);
		model->notifyObservers();
		buildDisplayName();

		if (isAgentAvatarValid())
		{
			LLViewerObject* obj = gAgentAvatarp->getWornAttachment( item->getUUID() );
			if(obj)
			{
				LLSelectMgr::getInstance()->deselectAll();
				LLSelectMgr::getInstance()->addAsIndividual( obj, SELECT_ALL_TES, FALSE );
				LLSelectMgr::getInstance()->selectionSetObjectName( new_name );
				LLSelectMgr::getInstance()->deselectAll();
			}
		}
	}
	// return FALSE because we either notified observers (& therefore
	// rebuilt) or we didn't update.
	return FALSE;
}

// +=================================================+
// |        LLLSLTextBridge                          |
// +=================================================+

void LLLSLTextBridge::openItem()
{
	LLViewerInventoryItem* item = getItem();

	if (item)
	{
		LLInvFVBridgeAction::doAction(item->getType(),mUUID,getInventoryModel());
	}
}

// +=================================================+
// |        LLWearableBridge                         |
// +=================================================+

LLWearableBridge::LLWearableBridge(LLInventoryPanel* inventory, 
								   LLFolderView* root, 
								   const LLUUID& uuid, 
								   LLAssetType::EType asset_type, 
								   LLInventoryType::EType inv_type, 
								   LLWearableType::EType  wearable_type) :
	LLItemBridge(inventory, root, uuid),
	mAssetType( asset_type ),
	mWearableType(wearable_type)
{
	mInvType = inv_type;
}

BOOL LLWearableBridge::renameItem(const std::string& new_name)
{
	if (get_is_item_worn(mUUID))
	{
		gAgentWearables.setWearableName( mUUID, new_name );
	}
	return LLItemBridge::renameItem(new_name);
}

std::string LLWearableBridge::getLabelSuffix() const
{
	if (get_is_item_worn(mUUID))
	{
		// e.g. "(worn)" 
		return LLItemBridge::getLabelSuffix() + LLTrans::getString("worn");
	}
	else
	{
		return LLItemBridge::getLabelSuffix();
	}
}

LLUIImagePtr LLWearableBridge::getIcon() const
{
	return LLInventoryIcon::getIcon(mAssetType, mInvType, mWearableType, FALSE);
}

// virtual
void LLWearableBridge::performAction(LLInventoryModel* model, std::string action)
{
	if (isAddAction(action))
	{
		wearOnAvatar();
	}
	else if ("wear_add" == action)
	{
		wearAddOnAvatar();
	}
	else if ("edit" == action)
	{
		editOnAvatar();
		return;
	}
	else if (isRemoveAction(action))
	{
		removeFromAvatar();
		return;
	}
	else LLItemBridge::performAction(model, action);
}

void LLWearableBridge::openItem()
{
	LLViewerInventoryItem* item = getItem();

	if (item)
	{
		LLInvFVBridgeAction::doAction(item->getType(),mUUID,getInventoryModel());
	}
}

void LLWearableBridge::buildContextMenu(LLMenuGL& menu, U32 flags)
{
	LL_DEBUGS() << "LLWearableBridge::buildContextMenu()" << LL_ENDL;
	menuentry_vec_t items;
	menuentry_vec_t disabled_items;
	if(isItemInTrash())
	{
		addTrashContextMenuOptions(items, disabled_items);
	}
	else if(isOutboxFolder())
	{
		items.push_back(std::string("Delete"));
	}
	else
	{	// FWIW, it looks like SUPPRESS_OPEN_ITEM is not set anywhere
		BOOL can_open = ((flags & SUPPRESS_OPEN_ITEM) != SUPPRESS_OPEN_ITEM);

		// If we have clothing, don't add "Open" as it's the same action as "Wear"   SL-18976
		LLViewerInventoryItem* item = getItem();
		if (can_open && item)
		{
			can_open = (item->getType() != LLAssetType::AT_CLOTHING) &&
				(item->getType() != LLAssetType::AT_BODYPART);
		}
		if (isLinkedObjectMissing())
		{
			can_open = FALSE;
		}
		items.push_back(std::string("Share"));
		if (!canShare())
		{
			disabled_items.push_back(std::string("Share"));
		}
		
		if (can_open)
		{
			addOpenRightClickMenuOption(items);
		}
		else
		{
			disabled_items.push_back(std::string("Open"));
			disabled_items.push_back(std::string("Open Original"));
		}

		items.push_back(std::string("Properties"));

		getClipboardEntries(true, items, disabled_items, flags);

		items.push_back(std::string("Wearable And Object Separator"));

		items.push_back(std::string("Wearable Edit"));

		bool modifiable = !gAgentWearables.isWearableModifiable(item->getUUID());
		if (((flags & FIRST_SELECTED_ITEM) == 0) || modifiable)
		{
			disabled_items.push_back(std::string("Wearable Edit"));
		}
		// Don't allow items to be worn if their baseobj is in the trash.
		if (isLinkedObjectInTrash() || isLinkedObjectMissing() || isCOFFolder())
		{
			disabled_items.push_back(std::string("Wearable And Object Wear"));
			disabled_items.push_back(std::string("Wearable Add"));
			disabled_items.push_back(std::string("Wearable Edit"));
		}

		// Disable wear and take off based on whether the item is worn.
		if(item)
		{
			switch (item->getType())
			{
				case LLAssetType::AT_CLOTHING:
					items.push_back(std::string("Take Off"));
					// Fallthrough since clothing and bodypart share wear options
				case LLAssetType::AT_BODYPART:
					if (get_is_item_worn(item->getUUID()))
					{
						disabled_items.push_back(std::string("Wearable And Object Wear"));
						disabled_items.push_back(std::string("Wearable Add"));
// [RLVa:KB] - Checked: 2010-04-04 (RLVa-1.2.0c) | Added: RLVa-1.2.0c
						if ( (rlv_handler_t::isEnabled()) && (!gRlvWearableLocks.canRemove(item)) )
							disabled_items.push_back(std::string("Take Off"));
// [/RLVa:KB]
						// <FS:Sei> Add "Find in Main" option to Worn Items
						if (mInventoryPanel.get()->getName() == "Worn Items")
							items.push_back(std::string("Find in Main"));
						// </FS:Sei>
					}
					else
					{
						items.push_back(std::string("Wearable And Object Wear"));
//						items.push_back(std::string("Wearable Add"));
						disabled_items.push_back(std::string("Take Off"));
						disabled_items.push_back(std::string("Wearable Edit"));

// [RLVa:KB] - Checked: 2010-06-09 (RLVa-1.2.0g) | Modified: RLVa-1.2.0g
						if (rlv_handler_t::isEnabled())
						{
							ERlvWearMask eWearMask = gRlvWearableLocks.canWear(item);
							if ((eWearMask & RLV_WEAR_REPLACE) == 0)
								disabled_items.push_back(std::string("Wearable And Object Wear"));
							if ((eWearMask & RLV_WEAR_ADD) == 0)
								disabled_items.push_back(std::string("Wearable Add"));
						}
// [/RLVa:KB]
					}

					if (LLWearableType::getAllowMultiwear(mWearableType))
					{
						items.push_back(std::string("Wearable Add"));
<<<<<<< HEAD
//						if (gAgentWearables.getWearableCount(mWearableType) >= LLAgentWearables::MAX_CLOTHING_PER_TYPE)
// [SL:KB] - Patch: Appearance-WearableDuplicateAssets | Checked: 2011-07-24 (Catznip-2.6.0e) | Added: Catznip-2.6.0e
						if ( (gAgentWearables.getWearableCount(mWearableType) >= LLAgentWearables::MAX_CLOTHING_PER_TYPE) ||
							 (gAgentWearables.getWearableFromAssetID(item->getAssetUUID())) )
// [/SL:KB]
=======
						if (!gAgentWearables.canAddWearable(mWearableType))
>>>>>>> f3c58f76
						{
							disabled_items.push_back(std::string("Wearable Add"));
						}
					}
					break;
				default:
					break;
			}
		}
	}

	// <FS:Ansariel> Inventory Links Replace
	checkInventoryLinkReplace(items, disabled_items);

	// <FS:Ansariel> Move to default folder
	checkMoveToDefaultFolder(items, disabled_items);

	hide_context_entries(menu, items, disabled_items);
}

// Called from menus
// static
BOOL LLWearableBridge::canWearOnAvatar(void* user_data)
{
	LLWearableBridge* self = (LLWearableBridge*)user_data;
	if(!self) return FALSE;
	if(!self->isAgentInventory())
	{
		LLViewerInventoryItem* item = (LLViewerInventoryItem*)self->getItem();
		if(!item || !item->isFinished()) return FALSE;
	}
	return (!get_is_item_worn(self->mUUID));
}

// Called from menus
// static
void LLWearableBridge::onWearOnAvatar(void* user_data)
{
	LLWearableBridge* self = (LLWearableBridge*)user_data;
	if(!self) return;
	self->wearOnAvatar();
}

void LLWearableBridge::wearOnAvatar()
{
	// TODO: investigate wearables may not be loaded at this point EXT-8231

	LLViewerInventoryItem* item = getItem();
	if(item)
	{
		LLAppearanceMgr::instance().wearItemOnAvatar(item->getUUID(), true, true);
	}
}

void LLWearableBridge::wearAddOnAvatar()
{
	// TODO: investigate wearables may not be loaded at this point EXT-8231

	LLViewerInventoryItem* item = getItem();
	if(item)
	{
		LLAppearanceMgr::instance().wearItemOnAvatar(item->getUUID(), true, false);
	}
}

// static
//void LLWearableBridge::onWearOnAvatarArrived( LLViewerWearable* wearable, void* userdata )
//{
//	LLUUID* item_id = (LLUUID*) userdata;
//	if(wearable)
//	{
//		LLViewerInventoryItem* item = NULL;
//		item = (LLViewerInventoryItem*)gInventory.getItem(*item_id);
//		if(item)
//		{
//			if(item->getAssetUUID() == wearable->getAssetID())
//			{
//				gAgentWearables.setWearableItem(item, wearable);
//				gInventory.notifyObservers();
//				//self->getFolderItem()->refreshFromRoot();
//			}
//			else
//			{
//				LL_INFOS() << "By the time wearable asset arrived, its inv item already pointed to a different asset." << LL_ENDL;
//			}
//		}
//	}
//	delete item_id;
//}

// static
// BAP remove the "add" code path once everything is fully COF-ified.
//void LLWearableBridge::onWearAddOnAvatarArrived( LLViewerWearable* wearable, void* userdata )
//{
//	LLUUID* item_id = (LLUUID*) userdata;
//	if(wearable)
//	{
//		LLViewerInventoryItem* item = NULL;
//		item = (LLViewerInventoryItem*)gInventory.getItem(*item_id);
//		if(item)
//		{
//			if(item->getAssetUUID() == wearable->getAssetID())
//			{
//				bool do_append = true;
//				gAgentWearables.setWearableItem(item, wearable, do_append);
//				gInventory.notifyObservers();
//				//self->getFolderItem()->refreshFromRoot();
//			}
//			else
//			{
//				LL_INFOS() << "By the time wearable asset arrived, its inv item already pointed to a different asset." << LL_ENDL;
//			}
//		}
//	}
//	delete item_id;
//}

// static
BOOL LLWearableBridge::canEditOnAvatar(void* user_data)
{
	LLWearableBridge* self = (LLWearableBridge*)user_data;
	if(!self) return FALSE;

	return (get_is_item_worn(self->mUUID));
}

// static
void LLWearableBridge::onEditOnAvatar(void* user_data)
{
	LLWearableBridge* self = (LLWearableBridge*)user_data;
	if(self)
	{
		self->editOnAvatar();
	}
}

void LLWearableBridge::editOnAvatar()
{
	LLAgentWearables::editWearable(mUUID);
}

// static
BOOL LLWearableBridge::canRemoveFromAvatar(void* user_data)
{
	LLWearableBridge* self = (LLWearableBridge*)user_data;
	if( self && (LLAssetType::AT_BODYPART != self->mAssetType) )
	{
		return get_is_item_worn( self->mUUID );
	}
	return FALSE;
}

void LLWearableBridge::removeFromAvatar()
{
	LL_WARNS() << "safe to remove?" << LL_ENDL;
	if (get_is_item_worn(mUUID))
	{
		LLAppearanceMgr::instance().removeItemFromAvatar(mUUID);
	}
}


// +=================================================+
// |        LLLinkItemBridge                         |
// +=================================================+
// For broken item links

std::string LLLinkItemBridge::sPrefix("Link: ");

void LLLinkItemBridge::buildContextMenu(LLMenuGL& menu, U32 flags)
{
	// *TODO: Translate
	LL_DEBUGS() << "LLLink::buildContextMenu()" << LL_ENDL;
	menuentry_vec_t items;
	menuentry_vec_t disabled_items;

	items.push_back(std::string("Find Original"));
	disabled_items.push_back(std::string("Find Original"));
	
	if(isItemInTrash())
	{
		addTrashContextMenuOptions(items, disabled_items);
	}
	else
	{
		items.push_back(std::string("Properties"));
		addDeleteContextMenuOptions(items, disabled_items);
	}

	// <FS:Ansariel> Inventory Links Replace
	checkInventoryLinkReplace(items, disabled_items);

	hide_context_entries(menu, items, disabled_items);
}

// +=================================================+
// |        LLMeshBridge                             |
// +=================================================+

LLUIImagePtr LLMeshBridge::getIcon() const
{
	return LLInventoryIcon::getIcon(LLAssetType::AT_MESH, LLInventoryType::IT_MESH, 0, FALSE);
}

void LLMeshBridge::openItem()
{
	LLViewerInventoryItem* item = getItem();
	
	if (item)
	{
		// open mesh
	}
}

void LLMeshBridge::buildContextMenu(LLMenuGL& menu, U32 flags)
{
	LL_DEBUGS() << "LLMeshBridge::buildContextMenu()" << LL_ENDL;
	std::vector<std::string> items;
	std::vector<std::string> disabled_items;

	if(isItemInTrash())
	{
		items.push_back(std::string("Purge Item"));
		if (!isItemRemovable())
		{
			disabled_items.push_back(std::string("Purge Item"));
		}

		items.push_back(std::string("Restore Item"));
	}
	else if(isOutboxFolder())
	{
		addOutboxContextMenuOptions(flags, items, disabled_items);
	}
	else
	{
		items.push_back(std::string("Properties"));

		getClipboardEntries(true, items, disabled_items, flags);
	}

	// <FS:Ansariel> Inventory Links Replace
	checkInventoryLinkReplace(items, disabled_items);

	// <FS:Ansariel> Move to default folder
	checkMoveToDefaultFolder(items, disabled_items);

	hide_context_entries(menu, items, disabled_items);
}


// +=================================================+
// |        LLLinkBridge                             |
// +=================================================+
// For broken folder links.
std::string LLLinkFolderBridge::sPrefix("Link: ");
LLUIImagePtr LLLinkFolderBridge::getIcon() const
{
	LLFolderType::EType folder_type = LLFolderType::FT_NONE;
	const LLInventoryObject *obj = getInventoryObject();
	if (obj)
	{
		LLViewerInventoryCategory* cat = NULL;
		LLInventoryModel* model = getInventoryModel();
		if(model)
		{
			cat = (LLViewerInventoryCategory*)model->getCategory(obj->getLinkedUUID());
			if (cat)
			{
				folder_type = cat->getPreferredType();
			}
		}
	}
	return LLFolderBridge::getIcon(folder_type);
}

void LLLinkFolderBridge::buildContextMenu(LLMenuGL& menu, U32 flags)
{
	// *TODO: Translate
	LL_DEBUGS() << "LLLink::buildContextMenu()" << LL_ENDL;
	menuentry_vec_t items;
	menuentry_vec_t disabled_items;

	if (isItemInTrash())
	{
		addTrashContextMenuOptions(items, disabled_items);
	}
	else
	{
		items.push_back(std::string("Find Original"));
		addDeleteContextMenuOptions(items, disabled_items);
	}
	hide_context_entries(menu, items, disabled_items);
}
void LLLinkFolderBridge::performAction(LLInventoryModel* model, std::string action)
{
	if ("goto" == action)
	{
		gotoItem();
		return;
	}
	LLItemBridge::performAction(model,action);
}
void LLLinkFolderBridge::gotoItem()
{
	const LLUUID &cat_uuid = getFolderID();
	if (!cat_uuid.isNull())
	{
		LLFolderViewItem *base_folder = mInventoryPanel.get()->getItemByID(cat_uuid);
		if (base_folder)
		{
			if (LLInventoryModel* model = getInventoryModel())
			{
				model->fetchDescendentsOf(cat_uuid);
			}
			base_folder->setOpen(TRUE);
			mRoot->setSelection(base_folder,TRUE);
			mRoot->scrollToShowSelection();
		}
	}
}
const LLUUID &LLLinkFolderBridge::getFolderID() const
{
	if (LLViewerInventoryItem *link_item = getItem())
	{
		if (const LLViewerInventoryCategory *cat = link_item->getLinkedCategory())
		{
			const LLUUID& cat_uuid = cat->getUUID();
			return cat_uuid;
		}
	}
	return LLUUID::null;
}

/********************************************************************************
 **
 **                    BRIDGE ACTIONS
 **/

// static
void LLInvFVBridgeAction::doAction(LLAssetType::EType asset_type,
								   const LLUUID& uuid,
								   LLInventoryModel* model)
{
	// Perform indirection in case of link.
	const LLUUID& linked_uuid = gInventory.getLinkedItemID(uuid);

	LLInvFVBridgeAction* action = createAction(asset_type,linked_uuid,model);
	if(action)
	{
		action->doIt();
		delete action;
	}
}

// static
void LLInvFVBridgeAction::doAction(const LLUUID& uuid, LLInventoryModel* model)
{
	llassert(model);
	LLViewerInventoryItem* item = model->getItem(uuid);
	llassert(item);
	if (item)
	{
		LLAssetType::EType asset_type = item->getType();
		LLInvFVBridgeAction* action = createAction(asset_type,uuid,model);
		if(action)
		{
			action->doIt();
			delete action;
		}
	}
}

LLViewerInventoryItem* LLInvFVBridgeAction::getItem() const
{
	if (mModel)
		return (LLViewerInventoryItem*)mModel->getItem(mUUID);
	return NULL;
}

class LLTextureBridgeAction: public LLInvFVBridgeAction
{
	friend class LLInvFVBridgeAction;
public:
	virtual void doIt()
	{
		if (getItem())
		{
			LLFloaterReg::showInstance("preview_texture", LLSD(mUUID), TAKE_FOCUS_YES);
		}
		LLInvFVBridgeAction::doIt();
	}
	virtual ~LLTextureBridgeAction(){}
protected:
	LLTextureBridgeAction(const LLUUID& id,LLInventoryModel* model) : LLInvFVBridgeAction(id,model) {}
};

class LLSoundBridgeAction: public LLInvFVBridgeAction
{
	friend class LLInvFVBridgeAction;
public:
	virtual void doIt()
	{
		LLViewerInventoryItem* item = getItem();
		if (item)
		{
			send_sound_trigger(item->getAssetUUID(), SOUND_GAIN);
		}
		LLInvFVBridgeAction::doIt();
	}
	virtual ~LLSoundBridgeAction(){}
protected:
	LLSoundBridgeAction(const LLUUID& id,LLInventoryModel* model) : LLInvFVBridgeAction(id,model) {}
};

class LLLandmarkBridgeAction: public LLInvFVBridgeAction
{
	friend class LLInvFVBridgeAction;
public:
	virtual void doIt()
	{
		LLViewerInventoryItem* item = getItem();
		if (item)
		{
			// Opening (double-clicking) a landmark immediately teleports,
			// but warns you the first time.
			LLSD payload;
			payload["asset_id"] = item->getAssetUUID();		
			
			LLSD args; 
			args["LOCATION"] = item->getName(); 
			
			LLNotificationsUtil::add("TeleportFromLandmark", args, payload);
		}
		LLInvFVBridgeAction::doIt();
	}
	virtual ~LLLandmarkBridgeAction(){}
protected:
	LLLandmarkBridgeAction(const LLUUID& id,LLInventoryModel* model) : LLInvFVBridgeAction(id,model) {}
};

class LLCallingCardBridgeAction: public LLInvFVBridgeAction
{
	friend class LLInvFVBridgeAction;
public:
	virtual void doIt()
	{
		LLViewerInventoryItem* item = getItem();
		if (item && item->getCreatorUUID().notNull())
		{
			LLAvatarActions::showProfile(item->getCreatorUUID());
		}
		LLInvFVBridgeAction::doIt();
	}
	virtual ~LLCallingCardBridgeAction(){}
protected:
	LLCallingCardBridgeAction(const LLUUID& id,LLInventoryModel* model) : LLInvFVBridgeAction(id,model) {}

};

class LLNotecardBridgeAction
: public LLInvFVBridgeAction
{
	friend class LLInvFVBridgeAction;
public:
	virtual void doIt()
	{
		LLViewerInventoryItem* item = getItem();
		if (item)
		{
			LLFloaterReg::showInstance("preview_notecard", LLSD(item->getUUID()), TAKE_FOCUS_YES);
		}
		LLInvFVBridgeAction::doIt();
	}
	virtual ~LLNotecardBridgeAction(){}
protected:
	LLNotecardBridgeAction(const LLUUID& id,LLInventoryModel* model) : LLInvFVBridgeAction(id,model) {}
};

class LLGestureBridgeAction: public LLInvFVBridgeAction
{
	friend class LLInvFVBridgeAction;
public:
	virtual void doIt()
	{
		LLViewerInventoryItem* item = getItem();
		if (item)
		{
			LLPreviewGesture* preview = LLPreviewGesture::show(mUUID, LLUUID::null);
			preview->setFocus(TRUE);
		}
		LLInvFVBridgeAction::doIt();		
	}
	virtual ~LLGestureBridgeAction(){}
protected:
	LLGestureBridgeAction(const LLUUID& id,LLInventoryModel* model) : LLInvFVBridgeAction(id,model) {}
};

class LLAnimationBridgeAction: public LLInvFVBridgeAction
{
	friend class LLInvFVBridgeAction;
public:
	virtual void doIt()
	{
		LLViewerInventoryItem* item = getItem();
		if (item)
		{
			LLFloaterReg::showInstance("preview_anim", LLSD(mUUID), TAKE_FOCUS_YES);
		}
		LLInvFVBridgeAction::doIt();
	}
	virtual ~LLAnimationBridgeAction(){}
protected:
	LLAnimationBridgeAction(const LLUUID& id,LLInventoryModel* model) : LLInvFVBridgeAction(id,model) {}
};

class LLObjectBridgeAction: public LLInvFVBridgeAction
{
	friend class LLInvFVBridgeAction;
public:
	virtual void doIt()
	{
		/*
		  LLFloaterReg::showInstance("properties", mUUID);
		*/
		LLInvFVBridgeAction::doIt();
	}
	virtual ~LLObjectBridgeAction(){}
protected:
	LLObjectBridgeAction(const LLUUID& id,LLInventoryModel* model) : LLInvFVBridgeAction(id,model) {}
};

class LLLSLTextBridgeAction: public LLInvFVBridgeAction
{
	friend class LLInvFVBridgeAction;
public:
	virtual void doIt()
	{
		LLViewerInventoryItem* item = getItem();
		if (item)
		{
			LLFloaterReg::showInstance("preview_script", LLSD(mUUID), TAKE_FOCUS_YES);
		}
		LLInvFVBridgeAction::doIt();
	}
	virtual ~LLLSLTextBridgeAction(){}
protected:
	LLLSLTextBridgeAction(const LLUUID& id,LLInventoryModel* model) : LLInvFVBridgeAction(id,model) {}
};

class LLWearableBridgeAction: public LLInvFVBridgeAction
{
	friend class LLInvFVBridgeAction;
public:
	virtual void doIt()
	{
		// <FS> FIRE-303: Double-click remove wearable
		//wearOnAvatar();
		// TODO: investigate wearables may not be loaded at this point EXT-8231

		LLViewerInventoryItem* item = getItem();
		if(item)
		{
			if ( get_is_item_worn(mUUID) )
			{
				if (item->getType() != LLAssetType::AT_BODYPART)
				{
					LLAppearanceMgr::instance().removeItemFromAvatar(mUUID);
				}
			}
			else
			{
				LLAppearanceMgr::instance().wearItemOnAvatar(mUUID /*item->getUUID()*/, true, !gSavedSettings.getBOOL("FSDoubleClickAddInventoryClothing"));
			}
		}
		// </FS>
	}

	virtual ~LLWearableBridgeAction(){}
protected:
	LLWearableBridgeAction(const LLUUID& id,LLInventoryModel* model) : LLInvFVBridgeAction(id,model) {}
	BOOL isItemInTrash() const;
	// return true if the item is in agent inventory. if false, it
	// must be lost or in the inventory library.
	BOOL isAgentInventory() const;
	// <FS> FIRE-303: Double-click remove wearable
	//void wearOnAvatar();
};

BOOL LLWearableBridgeAction::isItemInTrash() const
{
	if(!mModel) return FALSE;
	const LLUUID trash_id = mModel->findCategoryUUIDForType(LLFolderType::FT_TRASH);
	return mModel->isObjectDescendentOf(mUUID, trash_id);
}

BOOL LLWearableBridgeAction::isAgentInventory() const
{
	if(!mModel) return FALSE;
	if(gInventory.getRootFolderID() == mUUID) return TRUE;
	return mModel->isObjectDescendentOf(mUUID, gInventory.getRootFolderID());
}

// <FS> FIRE-303: Double-click remove wearable
//void LLWearableBridgeAction::wearOnAvatar()
//{
//	// TODO: investigate wearables may not be loaded at this point EXT-8231
//
//	LLViewerInventoryItem* item = getItem();
//	if(item)
//	{
//		LLAppearanceMgr::instance().wearItemOnAvatar(item->getUUID(), true, true);
//	}
//}
// </FS>

LLInvFVBridgeAction* LLInvFVBridgeAction::createAction(LLAssetType::EType asset_type,
													   const LLUUID& uuid,
													   LLInventoryModel* model)
{
	LLInvFVBridgeAction* action = NULL;
	switch(asset_type)
	{
		case LLAssetType::AT_TEXTURE:
			action = new LLTextureBridgeAction(uuid,model);
			break;
		case LLAssetType::AT_SOUND:
			action = new LLSoundBridgeAction(uuid,model);
			break;
		case LLAssetType::AT_LANDMARK:
			action = new LLLandmarkBridgeAction(uuid,model);
			break;
		case LLAssetType::AT_CALLINGCARD:
			action = new LLCallingCardBridgeAction(uuid,model);
			break;
		case LLAssetType::AT_OBJECT:
			action = new LLObjectBridgeAction(uuid,model);
			break;
		case LLAssetType::AT_NOTECARD:
			action = new LLNotecardBridgeAction(uuid,model);
			break;
		case LLAssetType::AT_ANIMATION:
			action = new LLAnimationBridgeAction(uuid,model);
			break;
		case LLAssetType::AT_GESTURE:
			action = new LLGestureBridgeAction(uuid,model);
			break;
		case LLAssetType::AT_LSL_TEXT:
			action = new LLLSLTextBridgeAction(uuid,model);
			break;
		case LLAssetType::AT_CLOTHING:
		case LLAssetType::AT_BODYPART:
			action = new LLWearableBridgeAction(uuid,model);
			break;
		default:
			break;
	}
	return action;
}

/**                    Bridge Actions
 **
 ********************************************************************************/

/************************************************************************/
/* Recent Inventory Panel related classes                               */
/************************************************************************/
void LLRecentItemsFolderBridge::buildContextMenu(LLMenuGL& menu, U32 flags)
{
	menuentry_vec_t disabled_items, items;
        buildContextMenuOptions(flags, items, disabled_items);

	items.erase(std::remove(items.begin(), items.end(), std::string("New Folder")), items.end());

	hide_context_entries(menu, items, disabled_items);
}

LLInvFVBridge* LLRecentInventoryBridgeBuilder::createBridge(
	LLAssetType::EType asset_type,
	LLAssetType::EType actual_asset_type,
	LLInventoryType::EType inv_type,
	LLInventoryPanel* inventory,
	LLFolderViewModelInventory* view_model,
	LLFolderView* root,
	const LLUUID& uuid,
	U32 flags /*= 0x00*/ ) const
{
	LLInvFVBridge* new_listener = NULL;
	if (asset_type == LLAssetType::AT_CATEGORY 
		&& actual_asset_type != LLAssetType::AT_LINK_FOLDER)
	{
		new_listener = new LLRecentItemsFolderBridge(inv_type, inventory, root, uuid);
	}
	else
		{
		new_listener = LLInventoryFolderViewModelBuilder::createBridge(asset_type,
				actual_asset_type,
				inv_type,
				inventory,
																view_model,
				root,
				uuid,
				flags);
		}
	return new_listener;
}

<<<<<<< HEAD
/************************************************************************/
/* Worn Inventory Panel related classes                               */
/************************************************************************/
void LLWornItemsFolderBridge::buildContextMenu(LLMenuGL& menu, U32 flags)
{
	menuentry_vec_t disabled_items, items;
        buildContextMenuOptions(flags, items, disabled_items);

	items.erase(std::remove(items.begin(), items.end(), std::string("New Body Parts")), items.end());
	items.erase(std::remove(items.begin(), items.end(), std::string("New Clothes")), items.end());
	items.erase(std::remove(items.begin(), items.end(), std::string("New Note")), items.end());
	items.erase(std::remove(items.begin(), items.end(), std::string("New Gesture")), items.end());
	items.erase(std::remove(items.begin(), items.end(), std::string("New Script")), items.end());
	items.erase(std::remove(items.begin(), items.end(), std::string("New Folder")), items.end());

	hide_context_entries(menu, items, disabled_items);
}

LLInvFVBridge* LLWornInventoryBridgeBuilder::createBridge(
	LLAssetType::EType asset_type,
	LLAssetType::EType actual_asset_type,
	LLInventoryType::EType inv_type,
	LLInventoryPanel* inventory,
	LLFolderViewModelInventory* view_model,
	LLFolderView* root,
	const LLUUID& uuid,
	U32 flags /*= 0x00*/ ) const
{
	LLInvFVBridge* new_listener = NULL;
	switch(asset_type)
	{
	case LLAssetType::AT_CATEGORY:
		if (actual_asset_type == LLAssetType::AT_LINK_FOLDER)
		{
			// *TODO: Create a link folder handler instead if it is necessary
			new_listener = LLInventoryFolderViewModelBuilder::createBridge(
				asset_type,
				actual_asset_type,
				inv_type,
				inventory,
																view_model,
				root,
				uuid,
				flags);
			break;
		}
		new_listener = new LLWornItemsFolderBridge(inv_type, inventory, root, uuid);
		break;
	default:
		new_listener = LLInventoryFolderViewModelBuilder::createBridge(
			asset_type,
			actual_asset_type,
			inv_type,
			inventory,
																view_model,
			root,
			uuid,
			flags);
	}
	return new_listener;

}

// <FS:ND> Reintegrate search by uuid/creator/descripting from Zi Ree after CHUI Merge
std::string LLInvFVBridge::getSearchableCreator( void ) const
{
	LLInventoryItem *pItem( dynamic_cast< LLInventoryItem* >( getInventoryObject() ) );

	std::string strCreator;
	if(pItem)
	{
		if( gCacheName->getFullName( pItem->getCreatorUUID(), strCreator ) )
			LLStringUtil::toUpper( strCreator );
	}

	return strCreator;
}

std::string LLInvFVBridge::getSearchableDescription( void ) const
{
	LLInventoryItem *pItem( dynamic_cast< LLInventoryItem* >( getInventoryObject() ) );

	std::string strDescr;

	if(pItem)
	{
		if(!pItem->getDescription().empty() )
		{
			strDescr =  pItem->getDescription();
			LLStringUtil::toUpper( strDescr );
		}
	}

	return strDescr;
}

std::string LLInvFVBridge::getSearchableUUID( void ) const
{
	LLInventoryItem *pItem( dynamic_cast< LLInventoryItem* >( getInventoryObject() ) );

	std::string strUUID;
	if(pItem)
	{
		if(!pItem->getAssetUUID().isNull())
		{
			strUUID = pItem->getAssetUUID().asString();
			LLStringUtil::toUpper( strUUID );
		}

	}
	return strUUID;

}

std::string LLInvFVBridge::getSearchableAll( void ) const
{
	return getSearchableName() + "+" +
		getSearchableCreator() + "+" + 
		getSearchableDescription() + "+" +
		getSearchableUUID();
}
// </FS:ND>
=======
LLFolderViewGroupedItemBridge::LLFolderViewGroupedItemBridge()
{
}

void LLFolderViewGroupedItemBridge::groupFilterContextMenu(folder_view_item_deque& selected_items, LLMenuGL& menu)
{
    uuid_vec_t ids;
	menuentry_vec_t disabled_items;
    if (get_selection_item_uuids(selected_items, ids))
    {
        if (!LLAppearanceMgr::instance().canAddWearables(ids))
        {
			disabled_items.push_back(std::string("Wearable Add"));
        }
    }
	disable_context_entries_if_present(menu, disabled_items);
}
>>>>>>> f3c58f76

// EOF<|MERGE_RESOLUTION|>--- conflicted
+++ resolved
@@ -1351,14 +1351,7 @@
 			{
 				LL_WARNS() << LLAssetType::lookup(asset_type) << " asset has inventory type " << LLInventoryType::lookupHumanReadable(inv_type) << " on uuid " << uuid << LL_ENDL;
 			}
-<<<<<<< HEAD
-			// <FS> FIRE-6627: Clear high bits to determine proper wearable type
-			//new_listener = new LLWearableBridge(inventory, root, uuid, asset_type, inv_type, (LLWearableType::EType)flags);
-			new_listener = new LLWearableBridge(inventory, root, uuid, asset_type, inv_type, LLWearableType::EType(flags & LLInventoryItemFlags::II_FLAGS_WEARABLES_MASK));
-			// </FS>
-=======
 			new_listener = new LLWearableBridge(inventory, root, uuid, asset_type, inv_type, LLWearableType::inventoryFlagsToWearableType(flags));
->>>>>>> f3c58f76
 			break;
 		case LLAssetType::AT_CATEGORY:
 			if (actual_asset_type == LLAssetType::AT_LINK_FOLDER)
@@ -6536,15 +6529,11 @@
 					if (LLWearableType::getAllowMultiwear(mWearableType))
 					{
 						items.push_back(std::string("Wearable Add"));
-<<<<<<< HEAD
-//						if (gAgentWearables.getWearableCount(mWearableType) >= LLAgentWearables::MAX_CLOTHING_PER_TYPE)
+//						if (!gAgentWearables.canAddWearable(mWearableType))
 // [SL:KB] - Patch: Appearance-WearableDuplicateAssets | Checked: 2011-07-24 (Catznip-2.6.0e) | Added: Catznip-2.6.0e
-						if ( (gAgentWearables.getWearableCount(mWearableType) >= LLAgentWearables::MAX_CLOTHING_PER_TYPE) ||
+						if ( (!gAgentWearables.canAddWearable(mWearableType)) ||
 							 (gAgentWearables.getWearableFromAssetID(item->getAssetUUID())) )
 // [/SL:KB]
-=======
-						if (!gAgentWearables.canAddWearable(mWearableType))
->>>>>>> f3c58f76
 						{
 							disabled_items.push_back(std::string("Wearable Add"));
 						}
@@ -7252,7 +7241,24 @@
 	return new_listener;
 }
 
-<<<<<<< HEAD
+LLFolderViewGroupedItemBridge::LLFolderViewGroupedItemBridge()
+{
+}
+
+void LLFolderViewGroupedItemBridge::groupFilterContextMenu(folder_view_item_deque& selected_items, LLMenuGL& menu)
+{
+    uuid_vec_t ids;
+	menuentry_vec_t disabled_items;
+    if (get_selection_item_uuids(selected_items, ids))
+    {
+        if (!LLAppearanceMgr::instance().canAddWearables(ids))
+        {
+			disabled_items.push_back(std::string("Wearable Add"));
+        }
+    }
+	disable_context_entries_if_present(menu, disabled_items);
+}
+
 /************************************************************************/
 /* Worn Inventory Panel related classes                               */
 /************************************************************************/
@@ -7375,24 +7381,5 @@
 		getSearchableUUID();
 }
 // </FS:ND>
-=======
-LLFolderViewGroupedItemBridge::LLFolderViewGroupedItemBridge()
-{
-}
-
-void LLFolderViewGroupedItemBridge::groupFilterContextMenu(folder_view_item_deque& selected_items, LLMenuGL& menu)
-{
-    uuid_vec_t ids;
-	menuentry_vec_t disabled_items;
-    if (get_selection_item_uuids(selected_items, ids))
-    {
-        if (!LLAppearanceMgr::instance().canAddWearables(ids))
-        {
-			disabled_items.push_back(std::string("Wearable Add"));
-        }
-    }
-	disable_context_entries_if_present(menu, disabled_items);
-}
->>>>>>> f3c58f76
 
 // EOF