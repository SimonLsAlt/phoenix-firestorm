--- conflicted
+++ resolved
@@ -2178,11 +2178,7 @@
 			mTimeSinceRequestStart.reset();
 		}
 		mIsLoading = loading;
-<<<<<<< HEAD
 		
-=======
-
->>>>>>> 97747617
 		mFolderViewItem->refresh();
 	}
 }
@@ -3329,11 +3325,7 @@
 
 std::string LLFolderBridge::getLabelSuffix() const
 {
-<<<<<<< HEAD
-	static LLCachedControl<F32> folder_loading_message_delay(gSavedSettings, "FolderLoadingMessageWaitTime");
-=======
 	static LLCachedControl<F32> folder_loading_message_delay(gSavedSettings, "FolderLoadingMessageWaitTime", 0.5f);
->>>>>>> 97747617
 	return mIsLoading && mTimeSinceRequestStart.getElapsedTimeF32() >= folder_loading_message_delay() 
 		? llformat(" ( %s ) ", LLTrans::getString("LoadingData").c_str())
 		: LLStringUtil::null;
@@ -3546,14 +3538,11 @@
 					}
 					else if (LLAssetType::lookupIsLinkType(item->getActualType()))
 					{
-						link_inventory_item(
-							gAgent.getID(),
-							item->getLinkedUUID(),
-							parent_id,
-							item->getName(),
-							item->getDescription(),
-							item->getActualType(),
-							LLPointer<LLInventoryCallback>(NULL));
+						LLInventoryObject::const_object_list_t obj_array;
+						obj_array.push_back(LLConstPointer<LLInventoryObject>(item));
+						link_inventory_array(parent_id,
+												obj_array,
+												LLPointer<LLInventoryCallback>(NULL));
 					}
 // [/SL:KB]
 				}
